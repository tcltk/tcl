/*
 * tclUnixNotify.c --
 *
 *	This file contains the implementation of the select()-based
 *	Unix-specific notifier, which is the lowest-level part of the Tcl
 *	event loop. This file works together with generic/tclNotify.c.
 *
 * Copyright (c) 1995-1997 Sun Microsystems, Inc.
 *
 * See the file "license.terms" for information on usage and redistribution
 * of this file, and for a DISCLAIMER OF ALL WARRANTIES.
 */

#include "tclInt.h"
#ifndef HAVE_COREFOUNDATION	/* Darwin/Mac OS X CoreFoundation notifier is
				 * in tclMacOSXNotify.c */
#include <signal.h>

/*
 * This structure is used to keep track of the notifier info for a registered
 * file.
 */

typedef struct FileHandler {
    int fd;
    int mask;			/* Mask of desired events: TCL_READABLE,
				 * etc. */
    int readyMask;		/* Mask of events that have been seen since
				 * the last time file handlers were invoked
				 * for this file. */
    Tcl_FileProc *proc;		/* Function to call, in the style of
				 * Tcl_CreateFileHandler. */
    ClientData clientData;	/* Argument to pass to proc. */
    struct FileHandler *nextPtr;/* Next in list of all files we care about. */
} FileHandler;

/*
 * The following structure is what is added to the Tcl event queue when file
 * handlers are ready to fire.
 */

typedef struct FileHandlerEvent {
    Tcl_Event header;		/* Information that is standard for all
				 * events. */
    int fd;			/* File descriptor that is ready. Used to find
				 * the FileHandler structure for the file
				 * (can't point directly to the FileHandler
				 * structure because it could go away while
				 * the event is queued). */
} FileHandlerEvent;

/*
 * The following structure contains a set of select() masks to track readable,
 * writable, and exception conditions.
 */

typedef struct SelectMasks {
    fd_set readable;
    fd_set writable;
    fd_set exception;
} SelectMasks;

/*
 * The following static structure contains the state information for the
 * select based implementation of the Tcl notifier. One of these structures is
 * created for each thread that is using the notifier.
 */

typedef struct ThreadSpecificData {
    FileHandler *firstFileHandlerPtr;
				/* Pointer to head of file handler list. */
    SelectMasks checkMasks;	/* This structure is used to build up the
				 * masks to be used in the next call to
				 * select. Bits are set in response to calls
				 * to Tcl_CreateFileHandler. */
    SelectMasks readyMasks;	/* This array reflects the readable/writable
				 * conditions that were found to exist by the
				 * last call to select. */
    int numFdBits;		/* Number of valid bits in checkMasks (one
				 * more than highest fd for which
				 * Tcl_WatchFile has been called). */
#ifdef TCL_THREADS
    int onList;			/* True if it is in this list */
    unsigned int pollState;	/* pollState is used to implement a polling
				 * handshake between each thread and the
				 * notifier thread. Bits defined below. */
    struct ThreadSpecificData *nextPtr, *prevPtr;
				/* All threads that are currently waiting on
				 * an event have their ThreadSpecificData
				 * structure on a doubly-linked listed formed
				 * from these pointers. You must hold the
				 * notifierMutex lock before accessing these
				 * fields. */
#ifdef __CYGWIN__
    void *event;     /* Any other thread alerts a notifier
	 * that an event is ready to be processed
	 * by sending this event. */
    void *hwnd;			/* Messaging window. */
#else /* !__CYGWIN__ */
    Tcl_Condition waitCV;	/* Any other thread alerts a notifier that an
				 * event is ready to be processed by signaling
				 * this condition variable. */
#endif /* __CYGWIN__ */
    int eventReady;		/* True if an event is ready to be processed.
				 * Used as condition flag together with waitCV
				 * above. */
#endif /* TCL_THREADS */
} ThreadSpecificData;

static Tcl_ThreadDataKey dataKey;

#ifdef TCL_THREADS
/*
 * The following static indicates the number of threads that have initialized
 * notifiers.
 *
 * You must hold the notifierMutex lock before accessing this variable.
 */

static int notifierCount = 0;

/*
 * The following static stores the process ID of the initialized notifier
 * thread. If it changes, we have passed a fork and we should start a new
 * notifier thread.
 *
 * You must hold the notifierMutex lock before accessing this variable.
 */
static pid_t processIDInitialized = 0;

/*
 * The following variable points to the head of a doubly-linked list of
 * ThreadSpecificData structures for all threads that are currently waiting on
 * an event.
 *
 * You must hold the notifierMutex lock before accessing this list.
 */

static ThreadSpecificData *waitingListPtr = NULL;

/*
 * The notifier thread spends all its time in select() waiting for a file
 * descriptor associated with one of the threads on the waitingListPtr list to
 * do something interesting. But if the contents of the waitingListPtr list
 * ever changes, we need to wake up and restart the select() system call. You
 * can wake up the notifier thread by writing a single byte to the file
 * descriptor defined below. This file descriptor is the input-end of a pipe
 * and the notifier thread is listening for data on the output-end of the same
 * pipe. Hence writing to this file descriptor will cause the select() system
 * call to return and wake up the notifier thread.
 *
 * You must hold the notifierMutex lock before writing to the pipe.
 */

static int triggerPipe = -1;

/*
 * The notifierMutex locks access to all of the global notifier state.
 */

TCL_DECLARE_MUTEX(notifierMutex)

/*
 * The notifier thread signals the notifierCV when it has finished
 * initializing the triggerPipe and right before the notifier thread
 * terminates.
 */

static Tcl_Condition notifierCV;

/*
 * The pollState bits
 *	POLL_WANT is set by each thread before it waits on its condition
 *		variable. It is checked by the notifier before it does select.
 *	POLL_DONE is set by the notifier if it goes into select after seeing
 *		POLL_WANT. The idea is to ensure it tries a select with the
 *		same bits the initial thread had set.
 */

#define POLL_WANT	0x1
#define POLL_DONE	0x2

/*
 * This is the thread ID of the notifier thread that does select.
 */

static Tcl_ThreadId notifierThread;

#endif /* TCL_THREADS */

/*
 * Static routines defined in this file.
 */

#ifdef TCL_THREADS
static void	NotifierThreadProc(ClientData clientData);
#if defined(HAVE_PTHREAD_ATFORK) && !defined(__APPLE__)
static int	atForkInit = 0;
static void	AtForkPrepare(void);
static void	AtForkParent(void);
static void	AtForkChild(void);
#endif /* HAVE_PTHREAD_ATFORK */
#endif /* TCL_THREADS */
static int	FileHandlerEventProc(Tcl_Event *evPtr, int flags);

/*
 * Import of Windows API when building threaded with Cygwin.
 */

#if defined(TCL_THREADS) && defined(__CYGWIN__)
typedef struct {
    void *hwnd;
    unsigned int *message;
    int wParam;
    int lParam;
    int time;
    int x;
    int y;
} MSG;

typedef struct {
    unsigned int style;
    void *lpfnWndProc;
    int cbClsExtra;
    int cbWndExtra;
    void *hInstance;
    void *hIcon;
    void *hCursor;
    void *hbrBackground;
    void *lpszMenuName;
    const void *lpszClassName;
} WNDCLASS;

extern void __stdcall	CloseHandle(void *);
extern void *__stdcall	CreateEventW(void *, unsigned char, unsigned char,
			    void *);
extern void * __stdcall	CreateWindowExW(void *, const void *, const void *,
			    DWORD, int, int, int, int, void *, void *, void *, void *);
extern DWORD __stdcall	DefWindowProcW(void *, int, void *, void *);
extern unsigned char __stdcall	DestroyWindow(void *);
extern int __stdcall	DispatchMessageW(const MSG *);
extern unsigned char __stdcall	GetMessageW(MSG *, void *, int, int);
extern void __stdcall	MsgWaitForMultipleObjects(DWORD, void *,
			    unsigned char, DWORD, DWORD);
extern unsigned char __stdcall	PeekMessageW(MSG *, void *, int, int, int);
extern unsigned char __stdcall	PostMessageW(void *, unsigned int, void *,
				    void *);
extern void __stdcall	PostQuitMessage(int);
extern void *__stdcall	RegisterClassW(const WNDCLASS *);
extern unsigned char __stdcall	ResetEvent(void *);
extern unsigned char __stdcall	TranslateMessage(const MSG *);

/*
 * Threaded-cygwin specific functions in this file:
 */

static DWORD __stdcall	NotifierProc(void *hwnd, unsigned int message,
			    void *wParam, void *lParam);
#endif /* TCL_THREADS && __CYGWIN__ */

/*
 *----------------------------------------------------------------------
 *
 * Tcl_InitNotifier --
 *
 *	Initializes the platform specific notifier state.
 *
 * Results:
 *	Returns a handle to the notifier state for this thread.
 *
 * Side effects:
 *	None.
 *
 *----------------------------------------------------------------------
 */

ClientData
Tcl_InitNotifier(void)
{
    if (tclNotifierHooks.initNotifierProc) {
	return tclNotifierHooks.initNotifierProc();
    } else {
	ThreadSpecificData *tsdPtr = TCL_TSD_INIT(&dataKey);

#ifdef TCL_THREADS
	tsdPtr->eventReady = 0;

	/*
	 * Start the Notifier thread if necessary.
	 */

<<<<<<< HEAD
	Tcl_MutexLock(&notifierMutex);
#ifdef HAVE_PTHREAD_ATFORK
	/*
	 * Install pthread_atfork handlers to reinitialize the notifier in the
	 * child of a fork.
	 */
=======
    Tcl_MutexLock(&notifierMutex);
#if defined(HAVE_PTHREAD_ATFORK) && !defined(__APPLE__)
    /*
     * Install pthread_atfork handlers to reinitialize the notifier in the
     * child of a fork.
     */
>>>>>>> 161caf62

	if (!atForkInit) {
	    int result = pthread_atfork(AtForkPrepare, AtForkParent, AtForkChild);

	    if (result) {
		Tcl_Panic("Tcl_InitNotifier: pthread_atfork failed");
	    }
	    atForkInit = 1;
	}
<<<<<<< HEAD
#endif
	/*
	 * Check if my process id changed, e.g. I was forked
	 * In this case, restart the notifier thread and close the
	 * pipe to the original notifier thread
	 */
	if (notifierCount > 0 && processIDInitialized != getpid()) {
	    notifierCount = 0;
	    processIDInitialized = 0;
	    close(triggerPipe);
	    triggerPipe = -1;
=======
	atForkInit = 1;
    }
#endif /* HAVE_PTHREAD_ATFORK */
    /*
     * Check if my process id changed, e.g. I was forked
     * In this case, restart the notifier thread and close the
     * pipe to the original notifier thread
     */
    if (notifierCount > 0 && processIDInitialized != getpid()) {
	notifierCount = 0;
	processIDInitialized = 0;
	close(triggerPipe);
	triggerPipe = -1;
    }
    if (notifierCount == 0) {
	if (TclpThreadCreate(&notifierThread, NotifierThreadProc, NULL,
		TCL_THREAD_STACK_DEFAULT, TCL_THREAD_JOINABLE) != TCL_OK) {
	    Tcl_Panic("Tcl_InitNotifier: unable to start notifier thread");
>>>>>>> 161caf62
	}
	if (notifierCount == 0) {
	    if (TclpThreadCreate(&notifierThread, NotifierThreadProc, NULL,
		    TCL_THREAD_STACK_DEFAULT, TCL_THREAD_JOINABLE) != TCL_OK) {
		Tcl_Panic("Tcl_InitNotifier: unable to start notifier thread");
	    }
	    processIDInitialized = getpid();
	}
	notifierCount++;

	/*
	 * Wait for the notifier pipe to be created.
	 */

	while (triggerPipe < 0) {
	    Tcl_ConditionWait(&notifierCV, &notifierMutex, NULL);
	}

	Tcl_MutexUnlock(&notifierMutex);
#endif /* TCL_THREADS */
	return tsdPtr;
    }
}

/*
 *----------------------------------------------------------------------
 *
 * Tcl_FinalizeNotifier --
 *
 *	This function is called to cleanup the notifier state before a thread
 *	is terminated.
 *
 * Results:
 *	None.
 *
 * Side effects:
 *	May terminate the background notifier thread if this is the last
 *	notifier instance.
 *
 *----------------------------------------------------------------------
 */

void
Tcl_FinalizeNotifier(
    ClientData clientData)		/* Not used. */
{
    if (tclNotifierHooks.finalizeNotifierProc) {
	tclNotifierHooks.finalizeNotifierProc(clientData);
	return;
    } else {
#ifdef TCL_THREADS
	ThreadSpecificData *tsdPtr = TCL_TSD_INIT(&dataKey);

	Tcl_MutexLock(&notifierMutex);
	notifierCount--;

	/*
	 * If this is the last thread to use the notifier, close the notifier
	 * pipe and wait for the background thread to terminate.
	 */

	if (notifierCount == 0) {
	    int result;

	    if (triggerPipe < 0) {
		Tcl_Panic("Tcl_FinalizeNotifier: %s",
			"notifier pipe not initialized");
	    }

	    /*
	     * Send "q" message to the notifier thread so that it will
	     * terminate. The notifier will return from its call to select()
	     * and notice that a "q" message has arrived, it will then close
	     * its side of the pipe and terminate its thread. Note the we can
	     * not just close the pipe and check for EOF in the notifier thread
	     * because if a background child process was created with exec,
	     * select() would not register the EOF on the pipe until the child
	     * processes had terminated. [Bug: 4139] [Bug: 1222872]
	     */

	    if (write(triggerPipe, "q", 1) != 1) {
		Tcl_Panic("Tcl_FinalizeNotifier: %s",
			"unable to write q to triggerPipe");
	    }
	    close(triggerPipe);
	    while(triggerPipe >= 0) {
		Tcl_ConditionWait(&notifierCV, &notifierMutex, NULL);
	    }

	    result = Tcl_JoinThread(notifierThread, NULL);
	    if (result) {
		Tcl_Panic("Tcl_FinalizeNotifier: %s",
			"unable to join notifier thread");
	    }
	}

	/*
	 * Clean up any synchronization objects in the thread local storage.
	 */

#ifdef __CYGWIN__
	CloseHandle(tsdPtr->event);
#else /* __CYGWIN__ */
	Tcl_ConditionFinalize(&(tsdPtr->waitCV));
#endif /* __CYGWIN__ */

	Tcl_MutexUnlock(&notifierMutex);
#endif /* TCL_THREADS */
    }
}

/*
 *----------------------------------------------------------------------
 *
 * Tcl_AlertNotifier --
 *
 *	Wake up the specified notifier from any thread. This routine is called
 *	by the platform independent notifier code whenever the Tcl_ThreadAlert
 *	routine is called. This routine is guaranteed not to be called on a
 *	given notifier after Tcl_FinalizeNotifier is called for that notifier.
 *
 * Results:
 *	None.
 *
 * Side effects:
 *	Signals the notifier condition variable for the specified notifier.
 *
 *----------------------------------------------------------------------
 */

void
Tcl_AlertNotifier(
    ClientData clientData)
{
    if (tclNotifierHooks.alertNotifierProc) {
	tclNotifierHooks.alertNotifierProc(clientData);
	return;
    } else {
#ifdef TCL_THREADS
	ThreadSpecificData *tsdPtr = clientData;

	Tcl_MutexLock(&notifierMutex);
	tsdPtr->eventReady = 1;
#   ifdef __CYGWIN__
	PostMessageW(tsdPtr->hwnd, 1024, 0, 0);
#   else
	Tcl_ConditionNotify(&tsdPtr->waitCV);
#   endif /* __CYGWIN__ */
	Tcl_MutexUnlock(&notifierMutex);
#endif /* TCL_THREADS */
    }
}

/*
 *----------------------------------------------------------------------
 *
 * Tcl_SetTimer --
 *
 *	This function sets the current notifier timer value. This interface is
 *	not implemented in this notifier because we are always running inside
 *	of Tcl_DoOneEvent.
 *
 * Results:
 *	None.
 *
 * Side effects:
 *	None.
 *
 *----------------------------------------------------------------------
 */

void
Tcl_SetTimer(
    const Tcl_Time *timePtr)		/* Timeout value, may be NULL. */
{
    if (tclNotifierHooks.setTimerProc) {
	tclNotifierHooks.setTimerProc(timePtr);
	return;
    } else {
	/*
	 * The interval timer doesn't do anything in this implementation,
	 * because the only event loop is via Tcl_DoOneEvent, which passes
	 * timeout values to Tcl_WaitForEvent.
	 */
    }
}

/*
 *----------------------------------------------------------------------
 *
 * Tcl_ServiceModeHook --
 *
 *	This function is invoked whenever the service mode changes.
 *
 * Results:
 *	None.
 *
 * Side effects:
 *	None.
 *
 *----------------------------------------------------------------------
 */

void
Tcl_ServiceModeHook(
    int mode)			/* Either TCL_SERVICE_ALL, or
				 * TCL_SERVICE_NONE. */
{
    if (tclNotifierHooks.serviceModeHookProc) {
	tclNotifierHooks.serviceModeHookProc(mode);
	return;
    } else {
	/* Does nothing in this implementation. */
    }
}

/*
 *----------------------------------------------------------------------
 *
 * Tcl_CreateFileHandler --
 *
 *	This function registers a file handler with the select notifier.
 *
 * Results:
 *	None.
 *
 * Side effects:
 *	Creates a new file handler structure.
 *
 *----------------------------------------------------------------------
 */

void
Tcl_CreateFileHandler(
    int fd,			/* Handle of stream to watch. */
    int mask,			/* OR'ed combination of TCL_READABLE,
				 * TCL_WRITABLE, and TCL_EXCEPTION: indicates
				 * conditions under which proc should be
				 * called. */
    Tcl_FileProc *proc,		/* Function to call for each selected
				 * event. */
    ClientData clientData)	/* Arbitrary data to pass to proc. */
{
    if (tclNotifierHooks.createFileHandlerProc) {
	tclNotifierHooks.createFileHandlerProc(fd, mask, proc, clientData);
	return;
    } else {
	ThreadSpecificData *tsdPtr = TCL_TSD_INIT(&dataKey);
	FileHandler *filePtr;

	for (filePtr = tsdPtr->firstFileHandlerPtr; filePtr != NULL;
		filePtr = filePtr->nextPtr) {
	    if (filePtr->fd == fd) {
		break;
	    }
	}
	if (filePtr == NULL) {
	    filePtr = ckalloc(sizeof(FileHandler));
	    filePtr->fd = fd;
	    filePtr->readyMask = 0;
	    filePtr->nextPtr = tsdPtr->firstFileHandlerPtr;
	    tsdPtr->firstFileHandlerPtr = filePtr;
	}
	filePtr->proc = proc;
	filePtr->clientData = clientData;
	filePtr->mask = mask;

	/*
	 * Update the check masks for this file.
	 */

	if (mask & TCL_READABLE) {
	    FD_SET(fd, &tsdPtr->checkMasks.readable);
	} else {
	    FD_CLR(fd, &tsdPtr->checkMasks.readable);
	}
	if (mask & TCL_WRITABLE) {
	    FD_SET(fd, &tsdPtr->checkMasks.writable);
	} else {
	    FD_CLR(fd, &tsdPtr->checkMasks.writable);
	}
	if (mask & TCL_EXCEPTION) {
	    FD_SET(fd, &tsdPtr->checkMasks.exception);
	} else {
	    FD_CLR(fd, &tsdPtr->checkMasks.exception);
	}
	if (tsdPtr->numFdBits <= fd) {
	    tsdPtr->numFdBits = fd+1;
	}
    }
}

/*
 *----------------------------------------------------------------------
 *
 * Tcl_DeleteFileHandler --
 *
 *	Cancel a previously-arranged callback arrangement for a file.
 *
 * Results:
 *	None.
 *
 * Side effects:
 *	If a callback was previously registered on file, remove it.
 *
 *----------------------------------------------------------------------
 */

void
Tcl_DeleteFileHandler(
    int fd)			/* Stream id for which to remove callback
				 * function. */
{
    if (tclNotifierHooks.deleteFileHandlerProc) {
	tclNotifierHooks.deleteFileHandlerProc(fd);
	return;
    } else {
	FileHandler *filePtr, *prevPtr;
	int i;
	ThreadSpecificData *tsdPtr = TCL_TSD_INIT(&dataKey);

	/*
	 * Find the entry for the given file (and return if there isn't one).
	 */

	for (prevPtr = NULL, filePtr = tsdPtr->firstFileHandlerPtr; ;
		prevPtr = filePtr, filePtr = filePtr->nextPtr) {
	    if (filePtr == NULL) {
		return;
	    }
	    if (filePtr->fd == fd) {
		break;
	    }
	}

	/*
	 * Update the check masks for this file.
	 */

	if (filePtr->mask & TCL_READABLE) {
	    FD_CLR(fd, &tsdPtr->checkMasks.readable);
	}
	if (filePtr->mask & TCL_WRITABLE) {
	    FD_CLR(fd, &tsdPtr->checkMasks.writable);
	}
	if (filePtr->mask & TCL_EXCEPTION) {
	    FD_CLR(fd, &tsdPtr->checkMasks.exception);
	}

	/*
	 * Find current max fd.
	 */

	if (fd+1 == tsdPtr->numFdBits) {
	    int numFdBits = 0;

	    for (i = fd-1; i >= 0; i--) {
		if (FD_ISSET(i, &tsdPtr->checkMasks.readable)
			|| FD_ISSET(i, &tsdPtr->checkMasks.writable)
			|| FD_ISSET(i, &tsdPtr->checkMasks.exception)) {
		    numFdBits = i+1;
		    break;
		}
	    }
	    tsdPtr->numFdBits = numFdBits;
	}

	/*
	 * Clean up information in the callback record.
	 */

	if (prevPtr == NULL) {
	    tsdPtr->firstFileHandlerPtr = filePtr->nextPtr;
	} else {
	    prevPtr->nextPtr = filePtr->nextPtr;
	}
	ckfree(filePtr);
    }
}

/*
 *----------------------------------------------------------------------
 *
 * FileHandlerEventProc --
 *
 *	This function is called by Tcl_ServiceEvent when a file event reaches
 *	the front of the event queue. This function is responsible for
 *	actually handling the event by invoking the callback for the file
 *	handler.
 *
 * Results:
 *	Returns 1 if the event was handled, meaning it should be removed from
 *	the queue. Returns 0 if the event was not handled, meaning it should
 *	stay on the queue. The only time the event isn't handled is if the
 *	TCL_FILE_EVENTS flag bit isn't set.
 *
 * Side effects:
 *	Whatever the file handler's callback function does.
 *
 *----------------------------------------------------------------------
 */

static int
FileHandlerEventProc(
    Tcl_Event *evPtr,		/* Event to service. */
    int flags)			/* Flags that indicate what events to handle,
				 * such as TCL_FILE_EVENTS. */
{
    int mask;
    FileHandler *filePtr;
    FileHandlerEvent *fileEvPtr = (FileHandlerEvent *) evPtr;
    ThreadSpecificData *tsdPtr;

    if (!(flags & TCL_FILE_EVENTS)) {
	return 0;
    }

    /*
     * Search through the file handlers to find the one whose handle matches
     * the event. We do this rather than keeping a pointer to the file handler
     * directly in the event, so that the handler can be deleted while the
     * event is queued without leaving a dangling pointer.
     */

    tsdPtr = TCL_TSD_INIT(&dataKey);
    for (filePtr = tsdPtr->firstFileHandlerPtr; filePtr != NULL;
	    filePtr = filePtr->nextPtr) {
	if (filePtr->fd != fileEvPtr->fd) {
	    continue;
	}

	/*
	 * The code is tricky for two reasons:
	 * 1. The file handler's desired events could have changed since the
	 *    time when the event was queued, so AND the ready mask with the
	 *    desired mask.
	 * 2. The file could have been closed and re-opened since the time
	 *    when the event was queued. This is why the ready mask is stored
	 *    in the file handler rather than the queued event: it will be
	 *    zeroed when a new file handler is created for the newly opened
	 *    file.
	 */

	mask = filePtr->readyMask & filePtr->mask;
	filePtr->readyMask = 0;
	if (mask != 0) {
	    filePtr->proc(filePtr->clientData, mask);
	}
	break;
    }
    return 1;
}

#if defined(TCL_THREADS) && defined(__CYGWIN__)

static DWORD __stdcall
NotifierProc(
    void *hwnd,
    unsigned int message,
    void *wParam,
    void *lParam)
{
    ThreadSpecificData *tsdPtr = TCL_TSD_INIT(&dataKey);

    if (message != 1024) {
	return DefWindowProcW(hwnd, message, wParam, lParam);
    }

    /*
     * Process all of the runnable events.
     */

    tsdPtr->eventReady = 1;
    Tcl_ServiceAll();
    return 0;
}
#endif /* TCL_THREADS && __CYGWIN__ */

/*
 *----------------------------------------------------------------------
 *
 * Tcl_WaitForEvent --
 *
 *	This function is called by Tcl_DoOneEvent to wait for new events on
 *	the message queue. If the block time is 0, then Tcl_WaitForEvent just
 *	polls without blocking.
 *
 * Results:
 *	Returns -1 if the select would block forever, otherwise returns 0.
 *
 * Side effects:
 *	Queues file events that are detected by the select.
 *
 *----------------------------------------------------------------------
 */

int
Tcl_WaitForEvent(
    const Tcl_Time *timePtr)		/* Maximum block time, or NULL. */
{
    if (tclNotifierHooks.waitForEventProc) {
	return tclNotifierHooks.waitForEventProc(timePtr);
    } else {
	FileHandler *filePtr;
	int mask;
	Tcl_Time vTime;
#ifdef TCL_THREADS
	int waitForFiles;
#   ifdef __CYGWIN__
	MSG msg;
#   endif /* __CYGWIN__ */
#else
	/*
	 * Impl. notes: timeout & timeoutPtr are used if, and only if threads
	 * are not enabled. They are the arguments for the regular select()
	 * used when the core is not thread-enabled.
	 */

	struct timeval timeout, *timeoutPtr;
	int numFound;
#endif /* TCL_THREADS */
	ThreadSpecificData *tsdPtr = TCL_TSD_INIT(&dataKey);

	/*
	 * Set up the timeout structure. Note that if there are no events to
	 * check for, we return with a negative result rather than blocking
	 * forever.
	 */

	if (timePtr != NULL) {
	    /*
	     * TIP #233 (Virtualized Time). Is virtual time in effect? And do
	     * we actually have something to scale? If yes to both then we
	     * call the handler to do this scaling.
	     */

	    if (timePtr->sec != 0 || timePtr->usec != 0) {
		vTime = *timePtr;
		tclScaleTimeProcPtr(&vTime, tclTimeClientData);
		timePtr = &vTime;
	    }
#ifndef TCL_THREADS
	    timeout.tv_sec = timePtr->sec;
	    timeout.tv_usec = timePtr->usec;
	    timeoutPtr = &timeout;
	} else if (tsdPtr->numFdBits == 0) {
	    /*
	     * If there are no threads, no timeout, and no fds registered,
	     * then there are no events possible and we must avoid deadlock.
	     * Note that this is not entirely correct because there might be a
	     * signal that could interrupt the select call, but we don't
	     * handle that case if we aren't using threads.
	     */

	    return -1;
	} else {
	    timeoutPtr = NULL;
#endif /* !TCL_THREADS */
	}

#ifdef TCL_THREADS
	/*
	 * Place this thread on the list of interested threads, signal the
	 * notifier thread, and wait for a response or a timeout.
	 */

#ifdef __CYGWIN__
	if (!tsdPtr->hwnd) {
	    WNDCLASS class;

	    class.style = 0;
	    class.cbClsExtra = 0;
	    class.cbWndExtra = 0;
	    class.hInstance = TclWinGetTclInstance();
	    class.hbrBackground = NULL;
	    class.lpszMenuName = NULL;
	    class.lpszClassName = L"TclNotifier";
	    class.lpfnWndProc = NotifierProc;
	    class.hIcon = NULL;
	    class.hCursor = NULL;

	    RegisterClassW(&class);
	    tsdPtr->hwnd = CreateWindowExW(NULL, class.lpszClassName,
		    class.lpszClassName, 0, 0, 0, 0, 0, NULL, NULL,
		    TclWinGetTclInstance(), NULL);
	    tsdPtr->event = CreateEventW(NULL, 1 /* manual */,
		    0 /* !signaled */, NULL);
	}
#endif /* __CYGWIN */

	Tcl_MutexLock(&notifierMutex);

	if (timePtr != NULL && timePtr->sec == 0 && (timePtr->usec == 0
#if defined(__APPLE__) && defined(__LP64__)
		/*
		 * On 64-bit Darwin, pthread_cond_timedwait() appears to have
		 * a bug that causes it to wait forever when passed an
		 * absolute time which has already been exceeded by the system
		 * time; as a workaround, when given a very brief timeout,
		 * just do a poll. [Bug 1457797]
		 */
		|| timePtr->usec < 10
#endif /* __APPLE__ && __LP64__ */
		)) {
	    /*
	     * Cannot emulate a polling select with a polling condition
	     * variable. Instead, pretend to wait for files and tell the
	     * notifier thread what we are doing. The notifier thread makes
	     * sure it goes through select with its select mask in the same
	     * state as ours currently is. We block until that happens.
	     */

	    waitForFiles = 1;
	    tsdPtr->pollState = POLL_WANT;
	    timePtr = NULL;
	} else {
	    waitForFiles = (tsdPtr->numFdBits > 0);
	    tsdPtr->pollState = 0;
	}

	if (waitForFiles) {
	    /*
	     * Add the ThreadSpecificData structure of this thread to the list
	     * of ThreadSpecificData structures of all threads that are
	     * waiting on file events.
	     */

	    tsdPtr->nextPtr = waitingListPtr;
	    if (waitingListPtr) {
		waitingListPtr->prevPtr = tsdPtr;
	    }
	    tsdPtr->prevPtr = 0;
	    waitingListPtr = tsdPtr;
	    tsdPtr->onList = 1;

	    if ((write(triggerPipe, "", 1) == -1) && (errno != EAGAIN)) {
		Tcl_Panic("Tcl_WaitForEvent: %s",
			"unable to write to triggerPipe");
	    }
	}

	FD_ZERO(&tsdPtr->readyMasks.readable);
	FD_ZERO(&tsdPtr->readyMasks.writable);
	FD_ZERO(&tsdPtr->readyMasks.exception);

	if (!tsdPtr->eventReady) {
#ifdef __CYGWIN__
	    if (!PeekMessageW(&msg, NULL, 0, 0, 0)) {
		DWORD timeout;

		if (timePtr) {
		    timeout = timePtr->sec * 1000 + timePtr->usec / 1000;
		} else {
		    timeout = 0xFFFFFFFF;
		}
		Tcl_MutexUnlock(&notifierMutex);
		MsgWaitForMultipleObjects(1, &tsdPtr->event, 0, timeout, 1279);
		Tcl_MutexLock(&notifierMutex);
	    }
#else
	    Tcl_ConditionWait(&tsdPtr->waitCV, &notifierMutex, timePtr);
#endif /* __CYGWIN__ */
	}
	tsdPtr->eventReady = 0;

#ifdef __CYGWIN__
	while (PeekMessageW(&msg, NULL, 0, 0, 0)) {
	    /*
	     * Retrieve and dispatch the message.
	     */

	    DWORD result = GetMessageW(&msg, NULL, 0, 0);

	    if (result == 0) {
		PostQuitMessage(msg.wParam);
		/* What to do here? */
	    } else if (result != (DWORD) -1) {
		TranslateMessage(&msg);
		DispatchMessageW(&msg);
	    }
	}
	ResetEvent(tsdPtr->event);
#endif /* __CYGWIN__ */

	if (waitForFiles && tsdPtr->onList) {
	    /*
	     * Remove the ThreadSpecificData structure of this thread from the
	     * waiting list. Alert the notifier thread to recompute its select
	     * masks - skipping this caused a hang when trying to close a pipe
	     * which the notifier thread was still doing a select on.
	     */

	    if (tsdPtr->prevPtr) {
		tsdPtr->prevPtr->nextPtr = tsdPtr->nextPtr;
	    } else {
		waitingListPtr = tsdPtr->nextPtr;
	    }
	    if (tsdPtr->nextPtr) {
		tsdPtr->nextPtr->prevPtr = tsdPtr->prevPtr;
	    }
	    tsdPtr->nextPtr = tsdPtr->prevPtr = NULL;
	    tsdPtr->onList = 0;
	    if ((write(triggerPipe, "", 1) == -1) && (errno != EAGAIN)) {
		Tcl_Panic("Tcl_WaitForEvent: %s",
			"unable to write to triggerPipe");
	    }
	}

#else
	tsdPtr->readyMasks = tsdPtr->checkMasks;
	numFound = select(tsdPtr->numFdBits, &tsdPtr->readyMasks.readable,
		&tsdPtr->readyMasks.writable, &tsdPtr->readyMasks.exception,
		timeoutPtr);

	/*
	 * Some systems don't clear the masks after an error, so we have to do
	 * it here.
	 */

	if (numFound == -1) {
	    FD_ZERO(&tsdPtr->readyMasks.readable);
	    FD_ZERO(&tsdPtr->readyMasks.writable);
	    FD_ZERO(&tsdPtr->readyMasks.exception);
	}
#endif /* TCL_THREADS */

	/*
	 * Queue all detected file events before returning.
	 */

	for (filePtr = tsdPtr->firstFileHandlerPtr; (filePtr != NULL);
		filePtr = filePtr->nextPtr) {
	    mask = 0;
	    if (FD_ISSET(filePtr->fd, &tsdPtr->readyMasks.readable)) {
		mask |= TCL_READABLE;
	    }
	    if (FD_ISSET(filePtr->fd, &tsdPtr->readyMasks.writable)) {
		mask |= TCL_WRITABLE;
	    }
	    if (FD_ISSET(filePtr->fd, &tsdPtr->readyMasks.exception)) {
		mask |= TCL_EXCEPTION;
	    }

	    if (!mask) {
		continue;
	    }

	    /*
	     * Don't bother to queue an event if the mask was previously
	     * non-zero since an event must still be on the queue.
	     */

	    if (filePtr->readyMask == 0) {
		FileHandlerEvent *fileEvPtr =
			ckalloc(sizeof(FileHandlerEvent));

		fileEvPtr->header.proc = FileHandlerEventProc;
		fileEvPtr->fd = filePtr->fd;
		Tcl_QueueEvent((Tcl_Event *) fileEvPtr, TCL_QUEUE_TAIL);
	    }
	    filePtr->readyMask = mask;
	}
#ifdef TCL_THREADS
	Tcl_MutexUnlock(&notifierMutex);
#endif /* TCL_THREADS */
	return 0;
    }
}

#ifdef TCL_THREADS
/*
 *----------------------------------------------------------------------
 *
 * NotifierThreadProc --
 *
 *	This routine is the initial (and only) function executed by the
 *	special notifier thread. Its job is to wait for file descriptors to
 *	become readable or writable or to have an exception condition and then
 *	to notify other threads who are interested in this information by
 *	signalling a condition variable. Other threads can signal this
 *	notifier thread of a change in their interests by writing a single
 *	byte to a special pipe that the notifier thread is monitoring.
 *
 * Result:
 *	None. Once started, this routine never exits. It dies with the overall
 *	process.
 *
 * Side effects:
 *	The trigger pipe used to signal the notifier thread is created when
 *	the notifier thread first starts.
 *
 *----------------------------------------------------------------------
 */

static void
NotifierThreadProc(
    ClientData clientData)	/* Not used. */
{
    ThreadSpecificData *tsdPtr;
    fd_set readableMask;
    fd_set writableMask;
    fd_set exceptionMask;
    int fds[2];
    int i, numFdBits = 0, receivePipe;
    long found;
    struct timeval poll = {0., 0.}, *timePtr;
    char buf[2];

    if (pipe(fds) != 0) {
	Tcl_Panic("NotifierThreadProc: %s", "could not create trigger pipe");
    }

    receivePipe = fds[0];

    if (TclUnixSetBlockingMode(receivePipe, TCL_MODE_NONBLOCKING) < 0) {
	Tcl_Panic("NotifierThreadProc: %s",
		"could not make receive pipe non blocking");
    }
    if (TclUnixSetBlockingMode(fds[1], TCL_MODE_NONBLOCKING) < 0) {
	Tcl_Panic("NotifierThreadProc: %s",
		"could not make trigger pipe non blocking");
    }
    if (fcntl(receivePipe, F_SETFD, FD_CLOEXEC) < 0) {
	Tcl_Panic("NotifierThreadProc: %s",
		"could not make receive pipe close-on-exec");
    }
    if (fcntl(fds[1], F_SETFD, FD_CLOEXEC) < 0) {
	Tcl_Panic("NotifierThreadProc: %s",
		"could not make trigger pipe close-on-exec");
    }

    /*
     * Install the write end of the pipe into the global variable.
     */

    Tcl_MutexLock(&notifierMutex);
    triggerPipe = fds[1];

    /*
     * Signal any threads that are waiting.
     */

    Tcl_ConditionNotify(&notifierCV);
    Tcl_MutexUnlock(&notifierMutex);

    /*
     * Look for file events and report them to interested threads.
     */

    while (1) {
	FD_ZERO(&readableMask);
	FD_ZERO(&writableMask);
	FD_ZERO(&exceptionMask);

	/*
	 * Compute the logical OR of the select masks from all the waiting
	 * notifiers.
	 */

	Tcl_MutexLock(&notifierMutex);
	timePtr = NULL;
	for (tsdPtr = waitingListPtr; tsdPtr; tsdPtr = tsdPtr->nextPtr) {
	    for (i = tsdPtr->numFdBits-1; i >= 0; --i) {
		if (FD_ISSET(i, &tsdPtr->checkMasks.readable)) {
		    FD_SET(i, &readableMask);
		}
		if (FD_ISSET(i, &tsdPtr->checkMasks.writable)) {
		    FD_SET(i, &writableMask);
		}
		if (FD_ISSET(i, &tsdPtr->checkMasks.exception)) {
		    FD_SET(i, &exceptionMask);
		}
	    }
	    if (tsdPtr->numFdBits > numFdBits) {
		numFdBits = tsdPtr->numFdBits;
	    }
	    if (tsdPtr->pollState & POLL_WANT) {
		/*
		 * Here we make sure we go through select() with the same mask
		 * bits that were present when the thread tried to poll.
		 */

		tsdPtr->pollState |= POLL_DONE;
		timePtr = &poll;
	    }
	}
	Tcl_MutexUnlock(&notifierMutex);

	/*
	 * Set up the select mask to include the receive pipe.
	 */

	if (receivePipe >= numFdBits) {
	    numFdBits = receivePipe + 1;
	}
	FD_SET(receivePipe, &readableMask);

	if (select(numFdBits, &readableMask, &writableMask, &exceptionMask,
		timePtr) == -1) {
	    /*
	     * Try again immediately on an error.
	     */

	    continue;
	}

	/*
	 * Alert any threads that are waiting on a ready file descriptor.
	 */

	Tcl_MutexLock(&notifierMutex);
	for (tsdPtr = waitingListPtr; tsdPtr; tsdPtr = tsdPtr->nextPtr) {
	    found = 0;

	    for (i = tsdPtr->numFdBits-1; i >= 0; --i) {
		if (FD_ISSET(i, &tsdPtr->checkMasks.readable)
			&& FD_ISSET(i, &readableMask)) {
		    FD_SET(i, &tsdPtr->readyMasks.readable);
		    found = 1;
		}
		if (FD_ISSET(i, &tsdPtr->checkMasks.writable)
			&& FD_ISSET(i, &writableMask)) {
		    FD_SET(i, &tsdPtr->readyMasks.writable);
		    found = 1;
		}
		if (FD_ISSET(i, &tsdPtr->checkMasks.exception)
			&& FD_ISSET(i, &exceptionMask)) {
		    FD_SET(i, &tsdPtr->readyMasks.exception);
		    found = 1;
		}
	    }

	    if (found || (tsdPtr->pollState & POLL_DONE)) {
		tsdPtr->eventReady = 1;
		if (tsdPtr->onList) {
		    /*
		     * Remove the ThreadSpecificData structure of this thread
		     * from the waiting list. This prevents us from
		     * continuously spining on select until the other threads
		     * runs and services the file event.
		     */

		    if (tsdPtr->prevPtr) {
			tsdPtr->prevPtr->nextPtr = tsdPtr->nextPtr;
		    } else {
			waitingListPtr = tsdPtr->nextPtr;
		    }
		    if (tsdPtr->nextPtr) {
			tsdPtr->nextPtr->prevPtr = tsdPtr->prevPtr;
		    }
		    tsdPtr->nextPtr = tsdPtr->prevPtr = NULL;
		    tsdPtr->onList = 0;
		    tsdPtr->pollState = 0;
		}
#ifdef __CYGWIN__
		PostMessageW(tsdPtr->hwnd, 1024, 0, 0);
#else
		Tcl_ConditionNotify(&tsdPtr->waitCV);
#endif /* __CYGWIN__ */
	    }
	}
	Tcl_MutexUnlock(&notifierMutex);

	/*
	 * Consume the next byte from the notifier pipe if the pipe was
	 * readable. Note that there may be multiple bytes pending, but to
	 * avoid a race condition we only read one at a time.
	 */

	if (FD_ISSET(receivePipe, &readableMask)) {
	    i = read(receivePipe, buf, 1);

	    if ((i == 0) || ((i == 1) && (buf[0] == 'q'))) {
		/*
		 * Someone closed the write end of the pipe or sent us a Quit
		 * message [Bug: 4139] and then closed the write end of the
		 * pipe so we need to shut down the notifier thread.
		 */

		break;
	    }
	}
    }

    /*
     * Clean up the read end of the pipe and signal any threads waiting on
     * termination of the notifier thread.
     */

    close(receivePipe);
    Tcl_MutexLock(&notifierMutex);
    triggerPipe = -1;
    Tcl_ConditionNotify(&notifierCV);
    Tcl_MutexUnlock(&notifierMutex);

    TclpThreadExit(0);
}

#if defined(HAVE_PTHREAD_ATFORK) && !defined(__APPLE__)
/*
 *----------------------------------------------------------------------
 *
 * AtForkPrepare --
 *
 *	Lock the notifier in preparation for a fork.
 *
 * Results:
 *	None.
 *
 * Side effects:
 *	None.
 *
 *----------------------------------------------------------------------
 */

static void
AtForkPrepare(void)
{
}

/*
 *----------------------------------------------------------------------
 *
 * AtForkParent --
 *
 *	Unlock the notifier in the parent after a fork.
 *
 * Results:
 *	None.
 *
 * Side effects:
 *	None.
 *
 *----------------------------------------------------------------------
 */

static void
AtForkParent(void)
{
}

/*
 *----------------------------------------------------------------------
 *
 * AtForkChild --
 *
 *	Unlock and reinstall the notifier in the child after a fork.
 *
 * Results:
 *	None.
 *
 * Side effects:
 *	None.
 *
 *----------------------------------------------------------------------
 */

static void
AtForkChild(void)
{
    notifierMutex = NULL;
    notifierCV = NULL;
    Tcl_InitNotifier();
}
#endif /* HAVE_PTHREAD_ATFORK */

#endif /* TCL_THREADS */

#endif /* !HAVE_COREFOUNDATION */

/*
 * Local Variables:
 * mode: c
 * c-basic-offset: 4
 * fill-column: 78
 * End:
 */<|MERGE_RESOLUTION|>--- conflicted
+++ resolved
@@ -290,21 +290,12 @@
 	 * Start the Notifier thread if necessary.
 	 */
 
-<<<<<<< HEAD
 	Tcl_MutexLock(&notifierMutex);
-#ifdef HAVE_PTHREAD_ATFORK
+#if defined(HAVE_PTHREAD_ATFORK) && !defined(__APPLE__)
 	/*
 	 * Install pthread_atfork handlers to reinitialize the notifier in the
 	 * child of a fork.
 	 */
-=======
-    Tcl_MutexLock(&notifierMutex);
-#if defined(HAVE_PTHREAD_ATFORK) && !defined(__APPLE__)
-    /*
-     * Install pthread_atfork handlers to reinitialize the notifier in the
-     * child of a fork.
-     */
->>>>>>> 161caf62
 
 	if (!atForkInit) {
 	    int result = pthread_atfork(AtForkPrepare, AtForkParent, AtForkChild);
@@ -314,8 +305,7 @@
 	    }
 	    atForkInit = 1;
 	}
-<<<<<<< HEAD
-#endif
+#endif /* HAVE_PTHREAD_ATFORK */
 	/*
 	 * Check if my process id changed, e.g. I was forked
 	 * In this case, restart the notifier thread and close the
@@ -326,26 +316,6 @@
 	    processIDInitialized = 0;
 	    close(triggerPipe);
 	    triggerPipe = -1;
-=======
-	atForkInit = 1;
-    }
-#endif /* HAVE_PTHREAD_ATFORK */
-    /*
-     * Check if my process id changed, e.g. I was forked
-     * In this case, restart the notifier thread and close the
-     * pipe to the original notifier thread
-     */
-    if (notifierCount > 0 && processIDInitialized != getpid()) {
-	notifierCount = 0;
-	processIDInitialized = 0;
-	close(triggerPipe);
-	triggerPipe = -1;
-    }
-    if (notifierCount == 0) {
-	if (TclpThreadCreate(&notifierThread, NotifierThreadProc, NULL,
-		TCL_THREAD_STACK_DEFAULT, TCL_THREAD_JOINABLE) != TCL_OK) {
-	    Tcl_Panic("Tcl_InitNotifier: unable to start notifier thread");
->>>>>>> 161caf62
 	}
 	if (notifierCount == 0) {
 	    if (TclpThreadCreate(&notifierThread, NotifierThreadProc, NULL,
