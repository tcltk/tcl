/*
 * tclUnixNotify.c --
 *
 *	This file contains the implementation of the select()-based
 *	Unix-specific notifier, which is the lowest-level part of the Tcl
 *	event loop. This file works together with generic/tclNotify.c.
 *
 * Copyright (c) 1995-1997 Sun Microsystems, Inc.
 *
 * See the file "license.terms" for information on usage and redistribution
 * of this file, and for a DISCLAIMER OF ALL WARRANTIES.
 */

#include "tclInt.h"
#ifndef HAVE_COREFOUNDATION	/* Darwin/Mac OS X CoreFoundation notifier is
				 * in tclMacOSXNotify.c */
#include <signal.h>

/*
 * This structure is used to keep track of the notifier info for a registered
 * file.
 */

typedef struct FileHandler {
    int fd;
    int mask;			/* Mask of desired events: TCL_READABLE,
				 * etc. */
    int readyMask;		/* Mask of events that have been seen since
				 * the last time file handlers were invoked
				 * for this file. */
    Tcl_FileProc *proc;		/* Function to call, in the style of
				 * Tcl_CreateFileHandler. */
    ClientData clientData;	/* Argument to pass to proc. */
    struct FileHandler *nextPtr;/* Next in list of all files we care about. */
} FileHandler;

/*
 * The following structure is what is added to the Tcl event queue when file
 * handlers are ready to fire.
 */

typedef struct FileHandlerEvent {
    Tcl_Event header;		/* Information that is standard for all
				 * events. */
    int fd;			/* File descriptor that is ready. Used to find
				 * the FileHandler structure for the file
				 * (can't point directly to the FileHandler
				 * structure because it could go away while
				 * the event is queued). */
} FileHandlerEvent;

/*
 * The following structure contains a set of select() masks to track readable,
 * writable, and exception conditions.
 */

typedef struct SelectMasks {
    fd_set readable;
    fd_set writable;
    fd_set exception;
} SelectMasks;

/*
 * The following static structure contains the state information for the
 * select based implementation of the Tcl notifier. One of these structures is
 * created for each thread that is using the notifier.
 */

typedef struct ThreadSpecificData {
    FileHandler *firstFileHandlerPtr;
				/* Pointer to head of file handler list. */
    SelectMasks checkMasks;	/* This structure is used to build up the
				 * masks to be used in the next call to
				 * select. Bits are set in response to calls
				 * to Tcl_CreateFileHandler. */
    SelectMasks readyMasks;	/* This array reflects the readable/writable
				 * conditions that were found to exist by the
				 * last call to select. */
    int numFdBits;		/* Number of valid bits in checkMasks (one
				 * more than highest fd for which
				 * Tcl_WatchFile has been called). */
#ifdef TCL_THREADS
    int onList;			/* True if it is in this list */
    unsigned int pollState;	/* pollState is used to implement a polling
				 * handshake between each thread and the
				 * notifier thread. Bits defined below. */
    struct ThreadSpecificData *nextPtr, *prevPtr;
				/* All threads that are currently waiting on
				 * an event have their ThreadSpecificData
				 * structure on a doubly-linked listed formed
				 * from these pointers. You must hold the
				 * notifierMutex lock before accessing these
				 * fields. */
#ifdef __CYGWIN__
    void *event;     /* Any other thread alerts a notifier
	 * that an event is ready to be processed
	 * by sending this event. */
    void *hwnd;			/* Messaging window. */
#else /* !__CYGWIN__ */
    Tcl_Condition waitCV;	/* Any other thread alerts a notifier that an
				 * event is ready to be processed by signaling
				 * this condition variable. */
#endif /* __CYGWIN__ */
    int eventReady;		/* True if an event is ready to be processed.
				 * Used as condition flag together with waitCV
				 * above. */
#endif /* TCL_THREADS */
} ThreadSpecificData;

static Tcl_ThreadDataKey dataKey;

#ifdef TCL_THREADS
/*
 * The following static indicates the number of threads that have initialized
 * notifiers.
 *
 * You must hold the notifierMutex lock before accessing this variable.
 */

static int notifierCount = 0;

/*
 * The following static stores the process ID of the initialized notifier
 * thread. If it changes, we have passed a fork and we should start a new
 * notifier thread.
 *
 * You must hold the notifierMutex lock before accessing this variable.
 */
static pid_t processIDInitialized = 0;

/*
 * The following variable points to the head of a doubly-linked list of
 * ThreadSpecificData structures for all threads that are currently waiting on
 * an event.
 *
 * You must hold the notifierMutex lock before accessing this list.
 */

static ThreadSpecificData *waitingListPtr = NULL;

/*
 * The notifier thread spends all its time in select() waiting for a file
 * descriptor associated with one of the threads on the waitingListPtr list to
 * do something interesting. But if the contents of the waitingListPtr list
 * ever changes, we need to wake up and restart the select() system call. You
 * can wake up the notifier thread by writing a single byte to the file
 * descriptor defined below. This file descriptor is the input-end of a pipe
 * and the notifier thread is listening for data on the output-end of the same
 * pipe. Hence writing to this file descriptor will cause the select() system
 * call to return and wake up the notifier thread.
 *
 * You must hold the notifierMutex lock before writing to the pipe.
 */

static int triggerPipe = -1;

/*
 * The notifierMutex locks access to all of the global notifier state.
 */

TCL_DECLARE_MUTEX(notifierMutex)

/*
 * The notifier thread signals the notifierCV when it has finished
 * initializing the triggerPipe and right before the notifier thread
 * terminates.
 */

static Tcl_Condition notifierCV;

/*
 * The pollState bits
 *	POLL_WANT is set by each thread before it waits on its condition
 *		variable. It is checked by the notifier before it does select.
 *	POLL_DONE is set by the notifier if it goes into select after seeing
 *		POLL_WANT. The idea is to ensure it tries a select with the
 *		same bits the initial thread had set.
 */

#define POLL_WANT	0x1
#define POLL_DONE	0x2

/*
 * This is the thread ID of the notifier thread that does select.
 */

static Tcl_ThreadId notifierThread;

#endif /* TCL_THREADS */

/*
 * Static routines defined in this file.
 */

#ifdef TCL_THREADS
static void	NotifierThreadProc(ClientData clientData);
#if defined(HAVE_PTHREAD_ATFORK) && !defined(__APPLE__) && !defined(__hpux)
static int	atForkInit = 0;
static void	AtForkPrepare(void);
static void	AtForkParent(void);
static void	AtForkChild(void);
#endif /* HAVE_PTHREAD_ATFORK */
#endif /* TCL_THREADS */
static int	FileHandlerEventProc(Tcl_Event *evPtr, int flags);

/*
 * Import of Windows API when building threaded with Cygwin.
 */

#if defined(TCL_THREADS) && defined(__CYGWIN__)
typedef struct {
    void *hwnd;
    unsigned int *message;
    int wParam;
    int lParam;
    int time;
    int x;
    int y;
} MSG;

typedef struct {
    unsigned int style;
    void *lpfnWndProc;
    int cbClsExtra;
    int cbWndExtra;
    void *hInstance;
    void *hIcon;
    void *hCursor;
    void *hbrBackground;
    void *lpszMenuName;
    const void *lpszClassName;
} WNDCLASS;

extern void __stdcall	CloseHandle(void *);
extern void *__stdcall	CreateEventW(void *, unsigned char, unsigned char,
			    void *);
extern void * __stdcall	CreateWindowExW(void *, const void *, const void *,
			    DWORD, int, int, int, int, void *, void *, void *, void *);
extern DWORD __stdcall	DefWindowProcW(void *, int, void *, void *);
extern unsigned char __stdcall	DestroyWindow(void *);
extern int __stdcall	DispatchMessageW(const MSG *);
extern unsigned char __stdcall	GetMessageW(MSG *, void *, int, int);
extern void __stdcall	MsgWaitForMultipleObjects(DWORD, void *,
			    unsigned char, DWORD, DWORD);
extern unsigned char __stdcall	PeekMessageW(MSG *, void *, int, int, int);
extern unsigned char __stdcall	PostMessageW(void *, unsigned int, void *,
				    void *);
extern void __stdcall	PostQuitMessage(int);
extern void *__stdcall	RegisterClassW(const WNDCLASS *);
extern unsigned char __stdcall	ResetEvent(void *);
extern unsigned char __stdcall	TranslateMessage(const MSG *);

/*
 * Threaded-cygwin specific functions in this file:
 */

static DWORD __stdcall	NotifierProc(void *hwnd, unsigned int message,
			    void *wParam, void *lParam);
#endif /* TCL_THREADS && __CYGWIN__ */

/*
 *----------------------------------------------------------------------
 *
 * Tcl_InitNotifier --
 *
 *	Initializes the platform specific notifier state.
 *
 * Results:
 *	Returns a handle to the notifier state for this thread.
 *
 * Side effects:
 *	None.
 *
 *----------------------------------------------------------------------
 */

ClientData
Tcl_InitNotifier(void)
{
    if (tclNotifierHooks.initNotifierProc) {
	return tclNotifierHooks.initNotifierProc();
    } else {
	ThreadSpecificData *tsdPtr = TCL_TSD_INIT(&dataKey);

#ifdef TCL_THREADS
	tsdPtr->eventReady = 0;

	/*
	 * Start the Notifier thread if necessary.
	 */

<<<<<<< HEAD
	Tcl_MutexLock(&notifierMutex);
#if defined(HAVE_PTHREAD_ATFORK) && !defined(__APPLE__)
	/*
	 * Install pthread_atfork handlers to reinitialize the notifier in the
	 * child of a fork.
	 */
=======
    Tcl_MutexLock(&notifierMutex);
#if defined(HAVE_PTHREAD_ATFORK) && !defined(__APPLE__) && !defined(__hpux)
    /*
     * Install pthread_atfork handlers to reinitialize the notifier in the
     * child of a fork.
     */
>>>>>>> 3805863b

	if (!atForkInit) {
	    int result = pthread_atfork(AtForkPrepare, AtForkParent, AtForkChild);

	    if (result) {
		Tcl_Panic("Tcl_InitNotifier: pthread_atfork failed");
	    }
	    atForkInit = 1;
	}
#endif /* HAVE_PTHREAD_ATFORK */
	/*
	 * Check if my process id changed, e.g. I was forked
	 * In this case, restart the notifier thread and close the
	 * pipe to the original notifier thread
	 */
	if (notifierCount > 0 && processIDInitialized != getpid()) {
	    notifierCount = 0;
	    processIDInitialized = 0;
	    close(triggerPipe);
	    triggerPipe = -1;
	}
	if (notifierCount == 0) {
	    if (TclpThreadCreate(&notifierThread, NotifierThreadProc, NULL,
		    TCL_THREAD_STACK_DEFAULT, TCL_THREAD_JOINABLE) != TCL_OK) {
		Tcl_Panic("Tcl_InitNotifier: unable to start notifier thread");
	    }
	    processIDInitialized = getpid();
	}
	notifierCount++;

	/*
	 * Wait for the notifier pipe to be created.
	 */

	while (triggerPipe < 0) {
	    Tcl_ConditionWait(&notifierCV, &notifierMutex, NULL);
	}

	Tcl_MutexUnlock(&notifierMutex);
#endif /* TCL_THREADS */
	return tsdPtr;
    }
}

/*
 *----------------------------------------------------------------------
 *
 * Tcl_FinalizeNotifier --
 *
 *	This function is called to cleanup the notifier state before a thread
 *	is terminated.
 *
 * Results:
 *	None.
 *
 * Side effects:
 *	May terminate the background notifier thread if this is the last
 *	notifier instance.
 *
 *----------------------------------------------------------------------
 */

void
Tcl_FinalizeNotifier(
    ClientData clientData)		/* Not used. */
{
    if (tclNotifierHooks.finalizeNotifierProc) {
	tclNotifierHooks.finalizeNotifierProc(clientData);
	return;
    } else {
#ifdef TCL_THREADS
	ThreadSpecificData *tsdPtr = TCL_TSD_INIT(&dataKey);

	Tcl_MutexLock(&notifierMutex);
	notifierCount--;

	/*
	 * If this is the last thread to use the notifier, close the notifier
	 * pipe and wait for the background thread to terminate.
	 */

	if (notifierCount == 0) {
	    int result;

	    if (triggerPipe < 0) {
		Tcl_Panic("Tcl_FinalizeNotifier: %s",
			"notifier pipe not initialized");
	    }

	    /*
	     * Send "q" message to the notifier thread so that it will
	     * terminate. The notifier will return from its call to select()
	     * and notice that a "q" message has arrived, it will then close
	     * its side of the pipe and terminate its thread. Note the we can
	     * not just close the pipe and check for EOF in the notifier thread
	     * because if a background child process was created with exec,
	     * select() would not register the EOF on the pipe until the child
	     * processes had terminated. [Bug: 4139] [Bug: 1222872]
	     */

	    if (write(triggerPipe, "q", 1) != 1) {
		Tcl_Panic("Tcl_FinalizeNotifier: %s",
			"unable to write q to triggerPipe");
	    }
	    close(triggerPipe);
	    while(triggerPipe >= 0) {
		Tcl_ConditionWait(&notifierCV, &notifierMutex, NULL);
	    }

	    result = Tcl_JoinThread(notifierThread, NULL);
	    if (result) {
		Tcl_Panic("Tcl_FinalizeNotifier: %s",
			"unable to join notifier thread");
	    }
	}

	/*
	 * Clean up any synchronization objects in the thread local storage.
	 */

#ifdef __CYGWIN__
	CloseHandle(tsdPtr->event);
#else /* __CYGWIN__ */
	Tcl_ConditionFinalize(&(tsdPtr->waitCV));
#endif /* __CYGWIN__ */

	Tcl_MutexUnlock(&notifierMutex);
#endif /* TCL_THREADS */
    }
}

/*
 *----------------------------------------------------------------------
 *
 * Tcl_AlertNotifier --
 *
 *	Wake up the specified notifier from any thread. This routine is called
 *	by the platform independent notifier code whenever the Tcl_ThreadAlert
 *	routine is called. This routine is guaranteed not to be called on a
 *	given notifier after Tcl_FinalizeNotifier is called for that notifier.
 *
 * Results:
 *	None.
 *
 * Side effects:
 *	Signals the notifier condition variable for the specified notifier.
 *
 *----------------------------------------------------------------------
 */

void
Tcl_AlertNotifier(
    ClientData clientData)
{
    if (tclNotifierHooks.alertNotifierProc) {
	tclNotifierHooks.alertNotifierProc(clientData);
	return;
    } else {
#ifdef TCL_THREADS
	ThreadSpecificData *tsdPtr = clientData;

	Tcl_MutexLock(&notifierMutex);
	tsdPtr->eventReady = 1;
#   ifdef __CYGWIN__
	PostMessageW(tsdPtr->hwnd, 1024, 0, 0);
#   else
	Tcl_ConditionNotify(&tsdPtr->waitCV);
#   endif /* __CYGWIN__ */
	Tcl_MutexUnlock(&notifierMutex);
#endif /* TCL_THREADS */
    }
}

/*
 *----------------------------------------------------------------------
 *
 * Tcl_SetTimer --
 *
 *	This function sets the current notifier timer value. This interface is
 *	not implemented in this notifier because we are always running inside
 *	of Tcl_DoOneEvent.
 *
 * Results:
 *	None.
 *
 * Side effects:
 *	None.
 *
 *----------------------------------------------------------------------
 */

void
Tcl_SetTimer(
    const Tcl_Time *timePtr)		/* Timeout value, may be NULL. */
{
    if (tclNotifierHooks.setTimerProc) {
	tclNotifierHooks.setTimerProc(timePtr);
	return;
    } else {
	/*
	 * The interval timer doesn't do anything in this implementation,
	 * because the only event loop is via Tcl_DoOneEvent, which passes
	 * timeout values to Tcl_WaitForEvent.
	 */
    }
}

/*
 *----------------------------------------------------------------------
 *
 * Tcl_ServiceModeHook --
 *
 *	This function is invoked whenever the service mode changes.
 *
 * Results:
 *	None.
 *
 * Side effects:
 *	None.
 *
 *----------------------------------------------------------------------
 */

void
Tcl_ServiceModeHook(
    int mode)			/* Either TCL_SERVICE_ALL, or
				 * TCL_SERVICE_NONE. */
{
    if (tclNotifierHooks.serviceModeHookProc) {
	tclNotifierHooks.serviceModeHookProc(mode);
	return;
    } else {
	/* Does nothing in this implementation. */
    }
}

/*
 *----------------------------------------------------------------------
 *
 * Tcl_CreateFileHandler --
 *
 *	This function registers a file handler with the select notifier.
 *
 * Results:
 *	None.
 *
 * Side effects:
 *	Creates a new file handler structure.
 *
 *----------------------------------------------------------------------
 */

void
Tcl_CreateFileHandler(
    int fd,			/* Handle of stream to watch. */
    int mask,			/* OR'ed combination of TCL_READABLE,
				 * TCL_WRITABLE, and TCL_EXCEPTION: indicates
				 * conditions under which proc should be
				 * called. */
    Tcl_FileProc *proc,		/* Function to call for each selected
				 * event. */
    ClientData clientData)	/* Arbitrary data to pass to proc. */
{
    if (tclNotifierHooks.createFileHandlerProc) {
	tclNotifierHooks.createFileHandlerProc(fd, mask, proc, clientData);
	return;
    } else {
	ThreadSpecificData *tsdPtr = TCL_TSD_INIT(&dataKey);
	FileHandler *filePtr;

	for (filePtr = tsdPtr->firstFileHandlerPtr; filePtr != NULL;
		filePtr = filePtr->nextPtr) {
	    if (filePtr->fd == fd) {
		break;
	    }
	}
	if (filePtr == NULL) {
	    filePtr = ckalloc(sizeof(FileHandler));
	    filePtr->fd = fd;
	    filePtr->readyMask = 0;
	    filePtr->nextPtr = tsdPtr->firstFileHandlerPtr;
	    tsdPtr->firstFileHandlerPtr = filePtr;
	}
	filePtr->proc = proc;
	filePtr->clientData = clientData;
	filePtr->mask = mask;

	/*
	 * Update the check masks for this file.
	 */

	if (mask & TCL_READABLE) {
	    FD_SET(fd, &tsdPtr->checkMasks.readable);
	} else {
	    FD_CLR(fd, &tsdPtr->checkMasks.readable);
	}
	if (mask & TCL_WRITABLE) {
	    FD_SET(fd, &tsdPtr->checkMasks.writable);
	} else {
	    FD_CLR(fd, &tsdPtr->checkMasks.writable);
	}
	if (mask & TCL_EXCEPTION) {
	    FD_SET(fd, &tsdPtr->checkMasks.exception);
	} else {
	    FD_CLR(fd, &tsdPtr->checkMasks.exception);
	}
	if (tsdPtr->numFdBits <= fd) {
	    tsdPtr->numFdBits = fd+1;
	}
    }
}

/*
 *----------------------------------------------------------------------
 *
 * Tcl_DeleteFileHandler --
 *
 *	Cancel a previously-arranged callback arrangement for a file.
 *
 * Results:
 *	None.
 *
 * Side effects:
 *	If a callback was previously registered on file, remove it.
 *
 *----------------------------------------------------------------------
 */

void
Tcl_DeleteFileHandler(
    int fd)			/* Stream id for which to remove callback
				 * function. */
{
    if (tclNotifierHooks.deleteFileHandlerProc) {
	tclNotifierHooks.deleteFileHandlerProc(fd);
	return;
    } else {
	FileHandler *filePtr, *prevPtr;
	int i;
	ThreadSpecificData *tsdPtr = TCL_TSD_INIT(&dataKey);

	/*
	 * Find the entry for the given file (and return if there isn't one).
	 */

	for (prevPtr = NULL, filePtr = tsdPtr->firstFileHandlerPtr; ;
		prevPtr = filePtr, filePtr = filePtr->nextPtr) {
	    if (filePtr == NULL) {
		return;
	    }
	    if (filePtr->fd == fd) {
		break;
	    }
	}

	/*
	 * Update the check masks for this file.
	 */

	if (filePtr->mask & TCL_READABLE) {
	    FD_CLR(fd, &tsdPtr->checkMasks.readable);
	}
	if (filePtr->mask & TCL_WRITABLE) {
	    FD_CLR(fd, &tsdPtr->checkMasks.writable);
	}
	if (filePtr->mask & TCL_EXCEPTION) {
	    FD_CLR(fd, &tsdPtr->checkMasks.exception);
	}

	/*
	 * Find current max fd.
	 */

	if (fd+1 == tsdPtr->numFdBits) {
	    int numFdBits = 0;

	    for (i = fd-1; i >= 0; i--) {
		if (FD_ISSET(i, &tsdPtr->checkMasks.readable)
			|| FD_ISSET(i, &tsdPtr->checkMasks.writable)
			|| FD_ISSET(i, &tsdPtr->checkMasks.exception)) {
		    numFdBits = i+1;
		    break;
		}
	    }
	    tsdPtr->numFdBits = numFdBits;
	}

	/*
	 * Clean up information in the callback record.
	 */

	if (prevPtr == NULL) {
	    tsdPtr->firstFileHandlerPtr = filePtr->nextPtr;
	} else {
	    prevPtr->nextPtr = filePtr->nextPtr;
	}
	ckfree(filePtr);
    }
}

/*
 *----------------------------------------------------------------------
 *
 * FileHandlerEventProc --
 *
 *	This function is called by Tcl_ServiceEvent when a file event reaches
 *	the front of the event queue. This function is responsible for
 *	actually handling the event by invoking the callback for the file
 *	handler.
 *
 * Results:
 *	Returns 1 if the event was handled, meaning it should be removed from
 *	the queue. Returns 0 if the event was not handled, meaning it should
 *	stay on the queue. The only time the event isn't handled is if the
 *	TCL_FILE_EVENTS flag bit isn't set.
 *
 * Side effects:
 *	Whatever the file handler's callback function does.
 *
 *----------------------------------------------------------------------
 */

static int
FileHandlerEventProc(
    Tcl_Event *evPtr,		/* Event to service. */
    int flags)			/* Flags that indicate what events to handle,
				 * such as TCL_FILE_EVENTS. */
{
    int mask;
    FileHandler *filePtr;
    FileHandlerEvent *fileEvPtr = (FileHandlerEvent *) evPtr;
    ThreadSpecificData *tsdPtr;

    if (!(flags & TCL_FILE_EVENTS)) {
	return 0;
    }

    /*
     * Search through the file handlers to find the one whose handle matches
     * the event. We do this rather than keeping a pointer to the file handler
     * directly in the event, so that the handler can be deleted while the
     * event is queued without leaving a dangling pointer.
     */

    tsdPtr = TCL_TSD_INIT(&dataKey);
    for (filePtr = tsdPtr->firstFileHandlerPtr; filePtr != NULL;
	    filePtr = filePtr->nextPtr) {
	if (filePtr->fd != fileEvPtr->fd) {
	    continue;
	}

	/*
	 * The code is tricky for two reasons:
	 * 1. The file handler's desired events could have changed since the
	 *    time when the event was queued, so AND the ready mask with the
	 *    desired mask.
	 * 2. The file could have been closed and re-opened since the time
	 *    when the event was queued. This is why the ready mask is stored
	 *    in the file handler rather than the queued event: it will be
	 *    zeroed when a new file handler is created for the newly opened
	 *    file.
	 */

	mask = filePtr->readyMask & filePtr->mask;
	filePtr->readyMask = 0;
	if (mask != 0) {
	    filePtr->proc(filePtr->clientData, mask);
	}
	break;
    }
    return 1;
}

#if defined(TCL_THREADS) && defined(__CYGWIN__)

static DWORD __stdcall
NotifierProc(
    void *hwnd,
    unsigned int message,
    void *wParam,
    void *lParam)
{
    ThreadSpecificData *tsdPtr = TCL_TSD_INIT(&dataKey);

    if (message != 1024) {
	return DefWindowProcW(hwnd, message, wParam, lParam);
    }

    /*
     * Process all of the runnable events.
     */

    tsdPtr->eventReady = 1;
    Tcl_ServiceAll();
    return 0;
}
#endif /* TCL_THREADS && __CYGWIN__ */

/*
 *----------------------------------------------------------------------
 *
 * Tcl_WaitForEvent --
 *
 *	This function is called by Tcl_DoOneEvent to wait for new events on
 *	the message queue. If the block time is 0, then Tcl_WaitForEvent just
 *	polls without blocking.
 *
 * Results:
 *	Returns -1 if the select would block forever, otherwise returns 0.
 *
 * Side effects:
 *	Queues file events that are detected by the select.
 *
 *----------------------------------------------------------------------
 */

int
Tcl_WaitForEvent(
    const Tcl_Time *timePtr)		/* Maximum block time, or NULL. */
{
    if (tclNotifierHooks.waitForEventProc) {
	return tclNotifierHooks.waitForEventProc(timePtr);
    } else {
	FileHandler *filePtr;
	int mask;
	Tcl_Time vTime;
#ifdef TCL_THREADS
	int waitForFiles;
#   ifdef __CYGWIN__
	MSG msg;
#   endif /* __CYGWIN__ */
#else
	/*
	 * Impl. notes: timeout & timeoutPtr are used if, and only if threads
	 * are not enabled. They are the arguments for the regular select()
	 * used when the core is not thread-enabled.
	 */

	struct timeval timeout, *timeoutPtr;
	int numFound;
#endif /* TCL_THREADS */
	ThreadSpecificData *tsdPtr = TCL_TSD_INIT(&dataKey);

	/*
	 * Set up the timeout structure. Note that if there are no events to
	 * check for, we return with a negative result rather than blocking
	 * forever.
	 */

	if (timePtr != NULL) {
	    /*
	     * TIP #233 (Virtualized Time). Is virtual time in effect? And do
	     * we actually have something to scale? If yes to both then we
	     * call the handler to do this scaling.
	     */

	    if (timePtr->sec != 0 || timePtr->usec != 0) {
		vTime = *timePtr;
		tclScaleTimeProcPtr(&vTime, tclTimeClientData);
		timePtr = &vTime;
	    }
#ifndef TCL_THREADS
	    timeout.tv_sec = timePtr->sec;
	    timeout.tv_usec = timePtr->usec;
	    timeoutPtr = &timeout;
	} else if (tsdPtr->numFdBits == 0) {
	    /*
	     * If there are no threads, no timeout, and no fds registered,
	     * then there are no events possible and we must avoid deadlock.
	     * Note that this is not entirely correct because there might be a
	     * signal that could interrupt the select call, but we don't
	     * handle that case if we aren't using threads.
	     */

	    return -1;
	} else {
	    timeoutPtr = NULL;
#endif /* !TCL_THREADS */
	}

#ifdef TCL_THREADS
	/*
	 * Place this thread on the list of interested threads, signal the
	 * notifier thread, and wait for a response or a timeout.
	 */

#ifdef __CYGWIN__
	if (!tsdPtr->hwnd) {
	    WNDCLASS class;

	    class.style = 0;
	    class.cbClsExtra = 0;
	    class.cbWndExtra = 0;
	    class.hInstance = TclWinGetTclInstance();
	    class.hbrBackground = NULL;
	    class.lpszMenuName = NULL;
	    class.lpszClassName = L"TclNotifier";
	    class.lpfnWndProc = NotifierProc;
	    class.hIcon = NULL;
	    class.hCursor = NULL;

	    RegisterClassW(&class);
	    tsdPtr->hwnd = CreateWindowExW(NULL, class.lpszClassName,
		    class.lpszClassName, 0, 0, 0, 0, 0, NULL, NULL,
		    TclWinGetTclInstance(), NULL);
	    tsdPtr->event = CreateEventW(NULL, 1 /* manual */,
		    0 /* !signaled */, NULL);
	}
#endif /* __CYGWIN */

	Tcl_MutexLock(&notifierMutex);

	if (timePtr != NULL && timePtr->sec == 0 && (timePtr->usec == 0
#if defined(__APPLE__) && defined(__LP64__)
		/*
		 * On 64-bit Darwin, pthread_cond_timedwait() appears to have
		 * a bug that causes it to wait forever when passed an
		 * absolute time which has already been exceeded by the system
		 * time; as a workaround, when given a very brief timeout,
		 * just do a poll. [Bug 1457797]
		 */
		|| timePtr->usec < 10
#endif /* __APPLE__ && __LP64__ */
		)) {
	    /*
	     * Cannot emulate a polling select with a polling condition
	     * variable. Instead, pretend to wait for files and tell the
	     * notifier thread what we are doing. The notifier thread makes
	     * sure it goes through select with its select mask in the same
	     * state as ours currently is. We block until that happens.
	     */

	    waitForFiles = 1;
	    tsdPtr->pollState = POLL_WANT;
	    timePtr = NULL;
	} else {
	    waitForFiles = (tsdPtr->numFdBits > 0);
	    tsdPtr->pollState = 0;
	}

	if (waitForFiles) {
	    /*
	     * Add the ThreadSpecificData structure of this thread to the list
	     * of ThreadSpecificData structures of all threads that are
	     * waiting on file events.
	     */

	    tsdPtr->nextPtr = waitingListPtr;
	    if (waitingListPtr) {
		waitingListPtr->prevPtr = tsdPtr;
	    }
	    tsdPtr->prevPtr = 0;
	    waitingListPtr = tsdPtr;
	    tsdPtr->onList = 1;

	    if ((write(triggerPipe, "", 1) == -1) && (errno != EAGAIN)) {
		Tcl_Panic("Tcl_WaitForEvent: %s",
			"unable to write to triggerPipe");
	    }
	}

	FD_ZERO(&tsdPtr->readyMasks.readable);
	FD_ZERO(&tsdPtr->readyMasks.writable);
	FD_ZERO(&tsdPtr->readyMasks.exception);

	if (!tsdPtr->eventReady) {
#ifdef __CYGWIN__
	    if (!PeekMessageW(&msg, NULL, 0, 0, 0)) {
		DWORD timeout;

		if (timePtr) {
		    timeout = timePtr->sec * 1000 + timePtr->usec / 1000;
		} else {
		    timeout = 0xFFFFFFFF;
		}
		Tcl_MutexUnlock(&notifierMutex);
		MsgWaitForMultipleObjects(1, &tsdPtr->event, 0, timeout, 1279);
		Tcl_MutexLock(&notifierMutex);
	    }
#else
	    Tcl_ConditionWait(&tsdPtr->waitCV, &notifierMutex, timePtr);
#endif /* __CYGWIN__ */
	}
	tsdPtr->eventReady = 0;

#ifdef __CYGWIN__
	while (PeekMessageW(&msg, NULL, 0, 0, 0)) {
	    /*
	     * Retrieve and dispatch the message.
	     */

	    DWORD result = GetMessageW(&msg, NULL, 0, 0);

	    if (result == 0) {
		PostQuitMessage(msg.wParam);
		/* What to do here? */
	    } else if (result != (DWORD) -1) {
		TranslateMessage(&msg);
		DispatchMessageW(&msg);
	    }
	}
	ResetEvent(tsdPtr->event);
#endif /* __CYGWIN__ */

	if (waitForFiles && tsdPtr->onList) {
	    /*
	     * Remove the ThreadSpecificData structure of this thread from the
	     * waiting list. Alert the notifier thread to recompute its select
	     * masks - skipping this caused a hang when trying to close a pipe
	     * which the notifier thread was still doing a select on.
	     */

	    if (tsdPtr->prevPtr) {
		tsdPtr->prevPtr->nextPtr = tsdPtr->nextPtr;
	    } else {
		waitingListPtr = tsdPtr->nextPtr;
	    }
	    if (tsdPtr->nextPtr) {
		tsdPtr->nextPtr->prevPtr = tsdPtr->prevPtr;
	    }
	    tsdPtr->nextPtr = tsdPtr->prevPtr = NULL;
	    tsdPtr->onList = 0;
	    if ((write(triggerPipe, "", 1) == -1) && (errno != EAGAIN)) {
		Tcl_Panic("Tcl_WaitForEvent: %s",
			"unable to write to triggerPipe");
	    }
	}

#else
	tsdPtr->readyMasks = tsdPtr->checkMasks;
	numFound = select(tsdPtr->numFdBits, &tsdPtr->readyMasks.readable,
		&tsdPtr->readyMasks.writable, &tsdPtr->readyMasks.exception,
		timeoutPtr);

	/*
	 * Some systems don't clear the masks after an error, so we have to do
	 * it here.
	 */

	if (numFound == -1) {
	    FD_ZERO(&tsdPtr->readyMasks.readable);
	    FD_ZERO(&tsdPtr->readyMasks.writable);
	    FD_ZERO(&tsdPtr->readyMasks.exception);
	}
#endif /* TCL_THREADS */

	/*
	 * Queue all detected file events before returning.
	 */

	for (filePtr = tsdPtr->firstFileHandlerPtr; (filePtr != NULL);
		filePtr = filePtr->nextPtr) {
	    mask = 0;
	    if (FD_ISSET(filePtr->fd, &tsdPtr->readyMasks.readable)) {
		mask |= TCL_READABLE;
	    }
	    if (FD_ISSET(filePtr->fd, &tsdPtr->readyMasks.writable)) {
		mask |= TCL_WRITABLE;
	    }
	    if (FD_ISSET(filePtr->fd, &tsdPtr->readyMasks.exception)) {
		mask |= TCL_EXCEPTION;
	    }

	    if (!mask) {
		continue;
	    }

	    /*
	     * Don't bother to queue an event if the mask was previously
	     * non-zero since an event must still be on the queue.
	     */

	    if (filePtr->readyMask == 0) {
		FileHandlerEvent *fileEvPtr =
			ckalloc(sizeof(FileHandlerEvent));

		fileEvPtr->header.proc = FileHandlerEventProc;
		fileEvPtr->fd = filePtr->fd;
		Tcl_QueueEvent((Tcl_Event *) fileEvPtr, TCL_QUEUE_TAIL);
	    }
	    filePtr->readyMask = mask;
	}
#ifdef TCL_THREADS
	Tcl_MutexUnlock(&notifierMutex);
#endif /* TCL_THREADS */
	return 0;
    }
}

#ifdef TCL_THREADS
/*
 *----------------------------------------------------------------------
 *
 * NotifierThreadProc --
 *
 *	This routine is the initial (and only) function executed by the
 *	special notifier thread. Its job is to wait for file descriptors to
 *	become readable or writable or to have an exception condition and then
 *	to notify other threads who are interested in this information by
 *	signalling a condition variable. Other threads can signal this
 *	notifier thread of a change in their interests by writing a single
 *	byte to a special pipe that the notifier thread is monitoring.
 *
 * Result:
 *	None. Once started, this routine never exits. It dies with the overall
 *	process.
 *
 * Side effects:
 *	The trigger pipe used to signal the notifier thread is created when
 *	the notifier thread first starts.
 *
 *----------------------------------------------------------------------
 */

static void
NotifierThreadProc(
    ClientData clientData)	/* Not used. */
{
    ThreadSpecificData *tsdPtr;
    fd_set readableMask;
    fd_set writableMask;
    fd_set exceptionMask;
    int fds[2];
    int i, numFdBits = 0, receivePipe;
    long found;
    struct timeval poll = {0., 0.}, *timePtr;
    char buf[2];

    if (pipe(fds) != 0) {
	Tcl_Panic("NotifierThreadProc: %s", "could not create trigger pipe");
    }

    receivePipe = fds[0];

    if (TclUnixSetBlockingMode(receivePipe, TCL_MODE_NONBLOCKING) < 0) {
	Tcl_Panic("NotifierThreadProc: %s",
		"could not make receive pipe non blocking");
    }
    if (TclUnixSetBlockingMode(fds[1], TCL_MODE_NONBLOCKING) < 0) {
	Tcl_Panic("NotifierThreadProc: %s",
		"could not make trigger pipe non blocking");
    }
    if (fcntl(receivePipe, F_SETFD, FD_CLOEXEC) < 0) {
	Tcl_Panic("NotifierThreadProc: %s",
		"could not make receive pipe close-on-exec");
    }
    if (fcntl(fds[1], F_SETFD, FD_CLOEXEC) < 0) {
	Tcl_Panic("NotifierThreadProc: %s",
		"could not make trigger pipe close-on-exec");
    }

    /*
     * Install the write end of the pipe into the global variable.
     */

    Tcl_MutexLock(&notifierMutex);
    triggerPipe = fds[1];

    /*
     * Signal any threads that are waiting.
     */

    Tcl_ConditionNotify(&notifierCV);
    Tcl_MutexUnlock(&notifierMutex);

    /*
     * Look for file events and report them to interested threads.
     */

    while (1) {
	FD_ZERO(&readableMask);
	FD_ZERO(&writableMask);
	FD_ZERO(&exceptionMask);

	/*
	 * Compute the logical OR of the select masks from all the waiting
	 * notifiers.
	 */

	Tcl_MutexLock(&notifierMutex);
	timePtr = NULL;
	for (tsdPtr = waitingListPtr; tsdPtr; tsdPtr = tsdPtr->nextPtr) {
	    for (i = tsdPtr->numFdBits-1; i >= 0; --i) {
		if (FD_ISSET(i, &tsdPtr->checkMasks.readable)) {
		    FD_SET(i, &readableMask);
		}
		if (FD_ISSET(i, &tsdPtr->checkMasks.writable)) {
		    FD_SET(i, &writableMask);
		}
		if (FD_ISSET(i, &tsdPtr->checkMasks.exception)) {
		    FD_SET(i, &exceptionMask);
		}
	    }
	    if (tsdPtr->numFdBits > numFdBits) {
		numFdBits = tsdPtr->numFdBits;
	    }
	    if (tsdPtr->pollState & POLL_WANT) {
		/*
		 * Here we make sure we go through select() with the same mask
		 * bits that were present when the thread tried to poll.
		 */

		tsdPtr->pollState |= POLL_DONE;
		timePtr = &poll;
	    }
	}
	Tcl_MutexUnlock(&notifierMutex);

	/*
	 * Set up the select mask to include the receive pipe.
	 */

	if (receivePipe >= numFdBits) {
	    numFdBits = receivePipe + 1;
	}
	FD_SET(receivePipe, &readableMask);

	if (select(numFdBits, &readableMask, &writableMask, &exceptionMask,
		timePtr) == -1) {
	    /*
	     * Try again immediately on an error.
	     */

	    continue;
	}

	/*
	 * Alert any threads that are waiting on a ready file descriptor.
	 */

	Tcl_MutexLock(&notifierMutex);
	for (tsdPtr = waitingListPtr; tsdPtr; tsdPtr = tsdPtr->nextPtr) {
	    found = 0;

	    for (i = tsdPtr->numFdBits-1; i >= 0; --i) {
		if (FD_ISSET(i, &tsdPtr->checkMasks.readable)
			&& FD_ISSET(i, &readableMask)) {
		    FD_SET(i, &tsdPtr->readyMasks.readable);
		    found = 1;
		}
		if (FD_ISSET(i, &tsdPtr->checkMasks.writable)
			&& FD_ISSET(i, &writableMask)) {
		    FD_SET(i, &tsdPtr->readyMasks.writable);
		    found = 1;
		}
		if (FD_ISSET(i, &tsdPtr->checkMasks.exception)
			&& FD_ISSET(i, &exceptionMask)) {
		    FD_SET(i, &tsdPtr->readyMasks.exception);
		    found = 1;
		}
	    }

	    if (found || (tsdPtr->pollState & POLL_DONE)) {
		tsdPtr->eventReady = 1;
		if (tsdPtr->onList) {
		    /*
		     * Remove the ThreadSpecificData structure of this thread
		     * from the waiting list. This prevents us from
		     * continuously spining on select until the other threads
		     * runs and services the file event.
		     */

		    if (tsdPtr->prevPtr) {
			tsdPtr->prevPtr->nextPtr = tsdPtr->nextPtr;
		    } else {
			waitingListPtr = tsdPtr->nextPtr;
		    }
		    if (tsdPtr->nextPtr) {
			tsdPtr->nextPtr->prevPtr = tsdPtr->prevPtr;
		    }
		    tsdPtr->nextPtr = tsdPtr->prevPtr = NULL;
		    tsdPtr->onList = 0;
		    tsdPtr->pollState = 0;
		}
#ifdef __CYGWIN__
		PostMessageW(tsdPtr->hwnd, 1024, 0, 0);
#else
		Tcl_ConditionNotify(&tsdPtr->waitCV);
#endif /* __CYGWIN__ */
	    }
	}
	Tcl_MutexUnlock(&notifierMutex);

	/*
	 * Consume the next byte from the notifier pipe if the pipe was
	 * readable. Note that there may be multiple bytes pending, but to
	 * avoid a race condition we only read one at a time.
	 */

	if (FD_ISSET(receivePipe, &readableMask)) {
	    i = read(receivePipe, buf, 1);

	    if ((i == 0) || ((i == 1) && (buf[0] == 'q'))) {
		/*
		 * Someone closed the write end of the pipe or sent us a Quit
		 * message [Bug: 4139] and then closed the write end of the
		 * pipe so we need to shut down the notifier thread.
		 */

		break;
	    }
	}
    }

    /*
     * Clean up the read end of the pipe and signal any threads waiting on
     * termination of the notifier thread.
     */

    close(receivePipe);
    Tcl_MutexLock(&notifierMutex);
    triggerPipe = -1;
    Tcl_ConditionNotify(&notifierCV);
    Tcl_MutexUnlock(&notifierMutex);

    TclpThreadExit(0);
}

#if defined(HAVE_PTHREAD_ATFORK) && !defined(__APPLE__) && !defined(__hpux)
/*
 *----------------------------------------------------------------------
 *
 * AtForkPrepare --
 *
 *	Lock the notifier in preparation for a fork.
 *
 * Results:
 *	None.
 *
 * Side effects:
 *	None.
 *
 *----------------------------------------------------------------------
 */

static void
AtForkPrepare(void)
{
}

/*
 *----------------------------------------------------------------------
 *
 * AtForkParent --
 *
 *	Unlock the notifier in the parent after a fork.
 *
 * Results:
 *	None.
 *
 * Side effects:
 *	None.
 *
 *----------------------------------------------------------------------
 */

static void
AtForkParent(void)
{
}

/*
 *----------------------------------------------------------------------
 *
 * AtForkChild --
 *
 *	Unlock and reinstall the notifier in the child after a fork.
 *
 * Results:
 *	None.
 *
 * Side effects:
 *	None.
 *
 *----------------------------------------------------------------------
 */

static void
AtForkChild(void)
{
    notifierMutex = NULL;
    notifierCV = NULL;
    Tcl_InitNotifier();
}
#endif /* HAVE_PTHREAD_ATFORK */

#endif /* TCL_THREADS */

#endif /* !HAVE_COREFOUNDATION */

/*
 * Local Variables:
 * mode: c
 * c-basic-offset: 4
 * fill-column: 78
 * End:
 */<|MERGE_RESOLUTION|>--- conflicted
+++ resolved
@@ -290,21 +290,12 @@
 	 * Start the Notifier thread if necessary.
 	 */
 
-<<<<<<< HEAD
 	Tcl_MutexLock(&notifierMutex);
-#if defined(HAVE_PTHREAD_ATFORK) && !defined(__APPLE__)
+#if defined(HAVE_PTHREAD_ATFORK) && !defined(__APPLE__) && !defined(__hpux)
 	/*
 	 * Install pthread_atfork handlers to reinitialize the notifier in the
 	 * child of a fork.
 	 */
-=======
-    Tcl_MutexLock(&notifierMutex);
-#if defined(HAVE_PTHREAD_ATFORK) && !defined(__APPLE__) && !defined(__hpux)
-    /*
-     * Install pthread_atfork handlers to reinitialize the notifier in the
-     * child of a fork.
-     */
->>>>>>> 3805863b
 
 	if (!atForkInit) {
 	    int result = pthread_atfork(AtForkPrepare, AtForkParent, AtForkChild);
