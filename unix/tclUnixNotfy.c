--- conflicted
+++ resolved
@@ -310,15 +310,9 @@
  *----------------------------------------------------------------------
  */
 
-<<<<<<< HEAD
 static void
 AlertSingleThread(
 	ThreadSpecificData *tsdPtr)
-=======
-static TCL_NORETURN void
-NotifierThreadProc(
-    ClientData clientData)	/* Not used. */
->>>>>>> ab08379d
 {
     tsdPtr->eventReady = 1;
     if (tsdPtr->onList) {
