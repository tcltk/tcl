--- conflicted
+++ resolved
@@ -306,8 +306,7 @@
 	 */
 	if (tsdPtr->waitCVinitialized == 0) {
 #ifdef __CYGWIN__
-<<<<<<< HEAD
-	    WNDCLASS clazz;
+	    WNDCLASSW clazz;
 
 	    clazz.style = 0;
 	    clazz.cbClsExtra = 0;
@@ -323,24 +322,6 @@
 	    RegisterClassW(&clazz);
 	    tsdPtr->hwnd = CreateWindowExW(NULL, clazz.lpszClassName,
 		    clazz.lpszClassName, 0, 0, 0, 0, 0, NULL, NULL,
-=======
-	    WNDCLASSW class;
-
-	    class.style = 0;
-	    class.cbClsExtra = 0;
-	    class.cbWndExtra = 0;
-	    class.hInstance = TclWinGetTclInstance();
-	    class.hbrBackground = NULL;
-	    class.lpszMenuName = NULL;
-	    class.lpszClassName = className;
-	    class.lpfnWndProc = NotifierProc;
-	    class.hIcon = NULL;
-	    class.hCursor = NULL;
-
-	    RegisterClassW(&class);
-	    tsdPtr->hwnd = CreateWindowExW(NULL, class.lpszClassName,
-		    class.lpszClassName, 0, 0, 0, 0, 0, NULL, NULL,
->>>>>>> 39795a1d
 		    TclWinGetTclInstance(), NULL);
 	    tsdPtr->event = CreateEventW(NULL, 1 /* manual */,
 		    0 /* !signaled */, NULL);
