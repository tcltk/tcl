/*
 * tclAppInit.c --
 *
 *	Provides a default version of the main program and Tcl_AppInit
 *	procedure for tclsh and other Tcl-based applications (without Tk).
 *
 * Copyright (c) 1993 The Regents of the University of California.
 * Copyright (c) 1994-1997 Sun Microsystems, Inc.
 * Copyright (c) 1998-1999 Scriptics Corporation.
 *
 * See the file "license.terms" for information on usage and redistribution of
 * this file, and for a DISCLAIMER OF ALL WARRANTIES.
 */

#undef BUILD_tcl
#undef STATIC_BUILD
#include "tcl.h"
#include "tclInt.h"
#ifdef TCL_TEST
extern Tcl_PackageInitProc Tcltest_Init;
extern Tcl_PackageInitProc Tcltest_SafeInit;
#endif /* TCL_TEST */

#ifdef TCL_XT_TEST
extern void                XtToolkitInitialize(void);
extern Tcl_PackageInitProc Tclxttest_Init;
#endif /* TCL_XT_TEST */

/*
 * The following #if block allows you to change the AppInit function by using
 * a #define of TCL_LOCAL_APPINIT instead of rewriting this entire file. The
 * #if checks for that #define and uses Tcl_AppInit if it does not exist.
 */

#ifndef TCL_LOCAL_APPINIT
#define TCL_LOCAL_APPINIT Tcl_AppInit
#endif
#ifndef MODULE_SCOPE
#   define MODULE_SCOPE extern
#endif
MODULE_SCOPE int TCL_LOCAL_APPINIT(Tcl_Interp *);
MODULE_SCOPE int main(int, char **);

/*
 * The following #if block allows you to change how Tcl finds the startup
 * script, prime the library or encoding paths, fiddle with the argv, etc.,
 * without needing to rewrite Tcl_Main()
 */

#ifdef TCL_LOCAL_MAIN_HOOK
MODULE_SCOPE int TCL_LOCAL_MAIN_HOOK(int *argc, char ***argv);
#endif

/*
 *----------------------------------------------------------------------
 *
 * main --
 *
 *	This is the main program for the application.
 *
 * Results:
 *	None: Tcl_Main never returns here, so this procedure never returns
 *	either.
 *
 * Side effects:
 *	Just about anything, since from here we call arbitrary Tcl code.
 *
 *----------------------------------------------------------------------
 */

int
main(
    int argc,			/* Number of command-line arguments. */
    char *argv[])		/* Values of command-line arguments. */
{
#ifdef TCL_XT_TEST
    XtToolkitInitialize();
#endif

#ifdef TCL_LOCAL_MAIN_HOOK
    TCL_LOCAL_MAIN_HOOK(&argc, &argv);
#endif

    Tcl_Main(argc, argv, TCL_LOCAL_APPINIT);
    return 0;			/* Needed only to prevent compiler warning. */
}

/*
 *----------------------------------------------------------------------
 *
 * Tcl_AppInit --
 *
 *	This procedure performs application-specific initialization. Most
 *	applications, especially those that incorporate additional packages,
 *	will have their own version of this procedure.
 *
 * Results:
 *	Returns a standard Tcl completion code, and leaves an error message in
 *	the interp's result if an error occurs.
 *
 * Side effects:
 *	Depends on the startup script.
 *
 *----------------------------------------------------------------------
 */

int
Tcl_AppInit(
    Tcl_Interp *interp)		/* Interpreter for application. */
{
<<<<<<< HEAD
    CONST char *cp=Tcl_GetNameOfExecutable();
    /* We have to initialize the virtual filesystem before calling
    ** Tcl_Init().  Otherwise, Tcl_Init() will not be able to find
    ** its startup script files.
    */
    Tcl_Zvfs_Init(interp);
    if(!Tcl_Zvfs_Mount(interp, cp, "/zvfs")) {
      Tcl_Obj *vfsinitscript=Tcl_NewStringObj("/zvfs/main.tcl",-1);
      Tcl_Obj *vfstcllib=Tcl_NewStringObj("/zvfs/tcl8.6",-1);

      Tcl_IncrRefCount(vfsinitscript);
      Tcl_IncrRefCount(vfstcllib);

      if(Tcl_FSAccess(vfsinitscript,F_OK)==0) {
        Tcl_SetStartupScript(vfsinitscript,NULL);
      }
      if(Tcl_FSAccess(vfstcllib,F_OK)==0) {
        Tcl_SetVar2(interp, "env", "TCL_LIBRARY", Tcl_GetString(vfstcllib), TCL_GLOBAL_ONLY);
      }
      Tcl_DecrRefCount(vfsinitscript);
      Tcl_DecrRefCount(vfstcllib);
    }
=======
    Tcl_Zvfs_Boot(interp);
>>>>>>> b6f9bc7c
    
    if ((Tcl_Init)(interp) == TCL_ERROR) {
	return TCL_ERROR;
    }

#ifdef TCL_XT_TEST
    if (Tclxttest_Init(interp) == TCL_ERROR) {
	return TCL_ERROR;
    }
#endif

#ifdef TCL_TEST
    if (Tcltest_Init(interp) == TCL_ERROR) {
	return TCL_ERROR;
    }
    Tcl_StaticPackage(interp, "Tcltest", Tcltest_Init, Tcltest_SafeInit);
#endif /* TCL_TEST */
    
    /*
     * Call the init procedures for included packages. Each call should look
     * like this:
     *
     * if (Mod_Init(interp) == TCL_ERROR) {
     *     return TCL_ERROR;
     * }
     *
     * where "Mod" is the name of the module. (Dynamically-loadable packages
     * should have the same entry-point name.)
     */

    /*
     * Call Tcl_CreateCommand for application-specific commands, if they
     * weren't already created by the init procedures called above.
     */

    /*
     * Specify a user-specific startup file to invoke if the application is
     * run interactively. Typically the startup file is "~/.apprc" where "app"
     * is the name of the application. If this line is deleted then no
     * user-specific startup file will be run under any conditions.
     */

#ifdef DJGPP
    (Tcl_ObjSetVar2)(interp, Tcl_NewStringObj("tcl_rcFileName", -1), NULL,
	    Tcl_NewStringObj("~/tclsh.rc", -1), TCL_GLOBAL_ONLY);
#else
    (Tcl_ObjSetVar2)(interp, Tcl_NewStringObj("tcl_rcFileName", -1), NULL,
	    Tcl_NewStringObj("~/.tclshrc", -1), TCL_GLOBAL_ONLY);
#endif

    return TCL_OK;
}

/*
 * Local Variables:
 * mode: c
 * c-basic-offset: 4
 * fill-column: 78
 * End:
 */<|MERGE_RESOLUTION|>--- conflicted
+++ resolved
@@ -110,32 +110,7 @@
 Tcl_AppInit(
     Tcl_Interp *interp)		/* Interpreter for application. */
 {
-<<<<<<< HEAD
-    CONST char *cp=Tcl_GetNameOfExecutable();
-    /* We have to initialize the virtual filesystem before calling
-    ** Tcl_Init().  Otherwise, Tcl_Init() will not be able to find
-    ** its startup script files.
-    */
-    Tcl_Zvfs_Init(interp);
-    if(!Tcl_Zvfs_Mount(interp, cp, "/zvfs")) {
-      Tcl_Obj *vfsinitscript=Tcl_NewStringObj("/zvfs/main.tcl",-1);
-      Tcl_Obj *vfstcllib=Tcl_NewStringObj("/zvfs/tcl8.6",-1);
-
-      Tcl_IncrRefCount(vfsinitscript);
-      Tcl_IncrRefCount(vfstcllib);
-
-      if(Tcl_FSAccess(vfsinitscript,F_OK)==0) {
-        Tcl_SetStartupScript(vfsinitscript,NULL);
-      }
-      if(Tcl_FSAccess(vfstcllib,F_OK)==0) {
-        Tcl_SetVar2(interp, "env", "TCL_LIBRARY", Tcl_GetString(vfstcllib), TCL_GLOBAL_ONLY);
-      }
-      Tcl_DecrRefCount(vfsinitscript);
-      Tcl_DecrRefCount(vfstcllib);
-    }
-=======
     Tcl_Zvfs_Boot(interp);
->>>>>>> b6f9bc7c
     
     if ((Tcl_Init)(interp) == TCL_ERROR) {
 	return TCL_ERROR;
