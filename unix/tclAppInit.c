/*
 * tclAppInit.c --
 *
 *	Provides a default version of the main program and Tcl_AppInit
 *	procedure for tclsh and other Tcl-based applications (without Tk).
 *
 * Copyright (c) 1993 The Regents of the University of California.
 * Copyright (c) 1994-1997 Sun Microsystems, Inc.
 * Copyright (c) 1998-1999 Scriptics Corporation.
 *
 * See the file "license.terms" for information on usage and redistribution of
 * this file, and for a DISCLAIMER OF ALL WARRANTIES.
 *
<<<<<<< HEAD
 * RCS: @(#) $Id: tclAppInit.c,v 1.22.4.1 2010/09/25 14:51:13 kennykb Exp $
=======
 * RCS: @(#) $Id: tclAppInit.c,v 1.24 2010/09/23 21:40:46 nijtmans Exp $
>>>>>>> 7aa65807
 */

#include "tcl.h"

#ifdef TCL_TEST
extern Tcl_PackageInitProc Tcltest_Init;
extern Tcl_PackageInitProc Tcltest_SafeInit;
#endif /* TCL_TEST */

#ifdef TCL_XT_TEST
extern void		XtToolkitInitialize(void);
extern int		Tclxttest_Init(Tcl_Interp *interp);
#endif

/*
 * The following #if block allows you to change the AppInit function by using
 * a #define of TCL_LOCAL_APPINIT instead of rewriting this entire file. The
 * #if checks for that #define and uses Tcl_AppInit if it doesn't exist.
 */

#ifndef TCL_LOCAL_APPINIT
#define TCL_LOCAL_APPINIT Tcl_AppInit
#endif
extern int TCL_LOCAL_APPINIT(Tcl_Interp *interp);

/*
 * The following #if block allows you to change how Tcl finds the startup
 * script, prime the library or encoding paths, fiddle with the argv, etc.,
 * without needing to rewrite Tcl_Main()
 */

#ifdef TCL_LOCAL_MAIN_HOOK
extern int TCL_LOCAL_MAIN_HOOK(int *argc, char ***argv);
#endif

/*
 *----------------------------------------------------------------------
 *
 * main --
 *
 *	This is the main program for the application.
 *
 * Results:
 *	None: Tcl_Main never returns here, so this procedure never returns
 *	either.
 *
 * Side effects:
 *	Just about anything, since from here we call arbitrary Tcl code.
 *
 *----------------------------------------------------------------------
 */

int
main(
    int argc,			/* Number of command-line arguments. */
    char **argv)		/* Values of command-line arguments. */
{
#ifdef TCL_XT_TEST
    XtToolkitInitialize();
#endif

#ifdef TCL_LOCAL_MAIN_HOOK
    TCL_LOCAL_MAIN_HOOK(&argc, &argv);
#endif

    Tcl_Main(argc, argv, TCL_LOCAL_APPINIT);
    return 0;			/* Needed only to prevent compiler warning. */
}

/*
 *----------------------------------------------------------------------
 *
 * Tcl_AppInit --
 *
 *	This procedure performs application-specific initialization. Most
 *	applications, especially those that incorporate additional packages,
 *	will have their own version of this procedure.
 *
 * Results:
 *	Returns a standard Tcl completion code, and leaves an error message in
 *	the interp's result if an error occurs.
 *
 * Side effects:
 *	Depends on the startup script.
 *
 *----------------------------------------------------------------------
 */

int
Tcl_AppInit(
    Tcl_Interp *interp)		/* Interpreter for application. */
{
    if ((Tcl_Init)(interp) == TCL_ERROR) {
	return TCL_ERROR;
    }

#ifdef TCL_XT_TEST
    if (Tclxttest_Init(interp) == TCL_ERROR) {
	return TCL_ERROR;
    }
#endif

#ifdef TCL_TEST
    if (Tcltest_Init(interp) == TCL_ERROR) {
	return TCL_ERROR;
    }
    Tcl_StaticPackage(interp, "Tcltest", Tcltest_Init, Tcltest_SafeInit);
#endif /* TCL_TEST */

    /*
     * Call the init procedures for included packages. Each call should look
     * like this:
     *
     * if (Mod_Init(interp) == TCL_ERROR) {
     *     return TCL_ERROR;
     * }
     *
     * where "Mod" is the name of the module. (Dynamically-loadable packages
     * should have the same entry-point name.)
     */

    /*
     * Call Tcl_CreateCommand for application-specific commands, if they
     * weren't already created by the init procedures called above.
     */

    /*
     * Specify a user-specific startup file to invoke if the application is
     * run interactively. Typically the startup file is "~/.apprc" where "app"
     * is the name of the application. If this line is deleted then no user-
     * specific startup file will be run under any conditions.
     */

#ifdef DJGPP
    (Tcl_SetVar)(interp, "tcl_rcFileName", "~/tclsh.rc", TCL_GLOBAL_ONLY);
#else
    (Tcl_SetVar)(interp, "tcl_rcFileName", "~/.tclshrc", TCL_GLOBAL_ONLY);
#endif

    return TCL_OK;
}

/*
 * Local Variables:
 * mode: c
 * c-basic-offset: 4
 * fill-column: 78
 * End:
 */<|MERGE_RESOLUTION|>--- conflicted
+++ resolved
@@ -11,11 +11,7 @@
  * See the file "license.terms" for information on usage and redistribution of
  * this file, and for a DISCLAIMER OF ALL WARRANTIES.
  *
-<<<<<<< HEAD
- * RCS: @(#) $Id: tclAppInit.c,v 1.22.4.1 2010/09/25 14:51:13 kennykb Exp $
-=======
  * RCS: @(#) $Id: tclAppInit.c,v 1.24 2010/09/23 21:40:46 nijtmans Exp $
->>>>>>> 7aa65807
  */
 
 #include "tcl.h"
