--- conflicted
+++ resolved
@@ -772,13 +772,8 @@
      */
 
     CFLocaleRef localeRef;
-<<<<<<< HEAD
-
-    if (CFLocaleCopyCurrent != NULL && CFLocaleGetIdentifier != NULL &&
-=======
-    
+
     if (&CFLocaleCopyCurrent != NULL && &CFLocaleGetIdentifier != NULL &&
->>>>>>> a67a8bbe
 	    (localeRef = CFLocaleCopyCurrent())) {
 	CFStringRef locale = CFLocaleGetIdentifier(localeRef);
 
