--- conflicted
+++ resolved
@@ -65,11 +65,7 @@
 
 typedef struct {
     union {
-<<<<<<< HEAD
-	unsigned int dwOemId;
-=======
 	unsigned int  dwOemId;
->>>>>>> 7386a38e
 	struct {
 	    int wProcessorArchitecture;
 	    int wReserved;
@@ -877,8 +873,7 @@
     if (*p) {
 	Tcl_ListObjAppendElement(NULL, pkgListObj, Tcl_NewStringObj(p, -1));
     }
-    Tcl_ObjSetVar2(interp, Tcl_NewStringObj("tcl_pkgPath", -1), NULL,
-	    pkgListObj, TCL_GLOBAL_ONLY);
+    Tcl_ObjSetVar2(interp, Tcl_NewStringObj("tcl_pkgPath", -1), NULL, pkgListObj, TCL_GLOBAL_ONLY);
     {
 	/* Some platforms build configure scripts expect ~ expansion so do that */
 	Tcl_Obj *origPaths;
@@ -887,12 +882,7 @@
 	origPaths = Tcl_GetVar2Ex(interp, "tcl_pkgPath", NULL, TCL_GLOBAL_ONLY);
 	resolvedPaths = TclResolveTildePathList(origPaths);
 	if (resolvedPaths != origPaths && resolvedPaths != NULL) {
-<<<<<<< HEAD
-	    Tcl_SetVar2Ex(interp, "tcl_pkgPath", NULL, resolvedPaths,
-		    TCL_GLOBAL_ONLY);
-=======
 	    Tcl_SetVar2Ex(interp, "tcl_pkgPath", NULL, resolvedPaths, TCL_GLOBAL_ONLY);
->>>>>>> 7386a38e
 	}
     }
 
