/*
 * tclUnixInit.c --
 *
 *	Contains the Unix-specific interpreter initialization functions.
 *
 * Copyright © 1995-1997 Sun Microsystems, Inc.
 * Copyright © 1999 Scriptics Corporation.
 * All rights reserved.
 */

#include "tclInt.h"
#ifdef HAVE_LANGINFO
#   include <langinfo.h>
#endif
#include <sys/resource.h>
#if defined(__FreeBSD__) && defined(__GNUC__)
#   include <floatingpoint.h>
#endif
#if defined(__bsdi__)
#   include <sys/param.h>
#   if _BSDI_VERSION > 199501
#	include <dlfcn.h>
#   endif
#endif

#ifdef __CYGWIN__
#ifdef __cplusplus
extern "C" {
#endif
DLLIMPORT extern unsigned char GetVersionExW(void *);
DLLIMPORT extern void *GetModuleHandleW(const void *);
DLLIMPORT extern void FreeLibrary(void *);
DLLIMPORT extern void *GetProcAddress(void *, const char *);
DLLIMPORT extern void GetSystemInfo(void *);
#ifdef __cplusplus
}
#endif

#define NUMPROCESSORS 15
static const char *const processors[NUMPROCESSORS] = {
    "i686", "mips", "alpha", "ppc", "shx", "arm", "ia64", "alpha64", "msil",
    "x86_64", "ia32_on_win64", "neutral", "arm64", "arm32_on_win64", "ia32_on_arm64"
};

typedef struct {
    union {
	unsigned int  dwOemId;
	struct {
	    int wProcessorArchitecture;
	    int wReserved;
	};
    };
    unsigned int     dwPageSize;
    void *lpMinimumApplicationAddress;
    void *lpMaximumApplicationAddress;
    void *dwActiveProcessorMask;
    unsigned int     dwNumberOfProcessors;
    unsigned int     dwProcessorType;
    unsigned int     dwAllocationGranularity;
    int      wProcessorLevel;
    int      wProcessorRevision;
} SYSTEM_INFO;

typedef struct {
    unsigned int dwOSVersionInfoSize;
    unsigned int dwMajorVersion;
    unsigned int dwMinorVersion;
    unsigned int dwBuildNumber;
    unsigned int dwPlatformId;
    wchar_t szCSDVersion[128];
} OSVERSIONINFOW;
#endif

#ifdef HAVE_COREFOUNDATION
#include <CoreFoundation/CoreFoundation.h>
#endif

/*
 * Tcl tries to use standard and homebrew methods to guess the right encoding
 * on the platform. However, there is always a final fallback, and this value
 * is it. Make sure it is a real Tcl encoding.
 */

#ifndef TCL_DEFAULT_ENCODING
#define TCL_DEFAULT_ENCODING "utf-8"
#endif

/*
 * Default directory in which to look for Tcl library scripts. The symbol is
 * defined by Makefile.
 */

static const char defaultLibraryDir[] = TCL_LIBRARY;

/*
 * Directory in which to look for packages (each package is typically
 * installed as a subdirectory of this directory). The symbol is defined by
 * Makefile.
 */

static const char pkgPath[] = TCL_PACKAGE_PATH;

/*
 * The following table is used to map from Unix locale strings to encoding
 * files. If HAVE_LANGINFO is defined, then this is a fallback table when the
 * result from nl_langinfo isn't a recognized encoding. Otherwise this is the
 * first list checked for a mapping from env encoding to Tcl encoding name.
 */

typedef struct {
    const char *lang;
    const char *encoding;
} LocaleTable;

/*
 * The table below is sorted for the sake of doing binary searches on it. The
 * indenting reflects different categories of data. The leftmost data
 * represent the encoding names directly implemented by data files in Tcl's
 * default encoding directory. Indented by one TAB are the encoding names that
 * are common alternative spellings. Indented by two TABs are the accumulated
 * "bug fixes" that have been added to deal with the wide variability seen
 * among existing platforms.
 */

static const LocaleTable localeTable[] = {
    {"",		"iso8859-1"},
    {"ansi-1251",	"cp1251"},
    {"ansi_x3.4-1968",	"iso8859-1"},
    {"ascii",		"ascii"},
    {"big5",		"big5"},
    {"cp1250",		"cp1250"},
    {"cp1251",		"cp1251"},
    {"cp1252",		"cp1252"},
    {"cp1253",		"cp1253"},
    {"cp1254",		"cp1254"},
    {"cp1255",		"cp1255"},
    {"cp1256",		"cp1256"},
    {"cp1257",		"cp1257"},
    {"cp1258",		"cp1258"},
    {"cp437",		"cp437"},
    {"cp737",		"cp737"},
    {"cp775",		"cp775"},
    {"cp850",		"cp850"},
    {"cp852",		"cp852"},
    {"cp855",		"cp855"},
    {"cp857",		"cp857"},
    {"cp860",		"cp860"},
    {"cp861",		"cp861"},
    {"cp862",		"cp862"},
    {"cp863",		"cp863"},
    {"cp864",		"cp864"},
    {"cp865",		"cp865"},
    {"cp866",		"cp866"},
    {"cp869",		"cp869"},
    {"cp874",		"cp874"},
    {"cp932",		"cp932"},
    {"cp936",		"cp936"},
    {"cp949",		"cp949"},
    {"cp950",		"cp950"},
    {"dingbats",	"dingbats"},
    {"ebcdic",		"ebcdic"},
    {"euc-cn",		"euc-cn"},
    {"euc-jp",		"euc-jp"},
    {"euc-kr",		"euc-kr"},
    {"eucjp",		"euc-jp"},
    {"euckr",		"euc-kr"},
    {"euctw",		"euc-cn"},
    {"gb12345",		"gb12345"},
    {"gb1988",		"gb1988"},
    {"gb2312",		"gb2312"},
    {"gb2312-1980",	"gb2312"},
    {"gb2312-raw",	"gb2312-raw"},
    {"greek8",		"cp869"},
    {"ibm1250",		"cp1250"},
    {"ibm1251",		"cp1251"},
    {"ibm1252",		"cp1252"},
    {"ibm1253",		"cp1253"},
    {"ibm1254",		"cp1254"},
    {"ibm1255",		"cp1255"},
    {"ibm1256",		"cp1256"},
    {"ibm1257",		"cp1257"},
    {"ibm1258",		"cp1258"},
    {"ibm437",		"cp437"},
    {"ibm737",		"cp737"},
    {"ibm775",		"cp775"},
    {"ibm850",		"cp850"},
    {"ibm852",		"cp852"},
    {"ibm855",		"cp855"},
    {"ibm857",		"cp857"},
    {"ibm860",		"cp860"},
    {"ibm861",		"cp861"},
    {"ibm862",		"cp862"},
    {"ibm863",		"cp863"},
    {"ibm864",		"cp864"},
    {"ibm865",		"cp865"},
    {"ibm866",		"cp866"},
    {"ibm869",		"cp869"},
    {"ibm874",		"cp874"},
    {"ibm932",		"cp932"},
    {"ibm936",		"cp936"},
    {"ibm949",		"cp949"},
    {"ibm950",		"cp950"},
    {"iso-2022",	"iso2022"},
    {"iso-2022-jp",	"iso2022-jp"},
    {"iso-2022-kr",	"iso2022-kr"},
    {"iso-8859-1",	"iso8859-1"},
    {"iso-8859-10",	"iso8859-10"},
    {"iso-8859-13",	"iso8859-13"},
    {"iso-8859-14",	"iso8859-14"},
    {"iso-8859-15",	"iso8859-15"},
    {"iso-8859-16",	"iso8859-16"},
    {"iso-8859-2",	"iso8859-2"},
    {"iso-8859-3",	"iso8859-3"},
    {"iso-8859-4",	"iso8859-4"},
    {"iso-8859-5",	"iso8859-5"},
    {"iso-8859-6",	"iso8859-6"},
    {"iso-8859-7",	"iso8859-7"},
    {"iso-8859-8",	"iso8859-8"},
    {"iso-8859-9",	"iso8859-9"},
    {"iso2022",		"iso2022"},
    {"iso2022-jp",	"iso2022-jp"},
    {"iso2022-kr",	"iso2022-kr"},
    {"iso8859-1",	"iso8859-1"},
    {"iso8859-10",	"iso8859-10"},
    {"iso8859-13",	"iso8859-13"},
    {"iso8859-14",	"iso8859-14"},
    {"iso8859-15",	"iso8859-15"},
    {"iso8859-16",	"iso8859-16"},
    {"iso8859-2",	"iso8859-2"},
    {"iso8859-3",	"iso8859-3"},
    {"iso8859-4",	"iso8859-4"},
    {"iso8859-5",	"iso8859-5"},
    {"iso8859-6",	"iso8859-6"},
    {"iso8859-7",	"iso8859-7"},
    {"iso8859-8",	"iso8859-8"},
    {"iso8859-9",	"iso8859-9"},
    {"iso88591",	"iso8859-1"},
    {"iso885915",	"iso8859-15"},
    {"iso88592",	"iso8859-2"},
    {"iso88595",	"iso8859-5"},
    {"iso88596",	"iso8859-6"},
    {"iso88597",	"iso8859-7"},
    {"iso88598",	"iso8859-8"},
    {"iso88599",	"iso8859-9"},
#ifdef hpux
    {"ja",		"shiftjis"},
#else
    {"ja",		"euc-jp"},
#endif
    {"ja_jp",		"euc-jp"},
	{"ja_jp.euc",	"euc-jp"},
    {"ja_jp.eucjp",	"euc-jp"},
    {"ja_jp.jis",	"iso2022-jp"},
    {"ja_jp.mscode",	"shiftjis"},
    {"ja_jp.sjis",	"shiftjis"},
    {"ja_jp.ujis",	"euc-jp"},
    {"japan",		"euc-jp"},
#ifdef hpux
    {"japanese",	"shiftjis"},
#else
    {"japanese",	"euc-jp"},
#endif
    {"japanese-sjis",	"shiftjis"},
    {"japanese-ujis",	"euc-jp"},
    {"japanese.euc",	"euc-jp"},
    {"japanese.sjis",	"shiftjis"},
    {"jis0201",		"jis0201"},
    {"jis0208",		"jis0208"},
    {"jis0212",		"jis0212"},
    {"jp_jp",		"shiftjis"},
    {"ko",		"euc-kr"},
    {"ko_kr",		"euc-kr"},
    {"ko_kr.euc",	"euc-kr"},
    {"ko_kw.euckw",	"euc-kr"},
    {"koi8-r",		"koi8-r"},
    {"koi8-u",		"koi8-u"},
    {"korean",		"euc-kr"},
    {"ksc5601",		"ksc5601"},
    {"maccenteuro",	"macCentEuro"},
    {"maccroatian",	"macCroatian"},
    {"maccyrillic",	"macCyrillic"},
    {"macdingbats",	"macDingbats"},
    {"macgreek",	"macGreek"},
    {"maciceland",	"macIceland"},
    {"macjapan",	"macJapan"},
    {"macroman",	"macRoman"},
    {"macromania",	"macRomania"},
    {"macthai",		"macThai"},
    {"macturkish",	"macTurkish"},
    {"macukraine",	"macUkraine"},
    {"roman8",		"iso8859-1"},
    {"ru",		"iso8859-5"},
    {"ru_ru",		"iso8859-5"},
    {"ru_su",		"iso8859-5"},
    {"shiftjis",	"shiftjis"},
    {"sjis",		"shiftjis"},
    {"symbol",		"symbol"},
    {"tis-620",		"tis-620"},
    {"tis620",		"tis-620"},
    {"turkish8",	"cp857"},
    {"utf8",		"utf-8"},
    {"zh",		"cp936"},
    {"zh_cn.gb2312",	"euc-cn"},
    {"zh_cn.gbk",	"euc-cn"},
    {"zh_cz.gb2312",	"euc-cn"},
    {"zh_tw",		"euc-tw"},
    {"zh_tw.big5",	"big5"},
};

#ifdef HAVE_COREFOUNDATION
static int		MacOSXGetLibraryPath(Tcl_Interp *interp,
			    int maxPathLen, char *tclLibPath);
#endif /* HAVE_COREFOUNDATION */

/*
 *---------------------------------------------------------------------------
 *
 * TclpInitPlatform --
 *
 *	Initialize all the platform-dependent things like signals and
 *	floating-point error handling.
 *
 *	Called at process initialization time.
 *
 * Results:
 *	None.
 *
 * Side effects:
 *	None.
 *
 *---------------------------------------------------------------------------
 */

void
TclpInitPlatform(void)
{
#ifdef DJGPP
    tclPlatform = TCL_PLATFORM_WINDOWS;
#else
    tclPlatform = TCL_PLATFORM_UNIX;
#endif

    /*
     * Make sure, that the standard FDs exist. [Bug 772288]
     */

    if (TclOSseek(0, 0, SEEK_CUR) == -1 && errno == EBADF) {
	open("/dev/null", O_RDONLY);
    }
    if (TclOSseek(1, 0, SEEK_CUR) == -1 && errno == EBADF) {
	open("/dev/null", O_WRONLY);
    }
    if (TclOSseek(2, 0, SEEK_CUR) == -1 && errno == EBADF) {
	open("/dev/null", O_WRONLY);
    }

    /*
     * The code below causes SIGPIPE (broken pipe) errors to be ignored. This
     * is needed so that Tcl processes don't die if they create child
     * processes (e.g. using "exec" or "open") that terminate prematurely.
     * The signal handler is only set up when the first interpreter is
     * created; after this the application can override the handler with a
     * different one of its own, if it wants.
     */

#ifdef SIGPIPE
    (void) signal(SIGPIPE, SIG_IGN);
#endif /* SIGPIPE */

#if defined(__FreeBSD__) && defined(__GNUC__)
    (void) fpsetmask(0L);
#endif

#if defined(__bsdi__) && (_BSDI_VERSION > 199501)
    /*
     * Find local symbols. Don't report an error if we fail.
     */

    (void) dlopen(NULL, RTLD_NOW);			/* INTL: Native. */
#endif

    /*
     * Initialize the C library's locale subsystem. This is required for input
     * methods to work properly on X11. We only do this for LC_CTYPE because
     * that's the necessary one, and we don't want to affect LC_TIME here.
     * The side effect of setting the default locale should be to load any
     * locale specific modules that are needed by X. [BUG: 5422 3345 4236 2522
     * 2521].
     */

    setlocale(LC_CTYPE, "");

    /*
     * In case the initial locale is not "C", ensure that the numeric
     * processing is done in "C" locale regardless. This is needed because Tcl
     * relies on routines like strtol/strtoul, but should not have locale dependent
     * behavior.
     */

    setlocale(LC_NUMERIC, "C");
}

/*
 *---------------------------------------------------------------------------
 *
 * TclpInitLibraryPath --
 *
 *	This is the fallback routine that sets the library path if the
 *	application has not set one by the first time it is needed.
 *
 * Results:
 *	None.
 *
 * Side effects:
 *	Sets the library path to an initial value.
 *
 *-------------------------------------------------------------------------
 */

void
TclpInitLibraryPath(
    char **valuePtr,
    size_t *lengthPtr,
    Tcl_Encoding *encodingPtr)
{
#define LIBRARY_SIZE	    32
    Tcl_Obj *pathPtr, *objPtr;
    const char *str;
    Tcl_DString buffer;

    TclNewObj(pathPtr);

    /*
     * Look for the library relative to the TCL_LIBRARY env variable. If the
     * last dirname in the TCL_LIBRARY path does not match the last dirname in
     * the installLib variable, use the last dir name of installLib in
     * addition to the original TCL_LIBRARY path.
     */

    str = getenv("TCL_LIBRARY");			/* INTL: Native. */
<<<<<<< HEAD
    Tcl_ExternalToUtfDStringEx(NULL, NULL, str, TCL_INDEX_NONE, TCL_ENCODING_PROFILE_TCL8, &buffer, NULL);
    str = Tcl_DStringValue(&buffer);
=======
    if (str != NULL) {
	Tcl_ExternalToUtfDString(NULL, str, -1, &buffer);
	str = Tcl_DStringValue(&buffer);
    } else {
        Tcl_DStringInit(&buffer);
    }
>>>>>>> 937f3434

    if ((str != NULL) && (str[0] != '\0')) {
	Tcl_DString ds;
	Tcl_Size pathc;
	const char **pathv;
	char installLib[LIBRARY_SIZE];

	Tcl_DStringInit(&ds);

	/*
	 * Initialize the substrings used when locating an executable. The
	 * installLib variable computes the path as though the executable is
	 * installed.
	 */

	snprintf(installLib, sizeof(installLib), "lib/tcl%s", TCL_VERSION);

	/*
	 * If TCL_LIBRARY is set, search there.
	 */

	Tcl_ListObjAppendElement(NULL, pathPtr, Tcl_NewStringObj(str, TCL_INDEX_NONE));

	Tcl_SplitPath(str, &pathc, &pathv);
	if ((pathc > 0) && (strcasecmp(installLib + 4, pathv[pathc-1]) != 0)) {
	    /*
	     * If TCL_LIBRARY is set but refers to a different tcl
	     * installation than the current version, try fiddling with the
	     * specified directory to make it refer to this installation by
	     * removing the old "tclX.Y" and substituting the current version
	     * string.
	     */

	    pathv[pathc - 1] = installLib + 4;
	    str = Tcl_JoinPath(pathc, pathv, &ds);
	    Tcl_ListObjAppendElement(NULL, pathPtr, Tcl_DStringToObj(&ds));
	}
	Tcl_Free(pathv);
    }

    /*
     * Finally, look for the library relative to the compiled-in path. This is
     * needed when users install Tcl with an exec-prefix that is different
     * from the prefix.
     */

    {
#ifdef HAVE_COREFOUNDATION
	char tclLibPath[MAXPATHLEN + 1];

	if (MacOSXGetLibraryPath(NULL, MAXPATHLEN, tclLibPath) == TCL_OK) {
	    str = tclLibPath;
	} else
#endif /* HAVE_COREFOUNDATION */
	{
	    /*
	     * TODO: Pull this value from the TIP 59 table.
	     */

	    str = defaultLibraryDir;
	}
	if (str[0] != '\0') {
	    objPtr = Tcl_NewStringObj(str, TCL_INDEX_NONE);
	    Tcl_ListObjAppendElement(NULL, pathPtr, objPtr);
	}
    }
    Tcl_DStringFree(&buffer);

    *encodingPtr = Tcl_GetEncoding(NULL, NULL);

    /*
     * Note lengthPtr is (size_t *) which is unsigned so cannot
     * pass directly to Tcl_GetStringFromObj.
     * TODO - why is the type size_t anyways?
     */
    Tcl_Size length;
    str = TclGetStringFromObj(pathPtr, &length);
    *lengthPtr = length;
    *valuePtr = (char *)Tcl_Alloc(length + 1);
    memcpy(*valuePtr, str, length + 1);
    Tcl_DecrRefCount(pathPtr);
}

/*
 *---------------------------------------------------------------------------
 *
 * TclpSetInitialEncodings --
 *
 *	Based on the locale, determine the encoding of the operating system
 *	and the default encoding for newly opened files.
 *
 *	Called at process initialization time, and part way through startup,
 *	we verify that the initial encodings were correctly setup. Depending
 *	on Tcl's environment, there may not have been enough information first
 *	time through (above).
 *
 * Results:
 *	None.
 *
 * Side effects:
 *	The Tcl library path is converted from native encoding to UTF-8, on
 *	the first call, and the encodings may be changed on first or second
 *	call.
 *
 *---------------------------------------------------------------------------
 */

void
TclpSetInitialEncodings(void)
{
    Tcl_DString encodingName;
    Tcl_SetSystemEncoding(NULL,
	    Tcl_GetEncodingNameFromEnvironment(&encodingName));
    Tcl_DStringFree(&encodingName);
}

static const char *
SearchKnownEncodings(
    const char *encoding)
{
    int left = 0;
    int right = sizeof(localeTable)/sizeof(LocaleTable);

    /* Here, search for i in the interval left <= i < right. */
    while (left < right) {
	int test = (left + right)/2;
	int code = strcmp(localeTable[test].lang, encoding);

	if (code == 0) {
	    /* Found it at i == test.  */
	    return localeTable[test].encoding;
	}
	if (code < 0) {
	    /* Restrict the search to the interval test < i < right. */
	    left = test+1;
	} else {
	    /* Restrict the search to the interval left <= i < test. */
	    right = test;
	}
    }
    return NULL;
}

const char *
Tcl_GetEncodingNameFromEnvironment(
    Tcl_DString *bufPtr)
{
    const char *encoding;
    const char *knownEncoding;

    Tcl_DStringInit(bufPtr);

    /*
     * Determine the current encoding from the LC_* or LANG environment
     * variables. We previously used setlocale() to determine the locale, but
     * this does not work on some systems (e.g. Linux/i386 RH 5.0).
     */

#ifdef HAVE_LANGINFO
    if (
#ifdef WEAK_IMPORT_NL_LANGINFO
	    nl_langinfo != NULL &&
#endif
	    setlocale(LC_CTYPE, "") != NULL) {
	Tcl_DString ds;

	/*
	 * Use a DString so we can modify case.
	 */

	Tcl_DStringInit(&ds);
	encoding = Tcl_DStringAppend(&ds, nl_langinfo(CODESET), TCL_INDEX_NONE);
	Tcl_UtfToLower(Tcl_DStringValue(&ds));
	knownEncoding = SearchKnownEncodings(encoding);
	if (knownEncoding != NULL) {
	    Tcl_DStringAppend(bufPtr, knownEncoding, TCL_INDEX_NONE);
	} else if (NULL != Tcl_GetEncoding(NULL, encoding)) {
	    Tcl_DStringAppend(bufPtr, encoding, TCL_INDEX_NONE);
	}
	Tcl_DStringFree(&ds);
	if (Tcl_DStringLength(bufPtr)) {
	    return Tcl_DStringValue(bufPtr);
	}
    }
#endif /* HAVE_LANGINFO */

    /*
     * Classic fallback check. This tries a homebrew algorithm to determine
     * what encoding should be used based on env vars.
     */

    encoding = getenv("LC_ALL");

    if (encoding == NULL || encoding[0] == '\0') {
	encoding = getenv("LC_CTYPE");
    }
    if (encoding == NULL || encoding[0] == '\0') {
	encoding = getenv("LANG");
    }
    if (encoding == NULL || encoding[0] == '\0') {
	encoding = NULL;
    }

    if (encoding != NULL) {
	const char *p;
	Tcl_DString ds;

	Tcl_DStringInit(&ds);
	p = encoding;
	encoding = Tcl_DStringAppend(&ds, p, TCL_INDEX_NONE);
	Tcl_UtfToLower(Tcl_DStringValue(&ds));

	knownEncoding = SearchKnownEncodings(encoding);
	if (knownEncoding != NULL) {
	    Tcl_DStringAppend(bufPtr, knownEncoding, TCL_INDEX_NONE);
	} else if (NULL != Tcl_GetEncoding(NULL, encoding)) {
	    Tcl_DStringAppend(bufPtr, encoding, TCL_INDEX_NONE);
	}
	if (Tcl_DStringLength(bufPtr)) {
	    Tcl_DStringFree(&ds);
	    return Tcl_DStringValue(bufPtr);
	}

	/*
	 * We didn't recognize the full value as an encoding name. If there is
	 * an encoding subfield, we can try to guess from that.
	 */

	for (p = encoding; *p != '\0'; p++) {
	    if (*p == '.') {
		p++;
		break;
	    }
	}
	if (*p != '\0') {
	    knownEncoding = SearchKnownEncodings(p);
	    if (knownEncoding != NULL) {
		Tcl_DStringAppend(bufPtr, knownEncoding, TCL_INDEX_NONE);
	    } else if (NULL != Tcl_GetEncoding(NULL, p)) {
		Tcl_DStringAppend(bufPtr, p, TCL_INDEX_NONE);
	    }
	}
	Tcl_DStringFree(&ds);
	if (Tcl_DStringLength(bufPtr)) {
	    return Tcl_DStringValue(bufPtr);
	}
    }
    return Tcl_DStringAppend(bufPtr, TCL_DEFAULT_ENCODING, TCL_INDEX_NONE);
}

/*
 *---------------------------------------------------------------------------
 *
 * TclpSetVariables --
 *
 *	Performs platform-specific interpreter initialization related to the
 *	tcl_library and tcl_platform variables, and other platform-specific
 *	things.
 *
 * Results:
 *	None.
 *
 * Side effects:
 *	Sets "tclDefaultLibrary", "tcl_pkgPath", and "tcl_platform" Tcl
 *	variables.
 *
 *----------------------------------------------------------------------
 */

#if defined(HAVE_COREFOUNDATION)
/*
 * Helper because whether CFLocaleCopyCurrent and CFLocaleGetIdentifier are
 * strongly or weakly bound varies by version of OSX, triggering warnings.
 */

static inline void
InitMacLocaleInfoVar(
    CFLocaleRef (*localeCopyCurrent)(void),
    CFStringRef (*localeGetIdentifier)(CFLocaleRef),
    Tcl_Interp *interp)
{
    CFLocaleRef localeRef;
    CFStringRef locale;
    char loc[256];

    if (localeCopyCurrent == NULL || localeGetIdentifier == NULL) {
	return;
    }

    localeRef = localeCopyCurrent();
    if (!localeRef) {
	return;
    }

    locale = localeGetIdentifier(localeRef);
    if (locale && CFStringGetCString(locale, loc, 256,
	    kCFStringEncodingUTF8)) {
	if (!Tcl_CreateNamespace(interp, "::tcl::mac", NULL, NULL)) {
	    Tcl_ResetResult(interp);
	}
	Tcl_SetVar2(interp, "::tcl::mac::locale", NULL, loc, TCL_GLOBAL_ONLY);
    }
    CFRelease(localeRef);
}
#endif /*defined(HAVE_COREFOUNDATION)*/

void
TclpSetVariables(
    Tcl_Interp *interp)
{
#ifdef __CYGWIN__
    SYSTEM_INFO sysInfo;
    static OSVERSIONINFOW osInfo;
    static int osInfoInitialized = 0;
    char buffer[TCL_INTEGER_SPACE * 2];
#elif !defined(NO_UNAME)
    struct utsname name;
#endif
    int unameOK;
    const char *p, *q;
    Tcl_Obj *pkgListObj = Tcl_NewObj();

#ifdef HAVE_COREFOUNDATION
    char tclLibPath[MAXPATHLEN + 1];

    /*
     * Set msgcat fallback locale to current CFLocale identifier.
     */

    InitMacLocaleInfoVar(CFLocaleCopyCurrent, CFLocaleGetIdentifier, interp);

    if (MacOSXGetLibraryPath(interp, MAXPATHLEN, tclLibPath) == TCL_OK) {
	const char *str;
	CFBundleRef bundleRef;
	Tcl_DString ds;

	Tcl_SetVar2(interp, "tclDefaultLibrary", NULL, tclLibPath, TCL_GLOBAL_ONLY);
	Tcl_ListObjAppendElement(NULL, pkgListObj, Tcl_NewStringObj(tclLibPath, -1));
	str = TclGetEnv("DYLD_FRAMEWORK_PATH", &ds);
	if ((str != NULL) && (str[0] != '\0')) {
	    p = Tcl_DStringValue(&ds);
	    while ((q = strchr(p, ':')) != NULL) {
		Tcl_ListObjAppendElement(NULL, pkgListObj, Tcl_NewStringObj(p, q-p));
		p = q+1;
	    }
	    if (*p) {
		Tcl_ListObjAppendElement(NULL, pkgListObj, Tcl_NewStringObj(p, -1));
	    }
	    Tcl_DStringFree(&ds);
	}
	bundleRef = CFBundleGetMainBundle();
	if (bundleRef) {
	    CFURLRef frameworksURL;
	    Tcl_StatBuf statBuf;

	    frameworksURL = CFBundleCopyPrivateFrameworksURL(bundleRef);
	    if (frameworksURL) {
		if (CFURLGetFileSystemRepresentation(frameworksURL, TRUE,
			(unsigned char*) tclLibPath, MAXPATHLEN) &&
			! TclOSstat(tclLibPath, &statBuf) &&
			S_ISDIR(statBuf.st_mode)) {
		    Tcl_ListObjAppendElement(NULL, pkgListObj, Tcl_NewStringObj(tclLibPath, -1));
		}
		CFRelease(frameworksURL);
	    }
	    frameworksURL = CFBundleCopySharedFrameworksURL(bundleRef);
	    if (frameworksURL) {
		if (CFURLGetFileSystemRepresentation(frameworksURL, TRUE,
			(unsigned char*) tclLibPath, MAXPATHLEN) &&
			! TclOSstat(tclLibPath, &statBuf) &&
			S_ISDIR(statBuf.st_mode)) {
		    Tcl_ListObjAppendElement(NULL, pkgListObj, Tcl_NewStringObj(tclLibPath, -1));
		}
		CFRelease(frameworksURL);
	    }
	}
    }
#endif /* HAVE_COREFOUNDATION */
    p = pkgPath;
    while ((q = strchr(p, ':')) != NULL) {
	Tcl_ListObjAppendElement(NULL, pkgListObj, Tcl_NewStringObj(p, q-p));
	p = q+1;
    }
    if (*p) {
	Tcl_ListObjAppendElement(NULL, pkgListObj, Tcl_NewStringObj(p, -1));
    }
    Tcl_ObjSetVar2(interp, Tcl_NewStringObj("tcl_pkgPath", -1), NULL, pkgListObj, TCL_GLOBAL_ONLY);
    {
	/* Some platforms build configure scripts expect ~ expansion so do that */
	Tcl_Obj *origPaths;
	Tcl_Obj *resolvedPaths;

	origPaths = Tcl_GetVar2Ex(interp, "tcl_pkgPath", NULL, TCL_GLOBAL_ONLY);
	resolvedPaths = TclResolveTildePathList(origPaths);
	if (resolvedPaths != origPaths && resolvedPaths != NULL) {
	    Tcl_SetVar2Ex(interp, "tcl_pkgPath", NULL, resolvedPaths, TCL_GLOBAL_ONLY);
	}
    }

#ifdef DJGPP
    Tcl_SetVar2(interp, "tcl_platform", "platform", "dos", TCL_GLOBAL_ONLY);
#else
    Tcl_SetVar2(interp, "tcl_platform", "platform", "unix", TCL_GLOBAL_ONLY);
#endif

    unameOK = 0;
#ifdef __CYGWIN__
	unameOK = 1;
    if (!osInfoInitialized) {
	void *handle = GetModuleHandleW(L"NTDLL");
	int(*getversion)(void *) =
		(int(*)(void *))GetProcAddress(handle, "RtlGetVersion");
	osInfo.dwOSVersionInfoSize = sizeof(OSVERSIONINFOW);
	if (!getversion || getversion(&osInfo)) {
	    GetVersionExW(&osInfo);
	}
	osInfoInitialized = 1;
    }

    GetSystemInfo(&sysInfo);

    if (osInfo.dwMajorVersion == 10 && osInfo.dwBuildNumber >= 22000) {
	osInfo.dwMajorVersion = 11;
    }
    Tcl_SetVar2(interp, "tcl_platform", "os", "Windows NT", TCL_GLOBAL_ONLY);
    snprintf(buffer, sizeof(buffer), "%d.%d", osInfo.dwMajorVersion, osInfo.dwMinorVersion);
    Tcl_SetVar2(interp, "tcl_platform", "osVersion", buffer, TCL_GLOBAL_ONLY);
    if (sysInfo.wProcessorArchitecture < NUMPROCESSORS) {
	Tcl_SetVar2(interp, "tcl_platform", "machine",
		processors[sysInfo.wProcessorArchitecture],
		TCL_GLOBAL_ONLY);
    }

#elif !defined NO_UNAME
    if (uname(&name) >= 0) {
	const char *native;
	Tcl_DString ds;

	unameOK = 1;

	native = Tcl_ExternalToUtfDString(NULL, name.sysname, TCL_INDEX_NONE, &ds);
	Tcl_SetVar2(interp, "tcl_platform", "os", native, TCL_GLOBAL_ONLY);
	Tcl_DStringFree(&ds);

	/*
	 * The following code is a special hack to handle differences in the
	 * way version information is returned by uname. On most systems the
	 * full version number is available in name.release. However, under
	 * AIX the major version number is in name.version and the minor
	 * version number is in name.release.
	 */

	if ((strchr(name.release, '.') != NULL)
		|| !isdigit(UCHAR(name.version[0]))) {	/* INTL: digit */
	    Tcl_SetVar2(interp, "tcl_platform", "osVersion", name.release,
		    TCL_GLOBAL_ONLY);
	} else {
#ifdef DJGPP
	    /*
	     * For some obscure reason DJGPP puts major version into
	     * name.release and minor into name.version. As of DJGPP 2.04 this
	     * is documented in djgpp libc.info file.
	     */

	    Tcl_SetVar2(interp, "tcl_platform", "osVersion", name.release,
		    TCL_GLOBAL_ONLY);
	    Tcl_SetVar2(interp, "tcl_platform", "osVersion", ".",
		    TCL_GLOBAL_ONLY|TCL_APPEND_VALUE);
	    Tcl_SetVar2(interp, "tcl_platform", "osVersion", name.version,
		    TCL_GLOBAL_ONLY|TCL_APPEND_VALUE);
#else
	    Tcl_SetVar2(interp, "tcl_platform", "osVersion", name.version,
		    TCL_GLOBAL_ONLY);
	    Tcl_SetVar2(interp, "tcl_platform", "osVersion", ".",
		    TCL_GLOBAL_ONLY|TCL_APPEND_VALUE);
	    Tcl_SetVar2(interp, "tcl_platform", "osVersion", name.release,
		    TCL_GLOBAL_ONLY|TCL_APPEND_VALUE);

#endif /* DJGPP */
	}
	Tcl_SetVar2(interp, "tcl_platform", "machine", name.machine,
		TCL_GLOBAL_ONLY);
    }
#endif /* !NO_UNAME */
    if (!unameOK) {
	Tcl_SetVar2(interp, "tcl_platform", "os", "", TCL_GLOBAL_ONLY);
	Tcl_SetVar2(interp, "tcl_platform", "osVersion", "", TCL_GLOBAL_ONLY);
	Tcl_SetVar2(interp, "tcl_platform", "machine", "", TCL_GLOBAL_ONLY);
    }

    /*
     * Copy the username of the real user (according to getuid()) into
     * tcl_platform(user).
     */

    {
	struct passwd *pwEnt = TclpGetPwUid(getuid());
	const char *user;
	Tcl_DString ds;

	if (pwEnt == NULL) {
	    user = "";
	    Tcl_DStringInit(&ds);	/* ensure cleanliness */
	} else {
	    user = Tcl_ExternalToUtfDString(NULL, pwEnt->pw_name, TCL_INDEX_NONE, &ds);
	}

	Tcl_SetVar2(interp, "tcl_platform", "user", user, TCL_GLOBAL_ONLY);
	Tcl_DStringFree(&ds);
    }

    /*
     * Define what the platform PATH separator is. [TIP #315]
     */

    Tcl_SetVar2(interp, "tcl_platform","pathSeparator", ":", TCL_GLOBAL_ONLY);
}

/*
 *----------------------------------------------------------------------
 *
 * TclpFindVariable --
 *
 *	Locate the entry in environ for a given name. On Unix this routine is
 *	case sensitive, on Windows this matches mixed case.
 *
 * Results:
 *	The return value is the index in environ of an entry with the name
 *	"name", or -1 if there is no such entry. The integer at *lengthPtr is
 *	filled in with the length of name (if a matching entry is found) or
 *	the length of the environ array (if no matching entry is found).
 *
 * Side effects:
 *	None.
 *
 *----------------------------------------------------------------------
 */

Tcl_Size
TclpFindVariable(
    const char *name,		/* Name of desired environment variable
				 * (native). */
    Tcl_Size *lengthPtr)	/* Used to return length of name (for
				 * successful searches) or number of non-NULL
				 * entries in environ (for unsuccessful
				 * searches). */
{
    Tcl_Size i, result = -1;
    const char *env, *p1, *p2;
    Tcl_DString envString;

    Tcl_DStringInit(&envString);
    for (i = 0, env = environ[i]; env != NULL; i++, env = environ[i]) {
	p1 = Tcl_ExternalToUtfDString(NULL, env, TCL_INDEX_NONE, &envString);
	p2 = name;

	for (; *p2 == *p1; p1++, p2++) {
	    /* NULL loop body. */
	}
	if ((*p1 == '=') && (*p2 == '\0')) {
	    *lengthPtr = p2 - name;
	    result = i;
	    goto done;
	}

	Tcl_DStringFree(&envString);
    }

    *lengthPtr = i;

  done:
    Tcl_DStringFree(&envString);
    return result;
}

/*
 *----------------------------------------------------------------------
 *
 * MacOSXGetLibraryPath --
 *
 *	If we have a bundle structure for the Tcl installation, then check
 *	there first to see if we can find the libraries there.
 *
 * Results:
 *	TCL_OK if we have found the tcl library; TCL_ERROR otherwise.
 *
 * Side effects:
 *	Same as for Tcl_MacOSXOpenVersionedBundleResources.
 *
 *----------------------------------------------------------------------
 */

#ifdef HAVE_COREFOUNDATION
#ifdef TCL_FRAMEWORK
static int
MacOSXGetLibraryPath(
    Tcl_Interp *interp,
    int maxPathLen,
    char *tclLibPath)
{
    return Tcl_MacOSXOpenVersionedBundleResources(interp,
	    "com.tcltk.tcllibrary", TCL_FRAMEWORK_VERSION, 0, maxPathLen,
	    tclLibPath);
}
#else
static int
MacOSXGetLibraryPath(
    TCL_UNUSED(Tcl_Interp *),
    TCL_UNUSED(int),
    TCL_UNUSED(char *))
{
    return TCL_ERROR;
}
#endif
#endif /* HAVE_COREFOUNDATION */

/*
 * Local Variables:
 * mode: c
 * c-basic-offset: 4
 * fill-column: 78
 * End:
 */<|MERGE_RESOLUTION|>--- conflicted
+++ resolved
@@ -440,17 +440,12 @@
      */
 
     str = getenv("TCL_LIBRARY");			/* INTL: Native. */
-<<<<<<< HEAD
-    Tcl_ExternalToUtfDStringEx(NULL, NULL, str, TCL_INDEX_NONE, TCL_ENCODING_PROFILE_TCL8, &buffer, NULL);
-    str = Tcl_DStringValue(&buffer);
-=======
     if (str != NULL) {
-	Tcl_ExternalToUtfDString(NULL, str, -1, &buffer);
+        Tcl_ExternalToUtfDStringEx(NULL, NULL, str, TCL_INDEX_NONE, TCL_ENCODING_PROFILE_TCL8, &buffer, NULL);
 	str = Tcl_DStringValue(&buffer);
     } else {
         Tcl_DStringInit(&buffer);
     }
->>>>>>> 937f3434
 
     if ((str != NULL) && (str[0] != '\0')) {
 	Tcl_DString ds;
