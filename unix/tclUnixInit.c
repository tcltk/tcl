/*
 * tclUnixInit.c --
 *
 *	Contains the Unix-specific interpreter initialization functions.
 *
 * Copyright (c) 1995-1997 Sun Microsystems, Inc.
 * Copyright (c) 1999 by Scriptics Corporation.
 * All rights reserved.
 */

#include "tclInt.h"
#include <stddef.h>
#include <locale.h>
#ifdef HAVE_LANGINFO
#   include <langinfo.h>
#   ifdef __APPLE__
#	if defined(HAVE_WEAK_IMPORT) && MAC_OS_X_VERSION_MIN_REQUIRED < 1030
	    /* Support for weakly importing nl_langinfo on Darwin. */
#	    define WEAK_IMPORT_NL_LANGINFO
	    extern char *nl_langinfo(nl_item) WEAK_IMPORT_ATTRIBUTE;
#	endif
#    endif
#endif
#include <sys/resource.h>
#if defined(__FreeBSD__) && defined(__GNUC__)
#   include <floatingpoint.h>
#endif
#if defined(__bsdi__)
#   include <sys/param.h>
#   if _BSDI_VERSION > 199501
#	include <dlfcn.h>
#   endif
#endif

#ifdef __CYGWIN__
DLLIMPORT extern __stdcall unsigned char GetVersionExW(void *);
DLLIMPORT extern __stdcall void *GetModuleHandleW(const void *);
DLLIMPORT extern __stdcall void FreeLibrary(void *);
DLLIMPORT extern __stdcall void *GetProcAddress(void *, const char *);
DLLIMPORT extern __stdcall void GetSystemInfo(void *);

#define NUMPLATFORMS 4
static const char *const platforms[NUMPLATFORMS] = {
    "Win32s", "Windows 95", "Windows NT", "Windows CE"
};

#define NUMPROCESSORS 11
static const char *const processors[NUMPROCESSORS] = {
    "intel", "mips", "alpha", "ppc", "shx", "arm", "ia64", "alpha64", "msil",
    "amd64", "ia32_on_win64"
};

typedef struct {
  union {
    DWORD  dwOemId;
    struct {
      int wProcessorArchitecture;
      int wReserved;
    };
  };
  DWORD     dwPageSize;
  void *lpMinimumApplicationAddress;
  void *lpMaximumApplicationAddress;
  void *dwActiveProcessorMask;
  DWORD     dwNumberOfProcessors;
  DWORD     dwProcessorType;
  DWORD     dwAllocationGranularity;
  int      wProcessorLevel;
  int      wProcessorRevision;
} SYSTEM_INFO;

typedef struct {
  DWORD dwOSVersionInfoSize;
  DWORD dwMajorVersion;
  DWORD dwMinorVersion;
  DWORD dwBuildNumber;
  DWORD dwPlatformId;
  wchar_t szCSDVersion[128];
} OSVERSIONINFOW;
#endif

#ifdef HAVE_COREFOUNDATION
#include <CoreFoundation/CoreFoundation.h>
#endif

/*
 * Tcl tries to use standard and homebrew methods to guess the right encoding
 * on the platform. However, there is always a final fallback, and this value
 * is it. Make sure it is a real Tcl encoding.
 */

#ifndef TCL_DEFAULT_ENCODING
#define TCL_DEFAULT_ENCODING "iso8859-1"
#endif

/*
 * Default directory in which to look for Tcl library scripts. The symbol is
 * defined by Makefile.
 */

static char defaultLibraryDir[sizeof(TCL_LIBRARY)+200] = TCL_LIBRARY;

/*
 * Directory in which to look for packages (each package is typically
 * installed as a subdirectory of this directory). The symbol is defined by
 * Makefile.
 */

static char pkgPath[sizeof(TCL_PACKAGE_PATH)+200] = TCL_PACKAGE_PATH;

/*
 * The following table is used to map from Unix locale strings to encoding
 * files. If HAVE_LANGINFO is defined, then this is a fallback table when the
 * result from nl_langinfo isn't a recognized encoding. Otherwise this is the
 * first list checked for a mapping from env encoding to Tcl encoding name.
 */

typedef struct LocaleTable {
    const char *lang;
    const char *encoding;
} LocaleTable;

/*
 * The table below is sorted for the sake of doing binary searches on it. The
 * indenting reflects different categories of data. The leftmost data
 * represent the encoding names directly implemented by data files in Tcl's
 * default encoding directory. Indented by one TAB are the encoding names that
 * are common alternative spellings. Indented by two TABs are the accumulated
 * "bug fixes" that have been added to deal with the wide variability seen
 * among existing platforms.
 */

static const LocaleTable localeTable[] = {
	    {"",		"iso8859-1"},
		    {"ansi-1251",	"cp1251"},
	    {"ansi_x3.4-1968",	"iso8859-1"},
    {"ascii",		"ascii"},
    {"big5",		"big5"},
    {"cp1250",		"cp1250"},
    {"cp1251",		"cp1251"},
    {"cp1252",		"cp1252"},
    {"cp1253",		"cp1253"},
    {"cp1254",		"cp1254"},
    {"cp1255",		"cp1255"},
    {"cp1256",		"cp1256"},
    {"cp1257",		"cp1257"},
    {"cp1258",		"cp1258"},
    {"cp437",		"cp437"},
    {"cp737",		"cp737"},
    {"cp775",		"cp775"},
    {"cp850",		"cp850"},
    {"cp852",		"cp852"},
    {"cp855",		"cp855"},
    {"cp857",		"cp857"},
    {"cp860",		"cp860"},
    {"cp861",		"cp861"},
    {"cp862",		"cp862"},
    {"cp863",		"cp863"},
    {"cp864",		"cp864"},
    {"cp865",		"cp865"},
    {"cp866",		"cp866"},
    {"cp869",		"cp869"},
    {"cp874",		"cp874"},
    {"cp932",		"cp932"},
    {"cp936",		"cp936"},
    {"cp949",		"cp949"},
    {"cp950",		"cp950"},
    {"dingbats",	"dingbats"},
    {"ebcdic",		"ebcdic"},
    {"euc-cn",		"euc-cn"},
    {"euc-jp",		"euc-jp"},
    {"euc-kr",		"euc-kr"},
		    {"eucjp",		"euc-jp"},
		    {"euckr",		"euc-kr"},
		    {"euctw",		"euc-cn"},
    {"gb12345",		"gb12345"},
    {"gb1988",		"gb1988"},
    {"gb2312",		"gb2312"},
		    {"gb2312-1980",	"gb2312"},
    {"gb2312-raw",	"gb2312-raw"},
		    {"greek8",		"cp869"},
	    {"ibm1250",		"cp1250"},
	    {"ibm1251",		"cp1251"},
	    {"ibm1252",		"cp1252"},
	    {"ibm1253",		"cp1253"},
	    {"ibm1254",		"cp1254"},
	    {"ibm1255",		"cp1255"},
	    {"ibm1256",		"cp1256"},
	    {"ibm1257",		"cp1257"},
	    {"ibm1258",		"cp1258"},
	    {"ibm437",		"cp437"},
	    {"ibm737",		"cp737"},
	    {"ibm775",		"cp775"},
	    {"ibm850",		"cp850"},
	    {"ibm852",		"cp852"},
	    {"ibm855",		"cp855"},
	    {"ibm857",		"cp857"},
	    {"ibm860",		"cp860"},
	    {"ibm861",		"cp861"},
	    {"ibm862",		"cp862"},
	    {"ibm863",		"cp863"},
	    {"ibm864",		"cp864"},
	    {"ibm865",		"cp865"},
	    {"ibm866",		"cp866"},
	    {"ibm869",		"cp869"},
	    {"ibm874",		"cp874"},
	    {"ibm932",		"cp932"},
	    {"ibm936",		"cp936"},
	    {"ibm949",		"cp949"},
	    {"ibm950",		"cp950"},
	    {"iso-2022",	"iso2022"},
	    {"iso-2022-jp",	"iso2022-jp"},
	    {"iso-2022-kr",	"iso2022-kr"},
	    {"iso-8859-1",	"iso8859-1"},
	    {"iso-8859-10",	"iso8859-10"},
	    {"iso-8859-13",	"iso8859-13"},
	    {"iso-8859-14",	"iso8859-14"},
	    {"iso-8859-15",	"iso8859-15"},
	    {"iso-8859-16",	"iso8859-16"},
	    {"iso-8859-2",	"iso8859-2"},
	    {"iso-8859-3",	"iso8859-3"},
	    {"iso-8859-4",	"iso8859-4"},
	    {"iso-8859-5",	"iso8859-5"},
	    {"iso-8859-6",	"iso8859-6"},
	    {"iso-8859-7",	"iso8859-7"},
	    {"iso-8859-8",	"iso8859-8"},
	    {"iso-8859-9",	"iso8859-9"},
    {"iso2022",		"iso2022"},
    {"iso2022-jp",	"iso2022-jp"},
    {"iso2022-kr",	"iso2022-kr"},
    {"iso8859-1",	"iso8859-1"},
    {"iso8859-10",	"iso8859-10"},
    {"iso8859-13",	"iso8859-13"},
    {"iso8859-14",	"iso8859-14"},
    {"iso8859-15",	"iso8859-15"},
    {"iso8859-16",	"iso8859-16"},
    {"iso8859-2",	"iso8859-2"},
    {"iso8859-3",	"iso8859-3"},
    {"iso8859-4",	"iso8859-4"},
    {"iso8859-5",	"iso8859-5"},
    {"iso8859-6",	"iso8859-6"},
    {"iso8859-7",	"iso8859-7"},
    {"iso8859-8",	"iso8859-8"},
    {"iso8859-9",	"iso8859-9"},
		    {"iso88591",	"iso8859-1"},
		    {"iso885915",	"iso8859-15"},
		    {"iso88592",	"iso8859-2"},
		    {"iso88595",	"iso8859-5"},
		    {"iso88596",	"iso8859-6"},
		    {"iso88597",	"iso8859-7"},
		    {"iso88598",	"iso8859-8"},
		    {"iso88599",	"iso8859-9"},
#ifdef hpux
		    {"ja",		"shiftjis"},
#else
		    {"ja",		"euc-jp"},
#endif
		    {"ja_jp",		"euc-jp"},
		    {"ja_jp.euc",	"euc-jp"},
		    {"ja_jp.eucjp",	"euc-jp"},
		    {"ja_jp.jis",	"iso2022-jp"},
		    {"ja_jp.mscode",	"shiftjis"},
		    {"ja_jp.sjis",	"shiftjis"},
		    {"ja_jp.ujis",	"euc-jp"},
		    {"japan",		"euc-jp"},
#ifdef hpux
		    {"japanese",	"shiftjis"},
#else
		    {"japanese",	"euc-jp"},
#endif
		    {"japanese-sjis",	"shiftjis"},
		    {"japanese-ujis",	"euc-jp"},
		    {"japanese.euc",	"euc-jp"},
		    {"japanese.sjis",	"shiftjis"},
    {"jis0201",		"jis0201"},
    {"jis0208",		"jis0208"},
    {"jis0212",		"jis0212"},
		    {"jp_jp",		"shiftjis"},
		    {"ko",		"euc-kr"},
		    {"ko_kr",		"euc-kr"},
		    {"ko_kr.euc",	"euc-kr"},
		    {"ko_kw.euckw",	"euc-kr"},
    {"koi8-r",		"koi8-r"},
    {"koi8-u",		"koi8-u"},
		    {"korean",		"euc-kr"},
    {"ksc5601",		"ksc5601"},
    {"maccenteuro",	"macCentEuro"},
    {"maccroatian",	"macCroatian"},
    {"maccyrillic",	"macCyrillic"},
    {"macdingbats",	"macDingbats"},
    {"macgreek",	"macGreek"},
    {"maciceland",	"macIceland"},
    {"macjapan",	"macJapan"},
    {"macroman",	"macRoman"},
    {"macromania",	"macRomania"},
    {"macthai",		"macThai"},
    {"macturkish",	"macTurkish"},
    {"macukraine",	"macUkraine"},
		    {"roman8",		"iso8859-1"},
		    {"ru",		"iso8859-5"},
		    {"ru_ru",		"iso8859-5"},
		    {"ru_su",		"iso8859-5"},
    {"shiftjis",	"shiftjis"},
		    {"sjis",		"shiftjis"},
    {"symbol",		"symbol"},
    {"tis-620",		"tis-620"},
		    {"tis620",		"tis-620"},
		    {"turkish8",	"cp857"},
		    {"utf8",		"utf-8"},
		    {"zh",		"cp936"},
		    {"zh_cn.gb2312",	"euc-cn"},
		    {"zh_cn.gbk",	"euc-cn"},
		    {"zh_cz.gb2312",	"euc-cn"},
		    {"zh_tw",		"euc-tw"},
		    {"zh_tw.big5",	"big5"},
};

#ifdef HAVE_COREFOUNDATION
static int		MacOSXGetLibraryPath(Tcl_Interp *interp,
			    int maxPathLen, char *tclLibPath);
#endif /* HAVE_COREFOUNDATION */
#if defined(__APPLE__) && (defined(TCL_LOAD_FROM_MEMORY) || ( \
	defined(MAC_OS_X_VERSION_MIN_REQUIRED) && ( \
	(defined(TCL_THREADS) && MAC_OS_X_VERSION_MIN_REQUIRED < 1030) || \
	(defined(__LP64__) && MAC_OS_X_VERSION_MIN_REQUIRED < 1050) || \
	(defined(HAVE_COREFOUNDATION) && MAC_OS_X_VERSION_MIN_REQUIRED < 1050)\
	)))
/*
 * Need to check Darwin release at runtime in tclUnixFCmd.c and tclLoadDyld.c:
 * initialize release global at startup from uname().
 */
#define GET_DARWIN_RELEASE 1
MODULE_SCOPE long tclMacOSXDarwinRelease;
long tclMacOSXDarwinRelease = 0;
#endif


/*
 *---------------------------------------------------------------------------
 *
 * TclpInitPlatform --
 *
 *	Initialize all the platform-dependant things like signals and
 *	floating-point error handling.
 *
 *	Called at process initialization time.
 *
 * Results:
 *	None.
 *
 * Side effects:
 *	None.
 *
 *---------------------------------------------------------------------------
 */

void
TclpInitPlatform(void)
{
#ifdef DJGPP
    tclPlatform = TCL_PLATFORM_WINDOWS;
#else
    tclPlatform = TCL_PLATFORM_UNIX;
#endif

    /*
     * Make sure, that the standard FDs exist. [Bug 772288]
     */

    if (TclOSseek(0, (Tcl_SeekOffset) 0, SEEK_CUR) == -1 && errno == EBADF) {
	open("/dev/null", O_RDONLY);
    }
    if (TclOSseek(1, (Tcl_SeekOffset) 0, SEEK_CUR) == -1 && errno == EBADF) {
	open("/dev/null", O_WRONLY);
    }
    if (TclOSseek(2, (Tcl_SeekOffset) 0, SEEK_CUR) == -1 && errno == EBADF) {
	open("/dev/null", O_WRONLY);
    }

    /*
     * The code below causes SIGPIPE (broken pipe) errors to be ignored. This
     * is needed so that Tcl processes don't die if they create child
     * processes (e.g. using "exec" or "open") that terminate prematurely.
     * The signal handler is only set up when the first interpreter is
     * created; after this the application can override the handler with a
     * different one of its own, if it wants.
     */

#ifdef SIGPIPE
    (void) signal(SIGPIPE, SIG_IGN);
#endif /* SIGPIPE */

#if defined(__FreeBSD__) && defined(__GNUC__)
    /*
     * Adjust the rounding mode to be more conventional. Note that FreeBSD
     * only provides the __fpsetreg() used by the following two for the GNU
     * Compiler. When using, say, Intel's icc they break. (Partially based on
     * patch in BSD ports system from root@celsius.bychok.com)
     */

    fpsetround(FP_RN);
    (void) fpsetmask(0L);
#endif

#if defined(__bsdi__) && (_BSDI_VERSION > 199501)
    /*
     * Find local symbols. Don't report an error if we fail.
     */

    (void) dlopen(NULL, RTLD_NOW);			/* INTL: Native. */
#endif

    /*
     * Initialize the C library's locale subsystem. This is required for input
     * methods to work properly on X11. We only do this for LC_CTYPE because
     * that's the necessary one, and we don't want to affect LC_TIME here.
     * The side effect of setting the default locale should be to load any
     * locale specific modules that are needed by X. [BUG: 5422 3345 4236 2522
     * 2521].
     */

    setlocale(LC_CTYPE, "");

    /*
     * In case the initial locale is not "C", ensure that the numeric
     * processing is done in "C" locale regardless. This is needed because Tcl
     * relies on routines like strtod, but should not have locale dependent
     * behavior.
     */

    setlocale(LC_NUMERIC, "C");

#ifdef GET_DARWIN_RELEASE
    {
	struct utsname name;

	if (!uname(&name)) {
	    tclMacOSXDarwinRelease = strtol(name.release, NULL, 10);
	}
    }
#endif
}

/*
 *---------------------------------------------------------------------------
 *
 * TclpInitLibraryPath --
 *
 *	This is the fallback routine that sets the library path if the
 *	application has not set one by the first time it is needed.
 *
 * Results:
 *	None.
 *
 * Side effects:
 *	Sets the library path to an initial value.
 *
 *-------------------------------------------------------------------------
 */

void
TclpInitLibraryPath(
    char **valuePtr,
    int *lengthPtr,
    Tcl_Encoding *encodingPtr)
{
#define LIBRARY_SIZE	    32
    Tcl_Obj *pathPtr, *objPtr;
    const char *str;
    Tcl_DString buffer;

    pathPtr = Tcl_NewObj();

    /*
     * Look for the library relative to the TCL_LIBRARY env variable. If the
     * last dirname in the TCL_LIBRARY path does not match the last dirname in
     * the installLib variable, use the last dir name of installLib in
     * addition to the orginal TCL_LIBRARY path.
     */

    str = getenv("TCL_LIBRARY");			/* INTL: Native. */
    Tcl_ExternalToUtfDString(NULL, str, -1, &buffer);
    str = Tcl_DStringValue(&buffer);

    if ((str != NULL) && (str[0] != '\0')) {
	Tcl_DString ds;
	int pathc;
	const char **pathv;
	char installLib[LIBRARY_SIZE];

	Tcl_DStringInit(&ds);

	/*
	 * Initialize the substrings used when locating an executable. The
	 * installLib variable computes the path as though the executable is
	 * installed.
	 */

	sprintf(installLib, "lib/tcl%s", TCL_VERSION);

	/*
	 * If TCL_LIBRARY is set, search there.
	 */

	Tcl_ListObjAppendElement(NULL, pathPtr, Tcl_NewStringObj(str, -1));

	Tcl_SplitPath(str, &pathc, &pathv);
	if ((pathc > 0) && (strcasecmp(installLib + 4, pathv[pathc-1]) != 0)) {
	    /*
	     * If TCL_LIBRARY is set but refers to a different tcl
	     * installation than the current version, try fiddling with the
	     * specified directory to make it refer to this installation by
	     * removing the old "tclX.Y" and substituting the current version
	     * string.
	     */

	    pathv[pathc - 1] = installLib + 4;
	    str = Tcl_JoinPath(pathc, pathv, &ds);
	    Tcl_ListObjAppendElement(NULL, pathPtr, TclDStringToObj(&ds));
	}
	ckfree(pathv);
    }

    /*
     * Finally, look for the library relative to the compiled-in path. This is
     * needed when users install Tcl with an exec-prefix that is different
     * from the prefix.
     */

    {
#ifdef HAVE_COREFOUNDATION
	char tclLibPath[MAXPATHLEN + 1];

	if (MacOSXGetLibraryPath(NULL, MAXPATHLEN, tclLibPath) == TCL_OK) {
	    str = tclLibPath;
	} else
#endif /* HAVE_COREFOUNDATION */
	{
	    /*
	     * TODO: Pull this value from the TIP 59 table.
	     */

	    str = defaultLibraryDir;
	}
	if (str[0] != '\0') {
	    objPtr = Tcl_NewStringObj(str, -1);
	    Tcl_ListObjAppendElement(NULL, pathPtr, objPtr);
	}
    }
    Tcl_DStringFree(&buffer);

    *encodingPtr = Tcl_GetEncoding(NULL, NULL);
    str = Tcl_GetStringFromObj(pathPtr, lengthPtr);
    *valuePtr = ckalloc((*lengthPtr) + 1);
    memcpy(*valuePtr, str, (size_t)(*lengthPtr)+1);
    Tcl_DecrRefCount(pathPtr);
}

/*
 *---------------------------------------------------------------------------
 *
 * TclpSetInitialEncodings --
 *
 *	Based on the locale, determine the encoding of the operating system
 *	and the default encoding for newly opened files.
 *
 *	Called at process initialization time, and part way through startup,
 *	we verify that the initial encodings were correctly setup. Depending
 *	on Tcl's environment, there may not have been enough information first
 *	time through (above).
 *
 * Results:
 *	None.
 *
 * Side effects:
 *	The Tcl library path is converted from native encoding to UTF-8, on
 *	the first call, and the encodings may be changed on first or second
 *	call.
 *
 *---------------------------------------------------------------------------
 */

void
TclpSetInitialEncodings(void)
{
    Tcl_DString encodingName;
    Tcl_SetSystemEncoding(NULL,
	    Tcl_GetEncodingNameFromEnvironment(&encodingName));
    Tcl_DStringFree(&encodingName);
}

void
TclpSetInterfaces(void)
{
    /* do nothing */
}

static const char *
SearchKnownEncodings(
    const char *encoding)
{
    int left = 0;
    int right = sizeof(localeTable)/sizeof(LocaleTable);

    while (left < right) {
	int test = (left + right)/2;
	int code = strcmp(localeTable[test].lang, encoding);

	if (code == 0) {
	    return localeTable[test].encoding;
	}
	if (code < 0) {
	    left = test+1;
	} else {
	    right = test-1;
	}
    }
    return NULL;
}

const char *
Tcl_GetEncodingNameFromEnvironment(
    Tcl_DString *bufPtr)
{
    const char *encoding;
    const char *knownEncoding;

    Tcl_DStringInit(bufPtr);

    /*
     * Determine the current encoding from the LC_* or LANG environment
     * variables. We previously used setlocale() to determine the locale, but
     * this does not work on some systems (e.g. Linux/i386 RH 5.0).
     */

#ifdef HAVE_LANGINFO
    if (
#ifdef WEAK_IMPORT_NL_LANGINFO
	    nl_langinfo != NULL &&
#endif
	    setlocale(LC_CTYPE, "") != NULL) {
	Tcl_DString ds;

	/*
	 * Use a DString so we can modify case.
	 */

	Tcl_DStringInit(&ds);
	encoding = Tcl_DStringAppend(&ds, nl_langinfo(CODESET), -1);
	Tcl_UtfToLower(Tcl_DStringValue(&ds));
	knownEncoding = SearchKnownEncodings(encoding);
	if (knownEncoding != NULL) {
	    Tcl_DStringAppend(bufPtr, knownEncoding, -1);
	} else if (NULL != Tcl_GetEncoding(NULL, encoding)) {
	    Tcl_DStringAppend(bufPtr, encoding, -1);
	}
	Tcl_DStringFree(&ds);
	if (Tcl_DStringLength(bufPtr)) {
	    return Tcl_DStringValue(bufPtr);
	}
    }
#endif /* HAVE_LANGINFO */

    /*
     * Classic fallback check. This tries a homebrew algorithm to determine
     * what encoding should be used based on env vars.
     */

    encoding = getenv("LC_ALL");

    if (encoding == NULL || encoding[0] == '\0') {
	encoding = getenv("LC_CTYPE");
    }
    if (encoding == NULL || encoding[0] == '\0') {
	encoding = getenv("LANG");
    }
    if (encoding == NULL || encoding[0] == '\0') {
	encoding = NULL;
    }

    if (encoding != NULL) {
	const char *p;
	Tcl_DString ds;

	Tcl_DStringInit(&ds);
	p = encoding;
	encoding = Tcl_DStringAppend(&ds, p, -1);
	Tcl_UtfToLower(Tcl_DStringValue(&ds));

	knownEncoding = SearchKnownEncodings(encoding);
	if (knownEncoding != NULL) {
	    Tcl_DStringAppend(bufPtr, knownEncoding, -1);
	} else if (NULL != Tcl_GetEncoding(NULL, encoding)) {
	    Tcl_DStringAppend(bufPtr, encoding, -1);
	}
	if (Tcl_DStringLength(bufPtr)) {
	    Tcl_DStringFree(&ds);
	    return Tcl_DStringValue(bufPtr);
	}

	/*
	 * We didn't recognize the full value as an encoding name. If there is
	 * an encoding subfield, we can try to guess from that.
	 */

	for (p = encoding; *p != '\0'; p++) {
	    if (*p == '.') {
		p++;
		break;
	    }
	}
	if (*p != '\0') {
	    knownEncoding = SearchKnownEncodings(p);
	    if (knownEncoding != NULL) {
		Tcl_DStringAppend(bufPtr, knownEncoding, -1);
	    } else if (NULL != Tcl_GetEncoding(NULL, p)) {
		Tcl_DStringAppend(bufPtr, p, -1);
	    }
	}
	Tcl_DStringFree(&ds);
	if (Tcl_DStringLength(bufPtr)) {
	    return Tcl_DStringValue(bufPtr);
	}
    }
    return Tcl_DStringAppend(bufPtr, TCL_DEFAULT_ENCODING, -1);
}

/*
 *---------------------------------------------------------------------------
 *
 * TclpSetVariables --
 *
 *	Performs platform-specific interpreter initialization related to the
 *	tcl_library and tcl_platform variables, and other platform-specific
 *	things.
 *
 * Results:
 *	None.
 *
 * Side effects:
 *	Sets "tclDefaultLibrary", "tcl_pkgPath", and "tcl_platform" Tcl
 *	variables.
 *
 *----------------------------------------------------------------------
 */

#if defined(HAVE_COREFOUNDATION) && MAC_OS_X_VERSION_MAX_ALLOWED > 1020
/*
 * Helper because whether CFLocaleCopyCurrent and CFLocaleGetIdentifier are
 * strongly or weakly bound varies by version of OSX, triggering warnings.
 */

static inline void
InitMacLocaleInfoVar(
    CFLocaleRef (*localeCopyCurrent)(void),
    CFStringRef (*localeGetIdentifier)(CFLocaleRef),
    Tcl_Interp *interp)
{
    CFLocaleRef localeRef;
    CFStringRef locale;
    char loc[256];

    if (localeCopyCurrent == NULL || localeGetIdentifier == NULL) {
	return;
    }

    localeRef = localeCopyCurrent();
    if (!localeRef) {
	return;
    }

    locale = localeGetIdentifier(localeRef);
    if (locale && CFStringGetCString(locale, loc, 256,
	    kCFStringEncodingUTF8)) {
	if (!Tcl_CreateNamespace(interp, "::tcl::mac", NULL, NULL)) {
	    Tcl_ResetResult(interp);
	}
	Tcl_SetVar(interp, "::tcl::mac::locale", loc, TCL_GLOBAL_ONLY);
    }
    CFRelease(localeRef);
}
#endif /*defined(HAVE_COREFOUNDATION) && MAC_OS_X_VERSION_MAX_ALLOWED > 1020*/

void
TclpSetVariables(
    Tcl_Interp *interp)
{
#ifdef __CYGWIN__
    SYSTEM_INFO sysInfo;
    static OSVERSIONINFOW osInfo;
    static int osInfoInitialized = 0;
    char buffer[TCL_INTEGER_SPACE * 2];
#elif !defined(NO_UNAME)
    struct utsname name;
#endif
    int unameOK;
    Tcl_DString ds;

#ifdef HAVE_COREFOUNDATION
    char tclLibPath[MAXPATHLEN + 1];

    /*
     * Set msgcat fallback locale to current CFLocale identifier.
     */

<<<<<<< HEAD
#if MAC_OS_X_VERSION_MAX_ALLOWED > 1020
    InitMacLocaleInfoVar(CFLocaleCopyCurrent, CFLocaleGetIdentifier, interp);
=======
    CFLocaleRef localeRef;

    if (&CFLocaleCopyCurrent != NULL && &CFLocaleGetIdentifier != NULL &&
	    (localeRef = CFLocaleCopyCurrent())) {
	CFStringRef locale = CFLocaleGetIdentifier(localeRef);

	if (locale) {
	    char loc[256];

	    if (CFStringGetCString(locale, loc, 256, kCFStringEncodingUTF8)) {
		if (!Tcl_CreateNamespace(interp, "::tcl::mac", NULL, NULL)) {
		    Tcl_ResetResult(interp);
		}
		Tcl_SetVar(interp, "::tcl::mac::locale", loc, TCL_GLOBAL_ONLY);
	    }
	}
	CFRelease(localeRef);
    }
>>>>>>> 6f18f8d3
#endif /* MAC_OS_X_VERSION_MAX_ALLOWED > 1020 */

    if (MacOSXGetLibraryPath(interp, MAXPATHLEN, tclLibPath) == TCL_OK) {
	const char *str;
	CFBundleRef bundleRef;

	Tcl_SetVar(interp, "tclDefaultLibrary", tclLibPath, TCL_GLOBAL_ONLY);
	Tcl_SetVar(interp, "tcl_pkgPath", tclLibPath, TCL_GLOBAL_ONLY);
	Tcl_SetVar(interp, "tcl_pkgPath", " ",
		TCL_GLOBAL_ONLY | TCL_APPEND_VALUE);

	str = TclGetEnv("DYLD_FRAMEWORK_PATH", &ds);
	if ((str != NULL) && (str[0] != '\0')) {
	    char *p = Tcl_DStringValue(&ds);

	    /*
	     * Convert DYLD_FRAMEWORK_PATH from colon to space separated.
	     */

	    do {
		if (*p == ':') {
		    *p = ' ';
		}
	    } while (*p++);
	    Tcl_SetVar(interp, "tcl_pkgPath", Tcl_DStringValue(&ds),
		    TCL_GLOBAL_ONLY | TCL_APPEND_VALUE);
	    Tcl_SetVar(interp, "tcl_pkgPath", " ",
		    TCL_GLOBAL_ONLY | TCL_APPEND_VALUE);
	    Tcl_DStringFree(&ds);
	}
	bundleRef = CFBundleGetMainBundle();
	if (bundleRef) {
	    CFURLRef frameworksURL;
	    Tcl_StatBuf statBuf;

	    frameworksURL = CFBundleCopyPrivateFrameworksURL(bundleRef);
	    if (frameworksURL) {
		if (CFURLGetFileSystemRepresentation(frameworksURL, TRUE,
			(unsigned char*) tclLibPath, MAXPATHLEN) &&
			! TclOSstat(tclLibPath, &statBuf) &&
			S_ISDIR(statBuf.st_mode)) {
		    Tcl_SetVar(interp, "tcl_pkgPath", tclLibPath,
			    TCL_GLOBAL_ONLY | TCL_APPEND_VALUE);
		    Tcl_SetVar(interp, "tcl_pkgPath", " ",
			    TCL_GLOBAL_ONLY | TCL_APPEND_VALUE);
		}
		CFRelease(frameworksURL);
	    }
	    frameworksURL = CFBundleCopySharedFrameworksURL(bundleRef);
	    if (frameworksURL) {
		if (CFURLGetFileSystemRepresentation(frameworksURL, TRUE,
			(unsigned char*) tclLibPath, MAXPATHLEN) &&
			! TclOSstat(tclLibPath, &statBuf) &&
			S_ISDIR(statBuf.st_mode)) {
		    Tcl_SetVar(interp, "tcl_pkgPath", tclLibPath,
			    TCL_GLOBAL_ONLY | TCL_APPEND_VALUE);
		    Tcl_SetVar(interp, "tcl_pkgPath", " ",
			    TCL_GLOBAL_ONLY | TCL_APPEND_VALUE);
		}
		CFRelease(frameworksURL);
	    }
	}
	Tcl_SetVar(interp, "tcl_pkgPath", pkgPath,
		TCL_GLOBAL_ONLY | TCL_APPEND_VALUE);
    } else
#endif /* HAVE_COREFOUNDATION */
    {
	Tcl_SetVar(interp, "tcl_pkgPath", pkgPath, TCL_GLOBAL_ONLY);
    }

#ifdef DJGPP
    Tcl_SetVar2(interp, "tcl_platform", "platform", "dos", TCL_GLOBAL_ONLY);
#else
    Tcl_SetVar2(interp, "tcl_platform", "platform", "unix", TCL_GLOBAL_ONLY);
#endif

    unameOK = 0;
#ifdef __CYGWIN__
	unameOK = 1;
    if (!osInfoInitialized) {
	HANDLE handle = GetModuleHandleW(L"NTDLL");
	int(__stdcall *getversion)(void *) =
		(int(__stdcall *)(void *))GetProcAddress(handle, "RtlGetVersion");
	osInfo.dwOSVersionInfoSize = sizeof(OSVERSIONINFOW);
	if (!getversion || getversion(&osInfo)) {
	    GetVersionExW(&osInfo);
	}
	osInfoInitialized = 1;
    }

    GetSystemInfo(&sysInfo);

    if (osInfo.dwPlatformId < NUMPLATFORMS) {
	Tcl_SetVar2(interp, "tcl_platform", "os",
		platforms[osInfo.dwPlatformId], TCL_GLOBAL_ONLY);
    }
    sprintf(buffer, "%d.%d", osInfo.dwMajorVersion, osInfo.dwMinorVersion);
    Tcl_SetVar2(interp, "tcl_platform", "osVersion", buffer, TCL_GLOBAL_ONLY);
    if (sysInfo.wProcessorArchitecture < NUMPROCESSORS) {
	Tcl_SetVar2(interp, "tcl_platform", "machine",
		processors[sysInfo.wProcessorArchitecture],
		TCL_GLOBAL_ONLY);
    }

#elif !defined NO_UNAME
    if (uname(&name) >= 0) {
	const char *native;

	unameOK = 1;

	native = Tcl_ExternalToUtfDString(NULL, name.sysname, -1, &ds);
	Tcl_SetVar2(interp, "tcl_platform", "os", native, TCL_GLOBAL_ONLY);
	Tcl_DStringFree(&ds);

	/*
	 * The following code is a special hack to handle differences in the
	 * way version information is returned by uname. On most systems the
	 * full version number is available in name.release. However, under
	 * AIX the major version number is in name.version and the minor
	 * version number is in name.release.
	 */

	if ((strchr(name.release, '.') != NULL)
		|| !isdigit(UCHAR(name.version[0]))) {	/* INTL: digit */
	    Tcl_SetVar2(interp, "tcl_platform", "osVersion", name.release,
		    TCL_GLOBAL_ONLY);
	} else {
#ifdef DJGPP
	    /*
	     * For some obscure reason DJGPP puts major version into
	     * name.release and minor into name.version. As of DJGPP 2.04 this
	     * is documented in djgpp libc.info file.
	     */

	    Tcl_SetVar2(interp, "tcl_platform", "osVersion", name.release,
		    TCL_GLOBAL_ONLY);
	    Tcl_SetVar2(interp, "tcl_platform", "osVersion", ".",
		    TCL_GLOBAL_ONLY|TCL_APPEND_VALUE);
	    Tcl_SetVar2(interp, "tcl_platform", "osVersion", name.version,
		    TCL_GLOBAL_ONLY|TCL_APPEND_VALUE);
#else
	    Tcl_SetVar2(interp, "tcl_platform", "osVersion", name.version,
		    TCL_GLOBAL_ONLY);
	    Tcl_SetVar2(interp, "tcl_platform", "osVersion", ".",
		    TCL_GLOBAL_ONLY|TCL_APPEND_VALUE);
	    Tcl_SetVar2(interp, "tcl_platform", "osVersion", name.release,
		    TCL_GLOBAL_ONLY|TCL_APPEND_VALUE);

#endif /* DJGPP */
	}
	Tcl_SetVar2(interp, "tcl_platform", "machine", name.machine,
		TCL_GLOBAL_ONLY);
    }
#endif /* !NO_UNAME */
    if (!unameOK) {
	Tcl_SetVar2(interp, "tcl_platform", "os", "", TCL_GLOBAL_ONLY);
	Tcl_SetVar2(interp, "tcl_platform", "osVersion", "", TCL_GLOBAL_ONLY);
	Tcl_SetVar2(interp, "tcl_platform", "machine", "", TCL_GLOBAL_ONLY);
    }

    /*
     * Copy the username of the real user (according to getuid()) into
     * tcl_platform(user).
     */

    {
	struct passwd *pwEnt = TclpGetPwUid(getuid());
	const char *user;

	if (pwEnt == NULL) {
	    user = "";
	    Tcl_DStringInit(&ds);	/* ensure cleanliness */
	} else {
	    user = Tcl_ExternalToUtfDString(NULL, pwEnt->pw_name, -1, &ds);
	}

	Tcl_SetVar2(interp, "tcl_platform", "user", user, TCL_GLOBAL_ONLY);
	Tcl_DStringFree(&ds);
    }

    /*
     * Define what the platform PATH separator is. [TIP #315]
     */

    Tcl_SetVar2(interp, "tcl_platform","pathSeparator", ":", TCL_GLOBAL_ONLY);
}

/*
 *----------------------------------------------------------------------
 *
 * TclpFindVariable --
 *
 *	Locate the entry in environ for a given name. On Unix this routine is
 *	case sensetive, on Windows this matches mixed case.
 *
 * Results:
 *	The return value is the index in environ of an entry with the name
 *	"name", or -1 if there is no such entry. The integer at *lengthPtr is
 *	filled in with the length of name (if a matching entry is found) or
 *	the length of the environ array (if no matching entry is found).
 *
 * Side effects:
 *	None.
 *
 *----------------------------------------------------------------------
 */

int
TclpFindVariable(
    const char *name,		/* Name of desired environment variable
				 * (native). */
    int *lengthPtr)		/* Used to return length of name (for
				 * successful searches) or number of non-NULL
				 * entries in environ (for unsuccessful
				 * searches). */
{
    int i, result = -1;
    register const char *env, *p1, *p2;
    Tcl_DString envString;

    Tcl_DStringInit(&envString);
    for (i = 0, env = environ[i]; env != NULL; i++, env = environ[i]) {
	p1 = Tcl_ExternalToUtfDString(NULL, env, -1, &envString);
	p2 = name;

	for (; *p2 == *p1; p1++, p2++) {
	    /* NULL loop body. */
	}
	if ((*p1 == '=') && (*p2 == '\0')) {
	    *lengthPtr = p2 - name;
	    result = i;
	    goto done;
	}

	Tcl_DStringFree(&envString);
    }

    *lengthPtr = i;

  done:
    Tcl_DStringFree(&envString);
    return result;
}

<<<<<<< HEAD
=======
#ifndef TCL_NO_STACK_CHECK
/*
 *----------------------------------------------------------------------
 *
 * TclpGetCStackParams --
 *
 *	Determine the stack params for the current thread: in which
 *	direction does the stack grow, and what is the stack lower (resp.
 *	upper) bound for safe invocation of a new command? This is used to
 *	cache the values needed for an efficient computation of
 *	TclpCheckStackSpace() when the interp is known.
 *
 * Results:
 *	Returns 1 if the stack grows down, in which case a stack lower bound
 *	is stored at stackBoundPtr. If the stack grows up, 0 is returned and
 *	an upper bound is stored at stackBoundPtr. If a bound cannot be
 *	determined NULL is stored at stackBoundPtr.
 *
 *----------------------------------------------------------------------
 */

int
TclpGetCStackParams(
    int **stackBoundPtr)
{
    int result = TCL_OK;
    size_t stackSize = 0;	/* The size of the current stack. */
    ThreadSpecificData *tsdPtr = TCL_TSD_INIT(&dataKey);
				/* Most variables are actually in a
				 * thread-specific data block to minimise the
				 * impact on the stack. */
#ifdef TCL_CROSS_COMPILE
    if (stackGrowsDown == -1) {
	/*
	 * Not initialised!
	 */

	stackGrowsDown = StackGrowsDown(NULL);
    }
#endif

    /*
     * The first time through in a thread: record the "outermost" stack
     * frame and inquire with the OS about the stack size.
     */

    if (tsdPtr->outerVarPtr == NULL) {
	tsdPtr->outerVarPtr = &result;
	result = GetStackSize(&stackSize);
	if (result != TCL_OK) {
	    /* Can't check, assume it always succeeds */
#ifdef TCL_CROSS_COMPILE
	    stackGrowsDown = 1;
#endif
	    tsdPtr->stackBound = NULL;
	    goto done;
	}
    }

    if (stackSize || (tsdPtr->stackBound &&
	    ((stackGrowsDown && (&result < tsdPtr->stackBound)) ||
	    (!stackGrowsDown && (&result > tsdPtr->stackBound))))) {
	/*
	 * Either the thread's first pass or stack failure: set the params
	 */

	if (!stackSize) {
	    /*
	     * Stack failure: if we didn't already blow up, we are within the
	     * safety area. Recheck with the OS in case the stack was grown.
	     */
	    result = GetStackSize(&stackSize);
	    if (result != TCL_OK) {
		/* Can't check, assume it always succeeds */
#ifdef TCL_CROSS_COMPILE
		stackGrowsDown = 1;
#endif
		tsdPtr->stackBound = NULL;
		goto done;
	    }
	}

	if (stackGrowsDown) {
	    tsdPtr->stackBound = (int *) ((char *)tsdPtr->outerVarPtr -
		    stackSize);
	    if (tsdPtr->stackBound > tsdPtr->outerVarPtr) {
	    	/* Overflow, that should never happen, just set it to NULL.
	    	 * See [Bug #3166410] */
	    	tsdPtr->stackBound = NULL;
	    }
	} else {
	    tsdPtr->stackBound = (int *) ((char *)tsdPtr->outerVarPtr +
		    stackSize);
	    if (tsdPtr->stackBound < tsdPtr->outerVarPtr) {
	    	/* Overflow, that should never happen, just set it to NULL.
	    	 * See [Bug #3166410] */
	    	tsdPtr->stackBound = NULL;
	    }
	}
    }

    done:
    *stackBoundPtr = tsdPtr->stackBound;
    return stackGrowsDown;
}

#ifdef TCL_CROSS_COMPILE
int
StackGrowsDown(
    int *parent)
{
    int here;
    if (!parent) {
	return StackGrowsDown(&here);
    }
    return (&here < parent);
}
#endif

/*
 *----------------------------------------------------------------------
 *
 * GetStackSize --
 *
 *	Discover what the stack size for the current thread/process actually
 *	is. Expects to only ever be called once per thread and then only at a
 *	point when there is a reasonable amount of space left on the current
 *	stack; TclpCheckStackSpace is called sufficiently frequently that that
 *	is true.
 *
 * Results:
 *	TCL_OK if the stack space was discovered, TCL_BREAK if the stack space
 *	was undiscoverable in a way that stack checks should fail, and
 *	TCL_CONTINUE if the stack space was undiscoverable in a way that stack
 *	checks should succeed.
 *
 * Side effects:
 *	None
 *
 *----------------------------------------------------------------------
 */

static int
GetStackSize(
    size_t *stackSizePtr)
{
    size_t rawStackSize;
    struct rlimit rLimit;	/* The result from getrlimit(). */

#ifdef TCL_THREADS
    rawStackSize = TclpThreadGetStackSize();
    if (rawStackSize == (size_t) -1) {
	/*
	 * Some kind of confirmed error in TclpThreadGetStackSize?! Fall back
	 * to whatever getrlimit can determine.
	 */
	STACK_DEBUG(("stack checks: TclpThreadGetStackSize failed in \n"));
    }
    if (rawStackSize > 0) {
	goto finalSanityCheck;
    }

    /*
     * If we have zero or an error, try the system limits instead. After all,
     * the pthread documentation states that threads should always be bound by
     * the system stack size limit in any case.
     */
#endif /* TCL_THREADS */

    if (getrlimit(RLIMIT_STACK, &rLimit) != 0) {
	/*
	 * getrlimit() failed, just fail the whole thing.
	 */
	STACK_DEBUG(("skipping stack checks with failure: getrlimit failed\n"));
	return TCL_BREAK;
    }
    if (rLimit.rlim_cur == RLIM_INFINITY) {
	/*
	 * Limit is "infinite"; there is no stack limit.
	 */
	STACK_DEBUG(("skipping stack checks with success: infinite limit\n"));
	return TCL_CONTINUE;
    }
    rawStackSize = rLimit.rlim_cur;

    /*
     * Final sanity check on the determined stack size. If we fail this,
     * assume there are bogus values about and that we can't actually figure
     * out what the stack size really is.
     */

#ifdef TCL_THREADS /* Stop warning... */
  finalSanityCheck:
#endif
    if (rawStackSize <= 0) {
	STACK_DEBUG(("skipping stack checks with success\n"));
	return TCL_CONTINUE;
    }

    /*
     * Calculate a stack size with a safety margin.
     */

    *stackSizePtr = (rawStackSize / TCL_MAGIC_STACK_DIVISOR)
	    - (getpagesize() * TCL_RESERVED_STACK_PAGES);

    return TCL_OK;
}
#endif /* TCL_NO_STACK_CHECK */
>>>>>>> 6f18f8d3

/*
 *----------------------------------------------------------------------
 *
 * MacOSXGetLibraryPath --
 *
 *	If we have a bundle structure for the Tcl installation, then check
 *	there first to see if we can find the libraries there.
 *
 * Results:
 *	TCL_OK if we have found the tcl library; TCL_ERROR otherwise.
 *
 * Side effects:
 *	Same as for Tcl_MacOSXOpenVersionedBundleResources.
 *
 *----------------------------------------------------------------------
 */

#ifdef HAVE_COREFOUNDATION
static int
MacOSXGetLibraryPath(
    Tcl_Interp *interp,
    int maxPathLen,
    char *tclLibPath)
{
    int foundInFramework = TCL_ERROR;

#ifdef TCL_FRAMEWORK
    foundInFramework = Tcl_MacOSXOpenVersionedBundleResources(interp,
	    "com.tcltk.tcllibrary", TCL_FRAMEWORK_VERSION, 0, maxPathLen,
	    tclLibPath);
#endif

    return foundInFramework;
}
#endif /* HAVE_COREFOUNDATION */

/*
 * Local Variables:
 * mode: c
 * c-basic-offset: 4
 * fill-column: 78
 * End:
 */<|MERGE_RESOLUTION|>--- conflicted
+++ resolved
@@ -807,29 +807,8 @@
      * Set msgcat fallback locale to current CFLocale identifier.
      */
 
-<<<<<<< HEAD
 #if MAC_OS_X_VERSION_MAX_ALLOWED > 1020
     InitMacLocaleInfoVar(CFLocaleCopyCurrent, CFLocaleGetIdentifier, interp);
-=======
-    CFLocaleRef localeRef;
-
-    if (&CFLocaleCopyCurrent != NULL && &CFLocaleGetIdentifier != NULL &&
-	    (localeRef = CFLocaleCopyCurrent())) {
-	CFStringRef locale = CFLocaleGetIdentifier(localeRef);
-
-	if (locale) {
-	    char loc[256];
-
-	    if (CFStringGetCString(locale, loc, 256, kCFStringEncodingUTF8)) {
-		if (!Tcl_CreateNamespace(interp, "::tcl::mac", NULL, NULL)) {
-		    Tcl_ResetResult(interp);
-		}
-		Tcl_SetVar(interp, "::tcl::mac::locale", loc, TCL_GLOBAL_ONLY);
-	    }
-	}
-	CFRelease(localeRef);
-    }
->>>>>>> 6f18f8d3
 #endif /* MAC_OS_X_VERSION_MAX_ALLOWED > 1020 */
 
     if (MacOSXGetLibraryPath(interp, MAXPATHLEN, tclLibPath) == TCL_OK) {
@@ -1076,221 +1055,6 @@
 }
  
-<<<<<<< HEAD
-=======
-#ifndef TCL_NO_STACK_CHECK
-/*
- *----------------------------------------------------------------------
- *
- * TclpGetCStackParams --
- *
- *	Determine the stack params for the current thread: in which
- *	direction does the stack grow, and what is the stack lower (resp.
- *	upper) bound for safe invocation of a new command? This is used to
- *	cache the values needed for an efficient computation of
- *	TclpCheckStackSpace() when the interp is known.
- *
- * Results:
- *	Returns 1 if the stack grows down, in which case a stack lower bound
- *	is stored at stackBoundPtr. If the stack grows up, 0 is returned and
- *	an upper bound is stored at stackBoundPtr. If a bound cannot be
- *	determined NULL is stored at stackBoundPtr.
- *
- *----------------------------------------------------------------------
- */
-
-int
-TclpGetCStackParams(
-    int **stackBoundPtr)
-{
-    int result = TCL_OK;
-    size_t stackSize = 0;	/* The size of the current stack. */
-    ThreadSpecificData *tsdPtr = TCL_TSD_INIT(&dataKey);
-				/* Most variables are actually in a
-				 * thread-specific data block to minimise the
-				 * impact on the stack. */
-#ifdef TCL_CROSS_COMPILE
-    if (stackGrowsDown == -1) {
-	/*
-	 * Not initialised!
-	 */
-
-	stackGrowsDown = StackGrowsDown(NULL);
-    }
-#endif
-
-    /*
-     * The first time through in a thread: record the "outermost" stack
-     * frame and inquire with the OS about the stack size.
-     */
-
-    if (tsdPtr->outerVarPtr == NULL) {
-	tsdPtr->outerVarPtr = &result;
-	result = GetStackSize(&stackSize);
-	if (result != TCL_OK) {
-	    /* Can't check, assume it always succeeds */
-#ifdef TCL_CROSS_COMPILE
-	    stackGrowsDown = 1;
-#endif
-	    tsdPtr->stackBound = NULL;
-	    goto done;
-	}
-    }
-
-    if (stackSize || (tsdPtr->stackBound &&
-	    ((stackGrowsDown && (&result < tsdPtr->stackBound)) ||
-	    (!stackGrowsDown && (&result > tsdPtr->stackBound))))) {
-	/*
-	 * Either the thread's first pass or stack failure: set the params
-	 */
-
-	if (!stackSize) {
-	    /*
-	     * Stack failure: if we didn't already blow up, we are within the
-	     * safety area. Recheck with the OS in case the stack was grown.
-	     */
-	    result = GetStackSize(&stackSize);
-	    if (result != TCL_OK) {
-		/* Can't check, assume it always succeeds */
-#ifdef TCL_CROSS_COMPILE
-		stackGrowsDown = 1;
-#endif
-		tsdPtr->stackBound = NULL;
-		goto done;
-	    }
-	}
-
-	if (stackGrowsDown) {
-	    tsdPtr->stackBound = (int *) ((char *)tsdPtr->outerVarPtr -
-		    stackSize);
-	    if (tsdPtr->stackBound > tsdPtr->outerVarPtr) {
-	    	/* Overflow, that should never happen, just set it to NULL.
-	    	 * See [Bug #3166410] */
-	    	tsdPtr->stackBound = NULL;
-	    }
-	} else {
-	    tsdPtr->stackBound = (int *) ((char *)tsdPtr->outerVarPtr +
-		    stackSize);
-	    if (tsdPtr->stackBound < tsdPtr->outerVarPtr) {
-	    	/* Overflow, that should never happen, just set it to NULL.
-	    	 * See [Bug #3166410] */
-	    	tsdPtr->stackBound = NULL;
-	    }
-	}
-    }
-
-    done:
-    *stackBoundPtr = tsdPtr->stackBound;
-    return stackGrowsDown;
-}
-
-#ifdef TCL_CROSS_COMPILE
-int
-StackGrowsDown(
-    int *parent)
-{
-    int here;
-    if (!parent) {
-	return StackGrowsDown(&here);
-    }
-    return (&here < parent);
-}
-#endif
--
-/*
- *----------------------------------------------------------------------
- *
- * GetStackSize --
- *
- *	Discover what the stack size for the current thread/process actually
- *	is. Expects to only ever be called once per thread and then only at a
- *	point when there is a reasonable amount of space left on the current
- *	stack; TclpCheckStackSpace is called sufficiently frequently that that
- *	is true.
- *
- * Results:
- *	TCL_OK if the stack space was discovered, TCL_BREAK if the stack space
- *	was undiscoverable in a way that stack checks should fail, and
- *	TCL_CONTINUE if the stack space was undiscoverable in a way that stack
- *	checks should succeed.
- *
- * Side effects:
- *	None
- *
- *----------------------------------------------------------------------
- */
-
-static int
-GetStackSize(
-    size_t *stackSizePtr)
-{
-    size_t rawStackSize;
-    struct rlimit rLimit;	/* The result from getrlimit(). */
-
-#ifdef TCL_THREADS
-    rawStackSize = TclpThreadGetStackSize();
-    if (rawStackSize == (size_t) -1) {
-	/*
-	 * Some kind of confirmed error in TclpThreadGetStackSize?! Fall back
-	 * to whatever getrlimit can determine.
-	 */
-	STACK_DEBUG(("stack checks: TclpThreadGetStackSize failed in \n"));
-    }
-    if (rawStackSize > 0) {
-	goto finalSanityCheck;
-    }
-
-    /*
-     * If we have zero or an error, try the system limits instead. After all,
-     * the pthread documentation states that threads should always be bound by
-     * the system stack size limit in any case.
-     */
-#endif /* TCL_THREADS */
-
-    if (getrlimit(RLIMIT_STACK, &rLimit) != 0) {
-	/*
-	 * getrlimit() failed, just fail the whole thing.
-	 */
-	STACK_DEBUG(("skipping stack checks with failure: getrlimit failed\n"));
-	return TCL_BREAK;
-    }
-    if (rLimit.rlim_cur == RLIM_INFINITY) {
-	/*
-	 * Limit is "infinite"; there is no stack limit.
-	 */
-	STACK_DEBUG(("skipping stack checks with success: infinite limit\n"));
-	return TCL_CONTINUE;
-    }
-    rawStackSize = rLimit.rlim_cur;
-
-    /*
-     * Final sanity check on the determined stack size. If we fail this,
-     * assume there are bogus values about and that we can't actually figure
-     * out what the stack size really is.
-     */
-
-#ifdef TCL_THREADS /* Stop warning... */
-  finalSanityCheck:
-#endif
-    if (rawStackSize <= 0) {
-	STACK_DEBUG(("skipping stack checks with success\n"));
-	return TCL_CONTINUE;
-    }
-
-    /*
-     * Calculate a stack size with a safety margin.
-     */
-
-    *stackSizePtr = (rawStackSize / TCL_MAGIC_STACK_DIVISOR)
-	    - (getpagesize() * TCL_RESERVED_STACK_PAGES);
-
-    return TCL_OK;
-}
-#endif /* TCL_NO_STACK_CHECK */
->>>>>>> 6f18f8d3
--
 /*
  *----------------------------------------------------------------------
  *
