--- conflicted
+++ resolved
@@ -74,7 +74,12 @@
 #endif
 
 #ifdef __CYGWIN__
-<<<<<<< HEAD
+#   define WSAEWOULDBLOCK 10035
+#   define HINSTANCE void *
+#   define HANDLE void *
+#   define DWORD unsigned int
+#   define SOCKET unsigned int
+#   typedef char TCHAR;
 #   define USE_PUTENV 1
 #   define USE_PUTENV_FOR_UNSET 1
 /* On Cygwin, the environment is imported from the Cygwin DLL. */
@@ -86,18 +91,6 @@
     DLLIMPORT extern void cygwin_posix_to_win32_path_list(char *buf, char *value);
     MODULE_SCOPE int TclOSstat(const char *name, Tcl_StatBuf *statBuf);
     MODULE_SCOPE int TclOSlstat(const char *name, Tcl_StatBuf *statBuf);
-=======
-#   define WSAEWOULDBLOCK 10035
-#   define HINSTANCE void *
-#   define HANDLE void *
-#   define DWORD unsigned int
-#   define SOCKET unsigned int
-#   typedef char TCHAR;
-    EXTERN int TclOSstat(const char *name, Tcl_StatBuf *statBuf);
-    EXTERN int TclOSlstat(const char *name, Tcl_StatBuf *statBuf);
-#   define NO_FSTATFS
-#   undef HAVE_FTS
->>>>>>> cede5baf
 #elif defined(HAVE_STRUCT_STAT64)
 #   define TclOSstat		stat64
 #   define TclOSlstat		lstat64
