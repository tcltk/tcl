/*
 * tclUnixPort.h --
 *
 *	This header file handles porting issues that occur because of
 *	differences between systems. It reads in UNIX-related header files and
 *	sets up UNIX-related macros for Tcl's UNIX core. It should be the only
 *	file that contains #ifdefs to handle different flavors of UNIX. This
 *	file sets up the union of all UNIX-related things needed by any of the
 *	Tcl core files. This file depends on configuration #defines such as
 *	NO_DIRENT_H that are set up by the "configure" script.
 *
 *	Much of the material in this file was originally contributed by Karl
 *	Lehenbauer, Mark Diekhans and Peter da Silva.
 *
 * Copyright (c) 1991-1994 The Regents of the University of California.
 * Copyright (c) 1994-1997 Sun Microsystems, Inc.
 *
 * See the file "license.terms" for information on usage and redistribution of
 * this file, and for a DISCLAIMER OF ALL WARRANTIES.
 */

#ifndef _TCLUNIXPORT
#define _TCLUNIXPORT

/*
 *---------------------------------------------------------------------------
 * The following sets of #includes and #ifdefs are required to get Tcl to
 * compile under the various flavors of unix.
 *---------------------------------------------------------------------------
 */

#include <errno.h>
#include <fcntl.h>
#ifdef HAVE_NET_ERRNO_H
#   include <net/errno.h>
#endif
#include <pwd.h>
#include <signal.h>
#ifdef HAVE_SYS_PARAM_H
#   include <sys/param.h>
#endif
#include <sys/types.h>
#ifdef USE_DIRENT2_H
#   include "../compat/dirent2.h"
#else
#ifdef NO_DIRENT_H
#   include "../compat/dirent.h"
#else
#   include <dirent.h>
#endif
#endif

/*
 *---------------------------------------------------------------------------
 * Parameterize for 64-bit filesystem support.
 *---------------------------------------------------------------------------
 */

#ifdef HAVE_STRUCT_DIRENT64
typedef struct dirent64		Tcl_DirEntry;
#   define TclOSreaddir		readdir64
#else
typedef struct dirent		Tcl_DirEntry;
#   define TclOSreaddir		readdir
#endif
#ifdef HAVE_DIR64
typedef DIR64			TclDIR;
#   define TclOSopendir		opendir64
#   define TclOSrewinddir	rewinddir64
#   define TclOSclosedir	closedir64
#else
typedef DIR			TclDIR;
#   define TclOSopendir		opendir
#   define TclOSrewinddir	rewinddir
#   define TclOSclosedir	closedir
#endif

#ifdef HAVE_TYPE_OFF64_T
typedef off64_t		Tcl_SeekOffset;
#   define TclOSseek		lseek64
#   define TclOSopen		open64
#else
typedef off_t		Tcl_SeekOffset;
#   define TclOSseek		lseek
#   define TclOSopen		open
#endif

#ifdef __CYGWIN__
#ifdef __cplusplus
extern "C" {
#endif
    /* Make some symbols available without including <windows.h> */
#   define CP_UTF8 65001
#   define GET_MODULE_HANDLE_EX_FLAG_FROM_ADDRESS 0x00000004
<<<<<<< HEAD
=======
#   define HANDLE void *
#   define HINSTANCE void *
#   define HMODULE void *
#   define MAX_PATH 260
>>>>>>> 5c8ce61f
#   define SOCKET unsigned int
#   define WSAEWOULDBLOCK 10035
    typedef unsigned short WCHAR;
#ifdef __clang__
#pragma clang diagnostic push
#pragma clang diagnostic ignored "-Wignored-attributes"
#endif
    __declspec(dllimport) extern __stdcall int GetModuleHandleExW(unsigned int, const void *, void *);
    __declspec(dllimport) extern __stdcall int GetModuleFileNameW(void *, const void *, int);
    __declspec(dllimport) extern __stdcall int WideCharToMultiByte(int, int, const void *, int,
	    char *, int, const char *, void *);
    __declspec(dllimport) extern __stdcall int MultiByteToWideChar(int, int, const char *, int,
	    WCHAR *, int);
    __declspec(dllimport) extern __stdcall void OutputDebugStringW(const WCHAR *);
    __declspec(dllimport) extern __stdcall int IsDebuggerPresent(void);
    __declspec(dllimport) extern __stdcall int GetLastError(void);
    __declspec(dllimport) extern __stdcall int GetFileAttributesW(const WCHAR *);
    __declspec(dllimport) extern __stdcall int SetFileAttributesW(const WCHAR *, int);
    __declspec(dllimport) extern int cygwin_conv_path(int, const void *, void *, int);
#ifdef __clang__
#pragma clang diagnostic pop
#endif
#   define timezone _timezone
    extern int TclOSstat(const char *name, void *statBuf);
    extern int TclOSlstat(const char *name, void *statBuf);
#ifdef __cplusplus
}
#endif
#elif defined(HAVE_STRUCT_STAT64) && !defined(__APPLE__)
#   define TclOSstat(name, buf) stat64(name, (struct stat64 *)buf)
#   define TclOSlstat(name,buf) lstat64(name, (struct stat64 *)buf)
#else
#   define TclOSstat(name, buf) stat(name, (struct stat *)buf)
#   define TclOSlstat(name, buf) lstat(name, (struct stat *)buf)
#endif

/*
 *---------------------------------------------------------------------------
 * Miscellaneous includes that might be missing.
 *---------------------------------------------------------------------------
 */

#include <sys/file.h>
#ifdef HAVE_SYS_SELECT_H
#   include <sys/select.h>
#endif
#include <sys/stat.h>
#ifdef HAVE_SYS_TIME_H
#   include <sys/time.h>
#endif
#include <time.h>
#ifndef NO_SYS_WAIT_H
#   include <sys/wait.h>
#endif
#ifdef HAVE_INTTYPES_H
#   include <inttypes.h>
#endif
#include <limits.h>
#ifdef HAVE_STDINT_H
#   include <stdint.h>
#else
#   include "../compat/stdint.h"
#endif
#include <unistd.h>

MODULE_SCOPE int TclUnixSetBlockingMode(int fd, int mode);

#include <utime.h>

/*
 *---------------------------------------------------------------------------
 * Socket support stuff: This likely needs more work to parameterize for each
 * system.
 *---------------------------------------------------------------------------
 */

#include <sys/socket.h>		/* struct sockaddr, SOCK_STREAM, ... */
#ifndef NO_UNAME
#   include <sys/utsname.h>	/* uname system call. */
#endif
#include <netinet/in.h>		/* struct in_addr, struct sockaddr_in */
#include <arpa/inet.h>		/* inet_ntoa() */
#include <netdb.h>		/* getaddrinfo() */
#ifdef NEED_FAKE_RFC2553
# include "../compat/fake-rfc2553.h"
#endif

/*
 *---------------------------------------------------------------------------
 * Some platforms (e.g. SunOS) don't define FLT_MAX and FLT_MIN, so we look
 * for an alternative definition. If no other alternative is available we use
 * a reasonable guess.
 *---------------------------------------------------------------------------
 */

#include <float.h>

#ifndef FLT_MAX
#   ifdef MAXFLOAT
#	define FLT_MAX	MAXFLOAT
#   else
#	define FLT_MAX	3.402823466E+38F
#   endif
#endif
#ifndef FLT_MIN
#   ifdef MINFLOAT
#	define FLT_MIN	MINFLOAT
#   else
#	define FLT_MIN	1.175494351E-38F
#   endif
#endif

/*
 *---------------------------------------------------------------------------
 * NeXT doesn't define O_NONBLOCK, so #define it here if necessary.
 *---------------------------------------------------------------------------
 */

#ifndef O_NONBLOCK
#   define O_NONBLOCK 0x80
#endif

/*
 *---------------------------------------------------------------------------
 * The type of the status returned by wait varies from UNIX system to UNIX
 * system. The macro below defines it:
 *---------------------------------------------------------------------------
 */

#ifdef _AIX
#   define WAIT_STATUS_TYPE	pid_t
#else
#ifndef NO_UNION_WAIT
#   define WAIT_STATUS_TYPE	union wait
#else
#   define WAIT_STATUS_TYPE	int
#endif
#endif

/*
 *---------------------------------------------------------------------------
 * Supply definitions for macros to query wait status, if not already defined
 * in header files above.
 *---------------------------------------------------------------------------
 */

#ifndef WIFEXITED
#   define WIFEXITED(stat)	(((*((int *) &(stat))) & 0xFF) == 0)
#endif

#ifndef WEXITSTATUS
#   define WEXITSTATUS(stat)	(((*((int *) &(stat))) >> 8) & 0xFF)
#endif

#ifndef WIFSIGNALED
#   define WIFSIGNALED(stat) \
	(((*((int *) &(stat)))) && ((*((int *) &(stat))) \
		== ((*((int *) &(stat))) & 0x00FF)))
#endif

#ifndef WTERMSIG
#   define WTERMSIG(stat)	((*((int *) &(stat))) & 0x7F)
#endif

#ifndef WIFSTOPPED
#   define WIFSTOPPED(stat)	(((*((int *) &(stat))) & 0xFF) == 0177)
#endif

#ifndef WSTOPSIG
#   define WSTOPSIG(stat)	(((*((int *) &(stat))) >> 8) & 0xFF)
#endif

/*
 *---------------------------------------------------------------------------
 * Define constants for waitpid() system call if they aren't defined by a
 * system header file.
 *---------------------------------------------------------------------------
 */

#ifndef WNOHANG
#   define WNOHANG 1
#endif
#ifndef WUNTRACED
#   define WUNTRACED 2
#endif

/*
 *---------------------------------------------------------------------------
 * Supply macros for seek offsets, if they're not already provided by an
 * include file.
 *---------------------------------------------------------------------------
 */

#ifndef SEEK_SET
#   define SEEK_SET 0
#endif
#ifndef SEEK_CUR
#   define SEEK_CUR 1
#endif
#ifndef SEEK_END
#   define SEEK_END 2
#endif

/*
 *---------------------------------------------------------------------------
 * The stuff below is needed by the "time" command. If this system has no
 * gettimeofday call, then must use times() instead.
 *---------------------------------------------------------------------------
 */

#ifdef NO_GETTOD
#   include <sys/times.h>
#else
#   ifdef HAVE_BSDGETTIMEOFDAY
#	define gettimeofday BSDgettimeofday
#   endif
#endif

#ifdef GETTOD_NOT_DECLARED
extern int	gettimeofday(struct timeval *tp,
			    struct timezone *tzp);
#endif

/*
 *---------------------------------------------------------------------------
 * Define access mode constants if they aren't already defined.
 *---------------------------------------------------------------------------
 */

#ifndef F_OK
#   define F_OK		00
#endif
#ifndef X_OK
#   define X_OK		01
#endif
#ifndef W_OK
#   define W_OK		02
#endif
#ifndef R_OK
#   define R_OK		04
#endif

/*
 *---------------------------------------------------------------------------
 * Define FD_CLOEEXEC (the close-on-exec flag bit) if it isn't already
 * defined.
 *---------------------------------------------------------------------------
 */

#ifndef FD_CLOEXEC
#   define FD_CLOEXEC	1
#endif

/*
 *---------------------------------------------------------------------------
 * On systems without symbolic links (i.e. S_IFLNK isn't defined) define
 * "lstat" to use "stat" instead.
 *---------------------------------------------------------------------------
 */

#ifndef S_IFLNK
#   undef TclOSlstat
#   define lstat	stat
#   define lstat64	stat64
#   define TclOSlstat	TclOSstat
#endif

/*
 *---------------------------------------------------------------------------
 * Define macros to query file type bits, if they're not already defined.
 *---------------------------------------------------------------------------
 */

#ifndef S_ISREG
#   ifdef S_IFREG
#	define S_ISREG(m)	(((m) & S_IFMT) == S_IFREG)
#   else
#	define S_ISREG(m)	0
#   endif
#endif /* !S_ISREG */
#ifndef S_ISDIR
#   ifdef S_IFDIR
#	define S_ISDIR(m)	(((m) & S_IFMT) == S_IFDIR)
#   else
#	define S_ISDIR(m)	0
#   endif
#endif /* !S_ISDIR */
#ifndef S_ISCHR
#   ifdef S_IFCHR
#	define S_ISCHR(m)	(((m) & S_IFMT) == S_IFCHR)
#   else
#	define S_ISCHR(m)	0
#   endif
#endif /* !S_ISCHR */

#ifndef S_ISBLK
#   ifdef S_IFBLK
#	define S_ISBLK(m)	(((m) & S_IFMT) == S_IFBLK)
#   else
#	define S_ISBLK(m)	0
#   endif
#endif /* !S_ISBLK */

#ifndef S_ISFIFO
#   ifdef S_IFIFO
#	define S_ISFIFO(m)	(((m) & S_IFMT) == S_IFIFO)
#   else
#	define S_ISFIFO(m)	0
#   endif
#endif /* !S_ISFIFO */

#ifndef S_ISLNK
#   ifdef S_IFLNK
#	define S_ISLNK(m)	(((m) & S_IFMT) == S_IFLNK)
#   else
#	define S_ISLNK(m)	0
#   endif
#endif /* !S_ISLNK */

#ifndef S_ISSOCK
#   ifdef S_IFSOCK
#	define S_ISSOCK(m)	(((m) & S_IFMT) == S_IFSOCK)
#   else
#	define S_ISSOCK(m)	0
#   endif
#endif /* !S_ISSOCK */

/*
 *---------------------------------------------------------------------------
 * Make sure that MAXPATHLEN and MAXNAMLEN are defined.
 *---------------------------------------------------------------------------
 */

#ifndef MAXPATHLEN
#   ifdef PATH_MAX
#	define MAXPATHLEN	PATH_MAX
#   else
#	define MAXPATHLEN	2048
#   endif
#endif

#ifndef MAXNAMLEN
#   ifdef NAME_MAX
#	define MAXNAMLEN	NAME_MAX
#   else
#	define MAXNAMLEN	255
#   endif
#endif

/*
 *---------------------------------------------------------------------------
 * The following macro defines the type of the mask arguments to select:
 *---------------------------------------------------------------------------
 */

#ifndef NO_FD_SET
#   define SELECT_MASK	fd_set
#else /* NO_FD_SET */
#   ifndef _AIX
	typedef long	fd_mask;
#   endif /* !AIX */
#   if defined(_IBMR2)
#	define SELECT_MASK	void
#   else /* !defined(_IBMR2) */
#	define SELECT_MASK	int
#   endif /* defined(_IBMR2) */
#endif /* !NO_FD_SET */

/*
 *---------------------------------------------------------------------------
 * Define "NBBY" (number of bits per byte) if it's not already defined.
 *---------------------------------------------------------------------------
 */

#ifndef NBBY
#   define NBBY		8
#endif

/*
 *---------------------------------------------------------------------------
 * The following macro defines the number of fd_masks in an fd_set:
 *---------------------------------------------------------------------------
 */

#ifndef FD_SETSIZE
#   ifdef OPEN_MAX
#	define FD_SETSIZE	OPEN_MAX
#   else
#	define FD_SETSIZE	256
#   endif
#endif /* FD_SETSIZE */

#ifndef howmany
#   define howmany(x, y)	(((x)+((y)-1))/(y))
#endif /* !defined(howmany) */

#ifndef NFDBITS
#   define NFDBITS	NBBY*sizeof(fd_mask)
#endif /* NFDBITS */

#define MASK_SIZE	howmany(FD_SETSIZE, NFDBITS)

/*
 *---------------------------------------------------------------------------
 * Not all systems declare the errno variable in errno.h. so this file does it
 * explicitly. The list of system error messages also isn't generally declared
 * in a header file anywhere.
 *---------------------------------------------------------------------------
 */

#ifdef NO_ERRNO
extern int errno;
#endif /* NO_ERRNO */

/*
 *---------------------------------------------------------------------------
 * Not all systems declare all the errors that Tcl uses! Provide some
 * work-arounds...
 *---------------------------------------------------------------------------
 */

#ifndef EOVERFLOW
#   ifdef EFBIG
#	define EOVERFLOW	EFBIG
#   else /* !EFBIG */
#	define EOVERFLOW	EINVAL
#   endif /* EFBIG */
#endif /* EOVERFLOW */

/*
 *---------------------------------------------------------------------------
 * Variables provided by the C library:
 *---------------------------------------------------------------------------
 */

#if defined(__APPLE__) && defined(__DYNAMIC__)
#   include <crt_externs.h>
#   define environ	(*_NSGetEnviron())
#   define USE_PUTENV	1
#else
#   if defined(_sgi) || defined(__sgi)
#	define environ	_environ
#   endif
extern char **		environ;
#endif

/*
 *---------------------------------------------------------------------------
 * Darwin specifc configure overrides.
 *---------------------------------------------------------------------------
 */

#ifdef __APPLE__

/*
 *---------------------------------------------------------------------------
 * Support for fat compiles: configure runs only once for multiple architectures
 *---------------------------------------------------------------------------
 */

#   if defined(__LP64__) && defined (NO_COREFOUNDATION_64)
#	undef HAVE_COREFOUNDATION
#   endif /* __LP64__ && NO_COREFOUNDATION_64 */
#   include <sys/cdefs.h>
#   ifdef __DARWIN_UNIX03
#	if __DARWIN_UNIX03
#	    undef HAVE_PUTENV_THAT_COPIES
#	else
#	    define HAVE_PUTENV_THAT_COPIES	1
#	endif
#   endif /* __DARWIN_UNIX03 */

/*
 *---------------------------------------------------------------------------
 * Include AvailabilityMacros.h here (when available) to ensure any symbolic
 * MAC_OS_X_VERSION_* constants passed on the command line are translated.
 *---------------------------------------------------------------------------
 */

#   ifdef HAVE_AVAILABILITYMACROS_H
#	include <AvailabilityMacros.h>
#   endif

/*
 *---------------------------------------------------------------------------
 * Support for weak import.
 *---------------------------------------------------------------------------
 */

#   ifdef HAVE_WEAK_IMPORT
#	if !defined(HAVE_AVAILABILITYMACROS_H) || !defined(MAC_OS_X_VERSION_MIN_REQUIRED)
#	    undef HAVE_WEAK_IMPORT
#	else
#	    ifndef WEAK_IMPORT_ATTRIBUTE
#		define WEAK_IMPORT_ATTRIBUTE	__attribute__((weak_import))
#	    endif
#	endif
#   endif /* HAVE_WEAK_IMPORT */

/*
 *---------------------------------------------------------------------------
 * Support for MAC_OS_X_VERSION_MAX_ALLOWED define from AvailabilityMacros.h:
 * only use API available in the indicated OS version or earlier.
 *---------------------------------------------------------------------------
 */

#   ifdef MAC_OS_X_VERSION_MAX_ALLOWED
#	if MAC_OS_X_VERSION_MAX_ALLOWED < 1050 && defined(__LP64__)
#	    undef HAVE_COREFOUNDATION
#	endif
#	if MAC_OS_X_VERSION_MAX_ALLOWED < 1040
#	    undef HAVE_OSSPINLOCKLOCK
#	    undef HAVE_PTHREAD_ATFORK
#	    undef HAVE_COPYFILE
#	endif
#	if MAC_OS_X_VERSION_MAX_ALLOWED < 1030
	    /* prior to 10.3, realpath is not threadsafe, c.f. bug 711232 */
#	    define NO_REALPATH 1
#	    undef HAVE_LANGINFO
#	endif
#   endif /* MAC_OS_X_VERSION_MAX_ALLOWED */
#   if defined(HAVE_COREFOUNDATION) && defined(__LP64__) && \
	    defined(HAVE_WEAK_IMPORT) && MAC_OS_X_VERSION_MIN_REQUIRED < 1050
#	warning "Weak import of 64-bit CoreFoundation is not supported, will not run on Mac OS X < 10.5."
#   endif

/*
 *---------------------------------------------------------------------------
 * At present, using vfork() instead of fork() causes execve() to fail
 * intermittently on Darwin x86_64. rdar://4685553
 *---------------------------------------------------------------------------
 */

#   if defined(__x86_64__) && !defined(FIXED_RDAR_4685553)
#	undef USE_VFORK
#   endif /* __x86_64__ */
/* Workaround problems with vfork() when building with llvm-gcc-4.2 */
#   if defined (__llvm__) && \
	    (__GNUC__ > 4 || (__GNUC__ == 4 && (__GNUC_MINOR__ > 2 || \
	    (__GNUC_MINOR__ == 2 && __GNUC_PATCHLEVEL__ > 0))))
#	undef USE_VFORK
#   endif /* __llvm__ */
#endif /* __APPLE__ */

/*
 *---------------------------------------------------------------------------
 * The following macros and declarations represent the interface between
 * generic and unix-specific parts of Tcl. Some of the macros may override
 * functions declared in tclInt.h.
 *---------------------------------------------------------------------------
 */

/*
 * The default platform eol translation on Unix is TCL_TRANSLATE_LF.
 */

#ifdef DJGPP
#define	TCL_PLATFORM_TRANSLATION	TCL_TRANSLATE_CRLF
typedef int socklen_t;
#else
#define	TCL_PLATFORM_TRANSLATION	TCL_TRANSLATE_LF
#endif

/*
 *---------------------------------------------------------------------------
 * The following macros have trivial definitions, allowing generic code to
 * address platform-specific issues.
 *---------------------------------------------------------------------------
 */

#define TclpReleaseFile(file)	/* Nothing. */

/*
 *---------------------------------------------------------------------------
 * The following defines wrap the system memory allocation routines.
 *---------------------------------------------------------------------------
 */

#define TclpSysAlloc(size)		malloc(size)
#define TclpSysFree(ptr)		free(ptr)
#define TclpSysRealloc(ptr, size)	realloc(ptr, size)

/*
 *---------------------------------------------------------------------------
 * The following macros and declaration wrap the C runtime library functions.
 *---------------------------------------------------------------------------
 */

#define TclpExit	exit

#if !defined(TCL_THREADS) || TCL_THREADS
#   include <pthread.h>
#endif /* TCL_THREADS */

/* FIXME - Hyper-enormous platform assumption! */
#ifndef AF_INET6
#   define AF_INET6	10
#endif

/*
 *---------------------------------------------------------------------------
 * Set of MT-safe implementations of some known-to-be-MT-unsafe library calls.
 * Instead of returning pointers to the static storage, those return pointers
 * to the TSD data.
 *---------------------------------------------------------------------------
 */

#include <pwd.h>
#include <grp.h>

MODULE_SCOPE struct passwd *	TclpGetPwNam(const char *name);
MODULE_SCOPE struct group *	TclpGetGrNam(const char *name);
MODULE_SCOPE struct passwd *	TclpGetPwUid(uid_t uid);
MODULE_SCOPE struct group *	TclpGetGrGid(gid_t gid);
MODULE_SCOPE struct hostent *	TclpGetHostByName(const char *name);
MODULE_SCOPE struct hostent *	TclpGetHostByAddr(const char *addr,
				    int length, int type);
MODULE_SCOPE void *TclpMakeTcpClientChannelMode(
				    void *tcpSocket, int mode);

#endif /* _TCLUNIXPORT */

/*
 * Local Variables:
 * mode: c
 * c-basic-offset: 4
 * fill-column: 78
 * End:
 */<|MERGE_RESOLUTION|>--- conflicted
+++ resolved
@@ -94,13 +94,8 @@
     /* Make some symbols available without including <windows.h> */
 #   define CP_UTF8 65001
 #   define GET_MODULE_HANDLE_EX_FLAG_FROM_ADDRESS 0x00000004
-<<<<<<< HEAD
-=======
-#   define HANDLE void *
-#   define HINSTANCE void *
 #   define HMODULE void *
 #   define MAX_PATH 260
->>>>>>> 5c8ce61f
 #   define SOCKET unsigned int
 #   define WSAEWOULDBLOCK 10035
     typedef unsigned short WCHAR;
