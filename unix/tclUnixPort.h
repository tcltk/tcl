/*
 * tclUnixPort.h --
 *
 *	This header file handles porting issues that occur because of
 *	differences between systems. It reads in UNIX-related header files and
 *	sets up UNIX-related macros for Tcl's UNIX core. It should be the only
 *	file that contains #ifdefs to handle different flavors of UNIX. This
 *	file sets up the union of all UNIX-related things needed by any of the
 *	Tcl core files. This file depends on configuration #defines such as
 *	NO_DIRENT_H that are set up by the "configure" script.
 *
 *	Much of the material in this file was originally contributed by Karl
 *	Lehenbauer, Mark Diekhans and Peter da Silva.
 *
 * Copyright (c) 1991-1994 The Regents of the University of California.
 * Copyright (c) 1994-1997 Sun Microsystems, Inc.
 *
 * See the file "license.terms" for information on usage and redistribution of
 * this file, and for a DISCLAIMER OF ALL WARRANTIES.
 */

#ifndef _TCLUNIXPORT
#define _TCLUNIXPORT

#ifndef MODULE_SCOPE
#define MODULE_SCOPE	extern
#endif

/*
 *---------------------------------------------------------------------------
 * The following sets of #includes and #ifdefs are required to get Tcl to
 * compile under the various flavors of unix.
 *---------------------------------------------------------------------------
 */

#include <errno.h>
#include <fcntl.h>
#ifdef HAVE_NET_ERRNO_H
#   include <net/errno.h>
#endif
#include <pwd.h>
#include <signal.h>
#ifdef HAVE_SYS_PARAM_H
#   include <sys/param.h>
#endif
#include <sys/types.h>
#ifdef USE_DIRENT2_H
#   include "../compat/dirent2.h"
#else
#ifdef NO_DIRENT_H
#   include "../compat/dirent.h"
#else
#   include <dirent.h>
#endif
#endif

/*
 *---------------------------------------------------------------------------
 * Parameterize for 64-bit filesystem support.
 *---------------------------------------------------------------------------
 */

#ifdef HAVE_STRUCT_DIRENT64
typedef struct dirent64	Tcl_DirEntry;
#   define TclOSreaddir		readdir64
#else
typedef struct dirent	Tcl_DirEntry;
#   define TclOSreaddir		readdir
#endif

#ifdef HAVE_TYPE_OFF64_T
typedef off64_t		Tcl_SeekOffset;
#   define TclOSseek		lseek64
#   define TclOSopen		open64
#else
typedef off_t		Tcl_SeekOffset;
#   define TclOSseek		lseek
#   define TclOSopen		open
#endif

#ifdef __CYGWIN__

    /* Make some symbols available without including <windows.h> */
#   define DWORD unsigned int
#   define CP_UTF8 65001
#   define GET_MODULE_HANDLE_EX_FLAG_FROM_ADDRESS 0x00000004
#   define HANDLE void *
#   define HINSTANCE void *
#   define SOCKET unsigned int
#   define WSAEWOULDBLOCK 10035
<<<<<<< HEAD
    typedef char TCHAR;
    typedef unsigned short WCHAR;
=======
>>>>>>> baa0c31a
    DLLIMPORT extern __stdcall int GetModuleHandleExW(unsigned int, const char *, void *);
    DLLIMPORT extern __stdcall int GetModuleFileNameW(void *, const char *, int);
    DLLIMPORT extern __stdcall int WideCharToMultiByte(int, int, const char *, int,
	    const char *, int, const char *, const char *);
    DLLIMPORT extern __stdcall int MultiByteToWideChar(int, int, const char *, int,
	    WCHAR *, int);
    DLLIMPORT extern __stdcall void OutputDebugStringW(const WCHAR *);
    DLLIMPORT extern __stdcall int IsDebuggerPresent();

    DLLIMPORT extern int cygwin_conv_to_full_posix_path(const char *, char *);
#   define USE_PUTENV 1
#   define USE_PUTENV_FOR_UNSET 1
/* On Cygwin, the environment is imported from the Cygwin DLL. */
#   define environ __cygwin_environ
#   define timezone _timezone
    DLLIMPORT extern char **__cygwin_environ;
    DLLIMPORT extern int cygwin_conv_to_win32_path(const char *, char *);
    DLLIMPORT extern int cygwin_posix_to_win32_path_list_buf_size(char *value);
    DLLIMPORT extern void cygwin_posix_to_win32_path_list(char *buf, char *value);
    MODULE_SCOPE int TclOSstat(const char *name, Tcl_StatBuf *statBuf);
    MODULE_SCOPE int TclOSlstat(const char *name, Tcl_StatBuf *statBuf);
#elif defined(HAVE_STRUCT_STAT64)
#   define TclOSstat		stat64
#   define TclOSlstat		lstat64
#else
#   define TclOSstat		stat
#   define TclOSlstat		lstat
#endif

/*
 *---------------------------------------------------------------------------
 * Miscellaneous includes that might be missing.
 *---------------------------------------------------------------------------
 */

#include <sys/file.h>
#ifdef HAVE_SYS_SELECT_H
#   include <sys/select.h>
#endif
#ifdef HAVE_SYS_STAT_H
#   include <sys/stat.h>
#endif
#if TIME_WITH_SYS_TIME
#   include <sys/time.h>
#   include <time.h>
#else
#if HAVE_SYS_TIME_H
#   include <sys/time.h>
#else
#   include <time.h>
#endif
#endif
#ifndef NO_SYS_WAIT_H
#   include <sys/wait.h>
#endif
#if HAVE_INTTYPES_H
#   include <inttypes.h>
#endif
#ifdef NO_LIMITS_H
#   include "../compat/limits.h"
#else
#   include <limits.h>
#endif
#if HAVE_STDINT_H
#   include <stdint.h>
#endif
#ifdef HAVE_UNISTD_H
#   include <unistd.h>
#else
#   include "../compat/unistd.h"
#endif

MODULE_SCOPE int	TclUnixSetBlockingMode(int fd, int mode);

#include <utime.h>

/*
 *---------------------------------------------------------------------------
 * Socket support stuff: This likely needs more work to parameterize for each
 * system.
 *---------------------------------------------------------------------------
 */

#include <sys/socket.h>		/* struct sockaddr, SOCK_STREAM, ... */
#ifndef NO_UNAME
#   include <sys/utsname.h>	/* uname system call. */
#endif
#include <netinet/in.h>		/* struct in_addr, struct sockaddr_in */
#include <arpa/inet.h>		/* inet_ntoa() */
#include <netdb.h>		/* getaddrinfo() */
#ifdef NEED_FAKE_RFC2553
# include "../compat/fake-rfc2553.h"
#endif

/*
 *---------------------------------------------------------------------------
 * Some platforms (e.g. SunOS) don't define FLT_MAX and FLT_MIN, so we look
 * for an alternative definition. If no other alternative is available we use
 * a reasonable guess.
 *---------------------------------------------------------------------------
 */

#ifndef NO_FLOAT_H
#   include <float.h>
#else
#ifndef NO_VALUES_H
#   include <values.h>
#endif
#endif

#ifndef FLT_MAX
#   ifdef MAXFLOAT
#	define FLT_MAX	MAXFLOAT
#   else
#	define FLT_MAX	3.402823466E+38F
#   endif
#endif
#ifndef FLT_MIN
#   ifdef MINFLOAT
#	define FLT_MIN	MINFLOAT
#   else
#	define FLT_MIN	1.175494351E-38F
#   endif
#endif

/*
 *---------------------------------------------------------------------------
 * NeXT doesn't define O_NONBLOCK, so #define it here if necessary.
 *---------------------------------------------------------------------------
 */

#ifndef O_NONBLOCK
#   define O_NONBLOCK 0x80
#endif

/*
 *---------------------------------------------------------------------------
 * The type of the status returned by wait varies from UNIX system to UNIX
 * system. The macro below defines it:
 *---------------------------------------------------------------------------
 */

#ifdef _AIX
#   define WAIT_STATUS_TYPE	pid_t
#else
#ifndef NO_UNION_WAIT
#   define WAIT_STATUS_TYPE	union wait
#else
#   define WAIT_STATUS_TYPE	int
#endif
#endif

/*
 *---------------------------------------------------------------------------
 * Supply definitions for macros to query wait status, if not already defined
 * in header files above.
 *---------------------------------------------------------------------------
 */

#ifndef WIFEXITED
#   define WIFEXITED(stat)	(((*((int *) &(stat))) & 0xff) == 0)
#endif

#ifndef WEXITSTATUS
#   define WEXITSTATUS(stat)	(((*((int *) &(stat))) >> 8) & 0xff)
#endif

#ifndef WIFSIGNALED
#   define WIFSIGNALED(stat) \
	(((*((int *) &(stat)))) && ((*((int *) &(stat))) \
		== ((*((int *) &(stat))) & 0x00ff)))
#endif

#ifndef WTERMSIG
#   define WTERMSIG(stat)	((*((int *) &(stat))) & 0x7f)
#endif

#ifndef WIFSTOPPED
#   define WIFSTOPPED(stat)	(((*((int *) &(stat))) & 0xff) == 0177)
#endif

#ifndef WSTOPSIG
#   define WSTOPSIG(stat)	(((*((int *) &(stat))) >> 8) & 0xff)
#endif

/*
 *---------------------------------------------------------------------------
 * Define constants for waitpid() system call if they aren't defined by a
 * system header file.
 *---------------------------------------------------------------------------
 */

#ifndef WNOHANG
#   define WNOHANG 1
#endif
#ifndef WUNTRACED
#   define WUNTRACED 2
#endif

/*
 *---------------------------------------------------------------------------
 * Supply macros for seek offsets, if they're not already provided by an
 * include file.
 *---------------------------------------------------------------------------
 */

#ifndef SEEK_SET
#   define SEEK_SET 0
#endif
#ifndef SEEK_CUR
#   define SEEK_CUR 1
#endif
#ifndef SEEK_END
#   define SEEK_END 2
#endif

/*
 *---------------------------------------------------------------------------
 * The stuff below is needed by the "time" command. If this system has no
 * gettimeofday call, then must use times() instead.
 *---------------------------------------------------------------------------
 */

#ifdef NO_GETTOD
#   include <sys/times.h>
#else
#   ifdef HAVE_BSDGETTIMEOFDAY
#	define gettimeofday BSDgettimeofday
#   endif
#endif

#ifdef GETTOD_NOT_DECLARED
MODULE_SCOPE int	gettimeofday(struct timeval *tp,
			    struct timezone *tzp);
#endif

/*
 *---------------------------------------------------------------------------
 * Define access mode constants if they aren't already defined.
 *---------------------------------------------------------------------------
 */

#ifndef F_OK
#   define F_OK		00
#endif
#ifndef X_OK
#   define X_OK		01
#endif
#ifndef W_OK
#   define W_OK		02
#endif
#ifndef R_OK
#   define R_OK		04
#endif

/*
 *---------------------------------------------------------------------------
 * Define FD_CLOEEXEC (the close-on-exec flag bit) if it isn't already
 * defined.
 *---------------------------------------------------------------------------
 */

#ifndef FD_CLOEXEC
#   define FD_CLOEXEC	1
#endif

/*
 *---------------------------------------------------------------------------
 * On systems without symbolic links (i.e. S_IFLNK isn't defined) define
 * "lstat" to use "stat" instead.
 *---------------------------------------------------------------------------
 */

#ifndef S_IFLNK
#   undef TclOSlstat
#   define lstat	stat
#   define lstat64	stat64
#   define TclOSlstat	TclOSstat
#endif

/*
 *---------------------------------------------------------------------------
 * Define macros to query file type bits, if they're not already defined.
 *---------------------------------------------------------------------------
 */

#ifndef S_ISREG
#   ifdef S_IFREG
#	define S_ISREG(m)	(((m) & S_IFMT) == S_IFREG)
#   else
#	define S_ISREG(m)	0
#   endif
#endif /* !S_ISREG */
#ifndef S_ISDIR
#   ifdef S_IFDIR
#	define S_ISDIR(m)	(((m) & S_IFMT) == S_IFDIR)
#   else
#	define S_ISDIR(m)	0
#   endif
#endif /* !S_ISDIR */
#ifndef S_ISCHR
#   ifdef S_IFCHR
#	define S_ISCHR(m)	(((m) & S_IFMT) == S_IFCHR)
#   else
#	define S_ISCHR(m)	0
#   endif
#endif /* !S_ISCHR */

#ifndef S_ISBLK
#   ifdef S_IFBLK
#	define S_ISBLK(m)	(((m) & S_IFMT) == S_IFBLK)
#   else
#	define S_ISBLK(m)	0
#   endif
#endif /* !S_ISBLK */

#ifndef S_ISFIFO
#   ifdef S_IFIFO
#	define S_ISFIFO(m)	(((m) & S_IFMT) == S_IFIFO)
#   else
#	define S_ISFIFO(m)	0
#   endif
#endif /* !S_ISFIFO */

#ifndef S_ISLNK
#   ifdef S_IFLNK
#	define S_ISLNK(m)	(((m) & S_IFMT) == S_IFLNK)
#   else
#	define S_ISLNK(m)	0
#   endif
#endif /* !S_ISLNK */

#ifndef S_ISSOCK
#   ifdef S_IFSOCK
#	define S_ISSOCK(m)	(((m) & S_IFMT) == S_IFSOCK)
#   else
#	define S_ISSOCK(m)	0
#   endif
#endif /* !S_ISSOCK */

/*
 *---------------------------------------------------------------------------
 * Make sure that MAXPATHLEN and MAXNAMLEN are defined.
 *---------------------------------------------------------------------------
 */

#ifndef MAXPATHLEN
#   ifdef PATH_MAX
#	define MAXPATHLEN	PATH_MAX
#   else
#	define MAXPATHLEN	2048
#   endif
#endif

#ifndef MAXNAMLEN
#   ifdef NAME_MAX
#	define MAXNAMLEN	NAME_MAX
#   else
#	define MAXNAMLEN	255
#   endif
#endif

/*
 *---------------------------------------------------------------------------
 * Make sure that L_tmpnam is defined.
 *---------------------------------------------------------------------------
 */

#ifndef L_tmpnam
#   define L_tmpnam	100
#endif

/*
 *---------------------------------------------------------------------------
 * The following macro defines the type of the mask arguments to select:
 *---------------------------------------------------------------------------
 */

#ifndef NO_FD_SET
#   define SELECT_MASK	fd_set
#else /* NO_FD_SET */
#   ifndef _AIX
	typedef long	fd_mask;
#   endif /* !AIX */
#   if defined(_IBMR2)
#	define SELECT_MASK	void
#   else /* !defined(_IBMR2) */
#	define SELECT_MASK	int
#   endif /* defined(_IBMR2) */
#endif /* !NO_FD_SET */

/*
 *---------------------------------------------------------------------------
 * Define "NBBY" (number of bits per byte) if it's not already defined.
 *---------------------------------------------------------------------------
 */

#ifndef NBBY
#   define NBBY		8
#endif

/*
 *---------------------------------------------------------------------------
 * The following macro defines the number of fd_masks in an fd_set:
 *---------------------------------------------------------------------------
 */

#ifndef FD_SETSIZE
#   ifdef OPEN_MAX
#	define FD_SETSIZE	OPEN_MAX
#   else
#	define FD_SETSIZE	256
#   endif
#endif /* FD_SETSIZE */

#ifndef howmany
#   define howmany(x, y)	(((x)+((y)-1))/(y))
#endif /* !defined(howmany) */

#ifndef NFDBITS
#   define NFDBITS	NBBY*sizeof(fd_mask)
#endif /* NFDBITS */

#define MASK_SIZE	howmany(FD_SETSIZE, NFDBITS)

/*
 *---------------------------------------------------------------------------
 * Not all systems declare the errno variable in errno.h. so this file does it
 * explicitly. The list of system error messages also isn't generally declared
 * in a header file anywhere.
 *---------------------------------------------------------------------------
 */

#ifdef NO_ERRNO
extern int errno;
#endif /* NO_ERRNO */

/*
 *---------------------------------------------------------------------------
 * Not all systems declare all the errors that Tcl uses! Provide some
 * work-arounds...
 *---------------------------------------------------------------------------
 */

#ifndef EOVERFLOW
#   ifdef EFBIG
#	define EOVERFLOW	EFBIG
#   else /* !EFBIG */
#	define EOVERFLOW	EINVAL
#   endif /* EFBIG */
#endif /* EOVERFLOW */

/*
 *---------------------------------------------------------------------------
 * Variables provided by the C library:
 *---------------------------------------------------------------------------
 */

#if defined(__APPLE__) && defined(__DYNAMIC__)
#   include <crt_externs.h>
#   define environ	(*_NSGetEnviron())
#   define USE_PUTENV	1
#else
#   if defined(_sgi) || defined(__sgi)
#	define environ	_environ
#   endif
extern char **		environ;
#endif

/*
 *---------------------------------------------------------------------------
 * Darwin specifc configure overrides.
 *---------------------------------------------------------------------------
 */

#ifdef __APPLE__

/*
 *---------------------------------------------------------------------------
 * Support for fat compiles: configure runs only once for multiple architectures
 *---------------------------------------------------------------------------
 */

#   if defined(__LP64__) && defined (NO_COREFOUNDATION_64)
#	undef HAVE_COREFOUNDATION
#   endif /* __LP64__ && NO_COREFOUNDATION_64 */
#   include <sys/cdefs.h>
#   ifdef __DARWIN_UNIX03
#	if __DARWIN_UNIX03
#	    undef HAVE_PUTENV_THAT_COPIES
#	else
#	    define HAVE_PUTENV_THAT_COPIES	1
#	endif
#   endif /* __DARWIN_UNIX03 */

/*
 *---------------------------------------------------------------------------
 * The termios configure test program relies on the configure script being run
 * from a terminal, which is not the case e.g., when configuring from Xcode.
 * Since termios is known to be present on all Mac OS X releases since 10.0,
 * override the configure defines for serial API here. [Bug 497147]
 *---------------------------------------------------------------------------
 */

#   define USE_TERMIOS 1
#   undef USE_TERMIO
#   undef USE_SGTTY

/*
 *---------------------------------------------------------------------------
 * Include AvailabilityMacros.h here (when available) to ensure any symbolic
 * MAC_OS_X_VERSION_* constants passed on the command line are translated.
 *---------------------------------------------------------------------------
 */

#   ifdef HAVE_AVAILABILITYMACROS_H
#	include <AvailabilityMacros.h>
#   endif

/*
 *---------------------------------------------------------------------------
 * Support for weak import.
 *---------------------------------------------------------------------------
 */

#   ifdef HAVE_WEAK_IMPORT
#	if !defined(HAVE_AVAILABILITYMACROS_H) || !defined(MAC_OS_X_VERSION_MIN_REQUIRED)
#	    undef HAVE_WEAK_IMPORT
#	else
#	    ifndef WEAK_IMPORT_ATTRIBUTE
#		define WEAK_IMPORT_ATTRIBUTE	__attribute__((weak_import))
#	    endif
#	endif
#   endif /* HAVE_WEAK_IMPORT */

/*
 *---------------------------------------------------------------------------
 * Support for MAC_OS_X_VERSION_MAX_ALLOWED define from AvailabilityMacros.h:
 * only use API available in the indicated OS version or earlier.
 *---------------------------------------------------------------------------
 */

#   ifdef MAC_OS_X_VERSION_MAX_ALLOWED
#	if MAC_OS_X_VERSION_MAX_ALLOWED < 1050 && defined(__LP64__)
#	    undef HAVE_COREFOUNDATION
#	endif
#	if MAC_OS_X_VERSION_MAX_ALLOWED < 1040
#	    undef HAVE_OSSPINLOCKLOCK
#	    undef HAVE_PTHREAD_ATFORK
#	    undef HAVE_COPYFILE
#	endif
#	if MAC_OS_X_VERSION_MAX_ALLOWED < 1030
#	    ifdef TCL_THREADS
		/* prior to 10.3, realpath is not threadsafe, c.f. bug 711232 */
#		define NO_REALPATH 1
#	    endif
#	    undef HAVE_LANGINFO
#	endif
#   endif /* MAC_OS_X_VERSION_MAX_ALLOWED */
#   if defined(HAVE_COREFOUNDATION) && defined(__LP64__) && \
	    defined(HAVE_WEAK_IMPORT) && MAC_OS_X_VERSION_MIN_REQUIRED < 1050
#	warning "Weak import of 64-bit CoreFoundation is not supported, will not run on Mac OS X < 10.5."
#   endif

/*
 *---------------------------------------------------------------------------
 * At present, using vfork() instead of fork() causes execve() to fail
 * intermittently on Darwin x86_64. rdar://4685553
 *---------------------------------------------------------------------------
 */

#   if defined(__x86_64__) && !defined(FIXED_RDAR_4685553)
#	undef USE_VFORK
#   endif /* __x86_64__ */
/* Workaround problems with vfork() when building with llvm-gcc-4.2 */
#   if defined (__llvm__) && \
	    (__GNUC__ > 4 || (__GNUC__ == 4 && (__GNUC_MINOR__ > 2 || \
	    (__GNUC_MINOR__ == 2 && __GNUC_PATCHLEVEL__ > 0))))
#	undef USE_VFORK
#   endif /* __llvm__ */
#endif /* __APPLE__ */

/*
 *---------------------------------------------------------------------------
 * The following macros and declarations represent the interface between
 * generic and unix-specific parts of Tcl. Some of the macros may override
 * functions declared in tclInt.h.
 *---------------------------------------------------------------------------
 */

/*
 * The default platform eol translation on Unix is TCL_TRANSLATE_LF.
 */

#ifdef DJGPP
#define	TCL_PLATFORM_TRANSLATION	TCL_TRANSLATE_CRLF
typedef int socklen_t;
#else
#define	TCL_PLATFORM_TRANSLATION	TCL_TRANSLATE_LF
#endif

/*
 *---------------------------------------------------------------------------
 * The following macros have trivial definitions, allowing generic code to
 * address platform-specific issues.
 *---------------------------------------------------------------------------
 */

#define TclpReleaseFile(file)	/* Nothing. */

/*
 *---------------------------------------------------------------------------
 * The following defines wrap the system memory allocation routines.
 *---------------------------------------------------------------------------
 */

#define TclpSysAlloc(size, isBin)	malloc((size_t)(size))
#define TclpSysFree(ptr)		free((char *)(ptr))
#define TclpSysRealloc(ptr, size)	realloc((char *)(ptr), (size_t)(size))

/*
 *---------------------------------------------------------------------------
 * The following macros and declaration wrap the C runtime library functions.
 *---------------------------------------------------------------------------
 */

#define TclpExit	exit

#ifdef TCL_THREADS
<<<<<<< HEAD
=======
EXTERN struct tm *TclpLocaltime(CONST time_t *);
EXTERN struct tm *TclpGmtime(CONST time_t *);
/* #define localtime(x)	TclpLocaltime(x)
 * #define gmtime(x)	TclpGmtime(x)    */
>>>>>>> baa0c31a
#   undef inet_ntoa
#   define inet_ntoa(x)	TclpInetNtoa(x)
#endif /* TCL_THREADS */

/* FIXME - Hyper-enormous platform assumption! */
#ifndef AF_INET6
#   define AF_INET6	10
#endif

/*
 *---------------------------------------------------------------------------
 * Set of MT-safe implementations of some known-to-be-MT-unsafe library calls.
 * Instead of returning pointers to the static storage, those return pointers
 * to the TSD data.
 *---------------------------------------------------------------------------
 */

#include <pwd.h>
#include <grp.h>

MODULE_SCOPE struct passwd *	TclpGetPwNam(const char *name);
MODULE_SCOPE struct group *	TclpGetGrNam(const char *name);
MODULE_SCOPE struct passwd *	TclpGetPwUid(uid_t uid);
MODULE_SCOPE struct group *	TclpGetGrGid(gid_t gid);
MODULE_SCOPE struct hostent *	TclpGetHostByName(const char *name);
MODULE_SCOPE struct hostent *	TclpGetHostByAddr(const char *addr,
				    int length, int type);
MODULE_SCOPE Tcl_Channel	TclpMakeTcpClientChannelMode(
				    ClientData tcpSocket, int mode);

#endif /* _TCLUNIXPORT */

/*
 * Local Variables:
 * mode: c
 * c-basic-offset: 4
 * fill-column: 78
 * End:
 */<|MERGE_RESOLUTION|>--- conflicted
+++ resolved
@@ -90,11 +90,7 @@
 #   define HINSTANCE void *
 #   define SOCKET unsigned int
 #   define WSAEWOULDBLOCK 10035
-<<<<<<< HEAD
-    typedef char TCHAR;
     typedef unsigned short WCHAR;
-=======
->>>>>>> baa0c31a
     DLLIMPORT extern __stdcall int GetModuleHandleExW(unsigned int, const char *, void *);
     DLLIMPORT extern __stdcall int GetModuleFileNameW(void *, const char *, int);
     DLLIMPORT extern __stdcall int WideCharToMultiByte(int, int, const char *, int,
@@ -750,13 +746,6 @@
 #define TclpExit	exit
 
 #ifdef TCL_THREADS
-<<<<<<< HEAD
-=======
-EXTERN struct tm *TclpLocaltime(CONST time_t *);
-EXTERN struct tm *TclpGmtime(CONST time_t *);
-/* #define localtime(x)	TclpLocaltime(x)
- * #define gmtime(x)	TclpGmtime(x)    */
->>>>>>> baa0c31a
 #   undef inet_ntoa
 #   define inet_ntoa(x)	TclpInetNtoa(x)
 #endif /* TCL_THREADS */
