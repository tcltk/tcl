--- conflicted
+++ resolved
@@ -58,38 +58,6 @@
  *---------------------------------------------------------------------------
  */
 
-<<<<<<< HEAD
-=======
-#ifdef HAVE_STRUCT_DIRENT64
-typedef struct dirent64		Tcl_DirEntry;
-#   define TclOSreaddir		readdir64
-#else
-typedef struct dirent		Tcl_DirEntry;
-#   define TclOSreaddir		readdir
-#endif
-#ifdef HAVE_DIR64
-typedef DIR64			TclDIR;
-#   define TclOSopendir		opendir64
-#   define TclOSrewinddir	rewinddir64
-#   define TclOSclosedir	closedir64
-#else
-typedef DIR			TclDIR;
-#   define TclOSopendir		opendir
-#   define TclOSrewinddir	rewinddir
-#   define TclOSclosedir	closedir
-#endif
-
-#ifdef HAVE_TYPE_OFF64_T
-typedef off64_t		Tcl_SeekOffset;
-#   define TclOSseek		lseek64
-#   define TclOSopen		open64
-#else
-typedef off_t		Tcl_SeekOffset;
-#   define TclOSseek		lseek
-#   define TclOSopen		open
-#endif
-
->>>>>>> 7e70c520
 #ifdef __CYGWIN__
 
     /* Make some symbols available without including <windows.h> */
