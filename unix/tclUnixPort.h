/*
 * tclUnixPort.h --
 *
 *	This header file handles porting issues that occur because
 *	of differences between systems.  It reads in UNIX-related
 *	header files and sets up UNIX-related macros for Tcl's UNIX
 *	core.  It should be the only file that contains #ifdefs to
 *	handle different flavors of UNIX.  This file sets up the
 *	union of all UNIX-related things needed by any of the Tcl
 *	core files.  This file depends on configuration #defines such
 *	as NO_DIRENT_H that are set up by the "configure" script.
 *
 *	Much of the material in this file was originally contributed
 *	by Karl Lehenbauer, Mark Diekhans and Peter da Silva.
 *
 * Copyright (c) 1991-1994 The Regents of the University of California.
 * Copyright (c) 1994-1997 Sun Microsystems, Inc.
 *
 * See the file "license.terms" for information on usage and redistribution
 * of this file, and for a DISCLAIMER OF ALL WARRANTIES.
 */

#ifndef _TCLUNIXPORT
#define _TCLUNIXPORT

#ifndef MODULE_SCOPE
#define MODULE_SCOPE extern
#endif

/*
 *---------------------------------------------------------------------------
 * The following sets of #includes and #ifdefs are required to get Tcl to
 * compile under the various flavors of unix.
 *---------------------------------------------------------------------------
 */

#include <errno.h>
#include <fcntl.h>
#ifdef HAVE_NET_ERRNO_H
#   include <net/errno.h>
#endif
#include <pwd.h>
#include <signal.h>
#ifdef HAVE_SYS_PARAM_H
#   include <sys/param.h>
#endif
#include <sys/types.h>
#ifdef USE_DIRENT2_H
#   include "../compat/dirent2.h"
#else
#ifdef NO_DIRENT_H
#   include "../compat/dirent.h"
#else
#   include <dirent.h>
#endif
#endif

/*
 *---------------------------------------------------------------------------
 * Parameterize for 64-bit filesystem support.
 *---------------------------------------------------------------------------
 */

#ifdef HAVE_STRUCT_DIRENT64
typedef struct dirent64	Tcl_DirEntry;
#   define TclOSreaddir		readdir64
#else
typedef struct dirent	Tcl_DirEntry;
#   define TclOSreaddir		readdir
#endif

#ifdef HAVE_TYPE_OFF64_T
typedef off64_t		Tcl_SeekOffset;
#   define TclOSseek		lseek64
#   define TclOSopen		open64
#else
typedef off_t		Tcl_SeekOffset;
#   define TclOSseek		lseek
#   define TclOSopen		open
#endif

#ifdef __CYGWIN__

    /* Make some symbols available without including <windows.h> */
#   define DWORD unsigned int
#   define CP_UTF8 65001
#   define GET_MODULE_HANDLE_EX_FLAG_FROM_ADDRESS 0x00000004
#   define HANDLE void *
#   define HINSTANCE void *
#   define SOCKET unsigned int
#   define WSAEWOULDBLOCK 10035
    DLLIMPORT extern __stdcall int GetModuleHandleExW(unsigned int, const char *, void *);
    DLLIMPORT extern __stdcall int GetModuleFileNameW(void *, const char *, int);
    DLLIMPORT extern __stdcall int WideCharToMultiByte(int, int, const char *, int,
	    const char *, int, const char *, const char *);

<<<<<<< HEAD
    DLLIMPORT extern int cygwin_conv_to_full_posix_path(const char *, char *);
#   define USE_PUTENV 1
#   define USE_PUTENV_FOR_UNSET 1
/* On Cygwin, the environment is imported from the Cygwin DLL. */
#   define environ __cygwin_environ
#   define timezone _timezone
    DLLIMPORT extern char **__cygwin_environ;
    DLLIMPORT extern int cygwin_conv_to_win32_path(const char *, char *);
    DLLIMPORT extern int cygwin_posix_to_win32_path_list_buf_size(char *value);
    DLLIMPORT extern void cygwin_posix_to_win32_path_list(char *buf, char *value);
    MODULE_SCOPE int TclOSstat(const char *name, Tcl_StatBuf *statBuf);
    MODULE_SCOPE int TclOSlstat(const char *name, Tcl_StatBuf *statBuf);
=======
    DLLIMPORT extern int cygwin_conv_path(int, const void *, void *, int);
    EXTERN int TclOSstat(const char *name, Tcl_StatBuf *statBuf);
    EXTERN int TclOSlstat(const char *name, Tcl_StatBuf *statBuf);
#   define NO_FSTATFS
#   undef HAVE_FTS
>>>>>>> bf761209
#elif defined(HAVE_STRUCT_STAT64)
#   define TclOSstat		stat64
#   define TclOSlstat		lstat64
#else
#   define TclOSstat		stat
#   define TclOSlstat		lstat
#endif

#include <sys/file.h>
#ifdef HAVE_SYS_SELECT_H
#   include <sys/select.h>
#endif
#ifdef HAVE_SYS_STAT_H
#   include <sys/stat.h>
#endif
#if TIME_WITH_SYS_TIME
#   include <sys/time.h>
#   include <time.h>
#else
#if HAVE_SYS_TIME_H
#   include <sys/time.h>
#else
#   include <time.h>
#endif
#endif
#ifndef NO_SYS_WAIT_H
#   include <sys/wait.h>
#endif
#if HAVE_INTTYPES_H
#   include <inttypes.h>
#endif
#ifdef NO_LIMITS_H
#   include "../compat/limits.h"
#else
#   include <limits.h>
#endif
#if HAVE_STDINT_H
#   include <stdint.h>
#endif
#ifdef HAVE_UNISTD_H
#   include <unistd.h>
#else
#   include "../compat/unistd.h"
#endif

MODULE_SCOPE int TclUnixSetBlockingMode(int fd, int mode);

#include <utime.h>

/*
 * Socket support stuff: This likely needs more work to parameterize for
 * each system.
 */
#include <sys/socket.h>		/* struct sockaddr, SOCK_STREAM, ... */
#ifndef NO_UNAME
#   include <sys/utsname.h>	/* uname system call. */
#endif
#include <netinet/in.h>		/* struct in_addr, struct sockaddr_in */
#include <arpa/inet.h>		/* inet_ntoa() */
#include <netdb.h>		/* gethostbyname() */

/*
 * Some platforms (e.g. SunOS) don't define FLT_MAX and FLT_MIN, so we
 * look for an alternative definition.  If no other alternative is available
 * we use a reasonable guess.
 */

#ifndef NO_FLOAT_H
#   include <float.h>
#else
#ifndef NO_VALUES_H
#   include <values.h>
#endif
#endif

#ifndef FLT_MAX
#   ifdef MAXFLOAT
#	define FLT_MAX MAXFLOAT
#   else
#	define FLT_MAX 3.402823466E+38F
#   endif
#endif
#ifndef FLT_MIN
#   ifdef MINFLOAT
#	define FLT_MIN MINFLOAT
#   else
#	define FLT_MIN 1.175494351E-38F
#   endif
#endif

/*
 * NeXT doesn't define O_NONBLOCK, so #define it here if necessary.
 */

#ifndef O_NONBLOCK
#   define O_NONBLOCK 0x80
#endif

/*
 * The type of the status returned by wait varies from UNIX system
 * to UNIX system.  The macro below defines it:
 */

#ifdef _AIX
#   define WAIT_STATUS_TYPE pid_t
#else
#ifndef NO_UNION_WAIT
#   define WAIT_STATUS_TYPE union wait
#else
#   define WAIT_STATUS_TYPE int
#endif
#endif

/*
 * Supply definitions for macros to query wait status, if not already
 * defined in header files above.
 */

#ifndef WIFEXITED
#   define WIFEXITED(stat)  (((*((int *) &(stat))) & 0xff) == 0)
#endif

#ifndef WEXITSTATUS
#   define WEXITSTATUS(stat) (((*((int *) &(stat))) >> 8) & 0xff)
#endif

#ifndef WIFSIGNALED
#   define WIFSIGNALED(stat) (((*((int *) &(stat)))) && ((*((int *) &(stat))) == ((*((int *) &(stat))) & 0x00ff)))
#endif

#ifndef WTERMSIG
#   define WTERMSIG(stat)    ((*((int *) &(stat))) & 0x7f)
#endif

#ifndef WIFSTOPPED
#   define WIFSTOPPED(stat)  (((*((int *) &(stat))) & 0xff) == 0177)
#endif

#ifndef WSTOPSIG
#   define WSTOPSIG(stat)    (((*((int *) &(stat))) >> 8) & 0xff)
#endif

/*
 * Define constants for waitpid() system call if they aren't defined
 * by a system header file.
 */

#ifndef WNOHANG
#   define WNOHANG 1
#endif
#ifndef WUNTRACED
#   define WUNTRACED 2
#endif

/*
 * Supply macros for seek offsets, if they're not already provided by
 * an include file.
 */

#ifndef SEEK_SET
#   define SEEK_SET 0
#endif
#ifndef SEEK_CUR
#   define SEEK_CUR 1
#endif
#ifndef SEEK_END
#   define SEEK_END 2
#endif

/*
 * The stuff below is needed by the "time" command.  If this system has no
 * gettimeofday call, then must use times() instead.
 */

#ifdef NO_GETTOD
#   include <sys/times.h>
#endif

#ifdef GETTOD_NOT_DECLARED
EXTERN int		gettimeofday (struct timeval *tp,
			    struct timezone *tzp);
#endif

/*
 * Define access mode constants if they aren't already defined.
 */

#ifndef F_OK
#    define F_OK 00
#endif
#ifndef X_OK
#    define X_OK 01
#endif
#ifndef W_OK
#    define W_OK 02
#endif
#ifndef R_OK
#    define R_OK 04
#endif

/*
 * Define FD_CLOEEXEC (the close-on-exec flag bit) if it isn't
 * already defined.
 */

#ifndef FD_CLOEXEC
#   define FD_CLOEXEC 1
#endif

/*
 * On systems without symbolic links (i.e. S_IFLNK isn't defined)
 * define "lstat" to use "stat" instead.
 */

#ifndef S_IFLNK
#   undef TclOSlstat
#   define lstat	stat
#   define lstat64	stat64
#   define TclOSlstat	TclOSstat
#endif

/*
 * Define macros to query file type bits, if they're not already
 * defined.
 */

#ifndef S_ISREG
#   ifdef S_IFREG
#       define S_ISREG(m) (((m) & S_IFMT) == S_IFREG)
#   else
#       define S_ISREG(m) 0
#   endif
#endif /* !S_ISREG */
#ifndef S_ISDIR
#   ifdef S_IFDIR
#       define S_ISDIR(m) (((m) & S_IFMT) == S_IFDIR)
#   else
#       define S_ISDIR(m) 0
#   endif
#endif /* !S_ISDIR */
#ifndef S_ISCHR
#   ifdef S_IFCHR
#       define S_ISCHR(m) (((m) & S_IFMT) == S_IFCHR)
#   else
#       define S_ISCHR(m) 0
#   endif
#endif /* !S_ISCHR */
#ifndef S_ISBLK
#   ifdef S_IFBLK
#       define S_ISBLK(m) (((m) & S_IFMT) == S_IFBLK)
#   else
#       define S_ISBLK(m) 0
#   endif
#endif /* !S_ISBLK */
#ifndef S_ISFIFO
#   ifdef S_IFIFO
#       define S_ISFIFO(m) (((m) & S_IFMT) == S_IFIFO)
#   else
#       define S_ISFIFO(m) 0
#   endif
#endif /* !S_ISFIFO */
#ifndef S_ISLNK
#   ifdef S_IFLNK
#       define S_ISLNK(m) (((m) & S_IFMT) == S_IFLNK)
#   else
#       define S_ISLNK(m) 0
#   endif
#endif /* !S_ISLNK */
#ifndef S_ISSOCK
#   ifdef S_IFSOCK
#       define S_ISSOCK(m) (((m) & S_IFMT) == S_IFSOCK)
#   else
#       define S_ISSOCK(m) 0
#   endif
#endif /* !S_ISSOCK */

/*
 * Make sure that MAXPATHLEN and MAXNAMLEN are defined.
 */

#ifndef MAXPATHLEN
#   ifdef PATH_MAX
#       define MAXPATHLEN PATH_MAX
#   else
#       define MAXPATHLEN 2048
#   endif
#endif

#ifndef MAXNAMLEN
#   ifdef NAME_MAX
#	define MAXNAMLEN NAME_MAX
#   else
#	define MAXNAMLEN 255
#   endif
#endif

/*
 * Make sure that L_tmpnam is defined.
 */

#ifndef L_tmpnam
#   define L_tmpnam 100
#endif

/*
 * The following macro defines the type of the mask arguments to
 * select:
 */

#ifndef NO_FD_SET
#   define SELECT_MASK fd_set
#else /* NO_FD_SET */
#   ifndef _AIX
	typedef long fd_mask;
#   endif /* !AIX */
#   if defined(_IBMR2)
#	define SELECT_MASK void
#   else /* !defined(_IBMR2) */
#	define SELECT_MASK int
#   endif /* defined(_IBMR2) */
#endif /* !NO_FD_SET */

/*
 * Define "NBBY" (number of bits per byte) if it's not already defined.
 */

#ifndef NBBY
#   define NBBY 8
#endif

/*
 * The following macro defines the number of fd_masks in an fd_set:
 */

#ifndef FD_SETSIZE
#   ifdef OPEN_MAX
#	define FD_SETSIZE OPEN_MAX
#   else
#	define FD_SETSIZE 256
#   endif
#endif /* FD_SETSIZE */
#if !defined(howmany)
#   define howmany(x, y) (((x)+((y)-1))/(y))
#endif /* !defined(howmany) */
#ifndef NFDBITS
#   define NFDBITS NBBY*sizeof(fd_mask)
#endif /* NFDBITS */
#define MASK_SIZE howmany(FD_SETSIZE, NFDBITS)

/*
 * Not all systems declare the errno variable in errno.h. so this
 * file does it explicitly.  The list of system error messages also
 * isn't generally declared in a header file anywhere.
 */

#ifdef NO_ERRNO
extern int errno;
#endif /* NO_ERRNO */

/*
 * Not all systems declare all the errors that Tcl uses!  Provide some
 * work-arounds...
 */

#ifndef EOVERFLOW
#   ifdef EFBIG
#	define EOVERFLOW EFBIG
#   else /* !EFBIG */
#	define EOVERFLOW EINVAL
#   endif /* EFBIG */
#endif /* EOVERFLOW */

/*
 * Variables provided by the C library:
 */

#if defined(__APPLE__) && defined(__DYNAMIC__)
#   include <crt_externs.h>
#   define environ (*_NSGetEnviron())
#   define USE_PUTENV 1
#else
#   if defined(_sgi) || defined(__sgi)
#       define environ _environ
#   endif
extern char **environ;
#endif

/*
 * There is no platform-specific panic routine for Unix in the Tcl internals.
 */

#define TclpPanic ((Tcl_PanicProc *) NULL)

/*
 * Darwin specifc configure overrides.
 */

#ifdef __APPLE__
/*
 * Support for fat compiles: configure runs only once for multiple architectures
 */
#   if defined(__LP64__) && defined (NO_COREFOUNDATION_64)
#       undef HAVE_COREFOUNDATION
#    endif /* __LP64__ && NO_COREFOUNDATION_64 */
#   include <sys/cdefs.h>
#   ifdef __DARWIN_UNIX03
#       if __DARWIN_UNIX03
#           undef HAVE_PUTENV_THAT_COPIES
#       else
#           define HAVE_PUTENV_THAT_COPIES 1
#       endif
#   endif /* __DARWIN_UNIX03 */
/*
 * The termios configure test program relies on the configure script being run
 * from a terminal, which is not the case e.g. when configuring from Xcode.
 * Since termios is known to be present on all Mac OS X releases since 10.0,
 * override the configure defines for serial API here. [Bug 497147]
 */
#   define USE_TERMIOS 1
#   undef  USE_TERMIO
#   undef  USE_SGTTY
/*
 * Include AvailabilityMacros.h here (when available) to ensure any symbolic
 * MAC_OS_X_VERSION_* constants passed on the command line are translated.
 */
#   ifdef HAVE_AVAILABILITYMACROS_H
#       include <AvailabilityMacros.h>
#   endif
/*
 * Support for weak import.
 */
#   ifdef HAVE_WEAK_IMPORT
#       if !defined(HAVE_AVAILABILITYMACROS_H) || !defined(MAC_OS_X_VERSION_MIN_REQUIRED)
#           undef HAVE_WEAK_IMPORT
#       else
#           ifndef WEAK_IMPORT_ATTRIBUTE
#               define WEAK_IMPORT_ATTRIBUTE __attribute__((weak_import))
#           endif
#       endif
#   endif /* HAVE_WEAK_IMPORT */
/*
 * Support for MAC_OS_X_VERSION_MAX_ALLOWED define from AvailabilityMacros.h:
 * only use API available in the indicated OS version or earlier.
 */
#   ifdef MAC_OS_X_VERSION_MAX_ALLOWED
#       if MAC_OS_X_VERSION_MAX_ALLOWED < 1050 && defined(__LP64__)
#           undef HAVE_COREFOUNDATION
#       endif
#       if MAC_OS_X_VERSION_MAX_ALLOWED < 1040
#           undef HAVE_OSSPINLOCKLOCK
#           undef HAVE_PTHREAD_ATFORK
#           undef HAVE_COPYFILE
#       endif
#       if MAC_OS_X_VERSION_MAX_ALLOWED < 1030
#           ifdef TCL_THREADS
		/* prior to 10.3, realpath is not threadsafe, c.f. bug 711232 */
#               define NO_REALPATH 1
#           endif
#           undef HAVE_LANGINFO
#       endif
#   endif /* MAC_OS_X_VERSION_MAX_ALLOWED */
#   if defined(HAVE_COREFOUNDATION) && defined(__LP64__) && \
	    defined(HAVE_WEAK_IMPORT) && MAC_OS_X_VERSION_MIN_REQUIRED < 1050
#       warning "Weak import of 64-bit CoreFoundation is not supported, will not run on Mac OS X < 10.5."
#   endif
/*
 * At present, using vfork() instead of fork() causes execve() to fail
 * intermittently on Darwin x86_64. rdar://4685553
 */
#   if defined(__x86_64__) && !defined(FIXED_RDAR_4685553)
#       undef USE_VFORK
#   endif /* __x86_64__ */
/* Workaround problems with vfork() when building with llvm-gcc-4.2 */
#   if defined (__llvm__) && \
	    (__GNUC__ > 4 || (__GNUC__ == 4 && (__GNUC_MINOR__ > 2 || \
	    (__GNUC_MINOR__ == 2 && __GNUC_PATCHLEVEL__ > 0))))
#       undef USE_VFORK
#   endif /* __llvm__ */
#endif /* __APPLE__ */

/*
 *---------------------------------------------------------------------------
 * The following macros and declarations represent the interface between 
 * generic and unix-specific parts of Tcl.  Some of the macros may override 
 * functions declared in tclInt.h.
 *---------------------------------------------------------------------------
 */

/*
 * The default platform eol translation on Unix is TCL_TRANSLATE_LF.
 */

#ifdef DJGPP
#define	TCL_PLATFORM_TRANSLATION	TCL_TRANSLATE_CRLF
typedef int socklen_t;
#else
#define	TCL_PLATFORM_TRANSLATION	TCL_TRANSLATE_LF
#endif

/*
 * The following macros have trivial definitions, allowing generic code to 
 * address platform-specific issues.
 */

#define TclpReleaseFile(file)	/* Nothing. */

/*
 * The following defines wrap the system memory allocation routines.
 */

#define TclpSysAlloc(size, isBin)	malloc((size_t)size)
#define TclpSysFree(ptr)		free((char*)ptr)
#define TclpSysRealloc(ptr, size)	realloc((char*)ptr, (size_t)size)

/*
 * The following macros and declaration wrap the C runtime library
 * functions.
 */

#define TclpExit		exit

#ifdef TCL_THREADS
#  include <pthread.h>
EXTERN struct tm *TclpLocaltime(CONST time_t *);
EXTERN struct tm *TclpGmtime(CONST time_t *);
/* #define localtime(x)	TclpLocaltime(x)
 * #define gmtime(x)	TclpGmtime(x)    */
#   undef inet_ntoa
#   define inet_ntoa(x)	TclpInetNtoa(x)
#   ifdef HAVE_PTHREAD_ATTR_GET_NP
#	define TclpPthreadGetAttrs	pthread_attr_get_np
#	ifdef ATTRGETNP_NOT_DECLARED
/*
 * Assume it is in pthread_np.h if it isn't in pthread.h. [Bug 1064882]
 * We might need to revisit this in the future. :^(
 */
#	    include <pthread_np.h>
#	endif
#   else
#	ifdef HAVE_PTHREAD_GETATTR_NP
#	    define TclpPthreadGetAttrs	pthread_getattr_np
#	    ifdef GETATTRNP_NOT_DECLARED
EXTERN int pthread_getattr_np (pthread_t, pthread_attr_t *);
#	    endif
#	endif /* HAVE_PTHREAD_GETATTR_NP */
#   endif /* HAVE_PTHREAD_ATTR_GET_NP */
#endif /* TCL_THREADS */

/*
 * Set of MT-safe implementations of some
 * known-to-be-MT-unsafe library calls.
 * Instead of returning pointers to the
 * static storage, those return pointers
 * to the TSD data.
 */

#include <grp.h>

MODULE_SCOPE struct passwd*  TclpGetPwNam(const char *name);
MODULE_SCOPE struct group*   TclpGetGrNam(const char *name);
MODULE_SCOPE struct passwd*  TclpGetPwUid(uid_t uid);
MODULE_SCOPE struct group*   TclpGetGrGid(gid_t gid);
MODULE_SCOPE struct hostent* TclpGetHostByName(const char *name);
MODULE_SCOPE struct hostent* TclpGetHostByAddr(const char *addr, int length, int type);

#endif /* _TCLUNIXPORT */<|MERGE_RESOLUTION|>--- conflicted
+++ resolved
@@ -96,26 +96,16 @@
     DLLIMPORT extern __stdcall int WideCharToMultiByte(int, int, const char *, int,
 	    const char *, int, const char *, const char *);
 
-<<<<<<< HEAD
-    DLLIMPORT extern int cygwin_conv_to_full_posix_path(const char *, char *);
+    DLLIMPORT extern int cygwin_conv_path(int, const void *, void *, int);
+    DLLIMPORT extern int cygwin_conv_path_list(int, const void *, void *, int);
 #   define USE_PUTENV 1
 #   define USE_PUTENV_FOR_UNSET 1
 /* On Cygwin, the environment is imported from the Cygwin DLL. */
 #   define environ __cygwin_environ
 #   define timezone _timezone
     DLLIMPORT extern char **__cygwin_environ;
-    DLLIMPORT extern int cygwin_conv_to_win32_path(const char *, char *);
-    DLLIMPORT extern int cygwin_posix_to_win32_path_list_buf_size(char *value);
-    DLLIMPORT extern void cygwin_posix_to_win32_path_list(char *buf, char *value);
     MODULE_SCOPE int TclOSstat(const char *name, Tcl_StatBuf *statBuf);
     MODULE_SCOPE int TclOSlstat(const char *name, Tcl_StatBuf *statBuf);
-=======
-    DLLIMPORT extern int cygwin_conv_path(int, const void *, void *, int);
-    EXTERN int TclOSstat(const char *name, Tcl_StatBuf *statBuf);
-    EXTERN int TclOSlstat(const char *name, Tcl_StatBuf *statBuf);
-#   define NO_FSTATFS
-#   undef HAVE_FTS
->>>>>>> bf761209
 #elif defined(HAVE_STRUCT_STAT64)
 #   define TclOSstat		stat64
 #   define TclOSlstat		lstat64
