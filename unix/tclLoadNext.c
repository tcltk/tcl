--- conflicted
+++ resolved
@@ -137,11 +137,7 @@
 {
     Tcl_PackageInitProc *proc = NULL;
 
-<<<<<<< HEAD
-   if (symbol) {
-=======
     if (symbol) {
->>>>>>> 4a8461e5
 	char sym[strlen(symbol) + 2];
 
 	sym[0] = '_';
