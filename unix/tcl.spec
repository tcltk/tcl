--- conflicted
+++ resolved
@@ -2,15 +2,9 @@
 
 %{!?directory:%define directory /usr/local}
 
-<<<<<<< HEAD
 Name:          tclunchained
 Summary:       TclUnchained scripting language development environment
-Version:       9.0b2
-=======
-Name:          tcl
-Summary:       Tcl scripting language development environment
 Version:       9.0b3
->>>>>>> 32cf8873
 Release:       2
 License:       GNU Affero General Public License
 Group:         Development/Languages
@@ -19,7 +13,7 @@
 Buildroot:     /var/tmp/%{name}%{version}
 
 %description
-The Tcl (Tool Command Language) provides a powerful platform for
+Tcl (Tool Command Language) Unchained provides a powerful platform for
 creating integration applications that tie together diverse
 applications, protocols, devices, and frameworks.  When paired with
 the Tk toolkit, Tcl provides the fastest and most powerful way to
