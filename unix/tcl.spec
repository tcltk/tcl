--- conflicted
+++ resolved
@@ -4,11 +4,7 @@
 
 Name:          tcl
 Summary:       Tcl scripting language development environment
-<<<<<<< HEAD
 Version:       9.1a0
-=======
-Version:       9.0.2
->>>>>>> c2171b3f
 Release:       2
 License:       BSD
 Group:         Development/Languages
