--- conflicted
+++ resolved
@@ -4,11 +4,7 @@
 
 Name:          tcl
 Summary:       Tcl scripting language development environment
-<<<<<<< HEAD
-Version:       9.0a1
-=======
-Version:       8.7a4
->>>>>>> 7dd3bef5
+Version:       9.0a2
 Release:       2
 License:       BSD
 Group:         Development/Languages
