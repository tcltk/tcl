--- conflicted
+++ resolved
@@ -2,15 +2,9 @@
 
 %{!?directory:%define directory /usr/local}
 
-<<<<<<< HEAD
 Name:          tclunchained
 Summary:       TclUnchained scripting language development environment
-Version:       9.0b4
-=======
-Name:          tcl
-Summary:       Tcl scripting language development environment
 Version:       9.0.0
->>>>>>> a3f06e94
 Release:       2
 License:       GNU Affero General Public License
 Group:         Development/Languages
