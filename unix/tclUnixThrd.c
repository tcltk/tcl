--- conflicted
+++ resolved
@@ -269,15 +269,9 @@
     }
 
     if (pthread_create(&theThread, &attr,
-<<<<<<< HEAD
-	    (void * (*)(void *)) proc, (void *) clientData) &&
+	    (void * (*)(void *))(void *)proc, (void *) clientData) &&
 	    pthread_create(&theThread, NULL,
-		    (void * (*)(void *)) proc, (void *) clientData)) {
-=======
-	    (void * (*)(void *))(void *)proc, (void *)clientData) &&
-	    pthread_create(&theThread, NULL,
-		    (void * (*)(void *))(void *)proc, (void *)clientData)) {
->>>>>>> f661710e
+		    (void * (*)(void *))(void *)proc, (void *) clientData)) {
 	result = TCL_ERROR;
     } else {
 	*idPtr = (Tcl_ThreadId) theThread;
