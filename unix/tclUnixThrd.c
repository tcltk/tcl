/*
 * tclUnixThrd.c --
 *
 *	This file implements the UNIX-specific thread support.
 *
 * Copyright (c) 1991-1994 The Regents of the University of California.
 * Copyright (c) 1994-1997 Sun Microsystems, Inc.
 * Copyright (c) 2008 by George Peter Staplin
 *
 * See the file "license.terms" for information on usage and redistribution of
 * this file, and for a DISCLAIMER OF ALL WARRANTIES.
 */

#include "tclInt.h"

#ifdef TCL_THREADS

<<<<<<< HEAD
#include <pthread.h>

=======
>>>>>>> 8dbc14b2
typedef struct ThreadSpecificData {
    char nabuf[16];
} ThreadSpecificData;

static Tcl_ThreadDataKey dataKey;

/*
 * masterLock is used to serialize creation of mutexes, condition variables,
 * and thread local storage. This is the only place that can count on the
 * ability to statically initialize the mutex.
 */

static pthread_mutex_t masterLock = PTHREAD_MUTEX_INITIALIZER;

/*
 * initLock is used to serialize initialization and finalization of Tcl. It
 * cannot use any dyamically allocated storage.
 */

static pthread_mutex_t initLock = PTHREAD_MUTEX_INITIALIZER;

/*
 * allocLock is used by Tcl's version of malloc for synchronization. For
 * obvious reasons, cannot use any dyamically allocated storage.
 */

static pthread_mutex_t allocLock = PTHREAD_MUTEX_INITIALIZER;
static pthread_mutex_t *allocLockPtr = &allocLock;

/*
 * These are for the critical sections inside this file.
 */

#define MASTER_LOCK	pthread_mutex_lock(&masterLock)
#define MASTER_UNLOCK	pthread_mutex_unlock(&masterLock)

#endif /* TCL_THREADS */

/*
 *----------------------------------------------------------------------
 *
 * TclpThreadCreate --
 *
 *	This procedure creates a new thread.
 *
 * Results:
 *	TCL_OK if the thread could be created. The thread ID is returned in a
 *	parameter.
 *
 * Side effects:
 *	A new thread is created.
 *
 *----------------------------------------------------------------------
 */

int
TclpThreadCreate(
    Tcl_ThreadId *idPtr,	/* Return, the ID of the thread */
    Tcl_ThreadCreateProc *proc,	/* Main() function of the thread */
    ClientData clientData,	/* The one argument to Main() */
    int stackSize,		/* Size of stack for the new thread */
    int flags)			/* Flags controlling behaviour of the new
				 * thread. */
{
#ifdef TCL_THREADS
    pthread_attr_t attr;
    pthread_t theThread;
    int result;

    pthread_attr_init(&attr);
    pthread_attr_setscope(&attr, PTHREAD_SCOPE_SYSTEM);

#ifdef HAVE_PTHREAD_ATTR_SETSTACKSIZE
    if (stackSize != TCL_THREAD_STACK_DEFAULT) {
	pthread_attr_setstacksize(&attr, (size_t) stackSize);
#ifdef TCL_THREAD_STACK_MIN
    } else {
	/*
	 * Certain systems define a thread stack size that by default is too
	 * small for many operations. The user has the option of defining
	 * TCL_THREAD_STACK_MIN to a value large enough to work for their
	 * needs. This would look like (for 128K min stack):
	 *    make MEM_DEBUG_FLAGS=-DTCL_THREAD_STACK_MIN=131072L
	 *
	 * This solution is not optimal, as we should allow the user to
	 * specify a size at runtime, but we don't want to slow this function
	 * down, and that would still leave the main thread at the default.
	 */

	size_t size;

	result = pthread_attr_getstacksize(&attr, &size);
	if (!result && (size < TCL_THREAD_STACK_MIN)) {
	    pthread_attr_setstacksize(&attr, (size_t) TCL_THREAD_STACK_MIN);
	}
#endif /* TCL_THREAD_STACK_MIN */
    }
#endif /* HAVE_PTHREAD_ATTR_SETSTACKSIZE */

    if (! (flags & TCL_THREAD_JOINABLE)) {
	pthread_attr_setdetachstate (&attr, PTHREAD_CREATE_DETACHED);
    }

    if (pthread_create(&theThread, &attr,
	    (void * (*)(void *))proc, (void *)clientData) &&
	    pthread_create(&theThread, NULL,
		    (void * (*)(void *))proc, (void *)clientData)) {
	result = TCL_ERROR;
    } else {
	*idPtr = (Tcl_ThreadId)theThread;
	result = TCL_OK;
    }
    pthread_attr_destroy(&attr);
    return result;
#else
    return TCL_ERROR;
#endif /* TCL_THREADS */
}

/*
 *----------------------------------------------------------------------
 *
 * Tcl_JoinThread --
 *
 *	This procedure waits upon the exit of the specified thread.
 *
 * Results:
 *	TCL_OK if the wait was successful, TCL_ERROR else.
 *
 * Side effects:
 *	The result area is set to the exit code of the thread we waited upon.
 *
 *----------------------------------------------------------------------
 */

int
Tcl_JoinThread(
    Tcl_ThreadId threadId,	/* Id of the thread to wait upon. */
    int *state)			/* Reference to the storage the result of the
				 * thread we wait upon will be written into.
				 * May be NULL. */
{
#ifdef TCL_THREADS
    int result;
    unsigned long retcode, *retcodePtr = &retcode;

    result = pthread_join((pthread_t) threadId, (void**) retcodePtr);
    if (state) {
	*state = (int) retcode;
    }
    return (result == 0) ? TCL_OK : TCL_ERROR;
#else
    return TCL_ERROR;
#endif
}

#ifdef TCL_THREADS
/*
 *----------------------------------------------------------------------
 *
 * TclpThreadExit --
 *
 *	This procedure terminates the current thread.
 *
 * Results:
 *	None.
 *
 * Side effects:
 *	This procedure terminates the current thread.
 *
 *----------------------------------------------------------------------
 */

void
TclpThreadExit(
    int status)
{
    pthread_exit(INT2PTR(status));
}
#endif /* TCL_THREADS */

/*
 *----------------------------------------------------------------------
 *
 * Tcl_GetCurrentThread --
 *
 *	This procedure returns the ID of the currently running thread.
 *
 * Results:
 *	A thread ID.
 *
 * Side effects:
 *	None.
 *
 *----------------------------------------------------------------------
 */

Tcl_ThreadId
Tcl_GetCurrentThread(void)
{
#ifdef TCL_THREADS
    return (Tcl_ThreadId) pthread_self();
#else
    return (Tcl_ThreadId) 0;
#endif
}

/*
 *----------------------------------------------------------------------
 *
 * TclpInitLock
 *
 *	This procedure is used to grab a lock that serializes initialization
 *	and finalization of Tcl. On some platforms this may also initialize
 *	the mutex used to serialize creation of more mutexes and thread local
 *	storage keys.
 *
 * Results:
 *	None.
 *
 * Side effects:
 *	Acquire the initialization mutex.
 *
 *----------------------------------------------------------------------
 */

void
TclpInitLock(void)
{
#ifdef TCL_THREADS
    pthread_mutex_lock(&initLock);
#endif
}

/*
 *----------------------------------------------------------------------
 *
 * TclpFinalizeLock
 *
 *	This procedure is used to destroy all private resources used in this
 *	file.
 *
 * Results:
 *	None.
 *
 * Side effects:
 *	Destroys everything private. TclpInitLock must be held entering this
 *	function.
 *
 *----------------------------------------------------------------------
 */

void
TclFinalizeLock(void)
{
#ifdef TCL_THREADS
    /*
     * You do not need to destroy mutexes that were created with the
     * PTHREAD_MUTEX_INITIALIZER macro. These mutexes do not need any
     * destruction: masterLock, allocLock, and initLock.
     */

    pthread_mutex_unlock(&initLock);
#endif
}

/*
 *----------------------------------------------------------------------
 *
 * TclpInitUnlock
 *
 *	This procedure is used to release a lock that serializes
 *	initialization and finalization of Tcl.
 *
 * Results:
 *	None.
 *
 * Side effects:
 *	Release the initialization mutex.
 *
 *----------------------------------------------------------------------
 */

void
TclpInitUnlock(void)
{
#ifdef TCL_THREADS
    pthread_mutex_unlock(&initLock);
#endif
}

/*
 *----------------------------------------------------------------------
 *
 * TclpMasterLock
 *
 *	This procedure is used to grab a lock that serializes creation and
 *	finalization of serialization objects. This interface is only needed
 *	in finalization; it is hidden during creation of the objects.
 *
 *	This lock must be different than the initLock because the initLock is
 *	held during creation of syncronization objects.
 *
 * Results:
 *	None.
 *
 * Side effects:
 *	Acquire the master mutex.
 *
 *----------------------------------------------------------------------
 */

void
TclpMasterLock(void)
{
#ifdef TCL_THREADS
    pthread_mutex_lock(&masterLock);
#endif
}


/*
 *----------------------------------------------------------------------
 *
 * TclpMasterUnlock
 *
 *	This procedure is used to release a lock that serializes creation and
 *	finalization of synchronization objects.
 *
 * Results:
 *	None.
 *
 * Side effects:
 *	Release the master mutex.
 *
 *----------------------------------------------------------------------
 */

void
TclpMasterUnlock(void)
{
#ifdef TCL_THREADS
    pthread_mutex_unlock(&masterLock);
#endif
}


/*
 *----------------------------------------------------------------------
 *
 * Tcl_GetAllocMutex
 *
 *	This procedure returns a pointer to a statically initialized mutex for
 *	use by the memory allocator. The alloctor must use this lock, because
 *	all other locks are allocated...
 *
 * Results:
 *	A pointer to a mutex that is suitable for passing to Tcl_MutexLock and
 *	Tcl_MutexUnlock.
 *
 * Side effects:
 *	None.
 *
 *----------------------------------------------------------------------
 */

Tcl_Mutex *
Tcl_GetAllocMutex(void)
{
#ifdef TCL_THREADS
    pthread_mutex_t **allocLockPtrPtr = &allocLockPtr;
    return (Tcl_Mutex *) allocLockPtrPtr;
#else
    return NULL;
#endif
}

#ifdef TCL_THREADS

/*
 *----------------------------------------------------------------------
 *
 * Tcl_MutexLock --
 *
 *	This procedure is invoked to lock a mutex. This procedure handles
 *	initializing the mutex, if necessary. The caller can rely on the fact
 *	that Tcl_Mutex is an opaque pointer. This routine will change that
 *	pointer from NULL after first use.
 *
 * Results:
 *	None.
 *
 * Side effects:
 *	May block the current thread. The mutex is aquired when this returns.
 *	Will allocate memory for a pthread_mutex_t and initialize this the
 *	first time this Tcl_Mutex is used.
 *
 *----------------------------------------------------------------------
 */

void
Tcl_MutexLock(
    Tcl_Mutex *mutexPtr)	/* Really (pthread_mutex_t **) */
{
    pthread_mutex_t *pmutexPtr;

    if (*mutexPtr == NULL) {
	MASTER_LOCK;
	if (*mutexPtr == NULL) {
	    /*
	     * Double inside master lock check to avoid a race condition.
	     */

	    pmutexPtr = ckalloc(sizeof(pthread_mutex_t));
	    pthread_mutex_init(pmutexPtr, NULL);
	    *mutexPtr = (Tcl_Mutex)pmutexPtr;
	    TclRememberMutex(mutexPtr);
	}
	MASTER_UNLOCK;
    }
    pmutexPtr = *((pthread_mutex_t **)mutexPtr);
    pthread_mutex_lock(pmutexPtr);
}

/*
 *----------------------------------------------------------------------
 *
 * Tcl_MutexUnlock --
 *
 *	This procedure is invoked to unlock a mutex. The mutex must have been
 *	locked by Tcl_MutexLock.
 *
 * Results:
 *	None.
 *
 * Side effects:
 *	The mutex is released when this returns.
 *
 *----------------------------------------------------------------------
 */

void
Tcl_MutexUnlock(
    Tcl_Mutex *mutexPtr)	/* Really (pthread_mutex_t **) */
{
    pthread_mutex_t *pmutexPtr = *(pthread_mutex_t **) mutexPtr;

    pthread_mutex_unlock(pmutexPtr);
}

/*
 *----------------------------------------------------------------------
 *
 * TclpFinalizeMutex --
 *
 *	This procedure is invoked to clean up one mutex. This is only safe to
 *	call at the end of time.
 *
 *	This assumes the Master Lock is held.
 *
 * Results:
 *	None.
 *
 * Side effects:
 *	The mutex list is deallocated.
 *
 *----------------------------------------------------------------------
 */

void
TclpFinalizeMutex(
    Tcl_Mutex *mutexPtr)
{
    pthread_mutex_t *pmutexPtr = *(pthread_mutex_t **) mutexPtr;

    if (pmutexPtr != NULL) {
	pthread_mutex_destroy(pmutexPtr);
	ckfree(pmutexPtr);
	*mutexPtr = NULL;
    }
}

/*
 *----------------------------------------------------------------------
 *
 * Tcl_ConditionWait --
 *
 *	This procedure is invoked to wait on a condition variable. The mutex
 *	is automically released as part of the wait, and automatically grabbed
 *	when the condition is signaled.
 *
 *	The mutex must be held when this procedure is called.
 *
 * Results:
 *	None.
 *
 * Side effects:
 *	May block the current thread. The mutex is aquired when this returns.
 *	Will allocate memory for a pthread_mutex_t and initialize this the
 *	first time this Tcl_Mutex is used.
 *
 *----------------------------------------------------------------------
 */

void
Tcl_ConditionWait(
    Tcl_Condition *condPtr,	/* Really (pthread_cond_t **) */
    Tcl_Mutex *mutexPtr,	/* Really (pthread_mutex_t **) */
    const Tcl_Time *timePtr) /* Timeout on waiting period */
{
    pthread_cond_t *pcondPtr;
    pthread_mutex_t *pmutexPtr;
    struct timespec ptime;

    if (*condPtr == NULL) {
	MASTER_LOCK;

	/*
	 * Double check inside mutex to avoid race, then initialize condition
	 * variable if necessary.
	 */

	if (*condPtr == NULL) {
	    pcondPtr = ckalloc(sizeof(pthread_cond_t));
	    pthread_cond_init(pcondPtr, NULL);
	    *condPtr = (Tcl_Condition) pcondPtr;
	    TclRememberCondition(condPtr);
	}
	MASTER_UNLOCK;
    }
    pmutexPtr = *((pthread_mutex_t **)mutexPtr);
    pcondPtr = *((pthread_cond_t **)condPtr);
    if (timePtr == NULL) {
	pthread_cond_wait(pcondPtr, pmutexPtr);
    } else {
	Tcl_Time now;

	/*
	 * Make sure to take into account the microsecond component of the
	 * current time, including possible overflow situations. [Bug #411603]
	 */

	Tcl_GetTime(&now);
	ptime.tv_sec = timePtr->sec + now.sec +
	    (timePtr->usec + now.usec) / 1000000;
	ptime.tv_nsec = 1000 * ((timePtr->usec + now.usec) % 1000000);
	pthread_cond_timedwait(pcondPtr, pmutexPtr, &ptime);
    }
}

/*
 *----------------------------------------------------------------------
 *
 * Tcl_ConditionNotify --
 *
 *	This procedure is invoked to signal a condition variable.
 *
 *	The mutex must be held during this call to avoid races, but this
 *	interface does not enforce that.
 *
 * Results:
 *	None.
 *
 * Side effects:
 *	May unblock another thread.
 *
 *----------------------------------------------------------------------
 */

void
Tcl_ConditionNotify(
    Tcl_Condition *condPtr)
{
    pthread_cond_t *pcondPtr = *((pthread_cond_t **)condPtr);
    if (pcondPtr != NULL) {
	pthread_cond_broadcast(pcondPtr);
    } else {
	/*
	 * Noone has used the condition variable, so there are no waiters.
	 */
    }
}

/*
 *----------------------------------------------------------------------
 *
 * TclpFinalizeCondition --
 *
 *	This procedure is invoked to clean up a condition variable. This is
 *	only safe to call at the end of time.
 *
 *	This assumes the Master Lock is held.
 *
 * Results:
 *	None.
 *
 * Side effects:
 *	The condition variable is deallocated.
 *
 *----------------------------------------------------------------------
 */

void
TclpFinalizeCondition(
    Tcl_Condition *condPtr)
{
    pthread_cond_t *pcondPtr = *(pthread_cond_t **)condPtr;

    if (pcondPtr != NULL) {
	pthread_cond_destroy(pcondPtr);
	ckfree(pcondPtr);
	*condPtr = NULL;
    }
}
#endif /* TCL_THREADS */

/*
 *----------------------------------------------------------------------
 *
 * TclpReaddir, TclpInetNtoa --
 *
 *	These procedures replace core C versions to be used in a threaded
 *	environment.
 *
 * Results:
 *	See documentation of C functions.
 *
 * Side effects:
 *	See documentation of C functions.
 *
 * Notes:
 *	TclpReaddir is no longer used by the core (see 1095909), but it
 *	appears in the internal stubs table (see #589526).
 *
 *----------------------------------------------------------------------
 */

Tcl_DirEntry *
TclpReaddir(
    DIR * dir)
{
    return TclOSreaddir(dir);
}

char *
TclpInetNtoa(
    struct in_addr addr)
{
#ifdef TCL_THREADS
    ThreadSpecificData *tsdPtr = TCL_TSD_INIT(&dataKey);
    unsigned char *b = (unsigned char*) &addr.s_addr;

    sprintf(tsdPtr->nabuf, "%u.%u.%u.%u", b[0], b[1], b[2], b[3]);
    return tsdPtr->nabuf;
#else
    return inet_ntoa(addr);
#endif
}

#ifdef TCL_THREADS
/*
 * Additions by AOL for specialized thread memory allocator.
 */

#ifdef USE_THREAD_ALLOC
static volatile int initialized = 0;
static pthread_key_t key;

typedef struct allocMutex {
    Tcl_Mutex tlock;
    pthread_mutex_t plock;
} allocMutex;

Tcl_Mutex *
TclpNewAllocMutex(void)
{
    struct allocMutex *lockPtr;
    register pthread_mutex_t *plockPtr;

    lockPtr = malloc(sizeof(struct allocMutex));
    if (lockPtr == NULL) {
	Tcl_Panic("could not allocate lock");
    }
    plockPtr = &lockPtr->plock;
    lockPtr->tlock = (Tcl_Mutex) plockPtr;
    pthread_mutex_init(&lockPtr->plock, NULL);
    return &lockPtr->tlock;
}

void
TclpFreeAllocMutex(
    Tcl_Mutex *mutex)		/* The alloc mutex to free. */
{
    allocMutex* lockPtr = (allocMutex*) mutex;
    if (!lockPtr) {
	return;
    }
    pthread_mutex_destroy(&lockPtr->plock);
    free(lockPtr);
}

void
TclpFreeAllocCache(
    void *ptr)
{
    if (ptr != NULL) {
	/*
	 * Called by the pthread lib when a thread exits
	 */

	TclFreeAllocCache(ptr);

    } else if (initialized) {
	/*
	 * Called by us in TclFinalizeThreadAlloc() during the library
	 * finalization initiated from Tcl_Finalize()
	 */

	pthread_key_delete(key);
	initialized = 0;
    }
}

void *
TclpGetAllocCache(void)
{
    if (!initialized) {
	pthread_mutex_lock(allocLockPtr);
	if (!initialized) {
	    pthread_key_create(&key, TclpFreeAllocCache);
	    initialized = 1;
	}
	pthread_mutex_unlock(allocLockPtr);
    }
    return pthread_getspecific(key);
}

void
TclpSetAllocCache(
    void *arg)
{
    pthread_setspecific(key, arg);
}
#endif /* USE_THREAD_ALLOC */

void *
TclpThreadCreateKey(void)
{
    pthread_key_t *ptkeyPtr;

    ptkeyPtr = TclpSysAlloc(sizeof *ptkeyPtr, 0);
    if (NULL == ptkeyPtr) {
	Tcl_Panic("unable to allocate thread key!");
    }

    if (pthread_key_create(ptkeyPtr, NULL)) {
	Tcl_Panic("unable to create pthread key!");
    }

    return ptkeyPtr;
}

void
TclpThreadDeleteKey(
    void *keyPtr)
{
    pthread_key_t *ptkeyPtr = keyPtr;

    if (pthread_key_delete(*ptkeyPtr)) {
	Tcl_Panic("unable to delete key!");
    }

    TclpSysFree(keyPtr);
}

void
TclpThreadSetMasterTSD(
    void *tsdKeyPtr,
    void *ptr)
{
    pthread_key_t *ptkeyPtr = tsdKeyPtr;

    if (pthread_setspecific(*ptkeyPtr, ptr)) {
	Tcl_Panic("unable to set master TSD value");
    }
}

void *
TclpThreadGetMasterTSD(
    void *tsdKeyPtr)
{
    pthread_key_t *ptkeyPtr = tsdKeyPtr;

    return pthread_getspecific(*ptkeyPtr);
}

#endif /* TCL_THREADS */

/*
 * Local Variables:
 * mode: c
 * c-basic-offset: 4
 * fill-column: 78
 * End:
 */<|MERGE_RESOLUTION|>--- conflicted
+++ resolved
@@ -15,11 +15,6 @@
 
 #ifdef TCL_THREADS
 
-<<<<<<< HEAD
-#include <pthread.h>
-
-=======
->>>>>>> 8dbc14b2
 typedef struct ThreadSpecificData {
     char nabuf[16];
 } ThreadSpecificData;
