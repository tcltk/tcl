/*
 * tclUnixThrd.c --
 *
 *	This file implements the UNIX-specific thread support.
 *
 * Copyright (c) 1991-1994 The Regents of the University of California.
 * Copyright (c) 1994-1997 Sun Microsystems, Inc.
 * Copyright (c) 2008 by George Peter Staplin
 *
 * See the file "license.terms" for information on usage and redistribution of
 * this file, and for a DISCLAIMER OF ALL WARRANTIES.
 */

#include "tclInt.h"

#if TCL_THREADS

/*
 * TIP #509.
 */

#if defined(HAVE_DECL_PTHREAD_MUTEX_RECURSIVE) \
    && HAVE_DECL_PTHREAD_MUTEX_RECURSIVE
/*
 * Pthread has native reentrant (AKA recursive) mutexes. Use them for Tcl_Mutex.
 */

typedef pthread_mutex_t PMutex;

static void
PMutexInit(
    PMutex *pmutexPtr
)
{
    pthread_mutexattr_t attr;
    pthread_mutexattr_init(&attr);
    pthread_mutexattr_settype(&attr, PTHREAD_MUTEX_RECURSIVE);
    pthread_mutex_init(pmutexPtr, &attr);
}

#define PMutexDestroy pthread_mutex_destroy
#define PMutexLock pthread_mutex_lock
#define PMutexUnlock pthread_mutex_unlock
#define PCondWait pthread_cond_wait
#define PCondTimedWait pthread_cond_timedwait

#else /* HAVE_PTHREAD_MUTEX_RECURSIVE */

/*
 * No native support for reentrant mutexes. Emulate them with regular mutexes
 * and thread-local counters.
 */

typedef struct PMutex {
    pthread_mutex_t mutex;
    pthread_key_t counter;
} PMutex;

static void
PMutexInit(
    PMutex *pmutexPtr
)
{
    pthread_mutex_init(&pmutexPtr->mutex, NULL);
    pthread_key_create(&pmutexPtr->counter, NULL);
}

static void
PMutexDestroy(
    PMutex *pmutexPtr
)
{
	pthread_mutex_destroy(&pmutexPtr->mutex);
	pthread_key_delete(pmutexPtr->counter);
}

static void
PMutexLock(
    PMutex *pmutexPtr
)
{
    intptr_t count = (intptr_t)pthread_getspecific(pmutexPtr->counter);
    pthread_setspecific(pmutexPtr->counter, (const void *)(count+1));
    if (count == 0) {
	pthread_mutex_lock(&pmutexPtr->mutex);
    }
}

static void
PMutexUnlock(
    PMutex *pmutexPtr
)
{
    intptr_t count = (intptr_t)pthread_getspecific(pmutexPtr->counter);
    pthread_setspecific(pmutexPtr->counter, (const void *)(count-1));
    if (count == 1) {
	pthread_mutex_unlock(&pmutexPtr->mutex);
    }
}

static void
PCondWait(
    pthread_cond_t *pcondPtr,
    PMutex *pmutexPtr
)
{
    pthread_cond_wait(pcondPtr, &pmutexPtr->mutex);
}

static void
PCondTimedWait(
    pthread_cond_t *pcondPtr,
    PMutex *pmutexPtr,
    struct timespec *ptime
)
{
    pthread_cond_timedwait(pcondPtr, &pmutexPtr->mutex, ptime);
}
#endif /* HAVE_PTHREAD_MUTEX_RECURSIVE */

#ifndef TCL_NO_DEPRECATED
typedef struct {
    char nabuf[16];
} ThreadSpecificData;

static Tcl_ThreadDataKey dataKey;
#endif

/*
 * masterLock is used to serialize creation of mutexes, condition variables,
 * and thread local storage. This is the only place that can count on the
 * ability to statically initialize the mutex.
 */

static pthread_mutex_t masterLock = PTHREAD_MUTEX_INITIALIZER;

/*
 * initLock is used to serialize initialization and finalization of Tcl. It
 * cannot use any dyamically allocated storage.
 */

static pthread_mutex_t initLock = PTHREAD_MUTEX_INITIALIZER;

/*
 * allocLock is used by Tcl's version of malloc for synchronization. For
 * obvious reasons, cannot use any dyamically allocated storage.
 */

static PMutex allocLock;
static pthread_once_t allocLockInitOnce = PTHREAD_ONCE_INIT;
static void
allocLockInit()
{
    PMutexInit(&allocLock);
}
static PMutex *allocLockPtr = &allocLock;

#endif /* TCL_THREADS */

/*
 *----------------------------------------------------------------------
 *
 * TclpThreadCreate --
 *
 *	This procedure creates a new thread.
 *
 * Results:
 *	TCL_OK if the thread could be created. The thread ID is returned in a
 *	parameter.
 *
 * Side effects:
 *	A new thread is created.
 *
 *----------------------------------------------------------------------
 */

int
TclpThreadCreate(
    Tcl_ThreadId *idPtr,	/* Return, the ID of the thread */
    Tcl_ThreadCreateProc *proc,	/* Main() function of the thread */
    ClientData clientData,	/* The one argument to Main() */
    int stackSize,		/* Size of stack for the new thread */
    int flags)			/* Flags controlling behaviour of the new
				 * thread. */
{
#if TCL_THREADS
    pthread_attr_t attr;
    pthread_t theThread;
    int result;

    pthread_attr_init(&attr);
    pthread_attr_setscope(&attr, PTHREAD_SCOPE_SYSTEM);

#ifdef HAVE_PTHREAD_ATTR_SETSTACKSIZE
    if (stackSize != TCL_THREAD_STACK_DEFAULT) {
	pthread_attr_setstacksize(&attr, (size_t) stackSize);
#ifdef TCL_THREAD_STACK_MIN
    } else {
	/*
	 * Certain systems define a thread stack size that by default is too
	 * small for many operations. The user has the option of defining
	 * TCL_THREAD_STACK_MIN to a value large enough to work for their
	 * needs. This would look like (for 128K min stack):
	 *    make MEM_DEBUG_FLAGS=-DTCL_THREAD_STACK_MIN=131072L
	 *
	 * This solution is not optimal, as we should allow the user to
	 * specify a size at runtime, but we don't want to slow this function
	 * down, and that would still leave the main thread at the default.
	 */

	size_t size;

	result = pthread_attr_getstacksize(&attr, &size);
	if (!result && (size < TCL_THREAD_STACK_MIN)) {
	    pthread_attr_setstacksize(&attr, (size_t) TCL_THREAD_STACK_MIN);
	}
#endif /* TCL_THREAD_STACK_MIN */
    }
#endif /* HAVE_PTHREAD_ATTR_SETSTACKSIZE */

    if (! (flags & TCL_THREAD_JOINABLE)) {
	pthread_attr_setdetachstate (&attr, PTHREAD_CREATE_DETACHED);
    }

    if (pthread_create(&theThread, &attr,
	    (void * (*)(void *))proc, (void *)clientData) &&
	    pthread_create(&theThread, NULL,
		    (void * (*)(void *))proc, (void *)clientData)) {
	result = TCL_ERROR;
    } else {
	*idPtr = (Tcl_ThreadId)theThread;
	result = TCL_OK;
    }
    pthread_attr_destroy(&attr);
    return result;
#else
    return TCL_ERROR;
#endif /* TCL_THREADS */
}

/*
 *----------------------------------------------------------------------
 *
 * Tcl_JoinThread --
 *
 *	This procedure waits upon the exit of the specified thread.
 *
 * Results:
 *	TCL_OK if the wait was successful, TCL_ERROR else.
 *
 * Side effects:
 *	The result area is set to the exit code of the thread we waited upon.
 *
 *----------------------------------------------------------------------
 */

int
Tcl_JoinThread(
    Tcl_ThreadId threadId,	/* Id of the thread to wait upon. */
    int *state)			/* Reference to the storage the result of the
				 * thread we wait upon will be written into.
				 * May be NULL. */
{
#if TCL_THREADS
    int result;
    unsigned long retcode, *retcodePtr = &retcode;

    result = pthread_join((pthread_t) threadId, (void**) retcodePtr);
    if (state) {
	*state = (int) retcode;
    }
    return (result == 0) ? TCL_OK : TCL_ERROR;
#else
    return TCL_ERROR;
#endif
}

/*
 *----------------------------------------------------------------------
 *
 * TclpThreadExit --
 *
 *	This procedure terminates the current thread.
 *
 * Results:
 *	None.
 *
 * Side effects:
 *	This procedure terminates the current thread.
 *
 *----------------------------------------------------------------------
 */

void
TclpThreadExit(
    int status)
{
#if TCL_THREADS
    pthread_exit(INT2PTR(status));
#else /* TCL_THREADS */
    exit(status);
#endif /* TCL_THREADS */
}

/*
 *----------------------------------------------------------------------
 *
 * Tcl_GetCurrentThread --
 *
 *	This procedure returns the ID of the currently running thread.
 *
 * Results:
 *	A thread ID.
 *
 * Side effects:
 *	None.
 *
 *----------------------------------------------------------------------
 */

Tcl_ThreadId
Tcl_GetCurrentThread(void)
{
#if TCL_THREADS
    return (Tcl_ThreadId) pthread_self();
#else
    return (Tcl_ThreadId) 0;
#endif
}

/*
 *----------------------------------------------------------------------
 *
 * TclpInitLock
 *
 *	This procedure is used to grab a lock that serializes initialization
 *	and finalization of Tcl. On some platforms this may also initialize
 *	the mutex used to serialize creation of more mutexes and thread local
 *	storage keys.
 *
 * Results:
 *	None.
 *
 * Side effects:
 *	Acquire the initialization mutex.
 *
 *----------------------------------------------------------------------
 */

void
TclpInitLock(void)
{
#if TCL_THREADS
    pthread_mutex_lock(&initLock);
#endif
}

/*
 *----------------------------------------------------------------------
 *
 * TclFinalizeLock
 *
 *	This procedure is used to destroy all private resources used in this
 *	file.
 *
 * Results:
 *	None.
 *
 * Side effects:
 *	Destroys everything private. TclpInitLock must be held entering this
 *	function.
 *
 *----------------------------------------------------------------------
 */

void
TclFinalizeLock(void)
{
#if TCL_THREADS
    /*
     * You do not need to destroy mutexes that were created with the
     * PTHREAD_MUTEX_INITIALIZER macro. These mutexes do not need any
     * destruction: masterLock, allocLock, and initLock.
     */

    pthread_mutex_unlock(&initLock);
#endif
}

/*
 *----------------------------------------------------------------------
 *
 * TclpInitUnlock
 *
 *	This procedure is used to release a lock that serializes
 *	initialization and finalization of Tcl.
 *
 * Results:
 *	None.
 *
 * Side effects:
 *	Release the initialization mutex.
 *
 *----------------------------------------------------------------------
 */

void
TclpInitUnlock(void)
{
#if TCL_THREADS
    pthread_mutex_unlock(&initLock);
#endif
}

/*
 *----------------------------------------------------------------------
 *
 * TclpMasterLock
 *
 *	This procedure is used to grab a lock that serializes creation and
 *	finalization of serialization objects. This interface is only needed
 *	in finalization; it is hidden during creation of the objects.
 *
 *	This lock must be different than the initLock because the initLock is
 *	held during creation of syncronization objects.
 *
 * Results:
 *	None.
 *
 * Side effects:
 *	Acquire the master mutex.
 *
 *----------------------------------------------------------------------
 */

void
TclpMasterLock(void)
{
#if TCL_THREADS
    pthread_mutex_lock(&masterLock);
#endif
}


/*
 *----------------------------------------------------------------------
 *
 * TclpMasterUnlock
 *
 *	This procedure is used to release a lock that serializes creation and
 *	finalization of synchronization objects.
 *
 * Results:
 *	None.
 *
 * Side effects:
 *	Release the master mutex.
 *
 *----------------------------------------------------------------------
 */

void
TclpMasterUnlock(void)
{
#if TCL_THREADS
    pthread_mutex_unlock(&masterLock);
#endif
}

/*
 *----------------------------------------------------------------------
 *
 * Tcl_GetAllocMutex
 *
 *	This procedure returns a pointer to a statically initialized mutex for
 *	use by the memory allocator. The alloctor must use this lock, because
 *	all other locks are allocated...
 *
 * Results:
 *	A pointer to a mutex that is suitable for passing to Tcl_MutexLock and
 *	Tcl_MutexUnlock.
 *
 * Side effects:
 *	None.
 *
 *----------------------------------------------------------------------
 */

Tcl_Mutex *
Tcl_GetAllocMutex(void)
{
<<<<<<< HEAD
#ifdef TCL_THREADS
    PMutex **allocLockPtrPtr = &allocLockPtr;
    pthread_once(&allocLockInitOnce, allocLockInit);
=======
#if TCL_THREADS
    pthread_mutex_t **allocLockPtrPtr = &allocLockPtr;
>>>>>>> bb5d2462
    return (Tcl_Mutex *) allocLockPtrPtr;
#else
    return NULL;
#endif
}

#if TCL_THREADS

/*
 *----------------------------------------------------------------------
 *
 * Tcl_MutexLock --
 *
 *	This procedure is invoked to lock a mutex. This procedure handles
 *	initializing the mutex, if necessary. The caller can rely on the fact
 *	that Tcl_Mutex is an opaque pointer. This routine will change that
 *	pointer from NULL after first use.
 *
 * Results:
 *	None.
 *
 * Side effects:
 *	May block the current thread. The mutex is aquired when this returns.
 *	Will allocate memory for a pthread_mutex_t and initialize this the
 *	first time this Tcl_Mutex is used.
 *
 *----------------------------------------------------------------------
 */

void
Tcl_MutexLock(
    Tcl_Mutex *mutexPtr)	/* Really (PMutex **) */
{
    PMutex *pmutexPtr;

    if (*mutexPtr == NULL) {
	pthread_mutex_lock(&masterLock);
	if (*mutexPtr == NULL) {
	    /*
	     * Double inside master lock check to avoid a race condition.
	     */

	    pmutexPtr = ckalloc(sizeof(PMutex));
	    PMutexInit(pmutexPtr);
	    *mutexPtr = (Tcl_Mutex)pmutexPtr;
	    TclRememberMutex(mutexPtr);
	}
	pthread_mutex_unlock(&masterLock);
    }
    pmutexPtr = *((PMutex **)mutexPtr);
    PMutexLock(pmutexPtr);
}

/*
 *----------------------------------------------------------------------
 *
 * Tcl_MutexUnlock --
 *
 *	This procedure is invoked to unlock a mutex. The mutex must have been
 *	locked by Tcl_MutexLock.
 *
 * Results:
 *	None.
 *
 * Side effects:
 *	The mutex is released when this returns.
 *
 *----------------------------------------------------------------------
 */

void
Tcl_MutexUnlock(
    Tcl_Mutex *mutexPtr)	/* Really (PMutex **) */
{
    PMutex *pmutexPtr = *(PMutex **) mutexPtr;

    PMutexUnlock(pmutexPtr);
}

/*
 *----------------------------------------------------------------------
 *
 * TclpFinalizeMutex --
 *
 *	This procedure is invoked to clean up one mutex. This is only safe to
 *	call at the end of time.
 *
 *	This assumes the Master Lock is held.
 *
 * Results:
 *	None.
 *
 * Side effects:
 *	The mutex list is deallocated.
 *
 *----------------------------------------------------------------------
 */

void
TclpFinalizeMutex(
    Tcl_Mutex *mutexPtr)
{
    PMutex *pmutexPtr = *(PMutex **) mutexPtr;

    if (pmutexPtr != NULL) {
	PMutexDestroy(pmutexPtr);
	ckfree(pmutexPtr);
	*mutexPtr = NULL;
    }
}

/*
 *----------------------------------------------------------------------
 *
 * Tcl_ConditionWait --
 *
 *	This procedure is invoked to wait on a condition variable. The mutex
 *	is automically released as part of the wait, and automatically grabbed
 *	when the condition is signaled.
 *
 *	The mutex must be held when this procedure is called.
 *
 * Results:
 *	None.
 *
 * Side effects:
 *	May block the current thread. The mutex is aquired when this returns.
 *	Will allocate memory for a pthread_mutex_t and initialize this the
 *	first time this Tcl_Mutex is used.
 *
 *----------------------------------------------------------------------
 */

void
Tcl_ConditionWait(
    Tcl_Condition *condPtr,	/* Really (pthread_cond_t **) */
    Tcl_Mutex *mutexPtr,	/* Really (PMutex **) */
    const Tcl_Time *timePtr) /* Timeout on waiting period */
{
    pthread_cond_t *pcondPtr;
    PMutex *pmutexPtr;
    struct timespec ptime;

    if (*condPtr == NULL) {
	pthread_mutex_lock(&masterLock);

	/*
	 * Double check inside mutex to avoid race, then initialize condition
	 * variable if necessary.
	 */

	if (*condPtr == NULL) {
	    pcondPtr = ckalloc(sizeof(pthread_cond_t));
	    pthread_cond_init(pcondPtr, NULL);
	    *condPtr = (Tcl_Condition) pcondPtr;
	    TclRememberCondition(condPtr);
	}
	pthread_mutex_unlock(&masterLock);
    }
    pmutexPtr = *((PMutex **)mutexPtr);
    pcondPtr = *((pthread_cond_t **)condPtr);
    if (timePtr == NULL) {
	PCondWait(pcondPtr, pmutexPtr);
    } else {
	Tcl_Time now;

	/*
	 * Make sure to take into account the microsecond component of the
	 * current time, including possible overflow situations. [Bug #411603]
	 */

	Tcl_GetTime(&now);
	ptime.tv_sec = timePtr->sec + now.sec +
	    (timePtr->usec + now.usec) / 1000000;
	ptime.tv_nsec = 1000 * ((timePtr->usec + now.usec) % 1000000);
	PCondTimedWait(pcondPtr, pmutexPtr, &ptime);
    }
}

/*
 *----------------------------------------------------------------------
 *
 * Tcl_ConditionNotify --
 *
 *	This procedure is invoked to signal a condition variable.
 *
 *	The mutex must be held during this call to avoid races, but this
 *	interface does not enforce that.
 *
 * Results:
 *	None.
 *
 * Side effects:
 *	May unblock another thread.
 *
 *----------------------------------------------------------------------
 */

void
Tcl_ConditionNotify(
    Tcl_Condition *condPtr)
{
    pthread_cond_t *pcondPtr = *((pthread_cond_t **)condPtr);
    if (pcondPtr != NULL) {
	pthread_cond_broadcast(pcondPtr);
    } else {
	/*
	 * Noone has used the condition variable, so there are no waiters.
	 */
    }
}

/*
 *----------------------------------------------------------------------
 *
 * TclpFinalizeCondition --
 *
 *	This procedure is invoked to clean up a condition variable. This is
 *	only safe to call at the end of time.
 *
 *	This assumes the Master Lock is held.
 *
 * Results:
 *	None.
 *
 * Side effects:
 *	The condition variable is deallocated.
 *
 *----------------------------------------------------------------------
 */

void
TclpFinalizeCondition(
    Tcl_Condition *condPtr)
{
    pthread_cond_t *pcondPtr = *(pthread_cond_t **)condPtr;

    if (pcondPtr != NULL) {
	pthread_cond_destroy(pcondPtr);
	ckfree(pcondPtr);
	*condPtr = NULL;
    }
}
#endif /* TCL_THREADS */

/*
 *----------------------------------------------------------------------
 *
 * TclpReaddir, TclpInetNtoa --
 *
 *	These procedures replace core C versions to be used in a threaded
 *	environment.
 *
 * Results:
 *	See documentation of C functions.
 *
 * Side effects:
 *	See documentation of C functions.
 *
 * Notes:
 *	TclpReaddir is no longer used by the core (see 1095909), but it
 *	appears in the internal stubs table (see #589526).
 *
 *----------------------------------------------------------------------
 */

#ifndef TCL_NO_DEPRECATED
Tcl_DirEntry *
TclpReaddir(
    TclDIR * dir)
{
    return TclOSreaddir(dir);
}

#undef TclpInetNtoa
char *
TclpInetNtoa(
    struct in_addr addr)
{
#if TCL_THREADS
    ThreadSpecificData *tsdPtr = TCL_TSD_INIT(&dataKey);
    unsigned char *b = (unsigned char*) &addr.s_addr;

    sprintf(tsdPtr->nabuf, "%u.%u.%u.%u", b[0], b[1], b[2], b[3]);
    return tsdPtr->nabuf;
#else
    return inet_ntoa(addr);
#endif
}
#endif /* TCL_NO_DEPRECATED */

#if TCL_THREADS
/*
 * Additions by AOL for specialized thread memory allocator.
 */

#ifdef USE_THREAD_ALLOC
static pthread_key_t key;

typedef struct {
    Tcl_Mutex tlock;
    PMutex plock;
} allocMutex;

Tcl_Mutex *
TclpNewAllocMutex(void)
{
    allocMutex *lockPtr;
    register PMutex *plockPtr;

    lockPtr = malloc(sizeof(allocMutex));
    if (lockPtr == NULL) {
	Tcl_Panic("could not allocate lock");
    }
    plockPtr = &lockPtr->plock;
    lockPtr->tlock = (Tcl_Mutex) plockPtr;
    PMutexInit(&lockPtr->plock);
    return &lockPtr->tlock;
}

void
TclpFreeAllocMutex(
    Tcl_Mutex *mutex)		/* The alloc mutex to free. */
{
    allocMutex* lockPtr = (allocMutex*) mutex;
    if (!lockPtr) {
	return;
    }
    PMutexDestroy(&lockPtr->plock);
    free(lockPtr);
}

void
TclpInitAllocCache(void)
{
    pthread_key_create(&key, NULL);
}

void
TclpFreeAllocCache(
    void *ptr)
{
    if (ptr != NULL) {
	/*
	 * Called by TclFinalizeThreadAllocThread() during the thread
	 * finalization initiated from Tcl_FinalizeThread()
	 */

	TclFreeAllocCache(ptr);
	pthread_setspecific(key, NULL);

    } else {
	/*
	 * Called by TclFinalizeThreadAlloc() during the process
	 * finalization initiated from Tcl_Finalize()
	 */

	pthread_key_delete(key);
    }
}

void *
TclpGetAllocCache(void)
{
    return pthread_getspecific(key);
}

void
TclpSetAllocCache(
    void *arg)
{
    pthread_setspecific(key, arg);
}
#endif /* USE_THREAD_ALLOC */

void *
TclpThreadCreateKey(void)
{
    pthread_key_t *ptkeyPtr;

    ptkeyPtr = TclpSysAlloc(sizeof *ptkeyPtr, 0);
    if (NULL == ptkeyPtr) {
	Tcl_Panic("unable to allocate thread key!");
    }

    if (pthread_key_create(ptkeyPtr, NULL)) {
	Tcl_Panic("unable to create pthread key!");
    }

    return ptkeyPtr;
}

void
TclpThreadDeleteKey(
    void *keyPtr)
{
    pthread_key_t *ptkeyPtr = keyPtr;

    if (pthread_key_delete(*ptkeyPtr)) {
	Tcl_Panic("unable to delete key!");
    }

    TclpSysFree(keyPtr);
}

void
TclpThreadSetMasterTSD(
    void *tsdKeyPtr,
    void *ptr)
{
    pthread_key_t *ptkeyPtr = tsdKeyPtr;

    if (pthread_setspecific(*ptkeyPtr, ptr)) {
	Tcl_Panic("unable to set master TSD value");
    }
}

void *
TclpThreadGetMasterTSD(
    void *tsdKeyPtr)
{
    pthread_key_t *ptkeyPtr = tsdKeyPtr;

    return pthread_getspecific(*ptkeyPtr);
}

#endif /* TCL_THREADS */

/*
 * Local Variables:
 * mode: c
 * c-basic-offset: 4
 * fill-column: 78
 * End:
 */<|MERGE_RESOLUTION|>--- conflicted
+++ resolved
@@ -499,14 +499,9 @@
 Tcl_Mutex *
 Tcl_GetAllocMutex(void)
 {
-<<<<<<< HEAD
-#ifdef TCL_THREADS
+#if TCL_THREADS
     PMutex **allocLockPtrPtr = &allocLockPtr;
     pthread_once(&allocLockInitOnce, allocLockInit);
-=======
-#if TCL_THREADS
-    pthread_mutex_t **allocLockPtrPtr = &allocLockPtr;
->>>>>>> bb5d2462
     return (Tcl_Mutex *) allocLockPtrPtr;
 #else
     return NULL;
