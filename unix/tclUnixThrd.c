/*
 * tclUnixThrd.c --
 *
 *	This file implements the UNIX-specific thread support.
 *
 * Copyright (c) 1991-1994 The Regents of the University of California.
 * Copyright (c) 1994-1997 Sun Microsystems, Inc.
 * Copyright (c) 2008 by George Peter Staplin
 *
 * See the file "license.terms" for information on usage and redistribution of
 * this file, and for a DISCLAIMER OF ALL WARRANTIES.
 */

#include "tclInt.h"

#ifdef TCL_THREADS

typedef struct ThreadSpecificData {
    char nabuf[16];
} ThreadSpecificData;

static Tcl_ThreadDataKey dataKey;

/*
<<<<<<< HEAD
 * mainLock is used to serialize creation of mutexes, condition variables,
=======
 * globalLock is used to serialize creation of mutexes, condition variables,
>>>>>>> cab7f268
 * and thread local storage. This is the only place that can count on the
 * ability to statically initialize the mutex.
 */

<<<<<<< HEAD
static pthread_mutex_t mainLock = PTHREAD_MUTEX_INITIALIZER;
=======
static pthread_mutex_t globalLock = PTHREAD_MUTEX_INITIALIZER;
>>>>>>> cab7f268

/*
 * initLock is used to serialize initialization and finalization of Tcl. It
 * cannot use any dynamically allocated storage.
 */

static pthread_mutex_t initLock = PTHREAD_MUTEX_INITIALIZER;

/*
 * allocLock is used by Tcl's version of malloc for synchronization. For
 * obvious reasons, cannot use any dynamically allocated storage.
 */

static pthread_mutex_t allocLock = PTHREAD_MUTEX_INITIALIZER;
static pthread_mutex_t *allocLockPtr = &allocLock;

/*
 * These are for the critical sections inside this file.
 */

<<<<<<< HEAD
#define MAIN_LOCK	pthread_mutex_lock(&mainLock)
#define MAIN_UNLOCK	pthread_mutex_unlock(&mainLock)
=======
#define GLOBAL_LOCK	pthread_mutex_lock(&globalLock)
#define GLOBAL_UNLOCK	pthread_mutex_unlock(&globalLock)
>>>>>>> cab7f268

#endif /* TCL_THREADS */

/*
 *----------------------------------------------------------------------
 *
 * TclpThreadCreate --
 *
 *	This procedure creates a new thread.
 *
 * Results:
 *	TCL_OK if the thread could be created. The thread ID is returned in a
 *	parameter.
 *
 * Side effects:
 *	A new thread is created.
 *
 *----------------------------------------------------------------------
 */

int
TclpThreadCreate(
    Tcl_ThreadId *idPtr,	/* Return, the ID of the thread */
    Tcl_ThreadCreateProc *proc,	/* Main() function of the thread */
    ClientData clientData,	/* The one argument to Main() */
    int stackSize,		/* Size of stack for the new thread */
    int flags)			/* Flags controlling behaviour of the new
				 * thread. */
{
#ifdef TCL_THREADS
    pthread_attr_t attr;
    pthread_t theThread;
    int result;

    pthread_attr_init(&attr);
    pthread_attr_setscope(&attr, PTHREAD_SCOPE_SYSTEM);

#ifdef HAVE_PTHREAD_ATTR_SETSTACKSIZE
    if (stackSize != TCL_THREAD_STACK_DEFAULT) {
	pthread_attr_setstacksize(&attr, (size_t) stackSize);
#ifdef TCL_THREAD_STACK_MIN
    } else {
	/*
	 * Certain systems define a thread stack size that by default is too
	 * small for many operations. The user has the option of defining
	 * TCL_THREAD_STACK_MIN to a value large enough to work for their
	 * needs. This would look like (for 128K min stack):
	 *    make MEM_DEBUG_FLAGS=-DTCL_THREAD_STACK_MIN=131072L
	 *
	 * This solution is not optimal, as we should allow the user to
	 * specify a size at runtime, but we don't want to slow this function
	 * down, and that would still leave the main thread at the default.
	 */

	size_t size;

	result = pthread_attr_getstacksize(&attr, &size);
	if (!result && (size < TCL_THREAD_STACK_MIN)) {
	    pthread_attr_setstacksize(&attr, (size_t) TCL_THREAD_STACK_MIN);
	}
#endif /* TCL_THREAD_STACK_MIN */
    }
#endif /* HAVE_PTHREAD_ATTR_SETSTACKSIZE */

    if (! (flags & TCL_THREAD_JOINABLE)) {
	pthread_attr_setdetachstate (&attr, PTHREAD_CREATE_DETACHED);
    }

    if (pthread_create(&theThread, &attr,
	    (void * (*)(void *))(void *)proc, (void *)clientData) &&
	    pthread_create(&theThread, NULL,
		    (void * (*)(void *))(void *)proc, (void *)clientData)) {
	result = TCL_ERROR;
    } else {
	*idPtr = (Tcl_ThreadId)theThread;
	result = TCL_OK;
    }
    pthread_attr_destroy(&attr);
    return result;
#else
    return TCL_ERROR;
#endif /* TCL_THREADS */
}

/*
 *----------------------------------------------------------------------
 *
 * Tcl_JoinThread --
 *
 *	This procedure waits upon the exit of the specified thread.
 *
 * Results:
 *	TCL_OK if the wait was successful, TCL_ERROR else.
 *
 * Side effects:
 *	The result area is set to the exit code of the thread we waited upon.
 *
 *----------------------------------------------------------------------
 */

int
Tcl_JoinThread(
    Tcl_ThreadId threadId,	/* Id of the thread to wait upon. */
    int *state)			/* Reference to the storage the result of the
				 * thread we wait upon will be written into.
				 * May be NULL. */
{
#ifdef TCL_THREADS
    int result;
    unsigned long retcode, *retcodePtr = &retcode;

    result = pthread_join((pthread_t) threadId, (void**) retcodePtr);
    if (state) {
	*state = (int) retcode;
    }
    return (result == 0) ? TCL_OK : TCL_ERROR;
#else
    return TCL_ERROR;
#endif
}

#ifdef TCL_THREADS
/*
 *----------------------------------------------------------------------
 *
 * TclpThreadExit --
 *
 *	This procedure terminates the current thread.
 *
 * Results:
 *	None.
 *
 * Side effects:
 *	This procedure terminates the current thread.
 *
 *----------------------------------------------------------------------
 */

void
TclpThreadExit(
    int status)
{
    pthread_exit(INT2PTR(status));
}
#endif /* TCL_THREADS */

/*
 *----------------------------------------------------------------------
 *
 * Tcl_GetCurrentThread --
 *
 *	This procedure returns the ID of the currently running thread.
 *
 * Results:
 *	A thread ID.
 *
 * Side effects:
 *	None.
 *
 *----------------------------------------------------------------------
 */

Tcl_ThreadId
Tcl_GetCurrentThread(void)
{
#ifdef TCL_THREADS
    return (Tcl_ThreadId) pthread_self();
#else
    return (Tcl_ThreadId) 0;
#endif
}

/*
 *----------------------------------------------------------------------
 *
 * TclpInitLock
 *
 *	This procedure is used to grab a lock that serializes initialization
 *	and finalization of Tcl. On some platforms this may also initialize
 *	the mutex used to serialize creation of more mutexes and thread local
 *	storage keys.
 *
 * Results:
 *	None.
 *
 * Side effects:
 *	Acquire the initialization mutex.
 *
 *----------------------------------------------------------------------
 */

void
TclpInitLock(void)
{
#ifdef TCL_THREADS
    pthread_mutex_lock(&initLock);
#endif
}

/*
 *----------------------------------------------------------------------
 *
 * TclpFinalizeLock
 *
 *	This procedure is used to destroy all private resources used in this
 *	file.
 *
 * Results:
 *	None.
 *
 * Side effects:
 *	Destroys everything private. TclpInitLock must be held entering this
 *	function.
 *
 *----------------------------------------------------------------------
 */

void
TclFinalizeLock(void)
{
#ifdef TCL_THREADS
    /*
     * You do not need to destroy mutexes that were created with the
     * PTHREAD_MUTEX_INITIALIZER macro. These mutexes do not need any
<<<<<<< HEAD
     * destruction: mainLock, allocLock, and initLock.
=======
     * destruction: globalLock, allocLock, and initLock.
>>>>>>> cab7f268
     */

    pthread_mutex_unlock(&initLock);
#endif
}

/*
 *----------------------------------------------------------------------
 *
 * TclpInitUnlock
 *
 *	This procedure is used to release a lock that serializes
 *	initialization and finalization of Tcl.
 *
 * Results:
 *	None.
 *
 * Side effects:
 *	Release the initialization mutex.
 *
 *----------------------------------------------------------------------
 */

void
TclpInitUnlock(void)
{
#ifdef TCL_THREADS
    pthread_mutex_unlock(&initLock);
#endif
}

/*
 *----------------------------------------------------------------------
 *
<<<<<<< HEAD
 * TclpMainLock
=======
 * TclpGlobalLock
>>>>>>> cab7f268
 *
 *	This procedure is used to grab a lock that serializes creation and
 *	finalization of serialization objects. This interface is only needed
 *	in finalization; it is hidden during creation of the objects.
 *
 *	This lock must be different than the initLock because the initLock is
 *	held during creation of synchronization objects.
 *
 * Results:
 *	None.
 *
 * Side effects:
<<<<<<< HEAD
 *	Acquire the main mutex.
=======
 *	Acquire the global mutex.
>>>>>>> cab7f268
 *
 *----------------------------------------------------------------------
 */

void
<<<<<<< HEAD
TclpMainLock(void)
{
#ifdef TCL_THREADS
    pthread_mutex_lock(&mainLock);
=======
TclpGlobalLock(void)
{
#ifdef TCL_THREADS
    pthread_mutex_lock(&globalLock);
>>>>>>> cab7f268
#endif
}


/*
 *----------------------------------------------------------------------
 *
<<<<<<< HEAD
 * TclpMainUnlock
=======
 * TclpGlobalUnlock
>>>>>>> cab7f268
 *
 *	This procedure is used to release a lock that serializes creation and
 *	finalization of synchronization objects.
 *
 * Results:
 *	None.
 *
 * Side effects:
<<<<<<< HEAD
 *	Release the main mutex.
=======
 *	Release the global mutex.
>>>>>>> cab7f268
 *
 *----------------------------------------------------------------------
 */

void
<<<<<<< HEAD
TclpMainUnlock(void)
{
#ifdef TCL_THREADS
    pthread_mutex_unlock(&mainLock);
=======
TclpGlobalUnlock(void)
{
#ifdef TCL_THREADS
    pthread_mutex_unlock(&globalLock);
>>>>>>> cab7f268
#endif
}

/*
 *----------------------------------------------------------------------
 *
 * Tcl_GetAllocMutex
 *
 *	This procedure returns a pointer to a statically initialized mutex for
 *	use by the memory allocator. The allocator must use this lock, because
 *	all other locks are allocated...
 *
 * Results:
 *	A pointer to a mutex that is suitable for passing to Tcl_MutexLock and
 *	Tcl_MutexUnlock.
 *
 * Side effects:
 *	None.
 *
 *----------------------------------------------------------------------
 */

Tcl_Mutex *
Tcl_GetAllocMutex(void)
{
#ifdef TCL_THREADS
    pthread_mutex_t **allocLockPtrPtr = &allocLockPtr;
    return (Tcl_Mutex *) allocLockPtrPtr;
#else
    return NULL;
#endif
}

#ifdef TCL_THREADS

/*
 *----------------------------------------------------------------------
 *
 * Tcl_MutexLock --
 *
 *	This procedure is invoked to lock a mutex. This procedure handles
 *	initializing the mutex, if necessary. The caller can rely on the fact
 *	that Tcl_Mutex is an opaque pointer. This routine will change that
 *	pointer from NULL after first use.
 *
 * Results:
 *	None.
 *
 * Side effects:
 *	May block the current thread. The mutex is acquired when this returns.
 *	Will allocate memory for a pthread_mutex_t and initialize this the
 *	first time this Tcl_Mutex is used.
 *
 *----------------------------------------------------------------------
 */

void
Tcl_MutexLock(
    Tcl_Mutex *mutexPtr)	/* Really (pthread_mutex_t **) */
{
    pthread_mutex_t *pmutexPtr;

    if (*mutexPtr == NULL) {
<<<<<<< HEAD
	MAIN_LOCK;
	if (*mutexPtr == NULL) {
	    /*
	     * Double inside main lock check to avoid a race condition.
=======
	GLOBAL_LOCK;
	if (*mutexPtr == NULL) {
	    /*
	     * Double inside global lock check to avoid a race condition.
>>>>>>> cab7f268
	     */

	    pmutexPtr = ckalloc(sizeof(pthread_mutex_t));
	    pthread_mutex_init(pmutexPtr, NULL);
	    *mutexPtr = (Tcl_Mutex)pmutexPtr;
	    TclRememberMutex(mutexPtr);
	}
<<<<<<< HEAD
	MAIN_UNLOCK;
=======
	GLOBAL_UNLOCK;
>>>>>>> cab7f268
    }
    pmutexPtr = *((pthread_mutex_t **)mutexPtr);
    pthread_mutex_lock(pmutexPtr);
}

/*
 *----------------------------------------------------------------------
 *
 * Tcl_MutexUnlock --
 *
 *	This procedure is invoked to unlock a mutex. The mutex must have been
 *	locked by Tcl_MutexLock.
 *
 * Results:
 *	None.
 *
 * Side effects:
 *	The mutex is released when this returns.
 *
 *----------------------------------------------------------------------
 */

void
Tcl_MutexUnlock(
    Tcl_Mutex *mutexPtr)	/* Really (pthread_mutex_t **) */
{
    pthread_mutex_t *pmutexPtr = *(pthread_mutex_t **) mutexPtr;

    pthread_mutex_unlock(pmutexPtr);
}

/*
 *----------------------------------------------------------------------
 *
 * TclpFinalizeMutex --
 *
 *	This procedure is invoked to clean up one mutex. This is only safe to
 *	call at the end of time.
 *
<<<<<<< HEAD
 *	This assumes the Main Lock is held.
=======
 *	This assumes the Global Lock is held.
>>>>>>> cab7f268
 *
 * Results:
 *	None.
 *
 * Side effects:
 *	The mutex list is deallocated.
 *
 *----------------------------------------------------------------------
 */

void
TclpFinalizeMutex(
    Tcl_Mutex *mutexPtr)
{
    pthread_mutex_t *pmutexPtr = *(pthread_mutex_t **) mutexPtr;

    if (pmutexPtr != NULL) {
	pthread_mutex_destroy(pmutexPtr);
	ckfree(pmutexPtr);
	*mutexPtr = NULL;
    }
}

/*
 *----------------------------------------------------------------------
 *
 * Tcl_ConditionWait --
 *
 *	This procedure is invoked to wait on a condition variable. The mutex
 *	is automically released as part of the wait, and automatically grabbed
 *	when the condition is signaled.
 *
 *	The mutex must be held when this procedure is called.
 *
 * Results:
 *	None.
 *
 * Side effects:
 *	May block the current thread. The mutex is acquired when this returns.
 *	Will allocate memory for a pthread_mutex_t and initialize this the
 *	first time this Tcl_Mutex is used.
 *
 *----------------------------------------------------------------------
 */

void
Tcl_ConditionWait(
    Tcl_Condition *condPtr,	/* Really (pthread_cond_t **) */
    Tcl_Mutex *mutexPtr,	/* Really (pthread_mutex_t **) */
    const Tcl_Time *timePtr) /* Timeout on waiting period */
{
    pthread_cond_t *pcondPtr;
    pthread_mutex_t *pmutexPtr;
    struct timespec ptime;

    if (*condPtr == NULL) {
<<<<<<< HEAD
	MAIN_LOCK;
=======
	GLOBAL_LOCK;
>>>>>>> cab7f268

	/*
	 * Double check inside mutex to avoid race, then initialize condition
	 * variable if necessary.
	 */

	if (*condPtr == NULL) {
	    pcondPtr = ckalloc(sizeof(pthread_cond_t));
	    pthread_cond_init(pcondPtr, NULL);
	    *condPtr = (Tcl_Condition) pcondPtr;
	    TclRememberCondition(condPtr);
	}
<<<<<<< HEAD
	MAIN_UNLOCK;
=======
	GLOBAL_UNLOCK;
>>>>>>> cab7f268
    }
    pmutexPtr = *((pthread_mutex_t **)mutexPtr);
    pcondPtr = *((pthread_cond_t **)condPtr);
    if (timePtr == NULL) {
	pthread_cond_wait(pcondPtr, pmutexPtr);
    } else {
	Tcl_Time now;

	/*
	 * Make sure to take into account the microsecond component of the
	 * current time, including possible overflow situations. [Bug #411603]
	 */

	Tcl_GetTime(&now);
	ptime.tv_sec = timePtr->sec + now.sec +
	    (timePtr->usec + now.usec) / 1000000;
	ptime.tv_nsec = 1000 * ((timePtr->usec + now.usec) % 1000000);
	pthread_cond_timedwait(pcondPtr, pmutexPtr, &ptime);
    }
}

/*
 *----------------------------------------------------------------------
 *
 * Tcl_ConditionNotify --
 *
 *	This procedure is invoked to signal a condition variable.
 *
 *	The mutex must be held during this call to avoid races, but this
 *	interface does not enforce that.
 *
 * Results:
 *	None.
 *
 * Side effects:
 *	May unblock another thread.
 *
 *----------------------------------------------------------------------
 */

void
Tcl_ConditionNotify(
    Tcl_Condition *condPtr)
{
    pthread_cond_t *pcondPtr = *((pthread_cond_t **)condPtr);
    if (pcondPtr != NULL) {
	pthread_cond_broadcast(pcondPtr);
    } else {
	/*
	 * Noone has used the condition variable, so there are no waiters.
	 */
    }
}

/*
 *----------------------------------------------------------------------
 *
 * TclpFinalizeCondition --
 *
 *	This procedure is invoked to clean up a condition variable. This is
 *	only safe to call at the end of time.
 *
<<<<<<< HEAD
 *	This assumes the Main Lock is held.
=======
 *	This assumes the Global Lock is held.
>>>>>>> cab7f268
 *
 * Results:
 *	None.
 *
 * Side effects:
 *	The condition variable is deallocated.
 *
 *----------------------------------------------------------------------
 */

void
TclpFinalizeCondition(
    Tcl_Condition *condPtr)
{
    pthread_cond_t *pcondPtr = *(pthread_cond_t **)condPtr;

    if (pcondPtr != NULL) {
	pthread_cond_destroy(pcondPtr);
	ckfree(pcondPtr);
	*condPtr = NULL;
    }
}
#endif /* TCL_THREADS */

/*
 *----------------------------------------------------------------------
 *
 * TclpReaddir, TclpInetNtoa --
 *
 *	These procedures replace core C versions to be used in a threaded
 *	environment.
 *
 * Results:
 *	See documentation of C functions.
 *
 * Side effects:
 *	See documentation of C functions.
 *
 * Notes:
 *	TclpReaddir is no longer used by the core (see 1095909), but it
 *	appears in the internal stubs table (see #589526).
 *
 *----------------------------------------------------------------------
 */

Tcl_DirEntry *
TclpReaddir(
    TclDIR * dir)
{
    return TclOSreaddir(dir);
}

#undef TclpInetNtoa
char *
TclpInetNtoa(
    struct in_addr addr)
{
#ifdef TCL_THREADS
    ThreadSpecificData *tsdPtr = TCL_TSD_INIT(&dataKey);
    unsigned char *b = (unsigned char*) &addr.s_addr;

    sprintf(tsdPtr->nabuf, "%u.%u.%u.%u", b[0], b[1], b[2], b[3]);
    return tsdPtr->nabuf;
#else
    return inet_ntoa(addr);
#endif
}

#ifdef TCL_THREADS
/*
 * Additions by AOL for specialized thread memory allocator.
 */

#ifdef USE_THREAD_ALLOC
static volatile int initialized = 0;
static pthread_key_t key;

typedef struct allocMutex {
    Tcl_Mutex tlock;
    pthread_mutex_t plock;
} allocMutex;

Tcl_Mutex *
TclpNewAllocMutex(void)
{
    struct allocMutex *lockPtr;
    register pthread_mutex_t *plockPtr;

    lockPtr = malloc(sizeof(struct allocMutex));
    if (lockPtr == NULL) {
	Tcl_Panic("could not allocate lock");
    }
    plockPtr = &lockPtr->plock;
    lockPtr->tlock = (Tcl_Mutex) plockPtr;
    pthread_mutex_init(&lockPtr->plock, NULL);
    return &lockPtr->tlock;
}

void
TclpFreeAllocMutex(
    Tcl_Mutex *mutex)		/* The alloc mutex to free. */
{
    allocMutex* lockPtr = (allocMutex*) mutex;
    if (!lockPtr) {
	return;
    }
    pthread_mutex_destroy(&lockPtr->plock);
    free(lockPtr);
}

void
TclpFreeAllocCache(
    void *ptr)
{
    if (ptr != NULL) {
	/*
	 * Called by TclFinalizeThreadAllocThread() during the thread
	 * finalization initiated from Tcl_FinalizeThread()
	 */

	TclFreeAllocCache(ptr);
	pthread_setspecific(key, NULL);

    } else if (initialized) {
	/*
	 * Called by TclFinalizeThreadAlloc() during the process
	 * finalization initiated from Tcl_Finalize()
	 */

	pthread_key_delete(key);
	initialized = 0;
    }
}

void *
TclpGetAllocCache(void)
{
    if (!initialized) {
	pthread_mutex_lock(allocLockPtr);
	if (!initialized) {
	    pthread_key_create(&key, NULL);
	    initialized = 1;
	}
	pthread_mutex_unlock(allocLockPtr);
    }
    return pthread_getspecific(key);
}

void
TclpSetAllocCache(
    void *arg)
{
    pthread_setspecific(key, arg);
}
#endif /* USE_THREAD_ALLOC */

void *
TclpThreadCreateKey(void)
{
    pthread_key_t *ptkeyPtr;

    ptkeyPtr = TclpSysAlloc(sizeof *ptkeyPtr, 0);
    if (NULL == ptkeyPtr) {
	Tcl_Panic("unable to allocate thread key!");
    }

    if (pthread_key_create(ptkeyPtr, NULL)) {
	Tcl_Panic("unable to create pthread key!");
    }

    return ptkeyPtr;
}

void
TclpThreadDeleteKey(
    void *keyPtr)
{
    pthread_key_t *ptkeyPtr = keyPtr;

    if (pthread_key_delete(*ptkeyPtr)) {
	Tcl_Panic("unable to delete key!");
    }

    TclpSysFree(keyPtr);
}

void
<<<<<<< HEAD
TclpThreadSetMainTSD(
=======
TclpThreadSetGlobalTSD(
>>>>>>> cab7f268
    void *tsdKeyPtr,
    void *ptr)
{
    pthread_key_t *ptkeyPtr = tsdKeyPtr;

    if (pthread_setspecific(*ptkeyPtr, ptr)) {
<<<<<<< HEAD
	Tcl_Panic("unable to set main TSD value");
=======
	Tcl_Panic("unable to set global TSD value");
>>>>>>> cab7f268
    }
}

void *
<<<<<<< HEAD
TclpThreadGetMainTSD(
=======
TclpThreadGetGlobalTSD(
>>>>>>> cab7f268
    void *tsdKeyPtr)
{
    pthread_key_t *ptkeyPtr = tsdKeyPtr;

    return pthread_getspecific(*ptkeyPtr);
}

#endif /* TCL_THREADS */

/*
 * Local Variables:
 * mode: c
 * c-basic-offset: 4
 * fill-column: 78
 * End:
 */<|MERGE_RESOLUTION|>--- conflicted
+++ resolved
@@ -22,20 +22,12 @@
 static Tcl_ThreadDataKey dataKey;
 
 /*
-<<<<<<< HEAD
- * mainLock is used to serialize creation of mutexes, condition variables,
-=======
  * globalLock is used to serialize creation of mutexes, condition variables,
->>>>>>> cab7f268
  * and thread local storage. This is the only place that can count on the
  * ability to statically initialize the mutex.
  */
 
-<<<<<<< HEAD
-static pthread_mutex_t mainLock = PTHREAD_MUTEX_INITIALIZER;
-=======
 static pthread_mutex_t globalLock = PTHREAD_MUTEX_INITIALIZER;
->>>>>>> cab7f268
 
 /*
  * initLock is used to serialize initialization and finalization of Tcl. It
@@ -56,13 +48,8 @@
  * These are for the critical sections inside this file.
  */
 
-<<<<<<< HEAD
-#define MAIN_LOCK	pthread_mutex_lock(&mainLock)
-#define MAIN_UNLOCK	pthread_mutex_unlock(&mainLock)
-=======
 #define GLOBAL_LOCK	pthread_mutex_lock(&globalLock)
 #define GLOBAL_UNLOCK	pthread_mutex_unlock(&globalLock)
->>>>>>> cab7f268
 
 #endif /* TCL_THREADS */
 @@ -293,11 +280,7 @@
     /*
      * You do not need to destroy mutexes that were created with the
      * PTHREAD_MUTEX_INITIALIZER macro. These mutexes do not need any
-<<<<<<< HEAD
-     * destruction: mainLock, allocLock, and initLock.
-=======
      * destruction: globalLock, allocLock, and initLock.
->>>>>>> cab7f268
      */
 
     pthread_mutex_unlock(&initLock);
@@ -334,11 +317,7 @@
 /*
  *----------------------------------------------------------------------
  *
-<<<<<<< HEAD
- * TclpMainLock
-=======
  * TclpGlobalLock
->>>>>>> cab7f268
  *
  *	This procedure is used to grab a lock that serializes creation and
  *	finalization of serialization objects. This interface is only needed
@@ -351,27 +330,16 @@
  *	None.
  *
  * Side effects:
-<<<<<<< HEAD
- *	Acquire the main mutex.
-=======
  *	Acquire the global mutex.
->>>>>>> cab7f268
- *
- *----------------------------------------------------------------------
- */
-
-void
-<<<<<<< HEAD
-TclpMainLock(void)
-{
-#ifdef TCL_THREADS
-    pthread_mutex_lock(&mainLock);
-=======
+ *
+ *----------------------------------------------------------------------
+ */
+
+void
 TclpGlobalLock(void)
 {
 #ifdef TCL_THREADS
     pthread_mutex_lock(&globalLock);
->>>>>>> cab7f268
 #endif
 }
 
@@ -380,11 +348,7 @@
 /*
  *----------------------------------------------------------------------
  *
-<<<<<<< HEAD
- * TclpMainUnlock
-=======
  * TclpGlobalUnlock
->>>>>>> cab7f268
  *
  *	This procedure is used to release a lock that serializes creation and
  *	finalization of synchronization objects.
@@ -393,27 +357,16 @@
  *	None.
  *
  * Side effects:
-<<<<<<< HEAD
- *	Release the main mutex.
-=======
  *	Release the global mutex.
->>>>>>> cab7f268
- *
- *----------------------------------------------------------------------
- */
-
-void
-<<<<<<< HEAD
-TclpMainUnlock(void)
-{
-#ifdef TCL_THREADS
-    pthread_mutex_unlock(&mainLock);
-=======
+ *
+ *----------------------------------------------------------------------
+ */
+
+void
 TclpGlobalUnlock(void)
 {
 #ifdef TCL_THREADS
     pthread_mutex_unlock(&globalLock);
->>>>>>> cab7f268
 #endif
 }
 @@ -479,17 +432,10 @@
     pthread_mutex_t *pmutexPtr;
 
     if (*mutexPtr == NULL) {
-<<<<<<< HEAD
-	MAIN_LOCK;
-	if (*mutexPtr == NULL) {
-	    /*
-	     * Double inside main lock check to avoid a race condition.
-=======
 	GLOBAL_LOCK;
 	if (*mutexPtr == NULL) {
 	    /*
 	     * Double inside global lock check to avoid a race condition.
->>>>>>> cab7f268
 	     */
 
 	    pmutexPtr = ckalloc(sizeof(pthread_mutex_t));
@@ -497,11 +443,7 @@
 	    *mutexPtr = (Tcl_Mutex)pmutexPtr;
 	    TclRememberMutex(mutexPtr);
 	}
-<<<<<<< HEAD
-	MAIN_UNLOCK;
-=======
 	GLOBAL_UNLOCK;
->>>>>>> cab7f268
     }
     pmutexPtr = *((pthread_mutex_t **)mutexPtr);
     pthread_mutex_lock(pmutexPtr);
@@ -543,11 +485,7 @@
  *	This procedure is invoked to clean up one mutex. This is only safe to
  *	call at the end of time.
  *
-<<<<<<< HEAD
- *	This assumes the Main Lock is held.
-=======
  *	This assumes the Global Lock is held.
->>>>>>> cab7f268
  *
  * Results:
  *	None.
@@ -605,11 +543,7 @@
     struct timespec ptime;
 
     if (*condPtr == NULL) {
-<<<<<<< HEAD
-	MAIN_LOCK;
-=======
 	GLOBAL_LOCK;
->>>>>>> cab7f268
 
 	/*
 	 * Double check inside mutex to avoid race, then initialize condition
@@ -622,11 +556,7 @@
 	    *condPtr = (Tcl_Condition) pcondPtr;
 	    TclRememberCondition(condPtr);
 	}
-<<<<<<< HEAD
-	MAIN_UNLOCK;
-=======
 	GLOBAL_UNLOCK;
->>>>>>> cab7f268
     }
     pmutexPtr = *((pthread_mutex_t **)mutexPtr);
     pcondPtr = *((pthread_cond_t **)condPtr);
@@ -691,11 +621,7 @@
  *	This procedure is invoked to clean up a condition variable. This is
  *	only safe to call at the end of time.
  *
-<<<<<<< HEAD
- *	This assumes the Main Lock is held.
-=======
  *	This assumes the Global Lock is held.
->>>>>>> cab7f268
  *
  * Results:
  *	None.
@@ -885,31 +811,19 @@
 }
 
 void
-<<<<<<< HEAD
-TclpThreadSetMainTSD(
-=======
 TclpThreadSetGlobalTSD(
->>>>>>> cab7f268
     void *tsdKeyPtr,
     void *ptr)
 {
     pthread_key_t *ptkeyPtr = tsdKeyPtr;
 
     if (pthread_setspecific(*ptkeyPtr, ptr)) {
-<<<<<<< HEAD
-	Tcl_Panic("unable to set main TSD value");
-=======
 	Tcl_Panic("unable to set global TSD value");
->>>>>>> cab7f268
     }
 }
 
 void *
-<<<<<<< HEAD
-TclpThreadGetMainTSD(
-=======
 TclpThreadGetGlobalTSD(
->>>>>>> cab7f268
     void *tsdKeyPtr)
 {
     pthread_key_t *ptkeyPtr = tsdKeyPtr;
