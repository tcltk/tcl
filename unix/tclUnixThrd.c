--- conflicted
+++ resolved
@@ -15,11 +15,6 @@
 
 #ifdef TCL_THREADS
 
-<<<<<<< HEAD
-#include <pthread.h>
-
-=======
->>>>>>> 0fcbc26a
 typedef struct ThreadSpecificData {
     char nabuf[16];
 } ThreadSpecificData;
