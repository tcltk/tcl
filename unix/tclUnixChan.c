--- conflicted
+++ resolved
@@ -655,13 +655,8 @@
     const char *optionName,	/* Which option to set? */
     const char *value)		/* New value for option. */
 {
-<<<<<<< HEAD
-    TtyState *fsPtr = instanceData;
+    TtyState *fsPtr = (TtyState *)instanceData;
     size_t len, vlen;
-=======
-    TtyState *fsPtr = (TtyState *)instanceData;
-    unsigned int len, vlen;
->>>>>>> 52e543c5
     TtyAttrs tty;
     int argc;
     const char **argv;
@@ -1000,13 +995,8 @@
     const char *optionName,	/* Option to get. */
     Tcl_DString *dsPtr)		/* Where to store value(s). */
 {
-<<<<<<< HEAD
-    TtyState *fsPtr = instanceData;
+    TtyState *fsPtr = (TtyState *)instanceData;
     size_t len;
-=======
-    TtyState *fsPtr = (TtyState *)instanceData;
-    unsigned int len;
->>>>>>> 52e543c5
     char buf[3*TCL_INTEGER_SPACE + 16];
     int valid = 0;		/* Flag if valid option parsed. */
     struct termios iostate;
@@ -1742,11 +1732,7 @@
 	sprintf(channelName, "file%d", fd);
     }
 
-<<<<<<< HEAD
-    fsPtr = Tcl_Alloc(sizeof(TtyState));
-=======
-    fsPtr = (TtyState *)ckalloc(sizeof(TtyState));
->>>>>>> 52e543c5
+    fsPtr = (TtyState *)Tcl_Alloc(sizeof(TtyState));
     fsPtr->fileState.validMask = channelPermissions | TCL_EXCEPTION;
     fsPtr->fileState.fd = fd;
 #ifdef SUPPORTS_TTY
@@ -1818,7 +1804,6 @@
 	sprintf(channelName, "serial%d", fd);
     } else
 #endif /* SUPPORTS_TTY */
-<<<<<<< HEAD
     if (fstat(fd, &buf) == 0 && S_ISSOCK(buf.st_mode)) {
 	struct sockaddr sockaddr;
 	socklen_t sockaddrLen = sizeof(sockaddr);
@@ -1828,27 +1813,16 @@
 		&& (sockaddrLen > 0)
 		&& (sockaddr.sa_family == AF_INET
 			|| sockaddr.sa_family == AF_INET6)) {
-	    return TclpMakeTcpClientChannelMode(INT2PTR(fd), mode);
+	    return (Tcl_Channel)TclpMakeTcpClientChannelMode(INT2PTR(fd), mode);
 	}
 	goto normalChannelAfterAll;
-=======
-    if ((getsockname(fd, (struct sockaddr *) &sockaddr, &sockaddrLen) == 0)
-	    && (sockaddrLen > 0)
-	    && (sockaddr.sa_family == AF_INET
-		    || sockaddr.sa_family == AF_INET6)) {
-	return (Tcl_Channel)TclpMakeTcpClientChannelMode(INT2PTR(fd), mode);
->>>>>>> 52e543c5
     } else {
     normalChannelAfterAll:
 	channelTypePtr = &fileChannelType;
 	sprintf(channelName, "file%d", fd);
     }
 
-<<<<<<< HEAD
-    fsPtr = Tcl_Alloc(sizeof(TtyState));
-=======
-    fsPtr = (TtyState *)ckalloc(sizeof(TtyState));
->>>>>>> 52e543c5
+    fsPtr = (TtyState *)Tcl_Alloc(sizeof(TtyState));
     fsPtr->fileState.fd = fd;
     fsPtr->fileState.validMask = mode | TCL_EXCEPTION;
     fsPtr->fileState.channel = Tcl_CreateChannel(channelTypePtr, channelName,
