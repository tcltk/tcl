/*
 * Copyright © 1995-1997 Sun Microsystems, Inc.
 * Copyright © 1998-1999 Scriptics Corporation.
 *
 * See the file "license.terms" for information on usage and redistribution
 * of this file, and for a DISCLAIMER OF ALL WARRANTIES.
 */

/*
 * You may distribute and/or modify this program under the terms of the GNU
 * Affero General Public License as published by the Free Software Foundation,
 * either version 3 of the License, or (at your option) any later version.

 * See the file "COPYING" for information on usage and redistribution
 * of this file, and for a DISCLAIMER OF ALL WARRANTIES.
 */

/*
 * tclUnixChan.c
 *
 *	Common channel driver for Unix channels based on files, command pipes
 *	and TCP sockets.
 */

#include "tclInt.h"	/* Internal definitions for Tcl. */
#include "tclIO.h"	/* To get Channel type declaration. */

#undef SUPPORTS_TTY
#if defined(HAVE_TERMIOS_H)
#   define SUPPORTS_TTY 1
#   include <termios.h>
#   ifdef HAVE_SYS_IOCTL_H
#	include <sys/ioctl.h>
#   endif /* HAVE_SYS_IOCTL_H */
#   ifdef HAVE_SYS_MODEM_H
#	include <sys/modem.h>
#   endif /* HAVE_SYS_MODEM_H */

#   ifdef FIONREAD
#	define GETREADQUEUE(fd, int)	ioctl((fd), FIONREAD, &(int))
#   elif defined(FIORDCHK)
#	define GETREADQUEUE(fd, int)	int = ioctl((fd), FIORDCHK, NULL)
#   else
#	define GETREADQUEUE(fd, int)    int = 0
#   endif

#   ifdef TIOCOUTQ
#	define GETWRITEQUEUE(fd, int)	ioctl((fd), TIOCOUTQ, &(int))
#   else
#	define GETWRITEQUEUE(fd, int)	int = 0
#   endif

#   if !defined(CRTSCTS) && defined(CNEW_RTSCTS)
#	define CRTSCTS CNEW_RTSCTS
#   endif /* !CRTSCTS&CNEW_RTSCTS */
#   if !defined(PAREXT) && defined(CMSPAR)
#	define PAREXT CMSPAR
#   endif /* !PAREXT&&CMSPAR */

#endif	/* HAVE_TERMIOS_H */

/*
 * The bits supported for describing the closeMode field of TtyState.
 */

enum CloseModeBits {
    CLOSE_DEFAULT,
    CLOSE_DRAIN,
    CLOSE_DISCARD
};

/*
 * Helper macros to make parts of this file clearer. The macros do exactly
 * what they say on the tin. :-) They also only ever refer to their arguments
 * once, and so can be used without regard to side effects.
 */

#define SET_BITS(var, bits)	((var) |= (bits))
#define CLEAR_BITS(var, bits)	((var) &= ~(bits))

/*
 * These structures describe per-instance state of file-based and serial-based
 * channels.
 */

typedef struct {
    Tcl_Channel channel;	/* Channel associated with this file. */
    int fd;			/* File handle. */
    int validMask;		/* OR'ed combination of TCL_READABLE,
				 * TCL_WRITABLE, or TCL_EXCEPTION: indicates
				 * which operations are valid on the file. */
} FileState;

typedef struct {
    FileState fileState;
#ifdef SUPPORTS_TTY
    int closeMode;		/* One of CLOSE_DEFAULT, CLOSE_DRAIN or
				 * CLOSE_DISCARD. */
    int doReset;		/* Whether we should do a terminal reset on
				 * close. */
    struct termios initState;	/* The state of the terminal when it was
				 * opened. */
#endif	/* SUPPORTS_TTY */
} TtyState;

#ifdef SUPPORTS_TTY

/*
 * The following structure is used to set or get the serial port attributes in
 * a platform-independent manner.
 */

typedef struct {
    int baud;
    int parity;
    int data;
    int stop;
} TtyAttrs;

#endif	/* SUPPORTS_TTY */

#define UNSUPPORTED_OPTION(detail) \
    if (interp) {							\
	Tcl_SetObjResult(interp, Tcl_ObjPrintf(				\
		"%s not supported for this platform", (detail)));	\
	Tcl_SetErrorCode(interp, "TCL", "UNSUPPORTED", (char *)NULL);		\
    }

/*
 * Static routines for this file:
 */

static int		FileBlockModeProc(void *instanceData, int mode);
static int		FileCloseProc(void *instanceData,
			    Tcl_Interp *interp, int flags);
static int		FileGetHandleProc(void *instanceData,
			    int direction, void **handlePtr);
static int		FileGetOptionProc(void *instanceData,
			    Tcl_Interp *interp, const char *optionName,
			    Tcl_DString *dsPtr);
static int		FileInputProc(void *instanceData, char *buf,
			    int toRead, int *errorCode);
static int		FileOutputProc(void *instanceData,
			    const char *buf, int toWrite, int *errorCode);
static int		FileTruncateProc(void *instanceData,
			    long long length);
static long long	FileWideSeekProc(void *instanceData,
			    long long offset, int mode, int *errorCode);
static void		FileWatchProc(void *instanceData, int mask);
#ifdef SUPPORTS_TTY
static int		TtyCloseProc(void *instanceData,
			    Tcl_Interp *interp, int flags);
static void		TtyGetAttributes(int fd, TtyAttrs *ttyPtr);
static int		TtyGetOptionProc(void *instanceData,
			    Tcl_Interp *interp, const char *optionName,
			    Tcl_DString *dsPtr);
static int		TtyGetBaud(speed_t speed);
static speed_t		TtyGetSpeed(int baud);
static void		TtyInit(int fd);
static void		TtyModemStatusStr(int status, Tcl_DString *dsPtr);
static int		TtyParseMode(Tcl_Interp *interp, const char *mode,
			    TtyAttrs *ttyPtr);
static void		TtySetAttributes(int fd, TtyAttrs *ttyPtr);
static int		TtySetOptionProc(void *instanceData,
			    Tcl_Interp *interp, const char *optionName,
			    const char *value);
#endif	/* SUPPORTS_TTY */

/*
 * This structure describes the channel type structure for file based IO:
 */

static const Tcl_ChannelType fileChannelType = {
    "file",			/* Type name. */
    TCL_CHANNEL_VERSION_5,	/* v5 channel */
<<<<<<< HEAD
    NULL,			/* Close proc. */
=======
    NULL,			/* Deprecated close proc. */
>>>>>>> 8635b3e8
    FileInputProc,		/* Input proc. */
    FileOutputProc,		/* Output proc. */
    NULL,
    NULL,			/* Set option proc. */
    FileGetOptionProc,		/* Get option proc. */
    FileWatchProc,		/* Initialize notifier. */
    FileGetHandleProc,		/* Get OS handles out of channel. */
    FileCloseProc,		/* Close proc. */
    FileBlockModeProc,		/* Set blocking or non-blocking mode.*/
    NULL,			/* flush proc. */
    NULL,			/* handler proc. */
    FileWideSeekProc,		/* wide seek proc. */
    NULL,
    FileTruncateProc		/* truncate proc. */
};

#ifdef SUPPORTS_TTY
/*
 * This structure describes the channel type structure for serial IO.
 * Note that this type is a subclass of the "file" type.
 */

static const Tcl_ChannelType ttyChannelType = {
    "tty",			/* Type name. */
    TCL_CHANNEL_VERSION_5,	/* v5 channel */
<<<<<<< HEAD
    NULL,
=======
    NULL,			/* Deprecated close proc. */
>>>>>>> 8635b3e8
    FileInputProc,		/* Input proc. */
    FileOutputProc,		/* Output proc. */
    NULL,			/* Seek proc. */
    TtySetOptionProc,		/* Set option proc. */
    TtyGetOptionProc,		/* Get option proc. */
    FileWatchProc,		/* Initialize notifier. */
    FileGetHandleProc,		/* Get OS handles out of channel. */
<<<<<<< HEAD
    TtyCloseProc,		/* New-style close proc. */
=======
    TtyCloseProc,		/* Close proc. */
>>>>>>> 8635b3e8
    FileBlockModeProc,		/* Set blocking or non-blocking mode.*/
    NULL,			/* flush proc. */
    NULL,			/* handler proc. */
    NULL,			/* wide seek proc. */
    NULL,			/* thread action proc. */
    NULL			/* truncate proc. */
};
#endif	/* SUPPORTS_TTY */

/*
 *----------------------------------------------------------------------
 *
 * FileBlockModeProc --
 *
 *	Helper function to set blocking and nonblocking modes on a file based
 *	channel. Invoked by generic IO level code.
 *
 * Results:
 *	0 if successful, errno when failed.
 *
 * Side effects:
 *	Sets the device into blocking or non-blocking mode.
 *
 *----------------------------------------------------------------------
 */

static int
FileBlockModeProc(
    void *instanceData,		/* File state. */
    int mode)			/* The mode to set. Can be TCL_MODE_BLOCKING
				 * or TCL_MODE_NONBLOCKING. */
{
    FileState *fsPtr = (FileState *)instanceData;

    if (TclUnixSetBlockingMode(fsPtr->fd, mode) < 0) {
	return errno;
    }

    return 0;
}

/*
 *----------------------------------------------------------------------
 *
 * FileInputProc --
 *
 *	This function is invoked from the generic IO level to read input from
 *	a file based channel.
 *
 * Results:
 *	The number of bytes read is returned or -1 on error. An output
 *	argument contains a POSIX error code if an error occurs, or zero.
 *
 * Side effects:
 *	Reads input from the input device of the channel.
 *
 *----------------------------------------------------------------------
 */

static int
FileInputProc(
    void *instanceData,		/* File state. */
    char *buf,			/* Where to store data read. */
    int toRead,			/* How much space is available in the
				 * buffer? */
    int *errorCodePtr)		/* Where to store error code. */
{
    FileState *fsPtr = (FileState *)instanceData;
    int bytesRead;		/* How many bytes were actually read from the
				 * input device? */

    *errorCodePtr = 0;

    /*
     * Assume there is always enough input available. This will block
     * appropriately, and read will unblock as soon as a short read is
     * possible, if the channel is in blocking mode. If the channel is
     * nonblocking, the read will never block.
     */

    do {
	bytesRead = read(fsPtr->fd, buf, toRead);
    } while ((bytesRead < 0) && (errno == EINTR));

    if (bytesRead < 0) {
	*errorCodePtr = errno;
	return -1;
    }
    return bytesRead;
}

/*
 *----------------------------------------------------------------------
 *
 * FileOutputProc--
 *
 *	This function is invoked from the generic IO level to write output to
 *	a file channel.
 *
 * Results:
 *	The number of bytes written is returned or -1 on error. An output
 *	argument contains a POSIX error code if an error occurred, or zero.
 *
 * Side effects:
 *	Writes output on the output device of the channel.
 *
 *----------------------------------------------------------------------
 */

static int
FileOutputProc(
    void *instanceData,		/* File state. */
    const char *buf,		/* The data buffer. */
    int toWrite,		/* How many bytes to write? */
    int *errorCodePtr)		/* Where to store error code. */
{
    FileState *fsPtr = (FileState *)instanceData;
    int written;

    *errorCodePtr = 0;

    if (toWrite == 0) {
	/*
	 * SF Tcl Bug 465765. Do not try to write nothing into a file. STREAM
	 * based implementations will considers this as EOF (if there is a
	 * pipe behind the file).
	 */

	return 0;
    }
    written = write(fsPtr->fd, buf, toWrite);
    if (written >= 0) {
	return written;
    }
    *errorCodePtr = errno;
    return -1;
}

/*
 *----------------------------------------------------------------------
 *
 * FileCloseProc, TtyCloseProc --
 *
 *	These functions are called from the generic IO level to perform
 *	channel-type-specific cleanup when a file- or tty-based channel is
 *	closed.
 *
 * Results:
 *	0 if successful, errno if failed.
 *
 * Side effects:
 *	Closes the device of the channel.
 *
 *----------------------------------------------------------------------
 */

static int
FileCloseProc(
    void *instanceData,		/* File state. */
    TCL_UNUSED(Tcl_Interp *),
    int flags)
{
    FileState *fsPtr = (FileState *)instanceData;
    int errorCode = 0;

    if ((flags & (TCL_CLOSE_READ | TCL_CLOSE_WRITE)) != 0) {
	return EINVAL;
    }

    Tcl_DeleteFileHandler(fsPtr->fd);

    /*
     * Do not close standard channels while in thread-exit.
     */

    if (!TclInThreadExit()
	    || ((fsPtr->fd != 0) && (fsPtr->fd != 1) && (fsPtr->fd != 2))) {
	if (close(fsPtr->fd) < 0) {
	    errorCode = errno;
	}
    }
    Tcl_Free(fsPtr);
    return errorCode;
}

#ifdef SUPPORTS_TTY
static int
TtyCloseProc(
    void *instanceData,
    Tcl_Interp *interp,
	int flags)
{
    TtyState *ttyPtr = (TtyState*)instanceData;

    if ((flags & (TCL_CLOSE_READ | TCL_CLOSE_WRITE)) != 0) {
	return EINVAL;
    }
    /*
     * If we've been asked by the user to drain or flush, do so now.
     */

    switch (ttyPtr->closeMode) {
    case CLOSE_DRAIN:
	tcdrain(ttyPtr->fileState.fd);
	break;
    case CLOSE_DISCARD:
	tcflush(ttyPtr->fileState.fd, TCIOFLUSH);
	break;
    default:
	/* Do nothing */
	break;
    }

    /*
     * If we've had our state changed from the default, reset now.
     */

    if (ttyPtr->doReset) {
	tcsetattr(ttyPtr->fileState.fd, TCSANOW, &ttyPtr->initState);
    }

    /*
     * Delegate to close for files.
     */

    return FileCloseProc(instanceData, interp, flags);
}
#endif /* SUPPORTS_TTY */

/*
 *----------------------------------------------------------------------
 *
 * FileWideSeekProc --
 *
 *	This function is called by the generic IO level to move the access
 *	point in a file based channel, with offsets expressed as wide
 *	integers.
 *
 * Results:
 *	-1 if failed, the new position if successful. An output argument
 *	contains the POSIX error code if an error occurred, or zero.
 *
 * Side effects:
 *	Moves the location at which the channel will be accessed in future
 *	operations.
 *
 *----------------------------------------------------------------------
 */

static long long
FileWideSeekProc(
    void *instanceData,		/* File state. */
    long long offset,		/* Offset to seek to. */
    int mode,			/* Relative to where should we seek? Can be
				 * one of SEEK_START, SEEK_CUR or SEEK_END. */
    int *errorCodePtr)		/* To store error code. */
{
    FileState *fsPtr = (FileState *)instanceData;
    long long newLoc;

    newLoc = TclOSseek(fsPtr->fd, (Tcl_SeekOffset) offset, mode);

    *errorCodePtr = (newLoc == -1) ? errno : 0;
    return newLoc;
}

/*
 *----------------------------------------------------------------------
 *
 * FileWatchProc --
 *
 *	Initialize the notifier to watch the fd from this channel.
 *
 * Results:
 *	None.
 *
 * Side effects:
 *	Sets up the notifier so that a future event on the channel will
 *	be seen by Tcl.
 *
 *----------------------------------------------------------------------
 */

/*
 * Bug ad5a57f2f271: Tcl_NotifyChannel is not a Tcl_FileProc,
 * so do not pass it to directly to Tcl_CreateFileHandler.
 * Instead, pass a wrapper which is a Tcl_FileProc.
 */
static void
FileWatchNotifyChannelWrapper(
    void *clientData,
    int mask)
{
    Tcl_Channel channel = (Tcl_Channel)clientData;
    Tcl_NotifyChannel(channel, mask);
}

static void
FileWatchProc(
    void *instanceData,		/* The file state. */
    int mask)			/* Events of interest; an OR-ed combination of
				 * TCL_READABLE, TCL_WRITABLE and
				 * TCL_EXCEPTION. */
{
    FileState *fsPtr = (FileState *)instanceData;

    /*
     * Make sure we only register for events that are valid on this file.
     */

    mask &= fsPtr->validMask;
    if (mask) {
	Tcl_CreateFileHandler(fsPtr->fd, mask,
		FileWatchNotifyChannelWrapper, fsPtr->channel);
    } else {
	Tcl_DeleteFileHandler(fsPtr->fd);
    }
}

/*
 *----------------------------------------------------------------------
 *
 * FileGetHandleProc --
 *
 *	Called from Tcl_GetChannelHandle to retrieve OS handles from a file
 *	based channel.
 *
 * Results:
 *	Returns TCL_OK with the fd in handlePtr, or TCL_ERROR if there is no
 *	handle for the specified direction.
 *
 * Side effects:
 *	None.
 *
 *----------------------------------------------------------------------
 */

static int
FileGetHandleProc(
    void *instanceData,		/* The file state. */
    int direction,		/* TCL_READABLE or TCL_WRITABLE */
    void **handlePtr)		/* Where to store the handle. */
{
    FileState *fsPtr = (FileState *)instanceData;

    if (direction & fsPtr->validMask) {
	*handlePtr = INT2PTR(fsPtr->fd);
	return TCL_OK;
    }
    return TCL_ERROR;
}

/*
 *----------------------------------------------------------------------
 *
 * FileGetOptionProc --
 *
 *	Gets an option associated with an open file. If the optionName arg is
 *	non-NULL, retrieves the value of that option. If the optionName arg is
 *	NULL, retrieves a list of alternating option names and values for the
 *	given channel.
 *
 * Results:
 *	A standard Tcl result. Also sets the supplied DString to the string
 *	value of the option(s) returned.  Sets error message if needed
 *	(by calling Tcl_BadChannelOption).
 *
 *----------------------------------------------------------------------
 */

static inline const char *
GetTypeFromMode(
    int mode)
{
    /*
     * TODO: deduplicate with tclCmdAH.c
     */

    if (S_ISREG(mode)) {
	return "file";
    } else if (S_ISDIR(mode)) {
	return "directory";
    } else if (S_ISCHR(mode)) {
	return "characterSpecial";
    } else if (S_ISBLK(mode)) {
	return "blockSpecial";
    } else if (S_ISFIFO(mode)) {
	return "fifo";
#ifdef S_ISLNK
    } else if (S_ISLNK(mode)) {
	return "link";
#endif
#ifdef S_ISSOCK
    } else if (S_ISSOCK(mode)) {
	return "socket";
#endif
    }
    return "unknown";
}

static Tcl_Obj *
StatOpenFile(
    FileState *fsPtr)
{
    Tcl_StatBuf statBuf;	/* Not allocated on heap; we're definitely
				 * API-synchronized with how Tcl is built! */
    Tcl_Obj *dictObj;
    unsigned short mode;

    if (TclOSfstat(fsPtr->fd, &statBuf) < 0) {
	return NULL;
    }

    /*
     * TODO: merge with TIP 594 implementation (it's silly to have a
     * duplicate!)
     */

    TclNewObj(dictObj);
#define STORE_ELEM(name, value) TclDictPut(NULL, dictObj, name, value)

    STORE_ELEM("dev",     Tcl_NewWideIntObj((long) statBuf.st_dev));
    STORE_ELEM("ino",     Tcl_NewWideIntObj((Tcl_WideInt) statBuf.st_ino));
    STORE_ELEM("nlink",   Tcl_NewWideIntObj((long) statBuf.st_nlink));
    STORE_ELEM("uid",     Tcl_NewWideIntObj((long) statBuf.st_uid));
    STORE_ELEM("gid",     Tcl_NewWideIntObj((long) statBuf.st_gid));
    STORE_ELEM("size",    Tcl_NewWideIntObj((Tcl_WideInt) statBuf.st_size));
#ifdef HAVE_STRUCT_STAT_ST_BLOCKS
    STORE_ELEM("blocks",  Tcl_NewWideIntObj((Tcl_WideInt) statBuf.st_blocks));
#endif
#ifdef HAVE_STRUCT_STAT_ST_BLKSIZE
    STORE_ELEM("blksize", Tcl_NewWideIntObj((long) statBuf.st_blksize));
#endif
#ifdef HAVE_STRUCT_STAT_ST_RDEV
    if (S_ISCHR(statBuf.st_mode) || S_ISBLK(statBuf.st_mode)) {
	STORE_ELEM("rdev", Tcl_NewWideIntObj((long) statBuf.st_rdev));
    }
#endif
    STORE_ELEM("atime",   Tcl_NewWideIntObj(
	    Tcl_GetAccessTimeFromStat(&statBuf)));
    STORE_ELEM("mtime",   Tcl_NewWideIntObj(
	    Tcl_GetModificationTimeFromStat(&statBuf)));
    STORE_ELEM("ctime",   Tcl_NewWideIntObj(
	    Tcl_GetChangeTimeFromStat(&statBuf)));
    mode = (unsigned short) statBuf.st_mode;
    STORE_ELEM("mode",    Tcl_NewWideIntObj(mode));
    STORE_ELEM("type",    Tcl_NewStringObj(GetTypeFromMode(mode), -1));
#undef STORE_ELEM

    return dictObj;
}

static int
FileGetOptionProc(
    void *instanceData,
    Tcl_Interp *interp,
    const char *optionName,
    Tcl_DString *dsPtr)
{
    FileState *fsPtr = (FileState *)instanceData;
    int valid = 0;		/* Flag if valid option parsed. */
    int len;

    if (optionName == NULL) {
	len = 0;
	valid = 1;
    } else {
	len = strlen(optionName);
    }

    /*
     * Get option -stat
     * Option is readonly and returned by [fconfigure chan -stat] but not
     * returned by [fconfigure chan] without explicit option name.
     */

    if ((len > 1) && (strncmp(optionName, "-stat", len) == 0)) {
	Tcl_Obj *dictObj = StatOpenFile(fsPtr);
	const char *dictContents;
	Tcl_Size dictLength;

	if (dictObj == NULL) {
	    Tcl_SetObjResult(interp, Tcl_ObjPrintf(
		    "couldn't read file channel status: %s",
		    Tcl_PosixError(interp)));
	    return TCL_ERROR;
	}

	/*
	 * Transfer dictionary to the DString. Note that we don't do this as
	 * an element as this is an option that can't be retrieved with a
	 * general probe.
	 */

	dictContents = Tcl_GetStringFromObj(dictObj, &dictLength);
	Tcl_DStringAppend(dsPtr, dictContents, dictLength);
	Tcl_DecrRefCount(dictObj);
	return TCL_OK;
    }

    if (valid) {
	return TCL_OK;
    }
    return Tcl_BadChannelOption(interp, optionName,
		"stat");
}

#ifdef SUPPORTS_TTY
/*
 *----------------------------------------------------------------------
 *
 * TtyModemStatusStr --
 *
 *	Converts a RS232 modem status list of readable flags
 *
 *----------------------------------------------------------------------
 */

static void
TtyModemStatusStr(
    int status,			/* RS232 modem status */
    Tcl_DString *dsPtr)		/* Where to store string */
{
#ifdef TIOCM_CTS
    Tcl_DStringAppendElement(dsPtr, "CTS");
    Tcl_DStringAppendElement(dsPtr, (status & TIOCM_CTS) ? "1" : "0");
#endif /* TIOCM_CTS */
#ifdef TIOCM_DSR
    Tcl_DStringAppendElement(dsPtr, "DSR");
    Tcl_DStringAppendElement(dsPtr, (status & TIOCM_DSR) ? "1" : "0");
#endif /* TIOCM_DSR */
#ifdef TIOCM_RNG
    Tcl_DStringAppendElement(dsPtr, "RING");
    Tcl_DStringAppendElement(dsPtr, (status & TIOCM_RNG) ? "1" : "0");
#endif /* TIOCM_RNG */
#ifdef TIOCM_CD
    Tcl_DStringAppendElement(dsPtr, "DCD");
    Tcl_DStringAppendElement(dsPtr, (status & TIOCM_CD) ? "1" : "0");
#endif /* TIOCM_CD */
}

/*
 *----------------------------------------------------------------------
 *
 * TtySetOptionProc --
 *
 *	Sets an option on a channel.
 *
 * Results:
 *	A standard Tcl result. Also sets the interp's result on error if
 *	interp is not NULL.
 *
 * Side effects:
 *	May modify an option on a device. Sets Error message if needed (by
 *	calling Tcl_BadChannelOption).
 *
 *----------------------------------------------------------------------
 */

static int
TtySetOptionProc(
    void *instanceData,		/* File state. */
    Tcl_Interp *interp,		/* For error reporting - can be NULL. */
    const char *optionName,	/* Which option to set? */
    const char *value)		/* New value for option. */
{
    TtyState *fsPtr = (TtyState *)instanceData;
    size_t len, vlen;
    TtyAttrs tty;
    Tcl_Size argc;
    const char **argv;
    struct termios iostate;

    len = strlen(optionName);
    vlen = strlen(value);

    /*
     * Option -mode baud,parity,databits,stopbits
     */

    if ((len > 2) && (strncmp(optionName, "-mode", len) == 0)) {
	if (TtyParseMode(interp, value, &tty) != TCL_OK) {
	    return TCL_ERROR;
	}

	/*
	 * system calls results should be checked there. - dl
	 */

	TtySetAttributes(fsPtr->fileState.fd, &tty);
	return TCL_OK;
    }

    /*
     * Option -handshake none|xonxoff|rtscts|dtrdsr
     */

    if ((len > 1) && (strncmp(optionName, "-handshake", len) == 0)) {
	/*
	 * Reset all handshake options. DTR and RTS are ON by default.
	 */

	tcgetattr(fsPtr->fileState.fd, &iostate);
	CLEAR_BITS(iostate.c_iflag, IXON | IXOFF | IXANY);
#ifdef CRTSCTS
	CLEAR_BITS(iostate.c_cflag, CRTSCTS);
#endif /* CRTSCTS */
	if (strncasecmp(value, "NONE", vlen) == 0) {
	    /*
	     * Leave all handshake options disabled.
	     */
	} else if (strncasecmp(value, "XONXOFF", vlen) == 0) {
	    SET_BITS(iostate.c_iflag, IXON | IXOFF | IXANY);
	} else if (strncasecmp(value, "RTSCTS", vlen) == 0) {
#ifdef CRTSCTS
	    SET_BITS(iostate.c_cflag, CRTSCTS);
#else /* !CRTSTS */
	    UNSUPPORTED_OPTION("-handshake RTSCTS");
	    return TCL_ERROR;
#endif /* CRTSCTS */
	} else if (strncasecmp(value, "DTRDSR", vlen) == 0) {
	    UNSUPPORTED_OPTION("-handshake DTRDSR");
	    return TCL_ERROR;
	} else {
	    if (interp) {
		Tcl_SetObjResult(interp, Tcl_NewStringObj(
			"bad value for -handshake: must be one of"
			" xonxoff, rtscts, dtrdsr or none", -1));
		Tcl_SetErrorCode(interp, "TCL", "OPERATION", "FCONFIGURE",
			"VALUE", (char *)NULL);
	    }
	    return TCL_ERROR;
	}
	tcsetattr(fsPtr->fileState.fd, TCSADRAIN, &iostate);
	return TCL_OK;
    }

    /*
     * Option -xchar {\x11 \x13}
     */

    if ((len > 1) && (strncmp(optionName, "-xchar", len) == 0)) {
	if (Tcl_SplitList(interp, value, &argc, &argv) == TCL_ERROR) {
	    return TCL_ERROR;
	} else if (argc != 2) {
	badXchar:
	    if (interp) {
		Tcl_SetObjResult(interp, Tcl_NewStringObj(
			"bad value for -xchar: should be a list of"
			" two elements with each a single 8-bit character", -1));
		Tcl_SetErrorCode(interp, "TCL", "VALUE", "XCHAR", (char *)NULL);
	    }
	    Tcl_Free(argv);
	    return TCL_ERROR;
	}

	tcgetattr(fsPtr->fileState.fd, &iostate);

	iostate.c_cc[VSTART] = argv[0][0];
	iostate.c_cc[VSTOP] = argv[1][0];
	if (argv[0][0] & 0x80 || argv[1][0] & 0x80) {
	    Tcl_UniChar character = 0;
	    int charLen;

	    charLen = TclUtfToUniChar(argv[0], &character);
	    if ((character > 0xFF) || argv[0][charLen]) {
		goto badXchar;
	    }
	    iostate.c_cc[VSTART] = character;
	    charLen = TclUtfToUniChar(argv[1], &character);
	    if ((character > 0xFF) || argv[1][charLen]) {
		goto badXchar;
	    }
	    iostate.c_cc[VSTOP] = character;
	}
	Tcl_Free(argv);

	tcsetattr(fsPtr->fileState.fd, TCSADRAIN, &iostate);
	return TCL_OK;
    }

    /*
     * Option -timeout msec
     */

    if ((len > 2) && (strncmp(optionName, "-timeout", len) == 0)) {
	int msec;

	tcgetattr(fsPtr->fileState.fd, &iostate);
	if (Tcl_GetInt(interp, value, &msec) != TCL_OK) {
	    return TCL_ERROR;
	}
	iostate.c_cc[VMIN] = 0;
	iostate.c_cc[VTIME] = (msec==0) ? 0 : (msec<100) ? 1 : (msec+50)/100;
	tcsetattr(fsPtr->fileState.fd, TCSADRAIN, &iostate);
	return TCL_OK;
    }

    /*
     * Option -ttycontrol {DTR 1 RTS 0 BREAK 0}
     */

    if ((len > 4) && (strncmp(optionName, "-ttycontrol", len) == 0)) {
#if defined(TIOCMGET) && defined(TIOCMSET)
	int control, flag;
	Tcl_Size i;

	if (Tcl_SplitList(interp, value, &argc, &argv) == TCL_ERROR) {
	    return TCL_ERROR;
	}
	if ((argc % 2) == 1) {
	    if (interp) {
		Tcl_SetObjResult(interp, Tcl_NewStringObj(
			"bad value for -ttycontrol: should be a list of"
			" signal,value pairs", -1));
		Tcl_SetErrorCode(interp, "TCL", "OPERATION", "FCONFIGURE",
			"VALUE", (char *)NULL);
	    }
	    Tcl_Free(argv);
	    return TCL_ERROR;
	}

	ioctl(fsPtr->fileState.fd, TIOCMGET, &control);
	for (i = 0; i < argc-1; i += 2) {
	    if (Tcl_GetBoolean(interp, argv[i+1], &flag) == TCL_ERROR) {
		Tcl_Free(argv);
		return TCL_ERROR;
	    }
	    if (strncasecmp(argv[i], "DTR", strlen(argv[i])) == 0) {
		if (flag) {
		    SET_BITS(control, TIOCM_DTR);
		} else {
		    CLEAR_BITS(control, TIOCM_DTR);
		}
	    } else if (strncasecmp(argv[i], "RTS", strlen(argv[i])) == 0) {
		if (flag) {
		    SET_BITS(control, TIOCM_RTS);
		} else {
		    CLEAR_BITS(control, TIOCM_RTS);
		}
	    } else if (strncasecmp(argv[i], "BREAK", strlen(argv[i])) == 0) {
#if defined(TIOCSBRK) && defined(TIOCCBRK)
		if (flag) {
		    ioctl(fsPtr->fileState.fd, TIOCSBRK, NULL);
		} else {
		    ioctl(fsPtr->fileState.fd, TIOCCBRK, NULL);
		}
#else /* TIOCSBRK & TIOCCBRK */
		UNSUPPORTED_OPTION("-ttycontrol BREAK");
		Tcl_Free(argv);
		return TCL_ERROR;
#endif /* TIOCSBRK & TIOCCBRK */
	    } else {
		if (interp) {
		    Tcl_SetObjResult(interp, Tcl_ObjPrintf(
			    "bad signal \"%s\" for -ttycontrol: must be"
			    " DTR, RTS or BREAK", argv[i]));
		    Tcl_SetErrorCode(interp, "TCL", "OPERATION", "FCONFIGURE",
			"VALUE", (char *)NULL);
		}
		Tcl_Free(argv);
		return TCL_ERROR;
	    }
	} /* -ttycontrol options loop */

	ioctl(fsPtr->fileState.fd, TIOCMSET, &control);
	Tcl_Free(argv);
	return TCL_OK;
#else /* TIOCMGET&TIOCMSET */
	UNSUPPORTED_OPTION("-ttycontrol");
#endif /* TIOCMGET&TIOCMSET */
    }

    /*
     * Option -closemode drain|discard
     */

    if ((len > 2) && (strncmp(optionName, "-closemode", len) == 0)) {
	if (strncasecmp(value, "DEFAULT", vlen) == 0) {
	    fsPtr->closeMode = CLOSE_DEFAULT;
	} else if (strncasecmp(value, "DRAIN", vlen) == 0) {
	    fsPtr->closeMode = CLOSE_DRAIN;
	} else if (strncasecmp(value, "DISCARD", vlen) == 0) {
	    fsPtr->closeMode = CLOSE_DISCARD;
	} else {
	    if (interp) {
		Tcl_SetObjResult(interp, Tcl_ObjPrintf(
			"bad mode \"%s\" for -closemode: must be"
			" default, discard, or drain", value));
		Tcl_SetErrorCode(interp, "TCL", "OPERATION", "FCONFIGURE",
			"VALUE", (char *)NULL);
	    }
	    return TCL_ERROR;
	}
	return TCL_OK;
    }

    /*
     * Option -inputmode normal|password|raw
     */

    if ((len > 2) && (strncmp(optionName, "-inputmode", len) == 0)) {
	if (tcgetattr(fsPtr->fileState.fd, &iostate) < 0) {
	    if (interp != NULL) {
		Tcl_SetObjResult(interp, Tcl_ObjPrintf(
			"couldn't read serial terminal control state: %s",
			Tcl_PosixError(interp)));
	    }
	    return TCL_ERROR;
	}
	if (strncasecmp(value, "NORMAL", vlen) == 0) {
	    SET_BITS(iostate.c_iflag, BRKINT | IGNPAR | ISTRIP | ICRNL | IXON);
	    SET_BITS(iostate.c_oflag, OPOST);
	    SET_BITS(iostate.c_lflag, ECHO | ECHONL | ICANON | ISIG);
	} else if (strncasecmp(value, "PASSWORD", vlen) == 0) {
	    SET_BITS(iostate.c_iflag, BRKINT | IGNPAR | ISTRIP | ICRNL | IXON);
	    SET_BITS(iostate.c_oflag, OPOST);
	    CLEAR_BITS(iostate.c_lflag, ECHO);
	    /*
	     * Note: password input turns out to be best if you echo the
	     * newline that the user types. Theoretically we could get users
	     * to do the processing of this in their scripts, but it always
	     * feels highly unnatural to do so in practice.
	     */
	    SET_BITS(iostate.c_lflag, ECHONL | ICANON | ISIG);
	} else if (strncasecmp(value, "RAW", vlen) == 0) {
#ifdef HAVE_CFMAKERAW
	    cfmakeraw(&iostate);
#else /* !HAVE_CFMAKERAW */
	    CLEAR_BITS(iostate.c_iflag, IGNBRK | BRKINT | PARMRK | ISTRIP
		    | INLCR | IGNCR | ICRNL | IXON);
	    CLEAR_BITS(iostate.c_oflag, OPOST);
	    CLEAR_BITS(iostate.c_lflag, ECHO | ECHONL | ICANON | ISIG | IEXTEN);
	    CLEAR_BITS(iostate.c_cflag, CSIZE | PARENB);
	    SET_BITS(iostate.c_cflag, CS8);
#endif /* HAVE_CFMAKERAW */
	} else if (strncasecmp(value, "RESET", vlen) == 0) {
	    /*
	     * Reset to the initial state, whatever that is.
	     */

	    memcpy(&iostate, &fsPtr->initState, sizeof(struct termios));
	} else {
	    if (interp) {
		Tcl_SetObjResult(interp, Tcl_ObjPrintf(
			"bad mode \"%s\" for -inputmode: must be"
			" normal, password, raw, or reset", value));
		Tcl_SetErrorCode(interp, "TCL", "OPERATION", "FCONFIGURE",
			"VALUE", (char *)NULL);
	    }
	    return TCL_ERROR;
	}
	if (tcsetattr(fsPtr->fileState.fd, TCSADRAIN, &iostate) < 0) {
	    if (interp != NULL) {
		Tcl_SetObjResult(interp, Tcl_ObjPrintf(
			"couldn't update serial terminal control state: %s",
			Tcl_PosixError(interp)));
	    }
	    return TCL_ERROR;
	}

	/*
	 * If we've changed the state from default, schedule a reset later.
	 * Note that this specifically does not detect changes made by calling
	 * an external stty program; that is deliberate, as it maintains
	 * compatibility with existing code!
	 *
	 * This mechanism in Tcl is not intended to be a full replacement for
	 * what stty does; it just handles a few common cases and tries not to
	 * leave things in a broken state.
	 */

	fsPtr->doReset = (memcmp(&iostate, &fsPtr->initState,
		sizeof(struct termios)) != 0);
	return TCL_OK;
    }

    return Tcl_BadChannelOption(interp, optionName,
	    "closemode inputmode mode handshake timeout ttycontrol xchar");
}

/*
 *----------------------------------------------------------------------
 *
 * TtyGetOptionProc --
 *
 *	Gets a mode associated with an IO channel. If the optionName arg is
 *	non-NULL, retrieves the value of that option. If the optionName arg is
 *	NULL, retrieves a list of alternating option names and values for the
 *	given channel.
 *
 * Results:
 *	A standard Tcl result. Also sets the supplied DString to the string
 *	value of the option(s) returned.  Sets error message if needed
 *	(by calling Tcl_BadChannelOption).
 *
 *----------------------------------------------------------------------
 */

static int
TtyGetOptionProc(
    void *instanceData,		/* File state. */
    Tcl_Interp *interp,		/* For error reporting - can be NULL. */
    const char *optionName,	/* Option to get. */
    Tcl_DString *dsPtr)		/* Where to store value(s). */
{
    TtyState *fsPtr = (TtyState *)instanceData;
    size_t len;
    char buf[3*TCL_INTEGER_SPACE + 16];
    int valid = 0;		/* Flag if valid option parsed. */
    struct termios iostate;

    if (optionName == NULL) {
	len = 0;
    } else {
	len = strlen(optionName);
    }

    /*
     * Get option -closemode
     */

    if (len == 0) {
	Tcl_DStringAppendElement(dsPtr, "-closemode");
    }
    if (len==0 || (len>1 && strncmp(optionName, "-closemode", len)==0)) {
	switch (fsPtr->closeMode) {
	case CLOSE_DRAIN:
	    Tcl_DStringAppendElement(dsPtr, "drain");
	    break;
	case CLOSE_DISCARD:
	    Tcl_DStringAppendElement(dsPtr, "discard");
	    break;
	default:
	    Tcl_DStringAppendElement(dsPtr, "default");
	    break;
	}
    }

    /*
     * Get option -inputmode
     *
     * This is a great simplification of the underlying reality, but actually
     * represents what almost all scripts really want to know.
     */

    if (len == 0) {
	Tcl_DStringAppendElement(dsPtr, "-inputmode");
    }
    if (len==0 || (len>1 && strncmp(optionName, "-inputmode", len)==0)) {
	valid = 1;
	if (tcgetattr(fsPtr->fileState.fd, &iostate) < 0) {
	    if (interp != NULL) {
		Tcl_SetObjResult(interp, Tcl_ObjPrintf(
			"couldn't read serial terminal control state: %s",
			Tcl_PosixError(interp)));
	    }
	    return TCL_ERROR;
	}
	if (iostate.c_lflag & ICANON) {
	    if (iostate.c_lflag & ECHO) {
		Tcl_DStringAppendElement(dsPtr, "normal");
	    } else {
		Tcl_DStringAppendElement(dsPtr, "password");
	    }
	} else {
	    Tcl_DStringAppendElement(dsPtr, "raw");
	}
    }

    /*
     * Get option -mode
     */

    if (len == 0) {
	Tcl_DStringAppendElement(dsPtr, "-mode");
    }
    if (len==0 || (len>2 && strncmp(optionName, "-mode", len)==0)) {
	TtyAttrs tty;

	valid = 1;
	TtyGetAttributes(fsPtr->fileState.fd, &tty);
	snprintf(buf, sizeof(buf), "%d,%c,%d,%d", tty.baud, tty.parity, tty.data, tty.stop);
	Tcl_DStringAppendElement(dsPtr, buf);
    }

    /*
     * Get option -xchar
     */

    if (len == 0) {
	Tcl_DStringAppendElement(dsPtr, "-xchar");
	Tcl_DStringStartSublist(dsPtr);
    }
    if (len==0 || (len>1 && strncmp(optionName, "-xchar", len)==0)) {
	Tcl_DString ds;

	valid = 1;
	tcgetattr(fsPtr->fileState.fd, &iostate);
	Tcl_DStringInit(&ds);

	Tcl_ExternalToUtfDStringEx(NULL, NULL, (char *) &iostate.c_cc[VSTART], 1, TCL_ENCODING_PROFILE_TCL8, &ds, NULL);
	Tcl_DStringAppendElement(dsPtr, Tcl_DStringValue(&ds));
	TclDStringClear(&ds);

	Tcl_ExternalToUtfDStringEx(NULL, NULL, (char *) &iostate.c_cc[VSTOP], 1, TCL_ENCODING_PROFILE_TCL8, &ds, NULL);
	Tcl_DStringAppendElement(dsPtr, Tcl_DStringValue(&ds));
	Tcl_DStringFree(&ds);
    }
    if (len == 0) {
	Tcl_DStringEndSublist(dsPtr);
    }

    /*
     * Get option -queue
     * Option is readonly and returned by [fconfigure chan -queue] but not
     * returned by unnamed [fconfigure chan].
     */

    if ((len > 1) && (strncmp(optionName, "-queue", len) == 0)) {
	int inQueue=0, outQueue=0, inBuffered, outBuffered;

	valid = 1;
	GETREADQUEUE(fsPtr->fileState.fd, inQueue);
	GETWRITEQUEUE(fsPtr->fileState.fd, outQueue);
	inBuffered = Tcl_InputBuffered(fsPtr->fileState.channel);
	outBuffered = Tcl_OutputBuffered(fsPtr->fileState.channel);

	snprintf(buf, sizeof(buf), "%d", inBuffered+inQueue);
	Tcl_DStringAppendElement(dsPtr, buf);
	snprintf(buf, sizeof(buf), "%d", outBuffered+outQueue);
	Tcl_DStringAppendElement(dsPtr, buf);
    }

#if defined(TIOCMGET)
    /*
     * Get option -ttystatus
     * Option is readonly and returned by [fconfigure chan -ttystatus] but not
     * returned by unnamed [fconfigure chan].
     */

    if ((len > 4) && (strncmp(optionName, "-ttystatus", len) == 0)) {
	int status;

	valid = 1;
	ioctl(fsPtr->fileState.fd, TIOCMGET, &status);
	TtyModemStatusStr(status, dsPtr);
    }
#endif /* TIOCMGET */

#if defined(TIOCGWINSZ)
    /*
     * Get option -winsize
     * Option is readonly and returned by [fconfigure chan -winsize] but not
     * returned by [fconfigure chan] without explicit option name.
     */

    if ((len > 1) && (strncmp(optionName, "-winsize", len) == 0)) {
	struct winsize ws;

	valid = 1;
	if (ioctl(fsPtr->fileState.fd, TIOCGWINSZ, &ws) < 0) {
	    if (interp != NULL) {
		Tcl_SetObjResult(interp, Tcl_ObjPrintf(
			"couldn't read terminal size: %s",
			Tcl_PosixError(interp)));
	    }
	    return TCL_ERROR;
	}
	snprintf(buf, sizeof(buf), "%d", ws.ws_col);
	Tcl_DStringAppendElement(dsPtr, buf);
	snprintf(buf, sizeof(buf), "%d", ws.ws_row);
	Tcl_DStringAppendElement(dsPtr, buf);
    }
#endif /* TIOCGWINSZ */

    if (valid) {
	return TCL_OK;
    }
    return Tcl_BadChannelOption(interp, optionName,
	    "closemode inputmode mode queue ttystatus winsize xchar");
}

static const struct {int baud; speed_t speed;} speeds[] = {
#ifdef B0
    {0, B0},
#endif
#ifdef B50
    {50, B50},
#endif
#ifdef B75
    {75, B75},
#endif
#ifdef B110
    {110, B110},
#endif
#ifdef B134
    {134, B134},
#endif
#ifdef B150
    {150, B150},
#endif
#ifdef B200
    {200, B200},
#endif
#ifdef B300
    {300, B300},
#endif
#ifdef B600
    {600, B600},
#endif
#ifdef B1200
    {1200, B1200},
#endif
#ifdef B1800
    {1800, B1800},
#endif
#ifdef B2400
    {2400, B2400},
#endif
#ifdef B4800
    {4800, B4800},
#endif
#ifdef B9600
    {9600, B9600},
#endif
#ifdef B14400
    {14400, B14400},
#endif
#ifdef B19200
    {19200, B19200},
#endif
#ifdef EXTA
    {19200, EXTA},
#endif
#ifdef B28800
    {28800, B28800},
#endif
#ifdef B38400
    {38400, B38400},
#endif
#ifdef EXTB
    {38400, EXTB},
#endif
#ifdef B57600
    {57600, B57600},
#endif
#ifdef _B57600
    {57600, _B57600},
#endif
#ifdef B76800
    {76800, B76800},
#endif
#ifdef B115200
    {115200, B115200},
#endif
#ifdef _B115200
    {115200, _B115200},
#endif
#ifdef B153600
    {153600, B153600},
#endif
#ifdef B230400
    {230400, B230400},
#endif
#ifdef B307200
    {307200, B307200},
#endif
#ifdef B460800
    {460800, B460800},
#endif
#ifdef B500000
    {500000, B500000},
#endif
#ifdef B576000
    {576000, B576000},
#endif
#ifdef B921600
    {921600, B921600},
#endif
#ifdef B1000000
    {1000000, B1000000},
#endif
#ifdef B1152000
    {1152000, B1152000},
#endif
#ifdef B1500000
    {1500000,B1500000},
#endif
#ifdef B2000000
    {2000000, B2000000},
#endif
#ifdef B2500000
    {2500000,B2500000},
#endif
#ifdef B3000000
    {3000000,B3000000},
#endif
#ifdef B3500000
    {3500000,B3500000},
#endif
#ifdef B4000000
    {4000000,B4000000},
#endif
    {-1, 0}
};

/*
 *---------------------------------------------------------------------------
 *
 * TtyGetSpeed --
 *
 *	Given an integer baud rate, get the speed_t value that should be
 *	used to select that baud rate.
 *
 * Results:
 *	As above.
 *
 *---------------------------------------------------------------------------
 */

static speed_t
TtyGetSpeed(
    int baud)			/* The baud rate to look up. */
{
    int bestIdx, bestDiff, i, diff;

    bestIdx = 0;
    bestDiff = 1000000;

    /*
     * If the baud rate does not correspond to one of the known mask values,
     * choose the mask value whose baud rate is closest to the specified baud
     * rate.
     */

    for (i = 0; speeds[i].baud >= 0; i++) {
	diff = speeds[i].baud - baud;
	if (diff < 0) {
	    diff = -diff;
	}
	if (diff < bestDiff) {
	    bestIdx = i;
	    bestDiff = diff;
	}
    }
    return speeds[bestIdx].speed;
}

/*
 *---------------------------------------------------------------------------
 *
 * TtyGetBaud --
 *
 *	Return the integer baud rate corresponding to a given speed_t value.
 *
 * Results:
 *	As above. If the mask value was not recognized, 0 is returned.
 *
 *---------------------------------------------------------------------------
 */

static int
TtyGetBaud(
    speed_t speed)		/* Speed mask value to look up. */
{
    int i;

    for (i = 0; speeds[i].baud >= 0; i++) {
	if (speeds[i].speed == speed) {
	    return speeds[i].baud;
	}
    }
    return 0;
}

/*
 *---------------------------------------------------------------------------
 *
 * TtyGetAttributes --
 *
 *	Get the current attributes of the specified serial device.
 *
 * Results:
 *	None.
 *
 * Side effects:
 *	None.
 *
 *---------------------------------------------------------------------------
 */

static void
TtyGetAttributes(
    int fd,			/* Open file descriptor for serial port to be
				 * queried. */
    TtyAttrs *ttyPtr)		/* Buffer filled with serial port
				 * attributes. */
{
    struct termios iostate;
    int baud, parity, data, stop;

    tcgetattr(fd, &iostate);

    baud = TtyGetBaud(cfgetospeed(&iostate));

    parity = 'n';
#ifdef PAREXT
    switch ((int) (iostate.c_cflag & (PARENB | PARODD | PAREXT))) {
    case PARENB			  : parity = 'e'; break;
    case PARENB | PARODD	  : parity = 'o'; break;
    case PARENB |	   PAREXT : parity = 's'; break;
    case PARENB | PARODD | PAREXT : parity = 'm'; break;
    }
#else /* !PAREXT */
    switch ((int) (iostate.c_cflag & (PARENB | PARODD))) {
    case PARENB		 : parity = 'e'; break;
    case PARENB | PARODD : parity = 'o'; break;
    }
#endif /* PAREXT */

    data = iostate.c_cflag & CSIZE;
    data = (data == CS5) ? 5 : (data == CS6) ? 6 : (data == CS7) ? 7 : 8;

    stop = (iostate.c_cflag & CSTOPB) ? 2 : 1;

    ttyPtr->baud    = baud;
    ttyPtr->parity  = parity;
    ttyPtr->data    = data;
    ttyPtr->stop    = stop;
}

/*
 *---------------------------------------------------------------------------
 *
 * TtySetAttributes --
 *
 *	Set the current attributes of the specified serial device.
 *
 * Results:
 *	None.
 *
 * Side effects:
 *	None.
 *
 *---------------------------------------------------------------------------
 */

static void
TtySetAttributes(
    int fd,			/* Open file descriptor for serial port to be
				 * modified. */
    TtyAttrs *ttyPtr)		/* Buffer containing new attributes for serial
				 * port. */
{
    struct termios iostate;
    int parity, data, flag;

    tcgetattr(fd, &iostate);
    cfsetospeed(&iostate, TtyGetSpeed(ttyPtr->baud));
    cfsetispeed(&iostate, TtyGetSpeed(ttyPtr->baud));

    flag = 0;
    parity = ttyPtr->parity;
    if (parity != 'n') {
	SET_BITS(flag, PARENB);
#ifdef PAREXT
	CLEAR_BITS(iostate.c_cflag, PAREXT);
	if ((parity == 'm') || (parity == 's')) {
	    SET_BITS(flag, PAREXT);
	}
#endif /* PAREXT */
	if ((parity == 'm') || (parity == 'o')) {
	    SET_BITS(flag, PARODD);
	}
    }
    data = ttyPtr->data;
    SET_BITS(flag,
	    (data == 5) ? CS5 :
	    (data == 6) ? CS6 :
	    (data == 7) ? CS7 : CS8);
    if (ttyPtr->stop == 2) {
	SET_BITS(flag, CSTOPB);
    }

    CLEAR_BITS(iostate.c_cflag, PARENB | PARODD | CSIZE | CSTOPB);
    SET_BITS(iostate.c_cflag, flag);

    tcsetattr(fd, TCSADRAIN, &iostate);
}

/*
 *---------------------------------------------------------------------------
 *
 * TtyParseMode --
 *
 *	Parse the "-mode" argument to the fconfigure command. The argument is
 *	of the form baud,parity,data,stop.
 *
 * Results:
 *	The return value is TCL_OK if the argument was successfully parsed,
 *	TCL_ERROR otherwise. If TCL_ERROR is returned, an error message is
 *	left in the interp's result (if interp is non-NULL).
 *
 *---------------------------------------------------------------------------
 */

static int
TtyParseMode(
    Tcl_Interp *interp,		/* If non-NULL, interp for error return. */
    const char *mode,		/* Mode string to be parsed. */
    TtyAttrs *ttyPtr)		/* Filled with data from mode string */
{
    int i, end;
    char parity;
    const char *bad = "bad value for -mode";

    i = sscanf(mode, "%d,%c,%d,%d%n",
	    &ttyPtr->baud,
	    &parity,
	    &ttyPtr->data,
	    &ttyPtr->stop, &end);
    if ((i != 4) || (mode[end] != '\0')) {
	if (interp != NULL) {
	    Tcl_SetObjResult(interp, Tcl_ObjPrintf(
		    "%s: should be baud,parity,data,stop", bad));
	    Tcl_SetErrorCode(interp, "TCL", "VALUE", "SERIALMODE", (char *)NULL);
	}
	return TCL_ERROR;
    }

    /*
     * Only allow setting mark/space parity on platforms that support it Make
     * sure to allow for the case where strchr is a macro. [Bug: 5089]
     *
     * We cannot if/else/endif the strchr arguments, it has to be the whole
     * function. On AIX this function is apparently a macro, and macros do
     * not allow preprocessor directives in their arguments.
     */

<<<<<<< HEAD
    if (
#if defined(PAREXT)
	strchr("noems", parity)
#else
	strchr("noe", parity)
#endif /* PAREXT */
				== NULL) {
=======
#ifdef PAREXT
#define PARITY_CHARS	"noems"
#define PARITY_MSG	"n, o, e, m, or s"
#else
#define PARITY_CHARS	"noe"
#define PARITY_MSG	"n, o, or e"
#endif /* PAREXT */

    if (strchr(PARITY_CHARS, parity) == NULL) {
>>>>>>> 8635b3e8
	if (interp != NULL) {
	    Tcl_SetObjResult(interp, Tcl_ObjPrintf(
		    "%s parity: should be %s", bad, PARITY_MSG));
	    Tcl_SetErrorCode(interp, "TCL", "VALUE", "SERIALMODE", (char *)NULL);
	}
	return TCL_ERROR;
    }
    ttyPtr->parity = parity;
    if ((ttyPtr->data < 5) || (ttyPtr->data > 8)) {
	if (interp != NULL) {
	    Tcl_SetObjResult(interp, Tcl_ObjPrintf(
		    "%s data: should be 5, 6, 7, or 8", bad));
	    Tcl_SetErrorCode(interp, "TCL", "VALUE", "SERIALMODE", (char *)NULL);
	}
	return TCL_ERROR;
    }
    if ((ttyPtr->stop < 0) || (ttyPtr->stop > 2)) {
	if (interp != NULL) {
	    Tcl_SetObjResult(interp, Tcl_ObjPrintf(
		    "%s stop: should be 1 or 2", bad));
	    Tcl_SetErrorCode(interp, "TCL", "VALUE", "SERIALMODE", (char *)NULL);
	}
	return TCL_ERROR;
    }
    return TCL_OK;
}

/*
 *---------------------------------------------------------------------------
 *
 * TtyInit --
 *
 *	Given file descriptor that refers to a serial port, initialize the
 *	serial port to a set of sane values so that Tcl can talk to a device
 *	located on the serial port.
 *
 * Side effects:
 *	Serial device initialized to non-blocking raw mode, similar to sockets
 *	All other modes can be simulated on top of this in Tcl.
 *
 *---------------------------------------------------------------------------
 */

static void
TtyInit(
    int fd)			/* Open file descriptor for serial port to be
				 * initialized. */
{
    struct termios iostate;
    tcgetattr(fd, &iostate);

    if (iostate.c_iflag != IGNBRK
	    || iostate.c_oflag != 0
	    || iostate.c_lflag != 0
	    || iostate.c_cflag & CREAD
	    || iostate.c_cc[VMIN] != 1
	    || iostate.c_cc[VTIME] != 0) {
	iostate.c_iflag = IGNBRK;
	iostate.c_oflag = 0;
	iostate.c_lflag = 0;
	iostate.c_cflag |= CREAD;
	iostate.c_cc[VMIN] = 1;
	iostate.c_cc[VTIME] = 0;

	tcsetattr(fd, TCSADRAIN, &iostate);
    }
}
#endif	/* SUPPORTS_TTY */

/*
 *----------------------------------------------------------------------
 *
 * TclpOpenFileChannel --
 *
 *	Open an file based channel on Unix systems.
 *
 * Results:
 *	The new channel or NULL. If NULL, the output argument errorCodePtr is
 *	set to a POSIX error and an error message is left in the interp's
 *	result if interp is not NULL.
 *
 * Side effects:
 *	May open the channel and may cause creation of a file on the file
 *	system.
 *
 *----------------------------------------------------------------------
 */

Tcl_Channel
TclpOpenFileChannel(
    Tcl_Interp *interp,		/* Interpreter for error reporting; can be
				 * NULL. */
    Tcl_Obj *pathPtr,		/* Name of file to open. */
    int mode,			/* POSIX open mode. */
    int permissions)		/* If the open involves creating a file, with
				 * what modes to create it? */
{
    int fd, channelPermissions;
    TtyState *fsPtr;
    const char *native, *translation;
    char channelName[16 + TCL_INTEGER_SPACE];
    const Tcl_ChannelType *channelTypePtr;

    switch (mode & O_ACCMODE) {
    case O_RDONLY:
	channelPermissions = TCL_READABLE;
	break;
    case O_WRONLY:
	channelPermissions = TCL_WRITABLE;
	break;
    case O_RDWR:
	channelPermissions = (TCL_READABLE | TCL_WRITABLE);
	break;
    default:
	/*
	 * This may occurr if modeString was "", for example.
	 */

	Tcl_Panic("TclpOpenFileChannel: invalid mode value");
	return NULL;
    }

    native = (const char *)Tcl_FSGetNativePath(pathPtr);
    if (native == NULL) {
	if (interp != (Tcl_Interp *) NULL) {
	    Tcl_AppendResult(interp, "couldn't open \"",
	    TclGetString(pathPtr), "\": filename is invalid on this platform",
	    (char *)NULL);
	}
	return NULL;
    }

#ifdef DJGPP
    SET_BITS(mode, O_BINARY);
#endif

    fd = TclOSopen(native, mode, permissions);

    if (fd < 0) {
	if (interp != NULL) {
	    Tcl_SetObjResult(interp, Tcl_ObjPrintf(
		    "couldn't open \"%s\": %s",
		    TclGetString(pathPtr), Tcl_PosixError(interp)));
	}
	return NULL;
    }

    /*
     * Set close-on-exec flag on the fd so that child processes will not
     * inherit this fd.
     */

    fcntl(fd, F_SETFD, FD_CLOEXEC);

#ifdef SUPPORTS_TTY
    if (strcmp(native, "/dev/tty") != 0 && isatty(fd)) {
	/*
	 * Initialize the serial port to a set of sane parameters. Especially
	 * important if the remote device is set to echo and the serial port
	 * driver was also set to echo -- as soon as a char were sent to the
	 * serial port, the remote device would echo it, then the serial
	 * driver would echo it back to the device, etc.
	 *
	 * Note that we do not do this if we're dealing with /dev/tty itself,
	 * as that tends to cause Bad Things To Happen when you're working
	 * interactively. Strictly a better check would be to see if the FD
	 * being set up is a device and has the same major/minor as the
	 * initial std FDs (beware reopening!) but that's nearly as messy.
	 */

	translation = "auto crlf";
	channelTypePtr = &ttyChannelType;
	TtyInit(fd);
	snprintf(channelName, sizeof(channelName), "serial%d", fd);
    } else
#endif	/* SUPPORTS_TTY */
    {
	translation = NULL;
	channelTypePtr = &fileChannelType;
	snprintf(channelName, sizeof(channelName), "file%d", fd);
    }

    fsPtr = (TtyState *)Tcl_Alloc(sizeof(TtyState));
    fsPtr->fileState.validMask = channelPermissions | TCL_EXCEPTION;
    fsPtr->fileState.fd = fd;
#ifdef SUPPORTS_TTY
    if (channelTypePtr == &ttyChannelType) {
	fsPtr->closeMode = CLOSE_DEFAULT;
	fsPtr->doReset = 0;
	tcgetattr(fsPtr->fileState.fd, &fsPtr->initState);
    }
#endif /* SUPPORTS_TTY */

    fsPtr->fileState.channel = Tcl_CreateChannel(channelTypePtr, channelName,
	    fsPtr, channelPermissions);

    if (translation != NULL) {
	/*
	 * Gotcha. Most modems need a "\r" at the end of the command sequence.
	 * If you just send "at\n", the modem will not respond with "OK"
	 * because it never got a "\r" to actually invoke the command. So, by
	 * default, newlines are translated to "\r\n" on output to avoid "bug"
	 * reports that the serial port isn't working.
	 */

	if (Tcl_SetChannelOption(interp, fsPtr->fileState.channel,
		"-translation", translation) != TCL_OK) {
	    Tcl_CloseEx(NULL, fsPtr->fileState.channel, 0);
	    return NULL;
	}
    }

    return fsPtr->fileState.channel;
}

/*
 *----------------------------------------------------------------------
 *
 * Tcl_MakeFileChannel --
 *
 *	Makes a Tcl_Channel from an existing OS level file handle.
 *
 * Results:
 *	The Tcl_Channel created around the preexisting OS level file handle.
 *
 * Side effects:
 *	None.
 *
 *----------------------------------------------------------------------
 */

Tcl_Channel
Tcl_MakeFileChannel(
    void *handle,		/* OS level handle. */
    int mode)			/* OR'ed combination of TCL_READABLE and
				 * TCL_WRITABLE to indicate file mode. */
{
    TtyState *fsPtr;
    char channelName[16 + TCL_INTEGER_SPACE];
    int fd = PTR2INT(handle);
    const Tcl_ChannelType *channelTypePtr;
    Tcl_StatBuf buf;

    if (mode == 0) {
	return NULL;
    }

#ifdef SUPPORTS_TTY
    if (isatty(fd)) {
	channelTypePtr = &ttyChannelType;
	snprintf(channelName, sizeof(channelName), "serial%d", fd);
    } else
#endif /* SUPPORTS_TTY */
    if (TclOSfstat(fd, &buf) == 0 && S_ISSOCK(buf.st_mode)) {
	struct sockaddr sockaddr;
	socklen_t sockaddrLen = sizeof(sockaddr);

	sockaddr.sa_family = AF_UNSPEC;
	if ((getsockname(fd, (struct sockaddr *)&sockaddr, &sockaddrLen) == 0)
		&& (sockaddrLen > 0)
		&& (sockaddr.sa_family == AF_INET
			|| sockaddr.sa_family == AF_INET6)) {
	    return (Tcl_Channel)TclpMakeTcpClientChannelMode(INT2PTR(fd), mode);
	}
	goto normalChannelAfterAll;
    } else {
    normalChannelAfterAll:
	channelTypePtr = &fileChannelType;
	snprintf(channelName, sizeof(channelName), "file%d", fd);
    }

    fsPtr = (TtyState *)Tcl_Alloc(sizeof(TtyState));
    fsPtr->fileState.fd = fd;
    fsPtr->fileState.validMask = mode | TCL_EXCEPTION;
    fsPtr->fileState.channel = Tcl_CreateChannel(channelTypePtr, channelName,
	    fsPtr, mode);
#ifdef SUPPORTS_TTY
    if (channelTypePtr == &ttyChannelType) {
	fsPtr->closeMode = CLOSE_DEFAULT;
	fsPtr->doReset = 0;
	tcgetattr(fsPtr->fileState.fd, &fsPtr->initState);
    }
#endif /* SUPPORTS_TTY */

    return fsPtr->fileState.channel;
}

/*
 *----------------------------------------------------------------------
 *
 * TclpGetDefaultStdChannel --
 *
 *	Creates channels for standard input, standard output or standard error
 *	output if they do not already exist.
 *
 * Results:
 *	Returns the specified default standard channel, or NULL.
 *
 * Side effects:
 *	May cause the creation of a standard channel and the underlying file.
 *
 *----------------------------------------------------------------------
 */

Tcl_Channel
TclpGetDefaultStdChannel(
    int type)			/* One of TCL_STDIN, TCL_STDOUT, TCL_STDERR. */
{
    Tcl_Channel channel = NULL;
    int fd = 0;			/* Initializations needed to prevent */
    int mode = 0;		/* compiler warning (used before set). */
    const char *bufMode = NULL;

    /*
     * Some #def's to make the code a little clearer!
     */

#define ERROR_OFFSET	((Tcl_SeekOffset) -1)

    switch (type) {
    case TCL_STDIN:
	if ((TclOSseek(0, 0, SEEK_CUR) == ERROR_OFFSET)
		&& (errno == EBADF)) {
	    return NULL;
	}
	fd = 0;
	mode = TCL_READABLE;
	bufMode = "line";
	break;
    case TCL_STDOUT:
	if ((TclOSseek(1, 0, SEEK_CUR) == ERROR_OFFSET)
		&& (errno == EBADF)) {
	    return NULL;
	}
	fd = 1;
	mode = TCL_WRITABLE;
	bufMode = "line";
	break;
    case TCL_STDERR:
	if ((TclOSseek(2, 0, SEEK_CUR) == ERROR_OFFSET)
		&& (errno == EBADF)) {
	    return NULL;
	}
	fd = 2;
	mode = TCL_WRITABLE;
	bufMode = "none";
	break;
    default:
	Tcl_Panic("TclGetDefaultStdChannel: Unexpected channel type");
	break;
    }

#undef ERROR_OFFSET

    channel = Tcl_MakeFileChannel(INT2PTR(fd), mode);
    if (channel == NULL) {
	return NULL;
    }

    /*
     * Set up the normal channel options for stdio handles.
     */

    if (Tcl_GetChannelType(channel) == &fileChannelType) {
	Tcl_SetChannelOption(NULL, channel, "-translation", "auto");
    } else {
	Tcl_SetChannelOption(NULL, channel, "-translation", "auto crlf");
    }
    Tcl_SetChannelOption(NULL, channel, "-buffering", bufMode);
    return channel;
}

/*
 *----------------------------------------------------------------------
 *
 * Tcl_GetOpenFile --
 *
 *	Given a name of a channel registered in the given interpreter, returns
 *	a FILE * for it.
 *
 * Results:
 *	A standard Tcl result. If the channel is registered in the given
 *	interpreter and it is managed by the "file" channel driver, and it is
 *	open for the requested mode, then the output parameter filePtr is set
 *	to a FILE * for the underlying file. On error, the filePtr is not set,
 *	TCL_ERROR is returned and an error message is left in the interp's
 *	result.
 *
 * Side effects:
 *	May invoke fdopen to create the FILE * for the requested file.
 *
 *----------------------------------------------------------------------
 */

int
Tcl_GetOpenFile(
    Tcl_Interp *interp,		/* Interpreter in which to find file. */
    const char *chanID,		/* String that identifies file. */
    int forWriting,		/* 1 means the file is going to be used for
				 * writing, 0 means for reading. */
    TCL_UNUSED(int),		/* Obsolete argument.
				 * Ignored, we always check that
				 * the channel is open for the requested
				 * mode. */
    void **filePtr)		/* Store pointer to FILE structure here. */
{
    Tcl_Channel chan;
    int chanMode, fd;
    const Tcl_ChannelType *chanTypePtr;
    void *data;
    FILE *f;

    chan = Tcl_GetChannel(interp, chanID, &chanMode);
    if (chan == NULL) {
	return TCL_ERROR;
    }
    if (forWriting && !(chanMode & TCL_WRITABLE)) {
	Tcl_SetObjResult(interp, Tcl_ObjPrintf(
		"\"%s\" wasn't opened for writing", chanID));
	Tcl_SetErrorCode(interp, "TCL", "VALUE", "CHANNEL", "NOT_WRITABLE",
		(char *)NULL);
	return TCL_ERROR;
    } else if (!forWriting && !(chanMode & TCL_READABLE)) {
	Tcl_SetObjResult(interp, Tcl_ObjPrintf(
		"\"%s\" wasn't opened for reading", chanID));
	Tcl_SetErrorCode(interp, "TCL", "VALUE", "CHANNEL", "NOT_READABLE",
		(char *)NULL);
	return TCL_ERROR;
    }

    /*
     * We allow creating a FILE * out of file based, pipe based and socket
     * based channels. We currently do not allow any other channel types,
     * because it is likely that stdio will not know what to do with them.
     */

    chanTypePtr = Tcl_GetChannelType(chan);
    if ((chanTypePtr == &fileChannelType)
#ifdef SUPPORTS_TTY
	    || (chanTypePtr == &ttyChannelType)
#endif /* SUPPORTS_TTY */
	    || (strcmp(chanTypePtr->typeName, "tcp") == 0)
	    || (strcmp(chanTypePtr->typeName, "pipe") == 0)) {
	if (Tcl_GetChannelHandle(chan,
		(forWriting ? TCL_WRITABLE : TCL_READABLE), &data) == TCL_OK) {
	    fd = PTR2INT(data);

	    /*
	     * The call to fdopen below is probably dangerous, since it will
	     * truncate an existing file if the file is being opened for
	     * writing....
	     */

	    f = fdopen(fd, (forWriting ? "w" : "r"));
	    if (f == NULL) {
		Tcl_SetObjResult(interp, Tcl_ObjPrintf(
			"cannot get a FILE * for \"%s\"", chanID));
		Tcl_SetErrorCode(interp, "TCL", "VALUE", "CHANNEL",
			"FILE_FAILURE", (char *)NULL);
		return TCL_ERROR;
	    }
	    *filePtr = f;
	    return TCL_OK;
	}
    }

    Tcl_SetObjResult(interp, Tcl_ObjPrintf(
	    "\"%s\" cannot be used to get a FILE *", chanID));
    Tcl_SetErrorCode(interp, "TCL", "VALUE", "CHANNEL", "NO_DESCRIPTOR",
	    (char *)NULL);
    return TCL_ERROR;
}

/*
 *----------------------------------------------------------------------
 *
 * FileTruncateProc --
 *
 *	Truncates a file to a given length.
 *
 * Results:
 *	0 if the operation succeeded, and -1 if it failed (in which case
 *	*errorCodePtr will be set to errno).
 *
 * Side effects:
 *	The underlying file is potentially truncated. This can have a wide
 *	variety of side effects, including moving file pointers that point at
 *	places later in the file than the truncate point.
 *
 *----------------------------------------------------------------------
 */

static int
FileTruncateProc(
    void *instanceData,
    long long length)
{
    FileState *fsPtr = (FileState *)instanceData;
    int result;

#ifdef HAVE_TYPE_OFF64_T
    /*
     * We assume this goes with the type for now...
     */

    result = ftruncate64(fsPtr->fd, (off64_t) length);
#else
    result = ftruncate(fsPtr->fd, (off_t) length);
#endif
    if (result) {
	return errno;
    }
    return 0;
}

/*
 * Local Variables:
 * mode: c
 * c-basic-offset: 4
 * fill-column: 78
 * End:
 */<|MERGE_RESOLUTION|>--- conflicted
+++ resolved
@@ -173,11 +173,7 @@
 static const Tcl_ChannelType fileChannelType = {
     "file",			/* Type name. */
     TCL_CHANNEL_VERSION_5,	/* v5 channel */
-<<<<<<< HEAD
-    NULL,			/* Close proc. */
-=======
     NULL,			/* Deprecated close proc. */
->>>>>>> 8635b3e8
     FileInputProc,		/* Input proc. */
     FileOutputProc,		/* Output proc. */
     NULL,
@@ -203,11 +199,7 @@
 static const Tcl_ChannelType ttyChannelType = {
     "tty",			/* Type name. */
     TCL_CHANNEL_VERSION_5,	/* v5 channel */
-<<<<<<< HEAD
-    NULL,
-=======
     NULL,			/* Deprecated close proc. */
->>>>>>> 8635b3e8
     FileInputProc,		/* Input proc. */
     FileOutputProc,		/* Output proc. */
     NULL,			/* Seek proc. */
@@ -215,11 +207,7 @@
     TtyGetOptionProc,		/* Get option proc. */
     FileWatchProc,		/* Initialize notifier. */
     FileGetHandleProc,		/* Get OS handles out of channel. */
-<<<<<<< HEAD
-    TtyCloseProc,		/* New-style close proc. */
-=======
     TtyCloseProc,		/* Close proc. */
->>>>>>> 8635b3e8
     FileBlockModeProc,		/* Set blocking or non-blocking mode.*/
     NULL,			/* flush proc. */
     NULL,			/* handler proc. */
@@ -1677,15 +1665,6 @@
      * not allow preprocessor directives in their arguments.
      */
 
-<<<<<<< HEAD
-    if (
-#if defined(PAREXT)
-	strchr("noems", parity)
-#else
-	strchr("noe", parity)
-#endif /* PAREXT */
-				== NULL) {
-=======
 #ifdef PAREXT
 #define PARITY_CHARS	"noems"
 #define PARITY_MSG	"n, o, e, m, or s"
@@ -1695,7 +1674,6 @@
 #endif /* PAREXT */
 
     if (strchr(PARITY_CHARS, parity) == NULL) {
->>>>>>> 8635b3e8
 	if (interp != NULL) {
 	    Tcl_SetObjResult(interp, Tcl_ObjPrintf(
 		    "%s parity: should be %s", bad, PARITY_MSG));
