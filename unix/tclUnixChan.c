--- conflicted
+++ resolved
@@ -1586,18 +1586,9 @@
  *----------------------------------------------------------------------
  */
 
-<<<<<<< HEAD
 Tcl_Channel
 TclpGetDefaultStdChannel(
     int type)			/* One of TCL_STDIN, TCL_STDOUT, TCL_STDERR. */
-=======
-static int
-TcpBlockModeProc(
-    ClientData instanceData,	/* Socket state. */
-    int mode)			/* The mode to set. Can be one of
-				 * TCL_MODE_BLOCKING or
-				 * TCL_MODE_NONBLOCKING. */
->>>>>>> 54b62ddd
 {
     Tcl_Channel channel = NULL;
     int fd = 0;			/* Initializations needed to prevent */
@@ -1688,1154 +1679,6 @@
  *----------------------------------------------------------------------
  */
 
-<<<<<<< HEAD
-=======
-static int
-WaitForConnect(
-    TcpState *statePtr,		/* State of the socket. */
-    int *errorCodePtr)		/* Where to store errors? */
-{
-    int timeOut;		/* How long to wait. */
-    int state;			/* Of calling TclWaitForFile. */
-
-    /*
-     * If an asynchronous connect is in progress, attempt to wait for it to
-     * complete before reading.
-     */
-
-    if (statePtr->flags & TCP_ASYNC_CONNECT) {
-	if (statePtr->flags & TCP_ASYNC_SOCKET) {
-	    timeOut = 0;
-	} else {
-	    timeOut = -1;
-	}
-	errno = 0;
-	state = TclUnixWaitForFile(statePtr->fd,
-		TCL_WRITABLE | TCL_EXCEPTION, timeOut);
-	if (!(statePtr->flags & TCP_ASYNC_SOCKET)) {
-	    (void) TclUnixSetBlockingMode(statePtr->fd, TCL_MODE_BLOCKING);
-	}
-	if (state & TCL_EXCEPTION) {
-	    return -1;
-	}
-	if (state & TCL_WRITABLE) {
-	    CLEAR_BITS(statePtr->flags, TCP_ASYNC_CONNECT);
-	} else if (timeOut == 0) {
-	    *errorCodePtr = errno = EWOULDBLOCK;
-	    return -1;
-	}
-    }
-    return 0;
-}
--
-/*
- *----------------------------------------------------------------------
- *
- * TcpInputProc --
- *
- *	This function is invoked by the generic IO level to read input from a
- *	TCP socket based channel.
- *
- *	NOTE: We cannot share code with FilePipeInputProc because here we must
- *	use recv to obtain the input from the channel, not read.
- *
- * Results:
- *	The number of bytes read is returned or -1 on error. An output
- *	argument contains the POSIX error code on error, or zero if no error
- *	occurred.
- *
- * Side effects:
- *	Reads input from the input device of the channel.
- *
- *----------------------------------------------------------------------
- */
-
-static int
-TcpInputProc(
-    ClientData instanceData,	/* Socket state. */
-    char *buf,			/* Where to store data read. */
-    int bufSize,		/* How much space is available in the
-				 * buffer? */
-    int *errorCodePtr)		/* Where to store error code. */
-{
-    TcpState *statePtr = (TcpState *) instanceData;
-    int bytesRead, state;
-
-    *errorCodePtr = 0;
-    state = WaitForConnect(statePtr, errorCodePtr);
-    if (state != 0) {
-	return -1;
-    }
-    bytesRead = recv(statePtr->fd, buf, (size_t) bufSize, 0);
-    if (bytesRead > -1) {
-	return bytesRead;
-    }
-    if (errno == ECONNRESET) {
-	/*
-	 * Turn ECONNRESET into a soft EOF condition.
-	 */
-
-	return 0;
-    }
-    *errorCodePtr = errno;
-    return -1;
-}
--
-/*
- *----------------------------------------------------------------------
- *
- * TcpOutputProc --
- *
- *	This function is invoked by the generic IO level to write output to a
- *	TCP socket based channel.
- *
- *	NOTE: We cannot share code with FilePipeOutputProc because here we
- *	must use send, not write, to get reliable error reporting.
- *
- * Results:
- *	The number of bytes written is returned. An output argument is set to
- *	a POSIX error code if an error occurred, or zero.
- *
- * Side effects:
- *	Writes output on the output device of the channel.
- *
- *----------------------------------------------------------------------
- */
-
-static int
-TcpOutputProc(
-    ClientData instanceData,	/* Socket state. */
-    const char *buf,		/* The data buffer. */
-    int toWrite,		/* How many bytes to write? */
-    int *errorCodePtr)		/* Where to store error code. */
-{
-    TcpState *statePtr = (TcpState *) instanceData;
-    int written;
-    int state;				/* Of waiting for connection. */
-
-    *errorCodePtr = 0;
-    state = WaitForConnect(statePtr, errorCodePtr);
-    if (state != 0) {
-	return -1;
-    }
-    written = send(statePtr->fd, buf, (size_t) toWrite, 0);
-    if (written > -1) {
-	return written;
-    }
-    *errorCodePtr = errno;
-    return -1;
-}
--
-/*
- *----------------------------------------------------------------------
- *
- * TcpCloseProc --
- *
- *	This function is invoked by the generic IO level to perform
- *	channel-type-specific cleanup when a TCP socket based channel is
- *	closed.
- *
- * Results:
- *	0 if successful, the value of errno if failed.
- *
- * Side effects:
- *	Closes the socket of the channel.
- *
- *----------------------------------------------------------------------
- */
-
-static int
-TcpCloseProc(
-    ClientData instanceData,	/* The socket to close. */
-    Tcl_Interp *interp)		/* For error reporting - unused. */
-{
-    TcpState *statePtr = (TcpState *) instanceData;
-    int errorCode = 0;
-
-    /*
-     * Delete a file handler that may be active for this socket if this is a
-     * server socket - the file handler was created automatically by Tcl as
-     * part of the mechanism to accept new client connections. Channel
-     * handlers are already deleted in the generic IO channel closing code
-     * that called this function, so we do not have to delete them here.
-     */
-
-    Tcl_DeleteFileHandler(statePtr->fd);
-
-    if (close(statePtr->fd) < 0) {
-	errorCode = errno;
-    }
-    ckfree((char *) statePtr);
-
-    return errorCode;
-}
--
-/*
- *----------------------------------------------------------------------
- *
- * TcpGetOptionProc --
- *
- *	Computes an option value for a TCP socket based channel, or a list of
- *	all options and their values.
- *
- *	Note: This code is based on code contributed by John Haxby.
- *
- * Results:
- *	A standard Tcl result. The value of the specified option or a list of
- *	all options and their values is returned in the supplied DString. Sets
- *	Error message if needed.
- *
- * Side effects:
- *	None.
- *
- *----------------------------------------------------------------------
- */
-
-static int
-TcpGetOptionProc(
-    ClientData instanceData,	/* Socket state. */
-    Tcl_Interp *interp,		/* For error reporting - can be NULL. */
-    const char *optionName,	/* Name of the option to retrieve the value
-				 * for, or NULL to get all options and their
-				 * values. */
-    Tcl_DString *dsPtr)		/* Where to store the computed value;
-				 * initialized by caller. */
-{
-    TcpState *statePtr = (TcpState *) instanceData;
-    struct sockaddr_in sockname;
-    struct sockaddr_in peername;
-    struct hostent *hostEntPtr;
-    socklen_t size = sizeof(struct sockaddr_in);
-    size_t len = 0;
-    char buf[TCL_INTEGER_SPACE];
-
-    if (optionName != NULL) {
-	len = strlen(optionName);
-    }
-
-    if ((len > 1) && (optionName[1] == 'e') &&
-	    (strncmp(optionName, "-error", len) == 0)) {
-	socklen_t optlen = sizeof(int);
-	int err, ret;
-
-	ret = getsockopt(statePtr->fd, SOL_SOCKET, SO_ERROR,
-		(char *)&err, &optlen);
-	if (ret < 0) {
-	    err = errno;
-	}
-	if (err != 0) {
-	    Tcl_DStringAppend(dsPtr, Tcl_ErrnoMsg(err), -1);
-	}
-	return TCL_OK;
-    }
-
-    if ((len == 0) ||
-	    ((len > 1) && (optionName[1] == 'p') &&
-		    (strncmp(optionName, "-peername", len) == 0))) {
-	if (getpeername(statePtr->fd, (struct sockaddr *) &peername,
-		&size) >= 0) {
-	    if (len == 0) {
-		Tcl_DStringAppendElement(dsPtr, "-peername");
-		Tcl_DStringStartSublist(dsPtr);
-	    }
-	    Tcl_DStringAppendElement(dsPtr, inet_ntoa(peername.sin_addr));
-	    hostEntPtr = TclpGetHostByAddr(			/* INTL: Native. */
-		    (char *) &peername.sin_addr,
-		    sizeof(peername.sin_addr), AF_INET);
-	    if (hostEntPtr != NULL) {
-		Tcl_DString ds;
-
-		Tcl_ExternalToUtfDString(NULL, hostEntPtr->h_name, -1, &ds);
-		Tcl_DStringAppendElement(dsPtr, Tcl_DStringValue(&ds));
-		Tcl_DStringFree(&ds);
-	    } else {
-		Tcl_DStringAppendElement(dsPtr, inet_ntoa(peername.sin_addr));
-	    }
-	    TclFormatInt(buf, ntohs(peername.sin_port));
-	    Tcl_DStringAppendElement(dsPtr, buf);
-	    if (len == 0) {
-		Tcl_DStringEndSublist(dsPtr);
-	    } else {
-		return TCL_OK;
-	    }
-	} else {
-	    /*
-	     * getpeername failed - but if we were asked for all the options
-	     * (len==0), don't flag an error at that point because it could be
-	     * an fconfigure request on a server socket (which have no peer).
-	     * Same must be done on win&mac.
-	     */
-
-	    if (len) {
-		if (interp) {
-		    Tcl_AppendResult(interp, "can't get peername: ",
-			    Tcl_PosixError(interp), NULL);
-		}
-		return TCL_ERROR;
-	    }
-	}
-    }
-
-    if ((len == 0) ||
-	    ((len > 1) && (optionName[1] == 's') &&
-	    (strncmp(optionName, "-sockname", len) == 0))) {
-	if (getsockname(statePtr->fd, (struct sockaddr *) &sockname,
-                        &size) >= 0) {
-	    if (len == 0) {
-		Tcl_DStringAppendElement(dsPtr, "-sockname");
-		Tcl_DStringStartSublist(dsPtr);
-	    }
-	    Tcl_DStringAppendElement(dsPtr, inet_ntoa(sockname.sin_addr));
-            if (sockname.sin_addr.s_addr == INADDR_ANY) {
-		/*
-		 * We don't want to resolve INADDR_ANY; it can sometimes cause
-		 * problems (and never has a name).
-		 */
-
-                hostEntPtr = NULL;
-            } else {
-                hostEntPtr = TclpGetHostByAddr(		/* INTL: Native. */
-                                               (char *) &sockname.sin_addr,
-                                               sizeof(sockname.sin_addr), AF_INET);
-            }
-	    if (hostEntPtr != NULL) {
-		Tcl_DString ds;
-
-		Tcl_ExternalToUtfDString(NULL, hostEntPtr->h_name, -1, &ds);
-		Tcl_DStringAppendElement(dsPtr, Tcl_DStringValue(&ds));
-		Tcl_DStringFree(&ds);
-	    } else {
-		Tcl_DStringAppendElement(dsPtr, inet_ntoa(sockname.sin_addr));
-	    }
-	    TclFormatInt(buf, ntohs(sockname.sin_port));
-	    Tcl_DStringAppendElement(dsPtr, buf);
-	    if (len == 0) {
-		Tcl_DStringEndSublist(dsPtr);
-	    } else {
-		return TCL_OK;
-	    }
-	} else {
-	    if (interp) {
-		Tcl_AppendResult(interp, "can't get sockname: ",
-			Tcl_PosixError(interp), NULL);
-	    }
-	    return TCL_ERROR;
-	}
-    }
-
-    if (len > 0) {
-	return Tcl_BadChannelOption(interp, optionName, "peername sockname");
-    }
-
-    return TCL_OK;
-}
--
-/*
- *----------------------------------------------------------------------
- *
- * TcpWatchProc --
- *
- *	Initialize the notifier to watch the fd from this channel.
- *
- * Results:
- *	None.
- *
- * Side effects:
- *	Sets up the notifier so that a future event on the channel will be
- *	seen by Tcl.
- *
- *----------------------------------------------------------------------
- */
-
-static void
-WrapNotify(
-    ClientData clientData,
-    int mask)
-{
-    TcpState *statePtr = (TcpState *) clientData;
-    int newmask = mask & statePtr->interest;
-
-    if (newmask == 0) {
-	/*
-	 * There was no overlap between the states the channel is
-	 * interested in notifications for, and the states that are
-	 * reported present on the file descriptor by select().  The
-	 * only way that can happen is when the channel is interested
-	 * in a writable condition, and only a readable state is reported
-	 * present (see TcpWatchProc() below).  In that case, signal back
-	 * to the caller the writable state, which is really an error
-	 * condition.  As an extra check on that assumption, check for
-	 * a non-zero value of errno before reporting an artificial
-	 * writable state.
-	 */
-	if (errno == 0) {
-	    return;
-	}
-	newmask = TCL_WRITABLE;
-    }
-    Tcl_NotifyChannel(statePtr->channel, newmask);
-}
-
-static void
-TcpWatchProc(
-    ClientData instanceData,	/* The socket state. */
-    int mask)			/* Events of interest; an OR-ed combination of
-				 * TCL_READABLE, TCL_WRITABLE and
-				 * TCL_EXCEPTION. */
-{
-    TcpState *statePtr = (TcpState *) instanceData;
-
-    /*
-     * Make sure we don't mess with server sockets since they will never be
-     * readable or writable at the Tcl level. This keeps Tcl scripts from
-     * interfering with the -accept behavior.
-     */
-
-    if (!statePtr->acceptProc) {
-	if (mask) {
-
-	    /*
-	     * Whether it is a bug or feature or otherwise, it is a fact
-	     * of life that on at least some Linux kernels select() fails
-	     * to report that a socket file descriptor is writable when
-	     * the other end of the socket is closed.  This is in contrast
-	     * to the guarantees Tcl makes that its channels become
-	     * writable and fire writable events on an error conditon.
-	     * This has caused a leak of file descriptors in a state of
-	     * background flushing.  See Tcl ticket 1758a0b603.
-	     *
-	     * As a workaround, when our caller indicates an interest in
-	     * writable notifications, we must tell the notifier built
-	     * around select() that we are interested in the readable state
-	     * of the file descriptor as well, as that is the only reliable
-	     * means to get notified of error conditions.  Then it is the
-	     * task of WrapNotify() above to untangle the meaning of these
-	     * channel states and report the chan events as best it can.
-	     * We save a copy of the mask passed in to assist with that.
-	     */
-
-	    statePtr->interest = mask;
-	    Tcl_CreateFileHandler(statePtr->fd, mask|TCL_READABLE,
-		    (Tcl_FileProc *) WrapNotify, (ClientData) statePtr);
-	} else {
-	    Tcl_DeleteFileHandler(statePtr->fd);
-	}
-    }
-}
--
-/*
- *----------------------------------------------------------------------
- *
- * TcpGetHandleProc --
- *
- *	Called from Tcl_GetChannelHandle to retrieve OS handles from inside a
- *	TCP socket based channel.
- *
- * Results:
- *	Returns TCL_OK with the fd in handlePtr, or TCL_ERROR if there is no
- *	handle for the specified direction.
- *
- * Side effects:
- *	None.
- *
- *----------------------------------------------------------------------
- */
-
-static int
-TcpGetHandleProc(
-    ClientData instanceData,	/* The socket state. */
-    int direction,		/* Not used. */
-    ClientData *handlePtr)	/* Where to store the handle. */
-{
-    TcpState *statePtr = (TcpState *) instanceData;
-
-    *handlePtr = (ClientData) INT2PTR(statePtr->fd);
-    return TCL_OK;
-}
--
-/*
- *----------------------------------------------------------------------
- *
- * CreateSocket --
- *
- *	This function opens a new socket in client or server mode and
- *	initializes the TcpState structure.
- *
- * Results:
- *	Returns a new TcpState, or NULL with an error in the interp's result,
- *	if interp is not NULL.
- *
- * Side effects:
- *	Opens a socket.
- *
- *----------------------------------------------------------------------
- */
-
-static TcpState *
-CreateSocket(
-    Tcl_Interp *interp,		/* For error reporting; can be NULL. */
-    int port,			/* Port number to open. */
-    const char *host,		/* Name of host on which to open port. NULL
-				 * implies INADDR_ANY */
-    int server,			/* 1 if socket should be a server socket, else
-				 * 0 for a client socket. */
-    const char *myaddr,		/* Optional client-side address */
-    int myport,			/* Optional client-side port */
-    int async)			/* If nonzero and creating a client socket,
-				 * attempt to do an async connect. Otherwise
-				 * do a synchronous connect or bind. */
-{
-    int status, sock, asyncConnect, curState;
-    struct sockaddr_in sockaddr;	/* socket address */
-    struct sockaddr_in mysockaddr;	/* Socket address for client */
-    TcpState *statePtr;
-    const char *errorMsg = NULL;
-
-    sock = -1;
-    if (!CreateSocketAddress(&sockaddr, host, port, 0, &errorMsg)) {
-	goto addressError;
-    }
-    if ((myaddr != NULL || myport != 0) &&
-	    !CreateSocketAddress(&mysockaddr, myaddr, myport, 1, &errorMsg)) {
-	goto addressError;
-    }
-
-    sock = socket(AF_INET, SOCK_STREAM, 0);
-    if (sock < 0) {
-	goto addressError;
-    }
-
-    /*
-     * Set the close-on-exec flag so that the socket will not get inherited by
-     * child processes.
-     */
-
-    fcntl(sock, F_SETFD, FD_CLOEXEC);
-
-    /*
-     * Set kernel space buffering
-     */
-
-    TclSockMinimumBuffers(sock, SOCKET_BUFSIZE);
-
-    asyncConnect = 0;
-    status = 0;
-    if (server) {
-	/*
-	 * Set up to reuse server addresses automatically and bind to the
-	 * specified port.
-	 */
-
-	status = 1;
-	(void) setsockopt(sock, SOL_SOCKET, SO_REUSEADDR, (char *) &status,
-		sizeof(status));
-	status = bind(sock, (struct sockaddr *) &sockaddr,
-		sizeof(struct sockaddr));
-	if (status != -1) {
-	    status = listen(sock, SOMAXCONN);
-	}
-    } else {
-	if (myaddr != NULL || myport != 0) {
-	    curState = 1;
-	    (void) setsockopt(sock, SOL_SOCKET, SO_REUSEADDR,
-		    (char *) &curState, sizeof(curState));
-	    status = bind(sock, (struct sockaddr *) &mysockaddr,
-		    sizeof(struct sockaddr));
-	    if (status < 0) {
-		goto bindError;
-	    }
-	}
-
-	/*
-	 * Attempt to connect. The connect may fail at present with an
-	 * EINPROGRESS but at a later time it will complete. The caller will
-	 * set up a file handler on the socket if she is interested in being
-	 * informed when the connect completes.
-	 */
-
-	if (async) {
-	    status = TclUnixSetBlockingMode(sock, TCL_MODE_NONBLOCKING);
-	} else {
-	    status = 0;
-	}
-	if (status > -1) {
-	    status = connect(sock, (struct sockaddr *) &sockaddr,
-		    sizeof(sockaddr));
-	    if (status < 0) {
-		if (errno == EINPROGRESS) {
-		    asyncConnect = 1;
-		    status = 0;
-		}
-	    } else {
-		/*
-		 * Here we are if the connect succeeds. In case of an
-		 * asynchronous connect we have to reset the channel to
-		 * blocking mode. This appears to happen not very often, but
-		 * e.g. on a HP 9000/800 under HP-UX B.11.00 we enter this
-		 * stage. [Bug: 4388]
-		 */
-
-		if (async) {
-		    status = TclUnixSetBlockingMode(sock, TCL_MODE_BLOCKING);
-		}
-	    }
-	}
-    }
-
-  bindError:
-    if (status < 0) {
-	if (interp != NULL) {
-	    Tcl_AppendResult(interp, "couldn't open socket: ",
-		    Tcl_PosixError(interp), NULL);
-	}
-	if (sock != -1) {
-	    close(sock);
-	}
-	return NULL;
-    }
-
-    /*
-     * Allocate a new TcpState for this socket.
-     */
-
-    statePtr = (TcpState *) ckalloc((unsigned) sizeof(TcpState));
-    statePtr->flags = 0;
-    if (asyncConnect) {
-	statePtr->flags = TCP_ASYNC_CONNECT;
-    }
-    statePtr->interest = 0;
-    statePtr->fd = sock;
-
-    return statePtr;
-
-  addressError:
-    if (sock != -1) {
-	close(sock);
-    }
-    if (interp != NULL) {
-	Tcl_AppendResult(interp, "couldn't open socket: ",
-		Tcl_PosixError(interp), NULL);
-	if (errorMsg != NULL) {
-	    Tcl_AppendResult(interp, " (", errorMsg, ")", NULL);
-	}
-    }
-    return NULL;
-}
--
-/*
- *----------------------------------------------------------------------
- *
- * CreateSocketAddress --
- *
- *	This function initializes a sockaddr structure for a host and port.
- *
- * Results:
- *	1 if the host was valid, 0 if the host could not be converted to an IP
- *	address.
- *
- * Side effects:
- *	Fills in the *sockaddrPtr structure.
- *
- *----------------------------------------------------------------------
- */
-
-static int
-CreateSocketAddress(
-    struct sockaddr_in *sockaddrPtr,	/* Socket address */
-    const char *host,			/* Host. NULL implies INADDR_ANY */
-    int port,				/* Port number */
-    int willBind,			/* Is this an address to bind() to or
-					 * to connect() to? */
-    const char **errorMsgPtr)		/* Place to store the error message
-					 * detail, if available. */
-{
-#ifdef HAVE_GETADDRINFO
-    struct addrinfo hints, *resPtr = NULL;
-    char *native;
-    Tcl_DString ds;
-    int result;
-
-    if (host == NULL) {
-	sockaddrPtr->sin_family = AF_INET;
-	sockaddrPtr->sin_addr.s_addr = INADDR_ANY;
-    addPort:
-	sockaddrPtr->sin_port = htons((unsigned short) (port & 0xFFFF));
-	return 1;
-    }
-
-    (void) memset(&hints, 0, sizeof(struct addrinfo));
-    hints.ai_family = AF_INET;
-    hints.ai_socktype = SOCK_STREAM;
-    if (willBind) {
-	hints.ai_flags |= AI_PASSIVE;
-    }
-
-    /*
-     * Note that getaddrinfo() *is* thread-safe. If a platform doesn't get
-     * that right, it shouldn't use this part of the code.
-     */
-
-    native = Tcl_UtfToExternalDString(NULL, host, -1, &ds);
-    result = getaddrinfo(native, NULL, &hints, &resPtr);
-    Tcl_DStringFree(&ds);
-    if (result == 0) {
-	memcpy(sockaddrPtr, resPtr->ai_addr, sizeof(struct sockaddr_in));
-	freeaddrinfo(resPtr);
-	goto addPort;
-    }
-
-    /*
-     * Ought to use gai_strerror() here...
-     */
-
-    switch (result) {
-    case EAI_NONAME:
-    case EAI_SERVICE:
-#if defined(EAI_ADDRFAMILY) && EAI_ADDRFAMILY != EAI_NONAME
-    case EAI_ADDRFAMILY:
-#endif
-#if defined(EAI_NODATA) && EAI_NODATA != EAI_NONAME
-    case EAI_NODATA:
-#endif
-	*errorMsgPtr = gai_strerror(result);
-	errno = EHOSTUNREACH;
-	return 0;
-    case EAI_SYSTEM:
-	return 0;
-    default:
-	*errorMsgPtr = gai_strerror(result);
-	errno = ENXIO;
-	return 0;
-    }
-#else /* !HAVE_GETADDRINFO */
-    struct in_addr addr;		/* For 64/32 bit madness */
-
-    (void) memset(sockaddrPtr, '\0', sizeof(struct sockaddr_in));
-    sockaddrPtr->sin_family = AF_INET;
-    sockaddrPtr->sin_port = htons((unsigned short) (port & 0xFFFF));
-    if (host == NULL) {
-	addr.s_addr = INADDR_ANY;
-    } else {
-	struct hostent *hostent;	/* Host database entry */
-	Tcl_DString ds;
-	const char *native;
-
-	if (host == NULL) {
-	    native = NULL;
-	} else {
-	    native = Tcl_UtfToExternalDString(NULL, host, -1, &ds);
-	}
-	addr.s_addr = inet_addr(native);		/* INTL: Native. */
-
-	/*
-	 * This is 0xFFFFFFFF to ensure that it compares as a 32bit -1 on
-	 * either 32 or 64 bits systems.
-	 */
-
-	if (addr.s_addr == 0xFFFFFFFF) {
-	    hostent = TclpGetHostByName(native);	/* INTL: Native. */
-	    if (hostent != NULL) {
-		memcpy(&addr, hostent->h_addr_list[0],
-			(size_t) hostent->h_length);
-	    } else {
-#ifdef	EHOSTUNREACH
-		errno = EHOSTUNREACH;
-#else /* !EHOSTUNREACH */
-#ifdef ENXIO
-		errno = ENXIO;
-#endif /* ENXIO */
-#endif /* EHOSTUNREACH */
-		if (native != NULL) {
-		    Tcl_DStringFree(&ds);
-		}
-		return 0;	/* Error. */
-	    }
-	}
-	if (native != NULL) {
-	    Tcl_DStringFree(&ds);
-	}
-    }
-
-    /*
-     * NOTE: On 64 bit machines the assignment below is rumored to not do the
-     * right thing. Please report errors related to this if you observe
-     * incorrect behavior on 64 bit machines such as DEC Alphas. Should we
-     * modify this code to do an explicit memcpy?
-     */
-
-    sockaddrPtr->sin_addr.s_addr = addr.s_addr;
-    return 1;			/* Success. */
-#endif /* HAVE_GETADDRINFO */
-}
--
-/*
- *----------------------------------------------------------------------
- *
- * Tcl_OpenTcpClient --
- *
- *	Opens a TCP client socket and creates a channel around it.
- *
- * Results:
- *	The channel or NULL if failed. An error message is returned in the
- *	interpreter on failure.
- *
- * Side effects:
- *	Opens a client socket and creates a new channel.
- *
- *----------------------------------------------------------------------
- */
-
-Tcl_Channel
-Tcl_OpenTcpClient(
-    Tcl_Interp *interp,		/* For error reporting; can be NULL. */
-    int port,			/* Port number to open. */
-    const char *host,		/* Host on which to open port. */
-    const char *myaddr,		/* Client-side address */
-    int myport,			/* Client-side port */
-    int async)			/* If nonzero, attempt to do an asynchronous
-				 * connect. Otherwise we do a blocking
-				 * connect. */
-{
-    TcpState *statePtr;
-    char channelName[16 + TCL_INTEGER_SPACE];
-
-    /*
-     * Create a new client socket and wrap it in a channel.
-     */
-
-    statePtr = CreateSocket(interp, port, host, 0, myaddr, myport, async);
-    if (statePtr == NULL) {
-	return NULL;
-    }
-
-    statePtr->acceptProc = NULL;
-    statePtr->acceptProcData = NULL;
-
-    sprintf(channelName, "sock%d", statePtr->fd);
-
-    statePtr->channel = Tcl_CreateChannel(&tcpChannelType, channelName,
-	    (ClientData) statePtr, (TCL_READABLE | TCL_WRITABLE));
-    if (Tcl_SetChannelOption(interp, statePtr->channel, "-translation",
-	    "auto crlf") == TCL_ERROR) {
-	Tcl_Close(NULL, statePtr->channel);
-	return NULL;
-    }
-    return statePtr->channel;
-}
--
-/*
- *----------------------------------------------------------------------
- *
- * Tcl_MakeTcpClientChannel --
- *
- *	Creates a Tcl_Channel from an existing client TCP socket.
- *
- * Results:
- *	The Tcl_Channel wrapped around the preexisting TCP socket.
- *
- * Side effects:
- *	None.
- *
- *----------------------------------------------------------------------
- */
-
-Tcl_Channel
-Tcl_MakeTcpClientChannel(
-    ClientData sock)		/* The socket to wrap up into a channel. */
-{
-    return MakeTcpClientChannelMode(sock, (TCL_READABLE | TCL_WRITABLE));
-}
--
-/*
- *----------------------------------------------------------------------
- *
- * MakeTcpClientChannelMode --
- *
- *	Creates a Tcl_Channel from an existing client TCP socket
- *	with given mode.
- *
- * Results:
- *	The Tcl_Channel wrapped around the preexisting TCP socket.
- *
- * Side effects:
- *	None.
- *
- *----------------------------------------------------------------------
- */
-
-static Tcl_Channel
-MakeTcpClientChannelMode(
-    ClientData sock,		/* The socket to wrap up into a channel. */
-    int mode)			/* ORed combination of TCL_READABLE and
-				 * TCL_WRITABLE to indicate file mode. */
-{
-    TcpState *statePtr;
-    char channelName[16 + TCL_INTEGER_SPACE];
-
-    statePtr = (TcpState *) ckalloc((unsigned) sizeof(TcpState));
-    statePtr->fd = PTR2INT(sock);
-    statePtr->flags = 0;
-    statePtr->interest = 0;
-    statePtr->acceptProc = NULL;
-    statePtr->acceptProcData = NULL;
-
-    sprintf(channelName, "sock%d", statePtr->fd);
-
-    statePtr->channel = Tcl_CreateChannel(&tcpChannelType, channelName,
-	    (ClientData) statePtr, mode);
-    if (Tcl_SetChannelOption(NULL, statePtr->channel, "-translation",
-	    "auto crlf") == TCL_ERROR) {
-	Tcl_Close(NULL, statePtr->channel);
-	return NULL;
-    }
-    return statePtr->channel;
-}
--
-/*
- *----------------------------------------------------------------------
- *
- * Tcl_OpenTcpServer --
- *
- *	Opens a TCP server socket and creates a channel around it.
- *
- * Results:
- *	The channel or NULL if failed. If an error occurred, an error message
- *	is left in the interp's result if interp is not NULL.
- *
- * Side effects:
- *	Opens a server socket and creates a new channel.
- *
- *----------------------------------------------------------------------
- */
-
-Tcl_Channel
-Tcl_OpenTcpServer(
-    Tcl_Interp *interp,		/* For error reporting - may be NULL. */
-    int port,			/* Port number to open. */
-    const char *myHost,		/* Name of local host. */
-    Tcl_TcpAcceptProc *acceptProc,
-				/* Callback for accepting connections from new
-				 * clients. */
-    ClientData acceptProcData)	/* Data for the callback. */
-{
-    TcpState *statePtr;
-    char channelName[16 + TCL_INTEGER_SPACE];
-
-    /*
-     * Create a new client socket and wrap it in a channel.
-     */
-
-    statePtr = CreateSocket(interp, port, myHost, 1, NULL, 0, 0);
-    if (statePtr == NULL) {
-	return NULL;
-    }
-
-    statePtr->acceptProc = acceptProc;
-    statePtr->acceptProcData = acceptProcData;
-
-    /*
-     * Set up the callback mechanism for accepting connections from new
-     * clients.
-     */
-
-    Tcl_CreateFileHandler(statePtr->fd, TCL_READABLE, TcpAccept,
-	    (ClientData) statePtr);
-    sprintf(channelName, "sock%d", statePtr->fd);
-    statePtr->channel = Tcl_CreateChannel(&tcpChannelType, channelName,
-	    (ClientData) statePtr, 0);
-    return statePtr->channel;
-}
--
-/*
- *----------------------------------------------------------------------
- *
- * TcpAccept --
- *	Accept a TCP socket connection.	 This is called by the event loop.
- *
- * Results:
- *	None.
- *
- * Side effects:
- *	Creates a new connection socket. Calls the registered callback for the
- *	connection acceptance mechanism.
- *
- *----------------------------------------------------------------------
- */
-
-static void
-TcpAccept(
-    ClientData data,		/* Callback token. */
-    int mask)			/* Not used. */
-{
-    TcpState *sockState;	/* Client data of server socket. */
-    int newsock;		/* The new client socket */
-    TcpState *newSockState;	/* State for new socket. */
-    struct sockaddr_in addr;	/* The remote address */
-    socklen_t len;		/* For accept interface */
-    char channelName[16 + TCL_INTEGER_SPACE];
-
-    sockState = (TcpState *) data;
-
-    len = sizeof(struct sockaddr_in);
-    newsock = accept(sockState->fd, (struct sockaddr *) &addr, &len);
-    if (newsock < 0) {
-	return;
-    }
-
-    /*
-     * Set close-on-exec flag to prevent the newly accepted socket from being
-     * inherited by child processes.
-     */
-
-    (void) fcntl(newsock, F_SETFD, FD_CLOEXEC);
-
-    newSockState = (TcpState *) ckalloc((unsigned) sizeof(TcpState));
-
-    newSockState->flags = 0;
-    newSockState->interest = 0;
-    newSockState->fd = newsock;
-    newSockState->acceptProc = NULL;
-    newSockState->acceptProcData = NULL;
-
-    sprintf(channelName, "sock%d", newsock);
-    newSockState->channel = Tcl_CreateChannel(&tcpChannelType, channelName,
-	    (ClientData) newSockState, (TCL_READABLE | TCL_WRITABLE));
-
-    Tcl_SetChannelOption(NULL, newSockState->channel, "-translation",
-	    "auto crlf");
-
-    if (sockState->acceptProc != NULL) {
-	(*sockState->acceptProc)(sockState->acceptProcData,
-		newSockState->channel, inet_ntoa(addr.sin_addr),
-		ntohs(addr.sin_port));
-    }
-}
--
-/*
- *----------------------------------------------------------------------
- *
- * TclpGetDefaultStdChannel --
- *
- *	Creates channels for standard input, standard output or standard error
- *	output if they do not already exist.
- *
- * Results:
- *	Returns the specified default standard channel, or NULL.
- *
- * Side effects:
- *	May cause the creation of a standard channel and the underlying file.
- *
- *----------------------------------------------------------------------
- */
-
-Tcl_Channel
-TclpGetDefaultStdChannel(
-    int type)			/* One of TCL_STDIN, TCL_STDOUT, TCL_STDERR. */
-{
-    Tcl_Channel channel = NULL;
-    int fd = 0;			/* Initializations needed to prevent */
-    int mode = 0;		/* compiler warning (used before set). */
-    const char *bufMode = NULL;
-
-    /*
-     * Some #def's to make the code a little clearer!
-     */
-
-#define ZERO_OFFSET	((Tcl_SeekOffset) 0)
-#define ERROR_OFFSET	((Tcl_SeekOffset) -1)
-
-    switch (type) {
-    case TCL_STDIN:
-	if ((TclOSseek(0, ZERO_OFFSET, SEEK_CUR) == ERROR_OFFSET)
-		&& (errno == EBADF)) {
-	    return NULL;
-	}
-	fd = 0;
-	mode = TCL_READABLE;
-	bufMode = "line";
-	break;
-    case TCL_STDOUT:
-	if ((TclOSseek(1, ZERO_OFFSET, SEEK_CUR) == ERROR_OFFSET)
-		&& (errno == EBADF)) {
-	    return NULL;
-	}
-	fd = 1;
-	mode = TCL_WRITABLE;
-	bufMode = "line";
-	break;
-    case TCL_STDERR:
-	if ((TclOSseek(2, ZERO_OFFSET, SEEK_CUR) == ERROR_OFFSET)
-		&& (errno == EBADF)) {
-	    return NULL;
-	}
-	fd = 2;
-	mode = TCL_WRITABLE;
-	bufMode = "none";
-	break;
-    default:
-	Tcl_Panic("TclGetDefaultStdChannel: Unexpected channel type");
-	break;
-    }
-
-#undef ZERO_OFFSET
-#undef ERROR_OFFSET
-
-    channel = Tcl_MakeFileChannel((ClientData) INT2PTR(fd), mode);
-    if (channel == NULL) {
-	return NULL;
-    }
-
-    /*
-     * Set up the normal channel options for stdio handles.
-     */
-
-    if (Tcl_GetChannelType(channel) == &fileChannelType) {
-	Tcl_SetChannelOption(NULL, channel, "-translation", "auto");
-    } else {
-	Tcl_SetChannelOption(NULL, channel, "-translation", "auto crlf");
-    }
-    Tcl_SetChannelOption(NULL, channel, "-buffering", bufMode);
-    return channel;
-}
--
-/*
- *----------------------------------------------------------------------
- *
- * Tcl_GetOpenFile --
- *
- *	Given a name of a channel registered in the given interpreter, returns
- *	a FILE * for it.
- *
- * Results:
- *	A standard Tcl result. If the channel is registered in the given
- *	interpreter and it is managed by the "file" channel driver, and it is
- *	open for the requested mode, then the output parameter filePtr is set
- *	to a FILE * for the underlying file. On error, the filePtr is not set,
- *	TCL_ERROR is returned and an error message is left in the interp's
- *	result.
- *
- * Side effects:
- *	May invoke fdopen to create the FILE * for the requested file.
- *
- *----------------------------------------------------------------------
- */
-
->>>>>>> 54b62ddd
 int
 Tcl_GetOpenFile(
     Tcl_Interp *interp,		/* Interpreter in which to find file. */
