--- conflicted
+++ resolved
@@ -428,71 +428,6 @@
 /*
  *----------------------------------------------------------------------
  *
-<<<<<<< HEAD
-=======
- * FileSeekProc --
- *
- *	This function is called by the generic IO level to move the access
- *	point in a file based channel.
- *
- * Results:
- *	-1 if failed, the new position if successful. An output argument
- *	contains the POSIX error code if an error occurred, or zero.
- *
- * Side effects:
- *	Moves the location at which the channel will be accessed in future
- *	operations.
- *
- *----------------------------------------------------------------------
- */
-#ifndef TCL_NO_DEPRECATED
-static int
-FileSeekProc(
-    void *instanceData,	/* File state. */
-    long offset,		/* Offset to seek to. */
-    int mode,			/* Relative to where should we seek? Can be
-				 * one of SEEK_START, SEEK_SET or SEEK_END. */
-    int *errorCodePtr)		/* To store error code. */
-{
-    FileState *fsPtr = (FileState *)instanceData;
-    long long oldLoc, newLoc;
-
-    /*
-     * Save our current place in case we need to roll-back the seek.
-     */
-
-    oldLoc = TclOSseek(fsPtr->fd, (Tcl_SeekOffset) 0, SEEK_CUR);
-    if (oldLoc == -1) {
-	/*
-	 * Bad things are happening. Error out...
-	 */
-
-	*errorCodePtr = errno;
-	return -1;
-    }
-
-    newLoc = TclOSseek(fsPtr->fd, (Tcl_SeekOffset) offset, mode);
-
-    /*
-     * Check for expressability in our return type, and roll-back otherwise.
-     */
-
-    if (newLoc > INT_MAX) {
-	*errorCodePtr = EOVERFLOW;
-	TclOSseek(fsPtr->fd, (Tcl_SeekOffset) oldLoc, SEEK_SET);
-	return -1;
-    } else {
-	*errorCodePtr = (newLoc == -1) ? errno : 0;
-    }
-    return (int) newLoc;
-}
-#endif
--
-/*
- *----------------------------------------------------------------------
- *
->>>>>>> 4e3cd053
  * FileWideSeekProc --
  *
  *	This function is called by the generic IO level to move the access
