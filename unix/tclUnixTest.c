--- conflicted
+++ resolved
@@ -377,13 +377,8 @@
     }
     if (Tcl_GetChannelHandle(channel,
 	    (mask & TCL_READABLE) ? TCL_READABLE : TCL_WRITABLE,
-<<<<<<< HEAD
 	    (void **) &data) != TCL_OK) {
-	Tcl_AppendResult(interp, "couldn't get channel file", NULL);
-=======
-	    (ClientData*) &data) != TCL_OK) {
 	Tcl_AppendResult(interp, "couldn't get channel file", (void *)NULL);
->>>>>>> 9d3abb88
 	return TCL_ERROR;
     }
     fd = PTR2INT(data);
