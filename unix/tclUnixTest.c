/*
 * Copyright © 1996-1997 Sun Microsystems, Inc.
 * Copyright © 1998 Scriptics Corporation.
 *
 * See the file "license.terms" for information on usage and redistribution of
 * this file, and for a DISCLAIMER OF ALL WARRANTIES.
 */

<<<<<<< HEAD
/*
 * You may distribute and/or modify this program under the terms of the GNU
 * Affero General Public License as published by the Free Software Foundation,
 * either version 3 of the License, or (at your option) any later version.

 * See the file "COPYING" for information on usage and redistribution
 * of this file, and for a DISCLAIMER OF ALL WARRANTIES.
 */

/*
 * tclUnixTest.c --
 *
 *	Contains platform specific test commands for the Unix platform.
 */

=======
#undef BUILD_tcl
#undef STATIC_BUILD
>>>>>>> 7f3a2efa
#ifndef USE_TCL_STUBS
#   define USE_TCL_STUBS
#endif
#include "tclInt.h"

/*
 * The headers are needed for the testalarm command that verifies the use of
 * SA_RESTART in signal handlers.
 */

#include <signal.h>
#include <sys/resource.h>

/*
 * The following macros convert between TclFile's and fd's. The conversion
 * simple involves shifting fd's up by one to ensure that no valid fd is ever
 * the same as NULL. Note that this code is duplicated from tclUnixPipe.c
 */

#define MakeFile(fd)	((TclFile)INT2PTR(((int)(fd))+1))
#define GetFd(file)	(PTR2INT(file)-1)

/*
 * The stuff below is used to keep track of file handlers created and
 * exercised by the "testfilehandler" command.
 */

typedef struct {
    TclFile readFile;		/* File handle for reading from the pipe. NULL
				 * means pipe doesn't exist yet. */
    TclFile writeFile;		/* File handle for writing from the pipe. */
    int readCount;		/* Number of times the file handler for this
				 * file has triggered and the file was
				 * readable. */
    int writeCount;		/* Number of times the file handler for this
				 * file has triggered and the file was
				 * writable. */
} Pipe;

#define MAX_PIPES 10
static Pipe testPipes[MAX_PIPES];

/*
 * The stuff below is used by the testalarm and testgotsig ommands.
 */

static const char *gotsig = "0";

/*
 * Forward declarations of functions defined later in this file:
 */

static Tcl_ObjCmdProc TestalarmCmd;
static Tcl_ObjCmdProc TestchmodCmd;
static Tcl_ObjCmdProc TestfilehandlerCmd;
static Tcl_ObjCmdProc TestfilewaitCmd;
static Tcl_ObjCmdProc TestfindexecutableCmd;
static Tcl_ObjCmdProc TestforkCmd;
static Tcl_ObjCmdProc TestgotsigCmd;
static Tcl_FileProc TestFileHandlerProc;
static void AlarmHandler(int signum);

/*
 *----------------------------------------------------------------------
 *
 * TclplatformtestInit --
 *
 *	Defines commands that test platform specific functionality for Unix
 *	platforms.
 *
 * Results:
 *	A standard Tcl result.
 *
 * Side effects:
 *	Defines new commands.
 *
 *----------------------------------------------------------------------
 */

int
TclplatformtestInit(
    Tcl_Interp *interp)		/* Interpreter to add commands to. */
{
    Tcl_CreateObjCommand(interp, "testchmod", TestchmodCmd,
	    NULL, NULL);
    Tcl_CreateObjCommand(interp, "testfilehandler", TestfilehandlerCmd,
	    NULL, NULL);
    Tcl_CreateObjCommand(interp, "testfilewait", TestfilewaitCmd,
	    NULL, NULL);
    Tcl_CreateObjCommand(interp, "testfindexecutable", TestfindexecutableCmd,
	    NULL, NULL);
    Tcl_CreateObjCommand(interp, "testfork", TestforkCmd,
        NULL, NULL);
    Tcl_CreateObjCommand(interp, "testalarm", TestalarmCmd,
	    NULL, NULL);
    Tcl_CreateObjCommand(interp, "testgotsig", TestgotsigCmd,
	    NULL, NULL);
    return TCL_OK;
}

/*
 *----------------------------------------------------------------------
 *
 * TestfilehandlerCmd --
 *
 *	This function implements the "testfilehandler" command. It is used to
 *	test Tcl_CreateFileHandler, Tcl_DeleteFileHandler, and TclWaitForFile.
 *
 * Results:
 *	A standard Tcl result.
 *
 * Side effects:
 *	None.
 *
 *----------------------------------------------------------------------
 */

static int
TestfilehandlerCmd(
    TCL_UNUSED(void *),
    Tcl_Interp *interp,		/* Current interpreter. */
    int objc,			/* Number of arguments. */
    Tcl_Obj *const *objv)	/* Argument strings. */
{
    Pipe *pipePtr;
    int i, mask, timeout;
    static int initialized = 0;
    char buffer[4000];
    TclFile file;

    /*
     * NOTE: When we make this code work on Windows also, the following
     * variable needs to be made Unix-only.
     */

    if (!initialized) {
	for (i = 0; i < MAX_PIPES; i++) {
	    testPipes[i].readFile = NULL;
	}
	initialized = 1;
    }

    if (objc < 2) {
	Tcl_WrongNumArgs(interp, 1, objv, "option ...");
        return TCL_ERROR;
    }
    pipePtr = NULL;
    if (objc >= 3) {
	if (Tcl_GetIntFromObj(interp, objv[2], &i) != TCL_OK) {
	    return TCL_ERROR;
	}
	if (i >= MAX_PIPES) {
	    Tcl_AppendResult(interp, "bad index ", objv[2], (void *)NULL);
	    return TCL_ERROR;
	}
	pipePtr = &testPipes[i];
    }

    if (strcmp(Tcl_GetString(objv[1]), "close") == 0) {
	for (i = 0; i < MAX_PIPES; i++) {
	    if (testPipes[i].readFile != NULL) {
		TclpCloseFile(testPipes[i].readFile);
		testPipes[i].readFile = NULL;
		TclpCloseFile(testPipes[i].writeFile);
		testPipes[i].writeFile = NULL;
	    }
	}
    } else if (strcmp(Tcl_GetString(objv[1]), "clear") == 0) {
	if (objc != 3) {
	    Tcl_WrongNumArgs(interp, 2, objv, "index");
	    return TCL_ERROR;
	}
	pipePtr->readCount = pipePtr->writeCount = 0;
    } else if (strcmp(Tcl_GetString(objv[1]), "counts") == 0) {
	char buf[TCL_INTEGER_SPACE * 2];

	if (objc != 3) {
	    Tcl_WrongNumArgs(interp, 2, objv, "index");
	    return TCL_ERROR;
	}
	snprintf(buf, sizeof(buf), "%d %d", pipePtr->readCount, pipePtr->writeCount);
	Tcl_AppendResult(interp, buf, (void *)NULL);
    } else if (strcmp(Tcl_GetString(objv[1]), "create") == 0) {
	if (objc != 5) {
	    Tcl_WrongNumArgs(interp, 2, objv, "index readMode writeMode");
	    return TCL_ERROR;
	}
	if (pipePtr->readFile == NULL) {
	    if (!TclpCreatePipe(&pipePtr->readFile, &pipePtr->writeFile)) {
		Tcl_AppendResult(interp, "couldn't open pipe: ",
			Tcl_PosixError(interp), (void *)NULL);
		return TCL_ERROR;
	    }
#ifdef O_NONBLOCK
	    fcntl(GetFd(pipePtr->readFile), F_SETFL, O_NONBLOCK);
	    fcntl(GetFd(pipePtr->writeFile), F_SETFL, O_NONBLOCK);
#else
	    Tcl_AppendResult(interp, "can't make pipes non-blocking",
		    (void *)NULL);
	    return TCL_ERROR;
#endif
	}
	pipePtr->readCount = 0;
	pipePtr->writeCount = 0;

	if (strcmp(Tcl_GetString(objv[3]), "readable") == 0) {
	    Tcl_CreateFileHandler(GetFd(pipePtr->readFile), TCL_READABLE,
		    TestFileHandlerProc, pipePtr);
	} else if (strcmp(Tcl_GetString(objv[3]), "off") == 0) {
	    Tcl_DeleteFileHandler(GetFd(pipePtr->readFile));
	} else if (strcmp(Tcl_GetString(objv[3]), "disabled") == 0) {
	    Tcl_CreateFileHandler(GetFd(pipePtr->readFile), 0,
		    TestFileHandlerProc, pipePtr);
	} else {
	    Tcl_AppendResult(interp, "bad read mode \"", Tcl_GetString(objv[3]), "\"", (void *)NULL);
	    return TCL_ERROR;
	}
	if (strcmp(Tcl_GetString(objv[4]), "writable") == 0) {
	    Tcl_CreateFileHandler(GetFd(pipePtr->writeFile), TCL_WRITABLE,
		    TestFileHandlerProc, pipePtr);
	} else if (strcmp(Tcl_GetString(objv[4]), "off") == 0) {
	    Tcl_DeleteFileHandler(GetFd(pipePtr->writeFile));
	} else if (strcmp(Tcl_GetString(objv[4]), "disabled") == 0) {
	    Tcl_CreateFileHandler(GetFd(pipePtr->writeFile), 0,
		    TestFileHandlerProc, pipePtr);
	} else {
	    Tcl_AppendResult(interp, "bad read mode \"", Tcl_GetString(objv[4]), "\"", (void *)NULL);
	    return TCL_ERROR;
	}
    } else if (strcmp(Tcl_GetString(objv[1]), "empty") == 0) {
	if (objc != 3) {
	    Tcl_WrongNumArgs(interp, 2, objv, "index");
	    return TCL_ERROR;
	}

        while (read(GetFd(pipePtr->readFile), buffer, 4000) > 0) {
	    /* Empty loop body. */
        }
    } else if (strcmp(Tcl_GetString(objv[1]), "fill") == 0) {
	if (objc != 3) {
	    Tcl_WrongNumArgs(interp, 2, objv, "index");
	    return TCL_ERROR;
	}

	memset(buffer, 'a', 4000);
	while (write(GetFd(pipePtr->writeFile), buffer, 4000) > 0) {
	    /* Empty loop body. */
	}
    } else if (strcmp(Tcl_GetString(objv[1]), "fillpartial") == 0) {
	char buf[TCL_INTEGER_SPACE];

	if (objc != 3) {
	    Tcl_WrongNumArgs(interp, 2, objv, "index");
	    return TCL_ERROR;
	}

	memset(buffer, 'b', 10);
	TclFormatInt(buf, write(GetFd(pipePtr->writeFile), buffer, 10));
	Tcl_AppendResult(interp, buf, (void *)NULL);
    } else if (strcmp(Tcl_GetString(objv[1]), "oneevent") == 0) {
	Tcl_DoOneEvent(TCL_FILE_EVENTS|TCL_DONT_WAIT);
    } else if (strcmp(Tcl_GetString(objv[1]), "wait") == 0) {
	if (objc != 5) {
	    Tcl_WrongNumArgs(interp, 2, objv, "index readable|writable timeout");
	    return TCL_ERROR;
	}
	if (pipePtr->readFile == NULL) {
	    Tcl_AppendResult(interp, "pipe ", Tcl_GetString(objv[2]), " doesn't exist", (void *)NULL);
	    return TCL_ERROR;
	}
	if (strcmp(Tcl_GetString(objv[3]), "readable") == 0) {
	    mask = TCL_READABLE;
	    file = pipePtr->readFile;
	} else {
	    mask = TCL_WRITABLE;
	    file = pipePtr->writeFile;
	}
	if (Tcl_GetIntFromObj(interp, objv[4], &timeout) != TCL_OK) {
	    return TCL_ERROR;
	}
	i = TclUnixWaitForFile(GetFd(file), mask, timeout);
	if (i & TCL_READABLE) {
	    Tcl_AppendElement(interp, "readable");
	}
	if (i & TCL_WRITABLE) {
	    Tcl_AppendElement(interp, "writable");
	}
    } else if (strcmp(Tcl_GetString(objv[1]), "windowevent") == 0) {
	Tcl_DoOneEvent(TCL_WINDOW_EVENTS|TCL_DONT_WAIT);
    } else {
	Tcl_AppendResult(interp, "bad option \"", Tcl_GetString(objv[1]),
		"\": must be close, clear, counts, create, empty, fill, "
		"fillpartial, oneevent, wait, or windowevent", (void *)NULL);
	return TCL_ERROR;
    }
    return TCL_OK;
}

static void
TestFileHandlerProc(
    void *clientData,	/* Points to a Pipe structure. */
    int mask)			/* Indicates which events happened:
				 * TCL_READABLE or TCL_WRITABLE. */
{
    Pipe *pipePtr = (Pipe *)clientData;

    if (mask & TCL_READABLE) {
	pipePtr->readCount++;
    }
    if (mask & TCL_WRITABLE) {
	pipePtr->writeCount++;
    }
}

/*
 *----------------------------------------------------------------------
 *
 * TestfilewaitCmd --
 *
 *	This function implements the "testfilewait" command. It is used to
 *	test TclUnixWaitForFile.
 *
 * Results:
 *	A standard Tcl result.
 *
 * Side effects:
 *	None.
 *
 *----------------------------------------------------------------------
 */

static int
TestfilewaitCmd(
    TCL_UNUSED(void *),
    Tcl_Interp *interp,		/* Current interpreter. */
    int objc,			/* Number of arguments. */
    Tcl_Obj *const *objv)	/* Argument strings. */
{
    int mask, result, timeout;
    Tcl_Channel channel;
    int fd;
    void *data;

    if (objc != 4) {
	Tcl_WrongNumArgs(interp, 2, objv, "file readable|writable|both timeout");
	return TCL_ERROR;
    }
    channel = Tcl_GetChannel(interp, Tcl_GetString(objv[1]), NULL);
    if (channel == NULL) {
	return TCL_ERROR;
    }
    if (strcmp(Tcl_GetString(objv[2]), "readable") == 0) {
	mask = TCL_READABLE;
    } else if (strcmp(Tcl_GetString(objv[2]), "writable") == 0){
	mask = TCL_WRITABLE;
    } else if (strcmp(Tcl_GetString(objv[2]), "both") == 0){
	mask = TCL_WRITABLE|TCL_READABLE;
    } else {
	Tcl_AppendResult(interp, "bad argument \"", Tcl_GetString(objv[2]),
		"\": must be readable, writable, or both", (void *)NULL);
	return TCL_ERROR;
    }
    if (Tcl_GetChannelHandle(channel,
	    (mask & TCL_READABLE) ? TCL_READABLE : TCL_WRITABLE,
	    (void **) &data) != TCL_OK) {
	Tcl_AppendResult(interp, "couldn't get channel file", (void *)NULL);
	return TCL_ERROR;
    }
    fd = PTR2INT(data);
    if (Tcl_GetIntFromObj(interp, objv[3], &timeout) != TCL_OK) {
	return TCL_ERROR;
    }
    result = TclUnixWaitForFile(fd, mask, timeout);
    if (result & TCL_READABLE) {
	Tcl_AppendElement(interp, "readable");
    }
    if (result & TCL_WRITABLE) {
	Tcl_AppendElement(interp, "writable");
    }
    return TCL_OK;
}

/*
 *----------------------------------------------------------------------
 *
 * TestfindexecutableCmd --
 *
 *	This function implements the "testfindexecutable" command. It is used
 *	to test TclpFindExecutable.
 *
 * Results:
 *	A standard Tcl result.
 *
 * Side effects:
 *	None.
 *
 *----------------------------------------------------------------------
 */

static int
TestfindexecutableCmd(
    TCL_UNUSED(void *),
    Tcl_Interp *interp,		/* Current interpreter. */
    int objc,			/* Number of arguments. */
    Tcl_Obj *const *objv)	/* Argument strings. */
{
    Tcl_Obj *saveName;

    if (objc != 2) {
	Tcl_WrongNumArgs(interp, 1, objv, "argv0");
	return TCL_ERROR;
    }

    saveName = TclGetObjNameOfExecutable();
    Tcl_IncrRefCount(saveName);

    TclpFindExecutable(Tcl_GetString(objv[1]));
    Tcl_SetObjResult(interp, TclGetObjNameOfExecutable());

    TclSetObjNameOfExecutable(saveName, NULL);
    Tcl_DecrRefCount(saveName);
    return TCL_OK;
}

/*
 *----------------------------------------------------------------------
 *
 * TestforkCmd --
 *
 *	This function implements the "testfork" command. It is used to
 *	fork the Tcl process for specific test cases.
 *
 * Results:
 *	A standard Tcl result.
 *
 * Side effects:
 *	None.
 *
 *----------------------------------------------------------------------
 */

static int
TestforkCmd(
    TCL_UNUSED(void *),
    Tcl_Interp *interp,		/* Current interpreter. */
    int objc,			/* Number of arguments. */
    Tcl_Obj *const *objv)	/* Argument strings. */
{
    pid_t pid;

    if (objc != 1) {
        Tcl_WrongNumArgs(interp, 1, objv, "");
        return TCL_ERROR;
    }
    pid = fork();
    if (pid == -1) {
        Tcl_AppendResult(interp,
                "Cannot fork", (void *)NULL);
        return TCL_ERROR;
    }
    /* Only needed when pthread_atfork is not present,
     * should not hurt otherwise. */
    if (pid==0) {
	Tcl_InitNotifier();
    }
    Tcl_SetObjResult(interp, Tcl_NewWideIntObj(pid));
    return TCL_OK;
}

/*
 *----------------------------------------------------------------------
 *
 * TestalarmCmd --
 *
 *	Test that EINTR is handled correctly by generating and handling a
 *	signal. This requires using the SA_RESTART flag when registering the
 *	signal handler.
 *
 * Results:
 *	None.
 *
 * Side Effects:
 *	Sets up an signal and async handlers.
 *
 *----------------------------------------------------------------------
 */

static int
TestalarmCmd(
    TCL_UNUSED(void *),
    Tcl_Interp *interp,		/* Current interpreter. */
    int objc,			/* Number of arguments. */
    Tcl_Obj *const *objv)	/* Argument strings. */
{
#ifdef SA_RESTART
    unsigned int sec = 1;
    struct sigaction action;

    if (objc > 1) {
	Tcl_GetIntFromObj(interp, objv[1], (int *)&sec);
    }

    /*
     * Setup the signal handling that automatically retries any interrupted
     * I/O system calls.
     */

    action.sa_handler = AlarmHandler;
    memset((void *) &action.sa_mask, 0, sizeof(sigset_t));
    action.sa_flags = SA_RESTART;

    if (sigaction(SIGALRM, &action, NULL) < 0) {
	Tcl_AppendResult(interp, "sigaction: ", Tcl_PosixError(interp), (void *)NULL);
	return TCL_ERROR;
    }
    (void) alarm(sec);
    return TCL_OK;
#else

    Tcl_AppendResult(interp,
	    "warning: sigaction SA_RESTART not support on this platform",
	    (void *)NULL);
    return TCL_ERROR;
#endif
}

/*
 *----------------------------------------------------------------------
 *
 * AlarmHandler --
 *
 *	Signal handler for the alarm command.
 *
 * Results:
 *	None.
 *
 * Side effects:
 * 	Calls the Tcl Async handler.
 *
 *----------------------------------------------------------------------
 */

static void
AlarmHandler(
    TCL_UNUSED(int) /*signum*/)
{
    gotsig = "1";
}

/*
 *----------------------------------------------------------------------
 *
 * TestgotsigCmd --
 *
 * 	Verify the signal was handled after the testalarm command.
 *
 * Results:
 *	None.
 *
 * Side Effects:
 *	Resets the value of gotsig back to '0'.
 *
 *----------------------------------------------------------------------
 */

static int
TestgotsigCmd(
    TCL_UNUSED(void *),
    Tcl_Interp *interp,		/* Current interpreter. */
    TCL_UNUSED(int) /*objc*/,
    TCL_UNUSED(Tcl_Obj *const *))
{
    Tcl_AppendResult(interp, gotsig, (void *)NULL);
    gotsig = "0";
    return TCL_OK;
}

/*
 *---------------------------------------------------------------------------
 *
 * TestchmodCmd --
 *
 *	Implements the "testchmod" cmd.  Used when testing "file" command.
 *	The only attribute used by the Windows platform is the user write
 *	flag; if this is not set, the file is made read-only.  Otherwise, the
 *	file is made read-write.
 *
 * Results:
 *	A standard Tcl result.
 *
 * Side effects:
 *	Changes permissions of specified files.
 *
 *---------------------------------------------------------------------------
 */

static int
TestchmodCmd(
    TCL_UNUSED(void *),
    Tcl_Interp *interp,			/* Current interpreter. */
    int objc,			/* Number of arguments. */
    Tcl_Obj *const *objv)		/* Argument strings. */
{
    int i, mode;

    if (objc < 2) {
    Tcl_WrongNumArgs(interp, 1, objv, "mode file ?file ...?");
	return TCL_ERROR;
    }

    if (Tcl_GetIntFromObj(interp, objv[1], &mode) != TCL_OK) {
	return TCL_ERROR;
    }

    for (i = 2; i < objc; i++) {
	Tcl_DString buffer;
	const char *translated;

	translated = Tcl_TranslateFileName(interp, Tcl_GetString(objv[i]), &buffer);
	if (translated == NULL) {
	    return TCL_ERROR;
	}
	if (chmod(translated, mode) != 0) {
	    Tcl_AppendResult(interp, translated, ": ", Tcl_PosixError(interp),
		    (void *)NULL);
	    return TCL_ERROR;
	}
	Tcl_DStringFree(&buffer);
    }
    return TCL_OK;
}

/*
 * Local Variables:
 * mode: c
 * c-basic-offset: 4
 * fill-column: 78
 * tab-width: 8
 * End:
 */<|MERGE_RESOLUTION|>--- conflicted
+++ resolved
@@ -6,7 +6,6 @@
  * this file, and for a DISCLAIMER OF ALL WARRANTIES.
  */
 
-<<<<<<< HEAD
 /*
  * You may distribute and/or modify this program under the terms of the GNU
  * Affero General Public License as published by the Free Software Foundation,
@@ -22,11 +21,9 @@
  *	Contains platform specific test commands for the Unix platform.
  */
 
-=======
-#undef BUILD_tcl
-#undef STATIC_BUILD
->>>>>>> 7f3a2efa
 #ifndef USE_TCL_STUBS
+#	undef BUILD_tcl
+#	undef STATIC_BUILD
 #   define USE_TCL_STUBS
 #endif
 #include "tclInt.h"
