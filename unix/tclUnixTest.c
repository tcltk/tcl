--- conflicted
+++ resolved
@@ -624,15 +624,11 @@
     int objc,			/* Number of arguments. */
     Tcl_Obj *const *objv)	/* Argument strings. */
 {
-<<<<<<< HEAD
-=======
-    Tcl_Size i;
->>>>>>> 7a685525
     int mode;
     Tcl_DString ds;
 
     if (objc < 2) {
-    Tcl_WrongNumArgs(interp, 1, objv, "mode file ?file ...?");
+	Tcl_WrongNumArgs(interp, 1, objv, "mode file ?file ...?");
 	return TCL_ERROR;
     }
 
