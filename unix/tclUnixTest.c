--- conflicted
+++ resolved
@@ -647,14 +647,8 @@
 	    return TCL_ERROR;
 	}
 	Tcl_UtfToExternalDString(NULL, translated, -1, &ds);
-<<<<<<< HEAD
-	if (chmod(Tcl_DStringValue(&ds), mode) != 0) {
+	if (chmod(Tcl_DStringValue(&ds), (mode_t)mode) != 0) {
 	    TclPrintfResult(interp, "%s: %s", translated, Tcl_PosixError(interp));
-=======
-	if (chmod(Tcl_DStringValue(&ds), (mode_t)mode) != 0) {
-	    Tcl_AppendResult(interp, translated, ": ", Tcl_PosixError(interp),
-		    (char *)NULL);
->>>>>>> 37de7db0
 	    Tcl_DStringFree(&ds);
 	    return TCL_ERROR;
 	}
