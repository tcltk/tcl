--- conflicted
+++ resolved
@@ -473,15 +473,9 @@
     }
     pid = fork();
     if (pid == -1) {
-<<<<<<< HEAD
-        Tcl_AppendResult(interp,
-                "Cannot fork", (char *)NULL);
-        return TCL_ERROR;
-=======
 	Tcl_AppendResult(interp,
 		"Cannot fork", (char *)NULL);
 	return TCL_ERROR;
->>>>>>> 6cce25c5
     }
     /* Only needed when pthread_atfork is not present,
      * should not hurt otherwise. */
