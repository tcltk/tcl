#------------------------------------------------------------------------
# SC_PATH_TCLCONFIG --
#
#	Locate the tclConfig.sh file and perform a sanity check on
#	the Tcl compile flags
#
# Arguments:
#	none
#
# Results:
#
#	Adds the following arguments to configure:
#		--with-tcl=...
#
#	Defines the following vars:
#		TCL_BIN_DIR	Full path to the directory containing
#				the tclConfig.sh file
#------------------------------------------------------------------------

AC_DEFUN([SC_PATH_TCLCONFIG], [
    #
    # Ok, lets find the tcl configuration
    # First, look for one uninstalled.
    # the alternative search directory is invoked by --with-tcl
    #

    if test x"${no_tcl}" = x ; then
	# we reset no_tcl in case something fails here
	no_tcl=true
	AC_ARG_WITH(tcl,
	    AC_HELP_STRING([--with-tcl],
		[directory containing tcl configuration (tclConfig.sh)]),
	    with_tclconfig="${withval}")
	AC_MSG_CHECKING([for Tcl configuration])
	AC_CACHE_VAL(ac_cv_c_tclconfig,[

	    # First check to see if --with-tcl was specified.
	    if test x"${with_tclconfig}" != x ; then
		case "${with_tclconfig}" in
		    */tclConfig.sh )
			if test -f "${with_tclconfig}"; then
			    AC_MSG_WARN([--with-tcl argument should refer to directory containing tclConfig.sh, not to tclConfig.sh itself])
			    with_tclconfig="`echo "${with_tclconfig}" | sed 's!/tclConfig\.sh$!!'`"
			fi ;;
		esac
		if test -f "${with_tclconfig}/tclConfig.sh" ; then
		    ac_cv_c_tclconfig="`(cd "${with_tclconfig}"; pwd)`"
		else
		    AC_MSG_ERROR([${with_tclconfig} directory doesn't contain tclConfig.sh])
		fi
	    fi

	    # then check for a private Tcl installation
	    if test x"${ac_cv_c_tclconfig}" = x ; then
		for i in \
			../tcl \
			`ls -dr ../tcl[[8-9]].[[0-9]].[[0-9]]* 2>/dev/null` \
			`ls -dr ../tcl[[8-9]].[[0-9]] 2>/dev/null` \
			`ls -dr ../tcl[[8-9]].[[0-9]]* 2>/dev/null` \
			../../tcl \
			`ls -dr ../../tcl[[8-9]].[[0-9]].[[0-9]]* 2>/dev/null` \
			`ls -dr ../../tcl[[8-9]].[[0-9]] 2>/dev/null` \
			`ls -dr ../../tcl[[8-9]].[[0-9]]* 2>/dev/null` \
			../../../tcl \
			`ls -dr ../../../tcl[[8-9]].[[0-9]].[[0-9]]* 2>/dev/null` \
			`ls -dr ../../../tcl[[8-9]].[[0-9]] 2>/dev/null` \
			`ls -dr ../../../tcl[[8-9]].[[0-9]]* 2>/dev/null` ; do
		    if test -f "$i/unix/tclConfig.sh" ; then
			ac_cv_c_tclconfig="`(cd $i/unix; pwd)`"
			break
		    fi
		done
	    fi

	    # on Darwin, check in Framework installation locations
	    if test "`uname -s`" = "Darwin" -a x"${ac_cv_c_tclconfig}" = x ; then
		for i in `ls -d ~/Library/Frameworks 2>/dev/null` \
			`ls -d /Library/Frameworks 2>/dev/null` \
			`ls -d /Network/Library/Frameworks 2>/dev/null` \
			`ls -d /System/Library/Frameworks 2>/dev/null` \
			; do
		    if test -f "$i/Tcl.framework/tclConfig.sh" ; then
			ac_cv_c_tclconfig="`(cd $i/Tcl.framework; pwd)`"
			break
		    fi
		done
	    fi

	    # check in a few common install locations
	    if test x"${ac_cv_c_tclconfig}" = x ; then
		for i in `ls -d ${libdir} 2>/dev/null` \
			`ls -d ${exec_prefix}/lib 2>/dev/null` \
			`ls -d ${prefix}/lib 2>/dev/null` \
			`ls -d /usr/local/lib 2>/dev/null` \
			`ls -d /usr/contrib/lib 2>/dev/null` \
			`ls -d /usr/lib 2>/dev/null` \
			`ls -d /usr/lib64 2>/dev/null` \
			; do
		    if test -f "$i/tclConfig.sh" ; then
			ac_cv_c_tclconfig="`(cd $i; pwd)`"
			break
		    fi
		done
	    fi

	    # check in a few other private locations
	    if test x"${ac_cv_c_tclconfig}" = x ; then
		for i in \
			${srcdir}/../tcl \
			`ls -dr ${srcdir}/../tcl[[8-9]].[[0-9]].[[0-9]]* 2>/dev/null` \
			`ls -dr ${srcdir}/../tcl[[8-9]].[[0-9]] 2>/dev/null` \
			`ls -dr ${srcdir}/../tcl[[8-9]].[[0-9]]* 2>/dev/null` ; do
		    if test -f "$i/unix/tclConfig.sh" ; then
		    ac_cv_c_tclconfig="`(cd $i/unix; pwd)`"
		    break
		fi
		done
	    fi
	])

	if test x"${ac_cv_c_tclconfig}" = x ; then
	    TCL_BIN_DIR="# no Tcl configs found"
	    AC_MSG_ERROR([Can't find Tcl configuration definitions. Use --with-tcl to specify a directory containing tclConfig.sh])
	else
	    no_tcl=
	    TCL_BIN_DIR="${ac_cv_c_tclconfig}"
	    AC_MSG_RESULT([found ${TCL_BIN_DIR}/tclConfig.sh])
	fi
    fi
])

#------------------------------------------------------------------------
# SC_PATH_TKCONFIG --
#
#	Locate the tkConfig.sh file
#
# Arguments:
#	none
#
# Results:
#
#	Adds the following arguments to configure:
#		--with-tk=...
#
#	Defines the following vars:
#		TK_BIN_DIR	Full path to the directory containing
#				the tkConfig.sh file
#------------------------------------------------------------------------

AC_DEFUN([SC_PATH_TKCONFIG], [
    #
    # Ok, lets find the tk configuration
    # First, look for one uninstalled.
    # the alternative search directory is invoked by --with-tk
    #

    if test x"${no_tk}" = x ; then
	# we reset no_tk in case something fails here
	no_tk=true
	AC_ARG_WITH(tk,
	    AC_HELP_STRING([--with-tk],
		[directory containing tk configuration (tkConfig.sh)]),
	    with_tkconfig="${withval}")
	AC_MSG_CHECKING([for Tk configuration])
	AC_CACHE_VAL(ac_cv_c_tkconfig,[

	    # First check to see if --with-tkconfig was specified.
	    if test x"${with_tkconfig}" != x ; then
		case "${with_tkconfig}" in
		    */tkConfig.sh )
			if test -f "${with_tkconfig}"; then
			    AC_MSG_WARN([--with-tk argument should refer to directory containing tkConfig.sh, not to tkConfig.sh itself])
			    with_tkconfig="`echo "${with_tkconfig}" | sed 's!/tkConfig\.sh$!!'`"
			fi ;;
		esac
		if test -f "${with_tkconfig}/tkConfig.sh" ; then
		    ac_cv_c_tkconfig="`(cd "${with_tkconfig}"; pwd)`"
		else
		    AC_MSG_ERROR([${with_tkconfig} directory doesn't contain tkConfig.sh])
		fi
	    fi

	    # then check for a private Tk library
	    if test x"${ac_cv_c_tkconfig}" = x ; then
		for i in \
			../tk \
			`ls -dr ../tk[[8-9]].[[0-9]].[[0-9]]* 2>/dev/null` \
			`ls -dr ../tk[[8-9]].[[0-9]] 2>/dev/null` \
			`ls -dr ../tk[[8-9]].[[0-9]]* 2>/dev/null` \
			../../tk \
			`ls -dr ../../tk[[8-9]].[[0-9]].[[0-9]]* 2>/dev/null` \
			`ls -dr ../../tk[[8-9]].[[0-9]] 2>/dev/null` \
			`ls -dr ../../tk[[8-9]].[[0-9]]* 2>/dev/null` \
			../../../tk \
			`ls -dr ../../../tk[[8-9]].[[0-9]].[[0-9]]* 2>/dev/null` \
			`ls -dr ../../../tk[[8-9]].[[0-9]] 2>/dev/null` \
			`ls -dr ../../../tk[[8-9]].[[0-9]]* 2>/dev/null` ; do
		    if test -f "$i/unix/tkConfig.sh" ; then
			ac_cv_c_tkconfig="`(cd $i/unix; pwd)`"
			break
		    fi
		done
	    fi

	    # on Darwin, check in Framework installation locations
	    if test "`uname -s`" = "Darwin" -a x"${ac_cv_c_tkconfig}" = x ; then
		for i in `ls -d ~/Library/Frameworks 2>/dev/null` \
			`ls -d /Library/Frameworks 2>/dev/null` \
			`ls -d /Network/Library/Frameworks 2>/dev/null` \
			`ls -d /System/Library/Frameworks 2>/dev/null` \
			; do
		    if test -f "$i/Tk.framework/tkConfig.sh" ; then
			ac_cv_c_tkconfig="`(cd $i/Tk.framework; pwd)`"
			break
		    fi
		done
	    fi

	    # check in a few common install locations
	    if test x"${ac_cv_c_tkconfig}" = x ; then
		for i in `ls -d ${libdir} 2>/dev/null` \
			`ls -d ${exec_prefix}/lib 2>/dev/null` \
			`ls -d ${prefix}/lib 2>/dev/null` \
			`ls -d /usr/local/lib 2>/dev/null` \
			`ls -d /usr/contrib/lib 2>/dev/null` \
			`ls -d /usr/lib 2>/dev/null` \
			`ls -d /usr/lib64 2>/dev/null` \
			; do
		    if test -f "$i/tkConfig.sh" ; then
			ac_cv_c_tkconfig="`(cd $i; pwd)`"
			break
		    fi
		done
	    fi

	    # check in a few other private locations
	    if test x"${ac_cv_c_tkconfig}" = x ; then
		for i in \
			${srcdir}/../tk \
			`ls -dr ${srcdir}/../tk[[8-9]].[[0-9]].[[0-9]]* 2>/dev/null` \
			`ls -dr ${srcdir}/../tk[[8-9]].[[0-9]] 2>/dev/null` \
			`ls -dr ${srcdir}/../tk[[8-9]].[[0-9]]* 2>/dev/null` ; do
		    if test -f "$i/unix/tkConfig.sh" ; then
			ac_cv_c_tkconfig="`(cd $i/unix; pwd)`"
			break
		    fi
		done
	    fi
	])

	if test x"${ac_cv_c_tkconfig}" = x ; then
	    TK_BIN_DIR="# no Tk configs found"
	    AC_MSG_ERROR([Can't find Tk configuration definitions. Use --with-tk to specify a directory containing tkConfig.sh])
	else
	    no_tk=
	    TK_BIN_DIR="${ac_cv_c_tkconfig}"
	    AC_MSG_RESULT([found ${TK_BIN_DIR}/tkConfig.sh])
	fi
    fi
])

#------------------------------------------------------------------------
# SC_LOAD_TCLCONFIG --
#
#	Load the tclConfig.sh file
#
# Arguments:
#
#	Requires the following vars to be set:
#		TCL_BIN_DIR
#
# Results:
#
#	Subst the following vars:
#		TCL_BIN_DIR
#		TCL_SRC_DIR
#		TCL_LIB_FILE
#
#------------------------------------------------------------------------

AC_DEFUN([SC_LOAD_TCLCONFIG], [
    AC_MSG_CHECKING([for existence of ${TCL_BIN_DIR}/tclConfig.sh])

    if test -f "${TCL_BIN_DIR}/tclConfig.sh" ; then
        AC_MSG_RESULT([loading])
	. "${TCL_BIN_DIR}/tclConfig.sh"
    else
        AC_MSG_RESULT([could not find ${TCL_BIN_DIR}/tclConfig.sh])
    fi

    # eval is required to do the TCL_DBGX substitution
    eval "TCL_LIB_FILE=\"${TCL_LIB_FILE}\""
    eval "TCL_STUB_LIB_FILE=\"${TCL_STUB_LIB_FILE}\""

    # If the TCL_BIN_DIR is the build directory (not the install directory),
    # then set the common variable name to the value of the build variables.
    # For example, the variable TCL_LIB_SPEC will be set to the value
    # of TCL_BUILD_LIB_SPEC. An extension should make use of TCL_LIB_SPEC
    # instead of TCL_BUILD_LIB_SPEC since it will work with both an
    # installed and uninstalled version of Tcl.
    if test -f "${TCL_BIN_DIR}/Makefile" ; then
        TCL_LIB_SPEC="${TCL_BUILD_LIB_SPEC}"
        TCL_STUB_LIB_SPEC="${TCL_BUILD_STUB_LIB_SPEC}"
        TCL_STUB_LIB_PATH="${TCL_BUILD_STUB_LIB_PATH}"
    elif test "`uname -s`" = "Darwin"; then
	# If Tcl was built as a framework, attempt to use the libraries
	# from the framework at the given location so that linking works
	# against Tcl.framework installed in an arbitrary location.
	case ${TCL_DEFS} in
	    *TCL_FRAMEWORK*)
		if test -f "${TCL_BIN_DIR}/${TCL_LIB_FILE}"; then
		    for i in "`cd "${TCL_BIN_DIR}"; pwd`" \
			     "`cd "${TCL_BIN_DIR}"/../..; pwd`"; do
			if test "`basename "$i"`" = "${TCL_LIB_FILE}.framework"; then
			    TCL_LIB_SPEC="-F`dirname "$i" | sed -e 's/ /\\\\ /g'` -framework ${TCL_LIB_FILE}"
			    break
			fi
		    done
		fi
		if test -f "${TCL_BIN_DIR}/${TCL_STUB_LIB_FILE}"; then
		    TCL_STUB_LIB_SPEC="-L`echo "${TCL_BIN_DIR}"  | sed -e 's/ /\\\\ /g'` ${TCL_STUB_LIB_FLAG}"
		    TCL_STUB_LIB_PATH="${TCL_BIN_DIR}/${TCL_STUB_LIB_FILE}"
		fi
		;;
	esac
    fi

    # eval is required to do the TCL_DBGX substitution
    eval "TCL_LIB_FLAG=\"${TCL_LIB_FLAG}\""
    eval "TCL_LIB_SPEC=\"${TCL_LIB_SPEC}\""
    eval "TCL_STUB_LIB_FLAG=\"${TCL_STUB_LIB_FLAG}\""
    eval "TCL_STUB_LIB_SPEC=\"${TCL_STUB_LIB_SPEC}\""

    AC_SUBST(TCL_VERSION)
    AC_SUBST(TCL_PATCH_LEVEL)
    AC_SUBST(TCL_BIN_DIR)
    AC_SUBST(TCL_SRC_DIR)

    AC_SUBST(TCL_LIB_FILE)
    AC_SUBST(TCL_LIB_FLAG)
    AC_SUBST(TCL_LIB_SPEC)

    AC_SUBST(TCL_STUB_LIB_FILE)
    AC_SUBST(TCL_STUB_LIB_FLAG)
    AC_SUBST(TCL_STUB_LIB_SPEC)
])

#------------------------------------------------------------------------
# SC_LOAD_TKCONFIG --
#
#	Load the tkConfig.sh file
#
# Arguments:
#
#	Requires the following vars to be set:
#		TK_BIN_DIR
#
# Results:
#
#	Sets the following vars that should be in tkConfig.sh:
#		TK_BIN_DIR
#------------------------------------------------------------------------

AC_DEFUN([SC_LOAD_TKCONFIG], [
    AC_MSG_CHECKING([for existence of ${TK_BIN_DIR}/tkConfig.sh])

    if test -f "${TK_BIN_DIR}/tkConfig.sh" ; then
        AC_MSG_RESULT([loading])
	. "${TK_BIN_DIR}/tkConfig.sh"
    else
        AC_MSG_RESULT([could not find ${TK_BIN_DIR}/tkConfig.sh])
    fi

    # eval is required to do the TK_DBGX substitution
    eval "TK_LIB_FILE=\"${TK_LIB_FILE}\""
    eval "TK_STUB_LIB_FILE=\"${TK_STUB_LIB_FILE}\""

    # If the TK_BIN_DIR is the build directory (not the install directory),
    # then set the common variable name to the value of the build variables.
    # For example, the variable TK_LIB_SPEC will be set to the value
    # of TK_BUILD_LIB_SPEC. An extension should make use of TK_LIB_SPEC
    # instead of TK_BUILD_LIB_SPEC since it will work with both an
    # installed and uninstalled version of Tcl.
    if test -f "${TK_BIN_DIR}/Makefile" ; then
        TK_LIB_SPEC="${TK_BUILD_LIB_SPEC}"
        TK_STUB_LIB_SPEC="${TK_BUILD_STUB_LIB_SPEC}"
        TK_STUB_LIB_PATH="${TK_BUILD_STUB_LIB_PATH}"
    elif test "`uname -s`" = "Darwin"; then
	# If Tk was built as a framework, attempt to use the libraries
	# from the framework at the given location so that linking works
	# against Tk.framework installed in an arbitrary location.
	case ${TK_DEFS} in
	    *TK_FRAMEWORK*)
		if test -f "${TK_BIN_DIR}/${TK_LIB_FILE}"; then
		    for i in "`cd "${TK_BIN_DIR}"; pwd`" \
			     "`cd "${TK_BIN_DIR}"/../..; pwd`"; do
			if test "`basename "$i"`" = "${TK_LIB_FILE}.framework"; then
			    TK_LIB_SPEC="-F`dirname "$i" | sed -e 's/ /\\\\ /g'` -framework ${TK_LIB_FILE}"
			    break
			fi
		    done
		fi
		if test -f "${TK_BIN_DIR}/${TK_STUB_LIB_FILE}"; then
		    TK_STUB_LIB_SPEC="-L` echo "${TK_BIN_DIR}"  | sed -e 's/ /\\\\ /g'` ${TK_STUB_LIB_FLAG}"
		    TK_STUB_LIB_PATH="${TK_BIN_DIR}/${TK_STUB_LIB_FILE}"
		fi
		;;
	esac
    fi

    # eval is required to do the TK_DBGX substitution
    eval "TK_LIB_FLAG=\"${TK_LIB_FLAG}\""
    eval "TK_LIB_SPEC=\"${TK_LIB_SPEC}\""
    eval "TK_STUB_LIB_FLAG=\"${TK_STUB_LIB_FLAG}\""
    eval "TK_STUB_LIB_SPEC=\"${TK_STUB_LIB_SPEC}\""

    AC_SUBST(TK_VERSION)
    AC_SUBST(TK_BIN_DIR)
    AC_SUBST(TK_SRC_DIR)

    AC_SUBST(TK_LIB_FILE)
    AC_SUBST(TK_LIB_FLAG)
    AC_SUBST(TK_LIB_SPEC)

    AC_SUBST(TK_STUB_LIB_FILE)
    AC_SUBST(TK_STUB_LIB_FLAG)
    AC_SUBST(TK_STUB_LIB_SPEC)
])

#------------------------------------------------------------------------
# SC_PROG_TCLSH
#	Locate a tclsh shell installed on the system path. This macro
#	will only find a Tcl shell that already exists on the system.
#	It will not find a Tcl shell in the Tcl build directory or
#	a Tcl shell that has been installed from the Tcl build directory.
#	If a Tcl shell can't be located on the PATH, then TCLSH_PROG will
#	be set to "". Extensions should take care not to create Makefile
#	rules that are run by default and depend on TCLSH_PROG. An
#	extension can't assume that an executable Tcl shell exists at
#	build time.
#
# Arguments
#	none
#
# Results
#	Subst's the following values:
#		TCLSH_PROG
#------------------------------------------------------------------------

AC_DEFUN([SC_PROG_TCLSH], [
    AC_MSG_CHECKING([for tclsh])
    AC_CACHE_VAL(ac_cv_path_tclsh, [
	search_path=`echo ${PATH} | sed -e 's/:/ /g'`
	for dir in $search_path ; do
	    for j in `ls -r $dir/tclsh[[8-9]]* 2> /dev/null` \
		    `ls -r $dir/tclsh* 2> /dev/null` ; do
		if test x"$ac_cv_path_tclsh" = x ; then
		    if test -f "$j" ; then
			ac_cv_path_tclsh=$j
			break
		    fi
		fi
	    done
	done
    ])

    if test -f "$ac_cv_path_tclsh" ; then
	TCLSH_PROG="$ac_cv_path_tclsh"
	AC_MSG_RESULT([$TCLSH_PROG])
    else
	# It is not an error if an installed version of Tcl can't be located.
	TCLSH_PROG=""
	AC_MSG_RESULT([No tclsh found on PATH])
    fi
    AC_SUBST(TCLSH_PROG)
])

#------------------------------------------------------------------------
# SC_BUILD_TCLSH
#	Determine the fully qualified path name of the tclsh executable
#	in the Tcl build directory. This macro will correctly determine
#	the name of the tclsh executable even if tclsh has not yet
#	been built in the build directory. The build tclsh must be used
#	when running tests from an extension build directory. It is not
#	correct to use the TCLSH_PROG in cases like this.
#
# Arguments
#	none
#
# Results
#	Subst's the following values:
#		BUILD_TCLSH
#------------------------------------------------------------------------

AC_DEFUN([SC_BUILD_TCLSH], [
    AC_MSG_CHECKING([for tclsh in Tcl build directory])
    BUILD_TCLSH="${TCL_BIN_DIR}"/tclsh
    AC_MSG_RESULT([$BUILD_TCLSH])
    AC_SUBST(BUILD_TCLSH)
])

#------------------------------------------------------------------------
# SC_ENABLE_SHARED --
#
#	Allows the building of shared libraries
#
# Arguments:
#	none
#
# Results:
#
#	Adds the following arguments to configure:
#		--enable-shared=yes|no
#
#	Defines the following vars:
#		STATIC_BUILD	Used for building import/export libraries
#				on Windows.
#
#	Sets the following vars:
#		SHARED_BUILD	Value of 1 or 0
#------------------------------------------------------------------------

AC_DEFUN([SC_ENABLE_SHARED], [
    AC_MSG_CHECKING([how to build libraries])
    AC_ARG_ENABLE(shared,
	AC_HELP_STRING([--enable-shared],
	    [build and link with shared libraries (default: on)]),
	[tcl_ok=$enableval], [tcl_ok=yes])

    if test "${enable_shared+set}" = set; then
	enableval="$enable_shared"
	tcl_ok=$enableval
    else
	tcl_ok=yes
    fi

    if test "$tcl_ok" = "yes" ; then
	AC_MSG_RESULT([shared])
	SHARED_BUILD=1
    else
	AC_MSG_RESULT([static])
	SHARED_BUILD=0
	AC_DEFINE(STATIC_BUILD, 1, [Is this a static build?])
    fi
])

#------------------------------------------------------------------------
# SC_ENABLE_FRAMEWORK --
#
#	Allows the building of shared libraries into frameworks
#
# Arguments:
#	none
#
# Results:
#
#	Adds the following arguments to configure:
#		--enable-framework=yes|no
#
#	Sets the following vars:
#		FRAMEWORK_BUILD	Value of 1 or 0
#------------------------------------------------------------------------

AC_DEFUN([SC_ENABLE_FRAMEWORK], [
    if test "`uname -s`" = "Darwin" ; then
	AC_MSG_CHECKING([how to package libraries])
	AC_ARG_ENABLE(framework,
	    AC_HELP_STRING([--enable-framework],
		[package shared libraries in MacOSX frameworks (default: off)]),
	    [enable_framework=$enableval], [enable_framework=no])
	if test $enable_framework = yes; then
	    if test $SHARED_BUILD = 0; then
		AC_MSG_WARN([Frameworks can only be built if --enable-shared is yes])
		enable_framework=no
	    fi
	    if test $tcl_corefoundation = no; then
		AC_MSG_WARN([Frameworks can only be used when CoreFoundation is available])
		enable_framework=no
	    fi
	fi
	if test $enable_framework = yes; then
	    AC_MSG_RESULT([framework])
	    FRAMEWORK_BUILD=1
	else
	    if test $SHARED_BUILD = 1; then
		AC_MSG_RESULT([shared library])
	    else
		AC_MSG_RESULT([static library])
	    fi
	    FRAMEWORK_BUILD=0
	fi
    fi
])

#------------------------------------------------------------------------
# SC_ENABLE_THREADS --
#
#	Specify if thread support should be enabled
#
# Arguments:
#	none
#
# Results:
#
#	Adds the following arguments to configure:
#		--enable-threads
#
#	Sets the following vars:
#		THREADS_LIBS	Thread library(s)
#
#	Defines the following vars:
#		TCL_THREADS
#		_REENTRANT
#		_THREAD_SAFE
#
#------------------------------------------------------------------------

AC_DEFUN([SC_ENABLE_THREADS], [
    AC_ARG_ENABLE(threads,
	AC_HELP_STRING([--enable-threads],
	    [build with threads (default: off)]),
	[tcl_ok=$enableval], [tcl_ok=no])

    if test "${TCL_THREADS}" = 1; then
	tcl_threaded_core=1;
    fi

    if test "$tcl_ok" = "yes" -o "${TCL_THREADS}" = 1; then
	TCL_THREADS=1
	# USE_THREAD_ALLOC tells us to try the special thread-based
	# allocator that significantly reduces lock contention
	AC_DEFINE(USE_THREAD_ALLOC, 1,
	    [Do we want to use the threaded memory allocator?])
	AC_DEFINE(_REENTRANT, 1, [Do we want the reentrant OS API?])
	if test "`uname -s`" = "SunOS" ; then
	    AC_DEFINE(_POSIX_PTHREAD_SEMANTICS, 1,
		    [Do we really want to follow the standard? Yes we do!])
	fi
	AC_DEFINE(_THREAD_SAFE, 1, [Do we want the thread-safe OS API?])
	AC_CHECK_LIB(pthread,pthread_mutex_init,tcl_ok=yes,tcl_ok=no)
	if test "$tcl_ok" = "no"; then
	    # Check a little harder for __pthread_mutex_init in the same
	    # library, as some systems hide it there until pthread.h is
	    # defined.  We could alternatively do an AC_TRY_COMPILE with
	    # pthread.h, but that will work with libpthread really doesn't
	    # exist, like AIX 4.2.  [Bug: 4359]
	    AC_CHECK_LIB(pthread, __pthread_mutex_init,
		tcl_ok=yes, tcl_ok=no)
	fi

	if test "$tcl_ok" = "yes"; then
	    # The space is needed
	    THREADS_LIBS=" -lpthread"
	else
	    AC_CHECK_LIB(pthreads, pthread_mutex_init,
		tcl_ok=yes, tcl_ok=no)
	    if test "$tcl_ok" = "yes"; then
		# The space is needed
		THREADS_LIBS=" -lpthreads"
	    else
		AC_CHECK_LIB(c, pthread_mutex_init,
		    tcl_ok=yes, tcl_ok=no)
		if test "$tcl_ok" = "no"; then
		    AC_CHECK_LIB(c_r, pthread_mutex_init,
			tcl_ok=yes, tcl_ok=no)
		    if test "$tcl_ok" = "yes"; then
			# The space is needed
			THREADS_LIBS=" -pthread"
		    else
			TCL_THREADS=0
			AC_MSG_WARN([Don't know how to find pthread lib on your system - you must disable thread support or edit the LIBS in the Makefile...])
		    fi
		fi
	    fi
	fi

	# Does the pthread-implementation provide
	# 'pthread_attr_setstacksize' ?

	ac_saved_libs=$LIBS
	LIBS="$LIBS $THREADS_LIBS"
	AC_CHECK_FUNCS(pthread_attr_setstacksize)
	AC_CHECK_FUNC(pthread_attr_get_np,tcl_ok=yes,tcl_ok=no)
	if test $tcl_ok = yes ; then
	    AC_DEFINE(HAVE_PTHREAD_ATTR_GET_NP, 1,
		[Do we want a BSD-like thread-attribute interface?])
	    AC_CACHE_CHECK([for pthread_attr_get_np declaration],
		tcl_cv_grep_pthread_attr_get_np, [
		AC_EGREP_HEADER(pthread_attr_get_np, pthread.h,
		    tcl_cv_grep_pthread_attr_get_np=present,
		    tcl_cv_grep_pthread_attr_get_np=missing)])
	    if test $tcl_cv_grep_pthread_attr_get_np = missing ; then
		AC_DEFINE(ATTRGETNP_NOT_DECLARED, 1,
		    [Is pthread_attr_get_np() declared in <pthread.h>?])
	    fi
	else
	    AC_CHECK_FUNC(pthread_getattr_np,tcl_ok=yes,tcl_ok=no)
	    if test $tcl_ok = yes ; then
		AC_DEFINE(HAVE_PTHREAD_GETATTR_NP, 1,
		    [Do we want a Linux-like thread-attribute interface?])
		AC_CACHE_CHECK([for pthread_getattr_np declaration],
		    tcl_cv_grep_pthread_getattr_np, [
		    AC_EGREP_HEADER(pthread_getattr_np, pthread.h,
			tcl_cv_grep_pthread_getattr_np=present,
			tcl_cv_grep_pthread_getattr_np=missing)])
		if test $tcl_cv_grep_pthread_getattr_np = missing ; then
		    AC_DEFINE(GETATTRNP_NOT_DECLARED, 1,
			[Is pthread_getattr_np declared in <pthread.h>?])
		fi
	    fi
	fi
	if test $tcl_ok = no; then
	    # Darwin thread stacksize API
	    AC_CHECK_FUNCS(pthread_get_stacksize_np)
	fi
	LIBS=$ac_saved_libs
    else
	TCL_THREADS=0
    fi
    # Do checking message here to not mess up interleaved configure output
    AC_MSG_CHECKING([for building with threads])
    if test "${TCL_THREADS}" = 1; then
	AC_DEFINE(TCL_THREADS, 1, [Are we building with threads enabled?])
	if test "${tcl_threaded_core}" = 1; then
	    AC_MSG_RESULT([yes (threaded core)])
	else
	    AC_MSG_RESULT([yes])
	fi
    else
	AC_MSG_RESULT([no (default)])
    fi

    AC_SUBST(TCL_THREADS)
])

#------------------------------------------------------------------------
# SC_ENABLE_SYMBOLS --
#
#	Specify if debugging symbols should be used.
#	Memory (TCL_MEM_DEBUG) and compile (TCL_COMPILE_DEBUG) debugging
#	can also be enabled.
#
# Arguments:
#	none
#
#	Requires the following vars to be set in the Makefile:
#		CFLAGS_DEBUG
#		CFLAGS_OPTIMIZE
#		LDFLAGS_DEBUG
#		LDFLAGS_OPTIMIZE
#
# Results:
#
#	Adds the following arguments to configure:
#		--enable-symbols
#
#	Defines the following vars:
#		CFLAGS_DEFAULT	Sets to $(CFLAGS_DEBUG) if true
#				Sets to $(CFLAGS_OPTIMIZE) if false
#		LDFLAGS_DEFAULT	Sets to $(LDFLAGS_DEBUG) if true
#				Sets to $(LDFLAGS_OPTIMIZE) if false
#		DBGX		Formerly used as debug library extension;
#				always blank now.
#
#------------------------------------------------------------------------

AC_DEFUN([SC_ENABLE_SYMBOLS], [
    AC_MSG_CHECKING([for build with symbols])
    AC_ARG_ENABLE(symbols,
	AC_HELP_STRING([--enable-symbols],
	    [build with debugging symbols (default: off)]),
	[tcl_ok=$enableval], [tcl_ok=no])
# FIXME: Currently, LDFLAGS_DEFAULT is not used, it should work like CFLAGS_DEFAULT.
    DBGX=""
    if test "$tcl_ok" = "no"; then
	CFLAGS_DEFAULT='$(CFLAGS_OPTIMIZE)'
	LDFLAGS_DEFAULT='$(LDFLAGS_OPTIMIZE)'
	AC_MSG_RESULT([no])
	AC_DEFINE(TCL_CFG_OPTIMIZED, 1, [Is this an optimized build?])
    else
	CFLAGS_DEFAULT='$(CFLAGS_DEBUG)'
	LDFLAGS_DEFAULT='$(LDFLAGS_DEBUG)'
	if test "$tcl_ok" = "yes"; then
	    AC_MSG_RESULT([yes (standard debugging)])
	fi
    fi
    AC_SUBST(CFLAGS_DEFAULT)
    AC_SUBST(LDFLAGS_DEFAULT)
    ### FIXME: Surely TCL_CFG_DEBUG should be set to whether we're debugging?
    AC_DEFINE(TCL_CFG_DEBUG, 1, [Is debugging enabled?])

    if test "$tcl_ok" = "mem" -o "$tcl_ok" = "all"; then
	AC_DEFINE(TCL_MEM_DEBUG, 1, [Is memory debugging enabled?])
    fi

    ifelse($1,bccdebug,dnl Only enable 'compile' for the Tcl core itself
	if test "$tcl_ok" = "compile" -o "$tcl_ok" = "all"; then
	    AC_DEFINE(TCL_COMPILE_DEBUG, 1, [Is bytecode debugging enabled?])
	    AC_DEFINE(TCL_COMPILE_STATS, 1, [Are bytecode statistics enabled?])
	fi)

    if test "$tcl_ok" != "yes" -a "$tcl_ok" != "no"; then
	if test "$tcl_ok" = "all"; then
	    AC_MSG_RESULT([enabled symbols mem ]ifelse($1,bccdebug,[compile ])[debugging])
	else
	    AC_MSG_RESULT([enabled $tcl_ok debugging])
	fi
    fi
])

#------------------------------------------------------------------------
# SC_ENABLE_LANGINFO --
#
#	Allows use of modern nl_langinfo check for better l10n.
#	This is only relevant for Unix.
#
# Arguments:
#	none
#
# Results:
#
#	Adds the following arguments to configure:
#		--enable-langinfo=yes|no (default is yes)
#
#	Defines the following vars:
#		HAVE_LANGINFO	Triggers use of nl_langinfo if defined.
#
#------------------------------------------------------------------------

AC_DEFUN([SC_ENABLE_LANGINFO], [
    AC_ARG_ENABLE(langinfo,
	AC_HELP_STRING([--enable-langinfo],
	    [use nl_langinfo if possible to determine encoding at startup, otherwise use old heuristic (default: on)]),
	[langinfo_ok=$enableval], [langinfo_ok=yes])

    HAVE_LANGINFO=0
    if test "$langinfo_ok" = "yes"; then
	AC_CHECK_HEADER(langinfo.h,[langinfo_ok=yes],[langinfo_ok=no])
    fi
    AC_MSG_CHECKING([whether to use nl_langinfo])
    if test "$langinfo_ok" = "yes"; then
	AC_CACHE_VAL(tcl_cv_langinfo_h, [
	    AC_TRY_COMPILE([#include <langinfo.h>], [nl_langinfo(CODESET);],
		    [tcl_cv_langinfo_h=yes],[tcl_cv_langinfo_h=no])])
	AC_MSG_RESULT([$tcl_cv_langinfo_h])
	if test $tcl_cv_langinfo_h = yes; then
	    AC_DEFINE(HAVE_LANGINFO, 1, [Do we have nl_langinfo()?])
	fi
    else
	AC_MSG_RESULT([$langinfo_ok])
    fi
])

#--------------------------------------------------------------------
# SC_CONFIG_MANPAGES
#
#	Decide whether to use symlinks for linking the manpages,
#	whether to compress the manpages after installation, and
#	whether to add a package name suffix to the installed
#	manpages to avoidfile name clashes.
#	If compression is enabled also find out what file name suffix
#	the given compression program is using.
#
# Arguments:
#	none
#
# Results:
#
#	Adds the following arguments to configure:
#		--enable-man-symlinks
#		--enable-man-compression=PROG
#		--enable-man-suffix[=STRING]
#
#	Defines the following variable:
#
#	MAN_FLAGS -	The apropriate flags for installManPage
#			according to the user's selection.
#
#--------------------------------------------------------------------

AC_DEFUN([SC_CONFIG_MANPAGES], [
    AC_MSG_CHECKING([whether to use symlinks for manpages])
    AC_ARG_ENABLE(man-symlinks,
	AC_HELP_STRING([--enable-man-symlinks],
	    [use symlinks for the manpages (default: off)]),
	test "$enableval" != "no" && MAN_FLAGS="$MAN_FLAGS --symlinks",
	enableval="no")
    AC_MSG_RESULT([$enableval])

    AC_MSG_CHECKING([whether to compress the manpages])
    AC_ARG_ENABLE(man-compression,
	AC_HELP_STRING([--enable-man-compression=PROG],
	    [compress the manpages with PROG (default: off)]),
	[case $enableval in
	    yes) AC_MSG_ERROR([missing argument to --enable-man-compression]);;
	    no)  ;;
	    *)   MAN_FLAGS="$MAN_FLAGS --compress $enableval";;
	esac],
	enableval="no")
    AC_MSG_RESULT([$enableval])
    if test "$enableval" != "no"; then
	AC_MSG_CHECKING([for compressed file suffix])
	touch TeST
	$enableval TeST
	Z=`ls TeST* | sed 's/^....//'`
	rm -f TeST*
	MAN_FLAGS="$MAN_FLAGS --extension $Z"
	AC_MSG_RESULT([$Z])
    fi

    AC_MSG_CHECKING([whether to add a package name suffix for the manpages])
    AC_ARG_ENABLE(man-suffix,
	AC_HELP_STRING([--enable-man-suffix=STRING],
	    [use STRING as a suffix to manpage file names (default: no, AC_PACKAGE_NAME if enabled without specifying STRING)]),
	[case $enableval in
	    yes) enableval="AC_PACKAGE_NAME" MAN_FLAGS="$MAN_FLAGS --suffix $enableval";;
	    no)  ;;
	    *)   MAN_FLAGS="$MAN_FLAGS --suffix $enableval";;
	esac],
	enableval="no")
    AC_MSG_RESULT([$enableval])

    AC_SUBST(MAN_FLAGS)
])

#--------------------------------------------------------------------
# SC_CONFIG_SYSTEM
#
#	Determine what the system is (some things cannot be easily checked
#	on a feature-driven basis, alas). This can usually be done via the
#	"uname" command, but there are a few systems, like Next, where
#	this doesn't work.
#
# Arguments:
#	none
#
# Results:
#	Defines the following var:
#
#	system -	System/platform/version identification code.
#
#--------------------------------------------------------------------

AC_DEFUN([SC_CONFIG_SYSTEM], [
    AC_CACHE_CHECK([system version], tcl_cv_sys_version, [
	if test -f /usr/lib/NextStep/software_version; then
	    tcl_cv_sys_version=NEXTSTEP-`awk '/3/,/3/' /usr/lib/NextStep/software_version`
	else
	    tcl_cv_sys_version=`uname -s`-`uname -r`
	    if test "$?" -ne 0 ; then
		AC_MSG_WARN([can't find uname command])
		tcl_cv_sys_version=unknown
	    else
		# Special check for weird MP-RAS system (uname returns weird
		# results, and the version is kept in special file).

		if test -r /etc/.relid -a "X`uname -n`" = "X`uname -s`" ; then
		    tcl_cv_sys_version=MP-RAS-`awk '{print $[3]}' /etc/.relid`
		fi
		if test "`uname -s`" = "AIX" ; then
		    tcl_cv_sys_version=AIX-`uname -v`.`uname -r`
		fi
	    fi
	fi
    ])
    system=$tcl_cv_sys_version
])

#--------------------------------------------------------------------
# SC_CONFIG_CFLAGS
#
#	Try to determine the proper flags to pass to the compiler
#	for building shared libraries and other such nonsense.
#
# Arguments:
#	none
#
# Results:
#
#	Defines and substitutes the following vars:
#
#       DL_OBJS -       Name of the object file that implements dynamic
#                       loading for Tcl on this system.
#       DL_LIBS -       Library file(s) to include in tclsh and other base
#                       applications in order for the "load" command to work.
#       LDFLAGS -      Flags to pass to the compiler when linking object
#                       files into an executable application binary such
#                       as tclsh.
#       LD_SEARCH_FLAGS-Flags to pass to ld, such as "-R /usr/local/tcl/lib",
#                       that tell the run-time dynamic linker where to look
#                       for shared libraries such as libtcl.so.  Depends on
#                       the variable LIB_RUNTIME_DIR in the Makefile. Could
#                       be the same as CC_SEARCH_FLAGS if ${CC} is used to link.
#       CC_SEARCH_FLAGS-Flags to pass to ${CC}, such as "-Wl,-rpath,/usr/local/tcl/lib",
#                       that tell the run-time dynamic linker where to look
#                       for shared libraries such as libtcl.so.  Depends on
#                       the variable LIB_RUNTIME_DIR in the Makefile.
#       MAKE_LIB -      Command to execute to build the a library;
#                       differs when building shared or static.
#       MAKE_STUB_LIB -
#                       Command to execute to build a stub library.
#       INSTALL_LIB -   Command to execute to install a library;
#                       differs when building shared or static.
#       INSTALL_STUB_LIB -
#                       Command to execute to install a stub library.
#       STLIB_LD -      Base command to use for combining object files
#                       into a static library.
#       SHLIB_CFLAGS -  Flags to pass to cc when compiling the components
#                       of a shared library (may request position-independent
#                       code, among other things).
#       SHLIB_LD -      Base command to use for combining object files
#                       into a shared library.
#       SHLIB_LD_LIBS - Dependent libraries for the linker to scan when
#                       creating shared libraries.  This symbol typically
#                       goes at the end of the "ld" commands that build
#                       shared libraries. The value of the symbol is
#                       "${LIBS}" if all of the dependent libraries should
#                       be specified when creating a shared library.  If
#                       dependent libraries should not be specified (as on
#                       SunOS 4.x, where they cause the link to fail, or in
#                       general if Tcl and Tk aren't themselves shared
#                       libraries), then this symbol has an empty string
#                       as its value.
#       SHLIB_SUFFIX -  Suffix to use for the names of dynamically loadable
#                       extensions.  An empty string means we don't know how
#                       to use shared libraries on this platform.
# TCL_SHLIB_LD_EXTRAS - Additional element which are added to SHLIB_LD_LIBS
#  TK_SHLIB_LD_EXTRAS   for the build of Tcl and Tk, but not recorded in the
#                       tclConfig.sh, since they are only used for the build
#                       of Tcl and Tk.
#                       Examples: MacOS X records the library version and
#                       compatibility version in the shared library.  But
#                       of course the Tcl version of this is only used for Tcl.
#       LIB_SUFFIX -    Specifies everything that comes after the "libfoo"
#                       in a static or shared library name, using the $VERSION variable
#                       to put the version in the right place.  This is used
#                       by platforms that need non-standard library names.
#                       Examples:  ${VERSION}.so.1.1 on NetBSD, since it needs
#                       to have a version after the .so, and ${VERSION}.a
#                       on AIX, since a shared library needs to have
#                       a .a extension whereas shared objects for loadable
#                       extensions have a .so extension.  Defaults to
#                       ${VERSION}${SHLIB_SUFFIX}.
#       TCL_LIBS -
#                       Libs to use when linking Tcl shell or some other
#                       shell that includes Tcl libs.
#	CFLAGS_DEBUG -
#			Flags used when running the compiler in debug mode
#	CFLAGS_OPTIMIZE -
#			Flags used when running the compiler in optimize mode
#	CFLAGS -	Additional CFLAGS added as necessary (usually 64-bit)
#
#--------------------------------------------------------------------

AC_DEFUN([SC_CONFIG_CFLAGS], [

    # Step 0.a: Enable 64 bit support?

    AC_MSG_CHECKING([if 64bit support is requested])
    AC_ARG_ENABLE(64bit,
	AC_HELP_STRING([--enable-64bit],
	    [enable 64bit support (default: off)]),
	[do64bit=$enableval], [do64bit=no])
    AC_MSG_RESULT([$do64bit])

    # Step 0.b: Enable Solaris 64 bit VIS support?

    AC_MSG_CHECKING([if 64bit Sparc VIS support is requested])
    AC_ARG_ENABLE(64bit-vis,
	AC_HELP_STRING([--enable-64bit-vis],
	    [enable 64bit Sparc VIS support (default: off)]),
	[do64bitVIS=$enableval], [do64bitVIS=no])
    AC_MSG_RESULT([$do64bitVIS])
    # Force 64bit on with VIS
    AS_IF([test "$do64bitVIS" = "yes"], [do64bit=yes])

    # Step 0.c: Check if visibility support is available. Do this here so
    # that platform specific alternatives can be used below if this fails.

    AC_CACHE_CHECK([if compiler supports visibility "hidden"],
	tcl_cv_cc_visibility_hidden, [
	hold_cflags=$CFLAGS; CFLAGS="$CFLAGS -Werror"
	AC_TRY_LINK([
	    extern __attribute__((__visibility__("hidden"))) void f(void);
	    void f(void) {}], [f();], tcl_cv_cc_visibility_hidden=yes,
	    tcl_cv_cc_visibility_hidden=no)
	CFLAGS=$hold_cflags])
    AS_IF([test $tcl_cv_cc_visibility_hidden = yes], [
	AC_DEFINE(MODULE_SCOPE,
	    [extern __attribute__((__visibility__("hidden")))],
	    [Compiler support for module scope symbols])
    ])

    # Step 0.d: Disable -rpath support?

    AC_MSG_CHECKING([if rpath support is requested])
    AC_ARG_ENABLE(rpath,
	AC_HELP_STRING([--disable-rpath],
	    [disable rpath support (default: on)]),
	[doRpath=$enableval], [doRpath=yes])
    AC_MSG_RESULT([$doRpath])

    # Step 1: set the variable "system" to hold the name and version number
    # for the system.

    SC_CONFIG_SYSTEM

    # Step 2: check for existence of -ldl library.  This is needed because
    # Linux can use either -ldl or -ldld for dynamic loading.

    AC_CHECK_LIB(dl, dlopen, have_dl=yes, have_dl=no)

    # Require ranlib early so we can override it in special cases below.
    AS_IF([test x"${SHLIB_VERSION}" = x], [SHLIB_VERSION="1.0"])

    AC_REQUIRE([AC_PROG_RANLIB])

    # Step 3: set configuration options based on system name and version.

    do64bit_ok=no
    # default to '{$LIBS}' and set to "" on per-platform necessary basis
    SHLIB_LD_LIBS='${LIBS}'
    LDFLAGS_ORIG="$LDFLAGS"
    # When ld needs options to work in 64-bit mode, put them in
    # LDFLAGS_ARCH so they eventually end up in LDFLAGS even if [load]
    # is disabled by the user. [Bug 1016796]
    LDFLAGS_ARCH=""
    UNSHARED_LIB_SUFFIX=""
    TCL_TRIM_DOTS='`echo ${VERSION} | tr -d .`'
    ECHO_VERSION='`echo ${VERSION}`'
    TCL_LIB_VERSIONS_OK=ok
    CFLAGS_DEBUG=-g
    CFLAGS_OPTIMIZE=-O
    AS_IF([test "$GCC" = yes], [
	CFLAGS_WARNING="-Wall"
    ], [CFLAGS_WARNING=""])
    AC_CHECK_TOOL(AR, ar)
    STLIB_LD='${AR} cr'
    LD_LIBRARY_PATH_VAR="LD_LIBRARY_PATH"
    PLAT_OBJS=""
    PLAT_SRCS=""
    LDAIX_SRC=""
    case $system in
	AIX-*)
	    AS_IF([test "${TCL_THREADS}" = "1" -a "$GCC" != "yes"], [
		# AIX requires the _r compiler when gcc isn't being used
		case "${CC}" in
		    *_r|*_r\ *)
			# ok ...
			;;
		    *)
			# Make sure only first arg gets _r
		    	CC=`echo "$CC" | sed -e 's/^\([[^ ]]*\)/\1_r/'`
			;;
		esac
		AC_MSG_RESULT([Using $CC for compiling with threads])
	    ])
	    LIBS="$LIBS -lc"
	    SHLIB_CFLAGS=""
	    SHLIB_SUFFIX=".so"

	    DL_OBJS="tclLoadDl.o"
	    LD_LIBRARY_PATH_VAR="LIBPATH"

	    # ldAix No longer needed with use of -bexpall/-brtl
	    # but some extensions may still reference it
	    LDAIX_SRC='$(UNIX_DIR)/ldAix'

	    # Check to enable 64-bit flags for compiler/linker
	    AS_IF([test "$do64bit" = yes], [
		AS_IF([test "$GCC" = yes], [
		    AC_MSG_WARN([64bit mode not supported with GCC on $system])
		], [
		    do64bit_ok=yes
		    CFLAGS="$CFLAGS -q64"
		    LDFLAGS_ARCH="-q64"
		    RANLIB="${RANLIB} -X64"
		    AR="${AR} -X64"
		    SHLIB_LD_FLAGS="-b64"
		])
	    ])

	    AS_IF([test "`uname -m`" = ia64], [
		# AIX-5 uses ELF style dynamic libraries on IA-64, but not PPC
		SHLIB_LD="/usr/ccs/bin/ld -G -z text"
		# AIX-5 has dl* in libc.so
		DL_LIBS=""
		AS_IF([test "$GCC" = yes], [
		    CC_SEARCH_FLAGS='-Wl,-R,${LIB_RUNTIME_DIR}'
		], [
		    CC_SEARCH_FLAGS='-R${LIB_RUNTIME_DIR}'
		])
		LD_SEARCH_FLAGS='-R ${LIB_RUNTIME_DIR}'
	    ], [
		AS_IF([test "$GCC" = yes], [
		    SHLIB_LD='${CC} -shared -Wl,-bexpall'
		], [
		    SHLIB_LD="/bin/ld -bhalt:4 -bM:SRE -bexpall -H512 -T512 -bnoentry"
		    LDFLAGS="$LDFLAGS -brtl"
		])
		SHLIB_LD="${SHLIB_LD} ${SHLIB_LD_FLAGS}"
		DL_LIBS="-ldl"
		CC_SEARCH_FLAGS='-L${LIB_RUNTIME_DIR}'
		LD_SEARCH_FLAGS=${CC_SEARCH_FLAGS}
	    ])
	    ;;
	BeOS*)
	    SHLIB_CFLAGS="-fPIC"
	    SHLIB_LD='${CC} -nostart'
	    SHLIB_SUFFIX=".so"
	    DL_OBJS="tclLoadDl.o"
	    DL_LIBS="-ldl"

	    #-----------------------------------------------------------
	    # Check for inet_ntoa in -lbind, for BeOS (which also needs
	    # -lsocket, even if the network functions are in -lnet which
	    # is always linked to, for compatibility.
	    #-----------------------------------------------------------
	    AC_CHECK_LIB(bind, inet_ntoa, [LIBS="$LIBS -lbind -lsocket"])
	    ;;
	BSD/OS-2.1*|BSD/OS-3*)
	    SHLIB_CFLAGS=""
	    SHLIB_LD="shlicc -r"
	    SHLIB_SUFFIX=".so"
	    DL_OBJS="tclLoadDl.o"
	    DL_LIBS="-ldl"
	    CC_SEARCH_FLAGS=""
	    LD_SEARCH_FLAGS=""
	    ;;
	BSD/OS-4.*)
	    SHLIB_CFLAGS="-export-dynamic -fPIC"
	    SHLIB_LD='${CC} -shared'
	    SHLIB_SUFFIX=".so"
	    DL_OBJS="tclLoadDl.o"
	    DL_LIBS="-ldl"
	    LDFLAGS="$LDFLAGS -export-dynamic"
	    CC_SEARCH_FLAGS=""
	    LD_SEARCH_FLAGS=""
	    ;;
	CYGWIN_*|MINGW32*)
	    SHLIB_CFLAGS=""
	    SHLIB_LD='${CC} -shared'
	    SHLIB_SUFFIX=".dll"
	    DL_OBJS="tclLoadDl.o tclWinError.o"
	    DL_LIBS="-ldl"
	    CC_SEARCH_FLAGS=""
	    LD_SEARCH_FLAGS=""
	    TCL_NEEDS_EXP_FILE=1
	    TCL_EXPORT_FILE_SUFFIX='${VERSION}\$\{DBGX\}.dll.a'
	    TCL_SHLIB_LD_EXTRAS='-Wl,--out-implib,$[@].a'
	    AC_CACHE_CHECK(for Cygwin version of gcc,
		ac_cv_cygwin,
		AC_TRY_COMPILE([
		#ifdef __CYGWIN__
		    #error cygwin
		#endif
		], [],
		ac_cv_cygwin=no,
		ac_cv_cygwin=yes)
	    )
	    if test "$ac_cv_cygwin" = "no"; then
		AC_MSG_ERROR([${CC} is not a cygwin compiler.])
	    fi
	    ;;
	dgux*)
	    SHLIB_CFLAGS="-K PIC"
	    SHLIB_LD='${CC} -G'
	    SHLIB_LD_LIBS=""
	    SHLIB_SUFFIX=".so"
	    DL_OBJS="tclLoadDl.o"
	    DL_LIBS="-ldl"
	    CC_SEARCH_FLAGS=""
	    LD_SEARCH_FLAGS=""
	    ;;
	Haiku*)
	    LDFLAGS="$LDFLAGS -Wl,--export-dynamic"
	    SHLIB_CFLAGS="-fPIC"
	    SHLIB_SUFFIX=".so"
	    SHLIB_LD='${CC} -shared ${CFLAGS} ${LDFLAGS}'
	    DL_OBJS="tclLoadDl.o"
	    DL_LIBS="-lroot"
	    AC_CHECK_LIB(network, inet_ntoa, [LIBS="$LIBS -lnetwork"])
	    ;;
	HP-UX-*.11.*)
	    # Use updated header definitions where possible
	    AC_DEFINE(_XOPEN_SOURCE_EXTENDED, 1, [Do we want to use the XOPEN network library?])
	    AC_DEFINE(_XOPEN_SOURCE, 1, [Do we want to use the XOPEN network library?])
	    LIBS="$LIBS -lxnet"               # Use the XOPEN network library

	    AS_IF([test "`uname -m`" = ia64], [
		SHLIB_SUFFIX=".so"
	    ], [
		SHLIB_SUFFIX=".sl"
	    ])
	    AC_CHECK_LIB(dld, shl_load, tcl_ok=yes, tcl_ok=no)
	    AS_IF([test "$tcl_ok" = yes], [
		SHLIB_CFLAGS="+z"
		SHLIB_LD="ld -b"
		DL_OBJS="tclLoadShl.o"
		DL_LIBS="-ldld"
		LDFLAGS="$LDFLAGS -Wl,-E"
		CC_SEARCH_FLAGS='-Wl,+s,+b,${LIB_RUNTIME_DIR}:.'
		LD_SEARCH_FLAGS='+s +b ${LIB_RUNTIME_DIR}:.'
		LD_LIBRARY_PATH_VAR="SHLIB_PATH"
	    ])
	    AS_IF([test "$GCC" = yes], [
		SHLIB_LD='${CC} -shared'
		LD_SEARCH_FLAGS=${CC_SEARCH_FLAGS}
	    ])

	    # Users may want PA-RISC 1.1/2.0 portable code - needs HP cc
	    #CFLAGS="$CFLAGS +DAportable"

	    # Check to enable 64-bit flags for compiler/linker
	    AS_IF([test "$do64bit" = "yes"], [
		AS_IF([test "$GCC" = yes], [
		    case `${CC} -dumpmachine` in
			hppa64*)
			    # 64-bit gcc in use.  Fix flags for GNU ld.
			    do64bit_ok=yes
			    SHLIB_LD='${CC} -shared'
			    AS_IF([test $doRpath = yes], [
				CC_SEARCH_FLAGS='-Wl,-rpath,${LIB_RUNTIME_DIR}'])
			    LD_SEARCH_FLAGS=${CC_SEARCH_FLAGS}
			    ;;
			*)
			    AC_MSG_WARN([64bit mode not supported with GCC on $system])
			    ;;
		    esac
		], [
		    do64bit_ok=yes
		    CFLAGS="$CFLAGS +DD64"
		    LDFLAGS_ARCH="+DD64"
		])
	    ]) ;;
	HP-UX-*.08.*|HP-UX-*.09.*|HP-UX-*.10.*)
	    SHLIB_SUFFIX=".sl"
	    AC_CHECK_LIB(dld, shl_load, tcl_ok=yes, tcl_ok=no)
	    AS_IF([test "$tcl_ok" = yes], [
		SHLIB_CFLAGS="+z"
		SHLIB_LD="ld -b"
		SHLIB_LD_LIBS=""
		DL_OBJS="tclLoadShl.o"
		DL_LIBS="-ldld"
		LDFLAGS="$LDFLAGS -Wl,-E"
		CC_SEARCH_FLAGS='-Wl,+s,+b,${LIB_RUNTIME_DIR}:.'
		LD_SEARCH_FLAGS='+s +b ${LIB_RUNTIME_DIR}:.'
		LD_LIBRARY_PATH_VAR="SHLIB_PATH"
	    ]) ;;
	IRIX-5.*)
	    SHLIB_CFLAGS=""
	    SHLIB_LD="ld -shared -rdata_shared"
	    SHLIB_SUFFIX=".so"
	    DL_OBJS="tclLoadDl.o"
	    DL_LIBS=""
	    AS_IF([test $doRpath = yes], [
		CC_SEARCH_FLAGS='-Wl,-rpath,${LIB_RUNTIME_DIR}'
		LD_SEARCH_FLAGS='-rpath ${LIB_RUNTIME_DIR}'])
	    ;;
	IRIX-6.*)
	    SHLIB_CFLAGS=""
	    SHLIB_LD="ld -n32 -shared -rdata_shared"
	    SHLIB_SUFFIX=".so"
	    DL_OBJS="tclLoadDl.o"
	    DL_LIBS=""
	    AS_IF([test $doRpath = yes], [
		CC_SEARCH_FLAGS='-Wl,-rpath,${LIB_RUNTIME_DIR}'
		LD_SEARCH_FLAGS='-rpath ${LIB_RUNTIME_DIR}'])
	    AS_IF([test "$GCC" = yes], [
		CFLAGS="$CFLAGS -mabi=n32"
		LDFLAGS="$LDFLAGS -mabi=n32"
	    ], [
		case $system in
		    IRIX-6.3)
			# Use to build 6.2 compatible binaries on 6.3.
			CFLAGS="$CFLAGS -n32 -D_OLD_TERMIOS"
			;;
		    *)
			CFLAGS="$CFLAGS -n32"
			;;
		esac
		LDFLAGS="$LDFLAGS -n32"
	    ])
	    ;;
	IRIX64-6.*)
	    SHLIB_CFLAGS=""
	    SHLIB_LD="ld -n32 -shared -rdata_shared"
	    SHLIB_SUFFIX=".so"
	    DL_OBJS="tclLoadDl.o"
	    DL_LIBS=""
	    AS_IF([test $doRpath = yes], [
		CC_SEARCH_FLAGS='-Wl,-rpath,${LIB_RUNTIME_DIR}'
		LD_SEARCH_FLAGS='-rpath ${LIB_RUNTIME_DIR}'])

	    # Check to enable 64-bit flags for compiler/linker

	    AS_IF([test "$do64bit" = yes], [
	        AS_IF([test "$GCC" = yes], [
	            AC_MSG_WARN([64bit mode not supported by gcc])
	        ], [
	            do64bit_ok=yes
	            SHLIB_LD="ld -64 -shared -rdata_shared"
	            CFLAGS="$CFLAGS -64"
	            LDFLAGS_ARCH="-64"
	        ])
	    ])
	    ;;
	Linux*)
	    SHLIB_CFLAGS="-fPIC"
	    SHLIB_SUFFIX=".so"

	    CFLAGS_OPTIMIZE="-O2"
	    # egcs-2.91.66 on Redhat Linux 6.0 generates lots of warnings
	    # when you inline the string and math operations.  Turn this off to
	    # get rid of the warnings.
	    #CFLAGS_OPTIMIZE="${CFLAGS_OPTIMIZE} -D__NO_STRING_INLINES -D__NO_MATH_INLINES"

	    SHLIB_LD='${CC} -shared ${CFLAGS} ${LDFLAGS}'
	    DL_OBJS="tclLoadDl.o"
	    DL_LIBS="-ldl"
	    LDFLAGS="$LDFLAGS -Wl,--export-dynamic"
	    AS_IF([test $doRpath = yes], [
		CC_SEARCH_FLAGS='-Wl,-rpath,${LIB_RUNTIME_DIR}'])
	    LD_SEARCH_FLAGS=${CC_SEARCH_FLAGS}
	    AS_IF([test "`uname -m`" = "alpha"], [CFLAGS="$CFLAGS -mieee"])
	    AS_IF([test $do64bit = yes], [
		AC_CACHE_CHECK([if compiler accepts -m64 flag], tcl_cv_cc_m64, [
		    hold_cflags=$CFLAGS
		    CFLAGS="$CFLAGS -m64"
		    AC_TRY_LINK(,, tcl_cv_cc_m64=yes, tcl_cv_cc_m64=no)
		    CFLAGS=$hold_cflags])
		AS_IF([test $tcl_cv_cc_m64 = yes], [
		    CFLAGS="$CFLAGS -m64"
		    do64bit_ok=yes
		])
	   ])

	    # The combo of gcc + glibc has a bug related to inlining of
	    # functions like strtod(). The -fno-builtin flag should address
	    # this problem but it does not work. The -fno-inline flag is kind
	    # of overkill but it works. Disable inlining only when one of the
	    # files in compat/*.c is being linked in.

	    AS_IF([test x"${USE_COMPAT}" != x],[CFLAGS="$CFLAGS -fno-inline"])
	    ;;
	GNU*)
	    SHLIB_CFLAGS="-fPIC"
	    SHLIB_SUFFIX=".so"

	    SHLIB_LD='${CC} -shared'
	    DL_OBJS=""
	    DL_LIBS="-ldl"
	    LDFLAGS="$LDFLAGS -Wl,--export-dynamic"
	    CC_SEARCH_FLAGS=""
	    LD_SEARCH_FLAGS=""
	    AS_IF([test "`uname -m`" = "alpha"], [CFLAGS="$CFLAGS -mieee"])
	    ;;
	Lynx*)
	    SHLIB_CFLAGS="-fPIC"
	    SHLIB_SUFFIX=".so"
	    CFLAGS_OPTIMIZE=-02
	    SHLIB_LD='${CC} -shared'
	    DL_OBJS="tclLoadDl.o"
	    DL_LIBS="-mshared -ldl"
	    LD_FLAGS="-Wl,--export-dynamic"
	    AS_IF([test $doRpath = yes], [
		CC_SEARCH_FLAGS='-Wl,-rpath,${LIB_RUNTIME_DIR}'
		LD_SEARCH_FLAGS='-Wl,-rpath,${LIB_RUNTIME_DIR}'])
	    ;;
	MP-RAS-02*)
	    SHLIB_CFLAGS="-K PIC"
	    SHLIB_LD='${CC} -G'
	    SHLIB_LD_LIBS=""
	    SHLIB_SUFFIX=".so"
	    DL_OBJS="tclLoadDl.o"
	    DL_LIBS="-ldl"
	    CC_SEARCH_FLAGS=""
	    LD_SEARCH_FLAGS=""
	    ;;
	MP-RAS-*)
	    SHLIB_CFLAGS="-K PIC"
	    SHLIB_LD='${CC} -G'
	    SHLIB_LD_LIBS=""
	    SHLIB_SUFFIX=".so"
	    DL_OBJS="tclLoadDl.o"
	    DL_LIBS="-ldl"
	    LDFLAGS="$LDFLAGS -Wl,-Bexport"
	    CC_SEARCH_FLAGS=""
	    LD_SEARCH_FLAGS=""
	    ;;
	NetBSD-1.*|FreeBSD-[[1-2]].*)
	    SHLIB_CFLAGS="-fPIC"
	    SHLIB_LD="ld -Bshareable -x"
	    SHLIB_SUFFIX=".so"
	    DL_OBJS="tclLoadDl.o"
	    DL_LIBS=""
	    AS_IF([test $doRpath = yes], [
		CC_SEARCH_FLAGS='-Wl,-rpath,${LIB_RUNTIME_DIR}'
		LD_SEARCH_FLAGS='-rpath ${LIB_RUNTIME_DIR}'])
	    AC_CACHE_CHECK([for ELF], tcl_cv_ld_elf, [
		AC_EGREP_CPP(yes, [
#ifdef __ELF__
	yes
#endif
		], tcl_cv_ld_elf=yes, tcl_cv_ld_elf=no)])
	    AS_IF([test $tcl_cv_ld_elf = yes], [
		SHARED_LIB_SUFFIX='${TCL_TRIM_DOTS}.so'
	    ], [
		SHARED_LIB_SUFFIX='${TCL_TRIM_DOTS}.so.${SHLIB_VERSION}'
	    ])

	    # Ancient FreeBSD doesn't handle version numbers with dots.

	    UNSHARED_LIB_SUFFIX='${TCL_TRIM_DOTS}.a'
	    TCL_LIB_VERSIONS_OK=nodots
	    ;;
	OpenBSD-*)
	    arch=`arch -s`
	    case "$arch" in
	    m88k|vax)
		# Equivalent using configure option --disable-load
		# Step 4 will set the necessary variables
		DL_OBJS=""
		SHLIB_LD_LIBS=""
		;;
	    *)
		SHLIB_CFLAGS="-fPIC"
		SHLIB_LD='${CC} -shared ${SHLIB_CFLAGS}'
		SHLIB_SUFFIX=".so"
		DL_OBJS="tclLoadDl.o"
		DL_LIBS=""
		AS_IF([test $doRpath = yes], [
		    CC_SEARCH_FLAGS='-Wl,-rpath,${LIB_RUNTIME_DIR}'])
		LD_SEARCH_FLAGS=${CC_SEARCH_FLAGS}
		SHARED_LIB_SUFFIX='${TCL_TRIM_DOTS}.so.${SHLIB_VERSION}'
		;;
	    esac
	    case "$arch" in
	    m88k|vax)
		CFLAGS_OPTIMIZE="-O1"
		;;
	    sh)
		CFLAGS_OPTIMIZE="-O0"
		;;
	    *)
		CFLAGS_OPTIMIZE="-O2"
		;;
	    esac
	    AC_CACHE_CHECK([for ELF], tcl_cv_ld_elf, [
		AC_EGREP_CPP(yes, [
#ifdef __ELF__
	yes
#endif
		], tcl_cv_ld_elf=yes, tcl_cv_ld_elf=no)])
	    AS_IF([test $tcl_cv_ld_elf = yes], [
		LDFLAGS=-Wl,-export-dynamic
	    ], [LDFLAGS=""])
	    AS_IF([test "${TCL_THREADS}" = "1"], [
		# On OpenBSD:	Compile with -pthread
		#		Don't link with -lpthread
		LIBS=`echo $LIBS | sed s/-lpthread//`
		CFLAGS="$CFLAGS -pthread"
	    ])
	    # OpenBSD doesn't do version numbers with dots.
	    UNSHARED_LIB_SUFFIX='${TCL_TRIM_DOTS}.a'
	    TCL_LIB_VERSIONS_OK=nodots
	    ;;
	NetBSD-*|FreeBSD-[[3-4]].*)
	    # FreeBSD 3.* and greater have ELF.
	    # NetBSD 2.* has ELF and can use 'cc -shared' to build shared libs
	    SHLIB_CFLAGS="-fPIC"
	    SHLIB_LD='${CC} -shared ${SHLIB_CFLAGS}'
	    SHLIB_SUFFIX=".so"
	    DL_OBJS="tclLoadDl.o"
	    DL_LIBS=""
	    LDFLAGS="$LDFLAGS -export-dynamic"
	    AS_IF([test $doRpath = yes], [
		CC_SEARCH_FLAGS='-Wl,-rpath,${LIB_RUNTIME_DIR}'])
	    LD_SEARCH_FLAGS=${CC_SEARCH_FLAGS}
	    AS_IF([test "${TCL_THREADS}" = "1"], [
		# The -pthread needs to go in the CFLAGS, not LIBS
		LIBS=`echo $LIBS | sed s/-pthread//`
		CFLAGS="$CFLAGS -pthread"
	    	LDFLAGS="$LDFLAGS -pthread"
	    ])
	    case $system in
	    FreeBSD-3.*)
	    	# FreeBSD-3 doesn't handle version numbers with dots.
	    	UNSHARED_LIB_SUFFIX='${TCL_TRIM_DOTS}.a'
	    	SHARED_LIB_SUFFIX='${TCL_TRIM_DOTS}.so'
	    	TCL_LIB_VERSIONS_OK=nodots
		;;
	    esac
	    ;;
	FreeBSD-*)
	    # This configuration from FreeBSD Ports.
	    SHLIB_CFLAGS="-fPIC"
	    SHLIB_LD="${CC} -shared"
	    TCL_SHLIB_LD_EXTRAS="-soname \$[@]"
	    SHLIB_SUFFIX=".so"
	    DL_OBJS="tclLoadDl.o"
	    DL_LIBS=""
	    LDFLAGS=""
	    AS_IF([test $doRpath = yes], [
		CC_SEARCH_FLAGS='-Wl,-rpath,${LIB_RUNTIME_DIR}'
		LD_SEARCH_FLAGS='-rpath ${LIB_RUNTIME_DIR}'])
	    AS_IF([test "${TCL_THREADS}" = "1"], [
		# The -pthread needs to go in the LDFLAGS, not LIBS
		LIBS=`echo $LIBS | sed s/-pthread//`
		CFLAGS="$CFLAGS $PTHREAD_CFLAGS"
		LDFLAGS="$LDFLAGS $PTHREAD_LIBS"])
	    # Version numbers are dot-stripped by system policy.
	    TCL_TRIM_DOTS=`echo ${VERSION} | tr -d .`
	    UNSHARED_LIB_SUFFIX='${TCL_TRIM_DOTS}.a'
	    SHARED_LIB_SUFFIX='${TCL_TRIM_DOTS}\$\{DBGX\}.so.1'
	    TCL_LIB_VERSIONS_OK=nodots
	    ;;
	Darwin-*)
	    CFLAGS_OPTIMIZE="-Os"
	    SHLIB_CFLAGS="-fno-common"
	    # To avoid discrepancies between what headers configure sees during
	    # preprocessing tests and compiling tests, move any -isysroot and
	    # -mmacosx-version-min flags from CFLAGS to CPPFLAGS:
	    CPPFLAGS="${CPPFLAGS} `echo " ${CFLAGS}" | \
		awk 'BEGIN {FS=" +-";ORS=" "}; {for (i=2;i<=NF;i++) \
		if ([$]i~/^(isysroot|mmacosx-version-min)/) print "-"[$]i}'`"
	    CFLAGS="`echo " ${CFLAGS}" | \
		awk 'BEGIN {FS=" +-";ORS=" "}; {for (i=2;i<=NF;i++) \
		if (!([$]i~/^(isysroot|mmacosx-version-min)/)) print "-"[$]i}'`"
	    AS_IF([test $do64bit = yes], [
		case `arch` in
		    ppc)
			AC_CACHE_CHECK([if compiler accepts -arch ppc64 flag],
				tcl_cv_cc_arch_ppc64, [
			    hold_cflags=$CFLAGS
			    CFLAGS="$CFLAGS -arch ppc64 -mpowerpc64 -mcpu=G5"
			    AC_TRY_LINK(,, tcl_cv_cc_arch_ppc64=yes,
				    tcl_cv_cc_arch_ppc64=no)
			    CFLAGS=$hold_cflags])
			AS_IF([test $tcl_cv_cc_arch_ppc64 = yes], [
			    CFLAGS="$CFLAGS -arch ppc64 -mpowerpc64 -mcpu=G5"
			    do64bit_ok=yes
			]);;
		    i386)
			AC_CACHE_CHECK([if compiler accepts -arch x86_64 flag],
				tcl_cv_cc_arch_x86_64, [
			    hold_cflags=$CFLAGS
			    CFLAGS="$CFLAGS -arch x86_64"
			    AC_TRY_LINK(,, tcl_cv_cc_arch_x86_64=yes,
				    tcl_cv_cc_arch_x86_64=no)
			    CFLAGS=$hold_cflags])
			AS_IF([test $tcl_cv_cc_arch_x86_64 = yes], [
			    CFLAGS="$CFLAGS -arch x86_64"
			    do64bit_ok=yes
			]);;
		    *)
			AC_MSG_WARN([Don't know how enable 64-bit on architecture `arch`]);;
		esac
	    ], [
		# Check for combined 32-bit and 64-bit fat build
		AS_IF([echo "$CFLAGS " |grep -E -q -- '-arch (ppc64|x86_64) ' \
		    && echo "$CFLAGS " |grep -E -q -- '-arch (ppc|i386) '], [
		    fat_32_64=yes])
	    ])
	    SHLIB_LD='${CC} -dynamiclib ${CFLAGS} ${LDFLAGS}'
	    AC_CACHE_CHECK([if ld accepts -single_module flag], tcl_cv_ld_single_module, [
		hold_ldflags=$LDFLAGS
		LDFLAGS="$LDFLAGS -dynamiclib -Wl,-single_module"
		AC_TRY_LINK(, [int i;], tcl_cv_ld_single_module=yes, tcl_cv_ld_single_module=no)
		LDFLAGS=$hold_ldflags])
	    AS_IF([test $tcl_cv_ld_single_module = yes], [
		SHLIB_LD="${SHLIB_LD} -Wl,-single_module"
	    ])
	    SHLIB_SUFFIX=".dylib"
	    DL_OBJS="tclLoadDyld.o"
	    DL_LIBS=""
	    # Don't use -prebind when building for Mac OS X 10.4 or later only:
	    AS_IF([test "`echo "${MACOSX_DEPLOYMENT_TARGET}" | awk -F '10\\.' '{print int([$]2)}'`" -lt 4 -a \
		"`echo "${CPPFLAGS}" | awk -F '-mmacosx-version-min=10\\.' '{print int([$]2)}'`" -lt 4], [
		LDFLAGS="$LDFLAGS -prebind"])
	    LDFLAGS="$LDFLAGS -headerpad_max_install_names"
	    AC_CACHE_CHECK([if ld accepts -search_paths_first flag],
		    tcl_cv_ld_search_paths_first, [
		hold_ldflags=$LDFLAGS
		LDFLAGS="$LDFLAGS -Wl,-search_paths_first"
		AC_TRY_LINK(, [int i;], tcl_cv_ld_search_paths_first=yes,
			tcl_cv_ld_search_paths_first=no)
		LDFLAGS=$hold_ldflags])
	    AS_IF([test $tcl_cv_ld_search_paths_first = yes], [
		LDFLAGS="$LDFLAGS -Wl,-search_paths_first"
	    ])
	    AS_IF([test "$tcl_cv_cc_visibility_hidden" != yes], [
		AC_DEFINE(MODULE_SCOPE, [__private_extern__],
		    [Compiler support for module scope symbols])
	    ])
	    CC_SEARCH_FLAGS=""
	    LD_SEARCH_FLAGS=""
	    LD_LIBRARY_PATH_VAR="DYLD_LIBRARY_PATH"
	    AC_DEFINE(MAC_OSX_TCL, 1, [Is this a Mac I see before me?])
	    PLAT_OBJS='${MAC_OSX_OBJS}'
	    PLAT_SRCS='${MAC_OSX_SRCS}'
	    AC_MSG_CHECKING([whether to use CoreFoundation])
	    AC_ARG_ENABLE(corefoundation,
		AC_HELP_STRING([--enable-corefoundation],
		    [use CoreFoundation API on MacOSX (default: on)]),
		[tcl_corefoundation=$enableval], [tcl_corefoundation=yes])
	    AC_MSG_RESULT([$tcl_corefoundation])
	    AS_IF([test $tcl_corefoundation = yes], [
		AC_CACHE_CHECK([for CoreFoundation.framework],
			tcl_cv_lib_corefoundation, [
		    hold_libs=$LIBS
		    AS_IF([test "$fat_32_64" = yes], [
			for v in CFLAGS CPPFLAGS LDFLAGS; do
			    # On Tiger there is no 64-bit CF, so remove 64-bit
			    # archs from CFLAGS et al. while testing for
			    # presence of CF. 64-bit CF is disabled in
			    # tclUnixPort.h if necessary.
			    eval 'hold_'$v'="$'$v'";'$v'="`echo "$'$v' "|sed -e "s/-arch ppc64 / /g" -e "s/-arch x86_64 / /g"`"'
			done])
		    LIBS="$LIBS -framework CoreFoundation"
		    AC_TRY_LINK([#include <CoreFoundation/CoreFoundation.h>],
			[CFBundleRef b = CFBundleGetMainBundle();],
			tcl_cv_lib_corefoundation=yes,
			tcl_cv_lib_corefoundation=no)
		    AS_IF([test "$fat_32_64" = yes], [
			for v in CFLAGS CPPFLAGS LDFLAGS; do
			    eval $v'="$hold_'$v'"'
		        done])
		    LIBS=$hold_libs])
		AS_IF([test $tcl_cv_lib_corefoundation = yes], [
		    LIBS="$LIBS -framework CoreFoundation"
		    AC_DEFINE(HAVE_COREFOUNDATION, 1,
			[Do we have access to Darwin CoreFoundation.framework?])
		], [tcl_corefoundation=no])
		AS_IF([test "$fat_32_64" = yes -a $tcl_corefoundation = yes],[
		    AC_CACHE_CHECK([for 64-bit CoreFoundation],
			    tcl_cv_lib_corefoundation_64, [
			for v in CFLAGS CPPFLAGS LDFLAGS; do
			    eval 'hold_'$v'="$'$v'";'$v'="`echo "$'$v' "|sed -e "s/-arch ppc / /g" -e "s/-arch i386 / /g"`"'
			done
			AC_TRY_LINK([#include <CoreFoundation/CoreFoundation.h>],
			    [CFBundleRef b = CFBundleGetMainBundle();],
			    tcl_cv_lib_corefoundation_64=yes,
			    tcl_cv_lib_corefoundation_64=no)
			for v in CFLAGS CPPFLAGS LDFLAGS; do
			    eval $v'="$hold_'$v'"'
			done])
		    AS_IF([test $tcl_cv_lib_corefoundation_64 = no], [
			AC_DEFINE(NO_COREFOUNDATION_64, 1,
			    [Is Darwin CoreFoundation unavailable for 64-bit?])
                        LDFLAGS="$LDFLAGS -Wl,-no_arch_warnings"
		    ])
		])
	    ])
	    ;;
	NEXTSTEP-*)
	    SHLIB_CFLAGS=""
	    SHLIB_LD='${CC} -nostdlib -r'
	    SHLIB_LD_LIBS=""
	    SHLIB_SUFFIX=".so"
	    DL_OBJS="tclLoadNext.o"
	    DL_LIBS=""
	    CC_SEARCH_FLAGS=""
	    LD_SEARCH_FLAGS=""
	    ;;
	OS/390-*)
	    SHLIB_LD_LIBS=""
	    CFLAGS_OPTIMIZE=""		# Optimizer is buggy
	    AC_DEFINE(_OE_SOCKETS, 1,	# needed in sys/socket.h
		[Should OS/390 do the right thing with sockets?])
	    ;;
	OSF1-1.0|OSF1-1.1|OSF1-1.2)
	    # OSF/1 1.[012] from OSF, and derivatives, including Paragon OSF/1
	    SHLIB_CFLAGS=""
	    # Hack: make package name same as library name
	    SHLIB_LD='ld -R -export $@:'
	    SHLIB_LD_LIBS=""
	    SHLIB_SUFFIX=".so"
	    DL_OBJS="tclLoadOSF.o"
	    DL_LIBS=""
	    CC_SEARCH_FLAGS=""
	    LD_SEARCH_FLAGS=""
	    ;;
	OSF1-1.*)
	    # OSF/1 1.3 from OSF using ELF, and derivatives, including AD2
	    SHLIB_CFLAGS="-fPIC"
	    AS_IF([test "$SHARED_BUILD" = 1], [SHLIB_LD="ld -shared"], [
	        SHLIB_LD="ld -non_shared"
	    ])
	    SHLIB_LD_LIBS=""
	    SHLIB_SUFFIX=".so"
	    DL_OBJS="tclLoadDl.o"
	    DL_LIBS=""
	    CC_SEARCH_FLAGS=""
	    LD_SEARCH_FLAGS=""
	    ;;
	OSF1-V*)
	    # Digital OSF/1
	    SHLIB_CFLAGS=""
	    AS_IF([test "$SHARED_BUILD" = 1], [
	        SHLIB_LD='ld -shared -expect_unresolved "*"'
	    ], [
	        SHLIB_LD='ld -non_shared -expect_unresolved "*"'
	    ])
	    SHLIB_SUFFIX=".so"
	    DL_OBJS="tclLoadDl.o"
	    DL_LIBS=""
	    AS_IF([test $doRpath = yes], [
		CC_SEARCH_FLAGS='-Wl,-rpath,${LIB_RUNTIME_DIR}'
		LD_SEARCH_FLAGS='-rpath ${LIB_RUNTIME_DIR}'])
	    AS_IF([test "$GCC" = yes], [CFLAGS="$CFLAGS -mieee"], [
		CFLAGS="$CFLAGS -DHAVE_TZSET -std1 -ieee"])
	    # see pthread_intro(3) for pthread support on osf1, k.furukawa
	    AS_IF([test "${TCL_THREADS}" = 1], [
		CFLAGS="$CFLAGS -DHAVE_PTHREAD_ATTR_SETSTACKSIZE"
		CFLAGS="$CFLAGS -DTCL_THREAD_STACK_MIN=PTHREAD_STACK_MIN*64"
		LIBS=`echo $LIBS | sed s/-lpthreads//`
		AS_IF([test "$GCC" = yes], [
		    LIBS="$LIBS -lpthread -lmach -lexc"
		], [
		    CFLAGS="$CFLAGS -pthread"
		    LDFLAGS="$LDFLAGS -pthread"
		])
	    ])
	    ;;
	QNX-6*)
	    # QNX RTP
	    # This may work for all QNX, but it was only reported for v6.
	    SHLIB_CFLAGS="-fPIC"
	    SHLIB_LD="ld -Bshareable -x"
	    SHLIB_LD_LIBS=""
	    SHLIB_SUFFIX=".so"
	    DL_OBJS="tclLoadDl.o"
	    # dlopen is in -lc on QNX
	    DL_LIBS=""
	    CC_SEARCH_FLAGS=""
	    LD_SEARCH_FLAGS=""
	    ;;
	SCO_SV-3.2*)
	    # Note, dlopen is available only on SCO 3.2.5 and greater. However,
	    # this test works, since "uname -s" was non-standard in 3.2.4 and
	    # below.
	    AS_IF([test "$GCC" = yes], [
	    	SHLIB_CFLAGS="-fPIC -melf"
	    	LDFLAGS="$LDFLAGS -melf -Wl,-Bexport"
	    ], [
	    	SHLIB_CFLAGS="-Kpic -belf"
	    	LDFLAGS="$LDFLAGS -belf -Wl,-Bexport"
	    ])
	    SHLIB_LD="ld -G"
	    SHLIB_LD_LIBS=""
	    SHLIB_SUFFIX=".so"
	    DL_OBJS="tclLoadDl.o"
	    DL_LIBS=""
	    CC_SEARCH_FLAGS=""
	    LD_SEARCH_FLAGS=""
	    ;;
	SINIX*5.4*)
	    SHLIB_CFLAGS="-K PIC"
	    SHLIB_LD='${CC} -G'
	    SHLIB_LD_LIBS=""
	    SHLIB_SUFFIX=".so"
	    DL_OBJS="tclLoadDl.o"
	    DL_LIBS="-ldl"
	    CC_SEARCH_FLAGS=""
	    LD_SEARCH_FLAGS=""
	    ;;
	SunOS-4*)
	    SHLIB_CFLAGS="-PIC"
	    SHLIB_LD="ld"
	    SHLIB_LD_LIBS=""
	    SHLIB_SUFFIX=".so"
	    DL_OBJS="tclLoadDl.o"
	    DL_LIBS="-ldl"
	    CC_SEARCH_FLAGS='-L${LIB_RUNTIME_DIR}'
	    LD_SEARCH_FLAGS=${CC_SEARCH_FLAGS}

	    # SunOS can't handle version numbers with dots in them in library
	    # specs, like -ltcl7.5, so use -ltcl75 instead.  Also, it
	    # requires an extra version number at the end of .so file names.
	    # So, the library has to have a name like libtcl75.so.1.0

	    SHARED_LIB_SUFFIX='${TCL_TRIM_DOTS}.so.${SHLIB_VERSION}'
	    UNSHARED_LIB_SUFFIX='${TCL_TRIM_DOTS}.a'
	    TCL_LIB_VERSIONS_OK=nodots
	    ;;
	SunOS-5.[[0-6]])
	    # Careful to not let 5.10+ fall into this case

	    # Note: If _REENTRANT isn't defined, then Solaris
	    # won't define thread-safe library routines.

	    AC_DEFINE(_REENTRANT, 1, [Do we want the reentrant OS API?])
	    AC_DEFINE(_POSIX_PTHREAD_SEMANTICS, 1,
		[Do we really want to follow the standard? Yes we do!])

	    SHLIB_CFLAGS="-KPIC"
	    SHLIB_SUFFIX=".so"
	    DL_OBJS="tclLoadDl.o"
	    DL_LIBS="-ldl"
	    AS_IF([test "$GCC" = yes], [
		SHLIB_LD='${CC} -shared'
		CC_SEARCH_FLAGS='-Wl,-R,${LIB_RUNTIME_DIR}'
		LD_SEARCH_FLAGS=${CC_SEARCH_FLAGS}
	    ], [
		SHLIB_LD="/usr/ccs/bin/ld -G -z text"
		CC_SEARCH_FLAGS='-R ${LIB_RUNTIME_DIR}'
		LD_SEARCH_FLAGS=${CC_SEARCH_FLAGS}
	    ])
	    ;;
	SunOS-5*)
	    # Note: If _REENTRANT isn't defined, then Solaris
	    # won't define thread-safe library routines.

	    AC_DEFINE(_REENTRANT, 1, [Do we want the reentrant OS API?])
	    AC_DEFINE(_POSIX_PTHREAD_SEMANTICS, 1,
		[Do we really want to follow the standard? Yes we do!])

	    SHLIB_CFLAGS="-KPIC"

	    # Check to enable 64-bit flags for compiler/linker
	    AS_IF([test "$do64bit" = yes], [
		arch=`isainfo`
		AS_IF([test "$arch" = "sparcv9 sparc"], [
		    AS_IF([test "$GCC" = yes], [
			AS_IF([test "`${CC} -dumpversion | awk -F. '{print [$]1}'`" -lt 3], [
			    AC_MSG_WARN([64bit mode not supported with GCC < 3.2 on $system])
			], [
			    do64bit_ok=yes
			    CFLAGS="$CFLAGS -m64 -mcpu=v9"
			    LDFLAGS="$LDFLAGS -m64 -mcpu=v9"
			    SHLIB_CFLAGS="-fPIC"
			])
		    ], [
			do64bit_ok=yes
			AS_IF([test "$do64bitVIS" = yes], [
			    CFLAGS="$CFLAGS -xarch=v9a"
			    LDFLAGS_ARCH="-xarch=v9a"
			], [
			    CFLAGS="$CFLAGS -xarch=v9"
			    LDFLAGS_ARCH="-xarch=v9"
			])
			# Solaris 64 uses this as well
			#LD_LIBRARY_PATH_VAR="LD_LIBRARY_PATH_64"
		    ])
		], [AS_IF([test "$arch" = "amd64 i386"], [
		    AS_IF([test "$GCC" = yes], [
			case $system in
			    SunOS-5.1[[1-9]]*|SunOS-5.[[2-9]][[0-9]]*)
				do64bit_ok=yes
				CFLAGS="$CFLAGS -m64"
				LDFLAGS="$LDFLAGS -m64";;
			    *)
				AC_MSG_WARN([64bit mode not supported with GCC on $system]);;
			esac
		    ], [
			do64bit_ok=yes
			case $system in
			    SunOS-5.1[[1-9]]*|SunOS-5.[[2-9]][[0-9]]*)
				CFLAGS="$CFLAGS -m64"
				LDFLAGS="$LDFLAGS -m64";;
			    *)
				CFLAGS="$CFLAGS -xarch=amd64"
				LDFLAGS="$LDFLAGS -xarch=amd64";;
			esac
		    ])
		], [AC_MSG_WARN([64bit mode not supported for $arch])])])
	    ])

	    #--------------------------------------------------------------------
	    # On Solaris 5.x i386 with the sunpro compiler we need to link
	    # with sunmath to get floating point rounding control
	    #--------------------------------------------------------------------
	    AS_IF([test "$GCC" = yes],[use_sunmath=no],[
		arch=`isainfo`
		AC_MSG_CHECKING([whether to use -lsunmath for fp rounding control])
		AS_IF([test "$arch" = "amd64 i386"], [
			AC_MSG_RESULT([yes])
			MATH_LIBS="-lsunmath $MATH_LIBS"
			AC_CHECK_HEADER(sunmath.h)
			use_sunmath=yes
			], [
			AC_MSG_RESULT([no])
			use_sunmath=no
		])
	    ])
	    SHLIB_SUFFIX=".so"
	    DL_OBJS="tclLoadDl.o"
	    DL_LIBS="-ldl"
	    AS_IF([test "$GCC" = yes], [
		SHLIB_LD='${CC} -shared'
		CC_SEARCH_FLAGS='-Wl,-R,${LIB_RUNTIME_DIR}'
		LD_SEARCH_FLAGS=${CC_SEARCH_FLAGS}
		AS_IF([test "$do64bit_ok" = yes], [
		    AS_IF([test "$arch" = "sparcv9 sparc"], [
			# We need to specify -static-libgcc or we need to
			# add the path to the sparv9 libgcc.
			SHLIB_LD="$SHLIB_LD -m64 -mcpu=v9 -static-libgcc"
			# for finding sparcv9 libgcc, get the regular libgcc
			# path, remove so name and append 'sparcv9'
			#v9gcclibdir="`gcc -print-file-name=libgcc_s.so` | ..."
			#CC_SEARCH_FLAGS="${CC_SEARCH_FLAGS},-R,$v9gcclibdir"
		    ], [AS_IF([test "$arch" = "amd64 i386"], [
			SHLIB_LD="$SHLIB_LD -m64 -static-libgcc"
		    ])])
		])
	    ], [
		AS_IF([test "$use_sunmath" = yes], [textmode=textoff],[textmode=text])
		case $system in
		    SunOS-5.[[1-9]][[0-9]]*)
			SHLIB_LD="\${CC} -G -z $textmode \${LDFLAGS}";;
		    *)
			SHLIB_LD="/usr/ccs/bin/ld -G -z $textmode";;
		esac
		CC_SEARCH_FLAGS='-Wl,-R,${LIB_RUNTIME_DIR}'
		LD_SEARCH_FLAGS='-R ${LIB_RUNTIME_DIR}'
	    ])
	    ;;
	UNIX_SV* | UnixWare-5*)
	    SHLIB_CFLAGS="-KPIC"
	    SHLIB_LD='${CC} -G'
	    SHLIB_LD_LIBS=""
	    SHLIB_SUFFIX=".so"
	    DL_OBJS="tclLoadDl.o"
	    DL_LIBS="-ldl"
	    # Some UNIX_SV* systems (unixware 1.1.2 for example) have linkers
	    # that don't grok the -Bexport option.  Test that it does.
	    AC_CACHE_CHECK([for ld accepts -Bexport flag], tcl_cv_ld_Bexport, [
		hold_ldflags=$LDFLAGS
		LDFLAGS="$LDFLAGS -Wl,-Bexport"
		AC_TRY_LINK(, [int i;], tcl_cv_ld_Bexport=yes, tcl_cv_ld_Bexport=no)
	        LDFLAGS=$hold_ldflags])
	    AS_IF([test $tcl_cv_ld_Bexport = yes], [
		LDFLAGS="$LDFLAGS -Wl,-Bexport"
	    ])
	    CC_SEARCH_FLAGS=""
	    LD_SEARCH_FLAGS=""
	    ;;
    esac

    AS_IF([test "$do64bit" = yes -a "$do64bit_ok" = no], [
	AC_MSG_WARN([64bit support being disabled -- don't know magic for this platform])
    ])

    AS_IF([test "$do64bit" = yes -a "$do64bit_ok" = yes], [
	AC_DEFINE(TCL_CFG_DO64BIT, 1, [Is this a 64-bit build?])
    ])

dnl # Add any CPPFLAGS set in the environment to our CFLAGS, but delay doing so
dnl # until the end of configure, as configure's compile and link tests use
dnl # both CPPFLAGS and CFLAGS (unlike our compile and link) but configure's
dnl # preprocessing tests use only CPPFLAGS.
    AC_CONFIG_COMMANDS_PRE([CFLAGS="${CFLAGS} ${CPPFLAGS}"; CPPFLAGS=""])

    # Step 4: disable dynamic loading if requested via a command-line switch.

    AC_ARG_ENABLE(load,
	AC_HELP_STRING([--enable-load],
	    [allow dynamic loading and "load" command (default: on)]),
	[tcl_ok=$enableval], [tcl_ok=yes])
    AS_IF([test "$tcl_ok" = no], [DL_OBJS=""])

    AS_IF([test "x$DL_OBJS" != x], [BUILD_DLTEST="\$(DLTEST_TARGETS)"], [
	AC_MSG_WARN([Can't figure out how to do dynamic loading or shared libraries on this system.])
	SHLIB_CFLAGS=""
	SHLIB_LD=""
	SHLIB_SUFFIX=""
	DL_OBJS="tclLoadNone.o"
	DL_LIBS=""
	LDFLAGS="$LDFLAGS_ORIG"
	CC_SEARCH_FLAGS=""
	LD_SEARCH_FLAGS=""
	BUILD_DLTEST=""
    ])
    LDFLAGS="$LDFLAGS $LDFLAGS_ARCH"

    # If we're running gcc, then change the C flags for compiling shared
    # libraries to the right flags for gcc, instead of those for the
    # standard manufacturer compiler.

    AS_IF([test "$DL_OBJS" != "tclLoadNone.o" -a "$GCC" = yes], [
	case $system in
	    AIX-*) ;;
	    BSD/OS*) ;;
	    CYGWIN_*|MINGW32_*) ;;
	    IRIX*) ;;
	    NetBSD-*|FreeBSD-*|OpenBSD-*) ;;
	    Darwin-*) ;;
	    SCO_SV-3.2*) ;;
	    *) SHLIB_CFLAGS="-fPIC" ;;
	esac])

    AS_IF([test "$SHARED_LIB_SUFFIX" = ""], [
	SHARED_LIB_SUFFIX='${VERSION}${SHLIB_SUFFIX}'])
    AS_IF([test "$UNSHARED_LIB_SUFFIX" = ""], [
	UNSHARED_LIB_SUFFIX='${VERSION}.a'])

    AS_IF([test "${SHARED_BUILD}" = 1 -a "${SHLIB_SUFFIX}" != ""], [
        LIB_SUFFIX=${SHARED_LIB_SUFFIX}
        MAKE_LIB='${SHLIB_LD} -o [$]@ ${OBJS} ${SHLIB_LD_LIBS} ${TCL_SHLIB_LD_EXTRAS} ${TK_SHLIB_LD_EXTRAS} ${LD_SEARCH_FLAGS}'
        INSTALL_LIB='$(INSTALL_LIBRARY) $(LIB_FILE) "$(LIB_INSTALL_DIR)"/$(LIB_FILE)'
    ], [
        LIB_SUFFIX=${UNSHARED_LIB_SUFFIX}

        AS_IF([test "$RANLIB" = ""], [
            MAKE_LIB='$(STLIB_LD) [$]@ ${OBJS}'
            INSTALL_LIB='$(INSTALL_LIBRARY) $(LIB_FILE) "$(LIB_INSTALL_DIR)"/$(LIB_FILE)'
        ], [
            MAKE_LIB='${STLIB_LD} [$]@ ${OBJS} ; ${RANLIB} [$]@'
            INSTALL_LIB='$(INSTALL_LIBRARY) $(LIB_FILE) "$(LIB_INSTALL_DIR)"/$(LIB_FILE) ; (cd "$(LIB_INSTALL_DIR)" ; $(RANLIB) $(LIB_FILE))'
        ])
    ])

    # Stub lib does not depend on shared/static configuration
    AS_IF([test "$RANLIB" = ""], [
        MAKE_STUB_LIB='${STLIB_LD} [$]@ ${STUB_LIB_OBJS}'
        INSTALL_STUB_LIB='$(INSTALL_LIBRARY) $(STUB_LIB_FILE) "$(LIB_INSTALL_DIR)/$(STUB_LIB_FILE)"'
    ], [
        MAKE_STUB_LIB='${STLIB_LD} [$]@ ${STUB_LIB_OBJS} ; ${RANLIB} [$]@'
        INSTALL_STUB_LIB='$(INSTALL_LIBRARY) $(STUB_LIB_FILE) "$(LIB_INSTALL_DIR)"/$(STUB_LIB_FILE) ; (cd "$(LIB_INSTALL_DIR)" ; $(RANLIB) $(STUB_LIB_FILE))'
    ])

<<<<<<< HEAD
    # Define TCL_LIBS now that we know what DL_LIBS is.
    # The trick here is that we don't want to change the value of TCL_LIBS if
    # it is already set when tclConfig.sh had been loaded by Tk.
    AS_IF([test "x${TCL_LIBS}" = x], [
        TCL_LIBS="${DL_LIBS} ${LIBS} ${MATH_LIBS}"])
    AC_SUBST(TCL_LIBS)
=======
	# See if the compiler supports casting to a union type.
	# This is used to stop gcc from printing a compiler
	# warning when initializing a union member.

	AC_CACHE_CHECK(for cast to union support,
	    tcl_cv_cast_to_union,
	    AC_TRY_COMPILE([],
	    [
		  union foo { int i; double d; };
		  union foo f = (union foo) (int) 0;
	    ],
	    tcl_cv_cast_to_union=yes,
	    tcl_cv_cast_to_union=no)
	)
	if test "$tcl_cv_cast_to_union" = "yes"; then
	    AC_DEFINE(HAVE_CAST_TO_UNION, 1,
		    [Defined when compiler supports casting to union type.])
	fi
>>>>>>> 3a73c145

    # FIXME: This subst was left in only because the TCL_DL_LIBS
    # entry in tclConfig.sh uses it. It is not clear why someone
    # would use TCL_DL_LIBS instead of TCL_LIBS.
    AC_SUBST(DL_LIBS)

    AC_SUBST(DL_OBJS)
    AC_SUBST(PLAT_OBJS)
    AC_SUBST(PLAT_SRCS)
    AC_SUBST(LDAIX_SRC)
    AC_SUBST(CFLAGS)
    AC_SUBST(CFLAGS_DEBUG)
    AC_SUBST(CFLAGS_OPTIMIZE)
    AC_SUBST(CFLAGS_WARNING)

    AC_SUBST(LDFLAGS)
    AC_SUBST(LDFLAGS_DEBUG)
    AC_SUBST(LDFLAGS_OPTIMIZE)
    AC_SUBST(CC_SEARCH_FLAGS)
    AC_SUBST(LD_SEARCH_FLAGS)

    AC_SUBST(STLIB_LD)
    AC_SUBST(SHLIB_LD)
    AC_SUBST(TCL_SHLIB_LD_EXTRAS)
    AC_SUBST(TK_SHLIB_LD_EXTRAS)
    AC_SUBST(SHLIB_LD_LIBS)
    AC_SUBST(SHLIB_CFLAGS)
    AC_SUBST(SHLIB_SUFFIX)
    AC_DEFINE_UNQUOTED(TCL_SHLIB_EXT,"${SHLIB_SUFFIX}",
	[What is the default extension for shared libraries?])

    AC_SUBST(MAKE_LIB)
    AC_SUBST(MAKE_STUB_LIB)
    AC_SUBST(INSTALL_LIB)
    AC_SUBST(INSTALL_STUB_LIB)
    AC_SUBST(RANLIB)
])

#--------------------------------------------------------------------
# SC_SERIAL_PORT
#
#	Determine which interface to use to talk to the serial port.
#	Note that #include lines must begin in leftmost column for
#	some compilers to recognize them as preprocessor directives,
#	and some build environments have stdin not pointing at a
#	pseudo-terminal (usually /dev/null instead.)
#
# Arguments:
#	none
#
# Results:
#
#	Defines only one of the following vars:
#		HAVE_SYS_MODEM_H
#		USE_TERMIOS
#		USE_TERMIO
#		USE_SGTTY
#
#--------------------------------------------------------------------

AC_DEFUN([SC_SERIAL_PORT], [
    AC_CHECK_HEADERS(sys/modem.h)
    AC_CACHE_CHECK([termios vs. termio vs. sgtty], tcl_cv_api_serial, [
    AC_TRY_RUN([
#include <termios.h>

int main() {
    struct termios t;
    if (tcgetattr(0, &t) == 0) {
	cfsetospeed(&t, 0);
	t.c_cflag |= PARENB | PARODD | CSIZE | CSTOPB;
	return 0;
    }
    return 1;
}], tcl_cv_api_serial=termios, tcl_cv_api_serial=no, tcl_cv_api_serial=no)
    if test $tcl_cv_api_serial = no ; then
	AC_TRY_RUN([
#include <termio.h>

int main() {
    struct termio t;
    if (ioctl(0, TCGETA, &t) == 0) {
	t.c_cflag |= CBAUD | PARENB | PARODD | CSIZE | CSTOPB;
	return 0;
    }
    return 1;
}], tcl_cv_api_serial=termio, tcl_cv_api_serial=no, tcl_cv_api_serial=no)
    fi
    if test $tcl_cv_api_serial = no ; then
	AC_TRY_RUN([
#include <sgtty.h>

int main() {
    struct sgttyb t;
    if (ioctl(0, TIOCGETP, &t) == 0) {
	t.sg_ospeed = 0;
	t.sg_flags |= ODDP | EVENP | RAW;
	return 0;
    }
    return 1;
}], tcl_cv_api_serial=sgtty, tcl_cv_api_serial=no, tcl_cv_api_serial=no)
    fi
    if test $tcl_cv_api_serial = no ; then
	AC_TRY_RUN([
#include <termios.h>
#include <errno.h>

int main() {
    struct termios t;
    if (tcgetattr(0, &t) == 0
	|| errno == ENOTTY || errno == ENXIO || errno == EINVAL) {
	cfsetospeed(&t, 0);
	t.c_cflag |= PARENB | PARODD | CSIZE | CSTOPB;
	return 0;
    }
    return 1;
}], tcl_cv_api_serial=termios, tcl_cv_api_serial=no, tcl_cv_api_serial=no)
    fi
    if test $tcl_cv_api_serial = no; then
	AC_TRY_RUN([
#include <termio.h>
#include <errno.h>

int main() {
    struct termio t;
    if (ioctl(0, TCGETA, &t) == 0
	|| errno == ENOTTY || errno == ENXIO || errno == EINVAL) {
	t.c_cflag |= CBAUD | PARENB | PARODD | CSIZE | CSTOPB;
	return 0;
    }
    return 1;
    }], tcl_cv_api_serial=termio, tcl_cv_api_serial=no, tcl_cv_api_serial=no)
    fi
    if test $tcl_cv_api_serial = no; then
	AC_TRY_RUN([
#include <sgtty.h>
#include <errno.h>

int main() {
    struct sgttyb t;
    if (ioctl(0, TIOCGETP, &t) == 0
	|| errno == ENOTTY || errno == ENXIO || errno == EINVAL) {
	t.sg_ospeed = 0;
	t.sg_flags |= ODDP | EVENP | RAW;
	return 0;
    }
    return 1;
}], tcl_cv_api_serial=sgtty, tcl_cv_api_serial=none, tcl_cv_api_serial=none)
    fi])
    case $tcl_cv_api_serial in
	termios) AC_DEFINE(USE_TERMIOS, 1, [Use the termios API for serial lines]);;
	termio)  AC_DEFINE(USE_TERMIO, 1, [Use the termio API for serial lines]);;
	sgtty)   AC_DEFINE(USE_SGTTY, 1, [Use the sgtty API for serial lines]);;
    esac
])

#--------------------------------------------------------------------
# SC_MISSING_POSIX_HEADERS
#
#	Supply substitutes for missing POSIX header files.  Special
#	notes:
#	    - stdlib.h doesn't define strtol, strtoul, or
#	      strtod insome versions of SunOS
#	    - some versions of string.h don't declare procedures such
#	      as strstr
#
# Arguments:
#	none
#
# Results:
#
#	Defines some of the following vars:
#		NO_DIRENT_H
#		NO_VALUES_H
#		HAVE_LIMITS_H or NO_LIMITS_H
#		NO_STDLIB_H
#		NO_STRING_H
#		NO_SYS_WAIT_H
#		NO_DLFCN_H
#		HAVE_SYS_PARAM_H
#
#		HAVE_STRING_H ?
#
#--------------------------------------------------------------------

AC_DEFUN([SC_MISSING_POSIX_HEADERS], [
    AC_CACHE_CHECK([dirent.h], tcl_cv_dirent_h, [
    AC_TRY_LINK([#include <sys/types.h>
#include <dirent.h>], [
#ifndef _POSIX_SOURCE
#   ifdef __Lynx__
	/*
	 * Generate compilation error to make the test fail:  Lynx headers
	 * are only valid if really in the POSIX environment.
	 */

	missing_procedure();
#   endif
#endif
DIR *d;
struct dirent *entryPtr;
char *p;
d = opendir("foobar");
entryPtr = readdir(d);
p = entryPtr->d_name;
closedir(d);
], tcl_cv_dirent_h=yes, tcl_cv_dirent_h=no)])

    if test $tcl_cv_dirent_h = no; then
	AC_DEFINE(NO_DIRENT_H, 1, [Do we have <dirent.h>?])
    fi

    AC_CHECK_HEADER(float.h, , [AC_DEFINE(NO_FLOAT_H, 1, [Do we have <float.h>?])])
    AC_CHECK_HEADER(values.h, , [AC_DEFINE(NO_VALUES_H, 1, [Do we have <values.h>?])])
    AC_CHECK_HEADER(limits.h,
	[AC_DEFINE(HAVE_LIMITS_H, 1, [Do we have <limits.h>?])],
	[AC_DEFINE(NO_LIMITS_H, 1, [Do we have <limits.h>?])])
    AC_CHECK_HEADER(stdlib.h, tcl_ok=1, tcl_ok=0)
    AC_EGREP_HEADER(strtol, stdlib.h, , tcl_ok=0)
    AC_EGREP_HEADER(strtoul, stdlib.h, , tcl_ok=0)
    AC_EGREP_HEADER(strtod, stdlib.h, , tcl_ok=0)
    if test $tcl_ok = 0; then
	AC_DEFINE(NO_STDLIB_H, 1, [Do we have <stdlib.h>?])
    fi
    AC_CHECK_HEADER(string.h, tcl_ok=1, tcl_ok=0)
    AC_EGREP_HEADER(strstr, string.h, , tcl_ok=0)
    AC_EGREP_HEADER(strerror, string.h, , tcl_ok=0)

    # See also memmove check below for a place where NO_STRING_H can be
    # set and why.

    if test $tcl_ok = 0; then
	AC_DEFINE(NO_STRING_H, 1, [Do we have <string.h>?])
    fi

    AC_CHECK_HEADER(sys/wait.h, , [AC_DEFINE(NO_SYS_WAIT_H, 1, [Do we have <sys/wait.h>?])])
    AC_CHECK_HEADER(dlfcn.h, , [AC_DEFINE(NO_DLFCN_H, 1, [Do we have <dlfcn.h>?])])

    # OS/390 lacks sys/param.h (and doesn't need it, by chance).
    AC_HAVE_HEADERS(sys/param.h)
])

#--------------------------------------------------------------------
# SC_PATH_X
#
#	Locate the X11 header files and the X11 library archive.  Try
#	the ac_path_x macro first, but if it doesn't find the X stuff
#	(e.g. because there's no xmkmf program) then check through
#	a list of possible directories.  Under some conditions the
#	autoconf macro will return an include directory that contains
#	no include files, so double-check its result just to be safe.
#
# Arguments:
#	none
#
# Results:
#
#	Sets the following vars:
#		XINCLUDES
#		XLIBSW
#
#--------------------------------------------------------------------

AC_DEFUN([SC_PATH_X], [
    AC_PATH_X
    not_really_there=""
    if test "$no_x" = ""; then
	if test "$x_includes" = ""; then
	    AC_TRY_CPP([#include <X11/XIntrinsic.h>], , not_really_there="yes")
	else
	    if test ! -r $x_includes/X11/Intrinsic.h; then
		not_really_there="yes"
	    fi
	fi
    fi
    if test "$no_x" = "yes" -o "$not_really_there" = "yes"; then
	AC_MSG_CHECKING([for X11 header files])
	found_xincludes="no"
	AC_TRY_CPP([#include <X11/Intrinsic.h>], found_xincludes="yes", found_xincludes="no")
	if test "$found_xincludes" = "no"; then
	    dirs="/usr/unsupported/include /usr/local/include /usr/X386/include /usr/X11R6/include /usr/X11R5/include /usr/include/X11R5 /usr/include/X11R4 /usr/openwin/include /usr/X11/include /usr/sww/include"
	    for i in $dirs ; do
		if test -r $i/X11/Intrinsic.h; then
		    AC_MSG_RESULT([$i])
		    XINCLUDES=" -I$i"
		    found_xincludes="yes"
		    break
		fi
	    done
	fi
    else
	if test "$x_includes" != ""; then
	    XINCLUDES="-I$x_includes"
	    found_xincludes="yes"
	fi
    fi
    if test "$found_xincludes" = "no"; then
	AC_MSG_RESULT([couldn't find any!])
    fi

    if test "$no_x" = yes; then
	AC_MSG_CHECKING([for X11 libraries])
	XLIBSW=nope
	dirs="/usr/unsupported/lib /usr/local/lib /usr/X386/lib /usr/X11R6/lib /usr/X11R5/lib /usr/lib/X11R5 /usr/lib/X11R4 /usr/openwin/lib /usr/X11/lib /usr/sww/X11/lib"
	for i in $dirs ; do
	    if test -r $i/libX11.a -o -r $i/libX11.so -o -r $i/libX11.sl -o -r $i/libX11.dylib; then
		AC_MSG_RESULT([$i])
		XLIBSW="-L$i -lX11"
		x_libraries="$i"
		break
	    fi
	done
    else
	if test "$x_libraries" = ""; then
	    XLIBSW=-lX11
	else
	    XLIBSW="-L$x_libraries -lX11"
	fi
    fi
    if test "$XLIBSW" = nope ; then
	AC_CHECK_LIB(Xwindow, XCreateWindow, XLIBSW=-lXwindow)
    fi
    if test "$XLIBSW" = nope ; then
	AC_MSG_RESULT([could not find any!  Using -lX11.])
	XLIBSW=-lX11
    fi
])

#--------------------------------------------------------------------
# SC_BLOCKING_STYLE
#
#	The statements below check for systems where POSIX-style
#	non-blocking I/O (O_NONBLOCK) doesn't work or is unimplemented.
#	On these systems (mostly older ones), use the old BSD-style
#	FIONBIO approach instead.
#
# Arguments:
#	none
#
# Results:
#
#	Defines some of the following vars:
#		HAVE_SYS_IOCTL_H
#		HAVE_SYS_FILIO_H
#		USE_FIONBIO
#		O_NONBLOCK
#
#--------------------------------------------------------------------

AC_DEFUN([SC_BLOCKING_STYLE], [
    AC_CHECK_HEADERS(sys/ioctl.h)
    AC_CHECK_HEADERS(sys/filio.h)
    SC_CONFIG_SYSTEM
    AC_MSG_CHECKING([FIONBIO vs. O_NONBLOCK for nonblocking I/O])
    case $system in
	# There used to be code here to use FIONBIO under AIX.  However, it
	# was reported that FIONBIO doesn't work under AIX 3.2.5.  Since
	# using O_NONBLOCK seems fine under AIX 4.*, I removed the FIONBIO
	# code (JO, 5/31/97).

	OSF*)
	    AC_DEFINE(USE_FIONBIO, 1, [Should we use FIONBIO?])
	    AC_MSG_RESULT([FIONBIO])
	    ;;
	SunOS-4*)
	    AC_DEFINE(USE_FIONBIO, 1, [Should we use FIONBIO?])
	    AC_MSG_RESULT([FIONBIO])
	    ;;
	*)
	    AC_MSG_RESULT([O_NONBLOCK])
	    ;;
    esac
])

#--------------------------------------------------------------------
# SC_TIME_HANLDER
#
#	Checks how the system deals with time.h, what time structures
#	are used on the system, and what fields the structures have.
#
# Arguments:
#	none
#
# Results:
#
#	Defines some of the following vars:
#		USE_DELTA_FOR_TZ
#		HAVE_TM_GMTOFF
#		HAVE_TM_TZADJ
#		HAVE_TIMEZONE_VAR
#
#--------------------------------------------------------------------

AC_DEFUN([SC_TIME_HANDLER], [
    AC_CHECK_HEADERS(sys/time.h)
    AC_HEADER_TIME

    AC_CHECK_FUNCS(gmtime_r localtime_r mktime)

    AC_CACHE_CHECK([tm_tzadj in struct tm], tcl_cv_member_tm_tzadj, [
	AC_TRY_COMPILE([#include <time.h>], [struct tm tm; tm.tm_tzadj;],
	    tcl_cv_member_tm_tzadj=yes, tcl_cv_member_tm_tzadj=no)])
    if test $tcl_cv_member_tm_tzadj = yes ; then
	AC_DEFINE(HAVE_TM_TZADJ, 1, [Should we use the tm_tzadj field of struct tm?])
    fi

    AC_CACHE_CHECK([tm_gmtoff in struct tm], tcl_cv_member_tm_gmtoff, [
	AC_TRY_COMPILE([#include <time.h>], [struct tm tm; tm.tm_gmtoff;],
	    tcl_cv_member_tm_gmtoff=yes, tcl_cv_member_tm_gmtoff=no)])
    if test $tcl_cv_member_tm_gmtoff = yes ; then
	AC_DEFINE(HAVE_TM_GMTOFF, 1, [Should we use the tm_gmtoff field of struct tm?])
    fi

    #
    # Its important to include time.h in this check, as some systems
    # (like convex) have timezone functions, etc.
    #
    AC_CACHE_CHECK([long timezone variable], tcl_cv_timezone_long, [
	AC_TRY_COMPILE([#include <time.h>],
	    [extern long timezone;
	    timezone += 1;
	    exit (0);],
	    tcl_cv_timezone_long=yes, tcl_cv_timezone_long=no)])
    if test $tcl_cv_timezone_long = yes ; then
	AC_DEFINE(HAVE_TIMEZONE_VAR, 1, [Should we use the global timezone variable?])
    else
	#
	# On some systems (eg IRIX 6.2), timezone is a time_t and not a long.
	#
	AC_CACHE_CHECK([time_t timezone variable], tcl_cv_timezone_time, [
	    AC_TRY_COMPILE([#include <time.h>],
		[extern time_t timezone;
		timezone += 1;
		exit (0);],
		tcl_cv_timezone_time=yes, tcl_cv_timezone_time=no)])
	if test $tcl_cv_timezone_time = yes ; then
	    AC_DEFINE(HAVE_TIMEZONE_VAR, 1, [Should we use the global timezone variable?])
	fi
    fi
])

#--------------------------------------------------------------------
# SC_BUGGY_STRTOD
#
#	Under Solaris 2.4, strtod returns the wrong value for the
#	terminating character under some conditions.  Check for this
#	and if the problem exists use a substitute procedure
#	"fixstrtod" (provided by Tcl) that corrects the error.
#	Also, on Compaq's Tru64 Unix 5.0,
#	strtod(" ") returns 0.0 instead of a failure to convert.
#
# Arguments:
#	none
#
# Results:
#
#	Might defines some of the following vars:
#		strtod (=fixstrtod)
#
#--------------------------------------------------------------------

AC_DEFUN([SC_BUGGY_STRTOD], [
    AC_CHECK_FUNC(strtod, tcl_strtod=1, tcl_strtod=0)
    if test "$tcl_strtod" = 1; then
	AC_CACHE_CHECK([for Solaris2.4/Tru64 strtod bugs], tcl_cv_strtod_buggy,[
	    AC_TRY_RUN([
		extern double strtod();
		int main() {
		    char *infString="Inf", *nanString="NaN", *spaceString=" ";
		    char *term;
		    double value;
		    value = strtod(infString, &term);
		    if ((term != infString) && (term[-1] == 0)) {
			exit(1);
		    }
		    value = strtod(nanString, &term);
		    if ((term != nanString) && (term[-1] == 0)) {
			exit(1);
		    }
		    value = strtod(spaceString, &term);
		    if (term == (spaceString+1)) {
			exit(1);
		    }
		    exit(0);
		}], tcl_cv_strtod_buggy=ok, tcl_cv_strtod_buggy=buggy,
		    tcl_cv_strtod_buggy=buggy)])
	if test "$tcl_cv_strtod_buggy" = buggy; then
	    AC_LIBOBJ([fixstrtod])
	    USE_COMPAT=1
	    AC_DEFINE(strtod, fixstrtod, [Do we want to use the strtod() in compat?])
	fi
    fi
])

#--------------------------------------------------------------------
# SC_TCL_LINK_LIBS
#
#	Search for the libraries needed to link the Tcl shell.
#	Things like the math library (-lm) and socket stuff (-lsocket vs.
#	-lnsl) are dealt with here.
#
# Arguments:
#	None.
#
# Results:
#
#	Might append to the following vars:
#		LIBS
#		MATH_LIBS
#
#	Might define the following vars:
#		HAVE_NET_ERRNO_H
#
#--------------------------------------------------------------------

AC_DEFUN([SC_TCL_LINK_LIBS], [
    #--------------------------------------------------------------------
    # On a few very rare systems, all of the libm.a stuff is
    # already in libc.a.  Set compiler flags accordingly.
    # Also, Linux requires the "ieee" library for math to work
    # right (and it must appear before "-lm").
    #--------------------------------------------------------------------

    AC_CHECK_FUNC(sin, MATH_LIBS="", MATH_LIBS="-lm")
    AC_CHECK_LIB(ieee, main, [MATH_LIBS="-lieee $MATH_LIBS"])

    #--------------------------------------------------------------------
    # Interactive UNIX requires -linet instead of -lsocket, plus it
    # needs net/errno.h to define the socket-related error codes.
    #--------------------------------------------------------------------

    AC_CHECK_LIB(inet, main, [LIBS="$LIBS -linet"])
    AC_CHECK_HEADER(net/errno.h, [
	AC_DEFINE(HAVE_NET_ERRNO_H, 1, [Do we have <net/errno.h>?])])

    #--------------------------------------------------------------------
    #	Check for the existence of the -lsocket and -lnsl libraries.
    #	The order here is important, so that they end up in the right
    #	order in the command line generated by make.  Here are some
    #	special considerations:
    #	1. Use "connect" and "accept" to check for -lsocket, and
    #	   "gethostbyname" to check for -lnsl.
    #	2. Use each function name only once:  can't redo a check because
    #	   autoconf caches the results of the last check and won't redo it.
    #	3. Use -lnsl and -lsocket only if they supply procedures that
    #	   aren't already present in the normal libraries.  This is because
    #	   IRIX 5.2 has libraries, but they aren't needed and they're
    #	   bogus:  they goof up name resolution if used.
    #	4. On some SVR4 systems, can't use -lsocket without -lnsl too.
    #	   To get around this problem, check for both libraries together
    #	   if -lsocket doesn't work by itself.
    #--------------------------------------------------------------------

    tcl_checkBoth=0
    AC_CHECK_FUNC(connect, tcl_checkSocket=0, tcl_checkSocket=1)
    if test "$tcl_checkSocket" = 1; then
	AC_CHECK_FUNC(setsockopt, , [AC_CHECK_LIB(socket, setsockopt,
	    LIBS="$LIBS -lsocket", tcl_checkBoth=1)])
    fi
    if test "$tcl_checkBoth" = 1; then
	tk_oldLibs=$LIBS
	LIBS="$LIBS -lsocket -lnsl"
	AC_CHECK_FUNC(accept, tcl_checkNsl=0, [LIBS=$tk_oldLibs])
    fi
    AC_CHECK_FUNC(gethostbyname, , [AC_CHECK_LIB(nsl, gethostbyname,
	    [LIBS="$LIBS -lnsl"])])
])

#--------------------------------------------------------------------
# SC_TCL_EARLY_FLAGS
#
#	Check for what flags are needed to be passed so the correct OS
#	features are available.
#
# Arguments:
#	None
#
# Results:
#
#	Might define the following vars:
#		_ISOC99_SOURCE
#		_LARGEFILE64_SOURCE
#		_LARGEFILE_SOURCE64
#
#--------------------------------------------------------------------

AC_DEFUN([SC_TCL_EARLY_FLAG],[
    AC_CACHE_VAL([tcl_cv_flag_]translit($1,[A-Z],[a-z]),
	AC_TRY_COMPILE([$2], $3, [tcl_cv_flag_]translit($1,[A-Z],[a-z])=no,
	    AC_TRY_COMPILE([[#define ]$1[ 1
]$2], $3,
		[tcl_cv_flag_]translit($1,[A-Z],[a-z])=yes,
		[tcl_cv_flag_]translit($1,[A-Z],[a-z])=no)))
    if test ["x${tcl_cv_flag_]translit($1,[A-Z],[a-z])[}" = "xyes"] ; then
	AC_DEFINE($1, 1, [Add the ]$1[ flag when building])
	tcl_flags="$tcl_flags $1"
    fi
])

AC_DEFUN([SC_TCL_EARLY_FLAGS],[
    AC_MSG_CHECKING([for required early compiler flags])
    tcl_flags=""
    SC_TCL_EARLY_FLAG(_ISOC99_SOURCE,[#include <stdlib.h>],
	[char *p = (char *)strtoll; char *q = (char *)strtoull;])
    SC_TCL_EARLY_FLAG(_LARGEFILE64_SOURCE,[#include <sys/stat.h>],
	[struct stat64 buf; int i = stat64("/", &buf);])
    SC_TCL_EARLY_FLAG(_LARGEFILE_SOURCE64,[#include <sys/stat.h>],
	[char *p = (char *)open64;])
    if test "x${tcl_flags}" = "x" ; then
	AC_MSG_RESULT([none])
    else
	AC_MSG_RESULT([${tcl_flags}])
    fi
])

#--------------------------------------------------------------------
# SC_TCL_64BIT_FLAGS
#
#	Check for what is defined in the way of 64-bit features.
#
# Arguments:
#	None
#
# Results:
#
#	Might define the following vars:
#		TCL_WIDE_INT_IS_LONG
#		TCL_WIDE_INT_TYPE
#		HAVE_STRUCT_DIRENT64
#		HAVE_STRUCT_STAT64
#		HAVE_TYPE_OFF64_T
#
#--------------------------------------------------------------------

AC_DEFUN([SC_TCL_64BIT_FLAGS], [
    AC_MSG_CHECKING([for 64-bit integer type])
    AC_CACHE_VAL(tcl_cv_type_64bit,[
	tcl_cv_type_64bit=none
	# See if the compiler knows natively about __int64
	AC_TRY_COMPILE(,[__int64 value = (__int64) 0;],
	    tcl_type_64bit=__int64, tcl_type_64bit="long long")
	# See if we should use long anyway  Note that we substitute in the
	# type that is our current guess for a 64-bit type inside this check
	# program, so it should be modified only carefully...
        AC_TRY_COMPILE(,[switch (0) {
            case 1: case (sizeof(]${tcl_type_64bit}[)==sizeof(long)): ;
        }],tcl_cv_type_64bit=${tcl_type_64bit})])
    if test "${tcl_cv_type_64bit}" = none ; then
	AC_DEFINE(TCL_WIDE_INT_IS_LONG, 1, [Are wide integers to be implemented with C 'long's?])
	AC_MSG_RESULT([using long])
    else
	AC_DEFINE_UNQUOTED(TCL_WIDE_INT_TYPE,${tcl_cv_type_64bit},
	    [What type should be used to define wide integers?])
	AC_MSG_RESULT([${tcl_cv_type_64bit}])

	# Now check for auxiliary declarations
	AC_CACHE_CHECK([for struct dirent64], tcl_cv_struct_dirent64,[
	    AC_TRY_COMPILE([#include <sys/types.h>
#include <sys/dirent.h>],[struct dirent64 p;],
		tcl_cv_struct_dirent64=yes,tcl_cv_struct_dirent64=no)])
	if test "x${tcl_cv_struct_dirent64}" = "xyes" ; then
	    AC_DEFINE(HAVE_STRUCT_DIRENT64, 1, [Is 'struct dirent64' in <sys/types.h>?])
	fi

	AC_CACHE_CHECK([for struct stat64], tcl_cv_struct_stat64,[
	    AC_TRY_COMPILE([#include <sys/stat.h>],[struct stat64 p;
],
		tcl_cv_struct_stat64=yes,tcl_cv_struct_stat64=no)])
	if test "x${tcl_cv_struct_stat64}" = "xyes" ; then
	    AC_DEFINE(HAVE_STRUCT_STAT64, 1, [Is 'struct stat64' in <sys/stat.h>?])
	fi

	AC_CHECK_FUNCS(open64 lseek64)
	AC_MSG_CHECKING([for off64_t])
	AC_CACHE_VAL(tcl_cv_type_off64_t,[
	    AC_TRY_COMPILE([#include <sys/types.h>],[off64_t offset;
],
		tcl_cv_type_off64_t=yes,tcl_cv_type_off64_t=no)])
	dnl Define HAVE_TYPE_OFF64_T only when the off64_t type and the
	dnl functions lseek64 and open64 are defined.
	if test "x${tcl_cv_type_off64_t}" = "xyes" && \
	        test "x${ac_cv_func_lseek64}" = "xyes" && \
	        test "x${ac_cv_func_open64}" = "xyes" ; then
	    AC_DEFINE(HAVE_TYPE_OFF64_T, 1, [Is off64_t in <sys/types.h>?])
	    AC_MSG_RESULT([yes])
	else
	    AC_MSG_RESULT([no])
	fi
    fi
])

#--------------------------------------------------------------------
# SC_TCL_CFG_ENCODING	TIP #59
#
#	Declare the encoding to use for embedded configuration information.
#
# Arguments:
#	None.
#
# Results:
#	Might append to the following vars:
#		DEFS	(implicit)
#
#	Will define the following vars:
#		TCL_CFGVAL_ENCODING
#
#--------------------------------------------------------------------

AC_DEFUN([SC_TCL_CFG_ENCODING], [
    AC_ARG_WITH(encoding,
	AC_HELP_STRING([--with-encoding],
	    [encoding for configuration values (default: iso8859-1)]),
	with_tcencoding=${withval})

    if test x"${with_tcencoding}" != x ; then
	AC_DEFINE_UNQUOTED(TCL_CFGVAL_ENCODING,"${with_tcencoding}",
	    [What encoding should be used for embedded configuration info?])
    else
	AC_DEFINE(TCL_CFGVAL_ENCODING,"iso8859-1",
	    [What encoding should be used for embedded configuration info?])
    fi
])

#--------------------------------------------------------------------
# SC_TCL_CHECK_BROKEN_FUNC
#
#	Check for broken function.
#
# Arguments:
#	funcName - function to test for
#	advancedTest - the advanced test to run if the function is present
#
# Results:
#	Might cause compatability versions of the function to be used.
#	Might affect the following vars:
#		USE_COMPAT	(implicit)
#
#--------------------------------------------------------------------

AC_DEFUN([SC_TCL_CHECK_BROKEN_FUNC],[
    AC_CHECK_FUNC($1, tcl_ok=1, tcl_ok=0)
    if test ["$tcl_ok"] = 1; then
	AC_CACHE_CHECK([proper ]$1[ implementation], [tcl_cv_]$1[_unbroken],
	    AC_TRY_RUN([[int main() {]$2[}]],[tcl_cv_]$1[_unbroken]=ok,
		[tcl_cv_]$1[_unbroken]=broken,[tcl_cv_]$1[_unbroken]=unknown))
	if test ["$tcl_cv_]$1[_unbroken"] = "ok"; then
	    tcl_ok=1
	else
	    tcl_ok=0
	fi
    fi
    if test ["$tcl_ok"] = 0; then
	AC_LIBOBJ($1)
	USE_COMPAT=1
    fi
])

#--------------------------------------------------------------------
# SC_TCL_GETHOSTBYADDR_R
#
#	Check if we have MT-safe variant of gethostbyaddr().
#
# Arguments:
#	None
#
# Results:
#
#	Might define the following vars:
#		HAVE_GETHOSTBYADDR_R
#		HAVE_GETHOSTBYADDR_R_7
#		HAVE_GETHOSTBYADDR_R_8
#
#--------------------------------------------------------------------

AC_DEFUN([SC_TCL_GETHOSTBYADDR_R], [AC_CHECK_FUNC(gethostbyaddr_r, [
    AC_CACHE_CHECK([for gethostbyaddr_r with 7 args], tcl_cv_api_gethostbyaddr_r_7, [
    AC_TRY_COMPILE([
	#include <netdb.h>
    ], [
	char *addr;
	int length;
	int type;
	struct hostent *result;
	char buffer[2048];
	int buflen = 2048;
	int h_errnop;

	(void) gethostbyaddr_r(addr, length, type, result, buffer, buflen,
			       &h_errnop);
    ], tcl_cv_api_gethostbyaddr_r_7=yes, tcl_cv_api_gethostbyaddr_r_7=no)])
    tcl_ok=$tcl_cv_api_gethostbyaddr_r_7
    if test "$tcl_ok" = yes; then
	AC_DEFINE(HAVE_GETHOSTBYADDR_R_7, 1,
	    [Define to 1 if gethostbyaddr_r takes 7 args.])
    else
	AC_CACHE_CHECK([for gethostbyaddr_r with 8 args], tcl_cv_api_gethostbyaddr_r_8, [
	AC_TRY_COMPILE([
	    #include <netdb.h>
	], [
	    char *addr;
	    int length;
	    int type;
	    struct hostent *result, *resultp;
	    char buffer[2048];
	    int buflen = 2048;
	    int h_errnop;

	    (void) gethostbyaddr_r(addr, length, type, result, buffer, buflen,
				   &resultp, &h_errnop);
	], tcl_cv_api_gethostbyaddr_r_8=yes, tcl_cv_api_gethostbyaddr_r_8=no)])
	tcl_ok=$tcl_cv_api_gethostbyaddr_r_8
	if test "$tcl_ok" = yes; then
	    AC_DEFINE(HAVE_GETHOSTBYADDR_R_8, 1,
		[Define to 1 if gethostbyaddr_r takes 8 args.])
	fi
    fi
    if test "$tcl_ok" = yes; then
	AC_DEFINE(HAVE_GETHOSTBYADDR_R, 1,
	    [Define to 1 if gethostbyaddr_r is available.])
    fi
])])

#--------------------------------------------------------------------
# SC_TCL_GETHOSTBYNAME_R
#
#	Check to see what variant of gethostbyname_r() we have.
#	Based on David Arnold's example from the comp.programming.threads
#	FAQ Q213
#
# Arguments:
#	None
#
# Results:
#
#	Might define the following vars:
#		HAVE_GETHOSTBYADDR_R
#		HAVE_GETHOSTBYADDR_R_3
#		HAVE_GETHOSTBYADDR_R_5
#		HAVE_GETHOSTBYADDR_R_6
#
#--------------------------------------------------------------------

AC_DEFUN([SC_TCL_GETHOSTBYNAME_R], [AC_CHECK_FUNC(gethostbyname_r, [
    AC_CACHE_CHECK([for gethostbyname_r with 6 args], tcl_cv_api_gethostbyname_r_6, [
    AC_TRY_COMPILE([
	#include <netdb.h>
    ], [
	char *name;
	struct hostent *he, *res;
	char buffer[2048];
	int buflen = 2048;
	int h_errnop;

	(void) gethostbyname_r(name, he, buffer, buflen, &res, &h_errnop);
    ], tcl_cv_api_gethostbyname_r_6=yes, tcl_cv_api_gethostbyname_r_6=no)])
    tcl_ok=$tcl_cv_api_gethostbyname_r_6
    if test "$tcl_ok" = yes; then
	AC_DEFINE(HAVE_GETHOSTBYNAME_R_6, 1,
	    [Define to 1 if gethostbyname_r takes 6 args.])
    else
	AC_CACHE_CHECK([for gethostbyname_r with 5 args], tcl_cv_api_gethostbyname_r_5, [
	AC_TRY_COMPILE([
	    #include <netdb.h>
	], [
	    char *name;
	    struct hostent *he;
	    char buffer[2048];
	    int buflen = 2048;
	    int h_errnop;

	    (void) gethostbyname_r(name, he, buffer, buflen, &h_errnop);
	], tcl_cv_api_gethostbyname_r_5=yes, tcl_cv_api_gethostbyname_r_5=no)])
	tcl_ok=$tcl_cv_api_gethostbyname_r_5
	if test "$tcl_ok" = yes; then
	    AC_DEFINE(HAVE_GETHOSTBYNAME_R_5, 1,
		[Define to 1 if gethostbyname_r takes 5 args.])
	else
	    AC_CACHE_CHECK([for gethostbyname_r with 3 args], tcl_cv_api_gethostbyname_r_3, [
	    AC_TRY_COMPILE([
		#include <netdb.h>
	    ], [
		char *name;
		struct hostent *he;
		struct hostent_data data;

		(void) gethostbyname_r(name, he, &data);
	    ], tcl_cv_api_gethostbyname_r_3=yes, tcl_cv_api_gethostbyname_r_3=no)])
	    tcl_ok=$tcl_cv_api_gethostbyname_r_3
	    if test "$tcl_ok" = yes; then
		AC_DEFINE(HAVE_GETHOSTBYNAME_R_3, 1,
		    [Define to 1 if gethostbyname_r takes 3 args.])
	    fi
	fi
    fi
    if test "$tcl_ok" = yes; then
	AC_DEFINE(HAVE_GETHOSTBYNAME_R, 1,
	    [Define to 1 if gethostbyname_r is available.])
    fi
])])

#--------------------------------------------------------------------
# SC_TCL_GETADDRINFO
#
#	Check if we have 'getaddrinfo'
#
# Arguments:
#	None
#
# Results:
#	Might define the following vars:
#		HAVE_GETADDRINFO
#
#--------------------------------------------------------------------

AC_DEFUN([SC_TCL_GETADDRINFO], [AC_CHECK_FUNC(getaddrinfo, [
    AC_CACHE_CHECK([for working getaddrinfo], tcl_cv_api_getaddrinfo, [
    AC_TRY_COMPILE([
	#include <netdb.h>
    ], [
	const char *name, *port;
	struct addrinfo *aiPtr, hints;
	(void)getaddrinfo(name,port, &hints, &aiPtr);
	(void)freeaddrinfo(aiPtr);
    ], tcl_cv_api_getaddrinfo=yes, tcl_cv_getaddrinfo=no)])
    tcl_ok=$tcl_cv_api_getaddrinfo
    if test "$tcl_ok" = yes; then
	AC_DEFINE(HAVE_GETADDRINFO, 1,
	    [Define to 1 if getaddrinfo is available.])
    fi
])])

#--------------------------------------------------------------------
# SC_TCL_GETPWUID_R
#
#	Check if we have MT-safe variant of getpwuid() and if yes,
#	which one exactly.
#
# Arguments:
#	None
#
# Results:
#
#	Might define the following vars:
#		HAVE_GETPWUID_R
#		HAVE_GETPWUID_R_4
#		HAVE_GETPWUID_R_5
#
#--------------------------------------------------------------------

AC_DEFUN([SC_TCL_GETPWUID_R], [AC_CHECK_FUNC(getpwuid_r, [
    AC_CACHE_CHECK([for getpwuid_r with 5 args], tcl_cv_api_getpwuid_r_5, [
    AC_TRY_COMPILE([
	#include <sys/types.h>
	#include <pwd.h>
    ], [
	uid_t uid;
	struct passwd pw, *pwp;
	char buf[512];
	int buflen = 512;

	(void) getpwuid_r(uid, &pw, buf, buflen, &pwp);
    ], tcl_cv_api_getpwuid_r_5=yes, tcl_cv_api_getpwuid_r_5=no)])
    tcl_ok=$tcl_cv_api_getpwuid_r_5
    if test "$tcl_ok" = yes; then
	AC_DEFINE(HAVE_GETPWUID_R_5, 1,
	    [Define to 1 if getpwuid_r takes 5 args.])
    else
	AC_CACHE_CHECK([for getpwuid_r with 4 args], tcl_cv_api_getpwuid_r_4, [
	AC_TRY_COMPILE([
	    #include <sys/types.h>
	    #include <pwd.h>
	], [
	    uid_t uid;
	    struct passwd pw;
	    char buf[512];
	    int buflen = 512;

	    (void)getpwnam_r(uid, &pw, buf, buflen);
	], tcl_cv_api_getpwuid_r_4=yes, tcl_cv_api_getpwuid_r_4=no)])
	tcl_ok=$tcl_cv_api_getpwuid_r_4
	if test "$tcl_ok" = yes; then
	    AC_DEFINE(HAVE_GETPWUID_R_4, 1,
		[Define to 1 if getpwuid_r takes 4 args.])
	fi
    fi
    if test "$tcl_ok" = yes; then
	AC_DEFINE(HAVE_GETPWUID_R, 1,
	    [Define to 1 if getpwuid_r is available.])
    fi
])])

#--------------------------------------------------------------------
# SC_TCL_GETPWNAM_R
#
#	Check if we have MT-safe variant of getpwnam() and if yes,
#	which one exactly.
#
# Arguments:
#	None
#
# Results:
#
#	Might define the following vars:
#		HAVE_GETPWNAM_R
#		HAVE_GETPWNAM_R_4
#		HAVE_GETPWNAM_R_5
#
#--------------------------------------------------------------------

AC_DEFUN([SC_TCL_GETPWNAM_R], [AC_CHECK_FUNC(getpwnam_r, [
    AC_CACHE_CHECK([for getpwnam_r with 5 args], tcl_cv_api_getpwnam_r_5, [
    AC_TRY_COMPILE([
	#include <sys/types.h>
	#include <pwd.h>
    ], [
	char *name;
	struct passwd pw, *pwp;
	char buf[512];
	int buflen = 512;

	(void) getpwnam_r(name, &pw, buf, buflen, &pwp);
    ], tcl_cv_api_getpwnam_r_5=yes, tcl_cv_api_getpwnam_r_5=no)])
    tcl_ok=$tcl_cv_api_getpwnam_r_5
    if test "$tcl_ok" = yes; then
	AC_DEFINE(HAVE_GETPWNAM_R_5, 1,
	    [Define to 1 if getpwnam_r takes 5 args.])
    else
	AC_CACHE_CHECK([for getpwnam_r with 4 args], tcl_cv_api_getpwnam_r_4, [
	AC_TRY_COMPILE([
	    #include <sys/types.h>
	    #include <pwd.h>
	], [
	    char *name;
	    struct passwd pw;
	    char buf[512];
	    int buflen = 512;

	    (void)getpwnam_r(name, &pw, buf, buflen);
	], tcl_cv_api_getpwnam_r_4=yes, tcl_cv_api_getpwnam_r_4=no)])
	tcl_ok=$tcl_cv_api_getpwnam_r_4
	if test "$tcl_ok" = yes; then
	    AC_DEFINE(HAVE_GETPWNAM_R_4, 1,
		[Define to 1 if getpwnam_r takes 4 args.])
	fi
    fi
    if test "$tcl_ok" = yes; then
	AC_DEFINE(HAVE_GETPWNAM_R, 1,
	    [Define to 1 if getpwnam_r is available.])
    fi
])])

#--------------------------------------------------------------------
# SC_TCL_GETGRGID_R
#
#	Check if we have MT-safe variant of getgrgid() and if yes,
#	which one exactly.
#
# Arguments:
#	None
#
# Results:
#
#	Might define the following vars:
#		HAVE_GETGRGID_R
#		HAVE_GETGRGID_R_4
#		HAVE_GETGRGID_R_5
#
#--------------------------------------------------------------------

AC_DEFUN([SC_TCL_GETGRGID_R], [AC_CHECK_FUNC(getgrgid_r, [
    AC_CACHE_CHECK([for getgrgid_r with 5 args], tcl_cv_api_getgrgid_r_5, [
    AC_TRY_COMPILE([
	#include <sys/types.h>
	#include <grp.h>
    ], [
	gid_t gid;
	struct group gr, *grp;
	char buf[512];
	int buflen = 512;

	(void) getgrgid_r(gid, &gr, buf, buflen, &grp);
    ], tcl_cv_api_getgrgid_r_5=yes, tcl_cv_api_getgrgid_r_5=no)])
    tcl_ok=$tcl_cv_api_getgrgid_r_5
    if test "$tcl_ok" = yes; then
	AC_DEFINE(HAVE_GETGRGID_R_5, 1,
	    [Define to 1 if getgrgid_r takes 5 args.])
    else
	AC_CACHE_CHECK([for getgrgid_r with 4 args], tcl_cv_api_getgrgid_r_4, [
	AC_TRY_COMPILE([
	    #include <sys/types.h>
	    #include <grp.h>
	], [
	    gid_t gid;
	    struct group gr;
	    char buf[512];
	    int buflen = 512;

	    (void)getgrgid_r(gid, &gr, buf, buflen);
	], tcl_cv_api_getgrgid_r_4=yes, tcl_cv_api_getgrgid_r_4=no)])
	tcl_ok=$tcl_cv_api_getgrgid_r_4
	if test "$tcl_ok" = yes; then
	    AC_DEFINE(HAVE_GETGRGID_R_4, 1,
		[Define to 1 if getgrgid_r takes 4 args.])
	fi
    fi
    if test "$tcl_ok" = yes; then
	AC_DEFINE(HAVE_GETGRGID_R, 1,
	    [Define to 1 if getgrgid_r is available.])
    fi
])])

#--------------------------------------------------------------------
# SC_TCL_GETGRNAM_R
#
#	Check if we have MT-safe variant of getgrnam() and if yes,
#	which one exactly.
#
# Arguments:
#	None
#
# Results:
#
#	Might define the following vars:
#		HAVE_GETGRNAM_R
#		HAVE_GETGRNAM_R_4
#		HAVE_GETGRNAM_R_5
#
#--------------------------------------------------------------------

AC_DEFUN([SC_TCL_GETGRNAM_R], [AC_CHECK_FUNC(getgrnam_r, [
    AC_CACHE_CHECK([for getgrnam_r with 5 args], tcl_cv_api_getgrnam_r_5, [
    AC_TRY_COMPILE([
	#include <sys/types.h>
	#include <grp.h>
    ], [
	char *name;
	struct group gr, *grp;
	char buf[512];
	int buflen = 512;

	(void) getgrnam_r(name, &gr, buf, buflen, &grp);
    ], tcl_cv_api_getgrnam_r_5=yes, tcl_cv_api_getgrnam_r_5=no)])
    tcl_ok=$tcl_cv_api_getgrnam_r_5
    if test "$tcl_ok" = yes; then
	AC_DEFINE(HAVE_GETGRNAM_R_5, 1,
	    [Define to 1 if getgrnam_r takes 5 args.])
    else
	AC_CACHE_CHECK([for getgrnam_r with 4 args], tcl_cv_api_getgrnam_r_4, [
	AC_TRY_COMPILE([
	    #include <sys/types.h>
	    #include <grp.h>
	], [
	    char *name;
	    struct group gr;
	    char buf[512];
	    int buflen = 512;

	    (void)getgrnam_r(name, &gr, buf, buflen);
	], tcl_cv_api_getgrnam_r_4=yes, tcl_cv_api_getgrnam_r_4=no)])
	tcl_ok=$tcl_cv_api_getgrnam_r_4
	if test "$tcl_ok" = yes; then
	    AC_DEFINE(HAVE_GETGRNAM_R_4, 1,
		[Define to 1 if getgrnam_r takes 4 args.])
	fi
    fi
    if test "$tcl_ok" = yes; then
	AC_DEFINE(HAVE_GETGRNAM_R, 1,
	    [Define to 1 if getgrnam_r is available.])
    fi
])])

# Local Variables:
# mode: autoconf
# End:<|MERGE_RESOLUTION|>--- conflicted
+++ resolved
@@ -2120,14 +2120,13 @@
         INSTALL_STUB_LIB='$(INSTALL_LIBRARY) $(STUB_LIB_FILE) "$(LIB_INSTALL_DIR)"/$(STUB_LIB_FILE) ; (cd "$(LIB_INSTALL_DIR)" ; $(RANLIB) $(STUB_LIB_FILE))'
     ])
 
-<<<<<<< HEAD
     # Define TCL_LIBS now that we know what DL_LIBS is.
     # The trick here is that we don't want to change the value of TCL_LIBS if
     # it is already set when tclConfig.sh had been loaded by Tk.
     AS_IF([test "x${TCL_LIBS}" = x], [
         TCL_LIBS="${DL_LIBS} ${LIBS} ${MATH_LIBS}"])
     AC_SUBST(TCL_LIBS)
-=======
+
 	# See if the compiler supports casting to a union type.
 	# This is used to stop gcc from printing a compiler
 	# warning when initializing a union member.
@@ -2146,7 +2145,6 @@
 	    AC_DEFINE(HAVE_CAST_TO_UNION, 1,
 		    [Defined when compiler supports casting to union type.])
 	fi
->>>>>>> 3a73c145
 
     # FIXME: This subst was left in only because the TCL_DL_LIBS
     # entry in tclConfig.sh uses it. It is not clear why someone
