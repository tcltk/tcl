#------------------------------------------------------------------------
# SC_PATH_TCLCONFIG --
#
#	Locate the tclConfig.sh file and perform a sanity check on
#	the Tcl compile flags
#
# Arguments:
#	none
#
# Results:
#
#	Adds the following arguments to configure:
#		--with-tcl=...
#
#	Defines the following vars:
#		TCL_BIN_DIR	Full path to the directory containing
#				the tclConfig.sh file
#------------------------------------------------------------------------

AC_DEFUN([SC_PATH_TCLCONFIG], [
    #
    # Ok, lets find the tcl configuration
    # First, look for one uninstalled.
    # the alternative search directory is invoked by --with-tcl
    #

    if test x"${no_tcl}" = x ; then
	# we reset no_tcl in case something fails here
	no_tcl=true
	AC_ARG_WITH(tcl,
	    AC_HELP_STRING([--with-tcl],
		[directory containing tcl configuration (tclConfig.sh)]),
	    with_tclconfig="${withval}")
	AC_MSG_CHECKING([for Tcl configuration])
	AC_CACHE_VAL(ac_cv_c_tclconfig,[

	    # First check to see if --with-tcl was specified.
	    if test x"${with_tclconfig}" != x ; then
		case "${with_tclconfig}" in
		    */tclConfig.sh )
			if test -f "${with_tclconfig}"; then
			    AC_MSG_WARN([--with-tcl argument should refer to directory containing tclConfig.sh, not to tclConfig.sh itself])
			    with_tclconfig="`echo "${with_tclconfig}" | sed 's!/tclConfig\.sh$!!'`"
			fi ;;
		esac
		if test -f "${with_tclconfig}/tclConfig.sh" ; then
		    ac_cv_c_tclconfig="`(cd "${with_tclconfig}"; pwd)`"
		else
		    AC_MSG_ERROR([${with_tclconfig} directory doesn't contain tclConfig.sh])
		fi
	    fi

	    # then check for a private Tcl installation
	    if test x"${ac_cv_c_tclconfig}" = x ; then
		for i in \
			../tcl \
			`ls -dr ../tcl[[8-9]].[[0-9]].[[0-9]]* 2>/dev/null` \
			`ls -dr ../tcl[[8-9]].[[0-9]] 2>/dev/null` \
			`ls -dr ../tcl[[8-9]].[[0-9]]* 2>/dev/null` \
			../../tcl \
			`ls -dr ../../tcl[[8-9]].[[0-9]].[[0-9]]* 2>/dev/null` \
			`ls -dr ../../tcl[[8-9]].[[0-9]] 2>/dev/null` \
			`ls -dr ../../tcl[[8-9]].[[0-9]]* 2>/dev/null` \
			../../../tcl \
			`ls -dr ../../../tcl[[8-9]].[[0-9]].[[0-9]]* 2>/dev/null` \
			`ls -dr ../../../tcl[[8-9]].[[0-9]] 2>/dev/null` \
			`ls -dr ../../../tcl[[8-9]].[[0-9]]* 2>/dev/null` ; do
		    if test -f "$i/unix/tclConfig.sh" ; then
			ac_cv_c_tclconfig="`(cd $i/unix; pwd)`"
			break
		    fi
		done
	    fi

	    # on Darwin, check in Framework installation locations
	    if test "`uname -s`" = "Darwin" -a x"${ac_cv_c_tclconfig}" = x ; then
		for i in `ls -d ~/Library/Frameworks 2>/dev/null` \
			`ls -d /Library/Frameworks 2>/dev/null` \
			`ls -d /Network/Library/Frameworks 2>/dev/null` \
			`ls -d /System/Library/Frameworks 2>/dev/null` \
			; do
		    if test -f "$i/Tcl.framework/tclConfig.sh" ; then
			ac_cv_c_tclconfig="`(cd $i/Tcl.framework; pwd)`"
			break
		    fi
		done
	    fi

	    # check in a few common install locations
	    if test x"${ac_cv_c_tclconfig}" = x ; then
		for i in `ls -d ${libdir} 2>/dev/null` \
			`ls -d ${exec_prefix}/lib 2>/dev/null` \
			`ls -d ${prefix}/lib 2>/dev/null` \
			`ls -d /usr/local/lib 2>/dev/null` \
			`ls -d /usr/contrib/lib 2>/dev/null` \
			`ls -d /usr/lib 2>/dev/null` \
			`ls -d /usr/lib64 2>/dev/null` \
			; do
		    if test -f "$i/tclConfig.sh" ; then
			ac_cv_c_tclconfig="`(cd $i; pwd)`"
			break
		    fi
		done
	    fi

	    # check in a few other private locations
	    if test x"${ac_cv_c_tclconfig}" = x ; then
		for i in \
			${srcdir}/../tcl \
			`ls -dr ${srcdir}/../tcl[[8-9]].[[0-9]].[[0-9]]* 2>/dev/null` \
			`ls -dr ${srcdir}/../tcl[[8-9]].[[0-9]] 2>/dev/null` \
			`ls -dr ${srcdir}/../tcl[[8-9]].[[0-9]]* 2>/dev/null` ; do
		    if test -f "$i/unix/tclConfig.sh" ; then
			ac_cv_c_tclconfig="`(cd $i/unix; pwd)`"
			break
		    fi
		done
	    fi
	])

	if test x"${ac_cv_c_tclconfig}" = x ; then
	    TCL_BIN_DIR="# no Tcl configs found"
	    AC_MSG_ERROR([Can't find Tcl configuration definitions. Use --with-tcl to specify a directory containing tclConfig.sh])
	else
	    no_tcl=
	    TCL_BIN_DIR="${ac_cv_c_tclconfig}"
	    AC_MSG_RESULT([found ${TCL_BIN_DIR}/tclConfig.sh])
	fi
    fi
])

#------------------------------------------------------------------------
# SC_PATH_TKCONFIG --
#
#	Locate the tkConfig.sh file
#
# Arguments:
#	none
#
# Results:
#
#	Adds the following arguments to configure:
#		--with-tk=...
#
#	Defines the following vars:
#		TK_BIN_DIR	Full path to the directory containing
#				the tkConfig.sh file
#------------------------------------------------------------------------

AC_DEFUN([SC_PATH_TKCONFIG], [
    #
    # Ok, lets find the tk configuration
    # First, look for one uninstalled.
    # the alternative search directory is invoked by --with-tk
    #

    if test x"${no_tk}" = x ; then
	# we reset no_tk in case something fails here
	no_tk=true
	AC_ARG_WITH(tk,
	    AC_HELP_STRING([--with-tk],
		[directory containing tk configuration (tkConfig.sh)]),
	    with_tkconfig="${withval}")
	AC_MSG_CHECKING([for Tk configuration])
	AC_CACHE_VAL(ac_cv_c_tkconfig,[

	    # First check to see if --with-tkconfig was specified.
	    if test x"${with_tkconfig}" != x ; then
		case "${with_tkconfig}" in
		    */tkConfig.sh )
			if test -f "${with_tkconfig}"; then
			    AC_MSG_WARN([--with-tk argument should refer to directory containing tkConfig.sh, not to tkConfig.sh itself])
			    with_tkconfig="`echo "${with_tkconfig}" | sed 's!/tkConfig\.sh$!!'`"
			fi ;;
		esac
		if test -f "${with_tkconfig}/tkConfig.sh" ; then
		    ac_cv_c_tkconfig="`(cd "${with_tkconfig}"; pwd)`"
		else
		    AC_MSG_ERROR([${with_tkconfig} directory doesn't contain tkConfig.sh])
		fi
	    fi

	    # then check for a private Tk library
	    if test x"${ac_cv_c_tkconfig}" = x ; then
		for i in \
			../tk \
			`ls -dr ../tk[[8-9]].[[0-9]].[[0-9]]* 2>/dev/null` \
			`ls -dr ../tk[[8-9]].[[0-9]] 2>/dev/null` \
			`ls -dr ../tk[[8-9]].[[0-9]]* 2>/dev/null` \
			../../tk \
			`ls -dr ../../tk[[8-9]].[[0-9]].[[0-9]]* 2>/dev/null` \
			`ls -dr ../../tk[[8-9]].[[0-9]] 2>/dev/null` \
			`ls -dr ../../tk[[8-9]].[[0-9]]* 2>/dev/null` \
			../../../tk \
			`ls -dr ../../../tk[[8-9]].[[0-9]].[[0-9]]* 2>/dev/null` \
			`ls -dr ../../../tk[[8-9]].[[0-9]] 2>/dev/null` \
			`ls -dr ../../../tk[[8-9]].[[0-9]]* 2>/dev/null` ; do
		    if test -f "$i/unix/tkConfig.sh" ; then
			ac_cv_c_tkconfig="`(cd $i/unix; pwd)`"
			break
		    fi
		done
	    fi

	    # on Darwin, check in Framework installation locations
	    if test "`uname -s`" = "Darwin" -a x"${ac_cv_c_tkconfig}" = x ; then
		for i in `ls -d ~/Library/Frameworks 2>/dev/null` \
			`ls -d /Library/Frameworks 2>/dev/null` \
			`ls -d /Network/Library/Frameworks 2>/dev/null` \
			`ls -d /System/Library/Frameworks 2>/dev/null` \
			; do
		    if test -f "$i/Tk.framework/tkConfig.sh" ; then
			ac_cv_c_tkconfig="`(cd $i/Tk.framework; pwd)`"
			break
		    fi
		done
	    fi

	    # check in a few common install locations
	    if test x"${ac_cv_c_tkconfig}" = x ; then
		for i in `ls -d ${libdir} 2>/dev/null` \
			`ls -d ${exec_prefix}/lib 2>/dev/null` \
			`ls -d ${prefix}/lib 2>/dev/null` \
			`ls -d /usr/local/lib 2>/dev/null` \
			`ls -d /usr/contrib/lib 2>/dev/null` \
			`ls -d /usr/lib 2>/dev/null` \
			`ls -d /usr/lib64 2>/dev/null` \
			; do
		    if test -f "$i/tkConfig.sh" ; then
			ac_cv_c_tkconfig="`(cd $i; pwd)`"
			break
		    fi
		done
	    fi

	    # check in a few other private locations
	    if test x"${ac_cv_c_tkconfig}" = x ; then
		for i in \
			${srcdir}/../tk \
			`ls -dr ${srcdir}/../tk[[8-9]].[[0-9]].[[0-9]]* 2>/dev/null` \
			`ls -dr ${srcdir}/../tk[[8-9]].[[0-9]] 2>/dev/null` \
			`ls -dr ${srcdir}/../tk[[8-9]].[[0-9]]* 2>/dev/null` ; do
		    if test -f "$i/unix/tkConfig.sh" ; then
			ac_cv_c_tkconfig="`(cd $i/unix; pwd)`"
			break
		    fi
		done
	    fi
	])

	if test x"${ac_cv_c_tkconfig}" = x ; then
	    TK_BIN_DIR="# no Tk configs found"
	    AC_MSG_ERROR([Can't find Tk configuration definitions. Use --with-tk to specify a directory containing tkConfig.sh])
	else
	    no_tk=
	    TK_BIN_DIR="${ac_cv_c_tkconfig}"
	    AC_MSG_RESULT([found ${TK_BIN_DIR}/tkConfig.sh])
	fi
    fi
])

#------------------------------------------------------------------------
# SC_LOAD_TCLCONFIG --
#
#	Load the tclConfig.sh file
#
# Arguments:
#
#	Requires the following vars to be set:
#		TCL_BIN_DIR
#
# Results:
#
#	Substitutes the following vars:
#		TCL_BIN_DIR
#		TCL_SRC_DIR
#		TCL_LIB_FILE
#------------------------------------------------------------------------

AC_DEFUN([SC_LOAD_TCLCONFIG], [
    AC_MSG_CHECKING([for existence of ${TCL_BIN_DIR}/tclConfig.sh])

    if test -f "${TCL_BIN_DIR}/tclConfig.sh" ; then
        AC_MSG_RESULT([loading])
	. "${TCL_BIN_DIR}/tclConfig.sh"
    else
        AC_MSG_RESULT([could not find ${TCL_BIN_DIR}/tclConfig.sh])
    fi

    # eval is required to do the TCL_DBGX substitution
    eval "TCL_LIB_FILE=\"${TCL_LIB_FILE}\""
    eval "TCL_STUB_LIB_FILE=\"${TCL_STUB_LIB_FILE}\""

    # If the TCL_BIN_DIR is the build directory (not the install directory),
    # then set the common variable name to the value of the build variables.
    # For example, the variable TCL_LIB_SPEC will be set to the value
    # of TCL_BUILD_LIB_SPEC. An extension should make use of TCL_LIB_SPEC
    # instead of TCL_BUILD_LIB_SPEC since it will work with both an
    # installed and uninstalled version of Tcl.
    if test -f "${TCL_BIN_DIR}/Makefile" ; then
        TCL_LIB_SPEC="${TCL_BUILD_LIB_SPEC}"
        TCL_STUB_LIB_SPEC="${TCL_BUILD_STUB_LIB_SPEC}"
        TCL_STUB_LIB_PATH="${TCL_BUILD_STUB_LIB_PATH}"
    elif test "`uname -s`" = "Darwin"; then
	# If Tcl was built as a framework, attempt to use the libraries
	# from the framework at the given location so that linking works
	# against Tcl.framework installed in an arbitrary location.
	case ${TCL_DEFS} in
	    *TCL_FRAMEWORK*)
		if test -f "${TCL_BIN_DIR}/${TCL_LIB_FILE}"; then
		    for i in "`cd "${TCL_BIN_DIR}"; pwd`" \
			     "`cd "${TCL_BIN_DIR}"/../..; pwd`"; do
			if test "`basename "$i"`" = "${TCL_LIB_FILE}.framework"; then
			    TCL_LIB_SPEC="-F`dirname "$i" | sed -e 's/ /\\\\ /g'` -framework ${TCL_LIB_FILE}"
			    break
			fi
		    done
		fi
		if test -f "${TCL_BIN_DIR}/${TCL_STUB_LIB_FILE}"; then
		    TCL_STUB_LIB_SPEC="-L`echo "${TCL_BIN_DIR}"  | sed -e 's/ /\\\\ /g'` ${TCL_STUB_LIB_FLAG}"
		    TCL_STUB_LIB_PATH="${TCL_BIN_DIR}/${TCL_STUB_LIB_FILE}"
		fi
		;;
	esac
    fi

    # eval is required to do the TCL_DBGX substitution
    eval "TCL_LIB_FLAG=\"${TCL_LIB_FLAG}\""
    eval "TCL_LIB_SPEC=\"${TCL_LIB_SPEC}\""
    eval "TCL_STUB_LIB_FLAG=\"${TCL_STUB_LIB_FLAG}\""
    eval "TCL_STUB_LIB_SPEC=\"${TCL_STUB_LIB_SPEC}\""

    AC_SUBST(TCL_VERSION)
    AC_SUBST(TCL_PATCH_LEVEL)
    AC_SUBST(TCL_BIN_DIR)
    AC_SUBST(TCL_SRC_DIR)

    AC_SUBST(TCL_LIB_FILE)
    AC_SUBST(TCL_LIB_FLAG)
    AC_SUBST(TCL_LIB_SPEC)

    AC_SUBST(TCL_STUB_LIB_FILE)
    AC_SUBST(TCL_STUB_LIB_FLAG)
    AC_SUBST(TCL_STUB_LIB_SPEC)
])

#------------------------------------------------------------------------
# SC_LOAD_TKCONFIG --
#
#	Load the tkConfig.sh file
#
# Arguments:
#
#	Requires the following vars to be set:
#		TK_BIN_DIR
#
# Results:
#
#	Sets the following vars that should be in tkConfig.sh:
#		TK_BIN_DIR
#------------------------------------------------------------------------

AC_DEFUN([SC_LOAD_TKCONFIG], [
    AC_MSG_CHECKING([for existence of ${TK_BIN_DIR}/tkConfig.sh])

    if test -f "${TK_BIN_DIR}/tkConfig.sh" ; then
        AC_MSG_RESULT([loading])
	. "${TK_BIN_DIR}/tkConfig.sh"
    else
        AC_MSG_RESULT([could not find ${TK_BIN_DIR}/tkConfig.sh])
    fi

    # eval is required to do the TK_DBGX substitution
    eval "TK_LIB_FILE=\"${TK_LIB_FILE}\""
    eval "TK_STUB_LIB_FILE=\"${TK_STUB_LIB_FILE}\""

    # If the TK_BIN_DIR is the build directory (not the install directory),
    # then set the common variable name to the value of the build variables.
    # For example, the variable TK_LIB_SPEC will be set to the value
    # of TK_BUILD_LIB_SPEC. An extension should make use of TK_LIB_SPEC
    # instead of TK_BUILD_LIB_SPEC since it will work with both an
    # installed and uninstalled version of Tcl.
    if test -f "${TK_BIN_DIR}/Makefile" ; then
        TK_LIB_SPEC="${TK_BUILD_LIB_SPEC}"
        TK_STUB_LIB_SPEC="${TK_BUILD_STUB_LIB_SPEC}"
        TK_STUB_LIB_PATH="${TK_BUILD_STUB_LIB_PATH}"
    elif test "`uname -s`" = "Darwin"; then
	# If Tk was built as a framework, attempt to use the libraries
	# from the framework at the given location so that linking works
	# against Tk.framework installed in an arbitrary location.
	case ${TK_DEFS} in
	    *TK_FRAMEWORK*)
		if test -f "${TK_BIN_DIR}/${TK_LIB_FILE}"; then
		    for i in "`cd "${TK_BIN_DIR}"; pwd`" \
			     "`cd "${TK_BIN_DIR}"/../..; pwd`"; do
			if test "`basename "$i"`" = "${TK_LIB_FILE}.framework"; then
			    TK_LIB_SPEC="-F`dirname "$i" | sed -e 's/ /\\\\ /g'` -framework ${TK_LIB_FILE}"
			    break
			fi
		    done
		fi
		if test -f "${TK_BIN_DIR}/${TK_STUB_LIB_FILE}"; then
		    TK_STUB_LIB_SPEC="-L` echo "${TK_BIN_DIR}"  | sed -e 's/ /\\\\ /g'` ${TK_STUB_LIB_FLAG}"
		    TK_STUB_LIB_PATH="${TK_BIN_DIR}/${TK_STUB_LIB_FILE}"
		fi
		;;
	esac
    fi

    # eval is required to do the TK_DBGX substitution
    eval "TK_LIB_FLAG=\"${TK_LIB_FLAG}\""
    eval "TK_LIB_SPEC=\"${TK_LIB_SPEC}\""
    eval "TK_STUB_LIB_FLAG=\"${TK_STUB_LIB_FLAG}\""
    eval "TK_STUB_LIB_SPEC=\"${TK_STUB_LIB_SPEC}\""

    AC_SUBST(TK_VERSION)
    AC_SUBST(TK_BIN_DIR)
    AC_SUBST(TK_SRC_DIR)

    AC_SUBST(TK_LIB_FILE)
    AC_SUBST(TK_LIB_FLAG)
    AC_SUBST(TK_LIB_SPEC)

    AC_SUBST(TK_STUB_LIB_FILE)
    AC_SUBST(TK_STUB_LIB_FLAG)
    AC_SUBST(TK_STUB_LIB_SPEC)
])

#------------------------------------------------------------------------
# SC_PROG_TCLSH
#	Locate a tclsh shell installed on the system path. This macro
#	will only find a Tcl shell that already exists on the system.
#	It will not find a Tcl shell in the Tcl build directory or
#	a Tcl shell that has been installed from the Tcl build directory.
#	If a Tcl shell can't be located on the PATH, then TCLSH_PROG will
#	be set to "". Extensions should take care not to create Makefile
#	rules that are run by default and depend on TCLSH_PROG. An
#	extension can't assume that an executable Tcl shell exists at
#	build time.
#
# Arguments:
#	none
#
# Results:
#	Substitutes the following vars:
#		TCLSH_PROG
#------------------------------------------------------------------------

AC_DEFUN([SC_PROG_TCLSH], [
    AC_MSG_CHECKING([for tclsh])
    AC_CACHE_VAL(ac_cv_path_tclsh, [
	search_path=`echo ${PATH} | sed -e 's/:/ /g'`
	for dir in $search_path ; do
	    for j in `ls -r $dir/tclsh[[8-9]]* 2> /dev/null` \
		    `ls -r $dir/tclsh* 2> /dev/null` ; do
		if test x"$ac_cv_path_tclsh" = x ; then
		    if test -f "$j" ; then
			ac_cv_path_tclsh=$j
			break
		    fi
		fi
	    done
	done
    ])

    if test -f "$ac_cv_path_tclsh" ; then
	TCLSH_PROG="$ac_cv_path_tclsh"
	AC_MSG_RESULT([$TCLSH_PROG])
    else
	# It is not an error if an installed version of Tcl can't be located.
	TCLSH_PROG=""
	AC_MSG_RESULT([No tclsh found on PATH])
    fi
    AC_SUBST(TCLSH_PROG)
])

#------------------------------------------------------------------------
# SC_BUILD_TCLSH
#	Determine the fully qualified path name of the tclsh executable
#	in the Tcl build directory. This macro will correctly determine
#	the name of the tclsh executable even if tclsh has not yet
#	been built in the build directory. The build tclsh must be used
#	when running tests from an extension build directory. It is not
#	correct to use the TCLSH_PROG in cases like this.
#
# Arguments:
#	none
#
# Results:
#	Substitutes the following values:
#		BUILD_TCLSH
#------------------------------------------------------------------------

AC_DEFUN([SC_BUILD_TCLSH], [
    AC_MSG_CHECKING([for tclsh in Tcl build directory])
    BUILD_TCLSH="${TCL_BIN_DIR}"/tclsh
    AC_MSG_RESULT([$BUILD_TCLSH])
    AC_SUBST(BUILD_TCLSH)
])

#------------------------------------------------------------------------
# SC_ENABLE_SHARED --
#
#	Allows the building of shared libraries
#
# Arguments:
#	none
#
# Results:
#
#	Adds the following arguments to configure:
#		--enable-shared=yes|no
#
#	Defines the following vars:
#		STATIC_BUILD	Used for building import/export libraries
#				on Windows.
#
#	Sets the following vars:
#		SHARED_BUILD	Value of 1 or 0
#------------------------------------------------------------------------

AC_DEFUN([SC_ENABLE_SHARED], [
    AC_MSG_CHECKING([how to build libraries])
    AC_ARG_ENABLE(shared,
	AC_HELP_STRING([--enable-shared],
	    [build and link with shared libraries (default: on)]),
	[tcl_ok=$enableval], [tcl_ok=yes])

    if test "${enable_shared+set}" = set; then
	enableval="$enable_shared"
	tcl_ok=$enableval
    else
	tcl_ok=yes
    fi

    if test "$tcl_ok" = "yes" ; then
	AC_MSG_RESULT([shared])
	SHARED_BUILD=1
    else
	AC_MSG_RESULT([static])
	SHARED_BUILD=0
	AC_DEFINE(STATIC_BUILD, 1, [Is this a static build?])
    fi
])

#------------------------------------------------------------------------
# SC_ENABLE_FRAMEWORK --
#
#	Allows the building of shared libraries into frameworks
#
# Arguments:
#	none
#
# Results:
#
#	Adds the following arguments to configure:
#		--enable-framework=yes|no
#
#	Sets the following vars:
#		FRAMEWORK_BUILD	Value of 1 or 0
#------------------------------------------------------------------------

AC_DEFUN([SC_ENABLE_FRAMEWORK], [
    if test "`uname -s`" = "Darwin" ; then
	AC_MSG_CHECKING([how to package libraries])
	AC_ARG_ENABLE(framework,
	    AC_HELP_STRING([--enable-framework],
		[package shared libraries in MacOSX frameworks (default: off)]),
	    [enable_framework=$enableval], [enable_framework=no])
	if test $enable_framework = yes; then
	    if test $SHARED_BUILD = 0; then
		AC_MSG_WARN([Frameworks can only be built if --enable-shared is yes])
		enable_framework=no
	    fi
	    if test $tcl_corefoundation = no; then
		AC_MSG_WARN([Frameworks can only be used when CoreFoundation is available])
		enable_framework=no
	    fi
	fi
	if test $enable_framework = yes; then
	    AC_MSG_RESULT([framework])
	    FRAMEWORK_BUILD=1
	else
	    if test $SHARED_BUILD = 1; then
		AC_MSG_RESULT([shared library])
	    else
		AC_MSG_RESULT([static library])
	    fi
	    FRAMEWORK_BUILD=0
	fi
    fi
])

#------------------------------------------------------------------------
# SC_ENABLE_THREADS --
#
#	Specify if thread support should be enabled
#
# Arguments:
#	none
#
# Results:
#
#	Adds the following arguments to configure:
#		--enable-threads
#
#	Sets the following vars:
#		THREADS_LIBS	Thread library(s)
#
#	Defines the following vars:
#		TCL_THREADS
#		_REENTRANT
#		_THREAD_SAFE
#
#------------------------------------------------------------------------

AC_DEFUN([SC_ENABLE_THREADS], [
    AC_ARG_ENABLE(threads,
	AC_HELP_STRING([--enable-threads],
	    [build with threads (default: on)]),
	[tcl_ok=$enableval], [tcl_ok=yes])

    if test "${TCL_THREADS}" = 1; then
	tcl_threaded_core=1;
    fi

    if test "$tcl_ok" = "yes" -o "${TCL_THREADS}" = 1; then
	TCL_THREADS=1
	# USE_THREAD_ALLOC tells us to try the special thread-based
	# allocator that significantly reduces lock contention
	AC_DEFINE(USE_THREAD_ALLOC, 1,
	    [Do we want to use the threaded memory allocator?])
	AC_DEFINE(_REENTRANT, 1, [Do we want the reentrant OS API?])
	if test "`uname -s`" = "SunOS" ; then
	    AC_DEFINE(_POSIX_PTHREAD_SEMANTICS, 1,
		    [Do we really want to follow the standard? Yes we do!])
	fi
	AC_DEFINE(_THREAD_SAFE, 1, [Do we want the thread-safe OS API?])
	AC_CHECK_LIB(pthread,pthread_mutex_init,tcl_ok=yes,tcl_ok=no)
	if test "$tcl_ok" = "no"; then
	    # Check a little harder for __pthread_mutex_init in the same
	    # library, as some systems hide it there until pthread.h is
	    # defined.  We could alternatively do an AC_TRY_COMPILE with
	    # pthread.h, but that will work with libpthread really doesn't
	    # exist, like AIX 4.2.  [Bug: 4359]
	    AC_CHECK_LIB(pthread, __pthread_mutex_init,
		tcl_ok=yes, tcl_ok=no)
	fi

	if test "$tcl_ok" = "yes"; then
	    # The space is needed
	    THREADS_LIBS=" -lpthread"
	else
	    AC_CHECK_LIB(pthreads, pthread_mutex_init,
		tcl_ok=yes, tcl_ok=no)
	    if test "$tcl_ok" = "yes"; then
		# The space is needed
		THREADS_LIBS=" -lpthreads"
	    else
		AC_CHECK_LIB(c, pthread_mutex_init,
		    tcl_ok=yes, tcl_ok=no)
		if test "$tcl_ok" = "no"; then
		    AC_CHECK_LIB(c_r, pthread_mutex_init,
			tcl_ok=yes, tcl_ok=no)
		    if test "$tcl_ok" = "yes"; then
			# The space is needed
			THREADS_LIBS=" -pthread"
		    else
			TCL_THREADS=0
			AC_MSG_WARN([Don't know how to find pthread lib on your system - you must disable thread support or edit the LIBS in the Makefile...])
		    fi
		fi
	    fi
	fi

	# Does the pthread-implementation provide
	# 'pthread_attr_setstacksize' ?

	ac_saved_libs=$LIBS
	LIBS="$LIBS $THREADS_LIBS"
	AC_CHECK_FUNCS(pthread_attr_setstacksize pthread_atfork)
	LIBS=$ac_saved_libs
    else
	TCL_THREADS=0
    fi
    # Do checking message here to not mess up interleaved configure output
    AC_MSG_CHECKING([for building with threads])
    if test "${TCL_THREADS}" = 1; then
	AC_DEFINE(TCL_THREADS, 1, [Are we building with threads enabled?])
	if test "${tcl_threaded_core}" = 1; then
	    AC_MSG_RESULT([yes (threaded core)])
	else
	    AC_MSG_RESULT([yes])
	fi
    else
	AC_MSG_RESULT([no])
    fi

    AC_SUBST(TCL_THREADS)
])

#------------------------------------------------------------------------
# SC_ENABLE_SYMBOLS --
#
#	Specify if debugging symbols should be used.
#	Memory (TCL_MEM_DEBUG) and compile (TCL_COMPILE_DEBUG) debugging
#	can also be enabled.
#
# Arguments:
#	none
#
#	Requires the following vars to be set in the Makefile:
#		CFLAGS_DEBUG
#		CFLAGS_OPTIMIZE
#		LDFLAGS_DEBUG
#		LDFLAGS_OPTIMIZE
#
# Results:
#
#	Adds the following arguments to configure:
#		--enable-symbols
#
#	Defines the following vars:
#		CFLAGS_DEFAULT	Sets to $(CFLAGS_DEBUG) if true
#				Sets to $(CFLAGS_OPTIMIZE) if false
#		LDFLAGS_DEFAULT	Sets to $(LDFLAGS_DEBUG) if true
#				Sets to $(LDFLAGS_OPTIMIZE) if false
#		DBGX		Formerly used as debug library extension;
#				always blank now.
#
#------------------------------------------------------------------------

AC_DEFUN([SC_ENABLE_SYMBOLS], [
    AC_MSG_CHECKING([for build with symbols])
    AC_ARG_ENABLE(symbols,
	AC_HELP_STRING([--enable-symbols],
	    [build with debugging symbols (default: off)]),
	[tcl_ok=$enableval], [tcl_ok=no])
# FIXME: Currently, LDFLAGS_DEFAULT is not used, it should work like CFLAGS_DEFAULT.
    DBGX=""
    if test "$tcl_ok" = "no"; then
	CFLAGS_DEFAULT='$(CFLAGS_OPTIMIZE)'
	LDFLAGS_DEFAULT='$(LDFLAGS_OPTIMIZE)'
	AC_DEFINE(NDEBUG, 1, [Is no debugging enabled?])
	AC_MSG_RESULT([no])
	AC_DEFINE(TCL_CFG_OPTIMIZED, 1, [Is this an optimized build?])
    else
	CFLAGS_DEFAULT='$(CFLAGS_DEBUG)'
	LDFLAGS_DEFAULT='$(LDFLAGS_DEBUG)'
	if test "$tcl_ok" = "yes"; then
	    AC_MSG_RESULT([yes (standard debugging)])
	fi
    fi
    AC_SUBST(CFLAGS_DEFAULT)
    AC_SUBST(LDFLAGS_DEFAULT)

    if test "$tcl_ok" = "mem" -o "$tcl_ok" = "all"; then
	AC_DEFINE(TCL_MEM_DEBUG, 1, [Is memory debugging enabled?])
    fi

    ifelse($1,bccdebug,dnl Only enable 'compile' for the Tcl core itself
	if test "$tcl_ok" = "compile" -o "$tcl_ok" = "all"; then
	    AC_DEFINE(TCL_COMPILE_DEBUG, 1, [Is bytecode debugging enabled?])
	    AC_DEFINE(TCL_COMPILE_STATS, 1, [Are bytecode statistics enabled?])
	fi)

    if test "$tcl_ok" != "yes" -a "$tcl_ok" != "no"; then
	if test "$tcl_ok" = "all"; then
	    AC_MSG_RESULT([enabled symbols mem ]ifelse($1,bccdebug,[compile ])[debugging])
	else
	    AC_MSG_RESULT([enabled $tcl_ok debugging])
	fi
    fi
])

#------------------------------------------------------------------------
# SC_ENABLE_LANGINFO --
#
#	Allows use of modern nl_langinfo check for better l10n.
#	This is only relevant for Unix.
#
# Arguments:
#	none
#
# Results:
#
#	Adds the following arguments to configure:
#		--enable-langinfo=yes|no (default is yes)
#
#	Defines the following vars:
#		HAVE_LANGINFO	Triggers use of nl_langinfo if defined.
#------------------------------------------------------------------------

AC_DEFUN([SC_ENABLE_LANGINFO], [
    AC_ARG_ENABLE(langinfo,
	AC_HELP_STRING([--enable-langinfo],
	    [use nl_langinfo if possible to determine encoding at startup, otherwise use old heuristic (default: on)]),
	[langinfo_ok=$enableval], [langinfo_ok=yes])

    HAVE_LANGINFO=0
    if test "$langinfo_ok" = "yes"; then
	AC_CHECK_HEADER(langinfo.h,[langinfo_ok=yes],[langinfo_ok=no])
    fi
    AC_MSG_CHECKING([whether to use nl_langinfo])
    if test "$langinfo_ok" = "yes"; then
	AC_CACHE_VAL(tcl_cv_langinfo_h, [
	    AC_TRY_COMPILE([#include <langinfo.h>], [nl_langinfo(CODESET);],
		    [tcl_cv_langinfo_h=yes],[tcl_cv_langinfo_h=no])])
	AC_MSG_RESULT([$tcl_cv_langinfo_h])
	if test $tcl_cv_langinfo_h = yes; then
	    AC_DEFINE(HAVE_LANGINFO, 1, [Do we have nl_langinfo()?])
	fi
    else
	AC_MSG_RESULT([$langinfo_ok])
    fi
])

#--------------------------------------------------------------------
# SC_CONFIG_MANPAGES
#
#	Decide whether to use symlinks for linking the manpages,
#	whether to compress the manpages after installation, and
#	whether to add a package name suffix to the installed
#	manpages to avoidfile name clashes.
#	If compression is enabled also find out what file name suffix
#	the given compression program is using.
#
# Arguments:
#	none
#
# Results:
#
#	Adds the following arguments to configure:
#		--enable-man-symlinks
#		--enable-man-compression=PROG
#		--enable-man-suffix[=STRING]
#
#	Defines the following variable:
#
#	MAN_FLAGS -	The apropriate flags for installManPage
#			according to the user's selection.
#
#--------------------------------------------------------------------

AC_DEFUN([SC_CONFIG_MANPAGES], [
    AC_MSG_CHECKING([whether to use symlinks for manpages])
    AC_ARG_ENABLE(man-symlinks,
	AC_HELP_STRING([--enable-man-symlinks],
	    [use symlinks for the manpages (default: off)]),
	test "$enableval" != "no" && MAN_FLAGS="$MAN_FLAGS --symlinks",
	enableval="no")
    AC_MSG_RESULT([$enableval])

    AC_MSG_CHECKING([whether to compress the manpages])
    AC_ARG_ENABLE(man-compression,
	AC_HELP_STRING([--enable-man-compression=PROG],
	    [compress the manpages with PROG (default: off)]),
	[case $enableval in
	    yes) AC_MSG_ERROR([missing argument to --enable-man-compression]);;
	    no)  ;;
	    *)   MAN_FLAGS="$MAN_FLAGS --compress $enableval";;
	esac],
	enableval="no")
    AC_MSG_RESULT([$enableval])
    if test "$enableval" != "no"; then
	AC_MSG_CHECKING([for compressed file suffix])
	touch TeST
	$enableval TeST
	Z=`ls TeST* | sed 's/^....//'`
	rm -f TeST*
	MAN_FLAGS="$MAN_FLAGS --extension $Z"
	AC_MSG_RESULT([$Z])
    fi

    AC_MSG_CHECKING([whether to add a package name suffix for the manpages])
    AC_ARG_ENABLE(man-suffix,
	AC_HELP_STRING([--enable-man-suffix=STRING],
	    [use STRING as a suffix to manpage file names (default: no, AC_PACKAGE_NAME if enabled without specifying STRING)]),
	[case $enableval in
	    yes) enableval="AC_PACKAGE_NAME" MAN_FLAGS="$MAN_FLAGS --suffix $enableval";;
	    no)  ;;
	    *)   MAN_FLAGS="$MAN_FLAGS --suffix $enableval";;
	esac],
	enableval="no")
    AC_MSG_RESULT([$enableval])

    AC_SUBST(MAN_FLAGS)
])

#--------------------------------------------------------------------
# SC_CONFIG_SYSTEM
#
#	Determine what the system is (some things cannot be easily checked
#	on a feature-driven basis, alas). This can usually be done via the
#	"uname" command, but there are a few systems, like Next, where
#	this doesn't work.
#
# Arguments:
#	none
#
# Results:
#	Defines the following var:
#
#	system -	System/platform/version identification code.
#
#--------------------------------------------------------------------

AC_DEFUN([SC_CONFIG_SYSTEM], [
    AC_CACHE_CHECK([system version], tcl_cv_sys_version, [
	if test -f /usr/lib/NextStep/software_version; then
	    tcl_cv_sys_version=NEXTSTEP-`awk '/3/,/3/' /usr/lib/NextStep/software_version`
	else
	    tcl_cv_sys_version=`uname -s`-`uname -r`
	    if test "$?" -ne 0 ; then
		AC_MSG_WARN([can't find uname command])
		tcl_cv_sys_version=unknown
	    else
		# Special check for weird MP-RAS system (uname returns weird
		# results, and the version is kept in special file).

		if test -r /etc/.relid -a "X`uname -n`" = "X`uname -s`" ; then
		    tcl_cv_sys_version=MP-RAS-`awk '{print $[3]}' /etc/.relid`
		fi
		if test "`uname -s`" = "AIX" ; then
		    tcl_cv_sys_version=AIX-`uname -v`.`uname -r`
		fi
	    fi
	fi
    ])
    system=$tcl_cv_sys_version
])

#--------------------------------------------------------------------
# SC_CONFIG_CFLAGS
#
#	Try to determine the proper flags to pass to the compiler
#	for building shared libraries and other such nonsense.
#
# Arguments:
#	none
#
# Results:
#
#	Defines and substitutes the following vars:
#
#       DL_OBJS -       Name of the object file that implements dynamic
#                       loading for Tcl on this system.
#       DL_LIBS -       Library file(s) to include in tclsh and other base
#                       applications in order for the "load" command to work.
#       LDFLAGS -      Flags to pass to the compiler when linking object
#                       files into an executable application binary such
#                       as tclsh.
#       LD_SEARCH_FLAGS-Flags to pass to ld, such as "-R /usr/local/tcl/lib",
#                       that tell the run-time dynamic linker where to look
#                       for shared libraries such as libtcl.so.  Depends on
#                       the variable LIB_RUNTIME_DIR in the Makefile. Could
#                       be the same as CC_SEARCH_FLAGS if ${CC} is used to link.
#       CC_SEARCH_FLAGS-Flags to pass to ${CC}, such as "-Wl,-rpath,/usr/local/tcl/lib",
#                       that tell the run-time dynamic linker where to look
#                       for shared libraries such as libtcl.so.  Depends on
#                       the variable LIB_RUNTIME_DIR in the Makefile.
#       MAKE_LIB -      Command to execute to build the a library;
#                       differs when building shared or static.
#       MAKE_STUB_LIB -
#                       Command to execute to build a stub library.
#       INSTALL_LIB -   Command to execute to install a library;
#                       differs when building shared or static.
#       INSTALL_STUB_LIB -
#                       Command to execute to install a stub library.
#       STLIB_LD -      Base command to use for combining object files
#                       into a static library.
#       SHLIB_CFLAGS -  Flags to pass to cc when compiling the components
#                       of a shared library (may request position-independent
#                       code, among other things).
#       SHLIB_LD -      Base command to use for combining object files
#                       into a shared library.
#       SHLIB_LD_LIBS - Dependent libraries for the linker to scan when
#                       creating shared libraries.  This symbol typically
#                       goes at the end of the "ld" commands that build
#                       shared libraries. The value of the symbol is
#                       "${LIBS}" if all of the dependent libraries should
#                       be specified when creating a shared library.  If
#                       dependent libraries should not be specified (as on
#                       SunOS 4.x, where they cause the link to fail, or in
#                       general if Tcl and Tk aren't themselves shared
#                       libraries), then this symbol has an empty string
#                       as its value.
#       SHLIB_SUFFIX -  Suffix to use for the names of dynamically loadable
#                       extensions.  An empty string means we don't know how
#                       to use shared libraries on this platform.
# TCL_SHLIB_LD_EXTRAS - Additional element which are added to SHLIB_LD_LIBS
#  TK_SHLIB_LD_EXTRAS   for the build of Tcl and Tk, but not recorded in the
#                       tclConfig.sh, since they are only used for the build
#                       of Tcl and Tk.
#                       Examples: MacOS X records the library version and
#                       compatibility version in the shared library.  But
#                       of course the Tcl version of this is only used for Tcl.
#       LIB_SUFFIX -    Specifies everything that comes after the "libfoo"
#                       in a static or shared library name, using the $VERSION variable
#                       to put the version in the right place.  This is used
#                       by platforms that need non-standard library names.
#                       Examples:  ${VERSION}.so.1.1 on NetBSD, since it needs
#                       to have a version after the .so, and ${VERSION}.a
#                       on AIX, since a shared library needs to have
#                       a .a extension whereas shared objects for loadable
#                       extensions have a .so extension.  Defaults to
#                       ${VERSION}${SHLIB_SUFFIX}.
#       TCL_LIBS -
#                       Libs to use when linking Tcl shell or some other
#                       shell that includes Tcl libs.
#	CFLAGS_DEBUG -
#			Flags used when running the compiler in debug mode
#	CFLAGS_OPTIMIZE -
#			Flags used when running the compiler in optimize mode
#	CFLAGS -	Additional CFLAGS added as necessary (usually 64-bit)
#
#--------------------------------------------------------------------

AC_DEFUN([SC_CONFIG_CFLAGS], [

    # Step 0.a: Enable 64 bit support?

    AC_MSG_CHECKING([if 64bit support is requested])
    AC_ARG_ENABLE(64bit,
	AC_HELP_STRING([--enable-64bit],
	    [enable 64bit support (default: off)]),
	[do64bit=$enableval], [do64bit=no])
    AC_MSG_RESULT([$do64bit])

    # Step 0.b: Enable Solaris 64 bit VIS support?

    AC_MSG_CHECKING([if 64bit Sparc VIS support is requested])
    AC_ARG_ENABLE(64bit-vis,
	AC_HELP_STRING([--enable-64bit-vis],
	    [enable 64bit Sparc VIS support (default: off)]),
	[do64bitVIS=$enableval], [do64bitVIS=no])
    AC_MSG_RESULT([$do64bitVIS])
    # Force 64bit on with VIS
    AS_IF([test "$do64bitVIS" = "yes"], [do64bit=yes])

    # Step 0.c: Check if visibility support is available. Do this here so
    # that platform specific alternatives can be used below if this fails.

    AC_CACHE_CHECK([if compiler supports visibility "hidden"],
	tcl_cv_cc_visibility_hidden, [
	hold_cflags=$CFLAGS; CFLAGS="$CFLAGS -Werror"
	AC_TRY_LINK([
	    extern __attribute__((__visibility__("hidden"))) void f(void);
	    void f(void) {}], [f();], tcl_cv_cc_visibility_hidden=yes,
	    tcl_cv_cc_visibility_hidden=no)
	CFLAGS=$hold_cflags])
    AS_IF([test $tcl_cv_cc_visibility_hidden = yes], [
	AC_DEFINE(MODULE_SCOPE,
	    [extern __attribute__((__visibility__("hidden")))],
	    [Compiler support for module scope symbols])
	AC_DEFINE(HAVE_HIDDEN, [1], [Compiler support for module scope symbols])
    ])

    # Step 0.d: Disable -rpath support?

    AC_MSG_CHECKING([if rpath support is requested])
    AC_ARG_ENABLE(rpath,
	AC_HELP_STRING([--disable-rpath],
	    [disable rpath support (default: on)]),
	[doRpath=$enableval], [doRpath=yes])
    AC_MSG_RESULT([$doRpath])

    # Step 1: set the variable "system" to hold the name and version number
    # for the system.

    SC_CONFIG_SYSTEM

    # Step 2: check for existence of -ldl library.  This is needed because
    # Linux can use either -ldl or -ldld for dynamic loading.

    AC_CHECK_LIB(dl, dlopen, have_dl=yes, have_dl=no)

    # Require ranlib early so we can override it in special cases below.

    AC_REQUIRE([AC_PROG_RANLIB])

    # Step 3: set configuration options based on system name and version.

    do64bit_ok=no
    # default to '{$LIBS}' and set to "" on per-platform necessary basis
    SHLIB_LD_LIBS='${LIBS}'
    LDFLAGS_ORIG="$LDFLAGS"
    # When ld needs options to work in 64-bit mode, put them in
    # LDFLAGS_ARCH so they eventually end up in LDFLAGS even if [load]
    # is disabled by the user. [Bug 1016796]
    LDFLAGS_ARCH=""
    UNSHARED_LIB_SUFFIX=""
    TCL_TRIM_DOTS='`echo ${VERSION} | tr -d .`'
    ECHO_VERSION='`echo ${VERSION}`'
    TCL_LIB_VERSIONS_OK=ok
    CFLAGS_DEBUG=-g
    AS_IF([test "$GCC" = yes], [
	CFLAGS_OPTIMIZE=-O2
	CFLAGS_WARNING="-Wall"
    ], [
	CFLAGS_OPTIMIZE=-O
	CFLAGS_WARNING=""
    ])
    AC_CHECK_TOOL(AR, ar)
    STLIB_LD='${AR} cr'
    LD_LIBRARY_PATH_VAR="LD_LIBRARY_PATH"
    PLAT_OBJS=""
    PLAT_SRCS=""
    LDAIX_SRC=""
    AS_IF([test x"${SHLIB_VERSION}" = x], [SHLIB_VERSION="1.0"])
    case $system in
	AIX-*)
	    AS_IF([test "${TCL_THREADS}" = "1" -a "$GCC" != "yes"], [
		# AIX requires the _r compiler when gcc isn't being used
		case "${CC}" in
		    *_r|*_r\ *)
			# ok ...
			;;
		    *)
			# Make sure only first arg gets _r
		    	CC=`echo "$CC" | sed -e 's/^\([[^ ]]*\)/\1_r/'`
			;;
		esac
		AC_MSG_RESULT([Using $CC for compiling with threads])
	    ])
	    LIBS="$LIBS -lc"
	    SHLIB_CFLAGS=""
	    SHLIB_SUFFIX=".so"

	    DL_OBJS="tclLoadDl.o"
	    LD_LIBRARY_PATH_VAR="LIBPATH"

	    # ldAix No longer needed with use of -bexpall/-brtl
	    # but some extensions may still reference it
	    LDAIX_SRC='$(UNIX_DIR)/ldAix'

	    # Check to enable 64-bit flags for compiler/linker
	    AS_IF([test "$do64bit" = yes], [
		AS_IF([test "$GCC" = yes], [
		    AC_MSG_WARN([64bit mode not supported with GCC on $system])
		], [
		    do64bit_ok=yes
		    CFLAGS="$CFLAGS -q64"
		    LDFLAGS_ARCH="-q64"
		    RANLIB="${RANLIB} -X64"
		    AR="${AR} -X64"
		    SHLIB_LD_FLAGS="-b64"
		])
	    ])

	    AS_IF([test "`uname -m`" = ia64], [
		# AIX-5 uses ELF style dynamic libraries on IA-64, but not PPC
		SHLIB_LD="/usr/ccs/bin/ld -G -z text"
		# AIX-5 has dl* in libc.so
		DL_LIBS=""
		AS_IF([test "$GCC" = yes], [
		    CC_SEARCH_FLAGS='-Wl,-R,${LIB_RUNTIME_DIR}'
		], [
		    CC_SEARCH_FLAGS='-R${LIB_RUNTIME_DIR}'
		])
		LD_SEARCH_FLAGS='-R ${LIB_RUNTIME_DIR}'
	    ], [
		AS_IF([test "$GCC" = yes], [
		    SHLIB_LD='${CC} -shared -Wl,-bexpall'
		], [
		    SHLIB_LD="/bin/ld -bhalt:4 -bM:SRE -bexpall -H512 -T512 -bnoentry"
		    LDFLAGS="$LDFLAGS -brtl"
		])
		SHLIB_LD="${SHLIB_LD} ${SHLIB_LD_FLAGS}"
		DL_LIBS="-ldl"
		CC_SEARCH_FLAGS='-L${LIB_RUNTIME_DIR}'
		LD_SEARCH_FLAGS=${CC_SEARCH_FLAGS}
	    ])
	    ;;
	BeOS*)
	    SHLIB_CFLAGS="-fPIC"
	    SHLIB_LD='${CC} -nostart'
	    SHLIB_SUFFIX=".so"
	    DL_OBJS="tclLoadDl.o"
	    DL_LIBS="-ldl"

	    #-----------------------------------------------------------
	    # Check for inet_ntoa in -lbind, for BeOS (which also needs
	    # -lsocket, even if the network functions are in -lnet which
	    # is always linked to, for compatibility.
	    #-----------------------------------------------------------
	    AC_CHECK_LIB(bind, inet_ntoa, [LIBS="$LIBS -lbind -lsocket"])
	    ;;
	BSD/OS-2.1*|BSD/OS-3*)
	    SHLIB_CFLAGS=""
	    SHLIB_LD="shlicc -r"
	    SHLIB_SUFFIX=".so"
	    DL_OBJS="tclLoadDl.o"
	    DL_LIBS="-ldl"
	    CC_SEARCH_FLAGS=""
	    LD_SEARCH_FLAGS=""
	    ;;
	BSD/OS-4.*)
	    SHLIB_CFLAGS="-export-dynamic -fPIC"
	    SHLIB_LD='${CC} -shared'
	    SHLIB_SUFFIX=".so"
	    DL_OBJS="tclLoadDl.o"
	    DL_LIBS="-ldl"
	    LDFLAGS="$LDFLAGS -export-dynamic"
	    CC_SEARCH_FLAGS=""
	    LD_SEARCH_FLAGS=""
	    ;;
	CYGWIN_*|MINGW32*)
	    SHLIB_CFLAGS=""
	    SHLIB_LD='${CC} -shared'
	    SHLIB_SUFFIX=".dll"
	    DL_OBJS="tclLoadDl.o"
	    PLAT_OBJS='${CYGWIN_OBJS}'
	    PLAT_SRCS='${CYGWIN_SRCS}'
	    DL_LIBS="-ldl"
	    CC_SEARCH_FLAGS=""
	    LD_SEARCH_FLAGS=""
	    TCL_NEEDS_EXP_FILE=1
	    TCL_EXPORT_FILE_SUFFIX='${VERSION}\$\{DBGX\}.dll.a'
	    TCL_SHLIB_LD_EXTRAS='-Wl,--out-implib,$[@].a'
	    TK_SHLIB_LD_EXTRAS='-Wl,--out-implib,$[@].a'
	    AC_CACHE_CHECK(for Cygwin version of gcc,
		ac_cv_cygwin,
		AC_TRY_COMPILE([
		#ifdef __CYGWIN__
		    #error cygwin
		#endif
		], [],
		ac_cv_cygwin=no,
		ac_cv_cygwin=yes)
	    )
	    if test "$ac_cv_cygwin" = "no"; then
		AC_MSG_ERROR([${CC} is not a cygwin compiler.])
	    fi
	    if test "x${TCL_THREADS}" = "x0"; then
		AC_MSG_ERROR([CYGWIN compile is only supported with --enable-threads])
	    fi
	    do64bit_ok=yes
	    if test "x${SHARED_BUILD}" = "x1"; then
		echo "running cd ../win; ${CONFIG_SHELL-/bin/sh} ./configure $ac_configure_args"
		# The eval makes quoting arguments work.
		if cd ../win; eval ${CONFIG_SHELL-/bin/sh} ./configure $ac_configure_args; cd ../unix
		then :
		else
		    { echo "configure: error: configure failed for ../win" 1>&2; exit 1; }
		fi
	    fi
	    ;;
	dgux*)
	    SHLIB_CFLAGS="-K PIC"
	    SHLIB_LD='${CC} -G'
	    SHLIB_LD_LIBS=""
	    SHLIB_SUFFIX=".so"
	    DL_OBJS="tclLoadDl.o"
	    DL_LIBS="-ldl"
	    CC_SEARCH_FLAGS=""
	    LD_SEARCH_FLAGS=""
	    ;;
	Haiku*)
	    LDFLAGS="$LDFLAGS -Wl,--export-dynamic"
	    SHLIB_CFLAGS="-fPIC"
	    SHLIB_SUFFIX=".so"
	    SHLIB_LD='${CC} -shared ${CFLAGS} ${LDFLAGS}'
	    DL_OBJS="tclLoadDl.o"
	    DL_LIBS="-lroot"
	    AC_CHECK_LIB(network, inet_ntoa, [LIBS="$LIBS -lnetwork"])
	    ;;
	HP-UX-*.11.*)
	    # Use updated header definitions where possible
	    AC_DEFINE(_XOPEN_SOURCE_EXTENDED, 1, [Do we want to use the XOPEN network library?])
	    AC_DEFINE(_XOPEN_SOURCE, 1, [Do we want to use the XOPEN network library?])
	    LIBS="$LIBS -lxnet"               # Use the XOPEN network library

	    AS_IF([test "`uname -m`" = ia64], [
		SHLIB_SUFFIX=".so"
	    ], [
		SHLIB_SUFFIX=".sl"
	    ])
	    AC_CHECK_LIB(dld, shl_load, tcl_ok=yes, tcl_ok=no)
	    AS_IF([test "$tcl_ok" = yes], [
		SHLIB_CFLAGS="+z"
		SHLIB_LD="ld -b"
		DL_OBJS="tclLoadShl.o"
		DL_LIBS="-ldld"
		LDFLAGS="$LDFLAGS -Wl,-E"
		CC_SEARCH_FLAGS='-Wl,+s,+b,${LIB_RUNTIME_DIR}:.'
		LD_SEARCH_FLAGS='+s +b ${LIB_RUNTIME_DIR}:.'
		LD_LIBRARY_PATH_VAR="SHLIB_PATH"
	    ])
	    AS_IF([test "$GCC" = yes], [
		SHLIB_LD='${CC} -shared'
		LD_SEARCH_FLAGS=${CC_SEARCH_FLAGS}
	    ], [
		CFLAGS="$CFLAGS -z"
	    ])

	    # Users may want PA-RISC 1.1/2.0 portable code - needs HP cc
	    #CFLAGS="$CFLAGS +DAportable"

	    # Check to enable 64-bit flags for compiler/linker
	    AS_IF([test "$do64bit" = "yes"], [
		AS_IF([test "$GCC" = yes], [
		    case `${CC} -dumpmachine` in
			hppa64*)
			    # 64-bit gcc in use.  Fix flags for GNU ld.
			    do64bit_ok=yes
			    SHLIB_LD='${CC} -shared'
			    AS_IF([test $doRpath = yes], [
				CC_SEARCH_FLAGS='-Wl,-rpath,${LIB_RUNTIME_DIR}'])
			    LD_SEARCH_FLAGS=${CC_SEARCH_FLAGS}
			    ;;
			*)
			    AC_MSG_WARN([64bit mode not supported with GCC on $system])
			    ;;
		    esac
		], [
		    do64bit_ok=yes
		    CFLAGS="$CFLAGS +DD64"
		    LDFLAGS_ARCH="+DD64"
		])
	    ]) ;;
	HP-UX-*.08.*|HP-UX-*.09.*|HP-UX-*.10.*)
	    SHLIB_SUFFIX=".sl"
	    AC_CHECK_LIB(dld, shl_load, tcl_ok=yes, tcl_ok=no)
	    AS_IF([test "$tcl_ok" = yes], [
		SHLIB_CFLAGS="+z"
		SHLIB_LD="ld -b"
		SHLIB_LD_LIBS=""
		DL_OBJS="tclLoadShl.o"
		DL_LIBS="-ldld"
		LDFLAGS="$LDFLAGS -Wl,-E"
		CC_SEARCH_FLAGS='-Wl,+s,+b,${LIB_RUNTIME_DIR}:.'
		LD_SEARCH_FLAGS='+s +b ${LIB_RUNTIME_DIR}:.'
		LD_LIBRARY_PATH_VAR="SHLIB_PATH"
	    ]) ;;
	IRIX-5.*)
	    SHLIB_CFLAGS=""
	    SHLIB_LD="ld -shared -rdata_shared"
	    SHLIB_SUFFIX=".so"
	    DL_OBJS="tclLoadDl.o"
	    DL_LIBS=""
	    AC_LIBOBJ(mkstemp)
	    AS_IF([test $doRpath = yes], [
		CC_SEARCH_FLAGS='-Wl,-rpath,${LIB_RUNTIME_DIR}'
		LD_SEARCH_FLAGS='-rpath ${LIB_RUNTIME_DIR}'])
	    ;;
	IRIX-6.*)
	    SHLIB_CFLAGS=""
	    SHLIB_LD="ld -n32 -shared -rdata_shared"
	    SHLIB_SUFFIX=".so"
	    DL_OBJS="tclLoadDl.o"
	    DL_LIBS=""
	    AC_LIBOBJ(mkstemp)
	    AS_IF([test $doRpath = yes], [
		CC_SEARCH_FLAGS='-Wl,-rpath,${LIB_RUNTIME_DIR}'
		LD_SEARCH_FLAGS='-rpath ${LIB_RUNTIME_DIR}'])
	    AS_IF([test "$GCC" = yes], [
		CFLAGS="$CFLAGS -mabi=n32"
		LDFLAGS="$LDFLAGS -mabi=n32"
	    ], [
		case $system in
		    IRIX-6.3)
			# Use to build 6.2 compatible binaries on 6.3.
			CFLAGS="$CFLAGS -n32 -D_OLD_TERMIOS"
			;;
		    *)
			CFLAGS="$CFLAGS -n32"
			;;
		esac
		LDFLAGS="$LDFLAGS -n32"
	    ])
	    ;;
	IRIX64-6.*)
	    SHLIB_CFLAGS=""
	    SHLIB_LD="ld -n32 -shared -rdata_shared"
	    SHLIB_SUFFIX=".so"
	    DL_OBJS="tclLoadDl.o"
	    DL_LIBS=""
	    AC_LIBOBJ(mkstemp)
	    AS_IF([test $doRpath = yes], [
		CC_SEARCH_FLAGS='-Wl,-rpath,${LIB_RUNTIME_DIR}'
		LD_SEARCH_FLAGS='-rpath ${LIB_RUNTIME_DIR}'])

	    # Check to enable 64-bit flags for compiler/linker

	    AS_IF([test "$do64bit" = yes], [
	        AS_IF([test "$GCC" = yes], [
	            AC_MSG_WARN([64bit mode not supported by gcc])
	        ], [
	            do64bit_ok=yes
	            SHLIB_LD="ld -64 -shared -rdata_shared"
	            CFLAGS="$CFLAGS -64"
	            LDFLAGS_ARCH="-64"
	        ])
	    ])
	    ;;
	Linux*|GNU*|NetBSD-Debian)
	    SHLIB_CFLAGS="-fPIC"
	    SHLIB_SUFFIX=".so"

	    CFLAGS_OPTIMIZE="-O2"
	    # egcs-2.91.66 on Redhat Linux 6.0 generates lots of warnings
	    # when you inline the string and math operations.  Turn this off to
	    # get rid of the warnings.
	    #CFLAGS_OPTIMIZE="${CFLAGS_OPTIMIZE} -D__NO_STRING_INLINES -D__NO_MATH_INLINES"

	    SHLIB_LD='${CC} -shared ${CFLAGS} ${LDFLAGS}'
	    DL_OBJS="tclLoadDl.o"
	    DL_LIBS="-ldl"
	    LDFLAGS="$LDFLAGS -Wl,--export-dynamic"
	    AS_IF([test $doRpath = yes], [
		CC_SEARCH_FLAGS='-Wl,-rpath,${LIB_RUNTIME_DIR}'])
	    LD_SEARCH_FLAGS=${CC_SEARCH_FLAGS}
	    AS_IF([test "`uname -m`" = "alpha"], [CFLAGS="$CFLAGS -mieee"])
	    AS_IF([test $do64bit = yes], [
		AC_CACHE_CHECK([if compiler accepts -m64 flag], tcl_cv_cc_m64, [
		    hold_cflags=$CFLAGS
		    CFLAGS="$CFLAGS -m64"
		    AC_TRY_LINK(,, tcl_cv_cc_m64=yes, tcl_cv_cc_m64=no)
		    CFLAGS=$hold_cflags])
		AS_IF([test $tcl_cv_cc_m64 = yes], [
		    CFLAGS="$CFLAGS -m64"
		    do64bit_ok=yes
		])
	   ])

	    # The combo of gcc + glibc has a bug related to inlining of
	    # functions like strtod(). The -fno-builtin flag should address
	    # this problem but it does not work. The -fno-inline flag is kind
	    # of overkill but it works. Disable inlining only when one of the
	    # files in compat/*.c is being linked in.

	    AS_IF([test x"${USE_COMPAT}" != x],[CFLAGS="$CFLAGS -fno-inline"])
	    ;;
	Lynx*)
	    SHLIB_CFLAGS="-fPIC"
	    SHLIB_SUFFIX=".so"
	    CFLAGS_OPTIMIZE=-02
	    SHLIB_LD='${CC} -shared'
	    DL_OBJS="tclLoadDl.o"
	    DL_LIBS="-mshared -ldl"
	    LD_FLAGS="-Wl,--export-dynamic"
	    AS_IF([test $doRpath = yes], [
		CC_SEARCH_FLAGS='-Wl,-rpath,${LIB_RUNTIME_DIR}'
		LD_SEARCH_FLAGS='-Wl,-rpath,${LIB_RUNTIME_DIR}'])
	    ;;
	MP-RAS-02*)
	    SHLIB_CFLAGS="-K PIC"
	    SHLIB_LD='${CC} -G'
	    SHLIB_LD_LIBS=""
	    SHLIB_SUFFIX=".so"
	    DL_OBJS="tclLoadDl.o"
	    DL_LIBS="-ldl"
	    CC_SEARCH_FLAGS=""
	    LD_SEARCH_FLAGS=""
	    ;;
	MP-RAS-*)
	    SHLIB_CFLAGS="-K PIC"
	    SHLIB_LD='${CC} -G'
	    SHLIB_LD_LIBS=""
	    SHLIB_SUFFIX=".so"
	    DL_OBJS="tclLoadDl.o"
	    DL_LIBS="-ldl"
	    LDFLAGS="$LDFLAGS -Wl,-Bexport"
	    CC_SEARCH_FLAGS=""
	    LD_SEARCH_FLAGS=""
	    ;;
	OpenBSD-*)
	    arch=`arch -s`
	    case "$arch" in
	    vax)
		# Equivalent using configure option --disable-load
		# Step 4 will set the necessary variables
		DL_OBJS=""
		SHLIB_LD_LIBS=""
		LDFLAGS=""
		;;
	    *)
		SHLIB_CFLAGS="-fPIC"
		SHLIB_LD='${CC} -shared ${SHLIB_CFLAGS}'
		SHLIB_SUFFIX=".so"
		DL_OBJS="tclLoadDl.o"
		DL_LIBS=""
		AS_IF([test $doRpath = yes], [
		    CC_SEARCH_FLAGS='-Wl,-rpath,${LIB_RUNTIME_DIR}'])
		LD_SEARCH_FLAGS=${CC_SEARCH_FLAGS}
		SHARED_LIB_SUFFIX='${TCL_TRIM_DOTS}.so.${SHLIB_VERSION}'
		LDFLAGS="-Wl,-export-dynamic"
		;;
	    esac
	    case "$arch" in
	    vax)
		CFLAGS_OPTIMIZE="-O1"
		;;
	    sh)
		CFLAGS_OPTIMIZE="-O0"
		;;
	    *)
		CFLAGS_OPTIMIZE="-O2"
		;;
	    esac
	    AS_IF([test "${TCL_THREADS}" = "1"], [
		# On OpenBSD:	Compile with -pthread
		#		Don't link with -lpthread
		LIBS=`echo $LIBS | sed s/-lpthread//`
		CFLAGS="$CFLAGS -pthread"
	    ])
	    # OpenBSD doesn't do version numbers with dots.
	    UNSHARED_LIB_SUFFIX='${TCL_TRIM_DOTS}.a'
	    TCL_LIB_VERSIONS_OK=nodots
	    ;;
	NetBSD-*)
	    # NetBSD has ELF and can use 'cc -shared' to build shared libs
	    SHLIB_CFLAGS="-fPIC"
	    SHLIB_LD='${CC} -shared ${SHLIB_CFLAGS}'
	    SHLIB_SUFFIX=".so"
	    DL_OBJS="tclLoadDl.o"
	    DL_LIBS=""
	    LDFLAGS="$LDFLAGS -export-dynamic"
	    AS_IF([test $doRpath = yes], [
		CC_SEARCH_FLAGS='-Wl,-rpath,${LIB_RUNTIME_DIR}'])
	    LD_SEARCH_FLAGS=${CC_SEARCH_FLAGS}
	    AS_IF([test "${TCL_THREADS}" = "1"], [
		# The -pthread needs to go in the CFLAGS, not LIBS
		LIBS=`echo $LIBS | sed s/-pthread//`
		CFLAGS="$CFLAGS -pthread"
	    	LDFLAGS="$LDFLAGS -pthread"
	    ])
	    ;;
	FreeBSD-*)
	    # This configuration from FreeBSD Ports.
	    SHLIB_CFLAGS="-fPIC"
	    SHLIB_LD="${CC} -shared"
<<<<<<< HEAD
	    TCL_SHLIB_LD_EXTRAS="-Wl,-soname=\$[@]"
=======
	    TCL_SHLIB_LD_EXTRAS="-Wl,-soname,\$[@]"
	    TK_SHLIB_LD_EXTRAS="-Wl,-soname,\$[@]"
>>>>>>> aa80bcac
	    SHLIB_SUFFIX=".so"
	    DL_OBJS="tclLoadDl.o"
	    DL_LIBS=""
	    LDFLAGS=""
	    AS_IF([test $doRpath = yes], [
		CC_SEARCH_FLAGS='-Wl,-rpath,${LIB_RUNTIME_DIR}'
		LD_SEARCH_FLAGS='-Wl,-rpath,${LIB_RUNTIME_DIR}'])
	    AS_IF([test "${TCL_THREADS}" = "1"], [
		# The -pthread needs to go in the LDFLAGS, not LIBS
		LIBS=`echo $LIBS | sed s/-pthread//`
		CFLAGS="$CFLAGS $PTHREAD_CFLAGS"
		LDFLAGS="$LDFLAGS $PTHREAD_LIBS"])
	    # Version numbers are dot-stripped by system policy.
	    TCL_TRIM_DOTS=`echo ${VERSION} | tr -d .`
	    UNSHARED_LIB_SUFFIX='${TCL_TRIM_DOTS}.a'
	    SHARED_LIB_SUFFIX='${TCL_TRIM_DOTS}\$\{DBGX\}.so.1'
	    TCL_LIB_VERSIONS_OK=nodots
	    ;;
	Darwin-*)
	    CFLAGS_OPTIMIZE="-Os"
	    SHLIB_CFLAGS="-fno-common"
	    # To avoid discrepancies between what headers configure sees during
	    # preprocessing tests and compiling tests, move any -isysroot and
	    # -mmacosx-version-min flags from CFLAGS to CPPFLAGS:
	    CPPFLAGS="${CPPFLAGS} `echo " ${CFLAGS}" | \
		awk 'BEGIN {FS=" +-";ORS=" "}; {for (i=2;i<=NF;i++) \
		if ([$]i~/^(isysroot|mmacosx-version-min)/) print "-"[$]i}'`"
	    CFLAGS="`echo " ${CFLAGS}" | \
		awk 'BEGIN {FS=" +-";ORS=" "}; {for (i=2;i<=NF;i++) \
		if (!([$]i~/^(isysroot|mmacosx-version-min)/)) print "-"[$]i}'`"
	    AS_IF([test $do64bit = yes], [
		case `arch` in
		    ppc)
			AC_CACHE_CHECK([if compiler accepts -arch ppc64 flag],
				tcl_cv_cc_arch_ppc64, [
			    hold_cflags=$CFLAGS
			    CFLAGS="$CFLAGS -arch ppc64 -mpowerpc64 -mcpu=G5"
			    AC_TRY_LINK(,, tcl_cv_cc_arch_ppc64=yes,
				    tcl_cv_cc_arch_ppc64=no)
			    CFLAGS=$hold_cflags])
			AS_IF([test $tcl_cv_cc_arch_ppc64 = yes], [
			    CFLAGS="$CFLAGS -arch ppc64 -mpowerpc64 -mcpu=G5"
			    do64bit_ok=yes
			]);;
		    i386)
			AC_CACHE_CHECK([if compiler accepts -arch x86_64 flag],
				tcl_cv_cc_arch_x86_64, [
			    hold_cflags=$CFLAGS
			    CFLAGS="$CFLAGS -arch x86_64"
			    AC_TRY_LINK(,, tcl_cv_cc_arch_x86_64=yes,
				    tcl_cv_cc_arch_x86_64=no)
			    CFLAGS=$hold_cflags])
			AS_IF([test $tcl_cv_cc_arch_x86_64 = yes], [
			    CFLAGS="$CFLAGS -arch x86_64"
			    do64bit_ok=yes
			]);;
		    *)
			AC_MSG_WARN([Don't know how enable 64-bit on architecture `arch`]);;
		esac
	    ], [
		# Check for combined 32-bit and 64-bit fat build
		AS_IF([echo "$CFLAGS " |grep -E -q -- '-arch (ppc64|x86_64) ' \
		    && echo "$CFLAGS " |grep -E -q -- '-arch (ppc|i386) '], [
		    fat_32_64=yes])
	    ])
	    SHLIB_LD='${CC} -dynamiclib ${CFLAGS} ${LDFLAGS}'
	    AC_CACHE_CHECK([if ld accepts -single_module flag], tcl_cv_ld_single_module, [
		hold_ldflags=$LDFLAGS
		LDFLAGS="$LDFLAGS -dynamiclib -Wl,-single_module"
		AC_TRY_LINK(, [int i;], tcl_cv_ld_single_module=yes, tcl_cv_ld_single_module=no)
		LDFLAGS=$hold_ldflags])
	    AS_IF([test $tcl_cv_ld_single_module = yes], [
		SHLIB_LD="${SHLIB_LD} -Wl,-single_module"
	    ])
	    SHLIB_SUFFIX=".dylib"
	    DL_OBJS="tclLoadDyld.o"
	    DL_LIBS=""
	    # Don't use -prebind when building for Mac OS X 10.4 or later only:
	    AS_IF([test "`echo "${MACOSX_DEPLOYMENT_TARGET}" | awk -F '10\\.' '{print int([$]2)}'`" -lt 4 -a \
		"`echo "${CPPFLAGS}" | awk -F '-mmacosx-version-min=10\\.' '{print int([$]2)}'`" -lt 4], [
		LDFLAGS="$LDFLAGS -prebind"])
	    LDFLAGS="$LDFLAGS -headerpad_max_install_names"
	    AC_CACHE_CHECK([if ld accepts -search_paths_first flag],
		    tcl_cv_ld_search_paths_first, [
		hold_ldflags=$LDFLAGS
		LDFLAGS="$LDFLAGS -Wl,-search_paths_first"
		AC_TRY_LINK(, [int i;], tcl_cv_ld_search_paths_first=yes,
			tcl_cv_ld_search_paths_first=no)
		LDFLAGS=$hold_ldflags])
	    AS_IF([test $tcl_cv_ld_search_paths_first = yes], [
		LDFLAGS="$LDFLAGS -Wl,-search_paths_first"
	    ])
	    AS_IF([test "$tcl_cv_cc_visibility_hidden" != yes], [
		AC_DEFINE(MODULE_SCOPE, [__private_extern__],
		    [Compiler support for module scope symbols])
	    ])
	    CC_SEARCH_FLAGS=""
	    LD_SEARCH_FLAGS=""
	    LD_LIBRARY_PATH_VAR="DYLD_LIBRARY_PATH"
	    AC_DEFINE(MAC_OSX_TCL, 1, [Is this a Mac I see before me?])
	    PLAT_OBJS='${MAC_OSX_OBJS}'
	    PLAT_SRCS='${MAC_OSX_SRCS}'
	    AC_MSG_CHECKING([whether to use CoreFoundation])
	    AC_ARG_ENABLE(corefoundation,
		AC_HELP_STRING([--enable-corefoundation],
		    [use CoreFoundation API on MacOSX (default: on)]),
		[tcl_corefoundation=$enableval], [tcl_corefoundation=yes])
	    AC_MSG_RESULT([$tcl_corefoundation])
	    AS_IF([test $tcl_corefoundation = yes], [
		AC_CACHE_CHECK([for CoreFoundation.framework],
			tcl_cv_lib_corefoundation, [
		    hold_libs=$LIBS
		    AS_IF([test "$fat_32_64" = yes], [
			for v in CFLAGS CPPFLAGS LDFLAGS; do
			    # On Tiger there is no 64-bit CF, so remove 64-bit
			    # archs from CFLAGS et al. while testing for
			    # presence of CF. 64-bit CF is disabled in
			    # tclUnixPort.h if necessary.
			    eval 'hold_'$v'="$'$v'";'$v'="`echo "$'$v' "|sed -e "s/-arch ppc64 / /g" -e "s/-arch x86_64 / /g"`"'
			done])
		    LIBS="$LIBS -framework CoreFoundation"
		    AC_TRY_LINK([#include <CoreFoundation/CoreFoundation.h>],
			[CFBundleRef b = CFBundleGetMainBundle();],
			tcl_cv_lib_corefoundation=yes,
			tcl_cv_lib_corefoundation=no)
		    AS_IF([test "$fat_32_64" = yes], [
			for v in CFLAGS CPPFLAGS LDFLAGS; do
			    eval $v'="$hold_'$v'"'
		        done])
		    LIBS=$hold_libs])
		AS_IF([test $tcl_cv_lib_corefoundation = yes], [
		    LIBS="$LIBS -framework CoreFoundation"
		    AC_DEFINE(HAVE_COREFOUNDATION, 1,
			[Do we have access to Darwin CoreFoundation.framework?])
		], [tcl_corefoundation=no])
		AS_IF([test "$fat_32_64" = yes -a $tcl_corefoundation = yes],[
		    AC_CACHE_CHECK([for 64-bit CoreFoundation],
			    tcl_cv_lib_corefoundation_64, [
			for v in CFLAGS CPPFLAGS LDFLAGS; do
			    eval 'hold_'$v'="$'$v'";'$v'="`echo "$'$v' "|sed -e "s/-arch ppc / /g" -e "s/-arch i386 / /g"`"'
			done
			AC_TRY_LINK([#include <CoreFoundation/CoreFoundation.h>],
			    [CFBundleRef b = CFBundleGetMainBundle();],
			    tcl_cv_lib_corefoundation_64=yes,
			    tcl_cv_lib_corefoundation_64=no)
			for v in CFLAGS CPPFLAGS LDFLAGS; do
			    eval $v'="$hold_'$v'"'
			done])
		    AS_IF([test $tcl_cv_lib_corefoundation_64 = no], [
			AC_DEFINE(NO_COREFOUNDATION_64, 1,
			    [Is Darwin CoreFoundation unavailable for 64-bit?])
                        LDFLAGS="$LDFLAGS -Wl,-no_arch_warnings"
		    ])
		])
	    ])
	    ;;
	NEXTSTEP-*)
	    SHLIB_CFLAGS=""
	    SHLIB_LD='${CC} -nostdlib -r'
	    SHLIB_LD_LIBS=""
	    SHLIB_SUFFIX=".so"
	    DL_OBJS="tclLoadNext.o"
	    DL_LIBS=""
	    CC_SEARCH_FLAGS=""
	    LD_SEARCH_FLAGS=""
	    ;;
	OS/390-*)
	    SHLIB_LD_LIBS=""
	    CFLAGS_OPTIMIZE=""		# Optimizer is buggy
	    AC_DEFINE(_OE_SOCKETS, 1,	# needed in sys/socket.h
		[Should OS/390 do the right thing with sockets?])
	    ;;
	OSF1-1.0|OSF1-1.1|OSF1-1.2)
	    # OSF/1 1.[012] from OSF, and derivatives, including Paragon OSF/1
	    SHLIB_CFLAGS=""
	    # Hack: make package name same as library name
	    SHLIB_LD='ld -R -export $@:'
	    SHLIB_LD_LIBS=""
	    SHLIB_SUFFIX=".so"
	    DL_OBJS="tclLoadOSF.o"
	    DL_LIBS=""
	    CC_SEARCH_FLAGS=""
	    LD_SEARCH_FLAGS=""
	    ;;
	OSF1-1.*)
	    # OSF/1 1.3 from OSF using ELF, and derivatives, including AD2
	    SHLIB_CFLAGS="-fPIC"
	    AS_IF([test "$SHARED_BUILD" = 1], [SHLIB_LD="ld -shared"], [
	        SHLIB_LD="ld -non_shared"
	    ])
	    SHLIB_LD_LIBS=""
	    SHLIB_SUFFIX=".so"
	    DL_OBJS="tclLoadDl.o"
	    DL_LIBS=""
	    CC_SEARCH_FLAGS=""
	    LD_SEARCH_FLAGS=""
	    ;;
	OSF1-V*)
	    # Digital OSF/1
	    SHLIB_CFLAGS=""
	    AS_IF([test "$SHARED_BUILD" = 1], [
	        SHLIB_LD='ld -shared -expect_unresolved "*"'
	    ], [
	        SHLIB_LD='ld -non_shared -expect_unresolved "*"'
	    ])
	    SHLIB_SUFFIX=".so"
	    DL_OBJS="tclLoadDl.o"
	    DL_LIBS=""
	    AS_IF([test $doRpath = yes], [
		CC_SEARCH_FLAGS='-Wl,-rpath,${LIB_RUNTIME_DIR}'
		LD_SEARCH_FLAGS='-rpath ${LIB_RUNTIME_DIR}'])
	    AS_IF([test "$GCC" = yes], [CFLAGS="$CFLAGS -mieee"], [
		CFLAGS="$CFLAGS -DHAVE_TZSET -std1 -ieee"])
	    # see pthread_intro(3) for pthread support on osf1, k.furukawa
	    AS_IF([test "${TCL_THREADS}" = 1], [
		CFLAGS="$CFLAGS -DHAVE_PTHREAD_ATTR_SETSTACKSIZE"
		CFLAGS="$CFLAGS -DTCL_THREAD_STACK_MIN=PTHREAD_STACK_MIN*64"
		LIBS=`echo $LIBS | sed s/-lpthreads//`
		AS_IF([test "$GCC" = yes], [
		    LIBS="$LIBS -lpthread -lmach -lexc"
		], [
		    CFLAGS="$CFLAGS -pthread"
		    LDFLAGS="$LDFLAGS -pthread"
		])
	    ])
	    ;;
	QNX-6*)
	    # QNX RTP
	    # This may work for all QNX, but it was only reported for v6.
	    SHLIB_CFLAGS="-fPIC"
	    SHLIB_LD="ld -Bshareable -x"
	    SHLIB_LD_LIBS=""
	    SHLIB_SUFFIX=".so"
	    DL_OBJS="tclLoadDl.o"
	    # dlopen is in -lc on QNX
	    DL_LIBS=""
	    CC_SEARCH_FLAGS=""
	    LD_SEARCH_FLAGS=""
	    ;;
	SCO_SV-3.2*)
	    # Note, dlopen is available only on SCO 3.2.5 and greater. However,
	    # this test works, since "uname -s" was non-standard in 3.2.4 and
	    # below.
	    AS_IF([test "$GCC" = yes], [
	    	SHLIB_CFLAGS="-fPIC -melf"
	    	LDFLAGS="$LDFLAGS -melf -Wl,-Bexport"
	    ], [
	    	SHLIB_CFLAGS="-Kpic -belf"
	    	LDFLAGS="$LDFLAGS -belf -Wl,-Bexport"
	    ])
	    SHLIB_LD="ld -G"
	    SHLIB_LD_LIBS=""
	    SHLIB_SUFFIX=".so"
	    DL_OBJS="tclLoadDl.o"
	    DL_LIBS=""
	    CC_SEARCH_FLAGS=""
	    LD_SEARCH_FLAGS=""
	    ;;
	SINIX*5.4*)
	    SHLIB_CFLAGS="-K PIC"
	    SHLIB_LD='${CC} -G'
	    SHLIB_LD_LIBS=""
	    SHLIB_SUFFIX=".so"
	    DL_OBJS="tclLoadDl.o"
	    DL_LIBS="-ldl"
	    CC_SEARCH_FLAGS=""
	    LD_SEARCH_FLAGS=""
	    ;;
	SunOS-4*)
	    SHLIB_CFLAGS="-PIC"
	    SHLIB_LD="ld"
	    SHLIB_LD_LIBS=""
	    SHLIB_SUFFIX=".so"
	    DL_OBJS="tclLoadDl.o"
	    DL_LIBS="-ldl"
	    CC_SEARCH_FLAGS='-L${LIB_RUNTIME_DIR}'
	    LD_SEARCH_FLAGS=${CC_SEARCH_FLAGS}

	    # SunOS can't handle version numbers with dots in them in library
	    # specs, like -ltcl7.5, so use -ltcl75 instead.  Also, it
	    # requires an extra version number at the end of .so file names.
	    # So, the library has to have a name like libtcl75.so.1.0

	    SHARED_LIB_SUFFIX='${TCL_TRIM_DOTS}.so.${SHLIB_VERSION}'
	    UNSHARED_LIB_SUFFIX='${TCL_TRIM_DOTS}.a'
	    TCL_LIB_VERSIONS_OK=nodots
	    ;;
	SunOS-5.[[0-6]])
	    # Careful to not let 5.10+ fall into this case

	    # Note: If _REENTRANT isn't defined, then Solaris
	    # won't define thread-safe library routines.

	    AC_DEFINE(_REENTRANT, 1, [Do we want the reentrant OS API?])
	    AC_DEFINE(_POSIX_PTHREAD_SEMANTICS, 1,
		[Do we really want to follow the standard? Yes we do!])

	    SHLIB_CFLAGS="-KPIC"
	    SHLIB_SUFFIX=".so"
	    DL_OBJS="tclLoadDl.o"
	    DL_LIBS="-ldl"
	    AS_IF([test "$GCC" = yes], [
		SHLIB_LD='${CC} -shared'
		CC_SEARCH_FLAGS='-Wl,-R,${LIB_RUNTIME_DIR}'
		LD_SEARCH_FLAGS=${CC_SEARCH_FLAGS}
	    ], [
		SHLIB_LD="/usr/ccs/bin/ld -G -z text"
		CC_SEARCH_FLAGS='-R ${LIB_RUNTIME_DIR}'
		LD_SEARCH_FLAGS=${CC_SEARCH_FLAGS}
	    ])
	    ;;
	SunOS-5*)
	    # Note: If _REENTRANT isn't defined, then Solaris
	    # won't define thread-safe library routines.

	    AC_DEFINE(_REENTRANT, 1, [Do we want the reentrant OS API?])
	    AC_DEFINE(_POSIX_PTHREAD_SEMANTICS, 1,
		[Do we really want to follow the standard? Yes we do!])

	    SHLIB_CFLAGS="-KPIC"

	    # Check to enable 64-bit flags for compiler/linker
	    AS_IF([test "$do64bit" = yes], [
		arch=`isainfo`
		AS_IF([test "$arch" = "sparcv9 sparc"], [
		    AS_IF([test "$GCC" = yes], [
			AS_IF([test "`${CC} -dumpversion | awk -F. '{print [$]1}'`" -lt 3], [
			    AC_MSG_WARN([64bit mode not supported with GCC < 3.2 on $system])
			], [
			    do64bit_ok=yes
			    CFLAGS="$CFLAGS -m64 -mcpu=v9"
			    LDFLAGS="$LDFLAGS -m64 -mcpu=v9"
			    SHLIB_CFLAGS="-fPIC"
			])
		    ], [
			do64bit_ok=yes
			AS_IF([test "$do64bitVIS" = yes], [
			    CFLAGS="$CFLAGS -xarch=v9a"
			    LDFLAGS_ARCH="-xarch=v9a"
			], [
			    CFLAGS="$CFLAGS -xarch=v9"
			    LDFLAGS_ARCH="-xarch=v9"
			])
			# Solaris 64 uses this as well
			#LD_LIBRARY_PATH_VAR="LD_LIBRARY_PATH_64"
		    ])
		], [AS_IF([test "$arch" = "amd64 i386"], [
		    AS_IF([test "$GCC" = yes], [
			case $system in
			    SunOS-5.1[[1-9]]*|SunOS-5.[[2-9]][[0-9]]*)
				do64bit_ok=yes
				CFLAGS="$CFLAGS -m64"
				LDFLAGS="$LDFLAGS -m64";;
			    *)
				AC_MSG_WARN([64bit mode not supported with GCC on $system]);;
			esac
		    ], [
			do64bit_ok=yes
			case $system in
			    SunOS-5.1[[1-9]]*|SunOS-5.[[2-9]][[0-9]]*)
				CFLAGS="$CFLAGS -m64"
				LDFLAGS="$LDFLAGS -m64";;
			    *)
				CFLAGS="$CFLAGS -xarch=amd64"
				LDFLAGS="$LDFLAGS -xarch=amd64";;
			esac
		    ])
		], [AC_MSG_WARN([64bit mode not supported for $arch])])])
	    ])

	    #--------------------------------------------------------------------
	    # On Solaris 5.x i386 with the sunpro compiler we need to link
	    # with sunmath to get floating point rounding control
	    #--------------------------------------------------------------------
	    AS_IF([test "$GCC" = yes],[use_sunmath=no],[
		arch=`isainfo`
		AC_MSG_CHECKING([whether to use -lsunmath for fp rounding control])
		AS_IF([test "$arch" = "amd64 i386" -o "$arch" = "i386"], [
			AC_MSG_RESULT([yes])
			MATH_LIBS="-lsunmath $MATH_LIBS"
			AC_CHECK_HEADER(sunmath.h)
			use_sunmath=yes
			], [
			AC_MSG_RESULT([no])
			use_sunmath=no
		])
	    ])
	    SHLIB_SUFFIX=".so"
	    DL_OBJS="tclLoadDl.o"
	    DL_LIBS="-ldl"
	    AS_IF([test "$GCC" = yes], [
		SHLIB_LD='${CC} -shared'
		CC_SEARCH_FLAGS='-Wl,-R,${LIB_RUNTIME_DIR}'
		LD_SEARCH_FLAGS=${CC_SEARCH_FLAGS}
		AS_IF([test "$do64bit_ok" = yes], [
		    AS_IF([test "$arch" = "sparcv9 sparc"], [
			# We need to specify -static-libgcc or we need to
			# add the path to the sparv9 libgcc.
			SHLIB_LD="$SHLIB_LD -m64 -mcpu=v9 -static-libgcc"
			# for finding sparcv9 libgcc, get the regular libgcc
			# path, remove so name and append 'sparcv9'
			#v9gcclibdir="`gcc -print-file-name=libgcc_s.so` | ..."
			#CC_SEARCH_FLAGS="${CC_SEARCH_FLAGS},-R,$v9gcclibdir"
		    ], [AS_IF([test "$arch" = "amd64 i386"], [
			SHLIB_LD="$SHLIB_LD -m64 -static-libgcc"
		    ])])
		])
	    ], [
		AS_IF([test "$use_sunmath" = yes], [textmode=textoff],[textmode=text])
		case $system in
		    SunOS-5.[[1-9]][[0-9]]*|SunOS-5.[[7-9]])
			SHLIB_LD="\${CC} -G -z $textmode \${LDFLAGS}";;
		    *)
			SHLIB_LD="/usr/ccs/bin/ld -G -z $textmode";;
		esac
		CC_SEARCH_FLAGS='-Wl,-R,${LIB_RUNTIME_DIR}'
		LD_SEARCH_FLAGS='-R ${LIB_RUNTIME_DIR}'
	    ])
	    ;;
	UNIX_SV* | UnixWare-5*)
	    SHLIB_CFLAGS="-KPIC"
	    SHLIB_LD='${CC} -G'
	    SHLIB_LD_LIBS=""
	    SHLIB_SUFFIX=".so"
	    DL_OBJS="tclLoadDl.o"
	    DL_LIBS="-ldl"
	    # Some UNIX_SV* systems (unixware 1.1.2 for example) have linkers
	    # that don't grok the -Bexport option.  Test that it does.
	    AC_CACHE_CHECK([for ld accepts -Bexport flag], tcl_cv_ld_Bexport, [
		hold_ldflags=$LDFLAGS
		LDFLAGS="$LDFLAGS -Wl,-Bexport"
		AC_TRY_LINK(, [int i;], tcl_cv_ld_Bexport=yes, tcl_cv_ld_Bexport=no)
	        LDFLAGS=$hold_ldflags])
	    AS_IF([test $tcl_cv_ld_Bexport = yes], [
		LDFLAGS="$LDFLAGS -Wl,-Bexport"
	    ])
	    CC_SEARCH_FLAGS=""
	    LD_SEARCH_FLAGS=""
	    ;;
    esac

    AS_IF([test "$do64bit" = yes -a "$do64bit_ok" = no], [
	AC_MSG_WARN([64bit support being disabled -- don't know magic for this platform])
    ])

    AS_IF([test "$do64bit" = yes -a "$do64bit_ok" = yes], [
	AC_DEFINE(TCL_CFG_DO64BIT, 1, [Is this a 64-bit build?])
    ])

dnl # Add any CPPFLAGS set in the environment to our CFLAGS, but delay doing so
dnl # until the end of configure, as configure's compile and link tests use
dnl # both CPPFLAGS and CFLAGS (unlike our compile and link) but configure's
dnl # preprocessing tests use only CPPFLAGS.
    AC_CONFIG_COMMANDS_PRE([CFLAGS="${CFLAGS} ${CPPFLAGS}"; CPPFLAGS=""])

    # Step 4: disable dynamic loading if requested via a command-line switch.

    AC_ARG_ENABLE(load,
	AC_HELP_STRING([--enable-load],
	    [allow dynamic loading and "load" command (default: on)]),
	[tcl_ok=$enableval], [tcl_ok=yes])
    AS_IF([test "$tcl_ok" = no], [DL_OBJS=""])

    AS_IF([test "x$DL_OBJS" != x], [BUILD_DLTEST="\$(DLTEST_TARGETS)"], [
	AC_MSG_WARN([Can't figure out how to do dynamic loading or shared libraries on this system.])
	SHLIB_CFLAGS=""
	SHLIB_LD=""
	SHLIB_SUFFIX=""
	DL_OBJS="tclLoadNone.o"
	DL_LIBS=""
	LDFLAGS="$LDFLAGS_ORIG"
	CC_SEARCH_FLAGS=""
	LD_SEARCH_FLAGS=""
	BUILD_DLTEST=""
    ])
    LDFLAGS="$LDFLAGS $LDFLAGS_ARCH"

    # If we're running gcc, then change the C flags for compiling shared
    # libraries to the right flags for gcc, instead of those for the
    # standard manufacturer compiler.

    AS_IF([test "$DL_OBJS" != "tclLoadNone.o" -a "$GCC" = yes], [
	case $system in
	    AIX-*) ;;
	    BSD/OS*) ;;
	    CYGWIN_*|MINGW32_*) ;;
	    IRIX*) ;;
	    NetBSD-*|FreeBSD-*|OpenBSD-*) ;;
	    Darwin-*) ;;
	    SCO_SV-3.2*) ;;
	    *) SHLIB_CFLAGS="-fPIC" ;;
	esac])

    AS_IF([test "$tcl_cv_cc_visibility_hidden" != yes], [
	AC_DEFINE(MODULE_SCOPE, [extern],
	    [No Compiler support for module scope symbols])
    ])

    AS_IF([test "$SHARED_LIB_SUFFIX" = ""], [
	SHARED_LIB_SUFFIX='${VERSION}${SHLIB_SUFFIX}'])
    AS_IF([test "$UNSHARED_LIB_SUFFIX" = ""], [
	UNSHARED_LIB_SUFFIX='${VERSION}.a'])
    DLL_INSTALL_DIR="\$(LIB_INSTALL_DIR)"

    AS_IF([test "${SHARED_BUILD}" = 1 -a "${SHLIB_SUFFIX}" != ""], [
        LIB_SUFFIX=${SHARED_LIB_SUFFIX}
        MAKE_LIB='${SHLIB_LD} -o [$]@ ${OBJS} ${TCL_SHLIB_LD_EXTRAS} ${SHLIB_LD_LIBS} ${TK_SHLIB_LD_EXTRAS} ${LD_SEARCH_FLAGS}'
        AS_IF([test "${SHLIB_SUFFIX}" = ".dll"], [
            INSTALL_LIB='$(INSTALL_LIBRARY) $(LIB_FILE) "$(BIN_INSTALL_DIR)/$(LIB_FILE)"'
            DLL_INSTALL_DIR="\$(BIN_INSTALL_DIR)"
        ], [
            INSTALL_LIB='$(INSTALL_LIBRARY) $(LIB_FILE) "$(LIB_INSTALL_DIR)/$(LIB_FILE)"'
        ])
    ], [
        LIB_SUFFIX=${UNSHARED_LIB_SUFFIX}

        AS_IF([test "$RANLIB" = ""], [
            MAKE_LIB='$(STLIB_LD) [$]@ ${OBJS}'
            INSTALL_LIB='$(INSTALL_LIBRARY) $(LIB_FILE) "$(LIB_INSTALL_DIR)/$(LIB_FILE)"'
        ], [
            MAKE_LIB='${STLIB_LD} [$]@ ${OBJS} ; ${RANLIB} [$]@'
            INSTALL_LIB='$(INSTALL_LIBRARY) $(LIB_FILE) "$(LIB_INSTALL_DIR)/$(LIB_FILE)" ; (cd "$(LIB_INSTALL_DIR)" ; $(RANLIB) $(LIB_FILE))'
        ])
    ])

    # Stub lib does not depend on shared/static configuration
    AS_IF([test "$RANLIB" = ""], [
        MAKE_STUB_LIB='${STLIB_LD} [$]@ ${STUB_LIB_OBJS}'
        INSTALL_STUB_LIB='$(INSTALL_LIBRARY) $(STUB_LIB_FILE) "$(LIB_INSTALL_DIR)/$(STUB_LIB_FILE)"'
    ], [
        MAKE_STUB_LIB='${STLIB_LD} [$]@ ${STUB_LIB_OBJS} ; ${RANLIB} [$]@'
        INSTALL_STUB_LIB='$(INSTALL_LIBRARY) $(STUB_LIB_FILE) "$(LIB_INSTALL_DIR)/$(STUB_LIB_FILE)" ; (cd "$(LIB_INSTALL_DIR)" ; $(RANLIB) $(STUB_LIB_FILE))'
    ])

    # Define TCL_LIBS now that we know what DL_LIBS is.
    # The trick here is that we don't want to change the value of TCL_LIBS if
    # it is already set when tclConfig.sh had been loaded by Tk.
    AS_IF([test "x${TCL_LIBS}" = x], [
        TCL_LIBS="${DL_LIBS} ${LIBS} ${MATH_LIBS}"])
    AC_SUBST(TCL_LIBS)

	# See if the compiler supports casting to a union type.
	# This is used to stop gcc from printing a compiler
	# warning when initializing a union member.

	AC_CACHE_CHECK(for cast to union support,
	    tcl_cv_cast_to_union,
	    AC_TRY_COMPILE([],
	    [
		  union foo { int i; double d; };
		  union foo f = (union foo) (int) 0;
	    ],
	    tcl_cv_cast_to_union=yes,
	    tcl_cv_cast_to_union=no)
	)
	if test "$tcl_cv_cast_to_union" = "yes"; then
	    AC_DEFINE(HAVE_CAST_TO_UNION, 1,
		    [Defined when compiler supports casting to union type.])
	fi

    # FIXME: This subst was left in only because the TCL_DL_LIBS
    # entry in tclConfig.sh uses it. It is not clear why someone
    # would use TCL_DL_LIBS instead of TCL_LIBS.
    AC_SUBST(DL_LIBS)

    AC_SUBST(DL_OBJS)
    AC_SUBST(PLAT_OBJS)
    AC_SUBST(PLAT_SRCS)
    AC_SUBST(LDAIX_SRC)
    AC_SUBST(CFLAGS)
    AC_SUBST(CFLAGS_DEBUG)
    AC_SUBST(CFLAGS_OPTIMIZE)
    AC_SUBST(CFLAGS_WARNING)

    AC_SUBST(LDFLAGS)
    AC_SUBST(LDFLAGS_DEBUG)
    AC_SUBST(LDFLAGS_OPTIMIZE)
    AC_SUBST(CC_SEARCH_FLAGS)
    AC_SUBST(LD_SEARCH_FLAGS)

    AC_SUBST(STLIB_LD)
    AC_SUBST(SHLIB_LD)
    AC_SUBST(TCL_SHLIB_LD_EXTRAS)
    AC_SUBST(TK_SHLIB_LD_EXTRAS)
    AC_SUBST(SHLIB_LD_LIBS)
    AC_SUBST(SHLIB_CFLAGS)
    AC_SUBST(SHLIB_SUFFIX)
    AC_DEFINE_UNQUOTED(TCL_SHLIB_EXT,"${SHLIB_SUFFIX}",
	[What is the default extension for shared libraries?])

    AC_SUBST(MAKE_LIB)
    AC_SUBST(MAKE_STUB_LIB)
    AC_SUBST(INSTALL_LIB)
    AC_SUBST(DLL_INSTALL_DIR)
    AC_SUBST(INSTALL_STUB_LIB)
    AC_SUBST(RANLIB)
])

#--------------------------------------------------------------------
# SC_MISSING_POSIX_HEADERS
#
#	Supply substitutes for missing POSIX header files.  Special
#	notes:
#	    - stdlib.h doesn't define strtol, strtoul, or
#	      strtod insome versions of SunOS
#	    - some versions of string.h don't declare procedures such
#	      as strstr
#
# Arguments:
#	none
#
# Results:
#
#	Defines some of the following vars:
#		NO_DIRENT_H
#		NO_VALUES_H
#		HAVE_LIMITS_H or NO_LIMITS_H
#		NO_STDLIB_H
#		NO_STRING_H
#		NO_SYS_WAIT_H
#		NO_DLFCN_H
#		HAVE_SYS_PARAM_H
#
#		HAVE_STRING_H ?
#
#--------------------------------------------------------------------

AC_DEFUN([SC_MISSING_POSIX_HEADERS], [
    AC_CACHE_CHECK([dirent.h], tcl_cv_dirent_h, [
    AC_TRY_LINK([#include <sys/types.h>
#include <dirent.h>], [
#ifndef _POSIX_SOURCE
#   ifdef __Lynx__
	/*
	 * Generate compilation error to make the test fail:  Lynx headers
	 * are only valid if really in the POSIX environment.
	 */

	missing_procedure();
#   endif
#endif
DIR *d;
struct dirent *entryPtr;
char *p;
d = opendir("foobar");
entryPtr = readdir(d);
p = entryPtr->d_name;
closedir(d);
], tcl_cv_dirent_h=yes, tcl_cv_dirent_h=no)])

    if test $tcl_cv_dirent_h = no; then
	AC_DEFINE(NO_DIRENT_H, 1, [Do we have <dirent.h>?])
    fi

    AC_CHECK_HEADER(float.h, , [AC_DEFINE(NO_FLOAT_H, 1, [Do we have <float.h>?])])
    AC_CHECK_HEADER(values.h, , [AC_DEFINE(NO_VALUES_H, 1, [Do we have <values.h>?])])
    AC_CHECK_HEADER(limits.h,
	[AC_DEFINE(HAVE_LIMITS_H, 1, [Do we have <limits.h>?])],
	[AC_DEFINE(NO_LIMITS_H, 1, [Do we have <limits.h>?])])
    AC_CHECK_HEADER(stdlib.h, tcl_ok=1, tcl_ok=0)
    AC_EGREP_HEADER(strtol, stdlib.h, , tcl_ok=0)
    AC_EGREP_HEADER(strtoul, stdlib.h, , tcl_ok=0)
    AC_EGREP_HEADER(strtod, stdlib.h, , tcl_ok=0)
    if test $tcl_ok = 0; then
	AC_DEFINE(NO_STDLIB_H, 1, [Do we have <stdlib.h>?])
    fi
    AC_CHECK_HEADER(string.h, tcl_ok=1, tcl_ok=0)
    AC_EGREP_HEADER(strstr, string.h, , tcl_ok=0)
    AC_EGREP_HEADER(strerror, string.h, , tcl_ok=0)

    # See also memmove check below for a place where NO_STRING_H can be
    # set and why.

    if test $tcl_ok = 0; then
	AC_DEFINE(NO_STRING_H, 1, [Do we have <string.h>?])
    fi

    AC_CHECK_HEADER(sys/wait.h, , [AC_DEFINE(NO_SYS_WAIT_H, 1, [Do we have <sys/wait.h>?])])
    AC_CHECK_HEADER(dlfcn.h, , [AC_DEFINE(NO_DLFCN_H, 1, [Do we have <dlfcn.h>?])])

    # OS/390 lacks sys/param.h (and doesn't need it, by chance).
    AC_HAVE_HEADERS(sys/param.h)
])

#--------------------------------------------------------------------
# SC_PATH_X
#
#	Locate the X11 header files and the X11 library archive.  Try
#	the ac_path_x macro first, but if it doesn't find the X stuff
#	(e.g. because there's no xmkmf program) then check through
#	a list of possible directories.  Under some conditions the
#	autoconf macro will return an include directory that contains
#	no include files, so double-check its result just to be safe.
#
# Arguments:
#	none
#
# Results:
#
#	Sets the following vars:
#		XINCLUDES
#		XLIBSW
#
#--------------------------------------------------------------------

AC_DEFUN([SC_PATH_X], [
    AC_PATH_X
    not_really_there=""
    if test "$no_x" = ""; then
	if test "$x_includes" = ""; then
	    AC_TRY_CPP([#include <X11/Xlib.h>], , not_really_there="yes")
	else
	    if test ! -r $x_includes/X11/Xlib.h; then
		not_really_there="yes"
	    fi
	fi
    fi
    if test "$no_x" = "yes" -o "$not_really_there" = "yes"; then
	AC_MSG_CHECKING([for X11 header files])
	found_xincludes="no"
	AC_TRY_CPP([#include <X11/Xlib.h>], found_xincludes="yes", found_xincludes="no")
	if test "$found_xincludes" = "no"; then
	    dirs="/usr/unsupported/include /usr/local/include /usr/X386/include /usr/X11R6/include /usr/X11R5/include /usr/include/X11R5 /usr/include/X11R4 /usr/openwin/include /usr/X11/include /usr/sww/include"
	    for i in $dirs ; do
		if test -r $i/X11/Xlib.h; then
		    AC_MSG_RESULT([$i])
		    XINCLUDES=" -I$i"
		    found_xincludes="yes"
		    break
		fi
	    done
	fi
    else
	if test "$x_includes" != ""; then
	    XINCLUDES="-I$x_includes"
	    found_xincludes="yes"
	fi
    fi
    if test "$found_xincludes" = "no"; then
	AC_MSG_RESULT([couldn't find any!])
    fi

    if test "$no_x" = yes; then
	AC_MSG_CHECKING([for X11 libraries])
	XLIBSW=nope
	dirs="/usr/unsupported/lib /usr/local/lib /usr/X386/lib /usr/X11R6/lib /usr/X11R5/lib /usr/lib/X11R5 /usr/lib/X11R4 /usr/openwin/lib /usr/X11/lib /usr/sww/X11/lib"
	for i in $dirs ; do
	    if test -r $i/libX11.a -o -r $i/libX11.so -o -r $i/libX11.sl -o -r $i/libX11.dylib; then
		AC_MSG_RESULT([$i])
		XLIBSW="-L$i -lX11"
		x_libraries="$i"
		break
	    fi
	done
    else
	if test "$x_libraries" = ""; then
	    XLIBSW=-lX11
	else
	    XLIBSW="-L$x_libraries -lX11"
	fi
    fi
    if test "$XLIBSW" = nope ; then
	AC_CHECK_LIB(Xwindow, XCreateWindow, XLIBSW=-lXwindow)
    fi
    if test "$XLIBSW" = nope ; then
	AC_MSG_RESULT([could not find any!  Using -lX11.])
	XLIBSW=-lX11
    fi
])

#--------------------------------------------------------------------
# SC_BLOCKING_STYLE
#
#	The statements below check for systems where POSIX-style
#	non-blocking I/O (O_NONBLOCK) doesn't work or is unimplemented.
#	On these systems (mostly older ones), use the old BSD-style
#	FIONBIO approach instead.
#
# Arguments:
#	none
#
# Results:
#
#	Defines some of the following vars:
#		HAVE_SYS_IOCTL_H
#		HAVE_SYS_FILIO_H
#		USE_FIONBIO
#		O_NONBLOCK
#
#--------------------------------------------------------------------

AC_DEFUN([SC_BLOCKING_STYLE], [
    AC_CHECK_HEADERS(sys/ioctl.h)
    AC_CHECK_HEADERS(sys/filio.h)
    SC_CONFIG_SYSTEM
    AC_MSG_CHECKING([FIONBIO vs. O_NONBLOCK for nonblocking I/O])
    case $system in
	OSF*)
	    AC_DEFINE(USE_FIONBIO, 1, [Should we use FIONBIO?])
	    AC_MSG_RESULT([FIONBIO])
	    ;;
	SunOS-4*)
	    AC_DEFINE(USE_FIONBIO, 1, [Should we use FIONBIO?])
	    AC_MSG_RESULT([FIONBIO])
	    ;;
	*)
	    AC_MSG_RESULT([O_NONBLOCK])
	    ;;
    esac
])

#--------------------------------------------------------------------
# SC_TIME_HANLDER
#
#	Checks how the system deals with time.h, what time structures
#	are used on the system, and what fields the structures have.
#
# Arguments:
#	none
#
# Results:
#
#	Defines some of the following vars:
#		USE_DELTA_FOR_TZ
#		HAVE_TM_GMTOFF
#		HAVE_TM_TZADJ
#		HAVE_TIMEZONE_VAR
#
#--------------------------------------------------------------------

AC_DEFUN([SC_TIME_HANDLER], [
    AC_CHECK_HEADERS(sys/time.h)
    AC_HEADER_TIME

    AC_CHECK_FUNCS(gmtime_r localtime_r mktime)

    AC_CACHE_CHECK([tm_tzadj in struct tm], tcl_cv_member_tm_tzadj, [
	AC_TRY_COMPILE([#include <time.h>], [struct tm tm; tm.tm_tzadj;],
	    tcl_cv_member_tm_tzadj=yes, tcl_cv_member_tm_tzadj=no)])
    if test $tcl_cv_member_tm_tzadj = yes ; then
	AC_DEFINE(HAVE_TM_TZADJ, 1, [Should we use the tm_tzadj field of struct tm?])
    fi

    AC_CACHE_CHECK([tm_gmtoff in struct tm], tcl_cv_member_tm_gmtoff, [
	AC_TRY_COMPILE([#include <time.h>], [struct tm tm; tm.tm_gmtoff;],
	    tcl_cv_member_tm_gmtoff=yes, tcl_cv_member_tm_gmtoff=no)])
    if test $tcl_cv_member_tm_gmtoff = yes ; then
	AC_DEFINE(HAVE_TM_GMTOFF, 1, [Should we use the tm_gmtoff field of struct tm?])
    fi

    #
    # Its important to include time.h in this check, as some systems
    # (like convex) have timezone functions, etc.
    #
    AC_CACHE_CHECK([long timezone variable], tcl_cv_timezone_long, [
	AC_TRY_COMPILE([#include <time.h>],
	    [extern long timezone;
	    timezone += 1;
	    exit (0);],
	    tcl_cv_timezone_long=yes, tcl_cv_timezone_long=no)])
    if test $tcl_cv_timezone_long = yes ; then
	AC_DEFINE(HAVE_TIMEZONE_VAR, 1, [Should we use the global timezone variable?])
    else
	#
	# On some systems (eg IRIX 6.2), timezone is a time_t and not a long.
	#
	AC_CACHE_CHECK([time_t timezone variable], tcl_cv_timezone_time, [
	    AC_TRY_COMPILE([#include <time.h>],
		[extern time_t timezone;
		timezone += 1;
		exit (0);],
		tcl_cv_timezone_time=yes, tcl_cv_timezone_time=no)])
	if test $tcl_cv_timezone_time = yes ; then
	    AC_DEFINE(HAVE_TIMEZONE_VAR, 1, [Should we use the global timezone variable?])
	fi
    fi
])

#--------------------------------------------------------------------
# SC_BUGGY_STRTOD
#
#	Under Solaris 2.4, strtod returns the wrong value for the
#	terminating character under some conditions.  Check for this
#	and if the problem exists use a substitute procedure
#	"fixstrtod" (provided by Tcl) that corrects the error.
#	Also, on Compaq's Tru64 Unix 5.0,
#	strtod(" ") returns 0.0 instead of a failure to convert.
#
# Arguments:
#	none
#
# Results:
#
#	Might defines some of the following vars:
#		strtod (=fixstrtod)
#
#--------------------------------------------------------------------

AC_DEFUN([SC_BUGGY_STRTOD], [
    AC_CHECK_FUNC(strtod, tcl_strtod=1, tcl_strtod=0)
    if test "$tcl_strtod" = 1; then
	AC_CACHE_CHECK([for Solaris2.4/Tru64 strtod bugs], tcl_cv_strtod_buggy,[
	    AC_TRY_RUN([
		extern double strtod();
		int main() {
		    char *infString="Inf", *nanString="NaN", *spaceString=" ";
		    char *term;
		    double value;
		    value = strtod(infString, &term);
		    if ((term != infString) && (term[-1] == 0)) {
			exit(1);
		    }
		    value = strtod(nanString, &term);
		    if ((term != nanString) && (term[-1] == 0)) {
			exit(1);
		    }
		    value = strtod(spaceString, &term);
		    if (term == (spaceString+1)) {
			exit(1);
		    }
		    exit(0);
		}], tcl_cv_strtod_buggy=ok, tcl_cv_strtod_buggy=buggy,
		    tcl_cv_strtod_buggy=buggy)])
	if test "$tcl_cv_strtod_buggy" = buggy; then
	    AC_LIBOBJ([fixstrtod])
	    USE_COMPAT=1
	    AC_DEFINE(strtod, fixstrtod, [Do we want to use the strtod() in compat?])
	fi
    fi
])

#--------------------------------------------------------------------
# SC_TCL_LINK_LIBS
#
#	Search for the libraries needed to link the Tcl shell.
#	Things like the math library (-lm) and socket stuff (-lsocket vs.
#	-lnsl) are dealt with here.
#
# Arguments:
#	None.
#
# Results:
#
#	Might append to the following vars:
#		LIBS
#		MATH_LIBS
#
#	Might define the following vars:
#		HAVE_NET_ERRNO_H
#
#--------------------------------------------------------------------

AC_DEFUN([SC_TCL_LINK_LIBS], [
    #--------------------------------------------------------------------
    # On a few very rare systems, all of the libm.a stuff is
    # already in libc.a.  Set compiler flags accordingly.
    # Also, Linux requires the "ieee" library for math to work
    # right (and it must appear before "-lm").
    #--------------------------------------------------------------------

    AC_CHECK_FUNC(sin, MATH_LIBS="", MATH_LIBS="-lm")
    AC_CHECK_LIB(ieee, main, [MATH_LIBS="-lieee $MATH_LIBS"])

    #--------------------------------------------------------------------
    # Interactive UNIX requires -linet instead of -lsocket, plus it
    # needs net/errno.h to define the socket-related error codes.
    #--------------------------------------------------------------------

    AC_CHECK_LIB(inet, main, [LIBS="$LIBS -linet"])
    AC_CHECK_HEADER(net/errno.h, [
	AC_DEFINE(HAVE_NET_ERRNO_H, 1, [Do we have <net/errno.h>?])])

    #--------------------------------------------------------------------
    #	Check for the existence of the -lsocket and -lnsl libraries.
    #	The order here is important, so that they end up in the right
    #	order in the command line generated by make.  Here are some
    #	special considerations:
    #	1. Use "connect" and "accept" to check for -lsocket, and
    #	   "gethostbyname" to check for -lnsl.
    #	2. Use each function name only once:  can't redo a check because
    #	   autoconf caches the results of the last check and won't redo it.
    #	3. Use -lnsl and -lsocket only if they supply procedures that
    #	   aren't already present in the normal libraries.  This is because
    #	   IRIX 5.2 has libraries, but they aren't needed and they're
    #	   bogus:  they goof up name resolution if used.
    #	4. On some SVR4 systems, can't use -lsocket without -lnsl too.
    #	   To get around this problem, check for both libraries together
    #	   if -lsocket doesn't work by itself.
    #--------------------------------------------------------------------

    tcl_checkBoth=0
    AC_CHECK_FUNC(connect, tcl_checkSocket=0, tcl_checkSocket=1)
    if test "$tcl_checkSocket" = 1; then
	AC_CHECK_FUNC(setsockopt, , [AC_CHECK_LIB(socket, setsockopt,
	    LIBS="$LIBS -lsocket", tcl_checkBoth=1)])
    fi
    if test "$tcl_checkBoth" = 1; then
	tk_oldLibs=$LIBS
	LIBS="$LIBS -lsocket -lnsl"
	AC_CHECK_FUNC(accept, tcl_checkNsl=0, [LIBS=$tk_oldLibs])
    fi
    AC_CHECK_FUNC(gethostbyname, , [AC_CHECK_LIB(nsl, gethostbyname,
	    [LIBS="$LIBS -lnsl"])])
])

#--------------------------------------------------------------------
# SC_TCL_EARLY_FLAGS
#
#	Check for what flags are needed to be passed so the correct OS
#	features are available.
#
# Arguments:
#	None
#
# Results:
#
#	Might define the following vars:
#		_ISOC99_SOURCE
#		_LARGEFILE64_SOURCE
#		_LARGEFILE_SOURCE64
#
#--------------------------------------------------------------------

AC_DEFUN([SC_TCL_EARLY_FLAG],[
    AC_CACHE_VAL([tcl_cv_flag_]translit($1,[A-Z],[a-z]),
	AC_TRY_COMPILE([$2], $3, [tcl_cv_flag_]translit($1,[A-Z],[a-z])=no,
	    AC_TRY_COMPILE([[#define ]$1[ 1
]$2], $3,
		[tcl_cv_flag_]translit($1,[A-Z],[a-z])=yes,
		[tcl_cv_flag_]translit($1,[A-Z],[a-z])=no)))
    if test ["x${tcl_cv_flag_]translit($1,[A-Z],[a-z])[}" = "xyes"] ; then
	AC_DEFINE($1, 1, [Add the ]$1[ flag when building])
	tcl_flags="$tcl_flags $1"
    fi
])

AC_DEFUN([SC_TCL_EARLY_FLAGS],[
    AC_MSG_CHECKING([for required early compiler flags])
    tcl_flags=""
    SC_TCL_EARLY_FLAG(_ISOC99_SOURCE,[#include <stdlib.h>],
	[char *p = (char *)strtoll; char *q = (char *)strtoull;])
    SC_TCL_EARLY_FLAG(_LARGEFILE64_SOURCE,[#include <sys/stat.h>],
	[struct stat64 buf; int i = stat64("/", &buf);])
    SC_TCL_EARLY_FLAG(_LARGEFILE_SOURCE64,[#include <sys/stat.h>],
	[char *p = (char *)open64;])
    if test "x${tcl_flags}" = "x" ; then
	AC_MSG_RESULT([none])
    else
	AC_MSG_RESULT([${tcl_flags}])
    fi
])

#--------------------------------------------------------------------
# SC_TCL_64BIT_FLAGS
#
#	Check for what is defined in the way of 64-bit features.
#
# Arguments:
#	None
#
# Results:
#
#	Might define the following vars:
#		TCL_WIDE_INT_IS_LONG
#		TCL_WIDE_INT_TYPE
#		HAVE_STRUCT_DIRENT64
#		HAVE_STRUCT_STAT64
#		HAVE_TYPE_OFF64_T
#
#--------------------------------------------------------------------

AC_DEFUN([SC_TCL_64BIT_FLAGS], [
    AC_MSG_CHECKING([for 64-bit integer type])
    AC_CACHE_VAL(tcl_cv_type_64bit,[
	tcl_cv_type_64bit=none
	# See if the compiler knows natively about __int64
	AC_TRY_COMPILE(,[__int64 value = (__int64) 0;],
	    tcl_type_64bit=__int64, tcl_type_64bit="long long")
	# See if we should use long anyway  Note that we substitute in the
	# type that is our current guess for a 64-bit type inside this check
	# program, so it should be modified only carefully...
        AC_TRY_COMPILE(,[switch (0) {
            case 1: case (sizeof(]${tcl_type_64bit}[)==sizeof(long)): ;
        }],tcl_cv_type_64bit=${tcl_type_64bit})])
    if test "${tcl_cv_type_64bit}" = none ; then
	AC_DEFINE(TCL_WIDE_INT_IS_LONG, 1, [Are wide integers to be implemented with C 'long's?])
	AC_MSG_RESULT([using long])
    else
	AC_DEFINE_UNQUOTED(TCL_WIDE_INT_TYPE,${tcl_cv_type_64bit},
	    [What type should be used to define wide integers?])
	AC_MSG_RESULT([${tcl_cv_type_64bit}])

	# Now check for auxiliary declarations
	AC_CACHE_CHECK([for struct dirent64], tcl_cv_struct_dirent64,[
	    AC_TRY_COMPILE([#include <sys/types.h>
#include <dirent.h>],[struct dirent64 p;],
		tcl_cv_struct_dirent64=yes,tcl_cv_struct_dirent64=no)])
	if test "x${tcl_cv_struct_dirent64}" = "xyes" ; then
	    AC_DEFINE(HAVE_STRUCT_DIRENT64, 1, [Is 'struct dirent64' in <sys/types.h>?])
	fi

	AC_CACHE_CHECK([for struct stat64], tcl_cv_struct_stat64,[
	    AC_TRY_COMPILE([#include <sys/stat.h>],[struct stat64 p;
],
		tcl_cv_struct_stat64=yes,tcl_cv_struct_stat64=no)])
	if test "x${tcl_cv_struct_stat64}" = "xyes" ; then
	    AC_DEFINE(HAVE_STRUCT_STAT64, 1, [Is 'struct stat64' in <sys/stat.h>?])
	fi

	AC_CHECK_FUNCS(open64 lseek64)
	AC_MSG_CHECKING([for off64_t])
	AC_CACHE_VAL(tcl_cv_type_off64_t,[
	    AC_TRY_COMPILE([#include <sys/types.h>],[off64_t offset;
],
		tcl_cv_type_off64_t=yes,tcl_cv_type_off64_t=no)])
	dnl Define HAVE_TYPE_OFF64_T only when the off64_t type and the
	dnl functions lseek64 and open64 are defined.
	if test "x${tcl_cv_type_off64_t}" = "xyes" && \
	        test "x${ac_cv_func_lseek64}" = "xyes" && \
	        test "x${ac_cv_func_open64}" = "xyes" ; then
	    AC_DEFINE(HAVE_TYPE_OFF64_T, 1, [Is off64_t in <sys/types.h>?])
	    AC_MSG_RESULT([yes])
	else
	    AC_MSG_RESULT([no])
	fi
    fi
])

#--------------------------------------------------------------------
# SC_TCL_CFG_ENCODING	TIP #59
#
#	Declare the encoding to use for embedded configuration information.
#
# Arguments:
#	None.
#
# Results:
#	Might append to the following vars:
#		DEFS	(implicit)
#
#	Will define the following vars:
#		TCL_CFGVAL_ENCODING
#
#--------------------------------------------------------------------

AC_DEFUN([SC_TCL_CFG_ENCODING], [
    AC_ARG_WITH(encoding,
	AC_HELP_STRING([--with-encoding],
	    [encoding for configuration values (default: iso8859-1)]),
	with_tcencoding=${withval})

    if test x"${with_tcencoding}" != x ; then
	AC_DEFINE_UNQUOTED(TCL_CFGVAL_ENCODING,"${with_tcencoding}",
	    [What encoding should be used for embedded configuration info?])
    else
	AC_DEFINE(TCL_CFGVAL_ENCODING,"iso8859-1",
	    [What encoding should be used for embedded configuration info?])
    fi
])

#--------------------------------------------------------------------
# SC_TCL_CHECK_BROKEN_FUNC
#
#	Check for broken function.
#
# Arguments:
#	funcName - function to test for
#	advancedTest - the advanced test to run if the function is present
#
# Results:
#	Might cause compatability versions of the function to be used.
#	Might affect the following vars:
#		USE_COMPAT	(implicit)
#
#--------------------------------------------------------------------

AC_DEFUN([SC_TCL_CHECK_BROKEN_FUNC],[
    AC_CHECK_FUNC($1, tcl_ok=1, tcl_ok=0)
    if test ["$tcl_ok"] = 1; then
	AC_CACHE_CHECK([proper ]$1[ implementation], [tcl_cv_]$1[_unbroken],
	    AC_TRY_RUN([[int main() {]$2[}]],[tcl_cv_]$1[_unbroken]=ok,
		[tcl_cv_]$1[_unbroken]=broken,[tcl_cv_]$1[_unbroken]=unknown))
	if test ["$tcl_cv_]$1[_unbroken"] = "ok"; then
	    tcl_ok=1
	else
	    tcl_ok=0
	fi
    fi
    if test ["$tcl_ok"] = 0; then
	AC_LIBOBJ($1)
	USE_COMPAT=1
    fi
])

#--------------------------------------------------------------------
# SC_TCL_GETHOSTBYADDR_R
#
#	Check if we have MT-safe variant of gethostbyaddr().
#
# Arguments:
#	None
#
# Results:
#
#	Might define the following vars:
#		HAVE_GETHOSTBYADDR_R
#		HAVE_GETHOSTBYADDR_R_7
#		HAVE_GETHOSTBYADDR_R_8
#
#--------------------------------------------------------------------

AC_DEFUN([SC_TCL_GETHOSTBYADDR_R], [AC_CHECK_FUNC(gethostbyaddr_r, [
    AC_CACHE_CHECK([for gethostbyaddr_r with 7 args], tcl_cv_api_gethostbyaddr_r_7, [
    AC_TRY_COMPILE([
	#include <netdb.h>
    ], [
	char *addr;
	int length;
	int type;
	struct hostent *result;
	char buffer[2048];
	int buflen = 2048;
	int h_errnop;

	(void) gethostbyaddr_r(addr, length, type, result, buffer, buflen,
			       &h_errnop);
    ], tcl_cv_api_gethostbyaddr_r_7=yes, tcl_cv_api_gethostbyaddr_r_7=no)])
    tcl_ok=$tcl_cv_api_gethostbyaddr_r_7
    if test "$tcl_ok" = yes; then
	AC_DEFINE(HAVE_GETHOSTBYADDR_R_7, 1,
	    [Define to 1 if gethostbyaddr_r takes 7 args.])
    else
	AC_CACHE_CHECK([for gethostbyaddr_r with 8 args], tcl_cv_api_gethostbyaddr_r_8, [
	AC_TRY_COMPILE([
	    #include <netdb.h>
	], [
	    char *addr;
	    int length;
	    int type;
	    struct hostent *result, *resultp;
	    char buffer[2048];
	    int buflen = 2048;
	    int h_errnop;

	    (void) gethostbyaddr_r(addr, length, type, result, buffer, buflen,
				   &resultp, &h_errnop);
	], tcl_cv_api_gethostbyaddr_r_8=yes, tcl_cv_api_gethostbyaddr_r_8=no)])
	tcl_ok=$tcl_cv_api_gethostbyaddr_r_8
	if test "$tcl_ok" = yes; then
	    AC_DEFINE(HAVE_GETHOSTBYADDR_R_8, 1,
		[Define to 1 if gethostbyaddr_r takes 8 args.])
	fi
    fi
    if test "$tcl_ok" = yes; then
	AC_DEFINE(HAVE_GETHOSTBYADDR_R, 1,
	    [Define to 1 if gethostbyaddr_r is available.])
    fi
])])

#--------------------------------------------------------------------
# SC_TCL_GETHOSTBYNAME_R
#
#	Check to see what variant of gethostbyname_r() we have.
#	Based on David Arnold's example from the comp.programming.threads
#	FAQ Q213
#
# Arguments:
#	None
#
# Results:
#
#	Might define the following vars:
#		HAVE_GETHOSTBYADDR_R
#		HAVE_GETHOSTBYADDR_R_3
#		HAVE_GETHOSTBYADDR_R_5
#		HAVE_GETHOSTBYADDR_R_6
#
#--------------------------------------------------------------------

AC_DEFUN([SC_TCL_GETHOSTBYNAME_R], [AC_CHECK_FUNC(gethostbyname_r, [
    AC_CACHE_CHECK([for gethostbyname_r with 6 args], tcl_cv_api_gethostbyname_r_6, [
    AC_TRY_COMPILE([
	#include <netdb.h>
    ], [
	char *name;
	struct hostent *he, *res;
	char buffer[2048];
	int buflen = 2048;
	int h_errnop;

	(void) gethostbyname_r(name, he, buffer, buflen, &res, &h_errnop);
    ], tcl_cv_api_gethostbyname_r_6=yes, tcl_cv_api_gethostbyname_r_6=no)])
    tcl_ok=$tcl_cv_api_gethostbyname_r_6
    if test "$tcl_ok" = yes; then
	AC_DEFINE(HAVE_GETHOSTBYNAME_R_6, 1,
	    [Define to 1 if gethostbyname_r takes 6 args.])
    else
	AC_CACHE_CHECK([for gethostbyname_r with 5 args], tcl_cv_api_gethostbyname_r_5, [
	AC_TRY_COMPILE([
	    #include <netdb.h>
	], [
	    char *name;
	    struct hostent *he;
	    char buffer[2048];
	    int buflen = 2048;
	    int h_errnop;

	    (void) gethostbyname_r(name, he, buffer, buflen, &h_errnop);
	], tcl_cv_api_gethostbyname_r_5=yes, tcl_cv_api_gethostbyname_r_5=no)])
	tcl_ok=$tcl_cv_api_gethostbyname_r_5
	if test "$tcl_ok" = yes; then
	    AC_DEFINE(HAVE_GETHOSTBYNAME_R_5, 1,
		[Define to 1 if gethostbyname_r takes 5 args.])
	else
	    AC_CACHE_CHECK([for gethostbyname_r with 3 args], tcl_cv_api_gethostbyname_r_3, [
	    AC_TRY_COMPILE([
		#include <netdb.h>
	    ], [
		char *name;
		struct hostent *he;
		struct hostent_data data;

		(void) gethostbyname_r(name, he, &data);
	    ], tcl_cv_api_gethostbyname_r_3=yes, tcl_cv_api_gethostbyname_r_3=no)])
	    tcl_ok=$tcl_cv_api_gethostbyname_r_3
	    if test "$tcl_ok" = yes; then
		AC_DEFINE(HAVE_GETHOSTBYNAME_R_3, 1,
		    [Define to 1 if gethostbyname_r takes 3 args.])
	    fi
	fi
    fi
    if test "$tcl_ok" = yes; then
	AC_DEFINE(HAVE_GETHOSTBYNAME_R, 1,
	    [Define to 1 if gethostbyname_r is available.])
    fi
])])

#--------------------------------------------------------------------
# SC_TCL_GETPWUID_R
#
#	Check if we have MT-safe variant of getpwuid() and if yes,
#	which one exactly.
#
# Arguments:
#	None
#
# Results:
#
#	Might define the following vars:
#		HAVE_GETPWUID_R
#		HAVE_GETPWUID_R_4
#		HAVE_GETPWUID_R_5
#
#--------------------------------------------------------------------

AC_DEFUN([SC_TCL_GETPWUID_R], [AC_CHECK_FUNC(getpwuid_r, [
    AC_CACHE_CHECK([for getpwuid_r with 5 args], tcl_cv_api_getpwuid_r_5, [
    AC_TRY_COMPILE([
	#include <sys/types.h>
	#include <pwd.h>
    ], [
	uid_t uid;
	struct passwd pw, *pwp;
	char buf[512];
	int buflen = 512;

	(void) getpwuid_r(uid, &pw, buf, buflen, &pwp);
    ], tcl_cv_api_getpwuid_r_5=yes, tcl_cv_api_getpwuid_r_5=no)])
    tcl_ok=$tcl_cv_api_getpwuid_r_5
    if test "$tcl_ok" = yes; then
	AC_DEFINE(HAVE_GETPWUID_R_5, 1,
	    [Define to 1 if getpwuid_r takes 5 args.])
    else
	AC_CACHE_CHECK([for getpwuid_r with 4 args], tcl_cv_api_getpwuid_r_4, [
	AC_TRY_COMPILE([
	    #include <sys/types.h>
	    #include <pwd.h>
	], [
	    uid_t uid;
	    struct passwd pw;
	    char buf[512];
	    int buflen = 512;

	    (void)getpwnam_r(uid, &pw, buf, buflen);
	], tcl_cv_api_getpwuid_r_4=yes, tcl_cv_api_getpwuid_r_4=no)])
	tcl_ok=$tcl_cv_api_getpwuid_r_4
	if test "$tcl_ok" = yes; then
	    AC_DEFINE(HAVE_GETPWUID_R_4, 1,
		[Define to 1 if getpwuid_r takes 4 args.])
	fi
    fi
    if test "$tcl_ok" = yes; then
	AC_DEFINE(HAVE_GETPWUID_R, 1,
	    [Define to 1 if getpwuid_r is available.])
    fi
])])

#--------------------------------------------------------------------
# SC_TCL_GETPWNAM_R
#
#	Check if we have MT-safe variant of getpwnam() and if yes,
#	which one exactly.
#
# Arguments:
#	None
#
# Results:
#
#	Might define the following vars:
#		HAVE_GETPWNAM_R
#		HAVE_GETPWNAM_R_4
#		HAVE_GETPWNAM_R_5
#
#--------------------------------------------------------------------

AC_DEFUN([SC_TCL_GETPWNAM_R], [AC_CHECK_FUNC(getpwnam_r, [
    AC_CACHE_CHECK([for getpwnam_r with 5 args], tcl_cv_api_getpwnam_r_5, [
    AC_TRY_COMPILE([
	#include <sys/types.h>
	#include <pwd.h>
    ], [
	char *name;
	struct passwd pw, *pwp;
	char buf[512];
	int buflen = 512;

	(void) getpwnam_r(name, &pw, buf, buflen, &pwp);
    ], tcl_cv_api_getpwnam_r_5=yes, tcl_cv_api_getpwnam_r_5=no)])
    tcl_ok=$tcl_cv_api_getpwnam_r_5
    if test "$tcl_ok" = yes; then
	AC_DEFINE(HAVE_GETPWNAM_R_5, 1,
	    [Define to 1 if getpwnam_r takes 5 args.])
    else
	AC_CACHE_CHECK([for getpwnam_r with 4 args], tcl_cv_api_getpwnam_r_4, [
	AC_TRY_COMPILE([
	    #include <sys/types.h>
	    #include <pwd.h>
	], [
	    char *name;
	    struct passwd pw;
	    char buf[512];
	    int buflen = 512;

	    (void)getpwnam_r(name, &pw, buf, buflen);
	], tcl_cv_api_getpwnam_r_4=yes, tcl_cv_api_getpwnam_r_4=no)])
	tcl_ok=$tcl_cv_api_getpwnam_r_4
	if test "$tcl_ok" = yes; then
	    AC_DEFINE(HAVE_GETPWNAM_R_4, 1,
		[Define to 1 if getpwnam_r takes 4 args.])
	fi
    fi
    if test "$tcl_ok" = yes; then
	AC_DEFINE(HAVE_GETPWNAM_R, 1,
	    [Define to 1 if getpwnam_r is available.])
    fi
])])

#--------------------------------------------------------------------
# SC_TCL_GETGRGID_R
#
#	Check if we have MT-safe variant of getgrgid() and if yes,
#	which one exactly.
#
# Arguments:
#	None
#
# Results:
#
#	Might define the following vars:
#		HAVE_GETGRGID_R
#		HAVE_GETGRGID_R_4
#		HAVE_GETGRGID_R_5
#
#--------------------------------------------------------------------

AC_DEFUN([SC_TCL_GETGRGID_R], [AC_CHECK_FUNC(getgrgid_r, [
    AC_CACHE_CHECK([for getgrgid_r with 5 args], tcl_cv_api_getgrgid_r_5, [
    AC_TRY_COMPILE([
	#include <sys/types.h>
	#include <grp.h>
    ], [
	gid_t gid;
	struct group gr, *grp;
	char buf[512];
	int buflen = 512;

	(void) getgrgid_r(gid, &gr, buf, buflen, &grp);
    ], tcl_cv_api_getgrgid_r_5=yes, tcl_cv_api_getgrgid_r_5=no)])
    tcl_ok=$tcl_cv_api_getgrgid_r_5
    if test "$tcl_ok" = yes; then
	AC_DEFINE(HAVE_GETGRGID_R_5, 1,
	    [Define to 1 if getgrgid_r takes 5 args.])
    else
	AC_CACHE_CHECK([for getgrgid_r with 4 args], tcl_cv_api_getgrgid_r_4, [
	AC_TRY_COMPILE([
	    #include <sys/types.h>
	    #include <grp.h>
	], [
	    gid_t gid;
	    struct group gr;
	    char buf[512];
	    int buflen = 512;

	    (void)getgrgid_r(gid, &gr, buf, buflen);
	], tcl_cv_api_getgrgid_r_4=yes, tcl_cv_api_getgrgid_r_4=no)])
	tcl_ok=$tcl_cv_api_getgrgid_r_4
	if test "$tcl_ok" = yes; then
	    AC_DEFINE(HAVE_GETGRGID_R_4, 1,
		[Define to 1 if getgrgid_r takes 4 args.])
	fi
    fi
    if test "$tcl_ok" = yes; then
	AC_DEFINE(HAVE_GETGRGID_R, 1,
	    [Define to 1 if getgrgid_r is available.])
    fi
])])

#--------------------------------------------------------------------
# SC_TCL_GETGRNAM_R
#
#	Check if we have MT-safe variant of getgrnam() and if yes,
#	which one exactly.
#
# Arguments:
#	None
#
# Results:
#
#	Might define the following vars:
#		HAVE_GETGRNAM_R
#		HAVE_GETGRNAM_R_4
#		HAVE_GETGRNAM_R_5
#
#--------------------------------------------------------------------

AC_DEFUN([SC_TCL_GETGRNAM_R], [AC_CHECK_FUNC(getgrnam_r, [
    AC_CACHE_CHECK([for getgrnam_r with 5 args], tcl_cv_api_getgrnam_r_5, [
    AC_TRY_COMPILE([
	#include <sys/types.h>
	#include <grp.h>
    ], [
	char *name;
	struct group gr, *grp;
	char buf[512];
	int buflen = 512;

	(void) getgrnam_r(name, &gr, buf, buflen, &grp);
    ], tcl_cv_api_getgrnam_r_5=yes, tcl_cv_api_getgrnam_r_5=no)])
    tcl_ok=$tcl_cv_api_getgrnam_r_5
    if test "$tcl_ok" = yes; then
	AC_DEFINE(HAVE_GETGRNAM_R_5, 1,
	    [Define to 1 if getgrnam_r takes 5 args.])
    else
	AC_CACHE_CHECK([for getgrnam_r with 4 args], tcl_cv_api_getgrnam_r_4, [
	AC_TRY_COMPILE([
	    #include <sys/types.h>
	    #include <grp.h>
	], [
	    char *name;
	    struct group gr;
	    char buf[512];
	    int buflen = 512;

	    (void)getgrnam_r(name, &gr, buf, buflen);
	], tcl_cv_api_getgrnam_r_4=yes, tcl_cv_api_getgrnam_r_4=no)])
	tcl_ok=$tcl_cv_api_getgrnam_r_4
	if test "$tcl_ok" = yes; then
	    AC_DEFINE(HAVE_GETGRNAM_R_4, 1,
		[Define to 1 if getgrnam_r takes 4 args.])
	fi
    fi
    if test "$tcl_ok" = yes; then
	AC_DEFINE(HAVE_GETGRNAM_R, 1,
	    [Define to 1 if getgrnam_r is available.])
    fi
])])

AC_DEFUN([SC_TCL_IPV6],[
	NEED_FAKE_RFC2553=0
	AC_CHECK_FUNCS(getnameinfo getaddrinfo freeaddrinfo gai_strerror,,[NEED_FAKE_RFC2553=1])
	AC_CHECK_TYPES([
		struct addrinfo,
		struct in6_addr,
		struct sockaddr_in6,
		struct sockaddr_storage],,[NEED_FAKE_RFC2553=1],[[
#include <sys/types.h>
#include <sys/socket.h>
#include <netinet/in.h>
#include <netdb.h>
]])
if test "x$NEED_FAKE_RFC2553" = "x1"; then
   AC_DEFINE([NEED_FAKE_RFC2553], 1,
        [Use compat implementation of getaddrinfo() and friends])
   AC_LIBOBJ([fake-rfc2553])
   AC_CHECK_FUNC(strlcpy)
fi
])
# Local Variables:
# mode: autoconf
# End:<|MERGE_RESOLUTION|>--- conflicted
+++ resolved
@@ -1531,12 +1531,8 @@
 	    # This configuration from FreeBSD Ports.
 	    SHLIB_CFLAGS="-fPIC"
 	    SHLIB_LD="${CC} -shared"
-<<<<<<< HEAD
 	    TCL_SHLIB_LD_EXTRAS="-Wl,-soname=\$[@]"
-=======
-	    TCL_SHLIB_LD_EXTRAS="-Wl,-soname,\$[@]"
 	    TK_SHLIB_LD_EXTRAS="-Wl,-soname,\$[@]"
->>>>>>> aa80bcac
 	    SHLIB_SUFFIX=".so"
 	    DL_OBJS="tclLoadDl.o"
 	    DL_LIBS=""
