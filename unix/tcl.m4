--- conflicted
+++ resolved
@@ -1429,12 +1429,8 @@
 	    AC_CACHE_CHECK([if ld accepts -single_module flag], tcl_cv_ld_single_module, [
 		hold_ldflags=$LDFLAGS
 		LDFLAGS="$LDFLAGS -dynamiclib -Wl,-single_module"
-<<<<<<< HEAD
-		AC_LINK_IFELSE([AC_LANG_PROGRAM([[]], [[int i;]])],[tcl_cv_ld_single_module=yes],[tcl_cv_ld_single_module=no])
-=======
 		AC_LINK_IFELSE([AC_LANG_PROGRAM([[]], [[int i;]])],[tcl_cv_ld_single_module=yes],
 		    [tcl_cv_ld_single_module=no])
->>>>>>> f8e1773f
 		LDFLAGS=$hold_ldflags])
 	    AS_IF([test $tcl_cv_ld_single_module = yes], [
 		SHLIB_LD="${SHLIB_LD} -Wl,-single_module"
@@ -1448,11 +1444,7 @@
 		hold_ldflags=$LDFLAGS
 		LDFLAGS="$LDFLAGS -Wl,-search_paths_first"
 		AC_LINK_IFELSE([AC_LANG_PROGRAM([[]], [[int i;]])],[tcl_cv_ld_search_paths_first=yes],
-<<<<<<< HEAD
-			[tcl_cv_ld_search_paths_first=no])
-=======
 		    [tcl_cv_ld_search_paths_first=no])
->>>>>>> f8e1773f
 		LDFLAGS=$hold_ldflags])
 	    AS_IF([test $tcl_cv_ld_search_paths_first = yes], [
 		LDFLAGS="$LDFLAGS -Wl,-search_paths_first"
@@ -1508,15 +1500,9 @@
 			    eval 'hold_'$v'="$'$v'";'$v'="`echo "$'$v' "|sed -e "s/-arch ppc / /g" -e "s/-arch i386 / /g"`"'
 			done
 			AC_LINK_IFELSE([AC_LANG_PROGRAM([[#include <CoreFoundation/CoreFoundation.h>]],
-<<<<<<< HEAD
-				[[CFBundleRef b = CFBundleGetMainBundle();]])],
-				[tcl_cv_lib_corefoundation_64=yes],
-				[tcl_cv_lib_corefoundation_64=no])
-=======
 			    [[CFBundleRef b = CFBundleGetMainBundle();]])],
 			    [tcl_cv_lib_corefoundation_64=yes],
 			    [tcl_cv_lib_corefoundation_64=no])
->>>>>>> f8e1773f
 			for v in CFLAGS CPPFLAGS LDFLAGS; do
 			    eval $v'="$hold_'$v'"'
 			done])
@@ -2144,24 +2130,15 @@
     AC_CHECK_FUNCS(gmtime_r localtime_r mktime)
 
     AC_CACHE_CHECK([tm_tzadj in struct tm], tcl_cv_member_tm_tzadj, [
-<<<<<<< HEAD
-	AC_COMPILE_IFELSE([AC_LANG_PROGRAM([[#include <time.h>]], [[struct tm tm; tm.tm_tzadj;]])],
-	    [tcl_cv_member_tm_tzadj=yes],[tcl_cv_member_tm_tzadj=no])])
-=======
 	AC_COMPILE_IFELSE([AC_LANG_PROGRAM([[#include <time.h>]], [[struct tm tm; (void)tm.tm_tzadj;]])],
 	    [tcl_cv_member_tm_tzadj=yes], [tcl_cv_member_tm_tzadj=no])])
->>>>>>> f8e1773f
     if test $tcl_cv_member_tm_tzadj = yes ; then
 	AC_DEFINE(HAVE_TM_TZADJ, 1, [Should we use the tm_tzadj field of struct tm?])
     fi
 
     AC_CACHE_CHECK([tm_gmtoff in struct tm], tcl_cv_member_tm_gmtoff, [
 	AC_COMPILE_IFELSE([AC_LANG_PROGRAM([[#include <time.h>]], [[struct tm tm; (void)tm.tm_gmtoff;]])],
-<<<<<<< HEAD
-	    [tcl_cv_member_tm_gmtoff=yes],[tcl_cv_member_tm_gmtoff=no])])
-=======
 	    [tcl_cv_member_tm_gmtoff=yes], [tcl_cv_member_tm_gmtoff=no])])
->>>>>>> f8e1773f
     if test $tcl_cv_member_tm_gmtoff = yes ; then
 	AC_DEFINE(HAVE_TM_GMTOFF, 1, [Should we use the tm_gmtoff field of struct tm?])
     fi
@@ -2172,17 +2149,10 @@
     #
     AC_CACHE_CHECK([long timezone variable], tcl_cv_timezone_long, [
 	AC_COMPILE_IFELSE([AC_LANG_PROGRAM([[#include <time.h>]],
-<<<<<<< HEAD
-	    [[extern long timezone;
-	    timezone += 1;
-	    exit (0);]])],
-	    [tcl_cv_timezone_long=yes],[tcl_cv_timezone_long=no])])
-=======
 	[[extern long timezone;
 	    timezone += 1;
 	    exit (0);]])],
 	    [tcl_cv_timezone_long=yes], [tcl_cv_timezone_long=no])])
->>>>>>> f8e1773f
     if test $tcl_cv_timezone_long = yes ; then
 	AC_DEFINE(HAVE_TIMEZONE_VAR, 1, [Should we use the global timezone variable?])
     else
@@ -2191,17 +2161,10 @@
 	#
 	AC_CACHE_CHECK([time_t timezone variable], tcl_cv_timezone_time, [
 	    AC_COMPILE_IFELSE([AC_LANG_PROGRAM([[#include <time.h>]],
-<<<<<<< HEAD
-		[[extern time_t timezone;
-		timezone += 1;
-		exit (0);]])],
-		[tcl_cv_timezone_time=yes],[tcl_cv_timezone_time=no])])
-=======
 	    [[extern time_t timezone;
 		timezone += 1;
 		exit (0);]])],
 		[tcl_cv_timezone_time=yes], [tcl_cv_timezone_time=no])])
->>>>>>> f8e1773f
 	if test $tcl_cv_timezone_time = yes ; then
 	    AC_DEFINE(HAVE_TIMEZONE_VAR, 1, [Should we use the global timezone variable?])
 	fi
@@ -2212,13 +2175,9 @@
 # SC_TCL_LINK_LIBS
 #
 #	Search for the libraries needed to link the Tcl shell.
-<<<<<<< HEAD
-#	Things like the math library (-lm) and socket stuff (-lsocket vs.
-#	-lnsl) or thread library (-lpthread) are dealt with here.
-=======
 #	Things like the math library (-lm), socket stuff (-lsocket vs.
-#	-lnsl), zlib (-lz) and libtommath (-ltommath) are dealt with here.
->>>>>>> f8e1773f
+#	-lnsl), zlib (-lz) and libtommath (-ltommath) or thread library
+#	(-lpthread) are dealt with here.
 #
 # Arguments:
 #	None.
@@ -2412,13 +2371,8 @@
 	tcl_cv_type_64bit=none
 	# See if the compiler knows natively about __int64
 	AC_COMPILE_IFELSE([AC_LANG_PROGRAM([[]], [[__int64 value = (__int64) 0;]])],
-<<<<<<< HEAD
-	    [tcl_type_64bit=__int64],[tcl_type_64bit="long long"])
-	# See if we could use long anyway  Note that we substitute in the
-=======
 	    [tcl_type_64bit=__int64], [tcl_type_64bit="long long"])
 	# See if we should use long anyway  Note that we substitute in the
->>>>>>> f8e1773f
 	# type that is our current guess for a 64-bit type inside this check
 	# program, so it should be modified only carefully...
         AC_COMPILE_IFELSE([AC_LANG_PROGRAM([[]], [[switch (0) {
@@ -2445,11 +2399,7 @@
 	    AC_COMPILE_IFELSE([AC_LANG_PROGRAM([[#include <sys/types.h>
 #include <dirent.h>]], [[struct dirent64 *p; DIR64 d = opendir64(".");
             p = readdir64(d); rewinddir64(d); closedir64(d);]])],
-<<<<<<< HEAD
-		[tcl_cv_DIR64=yes],[tcl_cv_DIR64=no])])
-=======
 		[tcl_cv_DIR64=yes], [tcl_cv_DIR64=no])])
->>>>>>> f8e1773f
 	if test "x${tcl_cv_DIR64}" = "xyes" ; then
 	    AC_DEFINE(HAVE_DIR64, 1, [Is 'DIR64' in <sys/types.h>?])
 	fi
@@ -2457,11 +2407,7 @@
 	AC_CACHE_CHECK([for struct stat64], tcl_cv_struct_stat64,[
 	    AC_COMPILE_IFELSE([AC_LANG_PROGRAM([[#include <sys/stat.h>]], [[struct stat64 p;
 ]])],
-<<<<<<< HEAD
-		[tcl_cv_struct_stat64=yes],[tcl_cv_struct_stat64=no])])
-=======
 		[tcl_cv_struct_stat64=yes], [tcl_cv_struct_stat64=no])])
->>>>>>> f8e1773f
 	if test "x${tcl_cv_struct_stat64}" = "xyes" ; then
 	    AC_DEFINE(HAVE_STRUCT_STAT64, 1, [Is 'struct stat64' in <sys/stat.h>?])
 	fi
@@ -2471,11 +2417,7 @@
 	AC_CACHE_VAL(tcl_cv_type_off64_t,[
 	    AC_COMPILE_IFELSE([AC_LANG_PROGRAM([[#include <sys/types.h>]], [[off64_t offset;
 ]])],
-<<<<<<< HEAD
-		[tcl_cv_type_off64_t=yes],[tcl_cv_type_off64_t=no])])
-=======
 		[tcl_cv_type_off64_t=yes], [tcl_cv_type_off64_t=no])])
->>>>>>> f8e1773f
 	dnl Define HAVE_TYPE_OFF64_T only when the off64_t type and the
 	dnl functions lseek64 and open64 are defined.
 	if test "x${tcl_cv_type_off64_t}" = "xyes" && \
