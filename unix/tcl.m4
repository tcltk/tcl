#------------------------------------------------------------------------
# SC_PATH_TCLCONFIG --
#
#	Locate the tclConfig.sh file and perform a sanity check on
#	the Tcl compile flags
#
# Arguments:
#	none
#
# Results:
#
#	Adds the following arguments to configure:
#		--with-tcl=...
#
#	Defines the following vars:
#		TCL_BIN_DIR	Full path to the directory containing
#				the tclConfig.sh file
#------------------------------------------------------------------------

AC_DEFUN([SC_PATH_TCLCONFIG], [
    #
    # Ok, lets find the tcl configuration
    # First, look for one uninstalled.
    # the alternative search directory is invoked by --with-tcl
    #

    if test x"${no_tcl}" = x ; then
	# we reset no_tcl in case something fails here
	no_tcl=true
	AC_ARG_WITH(tcl,
	    AC_HELP_STRING([--with-tcl],
		[directory containing tcl configuration (tclConfig.sh)]),
	    with_tclconfig="${withval}")
	AC_MSG_CHECKING([for Tcl configuration])
	AC_CACHE_VAL(ac_cv_c_tclconfig,[

	    # First check to see if --with-tcl was specified.
	    if test x"${with_tclconfig}" != x ; then
		case "${with_tclconfig}" in
		    */tclConfig.sh )
			if test -f "${with_tclconfig}"; then
			    AC_MSG_WARN([--with-tcl argument should refer to directory containing tclConfig.sh, not to tclConfig.sh itself])
			    with_tclconfig="`echo "${with_tclconfig}" | sed 's!/tclConfig\.sh$!!'`"
			fi ;;
		esac
		if test -f "${with_tclconfig}/tclConfig.sh" ; then
		    ac_cv_c_tclconfig="`(cd "${with_tclconfig}"; pwd)`"
		else
		    AC_MSG_ERROR([${with_tclconfig} directory doesn't contain tclConfig.sh])
		fi
	    fi

	    # then check for a private Tcl installation
	    if test x"${ac_cv_c_tclconfig}" = x ; then
		for i in \
			../tcl \
			`ls -dr ../tcl[[8-9]].[[0-9]].[[0-9]]* 2>/dev/null` \
			`ls -dr ../tcl[[8-9]].[[0-9]] 2>/dev/null` \
			`ls -dr ../tcl[[8-9]].[[0-9]]* 2>/dev/null` \
			../../tcl \
			`ls -dr ../../tcl[[8-9]].[[0-9]].[[0-9]]* 2>/dev/null` \
			`ls -dr ../../tcl[[8-9]].[[0-9]] 2>/dev/null` \
			`ls -dr ../../tcl[[8-9]].[[0-9]]* 2>/dev/null` \
			../../../tcl \
			`ls -dr ../../../tcl[[8-9]].[[0-9]].[[0-9]]* 2>/dev/null` \
			`ls -dr ../../../tcl[[8-9]].[[0-9]] 2>/dev/null` \
			`ls -dr ../../../tcl[[8-9]].[[0-9]]* 2>/dev/null` ; do
		    if test -f "$i/unix/tclConfig.sh" ; then
			ac_cv_c_tclconfig="`(cd $i/unix; pwd)`"
			break
		    fi
		done
	    fi

	    # on Darwin, check in Framework installation locations
	    if test "`uname -s`" = "Darwin" -a x"${ac_cv_c_tclconfig}" = x ; then
		for i in `ls -d ~/Library/Frameworks 2>/dev/null` \
			`ls -d /Library/Frameworks 2>/dev/null` \
			`ls -d /Network/Library/Frameworks 2>/dev/null` \
			`ls -d /System/Library/Frameworks 2>/dev/null` \
			; do
		    if test -f "$i/Tcl.framework/tclConfig.sh" ; then
			ac_cv_c_tclconfig="`(cd $i/Tcl.framework; pwd)`"
			break
		    fi
		done
	    fi

	    # check in a few common install locations
	    if test x"${ac_cv_c_tclconfig}" = x ; then
		for i in `ls -d ${libdir} 2>/dev/null` \
			`ls -d ${exec_prefix}/lib 2>/dev/null` \
			`ls -d ${prefix}/lib 2>/dev/null` \
			`ls -d /usr/local/lib 2>/dev/null` \
			`ls -d /usr/contrib/lib 2>/dev/null` \
			`ls -d /usr/lib 2>/dev/null` \
			`ls -d /usr/lib64 2>/dev/null` \
			; do
		    if test -f "$i/tclConfig.sh" ; then
			ac_cv_c_tclconfig="`(cd $i; pwd)`"
			break
		    fi
		done
	    fi

	    # check in a few other private locations
	    if test x"${ac_cv_c_tclconfig}" = x ; then
		for i in \
			${srcdir}/../tcl \
			`ls -dr ${srcdir}/../tcl[[8-9]].[[0-9]].[[0-9]]* 2>/dev/null` \
			`ls -dr ${srcdir}/../tcl[[8-9]].[[0-9]] 2>/dev/null` \
			`ls -dr ${srcdir}/../tcl[[8-9]].[[0-9]]* 2>/dev/null` ; do
		    if test -f "$i/unix/tclConfig.sh" ; then
		    ac_cv_c_tclconfig="`(cd $i/unix; pwd)`"
		    break
		fi
		done
	    fi
	])

	if test x"${ac_cv_c_tclconfig}" = x ; then
	    TCL_BIN_DIR="# no Tcl configs found"
	    AC_MSG_ERROR([Can't find Tcl configuration definitions. Use --with-tcl to specify a directory containing tclConfig.sh])
	else
	    no_tcl=
	    TCL_BIN_DIR="${ac_cv_c_tclconfig}"
	    AC_MSG_RESULT([found ${TCL_BIN_DIR}/tclConfig.sh])
	fi
    fi
])

#------------------------------------------------------------------------
# SC_PATH_TKCONFIG --
#
#	Locate the tkConfig.sh file
#
# Arguments:
#	none
#
# Results:
#
#	Adds the following arguments to configure:
#		--with-tk=...
#
#	Defines the following vars:
#		TK_BIN_DIR	Full path to the directory containing
#				the tkConfig.sh file
#------------------------------------------------------------------------

AC_DEFUN([SC_PATH_TKCONFIG], [
    #
    # Ok, lets find the tk configuration
    # First, look for one uninstalled.
    # the alternative search directory is invoked by --with-tk
    #

    if test x"${no_tk}" = x ; then
	# we reset no_tk in case something fails here
	no_tk=true
	AC_ARG_WITH(tk,
	    AC_HELP_STRING([--with-tk],
		[directory containing tk configuration (tkConfig.sh)]),
	    with_tkconfig="${withval}")
	AC_MSG_CHECKING([for Tk configuration])
	AC_CACHE_VAL(ac_cv_c_tkconfig,[

	    # First check to see if --with-tkconfig was specified.
	    if test x"${with_tkconfig}" != x ; then
		case "${with_tkconfig}" in
		    */tkConfig.sh )
			if test -f "${with_tkconfig}"; then
			    AC_MSG_WARN([--with-tk argument should refer to directory containing tkConfig.sh, not to tkConfig.sh itself])
			    with_tkconfig="`echo "${with_tkconfig}" | sed 's!/tkConfig\.sh$!!'`"
			fi ;;
		esac
		if test -f "${with_tkconfig}/tkConfig.sh" ; then
		    ac_cv_c_tkconfig="`(cd "${with_tkconfig}"; pwd)`"
		else
		    AC_MSG_ERROR([${with_tkconfig} directory doesn't contain tkConfig.sh])
		fi
	    fi

	    # then check for a private Tk library
	    if test x"${ac_cv_c_tkconfig}" = x ; then
		for i in \
			../tk \
			`ls -dr ../tk[[8-9]].[[0-9]].[[0-9]]* 2>/dev/null` \
			`ls -dr ../tk[[8-9]].[[0-9]] 2>/dev/null` \
			`ls -dr ../tk[[8-9]].[[0-9]]* 2>/dev/null` \
			../../tk \
			`ls -dr ../../tk[[8-9]].[[0-9]].[[0-9]]* 2>/dev/null` \
			`ls -dr ../../tk[[8-9]].[[0-9]] 2>/dev/null` \
			`ls -dr ../../tk[[8-9]].[[0-9]]* 2>/dev/null` \
			../../../tk \
			`ls -dr ../../../tk[[8-9]].[[0-9]].[[0-9]]* 2>/dev/null` \
			`ls -dr ../../../tk[[8-9]].[[0-9]] 2>/dev/null` \
			`ls -dr ../../../tk[[8-9]].[[0-9]]* 2>/dev/null` ; do
		    if test -f "$i/unix/tkConfig.sh" ; then
			ac_cv_c_tkconfig="`(cd $i/unix; pwd)`"
			break
		    fi
		done
	    fi

	    # on Darwin, check in Framework installation locations
	    if test "`uname -s`" = "Darwin" -a x"${ac_cv_c_tkconfig}" = x ; then
		for i in `ls -d ~/Library/Frameworks 2>/dev/null` \
			`ls -d /Library/Frameworks 2>/dev/null` \
			`ls -d /Network/Library/Frameworks 2>/dev/null` \
			`ls -d /System/Library/Frameworks 2>/dev/null` \
			; do
		    if test -f "$i/Tk.framework/tkConfig.sh" ; then
			ac_cv_c_tkconfig="`(cd $i/Tk.framework; pwd)`"
			break
		    fi
		done
	    fi

	    # check in a few common install locations
	    if test x"${ac_cv_c_tkconfig}" = x ; then
		for i in `ls -d ${libdir} 2>/dev/null` \
			`ls -d ${exec_prefix}/lib 2>/dev/null` \
			`ls -d ${prefix}/lib 2>/dev/null` \
			`ls -d /usr/local/lib 2>/dev/null` \
			`ls -d /usr/contrib/lib 2>/dev/null` \
			`ls -d /usr/lib 2>/dev/null` \
			`ls -d /usr/lib64 2>/dev/null` \
			; do
		    if test -f "$i/tkConfig.sh" ; then
			ac_cv_c_tkconfig="`(cd $i; pwd)`"
			break
		    fi
		done
	    fi

	    # check in a few other private locations
	    if test x"${ac_cv_c_tkconfig}" = x ; then
		for i in \
			${srcdir}/../tk \
			`ls -dr ${srcdir}/../tk[[8-9]].[[0-9]].[[0-9]]* 2>/dev/null` \
			`ls -dr ${srcdir}/../tk[[8-9]].[[0-9]] 2>/dev/null` \
			`ls -dr ${srcdir}/../tk[[8-9]].[[0-9]]* 2>/dev/null` ; do
		    if test -f "$i/unix/tkConfig.sh" ; then
			ac_cv_c_tkconfig="`(cd $i/unix; pwd)`"
			break
		    fi
		done
	    fi
	])

	if test x"${ac_cv_c_tkconfig}" = x ; then
	    TK_BIN_DIR="# no Tk configs found"
	    AC_MSG_ERROR([Can't find Tk configuration definitions. Use --with-tk to specify a directory containing tkConfig.sh])
	else
	    no_tk=
	    TK_BIN_DIR="${ac_cv_c_tkconfig}"
	    AC_MSG_RESULT([found ${TK_BIN_DIR}/tkConfig.sh])
	fi
    fi
])

#------------------------------------------------------------------------
# SC_LOAD_TCLCONFIG --
#
#	Load the tclConfig.sh file
#
# Arguments:
#
#	Requires the following vars to be set:
#		TCL_BIN_DIR
#
# Results:
#
#	Subst the following vars:
#		TCL_BIN_DIR
#		TCL_SRC_DIR
#		TCL_LIB_FILE
#
#------------------------------------------------------------------------

AC_DEFUN([SC_LOAD_TCLCONFIG], [
    AC_MSG_CHECKING([for existence of ${TCL_BIN_DIR}/tclConfig.sh])

    if test -f "${TCL_BIN_DIR}/tclConfig.sh" ; then
        AC_MSG_RESULT([loading])
	. "${TCL_BIN_DIR}/tclConfig.sh"
    else
        AC_MSG_RESULT([could not find ${TCL_BIN_DIR}/tclConfig.sh])
    fi

    # eval is required to do the TCL_DBGX substitution
    eval "TCL_LIB_FILE=\"${TCL_LIB_FILE}\""
    eval "TCL_STUB_LIB_FILE=\"${TCL_STUB_LIB_FILE}\""

    # If the TCL_BIN_DIR is the build directory (not the install directory),
    # then set the common variable name to the value of the build variables.
    # For example, the variable TCL_LIB_SPEC will be set to the value
    # of TCL_BUILD_LIB_SPEC. An extension should make use of TCL_LIB_SPEC
    # instead of TCL_BUILD_LIB_SPEC since it will work with both an
    # installed and uninstalled version of Tcl.
    if test -f "${TCL_BIN_DIR}/Makefile" ; then
        TCL_LIB_SPEC="${TCL_BUILD_LIB_SPEC}"
        TCL_STUB_LIB_SPEC="${TCL_BUILD_STUB_LIB_SPEC}"
        TCL_STUB_LIB_PATH="${TCL_BUILD_STUB_LIB_PATH}"
    elif test "`uname -s`" = "Darwin"; then
	# If Tcl was built as a framework, attempt to use the libraries
	# from the framework at the given location so that linking works
	# against Tcl.framework installed in an arbitrary location.
	case ${TCL_DEFS} in
	    *TCL_FRAMEWORK*)
		if test -f "${TCL_BIN_DIR}/${TCL_LIB_FILE}"; then
		    for i in "`cd "${TCL_BIN_DIR}"; pwd`" \
			     "`cd "${TCL_BIN_DIR}"/../..; pwd`"; do
			if test "`basename "$i"`" = "${TCL_LIB_FILE}.framework"; then
			    TCL_LIB_SPEC="-F`dirname "$i" | sed -e 's/ /\\\\ /g'` -framework ${TCL_LIB_FILE}"
			    break
			fi
		    done
		fi
		if test -f "${TCL_BIN_DIR}/${TCL_STUB_LIB_FILE}"; then
		    TCL_STUB_LIB_SPEC="-L`echo "${TCL_BIN_DIR}"  | sed -e 's/ /\\\\ /g'` ${TCL_STUB_LIB_FLAG}"
		    TCL_STUB_LIB_PATH="${TCL_BIN_DIR}/${TCL_STUB_LIB_FILE}"
		fi
		;;
	esac
    fi

    # eval is required to do the TCL_DBGX substitution
    eval "TCL_LIB_FLAG=\"${TCL_LIB_FLAG}\""
    eval "TCL_LIB_SPEC=\"${TCL_LIB_SPEC}\""
    eval "TCL_STUB_LIB_FLAG=\"${TCL_STUB_LIB_FLAG}\""
    eval "TCL_STUB_LIB_SPEC=\"${TCL_STUB_LIB_SPEC}\""

    AC_SUBST(TCL_VERSION)
    AC_SUBST(TCL_PATCH_LEVEL)
    AC_SUBST(TCL_BIN_DIR)
    AC_SUBST(TCL_SRC_DIR)

    AC_SUBST(TCL_LIB_FILE)
    AC_SUBST(TCL_LIB_FLAG)
    AC_SUBST(TCL_LIB_SPEC)

    AC_SUBST(TCL_STUB_LIB_FILE)
    AC_SUBST(TCL_STUB_LIB_FLAG)
    AC_SUBST(TCL_STUB_LIB_SPEC)
])

#------------------------------------------------------------------------
# SC_LOAD_TKCONFIG --
#
#	Load the tkConfig.sh file
#
# Arguments:
#
#	Requires the following vars to be set:
#		TK_BIN_DIR
#
# Results:
#
#	Sets the following vars that should be in tkConfig.sh:
#		TK_BIN_DIR
#------------------------------------------------------------------------

AC_DEFUN([SC_LOAD_TKCONFIG], [
    AC_MSG_CHECKING([for existence of ${TK_BIN_DIR}/tkConfig.sh])

    if test -f "${TK_BIN_DIR}/tkConfig.sh" ; then
        AC_MSG_RESULT([loading])
	. "${TK_BIN_DIR}/tkConfig.sh"
    else
        AC_MSG_RESULT([could not find ${TK_BIN_DIR}/tkConfig.sh])
    fi

    # eval is required to do the TK_DBGX substitution
    eval "TK_LIB_FILE=\"${TK_LIB_FILE}\""
    eval "TK_STUB_LIB_FILE=\"${TK_STUB_LIB_FILE}\""

    # If the TK_BIN_DIR is the build directory (not the install directory),
    # then set the common variable name to the value of the build variables.
    # For example, the variable TK_LIB_SPEC will be set to the value
    # of TK_BUILD_LIB_SPEC. An extension should make use of TK_LIB_SPEC
    # instead of TK_BUILD_LIB_SPEC since it will work with both an
    # installed and uninstalled version of Tcl.
    if test -f "${TK_BIN_DIR}/Makefile" ; then
        TK_LIB_SPEC="${TK_BUILD_LIB_SPEC}"
        TK_STUB_LIB_SPEC="${TK_BUILD_STUB_LIB_SPEC}"
        TK_STUB_LIB_PATH="${TK_BUILD_STUB_LIB_PATH}"
    elif test "`uname -s`" = "Darwin"; then
	# If Tk was built as a framework, attempt to use the libraries
	# from the framework at the given location so that linking works
	# against Tk.framework installed in an arbitrary location.
	case ${TK_DEFS} in
	    *TK_FRAMEWORK*)
		if test -f "${TK_BIN_DIR}/${TK_LIB_FILE}"; then
		    for i in "`cd "${TK_BIN_DIR}"; pwd`" \
			     "`cd "${TK_BIN_DIR}"/../..; pwd`"; do
			if test "`basename "$i"`" = "${TK_LIB_FILE}.framework"; then
			    TK_LIB_SPEC="-F`dirname "$i" | sed -e 's/ /\\\\ /g'` -framework ${TK_LIB_FILE}"
			    break
			fi
		    done
		fi
		if test -f "${TK_BIN_DIR}/${TK_STUB_LIB_FILE}"; then
		    TK_STUB_LIB_SPEC="-L` echo "${TK_BIN_DIR}"  | sed -e 's/ /\\\\ /g'` ${TK_STUB_LIB_FLAG}"
		    TK_STUB_LIB_PATH="${TK_BIN_DIR}/${TK_STUB_LIB_FILE}"
		fi
		;;
	esac
    fi

    # eval is required to do the TK_DBGX substitution
    eval "TK_LIB_FLAG=\"${TK_LIB_FLAG}\""
    eval "TK_LIB_SPEC=\"${TK_LIB_SPEC}\""
    eval "TK_STUB_LIB_FLAG=\"${TK_STUB_LIB_FLAG}\""
    eval "TK_STUB_LIB_SPEC=\"${TK_STUB_LIB_SPEC}\""

    AC_SUBST(TK_VERSION)
    AC_SUBST(TK_BIN_DIR)
    AC_SUBST(TK_SRC_DIR)

    AC_SUBST(TK_LIB_FILE)
    AC_SUBST(TK_LIB_FLAG)
    AC_SUBST(TK_LIB_SPEC)

    AC_SUBST(TK_STUB_LIB_FILE)
    AC_SUBST(TK_STUB_LIB_FLAG)
    AC_SUBST(TK_STUB_LIB_SPEC)
])

#------------------------------------------------------------------------
# SC_PROG_TCLSH
#	Locate a tclsh shell installed on the system path. This macro
#	will only find a Tcl shell that already exists on the system.
#	It will not find a Tcl shell in the Tcl build directory or
#	a Tcl shell that has been installed from the Tcl build directory.
#	If a Tcl shell can't be located on the PATH, then TCLSH_PROG will
#	be set to "". Extensions should take care not to create Makefile
#	rules that are run by default and depend on TCLSH_PROG. An
#	extension can't assume that an executable Tcl shell exists at
#	build time.
#
# Arguments
#	none
#
# Results
#	Subst's the following values:
#		TCLSH_PROG
#------------------------------------------------------------------------

AC_DEFUN([SC_PROG_TCLSH], [
    AC_MSG_CHECKING([for tclsh])
    AC_CACHE_VAL(ac_cv_path_tclsh, [
	search_path=`echo ${PATH} | sed -e 's/:/ /g'`
	for dir in $search_path ; do
	    for j in `ls -r $dir/tclsh[[8-9]]* 2> /dev/null` \
		    `ls -r $dir/tclsh* 2> /dev/null` ; do
		if test x"$ac_cv_path_tclsh" = x ; then
		    if test -f "$j" ; then
			ac_cv_path_tclsh=$j
			break
		    fi
		fi
	    done
	done
    ])

    if test -f "$ac_cv_path_tclsh" ; then
	TCLSH_PROG="$ac_cv_path_tclsh"
	AC_MSG_RESULT([$TCLSH_PROG])
    else
	# It is not an error if an installed version of Tcl can't be located.
	TCLSH_PROG=""
	AC_MSG_RESULT([No tclsh found on PATH])
    fi
    AC_SUBST(TCLSH_PROG)
])

#------------------------------------------------------------------------
# SC_BUILD_TCLSH
#	Determine the fully qualified path name of the tclsh executable
#	in the Tcl build directory. This macro will correctly determine
#	the name of the tclsh executable even if tclsh has not yet
#	been built in the build directory. The build tclsh must be used
#	when running tests from an extension build directory. It is not
#	correct to use the TCLSH_PROG in cases like this.
#
# Arguments
#	none
#
# Results
#	Subst's the following values:
#		BUILD_TCLSH
#------------------------------------------------------------------------

AC_DEFUN([SC_BUILD_TCLSH], [
    AC_MSG_CHECKING([for tclsh in Tcl build directory])
    BUILD_TCLSH="${TCL_BIN_DIR}"/tclsh
    AC_MSG_RESULT([$BUILD_TCLSH])
    AC_SUBST(BUILD_TCLSH)
])

#------------------------------------------------------------------------
# SC_ENABLE_SHARED --
#
#	Allows the building of shared libraries
#
# Arguments:
#	none
#
# Results:
#
#	Adds the following arguments to configure:
#		--enable-shared=yes|no
#
#	Defines the following vars:
#		STATIC_BUILD	Used for building import/export libraries
#				on Windows.
#
#	Sets the following vars:
#		SHARED_BUILD	Value of 1 or 0
#------------------------------------------------------------------------

AC_DEFUN([SC_ENABLE_SHARED], [
    AC_MSG_CHECKING([how to build libraries])
    AC_ARG_ENABLE(shared,
	AC_HELP_STRING([--enable-shared],
	    [build and link with shared libraries (default: on)]),
	[tcl_ok=$enableval], [tcl_ok=yes])

    if test "${enable_shared+set}" = set; then
	enableval="$enable_shared"
	tcl_ok=$enableval
    else
	tcl_ok=yes
    fi

    if test "$tcl_ok" = "yes" ; then
	AC_MSG_RESULT([shared])
	SHARED_BUILD=1
    else
	AC_MSG_RESULT([static])
	SHARED_BUILD=0
	AC_DEFINE(STATIC_BUILD, 1, [Is this a static build?])
    fi
])

#------------------------------------------------------------------------
# SC_ENABLE_FRAMEWORK --
#
#	Allows the building of shared libraries into frameworks
#
# Arguments:
#	none
#
# Results:
#
#	Adds the following arguments to configure:
#		--enable-framework=yes|no
#
#	Sets the following vars:
#		FRAMEWORK_BUILD	Value of 1 or 0
#------------------------------------------------------------------------

AC_DEFUN([SC_ENABLE_FRAMEWORK], [
    if test "`uname -s`" = "Darwin" ; then
	AC_MSG_CHECKING([how to package libraries])
	AC_ARG_ENABLE(framework,
	    AC_HELP_STRING([--enable-framework],
		[package shared libraries in MacOSX frameworks (default: off)]),
	    [enable_framework=$enableval], [enable_framework=no])
	if test $enable_framework = yes; then
	    if test $SHARED_BUILD = 0; then
		AC_MSG_WARN([Frameworks can only be built if --enable-shared is yes])
		enable_framework=no
	    fi
	    if test $tcl_corefoundation = no; then
		AC_MSG_WARN([Frameworks can only be used when CoreFoundation is available])
		enable_framework=no
	    fi
	fi
	if test $enable_framework = yes; then
	    AC_MSG_RESULT([framework])
	    FRAMEWORK_BUILD=1
	else
	    if test $SHARED_BUILD = 1; then
		AC_MSG_RESULT([shared library])
	    else
		AC_MSG_RESULT([static library])
	    fi
	    FRAMEWORK_BUILD=0
	fi
    fi
])

#------------------------------------------------------------------------
# SC_ENABLE_THREADS --
#
#	Specify if thread support should be enabled
#
# Arguments:
#	none
#
# Results:
#
#	Adds the following arguments to configure:
#		--enable-threads
#
#	Sets the following vars:
#		THREADS_LIBS	Thread library(s)
#
#	Defines the following vars:
#		TCL_THREADS
#		_REENTRANT
#		_THREAD_SAFE
#
#------------------------------------------------------------------------

AC_DEFUN([SC_ENABLE_THREADS], [
    AC_ARG_ENABLE(threads,
	AC_HELP_STRING([--enable-threads],
	    [build with threads (default: off)]),
	[tcl_ok=$enableval], [tcl_ok=no])

    if test "${TCL_THREADS}" = 1; then
	tcl_threaded_core=1;
    fi

    if test "$tcl_ok" = "yes" -o "${TCL_THREADS}" = 1; then
	TCL_THREADS=1
	# USE_THREAD_ALLOC tells us to try the special thread-based
	# allocator that significantly reduces lock contention
	AC_DEFINE(USE_THREAD_ALLOC, 1,
	    [Do we want to use the threaded memory allocator?])
	AC_DEFINE(_REENTRANT, 1, [Do we want the reentrant OS API?])
	if test "`uname -s`" = "SunOS" ; then
	    AC_DEFINE(_POSIX_PTHREAD_SEMANTICS, 1,
		    [Do we really want to follow the standard? Yes we do!])
	fi
	AC_DEFINE(_THREAD_SAFE, 1, [Do we want the thread-safe OS API?])
	AC_CHECK_LIB(pthread,pthread_mutex_init,tcl_ok=yes,tcl_ok=no)
	if test "$tcl_ok" = "no"; then
	    # Check a little harder for __pthread_mutex_init in the same
	    # library, as some systems hide it there until pthread.h is
	    # defined.  We could alternatively do an AC_TRY_COMPILE with
	    # pthread.h, but that will work with libpthread really doesn't
	    # exist, like AIX 4.2.  [Bug: 4359]
	    AC_CHECK_LIB(pthread, __pthread_mutex_init,
		tcl_ok=yes, tcl_ok=no)
	fi

	if test "$tcl_ok" = "yes"; then
	    # The space is needed
	    THREADS_LIBS=" -lpthread"
	else
	    AC_CHECK_LIB(pthreads, pthread_mutex_init,
		tcl_ok=yes, tcl_ok=no)
	    if test "$tcl_ok" = "yes"; then
		# The space is needed
		THREADS_LIBS=" -lpthreads"
	    else
		AC_CHECK_LIB(c, pthread_mutex_init,
		    tcl_ok=yes, tcl_ok=no)
		if test "$tcl_ok" = "no"; then
		    AC_CHECK_LIB(c_r, pthread_mutex_init,
			tcl_ok=yes, tcl_ok=no)
		    if test "$tcl_ok" = "yes"; then
			# The space is needed
			THREADS_LIBS=" -pthread"
		    else
			TCL_THREADS=0
			AC_MSG_WARN([Don't know how to find pthread lib on your system - you must disable thread support or edit the LIBS in the Makefile...])
		    fi
		fi
	    fi
	fi

	# Does the pthread-implementation provide
	# 'pthread_attr_setstacksize' ?

	ac_saved_libs=$LIBS
	LIBS="$LIBS $THREADS_LIBS"
	AC_CHECK_FUNCS(pthread_attr_setstacksize)
	AC_CHECK_FUNC(pthread_attr_get_np,tcl_ok=yes,tcl_ok=no)
	if test $tcl_ok = yes ; then
	    AC_DEFINE(HAVE_PTHREAD_ATTR_GET_NP, 1,
		[Do we want a BSD-like thread-attribute interface?])
	    AC_CACHE_CHECK([for pthread_attr_get_np declaration],
		tcl_cv_grep_pthread_attr_get_np, [
		AC_EGREP_HEADER(pthread_attr_get_np, pthread.h,
		    tcl_cv_grep_pthread_attr_get_np=present,
		    tcl_cv_grep_pthread_attr_get_np=missing)])
	    if test $tcl_cv_grep_pthread_attr_get_np = missing ; then
		AC_DEFINE(ATTRGETNP_NOT_DECLARED, 1,
		    [Is pthread_attr_get_np() declared in <pthread.h>?])
	    fi
	else
	    AC_CHECK_FUNC(pthread_getattr_np,tcl_ok=yes,tcl_ok=no)
	    if test $tcl_ok = yes ; then
		AC_DEFINE(HAVE_PTHREAD_GETATTR_NP, 1,
		    [Do we want a Linux-like thread-attribute interface?])
		AC_CACHE_CHECK([for pthread_getattr_np declaration],
		    tcl_cv_grep_pthread_getattr_np, [
		    AC_EGREP_HEADER(pthread_getattr_np, pthread.h,
			tcl_cv_grep_pthread_getattr_np=present,
			tcl_cv_grep_pthread_getattr_np=missing)])
		if test $tcl_cv_grep_pthread_getattr_np = missing ; then
		    AC_DEFINE(GETATTRNP_NOT_DECLARED, 1,
			[Is pthread_getattr_np declared in <pthread.h>?])
		fi
	    fi
	fi
	if test $tcl_ok = no; then
	    # Darwin thread stacksize API
	    AC_CHECK_FUNCS(pthread_get_stacksize_np)
	fi
	LIBS=$ac_saved_libs
    else
	TCL_THREADS=0
    fi
    # Do checking message here to not mess up interleaved configure output
    AC_MSG_CHECKING([for building with threads])
    if test "${TCL_THREADS}" = 1; then
	AC_DEFINE(TCL_THREADS, 1, [Are we building with threads enabled?])
	if test "${tcl_threaded_core}" = 1; then
	    AC_MSG_RESULT([yes (threaded core)])
	else
	    AC_MSG_RESULT([yes])
	fi
    else
	AC_MSG_RESULT([no (default)])
    fi

    AC_SUBST(TCL_THREADS)
])

#------------------------------------------------------------------------
# SC_ENABLE_SYMBOLS --
#
#	Specify if debugging symbols should be used.
#	Memory (TCL_MEM_DEBUG) and compile (TCL_COMPILE_DEBUG) debugging
#	can also be enabled.
#
# Arguments:
#	none
#
#	Requires the following vars to be set in the Makefile:
#		CFLAGS_DEBUG
#		CFLAGS_OPTIMIZE
#		LDFLAGS_DEBUG
#		LDFLAGS_OPTIMIZE
#
# Results:
#
#	Adds the following arguments to configure:
#		--enable-symbols
#
#	Defines the following vars:
#		CFLAGS_DEFAULT	Sets to $(CFLAGS_DEBUG) if true
#				Sets to $(CFLAGS_OPTIMIZE) if false
#		LDFLAGS_DEFAULT	Sets to $(LDFLAGS_DEBUG) if true
#				Sets to $(LDFLAGS_OPTIMIZE) if false
#		DBGX		Formerly used as debug library extension;
#				always blank now.
#
#------------------------------------------------------------------------

AC_DEFUN([SC_ENABLE_SYMBOLS], [
    AC_MSG_CHECKING([for build with symbols])
    AC_ARG_ENABLE(symbols,
	AC_HELP_STRING([--enable-symbols],
	    [build with debugging symbols (default: off)]),
	[tcl_ok=$enableval], [tcl_ok=no])
# FIXME: Currently, LDFLAGS_DEFAULT is not used, it should work like CFLAGS_DEFAULT.
    DBGX=""
    if test "$tcl_ok" = "no"; then
	CFLAGS_DEFAULT='$(CFLAGS_OPTIMIZE)'
	LDFLAGS_DEFAULT='$(LDFLAGS_OPTIMIZE)'
<<<<<<< HEAD
=======
	DBGX=""
	AC_DEFINE(NDEBUG, 1, [Is no debugging enabled?])
>>>>>>> fc9ca9db
	AC_MSG_RESULT([no])
	AC_DEFINE(TCL_CFG_OPTIMIZED, 1, [Is this an optimized build?])
    else
	CFLAGS_DEFAULT='$(CFLAGS_DEBUG)'
	LDFLAGS_DEFAULT='$(LDFLAGS_DEBUG)'
	if test "$tcl_ok" = "yes"; then
	    AC_MSG_RESULT([yes (standard debugging)])
	fi
    fi
    AC_SUBST(CFLAGS_DEFAULT)
    AC_SUBST(LDFLAGS_DEFAULT)
    ### FIXME: Surely TCL_CFG_DEBUG should be set to whether we're debugging?
    AC_DEFINE(TCL_CFG_DEBUG, 1, [Is debugging enabled?])

    if test "$tcl_ok" = "mem" -o "$tcl_ok" = "all"; then
	AC_DEFINE(TCL_MEM_DEBUG, 1, [Is memory debugging enabled?])
    fi

    ifelse($1,bccdebug,dnl Only enable 'compile' for the Tcl core itself
	if test "$tcl_ok" = "compile" -o "$tcl_ok" = "all"; then
	    AC_DEFINE(TCL_COMPILE_DEBUG, 1, [Is bytecode debugging enabled?])
	    AC_DEFINE(TCL_COMPILE_STATS, 1, [Are bytecode statistics enabled?])
	fi)

    if test "$tcl_ok" != "yes" -a "$tcl_ok" != "no"; then
	if test "$tcl_ok" = "all"; then
	    AC_MSG_RESULT([enabled symbols mem ]ifelse($1,bccdebug,[compile ])[debugging])
	else
	    AC_MSG_RESULT([enabled $tcl_ok debugging])
	fi
    fi
])

#------------------------------------------------------------------------
# SC_ENABLE_LANGINFO --
#
#	Allows use of modern nl_langinfo check for better l10n.
#	This is only relevant for Unix.
#
# Arguments:
#	none
#
# Results:
#
#	Adds the following arguments to configure:
#		--enable-langinfo=yes|no (default is yes)
#
#	Defines the following vars:
#		HAVE_LANGINFO	Triggers use of nl_langinfo if defined.
#
#------------------------------------------------------------------------

AC_DEFUN([SC_ENABLE_LANGINFO], [
    AC_ARG_ENABLE(langinfo,
	AC_HELP_STRING([--enable-langinfo],
	    [use nl_langinfo if possible to determine encoding at startup, otherwise use old heuristic (default: on)]),
	[langinfo_ok=$enableval], [langinfo_ok=yes])

    HAVE_LANGINFO=0
    if test "$langinfo_ok" = "yes"; then
	AC_CHECK_HEADER(langinfo.h,[langinfo_ok=yes],[langinfo_ok=no])
    fi
    AC_MSG_CHECKING([whether to use nl_langinfo])
    if test "$langinfo_ok" = "yes"; then
	AC_CACHE_VAL(tcl_cv_langinfo_h, [
	    AC_TRY_COMPILE([#include <langinfo.h>], [nl_langinfo(CODESET);],
		    [tcl_cv_langinfo_h=yes],[tcl_cv_langinfo_h=no])])
	AC_MSG_RESULT([$tcl_cv_langinfo_h])
	if test $tcl_cv_langinfo_h = yes; then
	    AC_DEFINE(HAVE_LANGINFO, 1, [Do we have nl_langinfo()?])
	fi
    else
	AC_MSG_RESULT([$langinfo_ok])
    fi
])

#--------------------------------------------------------------------
# SC_CONFIG_MANPAGES
#
#	Decide whether to use symlinks for linking the manpages,
#	whether to compress the manpages after installation, and
#	whether to add a package name suffix to the installed
#	manpages to avoidfile name clashes.
#	If compression is enabled also find out what file name suffix
#	the given compression program is using.
#
# Arguments:
#	none
#
# Results:
#
#	Adds the following arguments to configure:
#		--enable-man-symlinks
#		--enable-man-compression=PROG
#		--enable-man-suffix[=STRING]
#
#	Defines the following variable:
#
#	MAN_FLAGS -	The apropriate flags for installManPage
#			according to the user's selection.
#
#--------------------------------------------------------------------

AC_DEFUN([SC_CONFIG_MANPAGES], [
    AC_MSG_CHECKING([whether to use symlinks for manpages])
    AC_ARG_ENABLE(man-symlinks,
	AC_HELP_STRING([--enable-man-symlinks],
	    [use symlinks for the manpages (default: off)]),
	test "$enableval" != "no" && MAN_FLAGS="$MAN_FLAGS --symlinks",
	enableval="no")
    AC_MSG_RESULT([$enableval])

    AC_MSG_CHECKING([whether to compress the manpages])
    AC_ARG_ENABLE(man-compression,
	AC_HELP_STRING([--enable-man-compression=PROG],
	    [compress the manpages with PROG (default: off)]),
	[case $enableval in
	    yes) AC_MSG_ERROR([missing argument to --enable-man-compression]);;
	    no)  ;;
	    *)   MAN_FLAGS="$MAN_FLAGS --compress $enableval";;
	esac],
	enableval="no")
    AC_MSG_RESULT([$enableval])
    if test "$enableval" != "no"; then
	AC_MSG_CHECKING([for compressed file suffix])
	touch TeST
	$enableval TeST
	Z=`ls TeST* | sed 's/^....//'`
	rm -f TeST*
	MAN_FLAGS="$MAN_FLAGS --extension $Z"
	AC_MSG_RESULT([$Z])
    fi

    AC_MSG_CHECKING([whether to add a package name suffix for the manpages])
    AC_ARG_ENABLE(man-suffix,
	AC_HELP_STRING([--enable-man-suffix=STRING],
	    [use STRING as a suffix to manpage file names (default: no, AC_PACKAGE_NAME if enabled without specifying STRING)]),
	[case $enableval in
	    yes) enableval="AC_PACKAGE_NAME" MAN_FLAGS="$MAN_FLAGS --suffix $enableval";;
	    no)  ;;
	    *)   MAN_FLAGS="$MAN_FLAGS --suffix $enableval";;
	esac],
	enableval="no")
    AC_MSG_RESULT([$enableval])

    AC_SUBST(MAN_FLAGS)
])

#--------------------------------------------------------------------
# SC_CONFIG_SYSTEM
#
#	Determine what the system is (some things cannot be easily checked
#	on a feature-driven basis, alas). This can usually be done via the
#	"uname" command, but there are a few systems, like Next, where
#	this doesn't work.
#
# Arguments:
#	none
#
# Results:
#	Defines the following var:
#
#	system -	System/platform/version identification code.
#
#--------------------------------------------------------------------

AC_DEFUN([SC_CONFIG_SYSTEM], [
    AC_CACHE_CHECK([system version], tcl_cv_sys_version, [
	if test -f /usr/lib/NextStep/software_version; then
	    tcl_cv_sys_version=NEXTSTEP-`awk '/3/,/3/' /usr/lib/NextStep/software_version`
	else
	    tcl_cv_sys_version=`uname -s`-`uname -r`
	    if test "$?" -ne 0 ; then
		AC_MSG_WARN([can't find uname command])
		tcl_cv_sys_version=unknown
	    else
		# Special check for weird MP-RAS system (uname returns weird
		# results, and the version is kept in special file).

		if test -r /etc/.relid -a "X`uname -n`" = "X`uname -s`" ; then
		    tcl_cv_sys_version=MP-RAS-`awk '{print $[3]}' /etc/.relid`
		fi
		if test "`uname -s`" = "AIX" ; then
		    tcl_cv_sys_version=AIX-`uname -v`.`uname -r`
		fi
	    fi
	fi
    ])
    system=$tcl_cv_sys_version
])

#--------------------------------------------------------------------
# SC_CONFIG_CFLAGS
#
#	Try to determine the proper flags to pass to the compiler
#	for building shared libraries and other such nonsense.
#
# Arguments:
#	none
#
# Results:
#
#	Defines and substitutes the following vars:
#
#       DL_OBJS -       Name of the object file that implements dynamic
#                       loading for Tcl on this system.
#       DL_LIBS -       Library file(s) to include in tclsh and other base
#                       applications in order for the "load" command to work.
#       LDFLAGS -      Flags to pass to the compiler when linking object
#                       files into an executable application binary such
#                       as tclsh.
#       LD_SEARCH_FLAGS-Flags to pass to ld, such as "-R /usr/local/tcl/lib",
#                       that tell the run-time dynamic linker where to look
#                       for shared libraries such as libtcl.so.  Depends on
#                       the variable LIB_RUNTIME_DIR in the Makefile. Could
#                       be the same as CC_SEARCH_FLAGS if ${CC} is used to link.
#       CC_SEARCH_FLAGS-Flags to pass to ${CC}, such as "-Wl,-rpath,/usr/local/tcl/lib",
#                       that tell the run-time dynamic linker where to look
#                       for shared libraries such as libtcl.so.  Depends on
#                       the variable LIB_RUNTIME_DIR in the Makefile.
#       MAKE_LIB -      Command to execute to build the a library;
#                       differs when building shared or static.
#       MAKE_STUB_LIB -
#                       Command to execute to build a stub library.
#       INSTALL_LIB -   Command to execute to install a library;
#                       differs when building shared or static.
#       INSTALL_STUB_LIB -
#                       Command to execute to install a stub library.
#       STLIB_LD -      Base command to use for combining object files
#                       into a static library.
#       SHLIB_CFLAGS -  Flags to pass to cc when compiling the components
#                       of a shared library (may request position-independent
#                       code, among other things).
#       SHLIB_LD -      Base command to use for combining object files
#                       into a shared library.
#       SHLIB_LD_LIBS - Dependent libraries for the linker to scan when
#                       creating shared libraries.  This symbol typically
#                       goes at the end of the "ld" commands that build
#                       shared libraries. The value of the symbol is
#                       "${LIBS}" if all of the dependent libraries should
#                       be specified when creating a shared library.  If
#                       dependent libraries should not be specified (as on
#                       SunOS 4.x, where they cause the link to fail, or in
#                       general if Tcl and Tk aren't themselves shared
#                       libraries), then this symbol has an empty string
#                       as its value.
#       SHLIB_SUFFIX -  Suffix to use for the names of dynamically loadable
#                       extensions.  An empty string means we don't know how
#                       to use shared libraries on this platform.
# TCL_SHLIB_LD_EXTRAS - Additional element which are added to SHLIB_LD_LIBS
#  TK_SHLIB_LD_EXTRAS   for the build of Tcl and Tk, but not recorded in the
#                       tclConfig.sh, since they are only used for the build
#                       of Tcl and Tk.
#                       Examples: MacOS X records the library version and
#                       compatibility version in the shared library.  But
#                       of course the Tcl version of this is only used for Tcl.
#       LIB_SUFFIX -    Specifies everything that comes after the "libfoo"
#                       in a static or shared library name, using the $VERSION variable
#                       to put the version in the right place.  This is used
#                       by platforms that need non-standard library names.
#                       Examples:  ${VERSION}.so.1.1 on NetBSD, since it needs
#                       to have a version after the .so, and ${VERSION}.a
#                       on AIX, since a shared library needs to have
#                       a .a extension whereas shared objects for loadable
#                       extensions have a .so extension.  Defaults to
#                       ${VERSION}${SHLIB_SUFFIX}.
#       TCL_LIBS -
#                       Libs to use when linking Tcl shell or some other
#                       shell that includes Tcl libs.
#	CFLAGS_DEBUG -
#			Flags used when running the compiler in debug mode
#	CFLAGS_OPTIMIZE -
#			Flags used when running the compiler in optimize mode
#	CFLAGS -	Additional CFLAGS added as necessary (usually 64-bit)
#
#--------------------------------------------------------------------

AC_DEFUN([SC_CONFIG_CFLAGS], [

    # Step 0.a: Enable 64 bit support?

    AC_MSG_CHECKING([if 64bit support is requested])
    AC_ARG_ENABLE(64bit,
	AC_HELP_STRING([--enable-64bit],
	    [enable 64bit support (default: off)]),
	[do64bit=$enableval], [do64bit=no])
    AC_MSG_RESULT([$do64bit])

    # Step 0.b: Enable Solaris 64 bit VIS support?

    AC_MSG_CHECKING([if 64bit Sparc VIS support is requested])
    AC_ARG_ENABLE(64bit-vis,
	AC_HELP_STRING([--enable-64bit-vis],
	    [enable 64bit Sparc VIS support (default: off)]),
	[do64bitVIS=$enableval], [do64bitVIS=no])
    AC_MSG_RESULT([$do64bitVIS])
    # Force 64bit on with VIS
    AS_IF([test "$do64bitVIS" = "yes"], [do64bit=yes])

    # Step 0.c: Check if visibility support is available. Do this here so
    # that platform specific alternatives can be used below if this fails.

    AC_CACHE_CHECK([if compiler supports visibility "hidden"],
	tcl_cv_cc_visibility_hidden, [
	hold_cflags=$CFLAGS; CFLAGS="$CFLAGS -Werror"
	AC_TRY_LINK([
	    extern __attribute__((__visibility__("hidden"))) void f(void);
	    void f(void) {}], [f();], tcl_cv_cc_visibility_hidden=yes,
	    tcl_cv_cc_visibility_hidden=no)
	CFLAGS=$hold_cflags])
    AS_IF([test $tcl_cv_cc_visibility_hidden = yes], [
	AC_DEFINE(MODULE_SCOPE,
	    [extern __attribute__((__visibility__("hidden")))],
	    [Compiler support for module scope symbols])
    ])

    # Step 0.d: Disable -rpath support?

    AC_MSG_CHECKING([if rpath support is requested])
    AC_ARG_ENABLE(rpath,
	AC_HELP_STRING([--disable-rpath],
	    [disable rpath support (default: on)]),
	[doRpath=$enableval], [doRpath=yes])
    AC_MSG_RESULT([$doRpath])

    # Step 1: set the variable "system" to hold the name and version number
    # for the system.

    SC_CONFIG_SYSTEM

    # Step 2: check for existence of -ldl library.  This is needed because
    # Linux can use either -ldl or -ldld for dynamic loading.

    AC_CHECK_LIB(dl, dlopen, have_dl=yes, have_dl=no)

    # Require ranlib early so we can override it in special cases below.
    AS_IF([test x"${SHLIB_VERSION}" = x], [SHLIB_VERSION="1.0"])

    AC_REQUIRE([AC_PROG_RANLIB])

    # Step 3: set configuration options based on system name and version.

    do64bit_ok=no
    # default to '{$LIBS}' and set to "" on per-platform necessary basis
    SHLIB_LD_LIBS='${LIBS}'
    LDFLAGS_ORIG="$LDFLAGS"
    # When ld needs options to work in 64-bit mode, put them in
    # LDFLAGS_ARCH so they eventually end up in LDFLAGS even if [load]
    # is disabled by the user. [Bug 1016796]
    LDFLAGS_ARCH=""
    UNSHARED_LIB_SUFFIX=""
    TCL_TRIM_DOTS='`echo ${VERSION} | tr -d .`'
    ECHO_VERSION='`echo ${VERSION}`'
    TCL_LIB_VERSIONS_OK=ok
    CFLAGS_DEBUG=-g
    CFLAGS_OPTIMIZE=-O
    AS_IF([test "$GCC" = yes], [
	CFLAGS_WARNING="-Wall"
    ], [CFLAGS_WARNING=""])
    AC_CHECK_TOOL(AR, ar)
    STLIB_LD='${AR} cr'
    LD_LIBRARY_PATH_VAR="LD_LIBRARY_PATH"
    PLAT_OBJS=""
    PLAT_SRCS=""
    LDAIX_SRC=""
    case $system in
	AIX-*)
	    AS_IF([test "${TCL_THREADS}" = "1" -a "$GCC" != "yes"], [
		# AIX requires the _r compiler when gcc isn't being used
		case "${CC}" in
		    *_r|*_r\ *)
			# ok ...
			;;
		    *)
			# Make sure only first arg gets _r
		    	CC=`echo "$CC" | sed -e 's/^\([[^ ]]*\)/\1_r/'`
			;;
		esac
		AC_MSG_RESULT([Using $CC for compiling with threads])
	    ])
	    LIBS="$LIBS -lc"
	    SHLIB_CFLAGS=""
	    SHLIB_SUFFIX=".so"

	    DL_OBJS="tclLoadDl.o"
	    LD_LIBRARY_PATH_VAR="LIBPATH"

	    # ldAix No longer needed with use of -bexpall/-brtl
	    # but some extensions may still reference it
	    LDAIX_SRC='$(UNIX_DIR)/ldAix'

	    # Check to enable 64-bit flags for compiler/linker
	    AS_IF([test "$do64bit" = yes], [
		AS_IF([test "$GCC" = yes], [
		    AC_MSG_WARN([64bit mode not supported with GCC on $system])
		], [
		    do64bit_ok=yes
		    CFLAGS="$CFLAGS -q64"
		    LDFLAGS_ARCH="-q64"
		    RANLIB="${RANLIB} -X64"
		    AR="${AR} -X64"
		    SHLIB_LD_FLAGS="-b64"
		])
	    ])

	    AS_IF([test "`uname -m`" = ia64], [
		# AIX-5 uses ELF style dynamic libraries on IA-64, but not PPC
		SHLIB_LD="/usr/ccs/bin/ld -G -z text"
		# AIX-5 has dl* in libc.so
		DL_LIBS=""
		AS_IF([test "$GCC" = yes], [
		    CC_SEARCH_FLAGS='-Wl,-R,${LIB_RUNTIME_DIR}'
		], [
		    CC_SEARCH_FLAGS='-R${LIB_RUNTIME_DIR}'
		])
		LD_SEARCH_FLAGS='-R ${LIB_RUNTIME_DIR}'
	    ], [
		AS_IF([test "$GCC" = yes], [
		    SHLIB_LD='${CC} -shared -Wl,-bexpall'
		], [
		    SHLIB_LD="/bin/ld -bhalt:4 -bM:SRE -bexpall -H512 -T512 -bnoentry"
		    LDFLAGS="$LDFLAGS -brtl"
		])
		SHLIB_LD="${SHLIB_LD} ${SHLIB_LD_FLAGS}"
		DL_LIBS="-ldl"
		CC_SEARCH_FLAGS='-L${LIB_RUNTIME_DIR}'
		LD_SEARCH_FLAGS=${CC_SEARCH_FLAGS}
	    ])
	    ;;
	BeOS*)
	    SHLIB_CFLAGS="-fPIC"
	    SHLIB_LD='${CC} -nostart'
	    SHLIB_SUFFIX=".so"
	    DL_OBJS="tclLoadDl.o"
	    DL_LIBS="-ldl"

	    #-----------------------------------------------------------
	    # Check for inet_ntoa in -lbind, for BeOS (which also needs
	    # -lsocket, even if the network functions are in -lnet which
	    # is always linked to, for compatibility.
	    #-----------------------------------------------------------
	    AC_CHECK_LIB(bind, inet_ntoa, [LIBS="$LIBS -lbind -lsocket"])
	    ;;
	BSD/OS-2.1*|BSD/OS-3*)
	    SHLIB_CFLAGS=""
	    SHLIB_LD="shlicc -r"
	    SHLIB_SUFFIX=".so"
	    DL_OBJS="tclLoadDl.o"
	    DL_LIBS="-ldl"
	    CC_SEARCH_FLAGS=""
	    LD_SEARCH_FLAGS=""
	    ;;
	BSD/OS-4.*)
	    SHLIB_CFLAGS="-export-dynamic -fPIC"
	    SHLIB_LD='${CC} -shared'
	    SHLIB_SUFFIX=".so"
	    DL_OBJS="tclLoadDl.o"
	    DL_LIBS="-ldl"
	    LDFLAGS="$LDFLAGS -export-dynamic"
	    CC_SEARCH_FLAGS=""
	    LD_SEARCH_FLAGS=""
	    ;;
	CYGWIN_*|MINGW32*)
	    SHLIB_CFLAGS=""
	    SHLIB_LD='${CC} -shared'
	    SHLIB_SUFFIX=".dll"
	    DL_OBJS="tclLoadDl.o tclWinError.o"
	    DL_LIBS="-ldl"
	    CC_SEARCH_FLAGS=""
	    LD_SEARCH_FLAGS=""
	    TCL_NEEDS_EXP_FILE=1
	    TCL_EXPORT_FILE_SUFFIX='${VERSION}\$\{DBGX\}.dll.a'
	    TCL_SHLIB_LD_EXTRAS='-Wl,--out-implib,$[@].a'
	    AC_CACHE_CHECK(for Cygwin version of gcc,
		ac_cv_cygwin,
		AC_TRY_COMPILE([
		#ifdef __CYGWIN__
		    #error cygwin
		#endif
		], [],
		ac_cv_cygwin=no,
		ac_cv_cygwin=yes)
	    )
	    if test "$ac_cv_cygwin" = "no"; then
		AC_MSG_ERROR([${CC} is not a cygwin compiler.])
	    fi
	    ;;
	dgux*)
	    SHLIB_CFLAGS="-K PIC"
	    SHLIB_LD='${CC} -G'
	    SHLIB_LD_LIBS=""
	    SHLIB_SUFFIX=".so"
	    DL_OBJS="tclLoadDl.o"
	    DL_LIBS="-ldl"
	    CC_SEARCH_FLAGS=""
	    LD_SEARCH_FLAGS=""
	    ;;
	Haiku*)
	    LDFLAGS="$LDFLAGS -Wl,--export-dynamic"
	    SHLIB_CFLAGS="-fPIC"
	    SHLIB_SUFFIX=".so"
	    SHLIB_LD='${CC} -shared ${CFLAGS} ${LDFLAGS}'
	    DL_OBJS="tclLoadDl.o"
	    DL_LIBS="-lroot"
	    AC_CHECK_LIB(network, inet_ntoa, [LIBS="$LIBS -lnetwork"])
	    ;;
	HP-UX-*.11.*)
	    # Use updated header definitions where possible
	    AC_DEFINE(_XOPEN_SOURCE_EXTENDED, 1, [Do we want to use the XOPEN network library?])
	    AC_DEFINE(_XOPEN_SOURCE, 1, [Do we want to use the XOPEN network library?])
	    LIBS="$LIBS -lxnet"               # Use the XOPEN network library

	    AS_IF([test "`uname -m`" = ia64], [
		SHLIB_SUFFIX=".so"
	    ], [
		SHLIB_SUFFIX=".sl"
	    ])
	    AC_CHECK_LIB(dld, shl_load, tcl_ok=yes, tcl_ok=no)
	    AS_IF([test "$tcl_ok" = yes], [
		SHLIB_CFLAGS="+z"
		SHLIB_LD="ld -b"
		DL_OBJS="tclLoadShl.o"
		DL_LIBS="-ldld"
		LDFLAGS="$LDFLAGS -Wl,-E"
		CC_SEARCH_FLAGS='-Wl,+s,+b,${LIB_RUNTIME_DIR}:.'
		LD_SEARCH_FLAGS='+s +b ${LIB_RUNTIME_DIR}:.'
		LD_LIBRARY_PATH_VAR="SHLIB_PATH"
	    ])
	    AS_IF([test "$GCC" = yes], [
		SHLIB_LD='${CC} -shared'
		LD_SEARCH_FLAGS=${CC_SEARCH_FLAGS}
	    ])

	    # Users may want PA-RISC 1.1/2.0 portable code - needs HP cc
	    #CFLAGS="$CFLAGS +DAportable"

	    # Check to enable 64-bit flags for compiler/linker
	    AS_IF([test "$do64bit" = "yes"], [
		AS_IF([test "$GCC" = yes], [
		    case `${CC} -dumpmachine` in
			hppa64*)
			    # 64-bit gcc in use.  Fix flags for GNU ld.
			    do64bit_ok=yes
			    SHLIB_LD='${CC} -shared'
			    AS_IF([test $doRpath = yes], [
				CC_SEARCH_FLAGS='-Wl,-rpath,${LIB_RUNTIME_DIR}'])
			    LD_SEARCH_FLAGS=${CC_SEARCH_FLAGS}
			    ;;
			*)
			    AC_MSG_WARN([64bit mode not supported with GCC on $system])
			    ;;
		    esac
		], [
		    do64bit_ok=yes
		    CFLAGS="$CFLAGS +DD64"
		    LDFLAGS_ARCH="+DD64"
		])
	    ]) ;;
	HP-UX-*.08.*|HP-UX-*.09.*|HP-UX-*.10.*)
	    SHLIB_SUFFIX=".sl"
	    AC_CHECK_LIB(dld, shl_load, tcl_ok=yes, tcl_ok=no)
	    AS_IF([test "$tcl_ok" = yes], [
		SHLIB_CFLAGS="+z"
		SHLIB_LD="ld -b"
		SHLIB_LD_LIBS=""
		DL_OBJS="tclLoadShl.o"
		DL_LIBS="-ldld"
		LDFLAGS="$LDFLAGS -Wl,-E"
		CC_SEARCH_FLAGS='-Wl,+s,+b,${LIB_RUNTIME_DIR}:.'
		LD_SEARCH_FLAGS='+s +b ${LIB_RUNTIME_DIR}:.'
		LD_LIBRARY_PATH_VAR="SHLIB_PATH"
	    ]) ;;
	IRIX-5.*)
	    SHLIB_CFLAGS=""
	    SHLIB_LD="ld -shared -rdata_shared"
	    SHLIB_SUFFIX=".so"
	    DL_OBJS="tclLoadDl.o"
	    DL_LIBS=""
	    AS_IF([test $doRpath = yes], [
		CC_SEARCH_FLAGS='-Wl,-rpath,${LIB_RUNTIME_DIR}'
		LD_SEARCH_FLAGS='-rpath ${LIB_RUNTIME_DIR}'])
	    ;;
	IRIX-6.*)
	    SHLIB_CFLAGS=""
	    SHLIB_LD="ld -n32 -shared -rdata_shared"
	    SHLIB_SUFFIX=".so"
	    DL_OBJS="tclLoadDl.o"
	    DL_LIBS=""
	    AS_IF([test $doRpath = yes], [
		CC_SEARCH_FLAGS='-Wl,-rpath,${LIB_RUNTIME_DIR}'
		LD_SEARCH_FLAGS='-rpath ${LIB_RUNTIME_DIR}'])
	    AS_IF([test "$GCC" = yes], [
		CFLAGS="$CFLAGS -mabi=n32"
		LDFLAGS="$LDFLAGS -mabi=n32"
	    ], [
		case $system in
		    IRIX-6.3)
			# Use to build 6.2 compatible binaries on 6.3.
			CFLAGS="$CFLAGS -n32 -D_OLD_TERMIOS"
			;;
		    *)
			CFLAGS="$CFLAGS -n32"
			;;
		esac
		LDFLAGS="$LDFLAGS -n32"
	    ])
	    ;;
	IRIX64-6.*)
	    SHLIB_CFLAGS=""
	    SHLIB_LD="ld -n32 -shared -rdata_shared"
	    SHLIB_SUFFIX=".so"
	    DL_OBJS="tclLoadDl.o"
	    DL_LIBS=""
	    AS_IF([test $doRpath = yes], [
		CC_SEARCH_FLAGS='-Wl,-rpath,${LIB_RUNTIME_DIR}'
		LD_SEARCH_FLAGS='-rpath ${LIB_RUNTIME_DIR}'])

	    # Check to enable 64-bit flags for compiler/linker

	    AS_IF([test "$do64bit" = yes], [
	        AS_IF([test "$GCC" = yes], [
	            AC_MSG_WARN([64bit mode not supported by gcc])
	        ], [
	            do64bit_ok=yes
	            SHLIB_LD="ld -64 -shared -rdata_shared"
	            CFLAGS="$CFLAGS -64"
	            LDFLAGS_ARCH="-64"
	        ])
	    ])
	    ;;
	Linux*)
	    SHLIB_CFLAGS="-fPIC"
	    SHLIB_SUFFIX=".so"

	    CFLAGS_OPTIMIZE="-O2"
	    # egcs-2.91.66 on Redhat Linux 6.0 generates lots of warnings
	    # when you inline the string and math operations.  Turn this off to
	    # get rid of the warnings.
	    #CFLAGS_OPTIMIZE="${CFLAGS_OPTIMIZE} -D__NO_STRING_INLINES -D__NO_MATH_INLINES"

	    SHLIB_LD='${CC} -shared ${CFLAGS} ${LDFLAGS}'
	    DL_OBJS="tclLoadDl.o"
	    DL_LIBS="-ldl"
	    LDFLAGS="$LDFLAGS -Wl,--export-dynamic"
	    AS_IF([test $doRpath = yes], [
		CC_SEARCH_FLAGS='-Wl,-rpath,${LIB_RUNTIME_DIR}'])
	    LD_SEARCH_FLAGS=${CC_SEARCH_FLAGS}
	    AS_IF([test "`uname -m`" = "alpha"], [CFLAGS="$CFLAGS -mieee"])
	    AS_IF([test $do64bit = yes], [
		AC_CACHE_CHECK([if compiler accepts -m64 flag], tcl_cv_cc_m64, [
		    hold_cflags=$CFLAGS
		    CFLAGS="$CFLAGS -m64"
		    AC_TRY_LINK(,, tcl_cv_cc_m64=yes, tcl_cv_cc_m64=no)
		    CFLAGS=$hold_cflags])
		AS_IF([test $tcl_cv_cc_m64 = yes], [
		    CFLAGS="$CFLAGS -m64"
		    do64bit_ok=yes
		])
	   ])

	    # The combo of gcc + glibc has a bug related to inlining of
	    # functions like strtod(). The -fno-builtin flag should address
	    # this problem but it does not work. The -fno-inline flag is kind
	    # of overkill but it works. Disable inlining only when one of the
	    # files in compat/*.c is being linked in.

	    AS_IF([test x"${USE_COMPAT}" != x],[CFLAGS="$CFLAGS -fno-inline"])
	    ;;
	GNU*)
	    SHLIB_CFLAGS="-fPIC"
	    SHLIB_SUFFIX=".so"

	    SHLIB_LD='${CC} -shared'
	    DL_OBJS=""
	    DL_LIBS="-ldl"
	    LDFLAGS="$LDFLAGS -Wl,--export-dynamic"
	    CC_SEARCH_FLAGS=""
	    LD_SEARCH_FLAGS=""
	    AS_IF([test "`uname -m`" = "alpha"], [CFLAGS="$CFLAGS -mieee"])
	    ;;
	Lynx*)
	    SHLIB_CFLAGS="-fPIC"
	    SHLIB_SUFFIX=".so"
	    CFLAGS_OPTIMIZE=-02
	    SHLIB_LD='${CC} -shared'
	    DL_OBJS="tclLoadDl.o"
	    DL_LIBS="-mshared -ldl"
	    LD_FLAGS="-Wl,--export-dynamic"
	    AS_IF([test $doRpath = yes], [
		CC_SEARCH_FLAGS='-Wl,-rpath,${LIB_RUNTIME_DIR}'
		LD_SEARCH_FLAGS='-Wl,-rpath,${LIB_RUNTIME_DIR}'])
	    ;;
	MP-RAS-02*)
	    SHLIB_CFLAGS="-K PIC"
	    SHLIB_LD='${CC} -G'
	    SHLIB_LD_LIBS=""
	    SHLIB_SUFFIX=".so"
	    DL_OBJS="tclLoadDl.o"
	    DL_LIBS="-ldl"
	    CC_SEARCH_FLAGS=""
	    LD_SEARCH_FLAGS=""
	    ;;
	MP-RAS-*)
	    SHLIB_CFLAGS="-K PIC"
	    SHLIB_LD='${CC} -G'
	    SHLIB_LD_LIBS=""
	    SHLIB_SUFFIX=".so"
	    DL_OBJS="tclLoadDl.o"
	    DL_LIBS="-ldl"
	    LDFLAGS="$LDFLAGS -Wl,-Bexport"
	    CC_SEARCH_FLAGS=""
	    LD_SEARCH_FLAGS=""
	    ;;
	NetBSD-1.*|FreeBSD-[[1-2]].*)
	    SHLIB_CFLAGS="-fPIC"
	    SHLIB_LD="ld -Bshareable -x"
	    SHLIB_SUFFIX=".so"
	    DL_OBJS="tclLoadDl.o"
	    DL_LIBS=""
	    AS_IF([test $doRpath = yes], [
		CC_SEARCH_FLAGS='-Wl,-rpath,${LIB_RUNTIME_DIR}'
		LD_SEARCH_FLAGS='-rpath ${LIB_RUNTIME_DIR}'])
	    AC_CACHE_CHECK([for ELF], tcl_cv_ld_elf, [
		AC_EGREP_CPP(yes, [
#ifdef __ELF__
	yes
#endif
		], tcl_cv_ld_elf=yes, tcl_cv_ld_elf=no)])
	    AS_IF([test $tcl_cv_ld_elf = yes], [
		SHARED_LIB_SUFFIX='${TCL_TRIM_DOTS}.so'
	    ], [
		SHARED_LIB_SUFFIX='${TCL_TRIM_DOTS}.so.${SHLIB_VERSION}'
	    ])

	    # Ancient FreeBSD doesn't handle version numbers with dots.

	    UNSHARED_LIB_SUFFIX='${TCL_TRIM_DOTS}.a'
	    TCL_LIB_VERSIONS_OK=nodots
	    ;;
	OpenBSD-*)
	    arch=`arch -s`
	    case "$arch" in
	    m88k|vax)
		# Equivalent using configure option --disable-load
		# Step 4 will set the necessary variables
		DL_OBJS=""
		SHLIB_LD_LIBS=""
		;;
	    *)
		SHLIB_CFLAGS="-fPIC"
		SHLIB_LD='${CC} -shared ${SHLIB_CFLAGS}'
		SHLIB_SUFFIX=".so"
		DL_OBJS="tclLoadDl.o"
		DL_LIBS=""
		AS_IF([test $doRpath = yes], [
		    CC_SEARCH_FLAGS='-Wl,-rpath,${LIB_RUNTIME_DIR}'])
		LD_SEARCH_FLAGS=${CC_SEARCH_FLAGS}
		SHARED_LIB_SUFFIX='${TCL_TRIM_DOTS}.so.${SHLIB_VERSION}'
		;;
	    esac
	    case "$arch" in
	    m88k|vax)
		CFLAGS_OPTIMIZE="-O1"
		;;
	    sh)
		CFLAGS_OPTIMIZE="-O0"
		;;
	    *)
		CFLAGS_OPTIMIZE="-O2"
		;;
	    esac
	    AC_CACHE_CHECK([for ELF], tcl_cv_ld_elf, [
		AC_EGREP_CPP(yes, [
#ifdef __ELF__
	yes
#endif
		], tcl_cv_ld_elf=yes, tcl_cv_ld_elf=no)])
	    AS_IF([test $tcl_cv_ld_elf = yes], [
		LDFLAGS=-Wl,-export-dynamic
	    ], [LDFLAGS=""])
	    AS_IF([test "${TCL_THREADS}" = "1"], [
		# On OpenBSD:	Compile with -pthread
		#		Don't link with -lpthread
		LIBS=`echo $LIBS | sed s/-lpthread//`
		CFLAGS="$CFLAGS -pthread"
	    ])
	    # OpenBSD doesn't do version numbers with dots.
	    UNSHARED_LIB_SUFFIX='${TCL_TRIM_DOTS}.a'
	    TCL_LIB_VERSIONS_OK=nodots
	    ;;
	NetBSD-*|FreeBSD-[[3-4]].*)
	    # FreeBSD 3.* and greater have ELF.
	    # NetBSD 2.* has ELF and can use 'cc -shared' to build shared libs
	    SHLIB_CFLAGS="-fPIC"
	    SHLIB_LD='${CC} -shared ${SHLIB_CFLAGS}'
	    SHLIB_SUFFIX=".so"
	    DL_OBJS="tclLoadDl.o"
	    DL_LIBS=""
	    LDFLAGS="$LDFLAGS -export-dynamic"
	    AS_IF([test $doRpath = yes], [
		CC_SEARCH_FLAGS='-Wl,-rpath,${LIB_RUNTIME_DIR}'])
	    LD_SEARCH_FLAGS=${CC_SEARCH_FLAGS}
	    AS_IF([test "${TCL_THREADS}" = "1"], [
		# The -pthread needs to go in the CFLAGS, not LIBS
		LIBS=`echo $LIBS | sed s/-pthread//`
		CFLAGS="$CFLAGS -pthread"
	    	LDFLAGS="$LDFLAGS -pthread"
	    ])
	    case $system in
	    FreeBSD-3.*)
	    	# FreeBSD-3 doesn't handle version numbers with dots.
	    	UNSHARED_LIB_SUFFIX='${TCL_TRIM_DOTS}.a'
	    	SHARED_LIB_SUFFIX='${TCL_TRIM_DOTS}.so'
	    	TCL_LIB_VERSIONS_OK=nodots
		;;
	    esac
	    ;;
	FreeBSD-*)
	    # This configuration from FreeBSD Ports.
	    SHLIB_CFLAGS="-fPIC"
	    SHLIB_LD="${CC} -shared"
	    TCL_SHLIB_LD_EXTRAS="-soname \$[@]"
	    SHLIB_SUFFIX=".so"
	    DL_OBJS="tclLoadDl.o"
	    DL_LIBS=""
	    LDFLAGS=""
	    AS_IF([test $doRpath = yes], [
		CC_SEARCH_FLAGS='-Wl,-rpath,${LIB_RUNTIME_DIR}'
		LD_SEARCH_FLAGS='-rpath ${LIB_RUNTIME_DIR}'])
	    AS_IF([test "${TCL_THREADS}" = "1"], [
		# The -pthread needs to go in the LDFLAGS, not LIBS
		LIBS=`echo $LIBS | sed s/-pthread//`
		CFLAGS="$CFLAGS $PTHREAD_CFLAGS"
		LDFLAGS="$LDFLAGS $PTHREAD_LIBS"])
	    # Version numbers are dot-stripped by system policy.
	    TCL_TRIM_DOTS=`echo ${VERSION} | tr -d .`
	    UNSHARED_LIB_SUFFIX='${TCL_TRIM_DOTS}.a'
	    SHARED_LIB_SUFFIX='${TCL_TRIM_DOTS}\$\{DBGX\}.so.1'
	    TCL_LIB_VERSIONS_OK=nodots
	    ;;
	Darwin-*)
	    CFLAGS_OPTIMIZE="-Os"
	    SHLIB_CFLAGS="-fno-common"
	    # To avoid discrepancies between what headers configure sees during
	    # preprocessing tests and compiling tests, move any -isysroot and
	    # -mmacosx-version-min flags from CFLAGS to CPPFLAGS:
	    CPPFLAGS="${CPPFLAGS} `echo " ${CFLAGS}" | \
		awk 'BEGIN {FS=" +-";ORS=" "}; {for (i=2;i<=NF;i++) \
		if ([$]i~/^(isysroot|mmacosx-version-min)/) print "-"[$]i}'`"
	    CFLAGS="`echo " ${CFLAGS}" | \
		awk 'BEGIN {FS=" +-";ORS=" "}; {for (i=2;i<=NF;i++) \
		if (!([$]i~/^(isysroot|mmacosx-version-min)/)) print "-"[$]i}'`"
	    AS_IF([test $do64bit = yes], [
		case `arch` in
		    ppc)
			AC_CACHE_CHECK([if compiler accepts -arch ppc64 flag],
				tcl_cv_cc_arch_ppc64, [
			    hold_cflags=$CFLAGS
			    CFLAGS="$CFLAGS -arch ppc64 -mpowerpc64 -mcpu=G5"
			    AC_TRY_LINK(,, tcl_cv_cc_arch_ppc64=yes,
				    tcl_cv_cc_arch_ppc64=no)
			    CFLAGS=$hold_cflags])
			AS_IF([test $tcl_cv_cc_arch_ppc64 = yes], [
			    CFLAGS="$CFLAGS -arch ppc64 -mpowerpc64 -mcpu=G5"
			    do64bit_ok=yes
			]);;
		    i386)
			AC_CACHE_CHECK([if compiler accepts -arch x86_64 flag],
				tcl_cv_cc_arch_x86_64, [
			    hold_cflags=$CFLAGS
			    CFLAGS="$CFLAGS -arch x86_64"
			    AC_TRY_LINK(,, tcl_cv_cc_arch_x86_64=yes,
				    tcl_cv_cc_arch_x86_64=no)
			    CFLAGS=$hold_cflags])
			AS_IF([test $tcl_cv_cc_arch_x86_64 = yes], [
			    CFLAGS="$CFLAGS -arch x86_64"
			    do64bit_ok=yes
			]);;
		    *)
			AC_MSG_WARN([Don't know how enable 64-bit on architecture `arch`]);;
		esac
	    ], [
		# Check for combined 32-bit and 64-bit fat build
		AS_IF([echo "$CFLAGS " |grep -E -q -- '-arch (ppc64|x86_64) ' \
		    && echo "$CFLAGS " |grep -E -q -- '-arch (ppc|i386) '], [
		    fat_32_64=yes])
	    ])
	    SHLIB_LD='${CC} -dynamiclib ${CFLAGS} ${LDFLAGS}'
	    AC_CACHE_CHECK([if ld accepts -single_module flag], tcl_cv_ld_single_module, [
		hold_ldflags=$LDFLAGS
		LDFLAGS="$LDFLAGS -dynamiclib -Wl,-single_module"
		AC_TRY_LINK(, [int i;], tcl_cv_ld_single_module=yes, tcl_cv_ld_single_module=no)
		LDFLAGS=$hold_ldflags])
	    AS_IF([test $tcl_cv_ld_single_module = yes], [
		SHLIB_LD="${SHLIB_LD} -Wl,-single_module"
	    ])
	    SHLIB_SUFFIX=".dylib"
	    DL_OBJS="tclLoadDyld.o"
	    DL_LIBS=""
	    # Don't use -prebind when building for Mac OS X 10.4 or later only:
	    AS_IF([test "`echo "${MACOSX_DEPLOYMENT_TARGET}" | awk -F '10\\.' '{print int([$]2)}'`" -lt 4 -a \
		"`echo "${CPPFLAGS}" | awk -F '-mmacosx-version-min=10\\.' '{print int([$]2)}'`" -lt 4], [
		LDFLAGS="$LDFLAGS -prebind"])
	    LDFLAGS="$LDFLAGS -headerpad_max_install_names"
	    AC_CACHE_CHECK([if ld accepts -search_paths_first flag],
		    tcl_cv_ld_search_paths_first, [
		hold_ldflags=$LDFLAGS
		LDFLAGS="$LDFLAGS -Wl,-search_paths_first"
		AC_TRY_LINK(, [int i;], tcl_cv_ld_search_paths_first=yes,
			tcl_cv_ld_search_paths_first=no)
		LDFLAGS=$hold_ldflags])
	    AS_IF([test $tcl_cv_ld_search_paths_first = yes], [
		LDFLAGS="$LDFLAGS -Wl,-search_paths_first"
	    ])
	    AS_IF([test "$tcl_cv_cc_visibility_hidden" != yes], [
		AC_DEFINE(MODULE_SCOPE, [__private_extern__],
		    [Compiler support for module scope symbols])
	    ])
	    CC_SEARCH_FLAGS=""
	    LD_SEARCH_FLAGS=""
	    LD_LIBRARY_PATH_VAR="DYLD_LIBRARY_PATH"
	    AC_DEFINE(MAC_OSX_TCL, 1, [Is this a Mac I see before me?])
	    PLAT_OBJS='${MAC_OSX_OBJS}'
	    PLAT_SRCS='${MAC_OSX_SRCS}'
	    AC_MSG_CHECKING([whether to use CoreFoundation])
	    AC_ARG_ENABLE(corefoundation,
		AC_HELP_STRING([--enable-corefoundation],
		    [use CoreFoundation API on MacOSX (default: on)]),
		[tcl_corefoundation=$enableval], [tcl_corefoundation=yes])
	    AC_MSG_RESULT([$tcl_corefoundation])
	    AS_IF([test $tcl_corefoundation = yes], [
		AC_CACHE_CHECK([for CoreFoundation.framework],
			tcl_cv_lib_corefoundation, [
		    hold_libs=$LIBS
		    AS_IF([test "$fat_32_64" = yes], [
			for v in CFLAGS CPPFLAGS LDFLAGS; do
			    # On Tiger there is no 64-bit CF, so remove 64-bit
			    # archs from CFLAGS et al. while testing for
			    # presence of CF. 64-bit CF is disabled in
			    # tclUnixPort.h if necessary.
			    eval 'hold_'$v'="$'$v'";'$v'="`echo "$'$v' "|sed -e "s/-arch ppc64 / /g" -e "s/-arch x86_64 / /g"`"'
			done])
		    LIBS="$LIBS -framework CoreFoundation"
		    AC_TRY_LINK([#include <CoreFoundation/CoreFoundation.h>],
			[CFBundleRef b = CFBundleGetMainBundle();],
			tcl_cv_lib_corefoundation=yes,
			tcl_cv_lib_corefoundation=no)
		    AS_IF([test "$fat_32_64" = yes], [
			for v in CFLAGS CPPFLAGS LDFLAGS; do
			    eval $v'="$hold_'$v'"'
		        done])
		    LIBS=$hold_libs])
		AS_IF([test $tcl_cv_lib_corefoundation = yes], [
		    LIBS="$LIBS -framework CoreFoundation"
		    AC_DEFINE(HAVE_COREFOUNDATION, 1,
			[Do we have access to Darwin CoreFoundation.framework?])
		], [tcl_corefoundation=no])
		AS_IF([test "$fat_32_64" = yes -a $tcl_corefoundation = yes],[
		    AC_CACHE_CHECK([for 64-bit CoreFoundation],
			    tcl_cv_lib_corefoundation_64, [
			for v in CFLAGS CPPFLAGS LDFLAGS; do
			    eval 'hold_'$v'="$'$v'";'$v'="`echo "$'$v' "|sed -e "s/-arch ppc / /g" -e "s/-arch i386 / /g"`"'
			done
			AC_TRY_LINK([#include <CoreFoundation/CoreFoundation.h>],
			    [CFBundleRef b = CFBundleGetMainBundle();],
			    tcl_cv_lib_corefoundation_64=yes,
			    tcl_cv_lib_corefoundation_64=no)
			for v in CFLAGS CPPFLAGS LDFLAGS; do
			    eval $v'="$hold_'$v'"'
			done])
		    AS_IF([test $tcl_cv_lib_corefoundation_64 = no], [
			AC_DEFINE(NO_COREFOUNDATION_64, 1,
			    [Is Darwin CoreFoundation unavailable for 64-bit?])
                        LDFLAGS="$LDFLAGS -Wl,-no_arch_warnings"
		    ])
		])
	    ])
	    ;;
	NEXTSTEP-*)
	    SHLIB_CFLAGS=""
	    SHLIB_LD='${CC} -nostdlib -r'
	    SHLIB_LD_LIBS=""
	    SHLIB_SUFFIX=".so"
	    DL_OBJS="tclLoadNext.o"
	    DL_LIBS=""
	    CC_SEARCH_FLAGS=""
	    LD_SEARCH_FLAGS=""
	    ;;
	OS/390-*)
	    SHLIB_LD_LIBS=""
	    CFLAGS_OPTIMIZE=""		# Optimizer is buggy
	    AC_DEFINE(_OE_SOCKETS, 1,	# needed in sys/socket.h
		[Should OS/390 do the right thing with sockets?])
	    ;;
	OSF1-1.0|OSF1-1.1|OSF1-1.2)
	    # OSF/1 1.[012] from OSF, and derivatives, including Paragon OSF/1
	    SHLIB_CFLAGS=""
	    # Hack: make package name same as library name
	    SHLIB_LD='ld -R -export $@:'
	    SHLIB_LD_LIBS=""
	    SHLIB_SUFFIX=".so"
	    DL_OBJS="tclLoadOSF.o"
	    DL_LIBS=""
	    CC_SEARCH_FLAGS=""
	    LD_SEARCH_FLAGS=""
	    ;;
	OSF1-1.*)
	    # OSF/1 1.3 from OSF using ELF, and derivatives, including AD2
	    SHLIB_CFLAGS="-fPIC"
	    AS_IF([test "$SHARED_BUILD" = 1], [SHLIB_LD="ld -shared"], [
	        SHLIB_LD="ld -non_shared"
	    ])
	    SHLIB_LD_LIBS=""
	    SHLIB_SUFFIX=".so"
	    DL_OBJS="tclLoadDl.o"
	    DL_LIBS=""
	    CC_SEARCH_FLAGS=""
	    LD_SEARCH_FLAGS=""
	    ;;
	OSF1-V*)
	    # Digital OSF/1
	    SHLIB_CFLAGS=""
	    AS_IF([test "$SHARED_BUILD" = 1], [
	        SHLIB_LD='ld -shared -expect_unresolved "*"'
	    ], [
	        SHLIB_LD='ld -non_shared -expect_unresolved "*"'
	    ])
	    SHLIB_SUFFIX=".so"
	    DL_OBJS="tclLoadDl.o"
	    DL_LIBS=""
	    AS_IF([test $doRpath = yes], [
		CC_SEARCH_FLAGS='-Wl,-rpath,${LIB_RUNTIME_DIR}'
		LD_SEARCH_FLAGS='-rpath ${LIB_RUNTIME_DIR}'])
	    AS_IF([test "$GCC" = yes], [CFLAGS="$CFLAGS -mieee"], [
		CFLAGS="$CFLAGS -DHAVE_TZSET -std1 -ieee"])
	    # see pthread_intro(3) for pthread support on osf1, k.furukawa
	    AS_IF([test "${TCL_THREADS}" = 1], [
		CFLAGS="$CFLAGS -DHAVE_PTHREAD_ATTR_SETSTACKSIZE"
		CFLAGS="$CFLAGS -DTCL_THREAD_STACK_MIN=PTHREAD_STACK_MIN*64"
		LIBS=`echo $LIBS | sed s/-lpthreads//`
		AS_IF([test "$GCC" = yes], [
		    LIBS="$LIBS -lpthread -lmach -lexc"
		], [
		    CFLAGS="$CFLAGS -pthread"
		    LDFLAGS="$LDFLAGS -pthread"
		])
	    ])
	    ;;
	QNX-6*)
	    # QNX RTP
	    # This may work for all QNX, but it was only reported for v6.
	    SHLIB_CFLAGS="-fPIC"
	    SHLIB_LD="ld -Bshareable -x"
	    SHLIB_LD_LIBS=""
	    SHLIB_SUFFIX=".so"
	    DL_OBJS="tclLoadDl.o"
	    # dlopen is in -lc on QNX
	    DL_LIBS=""
	    CC_SEARCH_FLAGS=""
	    LD_SEARCH_FLAGS=""
	    ;;
	SCO_SV-3.2*)
	    # Note, dlopen is available only on SCO 3.2.5 and greater. However,
	    # this test works, since "uname -s" was non-standard in 3.2.4 and
	    # below.
	    AS_IF([test "$GCC" = yes], [
	    	SHLIB_CFLAGS="-fPIC -melf"
	    	LDFLAGS="$LDFLAGS -melf -Wl,-Bexport"
	    ], [
	    	SHLIB_CFLAGS="-Kpic -belf"
	    	LDFLAGS="$LDFLAGS -belf -Wl,-Bexport"
	    ])
	    SHLIB_LD="ld -G"
	    SHLIB_LD_LIBS=""
	    SHLIB_SUFFIX=".so"
	    DL_OBJS="tclLoadDl.o"
	    DL_LIBS=""
	    CC_SEARCH_FLAGS=""
	    LD_SEARCH_FLAGS=""
	    ;;
	SINIX*5.4*)
	    SHLIB_CFLAGS="-K PIC"
	    SHLIB_LD='${CC} -G'
	    SHLIB_LD_LIBS=""
	    SHLIB_SUFFIX=".so"
	    DL_OBJS="tclLoadDl.o"
	    DL_LIBS="-ldl"
	    CC_SEARCH_FLAGS=""
	    LD_SEARCH_FLAGS=""
	    ;;
	SunOS-4*)
	    SHLIB_CFLAGS="-PIC"
	    SHLIB_LD="ld"
	    SHLIB_LD_LIBS=""
	    SHLIB_SUFFIX=".so"
	    DL_OBJS="tclLoadDl.o"
	    DL_LIBS="-ldl"
	    CC_SEARCH_FLAGS='-L${LIB_RUNTIME_DIR}'
	    LD_SEARCH_FLAGS=${CC_SEARCH_FLAGS}

	    # SunOS can't handle version numbers with dots in them in library
	    # specs, like -ltcl7.5, so use -ltcl75 instead.  Also, it
	    # requires an extra version number at the end of .so file names.
	    # So, the library has to have a name like libtcl75.so.1.0

	    SHARED_LIB_SUFFIX='${TCL_TRIM_DOTS}.so.${SHLIB_VERSION}'
	    UNSHARED_LIB_SUFFIX='${TCL_TRIM_DOTS}.a'
	    TCL_LIB_VERSIONS_OK=nodots
	    ;;
	SunOS-5.[[0-6]])
	    # Careful to not let 5.10+ fall into this case

	    # Note: If _REENTRANT isn't defined, then Solaris
	    # won't define thread-safe library routines.

	    AC_DEFINE(_REENTRANT, 1, [Do we want the reentrant OS API?])
	    AC_DEFINE(_POSIX_PTHREAD_SEMANTICS, 1,
		[Do we really want to follow the standard? Yes we do!])

	    SHLIB_CFLAGS="-KPIC"
	    SHLIB_SUFFIX=".so"
	    DL_OBJS="tclLoadDl.o"
	    DL_LIBS="-ldl"
	    AS_IF([test "$GCC" = yes], [
		SHLIB_LD='${CC} -shared'
		CC_SEARCH_FLAGS='-Wl,-R,${LIB_RUNTIME_DIR}'
		LD_SEARCH_FLAGS=${CC_SEARCH_FLAGS}
	    ], [
		SHLIB_LD="/usr/ccs/bin/ld -G -z text"
		CC_SEARCH_FLAGS='-R ${LIB_RUNTIME_DIR}'
		LD_SEARCH_FLAGS=${CC_SEARCH_FLAGS}
	    ])
	    ;;
	SunOS-5*)
	    # Note: If _REENTRANT isn't defined, then Solaris
	    # won't define thread-safe library routines.

	    AC_DEFINE(_REENTRANT, 1, [Do we want the reentrant OS API?])
	    AC_DEFINE(_POSIX_PTHREAD_SEMANTICS, 1,
		[Do we really want to follow the standard? Yes we do!])

	    SHLIB_CFLAGS="-KPIC"

	    # Check to enable 64-bit flags for compiler/linker
	    AS_IF([test "$do64bit" = yes], [
		arch=`isainfo`
		AS_IF([test "$arch" = "sparcv9 sparc"], [
		    AS_IF([test "$GCC" = yes], [
			AS_IF([test "`${CC} -dumpversion | awk -F. '{print [$]1}'`" -lt 3], [
			    AC_MSG_WARN([64bit mode not supported with GCC < 3.2 on $system])
			], [
			    do64bit_ok=yes
			    CFLAGS="$CFLAGS -m64 -mcpu=v9"
			    LDFLAGS="$LDFLAGS -m64 -mcpu=v9"
			    SHLIB_CFLAGS="-fPIC"
			])
		    ], [
			do64bit_ok=yes
			AS_IF([test "$do64bitVIS" = yes], [
			    CFLAGS="$CFLAGS -xarch=v9a"
			    LDFLAGS_ARCH="-xarch=v9a"
			], [
			    CFLAGS="$CFLAGS -xarch=v9"
			    LDFLAGS_ARCH="-xarch=v9"
			])
			# Solaris 64 uses this as well
			#LD_LIBRARY_PATH_VAR="LD_LIBRARY_PATH_64"
		    ])
		], [AS_IF([test "$arch" = "amd64 i386"], [
		    AS_IF([test "$GCC" = yes], [
			case $system in
			    SunOS-5.1[[1-9]]*|SunOS-5.[[2-9]][[0-9]]*)
				do64bit_ok=yes
				CFLAGS="$CFLAGS -m64"
				LDFLAGS="$LDFLAGS -m64";;
			    *)
				AC_MSG_WARN([64bit mode not supported with GCC on $system]);;
			esac
		    ], [
			do64bit_ok=yes
			case $system in
			    SunOS-5.1[[1-9]]*|SunOS-5.[[2-9]][[0-9]]*)
				CFLAGS="$CFLAGS -m64"
				LDFLAGS="$LDFLAGS -m64";;
			    *)
				CFLAGS="$CFLAGS -xarch=amd64"
				LDFLAGS="$LDFLAGS -xarch=amd64";;
			esac
		    ])
		], [AC_MSG_WARN([64bit mode not supported for $arch])])])
	    ])

	    #--------------------------------------------------------------------
	    # On Solaris 5.x i386 with the sunpro compiler we need to link
	    # with sunmath to get floating point rounding control
	    #--------------------------------------------------------------------
	    AS_IF([test "$GCC" = yes],[use_sunmath=no],[
		arch=`isainfo`
		AC_MSG_CHECKING([whether to use -lsunmath for fp rounding control])
		AS_IF([test "$arch" = "amd64 i386"], [
			AC_MSG_RESULT([yes])
			MATH_LIBS="-lsunmath $MATH_LIBS"
			AC_CHECK_HEADER(sunmath.h)
			use_sunmath=yes
			], [
			AC_MSG_RESULT([no])
			use_sunmath=no
		])
	    ])
	    SHLIB_SUFFIX=".so"
	    DL_OBJS="tclLoadDl.o"
	    DL_LIBS="-ldl"
	    AS_IF([test "$GCC" = yes], [
		SHLIB_LD='${CC} -shared'
		CC_SEARCH_FLAGS='-Wl,-R,${LIB_RUNTIME_DIR}'
		LD_SEARCH_FLAGS=${CC_SEARCH_FLAGS}
		AS_IF([test "$do64bit_ok" = yes], [
		    AS_IF([test "$arch" = "sparcv9 sparc"], [
			# We need to specify -static-libgcc or we need to
			# add the path to the sparv9 libgcc.
			SHLIB_LD="$SHLIB_LD -m64 -mcpu=v9 -static-libgcc"
			# for finding sparcv9 libgcc, get the regular libgcc
			# path, remove so name and append 'sparcv9'
			#v9gcclibdir="`gcc -print-file-name=libgcc_s.so` | ..."
			#CC_SEARCH_FLAGS="${CC_SEARCH_FLAGS},-R,$v9gcclibdir"
		    ], [AS_IF([test "$arch" = "amd64 i386"], [
			SHLIB_LD="$SHLIB_LD -m64 -static-libgcc"
		    ])])
		])
	    ], [
		AS_IF([test "$use_sunmath" = yes], [textmode=textoff],[textmode=text])
		case $system in
		    SunOS-5.[[1-9]][[0-9]]*)
			SHLIB_LD="\${CC} -G -z $textmode \${LDFLAGS}";;
		    *)
			SHLIB_LD="/usr/ccs/bin/ld -G -z $textmode";;
		esac
		CC_SEARCH_FLAGS='-Wl,-R,${LIB_RUNTIME_DIR}'
		LD_SEARCH_FLAGS='-R ${LIB_RUNTIME_DIR}'
	    ])
	    ;;
	UNIX_SV* | UnixWare-5*)
	    SHLIB_CFLAGS="-KPIC"
	    SHLIB_LD='${CC} -G'
	    SHLIB_LD_LIBS=""
	    SHLIB_SUFFIX=".so"
	    DL_OBJS="tclLoadDl.o"
	    DL_LIBS="-ldl"
	    # Some UNIX_SV* systems (unixware 1.1.2 for example) have linkers
	    # that don't grok the -Bexport option.  Test that it does.
	    AC_CACHE_CHECK([for ld accepts -Bexport flag], tcl_cv_ld_Bexport, [
		hold_ldflags=$LDFLAGS
		LDFLAGS="$LDFLAGS -Wl,-Bexport"
		AC_TRY_LINK(, [int i;], tcl_cv_ld_Bexport=yes, tcl_cv_ld_Bexport=no)
	        LDFLAGS=$hold_ldflags])
	    AS_IF([test $tcl_cv_ld_Bexport = yes], [
		LDFLAGS="$LDFLAGS -Wl,-Bexport"
	    ])
	    CC_SEARCH_FLAGS=""
	    LD_SEARCH_FLAGS=""
	    ;;
    esac

    AS_IF([test "$do64bit" = yes -a "$do64bit_ok" = no], [
	AC_MSG_WARN([64bit support being disabled -- don't know magic for this platform])
    ])

    AS_IF([test "$do64bit" = yes -a "$do64bit_ok" = yes], [
	AC_DEFINE(TCL_CFG_DO64BIT, 1, [Is this a 64-bit build?])
    ])

dnl # Add any CPPFLAGS set in the environment to our CFLAGS, but delay doing so
dnl # until the end of configure, as configure's compile and link tests use
dnl # both CPPFLAGS and CFLAGS (unlike our compile and link) but configure's
dnl # preprocessing tests use only CPPFLAGS.
    AC_CONFIG_COMMANDS_PRE([CFLAGS="${CFLAGS} ${CPPFLAGS}"; CPPFLAGS=""])

    # Step 4: disable dynamic loading if requested via a command-line switch.

    AC_ARG_ENABLE(load,
	AC_HELP_STRING([--enable-load],
	    [allow dynamic loading and "load" command (default: on)]),
	[tcl_ok=$enableval], [tcl_ok=yes])
    AS_IF([test "$tcl_ok" = no], [DL_OBJS=""])

    AS_IF([test "x$DL_OBJS" != x], [BUILD_DLTEST="\$(DLTEST_TARGETS)"], [
	AC_MSG_WARN([Can't figure out how to do dynamic loading or shared libraries on this system.])
	SHLIB_CFLAGS=""
	SHLIB_LD=""
	SHLIB_SUFFIX=""
	DL_OBJS="tclLoadNone.o"
	DL_LIBS=""
	LDFLAGS="$LDFLAGS_ORIG"
	CC_SEARCH_FLAGS=""
	LD_SEARCH_FLAGS=""
	BUILD_DLTEST=""
    ])
    LDFLAGS="$LDFLAGS $LDFLAGS_ARCH"

    # If we're running gcc, then change the C flags for compiling shared
    # libraries to the right flags for gcc, instead of those for the
    # standard manufacturer compiler.

    AS_IF([test "$DL_OBJS" != "tclLoadNone.o" -a "$GCC" = yes], [
	case $system in
	    AIX-*) ;;
	    BSD/OS*) ;;
	    CYGWIN_*|MINGW32_*) ;;
	    IRIX*) ;;
	    NetBSD-*|FreeBSD-*|OpenBSD-*) ;;
	    Darwin-*) ;;
	    SCO_SV-3.2*) ;;
	    *) SHLIB_CFLAGS="-fPIC" ;;
	esac])

    AS_IF([test "$SHARED_LIB_SUFFIX" = ""], [
	SHARED_LIB_SUFFIX='${VERSION}${SHLIB_SUFFIX}'])
    AS_IF([test "$UNSHARED_LIB_SUFFIX" = ""], [
	UNSHARED_LIB_SUFFIX='${VERSION}.a'])

    AS_IF([test "${SHARED_BUILD}" = 1 -a "${SHLIB_SUFFIX}" != ""], [
        LIB_SUFFIX=${SHARED_LIB_SUFFIX}
        MAKE_LIB='${SHLIB_LD} -o [$]@ ${OBJS} ${SHLIB_LD_LIBS} ${TCL_SHLIB_LD_EXTRAS} ${TK_SHLIB_LD_EXTRAS} ${LD_SEARCH_FLAGS}'
        INSTALL_LIB='$(INSTALL_LIBRARY) $(LIB_FILE) "$(LIB_INSTALL_DIR)"/$(LIB_FILE)'
    ], [
        LIB_SUFFIX=${UNSHARED_LIB_SUFFIX}

        AS_IF([test "$RANLIB" = ""], [
            MAKE_LIB='$(STLIB_LD) [$]@ ${OBJS}'
            INSTALL_LIB='$(INSTALL_LIBRARY) $(LIB_FILE) "$(LIB_INSTALL_DIR)"/$(LIB_FILE)'
        ], [
            MAKE_LIB='${STLIB_LD} [$]@ ${OBJS} ; ${RANLIB} [$]@'
            INSTALL_LIB='$(INSTALL_LIBRARY) $(LIB_FILE) "$(LIB_INSTALL_DIR)"/$(LIB_FILE) ; (cd "$(LIB_INSTALL_DIR)" ; $(RANLIB) $(LIB_FILE))'
        ])
    ])

    # Stub lib does not depend on shared/static configuration
    AS_IF([test "$RANLIB" = ""], [
        MAKE_STUB_LIB='${STLIB_LD} [$]@ ${STUB_LIB_OBJS}'
        INSTALL_STUB_LIB='$(INSTALL_LIBRARY) $(STUB_LIB_FILE) "$(LIB_INSTALL_DIR)/$(STUB_LIB_FILE)"'
    ], [
        MAKE_STUB_LIB='${STLIB_LD} [$]@ ${STUB_LIB_OBJS} ; ${RANLIB} [$]@'
        INSTALL_STUB_LIB='$(INSTALL_LIBRARY) $(STUB_LIB_FILE) "$(LIB_INSTALL_DIR)"/$(STUB_LIB_FILE) ; (cd "$(LIB_INSTALL_DIR)" ; $(RANLIB) $(STUB_LIB_FILE))'
    ])

    # Define TCL_LIBS now that we know what DL_LIBS is.
    # The trick here is that we don't want to change the value of TCL_LIBS if
    # it is already set when tclConfig.sh had been loaded by Tk.
    AS_IF([test "x${TCL_LIBS}" = x], [
        TCL_LIBS="${DL_LIBS} ${LIBS} ${MATH_LIBS}"])
    AC_SUBST(TCL_LIBS)

	# See if the compiler supports casting to a union type.
	# This is used to stop gcc from printing a compiler
	# warning when initializing a union member.

	AC_CACHE_CHECK(for cast to union support,
	    tcl_cv_cast_to_union,
	    AC_TRY_COMPILE([],
	    [
		  union foo { int i; double d; };
		  union foo f = (union foo) (int) 0;
	    ],
	    tcl_cv_cast_to_union=yes,
	    tcl_cv_cast_to_union=no)
	)
	if test "$tcl_cv_cast_to_union" = "yes"; then
	    AC_DEFINE(HAVE_CAST_TO_UNION, 1,
		    [Defined when compiler supports casting to union type.])
	fi

    # FIXME: This subst was left in only because the TCL_DL_LIBS
    # entry in tclConfig.sh uses it. It is not clear why someone
    # would use TCL_DL_LIBS instead of TCL_LIBS.
    AC_SUBST(DL_LIBS)

    AC_SUBST(DL_OBJS)
    AC_SUBST(PLAT_OBJS)
    AC_SUBST(PLAT_SRCS)
    AC_SUBST(LDAIX_SRC)
    AC_SUBST(CFLAGS)
    AC_SUBST(CFLAGS_DEBUG)
    AC_SUBST(CFLAGS_OPTIMIZE)
    AC_SUBST(CFLAGS_WARNING)

    AC_SUBST(LDFLAGS)
    AC_SUBST(LDFLAGS_DEBUG)
    AC_SUBST(LDFLAGS_OPTIMIZE)
    AC_SUBST(CC_SEARCH_FLAGS)
    AC_SUBST(LD_SEARCH_FLAGS)

    AC_SUBST(STLIB_LD)
    AC_SUBST(SHLIB_LD)
    AC_SUBST(TCL_SHLIB_LD_EXTRAS)
    AC_SUBST(TK_SHLIB_LD_EXTRAS)
    AC_SUBST(SHLIB_LD_LIBS)
    AC_SUBST(SHLIB_CFLAGS)
    AC_SUBST(SHLIB_SUFFIX)
    AC_DEFINE_UNQUOTED(TCL_SHLIB_EXT,"${SHLIB_SUFFIX}",
	[What is the default extension for shared libraries?])

    AC_SUBST(MAKE_LIB)
    AC_SUBST(MAKE_STUB_LIB)
    AC_SUBST(INSTALL_LIB)
    AC_SUBST(INSTALL_STUB_LIB)
    AC_SUBST(RANLIB)
])

#--------------------------------------------------------------------
# SC_SERIAL_PORT
#
#	Determine which interface to use to talk to the serial port.
#	Note that #include lines must begin in leftmost column for
#	some compilers to recognize them as preprocessor directives,
#	and some build environments have stdin not pointing at a
#	pseudo-terminal (usually /dev/null instead.)
#
# Arguments:
#	none
#
# Results:
#
#	Defines only one of the following vars:
#		HAVE_SYS_MODEM_H
#		USE_TERMIOS
#		USE_TERMIO
#		USE_SGTTY
#
#--------------------------------------------------------------------

AC_DEFUN([SC_SERIAL_PORT], [
    AC_CHECK_HEADERS(sys/modem.h)
    AC_CACHE_CHECK([termios vs. termio vs. sgtty], tcl_cv_api_serial, [
    AC_TRY_RUN([
#include <termios.h>

int main() {
    struct termios t;
    if (tcgetattr(0, &t) == 0) {
	cfsetospeed(&t, 0);
	t.c_cflag |= PARENB | PARODD | CSIZE | CSTOPB;
	return 0;
    }
    return 1;
}], tcl_cv_api_serial=termios, tcl_cv_api_serial=no, tcl_cv_api_serial=no)
    if test $tcl_cv_api_serial = no ; then
	AC_TRY_RUN([
#include <termio.h>

int main() {
    struct termio t;
    if (ioctl(0, TCGETA, &t) == 0) {
	t.c_cflag |= CBAUD | PARENB | PARODD | CSIZE | CSTOPB;
	return 0;
    }
    return 1;
}], tcl_cv_api_serial=termio, tcl_cv_api_serial=no, tcl_cv_api_serial=no)
    fi
    if test $tcl_cv_api_serial = no ; then
	AC_TRY_RUN([
#include <sgtty.h>

int main() {
    struct sgttyb t;
    if (ioctl(0, TIOCGETP, &t) == 0) {
	t.sg_ospeed = 0;
	t.sg_flags |= ODDP | EVENP | RAW;
	return 0;
    }
    return 1;
}], tcl_cv_api_serial=sgtty, tcl_cv_api_serial=no, tcl_cv_api_serial=no)
    fi
    if test $tcl_cv_api_serial = no ; then
	AC_TRY_RUN([
#include <termios.h>
#include <errno.h>

int main() {
    struct termios t;
    if (tcgetattr(0, &t) == 0
	|| errno == ENOTTY || errno == ENXIO || errno == EINVAL) {
	cfsetospeed(&t, 0);
	t.c_cflag |= PARENB | PARODD | CSIZE | CSTOPB;
	return 0;
    }
    return 1;
}], tcl_cv_api_serial=termios, tcl_cv_api_serial=no, tcl_cv_api_serial=no)
    fi
    if test $tcl_cv_api_serial = no; then
	AC_TRY_RUN([
#include <termio.h>
#include <errno.h>

int main() {
    struct termio t;
    if (ioctl(0, TCGETA, &t) == 0
	|| errno == ENOTTY || errno == ENXIO || errno == EINVAL) {
	t.c_cflag |= CBAUD | PARENB | PARODD | CSIZE | CSTOPB;
	return 0;
    }
    return 1;
    }], tcl_cv_api_serial=termio, tcl_cv_api_serial=no, tcl_cv_api_serial=no)
    fi
    if test $tcl_cv_api_serial = no; then
	AC_TRY_RUN([
#include <sgtty.h>
#include <errno.h>

int main() {
    struct sgttyb t;
    if (ioctl(0, TIOCGETP, &t) == 0
	|| errno == ENOTTY || errno == ENXIO || errno == EINVAL) {
	t.sg_ospeed = 0;
	t.sg_flags |= ODDP | EVENP | RAW;
	return 0;
    }
    return 1;
}], tcl_cv_api_serial=sgtty, tcl_cv_api_serial=none, tcl_cv_api_serial=none)
    fi])
    case $tcl_cv_api_serial in
	termios) AC_DEFINE(USE_TERMIOS, 1, [Use the termios API for serial lines]);;
	termio)  AC_DEFINE(USE_TERMIO, 1, [Use the termio API for serial lines]);;
	sgtty)   AC_DEFINE(USE_SGTTY, 1, [Use the sgtty API for serial lines]);;
    esac
])

#--------------------------------------------------------------------
# SC_MISSING_POSIX_HEADERS
#
#	Supply substitutes for missing POSIX header files.  Special
#	notes:
#	    - stdlib.h doesn't define strtol, strtoul, or
#	      strtod insome versions of SunOS
#	    - some versions of string.h don't declare procedures such
#	      as strstr
#
# Arguments:
#	none
#
# Results:
#
#	Defines some of the following vars:
#		NO_DIRENT_H
#		NO_VALUES_H
#		HAVE_LIMITS_H or NO_LIMITS_H
#		NO_STDLIB_H
#		NO_STRING_H
#		NO_SYS_WAIT_H
#		NO_DLFCN_H
#		HAVE_SYS_PARAM_H
#
#		HAVE_STRING_H ?
#
#--------------------------------------------------------------------

AC_DEFUN([SC_MISSING_POSIX_HEADERS], [
    AC_CACHE_CHECK([dirent.h], tcl_cv_dirent_h, [
    AC_TRY_LINK([#include <sys/types.h>
#include <dirent.h>], [
#ifndef _POSIX_SOURCE
#   ifdef __Lynx__
	/*
	 * Generate compilation error to make the test fail:  Lynx headers
	 * are only valid if really in the POSIX environment.
	 */

	missing_procedure();
#   endif
#endif
DIR *d;
struct dirent *entryPtr;
char *p;
d = opendir("foobar");
entryPtr = readdir(d);
p = entryPtr->d_name;
closedir(d);
], tcl_cv_dirent_h=yes, tcl_cv_dirent_h=no)])

    if test $tcl_cv_dirent_h = no; then
	AC_DEFINE(NO_DIRENT_H, 1, [Do we have <dirent.h>?])
    fi

    AC_CHECK_HEADER(float.h, , [AC_DEFINE(NO_FLOAT_H, 1, [Do we have <float.h>?])])
    AC_CHECK_HEADER(values.h, , [AC_DEFINE(NO_VALUES_H, 1, [Do we have <values.h>?])])
    AC_CHECK_HEADER(limits.h,
	[AC_DEFINE(HAVE_LIMITS_H, 1, [Do we have <limits.h>?])],
	[AC_DEFINE(NO_LIMITS_H, 1, [Do we have <limits.h>?])])
    AC_CHECK_HEADER(stdlib.h, tcl_ok=1, tcl_ok=0)
    AC_EGREP_HEADER(strtol, stdlib.h, , tcl_ok=0)
    AC_EGREP_HEADER(strtoul, stdlib.h, , tcl_ok=0)
    AC_EGREP_HEADER(strtod, stdlib.h, , tcl_ok=0)
    if test $tcl_ok = 0; then
	AC_DEFINE(NO_STDLIB_H, 1, [Do we have <stdlib.h>?])
    fi
    AC_CHECK_HEADER(string.h, tcl_ok=1, tcl_ok=0)
    AC_EGREP_HEADER(strstr, string.h, , tcl_ok=0)
    AC_EGREP_HEADER(strerror, string.h, , tcl_ok=0)

    # See also memmove check below for a place where NO_STRING_H can be
    # set and why.

    if test $tcl_ok = 0; then
	AC_DEFINE(NO_STRING_H, 1, [Do we have <string.h>?])
    fi

    AC_CHECK_HEADER(sys/wait.h, , [AC_DEFINE(NO_SYS_WAIT_H, 1, [Do we have <sys/wait.h>?])])
    AC_CHECK_HEADER(dlfcn.h, , [AC_DEFINE(NO_DLFCN_H, 1, [Do we have <dlfcn.h>?])])

    # OS/390 lacks sys/param.h (and doesn't need it, by chance).
    AC_HAVE_HEADERS(sys/param.h)
])

#--------------------------------------------------------------------
# SC_PATH_X
#
#	Locate the X11 header files and the X11 library archive.  Try
#	the ac_path_x macro first, but if it doesn't find the X stuff
#	(e.g. because there's no xmkmf program) then check through
#	a list of possible directories.  Under some conditions the
#	autoconf macro will return an include directory that contains
#	no include files, so double-check its result just to be safe.
#
# Arguments:
#	none
#
# Results:
#
#	Sets the following vars:
#		XINCLUDES
#		XLIBSW
#
#--------------------------------------------------------------------

AC_DEFUN([SC_PATH_X], [
    AC_PATH_X
    not_really_there=""
    if test "$no_x" = ""; then
	if test "$x_includes" = ""; then
	    AC_TRY_CPP([#include <X11/XIntrinsic.h>], , not_really_there="yes")
	else
	    if test ! -r $x_includes/X11/Intrinsic.h; then
		not_really_there="yes"
	    fi
	fi
    fi
    if test "$no_x" = "yes" -o "$not_really_there" = "yes"; then
	AC_MSG_CHECKING([for X11 header files])
	found_xincludes="no"
	AC_TRY_CPP([#include <X11/Intrinsic.h>], found_xincludes="yes", found_xincludes="no")
	if test "$found_xincludes" = "no"; then
	    dirs="/usr/unsupported/include /usr/local/include /usr/X386/include /usr/X11R6/include /usr/X11R5/include /usr/include/X11R5 /usr/include/X11R4 /usr/openwin/include /usr/X11/include /usr/sww/include"
	    for i in $dirs ; do
		if test -r $i/X11/Intrinsic.h; then
		    AC_MSG_RESULT([$i])
		    XINCLUDES=" -I$i"
		    found_xincludes="yes"
		    break
		fi
	    done
	fi
    else
	if test "$x_includes" != ""; then
	    XINCLUDES="-I$x_includes"
	    found_xincludes="yes"
	fi
    fi
    if test "$found_xincludes" = "no"; then
	AC_MSG_RESULT([couldn't find any!])
    fi

    if test "$no_x" = yes; then
	AC_MSG_CHECKING([for X11 libraries])
	XLIBSW=nope
	dirs="/usr/unsupported/lib /usr/local/lib /usr/X386/lib /usr/X11R6/lib /usr/X11R5/lib /usr/lib/X11R5 /usr/lib/X11R4 /usr/openwin/lib /usr/X11/lib /usr/sww/X11/lib"
	for i in $dirs ; do
	    if test -r $i/libX11.a -o -r $i/libX11.so -o -r $i/libX11.sl -o -r $i/libX11.dylib; then
		AC_MSG_RESULT([$i])
		XLIBSW="-L$i -lX11"
		x_libraries="$i"
		break
	    fi
	done
    else
	if test "$x_libraries" = ""; then
	    XLIBSW=-lX11
	else
	    XLIBSW="-L$x_libraries -lX11"
	fi
    fi
    if test "$XLIBSW" = nope ; then
	AC_CHECK_LIB(Xwindow, XCreateWindow, XLIBSW=-lXwindow)
    fi
    if test "$XLIBSW" = nope ; then
	AC_MSG_RESULT([could not find any!  Using -lX11.])
	XLIBSW=-lX11
    fi
])

#--------------------------------------------------------------------
# SC_BLOCKING_STYLE
#
#	The statements below check for systems where POSIX-style
#	non-blocking I/O (O_NONBLOCK) doesn't work or is unimplemented.
#	On these systems (mostly older ones), use the old BSD-style
#	FIONBIO approach instead.
#
# Arguments:
#	none
#
# Results:
#
#	Defines some of the following vars:
#		HAVE_SYS_IOCTL_H
#		HAVE_SYS_FILIO_H
#		USE_FIONBIO
#		O_NONBLOCK
#
#--------------------------------------------------------------------

AC_DEFUN([SC_BLOCKING_STYLE], [
    AC_CHECK_HEADERS(sys/ioctl.h)
    AC_CHECK_HEADERS(sys/filio.h)
    SC_CONFIG_SYSTEM
    AC_MSG_CHECKING([FIONBIO vs. O_NONBLOCK for nonblocking I/O])
    case $system in
	# There used to be code here to use FIONBIO under AIX.  However, it
	# was reported that FIONBIO doesn't work under AIX 3.2.5.  Since
	# using O_NONBLOCK seems fine under AIX 4.*, I removed the FIONBIO
	# code (JO, 5/31/97).

	OSF*)
	    AC_DEFINE(USE_FIONBIO, 1, [Should we use FIONBIO?])
	    AC_MSG_RESULT([FIONBIO])
	    ;;
	SunOS-4*)
	    AC_DEFINE(USE_FIONBIO, 1, [Should we use FIONBIO?])
	    AC_MSG_RESULT([FIONBIO])
	    ;;
	*)
	    AC_MSG_RESULT([O_NONBLOCK])
	    ;;
    esac
])

#--------------------------------------------------------------------
# SC_TIME_HANLDER
#
#	Checks how the system deals with time.h, what time structures
#	are used on the system, and what fields the structures have.
#
# Arguments:
#	none
#
# Results:
#
#	Defines some of the following vars:
#		USE_DELTA_FOR_TZ
#		HAVE_TM_GMTOFF
#		HAVE_TM_TZADJ
#		HAVE_TIMEZONE_VAR
#
#--------------------------------------------------------------------

AC_DEFUN([SC_TIME_HANDLER], [
    AC_CHECK_HEADERS(sys/time.h)
    AC_HEADER_TIME

    AC_CHECK_FUNCS(gmtime_r localtime_r mktime)

    AC_CACHE_CHECK([tm_tzadj in struct tm], tcl_cv_member_tm_tzadj, [
	AC_TRY_COMPILE([#include <time.h>], [struct tm tm; tm.tm_tzadj;],
	    tcl_cv_member_tm_tzadj=yes, tcl_cv_member_tm_tzadj=no)])
    if test $tcl_cv_member_tm_tzadj = yes ; then
	AC_DEFINE(HAVE_TM_TZADJ, 1, [Should we use the tm_tzadj field of struct tm?])
    fi

    AC_CACHE_CHECK([tm_gmtoff in struct tm], tcl_cv_member_tm_gmtoff, [
	AC_TRY_COMPILE([#include <time.h>], [struct tm tm; tm.tm_gmtoff;],
	    tcl_cv_member_tm_gmtoff=yes, tcl_cv_member_tm_gmtoff=no)])
    if test $tcl_cv_member_tm_gmtoff = yes ; then
	AC_DEFINE(HAVE_TM_GMTOFF, 1, [Should we use the tm_gmtoff field of struct tm?])
    fi

    #
    # Its important to include time.h in this check, as some systems
    # (like convex) have timezone functions, etc.
    #
    AC_CACHE_CHECK([long timezone variable], tcl_cv_timezone_long, [
	AC_TRY_COMPILE([#include <time.h>],
	    [extern long timezone;
	    timezone += 1;
	    exit (0);],
	    tcl_cv_timezone_long=yes, tcl_cv_timezone_long=no)])
    if test $tcl_cv_timezone_long = yes ; then
	AC_DEFINE(HAVE_TIMEZONE_VAR, 1, [Should we use the global timezone variable?])
    else
	#
	# On some systems (eg IRIX 6.2), timezone is a time_t and not a long.
	#
	AC_CACHE_CHECK([time_t timezone variable], tcl_cv_timezone_time, [
	    AC_TRY_COMPILE([#include <time.h>],
		[extern time_t timezone;
		timezone += 1;
		exit (0);],
		tcl_cv_timezone_time=yes, tcl_cv_timezone_time=no)])
	if test $tcl_cv_timezone_time = yes ; then
	    AC_DEFINE(HAVE_TIMEZONE_VAR, 1, [Should we use the global timezone variable?])
	fi
    fi
])

#--------------------------------------------------------------------
# SC_BUGGY_STRTOD
#
#	Under Solaris 2.4, strtod returns the wrong value for the
#	terminating character under some conditions.  Check for this
#	and if the problem exists use a substitute procedure
#	"fixstrtod" (provided by Tcl) that corrects the error.
#	Also, on Compaq's Tru64 Unix 5.0,
#	strtod(" ") returns 0.0 instead of a failure to convert.
#
# Arguments:
#	none
#
# Results:
#
#	Might defines some of the following vars:
#		strtod (=fixstrtod)
#
#--------------------------------------------------------------------

AC_DEFUN([SC_BUGGY_STRTOD], [
    AC_CHECK_FUNC(strtod, tcl_strtod=1, tcl_strtod=0)
    if test "$tcl_strtod" = 1; then
	AC_CACHE_CHECK([for Solaris2.4/Tru64 strtod bugs], tcl_cv_strtod_buggy,[
	    AC_TRY_RUN([
		extern double strtod();
		int main() {
		    char *infString="Inf", *nanString="NaN", *spaceString=" ";
		    char *term;
		    double value;
		    value = strtod(infString, &term);
		    if ((term != infString) && (term[-1] == 0)) {
			exit(1);
		    }
		    value = strtod(nanString, &term);
		    if ((term != nanString) && (term[-1] == 0)) {
			exit(1);
		    }
		    value = strtod(spaceString, &term);
		    if (term == (spaceString+1)) {
			exit(1);
		    }
		    exit(0);
		}], tcl_cv_strtod_buggy=ok, tcl_cv_strtod_buggy=buggy,
		    tcl_cv_strtod_buggy=buggy)])
	if test "$tcl_cv_strtod_buggy" = buggy; then
	    AC_LIBOBJ([fixstrtod])
	    USE_COMPAT=1
	    AC_DEFINE(strtod, fixstrtod, [Do we want to use the strtod() in compat?])
	fi
    fi
])

#--------------------------------------------------------------------
# SC_TCL_LINK_LIBS
#
#	Search for the libraries needed to link the Tcl shell.
#	Things like the math library (-lm) and socket stuff (-lsocket vs.
#	-lnsl) are dealt with here.
#
# Arguments:
#	None.
#
# Results:
#
#	Might append to the following vars:
#		LIBS
#		MATH_LIBS
#
#	Might define the following vars:
#		HAVE_NET_ERRNO_H
#
#--------------------------------------------------------------------

AC_DEFUN([SC_TCL_LINK_LIBS], [
    #--------------------------------------------------------------------
    # On a few very rare systems, all of the libm.a stuff is
    # already in libc.a.  Set compiler flags accordingly.
    # Also, Linux requires the "ieee" library for math to work
    # right (and it must appear before "-lm").
    #--------------------------------------------------------------------

    AC_CHECK_FUNC(sin, MATH_LIBS="", MATH_LIBS="-lm")
    AC_CHECK_LIB(ieee, main, [MATH_LIBS="-lieee $MATH_LIBS"])

    #--------------------------------------------------------------------
    # Interactive UNIX requires -linet instead of -lsocket, plus it
    # needs net/errno.h to define the socket-related error codes.
    #--------------------------------------------------------------------

    AC_CHECK_LIB(inet, main, [LIBS="$LIBS -linet"])
    AC_CHECK_HEADER(net/errno.h, [
	AC_DEFINE(HAVE_NET_ERRNO_H, 1, [Do we have <net/errno.h>?])])

    #--------------------------------------------------------------------
    #	Check for the existence of the -lsocket and -lnsl libraries.
    #	The order here is important, so that they end up in the right
    #	order in the command line generated by make.  Here are some
    #	special considerations:
    #	1. Use "connect" and "accept" to check for -lsocket, and
    #	   "gethostbyname" to check for -lnsl.
    #	2. Use each function name only once:  can't redo a check because
    #	   autoconf caches the results of the last check and won't redo it.
    #	3. Use -lnsl and -lsocket only if they supply procedures that
    #	   aren't already present in the normal libraries.  This is because
    #	   IRIX 5.2 has libraries, but they aren't needed and they're
    #	   bogus:  they goof up name resolution if used.
    #	4. On some SVR4 systems, can't use -lsocket without -lnsl too.
    #	   To get around this problem, check for both libraries together
    #	   if -lsocket doesn't work by itself.
    #--------------------------------------------------------------------

    tcl_checkBoth=0
    AC_CHECK_FUNC(connect, tcl_checkSocket=0, tcl_checkSocket=1)
    if test "$tcl_checkSocket" = 1; then
	AC_CHECK_FUNC(setsockopt, , [AC_CHECK_LIB(socket, setsockopt,
	    LIBS="$LIBS -lsocket", tcl_checkBoth=1)])
    fi
    if test "$tcl_checkBoth" = 1; then
	tk_oldLibs=$LIBS
	LIBS="$LIBS -lsocket -lnsl"
	AC_CHECK_FUNC(accept, tcl_checkNsl=0, [LIBS=$tk_oldLibs])
    fi
    AC_CHECK_FUNC(gethostbyname, , [AC_CHECK_LIB(nsl, gethostbyname,
	    [LIBS="$LIBS -lnsl"])])
])

#--------------------------------------------------------------------
# SC_TCL_EARLY_FLAGS
#
#	Check for what flags are needed to be passed so the correct OS
#	features are available.
#
# Arguments:
#	None
#
# Results:
#
#	Might define the following vars:
#		_ISOC99_SOURCE
#		_LARGEFILE64_SOURCE
#		_LARGEFILE_SOURCE64
#
#--------------------------------------------------------------------

AC_DEFUN([SC_TCL_EARLY_FLAG],[
    AC_CACHE_VAL([tcl_cv_flag_]translit($1,[A-Z],[a-z]),
	AC_TRY_COMPILE([$2], $3, [tcl_cv_flag_]translit($1,[A-Z],[a-z])=no,
	    AC_TRY_COMPILE([[#define ]$1[ 1
]$2], $3,
		[tcl_cv_flag_]translit($1,[A-Z],[a-z])=yes,
		[tcl_cv_flag_]translit($1,[A-Z],[a-z])=no)))
    if test ["x${tcl_cv_flag_]translit($1,[A-Z],[a-z])[}" = "xyes"] ; then
	AC_DEFINE($1, 1, [Add the ]$1[ flag when building])
	tcl_flags="$tcl_flags $1"
    fi
])

AC_DEFUN([SC_TCL_EARLY_FLAGS],[
    AC_MSG_CHECKING([for required early compiler flags])
    tcl_flags=""
    SC_TCL_EARLY_FLAG(_ISOC99_SOURCE,[#include <stdlib.h>],
	[char *p = (char *)strtoll; char *q = (char *)strtoull;])
    SC_TCL_EARLY_FLAG(_LARGEFILE64_SOURCE,[#include <sys/stat.h>],
	[struct stat64 buf; int i = stat64("/", &buf);])
    SC_TCL_EARLY_FLAG(_LARGEFILE_SOURCE64,[#include <sys/stat.h>],
	[char *p = (char *)open64;])
    if test "x${tcl_flags}" = "x" ; then
	AC_MSG_RESULT([none])
    else
	AC_MSG_RESULT([${tcl_flags}])
    fi
])

#--------------------------------------------------------------------
# SC_TCL_64BIT_FLAGS
#
#	Check for what is defined in the way of 64-bit features.
#
# Arguments:
#	None
#
# Results:
#
#	Might define the following vars:
#		TCL_WIDE_INT_IS_LONG
#		TCL_WIDE_INT_TYPE
#		HAVE_STRUCT_DIRENT64
#		HAVE_STRUCT_STAT64
#		HAVE_TYPE_OFF64_T
#
#--------------------------------------------------------------------

AC_DEFUN([SC_TCL_64BIT_FLAGS], [
    AC_MSG_CHECKING([for 64-bit integer type])
    AC_CACHE_VAL(tcl_cv_type_64bit,[
	tcl_cv_type_64bit=none
	# See if the compiler knows natively about __int64
	AC_TRY_COMPILE(,[__int64 value = (__int64) 0;],
	    tcl_type_64bit=__int64, tcl_type_64bit="long long")
	# See if we should use long anyway  Note that we substitute in the
	# type that is our current guess for a 64-bit type inside this check
	# program, so it should be modified only carefully...
        AC_TRY_COMPILE(,[switch (0) {
            case 1: case (sizeof(]${tcl_type_64bit}[)==sizeof(long)): ;
        }],tcl_cv_type_64bit=${tcl_type_64bit})])
    if test "${tcl_cv_type_64bit}" = none ; then
	AC_DEFINE(TCL_WIDE_INT_IS_LONG, 1, [Are wide integers to be implemented with C 'long's?])
	AC_MSG_RESULT([using long])
    else
	AC_DEFINE_UNQUOTED(TCL_WIDE_INT_TYPE,${tcl_cv_type_64bit},
	    [What type should be used to define wide integers?])
	AC_MSG_RESULT([${tcl_cv_type_64bit}])

	# Now check for auxiliary declarations
	AC_CACHE_CHECK([for struct dirent64], tcl_cv_struct_dirent64,[
	    AC_TRY_COMPILE([#include <sys/types.h>
#include <sys/dirent.h>],[struct dirent64 p;],
		tcl_cv_struct_dirent64=yes,tcl_cv_struct_dirent64=no)])
	if test "x${tcl_cv_struct_dirent64}" = "xyes" ; then
	    AC_DEFINE(HAVE_STRUCT_DIRENT64, 1, [Is 'struct dirent64' in <sys/types.h>?])
	fi

	AC_CACHE_CHECK([for struct stat64], tcl_cv_struct_stat64,[
	    AC_TRY_COMPILE([#include <sys/stat.h>],[struct stat64 p;
],
		tcl_cv_struct_stat64=yes,tcl_cv_struct_stat64=no)])
	if test "x${tcl_cv_struct_stat64}" = "xyes" ; then
	    AC_DEFINE(HAVE_STRUCT_STAT64, 1, [Is 'struct stat64' in <sys/stat.h>?])
	fi

	AC_CHECK_FUNCS(open64 lseek64)
	AC_MSG_CHECKING([for off64_t])
	AC_CACHE_VAL(tcl_cv_type_off64_t,[
	    AC_TRY_COMPILE([#include <sys/types.h>],[off64_t offset;
],
		tcl_cv_type_off64_t=yes,tcl_cv_type_off64_t=no)])
	dnl Define HAVE_TYPE_OFF64_T only when the off64_t type and the
	dnl functions lseek64 and open64 are defined.
	if test "x${tcl_cv_type_off64_t}" = "xyes" && \
	        test "x${ac_cv_func_lseek64}" = "xyes" && \
	        test "x${ac_cv_func_open64}" = "xyes" ; then
	    AC_DEFINE(HAVE_TYPE_OFF64_T, 1, [Is off64_t in <sys/types.h>?])
	    AC_MSG_RESULT([yes])
	else
	    AC_MSG_RESULT([no])
	fi
    fi
])

#--------------------------------------------------------------------
# SC_TCL_CFG_ENCODING	TIP #59
#
#	Declare the encoding to use for embedded configuration information.
#
# Arguments:
#	None.
#
# Results:
#	Might append to the following vars:
#		DEFS	(implicit)
#
#	Will define the following vars:
#		TCL_CFGVAL_ENCODING
#
#--------------------------------------------------------------------

AC_DEFUN([SC_TCL_CFG_ENCODING], [
    AC_ARG_WITH(encoding,
	AC_HELP_STRING([--with-encoding],
	    [encoding for configuration values (default: iso8859-1)]),
	with_tcencoding=${withval})

    if test x"${with_tcencoding}" != x ; then
	AC_DEFINE_UNQUOTED(TCL_CFGVAL_ENCODING,"${with_tcencoding}",
	    [What encoding should be used for embedded configuration info?])
    else
	AC_DEFINE(TCL_CFGVAL_ENCODING,"iso8859-1",
	    [What encoding should be used for embedded configuration info?])
    fi
])

#--------------------------------------------------------------------
# SC_TCL_CHECK_BROKEN_FUNC
#
#	Check for broken function.
#
# Arguments:
#	funcName - function to test for
#	advancedTest - the advanced test to run if the function is present
#
# Results:
#	Might cause compatability versions of the function to be used.
#	Might affect the following vars:
#		USE_COMPAT	(implicit)
#
#--------------------------------------------------------------------

AC_DEFUN([SC_TCL_CHECK_BROKEN_FUNC],[
    AC_CHECK_FUNC($1, tcl_ok=1, tcl_ok=0)
    if test ["$tcl_ok"] = 1; then
	AC_CACHE_CHECK([proper ]$1[ implementation], [tcl_cv_]$1[_unbroken],
	    AC_TRY_RUN([[int main() {]$2[}]],[tcl_cv_]$1[_unbroken]=ok,
		[tcl_cv_]$1[_unbroken]=broken,[tcl_cv_]$1[_unbroken]=unknown))
	if test ["$tcl_cv_]$1[_unbroken"] = "ok"; then
	    tcl_ok=1
	else
	    tcl_ok=0
	fi
    fi
    if test ["$tcl_ok"] = 0; then
	AC_LIBOBJ($1)
	USE_COMPAT=1
    fi
])

#--------------------------------------------------------------------
# SC_TCL_GETHOSTBYADDR_R
#
#	Check if we have MT-safe variant of gethostbyaddr().
#
# Arguments:
#	None
#
# Results:
#
#	Might define the following vars:
#		HAVE_GETHOSTBYADDR_R
#		HAVE_GETHOSTBYADDR_R_7
#		HAVE_GETHOSTBYADDR_R_8
#
#--------------------------------------------------------------------

AC_DEFUN([SC_TCL_GETHOSTBYADDR_R], [AC_CHECK_FUNC(gethostbyaddr_r, [
    AC_CACHE_CHECK([for gethostbyaddr_r with 7 args], tcl_cv_api_gethostbyaddr_r_7, [
    AC_TRY_COMPILE([
	#include <netdb.h>
    ], [
	char *addr;
	int length;
	int type;
	struct hostent *result;
	char buffer[2048];
	int buflen = 2048;
	int h_errnop;

	(void) gethostbyaddr_r(addr, length, type, result, buffer, buflen,
			       &h_errnop);
    ], tcl_cv_api_gethostbyaddr_r_7=yes, tcl_cv_api_gethostbyaddr_r_7=no)])
    tcl_ok=$tcl_cv_api_gethostbyaddr_r_7
    if test "$tcl_ok" = yes; then
	AC_DEFINE(HAVE_GETHOSTBYADDR_R_7, 1,
	    [Define to 1 if gethostbyaddr_r takes 7 args.])
    else
	AC_CACHE_CHECK([for gethostbyaddr_r with 8 args], tcl_cv_api_gethostbyaddr_r_8, [
	AC_TRY_COMPILE([
	    #include <netdb.h>
	], [
	    char *addr;
	    int length;
	    int type;
	    struct hostent *result, *resultp;
	    char buffer[2048];
	    int buflen = 2048;
	    int h_errnop;

	    (void) gethostbyaddr_r(addr, length, type, result, buffer, buflen,
				   &resultp, &h_errnop);
	], tcl_cv_api_gethostbyaddr_r_8=yes, tcl_cv_api_gethostbyaddr_r_8=no)])
	tcl_ok=$tcl_cv_api_gethostbyaddr_r_8
	if test "$tcl_ok" = yes; then
	    AC_DEFINE(HAVE_GETHOSTBYADDR_R_8, 1,
		[Define to 1 if gethostbyaddr_r takes 8 args.])
	fi
    fi
    if test "$tcl_ok" = yes; then
	AC_DEFINE(HAVE_GETHOSTBYADDR_R, 1,
	    [Define to 1 if gethostbyaddr_r is available.])
    fi
])])

#--------------------------------------------------------------------
# SC_TCL_GETHOSTBYNAME_R
#
#	Check to see what variant of gethostbyname_r() we have.
#	Based on David Arnold's example from the comp.programming.threads
#	FAQ Q213
#
# Arguments:
#	None
#
# Results:
#
#	Might define the following vars:
#		HAVE_GETHOSTBYADDR_R
#		HAVE_GETHOSTBYADDR_R_3
#		HAVE_GETHOSTBYADDR_R_5
#		HAVE_GETHOSTBYADDR_R_6
#
#--------------------------------------------------------------------

AC_DEFUN([SC_TCL_GETHOSTBYNAME_R], [AC_CHECK_FUNC(gethostbyname_r, [
    AC_CACHE_CHECK([for gethostbyname_r with 6 args], tcl_cv_api_gethostbyname_r_6, [
    AC_TRY_COMPILE([
	#include <netdb.h>
    ], [
	char *name;
	struct hostent *he, *res;
	char buffer[2048];
	int buflen = 2048;
	int h_errnop;

	(void) gethostbyname_r(name, he, buffer, buflen, &res, &h_errnop);
    ], tcl_cv_api_gethostbyname_r_6=yes, tcl_cv_api_gethostbyname_r_6=no)])
    tcl_ok=$tcl_cv_api_gethostbyname_r_6
    if test "$tcl_ok" = yes; then
	AC_DEFINE(HAVE_GETHOSTBYNAME_R_6, 1,
	    [Define to 1 if gethostbyname_r takes 6 args.])
    else
	AC_CACHE_CHECK([for gethostbyname_r with 5 args], tcl_cv_api_gethostbyname_r_5, [
	AC_TRY_COMPILE([
	    #include <netdb.h>
	], [
	    char *name;
	    struct hostent *he;
	    char buffer[2048];
	    int buflen = 2048;
	    int h_errnop;

	    (void) gethostbyname_r(name, he, buffer, buflen, &h_errnop);
	], tcl_cv_api_gethostbyname_r_5=yes, tcl_cv_api_gethostbyname_r_5=no)])
	tcl_ok=$tcl_cv_api_gethostbyname_r_5
	if test "$tcl_ok" = yes; then
	    AC_DEFINE(HAVE_GETHOSTBYNAME_R_5, 1,
		[Define to 1 if gethostbyname_r takes 5 args.])
	else
	    AC_CACHE_CHECK([for gethostbyname_r with 3 args], tcl_cv_api_gethostbyname_r_3, [
	    AC_TRY_COMPILE([
		#include <netdb.h>
	    ], [
		char *name;
		struct hostent *he;
		struct hostent_data data;

		(void) gethostbyname_r(name, he, &data);
	    ], tcl_cv_api_gethostbyname_r_3=yes, tcl_cv_api_gethostbyname_r_3=no)])
	    tcl_ok=$tcl_cv_api_gethostbyname_r_3
	    if test "$tcl_ok" = yes; then
		AC_DEFINE(HAVE_GETHOSTBYNAME_R_3, 1,
		    [Define to 1 if gethostbyname_r takes 3 args.])
	    fi
	fi
    fi
    if test "$tcl_ok" = yes; then
	AC_DEFINE(HAVE_GETHOSTBYNAME_R, 1,
	    [Define to 1 if gethostbyname_r is available.])
    fi
])])

#--------------------------------------------------------------------
# SC_TCL_GETADDRINFO
#
#	Check if we have 'getaddrinfo'
#
# Arguments:
#	None
#
# Results:
#	Might define the following vars:
#		HAVE_GETADDRINFO
#
#--------------------------------------------------------------------

AC_DEFUN([SC_TCL_GETADDRINFO], [AC_CHECK_FUNC(getaddrinfo, [
    AC_CACHE_CHECK([for working getaddrinfo], tcl_cv_api_getaddrinfo, [
    AC_TRY_COMPILE([
	#include <netdb.h>
    ], [
	const char *name, *port;
	struct addrinfo *aiPtr, hints;
	(void)getaddrinfo(name,port, &hints, &aiPtr);
	(void)freeaddrinfo(aiPtr);
    ], tcl_cv_api_getaddrinfo=yes, tcl_cv_getaddrinfo=no)])
    tcl_ok=$tcl_cv_api_getaddrinfo
    if test "$tcl_ok" = yes; then
	AC_DEFINE(HAVE_GETADDRINFO, 1,
	    [Define to 1 if getaddrinfo is available.])
    fi
])])

#--------------------------------------------------------------------
# SC_TCL_GETPWUID_R
#
#	Check if we have MT-safe variant of getpwuid() and if yes,
#	which one exactly.
#
# Arguments:
#	None
#
# Results:
#
#	Might define the following vars:
#		HAVE_GETPWUID_R
#		HAVE_GETPWUID_R_4
#		HAVE_GETPWUID_R_5
#
#--------------------------------------------------------------------

AC_DEFUN([SC_TCL_GETPWUID_R], [AC_CHECK_FUNC(getpwuid_r, [
    AC_CACHE_CHECK([for getpwuid_r with 5 args], tcl_cv_api_getpwuid_r_5, [
    AC_TRY_COMPILE([
	#include <sys/types.h>
	#include <pwd.h>
    ], [
	uid_t uid;
	struct passwd pw, *pwp;
	char buf[512];
	int buflen = 512;

	(void) getpwuid_r(uid, &pw, buf, buflen, &pwp);
    ], tcl_cv_api_getpwuid_r_5=yes, tcl_cv_api_getpwuid_r_5=no)])
    tcl_ok=$tcl_cv_api_getpwuid_r_5
    if test "$tcl_ok" = yes; then
	AC_DEFINE(HAVE_GETPWUID_R_5, 1,
	    [Define to 1 if getpwuid_r takes 5 args.])
    else
	AC_CACHE_CHECK([for getpwuid_r with 4 args], tcl_cv_api_getpwuid_r_4, [
	AC_TRY_COMPILE([
	    #include <sys/types.h>
	    #include <pwd.h>
	], [
	    uid_t uid;
	    struct passwd pw;
	    char buf[512];
	    int buflen = 512;

	    (void)getpwnam_r(uid, &pw, buf, buflen);
	], tcl_cv_api_getpwuid_r_4=yes, tcl_cv_api_getpwuid_r_4=no)])
	tcl_ok=$tcl_cv_api_getpwuid_r_4
	if test "$tcl_ok" = yes; then
	    AC_DEFINE(HAVE_GETPWUID_R_4, 1,
		[Define to 1 if getpwuid_r takes 4 args.])
	fi
    fi
    if test "$tcl_ok" = yes; then
	AC_DEFINE(HAVE_GETPWUID_R, 1,
	    [Define to 1 if getpwuid_r is available.])
    fi
])])

#--------------------------------------------------------------------
# SC_TCL_GETPWNAM_R
#
#	Check if we have MT-safe variant of getpwnam() and if yes,
#	which one exactly.
#
# Arguments:
#	None
#
# Results:
#
#	Might define the following vars:
#		HAVE_GETPWNAM_R
#		HAVE_GETPWNAM_R_4
#		HAVE_GETPWNAM_R_5
#
#--------------------------------------------------------------------

AC_DEFUN([SC_TCL_GETPWNAM_R], [AC_CHECK_FUNC(getpwnam_r, [
    AC_CACHE_CHECK([for getpwnam_r with 5 args], tcl_cv_api_getpwnam_r_5, [
    AC_TRY_COMPILE([
	#include <sys/types.h>
	#include <pwd.h>
    ], [
	char *name;
	struct passwd pw, *pwp;
	char buf[512];
	int buflen = 512;

	(void) getpwnam_r(name, &pw, buf, buflen, &pwp);
    ], tcl_cv_api_getpwnam_r_5=yes, tcl_cv_api_getpwnam_r_5=no)])
    tcl_ok=$tcl_cv_api_getpwnam_r_5
    if test "$tcl_ok" = yes; then
	AC_DEFINE(HAVE_GETPWNAM_R_5, 1,
	    [Define to 1 if getpwnam_r takes 5 args.])
    else
	AC_CACHE_CHECK([for getpwnam_r with 4 args], tcl_cv_api_getpwnam_r_4, [
	AC_TRY_COMPILE([
	    #include <sys/types.h>
	    #include <pwd.h>
	], [
	    char *name;
	    struct passwd pw;
	    char buf[512];
	    int buflen = 512;

	    (void)getpwnam_r(name, &pw, buf, buflen);
	], tcl_cv_api_getpwnam_r_4=yes, tcl_cv_api_getpwnam_r_4=no)])
	tcl_ok=$tcl_cv_api_getpwnam_r_4
	if test "$tcl_ok" = yes; then
	    AC_DEFINE(HAVE_GETPWNAM_R_4, 1,
		[Define to 1 if getpwnam_r takes 4 args.])
	fi
    fi
    if test "$tcl_ok" = yes; then
	AC_DEFINE(HAVE_GETPWNAM_R, 1,
	    [Define to 1 if getpwnam_r is available.])
    fi
])])

#--------------------------------------------------------------------
# SC_TCL_GETGRGID_R
#
#	Check if we have MT-safe variant of getgrgid() and if yes,
#	which one exactly.
#
# Arguments:
#	None
#
# Results:
#
#	Might define the following vars:
#		HAVE_GETGRGID_R
#		HAVE_GETGRGID_R_4
#		HAVE_GETGRGID_R_5
#
#--------------------------------------------------------------------

AC_DEFUN([SC_TCL_GETGRGID_R], [AC_CHECK_FUNC(getgrgid_r, [
    AC_CACHE_CHECK([for getgrgid_r with 5 args], tcl_cv_api_getgrgid_r_5, [
    AC_TRY_COMPILE([
	#include <sys/types.h>
	#include <grp.h>
    ], [
	gid_t gid;
	struct group gr, *grp;
	char buf[512];
	int buflen = 512;

	(void) getgrgid_r(gid, &gr, buf, buflen, &grp);
    ], tcl_cv_api_getgrgid_r_5=yes, tcl_cv_api_getgrgid_r_5=no)])
    tcl_ok=$tcl_cv_api_getgrgid_r_5
    if test "$tcl_ok" = yes; then
	AC_DEFINE(HAVE_GETGRGID_R_5, 1,
	    [Define to 1 if getgrgid_r takes 5 args.])
    else
	AC_CACHE_CHECK([for getgrgid_r with 4 args], tcl_cv_api_getgrgid_r_4, [
	AC_TRY_COMPILE([
	    #include <sys/types.h>
	    #include <grp.h>
	], [
	    gid_t gid;
	    struct group gr;
	    char buf[512];
	    int buflen = 512;

	    (void)getgrgid_r(gid, &gr, buf, buflen);
	], tcl_cv_api_getgrgid_r_4=yes, tcl_cv_api_getgrgid_r_4=no)])
	tcl_ok=$tcl_cv_api_getgrgid_r_4
	if test "$tcl_ok" = yes; then
	    AC_DEFINE(HAVE_GETGRGID_R_4, 1,
		[Define to 1 if getgrgid_r takes 4 args.])
	fi
    fi
    if test "$tcl_ok" = yes; then
	AC_DEFINE(HAVE_GETGRGID_R, 1,
	    [Define to 1 if getgrgid_r is available.])
    fi
])])

#--------------------------------------------------------------------
# SC_TCL_GETGRNAM_R
#
#	Check if we have MT-safe variant of getgrnam() and if yes,
#	which one exactly.
#
# Arguments:
#	None
#
# Results:
#
#	Might define the following vars:
#		HAVE_GETGRNAM_R
#		HAVE_GETGRNAM_R_4
#		HAVE_GETGRNAM_R_5
#
#--------------------------------------------------------------------

AC_DEFUN([SC_TCL_GETGRNAM_R], [AC_CHECK_FUNC(getgrnam_r, [
    AC_CACHE_CHECK([for getgrnam_r with 5 args], tcl_cv_api_getgrnam_r_5, [
    AC_TRY_COMPILE([
	#include <sys/types.h>
	#include <grp.h>
    ], [
	char *name;
	struct group gr, *grp;
	char buf[512];
	int buflen = 512;

	(void) getgrnam_r(name, &gr, buf, buflen, &grp);
    ], tcl_cv_api_getgrnam_r_5=yes, tcl_cv_api_getgrnam_r_5=no)])
    tcl_ok=$tcl_cv_api_getgrnam_r_5
    if test "$tcl_ok" = yes; then
	AC_DEFINE(HAVE_GETGRNAM_R_5, 1,
	    [Define to 1 if getgrnam_r takes 5 args.])
    else
	AC_CACHE_CHECK([for getgrnam_r with 4 args], tcl_cv_api_getgrnam_r_4, [
	AC_TRY_COMPILE([
	    #include <sys/types.h>
	    #include <grp.h>
	], [
	    char *name;
	    struct group gr;
	    char buf[512];
	    int buflen = 512;

	    (void)getgrnam_r(name, &gr, buf, buflen);
	], tcl_cv_api_getgrnam_r_4=yes, tcl_cv_api_getgrnam_r_4=no)])
	tcl_ok=$tcl_cv_api_getgrnam_r_4
	if test "$tcl_ok" = yes; then
	    AC_DEFINE(HAVE_GETGRNAM_R_4, 1,
		[Define to 1 if getgrnam_r takes 4 args.])
	fi
    fi
    if test "$tcl_ok" = yes; then
	AC_DEFINE(HAVE_GETGRNAM_R, 1,
	    [Define to 1 if getgrnam_r is available.])
    fi
])])

# Local Variables:
# mode: autoconf
# End:<|MERGE_RESOLUTION|>--- conflicted
+++ resolved
@@ -775,11 +775,7 @@
     if test "$tcl_ok" = "no"; then
 	CFLAGS_DEFAULT='$(CFLAGS_OPTIMIZE)'
 	LDFLAGS_DEFAULT='$(LDFLAGS_OPTIMIZE)'
-<<<<<<< HEAD
-=======
-	DBGX=""
 	AC_DEFINE(NDEBUG, 1, [Is no debugging enabled?])
->>>>>>> fc9ca9db
 	AC_MSG_RESULT([no])
 	AC_DEFINE(TCL_CFG_OPTIMIZED, 1, [Is this an optimized build?])
     else
@@ -791,8 +787,6 @@
     fi
     AC_SUBST(CFLAGS_DEFAULT)
     AC_SUBST(LDFLAGS_DEFAULT)
-    ### FIXME: Surely TCL_CFG_DEBUG should be set to whether we're debugging?
-    AC_DEFINE(TCL_CFG_DEBUG, 1, [Is debugging enabled?])
 
     if test "$tcl_ok" = "mem" -o "$tcl_ok" = "all"; then
 	AC_DEFINE(TCL_MEM_DEBUG, 1, [Is memory debugging enabled?])
