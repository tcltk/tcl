--- conflicted
+++ resolved
@@ -1986,11 +1986,7 @@
 	case $system in
 	    AIX-*) ;;
 	    BSD/OS*) ;;
-<<<<<<< HEAD
-	    CYGWIN_*) ;;
-=======
 	    CYGWIN_*|MINGW32_*|MSYS_*) ;;
->>>>>>> 15194461
 	    IRIX*) ;;
 	    NetBSD-*|DragonFly-*|FreeBSD-*|OpenBSD-*) ;;
 	    Darwin-*) ;;
