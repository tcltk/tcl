--- conflicted
+++ resolved
@@ -1079,11 +1079,7 @@
 	    ;;
 	CYGWIN_*|MINGW32_*|MSYS_*)
 	    SHLIB_CFLAGS="-fno-common"
-<<<<<<< HEAD
-	    SHLIB_LD='${CC} -shared -Wl,--out-implib,$(patsubst cyg%.dll,lib%.dll.a,${LIB_FILE})'
-=======
 	    SHLIB_LD='${CC} -shared -Wl,--out-implib,$(patsubst cyg%.dll,lib%.dll.a,$[@])'
->>>>>>> 670d34b2
 	    SHLIB_SUFFIX=".dll"
 	    DL_OBJS="tclLoadDl.o"
 	    PLAT_OBJS='${CYGWIN_OBJS}'
