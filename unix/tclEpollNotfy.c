/*
 * tclEpollNotfy.c --
 *
 *	This file contains the implementation of the epoll()-based
 *	Linux-specific notifier, which is the lowest-level part of the Tcl
 *	event loop. This file works together with generic/tclNotify.c.
 *
 * Copyright © 1995-1997 Sun Microsystems, Inc.
 * Copyright © 2016 Lucio Andrés Illanes Albornoz <l.illanes@gmx.de>
 *
 * See the file "license.terms" for information on usage and redistribution
 * of this file, and for a DISCLAIMER OF ALL WARRANTIES.
 */

#include "tclInt.h"
#ifndef HAVE_COREFOUNDATION	/* Darwin/Mac OS X CoreFoundation notifier is
				 * in tclMacOSXNotify.c */
#if defined(NOTIFIER_EPOLL) && TCL_THREADS
#ifndef _GNU_SOURCE
#   define _GNU_SOURCE		/* For pipe2(2) */
#endif
#include <fcntl.h>
#include <signal.h>
#include <sys/epoll.h>
#ifdef HAVE_EVENTFD
#include <sys/eventfd.h>
#endif /* HAVE_EVENTFD */
#include <sys/queue.h>

/*
 * This structure is used to keep track of the notifier info for a registered
 * file.
 */

struct PlatformEventData;
typedef struct FileHandler {
    int fd;
    int mask;			/* Mask of desired events: TCL_READABLE,
				 * etc. */
    int readyMask;		/* Mask of events that have been seen since
				 * the last time file handlers were invoked
				 * for this file. */
    Tcl_FileProc *proc;		/* Function to call, in the style of
				 * Tcl_CreateFileHandler. */
    void *clientData;	/* Argument to pass to proc. */
    struct FileHandler *nextPtr;/* Next in list of all files we care about. */
    LIST_ENTRY(FileHandler) readyNode;
				/* Next/previous in list of FileHandlers asso-
				 * ciated with regular files (S_IFREG) that are
				 * ready for I/O. */
    struct PlatformEventData *pedPtr;
				/* Pointer to PlatformEventData associating this
				 * FileHandler with epoll(7) events. */
} FileHandler;

/*
 * The following structure associates a FileHandler and the thread that owns
 * it with the file descriptors of interest and their event masks passed to
 * epoll_ctl(2) and their corresponding event(s) returned by epoll_wait(2).
 */

struct ThreadSpecificData;
struct PlatformEventData {
    FileHandler *filePtr;
    struct ThreadSpecificData *tsdPtr;
};

/*
 * The following structure is what is added to the Tcl event queue when file
 * handlers are ready to fire.
 */

typedef struct {
    Tcl_Event header;		/* Information that is standard for all
				 * events. */
    int fd;			/* File descriptor that is ready. Used to find
				 * the FileHandler structure for the file
				 * (can't point directly to the FileHandler
				 * structure because it could go away while
				 * the event is queued). */
} FileHandlerEvent;

/*
 * The following static structure contains the state information for the
 * epoll based implementation of the Tcl notifier. One of these structures is
 * created for each thread that is using the notifier.
 */

LIST_HEAD(PlatformReadyFileHandlerList, FileHandler);
typedef struct ThreadSpecificData {
    FileHandler *triggerFilePtr;
    FileHandler *firstFileHandlerPtr;
				/* Pointer to head of file handler list. */
    struct PlatformReadyFileHandlerList firstReadyFileHandlerPtr;
				/* Pointer to head of list of FileHandlers
				 * associated with regular files (S_IFREG)
				 * that are ready for I/O. */
    pthread_mutex_t notifierMutex;
				/* Mutex protecting notifier termination in
				 * TclpFinalizeNotifier. */
#ifdef HAVE_EVENTFD
    int triggerEventFd;		/* eventfd(2) used by other threads to wake
				 * up this thread for inter-thread IPC. */
#else
    int triggerPipe[2];		/* pipe(2) used by other threads to wake
				 * up this thread for inter-thread IPC. */
#endif /* HAVE_EVENTFD */
    int eventsFd;		/* epoll(7) file descriptor used to wait for
				 * fds */
    struct epoll_event *readyEvents;
				/* Pointer to at most maxReadyEvents events
				 * returned by epoll_wait(2). */
    size_t maxReadyEvents;	/* Count of epoll_events in readyEvents. */
    int asyncPending;		/* True when signal triggered thread. */
} ThreadSpecificData;

static Tcl_ThreadDataKey dataKey;

/*
 * Forward declarations.
 */

static void		PlatformEventsControl(FileHandler *filePtr,
			    ThreadSpecificData *tsdPtr, int op, int isNew);
static void		PlatformEventsInit(void);
static int		PlatformEventsTranslate(struct epoll_event *event);
static int		PlatformEventsWait(struct epoll_event *events,
			    size_t numEvents, struct timeval *timePtr);

/*
 * Incorporate the base notifier implementation.
 */

#include "tclUnixNotfy.c"

/*
 *----------------------------------------------------------------------
 *
 * TclpInitNotifier --
 *
 *	Initializes the platform specific notifier state.
 *
 * Results:
 *	Returns a handle to the notifier state for this thread.
 *
 * Side effects:
 *	If no initNotifierProc notifier hook exists, PlatformEventsInit is
 *	called.
 *
 *----------------------------------------------------------------------
 */

void *
TclpInitNotifier(void)
{
    ThreadSpecificData *tsdPtr = TCL_TSD_INIT(&dataKey);

    PlatformEventsInit();
    return tsdPtr;
}


/*
 *----------------------------------------------------------------------
 *
 * PlatformEventsControl --
 *
 *	This function registers interest for the file descriptor and the mask
 *	of TCL_* bits associated with filePtr on the epoll file descriptor
 *	associated with tsdPtr.
 *
 *	Future calls to epoll_wait will return filePtr and tsdPtr alongside
 *	with the event registered here via the PlatformEventData struct.
 *
 * Results:
 *	None.
 *
 * Side effects:
 *	- If adding a new file descriptor, a PlatformEventData struct will be
 *	  allocated and associated with filePtr.
 *	- fstat is called on the file descriptor; if it is associated with a
 *	  regular file (S_IFREG,) filePtr is considered to be ready for I/O
 *	  and added to or deleted from the corresponding list in tsdPtr.
 *	- If it is not associated with a regular file, the file descriptor is
 *	  added, modified concerning its mask of events of interest, or
 *	  deleted from the epoll file descriptor of the calling thread.
 *
 *----------------------------------------------------------------------
 */

static void
PlatformEventsControl(
    FileHandler *filePtr,
    ThreadSpecificData *tsdPtr,
    int op,
    int isNew)
{
    struct epoll_event newEvent;
    struct PlatformEventData *newPedPtr;
    Tcl_StatBuf fdStat;

    newEvent.events = 0;
    if (filePtr->mask & (TCL_READABLE | TCL_EXCEPTION)) {
	newEvent.events |= EPOLLIN;
    }
    if (filePtr->mask & TCL_WRITABLE) {
	newEvent.events |= EPOLLOUT;
    }
    if (isNew) {
<<<<<<< HEAD
        newPedPtr = (struct PlatformEventData *)
		Tcl_Alloc(sizeof(struct PlatformEventData));
        newPedPtr->filePtr = filePtr;
        newPedPtr->tsdPtr = tsdPtr;
=======
	newPedPtr = (struct PlatformEventData *)
		ckalloc(sizeof(struct PlatformEventData));
	newPedPtr->filePtr = filePtr;
	newPedPtr->tsdPtr = tsdPtr;
>>>>>>> 20a04f85
	filePtr->pedPtr = newPedPtr;
    }
    newEvent.data.ptr = filePtr->pedPtr;

    /*
     * N.B. As discussed in Tcl_WaitForEvent(), epoll(7) does not support
     * regular files (S_IFREG). Therefore, filePtr is in these cases simply
     * added or deleted from the list of FileHandlers associated with regular
     * files belonging to tsdPtr.
     */

    if (TclOSfstat(filePtr->fd, &fdStat) == -1) {
	Tcl_Panic("fstat: %s", strerror(errno));
    }

   if (epoll_ctl(tsdPtr->eventsFd, op, filePtr->fd, &newEvent) == -1) {
       switch (errno) {
	    case EPERM:
		switch (op) {
		case EPOLL_CTL_ADD:
		    if (isNew) {
			LIST_INSERT_HEAD(&tsdPtr->firstReadyFileHandlerPtr, filePtr,
				readyNode);
		    }
		    break;
		case EPOLL_CTL_DEL:
		    LIST_REMOVE(filePtr, readyNode);
		    break;

		}
		break;
	    default:
		Tcl_Panic("epoll_ctl: %s", strerror(errno));
	}
    }
    return;
}

/*
 *----------------------------------------------------------------------
 *
 * TclpFinalizeNotifier --
 *
 *	This function closes the eventfd and the epoll file descriptor and
 *	frees the epoll_event structs owned by the thread of the caller.  The
 *	above operations are protected by tsdPtr->notifierMutex, which is
 *	destroyed thereafter.
 *
 * Results:
 *	None.
 *
 * Side effects:
 *	While tsdPtr->notifierMutex is held:
 *	- The per-thread eventfd(2) is closed, if non-zero, and set to -1.
 *	- The per-thread epoll(7) fd is closed, if non-zero, and set to 0.
 *	- The per-thread epoll_event structs are freed, if any, and set to 0.
 *
 *	tsdPtr->notifierMutex is destroyed.
 *
 *----------------------------------------------------------------------
 */

void
TclpFinalizeNotifier(
    TCL_UNUSED(void *))
{
    ThreadSpecificData *tsdPtr = TCL_TSD_INIT(&dataKey);

    pthread_mutex_lock(&tsdPtr->notifierMutex);
#ifdef HAVE_EVENTFD
    if (tsdPtr->triggerEventFd) {
	close(tsdPtr->triggerEventFd);
	tsdPtr->triggerEventFd = -1;
    }
#else /* !HAVE_EVENTFD */
    if (tsdPtr->triggerPipe[0]) {
	close(tsdPtr->triggerPipe[0]);
	tsdPtr->triggerPipe[0] = -1;
    }
    if (tsdPtr->triggerPipe[1]) {
	close(tsdPtr->triggerPipe[1]);
	tsdPtr->triggerPipe[1] = -1;
    }
#endif /* HAVE_EVENTFD */
    Tcl_Free(tsdPtr->triggerFilePtr->pedPtr);
    Tcl_Free(tsdPtr->triggerFilePtr);
    if (tsdPtr->eventsFd > 0) {
	close(tsdPtr->eventsFd);
	tsdPtr->eventsFd = 0;
    }
    if (tsdPtr->readyEvents) {
	Tcl_Free(tsdPtr->readyEvents);
	tsdPtr->maxReadyEvents = 0;
    }
    pthread_mutex_unlock(&tsdPtr->notifierMutex);
    if ((errno = pthread_mutex_destroy(&tsdPtr->notifierMutex))) {
	Tcl_Panic("pthread_mutex_destroy: %s", strerror(errno));
    }
}

/*
 *----------------------------------------------------------------------
 *
 * PlatformEventsInit --
 *
 *	This function abstracts creating a kqueue fd via the epoll_create
 *	system call and allocating memory for the epoll_event structs in
 *	tsdPtr for the thread of the caller.
 *
 * Results:
 *	None.
 *
 * Side effects:
 *	The following per-thread entities are initialised:
 *	- notifierMutex is initialised.
 *	- The eventfd(2) is created w/ EFD_CLOEXEC and EFD_NONBLOCK.
 *	- The epoll(7) fd is created w/ EPOLL_CLOEXEC.
 *	- A FileHandler struct is allocated and initialised for the
 *	  eventfd(2), registering interest for TCL_READABLE on it via
 *	  PlatformEventsControl().
 *	- readyEvents and maxReadyEvents are initialised with 512
 *	  epoll_events.
 *
 *----------------------------------------------------------------------
 */

static void
PlatformEventsInit(void)
{
    ThreadSpecificData *tsdPtr = TCL_TSD_INIT(&dataKey);
    FileHandler *filePtr;

    errno = pthread_mutex_init(&tsdPtr->notifierMutex, NULL);
    if (errno) {
	Tcl_Panic("Tcl_InitNotifier: %s", "could not create mutex");
    }
    filePtr = (FileHandler *) Tcl_Alloc(sizeof(FileHandler));
#ifdef HAVE_EVENTFD
    tsdPtr->triggerEventFd = eventfd(0, EFD_CLOEXEC | EFD_NONBLOCK);
    if (tsdPtr->triggerEventFd <= 0) {
	Tcl_Panic("Tcl_InitNotifier: %s", "could not create trigger eventfd");
    }
    filePtr->fd = tsdPtr->triggerEventFd;
#else /* !HAVE_EVENTFD */
    if (pipe2(tsdPtr->triggerPipe, O_CLOEXEC | O_NONBLOCK) != 0) {
	Tcl_Panic("Tcl_InitNotifier: %s", "could not create trigger pipe");
    }
    filePtr->fd = tsdPtr->triggerPipe[0];
#endif /* HAVE_EVENTFD */
    tsdPtr->triggerFilePtr = filePtr;
    if ((tsdPtr->eventsFd = epoll_create1(EPOLL_CLOEXEC)) == -1) {
	Tcl_Panic("epoll_create1: %s", strerror(errno));
    }
    filePtr->mask = TCL_READABLE;
    PlatformEventsControl(filePtr, tsdPtr, EPOLL_CTL_ADD, 1);
    if (!tsdPtr->readyEvents) {
<<<<<<< HEAD
        tsdPtr->maxReadyEvents = 512;
	tsdPtr->readyEvents = (struct epoll_event *) Tcl_Alloc(
=======
	tsdPtr->maxReadyEvents = 512;
	tsdPtr->readyEvents = (struct epoll_event *)ckalloc(
>>>>>>> 20a04f85
		tsdPtr->maxReadyEvents * sizeof(tsdPtr->readyEvents[0]));
    }
    LIST_INIT(&tsdPtr->firstReadyFileHandlerPtr);
}

/*
 *----------------------------------------------------------------------
 *
 * PlatformEventsTranslate --
 *
 *	This function translates the platform-specific mask of returned events
 *	in eventPtr to a mask of TCL_* bits.
 *
 * Results:
 *	Returns the translated mask.
 *
 * Side effects:
 *	None.
 *
 *----------------------------------------------------------------------
 */

static int
PlatformEventsTranslate(
    struct epoll_event *eventPtr)
{
    int mask;

    mask = 0;
    if (eventPtr->events & (EPOLLIN | EPOLLHUP)) {
	mask |= TCL_READABLE;
    }
    if (eventPtr->events & EPOLLOUT) {
	mask |= TCL_WRITABLE;
    }
    if (eventPtr->events & EPOLLERR) {
	mask |= TCL_EXCEPTION;
    }
    return mask;
}

/*
 *----------------------------------------------------------------------
 *
 * PlatformEventsWait --
 *
 *	This function abstracts waiting for I/O events via epoll_wait.
 *
 * Results:
 *	Returns -1 if epoll_wait failed. Returns 0 if polling and if no events
 *	became available whilst polling. Returns a pointer to and the count of
 *	all returned events in all other cases.
 *
 * Side effects:
 *	gettimeofday(2), epoll_wait(2), and gettimeofday(2) are called, in the
 *	specified order.
 *	If timePtr specifies a positive value, it is updated to reflect the
 *	amount of time that has passed; if its value would {under, over}flow,
 *	it is set to zero.
 *
 *----------------------------------------------------------------------
 */

static int
PlatformEventsWait(
    struct epoll_event *events,
    size_t numEvents,
    struct timeval *timePtr)
{
    int numFound;
    struct timeval tv0, tv1, tv_delta;
    int timeout;

    ThreadSpecificData *tsdPtr = TCL_TSD_INIT(&dataKey);

    /*
     * If timePtr is NULL, epoll_wait(2) will wait indefinitely. If it
     * specifies a timeout of {0,0}, epoll_wait(2) will poll. Otherwise, the
     * timeout will simply be converted to milliseconds.
     */

    if (!timePtr) {
	timeout = -1;
    } else if (!timePtr->tv_sec && !timePtr->tv_usec) {
	timeout = 0;
    } else {
	timeout = (int) timePtr->tv_sec * 1000;
	if (timePtr->tv_usec) {
	    timeout += (int) timePtr->tv_usec / 1000;
	}
    }

    /*
     * Call (and possibly block on) epoll_wait(2) and substract the delta of
     * gettimeofday(2) before and after the call from timePtr if the latter is
     * not NULL. Return the number of events returned by epoll_wait(2).
     */

    gettimeofday(&tv0, NULL);
    numFound = epoll_wait(tsdPtr->eventsFd, events, (int) numEvents, timeout);
    gettimeofday(&tv1, NULL);
    if (timePtr && (timePtr->tv_sec && timePtr->tv_usec)) {
	timersub(&tv1, &tv0, &tv_delta);
	if (!timercmp(&tv_delta, timePtr, >)) {
	    timersub(timePtr, &tv_delta, timePtr);
	} else {
	    timePtr->tv_sec = 0;
	    timePtr->tv_usec = 0;
	}
    }
    if (tsdPtr->asyncPending) {
	tsdPtr->asyncPending = 0;
	TclAsyncMarkFromNotifier();
    }
    return numFound;
}

/*
 *----------------------------------------------------------------------
 *
 * TclpCreateFileHandler --
 *
 *	This function registers a file handler with the epoll notifier of the
 *	thread of the caller.
 *
 * Results:
 *	None.
 *
 * Side effects:
 *	Creates a new file handler structure.
 *	PlatformEventsControl() is called for the new file handler structure.
 *
 *----------------------------------------------------------------------
 */

void
TclpCreateFileHandler(
    int fd,			/* Handle of stream to watch. */
    int mask,			/* OR'ed combination of TCL_READABLE,
				 * TCL_WRITABLE, and TCL_EXCEPTION: indicates
				 * conditions under which proc should be
				 * called. */
    Tcl_FileProc *proc,		/* Function to call for each selected
				 * event. */
    void *clientData)	/* Arbitrary data to pass to proc. */
{
    ThreadSpecificData *tsdPtr = TCL_TSD_INIT(&dataKey);
    FileHandler *filePtr = LookUpFileHandler(tsdPtr, fd, NULL);
    int isNew = (filePtr == NULL);

    if (isNew) {
	filePtr = (FileHandler *) Tcl_Alloc(sizeof(FileHandler));
	filePtr->fd = fd;
	filePtr->readyMask = 0;
	filePtr->nextPtr = tsdPtr->firstFileHandlerPtr;
	tsdPtr->firstFileHandlerPtr = filePtr;
    }
    filePtr->proc = proc;
    filePtr->clientData = clientData;
    filePtr->mask = mask;

    PlatformEventsControl(filePtr, tsdPtr,
	    isNew ? EPOLL_CTL_ADD : EPOLL_CTL_MOD, isNew);
}

/*
 *----------------------------------------------------------------------
 *
 * TclpDeleteFileHandler --
 *
 *	Cancel a previously-arranged callback arrangement for a file on the
 *	epoll file descriptor of the thread of the caller.
 *
 * Results:
 *	None.
 *
 * Side effects:
 *	If a callback was previously registered on file, remove it.
 *	PlatformEventsControl() is called for the file handler structure.
 *	The PlatformEventData struct associated with the new file handler
 *	structure is freed.
 *
 *----------------------------------------------------------------------
 */

void
TclpDeleteFileHandler(
    int fd)			/* Stream id for which to remove callback
				 * function. */
{
    FileHandler *filePtr, *prevPtr;
    ThreadSpecificData *tsdPtr = TCL_TSD_INIT(&dataKey);

    /*
     * Find the entry for the given file (and return if there isn't one).
     */

    filePtr = LookUpFileHandler(tsdPtr, fd, &prevPtr);
    if (filePtr == NULL) {
	return;
    }

    /*
     * Update the check masks for this file.
     */

    PlatformEventsControl(filePtr, tsdPtr, EPOLL_CTL_DEL, 0);
    if (filePtr->pedPtr) {
	Tcl_Free(filePtr->pedPtr);
    }

    /*
     * Clean up information in the callback record.
     */

    if (prevPtr == NULL) {
	tsdPtr->firstFileHandlerPtr = filePtr->nextPtr;
    } else {
	prevPtr->nextPtr = filePtr->nextPtr;
    }
    Tcl_Free(filePtr);
}

/*
 *----------------------------------------------------------------------
 *
 * TclpWaitForEvent --
 *
 *	This function is called by Tcl_DoOneEvent to wait for new events on
 *	the message queue. If the block time is 0, then TclpWaitForEvent just
 *	polls without blocking.
 *
 *	The waiting logic is implemented in PlatformEventsWait.
 *
 * Results:
 *	Returns -1 if PlatformEventsWait() would block forever, otherwise
 *	returns 0.
 *
 * Side effects:
 *	Queues file events that are detected by PlatformEventsWait().
 *
 *----------------------------------------------------------------------
 */

int
TclpWaitForEvent(
    const Tcl_Time *timePtr)	/* Maximum block time, or NULL. */
{
    FileHandler *filePtr;
    Tcl_Time vTime;
    struct timeval timeout, *timeoutPtr;
				/* Impl. notes: timeout & timeoutPtr are used
				 * if, and only if threads are not enabled.
				 * They are the arguments for the regular
				 * epoll_wait() used when the core is not
				 * thread-enabled. */
    int mask, numFound, numEvent;
    struct PlatformEventData *pedPtr;
    ThreadSpecificData *tsdPtr = TCL_TSD_INIT(&dataKey);
    int numQueued;
    ssize_t i;

    /*
     * Set up the timeout structure. Note that if there are no events to check
     * for, we return with a negative result rather than blocking forever.
     */

    if (timePtr != NULL) {
	/*
	 * TIP #233 (Virtualized Time). Is virtual time in effect? And do we
	 * actually have something to scale? If yes to both then we call the
	 * handler to do this scaling.
	 */

	if (timePtr->sec != 0 || timePtr->usec != 0) {
	    vTime = *timePtr;
	    TclScaleTime(&vTime);
	    timePtr = &vTime;
	}
	timeout.tv_sec = timePtr->sec;
	timeout.tv_usec = timePtr->usec;
	timeoutPtr = &timeout;
    } else {
	timeoutPtr = NULL;
    }

    /*
     * Walk the list of FileHandlers associated with regular files (S_IFREG)
     * belonging to tsdPtr, queue Tcl events for them, and update their mask
     * of events of interest.
     *
     * As epoll(7) does not support regular files, the behaviour of
     * {select,poll}(2) is simply simulated here: fds associated with regular
     * files are added to this list by PlatformEventsControl() and processed
     * here before calling (and possibly blocking) on PlatformEventsWait().
     */

    numQueued = 0;
    LIST_FOREACH(filePtr, &tsdPtr->firstReadyFileHandlerPtr, readyNode) {
	mask = 0;
	if (filePtr->mask & TCL_READABLE) {
	    mask |= TCL_READABLE;
	}
	if (filePtr->mask & TCL_WRITABLE) {
	    mask |= TCL_WRITABLE;
	}

	/*
	 * Don't bother to queue an event if the mask was previously non-zero
	 * since an event must still be on the queue.
	 */

	if (filePtr->readyMask == 0) {
	    FileHandlerEvent *fileEvPtr = (FileHandlerEvent *)
		    Tcl_Alloc(sizeof(FileHandlerEvent));

	    fileEvPtr->header.proc = FileHandlerEventProc;
	    fileEvPtr->fd = filePtr->fd;
	    Tcl_QueueEvent((Tcl_Event *) fileEvPtr, TCL_QUEUE_TAIL);
	    numQueued++;
	}
	filePtr->readyMask = mask;
    }

    /*
     * If any events were queued in the above loop, force PlatformEventsWait()
     * to poll as there already are events that need to be processed at this
     * point.
     */

    if (numQueued) {
	timeout.tv_sec = 0;
	timeout.tv_usec = 0;
	timeoutPtr = &timeout;
    }

    /*
     * Wait or poll for new events, queue Tcl events for the FileHandlers
     * corresponding to them, and update the FileHandlers' mask of events of
     * interest registered by the last call to Tcl_CreateFileHandler().
     *
     * Events for the eventfd(2)/trigger pipe are processed here in order to
     * facilitate inter-thread IPC. If another thread intends to wake up this
     * thread whilst it's blocking on PlatformEventsWait(), it write(2)s to
     * the eventfd(2)/trigger pipe (see Tcl_AlertNotifier(),) which in turn
     * will cause PlatformEventsWait() to return immediately.
     */

    numFound = PlatformEventsWait(tsdPtr->readyEvents,
	    tsdPtr->maxReadyEvents, timeoutPtr);
    for (numEvent = 0; numEvent < numFound; numEvent++) {
	pedPtr = (struct PlatformEventData *)
		tsdPtr->readyEvents[numEvent].data.ptr;
	filePtr = pedPtr->filePtr;
	mask = PlatformEventsTranslate(&tsdPtr->readyEvents[numEvent]);
#ifdef HAVE_EVENTFD
	if (filePtr->fd == tsdPtr->triggerEventFd) {
	    uint64_t eventFdVal;

	    i = read(tsdPtr->triggerEventFd, &eventFdVal, sizeof(eventFdVal));
	    if ((i != sizeof(eventFdVal)) && (errno != EAGAIN)) {
		Tcl_Panic("%s: read from %p->triggerEventFd: %s",
			"Tcl_WaitForEvent", tsdPtr, strerror(errno));
	    }
	    continue;
	}
#else /* !HAVE_EVENTFD */
	if (filePtr->fd == tsdPtr->triggerPipe[0]) {
	    char triggerPipeVal;

	    i = read(tsdPtr->triggerPipe[0], &triggerPipeVal,
		    sizeof(triggerPipeVal));
	    if ((i != sizeof(triggerPipeVal)) && (errno != EAGAIN)) {
		Tcl_Panic("%s: read from %p->triggerPipe[0]: %s",
			"Tcl_WaitForEvent", tsdPtr, strerror(errno));
	    }
	    continue;
	}
#endif /* HAVE_EVENTFD */
	if (!mask) {
	    continue;
	}

	/*
	 * Don't bother to queue an event if the mask was previously non-zero
	 * since an event must still be on the queue.
	 */

	if (filePtr->readyMask == 0) {
	    FileHandlerEvent *fileEvPtr = (FileHandlerEvent *)
		    Tcl_Alloc(sizeof(FileHandlerEvent));

	    fileEvPtr->header.proc = FileHandlerEventProc;
	    fileEvPtr->fd = filePtr->fd;
	    Tcl_QueueEvent((Tcl_Event *) fileEvPtr, TCL_QUEUE_TAIL);
	}
	filePtr->readyMask = mask;
    }
    return 0;
}

/*
 *----------------------------------------------------------------------
 *
 * TclAsyncNotifier --
 *
 *	This procedure sets the async mark of an async handler to a
 *	given value, if it is called from the target thread.
 *
 * Result:
 *	True, when the handler will be marked, false otherwise.
 *
 * Side effects:
 *	The signal may be resent to the target thread.
 *
 *----------------------------------------------------------------------
 */

int
TclAsyncNotifier(
    int sigNumber,		/* Signal number. */
    Tcl_ThreadId threadId,	/* Target thread. */
    void *clientData,	/* Notifier data. */
    int *flagPtr,		/* Flag to mark. */
    int value)			/* Value of mark. */
{
#if TCL_THREADS
    /*
     * WARNING:
     * This code most likely runs in a signal handler. Thus,
     * only few async-signal-safe system calls are allowed,
     * e.g. pthread_self(), sem_post(), write().
     */

    if (pthread_equal(pthread_self(), (pthread_t) threadId)) {
	ThreadSpecificData *tsdPtr = (ThreadSpecificData *) clientData;

	*flagPtr = value;
	if (tsdPtr != NULL && !tsdPtr->asyncPending) {
	    tsdPtr->asyncPending = 1;
	    TclpAlertNotifier(tsdPtr);
	    return 1;
	}
	return 0;
    }

    /*
     * Re-send the signal to the proper target thread.
     */

    pthread_kill((pthread_t) threadId, sigNumber);
#else
    (void)sigNumber;
    (void)threadId;
    (void)clientData;
    (void)flagPtr;
    (void)value;
#endif
    return 0;
}

#endif /* NOTIFIER_EPOLL && TCL_THREADS */
#else
TCL_MAC_EMPTY_FILE(unix_tclEpollNotfy_c)
#endif /* !HAVE_COREFOUNDATION */

/*
 * Local Variables:
 * mode: c
 * c-basic-offset: 4
 * fill-column: 78
 * End:
 */<|MERGE_RESOLUTION|>--- conflicted
+++ resolved
@@ -211,17 +211,10 @@
 	newEvent.events |= EPOLLOUT;
     }
     if (isNew) {
-<<<<<<< HEAD
-        newPedPtr = (struct PlatformEventData *)
+	newPedPtr = (struct PlatformEventData *)
 		Tcl_Alloc(sizeof(struct PlatformEventData));
-        newPedPtr->filePtr = filePtr;
-        newPedPtr->tsdPtr = tsdPtr;
-=======
-	newPedPtr = (struct PlatformEventData *)
-		ckalloc(sizeof(struct PlatformEventData));
 	newPedPtr->filePtr = filePtr;
 	newPedPtr->tsdPtr = tsdPtr;
->>>>>>> 20a04f85
 	filePtr->pedPtr = newPedPtr;
     }
     newEvent.data.ptr = filePtr->pedPtr;
@@ -380,13 +373,8 @@
     filePtr->mask = TCL_READABLE;
     PlatformEventsControl(filePtr, tsdPtr, EPOLL_CTL_ADD, 1);
     if (!tsdPtr->readyEvents) {
-<<<<<<< HEAD
-        tsdPtr->maxReadyEvents = 512;
+	tsdPtr->maxReadyEvents = 512;
 	tsdPtr->readyEvents = (struct epoll_event *) Tcl_Alloc(
-=======
-	tsdPtr->maxReadyEvents = 512;
-	tsdPtr->readyEvents = (struct epoll_event *)ckalloc(
->>>>>>> 20a04f85
 		tsdPtr->maxReadyEvents * sizeof(tsdPtr->readyEvents[0]));
     }
     LIST_INIT(&tsdPtr->firstReadyFileHandlerPtr);
