/* ../unix/tclConfig.h.in.  Generated from configure.ac by autoheader.  */


    #ifndef _TCLCONFIG
    #define _TCLCONFIG

/* Define if building universal (internal helper macro) */
#undef AC_APPLE_UNIVERSAL_BUILD

/* Is gettimeofday() actually declared in <sys/time.h>? */
#undef GETTOD_NOT_DECLARED

/* Define to 1 if you have the <AvailabilityMacros.h> header file. */
#undef HAVE_AVAILABILITYMACROS_H

/* Define to 1 if the system has the type 'blkcnt_t'. */
#undef HAVE_BLKCNT_T

/* Defined when compiler supports casting to union type. */
#undef HAVE_CAST_TO_UNION

/* Define to 1 if you have the 'chflags' function. */
#undef HAVE_CHFLAGS

/* Define to 1 if you have the 'copyfile' function. */
#undef HAVE_COPYFILE

/* Define to 1 if you have the <copyfile.h> header file. */
#undef HAVE_COPYFILE_H

/* Do we have access to Darwin CoreFoundation.framework? */
#undef HAVE_COREFOUNDATION

/* Is the cpuid instruction usable? */
#undef HAVE_CPUID

/* Define to 1 if you have the declaration of 'gethostbyaddr_r', and to 0 if
   you don't. */
#undef HAVE_DECL_GETHOSTBYADDR_R

/* Define to 1 if you have the declaration of 'gethostbyname_r', and to 0 if
   you don't. */
#undef HAVE_DECL_GETHOSTBYNAME_R

/* Is 'DIR64' in <sys/types.h>? */
#undef HAVE_DIR64

/* Define to 1 if you have the 'freeaddrinfo' function. */
#undef HAVE_FREEADDRINFO

/* Do we have fts functions? */
#undef HAVE_FTS

/* Define to 1 if you have the 'gai_strerror' function. */
#undef HAVE_GAI_STRERROR

/* Define to 1 if you have the 'getaddrinfo' function. */
#undef HAVE_GETADDRINFO

/* Define to 1 if you have the 'getattrlist' function. */
#undef HAVE_GETATTRLIST

/* Define to 1 if you have the 'getcwd' function. */
#undef HAVE_GETCWD

/* Define to 1 if getgrgid_r is available. */
#undef HAVE_GETGRGID_R

/* Define to 1 if getgrgid_r takes 4 args. */
#undef HAVE_GETGRGID_R_4

/* Define to 1 if getgrgid_r takes 5 args. */
#undef HAVE_GETGRGID_R_5

/* Define to 1 if getgrnam_r is available. */
#undef HAVE_GETGRNAM_R

/* Define to 1 if getgrnam_r takes 4 args. */
#undef HAVE_GETGRNAM_R_4

/* Define to 1 if getgrnam_r takes 5 args. */
#undef HAVE_GETGRNAM_R_5

/* Define to 1 if gethostbyaddr_r is available. */
#undef HAVE_GETHOSTBYADDR_R

/* Define to 1 if gethostbyaddr_r takes 7 args. */
#undef HAVE_GETHOSTBYADDR_R_7

/* Define to 1 if gethostbyaddr_r takes 8 args. */
#undef HAVE_GETHOSTBYADDR_R_8

/* Define to 1 if gethostbyname_r is available. */
#undef HAVE_GETHOSTBYNAME_R

/* Define to 1 if gethostbyname_r takes 3 args. */
#undef HAVE_GETHOSTBYNAME_R_3

/* Define to 1 if gethostbyname_r takes 5 args. */
#undef HAVE_GETHOSTBYNAME_R_5

/* Define to 1 if gethostbyname_r takes 6 args. */
#undef HAVE_GETHOSTBYNAME_R_6

/* Define to 1 if you have the 'getnameinfo' function. */
#undef HAVE_GETNAMEINFO

/* Define to 1 if getpwnam_r is available. */
#undef HAVE_GETPWNAM_R

/* Define to 1 if getpwnam_r takes 4 args. */
#undef HAVE_GETPWNAM_R_4

/* Define to 1 if getpwnam_r takes 5 args. */
#undef HAVE_GETPWNAM_R_5

/* Define to 1 if getpwuid_r is available. */
#undef HAVE_GETPWUID_R

/* Define to 1 if getpwuid_r takes 4 args. */
#undef HAVE_GETPWUID_R_4

/* Define to 1 if getpwuid_r takes 5 args. */
#undef HAVE_GETPWUID_R_5

/* Define to 1 if you have the 'gmtime_r' function. */
#undef HAVE_GMTIME_R

/* Compiler support for module scope symbols */
#undef HAVE_HIDDEN

/* Do we have the intptr_t type? */
#undef HAVE_INTPTR_T

/* Define to 1 if you have the <inttypes.h> header file. */
#undef HAVE_INTTYPES_H

/* Do we have nl_langinfo()? */
#undef HAVE_LANGINFO

/* Define to 1 if you have the <libkern/OSAtomic.h> header file. */
#undef HAVE_LIBKERN_OSATOMIC_H

/* Define to 1 if you have the 'localtime_r' function. */
#undef HAVE_LOCALTIME_R

/* Define to 1 if you have the 'lseek64' function. */
#undef HAVE_LSEEK64

<<<<<<< HEAD
/* Define to 1 if you have the `mkstemp' function. */
=======
/* Define to 1 if you have the 'mkstemp' function. */
>>>>>>> 9b892cb7
#undef HAVE_MKSTEMP

/* Define to 1 if you have the 'mkstemps' function. */
#undef HAVE_MKSTEMPS

/* Define to 1 if you have the 'mktime' function. */
#undef HAVE_MKTIME

/* Do we have MT-safe gethostbyaddr() ? */
#undef HAVE_MTSAFE_GETHOSTBYADDR

/* Do we have MT-safe gethostbyname() ? */
#undef HAVE_MTSAFE_GETHOSTBYNAME

/* Do we have <net/errno.h>? */
#undef HAVE_NET_ERRNO_H

/* Define to 1 if you have the 'open64' function. */
#undef HAVE_OPEN64

/* Define to 1 if you have the 'opendir' function. */
#undef HAVE_OPENDIR

/* Define to 1 if you have the 'OSSpinLockLock' function. */
#undef HAVE_OSSPINLOCKLOCK

/* Define to 1 if you have the 'posix_spawnattr_setflags' function. */
#undef HAVE_POSIX_SPAWNATTR_SETFLAGS

/* Define to 1 if you have the 'posix_spawnp' function. */
#undef HAVE_POSIX_SPAWNP

/* Define to 1 if you have the 'posix_spawn_file_actions_adddup2' function. */
#undef HAVE_POSIX_SPAWN_FILE_ACTIONS_ADDDUP2

/* Define to 1 if you have the 'pthread_atfork' function. */
#undef HAVE_PTHREAD_ATFORK

/* Define to 1 if you have the 'pthread_attr_setstacksize' function. */
#undef HAVE_PTHREAD_ATTR_SETSTACKSIZE

/* Does putenv() copy strings or incorporate them by reference? */
#undef HAVE_PUTENV_THAT_COPIES

/* Are characters signed? */
#undef HAVE_SIGNED_CHAR

/* Define to 1 if you have the <stdint.h> header file. */
#undef HAVE_STDINT_H

/* Define to 1 if you have the <stdio.h> header file. */
#undef HAVE_STDIO_H

/* Define to 1 if you have the <stdlib.h> header file. */
#undef HAVE_STDLIB_H

/* Define to 1 if you have the <strings.h> header file. */
#undef HAVE_STRINGS_H

/* Define to 1 if you have the <string.h> header file. */
#undef HAVE_STRING_H

/* Define to 1 if you have the 'strtol' function. */
#undef HAVE_STRTOL

/* Define to 1 if the system has the type 'struct addrinfo'. */
#undef HAVE_STRUCT_ADDRINFO

/* Is 'struct dirent64' in <sys/types.h>? */
#undef HAVE_STRUCT_DIRENT64

/* Define to 1 if the system has the type 'struct in6_addr'. */
#undef HAVE_STRUCT_IN6_ADDR

/* Define to 1 if the system has the type 'struct sockaddr_in6'. */
#undef HAVE_STRUCT_SOCKADDR_IN6

/* Define to 1 if the system has the type 'struct sockaddr_storage'. */
#undef HAVE_STRUCT_SOCKADDR_STORAGE

/* Is 'struct stat64' in <sys/stat.h>? */
#undef HAVE_STRUCT_STAT64

<<<<<<< HEAD
/* Define to 1 if `st_blksize' is a member of `struct stat'. */
#undef HAVE_STRUCT_STAT_ST_BLKSIZE

/* Define to 1 if `st_blocks' is a member of `struct stat'. */
=======
/* Define to 1 if 'st_blksize' is a member of 'struct stat'. */
#undef HAVE_STRUCT_STAT_ST_BLKSIZE

/* Define to 1 if 'st_blocks' is a member of 'struct stat'. */
>>>>>>> 9b892cb7
#undef HAVE_STRUCT_STAT_ST_BLOCKS

/* Define to 1 if you have the <sys/filio.h> header file. */
#undef HAVE_SYS_FILIO_H

/* Define to 1 if you have the <sys/ioctl.h> header file. */
#undef HAVE_SYS_IOCTL_H

/* Define to 1 if you have the <sys/modem.h> header file. */
#undef HAVE_SYS_MODEM_H

/* Define to 1 if you have the <sys/param.h> header file. */
#undef HAVE_SYS_PARAM_H

/* Should we include <sys/select.h>? */
#undef HAVE_SYS_SELECT_H

/* Define to 1 if you have the <sys/stat.h> header file. */
#undef HAVE_SYS_STAT_H

/* Define to 1 if you have the <sys/time.h> header file. */
#undef HAVE_SYS_TIME_H

/* Define to 1 if you have the <sys/types.h> header file. */
#undef HAVE_SYS_TYPES_H

/* Define to 1 if you have the <termios.h> header file. */
#undef HAVE_TERMIOS_H

/* Should we use the global timezone variable? */
#undef HAVE_TIMEZONE_VAR

/* Should we use the tm_gmtoff field of struct tm? */
#undef HAVE_TM_GMTOFF

/* Should we use the tm_tzadj field of struct tm? */
#undef HAVE_TM_TZADJ

/* Is off64_t in <sys/types.h>? */
#undef HAVE_TYPE_OFF64_T

/* Do we have the uintptr_t type? */
#undef HAVE_UINTPTR_T

/* Define to 1 if you have the <unistd.h> header file. */
#undef HAVE_UNISTD_H

/* Define to 1 if you have the 'vfork' function. */
#undef HAVE_VFORK

/* Define to 1 if you have the 'waitpid' function. */
#undef HAVE_WAITPID

/* Is weak import available? */
#undef HAVE_WEAK_IMPORT

/* Is there an installed zlib? */
#undef HAVE_ZLIB

/* Is this a Mac I see before me? */
#undef MAC_OSX_TCL

/* No Compiler support for module scope symbols */
#undef MODULE_SCOPE

/* Default libtommath precision. */
#undef MP_PREC

/* Is no debugging enabled? */
#undef NDEBUG

/* Use compat implementation of getaddrinfo() and friends */
#undef NEED_FAKE_RFC2553

/* Is Darwin CoreFoundation unavailable for 64-bit? */
#undef NO_COREFOUNDATION_64

/* Do we have <dirent.h>? */
#undef NO_DIRENT_H

/* Do we have <dlfcn.h>? */
#undef NO_DLFCN_H

/* Do we have fd_set? */
#undef NO_FD_SET

/* Do we have <float.h>? */
#undef NO_FLOAT_H

/* Do we have fork() */
#undef NO_FORK

/* Do we have fstatfs()? */
#undef NO_FSTATFS

/* Do we have gettimeofday()? */
#undef NO_GETTOD

/* Do we have getwd() */
#undef NO_GETWD

/* Do we have a usable 'isnan'? */
#undef NO_ISNAN

/* Do we have memmove()? */
#undef NO_MEMMOVE

/* Do we have mknod() */
#undef NO_MKNOD

/* Do we have realpath() */
#undef NO_REALPATH

/* Do we have <stdlib.h>? */
#undef NO_STDLIB_H

/* Do we have strerror() */
#undef NO_STRERROR

/* Do we have <string.h>? */
#undef NO_STRING_H

/* Do we have <sys/wait.h>? */
#undef NO_SYS_WAIT_H

/* Do we have tcdrain() */
#undef NO_TCDRAIN

/* Do we have uname() */
#undef NO_UNAME

/* Do we have a usable 'union wait'? */
#undef NO_UNION_WAIT

/* Do we have <values.h>? */
#undef NO_VALUES_H

/* Do we have wait3() */
#undef NO_WAIT3

/* Define to the address where bug reports for this package should be sent. */
#undef PACKAGE_BUGREPORT

/* Define to the full name of this package. */
#undef PACKAGE_NAME

/* Define to the full name and version of this package. */
#undef PACKAGE_STRING

/* Define to the one symbol short name of this package. */
#undef PACKAGE_TARNAME

/* Define to the home page for this package. */
#undef PACKAGE_URL

/* Define to the version of this package. */
#undef PACKAGE_VERSION

/* Is this a static build? */
#undef STATIC_BUILD

<<<<<<< HEAD
/* Define to 1 if all of the C90 standard headers exist (not just the ones
=======
/* Define to 1 if all of the C89 standard headers exist (not just the ones
>>>>>>> 9b892cb7
   required in a freestanding environment). This macro is provided for
   backward compatibility; new code need not use it. */
#undef STDC_HEADERS

/* What encoding should be used for embedded configuration info? */
#undef TCL_CFGVAL_ENCODING

/* Is this a 64-bit build? */
#undef TCL_CFG_DO64BIT

/* Is this an optimized build? */
#undef TCL_CFG_OPTIMIZED

/* Is bytecode debugging enabled? */
#undef TCL_COMPILE_DEBUG

/* Are bytecode statistics enabled? */
#undef TCL_COMPILE_STATS

/* Are we to override what our default encoding is? */
#undef TCL_DEFAULT_ENCODING

/* Is Tcl built as a framework? */
#undef TCL_FRAMEWORK

/* Can this platform load code from memory? */
#undef TCL_LOAD_FROM_MEMORY

/* Is memory debugging enabled? */
#undef TCL_MEM_DEBUG

/* What is the default extension for shared libraries? */
#undef TCL_SHLIB_EXT

/* Are we building with threads enabled? */
#undef TCL_THREADS

/* Do we allow unloading of shared libraries? */
#undef TCL_UNLOAD_DLLS

/* Does this platform have wide high-resolution clicks? */
#undef TCL_WIDE_CLICKS

/* Are wide integers to be implemented with C 'long's? */
#undef TCL_WIDE_INT_IS_LONG

/* What type should be used to define wide integers? */
#undef TCL_WIDE_INT_TYPE

<<<<<<< HEAD
=======
/* Define to 1 if you can safely include both <sys/time.h> and <time.h>. This
   macro is obsolete. */
#undef TIME_WITH_SYS_TIME

>>>>>>> 9b892cb7
/* Is getcwd Posix-compliant? */
#undef USEGETWD

/* May we include <dirent2.h>? */
#undef USE_DIRENT2_H

/* Are we building with DTrace support? */
#undef USE_DTRACE

/* Should we use FIONBIO? */
#undef USE_FIONBIO

/* Do we want to use the threaded memory allocator? */
#undef USE_THREAD_ALLOC

/* Define WORDS_BIGENDIAN to 1 if your processor stores words with the most
   significant byte first (like Motorola and SPARC, unlike Intel). */
#if defined AC_APPLE_UNIVERSAL_BUILD
# if defined __BIG_ENDIAN__
#  define WORDS_BIGENDIAN 1
# endif
#else
# ifndef WORDS_BIGENDIAN
#  undef WORDS_BIGENDIAN
# endif
#endif

/* Are Darwin SUSv3 extensions available? */
#undef _DARWIN_C_SOURCE

/* Add the _ISOC99_SOURCE flag when building */
#undef _ISOC99_SOURCE

/* Add the _LARGEFILE64_SOURCE flag when building */
#undef _LARGEFILE64_SOURCE

/* # needed in sys/socket.h Should OS/390 do the right thing with sockets? */
#undef _OE_SOCKETS

/* Do we really want to follow the standard? Yes we do! */
#undef _POSIX_PTHREAD_SEMANTICS

/* Do we want the reentrant OS API? */
#undef _REENTRANT

/* Do we want the thread-safe OS API? */
#undef _THREAD_SAFE

/* Do we want to use the XOPEN network library? */
#undef _XOPEN_SOURCE

/* Do we want to use the XOPEN network library? */
#undef _XOPEN_SOURCE_EXTENDED

<<<<<<< HEAD
/* Define to 1 if type `char' is unsigned and your compiler does not
=======
/* Define to 1 if type 'char' is unsigned and your compiler does not
>>>>>>> 9b892cb7
   predefine this macro.  */
#ifndef __CHAR_UNSIGNED__
# undef __CHAR_UNSIGNED__
#endif

/* Define as 'int' if <sys/types.h> doesn't define. */
#undef gid_t

/* Define to '__inline__' or '__inline' if that's what the C compiler
   calls it, or to nothing if 'inline' is not supported under any name.  */
#ifndef __cplusplus
#undef inline
#endif

/* Signed integer type wide enough to hold a pointer. */
#undef intptr_t

/* Define to 'int' if <sys/types.h> does not define. */
#undef mode_t

/* Define as a signed integer type capable of holding a process identifier. */
#undef pid_t

<<<<<<< HEAD
/* Define to `unsigned int' if <sys/types.h> does not define. */
=======
/* Define as 'unsigned int' if <stddef.h> doesn't define. */
>>>>>>> 9b892cb7
#undef size_t

/* Define as int if socklen_t is not available */
#undef socklen_t

/* Define as 'int' if <sys/types.h> doesn't define. */
#undef uid_t

/* Unsigned integer type wide enough to hold a pointer. */
#undef uintptr_t


    /* Undef unused package specific autoheader defines so that we can
     * include both tclConfig.h and tkConfig.h at the same time: */
    /* override */ #undef PACKAGE_NAME
    /* override */ #undef PACKAGE_TARNAME
    /* override */ #undef PACKAGE_VERSION
    /* override */ #undef PACKAGE_STRING
    #endif /* _TCLCONFIG */<|MERGE_RESOLUTION|>--- conflicted
+++ resolved
@@ -3,9 +3,6 @@
 
     #ifndef _TCLCONFIG
     #define _TCLCONFIG
-
-/* Define if building universal (internal helper macro) */
-#undef AC_APPLE_UNIVERSAL_BUILD
 
 /* Is gettimeofday() actually declared in <sys/time.h>? */
 #undef GETTOD_NOT_DECLARED
@@ -147,11 +144,7 @@
 /* Define to 1 if you have the 'lseek64' function. */
 #undef HAVE_LSEEK64
 
-<<<<<<< HEAD
-/* Define to 1 if you have the `mkstemp' function. */
-=======
 /* Define to 1 if you have the 'mkstemp' function. */
->>>>>>> 9b892cb7
 #undef HAVE_MKSTEMP
 
 /* Define to 1 if you have the 'mkstemps' function. */
@@ -235,17 +228,10 @@
 /* Is 'struct stat64' in <sys/stat.h>? */
 #undef HAVE_STRUCT_STAT64
 
-<<<<<<< HEAD
-/* Define to 1 if `st_blksize' is a member of `struct stat'. */
-#undef HAVE_STRUCT_STAT_ST_BLKSIZE
-
-/* Define to 1 if `st_blocks' is a member of `struct stat'. */
-=======
 /* Define to 1 if 'st_blksize' is a member of 'struct stat'. */
 #undef HAVE_STRUCT_STAT_ST_BLKSIZE
 
 /* Define to 1 if 'st_blocks' is a member of 'struct stat'. */
->>>>>>> 9b892cb7
 #undef HAVE_STRUCT_STAT_ST_BLOCKS
 
 /* Define to 1 if you have the <sys/filio.h> header file. */
@@ -407,11 +393,7 @@
 /* Is this a static build? */
 #undef STATIC_BUILD
 
-<<<<<<< HEAD
-/* Define to 1 if all of the C90 standard headers exist (not just the ones
-=======
 /* Define to 1 if all of the C89 standard headers exist (not just the ones
->>>>>>> 9b892cb7
    required in a freestanding environment). This macro is provided for
    backward compatibility; new code need not use it. */
 #undef STDC_HEADERS
@@ -461,13 +443,6 @@
 /* What type should be used to define wide integers? */
 #undef TCL_WIDE_INT_TYPE
 
-<<<<<<< HEAD
-=======
-/* Define to 1 if you can safely include both <sys/time.h> and <time.h>. This
-   macro is obsolete. */
-#undef TIME_WITH_SYS_TIME
-
->>>>>>> 9b892cb7
 /* Is getcwd Posix-compliant? */
 #undef USEGETWD
 
@@ -522,11 +497,7 @@
 /* Do we want to use the XOPEN network library? */
 #undef _XOPEN_SOURCE_EXTENDED
 
-<<<<<<< HEAD
-/* Define to 1 if type `char' is unsigned and your compiler does not
-=======
 /* Define to 1 if type 'char' is unsigned and your compiler does not
->>>>>>> 9b892cb7
    predefine this macro.  */
 #ifndef __CHAR_UNSIGNED__
 # undef __CHAR_UNSIGNED__
@@ -550,11 +521,7 @@
 /* Define as a signed integer type capable of holding a process identifier. */
 #undef pid_t
 
-<<<<<<< HEAD
-/* Define to `unsigned int' if <sys/types.h> does not define. */
-=======
 /* Define as 'unsigned int' if <stddef.h> doesn't define. */
->>>>>>> 9b892cb7
 #undef size_t
 
 /* Define as int if socklen_t is not available */
