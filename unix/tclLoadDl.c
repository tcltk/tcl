--- conflicted
+++ resolved
@@ -133,11 +133,7 @@
 	}
 	return TCL_ERROR;
     }
-<<<<<<< HEAD
-    newHandle = Tcl_Alloc(sizeof(*newHandle));
-=======
-    newHandle = (Tcl_LoadHandle)ckalloc(sizeof(*newHandle));
->>>>>>> 52e543c5
+    newHandle = (Tcl_LoadHandle)Tcl_Alloc(sizeof(*newHandle));
     newHandle->clientData = handle;
     newHandle->findSymbolProcPtr = &FindSymbol;
     newHandle->unloadFileProcPtr = &UnloadFile;
@@ -198,7 +194,7 @@
 #ifdef __cplusplus
     if (proc == NULL) {
 	char buf[32];
-	sprintf(buf, "%d", Tcl_DStringLength(&ds));
+	sprintf(buf, "%d", (int)Tcl_DStringLength(&ds));
 	Tcl_DStringInit(&newName);
 	TclDStringAppendLiteral(&newName, "__Z");
 	Tcl_DStringAppend(&newName, buf, -1);
