/*
 * tclLoadDyld.c --
 *
 *	This procedure provides a version of the TclLoadFile that works with
 *	Apple's dyld dynamic loading.
 *	Original version of his file (superseded long ago) provided by
 *	Wilfredo Sanchez (wsanchez@apple.com).
 *
 * Copyright © 1995 Apple Computer, Inc.
 * Copyright © 2001-2007 Daniel A. Steffen <das@users.sourceforge.net>
 *
 * See the file "license.terms" for information on usage and redistribution of
 * this file, and for a DISCLAIMER OF ALL WARRANTIES.
 */

#include "tclInt.h"

#ifndef MODULE_SCOPE
#   define MODULE_SCOPE extern
#endif

/*
 * Use includes for the API we're using.
 */

#include <dlfcn.h>

#if defined(TCL_LOAD_FROM_MEMORY)
#if defined (__clang__) || ((__GNUC__)  && ((__GNUC__ > 4) || ((__GNUC__ == 4) && (__GNUC_MINOR__ > 5))))
#pragma GCC diagnostic ignored "-Wdeprecated-declarations"
#endif
#include <mach-o/dyld.h>
#include <mach-o/fat.h>
#include <mach-o/swap.h>
#include <mach-o/arch.h>
#include <libkern/OSByteOrder.h>
#include <mach/mach.h>

typedef struct Tcl_DyldModuleHandle {
    struct Tcl_DyldModuleHandle *nextPtr;
    NSModule module;
} Tcl_DyldModuleHandle;
#endif /* TCL_LOAD_FROM_MEMORY */

typedef struct {
    void *dlHandle;
#if defined(TCL_LOAD_FROM_MEMORY)
    const struct mach_header *dyldLibHeader;
    Tcl_DyldModuleHandle *modulePtr;
#endif
} Tcl_DyldLoadHandle;

/*
 * Static functions defined in this file.
 */

static void *		FindSymbol(Tcl_Interp *interp,
			    Tcl_LoadHandle loadHandle, const char *symbol);
static void		UnloadFile(Tcl_LoadHandle handle);

/*
 *----------------------------------------------------------------------
 *
 * DyldOFIErrorMsg --
 *
 *	Converts a numerical NSObjectFileImage error into an error message
 *	string.
 *
 * Results:
 *	Error message string.
 *
 * Side effects:
 *	None.
 *
 *----------------------------------------------------------------------
 */

#if defined(TCL_LOAD_FROM_MEMORY)
static const char *
DyldOFIErrorMsg(
    int err)
{
    switch (err) {
    case NSObjectFileImageSuccess:
	return NULL;
    case NSObjectFileImageFailure:
	return "object file setup failure";
    case NSObjectFileImageInappropriateFile:
	return "not a Mach-O MH_BUNDLE file";
    case NSObjectFileImageArch:
	return "no object for this architecture";
    case NSObjectFileImageFormat:
	return "bad object file format";
    case NSObjectFileImageAccess:
	return "cannot read object file";
    default:
	return "unknown error";
    }
}
#endif /* TCL_LOAD_FROM_MEMORY */

/*
 *----------------------------------------------------------------------
 *
 * TclpDlopen --
 *
 *	Dynamically loads a binary code file into memory and returns a handle
 *	to the new code.
 *
 * Results:
 *	A standard Tcl completion code. If an error occurs, an error message
 *	is left in the interpreter's result.
 *
 * Side effects:
 *	New code suddenly appears in memory.
 *
 *----------------------------------------------------------------------
 */

MODULE_SCOPE int
TclpDlopen(
    Tcl_Interp *interp,		/* Used for error reporting. */
    Tcl_Obj *pathPtr,		/* Name of the file containing the desired
				 * code (UTF-8). */
    Tcl_LoadHandle *loadHandle, /* Filled with token for dynamically loaded
				 * file which will be passed back to
				 * (*unloadProcPtr)() to unload the file. */
    Tcl_FSUnloadFileProc **unloadProcPtr,
				/* Filled with address of Tcl_FSUnloadFileProc
				 * function which should be used for this
				 * file. */
    int flags)
{
    Tcl_DyldLoadHandle *dyldLoadHandle;
    Tcl_LoadHandle newHandle;
    void *dlHandle = NULL;
#if defined(TCL_LOAD_FROM_MEMORY)
    const struct mach_header *dyldLibHeader = NULL;
    Tcl_DyldModuleHandle *modulePtr = NULL;
#endif
    const char *errMsg = NULL;
    int result;
    Tcl_DString ds;
    const char *nativePath, *nativeFileName = NULL;
    int dlopenflags = 0;

    /*
     * First try the full path the user gave us. This is particularly
     * important if the cwd is inside a vfs, and we are trying to load using a
     * relative path.
     */

    nativePath = (const char *)Tcl_FSGetNativePath(pathPtr);
    if (Tcl_UtfToExternalDStringEx(interp, NULL, TclGetString(pathPtr),
	    TCL_INDEX_NONE, 0, &ds, NULL) != TCL_OK) {
	Tcl_DStringFree(&ds);
	return TCL_ERROR;
    }
    nativeFileName = Tcl_DStringValue(&ds);

    /*
     * Use (RTLD_NOW|RTLD_LOCAL) as default, see [Bug #3216070]
     */

    if (flags & TCL_LOAD_GLOBAL) {
	dlopenflags |= RTLD_GLOBAL;
    } else {
	dlopenflags |= RTLD_LOCAL;
    }
    if (flags & TCL_LOAD_LAZY) {
	dlopenflags |= RTLD_LAZY;
    } else {
	dlopenflags |= RTLD_NOW;
    }
    dlHandle = dlopen(nativePath, dlopenflags);
    if (!dlHandle) {
	/*
	 * Let the OS loader examine the binary search path for whatever string
	 * the user gave us which hopefully refers to a file on the binary
	 * path.
	 */

	dlHandle = dlopen(nativeFileName, dlopenflags);
	if (!dlHandle) {
	    errMsg = dlerror();
	}
    }

    if (dlHandle) {
	dyldLoadHandle = (Tcl_DyldLoadHandle *)Tcl_Alloc(sizeof(Tcl_DyldLoadHandle));
	dyldLoadHandle->dlHandle = dlHandle;
#if defined(TCL_LOAD_FROM_MEMORY)
	dyldLoadHandle->dyldLibHeader = dyldLibHeader;
	dyldLoadHandle->modulePtr = modulePtr;
#endif /* TCL_LOAD_FROM_MEMORY */
	newHandle = (Tcl_LoadHandle)Tcl_Alloc(sizeof(*newHandle));
	newHandle->clientData = dyldLoadHandle;
	newHandle->findSymbolProcPtr = &FindSymbol;
	newHandle->unloadFileProcPtr = &UnloadFile;
	*unloadProcPtr = &UnloadFile;
	*loadHandle = newHandle;
	result = TCL_OK;
    } else {
	Tcl_Obj *errObj;

	TclNewObj(errObj);
	if (errMsg != NULL) {
	    Tcl_AppendToObj(errObj, errMsg, TCL_INDEX_NONE);
	}
	Tcl_SetObjResult(interp, errObj);
	result = TCL_ERROR;
    }

    Tcl_DStringFree(&ds);
    return result;
}

/*
 *----------------------------------------------------------------------
 *
 * FindSymbol --
 *
 *	Looks up a symbol, by name, through a handle associated with a
 *	previously loaded piece of code (shared library).
 *
 * Results:
 *	Returns a pointer to the function associated with 'symbol' if it is
 *	found. Otherwise returns NULL and may leave an error message in the
 *	interp's result.
 *
 *----------------------------------------------------------------------
 */

static void *
FindSymbol(
    Tcl_Interp *interp,		/* For error reporting. */
    Tcl_LoadHandle loadHandle,	/* Handle from TclpDlopen. */
    const char *symbol)		/* Symbol name to look up. */
{
    Tcl_DyldLoadHandle *dyldLoadHandle = (Tcl_DyldLoadHandle *)loadHandle->clientData;
    Tcl_LibraryInitProc *proc = NULL;
    const char *errMsg = NULL;
    Tcl_DString ds;
    const char *native;

    if (Tcl_UtfToExternalDStringEx(interp, NULL, symbol, TCL_INDEX_NONE, 0, &ds, NULL) != TCL_OK) {
	Tcl_DStringFree(&ds);
	return NULL;
    }
    native = Tcl_DStringValue(&ds);
    if (dyldLoadHandle->dlHandle) {
	proc = (Tcl_LibraryInitProc *)dlsym(dyldLoadHandle->dlHandle, native);
	if (!proc) {
	    errMsg = dlerror();
	}
    } else {
#if defined(TCL_LOAD_FROM_MEMORY)
	NSSymbol nsSymbol = NULL;
	Tcl_DString newName;

	/*
	 * dyld adds an underscore to the beginning of symbol names.
	 */

	Tcl_DStringInit(&newName);
	TclDStringAppendLiteral(&newName, "_");
	native = Tcl_DStringAppend(&newName, native, TCL_INDEX_NONE);
	if (dyldLoadHandle->dyldLibHeader) {
	    nsSymbol = NSLookupSymbolInImage(dyldLoadHandle->dyldLibHeader,
		    native, NSLOOKUPSYMBOLINIMAGE_OPTION_BIND_NOW |
		    NSLOOKUPSYMBOLINIMAGE_OPTION_RETURN_ON_ERROR);
	    if (nsSymbol) {
		/*
		 * Until dyld supports unloading of MY_DYLIB binaries, the
		 * following is not needed.
		 */

#ifdef DYLD_SUPPORTS_DYLIB_UNLOADING
		NSModule module = NSModuleForSymbol(nsSymbol);
		Tcl_DyldModuleHandle *modulePtr = dyldLoadHandle->modulePtr;

		while (modulePtr != NULL) {
		    if (module == modulePtr->module) {
			break;
		    }
		    modulePtr = modulePtr->nextPtr;
		}
		if (modulePtr == NULL) {
		    modulePtr = (Tcl_DyldModuleHandle *)Tcl_Alloc(sizeof(Tcl_DyldModuleHandle));
		    modulePtr->module = module;
		    modulePtr->nextPtr = dyldLoadHandle->modulePtr;
		    dyldLoadHandle->modulePtr = modulePtr;
		}
#endif /* DYLD_SUPPORTS_DYLIB_UNLOADING */
	    } else {
		NSLinkEditErrors editError;
		int errorNumber;
		const char *errorName;

		NSLinkEditError(&editError, &errorNumber, &errorName, &errMsg);
	    }
	} else if (dyldLoadHandle->modulePtr) {
	    nsSymbol = NSLookupSymbolInModule(
		    dyldLoadHandle->modulePtr->module, native);
	}
	if (nsSymbol) {
	    proc = (Tcl_LibraryInitProc *)NSAddressOfSymbol(nsSymbol);
	}
	Tcl_DStringFree(&newName);
#endif /* TCL_LOAD_FROM_MEMORY */
    }
    Tcl_DStringFree(&ds);
    if (errMsg && (interp != NULL)) {
	Tcl_SetObjResult(interp, Tcl_ObjPrintf(
		"cannot find symbol \"%s\": %s", symbol, errMsg));
	Tcl_SetErrorCode(interp, "TCL", "LOOKUP", "LOAD_SYMBOL", symbol,
		(char *)NULL);
    }
    return (void *)proc;
}

/*
 *----------------------------------------------------------------------
 *
 * UnloadFile --
 *
 *	Unloads a dynamically loaded binary code file from memory. Code
 *	pointers in the formerly loaded file are no longer valid after calling
 *	this function.
 *
 * Results:
 *	None.
 *
 * Side effects:
 *	Code dissapears from memory. Note that dyld currently only supports
 *	unloading of binaries of type MH_BUNDLE loaded with NSLinkModule() in
 *	TclpDlopen() above.
 *
 *----------------------------------------------------------------------
 */

static void
UnloadFile(
    Tcl_LoadHandle loadHandle)	/* loadHandle returned by a previous call to
				 * TclpDlopen(). The loadHandle is a token
				 * that represents the loaded file. */
{
    Tcl_DyldLoadHandle *dyldLoadHandle = (Tcl_DyldLoadHandle *)loadHandle->clientData;

    if (dyldLoadHandle->dlHandle) {
	(void) dlclose(dyldLoadHandle->dlHandle);
    } else {
#if defined(TCL_LOAD_FROM_MEMORY)
	Tcl_DyldModuleHandle *modulePtr = dyldLoadHandle->modulePtr;

	while (modulePtr != NULL) {
	    void *ptr = modulePtr;

	    (void) NSUnLinkModule(modulePtr->module,
		    NSUNLINKMODULE_OPTION_RESET_LAZY_REFERENCES);
	    modulePtr = modulePtr->nextPtr;
	    Tcl_Free(ptr);
	}
#endif /* TCL_LOAD_FROM_MEMORY */
    }
    Tcl_Free(dyldLoadHandle);
    Tcl_Free(loadHandle);
}

/*
 *----------------------------------------------------------------------
 *
 * TclpLoadMemoryGetBuffer --
 *
 *	Allocate a buffer that can be used with TclpLoadMemory() below.
 *
 * Results:
 *	Pointer to allocated buffer or NULL if an error occurs.
 *
 * Side effects:
 *	Buffer is allocated.
 *
 *----------------------------------------------------------------------
 */

#ifdef TCL_LOAD_FROM_MEMORY
MODULE_SCOPE void *
TclpLoadMemoryGetBuffer(
    size_t size)			/* Size of desired buffer. */
{
    void *buffer = NULL;

    /*
     * We must allocate the buffer using vm_allocate, because
     * NSCreateObjectFileImageFromMemory will dispose of it using
     * vm_deallocate.
     */

    if (vm_allocate(mach_task_self(), (vm_address_t *) &buffer, size, 1)) {
	buffer = NULL;
    }
    return buffer;
}
#endif /* TCL_LOAD_FROM_MEMORY */

/*
 *----------------------------------------------------------------------
 *
 * TclpLoadMemory --
 *
 *	Dynamically loads binary code file from memory and returns a handle to
 *	the new code.
 *
 * Results:
 *	A standard Tcl completion code. If an error occurs, an error message
 *	is left in the interpreter's result.
 *
 * Side effects:
 *	New code is loaded from memory.
 *
 *----------------------------------------------------------------------
 */

#ifdef TCL_LOAD_FROM_MEMORY
MODULE_SCOPE int
TclpLoadMemory(
    void *buffer,		/* Buffer containing the desired code
				 * (allocated with TclpLoadMemoryGetBuffer). */
    size_t size,		/* Allocation size of buffer. */
    Tcl_Size codeSize,	/* Size of code data read into buffer or -1 if
				 * an error occurred and the buffer should
				 * just be freed. */
<<<<<<< HEAD
    TCL_UNUSED(const char *),
=======
    const char *path,
>>>>>>> 1a821b3d
    Tcl_LoadHandle *loadHandle, /* Filled with token for dynamically loaded
				 * file which will be passed back to
				 * (*unloadProcPtr)() to unload the file. */
    Tcl_FSUnloadFileProc **unloadProcPtr,
				/* Filled with address of Tcl_FSUnloadFileProc
				 * function which should be used for this
				 * file. */
    int flags)
{
    Tcl_LoadHandle newHandle;
    Tcl_DyldLoadHandle *dyldLoadHandle;
    NSObjectFileImage dyldObjFileImage = NULL;
    Tcl_DyldModuleHandle *modulePtr;
    NSModule module;
    const char *objFileImageErrMsg = NULL;
    int nsflags = NSLINKMODULE_OPTION_RETURN_ON_ERROR;

    /*
     * Try to create an object file image that we can load from.
     */

    if (codeSize >= 0) {
	NSObjectFileImageReturnCode err = NSObjectFileImageSuccess;
	const struct fat_header *fh = (const struct fat_header *)buffer;
	uint32_t ms = 0;
#ifndef __LP64__
	const struct mach_header *mh = NULL;
#	define mh_size  sizeof(struct mach_header)
#	define mh_magic MH_MAGIC
#	define arch_abi 0
#else
	const struct mach_header_64 *mh = NULL;
#	define mh_size  sizeof(struct mach_header_64)
#	define mh_magic MH_MAGIC_64
#	define arch_abi CPU_ARCH_ABI64
#endif /*  __LP64__ */

	if ((size_t)codeSize >= sizeof(struct fat_header)
		&& fh->magic == OSSwapHostToBigInt32(FAT_MAGIC)) {
	    uint32_t fh_nfat_arch = OSSwapBigToHostInt32(fh->nfat_arch);

	    /*
	     * Fat binary, try to find mach_header for our architecture
	     */

	    if ((size_t)codeSize >= sizeof(struct fat_header) +
		    fh_nfat_arch * sizeof(struct fat_arch)) {
		void *fatarchs = (char *)buffer + sizeof(struct fat_header);
		const NXArchInfo *arch = NXGetLocalArchInfo();
		struct fat_arch *fa;

		if (fh->magic != FAT_MAGIC) {
		    swap_fat_arch((struct fat_arch *)fatarchs, fh_nfat_arch, arch->byteorder);
		}
		fa = NXFindBestFatArch(arch->cputype | arch_abi,
			arch->cpusubtype, (struct fat_arch *)fatarchs, fh_nfat_arch);
		if (fa) {
		    mh = (const struct mach_header_64 *)((char *) buffer + fa->offset);
		    ms = fa->size;
		} else {
		    err = NSObjectFileImageInappropriateFile;
		}
		if (fh->magic != FAT_MAGIC) {
		    swap_fat_arch((struct fat_arch *)fatarchs, fh_nfat_arch, arch->byteorder);
		}
	    } else {
		err = NSObjectFileImageInappropriateFile;
	    }
	} else {
	    /*
	     * Thin binary
	     */

	    mh = (const struct mach_header_64 *)buffer;
	    ms = codeSize;
	}
	if (ms && !(ms >= mh_size && mh->magic == mh_magic &&
		 mh->filetype == MH_BUNDLE)) {
	    err = NSObjectFileImageInappropriateFile;
	}
	if (err == NSObjectFileImageSuccess) {
	    err = NSCreateObjectFileImageFromMemory(buffer, codeSize,
		    &dyldObjFileImage);
	    if (err != NSObjectFileImageSuccess) {
		objFileImageErrMsg = DyldOFIErrorMsg(err);
	    }
	} else {
	    objFileImageErrMsg = DyldOFIErrorMsg(err);
	}
    }

    /*
     * If it went wrong (or we were asked to just deallocate), get rid of the
     * memory block.
     */

    if (dyldObjFileImage == NULL) {
	vm_deallocate(mach_task_self(), (vm_address_t) buffer, size);
	return TCL_ERROR;
    }

    /*
     * Extract the module we want from the image of the object file.
     */

    if (!(flags & 1)) {
	nsflags |= NSLINKMODULE_OPTION_PRIVATE;
    }
    if (!(flags & 2)) {
	nsflags |= NSLINKMODULE_OPTION_BINDNOW;
    }
    module = NSLinkModule(dyldObjFileImage, (path ? path : "[Memory Based Bundle]"), nsflags);
    NSDestroyObjectFileImage(dyldObjFileImage);
    if (!module) {
	NSLinkEditErrors editError;
	int errorNumber;
	const char *errorName, *errMsg;

	NSLinkEditError(&editError, &errorNumber, &errorName, &errMsg);
	return TCL_ERROR;
    }

    /*
     * Stash the module reference within the load handle we create and return.
     */

    modulePtr = (Tcl_DyldModuleHandle *)Tcl_Alloc(sizeof(Tcl_DyldModuleHandle));
    modulePtr->module = module;
    modulePtr->nextPtr = NULL;
    dyldLoadHandle = (Tcl_DyldLoadHandle *)Tcl_Alloc(sizeof(Tcl_DyldLoadHandle));
    dyldLoadHandle->dlHandle = NULL;
    dyldLoadHandle->dyldLibHeader = NULL;
    dyldLoadHandle->modulePtr = modulePtr;
    newHandle = (Tcl_LoadHandle)Tcl_Alloc(sizeof(*newHandle));
    newHandle->clientData = dyldLoadHandle;
    newHandle->findSymbolProcPtr = &FindSymbol;
    newHandle->unloadFileProcPtr = &UnloadFile;
    *loadHandle = newHandle;
    *unloadProcPtr = &UnloadFile;
    return TCL_OK;
}
#endif /* TCL_LOAD_FROM_MEMORY */

/*
 * Local Variables:
 * mode: c
 * c-basic-offset: 4
 * fill-column: 79
 * End:
 */<|MERGE_RESOLUTION|>--- conflicted
+++ resolved
@@ -436,11 +436,7 @@
     Tcl_Size codeSize,	/* Size of code data read into buffer or -1 if
 				 * an error occurred and the buffer should
 				 * just be freed. */
-<<<<<<< HEAD
-    TCL_UNUSED(const char *),
-=======
     const char *path,
->>>>>>> 1a821b3d
     Tcl_LoadHandle *loadHandle, /* Filled with token for dynamically loaded
 				 * file which will be passed back to
 				 * (*unloadProcPtr)() to unload the file. */
