--- conflicted
+++ resolved
@@ -343,11 +343,7 @@
     const char *symbol)		/* Symbol name to look up. */
 {
     Tcl_DyldLoadHandle *dyldLoadHandle = (Tcl_DyldLoadHandle *)loadHandle->clientData;
-<<<<<<< HEAD
     Tcl_LibraryInitProc *proc = NULL;
-=======
-    Tcl_PackageInitProc *proc = NULL;
->>>>>>> 6db08ac8
     const char *errMsg = NULL;
     Tcl_DString ds;
     const char *native;
@@ -355,11 +351,7 @@
     native = Tcl_UtfToExternalDString(NULL, symbol, TCL_INDEX_NONE, &ds);
     if (dyldLoadHandle->dlHandle) {
 #if TCL_DYLD_USE_DLFCN
-<<<<<<< HEAD
 	proc = (Tcl_LibraryInitProc *)dlsym(dyldLoadHandle->dlHandle, native);
-=======
-	proc = (Tcl_PackageInitProc *)dlsym(dyldLoadHandle->dlHandle, native);
->>>>>>> 6db08ac8
 	if (!proc) {
 	    errMsg = dlerror();
 	}
@@ -415,11 +407,7 @@
 		    dyldLoadHandle->modulePtr->module, native);
 	}
 	if (nsSymbol) {
-<<<<<<< HEAD
 	    proc = (Tcl_LibraryInitProc *)NSAddressOfSymbol(nsSymbol);
-=======
-	    proc = (Tcl_PackageInitProc *)NSAddressOfSymbol(nsSymbol);
->>>>>>> 6db08ac8
 	}
 	Tcl_DStringFree(&newName);
 #endif /* TCL_DYLD_USE_NSMODULE */
@@ -505,10 +493,6 @@
 #ifdef TCL_LOAD_FROM_MEMORY
 MODULE_SCOPE void *
 TclpLoadMemoryGetBuffer(
-<<<<<<< HEAD
-    TCL_UNUSED(Tcl_Interp *),
-=======
->>>>>>> 6db08ac8
     size_t size)			/* Size of desired buffer. */
 {
     void *buffer = NULL;
@@ -554,15 +538,10 @@
 #ifdef TCL_LOAD_FROM_MEMORY
 MODULE_SCOPE int
 TclpLoadMemory(
-    Tcl_Interp *interp,		/* Used for error reporting. */
     void *buffer,		/* Buffer containing the desired code
 				 * (allocated with TclpLoadMemoryGetBuffer). */
     size_t size,		/* Allocation size of buffer. */
-<<<<<<< HEAD
     Tcl_Size codeSize,	/* Size of code data read into buffer or -1 if
-=======
-    int codeSize,		/* Size of code data read into buffer or -1 if
->>>>>>> 6db08ac8
 				 * an error occurred and the buffer should
 				 * just be freed. */
     Tcl_LoadHandle *loadHandle, /* Filled with token for dynamically loaded
@@ -658,16 +637,11 @@
 
     /*
      * If it went wrong (or we were asked to just deallocate), get rid of the
-     * memory block and create an error message.
+     * memory block.
      */
 
     if (dyldObjFileImage == NULL) {
 	vm_deallocate(mach_task_self(), (vm_address_t) buffer, size);
-	if (objFileImageErrMsg != NULL) {
-	    Tcl_SetObjResult(interp, Tcl_ObjPrintf(
-		    "NSCreateObjectFileImageFromMemory() error: %s",
-		    objFileImageErrMsg));
-	}
 	return TCL_ERROR;
     }
 
@@ -689,7 +663,6 @@
 	const char *errorName, *errMsg;
 
 	NSLinkEditError(&editError, &errorNumber, &errorName, &errMsg);
-	Tcl_SetObjResult(interp, Tcl_NewStringObj(errMsg, TCL_INDEX_NONE));
 	return TCL_ERROR;
     }
 
