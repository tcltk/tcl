--- conflicted
+++ resolved
@@ -188,83 +188,14 @@
 	}
     }
 
-    if (!dlHandle) {
-<<<<<<< HEAD
-#if TCL_DYLD_USE_NSMODULE
-	dyldLibHeader = NSAddImage(nativePath,
-		NSADDIMAGE_OPTION_RETURN_ON_ERROR);
-	if (!dyldLibHeader) {
-	    NSLinkEditError(&editError, &errorNumber, &errorName, &errMsg);
-	    if (editError == NSLinkEditFileAccessError) {
-		/*
-		 * The requested file was not found. Let the OS loader examine
-		 * the binary search path for whatever string the user gave us
-		 * which hopefully refers to a file on the binary path.
-		 */
-
-		dyldLibHeader = NSAddImage(nativeFileName,
-			NSADDIMAGE_OPTION_WITH_SEARCHING |
-			NSADDIMAGE_OPTION_RETURN_ON_ERROR);
-		if (!dyldLibHeader) {
-		    NSLinkEditError(&editError, &errorNumber, &errorName,
-			    &errMsg);
-		}
-	    } else if ((editError == NSLinkEditFileFormatError
-		    && errorNumber == EBADMACHO)
-		    || editError == NSLinkEditOtherError){
-		NSObjectFileImageReturnCode err;
-		NSObjectFileImage dyldObjFileImage;
-		NSModule module;
-
-		/*
-		 * The requested file was found but was not of type MH_DYLIB,
-		 * attempt to load it as a MH_BUNDLE.
-		 */
-
-		err = NSCreateObjectFileImageFromFile(nativePath,
-			&dyldObjFileImage);
-		if (err == NSObjectFileImageSuccess && dyldObjFileImage) {
-		    int nsflags = NSLINKMODULE_OPTION_RETURN_ON_ERROR;
-		    if (!(flags & 1)) {
-			nsflags |= NSLINKMODULE_OPTION_PRIVATE;
-		    }
-		    if (!(flags & 2)) {
-			nsflags |= NSLINKMODULE_OPTION_BINDNOW;
-		    }
-		    module = NSLinkModule(dyldObjFileImage, nativePath, nsflags);
-		    NSDestroyObjectFileImage(dyldObjFileImage);
-		    if (module) {
-			modulePtr = (Tcl_DyldModuleHandle *)Tcl_Alloc(sizeof(Tcl_DyldModuleHandle));
-			modulePtr->module = module;
-			modulePtr->nextPtr = NULL;
-		    } else {
-			NSLinkEditError(&editError, &errorNumber, &errorName,
-				&errMsg);
-		    }
-		} else {
-		    objFileImageErrMsg = DyldOFIErrorMsg(err);
-		}
-	    }
-	}
-#endif /* TCL_DYLD_USE_NSMODULE */
-=======
->>>>>>> 6e413c43
-    }
-
-    if (dlHandle
-    ) {
+    if (dlHandle) {
 	dyldLoadHandle = (Tcl_DyldLoadHandle *)Tcl_Alloc(sizeof(Tcl_DyldLoadHandle));
 	dyldLoadHandle->dlHandle = dlHandle;
 #if defined(TCL_LOAD_FROM_MEMORY)
 	dyldLoadHandle->dyldLibHeader = dyldLibHeader;
 	dyldLoadHandle->modulePtr = modulePtr;
-<<<<<<< HEAD
-#endif /* TCL_DYLD_USE_NSMODULE || TCL_LOAD_FROM_MEMORY */
+#endif /* TCL_LOAD_FROM_MEMORY */
 	newHandle = (Tcl_LoadHandle)Tcl_Alloc(sizeof(*newHandle));
-=======
-#endif /* TCL_LOAD_FROM_MEMORY */
-	newHandle = (Tcl_LoadHandle)ckalloc(sizeof(*newHandle));
->>>>>>> 6e413c43
 	newHandle->clientData = dyldLoadHandle;
 	newHandle->findSymbolProcPtr = &FindSymbol;
 	newHandle->unloadFileProcPtr = &UnloadFile;
