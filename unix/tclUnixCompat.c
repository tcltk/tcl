--- conflicted
+++ resolved
@@ -108,53 +108,6 @@
 
 static Tcl_Mutex compatLock;
 
-<<<<<<< HEAD
-=======
--
-/*
- *---------------------------------------------------------------------------
- *
- * CopyString --
- *
- *      Copies a NULL-terminated string to the private buffer,
- *      honouring the size of the buffer
- *
- * Results:
- *      0 success or -1 on error (errno = ERANGE)
- *
- * Side effects:
- *      None
- *
- *---------------------------------------------------------------------------
- */
-
-
-static int
-CopyString(CONST char *src, char *buf, int buflen)
-{
-    int len = 0;
-
-    if (src != NULL) {
-	len += strlen(src) + 1;
-	if (len > buflen) {
-	    return -1;
-	}
-	strcpy(buf, src);
-    }
-
-    return len;
-}
-#endif /* ((!defined(HAVE_GETHOSTBYNAME_R) || !defined(HAVE_GETHOSTBYADDR_R)) && \
-	   (!defined(HAVE_MTSAFE_GETHOSTBYNAME) || !defined(HAVE_MTSAFE_GETHOSTBYADDR))) || \
-	    !defined(HAVE_GETPWNAM_R) || !defined(HAVE_GETPWUID_R) || \
-	    !defined(HAVE_GETGRNAM_R) || !defined(HAVE_GETGRGID_R) */
-
-#if (!defined(HAVE_GETHOSTBYNAME_R) || !defined(HAVE_GETHOSTBYADDR_R)) && \
-    (!defined(HAVE_MTSAFE_GETHOSTBYNAME) || !defined(HAVE_MTSAFE_GETHOSTBYADDR))
--
->>>>>>> db4cdcb9
 /*
  * Helper function declarations. Note that these are only used if needed and
  * only defined if used (via the NEED_* macros).
@@ -537,7 +490,6 @@
     return NULL;		/* Not reached. */
 #endif /* TCL_THREADS */
 }
-<<<<<<< HEAD
  
 /*
@@ -848,7 +800,13 @@
 #endif /* NEED_COPYSTRING */
  
-=======
+/*
+ * Local Variables:
+ * mode: c
+ * c-basic-offset: 4
+ * fill-column: 78
+ * End:
+ */
 
 /*
  *------------------------------------------------------------------------
@@ -879,7 +837,6 @@
     return status;
 }
 
->>>>>>> db4cdcb9
 /*
  * Local Variables:
  * mode: c
