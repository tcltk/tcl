/*
 * tclUnixCompat.c
 *
 * Written by: Zoran Vasiljevic (vasiljevic@users.sourceforge.net).
 *
 * See the file "license.terms" for information on usage and redistribution of
 * this file, and for a DISCLAIMER OF ALL WARRANTIES.
 */

#include "tclInt.h"
#include <pwd.h>
#include <grp.h>
#include <errno.h>
#include <string.h>

/*
 * See also: SC_BLOCKING_STYLE in unix/tcl.m4
 */

#ifdef	USE_FIONBIO
#   ifdef HAVE_SYS_FILIO_H
#	include	<sys/filio.h>	/* For FIONBIO. */
#   endif
#   ifdef HAVE_SYS_IOCTL_H
#	include	<sys/ioctl.h>
#   endif
#endif	/* USE_FIONBIO */

/*
 * Used to pad structures at size'd boundaries
 *
 * This macro assumes that the pointer 'buffer' was created from an aligned
 * pointer by adding the 'length'. If this 'length' was not a multiple of the
 * 'size' the result is unaligned and PadBuffer corrects both the pointer,
 * _and_ the 'length'. The latter means that future increments of 'buffer' by
 * 'length' stay aligned.
 */

#define PadBuffer(buffer, length, size)			\
    if (((length) % (size))) {				\
	(buffer) += ((size) - ((length) % (size)));	\
	(length) += ((size) - ((length) % (size)));	\
    }

/*
 * Per-thread private storage used to store values returned from MT-unsafe
 * library calls.
 */

#if TCL_THREADS

typedef struct {
    struct passwd pwd;
#if defined(HAVE_GETPWNAM_R_5) || defined(HAVE_GETPWUID_R_5)
#define NEED_PW_CLEANER 1
    char *pbuf;
    int pbuflen;
#else
    char pbuf[2048];
#endif

    struct group grp;
#if defined(HAVE_GETGRNAM_R_5) || defined(HAVE_GETGRGID_R_5)
#define NEED_GR_CLEANER 1
    char *gbuf;
    int gbuflen;
#else
    char gbuf[2048];
#endif

#if !defined(HAVE_MTSAFE_GETHOSTBYNAME) || !defined(HAVE_MTSAFE_GETHOSTBYADDR)
    struct hostent hent;
    char hbuf[2048];
#endif
}  ThreadSpecificData;
static Tcl_ThreadDataKey dataKey;

#if ((!defined(HAVE_GETHOSTBYNAME_R) || !defined(HAVE_GETHOSTBYADDR_R)) && \
     (!defined(HAVE_MTSAFE_GETHOSTBYNAME) || \
      !defined(HAVE_MTSAFE_GETHOSTBYADDR))) || \
      !defined(HAVE_GETPWNAM_R) || !defined(HAVE_GETPWUID_R) || \
      !defined(HAVE_GETGRNAM_R) || !defined(HAVE_GETGRGID_R)
/*
 * Mutex to lock access to MT-unsafe calls. This is just to protect our own
 * usage. It does not protect us from others calling the same functions
 * without (or using some different) lock.
 */

static Tcl_Mutex compatLock;

/*
 * Helper function declarations. Note that these are only used if needed and
 * only defined if used (via the NEED_* macros).
 */

#undef NEED_COPYARRAY
#undef NEED_COPYGRP
#undef NEED_COPYHOSTENT
#undef NEED_COPYPWD
#undef NEED_COPYSTRING

#if !defined(HAVE_GETGRNAM_R_5) && !defined(HAVE_GETGRNAM_R_4)
#define NEED_COPYGRP 1
static int		CopyGrp(struct group *tgtPtr, char *buf, int buflen);
#endif

#if !defined(HAVE_GETPWNAM_R_5) && !defined(HAVE_GETPWNAM_R_4)
#define NEED_COPYPWD 1
static int		CopyPwd(struct passwd *tgtPtr, char *buf, int buflen);
#endif

static int		CopyArray(char **src, int elsize, char *buf,
			    int buflen);
static int		CopyHostent(struct hostent *tgtPtr, char *buf,
			    int buflen);
static int		CopyString(const char *src, char *buf, int buflen);

#endif

#ifdef NEED_PW_CLEANER
static void		FreePwBuf(ClientData dummy);
#endif
#ifdef NEED_GR_CLEANER
static void		FreeGrBuf(ClientData dummy);
#endif
#endif /* TCL_THREADS */

/*
 *---------------------------------------------------------------------------
 *
 * TclUnixSetBlockingMode --
 *
 *	Set the blocking mode of a file descriptor.
 *
 * Results:
 *
 *	0 on success, -1 (with errno set) on error.
 *
 *---------------------------------------------------------------------------
 */

int
TclUnixSetBlockingMode(
    int fd,			/* File descriptor */
    int mode)			/* Either TCL_MODE_BLOCKING or
				 * TCL_MODE_NONBLOCKING. */
{
#ifndef USE_FIONBIO
    int flags = fcntl(fd, F_GETFL);

    if (mode == TCL_MODE_BLOCKING) {
	flags &= ~O_NONBLOCK;
    } else {
	flags |= O_NONBLOCK;
    }
    return fcntl(fd, F_SETFL, flags);
#else /* USE_FIONBIO */
    int state = (mode == TCL_MODE_NONBLOCKING);

    return ioctl(fd, FIONBIO, &state);
#endif /* !USE_FIONBIO */
}

/*
 *---------------------------------------------------------------------------
 *
 * TclpGetPwNam --
 *
 *      Thread-safe wrappers for getpwnam(). See "man getpwnam" for more
 *      details.
 *
 * Results:
 *      Pointer to struct passwd on success or NULL on error.
 *
 * Side effects:
 *      None.
 *
 *---------------------------------------------------------------------------
 */

struct passwd *
TclpGetPwNam(
    const char *name)
{
#if !TCL_THREADS
    return getpwnam(name);
#else
    ThreadSpecificData *tsdPtr = TCL_TSD_INIT(&dataKey);

#if defined(HAVE_GETPWNAM_R_5)
    struct passwd *pwPtr = NULL;

    /*
     * How to allocate a buffer of the right initial size. If you want the
     * gory detail, see http://www.opengroup.org/austin/docs/austin_328.txt
     * and weep.
     */

    if (tsdPtr->pbuf == NULL) {
	tsdPtr->pbuflen = (int) sysconf(_SC_GETPW_R_SIZE_MAX);
	if (tsdPtr->pbuflen < 1) {
	    tsdPtr->pbuflen = 1024;
	}
<<<<<<< HEAD
	tsdPtr->pbuf = (char *)ckalloc(tsdPtr->pbuflen);
=======
	tsdPtr->pbuf = (char *)Tcl_Alloc(tsdPtr->pbuflen);
>>>>>>> 30710a3c
	Tcl_CreateThreadExitHandler(FreePwBuf, NULL);
    }
    while (1) {
	int e = getpwnam_r(name, &tsdPtr->pwd, tsdPtr->pbuf, tsdPtr->pbuflen,
		&pwPtr);

	if (e == 0) {
	    break;
	} else if (e != ERANGE) {
	    return NULL;
	}
	tsdPtr->pbuflen *= 2;
<<<<<<< HEAD
	tsdPtr->pbuf = (char *)ckrealloc(tsdPtr->pbuf, tsdPtr->pbuflen);
=======
	tsdPtr->pbuf = (char *)Tcl_Realloc(tsdPtr->pbuf, tsdPtr->pbuflen);
>>>>>>> 30710a3c
    }
    return (pwPtr != NULL ? &tsdPtr->pwd : NULL);

#elif defined(HAVE_GETPWNAM_R_4)
    return getpwnam_r(name, &tsdPtr->pwd, tsdPtr->pbuf, sizeof(tsdPtr->pbuf));

#else
    struct passwd *pwPtr;

    Tcl_MutexLock(&compatLock);
    pwPtr = getpwnam(name);
    if (pwPtr != NULL) {
	tsdPtr->pwd = *pwPtr;
	pwPtr = &tsdPtr->pwd;
	if (CopyPwd(&tsdPtr->pwd, tsdPtr->pbuf, sizeof(tsdPtr->pbuf)) == -1) {
	    pwPtr = NULL;
	}
    }
    Tcl_MutexUnlock(&compatLock);
    return pwPtr;
#endif

    return NULL;		/* Not reached. */
#endif /* TCL_THREADS */
}

/*
 *---------------------------------------------------------------------------
 *
 * TclpGetPwUid --
 *
 *      Thread-safe wrappers for getpwuid(). See "man getpwuid" for more
 *      details.
 *
 * Results:
 *      Pointer to struct passwd on success or NULL on error.
 *
 * Side effects:
 *      None.
 *
 *---------------------------------------------------------------------------
 */

struct passwd *
TclpGetPwUid(
    uid_t uid)
{
#if !TCL_THREADS
    return getpwuid(uid);
#else
    ThreadSpecificData *tsdPtr = TCL_TSD_INIT(&dataKey);

#if defined(HAVE_GETPWUID_R_5)
    struct passwd *pwPtr = NULL;

    /*
     * How to allocate a buffer of the right initial size. If you want the
     * gory detail, see http://www.opengroup.org/austin/docs/austin_328.txt
     * and weep.
     */

    if (tsdPtr->pbuf == NULL) {
	tsdPtr->pbuflen = (int) sysconf(_SC_GETPW_R_SIZE_MAX);
	if (tsdPtr->pbuflen < 1) {
	    tsdPtr->pbuflen = 1024;
	}
<<<<<<< HEAD
	tsdPtr->pbuf = (char *)ckalloc(tsdPtr->pbuflen);
=======
	tsdPtr->pbuf = (char *)Tcl_Alloc(tsdPtr->pbuflen);
>>>>>>> 30710a3c
	Tcl_CreateThreadExitHandler(FreePwBuf, NULL);
    }
    while (1) {
	int e = getpwuid_r(uid, &tsdPtr->pwd, tsdPtr->pbuf, tsdPtr->pbuflen,
		&pwPtr);

	if (e == 0) {
	    break;
	} else if (e != ERANGE) {
	    return NULL;
	}
	tsdPtr->pbuflen *= 2;
<<<<<<< HEAD
	tsdPtr->pbuf = (char *)ckrealloc(tsdPtr->pbuf, tsdPtr->pbuflen);
=======
	tsdPtr->pbuf = (char *)Tcl_Realloc(tsdPtr->pbuf, tsdPtr->pbuflen);
>>>>>>> 30710a3c
    }
    return (pwPtr != NULL ? &tsdPtr->pwd : NULL);

#elif defined(HAVE_GETPWUID_R_4)
    return getpwuid_r(uid, &tsdPtr->pwd, tsdPtr->pbuf, sizeof(tsdPtr->pbuf));

#else
    struct passwd *pwPtr;

    Tcl_MutexLock(&compatLock);
    pwPtr = getpwuid(uid);
    if (pwPtr != NULL) {
	tsdPtr->pwd = *pwPtr;
	pwPtr = &tsdPtr->pwd;
	if (CopyPwd(&tsdPtr->pwd, tsdPtr->pbuf, sizeof(tsdPtr->pbuf)) == -1) {
	    pwPtr = NULL;
	}
    }
    Tcl_MutexUnlock(&compatLock);
    return pwPtr;
#endif

    return NULL;		/* Not reached. */
#endif /* TCL_THREADS */
}

/*
 *---------------------------------------------------------------------------
 *
 * FreePwBuf --
 *
 *	Helper that is used to dispose of space allocated and referenced from
 *	the ThreadSpecificData for user entries. (Darn that baroque POSIX
 *	reentrant interface.)
 *
 *---------------------------------------------------------------------------
 */

#ifdef NEED_PW_CLEANER
static void
FreePwBuf(
<<<<<<< HEAD
    TCL_UNUSED(ClientData))
=======
    ClientData dummy)
>>>>>>> 30710a3c
{
    ThreadSpecificData *tsdPtr = TCL_TSD_INIT(&dataKey);
    (void)dummy;

    ckfree(tsdPtr->pbuf);
}
#endif /* NEED_PW_CLEANER */

/*
 *---------------------------------------------------------------------------
 *
 * TclpGetGrNam --
 *
 *      Thread-safe wrappers for getgrnam(). See "man getgrnam" for more
 *      details.
 *
 * Results:
 *      Pointer to struct group on success or NULL on error.
 *
 * Side effects:
 *      None.
 *
 *---------------------------------------------------------------------------
 */

struct group *
TclpGetGrNam(
    const char *name)
{
#if !TCL_THREADS
    return getgrnam(name);
#else
    ThreadSpecificData *tsdPtr = TCL_TSD_INIT(&dataKey);

#if defined(HAVE_GETGRNAM_R_5)
    struct group *grPtr = NULL;

    /*
     * How to allocate a buffer of the right initial size. If you want the
     * gory detail, see http://www.opengroup.org/austin/docs/austin_328.txt
     * and weep.
     */

    if (tsdPtr->gbuf == NULL) {
	tsdPtr->gbuflen = (int) sysconf(_SC_GETGR_R_SIZE_MAX);
	if (tsdPtr->gbuflen < 1) {
	    tsdPtr->gbuflen = 1024;
	}
<<<<<<< HEAD
	tsdPtr->gbuf = (char*)ckalloc(tsdPtr->gbuflen);
=======
	tsdPtr->gbuf = (char *)ckalloc(tsdPtr->gbuflen);
>>>>>>> 30710a3c
	Tcl_CreateThreadExitHandler(FreeGrBuf, NULL);
    }
    while (1) {
	int e = getgrnam_r(name, &tsdPtr->grp, tsdPtr->gbuf, tsdPtr->gbuflen,
		&grPtr);

	if (e == 0) {
	    break;
	} else if (e != ERANGE) {
	    return NULL;
	}
	tsdPtr->gbuflen *= 2;
	tsdPtr->gbuf = (char *)ckrealloc(tsdPtr->gbuf, tsdPtr->gbuflen);
    }
    return (grPtr != NULL ? &tsdPtr->grp : NULL);

#elif defined(HAVE_GETGRNAM_R_4)
    return getgrnam_r(name, &tsdPtr->grp, tsdPtr->gbuf, sizeof(tsdPtr->gbuf));

#else
    struct group *grPtr;

    Tcl_MutexLock(&compatLock);
    grPtr = getgrnam(name);
    if (grPtr != NULL) {
	tsdPtr->grp = *grPtr;
	grPtr = &tsdPtr->grp;
	if (CopyGrp(&tsdPtr->grp, tsdPtr->gbuf, sizeof(tsdPtr->gbuf)) == -1) {
	    grPtr = NULL;
	}
    }
    Tcl_MutexUnlock(&compatLock);
    return grPtr;
#endif

    return NULL;		/* Not reached. */
#endif /* TCL_THREADS */
}

/*
 *---------------------------------------------------------------------------
 *
 * TclpGetGrGid --
 *
 *      Thread-safe wrappers for getgrgid(). See "man getgrgid" for more
 *      details.
 *
 * Results:
 *      Pointer to struct group on success or NULL on error.
 *
 * Side effects:
 *      None.
 *
 *---------------------------------------------------------------------------
 */

struct group *
TclpGetGrGid(
    gid_t gid)
{
#if !TCL_THREADS
    return getgrgid(gid);
#else
    ThreadSpecificData *tsdPtr = TCL_TSD_INIT(&dataKey);

#if defined(HAVE_GETGRGID_R_5)
    struct group *grPtr = NULL;

    /*
     * How to allocate a buffer of the right initial size. If you want the
     * gory detail, see http://www.opengroup.org/austin/docs/austin_328.txt
     * and weep.
     */

    if (tsdPtr->gbuf == NULL) {
	tsdPtr->gbuflen = (int) sysconf(_SC_GETGR_R_SIZE_MAX);
	if (tsdPtr->gbuflen < 1) {
	    tsdPtr->gbuflen = 1024;
	}
<<<<<<< HEAD
	tsdPtr->gbuf = (char*)ckalloc(tsdPtr->gbuflen);
=======
	tsdPtr->gbuf = (char *)ckalloc(tsdPtr->gbuflen);
>>>>>>> 30710a3c
	Tcl_CreateThreadExitHandler(FreeGrBuf, NULL);
    }
    while (1) {
	int e = getgrgid_r(gid, &tsdPtr->grp, tsdPtr->gbuf, tsdPtr->gbuflen,
		&grPtr);

	if (e == 0) {
	    break;
	} else if (e != ERANGE) {
	    return NULL;
	}
	tsdPtr->gbuflen *= 2;
	tsdPtr->gbuf = (char *)ckrealloc(tsdPtr->gbuf, tsdPtr->gbuflen);
    }
    return (grPtr != NULL ? &tsdPtr->grp : NULL);

#elif defined(HAVE_GETGRGID_R_4)
    return getgrgid_r(gid, &tsdPtr->grp, tsdPtr->gbuf, sizeof(tsdPtr->gbuf));

#else
    struct group *grPtr;

    Tcl_MutexLock(&compatLock);
    grPtr = getgrgid(gid);
    if (grPtr != NULL) {
	tsdPtr->grp = *grPtr;
	grPtr = &tsdPtr->grp;
	if (CopyGrp(&tsdPtr->grp, tsdPtr->gbuf, sizeof(tsdPtr->gbuf)) == -1) {
	    grPtr = NULL;
	}
    }
    Tcl_MutexUnlock(&compatLock);
    return grPtr;
#endif

    return NULL;		/* Not reached. */
#endif /* TCL_THREADS */
}

/*
 *---------------------------------------------------------------------------
 *
 * FreeGrBuf --
 *
 *	Helper that is used to dispose of space allocated and referenced from
 *	the ThreadSpecificData for group entries. (Darn that baroque POSIX
 *	reentrant interface.)
 *
 *---------------------------------------------------------------------------
 */

#ifdef NEED_GR_CLEANER
static void
FreeGrBuf(
<<<<<<< HEAD
    TCL_UNUSED(ClientData))
=======
    ClientData dummy)
>>>>>>> 30710a3c
{
    ThreadSpecificData *tsdPtr = TCL_TSD_INIT(&dataKey);
    (void)dummy;

    ckfree(tsdPtr->gbuf);
}
#endif /* NEED_GR_CLEANER */

/*
 *---------------------------------------------------------------------------
 *
 * TclpGetHostByName --
 *
 *      Thread-safe wrappers for gethostbyname(). See "man gethostbyname" for
 *      more details.
 *
 * Results:
 *      Pointer to struct hostent on success or NULL on error.
 *
 * Side effects:
 *      None.
 *
 *---------------------------------------------------------------------------
 */

struct hostent *
TclpGetHostByName(
    const char *name)
{
#if !TCL_THREADS || defined(HAVE_MTSAFE_GETHOSTBYNAME)
    return gethostbyname(name);
#else
    ThreadSpecificData *tsdPtr = TCL_TSD_INIT(&dataKey);

#if defined(HAVE_GETHOSTBYNAME_R_5)
    int h_errno;

    return gethostbyname_r(name, &tsdPtr->hent, tsdPtr->hbuf,
			   sizeof(tsdPtr->hbuf), &h_errno);

#elif defined(HAVE_GETHOSTBYNAME_R_6)
    struct hostent *hePtr = NULL;
    int h_errno, result;

    result = gethostbyname_r(name, &tsdPtr->hent, tsdPtr->hbuf,
	    sizeof(tsdPtr->hbuf), &hePtr, &h_errno);
    return (result == 0) ? hePtr : NULL;

#elif defined(HAVE_GETHOSTBYNAME_R_3)
    struct hostent_data data;

    return (gethostbyname_r(name, &tsdPtr->hent, &data) == 0)
	    ? &tsdPtr->hent : NULL;

#else
#define NEED_COPYHOSTENT 1
    struct hostent *hePtr;

    Tcl_MutexLock(&compatLock);
    hePtr = gethostbyname(name);
    if (hePtr != NULL) {
	tsdPtr->hent = *hePtr;
	hePtr = &tsdPtr->hent;
	if (CopyHostent(&tsdPtr->hent, tsdPtr->hbuf,
		sizeof(tsdPtr->hbuf)) == -1) {
	    hePtr = NULL;
	}
    }
    Tcl_MutexUnlock(&compatLock);
    return hePtr;
#endif

    return NULL;		/* Not reached. */
#endif /* TCL_THREADS */
}

/*
 *---------------------------------------------------------------------------
 *
 * TclpGetHostByAddr --
 *
 *      Thread-safe wrappers for gethostbyaddr(). See "man gethostbyaddr" for
 *      more details.
 *
 * Results:
 *      Pointer to struct hostent on success or NULL on error.
 *
 * Side effects:
 *      None.
 *
 *---------------------------------------------------------------------------
 */

struct hostent *
TclpGetHostByAddr(
    const char *addr,
    int length,
    int type)
{
#if !TCL_THREADS || defined(HAVE_MTSAFE_GETHOSTBYADDR)
    return gethostbyaddr(addr, length, type);
#else
    ThreadSpecificData *tsdPtr = TCL_TSD_INIT(&dataKey);

#if defined(HAVE_GETHOSTBYADDR_R_7)
    int h_errno;

    return gethostbyaddr_r(addr, length, type, &tsdPtr->hent, tsdPtr->hbuf,
	    sizeof(tsdPtr->hbuf), &h_errno);

#elif defined(HAVE_GETHOSTBYADDR_R_8)
    struct hostent *hePtr;
    int h_errno;

    return (gethostbyaddr_r(addr, length, type, &tsdPtr->hent, tsdPtr->hbuf,
		sizeof(tsdPtr->hbuf), &hePtr, &h_errno) == 0)
	    ? &tsdPtr->hent : NULL;
#else
#define NEED_COPYHOSTENT 1
    struct hostent *hePtr;

    Tcl_MutexLock(&compatLock);
    hePtr = gethostbyaddr(addr, length, type);
    if (hePtr != NULL) {
	tsdPtr->hent = *hePtr;
	hePtr = &tsdPtr->hent;
	if (CopyHostent(&tsdPtr->hent, tsdPtr->hbuf,
		sizeof(tsdPtr->hbuf)) == -1) {
	    hePtr = NULL;
	}
    }
    Tcl_MutexUnlock(&compatLock);
    return hePtr;
#endif

    return NULL;		/* Not reached. */
#endif /* TCL_THREADS */
}

/*
 *---------------------------------------------------------------------------
 *
 * CopyGrp --
 *
 *      Copies string fields of the group structure to the private buffer,
 *      honouring the size of the buffer.
 *
 * Results:
 *      0 on success or -1 on error (errno = ERANGE).
 *
 * Side effects:
 *      None.
 *
 *---------------------------------------------------------------------------
 */

#ifdef NEED_COPYGRP
#define NEED_COPYARRAY 1
#define NEED_COPYSTRING 1

static int
CopyGrp(
    struct group *tgtPtr,
    char *buf,
    int buflen)
{
    char *p = buf;
    int copied, len = 0;

    /*
     * Copy username.
     */

    copied = CopyString(tgtPtr->gr_name, p, buflen - len);
    if (copied == -1) {
	goto range;
    }
    tgtPtr->gr_name = (copied > 0) ? p : NULL;
    len += copied;
    p = buf + len;

    /*
     * Copy password.
     */

    copied = CopyString(tgtPtr->gr_passwd, p, buflen - len);
    if (copied == -1) {
	goto range;
    }
    tgtPtr->gr_passwd = (copied > 0) ? p : NULL;
    len += copied;
    p = buf + len;

    /*
     * Copy group members.
     */

    PadBuffer(p, len, sizeof(char *));
    copied = CopyArray((char **)tgtPtr->gr_mem, -1, p, buflen - len);
    if (copied == -1) {
	goto range;
    }
    tgtPtr->gr_mem = (copied > 0) ? (char **)p : NULL;

    return 0;

  range:
    errno = ERANGE;
    return -1;
}
#endif /* NEED_COPYGRP */

/*
 *---------------------------------------------------------------------------
 *
 * CopyHostent --
 *
 *      Copies string fields of the hostnent structure to the private buffer,
 *      honouring the size of the buffer.
 *
 * Results:
 *      Number of bytes copied on success or -1 on error (errno = ERANGE)
 *
 * Side effects:
 *      None
 *
 *---------------------------------------------------------------------------
 */

#ifdef NEED_COPYHOSTENT
#define NEED_COPYSTRING 1
#define NEED_COPYARRAY 1

static int
CopyHostent(
    struct hostent *tgtPtr,
    char *buf,
    int buflen)
{
    char *p = buf;
    int copied, len = 0;

    copied = CopyString(tgtPtr->h_name, p, buflen - len);
    if (copied == -1) {
	goto range;
    }
    tgtPtr->h_name = (copied > 0) ? p : NULL;
    len += copied;
    p = buf + len;

    PadBuffer(p, len, sizeof(char *));
    copied = CopyArray(tgtPtr->h_aliases, -1, p, buflen - len);
    if (copied == -1) {
	goto range;
    }
    tgtPtr->h_aliases = (copied > 0) ? (char **)p : NULL;
    len += copied;
    p += len;

    PadBuffer(p, len, sizeof(char *));
    copied = CopyArray(tgtPtr->h_addr_list, tgtPtr->h_length, p, buflen-len);
    if (copied == -1) {
	goto range;
    }
    tgtPtr->h_addr_list = (copied > 0) ? (char **)p : NULL;

    return 0;

  range:
    errno = ERANGE;
    return -1;
}
#endif /* NEED_COPYHOSTENT */

/*
 *---------------------------------------------------------------------------
 *
 * CopyPwd --
 *
 *      Copies string fields of the passwd structure to the private buffer,
 *      honouring the size of the buffer.
 *
 * Results:
 *      0 on success or -1 on error (errno = ERANGE).
 *
 * Side effects:
 *      We are not copying the gecos field as it may not be supported on all
 *      platforms.
 *
 *---------------------------------------------------------------------------
 */

#ifdef NEED_COPYPWD
#define NEED_COPYSTRING 1

static int
CopyPwd(
    struct passwd *tgtPtr,
    char *buf,
    int buflen)
{
    char *p = buf;
    int copied, len = 0;

    copied = CopyString(tgtPtr->pw_name, p, buflen - len);
    if (copied == -1) {
    range:
	errno = ERANGE;
	return -1;
    }
    tgtPtr->pw_name = (copied > 0) ? p : NULL;
    len += copied;
    p = buf + len;

    copied = CopyString(tgtPtr->pw_passwd, p, buflen - len);
    if (copied == -1) {
	goto range;
    }
    tgtPtr->pw_passwd = (copied > 0) ? p : NULL;
    len += copied;
    p = buf + len;

    copied = CopyString(tgtPtr->pw_dir, p, buflen - len);
    if (copied == -1) {
	goto range;
    }
    tgtPtr->pw_dir = (copied > 0) ? p : NULL;
    len += copied;
    p = buf + len;

    copied = CopyString(tgtPtr->pw_shell, p, buflen - len);
    if (copied == -1) {
	goto range;
    }
    tgtPtr->pw_shell = (copied > 0) ? p : NULL;

    return 0;
}
#endif /* NEED_COPYPWD */

/*
 *---------------------------------------------------------------------------
 *
 * CopyArray --
 *
 *      Copies array of NULL-terminated or fixed-length strings to the private
 *      buffer, honouring the size of the buffer.
 *
 * Results:
 *      Number of bytes copied on success or -1 on error (errno = ERANGE)
 *
 * Side effects:
 *      None.
 *
 *---------------------------------------------------------------------------
 */

#ifdef NEED_COPYARRAY
static int
CopyArray(
    char **src,			/* Array of elements to copy. */
    int elsize,			/* Size of each element, or -1 to indicate
				 * that they are C strings of dynamic
				 * length. */
    char *buf,			/* Buffer to copy into. */
    int buflen)			/* Size of buffer. */
{
    int i, j, len = 0;
    char *p, **newBuffer;

    if (src == NULL) {
	return 0;
    }

    for (i = 0; src[i] != NULL; i++) {
	/*
	 * Empty loop to count how many.
	 */
    }
    len = sizeof(char *) * (i + 1);	/* Leave place for the array. */
    if (len >  buflen) {
	return -1;
    }

<<<<<<< HEAD
    newBuffer = (char **) buf;
=======
    newBuffer = (char **)buf;
>>>>>>> 30710a3c
    p = buf + len;

    for (j = 0; j < i; j++) {
	int sz = (elsize<0 ? (int) strlen(src[j]) + 1 : elsize);

	len += sz;
	if (len > buflen) {
	    return -1;
	}
	memcpy(p, src[j], sz);
	newBuffer[j] = p;
	p = buf + len;
    }
    newBuffer[j] = NULL;

    return len;
}
#endif /* NEED_COPYARRAY */

/*
 *---------------------------------------------------------------------------
 *
 * CopyString --
 *
 *      Copies a NULL-terminated string to the private buffer, honouring the
 *      size of the buffer
 *
 * Results:
 *      0 success or -1 on error (errno = ERANGE)
 *
 * Side effects:
 *      None
 *
 *---------------------------------------------------------------------------
 */

#ifdef NEED_COPYSTRING
static int
CopyString(
    const char *src,		/* String to copy. */
    char *buf,			/* Buffer to copy into. */
    int buflen)			/* Size of buffer. */
{
    int len = 0;

    if (src != NULL) {
	len = strlen(src) + 1;
	if (len > buflen) {
	    return -1;
	}
	memcpy(buf, src, len);
    }

    return len;
}
#endif /* NEED_COPYSTRING */

/*
 * Local Variables:
 * mode: c
 * c-basic-offset: 4
 * fill-column: 78
 * End:
 */

/*
 *------------------------------------------------------------------------
 *
 * TclWinCPUID --
 *
 *	Get CPU ID information on an Intel box under UNIX (either Linux or Cygwin)
 *
 * Results:
 *	Returns TCL_OK if successful, TCL_ERROR if CPUID is not supported.
 *
 * Side effects:
 *	If successful, stores EAX, EBX, ECX and EDX registers after the CPUID
 *	instruction in the four integers designated by 'regsPtr'
 *
 *----------------------------------------------------------------------
 */

int
TclWinCPUID(
    int index,		/* Which CPUID value to retrieve. */
    int *regsPtr)	/* Registers after the CPUID. */
{
    int status = TCL_ERROR;

    /* See: <http://en.wikipedia.org/wiki/CPUID> */
#if defined(HAVE_CPUID)
#if defined(__x86_64__) || defined(_M_AMD64) || defined (_M_X64)
    __asm__ __volatile__("movq %%rbx, %%rsi     \n\t" /* save %rbx */
                 "cpuid            \n\t"
                 "xchgq %%rsi, %%rbx   \n\t" /* restore the old %rbx */
                 : "=a"(regsPtr[0]), "=S"(regsPtr[1]), "=c"(regsPtr[2]), "=d"(regsPtr[3])
                 : "a"(index));
#else
    __asm__ __volatile__("mov %%ebx, %%esi     \n\t" /* save %ebx */
                 "cpuid            \n\t"
                 "xchg %%esi, %%ebx   \n\t" /* restore the old %ebx */
                 : "=a"(regsPtr[0]), "=S"(regsPtr[1]), "=c"(regsPtr[2]), "=d"(regsPtr[3])
                 : "a"(index));
#endif
    status = TCL_OK;
#endif
    return status;
}

/*
 * Local Variables:
 * mode: c
 * c-basic-offset: 4
 * fill-column: 78
 * End:
 */<|MERGE_RESOLUTION|>--- conflicted
+++ resolved
@@ -204,11 +204,7 @@
 	if (tsdPtr->pbuflen < 1) {
 	    tsdPtr->pbuflen = 1024;
 	}
-<<<<<<< HEAD
 	tsdPtr->pbuf = (char *)ckalloc(tsdPtr->pbuflen);
-=======
-	tsdPtr->pbuf = (char *)Tcl_Alloc(tsdPtr->pbuflen);
->>>>>>> 30710a3c
 	Tcl_CreateThreadExitHandler(FreePwBuf, NULL);
     }
     while (1) {
@@ -221,11 +217,7 @@
 	    return NULL;
 	}
 	tsdPtr->pbuflen *= 2;
-<<<<<<< HEAD
 	tsdPtr->pbuf = (char *)ckrealloc(tsdPtr->pbuf, tsdPtr->pbuflen);
-=======
-	tsdPtr->pbuf = (char *)Tcl_Realloc(tsdPtr->pbuf, tsdPtr->pbuflen);
->>>>>>> 30710a3c
     }
     return (pwPtr != NULL ? &tsdPtr->pwd : NULL);
 
@@ -293,11 +285,7 @@
 	if (tsdPtr->pbuflen < 1) {
 	    tsdPtr->pbuflen = 1024;
 	}
-<<<<<<< HEAD
 	tsdPtr->pbuf = (char *)ckalloc(tsdPtr->pbuflen);
-=======
-	tsdPtr->pbuf = (char *)Tcl_Alloc(tsdPtr->pbuflen);
->>>>>>> 30710a3c
 	Tcl_CreateThreadExitHandler(FreePwBuf, NULL);
     }
     while (1) {
@@ -310,11 +298,7 @@
 	    return NULL;
 	}
 	tsdPtr->pbuflen *= 2;
-<<<<<<< HEAD
 	tsdPtr->pbuf = (char *)ckrealloc(tsdPtr->pbuf, tsdPtr->pbuflen);
-=======
-	tsdPtr->pbuf = (char *)Tcl_Realloc(tsdPtr->pbuf, tsdPtr->pbuflen);
->>>>>>> 30710a3c
     }
     return (pwPtr != NULL ? &tsdPtr->pwd : NULL);
 
@@ -357,14 +341,9 @@
 #ifdef NEED_PW_CLEANER
 static void
 FreePwBuf(
-<<<<<<< HEAD
     TCL_UNUSED(ClientData))
-=======
-    ClientData dummy)
->>>>>>> 30710a3c
 {
     ThreadSpecificData *tsdPtr = TCL_TSD_INIT(&dataKey);
-    (void)dummy;
 
     ckfree(tsdPtr->pbuf);
 }
@@ -411,11 +390,7 @@
 	if (tsdPtr->gbuflen < 1) {
 	    tsdPtr->gbuflen = 1024;
 	}
-<<<<<<< HEAD
-	tsdPtr->gbuf = (char*)ckalloc(tsdPtr->gbuflen);
-=======
 	tsdPtr->gbuf = (char *)ckalloc(tsdPtr->gbuflen);
->>>>>>> 30710a3c
 	Tcl_CreateThreadExitHandler(FreeGrBuf, NULL);
     }
     while (1) {
@@ -496,11 +471,7 @@
 	if (tsdPtr->gbuflen < 1) {
 	    tsdPtr->gbuflen = 1024;
 	}
-<<<<<<< HEAD
-	tsdPtr->gbuf = (char*)ckalloc(tsdPtr->gbuflen);
-=======
 	tsdPtr->gbuf = (char *)ckalloc(tsdPtr->gbuflen);
->>>>>>> 30710a3c
 	Tcl_CreateThreadExitHandler(FreeGrBuf, NULL);
     }
     while (1) {
@@ -556,14 +527,9 @@
 #ifdef NEED_GR_CLEANER
 static void
 FreeGrBuf(
-<<<<<<< HEAD
     TCL_UNUSED(ClientData))
-=======
-    ClientData dummy)
->>>>>>> 30710a3c
 {
     ThreadSpecificData *tsdPtr = TCL_TSD_INIT(&dataKey);
-    (void)dummy;
 
     ckfree(tsdPtr->gbuf);
 }
@@ -951,11 +917,7 @@
 	return -1;
     }
 
-<<<<<<< HEAD
-    newBuffer = (char **) buf;
-=======
     newBuffer = (char **)buf;
->>>>>>> 30710a3c
     p = buf + len;
 
     for (j = 0; j < i; j++) {
