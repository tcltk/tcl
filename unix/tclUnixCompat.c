/*
 * tclUnixCompat.c
 *
 * Written by: Zoran Vasiljevic (vasiljevic@users.sourceforge.net).
 *
 * See the file "license.terms" for information on usage and redistribution of
 * this file, and for a DISCLAIMER OF ALL WARRANTIES.
 */

#include "tclInt.h"
#include <pwd.h>
#include <grp.h>
#include <errno.h>
#include <string.h>

/*
 * See also: SC_BLOCKING_STYLE in unix/tcl.m4
 */

#ifdef	USE_FIONBIO
#   ifdef HAVE_SYS_FILIO_H
#	include	<sys/filio.h>	/* For FIONBIO. */
#   endif
#   ifdef HAVE_SYS_IOCTL_H
#	include	<sys/ioctl.h>
#   endif
#endif	/* USE_FIONBIO */

/*
 * Used to pad structures at size'd boundaries
 *
 * This macro assumes that the pointer 'buffer' was created from an aligned
 * pointer by adding the 'length'. If this 'length' was not a multiple of the
 * 'size' the result is unaligned and PadBuffer corrects both the pointer,
 * _and_ the 'length'. The latter means that future increments of 'buffer' by
 * 'length' stay aligned.
 */

#define PadBuffer(buffer, length, size)			\
    if (((length) % (size))) {				\
	(buffer) += ((size) - ((length) % (size)));	\
	(length) += ((size) - ((length) % (size)));	\
    }

/*
 * Per-thread private storage used to store values returned from MT-unsafe
 * library calls.
 */

#if TCL_THREADS

typedef struct {
    struct passwd pwd;
#if defined(HAVE_GETPWNAM_R_5) || defined(HAVE_GETPWUID_R_5)
#define NEED_PW_CLEANER 1
    char *pbuf;
    int pbuflen;
#else
    char pbuf[2048];
#endif

    struct group grp;
#if defined(HAVE_GETGRNAM_R_5) || defined(HAVE_GETGRGID_R_5)
#define NEED_GR_CLEANER 1
    char *gbuf;
    int gbuflen;
#else
    char gbuf[2048];
#endif

#if !defined(HAVE_MTSAFE_GETHOSTBYNAME) || !defined(HAVE_MTSAFE_GETHOSTBYADDR)
    struct hostent hent;
    char hbuf[2048];
#endif
}  ThreadSpecificData;
static Tcl_ThreadDataKey dataKey;

#if ((!defined(HAVE_GETHOSTBYNAME_R) || !defined(HAVE_GETHOSTBYADDR_R)) && \
     (!defined(HAVE_MTSAFE_GETHOSTBYNAME) || \
      !defined(HAVE_MTSAFE_GETHOSTBYADDR))) || \
      !defined(HAVE_GETPWNAM_R) || !defined(HAVE_GETPWUID_R) || \
      !defined(HAVE_GETGRNAM_R) || !defined(HAVE_GETGRGID_R)
/*
 * Mutex to lock access to MT-unsafe calls. This is just to protect our own
 * usage. It does not protect us from others calling the same functions
 * without (or using some different) lock.
 */

static Tcl_Mutex compatLock;

/*
 * Helper function declarations. Note that these are only used if needed and
 * only defined if used (via the NEED_* macros).
 */

#undef NEED_COPYARRAY
#undef NEED_COPYGRP
#undef NEED_COPYHOSTENT
#undef NEED_COPYPWD
#undef NEED_COPYSTRING

#if !defined(HAVE_GETGRNAM_R_5) && !defined(HAVE_GETGRNAM_R_4)
#define NEED_COPYGRP 1
static int		CopyGrp(struct group *tgtPtr, char *buf, int buflen);
#endif

#if !defined(HAVE_GETPWNAM_R_5) && !defined(HAVE_GETPWNAM_R_4)
#define NEED_COPYPWD 1
static int		CopyPwd(struct passwd *tgtPtr, char *buf, int buflen);
#endif

static int		CopyArray(char **src, int elsize, char *buf,
			    int buflen);
static int		CopyHostent(struct hostent *tgtPtr, char *buf,
			    int buflen);
static int		CopyString(const char *src, char *buf, int buflen);

#endif

#ifdef NEED_PW_CLEANER
static void		FreePwBuf(ClientData ignored);
#endif
#ifdef NEED_GR_CLEANER
static void		FreeGrBuf(ClientData ignored);
#endif
#endif /* TCL_THREADS */

/*
 *---------------------------------------------------------------------------
 *
 * TclUnixSetBlockingMode --
 *
 *	Set the blocking mode of a file descriptor.
 *
 * Results:
 *
 *	0 on success, -1 (with errno set) on error.
 *
 *---------------------------------------------------------------------------
 */

int
TclUnixSetBlockingMode(
    int fd,			/* File descriptor */
    int mode)			/* Either TCL_MODE_BLOCKING or
				 * TCL_MODE_NONBLOCKING. */
{
#ifndef USE_FIONBIO
    int flags = fcntl(fd, F_GETFL);

    if (mode == TCL_MODE_BLOCKING) {
	flags &= ~O_NONBLOCK;
    } else {
	flags |= O_NONBLOCK;
    }
    return fcntl(fd, F_SETFL, flags);
#else /* USE_FIONBIO */
    int state = (mode == TCL_MODE_NONBLOCKING);

    return ioctl(fd, FIONBIO, &state);
#endif /* !USE_FIONBIO */
}

/*
 *---------------------------------------------------------------------------
 *
 * TclpGetPwNam --
 *
 *      Thread-safe wrappers for getpwnam(). See "man getpwnam" for more
 *      details.
 *
 * Results:
 *      Pointer to struct passwd on success or NULL on error.
 *
 * Side effects:
 *      None.
 *
 *---------------------------------------------------------------------------
 */

struct passwd *
TclpGetPwNam(
    const char *name)
{
#if !TCL_THREADS
    return getpwnam(name);
#else
    ThreadSpecificData *tsdPtr = TCL_TSD_INIT(&dataKey);

#if defined(HAVE_GETPWNAM_R_5)
    struct passwd *pwPtr = NULL;

    /*
     * How to allocate a buffer of the right initial size. If you want the
     * gory detail, see http://www.opengroup.org/austin/docs/austin_328.txt
     * and weep.
     */

    if (tsdPtr->pbuf == NULL) {
	tsdPtr->pbuflen = (int) sysconf(_SC_GETPW_R_SIZE_MAX);
	if (tsdPtr->pbuflen < 1) {
	    tsdPtr->pbuflen = 1024;
	}
	tsdPtr->pbuf = (char *)ckalloc(tsdPtr->pbuflen);
	Tcl_CreateThreadExitHandler(FreePwBuf, NULL);
    }
    while (1) {
	int e = getpwnam_r(name, &tsdPtr->pwd, tsdPtr->pbuf, tsdPtr->pbuflen,
		&pwPtr);

	if (e == 0) {
	    break;
	} else if (e != ERANGE) {
	    return NULL;
	}
	tsdPtr->pbuflen *= 2;
	tsdPtr->pbuf = (char *)ckrealloc(tsdPtr->pbuf, tsdPtr->pbuflen);
    }
    return (pwPtr != NULL ? &tsdPtr->pwd : NULL);

#elif defined(HAVE_GETPWNAM_R_4)
    return getpwnam_r(name, &tsdPtr->pwd, tsdPtr->pbuf, sizeof(tsdPtr->pbuf));

#else
    struct passwd *pwPtr;

    Tcl_MutexLock(&compatLock);
    pwPtr = getpwnam(name);
    if (pwPtr != NULL) {
	tsdPtr->pwd = *pwPtr;
	pwPtr = &tsdPtr->pwd;
	if (CopyPwd(&tsdPtr->pwd, tsdPtr->pbuf, sizeof(tsdPtr->pbuf)) == -1) {
	    pwPtr = NULL;
	}
    }
    Tcl_MutexUnlock(&compatLock);
    return pwPtr;
#endif

    return NULL;		/* Not reached. */
#endif /* TCL_THREADS */
}

/*
 *---------------------------------------------------------------------------
 *
 * TclpGetPwUid --
 *
 *      Thread-safe wrappers for getpwuid(). See "man getpwuid" for more
 *      details.
 *
 * Results:
 *      Pointer to struct passwd on success or NULL on error.
 *
 * Side effects:
 *      None.
 *
 *---------------------------------------------------------------------------
 */

struct passwd *
TclpGetPwUid(
    uid_t uid)
{
#if !TCL_THREADS
    return getpwuid(uid);
#else
    ThreadSpecificData *tsdPtr = TCL_TSD_INIT(&dataKey);

#if defined(HAVE_GETPWUID_R_5)
    struct passwd *pwPtr = NULL;

    /*
     * How to allocate a buffer of the right initial size. If you want the
     * gory detail, see http://www.opengroup.org/austin/docs/austin_328.txt
     * and weep.
     */

    if (tsdPtr->pbuf == NULL) {
	tsdPtr->pbuflen = (int) sysconf(_SC_GETPW_R_SIZE_MAX);
	if (tsdPtr->pbuflen < 1) {
	    tsdPtr->pbuflen = 1024;
	}
	tsdPtr->pbuf = (char *)ckalloc(tsdPtr->pbuflen);
	Tcl_CreateThreadExitHandler(FreePwBuf, NULL);
    }
    while (1) {
	int e = getpwuid_r(uid, &tsdPtr->pwd, tsdPtr->pbuf, tsdPtr->pbuflen,
		&pwPtr);

	if (e == 0) {
	    break;
	} else if (e != ERANGE) {
	    return NULL;
	}
	tsdPtr->pbuflen *= 2;
	tsdPtr->pbuf = (char *)ckrealloc(tsdPtr->pbuf, tsdPtr->pbuflen);
    }
    return (pwPtr != NULL ? &tsdPtr->pwd : NULL);

#elif defined(HAVE_GETPWUID_R_4)
    return getpwuid_r(uid, &tsdPtr->pwd, tsdPtr->pbuf, sizeof(tsdPtr->pbuf));

#else
    struct passwd *pwPtr;

    Tcl_MutexLock(&compatLock);
    pwPtr = getpwuid(uid);
    if (pwPtr != NULL) {
	tsdPtr->pwd = *pwPtr;
	pwPtr = &tsdPtr->pwd;
	if (CopyPwd(&tsdPtr->pwd, tsdPtr->pbuf, sizeof(tsdPtr->pbuf)) == -1) {
	    pwPtr = NULL;
	}
    }
    Tcl_MutexUnlock(&compatLock);
    return pwPtr;
#endif

    return NULL;		/* Not reached. */
#endif /* TCL_THREADS */
}

/*
 *---------------------------------------------------------------------------
 *
 * FreePwBuf --
 *
 *	Helper that is used to dispose of space allocated and referenced from
 *	the ThreadSpecificData for user entries. (Darn that baroque POSIX
 *	reentrant interface.)
 *
 *---------------------------------------------------------------------------
 */

#ifdef NEED_PW_CLEANER
static void
FreePwBuf(
    ClientData ignored)
{
    ThreadSpecificData *tsdPtr = TCL_TSD_INIT(&dataKey);

    ckfree(tsdPtr->pbuf);
}
#endif /* NEED_PW_CLEANER */

/*
 *---------------------------------------------------------------------------
 *
 * TclpGetGrNam --
 *
 *      Thread-safe wrappers for getgrnam(). See "man getgrnam" for more
 *      details.
 *
 * Results:
 *      Pointer to struct group on success or NULL on error.
 *
 * Side effects:
 *      None.
 *
 *---------------------------------------------------------------------------
 */

struct group *
TclpGetGrNam(
    const char *name)
{
#if !TCL_THREADS
    return getgrnam(name);
#else
    ThreadSpecificData *tsdPtr = TCL_TSD_INIT(&dataKey);

#if defined(HAVE_GETGRNAM_R_5)
    struct group *grPtr = NULL;

    /*
     * How to allocate a buffer of the right initial size. If you want the
     * gory detail, see http://www.opengroup.org/austin/docs/austin_328.txt
     * and weep.
     */

    if (tsdPtr->gbuf == NULL) {
	tsdPtr->gbuflen = (int) sysconf(_SC_GETGR_R_SIZE_MAX);
	if (tsdPtr->gbuflen < 1) {
	    tsdPtr->gbuflen = 1024;
	}
	tsdPtr->gbuf = (char*)ckalloc(tsdPtr->gbuflen);
	Tcl_CreateThreadExitHandler(FreeGrBuf, NULL);
    }
    while (1) {
	int e = getgrnam_r(name, &tsdPtr->grp, tsdPtr->gbuf, tsdPtr->gbuflen,
		&grPtr);

	if (e == 0) {
	    break;
	} else if (e != ERANGE) {
	    return NULL;
	}
	tsdPtr->gbuflen *= 2;
	tsdPtr->gbuf = (char *)ckrealloc(tsdPtr->gbuf, tsdPtr->gbuflen);
    }
    return (grPtr != NULL ? &tsdPtr->grp : NULL);

#elif defined(HAVE_GETGRNAM_R_4)
    return getgrnam_r(name, &tsdPtr->grp, tsdPtr->gbuf, sizeof(tsdPtr->gbuf));

#else
    struct group *grPtr;

    Tcl_MutexLock(&compatLock);
    grPtr = getgrnam(name);
    if (grPtr != NULL) {
	tsdPtr->grp = *grPtr;
	grPtr = &tsdPtr->grp;
	if (CopyGrp(&tsdPtr->grp, tsdPtr->gbuf, sizeof(tsdPtr->gbuf)) == -1) {
	    grPtr = NULL;
	}
    }
    Tcl_MutexUnlock(&compatLock);
    return grPtr;
#endif

    return NULL;		/* Not reached. */
#endif /* TCL_THREADS */
}

/*
 *---------------------------------------------------------------------------
 *
 * TclpGetGrGid --
 *
 *      Thread-safe wrappers for getgrgid(). See "man getgrgid" for more
 *      details.
 *
 * Results:
 *      Pointer to struct group on success or NULL on error.
 *
 * Side effects:
 *      None.
 *
 *---------------------------------------------------------------------------
 */

struct group *
TclpGetGrGid(
    gid_t gid)
{
#if !TCL_THREADS
    return getgrgid(gid);
#else
    ThreadSpecificData *tsdPtr = TCL_TSD_INIT(&dataKey);

#if defined(HAVE_GETGRGID_R_5)
    struct group *grPtr = NULL;

    /*
     * How to allocate a buffer of the right initial size. If you want the
     * gory detail, see http://www.opengroup.org/austin/docs/austin_328.txt
     * and weep.
     */

    if (tsdPtr->gbuf == NULL) {
	tsdPtr->gbuflen = (int) sysconf(_SC_GETGR_R_SIZE_MAX);
	if (tsdPtr->gbuflen < 1) {
	    tsdPtr->gbuflen = 1024;
	}
	tsdPtr->gbuf = (char*)ckalloc(tsdPtr->gbuflen);
	Tcl_CreateThreadExitHandler(FreeGrBuf, NULL);
    }
    while (1) {
	int e = getgrgid_r(gid, &tsdPtr->grp, tsdPtr->gbuf, tsdPtr->gbuflen,
		&grPtr);

	if (e == 0) {
	    break;
	} else if (e != ERANGE) {
	    return NULL;
	}
	tsdPtr->gbuflen *= 2;
	tsdPtr->gbuf = (char *)ckrealloc(tsdPtr->gbuf, tsdPtr->gbuflen);
    }
    return (grPtr != NULL ? &tsdPtr->grp : NULL);

#elif defined(HAVE_GETGRGID_R_4)
    return getgrgid_r(gid, &tsdPtr->grp, tsdPtr->gbuf, sizeof(tsdPtr->gbuf));

#else
    struct group *grPtr;

    Tcl_MutexLock(&compatLock);
    grPtr = getgrgid(gid);
    if (grPtr != NULL) {
	tsdPtr->grp = *grPtr;
	grPtr = &tsdPtr->grp;
	if (CopyGrp(&tsdPtr->grp, tsdPtr->gbuf, sizeof(tsdPtr->gbuf)) == -1) {
	    grPtr = NULL;
	}
    }
    Tcl_MutexUnlock(&compatLock);
    return grPtr;
#endif

    return NULL;		/* Not reached. */
#endif /* TCL_THREADS */
}

/*
 *---------------------------------------------------------------------------
 *
 * FreeGrBuf --
 *
 *	Helper that is used to dispose of space allocated and referenced from
 *	the ThreadSpecificData for group entries. (Darn that baroque POSIX
 *	reentrant interface.)
 *
 *---------------------------------------------------------------------------
 */

#ifdef NEED_GR_CLEANER
static void
FreeGrBuf(
    ClientData ignored)
{
    ThreadSpecificData *tsdPtr = TCL_TSD_INIT(&dataKey);

    ckfree(tsdPtr->gbuf);
}
#endif /* NEED_GR_CLEANER */

/*
 *---------------------------------------------------------------------------
 *
 * TclpGetHostByName --
 *
 *      Thread-safe wrappers for gethostbyname(). See "man gethostbyname" for
 *      more details.
 *
 * Results:
 *      Pointer to struct hostent on success or NULL on error.
 *
 * Side effects:
 *      None.
 *
 *---------------------------------------------------------------------------
 */

struct hostent *
TclpGetHostByName(
    const char *name)
{
#if !TCL_THREADS || defined(HAVE_MTSAFE_GETHOSTBYNAME)
    return gethostbyname(name);
#else
    ThreadSpecificData *tsdPtr = TCL_TSD_INIT(&dataKey);

#if defined(HAVE_GETHOSTBYNAME_R_5)
    int h_errno;

    return gethostbyname_r(name, &tsdPtr->hent, tsdPtr->hbuf,
			   sizeof(tsdPtr->hbuf), &h_errno);

#elif defined(HAVE_GETHOSTBYNAME_R_6)
    struct hostent *hePtr = NULL;
    int h_errno, result;

    result = gethostbyname_r(name, &tsdPtr->hent, tsdPtr->hbuf,
	    sizeof(tsdPtr->hbuf), &hePtr, &h_errno);
    return (result == 0) ? hePtr : NULL;

#elif defined(HAVE_GETHOSTBYNAME_R_3)
    struct hostent_data data;

    return (gethostbyname_r(name, &tsdPtr->hent, &data) == 0)
	    ? &tsdPtr->hent : NULL;

#else
#define NEED_COPYHOSTENT 1
    struct hostent *hePtr;

    Tcl_MutexLock(&compatLock);
    hePtr = gethostbyname(name);
    if (hePtr != NULL) {
	tsdPtr->hent = *hePtr;
	hePtr = &tsdPtr->hent;
	if (CopyHostent(&tsdPtr->hent, tsdPtr->hbuf,
		sizeof(tsdPtr->hbuf)) == -1) {
	    hePtr = NULL;
	}
    }
    Tcl_MutexUnlock(&compatLock);
    return hePtr;
#endif

    return NULL;		/* Not reached. */
#endif /* TCL_THREADS */
}

/*
 *---------------------------------------------------------------------------
 *
 * TclpGetHostByAddr --
 *
 *      Thread-safe wrappers for gethostbyaddr(). See "man gethostbyaddr" for
 *      more details.
 *
 * Results:
 *      Pointer to struct hostent on success or NULL on error.
 *
 * Side effects:
 *      None.
 *
 *---------------------------------------------------------------------------
 */

struct hostent *
TclpGetHostByAddr(
    const char *addr,
    int length,
    int type)
{
#if !TCL_THREADS || defined(HAVE_MTSAFE_GETHOSTBYADDR)
    return gethostbyaddr(addr, length, type);
#else
    ThreadSpecificData *tsdPtr = TCL_TSD_INIT(&dataKey);

#if defined(HAVE_GETHOSTBYADDR_R_7)
    int h_errno;

    return gethostbyaddr_r(addr, length, type, &tsdPtr->hent, tsdPtr->hbuf,
	    sizeof(tsdPtr->hbuf), &h_errno);

#elif defined(HAVE_GETHOSTBYADDR_R_8)
    struct hostent *hePtr;
    int h_errno;

    return (gethostbyaddr_r(addr, length, type, &tsdPtr->hent, tsdPtr->hbuf,
		sizeof(tsdPtr->hbuf), &hePtr, &h_errno) == 0)
	    ? &tsdPtr->hent : NULL;
#else
#define NEED_COPYHOSTENT 1
    struct hostent *hePtr;

    Tcl_MutexLock(&compatLock);
    hePtr = gethostbyaddr(addr, length, type);
    if (hePtr != NULL) {
	tsdPtr->hent = *hePtr;
	hePtr = &tsdPtr->hent;
	if (CopyHostent(&tsdPtr->hent, tsdPtr->hbuf,
		sizeof(tsdPtr->hbuf)) == -1) {
	    hePtr = NULL;
	}
    }
    Tcl_MutexUnlock(&compatLock);
    return hePtr;
#endif

    return NULL;		/* Not reached. */
#endif /* TCL_THREADS */
}

/*
 *---------------------------------------------------------------------------
 *
 * CopyGrp --
 *
 *      Copies string fields of the group structure to the private buffer,
 *      honouring the size of the buffer.
 *
 * Results:
 *      0 on success or -1 on error (errno = ERANGE).
 *
 * Side effects:
 *      None.
 *
 *---------------------------------------------------------------------------
 */

#ifdef NEED_COPYGRP
#define NEED_COPYARRAY 1
#define NEED_COPYSTRING 1

static int
CopyGrp(
    struct group *tgtPtr,
    char *buf,
    int buflen)
{
    char *p = buf;
    int copied, len = 0;

    /*
     * Copy username.
     */

    copied = CopyString(tgtPtr->gr_name, p, buflen - len);
    if (copied == -1) {
	goto range;
    }
    tgtPtr->gr_name = (copied > 0) ? p : NULL;
    len += copied;
    p = buf + len;

    /*
     * Copy password.
     */

    copied = CopyString(tgtPtr->gr_passwd, p, buflen - len);
    if (copied == -1) {
	goto range;
    }
    tgtPtr->gr_passwd = (copied > 0) ? p : NULL;
    len += copied;
    p = buf + len;

    /*
     * Copy group members.
     */

    PadBuffer(p, len, sizeof(char *));
    copied = CopyArray((char **)tgtPtr->gr_mem, -1, p, buflen - len);
    if (copied == -1) {
	goto range;
    }
    tgtPtr->gr_mem = (copied > 0) ? (char **)p : NULL;

    return 0;

  range:
    errno = ERANGE;
    return -1;
}
#endif /* NEED_COPYGRP */

/*
 *---------------------------------------------------------------------------
 *
 * CopyHostent --
 *
 *      Copies string fields of the hostnent structure to the private buffer,
 *      honouring the size of the buffer.
 *
 * Results:
 *      Number of bytes copied on success or -1 on error (errno = ERANGE)
 *
 * Side effects:
 *      None
 *
 *---------------------------------------------------------------------------
 */

#ifdef NEED_COPYHOSTENT
#define NEED_COPYSTRING 1
#define NEED_COPYARRAY 1

static int
CopyHostent(
    struct hostent *tgtPtr,
    char *buf,
    int buflen)
{
    char *p = buf;
    int copied, len = 0;

    copied = CopyString(tgtPtr->h_name, p, buflen - len);
    if (copied == -1) {
	goto range;
    }
    tgtPtr->h_name = (copied > 0) ? p : NULL;
    len += copied;
    p = buf + len;

    PadBuffer(p, len, sizeof(char *));
    copied = CopyArray(tgtPtr->h_aliases, -1, p, buflen - len);
    if (copied == -1) {
	goto range;
    }
    tgtPtr->h_aliases = (copied > 0) ? (char **)p : NULL;
    len += copied;
    p += len;

    PadBuffer(p, len, sizeof(char *));
    copied = CopyArray(tgtPtr->h_addr_list, tgtPtr->h_length, p, buflen-len);
    if (copied == -1) {
	goto range;
    }
    tgtPtr->h_addr_list = (copied > 0) ? (char **)p : NULL;

    return 0;

  range:
    errno = ERANGE;
    return -1;
}
#endif /* NEED_COPYHOSTENT */

/*
 *---------------------------------------------------------------------------
 *
 * CopyPwd --
 *
 *      Copies string fields of the passwd structure to the private buffer,
 *      honouring the size of the buffer.
 *
 * Results:
 *      0 on success or -1 on error (errno = ERANGE).
 *
 * Side effects:
 *      We are not copying the gecos field as it may not be supported on all
 *      platforms.
 *
 *---------------------------------------------------------------------------
 */

#ifdef NEED_COPYPWD
#define NEED_COPYSTRING 1

static int
CopyPwd(
    struct passwd *tgtPtr,
    char *buf,
    int buflen)
{
    char *p = buf;
    int copied, len = 0;

    copied = CopyString(tgtPtr->pw_name, p, buflen - len);
    if (copied == -1) {
    range:
	errno = ERANGE;
	return -1;
    }
    tgtPtr->pw_name = (copied > 0) ? p : NULL;
    len += copied;
    p = buf + len;

    copied = CopyString(tgtPtr->pw_passwd, p, buflen - len);
    if (copied == -1) {
	goto range;
    }
    tgtPtr->pw_passwd = (copied > 0) ? p : NULL;
    len += copied;
    p = buf + len;

    copied = CopyString(tgtPtr->pw_dir, p, buflen - len);
    if (copied == -1) {
	goto range;
    }
    tgtPtr->pw_dir = (copied > 0) ? p : NULL;
    len += copied;
    p = buf + len;

    copied = CopyString(tgtPtr->pw_shell, p, buflen - len);
    if (copied == -1) {
	goto range;
    }
    tgtPtr->pw_shell = (copied > 0) ? p : NULL;

    return 0;
}
#endif /* NEED_COPYPWD */

/*
 *---------------------------------------------------------------------------
 *
 * CopyArray --
 *
 *      Copies array of NULL-terminated or fixed-length strings to the private
 *      buffer, honouring the size of the buffer.
 *
 * Results:
 *      Number of bytes copied on success or -1 on error (errno = ERANGE)
 *
 * Side effects:
 *      None.
 *
 *---------------------------------------------------------------------------
 */

#ifdef NEED_COPYARRAY
static int
CopyArray(
    char **src,			/* Array of elements to copy. */
    int elsize,			/* Size of each element, or -1 to indicate
				 * that they are C strings of dynamic
				 * length. */
    char *buf,			/* Buffer to copy into. */
    int buflen)			/* Size of buffer. */
{
    int i, j, len = 0;
<<<<<<< HEAD
    char *p, **pp;
=======
    char *p, **newBuffer;
>>>>>>> 411c0b7e

    if (src == NULL) {
	return 0;
    }

    for (i = 0; src[i] != NULL; i++) {
	/*
	 * Empty loop to count how many.
	 */
    }
    len = sizeof(char *) * (i + 1);	/* Leave place for the array. */
    if (len >  buflen) {
	return -1;
    }

<<<<<<< HEAD
    pp = (char **) buf;
=======
    newBuffer = (char **) buf;
>>>>>>> 411c0b7e
    p = buf + len;

    for (j = 0; j < i; j++) {
	int sz = (elsize<0 ? (int) strlen(src[j]) + 1 : elsize);

	len += sz;
	if (len > buflen) {
	    return -1;
	}
	memcpy(p, src[j], sz);
<<<<<<< HEAD
	pp[j] = p;
	p = buf + len;
    }
    pp[j] = NULL;
=======
	newBuffer[j] = p;
	p = buf + len;
    }
    newBuffer[j] = NULL;
>>>>>>> 411c0b7e

    return len;
}
#endif /* NEED_COPYARRAY */

/*
 *---------------------------------------------------------------------------
 *
 * CopyString --
 *
 *      Copies a NULL-terminated string to the private buffer, honouring the
 *      size of the buffer
 *
 * Results:
 *      0 success or -1 on error (errno = ERANGE)
 *
 * Side effects:
 *      None
 *
 *---------------------------------------------------------------------------
 */

#ifdef NEED_COPYSTRING
static int
CopyString(
    const char *src,		/* String to copy. */
    char *buf,			/* Buffer to copy into. */
    int buflen)			/* Size of buffer. */
{
    int len = 0;

    if (src != NULL) {
	len = strlen(src) + 1;
	if (len > buflen) {
	    return -1;
	}
	memcpy(buf, src, len);
    }

    return len;
}
#endif /* NEED_COPYSTRING */

/*
 * Local Variables:
 * mode: c
 * c-basic-offset: 4
 * fill-column: 78
 * End:
 */

/*
 *------------------------------------------------------------------------
 *
 * TclWinCPUID --
 *
 *	Get CPU ID information on an Intel box under UNIX (either Linux or Cygwin)
 *
 * Results:
 *	Returns TCL_OK if successful, TCL_ERROR if CPUID is not supported.
 *
 * Side effects:
 *	If successful, stores EAX, EBX, ECX and EDX registers after the CPUID
 *	instruction in the four integers designated by 'regsPtr'
 *
 *----------------------------------------------------------------------
 */

int
TclWinCPUID(
    int index,		/* Which CPUID value to retrieve. */
    int *regsPtr)	/* Registers after the CPUID. */
{
    int status = TCL_ERROR;

    /* See: <http://en.wikipedia.org/wiki/CPUID> */
#if defined(HAVE_CPUID)
#if defined(__x86_64__) || defined(_M_AMD64) || defined (_M_X64)
    __asm__ __volatile__("movq %%rbx, %%rsi     \n\t" /* save %rbx */
                 "cpuid            \n\t"
                 "xchgq %%rsi, %%rbx   \n\t" /* restore the old %rbx */
                 : "=a"(regsPtr[0]), "=S"(regsPtr[1]), "=c"(regsPtr[2]), "=d"(regsPtr[3])
                 : "a"(index));
#else
    __asm__ __volatile__("mov %%ebx, %%esi     \n\t" /* save %ebx */
                 "cpuid            \n\t"
                 "xchg %%esi, %%ebx   \n\t" /* restore the old %ebx */
                 : "=a"(regsPtr[0]), "=S"(regsPtr[1]), "=c"(regsPtr[2]), "=d"(regsPtr[3])
                 : "a"(index));
#endif
    status = TCL_OK;
#endif
    return status;
}

/*
 * Local Variables:
 * mode: c
 * c-basic-offset: 4
 * fill-column: 78
 * End:
 */<|MERGE_RESOLUTION|>--- conflicted
+++ resolved
@@ -901,11 +901,7 @@
     int buflen)			/* Size of buffer. */
 {
     int i, j, len = 0;
-<<<<<<< HEAD
-    char *p, **pp;
-=======
     char *p, **newBuffer;
->>>>>>> 411c0b7e
 
     if (src == NULL) {
 	return 0;
@@ -921,11 +917,7 @@
 	return -1;
     }
 
-<<<<<<< HEAD
-    pp = (char **) buf;
-=======
     newBuffer = (char **) buf;
->>>>>>> 411c0b7e
     p = buf + len;
 
     for (j = 0; j < i; j++) {
@@ -936,17 +928,10 @@
 	    return -1;
 	}
 	memcpy(p, src[j], sz);
-<<<<<<< HEAD
-	pp[j] = p;
-	p = buf + len;
-    }
-    pp[j] = NULL;
-=======
 	newBuffer[j] = p;
 	p = buf + len;
     }
     newBuffer[j] = NULL;
->>>>>>> 411c0b7e
 
     return len;
 }
