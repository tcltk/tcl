# This Makefile is used to create several test cases for Tcl's load
# command.  It also illustrates how to take advantage of configuration
# exported by Tcl to set up Makefiles for shared libraries.

CC = @CC@
LIBS =			@TCL_BUILD_STUB_LIB_SPEC@ @TCL_LIBS@
AC_FLAGS =		@DEFS@
SHLIB_LD =		@SHLIB_LD@
SHLIB_CFLAGS =		@SHLIB_CFLAGS@
SHLIB_LD_LIBS =		@SHLIB_LD_LIBS@
SHLIB_SUFFIX =		@SHLIB_SUFFIX@
DLTEST_LD =		@DLTEST_LD@
DLTEST_SUFFIX =		@DLTEST_SUFFIX@
SRC_DIR =		@TCL_SRC_DIR@/unix/dltest
BUILD_DIR =		@builddir@
TCL_VERSION=		@TCL_VERSION@

CFLAGS_DEBUG		= @CFLAGS_DEBUG@
CFLAGS_OPTIMIZE		= @CFLAGS_OPTIMIZE@
CFLAGS			= @CFLAGS_DEFAULT@ @CFLAGS@ -DTCL_NO_DEPRECATED=1 -Wall -Wextra -Wc++-compat -Wconversion -Werror
LDFLAGS_DEBUG		= @LDFLAGS_DEBUG@
LDFLAGS_OPTIMIZE	= @LDFLAGS_OPTIMIZE@
LDFLAGS			= @LDFLAGS_DEFAULT@ @LDFLAGS@

CC_SWITCHES = $(CFLAGS) -I${SRC_DIR}/../../generic \
	${SHLIB_CFLAGS} -DUSE_TCL_STUBS ${AC_FLAGS}

<<<<<<< HEAD
all: embtest tcl9pkga${SHLIB_SUFFIX} tcl9pkgb${SHLIB_SUFFIX} tcl9pkgc${SHLIB_SUFFIX} \
	tcl9pkgd${SHLIB_SUFFIX} tcl9pkge${SHLIB_SUFFIX} tcl9pkgt${SHLIB_SUFFIX} tcl9pkgua${SHLIB_SUFFIX} \
	tcl9pkgooa${SHLIB_SUFFIX} pkga${SHLIB_SUFFIX} pkgb${SHLIB_SUFFIX} pkgc${SHLIB_SUFFIX}  pkgt${SHLIB_SUFFIX}
	@if test -n "$(DLTEST_SUFFIX)"; then $(MAKE) dltest_suffix; fi
	@touch ../dltest.marker

dltest_suffix: tcl9pkga${DLTEST_SUFFIX} tcl9pkgb${DLTEST_SUFFIX} tcl9pkgc${DLTEST_SUFFIX} \
	tcl9pkgd${DLTEST_SUFFIX} tcl9pkge${DLTEST_SUFFIX} tcl9pkgt${DLTEST_SUFFIX} tcl9pkgua${DLTEST_SUFFIX} \
	tcl9pkgooa${DLTEST_SUFFIX} pkga${DLTEST_SUFFIX} pkgb${DLTEST_SUFFIX} pkgc${DLTEST_SUFFIX} pkgt${DLTEST_SUFFIX}
=======
all: pkga${SHLIB_SUFFIX} pkgb${SHLIB_SUFFIX} pkgc${SHLIB_SUFFIX} \
	pkgd${SHLIB_SUFFIX} pkge${SHLIB_SUFFIX} pkgt${SHLIB_SUFFIX} pkgua${SHLIB_SUFFIX} \
	pkgooa${SHLIB_SUFFIX}
	@if test -n "$(DLTEST_SUFFIX)"; then $(MAKE) dltest_suffix; fi
	@touch ../dltest.marker

dltest_suffix: pkga${DLTEST_SUFFIX} pkgb${DLTEST_SUFFIX} pkgc${DLTEST_SUFFIX} \
	pkgd${DLTEST_SUFFIX} pkge${DLTEST_SUFFIX} pkgt${DLTEST_SUFFIX} pkgua${DLTEST_SUFFIX} \
	pkgooa${DLTEST_SUFFIX}
>>>>>>> 6c5be528
	@touch ../dltest.marker

embtest.o: $(SRC_DIR)/embtest.c
	$(CC) -c $(CC_SWITCHES) $(SRC_DIR)/embtest.c

pkgπ.o: $(SRC_DIR)/pkgπ.c
	$(CC) -c $(CC_SWITCHES) $(SRC_DIR)/pkgπ.c

pkga.o: $(SRC_DIR)/pkga.c
	$(CC) -c $(CC_SWITCHES) $(SRC_DIR)/pkga.c

pkgb.o: $(SRC_DIR)/pkgb.c
	$(CC) -c $(CC_SWITCHES) $(SRC_DIR)/pkgb.c

pkgc.o: $(SRC_DIR)/pkgc.c
	$(CC) -c $(CC_SWITCHES) $(SRC_DIR)/pkgc.c

pkgt.o: $(SRC_DIR)/pkgt.c
	$(CC) -c $(CC_SWITCHES) $(SRC_DIR)/pkgt.c

tcl8pkga.o: $(SRC_DIR)/pkga.c
	$(CC) -o $@ -c $(CC_SWITCHES) -DTCL_MAJOR_VERSION=8 $(SRC_DIR)/pkga.c

tcl8pkgb.o: $(SRC_DIR)/pkgb.c
	$(CC) -o $@ -c $(CC_SWITCHES) -DTCL_MAJOR_VERSION=8 $(SRC_DIR)/pkgb.c

tcl8pkgc.o: $(SRC_DIR)/pkgc.c
	$(CC) -o $@ -c $(CC_SWITCHES) -DTCL_MAJOR_VERSION=8 $(SRC_DIR)/pkgc.c

tcl8pkgt.o: $(SRC_DIR)/pkgt.c
	$(CC) -o $@ -c $(CC_SWITCHES) -DTCL_MAJOR_VERSION=8 $(SRC_DIR)/pkgt.c

pkgd.o: $(SRC_DIR)/pkgd.c
	$(CC) -c $(CC_SWITCHES) $(SRC_DIR)/pkgd.c

pkge.o: $(SRC_DIR)/pkge.c
	$(CC) -c $(CC_SWITCHES) $(SRC_DIR)/pkge.c

pkgua.o: $(SRC_DIR)/pkgua.c
	$(CC) -c $(CC_SWITCHES) $(SRC_DIR)/pkgua.c

pkgooa.o: $(SRC_DIR)/pkgooa.c
	$(CC) -c $(CC_SWITCHES) $(SRC_DIR)/pkgooa.c

<<<<<<< HEAD
embtest: embtest.o
	$(CC) -o $@ embtest.o ${SHLIB_LD_LIBS}

tcl9pkgπ${SHLIB_SUFFIX}: pkgπ.o
	${SHLIB_LD} -o $@ pkgπ.o ${SHLIB_LD_LIBS}

tcl9pkga${SHLIB_SUFFIX}: pkga.o
	${SHLIB_LD} -o $@ pkga.o ${SHLIB_LD_LIBS}

tcl9pkgb${SHLIB_SUFFIX}: pkgb.o
	${SHLIB_LD} -o $@ pkgb.o ${SHLIB_LD_LIBS}

tcl9pkgc${SHLIB_SUFFIX}: pkgc.o
	${SHLIB_LD} -o $@ pkgc.o ${SHLIB_LD_LIBS}

tcl9pkgt${SHLIB_SUFFIX}: pkgt.o
	${SHLIB_LD} -o $@ pkgt.o ${SHLIB_LD_LIBS}

pkga${SHLIB_SUFFIX}: tcl8pkga.o
	${SHLIB_LD} -o $@ tcl8pkga.o ${SHLIB_LD_LIBS}

pkgb${SHLIB_SUFFIX}: tcl8pkgb.o
	${SHLIB_LD} -o $@ tcl8pkgb.o ${SHLIB_LD_LIBS}

pkgc${SHLIB_SUFFIX}: tcl8pkgc.o
	${SHLIB_LD} -o $@ tcl8pkgc.o ${SHLIB_LD_LIBS}

pkgt${SHLIB_SUFFIX}: tcl8pkgt.o
	${SHLIB_LD} -o $@ tcl8pkgt.o ${SHLIB_LD_LIBS}

tcl9pkgd${SHLIB_SUFFIX}: pkgd.o
	${SHLIB_LD} -o $@ pkgd.o ${SHLIB_LD_LIBS}

tcl9pkge${SHLIB_SUFFIX}: pkge.o
	${SHLIB_LD} -o $@ pkge.o ${SHLIB_LD_LIBS}

tcl9pkgua${SHLIB_SUFFIX}: pkgua.o
	${SHLIB_LD} -o $@ pkgua.o ${SHLIB_LD_LIBS}

tcl9pkgooa${SHLIB_SUFFIX}: pkgooa.o
	${SHLIB_LD} -o $@ pkgooa.o ${SHLIB_LD_LIBS}

tcl9pkgπ${DLTEST_SUFFIX}: pkgπ.o
	${DLTEST_LD} -o $@ pkgπ.o ${SHLIB_LD_LIBS}

tcl9pkga${DLTEST_SUFFIX}: pkga.o
	${DLTEST_LD} -o $@ pkga.o ${SHLIB_LD_LIBS}

tcl9pkgb${DLTEST_SUFFIX}: pkgb.o
	${DLTEST_LD} -o $@ pkgb.o ${SHLIB_LD_LIBS}

tcl9pkgc${DLTEST_SUFFIX}: pkgc.o
	${DLTEST_LD} -o $@ pkgc.o ${SHLIB_LD_LIBS}

tcl9pkgt${DLTEST_SUFFIX}: pkgt.o
	${DLTEST_LD} -o $@ pkgt.o ${SHLIB_LD_LIBS}

pkga${DLTEST_SUFFIX}: tcl8pkga.o
	${DLTEST_LD} -o $@ tcl8pkga.o ${SHLIB_LD_LIBS}

pkgb${DLTEST_SUFFIX}: tcl8pkgb.o
	${DLTEST_LD} -o $@ tcl8pkgb.o ${SHLIB_LD_LIBS}

pkgc${DLTEST_SUFFIX}: tcl8pkgc.o
	${DLTEST_LD} -o $@ tcl8pkgc.o ${SHLIB_LD_LIBS}

pkgt${DLTEST_SUFFIX}: tcl8pkgt.o
	${DLTEST_LD} -o $@ tcl8pkgt.o ${SHLIB_LD_LIBS}

tcl9pkgd${DLTEST_SUFFIX}: pkgd.o
	${DLTEST_LD} -o $@ pkgd.o ${SHLIB_LD_LIBS}

tcl9pkge${DLTEST_SUFFIX}: pkge.o
	${DLTEST_LD} -o $@ pkge.o ${SHLIB_LD_LIBS}

tcl9pkgua${DLTEST_SUFFIX}: pkgua.o
	${DLTEST_LD} -o $@ pkgua.o ${SHLIB_LD_LIBS}

tcl9pkgooa${DLTEST_SUFFIX}: pkgooa.o
=======
pkga${SHLIB_SUFFIX}: pkga.o
	${SHLIB_LD} -o $@ pkga.o ${SHLIB_LD_LIBS}

pkgb${SHLIB_SUFFIX}: pkgb.o
	${SHLIB_LD} -o $@ pkgb.o ${SHLIB_LD_LIBS}

pkgc${SHLIB_SUFFIX}: pkgc.o
	${SHLIB_LD} -o $@ pkgc.o ${SHLIB_LD_LIBS}

pkgd${SHLIB_SUFFIX}: pkgd.o
	${SHLIB_LD} -o $@ pkgd.o ${SHLIB_LD_LIBS}

pkge${SHLIB_SUFFIX}: pkge.o
	${SHLIB_LD} -o $@ pkge.o ${SHLIB_LD_LIBS}

pkgt${SHLIB_SUFFIX}: pkgt.o
	${SHLIB_LD} -o $@ pkgt.o ${SHLIB_LD_LIBS}

pkgua${SHLIB_SUFFIX}: pkgua.o
	${SHLIB_LD} -o $@ pkgua.o ${SHLIB_LD_LIBS}

pkgooa${SHLIB_SUFFIX}: pkgooa.o
	${SHLIB_LD} -o $@ pkgooa.o ${SHLIB_LD_LIBS}

pkga${DLTEST_SUFFIX}: pkga.o
	${DLTEST_LD} -o $@ pkga.o ${SHLIB_LD_LIBS}

pkgb${DLTEST_SUFFIX}: pkgb.o
	${DLTEST_LD} -o $@ pkgb.o ${SHLIB_LD_LIBS}

pkgc${DLTEST_SUFFIX}: pkgc.o
	${DLTEST_LD} -o $@ pkgc.o ${SHLIB_LD_LIBS}

pkgd${DLTEST_SUFFIX}: pkgd.o
	${DLTEST_LD} -o $@ pkgd.o ${SHLIB_LD_LIBS}

pkge${DLTEST_SUFFIX}: pkge.o
	${DLTEST_LD} -o $@ pkge.o ${SHLIB_LD_LIBS}

pkgt${DLTEST_SUFFIX}: pkgt.o
	${DLTEST_LD} -o $@ pkgt.o ${SHLIB_LD_LIBS}

pkgua${DLTEST_SUFFIX}: pkgua.o
	${DLTEST_LD} -o $@ pkgua.o ${SHLIB_LD_LIBS}

pkgooa${DLTEST_SUFFIX}: pkgooa.o
>>>>>>> 6c5be528
	${DLTEST_LD} -o $@ pkgooa.o ${SHLIB_LD_LIBS}

clean:
	rm -f embtest *.o lib.exp ../dltest.marker
	@if test "$(SHLIB_SUFFIX)" != ""; then \
	    echo "rm -f *${SHLIB_SUFFIX}" ; \
	    rm -f *${SHLIB_SUFFIX} ; \
	fi
	@if test "$(DLTEST_SUFFIX)" != ""; then \
	    echo "rm -f *${DLTEST_SUFFIX}" ; \
	    rm -f *${DLTEST_SUFFIX} ; \
	fi

distclean: clean
	rm -f Makefile<|MERGE_RESOLUTION|>--- conflicted
+++ resolved
@@ -25,7 +25,6 @@
 CC_SWITCHES = $(CFLAGS) -I${SRC_DIR}/../../generic \
 	${SHLIB_CFLAGS} -DUSE_TCL_STUBS ${AC_FLAGS}
 
-<<<<<<< HEAD
 all: embtest tcl9pkga${SHLIB_SUFFIX} tcl9pkgb${SHLIB_SUFFIX} tcl9pkgc${SHLIB_SUFFIX} \
 	tcl9pkgd${SHLIB_SUFFIX} tcl9pkge${SHLIB_SUFFIX} tcl9pkgt${SHLIB_SUFFIX} tcl9pkgua${SHLIB_SUFFIX} \
 	tcl9pkgooa${SHLIB_SUFFIX} pkga${SHLIB_SUFFIX} pkgb${SHLIB_SUFFIX} pkgc${SHLIB_SUFFIX}  pkgt${SHLIB_SUFFIX}
@@ -35,17 +34,6 @@
 dltest_suffix: tcl9pkga${DLTEST_SUFFIX} tcl9pkgb${DLTEST_SUFFIX} tcl9pkgc${DLTEST_SUFFIX} \
 	tcl9pkgd${DLTEST_SUFFIX} tcl9pkge${DLTEST_SUFFIX} tcl9pkgt${DLTEST_SUFFIX} tcl9pkgua${DLTEST_SUFFIX} \
 	tcl9pkgooa${DLTEST_SUFFIX} pkga${DLTEST_SUFFIX} pkgb${DLTEST_SUFFIX} pkgc${DLTEST_SUFFIX} pkgt${DLTEST_SUFFIX}
-=======
-all: pkga${SHLIB_SUFFIX} pkgb${SHLIB_SUFFIX} pkgc${SHLIB_SUFFIX} \
-	pkgd${SHLIB_SUFFIX} pkge${SHLIB_SUFFIX} pkgt${SHLIB_SUFFIX} pkgua${SHLIB_SUFFIX} \
-	pkgooa${SHLIB_SUFFIX}
-	@if test -n "$(DLTEST_SUFFIX)"; then $(MAKE) dltest_suffix; fi
-	@touch ../dltest.marker
-
-dltest_suffix: pkga${DLTEST_SUFFIX} pkgb${DLTEST_SUFFIX} pkgc${DLTEST_SUFFIX} \
-	pkgd${DLTEST_SUFFIX} pkge${DLTEST_SUFFIX} pkgt${DLTEST_SUFFIX} pkgua${DLTEST_SUFFIX} \
-	pkgooa${DLTEST_SUFFIX}
->>>>>>> 6c5be528
 	@touch ../dltest.marker
 
 embtest.o: $(SRC_DIR)/embtest.c
@@ -90,7 +78,6 @@
 pkgooa.o: $(SRC_DIR)/pkgooa.c
 	$(CC) -c $(CC_SWITCHES) $(SRC_DIR)/pkgooa.c
 
-<<<<<<< HEAD
 embtest: embtest.o
 	$(CC) -o $@ embtest.o ${SHLIB_LD_LIBS}
 
@@ -170,54 +157,6 @@
 	${DLTEST_LD} -o $@ pkgua.o ${SHLIB_LD_LIBS}
 
 tcl9pkgooa${DLTEST_SUFFIX}: pkgooa.o
-=======
-pkga${SHLIB_SUFFIX}: pkga.o
-	${SHLIB_LD} -o $@ pkga.o ${SHLIB_LD_LIBS}
-
-pkgb${SHLIB_SUFFIX}: pkgb.o
-	${SHLIB_LD} -o $@ pkgb.o ${SHLIB_LD_LIBS}
-
-pkgc${SHLIB_SUFFIX}: pkgc.o
-	${SHLIB_LD} -o $@ pkgc.o ${SHLIB_LD_LIBS}
-
-pkgd${SHLIB_SUFFIX}: pkgd.o
-	${SHLIB_LD} -o $@ pkgd.o ${SHLIB_LD_LIBS}
-
-pkge${SHLIB_SUFFIX}: pkge.o
-	${SHLIB_LD} -o $@ pkge.o ${SHLIB_LD_LIBS}
-
-pkgt${SHLIB_SUFFIX}: pkgt.o
-	${SHLIB_LD} -o $@ pkgt.o ${SHLIB_LD_LIBS}
-
-pkgua${SHLIB_SUFFIX}: pkgua.o
-	${SHLIB_LD} -o $@ pkgua.o ${SHLIB_LD_LIBS}
-
-pkgooa${SHLIB_SUFFIX}: pkgooa.o
-	${SHLIB_LD} -o $@ pkgooa.o ${SHLIB_LD_LIBS}
-
-pkga${DLTEST_SUFFIX}: pkga.o
-	${DLTEST_LD} -o $@ pkga.o ${SHLIB_LD_LIBS}
-
-pkgb${DLTEST_SUFFIX}: pkgb.o
-	${DLTEST_LD} -o $@ pkgb.o ${SHLIB_LD_LIBS}
-
-pkgc${DLTEST_SUFFIX}: pkgc.o
-	${DLTEST_LD} -o $@ pkgc.o ${SHLIB_LD_LIBS}
-
-pkgd${DLTEST_SUFFIX}: pkgd.o
-	${DLTEST_LD} -o $@ pkgd.o ${SHLIB_LD_LIBS}
-
-pkge${DLTEST_SUFFIX}: pkge.o
-	${DLTEST_LD} -o $@ pkge.o ${SHLIB_LD_LIBS}
-
-pkgt${DLTEST_SUFFIX}: pkgt.o
-	${DLTEST_LD} -o $@ pkgt.o ${SHLIB_LD_LIBS}
-
-pkgua${DLTEST_SUFFIX}: pkgua.o
-	${DLTEST_LD} -o $@ pkgua.o ${SHLIB_LD_LIBS}
-
-pkgooa${DLTEST_SUFFIX}: pkgooa.o
->>>>>>> 6c5be528
 	${DLTEST_LD} -o $@ pkgooa.o ${SHLIB_LD_LIBS}
 
 clean:
