--- conflicted
+++ resolved
@@ -13,14 +13,6 @@
 
 #undef STATIC_BUILD
 #include "tcl.h"
-
-/*
- * TCL_STORAGE_CLASS is set unconditionally to DLLEXPORT because the
- * Pkgb_Init declaration is in the source file itself, which is only
- * accessed when we are building a library.
- */
-#undef TCL_STORAGE_CLASS
-#define TCL_STORAGE_CLASS DLLEXPORT
 
 /*
  * Prototypes for procedures defined later in this file:
@@ -100,22 +92,6 @@
     return Tcl_EvalEx(interp, "list unsafe command invoked", -1, TCL_EVAL_GLOBAL);
 }
 
-#if (TCL_MAJOR_VERSION > 8)
-const char *Tcl_GetDefaultEncodingDir(void)
-{
-    int numDirs;
-    Tcl_Obj *first, *searchPath = Tcl_GetEncodingSearchPath();
-
-    Tcl_ListObjLength(NULL, searchPath, &numDirs);
-    if (numDirs == 0) {
-        return NULL;
-    }
-    Tcl_ListObjIndex(NULL, searchPath, 0, &first);
-
-    return Tcl_GetString(first);
-}
-#endif
-
 static int
 Pkgb_DemoObjCmd(
     ClientData dummy,		/* Not used. */
@@ -123,7 +99,16 @@
     int objc,			/* Number of arguments. */
     Tcl_Obj *const objv[])	/* Argument objects. */
 {
+#if (TCL_MAJOR_VERSION > 8) || (TCL_MINOR_VERSION > 4)
+    Tcl_Obj *first;
+
+    if (Tcl_ListObjIndex(NULL, Tcl_GetEncodingSearchPath(), 0, &first)
+	    == TCL_OK) {
+	Tcl_SetObjResult(interp, first);
+    }
+#else
     Tcl_SetObjResult(interp, Tcl_NewStringObj(Tcl_GetDefaultEncodingDir(), -1));
+#endif
     return TCL_OK;
 }
 @@ -145,22 +130,15 @@
  *----------------------------------------------------------------------
  */
 
-<<<<<<< HEAD
-EXTERN int
-=======
 DLLEXPORT int
->>>>>>> 34a0de89
 Pkgb_Init(
     Tcl_Interp *interp)		/* Interpreter in which the package is to be
 				 * made available. */
 {
     int code;
 
-    if (Tcl_InitStubs(interp, "8.4", 0) == NULL) {
-	if (Tcl_InitStubs(interp, "8.4-", 0) == NULL) {
-	    return TCL_ERROR;
-	}
-	Tcl_ResetResult(interp);
+    if (Tcl_InitStubs(interp, "8.5-", 0) == NULL) {
+	return TCL_ERROR;
     }
     code = Tcl_PkgProvideEx(interp, "Pkgb", "2.3", NULL);
     if (code != TCL_OK) {
@@ -190,22 +168,15 @@
  *----------------------------------------------------------------------
  */
 
-<<<<<<< HEAD
-EXTERN int
-=======
 DLLEXPORT int
->>>>>>> 34a0de89
 Pkgb_SafeInit(
     Tcl_Interp *interp)		/* Interpreter in which the package is to be
 				 * made available. */
 {
     int code;
 
-    if (Tcl_InitStubs(interp, "8.4", 0) == NULL) {
-	if (Tcl_InitStubs(interp, "8.4-", 0) == NULL) {
-	    return TCL_ERROR;
-	}
-	Tcl_ResetResult(interp);
+    if (Tcl_InitStubs(interp, "8.5-", 0) == NULL) {
+	return TCL_ERROR;
     }
     code = Tcl_PkgProvideEx(interp, "Pkgb", "2.3", NULL);
     if (code != TCL_OK) {
