/*
 * pkgua.c --
 *
 *	This file contains a simple Tcl package "pkgua" that is intended for
 *	testing the Tcl dynamic unloading facilities.
 *
 * Copyright © 1995 Sun Microsystems, Inc.
 * Copyright © 2004 Georgios Petasis
 *
 * See the file "license.terms" for information on usage and redistribution of
 * this file, and for a DISCLAIMER OF ALL WARRANTIES.
 */

#include "tcl.h"

/*
<<<<<<< HEAD
 * Prototypes for procedures defined later in this file:
 */

static int    PkguaEqObjCmd(ClientData clientData,
		Tcl_Interp *interp, size_t objc, Tcl_Obj *const objv[]);
static int    PkguaQuoteObjCmd(ClientData clientData,
		Tcl_Interp *interp, size_t objc, Tcl_Obj *const objv[]);
static void   CommandDeleted(ClientData clientData);

/*
=======
>>>>>>> 77a32330
 * In the following hash table we are going to store a struct that holds all
 * the command tokens created by Tcl_CreateObjCommand in an interpreter,
 * indexed by the interpreter. In this way, we can find which command tokens
 * we have registered in a specific interpreter, in order to unload them. We
 * need to keep the various command tokens we have registered, as they are the
 * only safe way to unregister our registered commands, even if they have been
 * renamed.
 */

typedef struct ThreadSpecificData {
    int interpTokenMapInitialised;
    Tcl_HashTable interpTokenMap;
} ThreadSpecificData;
static Tcl_ThreadDataKey dataKey;
#define MAX_REGISTERED_COMMANDS 2

static void
CommandDeleted(ClientData clientData)
{
    Tcl_Command *cmdToken = (Tcl_Command *)clientData;
    *cmdToken = NULL;
}

static void
PkguaInitTokensHashTable(void)
{
    ThreadSpecificData *tsdPtr = (ThreadSpecificData *)Tcl_GetThreadData((&dataKey), sizeof(ThreadSpecificData));

    if (tsdPtr->interpTokenMapInitialised) {
	return;
    }
    Tcl_InitHashTable(&tsdPtr->interpTokenMap, TCL_ONE_WORD_KEYS);
    tsdPtr->interpTokenMapInitialised = 1;
}

static void
PkguaFreeTokensHashTable(void)
{
    Tcl_HashSearch search;
    Tcl_HashEntry *entryPtr;
    ThreadSpecificData *tsdPtr = (ThreadSpecificData *)Tcl_GetThreadData((&dataKey), sizeof(ThreadSpecificData));

    for (entryPtr = Tcl_FirstHashEntry(&tsdPtr->interpTokenMap, &search);
	    entryPtr != NULL; entryPtr = Tcl_NextHashEntry(&search)) {
	Tcl_Free((char *) Tcl_GetHashValue(entryPtr));
    }
    tsdPtr->interpTokenMapInitialised = 0;
}

static Tcl_Command *
PkguaInterpToTokens(
    Tcl_Interp *interp)
{
    int newEntry;
    Tcl_Command *cmdTokens;
    ThreadSpecificData *tsdPtr = (ThreadSpecificData *)Tcl_GetThreadData((&dataKey), sizeof(ThreadSpecificData));
    Tcl_HashEntry *entryPtr =
	    Tcl_CreateHashEntry(&tsdPtr->interpTokenMap, (char *) interp, &newEntry);

    if (newEntry) {
	cmdTokens = (Tcl_Command *)
		Tcl_Alloc(sizeof(Tcl_Command) * (MAX_REGISTERED_COMMANDS));
	for (newEntry=0 ; newEntry<MAX_REGISTERED_COMMANDS ; ++newEntry) {
	    cmdTokens[newEntry] = NULL;
	}
	Tcl_SetHashValue(entryPtr, cmdTokens);
    } else {
	cmdTokens = (Tcl_Command *) Tcl_GetHashValue(entryPtr);
    }
    return cmdTokens;
}

static void
PkguaDeleteTokens(
    Tcl_Interp *interp)
{
    ThreadSpecificData *tsdPtr = (ThreadSpecificData *)Tcl_GetThreadData((&dataKey), sizeof(ThreadSpecificData));
    Tcl_HashEntry *entryPtr =
	    Tcl_FindHashEntry(&tsdPtr->interpTokenMap, (char *) interp);

    if (entryPtr) {
	Tcl_Free((char *) Tcl_GetHashValue(entryPtr));
	Tcl_DeleteHashEntry(entryPtr);
    }
}

/*
 *----------------------------------------------------------------------
 *
 * PkguaEqObjCmd --
 *
 *	This procedure is invoked to process the "pkgua_eq" Tcl command. It
 *	expects two arguments and returns 1 if they are the same, 0 if they
 *	are different.
 *
 * Results:
 *	A standard Tcl result.
 *
 * Side effects:
 *	See the user documentation.
 *
 *----------------------------------------------------------------------
 */

static int
PkguaEqObjCmd(
    ClientData dummy,		/* Not used. */
    Tcl_Interp *interp,		/* Current interpreter. */
    size_t objc,			/* Number of arguments. */
    Tcl_Obj *const objv[])	/* Argument objects. */
{
    int result;
    const char *str1, *str2;
    int len1, len2;
    (void)dummy;

    if (objc != 3) {
	Tcl_WrongNumArgs(interp, 1, objv,  "string1 string2");
	return TCL_ERROR;
    }

    str1 = Tcl_GetStringFromObj(objv[1], &len1);
    str2 = Tcl_GetStringFromObj(objv[2], &len2);
    if (len1 == len2) {
	result = (Tcl_UtfNcmp(str1, str2, len1) == 0);
    } else {
	result = 0;
    }
    Tcl_SetObjResult(interp, Tcl_NewIntObj(result));
    return TCL_OK;
}

/*
 *----------------------------------------------------------------------
 *
 * PkguaQuoteObjCmd --
 *
 *	This procedure is invoked to process the "pkgua_quote" Tcl command. It
 *	expects one argument, which it returns as result.
 *
 * Results:
 *	A standard Tcl result.
 *
 * Side effects:
 *	See the user documentation.
 *
 *----------------------------------------------------------------------
 */

static int
PkguaQuoteObjCmd(
    ClientData dummy,		/* Not used. */
    Tcl_Interp *interp,		/* Current interpreter. */
    size_t objc,			/* Number of arguments. */
    Tcl_Obj *const objv[])	/* Argument strings. */
{
    (void)dummy;

    if (objc != 2) {
	Tcl_WrongNumArgs(interp, 1, objv, "value");
	return TCL_ERROR;
    }
    Tcl_SetObjResult(interp, objv[1]);
    return TCL_OK;
}

/*
 *----------------------------------------------------------------------
 *
 * Pkgua_Init --
 *
 *	This is a package initialization procedure, which is called by Tcl
 *	when this package is to be added to an interpreter.
 *
 * Results:
 *	None.
 *
 * Side effects:
 *	None.
 *
 *----------------------------------------------------------------------
 */

DLLEXPORT int
Pkgua_Init(
    Tcl_Interp *interp)		/* Interpreter in which the package is to be
				 * made available. */
{
    int code;
    Tcl_Command *cmdTokens;

    if (Tcl_InitStubs(interp, "8.5-", 0) == NULL) {
	return TCL_ERROR;
    }

    /*
     * Initialize our Hash table, where we store the registered command tokens
     * for each interpreter.
     */

    PkguaInitTokensHashTable();

    code = Tcl_PkgProvide(interp, "pkgua", "1.0");
    if (code != TCL_OK) {
	return code;
    }

    Tcl_SetVar2(interp, "::pkgua_loaded", NULL, ".", TCL_APPEND_VALUE);

    cmdTokens = PkguaInterpToTokens(interp);
    cmdTokens[0] =
	    Tcl_CreateObjCommand2(interp, "pkgua_eq", PkguaEqObjCmd, &cmdTokens[0],
		    CommandDeleted);
    cmdTokens[1] =
	    Tcl_CreateObjCommand2(interp, "pkgua_quote", PkguaQuoteObjCmd,
		    &cmdTokens[1], CommandDeleted);
    return TCL_OK;
}

/*
 *----------------------------------------------------------------------
 *
 * Pkgua_SafeInit --
 *
 *	This is a package initialization procedure, which is called by Tcl
 *	when this package is to be added to a safe interpreter.
 *
 * Results:
 *	None.
 *
 * Side effects:
 *	None.
 *
 *----------------------------------------------------------------------
 */

DLLEXPORT int
Pkgua_SafeInit(
    Tcl_Interp *interp)		/* Interpreter in which the package is to be
				 * made available. */
{
    return Pkgua_Init(interp);
}

/*
 *----------------------------------------------------------------------
 *
 * Pkgua_Unload --
 *
 *	This is a package unloading initialization procedure, which is called
 *	by Tcl when this package is to be unloaded from an interpreter.
 *
 * Results:
 *	None.
 *
 * Side effects:
 *	None.
 *
 *----------------------------------------------------------------------
 */

DLLEXPORT int
Pkgua_Unload(
    Tcl_Interp *interp,		/* Interpreter from which the package is to be
				 * unloaded. */
    int flags)			/* Flags passed by the unloading mechanism */
{
    int code, cmdIndex;
    Tcl_Command *cmdTokens = PkguaInterpToTokens(interp);

    for (cmdIndex=0 ; cmdIndex<MAX_REGISTERED_COMMANDS ; cmdIndex++) {
	if (cmdTokens[cmdIndex] == NULL) {
	    continue;
	}
	code = Tcl_DeleteCommandFromToken(interp, cmdTokens[cmdIndex]);
	if (code != TCL_OK) {
	    return code;
	}
    }

    PkguaDeleteTokens(interp);

    Tcl_SetVar2(interp, "::pkgua_detached", NULL, ".", TCL_APPEND_VALUE);

    if (flags == TCL_UNLOAD_DETACH_FROM_PROCESS) {
	/*
	 * Tcl is ready to detach this library from the running application.
	 * We should free all the memory that is not related to any
	 * interpreter.
	 */

	PkguaFreeTokensHashTable();
	Tcl_SetVar2(interp, "::pkgua_unloaded", NULL, ".", TCL_APPEND_VALUE);
    }
    return TCL_OK;
}

/*
 *----------------------------------------------------------------------
 *
 * Pkgua_SafeUnload --
 *
 *	This is a package unloading initialization procedure, which is called
 *	by Tcl when this package is to be unloaded from an interpreter.
 *
 * Results:
 *	None.
 *
 * Side effects:
 *	None.
 *
 *----------------------------------------------------------------------
 */

DLLEXPORT int
Pkgua_SafeUnload(
    Tcl_Interp *interp,		/* Interpreter from which the package is to be
				 * unloaded. */
    int flags)			/* Flags passed by the unloading mechanism */
{
    return Pkgua_Unload(interp, flags);
}<|MERGE_RESOLUTION|>--- conflicted
+++ resolved
@@ -14,19 +14,6 @@
 #include "tcl.h"
 
 /*
-<<<<<<< HEAD
- * Prototypes for procedures defined later in this file:
- */
-
-static int    PkguaEqObjCmd(ClientData clientData,
-		Tcl_Interp *interp, size_t objc, Tcl_Obj *const objv[]);
-static int    PkguaQuoteObjCmd(ClientData clientData,
-		Tcl_Interp *interp, size_t objc, Tcl_Obj *const objv[]);
-static void   CommandDeleted(ClientData clientData);
-
-/*
-=======
->>>>>>> 77a32330
  * In the following hash table we are going to store a struct that holds all
  * the command tokens created by Tcl_CreateObjCommand in an interpreter,
  * indexed by the interpreter. In this way, we can find which command tokens
