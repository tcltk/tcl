--- conflicted
+++ resolved
@@ -155,15 +155,10 @@
     if (name[0] == '/')
 #endif
     {
-        /* Not using TclSystemToInternalEncoding here as encoding used again */
 	encoding = Tcl_GetEncoding(NULL, NULL);
-	if (Tcl_ExternalToUtfDStringEx(NULL, encoding, name, -1,
-                                       TCL_ENCODING_PROFILE_LOSSLESS, &utfName,
-                                       NULL) != TCL_OK) {
-            goto panic;
-        }
+	Tcl_ExternalToUtfDStringEx(NULL, encoding, name, TCL_INDEX_NONE, TCL_ENCODING_PROFILE_LOSSLESS, &utfName, NULL);
 	TclSetObjNameOfExecutable(
-		Tcl_NewStringObj(Tcl_DStringValue(&utfName), -1), encoding);
+		Tcl_NewStringObj(Tcl_DStringValue(&utfName), TCL_INDEX_NONE), encoding);
 	Tcl_DStringFree(&utfName);
 	goto done;
     }
@@ -185,15 +180,11 @@
     }
 
     Tcl_DStringInit(&nameString);
-    Tcl_DStringAppend(&nameString, name, -1);
+    Tcl_DStringAppend(&nameString, name, TCL_INDEX_NONE);
 
     Tcl_DStringFree(&buffer);
-    if (Tcl_UtfToExternalDStringEx(NULL, NULL, Tcl_DStringValue(&cwd),
-                                   Tcl_DStringLength(&cwd),
-                                   TCL_ENCODING_PROFILE_LOSSLESS, &buffer, NULL)
-        != TCL_OK) {
-        goto panic;
-    }
+    Tcl_UtfToExternalDStringEx(NULL, NULL, Tcl_DStringValue(&cwd),
+	    Tcl_DStringLength(&cwd), TCL_ENCODING_PROFILE_LOSSLESS, &buffer, NULL);
     if (Tcl_DStringValue(&cwd)[Tcl_DStringLength(&cwd) -1] != '/') {
 	TclDStringAppendLiteral(&buffer, "/");
     }
@@ -202,21 +193,14 @@
     Tcl_DStringFree(&nameString);
 
     encoding = Tcl_GetEncoding(NULL, NULL);
-    if (Tcl_ExternalToUtfDStringEx(NULL, encoding, Tcl_DStringValue(&buffer),
-                                   -1, TCL_ENCODING_PROFILE_LOSSLESS,
-                                   &utfName, NULL) != TCL_OK) {
-        goto panic;
-    }
+    Tcl_ExternalToUtfDStringEx(NULL, encoding, Tcl_DStringValue(&buffer), TCL_INDEX_NONE,
+	    TCL_ENCODING_PROFILE_LOSSLESS, &utfName, NULL);
     TclSetObjNameOfExecutable(
-	    Tcl_NewStringObj(Tcl_DStringValue(&utfName), -1), encoding);
+	    Tcl_NewStringObj(Tcl_DStringValue(&utfName), TCL_INDEX_NONE), encoding);
     Tcl_DStringFree(&utfName);
 
   done:
     Tcl_DStringFree(&buffer);
-    return;
-
-panic:
-    Tcl_Panic("Could not deduce name of executable.");
 }
 #endif
 @@ -326,14 +310,10 @@
 	 * Now open the directory for reading and iterate over the contents.
 	 */
 
-<<<<<<< HEAD
-	if (Tcl_UtfToExternalDStringEx(interp, NULL, dirName, TCL_INDEX_NONE, 0, &ds, NULL) != TCL_OK) {
+	if (Tcl_UtfToExternalDStringEx(interp, NULL, dirName, TCL_INDEX_NONE, TCL_ENCODING_PROFILE_LOSSLESS, &ds, NULL) != TCL_OK) {
 	    Tcl_DStringFree(&dsOrig);
 	    Tcl_DStringFree(&ds);
 	    Tcl_DecrRefCount(fileNamePtr);
-=======
-	if (TclInternalToSystemEncoding(interp, dirName, -1, &ds) != TCL_OK) {
->>>>>>> 633ebe17
 	    return TCL_ERROR;
 	}
 	native = Tcl_DStringValue(&ds);
@@ -400,13 +380,8 @@
 	     * and pattern. If so, add the file to the result.
 	     */
 
-<<<<<<< HEAD
 	    if (Tcl_ExternalToUtfDStringEx(interp, NULL, entryPtr->d_name, TCL_INDEX_NONE,
-		    0, &utfDs, NULL) != TCL_OK) {
-=======
-	    if (TclSystemToInternalEncoding(interp, entryPtr->d_name, -1, &utfDs)
-                != TCL_OK) {
->>>>>>> 633ebe17
+		    TCL_ENCODING_PROFILE_LOSSLESS, &utfDs, NULL) != TCL_OK) {
 		matchResult = -1;
 		break;
 	    }
@@ -639,31 +614,20 @@
     struct passwd *pwPtr;
     Tcl_DString ds;
     const char *native;
-<<<<<<< HEAD
-
-    if (Tcl_UtfToExternalDStringEx(NULL, NULL, name, TCL_INDEX_NONE, 0, &ds, NULL) != TCL_OK) {
+
+    if (Tcl_UtfToExternalDStringEx(NULL, NULL, name, TCL_INDEX_NONE, TCL_ENCODING_PROFILE_LOSSLESS, &ds, NULL) != TCL_OK) {
 	Tcl_DStringFree(&ds);
 	return NULL;
     }
     native = Tcl_DStringValue(&ds);
-=======
->>>>>>> 633ebe17
-
-    if (TclInternalToSystemEncoding(NULL, name, -1, &ds) != TCL_OK) {
-        return NULL;
-    }
-    native = Tcl_DStringValue(&ds);
+
     pwPtr = TclpGetPwNam(native);			/* INTL: Native. */
     Tcl_DStringFree(&ds);
 
     if (pwPtr == NULL) {
 	return NULL;
     }
-<<<<<<< HEAD
-    if (Tcl_ExternalToUtfDStringEx(NULL, NULL, pwPtr->pw_dir, TCL_INDEX_NONE, 0, bufferPtr, NULL) != TCL_OK) {
-=======
-    if (TclSystemToInternalEncoding(NULL, pwPtr->pw_dir, -1, bufferPtr) != TCL_OK) {
->>>>>>> 633ebe17
+    if (Tcl_ExternalToUtfDStringEx(NULL, NULL, pwPtr->pw_dir, TCL_INDEX_NONE, TCL_ENCODING_PROFILE_LOSSLESS, bufferPtr, NULL) != TCL_OK) {
 	return NULL;
     } else {
 	return Tcl_DStringValue(bufferPtr);
@@ -850,15 +814,12 @@
 	}
 	return NULL;
     }
-<<<<<<< HEAD
-    if (Tcl_ExternalToUtfDStringEx(interp, NULL, buffer, TCL_INDEX_NONE, 0, bufferPtr, NULL) != TCL_OK) {
-=======
-    if (TclSystemToInternalEncoding(interp, buffer, -1, bufferPtr) != TCL_OK) {
->>>>>>> 633ebe17
+    if (Tcl_ExternalToUtfDStringEx(interp, NULL, buffer, TCL_INDEX_NONE, TCL_ENCODING_PROFILE_LOSSLESS, bufferPtr, NULL) != TCL_OK) {
 	return NULL;
     }
     return Tcl_DStringValue(bufferPtr);
 }
+ 
 /*
  *---------------------------------------------------------------------------
@@ -892,31 +853,19 @@
     const char *native;
     Tcl_DString ds;
 
-<<<<<<< HEAD
-    if (Tcl_UtfToExternalDStringEx(NULL, NULL, path, TCL_INDEX_NONE, 0, &ds, NULL) != TCL_OK) {
+    if (Tcl_UtfToExternalDStringEx(NULL, NULL, path, TCL_INDEX_NONE, TCL_ENCODING_PROFILE_LOSSLESS, &ds, NULL) != TCL_OK) {
 	Tcl_DStringFree(&ds);
 	return NULL;
     }
     native = Tcl_DStringValue(&ds);
     length = readlink(native, link, sizeof(link));	/* INTL: Native. */
-=======
-    if (TclInternalToSystemEncoding(NULL, path, -1, &ds) != TCL_OK) {
-	return NULL;
-    }
-    native = Tcl_DStringValue(&ds);
-    length = readlink(native, link, sizeof(link)); /* INTL: Native. */
->>>>>>> 633ebe17
     Tcl_DStringFree(&ds);
 
     if (length < 0) {
 	return NULL;
     }
 
-<<<<<<< HEAD
-    if (Tcl_ExternalToUtfDStringEx(NULL, NULL, link, length, 0, linkPtr, NULL) == TCL_OK) {
-=======
-    if (TclSystemToInternalEncoding(NULL, link, length, linkPtr) == TCL_OK) {
->>>>>>> 633ebe17
+    if (Tcl_ExternalToUtfDStringEx(NULL, NULL, link, length, TCL_ENCODING_PROFILE_LOSSLESS, linkPtr, NULL) == TCL_OK) {
 	return Tcl_DStringValue(linkPtr);
     }
 #endif /* !DJGPP */
@@ -1053,16 +1002,11 @@
 		return NULL;
 	    }
 	    target = Tcl_GetStringFromObj(transPtr, &length);
-<<<<<<< HEAD
-	    if (Tcl_UtfToExternalDStringEx(NULL, NULL, target, length, 0, &ds, NULL) != TCL_OK) {
+	    if (Tcl_UtfToExternalDStringEx(NULL, NULL, target, length, TCL_ENCODING_PROFILE_LOSSLESS, &ds, NULL) != TCL_OK) {
 		Tcl_DStringFree(&ds);
 		return NULL;
 	    }
 	    target = Tcl_DStringValue(&ds);
-=======
-            TclInternalToSystemEncoding(NULL, target, length, &ds);
-            target = Tcl_DStringValue(&ds);
->>>>>>> 633ebe17
 	    Tcl_DecrRefCount(transPtr);
 
 	    if (symlink(target, src) != 0) {
@@ -1097,15 +1041,9 @@
 	    return NULL;
 	}
 
-<<<<<<< HEAD
-	if (Tcl_ExternalToUtfDStringEx(NULL, NULL, link, (size_t)length, 0, &ds, NULL) != TCL_OK) {
+	if (Tcl_ExternalToUtfDStringEx(NULL, NULL, link, (size_t)length, TCL_ENCODING_PROFILE_LOSSLESS, &ds, NULL) != TCL_OK) {
 	    return NULL;
 	}
-=======
-	if (TclSystemToInternalEncoding(NULL, link, length, &ds) != TCL_OK) {
-            return NULL;
-        }
->>>>>>> 633ebe17
 	linkPtr = Tcl_DStringToObj(&ds);
 	Tcl_IncrRefCount(linkPtr);
 	return linkPtr;
@@ -1172,11 +1110,7 @@
 {
     Tcl_DString ds;
 
-<<<<<<< HEAD
-    Tcl_ExternalToUtfDStringEx(NULL, NULL, (const char *) clientData, TCL_INDEX_NONE, 0, &ds, NULL);
-=======
-    TclSystemToInternalEncoding(NULL, (const char *) clientData, -1, &ds);
->>>>>>> 633ebe17
+    Tcl_ExternalToUtfDStringEx(NULL, NULL, (const char *) clientData, TCL_INDEX_NONE, TCL_ENCODING_PROFILE_LOSSLESS, &ds, NULL);
     return Tcl_DStringToObj(&ds);
 }
 @@ -1231,17 +1165,10 @@
     }
 
     str = Tcl_GetStringFromObj(validPathPtr, &len);
-<<<<<<< HEAD
-    if (Tcl_UtfToExternalDStringEx(NULL, NULL, str, len, 0, &ds, NULL) != TCL_OK) {
+    if (Tcl_UtfToExternalDStringEx(NULL, NULL, str, len, TCL_ENCODING_PROFILE_LOSSLESS, &ds, NULL) != TCL_OK) {
 	Tcl_DecrRefCount(validPathPtr);
 	Tcl_DStringFree(&ds);
 	return NULL;
-=======
-    if (TclInternalToSystemEncoding(NULL, str, len, &ds) != TCL_OK) {
-        /* Note ds need not be freed on error */
-        Tcl_DecrRefCount(validPathPtr);
-        return NULL;
->>>>>>> 633ebe17
     }
     len = Tcl_DStringLength(&ds) + sizeof(char);
     if (strlen(Tcl_DStringValue(&ds)) < len - sizeof(char)) {
