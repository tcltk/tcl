/*
 * tclUnixFile.c --
 *
 *	This file contains wrappers around UNIX file handling functions.
 *	These wrappers mask differences between Windows and UNIX.
 *
 * Copyright (c) 1995-1998 Sun Microsystems, Inc.
 *
 * See the file "license.terms" for information on usage and redistribution
 * of this file, and for a DISCLAIMER OF ALL WARRANTIES.
 */

#include "tclInt.h"
#include "tclFileSystem.h"

static int NativeMatchType(Tcl_Interp *interp, const char* nativeEntry,
	const char* nativeName, Tcl_GlobTypeData *types);

/*
 *---------------------------------------------------------------------------
 *
 * TclpFindExecutable --
 *
 *	This function computes the absolute path name of the current
 *	application, given its argv[0] value. For Cygwin, argv[0] is
 *	ignored and the path is determined the same as under win32.
 *
 * Results:
 *	None.
 *
 * Side effects:
 *	The computed path name is stored as a ProcessGlobalValue.
 *
 *---------------------------------------------------------------------------
 */

void
TclpFindExecutable(
    const char *argv0)		/* The value of the application's argv[0]
				 * (native). */
{
<<<<<<< HEAD
    Tcl_Encoding encoding;
#if 0
=======
#ifdef __CYGWIN__
>>>>>>> b3838ea4
    int length;
    wchar_t buf[PATH_MAX] = L"";
    char name[PATH_MAX * 3 + 1];

    GetModuleFileNameW(NULL, buf, PATH_MAX);
    cygwin_conv_path(3, buf, name, sizeof(name));
    length = strlen(name);
    if ((length > 4) && !strcasecmp(name + length - 4, ".exe")) {
	/* Strip '.exe' part. */
	length -= 4;
    }
    TclSetObjNameOfExecutable(
	    Tcl_NewStringObj(name, length), NULL);
#else
    Tcl_Encoding encoding;
    const char *name, *p;
    Tcl_StatBuf statBuf;
    Tcl_DString buffer, nameString, cwd, utfName;

    if (argv0 == NULL) {
	return;
    }
    Tcl_DStringInit(&buffer);

    name = argv0;
    for (p = name; *p != '\0'; p++) {
	if (*p == '/') {
	    /*
	     * The name contains a slash, so use the name directly without
	     * doing a path search.
	     */

	    goto gotName;
	}
    }

    p = getenv("PATH");					/* INTL: Native. */
    if (p == NULL) {
	/*
	 * There's no PATH environment variable; use the default that is used
	 * by sh.
	 */

	p = ":/bin:/usr/bin";
    } else if (*p == '\0') {
	/*
	 * An empty path is equivalent to ".".
	 */

	p = "./";
    }

    /*
     * Search through all the directories named in the PATH variable to see if
     * argv[0] is in one of them. If so, use that file name.
     */

    while (1) {
	while (TclIsSpaceProcM(*p)) {
	    p++;
	}
	name = p;
	while ((*p != ':') && (*p != 0)) {
	    p++;
	}
	TclDStringClear(&buffer);
	if (p != name) {
	    Tcl_DStringAppend(&buffer, name, p - name);
	    if (p[-1] != '/') {
		TclDStringAppendLiteral(&buffer, "/");
	    }
	}
	name = Tcl_DStringAppend(&buffer, argv0, -1);

	/*
	 * INTL: The following calls to access() and stat() should not be
	 * converted to Tclp routines because they need to operate on native
	 * strings directly.
	 */

	if ((access(name, X_OK) == 0)			/* INTL: Native. */
		&& (TclOSstat(name, &statBuf) == 0)	/* INTL: Native. */
		&& S_ISREG(statBuf.st_mode)) {
	    goto gotName;
	}
	if (*p == '\0') {
	    break;
	} else if (*(p+1) == 0) {
	    p = "./";
	} else {
	    p++;
	}
    }
    TclSetObjNameOfExecutable(Tcl_NewObj(), NULL);
    goto done;

    /*
     * If the name starts with "/" then just store it
     */

  gotName:
#ifdef DJGPP
    if (name[1] == ':')
#else
    if (name[0] == '/')
#endif
    {
	encoding = Tcl_GetEncoding(NULL, NULL);
	Tcl_ExternalToUtfDString(encoding, name, -1, &utfName);
	TclSetObjNameOfExecutable(
		Tcl_NewStringObj(Tcl_DStringValue(&utfName), -1), encoding);
	Tcl_DStringFree(&utfName);
	goto done;
    }

    if (TclpGetCwd(NULL, &cwd) == NULL) {
	TclSetObjNameOfExecutable(Tcl_NewObj(), NULL);
	goto done;
    }

    /*
     * The name is relative to the current working directory. First strip off
     * a leading "./", if any, then add the full path name of the current
     * working directory.
     */

    if ((name[0] == '.') && (name[1] == '/')) {
	name += 2;
    }

    Tcl_DStringInit(&nameString);
    Tcl_DStringAppend(&nameString, name, -1);

    Tcl_DStringFree(&buffer);
    Tcl_UtfToExternalDString(NULL, Tcl_DStringValue(&cwd),
	    Tcl_DStringLength(&cwd), &buffer);
    if (Tcl_DStringValue(&cwd)[Tcl_DStringLength(&cwd) -1] != '/') {
	TclDStringAppendLiteral(&buffer, "/");
    }
    Tcl_DStringFree(&cwd);
    TclDStringAppendDString(&buffer, &nameString);
    Tcl_DStringFree(&nameString);

    encoding = Tcl_GetEncoding(NULL, NULL);
    Tcl_ExternalToUtfDString(encoding, Tcl_DStringValue(&buffer), -1,
	    &utfName);
    TclSetObjNameOfExecutable(
	    Tcl_NewStringObj(Tcl_DStringValue(&utfName), -1), encoding);
    Tcl_DStringFree(&utfName);

  done:
    Tcl_DStringFree(&buffer);
#endif
}

/*
 *----------------------------------------------------------------------
 *
 * TclpMatchInDirectory --
 *
 *	This routine is used by the globbing code to search a directory for
 *	all files which match a given pattern.
 *
 * Results:
 *	The return value is a standard Tcl result indicating whether an error
 *	occurred in globbing. Errors are left in interp, good results are
 *	[lappend]ed to resultPtr (which must be a valid object).
 *
 * Side effects:
 *	None.
 *
 *----------------------------------------------------------------------
 */

int
TclpMatchInDirectory(
    Tcl_Interp *interp,		/* Interpreter to receive errors. */
    Tcl_Obj *resultPtr,		/* List object to lappend results. */
    Tcl_Obj *pathPtr,		/* Contains path to directory to search. */
    const char *pattern,	/* Pattern to match against. */
    Tcl_GlobTypeData *types)	/* Object containing list of acceptable types.
				 * May be NULL. In particular the directory
				 * flag is very important. */
{
    const char *native;
    Tcl_Obj *fileNamePtr;
    int matchResult = 0;

    if (types != NULL && types->type == TCL_GLOB_TYPE_MOUNT) {
	/*
	 * The native filesystem never adds mounts.
	 */

	return TCL_OK;
    }

    fileNamePtr = Tcl_FSGetTranslatedPath(interp, pathPtr);
    if (fileNamePtr == NULL) {
	return TCL_ERROR;
    }

    if (pattern == NULL || (*pattern == '\0')) {
	/*
	 * Match a file directly.
	 */

	Tcl_Obj *tailPtr;
	const char *nativeTail;

	native = (const char *)Tcl_FSGetNativePath(pathPtr);
	tailPtr = TclPathPart(interp, pathPtr, TCL_PATH_TAIL);
	nativeTail = (const char *)Tcl_FSGetNativePath(tailPtr);
	matchResult = NativeMatchType(interp, native, nativeTail, types);
	if (matchResult == 1) {
	    Tcl_ListObjAppendElement(interp, resultPtr, pathPtr);
	}
	Tcl_DecrRefCount(tailPtr);
	Tcl_DecrRefCount(fileNamePtr);
    } else {
	TclDIR *d;
	Tcl_DirEntry *entryPtr;
	const char *dirName;
	int dirLength, nativeDirLen;
	int matchHidden, matchHiddenPat;
	Tcl_StatBuf statBuf;
	Tcl_DString ds;		/* native encoding of dir */
	Tcl_DString dsOrig;	/* utf-8 encoding of dir */

	Tcl_DStringInit(&dsOrig);
	dirName = Tcl_GetStringFromObj(fileNamePtr, &dirLength);
	Tcl_DStringAppend(&dsOrig, dirName, dirLength);

	/*
	 * Make sure that the directory part of the name really is a
	 * directory. If the directory name is "", use the name "." instead,
	 * because some UNIX systems don't treat "" like "." automatically.
	 * Keep the "" for use in generating file names, otherwise "glob
	 * foo.c" would return "./foo.c".
	 */

	if (dirLength == 0) {
	    dirName = ".";
	} else {
	    dirName = Tcl_DStringValue(&dsOrig);

	    /*
	     * Make sure we have a trailing directory delimiter.
	     */

	    if (dirName[dirLength-1] != '/') {
		dirName = TclDStringAppendLiteral(&dsOrig, "/");
		dirLength++;
	    }
	}

	/*
	 * Now open the directory for reading and iterate over the contents.
	 */

	native = Tcl_UtfToExternalDString(NULL, dirName, -1, &ds);

	if ((TclOSstat(native, &statBuf) != 0)		/* INTL: Native. */
		|| !S_ISDIR(statBuf.st_mode)) {
	    Tcl_DStringFree(&dsOrig);
	    Tcl_DStringFree(&ds);
	    Tcl_DecrRefCount(fileNamePtr);
	    return TCL_OK;
	}

	d = TclOSopendir(native);				/* INTL: Native. */
	if (d == NULL) {
	    Tcl_DStringFree(&ds);
	    if (interp != NULL) {
		Tcl_SetObjResult(interp, Tcl_ObjPrintf(
			"couldn't read directory \"%s\": %s",
			Tcl_DStringValue(&dsOrig), Tcl_PosixError(interp)));
	    }
	    Tcl_DStringFree(&dsOrig);
	    Tcl_DecrRefCount(fileNamePtr);
	    return TCL_ERROR;
	}

	nativeDirLen = Tcl_DStringLength(&ds);

	/*
	 * Check to see if -type or the pattern requests hidden files.
	 */

	matchHiddenPat = (pattern[0] == '.')
		|| ((pattern[0] == '\\') && (pattern[1] == '.'));
	matchHidden = matchHiddenPat
		|| (types && (types->perm & TCL_GLOB_PERM_HIDDEN));
	while ((entryPtr = TclOSreaddir(d)) != NULL) {	/* INTL: Native. */
	    Tcl_DString utfDs;
	    const char *utfname;

	    /*
	     * Skip this file if it doesn't agree with the hidden parameters
	     * requested by the user (via -type or pattern).
	     */

	    if (*entryPtr->d_name == '.') {
		if (!matchHidden) {
		    continue;
		}
	    } else {
#ifdef MAC_OSX_TCL
		if (matchHiddenPat) {
		    continue;
		}
		/* Also need to check HFS hidden flag in TclMacOSXMatchType. */
#else
		if (matchHidden) {
		    continue;
		}
#endif
	    }

	    /*
	     * Now check to see if the file matches, according to both type
	     * and pattern. If so, add the file to the result.
	     */

	    utfname = Tcl_ExternalToUtfDString(NULL, entryPtr->d_name, -1,
		    &utfDs);
	    if (Tcl_StringCaseMatch(utfname, pattern, 0)) {
		int typeOk = 1;

		if (types != NULL) {
		    Tcl_DStringSetLength(&ds, nativeDirLen);
		    native = Tcl_DStringAppend(&ds, entryPtr->d_name, -1);
		    matchResult = NativeMatchType(interp, native,
			    entryPtr->d_name, types);
		    typeOk = (matchResult == 1);
		}
		if (typeOk) {
		    Tcl_ListObjAppendElement(interp, resultPtr,
			    TclNewFSPathObj(pathPtr, utfname,
			    Tcl_DStringLength(&utfDs)));
		}
	    }
	    Tcl_DStringFree(&utfDs);
	    if (matchResult < 0) {
		break;
	    }
	}

	TclOSclosedir(d);
	Tcl_DStringFree(&ds);
	Tcl_DStringFree(&dsOrig);
	Tcl_DecrRefCount(fileNamePtr);
    }
    if (matchResult < 0) {
	return TCL_ERROR;
    }
    return TCL_OK;
}

/*
 *----------------------------------------------------------------------
 *
 * NativeMatchType --
 *
 *	This routine is used by the globbing code to check if a file matches a
 *	given type description.
 *
 * Results:
 *	The return value is 1, 0 or -1 indicating whether the file matches the
 *	given criteria, does not match them, or an error occurred (in which
 *	case an error is left in interp).
 *
 * Side effects:
 *	None.
 *
 *----------------------------------------------------------------------
 */

static int
NativeMatchType(
    Tcl_Interp *interp,       /* Interpreter to receive errors. */
    const char *nativeEntry,  /* Native path to check. */
    const char *nativeName,   /* Native filename to check. */
    Tcl_GlobTypeData *types)  /* Type description to match against. */
{
    Tcl_StatBuf buf;

    if (types == NULL) {
	/*
	 * Simply check for the file's existence, but do it with lstat, in
	 * case it is a link to a file which doesn't exist (since that case
	 * would not show up if we used 'access' or 'stat')
	 */

	if (TclOSlstat(nativeEntry, &buf) != 0) {
	    return 0;
	}
	return 1;
    }

    if (types->perm != 0) {
	if (TclOSstat(nativeEntry, &buf) != 0) {
	    /*
	     * Either the file has disappeared between the 'readdir' call and
	     * the 'stat' call, or the file is a link to a file which doesn't
	     * exist (which we could ascertain with lstat), or there is some
	     * other strange problem. In all these cases, we define this to
	     * mean the file does not match any defined permission, and
	     * therefore it is not added to the list of files to return.
	     */

	    return 0;
	}

	/*
	 * readonly means that there are NO write permissions (even for user),
	 * but execute is OK for anybody OR that the user immutable flag is
	 * set (where supported).
	 */

	if (((types->perm & TCL_GLOB_PERM_RONLY) &&
#if defined(HAVE_CHFLAGS) && defined(UF_IMMUTABLE)
		!(buf.st_flags & UF_IMMUTABLE) &&
#endif
		(buf.st_mode & (S_IWOTH|S_IWGRP|S_IWUSR))) ||
	    ((types->perm & TCL_GLOB_PERM_R) &&
		(access(nativeEntry, R_OK) != 0)) ||
	    ((types->perm & TCL_GLOB_PERM_W) &&
		(access(nativeEntry, W_OK) != 0)) ||
	    ((types->perm & TCL_GLOB_PERM_X) &&
		(access(nativeEntry, X_OK) != 0))
#ifndef MAC_OSX_TCL
	    || ((types->perm & TCL_GLOB_PERM_HIDDEN) &&
		(*nativeName != '.'))
#endif /* MAC_OSX_TCL */
		) {
	    return 0;
	}
    }
    if (types->type != 0) {
	if (types->perm == 0) {
	    /*
	     * We haven't yet done a stat on the file.
	     */

	    if (TclOSstat(nativeEntry, &buf) != 0) {
		/*
		 * Posix error occurred. The only ok case is if this is a link
		 * to a nonexistent file, and the user did 'glob -l'. So we
		 * check that here:
		 */

		if ((types->type & TCL_GLOB_TYPE_LINK)
			&& (TclOSlstat(nativeEntry, &buf) == 0)
			&& S_ISLNK(buf.st_mode)) {
		    return 1;
		}
		return 0;
	    }
	}

	/*
	 * In order bcdpsfl as in 'find -t'
	 */

	if (    ((types->type & TCL_GLOB_TYPE_BLOCK)&& S_ISBLK(buf.st_mode)) ||
		((types->type & TCL_GLOB_TYPE_CHAR) && S_ISCHR(buf.st_mode)) ||
		((types->type & TCL_GLOB_TYPE_DIR)  && S_ISDIR(buf.st_mode)) ||
		((types->type & TCL_GLOB_TYPE_PIPE) && S_ISFIFO(buf.st_mode))||
#ifdef S_ISSOCK
		((types->type & TCL_GLOB_TYPE_SOCK) && S_ISSOCK(buf.st_mode))||
#endif /* S_ISSOCK */
		((types->type & TCL_GLOB_TYPE_FILE) && S_ISREG(buf.st_mode))) {
	    /*
	     * Do nothing - this file is ok.
	     */
	} else {
#ifdef S_ISLNK
	    if ((types->type & TCL_GLOB_TYPE_LINK)
		    && (TclOSlstat(nativeEntry, &buf) == 0)
		    && S_ISLNK(buf.st_mode)) {
		goto filetypeOK;
	    }
#endif /* S_ISLNK */
	    return 0;
	}
    }
  filetypeOK:

    /*
     * If we're on OSX, we also have to worry about matching the file creator
     * code (if specified). Do that now.
     */

#ifdef MAC_OSX_TCL
    if (types->macType != NULL || types->macCreator != NULL ||
	    (types->perm & TCL_GLOB_PERM_HIDDEN)) {
	int matchResult;

	if (types->perm == 0 && types->type == 0) {
	    /*
	     * We haven't yet done a stat on the file.
	     */

	    if (TclOSstat(nativeEntry, &buf) != 0) {
		return 0;
	    }
	}

	matchResult = TclMacOSXMatchType(interp, nativeEntry, nativeName,
		&buf, types);
	if (matchResult != 1) {
	    return matchResult;
	}
    }
#endif /* MAC_OSX_TCL */

    return 1;
}

/*
 *---------------------------------------------------------------------------
 *
 * TclpGetUserHome --
 *
 *	This function takes the specified user name and finds their home
 *	directory.
 *
 * Results:
 *	The result is a pointer to a string specifying the user's home
 *	directory, or NULL if the user's home directory could not be
 *	determined. Storage for the result string is allocated in bufferPtr;
 *	the caller must call Tcl_DStringFree() when the result is no longer
 *	needed.
 *
 * Side effects:
 *	None.
 *
 *----------------------------------------------------------------------
 */

const char *
TclpGetUserHome(
    const char *name,		/* User name for desired home directory. */
    Tcl_DString *bufferPtr)	/* Uninitialized or free DString filled with
				 * name of user's home directory. */
{
    struct passwd *pwPtr;
    Tcl_DString ds;
    const char *native = Tcl_UtfToExternalDString(NULL, name, -1, &ds);

    pwPtr = TclpGetPwNam(native);			/* INTL: Native. */
    Tcl_DStringFree(&ds);

    if (pwPtr == NULL) {
	return NULL;
    }
    Tcl_ExternalToUtfDString(NULL, pwPtr->pw_dir, -1, bufferPtr);
    return Tcl_DStringValue(bufferPtr);
}

/*
 *---------------------------------------------------------------------------
 *
 * TclpObjAccess --
 *
 *	This function replaces the library version of access().
 *
 * Results:
 *	See access() documentation.
 *
 * Side effects:
 *	See access() documentation.
 *
 *---------------------------------------------------------------------------
 */

int
TclpObjAccess(
    Tcl_Obj *pathPtr,		/* Path of file to access */
    int mode)			/* Permission setting. */
{
    const char *path = Tcl_FSGetNativePath(pathPtr);

    if (path == NULL) {
	return -1;
    }
    return access(path, mode);
}

/*
 *---------------------------------------------------------------------------
 *
 * TclpObjChdir --
 *
 *	This function replaces the library version of chdir().
 *
 * Results:
 *	See chdir() documentation.
 *
 * Side effects:
 *	See chdir() documentation.
 *
 *---------------------------------------------------------------------------
 */

int
TclpObjChdir(
    Tcl_Obj *pathPtr)		/* Path to new working directory */
{
    const char *path = (const char *)Tcl_FSGetNativePath(pathPtr);

    if (path == NULL) {
	return -1;
    }
    return chdir(path);
}

/*
 *----------------------------------------------------------------------
 *
 * TclpObjLstat --
 *
 *	This function replaces the library version of lstat().
 *
 * Results:
 *	See lstat() documentation.
 *
 * Side effects:
 *	See lstat() documentation.
 *
 *----------------------------------------------------------------------
 */

int
TclpObjLstat(
    Tcl_Obj *pathPtr,		/* Path of file to stat */
    Tcl_StatBuf *bufPtr)	/* Filled with results of stat call. */
{
    return TclOSlstat((const char *)Tcl_FSGetNativePath(pathPtr), bufPtr);
}

/*
 *---------------------------------------------------------------------------
 *
 * TclpGetNativeCwd --
 *
 *	This function replaces the library version of getcwd().
 *
 * Results:
 *	The input and output are filesystem paths in native form. The result
 *	is either the given clientData, if the working directory hasn't
 *	changed, or a new clientData (owned by our caller), giving the new
 *	native path, or NULL if the current directory could not be determined.
 *	If NULL is returned, the caller can examine the standard posix error
 *	codes to determine the cause of the problem.
 *
 * Side effects:
 *	None.
 *
 *----------------------------------------------------------------------
 */

ClientData
TclpGetNativeCwd(
    ClientData clientData)
{
    char buffer[MAXPATHLEN+1];

#ifdef USEGETWD
    if (getwd(buffer) == NULL) {			/* INTL: Native. */
	return NULL;
    }
#else
    if (getcwd(buffer, MAXPATHLEN+1) == NULL) {		/* INTL: Native. */
	return NULL;
    }
#endif /* USEGETWD */

    if ((clientData == NULL) || strcmp(buffer, (const char *) clientData)) {
	char *newCd = (char*)ckalloc(strlen(buffer) + 1);

	strcpy(newCd, buffer);
	return newCd;
    }

    /*
     * No change to pwd.
     */

    return clientData;
}

/*
 *---------------------------------------------------------------------------
 *
 * TclpGetCwd --
 *
 *	This function replaces the library version of getcwd(). (Obsolete
 *	function, only retained for old extensions which may call it
 *	directly).
 *
 * Results:
 *	The result is a pointer to a string specifying the current directory,
 *	or NULL if the current directory could not be determined. If NULL is
 *	returned, an error message is left in the interp's result. Storage for
 *	the result string is allocated in bufferPtr; the caller must call
 *	Tcl_DStringFree() when the result is no longer needed.
 *
 * Side effects:
 *	None.
 *
 *----------------------------------------------------------------------
 */

const char *
TclpGetCwd(
    Tcl_Interp *interp,		/* If non-NULL, used for error reporting. */
    Tcl_DString *bufferPtr)	/* Uninitialized or free DString filled with
				 * name of current directory. */
{
    char buffer[MAXPATHLEN+1];

#ifdef USEGETWD
    if (getwd(buffer) == NULL)				/* INTL: Native. */
#else
    if (getcwd(buffer, MAXPATHLEN+1) == NULL)		/* INTL: Native. */
#endif /* USEGETWD */
    {
	if (interp != NULL) {
	    Tcl_SetObjResult(interp, Tcl_ObjPrintf(
		    "error getting working directory name: %s",
		    Tcl_PosixError(interp)));
	}
	return NULL;
    }
    return Tcl_ExternalToUtfDString(NULL, buffer, -1, bufferPtr);
}

/*
 *---------------------------------------------------------------------------
 *
 * TclpReadlink --
 *
 *	This function replaces the library version of readlink().
 *
 * Results:
 *	The result is a pointer to a string specifying the contents of the
 *	symbolic link given by 'path', or NULL if the symbolic link could not
 *	be read. Storage for the result string is allocated in bufferPtr; the
 *	caller must call Tcl_DStringFree() when the result is no longer
 *	needed.
 *
 * Side effects:
 *	See readlink() documentation.
 *
 *---------------------------------------------------------------------------
 */

char *
TclpReadlink(
    const char *path,		/* Path of file to readlink (UTF-8). */
    Tcl_DString *linkPtr)	/* Uninitialized or free DString filled with
				 * contents of link (UTF-8). */
{
#ifndef DJGPP
    char link[MAXPATHLEN];
    int length;
    const char *native;
    Tcl_DString ds;

    native = Tcl_UtfToExternalDString(NULL, path, -1, &ds);
    length = readlink(native, link, sizeof(link));	/* INTL: Native. */
    Tcl_DStringFree(&ds);

    if (length < 0) {
	return NULL;
    }

    Tcl_ExternalToUtfDString(NULL, link, length, linkPtr);
    return Tcl_DStringValue(linkPtr);
#else
    return NULL;
#endif /* !DJGPP */
}

/*
 *----------------------------------------------------------------------
 *
 * TclpObjStat --
 *
 *	This function replaces the library version of stat().
 *
 * Results:
 *	See stat() documentation.
 *
 * Side effects:
 *	See stat() documentation.
 *
 *----------------------------------------------------------------------
 */

int
TclpObjStat(
    Tcl_Obj *pathPtr,		/* Path of file to stat */
    Tcl_StatBuf *bufPtr)	/* Filled with results of stat call. */
{
    const char *path = (const char *)Tcl_FSGetNativePath(pathPtr);

    if (path == NULL) {
	return -1;
    }
    return TclOSstat(path, bufPtr);
}

#ifdef S_IFLNK

Tcl_Obj *
TclpObjLink(
    Tcl_Obj *pathPtr,
    Tcl_Obj *toPtr,
    int linkAction)
{
    if (toPtr != NULL) {
	const char *src = (const char *)Tcl_FSGetNativePath(pathPtr);
	const char *target = NULL;

	if (src == NULL) {
	    return NULL;
	}

	/*
	 * If we're making a symbolic link and the path is relative, then we
	 * must check whether it exists _relative_ to the directory in which
	 * the src is found (not relative to the current cwd which is just not
	 * relevant in this case).
	 *
	 * If we're making a hard link, then a relative path is just converted
	 * to absolute relative to the cwd.
	 */

	if ((linkAction & TCL_CREATE_SYMBOLIC_LINK)
		&& (Tcl_FSGetPathType(toPtr) == TCL_PATH_RELATIVE)) {
	    Tcl_Obj *dirPtr, *absPtr;

	    dirPtr = TclPathPart(NULL, pathPtr, TCL_PATH_DIRNAME);
	    if (dirPtr == NULL) {
		return NULL;
	    }
	    absPtr = Tcl_FSJoinToPath(dirPtr, 1, &toPtr);
	    Tcl_IncrRefCount(absPtr);
	    if (Tcl_FSAccess(absPtr, F_OK) == -1) {
		Tcl_DecrRefCount(absPtr);
		Tcl_DecrRefCount(dirPtr);

		/*
		 * Target doesn't exist.
		 */

		errno = ENOENT;
		return NULL;
	    }

	    /*
	     * Target exists; we'll construct the relative path we want below.
	     */

	    Tcl_DecrRefCount(absPtr);
	    Tcl_DecrRefCount(dirPtr);
	} else {
	    target = (const char*)Tcl_FSGetNativePath(toPtr);
	    if (target == NULL) {
		return NULL;
	    }
	    if (access(target, F_OK) == -1) {
		/*
		 * Target doesn't exist.
		 */

		errno = ENOENT;
		return NULL;
	    }
	}

	if (access(src, F_OK) != -1) {
	    /*
	     * Src exists.
	     */

	    errno = EEXIST;
	    return NULL;
	}

	/*
	 * Check symbolic link flag first, since we prefer to create these.
	 */

	if (linkAction & TCL_CREATE_SYMBOLIC_LINK) {
	    int targetLen;
	    Tcl_DString ds;
	    Tcl_Obj *transPtr;

	    /*
	     * Now we don't want to link to the absolute, normalized path.
	     * Relative links are quite acceptable (but links to ~user are not
	     * -- these must be expanded first).
	     */

	    transPtr = Tcl_FSGetTranslatedPath(NULL, toPtr);
	    if (transPtr == NULL) {
		return NULL;
	    }
	    target = Tcl_GetStringFromObj(transPtr, &targetLen);
	    target = Tcl_UtfToExternalDString(NULL, target, targetLen, &ds);
	    Tcl_DecrRefCount(transPtr);

	    if (symlink(target, src) != 0) {
		toPtr = NULL;
	    }
	    Tcl_DStringFree(&ds);
	} else if (linkAction & TCL_CREATE_HARD_LINK) {
	    if (link(target, src) != 0) {
		return NULL;
	    }
	} else {
	    errno = ENODEV;
	    return NULL;
	}
	return toPtr;
    } else {
	Tcl_Obj *linkPtr = NULL;

	char link[MAXPATHLEN];
	int length;
	Tcl_DString ds;
	Tcl_Obj *transPtr;

	transPtr = Tcl_FSGetTranslatedPath(NULL, pathPtr);
	if (transPtr == NULL) {
	    return NULL;
	}
	Tcl_DecrRefCount(transPtr);

	length = readlink((const char *)Tcl_FSGetNativePath(pathPtr), link, sizeof(link));
	if (length < 0) {
	    return NULL;
	}

	Tcl_ExternalToUtfDString(NULL, link, length, &ds);
	linkPtr = TclDStringToObj(&ds);
	Tcl_IncrRefCount(linkPtr);
	return linkPtr;
    }
}
#endif /* S_IFLNK */

/*
 *---------------------------------------------------------------------------
 *
 * TclpFilesystemPathType --
 *
 *	This function is part of the native filesystem support, and returns
 *	the path type of the given path. Right now it simply returns NULL. In
 *	the future it could return specific path types, like 'nfs', 'samba',
 *	'FAT32', etc.
 *
 * Results:
 *	NULL at present.
 *
 * Side effects:
 *	None.
 *
 *---------------------------------------------------------------------------
 */

Tcl_Obj *
TclpFilesystemPathType(
    Tcl_Obj *pathPtr)
{
    /*
     * All native paths are of the same type.
     */

    return NULL;
}

/*
 *---------------------------------------------------------------------------
 *
 * TclpNativeToNormalized --
 *
 *	Convert native format to a normalized path object, with refCount of
 *	zero.
 *
 *	Currently assumes all native paths are actually normalized already, so
 *	if the path given is not normalized this will actually just convert to
 *	a valid string path, but not necessarily a normalized one.
 *
 * Results:
 *	A valid normalized path.
 *
 * Side effects:
 *	None.
 *
 *---------------------------------------------------------------------------
 */

Tcl_Obj *
TclpNativeToNormalized(
    ClientData clientData)
{
    Tcl_DString ds;

    Tcl_ExternalToUtfDString(NULL, (const char *) clientData, -1, &ds);
    return TclDStringToObj(&ds);
}

/*
 *---------------------------------------------------------------------------
 *
 * TclNativeCreateNativeRep --
 *
 *	Create a native representation for the given path.
 *
 * Results:
 *	The nativePath representation.
 *
 * Side effects:
 *	Memory will be allocated. The path may need to be normalized.
 *
 *---------------------------------------------------------------------------
 */

ClientData
TclNativeCreateNativeRep(
    Tcl_Obj *pathPtr)
{
    char *nativePathPtr;
    const char *str;
    Tcl_DString ds;
    Tcl_Obj *validPathPtr;
    int len;

    if (TclFSCwdIsNative()) {
	/*
	 * The cwd is native, which means we can use the translated path
	 * without worrying about normalization (this will also usually be
	 * shorter so the utf-to-external conversion will be somewhat faster).
	 */

	validPathPtr = Tcl_FSGetTranslatedPath(NULL, pathPtr);
	if (validPathPtr == NULL) {
	    return NULL;
	}
    } else {
	/*
	 * Make sure the normalized path is set.
	 */

	validPathPtr = Tcl_FSGetNormalizedPath(NULL, pathPtr);
	if (validPathPtr == NULL) {
	    return NULL;
	}
	Tcl_IncrRefCount(validPathPtr);
    }

    str = Tcl_GetStringFromObj(validPathPtr, &len);
    Tcl_UtfToExternalDString(NULL, str, len, &ds);
    len = Tcl_DStringLength(&ds) + sizeof(char);
    if (strlen(Tcl_DStringValue(&ds)) < len - sizeof(char)) {
	/* See bug [3118489]: NUL in filenames */
	Tcl_DecrRefCount(validPathPtr);
	Tcl_DStringFree(&ds);
	return NULL;
    }
    Tcl_DecrRefCount(validPathPtr);
    nativePathPtr = (char *)ckalloc(len);
    memcpy(nativePathPtr, Tcl_DStringValue(&ds), len);

    Tcl_DStringFree(&ds);
    return nativePathPtr;
}

/*
 *---------------------------------------------------------------------------
 *
 * TclNativeDupInternalRep --
 *
 *	Duplicate the native representation.
 *
 * Results:
 *	The copied native representation, or NULL if it is not possible to
 *	copy the representation.
 *
 * Side effects:
 *	Memory will be allocated for the copy.
 *
 *---------------------------------------------------------------------------
 */

ClientData
TclNativeDupInternalRep(
    ClientData clientData)
{
    char *copy;
    size_t len;

    if (clientData == NULL) {
	return NULL;
    }

    /*
     * ASCII representation when running on Unix.
     */

    len = (strlen((const char*) clientData) + 1) * sizeof(char);

    copy = (char *)ckalloc(len);
    memcpy(copy, clientData, len);
    return copy;
}

/*
 *---------------------------------------------------------------------------
 *
 * TclpUtime --
 *
 *	Set the modification date for a file.
 *
 * Results:
 *	0 on success, -1 on error.
 *
 * Side effects:
 *	None.
 *
 *---------------------------------------------------------------------------
 */

int
TclpUtime(
    Tcl_Obj *pathPtr,		/* File to modify */
    struct utimbuf *tval)	/* New modification date structure */
{
    return utime((const char *)Tcl_FSGetNativePath(pathPtr), tval);
}

#if 0

int
TclOSstat(
    const char *name,
    void *cygstat)
{
    struct stat buf;
    Tcl_StatBuf *statBuf = (Tcl_StatBuf *)cygstat;
    int result = stat(name, &buf);

    statBuf->st_mode = buf.st_mode;
    statBuf->st_ino = buf.st_ino;
    statBuf->st_dev = buf.st_dev;
    statBuf->st_rdev = buf.st_rdev;
    statBuf->st_nlink = buf.st_nlink;
    statBuf->st_uid = buf.st_uid;
    statBuf->st_gid = buf.st_gid;
    statBuf->st_size = buf.st_size;
    statBuf->st_atime = buf.st_atime;
    statBuf->st_mtime = buf.st_mtime;
    statBuf->st_ctime = buf.st_ctime;
    return result;
}

int
TclOSlstat(
    const char *name,
    void *cygstat)
{
    struct stat buf;
    Tcl_StatBuf *statBuf = (Tcl_StatBuf *)cygstat;
    int result = lstat(name, &buf);

    statBuf->st_mode = buf.st_mode;
    statBuf->st_ino = buf.st_ino;
    statBuf->st_dev = buf.st_dev;
    statBuf->st_rdev = buf.st_rdev;
    statBuf->st_nlink = buf.st_nlink;
    statBuf->st_uid = buf.st_uid;
    statBuf->st_gid = buf.st_gid;
    statBuf->st_size = buf.st_size;
    statBuf->st_atime = buf.st_atime;
    statBuf->st_mtime = buf.st_mtime;
    statBuf->st_ctime = buf.st_ctime;
    return result;
}
#endif /* CYGWIN */

/*
 * Local Variables:
 * mode: c
 * c-basic-offset: 4
 * fill-column: 78
 * End:
 */<|MERGE_RESOLUTION|>--- conflicted
+++ resolved
@@ -40,12 +40,7 @@
     const char *argv0)		/* The value of the application's argv[0]
 				 * (native). */
 {
-<<<<<<< HEAD
-    Tcl_Encoding encoding;
 #if 0
-=======
-#ifdef __CYGWIN__
->>>>>>> b3838ea4
     int length;
     wchar_t buf[PATH_MAX] = L"";
     char name[PATH_MAX * 3 + 1];
