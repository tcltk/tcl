--- conflicted
+++ resolved
@@ -55,15 +55,11 @@
 	    Tcl_NewStringObj(name, length), NULL);
 }
 #else
-<<<<<<< HEAD
 void
 TclpFindExecutable(
     const char *argv0)		/* The value of the application's argv[0]
 				 * (native). */
 {
-    Tcl_Encoding encoding;
-=======
->>>>>>> 9d1ec457
     const char *name, *p;
     Tcl_StatBuf statBuf;
     Tcl_DString buffer, nameString, cwd, utfName;
@@ -158,16 +154,9 @@
     if (name[0] == '/')
 #endif
     {
-<<<<<<< HEAD
-	encoding = Tcl_GetEncoding(NULL, NULL);
-	Tcl_ExternalToUtfDString(encoding, name, TCL_INDEX_NONE, &utfName);
+	Tcl_ExternalToUtfDString(NULL, name, TCL_INDEX_NONE, &utfName);
 	TclSetObjNameOfExecutable(
-		Tcl_NewStringObj(Tcl_DStringValue(&utfName), TCL_INDEX_NONE), encoding);
-=======
-	Tcl_ExternalToUtfDString(NULL, name, -1, &utfName);
-	TclSetObjNameOfExecutable(
-		Tcl_NewStringObj(Tcl_DStringValue(&utfName), -1), NULL);
->>>>>>> 9d1ec457
+		Tcl_NewStringObj(Tcl_DStringValue(&utfName), TCL_INDEX_NONE), NULL);
 	Tcl_DStringFree(&utfName);
 	goto done;
     }
@@ -201,17 +190,9 @@
     TclDStringAppendDString(&buffer, &nameString);
     Tcl_DStringFree(&nameString);
 
-<<<<<<< HEAD
-    encoding = Tcl_GetEncoding(NULL, NULL);
-    Tcl_ExternalToUtfDString(encoding, Tcl_DStringValue(&buffer), TCL_INDEX_NONE,
-	    &utfName);
+    Tcl_ExternalToUtfDString(NULL, Tcl_DStringValue(&buffer), TCL_INDEX_NONE, &utfName);
     TclSetObjNameOfExecutable(
-	    Tcl_NewStringObj(Tcl_DStringValue(&utfName), TCL_INDEX_NONE), encoding);
-=======
-    Tcl_ExternalToUtfDString(NULL, Tcl_DStringValue(&buffer), -1, &utfName);
-    TclSetObjNameOfExecutable(
-	    Tcl_NewStringObj(Tcl_DStringValue(&utfName), -1), NULL);
->>>>>>> 9d1ec457
+	    Tcl_NewStringObj(Tcl_DStringValue(&utfName), TCL_INDEX_NONE), NULL);
     Tcl_DStringFree(&utfName);
 
   done:
@@ -287,19 +268,14 @@
 	TclDIR *d;
 	Tcl_DirEntry *entryPtr;
 	const char *dirName;
-	size_t dirLength, nativeDirLen;
+	Tcl_Size dirLength, nativeDirLen;
 	int matchHidden, matchHiddenPat;
 	Tcl_StatBuf statBuf;
 	Tcl_DString ds;		/* native encoding of dir */
 	Tcl_DString dsOrig;	/* utf-8 encoding of dir */
 
 	Tcl_DStringInit(&dsOrig);
-<<<<<<< HEAD
-	dirName = TclGetString(fileNamePtr);
-	dirLength = fileNamePtr->length;
-=======
 	dirName = TclGetStringFromObj(fileNamePtr, &dirLength);
->>>>>>> 9d1ec457
 	Tcl_DStringAppend(&dsOrig, dirName, dirLength);
 
 	/*
@@ -393,12 +369,7 @@
 	     * and pattern. If so, add the file to the result.
 	     */
 
-<<<<<<< HEAD
-	    utfname = Tcl_ExternalToUtfDString(NULL, entryPtr->d_name, TCL_INDEX_NONE,
-		    &utfDs);
-=======
-	    utfname = Tcl_ExternalToUtfDString(NULL, entryPtr->d_name, -1, &utfDs);
->>>>>>> 9d1ec457
+	    utfname = Tcl_ExternalToUtfDString(NULL, entryPtr->d_name, TCL_INDEX_NONE, &utfDs);
 	    if (Tcl_StringCaseMatch(utfname, pattern, 0)) {
 		int typeOk = 1;
 
@@ -984,11 +955,7 @@
 	if (linkAction & TCL_CREATE_SYMBOLIC_LINK) {
 	    Tcl_DString ds;
 	    Tcl_Obj *transPtr;
-<<<<<<< HEAD
 	    Tcl_Size length;
-=======
-	    int length;
->>>>>>> 9d1ec457
 
 	    /*
 	     * Now we don't want to link to the absolute, normalized path.
@@ -1000,11 +967,7 @@
 	    if (transPtr == NULL) {
 		return NULL;
 	    }
-<<<<<<< HEAD
 	    target = TclGetStringFromObj(transPtr, &length);
-=======
-	    target = Tcl_GetStringFromObj(transPtr, &length);
->>>>>>> 9d1ec457
 	    target = Tcl_UtfToExternalDString(NULL, target, length, &ds);
 	    Tcl_DecrRefCount(transPtr);
 
