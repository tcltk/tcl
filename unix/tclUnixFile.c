/*
 * Copyright © 1995-1998 Sun Microsystems, Inc.
 *
 * See the file "license.terms" for information on usage and redistribution
 * of this file, and for a DISCLAIMER OF ALL WARRANTIES.
 */

/*
 * You may distribute and/or modify this program under the terms of the GNU
 * Affero General Public License as published by the Free Software Foundation,
 * either version 3 of the License, or (at your option) any later version.

 * See the file "COPYING" for information on usage and redistribution
 * of this file, and for a DISCLAIMER OF ALL WARRANTIES.
 */

/*
 * tclUnixFile.c --
 *
 *	This file contains wrappers around UNIX file handling functions.
 *	These wrappers mask differences between Windows and UNIX.
 */

#include "tclInt.h"
#include "tclFileSystem.h"

static int NativeMatchType(Tcl_Interp *interp, const char* nativeEntry,
	const char* nativeName, Tcl_GlobTypeData *types);

/*
 *---------------------------------------------------------------------------
 *
 * TclpFindExecutable --
 *
 *	This function computes the absolute path name of the current
 *	application, given its argv[0] value. For Cygwin, argv[0] is
 *	ignored and the path is determined the same as under win32.
 *
 * Results:
 *	None.
 *
 * Side effects:
 *	The computed path name is stored as a ProcessGlobalValue.
 *
 *---------------------------------------------------------------------------
 */

#ifdef __CYGWIN__
void
TclpFindExecutable(
    TCL_UNUSED(const char *) /*argv0*/)
{
    size_t length;
    wchar_t buf[PATH_MAX] = L"";
    char name[PATH_MAX * 3 + 1];

    GetModuleFileNameW(NULL, buf, PATH_MAX);
    cygwin_conv_path(3, buf, name, sizeof(name));
    length = strlen(name);
    if ((length > 4) && !strcasecmp(name + length - 4, ".exe")) {
	/* Strip '.exe' part. */
	length -= 4;
    }
    TclSetObjNameOfExecutable(
	    Tcl_NewStringObj(name, length), NULL);
}
#else
void
TclpFindExecutable(
    const char *argv0)		/* The value of the application's argv[0]
				 * (native). */
{
    const char *name, *p;
    Tcl_StatBuf statBuf;
    Tcl_DString buffer, nameString, cwd, utfName;
    Tcl_Obj *obj;
    int status;

    if (argv0 == NULL) {
	return;
    }
    Tcl_DStringInit(&buffer);

    name = argv0;
    for (p = name; *p != '\0'; p++) {
	if (*p == '/') {
	    /*
	     * The name contains a slash, so use the name directly without
	     * doing a path search.
	     */

	    goto gotName;
	}
    }

    p = getenv("PATH");					/* INTL: Native. */
    if (p == NULL) {
	/*
	 * There's no PATH environment variable; use the default that is used
	 * by sh.
	 */

	p = ":/bin:/usr/bin";
    } else if (*p == '\0') {
	/*
	 * An empty path is equivalent to ".".
	 */

	p = "./";
    }

    /*
     * Search through all the directories named in the PATH variable to see if
     * argv[0] is in one of them. If so, use that file name.
     */

    while (1) {
	while (TclIsSpaceProcM(*p)) {
	    p++;
	}
	name = p;
	while ((*p != ':') && (*p != 0)) {
	    p++;
	}
	TclDStringClear(&buffer);
	if (p != name) {
	    Tcl_DStringAppend(&buffer, name, p - name);
	    if (p[-1] != '/') {
		TclDStringAppendLiteral(&buffer, "/");
	    }
	}
	name = Tcl_DStringAppend(&buffer, argv0, TCL_INDEX_NONE);

	/*
	 * INTL: The following calls to access() and stat() should not be
	 * converted to Tclp routines because they need to operate on native
	 * strings directly.
	 */

	if ((access(name, X_OK) == 0)			/* INTL: Native. */
		&& (TclOSstat(name, &statBuf) == 0)	/* INTL: Native. */
		&& S_ISREG(statBuf.st_mode)) {
	    goto gotName;
	}
	if (p[0] == '\0') {
	    break;
	} else if (p[1] == 0) {
	    p = "./";
	} else {
	    p++;
	}
    }
    TclNewObj(obj);
    TclSetObjNameOfExecutable(obj, NULL);
    goto done;

    /*
     * If the name starts with "/" then just store it
     */

  gotName:
#ifdef DJGPP
    if (name[1] == ':')
#else
    if (name[0] == '/')
#endif
    {
<<<<<<< HEAD
	status = Tcl_ExternalToUtfDStringEx(NULL, NULL, name, TCL_INDEX_NONE
		,TCL_ENCODING_PROFILE_STRICT ,&utfName ,NULL);
	if (status != TCL_OK) {
	    Tcl_Panic("%s {unable to encode value of path}" ,"TclpFindExecutable");
	}
	TclSetObjNameOfExecutable(
		Tcl_NewStringObj(Tcl_DStringValue(&utfName), TCL_INDEX_NONE), NULL);
	Tcl_DStringFree(&utfName);
=======
	Tcl_ExternalToUtfDStringEx(NULL, NULL, name, TCL_INDEX_NONE, TCL_ENCODING_PROFILE_TCL8, &utfName, NULL);
	TclSetObjNameOfExecutable(Tcl_DStringToObj(&utfName), NULL);
>>>>>>> 19278ba9
	goto done;
    }

    if (TclpGetCwd(NULL, &cwd) == NULL) {
	TclNewObj(obj);
	TclSetObjNameOfExecutable(obj, NULL);
	goto done;
    }

    /*
     * The name is relative to the current working directory. First strip off
     * a leading "./", if any, then add the full path name of the current
     * working directory.
     */

    if ((name[0] == '.') && (name[1] == '/')) {
	name += 2;
    }

    Tcl_DStringInit(&nameString);
    Tcl_DStringAppend(&nameString, name, TCL_INDEX_NONE);

    Tcl_DStringFree(&buffer);
    status = Tcl_UtfToExternalDStringEx(NULL, NULL, Tcl_DStringValue(&cwd),
	    Tcl_DStringLength(&cwd), TCL_ENCODING_PROFILE_STRICT, &buffer, NULL);
    if (status != TCL_OK) {
	Tcl_Panic("%s {unable to encode value of cwd}" ,"TclpFindExecutable");
    }
    if (Tcl_DStringValue(&cwd)[Tcl_DStringLength(&cwd) -1] != '/') {
	TclDStringAppendLiteral(&buffer, "/");
    }
    Tcl_DStringFree(&cwd);
    TclDStringAppendDString(&buffer, &nameString);
    Tcl_DStringFree(&nameString);

<<<<<<< HEAD
    status = Tcl_ExternalToUtfDStringEx(NULL, NULL, Tcl_DStringValue(&buffer)
	, TCL_INDEX_NONE, TCL_ENCODING_PROFILE_STRICT, &utfName, NULL);
    if (status != TCL_OK) {
	Tcl_Panic("%s {unable to encode value of executable name}"
	    ,"TclpFindExecutable");
    }
    TclSetObjNameOfExecutable(
	    Tcl_NewStringObj(Tcl_DStringValue(&utfName), TCL_INDEX_NONE), NULL);
    Tcl_DStringFree(&utfName);
=======
    Tcl_ExternalToUtfDStringEx(NULL, NULL, Tcl_DStringValue(&buffer), TCL_INDEX_NONE,
	    TCL_ENCODING_PROFILE_TCL8, &utfName, NULL);
    TclSetObjNameOfExecutable(Tcl_DStringToObj(&utfName), NULL);
>>>>>>> 19278ba9

  done:
    Tcl_DStringFree(&buffer);
}
#endif

/*
 *----------------------------------------------------------------------
 *
 * TclpMatchInDirectory --
 *
 *	This routine is used by the globbing code to search a directory for
 *	all files which match a given pattern.
 *
 * Results:
 *	The return value is a standard Tcl result indicating whether an error
 *	occurred in globbing. Errors are left in interp, good results are
 *	[lappend]ed to resultPtr (which must be a valid object).
 *
 * Side effects:
 *	None.
 *
 *----------------------------------------------------------------------
 */

int
TclpMatchInDirectory(
    Tcl_Interp *interp,		/* Interpreter to receive errors. */
    Tcl_Obj *resultPtr,		/* List object to lappend results. */
    Tcl_Obj *pathPtr,		/* Contains path to directory to search. */
    const char *pattern,	/* Pattern to match against. */
    Tcl_GlobTypeData *types)	/* Object containing list of acceptable types.
				 * May be NULL. In particular the directory
				 * flag is very important. */
{
    const char *native;
    Tcl_Obj *fileNamePtr;
    int matchResult = 0;

    if (types != NULL && types->type == TCL_GLOB_TYPE_MOUNT) {
	/*
	 * The native filesystem never adds mounts.
	 */

	return TCL_OK;
    }

    fileNamePtr = Tcl_FSGetTranslatedPath(interp, pathPtr);
    if (fileNamePtr == NULL) {
	return TCL_ERROR;
    }

    if (pattern == NULL || (*pattern == '\0')) {
	/*
	 * Match a file directly.
	 */

	Tcl_Obj *tailPtr;
	const char *nativeTail;

	native = (const char *)Tcl_FSGetNativePath(pathPtr);
	tailPtr = TclPathPart(interp, pathPtr, TCL_PATH_TAIL);
	nativeTail = (const char *)Tcl_FSGetNativePath(tailPtr);
	matchResult = NativeMatchType(interp, native, nativeTail, types);
	if (matchResult == 1) {
	    Tcl_ListObjAppendElement(interp, resultPtr, pathPtr);
	}
	Tcl_DecrRefCount(tailPtr);
	Tcl_DecrRefCount(fileNamePtr);
    } else {
	TclDIR *d;
	Tcl_DirEntry *entryPtr;
	const char *dirName;
	Tcl_Size dirLength, nativeDirLen;
	int matchHidden, matchHiddenPat;
	Tcl_StatBuf statBuf;
	Tcl_DString ds;		/* native encoding of dir */
	Tcl_DString dsOrig;	/* utf-8 encoding of dir */

	Tcl_DStringInit(&dsOrig);
	dirName = TclGetStringFromObj(fileNamePtr, &dirLength);
	Tcl_DStringAppend(&dsOrig, dirName, dirLength);

	/*
	 * Make sure that the directory part of the name really is a
	 * directory. If the directory name is "", use the name "." instead,
	 * because some UNIX systems don't treat "" like "." automatically.
	 * Keep the "" for use in generating file names, otherwise "glob
	 * foo.c" would return "./foo.c".
	 */

	if (dirLength == 0) {
	    dirName = ".";
	} else {
	    dirName = Tcl_DStringValue(&dsOrig);

	    /*
	     * Make sure we have a trailing directory delimiter.
	     */

	    if (dirName[dirLength-1] != '/') {
		dirName = TclDStringAppendLiteral(&dsOrig, "/");
		dirLength++;
	    }
	}

	/*
	 * Now open the directory for reading and iterate over the contents.
	 */

	if (Tcl_UtfToExternalDStringEx(interp, NULL, dirName, TCL_INDEX_NONE,
		0, &ds, NULL) != TCL_OK) {
	    Tcl_DStringFree(&dsOrig);
	    Tcl_DStringFree(&ds);
	    Tcl_DecrRefCount(fileNamePtr);
	    return TCL_ERROR;
	}
	native = Tcl_DStringValue(&ds);

	if ((TclOSstat(native, &statBuf) != 0)		/* INTL: Native. */
		|| !S_ISDIR(statBuf.st_mode)) {
	    Tcl_DStringFree(&dsOrig);
	    Tcl_DStringFree(&ds);
	    Tcl_DecrRefCount(fileNamePtr);
	    return TCL_OK;
	}

	d = TclOSopendir(native);			/* INTL: Native. */
	if (d == NULL) {
	    Tcl_DStringFree(&ds);
	    if (interp != NULL) {
		Tcl_SetObjResult(interp, Tcl_ObjPrintf(
			"couldn't read directory \"%s\": %s",
			Tcl_DStringValue(&dsOrig), Tcl_PosixError(interp)));
	    }
	    Tcl_DStringFree(&dsOrig);
	    Tcl_DecrRefCount(fileNamePtr);
	    return TCL_ERROR;
	}

	nativeDirLen = Tcl_DStringLength(&ds);

	/*
	 * Check to see if -type or the pattern requests hidden files.
	 */

	matchHiddenPat = (pattern[0] == '.')
		|| ((pattern[0] == '\\') && (pattern[1] == '.'));
	matchHidden = matchHiddenPat
		|| (types && (types->perm & TCL_GLOB_PERM_HIDDEN));
	while ((entryPtr = TclOSreaddir(d)) != NULL) {	/* INTL: Native. */
	    Tcl_DString utfDs;
	    const char *utfname;

	    /*
	     * Skip this file if it doesn't agree with the hidden parameters
	     * requested by the user (via -type or pattern).
	     */

	    if (*entryPtr->d_name == '.') {
		if (!matchHidden) {
		    continue;
		}
	    } else {
#ifdef MAC_OSX_TCL
		if (matchHiddenPat) {
		    continue;
		}
		/* Also need to check HFS hidden flag in TclMacOSXMatchType. */
#else
		if (matchHidden) {
		    continue;
		}
#endif
	    }

	    /*
	     * Now check to see if the file matches, according to both type
	     * and pattern. If so, add the file to the result.
	     */

	    if (Tcl_ExternalToUtfDStringEx(interp, NULL, entryPtr->d_name,
		    TCL_INDEX_NONE, 0, &utfDs, NULL) != TCL_OK) {
		matchResult = -1;
		break;
	    }
	    utfname = Tcl_DStringValue(&utfDs);
	    if (Tcl_StringCaseMatch(utfname, pattern, 0)) {
		int typeOk = 1;

		if (types != NULL) {
		    Tcl_DStringSetLength(&ds, nativeDirLen);
		    native = Tcl_DStringAppend(&ds, entryPtr->d_name,
			    TCL_INDEX_NONE);
		    matchResult = NativeMatchType(interp, native,
			    entryPtr->d_name, types);
		    typeOk = (matchResult == 1);
		}
		if (typeOk) {
		    Tcl_ListObjAppendElement(interp, resultPtr,
			    TclNewFSPathObj(pathPtr, utfname,
			    Tcl_DStringLength(&utfDs)));
		}
	    }
	    Tcl_DStringFree(&utfDs);
	    if (matchResult < 0) {
		break;
	    }
	}

	TclOSclosedir(d);
	Tcl_DStringFree(&ds);
	Tcl_DStringFree(&dsOrig);
	Tcl_DecrRefCount(fileNamePtr);
    }
    if (matchResult < 0) {
	return TCL_ERROR;
    }
    return TCL_OK;
}

/*
 *----------------------------------------------------------------------
 *
 * NativeMatchType --
 *
 *	This routine is used by the globbing code to check if a file matches a
 *	given type description.
 *
 * Results:
 *	The return value is 1, 0 or -1 indicating whether the file matches the
 *	given criteria, does not match them, or an error occurred (in which
 *	case an error is left in interp).
 *
 * Side effects:
 *	None.
 *
 *----------------------------------------------------------------------
 */

static int
NativeMatchType(
    Tcl_Interp *interp,		/* Interpreter to receive errors. */
    const char *nativeEntry,	/* Native path to check. */
    const char *nativeName,	/* Native filename to check. */
    Tcl_GlobTypeData *types)	/* Type description to match against. */
{
    Tcl_StatBuf buf;

    if (types == NULL) {
	/*
	 * Simply check for the file's existence, but do it with lstat, in
	 * case it is a link to a file which doesn't exist (since that case
	 * would not show up if we used 'access' or 'stat')
	 */

	if (TclOSlstat(nativeEntry, &buf) != 0) {
	    return 0;
	}
	return 1;
    }

    if (types->perm != 0) {
	if (TclOSstat(nativeEntry, &buf) != 0) {
	    /*
	     * Either the file has disappeared between the 'readdir' call and
	     * the 'stat' call, or the file is a link to a file which doesn't
	     * exist (which we could ascertain with lstat), or there is some
	     * other strange problem. In all these cases, we define this to
	     * mean the file does not match any defined permission, and
	     * therefore it is not added to the list of files to return.
	     */

	    return 0;
	}

	/*
	 * readonly means that there are NO write permissions (even for user),
	 * but execute is OK for anybody OR that the user immutable flag is
	 * set (where supported).
	 */

	if (((types->perm & TCL_GLOB_PERM_RONLY) &&
#if defined(HAVE_CHFLAGS) && defined(UF_IMMUTABLE)
		!(buf.st_flags & UF_IMMUTABLE) &&
#endif
		(buf.st_mode & (S_IWOTH|S_IWGRP|S_IWUSR))) ||
	    ((types->perm & TCL_GLOB_PERM_R) &&
		(access(nativeEntry, R_OK) != 0)) ||
	    ((types->perm & TCL_GLOB_PERM_W) &&
		(access(nativeEntry, W_OK) != 0)) ||
	    ((types->perm & TCL_GLOB_PERM_X) &&
		(access(nativeEntry, X_OK) != 0))
#ifndef MAC_OSX_TCL
	    || ((types->perm & TCL_GLOB_PERM_HIDDEN) &&
		(*nativeName != '.'))
#endif /* MAC_OSX_TCL */
		) {
	    return 0;
	}
    }
    if (types->type != 0) {
	if (types->perm == 0) {
	    /*
	     * We haven't yet done a stat on the file.
	     */

	    if (TclOSstat(nativeEntry, &buf) != 0) {
		/*
		 * Posix error occurred. The only ok case is if this is a link
		 * to a nonexistent file, and the user did 'glob -l'. So we
		 * check that here:
		 */

		if ((types->type & TCL_GLOB_TYPE_LINK)
			&& (TclOSlstat(nativeEntry, &buf) == 0)
			&& S_ISLNK(buf.st_mode)) {
		    return 1;
		}
		return 0;
	    }
	}

	/*
	 * In order bcdpsfl as in 'find -t'
	 */

	if (    ((types->type & TCL_GLOB_TYPE_BLOCK)&& S_ISBLK(buf.st_mode)) ||
		((types->type & TCL_GLOB_TYPE_CHAR) && S_ISCHR(buf.st_mode)) ||
		((types->type & TCL_GLOB_TYPE_DIR)  && S_ISDIR(buf.st_mode)) ||
		((types->type & TCL_GLOB_TYPE_PIPE) && S_ISFIFO(buf.st_mode))||
#ifdef S_ISSOCK
		((types->type & TCL_GLOB_TYPE_SOCK) && S_ISSOCK(buf.st_mode))||
#endif /* S_ISSOCK */
		((types->type & TCL_GLOB_TYPE_FILE) && S_ISREG(buf.st_mode))) {
	    /*
	     * Do nothing - this file is ok.
	     */
	} else {
#ifdef S_ISLNK
	    if ((types->type & TCL_GLOB_TYPE_LINK)
		    && (TclOSlstat(nativeEntry, &buf) == 0)
		    && S_ISLNK(buf.st_mode)) {
		goto filetypeOK;
	    }
#endif /* S_ISLNK */
	    return 0;
	}
    }
  filetypeOK:

    /*
     * If we're on OSX, we also have to worry about matching the file creator
     * code (if specified). Do that now.
     */

#ifdef MAC_OSX_TCL
    if (types->macType != NULL || types->macCreator != NULL ||
	    (types->perm & TCL_GLOB_PERM_HIDDEN)) {
	int matchResult;

	if (types->perm == 0 && types->type == 0) {
	    /*
	     * We haven't yet done a stat on the file.
	     */

	    if (TclOSstat(nativeEntry, &buf) != 0) {
		return 0;
	    }
	}

	matchResult = TclMacOSXMatchType(interp, nativeEntry, nativeName,
		&buf, types);
	if (matchResult != 1) {
	    return matchResult;
	}
    }
#else
    (void)interp;
#endif /* MAC_OSX_TCL */

    return 1;
}

/*
 *---------------------------------------------------------------------------
 *
 * TclpGetUserHome --
 *
 *	This function takes the specified user name and finds their home
 *	directory.
 *
 * Results:
 *	The result is a pointer to a string specifying the user's home
 *	directory, or NULL if the user's home directory could not be
 *	determined. Storage for the result string is allocated in bufferPtr;
 *	the caller must call Tcl_DStringFree() when the result is no longer
 *	needed.
 *
 * Side effects:
 *	None.
 *
 *----------------------------------------------------------------------
 */

const char *
TclpGetUserHome(
    const char *name,		/* User name for desired home directory. */
    Tcl_DString *bufferPtr)	/* Uninitialized or free DString filled with
				 * name of user's home directory. */
{
    struct passwd *pwPtr;
    Tcl_DString ds;
    const char *native;

    if (Tcl_UtfToExternalDStringEx(NULL, NULL, name, TCL_INDEX_NONE, 0, &ds,
	    NULL) != TCL_OK) {
	Tcl_DStringFree(&ds);
	return NULL;
    }
    native = Tcl_DStringValue(&ds);

    pwPtr = TclpGetPwNam(native);			/* INTL: Native. */
    Tcl_DStringFree(&ds);

    if (pwPtr == NULL) {
	return NULL;
    }
    if (Tcl_ExternalToUtfDStringEx(NULL, NULL, pwPtr->pw_dir, TCL_INDEX_NONE,
	    0, bufferPtr, NULL) != TCL_OK) {
	return NULL;
    } else {
	return Tcl_DStringValue(bufferPtr);
    }
}

/*
 *---------------------------------------------------------------------------
 *
 * TclpObjAccess --
 *
 *	This function replaces the library version of access().
 *
 * Results:
 *	See access() documentation.
 *
 * Side effects:
 *	See access() documentation.
 *
 *---------------------------------------------------------------------------
 */

int
TclpObjAccess(
    Tcl_Obj *pathPtr,		/* Path of file to access */
    int mode)			/* Permission setting. */
{
    const char *path = (const char *)Tcl_FSGetNativePath(pathPtr);

    if (path == NULL) {
	return -1;
    }
    return access(path, mode);
}

/*
 *---------------------------------------------------------------------------
 *
 * TclpObjChdir --
 *
 *	This function replaces the library version of chdir().
 *
 * Results:
 *	See chdir() documentation.
 *
 * Side effects:
 *	See chdir() documentation.
 *
 *---------------------------------------------------------------------------
 */

int
TclpObjChdir(
    Tcl_Obj *pathPtr)		/* Path to new working directory */
{
    const char *path = (const char *)Tcl_FSGetNativePath(pathPtr);

    if (path == NULL) {
	return -1;
    }
    return chdir(path);
}

/*
 *----------------------------------------------------------------------
 *
 * TclpObjLstat --
 *
 *	This function replaces the library version of lstat().
 *
 * Results:
 *	See lstat() documentation.
 *
 * Side effects:
 *	See lstat() documentation.
 *
 *----------------------------------------------------------------------
 */

int
TclpObjLstat(
    Tcl_Obj *pathPtr,		/* Path of file to stat */
    Tcl_StatBuf *bufPtr)	/* Filled with results of stat call. */
{
    return TclOSlstat((const char *)Tcl_FSGetNativePath(pathPtr), bufPtr);
}

/*
 *---------------------------------------------------------------------------
 *
 * TclpGetNativeCwd --
 *
 *	This function replaces the library version of getcwd().
 *
 * Results:
 *	The input and output are filesystem paths in native form. The result
 *	is either the given clientData, if the working directory hasn't
 *	changed, or a new clientData (owned by our caller), giving the new
 *	native path, or NULL if the current directory could not be determined.
 *	If NULL is returned, the caller can examine the standard Posix error
 *	codes to determine the cause of the problem.
 *
 * Side effects:
 *	None.
 *
 *----------------------------------------------------------------------
 */

void *
TclpGetNativeCwd(
    void *clientData)
{
    char buffer[MAXPATHLEN+1];

#ifdef USEGETWD
    if (getwd(buffer) == NULL) {			/* INTL: Native. */
	return NULL;
    }
#else
    if (getcwd(buffer, MAXPATHLEN+1) == NULL) {		/* INTL: Native. */
	return NULL;
    }
#endif /* USEGETWD */

    if ((clientData == NULL) || strcmp(buffer, (const char *) clientData)) {
	char *newCd = (char *)Tcl_Alloc(strlen(buffer) + 1);

	strcpy(newCd, buffer);
	return newCd;
    }

    /*
     * No change to pwd.
     */

    return clientData;
}

/*
 *---------------------------------------------------------------------------
 *
 * TclpGetCwd --
 *
 *	This function replaces the library version of getcwd(). (Obsolete
 *	function, only retained for old extensions which may call it
 *	directly).
 *
 * Results:
 *	The result is a pointer to a string specifying the current directory,
 *	or NULL if the current directory could not be determined. If NULL is
 *	returned, an error message is left in the interp's result. Storage for
 *	the result string is allocated in bufferPtr; the caller must call
 *	Tcl_DStringFree() when the result is no longer needed.
 *
 * Side effects:
 *	None.
 *
 *----------------------------------------------------------------------
 */

const char *
TclpGetCwd(
    Tcl_Interp *interp,		/* If non-NULL, used for error reporting. */
    Tcl_DString *bufferPtr)	/* Uninitialized or free DString filled with
				 * name of current directory. */
{
    char buffer[MAXPATHLEN+1];

#ifdef USEGETWD
    if (getwd(buffer) == NULL)				/* INTL: Native. */
#else
    if (getcwd(buffer, MAXPATHLEN+1) == NULL)		/* INTL: Native. */
#endif /* USEGETWD */
    {
	if (interp != NULL) {
	    Tcl_SetObjResult(interp, Tcl_ObjPrintf(
		    "error getting working directory name: %s",
		    Tcl_PosixError(interp)));
	}
	return NULL;
    }
    if (Tcl_ExternalToUtfDStringEx(interp, NULL, buffer, TCL_INDEX_NONE, 0,
	    bufferPtr, NULL) != TCL_OK) {
	return NULL;
    }
    return Tcl_DStringValue(bufferPtr);
}

/*
 *---------------------------------------------------------------------------
 *
 * TclpReadlink --
 *
 *	This function replaces the library version of readlink().
 *
 * Results:
 *	The result is a pointer to a string specifying the contents of the
 *	symbolic link given by 'path', or NULL if the symbolic link could not
 *	be read. Storage for the result string is allocated in bufferPtr; the
 *	caller must call Tcl_DStringFree() when the result is no longer
 *	needed.
 *
 * Side effects:
 *	See readlink() documentation.
 *
 *---------------------------------------------------------------------------
 */

char *
TclpReadlink(
    const char *path,		/* Path of file to readlink (UTF-8). */
    Tcl_DString *linkPtr)	/* Uninitialized or free DString filled with
				 * contents of link (UTF-8). */
{
#ifndef DJGPP
    char link[MAXPATHLEN];
    Tcl_Size length;
    const char *native;
    Tcl_DString ds;

    if (Tcl_UtfToExternalDStringEx(NULL, NULL, path, TCL_INDEX_NONE, 0, &ds,
	    NULL) != TCL_OK) {
	Tcl_DStringFree(&ds);
	return NULL;
    }
    native = Tcl_DStringValue(&ds);
    length = readlink(native, link, sizeof(link));	/* INTL: Native. */
    Tcl_DStringFree(&ds);

    if (length < 0) {
	return NULL;
    }

    if (Tcl_ExternalToUtfDStringEx(NULL, NULL, link, length, 0, linkPtr,
	    NULL) == TCL_OK) {
	return Tcl_DStringValue(linkPtr);
    }
#endif /* !DJGPP */

    return NULL;
}

/*
 *----------------------------------------------------------------------
 *
 * TclpObjStat --
 *
 *	This function replaces the library version of stat().
 *
 * Results:
 *	See stat() documentation.
 *
 * Side effects:
 *	See stat() documentation.
 *
 *----------------------------------------------------------------------
 */

int
TclpObjStat(
    Tcl_Obj *pathPtr,		/* Path of file to stat */
    Tcl_StatBuf *bufPtr)	/* Filled with results of stat call. */
{
    const char *path = (const char *)Tcl_FSGetNativePath(pathPtr);

    if (path == NULL) {
	return -1;
    }
    return TclOSstat(path, bufPtr);
}

#ifdef S_IFLNK

Tcl_Obj *
TclpObjLink(
    Tcl_Obj *pathPtr,
    Tcl_Obj *toPtr,
    int linkAction)
{
    if (toPtr != NULL) {
	const char *src = (const char *)Tcl_FSGetNativePath(pathPtr);
	const char *target = NULL;

	if (src == NULL) {
	    return NULL;
	}

	/*
	 * If we're making a symbolic link and the path is relative, then we
	 * must check whether it exists _relative_ to the directory in which
	 * the src is found (not relative to the current cwd which is just not
	 * relevant in this case).
	 *
	 * If we're making a hard link, then a relative path is just converted
	 * to absolute relative to the cwd.
	 */

	if ((linkAction & TCL_CREATE_SYMBOLIC_LINK)
		&& (Tcl_FSGetPathType(toPtr) == TCL_PATH_RELATIVE)) {
	    Tcl_Obj *dirPtr, *absPtr;

	    dirPtr = TclPathPart(NULL, pathPtr, TCL_PATH_DIRNAME);
	    if (dirPtr == NULL) {
		return NULL;
	    }
	    absPtr = Tcl_FSJoinToPath(dirPtr, 1, &toPtr);
	    Tcl_IncrRefCount(absPtr);
	    if (Tcl_FSAccess(absPtr, F_OK) == -1) {
		Tcl_DecrRefCount(absPtr);
		Tcl_DecrRefCount(dirPtr);

		/*
		 * Target doesn't exist.
		 */

		errno = ENOENT;
		return NULL;
	    }

	    /*
	     * Target exists; we'll construct the relative path we want below.
	     */

	    Tcl_DecrRefCount(absPtr);
	    Tcl_DecrRefCount(dirPtr);
	} else {
	    target = (const char*)Tcl_FSGetNativePath(toPtr);
	    if (target == NULL) {
		return NULL;
	    }
	    if (access(target, F_OK) == -1) {
		/*
		 * Target doesn't exist.
		 */

		errno = ENOENT;
		return NULL;
	    }
	}

	if (access(src, F_OK) != -1) {
	    /*
	     * Src exists.
	     */

	    errno = EEXIST;
	    return NULL;
	}

	/*
	 * Check symbolic link flag first, since we prefer to create these.
	 */

	if (linkAction & TCL_CREATE_SYMBOLIC_LINK) {
	    Tcl_DString ds;
	    Tcl_Obj *transPtr;
	    Tcl_Size length;

	    /*
	     * Now we don't want to link to the absolute, normalized path.
	     * Relative links are quite acceptable (but links to ~user are not
	     * -- these must be expanded first).
	     */

	    transPtr = Tcl_FSGetTranslatedPath(NULL, toPtr);
	    if (transPtr == NULL) {
		return NULL;
	    }
	    target = Tcl_GetStringFromObj(transPtr, &length);
	    if (Tcl_UtfToExternalDStringEx(NULL, NULL, target, length, 0, &ds,
		    NULL) != TCL_OK) {
		Tcl_DStringFree(&ds);
		return NULL;
	    }
	    target = Tcl_DStringValue(&ds);
	    Tcl_DecrRefCount(transPtr);

	    if (symlink(target, src) != 0) {
		toPtr = NULL;
	    }
	    Tcl_DStringFree(&ds);
	} else if (linkAction & TCL_CREATE_HARD_LINK) {
	    if (link(target, src) != 0) {
		return NULL;
	    }
	} else {
	    errno = ENODEV;
	    return NULL;
	}
	return toPtr;
    } else {
	Tcl_Obj *linkPtr = NULL;

	char link[MAXPATHLEN];
	ssize_t length;
	Tcl_DString ds;
	Tcl_Obj *transPtr;

	transPtr = Tcl_FSGetTranslatedPath(NULL, pathPtr);
	if (transPtr == NULL) {
	    return NULL;
	}
	Tcl_DecrRefCount(transPtr);

	length = readlink((const char *)Tcl_FSGetNativePath(pathPtr), link,
		sizeof(link));
	if (length < 0) {
	    return NULL;
	}

	if (Tcl_ExternalToUtfDStringEx(NULL, NULL, link, (size_t)length, 0,
		&ds, NULL) != TCL_OK) {
	    return NULL;
	}
	linkPtr = Tcl_DStringToObj(&ds);
	Tcl_IncrRefCount(linkPtr);
	return linkPtr;
    }
}
#endif /* S_IFLNK */

/*
 *---------------------------------------------------------------------------
 *
 * TclpFilesystemPathType --
 *
 *	This function is part of the native filesystem support, and returns
 *	the path type of the given path. Right now it simply returns NULL. In
 *	the future it could return specific path types, like 'nfs', 'samba',
 *	'FAT32', etc.
 *
 * Results:
 *	NULL at present.
 *
 * Side effects:
 *	None.
 *
 *---------------------------------------------------------------------------
 */

Tcl_Obj *
TclpFilesystemPathType(
    TCL_UNUSED(Tcl_Obj *))
{
    /*
     * All native paths are of the same type.
     */

    return NULL;
}

/*
 *---------------------------------------------------------------------------
 *
 * TclpNativeToNormalized --
 *
 *	Convert native format to a normalized path object, with refCount of
 *	zero.
 *
 *	Currently assumes all native paths are actually normalized already, so
 *	if the path given is not normalized this will actually just convert to
 *	a valid string path, but not necessarily a normalized one.
 *
 * Results:
 *	A valid normalized path.
 *
 * Side effects:
 *	None.
 *
 *---------------------------------------------------------------------------
 */

Tcl_Obj *
TclpNativeToNormalized(
    void *clientData)
{
    Tcl_DString ds;
    int status;

    status = Tcl_ExternalToUtfDStringEx(NULL, NULL, (const char *) clientData,
	    TCL_INDEX_NONE, TCL_ENCODING_PROFILE_STRICT, &ds, NULL);
    if (status != TCL_OK) {
	Tcl_Panic("%s {unable to encode value}" ,"TclpNativeToNormalized");
    }

    return Tcl_DStringToObj(&ds);
}

/*
 *---------------------------------------------------------------------------
 *
 * TclNativeCreateNativeRep --
 *
 *	Create a native representation for the given path.
 *
 * Results:
 *	The nativePath representation.
 *
 * Side effects:
 *	Memory will be allocated. The path may need to be normalized.
 *
 *---------------------------------------------------------------------------
 */

void *
TclNativeCreateNativeRep(
    Tcl_Obj *pathPtr)
{
    char *nativePathPtr;
    const char *str;
    Tcl_DString ds;
    Tcl_Obj *validPathPtr;
    Tcl_Size len;

    if (TclFSCwdIsNative()) {
	/*
	 * The cwd is native, which means we can use the translated path
	 * without worrying about normalization (this will also usually be
	 * shorter so the utf-to-external conversion will be somewhat faster).
	 */

	validPathPtr = Tcl_FSGetTranslatedPath(NULL, pathPtr);
	if (validPathPtr == NULL) {
	    return NULL;
	}
    } else {
	/*
	 * Make sure the normalized path is set.
	 */

	validPathPtr = Tcl_FSGetNormalizedPath(NULL, pathPtr);
	if (validPathPtr == NULL) {
	    return NULL;
	}
	Tcl_IncrRefCount(validPathPtr);
    }

    str = Tcl_GetStringFromObj(validPathPtr, &len);
    if (Tcl_UtfToExternalDStringEx(NULL, NULL, str, len, 0, &ds, NULL) != TCL_OK) {
	Tcl_DecrRefCount(validPathPtr);
	Tcl_DStringFree(&ds);
	return NULL;
    }
    len = Tcl_DStringLength(&ds) + sizeof(char);
    if (strlen(Tcl_DStringValue(&ds)) < len - sizeof(char)) {
	/* See bug [3118489]: NUL in filenames */
	Tcl_DecrRefCount(validPathPtr);
	Tcl_DStringFree(&ds);
	return NULL;
    }
    Tcl_DecrRefCount(validPathPtr);
    nativePathPtr = (char *)Tcl_Alloc(len);
    memcpy(nativePathPtr, Tcl_DStringValue(&ds), len);

    Tcl_DStringFree(&ds);
    return nativePathPtr;
}

/*
 *---------------------------------------------------------------------------
 *
 * TclNativeDupInternalRep --
 *
 *	Duplicate the native representation.
 *
 * Results:
 *	The copied native representation, or NULL if it is not possible to
 *	copy the representation.
 *
 * Side effects:
 *	Memory will be allocated for the copy.
 *
 *---------------------------------------------------------------------------
 */

void *
TclNativeDupInternalRep(
    void *clientData)
{
    char *copy;
    size_t len;

    if (clientData == NULL) {
	return NULL;
    }

    /*
     * ASCII representation when running on Unix.
     */

    len = (strlen((const char*) clientData) + 1) * sizeof(char);

    copy = (char *)Tcl_Alloc(len);
    memcpy(copy, clientData, len);
    return copy;
}

/*
 *---------------------------------------------------------------------------
 *
 * TclpUtime --
 *
 *	Set the modification date for a file.
 *
 * Results:
 *	0 on success, -1 on error.
 *
 * Side effects:
 *	None.
 *
 *---------------------------------------------------------------------------
 */

int
TclpUtime(
    Tcl_Obj *pathPtr,		/* File to modify */
    struct utimbuf *tval)	/* New modification date structure */
{
    return utime((const char *)Tcl_FSGetNativePath(pathPtr), tval);
}

#ifdef __CYGWIN__

int
TclOSfstat(
    int fd,
    void *cygstat)
{
    struct stat buf;
    Tcl_StatBuf *statBuf = (Tcl_StatBuf *)cygstat;
    int result = fstat(fd, &buf);

    statBuf->st_mode = buf.st_mode;
    statBuf->st_ino = buf.st_ino;
    statBuf->st_dev = buf.st_dev;
    statBuf->st_rdev = buf.st_rdev;
    statBuf->st_nlink = buf.st_nlink;
    statBuf->st_uid = buf.st_uid;
    statBuf->st_gid = buf.st_gid;
    statBuf->st_size = buf.st_size;
    statBuf->st_atime = buf.st_atime;
    statBuf->st_mtime = buf.st_mtime;
    statBuf->st_ctime = buf.st_ctime;
    return result;
}

int
TclOSstat(
    const char *name,
    void *cygstat)
{
    struct stat buf;
    Tcl_StatBuf *statBuf = (Tcl_StatBuf *)cygstat;
    int result = stat(name, &buf);

    statBuf->st_mode = buf.st_mode;
    statBuf->st_ino = buf.st_ino;
    statBuf->st_dev = buf.st_dev;
    statBuf->st_rdev = buf.st_rdev;
    statBuf->st_nlink = buf.st_nlink;
    statBuf->st_uid = buf.st_uid;
    statBuf->st_gid = buf.st_gid;
    statBuf->st_size = buf.st_size;
    statBuf->st_atime = buf.st_atime;
    statBuf->st_mtime = buf.st_mtime;
    statBuf->st_ctime = buf.st_ctime;
    return result;
}

int
TclOSlstat(
    const char *name,
    void *cygstat)
{
    struct stat buf;
    Tcl_StatBuf *statBuf = (Tcl_StatBuf *)cygstat;
    int result = lstat(name, &buf);

    statBuf->st_mode = buf.st_mode;
    statBuf->st_ino = buf.st_ino;
    statBuf->st_dev = buf.st_dev;
    statBuf->st_rdev = buf.st_rdev;
    statBuf->st_nlink = buf.st_nlink;
    statBuf->st_uid = buf.st_uid;
    statBuf->st_gid = buf.st_gid;
    statBuf->st_size = buf.st_size;
    statBuf->st_atime = buf.st_atime;
    statBuf->st_mtime = buf.st_mtime;
    statBuf->st_ctime = buf.st_ctime;
    return result;
}
#endif /* CYGWIN */

/*
 * Local Variables:
 * mode: c
 * c-basic-offset: 4
 * fill-column: 78
 * End:
 */<|MERGE_RESOLUTION|>--- conflicted
+++ resolved
@@ -166,19 +166,12 @@
     if (name[0] == '/')
 #endif
     {
-<<<<<<< HEAD
 	status = Tcl_ExternalToUtfDStringEx(NULL, NULL, name, TCL_INDEX_NONE
 		,TCL_ENCODING_PROFILE_STRICT ,&utfName ,NULL);
 	if (status != TCL_OK) {
 	    Tcl_Panic("%s {unable to encode value of path}" ,"TclpFindExecutable");
 	}
-	TclSetObjNameOfExecutable(
-		Tcl_NewStringObj(Tcl_DStringValue(&utfName), TCL_INDEX_NONE), NULL);
-	Tcl_DStringFree(&utfName);
-=======
-	Tcl_ExternalToUtfDStringEx(NULL, NULL, name, TCL_INDEX_NONE, TCL_ENCODING_PROFILE_TCL8, &utfName, NULL);
 	TclSetObjNameOfExecutable(Tcl_DStringToObj(&utfName), NULL);
->>>>>>> 19278ba9
 	goto done;
     }
 
@@ -214,21 +207,13 @@
     TclDStringAppendDString(&buffer, &nameString);
     Tcl_DStringFree(&nameString);
 
-<<<<<<< HEAD
     status = Tcl_ExternalToUtfDStringEx(NULL, NULL, Tcl_DStringValue(&buffer)
 	, TCL_INDEX_NONE, TCL_ENCODING_PROFILE_STRICT, &utfName, NULL);
     if (status != TCL_OK) {
 	Tcl_Panic("%s {unable to encode value of executable name}"
 	    ,"TclpFindExecutable");
     }
-    TclSetObjNameOfExecutable(
-	    Tcl_NewStringObj(Tcl_DStringValue(&utfName), TCL_INDEX_NONE), NULL);
-    Tcl_DStringFree(&utfName);
-=======
-    Tcl_ExternalToUtfDStringEx(NULL, NULL, Tcl_DStringValue(&buffer), TCL_INDEX_NONE,
-	    TCL_ENCODING_PROFILE_TCL8, &utfName, NULL);
     TclSetObjNameOfExecutable(Tcl_DStringToObj(&utfName), NULL);
->>>>>>> 19278ba9
 
   done:
     Tcl_DStringFree(&buffer);
