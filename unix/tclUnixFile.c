--- conflicted
+++ resolved
@@ -52,15 +52,9 @@
 	/* Strip '.exe' part. */
 	length -= 4;
     }
-<<<<<<< HEAD
-	encoding = Tcl_GetEncoding(NULL, NULL);
-	TclSetObjNameOfExecutable(
-		Tcl_NewStringObj(name, length), encoding);
-=======
-    tclNativeExecutableName = (char *) ckalloc(length + 1);
-    memcpy(tclNativeExecutableName, name, length);
-    tclNativeExecutableName[length] = '\0';
->>>>>>> 33c307fb
+    encoding = Tcl_GetEncoding(NULL, NULL);
+    TclSetObjNameOfExecutable(
+	    Tcl_NewStringObj(name, length), encoding);
 #else
     const char *name, *p;
     Tcl_StatBuf statBuf;
