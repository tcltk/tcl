--- conflicted
+++ resolved
@@ -40,16 +40,11 @@
     const char *argv0)		/* The value of the application's argv[0]
 				 * (native). */
 {
-<<<<<<< HEAD
-    const char *name, *p;
-=======
-    int length;
 #ifdef __CYGWIN__
     char buf[PATH_MAX * TCL_UTF_MAX + 1];
     char name[PATH_MAX * TCL_UTF_MAX + 1];
 #else
-    CONST char *name, *p;
->>>>>>> 6e3cddcd
+    const char *name, *p;
     Tcl_StatBuf statBuf;
     Tcl_DString buffer, nameString, cwd, utfName;
     Tcl_Encoding encoding;
@@ -77,7 +72,7 @@
     buf[length] = '\0';
 #else
     if (argv0 == NULL) {
-	return NULL;
+	return;
     }
     Tcl_DStringInit(&buffer);
 
