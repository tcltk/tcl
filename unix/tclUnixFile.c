--- conflicted
+++ resolved
@@ -732,11 +732,7 @@
 #endif /* USEGETWD */
 
     if ((clientData == NULL) || strcmp(buffer, (const char *) clientData)) {
-<<<<<<< HEAD
-	char *newCd = Tcl_Alloc(strlen(buffer) + 1);
-=======
-	char *newCd = (char*)ckalloc(strlen(buffer) + 1);
->>>>>>> e676594f
+	char *newCd = (char*)Tcl_Alloc(strlen(buffer) + 1);
 
 	strcpy(newCd, buffer);
 	return newCd;
@@ -1140,11 +1136,7 @@
 	return NULL;
     }
     Tcl_DecrRefCount(validPathPtr);
-<<<<<<< HEAD
-    nativePathPtr = Tcl_Alloc(len);
-=======
-    nativePathPtr = (char *)ckalloc(len);
->>>>>>> e676594f
+    nativePathPtr = (char *)Tcl_Alloc(len);
     memcpy(nativePathPtr, Tcl_DStringValue(&ds), len);
 
     Tcl_DStringFree(&ds);
@@ -1186,11 +1178,7 @@
 
     len = (strlen((const char*) clientData) + 1) * sizeof(char);
 
-<<<<<<< HEAD
-    copy = Tcl_Alloc(len);
-=======
-    copy = (char *)ckalloc(len);
->>>>>>> e676594f
+    copy = (char *)Tcl_Alloc(len);
     memcpy(copy, clientData, len);
     return copy;
 }
