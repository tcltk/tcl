#! /bin/bash -norc
dnl	This file is an input file used by the GNU "autoconf" program to
dnl	generate the file "configure", which is run during Tcl installation
dnl	to configure the system for the local environment.

AC_INIT([tcl],[8.6])
AC_PREREQ(2.59)

dnl This is only used when included from macosx/configure.ac
m4_ifdef([SC_USE_CONFIG_HEADERS], [
    AC_CONFIG_HEADERS([tclConfig.h:../unix/tclConfig.h.in])
    AC_CONFIG_COMMANDS_PRE([DEFS="-DHAVE_TCL_CONFIG_H  -imacros tclConfig.h"])
    AH_TOP([
    #ifndef _TCLCONFIG
    #define _TCLCONFIG])
    AH_BOTTOM([
    /* Undef unused package specific autoheader defines so that we can
     * include both tclConfig.h and tkConfig.h at the same time: */
    /* override */ #undef PACKAGE_NAME
    /* override */ #undef PACKAGE_STRING
    /* override */ #undef PACKAGE_TARNAME
    #endif /* _TCLCONFIG */])
])

TCL_VERSION=8.6
TCL_MAJOR_VERSION=8
TCL_MINOR_VERSION=6
TCL_PATCH_LEVEL="b2"
VERSION=${TCL_VERSION}

#------------------------------------------------------------------------
# Setup configure arguments for bundled packages
#------------------------------------------------------------------------

PKG_CFG_ARGS="$ac_configure_args ${PKG_CFG_ARGS}"

if test -r "$cache_file" -a -f "$cache_file"; then
    case $cache_file in
	[[\\/]]* | ?:[[\\/]]* ) pkg_cache_file=$cache_file ;;
	*) pkg_cache_file=../../$cache_file ;;
    esac
    PKG_CFG_ARGS="${PKG_CFG_ARGS} --cache-file=$pkg_cache_file"
fi

#------------------------------------------------------------------------
# Handle the --prefix=... option
#------------------------------------------------------------------------

if test "${prefix}" = "NONE"; then
    prefix=/usr/local
fi
if test "${exec_prefix}" = "NONE"; then
    exec_prefix=$prefix
fi
# Make sure srcdir is fully qualified!
srcdir="`cd "$srcdir" ; pwd`"
TCL_SRC_DIR="`cd "$srcdir"/..; pwd`"

#------------------------------------------------------------------------
# Compress and/or soft link the manpages?
#------------------------------------------------------------------------

SC_CONFIG_MANPAGES

#------------------------------------------------------------------------
# Standard compiler checks
#------------------------------------------------------------------------

# If the user did not set CFLAGS, set it now to keep
# the AC_PROG_CC macro from adding "-g -O2".
if test "${CFLAGS+set}" != "set" ; then
    CFLAGS=""
fi

AC_PROG_CC
AC_C_INLINE

#--------------------------------------------------------------------
# Supply substitutes for missing POSIX header files.  Special notes:
#	- stdlib.h doesn't define strtol, strtoul, or
#	  strtod insome versions of SunOS
#	- some versions of string.h don't declare procedures such
#	  as strstr
# Do this early, otherwise an autoconf bug throws errors on configure
#--------------------------------------------------------------------

SC_MISSING_POSIX_HEADERS

#--------------------------------------------------------------------
# Determines the correct executable file extension (.exe)
#--------------------------------------------------------------------

AC_EXEEXT

#------------------------------------------------------------------------
# If we're using GCC, see if the compiler understands -pipe.  If so, use it.
# It makes compiling go faster.  (This is only a performance feature.)
#------------------------------------------------------------------------

if test -z "$no_pipe" && test -n "$GCC"; then
    AC_CACHE_CHECK([if the compiler understands -pipe],
	tcl_cv_cc_pipe, [
	hold_cflags=$CFLAGS; CFLAGS="$CFLAGS -pipe"
	AC_TRY_COMPILE(,, tcl_cv_cc_pipe=yes, tcl_cv_cc_pipe=no)
	CFLAGS=$hold_cflags])
    if test $tcl_cv_cc_pipe = yes; then
	CFLAGS="$CFLAGS -pipe"
    fi
fi

#------------------------------------------------------------------------
# Threads support
#------------------------------------------------------------------------

SC_ENABLE_THREADS

#------------------------------------------------------------------------
# Embedded configuration information, encoding to use for the values, TIP #59
#------------------------------------------------------------------------

SC_TCL_CFG_ENCODING

#--------------------------------------------------------------------
# Look for libraries that we will need when compiling the Tcl shell
#--------------------------------------------------------------------

SC_TCL_LINK_LIBS

# Add the threads support libraries
LIBS="$LIBS$THREADS_LIBS"

SC_ENABLE_SHARED

#--------------------------------------------------------------------
# Look for a native installed tclsh binary (if available)
# If one cannot be found then use the binary we build (fails for
# cross compiling). This is used for NATIVE_TCLSH in Makefile.
#--------------------------------------------------------------------

SC_PROG_TCLSH
if test "$TCLSH_PROG" = ""; then
  TCLSH_PROG='./${TCL_EXE}'
fi

#------------------------------------------------------------------------
#	Add stuff for zlib
#------------------------------------------------------------------------

zlib_ok=yes
AC_CHECK_HEADER([zlib.h],[
  AC_CHECK_TYPE([gz_header],[],[zlib_ok=no],[#include <zlib.h>])],[
  zlib_ok=no])
AS_IF([test $zlib_ok = yes], [
  AC_SEARCH_LIBS([deflateSetHeader],[z],[],[
    zlib_ok=no
  ])])
AS_IF([test $zlib_ok = no], [
  AC_SUBST(ZLIB_DIR,[\${COMPAT_DIR}/zlib])
  AC_SUBST(ZLIB_OBJS,[\${ZLIB_OBJS}])
  AC_SUBST(ZLIB_SRCS,[\${ZLIB_SRCS}])
  AC_SUBST(ZLIB_INCLUDE,[-I\${ZLIB_DIR}])
])
AC_DEFINE(HAVE_ZLIB, 1, [Is there an installed zlib?])

#--------------------------------------------------------------------
# The statements below define a collection of compile flags.  This
# macro depends on the value of SHARED_BUILD, and should be called
# after SC_ENABLE_SHARED checks the configure switches.
#--------------------------------------------------------------------

SC_CONFIG_CFLAGS

SC_ENABLE_SYMBOLS(bccdebug)

AC_DEFINE(TCL_TOMMATH, 1, [Build libtommath?])
AC_DEFINE(MP_PREC, 4, [Default libtommath precision.])

#--------------------------------------------------------------------
#	Detect what compiler flags to set for 64-bit support.
#--------------------------------------------------------------------

SC_TCL_EARLY_FLAGS

SC_TCL_64BIT_FLAGS

#--------------------------------------------------------------------
#	Check endianness because we can optimize comparisons of
#	Tcl_UniChar strings to memcmp on big-endian systems.
#--------------------------------------------------------------------

AC_C_BIGENDIAN

#--------------------------------------------------------------------
#	Supply substitutes for missing POSIX library procedures, or
#	set flags so Tcl uses alternate procedures.
#--------------------------------------------------------------------

# Check if Posix compliant getcwd exists, if not we'll use getwd.
AC_CHECK_FUNCS(getcwd, , [AC_DEFINE(USEGETWD, 1, [Is getcwd Posix-compliant?])])
# Nb: if getcwd uses popen and pwd(1) (like SunOS 4) we should really
# define USEGETWD even if the posix getcwd exists. Add a test ?

AC_REPLACE_FUNCS(mkstemp opendir strtol waitpid)
AC_CHECK_FUNC(strerror, , [AC_DEFINE(NO_STRERROR, 1, [Do we have strerror()])])
AC_CHECK_FUNC(getwd, , [AC_DEFINE(NO_GETWD, 1, [Do we have getwd()])])
AC_CHECK_FUNC(wait3, , [AC_DEFINE(NO_WAIT3, 1, [Do we have wait3()])])
AC_CHECK_FUNC(uname, , [AC_DEFINE(NO_UNAME, 1, [Do we have uname()])])

if test "`uname -s`" = "Darwin" && test "${TCL_THREADS}" = 1 && \
	test "`uname -r | awk -F. '{print [$]1}'`" -lt 7; then
    # prior to Darwin 7, realpath is not threadsafe, so don't
    # use it when threads are enabled, c.f. bug # 711232
    ac_cv_func_realpath=no
fi
AC_CHECK_FUNC(realpath, , [AC_DEFINE(NO_REALPATH, 1, [Do we have realpath()])])

SC_TCL_IPV6

#-------------------------------------------------------------------- 
#	Look for thread-safe variants of some library functions.
#--------------------------------------------------------------------

if test "${TCL_THREADS}" = 1; then
    SC_TCL_GETPWUID_R
    SC_TCL_GETPWNAM_R
    SC_TCL_GETGRGID_R
    SC_TCL_GETGRNAM_R
    if test "`uname -s`" = "Darwin" && \
	    test "`uname -r | awk -F. '{print [$]1}'`" -gt 5; then
	# Starting with Darwin 6 (Mac OSX 10.2), gethostbyX
	# are actually MT-safe as they always return pointers
	# from TSD instead of static storage.
	AC_DEFINE(HAVE_MTSAFE_GETHOSTBYNAME, 1,
		[Do we have MT-safe gethostbyname() ?])
	AC_DEFINE(HAVE_MTSAFE_GETHOSTBYADDR, 1,
		[Do we have MT-safe gethostbyaddr() ?])

    elif test "`uname -s`" = "HP-UX" && \
	      test "`uname -r|sed -e 's|B\.||' -e 's|\..*$||'`" -gt 10; then
        # Starting with HPUX 11.00 (we believe), gethostbyX
        # are actually MT-safe as they always return pointers
	# from TSD instead of static storage.
	AC_DEFINE(HAVE_MTSAFE_GETHOSTBYNAME, 1,
		[Do we have MT-safe gethostbyname() ?])
	AC_DEFINE(HAVE_MTSAFE_GETHOSTBYADDR, 1,
		[Do we have MT-safe gethostbyaddr() ?])

    else
	SC_TCL_GETHOSTBYNAME_R
	SC_TCL_GETHOSTBYADDR_R
    fi
fi

#---------------------------------------------------------------------------
#	Determine which interface to use to talk to the serial port.
#	Note that #include lines must begin in leftmost column for
#	some compilers to recognize them as preprocessor directives.
#---------------------------------------------------------------------------

SC_SERIAL_PORT

#--------------------------------------------------------------------
#	Include sys/select.h if it exists and if it supplies things
#	that appear to be useful and aren't already in sys/types.h.
#	This appears to be true only on the RS/6000 under AIX.  Some
#	systems like OSF/1 have a sys/select.h that's of no use, and
#	other systems like SCO UNIX have a sys/select.h that's
#	pernicious.  If "fd_set" isn't defined anywhere then set a
#	special flag.
#--------------------------------------------------------------------

AC_CACHE_CHECK([for fd_set in sys/types], tcl_cv_type_fd_set, [
    AC_TRY_COMPILE([#include <sys/types.h>],[fd_set readMask, writeMask;],
	tcl_cv_type_fd_set=yes, tcl_cv_type_fd_set=no)])
tcl_ok=$tcl_cv_type_fd_set
if test $tcl_ok = no; then
    AC_CACHE_CHECK([for fd_mask in sys/select], tcl_cv_grep_fd_mask, [
	AC_EGREP_HEADER(fd_mask, sys/select.h,
	     tcl_cv_grep_fd_mask=present, tcl_cv_grep_fd_mask=missing)])
    if test $tcl_cv_grep_fd_mask = present; then
	AC_DEFINE(HAVE_SYS_SELECT_H, 1, [Should we include <sys/select.h>?])
	tcl_ok=yes
    fi
fi
if test $tcl_ok = no; then
    AC_DEFINE(NO_FD_SET, 1, [Do we have fd_set?])
fi

#------------------------------------------------------------------------------
#       Find out all about time handling differences.
#------------------------------------------------------------------------------

SC_TIME_HANDLER

#--------------------------------------------------------------------
#	Some systems (e.g., IRIX 4.0.5) lack some fields in struct stat. But
#	we might be able to use fstatfs instead. Some systems (OpenBSD?) also
#	lack blkcnt_t.
#--------------------------------------------------------------------

if test "$ac_cv_cygwin" != "yes"; then
AC_CHECK_MEMBERS([struct stat.st_blocks, struct stat.st_blksize])
fi
AC_CHECK_TYPES([blkcnt_t])
AC_CHECK_FUNC(fstatfs, , [AC_DEFINE(NO_FSTATFS, 1, [Do we have fstatfs()?])])

#--------------------------------------------------------------------
#       Some system have no memcmp or it does not work with 8 bit data, this
#       checks it and add memcmp.o to LIBOBJS if needed
#--------------------------------------------------------------------

AC_FUNC_MEMCMP

#--------------------------------------------------------------------
#       Some system like SunOS 4 and other BSD like systems have no memmove
#       (we assume they have bcopy instead). {The replacement define is in
#       compat/string.h}
#--------------------------------------------------------------------

AC_CHECK_FUNC(memmove, , [
    AC_DEFINE(NO_MEMMOVE, 1, [Do we have memmove()?])
    AC_DEFINE(NO_STRING_H, 1, [Do we have <string.h>?]) ])

#--------------------------------------------------------------------
#	On some systems strstr is broken: it returns a pointer even even if
#	the original string is empty.
#--------------------------------------------------------------------

SC_TCL_CHECK_BROKEN_FUNC(strstr, [
    extern int strstr();
    exit(strstr("\0test", "test") ? 1 : 0);
])

#--------------------------------------------------------------------
#	Check for strtoul function.  This is tricky because under some
#	versions of AIX strtoul returns an incorrect terminator
#	pointer for the string "0".
#--------------------------------------------------------------------

SC_TCL_CHECK_BROKEN_FUNC(strtoul, [
    extern int strtoul();
    char *term, *string = "0";
    exit(strtoul(string,&term,0) != 0 || term != string+1);
])

#--------------------------------------------------------------------
#	Check for the strtod function.  This is tricky because in some
#	versions of Linux strtod mis-parses strings starting with "+".
#--------------------------------------------------------------------

SC_TCL_CHECK_BROKEN_FUNC(strtod, [
    extern double strtod();
    char *term, *string = " +69";
    exit(strtod(string,&term) != 69 || term != string+4);
])

#--------------------------------------------------------------------
#	Under Solaris 2.4, strtod returns the wrong value for the
#	terminating character under some conditions.  Check for this
#	and if the problem exists use a substitute procedure
#	"fixstrtod" that corrects the error.
#--------------------------------------------------------------------

SC_BUGGY_STRTOD

#--------------------------------------------------------------------
#	Check for various typedefs and provide substitutes if
#	they don't exist.
#--------------------------------------------------------------------

AC_TYPE_MODE_T
AC_TYPE_PID_T
AC_TYPE_SIZE_T
AC_TYPE_UID_T

AC_CACHE_CHECK([for socklen_t], tcl_cv_type_socklen_t, [
    AC_TRY_COMPILE([
	#include <sys/types.h>
	#include <sys/socket.h>
    ],[
    	socklen_t foo;
    ],[tcl_cv_type_socklen_t=yes],[tcl_cv_type_socklen_t=no])])
if test $tcl_cv_type_socklen_t = no; then
    AC_DEFINE(socklen_t, int, [Define as int if socklen_t is not available])
fi

AC_CHECK_TYPE([intptr_t], [
    AC_DEFINE([HAVE_INTPTR_T], 1, [Do we have the intptr_t type?])], [
    AC_CACHE_CHECK([for pointer-size signed integer type], tcl_cv_intptr_t, [
    for tcl_cv_intptr_t in "int" "long" "long long" none; do
	if test "$tcl_cv_intptr_t" != none; then
	    AC_COMPILE_IFELSE([AC_LANG_BOOL_COMPILE_TRY([AC_INCLUDES_DEFAULT],
		    [[sizeof (void *) <= sizeof ($tcl_cv_intptr_t)]])], 
		[tcl_ok=yes], [tcl_ok=no])
	    test "$tcl_ok" = yes && break; fi
    done])
    if test "$tcl_cv_intptr_t" != none; then
	AC_DEFINE_UNQUOTED([intptr_t], [$tcl_cv_intptr_t], [Signed integer
	   type wide enough to hold a pointer.])
    fi
])
AC_CHECK_TYPE([uintptr_t], [
    AC_DEFINE([HAVE_UINTPTR_T], 1, [Do we have the uintptr_t type?])], [
    AC_CACHE_CHECK([for pointer-size unsigned integer type], tcl_cv_uintptr_t, [
    for tcl_cv_uintptr_t in "unsigned int" "unsigned long" "unsigned long long" \
	    none; do
	if test "$tcl_cv_uintptr_t" != none; then
	    AC_COMPILE_IFELSE([AC_LANG_BOOL_COMPILE_TRY([AC_INCLUDES_DEFAULT],
		    [[sizeof (void *) <= sizeof ($tcl_cv_uintptr_t)]])], 
		[tcl_ok=yes], [tcl_ok=no])
	    test "$tcl_ok" = yes && break; fi
    done])
    if test "$tcl_cv_uintptr_t" != none; then
	AC_DEFINE_UNQUOTED([uintptr_t], [$tcl_cv_uintptr_t], [Unsigned integer
	   type wide enough to hold a pointer.])
    fi
])

#--------------------------------------------------------------------
#	If a system doesn't have an opendir function (man, that's old!)
#	then we have to supply a different version of dirent.h which
#	is compatible with the substitute version of opendir that's
#	provided.  This version only works with V7-style directories.
#--------------------------------------------------------------------

AC_CHECK_FUNC(opendir, , [AC_DEFINE(USE_DIRENT2_H, 1, [May we include <dirent2.h>?])])

#--------------------------------------------------------------------
#	The check below checks whether <sys/wait.h> defines the type
#	"union wait" correctly.  It's needed because of weirdness in
#	HP-UX where "union wait" is defined in both the BSD and SYS-V
#	environments.  Checking the usability of WIFEXITED seems to do
#	the trick.
#--------------------------------------------------------------------

AC_CACHE_CHECK([union wait], tcl_cv_union_wait, [
    AC_TRY_LINK([#include <sys/types.h>
#include <sys/wait.h>], [
union wait x;
WIFEXITED(x);		/* Generates compiler error if WIFEXITED
			 * uses an int. */
    ], tcl_cv_union_wait=yes, tcl_cv_union_wait=no)])
if test $tcl_cv_union_wait = no; then
    AC_DEFINE(NO_UNION_WAIT, 1, [Do we have a usable 'union wait'?])
fi

#--------------------------------------------------------------------
#	Check whether there is an strncasecmp function on this system.
#	This is a bit tricky because under SCO it's in -lsocket and
#	under Sequent Dynix it's in -linet.
#--------------------------------------------------------------------

AC_CHECK_FUNC(strncasecmp, tcl_ok=1, tcl_ok=0)
if test "$tcl_ok" = 0; then
    AC_CHECK_LIB(socket, strncasecmp, tcl_ok=1, tcl_ok=0)
fi
if test "$tcl_ok" = 0; then
    AC_CHECK_LIB(inet, strncasecmp, tcl_ok=1, tcl_ok=0)
fi
if test "$tcl_ok" = 0; then
    AC_LIBOBJ([strncasecmp])
    USE_COMPAT=1
fi

#--------------------------------------------------------------------
#	The code below deals with several issues related to gettimeofday:
#	1. Some systems don't provide a gettimeofday function at all
#	   (set NO_GETTOD if this is the case).
#	2. SGI systems don't use the BSD form of the gettimeofday function,
#	   but they have a BSDgettimeofday function that can be used instead.
#	3. See if gettimeofday is declared in the <sys/time.h> header file.
#	   if not, set the GETTOD_NOT_DECLARED flag so that tclPort.h can
#	   declare it.
#--------------------------------------------------------------------

AC_CHECK_FUNC(BSDgettimeofday,
    [AC_DEFINE(HAVE_BSDGETTIMEOFDAY, 1, [Do we have BSDgettimeofday()?])], [
    AC_CHECK_FUNC(gettimeofday, , [AC_DEFINE(NO_GETTOD, 1, [Do we have gettimeofday()?])])
])
AC_CACHE_CHECK([for gettimeofday declaration], tcl_cv_grep_gettimeofday, [
    AC_EGREP_HEADER(gettimeofday, sys/time.h,
	tcl_cv_grep_gettimeofday=present, tcl_cv_grep_gettimeofday=missing)])
if test $tcl_cv_grep_gettimeofday = missing ; then
    AC_DEFINE(GETTOD_NOT_DECLARED, 1, [Is gettimeofday() actually declared in <sys/time.h>?])
fi

#--------------------------------------------------------------------
#	The following code checks to see whether it is possible to get
#	signed chars on this platform.  This is needed in order to
#	properly generate sign-extended ints from character values.
#--------------------------------------------------------------------

AC_C_CHAR_UNSIGNED
AC_CACHE_CHECK([signed char declarations], tcl_cv_char_signed, [
    AC_TRY_COMPILE(, [
	signed char *p;
	p = 0;
	], tcl_cv_char_signed=yes, tcl_cv_char_signed=no)])
if test $tcl_cv_char_signed = yes; then
    AC_DEFINE(HAVE_SIGNED_CHAR, 1, [Are characters signed?])
fi

#--------------------------------------------------------------------
#  Does putenv() copy or not?  We need to know to avoid memory leaks.
#--------------------------------------------------------------------

AC_CACHE_CHECK([for a putenv() that copies the buffer], tcl_cv_putenv_copy, [
    AC_TRY_RUN([
	#include <stdlib.h>
	#define OURVAR "havecopy=yes"
	int main (int argc, char *argv[])
	{
	    char *foo, *bar;
	    foo = (char *)strdup(OURVAR);
	    putenv(foo);
	    strcpy((char *)(strchr(foo, '=') + 1), "no");
	    bar = getenv("havecopy");
	    if (!strcmp(bar, "no")) {
		/* doesnt copy */
		return 0;
	    } else {
		/* does copy */
		return 1;
	    }
	}
    ],
    tcl_cv_putenv_copy=no,
    tcl_cv_putenv_copy=yes,
    tcl_cv_putenv_copy=no)])
if test $tcl_cv_putenv_copy = yes; then
    AC_DEFINE(HAVE_PUTENV_THAT_COPIES, 1,
	[Does putenv() copy strings or incorporate them by reference?])
fi

#--------------------------------------------------------------------
# Check for support of nl_langinfo function
#--------------------------------------------------------------------

SC_ENABLE_LANGINFO

#--------------------------------------------------------------------
# Check for support of chflags and mkstemps functions
#--------------------------------------------------------------------

AC_CHECK_FUNCS(chflags mkstemps)

#--------------------------------------------------------------------
# Check for support of isnan() function or macro
#--------------------------------------------------------------------

AC_CACHE_CHECK([isnan], tcl_cv_isnan, [
    AC_TRY_LINK([#include <math.h>], [
isnan(0.0);			/* Generates an error if isnan is missing */
], tcl_cv_isnan=yes, tcl_cv_isnan=no)])
if test $tcl_cv_isnan = no; then
    AC_DEFINE(NO_ISNAN, 1, [Do we have a usable 'isnan'?])
fi

#--------------------------------------------------------------------
# Darwin specific API checks and defines
#--------------------------------------------------------------------

if test "`uname -s`" = "Darwin" ; then
    AC_CHECK_FUNCS(getattrlist)
    AC_CHECK_HEADERS(copyfile.h)
    AC_CHECK_FUNCS(copyfile)
    if test $tcl_corefoundation = yes; then
	AC_CHECK_HEADERS(libkern/OSAtomic.h)
	AC_CHECK_FUNCS(OSSpinLockLock)
	AC_CHECK_FUNCS(pthread_atfork)
    fi
    AC_DEFINE(USE_VFORK, 1, [Should we use vfork() instead of fork()?])
    AC_DEFINE(TCL_DEFAULT_ENCODING, "utf-8",
	[Are we to override what our default encoding is?])
    AC_DEFINE(TCL_LOAD_FROM_MEMORY, 1,
	[Can this platform load code from memory?])
    AC_DEFINE(TCL_WIDE_CLICKS, 1,
	[Does this platform have wide high-resolution clicks?])
    AC_CHECK_HEADERS(AvailabilityMacros.h)
    if test "$ac_cv_header_AvailabilityMacros_h" = yes; then
	AC_CACHE_CHECK([if weak import is available], tcl_cv_cc_weak_import, [
	    hold_cflags=$CFLAGS; CFLAGS="$CFLAGS -Werror"
	    AC_TRY_LINK([
		    #ifdef __ENVIRONMENT_MAC_OS_X_VERSION_MIN_REQUIRED__
		    #if __ENVIRONMENT_MAC_OS_X_VERSION_MIN_REQUIRED__ < 1020
		    #error __ENVIRONMENT_MAC_OS_X_VERSION_MIN_REQUIRED__ < 1020
		    #endif
		    #elif MAC_OS_X_VERSION_MIN_REQUIRED < 1020
		    #error MAC_OS_X_VERSION_MIN_REQUIRED < 1020
		    #endif
		    int rand(void) __attribute__((weak_import));
		], [rand();],
		tcl_cv_cc_weak_import=yes, tcl_cv_cc_weak_import=no)
	    CFLAGS=$hold_cflags])
	if test $tcl_cv_cc_weak_import = yes; then
	    AC_DEFINE(HAVE_WEAK_IMPORT, 1, [Is weak import available?])
	fi
	AC_CACHE_CHECK([if Darwin SUSv3 extensions are available],
	    tcl_cv_cc_darwin_c_source, [
	    hold_cflags=$CFLAGS; CFLAGS="$CFLAGS -Werror"
	    AC_TRY_COMPILE([
		    #ifdef __ENVIRONMENT_MAC_OS_X_VERSION_MIN_REQUIRED__
		    #if __ENVIRONMENT_MAC_OS_X_VERSION_MIN_REQUIRED__ < 1050
		    #error __ENVIRONMENT_MAC_OS_X_VERSION_MIN_REQUIRED__ < 1050
		    #endif
		    #elif MAC_OS_X_VERSION_MIN_REQUIRED < 1050
		    #error MAC_OS_X_VERSION_MIN_REQUIRED < 1050
		    #endif
		    #define _DARWIN_C_SOURCE 1
		    #include <sys/cdefs.h>
		],,tcl_cv_cc_darwin_c_source=yes, tcl_cv_cc_darwin_c_source=no)
	    CFLAGS=$hold_cflags])
	if test $tcl_cv_cc_darwin_c_source = yes; then
	    AC_DEFINE(_DARWIN_C_SOURCE, 1,
		    [Are Darwin SUSv3 extensions available?])
	fi
    fi
    # Build .bundle dltest binaries in addition to .dylib
    DLTEST_LD='${CC} -bundle -Wl,-w ${CFLAGS} ${LDFLAGS}'
    DLTEST_SUFFIX=".bundle"
else
    DLTEST_LD='${SHLIB_LD}'
    DLTEST_SUFFIX=""
fi

#--------------------------------------------------------------------
#	Check for support of fts functions (readdir replacement)
#--------------------------------------------------------------------

AC_CACHE_CHECK([for fts], tcl_cv_api_fts, [
    AC_TRY_LINK([
	    #include <sys/param.h>
	    #include <sys/stat.h>
	    #include <fts.h>
	], [
	    char*const p[2] = {"/", NULL};
	    FTS *f = fts_open(p, FTS_PHYSICAL|FTS_NOCHDIR|FTS_NOSTAT, NULL);
	    FTSENT *e = fts_read(f); fts_close(f);
	], tcl_cv_api_fts=yes, tcl_cv_api_fts=no)])
if test $tcl_cv_api_fts = yes; then
    AC_DEFINE(HAVE_FTS, 1, [Do we have fts functions?])
fi

#--------------------------------------------------------------------
#	The statements below check for systems where POSIX-style non-blocking
#	I/O (O_NONBLOCK) doesn't work or is unimplemented. On these systems
#	(mostly older ones), use the old BSD-style FIONBIO approach instead.
#--------------------------------------------------------------------

SC_BLOCKING_STYLE

#------------------------------------------------------------------------

AC_MSG_CHECKING([whether to use dll unloading])
AC_ARG_ENABLE(dll-unloading,
    AC_HELP_STRING([--enable-dll-unloading],
	[enable the 'unload' command (default: on)]),
    [tcl_ok=$enableval], [tcl_ok=yes])
if test $tcl_ok = yes; then
    AC_DEFINE(TCL_UNLOAD_DLLS, 1, [Do we allow unloading of shared libraries?])
fi
AC_MSG_RESULT([$tcl_ok])

#------------------------------------------------------------------------
#	Check whether the timezone data is supplied by the OS or has
#	to be installed by Tcl. The default is autodetection, but can
#	be overriden on the configure command line either way.
#------------------------------------------------------------------------

AC_MSG_CHECKING([for timezone data])
AC_ARG_WITH(tzdata,
    AC_HELP_STRING([--with-tzdata],
	[install timezone data (default: autodetect)]),
    [tcl_ok=$withval], [tcl_ok=auto])
#
# Any directories that get added here must also be added to the
# search path in ::tcl::clock::Initialize (library/clock.tcl).
#
case $tcl_ok in 
    no)
	AC_MSG_RESULT([supplied by OS vendor])
    ;;
    yes)
	# nothing to do here
    ;;
    auto*)
	AC_CACHE_VAL([tcl_cv_dir_zoneinfo], [
	for dir in /usr/share/zoneinfo \
		/usr/share/lib/zoneinfo \
		/usr/lib/zoneinfo
	do
		if test -f $dir/UTC -o -f $dir/GMT
		then
			tcl_cv_dir_zoneinfo="$dir"
			break
		fi
	done])
	if test -n "$tcl_cv_dir_zoneinfo"; then
	    tcl_ok=no
	    AC_MSG_RESULT([$dir])
	else
	    tcl_ok=yes
	fi
    ;;
    *)
	AC_MSG_ERROR([invalid argument: $tcl_ok])	
    ;;
esac
if test $tcl_ok = yes
then
    AC_MSG_RESULT([supplied by Tcl])
    INSTALL_TZDATA=install-tzdata
fi

#--------------------------------------------------------------------
#	DTrace support
#--------------------------------------------------------------------

AC_ARG_ENABLE(dtrace,
    AC_HELP_STRING([--enable-dtrace],
	[build with DTrace support (default: off)]),
    [tcl_ok=$enableval], [tcl_ok=no])
if test $tcl_ok = yes; then
    AC_CHECK_HEADER(sys/sdt.h, [tcl_ok=yes], [tcl_ok=no])
fi
if test $tcl_ok = yes; then
    AC_PATH_PROG(DTRACE, dtrace,, [$PATH:/usr/sbin])
    test -z "$ac_cv_path_DTRACE" && tcl_ok=no
fi
AC_MSG_CHECKING([whether to enable DTrace support])
MAKEFILE_SHELL='/bin/sh'
if test $tcl_ok = yes; then
    AC_DEFINE(USE_DTRACE, 1, [Are we building with DTrace support?])
    DTRACE_SRC="\${DTRACE_SRC}"
    DTRACE_HDR="\${DTRACE_HDR}"
    if test "`uname -s`" != "Darwin" ; then
	DTRACE_OBJ="\${DTRACE_OBJ}"
	if test "`uname -s`" = "SunOS" -a "$SHARED_BUILD" = "0" ; then
	    # Need to create an intermediate object file to ensure tclDTrace.o
	    # gets included when linking against the static tcl library.
	    STLIB_LD='stlib_ld () { /usr/ccs/bin/ld -r -o $${1%.a}.o "$${@:2}" && '"${STLIB_LD}"' $${1} $${1%.a}.o ; } && stlib_ld'
	    MAKEFILE_SHELL='/bin/bash'
	    # Force use of Sun ar and ranlib, the GNU versions choke on
	    # tclDTrace.o and the combined object file above.
	    AR='/usr/ccs/bin/ar'
	    RANLIB='/usr/ccs/bin/ranlib'
	fi
    fi
fi
AC_MSG_RESULT([$tcl_ok])

#--------------------------------------------------------------------
<<<<<<< HEAD
=======
#  Does the C stack grow upwards or downwards? Or cross-compiling?
#--------------------------------------------------------------------

AC_CACHE_CHECK([if the C stack grows upwards in memory], tcl_cv_stack_grows_up, [
    AC_TRY_RUN([
	int StackGrowsUp(int *parent) {
	    int here;
	    volatile int result;
	    if (parent)
		result = (&here < parent);
	    else
		result = StackGrowsUp(&here);
	    return result;
	}
	int main (int argc, char *argv[]) {
	    return StackGrowsUp(0);
	}
    ], tcl_cv_stack_grows_up=yes, tcl_cv_stack_grows_up=no,
    tcl_cv_stack_grows_up=unknown)])
if test $tcl_cv_stack_grows_up = unknown; then
    AC_DEFINE(TCL_CROSS_COMPILE, 1, [Are we cross-compiling?])
elif test $tcl_cv_stack_grows_up = yes; then
    AC_DEFINE(TCL_STACK_GROWS_UP, 1, [The C stack grows upwards in memory.])
fi

#--------------------------------------------------------------------
# The check below checks whether the cpuid instruction is usable.
#--------------------------------------------------------------------

AC_CACHE_CHECK([whether the cpuid instruction is usable], tcl_cv_cpuid, [
    AC_TRY_LINK(, [
	int index,ax,bx,cx,dx;
	__asm__ __volatile__ ("cpuid":\
	"=a" (ax), "=b" (bx), "=c" (cx), "=d" (dx) : "a" (index));
    ], tcl_cv_cpuid=yes, tcl_cv_cpuid=no)])
if test $tcl_cv_cpuid = yes; then
    AC_DEFINE(HAVE_CPUID)
fi

#--------------------------------------------------------------------
>>>>>>> 6e3cddcd
#	The statements below define a collection of symbols related to
#	building libtcl as a shared library instead of a static library.
#--------------------------------------------------------------------

TCL_UNSHARED_LIB_SUFFIX=${UNSHARED_LIB_SUFFIX}
TCL_SHARED_LIB_SUFFIX=${SHARED_LIB_SUFFIX}
eval "TCL_LIB_FILE=libtcl${LIB_SUFFIX}"

# tclConfig.sh needs a version of the _LIB_SUFFIX that has been eval'ed
# since on some platforms TCL_LIB_FILE contains shell escapes. 
# (See also: TCL_TRIM_DOTS).

eval "TCL_LIB_FILE=${TCL_LIB_FILE}"

TCL_LIBRARY='$(prefix)/lib/tcl$(VERSION)'
PRIVATE_INCLUDE_DIR='$(includedir)'
HTML_DIR='$(DISTDIR)/html'

# Note:  in the following variable, it's important to use the absolute
# path name of the Tcl directory rather than "..":  this is because
# AIX remembers this path and will attempt to use it at run-time to look
# up the Tcl library.

if test "`uname -s`" = "Darwin" ; then
    SC_ENABLE_FRAMEWORK
    TCL_SHLIB_LD_EXTRAS="-compatibility_version ${TCL_VERSION} -current_version ${TCL_VERSION}`echo ${TCL_PATCH_LEVEL} | awk ['{match($0, "\\\.[0-9]+"); print substr($0,RSTART,RLENGTH)}']`"
    TCL_SHLIB_LD_EXTRAS="${TCL_SHLIB_LD_EXTRAS}"' -install_name "${DYLIB_INSTALL_DIR}"/${TCL_LIB_FILE}'
    echo "$LDFLAGS " | grep -q -- '-prebind ' && TCL_SHLIB_LD_EXTRAS="${TCL_SHLIB_LD_EXTRAS}"' -seg1addr 0xa000000'
    TCL_SHLIB_LD_EXTRAS="${TCL_SHLIB_LD_EXTRAS}"' -sectcreate __TEXT __info_plist Tcl-Info.plist'
    EXTRA_TCLSH_LIBS='-sectcreate __TEXT __info_plist Tclsh-Info.plist'
    EXTRA_APP_CC_SWITCHES='-mdynamic-no-pic'
    AC_CONFIG_FILES([Tcl-Info.plist:../macosx/Tcl-Info.plist.in Tclsh-Info.plist:../macosx/Tclsh-Info.plist.in])
    TCL_YEAR="`date +%Y`"
fi

if test "$FRAMEWORK_BUILD" = "1" ; then
    AC_DEFINE(TCL_FRAMEWORK, 1, [Is Tcl built as a framework?])
    # Construct a fake local framework structure to make linking with
    # '-framework Tcl' and running of tcltest work
    AC_CONFIG_COMMANDS([Tcl.framework], [n=Tcl &&
        f=$n.framework && v=Versions/$VERSION &&
        rm -rf $f && mkdir -p $f/$v/Resources &&
        ln -s $v/$n $v/Resources $f && ln -s ../../../$n $f/$v &&
        ln -s ../../../../$n-Info.plist $f/$v/Resources/Info.plist &&
        unset n f v
    ], VERSION=${TCL_VERSION})
    LD_LIBRARY_PATH_VAR="DYLD_FRAMEWORK_PATH"
    # default install directory for bundled packages
    if test "${libdir}" = '${exec_prefix}/lib' -o "`basename ${libdir}`" = 'Frameworks'; then
        PACKAGE_DIR="/Library/Tcl"
    else
        PACKAGE_DIR="$libdir"
    fi
    if test "${libdir}" = '${exec_prefix}/lib'; then
        # override libdir default
        libdir="/Library/Frameworks"
    fi
    TCL_LIB_FILE="Tcl"
    TCL_LIB_FLAG="-framework Tcl"
    TCL_BUILD_LIB_SPEC="-F`pwd | sed -e 's/ /\\\\ /g'` -framework Tcl"
    TCL_LIB_SPEC="-F${libdir} -framework Tcl"
    libdir="${libdir}/Tcl.framework/Versions/\${VERSION}"
    TCL_LIBRARY="${libdir}/Resources/Scripts"
    includedir="${libdir}/Headers"
    PRIVATE_INCLUDE_DIR="${libdir}/PrivateHeaders"
    HTML_DIR="${libdir}/Resources/Documentation/Reference/Tcl"
    EXTRA_INSTALL="install-private-headers html-tcl"
    EXTRA_BUILD_HTML='@ln -fs contents.htm "$(HTML_INSTALL_DIR)"/TclTOC.html'
    EXTRA_INSTALL_BINARIES='@echo "Installing Info.plist to $(LIB_INSTALL_DIR)/Resources" && mkdir -p "$(LIB_INSTALL_DIR)/Resources" && $(INSTALL_DATA) Tcl-Info.plist "$(LIB_INSTALL_DIR)/Resources/Info.plist"'
    EXTRA_INSTALL_BINARIES="$EXTRA_INSTALL_BINARIES"' && echo "Installing license.terms to $(LIB_INSTALL_DIR)/Resources" && $(INSTALL_DATA) "$(TOP_DIR)/license.terms" "$(LIB_INSTALL_DIR)/Resources"'
    EXTRA_INSTALL_BINARIES="$EXTRA_INSTALL_BINARIES"' && echo "Finalizing Tcl.framework" && rm -f "$(LIB_INSTALL_DIR)/../Current" && ln -s "$(VERSION)" "$(LIB_INSTALL_DIR)/../Current" && for f in "$(LIB_FILE)" tclConfig.sh Resources Headers PrivateHeaders; do rm -f "$(LIB_INSTALL_DIR)/../../$$f" && ln -s "Versions/Current/$$f" "$(LIB_INSTALL_DIR)/../.."; done && f="$(STUB_LIB_FILE)" && rm -f "$(LIB_INSTALL_DIR)/../../$$f" && ln -s "Versions/$(VERSION)/$$f" "$(LIB_INSTALL_DIR)/../.."'
    # Don't use AC_DEFINE for the following as the framework version define
    # needs to go into the Makefile even when using autoheader, so that we
    # can pick up a potential make override of VERSION. Also, don't put this
    # into CFLAGS as it should not go into tclConfig.sh
    EXTRA_CC_SWITCHES='-DTCL_FRAMEWORK_VERSION=\"$(VERSION)\"'
else
    # libdir must be a fully qualified path and not ${exec_prefix}/lib
    eval libdir="$libdir"
    # default install directory for bundled packages
    PACKAGE_DIR="$libdir"
    if test "${TCL_LIB_VERSIONS_OK}" = "ok"; then
        TCL_LIB_FLAG="-ltcl${TCL_VERSION}"
    else
        TCL_LIB_FLAG="-ltcl`echo ${TCL_VERSION} | tr -d .`"
    fi
    TCL_BUILD_LIB_SPEC="-L`pwd | sed -e 's/ /\\\\ /g'` ${TCL_LIB_FLAG}"
    TCL_LIB_SPEC="-L${libdir} ${TCL_LIB_FLAG}"
fi
VERSION='${VERSION}'
eval "CFG_TCL_SHARED_LIB_SUFFIX=${TCL_SHARED_LIB_SUFFIX}"
eval "CFG_TCL_UNSHARED_LIB_SUFFIX=${TCL_UNSHARED_LIB_SUFFIX}"
VERSION=${TCL_VERSION}

#--------------------------------------------------------------------
#	The statements below define the symbol TCL_PACKAGE_PATH, which
#	gives a list of directories that may contain packages.  The list
#	consists of one directory for machine-dependent binaries and
#	another for platform-independent scripts.
#--------------------------------------------------------------------

if test "$FRAMEWORK_BUILD" = "1" ; then
    test -z "$TCL_PACKAGE_PATH" && \
	TCL_PACKAGE_PATH="~/Library/Tcl /Library/Tcl /System/Library/Tcl ~/Library/Frameworks /Library/Frameworks /System/Library/Frameworks"
    test -z "$TCL_MODULE_PATH"  && \
	TCL_MODULE_PATH="~/Library/Tcl /Library/Tcl /System/Library/Tcl"
elif test "$prefix/lib" != "$libdir"; then
    TCL_PACKAGE_PATH="${libdir} ${prefix}/lib ${TCL_PACKAGE_PATH}"
else
    TCL_PACKAGE_PATH="${prefix}/lib ${TCL_PACKAGE_PATH}"
fi

#--------------------------------------------------------------------
#       The statements below define various symbols relating to Tcl
#       stub support.
#--------------------------------------------------------------------

# Replace ${VERSION} with contents of ${TCL_VERSION}
# double-eval to account for TCL_TRIM_DOTS.
#
eval "TCL_STUB_LIB_FILE=libtclstub${TCL_UNSHARED_LIB_SUFFIX}"
eval "TCL_STUB_LIB_FILE=\"${TCL_STUB_LIB_FILE}\""
eval "TCL_STUB_LIB_DIR=${libdir}"

if test "${TCL_LIB_VERSIONS_OK}" = "ok"; then
    TCL_STUB_LIB_FLAG="-ltclstub${TCL_VERSION}"
else
    TCL_STUB_LIB_FLAG="-ltclstub`echo ${TCL_VERSION} | tr -d .`"
fi

TCL_BUILD_STUB_LIB_SPEC="-L`pwd | sed -e 's/ /\\\\ /g'` ${TCL_STUB_LIB_FLAG}"
TCL_STUB_LIB_SPEC="-L${TCL_STUB_LIB_DIR} ${TCL_STUB_LIB_FLAG}"
TCL_BUILD_STUB_LIB_PATH="`pwd`/${TCL_STUB_LIB_FILE}"
TCL_STUB_LIB_PATH="${TCL_STUB_LIB_DIR}/${TCL_STUB_LIB_FILE}"

# Install time header dir can be set via --includedir
eval "TCL_INCLUDE_SPEC=\"-I${includedir}\""

#------------------------------------------------------------------------
# tclConfig.sh refers to this by a different name
#------------------------------------------------------------------------

TCL_SHARED_BUILD=${SHARED_BUILD}

AC_SUBST(TCL_VERSION)
AC_SUBST(TCL_MAJOR_VERSION)
AC_SUBST(TCL_MINOR_VERSION)
AC_SUBST(TCL_PATCH_LEVEL)
AC_SUBST(TCL_YEAR)
AC_SUBST(PKG_CFG_ARGS)

AC_SUBST(TCL_LIB_FILE)
AC_SUBST(TCL_LIB_FLAG)
AC_SUBST(TCL_LIB_SPEC)
AC_SUBST(TCL_STUB_LIB_FILE)
AC_SUBST(TCL_STUB_LIB_FLAG)
AC_SUBST(TCL_STUB_LIB_SPEC)
AC_SUBST(TCL_STUB_LIB_PATH)
AC_SUBST(TCL_INCLUDE_SPEC)
AC_SUBST(TCL_BUILD_STUB_LIB_SPEC)
AC_SUBST(TCL_BUILD_STUB_LIB_PATH)

AC_SUBST(TCL_SRC_DIR)
AC_SUBST(CFG_TCL_SHARED_LIB_SUFFIX)
AC_SUBST(CFG_TCL_UNSHARED_LIB_SUFFIX)

AC_SUBST(TCL_SHARED_BUILD)
AC_SUBST(LD_LIBRARY_PATH_VAR)

AC_SUBST(TCL_BUILD_LIB_SPEC)

AC_SUBST(TCL_LIB_VERSIONS_OK)
AC_SUBST(TCL_SHARED_LIB_SUFFIX)
AC_SUBST(TCL_UNSHARED_LIB_SUFFIX)

AC_SUBST(TCL_HAS_LONGLONG)

AC_SUBST(INSTALL_TZDATA)

AC_SUBST(DTRACE_SRC)
AC_SUBST(DTRACE_HDR)
AC_SUBST(DTRACE_OBJ)
AC_SUBST(MAKEFILE_SHELL)

AC_SUBST(BUILD_DLTEST)
AC_SUBST(TCL_PACKAGE_PATH)
AC_SUBST(TCL_MODULE_PATH)

AC_SUBST(TCL_LIBRARY)
AC_SUBST(PRIVATE_INCLUDE_DIR)
AC_SUBST(HTML_DIR)
AC_SUBST(PACKAGE_DIR)

AC_SUBST(EXTRA_CC_SWITCHES)
AC_SUBST(EXTRA_APP_CC_SWITCHES)
AC_SUBST(EXTRA_INSTALL)
AC_SUBST(EXTRA_INSTALL_BINARIES)
AC_SUBST(EXTRA_BUILD_HTML)
AC_SUBST(EXTRA_TCLSH_LIBS)

AC_SUBST(DLTEST_LD)
AC_SUBST(DLTEST_SUFFIX)

dnl	Disable the automake-friendly normalization of LIBOBJS
dnl	performed by autoconf 2.53 and later.  It's not correct for us.
define([_AC_LIBOBJS_NORMALIZE],[])
AC_CONFIG_FILES([
    Makefile:../unix/Makefile.in
    dltest/Makefile:../unix/dltest/Makefile.in
    tclConfig.sh:../unix/tclConfig.sh.in
    tcl.pc:../unix/tcl.pc.in
])
AC_OUTPUT

dnl Local Variables:
dnl mode: autoconf
dnl End:<|MERGE_RESOLUTION|>--- conflicted
+++ resolved
@@ -750,34 +750,6 @@
 AC_MSG_RESULT([$tcl_ok])
 
 #--------------------------------------------------------------------
-<<<<<<< HEAD
-=======
-#  Does the C stack grow upwards or downwards? Or cross-compiling?
-#--------------------------------------------------------------------
-
-AC_CACHE_CHECK([if the C stack grows upwards in memory], tcl_cv_stack_grows_up, [
-    AC_TRY_RUN([
-	int StackGrowsUp(int *parent) {
-	    int here;
-	    volatile int result;
-	    if (parent)
-		result = (&here < parent);
-	    else
-		result = StackGrowsUp(&here);
-	    return result;
-	}
-	int main (int argc, char *argv[]) {
-	    return StackGrowsUp(0);
-	}
-    ], tcl_cv_stack_grows_up=yes, tcl_cv_stack_grows_up=no,
-    tcl_cv_stack_grows_up=unknown)])
-if test $tcl_cv_stack_grows_up = unknown; then
-    AC_DEFINE(TCL_CROSS_COMPILE, 1, [Are we cross-compiling?])
-elif test $tcl_cv_stack_grows_up = yes; then
-    AC_DEFINE(TCL_STACK_GROWS_UP, 1, [The C stack grows upwards in memory.])
-fi
-
-#--------------------------------------------------------------------
 # The check below checks whether the cpuid instruction is usable.
 #--------------------------------------------------------------------
 
@@ -792,7 +764,6 @@
 fi
 
 #--------------------------------------------------------------------
->>>>>>> 6e3cddcd
 #	The statements below define a collection of symbols related to
 #	building libtcl as a shared library instead of a static library.
 #--------------------------------------------------------------------
