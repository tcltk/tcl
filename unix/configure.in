--- conflicted
+++ resolved
@@ -642,16 +642,9 @@
 fi
 
 #--------------------------------------------------------------------
-<<<<<<< HEAD
 #	The statements below check for systems where POSIX-style non-blocking
 #	I/O (O_NONBLOCK) doesn't work or is unimplemented. On these systems
 #	(mostly older ones), use the old BSD-style FIONBIO approach instead.
-=======
-#	The statements below check for systems where POSIX-style
-#	non-blocking I/O (O_NONBLOCK) doesn't work or is unimplemented.
-#	On these systems (mostly older ones), use the old BSD-style
-#	FIONBIO approach instead.
->>>>>>> 59c52ee2
 #--------------------------------------------------------------------
 
 SC_BLOCKING_STYLE
