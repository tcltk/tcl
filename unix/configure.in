#! /bin/bash -norc
dnl	This file is an input file used by the GNU "autoconf" program to
dnl	generate the file "configure", which is run during Tcl installation
dnl	to configure the system for the local environment.

AC_INIT([tcl],[8.5])
AC_PREREQ(2.59)

dnl This is only used when included from macosx/configure.ac
m4_ifdef([SC_USE_CONFIG_HEADERS], [
    AC_CONFIG_HEADERS([tclConfig.h:../unix/tclConfig.h.in])
    AC_CONFIG_COMMANDS_PRE([DEFS="-DHAVE_TCL_CONFIG_H  -imacros tclConfig.h"])
    AH_TOP([
    #ifndef _TCLCONFIG
    #define _TCLCONFIG])
    AH_BOTTOM([
    /* Undef unused package specific autoheader defines so that we can
     * include both tclConfig.h and tkConfig.h at the same time: */
    /* override */ #undef PACKAGE_NAME
    /* override */ #undef PACKAGE_STRING
    /* override */ #undef PACKAGE_TARNAME
    #endif /* _TCLCONFIG */])
])

TCL_VERSION=8.5
TCL_MAJOR_VERSION=8
TCL_MINOR_VERSION=5
TCL_PATCH_LEVEL=".11"
VERSION=${TCL_VERSION}

#------------------------------------------------------------------------
# Handle the --prefix=... option
#------------------------------------------------------------------------

if test "${prefix}" = "NONE"; then
    prefix=/usr/local
fi
if test "${exec_prefix}" = "NONE"; then
    exec_prefix=$prefix
fi
# Make sure srcdir is fully qualified!
srcdir="`cd "$srcdir" ; pwd`"
TCL_SRC_DIR="`cd "$srcdir"/..; pwd`"

#------------------------------------------------------------------------
# Compress and/or soft link the manpages?
#------------------------------------------------------------------------

SC_CONFIG_MANPAGES

#------------------------------------------------------------------------
# Standard compiler checks
#------------------------------------------------------------------------

# If the user did not set CFLAGS, set it now to keep
# the AC_PROG_CC macro from adding "-g -O2".
if test "${CFLAGS+set}" != "set" ; then
    CFLAGS=""
fi

AC_PROG_CC
AC_C_INLINE

#--------------------------------------------------------------------
# Supply substitutes for missing POSIX header files.  Special notes:
#	- stdlib.h doesn't define strtol, strtoul, or
#	  strtod insome versions of SunOS
#	- some versions of string.h don't declare procedures such
#	  as strstr
# Do this early, otherwise an autoconf bug throws errors on configure
#--------------------------------------------------------------------

SC_MISSING_POSIX_HEADERS

#------------------------------------------------------------------------
# If we're using GCC, see if the compiler understands -pipe.  If so, use it.
# It makes compiling go faster.  (This is only a performance feature.)
#------------------------------------------------------------------------

if test -z "$no_pipe" && test -n "$GCC"; then
    AC_CACHE_CHECK([if the compiler understands -pipe],
	tcl_cv_cc_pipe, [
	hold_cflags=$CFLAGS; CFLAGS="$CFLAGS -pipe"
	AC_TRY_COMPILE(,, tcl_cv_cc_pipe=yes, tcl_cv_cc_pipe=no)
	CFLAGS=$hold_cflags])
    if test $tcl_cv_cc_pipe = yes; then
	CFLAGS="$CFLAGS -pipe"
    fi
fi

#------------------------------------------------------------------------
# Threads support
#------------------------------------------------------------------------

SC_ENABLE_THREADS

#------------------------------------------------------------------------
# Embedded configuration information, encoding to use for the values, TIP #59
#------------------------------------------------------------------------

SC_TCL_CFG_ENCODING

#--------------------------------------------------------------------
# Look for libraries that we will need when compiling the Tcl shell
#--------------------------------------------------------------------

SC_TCL_LINK_LIBS

# Add the threads support libraries
LIBS="$LIBS$THREADS_LIBS"

SC_ENABLE_SHARED

#--------------------------------------------------------------------
# The statements below define a collection of compile flags.  This
# macro depends on the value of SHARED_BUILD, and should be called
# after SC_ENABLE_SHARED checks the configure switches.
#--------------------------------------------------------------------

SC_CONFIG_CFLAGS

SC_ENABLE_SYMBOLS(bccdebug)

AC_DEFINE(TCL_TOMMATH, 1, [Build libtommath?])
AC_DEFINE(MP_PREC, 4, [Default libtommath precision.])

#--------------------------------------------------------------------
#	Detect what compiler flags to set for 64-bit support.
#--------------------------------------------------------------------

SC_TCL_EARLY_FLAGS

SC_TCL_64BIT_FLAGS

#--------------------------------------------------------------------
#	Check endianness because we can optimize comparisons of
#	Tcl_UniChar strings to memcmp on big-endian systems.
#--------------------------------------------------------------------

AC_C_BIGENDIAN

#--------------------------------------------------------------------
#	Supply substitutes for missing POSIX library procedures, or
#	set flags so Tcl uses alternate procedures.
#--------------------------------------------------------------------

# Check if Posix compliant getcwd exists, if not we'll use getwd.
AC_CHECK_FUNCS(getcwd, , [AC_DEFINE(USEGETWD, 1, [Is getcwd Posix-compliant?])])
# Nb: if getcwd uses popen and pwd(1) (like SunOS 4) we should really
# define USEGETWD even if the posix getcwd exists. Add a test ?

AC_REPLACE_FUNCS(opendir strtol waitpid)
AC_CHECK_FUNC(strerror, , [AC_DEFINE(NO_STRERROR, 1, [Do we have strerror()])])
AC_CHECK_FUNC(getwd, , [AC_DEFINE(NO_GETWD, 1, [Do we have getwd()])])
AC_CHECK_FUNC(wait3, , [AC_DEFINE(NO_WAIT3, 1, [Do we have wait3()])])
AC_CHECK_FUNC(uname, , [AC_DEFINE(NO_UNAME, 1, [Do we have uname()])])

if test "`uname -s`" = "Darwin" && test "${TCL_THREADS}" = 1 && \
	test "`uname -r | awk -F. '{print [$]1}'`" -lt 7; then
    # prior to Darwin 7, realpath is not threadsafe, so don't
    # use it when threads are enabled, c.f. bug # 711232
    ac_cv_func_realpath=no
fi
AC_CHECK_FUNC(realpath, , [AC_DEFINE(NO_REALPATH, 1, [Do we have realpath()])])

SC_TCL_GETADDRINFO

#-------------------------------------------------------------------- 
#	Look for thread-safe variants of some library functions.
#--------------------------------------------------------------------

if test "${TCL_THREADS}" = 1; then
    SC_TCL_GETPWUID_R
    SC_TCL_GETPWNAM_R
    SC_TCL_GETGRGID_R
    SC_TCL_GETGRNAM_R
    if test "`uname -s`" = "Darwin" && \
	    test "`uname -r | awk -F. '{print [$]1}'`" -gt 5; then
	# Starting with Darwin 6 (Mac OSX 10.2), gethostbyX
	# are actually MT-safe as they always return pointers
	# from TSD instead of static storage.
	AC_DEFINE(HAVE_MTSAFE_GETHOSTBYNAME, 1,
		[Do we have MT-safe gethostbyname() ?])
	AC_DEFINE(HAVE_MTSAFE_GETHOSTBYADDR, 1,
		[Do we have MT-safe gethostbyaddr() ?])

    elif test "`uname -s`" = "HP-UX" && \
	      test "`uname -r|sed -e 's|B\.||' -e 's|\..*$||'`" -gt 10; then
        # Starting with HPUX 11.00 (we believe), gethostbyX
        # are actually MT-safe as they always return pointers
	# from TSD instead of static storage.
	AC_DEFINE(HAVE_MTSAFE_GETHOSTBYNAME, 1,
		[Do we have MT-safe gethostbyname() ?])
	AC_DEFINE(HAVE_MTSAFE_GETHOSTBYADDR, 1,
		[Do we have MT-safe gethostbyaddr() ?])

    else
	SC_TCL_GETHOSTBYNAME_R
	SC_TCL_GETHOSTBYADDR_R
    fi
fi

#---------------------------------------------------------------------------
#	Determine which interface to use to talk to the serial port.
#	Note that #include lines must begin in leftmost column for
#	some compilers to recognize them as preprocessor directives.
#---------------------------------------------------------------------------

SC_SERIAL_PORT

#--------------------------------------------------------------------
#	Include sys/select.h if it exists and if it supplies things
#	that appear to be useful and aren't already in sys/types.h.
#	This appears to be true only on the RS/6000 under AIX.  Some
#	systems like OSF/1 have a sys/select.h that's of no use, and
#	other systems like SCO UNIX have a sys/select.h that's
#	pernicious.  If "fd_set" isn't defined anywhere then set a
#	special flag.
#--------------------------------------------------------------------

AC_CACHE_CHECK([for fd_set in sys/types], tcl_cv_type_fd_set, [
    AC_TRY_COMPILE([#include <sys/types.h>],[fd_set readMask, writeMask;],
	tcl_cv_type_fd_set=yes, tcl_cv_type_fd_set=no)])
tcl_ok=$tcl_cv_type_fd_set
if test $tcl_ok = no; then
    AC_CACHE_CHECK([for fd_mask in sys/select], tcl_cv_grep_fd_mask, [
	AC_EGREP_HEADER(fd_mask, sys/select.h,
	     tcl_cv_grep_fd_mask=present, tcl_cv_grep_fd_mask=missing)])
    if test $tcl_cv_grep_fd_mask = present; then
	AC_DEFINE(HAVE_SYS_SELECT_H, 1, [Should we include <sys/select.h>?])
	tcl_ok=yes
    fi
fi
if test $tcl_ok = no; then
    AC_DEFINE(NO_FD_SET, 1, [Do we have fd_set?])
fi

#------------------------------------------------------------------------------
#       Find out all about time handling differences.
#------------------------------------------------------------------------------

SC_TIME_HANDLER

#--------------------------------------------------------------------
#	Some systems (e.g., IRIX 4.0.5) lack some fields in struct stat. But
#	we might be able to use fstatfs instead. Some systems (OpenBSD?) also
#	lack blkcnt_t.
#--------------------------------------------------------------------
<<<<<<< HEAD

AC_CHECK_MEMBERS([struct stat.st_blocks, struct stat.st_blksize])
AC_CHECK_TYPES([blkcnt_t])
AC_CHECK_FUNC(fstatfs, , [AC_DEFINE(NO_FSTATFS, 1, [Do we have fstatfs()?])])
=======
if test "$ac_cv_cygwin" != "yes"; then
AC_STRUCT_ST_BLKSIZE
fi
AC_CHECK_FUNC(fstatfs, , [AC_DEFINE(NO_FSTATFS)])
>>>>>>> 3a73c145

#--------------------------------------------------------------------
#       Some system have no memcmp or it does not work with 8 bit
#       data, this checks it and add memcmp.o to LIBOBJS if needed
#--------------------------------------------------------------------

AC_FUNC_MEMCMP

#--------------------------------------------------------------------
#       Some system like SunOS 4 and other BSD like systems
#       have no memmove (we assume they have bcopy instead).
#       {The replacement define is in compat/string.h}
#--------------------------------------------------------------------

AC_CHECK_FUNC(memmove, , [
    AC_DEFINE(NO_MEMMOVE, 1, [Do we have memmove()?])
    AC_DEFINE(NO_STRING_H, 1, [Do we have <string.h>?]) ])

#--------------------------------------------------------------------
#	On some systems strstr is broken: it returns a pointer even
#	even if the original string is empty.
#--------------------------------------------------------------------

SC_TCL_CHECK_BROKEN_FUNC(strstr, [
    extern int strstr();
    exit(strstr("\0test", "test") ? 1 : 0);
])

#--------------------------------------------------------------------
#	Check for strtoul function.  This is tricky because under some
#	versions of AIX strtoul returns an incorrect terminator
#	pointer for the string "0".
#--------------------------------------------------------------------

SC_TCL_CHECK_BROKEN_FUNC(strtoul, [
    extern int strtoul();
    char *term, *string = "0";
    exit(strtoul(string,&term,0) != 0 || term != string+1);
])

#--------------------------------------------------------------------
#	Check for the strtod function.  This is tricky because in some
#	versions of Linux strtod mis-parses strings starting with "+".
#--------------------------------------------------------------------

SC_TCL_CHECK_BROKEN_FUNC(strtod, [
    extern double strtod();
    char *term, *string = " +69";
    exit(strtod(string,&term) != 69 || term != string+4);
])

#--------------------------------------------------------------------
#	Under Solaris 2.4, strtod returns the wrong value for the
#	terminating character under some conditions.  Check for this
#	and if the problem exists use a substitute procedure
#	"fixstrtod" that corrects the error.
#--------------------------------------------------------------------

SC_BUGGY_STRTOD

#--------------------------------------------------------------------
#	Check for various typedefs and provide substitutes if
#	they don't exist.
#--------------------------------------------------------------------

AC_TYPE_MODE_T
AC_TYPE_PID_T
AC_TYPE_SIZE_T
AC_TYPE_UID_T

AC_CACHE_CHECK([for socklen_t], tcl_cv_type_socklen_t, [
    AC_TRY_COMPILE([
	#include <sys/types.h>
	#include <sys/socket.h>
    ],[
    	socklen_t foo;
    ],[tcl_cv_type_socklen_t=yes],[tcl_cv_type_socklen_t=no])])
if test $tcl_cv_type_socklen_t = no; then
    AC_DEFINE(socklen_t, int, [Define as int if socklen_t is not available])
fi

AC_CHECK_TYPE([intptr_t], [
    AC_DEFINE([HAVE_INTPTR_T], 1, [Do we have the intptr_t type?])], [
    AC_CACHE_CHECK([for pointer-size signed integer type], tcl_cv_intptr_t, [
    for tcl_cv_intptr_t in "int" "long" "long long" none; do
	if test "$tcl_cv_intptr_t" != none; then
	    AC_COMPILE_IFELSE([AC_LANG_BOOL_COMPILE_TRY([AC_INCLUDES_DEFAULT],
		    [[sizeof (void *) <= sizeof ($tcl_cv_intptr_t)]])], 
		[tcl_ok=yes], [tcl_ok=no])
	    test "$tcl_ok" = yes && break; fi
    done])
    if test "$tcl_cv_intptr_t" != none; then
	AC_DEFINE_UNQUOTED([intptr_t], [$tcl_cv_intptr_t], [Signed integer
	   type wide enough to hold a pointer.])
    fi
])
AC_CHECK_TYPE([uintptr_t], [
    AC_DEFINE([HAVE_UINTPTR_T], 1, [Do we have the uintptr_t type?])], [
    AC_CACHE_CHECK([for pointer-size unsigned integer type], tcl_cv_uintptr_t, [
    for tcl_cv_uintptr_t in "unsigned int" "unsigned long" "unsigned long long" \
	    none; do
	if test "$tcl_cv_uintptr_t" != none; then
	    AC_COMPILE_IFELSE([AC_LANG_BOOL_COMPILE_TRY([AC_INCLUDES_DEFAULT],
		    [[sizeof (void *) <= sizeof ($tcl_cv_uintptr_t)]])], 
		[tcl_ok=yes], [tcl_ok=no])
	    test "$tcl_ok" = yes && break; fi
    done])
    if test "$tcl_cv_uintptr_t" != none; then
	AC_DEFINE_UNQUOTED([uintptr_t], [$tcl_cv_uintptr_t], [Unsigned integer
	   type wide enough to hold a pointer.])
    fi
])

#--------------------------------------------------------------------
#	If a system doesn't have an opendir function (man, that's old!)
#	then we have to supply a different version of dirent.h which
#	is compatible with the substitute version of opendir that's
#	provided.  This version only works with V7-style directories.
#--------------------------------------------------------------------

AC_CHECK_FUNC(opendir, , [AC_DEFINE(USE_DIRENT2_H, 1, [May we include <dirent2.h>?])])

#--------------------------------------------------------------------
#	The check below checks whether <sys/wait.h> defines the type
#	"union wait" correctly.  It's needed because of weirdness in
#	HP-UX where "union wait" is defined in both the BSD and SYS-V
#	environments.  Checking the usability of WIFEXITED seems to do
#	the trick.
#--------------------------------------------------------------------

AC_CACHE_CHECK([union wait], tcl_cv_union_wait, [
    AC_TRY_LINK([#include <sys/types.h>
#include <sys/wait.h>], [
union wait x;
WIFEXITED(x);		/* Generates compiler error if WIFEXITED
			 * uses an int. */
    ], tcl_cv_union_wait=yes, tcl_cv_union_wait=no)])
if test $tcl_cv_union_wait = no; then
    AC_DEFINE(NO_UNION_WAIT, 1, [Do we have a usable 'union wait'?])
fi

#--------------------------------------------------------------------
#	Check whether there is an strncasecmp function on this system.
#	This is a bit tricky because under SCO it's in -lsocket and
#	under Sequent Dynix it's in -linet.
#--------------------------------------------------------------------

AC_CHECK_FUNC(strncasecmp, tcl_ok=1, tcl_ok=0)
if test "$tcl_ok" = 0; then
    AC_CHECK_LIB(socket, strncasecmp, tcl_ok=1, tcl_ok=0)
fi
if test "$tcl_ok" = 0; then
    AC_CHECK_LIB(inet, strncasecmp, tcl_ok=1, tcl_ok=0)
fi
if test "$tcl_ok" = 0; then
    AC_LIBOBJ([strncasecmp])
    USE_COMPAT=1
fi

#--------------------------------------------------------------------
#	The code below deals with several issues related to gettimeofday:
#	1. Some systems don't provide a gettimeofday function at all
#	   (set NO_GETTOD if this is the case).
#	2. SGI systems don't use the BSD form of the gettimeofday function,
#	   but they have a BSDgettimeofday function that can be used instead.
#	3. See if gettimeofday is declared in the <sys/time.h> header file.
#	   if not, set the GETTOD_NOT_DECLARED flag so that tclPort.h can
#	   declare it.
#--------------------------------------------------------------------

AC_CHECK_FUNC(BSDgettimeofday,
    [AC_DEFINE(HAVE_BSDGETTIMEOFDAY, 1, [Do we have BSDgettimeofday()?])], [
    AC_CHECK_FUNC(gettimeofday, , [AC_DEFINE(NO_GETTOD, 1, [Do we have gettimeofday()?])])
])
AC_CACHE_CHECK([for gettimeofday declaration], tcl_cv_grep_gettimeofday, [
    AC_EGREP_HEADER(gettimeofday, sys/time.h,
	tcl_cv_grep_gettimeofday=present, tcl_cv_grep_gettimeofday=missing)])
if test $tcl_cv_grep_gettimeofday = missing ; then
    AC_DEFINE(GETTOD_NOT_DECLARED, 1, [Is gettimeofday() actually declared in <sys/time.h>?])
fi

#--------------------------------------------------------------------
#	The following code checks to see whether it is possible to get
#	signed chars on this platform.  This is needed in order to
#	properly generate sign-extended ints from character values.
#--------------------------------------------------------------------

AC_C_CHAR_UNSIGNED
AC_CACHE_CHECK([signed char declarations], tcl_cv_char_signed, [
    AC_TRY_COMPILE(, [
	signed char *p;
	p = 0;
	], tcl_cv_char_signed=yes, tcl_cv_char_signed=no)])
if test $tcl_cv_char_signed = yes; then
    AC_DEFINE(HAVE_SIGNED_CHAR, 1, [Are characters signed?])
fi

#--------------------------------------------------------------------
#  Does putenv() copy or not?  We need to know to avoid memory leaks.
#--------------------------------------------------------------------

AC_CACHE_CHECK([for a putenv() that copies the buffer], tcl_cv_putenv_copy, [
    AC_TRY_RUN([
	#include <stdlib.h>
	#define OURVAR "havecopy=yes"
	int main (int argc, char *argv[])
	{
	    char *foo, *bar;
	    foo = (char *)strdup(OURVAR);
	    putenv(foo);
	    strcpy((char *)(strchr(foo, '=') + 1), "no");
	    bar = getenv("havecopy");
	    if (!strcmp(bar, "no")) {
		/* doesnt copy */
		return 0;
	    } else {
		/* does copy */
		return 1;
	    }
	}
    ],
    tcl_cv_putenv_copy=no,
    tcl_cv_putenv_copy=yes,
    tcl_cv_putenv_copy=no)])
if test $tcl_cv_putenv_copy = yes; then
    AC_DEFINE(HAVE_PUTENV_THAT_COPIES, 1,
	[Does putenv() copy strings or incorporate them by reference?])
fi

#--------------------------------------------------------------------
# Check for support of nl_langinfo function
#--------------------------------------------------------------------

SC_ENABLE_LANGINFO

#--------------------------------------------------------------------
# Check for support of chflags function
#--------------------------------------------------------------------

AC_CHECK_FUNCS(chflags)

#--------------------------------------------------------------------
# Check for support of isnan() function or macro
#--------------------------------------------------------------------

AC_CACHE_CHECK([isnan], tcl_cv_isnan, [
    AC_TRY_LINK([#include <math.h>], [
isnan(0.0);			/* Generates an error if isnan is missing */
], tcl_cv_isnan=yes, tcl_cv_isnan=no)])
if test $tcl_cv_isnan = no; then
    AC_DEFINE(NO_ISNAN, 1, [Do we have a usable 'isnan'?])
fi

#--------------------------------------------------------------------
# Darwin specific API checks and defines
#--------------------------------------------------------------------

if test "`uname -s`" = "Darwin" ; then
    AC_CHECK_FUNCS(getattrlist)
    AC_CHECK_HEADERS(copyfile.h)
    AC_CHECK_FUNCS(copyfile)
    if test $tcl_corefoundation = yes; then
	AC_CHECK_HEADERS(libkern/OSAtomic.h)
	AC_CHECK_FUNCS(OSSpinLockLock)
	AC_CHECK_FUNCS(pthread_atfork)
    fi
    AC_DEFINE(USE_VFORK, 1, [Should we use vfork() instead of fork()?])
    AC_DEFINE(TCL_DEFAULT_ENCODING, "utf-8",
	[Are we to override what our default encoding is?])
    AC_DEFINE(TCL_LOAD_FROM_MEMORY, 1,
	[Can this platform load code from memory?])
    AC_DEFINE(TCL_WIDE_CLICKS, 1,
	[Does this platform have wide high-resolution clicks?])
    AC_CHECK_HEADERS(AvailabilityMacros.h)
    if test "$ac_cv_header_AvailabilityMacros_h" = yes; then
	AC_CACHE_CHECK([if weak import is available], tcl_cv_cc_weak_import, [
	    hold_cflags=$CFLAGS; CFLAGS="$CFLAGS -Werror"
	    AC_TRY_LINK([
		    #ifdef __ENVIRONMENT_MAC_OS_X_VERSION_MIN_REQUIRED__
		    #if __ENVIRONMENT_MAC_OS_X_VERSION_MIN_REQUIRED__ < 1020
		    #error __ENVIRONMENT_MAC_OS_X_VERSION_MIN_REQUIRED__ < 1020
		    #endif
		    #elif MAC_OS_X_VERSION_MIN_REQUIRED < 1020
		    #error MAC_OS_X_VERSION_MIN_REQUIRED < 1020
		    #endif
		    int rand(void) __attribute__((weak_import));
		], [rand();],
		tcl_cv_cc_weak_import=yes, tcl_cv_cc_weak_import=no)
	    CFLAGS=$hold_cflags])
	if test $tcl_cv_cc_weak_import = yes; then
	    AC_DEFINE(HAVE_WEAK_IMPORT, 1, [Is weak import available?])
	fi
	AC_CACHE_CHECK([if Darwin SUSv3 extensions are available],
	    tcl_cv_cc_darwin_c_source, [
	    hold_cflags=$CFLAGS; CFLAGS="$CFLAGS -Werror"
	    AC_TRY_COMPILE([
		    #ifdef __ENVIRONMENT_MAC_OS_X_VERSION_MIN_REQUIRED__
		    #if __ENVIRONMENT_MAC_OS_X_VERSION_MIN_REQUIRED__ < 1050
		    #error __ENVIRONMENT_MAC_OS_X_VERSION_MIN_REQUIRED__ < 1050
		    #endif
		    #elif MAC_OS_X_VERSION_MIN_REQUIRED < 1050
		    #error MAC_OS_X_VERSION_MIN_REQUIRED < 1050
		    #endif
		    #define _DARWIN_C_SOURCE 1
		    #include <sys/cdefs.h>
		],,tcl_cv_cc_darwin_c_source=yes, tcl_cv_cc_darwin_c_source=no)
	    CFLAGS=$hold_cflags])
	if test $tcl_cv_cc_darwin_c_source = yes; then
	    AC_DEFINE(_DARWIN_C_SOURCE, 1,
		    [Are Darwin SUSv3 extensions available?])
	fi
    fi
    # Build .bundle dltest binaries in addition to .dylib
    DLTEST_LD='${CC} -bundle -Wl,-w ${CFLAGS} ${LDFLAGS}'
    DLTEST_SUFFIX=".bundle"
else
    DLTEST_LD='${SHLIB_LD}'
    DLTEST_SUFFIX=""
fi

#--------------------------------------------------------------------
# Check for support of fts functions (readdir replacement)
#--------------------------------------------------------------------

AC_CACHE_CHECK([for fts], tcl_cv_api_fts, [
    AC_TRY_LINK([
	    #include <sys/param.h>
	    #include <sys/stat.h>
	    #include <fts.h>
	], [
	    char*const p[2] = {"/", NULL};
	    FTS *f = fts_open(p, FTS_PHYSICAL|FTS_NOCHDIR|FTS_NOSTAT, NULL);
	    FTSENT *e = fts_read(f); fts_close(f);
	], tcl_cv_api_fts=yes, tcl_cv_api_fts=no)])
if test $tcl_cv_api_fts = yes; then
    AC_DEFINE(HAVE_FTS, 1, [Do we have fts functions?])
fi

#--------------------------------------------------------------------
#	The statements below check for systems where POSIX-style
#	non-blocking I/O (O_NONBLOCK) doesn't work or is unimplemented.
#	On these systems (mostly older ones), use the old BSD-style
#	FIONBIO approach instead.
#--------------------------------------------------------------------

SC_BLOCKING_STYLE

#------------------------------------------------------------------------

AC_MSG_CHECKING([whether to use dll unloading])
AC_ARG_ENABLE(dll-unloading,
    AC_HELP_STRING([--enable-dll-unloading],
	[enable the 'unload' command (default: on)]),
    [tcl_ok=$enableval], [tcl_ok=yes])
if test $tcl_ok = yes; then
    AC_DEFINE(TCL_UNLOAD_DLLS, 1, [Do we allow unloading of shared libraries?])
fi
AC_MSG_RESULT([$tcl_ok])

#------------------------------------------------------------------------
#	Check whether the timezone data is supplied by the OS or has
#	to be installed by Tcl. The default is autodetection, but can
#	be overriden on the configure command line either way.
#------------------------------------------------------------------------

AC_MSG_CHECKING([for timezone data])
AC_ARG_WITH(tzdata,
    AC_HELP_STRING([--with-tzdata],
	[install timezone data (default: autodetect)]),
    [tcl_ok=$withval], [tcl_ok=auto])
#
# Any directories that get added here must also be added to the
# search path in ::tcl::clock::Initialize (library/clock.tcl).
#
case $tcl_ok in 
    no)
	AC_MSG_RESULT([supplied by OS vendor])
    ;;
    yes)
	# nothing to do here
    ;;
    auto*)
	AC_CACHE_VAL([tcl_cv_dir_zoneinfo], [
	for dir in /usr/share/zoneinfo \
		/usr/share/lib/zoneinfo \
		/usr/lib/zoneinfo
	do
		if test -f $dir/UTC -o -f $dir/GMT
		then
			tcl_cv_dir_zoneinfo="$dir"
			break
		fi
	done])
	if test -n "$tcl_cv_dir_zoneinfo"; then
	    tcl_ok=no
	    AC_MSG_RESULT([$dir])
	else
	    tcl_ok=yes
	fi
    ;;
    *)
	AC_MSG_ERROR([invalid argument: $tcl_ok])	
    ;;
esac
if test $tcl_ok = yes
then
    AC_MSG_RESULT([supplied by Tcl])
    INSTALL_TZDATA=install-tzdata
fi

#--------------------------------------------------------------------
#	DTrace support
#--------------------------------------------------------------------

AC_ARG_ENABLE(dtrace,
    AC_HELP_STRING([--enable-dtrace],
	[build with DTrace support (default: off)]),
    [tcl_ok=$enableval], [tcl_ok=no])
if test $tcl_ok = yes; then
    AC_CHECK_HEADER(sys/sdt.h, [tcl_ok=yes], [tcl_ok=no])
fi
if test $tcl_ok = yes; then
    AC_PATH_PROG(DTRACE, dtrace,, [$PATH:/usr/sbin])
    test -z "$ac_cv_path_DTRACE" && tcl_ok=no
fi
AC_MSG_CHECKING([whether to enable DTrace support])
MAKEFILE_SHELL='/bin/sh'
if test $tcl_ok = yes; then
    AC_DEFINE(USE_DTRACE, 1, [Are we building with DTrace support?])
    DTRACE_SRC="\${DTRACE_SRC}"
    DTRACE_HDR="\${DTRACE_HDR}"
    if test "`uname -s`" != "Darwin" ; then
	DTRACE_OBJ="\${DTRACE_OBJ}"
	if test "`uname -s`" = "SunOS" -a "$SHARED_BUILD" = "0" ; then
	    # Need to create an intermediate object file to ensure tclDTrace.o
	    # gets included when linking against the static tcl library.
	    STLIB_LD='stlib_ld () { /usr/ccs/bin/ld -r -o $${1%.a}.o "$${@:2}" && '"${STLIB_LD}"' $${1} $${1%.a}.o ; } && stlib_ld'
	    MAKEFILE_SHELL='/bin/bash'
	    # Force use of Sun ar and ranlib, the GNU versions choke on
	    # tclDTrace.o and the combined object file above.
	    AR='/usr/ccs/bin/ar'
	    RANLIB='/usr/ccs/bin/ranlib'
	fi
    fi
fi
AC_MSG_RESULT([$tcl_ok])

#--------------------------------------------------------------------
#  Does the C stack grow upwards or downwards? Or cross-compiling?
#--------------------------------------------------------------------

AC_CACHE_CHECK([if the C stack grows upwards in memory], tcl_cv_stack_grows_up, [
    AC_TRY_RUN([
	int StackGrowsUp(int *parent) {
	    int here;
	    volatile int result;
	    if (parent)
		result = (&here < parent);
	    else
		result = StackGrowsUp(&here);
	    return result;
	}
	int main (int argc, char *argv[]) {
	    return StackGrowsUp(0);
	}
    ], tcl_cv_stack_grows_up=yes, tcl_cv_stack_grows_up=no,
    tcl_cv_stack_grows_up=unknown)])
if test $tcl_cv_stack_grows_up = unknown; then
    AC_DEFINE(TCL_CROSS_COMPILE, 1, [Are we cross-compiling?])
elif test $tcl_cv_stack_grows_up = yes; then
    AC_DEFINE(TCL_STACK_GROWS_UP, 1, [The C stack grows upwards in memory.])
fi

#--------------------------------------------------------------------
#	The statements below define a collection of symbols related to
#	building libtcl as a shared library instead of a static library.
#--------------------------------------------------------------------

TCL_UNSHARED_LIB_SUFFIX=${UNSHARED_LIB_SUFFIX}
TCL_SHARED_LIB_SUFFIX=${SHARED_LIB_SUFFIX}
eval "TCL_LIB_FILE=libtcl${LIB_SUFFIX}"

# tclConfig.sh needs a version of the _LIB_SUFFIX that has been eval'ed
# since on some platforms TCL_LIB_FILE contains shell escapes. 
# (See also: TCL_TRIM_DOTS).

eval "TCL_LIB_FILE=${TCL_LIB_FILE}"

TCL_LIBRARY='$(prefix)/lib/tcl$(VERSION)'
PRIVATE_INCLUDE_DIR='$(includedir)'
HTML_DIR='$(DISTDIR)/html'

# Note:  in the following variable, it's important to use the absolute
# path name of the Tcl directory rather than "..":  this is because
# AIX remembers this path and will attempt to use it at run-time to look
# up the Tcl library.

if test "`uname -s`" = "Darwin" ; then
    SC_ENABLE_FRAMEWORK
    TCL_SHLIB_LD_EXTRAS="-compatibility_version ${TCL_VERSION} -current_version ${TCL_VERSION}`echo ${TCL_PATCH_LEVEL} | awk ['{match($0, "\\\.[0-9]+"); print substr($0,RSTART,RLENGTH)}']`"
    TCL_SHLIB_LD_EXTRAS="${TCL_SHLIB_LD_EXTRAS}"' -install_name "${DYLIB_INSTALL_DIR}"/${TCL_LIB_FILE}'
    echo "$LDFLAGS " | grep -q -- '-prebind ' && TCL_SHLIB_LD_EXTRAS="${TCL_SHLIB_LD_EXTRAS}"' -seg1addr 0xa000000'
    TCL_SHLIB_LD_EXTRAS="${TCL_SHLIB_LD_EXTRAS}"' -sectcreate __TEXT __info_plist Tcl-Info.plist'
    EXTRA_TCLSH_LIBS='-sectcreate __TEXT __info_plist Tclsh-Info.plist'
    EXTRA_APP_CC_SWITCHES='-mdynamic-no-pic'
    AC_CONFIG_FILES([Tcl-Info.plist:../macosx/Tcl-Info.plist.in Tclsh-Info.plist:../macosx/Tclsh-Info.plist.in])
    TCL_YEAR="`date +%Y`"
fi

if test "$FRAMEWORK_BUILD" = "1" ; then
    AC_DEFINE(TCL_FRAMEWORK, 1, [Is Tcl built as a framework?])
    # Construct a fake local framework structure to make linking with
    # '-framework Tcl' and running of tcltest work
    AC_CONFIG_COMMANDS([Tcl.framework], [n=Tcl &&
        f=$n.framework && v=Versions/$VERSION &&
        rm -rf $f && mkdir -p $f/$v/Resources &&
        ln -s $v/$n $v/Resources $f && ln -s ../../../$n $f/$v &&
        ln -s ../../../../$n-Info.plist $f/$v/Resources/Info.plist &&
        unset n f v
    ], VERSION=${TCL_VERSION})
    LD_LIBRARY_PATH_VAR="DYLD_FRAMEWORK_PATH"
    if test "${libdir}" = '${exec_prefix}/lib'; then
        # override libdir default
        libdir="/Library/Frameworks"
    fi
    TCL_LIB_FILE="Tcl"
    TCL_LIB_FLAG="-framework Tcl"
    TCL_BUILD_LIB_SPEC="-F`pwd | sed -e 's/ /\\\\ /g'` -framework Tcl"
    TCL_LIB_SPEC="-F${libdir} -framework Tcl"
    libdir="${libdir}/Tcl.framework/Versions/\${VERSION}"
    TCL_LIBRARY="${libdir}/Resources/Scripts"
    includedir="${libdir}/Headers"
    PRIVATE_INCLUDE_DIR="${libdir}/PrivateHeaders"
    HTML_DIR="${libdir}/Resources/Documentation/Reference/Tcl"
    EXTRA_INSTALL="install-private-headers html-tcl"
<<<<<<< HEAD
    EXTRA_BUILD_HTML='@ln -fs contents.htm "$(HTML_INSTALL_DIR)"/TclTOC.html' 
=======
    EXTRA_BUILD_HTML='@ln -fs contents.htm $(HTML_INSTALL_DIR)/TclTOC.html'
>>>>>>> 3a73c145
    EXTRA_INSTALL_BINARIES='@echo "Installing Info.plist to $(LIB_INSTALL_DIR)/Resources" && mkdir -p "$(LIB_INSTALL_DIR)/Resources" && $(INSTALL_DATA) Tcl-Info.plist "$(LIB_INSTALL_DIR)/Resources/Info.plist"'
    EXTRA_INSTALL_BINARIES="$EXTRA_INSTALL_BINARIES"' && echo "Installing license.terms to $(LIB_INSTALL_DIR)/Resources" && $(INSTALL_DATA) "$(TOP_DIR)/license.terms" "$(LIB_INSTALL_DIR)/Resources"'
    EXTRA_INSTALL_BINARIES="$EXTRA_INSTALL_BINARIES"' && echo "Finalizing Tcl.framework" && rm -f "$(LIB_INSTALL_DIR)/../Current" && ln -s "$(VERSION)" "$(LIB_INSTALL_DIR)/../Current" && for f in "$(LIB_FILE)" tclConfig.sh Resources Headers PrivateHeaders; do rm -f "$(LIB_INSTALL_DIR)/../../$$f" && ln -s "Versions/Current/$$f" "$(LIB_INSTALL_DIR)/../.."; done && f="$(STUB_LIB_FILE)" && rm -f "$(LIB_INSTALL_DIR)/../../$$f" && ln -s "Versions/$(VERSION)/$$f" "$(LIB_INSTALL_DIR)/../.."'
    # Don't use AC_DEFINE for the following as the framework version define
    # needs to go into the Makefile even when using autoheader, so that we
    # can pick up a potential make override of VERSION. Also, don't put this
    # into CFLAGS as it should not go into tclConfig.sh
    EXTRA_CC_SWITCHES='-DTCL_FRAMEWORK_VERSION=\"$(VERSION)\"'
else
    # libdir must be a fully qualified path and not ${exec_prefix}/lib
    eval libdir="$libdir"
    if test "${TCL_LIB_VERSIONS_OK}" = "ok"; then
        TCL_LIB_FLAG="-ltcl${TCL_VERSION}"
    else
<<<<<<< HEAD
        TCL_LIB_FLAG="-ltcl`echo ${TCL_VERSION} | tr -d .`"
=======
        TCL_BUILD_EXP_FILE="lib.exp"
        eval "TCL_EXP_FILE=libtcl${TCL_EXPORT_FILE_SUFFIX}"

        # Replace DBGX with TCL_DBGX
        eval "TCL_EXP_FILE=\"${TCL_EXP_FILE}\""

        if test "$GCC" = "yes" ; then
            TCL_BUILD_LIB_SPEC="-Wl,-bI:`pwd`/${TCL_BUILD_EXP_FILE} -L`pwd`"
            TCL_LIB_SPEC="-Wl,-bI:${libdir}/${TCL_EXP_FILE} -L`pwd`"
        else
            TCL_BUILD_LIB_SPEC="-bI:`pwd`/${TCL_BUILD_EXP_FILE}"
            TCL_LIB_SPEC="-bI:${libdir}/${TCL_EXP_FILE}"
        fi
>>>>>>> 3a73c145
    fi
    TCL_BUILD_LIB_SPEC="-L`pwd | sed -e 's/ /\\\\ /g'` ${TCL_LIB_FLAG}"
    TCL_LIB_SPEC="-L${libdir} ${TCL_LIB_FLAG}"
fi
VERSION='${VERSION}'
eval "CFG_TCL_SHARED_LIB_SUFFIX=${TCL_SHARED_LIB_SUFFIX}"
eval "CFG_TCL_UNSHARED_LIB_SUFFIX=${TCL_UNSHARED_LIB_SUFFIX}"
VERSION=${TCL_VERSION}

#--------------------------------------------------------------------
#	The statements below define the symbol TCL_PACKAGE_PATH, which
#	gives a list of directories that may contain packages.  The list
#	consists of one directory for machine-dependent binaries and
#	another for platform-independent scripts.
#--------------------------------------------------------------------

if test "$FRAMEWORK_BUILD" = "1" ; then
    test -z "$TCL_PACKAGE_PATH" && \
	TCL_PACKAGE_PATH="~/Library/Tcl /Library/Tcl /System/Library/Tcl ~/Library/Frameworks /Library/Frameworks /System/Library/Frameworks"
    test -z "$TCL_MODULE_PATH"  && \
	TCL_MODULE_PATH="~/Library/Tcl /Library/Tcl /System/Library/Tcl"
elif test "$prefix/lib" != "$libdir"; then
    TCL_PACKAGE_PATH="${libdir} ${prefix}/lib ${TCL_PACKAGE_PATH}"
else
    TCL_PACKAGE_PATH="${prefix}/lib ${TCL_PACKAGE_PATH}"
fi

#--------------------------------------------------------------------
#       The statements below define various symbols relating to Tcl
#       stub support.
#--------------------------------------------------------------------

# Replace ${VERSION} with contents of ${TCL_VERSION}
# double-eval to account for TCL_TRIM_DOTS.
#
eval "TCL_STUB_LIB_FILE=libtclstub${TCL_UNSHARED_LIB_SUFFIX}"
eval "TCL_STUB_LIB_FILE=\"${TCL_STUB_LIB_FILE}\""
eval "TCL_STUB_LIB_DIR=${libdir}"

if test "${TCL_LIB_VERSIONS_OK}" = "ok"; then
    TCL_STUB_LIB_FLAG="-ltclstub${TCL_VERSION}"
else
    TCL_STUB_LIB_FLAG="-ltclstub`echo ${TCL_VERSION} | tr -d .`"
fi

TCL_BUILD_STUB_LIB_SPEC="-L`pwd | sed -e 's/ /\\\\ /g'` ${TCL_STUB_LIB_FLAG}"
TCL_STUB_LIB_SPEC="-L${TCL_STUB_LIB_DIR} ${TCL_STUB_LIB_FLAG}"
TCL_BUILD_STUB_LIB_PATH="`pwd`/${TCL_STUB_LIB_FILE}"
TCL_STUB_LIB_PATH="${TCL_STUB_LIB_DIR}/${TCL_STUB_LIB_FILE}"

# Install time header dir can be set via --includedir
eval "TCL_INCLUDE_SPEC=\"-I${includedir}\""

#------------------------------------------------------------------------
# tclConfig.sh refers to this by a different name
#------------------------------------------------------------------------

TCL_SHARED_BUILD=${SHARED_BUILD}

AC_SUBST(TCL_VERSION)
AC_SUBST(TCL_MAJOR_VERSION)
AC_SUBST(TCL_MINOR_VERSION)
AC_SUBST(TCL_PATCH_LEVEL)
AC_SUBST(TCL_YEAR)

AC_SUBST(TCL_LIB_FILE)
AC_SUBST(TCL_LIB_FLAG)
AC_SUBST(TCL_LIB_SPEC)
AC_SUBST(TCL_STUB_LIB_FILE)
AC_SUBST(TCL_STUB_LIB_FLAG)
AC_SUBST(TCL_STUB_LIB_SPEC)
AC_SUBST(TCL_STUB_LIB_PATH)
AC_SUBST(TCL_INCLUDE_SPEC)
AC_SUBST(TCL_BUILD_STUB_LIB_SPEC)
AC_SUBST(TCL_BUILD_STUB_LIB_PATH)

AC_SUBST(TCL_SRC_DIR)
AC_SUBST(CFG_TCL_SHARED_LIB_SUFFIX)
AC_SUBST(CFG_TCL_UNSHARED_LIB_SUFFIX)

AC_SUBST(TCL_SHARED_BUILD)
AC_SUBST(LD_LIBRARY_PATH_VAR)

AC_SUBST(TCL_BUILD_LIB_SPEC)

AC_SUBST(TCL_LIB_VERSIONS_OK)
AC_SUBST(TCL_SHARED_LIB_SUFFIX)
AC_SUBST(TCL_UNSHARED_LIB_SUFFIX)

AC_SUBST(TCL_HAS_LONGLONG)

AC_SUBST(INSTALL_TZDATA)

AC_SUBST(DTRACE_SRC)
AC_SUBST(DTRACE_HDR)
AC_SUBST(DTRACE_OBJ)
AC_SUBST(MAKEFILE_SHELL)

AC_SUBST(BUILD_DLTEST)
AC_SUBST(TCL_PACKAGE_PATH)
AC_SUBST(TCL_MODULE_PATH)

AC_SUBST(TCL_LIBRARY)
AC_SUBST(PRIVATE_INCLUDE_DIR)
AC_SUBST(HTML_DIR)

AC_SUBST(EXTRA_CC_SWITCHES)
AC_SUBST(EXTRA_APP_CC_SWITCHES)
AC_SUBST(EXTRA_INSTALL)
AC_SUBST(EXTRA_INSTALL_BINARIES)
AC_SUBST(EXTRA_BUILD_HTML)
AC_SUBST(EXTRA_TCLSH_LIBS)

AC_SUBST(DLTEST_LD)
AC_SUBST(DLTEST_SUFFIX)

dnl	Disable the automake-friendly normalization of LIBOBJS
dnl	performed by autoconf 2.53 and later.  It's not correct for us.
define([_AC_LIBOBJS_NORMALIZE],[])
AC_CONFIG_FILES([
    Makefile:../unix/Makefile.in
    dltest/Makefile:../unix/dltest/Makefile.in
    tclConfig.sh:../unix/tclConfig.sh.in
])
AC_OUTPUT<|MERGE_RESOLUTION|>--- conflicted
+++ resolved
@@ -246,17 +246,12 @@
 #	we might be able to use fstatfs instead. Some systems (OpenBSD?) also
 #	lack blkcnt_t.
 #--------------------------------------------------------------------
-<<<<<<< HEAD
-
+
+if test "$ac_cv_cygwin" != "yes"; then
 AC_CHECK_MEMBERS([struct stat.st_blocks, struct stat.st_blksize])
+fi
 AC_CHECK_TYPES([blkcnt_t])
 AC_CHECK_FUNC(fstatfs, , [AC_DEFINE(NO_FSTATFS, 1, [Do we have fstatfs()?])])
-=======
-if test "$ac_cv_cygwin" != "yes"; then
-AC_STRUCT_ST_BLKSIZE
-fi
-AC_CHECK_FUNC(fstatfs, , [AC_DEFINE(NO_FSTATFS)])
->>>>>>> 3a73c145
 
 #--------------------------------------------------------------------
 #       Some system have no memcmp or it does not work with 8 bit
@@ -792,11 +787,7 @@
     PRIVATE_INCLUDE_DIR="${libdir}/PrivateHeaders"
     HTML_DIR="${libdir}/Resources/Documentation/Reference/Tcl"
     EXTRA_INSTALL="install-private-headers html-tcl"
-<<<<<<< HEAD
-    EXTRA_BUILD_HTML='@ln -fs contents.htm "$(HTML_INSTALL_DIR)"/TclTOC.html' 
-=======
-    EXTRA_BUILD_HTML='@ln -fs contents.htm $(HTML_INSTALL_DIR)/TclTOC.html'
->>>>>>> 3a73c145
+    EXTRA_BUILD_HTML='@ln -fs contents.htm "$(HTML_INSTALL_DIR)"/TclTOC.html'
     EXTRA_INSTALL_BINARIES='@echo "Installing Info.plist to $(LIB_INSTALL_DIR)/Resources" && mkdir -p "$(LIB_INSTALL_DIR)/Resources" && $(INSTALL_DATA) Tcl-Info.plist "$(LIB_INSTALL_DIR)/Resources/Info.plist"'
     EXTRA_INSTALL_BINARIES="$EXTRA_INSTALL_BINARIES"' && echo "Installing license.terms to $(LIB_INSTALL_DIR)/Resources" && $(INSTALL_DATA) "$(TOP_DIR)/license.terms" "$(LIB_INSTALL_DIR)/Resources"'
     EXTRA_INSTALL_BINARIES="$EXTRA_INSTALL_BINARIES"' && echo "Finalizing Tcl.framework" && rm -f "$(LIB_INSTALL_DIR)/../Current" && ln -s "$(VERSION)" "$(LIB_INSTALL_DIR)/../Current" && for f in "$(LIB_FILE)" tclConfig.sh Resources Headers PrivateHeaders; do rm -f "$(LIB_INSTALL_DIR)/../../$$f" && ln -s "Versions/Current/$$f" "$(LIB_INSTALL_DIR)/../.."; done && f="$(STUB_LIB_FILE)" && rm -f "$(LIB_INSTALL_DIR)/../../$$f" && ln -s "Versions/$(VERSION)/$$f" "$(LIB_INSTALL_DIR)/../.."'
@@ -811,23 +802,7 @@
     if test "${TCL_LIB_VERSIONS_OK}" = "ok"; then
         TCL_LIB_FLAG="-ltcl${TCL_VERSION}"
     else
-<<<<<<< HEAD
         TCL_LIB_FLAG="-ltcl`echo ${TCL_VERSION} | tr -d .`"
-=======
-        TCL_BUILD_EXP_FILE="lib.exp"
-        eval "TCL_EXP_FILE=libtcl${TCL_EXPORT_FILE_SUFFIX}"
-
-        # Replace DBGX with TCL_DBGX
-        eval "TCL_EXP_FILE=\"${TCL_EXP_FILE}\""
-
-        if test "$GCC" = "yes" ; then
-            TCL_BUILD_LIB_SPEC="-Wl,-bI:`pwd`/${TCL_BUILD_EXP_FILE} -L`pwd`"
-            TCL_LIB_SPEC="-Wl,-bI:${libdir}/${TCL_EXP_FILE} -L`pwd`"
-        else
-            TCL_BUILD_LIB_SPEC="-bI:`pwd`/${TCL_BUILD_EXP_FILE}"
-            TCL_LIB_SPEC="-bI:${libdir}/${TCL_EXP_FILE}"
-        fi
->>>>>>> 3a73c145
     fi
     TCL_BUILD_LIB_SPEC="-L`pwd | sed -e 's/ /\\\\ /g'` ${TCL_LIB_FLAG}"
     TCL_LIB_SPEC="-L${libdir} ${TCL_LIB_FLAG}"
