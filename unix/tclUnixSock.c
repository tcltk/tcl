/*
 * tclUnixSock.c --
 *
 *	This file contains Unix-specific socket related code.
 *
 * Copyright © 1995 Sun Microsystems, Inc.
 *
 * See the file "license.terms" for information on usage and redistribution of
 * this file, and for a DISCLAIMER OF ALL WARRANTIES.
 */

#include "tclInt.h"
#include <netinet/tcp.h>

/*
 * Helper macros to make parts of this file clearer. The macros do exactly
 * what they say on the tin. :-) They also only ever refer to their arguments
 * once, and so can be used without regard to side effects.
 */

#define SET_BITS(var, bits)	((var) |= (bits))
#define CLEAR_BITS(var, bits)	((var) &= ~(bits))
#define GOT_BITS(var, bits)     (((var) & (bits)) != 0)

/* "sock" + a pointer in hex + \0 */
#define SOCK_CHAN_LENGTH        (4 + sizeof(void *) * 2 + 1)
#define SOCK_TEMPLATE           "sock%" TCL_Z_MODIFIER "x"

#undef SOCKET   /* Possible conflict with win32 SOCKET */

/*
 * This is needed to comply with the strict aliasing rules of GCC, but it also
 * simplifies casting between the different sockaddr types.
 */

typedef union {
    struct sockaddr sa;
    struct sockaddr_in sa4;
    struct sockaddr_in6 sa6;
    struct sockaddr_storage sas;
} address;

/*
 * This structure describes per-instance state of a tcp-based channel.
 */

typedef struct TcpState TcpState;

typedef struct TcpFdList {
    TcpState *statePtr;
    int fd;
    struct TcpFdList *next;
} TcpFdList;

struct TcpState {
    Tcl_Channel channel;	/* Channel associated with this file. */
    int flags;			/* OR'ed combination of the bitfields defined
				 * below. */
    TcpFdList fds;		/* The file descriptors of the sockets. */
    int interest;		/* Event types of interest */

    /*
     * Only needed for server sockets
     */

    Tcl_TcpAcceptProc *acceptProc; /* Proc to call on accept. */
    void *acceptProcData;	/* The data for the accept proc. */

    /*
     * Only needed for client sockets
     */

    struct addrinfo *addrlist;	/* Addresses to connect to. */
    struct addrinfo *addr;	/* Iterator over addrlist. */
    struct addrinfo *myaddrlist;/* Local address. */
    struct addrinfo *myaddr;	/* Iterator over myaddrlist. */
    int filehandlers;		/* Caches FileHandlers that get set up while
				 * an async socket is not yet connected. */
    int connectError;		/* Cache SO_ERROR of async socket. */
    int cachedBlocking;		/* Cache blocking mode of async socket. */
};

/*
 * These bits may be OR'ed together into the "flags" field of a TcpState
 * structure.
 */
<<<<<<< HEAD
enum UnixTcpStateFlags {
    TCP_NONBLOCKING = 1<<0,	/* Socket with non-blocking I/O. */
    TCP_ASYNC_CONNECT = 1<<1,	/* Async connect in progress. */
    TCP_ASYNC_PENDING = 1<<4,	/* TcpConnect was called to process an async
				 * connect. This flag indicates that reentry is
				 * still pending. */
    TCP_ASYNC_FAILED = 1<<5,	/* An async connect finally failed */

    TCP_ASYNC_TEST_MODE = 1<<8	/* Async testing activated.  Do not
				 * automatically continue connection process. */
=======
enum TcpStateFlags {
    TCP_NONBLOCKING = 1<<0,	/* Socket with non-blocking I/O */
    TCP_ASYNC_CONNECT = 1<<1,	/* Async connect in progress. */
    TCP_ASYNC_PENDING = 1<<4,	/* TcpConnect was called to process an async
				 * connect. This flag indicates that reentry
				 * is still pending */
    TCP_ASYNC_FAILED = 1<<5,	/* An async connect finally failed. */

    TCP_ASYNC_TEST_MODE = 1<<8	/* Async testing activated.  Do not
				 * automatically continue connection
				 * process. */
>>>>>>> 4408b39e
};

/*
 * The following defines the maximum length of the listen queue. This is the
 * number of outstanding yet-to-be-serviced requests for a connection on a
 * server socket, more than this number of outstanding requests and the
 * connection request will fail.
 */

#ifndef SOMAXCONN
#   define SOMAXCONN	100
#elif (SOMAXCONN < 100)
#   undef  SOMAXCONN
#   define SOMAXCONN	100
#endif /* SOMAXCONN < 100 */

/*
 * The following defines how much buffer space the kernel should maintain for
 * a socket.
 */

#define SOCKET_BUFSIZE	4096

/*
 * Static routines for this file:
 */

static void		TcpAsyncCallback(void *clientData, int mask);
static int		TcpConnect(Tcl_Interp *interp, TcpState *state);
static void		TcpAccept(void *data, int mask);
static int		TcpBlockModeProc(void *data, int mode);
static int		TcpCloseProc(void *instanceData,
			    Tcl_Interp *interp);
static int		TcpClose2Proc(void *instanceData,
			    Tcl_Interp *interp, int flags);
static int		TcpGetHandleProc(void *instanceData,
			    int direction, void **handlePtr);
static int		TcpGetOptionProc(void *instanceData,
			    Tcl_Interp *interp, const char *optionName,
			    Tcl_DString *dsPtr);
static int		TcpInputProc(void *instanceData, char *buf,
			    int toRead, int *errorCode);
static int		TcpOutputProc(void *instanceData,
			    const char *buf, int toWrite, int *errorCode);
static int		TcpSetOptionProc(void *instanceData,
			    Tcl_Interp *interp, const char *optionName,
			    const char *value);
static void		TcpThreadActionProc(void *instanceData, int action);
static void		TcpWatchProc(void *instanceData, int mask);
static int		WaitForConnect(TcpState *statePtr, int *errorCodePtr);
static Tcl_FileProc	WrapNotify;

/*
 * This structure describes the channel type structure for TCP socket
 * based IO:
 */

static const Tcl_ChannelType tcpChannelType = {
    "tcp",
    TCL_CHANNEL_VERSION_5,
    NULL,			/* Deprecated. */
    TcpInputProc,
    TcpOutputProc,
    NULL,			/* Deprecated. */
    TcpSetOptionProc,
    TcpGetOptionProc,
    TcpWatchProc,
    TcpGetHandleProc,
    TcpClose2Proc,
    TcpBlockModeProc,
    NULL,			/* Flush proc. */
    NULL,			/* Bubbled event handler proc. */
    NULL,			/* Seek proc. */
    TcpThreadActionProc,
    NULL			/* Truncate proc. */
};

/*
 * The following variable holds the network name of this host.
 */

static TclInitProcessGlobalValueProc InitializeHostName;
static ProcessGlobalValue hostName =
	{0, 0, NULL, NULL, InitializeHostName, NULL, NULL};

/*
 * ----------------------------------------------------------------------
 *
 * InitializeHostName --
 *
 *	This routine sets the process global value of the name of the local
 *	host on which the process is running.
 *
 * Results:
 *	None.
 *
 * ----------------------------------------------------------------------
 */

static void
InitializeHostName(
    char **valuePtr,
    size_t *lengthPtr,
    Tcl_Encoding *encodingPtr)
{
    const char *native = NULL;

#ifndef NO_UNAME
    struct utsname u;
    struct hostent *hp;

    memset(&u, (int) 0, sizeof(struct utsname));
    if (uname(&u) >= 0) {				/* INTL: Native. */
	hp = TclpGetHostByName(u.nodename);		/* INTL: Native. */
	if (hp == NULL) {
	    /*
	     * Sometimes the nodename is fully qualified, but gets truncated
	     * as it exceeds SYS_NMLN. See if we can just get the immediate
	     * nodename and get a proper answer that way.
	     */

	    char *dot = strchr(u.nodename, '.');

	    if (dot != NULL) {
		char *node = (char *)Tcl_Alloc(dot - u.nodename + 1);

		memcpy(node, u.nodename, dot - u.nodename);
		node[dot - u.nodename] = '\0';
		hp = TclpGetHostByName(node);
		Tcl_Free(node);
	    }
	}
	if (hp != NULL) {
	    native = hp->h_name;
	} else {
	    native = u.nodename;
	}
    }
#else /* !NO_UNAME */
    /*
     * Uname doesn't exist; try gethostname instead.
     *
     * There is no portable macro for the maximum length of host names
     * returned by gethostbyname(). We should only trust SYS_NMLN if it is at
     * least 255 + 1 bytes to comply with DNS host name limits.
     *
     * Note: SYS_NMLN is a restriction on "uname" not on gethostbyname!
     *
     * For example HP-UX 10.20 has SYS_NMLN == 9, while gethostbyname() can
     * return a fully qualified name from DNS of up to 255 bytes.
     *
     * Fix suggested by Viktor Dukhovni (viktor@esm.com)
     */

#    if defined(SYS_NMLN) && (SYS_NMLEN >= 256)
    char buffer[SYS_NMLEN];
#    else
    char buffer[256];
#    endif

    if (gethostname(buffer, sizeof(buffer)) >= 0) {	/* INTL: Native. */
	native = buffer;
    }
#endif /* NO_UNAME */

    *encodingPtr = Tcl_GetEncoding(NULL, NULL);
    if (native) {
	*lengthPtr = strlen(native);
	*valuePtr = (char *)Tcl_Alloc(*lengthPtr + 1);
	memcpy(*valuePtr, native, *lengthPtr + 1);
    } else {
	*lengthPtr = 0;
	*valuePtr = (char *)Tcl_Alloc(1);
	*valuePtr[0] = '\0';
    }
}

/*
 * ----------------------------------------------------------------------
 *
 * Tcl_GetHostName --
 *
 *	Returns the name of the local host.
 *
 * Results:
 *	A string containing the network name for this machine, or an empty
 *	string if we can't figure out the name. The caller must not modify or
 *	free this string.
 *
 * Side effects:
 *	Caches the name to return for future calls.
 *
 * ----------------------------------------------------------------------
 */

const char *
Tcl_GetHostName(void)
{
    Tcl_Obj *tclObj = TclGetProcessGlobalValue(&hostName);
    return TclGetString(tclObj);
}

/*
 * ----------------------------------------------------------------------
 *
 * TclpFinalizeSockets --
 *
 *	Performs per-thread socket subsystem finalization.
 *
 * Results:
 *	None.
 *
 * Side effects:
 *	None.
 *
 * ----------------------------------------------------------------------
 */

void
TclpFinalizeSockets(void)
{
    return;
}

/*
 * ----------------------------------------------------------------------
 *
 * TcpBlockModeProc --
 *
 *	This function is invoked by the generic IO level to set blocking and
 *	nonblocking mode on a TCP socket based channel.
 *
 * Results:
 *	0 if successful, errno when failed.
 *
 * Side effects:
 *	Sets the device into blocking or nonblocking mode.
 *
 * ----------------------------------------------------------------------
 */

static int
TcpBlockModeProc(
    void *instanceData,		/* Socket state. */
    int mode)			/* The mode to set. Can be one of
				 * TCL_MODE_BLOCKING or
				 * TCL_MODE_NONBLOCKING. */
{
    TcpState *statePtr = (TcpState *)instanceData;

    if (mode == TCL_MODE_BLOCKING) {
	CLEAR_BITS(statePtr->flags, TCP_NONBLOCKING);
    } else {
	SET_BITS(statePtr->flags, TCP_NONBLOCKING);
    }
    if (GOT_BITS(statePtr->flags, TCP_ASYNC_CONNECT)) {
	statePtr->cachedBlocking = mode;
	return 0;
    }
    if (TclUnixSetBlockingMode(statePtr->fds.fd, mode) < 0) {
	return errno;
    }
    return 0;
}

/*
 * ----------------------------------------------------------------------
 *
 * WaitForConnect --
 *
 *	Check the state of an async connect process. If a connection attempt
 *	terminated, process it, which may finalize it or may start the next
 *	attempt. If a connect error occurs, it is saved in
 *	statePtr->connectError to be reported by 'fconfigure -error'.
 *
 *	There are two modes of operation, defined by errorCodePtr:
 *	 *  non-NULL: Called by explicit read/write command. Blocks if the
 *	    socket is blocking.
 *	    May return two error codes:
 *	     *	EWOULDBLOCK: if connect is still in progress
 *	     *	ENOTCONN: if connect failed. This would be the error message
 *		of a recv or sendto syscall so this is emulated here.
 *	 *  NULL: Called by a background operation. Do not block and do not
 *	    return any error code.
 *
 * Results:
 *	0 if the connection has completed, -1 if still in progress or there is
 *	an error.
 *
 * Side effects:
 *	Processes socket events off the system queue. May process
 *	asynchronous connects.
 *
 *----------------------------------------------------------------------
 */

static int
WaitForConnect(
    TcpState *statePtr,		/* State of the socket. */
    int *errorCodePtr)
{
    int timeout;

    /*
     * Check if an async connect failed already and error reporting is
     * demanded, return the error ENOTCONN
     */

    if (errorCodePtr != NULL && GOT_BITS(statePtr->flags, TCP_ASYNC_FAILED)) {
	*errorCodePtr = ENOTCONN;
	return -1;
    }

    /*
     * Check if an async connect is running. If not return ok.
     */

    if (!GOT_BITS(statePtr->flags, TCP_ASYNC_PENDING)) {
	return 0;
    }

    /*
     * In socket test mode do not continue with the connect.
     * Exceptions are:
     * - Call by recv/send and blocking socket
     *   (errorCodePtr != NULL && !GOT_BITS(flags, TCP_NONBLOCKING))
     */

    if (GOT_BITS(statePtr->flags, TCP_ASYNC_TEST_MODE)
	    && !(errorCodePtr != NULL
		    && !GOT_BITS(statePtr->flags, TCP_NONBLOCKING))) {
	*errorCodePtr = EWOULDBLOCK;
	return -1;
    }

    if (errorCodePtr == NULL || GOT_BITS(statePtr->flags, TCP_NONBLOCKING)) {
	timeout = 0;
    } else {
	timeout = -1;
    }
    do {
	if (TclUnixWaitForFile(statePtr->fds.fd,
		TCL_WRITABLE | TCL_EXCEPTION, timeout) != 0) {
	    TcpConnect(NULL, statePtr);
	}

	/*
	 * Do this only once in the nonblocking case and repeat it until the
	 * socket is final when blocking.
	 */
    } while (timeout == -1 && GOT_BITS(statePtr->flags, TCP_ASYNC_CONNECT));

    if (errorCodePtr != NULL) {
	if (GOT_BITS(statePtr->flags, TCP_ASYNC_PENDING)) {
	    *errorCodePtr = EAGAIN;
	    return -1;
	} else if (statePtr->connectError != 0) {
	    *errorCodePtr = ENOTCONN;
	    return -1;
	}
    }
    return 0;
}

/*
 *----------------------------------------------------------------------
 *
 * TcpInputProc --
 *
 *	This function is invoked by the generic IO level to read input from a
 *	TCP socket based channel.
 *
 *	NOTE: We cannot share code with FilePipeInputProc because here we must
 *	use recv to obtain the input from the channel, not read.
 *
 * Results:
 *	The number of bytes read is returned or -1 on error. An output
 *	argument contains the POSIX error code on error, or zero if no error
 *	occurred.
 *
 * Side effects:
 *	Reads input from the input device of the channel.
 *
 *----------------------------------------------------------------------
 */

static int
TcpInputProc(
    void *instanceData,		/* Socket state. */
    char *buf,			/* Where to store data read. */
    int bufSize,		/* How much space is available in the
				 * buffer? */
    int *errorCodePtr)		/* Where to store error code. */
{
    TcpState *statePtr = (TcpState *)instanceData;
    ssize_t bytesRead;

    *errorCodePtr = 0;
    if (WaitForConnect(statePtr, errorCodePtr) != 0) {
	return -1;
    }
    bytesRead = recv(statePtr->fds.fd, buf, bufSize, 0);
    if (bytesRead >= 0) {
	return (int)bytesRead;
    }
    if (errno == ECONNRESET) {
	/*
	 * Turn ECONNRESET into a soft EOF condition.
	 */

	return 0;
    }
    *errorCodePtr = errno;
    return -1;
}

/*
 *----------------------------------------------------------------------
 *
 * TcpOutputProc --
 *
 *	This function is invoked by the generic IO level to write output to a
 *	TCP socket based channel.
 *
 *	NOTE: We cannot share code with FilePipeOutputProc because here we
 *	must use send, not write, to get reliable error reporting.
 *
 * Results:
 *	The number of bytes written is returned. An output argument is set to
 *	a POSIX error code if an error occurred, or zero.
 *
 * Side effects:
 *	Writes output on the output device of the channel.
 *
 *----------------------------------------------------------------------
 */

static int
TcpOutputProc(
    void *instanceData,		/* Socket state. */
    const char *buf,		/* The data buffer. */
    int toWrite,		/* How many bytes to write? */
    int *errorCodePtr)		/* Where to store error code. */
{
    TcpState *statePtr = (TcpState *)instanceData;
    ssize_t written;

    *errorCodePtr = 0;
    if (WaitForConnect(statePtr, errorCodePtr) != 0) {
	return -1;
    }
    written = send(statePtr->fds.fd, buf, toWrite, 0);

    if (written >= 0) {
	return (int)written;
    }
    *errorCodePtr = errno;
    return -1;
}

/*
 *----------------------------------------------------------------------
 *
 * TcpCloseProc --
 *
 *	This function is invoked by the generic IO level to perform
 *	channel-type-specific cleanup when a TCP socket based channel is
 *	closed.
 *
 * Results:
 *	0 if successful, the value of errno if failed.
 *
 * Side effects:
 *	Closes the socket of the channel.
 *
 *----------------------------------------------------------------------
 */

static int
TcpCloseProc(
    void *instanceData,		/* The socket to close. */
    TCL_UNUSED(Tcl_Interp *))
{
    TcpState *statePtr = (TcpState *)instanceData;
    int errorCode = 0;
    TcpFdList *fds;

    /*
     * Delete a file handler that may be active for this socket if this is a
     * server socket - the file handler was created automatically by Tcl as
     * part of the mechanism to accept new client connections. Channel
     * handlers are already deleted in the generic IO channel closing code
     * that called this function, so we do not have to delete them here.
     */

    for (fds = &statePtr->fds; fds != NULL; fds = fds->next) {
	if (fds->fd < 0) {
	    continue;
	}
	Tcl_DeleteFileHandler(fds->fd);
	if (close(fds->fd) < 0) {
	    errorCode = errno;
	}

    }
    fds = statePtr->fds.next;
    while (fds != NULL) {
	TcpFdList *next = fds->next;

	Tcl_Free(fds);
	fds = next;
    }
    if (statePtr->addrlist != NULL) {
	freeaddrinfo(statePtr->addrlist);
    }
    if (statePtr->myaddrlist != NULL) {
	freeaddrinfo(statePtr->myaddrlist);
    }
    Tcl_Free(statePtr);
    return errorCode;
}

/*
 *----------------------------------------------------------------------
 *
 * TcpClose2Proc --
 *
 *	This function is called by the generic IO level to perform the channel
 *	type specific part of a half-close: namely, a shutdown() on a socket.
 *
 * Results:
 *	0 if successful, the value of errno if failed.
 *
 * Side effects:
 *	Shuts down one side of the socket.
 *
 *----------------------------------------------------------------------
 */

static int
TcpClose2Proc(
    void *instanceData,		/* The socket to close. */
    TCL_UNUSED(Tcl_Interp *),
    int flags)			/* Flags that indicate which side to close. */
{
    TcpState *statePtr = (TcpState *)instanceData;
    int readError = 0;
    int writeError = 0;

    /*
     * Shutdown the OS socket handle.
     */
    if ((flags & (TCL_CLOSE_READ|TCL_CLOSE_WRITE)) == 0) {
	return TcpCloseProc(instanceData, NULL);
    }
    if ((flags & TCL_CLOSE_READ) && (shutdown(statePtr->fds.fd, SHUT_RD) < 0)) {
	readError = errno;
    }
    if ((flags & TCL_CLOSE_WRITE) && (shutdown(statePtr->fds.fd, SHUT_WR) < 0)) {
	writeError = errno;
    }
    return (readError != 0) ? readError : writeError;
}

/*
 *----------------------------------------------------------------------
 *
 * TcpHostPortList --
 *
 *	This function is called by the -gethostname and -getpeername switches
 *	of TcpGetOptionProc() to add three list elements with the textual
 *	representation of the given address to the given DString.
 *
 * Results:
 *	None.
 *
 * Side effects:
 *	Adds three elements do dsPtr
 *
 *----------------------------------------------------------------------
 */

#ifndef NEED_FAKE_RFC2553
#if defined (__clang__) || ((__GNUC__)  && ((__GNUC__ > 4) || ((__GNUC__ == 4) && (__GNUC_MINOR__ > 5))))
#pragma GCC diagnostic push
#pragma GCC diagnostic ignored "-Wstrict-aliasing"
#endif
static inline int
IPv6AddressNeedsNumericRendering(
    struct in6_addr addr)
{
    if (IN6_ARE_ADDR_EQUAL(&addr, &in6addr_any)) {
	return 1;
    }

    /*
     * The IN6_IS_ADDR_V4MAPPED macro has a problem with aliasing warnings on
     * at least some versions of OSX.
     */

    if (!IN6_IS_ADDR_V4MAPPED(&addr)) {
	return 0;
    }

    return (addr.s6_addr[12] == 0 && addr.s6_addr[13] == 0
	    && addr.s6_addr[14] == 0 && addr.s6_addr[15] == 0);
}
#if defined (__clang__) || ((__GNUC__)  && ((__GNUC__ > 4) || ((__GNUC__ == 4) && (__GNUC_MINOR__ > 5))))
#pragma GCC diagnostic pop
#endif
#endif /* NEED_FAKE_RFC2553 */

static void
TcpHostPortList(
    Tcl_Interp *interp,
    Tcl_DString *dsPtr,
    address addr,
    socklen_t salen)
{
#define SUPPRESS_RDNS_VAR "::tcl::unsupported::noReverseDNS"
    char host[NI_MAXHOST], nhost[NI_MAXHOST], nport[NI_MAXSERV];
    int flags = 0;

    getnameinfo(&addr.sa, salen, nhost, sizeof(nhost), nport, sizeof(nport),
	    NI_NUMERICHOST | NI_NUMERICSERV);
    Tcl_DStringAppendElement(dsPtr, nhost);

    /*
     * We don't want to resolve INADDR_ANY and sin6addr_any; they can
     * sometimes cause problems (and never have a name).
     */

    if (addr.sa.sa_family == AF_INET) {
	if (addr.sa4.sin_addr.s_addr == INADDR_ANY) {
	    flags |= NI_NUMERICHOST;
	}
#ifndef NEED_FAKE_RFC2553
    } else if (addr.sa.sa_family == AF_INET6) {
	if (IPv6AddressNeedsNumericRendering(addr.sa6.sin6_addr)) {
	    flags |= NI_NUMERICHOST;
	}
#endif /* NEED_FAKE_RFC2553 */
    }

    /*
     * Check if reverse DNS has been switched off globally.
     */

    if (interp != NULL &&
	    Tcl_GetVar2(interp, SUPPRESS_RDNS_VAR, NULL, 0) != NULL) {
	flags |= NI_NUMERICHOST;
    }
    if (getnameinfo(&addr.sa, salen, host, sizeof(host), NULL, 0,
	    flags) == 0) {
	/*
	 * Reverse mapping worked.
	 */

	Tcl_DStringAppendElement(dsPtr, host);
    } else {
	/*
	 * Reverse mapping failed - use the numeric rep once more.
	 */

	Tcl_DStringAppendElement(dsPtr, nhost);
    }
    Tcl_DStringAppendElement(dsPtr, nport);
}

/*
 *----------------------------------------------------------------------
 *
 * TcpSetOptionProc --
 *
 *	Sets TCP channel specific options.
 *
 * Results:
 *	None, unless an error happens.
 *
 * Side effects:
 *	Changes attributes of the socket at the system level.
 *
 *----------------------------------------------------------------------
 */

static int
TcpSetOptionProc(
    void *instanceData,		/* Socket state. */
    Tcl_Interp *interp,		/* For error reporting - can be NULL. */
    const char *optionName,	/* Name of the option to set. */
    const char *value)		/* New value for option. */
{
    TcpState *statePtr = (TcpState *)instanceData;
    size_t len = 0;

    if (optionName != NULL) {
	len = strlen(optionName);
    }

    if ((len > 1) && (optionName[1] == 'k') &&
	    (strncmp(optionName, "-keepalive", len) == 0)) {
	int val = 0, ret;

	if (Tcl_GetBoolean(interp, value, &val) != TCL_OK) {
	    return TCL_ERROR;
	}
#if defined(SO_KEEPALIVE)
	ret = setsockopt(statePtr->fds.fd, SOL_SOCKET, SO_KEEPALIVE,
		(const char *) &val, sizeof(int));
#else
	ret = -1;
	Tcl_SetErrno(ENOTSUP);
#endif
	if (ret < 0) {
	    if (interp) {
		Tcl_SetObjResult(interp, Tcl_ObjPrintf(
			"couldn't set socket option: %s",
			Tcl_PosixError(interp)));
	    }
	    return TCL_ERROR;
	}
	return TCL_OK;
    }
    if ((len > 1) && (optionName[1] == 'n') &&
	    (strncmp(optionName, "-nodelay", len) == 0)) {
	int val = 0, ret;

	if (Tcl_GetBoolean(interp, value, &val) != TCL_OK) {
	    return TCL_ERROR;
	}
#if defined(SOL_TCP) && defined(TCP_NODELAY)
	ret = setsockopt(statePtr->fds.fd, SOL_TCP, TCP_NODELAY,
		(const char *) &val, sizeof(int));
#else
	ret = -1;
	Tcl_SetErrno(ENOTSUP);
#endif
	if (ret < 0) {
	    if (interp) {
		Tcl_SetObjResult(interp, Tcl_ObjPrintf(
			"couldn't set socket option: %s",
			Tcl_PosixError(interp)));
	    }
	    return TCL_ERROR;
	}
	return TCL_OK;
    }
    return Tcl_BadChannelOption(interp, optionName, "keepalive nodelay");
}

/*
 *----------------------------------------------------------------------
 *
 * TcpGetOptionProc --
 *
 *	Computes an option value for a TCP socket based channel, or a list of
 *	all options and their values.
 *
 *	Note: This code is based on code contributed by John Haxby.
 *
 * Results:
 *	A standard Tcl result. The value of the specified option or a list of
 *	all options and their values is returned in the supplied DString. Sets
 *	Error message if needed.
 *
 * Side effects:
 *	None.
 *
 *----------------------------------------------------------------------
 */

static int
TcpGetOptionProc(
    void *instanceData,		/* Socket state. */
    Tcl_Interp *interp,		/* For error reporting - can be NULL. */
    const char *optionName,	/* Name of the option to retrieve the value
				 * for, or NULL to get all options and their
				 * values. */
    Tcl_DString *dsPtr)		/* Where to store the computed value;
				 * initialized by caller. */
{
    TcpState *statePtr = (TcpState *)instanceData;
    size_t len = 0;

    if (optionName != NULL) {
	len = strlen(optionName);
    }

    if ((len > 1) && (optionName[1] == 'e') &&
	    (strncmp(optionName, "-error", len) == 0)) {
	socklen_t optlen = sizeof(int);

	WaitForConnect(statePtr, NULL);
	if (GOT_BITS(statePtr->flags, TCP_ASYNC_CONNECT)) {
	    /*
	     * Suppress errors as long as we are not done.
	     */

	    errno = 0;
	} else if (statePtr->connectError != 0) {
	    errno = statePtr->connectError;
	    statePtr->connectError = 0;
	} else {
	    int err;

	    getsockopt(statePtr->fds.fd, SOL_SOCKET, SO_ERROR, (char *) &err,
		    &optlen);
	    errno = err;
	}
	if (errno != 0) {
	    Tcl_DStringAppend(dsPtr, Tcl_ErrnoMsg(errno), TCL_INDEX_NONE);
	}
	return TCL_OK;
    }

    if ((len > 1) && (optionName[1] == 'c') &&
	    (strncmp(optionName, "-connecting", len) == 0)) {
	WaitForConnect(statePtr, NULL);
	Tcl_DStringAppend(dsPtr,
		GOT_BITS(statePtr->flags, TCP_ASYNC_CONNECT) ? "1" : "0", TCL_INDEX_NONE);
	return TCL_OK;
    }

    if ((len == 0) || ((len > 1) && (optionName[1] == 'p') &&
	    (strncmp(optionName, "-peername", len) == 0))) {
	address peername;
	socklen_t size = sizeof(peername);

	WaitForConnect(statePtr, NULL);
	if (GOT_BITS(statePtr->flags, TCP_ASYNC_CONNECT)) {
	    /*
	     * In async connect output an empty string
	     */

	    if (len == 0) {
		Tcl_DStringAppendElement(dsPtr, "-peername");
		Tcl_DStringAppendElement(dsPtr, "");
	    } else {
		return TCL_OK;
	    }
	} else if (getpeername(statePtr->fds.fd, &peername.sa, &size) >= 0) {
	    /*
	     * Peername fetch succeeded - output list
	     */

	    if (len == 0) {
		Tcl_DStringAppendElement(dsPtr, "-peername");
		Tcl_DStringStartSublist(dsPtr);
	    }
	    TcpHostPortList(interp, dsPtr, peername, size);
	    if (len) {
		return TCL_OK;
	    }
	    Tcl_DStringEndSublist(dsPtr);
	} else {
	    /*
	     * getpeername failed - but if we were asked for all the options
	     * (len==0), don't flag an error at that point because it could be
	     * an fconfigure request on a server socket (which have no peer).
	     * Same must be done on win&mac.
	     */

	    if (len) {
		if (interp) {
		    Tcl_SetObjResult(interp, Tcl_ObjPrintf(
			    "can't get peername: %s",
			    Tcl_PosixError(interp)));
		}
		return TCL_ERROR;
	    }
	}
    }

    if ((len == 0) || ((len > 1) && (optionName[1] == 's') &&
	    (strncmp(optionName, "-sockname", len) == 0))) {
	TcpFdList *fds;
	address sockname;
	socklen_t size;
	int found = 0;

	WaitForConnect(statePtr, NULL);
	if (len == 0) {
	    Tcl_DStringAppendElement(dsPtr, "-sockname");
	    Tcl_DStringStartSublist(dsPtr);
	}
	if (GOT_BITS(statePtr->flags, TCP_ASYNC_CONNECT)) {
	    /*
	     * In async connect output an empty string
	     */

	    found = 1;
	} else {
	    for (fds = &statePtr->fds; fds != NULL; fds = fds->next) {
		size = sizeof(sockname);
		if (getsockname(fds->fd, &(sockname.sa), &size) >= 0) {
		    found = 1;
		    TcpHostPortList(interp, dsPtr, sockname, size);
		}
	    }
	}
	if (found) {
	    if (len) {
		return TCL_OK;
	    }
	    Tcl_DStringEndSublist(dsPtr);
	} else {
	    if (interp) {
		Tcl_SetObjResult(interp, Tcl_ObjPrintf(
			"can't get sockname: %s", Tcl_PosixError(interp)));
	    }
	    return TCL_ERROR;
	}
    }

    if ((len == 0) || ((len > 1) && (optionName[1] == 'k') &&
	    (strncmp(optionName, "-keepalive", len) == 0))) {
	int opt = 0;
#if defined(SO_KEEPALIVE)
	socklen_t size = sizeof(opt);
#endif

	if (len == 0) {
	    Tcl_DStringAppendElement(dsPtr, "-keepalive");
	}
#if defined(SO_KEEPALIVE)
	getsockopt(statePtr->fds.fd, SOL_SOCKET, SO_KEEPALIVE,
		(char *) &opt, &size);
#endif
	Tcl_DStringAppendElement(dsPtr, opt ? "1" : "0");
	if (len > 0) {
	    return TCL_OK;
	}
    }

    if ((len == 0) || ((len > 1) && (optionName[1] == 'n') &&
	    (strncmp(optionName, "-nodelay", len) == 0))) {
	int opt = 0;
#if defined(SOL_TCP) && defined(TCP_NODELAY)
	socklen_t size = sizeof(opt);
#endif

	if (len == 0) {
	    Tcl_DStringAppendElement(dsPtr, "-nodelay");
	}
#if defined(SOL_TCP) && defined(TCP_NODELAY)
	getsockopt(statePtr->fds.fd, SOL_TCP, TCP_NODELAY,
		(char *) &opt, &size);
#endif
	Tcl_DStringAppendElement(dsPtr, opt ? "1" : "0");
	if (len > 0) {
	    return TCL_OK;
	}
    }

    if (len > 0) {
	return Tcl_BadChannelOption(interp, optionName,
		"connecting keepalive nodelay peername sockname");
    }

    return TCL_OK;
}

/*
 * ----------------------------------------------------------------------
 *
 * TcpThreadActionProc --
 *
 *	Handles detach/attach for asynchronously connecting socket.
 *
 *	Reassigning the file handler associated with thread-related channel
 *	notification, responsible for callbacks (signaling that asynchronous
 *	connection attempt has succeeded or failed).
 *
 * Results:
 *	None.
 *
 * ----------------------------------------------------------------------
 */

static void
TcpThreadActionProc(
    void *instanceData,
    int action)
{
    TcpState *statePtr = (TcpState *)instanceData;

    if (GOT_BITS(statePtr->flags, TCP_ASYNC_CONNECT)) {
	/*
	 * Async-connecting socket must get reassigned handler if it have been
	 * transferred to another thread. Remove the handler if the socket is
	 * not managed by this thread anymore and create new handler (TSD related)
	 * so the callback will run in the correct thread, bug [f583715154].
	 */
	switch (action) {
	case TCL_CHANNEL_THREAD_REMOVE:
	    CLEAR_BITS(statePtr->flags, TCP_ASYNC_PENDING);
	    Tcl_DeleteFileHandler(statePtr->fds.fd);
	    break;
	case TCL_CHANNEL_THREAD_INSERT:
	    Tcl_CreateFileHandler(statePtr->fds.fd,
		    TCL_WRITABLE | TCL_EXCEPTION, TcpAsyncCallback, statePtr);
	    SET_BITS(statePtr->flags, TCP_ASYNC_PENDING);
	    break;
	}
    }
}

/*
 * ----------------------------------------------------------------------
 *
 * TcpWatchProc --
 *
 *	Initialize the notifier to watch the fd from this channel.
 *
 * Results:
 *	None.
 *
 * Side effects:
 *	Sets up the notifier so that a future event on the channel will be
 *	seen by Tcl.
 *
 * ----------------------------------------------------------------------
 */

static void
WrapNotify(
    void *clientData,
    int mask)
{
    TcpState *statePtr = (TcpState *) clientData;
    int newmask = mask & statePtr->interest;

    if (newmask == 0) {
	/*
	 * There was no overlap between the states the channel is interested
	 * in notifications for, and the states that are reported present on
	 * the file descriptor by select().  The only way that can happen is
	 * when the channel is interested in a writable condition, and only a
	 * readable state is reported present (see TcpWatchProc() below).  In
	 * that case, signal back to the caller the writable state, which is
	 * really an error condition.  As an extra check on that assumption,
	 * check for a non-zero value of errno before reporting an artificial
	 * writable state.
	 */

	if (errno == 0) {
	    return;
	}
	newmask = TCL_WRITABLE;
    }
    Tcl_NotifyChannel(statePtr->channel, newmask);
}

static void
TcpWatchProc(
    void *instanceData,		/* The socket state. */
    int mask)			/* Events of interest; an OR-ed combination of
				 * TCL_READABLE, TCL_WRITABLE and
				 * TCL_EXCEPTION. */
{
    TcpState *statePtr = (TcpState *)instanceData;

    if (statePtr->acceptProc != NULL) {
	/*
	 * Make sure we don't mess with server sockets since they will never
	 * be readable or writable at the Tcl level. This keeps Tcl scripts
	 * from interfering with the -accept behavior (bug #3394732).
	 */

	return;
    }

    if (GOT_BITS(statePtr->flags, TCP_ASYNC_PENDING)) {
	/*
	 * Async sockets use a FileHandler internally while connecting, so we
	 * need to cache this request until the connection has succeeded.
	 */

	statePtr->filehandlers = mask;
    } else if (mask) {

	/*
	 * Whether it is a bug or feature or otherwise, it is a fact of life
	 * that on at least some Linux kernels select() fails to report that a
	 * socket file descriptor is writable when the other end of the socket
	 * is closed.  This is in contrast to the guarantees Tcl makes that
	 * its channels become writable and fire writable events on an error
	 * condition.  This has caused a leak of file descriptors in a state of
	 * background flushing.  See Tcl ticket 1758a0b603.
	 *
	 * As a workaround, when our caller indicates an interest in writable
	 * notifications, we must tell the notifier built around select() that
	 * we are interested in the readable state of the file descriptor as
	 * well, as that is the only reliable means to get notified of error
	 * conditions.  Then it is the task of WrapNotify() above to untangle
	 * the meaning of these channel states and report the chan events as
	 * best it can.  We save a copy of the mask passed in to assist with
	 * that.
	 */

	statePtr->interest = mask;
	Tcl_CreateFileHandler(statePtr->fds.fd, mask|TCL_READABLE,
		WrapNotify, statePtr);
    } else {
	Tcl_DeleteFileHandler(statePtr->fds.fd);
    }
}

/*
 * ----------------------------------------------------------------------
 *
 * TcpGetHandleProc --
 *
 *	Called from Tcl_GetChannelHandle to retrieve OS handles from inside a
 *	TCP socket based channel.
 *
 * Results:
 *	Returns TCL_OK with the fd in handlePtr, or TCL_ERROR if there is no
 *	handle for the specified direction.
 *
 * Side effects:
 *	None.
 *
 * ----------------------------------------------------------------------
 */

static int
TcpGetHandleProc(
    void *instanceData,		/* The socket state. */
    TCL_UNUSED(int) /*direction*/,
    void **handlePtr)		/* Where to store the handle. */
{
    TcpState *statePtr = (TcpState *)instanceData;

    *handlePtr = INT2PTR(statePtr->fds.fd);
    return TCL_OK;
}

/*
 * ----------------------------------------------------------------------
 *
 * TcpAsyncCallback --
 *
 *	Called by the event handler that TcpConnect sets up internally for
 *	[socket -async] to get notified when the asynchronous connection
 *	attempt has succeeded or failed.
 *
 * ----------------------------------------------------------------------
 */

static void
TcpAsyncCallback(
    void *clientData,		/* The socket state. */
    TCL_UNUSED(int) /*mask*/)
{
    TcpConnect(NULL, (TcpState *)clientData);
}

/*
 * ----------------------------------------------------------------------
 *
 * TcpConnect --
 *
 *	This function opens a new socket in client mode.
 *
 * Results:
 *      TCL_OK, if the socket was successfully connected or an asynchronous
 *      connection is in progress. If an error occurs, TCL_ERROR is returned
 *      and an error message is left in interp.
 *
 * Side effects:
 *	Opens a socket.
 *
 * Remarks:
 *	A single host name may resolve to more than one IP address, e.g. for
 *	an IPv4/IPv6 dual stack host. For handling asynchronously connecting
 *	sockets in the background for such hosts, this function can act as a
 *	coroutine. On the first call, it sets up the control variables for the
 *	two nested loops over the local and remote addresses. Once the first
 *	connection attempt is in progress, it sets up itself as a writable
 *	event handler for that socket, and returns. When the callback occurs,
 *	control is transferred to the "reenter" label, right after the initial
 *	return and the loops resume as if they had never been interrupted.
 *	For synchronously connecting sockets, the loops work the usual way.
 *
 * ----------------------------------------------------------------------
 */

static int
TcpConnect(
    Tcl_Interp *interp,		/* For error reporting; can be NULL. */
    TcpState *statePtr)
{
    socklen_t optlen;
    int async_callback = GOT_BITS(statePtr->flags, TCP_ASYNC_PENDING);
    int ret = -1, error = EHOSTUNREACH;
    int async = GOT_BITS(statePtr->flags, TCP_ASYNC_CONNECT);
    static const int reuseaddr = 1;

    if (async_callback) {
	goto reenter;
    }

    for (statePtr->addr = statePtr->addrlist; statePtr->addr != NULL;
	    statePtr->addr = statePtr->addr->ai_next) {
	for (statePtr->myaddr = statePtr->myaddrlist;
		statePtr->myaddr != NULL;
		statePtr->myaddr = statePtr->myaddr->ai_next) {
	    /*
	     * No need to try combinations of local and remote addresses of
	     * different families.
	     */

	    if (statePtr->myaddr->ai_family != statePtr->addr->ai_family) {
		continue;
	    }

	    /*
	     * Close the socket if it is still open from the last unsuccessful
	     * iteration.
	     */

	    if (statePtr->fds.fd >= 0) {
		close(statePtr->fds.fd);
		statePtr->fds.fd = -1;
		errno = 0;
	    }

	    statePtr->fds.fd = socket(statePtr->addr->ai_family, SOCK_STREAM,
		    0);
	    if (statePtr->fds.fd < 0) {
		continue;
	    }

	    /*
	     * Set the close-on-exec flag so that the socket will not get
	     * inherited by child processes.
	     */

	    fcntl(statePtr->fds.fd, F_SETFD, FD_CLOEXEC);

	    /*
	     * Set kernel space buffering
	     */

	    TclSockMinimumBuffers(INT2PTR(statePtr->fds.fd), SOCKET_BUFSIZE);

	    if (async) {
		ret = TclUnixSetBlockingMode(statePtr->fds.fd,
			TCL_MODE_NONBLOCKING);
		if (ret < 0) {
		    continue;
		}
	    }

	    /*
	     * Must reset the error variable here, before we use it for the
	     * first time in this iteration.
	     */

	    error = 0;

	    (void) setsockopt(statePtr->fds.fd, SOL_SOCKET, SO_REUSEADDR,
		    (char *) &reuseaddr, sizeof(reuseaddr));
	    ret = bind(statePtr->fds.fd, statePtr->myaddr->ai_addr,
		    statePtr->myaddr->ai_addrlen);
	    if (ret < 0) {
		error = errno;
		continue;
	    }

	    /*
	     * Attempt to connect. The connect may fail at present with an
	     * EINPROGRESS but at a later time it will complete. The caller
	     * will set up a file handler on the socket if she is interested
	     * in being informed when the connect completes.
	     */

	    ret = connect(statePtr->fds.fd, statePtr->addr->ai_addr,
			statePtr->addr->ai_addrlen);
	    if (ret < 0) {
		error = errno;
	    }
	    if (ret < 0 && errno == EINPROGRESS) {
		Tcl_CreateFileHandler(statePtr->fds.fd,
			TCL_WRITABLE | TCL_EXCEPTION, TcpAsyncCallback,
			statePtr);
		errno = EWOULDBLOCK;
		SET_BITS(statePtr->flags, TCP_ASYNC_PENDING);
		return TCL_OK;

	    reenter:
		CLEAR_BITS(statePtr->flags, TCP_ASYNC_PENDING);
		Tcl_DeleteFileHandler(statePtr->fds.fd);

		/*
		 * Read the error state from the socket to see if the async
		 * connection has succeeded or failed. As this clears the
		 * error condition, we cache the status in the socket state
		 * struct for later retrieval by [fconfigure -error].
		 */

		optlen = sizeof(int);

		getsockopt(statePtr->fds.fd, SOL_SOCKET, SO_ERROR,
			(char *) &error, &optlen);
		errno = error;
	    }
	    if (error == 0) {
		goto out;
	    }
	}
    }

  out:
    statePtr->connectError = error;
    CLEAR_BITS(statePtr->flags, TCP_ASYNC_CONNECT);
    if (async_callback) {
	/*
	 * An asynchonous connection has finally succeeded or failed.
	 */

	TcpWatchProc(statePtr, statePtr->filehandlers);
	TclUnixSetBlockingMode(statePtr->fds.fd, statePtr->cachedBlocking);

	if (error != 0) {
	    SET_BITS(statePtr->flags, TCP_ASYNC_FAILED);
	}

	/*
	 * We need to forward the writable event that brought us here, because
	 * upon reading of getsockopt(SO_ERROR), at least some OSes clear the
	 * writable state from the socket, and so a subsequent select() on
	 * behalf of a script level [fileevent] would not fire. It doesn't
	 * hurt that this is also called in the successful case and will save
	 * the event mechanism one roundtrip through select().
	 */

	if (statePtr->cachedBlocking == TCL_MODE_NONBLOCKING) {
	    Tcl_NotifyChannel(statePtr->channel, TCL_WRITABLE);
	}
    }
    if (error != 0) {
	/*
	 * Failure for either a synchronous connection, or an async one that
	 * failed before it could enter background mode, e.g. because an
	 * invalid -myaddr was given.
	 */

	if (interp != NULL) {
	    errno = error;
	    Tcl_SetObjResult(interp, Tcl_ObjPrintf(
		    "couldn't open socket: %s", Tcl_PosixError(interp)));
	}
	return TCL_ERROR;
    }
    return TCL_OK;
}

/*
 *----------------------------------------------------------------------
 *
 * Tcl_OpenTcpClient --
 *
 *	Opens a TCP client socket and creates a channel around it.
 *
 * Results:
 *	The channel or NULL if failed. An error message is returned in the
 *	interpreter on failure.
 *
 * Side effects:
 *	Opens a client socket and creates a new channel.
 *
 *----------------------------------------------------------------------
 */

Tcl_Channel
Tcl_OpenTcpClient(
    Tcl_Interp *interp,		/* For error reporting; can be NULL. */
    int port,			/* Port number to open. */
    const char *host,		/* Host on which to open port. */
    const char *myaddr,		/* Client-side address */
    int myport,			/* Client-side port */
    int async)			/* If nonzero, attempt to do an asynchronous
				 * connect. Otherwise we do a blocking
				 * connect. */
{
    TcpState *statePtr;
    const char *errorMsg = NULL;
    struct addrinfo *addrlist = NULL, *myaddrlist = NULL;
    char channelName[SOCK_CHAN_LENGTH];

    /*
     * Do the name lookups for the local and remote addresses.
     */

    if (!TclCreateSocketAddress(interp, &addrlist, host, port, 0, &errorMsg)
	    || !TclCreateSocketAddress(interp, &myaddrlist, myaddr, myport, 1,
		    &errorMsg)) {
	if (addrlist != NULL) {
	    freeaddrinfo(addrlist);
	}
	if (interp != NULL) {
	    Tcl_SetObjResult(interp, Tcl_ObjPrintf(
		    "couldn't open socket: %s", errorMsg));
	}
	return NULL;
    }

    /*
     * Allocate a new TcpState for this socket.
     */

    statePtr = (TcpState *)Tcl_Alloc(sizeof(TcpState));
    memset(statePtr, 0, sizeof(TcpState));
    statePtr->flags = async ? TCP_ASYNC_CONNECT : 0;
    statePtr->cachedBlocking = TCL_MODE_BLOCKING;
    statePtr->addrlist = addrlist;
    statePtr->myaddrlist = myaddrlist;
    statePtr->fds.fd = -1;

    /*
     * Create a new client socket and wrap it in a channel.
     */

    if (TcpConnect(interp, statePtr) != TCL_OK) {
	TcpCloseProc(statePtr, NULL);
	return NULL;
    }

    snprintf(channelName, sizeof(channelName), SOCK_TEMPLATE, PTR2INT(statePtr));

    statePtr->channel = Tcl_CreateChannel(&tcpChannelType, channelName,
	    statePtr, TCL_READABLE | TCL_WRITABLE);
    if (Tcl_SetChannelOption(interp, statePtr->channel, "-translation",
	    "auto crlf") == TCL_ERROR) {
	Tcl_CloseEx(NULL, statePtr->channel, 0);
	return NULL;
    }
    return statePtr->channel;
}

/*
 *----------------------------------------------------------------------
 *
 * Tcl_MakeTcpClientChannel --
 *
 *	Creates a Tcl_Channel from an existing client TCP socket.
 *
 * Results:
 *	The Tcl_Channel wrapped around the preexisting TCP socket.
 *
 * Side effects:
 *	None.
 *
 *----------------------------------------------------------------------
 */

Tcl_Channel
Tcl_MakeTcpClientChannel(
    void *sock)			/* The socket to wrap up into a channel. */
{
    return (Tcl_Channel) TclpMakeTcpClientChannelMode(sock,
	    TCL_READABLE | TCL_WRITABLE);
}

/*
 *----------------------------------------------------------------------
 *
 * TclpMakeTcpClientChannelMode --
 *
 *	Creates a Tcl_Channel from an existing client TCP socket
 *	with given mode.
 *
 * Results:
 *	The Tcl_Channel wrapped around the preexisting TCP socket.
 *
 * Side effects:
 *	None.
 *
 *----------------------------------------------------------------------
 */

void *
TclpMakeTcpClientChannelMode(
    void *sock,			/* The socket to wrap up into a channel. */
    int mode)			/* OR'ed combination of TCL_READABLE and
				 * TCL_WRITABLE to indicate file mode. */
{
    TcpState *statePtr;
    char channelName[SOCK_CHAN_LENGTH];

    statePtr = (TcpState *)Tcl_Alloc(sizeof(TcpState));
    memset(statePtr, 0, sizeof(TcpState));
    statePtr->fds.fd = (int)PTR2INT(sock);
    statePtr->flags = 0;

    snprintf(channelName, sizeof(channelName), SOCK_TEMPLATE, PTR2INT(statePtr));

    statePtr->channel = Tcl_CreateChannel(&tcpChannelType, channelName,
	    statePtr, mode);
    if (Tcl_SetChannelOption(NULL, statePtr->channel, "-translation",
	    "auto crlf") == TCL_ERROR) {
	Tcl_CloseEx(NULL, statePtr->channel, 0);
	return NULL;
    }
    return statePtr->channel;
}

/*
 *----------------------------------------------------------------------
 *
 * Tcl_OpenTcpServerEx --
 *
 *	Opens a TCP server socket and creates a channel around it.
 *
 * Results:
 *	The channel or NULL if failed. If an error occurred, an error message
 *	is left in the interp's result if interp is not NULL.
 *
 * Side effects:
 *	Opens a server socket and creates a new channel.
 *
 *----------------------------------------------------------------------
 */

Tcl_Channel
Tcl_OpenTcpServerEx(
    Tcl_Interp *interp,		/* For error reporting - may be NULL. */
    const char *service,	/* Port number to open. */
    const char *myHost,		/* Name of local host. */
    unsigned int flags,		/* Flags. */
    int backlog,		/* Length of OS listen backlog queue. */
    Tcl_TcpAcceptProc *acceptProc,
				/* Callback for accepting connections from new
				 * clients. */
    void *acceptProcData)	/* Data for the callback. */
{
    int status = 0, sock = -1, optvalue, port, chosenport;
    struct addrinfo *addrlist = NULL, *addrPtr;	/* socket address */
    TcpState *statePtr = NULL;
    char channelName[SOCK_CHAN_LENGTH];
    const char *errorMsg = NULL;
    TcpFdList *fds = NULL, *newfds;

    /*
     * Try to record and return the most meaningful error message, i.e. the
     * one from the first socket that went the farthest before it failed.
     */

    enum Status { LOOKUP, SOCKET, BIND, LISTEN } howfar = LOOKUP;
    int my_errno = 0;

    /*
     * If we were called with port 0 to listen on a random port number, we
     * copy the port number from the first member of the addrinfo list to all
     * subsequent members, so that IPv4 and IPv6 listen on the same port. This
     * might fail to bind() with EADDRINUSE if a port is free on the first
     * address family in the list but already used on the other. In this case
     * we revert everything we've done so far and start from scratch hoping
     * that next time we'll find a port number that is usable on all address
     * families. We try this at most MAXRETRY times to avoid an endless loop
     * if all ports are taken.
     */

    int retry = 0;
#define MAXRETRY 10

  repeat:
    if (retry > 0) {
	if (statePtr != NULL) {
	    TcpCloseProc(statePtr, NULL);
	    statePtr = NULL;
	}
	if (addrlist != NULL) {
	    freeaddrinfo(addrlist);
	    addrlist = NULL;
	}
	if (retry >= MAXRETRY) {
	    goto error;
	}
    }
    retry++;
    chosenport = 0;

    if (TclSockGetPort(interp, service, "tcp", &port) != TCL_OK) {
	errorMsg = "invalid port number";
	goto error;
    }

    if (!TclCreateSocketAddress(interp, &addrlist, myHost, port, 1,
	    &errorMsg)) {
	my_errno = errno;
	goto error;
    }

    for (addrPtr = addrlist; addrPtr != NULL; addrPtr = addrPtr->ai_next) {
	sock = socket(addrPtr->ai_family, addrPtr->ai_socktype,
		addrPtr->ai_protocol);
	if (sock == -1) {
	    if (howfar < SOCKET) {
		howfar = SOCKET;
		my_errno = errno;
	    }
	    continue;
	}

	/*
	 * Set the close-on-exec flag so that the socket will not get
	 * inherited by child processes.
	 */

	fcntl(sock, F_SETFD, FD_CLOEXEC);

	/*
	 * Set kernel space buffering
	 */

	TclSockMinimumBuffers(INT2PTR(sock), SOCKET_BUFSIZE);

	/*
	 * Set up to reuse server addresses and/or ports if requested.
	 */

	if (GOT_BITS(flags, TCL_TCPSERVER_REUSEADDR)) {
	    optvalue = 1;
	    (void) setsockopt(sock, SOL_SOCKET, SO_REUSEADDR,
		    (char *) &optvalue, sizeof(optvalue));
	}

	if (GOT_BITS(flags, TCL_TCPSERVER_REUSEPORT)) {
#ifndef SO_REUSEPORT
	    /*
	     * If the platform doesn't support the SO_REUSEPORT flag we can't
	     * do much beside erroring out.
	     */

	    errorMsg = "SO_REUSEPORT isn't supported by this platform";
	    goto error;
#else
	    optvalue = 1;
	    (void) setsockopt(sock, SOL_SOCKET, SO_REUSEPORT,
		    (char *) &optvalue, sizeof(optvalue));
#endif
	}

	/*
	 * Make sure we use the same port number when opening two server
	 * sockets for IPv4 and IPv6 on a random port.
	 *
	 * As sockaddr_in6 uses the same offset and size for the port member
	 * as sockaddr_in, we can handle both through the IPv4 API.
	 */

	if (port == 0 && chosenport != 0) {
	    ((struct sockaddr_in *)addrPtr->ai_addr)->sin_port =
		    htons((uint16_t)chosenport);
	}

#ifdef IPV6_V6ONLY
	/*
	 * Missing on: Solaris 2.8
	 */

	if (addrPtr->ai_family == AF_INET6) {
	    int v6only = 1;

	    (void) setsockopt(sock, IPPROTO_IPV6, IPV6_V6ONLY,
		    &v6only, sizeof(v6only));
	}
#endif /* IPV6_V6ONLY */

	status = bind(sock, addrPtr->ai_addr, addrPtr->ai_addrlen);
	if (status == -1) {
	    if (howfar < BIND) {
		howfar = BIND;
		my_errno = errno;
	    }
	    close(sock);
	    sock = -1;
	    if (port == 0 && errno == EADDRINUSE) {
		goto repeat;
	    }
	    continue;
	}
	if (port == 0 && chosenport == 0) {
	    address sockname;
	    socklen_t namelen = sizeof(sockname);

	    /*
	     * Synchronize port numbers when binding to port 0 of multiple
	     * addresses.
	     */

	    if (getsockname(sock, &sockname.sa, &namelen) >= 0) {
		chosenport = ntohs(sockname.sa4.sin_port);
	    }
	}
	if (backlog < 0) {
	    backlog = SOMAXCONN;
	}
	status = listen(sock, backlog);
	if (status < 0) {
	    if (howfar < LISTEN) {
		howfar = LISTEN;
		my_errno = errno;
	    }
	    close(sock);
	    sock = -1;
	    if (port == 0 && errno == EADDRINUSE) {
		goto repeat;
	    }
	    continue;
	}
	if (statePtr == NULL) {
	    /*
	     * Allocate a new TcpState for this socket.
	     */

	    statePtr = (TcpState *)Tcl_Alloc(sizeof(TcpState));
	    memset(statePtr, 0, sizeof(TcpState));
	    statePtr->acceptProc = acceptProc;
	    statePtr->acceptProcData = acceptProcData;
	    snprintf(channelName, sizeof(channelName), SOCK_TEMPLATE, PTR2INT(statePtr));
	    newfds = &statePtr->fds;
	} else {
	    newfds = (TcpFdList *)Tcl_Alloc(sizeof(TcpFdList));
	    memset(newfds, (int) 0, sizeof(TcpFdList));
	    fds->next = newfds;
	}
	newfds->fd = sock;
	newfds->statePtr = statePtr;
	fds = newfds;

	/*
	 * Set up the callback mechanism for accepting connections from new
	 * clients.
	 */

	Tcl_CreateFileHandler(sock, TCL_READABLE, TcpAccept, fds);
    }

  error:
    if (addrlist != NULL) {
	freeaddrinfo(addrlist);
    }
    if (statePtr != NULL) {
	statePtr->channel = Tcl_CreateChannel(&tcpChannelType, channelName,
		statePtr, 0);
	return statePtr->channel;
    }
    if (interp != NULL) {
	Tcl_Obj *errorObj = Tcl_NewStringObj("couldn't open socket: ", TCL_INDEX_NONE);

	if (errorMsg == NULL) {
	    errno = my_errno;
	    Tcl_AppendToObj(errorObj, Tcl_PosixError(interp), TCL_INDEX_NONE);
	} else {
	    Tcl_AppendToObj(errorObj, errorMsg, TCL_INDEX_NONE);
	}
	Tcl_SetObjResult(interp, errorObj);
    }
    if (sock != -1) {
	close(sock);
    }
    return NULL;
}

/*
 *----------------------------------------------------------------------
 *
 * TcpAccept --
 *	Accept a TCP socket connection.	 This is called by the event loop.
 *
 * Results:
 *	None.
 *
 * Side effects:
 *	Creates a new connection socket. Calls the registered callback for the
 *	connection acceptance mechanism.
 *
 *----------------------------------------------------------------------
 */

static void
TcpAccept(
    void *data,			/* Callback token. */
    TCL_UNUSED(int) /*mask*/)
{
    TcpFdList *fds = (TcpFdList *)data;	/* Client data of server socket. */
    int newsock;		/* The new client socket */
    TcpState *newSockState;	/* State for new socket. */
    address addr;		/* The remote address */
    socklen_t len;		/* For accept interface */
    char channelName[SOCK_CHAN_LENGTH];
    char host[NI_MAXHOST], port[NI_MAXSERV];

    len = sizeof(addr);
    newsock = accept(fds->fd, &addr.sa, &len);
    if (newsock < 0) {
	return;
    }

    /*
     * Set close-on-exec flag to prevent the newly accepted socket from being
     * inherited by child processes.
     */

    (void) fcntl(newsock, F_SETFD, FD_CLOEXEC);

    newSockState = (TcpState *)Tcl_Alloc(sizeof(TcpState));
    memset(newSockState, 0, sizeof(TcpState));
    newSockState->flags = 0;
    newSockState->fds.fd = newsock;

    snprintf(channelName, sizeof(channelName), SOCK_TEMPLATE, PTR2INT(newSockState));
    newSockState->channel = Tcl_CreateChannel(&tcpChannelType, channelName,
	    newSockState, TCL_READABLE | TCL_WRITABLE);

    Tcl_SetChannelOption(NULL, newSockState->channel, "-translation",
	    "auto crlf");

    if (fds->statePtr->acceptProc != NULL) {
	getnameinfo(&addr.sa, len, host, sizeof(host), port, sizeof(port),
		NI_NUMERICHOST|NI_NUMERICSERV);
	fds->statePtr->acceptProc(fds->statePtr->acceptProcData,
		newSockState->channel, host, atoi(port));
    }
}

/*
 * Local Variables:
 * mode: c
 * c-basic-offset: 4
 * fill-column: 78
 * tab-width: 8
 * indent-tabs-mode: nil
 * End:
 */<|MERGE_RESOLUTION|>--- conflicted
+++ resolved
@@ -84,18 +84,6 @@
  * These bits may be OR'ed together into the "flags" field of a TcpState
  * structure.
  */
-<<<<<<< HEAD
-enum UnixTcpStateFlags {
-    TCP_NONBLOCKING = 1<<0,	/* Socket with non-blocking I/O. */
-    TCP_ASYNC_CONNECT = 1<<1,	/* Async connect in progress. */
-    TCP_ASYNC_PENDING = 1<<4,	/* TcpConnect was called to process an async
-				 * connect. This flag indicates that reentry is
-				 * still pending. */
-    TCP_ASYNC_FAILED = 1<<5,	/* An async connect finally failed */
-
-    TCP_ASYNC_TEST_MODE = 1<<8	/* Async testing activated.  Do not
-				 * automatically continue connection process. */
-=======
 enum TcpStateFlags {
     TCP_NONBLOCKING = 1<<0,	/* Socket with non-blocking I/O */
     TCP_ASYNC_CONNECT = 1<<1,	/* Async connect in progress. */
@@ -107,7 +95,6 @@
     TCP_ASYNC_TEST_MODE = 1<<8	/* Async testing activated.  Do not
 				 * automatically continue connection
 				 * process. */
->>>>>>> 4408b39e
 };
 
 /*
