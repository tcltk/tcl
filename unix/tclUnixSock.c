--- conflicted
+++ resolved
@@ -671,14 +671,7 @@
     if (statePtr->myaddrlist != NULL) {
         freeaddrinfo(statePtr->myaddrlist);
     }
-<<<<<<< HEAD
     Tcl_Free(statePtr);
-    if (interp && errorCode) {
-	Tcl_SetResult(interp, (char *)Tcl_PosixError(interp), TCL_STATIC);
-    }
-=======
-    ckfree(statePtr);
->>>>>>> 6daca5d7
     return errorCode;
 }
 