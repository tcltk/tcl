/*
 * tclUnixSock.c --
 *
 *	This file contains Unix-specific socket related code.
 *
 * Copyright (c) 1995 Sun Microsystems, Inc.
 *
 * See the file "license.terms" for information on usage and redistribution of
 * this file, and for a DISCLAIMER OF ALL WARRANTIES.
 */

#include "tclInt.h"

/*
 * Helper macros to make parts of this file clearer. The macros do exactly
 * what they say on the tin. :-) They also only ever refer to their arguments
 * once, and so can be used without regard to side effects.
 */

#define SET_BITS(var, bits)	((var) |= (bits))
#define CLEAR_BITS(var, bits)	((var) &= ~(bits))
#define GOT_BITS(var, bits)     (((var) & (bits)) != 0)

/* "sock" + a pointer in hex + \0 */
#define SOCK_CHAN_LENGTH        (4 + sizeof(void *) * 2 + 1)
#define SOCK_TEMPLATE           "sock%lx"

#undef SOCKET   /* Possible conflict with win32 SOCKET */

/*
 * This is needed to comply with the strict aliasing rules of GCC, but it also
 * simplifies casting between the different sockaddr types.
 */

typedef union {
    struct sockaddr sa;
    struct sockaddr_in sa4;
    struct sockaddr_in6 sa6;
    struct sockaddr_storage sas;
} address;

/*
 * This structure describes per-instance state of a tcp based channel.
 */

typedef struct TcpState TcpState;

typedef struct TcpFdList {
    TcpState *statePtr;
    int fd;
    struct TcpFdList *next;
} TcpFdList;

struct TcpState {
    Tcl_Channel channel;	/* Channel associated with this file. */
    int testFlags;              /* bit field for tests. Is set by testsocket
                                 * test procedure */
    TcpFdList fds;		/* The file descriptors of the sockets. */
    int flags;			/* ORed combination of the bitfields defined
				 * below. */
    int interest;		/* Event types of interest */

    /*
     * Only needed for server sockets
     */

    Tcl_TcpAcceptProc *acceptProc;
                                /* Proc to call on accept. */
    void *acceptProcData;  /* The data for the accept proc. */

    /*
     * Only needed for client sockets
     */

    struct addrinfo *addrlist;	/* Addresses to connect to. */
    struct addrinfo *addr;	/* Iterator over addrlist. */
    struct addrinfo *myaddrlist;/* Local address. */
    struct addrinfo *myaddr;	/* Iterator over myaddrlist. */
    int filehandlers;           /* Caches FileHandlers that get set up while
                                 * an async socket is not yet connected. */
    int connectError;           /* Cache SO_ERROR of async socket. */
    int cachedBlocking;         /* Cache blocking mode of async socket. */
};

/*
 * These bits may be ORed together into the "flags" field of a TcpState
 * structure.
 */

#define TCP_NONBLOCKING		(1<<0)	/* Socket with non-blocking I/O */
#define TCP_ASYNC_CONNECT	(1<<1)	/* Async connect in progress. */
#define TCP_ASYNC_PENDING	(1<<4)	/* TcpConnect was called to
					 * process an async connect. This
					 * flag indicates that reentry is
					 * still pending */
#define TCP_ASYNC_FAILED	(1<<5)	/* An async connect finally failed */

/*
 * These bits may be ORed together into the "testFlags" field of a TcpState
 * structure.
 */

#define TCP_ASYNC_TEST_MODE	(1<<0)	/* Async testing activated.  Do not
					 * automatically continue connection
					 * process. */

/*
 * The following defines the maximum length of the listen queue. This is the
 * number of outstanding yet-to-be-serviced requests for a connection on a
 * server socket, more than this number of outstanding requests and the
 * connection request will fail.
 */

#ifndef SOMAXCONN
#   define SOMAXCONN	100
#elif (SOMAXCONN < 100)
#   undef  SOMAXCONN
#   define SOMAXCONN	100
#endif /* SOMAXCONN < 100 */

/*
 * The following defines how much buffer space the kernel should maintain for
 * a socket.
 */

#define SOCKET_BUFSIZE	4096

/*
 * Static routines for this file:
 */

static int		TcpConnect(Tcl_Interp *interp, TcpState *state);
static void		TcpAccept(void *data, int mask);
static int		TcpBlockModeProc(void *data, int mode);
static int		TcpCloseProc(void *instanceData,
			    Tcl_Interp *interp);
static int		TcpClose2Proc(void *instanceData,
			    Tcl_Interp *interp, int flags);
static int		TcpGetHandleProc(void *instanceData,
			    int direction, void **handlePtr);
static int		TcpGetOptionProc(void *instanceData,
			    Tcl_Interp *interp, const char *optionName,
			    Tcl_DString *dsPtr);
static int		TcpInputProc(void *instanceData, char *buf,
			    int toRead, int *errorCode);
static int		TcpOutputProc(void *instanceData,
			    const char *buf, int toWrite, int *errorCode);
static void		TcpWatchProc(void *instanceData, int mask);
static int		WaitForConnect(TcpState *statePtr, int *errorCodePtr);
static void		WrapNotify(void *clientData, int mask);

/*
 * This structure describes the channel type structure for TCP socket
 * based IO:
 */

static const Tcl_ChannelType tcpChannelType = {
    "tcp",			/* Type name. */
    TCL_CHANNEL_VERSION_5,	/* v5 channel */
    NULL,		/* Close proc. */
    TcpInputProc,		/* Input proc. */
    TcpOutputProc,		/* Output proc. */
    NULL,			/* Seek proc. */
    NULL,			/* Set option proc. */
    TcpGetOptionProc,		/* Get option proc. */
    TcpWatchProc,		/* Initialize notifier. */
    TcpGetHandleProc,		/* Get OS handles out of channel. */
    TcpClose2Proc,		/* Close2 proc. */
    TcpBlockModeProc,		/* Set blocking or non-blocking mode.*/
    NULL,			/* flush proc. */
    NULL,			/* handler proc. */
    NULL,			/* wide seek proc. */
    NULL,			/* thread action proc. */
    NULL			/* truncate proc. */
};

/*
 * The following variable holds the network name of this host.
 */

static TclInitProcessGlobalValueProc InitializeHostName;
static ProcessGlobalValue hostName =
	{0, 0, NULL, NULL, InitializeHostName, NULL, NULL};

#if 0
/* printf debugging */
void
printaddrinfo(
    struct addrinfo *addrlist,
    char *prefix)
{
    char host[NI_MAXHOST], port[NI_MAXSERV];
    struct addrinfo *ai;

    for (ai = addrlist; ai != NULL; ai = ai->ai_next) {
	getnameinfo(ai->ai_addr, ai->ai_addrlen,
		host, sizeof(host), port, sizeof(port),
		NI_NUMERICHOST|NI_NUMERICSERV);
	fprintf(stderr,"%s: %s:%s\n", prefix, host, port);
    }
}
#endif
/*
 * ----------------------------------------------------------------------
 *
 * InitializeHostName --
 *
 * 	This routine sets the process global value of the name of the local
 * 	host on which the process is running.
 *
 * Results:
 *	None.
 *
 * ----------------------------------------------------------------------
 */

static void
InitializeHostName(
    char **valuePtr,
    size_t *lengthPtr,
    Tcl_Encoding *encodingPtr)
{
    const char *native = NULL;

#ifndef NO_UNAME
    struct utsname u;
    struct hostent *hp;

    memset(&u, (int) 0, sizeof(struct utsname));
    if (uname(&u) > -1) {				/* INTL: Native. */
        hp = TclpGetHostByName(u.nodename);		/* INTL: Native. */
	if (hp == NULL) {
	    /*
	     * Sometimes the nodename is fully qualified, but gets truncated
	     * as it exceeds SYS_NMLN. See if we can just get the immediate
	     * nodename and get a proper answer that way.
	     */

	    char *dot = strchr(u.nodename, '.');

	    if (dot != NULL) {
		char *node = (char *)Tcl_Alloc(dot - u.nodename + 1);

		memcpy(node, u.nodename, dot - u.nodename);
		node[dot - u.nodename] = '\0';
		hp = TclpGetHostByName(node);
		Tcl_Free(node);
	    }
	}
        if (hp != NULL) {
	    native = hp->h_name;
        } else {
	    native = u.nodename;
        }
    }
#else /* !NO_UNAME */
    /*
     * Uname doesn't exist; try gethostname instead.
     *
     * There is no portable macro for the maximum length of host names
     * returned by gethostbyname(). We should only trust SYS_NMLN if it is at
     * least 255 + 1 bytes to comply with DNS host name limits.
     *
     * Note: SYS_NMLN is a restriction on "uname" not on gethostbyname!
     *
     * For example HP-UX 10.20 has SYS_NMLN == 9, while gethostbyname() can
     * return a fully qualified name from DNS of up to 255 bytes.
     *
     * Fix suggested by Viktor Dukhovni (viktor@esm.com)
     */

#    if defined(SYS_NMLN) && (SYS_NMLEN >= 256)
    char buffer[SYS_NMLEN];
#    else
    char buffer[256];
#    endif

    if (gethostname(buffer, sizeof(buffer)) > -1) {	/* INTL: Native. */
	native = buffer;
    }
#endif /* NO_UNAME */

    *encodingPtr = Tcl_GetEncoding(NULL, NULL);
    if (native) {
	*lengthPtr = strlen(native);
	*valuePtr = (char *)Tcl_Alloc(*lengthPtr + 1);
	memcpy(*valuePtr, native, *lengthPtr + 1);
    } else {
	*lengthPtr = 0;
	*valuePtr = (char *)Tcl_Alloc(1);
	*valuePtr[0] = '\0';
    }
}

/*
 * ----------------------------------------------------------------------
 *
 * Tcl_GetHostName --
 *
 *	Returns the name of the local host.
 *
 * Results:
 *	A string containing the network name for this machine, or an empty
 *	string if we can't figure out the name. The caller must not modify or
 *	free this string.
 *
 * Side effects:
 *	Caches the name to return for future calls.
 *
 * ----------------------------------------------------------------------
 */

const char *
Tcl_GetHostName(void)
{
    Tcl_Obj *tclObj = TclGetProcessGlobalValue(&hostName);
    return TclGetString(tclObj);
}

/*
 * ----------------------------------------------------------------------
 *
 * TclpHasSockets --
 *
 *	Detect if sockets are available on this platform.
 *
 * Results:
 *	Returns TCL_OK.
 *
 * Side effects:
 *	None.
 *
 * ----------------------------------------------------------------------
 */

int
TclpHasSockets(
    Tcl_Interp *dummy)		/* Not used. */
{
    (void)dummy;

    return TCL_OK;
}

/*
 * ----------------------------------------------------------------------
 *
 * TclpFinalizeSockets --
 *
 *	Performs per-thread socket subsystem finalization.
 *
 * Results:
 *	None.
 *
 * Side effects:
 *	None.
 *
 * ----------------------------------------------------------------------
 */

void
TclpFinalizeSockets(void)
{
    return;
}

/*
 * ----------------------------------------------------------------------
 *
 * TcpBlockModeProc --
 *
 *	This function is invoked by the generic IO level to set blocking and
 *	nonblocking mode on a TCP socket based channel.
 *
 * Results:
 *	0 if successful, errno when failed.
 *
 * Side effects:
 *	Sets the device into blocking or nonblocking mode.
 *
 * ----------------------------------------------------------------------
 */

	/* ARGSUSED */
static int
TcpBlockModeProc(
    void *instanceData,	/* Socket state. */
    int mode)			/* The mode to set. Can be one of
				 * TCL_MODE_BLOCKING or
				 * TCL_MODE_NONBLOCKING. */
{
    TcpState *statePtr = (TcpState *)instanceData;

    if (mode == TCL_MODE_BLOCKING) {
	CLEAR_BITS(statePtr->flags, TCP_NONBLOCKING);
    } else {
	SET_BITS(statePtr->flags, TCP_NONBLOCKING);
    }
    if (GOT_BITS(statePtr->flags, TCP_ASYNC_CONNECT)) {
        statePtr->cachedBlocking = mode;
        return 0;
    }
    if (TclUnixSetBlockingMode(statePtr->fds.fd, mode) < 0) {
	return errno;
    }
    return 0;
}

/*
 * ----------------------------------------------------------------------
 *
 * WaitForConnect --
 *
 *	Check the state of an async connect process. If a connection attempt
 *	terminated, process it, which may finalize it or may start the next
 *	attempt. If a connect error occures, it is saved in
 *	statePtr->connectError to be reported by 'fconfigure -error'.
 *
 *	There are two modes of operation, defined by errorCodePtr:
 *	 *  non-NULL: Called by explicite read/write command. Blocks if the
 *	    socket is blocking.
 *	    May return two error codes:
 *	     *	EWOULDBLOCK: if connect is still in progress
 *	     *	ENOTCONN: if connect failed. This would be the error message
 *		of a rect or sendto syscall so this is emulated here.
 *	 *  NULL: Called by a backround operation. Do not block and do not
 *	    return any error code.
 *
 * Results:
 * 	0 if the connection has completed, -1 if still in progress or there is
 * 	an error.
 *
 * Side effects:
 *	Processes socket events off the system queue. May process
 *	asynchroneous connects.
 *
 *----------------------------------------------------------------------
 */

static int
WaitForConnect(
    TcpState *statePtr,		/* State of the socket. */
    int *errorCodePtr)
{
    int timeout;

    /*
     * Check if an async connect failed already and error reporting is
     * demanded, return the error ENOTCONN
     */

    if (errorCodePtr != NULL && GOT_BITS(statePtr->flags, TCP_ASYNC_FAILED)) {
	*errorCodePtr = ENOTCONN;
	return -1;
    }

    /*
     * Check if an async connect is running. If not return ok
     */

    if (!GOT_BITS(statePtr->flags, TCP_ASYNC_PENDING)) {
	return 0;
    }

    /*
     * In socket test mode do not continue with the connect.
     * Exceptions are:
     * - Call by recv/send and blocking socket
     *   (errorCodePtr != NULL && !GOT_BITS(flags, TCP_NONBLOCKING))
     */

    if (GOT_BITS(statePtr->testFlags, TCP_ASYNC_TEST_MODE)
            && !(errorCodePtr != NULL
                    && !GOT_BITS(statePtr->flags, TCP_NONBLOCKING))) {
	*errorCodePtr = EWOULDBLOCK;
	return -1;
    }

    if (errorCodePtr == NULL || GOT_BITS(statePtr->flags, TCP_NONBLOCKING)) {
        timeout = 0;
    } else {
        timeout = -1;
    }
    do {
        if (TclUnixWaitForFile(statePtr->fds.fd,
                TCL_WRITABLE | TCL_EXCEPTION, timeout) != 0) {
            TcpConnect(NULL, statePtr);
        }

        /*
         * Do this only once in the nonblocking case and repeat it until the
         * socket is final when blocking.
         */
    } while (timeout == -1 && GOT_BITS(statePtr->flags, TCP_ASYNC_CONNECT));

    if (errorCodePtr != NULL) {
        if (GOT_BITS(statePtr->flags, TCP_ASYNC_PENDING)) {
            *errorCodePtr = EAGAIN;
            return -1;
        } else if (statePtr->connectError != 0) {
            *errorCodePtr = ENOTCONN;
            return -1;
        }
    }
    return 0;
}

/*
 *----------------------------------------------------------------------
 *
 * TcpInputProc --
 *
 *	This function is invoked by the generic IO level to read input from a
 *	TCP socket based channel.
 *
 *	NOTE: We cannot share code with FilePipeInputProc because here we must
 *	use recv to obtain the input from the channel, not read.
 *
 * Results:
 *	The number of bytes read is returned or -1 on error. An output
 *	argument contains the POSIX error code on error, or zero if no error
 *	occurred.
 *
 * Side effects:
 *	Reads input from the input device of the channel.
 *
 *----------------------------------------------------------------------
 */

	/* ARGSUSED */
static int
TcpInputProc(
    void *instanceData,	/* Socket state. */
    char *buf,			/* Where to store data read. */
    int bufSize,		/* How much space is available in the
				 * buffer? */
    int *errorCodePtr)		/* Where to store error code. */
{
    TcpState *statePtr = (TcpState *)instanceData;
    int bytesRead;

    *errorCodePtr = 0;
    if (WaitForConnect(statePtr, errorCodePtr) != 0) {
	return -1;
    }
    bytesRead = recv(statePtr->fds.fd, buf, bufSize, 0);
    if (bytesRead > -1) {
	return bytesRead;
    }
    if (errno == ECONNRESET) {
	/*
	 * Turn ECONNRESET into a soft EOF condition.
	 */

	return 0;
    }
    *errorCodePtr = errno;
    return -1;
}

/*
 *----------------------------------------------------------------------
 *
 * TcpOutputProc --
 *
 *	This function is invoked by the generic IO level to write output to a
 *	TCP socket based channel.
 *
 *	NOTE: We cannot share code with FilePipeOutputProc because here we
 *	must use send, not write, to get reliable error reporting.
 *
 * Results:
 *	The number of bytes written is returned. An output argument is set to
 *	a POSIX error code if an error occurred, or zero.
 *
 * Side effects:
 *	Writes output on the output device of the channel.
 *
 *----------------------------------------------------------------------
 */

static int
TcpOutputProc(
    void *instanceData,	/* Socket state. */
    const char *buf,		/* The data buffer. */
    int toWrite,		/* How many bytes to write? */
    int *errorCodePtr)		/* Where to store error code. */
{
    TcpState *statePtr = (TcpState *)instanceData;
    int written;

    *errorCodePtr = 0;
    if (WaitForConnect(statePtr, errorCodePtr) != 0) {
	return -1;
    }
    written = send(statePtr->fds.fd, buf, toWrite, 0);

    if (written > -1) {
	return written;
    }
    *errorCodePtr = errno;
    return -1;
}

/*
 *----------------------------------------------------------------------
 *
 * TcpCloseProc --
 *
 *	This function is invoked by the generic IO level to perform
 *	channel-type-specific cleanup when a TCP socket based channel is
 *	closed.
 *
 * Results:
 *	0 if successful, the value of errno if failed.
 *
 * Side effects:
 *	Closes the socket of the channel.
 *
 *----------------------------------------------------------------------
 */

	/* ARGSUSED */
static int
TcpCloseProc(
    void *instanceData,	/* The socket to close. */
    Tcl_Interp *interp)	/* For error reporting  */
{
    TcpState *statePtr = (TcpState *)instanceData;
    int errorCode = 0;
    TcpFdList *fds;

    /*
     * Delete a file handler that may be active for this socket if this is a
     * server socket - the file handler was created automatically by Tcl as
     * part of the mechanism to accept new client connections. Channel
     * handlers are already deleted in the generic IO channel closing code
     * that called this function, so we do not have to delete them here.
     */

    for (fds = &statePtr->fds; fds != NULL; fds = fds->next) {
	if (fds->fd < 0) {
	    continue;
	}
	Tcl_DeleteFileHandler(fds->fd);
	if (close(fds->fd) < 0) {
	    errorCode = errno;
	}

    }
    fds = statePtr->fds.next;
    while (fds != NULL) {
	TcpFdList *next = fds->next;

	Tcl_Free(fds);
	fds = next;
    }
    if (statePtr->addrlist != NULL) {
        freeaddrinfo(statePtr->addrlist);
    }
    if (statePtr->myaddrlist != NULL) {
        freeaddrinfo(statePtr->myaddrlist);
    }
<<<<<<< HEAD
    Tcl_Free(statePtr);
=======
    ckfree(statePtr);
    if (interp && errorCode) {
	Tcl_SetResult(interp, (char *)Tcl_PosixError(interp), TCL_STATIC);
    }
>>>>>>> 0bee61f5
    return errorCode;
}

/*
 *----------------------------------------------------------------------
 *
 * TcpClose2Proc --
 *
 *	This function is called by the generic IO level to perform the channel
 *	type specific part of a half-close: namely, a shutdown() on a socket.
 *
 * Results:
 *	0 if successful, the value of errno if failed.
 *
 * Side effects:
 *	Shuts down one side of the socket.
 *
 *----------------------------------------------------------------------
 */

static int
TcpClose2Proc(
    void *instanceData,	/* The socket to close. */
    Tcl_Interp *interp,		/* For error reporting. */
    int flags)			/* Flags that indicate which side to close. */
{
    TcpState *statePtr = (TcpState *)instanceData;
    int readError = 0;
    int writeError = 0;
    int errorCode = 0;

    /*
     * Shutdown the OS socket handle.
     */
    if ((flags & (TCL_CLOSE_READ|TCL_CLOSE_WRITE)) == 0) {
	return TcpCloseProc(instanceData, interp);
    }
    if ((flags & TCL_CLOSE_READ) && (shutdown(statePtr->fds.fd, SHUT_RD) < 0)) {
	readError = errno;
    }
    if ((flags & TCL_CLOSE_WRITE) && (shutdown(statePtr->fds.fd, SHUT_WR) < 0)) {
	writeError = errno;
    }

    errorCode = (readError != 0) ? readError : writeError;
    if (interp && errorCode) {
	Tcl_SetResult(interp, (char *)Tcl_PosixError(interp), TCL_STATIC);
    }
    return errorCode;
}

/*
 *----------------------------------------------------------------------
 *
 * TcpHostPortList --
 *
 *	This function is called by the -gethostname and -getpeername switches
 *	of TcpGetOptionProc() to add three list elements with the textual
 *	representation of the given address to the given DString.
 *
 * Results:
 *	None.
 *
 * Side effects:
 *	Adds three elements do dsPtr
 *
 *----------------------------------------------------------------------
 */

#ifndef NEED_FAKE_RFC2553
#if defined (__clang__) || ((__GNUC__)  && ((__GNUC__ > 4) || ((__GNUC__ == 4) && (__GNUC_MINOR__ > 5))))
#pragma GCC diagnostic push
#pragma GCC diagnostic ignored "-Wstrict-aliasing"
#endif
static inline int
IPv6AddressNeedsNumericRendering(
    struct in6_addr addr)
{
    if (IN6_ARE_ADDR_EQUAL(&addr, &in6addr_any)) {
        return 1;
    }

    /*
     * The IN6_IS_ADDR_V4MAPPED macro has a problem with aliasing warnings on
     * at least some versions of OSX.
     */

    if (!IN6_IS_ADDR_V4MAPPED(&addr)) {
        return 0;
    }

    return (addr.s6_addr[12] == 0 && addr.s6_addr[13] == 0
            && addr.s6_addr[14] == 0 && addr.s6_addr[15] == 0);
}
#if defined (__clang__) || ((__GNUC__)  && ((__GNUC__ > 4) || ((__GNUC__ == 4) && (__GNUC_MINOR__ > 5))))
#pragma GCC diagnostic pop
#endif
#endif /* NEED_FAKE_RFC2553 */

static void
TcpHostPortList(
    Tcl_Interp *interp,
    Tcl_DString *dsPtr,
    address addr,
    socklen_t salen)
{
#define SUPPRESS_RDNS_VAR "::tcl::unsupported::noReverseDNS"
    char host[NI_MAXHOST], nhost[NI_MAXHOST], nport[NI_MAXSERV];
    int flags = 0;

    getnameinfo(&addr.sa, salen, nhost, sizeof(nhost), nport, sizeof(nport),
            NI_NUMERICHOST | NI_NUMERICSERV);
    Tcl_DStringAppendElement(dsPtr, nhost);

    /*
     * We don't want to resolve INADDR_ANY and sin6addr_any; they can
     * sometimes cause problems (and never have a name).
     */

    if (addr.sa.sa_family == AF_INET) {
        if (addr.sa4.sin_addr.s_addr == INADDR_ANY) {
            flags |= NI_NUMERICHOST;
        }
#ifndef NEED_FAKE_RFC2553
    } else if (addr.sa.sa_family == AF_INET6) {
        if (IPv6AddressNeedsNumericRendering(addr.sa6.sin6_addr)) {
            flags |= NI_NUMERICHOST;
        }
#endif /* NEED_FAKE_RFC2553 */
    }

    /*
     * Check if reverse DNS has been switched off globally.
     */

    if (interp != NULL &&
            Tcl_GetVar2(interp, SUPPRESS_RDNS_VAR, NULL, 0) != NULL) {
        flags |= NI_NUMERICHOST;
    }
    if (getnameinfo(&addr.sa, salen, host, sizeof(host), NULL, 0,
            flags) == 0) {
        /*
         * Reverse mapping worked.
         */

        Tcl_DStringAppendElement(dsPtr, host);
    } else {
        /*
         * Reverse mapping failed - use the numeric rep once more.
         */

        Tcl_DStringAppendElement(dsPtr, nhost);
    }
    Tcl_DStringAppendElement(dsPtr, nport);
}

/*
 *----------------------------------------------------------------------
 *
 * TcpGetOptionProc --
 *
 *	Computes an option value for a TCP socket based channel, or a list of
 *	all options and their values.
 *
 *	Note: This code is based on code contributed by John Haxby.
 *
 * Results:
 *	A standard Tcl result. The value of the specified option or a list of
 *	all options and their values is returned in the supplied DString. Sets
 *	Error message if needed.
 *
 * Side effects:
 *	None.
 *
 *----------------------------------------------------------------------
 */

static int
TcpGetOptionProc(
    void *instanceData,	/* Socket state. */
    Tcl_Interp *interp,		/* For error reporting - can be NULL. */
    const char *optionName,	/* Name of the option to retrieve the value
				 * for, or NULL to get all options and their
				 * values. */
    Tcl_DString *dsPtr)		/* Where to store the computed value;
				 * initialized by caller. */
{
    TcpState *statePtr = (TcpState *)instanceData;
    size_t len = 0;

    WaitForConnect(statePtr, NULL);

    if (optionName != NULL) {
	len = strlen(optionName);
    }

    if ((len > 1) && (optionName[1] == 'e') &&
	    (strncmp(optionName, "-error", len) == 0)) {
	socklen_t optlen = sizeof(int);

        if (GOT_BITS(statePtr->flags, TCP_ASYNC_CONNECT)) {
            /*
             * Suppress errors as long as we are not done.
             */

            errno = 0;
        } else if (statePtr->connectError != 0) {
            errno = statePtr->connectError;
            statePtr->connectError = 0;
        } else {
            int err;

            getsockopt(statePtr->fds.fd, SOL_SOCKET, SO_ERROR, (char *) &err,
                    &optlen);
            errno = err;
        }
        if (errno != 0) {
	    Tcl_DStringAppend(dsPtr, Tcl_ErrnoMsg(errno), -1);
        }
	return TCL_OK;
    }

    if ((len > 1) && (optionName[1] == 'c') &&
	    (strncmp(optionName, "-connecting", len) == 0)) {
        Tcl_DStringAppend(dsPtr,
                GOT_BITS(statePtr->flags, TCP_ASYNC_CONNECT) ? "1" : "0", -1);
        return TCL_OK;
    }

    if ((len == 0) || ((len > 1) && (optionName[1] == 'p') &&
	    (strncmp(optionName, "-peername", len) == 0))) {
        address peername;
        socklen_t size = sizeof(peername);

	if (GOT_BITS(statePtr->flags, TCP_ASYNC_CONNECT)) {
	    /*
	     * In async connect output an empty string
	     */

	    if (len == 0) {
		Tcl_DStringAppendElement(dsPtr, "-peername");
		Tcl_DStringAppendElement(dsPtr, "");
	    } else {
		return TCL_OK;
	    }
	} else if (getpeername(statePtr->fds.fd, &peername.sa, &size) >= 0) {
	    /*
	     * Peername fetch succeeded - output list
	     */

	    if (len == 0) {
		Tcl_DStringAppendElement(dsPtr, "-peername");
		Tcl_DStringStartSublist(dsPtr);
	    }
            TcpHostPortList(interp, dsPtr, peername, size);
	    if (len) {
                return TCL_OK;
            }
            Tcl_DStringEndSublist(dsPtr);
	} else {
	    /*
	     * getpeername failed - but if we were asked for all the options
	     * (len==0), don't flag an error at that point because it could be
	     * an fconfigure request on a server socket (which have no peer).
	     * Same must be done on win&mac.
	     */

	    if (len) {
		if (interp) {
		    Tcl_SetObjResult(interp, Tcl_ObjPrintf(
                            "can't get peername: %s",
			    Tcl_PosixError(interp)));
		}
		return TCL_ERROR;
	    }
	}
    }

    if ((len == 0) || ((len > 1) && (optionName[1] == 's') &&
	    (strncmp(optionName, "-sockname", len) == 0))) {
	TcpFdList *fds;
        address sockname;
        socklen_t size;
	int found = 0;

	if (len == 0) {
	    Tcl_DStringAppendElement(dsPtr, "-sockname");
	    Tcl_DStringStartSublist(dsPtr);
	}
	if (GOT_BITS(statePtr->flags, TCP_ASYNC_CONNECT)) {
	    /*
	     * In async connect output an empty string
	     */

            found = 1;
	} else {
	    for (fds = &statePtr->fds; fds != NULL; fds = fds->next) {
		size = sizeof(sockname);
		if (getsockname(fds->fd, &(sockname.sa), &size) >= 0) {
		    found = 1;
		    TcpHostPortList(interp, dsPtr, sockname, size);
		}
	    }
	}
        if (found) {
            if (len) {
                return TCL_OK;
            }
            Tcl_DStringEndSublist(dsPtr);
        } else {
            if (interp) {
                Tcl_SetObjResult(interp, Tcl_ObjPrintf(
                        "can't get sockname: %s", Tcl_PosixError(interp)));
            }
	    return TCL_ERROR;
	}
    }

    if (len > 0) {
	return Tcl_BadChannelOption(interp, optionName,
                "connecting peername sockname");
    }

    return TCL_OK;
}

/*
 * ----------------------------------------------------------------------
 *
 * TcpWatchProc --
 *
 *	Initialize the notifier to watch the fd from this channel.
 *
 * Results:
 *	None.
 *
 * Side effects:
 *	Sets up the notifier so that a future event on the channel will be
 *	seen by Tcl.
 *
 * ----------------------------------------------------------------------
 */

static void
WrapNotify(
    void *clientData,
    int mask)
{
    TcpState *statePtr = (TcpState *) clientData;
    int newmask = mask & statePtr->interest;

    if (newmask == 0) {
	/*
	 * There was no overlap between the states the channel is interested
	 * in notifications for, and the states that are reported present on
	 * the file descriptor by select().  The only way that can happen is
	 * when the channel is interested in a writable condition, and only a
	 * readable state is reported present (see TcpWatchProc() below).  In
	 * that case, signal back to the caller the writable state, which is
	 * really an error condition.  As an extra check on that assumption,
	 * check for a non-zero value of errno before reporting an artificial
	 * writable state.
	 */

	if (errno == 0) {
	    return;
	}
	newmask = TCL_WRITABLE;
    }
    Tcl_NotifyChannel(statePtr->channel, newmask);
}

static void
TcpWatchProc(
    void *instanceData,	/* The socket state. */
    int mask)			/* Events of interest; an OR-ed combination of
				 * TCL_READABLE, TCL_WRITABLE and
				 * TCL_EXCEPTION. */
{
    TcpState *statePtr = (TcpState *)instanceData;

    if (statePtr->acceptProc != NULL) {
        /*
         * Make sure we don't mess with server sockets since they will never
         * be readable or writable at the Tcl level. This keeps Tcl scripts
         * from interfering with the -accept behavior (bug #3394732).
         */

    	return;
    }

    if (GOT_BITS(statePtr->flags, TCP_ASYNC_PENDING)) {
        /*
         * Async sockets use a FileHandler internally while connecting, so we
         * need to cache this request until the connection has succeeded.
         */

        statePtr->filehandlers = mask;
    } else if (mask) {

	/*
	 * Whether it is a bug or feature or otherwise, it is a fact of life
	 * that on at least some Linux kernels select() fails to report that a
	 * socket file descriptor is writable when the other end of the socket
	 * is closed.  This is in contrast to the guarantees Tcl makes that
	 * its channels become writable and fire writable events on an error
	 * conditon.  This has caused a leak of file descriptors in a state of
	 * background flushing.  See Tcl ticket 1758a0b603.
	 *
	 * As a workaround, when our caller indicates an interest in writable
	 * notifications, we must tell the notifier built around select() that
	 * we are interested in the readable state of the file descriptor as
	 * well, as that is the only reliable means to get notified of error
	 * conditions.  Then it is the task of WrapNotify() above to untangle
	 * the meaning of these channel states and report the chan events as
	 * best it can.  We save a copy of the mask passed in to assist with
	 * that.
	 */

	statePtr->interest = mask;
        Tcl_CreateFileHandler(statePtr->fds.fd, mask|TCL_READABLE,
                (Tcl_FileProc *) WrapNotify, statePtr);
    } else {
        Tcl_DeleteFileHandler(statePtr->fds.fd);
    }
}

/*
 * ----------------------------------------------------------------------
 *
 * TcpGetHandleProc --
 *
 *	Called from Tcl_GetChannelHandle to retrieve OS handles from inside a
 *	TCP socket based channel.
 *
 * Results:
 *	Returns TCL_OK with the fd in handlePtr, or TCL_ERROR if there is no
 *	handle for the specified direction.
 *
 * Side effects:
 *	None.
 *
 * ----------------------------------------------------------------------
 */

	/* ARGSUSED */
static int
TcpGetHandleProc(
    void *instanceData,	/* The socket state. */
    int direction,		/* Not used. */
    void **handlePtr)	/* Where to store the handle. */
{
    TcpState *statePtr = (TcpState *)instanceData;
    (void)direction;

    *handlePtr = INT2PTR(statePtr->fds.fd);
    return TCL_OK;
}

/*
 * ----------------------------------------------------------------------
 *
 * TcpAsyncCallback --
 *
 *	Called by the event handler that TcpConnect sets up internally for
 *	[socket -async] to get notified when the asynchronous connection
 *	attempt has succeeded or failed.
 *
 * ----------------------------------------------------------------------
 */

static void
TcpAsyncCallback(
    void *clientData,	/* The socket state. */
    int mask)			/* Events of interest; an OR-ed combination of
				 * TCL_READABLE, TCL_WRITABLE and
				 * TCL_EXCEPTION. */
{
    (void)mask;

    TcpConnect(NULL, (TcpState *)clientData);
}

/*
 * ----------------------------------------------------------------------
 *
 * TcpConnect --
 *
 *	This function opens a new socket in client mode.
 *
 * Results:
 *      TCL_OK, if the socket was successfully connected or an asynchronous
 *      connection is in progress. If an error occurs, TCL_ERROR is returned
 *      and an error message is left in interp.
 *
 * Side effects:
 *	Opens a socket.
 *
 * Remarks:
 *	A single host name may resolve to more than one IP address, e.g. for
 *	an IPv4/IPv6 dual stack host. For handling asynchronously connecting
 *	sockets in the background for such hosts, this function can act as a
 *	coroutine. On the first call, it sets up the control variables for the
 *	two nested loops over the local and remote addresses. Once the first
 *	connection attempt is in progress, it sets up itself as a writable
 *	event handler for that socket, and returns. When the callback occurs,
 *	control is transferred to the "reenter" label, right after the initial
 *	return and the loops resume as if they had never been interrupted.
 *	For synchronously connecting sockets, the loops work the usual way.
 *
 * ----------------------------------------------------------------------
 */

static int
TcpConnect(
    Tcl_Interp *interp,		/* For error reporting; can be NULL. */
    TcpState *statePtr)
{
    socklen_t optlen;
    int async_callback = GOT_BITS(statePtr->flags, TCP_ASYNC_PENDING);
    int ret = -1, error = EHOSTUNREACH;
    int async = GOT_BITS(statePtr->flags, TCP_ASYNC_CONNECT);
    static const int reuseaddr = 1;

    if (async_callback) {
        goto reenter;
    }

    for (statePtr->addr = statePtr->addrlist; statePtr->addr != NULL;
            statePtr->addr = statePtr->addr->ai_next) {
        for (statePtr->myaddr = statePtr->myaddrlist;
                statePtr->myaddr != NULL;
                statePtr->myaddr = statePtr->myaddr->ai_next) {

	    /*
	     * No need to try combinations of local and remote addresses of
	     * different families.
	     */

	    if (statePtr->myaddr->ai_family != statePtr->addr->ai_family) {
		continue;
	    }

            /*
             * Close the socket if it is still open from the last unsuccessful
             * iteration.
             */

            if (statePtr->fds.fd >= 0) {
		close(statePtr->fds.fd);
		statePtr->fds.fd = -1;
                errno = 0;
	    }

	    statePtr->fds.fd = socket(statePtr->addr->ai_family, SOCK_STREAM,
                    0);
	    if (statePtr->fds.fd < 0) {
		continue;
	    }

	    /*
	     * Set the close-on-exec flag so that the socket will not get
	     * inherited by child processes.
	     */

	    fcntl(statePtr->fds.fd, F_SETFD, FD_CLOEXEC);

	    /*
	     * Set kernel space buffering
	     */

	    TclSockMinimumBuffers(INT2PTR(statePtr->fds.fd), SOCKET_BUFSIZE);

	    if (async) {
                ret = TclUnixSetBlockingMode(statePtr->fds.fd,
                        TCL_MODE_NONBLOCKING);
                if (ret < 0) {
                    continue;
                }
            }

            /*
             * Must reset the error variable here, before we use it for the
             * first time in this iteration.
             */

            error = 0;

            (void) setsockopt(statePtr->fds.fd, SOL_SOCKET, SO_REUSEADDR,
                    (char *) &reuseaddr, sizeof(reuseaddr));
            ret = bind(statePtr->fds.fd, statePtr->myaddr->ai_addr,
                    statePtr->myaddr->ai_addrlen);
            if (ret < 0) {
                error = errno;
                continue;
            }

	    /*
	     * Attempt to connect. The connect may fail at present with an
	     * EINPROGRESS but at a later time it will complete. The caller
	     * will set up a file handler on the socket if she is interested
	     * in being informed when the connect completes.
	     */

	    ret = connect(statePtr->fds.fd, statePtr->addr->ai_addr,
                        statePtr->addr->ai_addrlen);
            if (ret < 0) {
                error = errno;
            }
	    if (ret < 0 && errno == EINPROGRESS) {
                Tcl_CreateFileHandler(statePtr->fds.fd,
                        TCL_WRITABLE | TCL_EXCEPTION, TcpAsyncCallback,
                        statePtr);
                errno = EWOULDBLOCK;
                SET_BITS(statePtr->flags, TCP_ASYNC_PENDING);
                return TCL_OK;

            reenter:
                CLEAR_BITS(statePtr->flags, TCP_ASYNC_PENDING);
                Tcl_DeleteFileHandler(statePtr->fds.fd);

                /*
                 * Read the error state from the socket to see if the async
                 * connection has succeeded or failed. As this clears the
                 * error condition, we cache the status in the socket state
                 * struct for later retrieval by [fconfigure -error].
                 */

                optlen = sizeof(int);

                getsockopt(statePtr->fds.fd, SOL_SOCKET, SO_ERROR,
                        (char *) &error, &optlen);
                errno = error;
            }
	    if (error == 0) {
		goto out;
	    }
	}
    }

  out:
    statePtr->connectError = error;
    CLEAR_BITS(statePtr->flags, TCP_ASYNC_CONNECT);
    if (async_callback) {
        /*
         * An asynchonous connection has finally succeeded or failed.
         */

        TcpWatchProc(statePtr, statePtr->filehandlers);
        TclUnixSetBlockingMode(statePtr->fds.fd, statePtr->cachedBlocking);

        if (error != 0) {
            SET_BITS(statePtr->flags, TCP_ASYNC_FAILED);
        }

        /*
         * We need to forward the writable event that brought us here, bcasue
         * upon reading of getsockopt(SO_ERROR), at least some OSes clear the
         * writable state from the socket, and so a subsequent select() on
         * behalf of a script level [fileevent] would not fire. It doesn't
         * hurt that this is also called in the successful case and will save
         * the event mechanism one roundtrip through select().
         */

	if (statePtr->cachedBlocking == TCL_MODE_NONBLOCKING) {
	    Tcl_NotifyChannel(statePtr->channel, TCL_WRITABLE);
	}
    }
    if (error != 0) {
        /*
         * Failure for either a synchronous connection, or an async one that
         * failed before it could enter background mode, e.g. because an
         * invalid -myaddr was given.
         */

        if (interp != NULL) {
            errno = error;
            Tcl_SetObjResult(interp, Tcl_ObjPrintf(
                    "couldn't open socket: %s", Tcl_PosixError(interp)));
        }
        return TCL_ERROR;
    }
    return TCL_OK;
}

/*
 *----------------------------------------------------------------------
 *
 * Tcl_OpenTcpClient --
 *
 *	Opens a TCP client socket and creates a channel around it.
 *
 * Results:
 *	The channel or NULL if failed. An error message is returned in the
 *	interpreter on failure.
 *
 * Side effects:
 *	Opens a client socket and creates a new channel.
 *
 *----------------------------------------------------------------------
 */

Tcl_Channel
Tcl_OpenTcpClient(
    Tcl_Interp *interp,		/* For error reporting; can be NULL. */
    int port,			/* Port number to open. */
    const char *host,		/* Host on which to open port. */
    const char *myaddr,		/* Client-side address */
    int myport,			/* Client-side port */
    int async)			/* If nonzero, attempt to do an asynchronous
				 * connect. Otherwise we do a blocking
				 * connect. */
{
    TcpState *statePtr;
    const char *errorMsg = NULL;
    struct addrinfo *addrlist = NULL, *myaddrlist = NULL;
    char channelName[SOCK_CHAN_LENGTH];

    /*
     * Do the name lookups for the local and remote addresses.
     */

    if (!TclCreateSocketAddress(interp, &addrlist, host, port, 0, &errorMsg)
            || !TclCreateSocketAddress(interp, &myaddrlist, myaddr, myport, 1,
                    &errorMsg)) {
        if (addrlist != NULL) {
            freeaddrinfo(addrlist);
        }
        if (interp != NULL) {
            Tcl_SetObjResult(interp, Tcl_ObjPrintf(
                    "couldn't open socket: %s", errorMsg));
        }
        return NULL;
    }

    /*
     * Allocate a new TcpState for this socket.
     */

    statePtr = (TcpState *)Tcl_Alloc(sizeof(TcpState));
    memset(statePtr, 0, sizeof(TcpState));
    statePtr->flags = async ? TCP_ASYNC_CONNECT : 0;
    statePtr->cachedBlocking = TCL_MODE_BLOCKING;
    statePtr->addrlist = addrlist;
    statePtr->myaddrlist = myaddrlist;
    statePtr->fds.fd = -1;

    /*
     * Create a new client socket and wrap it in a channel.
     */

    if (TcpConnect(interp, statePtr) != TCL_OK) {
        TcpCloseProc(statePtr, NULL);
        return NULL;
    }

    sprintf(channelName, SOCK_TEMPLATE, (long) statePtr);

    statePtr->channel = Tcl_CreateChannel(&tcpChannelType, channelName,
            statePtr, TCL_READABLE | TCL_WRITABLE);
    if (Tcl_SetChannelOption(interp, statePtr->channel, "-translation",
	    "auto crlf") == TCL_ERROR) {
	Tcl_CloseEx(NULL, statePtr->channel, 0);
	return NULL;
    }
    return statePtr->channel;
}

/*
 *----------------------------------------------------------------------
 *
 * Tcl_MakeTcpClientChannel --
 *
 *	Creates a Tcl_Channel from an existing client TCP socket.
 *
 * Results:
 *	The Tcl_Channel wrapped around the preexisting TCP socket.
 *
 * Side effects:
 *	None.
 *
 *----------------------------------------------------------------------
 */

Tcl_Channel
Tcl_MakeTcpClientChannel(
    void *sock)		/* The socket to wrap up into a channel. */
{
    return (Tcl_Channel) TclpMakeTcpClientChannelMode(sock,
            TCL_READABLE | TCL_WRITABLE);
}

/*
 *----------------------------------------------------------------------
 *
 * TclpMakeTcpClientChannelMode --
 *
 *	Creates a Tcl_Channel from an existing client TCP socket
 *	with given mode.
 *
 * Results:
 *	The Tcl_Channel wrapped around the preexisting TCP socket.
 *
 * Side effects:
 *	None.
 *
 *----------------------------------------------------------------------
 */

void *
TclpMakeTcpClientChannelMode(
    void *sock,		/* The socket to wrap up into a channel. */
    int mode)			/* ORed combination of TCL_READABLE and
				 * TCL_WRITABLE to indicate file mode. */
{
    TcpState *statePtr;
    char channelName[SOCK_CHAN_LENGTH];

    statePtr = (TcpState *)Tcl_Alloc(sizeof(TcpState));
    memset(statePtr, 0, sizeof(TcpState));
    statePtr->fds.fd = PTR2INT(sock);
    statePtr->flags = 0;

    sprintf(channelName, SOCK_TEMPLATE, (long)statePtr);

    statePtr->channel = Tcl_CreateChannel(&tcpChannelType, channelName,
	    statePtr, mode);
    if (Tcl_SetChannelOption(NULL, statePtr->channel, "-translation",
	    "auto crlf") == TCL_ERROR) {
	Tcl_CloseEx(NULL, statePtr->channel, 0);
	return NULL;
    }
    return statePtr->channel;
}

/*
 *----------------------------------------------------------------------
 *
 * Tcl_OpenTcpServerEx --
 *
 *	Opens a TCP server socket and creates a channel around it.
 *
 * Results:
 *	The channel or NULL if failed. If an error occurred, an error message
 *	is left in the interp's result if interp is not NULL.
 *
 * Side effects:
 *	Opens a server socket and creates a new channel.
 *
 *----------------------------------------------------------------------
 */

Tcl_Channel
Tcl_OpenTcpServerEx(
    Tcl_Interp *interp,		/* For error reporting - may be NULL. */
    const char *service,	/* Port number to open. */
    const char *myHost,		/* Name of local host. */
    unsigned int flags,		/* Flags. */
    Tcl_TcpAcceptProc *acceptProc,
				/* Callback for accepting connections from new
				 * clients. */
    void *acceptProcData)	/* Data for the callback. */
{
    int status = 0, sock = -1, optvalue, port, chosenport;
    struct addrinfo *addrlist = NULL, *addrPtr;	/* socket address */
    TcpState *statePtr = NULL;
    char channelName[SOCK_CHAN_LENGTH];
    const char *errorMsg = NULL;
    TcpFdList *fds = NULL, *newfds;

    /*
     * Try to record and return the most meaningful error message, i.e. the
     * one from the first socket that went the farthest before it failed.
     */

    enum { LOOKUP, SOCKET, BIND, LISTEN } howfar = LOOKUP;
    int my_errno = 0;

    /*
     * If we were called with port 0 to listen on a random port number, we
     * copy the port number from the first member of the addrinfo list to all
     * subsequent members, so that IPv4 and IPv6 listen on the same port. This
     * might fail to bind() with EADDRINUSE if a port is free on the first
     * address family in the list but already used on the other. In this case
     * we revert everything we've done so far and start from scratch hoping
     * that next time we'll find a port number that is usable on all address
     * families. We try this at most MAXRETRY times to avoid an endless loop
     * if all ports are taken.
     */

    int retry = 0;
#define MAXRETRY 10

 repeat:
    if (retry > 0) {
        if (statePtr != NULL) {
            TcpCloseProc(statePtr, NULL);
            statePtr = NULL;
        }
        if (addrlist != NULL) {
            freeaddrinfo(addrlist);
            addrlist = NULL;
        }
        if (retry >= MAXRETRY) {
            goto error;
        }
    }
    retry++;
    chosenport = 0;

    if (TclSockGetPort(interp, service, "tcp", &port) != TCL_OK) {
	errorMsg = "invalid port number";
	goto error;
    }

    if (!TclCreateSocketAddress(interp, &addrlist, myHost, port, 1,
            &errorMsg)) {
	my_errno = errno;
	goto error;
    }

    for (addrPtr = addrlist; addrPtr != NULL; addrPtr = addrPtr->ai_next) {
	sock = socket(addrPtr->ai_family, addrPtr->ai_socktype,
                addrPtr->ai_protocol);
	if (sock == -1) {
	    if (howfar < SOCKET) {
		howfar = SOCKET;
		my_errno = errno;
	    }
	    continue;
	}

	/*
	 * Set the close-on-exec flag so that the socket will not get
	 * inherited by child processes.
	 */

	fcntl(sock, F_SETFD, FD_CLOEXEC);

	/*
	 * Set kernel space buffering
	 */

	TclSockMinimumBuffers(INT2PTR(sock), SOCKET_BUFSIZE);

	/*
	 * Set up to reuse server addresses and/or ports if requested.
	 */

	if (GOT_BITS(flags, TCL_TCPSERVER_REUSEADDR)) {
	    optvalue = 1;
	    (void) setsockopt(sock, SOL_SOCKET, SO_REUSEADDR,
		    (char *) &optvalue, sizeof(optvalue));
	}

	if (GOT_BITS(flags, TCL_TCPSERVER_REUSEPORT)) {
#ifndef SO_REUSEPORT
	    /*
	     * If the platform doesn't support the SO_REUSEPORT flag we can't
	     * do much beside erroring out.
	     */

	    errorMsg = "SO_REUSEPORT isn't supported by this platform";
	    goto error;
#else
	    optvalue = 1;
	    (void) setsockopt(sock, SOL_SOCKET, SO_REUSEPORT,
		    (char *) &optvalue, sizeof(optvalue));
#endif
	}

        /*
         * Make sure we use the same port number when opening two server
         * sockets for IPv4 and IPv6 on a random port.
         *
         * As sockaddr_in6 uses the same offset and size for the port member
         * as sockaddr_in, we can handle both through the IPv4 API.
         */

	if (port == 0 && chosenport != 0) {
	    ((struct sockaddr_in *) addrPtr->ai_addr)->sin_port =
                    htons(chosenport);
	}

#ifdef IPV6_V6ONLY
	/*
         * Missing on: Solaris 2.8
         */

        if (addrPtr->ai_family == AF_INET6) {
            int v6only = 1;

            (void) setsockopt(sock, IPPROTO_IPV6, IPV6_V6ONLY,
                    &v6only, sizeof(v6only));
        }
#endif /* IPV6_V6ONLY */

	status = bind(sock, addrPtr->ai_addr, addrPtr->ai_addrlen);
        if (status == -1) {
	    if (howfar < BIND) {
		howfar = BIND;
		my_errno = errno;
	    }
            close(sock);
            sock = -1;
            if (port == 0 && errno == EADDRINUSE) {
                goto repeat;
            }
            continue;
        }
        if (port == 0 && chosenport == 0) {
            address sockname;
            socklen_t namelen = sizeof(sockname);

            /*
             * Synchronize port numbers when binding to port 0 of multiple
             * addresses.
             */

            if (getsockname(sock, &sockname.sa, &namelen) >= 0) {
                chosenport = ntohs(sockname.sa4.sin_port);
            }
        }
        status = listen(sock, SOMAXCONN);
        if (status < 0) {
	    if (howfar < LISTEN) {
		howfar = LISTEN;
		my_errno = errno;
	    }
            close(sock);
            sock = -1;
            if (port == 0 && errno == EADDRINUSE) {
                goto repeat;
            }
            continue;
        }
        if (statePtr == NULL) {
            /*
             * Allocate a new TcpState for this socket.
             */

            statePtr = (TcpState *)Tcl_Alloc(sizeof(TcpState));
            memset(statePtr, 0, sizeof(TcpState));
            statePtr->acceptProc = acceptProc;
            statePtr->acceptProcData = acceptProcData;
            sprintf(channelName, SOCK_TEMPLATE, (long) statePtr);
            newfds = &statePtr->fds;
        } else {
            newfds = (TcpFdList *)Tcl_Alloc(sizeof(TcpFdList));
            memset(newfds, (int) 0, sizeof(TcpFdList));
            fds->next = newfds;
        }
        newfds->fd = sock;
        newfds->statePtr = statePtr;
        fds = newfds;

        /*
         * Set up the callback mechanism for accepting connections from new
         * clients.
         */

        Tcl_CreateFileHandler(sock, TCL_READABLE, TcpAccept, fds);
    }

  error:
    if (addrlist != NULL) {
	freeaddrinfo(addrlist);
    }
    if (statePtr != NULL) {
	statePtr->channel = Tcl_CreateChannel(&tcpChannelType, channelName,
		statePtr, 0);
	return statePtr->channel;
    }
    if (interp != NULL) {
        Tcl_Obj *errorObj = Tcl_NewStringObj("couldn't open socket: ", -1);

	if (errorMsg == NULL) {
            errno = my_errno;
            Tcl_AppendToObj(errorObj, Tcl_PosixError(interp), -1);
        } else {
	    Tcl_AppendToObj(errorObj, errorMsg, -1);
	}
        Tcl_SetObjResult(interp, errorObj);
    }
    if (sock != -1) {
	close(sock);
    }
    return NULL;
}

/*
 *----------------------------------------------------------------------
 *
 * TcpAccept --
 *	Accept a TCP socket connection.	 This is called by the event loop.
 *
 * Results:
 *	None.
 *
 * Side effects:
 *	Creates a new connection socket. Calls the registered callback for the
 *	connection acceptance mechanism.
 *
 *----------------------------------------------------------------------
 */

	/* ARGSUSED */
static void
TcpAccept(
    void *data,		/* Callback token. */
    int mask)			/* Not used. */
{
    TcpFdList *fds = (TcpFdList *)data;	/* Client data of server socket. */
    int newsock;		/* The new client socket */
    TcpState *newSockState;	/* State for new socket. */
    address addr;		/* The remote address */
    socklen_t len;		/* For accept interface */
    char channelName[SOCK_CHAN_LENGTH];
    char host[NI_MAXHOST], port[NI_MAXSERV];
    (void)mask;

    len = sizeof(addr);
    newsock = accept(fds->fd, &addr.sa, &len);
    if (newsock < 0) {
	return;
    }

    /*
     * Set close-on-exec flag to prevent the newly accepted socket from being
     * inherited by child processes.
     */

    (void) fcntl(newsock, F_SETFD, FD_CLOEXEC);

    newSockState = (TcpState *)Tcl_Alloc(sizeof(TcpState));
    memset(newSockState, 0, sizeof(TcpState));
    newSockState->flags = 0;
    newSockState->fds.fd = newsock;

    sprintf(channelName, SOCK_TEMPLATE, (long) newSockState);
    newSockState->channel = Tcl_CreateChannel(&tcpChannelType, channelName,
	    newSockState, TCL_READABLE | TCL_WRITABLE);

    Tcl_SetChannelOption(NULL, newSockState->channel, "-translation",
	    "auto crlf");

    if (fds->statePtr->acceptProc != NULL) {
	getnameinfo(&addr.sa, len, host, sizeof(host), port, sizeof(port),
                NI_NUMERICHOST|NI_NUMERICSERV);
	fds->statePtr->acceptProc(fds->statePtr->acceptProcData,
                newSockState->channel, host, atoi(port));
    }
}

/*
 * Local Variables:
 * mode: c
 * c-basic-offset: 4
 * fill-column: 78
 * tab-width: 8
 * indent-tabs-mode: nil
 * End:
 */<|MERGE_RESOLUTION|>--- conflicted
+++ resolved
@@ -670,14 +670,10 @@
     if (statePtr->myaddrlist != NULL) {
         freeaddrinfo(statePtr->myaddrlist);
     }
-<<<<<<< HEAD
     Tcl_Free(statePtr);
-=======
-    ckfree(statePtr);
     if (interp && errorCode) {
 	Tcl_SetResult(interp, (char *)Tcl_PosixError(interp), TCL_STATIC);
     }
->>>>>>> 0bee61f5
     return errorCode;
 }
 