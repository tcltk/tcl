--- conflicted
+++ resolved
@@ -287,11 +287,7 @@
     *encodingPtr = Tcl_GetEncoding(NULL, NULL);
     *lengthPtr = strlen(native);
     *valuePtr = ckalloc(*lengthPtr + 1);
-<<<<<<< HEAD
     memcpy(*valuePtr, native, *lengthPtr + 1);
-=======
-    memcpy(*valuePtr, native, (size_t)(*lengthPtr) + 1);
->>>>>>> 3728831c
 }
  
@@ -466,7 +462,6 @@
 	return 0;
     }
 
-<<<<<<< HEAD
     /*
      * In socket test mode do not continue with the connect.
      * Exceptions are:
@@ -481,8 +476,6 @@
 	return -1;
     }
 
-=======
->>>>>>> 3728831c
     if (errorCodePtr == NULL || GOT_BITS(statePtr->flags, TCP_NONBLOCKING)) {
         timeout = 0;
     } else {
@@ -662,11 +655,7 @@
     while (fds != NULL) {
 	TcpFdList *next = fds->next;
 
-<<<<<<< HEAD
-        ckfree(fds);
-=======
 	ckfree(fds);
->>>>>>> 3728831c
 	fds = next;
     }
     if (statePtr->addrlist != NULL) {
