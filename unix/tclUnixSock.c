--- conflicted
+++ resolved
@@ -74,14 +74,8 @@
      * Only needed for server sockets
      */
 
-<<<<<<< HEAD
-    Tcl_TcpAcceptProc *acceptProc;
-				/* Proc to call on accept. */
-    void *acceptProcData;	/* The data for the accept proc. */
-=======
     Tcl_TcpAcceptProc *acceptProc; /* Proc to call on accept. */
     void *acceptProcData;  /* The data for the accept proc. */
->>>>>>> 7386a38e
 
     /*
      * Only needed for client sockets
@@ -1224,6 +1218,7 @@
 
 	statePtr->filehandlers = mask;
     } else if (mask) {
+
 	/*
 	 * Whether it is a bug or feature or otherwise, it is a fact of life
 	 * that on at least some Linux kernels select() fails to report that a
@@ -1425,11 +1420,7 @@
 	     */
 
 	    ret = connect(statePtr->fds.fd, statePtr->addr->ai_addr,
-<<<<<<< HEAD
-		    statePtr->addr->ai_addrlen);
-=======
 			statePtr->addr->ai_addrlen);
->>>>>>> 7386a38e
 	    if (ret < 0) {
 		error = errno;
 	    }
@@ -1877,12 +1868,7 @@
 	    memset(statePtr, 0, sizeof(TcpState));
 	    statePtr->acceptProc = acceptProc;
 	    statePtr->acceptProcData = acceptProcData;
-<<<<<<< HEAD
-	    snprintf(channelName, sizeof(channelName), SOCK_TEMPLATE,
-		    PTR2INT(statePtr));
-=======
 	    snprintf(channelName, sizeof(channelName), SOCK_TEMPLATE, PTR2INT(statePtr));
->>>>>>> 7386a38e
 	    newfds = &statePtr->fds;
 	} else {
 	    newfds = (TcpFdList *)Tcl_Alloc(sizeof(TcpFdList));
