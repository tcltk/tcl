/*
 * tclUnixSock.c --
 *
 *	This file contains Unix-specific socket related code.
 *
 * Copyright © 1995 Sun Microsystems, Inc.
 *
 * See the file "license.terms" for information on usage and redistribution of
 * this file, and for a DISCLAIMER OF ALL WARRANTIES.
 */

#include "tclInt.h"
#include <netinet/tcp.h>

/*
 * Helper macros to make parts of this file clearer. The macros do exactly
 * what they say on the tin. :-) They also only ever refer to their arguments
 * once, and so can be used without regard to side effects.
 */

#define SET_BITS(var, bits)	((var) |= (bits))
#define CLEAR_BITS(var, bits)	((var) &= ~(bits))
#define GOT_BITS(var, bits)     (((var) & (bits)) != 0)

/* "sock" + a pointer in hex + \0 */
#define SOCK_CHAN_LENGTH        (4 + sizeof(void *) * 2 + 1)
#define SOCK_TEMPLATE           "sock%" TCL_Z_MODIFIER "x"

#undef SOCKET   /* Possible conflict with win32 SOCKET */

/*
 * This is needed to comply with the strict aliasing rules of GCC, but it also
 * simplifies casting between the different sockaddr types.
 */

typedef union {
    struct sockaddr sa;
    struct sockaddr_in sa4;
    struct sockaddr_in6 sa6;
    struct sockaddr_storage sas;
} address;

/*
 * This structure describes per-instance state of a tcp-based channel.
 */

typedef struct TcpState TcpState;

typedef struct TcpFdList {
    TcpState *statePtr;
    int fd;
    struct TcpFdList *next;
} TcpFdList;

struct TcpState {
    Tcl_Channel channel;	/* Channel associated with this file. */
    int flags;			/* OR'ed combination of the bitfields defined
				 * below. */
    TcpFdList fds;		/* The file descriptors of the sockets. */
    int interest;		/* Event types of interest */

    /*
     * Only needed for server sockets
     */

    Tcl_TcpAcceptProc *acceptProc; /* Proc to call on accept. */
    void *acceptProcData;  /* The data for the accept proc. */

    /*
     * Only needed for client sockets
     */

    struct addrinfo *addrlist;	/* Addresses to connect to. */
    struct addrinfo *addr;	/* Iterator over addrlist. */
    struct addrinfo *myaddrlist;/* Local address. */
    struct addrinfo *myaddr;	/* Iterator over myaddrlist. */
    int filehandlers;           /* Caches FileHandlers that get set up while
                                 * an async socket is not yet connected. */
    int connectError;           /* Cache SO_ERROR of async socket. */
    int cachedBlocking;         /* Cache blocking mode of async socket. */
};

/*
 * These bits may be OR'ed together into the "flags" field of a TcpState
 * structure.
 */

#define TCP_NONBLOCKING		(1<<0)	/* Socket with non-blocking I/O */
#define TCP_ASYNC_CONNECT	(1<<1)	/* Async connect in progress. */
#define TCP_ASYNC_PENDING	(1<<4)	/* TcpConnect was called to
					 * process an async connect. This
					 * flag indicates that reentry is
					 * still pending */
#define TCP_ASYNC_FAILED	(1<<5)	/* An async connect finally failed */

#define TCP_ASYNC_TEST_MODE	(1<<8)	/* Async testing activated.  Do not
					 * automatically continue connection
					 * process. */

/*
 * The following defines the maximum length of the listen queue. This is the
 * number of outstanding yet-to-be-serviced requests for a connection on a
 * server socket, more than this number of outstanding requests and the
 * connection request will fail.
 */

#ifndef SOMAXCONN
#   define SOMAXCONN	100
#elif (SOMAXCONN < 100)
#   undef  SOMAXCONN
#   define SOMAXCONN	100
#endif /* SOMAXCONN < 100 */

/*
 * The following defines how much buffer space the kernel should maintain for
 * a socket.
 */

#define SOCKET_BUFSIZE	4096

/*
 * Static routines for this file:
 */

static void		TcpAsyncCallback(void *clientData, int mask);
static int		TcpConnect(Tcl_Interp *interp, TcpState *state);
static void		TcpAccept(void *data, int mask);
static int		TcpBlockModeProc(void *data, int mode);
static int		TcpCloseProc(void *instanceData,
			    Tcl_Interp *interp);
static int		TcpClose2Proc(void *instanceData,
			    Tcl_Interp *interp, int flags);
static int		TcpGetHandleProc(void *instanceData,
			    int direction, void **handlePtr);
static int		TcpGetOptionProc(void *instanceData,
			    Tcl_Interp *interp, const char *optionName,
			    Tcl_DString *dsPtr);
static int		TcpInputProc(void *instanceData, char *buf,
			    int toRead, int *errorCode);
static int		TcpOutputProc(void *instanceData,
			    const char *buf, int toWrite, int *errorCode);
static int		TcpSetOptionProc(void *instanceData,
			    Tcl_Interp *interp, const char *optionName,
			    const char *value);
static void		TcpThreadActionProc(void *instanceData, int action);
static void		TcpWatchProc(void *instanceData, int mask);
static int		WaitForConnect(TcpState *statePtr, int *errorCodePtr);
static Tcl_FileProc	WrapNotify;

/*
 * This structure describes the channel type structure for TCP socket
 * based IO:
 */

static const Tcl_ChannelType tcpChannelType = {
<<<<<<< HEAD
    "tcp",			/* Type name. */
    TCL_CHANNEL_VERSION_5,	/* v5 channel */
#ifndef TCL_NO_DEPRECATED
    TcpCloseProc,		/* Close proc. */
#else
    TCL_CLOSE2PROC,		/* Close proc. */
#endif
    TcpInputProc,		/* Input proc. */
    TcpOutputProc,		/* Output proc. */
    NULL,			/* Seek proc. */
    TcpSetOptionProc,		/* Set option proc. */
    TcpGetOptionProc,		/* Get option proc. */
    TcpWatchProc,		/* Initialize notifier. */
    TcpGetHandleProc,		/* Get OS handles out of channel. */
    TcpClose2Proc,		/* Close2 proc. */
    TcpBlockModeProc,		/* Set blocking or non-blocking mode.*/
    NULL,			/* flush proc. */
    NULL,			/* handler proc. */
    NULL,			/* wide seek proc. */
    TcpThreadActionProc,	/* thread action proc. */
    NULL			/* truncate proc. */
=======
    "tcp",
    TCL_CHANNEL_VERSION_5,
    TcpCloseProc,
    TcpInputProc,
    TcpOutputProc,
    NULL,			/* Seek proc. */
    NULL,			/* Set option proc. */
    TcpGetOptionProc,
    TcpWatchProc,
    TcpGetHandleProc,
    TcpClose2Proc,
    TcpBlockModeProc,
    NULL,			/* Flush proc. */
    NULL,			/* Bubbled event handler proc. */
    NULL,			/* Seek proc. */
    TcpThreadActionProc,
    NULL			/* Truncate proc. */
>>>>>>> 1e9345e9
};

/*
 * The following variable holds the network name of this host.
 */

static TclInitProcessGlobalValueProc InitializeHostName;
static ProcessGlobalValue hostName =
	{0, 0, NULL, NULL, InitializeHostName, NULL, NULL};

#if 0
/* printf debugging */
void
printaddrinfo(
    struct addrinfo *addrlist,
    char *prefix)
{
    char host[NI_MAXHOST], port[NI_MAXSERV];
    struct addrinfo *ai;

    for (ai = addrlist; ai != NULL; ai = ai->ai_next) {
	getnameinfo(ai->ai_addr, ai->ai_addrlen,
		host, sizeof(host), port, sizeof(port),
		NI_NUMERICHOST|NI_NUMERICSERV);
	fprintf(stderr,"%s: %s:%s\n", prefix, host, port);
    }
}
#endif
/*
 * ----------------------------------------------------------------------
 *
 * InitializeHostName --
 *
 *	This routine sets the process global value of the name of the local
 *	host on which the process is running.
 *
 * Results:
 *	None.
 *
 * ----------------------------------------------------------------------
 */

static void
InitializeHostName(
    char **valuePtr,
    unsigned int *lengthPtr,
    Tcl_Encoding *encodingPtr)
{
    const char *native = NULL;

#ifndef NO_UNAME
    struct utsname u;
    struct hostent *hp;

    memset(&u, (int) 0, sizeof(struct utsname));
    if (uname(&u) >= 0) {				/* INTL: Native. */
	hp = TclpGetHostByName(u.nodename);		/* INTL: Native. */
	if (hp == NULL) {
	    /*
	     * Sometimes the nodename is fully qualified, but gets truncated
	     * as it exceeds SYS_NMLN. See if we can just get the immediate
	     * nodename and get a proper answer that way.
	     */

	    char *dot = strchr(u.nodename, '.');

	    if (dot != NULL) {
		char *node = (char *)ckalloc(dot - u.nodename + 1);

		memcpy(node, u.nodename, dot - u.nodename);
		node[dot - u.nodename] = '\0';
		hp = TclpGetHostByName(node);
		ckfree(node);
	    }
	}
	if (hp != NULL) {
	    native = hp->h_name;
	} else {
	    native = u.nodename;
	}
    }
#else /* !NO_UNAME */
    /*
     * Uname doesn't exist; try gethostname instead.
     *
     * There is no portable macro for the maximum length of host names
     * returned by gethostbyname(). We should only trust SYS_NMLN if it is at
     * least 255 + 1 bytes to comply with DNS host name limits.
     *
     * Note: SYS_NMLN is a restriction on "uname" not on gethostbyname!
     *
     * For example HP-UX 10.20 has SYS_NMLN == 9, while gethostbyname() can
     * return a fully qualified name from DNS of up to 255 bytes.
     *
     * Fix suggested by Viktor Dukhovni (viktor@esm.com)
     */

#    if defined(SYS_NMLN) && (SYS_NMLEN >= 256)
    char buffer[SYS_NMLEN];
#    else
    char buffer[256];
#    endif

    if (gethostname(buffer, sizeof(buffer)) >= 0) {	/* INTL: Native. */
	native = buffer;
    }
#endif /* NO_UNAME */

    *encodingPtr = Tcl_GetEncoding(NULL, NULL);
    if (native) {
	*lengthPtr = strlen(native);
	*valuePtr = (char *)ckalloc(*lengthPtr + 1);
	memcpy(*valuePtr, native, *lengthPtr + 1);
    } else {
	*lengthPtr = 0;
	*valuePtr = (char *)ckalloc(1);
	*valuePtr[0] = '\0';
    }
}

/*
 * ----------------------------------------------------------------------
 *
 * Tcl_GetHostName --
 *
 *	Returns the name of the local host.
 *
 * Results:
 *	A string containing the network name for this machine, or an empty
 *	string if we can't figure out the name. The caller must not modify or
 *	free this string.
 *
 * Side effects:
 *	Caches the name to return for future calls.
 *
 * ----------------------------------------------------------------------
 */

const char *
Tcl_GetHostName(void)
{
    return Tcl_GetString(TclGetProcessGlobalValue(&hostName));
}

/*
 * ----------------------------------------------------------------------
 *
 * TclpFinalizeSockets --
 *
 *	Performs per-thread socket subsystem finalization.
 *
 * Results:
 *	None.
 *
 * Side effects:
 *	None.
 *
 * ----------------------------------------------------------------------
 */

void
TclpFinalizeSockets(void)
{
    return;
}

/*
 * ----------------------------------------------------------------------
 *
 * TcpBlockModeProc --
 *
 *	This function is invoked by the generic IO level to set blocking and
 *	nonblocking mode on a TCP socket based channel.
 *
 * Results:
 *	0 if successful, errno when failed.
 *
 * Side effects:
 *	Sets the device into blocking or nonblocking mode.
 *
 * ----------------------------------------------------------------------
 */

static int
TcpBlockModeProc(
    void *instanceData,	/* Socket state. */
    int mode)			/* The mode to set. Can be one of
				 * TCL_MODE_BLOCKING or
				 * TCL_MODE_NONBLOCKING. */
{
    TcpState *statePtr = (TcpState *)instanceData;

    if (mode == TCL_MODE_BLOCKING) {
	CLEAR_BITS(statePtr->flags, TCP_NONBLOCKING);
    } else {
	SET_BITS(statePtr->flags, TCP_NONBLOCKING);
    }
    if (GOT_BITS(statePtr->flags, TCP_ASYNC_CONNECT)) {
	statePtr->cachedBlocking = mode;
	return 0;
    }
    if (TclUnixSetBlockingMode(statePtr->fds.fd, mode) < 0) {
	return errno;
    }
    return 0;
}

/*
 * ----------------------------------------------------------------------
 *
 * WaitForConnect --
 *
 *	Check the state of an async connect process. If a connection attempt
 *	terminated, process it, which may finalize it or may start the next
 *	attempt. If a connect error occurs, it is saved in
 *	statePtr->connectError to be reported by 'fconfigure -error'.
 *
 *	There are two modes of operation, defined by errorCodePtr:
 *	 *  non-NULL: Called by explicit read/write command. Blocks if the
 *	    socket is blocking.
 *	    May return two error codes:
 *	     *	EWOULDBLOCK: if connect is still in progress
 *	     *	ENOTCONN: if connect failed. This would be the error message
 *		of a recv or sendto syscall so this is emulated here.
 *	 *  NULL: Called by a background operation. Do not block and do not
 *	    return any error code.
 *
 * Results:
 *	0 if the connection has completed, -1 if still in progress or there is
 *	an error.
 *
 * Side effects:
 *	Processes socket events off the system queue. May process
 *	asynchronous connects.
 *
 *----------------------------------------------------------------------
 */

static int
WaitForConnect(
    TcpState *statePtr,		/* State of the socket. */
    int *errorCodePtr)
{
    int timeout;

    /*
     * Check if an async connect failed already and error reporting is
     * demanded, return the error ENOTCONN
     */

    if (errorCodePtr != NULL && GOT_BITS(statePtr->flags, TCP_ASYNC_FAILED)) {
	*errorCodePtr = ENOTCONN;
	return -1;
    }

    /*
     * Check if an async connect is running. If not return ok.
     */

    if (!GOT_BITS(statePtr->flags, TCP_ASYNC_PENDING)) {
	return 0;
    }

    /*
     * In socket test mode do not continue with the connect.
     * Exceptions are:
     * - Call by recv/send and blocking socket
     *   (errorCodePtr != NULL && !GOT_BITS(flags, TCP_NONBLOCKING))
     */

    if (GOT_BITS(statePtr->flags, TCP_ASYNC_TEST_MODE)
            && !(errorCodePtr != NULL
                    && !GOT_BITS(statePtr->flags, TCP_NONBLOCKING))) {
	*errorCodePtr = EWOULDBLOCK;
	return -1;
    }

    if (errorCodePtr == NULL || GOT_BITS(statePtr->flags, TCP_NONBLOCKING)) {
	timeout = 0;
    } else {
	timeout = -1;
    }
    do {
	if (TclUnixWaitForFile(statePtr->fds.fd,
		TCL_WRITABLE | TCL_EXCEPTION, timeout) != 0) {
	    TcpConnect(NULL, statePtr);
	}

	/*
	 * Do this only once in the nonblocking case and repeat it until the
	 * socket is final when blocking.
	 */
    } while (timeout == -1 && GOT_BITS(statePtr->flags, TCP_ASYNC_CONNECT));

    if (errorCodePtr != NULL) {
	if (GOT_BITS(statePtr->flags, TCP_ASYNC_PENDING)) {
	    *errorCodePtr = EAGAIN;
	    return -1;
	} else if (statePtr->connectError != 0) {
	    *errorCodePtr = ENOTCONN;
	    return -1;
	}
    }
    return 0;
}

/*
 *----------------------------------------------------------------------
 *
 * TcpInputProc --
 *
 *	This function is invoked by the generic IO level to read input from a
 *	TCP socket based channel.
 *
 *	NOTE: We cannot share code with FilePipeInputProc because here we must
 *	use recv to obtain the input from the channel, not read.
 *
 * Results:
 *	The number of bytes read is returned or -1 on error. An output
 *	argument contains the POSIX error code on error, or zero if no error
 *	occurred.
 *
 * Side effects:
 *	Reads input from the input device of the channel.
 *
 *----------------------------------------------------------------------
 */

static int
TcpInputProc(
    void *instanceData,	/* Socket state. */
    char *buf,			/* Where to store data read. */
    int bufSize,		/* How much space is available in the
				 * buffer? */
    int *errorCodePtr)		/* Where to store error code. */
{
    TcpState *statePtr = (TcpState *)instanceData;
    int bytesRead;

    *errorCodePtr = 0;
    if (WaitForConnect(statePtr, errorCodePtr) != 0) {
	return -1;
    }
    bytesRead = recv(statePtr->fds.fd, buf, bufSize, 0);
    if (bytesRead >= 0) {
	return bytesRead;
    }
    if (errno == ECONNRESET) {
	/*
	 * Turn ECONNRESET into a soft EOF condition.
	 */

	return 0;
    }
    *errorCodePtr = errno;
    return -1;
}

/*
 *----------------------------------------------------------------------
 *
 * TcpOutputProc --
 *
 *	This function is invoked by the generic IO level to write output to a
 *	TCP socket based channel.
 *
 *	NOTE: We cannot share code with FilePipeOutputProc because here we
 *	must use send, not write, to get reliable error reporting.
 *
 * Results:
 *	The number of bytes written is returned. An output argument is set to
 *	a POSIX error code if an error occurred, or zero.
 *
 * Side effects:
 *	Writes output on the output device of the channel.
 *
 *----------------------------------------------------------------------
 */

static int
TcpOutputProc(
    void *instanceData,	/* Socket state. */
    const char *buf,		/* The data buffer. */
    int toWrite,		/* How many bytes to write? */
    int *errorCodePtr)		/* Where to store error code. */
{
    TcpState *statePtr = (TcpState *)instanceData;
    int written;

    *errorCodePtr = 0;
    if (WaitForConnect(statePtr, errorCodePtr) != 0) {
	return -1;
    }
    written = send(statePtr->fds.fd, buf, toWrite, 0);

    if (written >= 0) {
	return written;
    }
    *errorCodePtr = errno;
    return -1;
}

/*
 *----------------------------------------------------------------------
 *
 * TcpCloseProc --
 *
 *	This function is invoked by the generic IO level to perform
 *	channel-type-specific cleanup when a TCP socket based channel is
 *	closed.
 *
 * Results:
 *	0 if successful, the value of errno if failed.
 *
 * Side effects:
 *	Closes the socket of the channel.
 *
 *----------------------------------------------------------------------
 */

static int
TcpCloseProc(
    void *instanceData,	/* The socket to close. */
    TCL_UNUSED(Tcl_Interp *))
{
    TcpState *statePtr = (TcpState *)instanceData;
    int errorCode = 0;
    TcpFdList *fds;

    /*
     * Delete a file handler that may be active for this socket if this is a
     * server socket - the file handler was created automatically by Tcl as
     * part of the mechanism to accept new client connections. Channel
     * handlers are already deleted in the generic IO channel closing code
     * that called this function, so we do not have to delete them here.
     */

    for (fds = &statePtr->fds; fds != NULL; fds = fds->next) {
	if (fds->fd < 0) {
	    continue;
	}
	Tcl_DeleteFileHandler(fds->fd);
	if (close(fds->fd) < 0) {
	    errorCode = errno;
	}

    }
    fds = statePtr->fds.next;
    while (fds != NULL) {
	TcpFdList *next = fds->next;

	ckfree(fds);
	fds = next;
    }
    if (statePtr->addrlist != NULL) {
	freeaddrinfo(statePtr->addrlist);
    }
    if (statePtr->myaddrlist != NULL) {
	freeaddrinfo(statePtr->myaddrlist);
    }
    ckfree(statePtr);
    return errorCode;
}

/*
 *----------------------------------------------------------------------
 *
 * TcpClose2Proc --
 *
 *	This function is called by the generic IO level to perform the channel
 *	type specific part of a half-close: namely, a shutdown() on a socket.
 *
 * Results:
 *	0 if successful, the value of errno if failed.
 *
 * Side effects:
 *	Shuts down one side of the socket.
 *
 *----------------------------------------------------------------------
 */

static int
TcpClose2Proc(
    void *instanceData,	/* The socket to close. */
    TCL_UNUSED(Tcl_Interp *),
    int flags)			/* Flags that indicate which side to close. */
{
    TcpState *statePtr = (TcpState *)instanceData;
    int readError = 0;
    int writeError = 0;

    /*
     * Shutdown the OS socket handle.
     */
    if ((flags & (TCL_CLOSE_READ|TCL_CLOSE_WRITE)) == 0) {
	return TcpCloseProc(instanceData, NULL);
    }
    if ((flags & TCL_CLOSE_READ) && (shutdown(statePtr->fds.fd, SHUT_RD) < 0)) {
	readError = errno;
    }
    if ((flags & TCL_CLOSE_WRITE) && (shutdown(statePtr->fds.fd, SHUT_WR) < 0)) {
	writeError = errno;
    }
    return (readError != 0) ? readError : writeError;
}

/*
 *----------------------------------------------------------------------
 *
 * TcpHostPortList --
 *
 *	This function is called by the -gethostname and -getpeername switches
 *	of TcpGetOptionProc() to add three list elements with the textual
 *	representation of the given address to the given DString.
 *
 * Results:
 *	None.
 *
 * Side effects:
 *	Adds three elements do dsPtr
 *
 *----------------------------------------------------------------------
 */

#ifndef NEED_FAKE_RFC2553
#if defined (__clang__) || ((__GNUC__)  && ((__GNUC__ > 4) || ((__GNUC__ == 4) && (__GNUC_MINOR__ > 5))))
#pragma GCC diagnostic push
#pragma GCC diagnostic ignored "-Wstrict-aliasing"
#endif
static inline int
IPv6AddressNeedsNumericRendering(
    struct in6_addr addr)
{
    if (IN6_ARE_ADDR_EQUAL(&addr, &in6addr_any)) {
	return 1;
    }

    /*
     * The IN6_IS_ADDR_V4MAPPED macro has a problem with aliasing warnings on
     * at least some versions of OSX.
     */

    if (!IN6_IS_ADDR_V4MAPPED(&addr)) {
	return 0;
    }

    return (addr.s6_addr[12] == 0 && addr.s6_addr[13] == 0
	    && addr.s6_addr[14] == 0 && addr.s6_addr[15] == 0);
}
#if defined (__clang__) || ((__GNUC__)  && ((__GNUC__ > 4) || ((__GNUC__ == 4) && (__GNUC_MINOR__ > 5))))
#pragma GCC diagnostic pop
#endif
#endif /* NEED_FAKE_RFC2553 */

static void
TcpHostPortList(
    Tcl_Interp *interp,
    Tcl_DString *dsPtr,
    address addr,
    socklen_t salen)
{
#define SUPPRESS_RDNS_VAR "::tcl::unsupported::noReverseDNS"
    char host[NI_MAXHOST], nhost[NI_MAXHOST], nport[NI_MAXSERV];
    int flags = 0;

    getnameinfo(&addr.sa, salen, nhost, sizeof(nhost), nport, sizeof(nport),
	    NI_NUMERICHOST | NI_NUMERICSERV);
    Tcl_DStringAppendElement(dsPtr, nhost);

    /*
     * We don't want to resolve INADDR_ANY and sin6addr_any; they can
     * sometimes cause problems (and never have a name).
     */

    if (addr.sa.sa_family == AF_INET) {
	if (addr.sa4.sin_addr.s_addr == INADDR_ANY) {
	    flags |= NI_NUMERICHOST;
	}
#ifndef NEED_FAKE_RFC2553
    } else if (addr.sa.sa_family == AF_INET6) {
	if (IPv6AddressNeedsNumericRendering(addr.sa6.sin6_addr)) {
	    flags |= NI_NUMERICHOST;
	}
#endif /* NEED_FAKE_RFC2553 */
    }

    /*
     * Check if reverse DNS has been switched off globally.
     */

    if (interp != NULL &&
	    Tcl_GetVar2(interp, SUPPRESS_RDNS_VAR, NULL, 0) != NULL) {
	flags |= NI_NUMERICHOST;
    }
    if (getnameinfo(&addr.sa, salen, host, sizeof(host), NULL, 0,
	    flags) == 0) {
	/*
	 * Reverse mapping worked.
	 */

	Tcl_DStringAppendElement(dsPtr, host);
    } else {
	/*
	 * Reverse mapping failed - use the numeric rep once more.
	 */

	Tcl_DStringAppendElement(dsPtr, nhost);
    }
    Tcl_DStringAppendElement(dsPtr, nport);
}

/*
 *----------------------------------------------------------------------
 *
 * TcpSetOptionProc --
 *
 *	Sets TCP channel specific options.
 *
 * Results:
 *	None, unless an error happens.
 *
 * Side effects:
 *	Changes attributes of the socket at the system level.
 *
 *----------------------------------------------------------------------
 */

static int
TcpSetOptionProc(
    void *instanceData,		/* Socket state. */
    Tcl_Interp *interp,		/* For error reporting - can be NULL. */
    const char *optionName,	/* Name of the option to set. */
    const char *value)		/* New value for option. */
{
    TcpState *statePtr = (TcpState *)instanceData;
    size_t len = 0;

    if (optionName != NULL) {
	len = strlen(optionName);
    }

    if ((len > 1) && (optionName[1] == 'k') &&
	    (strncmp(optionName, "-keepalive", len) == 0)) {
	int val = 0, ret;

	if (Tcl_GetBoolean(interp, value, &val) != TCL_OK) {
	    return TCL_ERROR;
	}
#if defined(SO_KEEPALIVE)
	ret = setsockopt(statePtr->fds.fd, SOL_SOCKET, SO_KEEPALIVE,
		(const char *) &val, sizeof(int));
#else
	ret = -1;
	Tcl_SetErrno(ENOTSUP);
#endif
	if (ret < 0) {
	    if (interp) {
		Tcl_SetObjResult(interp, Tcl_ObjPrintf(
			"couldn't set socket option: %s",
			Tcl_PosixError(interp)));
	    }
	    return TCL_ERROR;
	}
	return TCL_OK;
    }
    if ((len > 1) && (optionName[1] == 'n') &&
	    (strncmp(optionName, "-nodelay", len) == 0)) {
	int val = 0, ret;

	if (Tcl_GetBoolean(interp, value, &val) != TCL_OK) {
	    return TCL_ERROR;
	}
#if defined(SOL_TCP) && defined(TCP_NODELAY)
	ret = setsockopt(statePtr->fds.fd, SOL_TCP, TCP_NODELAY,
		(const char *) &val, sizeof(int));
#else
	ret = -1;
	Tcl_SetErrno(ENOTSUP);
#endif
	if (ret < 0) {
	    if (interp) {
		Tcl_SetObjResult(interp, Tcl_ObjPrintf(
			"couldn't set socket option: %s",
			Tcl_PosixError(interp)));
	    }
	    return TCL_ERROR;
	}
	return TCL_OK;
    }
    return Tcl_BadChannelOption(interp, optionName, "keepalive nodelay");
}

/*
 *----------------------------------------------------------------------
 *
 * TcpGetOptionProc --
 *
 *	Computes an option value for a TCP socket based channel, or a list of
 *	all options and their values.
 *
 *	Note: This code is based on code contributed by John Haxby.
 *
 * Results:
 *	A standard Tcl result. The value of the specified option or a list of
 *	all options and their values is returned in the supplied DString. Sets
 *	Error message if needed.
 *
 * Side effects:
 *	None.
 *
 *----------------------------------------------------------------------
 */

static int
TcpGetOptionProc(
    void *instanceData,		/* Socket state. */
    Tcl_Interp *interp,		/* For error reporting - can be NULL. */
    const char *optionName,	/* Name of the option to retrieve the value
				 * for, or NULL to get all options and their
				 * values. */
    Tcl_DString *dsPtr)		/* Where to store the computed value;
				 * initialized by caller. */
{
    TcpState *statePtr = (TcpState *)instanceData;
    size_t len = 0;

    if (optionName != NULL) {
	len = strlen(optionName);
    }

    if ((len > 1) && (optionName[1] == 'e') &&
	    (strncmp(optionName, "-error", len) == 0)) {
	socklen_t optlen = sizeof(int);

<<<<<<< HEAD
	WaitForConnect(statePtr, NULL);
        if (GOT_BITS(statePtr->flags, TCP_ASYNC_CONNECT)) {
            /*
             * Suppress errors as long as we are not done.
             */

            errno = 0;
        } else if (statePtr->connectError != 0) {
            errno = statePtr->connectError;
            statePtr->connectError = 0;
        } else {
            int err;

            getsockopt(statePtr->fds.fd, SOL_SOCKET, SO_ERROR, (char *) &err,
                    &optlen);
            errno = err;
        }
        if (errno != 0) {
	    Tcl_DStringAppend(dsPtr, Tcl_ErrnoMsg(errno), TCL_INDEX_NONE);
        }
=======
	if (GOT_BITS(statePtr->flags, TCP_ASYNC_CONNECT)) {
	    /*
	     * Suppress errors as long as we are not done.
	     */

	    errno = 0;
	} else if (statePtr->connectError != 0) {
	    errno = statePtr->connectError;
	    statePtr->connectError = 0;
	} else {
	    int err;

	    getsockopt(statePtr->fds.fd, SOL_SOCKET, SO_ERROR, (char *) &err,
		    &optlen);
	    errno = err;
	}
	if (errno != 0) {
	    Tcl_DStringAppend(dsPtr, Tcl_ErrnoMsg(errno), -1);
	}
>>>>>>> 1e9345e9
	return TCL_OK;
    }

    if ((len > 1) && (optionName[1] == 'c') &&
	    (strncmp(optionName, "-connecting", len) == 0)) {
	WaitForConnect(statePtr, NULL);
	Tcl_DStringAppend(dsPtr,
<<<<<<< HEAD
		GOT_BITS(statePtr->flags, TCP_ASYNC_CONNECT) ? "1" : "0", TCL_INDEX_NONE);
        return TCL_OK;
=======
		GOT_BITS(statePtr->flags, TCP_ASYNC_CONNECT) ? "1" : "0", -1);
	return TCL_OK;
>>>>>>> 1e9345e9
    }

    if ((len == 0) || ((len > 1) && (optionName[1] == 'p') &&
	    (strncmp(optionName, "-peername", len) == 0))) {
	address peername;
	socklen_t size = sizeof(peername);

	WaitForConnect(statePtr, NULL);
	if (GOT_BITS(statePtr->flags, TCP_ASYNC_CONNECT)) {
	    /*
	     * In async connect output an empty string
	     */

	    if (len == 0) {
		Tcl_DStringAppendElement(dsPtr, "-peername");
		Tcl_DStringAppendElement(dsPtr, "");
	    } else {
		return TCL_OK;
	    }
	} else if (getpeername(statePtr->fds.fd, &peername.sa, &size) >= 0) {
	    /*
	     * Peername fetch succeeded - output list
	     */

	    if (len == 0) {
		Tcl_DStringAppendElement(dsPtr, "-peername");
		Tcl_DStringStartSublist(dsPtr);
	    }
	    TcpHostPortList(interp, dsPtr, peername, size);
	    if (len) {
		return TCL_OK;
	    }
	    Tcl_DStringEndSublist(dsPtr);
	} else {
	    /*
	     * getpeername failed - but if we were asked for all the options
	     * (len==0), don't flag an error at that point because it could be
	     * an fconfigure request on a server socket (which have no peer).
	     * Same must be done on win&mac.
	     */

	    if (len) {
		if (interp) {
		    Tcl_SetObjResult(interp, Tcl_ObjPrintf(
			    "can't get peername: %s",
			    Tcl_PosixError(interp)));
		}
		return TCL_ERROR;
	    }
	}
    }

    if ((len == 0) || ((len > 1) && (optionName[1] == 's') &&
	    (strncmp(optionName, "-sockname", len) == 0))) {
	TcpFdList *fds;
	address sockname;
	socklen_t size;
	int found = 0;

	WaitForConnect(statePtr, NULL);
	if (len == 0) {
	    Tcl_DStringAppendElement(dsPtr, "-sockname");
	    Tcl_DStringStartSublist(dsPtr);
	}
	if (GOT_BITS(statePtr->flags, TCP_ASYNC_CONNECT)) {
	    /*
	     * In async connect output an empty string
	     */

	    found = 1;
	} else {
	    for (fds = &statePtr->fds; fds != NULL; fds = fds->next) {
		size = sizeof(sockname);
		if (getsockname(fds->fd, &(sockname.sa), &size) >= 0) {
		    found = 1;
		    TcpHostPortList(interp, dsPtr, sockname, size);
		}
	    }
	}
	if (found) {
	    if (len) {
		return TCL_OK;
	    }
	    Tcl_DStringEndSublist(dsPtr);
	} else {
	    if (interp) {
		Tcl_SetObjResult(interp, Tcl_ObjPrintf(
			"can't get sockname: %s", Tcl_PosixError(interp)));
	    }
	    return TCL_ERROR;
	}
    }

    if ((len == 0) || ((len > 1) && (optionName[1] == 'k') &&
	    (strncmp(optionName, "-keepalive", len) == 0))) {
	int opt = 0;
#if defined(SO_KEEPALIVE)
	socklen_t size = sizeof(opt);
#endif

	if (len == 0) {
	    Tcl_DStringAppendElement(dsPtr, "-keepalive");
	}
#if defined(SO_KEEPALIVE)
	getsockopt(statePtr->fds.fd, SOL_SOCKET, SO_KEEPALIVE,
		(char *) &opt, &size);
#endif
	Tcl_DStringAppendElement(dsPtr, opt ? "1" : "0");
	if (len > 0) {
	    return TCL_OK;
	}
    }

    if ((len == 0) || ((len > 1) && (optionName[1] == 'n') &&
	    (strncmp(optionName, "-nodelay", len) == 0))) {
	int opt = 0;
#if defined(SOL_TCP) && defined(TCP_NODELAY)
	socklen_t size = sizeof(opt);
#endif

	if (len == 0) {
	    Tcl_DStringAppendElement(dsPtr, "-nodelay");
	}
#if defined(SOL_TCP) && defined(TCP_NODELAY)
	getsockopt(statePtr->fds.fd, SOL_TCP, TCP_NODELAY,
		(char *) &opt, &size);
#endif
	Tcl_DStringAppendElement(dsPtr, opt ? "1" : "0");
	if (len > 0) {
	    return TCL_OK;
	}
    }

    if (len > 0) {
	return Tcl_BadChannelOption(interp, optionName,
<<<<<<< HEAD
                "connecting keepalive nodelay peername sockname");
=======
		"connecting peername sockname");
>>>>>>> 1e9345e9
    }

    return TCL_OK;
}

/*
 * ----------------------------------------------------------------------
 *
 * TcpThreadActionProc --
 *
 *	Handles detach/attach for asynchronously connecting socket.
 *
 *	Reassigning the file handler associated with thread-related channel
 *	notification, responsible for callbacks (signaling that asynchronous
 *	connection attempt has succeeded or failed).
 *
 * Results:
 *	None.
 *
 * ----------------------------------------------------------------------
 */

static void
TcpThreadActionProc(
    void *instanceData,
    int action)
{
    TcpState *statePtr = (TcpState *)instanceData;

    if (GOT_BITS(statePtr->flags, TCP_ASYNC_CONNECT)) {
	/*
	 * Async-connecting socket must get reassigned handler if it have been
	 * transferred to another thread. Remove the handler if the socket is
	 * not managed by this thread anymore and create new handler (TSD related)
	 * so the callback will run in the correct thread, bug [f583715154].
	 */
	switch (action) {
	  case TCL_CHANNEL_THREAD_REMOVE:
	    CLEAR_BITS(statePtr->flags, TCP_ASYNC_PENDING);
	    Tcl_DeleteFileHandler(statePtr->fds.fd);
	  break;
	  case TCL_CHANNEL_THREAD_INSERT:
	    Tcl_CreateFileHandler(statePtr->fds.fd,
		TCL_WRITABLE | TCL_EXCEPTION, TcpAsyncCallback, statePtr);
	    SET_BITS(statePtr->flags, TCP_ASYNC_PENDING);
	  break;
	}
    }
}

/*
 * ----------------------------------------------------------------------
 *
 * TcpWatchProc --
 *
 *	Initialize the notifier to watch the fd from this channel.
 *
 * Results:
 *	None.
 *
 * Side effects:
 *	Sets up the notifier so that a future event on the channel will be
 *	seen by Tcl.
 *
 * ----------------------------------------------------------------------
 */

static void
WrapNotify(
    void *clientData,
    int mask)
{
    TcpState *statePtr = (TcpState *) clientData;
    int newmask = mask & statePtr->interest;

    if (newmask == 0) {
	/*
	 * There was no overlap between the states the channel is interested
	 * in notifications for, and the states that are reported present on
	 * the file descriptor by select().  The only way that can happen is
	 * when the channel is interested in a writable condition, and only a
	 * readable state is reported present (see TcpWatchProc() below).  In
	 * that case, signal back to the caller the writable state, which is
	 * really an error condition.  As an extra check on that assumption,
	 * check for a non-zero value of errno before reporting an artificial
	 * writable state.
	 */

	if (errno == 0) {
	    return;
	}
	newmask = TCL_WRITABLE;
    }
    Tcl_NotifyChannel(statePtr->channel, newmask);
}

static void
TcpWatchProc(
    void *instanceData,	/* The socket state. */
    int mask)			/* Events of interest; an OR-ed combination of
				 * TCL_READABLE, TCL_WRITABLE and
				 * TCL_EXCEPTION. */
{
    TcpState *statePtr = (TcpState *)instanceData;

    if (statePtr->acceptProc != NULL) {
	/*
	 * Make sure we don't mess with server sockets since they will never
	 * be readable or writable at the Tcl level. This keeps Tcl scripts
	 * from interfering with the -accept behavior (bug #3394732).
	 */

	return;
    }

    if (GOT_BITS(statePtr->flags, TCP_ASYNC_PENDING)) {
	/*
	 * Async sockets use a FileHandler internally while connecting, so we
	 * need to cache this request until the connection has succeeded.
	 */

	statePtr->filehandlers = mask;
    } else if (mask) {

	/*
	 * Whether it is a bug or feature or otherwise, it is a fact of life
	 * that on at least some Linux kernels select() fails to report that a
	 * socket file descriptor is writable when the other end of the socket
	 * is closed.  This is in contrast to the guarantees Tcl makes that
	 * its channels become writable and fire writable events on an error
	 * condition.  This has caused a leak of file descriptors in a state of
	 * background flushing.  See Tcl ticket 1758a0b603.
	 *
	 * As a workaround, when our caller indicates an interest in writable
	 * notifications, we must tell the notifier built around select() that
	 * we are interested in the readable state of the file descriptor as
	 * well, as that is the only reliable means to get notified of error
	 * conditions.  Then it is the task of WrapNotify() above to untangle
	 * the meaning of these channel states and report the chan events as
	 * best it can.  We save a copy of the mask passed in to assist with
	 * that.
	 */

	statePtr->interest = mask;
	Tcl_CreateFileHandler(statePtr->fds.fd, mask|TCL_READABLE,
		WrapNotify, statePtr);
    } else {
	Tcl_DeleteFileHandler(statePtr->fds.fd);
    }
}

/*
 * ----------------------------------------------------------------------
 *
 * TcpGetHandleProc --
 *
 *	Called from Tcl_GetChannelHandle to retrieve OS handles from inside a
 *	TCP socket based channel.
 *
 * Results:
 *	Returns TCL_OK with the fd in handlePtr, or TCL_ERROR if there is no
 *	handle for the specified direction.
 *
 * Side effects:
 *	None.
 *
 * ----------------------------------------------------------------------
 */

static int
TcpGetHandleProc(
    void *instanceData,	/* The socket state. */
    TCL_UNUSED(int) /*direction*/,
    void **handlePtr)	/* Where to store the handle. */
{
    TcpState *statePtr = (TcpState *)instanceData;

    *handlePtr = INT2PTR(statePtr->fds.fd);
    return TCL_OK;
}

/*
 * ----------------------------------------------------------------------
 *
 * TcpAsyncCallback --
 *
 *	Called by the event handler that TcpConnect sets up internally for
 *	[socket -async] to get notified when the asynchronous connection
 *	attempt has succeeded or failed.
 *
 * ----------------------------------------------------------------------
 */

static void
TcpAsyncCallback(
    void *clientData,	/* The socket state. */
    TCL_UNUSED(int) /*mask*/)
{
    TcpConnect(NULL, (TcpState *)clientData);
}

/*
 * ----------------------------------------------------------------------
 *
 * TcpConnect --
 *
 *	This function opens a new socket in client mode.
 *
 * Results:
 *      TCL_OK, if the socket was successfully connected or an asynchronous
 *      connection is in progress. If an error occurs, TCL_ERROR is returned
 *      and an error message is left in interp.
 *
 * Side effects:
 *	Opens a socket.
 *
 * Remarks:
 *	A single host name may resolve to more than one IP address, e.g. for
 *	an IPv4/IPv6 dual stack host. For handling asynchronously connecting
 *	sockets in the background for such hosts, this function can act as a
 *	coroutine. On the first call, it sets up the control variables for the
 *	two nested loops over the local and remote addresses. Once the first
 *	connection attempt is in progress, it sets up itself as a writable
 *	event handler for that socket, and returns. When the callback occurs,
 *	control is transferred to the "reenter" label, right after the initial
 *	return and the loops resume as if they had never been interrupted.
 *	For synchronously connecting sockets, the loops work the usual way.
 *
 * ----------------------------------------------------------------------
 */

static int
TcpConnect(
    Tcl_Interp *interp,		/* For error reporting; can be NULL. */
    TcpState *statePtr)
{
    socklen_t optlen;
    int async_callback = GOT_BITS(statePtr->flags, TCP_ASYNC_PENDING);
    int ret = -1, error = EHOSTUNREACH;
    int async = GOT_BITS(statePtr->flags, TCP_ASYNC_CONNECT);
    static const int reuseaddr = 1;

    if (async_callback) {
	goto reenter;
    }

    for (statePtr->addr = statePtr->addrlist; statePtr->addr != NULL;
<<<<<<< HEAD
            statePtr->addr = statePtr->addr->ai_next) {
        for (statePtr->myaddr = statePtr->myaddrlist;
                statePtr->myaddr != NULL;
                statePtr->myaddr = statePtr->myaddr->ai_next) {
=======
	    statePtr->addr = statePtr->addr->ai_next) {
	for (statePtr->myaddr = statePtr->myaddrlist;
		statePtr->myaddr != NULL;
		statePtr->myaddr = statePtr->myaddr->ai_next) {
>>>>>>> 1e9345e9
	    /*
	     * No need to try combinations of local and remote addresses of
	     * different families.
	     */

	    if (statePtr->myaddr->ai_family != statePtr->addr->ai_family) {
		continue;
	    }

	    /*
	     * Close the socket if it is still open from the last unsuccessful
	     * iteration.
	     */

	    if (statePtr->fds.fd >= 0) {
		close(statePtr->fds.fd);
		statePtr->fds.fd = -1;
		errno = 0;
	    }

	    statePtr->fds.fd = socket(statePtr->addr->ai_family, SOCK_STREAM,
		    0);
	    if (statePtr->fds.fd < 0) {
		continue;
	    }

	    /*
	     * Set the close-on-exec flag so that the socket will not get
	     * inherited by child processes.
	     */

	    fcntl(statePtr->fds.fd, F_SETFD, FD_CLOEXEC);

	    /*
	     * Set kernel space buffering
	     */

	    TclSockMinimumBuffers(INT2PTR(statePtr->fds.fd), SOCKET_BUFSIZE);

	    if (async) {
		ret = TclUnixSetBlockingMode(statePtr->fds.fd,
			TCL_MODE_NONBLOCKING);
		if (ret < 0) {
		    continue;
		}
	    }

	    /*
	     * Must reset the error variable here, before we use it for the
	     * first time in this iteration.
	     */

	    error = 0;

	    (void) setsockopt(statePtr->fds.fd, SOL_SOCKET, SO_REUSEADDR,
		    (char *) &reuseaddr, sizeof(reuseaddr));
	    ret = bind(statePtr->fds.fd, statePtr->myaddr->ai_addr,
		    statePtr->myaddr->ai_addrlen);
	    if (ret < 0) {
		error = errno;
		continue;
	    }

	    /*
	     * Attempt to connect. The connect may fail at present with an
	     * EINPROGRESS but at a later time it will complete. The caller
	     * will set up a file handler on the socket if she is interested
	     * in being informed when the connect completes.
	     */

	    ret = connect(statePtr->fds.fd, statePtr->addr->ai_addr,
			statePtr->addr->ai_addrlen);
	    if (ret < 0) {
		error = errno;
	    }
	    if (ret < 0 && errno == EINPROGRESS) {
		Tcl_CreateFileHandler(statePtr->fds.fd,
			TCL_WRITABLE | TCL_EXCEPTION, TcpAsyncCallback,
			statePtr);
		errno = EWOULDBLOCK;
		SET_BITS(statePtr->flags, TCP_ASYNC_PENDING);
		return TCL_OK;

	    reenter:
		CLEAR_BITS(statePtr->flags, TCP_ASYNC_PENDING);
		Tcl_DeleteFileHandler(statePtr->fds.fd);

		/*
		 * Read the error state from the socket to see if the async
		 * connection has succeeded or failed. As this clears the
		 * error condition, we cache the status in the socket state
		 * struct for later retrieval by [fconfigure -error].
		 */

		optlen = sizeof(int);

		getsockopt(statePtr->fds.fd, SOL_SOCKET, SO_ERROR,
			(char *) &error, &optlen);
		errno = error;
	    }
	    if (error == 0) {
		goto out;
	    }
	}
    }

  out:
    statePtr->connectError = error;
    CLEAR_BITS(statePtr->flags, TCP_ASYNC_CONNECT);
    if (async_callback) {
	/*
	 * An asynchonous connection has finally succeeded or failed.
	 */

	TcpWatchProc(statePtr, statePtr->filehandlers);
	TclUnixSetBlockingMode(statePtr->fds.fd, statePtr->cachedBlocking);

	if (error != 0) {
	    SET_BITS(statePtr->flags, TCP_ASYNC_FAILED);
	}

	/*
	 * We need to forward the writable event that brought us here, because
	 * upon reading of getsockopt(SO_ERROR), at least some OSes clear the
	 * writable state from the socket, and so a subsequent select() on
	 * behalf of a script level [fileevent] would not fire. It doesn't
	 * hurt that this is also called in the successful case and will save
	 * the event mechanism one roundtrip through select().
	 */

	if (statePtr->cachedBlocking == TCL_MODE_NONBLOCKING) {
	    Tcl_NotifyChannel(statePtr->channel, TCL_WRITABLE);
	}
    }
    if (error != 0) {
	/*
	 * Failure for either a synchronous connection, or an async one that
	 * failed before it could enter background mode, e.g. because an
	 * invalid -myaddr was given.
	 */

	if (interp != NULL) {
	    errno = error;
	    Tcl_SetObjResult(interp, Tcl_ObjPrintf(
		    "couldn't open socket: %s", Tcl_PosixError(interp)));
	}
	return TCL_ERROR;
    }
    return TCL_OK;
}

/*
 *----------------------------------------------------------------------
 *
 * Tcl_OpenTcpClient --
 *
 *	Opens a TCP client socket and creates a channel around it.
 *
 * Results:
 *	The channel or NULL if failed. An error message is returned in the
 *	interpreter on failure.
 *
 * Side effects:
 *	Opens a client socket and creates a new channel.
 *
 *----------------------------------------------------------------------
 */

Tcl_Channel
Tcl_OpenTcpClient(
    Tcl_Interp *interp,		/* For error reporting; can be NULL. */
    int port,			/* Port number to open. */
    const char *host,		/* Host on which to open port. */
    const char *myaddr,		/* Client-side address */
    int myport,			/* Client-side port */
    int async)			/* If nonzero, attempt to do an asynchronous
				 * connect. Otherwise we do a blocking
				 * connect. */
{
    TcpState *statePtr;
    const char *errorMsg = NULL;
    struct addrinfo *addrlist = NULL, *myaddrlist = NULL;
    char channelName[SOCK_CHAN_LENGTH];

    /*
     * Do the name lookups for the local and remote addresses.
     */

    if (!TclCreateSocketAddress(interp, &addrlist, host, port, 0, &errorMsg)
	    || !TclCreateSocketAddress(interp, &myaddrlist, myaddr, myport, 1,
		    &errorMsg)) {
	if (addrlist != NULL) {
	    freeaddrinfo(addrlist);
	}
	if (interp != NULL) {
	    Tcl_SetObjResult(interp, Tcl_ObjPrintf(
		    "couldn't open socket: %s", errorMsg));
	}
	return NULL;
    }

    /*
     * Allocate a new TcpState for this socket.
     */

    statePtr = (TcpState *)ckalloc(sizeof(TcpState));
    memset(statePtr, 0, sizeof(TcpState));
    statePtr->flags = async ? TCP_ASYNC_CONNECT : 0;
    statePtr->cachedBlocking = TCL_MODE_BLOCKING;
    statePtr->addrlist = addrlist;
    statePtr->myaddrlist = myaddrlist;
    statePtr->fds.fd = -1;

    /*
     * Create a new client socket and wrap it in a channel.
     */

    if (TcpConnect(interp, statePtr) != TCL_OK) {
	TcpCloseProc(statePtr, NULL);
	return NULL;
    }

    snprintf(channelName, sizeof(channelName), SOCK_TEMPLATE, PTR2INT(statePtr));

    statePtr->channel = Tcl_CreateChannel(&tcpChannelType, channelName,
	    statePtr, TCL_READABLE | TCL_WRITABLE);
    if (Tcl_SetChannelOption(interp, statePtr->channel, "-translation",
	    "auto crlf") == TCL_ERROR) {
	Tcl_Close(NULL, statePtr->channel);
	return NULL;
    }
    return statePtr->channel;
}

/*
 *----------------------------------------------------------------------
 *
 * Tcl_MakeTcpClientChannel --
 *
 *	Creates a Tcl_Channel from an existing client TCP socket.
 *
 * Results:
 *	The Tcl_Channel wrapped around the preexisting TCP socket.
 *
 * Side effects:
 *	None.
 *
 *----------------------------------------------------------------------
 */

Tcl_Channel
Tcl_MakeTcpClientChannel(
    void *sock)		/* The socket to wrap up into a channel. */
{
    return (Tcl_Channel) TclpMakeTcpClientChannelMode(sock,
	    TCL_READABLE | TCL_WRITABLE);
}

/*
 *----------------------------------------------------------------------
 *
 * TclpMakeTcpClientChannelMode --
 *
 *	Creates a Tcl_Channel from an existing client TCP socket
 *	with given mode.
 *
 * Results:
 *	The Tcl_Channel wrapped around the preexisting TCP socket.
 *
 * Side effects:
 *	None.
 *
 *----------------------------------------------------------------------
 */

void *
TclpMakeTcpClientChannelMode(
    void *sock,		/* The socket to wrap up into a channel. */
    int mode)			/* OR'ed combination of TCL_READABLE and
				 * TCL_WRITABLE to indicate file mode. */
{
    TcpState *statePtr;
    char channelName[SOCK_CHAN_LENGTH];

    statePtr = (TcpState *)ckalloc(sizeof(TcpState));
    memset(statePtr, 0, sizeof(TcpState));
    statePtr->fds.fd = PTR2INT(sock);
    statePtr->flags = 0;

    snprintf(channelName, sizeof(channelName), SOCK_TEMPLATE, PTR2INT(statePtr));

    statePtr->channel = Tcl_CreateChannel(&tcpChannelType, channelName,
	    statePtr, mode);
    if (Tcl_SetChannelOption(NULL, statePtr->channel, "-translation",
	    "auto crlf") == TCL_ERROR) {
	Tcl_Close(NULL, statePtr->channel);
	return NULL;
    }
    return statePtr->channel;
}

/*
 *----------------------------------------------------------------------
 *
 * Tcl_OpenTcpServerEx --
 *
 *	Opens a TCP server socket and creates a channel around it.
 *
 * Results:
 *	The channel or NULL if failed. If an error occurred, an error message
 *	is left in the interp's result if interp is not NULL.
 *
 * Side effects:
 *	Opens a server socket and creates a new channel.
 *
 *----------------------------------------------------------------------
 */

Tcl_Channel
Tcl_OpenTcpServerEx(
    Tcl_Interp *interp,		/* For error reporting - may be NULL. */
    const char *service,	/* Port number to open. */
    const char *myHost,		/* Name of local host. */
    unsigned int flags,		/* Flags. */
    int backlog,                /* Length of OS listen backlog queue. */
    Tcl_TcpAcceptProc *acceptProc,
				/* Callback for accepting connections from new
				 * clients. */
    void *acceptProcData)	/* Data for the callback. */
{
    int status = 0, sock = -1, optvalue, port, chosenport;
    struct addrinfo *addrlist = NULL, *addrPtr;	/* socket address */
    TcpState *statePtr = NULL;
    char channelName[SOCK_CHAN_LENGTH];
    const char *errorMsg = NULL;
    TcpFdList *fds = NULL, *newfds;

    /*
     * Try to record and return the most meaningful error message, i.e. the
     * one from the first socket that went the farthest before it failed.
     */

    enum { LOOKUP, SOCKET, BIND, LISTEN } howfar = LOOKUP;
    int my_errno = 0;

    /*
     * If we were called with port 0 to listen on a random port number, we
     * copy the port number from the first member of the addrinfo list to all
     * subsequent members, so that IPv4 and IPv6 listen on the same port. This
     * might fail to bind() with EADDRINUSE if a port is free on the first
     * address family in the list but already used on the other. In this case
     * we revert everything we've done so far and start from scratch hoping
     * that next time we'll find a port number that is usable on all address
     * families. We try this at most MAXRETRY times to avoid an endless loop
     * if all ports are taken.
     */

    int retry = 0;
#define MAXRETRY 10

 repeat:
    if (retry > 0) {
        if (statePtr != NULL) {
            TcpCloseProc(statePtr, NULL);
            statePtr = NULL;
        }
        if (addrlist != NULL) {
            freeaddrinfo(addrlist);
            addrlist = NULL;
        }
        if (retry >= MAXRETRY) {
            goto error;
        }
    }
    retry++;
    chosenport = 0;

    if (TclSockGetPort(interp, service, "tcp", &port) != TCL_OK) {
	errorMsg = "invalid port number";
	goto error;
    }

    if (!TclCreateSocketAddress(interp, &addrlist, myHost, port, 1,
            &errorMsg)) {
	my_errno = errno;
	goto error;
    }

    for (addrPtr = addrlist; addrPtr != NULL; addrPtr = addrPtr->ai_next) {
	sock = socket(addrPtr->ai_family, addrPtr->ai_socktype,
		addrPtr->ai_protocol);
	if (sock == -1) {
	    if (howfar < SOCKET) {
		howfar = SOCKET;
		my_errno = errno;
	    }
	    continue;
	}

	/*
	 * Set the close-on-exec flag so that the socket will not get
	 * inherited by child processes.
	 */

	fcntl(sock, F_SETFD, FD_CLOEXEC);

	/*
	 * Set kernel space buffering
	 */

	TclSockMinimumBuffers(INT2PTR(sock), SOCKET_BUFSIZE);

	/*
	 * Set up to reuse server addresses and/or ports if requested.
	 */

	if (GOT_BITS(flags, TCL_TCPSERVER_REUSEADDR)) {
	    optvalue = 1;
	    (void) setsockopt(sock, SOL_SOCKET, SO_REUSEADDR,
		    (char *) &optvalue, sizeof(optvalue));
	}

	if (GOT_BITS(flags, TCL_TCPSERVER_REUSEPORT)) {
#ifndef SO_REUSEPORT
	    /*
	     * If the platform doesn't support the SO_REUSEPORT flag we can't
	     * do much beside erroring out.
	     */

	    errorMsg = "SO_REUSEPORT isn't supported by this platform";
	    goto error;
#else
	    optvalue = 1;
	    (void) setsockopt(sock, SOL_SOCKET, SO_REUSEPORT,
		    (char *) &optvalue, sizeof(optvalue));
#endif
	}

	/*
	 * Make sure we use the same port number when opening two server
	 * sockets for IPv4 and IPv6 on a random port.
	 *
	 * As sockaddr_in6 uses the same offset and size for the port member
	 * as sockaddr_in, we can handle both through the IPv4 API.
	 */

	if (port == 0 && chosenport != 0) {
	    ((struct sockaddr_in *) addrPtr->ai_addr)->sin_port =
		    htons(chosenport);
	}

#ifdef IPV6_V6ONLY
	/*
	 * Missing on: Solaris 2.8
	 */

	if (addrPtr->ai_family == AF_INET6) {
	    int v6only = 1;

	    (void) setsockopt(sock, IPPROTO_IPV6, IPV6_V6ONLY,
		    &v6only, sizeof(v6only));
	}
#endif /* IPV6_V6ONLY */

	status = bind(sock, addrPtr->ai_addr, addrPtr->ai_addrlen);
	if (status == -1) {
	    if (howfar < BIND) {
		howfar = BIND;
		my_errno = errno;
	    }
<<<<<<< HEAD
            close(sock);
            sock = -1;
            if (port == 0 && errno == EADDRINUSE) {
                goto repeat;
            }
            continue;
        }
        if (port == 0 && chosenport == 0) {
            address sockname;
            socklen_t namelen = sizeof(sockname);

            /*
             * Synchronize port numbers when binding to port 0 of multiple
             * addresses.
             */

            if (getsockname(sock, &sockname.sa, &namelen) >= 0) {
                chosenport = ntohs(sockname.sa4.sin_port);
            }
        }
        if (backlog < 0) {
            backlog = SOMAXCONN;
        }
        status = listen(sock, backlog);
        if (status < 0) {
=======
	    close(sock);
	    sock = -1;
	    continue;
	}
	if (port == 0 && chosenport == 0) {
	    address sockname;
	    socklen_t namelen = sizeof(sockname);

	    /*
	     * Synchronize port numbers when binding to port 0 of multiple
	     * addresses.
	     */

	    if (getsockname(sock, &sockname.sa, &namelen) >= 0) {
		chosenport = ntohs(sockname.sa4.sin_port);
	    }
	}
	status = listen(sock, SOMAXCONN);
	if (status < 0) {
>>>>>>> 1e9345e9
	    if (howfar < LISTEN) {
		howfar = LISTEN;
		my_errno = errno;
	    }
<<<<<<< HEAD
            close(sock);
            sock = -1;
            if (port == 0 && errno == EADDRINUSE) {
                goto repeat;
            }
            continue;
        }
        if (statePtr == NULL) {
            /*
             * Allocate a new TcpState for this socket.
             */

            statePtr = (TcpState *)ckalloc(sizeof(TcpState));
            memset(statePtr, 0, sizeof(TcpState));
            statePtr->acceptProc = acceptProc;
            statePtr->acceptProcData = acceptProcData;
            snprintf(channelName, sizeof(channelName), SOCK_TEMPLATE, PTR2INT(statePtr));
            newfds = &statePtr->fds;
        } else {
            newfds = (TcpFdList *)ckalloc(sizeof(TcpFdList));
            memset(newfds, (int) 0, sizeof(TcpFdList));
            fds->next = newfds;
        }
        newfds->fd = sock;
        newfds->statePtr = statePtr;
        fds = newfds;

        /*
         * Set up the callback mechanism for accepting connections from new
         * clients.
         */

        Tcl_CreateFileHandler(sock, TCL_READABLE, TcpAccept, fds);
=======
	    close(sock);
	    sock = -1;
	    continue;
	}
	if (statePtr == NULL) {
	    /*
	     * Allocate a new TcpState for this socket.
	     */

	    statePtr = (TcpState *)ckalloc(sizeof(TcpState));
	    memset(statePtr, 0, sizeof(TcpState));
	    statePtr->acceptProc = acceptProc;
	    statePtr->acceptProcData = acceptProcData;
	    snprintf(channelName, sizeof(channelName), SOCK_TEMPLATE, (long)statePtr);
	    newfds = &statePtr->fds;
	} else {
	    newfds = (TcpFdList *)ckalloc(sizeof(TcpFdList));
	    memset(newfds, (int) 0, sizeof(TcpFdList));
	    fds->next = newfds;
	}
	newfds->fd = sock;
	newfds->statePtr = statePtr;
	fds = newfds;

	/*
	 * Set up the callback mechanism for accepting connections from new
	 * clients.
	 */

	Tcl_CreateFileHandler(sock, TCL_READABLE, TcpAccept, fds);
>>>>>>> 1e9345e9
    }

  error:
    if (addrlist != NULL) {
	freeaddrinfo(addrlist);
    }
    if (statePtr != NULL) {
	statePtr->channel = Tcl_CreateChannel(&tcpChannelType, channelName,
		statePtr, 0);
	return statePtr->channel;
    }
    if (interp != NULL) {
<<<<<<< HEAD
        Tcl_Obj *errorObj = Tcl_NewStringObj("couldn't open socket: ", TCL_INDEX_NONE);

	if (errorMsg == NULL) {
            errno = my_errno;
            Tcl_AppendToObj(errorObj, Tcl_PosixError(interp), TCL_INDEX_NONE);
        } else {
	    Tcl_AppendToObj(errorObj, errorMsg, TCL_INDEX_NONE);
=======
	Tcl_Obj *errorObj = Tcl_NewStringObj("couldn't open socket: ", -1);

	if (errorMsg == NULL) {
	    errno = my_errno;
	    Tcl_AppendToObj(errorObj, Tcl_PosixError(interp), -1);
	} else {
	    Tcl_AppendToObj(errorObj, errorMsg, -1);
>>>>>>> 1e9345e9
	}
	Tcl_SetObjResult(interp, errorObj);
    }
    if (sock != -1) {
	close(sock);
    }
    return NULL;
}

/*
 *----------------------------------------------------------------------
 *
 * TcpAccept --
 *	Accept a TCP socket connection.	 This is called by the event loop.
 *
 * Results:
 *	None.
 *
 * Side effects:
 *	Creates a new connection socket. Calls the registered callback for the
 *	connection acceptance mechanism.
 *
 *----------------------------------------------------------------------
 */

static void
TcpAccept(
    void *data,		/* Callback token. */
    TCL_UNUSED(int) /*mask*/)
{
    TcpFdList *fds = (TcpFdList *)data;	/* Client data of server socket. */
    int newsock;		/* The new client socket */
    TcpState *newSockState;	/* State for new socket. */
    address addr;		/* The remote address */
    socklen_t len;		/* For accept interface */
    char channelName[SOCK_CHAN_LENGTH];
    char host[NI_MAXHOST], port[NI_MAXSERV];

    len = sizeof(addr);
    newsock = accept(fds->fd, &addr.sa, &len);
    if (newsock < 0) {
	return;
    }

    /*
     * Set close-on-exec flag to prevent the newly accepted socket from being
     * inherited by child processes.
     */

    (void) fcntl(newsock, F_SETFD, FD_CLOEXEC);

    newSockState = (TcpState *)ckalloc(sizeof(TcpState));
    memset(newSockState, 0, sizeof(TcpState));
    newSockState->flags = 0;
    newSockState->fds.fd = newsock;

    snprintf(channelName, sizeof(channelName), SOCK_TEMPLATE, PTR2INT(newSockState));
    newSockState->channel = Tcl_CreateChannel(&tcpChannelType, channelName,
	    newSockState, TCL_READABLE | TCL_WRITABLE);

    Tcl_SetChannelOption(NULL, newSockState->channel, "-translation",
	    "auto crlf");

    if (fds->statePtr->acceptProc != NULL) {
	getnameinfo(&addr.sa, len, host, sizeof(host), port, sizeof(port),
		NI_NUMERICHOST|NI_NUMERICSERV);
	fds->statePtr->acceptProc(fds->statePtr->acceptProcData,
		newSockState->channel, host, atoi(port));
    }
}

/*
 * Local Variables:
 * mode: c
 * c-basic-offset: 4
 * fill-column: 78
 * tab-width: 8
 * indent-tabs-mode: nil
 * End:
 */<|MERGE_RESOLUTION|>--- conflicted
+++ resolved
@@ -153,9 +153,8 @@
  */
 
 static const Tcl_ChannelType tcpChannelType = {
-<<<<<<< HEAD
-    "tcp",			/* Type name. */
-    TCL_CHANNEL_VERSION_5,	/* v5 channel */
+    "tcp",
+    TCL_CHANNEL_VERSION_5,
 #ifndef TCL_NO_DEPRECATED
     TcpCloseProc,		/* Close proc. */
 #else
@@ -164,25 +163,7 @@
     TcpInputProc,		/* Input proc. */
     TcpOutputProc,		/* Output proc. */
     NULL,			/* Seek proc. */
-    TcpSetOptionProc,		/* Set option proc. */
-    TcpGetOptionProc,		/* Get option proc. */
-    TcpWatchProc,		/* Initialize notifier. */
-    TcpGetHandleProc,		/* Get OS handles out of channel. */
-    TcpClose2Proc,		/* Close2 proc. */
-    TcpBlockModeProc,		/* Set blocking or non-blocking mode.*/
-    NULL,			/* flush proc. */
-    NULL,			/* handler proc. */
-    NULL,			/* wide seek proc. */
-    TcpThreadActionProc,	/* thread action proc. */
-    NULL			/* truncate proc. */
-=======
-    "tcp",
-    TCL_CHANNEL_VERSION_5,
-    TcpCloseProc,
-    TcpInputProc,
-    TcpOutputProc,
-    NULL,			/* Seek proc. */
-    NULL,			/* Set option proc. */
+    TcpSetOptionProc,
     TcpGetOptionProc,
     TcpWatchProc,
     TcpGetHandleProc,
@@ -193,7 +174,6 @@
     NULL,			/* Seek proc. */
     TcpThreadActionProc,
     NULL			/* Truncate proc. */
->>>>>>> 1e9345e9
 };
 
 /*
@@ -470,8 +450,8 @@
      */
 
     if (GOT_BITS(statePtr->flags, TCP_ASYNC_TEST_MODE)
-            && !(errorCodePtr != NULL
-                    && !GOT_BITS(statePtr->flags, TCP_NONBLOCKING))) {
+	    && !(errorCodePtr != NULL
+		    && !GOT_BITS(statePtr->flags, TCP_NONBLOCKING))) {
 	*errorCodePtr = EWOULDBLOCK;
 	return -1;
     }
@@ -940,28 +920,7 @@
 	    (strncmp(optionName, "-error", len) == 0)) {
 	socklen_t optlen = sizeof(int);
 
-<<<<<<< HEAD
 	WaitForConnect(statePtr, NULL);
-        if (GOT_BITS(statePtr->flags, TCP_ASYNC_CONNECT)) {
-            /*
-             * Suppress errors as long as we are not done.
-             */
-
-            errno = 0;
-        } else if (statePtr->connectError != 0) {
-            errno = statePtr->connectError;
-            statePtr->connectError = 0;
-        } else {
-            int err;
-
-            getsockopt(statePtr->fds.fd, SOL_SOCKET, SO_ERROR, (char *) &err,
-                    &optlen);
-            errno = err;
-        }
-        if (errno != 0) {
-	    Tcl_DStringAppend(dsPtr, Tcl_ErrnoMsg(errno), TCL_INDEX_NONE);
-        }
-=======
 	if (GOT_BITS(statePtr->flags, TCP_ASYNC_CONNECT)) {
 	    /*
 	     * Suppress errors as long as we are not done.
@@ -979,9 +938,8 @@
 	    errno = err;
 	}
 	if (errno != 0) {
-	    Tcl_DStringAppend(dsPtr, Tcl_ErrnoMsg(errno), -1);
-	}
->>>>>>> 1e9345e9
+	    Tcl_DStringAppend(dsPtr, Tcl_ErrnoMsg(errno), TCL_INDEX_NONE);
+	}
 	return TCL_OK;
     }
 
@@ -989,13 +947,8 @@
 	    (strncmp(optionName, "-connecting", len) == 0)) {
 	WaitForConnect(statePtr, NULL);
 	Tcl_DStringAppend(dsPtr,
-<<<<<<< HEAD
 		GOT_BITS(statePtr->flags, TCP_ASYNC_CONNECT) ? "1" : "0", TCL_INDEX_NONE);
-        return TCL_OK;
-=======
-		GOT_BITS(statePtr->flags, TCP_ASYNC_CONNECT) ? "1" : "0", -1);
 	return TCL_OK;
->>>>>>> 1e9345e9
     }
 
     if ((len == 0) || ((len > 1) && (optionName[1] == 'p') &&
@@ -1131,11 +1084,7 @@
 
     if (len > 0) {
 	return Tcl_BadChannelOption(interp, optionName,
-<<<<<<< HEAD
-                "connecting keepalive nodelay peername sockname");
-=======
-		"connecting peername sockname");
->>>>>>> 1e9345e9
+		"connecting keepalive nodelay peername sockname");
     }
 
     return TCL_OK;
@@ -1388,17 +1337,10 @@
     }
 
     for (statePtr->addr = statePtr->addrlist; statePtr->addr != NULL;
-<<<<<<< HEAD
-            statePtr->addr = statePtr->addr->ai_next) {
-        for (statePtr->myaddr = statePtr->myaddrlist;
-                statePtr->myaddr != NULL;
-                statePtr->myaddr = statePtr->myaddr->ai_next) {
-=======
 	    statePtr->addr = statePtr->addr->ai_next) {
 	for (statePtr->myaddr = statePtr->myaddrlist;
 		statePtr->myaddr != NULL;
 		statePtr->myaddr = statePtr->myaddr->ai_next) {
->>>>>>> 1e9345e9
 	    /*
 	     * No need to try combinations of local and remote addresses of
 	     * different families.
@@ -1765,17 +1707,17 @@
 
  repeat:
     if (retry > 0) {
-        if (statePtr != NULL) {
-            TcpCloseProc(statePtr, NULL);
-            statePtr = NULL;
-        }
-        if (addrlist != NULL) {
-            freeaddrinfo(addrlist);
-            addrlist = NULL;
-        }
-        if (retry >= MAXRETRY) {
-            goto error;
-        }
+	if (statePtr != NULL) {
+	    TcpCloseProc(statePtr, NULL);
+	    statePtr = NULL;
+	}
+	if (addrlist != NULL) {
+	    freeaddrinfo(addrlist);
+	    addrlist = NULL;
+	}
+	if (retry >= MAXRETRY) {
+	    goto error;
+	}
     }
     retry++;
     chosenport = 0;
@@ -1786,7 +1728,7 @@
     }
 
     if (!TclCreateSocketAddress(interp, &addrlist, myHost, port, 1,
-            &errorMsg)) {
+	    &errorMsg)) {
 	my_errno = errno;
 	goto error;
     }
@@ -1873,35 +1815,11 @@
 		howfar = BIND;
 		my_errno = errno;
 	    }
-<<<<<<< HEAD
-            close(sock);
-            sock = -1;
-            if (port == 0 && errno == EADDRINUSE) {
-                goto repeat;
-            }
-            continue;
-        }
-        if (port == 0 && chosenport == 0) {
-            address sockname;
-            socklen_t namelen = sizeof(sockname);
-
-            /*
-             * Synchronize port numbers when binding to port 0 of multiple
-             * addresses.
-             */
-
-            if (getsockname(sock, &sockname.sa, &namelen) >= 0) {
-                chosenport = ntohs(sockname.sa4.sin_port);
-            }
-        }
-        if (backlog < 0) {
-            backlog = SOMAXCONN;
-        }
-        status = listen(sock, backlog);
-        if (status < 0) {
-=======
 	    close(sock);
 	    sock = -1;
+	    if (port == 0 && errno == EADDRINUSE) {
+		goto repeat;
+	    }
 	    continue;
 	}
 	if (port == 0 && chosenport == 0) {
@@ -1917,50 +1835,20 @@
 		chosenport = ntohs(sockname.sa4.sin_port);
 	    }
 	}
-	status = listen(sock, SOMAXCONN);
+	if (backlog < 0) {
+	    backlog = SOMAXCONN;
+	}
+	status = listen(sock, backlog);
 	if (status < 0) {
->>>>>>> 1e9345e9
 	    if (howfar < LISTEN) {
 		howfar = LISTEN;
 		my_errno = errno;
 	    }
-<<<<<<< HEAD
-            close(sock);
-            sock = -1;
-            if (port == 0 && errno == EADDRINUSE) {
-                goto repeat;
-            }
-            continue;
-        }
-        if (statePtr == NULL) {
-            /*
-             * Allocate a new TcpState for this socket.
-             */
-
-            statePtr = (TcpState *)ckalloc(sizeof(TcpState));
-            memset(statePtr, 0, sizeof(TcpState));
-            statePtr->acceptProc = acceptProc;
-            statePtr->acceptProcData = acceptProcData;
-            snprintf(channelName, sizeof(channelName), SOCK_TEMPLATE, PTR2INT(statePtr));
-            newfds = &statePtr->fds;
-        } else {
-            newfds = (TcpFdList *)ckalloc(sizeof(TcpFdList));
-            memset(newfds, (int) 0, sizeof(TcpFdList));
-            fds->next = newfds;
-        }
-        newfds->fd = sock;
-        newfds->statePtr = statePtr;
-        fds = newfds;
-
-        /*
-         * Set up the callback mechanism for accepting connections from new
-         * clients.
-         */
-
-        Tcl_CreateFileHandler(sock, TCL_READABLE, TcpAccept, fds);
-=======
 	    close(sock);
 	    sock = -1;
+	    if (port == 0 && errno == EADDRINUSE) {
+		goto repeat;
+	    }
 	    continue;
 	}
 	if (statePtr == NULL) {
@@ -1972,7 +1860,7 @@
 	    memset(statePtr, 0, sizeof(TcpState));
 	    statePtr->acceptProc = acceptProc;
 	    statePtr->acceptProcData = acceptProcData;
-	    snprintf(channelName, sizeof(channelName), SOCK_TEMPLATE, (long)statePtr);
+	    snprintf(channelName, sizeof(channelName), SOCK_TEMPLATE, PTR2INT(statePtr));
 	    newfds = &statePtr->fds;
 	} else {
 	    newfds = (TcpFdList *)ckalloc(sizeof(TcpFdList));
@@ -1989,7 +1877,6 @@
 	 */
 
 	Tcl_CreateFileHandler(sock, TCL_READABLE, TcpAccept, fds);
->>>>>>> 1e9345e9
     }
 
   error:
@@ -2002,23 +1889,13 @@
 	return statePtr->channel;
     }
     if (interp != NULL) {
-<<<<<<< HEAD
-        Tcl_Obj *errorObj = Tcl_NewStringObj("couldn't open socket: ", TCL_INDEX_NONE);
-
-	if (errorMsg == NULL) {
-            errno = my_errno;
-            Tcl_AppendToObj(errorObj, Tcl_PosixError(interp), TCL_INDEX_NONE);
-        } else {
-	    Tcl_AppendToObj(errorObj, errorMsg, TCL_INDEX_NONE);
-=======
-	Tcl_Obj *errorObj = Tcl_NewStringObj("couldn't open socket: ", -1);
+	Tcl_Obj *errorObj = Tcl_NewStringObj("couldn't open socket: ", TCL_INDEX_NONE);
 
 	if (errorMsg == NULL) {
 	    errno = my_errno;
-	    Tcl_AppendToObj(errorObj, Tcl_PosixError(interp), -1);
+	    Tcl_AppendToObj(errorObj, Tcl_PosixError(interp), TCL_INDEX_NONE);
 	} else {
-	    Tcl_AppendToObj(errorObj, errorMsg, -1);
->>>>>>> 1e9345e9
+	    Tcl_AppendToObj(errorObj, errorMsg, TCL_INDEX_NONE);
 	}
 	Tcl_SetObjResult(interp, errorObj);
     }
