--- conflicted
+++ resolved
@@ -1566,11 +1566,7 @@
         return NULL;
     }
 
-<<<<<<< HEAD
-    sprintf(channelName, SOCK_TEMPLATE, PTR2INT(statePtr));
-=======
-    snprintf(channelName, sizeof(channelName), SOCK_TEMPLATE, (long)statePtr);
->>>>>>> 18614557
+    snprintf(channelName, sizeof(channelName), SOCK_TEMPLATE, PTR2INT(statePtr));
 
     statePtr->channel = Tcl_CreateChannel(&tcpChannelType, channelName,
             statePtr, TCL_READABLE | TCL_WRITABLE);
@@ -1639,11 +1635,7 @@
     statePtr->fds.fd = PTR2INT(sock);
     statePtr->flags = 0;
 
-<<<<<<< HEAD
-    sprintf(channelName, SOCK_TEMPLATE, PTR2INT(statePtr));
-=======
-    snprintf(channelName, sizeof(channelName), SOCK_TEMPLATE, (long)statePtr);
->>>>>>> 18614557
+    snprintf(channelName, sizeof(channelName), SOCK_TEMPLATE, PTR2INT(statePtr));
 
     statePtr->channel = Tcl_CreateChannel(&tcpChannelType, channelName,
 	    statePtr, mode);
@@ -1870,11 +1862,7 @@
             memset(statePtr, 0, sizeof(TcpState));
             statePtr->acceptProc = acceptProc;
             statePtr->acceptProcData = acceptProcData;
-<<<<<<< HEAD
-            sprintf(channelName, SOCK_TEMPLATE, PTR2INT(statePtr));
-=======
-            snprintf(channelName, sizeof(channelName), SOCK_TEMPLATE, (long) statePtr);
->>>>>>> 18614557
+            snprintf(channelName, sizeof(channelName), SOCK_TEMPLATE, PTR2INT(statePtr));
             newfds = &statePtr->fds;
         } else {
             newfds = (TcpFdList *)ckalloc(sizeof(TcpFdList));
@@ -1967,11 +1955,7 @@
     newSockState->flags = 0;
     newSockState->fds.fd = newsock;
 
-<<<<<<< HEAD
-    sprintf(channelName, SOCK_TEMPLATE, PTR2INT(newSockState));
-=======
-    snprintf(channelName, sizeof(channelName), SOCK_TEMPLATE, (long)newSockState);
->>>>>>> 18614557
+    snprintf(channelName, sizeof(channelName), SOCK_TEMPLATE, PTR2INT(newSockState));
     newSockState->channel = Tcl_CreateChannel(&tcpChannelType, channelName,
 	    newSockState, TCL_READABLE | TCL_WRITABLE);
 
