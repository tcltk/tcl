#! /bin/bash -norc
dnl	This file is an input file used by the GNU "autoconf" program to
dnl	generate the file "configure", which is run during Tcl installation
dnl	to configure the system for the local environment.

<<<<<<< HEAD
AC_INIT([tcl],[9.0])
AC_PREREQ([2.72])
=======
AC_INIT([tcl],[8.7])
AC_PREREQ([2.69])
>>>>>>> eb22eb72

dnl This is only used when included from macosx/configure.ac
m4_ifdef([SC_USE_CONFIG_HEADERS], [
    AC_CONFIG_HEADERS([tclConfig.h:../unix/tclConfig.h.in])
    AC_CONFIG_COMMANDS_PRE([DEFS="-DHAVE_TCL_CONFIG_H  -imacros tclConfig.h"])
    AH_TOP([
    #ifndef _TCLCONFIG
    #define _TCLCONFIG])
    AH_BOTTOM([
    /* Undef unused package specific autoheader defines so that we can
     * include both tclConfig.h and tkConfig.h at the same time: */
    /* override */ #undef PACKAGE_NAME
    /* override */ #undef PACKAGE_TARNAME
    /* override */ #undef PACKAGE_VERSION
    /* override */ #undef PACKAGE_STRING
    #endif /* _TCLCONFIG */])
])

TCL_VERSION=9.0
TCL_MAJOR_VERSION=9
TCL_MINOR_VERSION=0
TCL_PATCH_LEVEL="b3"
VERSION=${TCL_VERSION}

EXTRA_INSTALL_BINARIES=${EXTRA_INSTALL_BINARIES:-"@:"}
EXTRA_BUILD_HTML=${EXTRA_BUILD_HTML:-"@:"}

#------------------------------------------------------------------------
# Setup configure arguments for bundled packages
#------------------------------------------------------------------------

PKG_CFG_ARGS="$ac_configure_args ${PKG_CFG_ARGS}"

if test -r "$cache_file" -a -f "$cache_file"; then
    case $cache_file in
	[[\\/]]* | ?:[[\\/]]* ) pkg_cache_file=$cache_file ;;
	*) pkg_cache_file=../../$cache_file ;;
    esac
    PKG_CFG_ARGS="${PKG_CFG_ARGS} --cache-file=$pkg_cache_file"
fi

#------------------------------------------------------------------------
# Empty slate for bundled packages, to avoid stale configuration
#------------------------------------------------------------------------
#rm -Rf pkgs
if test -f Makefile; then
    make distclean-packages
fi

#------------------------------------------------------------------------
# Handle the --prefix=... option
#------------------------------------------------------------------------

if test "${prefix}" = "NONE"; then
    prefix=/usr/local
fi
if test "${exec_prefix}" = "NONE"; then
    exec_prefix=$prefix
fi
# Make sure srcdir is fully qualified!
srcdir="`cd "$srcdir" ; pwd`"
TCL_SRC_DIR="`cd "$srcdir"/..; pwd`"

#------------------------------------------------------------------------
# Compress and/or soft link the manpages?
#------------------------------------------------------------------------

SC_CONFIG_MANPAGES

#------------------------------------------------------------------------
# Standard compiler checks
#------------------------------------------------------------------------

# If the user did not set CFLAGS, set it now to keep
# the AC_PROG_CC macro from adding "-g -O2".
if test "${CFLAGS+set}" != "set" ; then
    CFLAGS=""
fi

AC_PROG_CC
AC_C_INLINE


#--------------------------------------------------------------------
# Supply substitutes for missing POSIX header files.  Special notes:
#	- stdlib.h doesn't define strtol or strtoul in some versions
#	  of SunOS
#	- some versions of string.h don't declare procedures such
#	  as strstr
# Do this early, otherwise an autoconf bug throws errors on configure
#--------------------------------------------------------------------

SC_MISSING_POSIX_HEADERS

#--------------------------------------------------------------------
# Determines the correct executable file extension (.exe)
#--------------------------------------------------------------------

AC_EXEEXT

#------------------------------------------------------------------------
# If we're using GCC, see if the compiler understands -pipe.  If so, use it.
# It makes compiling go faster.  (This is only a performance feature.)
#------------------------------------------------------------------------

if test -z "$no_pipe" && test -n "$GCC"; then
    AC_CACHE_CHECK([if the compiler understands -pipe],
	tcl_cv_cc_pipe, [
	hold_cflags=$CFLAGS; CFLAGS="$CFLAGS -pipe"
	AC_COMPILE_IFELSE([AC_LANG_PROGRAM([[]], [[]])],[tcl_cv_cc_pipe=yes],[tcl_cv_cc_pipe=no])
	CFLAGS=$hold_cflags])
    if test $tcl_cv_cc_pipe = yes; then
	CFLAGS="$CFLAGS -pipe"
    fi
fi

#------------------------------------------------------------------------
# Embedded configuration information, encoding to use for the values, TIP #59
#------------------------------------------------------------------------

SC_TCL_CFG_ENCODING

#--------------------------------------------------------------------
# Look for libraries that we will need when compiling the Tcl shell
#--------------------------------------------------------------------

SC_TCL_LINK_LIBS

# Add the threads support libraries
LIBS="$LIBS$THREADS_LIBS"

SC_ENABLE_SHARED

#--------------------------------------------------------------------
# Look for a native installed tclsh binary (if available)
# If one cannot be found then use the binary we build (fails for
# cross compiling). This is used for NATIVE_TCLSH in Makefile.
#--------------------------------------------------------------------

SC_PROG_TCLSH
if test "$TCLSH_PROG" = ""; then
  TCLSH_PROG='./${TCL_EXE}'
fi

#------------------------------------------------------------------------
#	Add stuff for zlib
#------------------------------------------------------------------------

zlib_ok=yes
AC_CHECK_HEADER([zlib.h],[
  AC_CHECK_TYPE([gz_header],[],[zlib_ok=no],[#include <zlib.h>])],[
  zlib_ok=no])
AS_IF([test $zlib_ok = yes], [
  AC_SEARCH_LIBS([deflateSetHeader],[z],[],[
    zlib_ok=no
  ])])
AS_IF([test $zlib_ok = no], [
  AC_SUBST(ZLIB_OBJS,[\${ZLIB_OBJS}])
  AC_SUBST(ZLIB_SRCS,[\${ZLIB_SRCS}])
  AC_SUBST(ZLIB_INCLUDE,[-I\${ZLIB_DIR}])
  AC_DEFINE(TCL_WITH_INTERNAL_ZLIB, 1, [Tcl with internal zlib])
])
AC_DEFINE(HAVE_ZLIB, 1, [Is there an installed zlib?])

#------------------------------------------------------------------------
#	Add stuff for libtommath

libtommath_ok=yes
AC_ARG_WITH(system-libtommath,
AS_HELP_STRING([--with-system-libtommath],
	[use external libtommath (default: true if available, false otherwise)]),
	[libtommath_ok=${withval}])
if test x"${libtommath_ok}" = x -o x"${libtommath_ok}" != xno; then
    AC_CHECK_HEADER([tommath.h],[
	AC_CHECK_TYPE([mp_int],[],[libtommath_ok=no],[#include <tommath.h>])],[
	libtommath_ok=no])
    AS_IF([test $libtommath_ok = yes], [
	AC_CHECK_LIB([tommath],[mp_log_u32],[MATH_LIBS="$MATH_LIBS -ltommath"],[
    libtommath_ok=no])])
fi
AS_IF([test $libtommath_ok = yes], [
  AC_SUBST(TCL_PC_REQUIRES_PRIVATE, ['libtommath >= 1.2.0,'])
  AC_SUBST(TCL_PC_CFLAGS, ['-DTCL_WITH_EXTERNAL_TOMMATH'])
  AC_DEFINE(TCL_WITH_EXTERNAL_TOMMATH, 1, [Tcl with external libtommath])
], [
  AC_SUBST(TOMMATH_OBJS,[\${TOMMATH_OBJS}])
  AC_SUBST(TOMMATH_SRCS,[\${TOMMATH_SRCS}])
  AC_SUBST(TOMMATH_INCLUDE,[-I\${TOMMATH_DIR}])
])

#--------------------------------------------------------------------
# The statements below define a collection of compile flags.  This
# macro depends on the value of SHARED_BUILD, and should be called
# after SC_ENABLE_SHARED checks the configure switches.
#--------------------------------------------------------------------

SC_CONFIG_CFLAGS

SC_ENABLE_SYMBOLS(bccdebug)

AC_DEFINE(MP_PREC, 4, [Default libtommath precision.])

#--------------------------------------------------------------------
#	Detect what compiler flags to set for 64-bit support.
#--------------------------------------------------------------------

SC_TCL_EARLY_FLAGS

SC_TCL_64BIT_FLAGS

#--------------------------------------------------------------------
#	Check endianness because we can optimize comparisons of
#	Tcl_UniChar strings to memcmp on big-endian systems.
#--------------------------------------------------------------------

AC_C_BIGENDIAN(,,,[#])

#--------------------------------------------------------------------
#	Supply substitutes for missing POSIX library procedures, or
#	set flags so Tcl uses alternate procedures.
#--------------------------------------------------------------------

# Check if Posix compliant getcwd exists, if not we'll use getwd.
AC_CHECK_FUNCS(getcwd, , [AC_DEFINE(USEGETWD, 1, [Is getcwd Posix-compliant?])])
# Nb: if getcwd uses popen and pwd(1) (like SunOS 4) we should really
# define USEGETWD even if the posix getcwd exists. Add a test ?

AC_REPLACE_FUNCS(mkstemp waitpid)
AC_CHECK_FUNC(strerror, , [AC_DEFINE(NO_STRERROR, 1, [Do we have strerror()])])
AC_CHECK_FUNC(getwd, , [AC_DEFINE(NO_GETWD, 1, [Do we have getwd()])])
AC_CHECK_FUNC(wait3, , [AC_DEFINE(NO_WAIT3, 1, [Do we have wait3()])])
AC_CHECK_FUNC(fork, , [AC_DEFINE(NO_FORK, 1, [Do we have fork()])])
AC_CHECK_FUNC(mknod, , [AC_DEFINE(NO_MKNOD, 1, [Do we have mknod()])])
AC_CHECK_FUNC(tcdrain, , [AC_DEFINE(NO_TCDRAIN, 1, [Do we have tcdrain()])])
AC_CHECK_FUNC(uname, , [AC_DEFINE(NO_UNAME, 1, [Do we have uname()])])

if test "`uname -s`" = "Darwin" && \
	test "`uname -r | awk -F. '{print [$]1}'`" -lt 7; then
    # prior to Darwin 7, realpath is not threadsafe, so don't
    # use it when threads are enabled, c.f. bug # 711232
    ac_cv_func_realpath=no
fi
AC_CHECK_FUNC(realpath, , [AC_DEFINE(NO_REALPATH, 1, [Do we have realpath()])])

SC_TCL_IPV6

#--------------------------------------------------------------------
#	Look for thread-safe variants of some library functions.
#--------------------------------------------------------------------

SC_TCL_GETPWUID_R
SC_TCL_GETPWNAM_R
SC_TCL_GETGRGID_R
SC_TCL_GETGRNAM_R
if test "`uname -s`" = "Darwin" && \
	test "`uname -r | awk -F. '{print [$]1}'`" -gt 5; then
    # Starting with Darwin 6 (Mac OSX 10.2), gethostbyX
    # are actually MT-safe as they always return pointers
    # from TSD instead of static storage.
    AC_DEFINE(HAVE_MTSAFE_GETHOSTBYNAME, 1,
	    [Do we have MT-safe gethostbyname() ?])
    AC_DEFINE(HAVE_MTSAFE_GETHOSTBYADDR, 1,
	    [Do we have MT-safe gethostbyaddr() ?])

elif test "`uname -s`" = "HP-UX" && \
	test "`uname -r|sed -e 's|B\.||' -e 's|\..*$||'`" -gt 10; then
    # Starting with HPUX 11.00 (we believe), gethostbyX
    # are actually MT-safe as they always return pointers
    # from TSD instead of static storage.
    AC_DEFINE(HAVE_MTSAFE_GETHOSTBYNAME, 1,
	    [Do we have MT-safe gethostbyname() ?])
    AC_DEFINE(HAVE_MTSAFE_GETHOSTBYADDR, 1,
	    [Do we have MT-safe gethostbyaddr() ?])

else
    SC_TCL_GETHOSTBYNAME_R
    SC_TCL_GETHOSTBYADDR_R
fi

#---------------------------------------------------------------------------
#	Check for serial port interface.
#
#	termios.h is present on all POSIX systems.
#	sys/ioctl.h is almost always present, though what it contains
#	is system-specific.
#	sys/modem.h is needed on HP-UX.
#---------------------------------------------------------------------------

AC_CHECK_HEADERS(termios.h)
AC_CHECK_HEADERS(sys/ioctl.h)
AC_CHECK_HEADERS(sys/modem.h)

#--------------------------------------------------------------------
#	Include sys/select.h if it exists and if it supplies things
#	that appear to be useful and aren't already in sys/types.h.
#	This appears to be true only on the RS/6000 under AIX.  Some
#	systems like OSF/1 have a sys/select.h that's of no use, and
#	other systems like SCO UNIX have a sys/select.h that's
#	pernicious.  If "fd_set" isn't defined anywhere then set a
#	special flag.
#--------------------------------------------------------------------

AC_CACHE_CHECK([for fd_set in sys/types], tcl_cv_type_fd_set, [
    AC_COMPILE_IFELSE([AC_LANG_PROGRAM([[#include <sys/types.h>]], [[fd_set readMask, writeMask;]])],
	[tcl_cv_type_fd_set=yes],[tcl_cv_type_fd_set=no])])
tcl_ok=$tcl_cv_type_fd_set
if test $tcl_ok = no; then
    AC_CACHE_CHECK([for fd_mask in sys/select], tcl_cv_grep_fd_mask, [
	AC_EGREP_HEADER(fd_mask, sys/select.h,
	     tcl_cv_grep_fd_mask=present, tcl_cv_grep_fd_mask=missing)])
    if test $tcl_cv_grep_fd_mask = present; then
	AC_DEFINE(HAVE_SYS_SELECT_H, 1, [Should we include <sys/select.h>?])
	tcl_ok=yes
    fi
fi
if test $tcl_ok = no; then
    AC_DEFINE(NO_FD_SET, 1, [Do we have fd_set?])
fi

AC_CACHE_CHECK([for pselect], tcl_cv_func_pselect, [
    AC_COMPILE_IFELSE([AC_LANG_PROGRAM([[#include <sys/types.h>]], [[void *func = pselect;]])],[tcl_cv_func_pselect=yes],[tcl_cv_func_pselect=no])])
tcl_ok=$tcl_cv_func_pselect
if test $tcl_ok = yes; then
    AC_DEFINE(HAVE_PSELECT, 1, [Should we use pselect()?])
fi

#------------------------------------------------------------------------
#	Options for the notifier. Checks for epoll(7) on Linux, and
#	kqueue(2) on {DragonFly,Free,Net,Open}BSD
#------------------------------------------------------------------------

AC_MSG_CHECKING([for advanced notifier support])
case x`uname -s` in
  xLinux)
	AC_MSG_RESULT([epoll(7)])
	AC_CHECK_HEADERS([sys/epoll.h],
	    [AC_DEFINE(NOTIFIER_EPOLL, [1], [Is epoll(7) supported?])])
	AC_CHECK_HEADERS([sys/eventfd.h],
	    [AC_DEFINE(HAVE_EVENTFD, [1], [Is eventfd(2) supported?])]);;
  xDragonFlyBSD|xFreeBSD|xNetBSD|xOpenBSD)
	AC_MSG_RESULT([kqueue(2)])
	# Messy because we want to check if *all* the headers are present, and not
	# just *any*
	tcl_kqueue_headers=x
	AC_CHECK_HEADERS([sys/types.h sys/event.h sys/time.h],
	    [tcl_kqueue_headers=${tcl_kqueue_headers}y])
	AS_IF([test $tcl_kqueue_headers = xyyy], [
	    AC_DEFINE(NOTIFIER_KQUEUE, [1], [Is kqueue(2) supported?])]);;
  xDarwin)
	# Assume that we've got CoreFoundation present (checked elsewhere because
	# of wider impact).
	AC_MSG_RESULT([OSX]);;
  *)
	AC_MSG_RESULT([none]);;
esac

#------------------------------------------------------------------------------
#       Find out all about time handling differences.
#------------------------------------------------------------------------------

SC_TIME_HANDLER

#--------------------------------------------------------------------
#	Some systems (e.g., IRIX 4.0.5) lack some fields in struct stat. But
#	we might be able to use fstatfs instead. Some systems (OpenBSD?) also
#	lack blkcnt_t.
#--------------------------------------------------------------------

if test "$ac_cv_cygwin" != "yes"; then
    AC_CHECK_MEMBERS([struct stat.st_blocks, struct stat.st_blksize, struct stat.st_rdev])
fi
AC_CHECK_TYPES([blkcnt_t])
AC_CHECK_FUNC(fstatfs, , [AC_DEFINE(NO_FSTATFS, 1, [Do we have fstatfs()?])])

#--------------------------------------------------------------------
#       Some system like SunOS 4 and other BSD like systems have no memmove
#       (we assume they have bcopy instead). {The replacement define is in
#       compat/string.h}
#--------------------------------------------------------------------

AC_CHECK_FUNC(memmove, , [
    AC_DEFINE(NO_MEMMOVE, 1, [Do we have memmove()?])
    AC_DEFINE(NO_STRING_H, 1, [Do we have <string.h>?]) ])

#--------------------------------------------------------------------
#	Check for various typedefs and provide substitutes if
#	they don't exist.
#--------------------------------------------------------------------

AC_TYPE_MODE_T
AC_TYPE_PID_T
AC_TYPE_SIZE_T
AC_TYPE_UID_T

AC_CACHE_CHECK([for socklen_t], tcl_cv_type_socklen_t, [
    AC_COMPILE_IFELSE([AC_LANG_PROGRAM([[
	#include <sys/types.h>
	#include <sys/socket.h>
    ]], [[
	socklen_t foo;
    ]])],[tcl_cv_type_socklen_t=yes],[tcl_cv_type_socklen_t=no])])
if test $tcl_cv_type_socklen_t = no; then
    AC_DEFINE(socklen_t, int, [Define as int if socklen_t is not available])
fi

AC_CHECK_TYPES([intptr_t, uintptr_t],,,[[
#include <stdint.h>
]])

#--------------------------------------------------------------------
#	The check below checks whether <sys/wait.h> defines the type
#	"union wait" correctly.  It's needed because of weirdness in
#	HP-UX where "union wait" is defined in both the BSD and SYS-V
#	environments.  Checking the usability of WIFEXITED seems to do
#	the trick.
#--------------------------------------------------------------------

AC_CACHE_CHECK([union wait], tcl_cv_union_wait, [
    AC_LINK_IFELSE([AC_LANG_PROGRAM([[#include <sys/types.h>
#include <sys/wait.h>]], [[
union wait x;
WIFEXITED(x);		/* Generates compiler error if WIFEXITED
			 * uses an int. */
    ]])],[tcl_cv_union_wait=yes],[tcl_cv_union_wait=no])])
if test $tcl_cv_union_wait = no; then
    AC_DEFINE(NO_UNION_WAIT, 1, [Do we have a usable 'union wait'?])
fi

#--------------------------------------------------------------------
#	Check whether there is an strncasecmp function on this system.
#	This is a bit tricky because under SCO it's in -lsocket and
#	under Sequent Dynix it's in -linet.
#--------------------------------------------------------------------

AC_CHECK_FUNC(strncasecmp, tcl_ok=1, tcl_ok=0)
if test "$tcl_ok" = 0; then
    AC_CHECK_LIB(socket, strncasecmp, tcl_ok=1, tcl_ok=0)
fi
if test "$tcl_ok" = 0; then
    AC_CHECK_LIB(inet, strncasecmp, tcl_ok=1, tcl_ok=0)
fi
if test "$tcl_ok" = 0; then
    AC_LIBOBJ([strncasecmp])
    USE_COMPAT=1
fi

#--------------------------------------------------------------------
#	The code below deals with several issues related to gettimeofday:
#	1. Some systems don't provide a gettimeofday function at all
#	   (set NO_GETTOD if this is the case).
#	2. See if gettimeofday is declared in the <sys/time.h> header file.
#	   if not, set the GETTOD_NOT_DECLARED flag so that tclPort.h can
#	   declare it.
#--------------------------------------------------------------------

AC_CHECK_FUNC(gettimeofday,[],[
    AC_DEFINE(NO_GETTOD, 1, [Do we have gettimeofday()?])
])
AC_CACHE_CHECK([for gettimeofday declaration], tcl_cv_grep_gettimeofday, [
    AC_EGREP_HEADER(gettimeofday, sys/time.h,
	tcl_cv_grep_gettimeofday=present, tcl_cv_grep_gettimeofday=missing)])
if test $tcl_cv_grep_gettimeofday = missing ; then
    AC_DEFINE(GETTOD_NOT_DECLARED, 1, [Is gettimeofday() actually declared in <sys/time.h>?])
fi

#--------------------------------------------------------------------
#	The following code checks to see whether it is possible to get
#	signed chars on this platform.  This is needed in order to
#	properly generate sign-extended ints from character values.
#--------------------------------------------------------------------

AC_C_CHAR_UNSIGNED
AC_CACHE_CHECK([signed char declarations], tcl_cv_char_signed, [
    AC_COMPILE_IFELSE([AC_LANG_PROGRAM([[]], [[
	signed char *p;
	p = 0;
	]])],[tcl_cv_char_signed=yes],[tcl_cv_char_signed=no])])
if test $tcl_cv_char_signed = yes; then
    AC_DEFINE(HAVE_SIGNED_CHAR, 1, [Are characters signed?])
fi

#--------------------------------------------------------------------
#  Does putenv() copy or not?  We need to know to avoid memory leaks.
#--------------------------------------------------------------------

AC_CACHE_CHECK([for a putenv() that copies the buffer], tcl_cv_putenv_copy, [
    AC_RUN_IFELSE([AC_LANG_SOURCE([[
	#include <stdlib.h>
	#include <string.h>
	#define OURVAR "havecopy=yes"
	int main (int argc, char *argv[])
	{
	    char *foo, *bar;
	    foo = (char *)strdup(OURVAR);
	    putenv(foo);
	    strcpy((char *)(strchr(foo, '=') + 1), "no");
	    bar = getenv("havecopy");
	    if (!strcmp(bar, "no")) {
		/* doesnt copy */
		return 0;
	    } else {
		/* does copy */
		return 1;
	    }
	}
    ]])],
    [tcl_cv_putenv_copy=no],
    [tcl_cv_putenv_copy=yes],
    [tcl_cv_putenv_copy=no])])
if test $tcl_cv_putenv_copy = yes; then
    AC_DEFINE(HAVE_PUTENV_THAT_COPIES, 1,
	[Does putenv() copy strings or incorporate them by reference?])
fi

#--------------------------------------------------------------------
# Check for support of nl_langinfo function
#--------------------------------------------------------------------

SC_ENABLE_LANGINFO

#--------------------------------------------------------------------
# Check for support of cfmakeraw, chflags and mkstemps functions
#--------------------------------------------------------------------

AC_CHECK_FUNCS(cfmakeraw chflags mkstemps)

#--------------------------------------------------------------------
# Darwin specific API checks and defines
#--------------------------------------------------------------------

if test "`uname -s`" = "Darwin" ; then
    AC_CHECK_FUNCS(getattrlist)
    AC_CHECK_HEADERS(copyfile.h)
    AC_CHECK_FUNCS(copyfile)
    if test $tcl_corefoundation = yes; then
	AC_CHECK_HEADERS(libkern/OSAtomic.h)
	AC_CHECK_FUNCS(OSSpinLockLock)
    fi
    AC_DEFINE(TCL_LOAD_FROM_MEMORY, 1,
	[Can this platform load code from memory?])
    AC_DEFINE(TCL_WIDE_CLICKS, 1,
	[Does this platform have wide high-resolution clicks?])
    AC_CHECK_HEADERS(AvailabilityMacros.h)
    if test "$ac_cv_header_AvailabilityMacros_h" = yes; then
	AC_CACHE_CHECK([if weak import is available], tcl_cv_cc_weak_import, [
	    hold_cflags=$CFLAGS; CFLAGS="$CFLAGS -Werror"
	    AC_LINK_IFELSE([AC_LANG_PROGRAM([[
		    #ifdef __ENVIRONMENT_MAC_OS_X_VERSION_MIN_REQUIRED__
		    #if __ENVIRONMENT_MAC_OS_X_VERSION_MIN_REQUIRED__ < 1020
		    #error __ENVIRONMENT_MAC_OS_X_VERSION_MIN_REQUIRED__ < 1020
		    #endif
		    #elif MAC_OS_X_VERSION_MIN_REQUIRED < 1020
		    #error MAC_OS_X_VERSION_MIN_REQUIRED < 1020
		    #endif
		    int rand(void) __attribute__((weak_import));
		]], [[rand();]])],
		[tcl_cv_cc_weak_import=yes],[tcl_cv_cc_weak_import=no])
	    CFLAGS=$hold_cflags])
	if test $tcl_cv_cc_weak_import = yes; then
	    AC_DEFINE(HAVE_WEAK_IMPORT, 1, [Is weak import available?])
	fi
	AC_CACHE_CHECK([if Darwin SUSv3 extensions are available],
	    tcl_cv_cc_darwin_c_source, [
	    hold_cflags=$CFLAGS; CFLAGS="$CFLAGS -Werror"
	    AC_COMPILE_IFELSE([AC_LANG_PROGRAM([[
		    #ifdef __ENVIRONMENT_MAC_OS_X_VERSION_MIN_REQUIRED__
		    #if __ENVIRONMENT_MAC_OS_X_VERSION_MIN_REQUIRED__ < 1050
		    #error __ENVIRONMENT_MAC_OS_X_VERSION_MIN_REQUIRED__ < 1050
		    #endif
		    #elif MAC_OS_X_VERSION_MIN_REQUIRED < 1050
		    #error MAC_OS_X_VERSION_MIN_REQUIRED < 1050
		    #endif
		    #define _DARWIN_C_SOURCE 1
		    #include <sys/cdefs.h>
		]], [[]])],[tcl_cv_cc_darwin_c_source=yes],[tcl_cv_cc_darwin_c_source=no])
	    CFLAGS=$hold_cflags])
	if test $tcl_cv_cc_darwin_c_source = yes; then
	    AC_DEFINE(_DARWIN_C_SOURCE, 1,
		    [Are Darwin SUSv3 extensions available?])
	fi
    fi
    # Build .bundle dltest binaries in addition to .dylib
    DLTEST_LD='${CC} -bundle -Wl,-w ${CFLAGS} ${LDFLAGS}'
    DLTEST_SUFFIX=".bundle"
else
    DLTEST_LD='${SHLIB_LD}'
    DLTEST_SUFFIX=""
fi

#--------------------------------------------------------------------
#	Check for support of fts functions (readdir replacement)
#--------------------------------------------------------------------

AC_CACHE_CHECK([for fts], tcl_cv_api_fts, [
    AC_LINK_IFELSE([AC_LANG_PROGRAM([[
	    #include <sys/param.h>
	    #include <sys/stat.h>
	    #include <fts.h>
	]], [[
	    char*const p[2] = {"/", NULL};
	    FTS *f = fts_open(p, FTS_PHYSICAL|FTS_NOCHDIR|FTS_NOSTAT, NULL);
	    FTSENT *e = fts_read(f); fts_close(f);
	]])],[tcl_cv_api_fts=yes],[tcl_cv_api_fts=no])])
if test $tcl_cv_api_fts = yes; then
    AC_DEFINE(HAVE_FTS, 1, [Do we have fts functions?])
fi

#--------------------------------------------------------------------
#	The statements below check for systems where POSIX-style non-blocking
#	I/O (O_NONBLOCK) doesn't work or is unimplemented. On these systems
#	(mostly older ones), use the old BSD-style FIONBIO approach instead.
#--------------------------------------------------------------------

SC_BLOCKING_STYLE

#------------------------------------------------------------------------

AC_MSG_CHECKING([whether to use dll unloading])
AC_ARG_ENABLE(dll-unloading,
    AS_HELP_STRING([--enable-dll-unloading],
	[enable the 'unload' command (default: on)]),
    [tcl_ok=$enableval], [tcl_ok=yes])
if test $tcl_ok = yes; then
    AC_DEFINE(TCL_UNLOAD_DLLS, 1, [Do we allow unloading of shared libraries?])
fi
AC_MSG_RESULT([$tcl_ok])

#------------------------------------------------------------------------
#	Check whether the timezone data is supplied by the OS or has
#	to be installed by Tcl. The default is autodetection, but can
#	be overridden on the configure command line either way.
#------------------------------------------------------------------------

AC_MSG_CHECKING([for timezone data])
AC_ARG_WITH(tzdata,
    AS_HELP_STRING([--with-tzdata],
	[install timezone data (default: autodetect)]),
    [tcl_ok=$withval], [tcl_ok=auto])
#
# Any directories that get added here must also be added to the
# search path in ::tcl::clock::Initialize (library/clock.tcl).
#
case $tcl_ok in
    no)
	AC_MSG_RESULT([supplied by OS vendor])
    ;;
    yes)
	# nothing to do here
    ;;
    auto*)
	AC_CACHE_VAL([tcl_cv_dir_zoneinfo], [
	for dir in /usr/share/zoneinfo \
		/usr/share/lib/zoneinfo \
		/usr/lib/zoneinfo
	do
		if test -f $dir/UTC -o -f $dir/GMT
		then
			tcl_cv_dir_zoneinfo="$dir"
			break
		fi
	done])
	if test -n "$tcl_cv_dir_zoneinfo"; then
	    tcl_ok=no
	    AC_MSG_RESULT([$dir])
	else
	    tcl_ok=yes
	fi
    ;;
    *)
	AC_MSG_ERROR([invalid argument: $tcl_ok])
    ;;
esac
if test $tcl_ok = yes
then
    AC_MSG_RESULT([supplied by Tcl])
    INSTALL_TZDATA=install-tzdata
fi

#--------------------------------------------------------------------
#	DTrace support
#--------------------------------------------------------------------

AC_ARG_ENABLE(dtrace,
    AS_HELP_STRING([--enable-dtrace],
	[build with DTrace support (default: off)]),
    [tcl_ok=$enableval], [tcl_ok=no])
if test $tcl_ok = yes; then
    AC_CHECK_HEADER(sys/sdt.h, [tcl_ok=yes], [tcl_ok=no])
fi
if test $tcl_ok = yes; then
    AC_PATH_PROG(DTRACE, dtrace,, [$PATH:/usr/sbin])
    test -z "$ac_cv_path_DTRACE" && tcl_ok=no
fi
AC_MSG_CHECKING([whether to enable DTrace support])
MAKEFILE_SHELL='/bin/sh'
if test $tcl_ok = yes; then
    AC_DEFINE(USE_DTRACE, 1, [Are we building with DTrace support?])
    DTRACE_SRC="\${DTRACE_SRC}"
    DTRACE_HDR="\${DTRACE_HDR}"
    if test "`uname -s`" != "Darwin" ; then
	DTRACE_OBJ="\${DTRACE_OBJ}"
	if test "`uname -s`" = "SunOS" -a "$SHARED_BUILD" = "0" ; then
	    # Need to create an intermediate object file to ensure tclDTrace.o
	    # gets included when linking against the static tcl library.
	    STLIB_LD='stlib_ld () { /usr/ccs/bin/ld -r -o $${1%.a}.o "$${@:2}" && '"${STLIB_LD}"' $${1} $${1%.a}.o ; } && stlib_ld'
	    MAKEFILE_SHELL='/bin/bash'
	    # Force use of Sun ar and ranlib, the GNU versions choke on
	    # tclDTrace.o and the combined object file above.
	    AR='/usr/ccs/bin/ar'
	    RANLIB='/usr/ccs/bin/ranlib'
	fi
    fi
fi
AC_MSG_RESULT([$tcl_ok])

#--------------------------------------------------------------------
# The check below checks whether the cpuid instruction is usable.
#--------------------------------------------------------------------

AC_CACHE_CHECK([whether the cpuid instruction is usable], tcl_cv_cpuid, [
    AC_LINK_IFELSE([AC_LANG_PROGRAM([[]], [[
	int index,regsPtr[4];
    __asm__ __volatile__("mov %%ebx, %%edi     \n\t"
                 "cpuid            \n\t"
                 "mov %%ebx, %%esi   \n\t"
                 "mov %%edi, %%ebx  \n\t"
                 : "=a"(regsPtr[0]), "=S"(regsPtr[1]), "=c"(regsPtr[2]), "=d"(regsPtr[3])
                 : "a"(index) : "edi");
    ]])],[tcl_cv_cpuid=yes],[tcl_cv_cpuid=no])])
if test $tcl_cv_cpuid = yes; then
    AC_DEFINE(HAVE_CPUID, 1, [Is the cpuid instruction usable?])
fi

#--------------------------------------------------------------------
#	The statements below define a collection of symbols related to
#	building libtcl as a shared library instead of a static library.
#--------------------------------------------------------------------

TCL_UNSHARED_LIB_SUFFIX=${UNSHARED_LIB_SUFFIX}
TCL_SHARED_LIB_SUFFIX=${SHARED_LIB_SUFFIX}
eval "TCL_LIB_FILE=libtcl${LIB_SUFFIX}"

# tclConfig.sh needs a version of the _LIB_SUFFIX that has been eval'ed
# since on some platforms TCL_LIB_FILE contains shell escapes.
# (See also: TCL_TRIM_DOTS).

eval "TCL_LIB_FILE=${TCL_LIB_FILE}"

test -z "$TCL_LIBRARY" && TCL_LIBRARY='$(prefix)/lib/tcl$(VERSION)'
PRIVATE_INCLUDE_DIR='$(includedir)'
HTML_DIR='$(DISTDIR)/html'

# Note:  in the following variable, it's important to use the absolute
# path name of the Tcl directory rather than "..":  this is because
# AIX remembers this path and will attempt to use it at run-time to look
# up the Tcl library.

if test "`uname -s`" = "Darwin" ; then
    SC_ENABLE_FRAMEWORK
    TCL_SHLIB_LD_EXTRAS="-compatibility_version ${TCL_VERSION} -current_version ${TCL_VERSION}`echo ${TCL_PATCH_LEVEL} | awk ['{match($0, "\\\.[0-9]+"); print substr($0,RSTART,RLENGTH)}']`"
    TCL_SHLIB_LD_EXTRAS="${TCL_SHLIB_LD_EXTRAS}"' -install_name "${DYLIB_INSTALL_DIR}"/${TCL_LIB_FILE}'
    echo "$LDFLAGS " | grep -q -- '-prebind ' && TCL_SHLIB_LD_EXTRAS="${TCL_SHLIB_LD_EXTRAS}"' -seg1addr 0xA000000'
    TCL_SHLIB_LD_EXTRAS="${TCL_SHLIB_LD_EXTRAS}"' -sectcreate __TEXT __info_plist Tcl-Info.plist'
    EXTRA_TCLSH_LIBS='-sectcreate __TEXT __info_plist Tclsh-Info.plist'
    AC_CONFIG_FILES([Tcl-Info.plist:../macosx/Tcl-Info.plist.in Tclsh-Info.plist:../macosx/Tclsh-Info.plist.in])
    TCL_YEAR="`date +%Y`"
fi

if test "$FRAMEWORK_BUILD" = "1" ; then
    AC_DEFINE(TCL_FRAMEWORK, 1, [Is Tcl built as a framework?])
    # Construct a fake local framework structure to make linking with
    # '-framework Tcl' and running of tcltest work
    AC_CONFIG_COMMANDS([Tcl.framework], [n=Tcl &&
        f=$n.framework && v=Versions/$VERSION &&
        rm -rf $f && mkdir -p $f/$v/Resources &&
        ln -s $v/$n $v/Resources $f && ln -s ../../../$n $f/$v &&
        ln -s ../../../../$n-Info.plist $f/$v/Resources/Info.plist &&
        unset n f v
    ], VERSION=${TCL_VERSION})
    LD_LIBRARY_PATH_VAR="DYLD_FRAMEWORK_PATH"
    # default install directory for bundled packages
    if test "${libdir}" = '${exec_prefix}/lib' -o "`basename ${libdir}`" = 'Frameworks'; then
        PACKAGE_DIR="/Library/Tcl"
    else
        PACKAGE_DIR="$libdir"
    fi
    if test "${libdir}" = '${exec_prefix}/lib'; then
        # override libdir default
        libdir="/Library/Frameworks"
    fi
    TCL_LIB_FILE="Tcl"
    TCL_LIB_FLAG="-framework Tcl"
    TCL_BUILD_LIB_SPEC="-F`pwd | sed -e 's/ /\\\\ /g'` -framework Tcl"
    TCL_LIB_SPEC="-F${libdir} -framework Tcl"
    libdir="${libdir}/Tcl.framework/Versions/\${VERSION}"
    TCL_LIBRARY="${libdir}/Resources/Scripts"
    includedir="${libdir}/Headers"
    PRIVATE_INCLUDE_DIR="${libdir}/PrivateHeaders"
    HTML_DIR="${libdir}/Resources/Documentation/Reference/Tcl"
    EXTRA_INSTALL="install-private-headers html-tcl"
    EXTRA_BUILD_HTML='@ln -fs contents.htm "$(HTML_INSTALL_DIR)/TclTOC.html"'
    EXTRA_INSTALL_BINARIES='@echo "Installing Info.plist to $(LIB_INSTALL_DIR)/Resources/" && $(INSTALL_DATA_DIR) "$(LIB_INSTALL_DIR)/Resources" && $(INSTALL_DATA) Tcl-Info.plist "$(LIB_INSTALL_DIR)/Resources/Info.plist"'
    EXTRA_INSTALL_BINARIES="$EXTRA_INSTALL_BINARIES"' && echo "Installing license.terms to $(LIB_INSTALL_DIR)/Resources/" && $(INSTALL_DATA) "$(TOP_DIR)/license.terms" "$(LIB_INSTALL_DIR)/Resources"'
    EXTRA_INSTALL_BINARIES="$EXTRA_INSTALL_BINARIES"' && echo "Finalizing Tcl.framework" && rm -f "$(LIB_INSTALL_DIR)/../Current" && ln -s "$(VERSION)" "$(LIB_INSTALL_DIR)/../Current" && for f in "$(LIB_FILE)" tclConfig.sh Resources Headers PrivateHeaders; do rm -f "$(LIB_INSTALL_DIR)/../../$$f" && ln -s "Versions/Current/$$f" "$(LIB_INSTALL_DIR)/../.."; done && f="$(STUB_LIB_FILE)" && rm -f "$(LIB_INSTALL_DIR)/../../$$f" && ln -s "Versions/$(VERSION)/$$f" "$(LIB_INSTALL_DIR)/../.."'
    # Don't use AC_DEFINE for the following as the framework version define
    # needs to go into the Makefile even when using autoheader, so that we
    # can pick up a potential make override of VERSION. Also, don't put this
    # into CFLAGS as it should not go into tclConfig.sh
    EXTRA_CC_SWITCHES='-DTCL_FRAMEWORK_VERSION=\"$(VERSION)\"'
else
    # libdir must be a fully qualified path and not ${exec_prefix}/lib
    eval libdir="$libdir"
    # default install directory for bundled packages
    PACKAGE_DIR="$libdir"
    if test "${TCL_LIB_VERSIONS_OK}" = "ok"; then
        TCL_LIB_FLAG="-ltcl${TCL_VERSION}"
    else
        TCL_LIB_FLAG="-ltcl`echo ${TCL_VERSION} | tr -d .`"
    fi
    TCL_BUILD_LIB_SPEC="-L`pwd | sed -e 's/ /\\\\ /g'` ${TCL_LIB_FLAG}"
    TCL_LIB_SPEC="-L${libdir} ${TCL_LIB_FLAG}"
fi
VERSION='${VERSION}'
eval "CFG_TCL_SHARED_LIB_SUFFIX=${TCL_SHARED_LIB_SUFFIX}"
eval "CFG_TCL_UNSHARED_LIB_SUFFIX=${TCL_UNSHARED_LIB_SUFFIX}"
VERSION=${TCL_VERSION}

#--------------------------------------------------------------------
#	Zipfs support - Tip 430
#--------------------------------------------------------------------
AC_ARG_ENABLE(zipfs,
    AS_HELP_STRING([--enable-zipfs],
	[build with Zipfs support (default: on)]),
    [tcl_ok=$enableval], [tcl_ok=yes])
if test "$tcl_ok" = "yes" -a "x$enable_framework" != "xyes"; then
    #
    # Find a native compiler
    #
    AX_CC_FOR_BUILD
    #
    # Find a native zip implementation
    #
    SC_ZIPFS_SUPPORT
    ZIPFS_BUILD=1
    TCL_ZIP_FILE=libtcl${TCL_MAJOR_VERSION}.${TCL_MINOR_VERSION}${TCL_PATCH_LEVEL}.zip
else
    ZIPFS_BUILD=0
    TCL_ZIP_FILE=
fi
# Do checking message here to not mess up interleaved configure output
AC_MSG_CHECKING([for building with zipfs])
if test "${ZIPFS_BUILD}" = 1; then
    if test "${SHARED_BUILD}" = 0; then
       ZIPFS_BUILD=2;
       AC_DEFINE(ZIPFS_BUILD, 2, [Are we building with zipfs enabled?])
     else
       AC_DEFINE(ZIPFS_BUILD, 1, [Are we building with zipfs enabled?])\
    fi
    AC_MSG_RESULT([yes])
else
AC_MSG_RESULT([no])
INSTALL_LIBRARIES=install-libraries
INSTALL_MSGS=install-msgs
fi

# Point to tcl script library if we are not embedding it.
if test "${ZIPFS_BUILD}" = 0; then
TCL_BUILDTIME_LIBRARY=${TCL_SRC_DIR}/library
fi

AC_SUBST(ZIPFS_BUILD)
AC_SUBST(TCL_ZIP_FILE)
AC_SUBST(INSTALL_LIBRARIES)
AC_SUBST(INSTALL_MSGS)
AC_SUBST(TCL_BUILDTIME_LIBRARY)

#--------------------------------------------------------------------
#	The statements below define the symbol TCL_PACKAGE_PATH, which
#	gives a list of directories that may contain packages.  The list
#	consists of one directory for machine-dependent binaries and
#	another for platform-independent scripts.
#--------------------------------------------------------------------

if test "$FRAMEWORK_BUILD" = "1" ; then
    test -z "$TCL_PACKAGE_PATH" && \
	TCL_PACKAGE_PATH="~/Library/Tcl:/Library/Tcl:~/Library/Frameworks:/Library/Frameworks"
	# Allow tclsh to find Tk when multiple versions are installed. See Tk [1562e10c58].
	TCL_PACKAGE_PATH="$TCL_PACKAGE_PATH:/Library/Frameworks/Tk.framework/Versions"
    test -z "$TCL_MODULE_PATH"  && \
	TCL_MODULE_PATH="~/Library/Tcl /Library/Tcl"
elif test "$prefix/lib" != "$libdir"; then
    test -z "$TCL_PACKAGE_PATH" && TCL_PACKAGE_PATH="${libdir}:${prefix}/lib"
else
    test -z "$TCL_PACKAGE_PATH" && TCL_PACKAGE_PATH="${prefix}/lib"
fi

#--------------------------------------------------------------------
#       The statements below define various symbols relating to Tcl
#       stub support.
#--------------------------------------------------------------------

# Replace ${VERSION} with contents of ${TCL_VERSION}
# double-eval to account for TCL_TRIM_DOTS.
#
eval "TCL_STUB_LIB_FILE=libtclstub.a"
eval "TCL_STUB_LIB_FILE=\"${TCL_STUB_LIB_FILE}\""
eval "TCL_STUB_LIB_DIR=\"${libdir}\""

TCL_STUB_LIB_FLAG="-ltclstub"

TCL_BUILD_STUB_LIB_SPEC="-L`pwd | sed -e 's/ /\\\\ /g'` ${TCL_STUB_LIB_FLAG}"
TCL_STUB_LIB_SPEC="-L${TCL_STUB_LIB_DIR} ${TCL_STUB_LIB_FLAG}"
TCL_BUILD_STUB_LIB_PATH="`pwd`/${TCL_STUB_LIB_FILE}"
TCL_STUB_LIB_PATH="${TCL_STUB_LIB_DIR}/${TCL_STUB_LIB_FILE}"

# Install time header dir can be set via --includedir
eval "TCL_INCLUDE_SPEC=\"-I${includedir}\""

#------------------------------------------------------------------------
# tclConfig.sh refers to this by a different name
#------------------------------------------------------------------------

TCL_SHARED_BUILD=${SHARED_BUILD}

AC_SUBST(TCL_VERSION)
AC_SUBST(TCL_MAJOR_VERSION)
AC_SUBST(TCL_MINOR_VERSION)
AC_SUBST(TCL_PATCH_LEVEL)
AC_SUBST(TCL_YEAR)
AC_SUBST(PKG_CFG_ARGS)

AC_SUBST(TCL_ZIP_FILE)
AC_SUBST(TCL_LIB_FILE)
AC_SUBST(TCL_LIB_FLAG)
AC_SUBST(TCL_LIB_SPEC)
AC_SUBST(TCL_STUB_LIB_FILE)
AC_SUBST(TCL_STUB_LIB_FLAG)
AC_SUBST(TCL_STUB_LIB_SPEC)
AC_SUBST(TCL_STUB_LIB_PATH)
AC_SUBST(TCL_INCLUDE_SPEC)
AC_SUBST(TCL_BUILD_STUB_LIB_SPEC)
AC_SUBST(TCL_BUILD_STUB_LIB_PATH)

AC_SUBST(TCL_SRC_DIR)
AC_SUBST(CFG_TCL_SHARED_LIB_SUFFIX)
AC_SUBST(CFG_TCL_UNSHARED_LIB_SUFFIX)

AC_SUBST(TCL_SHARED_BUILD)
AC_SUBST(LD_LIBRARY_PATH_VAR)

AC_SUBST(TCL_BUILD_LIB_SPEC)

AC_SUBST(TCL_LIB_VERSIONS_OK)
AC_SUBST(TCL_SHARED_LIB_SUFFIX)
AC_SUBST(TCL_UNSHARED_LIB_SUFFIX)

AC_SUBST(TCL_HAS_LONGLONG)

AC_SUBST(INSTALL_TZDATA)

AC_SUBST(DTRACE_SRC)
AC_SUBST(DTRACE_HDR)
AC_SUBST(DTRACE_OBJ)
AC_SUBST(MAKEFILE_SHELL)

AC_SUBST(BUILD_DLTEST)
AC_SUBST(TCL_PACKAGE_PATH)
AC_SUBST(TCL_MODULE_PATH)

AC_SUBST(TCL_LIBRARY)
AC_SUBST(PRIVATE_INCLUDE_DIR)
AC_SUBST(HTML_DIR)
AC_SUBST(PACKAGE_DIR)

AC_SUBST(EXTRA_CC_SWITCHES)
AC_SUBST(EXTRA_APP_CC_SWITCHES)
AC_SUBST(EXTRA_INSTALL)
AC_SUBST(EXTRA_INSTALL_BINARIES)
AC_SUBST(EXTRA_BUILD_HTML)
AC_SUBST(EXTRA_TCLSH_LIBS)

AC_SUBST(DLTEST_LD)
AC_SUBST(DLTEST_SUFFIX)

dnl	Disable the automake-friendly normalization of LIBOBJS
dnl	performed by autoconf 2.53 and later.  It's not correct for us.
define([_AC_LIBOBJS_NORMALIZE],[])
AC_CONFIG_FILES([
    Makefile:../unix/Makefile.in
    dltest/Makefile:../unix/dltest/Makefile.in
    tclConfig.sh:../unix/tclConfig.sh.in
    tcl.pc:../unix/tcl.pc.in
])
AC_OUTPUT

dnl Local Variables:
dnl mode: autoconf
dnl End:<|MERGE_RESOLUTION|>--- conflicted
+++ resolved
@@ -3,13 +3,8 @@
 dnl	generate the file "configure", which is run during Tcl installation
 dnl	to configure the system for the local environment.
 
-<<<<<<< HEAD
 AC_INIT([tcl],[9.0])
-AC_PREREQ([2.72])
-=======
-AC_INIT([tcl],[8.7])
 AC_PREREQ([2.69])
->>>>>>> eb22eb72
 
 dnl This is only used when included from macosx/configure.ac
 m4_ifdef([SC_USE_CONFIG_HEADERS], [
