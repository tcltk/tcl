--- conflicted
+++ resolved
@@ -365,11 +365,7 @@
 	}
     }
     if (filePtr == NULL) {
-<<<<<<< HEAD
-	filePtr = Tcl_Alloc(sizeof(FileHandler));
-=======
-	filePtr = (FileHandler *)ckalloc(sizeof(FileHandler));
->>>>>>> 52e543c5
+	filePtr = (FileHandler *)Tcl_Alloc(sizeof(FileHandler));
 	filePtr->fd = fd;
 	filePtr->read = 0;
 	filePtr->write = 0;
@@ -537,11 +533,7 @@
      */
 
     filePtr->readyMask |= mask;
-<<<<<<< HEAD
-    fileEvPtr = Tcl_Alloc(sizeof(FileHandlerEvent));
-=======
-    fileEvPtr = (FileHandlerEvent *)ckalloc(sizeof(FileHandlerEvent));
->>>>>>> 52e543c5
+    fileEvPtr = (FileHandlerEvent *)Tcl_Alloc(sizeof(FileHandlerEvent));
     fileEvPtr->header.proc = FileHandlerEventProc;
     fileEvPtr->fd = filePtr->fd;
     Tcl_QueueEvent((Tcl_Event *) fileEvPtr, TCL_QUEUE_TAIL);
