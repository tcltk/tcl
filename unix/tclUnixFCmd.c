/*
 * tclUnixFCmd.c
 *
 *	This file implements the unix specific portion of file manipulation
 *	subcommands of the "file" command. All filename arguments should
 *	already be translated to native format.
 *
 * Copyright (c) 1996-1998 Sun Microsystems, Inc.
 *
 * See the file "license.terms" for information on usage and redistribution of
 * this file, and for a DISCLAIMER OF ALL WARRANTIES.
 *
 * Portions of this code were derived from NetBSD source code which has the
 * following copyright notice:
 *
 * Copyright (c) 1988, 1993, 1994
 *      The Regents of the University of California. All rights reserved.
 *
 * Redistribution and use in source and binary forms, with or without
 * modification, are permitted provided that the following conditions are met:
 * 1. Redistributions of source code must retain the above copyright notice,
 *    this list of conditions and the following disclaimer.
 * 2. Redistributions in binary form must reproduce the above copyright
 *    notice, this list of conditions and the following disclaimer in the
 *    documentation and/or other materials provided with the distribution.
 * 3. Neither the name of the University nor the names of its contributors may
 *    be used to endorse or promote products derived from this software
 *    without specific prior written permission.
 *
 * THIS SOFTWARE IS PROVIDED BY THE REGENTS AND CONTRIBUTORS ``AS IS'' AND ANY
 * EXPRESS OR IMPLIED WARRANTIES, INCLUDING, BUT NOT LIMITED TO, THE IMPLIED
 * WARRANTIES OF MERCHANTABILITY AND FITNESS FOR A PARTICULAR PURPOSE ARE
 * DISCLAIMED. IN NO EVENT SHALL THE REGENTS OR CONTRIBUTORS BE LIABLE FOR ANY
 * DIRECT, INDIRECT, INCIDENTAL, SPECIAL, EXEMPLARY, OR CONSEQUENTIAL DAMAGES
 * (INCLUDING, BUT NOT LIMITED TO, PROCUREMENT OF SUBSTITUTE GOODS OR
 * SERVICES; LOSS OF USE, DATA, OR PROFITS; OR BUSINESS INTERRUPTION) HOWEVER
 * CAUSED AND ON ANY THEORY OF LIABILITY, WHETHER IN CONTRACT, STRICT
 * LIABILITY, OR TORT (INCLUDING NEGLIGENCE OR OTHERWISE) ARISING IN ANY WAY
 * OUT OF THE USE OF THIS SOFTWARE, EVEN IF ADVISED OF THE POSSIBILITY OF SUCH
 * DAMAGE.
 */

#include "tclInt.h"
#ifndef HAVE_STRUCT_STAT_ST_BLKSIZE
#ifndef NO_FSTATFS
#include <sys/statfs.h>
#endif
#endif /* !HAVE_STRUCT_STAT_ST_BLKSIZE */
#ifdef HAVE_FTS
#include <fts.h>
#endif

/*
 * The following constants specify the type of callback when
 * TraverseUnixTree() calls the traverseProc()
 */

#define DOTREE_PRED	1	/* pre-order directory */
#define DOTREE_POSTD	2	/* post-order directory */
#define DOTREE_F	3	/* regular file */

/*
 * Fallback temporary file location the temporary file generation code. Can be
 * overridden at compile time for when it is known that temp files can't be
 * written to /tmp (hello, iOS!).
 */

#ifndef TCL_TEMPORARY_FILE_DIRECTORY
#define TCL_TEMPORARY_FILE_DIRECTORY	"/tmp"
#endif

/*
 * Callbacks for file attributes code.
 */

static int		GetGroupAttribute(Tcl_Interp *interp, int objIndex,
			    Tcl_Obj *fileName, Tcl_Obj **attributePtrPtr);
static int		GetOwnerAttribute(Tcl_Interp *interp, int objIndex,
			    Tcl_Obj *fileName, Tcl_Obj **attributePtrPtr);
static int		GetPermissionsAttribute(Tcl_Interp *interp,
			    int objIndex, Tcl_Obj *fileName,
			    Tcl_Obj **attributePtrPtr);
static int		SetGroupAttribute(Tcl_Interp *interp, int objIndex,
			    Tcl_Obj *fileName, Tcl_Obj *attributePtr);
static int		SetOwnerAttribute(Tcl_Interp *interp, int objIndex,
			    Tcl_Obj *fileName, Tcl_Obj *attributePtr);
static int		SetPermissionsAttribute(Tcl_Interp *interp,
			    int objIndex, Tcl_Obj *fileName,
			    Tcl_Obj *attributePtr);
static int		GetModeFromPermString(Tcl_Interp *interp,
			    const char *modeStringPtr, mode_t *modePtr);
#if defined(HAVE_CHFLAGS) && defined(UF_IMMUTABLE) || defined(__CYGWIN__)
static int		GetUnixFileAttributes(Tcl_Interp *interp, int objIndex,
			    Tcl_Obj *fileName, Tcl_Obj **attributePtrPtr);
static int		SetUnixFileAttributes(Tcl_Interp *interp, int objIndex,
			    Tcl_Obj *fileName, Tcl_Obj *attributePtr);
#endif

/*
 * Prototype for the TraverseUnixTree callback function.
 */

typedef int (TraversalProc)(Tcl_DString *srcPtr, Tcl_DString *dstPtr,
	const Tcl_StatBuf *statBufPtr, int type, Tcl_DString *errorPtr);

/*
 * Constants and variables necessary for file attributes subcommand.
 *
 * IMPORTANT: The permissions attribute is assumed to be the third item (i.e.
 * to be indexed with '2' in arrays) in code in tclIOUtil.c and possibly
 * elsewhere in Tcl's core.
 */

#ifdef DJGPP

/*
 * See contrib/djgpp/tclDjgppFCmd.c for definition.
 */

extern TclFileAttrProcs tclpFileAttrProcs[];
extern const char *const tclpFileAttrStrings[];

#else /* !DJGPP */
enum {
#if defined(__CYGWIN__)
    UNIX_ARCHIVE_ATTRIBUTE,
#endif
    UNIX_GROUP_ATTRIBUTE,
#if defined(__CYGWIN__)
    UNIX_HIDDEN_ATTRIBUTE,
#endif
    UNIX_OWNER_ATTRIBUTE, UNIX_PERMISSIONS_ATTRIBUTE,
#if defined(HAVE_CHFLAGS) && defined(UF_IMMUTABLE) || defined(__CYGWIN__)
    UNIX_READONLY_ATTRIBUTE,
#endif
#if defined(__CYGWIN__)
    UNIX_SYSTEM_ATTRIBUTE,
#endif
#ifdef MAC_OSX_TCL
    MACOSX_CREATOR_ATTRIBUTE, MACOSX_TYPE_ATTRIBUTE, MACOSX_HIDDEN_ATTRIBUTE,
    MACOSX_RSRCLENGTH_ATTRIBUTE,
#endif
    UNIX_INVALID_ATTRIBUTE /* lint - last enum value needs no trailing , */
};

MODULE_SCOPE const char *const tclpFileAttrStrings[];
const char *const tclpFileAttrStrings[] = {
#if defined(__CYGWIN__)
    "-archive",
#endif
    "-group",
#if defined(__CYGWIN__)
    "-hidden",
#endif
    "-owner", "-permissions",
#if defined(HAVE_CHFLAGS) && defined(UF_IMMUTABLE) || defined(__CYGWIN__)
    "-readonly",
#endif
#if defined(__CYGWIN__)
    "-system",
#endif
#ifdef MAC_OSX_TCL
    "-creator", "-type", "-hidden", "-rsrclength",
#endif
    NULL
};

MODULE_SCOPE const TclFileAttrProcs tclpFileAttrProcs[];
const TclFileAttrProcs tclpFileAttrProcs[] = {
#if defined(__CYGWIN__)
    {GetUnixFileAttributes, SetUnixFileAttributes},
#endif
    {GetGroupAttribute, SetGroupAttribute},
#if defined(__CYGWIN__)
    {GetUnixFileAttributes, SetUnixFileAttributes},
#endif
    {GetOwnerAttribute, SetOwnerAttribute},
    {GetPermissionsAttribute, SetPermissionsAttribute},
#if defined(HAVE_CHFLAGS) && defined(UF_IMMUTABLE) || defined(__CYGWIN__)
    {GetUnixFileAttributes, SetUnixFileAttributes},
#endif
#if defined(__CYGWIN__)
    {GetUnixFileAttributes, SetUnixFileAttributes},
#endif
#ifdef MAC_OSX_TCL
    {TclMacOSXGetFileAttribute,	TclMacOSXSetFileAttribute},
    {TclMacOSXGetFileAttribute,	TclMacOSXSetFileAttribute},
    {TclMacOSXGetFileAttribute,	TclMacOSXSetFileAttribute},
    {TclMacOSXGetFileAttribute,	TclMacOSXSetFileAttribute},
#endif
};
#endif /* DJGPP */

/*
 * This is the maximum number of consecutive readdir/unlink calls that can be
 * made (with no intervening rewinddir or closedir/opendir) before triggering
 * a bug that makes readdir return NULL even though some directory entries
 * have not been processed. The bug afflicts SunOS's readdir when applied to
 * ufs file systems and Darwin 6.5's (and OSX v.10.3.8's) HFS+. JH found the
 * Darwin readdir to reset at 147, so 130 is chosen to be conservative. We
 * can't do a general rewind on failure as NFS can create special files that
 * recreate themselves when you try and delete them. 8.4.8 added a solution
 * that was affected by a single such NFS file, this solution should not be
 * affected by less than THRESHOLD such files. [Bug 1034337]
 */

#define MAX_READDIR_UNLINK_THRESHOLD 130

/*
 * Declarations for local procedures defined in this file:
 */

static int		CopyFileAtts(const char *src,
			    const char *dst, const Tcl_StatBuf *statBufPtr);
static const char *	DefaultTempDir(void);
static int		DoCopyFile(const char *srcPtr, const char *dstPtr,
			    const Tcl_StatBuf *statBufPtr);
static int		DoCreateDirectory(const char *pathPtr);
static int		DoRemoveDirectory(Tcl_DString *pathPtr,
			    int recursive, Tcl_DString *errorPtr);
static int		DoRenameFile(const char *src, const char *dst);
static int		TraversalCopy(Tcl_DString *srcPtr,
			    Tcl_DString *dstPtr,
			    const Tcl_StatBuf *statBufPtr, int type,
			    Tcl_DString *errorPtr);
static int		TraversalDelete(Tcl_DString *srcPtr,
			    Tcl_DString *dstPtr,
			    const Tcl_StatBuf *statBufPtr, int type,
			    Tcl_DString *errorPtr);
static int		TraverseUnixTree(TraversalProc *traversalProc,
			    Tcl_DString *sourcePtr, Tcl_DString *destPtr,
			    Tcl_DString *errorPtr, int doRewind);

#ifdef PURIFY
/*
 * realpath and purify don't mix happily. It has been noted that realpath
 * should not be used with purify because of bogus warnings, but just
 * memset'ing the resolved path will squelch those. This assumes we are
 * passing the standard MAXPATHLEN size resolved arg.
 */

static char *		Realpath(const char *path, char *resolved);

char *
Realpath(
    const char *path,
    char *resolved)
{
    memset(resolved, 0, MAXPATHLEN);
    return realpath(path, resolved);
}
#else
#   define Realpath	realpath
#endif /* PURIFY */

#ifndef NO_REALPATH
#if defined(__APPLE__) && TCL_THREADS && \
	defined(MAC_OS_X_VERSION_MIN_REQUIRED) && \
	MAC_OS_X_VERSION_MIN_REQUIRED < 1030
/*
 * Prior to Darwin 7, realpath is not thread-safe, c.f. Bug 711232; if we
 * might potentially be running on pre-10.3 OSX, check Darwin release at
 * runtime before using realpath.
 */

MODULE_SCOPE long tclMacOSXDarwinRelease;
#   define haveRealpath	(tclMacOSXDarwinRelease >= 7)
#else
#   define haveRealpath	1
#endif
#endif /* NO_REALPATH */

#ifdef HAVE_FTS
#if defined(HAVE_STRUCT_STAT64) && !defined(__APPLE__)
/* fts doesn't do stat64 */
#   define noFtsStat	1
#elif defined(__APPLE__) && defined(__LP64__) && \
	defined(MAC_OS_X_VERSION_MIN_REQUIRED) && \
	MAC_OS_X_VERSION_MIN_REQUIRED < 1050
/*
 * Prior to Darwin 9, 64bit fts_open() without FTS_NOSTAT may crash (due to a
 * 64bit-unsafe ALIGN macro); if we could be running on pre-10.5 OSX, check
 * Darwin release at runtime and do a separate stat() if necessary.
 */

MODULE_SCOPE long tclMacOSXDarwinRelease;
#   define noFtsStat	(tclMacOSXDarwinRelease < 9)
#else
#   define noFtsStat	0
#endif
#endif /* HAVE_FTS */

/*
 *---------------------------------------------------------------------------
 *
 * TclpObjRenameFile, DoRenameFile --
 *
 *	Changes the name of an existing file or directory, from src to dst. If
 *	src and dst refer to the same file or directory, does nothing and
 *	returns success. Otherwise if dst already exists, it will be deleted
 *	and replaced by src subject to the following conditions:
 *	    If src is a directory, dst may be an empty directory.
 *	    If src is a file, dst may be a file.
 *	In any other situation where dst already exists, the rename will fail.
 *
 * Results:
 *	If the directory was successfully created, returns TCL_OK. Otherwise
 *	the return value is TCL_ERROR and errno is set to indicate the error.
 *	Some possible values for errno are:
 *
 *	EACCES:	    src or dst parent directory can't be read and/or written.
 *	EEXIST:	    dst is a non-empty directory.
 *	EINVAL:	    src is a root directory or dst is a subdirectory of src.
 *	EISDIR:	    dst is a directory, but src is not.
 *	ENOENT:	    src doesn't exist, or src or dst is "".
 *	ENOTDIR:    src is a directory, but dst is not.
 *	EXDEV:	    src and dst are on different filesystems.
 *
 * Side effects:
 *	The implementation of rename may allow cross-filesystem renames, but
 *	the caller should be prepared to emulate it with copy and delete if
 *	errno is EXDEV.
 *
 *---------------------------------------------------------------------------
 */

int
TclpObjRenameFile(
    Tcl_Obj *srcPathPtr,
    Tcl_Obj *destPathPtr)
{
    return DoRenameFile(Tcl_FSGetNativePath(srcPathPtr),
	    Tcl_FSGetNativePath(destPathPtr));
}

static int
DoRenameFile(
    const char *src,		/* Pathname of file or dir to be renamed
				 * (native). */
    const char *dst)		/* New pathname of file or directory
				 * (native). */
{
    if (rename(src, dst) == 0) {			/* INTL: Native. */
	return TCL_OK;
    }
    if (errno == ENOTEMPTY) {
	errno = EEXIST;
    }

    /*
     * IRIX returns EIO when you attept to move a directory into itself. We
     * just map EIO to EINVAL get the right message on SGI. Most platforms
     * don't return EIO except in really strange cases.
     */

    if (errno == EIO) {
	errno = EINVAL;
    }

#ifndef NO_REALPATH
    /*
     * SunOS 4.1.4 reports overwriting a non-empty directory with a directory
     * as EINVAL instead of EEXIST (first rule out the correct EINVAL result
     * code for moving a directory into itself). Must be conditionally
     * compiled because realpath() not defined on all systems.
     */

    if (errno == EINVAL && haveRealpath) {
	char srcPath[MAXPATHLEN], dstPath[MAXPATHLEN];
	TclDIR *dirPtr;
	Tcl_DirEntry *dirEntPtr;

	if ((Realpath((char *) src, srcPath) != NULL)	/* INTL: Native. */
		&& (Realpath((char *) dst, dstPath) != NULL) /* INTL: Native */
		&& (strncmp(srcPath, dstPath, strlen(srcPath)) != 0)) {
	    dirPtr = TclOSopendir(dst);			/* INTL: Native. */
	    if (dirPtr != NULL) {
		while (1) {
		    dirEntPtr = TclOSreaddir(dirPtr);	/* INTL: Native. */
		    if (dirEntPtr == NULL) {
			break;
		    }
		    if ((strcmp(dirEntPtr->d_name, ".") != 0) &&
			    (strcmp(dirEntPtr->d_name, "..") != 0)) {
			errno = EEXIST;
			TclOSclosedir(dirPtr);
			return TCL_ERROR;
		    }
		}
		TclOSclosedir(dirPtr);
	    }
	}
	errno = EINVAL;
    }
#endif	/* !NO_REALPATH */

    if (strcmp(src, "/") == 0) {
	/*
	 * Alpha reports renaming / as EBUSY and Linux reports it as EACCES,
	 * instead of EINVAL.
	 */

	errno = EINVAL;
    }

    /*
     * DEC Alpha OSF1 V3.0 returns EACCES when attempting to move a file
     * across filesystems and the parent directory of that file is not
     * writable. Most other systems return EXDEV. Does nothing to correct this
     * behavior.
     */

    return TCL_ERROR;
}

/*
 *---------------------------------------------------------------------------
 *
 * TclpObjCopyFile, DoCopyFile --
 *
 *	Copy a single file (not a directory). If dst already exists and is not
 *	a directory, it is removed.
 *
 * Results:
 *	If the file was successfully copied, returns TCL_OK. Otherwise the
 *	return value is TCL_ERROR and errno is set to indicate the error. Some
 *	possible values for errno are:
 *
 *	EACCES:	    src or dst parent directory can't be read and/or written.
 *	EISDIR:	    src or dst is a directory.
 *	ENOENT:	    src doesn't exist. src or dst is "".
 *
 * Side effects:
 *	This procedure will also copy symbolic links, block, and character
 *	devices, and fifos. For symbolic links, the links themselves will be
 *	copied and not what they point to. For the other special file types,
 *	the directory entry will be copied and not the contents of the device
 *	that it refers to.
 *
 *---------------------------------------------------------------------------
 */

int
TclpObjCopyFile(
    Tcl_Obj *srcPathPtr,
    Tcl_Obj *destPathPtr)
{
    const char *src = Tcl_FSGetNativePath(srcPathPtr);
    Tcl_StatBuf srcStatBuf;

    if (TclOSlstat(src, &srcStatBuf) != 0) {		/* INTL: Native. */
	return TCL_ERROR;
    }

    return DoCopyFile(src, Tcl_FSGetNativePath(destPathPtr), &srcStatBuf);
}

static int
DoCopyFile(
    const char *src,		/* Pathname of file to be copied (native). */
    const char *dst,		/* Pathname of file to copy to (native). */
    const Tcl_StatBuf *statBufPtr)
				/* Used to determine filetype. */
{
    Tcl_StatBuf dstStatBuf;

    if (S_ISDIR(statBufPtr->st_mode)) {
	errno = EISDIR;
	return TCL_ERROR;
    }

    /*
     * Symlink, and some of the other calls will fail if the target exists, so
     * we remove it first.
     */

    if (TclOSlstat(dst, &dstStatBuf) == 0) {		/* INTL: Native. */
	if (S_ISDIR(dstStatBuf.st_mode)) {
	    errno = EISDIR;
	    return TCL_ERROR;
	}
    }
    if (unlink(dst) != 0) {				/* INTL: Native. */
	if (errno != ENOENT) {
	    return TCL_ERROR;
	}
    }

    switch ((int) (statBufPtr->st_mode & S_IFMT)) {
#ifndef DJGPP
    case S_IFLNK: {
	char linkBuf[MAXPATHLEN+1];
	int length;

	length = readlink(src, linkBuf, MAXPATHLEN);
							/* INTL: Native. */
	if (length == -1) {
	    return TCL_ERROR;
	}
	linkBuf[length] = '\0';
	if (symlink(linkBuf, dst) < 0) {		/* INTL: Native. */
	    return TCL_ERROR;
	}
#ifdef MAC_OSX_TCL
	TclMacOSXCopyFileAttributes(src, dst, statBufPtr);
#endif
	break;
    }
#endif /* !DJGPP */
    case S_IFBLK:
    case S_IFCHR:
	if (mknod(dst, statBufPtr->st_mode,		/* INTL: Native. */
		statBufPtr->st_rdev) < 0) {
	    return TCL_ERROR;
	}
	return CopyFileAtts(src, dst, statBufPtr);
    case S_IFIFO:
	if (mkfifo(dst, statBufPtr->st_mode) < 0) {	/* INTL: Native. */
	    return TCL_ERROR;
	}
	return CopyFileAtts(src, dst, statBufPtr);
    default:
	return TclUnixCopyFile(src, dst, statBufPtr, 0);
    }
    return TCL_OK;
}

/*
 *----------------------------------------------------------------------
 *
 * TclUnixCopyFile -
 *
 *	Helper function for TclpCopyFile. Copies one regular file, using
 *	read() and write().
 *
 * Results:
 *	A standard Tcl result.
 *
 * Side effects:
 *	A file is copied. Dst will be overwritten if it exists.
 *
 *----------------------------------------------------------------------
 */

int
TclUnixCopyFile(
    const char *src,		/* Pathname of file to copy (native). */
    const char *dst,		/* Pathname of file to create/overwrite
				 * (native). */
    const Tcl_StatBuf *statBufPtr,
				/* Used to determine mode and blocksize. */
    int dontCopyAtts)		/* If flag set, don't copy attributes. */
{
    int srcFd, dstFd;
    size_t blockSize;		/* Optimal I/O blocksize for filesystem */
    char *buffer;		/* Data buffer for copy */
    size_t nread;

#ifdef DJGPP
#define BINMODE |O_BINARY
#else
#define BINMODE
#endif /* DJGPP */

#define DEFAULT_COPY_BLOCK_SIZE 4096

    if ((srcFd = TclOSopen(src, O_RDONLY BINMODE, 0)) < 0) { /* INTL: Native */
	return TCL_ERROR;
    }

    dstFd = TclOSopen(dst, O_CREAT|O_TRUNC|O_WRONLY BINMODE, /* INTL: Native */
	    statBufPtr->st_mode);
    if (dstFd < 0) {
	close(srcFd);
	return TCL_ERROR;
    }

    /*
     * Try to work out the best size of buffer to use for copying. If we
     * can't, it's no big deal as we can just use a (32-bit) page, since
     * that's likely to be fairly efficient anyway.
     */

#ifdef HAVE_STRUCT_STAT_ST_BLKSIZE
    blockSize = statBufPtr->st_blksize;
#elif !defined(NO_FSTATFS)
    {
	struct statfs fs;

	if (fstatfs(srcFd, &fs) == 0) {
	    blockSize = fs.f_bsize;
	} else {
	    blockSize = DEFAULT_COPY_BLOCK_SIZE;
	}
    }
#else
    blockSize = DEFAULT_COPY_BLOCK_SIZE;
#endif /* HAVE_STRUCT_STAT_ST_BLKSIZE */

    /*
     * [SF Tcl Bug 1586470] Even if we HAVE_STRUCT_STAT_ST_BLKSIZE, there are
     * filesystems which report a bogus value for the blocksize. An example
     * is the Andrew Filesystem (afs), reporting a blocksize of 0. When
     * detecting such a situation we now simply fall back to a hardwired
     * default size.
     */

    if (blockSize <= 0) {
	blockSize = DEFAULT_COPY_BLOCK_SIZE;
    }
    buffer = Tcl_Alloc(blockSize);
    while (1) {
	nread = read(srcFd, buffer, blockSize);
	if ((nread == TCL_IO_FAILURE) || (nread == 0)) {
	    break;
	}
	if ((size_t) write(dstFd, buffer, nread) != nread) {
	    nread = TCL_IO_FAILURE;
	    break;
	}
    }

    Tcl_Free(buffer);
    close(srcFd);
    if ((close(dstFd) != 0) || (nread == TCL_IO_FAILURE)) {
	unlink(dst);					/* INTL: Native. */
	return TCL_ERROR;
    }
    if (!dontCopyAtts && CopyFileAtts(src, dst, statBufPtr) == TCL_ERROR) {
	/*
	 * The copy succeeded, but setting the permissions failed, so be in a
	 * consistent state, we remove the file that was created by the copy.
	 */

	unlink(dst);					/* INTL: Native. */
	return TCL_ERROR;
    }
    return TCL_OK;
}

/*
 *---------------------------------------------------------------------------
 *
 * TclpObjDeleteFile, TclpDeleteFile --
 *
 *	Removes a single file (not a directory).
 *
 * Results:
 *	If the file was successfully deleted, returns TCL_OK. Otherwise the
 *	return value is TCL_ERROR and errno is set to indicate the error. Some
 *	possible values for errno are:
 *
 *	EACCES:	    a parent directory can't be read and/or written.
 *	EISDIR:	    path is a directory.
 *	ENOENT:	    path doesn't exist or is "".
 *
 * Side effects:
 *	The file is deleted, even if it is read-only.
 *
 *---------------------------------------------------------------------------
 */

int
TclpObjDeleteFile(
    Tcl_Obj *pathPtr)
{
    return TclpDeleteFile(Tcl_FSGetNativePath(pathPtr));
}

int
TclpDeleteFile(
    const void *path)		/* Pathname of file to be removed (native). */
{
    if (unlink((const char *)path) != 0) {
	return TCL_ERROR;
    }
    return TCL_OK;
}

/*
 *---------------------------------------------------------------------------
 *
 * TclpCreateDirectory, DoCreateDirectory --
 *
 *	Creates the specified directory. All parent directories of the
 *	specified directory must already exist. The directory is automatically
 *	created with permissions so that user can access the new directory and
 *	create new files or subdirectories in it.
 *
 * Results:
 *	If the directory was successfully created, returns TCL_OK. Otherwise
 *	the return value is TCL_ERROR and errno is set to indicate the error.
 *	Some possible values for errno are:
 *
 *	EACCES:	    a parent directory can't be read and/or written.
 *	EEXIST:	    path already exists.
 *	ENOENT:	    a parent directory doesn't exist.
 *
 * Side effects:
 *	A directory is created with the current umask, except that permission
 *	for u+rwx will always be added.
 *
 *---------------------------------------------------------------------------
 */

int
TclpObjCreateDirectory(
    Tcl_Obj *pathPtr)
{
    return DoCreateDirectory(Tcl_FSGetNativePath(pathPtr));
}

static int
DoCreateDirectory(
    const char *path)		/* Pathname of directory to create (native). */
{
    mode_t mode;

    mode = umask(0);
    umask(mode);

    /*
     * umask return value is actually the inverse of the permissions.
     */

    mode = (0777 & ~mode) | S_IRUSR | S_IWUSR | S_IXUSR;

    if (mkdir(path, mode) != 0) {			/* INTL: Native. */
	return TCL_ERROR;
    }
    return TCL_OK;
}

/*
 *---------------------------------------------------------------------------
 *
 * TclpObjCopyDirectory --
 *
 *	Recursively copies a directory. The target directory dst must not
 *	already exist. Note that this function does not merge two directory
 *	hierarchies, even if the target directory is an an empty directory.
 *
 * Results:
 *	If the directory was successfully copied, returns TCL_OK. Otherwise
 *	the return value is TCL_ERROR, errno is set to indicate the error, and
 *	the pathname of the file that caused the error is stored in errorPtr.
 *	See TclpObjCreateDirectory and TclpObjCopyFile for a description of
 *	possible values for errno.
 *
 * Side effects:
 *	An exact copy of the directory hierarchy src will be created with the
 *	name dst. If an error occurs, the error will be returned immediately,
 *	and remaining files will not be processed.
 *
 *---------------------------------------------------------------------------
 */

int
TclpObjCopyDirectory(
    Tcl_Obj *srcPathPtr,
    Tcl_Obj *destPathPtr,
    Tcl_Obj **errorPtr)
{
    Tcl_DString ds;
    Tcl_DString srcString, dstString;
    int ret;
    Tcl_Obj *transPtr;

    transPtr = Tcl_FSGetTranslatedPath(NULL,srcPathPtr);
    Tcl_UtfToExternalDString(NULL,
	    (transPtr != NULL ? TclGetString(transPtr) : NULL),
	    -1, &srcString);
    if (transPtr != NULL) {
	Tcl_DecrRefCount(transPtr);
    }
    transPtr = Tcl_FSGetTranslatedPath(NULL,destPathPtr);
    Tcl_UtfToExternalDString(NULL,
	    (transPtr != NULL ? TclGetString(transPtr) : NULL),
	    -1, &dstString);
    if (transPtr != NULL) {
	Tcl_DecrRefCount(transPtr);
    }

    ret = TraverseUnixTree(TraversalCopy, &srcString, &dstString, &ds, 0);

    Tcl_DStringFree(&srcString);
    Tcl_DStringFree(&dstString);

    if (ret != TCL_OK) {
	*errorPtr = Tcl_NewStringObj(Tcl_DStringValue(&ds), -1);
	Tcl_DStringFree(&ds);
	Tcl_IncrRefCount(*errorPtr);
    }
    return ret;
}

/*
 *---------------------------------------------------------------------------
 *
 * TclpRemoveDirectory, DoRemoveDirectory --
 *
 *	Removes directory (and its contents, if the recursive flag is set).
 *
 * Results:
 *	If the directory was successfully removed, returns TCL_OK. Otherwise
 *	the return value is TCL_ERROR, errno is set to indicate the error, and
 *	the pathname of the file that caused the error is stored in errorPtr.
 *	Some possible values for errno are:
 *
 *	EACCES:	    path directory can't be read and/or written.
 *	EEXIST:	    path is a non-empty directory.
 *	EINVAL:	    path is a root directory.
 *	ENOENT:	    path doesn't exist or is "".
 * 	ENOTDIR:    path is not a directory.
 *
 * Side effects:
 *	Directory removed. If an error occurs, the error will be returned
 *	immediately, and remaining files will not be deleted.
 *
 *---------------------------------------------------------------------------
 */

int
TclpObjRemoveDirectory(
    Tcl_Obj *pathPtr,
    int recursive,
    Tcl_Obj **errorPtr)
{
    Tcl_DString ds;
    Tcl_DString pathString;
    int ret;
    Tcl_Obj *transPtr = Tcl_FSGetTranslatedPath(NULL, pathPtr);

    Tcl_UtfToExternalDString(NULL,
	    (transPtr != NULL ? TclGetString(transPtr) : NULL),
	    -1, &pathString);
    if (transPtr != NULL) {
	Tcl_DecrRefCount(transPtr);
    }
    ret = DoRemoveDirectory(&pathString, recursive, &ds);
    Tcl_DStringFree(&pathString);

    if (ret != TCL_OK) {
	*errorPtr = Tcl_NewStringObj(Tcl_DStringValue(&ds), -1);
	Tcl_DStringFree(&ds);
	Tcl_IncrRefCount(*errorPtr);
    }
    return ret;
}

static int
DoRemoveDirectory(
    Tcl_DString *pathPtr,	/* Pathname of directory to be removed
				 * (native). */
    int recursive,		/* If non-zero, removes directories that are
				 * nonempty. Otherwise, will only remove empty
				 * directories. */
    Tcl_DString *errorPtr)	/* If non-NULL, uninitialized or free DString
				 * filled with UTF-8 name of file causing
				 * error. */
{
    const char *path;
    mode_t oldPerm = 0;
    int result;

    path = Tcl_DStringValue(pathPtr);

    if (recursive != 0) {
	/*
	 * We should try to change permissions so this can be deleted.
	 */

	Tcl_StatBuf statBuf;
	int newPerm;

	if (TclOSstat(path, &statBuf) == 0) {
	    oldPerm = (mode_t) (statBuf.st_mode & 0x00007FFF);
	}

	newPerm = oldPerm | (64+128+256);
	chmod(path, (mode_t) newPerm);
    }

    if (rmdir(path) == 0) {				/* INTL: Native. */
	return TCL_OK;
    }
    if (errno == ENOTEMPTY) {
	errno = EEXIST;
    }

    result = TCL_OK;
    if ((errno != EEXIST) || (recursive == 0)) {
	if (errorPtr != NULL) {
	    Tcl_ExternalToUtfDString(NULL, path, -1, errorPtr);
	}
	result = TCL_ERROR;
    }

    /*
     * The directory is nonempty, but the recursive flag has been specified,
     * so we recursively remove all the files in the directory.
     */

    if (result == TCL_OK) {
	result = TraverseUnixTree(TraversalDelete, pathPtr, NULL, errorPtr, 1);
    }

    if ((result != TCL_OK) && (recursive != 0)) {
	/*
	 * Try to restore permissions.
	 */

	chmod(path, oldPerm);
    }
    return result;
}

/*
 *---------------------------------------------------------------------------
 *
 * TraverseUnixTree --
 *
 *	Traverse directory tree specified by sourcePtr, calling the function
 *	traverseProc for each file and directory encountered. If destPtr is
 *	non-null, each of name in the sourcePtr directory is appended to the
 *	directory specified by destPtr and passed as the second argument to
 *	traverseProc().
 *
 * Results:
 *	Standard Tcl result.
 *
 * Side effects:
 *	None caused by TraverseUnixTree, however the user specified
 *	traverseProc() may change state. If an error occurs, the error will be
 *	returned immediately, and remaining files will not be processed.
 *
 *---------------------------------------------------------------------------
 */

static int
TraverseUnixTree(
    TraversalProc *traverseProc,/* Function to call for every file and
				 * directory in source hierarchy. */
    Tcl_DString *sourcePtr,	/* Pathname of source directory to be
				 * traversed (native). */
    Tcl_DString *targetPtr,	/* Pathname of directory to traverse in
				 * parallel with source directory (native). */
    Tcl_DString *errorPtr,	/* If non-NULL, uninitialized or free DString
				 * filled with UTF-8 name of file causing
				 * error. */
    int doRewind)		/* Flag indicating that to ensure complete
    				 * traversal of source hierarchy, the readdir
    				 * loop should be rewound whenever
    				 * traverseProc has returned TCL_OK; this is
    				 * required when traverseProc modifies the
    				 * source hierarchy, e.g. by deleting
    				 * files. */
{
    Tcl_StatBuf statBuf;
    const char *source, *errfile;
    int result;
    size_t targetLen, sourceLen;
#ifndef HAVE_FTS
    int numProcessed = 0;
    Tcl_DirEntry *dirEntPtr;
    TclDIR *dirPtr;
#else
    const char *paths[2] = {NULL, NULL};
    FTS *fts = NULL;
    FTSENT *ent;
#endif

    errfile = NULL;
    result = TCL_OK;
    targetLen = 0;		/* lint. */

    source = Tcl_DStringValue(sourcePtr);
    if (TclOSlstat(source, &statBuf) != 0) {		/* INTL: Native. */
	errfile = source;
	goto end;
    }
    if (!S_ISDIR(statBuf.st_mode)) {
	/*
	 * Process the regular file
	 */

	return traverseProc(sourcePtr, targetPtr, &statBuf, DOTREE_F,
		errorPtr);
    }
#ifndef HAVE_FTS
    dirPtr = TclOSopendir(source);			/* INTL: Native. */
    if (dirPtr == NULL) {
	/*
	 * Can't read directory
	 */

	errfile = source;
	goto end;
    }
    result = traverseProc(sourcePtr, targetPtr, &statBuf, DOTREE_PRED,
	    errorPtr);
    if (result != TCL_OK) {
	TclOSclosedir(dirPtr);
	return result;
    }

    TclDStringAppendLiteral(sourcePtr, "/");
    sourceLen = Tcl_DStringLength(sourcePtr);

    if (targetPtr != NULL) {
	TclDStringAppendLiteral(targetPtr, "/");
	targetLen = Tcl_DStringLength(targetPtr);
    }

    while ((dirEntPtr = TclOSreaddir(dirPtr)) != NULL) { /* INTL: Native. */
	if ((dirEntPtr->d_name[0] == '.')
		&& ((dirEntPtr->d_name[1] == '\0')
			|| (strcmp(dirEntPtr->d_name, "..") == 0))) {
	    continue;
	}

	/*
	 * Append name after slash, and recurse on the file.
	 */

	Tcl_DStringAppend(sourcePtr, dirEntPtr->d_name, -1);
	if (targetPtr != NULL) {
	    Tcl_DStringAppend(targetPtr, dirEntPtr->d_name, -1);
	}
	result = TraverseUnixTree(traverseProc, sourcePtr, targetPtr,
		errorPtr, doRewind);
	if (result != TCL_OK) {
	    break;
	} else {
	    numProcessed++;
	}

	/*
	 * Remove name after slash.
	 */

	Tcl_DStringSetLength(sourcePtr, sourceLen);
	if (targetPtr != NULL) {
	    Tcl_DStringSetLength(targetPtr, targetLen);
	}
	if (doRewind && (numProcessed > MAX_READDIR_UNLINK_THRESHOLD)) {
	    /*
	     * Call rewinddir if we've called unlink or rmdir so many times
	     * (since the opendir or the previous rewinddir), to avoid a
	     * NULL-return that may a symptom of a buggy readdir.
	     */

	    TclOSrewinddir(dirPtr);
	    numProcessed = 0;
	}
    }
    TclOSclosedir(dirPtr);

    /*
     * Strip off the trailing slash we added
     */

    Tcl_DStringSetLength(sourcePtr, sourceLen - 1);
    if (targetPtr != NULL) {
	Tcl_DStringSetLength(targetPtr, targetLen - 1);
    }

    if (result == TCL_OK) {
	/*
	 * Call traverseProc() on a directory after visiting all the files in
	 * that directory.
	 */

	result = traverseProc(sourcePtr, targetPtr, &statBuf, DOTREE_POSTD,
		errorPtr);
    }
#else /* HAVE_FTS */
    paths[0] = source;
    fts = fts_open((char **) paths, FTS_PHYSICAL | FTS_NOCHDIR |
	    (noFtsStat || doRewind ? FTS_NOSTAT : 0), NULL);
    if (fts == NULL) {
	errfile = source;
	goto end;
    }

    sourceLen = Tcl_DStringLength(sourcePtr);
    if (targetPtr != NULL) {
	targetLen = Tcl_DStringLength(targetPtr);
    }

    while ((ent = fts_read(fts)) != NULL) {
	unsigned short info = ent->fts_info;
	char *path = ent->fts_path + sourceLen;
	unsigned short pathlen = ent->fts_pathlen - sourceLen;
	int type;
	Tcl_StatBuf *statBufPtr = NULL;

	if (info == FTS_DNR || info == FTS_ERR || info == FTS_NS) {
	    errfile = ent->fts_path;
	    break;
	}
	Tcl_DStringAppend(sourcePtr, path, pathlen);
	if (targetPtr != NULL) {
	    Tcl_DStringAppend(targetPtr, path, pathlen);
	}
	switch (info) {
	case FTS_D:
	    type = DOTREE_PRED;
	    break;
	case FTS_DP:
	    type = DOTREE_POSTD;
	    break;
	default:
	    type = DOTREE_F;
	    break;
	}
	if (!doRewind) { /* no need to stat for delete */
	    if (noFtsStat) {
		statBufPtr = &statBuf;
		if (TclOSlstat(ent->fts_path, statBufPtr) != 0) {
		    errfile = ent->fts_path;
		    break;
		}
	    } else {
		statBufPtr = (Tcl_StatBuf *) ent->fts_statp;
	    }
	}
	result = traverseProc(sourcePtr, targetPtr, statBufPtr, type,
		errorPtr);
	if (result != TCL_OK) {
	    break;
	}
	Tcl_DStringSetLength(sourcePtr, sourceLen);
	if (targetPtr != NULL) {
	    Tcl_DStringSetLength(targetPtr, targetLen);
	}
    }
#endif /* !HAVE_FTS */

  end:
    if (errfile != NULL) {
	if (errorPtr != NULL) {
	    Tcl_ExternalToUtfDString(NULL, errfile, -1, errorPtr);
	}
	result = TCL_ERROR;
    }
#ifdef HAVE_FTS
    if (fts != NULL) {
	fts_close(fts);
    }
#endif

    return result;
}

/*
 *----------------------------------------------------------------------
 *
 * TraversalCopy
 *
 *	Called from TraverseUnixTree in order to execute a recursive copy of a
 *	directory.
 *
 * Results:
 *	Standard Tcl result.
 *
 * Side effects:
 *	The file or directory src may be copied to dst, depending on the value
 *	of type.
 *
 *----------------------------------------------------------------------
 */

static int
TraversalCopy(
    Tcl_DString *srcPtr,	/* Source pathname to copy (native). */
    Tcl_DString *dstPtr,	/* Destination pathname of copy (native). */
    const Tcl_StatBuf *statBufPtr,
				/* Stat info for file specified by srcPtr. */
    int type,			/* Reason for call - see TraverseUnixTree(). */
    Tcl_DString *errorPtr)	/* If non-NULL, uninitialized or free DString
				 * filled with UTF-8 name of file causing
				 * error. */
{
    switch (type) {
    case DOTREE_F:
	if (DoCopyFile(Tcl_DStringValue(srcPtr), Tcl_DStringValue(dstPtr),
		statBufPtr) == TCL_OK) {
	    return TCL_OK;
	}
	break;

    case DOTREE_PRED:
	if (DoCreateDirectory(Tcl_DStringValue(dstPtr)) == TCL_OK) {
	    return TCL_OK;
	}
	break;

    case DOTREE_POSTD:
	if (CopyFileAtts(Tcl_DStringValue(srcPtr),
		Tcl_DStringValue(dstPtr), statBufPtr) == TCL_OK) {
	    return TCL_OK;
	}
	break;
    }

    /*
     * There shouldn't be a problem with src, because we already checked it to
     * get here.
     */

    if (errorPtr != NULL) {
	Tcl_ExternalToUtfDString(NULL, Tcl_DStringValue(dstPtr),
		Tcl_DStringLength(dstPtr), errorPtr);
    }
    return TCL_ERROR;
}

/*
 *---------------------------------------------------------------------------
 *
 * TraversalDelete --
 *
 *	Called by procedure TraverseUnixTree for every file and directory that
 *	it encounters in a directory hierarchy. This procedure unlinks files,
 *	and removes directories after all the containing files have been
 *	processed.
 *
 * Results:
 *	Standard Tcl result.
 *
 * Side effects:
 *	Files or directory specified by src will be deleted.
 *
 *----------------------------------------------------------------------
 */

static int
TraversalDelete(
    Tcl_DString *srcPtr,	/* Source pathname (native). */
    Tcl_DString *ignore,	/* Destination pathname (not used). */
    const Tcl_StatBuf *statBufPtr,
				/* Stat info for file specified by srcPtr. */
    int type,			/* Reason for call - see TraverseUnixTree(). */
    Tcl_DString *errorPtr)	/* If non-NULL, uninitialized or free DString
				 * filled with UTF-8 name of file causing
				 * error. */
{
    switch (type) {
    case DOTREE_F:
	if (TclpDeleteFile(Tcl_DStringValue(srcPtr)) == 0) {
	    return TCL_OK;
	}
	break;
    case DOTREE_PRED:
	return TCL_OK;
    case DOTREE_POSTD:
	if (DoRemoveDirectory(srcPtr, 0, NULL) == 0) {
	    return TCL_OK;
	}
	break;
    }
    if (errorPtr != NULL) {
	Tcl_ExternalToUtfDString(NULL, Tcl_DStringValue(srcPtr),
		Tcl_DStringLength(srcPtr), errorPtr);
    }
    return TCL_ERROR;
}

/*
 *---------------------------------------------------------------------------
 *
 * CopyFileAtts --
 *
 *	Copy the file attributes such as owner, group, permissions, and
 *	modification date from one file to another.
 *
 * Results:
 *	Standard Tcl result.
 *
 * Side effects:
 *	User id, group id, permission bits, last modification time, and last
 *	access time are updated in the new file to reflect the old file.
 *
 *---------------------------------------------------------------------------
 */

static int
CopyFileAtts(
    const char *src,		/* Path name of source file (native). */
    const char *dst,		/* Path name of target file (native). */
    const Tcl_StatBuf *statBufPtr)
				/* Stat info for source file */
{
    struct utimbuf tval;
    mode_t newMode;

    newMode = statBufPtr->st_mode
	    & (S_ISUID | S_ISGID | S_IRWXU | S_IRWXG | S_IRWXO);

    /*
     * Note that if you copy a setuid file that is owned by someone else, and
     * you are not root, then the copy will be setuid to you. The most correct
     * implementation would probably be to have the copy not setuid to anyone
     * if the original file was owned by someone else, but this corner case
     * isn't currently handled. It would require another lstat(), or getuid().
     */

    if (chmod(dst, newMode)) {				/* INTL: Native. */
	newMode &= ~(S_ISUID | S_ISGID);
	if (chmod(dst, newMode)) {			/* INTL: Native. */
	    return TCL_ERROR;
	}
    }

    tval.actime = statBufPtr->st_atime;
    tval.modtime = statBufPtr->st_mtime;

    if (utime(dst, &tval)) {				/* INTL: Native. */
	return TCL_ERROR;
    }
#ifdef MAC_OSX_TCL
    TclMacOSXCopyFileAttributes(src, dst, statBufPtr);
#endif
    return TCL_OK;
}

/*
 *----------------------------------------------------------------------
 *
 * GetGroupAttribute
 *
 *	Gets the group attribute of a file.
 *
 * Results:
 *	Standard TCL result. Returns a new Tcl_Obj in attributePtrPtr if there
 *	is no error.
 *
 * Side effects:
 *	A new object is allocated.
 *
 *----------------------------------------------------------------------
 */

static int
GetGroupAttribute(
    Tcl_Interp *interp,		/* The interp we are using for errors. */
    int objIndex,		/* The index of the attribute. */
    Tcl_Obj *fileName,		/* The name of the file (UTF-8). */
    Tcl_Obj **attributePtrPtr)	/* A pointer to return the object with. */
{
    Tcl_StatBuf statBuf;
    struct group *groupPtr;
    int result;

    result = TclpObjStat(fileName, &statBuf);

    if (result != 0) {
	if (interp != NULL) {
	    Tcl_SetObjResult(interp, Tcl_ObjPrintf(
		    "could not read \"%s\": %s",
		    TclGetString(fileName), Tcl_PosixError(interp)));
	}
	return TCL_ERROR;
    }

    groupPtr = TclpGetGrGid(statBuf.st_gid);

    if (groupPtr == NULL) {
<<<<<<< HEAD
	*attributePtrPtr = Tcl_NewLongObj((long) statBuf.st_gid);
=======
	*attributePtrPtr = Tcl_NewWideIntObj(statBuf.st_gid);
>>>>>>> 59ad43ee
    } else {
	Tcl_DString ds;
	const char *utf;

	utf = Tcl_ExternalToUtfDString(NULL, groupPtr->gr_name, -1, &ds);
	*attributePtrPtr = Tcl_NewStringObj(utf, -1);
	Tcl_DStringFree(&ds);
    }
    return TCL_OK;
}

/*
 *----------------------------------------------------------------------
 *
 * GetOwnerAttribute
 *
 *	Gets the owner attribute of a file.
 *
 * Results:
 *	Standard TCL result. Returns a new Tcl_Obj in attributePtrPtr if there
 *	is no error.
 *
 * Side effects:
 *	A new object is allocated.
 *
 *----------------------------------------------------------------------
 */

static int
GetOwnerAttribute(
    Tcl_Interp *interp,		/* The interp we are using for errors. */
    int objIndex,		/* The index of the attribute. */
    Tcl_Obj *fileName,		/* The name of the file (UTF-8). */
    Tcl_Obj **attributePtrPtr)	/* A pointer to return the object with. */
{
    Tcl_StatBuf statBuf;
    struct passwd *pwPtr;
    int result;

    result = TclpObjStat(fileName, &statBuf);

    if (result != 0) {
	if (interp != NULL) {
	    Tcl_SetObjResult(interp, Tcl_ObjPrintf(
		    "could not read \"%s\": %s",
		    TclGetString(fileName), Tcl_PosixError(interp)));
	}
	return TCL_ERROR;
    }

    pwPtr = TclpGetPwUid(statBuf.st_uid);

    if (pwPtr == NULL) {
<<<<<<< HEAD
	*attributePtrPtr = Tcl_NewLongObj((long) statBuf.st_uid);
=======
	*attributePtrPtr = Tcl_NewWideIntObj(statBuf.st_uid);
>>>>>>> 59ad43ee
    } else {
	Tcl_DString ds;

	(void) Tcl_ExternalToUtfDString(NULL, pwPtr->pw_name, -1, &ds);
	*attributePtrPtr = TclDStringToObj(&ds);
    }
    return TCL_OK;
}

/*
 *----------------------------------------------------------------------
 *
 * GetPermissionsAttribute
 *
 *	Gets the group attribute of a file.
 *
 * Results:
 *	Standard TCL result. Returns a new Tcl_Obj in attributePtrPtr if there
 *	is no error. The object will have ref count 0.
 *
 * Side effects:
 *	A new object is allocated.
 *
 *----------------------------------------------------------------------
 */

static int
GetPermissionsAttribute(
    Tcl_Interp *interp,		    /* The interp we are using for errors. */
    int objIndex,		    /* The index of the attribute. */
    Tcl_Obj *fileName,		    /* The name of the file (UTF-8). */
    Tcl_Obj **attributePtrPtr)	    /* A pointer to return the object with. */
{
    Tcl_StatBuf statBuf;
    int result;

    result = TclpObjStat(fileName, &statBuf);

    if (result != 0) {
	if (interp != NULL) {
	    Tcl_SetObjResult(interp, Tcl_ObjPrintf(
		    "could not read \"%s\": %s",
		    TclGetString(fileName), Tcl_PosixError(interp)));
	}
	return TCL_ERROR;
    }

    *attributePtrPtr = Tcl_ObjPrintf(
	    "%0#5lo", (long) (statBuf.st_mode & 0x00007FFF));
    return TCL_OK;
}

/*
 *---------------------------------------------------------------------------
 *
 * SetGroupAttribute --
 *
 *	Sets the group of the file to the specified group.
 *
 * Results:
 *	Standard TCL result.
 *
 * Side effects:
 *	As above.
 *
 *---------------------------------------------------------------------------
 */

static int
SetGroupAttribute(
    Tcl_Interp *interp,		/* The interp for error reporting. */
    int objIndex,		/* The index of the attribute. */
    Tcl_Obj *fileName,		/* The name of the file (UTF-8). */
    Tcl_Obj *attributePtr)	/* New group for file. */
{
    long gid;
    int result;
    const char *native;

    if (Tcl_GetLongFromObj(NULL, attributePtr, &gid) != TCL_OK) {
	Tcl_DString ds;
	struct group *groupPtr = NULL;
	const char *string;
	size_t length;

	string = TclGetStringFromObj(attributePtr, &length);

	native = Tcl_UtfToExternalDString(NULL, string, length, &ds);
	groupPtr = TclpGetGrNam(native); /* INTL: Native. */
	Tcl_DStringFree(&ds);

	if (groupPtr == NULL) {
	    if (interp != NULL) {
		Tcl_SetObjResult(interp, Tcl_ObjPrintf(
			"could not set group for file \"%s\":"
			" group \"%s\" does not exist",
			TclGetString(fileName), string));
		Tcl_SetErrorCode(interp, "TCL", "OPERATION", "SETGRP",
			"NO_GROUP", NULL);
	    }
	    return TCL_ERROR;
	}
	gid = groupPtr->gr_gid;
    }

    native = Tcl_FSGetNativePath(fileName);
    result = chown(native, (uid_t) -1, (gid_t) gid);	/* INTL: Native. */

    if (result != 0) {
	if (interp != NULL) {
	    Tcl_SetObjResult(interp, Tcl_ObjPrintf(
		    "could not set group for file \"%s\": %s",
		    TclGetString(fileName), Tcl_PosixError(interp)));
	}
	return TCL_ERROR;
    }
    return TCL_OK;
}

/*
 *---------------------------------------------------------------------------
 *
 * SetOwnerAttribute --
 *
 *	Sets the owner of the file to the specified owner.
 *
 * Results:
 *	Standard TCL result.
 *
 * Side effects:
 *	As above.
 *
 *---------------------------------------------------------------------------
 */

static int
SetOwnerAttribute(
    Tcl_Interp *interp,		/* The interp for error reporting. */
    int objIndex,		/* The index of the attribute. */
    Tcl_Obj *fileName,		/* The name of the file (UTF-8). */
    Tcl_Obj *attributePtr)	/* New owner for file. */
{
    long uid;
    int result;
    const char *native;

    if (Tcl_GetLongFromObj(NULL, attributePtr, &uid) != TCL_OK) {
	Tcl_DString ds;
	struct passwd *pwPtr = NULL;
	const char *string;
	size_t length;

	string = TclGetStringFromObj(attributePtr, &length);

	native = Tcl_UtfToExternalDString(NULL, string, length, &ds);
	pwPtr = TclpGetPwNam(native);			/* INTL: Native. */
	Tcl_DStringFree(&ds);

	if (pwPtr == NULL) {
	    if (interp != NULL) {
		Tcl_SetObjResult(interp, Tcl_ObjPrintf(
			"could not set owner for file \"%s\":"
			" user \"%s\" does not exist",
			TclGetString(fileName), string));
		Tcl_SetErrorCode(interp, "TCL", "OPERATION", "SETOWN",
			"NO_USER", NULL);
	    }
	    return TCL_ERROR;
	}
	uid = pwPtr->pw_uid;
    }

    native = Tcl_FSGetNativePath(fileName);
    result = chown(native, (uid_t) uid, (gid_t) -1);	/* INTL: Native. */

    if (result != 0) {
	if (interp != NULL) {
	    Tcl_SetObjResult(interp, Tcl_ObjPrintf(
		    "could not set owner for file \"%s\": %s",
		    TclGetString(fileName), Tcl_PosixError(interp)));
	}
	return TCL_ERROR;
    }
    return TCL_OK;
}

/*
 *---------------------------------------------------------------------------
 *
 * SetPermissionsAttribute
 *
 *	Sets the file to the given permission.
 *
 * Results:
 *	Standard TCL result.
 *
 * Side effects:
 *	The permission of the file is changed.
 *
 *---------------------------------------------------------------------------
 */

static int
SetPermissionsAttribute(
    Tcl_Interp *interp,		/* The interp we are using for errors. */
    int objIndex,		/* The index of the attribute. */
    Tcl_Obj *fileName,		/* The name of the file (UTF-8). */
    Tcl_Obj *attributePtr)	/* The attribute to set. */
{
    long mode;
    mode_t newMode;
    int result = TCL_ERROR;
    const char *native;
    const char *modeStringPtr = TclGetString(attributePtr);
    int scanned = TclParseAllWhiteSpace(modeStringPtr, -1);

    /*
     * First supply support for octal number format
     */

    if ((modeStringPtr[scanned] == '0')
	    && (modeStringPtr[scanned+1] >= '0')
	    && (modeStringPtr[scanned+1] <= '7')) {
	/* Leading zero - attempt octal interpretation */
	Tcl_Obj *modeObj;

	TclNewLiteralStringObj(modeObj, "0o");
	Tcl_AppendToObj(modeObj, modeStringPtr+scanned+1, -1);
	result = Tcl_GetLongFromObj(NULL, modeObj, &mode);
	Tcl_DecrRefCount(modeObj);
    }
    if (result == TCL_OK
	    || Tcl_GetLongFromObj(NULL, attributePtr, &mode) == TCL_OK) {
	newMode = (mode_t) (mode & 0x00007FFF);
    } else {
	Tcl_StatBuf buf;

	/*
	 * Try the forms "rwxrwxrwx" and "ugo=rwx"
	 *
	 * We get the current mode of the file, in order to allow for ug+-=rwx
	 * style chmod strings.
	 */

	result = TclpObjStat(fileName, &buf);
	if (result != 0) {
	    if (interp != NULL) {
		Tcl_SetObjResult(interp, Tcl_ObjPrintf(
			"could not read \"%s\": %s",
			TclGetString(fileName), Tcl_PosixError(interp)));
	    }
	    return TCL_ERROR;
	}
	newMode = (mode_t) (buf.st_mode & 0x00007FFF);

	if (GetModeFromPermString(NULL, modeStringPtr, &newMode) != TCL_OK) {
	    if (interp != NULL) {
		Tcl_SetObjResult(interp, Tcl_ObjPrintf(
			"unknown permission string format \"%s\"",
			modeStringPtr));
		Tcl_SetErrorCode(interp, "TCL", "VALUE", "PERMISSION", NULL);
	    }
	    return TCL_ERROR;
	}
    }

    native = Tcl_FSGetNativePath(fileName);
    result = chmod(native, newMode);		/* INTL: Native. */
    if (result != 0) {
	if (interp != NULL) {
	    Tcl_SetObjResult(interp, Tcl_ObjPrintf(
		    "could not set permissions for file \"%s\": %s",
		    TclGetString(fileName), Tcl_PosixError(interp)));
	}
	return TCL_ERROR;
    }
    return TCL_OK;
}

#ifndef DJGPP
/*
 *---------------------------------------------------------------------------
 *
 * TclpObjListVolumes --
 *
 *	Lists the currently mounted volumes, which on UNIX is just /.
 *
 * Results:
 *	The list of volumes.
 *
 * Side effects:
 *	None.
 *
 *---------------------------------------------------------------------------
 */

Tcl_Obj *
TclpObjListVolumes(void)
{
    Tcl_Obj *resultPtr;
    TclNewLiteralStringObj(resultPtr, "/");

    Tcl_IncrRefCount(resultPtr);
    return resultPtr;
}
#endif

/*
 *----------------------------------------------------------------------
 *
 * GetModeFromPermString --
 *
 *	This procedure is invoked to process the "file permissions" Tcl
 *	command, to check for a "rwxrwxrwx" or "ugoa+-=rwxst" string. See the
 *	user documentation for details on what it does.
 *
 * Results:
 *	A standard Tcl result.
 *
 * Side effects:
 *	See the user documentation.
 *
 *----------------------------------------------------------------------
 */

static int
GetModeFromPermString(
    Tcl_Interp *interp,		/* The interp we are using for errors. */
    const char *modeStringPtr, /* Permissions string */
    mode_t *modePtr)		/* pointer to the mode value */
{
    mode_t newMode;
    mode_t oldMode;		/* Storage for the value of the old mode (that
				 * is passed in), to allow for the chmod style
				 * manipulation. */
    int i,n, who, op, what, op_found, who_found;

    /*
     * We start off checking for an "rwxrwxrwx" style permissions string
     */

    if (strlen(modeStringPtr) != 9) {
	goto chmodStyleCheck;
    }

    newMode = 0;
    for (i = 0; i < 9; i++) {
	switch (*(modeStringPtr+i)) {
	case 'r':
	    if ((i%3) != 0) {
		goto chmodStyleCheck;
	    }
	    newMode |= (1<<(8-i));
	    break;
	case 'w':
	    if ((i%3) != 1) {
		goto chmodStyleCheck;
	    }
	    newMode |= (1<<(8-i));
	    break;
	case 'x':
	    if ((i%3) != 2) {
		goto chmodStyleCheck;
	    }
	    newMode |= (1<<(8-i));
	    break;
	case 's':
	    if (((i%3) != 2) || (i > 5)) {
		goto chmodStyleCheck;
	    }
	    newMode |= (1<<(8-i));
	    newMode |= (1<<(11-(i/3)));
	    break;
	case 'S':
	    if (((i%3) != 2) || (i > 5)) {
		goto chmodStyleCheck;
	    }
	    newMode |= (1<<(11-(i/3)));
	    break;
	case 't':
	    if (i != 8) {
		goto chmodStyleCheck;
	    }
	    newMode |= (1<<(8-i));
	    newMode |= (1<<9);
	    break;
	case 'T':
	    if (i != 8) {
		goto chmodStyleCheck;
	    }
	    newMode |= (1<<9);
	    break;
	case '-':
	    break;
	default:
	    /*
	     * Oops, not what we thought it was, so go on
	     */
	    goto chmodStyleCheck;
	}
    }
    *modePtr = newMode;
    return TCL_OK;

  chmodStyleCheck:
    /*
     * We now check for an "ugoa+-=rwxst" style permissions string
     */

    for (n = 0 ; *(modeStringPtr+n) != '\0' ; n = n + i) {
	oldMode = *modePtr;
	who = op = what = op_found = who_found = 0;
	for (i = 0 ; *(modeStringPtr+n+i) != '\0' ; i++ ) {
	    if (!who_found) {
		/* who */
		switch (*(modeStringPtr+n+i)) {
		case 'u':
		    who |= 0x9c0;
		    continue;
		case 'g':
		    who |= 0x438;
		    continue;
		case 'o':
		    who |= 0x207;
		    continue;
		case 'a':
		    who |= 0xfff;
		    continue;
		}
	    }
	    who_found = 1;
	    if (who == 0) {
		who = 0xfff;
	    }
	    if (!op_found) {
		/* op */
		switch (*(modeStringPtr+n+i)) {
		case '+':
		    op = 1;
		    op_found = 1;
		    continue;
		case '-':
		    op = 2;
		    op_found = 1;
		    continue;
		case '=':
		    op = 3;
		    op_found = 1;
		    continue;
		default:
		    return TCL_ERROR;
		}
	    }
	    /* what */
	    switch (*(modeStringPtr+n+i)) {
	    case 'r':
		what |= 0x124;
		continue;
	    case 'w':
		what |= 0x92;
		continue;
	    case 'x':
		what |= 0x49;
		continue;
	    case 's':
		what |= 0xc00;
		continue;
	    case 't':
		what |= 0x200;
		continue;
	    case ',':
		break;
	    default:
		return TCL_ERROR;
	    }
	    if (*(modeStringPtr+n+i) == ',') {
		i++;
		break;
	    }
	}
	switch (op) {
	case 1:
	    *modePtr = oldMode | (who & what);
	    continue;
	case 2:
	    *modePtr = oldMode & ~(who & what);
	    continue;
	case 3:
	    *modePtr = (oldMode & ~who) | (who & what);
	    continue;
	}
    }
    return TCL_OK;
}

/*
 *---------------------------------------------------------------------------
 *
 * TclpObjNormalizePath --
 *
 *	This function scans through a path specification and replaces it, in
 *	place, with a normalized version. A normalized version is one in which
 *	all symlinks in the path are replaced with their expanded form (except
 *	a symlink at the very end of the path).
 *
 * Results:
 *	The new 'nextCheckpoint' value, giving as far as we could understand
 *	in the path.
 *
 * Side effects:
 *	The pathPtr string, is modified.
 *
 *---------------------------------------------------------------------------
 */

int
TclpObjNormalizePath(
    Tcl_Interp *interp,
    Tcl_Obj *pathPtr,
    int nextCheckpoint)
{
    const char *currentPathEndPosition;
    char cur;
    size_t pathLen;
    const char *path = TclGetStringFromObj(pathPtr, &pathLen);
    Tcl_DString ds;
    const char *nativePath;
#ifndef NO_REALPATH
    char normPath[MAXPATHLEN];
#endif

    /*
     * We add '1' here because if nextCheckpoint is zero we know that '/'
     * exists, and if it isn't zero, it must point at a directory separator
     * which we also know exists.
     */

    currentPathEndPosition = path + nextCheckpoint;
    if (*currentPathEndPosition == '/') {
	currentPathEndPosition++;
    }

#ifndef NO_REALPATH
    /*
     * For speed, try to get the entire path in one go.
     */

    if (nextCheckpoint == 0 && haveRealpath) {
	char *lastDir = strrchr(currentPathEndPosition, '/');

	if (lastDir != NULL) {
	    nativePath = Tcl_UtfToExternalDString(NULL, path,
		    lastDir-path, &ds);
	    if (Realpath(nativePath, normPath) != NULL) {
		if (*nativePath != '/' && *normPath == '/') {
		    /*
		     * realpath has transformed a relative path into an
		     * absolute path, we do not know how to handle this.
		     */
		} else {
		    nextCheckpoint = lastDir - path;
		    goto wholeStringOk;
		}
	    }
	    Tcl_DStringFree(&ds);
	}
    }

    /*
     * Else do it the slow way.
     */
#endif

    while (1) {
	cur = *currentPathEndPosition;
	if ((cur == '/') && (path != currentPathEndPosition)) {
	    /*
	     * Reached directory separator.
	     */

	    int accessOk;

	    nativePath = Tcl_UtfToExternalDString(NULL, path,
		    currentPathEndPosition - path, &ds);
	    accessOk = access(nativePath, F_OK);
	    Tcl_DStringFree(&ds);

	    if (accessOk != 0) {
		/*
		 * File doesn't exist.
		 */

		break;
	    }

	    /*
	     * Update the acceptable point.
	     */

	    nextCheckpoint = currentPathEndPosition - path;
	} else if (cur == 0) {
	    /*
	     * Reached end of string.
	     */

	    break;
	}
	currentPathEndPosition++;
    }

    /*
     * We should really now convert this to a canonical path. We do that with
     * 'realpath' if we have it available. Otherwise we could step through
     * every single path component, checking whether it is a symlink, but that
     * would be a lot of work, and most modern OSes have 'realpath'.
     */

#ifndef NO_REALPATH
    if (haveRealpath) {
	/*
	 * If we only had '/foo' or '/' then we never increment nextCheckpoint
	 * and we don't need or want to go through 'Realpath'. Also, on some
	 * platforms, passing an empty string to 'Realpath' will give us the
	 * normalized pwd, which is not what we want at all!
	 */

	if (nextCheckpoint == 0) {
	    return 0;
	}

	nativePath = Tcl_UtfToExternalDString(NULL, path,nextCheckpoint, &ds);
	if (Realpath(nativePath, normPath) != NULL) {
	    size_t newNormLen;

	wholeStringOk:
	    newNormLen = strlen(normPath);
	    if ((newNormLen == Tcl_DStringLength(&ds))
		    && (strcmp(normPath, nativePath) == 0)) {
		/*
		 * String is unchanged.
		 */

		Tcl_DStringFree(&ds);

		/*
		 * Enable this to have the native FS claim normalization of
		 * the whole path for existing files. That would permit the
		 * caller to declare normalization complete without calls to
		 * additional filesystems. Saving lots of calls is probably
		 * worth the extra access() time here. When no other FS's are
		 * registered though, things are less clear.
		 *
		if (0 == access(normPath, F_OK)) {
		    return pathLen;
		}
		 */

		return nextCheckpoint;
	    }

	    /*
	     * Free up the native path and put in its place the converted,
	     * normalized path.
	     */

	    Tcl_DStringFree(&ds);
	    Tcl_ExternalToUtfDString(NULL, normPath, newNormLen, &ds);

	    if (path[nextCheckpoint] != '\0') {
		/*
		 * Not at end, append remaining path.
		 */

		int normLen = Tcl_DStringLength(&ds);

		Tcl_DStringAppend(&ds, path + nextCheckpoint,
			pathLen - nextCheckpoint);

		/*
		 * We recognise up to and including the directory separator.
		 */

		nextCheckpoint = normLen + 1;
	    } else {
		/*
		 * We recognise the whole string.
		 */

		nextCheckpoint = Tcl_DStringLength(&ds);
	    }

	    /*
	     * Overwrite with the normalized path.
	     */

	    Tcl_SetStringObj(pathPtr, Tcl_DStringValue(&ds),
		    Tcl_DStringLength(&ds));
	}
	Tcl_DStringFree(&ds);
    }
#endif	/* !NO_REALPATH */

    return nextCheckpoint;
}

/*
 *----------------------------------------------------------------------
 *
 * TclpOpenTemporaryFile, TclUnixOpenTemporaryFile --
 *
 *	Creates a temporary file, possibly based on the supplied bits and
 *	pieces of template supplied in the first three arguments. If the
 *	fourth argument is non-NULL, it contains a Tcl_Obj to store the name
 *	of the temporary file in (and it is caller's responsibility to clean
 *	up). If the fourth argument is NULL, try to arrange for the temporary
 *	file to go away once it is no longer needed.
 *
 * Results:
 *	A read-write Tcl Channel open on the file for TclpOpenTemporaryFile,
 *	or a file descriptor (or -1 on failure) for TclUnixOpenTemporaryFile.
 *
 * Side effects:
 *	Accesses the filesystem. Will set the contents of the Tcl_Obj fourth
 *	argument (if that is non-NULL).
 *
 *----------------------------------------------------------------------
 */

Tcl_Channel
TclpOpenTemporaryFile(
    Tcl_Obj *dirObj,
    Tcl_Obj *basenameObj,
    Tcl_Obj *extensionObj,
    Tcl_Obj *resultingNameObj)
{
    int fd = TclUnixOpenTemporaryFile(dirObj, basenameObj, extensionObj,
	    resultingNameObj);

    if (fd == -1) {
	return NULL;
    }
    return Tcl_MakeFileChannel(INT2PTR(fd), TCL_READABLE|TCL_WRITABLE);
}

int
TclUnixOpenTemporaryFile(
    Tcl_Obj *dirObj,
    Tcl_Obj *basenameObj,
    Tcl_Obj *extensionObj,
    Tcl_Obj *resultingNameObj)
{
    Tcl_DString template, tmp;
    const char *string;
    int fd;
    size_t length;

    /*
     * We should also check against making more then TMP_MAX of these.
     */

    if (dirObj) {
	string = TclGetStringFromObj(dirObj, &length);
	Tcl_UtfToExternalDString(NULL, string, length, &template);
    } else {
	Tcl_DStringInit(&template);
	Tcl_DStringAppend(&template, DefaultTempDir(), -1); /* INTL: native */
    }

    TclDStringAppendLiteral(&template, "/");

    if (basenameObj) {
	string = TclGetStringFromObj(basenameObj, &length);
	Tcl_UtfToExternalDString(NULL, string, length, &tmp);
	TclDStringAppendDString(&template, &tmp);
	Tcl_DStringFree(&tmp);
    } else {
	TclDStringAppendLiteral(&template, "tcl");
    }

    TclDStringAppendLiteral(&template, "_XXXXXX");

#ifdef HAVE_MKSTEMPS
    if (extensionObj) {
	string = TclGetStringFromObj(extensionObj, &length);
	Tcl_UtfToExternalDString(NULL, string, length, &tmp);
	TclDStringAppendDString(&template, &tmp);
	fd = mkstemps(Tcl_DStringValue(&template), Tcl_DStringLength(&tmp));
	Tcl_DStringFree(&tmp);
    } else
#endif
    {
	fd = mkstemp(Tcl_DStringValue(&template));
    }

    if (fd == -1) {
	Tcl_DStringFree(&template);
	return -1;
    }

    if (resultingNameObj) {
	Tcl_ExternalToUtfDString(NULL, Tcl_DStringValue(&template),
		Tcl_DStringLength(&template), &tmp);
	Tcl_SetStringObj(resultingNameObj, Tcl_DStringValue(&tmp),
		Tcl_DStringLength(&tmp));
	Tcl_DStringFree(&tmp);
    } else {
	/*
	 * Try to delete the file immediately since we're not reporting the
	 * name to anyone. Note that we're *not* handling any errors from
	 * this!
	 */

	unlink(Tcl_DStringValue(&template));
	errno = 0;
    }
    Tcl_DStringFree(&template);

    return fd;
}

/*
 * Helper that does *part* of what tempnam() does.
 */

static const char *
DefaultTempDir(void)
{
    const char *dir;
    struct stat buf;

    dir = getenv("TMPDIR");
    if (dir && dir[0] && stat(dir, &buf) == 0 && S_ISDIR(buf.st_mode)
	    && access(dir, W_OK) == 0) {
	return dir;
    }

#ifdef P_tmpdir
    dir = P_tmpdir;
    if (stat(dir, &buf)==0 && S_ISDIR(buf.st_mode) && access(dir, W_OK)==0) {
	return dir;
    }
#endif

    /*
     * Assume that the default location ("/tmp" if not overridden) is always
     * an existing writable directory; we've no recovery mechanism if it
     * isn't.
     */

    return TCL_TEMPORARY_FILE_DIRECTORY;
}

#if defined(__CYGWIN__)

static void
StatError(
    Tcl_Interp *interp,		/* The interp that has the error */
    Tcl_Obj *fileName)		/* The name of the file which caused the
				 * error. */
{
    TclWinConvertError(GetLastError());
    Tcl_SetObjResult(interp, Tcl_ObjPrintf("could not read \"%s\": %s",
	    TclGetString(fileName), Tcl_PosixError(interp)));
}

static WCHAR *
winPathFromObj(
    Tcl_Obj *fileName)
{
    size_t size;
    const char *native =  Tcl_FSGetNativePath(fileName);
    WCHAR *winPath;

    size = cygwin_conv_path(1, native, NULL, 0);
    winPath = Tcl_Alloc(size);
    cygwin_conv_path(1, native, winPath, size);

    return winPath;
}

static const int attributeArray[] = {
    0x20, 0, 2, 0, 0, 1, 4
};

/*
 *----------------------------------------------------------------------
 *
 * GetUnixFileAttributes
 *
 *	Gets the readonly attribute of a file.
 *
 * Results:
 *	Standard TCL result. Returns a new Tcl_Obj in attributePtrPtr if there
 *	is no error. The object will have ref count 0.
 *
 * Side effects:
 *	A new object is allocated.
 *
 *----------------------------------------------------------------------
 */

static int
GetUnixFileAttributes(
    Tcl_Interp *interp,		/* The interp we are using for errors. */
    int objIndex,		/* The index of the attribute. */
    Tcl_Obj *fileName,		/* The name of the file (UTF-8). */
    Tcl_Obj **attributePtrPtr)	/* A pointer to return the object with. */
{
    int fileAttributes;
    WCHAR *winPath = winPathFromObj(fileName);

    fileAttributes = GetFileAttributesW(winPath);
    Tcl_Free(winPath);

    if (fileAttributes == -1) {
	StatError(interp, fileName);
	return TCL_ERROR;
    }

    *attributePtrPtr = Tcl_NewBooleanObj(
	    fileAttributes & attributeArray[objIndex]);
    return TCL_OK;
}

/*
 *---------------------------------------------------------------------------
 *
 * SetUnixFileAttributes
 *
 *	Sets the readonly attribute of a file.
 *
 * Results:
 *	Standard TCL result.
 *
 * Side effects:
 *	The readonly attribute of the file is changed.
 *
 *---------------------------------------------------------------------------
 */

static int
SetUnixFileAttributes(
    Tcl_Interp *interp,	    /* The interp we are using for errors. */
    int objIndex,           /* The index of the attribute. */
    Tcl_Obj *fileName,      /* The name of the file (UTF-8). */
    Tcl_Obj *attributePtr)  /* The attribute to set. */
{
    int yesNo, fileAttributes, old;
    WCHAR *winPath;

    if (Tcl_GetBooleanFromObj(interp, attributePtr, &yesNo) != TCL_OK) {
	return TCL_ERROR;
    }

    winPath = winPathFromObj(fileName);

    fileAttributes = old = GetFileAttributesW(winPath);

    if (fileAttributes == -1) {
	Tcl_Free(winPath);
	StatError(interp, fileName);
	return TCL_ERROR;
    }

    if (yesNo) {
	fileAttributes |= attributeArray[objIndex];
    } else {
	fileAttributes &= ~attributeArray[objIndex];
    }

    if ((fileAttributes != old)
	    && !SetFileAttributesW(winPath, fileAttributes)) {
	Tcl_Free(winPath);
	StatError(interp, fileName);
	return TCL_ERROR;
    }

    Tcl_Free(winPath);
    return TCL_OK;
}
#elif defined(HAVE_CHFLAGS) && defined(UF_IMMUTABLE)
/*
 *----------------------------------------------------------------------
 *
 * GetUnixFileAttributes
 *
 *	Gets the readonly attribute (user immutable flag) of a file.
 *
 * Results:
 *	Standard TCL result. Returns a new Tcl_Obj in attributePtrPtr if there
 *	is no error. The object will have ref count 0.
 *
 * Side effects:
 *	A new object is allocated.
 *
 *----------------------------------------------------------------------
 */

static int
GetUnixFileAttributes(
    Tcl_Interp *interp,		/* The interp we are using for errors. */
    int objIndex,		/* The index of the attribute. */
    Tcl_Obj *fileName,		/* The name of the file (UTF-8). */
    Tcl_Obj **attributePtrPtr)	/* A pointer to return the object with. */
{
    Tcl_StatBuf statBuf;
    int result;

    result = TclpObjStat(fileName, &statBuf);

    if (result != 0) {
	if (interp != NULL) {
	    Tcl_SetObjResult(interp, Tcl_ObjPrintf(
		    "could not read \"%s\": %s",
		    TclGetString(fileName), Tcl_PosixError(interp)));
	}
	return TCL_ERROR;
    }

    *attributePtrPtr = Tcl_NewBooleanObj(statBuf.st_flags & UF_IMMUTABLE);
    return TCL_OK;
}

/*
 *---------------------------------------------------------------------------
 *
 * SetUnixFileAttributes
 *
 *	Sets the readonly attribute (user immutable flag) of a file.
 *
 * Results:
 *	Standard TCL result.
 *
 * Side effects:
 *	The readonly attribute of the file is changed.
 *
 *---------------------------------------------------------------------------
 */

static int
SetUnixFileAttributes(
    Tcl_Interp *interp,		/* The interp we are using for errors. */
    int objIndex,		/* The index of the attribute. */
    Tcl_Obj *fileName,		/* The name of the file (UTF-8). */
    Tcl_Obj *attributePtr)	/* The attribute to set. */
{
    Tcl_StatBuf statBuf;
    int result, readonly;
    const char *native;

    if (Tcl_GetBooleanFromObj(interp, attributePtr, &readonly) != TCL_OK) {
	return TCL_ERROR;
    }

    result = TclpObjStat(fileName, &statBuf);

    if (result != 0) {
	if (interp != NULL) {
	    Tcl_SetObjResult(interp, Tcl_ObjPrintf(
		    "could not read \"%s\": %s",
		    TclGetString(fileName), Tcl_PosixError(interp)));
	}
	return TCL_ERROR;
    }

    if (readonly) {
	statBuf.st_flags |= UF_IMMUTABLE;
    } else {
	statBuf.st_flags &= ~UF_IMMUTABLE;
    }

    native = Tcl_FSGetNativePath(fileName);
    result = chflags(native, statBuf.st_flags);		/* INTL: Native. */
    if (result != 0) {
	if (interp != NULL) {
	    Tcl_SetObjResult(interp, Tcl_ObjPrintf(
		    "could not set flags for file \"%s\": %s",
		    TclGetString(fileName), Tcl_PosixError(interp)));
	}
	return TCL_ERROR;
    }
    return TCL_OK;
}
#endif /* defined(HAVE_CHFLAGS) && defined(UF_IMMUTABLE) */

/*
 * Local Variables:
 * mode: c
 * c-basic-offset: 4
 * fill-column: 78
 * End:
 */<|MERGE_RESOLUTION|>--- conflicted
+++ resolved
@@ -1379,11 +1379,7 @@
     groupPtr = TclpGetGrGid(statBuf.st_gid);
 
     if (groupPtr == NULL) {
-<<<<<<< HEAD
-	*attributePtrPtr = Tcl_NewLongObj((long) statBuf.st_gid);
-=======
 	*attributePtrPtr = Tcl_NewWideIntObj(statBuf.st_gid);
->>>>>>> 59ad43ee
     } else {
 	Tcl_DString ds;
 	const char *utf;
@@ -1438,11 +1434,7 @@
     pwPtr = TclpGetPwUid(statBuf.st_uid);
 
     if (pwPtr == NULL) {
-<<<<<<< HEAD
-	*attributePtrPtr = Tcl_NewLongObj((long) statBuf.st_uid);
-=======
 	*attributePtrPtr = Tcl_NewWideIntObj(statBuf.st_uid);
->>>>>>> 59ad43ee
     } else {
 	Tcl_DString ds;
 
