/*
 * tclUnixFCmd.c
 *
 *	This file implements the Unix specific portion of file manipulation
 *	subcommands of the "file" command. All filename arguments should
 *	already be translated to native format.
 *
 * Copyright © 1996-1998 Sun Microsystems, Inc.
 *
 * See the file "license.terms" for information on usage and redistribution of
 * this file, and for a DISCLAIMER OF ALL WARRANTIES.
 *
 * Portions of this code were derived from NetBSD source code which has the
 * following copyright notice:
 *
 * Copyright © 1988, 1993, 1994
 *      The Regents of the University of California. All rights reserved.
 *
 * Redistribution and use in source and binary forms, with or without
 * modification, are permitted provided that the following conditions are met:
 * 1. Redistributions of source code must retain the above copyright notice,
 *    this list of conditions and the following disclaimer.
 * 2. Redistributions in binary form must reproduce the above copyright
 *    notice, this list of conditions and the following disclaimer in the
 *    documentation and/or other materials provided with the distribution.
 * 3. Neither the name of the University nor the names of its contributors may
 *    be used to endorse or promote products derived from this software
 *    without specific prior written permission.
 *
 * THIS SOFTWARE IS PROVIDED BY THE REGENTS AND CONTRIBUTORS ``AS IS'' AND ANY
 * EXPRESS OR IMPLIED WARRANTIES, INCLUDING, BUT NOT LIMITED TO, THE IMPLIED
 * WARRANTIES OF MERCHANTABILITY AND FITNESS FOR A PARTICULAR PURPOSE ARE
 * DISCLAIMED. IN NO EVENT SHALL THE REGENTS OR CONTRIBUTORS BE LIABLE FOR ANY
 * DIRECT, INDIRECT, INCIDENTAL, SPECIAL, EXEMPLARY, OR CONSEQUENTIAL DAMAGES
 * (INCLUDING, BUT NOT LIMITED TO, PROCUREMENT OF SUBSTITUTE GOODS OR
 * SERVICES; LOSS OF USE, DATA, OR PROFITS; OR BUSINESS INTERRUPTION) HOWEVER
 * CAUSED AND ON ANY THEORY OF LIABILITY, WHETHER IN CONTRACT, STRICT
 * LIABILITY, OR TORT (INCLUDING NEGLIGENCE OR OTHERWISE) ARISING IN ANY WAY
 * OUT OF THE USE OF THIS SOFTWARE, EVEN IF ADVISED OF THE POSSIBILITY OF SUCH
 * DAMAGE.
 */

#include "tclInt.h"
#include <utime.h>
#include <grp.h>
#ifndef HAVE_STRUCT_STAT_ST_BLKSIZE
#ifndef NO_FSTATFS
#include <sys/statfs.h>
#endif
#endif /* !HAVE_STRUCT_STAT_ST_BLKSIZE */
#ifdef HAVE_FTS
#include <fts.h>
#endif

/*
 * The following constants specify the type of callback when
 * TraverseUnixTree() calls the traverseProc()
 */

#define DOTREE_PRED	1	/* pre-order directory */
#define DOTREE_POSTD	2	/* post-order directory */
#define DOTREE_F	3	/* regular file */

/*
 * Fallback temporary file location the temporary file generation code. Can be
 * overridden at compile time for when it is known that temp files can't be
 * written to /tmp (hello, iOS!).
 */

#ifndef TCL_TEMPORARY_FILE_DIRECTORY
#define TCL_TEMPORARY_FILE_DIRECTORY	"/tmp"
#endif

/*
 * Callbacks for file attributes code.
 */

static int		GetGroupAttribute(Tcl_Interp *interp, int objIndex,
			    Tcl_Obj *fileName, Tcl_Obj **attributePtrPtr);
static int		GetOwnerAttribute(Tcl_Interp *interp, int objIndex,
			    Tcl_Obj *fileName, Tcl_Obj **attributePtrPtr);
static int		GetPermissionsAttribute(Tcl_Interp *interp,
			    int objIndex, Tcl_Obj *fileName,
			    Tcl_Obj **attributePtrPtr);
static int		SetGroupAttribute(Tcl_Interp *interp, int objIndex,
			    Tcl_Obj *fileName, Tcl_Obj *attributePtr);
static int		SetOwnerAttribute(Tcl_Interp *interp, int objIndex,
			    Tcl_Obj *fileName, Tcl_Obj *attributePtr);
static int		SetPermissionsAttribute(Tcl_Interp *interp,
			    int objIndex, Tcl_Obj *fileName,
			    Tcl_Obj *attributePtr);
static int		GetModeFromPermString(Tcl_Interp *interp,
			    const char *modeStringPtr, mode_t *modePtr);
#if defined(HAVE_CHFLAGS) && defined(UF_IMMUTABLE) || defined(__CYGWIN__)
static int		GetUnixFileAttributes(Tcl_Interp *interp, int objIndex,
			    Tcl_Obj *fileName, Tcl_Obj **attributePtrPtr);
static int		SetUnixFileAttributes(Tcl_Interp *interp, int objIndex,
			    Tcl_Obj *fileName, Tcl_Obj *attributePtr);
#endif

/*
 * Prototype for the TraverseUnixTree callback function.
 */

typedef int (TraversalProc)(Tcl_DString *srcPtr, Tcl_DString *dstPtr,
	const Tcl_StatBuf *statBufPtr, int type, Tcl_DString *errorPtr);

/*
 * Constants and variables necessary for file attributes subcommand.
 *
 * IMPORTANT: The permissions attribute is assumed to be the third item (i.e.
 * to be indexed with '2' in arrays) in code in tclIOUtil.c and possibly
 * elsewhere in Tcl's core.
 */

#ifndef DJGPP

enum {
#if defined(__CYGWIN__)
    UNIX_ARCHIVE_ATTRIBUTE,
#endif
    UNIX_GROUP_ATTRIBUTE,
#if defined(__CYGWIN__)
    UNIX_HIDDEN_ATTRIBUTE,
#endif
    UNIX_OWNER_ATTRIBUTE, UNIX_PERMISSIONS_ATTRIBUTE,
#if defined(HAVE_CHFLAGS) && defined(UF_IMMUTABLE) || defined(__CYGWIN__)
    UNIX_READONLY_ATTRIBUTE,
#endif
#if defined(__CYGWIN__)
    UNIX_SYSTEM_ATTRIBUTE,
#endif
#ifdef MAC_OSX_TCL
    MACOSX_CREATOR_ATTRIBUTE, MACOSX_TYPE_ATTRIBUTE, MACOSX_HIDDEN_ATTRIBUTE,
    MACOSX_RSRCLENGTH_ATTRIBUTE,
#endif
    UNIX_INVALID_ATTRIBUTE
};

const char *const tclpFileAttrStrings[] = {
#if defined(__CYGWIN__)
    "-archive",
#endif
    "-group",
#if defined(__CYGWIN__)
    "-hidden",
#endif
    "-owner", "-permissions",
#if defined(HAVE_CHFLAGS) && defined(UF_IMMUTABLE) || defined(__CYGWIN__)
    "-readonly",
#endif
#if defined(__CYGWIN__)
    "-system",
#endif
#ifdef MAC_OSX_TCL
    "-creator", "-type", "-hidden", "-rsrclength",
#endif
    NULL
};

const TclFileAttrProcs tclpFileAttrProcs[] = {
#if defined(__CYGWIN__)
    {GetUnixFileAttributes, SetUnixFileAttributes},
#endif
    {GetGroupAttribute, SetGroupAttribute},
#if defined(__CYGWIN__)
    {GetUnixFileAttributes, SetUnixFileAttributes},
#endif
    {GetOwnerAttribute, SetOwnerAttribute},
    {GetPermissionsAttribute, SetPermissionsAttribute},
#if defined(HAVE_CHFLAGS) && defined(UF_IMMUTABLE) || defined(__CYGWIN__)
    {GetUnixFileAttributes, SetUnixFileAttributes},
#endif
#if defined(__CYGWIN__)
    {GetUnixFileAttributes, SetUnixFileAttributes},
#endif
#ifdef MAC_OSX_TCL
    {TclMacOSXGetFileAttribute,	TclMacOSXSetFileAttribute},
    {TclMacOSXGetFileAttribute,	TclMacOSXSetFileAttribute},
    {TclMacOSXGetFileAttribute,	TclMacOSXSetFileAttribute},
    {TclMacOSXGetFileAttribute,	TclMacOSXSetFileAttribute},
#endif
};
#endif /* DJGPP */

/*
 * This is the maximum number of consecutive readdir/unlink calls that can be
 * made (with no intervening rewinddir or closedir/opendir) before triggering
 * a bug that makes readdir return NULL even though some directory entries
 * have not been processed. The bug afflicts SunOS's readdir when applied to
 * ufs file systems and Darwin 6.5's (and OSX v.10.3.8's) HFS+. JH found the
 * Darwin readdir to reset at 147, so 130 is chosen to be conservative. We
 * can't do a general rewind on failure as NFS can create special files that
 * recreate themselves when you try and delete them. 8.4.8 added a solution
 * that was affected by a single such NFS file, this solution should not be
 * affected by less than THRESHOLD such files. [Bug 1034337]
 */

#define MAX_READDIR_UNLINK_THRESHOLD 130

/*
 * Declarations for local procedures defined in this file:
 */

static int		CopyFileAtts(const char *src,
			    const char *dst, const Tcl_StatBuf *statBufPtr);
static const char *	DefaultTempDir(void);
static int		DoCopyFile(const char *srcPtr, const char *dstPtr,
			    const Tcl_StatBuf *statBufPtr);
static int		DoCreateDirectory(const char *pathPtr);
static int		DoRemoveDirectory(Tcl_DString *pathPtr,
			    int recursive, Tcl_DString *errorPtr);
static int		DoRenameFile(const char *src, const char *dst);
static int		TraversalCopy(Tcl_DString *srcPtr,
			    Tcl_DString *dstPtr,
			    const Tcl_StatBuf *statBufPtr, int type,
			    Tcl_DString *errorPtr);
static int		TraversalDelete(Tcl_DString *srcPtr,
			    Tcl_DString *dstPtr,
			    const Tcl_StatBuf *statBufPtr, int type,
			    Tcl_DString *errorPtr);
static int		TraverseUnixTree(TraversalProc *traversalProc,
			    Tcl_DString *sourcePtr, Tcl_DString *destPtr,
			    Tcl_DString *errorPtr, int doRewind);

#ifdef PURIFY
/*
 * realpath and purify don't mix happily. It has been noted that realpath
 * should not be used with purify because of bogus warnings, but just
 * memset'ing the resolved path will squelch those. This assumes we are
 * passing the standard MAXPATHLEN size resolved arg.
 */

static char *		Realpath(const char *path, char *resolved);

char *
Realpath(
    const char *path,
    char *resolved)
{
    memset(resolved, 0, MAXPATHLEN);
    return realpath(path, resolved);
}
#else
#   define Realpath	realpath
#endif /* PURIFY */

#ifndef NO_REALPATH
#if defined(__APPLE__) && TCL_THREADS && \
	defined(MAC_OS_X_VERSION_MIN_REQUIRED) && \
	MAC_OS_X_VERSION_MIN_REQUIRED < 1030
/*
 * Prior to Darwin 7, realpath is not thread-safe, c.f. Bug 711232; if we
 * might potentially be running on pre-10.3 OSX, check Darwin release at
 * runtime before using realpath.
 */

MODULE_SCOPE long tclMacOSXDarwinRelease;
#   define haveRealpath	(tclMacOSXDarwinRelease >= 7)
#else
#   define haveRealpath	1
#endif
#endif /* NO_REALPATH */

#ifdef HAVE_FTS
#if defined(HAVE_STRUCT_STAT64) && !defined(__APPLE__)
/* fts doesn't do stat64 */
#   define noFtsStat	1
#elif defined(__APPLE__) && defined(__LP64__) && \
	defined(MAC_OS_X_VERSION_MIN_REQUIRED) && \
	MAC_OS_X_VERSION_MIN_REQUIRED < 1050
/*
 * Prior to Darwin 9, 64bit fts_open() without FTS_NOSTAT may crash (due to a
 * 64bit-unsafe ALIGN macro); if we could be running on pre-10.5 OSX, check
 * Darwin release at runtime and do a separate stat() if necessary.
 */

MODULE_SCOPE long tclMacOSXDarwinRelease;
#   define noFtsStat	(tclMacOSXDarwinRelease < 9)
#else
#   define noFtsStat	0
#endif
#endif /* HAVE_FTS */

/*
 *---------------------------------------------------------------------------
 *
 * TclpObjRenameFile, DoRenameFile --
 *
 *	Changes the name of an existing file or directory, from src to dst. If
 *	src and dst refer to the same file or directory, does nothing and
 *	returns success. Otherwise if dst already exists, it will be deleted
 *	and replaced by src subject to the following conditions:
 *	    If src is a directory, dst may be an empty directory.
 *	    If src is a file, dst may be a file.
 *	In any other situation where dst already exists, the rename will fail.
 *
 * Results:
 *	If the directory was successfully created, returns TCL_OK. Otherwise
 *	the return value is TCL_ERROR and errno is set to indicate the error.
 *	Some possible values for errno are:
 *
 *	EACCES:	    src or dst parent directory can't be read and/or written.
 *	EEXIST:	    dst is a non-empty directory.
 *	EINVAL:	    src is a root directory or dst is a subdirectory of src.
 *	EISDIR:	    dst is a directory, but src is not.
 *	ENOENT:	    src doesn't exist, or src or dst is "".
 *	ENOTDIR:    src is a directory, but dst is not.
 *	EXDEV:	    src and dst are on different filesystems.
 *
 * Side effects:
 *	The implementation of rename may allow cross-filesystem renames, but
 *	the caller should be prepared to emulate it with copy and delete if
 *	errno is EXDEV.
 *
 *---------------------------------------------------------------------------
 */

int
TclpObjRenameFile(
    Tcl_Obj *srcPathPtr,
    Tcl_Obj *destPathPtr)
{
    return DoRenameFile((const char *)Tcl_FSGetNativePath(srcPathPtr),
	    (const char *)Tcl_FSGetNativePath(destPathPtr));
}

static int
DoRenameFile(
    const char *src,		/* Pathname of file or dir to be renamed
				 * (native). */
    const char *dst)		/* New pathname of file or directory
				 * (native). */
{
    if (rename(src, dst) == 0) {			/* INTL: Native. */
	return TCL_OK;
    }
    if (errno == ENOTEMPTY) {
	errno = EEXIST;
    }

    /*
     * IRIX returns EIO when you attempt to move a directory into itself. We
     * just map EIO to EINVAL get the right message on SGI. Most platforms
     * don't return EIO except in really strange cases.
     */

    if (errno == EIO) {
	errno = EINVAL;
    }

#ifndef NO_REALPATH
    /*
     * SunOS 4.1.4 reports overwriting a non-empty directory with a directory
     * as EINVAL instead of EEXIST (first rule out the correct EINVAL result
     * code for moving a directory into itself). Must be conditionally
     * compiled because realpath() not defined on all systems.
     */

    if (errno == EINVAL && haveRealpath) {
	char srcPath[MAXPATHLEN], dstPath[MAXPATHLEN];
	TclDIR *dirPtr;
	Tcl_DirEntry *dirEntPtr;

	if ((Realpath((char *) src, srcPath) != NULL)	/* INTL: Native. */
		&& (Realpath((char *) dst, dstPath) != NULL) /* INTL: Native */
		&& (strncmp(srcPath, dstPath, strlen(srcPath)) != 0)) {
	    dirPtr = TclOSopendir(dst);			/* INTL: Native. */
	    if (dirPtr != NULL) {
		while (1) {
		    dirEntPtr = TclOSreaddir(dirPtr);	/* INTL: Native. */
		    if (dirEntPtr == NULL) {
			break;
		    }
		    if ((strcmp(dirEntPtr->d_name, ".") != 0) &&
			    (strcmp(dirEntPtr->d_name, "..") != 0)) {
			errno = EEXIST;
			TclOSclosedir(dirPtr);
			return TCL_ERROR;
		    }
		}
		TclOSclosedir(dirPtr);
	    }
	}
	errno = EINVAL;
    }
#endif	/* !NO_REALPATH */

    if (strcmp(src, "/") == 0) {
	/*
	 * Alpha reports renaming / as EBUSY and Linux reports it as EACCES,
	 * instead of EINVAL.
	 */

	errno = EINVAL;
    }

    /*
     * DEC Alpha OSF1 V3.0 returns EACCES when attempting to move a file
     * across filesystems and the parent directory of that file is not
     * writable. Most other systems return EXDEV. Does nothing to correct this
     * behavior.
     */

    return TCL_ERROR;
}

/*
 *---------------------------------------------------------------------------
 *
 * TclpObjCopyFile, DoCopyFile --
 *
 *	Copy a single file (not a directory). If dst already exists and is not
 *	a directory, it is removed.
 *
 * Results:
 *	If the file was successfully copied, returns TCL_OK. Otherwise the
 *	return value is TCL_ERROR and errno is set to indicate the error. Some
 *	possible values for errno are:
 *
 *	EACCES:	    src or dst parent directory can't be read and/or written.
 *	EISDIR:	    src or dst is a directory.
 *	ENOENT:	    src doesn't exist. src or dst is "".
 *
 * Side effects:
 *	This procedure will also copy symbolic links, block, and character
 *	devices, and fifos. For symbolic links, the links themselves will be
 *	copied and not what they point to. For the other special file types,
 *	the directory entry will be copied and not the contents of the device
 *	that it refers to.
 *
 *---------------------------------------------------------------------------
 */

int
TclpObjCopyFile(
    Tcl_Obj *srcPathPtr,
    Tcl_Obj *destPathPtr)
{
    const char *src = (const char *)Tcl_FSGetNativePath(srcPathPtr);
    Tcl_StatBuf srcStatBuf;

    if (TclOSlstat(src, &srcStatBuf) != 0) {		/* INTL: Native. */
	return TCL_ERROR;
    }

    return DoCopyFile(src, (const char *)Tcl_FSGetNativePath(destPathPtr), &srcStatBuf);
}

static int
DoCopyFile(
    const char *src,		/* Pathname of file to be copied (native). */
    const char *dst,		/* Pathname of file to copy to (native). */
    const Tcl_StatBuf *statBufPtr)
				/* Used to determine filetype. */
{
    Tcl_StatBuf dstStatBuf;

    if (S_ISDIR(statBufPtr->st_mode)) {
	errno = EISDIR;
	return TCL_ERROR;
    }

    /*
     * Symlink, and some of the other calls will fail if the target exists, so
     * we remove it first.
     */

    if (TclOSlstat(dst, &dstStatBuf) == 0) {		/* INTL: Native. */
	if (S_ISDIR(dstStatBuf.st_mode)) {
	    errno = EISDIR;
	    return TCL_ERROR;
	}
    }
    if (unlink(dst) != 0) {				/* INTL: Native. */
	if (errno != ENOENT) {
	    return TCL_ERROR;
	}
    }

    switch ((int) (statBufPtr->st_mode & S_IFMT)) {
#ifndef DJGPP
    case S_IFLNK: {
	char linkBuf[MAXPATHLEN+1];
	int length;

	length = readlink(src, linkBuf, MAXPATHLEN);	/* INTL: Native. */
	if (length == -1) {
	    return TCL_ERROR;
	}
	linkBuf[length] = '\0';
	if (symlink(linkBuf, dst) < 0) {		/* INTL: Native. */
	    return TCL_ERROR;
	}
#ifdef MAC_OSX_TCL
	TclMacOSXCopyFileAttributes(src, dst, statBufPtr);
#endif
	break;
    }
#endif /* !DJGPP */
    case S_IFBLK:
    case S_IFCHR:
	if (mknod(dst, statBufPtr->st_mode,		/* INTL: Native. */
		statBufPtr->st_rdev) < 0) {
	    return TCL_ERROR;
	}
	return CopyFileAtts(src, dst, statBufPtr);
    case S_IFIFO:
	if (mkfifo(dst, statBufPtr->st_mode) < 0) {	/* INTL: Native. */
	    return TCL_ERROR;
	}
	return CopyFileAtts(src, dst, statBufPtr);
    default:
	return TclUnixCopyFile(src, dst, statBufPtr, 0);
    }
    return TCL_OK;
}

/*
 *----------------------------------------------------------------------
 *
 * TclUnixCopyFile -
 *
 *	Helper function for TclpCopyFile. Copies one regular file, using
 *	read() and write().
 *
 * Results:
 *	A standard Tcl result.
 *
 * Side effects:
 *	A file is copied. Dst will be overwritten if it exists.
 *
 *----------------------------------------------------------------------
 */

int
TclUnixCopyFile(
    const char *src,		/* Pathname of file to copy (native). */
    const char *dst,		/* Pathname of file to create/overwrite
				 * (native). */
    const Tcl_StatBuf *statBufPtr,
				/* Used to determine mode and blocksize. */
    int dontCopyAtts)		/* If flag set, don't copy attributes. */
{
    int srcFd, dstFd;
    unsigned blockSize;		/* Optimal I/O blocksize for filesystem */
    char *buffer;		/* Data buffer for copy */
    size_t nread;

#ifdef DJGPP
#define BINMODE |O_BINARY
#else
#define BINMODE
#endif /* DJGPP */

#define DEFAULT_COPY_BLOCK_SIZE 4096

    if ((srcFd = TclOSopen(src, O_RDONLY BINMODE, 0)) < 0) { /* INTL: Native */
	return TCL_ERROR;
    }

    dstFd = TclOSopen(dst, O_CREAT|O_TRUNC|O_WRONLY BINMODE, /* INTL: Native */
	    statBufPtr->st_mode);
    if (dstFd < 0) {
	close(srcFd);
	return TCL_ERROR;
    }

    /*
     * Try to work out the best size of buffer to use for copying. If we
     * can't, it's no big deal as we can just use a (32-bit) page, since
     * that's likely to be fairly efficient anyway.
     */

#ifdef HAVE_STRUCT_STAT_ST_BLKSIZE
    blockSize = statBufPtr->st_blksize;
#elif !defined(NO_FSTATFS)
    {
	struct statfs fs;

	if (fstatfs(srcFd, &fs) == 0) {
	    blockSize = fs.f_bsize;
	} else {
	    blockSize = DEFAULT_COPY_BLOCK_SIZE;
	}
    }
#else
    blockSize = DEFAULT_COPY_BLOCK_SIZE;
#endif /* HAVE_STRUCT_STAT_ST_BLKSIZE */

    /*
     * [SF Tcl Bug 1586470] Even if we HAVE_STRUCT_STAT_ST_BLKSIZE, there are
     * filesystems which report a bogus value for the blocksize. An example
     * is the Andrew Filesystem (afs), reporting a blocksize of 0. When
     * detecting such a situation we now simply fall back to a hardwired
     * default size.
     */

    if (blockSize <= 0) {
	blockSize = DEFAULT_COPY_BLOCK_SIZE;
    }
    buffer = (char *)ckalloc(blockSize);
    while (1) {
	nread = (size_t) read(srcFd, buffer, blockSize);
	if ((nread == (size_t) -1) || (nread == 0)) {
	    break;
	}
	if ((size_t) write(dstFd, buffer, nread) != nread) {
	    nread = (size_t) -1;
	    break;
	}
    }

    ckfree(buffer);
    close(srcFd);
    if ((close(dstFd) != 0) || (nread == (size_t) -1)) {
	unlink(dst);					/* INTL: Native. */
	return TCL_ERROR;
    }
    if (!dontCopyAtts && CopyFileAtts(src, dst, statBufPtr) == TCL_ERROR) {
	/*
	 * The copy succeeded, but setting the permissions failed, so be in a
	 * consistent state, we remove the file that was created by the copy.
	 */

	unlink(dst);					/* INTL: Native. */
	return TCL_ERROR;
    }
    return TCL_OK;
}

/*
 *---------------------------------------------------------------------------
 *
 * TclpObjDeleteFile, TclpDeleteFile --
 *
 *	Removes a single file (not a directory).
 *
 * Results:
 *	If the file was successfully deleted, returns TCL_OK. Otherwise the
 *	return value is TCL_ERROR and errno is set to indicate the error. Some
 *	possible values for errno are:
 *
 *	EACCES:	    a parent directory can't be read and/or written.
 *	EISDIR:	    path is a directory.
 *	ENOENT:	    path doesn't exist or is "".
 *
 * Side effects:
 *	The file is deleted, even if it is read-only.
 *
 *---------------------------------------------------------------------------
 */

int
TclpObjDeleteFile(
    Tcl_Obj *pathPtr)
{
    return TclpDeleteFile(Tcl_FSGetNativePath(pathPtr));
}

int
TclpDeleteFile(
    const void *path)		/* Pathname of file to be removed (native). */
{
    if (unlink((const char *)path) != 0) {
	return TCL_ERROR;
    }
    return TCL_OK;
}

/*
 *---------------------------------------------------------------------------
 *
 * TclpCreateDirectory, DoCreateDirectory --
 *
 *	Creates the specified directory. All parent directories of the
 *	specified directory must already exist. The directory is automatically
 *	created with permissions so that user can access the new directory and
 *	create new files or subdirectories in it.
 *
 * Results:
 *	If the directory was successfully created, returns TCL_OK. Otherwise
 *	the return value is TCL_ERROR and errno is set to indicate the error.
 *	Some possible values for errno are:
 *
 *	EACCES:	    a parent directory can't be read and/or written.
 *	EEXIST:	    path already exists.
 *	ENOENT:	    a parent directory doesn't exist.
 *
 * Side effects:
 *	A directory is created with the current umask, except that permission
 *	for u+rwx will always be added.
 *
 *---------------------------------------------------------------------------
 */

int
TclpObjCreateDirectory(
    Tcl_Obj *pathPtr)
{
    return DoCreateDirectory((const char *)Tcl_FSGetNativePath(pathPtr));
}

static int
DoCreateDirectory(
    const char *path)		/* Pathname of directory to create (native). */
{
    mode_t mode;

    mode = umask(0);
    umask(mode);

    /*
     * umask return value is actually the inverse of the permissions.
     */

    mode = (0777 & ~mode) | S_IRUSR | S_IWUSR | S_IXUSR;

    if (mkdir(path, mode) != 0) {			/* INTL: Native. */
	return TCL_ERROR;
    }
    return TCL_OK;
}

/*
 *---------------------------------------------------------------------------
 *
 * TclpObjCopyDirectory --
 *
 *	Recursively copies a directory. The target directory dst must not
 *	already exist. Note that this function does not merge two directory
 *	hierarchies, even if the target directory is an empty directory.
 *
 * Results:
 *	If the directory was successfully copied, returns TCL_OK. Otherwise
 *	the return value is TCL_ERROR, errno is set to indicate the error, and
 *	the pathname of the file that caused the error is stored in errorPtr.
 *	See TclpObjCreateDirectory and TclpObjCopyFile for a description of
 *	possible values for errno.
 *
 * Side effects:
 *	An exact copy of the directory hierarchy src will be created with the
 *	name dst. If an error occurs, the error will be returned immediately,
 *	and remaining files will not be processed.
 *
 *---------------------------------------------------------------------------
 */

int
TclpObjCopyDirectory(
    Tcl_Obj *srcPathPtr,
    Tcl_Obj *destPathPtr,
    Tcl_Obj **errorPtr)
{
    Tcl_DString ds;
    Tcl_DString srcString, dstString;
    int ret;
    Tcl_Obj *transPtr;

    transPtr = Tcl_FSGetTranslatedPath(NULL,srcPathPtr);
    Tcl_UtfToExternalDString(NULL,
	    (transPtr != NULL ? TclGetString(transPtr) : NULL),
	    -1, &srcString);
    if (transPtr != NULL) {
	Tcl_DecrRefCount(transPtr);
    }
    transPtr = Tcl_FSGetTranslatedPath(NULL,destPathPtr);
    Tcl_UtfToExternalDString(NULL,
	    (transPtr != NULL ? TclGetString(transPtr) : NULL),
	    -1, &dstString);
    if (transPtr != NULL) {
	Tcl_DecrRefCount(transPtr);
    }

    ret = TraverseUnixTree(TraversalCopy, &srcString, &dstString, &ds, 0);

    Tcl_DStringFree(&srcString);
    Tcl_DStringFree(&dstString);

    if (ret != TCL_OK) {
<<<<<<< HEAD
	*errorPtr = Tcl_NewStringObj(Tcl_DStringValue(&ds), TCL_INDEX_NONE);
	Tcl_DStringFree(&ds);
=======
	*errorPtr = TclDStringToObj(&ds);
>>>>>>> 4eb4297f
	Tcl_IncrRefCount(*errorPtr);
    }
    return ret;
}

/*
 *---------------------------------------------------------------------------
 *
 * TclpRemoveDirectory, DoRemoveDirectory --
 *
 *	Removes directory (and its contents, if the recursive flag is set).
 *
 * Results:
 *	If the directory was successfully removed, returns TCL_OK. Otherwise
 *	the return value is TCL_ERROR, errno is set to indicate the error, and
 *	the pathname of the file that caused the error is stored in errorPtr.
 *	Some possible values for errno are:
 *
 *	EACCES:	    path directory can't be read and/or written.
 *	EEXIST:	    path is a non-empty directory.
 *	EINVAL:	    path is a root directory.
 *	ENOENT:	    path doesn't exist or is "".
 * 	ENOTDIR:    path is not a directory.
 *
 * Side effects:
 *	Directory removed. If an error occurs, the error will be returned
 *	immediately, and remaining files will not be deleted.
 *
 *---------------------------------------------------------------------------
 */

int
TclpObjRemoveDirectory(
    Tcl_Obj *pathPtr,
    int recursive,
    Tcl_Obj **errorPtr)
{
    Tcl_DString ds;
    Tcl_DString pathString;
    int ret;
    Tcl_Obj *transPtr = Tcl_FSGetTranslatedPath(NULL, pathPtr);

    Tcl_UtfToExternalDString(NULL,
	    (transPtr != NULL ? TclGetString(transPtr) : NULL),
	    -1, &pathString);
    if (transPtr != NULL) {
	Tcl_DecrRefCount(transPtr);
    }
    ret = DoRemoveDirectory(&pathString, recursive, &ds);
    Tcl_DStringFree(&pathString);

    if (ret != TCL_OK) {
<<<<<<< HEAD
	*errorPtr = Tcl_NewStringObj(Tcl_DStringValue(&ds), TCL_INDEX_NONE);
	Tcl_DStringFree(&ds);
=======
	*errorPtr = TclDStringToObj(&ds);
>>>>>>> 4eb4297f
	Tcl_IncrRefCount(*errorPtr);
    }
    return ret;
}

static int
DoRemoveDirectory(
    Tcl_DString *pathPtr,	/* Pathname of directory to be removed
				 * (native). */
    int recursive,		/* If non-zero, removes directories that are
				 * nonempty. Otherwise, will only remove empty
				 * directories. */
    Tcl_DString *errorPtr)	/* If non-NULL, uninitialized or free DString
				 * filled with UTF-8 name of file causing
				 * error. */
{
    const char *path;
    mode_t oldPerm = 0;
    int result;

    path = Tcl_DStringValue(pathPtr);

    if (recursive != 0) {
	/*
	 * We should try to change permissions so this can be deleted.
	 */

	Tcl_StatBuf statBuf;
	int newPerm;

	if (TclOSstat(path, &statBuf) == 0) {
	    oldPerm = (mode_t) (statBuf.st_mode & 0x00007FFF);
	}

	newPerm = oldPerm | (64+128+256);
	chmod(path, (mode_t) newPerm);
    }

    if (rmdir(path) == 0) {				/* INTL: Native. */
	return TCL_OK;
    }
    if (errno == ENOTEMPTY) {
	errno = EEXIST;
    }

    result = TCL_OK;
    if ((errno != EEXIST) || (recursive == 0)) {
	if (errorPtr != NULL) {
	    Tcl_ExternalToUtfDString(NULL, path, TCL_INDEX_NONE, errorPtr);
	}
	result = TCL_ERROR;
    }

    /*
     * The directory is nonempty, but the recursive flag has been specified,
     * so we recursively remove all the files in the directory.
     */

    if (result == TCL_OK) {
	result = TraverseUnixTree(TraversalDelete, pathPtr, NULL, errorPtr, 1);
    }

    if ((result != TCL_OK) && (recursive != 0)) {
	/*
	 * Try to restore permissions.
	 */

	chmod(path, oldPerm);
    }
    return result;
}

/*
 *---------------------------------------------------------------------------
 *
 * TraverseUnixTree --
 *
 *	Traverse directory tree specified by sourcePtr, calling the function
 *	traverseProc for each file and directory encountered. If destPtr is
 *	non-null, each of name in the sourcePtr directory is appended to the
 *	directory specified by destPtr and passed as the second argument to
 *	traverseProc().
 *
 * Results:
 *	Standard Tcl result.
 *
 * Side effects:
 *	None caused by TraverseUnixTree, however the user specified
 *	traverseProc() may change state. If an error occurs, the error will be
 *	returned immediately, and remaining files will not be processed.
 *
 *---------------------------------------------------------------------------
 */

static int
TraverseUnixTree(
    TraversalProc *traverseProc,/* Function to call for every file and
				 * directory in source hierarchy. */
    Tcl_DString *sourcePtr,	/* Pathname of source directory to be
				 * traversed (native). */
    Tcl_DString *targetPtr,	/* Pathname of directory to traverse in
				 * parallel with source directory (native). */
    Tcl_DString *errorPtr,	/* If non-NULL, uninitialized or free DString
				 * filled with UTF-8 name of file causing
				 * error. */
    int doRewind)		/* Flag indicating that to ensure complete
    				 * traversal of source hierarchy, the readdir
    				 * loop should be rewound whenever
    				 * traverseProc has returned TCL_OK; this is
    				 * required when traverseProc modifies the
    				 * source hierarchy, e.g. by deleting
    				 * files. */
{
    Tcl_StatBuf statBuf;
    const char *source, *errfile;
    int result, sourceLen;
    int targetLen;
#ifndef HAVE_FTS
    int numProcessed = 0;
    Tcl_DirEntry *dirEntPtr;
    TclDIR *dirPtr;
#else
    const char *paths[2] = {NULL, NULL};
    FTS *fts = NULL;
    FTSENT *ent;
#endif

    errfile = NULL;
    result = TCL_OK;
    targetLen = 0;

    source = Tcl_DStringValue(sourcePtr);
    if (TclOSlstat(source, &statBuf) != 0) {		/* INTL: Native. */
	errfile = source;
	goto end;
    }
    if (!S_ISDIR(statBuf.st_mode)) {
	/*
	 * Process the regular file
	 */

	return traverseProc(sourcePtr, targetPtr, &statBuf, DOTREE_F,
		errorPtr);
    }
#ifndef HAVE_FTS
    dirPtr = TclOSopendir(source);			/* INTL: Native. */
    if (dirPtr == NULL) {
	/*
	 * Can't read directory
	 */

	errfile = source;
	goto end;
    }
    result = traverseProc(sourcePtr, targetPtr, &statBuf, DOTREE_PRED,
	    errorPtr);
    if (result != TCL_OK) {
	TclOSclosedir(dirPtr);
	return result;
    }

    TclDStringAppendLiteral(sourcePtr, "/");
    sourceLen = Tcl_DStringLength(sourcePtr);

    if (targetPtr != NULL) {
	TclDStringAppendLiteral(targetPtr, "/");
	targetLen = Tcl_DStringLength(targetPtr);
    }

    while ((dirEntPtr = TclOSreaddir(dirPtr)) != NULL) { /* INTL: Native. */
	if ((dirEntPtr->d_name[0] == '.')
		&& ((dirEntPtr->d_name[1] == '\0')
			|| (strcmp(dirEntPtr->d_name, "..") == 0))) {
	    continue;
	}

	/*
	 * Append name after slash, and recurse on the file.
	 */

	Tcl_DStringAppend(sourcePtr, dirEntPtr->d_name, TCL_INDEX_NONE);
	if (targetPtr != NULL) {
	    Tcl_DStringAppend(targetPtr, dirEntPtr->d_name, TCL_INDEX_NONE);
	}
	result = TraverseUnixTree(traverseProc, sourcePtr, targetPtr,
		errorPtr, doRewind);
	if (result != TCL_OK) {
	    break;
	} else {
	    numProcessed++;
	}

	/*
	 * Remove name after slash.
	 */

	Tcl_DStringSetLength(sourcePtr, sourceLen);
	if (targetPtr != NULL) {
	    Tcl_DStringSetLength(targetPtr, targetLen);
	}
	if (doRewind && (numProcessed > MAX_READDIR_UNLINK_THRESHOLD)) {
	    /*
	     * Call rewinddir if we've called unlink or rmdir so many times
	     * (since the opendir or the previous rewinddir), to avoid a
	     * NULL-return that may a symptom of a buggy readdir.
	     */

	    TclOSrewinddir(dirPtr);
	    numProcessed = 0;
	}
    }
    TclOSclosedir(dirPtr);

    /*
     * Strip off the trailing slash we added
     */

    Tcl_DStringSetLength(sourcePtr, sourceLen - 1);
    if (targetPtr != NULL) {
	Tcl_DStringSetLength(targetPtr, targetLen - 1);
    }

    if (result == TCL_OK) {
	/*
	 * Call traverseProc() on a directory after visiting all the files in
	 * that directory.
	 */

	result = traverseProc(sourcePtr, targetPtr, &statBuf, DOTREE_POSTD,
		errorPtr);
    }
#else /* HAVE_FTS */
    paths[0] = source;
    fts = fts_open((char **) paths, FTS_PHYSICAL | FTS_NOCHDIR |
	    (noFtsStat || doRewind ? FTS_NOSTAT : 0), NULL);
    if (fts == NULL) {
	errfile = source;
	goto end;
    }

    sourceLen = Tcl_DStringLength(sourcePtr);
    if (targetPtr != NULL) {
	targetLen = Tcl_DStringLength(targetPtr);
    }

    while ((ent = fts_read(fts)) != NULL) {
	unsigned short info = ent->fts_info;
	char *path = ent->fts_path + sourceLen;
	unsigned short pathlen = ent->fts_pathlen - sourceLen;
	int type;
	Tcl_StatBuf *statBufPtr = NULL;

	if (info == FTS_DNR || info == FTS_ERR || info == FTS_NS) {
	    errfile = ent->fts_path;
	    break;
	}
	Tcl_DStringAppend(sourcePtr, path, pathlen);
	if (targetPtr != NULL) {
	    Tcl_DStringAppend(targetPtr, path, pathlen);
	}
	switch (info) {
	case FTS_D:
	    type = DOTREE_PRED;
	    break;
	case FTS_DP:
	    type = DOTREE_POSTD;
	    break;
	default:
	    type = DOTREE_F;
	    break;
	}
	if (!doRewind) { /* no need to stat for delete */
	    if (noFtsStat) {
		statBufPtr = &statBuf;
		if (TclOSlstat(ent->fts_path, statBufPtr) != 0) {
		    errfile = ent->fts_path;
		    break;
		}
	    } else {
		statBufPtr = (Tcl_StatBuf *) ent->fts_statp;
	    }
	}
	result = traverseProc(sourcePtr, targetPtr, statBufPtr, type,
		errorPtr);
	if (result != TCL_OK) {
	    break;
	}
	Tcl_DStringSetLength(sourcePtr, sourceLen);
	if (targetPtr != NULL) {
	    Tcl_DStringSetLength(targetPtr, targetLen);
	}
    }
#endif /* !HAVE_FTS */

  end:
    if (errfile != NULL) {
	if (errorPtr != NULL) {
	    Tcl_ExternalToUtfDString(NULL, errfile, TCL_INDEX_NONE, errorPtr);
	}
	result = TCL_ERROR;
    }
#ifdef HAVE_FTS
    if (fts != NULL) {
	fts_close(fts);
    }
#endif

    return result;
}

/*
 *----------------------------------------------------------------------
 *
 * TraversalCopy
 *
 *	Called from TraverseUnixTree in order to execute a recursive copy of a
 *	directory.
 *
 * Results:
 *	Standard Tcl result.
 *
 * Side effects:
 *	The file or directory src may be copied to dst, depending on the value
 *	of type.
 *
 *----------------------------------------------------------------------
 */

static int
TraversalCopy(
    Tcl_DString *srcPtr,	/* Source pathname to copy (native). */
    Tcl_DString *dstPtr,	/* Destination pathname of copy (native). */
    const Tcl_StatBuf *statBufPtr,
				/* Stat info for file specified by srcPtr. */
    int type,			/* Reason for call - see TraverseUnixTree(). */
    Tcl_DString *errorPtr)	/* If non-NULL, uninitialized or free DString
				 * filled with UTF-8 name of file causing
				 * error. */
{
    switch (type) {
    case DOTREE_F:
	if (DoCopyFile(Tcl_DStringValue(srcPtr), Tcl_DStringValue(dstPtr),
		statBufPtr) == TCL_OK) {
	    return TCL_OK;
	}
	break;

    case DOTREE_PRED:
	if (DoCreateDirectory(Tcl_DStringValue(dstPtr)) == TCL_OK) {
	    return TCL_OK;
	}
	break;

    case DOTREE_POSTD:
	if (CopyFileAtts(Tcl_DStringValue(srcPtr),
		Tcl_DStringValue(dstPtr), statBufPtr) == TCL_OK) {
	    return TCL_OK;
	}
	break;
    }

    /*
     * There shouldn't be a problem with src, because we already checked it to
     * get here.
     */

    if (errorPtr != NULL) {
	Tcl_ExternalToUtfDString(NULL, Tcl_DStringValue(dstPtr),
		Tcl_DStringLength(dstPtr), errorPtr);
    }
    return TCL_ERROR;
}

/*
 *---------------------------------------------------------------------------
 *
 * TraversalDelete --
 *
 *	Called by procedure TraverseUnixTree for every file and directory that
 *	it encounters in a directory hierarchy. This procedure unlinks files,
 *	and removes directories after all the containing files have been
 *	processed.
 *
 * Results:
 *	Standard Tcl result.
 *
 * Side effects:
 *	Files or directory specified by src will be deleted.
 *
 *----------------------------------------------------------------------
 */

static int
TraversalDelete(
    Tcl_DString *srcPtr,	/* Source pathname (native). */
    TCL_UNUSED(Tcl_DString *),
    TCL_UNUSED(const Tcl_StatBuf *),
    int type,			/* Reason for call - see TraverseUnixTree(). */
    Tcl_DString *errorPtr)	/* If non-NULL, uninitialized or free DString
				 * filled with UTF-8 name of file causing
				 * error. */
{

    switch (type) {
    case DOTREE_F:
	if (TclpDeleteFile(Tcl_DStringValue(srcPtr)) == 0) {
	    return TCL_OK;
	}
	break;
    case DOTREE_PRED:
	return TCL_OK;
    case DOTREE_POSTD:
	if (DoRemoveDirectory(srcPtr, 0, NULL) == 0) {
	    return TCL_OK;
	}
	break;
    }
    if (errorPtr != NULL) {
	Tcl_ExternalToUtfDString(NULL, Tcl_DStringValue(srcPtr),
		Tcl_DStringLength(srcPtr), errorPtr);
    }
    return TCL_ERROR;
}

/*
 *---------------------------------------------------------------------------
 *
 * CopyFileAtts --
 *
 *	Copy the file attributes such as owner, group, permissions, and
 *	modification date from one file to another.
 *
 * Results:
 *	Standard Tcl result.
 *
 * Side effects:
 *	User id, group id, permission bits, last modification time, and last
 *	access time are updated in the new file to reflect the old file.
 *
 *---------------------------------------------------------------------------
 */

static int
CopyFileAtts(
#ifdef MAC_OSX_TCL
    const char *src,	/* Path name of source file (native). */
#else
    TCL_UNUSED(const char *) /*src*/,
#endif
    const char *dst,		/* Path name of target file (native). */
    const Tcl_StatBuf *statBufPtr)
				/* Stat info for source file */
{
    struct utimbuf tval;
    mode_t newMode;

    newMode = statBufPtr->st_mode
	    & (S_ISUID | S_ISGID | S_IRWXU | S_IRWXG | S_IRWXO);

    /*
     * Note that if you copy a setuid file that is owned by someone else, and
     * you are not root, then the copy will be setuid to you. The most correct
     * implementation would probably be to have the copy not setuid to anyone
     * if the original file was owned by someone else, but this corner case
     * isn't currently handled. It would require another lstat(), or getuid().
     */

    if (chmod(dst, newMode)) {				/* INTL: Native. */
	newMode &= ~(S_ISUID | S_ISGID);
	if (chmod(dst, newMode)) {			/* INTL: Native. */
	    return TCL_ERROR;
	}
    }

    tval.actime = Tcl_GetAccessTimeFromStat(statBufPtr);
    tval.modtime = Tcl_GetModificationTimeFromStat(statBufPtr);

    if (utime(dst, &tval)) {				/* INTL: Native. */
	return TCL_ERROR;
    }
#ifdef MAC_OSX_TCL
    TclMacOSXCopyFileAttributes(src, dst, statBufPtr);
#endif
    return TCL_OK;
}

/*
 *----------------------------------------------------------------------
 *
 * GetGroupAttribute
 *
 *	Gets the group attribute of a file.
 *
 * Results:
 *	Standard TCL result. Returns a new Tcl_Obj in attributePtrPtr if there
 *	is no error.
 *
 * Side effects:
 *	A new object is allocated.
 *
 *----------------------------------------------------------------------
 */

static int
GetGroupAttribute(
    Tcl_Interp *interp,		/* The interp we are using for errors. */
    TCL_UNUSED(int) /*objIndex*/,
    Tcl_Obj *fileName,		/* The name of the file (UTF-8). */
    Tcl_Obj **attributePtrPtr)	/* A pointer to return the object with. */
{
    Tcl_StatBuf statBuf;
    struct group *groupPtr;
    int result;

    result = TclpObjStat(fileName, &statBuf);

    if (result != 0) {
	if (interp != NULL) {
	    Tcl_SetObjResult(interp, Tcl_ObjPrintf(
		    "could not read \"%s\": %s",
		    TclGetString(fileName), Tcl_PosixError(interp)));
	}
	return TCL_ERROR;
    }

    groupPtr = TclpGetGrGid(statBuf.st_gid);

    if (groupPtr == NULL) {
	TclNewIntObj(*attributePtrPtr, statBuf.st_gid);
    } else {
	Tcl_DString ds;
	const char *utf;

	utf = Tcl_ExternalToUtfDString(NULL, groupPtr->gr_name, TCL_INDEX_NONE, &ds);
	*attributePtrPtr = Tcl_NewStringObj(utf, TCL_INDEX_NONE);
	Tcl_DStringFree(&ds);
    }
    return TCL_OK;
}

/*
 *----------------------------------------------------------------------
 *
 * GetOwnerAttribute
 *
 *	Gets the owner attribute of a file.
 *
 * Results:
 *	Standard TCL result. Returns a new Tcl_Obj in attributePtrPtr if there
 *	is no error.
 *
 * Side effects:
 *	A new object is allocated.
 *
 *----------------------------------------------------------------------
 */

static int
GetOwnerAttribute(
    Tcl_Interp *interp,		/* The interp we are using for errors. */
    TCL_UNUSED(int) /*objIndex*/,
    Tcl_Obj *fileName,		/* The name of the file (UTF-8). */
    Tcl_Obj **attributePtrPtr)	/* A pointer to return the object with. */
{
    Tcl_StatBuf statBuf;
    struct passwd *pwPtr;
    int result;

    result = TclpObjStat(fileName, &statBuf);

    if (result != 0) {
	if (interp != NULL) {
	    Tcl_SetObjResult(interp, Tcl_ObjPrintf(
		    "could not read \"%s\": %s",
		    TclGetString(fileName), Tcl_PosixError(interp)));
	}
	return TCL_ERROR;
    }

    pwPtr = TclpGetPwUid(statBuf.st_uid);

    if (pwPtr == NULL) {
	TclNewIntObj(*attributePtrPtr, statBuf.st_uid);
    } else {
	Tcl_DString ds;

	(void) Tcl_ExternalToUtfDString(NULL, pwPtr->pw_name, TCL_INDEX_NONE, &ds);
	*attributePtrPtr = Tcl_DStringToObj(&ds);
    }
    return TCL_OK;
}

/*
 *----------------------------------------------------------------------
 *
 * GetPermissionsAttribute
 *
 *	Gets the group attribute of a file.
 *
 * Results:
 *	Standard TCL result. Returns a new Tcl_Obj in attributePtrPtr if there
 *	is no error. The object will have ref count 0.
 *
 * Side effects:
 *	A new object is allocated.
 *
 *----------------------------------------------------------------------
 */

static int
GetPermissionsAttribute(
    Tcl_Interp *interp,		    /* The interp we are using for errors. */
    TCL_UNUSED(int) /*objIndex*/,
    Tcl_Obj *fileName,		    /* The name of the file (UTF-8). */
    Tcl_Obj **attributePtrPtr)	    /* A pointer to return the object with. */
{
    Tcl_StatBuf statBuf;
    int result;

    result = TclpObjStat(fileName, &statBuf);

    if (result != 0) {
	if (interp != NULL) {
	    Tcl_SetObjResult(interp, Tcl_ObjPrintf(
		    "could not read \"%s\": %s",
		    TclGetString(fileName), Tcl_PosixError(interp)));
	}
	return TCL_ERROR;
    }

    *attributePtrPtr = Tcl_ObjPrintf(
	    "%0#5o", ((int)statBuf.st_mode & 0x7FFF));
    return TCL_OK;
}

/*
 *---------------------------------------------------------------------------
 *
 * SetGroupAttribute --
 *
 *	Sets the group of the file to the specified group.
 *
 * Results:
 *	Standard TCL result.
 *
 * Side effects:
 *	As above.
 *
 *---------------------------------------------------------------------------
 */

static int
SetGroupAttribute(
    Tcl_Interp *interp,		/* The interp for error reporting. */
    TCL_UNUSED(int) /*objIndex*/,
    Tcl_Obj *fileName,		/* The name of the file (UTF-8). */
    Tcl_Obj *attributePtr)	/* New group for file. */
{
    Tcl_WideInt gid;
    int result;
    const char *native;

    if (Tcl_GetWideIntFromObj(NULL, attributePtr, &gid) != TCL_OK) {
	Tcl_DString ds;
	struct group *groupPtr = NULL;
	const char *string;

	string = TclGetString(attributePtr);

	native = Tcl_UtfToExternalDString(NULL, string, attributePtr->length, &ds);
	groupPtr = TclpGetGrNam(native); /* INTL: Native. */
	Tcl_DStringFree(&ds);

	if (groupPtr == NULL) {
	    if (interp != NULL) {
		Tcl_SetObjResult(interp, Tcl_ObjPrintf(
			"could not set group for file \"%s\":"
			" group \"%s\" does not exist",
			TclGetString(fileName), string));
		Tcl_SetErrorCode(interp, "TCL", "OPERATION", "SETGRP",
			"NO_GROUP", (char *)NULL);
	    }
	    return TCL_ERROR;
	}
	gid = groupPtr->gr_gid;
    }

    native = (const char *)Tcl_FSGetNativePath(fileName);
    result = chown(native, (uid_t) -1, (gid_t) gid);	/* INTL: Native. */

    if (result != 0) {
	if (interp != NULL) {
	    Tcl_SetObjResult(interp, Tcl_ObjPrintf(
		    "could not set group for file \"%s\": %s",
		    TclGetString(fileName), Tcl_PosixError(interp)));
	}
	return TCL_ERROR;
    }
    return TCL_OK;
}

/*
 *---------------------------------------------------------------------------
 *
 * SetOwnerAttribute --
 *
 *	Sets the owner of the file to the specified owner.
 *
 * Results:
 *	Standard TCL result.
 *
 * Side effects:
 *	As above.
 *
 *---------------------------------------------------------------------------
 */

static int
SetOwnerAttribute(
    Tcl_Interp *interp,		/* The interp for error reporting. */
    TCL_UNUSED(int) /*objIndex*/,
    Tcl_Obj *fileName,		/* The name of the file (UTF-8). */
    Tcl_Obj *attributePtr)	/* New owner for file. */
{
    Tcl_WideInt uid;
    int result;
    const char *native;

    if (Tcl_GetWideIntFromObj(NULL, attributePtr, &uid) != TCL_OK) {
	Tcl_DString ds;
	struct passwd *pwPtr = NULL;
	const char *string;

	string = TclGetString(attributePtr);

	native = Tcl_UtfToExternalDString(NULL, string, attributePtr->length, &ds);
	pwPtr = TclpGetPwNam(native);			/* INTL: Native. */
	Tcl_DStringFree(&ds);

	if (pwPtr == NULL) {
	    if (interp != NULL) {
		Tcl_SetObjResult(interp, Tcl_ObjPrintf(
			"could not set owner for file \"%s\":"
			" user \"%s\" does not exist",
			TclGetString(fileName), string));
		Tcl_SetErrorCode(interp, "TCL", "OPERATION", "SETOWN",
			"NO_USER", (char *)NULL);
	    }
	    return TCL_ERROR;
	}
	uid = pwPtr->pw_uid;
    }

    native = (const char *)Tcl_FSGetNativePath(fileName);
    result = chown(native, (uid_t) uid, (gid_t) -1);	/* INTL: Native. */

    if (result != 0) {
	if (interp != NULL) {
	    Tcl_SetObjResult(interp, Tcl_ObjPrintf(
		    "could not set owner for file \"%s\": %s",
		    TclGetString(fileName), Tcl_PosixError(interp)));
	}
	return TCL_ERROR;
    }
    return TCL_OK;
}

/*
 *---------------------------------------------------------------------------
 *
 * SetPermissionsAttribute
 *
 *	Sets the file to the given permission.
 *
 * Results:
 *	Standard TCL result.
 *
 * Side effects:
 *	The permission of the file is changed.
 *
 *---------------------------------------------------------------------------
 */

static int
SetPermissionsAttribute(
    Tcl_Interp *interp,		/* The interp we are using for errors. */
    TCL_UNUSED(int) /*objIndex*/,
    Tcl_Obj *fileName,		/* The name of the file (UTF-8). */
    Tcl_Obj *attributePtr)	/* The attribute to set. */
{
    Tcl_WideInt mode;
    mode_t newMode;
    int result = TCL_ERROR;
    const char *native;
    const char *modeStringPtr = TclGetString(attributePtr);
    int scanned = TclParseAllWhiteSpace(modeStringPtr, -1);

    /*
     * First supply support for octal number format
     */

    if ((modeStringPtr[scanned] == '0')
	    && (modeStringPtr[scanned+1] >= '0')
	    && (modeStringPtr[scanned+1] <= '7')) {
	/* Leading zero - attempt octal interpretation */
	Tcl_Obj *modeObj;

	TclNewLiteralStringObj(modeObj, "0o");
	Tcl_AppendToObj(modeObj, modeStringPtr+scanned+1, -1);
	result = Tcl_GetWideIntFromObj(NULL, modeObj, &mode);
	Tcl_DecrRefCount(modeObj);
    }
    if (result == TCL_OK
	    || Tcl_GetWideIntFromObj(NULL, attributePtr, &mode) == TCL_OK) {
	newMode = (mode_t) (mode & 0x00007FFF);
    } else {
	Tcl_StatBuf buf;

	/*
	 * Try the forms "rwxrwxrwx" and "ugo=rwx"
	 *
	 * We get the current mode of the file, in order to allow for ug+-=rwx
	 * style chmod strings.
	 */

	result = TclpObjStat(fileName, &buf);
	if (result != 0) {
	    if (interp != NULL) {
		Tcl_SetObjResult(interp, Tcl_ObjPrintf(
			"could not read \"%s\": %s",
			TclGetString(fileName), Tcl_PosixError(interp)));
	    }
	    return TCL_ERROR;
	}
	newMode = (mode_t) (buf.st_mode & 0x00007FFF);

	if (GetModeFromPermString(NULL, modeStringPtr, &newMode) != TCL_OK) {
	    if (interp != NULL) {
		Tcl_SetObjResult(interp, Tcl_ObjPrintf(
			"unknown permission string format \"%s\"",
			modeStringPtr));
		Tcl_SetErrorCode(interp, "TCL", "VALUE", "PERMISSION", (char *)NULL);
	    }
	    return TCL_ERROR;
	}
    }

    native = (const char *)Tcl_FSGetNativePath(fileName);
    result = chmod(native, newMode);		/* INTL: Native. */
    if (result != 0) {
	if (interp != NULL) {
	    Tcl_SetObjResult(interp, Tcl_ObjPrintf(
		    "could not set permissions for file \"%s\": %s",
		    TclGetString(fileName), Tcl_PosixError(interp)));
	}
	return TCL_ERROR;
    }
    return TCL_OK;
}

#ifndef DJGPP
/*
 *---------------------------------------------------------------------------
 *
 * TclpObjListVolumes --
 *
 *	Lists the currently mounted volumes, which on UNIX is just /.
 *
 * Results:
 *	The list of volumes.
 *
 * Side effects:
 *	None.
 *
 *---------------------------------------------------------------------------
 */

Tcl_Obj *
TclpObjListVolumes(void)
{
    Tcl_Obj *resultPtr;
    TclNewLiteralStringObj(resultPtr, "/");

    Tcl_IncrRefCount(resultPtr);
    return resultPtr;
}
#endif

/*
 *----------------------------------------------------------------------
 *
 * GetModeFromPermString --
 *
 *	This procedure is invoked to process the "file permissions" Tcl
 *	command, to check for a "rwxrwxrwx" or "ugoa+-=rwxst" string. See the
 *	user documentation for details on what it does.
 *
 * Results:
 *	A standard Tcl result.
 *
 * Side effects:
 *	See the user documentation.
 *
 *----------------------------------------------------------------------
 */

static int
GetModeFromPermString(
    TCL_UNUSED(Tcl_Interp *),
    const char *modeStringPtr, /* Permissions string */
    mode_t *modePtr)		/* pointer to the mode value */
{
    mode_t newMode;
    mode_t oldMode;		/* Storage for the value of the old mode (that
				 * is passed in), to allow for the chmod style
				 * manipulation. */
    int i,n, who, op, what, op_found, who_found;

    /*
     * We start off checking for an "rwxrwxrwx" style permissions string
     */

    if (strlen(modeStringPtr) != 9) {
	goto chmodStyleCheck;
    }

    newMode = 0;
    for (i = 0; i < 9; i++) {
	switch (modeStringPtr[i]) {
	case 'r':
	    if ((i%3) != 0) {
		goto chmodStyleCheck;
	    }
	    newMode |= (1<<(8-i));
	    break;
	case 'w':
	    if ((i%3) != 1) {
		goto chmodStyleCheck;
	    }
	    newMode |= (1<<(8-i));
	    break;
	case 'x':
	    if ((i%3) != 2) {
		goto chmodStyleCheck;
	    }
	    newMode |= (1<<(8-i));
	    break;
	case 's':
	    if (((i%3) != 2) || (i > 5)) {
		goto chmodStyleCheck;
	    }
	    newMode |= (1<<(8-i));
	    newMode |= (1<<(11-(i/3)));
	    break;
	case 'S':
	    if (((i%3) != 2) || (i > 5)) {
		goto chmodStyleCheck;
	    }
	    newMode |= (1<<(11-(i/3)));
	    break;
	case 't':
	    if (i != 8) {
		goto chmodStyleCheck;
	    }
	    newMode |= (1<<(8-i));
	    newMode |= (1<<9);
	    break;
	case 'T':
	    if (i != 8) {
		goto chmodStyleCheck;
	    }
	    newMode |= (1<<9);
	    break;
	case '-':
	    break;
	default:
	    /*
	     * Oops, not what we thought it was, so go on
	     */
	    goto chmodStyleCheck;
	}
    }
    *modePtr = newMode;
    return TCL_OK;

  chmodStyleCheck:
    /*
     * We now check for an "ugoa+-=rwxst" style permissions string
     */

    for (n = 0 ; modeStringPtr[n] != '\0' ; n += i) {
	oldMode = *modePtr;
	who = op = what = op_found = who_found = 0;
	for (i = 0 ; modeStringPtr[n + i] != '\0' ; i++ ) {
	    if (!who_found) {
		/* who */
		switch (modeStringPtr[n + i]) {
		case 'u':
		    who |= 0x9C0;
		    continue;
		case 'g':
		    who |= 0x438;
		    continue;
		case 'o':
		    who |= 0x207;
		    continue;
		case 'a':
		    who |= 0xFFF;
		    continue;
		}
	    }
	    who_found = 1;
	    if (who == 0) {
		who = 0xFFF;
	    }
	    if (!op_found) {
		/* op */
		switch (modeStringPtr[n + i]) {
		case '+':
		    op = 1;
		    op_found = 1;
		    continue;
		case '-':
		    op = 2;
		    op_found = 1;
		    continue;
		case '=':
		    op = 3;
		    op_found = 1;
		    continue;
		default:
		    return TCL_ERROR;
		}
	    }
	    /* what */
	    switch (modeStringPtr[n + i]) {
	    case 'r':
		what |= 0x124;
		continue;
	    case 'w':
		what |= 0x92;
		continue;
	    case 'x':
		what |= 0x49;
		continue;
	    case 's':
		what |= 0xC00;
		continue;
	    case 't':
		what |= 0x200;
		continue;
	    case ',':
		break;
	    default:
		return TCL_ERROR;
	    }
	    if (modeStringPtr[n + i] == ',') {
		i++;
		break;
	    }
	}
	switch (op) {
	case 1:
	    *modePtr = oldMode | (who & what);
	    continue;
	case 2:
	    *modePtr = oldMode & ~(who & what);
	    continue;
	case 3:
	    *modePtr = (oldMode & ~who) | (who & what);
	    continue;
	}
    }
    return TCL_OK;
}

/*
 *---------------------------------------------------------------------------
 *
 * TclpObjNormalizePath --
 *
 *	Replaces each component except that last one in a pathname that is a
 *	symbolic link with the fully resolved target of that link.
 *
 * Results:
 *	Stores the resulting path in pathPtr and returns the offset of the last
 *	byte processed to obtain the resulting path.
 *
 * Side effects:
 *
 *---------------------------------------------------------------------------
 */

int
TclpObjNormalizePath(
    TCL_UNUSED(Tcl_Interp *),
    Tcl_Obj *pathPtr,		/* An unshared object containing the path to
				 * normalize. */
    int nextCheckpoint)		/* offset to start at in pathPtr.  Must either
				 * be 0 or the offset of a directory separator
				 * at the end of a path part that is already
				 * normalized.  I.e. this is not the index of
				 * the byte just after the separator.  */

{
    const char *currentPathEndPosition;
    char cur;
    const char *path = TclGetString(pathPtr);
    size_t pathLen = pathPtr->length;
    Tcl_DString ds;
    const char *nativePath;
#ifndef NO_REALPATH
    char normPath[MAXPATHLEN];
#endif

    currentPathEndPosition = path + nextCheckpoint;
    if (*currentPathEndPosition == '/') {
	currentPathEndPosition++;
    }

#ifndef NO_REALPATH
    if (nextCheckpoint == 0 && haveRealpath) {
	/*
	 * Try to get the entire path in one go
	 */

	const char *lastDir = strrchr(currentPathEndPosition, '/');

	if (lastDir != NULL) {
	    nativePath = Tcl_UtfToExternalDString(NULL, path,
		    lastDir-path, &ds);
	    if (Realpath(nativePath, normPath) != NULL) {
		if (*nativePath != '/' && *normPath == '/') {
		    /*
		     * realpath transformed a relative path into an
		     * absolute path.  Fall back to the long way.
		     */

		    /*
		     * To do: This logic seems to be out of date.  This whole
		     * routine should be reviewed and cleaed up.
		     */
		} else {
		    nextCheckpoint = lastDir - path;
		    goto wholeStringOk;
		}
	    }
	    Tcl_DStringFree(&ds);
	}
    }

    /*
     * Else do it the slow way.
     */
#endif

    while (1) {
	cur = *currentPathEndPosition;
	if ((cur == '/') && (path != currentPathEndPosition)) {
	    /*
	     * Reached directory separator.
	     */

	    int accessOk;

	    nativePath = Tcl_UtfToExternalDString(NULL, path,
		    currentPathEndPosition - path, &ds);
	    accessOk = access(nativePath, F_OK);
	    Tcl_DStringFree(&ds);

	    if (accessOk != 0) {
		/*
		 * File doesn't exist.
		 */

		break;
	    }

	    /*
	     * Assign the end of the current component to nextCheckpoint
	     */

	    nextCheckpoint = currentPathEndPosition - path;
	} else if (cur == 0) {
	    /*
	     * The end of the string.
	     */

	    break;
	}
	currentPathEndPosition++;
    }

    /*
     * Call 'realpath' to obtain a canonical path.
     */

#ifndef NO_REALPATH
    if (haveRealpath) {
	if (nextCheckpoint == 0) {
	    /*
	     * The path contains at most one component, e.g. '/foo' or '/', so
	     * so there is nothing to resolve. Also, on some platforms
	     * 'Realpath' transforms an empty string into the normalized pwd,
	     * which is the wrong answer.
	     */

	    return 0;
	}

	nativePath = Tcl_UtfToExternalDString(NULL, path,nextCheckpoint, &ds);
	if (Realpath(nativePath, normPath) != NULL) {
	    int newNormLen;

	wholeStringOk:
	    newNormLen = strlen(normPath);
	    if ((newNormLen == Tcl_DStringLength(&ds))
		    && (strcmp(normPath, nativePath) == 0)) {
		/*
		 * The original path is unchanged.
		 */

		Tcl_DStringFree(&ds);

		/*
		 * Uncommenting this would mean that this native filesystem
		 * routine claims the path is normalized if the file exists,
		 * which would permit the caller to avoid iterating through
		 * other filesystems filesystems. Saving lots of calls is
		 * probably worth the extra access() time, but in the common
		 * case that no other filesystems are registered this is an
		 * unnecessary expense.
		 *
		if (0 == access(normPath, F_OK)) {
		    return pathLen;
		}
		 */

		return nextCheckpoint;
	    }

	    /*
	     * Free the original path and replace it with the normalized path.
	     */

	    Tcl_DStringFree(&ds);
	    Tcl_ExternalToUtfDString(NULL, normPath, (int) newNormLen, &ds);

	    if (path[nextCheckpoint] != '\0') {
		/*
		 * Append the remaining path components.
		 */

		int normLen = Tcl_DStringLength(&ds);

		Tcl_DStringAppend(&ds, path + nextCheckpoint,
			pathLen - nextCheckpoint);

		/*
		 * characters up to and including the directory separator have
		 * been processed
		 */

		nextCheckpoint = normLen + 1;
	    } else {
		/*
		 * We recognise the whole string.
		 */

		nextCheckpoint = Tcl_DStringLength(&ds);
	    }

	    Tcl_SetStringObj(pathPtr, Tcl_DStringValue(&ds),
		    Tcl_DStringLength(&ds));
	}
	Tcl_DStringFree(&ds);
    }
#endif	/* !NO_REALPATH */

    return nextCheckpoint;
}

/*
 *----------------------------------------------------------------------
 *
 * TclpOpenTemporaryFile, TclUnixOpenTemporaryFile --
 *
 *	Creates a temporary file, possibly based on the supplied bits and
 *	pieces of template supplied in the first three arguments. If the
 *	fourth argument is non-NULL, it contains a Tcl_Obj to store the name
 *	of the temporary file in (and it is caller's responsibility to clean
 *	up). If the fourth argument is NULL, try to arrange for the temporary
 *	file to go away once it is no longer needed.
 *
 * Results:
 *	A read-write Tcl Channel open on the file for TclpOpenTemporaryFile,
 *	or a file descriptor (or -1 on failure) for TclUnixOpenTemporaryFile.
 *
 * Side effects:
 *	Accesses the filesystem. Will set the contents of the Tcl_Obj fourth
 *	argument (if that is non-NULL).
 *
 *----------------------------------------------------------------------
 */

Tcl_Channel
TclpOpenTemporaryFile(
    Tcl_Obj *dirObj,
    Tcl_Obj *basenameObj,
    Tcl_Obj *extensionObj,
    Tcl_Obj *resultingNameObj)
{
    int fd = TclUnixOpenTemporaryFile(dirObj, basenameObj, extensionObj,
	    resultingNameObj);

    if (fd == -1) {
	return NULL;
    }
    return Tcl_MakeFileChannel(INT2PTR(fd), TCL_READABLE|TCL_WRITABLE);
}

int
TclUnixOpenTemporaryFile(
    Tcl_Obj *dirObj,
    Tcl_Obj *basenameObj,
    Tcl_Obj *extensionObj,
    Tcl_Obj *resultingNameObj)
{
    Tcl_DString templ, tmp;
    const char *string;
    int fd;

    /*
     * We should also check against making more then TMP_MAX of these.
     */

    if (dirObj) {
	string = TclGetString(dirObj);
	Tcl_UtfToExternalDString(NULL, string, dirObj->length, &templ);
    } else {
	Tcl_DStringInit(&templ);
	Tcl_DStringAppend(&templ, DefaultTempDir(), TCL_INDEX_NONE); /* INTL: native */
    }

    TclDStringAppendLiteral(&templ, "/");

    if (basenameObj) {
	string = TclGetString(basenameObj);
	Tcl_UtfToExternalDString(NULL, string, basenameObj->length, &tmp);
	TclDStringAppendDString(&templ, &tmp);
	Tcl_DStringFree(&tmp);
    } else {
	TclDStringAppendLiteral(&templ, "tcl");
    }

    TclDStringAppendLiteral(&templ, "_XXXXXX");

#ifdef HAVE_MKSTEMPS
    if (extensionObj) {
	string = TclGetString(extensionObj);
	Tcl_UtfToExternalDString(NULL, string, extensionObj->length, &tmp);
	TclDStringAppendDString(&templ, &tmp);
	fd = mkstemps(Tcl_DStringValue(&templ), Tcl_DStringLength(&tmp));
	Tcl_DStringFree(&tmp);
    } else
#endif
    {
	fd = mkstemp(Tcl_DStringValue(&templ));
    }

    if (fd == -1) {
	Tcl_DStringFree(&templ);
	return -1;
    }

    if (resultingNameObj) {
	Tcl_ExternalToUtfDString(NULL, Tcl_DStringValue(&templ),
		Tcl_DStringLength(&templ), &tmp);
	Tcl_SetStringObj(resultingNameObj, Tcl_DStringValue(&tmp),
		Tcl_DStringLength(&tmp));
	Tcl_DStringFree(&tmp);
    } else {
	/*
	 * Try to delete the file immediately since we're not reporting the
	 * name to anyone. Note that we're *not* handling any errors from
	 * this!
	 */

	unlink(Tcl_DStringValue(&templ));
	errno = 0;
    }
    Tcl_DStringFree(&templ);

    return fd;
}

/*
 * Helper that does *part* of what tempnam() does.
 */

static const char *
DefaultTempDir(void)
{
    const char *dir;
    Tcl_StatBuf buf;

    dir = getenv("TMPDIR");
    if (dir && dir[0] && TclOSstat(dir, &buf) == 0 && S_ISDIR(buf.st_mode)
	    && access(dir, W_OK) == 0) {
	return dir;
    }

#ifdef P_tmpdir
    dir = P_tmpdir;
    if (TclOSstat(dir, &buf)==0 && S_ISDIR(buf.st_mode) && access(dir, W_OK)==0) {
	return dir;
    }
#endif

    /*
     * Assume that the default location ("/tmp" if not overridden) is always
     * an existing writable directory; we've no recovery mechanism if it
     * isn't.
     */

    return TCL_TEMPORARY_FILE_DIRECTORY;
}

/*
 *----------------------------------------------------------------------
 *
 * TclpCreateTemporaryDirectory --
 *
 *	Creates a temporary directory, possibly based on the supplied bits and
 *	pieces of template supplied in the arguments.
 *
 * Results:
 *	An object (refcount 0) containing the name of the newly-created
 *	directory, or NULL on failure.
 *
 * Side effects:
 *	Accesses the native filesystem. Makes a directory.
 *
 *----------------------------------------------------------------------
 */

Tcl_Obj *
TclpCreateTemporaryDirectory(
    Tcl_Obj *dirObj,
    Tcl_Obj *basenameObj)
{
    Tcl_DString templ, tmp;
    const char *string;

#define DEFAULT_TEMP_DIR_PREFIX	"tcl"

    /*
     * Build the template in writable memory from the user-supplied pieces and
     * some defaults.
     */

    if (dirObj) {
	string = TclGetString(dirObj);
	Tcl_UtfToExternalDString(NULL, string, dirObj->length, &templ);
    } else {
	Tcl_DStringInit(&templ);
	Tcl_DStringAppend(&templ, DefaultTempDir(), TCL_INDEX_NONE); /* INTL: native */
    }

    if (Tcl_DStringValue(&templ)[Tcl_DStringLength(&templ) - 1] != '/') {
	TclDStringAppendLiteral(&templ, "/");
    }

    if (basenameObj) {
	string = TclGetString(basenameObj);
	if (basenameObj->length) {
	    Tcl_UtfToExternalDString(NULL, string, basenameObj->length, &tmp);
	    TclDStringAppendDString(&templ, &tmp);
	    Tcl_DStringFree(&tmp);
	} else {
	    TclDStringAppendLiteral(&templ, DEFAULT_TEMP_DIR_PREFIX);
	}
    } else {
	TclDStringAppendLiteral(&templ, DEFAULT_TEMP_DIR_PREFIX);
    }

    TclDStringAppendLiteral(&templ, "_XXXXXX");

    /*
     * Make the temporary directory.
     */

    if (mkdtemp(Tcl_DStringValue(&templ)) == NULL) {
	Tcl_DStringFree(&templ);
	return NULL;
    }

    /*
     * The template has been updated. Tell the caller what it was.
     */

    Tcl_ExternalToUtfDString(NULL, Tcl_DStringValue(&templ),
	    Tcl_DStringLength(&templ), &tmp);
    Tcl_DStringFree(&templ);
    return Tcl_DStringToObj(&tmp);
}

#if defined(__CYGWIN__)

static void
StatError(
    Tcl_Interp *interp,		/* The interp that has the error */
    Tcl_Obj *fileName)		/* The name of the file which caused the
				 * error. */
{
    Tcl_WinConvertError(GetLastError());
    Tcl_SetObjResult(interp, Tcl_ObjPrintf("could not read \"%s\": %s",
	    TclGetString(fileName), Tcl_PosixError(interp)));
}

static WCHAR *
winPathFromObj(
    Tcl_Obj *fileName)
{
    int size;
    const char *native =  (const char *)Tcl_FSGetNativePath(fileName);
    WCHAR *winPath;

    size = cygwin_conv_path(1, native, NULL, 0);
    winPath = (WCHAR *)ckalloc(size);
    cygwin_conv_path(1, native, winPath, size);

    return winPath;
}

static const int attributeArray[] = {
    0x20, 0, 2, 0, 0, 1, 4
};

/*
 *----------------------------------------------------------------------
 *
 * GetUnixFileAttributes
 *
 *	Gets an attribute of a file.
 *
 * Results:
 *	A standard Tcl result.
 *
 * Side effects:
 *	If there is no error assigns to *attributePtrPtr the address of a new
 *	Tcl_Obj having a refCount of zero and containing the value of the
 *	specified attribute.
 *
 *
 *----------------------------------------------------------------------
 */

static int
GetUnixFileAttributes(
    Tcl_Interp *interp,		/* The interp to report errors to. */
    int objIndex,		/* The index of the attribute. */
    Tcl_Obj *fileName,		/* The pathname of the file (UTF-8). */
    Tcl_Obj **attributePtrPtr)	/* Where to store the result. */
{
    int fileAttributes;
    WCHAR *winPath = winPathFromObj(fileName);

    fileAttributes = GetFileAttributesW(winPath);
    ckfree(winPath);

    if (fileAttributes == -1) {
	StatError(interp, fileName);
	return TCL_ERROR;
    }

    TclNewIntObj(*attributePtrPtr,
	    (fileAttributes & attributeArray[objIndex]) != 0);
    return TCL_OK;
}

/*
 *---------------------------------------------------------------------------
 *
 * SetUnixFileAttributes
 *
 *	Sets the readonly attribute of a file.
 *
 * Results:
 *	Standard TCL result.
 *
 * Side effects:
 *	The readonly attribute of the file is changed.
 *
 *---------------------------------------------------------------------------
 */

static int
SetUnixFileAttributes(
    Tcl_Interp *interp,	    /* The interp we are using for errors. */
    int objIndex,           /* The index of the attribute. */
    Tcl_Obj *fileName,      /* The name of the file (UTF-8). */
    Tcl_Obj *attributePtr)  /* The attribute to set. */
{
    int yesNo, fileAttributes, old;
    WCHAR *winPath;

    if (Tcl_GetBooleanFromObj(interp, attributePtr, &yesNo) != TCL_OK) {
	return TCL_ERROR;
    }

    winPath = winPathFromObj(fileName);

    fileAttributes = old = GetFileAttributesW(winPath);

    if (fileAttributes == -1) {
	ckfree(winPath);
	StatError(interp, fileName);
	return TCL_ERROR;
    }

    if (yesNo) {
	fileAttributes |= attributeArray[objIndex];
    } else {
	fileAttributes &= ~attributeArray[objIndex];
    }

    if ((fileAttributes != old)
	    && !SetFileAttributesW(winPath, fileAttributes)) {
	ckfree(winPath);
	StatError(interp, fileName);
	return TCL_ERROR;
    }

    ckfree(winPath);
    return TCL_OK;
}
#elif defined(HAVE_CHFLAGS) && defined(UF_IMMUTABLE)
/*
 *----------------------------------------------------------------------
 *
 * GetUnixFileAttributes
 *
 *	Gets the readonly attribute (user immutable flag) of a file.
 *
 * Results:
 *	Standard TCL result. Returns a new Tcl_Obj in attributePtrPtr if there
 *	is no error. The object will have ref count 0.
 *
 * Side effects:
 *	A new object is allocated.
 *
 *----------------------------------------------------------------------
 */

static int
GetUnixFileAttributes(
    Tcl_Interp *interp,		/* The interp we are using for errors. */
    TCL_UNUSED(int) /*objIndex*/,
    Tcl_Obj *fileName,		/* The name of the file (UTF-8). */
    Tcl_Obj **attributePtrPtr)	/* A pointer to return the object with. */
{
    Tcl_StatBuf statBuf;
    int result;

    result = TclpObjStat(fileName, &statBuf);

    if (result != 0) {
	if (interp != NULL) {
	    Tcl_SetObjResult(interp, Tcl_ObjPrintf(
		    "could not read \"%s\": %s",
		    TclGetString(fileName), Tcl_PosixError(interp)));
	}
	return TCL_ERROR;
    }

    TclNewIntObj(*attributePtrPtr, (statBuf.st_flags & UF_IMMUTABLE) != 0);
    return TCL_OK;
}

/*
 *---------------------------------------------------------------------------
 *
 * SetUnixFileAttributes
 *
 *	Sets the readonly attribute (user immutable flag) of a file.
 *
 * Results:
 *	Standard TCL result.
 *
 * Side effects:
 *	The readonly attribute of the file is changed.
 *
 *---------------------------------------------------------------------------
 */

static int
SetUnixFileAttributes(
    Tcl_Interp *interp,		/* The interp we are using for errors. */
    TCL_UNUSED(int) /*objIndex*/,
    Tcl_Obj *fileName,		/* The name of the file (UTF-8). */
    Tcl_Obj *attributePtr)	/* The attribute to set. */
{
    Tcl_StatBuf statBuf;
    int result, readonly;
    const char *native;

    if (Tcl_GetBooleanFromObj(interp, attributePtr, &readonly) != TCL_OK) {
	return TCL_ERROR;
    }

    result = TclpObjStat(fileName, &statBuf);

    if (result != 0) {
	if (interp != NULL) {
	    Tcl_SetObjResult(interp, Tcl_ObjPrintf(
		    "could not read \"%s\": %s",
		    TclGetString(fileName), Tcl_PosixError(interp)));
	}
	return TCL_ERROR;
    }

    if (readonly) {
	statBuf.st_flags |= UF_IMMUTABLE;
    } else {
	statBuf.st_flags &= ~UF_IMMUTABLE;
    }

    native = (const char *)Tcl_FSGetNativePath(fileName);
    result = chflags(native, statBuf.st_flags);		/* INTL: Native. */
    if (result != 0) {
	if (interp != NULL) {
	    Tcl_SetObjResult(interp, Tcl_ObjPrintf(
		    "could not set flags for file \"%s\": %s",
		    TclGetString(fileName), Tcl_PosixError(interp)));
	}
	return TCL_ERROR;
    }
    return TCL_OK;
}
#endif /* defined(HAVE_CHFLAGS) && defined(UF_IMMUTABLE) */

/*
 * Local Variables:
 * mode: c
 * c-basic-offset: 4
 * fill-column: 78
 * End:
 */<|MERGE_RESOLUTION|>--- conflicted
+++ resolved
@@ -784,12 +784,7 @@
     Tcl_DStringFree(&dstString);
 
     if (ret != TCL_OK) {
-<<<<<<< HEAD
-	*errorPtr = Tcl_NewStringObj(Tcl_DStringValue(&ds), TCL_INDEX_NONE);
-	Tcl_DStringFree(&ds);
-=======
-	*errorPtr = TclDStringToObj(&ds);
->>>>>>> 4eb4297f
+	*errorPtr = Tcl_DStringToObj(&ds);
 	Tcl_IncrRefCount(*errorPtr);
     }
     return ret;
@@ -843,12 +838,7 @@
     Tcl_DStringFree(&pathString);
 
     if (ret != TCL_OK) {
-<<<<<<< HEAD
-	*errorPtr = Tcl_NewStringObj(Tcl_DStringValue(&ds), TCL_INDEX_NONE);
-	Tcl_DStringFree(&ds);
-=======
-	*errorPtr = TclDStringToObj(&ds);
->>>>>>> 4eb4297f
+	*errorPtr = Tcl_DStringToObj(&ds);
 	Tcl_IncrRefCount(*errorPtr);
     }
     return ret;
