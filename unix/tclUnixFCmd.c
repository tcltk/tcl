/*
 * tclUnixFCmd.c
 *
 *	This file implements the unix specific portion of file manipulation
 *	subcommands of the "file" command. All filename arguments should
 *	already be translated to native format.
 *
 * Copyright (c) 1996-1998 Sun Microsystems, Inc.
 *
 * See the file "license.terms" for information on usage and redistribution of
 * this file, and for a DISCLAIMER OF ALL WARRANTIES.
 *
 * Portions of this code were derived from NetBSD source code which has the
 * following copyright notice:
 *
 * Copyright (c) 1988, 1993, 1994
 *      The Regents of the University of California. All rights reserved.
 *
 * Redistribution and use in source and binary forms, with or without
 * modification, are permitted provided that the following conditions are met:
 * 1. Redistributions of source code must retain the above copyright notice,
 *    this list of conditions and the following disclaimer.
 * 2. Redistributions in binary form must reproduce the above copyright
 *    notice, this list of conditions and the following disclaimer in the
 *    documentation and/or other materials provided with the distribution.
 * 3. Neither the name of the University nor the names of its contributors may
 *    be used to endorse or promote products derived from this software
 *    without specific prior written permission.
 *
 * THIS SOFTWARE IS PROVIDED BY THE REGENTS AND CONTRIBUTORS ``AS IS'' AND ANY
 * EXPRESS OR IMPLIED WARRANTIES, INCLUDING, BUT NOT LIMITED TO, THE IMPLIED
 * WARRANTIES OF MERCHANTABILITY AND FITNESS FOR A PARTICULAR PURPOSE ARE
 * DISCLAIMED. IN NO EVENT SHALL THE REGENTS OR CONTRIBUTORS BE LIABLE FOR ANY
 * DIRECT, INDIRECT, INCIDENTAL, SPECIAL, EXEMPLARY, OR CONSEQUENTIAL DAMAGES
 * (INCLUDING, BUT NOT LIMITED TO, PROCUREMENT OF SUBSTITUTE GOODS OR
 * SERVICES; LOSS OF USE, DATA, OR PROFITS; OR BUSINESS INTERRUPTION) HOWEVER
 * CAUSED AND ON ANY THEORY OF LIABILITY, WHETHER IN CONTRACT, STRICT
 * LIABILITY, OR TORT (INCLUDING NEGLIGENCE OR OTHERWISE) ARISING IN ANY WAY
 * OUT OF THE USE OF THIS SOFTWARE, EVEN IF ADVISED OF THE POSSIBILITY OF SUCH
 * DAMAGE.
 */

#include "tclInt.h"
#ifndef HAVE_STRUCT_STAT_ST_BLKSIZE
#ifndef NO_FSTATFS
#include <sys/statfs.h>
#endif
#endif /* !HAVE_STRUCT_STAT_ST_BLKSIZE */
#ifdef HAVE_FTS
#include <fts.h>
#endif

/*
 * The following constants specify the type of callback when
 * TraverseUnixTree() calls the traverseProc()
 */

#define DOTREE_PRED	1	/* pre-order directory */
#define DOTREE_POSTD	2	/* post-order directory */
#define DOTREE_F	3	/* regular file */

/*
 * Fallback temporary file location the temporary file generation code. Can be
 * overridden at compile time for when it is known that temp files can't be
 * written to /tmp (hello, iOS!).
 */

#ifndef TCL_TEMPORARY_FILE_DIRECTORY
#define TCL_TEMPORARY_FILE_DIRECTORY	"/tmp"
#endif

/*
 * Callbacks for file attributes code.
 */

static int		GetGroupAttribute(Tcl_Interp *interp, int objIndex,
			    Tcl_Obj *fileName, Tcl_Obj **attributePtrPtr);
static int		GetOwnerAttribute(Tcl_Interp *interp, int objIndex,
			    Tcl_Obj *fileName, Tcl_Obj **attributePtrPtr);
static int		GetPermissionsAttribute(Tcl_Interp *interp,
			    int objIndex, Tcl_Obj *fileName,
			    Tcl_Obj **attributePtrPtr);
static int		SetGroupAttribute(Tcl_Interp *interp, int objIndex,
			    Tcl_Obj *fileName, Tcl_Obj *attributePtr);
static int		SetOwnerAttribute(Tcl_Interp *interp, int objIndex,
			    Tcl_Obj *fileName, Tcl_Obj *attributePtr);
static int		SetPermissionsAttribute(Tcl_Interp *interp,
			    int objIndex, Tcl_Obj *fileName,
			    Tcl_Obj *attributePtr);
static int		GetModeFromPermString(Tcl_Interp *interp,
			    const char *modeStringPtr, mode_t *modePtr);
#if defined(HAVE_CHFLAGS) && defined(UF_IMMUTABLE) || defined(__CYGWIN__)
static int		GetUnixFileAttributes(Tcl_Interp *interp, int objIndex,
			    Tcl_Obj *fileName, Tcl_Obj **attributePtrPtr);
static int		SetUnixFileAttributes(Tcl_Interp *interp, int objIndex,
			    Tcl_Obj *fileName, Tcl_Obj *attributePtr);
#endif

/*
 * Prototype for the TraverseUnixTree callback function.
 */

typedef int (TraversalProc)(Tcl_DString *srcPtr, Tcl_DString *dstPtr,
	const Tcl_StatBuf *statBufPtr, int type, Tcl_DString *errorPtr);

/*
 * Constants and variables necessary for file attributes subcommand.
 *
 * IMPORTANT: The permissions attribute is assumed to be the third item (i.e.
 * to be indexed with '2' in arrays) in code in tclIOUtil.c and possibly
 * elsewhere in Tcl's core.
 */

#ifdef DJGPP

/*
 * See contrib/djgpp/tclDjgppFCmd.c for definition.
 */

extern TclFileAttrProcs tclpFileAttrProcs[];
extern const char *const tclpFileAttrStrings[];

#else /* !DJGPP */
enum {
#if defined(__CYGWIN__)
    UNIX_ARCHIVE_ATTRIBUTE,
#endif
    UNIX_GROUP_ATTRIBUTE,
#if defined(__CYGWIN__)
    UNIX_HIDDEN_ATTRIBUTE,
#endif
    UNIX_OWNER_ATTRIBUTE, UNIX_PERMISSIONS_ATTRIBUTE,
#if defined(HAVE_CHFLAGS) && defined(UF_IMMUTABLE) || defined(__CYGWIN__)
    UNIX_READONLY_ATTRIBUTE,
#endif
#if defined(__CYGWIN__)
    UNIX_SYSTEM_ATTRIBUTE,
#endif
#ifdef MAC_OSX_TCL
    MACOSX_CREATOR_ATTRIBUTE, MACOSX_TYPE_ATTRIBUTE, MACOSX_HIDDEN_ATTRIBUTE,
    MACOSX_RSRCLENGTH_ATTRIBUTE,
#endif
    UNIX_INVALID_ATTRIBUTE /* lint - last enum value needs no trailing , */
};

MODULE_SCOPE const char *const tclpFileAttrStrings[];
const char *const tclpFileAttrStrings[] = {
#if defined(__CYGWIN__)
    "-archive",
#endif
    "-group",
#if defined(__CYGWIN__)
    "-hidden",
#endif
    "-owner", "-permissions",
#if defined(HAVE_CHFLAGS) && defined(UF_IMMUTABLE) || defined(__CYGWIN__)
    "-readonly",
#endif
#if defined(__CYGWIN__)
    "-system",
#endif
#ifdef MAC_OSX_TCL
    "-creator", "-type", "-hidden", "-rsrclength",
#endif
    NULL
};

MODULE_SCOPE const TclFileAttrProcs tclpFileAttrProcs[];
const TclFileAttrProcs tclpFileAttrProcs[] = {
#if defined(__CYGWIN__)
    {GetUnixFileAttributes, SetUnixFileAttributes},
#endif
    {GetGroupAttribute, SetGroupAttribute},
#if defined(__CYGWIN__)
    {GetUnixFileAttributes, SetUnixFileAttributes},
#endif
    {GetOwnerAttribute, SetOwnerAttribute},
    {GetPermissionsAttribute, SetPermissionsAttribute},
#if defined(HAVE_CHFLAGS) && defined(UF_IMMUTABLE) || defined(__CYGWIN__)
    {GetUnixFileAttributes, SetUnixFileAttributes},
#endif
#if defined(__CYGWIN__)
    {GetUnixFileAttributes, SetUnixFileAttributes},
#endif
#ifdef MAC_OSX_TCL
    {TclMacOSXGetFileAttribute,	TclMacOSXSetFileAttribute},
    {TclMacOSXGetFileAttribute,	TclMacOSXSetFileAttribute},
    {TclMacOSXGetFileAttribute,	TclMacOSXSetFileAttribute},
    {TclMacOSXGetFileAttribute,	TclMacOSXSetFileAttribute},
#endif
};
#endif /* DJGPP */

/*
 * This is the maximum number of consecutive readdir/unlink calls that can be
 * made (with no intervening rewinddir or closedir/opendir) before triggering
 * a bug that makes readdir return NULL even though some directory entries
 * have not been processed. The bug afflicts SunOS's readdir when applied to
 * ufs file systems and Darwin 6.5's (and OSX v.10.3.8's) HFS+. JH found the
 * Darwin readdir to reset at 147, so 130 is chosen to be conservative. We
 * can't do a general rewind on failure as NFS can create special files that
 * recreate themselves when you try and delete them. 8.4.8 added a solution
 * that was affected by a single such NFS file, this solution should not be
 * affected by less than THRESHOLD such files. [Bug 1034337]
 */

#define MAX_READDIR_UNLINK_THRESHOLD 130

/*
 * Declarations for local procedures defined in this file:
 */

static int		CopyFileAtts(const char *src,
			    const char *dst, const Tcl_StatBuf *statBufPtr);
static const char *	DefaultTempDir(void);
static int		DoCopyFile(const char *srcPtr, const char *dstPtr,
			    const Tcl_StatBuf *statBufPtr);
static int		DoCreateDirectory(const char *pathPtr);
static int		DoRemoveDirectory(Tcl_DString *pathPtr,
			    int recursive, Tcl_DString *errorPtr);
static int		DoRenameFile(const char *src, const char *dst);
static int		TraversalCopy(Tcl_DString *srcPtr,
			    Tcl_DString *dstPtr,
			    const Tcl_StatBuf *statBufPtr, int type,
			    Tcl_DString *errorPtr);
static int		TraversalDelete(Tcl_DString *srcPtr,
			    Tcl_DString *dstPtr,
			    const Tcl_StatBuf *statBufPtr, int type,
			    Tcl_DString *errorPtr);
static int		TraverseUnixTree(TraversalProc *traversalProc,
			    Tcl_DString *sourcePtr, Tcl_DString *destPtr,
			    Tcl_DString *errorPtr, int doRewind);

#ifdef PURIFY
/*
 * realpath and purify don't mix happily. It has been noted that realpath
 * should not be used with purify because of bogus warnings, but just
 * memset'ing the resolved path will squelch those. This assumes we are
 * passing the standard MAXPATHLEN size resolved arg.
 */

static char *		Realpath(const char *path, char *resolved);

char *
Realpath(
    const char *path,
    char *resolved)
{
    memset(resolved, 0, MAXPATHLEN);
    return realpath(path, resolved);
}
#else
#   define Realpath	realpath
#endif /* PURIFY */

#ifndef NO_REALPATH
#if defined(__APPLE__) && defined(TCL_THREADS) && \
	defined(MAC_OS_X_VERSION_MIN_REQUIRED) && \
	MAC_OS_X_VERSION_MIN_REQUIRED < 1030
/*
 * Prior to Darwin 7, realpath is not thread-safe, c.f. Bug 711232; if we
 * might potentially be running on pre-10.3 OSX, check Darwin release at
 * runtime before using realpath.
 */

MODULE_SCOPE long tclMacOSXDarwinRelease;
#   define haveRealpath	(tclMacOSXDarwinRelease >= 7)
#else
#   define haveRealpath	1
#endif
#endif /* NO_REALPATH */

#ifdef HAVE_FTS
#if defined(HAVE_STRUCT_STAT64)
/* fts doesn't do stat64 */
#   define noFtsStat	1
#elif defined(__APPLE__) && defined(__LP64__) && \
	defined(MAC_OS_X_VERSION_MIN_REQUIRED) && \
	MAC_OS_X_VERSION_MIN_REQUIRED < 1050
/*
 * Prior to Darwin 9, 64bit fts_open() without FTS_NOSTAT may crash (due to a
 * 64bit-unsafe ALIGN macro); if we could be running on pre-10.5 OSX, check
 * Darwin release at runtime and do a separate stat() if necessary.
 */

MODULE_SCOPE long tclMacOSXDarwinRelease;
#   define noFtsStat	(tclMacOSXDarwinRelease < 9)
#else
#   define noFtsStat	0
#endif
#endif /* HAVE_FTS */

/*
 *---------------------------------------------------------------------------
 *
 * TclpObjRenameFile, DoRenameFile --
 *
 *	Changes the name of an existing file or directory, from src to dst. If
 *	src and dst refer to the same file or directory, does nothing and
 *	returns success. Otherwise if dst already exists, it will be deleted
 *	and replaced by src subject to the following conditions:
 *	    If src is a directory, dst may be an empty directory.
 *	    If src is a file, dst may be a file.
 *	In any other situation where dst already exists, the rename will fail.
 *
 * Results:
 *	If the directory was successfully created, returns TCL_OK. Otherwise
 *	the return value is TCL_ERROR and errno is set to indicate the error.
 *	Some possible values for errno are:
 *
 *	EACCES:	    src or dst parent directory can't be read and/or written.
 *	EEXIST:	    dst is a non-empty directory.
 *	EINVAL:	    src is a root directory or dst is a subdirectory of src.
 *	EISDIR:	    dst is a directory, but src is not.
 *	ENOENT:	    src doesn't exist, or src or dst is "".
 *	ENOTDIR:    src is a directory, but dst is not.
 *	EXDEV:	    src and dst are on different filesystems.
 *
 * Side effects:
 *	The implementation of rename may allow cross-filesystem renames, but
 *	the caller should be prepared to emulate it with copy and delete if
 *	errno is EXDEV.
 *
 *---------------------------------------------------------------------------
 */

int
TclpObjRenameFile(
    Tcl_Obj *srcPathPtr,
    Tcl_Obj *destPathPtr)
{
    return DoRenameFile(Tcl_FSGetNativePath(srcPathPtr),
	    Tcl_FSGetNativePath(destPathPtr));
}

static int
DoRenameFile(
    const char *src,		/* Pathname of file or dir to be renamed
				 * (native). */
    const char *dst)		/* New pathname of file or directory
				 * (native). */
{
    if (rename(src, dst) == 0) {			/* INTL: Native. */
	return TCL_OK;
    }
    if (errno == ENOTEMPTY) {
	errno = EEXIST;
    }

    /*
     * IRIX returns EIO when you attept to move a directory into itself. We
     * just map EIO to EINVAL get the right message on SGI. Most platforms
     * don't return EIO except in really strange cases.
     */

    if (errno == EIO) {
	errno = EINVAL;
    }

#ifndef NO_REALPATH
    /*
     * SunOS 4.1.4 reports overwriting a non-empty directory with a directory
     * as EINVAL instead of EEXIST (first rule out the correct EINVAL result
     * code for moving a directory into itself). Must be conditionally
     * compiled because realpath() not defined on all systems.
     */

    if (errno == EINVAL && haveRealpath) {
	char srcPath[MAXPATHLEN], dstPath[MAXPATHLEN];
	TclDIR *dirPtr;
	Tcl_DirEntry *dirEntPtr;

	if ((Realpath((char *) src, srcPath) != NULL)	/* INTL: Native. */
		&& (Realpath((char *) dst, dstPath) != NULL) /* INTL: Native */
		&& (strncmp(srcPath, dstPath, strlen(srcPath)) != 0)) {
	    dirPtr = TclOSopendir(dst);			/* INTL: Native. */
	    if (dirPtr != NULL) {
		while (1) {
		    dirEntPtr = TclOSreaddir(dirPtr);	/* INTL: Native. */
		    if (dirEntPtr == NULL) {
			break;
		    }
		    if ((strcmp(dirEntPtr->d_name, ".") != 0) &&
			    (strcmp(dirEntPtr->d_name, "..") != 0)) {
			errno = EEXIST;
			TclOSclosedir(dirPtr);
			return TCL_ERROR;
		    }
		}
		TclOSclosedir(dirPtr);
	    }
	}
	errno = EINVAL;
    }
#endif	/* !NO_REALPATH */

    if (strcmp(src, "/") == 0) {
	/*
	 * Alpha reports renaming / as EBUSY and Linux reports it as EACCES,
	 * instead of EINVAL.
	 */

	errno = EINVAL;
    }

    /*
     * DEC Alpha OSF1 V3.0 returns EACCES when attempting to move a file
     * across filesystems and the parent directory of that file is not
     * writable. Most other systems return EXDEV. Does nothing to correct this
     * behavior.
     */

    return TCL_ERROR;
}

/*
 *---------------------------------------------------------------------------
 *
 * TclpObjCopyFile, DoCopyFile --
 *
 *	Copy a single file (not a directory). If dst already exists and is not
 *	a directory, it is removed.
 *
 * Results:
 *	If the file was successfully copied, returns TCL_OK. Otherwise the
 *	return value is TCL_ERROR and errno is set to indicate the error. Some
 *	possible values for errno are:
 *
 *	EACCES:	    src or dst parent directory can't be read and/or written.
 *	EISDIR:	    src or dst is a directory.
 *	ENOENT:	    src doesn't exist. src or dst is "".
 *
 * Side effects:
 *	This procedure will also copy symbolic links, block, and character
 *	devices, and fifos. For symbolic links, the links themselves will be
 *	copied and not what they point to. For the other special file types,
 *	the directory entry will be copied and not the contents of the device
 *	that it refers to.
 *
 *---------------------------------------------------------------------------
 */

int
TclpObjCopyFile(
    Tcl_Obj *srcPathPtr,
    Tcl_Obj *destPathPtr)
{
    const char *src = Tcl_FSGetNativePath(srcPathPtr);
    Tcl_StatBuf srcStatBuf;

    if (TclOSlstat(src, &srcStatBuf) != 0) {		/* INTL: Native. */
	return TCL_ERROR;
    }

    return DoCopyFile(src, Tcl_FSGetNativePath(destPathPtr), &srcStatBuf);
}

static int
DoCopyFile(
    const char *src,		/* Pathname of file to be copied (native). */
    const char *dst,		/* Pathname of file to copy to (native). */
    const Tcl_StatBuf *statBufPtr)
				/* Used to determine filetype. */
{
    Tcl_StatBuf dstStatBuf;

    if (S_ISDIR(statBufPtr->st_mode)) {
	errno = EISDIR;
	return TCL_ERROR;
    }

    /*
     * Symlink, and some of the other calls will fail if the target exists, so
     * we remove it first.
     */

    if (TclOSlstat(dst, &dstStatBuf) == 0) {		/* INTL: Native. */
	if (S_ISDIR(dstStatBuf.st_mode)) {
	    errno = EISDIR;
	    return TCL_ERROR;
	}
    }
    if (unlink(dst) != 0) {				/* INTL: Native. */
	if (errno != ENOENT) {
	    return TCL_ERROR;
	}
    }

    switch ((int) (statBufPtr->st_mode & S_IFMT)) {
#ifndef DJGPP
    case S_IFLNK: {
	char linkBuf[MAXPATHLEN+1];
	int length;

	length = readlink(src, linkBuf, MAXPATHLEN);
							/* INTL: Native. */
	if (length == -1) {
	    return TCL_ERROR;
	}
	linkBuf[length] = '\0';
	if (symlink(linkBuf, dst) < 0) {		/* INTL: Native. */
	    return TCL_ERROR;
	}
#ifdef MAC_OSX_TCL
	TclMacOSXCopyFileAttributes(src, dst, statBufPtr);
#endif
	break;
    }
#endif /* !DJGPP */
    case S_IFBLK:
    case S_IFCHR:
	if (mknod(dst, statBufPtr->st_mode,		/* INTL: Native. */
		statBufPtr->st_rdev) < 0) {
	    return TCL_ERROR;
	}
	return CopyFileAtts(src, dst, statBufPtr);
    case S_IFIFO:
	if (mkfifo(dst, statBufPtr->st_mode) < 0) {	/* INTL: Native. */
	    return TCL_ERROR;
	}
	return CopyFileAtts(src, dst, statBufPtr);
    default:
	return TclUnixCopyFile(src, dst, statBufPtr, 0);
    }
    return TCL_OK;
}

/*
 *----------------------------------------------------------------------
 *
 * TclUnixCopyFile -
 *
 *	Helper function for TclpCopyFile. Copies one regular file, using
 *	read() and write().
 *
 * Results:
 *	A standard Tcl result.
 *
 * Side effects:
 *	A file is copied. Dst will be overwritten if it exists.
 *
 *----------------------------------------------------------------------
 */

int
TclUnixCopyFile(
    const char *src,		/* Pathname of file to copy (native). */
    const char *dst,		/* Pathname of file to create/overwrite
				 * (native). */
    const Tcl_StatBuf *statBufPtr,
				/* Used to determine mode and blocksize. */
    int dontCopyAtts)		/* If flag set, don't copy attributes. */
{
    int srcFd, dstFd;
    unsigned blockSize;		/* Optimal I/O blocksize for filesystem */
    char *buffer;		/* Data buffer for copy */
    size_t nread;

#ifdef DJGPP
#define BINMODE |O_BINARY
#else
#define BINMODE
#endif /* DJGPP */

#define DEFAULT_COPY_BLOCK_SIZE 4096

    if ((srcFd = TclOSopen(src, O_RDONLY BINMODE, 0)) < 0) { /* INTL: Native */
	return TCL_ERROR;
    }

    dstFd = TclOSopen(dst, O_CREAT|O_TRUNC|O_WRONLY BINMODE, /* INTL: Native */
	    statBufPtr->st_mode);
    if (dstFd < 0) {
	close(srcFd);
	return TCL_ERROR;
    }

    /*
     * Try to work out the best size of buffer to use for copying. If we
     * can't, it's no big deal as we can just use a (32-bit) page, since
     * that's likely to be fairly efficient anyway.
     */

#ifdef HAVE_STRUCT_STAT_ST_BLKSIZE
    blockSize = statBufPtr->st_blksize;
#elif !defined(NO_FSTATFS)
    {
	struct statfs fs;

	if (fstatfs(srcFd, &fs) == 0) {
	    blockSize = fs.f_bsize;
	} else {
	    blockSize = DEFAULT_COPY_BLOCK_SIZE;
	}
    }
#else
    blockSize = DEFAULT_COPY_BLOCK_SIZE;
#endif /* HAVE_STRUCT_STAT_ST_BLKSIZE */

    /*
     * [SF Tcl Bug 1586470] Even if we HAVE_STRUCT_STAT_ST_BLKSIZE, there are
     * filesystems which report a bogus value for the blocksize. An example
     * is the Andrew Filesystem (afs), reporting a blocksize of 0. When
     * detecting such a situation we now simply fall back to a hardwired
     * default size.
     */

    if (blockSize <= 0) {
	blockSize = DEFAULT_COPY_BLOCK_SIZE;
    }
    buffer = ckalloc(blockSize);
    while (1) {
	nread = (size_t) read(srcFd, buffer, blockSize);
	if ((nread == (size_t) -1) || (nread == 0)) {
	    break;
	}
	if ((size_t) write(dstFd, buffer, nread) != nread) {
	    nread = (size_t) -1;
	    break;
	}
    }

    ckfree(buffer);
    close(srcFd);
    if ((close(dstFd) != 0) || (nread == (size_t) -1)) {
	unlink(dst);					/* INTL: Native. */
	return TCL_ERROR;
    }
    if (!dontCopyAtts && CopyFileAtts(src, dst, statBufPtr) == TCL_ERROR) {
	/*
	 * The copy succeeded, but setting the permissions failed, so be in a
	 * consistent state, we remove the file that was created by the copy.
	 */

	unlink(dst);					/* INTL: Native. */
	return TCL_ERROR;
    }
    return TCL_OK;
}

/*
 *---------------------------------------------------------------------------
 *
 * TclpObjDeleteFile, TclpDeleteFile --
 *
 *	Removes a single file (not a directory).
 *
 * Results:
 *	If the file was successfully deleted, returns TCL_OK. Otherwise the
 *	return value is TCL_ERROR and errno is set to indicate the error. Some
 *	possible values for errno are:
 *
 *	EACCES:	    a parent directory can't be read and/or written.
 *	EISDIR:	    path is a directory.
 *	ENOENT:	    path doesn't exist or is "".
 *
 * Side effects:
 *	The file is deleted, even if it is read-only.
 *
 *---------------------------------------------------------------------------
 */

int
TclpObjDeleteFile(
    Tcl_Obj *pathPtr)
{
    return TclpDeleteFile(Tcl_FSGetNativePath(pathPtr));
}

int
TclpDeleteFile(
    const void *path)		/* Pathname of file to be removed (native). */
{
    if (unlink((const char *)path) != 0) {
	return TCL_ERROR;
    }
    return TCL_OK;
}

/*
 *---------------------------------------------------------------------------
 *
 * TclpCreateDirectory, DoCreateDirectory --
 *
 *	Creates the specified directory. All parent directories of the
 *	specified directory must already exist. The directory is automatically
 *	created with permissions so that user can access the new directory and
 *	create new files or subdirectories in it.
 *
 * Results:
 *	If the directory was successfully created, returns TCL_OK. Otherwise
 *	the return value is TCL_ERROR and errno is set to indicate the error.
 *	Some possible values for errno are:
 *
 *	EACCES:	    a parent directory can't be read and/or written.
 *	EEXIST:	    path already exists.
 *	ENOENT:	    a parent directory doesn't exist.
 *
 * Side effects:
 *	A directory is created with the current umask, except that permission
 *	for u+rwx will always be added.
 *
 *---------------------------------------------------------------------------
 */

int
TclpObjCreateDirectory(
    Tcl_Obj *pathPtr)
{
    return DoCreateDirectory(Tcl_FSGetNativePath(pathPtr));
}

static int
DoCreateDirectory(
    const char *path)		/* Pathname of directory to create (native). */
{
    mode_t mode;

    mode = umask(0);
    umask(mode);

    /*
     * umask return value is actually the inverse of the permissions.
     */

    mode = (0777 & ~mode) | S_IRUSR | S_IWUSR | S_IXUSR;

    if (mkdir(path, mode) != 0) {			/* INTL: Native. */
	return TCL_ERROR;
    }
    return TCL_OK;
}

/*
 *---------------------------------------------------------------------------
 *
 * TclpObjCopyDirectory --
 *
 *	Recursively copies a directory. The target directory dst must not
 *	already exist. Note that this function does not merge two directory
 *	hierarchies, even if the target directory is an an empty directory.
 *
 * Results:
 *	If the directory was successfully copied, returns TCL_OK. Otherwise
 *	the return value is TCL_ERROR, errno is set to indicate the error, and
 *	the pathname of the file that caused the error is stored in errorPtr.
 *	See TclpObjCreateDirectory and TclpObjCopyFile for a description of
 *	possible values for errno.
 *
 * Side effects:
 *	An exact copy of the directory hierarchy src will be created with the
 *	name dst. If an error occurs, the error will be returned immediately,
 *	and remaining files will not be processed.
 *
 *---------------------------------------------------------------------------
 */

int
TclpObjCopyDirectory(
    Tcl_Obj *srcPathPtr,
    Tcl_Obj *destPathPtr,
    Tcl_Obj **errorPtr)
{
    Tcl_DString ds;
    Tcl_DString srcString, dstString;
    int ret;
    Tcl_Obj *transPtr;

    transPtr = Tcl_FSGetTranslatedPath(NULL,srcPathPtr);
    Tcl_UtfToExternalDString(NULL,
	    (transPtr != NULL ? TclGetString(transPtr) : NULL),
	    -1, &srcString);
    if (transPtr != NULL) {
	Tcl_DecrRefCount(transPtr);
    }
    transPtr = Tcl_FSGetTranslatedPath(NULL,destPathPtr);
    Tcl_UtfToExternalDString(NULL,
	    (transPtr != NULL ? TclGetString(transPtr) : NULL),
	    -1, &dstString);
    if (transPtr != NULL) {
	Tcl_DecrRefCount(transPtr);
    }

    ret = TraverseUnixTree(TraversalCopy, &srcString, &dstString, &ds, 0);

    Tcl_DStringFree(&srcString);
    Tcl_DStringFree(&dstString);

    if (ret != TCL_OK) {
	*errorPtr = Tcl_NewStringObj(Tcl_DStringValue(&ds), -1);
	Tcl_DStringFree(&ds);
	Tcl_IncrRefCount(*errorPtr);
    }
    return ret;
}

/*
 *---------------------------------------------------------------------------
 *
 * TclpRemoveDirectory, DoRemoveDirectory --
 *
 *	Removes directory (and its contents, if the recursive flag is set).
 *
 * Results:
 *	If the directory was successfully removed, returns TCL_OK. Otherwise
 *	the return value is TCL_ERROR, errno is set to indicate the error, and
 *	the pathname of the file that caused the error is stored in errorPtr.
 *	Some possible values for errno are:
 *
 *	EACCES:	    path directory can't be read and/or written.
 *	EEXIST:	    path is a non-empty directory.
 *	EINVAL:	    path is a root directory.
 *	ENOENT:	    path doesn't exist or is "".
 * 	ENOTDIR:    path is not a directory.
 *
 * Side effects:
 *	Directory removed. If an error occurs, the error will be returned
 *	immediately, and remaining files will not be deleted.
 *
 *---------------------------------------------------------------------------
 */

int
TclpObjRemoveDirectory(
    Tcl_Obj *pathPtr,
    int recursive,
    Tcl_Obj **errorPtr)
{
    Tcl_DString ds;
    Tcl_DString pathString;
    int ret;
    Tcl_Obj *transPtr = Tcl_FSGetTranslatedPath(NULL, pathPtr);

    Tcl_UtfToExternalDString(NULL,
	    (transPtr != NULL ? TclGetString(transPtr) : NULL),
	    -1, &pathString);
    if (transPtr != NULL) {
	Tcl_DecrRefCount(transPtr);
    }
    ret = DoRemoveDirectory(&pathString, recursive, &ds);
    Tcl_DStringFree(&pathString);

    if (ret != TCL_OK) {
	*errorPtr = Tcl_NewStringObj(Tcl_DStringValue(&ds), -1);
	Tcl_DStringFree(&ds);
	Tcl_IncrRefCount(*errorPtr);
    }
    return ret;
}

static int
DoRemoveDirectory(
    Tcl_DString *pathPtr,	/* Pathname of directory to be removed
				 * (native). */
    int recursive,		/* If non-zero, removes directories that are
				 * nonempty. Otherwise, will only remove empty
				 * directories. */
    Tcl_DString *errorPtr)	/* If non-NULL, uninitialized or free DString
				 * filled with UTF-8 name of file causing
				 * error. */
{
    const char *path;
    mode_t oldPerm = 0;
    int result;

    path = Tcl_DStringValue(pathPtr);

    if (recursive != 0) {
	/*
	 * We should try to change permissions so this can be deleted.
	 */

	Tcl_StatBuf statBuf;
	int newPerm;

	if (TclOSstat(path, &statBuf) == 0) {
	    oldPerm = (mode_t) (statBuf.st_mode & 0x00007FFF);
	}

	newPerm = oldPerm | (64+128+256);
	chmod(path, (mode_t) newPerm);
    }

    if (rmdir(path) == 0) {				/* INTL: Native. */
	return TCL_OK;
    }
    if (errno == ENOTEMPTY) {
	errno = EEXIST;
    }

    result = TCL_OK;
    if ((errno != EEXIST) || (recursive == 0)) {
	if (errorPtr != NULL) {
	    Tcl_ExternalToUtfDString(NULL, path, -1, errorPtr);
	}
	result = TCL_ERROR;
    }

    /*
     * The directory is nonempty, but the recursive flag has been specified,
     * so we recursively remove all the files in the directory.
     */

    if (result == TCL_OK) {
	result = TraverseUnixTree(TraversalDelete, pathPtr, NULL, errorPtr, 1);
    }

    if ((result != TCL_OK) && (recursive != 0)) {
	/*
	 * Try to restore permissions.
	 */

	chmod(path, oldPerm);
    }
    return result;
}

/*
 *---------------------------------------------------------------------------
 *
 * TraverseUnixTree --
 *
 *	Traverse directory tree specified by sourcePtr, calling the function
 *	traverseProc for each file and directory encountered. If destPtr is
 *	non-null, each of name in the sourcePtr directory is appended to the
 *	directory specified by destPtr and passed as the second argument to
 *	traverseProc().
 *
 * Results:
 *	Standard Tcl result.
 *
 * Side effects:
 *	None caused by TraverseUnixTree, however the user specified
 *	traverseProc() may change state. If an error occurs, the error will be
 *	returned immediately, and remaining files will not be processed.
 *
 *---------------------------------------------------------------------------
 */

static int
TraverseUnixTree(
    TraversalProc *traverseProc,/* Function to call for every file and
				 * directory in source hierarchy. */
    Tcl_DString *sourcePtr,	/* Pathname of source directory to be
				 * traversed (native). */
    Tcl_DString *targetPtr,	/* Pathname of directory to traverse in
				 * parallel with source directory (native). */
    Tcl_DString *errorPtr,	/* If non-NULL, uninitialized or free DString
				 * filled with UTF-8 name of file causing
				 * error. */
    int doRewind)		/* Flag indicating that to ensure complete
    				 * traversal of source hierarchy, the readdir
    				 * loop should be rewound whenever
    				 * traverseProc has returned TCL_OK; this is
    				 * required when traverseProc modifies the
    				 * source hierarchy, e.g. by deleting
    				 * files. */
{
    Tcl_StatBuf statBuf;
    const char *source, *errfile;
    int result, sourceLen;
    int targetLen;
#ifndef HAVE_FTS
    int numProcessed = 0;
    Tcl_DirEntry *dirEntPtr;
    TclDIR *dirPtr;
#else
    const char *paths[2] = {NULL, NULL};
    FTS *fts = NULL;
    FTSENT *ent;
#endif

    errfile = NULL;
    result = TCL_OK;
    targetLen = 0;		/* lint. */

    source = Tcl_DStringValue(sourcePtr);
    if (TclOSlstat(source, &statBuf) != 0) {		/* INTL: Native. */
	errfile = source;
	goto end;
    }
    if (!S_ISDIR(statBuf.st_mode)) {
	/*
	 * Process the regular file
	 */

	return traverseProc(sourcePtr, targetPtr, &statBuf, DOTREE_F,
		errorPtr);
    }
#ifndef HAVE_FTS
    dirPtr = TclOSopendir(source);			/* INTL: Native. */
    if (dirPtr == NULL) {
	/*
	 * Can't read directory
	 */

	errfile = source;
	goto end;
    }
    result = traverseProc(sourcePtr, targetPtr, &statBuf, DOTREE_PRED,
	    errorPtr);
    if (result != TCL_OK) {
	TclOSclosedir(dirPtr);
	return result;
    }

    TclDStringAppendLiteral(sourcePtr, "/");
    sourceLen = Tcl_DStringLength(sourcePtr);

    if (targetPtr != NULL) {
	TclDStringAppendLiteral(targetPtr, "/");
	targetLen = Tcl_DStringLength(targetPtr);
    }

    while ((dirEntPtr = TclOSreaddir(dirPtr)) != NULL) { /* INTL: Native. */
	if ((dirEntPtr->d_name[0] == '.')
		&& ((dirEntPtr->d_name[1] == '\0')
			|| (strcmp(dirEntPtr->d_name, "..") == 0))) {
	    continue;
	}

	/*
	 * Append name after slash, and recurse on the file.
	 */

	Tcl_DStringAppend(sourcePtr, dirEntPtr->d_name, -1);
	if (targetPtr != NULL) {
	    Tcl_DStringAppend(targetPtr, dirEntPtr->d_name, -1);
	}
	result = TraverseUnixTree(traverseProc, sourcePtr, targetPtr,
		errorPtr, doRewind);
	if (result != TCL_OK) {
	    break;
	} else {
	    numProcessed++;
	}

	/*
	 * Remove name after slash.
	 */

	Tcl_DStringSetLength(sourcePtr, sourceLen);
	if (targetPtr != NULL) {
	    Tcl_DStringSetLength(targetPtr, targetLen);
	}
	if (doRewind && (numProcessed > MAX_READDIR_UNLINK_THRESHOLD)) {
	    /*
	     * Call rewinddir if we've called unlink or rmdir so many times
	     * (since the opendir or the previous rewinddir), to avoid a
	     * NULL-return that may a symptom of a buggy readdir.
	     */

	    TclOSrewinddir(dirPtr);
	    numProcessed = 0;
	}
    }
    TclOSclosedir(dirPtr);

    /*
     * Strip off the trailing slash we added
     */

    Tcl_DStringSetLength(sourcePtr, sourceLen - 1);
    if (targetPtr != NULL) {
	Tcl_DStringSetLength(targetPtr, targetLen - 1);
    }

    if (result == TCL_OK) {
	/*
	 * Call traverseProc() on a directory after visiting all the files in
	 * that directory.
	 */

	result = traverseProc(sourcePtr, targetPtr, &statBuf, DOTREE_POSTD,
		errorPtr);
    }
#else /* HAVE_FTS */
    paths[0] = source;
    fts = fts_open((char **) paths, FTS_PHYSICAL | FTS_NOCHDIR |
	    (noFtsStat || doRewind ? FTS_NOSTAT : 0), NULL);
    if (fts == NULL) {
	errfile = source;
	goto end;
    }

    sourceLen = Tcl_DStringLength(sourcePtr);
    if (targetPtr != NULL) {
	targetLen = Tcl_DStringLength(targetPtr);
    }

    while ((ent = fts_read(fts)) != NULL) {
	unsigned short info = ent->fts_info;
	char *path = ent->fts_path + sourceLen;
	unsigned short pathlen = ent->fts_pathlen - sourceLen;
	int type;
	Tcl_StatBuf *statBufPtr = NULL;

	if (info == FTS_DNR || info == FTS_ERR || info == FTS_NS) {
	    errfile = ent->fts_path;
	    break;
	}
	Tcl_DStringAppend(sourcePtr, path, pathlen);
	if (targetPtr != NULL) {
	    Tcl_DStringAppend(targetPtr, path, pathlen);
	}
	switch (info) {
	case FTS_D:
	    type = DOTREE_PRED;
	    break;
	case FTS_DP:
	    type = DOTREE_POSTD;
	    break;
	default:
	    type = DOTREE_F;
	    break;
	}
	if (!doRewind) { /* no need to stat for delete */
	    if (noFtsStat) {
		statBufPtr = &statBuf;
		if (TclOSlstat(ent->fts_path, statBufPtr) != 0) {
		    errfile = ent->fts_path;
		    break;
		}
	    } else {
		statBufPtr = (Tcl_StatBuf *) ent->fts_statp;
	    }
	}
	result = traverseProc(sourcePtr, targetPtr, statBufPtr, type,
		errorPtr);
	if (result != TCL_OK) {
	    break;
	}
	Tcl_DStringSetLength(sourcePtr, sourceLen);
	if (targetPtr != NULL) {
	    Tcl_DStringSetLength(targetPtr, targetLen);
	}
    }
#endif /* !HAVE_FTS */

  end:
    if (errfile != NULL) {
	if (errorPtr != NULL) {
	    Tcl_ExternalToUtfDString(NULL, errfile, -1, errorPtr);
	}
	result = TCL_ERROR;
    }
#ifdef HAVE_FTS
    if (fts != NULL) {
	fts_close(fts);
    }
#endif

    return result;
}

/*
 *----------------------------------------------------------------------
 *
 * TraversalCopy
 *
 *	Called from TraverseUnixTree in order to execute a recursive copy of a
 *	directory.
 *
 * Results:
 *	Standard Tcl result.
 *
 * Side effects:
 *	The file or directory src may be copied to dst, depending on the value
 *	of type.
 *
 *----------------------------------------------------------------------
 */

static int
TraversalCopy(
    Tcl_DString *srcPtr,	/* Source pathname to copy (native). */
    Tcl_DString *dstPtr,	/* Destination pathname of copy (native). */
    const Tcl_StatBuf *statBufPtr,
				/* Stat info for file specified by srcPtr. */
    int type,			/* Reason for call - see TraverseUnixTree(). */
    Tcl_DString *errorPtr)	/* If non-NULL, uninitialized or free DString
				 * filled with UTF-8 name of file causing
				 * error. */
{
    switch (type) {
    case DOTREE_F:
	if (DoCopyFile(Tcl_DStringValue(srcPtr), Tcl_DStringValue(dstPtr),
		statBufPtr) == TCL_OK) {
	    return TCL_OK;
	}
	break;

    case DOTREE_PRED:
	if (DoCreateDirectory(Tcl_DStringValue(dstPtr)) == TCL_OK) {
	    return TCL_OK;
	}
	break;

    case DOTREE_POSTD:
	if (CopyFileAtts(Tcl_DStringValue(srcPtr),
		Tcl_DStringValue(dstPtr), statBufPtr) == TCL_OK) {
	    return TCL_OK;
	}
	break;
    }

    /*
     * There shouldn't be a problem with src, because we already checked it to
     * get here.
     */

    if (errorPtr != NULL) {
	Tcl_ExternalToUtfDString(NULL, Tcl_DStringValue(dstPtr),
		Tcl_DStringLength(dstPtr), errorPtr);
    }
    return TCL_ERROR;
}

/*
 *---------------------------------------------------------------------------
 *
 * TraversalDelete --
 *
 *	Called by procedure TraverseUnixTree for every file and directory that
 *	it encounters in a directory hierarchy. This procedure unlinks files,
 *	and removes directories after all the containing files have been
 *	processed.
 *
 * Results:
 *	Standard Tcl result.
 *
 * Side effects:
 *	Files or directory specified by src will be deleted.
 *
 *----------------------------------------------------------------------
 */

static int
TraversalDelete(
    Tcl_DString *srcPtr,	/* Source pathname (native). */
    Tcl_DString *ignore,	/* Destination pathname (not used). */
    const Tcl_StatBuf *statBufPtr,
				/* Stat info for file specified by srcPtr. */
    int type,			/* Reason for call - see TraverseUnixTree(). */
    Tcl_DString *errorPtr)	/* If non-NULL, uninitialized or free DString
				 * filled with UTF-8 name of file causing
				 * error. */
{
    switch (type) {
    case DOTREE_F:
	if (TclpDeleteFile(Tcl_DStringValue(srcPtr)) == 0) {
	    return TCL_OK;
	}
	break;
    case DOTREE_PRED:
	return TCL_OK;
    case DOTREE_POSTD:
	if (DoRemoveDirectory(srcPtr, 0, NULL) == 0) {
	    return TCL_OK;
	}
	break;
    }
    if (errorPtr != NULL) {
	Tcl_ExternalToUtfDString(NULL, Tcl_DStringValue(srcPtr),
		Tcl_DStringLength(srcPtr), errorPtr);
    }
    return TCL_ERROR;
}

/*
 *---------------------------------------------------------------------------
 *
 * CopyFileAtts --
 *
 *	Copy the file attributes such as owner, group, permissions, and
 *	modification date from one file to another.
 *
 * Results:
 *	Standard Tcl result.
 *
 * Side effects:
 *	User id, group id, permission bits, last modification time, and last
 *	access time are updated in the new file to reflect the old file.
 *
 *---------------------------------------------------------------------------
 */

static int
CopyFileAtts(
    const char *src,		/* Path name of source file (native). */
    const char *dst,		/* Path name of target file (native). */
    const Tcl_StatBuf *statBufPtr)
				/* Stat info for source file */
{
    struct utimbuf tval;
    mode_t newMode;

    newMode = statBufPtr->st_mode
	    & (S_ISUID | S_ISGID | S_IRWXU | S_IRWXG | S_IRWXO);

    /*
     * Note that if you copy a setuid file that is owned by someone else, and
     * you are not root, then the copy will be setuid to you. The most correct
     * implementation would probably be to have the copy not setuid to anyone
     * if the original file was owned by someone else, but this corner case
     * isn't currently handled. It would require another lstat(), or getuid().
     */

    if (chmod(dst, newMode)) {				/* INTL: Native. */
	newMode &= ~(S_ISUID | S_ISGID);
	if (chmod(dst, newMode)) {			/* INTL: Native. */
	    return TCL_ERROR;
	}
    }

    tval.actime = statBufPtr->st_atime;
    tval.modtime = statBufPtr->st_mtime;

    if (utime(dst, &tval)) {				/* INTL: Native. */
	return TCL_ERROR;
    }
#ifdef MAC_OSX_TCL
    TclMacOSXCopyFileAttributes(src, dst, statBufPtr);
#endif
    return TCL_OK;
}

/*
 *----------------------------------------------------------------------
 *
 * GetGroupAttribute
 *
 *	Gets the group attribute of a file.
 *
 * Results:
 *	Standard TCL result. Returns a new Tcl_Obj in attributePtrPtr if there
 *	is no error.
 *
 * Side effects:
 *	A new object is allocated.
 *
 *----------------------------------------------------------------------
 */

static int
GetGroupAttribute(
    Tcl_Interp *interp,		/* The interp we are using for errors. */
    int objIndex,		/* The index of the attribute. */
    Tcl_Obj *fileName,		/* The name of the file (UTF-8). */
    Tcl_Obj **attributePtrPtr)	/* A pointer to return the object with. */
{
    Tcl_StatBuf statBuf;
    struct group *groupPtr;
    int result;

    result = TclpObjStat(fileName, &statBuf);

    if (result != 0) {
	if (interp != NULL) {
	    Tcl_SetObjResult(interp, Tcl_ObjPrintf(
		    "could not read \"%s\": %s",
		    TclGetString(fileName), Tcl_PosixError(interp)));
	}
	return TCL_ERROR;
    }

    groupPtr = TclpGetGrGid(statBuf.st_gid);

    if (groupPtr == NULL) {
	*attributePtrPtr = Tcl_NewLongObj((long) statBuf.st_gid);
    } else {
	Tcl_DString ds;
	const char *utf;

	utf = Tcl_ExternalToUtfDString(NULL, groupPtr->gr_name, -1, &ds);
	*attributePtrPtr = Tcl_NewStringObj(utf, -1);
	Tcl_DStringFree(&ds);
    }
    return TCL_OK;
}

/*
 *----------------------------------------------------------------------
 *
 * GetOwnerAttribute
 *
 *	Gets the owner attribute of a file.
 *
 * Results:
 *	Standard TCL result. Returns a new Tcl_Obj in attributePtrPtr if there
 *	is no error.
 *
 * Side effects:
 *	A new object is allocated.
 *
 *----------------------------------------------------------------------
 */

static int
GetOwnerAttribute(
    Tcl_Interp *interp,		/* The interp we are using for errors. */
    int objIndex,		/* The index of the attribute. */
    Tcl_Obj *fileName,		/* The name of the file (UTF-8). */
    Tcl_Obj **attributePtrPtr)	/* A pointer to return the object with. */
{
    Tcl_StatBuf statBuf;
    struct passwd *pwPtr;
    int result;

    result = TclpObjStat(fileName, &statBuf);

    if (result != 0) {
	if (interp != NULL) {
	    Tcl_SetObjResult(interp, Tcl_ObjPrintf(
		    "could not read \"%s\": %s",
		    TclGetString(fileName), Tcl_PosixError(interp)));
	}
	return TCL_ERROR;
    }

    pwPtr = TclpGetPwUid(statBuf.st_uid);

    if (pwPtr == NULL) {
	*attributePtrPtr = Tcl_NewLongObj((long) statBuf.st_uid);
    } else {
	Tcl_DString ds;

	(void) Tcl_ExternalToUtfDString(NULL, pwPtr->pw_name, -1, &ds);
	*attributePtrPtr = TclDStringToObj(&ds);
    }
    return TCL_OK;
}

/*
 *----------------------------------------------------------------------
 *
 * GetPermissionsAttribute
 *
 *	Gets the group attribute of a file.
 *
 * Results:
 *	Standard TCL result. Returns a new Tcl_Obj in attributePtrPtr if there
 *	is no error. The object will have ref count 0.
 *
 * Side effects:
 *	A new object is allocated.
 *
 *----------------------------------------------------------------------
 */

static int
GetPermissionsAttribute(
    Tcl_Interp *interp,		    /* The interp we are using for errors. */
    int objIndex,		    /* The index of the attribute. */
    Tcl_Obj *fileName,		    /* The name of the file (UTF-8). */
    Tcl_Obj **attributePtrPtr)	    /* A pointer to return the object with. */
{
    Tcl_StatBuf statBuf;
    int result;

    result = TclpObjStat(fileName, &statBuf);

    if (result != 0) {
	if (interp != NULL) {
	    Tcl_SetObjResult(interp, Tcl_ObjPrintf(
		    "could not read \"%s\": %s",
		    TclGetString(fileName), Tcl_PosixError(interp)));
	}
	return TCL_ERROR;
    }

    *attributePtrPtr = Tcl_ObjPrintf(
	    "%0#5lo", (long) (statBuf.st_mode & 0x00007FFF));
    return TCL_OK;
}

/*
 *---------------------------------------------------------------------------
 *
 * SetGroupAttribute --
 *
 *	Sets the group of the file to the specified group.
 *
 * Results:
 *	Standard TCL result.
 *
 * Side effects:
 *	As above.
 *
 *---------------------------------------------------------------------------
 */

static int
SetGroupAttribute(
    Tcl_Interp *interp,		/* The interp for error reporting. */
    int objIndex,		/* The index of the attribute. */
    Tcl_Obj *fileName,		/* The name of the file (UTF-8). */
    Tcl_Obj *attributePtr)	/* New group for file. */
{
    long gid;
    int result;
    const char *native;

    if (Tcl_GetLongFromObj(NULL, attributePtr, &gid) != TCL_OK) {
	Tcl_DString ds;
	struct group *groupPtr = NULL;
	const char *string;

	string = TclGetString(attributePtr);

	native = Tcl_UtfToExternalDString(NULL, string, attributePtr->length, &ds);
	groupPtr = TclpGetGrNam(native); /* INTL: Native. */
	Tcl_DStringFree(&ds);

	if (groupPtr == NULL) {
	    if (interp != NULL) {
		Tcl_SetObjResult(interp, Tcl_ObjPrintf(
			"could not set group for file \"%s\":"
			" group \"%s\" does not exist",
			TclGetString(fileName), string));
		Tcl_SetErrorCode(interp, "TCL", "OPERATION", "SETGRP",
			"NO_GROUP", NULL);
	    }
	    return TCL_ERROR;
	}
	gid = groupPtr->gr_gid;
    }

    native = Tcl_FSGetNativePath(fileName);
    result = chown(native, (uid_t) -1, (gid_t) gid);	/* INTL: Native. */

    if (result != 0) {
	if (interp != NULL) {
	    Tcl_SetObjResult(interp, Tcl_ObjPrintf(
		    "could not set group for file \"%s\": %s",
		    TclGetString(fileName), Tcl_PosixError(interp)));
	}
	return TCL_ERROR;
    }
    return TCL_OK;
}

/*
 *---------------------------------------------------------------------------
 *
 * SetOwnerAttribute --
 *
 *	Sets the owner of the file to the specified owner.
 *
 * Results:
 *	Standard TCL result.
 *
 * Side effects:
 *	As above.
 *
 *---------------------------------------------------------------------------
 */

static int
SetOwnerAttribute(
    Tcl_Interp *interp,		/* The interp for error reporting. */
    int objIndex,		/* The index of the attribute. */
    Tcl_Obj *fileName,		/* The name of the file (UTF-8). */
    Tcl_Obj *attributePtr)	/* New owner for file. */
{
    long uid;
    int result;
    const char *native;

    if (Tcl_GetLongFromObj(NULL, attributePtr, &uid) != TCL_OK) {
	Tcl_DString ds;
	struct passwd *pwPtr = NULL;
	const char *string;

	string = TclGetString(attributePtr);

	native = Tcl_UtfToExternalDString(NULL, string, attributePtr->length, &ds);
	pwPtr = TclpGetPwNam(native);			/* INTL: Native. */
	Tcl_DStringFree(&ds);

	if (pwPtr == NULL) {
	    if (interp != NULL) {
		Tcl_SetObjResult(interp, Tcl_ObjPrintf(
			"could not set owner for file \"%s\":"
			" user \"%s\" does not exist",
			TclGetString(fileName), string));
		Tcl_SetErrorCode(interp, "TCL", "OPERATION", "SETOWN",
			"NO_USER", NULL);
	    }
	    return TCL_ERROR;
	}
	uid = pwPtr->pw_uid;
    }

    native = Tcl_FSGetNativePath(fileName);
    result = chown(native, (uid_t) uid, (gid_t) -1);	/* INTL: Native. */

    if (result != 0) {
	if (interp != NULL) {
	    Tcl_SetObjResult(interp, Tcl_ObjPrintf(
		    "could not set owner for file \"%s\": %s",
		    TclGetString(fileName), Tcl_PosixError(interp)));
	}
	return TCL_ERROR;
    }
    return TCL_OK;
}

/*
 *---------------------------------------------------------------------------
 *
 * SetPermissionsAttribute
 *
 *	Sets the file to the given permission.
 *
 * Results:
 *	Standard TCL result.
 *
 * Side effects:
 *	The permission of the file is changed.
 *
 *---------------------------------------------------------------------------
 */

static int
SetPermissionsAttribute(
    Tcl_Interp *interp,		/* The interp we are using for errors. */
    int objIndex,		/* The index of the attribute. */
    Tcl_Obj *fileName,		/* The name of the file (UTF-8). */
    Tcl_Obj *attributePtr)	/* The attribute to set. */
{
    long mode;
    mode_t newMode;
    int result = TCL_ERROR;
    const char *native;
    const char *modeStringPtr = TclGetString(attributePtr);
    int scanned = TclParseAllWhiteSpace(modeStringPtr, -1);

    /*
     * First supply support for octal number format
     */

    if ((modeStringPtr[scanned] == '0')
	    && (modeStringPtr[scanned+1] >= '0')
	    && (modeStringPtr[scanned+1] <= '7')) {
	/* Leading zero - attempt octal interpretation */
	Tcl_Obj *modeObj;

	TclNewLiteralStringObj(modeObj, "0o");
	Tcl_AppendToObj(modeObj, modeStringPtr+scanned+1, -1);
	result = Tcl_GetLongFromObj(NULL, modeObj, &mode);
	Tcl_DecrRefCount(modeObj);
    }
    if (result == TCL_OK
	    || Tcl_GetLongFromObj(NULL, attributePtr, &mode) == TCL_OK) {
	newMode = (mode_t) (mode & 0x00007FFF);
    } else {
	Tcl_StatBuf buf;

	/*
	 * Try the forms "rwxrwxrwx" and "ugo=rwx"
	 *
	 * We get the current mode of the file, in order to allow for ug+-=rwx
	 * style chmod strings.
	 */

	result = TclpObjStat(fileName, &buf);
	if (result != 0) {
	    if (interp != NULL) {
		Tcl_SetObjResult(interp, Tcl_ObjPrintf(
			"could not read \"%s\": %s",
			TclGetString(fileName), Tcl_PosixError(interp)));
	    }
	    return TCL_ERROR;
	}
	newMode = (mode_t) (buf.st_mode & 0x00007FFF);

	if (GetModeFromPermString(NULL, modeStringPtr, &newMode) != TCL_OK) {
	    if (interp != NULL) {
		Tcl_SetObjResult(interp, Tcl_ObjPrintf(
			"unknown permission string format \"%s\"",
			modeStringPtr));
		Tcl_SetErrorCode(interp, "TCL", "VALUE", "PERMISSION", NULL);
	    }
	    return TCL_ERROR;
	}
    }

    native = Tcl_FSGetNativePath(fileName);
    result = chmod(native, newMode);		/* INTL: Native. */
    if (result != 0) {
	if (interp != NULL) {
	    Tcl_SetObjResult(interp, Tcl_ObjPrintf(
		    "could not set permissions for file \"%s\": %s",
		    TclGetString(fileName), Tcl_PosixError(interp)));
	}
	return TCL_ERROR;
    }
    return TCL_OK;
}

#ifndef DJGPP
/*
 *---------------------------------------------------------------------------
 *
 * TclpObjListVolumes --
 *
 *	Lists the currently mounted volumes, which on UNIX is just /.
 *
 * Results:
 *	The list of volumes.
 *
 * Side effects:
 *	None.
 *
 *---------------------------------------------------------------------------
 */

Tcl_Obj *
TclpObjListVolumes(void)
{
    Tcl_Obj *resultPtr;
    TclNewLiteralStringObj(resultPtr, "/");

    Tcl_IncrRefCount(resultPtr);
    return resultPtr;
}
#endif

/*
 *----------------------------------------------------------------------
 *
 * GetModeFromPermString --
 *
 *	This procedure is invoked to process the "file permissions" Tcl
 *	command, to check for a "rwxrwxrwx" or "ugoa+-=rwxst" string. See the
 *	user documentation for details on what it does.
 *
 * Results:
 *	A standard Tcl result.
 *
 * Side effects:
 *	See the user documentation.
 *
 *----------------------------------------------------------------------
 */

static int
GetModeFromPermString(
    Tcl_Interp *interp,		/* The interp we are using for errors. */
    const char *modeStringPtr, /* Permissions string */
    mode_t *modePtr)		/* pointer to the mode value */
{
    mode_t newMode;
    mode_t oldMode;		/* Storage for the value of the old mode (that
				 * is passed in), to allow for the chmod style
				 * manipulation. */
    int i,n, who, op, what, op_found, who_found;

    /*
     * We start off checking for an "rwxrwxrwx" style permissions string
     */

    if (strlen(modeStringPtr) != 9) {
	goto chmodStyleCheck;
    }

    newMode = 0;
    for (i = 0; i < 9; i++) {
	switch (*(modeStringPtr+i)) {
	case 'r':
	    if ((i%3) != 0) {
		goto chmodStyleCheck;
	    }
	    newMode |= (1<<(8-i));
	    break;
	case 'w':
	    if ((i%3) != 1) {
		goto chmodStyleCheck;
	    }
	    newMode |= (1<<(8-i));
	    break;
	case 'x':
	    if ((i%3) != 2) {
		goto chmodStyleCheck;
	    }
	    newMode |= (1<<(8-i));
	    break;
	case 's':
	    if (((i%3) != 2) || (i > 5)) {
		goto chmodStyleCheck;
	    }
	    newMode |= (1<<(8-i));
	    newMode |= (1<<(11-(i/3)));
	    break;
	case 'S':
	    if (((i%3) != 2) || (i > 5)) {
		goto chmodStyleCheck;
	    }
	    newMode |= (1<<(11-(i/3)));
	    break;
	case 't':
	    if (i != 8) {
		goto chmodStyleCheck;
	    }
	    newMode |= (1<<(8-i));
	    newMode |= (1<<9);
	    break;
	case 'T':
	    if (i != 8) {
		goto chmodStyleCheck;
	    }
	    newMode |= (1<<9);
	    break;
	case '-':
	    break;
	default:
	    /*
	     * Oops, not what we thought it was, so go on
	     */
	    goto chmodStyleCheck;
	}
    }
    *modePtr = newMode;
    return TCL_OK;

  chmodStyleCheck:
    /*
     * We now check for an "ugoa+-=rwxst" style permissions string
     */

    for (n = 0 ; *(modeStringPtr+n) != '\0' ; n = n + i) {
	oldMode = *modePtr;
	who = op = what = op_found = who_found = 0;
	for (i = 0 ; *(modeStringPtr+n+i) != '\0' ; i++ ) {
	    if (!who_found) {
		/* who */
		switch (*(modeStringPtr+n+i)) {
		case 'u':
		    who |= 0x9c0;
		    continue;
		case 'g':
		    who |= 0x438;
		    continue;
		case 'o':
		    who |= 0x207;
		    continue;
		case 'a':
		    who |= 0xfff;
		    continue;
		}
	    }
	    who_found = 1;
	    if (who == 0) {
		who = 0xfff;
	    }
	    if (!op_found) {
		/* op */
		switch (*(modeStringPtr+n+i)) {
		case '+':
		    op = 1;
		    op_found = 1;
		    continue;
		case '-':
		    op = 2;
		    op_found = 1;
		    continue;
		case '=':
		    op = 3;
		    op_found = 1;
		    continue;
		default:
		    return TCL_ERROR;
		}
	    }
	    /* what */
	    switch (*(modeStringPtr+n+i)) {
	    case 'r':
		what |= 0x124;
		continue;
	    case 'w':
		what |= 0x92;
		continue;
	    case 'x':
		what |= 0x49;
		continue;
	    case 's':
		what |= 0xc00;
		continue;
	    case 't':
		what |= 0x200;
		continue;
	    case ',':
		break;
	    default:
		return TCL_ERROR;
	    }
	    if (*(modeStringPtr+n+i) == ',') {
		i++;
		break;
	    }
	}
	switch (op) {
	case 1:
	    *modePtr = oldMode | (who & what);
	    continue;
	case 2:
	    *modePtr = oldMode & ~(who & what);
	    continue;
	case 3:
	    *modePtr = (oldMode & ~who) | (who & what);
	    continue;
	}
    }
    return TCL_OK;
}

/*
 *---------------------------------------------------------------------------
 *
 * TclpObjNormalizePath --
 *
 *	This function scans through a path specification and replaces it, in
 *	place, with a normalized version. A normalized version is one in which
 *	all symlinks in the path are replaced with their expanded form (except
 *	a symlink at the very end of the path).
 *
 * Results:
 *	The new 'nextCheckpoint' value, giving as far as we could understand
 *	in the path.
 *
 * Side effects:
 *	The pathPtr string, is modified.
 *
 *---------------------------------------------------------------------------
 */

int
TclpObjNormalizePath(
    Tcl_Interp *interp,
    Tcl_Obj *pathPtr,
    int nextCheckpoint)
{
    const char *currentPathEndPosition;
    char cur;
    const char *path = TclGetString(pathPtr);
    size_t pathLen = pathPtr->length;
    Tcl_DString ds;
    const char *nativePath;
#ifndef NO_REALPATH
    char normPath[MAXPATHLEN];
#endif

    /*
     * We add '1' here because if nextCheckpoint is zero we know that '/'
     * exists, and if it isn't zero, it must point at a directory separator
     * which we also know exists.
     */

    currentPathEndPosition = path + nextCheckpoint;
    if (*currentPathEndPosition == '/') {
	currentPathEndPosition++;
    }

#ifndef NO_REALPATH
    /*
     * For speed, try to get the entire path in one go.
     */

    if (nextCheckpoint == 0 && haveRealpath) {
	char *lastDir = strrchr(currentPathEndPosition, '/');

	if (lastDir != NULL) {
	    nativePath = Tcl_UtfToExternalDString(NULL, path,
		    lastDir-path, &ds);
	    if (Realpath(nativePath, normPath) != NULL) {
		if (*nativePath != '/' && *normPath == '/') {
		    /*
		     * realpath has transformed a relative path into an
		     * absolute path, we do not know how to handle this.
		     */
		} else {
		    nextCheckpoint = lastDir - path;
		    goto wholeStringOk;
		}
	    }
	    Tcl_DStringFree(&ds);
	}
    }

    /*
     * Else do it the slow way.
     */
#endif

    while (1) {
	cur = *currentPathEndPosition;
	if ((cur == '/') && (path != currentPathEndPosition)) {
	    /*
	     * Reached directory separator.
	     */

	    int accessOk;

	    nativePath = Tcl_UtfToExternalDString(NULL, path,
		    currentPathEndPosition - path, &ds);
	    accessOk = access(nativePath, F_OK);
	    Tcl_DStringFree(&ds);

	    if (accessOk != 0) {
		/*
		 * File doesn't exist.
		 */

		break;
	    }

	    /*
	     * Update the acceptable point.
	     */

	    nextCheckpoint = currentPathEndPosition - path;
	} else if (cur == 0) {
	    /*
	     * Reached end of string.
	     */

	    break;
	}
	currentPathEndPosition++;
    }

    /*
     * We should really now convert this to a canonical path. We do that with
     * 'realpath' if we have it available. Otherwise we could step through
     * every single path component, checking whether it is a symlink, but that
     * would be a lot of work, and most modern OSes have 'realpath'.
     */

#ifndef NO_REALPATH
    if (haveRealpath) {
	/*
	 * If we only had '/foo' or '/' then we never increment nextCheckpoint
	 * and we don't need or want to go through 'Realpath'. Also, on some
	 * platforms, passing an empty string to 'Realpath' will give us the
	 * normalized pwd, which is not what we want at all!
	 */

	if (nextCheckpoint == 0) {
	    return 0;
	}

	nativePath = Tcl_UtfToExternalDString(NULL, path,nextCheckpoint, &ds);
	if (Realpath(nativePath, normPath) != NULL) {
	    int newNormLen;

	wholeStringOk:
	    newNormLen = strlen(normPath);
	    if ((newNormLen == Tcl_DStringLength(&ds))
		    && (strcmp(normPath, nativePath) == 0)) {
		/*
		 * String is unchanged.
		 */

		Tcl_DStringFree(&ds);

		/*
		 * Enable this to have the native FS claim normalization of
		 * the whole path for existing files. That would permit the
		 * caller to declare normalization complete without calls to
		 * additional filesystems. Saving lots of calls is probably
		 * worth the extra access() time here. When no other FS's are
		 * registered though, things are less clear.
		 *
		if (0 == access(normPath, F_OK)) {
		    return pathLen;
		}
		 */

		return nextCheckpoint;
	    }

	    /*
	     * Free up the native path and put in its place the converted,
	     * normalized path.
	     */

	    Tcl_DStringFree(&ds);
	    Tcl_ExternalToUtfDString(NULL, normPath, (int) newNormLen, &ds);

	    if (path[nextCheckpoint] != '\0') {
		/*
		 * Not at end, append remaining path.
		 */

		int normLen = Tcl_DStringLength(&ds);

		Tcl_DStringAppend(&ds, path + nextCheckpoint,
			pathLen - nextCheckpoint);

		/*
		 * We recognise up to and including the directory separator.
		 */

		nextCheckpoint = normLen + 1;
	    } else {
		/*
		 * We recognise the whole string.
		 */

		nextCheckpoint = Tcl_DStringLength(&ds);
	    }

	    /*
	     * Overwrite with the normalized path.
	     */

	    Tcl_SetStringObj(pathPtr, Tcl_DStringValue(&ds),
		    Tcl_DStringLength(&ds));
	}
	Tcl_DStringFree(&ds);
    }
#endif	/* !NO_REALPATH */

    return nextCheckpoint;
}

/*
 *----------------------------------------------------------------------
 *
 * TclpOpenTemporaryFile, TclUnixOpenTemporaryFile --
 *
 *	Creates a temporary file, possibly based on the supplied bits and
 *	pieces of template supplied in the first three arguments. If the
 *	fourth argument is non-NULL, it contains a Tcl_Obj to store the name
 *	of the temporary file in (and it is caller's responsibility to clean
 *	up). If the fourth argument is NULL, try to arrange for the temporary
 *	file to go away once it is no longer needed.
 *
 * Results:
 *	A read-write Tcl Channel open on the file for TclpOpenTemporaryFile,
 *	or a file descriptor (or -1 on failure) for TclUnixOpenTemporaryFile.
 *
 * Side effects:
 *	Accesses the filesystem. Will set the contents of the Tcl_Obj fourth
 *	argument (if that is non-NULL).
 *
 *----------------------------------------------------------------------
 */

Tcl_Channel
TclpOpenTemporaryFile(
    Tcl_Obj *dirObj,
    Tcl_Obj *basenameObj,
    Tcl_Obj *extensionObj,
    Tcl_Obj *resultingNameObj)
{
    int fd = TclUnixOpenTemporaryFile(dirObj, basenameObj, extensionObj,
	    resultingNameObj);

    if (fd == -1) {
	return NULL;
    }
    return Tcl_MakeFileChannel(INT2PTR(fd), TCL_READABLE|TCL_WRITABLE);
}

int
TclUnixOpenTemporaryFile(
    Tcl_Obj *dirObj,
    Tcl_Obj *basenameObj,
    Tcl_Obj *extensionObj,
    Tcl_Obj *resultingNameObj)
{
    Tcl_DString template, tmp;
    const char *string;
    int fd;

    /*
     * We should also check against making more then TMP_MAX of these.
     */

    if (dirObj) {
	string = TclGetString(dirObj);
	Tcl_UtfToExternalDString(NULL, string, dirObj->length, &template);
    } else {
	Tcl_DStringInit(&template);
	Tcl_DStringAppend(&template, DefaultTempDir(), -1); /* INTL: native */
    }

    TclDStringAppendLiteral(&template, "/");

    if (basenameObj) {
	string = TclGetString(basenameObj);
	Tcl_UtfToExternalDString(NULL, string, basenameObj->length, &tmp);
	TclDStringAppendDString(&template, &tmp);
	Tcl_DStringFree(&tmp);
    } else {
	TclDStringAppendLiteral(&template, "tcl");
    }

    TclDStringAppendLiteral(&template, "_XXXXXX");

#ifdef HAVE_MKSTEMPS
    if (extensionObj) {
	string = TclGetString(extensionObj);
	Tcl_UtfToExternalDString(NULL, string, extensionObj->length, &tmp);
	TclDStringAppendDString(&template, &tmp);
	fd = mkstemps(Tcl_DStringValue(&template), Tcl_DStringLength(&tmp));
	Tcl_DStringFree(&tmp);
    } else
#endif
    {
	fd = mkstemp(Tcl_DStringValue(&template));
    }

    if (fd == -1) {
	Tcl_DStringFree(&template);
	return -1;
    }

    if (resultingNameObj) {
	Tcl_ExternalToUtfDString(NULL, Tcl_DStringValue(&template),
		Tcl_DStringLength(&template), &tmp);
	Tcl_SetStringObj(resultingNameObj, Tcl_DStringValue(&tmp),
		Tcl_DStringLength(&tmp));
	Tcl_DStringFree(&tmp);
    } else {
	/*
	 * Try to delete the file immediately since we're not reporting the
	 * name to anyone. Note that we're *not* handling any errors from
	 * this!
	 */

	unlink(Tcl_DStringValue(&template));
	errno = 0;
    }
    Tcl_DStringFree(&template);

    return fd;
}

/*
 * Helper that does *part* of what tempnam() does.
 */

static const char *
DefaultTempDir(void)
{
    const char *dir;
    struct stat buf;

    dir = getenv("TMPDIR");
    if (dir && dir[0] && stat(dir, &buf) == 0 && S_ISDIR(buf.st_mode)
	    && access(dir, W_OK) == 0) {
	return dir;
    }

#ifdef P_tmpdir
    dir = P_tmpdir;
    if (stat(dir, &buf)==0 && S_ISDIR(buf.st_mode) && access(dir, W_OK)==0) {
	return dir;
    }
#endif

    /*
     * Assume that the default location ("/tmp" if not overridden) is always
     * an existing writable directory; we've no recovery mechanism if it
     * isn't.
     */

    return TCL_TEMPORARY_FILE_DIRECTORY;
}

#if defined(__CYGWIN__)

static void
StatError(
    Tcl_Interp *interp,		/* The interp that has the error */
    Tcl_Obj *fileName)		/* The name of the file which caused the
				 * error. */
{
    TclWinConvertError(GetLastError());
    Tcl_SetObjResult(interp, Tcl_ObjPrintf("could not read \"%s\": %s",
	    TclGetString(fileName), Tcl_PosixError(interp)));
}

static WCHAR *
winPathFromObj(
    Tcl_Obj *fileName)
{
    int size;
    const char *native =  Tcl_FSGetNativePath(fileName);
    WCHAR *winPath;

    size = cygwin_conv_path(1, native, NULL, 0);
    winPath = ckalloc(size);
    cygwin_conv_path(1, native, winPath, size);

    return winPath;
}

static const int attributeArray[] = {
    0x20, 0, 2, 0, 0, 1, 4
};

/*
 *----------------------------------------------------------------------
 *
 * GetUnixFileAttributes
 *
 *	Gets the readonly attribute of a file.
 *
 * Results:
 *	Standard TCL result. Returns a new Tcl_Obj in attributePtrPtr if there
 *	is no error. The object will have ref count 0.
 *
 * Side effects:
 *	A new object is allocated.
 *
 *----------------------------------------------------------------------
 */

static int
GetUnixFileAttributes(
    Tcl_Interp *interp,		/* The interp we are using for errors. */
    int objIndex,		/* The index of the attribute. */
    Tcl_Obj *fileName,		/* The name of the file (UTF-8). */
    Tcl_Obj **attributePtrPtr)	/* A pointer to return the object with. */
{
    int fileAttributes;
    WCHAR *winPath = winPathFromObj(fileName);

    fileAttributes = GetFileAttributesW(winPath);
    ckfree(winPath);

    if (fileAttributes == -1) {
	StatError(interp, fileName);
	return TCL_ERROR;
    }

    *attributePtrPtr = Tcl_NewIntObj(
	    (fileAttributes & attributeArray[objIndex]) != 0);
    return TCL_OK;
}

/*
 *---------------------------------------------------------------------------
 *
 * SetUnixFileAttributes
 *
 *	Sets the readonly attribute of a file.
 *
 * Results:
 *	Standard TCL result.
 *
 * Side effects:
 *	The readonly attribute of the file is changed.
 *
 *---------------------------------------------------------------------------
 */

static int
SetUnixFileAttributes(
    Tcl_Interp *interp,	    /* The interp we are using for errors. */
    int objIndex,           /* The index of the attribute. */
    Tcl_Obj *fileName,      /* The name of the file (UTF-8). */
    Tcl_Obj *attributePtr)  /* The attribute to set. */
{
    int yesNo, fileAttributes, old;
    WCHAR *winPath;

    if (Tcl_GetBooleanFromObj(interp, attributePtr, &yesNo) != TCL_OK) {
	return TCL_ERROR;
    }

    winPath = winPathFromObj(fileName);

    fileAttributes = old = GetFileAttributesW(winPath);

    if (fileAttributes == -1) {
	ckfree(winPath);
	StatError(interp, fileName);
	return TCL_ERROR;
    }

    if (yesNo) {
	fileAttributes |= attributeArray[objIndex];
    } else {
	fileAttributes &= ~attributeArray[objIndex];
    }

    if ((fileAttributes != old)
	    && !SetFileAttributesW(winPath, fileAttributes)) {
	ckfree(winPath);
	StatError(interp, fileName);
	return TCL_ERROR;
    }

    ckfree(winPath);
    return TCL_OK;
}
#elif defined(HAVE_CHFLAGS) && defined(UF_IMMUTABLE)
/*
 *----------------------------------------------------------------------
 *
 * GetUnixFileAttributes
 *
 *	Gets the readonly attribute (user immutable flag) of a file.
 *
 * Results:
 *	Standard TCL result. Returns a new Tcl_Obj in attributePtrPtr if there
 *	is no error. The object will have ref count 0.
 *
 * Side effects:
 *	A new object is allocated.
 *
 *----------------------------------------------------------------------
 */

static int
GetUnixFileAttributes(
    Tcl_Interp *interp,		/* The interp we are using for errors. */
    int objIndex,		/* The index of the attribute. */
    Tcl_Obj *fileName,		/* The name of the file (UTF-8). */
    Tcl_Obj **attributePtrPtr)	/* A pointer to return the object with. */
{
    Tcl_StatBuf statBuf;
    int result;

    result = TclpObjStat(fileName, &statBuf);

    if (result != 0) {
	if (interp != NULL) {
	    Tcl_SetObjResult(interp, Tcl_ObjPrintf(
		    "could not read \"%s\": %s",
		    TclGetString(fileName), Tcl_PosixError(interp)));
	}
	return TCL_ERROR;
    }

<<<<<<< HEAD
    *attributePtrPtr = Tcl_NewBooleanObj(statBuf.st_flags & UF_IMMUTABLE);
=======
    *attributePtrPtr = Tcl_NewLongObj((statBuf.st_flags&UF_IMMUTABLE)!=0);

>>>>>>> cd3e094d
    return TCL_OK;
}

/*
 *---------------------------------------------------------------------------
 *
 * SetUnixFileAttributes
 *
 *	Sets the readonly attribute (user immutable flag) of a file.
 *
 * Results:
 *	Standard TCL result.
 *
 * Side effects:
 *	The readonly attribute of the file is changed.
 *
 *---------------------------------------------------------------------------
 */

static int
SetUnixFileAttributes(
    Tcl_Interp *interp,		/* The interp we are using for errors. */
    int objIndex,		/* The index of the attribute. */
    Tcl_Obj *fileName,		/* The name of the file (UTF-8). */
    Tcl_Obj *attributePtr)	/* The attribute to set. */
{
    Tcl_StatBuf statBuf;
    int result, readonly;
    const char *native;

    if (Tcl_GetBooleanFromObj(interp, attributePtr, &readonly) != TCL_OK) {
	return TCL_ERROR;
    }

    result = TclpObjStat(fileName, &statBuf);

    if (result != 0) {
	if (interp != NULL) {
	    Tcl_SetObjResult(interp, Tcl_ObjPrintf(
		    "could not read \"%s\": %s",
		    TclGetString(fileName), Tcl_PosixError(interp)));
	}
	return TCL_ERROR;
    }

    if (readonly) {
	statBuf.st_flags |= UF_IMMUTABLE;
    } else {
	statBuf.st_flags &= ~UF_IMMUTABLE;
    }

    native = Tcl_FSGetNativePath(fileName);
    result = chflags(native, statBuf.st_flags);		/* INTL: Native. */
    if (result != 0) {
	if (interp != NULL) {
	    Tcl_SetObjResult(interp, Tcl_ObjPrintf(
		    "could not set flags for file \"%s\": %s",
		    TclGetString(fileName), Tcl_PosixError(interp)));
	}
	return TCL_ERROR;
    }
    return TCL_OK;
}
#endif /* defined(HAVE_CHFLAGS) && defined(UF_IMMUTABLE) */

/*
 * Local Variables:
 * mode: c
 * c-basic-offset: 4
 * fill-column: 78
 * End:
 */<|MERGE_RESOLUTION|>--- conflicted
+++ resolved
@@ -41,6 +41,8 @@
  */
 
 #include "tclInt.h"
+#include <utime.h>
+#include <grp.h>
 #ifndef HAVE_STRUCT_STAT_ST_BLKSIZE
 #ifndef NO_FSTATFS
 #include <sys/statfs.h>
@@ -271,10 +273,7 @@
 #endif /* NO_REALPATH */
 
 #ifdef HAVE_FTS
-#if defined(HAVE_STRUCT_STAT64)
-/* fts doesn't do stat64 */
-#   define noFtsStat	1
-#elif defined(__APPLE__) && defined(__LP64__) && \
+#if defined(__APPLE__) && defined(__LP64__) && \
 	defined(MAC_OS_X_VERSION_MIN_REQUIRED) && \
 	MAC_OS_X_VERSION_MIN_REQUIRED < 1050
 /*
@@ -368,27 +367,27 @@
 
     if (errno == EINVAL && haveRealpath) {
 	char srcPath[MAXPATHLEN], dstPath[MAXPATHLEN];
-	TclDIR *dirPtr;
-	Tcl_DirEntry *dirEntPtr;
+	DIR *dirPtr;
+	struct dirent *dirEntPtr;
 
 	if ((Realpath((char *) src, srcPath) != NULL)	/* INTL: Native. */
 		&& (Realpath((char *) dst, dstPath) != NULL) /* INTL: Native */
 		&& (strncmp(srcPath, dstPath, strlen(srcPath)) != 0)) {
-	    dirPtr = TclOSopendir(dst);			/* INTL: Native. */
+	    dirPtr = opendir(dst);			/* INTL: Native. */
 	    if (dirPtr != NULL) {
 		while (1) {
-		    dirEntPtr = TclOSreaddir(dirPtr);	/* INTL: Native. */
+		    dirEntPtr = readdir(dirPtr);	/* INTL: Native. */
 		    if (dirEntPtr == NULL) {
 			break;
 		    }
 		    if ((strcmp(dirEntPtr->d_name, ".") != 0) &&
 			    (strcmp(dirEntPtr->d_name, "..") != 0)) {
 			errno = EEXIST;
-			TclOSclosedir(dirPtr);
+			closedir(dirPtr);
 			return TCL_ERROR;
 		    }
 		}
-		TclOSclosedir(dirPtr);
+		closedir(dirPtr);
 	    }
 	}
 	errno = EINVAL;
@@ -567,11 +566,11 @@
 
 #define DEFAULT_COPY_BLOCK_SIZE 4096
 
-    if ((srcFd = TclOSopen(src, O_RDONLY BINMODE, 0)) < 0) { /* INTL: Native */
+    if ((srcFd = open(src, O_RDONLY BINMODE, 0)) < 0) { /* INTL: Native */
 	return TCL_ERROR;
     }
 
-    dstFd = TclOSopen(dst, O_CREAT|O_TRUNC|O_WRONLY BINMODE, /* INTL: Native */
+    dstFd = open(dst, O_CREAT|O_TRUNC|O_WRONLY BINMODE, /* INTL: Native */
 	    statBufPtr->st_mode);
     if (dstFd < 0) {
 	close(srcFd);
@@ -970,8 +969,8 @@
     int targetLen;
 #ifndef HAVE_FTS
     int numProcessed = 0;
-    Tcl_DirEntry *dirEntPtr;
-    TclDIR *dirPtr;
+    struct dirent *dirEntPtr;
+    DIR *dirPtr;
 #else
     const char *paths[2] = {NULL, NULL};
     FTS *fts = NULL;
@@ -996,7 +995,7 @@
 		errorPtr);
     }
 #ifndef HAVE_FTS
-    dirPtr = TclOSopendir(source);			/* INTL: Native. */
+    dirPtr = opendir(source);			/* INTL: Native. */
     if (dirPtr == NULL) {
 	/*
 	 * Can't read directory
@@ -1008,7 +1007,7 @@
     result = traverseProc(sourcePtr, targetPtr, &statBuf, DOTREE_PRED,
 	    errorPtr);
     if (result != TCL_OK) {
-	TclOSclosedir(dirPtr);
+	closedir(dirPtr);
 	return result;
     }
 
@@ -1020,7 +1019,7 @@
 	targetLen = Tcl_DStringLength(targetPtr);
     }
 
-    while ((dirEntPtr = TclOSreaddir(dirPtr)) != NULL) { /* INTL: Native. */
+    while ((dirEntPtr = readdir(dirPtr)) != NULL) { /* INTL: Native. */
 	if ((dirEntPtr->d_name[0] == '.')
 		&& ((dirEntPtr->d_name[1] == '\0')
 			|| (strcmp(dirEntPtr->d_name, "..") == 0))) {
@@ -1058,11 +1057,11 @@
 	     * NULL-return that may a symptom of a buggy readdir.
 	     */
 
-	    TclOSrewinddir(dirPtr);
+	    rewinddir(dirPtr);
 	    numProcessed = 0;
 	}
     }
-    TclOSclosedir(dirPtr);
+    closedir(dirPtr);
 
     /*
      * Strip off the trailing slash we added
@@ -1379,7 +1378,7 @@
     groupPtr = TclpGetGrGid(statBuf.st_gid);
 
     if (groupPtr == NULL) {
-	*attributePtrPtr = Tcl_NewLongObj((long) statBuf.st_gid);
+	*attributePtrPtr = Tcl_NewIntObj((int) statBuf.st_gid);
     } else {
 	Tcl_DString ds;
 	const char *utf;
@@ -1434,7 +1433,7 @@
     pwPtr = TclpGetPwUid(statBuf.st_uid);
 
     if (pwPtr == NULL) {
-	*attributePtrPtr = Tcl_NewLongObj((long) statBuf.st_uid);
+	*attributePtrPtr = Tcl_NewIntObj((int) statBuf.st_uid);
     } else {
 	Tcl_DString ds;
 
@@ -2461,12 +2460,7 @@
 	return TCL_ERROR;
     }
 
-<<<<<<< HEAD
     *attributePtrPtr = Tcl_NewBooleanObj(statBuf.st_flags & UF_IMMUTABLE);
-=======
-    *attributePtrPtr = Tcl_NewLongObj((statBuf.st_flags&UF_IMMUTABLE)!=0);
-
->>>>>>> cd3e094d
     return TCL_OK;
 }
 