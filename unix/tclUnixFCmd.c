--- conflicted
+++ resolved
@@ -114,11 +114,7 @@
 
 #ifndef DJGPP
 
-<<<<<<< HEAD
-enum UnixFcmdAttributes {
-=======
 enum TclUnixFCmdAttributes {
->>>>>>> d72083b6
 #if defined(__CYGWIN__)
     UNIX_ARCHIVE_ATTRIBUTE,
 #endif
