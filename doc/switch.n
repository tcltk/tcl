'\"
'\" Copyright (c) 1993 The Regents of the University of California.
'\" Copyright (c) 1994-1997 Sun Microsystems, Inc.
'\"
'\" See the file "license.terms" for information on usage and redistribution
'\" of this file, and for a DISCLAIMER OF ALL WARRANTIES.
'\"
.TH switch n 8.5 Tcl "Tcl Built-In Commands"
.so man.macros
.BS
'\" Note:  do not modify the .SH NAME line immediately below!
.SH NAME
switch \- Evaluate one of several scripts, depending on a given value
.SH SYNOPSIS
<<<<<<< HEAD
\fBswitch \fR?\fIoptions\fR?\fI value pattern body \fR?\fIpattern body \fR...?
.sp
\fBswitch \fR?\fIoptions\fR?\fI value \fR{\fIpattern body \fR?\fIpattern body \fR...?}
=======
\fBswitch \fR?\fIoptions\fR?\fI string pattern body \fR?\fIpattern body\fR ...?
.sp
\fBswitch \fR?\fIoptions\fR?\fI string \fR{\fIpattern body \fR?\fIpattern body\fR ...?}
>>>>>>> 70bbb790
.BE
.SH DESCRIPTION
.PP
The \fBswitch\fR command matches its \fIvalue\fR argument against each of
the \fIpattern\fR arguments in order.
As soon as it finds a \fIpattern\fR that matches \fIvalue\fR it
evaluates the following \fIbody\fR argument by passing it recursively
to the Tcl interpreter and returns the result of that evaluation.
If the last \fIpattern\fR argument is \fBdefault\fR then it matches
anything.
If no \fIpattern\fR argument
matches \fIvalue\fR and no default is given, then the \fBswitch\fR
command returns an empty string.
.PP
If the initial arguments to \fBswitch\fR start with \fB\-\fR then
they are treated as options
unless there are exactly two arguments to \fBswitch\fR (in which case the
first must the \fIvalue\fR and the second must be the
\fIpattern\fR/\fIbody\fR list).
The following options are currently supported:
.\" OPTION: -exact
.TP 10
\fB\-exact\fR
.
Use exact matching when comparing \fIvalue\fR to a pattern.  This
is the default.
.\" OPTION: -glob
.TP 10
\fB\-glob\fR
.
When matching \fIvalue\fR to the patterns, use glob-style matching
(i.e. the same as implemented by the \fBstring match\fR command).
.\" OPTION: -integer
.TP 10
\fB\-integer\fR
.VS 9.1
.\" TIP #730
When matching \fIvalue\fR to the patterns, use integer comparisons. Note
that this makes using a non-integer \fIvalue\fR or \fIpattern\fR (other
than a final \fBdefault\fR) into an error.
.VE 9.1
.\" OPTION: -regexp
.TP 10
\fB\-regexp\fR
.
When matching \fIvalue\fR to the patterns, use regular
expression matching
(as described in the \fBre_syntax\fR reference page).
.\" OPTION: -nocase
.TP 10
\fB\-nocase\fR
.
Causes comparisons to be handled in a case-insensitive manner.
Not supported with the \fB\-integer\fR option.
.\" OPTION: -matchvar
.TP 10
\fB\-matchvar\fI varName\fR
.
This option (only legal when \fB\-regexp\fR is also specified)
specifies the name of a variable into which the list of matches
found by the regular expression engine will be written.  The first
element of the list written will be the overall substring of the input
string (i.e. the \fIvalue\fR argument to \fBswitch\fR) matched, the
second element of the list will be the substring matched by the first
capturing parenthesis in the regular expression that matched, and so
on.  When a \fBdefault\fR branch is taken, the variable will have the
empty list written to it.  This option may be specified at the same
time as the \fB\-indexvar\fR option.
.\" OPTION: -indexvar
.TP 10
\fB\-indexvar\fI varName\fR
.
This option (only legal when \fB\-regexp\fR is also specified)
specifies the name of a variable into which the list of indices
referring to matching substrings
found by the regular expression engine will be written.  The first
element of the list written will be a two-element list specifying the
index of the start and index of the first character after the end of
the overall substring of the input
string (i.e. the \fIvalue\fR argument to \fBswitch\fR) matched, in a
similar way to the \fB\-indices\fR option to the \fBregexp\fR can
obtain.  Similarly, the second element of the list refers to the first
capturing parenthesis in the regular expression that matched, and so
on.  When a \fBdefault\fR branch is taken, the variable will have the
empty list written to it.  This option may be specified at the same
time as the \fB\-matchvar\fR option.
.\" OPTION: --
.TP 10
\fB\-\|\-\fR
.
Marks the end of options.  The argument following this one will
be treated as \fIvalue\fR even if it starts with a \fB\-\fR.
This is not required when the matching patterns and bodies are grouped
together in a single argument.
.PP
Two syntaxes are provided for the \fIpattern\fR and \fIbody\fR arguments.
The first uses a separate argument for each of the patterns and commands;
this form is convenient if substitutions are desired on some of the
patterns or commands.
The second form places all of the patterns and commands together into
a single argument; the argument must have proper list structure, with
the elements of the list being the patterns and commands.
The second form makes it easy to construct multi-line switch commands,
since the braces around the whole list make it unnecessary to include a
backslash at the end of each line.
Since the \fIpattern\fR arguments are in braces in the second form,
no command or variable substitutions are performed on them;  this makes
the behavior of the second form different than the first form in some
cases.
.PP
If a \fIbody\fR is specified as
.QW \fB\-\fR
it means that the \fIbody\fR
for the next pattern should also be used as the body for this
pattern (if the next pattern also has a body of
.QW \fB\-\fR
then the body after that is used, and so on).
This feature makes it possible to share a single \fIbody\fR among
several patterns.
.PP
Beware of how you place comments in \fBswitch\fR commands.  Comments
should only be placed \fBinside\fR the execution body of one of the
patterns, and not intermingled with the patterns.
.SH "EXAMPLES"
.PP
The \fBswitch\fR command can match against variables and not just
literals, as shown here (the result is \fI2\fR):
.PP
.CS
set foo "abc"
\fBswitch\fR abc a - b {expr {1}} $foo {expr {2}} default {expr {3}}
.CE
.PP
Using glob matching and the fall-through body is an alternative to
writing regular expressions with alternations, as can be seen here
(this returns \fI1\fR):
.PP
.CS
\fBswitch\fR -glob aaab {
    a*b     -
    b       {expr {1}}
    a*      {expr {2}}
    default {expr {3}}
}
.CE
.PP
Whenever nothing matches, the \fBdefault\fR clause (which must be
last) is taken.  This example has a result of \fI3\fR:
.PP
.CS
\fBswitch\fR xyz {
    a -
    b {
        # Correct Comment Placement
        expr {1}
    }
    c {
        expr {2}
    }
    default {
        expr {3}
    }
}
.CE
.PP
When matching against regular expressions, information about what
exactly matched is easily obtained using the \fB\-matchvar\fR option:
.PP
.CS
\fBswitch\fR -regexp -matchvar foo -- $bar {
    a(b*)c {
        puts "Found [string length [lindex $foo 1]] 'b's"
    }
    d(e*)f(g*)h {
        puts "Found [string length [lindex $foo 1]] 'e's and\e
                [string length [lindex $foo 2]] 'g's"
    }
}
.CE
.PP
.VS 9.1
Deciding what to do with a procedure based on the number of arguments:
.PP
.CS
proc example args {
    \fBswitch\fR -integer -- [llength $args] {
        0 {
            puts "no arguments"
        }
        1 {
            puts "one argument: [lindex $args 0]"
        }
        default {
            puts "many arguments: $args"
        }
    }
}
.CE
.VE 9.1
.SH "SEE ALSO"
for(n), if(n), regexp(n)
.SH KEYWORDS
switch, match, regular expression
.\" Local Variables:
.\" mode: nroff
.\" End:<|MERGE_RESOLUTION|>--- conflicted
+++ resolved
@@ -12,15 +12,9 @@
 .SH NAME
 switch \- Evaluate one of several scripts, depending on a given value
 .SH SYNOPSIS
-<<<<<<< HEAD
-\fBswitch \fR?\fIoptions\fR?\fI value pattern body \fR?\fIpattern body \fR...?
+\fBswitch \fR?\fIoptions\fR?\fI value pattern body \fR?\fIpattern body\fR ...?
 .sp
-\fBswitch \fR?\fIoptions\fR?\fI value \fR{\fIpattern body \fR?\fIpattern body \fR...?}
-=======
-\fBswitch \fR?\fIoptions\fR?\fI string pattern body \fR?\fIpattern body\fR ...?
-.sp
-\fBswitch \fR?\fIoptions\fR?\fI string \fR{\fIpattern body \fR?\fIpattern body\fR ...?}
->>>>>>> 70bbb790
+\fBswitch \fR?\fIoptions\fR?\fI value \fR{\fIpattern body \fR?\fIpattern body\fR ...?}
 .BE
 .SH DESCRIPTION
 .PP
