'\"
'\" Copyright (c) 1995-1997 Sun Microsystems, Inc.
'\" Copyright (c) 1998-2000 Ajuba Solutions.
'\" Copyright (c) 2004 ActiveState Corporation.
'\"
'\" See the file "license.terms" for information on usage and redistribution
'\" of this file, and for a DISCLAIMER OF ALL WARRANTIES.
'\"
.TH "http" n 2.10 http "Tcl Bundled Packages"
.so man.macros
.BS
'\" Note:  do not modify the .SH NAME line immediately below!
.SH NAME
http \- Client-side implementation of the HTTP/1.1 protocol
.SH SYNOPSIS
\fBpackage require http\fR ?\fB2.10\fR?
.\" See Also -useragent option documentation in body!
.sp
\fB::http::config\fR ?\fI\-option value\fR ...?
.sp
\fB::http::geturl \fIurl\fR ?\fI\-option value\fR ...?
.sp
\fB::http::formatQuery\fR \fIkey value\fR ?\fIkey value\fR ...?
.sp
\fB::http::quoteString\fR \fIvalue\fR
.sp
\fB::http::reset\fR \fItoken\fR ?\fIwhy\fR?
.sp
\fB::http::wait \fItoken\fR
.sp
\fB::http::status \fItoken\fR
.sp
\fB::http::size \fItoken\fR
.sp
\fB::http::error \fItoken\fR
.sp
\fB::http::postError \fItoken\fR
.sp
\fB::http::cleanup \fItoken\fR
.sp
\fB::http::requestLine\fR \fItoken\fR
.sp
\fB::http::requestHeaders\fR \fItoken\fR ?\fIheaderName\fR?
.sp
\fB::http::requestHeaderValue\fR \fItoken\fR \fIheaderName\fR
.sp
\fB::http::responseLine\fR \fItoken\fR
.sp
\fB::http::responseCode\fR \fItoken\fR
.sp
\fB::http::reasonPhrase\fR \fIcode\fR
.sp
\fB::http::responseHeaders\fR \fItoken\fR ?\fIheaderName\fR?
.sp
\fB::http::responseHeaderValue\fR \fItoken\fR \fIheaderName\fR
.sp
\fB::http::responseInfo\fR \fItoken\fR
.sp
\fB::http::responseBody\fR \fItoken\fR
.sp
\fB::http::register \fIproto port command\fR
.sp
\fB::http::registerError \fIport\fR ?\fImessage\fR?
.sp
\fB::http::unregister \fIproto\fR
.sp
\fB::http::code \fItoken\fR
.sp
\fB::http::data \fItoken\fR
.sp
\fB::http::meta \fItoken\fR ?\fIheaderName\fR?
.sp
\fB::http::metaValue\fR \fItoken\fR \fIheaderName\fR
.sp
\fB::http::ncode \fItoken\fR
.SH "EXPORTED COMMANDS"
.PP
Namespace \fBhttp\fR exports the commands \fBconfig\fR, \fBformatQuery\fR,
\fBgeturl\fR, \fBpostError\fR, \fBquoteString\fR, \fBreasonPhrase\fR,
\fBregister\fR,
\fBregisterError\fR, \fBrequestHeaders\fR, \fBrequestHeaderValue\fR,
\fBrequestLine\fR, \fBresponseBody\fR, \fBresponseCode\fR,
\fBresponseHeaders\fR, \fBresponseHeaderValue\fR, \fBresponseInfo\fR,
\fBresponseLine\fR,
\fBreset\fR, \fBunregister\fR, and \fBwait\fR.
.PP
It does not export the commands \fBcleanup\fR, \fBcode\fR, \fBdata\fR,
\fBerror\fR, \fBmeta\fR, \fBmetaValue\fR, \fBncode\fR,
\fBsize\fR, or \fBstatus\fR.
.BE
.SH DESCRIPTION
.PP
The \fBhttp\fR package provides the client side of the HTTP/1.1
protocol, as defined in RFC 9110 to 9112, which supersede RFC 7230
to RFC 7235, which in turn supersede RFC 2616.
The package implements the GET, POST, and HEAD operations
of HTTP/1.1.  It allows configuration of a proxy host to get through
firewalls.  The package is compatible with the \fBSafesock\fR security
policy, so it can be used by untrusted applets to do URL fetching from
a restricted set of hosts. This package can be extended to support
additional HTTP transport protocols, such as HTTPS, by providing
a custom \fBsocket\fR command, via \fB::http::register\fR.
.PP
The \fB::http::geturl\fR procedure does a HTTP transaction.
Its \fIoptions \fR determine whether a GET, POST, or HEAD transaction
is performed.
The return value of \fB::http::geturl\fR is a token for the transaction.
The token can be supplied as an argument to other commands, to manage the
transaction and examine its results.
.PP
If the \fB\-command\fR option is specified, then
the HTTP operation is done in the background.
\fB::http::geturl\fR returns immediately after generating the
HTTP request and the \fB\-command\fR callback is invoked
when the transaction completes.  For this to work, the Tcl event loop
must be active.  In Tk applications this is always true.  For pure-Tcl
applications, the caller can use \fB::http::wait\fR after calling
\fB::http::geturl\fR to start the event loop.
.PP
\fBNote:\fR The event queue is even used without the \fB\-command\fR option.
As a side effect, arbitrary commands may be processed while \fBhttp::geturl\fR
is running.
.PP
When the HTTP server has replied to the request, call the command
\fB::http::responseInfo\fR, which
returns a \fBdict\fR of metadata that is essential for identifying a
successful transaction and making use of the response.  See
section \fBMETADATA\fR for details of the information returned.
The response itself is returned by command \fB::http::responseBody\fR,
unless it has been redirected to a file by the \fI\-channel\fR option
of \fB::http::geturl\fR.
.SH COMMANDS
.TP
\fB::http::config\fR ?\fIoptions\fR?
.
The \fB::http::config\fR command is used to set and query the name of the
proxy server and port, and the User-Agent name used in the HTTP
requests.  If no options are specified, then the current configuration
is returned.  If a single argument is specified, then it should be one
of the flags described below.  In this case the current value of
that setting is returned.  Otherwise, the options should be a set of
flags and values that define the configuration:
.RS
.TP
\fB\-accept\fR \fImimetypes\fR
.
The Accept header of the request.  The default is */*, which means that
all types of documents are accepted.  Otherwise you can supply a
comma-separated list of mime type patterns that you are
willing to receive.  For example,
.QW "image/gif, image/jpeg, text/*" .
.TP
\fB\-cookiejar\fR \fIcommand\fR
.VS TIP406
The cookie store for the package to use to manage HTTP cookies.
\fIcommand\fR is a command prefix list; if the empty list (the
default value) is used, no cookies will be sent by requests or stored
from responses. The command indicated by \fIcommand\fR, if supplied,
must obey the \fBCOOKIE JAR PROTOCOL\fR described below.
.VE TIP406
.TP
\fB\-pipeline\fR \fIboolean\fR
.
Specifies whether HTTP/1.1 transactions on a persistent socket will be
pipelined.  See the \fBPERSISTENT SOCKETS\fR section for details. The default
is 1.
.TP
\fB\-postfresh\fR \fIboolean\fR
.
Specifies whether requests that use the \fBPOST\fR method will always use a
fresh socket, overriding the \fB\-keepalive\fR option of
command \fBhttp::geturl\fR.  See the \fBPERSISTENT SOCKETS\fR section for
details. The default is 0.
.TP
\fB\-proxyhost\fR \fIhostname\fR
.
The name of the proxy host, if any.  If this value is the
empty string, the URL host is contacted directly.
.TP
\fB\-proxyport\fR \fInumber\fR
.
The proxy port number.
.TP
\fB\-proxyfilter\fR \fIcommand\fR
.
The command is a callback that is made during
\fB::http::geturl\fR
to determine if a proxy is required for a given host.  One argument, a
host name, is added to \fIcommand\fR when it is invoked.  If a proxy
is required, the callback should return a two-element list containing
the proxy server and proxy port.  Otherwise the filter should return
an empty list.  The default filter returns the values of the
\fB\-proxyhost\fR and \fB\-proxyport\fR settings if they are
non-empty.
.RS
.PP
The \fB::http::geturl\fR command runs the \fB\-proxyfilter\fR callback inside
a \fBcatch\fR command.  Therefore an error in the callback command does
not call the \fBbgerror\fR handler.  See the \fBERRORS\fR section for
details.
.RE
.TP
\fB\-repost\fR \fIboolean\fR
.
Specifies what to do if a POST request over a persistent connection fails
because the server has half-closed the connection.  If boolean \fBtrue\fR, the
request
will be automatically retried; if boolean \fBfalse\fR it will not, and the
application
that uses \fBhttp::geturl\fR is expected to seek user confirmation before
retrying the POST.  The value \fBtrue\fR should be used only under certain
conditions. See the \fBPERSISTENT SOCKETS\fR section for details. The
default is 0.
.TP
\fB\-threadlevel\fR \fIlevel\fR
.
Specifies whether and how to use the \fBThread\fR package.  Possible values
of \fIlevel\fR are 0, 1 or 2.
.RS
.PP
.DS
0 - (the default) do not use Thread
1 - use Thread if it is available, do not use it if it is unavailable
2 - use Thread if it is available, raise an error if it is unavailable
.DE
The Tcl \fBsocket -async\fR command can block in adverse cases (e.g. a slow
DNS lookup).  Using the Thread package works around this problem, for both
HTTP and HTTPS transactions.  Values of \fIlevel\fR other than 0 are
available only to the main interpreter in each thread.  See
section \fBTHREADS\fR for more information.
.RE
.TP
\fB\-urlencoding\fR \fIencoding\fR
.
The \fIencoding\fR used for creating the x-url-encoded URLs with
\fB::http::formatQuery\fR and \fB::http::quoteString\fR.
The default is \fButf-8\fR, as specified by RFC 2718.
.TP
\fB\-useragent\fR \fIstring\fR
.
The value of the User-Agent header in the HTTP request.  In an unsafe
interpreter, the default value depends upon the operating system, and
the version numbers of \fBhttp\fR and \fBTcl\fR, and is (for example)
.QW "\fBMozilla/5.0 (Windows; U; Windows NT 10.0) http/2.9.0 Tcl/8.6.9\fR" .
A safe interpreter cannot determine its operating system, and so the default
in a safe interpreter is to use a Windows 10 value with the current version
numbers of \fBhttp\fR and \fBTcl\fR.
.TP
\fB\-zip\fR \fIboolean\fR
.
If the value is boolean \fBtrue\fR, then by default requests will send a header
.QW "\fBAccept-Encoding: gzip,deflate\fR" .
If the value is boolean \fBfalse\fR, then by default requests will send a header
.QW "\fBAccept-Encoding: identity\fR" .
In either case the default can be overridden for an individual request by
supplying a custom \fBAccept-Encoding\fR header in the \fB\-headers\fR option
of \fBhttp::geturl\fR. The default value is 1.
.RE
.TP
\fB::http::geturl\fR \fIurl\fR ?\fIoptions\fR?
.
The \fB::http::geturl\fR command is the main procedure in the package.
The \fB\-query\fR or \fB\-querychannel\fR option causes a POST operation and
the \fB\-validate\fR option causes a HEAD operation;
otherwise, a GET operation is performed.  The \fB::http::geturl\fR command
returns a \fItoken\fR value that can be passed as an argument to other commands
to get information about the transaction.  See the \fBMETADATA\fR and
\fBERRORS\fR section for
details.  The \fB::http::geturl\fR command blocks until the operation
completes, unless the \fB\-command\fR option specifies a callback
that is invoked when the HTTP transaction completes.
\fB::http::geturl\fR takes several options:
.RS
.TP
\fB\-binary\fR \fIboolean\fR
.
Specifies whether to force interpreting the URL data as binary.  Normally
this is auto-detected (anything not beginning with a \fBtext\fR content
type or whose content encoding is \fBgzip\fR or \fBdeflate\fR is
considered binary data).
.TP
\fB\-blocksize\fR \fIsize\fR
.
The block size used when reading the URL.
At most \fIsize\fR bytes are read at once.  After each block, a call to the
\fB\-progress\fR callback is made (if that option is specified).
.TP
\fB\-channel\fR \fIname\fR
.
Copy the URL contents to channel \fIname\fR instead of saving it in
a Tcl variable for retrieval by \fB::http::responseBody\fR.
.TP
\fB\-command\fR \fIcallback\fR
.
The presence of this option causes \fB::http::geturl\fR to return immediately.
After the HTTP transaction completes, the value of \fIcallback\fR is expanded,
an additional argument is added, and the resulting command is evaluated.
The additional argument is the \fItoken\fR returned
from \fB::http::geturl\fR. This token is the name of an array that is
described in the \fBSTATE ARRAY\fR section.  Here is a template for the
callback:
.RS
.PP
.CS
proc httpCallback {token} {
    upvar 0 $token state
    # Access state as a Tcl array defined in this proc
    ...
    return
}
.CE
.PP
The \fB::http::geturl\fR command runs the \fB\-command\fR callback inside
a \fBcatch\fR command.  Therefore an error in the callback command does
not call the \fBbgerror\fR handler.  See the \fBERRORS\fR section for
details.
.RE
.TP
\fB\-guesstype\fR \fIboolean\fR
.
Attempt to guess the \fBContent-Type\fR and character set when a misconfigured
server provides no information.  The default value is \fIfalse\fR (do
nothing).  If boolean \fItrue\fR then, if the server does not send a
\fBContent-Type\fR header, or if it sends the value "application/octet-stream",
\fBhttp::geturl\fR will attempt to guess appropriate values.  This is not
intended to become a general-purpose tool, and currently it is limited to
detecting XML documents that begin with an XML declaration.  In this case
the \fBContent-Type\fR is changed to "application/xml", the binary flag
state(binary) is changed to 0, and the character set is changed to
the one specified by the "encoding" tag of the XML line, or to utf-8 if no
encoding is specified.  Not used if a \fI\-channel\fR is specified.
.TP
\fB\-handler\fR \fIcallback\fR
.
If this option is absent, \fBhttp::geturl\fR processes incoming data itself,
either appending it to the state(body) variable or writing it to the -channel.
But if the \fB\-handler\fR option is present, \fBhttp::geturl\fR does not do
this processing and instead calls \fIcallback\fR.
Whenever HTTP data is available, the value of \fIcallback\fR is expanded, an
additional two arguments are added, and the resulting command is evaluated.
The two additional
arguments are: the socket for the HTTP data and the \fItoken\fR returned from
\fB::http::geturl\fR.  The token is the name of a global array that is
described in the \fBSTATE ARRAY\fR section.  The procedure is expected
to return the number of bytes read from the socket.  Here is a
template for the callback:
.RS
.PP
.CS
proc httpHandlerCallback {socket token} {
    upvar 0 $token state
    # Access socket, and state as a Tcl array defined in this proc
    # For example...
    ...
    set data [read $socket 1000]
    set nbytes [string length $data]
    ...
    return $nbytes
}
.CE
.PP
The \fBhttp::geturl\fR code for the \fB\-handler\fR option is not compatible
with either compression or chunked transfer-encoding.  If \fB\-handler\fR is
specified, then to work around these issues \fBhttp::geturl\fR will reduce the
HTTP protocol to 1.0, and override the \fB\-zip\fR option (i.e. it will
send the header \fBAccept-Encoding: identity\fR instead
of \fBAccept-Encoding: gzip,deflate\fR).
.PP
If options \fB\-handler\fR and \fB\-channel\fR are used together, the handler
is responsible for copying the data from the HTTP socket to the specified
channel.  The name of the channel is available to the handler as element
\fB\-channel\fR of the token array.
.PP
The \fB::http::geturl\fR command runs the \fB\-handler\fR callback inside
a \fBcatch\fR command.  Therefore an error in the callback command does
not call the \fBbgerror\fR handler.  See the \fBERRORS\fR section for
details.
.RE
.TP
\fB\-headers\fR \fIkeyvaluelist\fR
.
This option is used to add headers not already specified
by \fB::http::config\fR to the HTTP request.  The
\fIkeyvaluelist\fR argument must be a list with an even number of
elements that alternate between keys and values.  The keys become
header field names.  Newlines are stripped from the values so the
header cannot be corrupted.  For example, if \fIkeyvaluelist\fR is
\fBPragma no-cache\fR then the following header is included in the
HTTP request:
.RS
.PP
.CS
Pragma: no-cache
.CE
.RE
.TP
\fB\-keepalive\fR \fIboolean\fR
.
If boolean \fBtrue\fR, attempt to keep the connection open for servicing
multiple requests.  Default is 0.
.TP
\fB\-method\fR \fItype\fR
.
Force the HTTP request method to \fItype\fR. \fB::http::geturl\fR will
auto-select GET, POST or HEAD based on other options, but this option overrides
that selection and enables choices like PUT and DELETE for WebDAV support.
.RS
.PP
It is the caller's responsibility to ensure that the headers and request body
(if any) conform to the requirements of the request method.  For example, if
using \fB\-method\fR \fIPOST\fR to send a POST with an empty request body, the
caller must also supply the option
.PP
.CS
\-headers {Content-Length 0}
.CE
.RE
.TP
\fB\-myaddr\fR \fIaddress\fR
.
Pass an specific local address to the underlying \fBsocket\fR call in case
multiple interfaces are available.
.TP
\fB\-progress\fR \fIcallback\fR
.
If the \fB\-progress\fR option is present, 
then the \fIcallback\fR is made after each transfer of data from the URL.
The value of \fIcallback\fR is expanded, an additional three arguments are
added, and the resulting command is evaluated.
The three additional arguments are: the \fItoken\fR returned from
\fB::http::geturl\fR, the expected total size of the contents from the
\fBContent-Length\fR response header, and the current number of bytes
transferred so far.  The token is the name of a global array that is
described in the \fBSTATE ARRAY\fR section.  The expected total size may
be unknown, in which
case zero is passed to the callback.  Here is a template for the
progress callback:
.RS
.PP
.CS
proc httpProgress {token total current} {
    upvar 0 $token state
    # Access state as a Tcl array defined in this proc
    ...
    return
}
.CE
.RE
.TP
\fB\-protocol\fR \fIversion\fR
.
Select the HTTP protocol version to use. This should be 1.0 or 1.1 (the
default). Should only be necessary for servers that do not understand or
otherwise complain about HTTP/1.1.
.TP
\fB\-query\fR \fIquery\fR
.
This flag (if the value is non-empty) causes \fB::http::geturl\fR to do a
POST request that passes the string
\fIquery\fR verbatim to the server as the request payload.
The content format (and encoding) of \fIquery\fR is announced by the request
header \fBContent-Type\fR which is set by the option \fB\-type\fR.  Any value
of \fB\-type\fR is permitted, and it is the responsibility of the caller to
supply \fIquery\fR in the correct format.
.RS
.PP
If \fB\-type\fR is not specified, it defaults to
\fIapplication/x-www-form-urlencoded\fR, which requires \fIquery\fR to be an
x-url-encoding formatted query-string (this \fB\-type\fR and query format are
used in a POST submitted from an html form).  The \fB::http::formatQuery\fR
procedure can be used to do the formatting.
.RE
.TP
\fB\-queryblocksize\fR \fIsize\fR
.
The block size used when posting query data to the URL.
At most
\fIsize\fR
bytes are written at once.  After each block, a call to the
\fB\-queryprogress\fR
callback is made (if that option is specified).
.TP
\fB\-querychannel\fR \fIchannelID\fR
.
This flag causes \fB::http::geturl\fR to do a POST request that passes the
data contained in \fIchannelID\fR to the server. The data contained in
\fIchannelID\fR must be an x-url-encoding
formatted query unless the \fB\-type\fR option below is used.
If a \fBContent-Length\fR header is not specified via the \fB\-headers\fR
options, \fB::http::geturl\fR attempts to determine the size of the post data
in order to create that header.  If it is
unable to determine the size, it returns an error.
.TP
\fB\-queryprogress\fR \fIcallback\fR
.
If the \fB\-queryprogress\fR option is present, 
then the \fIcallback\fR is made after each transfer of data to the URL
in a POST request (i.e. a call to \fB::http::geturl\fR with
option \fB\-query\fR or \fB\-querychannel\fR) and acts exactly like
the \fB\-progress\fR option (the callback format is the same).
.TP
\fB\-strict\fR \fIboolean\fR
.
If true then the command will test that the URL complies with RFC 3986, i.e.
that it has no characters that should be "x-url-encoded" (e.g. a space should
be encoded to "%20").  Default value is 1.
.TP
\fB\-timeout\fR \fImilliseconds\fR
.
If \fImilliseconds\fR is non-zero, then \fB::http::geturl\fR sets up a timeout
to occur after the specified number of milliseconds.
A timeout results in a call to \fB::http::reset\fR and to
the \fB\-command\fR callback, if specified.
The return value of \fB::http::status\fR (and the value of the \fIstatus\fR key
in the dictionary returned by \fB::http::responseInfo\fR) is \fBtimeout\fR
after a timeout has occurred.
.TP
\fB\-type\fR \fImime-type\fR
.
Use \fImime-type\fR as the \fBContent-Type\fR value, instead of the
default value (\fBapplication/x-www-form-urlencoded\fR) during a
POST operation.
.TP
\fB\-validate\fR \fIboolean\fR
.
If \fIboolean\fR is non-zero, then \fB::http::geturl\fR does an HTTP HEAD
request.  This server returns the same status line and response headers as it
would for a HTTP GET request, but omits the response entity
(the URL "contents").  The response headers are available after the
transaction using command \fB::http::responseHeaders\fR or, for selected
information, \fB::http::responseInfo\fR.
.RE
.TP
\fB::http::formatQuery\fR \fIkey value\fR ?\fIkey value\fR ...?
.
This procedure does x-url-encoding of query data.  It takes an even
number of arguments that are the keys and values of the query.  It
encodes the keys and values, and generates one string that has the
proper & and = separators.  The result is suitable for the
\fB\-query\fR value passed to \fB::http::geturl\fR.
.TP
\fB::http::quoteString\fR \fIvalue\fR
.
This procedure does x-url-encoding of string.  It takes a single argument and
encodes it.
.TP
\fB::http::reset\fR \fItoken\fR ?\fIwhy\fR?
.
This command resets the HTTP transaction identified by \fItoken\fR, if any.
This sets the \fBstate(status)\fR value to \fIwhy\fR, which defaults to
\fBreset\fR, and then calls the registered \fB\-command\fR callback.
.TP
\fB::http::wait\fR \fItoken\fR
.
This command blocks and waits for the
transaction to complete.  This only works in trusted code because it
uses \fBvwait\fR.  Also, it is not useful for the case where
\fB::http::geturl\fR is called \fIwithout\fR the \fB\-command\fR option
because in this case the \fB::http::geturl\fR call does not return
until the HTTP transaction is complete, and thus there is nothing to
wait for.
.TP
\fB::http::status\fR \fItoken\fR
.
This command returns a description of the status of the HTTP transaction.
The return value is the empty string until the HTTP transaction is
completed; after completion it has one of the values ok, eof, error,
timeout, and reset.  The meaning of these values is described in the
section \fBERRORS\fR (below).
.PP
.RS
The name "status" is not related to the terms "status line" and
"status code" that are defined for a HTTP response.
.RE
.TP
\fB::http::size\fR \fItoken\fR
.
This command returns the number of bytes
received so far from the URL in the \fB::http::geturl\fR call.
.TP
\fB::http::error\fR \fItoken\fR
.
This command returns the error information if the HTTP transaction failed,
or the empty string if there was no error.  The information is a Tcl list of
the error message, stack trace, and error code.
.TP
\fB::http::postError\fR \fItoken\fR
.
A POST request is a call to \fB::http::geturl\fR with either
the \fB\-query\fR or \fB\-querychannel\fR option.
The \fB::http::postError\fR command returns the error information generated
when a HTTP POST request sends its request-body to the server; or the empty
string if there was no error.  The information is a Tcl list of the error
message, stack trace, and error code.  When this type of error occurs,
the \fB::http::geturl\fR command continues the transaction and attempts to
receive a response from the server.
.TP
\fB::http::cleanup\fR \fItoken\fR
.
This procedure cleans up the state associated with the connection
identified by \fItoken\fR.  After this call, the procedures
like \fB::http::responseBody\fR cannot be used to get information
about the operation.  It is \fIstrongly\fR recommended that you call
this function after you are done with a given HTTP request.  Not doing
so will result in memory not being freed, and if your app calls
\fB::http::geturl\fR enough times, the memory leak could cause a
performance hit...or worse.
.TP
\fB::http::requestLine\fR \fItoken\fR
.
This command returns the "request line" sent to the server.
The "request line" is the first line of a HTTP client request, and has three
elements separated by spaces: the HTTP method, the URL relative to the server,
and the HTTP version. Examples:
.PP
.DS
.RS
GET / HTTP/1.1
GET /introduction.html?subject=plumbing HTTP/1.1
POST /forms/order.html HTTP/1.1
.RE
.DE
.TP
\fB::http::requestHeaders\fR \fItoken\fR ?\fIheaderName\fR?
.
This command returns the HTTP request header names and values, in the
order that they were sent to the server, as a Tcl list of the form
?name value ...?  Header names are case-insensitive and are converted to lower
case.  The return value is not a \fBdict\fR because some header names may occur
more than once.  If one argument is supplied, all request headers
are returned.  If two arguments are supplied, the
second provides the value of a header name.  Only headers with the requested
name (converted to lower case) are returned.  If no such headers are found,
an empty list is returned.
.TP
\fB::http::requestHeaderValue\fR \fItoken\fR \fIheaderName\fR
.
This command returns the value of the HTTP request header named
\fIheaderName\fR.  Header names are case-insensitive and are converted to
lower case.  If no such header exists, the return value is the empty string.
If there are multiple headers named \fIheaderName\fR, the result is obtained
by joining the individual values with the string ", " (comma and space),
preserving their order.
.TP
\fB::http::responseLine\fR \fItoken\fR
.
This command returns the first line of the server response: the
HTTP "status line".  The "status line" has three
elements separated by spaces: the HTTP version, a three-digit numerical
"status code", and a "reason phrase".  Only the reason phrase may contain
spaces.  Examples:
.PP
.DS
.RS
HTTP/1.1 200 OK
HTTP/1.0 404 Not Found
.RE
.DE
.RS
The "status code" is a three-digit number in the range 100 to 599.
A value of 200 is the normal return from a GET request, and its matching
"reason phrase" is "OK".  Codes beginning with 4 or 5 indicate errors.
Codes beginning with 3 are redirection errors.  In this case the
\fBLocation\fR response header specifies a new URL that contains the
requested information.
.PP
The "reason phrase" is a textual description of the "status code": it may
vary from server to server,
and can be changed without affecting the HTTP protocol.  The recommended
values (RFC 7231 and IANA assignments) for each code are provided by the
command \fB::http::reasonPhrase\fR.
.RE
.TP
\fB::http::responseCode\fR \fItoken\fR
.
This command returns the "status code" (200, 404, etc.) of the server
"status line".  If a three-digit code cannot be found, the full status
line is returned.  See command \fB::http::responseLine\fR for more information
on the "status line".
.TP
\fB::http::reasonPhrase\fR \fIcode\fR
.
This command returns the IANA recommended "reason phrase" for a particular
"status code" returned by a HTTP server.  The argument \fIcode\fR is a valid
status code, and therefore is an integer in the range 100 to 599 inclusive.
For numbers in this range with no assigned meaning, the command returns the
value "Unassigned".  Several status codes are used only in response to the
methods defined by HTTP extensions such as WebDAV, and not in response to a
HEAD, GET, or POST request method.
.PP
.RS
The "reason phrase" returned by a HTTP server may differ from the recommended
value, without affecting the HTTP protocol.  The value returned by
\fB::http::geturl\fR can be obtained by calling either command
\fB::http::responseLine\fR (which returns the full status line) or command
\fB::http::responseInfo\fR (which returns a dictionary, with
the "reason phrase" stored in key \fIreasonPhrase\fR).
.PP
A registry of valid status codes is maintained at
https://www.iana.org/assignments/http-status-codes/http-status-codes.xhtml
.RE
.TP
\fB::http::responseHeaders\fR \fItoken\fR ?\fIheaderName\fR?
.
The response from a HTTP server includes metadata headers that describe the
response body and the transaction itself.
This command returns the HTTP response header names and values, in the
order that they were received from the server, as a Tcl list of the form
?name value ...?  Header names are case-insensitive and are converted to lower
case.  The return value is not a \fBdict\fR because some header names may occur
more than once, notably \fBSet-Cookie\fR.  If the second argument is not
supplied, all response headers are returned.  If the second argument is
supplied, it provides the value of a header name.  Only headers with the
requested name (converted to lower case) are returned.  If no such headers
are found, an empty list is returned.  See section \fBMETADATA\fR for more
information.
.TP
\fB::http::responseHeaderValue\fR \fItoken\fR \fIheaderName\fR
.
This command returns the value of the HTTP response header named
\fIheaderName\fR.  Header names are case-insensitive and are converted to
lower case.  If no such header exists, the return value is the empty string.
If there are multiple headers named \fIheaderName\fR, the result is obtained
by joining the individual values with the string ", " (comma and space),
preserving their order.  Multiple headers with the same name may be processed
in this manner, except \fBSet-Cookie\fR which does not conform to the
comma-separated-list syntax and cannot be combined into a single value.
Each \fBSet-Cookie\fR header must be treated individually, e.g. by processing
the return value of \fB::http::responseHeaders\fR \fItoken\fR \fBSet-Cookie\fR.
.TP
\fB::http::responseInfo\fR \fItoken\fR
.
This command returns a \fBdict\fR of selected response metadata that are
essential for identifying a successful transaction and making use of the
response, along with other metadata that are informational.  The keys of
the \fBdict\fR are \fIstage\fR, \fIstatus\fR, \fIresponseCode\fR,
\fIreasonPhrase\fR, \fIcontentType\fR, \fIbinary\fR, \fIredirection\fR,
\fIupgrade\fR, \fIerror\fR, \fIpostError\fR, \fImethod\fR, \fIcharset\fR,
\fIcompression\fR, \fIhttpRequest\fR, \fIhttpResponse\fR, \fIurl\fR,
\fIconnectionRequest\fR, \fIconnectionResponse\fR, \fIconnectionActual\fR,
\fItransferEncoding\fR, \fItotalPost\fR, \fIcurrentPost\fR, \fItotalSize\fR,
and \fIcurrentSize\fR.  The meaning of these keys is described in the
section \fBMETADATA\fR below.
.RS
.PP
It is always worth checking the value of \fIbinary\fR after a HTTP transaction,
to determine whether a misconfigured server has caused http to interpret a
text resource as a binary, or vice versa.
.PP
After a POST transaction, check the value of \fIpostError\fR to verify that
the request body was uploaded without error.
.RE
.TP
\fB::http::responseBody\fR \fItoken\fR
.
This command returns the entity sent by the HTTP server (unless
\fI-channel\fR was used, in which case the entity was delivered to the
channel, and the command returns the empty string).
.RS
.PP
Other terms for
"entity", with varying precision, include "representation of resource",
"resource", "response body after decoding", "payload",
"message body after decoding", "content(s)", and "file".
.RE
.TP
\fB::http::register\fR \fIproto port command\fR
.
This procedure allows one to provide custom HTTP transport types
such as HTTPS, by registering a prefix, the default port, and the
command to execute to create the Tcl \fBchannel\fR. E.g.:
.RS
.PP
.CS
package require http
package require tls

::http::register https 443 ::tls::socket

set token [::http::geturl https://my.secure.site/]
.CE
.RE
.TP
\fB::http::registerError\fR \fIport\fR ?\fImessage\fR?
.
This procedure allows a registered protocol handler to deliver an error
message for use by \fBhttp\fR.  Calling this command does not raise an
error. The command is useful when a registered protocol detects an problem
(for example, an invalid TLS certificate) that will cause an error to
propagate to \fBhttp\fR.  The command allows \fBhttp\fR to provide a
precise error message rather than a general one.  The command returns the
value provided by the last call with argument \fImessage\fR, or the empty
string if no such call has been made.
.TP
\fB::http::unregister\fR \fIproto\fR
.
This procedure unregisters a protocol handler that was previously
registered via \fB::http::register\fR, returning a two-item list of
the default port and handler command that was previously installed
(via \fB::http::register\fR) if there was such a handler, and an error if
there was no such handler.
.TP
\fB::http::code\fR \fItoken\fR
.
An alternative name for the command \fB::http::responseLine\fR
.TP
\fB::http::data\fR \fItoken\fR
.
An alternative name for the command \fB::http::responseBody\fR.
.TP
\fB::http::meta\fR \fItoken\fR ?\fIheaderName\fR?
.
An alternative name for the command \fB::http::responseHeaders\fR
.TP
\fB::http::ncode\fR \fItoken\fR
.
An alternative name for the command \fB::http::responseCode\fR
.SH ERRORS
The \fB::http::geturl\fR procedure will raise errors in the following cases:
invalid command line options,
or an invalid URL.
These errors mean that it
cannot even start the network transaction.
For synchronous \fB::http::geturl\fR calls (where \fB\-command\fR is
not specified), it will raise an error if
the URL is on a non-existent host
or at a bad port on an existing host.
It will also raise an error for any I/O errors while
writing out the HTTP request line and headers, or
reading the HTTP reply headers or data.  Because \fB::http::geturl\fR
does not return a token in these cases, it does all the required
cleanup and there is no issue of your app having to call
\fB::http::cleanup\fR.
.PP
For asynchronous \fB::http::geturl\fR calls, all of the above error
situations apply, except that if there is any error while reading the
HTTP reply headers or data, no exception is thrown.  This is because
after writing the HTTP headers, \fB::http::geturl\fR returns, and the
rest of the HTTP transaction occurs in the background.  The command
callback can check if any error occurred during the read by calling
\fB::http::responseInfo\fR to check the transaction status.
.PP
Alternatively, if the main program flow reaches a point where it needs
to know the result of the asynchronous HTTP request, it can call
\fB::http::wait\fR and then check status and error, just as the
synchronous call does.
.PP
The \fB::http::geturl\fR command runs the \fB\-command\fR, \fB\-handler\fR,
and \fB\-proxyfilter\fR callbacks inside a \fBcatch\fR command.  Therefore
an error in the callback command does not call the \fBbgerror\fR handler.
When debugging one of these
callbacks, it may be convenient to report errors by using a
\fBcatch\fR command within the callback command itself, e.g. to write
an error message to stdout.
.PP
In any case, you must still call
\fB::http::cleanup\fR to delete the state array when you are done.
.PP
There are other possible results of the HTTP transaction
determined by examining the status from \fB::http::status\fR (or the value
of the \fIstatus\fR key in the dictionary returned
by \fB::http::responseInfo\fR).
These are described below.
.TP
\fBok\fR
.
If the HTTP transaction completes entirely, then status will be \fBok\fR.
However, you should still check the \fB::http::responseLine\fR value to get
the HTTP status.  The \fB::http::responseCode\fR procedure provides just
the numeric error (e.g., 200, 404 or 500) while the \fB::http::responseLine\fR
procedure returns a value like
.QW "HTTP 404 File not found" .
.TP
\fBeof\fR
.
If the server closes the socket without replying, then no error
is raised, but the status of the transaction will be \fBeof\fR.
.TP
\fBerror\fR
.
The error message, stack trace, and error code are accessible
via \fB::http::error\fR.  The error message is also provided by the value of
the \fIerror\fR key in the dictionary returned by \fB::http::responseInfo\fR.
.TP
\fBtimeout\fR
.
A timeout occurred before the transaction could complete.
.TP
\fBreset\fR
.
The user has called \fB::http::reset\fR.
.TP
\fB""\fR
.
(empty string) The transaction has not yet finished.
.PP
Another error possibility is that \fB::http::geturl\fR failed to
write the whole of the POST request body (\fB-query\fR or \fB-querychannel\fR
data) to the server.  \fB::http::geturl\fR stores the error message for later
retrieval by the \fB::http::postError\fR or \fB::http::responseInfo\fR
commands, and then attempts to complete the transaction.
If it can read the server's response the status will be \fBok\fR, but it is
important to call \fB::http::postError\fR or \fB::http::responseInfo\fR after
every POST to check that the data was sent in full.
If the server has closed the connection the status will be \fBeof\fR.
.SH "METADATA"
.PP
.SS "MOST USEFUL METADATA"
When a HTTP server responds to a request, it supplies not only the entity
requested, but also metadata.  This is provided by the first line (the
"status line") of the response, and by a number of HTTP headers.  Further
metadata relates to how \fB::http::geturl\fR has processed the response
from the server.
.PP
The most important metadata can be accessed with the command
\fB::http::responseInfo\fR.
This command returns a \fBdict\fR of metadata that are essential for
identifying a successful transaction and making use of the response,
along with other metadata that are informational.  The keys of
the \fBdict\fR are:
.PP
.RS
.RS
\fB===== Essential Values =====\fR
.RE
.RE
.TP
\fBstage\fR
.
This value, set by \fB::http::geturl\fR, describes the stage that the
transaction has reached. Values, in order of the transaction lifecycle,
are: "created", "connecting", "header", "body", and "complete".  The
other \fBdict\fR keys will not be available until the value of \fBstage\fR
is "body" or "complete".  The key \fBcurrentSize\fR has its final value only
when \fBstage\fR is "complete".
.TP
\fBstatus\fR
.
This value, set by \fB::http::geturl\fR, is "ok" for a successful transaction;
"eof", "error", "timeout", or "reset" for an unsuccessful transaction; or ""
if the transaction is still in progress.  The value is the same as that
returned by command \fB::http::status\fR. The meaning of these values is
described in the section \fBERRORS\fR (above).
.TP
\fBresponseCode\fR
.
The "HTTP status code" sent by the server in the first line (the "status line")
of the response.  If the value cannot be extracted from the status line, the
full status line is returned.
.TP
\fBreasonPhrase\fR
.
The "reason phrase" sent by the server as a description of the HTTP status code.
If the value cannot be extracted from the status line, the full status
line is returned.
.TP
\fBcontentType\fR
.
The value of the \fBContent-Type\fR response header or, if the header was not
supplied, the default value "application/octet-stream".
.TP
\fBbinary\fR
.
This boolean value, set by \fB::http::geturl\fR, describes how the command
has interpreted the entity returned by the server (after decoding any
compression specified by the \fBContent-Encoding\fR response header).
This decoded entity is accessible as the return value of the
command \fB::http::responseBody\fR.
.PP
.RS
The value is \fBtrue\fR if http has interpreted the decoded entity as binary.
The value returned by \fB::http::responseBody\fR is a Tcl binary string.
This is a suitable format for image data, zip files, etc.
\fB::http::geturl\fR chooses this value if the user has requested a binary
interpretation by passing the option \fI\-binary\fR to the command, or if the
server has supplied a binary content type in a \fBContent-Type\fR response
header, or if the server has not supplied any \fBContent-Type\fR header.
.PP
The value is \fBfalse\fR in other cases, and this means that http has
interpreted the decoded entity as text. The text has been converted, from the
character set notified by the server, into Tcl's internal Unicode format;
the value returned by \fB::http::responseBody\fR is an ordinary Tcl string.
.PP
It is always worth checking the value of "binary" after a HTTP transaction,
to determine whether a misconfigured server has caused http to interpret a
text resource as a binary, or vice versa.
.RE
.TP
\fBredirection\fR
.
The URL that is the redirection target. The value is that of the \fBLocation\fR
response header.  This header is sent when a response has status code
3XX (redirection).
.TP
\fBupgrade\fR
.
If not empty, the value indicates the protocol(s) to which the server will
switch after completion of this transaction, while continuing to use the
same connection.  When the server intends to switch protocols, it will also
send the value "101" as the status code (the \fBresponseCode\fR key), and the
word "upgrade" as an element of the \fBConnection\fR response header (the
\fBconnectionResponse\fR key), and it will not send a response body.
See the section \fBPROTOCOL UPGRADES\fR for more information.
.TP
\fBerror\fR
.
The error message, if there is one.  Further information, including a stack
trace and error code, are available from command \fB::http::error\fR.
.TP
\fBpostError\fR
.
The error message (if any) generated when a HTTP POST request sends its
request-body to the server.  Further information, including a stack trace
and error code, are available from command \fB::http::postError\fR.  A POST
transaction may appear complete, according to the
keys \fBstage\fR, \fBstatus\fR, and \fBresponseCode\fR, but it is important
to check this \fBpostError\fR key in case an error occurred when uploading
the request-body.
.PP
.RS
.RS
\fB===== Informational Values =====\fR
.RE
.RE
.TP
\fBmethod\fR
.
The HTTP method used in the request.
.TP
\fBcharset\fR
.
The value of the charset attribute of the \fBContent-Type\fR response header.
The charset value is used only for a text resource.  If the server did not
specify a charset, the value defaults to that of the
variable \fB::http::defaultCharset\fR, which unless it has been deliberately
modified by the caller is \fBiso8859-1\fR.  Incoming text data is automatically
converted from the character set defined by \fBcharset\fR to Tcl's internal
Unicode representation, i.e. to a Tcl string.
.TP
\fBcompression\fR
.
A copy of the \fBContent-Encoding\fR response-header value.
.TP
\fBhttpRequest\fR
.
The version of HTTP specified in the request (i.e. sent in the request line).
The value is that of the option \fB\-protocol\fR supplied
to \fB::http::geturl\fR (default value "1.1"), unless the command reduced the
value to "1.0" because it was passed the \fB\-handler\fR option.
.TP
\fBhttpResponse\fR
.
The version of HTTP used by the server (obtained from the response
"status line").  The server uses this version of HTTP in its response, but
ensures that this response is compatible with the HTTP version specified in the
client's request.  If the value cannot be extracted from the status line, the
full status line is returned.
.TP
\fBurl\fR
.
The requested URL, typically the URL supplied as an argument
to \fB::http::geturl\fR but without its "fragment" (the final part of the URL
beginning with "#").
.TP
\fBconnectionRequest\fR
.
The value, if any, sent to the server in \fBConnection\fR request header(s).
.TP
\fBconnectionResponse\fR
.
The value, if any, received from the server in \fBConnection\fR response
header(s).
.TP
\fBconnectionActual\fR
.
This value, set by \fB::http::geturl\fR, reports whether the connection was
closed after the transaction (value "close"), or left open (value "keep-alive").
.TP
\fBtransferEncoding\fR
.
The value of the Transfer-Encoding response header, if it is present.
The value is either "chunked" (indicating HTTP/1.1 "chunked encoding") or
the empty string.
.TP
\fBtotalPost\fR
.
The total length of the request body in a POST request.
.TP
\fBcurrentPost\fR
.
The number of bytes of the POST request body sent to the server so far.
The value is the same as that returned by command \fB::http::size\fR.
.TP
\fBtotalSize\fR
.
A copy of the \fBContent-Length\fR response-header value.
The number of bytes specified in a \fBContent-Length\fR header, if one
was sent.  If none was sent, the value is 0.  A correctly configured server
omits this header if the transfer-encoding is "chunked", or (for older
servers) if the server closes the connection when it reaches the end of
the resource.
.TP
\fBcurrentSize\fR
.
The number of bytes fetched from the server so far.
.PP
.SS "MORE METADATA"
The dictionary returned by \fB::http::responseInfo\fR is the most useful
subset of the available metadata.  Other metadata include:
.PP
1. The full "status line" of the response, available as the return value
of command \fB::http::responseLine\fR.
.PP
2. The full response headers, available as the return value of
command \fB::http::responseHeaders\fR.  This return value is a list of the
response-header names and values, in the order that they were received from
the server.
.PP
The return value is not a \fBdict\fR because some header names may
occur more than once, notably \fBSet-Cookie\fR. If the value is read
into a \fBdict\fR or into an array (using array set), only the last header
with each name will be preserved.
.PP
.RS
Some of the header names (metadata keys) are listed below, but the HTTP
standard defines several more, and servers are free to add their own.
When a dictionary key is mentioned below, this refers to the \fBdict\fR
value returned by command \fB::http::responseInfo\fR.
.TP
\fBContent-Type\fR
.
The content type of the URL contents.  Examples include \fBtext/html\fR,
\fBimage/gif,\fR \fBapplication/postscript\fR and
\fBapplication/x-tcl\fR.  Text values typically specify a character set, e.g.
\fBtext/html; charset=UTF-8\fR.  Dictionary key \fIcontentType\fR.
.TP
\fBContent-Length\fR
.
The advertised size in bytes of the contents, available as dictionary
key \fItotalSize\fR.  The actual number of bytes read by \fB::http::geturl\fR
so far is available as dictionary key \fBcurrentSize\fR.
.TP
\fBContent-Encoding\fR
.
The compression algorithm used for the contents.
Examples include \fBgzip\fR, \fBdeflate\fR.
Dictionary key \fIcontent\fR.
.TP
\fBLocation\fR
.
This header is sent when a response has status code 3XX (redirection).
It provides the URL that is the redirection target.
Dictionary key \fIredirection\fR.
.TP
\fBSet-Cookie\fR
.
This header is sent to offer a cookie to the client.  Cookie management is
done by the \fB::http::config\fR option \fI\-cookiejar\fR, and so
the \fBSet-Cookie\fR headers need not be parsed by user scripts.
See section \fBCOOKIE JAR PROTOCOL\fR.
.TP
\fBConnection\fR
.
The value can be supplied as a comma-separated list, or by multiple headers.
The list often has only one element, either "close" or "keep-alive".
The value "upgrade" indicates a successful upgrade request and is typically
combined with the status code 101, an \fBUpgrade\fR response header, and no
response body.  Dictionary key \fIconnectionResponse\fR.
.TP
\fBUpgrade\fR
.
The value indicates the protocol(s) to which the server will switch
immediately after the empty line that terminates the 101 response headers.
Dictionary key \fIupgrade\fR.
.RE
.PP
.SS "EVEN MORE METADATA"
.PP
1. Details of the HTTP request.  The request is determined by the options
supplied to \fB::http::geturl\fR and \fB::http::config\fR.  However, it is
sometimes helpful to examine what \fB::http::geturl\fR actually sent to the
server, and this information is available through
commands \fB::http::requestHeaders\fR and \fB::http::requestLine\fR.
.PP
2. The state array: the internal variables of \fB::http::geturl\fR.
It may sometimes be helpful to examine this array.
Details are given in the next section.
.SH "STATE ARRAY"
The \fB::http::geturl\fR procedure returns a \fItoken\fR that can be used
as an argument to other \fB::http::*\fR commands, which examine and manage
the state of the HTTP transaction.  For most purposes these commands are
sufficient.  The \fItoken\fR can also be used to access
the internal state of the transaction, which is stored in a Tcl array.
This facility is most useful when writing callback commands for the
options \fB\-command\fR, \fB\-handler\fR, \fB\-progress\fR,
or \fB\-queryprogress\fR.
Use the following command inside the proc to define an easy-to-use
array \fIstate\fR as a local variable within the proc
.PP
.CS
upvar 0 $token state
.CE
.PP
Once the data associated with the URL is no longer needed, the state
array should be unset to free up storage.
The \fB::http::cleanup\fR procedure is provided for that purpose.
.PP
The following elements of the array are supported, and are the origin of the
values returned by commands as described below.  When a dictionary key is
mentioned below, this refers to the \fBdict\fR value returned by
command \fB::http::responseInfo\fR.
.RS
.TP
\fBbinary\fR
.
For dictionary key \fIbinary\fR.
.TP
\fBbody\fR
.
For command \fB::http::responseBody\fR.
.TP
\fBcharset\fR
.
For dictionary key \fIcharset\fR.
.TP
\fBcoding\fR
.
For dictionary key \fIcompression\fR.
.TP
\fBconnection\fR
.
For dictionary key \fIconnectionActual\fR.
.TP
\fBcurrentsize\fR
.
For command \fB::http::size\fR; and for dictionary key \fIcurrentSize\fR.
.TP
\fBerror\fR
.
For command \fB::http::error\fR; part is used in dictionary key \fIerror\fR.
.TP
\fBhttp\fR
.
For command \fB::http::responseLine\fR.
.TP
\fBhttpResponse\fR
.
For dictionary key \fIhttpResponse\fR.
.TP
\fBmeta\fR
.
For command \fB::http::responseHeaders\fR. Further discussion above in the
section \fBMORE METADATA\fR.
.TP
\fBmethod\fR
.
For dictionary key \fImethod\fR.
.TP
\fBposterror\fR
.
For dictionary key \fIpostError\fR.
.TP
\fBpostErrorFull\fR
.
For command \fB::http::postError\fR.
.TP
\fB\-protocol\fR
.
For dictionary key \fIhttpRequest\fR.
.TP
\fBquerylength\fR
.
For dictionary key \fItotalPost\fR.
.TP
\fBqueryoffset\fR
.
For dictionary key \fIcurrentPost\fR.
.TP
\fBreasonPhrase\fR
.
For dictionary key \fIreasonPhrase\fR.
.TP
\fBrequestHeaders\fR
.
For command \fB::http::requestHeaders\fR.
.TP
\fBrequestLine\fR
.
For command \fB::http::requestLine\fR.
.TP
\fBresponseCode\fR
.
For dictionary key \fIresponseCode\fR.
.TP
\fBstate\fR
.
For dictionary key \fIstage\fR.
.TP
\fBstatus\fR
.
For command \fB::http::status\fR; and for dictionary key \fIstatus\fR.
.TP
\fBtotalsize\fR
.
For dictionary key \fItotalSize\fR.
.TP
\fBtransfer\fR
.
For dictionary key \fItransferEncoding\fR.
.TP
\fBtype\fR
.
For dictionary key \fIcontentType\fR.
.TP
\fBupgrade\fR
.
For dictionary key \fIupgrade\fR.
.TP
\fBurl\fR
.
For dictionary key \fIurl\fR.
.RE
.SH "PERSISTENT CONNECTIONS"
.PP
.SS "BASICS"
.PP
See RFC 7230 Sec 6, which supersedes RFC 2616 Sec 8.1.
.PP
A persistent connection allows multiple HTTP/1.1 transactions to be
carried over the same TCP connection.  Pipelining allows a
client to make multiple requests over a persistent connection without
waiting for each response.  The server sends responses in the same order
that the requests were received.
.PP
If a POST request fails to complete, typically user confirmation is
needed before sending the request again.  The user may wish to verify
whether the server was modified by the failed POST request, before
sending the same request again.
.PP
A HTTP request will use a persistent socket if the call to
\fBhttp::geturl\fR has the option \fB\-keepalive true\fR. It will use
pipelining where permitted if the \fBhttp::config\fR option
\fB\-pipeline\fR is boolean \fBtrue\fR (its default value).
.PP
The http package maintains no more than one persistent connection to each
server (i.e. each value of
.QW "domain:port" ).
If \fBhttp::geturl\fR is called to make a request over a persistent
connection while the connection is busy with another request, the new
request will be held in a queue until the connection is free.
.PP
The http package does not support HTTP/1.0 persistent connections
controlled by the \fBKeep-Alive\fR header.
.SS "SPECIAL CASES"
.PP
This subsection discusses issues related to closure of the
persistent connection by the server, automatic retry of failed requests,
the special treatment necessary for POST requests, and the options for
dealing with these cases.
.PP
In accordance with RFC 7230, \fBhttp::geturl\fR does not pipeline
requests that use the POST method.  If a POST uses a persistent
connection and is not the first request on that connection,
\fBhttp::geturl\fR waits until it has received the response for the previous
request; or (if \fBhttp::config\fR option \fB\-postfresh\fR is boolean
\fBtrue\fR) it uses a new connection for each POST.
.PP
If the server is processing a number of pipelined requests, and sends a
response header
.QW "\fBConnection: close\fR"
with one of the responses (other than the last), then subsequent responses
are unfulfilled. \fBhttp::geturl\fR will send the unfulfilled requests again
over a new connection.
.PP
A difficulty arises when a HTTP client sends a request over a persistent
connection that has been idle for a while.  The HTTP server may
half-close an apparently idle connection while the client is sending a
request, but before the request arrives at the server: in this case (an
.QW "asynchronous close event" )
the request will fail.  The difficulty arises because the client cannot
be certain whether the POST modified the state of the server.  For HEAD or
GET requests, \fBhttp::geturl\fR opens another connection and retransmits
the failed request. However, if the request was a POST, RFC 7230 forbids
automatic retry by default, suggesting either user confirmation, or
confirmation by user-agent software that has semantic understanding of
the application.  The \fBhttp::config\fR option \fB\-repost\fR allows for
either possibility.
.PP
Asynchronous close events can occur only in a short interval of time.  The
\fBhttp\fR package monitors each persistent connection for closure by the
server.  Upon detection, the connection is also closed at the client end,
and subsequent requests will use a fresh connection.
.PP
If the \fBhttp::geturl\fR command is called with option \fB\-keepalive true\fR,
then it will both try to use an existing persistent connection
(if one is available), and it will send the server a
.QW "\fBConnection: keep-alive\fR"
request header asking to keep the connection open for future requests.
.PP
The \fBhttp::config\fR options \fB\-pipeline\fR, \fB\-postfresh\fR, and
\fB\-repost\fR relate to persistent connections.
.PP
Option \fB\-pipeline\fR, if boolean \fBtrue\fR, will pipeline GET and HEAD
requests made over a persistent connection.  POST requests will not be
pipelined - if the
POST is not the first transaction on the connection, its request will not
be sent until the previous response has finished.  GET and HEAD requests
made after a POST will not be sent until the POST response has been
delivered, and will not be sent if the POST fails.
.PP
Option \fB\-postfresh\fR, if boolean \fBtrue\fR, will override the
\fBhttp::geturl\fR option \fB\-keepalive\fR, and always open a fresh connection
for a POST request.
.PP
Option \fB\-repost\fR, if \fBtrue\fR, permits automatic retry of a POST request
that fails because it uses a persistent connection that the server has
half-closed (an
.QW "asynchronous close event" ).
Subsequent GET and HEAD requests in a failed pipeline will also be retried.
\fIThe \fB\-repost\fI option should be used only if the application understands
that the retry is appropriate\fR - specifically, the application must know
that if the failed POST successfully modified the state of the server, a repeat
POST would have no adverse effect.
.VS TIP406
.SH "COOKIE JAR PROTOCOL"
.PP
Cookies are short key-value pairs used to implement sessions within the
otherwise-stateless HTTP protocol. (See RFC 6265 for details; Tcl does not
implement the Cookie2 protocol as that is rarely seen in the wild.)
.PP
Cookie storage managment commands \(em
.QW "cookie jars"
\(em must support these subcommands which form the HTTP cookie storage
management protocol. Note that \fIcookieJar\fR below does not have to be a
command name; it is properly a command prefix (a Tcl list of words that will
be expanded in place) and admits many possible implementations.
.PP
Though not formally part of the protocol, it is expected that particular
values of \fIcookieJar\fR will correspond to sessions; it is up to the caller
of \fB::http::config\fR to decide what session applies and to manage the
deletion of said sessions when they are no longer desired (which should be
when they not configured as the current cookie jar).
.TP
\fIcookieJar \fBgetCookies \fIprotocol host requestPath\fR
.
This command asks the cookie jar what cookies should be supplied for a
particular request. It should take the \fIprotocol\fR (typically \fBhttp\fR or
\fBhttps\fR), \fIhost\fR name and \fIrequestPath\fR (parsed from the \fIurl\fR
argument to \fB::http::geturl\fR) and return a list of cookie keys and values
that describe the cookies to supply to the remote host. The list must have an
even number of elements.
.RS
.PP
There should only ever be at most one cookie with a particular key for any
request (typically the one with the most specific \fIhost\fR/domain match and
most specific \fIrequestPath\fR/path match), but there may be many cookies
with different names in any request.
.RE
.TP
\fIcookieJar \fBstoreCookie \fIcookieDictionary\fR
.
This command asks the cookie jar to store a particular cookie that was
returned by a request; the result of this command is ignored. The cookie
(which will have been parsed by the http package) is described by a
dictionary, \fIcookieDictionary\fR, that may have the following keys:
.RS
.TP
\fBdomain\fR
.
This is always present. Its value describes the domain hostname \fIor
prefix\fR that the cookie should be returned for.  The checking of the domain
against the origin (below) should be careful since sites that issue cookies
should only do so for domains related to themselves. Cookies that do not obey
a relevant origin matching rule should be ignored.
.TP
\fBexpires\fR
.
This is optional. If present, the cookie is intended to be a persistent cookie
and the value of the option is the Tcl timestamp (in seconds from the same
base as \fBclock seconds\fR) of when the cookie expires (which may be in the
past, which should result in the cookie being deleted immediately). If absent,
the cookie is intended to be a session cookie that should be not persisted
beyond the lifetime of the cookie jar.
.TP
\fBhostonly\fR
.
This is always present. Its value is a boolean that describes whether the
cookie is a single host cookie (true) or a domain-level cookie (false).
.TP
\fBhttponly\fR
.
This is always present. Its value is a boolean that is true when the site
wishes the cookie to only ever be used with HTTP (or HTTPS) traffic.
.TP
\fBkey\fR
.
This is always present. Its value is the \fIkey\fR of the cookie, which is
part of the information that must be return when sending this cookie back in a
future request.
.TP
\fBorigin\fR
.
This is always present. Its value describes where the http package believes it
received the cookie from, which may be useful for checking whether the
cookie's domain is valid.
.TP
\fBpath\fR
.
This is always present. Its value describes the path prefix of requests to the
cookie domain where the cookie should be returned.
.TP
\fBsecure\fR
.
This is always present. Its value is a boolean that is true when the cookie
should only used on requests sent over secure channels (typically HTTPS).
.TP
\fBvalue\fR
.
This is always present. Its value is the value of the cookie, which is part of
the information that must be return when sending this cookie back in a future
request.
.PP
Other keys may always be ignored; they have no meaning in this protocol.
.RE
.VE TIP406
.SH "PROTOCOL UPGRADES"
.PP
The HTTP/1.1 \fBConnection\fR and \fBUpgrade\fR request headers inform the
server that the client wishes to change the protocol used over the existing
connection (RFC 7230).
This mechanism can be used to request a WebSocket (RFC 6455), a
higher version of the HTTP protocol (HTTP 2), or TLS encryption.  If the
server accepts the upgrade request, its response code will be 101.
.PP
To request a protocol upgrade when calling \fBhttp::geturl\fR,
the \fB\-headers\fR option must supply appropriate values for \fBConnection\fR
and \fBUpgrade\fR, and
the \fB\-command\fR option must supply a command that implements the requested
protocol and can also handle the server response if the server refuses the
protocol upgrade.  For upgrade requests \fBhttp::geturl\fR ignores the value of
option \fB\-keepalive\fR, and always uses the value \fB0\fR so that the upgrade
request is not made over a connection that is intended for multiple HTTP
requests.
.PP
The Tcllib library \fBwebsocket\fR implements WebSockets, and makes the
necessary calls to commands in the \fBhttp\fR package.
.PP
There is currently no native Tcl client library for HTTP/2.
.PP
The \fBUpgrade\fR mechanism is not used to request TLS in web browsers, because
\fBhttp\fR and \fBhttps\fR are served over different ports.  It is used by
protocols such as Internet Printing Protocol (IPP) that are built on top of
\fBhttp(s)\fR and use the same TCP port number for both secure and insecure
traffic.
.PP
In browsers, opportunistic encryption is instead implemented by the
\fBUpgrade-Insecure-Requests\fR client header.  If a secure service is
available, the server response code is a 307 redirect, and the response header
\fBLocation\fR specifies the target URL.  The browser must
call \fBhttp::geturl\fR again in order to fetch this URL.
See https://w3c.github.io/webappsec-upgrade-insecure-requests/
.PP
.SH THREADS
.PP
.SS "PURPOSE"
.PP
Command \fB::http::geturl\fR uses the Tcl \fB::socket\fR command with
the \fI\-async\fR option to connect to a remote server, but the return from
this command can be delayed in adverse cases (e.g. a slow DNS lookup),
preventing the event loop from processing other events.
This delay is avoided if the \fB::socket\fR command is evaluated in another
thread.  The Thread package is not part of Tcl but is provided in
"Batteries Included" distributions.  Instead of the \fB::socket\fR command,
the http package uses \fB::http::socket\fR which makes connections in the
manner specified by the value of \fI\-threadlevel\fR and the availability
of package Thread.
.PP
.SS "WITH TLS (HTTPS)"
.PP
<<<<<<< HEAD
The same \fI\-threadlevel\fR configuration applies to both HTTP and HTTPS
connections.
HTTPS is enabled by using the \fBhttp::register\fR command, typically by
specifying the \fB::tls::socket\fR command of the tls package to handle TLS
cryptography.  The \fB::tls::socket\fR command connects to the remote server by
using the command specified by the value of variable \fI::tls::socketCmd\fR, and
this value defaults to "::socket".  If http::geturl finds
that \fI::tls::socketCmd\fR has this value, it replaces it with the value
"::http::socket".  If \fI::tls::socketCmd\fR has a value other than "::socket",
i.e. if the script or the Tcl installation has replaced the value "::socket"
with the name of a different command, then http does not change the value.
The script or installation that modified \fI::tls::socketCmd\fR is responsible
for integrating \fR::http::socket\fR into its own replacement command.
=======
The same \-threadlevel configuration applies to both HTTP and HTTPS connections. HTTPS is enabled by using the \fBhttp::register\fR command, typically by specifying the \fB::tls::socket\fR command of the tls package to handle TLS cryptography.  The \fB::tls::socket\fR command connects to the remote server by using the command specified by the value of variable \fB::tls::socketCmd\fR, and this value defaults to "::socket".  If http::geturl finds that \fB::tls::socketCmd\fR has this value, it replaces it with the value "::http::socket".  If \fB::tls::socketCmd\fR has a value other than "::socket", i.e. if the script or the Tcl installation has replaced the value "::socket" with the name of a different command, then http does not change the value.  The script or installation that modified \fB::tls::socketCmd\fR is responsible for integrating \fB::http::socket\fR into its own replacement command.
>>>>>>> 0371b9ed
.PP
.SS "WITH A CHILD INTERPRETER"
.PP
The peer thread can transfer the socket only to the main interpreter of the 
script's thread.  Therefore the thread-based \fB::http::socket\fR works with
non-zero \fI\-threadlevel\fR values only if the script runs in the main
interpreter.  A child interpreter must use \fI\-threadlevel 0\fR unless the
parent interpreter has provided alternative facilities.  The main parent
interpreter may grant full \fI\-threadlevel\fR facilities to a child
interpreter, for example by aliasing, to \fB::http::socket\fR in the child,
a command that runs \fBhttp::socket\fR in the parent, and then transfers
the socket to the child.
.PP
.SH EXAMPLE
.PP
This example creates a procedure to copy a URL to a file while printing a
progress meter, and prints the response headers associated with the URL.
.PP
.CS
proc httpcopy { url file {chunk 4096} } {
    set out [open $file w]
    set token [\fB::http::geturl\fR $url -channel $out \e
            -progress httpCopyProgress -blocksize $chunk]
    close $out

    # This ends the line started by httpCopyProgress
    puts stderr ""

    upvar 0 $token state
    set max 0
    foreach {name value} $state(meta) {
        if {[string length $name] > $max} {
            set max [string length $name]
        }
        if {[regexp -nocase ^location$ $name]} {
            # Handle URL redirects
            puts stderr "Location:$value"
            return [httpcopy [string trim $value] $file $chunk]
        }
    }
    incr max
    foreach {name value} $state(meta) {
        puts [format "%-*s %s" $max $name: $value]
    }

    return $token
}
proc httpCopyProgress {args} {
    puts \-nonewline stderr .
    flush stderr
}
.CE
.SH "SEE ALSO"
safe(n), socket(n), safesock(n)
.SH KEYWORDS
internet, security policy, socket, www
'\" Local Variables:
'\" mode: nroff
'\" End:<|MERGE_RESOLUTION|>--- conflicted
+++ resolved
@@ -1577,23 +1577,19 @@
 .PP
 .SS "WITH TLS (HTTPS)"
 .PP
-<<<<<<< HEAD
 The same \fI\-threadlevel\fR configuration applies to both HTTP and HTTPS
 connections.
 HTTPS is enabled by using the \fBhttp::register\fR command, typically by
 specifying the \fB::tls::socket\fR command of the tls package to handle TLS
 cryptography.  The \fB::tls::socket\fR command connects to the remote server by
-using the command specified by the value of variable \fI::tls::socketCmd\fR, and
+using the command specified by the value of variable \fB::tls::socketCmd\fR, and
 this value defaults to "::socket".  If http::geturl finds
-that \fI::tls::socketCmd\fR has this value, it replaces it with the value
-"::http::socket".  If \fI::tls::socketCmd\fR has a value other than "::socket",
+that \fB::tls::socketCmd\fR has this value, it replaces it with the value
+"::http::socket".  If \fB::tls::socketCmd\fR has a value other than "::socket",
 i.e. if the script or the Tcl installation has replaced the value "::socket"
 with the name of a different command, then http does not change the value.
-The script or installation that modified \fI::tls::socketCmd\fR is responsible
+The script or installation that modified \fB::tls::socketCmd\fR is responsible
 for integrating \fR::http::socket\fR into its own replacement command.
-=======
-The same \-threadlevel configuration applies to both HTTP and HTTPS connections. HTTPS is enabled by using the \fBhttp::register\fR command, typically by specifying the \fB::tls::socket\fR command of the tls package to handle TLS cryptography.  The \fB::tls::socket\fR command connects to the remote server by using the command specified by the value of variable \fB::tls::socketCmd\fR, and this value defaults to "::socket".  If http::geturl finds that \fB::tls::socketCmd\fR has this value, it replaces it with the value "::http::socket".  If \fB::tls::socketCmd\fR has a value other than "::socket", i.e. if the script or the Tcl installation has replaced the value "::socket" with the name of a different command, then http does not change the value.  The script or installation that modified \fB::tls::socketCmd\fR is responsible for integrating \fB::http::socket\fR into its own replacement command.
->>>>>>> 0371b9ed
 .PP
 .SS "WITH A CHILD INTERPRETER"
 .PP
