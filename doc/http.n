--- conflicted
+++ resolved
@@ -795,7 +795,6 @@
 that the retry is appropriate\fR - specifically, the application must know
 that if the failed POST successfully modified the state of the server, a repeat POST
 would have no adverse effect.
-<<<<<<< HEAD
 .VS TIP406
 .SH "COOKIE JAR PROTOCOL"
 .PP
@@ -898,7 +897,6 @@
 Other keys may always be ignored; they have no meaning in this protocol.
 .RE
 .VE TIP406
-=======
 .SH "PROTOCOL UPGRADES"
 .PP
 The HTTP/1.1 \fBConnection\fR and \fBUpgrade\fR client headers inform the server
@@ -933,7 +931,6 @@
 again in order to fetch this URL.
 See https://w3c.github.io/webappsec-upgrade-insecure-requests/
 .PP
->>>>>>> 8fb96674
 .SH EXAMPLE
 .PP
 This example creates a procedure to copy a URL to a file while printing a
