'\"
'\" Copyright (c) 1989-1993 The Regents of the University of California.
'\" Copyright (c) 1994-1997 Sun Microsystems, Inc.
'\"
'\" See the file "license.terms" for information on usage and redistribution
'\" of this file, and for a DISCLAIMER OF ALL WARRANTIES.
'\" 
<<<<<<< HEAD
'\" RCS: @(#) $Id: SetVar.3,v 1.7.4.5 2007/11/01 16:55:53 dgp Exp $
'\" 
=======
>>>>>>> 64eb210f
.so man.macros
.TH Tcl_SetVar 3 8.1 Tcl "Tcl Library Procedures"
.BS
.SH NAME
Tcl_SetVar2Ex, Tcl_SetVar, Tcl_SetVar2, Tcl_ObjSetVar2, Tcl_GetVar2Ex, Tcl_GetVar, Tcl_GetVar2, Tcl_ObjGetVar2, Tcl_UnsetVar, Tcl_UnsetVar2 \- manipulate Tcl variables
.SH SYNOPSIS
.nf
\fB#include <tcl.h>\fR
.sp
Tcl_Obj *
\fBTcl_SetVar2Ex\fR(\fIinterp, name1, name2, newValuePtr, flags\fR)
.sp
const char *
\fBTcl_SetVar\fR(\fIinterp, varName, newValue, flags\fR)
.sp
const char *
\fBTcl_SetVar2\fR(\fIinterp, name1, name2, newValue, flags\fR)
.sp
Tcl_Obj *
\fBTcl_ObjSetVar2\fR(\fIinterp, part1Ptr, part2Ptr, newValuePtr, flags\fR)
.sp
Tcl_Obj *
\fBTcl_GetVar2Ex\fR(\fIinterp, name1, name2, flags\fR)
.sp
const char *
\fBTcl_GetVar\fR(\fIinterp, varName, flags\fR)
.sp
const char *
\fBTcl_GetVar2\fR(\fIinterp, name1, name2, flags\fR)
.sp
Tcl_Obj *
\fBTcl_ObjGetVar2\fR(\fIinterp, part1Ptr, part2Ptr, flags\fR)
.sp
int
\fBTcl_UnsetVar\fR(\fIinterp, varName, flags\fR)
.sp
int
\fBTcl_UnsetVar2\fR(\fIinterp, name1, name2, flags\fR)
.SH ARGUMENTS
.AS Tcl_Interp *newValuePtr
.AP Tcl_Interp *interp in
Interpreter containing variable.
.AP "const char" *name1 in
Contains the name of an array variable (if \fIname2\fR is non-NULL)
or (if \fIname2\fR is NULL) either the name of a scalar variable
or a complete name including both variable name and index.
May include \fB::\fR namespace qualifiers
to specify a variable in a particular namespace.
.AP "const char" *name2 in
If non-NULL, gives name of element within array; in this
case \fIname1\fR must refer to an array variable.
.AP Tcl_Obj *newValuePtr in
Points to a Tcl object containing the new value for the variable.
.AP int flags in
OR-ed combination of bits providing additional information. See below
for valid values.
.AP "const char" *varName in
Name of variable.
May include \fB::\fR namespace qualifiers
to specify a variable in a particular namespace.
May refer to a scalar variable or an element of
an array.
.AP "const char" *newValue in
New value for variable, specified as a null-terminated string.
A copy of this value is stored in the variable.
.AP Tcl_Obj *part1Ptr in
Points to a Tcl object containing the variable's name.
The name may include a series of \fB::\fR namespace qualifiers
to specify a variable in a particular namespace.
May refer to a scalar variable or an element of an array variable.
.AP Tcl_Obj *part2Ptr in
If non-NULL, points to an object containing the name of an element
within an array and \fIpart1Ptr\fR must refer to an array variable.
.BE

.SH DESCRIPTION
.PP
These procedures are used to create, modify, read, and delete
Tcl variables from C code.
.PP
\fBTcl_SetVar2Ex\fR, \fBTcl_SetVar\fR, \fBTcl_SetVar2\fR, and
\fBTcl_ObjSetVar2\fR 
will create a new variable or modify an existing one.
These procedures set the given variable to the value
given by \fInewValuePtr\fR or \fInewValue\fR and return a
pointer to the variable's new value, which is stored in Tcl's
variable structure.
\fBTcl_SetVar2Ex\fR and \fBTcl_ObjSetVar2\fR take the new value as a
Tcl_Obj and return
a pointer to a Tcl_Obj.  \fBTcl_SetVar\fR and \fBTcl_SetVar2\fR
take the new value as a string and return a string; they are
usually less efficient than \fBTcl_ObjSetVar2\fR.  Note that the
return value may be different than the \fInewValuePtr\fR or
\fInewValue\fR argument, due to modifications made by write traces.
If an error occurs in setting the variable (e.g. an array
variable is referenced without giving an index into the array)
NULL is returned and an error message is left in \fIinterp\fR's
result if the \fBTCL_LEAVE_ERR_MSG\fR \fIflag\fR bit is set.
.PP
\fBTcl_GetVar2Ex\fR, \fBTcl_GetVar\fR, \fBTcl_GetVar2\fR, and
\fBTcl_ObjGetVar2\fR
return the current value of a variable.
The arguments to these procedures are treated in the same way
as the arguments to the procedures described above.
Under normal circumstances, the return value is a pointer
to the variable's value.  For \fBTcl_GetVar2Ex\fR and
\fBTcl_ObjGetVar2\fR the value is
returned as a pointer to a Tcl_Obj.  For \fBTcl_GetVar\fR and
\fBTcl_GetVar2\fR the value is returned as a string; this is
usually less efficient, so \fBTcl_GetVar2Ex\fR or \fBTcl_ObjGetVar2\fR
are preferred.
If an error occurs while reading the variable (e.g. the variable
does not exist or an array element is specified for a scalar
variable), then NULL is returned and an error message is left
in \fIinterp\fR's result if the \fBTCL_LEAVE_ERR_MSG\fR \fIflag\fR
bit is set.
.PP
\fBTcl_UnsetVar\fR and \fBTcl_UnsetVar2\fR may be used to remove
a variable, so that future attempts to read the variable will return
an error.
The arguments to these procedures are treated in the same way
as the arguments to the procedures above.
If the variable is successfully removed then \fBTCL_OK\fR is returned.
If the variable cannot be removed because it does not exist then
\fBTCL_ERROR\fR is returned and an error message is left
in \fIinterp\fR's result if the \fBTCL_LEAVE_ERR_MSG\fR \fIflag\fR
bit is set.
If an array element is specified, the given element is removed
but the array remains.
If an array name is specified without an index, then the entire
array is removed.
.PP
The name of a variable may be specified to these procedures in
four ways:
.IP [1]
If \fBTcl_SetVar\fR, \fBTcl_GetVar\fR, or \fBTcl_UnsetVar\fR
is invoked, the variable name is given as
a single string, \fIvarName\fR.
If \fIvarName\fR contains an open parenthesis and ends with a
close parenthesis, then the value between the parentheses is
treated as an index (which can have any string value) and
the characters before the first open
parenthesis are treated as the name of an array variable.
If \fIvarName\fR does not have parentheses as described above, then
the entire string is treated as the name of a scalar variable.
.IP [2]
If the \fIname1\fR and \fIname2\fR arguments are provided and
\fIname2\fR is non-NULL, then an array element is specified and
the array name and index have
already been separated by the caller: \fIname1\fR contains the
name and \fIname2\fR contains the index.  An error is generated
if \fIname1\fR  contains an open parenthesis and ends with a
close parenthesis (array element) and \fIname2\fR is non-NULL.
.IP [3]
If \fIname2\fR is NULL, \fIname1\fR is treated just like
\fIvarName\fR in case [1] above (it can be either a scalar or an array
element variable name).
.PP
The \fIflags\fR argument may be used to specify any of several
options to the procedures.
It consists of an OR-ed combination of the following bits.
.TP
\fBTCL_GLOBAL_ONLY\fR
Under normal circumstances the procedures look up variables as follows.
If a procedure call is active in \fIinterp\fR,
the variable is looked up at the current level of procedure call.
Otherwise, the variable is looked up first in the current namespace,
then in the global namespace.
However, if this bit is set in \fIflags\fR then the variable
is looked up only in the global namespace
even if there is a procedure call active.
If both \fBTCL_GLOBAL_ONLY\fR and \fBTCL_NAMESPACE_ONLY\fR are given,
\fBTCL_GLOBAL_ONLY\fR is ignored.
.TP
\fBTCL_NAMESPACE_ONLY\fR
If this bit is set in \fIflags\fR then the variable
is looked up only in the current namespace; if a procedure is active
its variables are ignored, and the global namespace is also ignored unless
it is the current namespace.
.TP
\fBTCL_LEAVE_ERR_MSG\fR
If an error is returned and this bit is set in \fIflags\fR, then
an error message will be left in the interpreter's result,
where it can be retrieved with \fBTcl_GetObjResult\fR
or \fBTcl_GetStringResult\fR.
If this flag bit is not set then no error message is left
and the interpreter's result will not be modified.
.TP
\fBTCL_APPEND_VALUE\fR
If this bit is set then \fInewValuePtr\fR or \fInewValue\fR is
appended to the current value instead of replacing it.
If the variable is currently undefined, then the bit is ignored.
This bit is only used by the \fBTcl_Set*\fR procedures.
.TP
\fBTCL_LIST_ELEMENT\fR
If this bit is set, then \fInewValue\fR is converted to a valid
Tcl list element before setting (or appending to) the variable.
A separator space is appended before the new list element unless
the list element is going to be the first element in a list or
sublist (i.e. the variable's current value is empty, or contains
the single character
.QW { ,
or ends in
.QW " }" ).
When appending, the original value of the variable must also be
a valid list, so that the operation is the appending of a new
list element onto a list.
.PP
\fBTcl_GetVar\fR and \fBTcl_GetVar2\fR
return the current value of a variable.
The arguments to these procedures are treated in the same way
as the arguments to \fBTcl_SetVar\fR and \fBTcl_SetVar2\fR.
Under normal circumstances, the return value is a pointer
to the variable's value (which is stored in Tcl's variable
structure and will not change before the next call to \fBTcl_SetVar\fR
or \fBTcl_SetVar2\fR).
\fBTcl_GetVar\fR and \fBTcl_GetVar2\fR use the flag bits \fBTCL_GLOBAL_ONLY\fR
and \fBTCL_LEAVE_ERR_MSG\fR, both of
which have
the same meaning as for \fBTcl_SetVar\fR.
If an error occurs in reading the variable (e.g. the variable
does not exist or an array element is specified for a scalar
variable), then NULL is returned.
.PP
\fBTcl_UnsetVar\fR and \fBTcl_UnsetVar2\fR may be used to remove
a variable, so that future calls to \fBTcl_GetVar\fR or \fBTcl_GetVar2\fR
for the variable will return an error.
The arguments to these procedures are treated in the same way
as the arguments to \fBTcl_GetVar\fR and \fBTcl_GetVar2\fR.
If the variable is successfully removed then \fBTCL_OK\fR is returned.
If the variable cannot be removed because it does not exist then
\fBTCL_ERROR\fR is returned.
If an array element is specified, the given element is removed
but the array remains.
If an array name is specified without an index, then the entire
array is removed.

.SH "SEE ALSO"
Tcl_GetObjResult, Tcl_GetStringResult, Tcl_TraceVar

.SH KEYWORDS
array, get variable, interpreter, object, scalar, set, unset, variable<|MERGE_RESOLUTION|>--- conflicted
+++ resolved
@@ -5,11 +5,6 @@
 '\" See the file "license.terms" for information on usage and redistribution
 '\" of this file, and for a DISCLAIMER OF ALL WARRANTIES.
 '\" 
-<<<<<<< HEAD
-'\" RCS: @(#) $Id: SetVar.3,v 1.7.4.5 2007/11/01 16:55:53 dgp Exp $
-'\" 
-=======
->>>>>>> 64eb210f
 .so man.macros
 .TH Tcl_SetVar 3 8.1 Tcl "Tcl Library Procedures"
 .BS
