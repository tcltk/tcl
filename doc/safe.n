--- conflicted
+++ resolved
@@ -511,55 +511,32 @@
 .PP
 .CS
 safe::interpCreate foo -accessPath {
-<<<<<<< HEAD
-    /usr/local/TclHome/lib/tcl8.6
-    /usr/local/TclHome/lib/tcl8.6/http1.0
-    /usr/local/TclHome/lib/tcl8.6/opt0.4
-    /usr/local/TclHome/lib/tcl8.6/msgs
-    /usr/local/TclHome/lib/tcl8.6/encoding
-=======
-    /usr/local/TclHome/lib/tcl8.7
-    /usr/local/TclHome/lib/tcl8.7/http1.0
-    /usr/local/TclHome/lib/tcl8.7/opt0.4
-    /usr/local/TclHome/lib/tcl8.7/msgs
-    /usr/local/TclHome/lib/tcl8.7/encoding
->>>>>>> 06608353
+    /usr/local/TclHome/lib/tcl9.0
+    /usr/local/TclHome/lib/tcl9.0/http1.0
+    /usr/local/TclHome/lib/tcl9.0/opt0.4
+    /usr/local/TclHome/lib/tcl9.0/msgs
+    /usr/local/TclHome/lib/tcl9.0/encoding
     /usr/local/TclHome/lib
 }
 
 # The child's ::auto_path must be given a suitable value:
 
 safe::interpConfigure foo -autoPath {
-<<<<<<< HEAD
-    /usr/local/TclHome/lib/tcl8.6
-=======
-    /usr/local/TclHome/lib/tcl8.7
->>>>>>> 06608353
+    /usr/local/TclHome/lib/tcl9.0
     /usr/local/TclHome/lib
 }
 
 # The two commands can be combined:
 
 safe::interpCreate foo -accessPath {
-<<<<<<< HEAD
-    /usr/local/TclHome/lib/tcl8.6
-    /usr/local/TclHome/lib/tcl8.6/http1.0
-    /usr/local/TclHome/lib/tcl8.6/opt0.4
-    /usr/local/TclHome/lib/tcl8.6/msgs
-    /usr/local/TclHome/lib/tcl8.6/encoding
+    /usr/local/TclHome/lib/tcl9.0
+    /usr/local/TclHome/lib/tcl9.0/http1.0
+    /usr/local/TclHome/lib/tcl9.0/opt0.4
+    /usr/local/TclHome/lib/tcl9.0/msgs
+    /usr/local/TclHome/lib/tcl9.0/encoding
     /usr/local/TclHome/lib
 } -autoPath {
-    /usr/local/TclHome/lib/tcl8.6
-=======
-    /usr/local/TclHome/lib/tcl8.7
-    /usr/local/TclHome/lib/tcl8.7/http1.0
-    /usr/local/TclHome/lib/tcl8.7/opt0.4
-    /usr/local/TclHome/lib/tcl8.7/msgs
-    /usr/local/TclHome/lib/tcl8.7/encoding
-    /usr/local/TclHome/lib
-} -autoPath {
-    /usr/local/TclHome/lib/tcl8.7
->>>>>>> 06608353
+    /usr/local/TclHome/lib/tcl9.0
     /usr/local/TclHome/lib
 }
 .CE
