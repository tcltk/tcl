'\"
'\" Copyright (c) 1995-1996 Sun Microsystems, Inc.
'\"
'\" See the file "license.terms" for information on usage and redistribution
'\" of this file, and for a DISCLAIMER OF ALL WARRANTIES.
'\" 
<<<<<<< HEAD
'\" RCS: @(#) $Id: safe.n,v 1.14 2010/02/26 10:32:40 rmax Exp $
'\" 
=======
>>>>>>> 488806d8
.so man.macros
.TH "Safe Tcl" n 8.0 Tcl "Tcl Built-In Commands"
.BS
'\" Note:  do not modify the .SH NAME line immediately below!
.SH NAME
safe \- Creating and manipulating safe interpreters
.SH SYNOPSIS
\fB::safe::interpCreate\fR ?\fIslave\fR? ?\fIoptions...\fR?
.sp
\fB::safe::interpInit\fR \fIslave\fR ?\fIoptions...\fR?
.sp
\fB::safe::interpConfigure\fR \fIslave\fR ?\fIoptions...\fR?
.sp
\fB::safe::interpDelete\fR \fIslave\fR
.sp
\fB::safe::interpAddToAccessPath\fR \fIslave\fR \fIdirectory\fR
.sp
\fB::safe::interpFindInAccessPath\fR \fIslave\fR \fIdirectory\fR
.sp
\fB::safe::setLogCmd\fR ?\fIcmd arg...\fR?
.SS OPTIONS
.PP
?\fB\-accessPath\fR \fIpathList\fR?
?\fB\-statics\fR \fIboolean\fR? ?\fB\-noStatics\fR?
?\fB\-nested\fR \fIboolean\fR? ?\fB\-nestedLoadOk\fR?
?\fB\-deleteHook\fR \fIscript\fR?
.BE
.SH DESCRIPTION
Safe Tcl is a mechanism for executing untrusted Tcl scripts
safely and for providing mediated access by such scripts to
potentially dangerous functionality.
.PP
Safe Tcl ensures that untrusted Tcl scripts cannot harm the
hosting application.
It prevents integrity and privacy attacks. Untrusted Tcl
scripts are prevented from corrupting the state of the hosting
application or computer. Untrusted scripts are also prevented from
disclosing information stored on the hosting computer or in the
hosting application to any party.
.PP
Safe Tcl allows a master interpreter to create safe, restricted
interpreters that contain a set of predefined aliases for the \fBsource\fR,
\fBload\fR, \fBfile\fR, \fBencoding\fR, and \fBexit\fR commands and
are able to use the auto-loading and package mechanisms.
.PP
No knowledge of the file system structure is leaked to the
safe interpreter, because it has access only to a virtualized path
containing tokens. When the safe interpreter requests to source a file, it
uses the token in the virtual path as part of the file name to source; the
master interpreter transparently 
translates the token into a real directory name and executes the 
requested operation (see the section \fBSECURITY\fR below for details).
Different levels of security can be selected by using the optional flags
of the commands described below.
.PP
All commands provided in the master interpreter by Safe Tcl reside in
the \fBsafe\fR namespace.
.SH COMMANDS
The following commands are provided in the master interpreter:
.TP
\fB::safe::interpCreate\fR ?\fIslave\fR? ?\fIoptions...\fR?
Creates a safe interpreter, installs the aliases described in the section
\fBALIASES\fR and initializes the auto-loading and package mechanism as
specified by the supplied \fBoptions\fR.
See the \fBOPTIONS\fR section below for a description of the
optional arguments.
If the \fIslave\fR argument is omitted, a name will be generated.
\fB::safe::interpCreate\fR always returns the interpreter name.
.TP
\fB::safe::interpInit\fR \fIslave\fR ?\fIoptions...\fR?
This command is similar to \fBinterpCreate\fR except it that does not
create the safe interpreter. \fIslave\fR must have been created by some
other means, like \fBinterp create \-safe\fR.
.TP
\fB::safe::interpConfigure\fR \fIslave\fR ?\fIoptions...\fR?
If no \fIoptions\fR are given, returns the settings for all options for the
named safe interpreter as a list of options and their current values
for that \fIslave\fR. 
If a single additional argument is provided,
it will return a list of 2 elements \fIname\fR and \fIvalue\fR where
\fIname\fR is the full name of that option and \fIvalue\fR the current value
for that option and the \fIslave\fR.
If more than two additional arguments are provided, it will reconfigure the
safe interpreter and change each and only the provided options.
See the section on \fBOPTIONS\fR below for options description.
Example of use:
.RS
.PP
.CS
# Create new interp with the same configuration as "$i0":
set i1 [safe::interpCreate {*}[safe::interpConfigure $i0]]

# Get the current deleteHook
set dh [safe::interpConfigure $i0  \-del]

# Change (only) the statics loading ok attribute of an
# interp and its deleteHook (leaving the rest unchanged):
safe::interpConfigure $i0  \-delete {foo bar} \-statics 0
.CE
.RE
.TP
\fB::safe::interpDelete\fR \fIslave\fR
Deletes the safe interpreter and cleans up the corresponding  
master interpreter data structures.
If a \fIdeleteHook\fR script was specified for this interpreter it is
evaluated before the interpreter is deleted, with the name of the
interpreter as an additional argument.
.TP
\fB::safe::interpFindInAccessPath\fR \fIslave\fR \fIdirectory\fR
This command finds and returns the token for the real directory
\fIdirectory\fR in the safe interpreter's current virtual access path.
It generates an error if the directory is not found.
Example of use:
.RS
.PP
.CS
$slave eval [list set tk_library \e
      [::safe::interpFindInAccessPath $name $tk_library]]
.CE
.RE
.TP
\fB::safe::interpAddToAccessPath\fR \fIslave\fR \fIdirectory\fR
This command adds \fIdirectory\fR to the virtual path maintained for the
safe interpreter in the master, and returns the token that can be used in
the safe interpreter to obtain access to files in that directory.
If the directory is already in the virtual path, it only returns the token
without adding the directory to the virtual path again.
Example of use:
.RS
.PP
.CS
$slave eval [list set tk_library \e
      [::safe::interpAddToAccessPath $name $tk_library]]
.CE
.RE
.TP
\fB::safe::setLogCmd\fR ?\fIcmd arg...\fR?
This command installs a script that will be called when interesting
life cycle events occur for a safe interpreter.
When called with no arguments, it returns the currently installed script.
When called with one argument, an empty string, the currently installed
script is removed and logging is turned off.
The script will be invoked with one additional argument, a string
describing the event of interest.
The main purpose is to help in debugging safe interpreters.
Using this facility you can get complete error messages while the safe
interpreter gets only generic error messages.
This prevents a safe interpreter from seeing messages about failures
and other events that might contain sensitive information such as real
directory names.
.RS
.PP
Example of use:
.PP
.CS
::safe::setLogCmd puts stderr
.CE
.PP
Below is the output of a sample session in which a safe interpreter
attempted to source a file not found in its virtual access path.
Note that the safe interpreter only received an error message saying that
the file was not found:
.PP
.CS
NOTICE for slave interp10 : Created
NOTICE for slave interp10 : Setting accessPath=(/foo/bar) staticsok=1 nestedok=0 deletehook=()
NOTICE for slave interp10 : auto_path in interp10 has been set to {$p(:0:)}
ERROR for slave interp10 : /foo/bar/init.tcl: no such file or directory
.CE
.RE
.SS OPTIONS
The following options are common to 
\fB::safe::interpCreate\fR, \fB::safe::interpInit\fR, 
and \fB::safe::interpConfigure\fR.
Any option name can be abbreviated to its minimal 
non-ambiguous name.
Option names are not case sensitive.
.TP 
\fB\-accessPath\fR \fIdirectoryList\fR
This option sets the list of directories from which the safe interpreter
can \fBsource\fR and \fBload\fR files.
If this option is not specified, or if it is given as the
empty list, the safe interpreter will use the same directories as its
master for auto-loading.
See the section \fBSECURITY\fR below for more detail about virtual paths, 
tokens and access control.
.TP
\fB\-statics\fR \fIboolean\fR
This option specifies if the safe interpreter will be allowed
to load statically linked packages (like \fBload {} Tk\fR).
The default value is \fBtrue\fR : 
safe interpreters are allowed to load statically linked packages.
.TP
\fB\-noStatics\fR
This option is a convenience shortcut for \fB\-statics false\fR and
thus specifies that the safe interpreter will not be allowed
to load statically linked packages.
.TP
\fB\-nested\fR \fIboolean\fR
This option specifies if the safe interpreter will be allowed
to load packages into its own sub-interpreters.
The default value is \fBfalse\fR : 
safe interpreters are not allowed to load packages into
their own sub-interpreters.
.TP
\fB\-nestedLoadOk\fR
This option is a convenience shortcut for \fB\-nested true\fR and
thus specifies the safe interpreter will be allowed
to load packages into its own sub-interpreters.
.TP 
\fB\-deleteHook\fR \fIscript\fR
When this option is given a non-empty \fIscript\fR, it will be
evaluated in the master with the name of
the safe interpreter as an additional argument
just before actually deleting the safe interpreter.
Giving an empty value removes any currently installed deletion hook
script for that safe interpreter.
The default value (\fB{}\fR) is not to have any deletion call back.
.SH ALIASES
The following aliases are provided in a safe interpreter:
.TP
\fBsource\fR \fIfileName\fR
The requested file, a Tcl source file, is sourced into the safe interpreter
if it is found.
The \fBsource\fR alias can only source files from directories in
the virtual path for the safe interpreter. The \fBsource\fR alias requires
the safe interpreter to
use one of the token names in its virtual path to denote the directory in
which the file to be sourced can be found.
See the section on \fBSECURITY\fR for more discussion of restrictions on
valid filenames.
.TP
\fBload\fR \fIfileName\fR
The requested file, a shared object file, is dynamically loaded into the
safe interpreter if it is found.
The filename must contain a token name mentioned in the virtual path for
the safe interpreter for it to be found successfully.
Additionally, the shared object file must contain a safe entry point; see
the manual page for the \fBload\fR command for more details.
.TP
\fBfile\fR ?\fIsubCmd args...\fR?
The \fBfile\fR alias provides access to a safe subset of the subcommands of
the \fBfile\fR command; it allows only \fBdirname\fR, \fBjoin\fR,
\fBextension\fR, \fBroot\fR, \fBtail\fR, \fBpathname\fR and \fBsplit\fR
subcommands. For more details on what these subcommands do see the manual
page for the \fBfile\fR command.
.TP
\fBencoding\fR ?\fIsubCmd args...\fR?
The \fBencoding\fR alias provides access to a safe subset of the
subcommands of the \fBencoding\fR command;  it disallows setting of
the system encoding, but allows all other subcommands including
\fBsystem\fR to check the current encoding.
.TP
\fBexit\fR
The calling interpreter is deleted and its computation is stopped, but the
Tcl process in which this interpreter exists is not terminated.
.SH SECURITY
Safe Tcl does not attempt to completely prevent annoyance and
denial of service attacks. These forms of attack prevent the
application or user from temporarily using the computer to perform
useful work, for example by consuming all available CPU time or
all available screen real estate.
These attacks, while aggravating, are deemed to be of lesser importance
in general than integrity and privacy attacks that Safe Tcl
is to prevent.
.PP
The commands available in a safe interpreter, in addition to
the safe set as defined in \fBinterp\fR manual page, are mediated aliases
for \fBsource\fR, \fBload\fR, \fBexit\fR, and safe subsets of
\fBfile\fR and \fBencoding\fR. The safe interpreter can also auto-load
code and it can request that packages be loaded.
.PP
Because some of these commands access the local file system, there is a
potential for information leakage about its directory structure.
To prevent this, commands that take file names as arguments in a safe
interpreter use tokens instead of the real directory names.
These tokens are translated to the real directory name while a request to,
e.g., source a file is mediated by the master interpreter.
This virtual path system is maintained in the master interpreter for each safe
interpreter created by \fB::safe::interpCreate\fR or initialized by
\fB::safe::interpInit\fR and
the path maps tokens accessible in the safe interpreter into real path
names on the local file system thus preventing safe interpreters 
from gaining knowledge about the
structure of the file system of the host on which the interpreter is
executing.
The only valid file names arguments
for the \fBsource\fR and \fBload\fR aliases provided to the slave
are path in the form of 
\fB[file join \fR\fItoken filename\fR\fB]\fR (i.e. when using the
native file path formats: \fItoken\fR\fB/\fR\fIfilename\fR
on Unix and \fItoken\fR\fB\e\fIfilename\fR on Windows),
where \fItoken\fR is representing one of the directories 
of the \fIaccessPath\fR list and \fIfilename\fR is
one file in that directory (no sub directories access are allowed).
.PP
When a token is used in a safe interpreter in a request to source or
load a file, the token is checked and
translated to a real path name and the file to be
sourced or loaded is located on the file system.
The safe interpreter never gains knowledge of the actual path name under
which the file is stored on the file system.
.PP
To further prevent potential information leakage from sensitive files that
are accidentally included in the set of files that can be sourced by a safe
interpreter, the \fBsource\fR alias restricts access to files
meeting the following constraints: the file name must
fourteen characters or shorter, must not contain more than one dot
.PQ \fB.\fR "" ,
must end up with the extension
.PQ \fB.tcl\fR
or be called
.PQ \fBtclIndex\fR .
.PP
Each element of the initial access path
list will be assigned a token that will be set in
the slave \fBauto_path\fR and the first element of that list will be set as
the \fBtcl_library\fR for that slave.
.PP
If the access path argument is not given or is the empty list, 
the default behavior is to let the slave access the same packages
as the master has access to (Or to be more precise: 
only packages written in Tcl (which by definition cannot be dangerous
as they run in the slave interpreter) and C extensions that
provides a _SafeInit entry point). For that purpose, the master's 
\fBauto_path\fR will be used to construct the slave access path. 
In order that the slave successfully loads the Tcl library files
(which includes the auto-loading mechanism itself) the \fBtcl_library\fR will be
added or moved to the first position if necessary, in the 
slave access path, so the slave
\fBtcl_library\fR will be the same as the master's (its real
path will still be invisible to the slave though). 
In order that auto-loading works the same for the slave and
the master in this by default case, the first-level
sub directories of each directory in the master \fBauto_path\fR will
also be added (if not already included) to the slave access path.
You can always specify a more
restrictive path for which sub directories will never be searched by 
explicitly specifying your directory list with the \fB\-accessPath\fR flag
instead of relying on this default mechanism.
.PP
When the \fIaccessPath\fR is changed after the first creation or
initialization (i.e. through \fBinterpConfigure -accessPath \fR\fIlist\fR),
an \fBauto_reset\fR is automatically evaluated in the safe interpreter
to synchronize its \fBauto_index\fR with the new token list.
.SH "SEE ALSO"
interp(n), library(n), load(n), package(n), source(n), unknown(n)
.SH KEYWORDS
alias, auto\-loading, auto_mkindex, load, master interpreter, safe
interpreter, slave interpreter, source<|MERGE_RESOLUTION|>--- conflicted
+++ resolved
@@ -4,11 +4,6 @@
 '\" See the file "license.terms" for information on usage and redistribution
 '\" of this file, and for a DISCLAIMER OF ALL WARRANTIES.
 '\" 
-<<<<<<< HEAD
-'\" RCS: @(#) $Id: safe.n,v 1.14 2010/02/26 10:32:40 rmax Exp $
-'\" 
-=======
->>>>>>> 488806d8
 .so man.macros
 .TH "Safe Tcl" n 8.0 Tcl "Tcl Built-In Commands"
 .BS
