--- conflicted
+++ resolved
@@ -65,13 +65,8 @@
 if the first such characters are
 .QW \fB0b\fR
 then \fIsrc\fR
-<<<<<<< HEAD
 is expected to be in binary form;  otherwise, \fIsrc\fR is
 expected to be in decimal form.
-=======
-is expected to be in octal form;  otherwise, \fIsrc\fR
-is expected to be in decimal form.
->>>>>>> 3aa56c68
 .PP
 \fBTcl_GetDouble\fR expects \fIsrc\fR to consist of a floating-point
 number, which is:  white space;  a sign; a sequence of digits;  a
