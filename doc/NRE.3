.\"
.\" Copyright (c) 2008 Kevin B. Kenny.
.\" Copyright (c) 2018 Nathan Coulter.
.\"
'\" See the file "license.terms" for information on usage and redistribution
'\" of this file, and for a DISCLAIMER OF ALL WARRANTIES.
'\"
.TH NRE 3 8.6 Tcl "Tcl Library Procedures"
.so man.macros
.BS
.SH NAME
Tcl_NRCreateCommand, Tcl_NRCreateCommand2, Tcl_NRCallObjProc, Tcl_NRCallObjProc2, Tcl_NREvalObj, Tcl_NREvalObjv, Tcl_NRCmdSwap, Tcl_NRExprObj, Tcl_NRAddCallback \- Non-Recursive (stackless) evaluation of Tcl scripts.
.SH SYNOPSIS
.nf
\fB#include <tcl.h>\fR
.sp
Tcl_Command
\fBTcl_NRCreateCommand\fR(\fIinterp, cmdName, proc, nreProc, clientData,
                    deleteProc\fR)
.sp
Tcl_Command
\fBTcl_NRCreateCommand2\fR(\fIinterp, cmdName, proc2, nreProc2, clientData,
                    deleteProc\fR)
.sp
int
\fBTcl_NRCallObjProc\fR(\fIinterp, nreProc, clientData, objc, objv\fR)
.sp
int
\fBTcl_NRCallObjProc2\fR(\fIinterp, nreProc2, clientData, objc, objv\fR)
.sp
int
\fBTcl_NREvalObj\fR(\fIinterp, objPtr, flags\fR)
.sp
int
\fBTcl_NREvalObjv\fR(\fIinterp, objc, objv, flags\fR)
.sp
int
\fBTcl_NRCmdSwap\fR(\fIinterp, cmd, objc, objv, flags\fR)
.sp
int
\fBTcl_NRExprObj\fR(\fIinterp, objPtr, resultPtr\fR)
.sp
void
\fBTcl_NRAddCallback\fR(\fIinterp, postProcPtr, data0, data1, data2, data3\fR)
.fi
.SH ARGUMENTS
.AS Tcl_CmdDeleteProc *interp in
.AP Tcl_Interp *interp in
The relevant Interpreter.
.AP "const char" *cmdName in
Name of the command to create.
.AP Tcl_ObjCmdProc *proc in
Called in order to evaluate a command.  Is often just a small wrapper that uses
\fBTcl_NRCallObjProc\fR to call \fInreProc\fR using a new trampoline.  Behaves
in the same way as the \fIproc\fR argument to \fBTcl_CreateObjCommand\fR(3)
(\fIq.v.\fR).
.AP Tcl_ObjCmdProc2 *proc2 in
Called in order to evaluate a command.  Is often just a small wrapper that uses
\fBTcl_NRCallObjProc2\fR to call \fInreProc2\fR using a new trampoline.  Behaves
in the same way as the \fIproc2\fR argument to \fBTcl_CreateObjCommand2\fR(3)
(\fIq.v.\fR).
.AP Tcl_ObjCmdProc *nreProc in
Called instead of \fIproc\fR when a trampoline is already in use.
<<<<<<< HEAD
.AP void *clientData in
=======
.AP Tcl_ObjCmdProc2 *nreProc2 in
Called instead of \fIproc2\fR when a trampoline is already in use.
.AP ClientData clientData in
>>>>>>> 8d919c0d
Arbitrary one-word value passed to \fIproc\fR, \fInreProc\fR, \fIdeleteProc\fR
and \fIobjProc\fR.
.AP Tcl_CmdDeleteProc *deleteProc in/out
Called before \fIcmdName\fR is deleted from the interpreter, allowing for
command-specific cleanup. May be NULL.
.AP size_t objc in
Number of items in \fIobjv\fR.
.AP Tcl_Obj **objv in
Words in the command.
.AP Tcl_Obj *objPtr in
A script or expression to evaluate.
.AP int flags in
As described for \fITcl_EvalObjv\fR.
.PP
.AP Tcl_Command cmd in
Token to use instead of one derived from the first word of \fIobjv\fR in order
to evaluate a command.
.AP Tcl_Obj *resultPtr out
Pointer to an unshared Tcl_Obj where the result of the evaluation is stored if
the return code is TCL_OK.
.AP Tcl_NRPostProc *postProcPtr in
A function to push.
.AP void *data0 in
.AP void *data1 in
.AP void *data2 in
.AP void *data3 in
\fIdata0\fR through \fIdata3\fR are four one-word values that will be passed
to the function designated by \fIpostProcPtr\fR when it is invoked.
.BE
.SH DESCRIPTION
.PP
These functions provide an interface to the function stack that an interpreter
iterates through to evaluate commands.  The routine behind a command is
implemented by an initial function and any additional functions that the
routine pushes onto the stack as it progresses.  The interpreter itself pushes
functions onto the stack to react to the end of a routine and to exercise other
forms of control such as switching between in-progress stacks and the
evaluation of other scripts at additional levels without adding frames to the C
stack.  To execute a routine, the initial function for the routine is called
and then a small bit of code called a \fItrampoline\fR iteratively takes
functions off the stack and calls them, using the value of the last call as the
value of the routine.
.PP
\fBTcl_NRCallObjProc\fR calls \fInreProc\fR using a new trampoline.
.PP
\fBTcl_NRCreateCommand\fR, an alternative to \fBTcl_CreateObjCommand\fR,
resolves \fIcmdName\fR, which may contain namespace qualifiers, relative to the
current namespace, creates a command by that name, and returns a token for the
command which may be used in subsequent calls to \fBTcl_GetCommandName\fR.
Except for a few cases noted below any existing command by the same name is
first deleted.  If \fIinterp\fR is in the process of being deleted
\fBTcl_NRCreateCommand\fR does not create any command, does not delete any
command, and returns NULL.
.PP
\fBTcl_NRCreateCommand2\fR, is an alternative to \fBTcl_NRCreateCommand\fR
in the same way as \fBTcl_CreateObjCommand2\fR.
.PP
\fBTcl_NREvalObj\fR pushes a function that is like \fBTcl_EvalObjEx\fR but
consumes no space on the C stack.
.PP
\fBTcl_NREvalObjv\fR pushes a function that is like \fBTcl_EvalObjv\fR but
consumes no space on the C stack.
.PP
\fBTcl_NRCmdSwap\fR is like \fBTcl_NREvalObjv\fR, but uses \fIcmd\fR, a token
previously returned by \fBTcl_CreateObjCommand\fR or
\fBTcl_GetCommandFromObj\fR, instead of resolving the first word of \fIobjv\fR.
.  The name of this command must be the same as \fIobjv[0]\fR.
.PP
\fBTcl_NRExprObj\fR pushes a function that evaluates \fIobjPtr\fR as an
expression in the same manner as \fBTcl_ExprObj\fR but without consuming space
on the C stack.
.PP
All of the functions return \fBTCL_OK\fR if the evaluation of the script,
command, or expression has been scheduled successfully.  Otherwise (for example
if the command name cannot be resolved), they return \fBTCL_ERROR\fR and store
a message as the interpreter's result.
.PP
\fBTcl_NRAddCallback\fR pushes \fIpostProcPtr\fR.  The signature for
\fBTcl_NRPostProc\fR is:
.PP
.CS
typedef int
\fBTcl_NRPostProc\fR(
        \fBvoid *\fR \fIdata\fR[],
        \fBTcl_Interp\fR *\fIinterp\fR,
        int \fIresult\fR);
.CE
.PP
\fIdata\fR is a pointer to an array containing \fIdata0\fR through \fIdata3\fR.
\fIresult\fR is the value returned by the previous function implementing part
the routine.
.SH EXAMPLE
.PP
The following command uses \fBTcl_EvalObjEx\fR, which consumes space on the C
stack, to evalute a script:
.PP
.CS
int
\fITheCmdOldObjProc\fR(
    void *clientData,
    Tcl_Interp *interp,
    int objc,
    Tcl_Obj *const objv[])
{
    int result;
    Tcl_Obj *objPtr;

    \fI... preparation ...\fR

    result = \fBTcl_EvalObjEx\fR(interp, objPtr, 0);

    \fI... postprocessing ...\fR

    return result;
}
\fBTcl_CreateObjCommand\fR(interp, "theCommand",
        \fITheCmdOldObjProc\fR, clientData, TheCmdDeleteProc);
.CE
.PP
To avoid consuming space on the C stack, \fITheCmdOldObjProc\fR is renamed to
\fITheCmdNRObjProc\fR and the postprocessing step is split into a separate
function, \fITheCmdPostProc\fR, which is pushed onto the function stack.
\fITcl_EvalObjEx\fR is replaced with \fITcl_NREvalObj\fR, which uses a
trampoline instead of consuming space on the C stack.  A new version of
\fITheCmdOldObjProc\fR is just a a wrapper that uses \fBTcl_NRCallObjProc\fR to
call \fITheCmdNRObjProc\fR:
.PP
.CS
int
\fITheCmdOldObjProc\fR(
    void *clientData,
    Tcl_Interp *interp,
    int objc,
    Tcl_Obj *const objv[])
{
    return \fBTcl_NRCallObjProc\fR(interp, \fITheCmdNRObjProc\fR,
            clientData, objc, objv);
}
.CE
.PP
.CS
int
\fITheCmdNRObjProc\fR
    void *clientData,
    Tcl_Interp *interp,
    int objc,
    Tcl_Obj *const objv[])
{
    Tcl_Obj *objPtr;

    \fI... preparation ...\fR

    \fBTcl_NRAddCallback\fR(interp, \fITheCmdPostProc\fR,
            data0, data1, data2, data3);
    /* \fIdata0 .. data3\fR are up to four one-word items to
     * pass to the postprocessing procedure */

    return \fBTcl_NREvalObj\fR(interp, objPtr, 0);
}
.CE
.PP
.CS
int
\fITheCmdNRPostProc\fR(
    void *data[],
    Tcl_Interp *interp,
    int result)
{
    /* \fIdata[0] .. data[3]\fR are the four words of data
     * passed to \fBTcl_NRAddCallback\fR */

    \fI... postprocessing ...\fR

    return result;
}
.CE
.PP
Any function comprising a routine can push other functions, making it possible
implement looping and sequencing constructs using the function stack.
.PP
.SH "REFERENCE COUNT MANAGEMENT"
.PP
The first \fIobjc\fR values in the \fIobjv\fR array passed to the functions
\fBTcl_NRCallObjProc\fR, \fBTcl_NREvalObjv\fR, and \fBTcl_NRCmdSwap\fR should
have a reference count of at least 1; they may have additional references
taken during the execution.
.PP
The \fIobjPtr\fR argument to \fBTcl_NREvalObj\fR and \fBTcl_NRExprObj\fR
should have a reference count of at least 1, and may have additional
references taken to it during execution.
.PP
The \fIresultObj\fR argument to \fBTcl_NRExprObj\fR should be an unshared
object.
.PP
Use \fBTcl_NRAddCallback\fR to schedule any required final decrementing of the
reference counts of arguments to any of the other functions on this page, as
with any other post-processing step in the non-recursive execution engine.
.PP
The
.SH "SEE ALSO"
Tcl_CreateCommand(3), Tcl_CreateObjCommand(3), Tcl_EvalObjEx(3), Tcl_GetCommandFromObj(3), Tcl_ExprObj(3)
.SH KEYWORDS
stackless, nonrecursive, execute, command, global, value, result, script
.SH COPYRIGHT
Copyright \(co 2008 Kevin B. Kenny.
Copyright \(co 2018 Nathan Coulter.<|MERGE_RESOLUTION|>--- conflicted
+++ resolved
@@ -61,13 +61,9 @@
 (\fIq.v.\fR).
 .AP Tcl_ObjCmdProc *nreProc in
 Called instead of \fIproc\fR when a trampoline is already in use.
-<<<<<<< HEAD
-.AP void *clientData in
-=======
 .AP Tcl_ObjCmdProc2 *nreProc2 in
 Called instead of \fIproc2\fR when a trampoline is already in use.
-.AP ClientData clientData in
->>>>>>> 8d919c0d
+.AP void *clientData in
 Arbitrary one-word value passed to \fIproc\fR, \fInreProc\fR, \fIdeleteProc\fR
 and \fIobjProc\fR.
 .AP Tcl_CmdDeleteProc *deleteProc in/out
