'\"
'\" Copyright (c) 2005 Sergey Brester aka sebres.
'\"
'\" See the file "license.terms" for information on usage and redistribution
'\" of this file, and for a DISCLAIMER OF ALL WARRANTIES.
'\"
.TH timerate n "" Tcl "Tcl Built-In Commands"
.so man.macros
.BS
'\" Note:  do not modify the .SH NAME line immediately below!
.SH NAME
timerate \- Calibrated performance measurements of script execution time
.SH SYNOPSIS
.nf
\fBtimerate \fIscript\fR ?\fItime\fR? ?\fImax-count\fR?
\fBtimerate \fR?\fB\-direct\fR? ?\fB\-overhead\fI estimate\fR? \fIscript\fR ?\fItime\fR? ?\fImax-count\fR?
\fBtimerate \fR?\fB\-calibrate\fR? ?\fB\-direct\fR? \fIscript\fR ?\fItime\fR? ?\fImax-count\fR?
.fi
.BE
.SH DESCRIPTION
.PP
The \fBtimerate\fR command does calibrated performance measurement of a Tcl
command or script, \fIscript\fR. The \fIscript\fR should be written so that it
can be executed multiple times during the performance measurement process.
Time is measured in elapsed time using the finest timer resolution as possible,
not CPU time; if \fIscript\fR interacts with the OS, the cost of that
interaction is included.
This command may be used to provide information as to how well a script or
Tcl command is performing, and can help determine bottlenecks and fine-tune
application performance.
.PP
The first and second form will evaluate \fIscript\fR until the interval
\fItime\fR given in milliseconds elapses, or for 1000 milliseconds (1 second)
if \fItime\fR is not specified.
.PP
The parameter \fImax-count\fR could additionally impose a further restriction
by the maximal number of iterations to evaluate the script.
If \fImax-count\fR is specified, the evaluation will stop either this count of
iterations is reached or the time is exceeded.
.PP
It will then return a canonical Tcl-list of the form:
.PP
.CS
\fB0.095977 \(mcs/# 52095836 # 10419167 #/sec 5000.000 net-ms\fR
.CE
.PP
which indicates:
.IP \(bu 3
the average amount of time required per iteration, in microseconds
([\fBlindex\fR $result 0])
.IP \(bu 3
the count how many times it was executed ([\fBlindex\fR $result 2])
.IP \(bu 3
the estimated rate per second ([\fBlindex\fR $result 4])
.IP \(bu 3
the estimated real execution time without measurement overhead
([\fBlindex\fR $result 6])
.PP
The following options may be supplied to the \fBtimerate\fR command:
.\" OPTION: -calibrate
.TP
\fB\-calibrate\fR
.
To measure very fast scripts as exactly as possible, a calibration process
may be required.
The \fB\-calibrate\fR option is used to calibrate \fBtimerate\fR itself,
calculating the estimated overhead of the given script as the default overhead
for future invocations of the \fBtimerate\fR command. If the \fItime\fR
parameter is not specified, the calibrate procedure runs for up to 10 seconds.
.RS
.PP
Note that the calibration process is not thread safe in the current
implementation.
.RE
.\" OPTION: -overhead
.TP
\fB\-overhead \fIestimate\fR
.
<<<<<<< HEAD
The \fB\-overhead\fR parameter supplies an estimate (in microseconds, which may
be a floating point number) of the
measurement overhead of each iteration of the tested script. This quantity
will be subtracted from the measured time prior to reporting results. This can
be useful for removing the cost of interpreter state reset commands from the
script being measured.
.\" OPTION: -direct
=======
The \fB\-overhead\fR parameter supplies an estimate (in microseconds) of the
measurement overhead of each iteration of the tested script. The passed value
overrides, for the current invocation of \fBtimerate\fR, the overhead
estimated by a previous calibration. Overrides may themselves be measured
using \fBtimerate\fR as illustrated by a later example.
>>>>>>> 8aa73bae
.TP
\fB\-direct\fR
.
The \fB\-direct\fR option causes direct execution of the supplied script,
without compilation, in a manner similar to the \fBtime\fR command. It can be
used to measure the cost of \fBTcl_EvalObjEx\fR, of the invocation of canonical
lists, and of the uncompiled versions of bytecoded commands.
.PP
As opposed to the \fBtime\fR command, which runs the tested script for a fixed
number of iterations, the \fBtimerate\fR command runs it for a fixed time.
Additionally, the compiled variant of the script will be used during the entire
measurement, as if the script were part of a compiled procedure,
if the \fB\-direct\fR option is not specified. The fixed time period and
possibility of compilation allow for more precise results and prevent very long
execution times by slow scripts, making it practical for measuring scripts with
highly uncertain execution times.
.SH EXAMPLES
Estimate how fast it takes for a simple Tcl \fBfor\fR loop (including
operations on variable \fIi\fR) to count to ten:
.PP
.CS
\fI# calibrate\fR
\fBtimerate\fR -calibrate {}

\fI# measure\fR
\fBtimerate\fR { for {set i 0} {$i<10} {incr i} {} } 5000
.CE
.PP
Estimate how fast it takes for a simple Tcl \fBfor\fR loop, ignoring the
overhead of the management of the variable that controls the loop:
.PP
.CS
\fI# calibrate for overhead of variable operations\fR
set i 0; \fBtimerate\fR -calibrate {expr {$i<10}; incr i} 1000

\fI# measure\fR
\fBtimerate\fR {
    for {set i 0} {$i<10} {incr i} {}
} 5000
.CE
.PP
Estimate the speed of calculating the hour of the day using \fBclock format\fR
only, ignoring overhead of the portion of the script that prepares the time for
it to calculate:
.PP
.CS
\fI# calibrate\fR
\fBtimerate\fR -calibrate {}

\fI# estimate overhead\fR
set tm 0
set ovh [lindex [\fBtimerate -overhead 0\fR {
    incr tm [expr {24*60*60}]
}] 0]

\fI# measure using estimated overhead\fR
set tm 0
\fBtimerate\fR -overhead $ovh {
    clock format $tm -format %H
    incr tm [expr {24*60*60}]; # overhead for this is ignored
} 5000
.CE
.PP
In this last example, note that the overhead itself is measured using
\fBtimerate\fR invoked with \fB-overhead 0\fR. This is necessary
because explicit overheads are assumed to be absolute values,
and not an increment over the default calibrated overhead. It is
therefore important that the calibrated overhead is excluded in the
measurement of the overhead value itself. This is accomplished by
passing \fB-overhead 0\fR when measuring the overhead.
.SH "SEE ALSO"
time(n)
.SH KEYWORDS
performance measurement, script, time
.\" Local Variables:
.\" mode: nroff
.\" End:<|MERGE_RESOLUTION|>--- conflicted
+++ resolved
@@ -76,21 +76,13 @@
 .TP
 \fB\-overhead \fIestimate\fR
 .
-<<<<<<< HEAD
 The \fB\-overhead\fR parameter supplies an estimate (in microseconds, which may
 be a floating point number) of the
-measurement overhead of each iteration of the tested script. This quantity
-will be subtracted from the measured time prior to reporting results. This can
-be useful for removing the cost of interpreter state reset commands from the
-script being measured.
-.\" OPTION: -direct
-=======
-The \fB\-overhead\fR parameter supplies an estimate (in microseconds) of the
 measurement overhead of each iteration of the tested script. The passed value
 overrides, for the current invocation of \fBtimerate\fR, the overhead
 estimated by a previous calibration. Overrides may themselves be measured
 using \fBtimerate\fR as illustrated by a later example.
->>>>>>> 8aa73bae
+.\" OPTION: -direct
 .TP
 \fB\-direct\fR
 .
