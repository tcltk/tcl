'\"
'\" Copyright (c) 1993 The Regents of the University of California.
'\" Copyright (c) 1994-1996 Sun Microsystems, Inc.
'\" Copyright (c) 2000 Scriptics Corporation.
'\"
'\" See the file "license.terms" for information on usage and redistribution
'\" of this file, and for a DISCLAIMER OF ALL WARRANTIES.
'\" 
.TH source n "" Tcl "Tcl Built-In Commands"
.so man.macros
.BS
'\" Note:  do not modify the .SH NAME line immediately below!
.SH NAME
source \- Evaluate a file or resource as a Tcl script
.SH SYNOPSIS
\fBsource \fIfileName\fR
.sp
\fBsource\fR \fB\-encoding \fIencodingName fileName\fR
.BE
.SH DESCRIPTION
.PP
This command takes the contents of the specified file or resource
and passes it to the Tcl interpreter as a text script.  The return
value from \fBsource\fR is the return value of the last command
executed in the script.  If an error occurs in evaluating the contents
of the script then the \fBsource\fR command will return that error.
If a \fBreturn\fR command is invoked from within the script then the
remainder of the file will be skipped and the \fBsource\fR command
will return normally with the result from the \fBreturn\fR command.
.PP
The end-of-file character for files is
.QW \e32
(^Z) for all platforms.
The source command will read files up to this character.  This
restriction does not exist for the \fBread\fR or \fBgets\fR commands,
allowing for files containing code and data segments (scripted documents).
If you require a
.QW ^Z
in code for string comparison, you can use
.QW \e032
or
.QW \eu001a ,
which will be safely substituted by the Tcl interpreter into
.QW ^Z .
.PP
<<<<<<< HEAD
=======
A leading BOM (Byte order mark) contained in the file is ignored for unicode encodings (utf-8, unicode).
.PP
.VS 8.5
>>>>>>> 27acf86d
The \fB\-encoding\fR option is used to specify the encoding of
the data stored in \fIfileName\fR.  When the \fB\-encoding\fR option
is omitted, the system encoding is assumed.
.SH EXAMPLE
.PP
Run the script in the file \fBfoo.tcl\fR and then the script in the
file \fBbar.tcl\fR:
.PP
.CS
\fBsource\fR foo.tcl
\fBsource\fR bar.tcl
.CE
.PP
Alternatively:
.PP
.CS
foreach scriptFile {foo.tcl bar.tcl} {
    \fBsource\fR $scriptFile
}
.CE
.SH "SEE ALSO"
file(n), cd(n), encoding(n), info(n)
.SH KEYWORDS
file, script<|MERGE_RESOLUTION|>--- conflicted
+++ resolved
@@ -43,12 +43,8 @@
 which will be safely substituted by the Tcl interpreter into
 .QW ^Z .
 .PP
-<<<<<<< HEAD
-=======
 A leading BOM (Byte order mark) contained in the file is ignored for unicode encodings (utf-8, unicode).
 .PP
-.VS 8.5
->>>>>>> 27acf86d
 The \fB\-encoding\fR option is used to specify the encoding of
 the data stored in \fIfileName\fR.  When the \fB\-encoding\fR option
 is omitted, the system encoding is assumed.
