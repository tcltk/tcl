--- conflicted
+++ resolved
@@ -4,11 +4,6 @@
 '\" See the file "license.terms" for information on usage and redistribution
 '\" of this file, and for a DISCLAIMER OF ALL WARRANTIES.
 '\" 
-<<<<<<< HEAD
-'\" RCS: @(#) $Id: Object.3,v 1.18.2.1 2008/06/27 21:44:59 dgp Exp $
-'\" 
-=======
->>>>>>> 01562d4f
 .so man.macros
 .TH Tcl_Obj 3 8.5 Tcl "Tcl Library Procedures"
 .BS
