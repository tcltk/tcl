'\"
'\" Copyright (c) 1995-1996 Sun Microsystems, Inc.
'\" Copyright (c) 2004 Donal K. Fellows
'\" Copyright (c) 2006-2008 Joe Mistachkin.
'\"
'\" See the file "license.terms" for information on usage and redistribution
'\" of this file, and for a DISCLAIMER OF ALL WARRANTIES.
'\" 
<<<<<<< HEAD
'\" RCS: @(#) $Id: interp.n,v 1.45 2010/11/15 21:34:54 andreas_kupries Exp $
'\" 
=======
>>>>>>> 09374559
.so man.macros
.TH interp n 8.6 Tcl "Tcl Built-In Commands"
.BS
'\" Note:  do not modify the .SH NAME line immediately below!
.SH NAME
interp \- Create and manipulate Tcl interpreters
.SH SYNOPSIS
\fBinterp \fIsubcommand \fR?\fIarg arg ...\fR?
.BE
.SH DESCRIPTION
.PP
This command makes it possible to create one or more new Tcl
interpreters that co-exist with the creating interpreter in the
same application.  The creating interpreter is called the \fImaster\fR
and the new interpreter is called a \fIslave\fR.
A master can create any number of slaves, and each slave can
itself create additional slaves for which it is master, resulting
in a hierarchy of interpreters.
.PP
Each interpreter is independent from the others: it has its own name
space for commands, procedures, and global variables.
A master interpreter may create connections between its slaves and
itself using a mechanism called an \fIalias\fR.  An \fIalias\fR is
a command in a slave interpreter which, when invoked, causes a
command to be invoked in its master interpreter or in another slave
interpreter.  The only other connections between interpreters are
through environment variables (the \fBenv\fR variable), which are
normally shared among all interpreters in the application,
and by resource limit exceeded callbacks. Note that the
name space for files (such as the names returned by the \fBopen\fR command)
is no longer shared between interpreters. Explicit commands are provided to
share files and to transfer references to open files from one interpreter
to another.
.PP
The \fBinterp\fR command also provides support for \fIsafe\fR
interpreters.  A safe interpreter is a slave whose functions have
been greatly restricted, so that it is safe to execute untrusted
scripts without fear of them damaging other interpreters or the
application's environment. For example, all IO channel creation
commands and subprocess creation commands are made inaccessible to safe
interpreters.
See \fBSAFE INTERPRETERS\fR below for more information on
what features are present in a safe interpreter.
The dangerous functionality is not removed from the safe interpreter;
instead, it is \fIhidden\fR, so that only trusted interpreters can obtain
access to it. For a detailed explanation of hidden commands, see
\fBHIDDEN COMMANDS\fR, below.
The alias mechanism can be used for protected communication (analogous to a
kernel call) between a slave interpreter and its master.
See \fBALIAS INVOCATION\fR, below, for more details
on how the alias mechanism works.
.PP
A qualified interpreter name is a proper Tcl lists containing a subset of its
ancestors in the interpreter hierarchy, terminated by the string naming the
interpreter in its immediate master. Interpreter names are relative to the
interpreter in which they are used. For example, if \fBa\fR is a slave of
the current interpreter and it has a slave \fBa1\fR, which in turn has a
slave \fBa11\fR, the qualified name of \fBa11\fR in \fBa\fR is the list
\fBa1 a11\fR.
.PP
The \fBinterp\fR command, described below, accepts qualified interpreter
names as arguments; the interpreter in which the command is being evaluated
can always be referred to as \fB{}\fR (the empty list or string). Note that
it is impossible to refer to a master (ancestor) interpreter by name in a
slave interpreter except through aliases. Also, there is no global name by
which one can refer to the first interpreter created in an application.
Both restrictions are motivated by safety concerns.
.SH "THE INTERP COMMAND"
.PP
The \fBinterp\fR command is used to create, delete, and manipulate
slave interpreters, and to share or transfer
channels between interpreters.  It can have any of several forms, depending
on the \fIsubcommand\fR argument:
.TP
\fBinterp\fR \fBalias\fR \fIsrcPath\fR \fIsrcToken\fR
.
Returns a Tcl list whose elements are the \fItargetCmd\fR and
\fIarg\fRs associated with the alias represented by \fIsrcToken\fR
(this is the value returned when the alias was
created; it is possible that the name of the source command in the
slave is different from \fIsrcToken\fR).
.TP
\fBinterp\fR \fBalias\fR \fIsrcPath\fR \fIsrcToken\fR \fB{}\fR
.
Deletes the alias for \fIsrcToken\fR in the slave interpreter identified by
\fIsrcPath\fR.
\fIsrcToken\fR refers to the value returned when the alias
was created;  if the source command has been renamed, the renamed
command will be deleted.
.TP
\fBinterp\fR \fBalias\fR \fIsrcPath\fR \fIsrcCmd\fR \fItargetPath\fR \fItargetCmd \fR?\fIarg arg ...\fR?
.
This command creates an alias between one slave and another (see the
\fBalias\fR slave command below for creating aliases between a slave
and its master).  In this command, either of the slave interpreters
may be anywhere in the hierarchy of interpreters under the interpreter
invoking the command.
\fISrcPath\fR and \fIsrcCmd\fR identify the source of the alias.
\fISrcPath\fR is a Tcl list whose elements select a particular
interpreter.  For example,
.QW "\fBa b\fR"
identifies an interpreter
\fBb\fR, which is a slave of interpreter \fBa\fR, which is a slave
of the invoking interpreter.  An empty list specifies the interpreter
invoking the command.  \fIsrcCmd\fR gives the name of a new
command, which will be created in the source interpreter.
\fITargetPath\fR and \fItargetCmd\fR specify a target interpreter
and command, and the \fIarg\fR arguments, if any, specify additional
arguments to \fItargetCmd\fR which are prepended to any arguments specified
in the invocation of \fIsrcCmd\fR.
\fITargetCmd\fR may be undefined at the time of this call, or it may
already exist; it is not created by this command.
The alias arranges for the given target command to be invoked
in the target interpreter whenever the given source command is
invoked in the source interpreter.  See \fBALIAS INVOCATION\fR below for
more details.
The command returns a token that uniquely identifies the command created
\fIsrcCmd\fR, even if the command is renamed afterwards. The token may but
does not have to be equal to \fIsrcCmd\fR.
.TP
\fBinterp\fR \fBaliases \fR?\fIpath\fR?
.
This command returns a Tcl list of the tokens of all the source commands for
aliases defined in the interpreter identified by \fIpath\fR. The tokens
correspond to the values returned when
the aliases were created (which may not be the same
as the current names of the commands).
.TP
\fBinterp bgerror \fIpath\fR ?\fIcmdPrefix\fR?
.
This command either gets or sets the current background exception handler
for the interpreter identified by \fIpath\fR. If \fIcmdPrefix\fR is
absent, the current background exception handler is returned, and if it is
present, it is a list of words (of minimum length one) that describes
what to set the interpreter's background exception handler to. See the
\fBBACKGROUND EXCEPTION HANDLING\fR section for more details.
.TP
\fBinterp\fR \fBcancel \fR?\fB\-unwind\fR? ?\fB\-\|\-\fR? ?\fIpath\fR? ?\fIresult\fR?
.VS 8.6
Cancels the script being evaluated in the interpreter identified by
\fIpath\fR. Without the \fB\-unwind\fR switch the evaluation stack for
the interpreter is unwound until an enclosing catch command is found or
there are no further invocations of the interpreter left on the call
stack. With the \fB\-unwind\fR switch the evaluation stack for the
interpreter is unwound without regard to any intervening catch command
until there are no further invocations of the interpreter left on the
call stack. The \fB\-\|\-\fR switch can be used to mark the end of
switches; it may be needed if \fIpath\fR is an unusual value such
as \fB\-safe\fR. If \fIresult\fR is present, it will be used as the
error message string; otherwise, a default error message string will be
used.
.VE 8.6
.TP
\fBinterp\fR \fBcreate \fR?\fB\-safe\fR? ?\fB\-\|\-\fR? ?\fIpath\fR?
.
Creates a slave interpreter identified by \fIpath\fR and a new command,
called a \fIslave command\fR. The name of the slave command is the last
component of \fIpath\fR. The new slave interpreter and the slave command
are created in the interpreter identified by the path obtained by removing
the last component from \fIpath\fR. For example, if \fIpath\fR is \fBa b
c\fR then a new slave interpreter and slave command named \fBc\fR are
created in the interpreter identified by the path \fBa b\fR.
The slave command may be used to manipulate the new interpreter as
described below. If \fIpath\fR is omitted, Tcl creates a unique name of the
form \fBinterp\fIx\fR, where \fIx\fR is an integer, and uses it for the
interpreter and the slave command. If the \fB\-safe\fR switch is specified
(or if the master interpreter is a safe interpreter), the new slave
interpreter will be created as a safe interpreter with limited
functionality; otherwise the slave will include the full set of Tcl
built-in commands and variables. The \fB\-\|\-\fR switch can be used to
mark the end of switches;  it may be needed if \fIpath\fR is an unusual
value such as \fB\-safe\fR. The result of the command is the name of the
new interpreter. The name of a slave interpreter must be unique among all
the slaves for its master;  an error occurs if a slave interpreter by the
given name already exists in this master.
The initial recursion limit of the slave interpreter is set to the
current recursion limit of its parent interpreter.
.TP
\fBinterp\fR \fBdebug \fIpath\fR ?\fI\-frame\fR ?\fIbool\fR??
.
Controls whether frame-level stack information is captured in the
slave interpreter identified by \fIpath\fR.  If no arguments are
given, option and current setting are returned.  If \fI\-frame\fR
is given, the debug setting is set to the given boolean if provided
and the current setting is returned.
This only effects the output of \fBinfo frame\fR, in that exact
frame-level information for command invocation at the bytecode level
is only captured with this setting on.
.PP
.RS
For example, with code like
.PP
.CS
\fBproc\fR mycontrol {... script} {
  ...
  \fBuplevel\fR 1 $script
  ...
}

\fBproc\fR dosomething {...} {
  ...
  mycontrol {
    somecode
  }
}
.CE
.PP
the standard setting will provide a relative line number for the
command \fBsomecode\fR and the relevant frame will be of type
\fBeval\fR. With frame-debug active on the other hand the tracking
extends so far that the system will be able to determine the file and
absolute line number of this command, and return a frame of type
\fBsource\fR. This more exact information is paid for with slower
execution of all commands.
.RE
.TP
\fBinterp\fR \fBdelete \fR?\fIpath ...?\fR
.
Deletes zero or more interpreters given by the optional \fIpath\fR
arguments, and for each interpreter, it also deletes its slaves. The
command also deletes the slave command for each interpreter deleted.
For each \fIpath\fR argument, if no interpreter by that name
exists, the command raises an error.
.TP
\fBinterp\fR \fBeval\fR \fIpath arg \fR?\fIarg ...\fR?
.
This command concatenates all of the \fIarg\fR arguments in the same
fashion as the \fBconcat\fR command, then evaluates the resulting string as
a Tcl script in the slave interpreter identified by \fIpath\fR. The result
of this evaluation (including all \fBreturn\fR options,
such as \fB\-errorinfo\fR and \fB\-errorcode\fR information, if an
error occurs) is returned to the invoking interpreter.
Note that the script will be executed in the current context stack frame of the
\fIpath\fR interpreter; this is so that the implementations (in a master
interpreter) of aliases in a slave interpreter can execute scripts in
the slave that find out information about the slave's current state
and stack frame.
.TP
\fBinterp exists \fIpath\fR
.
Returns \fB1\fR if a slave interpreter by the specified \fIpath\fR
exists in this master, \fB0\fR otherwise. If \fIpath\fR is omitted, the
invoking interpreter is used.
.TP
\fBinterp expose \fIpath\fR \fIhiddenName\fR ?\fIexposedCmdName\fR?
.
Makes the hidden command \fIhiddenName\fR exposed, eventually bringing
it back under a new \fIexposedCmdName\fR name (this name is currently
accepted only if it is a valid global name space name without any ::),
in the interpreter
denoted by \fIpath\fR.
If an exposed command with the targeted name already exists, this command
fails.
Hidden commands are explained in more detail in \fBHIDDEN COMMANDS\fR, below.
.TP
\fBinterp\fR \fBhide\fR \fIpath\fR \fIexposedCmdName\fR ?\fIhiddenCmdName\fR?
.
Makes the exposed command \fIexposedCmdName\fR hidden, renaming
it to the hidden command \fIhiddenCmdName\fR, or keeping the same name if
\fIhiddenCmdName\fR is not given, in the interpreter denoted
by \fIpath\fR.
If a hidden command with the targeted name already exists, this command
fails.
Currently both \fIexposedCmdName\fR and \fIhiddenCmdName\fR can
not contain namespace qualifiers, or an error is raised.
Commands to be hidden by \fBinterp hide\fR are looked up in the global
namespace even if the current namespace is not the global one. This
prevents slaves from fooling a master interpreter into hiding the wrong
command, by making the current namespace be different from the global one.
Hidden commands are explained in more detail in \fBHIDDEN COMMANDS\fR, below.
.TP
\fBinterp\fR \fBhidden\fR \fIpath\fR
.
Returns a list of the names of all hidden commands in the interpreter
identified by \fIpath\fR.
.TP
\fBinterp\fR \fBinvokehidden\fR \fIpath\fR ?\fI\-option ...\fR? \fIhiddenCmdName\fR ?\fIarg ...\fR?
.
Invokes the hidden command \fIhiddenCmdName\fR with the arguments supplied
in the interpreter denoted by \fIpath\fR. No substitutions or evaluation
are applied to the arguments. Three \fI\-option\fRs are supported, all
of which start with \fB\-\fR: \fB\-namespace\fR (which takes a single
argument afterwards, \fInsName\fR), \fB\-global\fR, and \fB\-\|\-\fR.
If the \fB\-namespace\fR flag is present, the hidden command is invoked in
the namespace called \fInsName\fR in the target interpreter.
If the \fB\-global\fR flag is present, the hidden command is invoked at the
global level in the target interpreter; otherwise it is invoked at the
current call frame and can access local variables in that and outer call
frames.
The \fB\-\|\-\fR flag allows the \fIhiddenCmdName\fR argument to start with a
.QW \-
character, and is otherwise unnecessary.
If both the \fB\-namespace\fR and \fB\-global\fR flags are present, the
\fB\-namespace\fR flag is ignored.
Note that the hidden command will be executed (by default) in the
current context stack frame of the \fIpath\fR interpreter.
Hidden commands are explained in more detail in \fBHIDDEN COMMANDS\fR, below.
.TP
\fBinterp issafe\fR ?\fIpath\fR?
.
Returns \fB1\fR if the interpreter identified by the specified \fIpath\fR
is safe, \fB0\fR otherwise.
.TP
\fBinterp\fR \fBlimit\fR \fIpath\fR \fIlimitType\fR ?\fI\-option\fR? ?\fIvalue\fR \fI...\fR?
.
Sets up, manipulates and queries the configuration of the resource
limit \fIlimitType\fR for the interpreter denoted by \fIpath\fR.  If
no \fI\-option\fR is specified, return the current configuration of the
limit.  If \fI\-option\fR is the sole argument, return the value of that
option.  Otherwise, a list of \fI\-option\fR/\fIvalue\fR argument pairs
must supplied. See \fBRESOURCE LIMITS\fR below for a more detailed
explanation of what limits and options are supported.
.TP
\fBinterp marktrusted\fR \fIpath\fR
.
Marks the interpreter identified by \fIpath\fR as trusted. Does
not expose the hidden commands. This command can only be invoked from a
trusted interpreter.
The command has no effect if the interpreter identified by \fIpath\fR is
already trusted.
.TP
\fBinterp\fR \fBrecursionlimit\fR \fIpath\fR ?\fInewlimit\fR?
.
Returns the maximum allowable nesting depth for the interpreter
specified by \fIpath\fR.  If \fInewlimit\fR is specified,
the interpreter recursion limit will be set so that nesting
of more than \fInewlimit\fR calls to \fBTcl_Eval()\fR
and related procedures in that interpreter will return an error.
The \fInewlimit\fR value is also returned.
The \fInewlimit\fR value must be a positive integer between 1 and the
maximum value of a non-long integer on the platform.
.RS
.PP
The command sets the maximum size of the Tcl call stack only. It cannot
by itself prevent stack overflows on the C stack being used by the
application. If your machine has a limit on the size of the C stack, you
may get stack overflows before reaching the limit set by the command. If
this happens, see if there is a mechanism in your system for increasing
the maximum size of the C stack.
.RE
.TP
\fBinterp\fR \fBshare\fR \fIsrcPath channelId destPath\fR
.
Causes the IO channel identified by \fIchannelId\fR to become shared
between the interpreter identified by \fIsrcPath\fR and the interpreter
identified by \fIdestPath\fR. Both interpreters have the same permissions
on the IO channel.
Both interpreters must close it to close the underlying IO channel; IO
channels accessible in an interpreter are automatically closed when an
interpreter is destroyed.
.TP
\fBinterp\fR \fBslaves\fR ?\fIpath\fR?
.
Returns a Tcl list of the names of all the slave interpreters associated
with the interpreter identified by \fIpath\fR. If \fIpath\fR is omitted,
the invoking interpreter is used.
.TP
\fBinterp\fR \fBtarget\fR \fIpath alias\fR
.
Returns a Tcl list describing the target interpreter for an alias. The
alias is specified with an interpreter path and source command name, just
as in \fBinterp alias\fR above. The name of the target interpreter is
returned as an interpreter path, relative to the invoking interpreter.
If the target interpreter for the alias is the invoking interpreter then an
empty list is returned. If the target interpreter for the alias is not the
invoking interpreter or one of its descendants then an error is generated.
The target command does not have to be defined at the time of this invocation.
.TP
\fBinterp\fR \fBtransfer\fR \fIsrcPath channelId destPath\fR
.
Causes the IO channel identified by \fIchannelId\fR to become available in
the interpreter identified by \fIdestPath\fR and unavailable in the
interpreter identified by \fIsrcPath\fR.
.SH "SLAVE COMMAND"
.PP
For each slave interpreter created with the \fBinterp\fR command, a
new Tcl command is created in the master interpreter with the same
name as the new interpreter. This command may be used to invoke
various operations on the interpreter.  It has the following
general form:
.PP
.CS
\fIslave command \fR?\fIarg arg ...\fR?
.CE
.PP
\fISlave\fR is the name of the interpreter, and \fIcommand\fR
and the \fIarg\fRs determine the exact behavior of the command.
The valid forms of this command are:
.TP
\fIslave \fBaliases\fR
.
Returns a Tcl list whose elements are the tokens of all the
aliases in \fIslave\fR.  The tokens correspond to the values returned when
the aliases were created (which may not be the same
as the current names of the commands).
.TP
\fIslave \fBalias \fIsrcToken\fR
.
Returns a Tcl list whose elements are the \fItargetCmd\fR and
\fIarg\fRs associated with the alias represented by \fIsrcToken\fR
(this is the value returned when the alias was
created; it is possible that the actual source command in the
slave is different from \fIsrcToken\fR).
.TP
\fIslave \fBalias \fIsrcToken \fB{}\fR
.
Deletes the alias for \fIsrcToken\fR in the slave interpreter.
\fIsrcToken\fR refers to the value returned when the alias
was created;  if the source command has been renamed, the renamed
command will be deleted.
.TP
\fIslave \fBalias \fIsrcCmd targetCmd \fR?\fIarg ..\fR?
.
Creates an alias such that whenever \fIsrcCmd\fR is invoked
in \fIslave\fR, \fItargetCmd\fR is invoked in the master.
The \fIarg\fR arguments will be passed to \fItargetCmd\fR as additional
arguments, prepended before any arguments passed in the invocation of
\fIsrcCmd\fR.
See \fBALIAS INVOCATION\fR below for details.
The command returns a token that uniquely identifies the command created
\fIsrcCmd\fR, even if the command is renamed afterwards. The token may but
does not have to be equal to \fIsrcCmd\fR.
.TP
\fIslave \fBbgerror\fR ?\fIcmdPrefix\fR?
.
This command either gets or sets the current background exception handler
for the \fIslave\fR interpreter. If \fIcmdPrefix\fR is
absent, the current background exception handler is returned, and if it is
present, it is a list of words (of minimum length one) that describes
what to set the interpreter's background exception handler to. See the
\fBBACKGROUND EXCEPTION HANDLING\fR section for more details.
.TP
\fIslave \fBeval \fIarg \fR?\fIarg ..\fR?
.
This command concatenates all of the \fIarg\fR arguments in
the same fashion as the \fBconcat\fR command, then evaluates
the resulting string as a Tcl script in \fIslave\fR.
The result of this evaluation (including all \fBreturn\fR options,
such as \fB\-errorinfo\fR and \fB\-errorcode\fR information, if an
error occurs) is returned to the invoking interpreter.
Note that the script will be executed in the current context stack frame
of \fIslave\fR; this is so that the implementations (in a master
interpreter) of aliases in a slave interpreter can execute scripts in
the slave that find out information about the slave's current state
and stack frame.
.TP
\fIslave \fBexpose \fIhiddenName \fR?\fIexposedCmdName\fR?
.
This command exposes the hidden command \fIhiddenName\fR, eventually bringing
it back under a new \fIexposedCmdName\fR name (this name is currently
accepted only if it is a valid global name space name without any ::),
in \fIslave\fR.
If an exposed command with the targeted name already exists, this command
fails.
For more details on hidden commands, see \fBHIDDEN COMMANDS\fR, below.
.TP
\fIslave \fBhide \fIexposedCmdName\fR ?\fIhiddenCmdName\fR?
.
This command hides the exposed command \fIexposedCmdName\fR, renaming it to
the hidden command \fIhiddenCmdName\fR, or keeping the same name if the
argument is not given, in the \fIslave\fR interpreter.
If a hidden command with the targeted name already exists, this command
fails.
Currently both \fIexposedCmdName\fR and \fIhiddenCmdName\fR can
not contain namespace qualifiers, or an error is raised.
Commands to be hidden are looked up in the global
namespace even if the current namespace is not the global one. This
prevents slaves from fooling a master interpreter into hiding the wrong
command, by making the current namespace be different from the global one.
For more details on hidden commands, see \fBHIDDEN COMMANDS\fR, below.
.TP
\fIslave \fBhidden\fR
.
Returns a list of the names of all hidden commands in \fIslave\fR.
.TP
\fIslave \fBinvokehidden\fR ?\fI\-option ...\fR? \fIhiddenName \fR?\fIarg ..\fR?
.
This command invokes the hidden command \fIhiddenName\fR with the
supplied arguments, in \fIslave\fR. No substitutions or evaluations are
applied to the arguments. Three \fI\-option\fRs are supported, all
of which start with \fB\-\fR: \fB\-namespace\fR (which takes a single
argument afterwards, \fInsName\fR), \fB\-global\fR, and \fB\-\|\-\fR.
If the \fB\-namespace\fR flag is given, the hidden command is invoked in
the specified namespace in the slave.
If the \fB\-global\fR flag is given, the command is invoked at the global
level in the slave; otherwise it is invoked at the current call frame and
can access local variables in that or outer call frames.
The \fB\-\|\-\fR flag allows the \fIhiddenCmdName\fR argument to start with a
.QW \-
character, and is otherwise unnecessary.
If both the \fB\-namespace\fR and \fB\-global\fR flags are given, the
\fB\-namespace\fR flag is ignored.
Note that the hidden command will be executed (by default) in the
current context stack frame of \fIslave\fR.
For more details on hidden commands,
see \fBHIDDEN COMMANDS\fR, below.
.TP
\fIslave \fBissafe\fR
.
Returns  \fB1\fR if the slave interpreter is safe, \fB0\fR otherwise.
.TP
\fIslave \fBlimit\fR \fIlimitType\fR ?\fI\-option\fR? ?\fIvalue\fR \fI...\fR?
.
Sets up, manipulates and queries the configuration of the resource
limit \fIlimitType\fR for the slave interpreter.  If no \fI\-option\fR
is specified, return the current configuration of the limit.  If
\fI\-option\fR is the sole argument, return the value of that option.
Otherwise, a list of \fI\-option\fR/\fIvalue\fR argument pairs must
supplied. See \fBRESOURCE LIMITS\fR below for a more detailed explanation of
what limits and options are supported.
.TP
\fIslave \fBmarktrusted\fR
.
Marks the slave interpreter as trusted. Can only be invoked by a
trusted interpreter. This command does not expose any hidden
commands in the slave interpreter. The command has no effect if the slave
is already trusted.
.TP
\fIslave\fR \fBrecursionlimit\fR ?\fInewlimit\fR?
.
Returns the maximum allowable nesting depth for the \fIslave\fR interpreter.
If \fInewlimit\fR is specified, the recursion limit in \fIslave\fR will be
set so that nesting of more than \fInewlimit\fR calls to \fBTcl_Eval()\fR
and related procedures in \fIslave\fR will return an error.
The \fInewlimit\fR value is also returned.
The \fInewlimit\fR value must be a positive integer between 1 and the
maximum value of a non-long integer on the platform.
.RS
.PP
The command sets the maximum size of the Tcl call stack only. It cannot
by itself prevent stack overflows on the C stack being used by the
application. If your machine has a limit on the size of the C stack, you
may get stack overflows before reaching the limit set by the command. If
this happens, see if there is a mechanism in your system for increasing
the maximum size of the C stack.
.RE
.SH "SAFE INTERPRETERS"
.PP
A safe interpreter is one with restricted functionality, so that
is safe to execute an arbitrary script from your worst enemy without
fear of that script damaging the enclosing application or the rest
of your computing environment.  In order to make an interpreter
safe, certain commands and variables are removed from the interpreter.
For example, commands to create files on disk are removed, and the
\fBexec\fR command is removed, since it could be used to cause damage
through subprocesses.
Limited access to these facilities can be provided, by creating
aliases to the master interpreter which check their arguments carefully
and provide restricted access to a safe subset of facilities.
For example, file creation might be allowed in a particular subdirectory
and subprocess invocation might be allowed for a carefully selected and
fixed set of programs.
.PP
A safe interpreter is created by specifying the \fB\-safe\fR switch
to the \fBinterp create\fR command.  Furthermore, any slave created
by a safe interpreter will also be safe.
.PP
A safe interpreter is created with exactly the following set of
built-in commands:
.DS
.ta 1.2i 2.4i 3.6i
\fBafter\fR	\fBappend\fR	\fBapply\fR	\fBarray\fR
\fBbinary\fR	\fBbreak\fR	\fBcatch\fR	\fBchan\fR
\fBclock\fR	\fBclose\fR	\fBconcat\fR	\fBcontinue\fR
\fBdict\fR	\fBeof\fR	\fBerror\fR	\fBeval\fR
\fBexpr\fR	\fBfblocked\fR	\fBfcopy\fR	\fBfileevent\fR
\fBflush\fR	\fBfor\fR	\fBforeach\fR	\fBformat\fR
\fBgets\fR	\fBglobal\fR	\fBif\fR	\fBincr\fR
\fBinfo\fR	\fBinterp\fR	\fBjoin\fR	\fBlappend\fR
\fBlassign\fR	\fBlindex\fR	\fBlinsert\fR	\fBlist\fR
\fBllength\fR	\fBlrange\fR	\fBlrepeat\fR	\fBlreplace\fR
\fBlsearch\fR	\fBlset\fR	\fBlsort\fR	\fBnamespace\fR
\fBpackage\fR	\fBpid\fR	\fBproc\fR	\fBputs\fR
\fBread\fR	\fBregexp\fR	\fBregsub\fR	\fBrename\fR
\fBreturn\fR	\fBscan\fR	\fBseek\fR	\fBset\fR
\fBsplit\fR	\fBstring\fR	\fBsubst\fR	\fBswitch\fR
\fBtell\fR	\fBtime\fR	\fBtrace\fR	\fBunset\fR
\fBupdate\fR	\fBuplevel\fR	\fBupvar\fR	\fBvariable\fR
\fBvwait\fR	\fBwhile\fR
.DE
The following commands are hidden by \fBinterp create\fR when it
creates a safe interpreter:
.DS
.ta 1.2i 2.4i 3.6i
\fBcd\fR	\fBencoding\fR	\fBexec\fR	\fBexit\fR
\fBfconfigure\fR	\fBfile\fR	\fBglob\fR	\fBload\fR
\fBopen\fR	\fBpwd\fR	\fBsocket\fR	\fBsource\fR
\fBunload\fR
.DE
These commands can be recreated later as Tcl procedures or aliases, or
re-exposed by \fBinterp expose\fR.
.PP
The following commands from Tcl's library of support procedures are
not present in a safe interpreter:
.DS
.ta 1.6i 3.2i
\fBauto_exec_ok\fR	\fBauto_import\fR	\fBauto_load\fR
\fBauto_load_index\fR	\fBauto_qualify\fR	\fBunknown\fR
.DE
Note in particular that safe interpreters have no default \fBunknown\fR
command, so Tcl's default autoloading facilities are not available.
Autoload access to Tcl's commands that are normally autoloaded:
.DS
.ta 2.1i
\fBauto_mkindex\fR	\fBauto_mkindex_old\fR
\fBauto_reset\fR	\fBhistory\fR
\fBparray\fR	\fBpkg_mkIndex\fR
\fB::pkg::create\fR	\fB::safe::interpAddToAccessPath\fR
\fB::safe::interpCreate\fR	\fB::safe::interpConfigure\fR
\fB::safe::interpDelete\fR	\fB::safe::interpFindInAccessPath\fR
\fB::safe::interpInit\fR	\fB::safe::setLogCmd\fR
\fBtcl_endOfWord\fR	\fBtcl_findLibrary\fR
\fBtcl_startOfNextWord\fR	\fBtcl_startOfPreviousWord\fR
\fBtcl_wordBreakAfter\fR	\fBtcl_wordBreakBefore\fR
.DE
can only be provided by explicit definition of an \fBunknown\fR command
in the safe interpreter.  This will involve exposing the \fBsource\fR
command.  This is most easily accomplished by creating the safe interpreter
with Tcl's \fBSafe\-Tcl\fR mechanism.  \fBSafe\-Tcl\fR provides safe
versions of \fBsource\fR, \fBload\fR, and other Tcl commands needed
to support autoloading of commands and the loading of packages.
.PP
In addition, the \fBenv\fR variable is not present in a safe interpreter,
so it cannot share environment variables with other interpreters. The
\fBenv\fR variable poses a security risk, because users can store
sensitive information in an environment variable. For example, the PGP
manual recommends storing the PGP private key protection password in
the environment variable \fIPGPPASS\fR. Making this variable available
to untrusted code executing in a safe interpreter would incur a
security risk.
.PP
If extensions are loaded into a safe interpreter, they may also restrict
their own functionality to eliminate unsafe commands. For a discussion of
management of extensions for safety see the manual entries for
\fBSafe\-Tcl\fR and the \fBload\fR Tcl command.
.PP
A safe interpreter may not alter the recursion limit of any interpreter,
including itself.
.SH "ALIAS INVOCATION"
.PP
The alias mechanism has been carefully designed so that it can
be used safely when an untrusted script is executing
in a safe slave and the target of the alias is a trusted
master.  The most important thing in guaranteeing safety is to
ensure that information passed from the slave to the master is
never evaluated or substituted in the master;  if this were to
occur, it would enable an evil script in the slave to invoke
arbitrary functions in the master, which would compromise security.
.PP
When the source for an alias is invoked in the slave interpreter, the
usual Tcl substitutions are performed when parsing that command.
These substitutions are carried out in the source interpreter just
as they would be for any other command invoked in that interpreter.
The command procedure for the source command takes its arguments
and merges them with the \fItargetCmd\fR and \fIarg\fRs for the
alias to create a new array of arguments.  If the words
of \fIsrcCmd\fR were
.QW "\fIsrcCmd arg1 arg2 ... argN\fR" ,
the new set of words will be
.QW "\fItargetCmd arg arg ... arg arg1 arg2 ... argN\fR" ,
where \fItargetCmd\fR and \fIarg\fRs are the values supplied when the
alias was created.  \fITargetCmd\fR is then used to locate a command
procedure in the target interpreter, and that command procedure
is invoked with the new set of arguments.  An error occurs if
there is no command named \fItargetCmd\fR in the target interpreter.
No additional substitutions are performed on the words:  the
target command procedure is invoked directly, without
going through the normal Tcl evaluation mechanism.
Substitutions are thus performed on each word exactly once:
\fItargetCmd\fR and \fIargs\fR were substituted when parsing the command
that created the alias, and \fIarg1 - argN\fR are substituted when
the alias's source command is parsed in the source interpreter.
.PP
When writing the \fItargetCmd\fRs for aliases in safe interpreters,
it is very important that the arguments to that command never be
evaluated or substituted, since this would provide an escape
mechanism whereby the slave interpreter could execute arbitrary
code in the master.  This in turn would compromise the security
of the system.
.SH "HIDDEN COMMANDS"
.PP
Safe interpreters greatly restrict the functionality available to Tcl
programs executing within them.
Allowing the untrusted Tcl program to have direct access to this
functionality is unsafe, because it can be used for a variety of
attacks on the environment.
However, there are times when there is a legitimate need to use the
dangerous functionality in the context of the safe interpreter. For
example, sometimes a program must be \fBsource\fRd into the interpreter.
Another example is Tk, where windows are bound to the hierarchy of windows
for a specific interpreter; some potentially dangerous functions, e.g.
window management, must be performed on these windows within the
interpreter context.
.PP
The \fBinterp\fR command provides a solution to this problem in the form of
\fIhidden commands\fR. Instead of removing the dangerous commands entirely
from a safe interpreter, these commands are hidden so they become
unavailable to Tcl scripts executing in the interpreter. However, such
hidden commands can be invoked by any trusted ancestor of the safe
interpreter, in the context of the safe interpreter, using \fBinterp
invoke\fR. Hidden commands and exposed commands reside in separate name
spaces. It is possible to define a hidden command and an exposed command by
the same name within one interpreter.
.PP
Hidden commands in a slave interpreter can be invoked in the body of
procedures called in the master during alias invocation. For example, an
alias for \fBsource\fR could be created in a slave interpreter. When it is
invoked in the slave interpreter, a procedure is called in the master
interpreter to check that the operation is allowable (e.g. it asks to
source a file that the slave interpreter is allowed to access). The
procedure then it invokes the hidden \fBsource\fR command in the slave
interpreter to actually source in the contents of the file. Note that two
commands named \fBsource\fR exist in the slave interpreter: the alias, and
the hidden command.
.PP
Because a master interpreter may invoke a hidden command as part of
handling an alias invocation, great care must be taken to avoid evaluating
any arguments passed in through the alias invocation.
Otherwise, malicious slave interpreters could cause a trusted master
interpreter to execute dangerous commands on their behalf. See the section
on \fBALIAS INVOCATION\fR for a more complete discussion of this topic.
To help avoid this problem, no substitutions or evaluations are
applied to arguments of \fBinterp invokehidden\fR.
.PP
Safe interpreters are not allowed to invoke hidden commands in themselves
or in their descendants. This prevents safe slaves from gaining access to
hidden functionality in themselves or their descendants.
.PP
The set of hidden commands in an interpreter can be manipulated by a trusted
interpreter using \fBinterp expose\fR and \fBinterp hide\fR. The \fBinterp
expose\fR command moves a hidden command to the
set of exposed commands in the interpreter identified by \fIpath\fR,
potentially renaming the command in the process. If an exposed command by
the targeted name already exists, the operation fails. Similarly,
\fBinterp hide\fR moves an exposed command to the set of hidden commands in
that interpreter. Safe interpreters are not allowed to move commands
between the set of hidden and exposed commands, in either themselves or
their descendants.
.PP
Currently, the names of hidden commands cannot contain namespace
qualifiers, and you must first rename a command in a namespace to the
global namespace before you can hide it.
Commands to be hidden by \fBinterp hide\fR are looked up in the global
namespace even if the current namespace is not the global one. This
prevents slaves from fooling a master interpreter into hiding the wrong
command, by making the current namespace be different from the global one.
.SH "RESOURCE LIMITS"
.PP
Every interpreter has two kinds of resource limits that may be imposed by any
master interpreter upon its slaves. Command limits (of type \fBcommand\fR)
restrict the total number of Tcl commands that may be executed by an
interpreter (as can be inspected via the \fBinfo cmdcount\fR command), and
time limits (of type \fBtime\fR) place a limit by which execution within the
interpreter must complete. Note that time limits are expressed as
\fIabsolute\fR times (as in \fBclock seconds\fR) and not relative times (as in
\fBafter\fR) because they may be modified after creation.
.PP
When a limit is exceeded for an interpreter, first any handler callbacks
defined by master interpreters are called. If those callbacks increase or
remove the limit, execution within the (previously) limited interpreter
continues. If the limit is still in force, an error is generated at that point
and normal processing of errors within the interpreter (by the \fBcatch\fR
command) is disabled, so the error propagates outwards (building a stack-trace
as it goes) to the point where the limited interpreter was invoked (e.g. by
\fBinterp eval\fR) where it becomes the responsibility of the calling code to
catch and handle.
.SS "LIMIT OPTIONS"
.PP
Every limit has a number of options associated with it, some of which are
common across all kinds of limits, and others of which are particular to the
kind of limit.
.TP
\fB\-command\fR
.
This option (common for all limit types) specifies (if non-empty) a Tcl script
to be executed in the global namespace of the interpreter reading and writing
the option when the particular limit in the limited interpreter is exceeded.
The callback may modify the limit on the interpreter if it wishes the limited
interpreter to continue executing. If the callback generates an exception, it
is reported through the background exception mechanism (see
\fBBACKGROUND EXCEPTION HANDLING\fR).
Note that the callbacks defined by one interpreter are
completely isolated from the callbacks defined by another, and that the order
in which those callbacks are called is undefined.
.TP
\fB\-granularity\fR
.
This option (common for all limit types) specifies how frequently (out of the
points when the Tcl interpreter is in a consistent state where limit checking
is possible) that the limit is actually checked. This allows the tuning of how
frequently a limit is checked, and hence how often the limit-checking overhead
(which may be substantial in the case of time limits) is incurred.
.TP
\fB\-milliseconds\fR
.
This option specifies the number of milliseconds after the moment defined in
the \fB\-seconds\fR option that the time limit will fire. It should only ever
be specified in conjunction with the \fB\-seconds\fR option (whether it was
set previously or is being set this invocation.)
.TP
\fB\-seconds\fR
.
This option specifies the number of seconds after the epoch (see \fBclock
seconds\fR) that the time limit for the interpreter will be triggered. The
limit will be triggered at the start of the second unless specified at a
sub-second level using the \fB\-milliseconds\fR option. This option may be the
empty string, which indicates that a time limit is not set for the
interpreter.
.TP
\fB\-value\fR
.
This option specifies the number of commands that the interpreter may execute
before triggering the command limit. This option may be the empty string,
which indicates that a command limit is not set for the interpreter.
.PP
Where an interpreter with a resource limit set on it creates a slave
interpreter, that slave interpreter will have resource limits imposed on it
that are at least as restrictive as the limits on the creating master
interpreter. If the master interpreter of the limited master wishes to relax
these conditions, it should hide the \fBinterp\fR command in the child and
then use aliases and the \fBinterp invokehidden\fR subcommand to provide such
access as it chooses to the \fBinterp\fR command to the limited master as
necessary.
.SH "BACKGROUND EXCEPTION HANDLING"
.PP
When an exception happens in a situation where it cannot be reported directly up
the stack (e.g. when processing events in an \fBupdate\fR or \fBvwait\fR call)
the exception is instead reported through the background exception handling mechanism.
Every interpreter has a background exception handler registered; the default exception
handler arranges for the \fBbgerror\fR command in the interpreter's global
namespace to be called, but other exception handlers may be installed and process
background exceptions in substantially different ways.
.PP
A background exception handler consists of a non-empty list of words to which will
be appended two further words at invocation time. The first word will be the
interpreter result at time of the exception, typically an error message,
and the second will be the dictionary of return options at the time of
the exception.  These are the same values that \fBcatch\fR can capture
when it controls script evaluation in a non-background situation.
The resulting list will then be executed
in the interpreter's global namespace without further substitutions being
performed.
.SH CREDITS
The safe interpreter mechanism is based on the Safe-Tcl prototype implemented
by Nathaniel Borenstein and Marshall Rose.
.SH EXAMPLES
.PP
Creating and using an alias for a command in the current interpreter:
.PP
.CS
\fBinterp alias\fR {} getIndex {} lsearch {alpha beta gamma delta}
set idx [getIndex delta]
.CE
.PP
Executing an arbitrary command in a safe interpreter where every
invocation of \fBlappend\fR is logged:
.PP
.CS
set i [\fBinterp create\fR -safe]
\fBinterp hide\fR $i lappend
\fBinterp alias\fR $i lappend {} loggedLappend $i
proc loggedLappend {i args} {
    puts "logged invocation of lappend $args"
    \fBinterp invokehidden\fR $i lappend {*}$args
}
\fBinterp eval\fR $i $someUntrustedScript
.CE
.PP
Setting a resource limit on an interpreter so that an infinite loop
terminates.
.PP
.CS
set i [\fBinterp create\fR]
\fBinterp limit\fR $i command -value 1000
\fBinterp eval\fR $i {
    set x 0
    while {1} {
        puts "Counting up... [incr x]"
    }
}
.CE
.SH "SEE ALSO"
bgerror(n), load(n), safe(n), Tcl_CreateSlave(3), Tcl_Eval(3), Tcl_BackgroundException(3)
.SH KEYWORDS
alias, master interpreter, safe interpreter, slave interpreter
'\"Local Variables:
'\"mode: nroff
'\"End:<|MERGE_RESOLUTION|>--- conflicted
+++ resolved
@@ -6,11 +6,6 @@
 '\" See the file "license.terms" for information on usage and redistribution
 '\" of this file, and for a DISCLAIMER OF ALL WARRANTIES.
 '\" 
-<<<<<<< HEAD
-'\" RCS: @(#) $Id: interp.n,v 1.45 2010/11/15 21:34:54 andreas_kupries Exp $
-'\" 
-=======
->>>>>>> 09374559
 .so man.macros
 .TH interp n 8.6 Tcl "Tcl Built-In Commands"
 .BS
