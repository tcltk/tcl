--- conflicted
+++ resolved
@@ -6,13 +6,8 @@
 '\" See the file "license.terms" for information on usage and redistribution
 '\" of this file, and for a DISCLAIMER OF ALL WARRANTIES.
 '\" 
-<<<<<<< HEAD
+.TH interp n 8.6 Tcl "Tcl Built-In Commands"
 .so man.macros
-.TH interp n 8.6 Tcl "Tcl Built-In Commands"
-=======
-.TH interp n 7.6 Tcl "Tcl Built-In Commands"
-.so man.macros
->>>>>>> edd72965
 .BS
 '\" Note:  do not modify the .SH NAME line immediately below!
 .SH NAME
