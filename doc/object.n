--- conflicted
+++ resolved
@@ -66,15 +66,12 @@
 This method concatenates the arguments, \fIarg\fR, as if with \fBconcat\fR,
 and then evaluates the resulting script in the namespace that is uniquely
 associated with \fIobj\fR, returning the result of the evaluation.
-<<<<<<< HEAD
-.\" METHOD: unknown
-=======
 .RS
 .PP
 Note that object-internal commands such as \fBmy\fR and \fBself\fR can be
 invoked in this context.
 .RE
->>>>>>> d939948e
+.\" METHOD: unknown
 .TP
 \fIobj \fBunknown ?\fImethodName\fR? ?\fIarg ...\fR?
 .
