'\"
'\" Copyright (c) 1996-1997 Sun Microsystems, Inc.
'\"
'\" See the file "license.terms" for information on usage and redistribution
'\" of this file, and for a DISCLAIMER OF ALL WARRANTIES.
'\" 
<<<<<<< HEAD
'\" RCS: @(#) $Id: GetOpnFl.3,v 1.4.6.6 2007/11/01 16:55:53 dgp Exp $
=======
>>>>>>> 64eb210f
.so man.macros
.TH Tcl_GetOpenFile 3 8.0 Tcl "Tcl Library Procedures"
.BS
.SH NAME
Tcl_GetOpenFile \- Return a FILE* for a channel registered in the given interpreter (Unix only)
.SH SYNOPSIS
.nf
\fB#include <tcl.h>\fR
.sp
int
\fBTcl_GetOpenFile\fR(\fIinterp, chanID, write, checkUsage, filePtr\fR)
.sp
.SH ARGUMENTS
.AS Tcl_Interp checkUsage out
.AP Tcl_Interp *interp in
Tcl interpreter from which file handle is to be obtained.
.AP "const char" *chanID in
String identifying channel, such as \fBstdin\fR or \fBfile4\fR.
.AP int write in
Non-zero means the file will be used for writing, zero means it will
be used for reading.
.AP int checkUsage in
If non-zero, then an error will be generated if the file was not opened
for the access indicated by \fIwrite\fR.
.AP ClientData *filePtr out
Points to word in which to store pointer to FILE structure for
the file given by \fIchanID\fR.
.BE

.SH DESCRIPTION
.PP
\fBTcl_GetOpenFile\fR takes as argument a file identifier of the form
returned by the \fBopen\fR command and
returns at \fI*filePtr\fR a pointer to the FILE structure for
the file.
The \fIwrite\fR argument indicates whether the FILE pointer will
be used for reading or writing.
In some cases, such as a channel that connects to a pipeline of
subprocesses, different FILE pointers will be returned for reading
and writing.
\fBTcl_GetOpenFile\fR normally returns \fBTCL_OK\fR.
If an error occurs in \fBTcl_GetOpenFile\fR (e.g. \fIchanID\fR did not
make any sense or \fIcheckUsage\fR was set and the file was not opened
for the access specified by \fIwrite\fR) then \fBTCL_ERROR\fR is returned
and the interpreter's result will contain an error message.
In the current implementation \fIcheckUsage\fR is ignored and consistency
checks are always performed.
.PP
Note that this interface is only supported on the Unix platform.

.SH KEYWORDS
channel, file handle, permissions, pipeline, read, write<|MERGE_RESOLUTION|>--- conflicted
+++ resolved
@@ -4,10 +4,6 @@
 '\" See the file "license.terms" for information on usage and redistribution
 '\" of this file, and for a DISCLAIMER OF ALL WARRANTIES.
 '\" 
-<<<<<<< HEAD
-'\" RCS: @(#) $Id: GetOpnFl.3,v 1.4.6.6 2007/11/01 16:55:53 dgp Exp $
-=======
->>>>>>> 64eb210f
 .so man.macros
 .TH Tcl_GetOpenFile 3 8.0 Tcl "Tcl Library Procedures"
 .BS
