--- conflicted
+++ resolved
@@ -6,11 +6,6 @@
 '\" See the file "license.terms" for information on usage and redistribution
 '\" of this file, and for a DISCLAIMER OF ALL WARRANTIES.
 '\" 
-<<<<<<< HEAD
-'\" RCS: @(#) $Id: Tcl_Main.3,v 1.16.2.1 2008/12/15 15:43:43 dgp Exp $
-'\" 
-=======
->>>>>>> ed7157d2
 .so man.macros
 .TH Tcl_Main 3 8.4 Tcl "Tcl Library Procedures"
 .BS
