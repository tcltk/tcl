'\"
'\" Copyright (c) 1993 The Regents of the University of California.
'\" Copyright (c) 1994-1996 Sun Microsystems, Inc.
'\" Copyright (c) 2006 Donal K. Fellows.
'\"
'\" See the file "license.terms" for information on usage and redistribution
'\" of this file, and for a DISCLAIMER OF ALL WARRANTIES.
'\"
.TH exec n 8.5 Tcl "Tcl Built-In Commands"
.so man.macros
.BS
'\" Note:  do not modify the .SH NAME line immediately below!
.SH NAME
exec \- Invoke subprocesses
.SH SYNOPSIS
\fBexec \fR?\fIswitches\fR? \fIarg \fR?\fIarg ...\fR? ?\fB&\fR?
.BE
.SH DESCRIPTION
.PP
This command treats its arguments as the specification
of one or more subprocesses to execute.
The arguments take the form of a standard shell pipeline
where each \fIarg\fR becomes one word of a command, and
each distinct command becomes a subprocess.
The result of the command is the standard output of the final subprocess in
the pipeline, interpreted using the system \fBencoding\fR; to use any other
encoding (especially including binary data), the pipeline must be
\fBopen\fRed, configured and read explicitly.
.PP
If the initial arguments to \fBexec\fR start with \fB\-\fR then
they are treated as command-line switches and are not part
of the pipeline specification.  The following switches are
currently supported:
.\" OPTION: -ignorestderr
.TP 13
\fB\-ignorestderr\fR
.
Stops the \fBexec\fR command from treating the output of messages to the
pipeline's standard error channel as an error case.
.\" OPTION: -keepnewline
.TP 13
\fB\-keepnewline\fR
.
Retains a trailing newline in the pipeline's output.
Normally a trailing newline will be deleted.
.\" OPTION: --
.TP 13
\fB\-\|\-\fR
.
Marks the end of switches.  The argument following this one will
be treated as the first \fIarg\fR even if it starts with a \fB\-\fR.
.PP
If an \fIarg\fR (or pair of \fIarg\fRs) has one of the forms
described below then it is used by \fBexec\fR to control the
flow of input and output among the subprocess(es).
Such arguments will not be passed to the subprocess(es).  In forms
such as
.QW "\fB<\fI fileName\fR" ,
\fIfileName\fR may either be in a separate argument from
.QW \fB<\fR
or in the same argument with no intervening space (i.e.
.QW \fB<\fIfileName\fR ).
.TP 15
\fB|\fR
.
Separates distinct commands in the pipeline.  The standard output
of the preceding command will be piped into the standard input
of the next command.
.TP 15
\fB|&\fR
.
Separates distinct commands in the pipeline.  Both standard output
and standard error of the preceding command will be piped into
the standard input of the next command.
This form of redirection overrides forms such as 2> and >&.
.TP 15
\fB<\0\fIfileName\fR
.
The file named by \fIfileName\fR is opened and used as the standard
input for the first command in the pipeline.
.TP 15
\fB<@\0\fIfileId\fR
.
\fIFileId\fR must be the identifier for an open file, such as the return
value from a previous call to \fBopen\fR.
It is used as the standard input for the first command in the pipeline.
\fIFileId\fR must have been opened for reading.
.TP 15
\fB<<\0\fIvalue\fR
.
\fIValue\fR is passed to the first command as its standard input.
.TP 15
\fB>\0\fIfileName\fR
.
Standard output from the last command is redirected to the file named
\fIfileName\fR, overwriting its previous contents.
.TP 15
\fB2>\0\fIfileName\fR
.
Standard error from all commands in the pipeline is redirected to the
file named \fIfileName\fR, overwriting its previous contents.
.TP 15
\fB>&\0\fIfileName\fR
.
Both standard output from the last command and standard error from all
commands are redirected to the file named \fIfileName\fR, overwriting
its previous contents.
.TP 15
\fB>>\0\fIfileName\fR
.
Standard output from the last command is
redirected to the file named \fIfileName\fR, appending to it rather
than overwriting it.
.TP 15
\fB2>>\0\fIfileName\fR
.
Standard error from all commands in the pipeline is
redirected to the file named \fIfileName\fR, appending to it rather
than overwriting it.
.TP 15
\fB>>&\0\fIfileName\fR
.
Both standard output from the last command and standard error from
all commands are redirected to the file named \fIfileName\fR,
appending to it rather than overwriting it.
.TP 15
\fB>@\0\fIfileId\fR
.
\fIFileId\fR must be the identifier for an open file, such as the return
value from a previous call to \fBopen\fR.
Standard output from the last command is redirected to \fIfileId\fR's
file, which must have been opened for writing.
.TP 15
\fB2>@\0\fIfileId\fR
.
\fIFileId\fR must be the identifier for an open file, such as the return
value from a previous call to \fBopen\fR.
Standard error from all commands in the pipeline is
redirected to \fIfileId\fR's file.
The file must have been opened for writing.
.TP 15
\fB2>@1\0\fR
.
Standard error from all commands in the pipeline is redirected to the
command result.  This operator is only valid at the end of the command
pipeline.
.TP 15
\fB>&@\0\fIfileId\fR
.
\fIFileId\fR must be the identifier for an open file, such as the return
value from a previous call to \fBopen\fR.
Both standard output from the last command and standard error from
all commands are redirected to \fIfileId\fR's file.
The file must have been opened for writing.
.PP
If standard output has not been redirected then the \fBexec\fR
command returns the standard output from the last command
in the pipeline, unless
.QW 2>@1
was specified, in which case standard error is included as well.
If any of the commands in the pipeline exit abnormally or
are killed or suspended, then \fBexec\fR will return an error
and the error message will include the pipeline's output followed by
error messages describing the abnormal terminations; the
\fB\-errorcode\fR return option will contain additional information
about the last abnormal termination encountered.
If any of the commands writes to its standard error file and that
standard error is not redirected
and \fB\-ignorestderr\fR is not specified,
then \fBexec\fR will return an error;  the error message
will include the pipeline's standard output, followed by messages
about abnormal terminations (if any), followed by the standard error
output.
.PP
If the last character of the result or error message
is a newline then that character is normally deleted
from the result or error message.
This is consistent with other Tcl return values, which do not
normally end with newlines.
However, if \fB\-keepnewline\fR is specified then the trailing
newline is retained.
.PP
If standard input is not redirected with
.QW < ,
.QW <<
or
.QW <@
then the standard input for the first command in the
pipeline is taken from the application's current standard input.
.PP
If the last \fIarg\fR is
.QW &
then the pipeline will be executed in background.
In this case the \fBexec\fR command will return a list whose
elements are the process identifiers for all of the subprocesses
in the pipeline.
The standard output from the last command in the pipeline will
go to the application's standard output if it has not been
redirected, and error output from all of
the commands in the pipeline will go to the application's
standard error file unless redirected.
.PP
The first word in each command is taken as the command name;
if the result contains
no slashes then the directories
in the PATH environment variable are searched for
an executable by the given name.
If the name contains a slash then it must refer to an executable
reachable from the current directory.
No
.QW glob
expansion or other shell-like substitutions
are performed on the arguments to commands.
.SH "PORTABILITY ISSUES"
.SS "WINDOWS (all versions)"
.PP
Reading from or writing to a socket, using the
.QW \fB@\0\fIfileId\fR
notation, does not work.  When reading from a socket, a 16-bit DOS
application will hang and a 32-bit application will return immediately with
end-of-file.  When either type of application writes to a socket, the
information is instead sent to the console, if one is present, or is
discarded.
.PP
Note that the current escape resp. quoting of arguments for windows works only
with executables using CommandLineToArgv, CRT-library or similar, as well as
with the windows batch files (excepting the newline, see below).
Although it is the common escape algorithm, but, in fact, the way how the
executable parses the command-line (resp. splits it into single arguments)
is decisive.
.PP
Unfortunately, there is currently no way to supply newline character within
an argument to the batch files (\fB.cmd\fR or \fB.bat\fR) or to the command
processor (\fBcmd.exe /c\fR), because this causes truncation of command-line
(also the argument chain) on the first newline character.
But it works properly with an executable (using CommandLineToArgv, etc).
.PP
.RS
.PP
\fBArgument quoting\fR
.PP
The arguments of the \fBexec\fR command are mapped to the arguments of the called
program. Additional quote characters (\fB"\fR) are automatically  added around
arguments if expected. Special characters are escaped by inserting backslash
characters.
.PP
The MS-Windows environment does execute programs mentioned in the arguments and
called batch files (conspec) replace environment variables, which may have side
effects (vulnerabilities) or break any already existing quoting (for example,
if the environment variable contains a special character like a \fB"\fR).
Examples are:
.PP
.CS
% exec my-echo.cmd {test&whoami}
  test
  mylogin
% exec my-echo.cmd "ENV X:%X%"
  ENV X: CONTENT OF X
.CE
.PP
The following formatting is automatically performed on any
argument item to avoid subprogram execution:
Any special character argument containing a special character (\fB&\fR, \fB|\fR,
\fB^\fR, \fB<\fR, \fB>\fR, \fB!\fR, \fB(\fR, \fB)\fR, \fB(\fR, \fB%\fR)
is automatically enclosed in quotes (\fB"\fR). Any data quote is escaped by
insertion of backslash characters.
.PP
The automatic resolving of environment variables using "\fB%var%\fR" is critical,
but has more use than danger and is not escaped.
.RE
.PP
The Tk console text widget does not provide real standard IO capabilities.
Under Tk, when redirecting from standard input, all applications will see an
immediate end-of-file; information redirected to standard output or standard
error will be discarded.
.PP
Either forward or backward slashes are accepted as path separators for
arguments to Tcl commands.  When executing an application, the path name
specified for the application may also contain forward or backward slashes
as path separators.  Bear in mind, however, that most Windows applications
accept arguments with forward slashes only as option delimiters and
backslashes only in paths.  Any arguments to an application that specify a
path name with forward slashes will not automatically be converted to use
the backslash character.  If an argument contains forward slashes as the
path separator, it may or may not be recognized as a path name, depending on
the program.
.PP
Two or more forward or backward slashes in a row in a path refer to a
network path.  For example, a simple concatenation of the root directory
\fBc:/\fR with a subdirectory \fB/windows/system\fR will yield
\fBc://windows/system\fR (two slashes together), which refers to the mount
point called \fBsystem\fR on the machine called \fBwindows\fR (and the
\fBc:/\fR is ignored), and is not equivalent to \fBc:/windows/system\fR,
which describes a directory on the current computer.  The \fBfile join\fR
command should be used to concatenate path components.
.PP
Note that there are two general types of Win32 console applications:
.RS
.IP [1]
CLI \(em CommandLine Interface, simple stdio exchange. \fBnetstat.exe\fR for
example.
.IP [2]
TUI \(em Textmode User Interface, any application that accesses the console
API for doing such things as cursor movement, setting text color, detecting
key presses and mouse movement, etc.  An example would be \fBtelnet.exe\fR
from Windows 2000.  These types of applications are not common in a windows
environment, but do exist.
.RE
.PP
\fBexec\fR will not work well with TUI applications when a console is not
present, as is done when launching applications under wish.  It is desirable
to have console applications hidden and detached.  This is a designed-in
limitation as \fBexec\fR wants to communicate over pipes.  The Expect
extension addresses this issue when communicating with a TUI application.
.PP
When attempting to execute an application, \fBexec\fR first searches for
the name as it was specified.  Then, in order,
\fB.com\fR, \fB.exe\fR, \fB.bat\fR and \fB.cmd\fR
are appended to the end of the specified name and it searches
for the longer name.  If a directory name was not specified as part of the
application name, the following directories are automatically searched in
order when attempting to locate the application:
.IP \(bu 3
The directory from which the Tcl executable was loaded.
.IP \(bu 3
The current directory.
.IP \(bu 3
The Windows 32-bit system directory.
.IP \(bu 3
The Windows home directory.
.IP \(bu 3
The directories listed in the path.
.PP
In order to execute shell built-in commands like \fBdir\fR and \fBcopy\fR,
the caller must prepend the desired command with
.QW "\fBcmd.exe /c\0\fR"
because built-in commands are not implemented using executables.
<<<<<<< HEAD
.RE
.TP
\fBUnix\fR (including macOS)
.
=======
.SS UNIX (including Mac OS X)
.PP
>>>>>>> a93ec5aa
The \fBexec\fR command is fully functional and works as described.
.SH "UNIX EXAMPLES"
.PP
Here are some examples of the use of the \fBexec\fR command on Unix.
To execute a simple program and get its result:
.PP
.CS
\fBexec\fR uname -a
.CE
.SS "WORKING WITH NON-ZERO RESULTS"
.PP
To execute a program that can return a non-zero result, you should
wrap the call to \fBexec\fR in \fBcatch\fR and check the contents
of the \fB\-errorcode\fR return option if you have an error:
.PP
.CS
set status 0
if {[catch {\fBexec\fR grep foo bar.txt} results options]} {
    set details [dict get $options -errorcode]
    if {[lindex $details 0] eq "CHILDSTATUS"} {
        set status [lindex $details 2]
    } else {
        # Some other error; regenerate it to let caller handle
        return -options $options -level 0 $results
    }
}
.CE
.PP
This is more easily written using the \fBtry\fR command, as that makes
it simpler to trap specific types of errors. This is
done using code like this:
.PP
.CS
try {
    set results [\fBexec\fR grep foo bar.txt]
    set status 0
} trap CHILDSTATUS {results options} {
    set status [lindex [dict get $options -errorcode] 2]
}
.CE
.SS "WORKING WITH QUOTED ARGUMENTS"
.PP
When translating a command from a Unix shell invocation, care should
be taken over the fact that single quote characters have no special
significance to Tcl.  Thus:
.PP
.CS
awk '{sum += $1} END {print sum}' numbers.list
.CE
.PP
would be translated into something like:
.PP
.CS
\fBexec\fR awk {{sum += $1} END {print sum}} numbers.list
.CE
.SS "WORKING WITH GLOBBING"
.PP
If you are converting invocations involving shell globbing, you should
remember that Tcl does not handle globbing or expand things into
multiple arguments by default.  Instead you should write things like
this:
.PP
.CS
\fBexec\fR ls -l {*}[glob *.tcl]
.CE
.SS "WORKING WITH USER-SUPPLIED SHELL SCRIPT FRAGMENTS"
.PP
One useful technique can be to expose to users of a script the ability
to specify a fragment of shell script to execute that will have some
data passed in on standard input that was produced by the Tcl program.
This is a common technique for using the \fIlpr\fR program for
printing. By far the simplest way of doing this is to pass the user's
script to the user's shell for processing, as this avoids a lot of
complexity with parsing other languages.
.PP
.CS
set lprScript [\fIget from user...\fR]
set postscriptData [\fIgenerate somehow...\fR]

\fBexec\fR $env(SHELL) -c $lprScript << $postscriptData
.CE
.SH "WINDOWS EXAMPLES"
.PP
Here are some examples of the use of the \fBexec\fR command on Windows.
To start an instance of \fInotepad\fR editing a file without waiting
for the user to finish editing the file:
.PP
.CS
\fBexec\fR notepad myfile.txt &
.CE
.PP
To print a text file using \fInotepad\fR:
.PP
.CS
\fBexec\fR notepad /p myfile.txt
.CE
.SS "WORKING WITH CONSOLE PROGRAMS"
.PP
If a program calls other programs, such as is common with compilers,
then you may need to resort to batch files to hide the console windows
that sometimes pop up:
.PP
.CS
\fBexec\fR cmp.bat somefile.c -o somefile
.CE
.PP
With the file \fIcmp.bat\fR looking something like:
.PP
.CS
@gcc %*
.CE
.PP
or like another variant using single parameters:
.PP
.CS
@gcc %1 %2 %3 %4 %5 %6 %7 %8 %9
.CE
.SS "WORKING WITH COMMAND BUILT-INS"
.PP
Sometimes you need to be careful, as different programs may have the
same name and be in the path. It can then happen that typing a command
at the DOS prompt finds \fIa different program\fR than the same
command run via \fBexec\fR. This is because of the (documented)
differences in behaviour between \fBexec\fR and DOS batch files.
.PP
When in doubt, use the command \fBauto_execok\fR: it will return the
complete path to the program as seen by the \fBexec\fR command.  This
applies especially when you want to run
.QW internal
commands like
\fIdir\fR from a Tcl script (if you just want to list filenames, use
the \fBglob\fR command.)  To do that, use this:
.PP
.CS
\fBexec\fR {*}[auto_execok dir] *.tcl
.CE
.SS "WORKING WITH NATIVE FILENAMES"
.PP
Many programs on Windows require filename arguments to be passed in with
backslashes as pathname separators. This is done with the help of the
\fBfile nativename\fR command. For example, to make a directory (on NTFS)
encrypted so that only the current user can access it requires use of
the \fICIPHER\fR command, like this:
.PP
.CS
set secureDir [file join [file home] Desktop/SecureDirectory]
file mkdir $secureDir
\fBexec\fR CIPHER /e /s:[file nativename $secureDir]
.CE
.SH "SEE ALSO"
error(n), file(n), open(n)
.SH KEYWORDS
execute, pipeline, redirection, subprocess
'\" Local Variables:
'\" mode: nroff
'\" End:<|MERGE_RESOLUTION|>--- conflicted
+++ resolved
@@ -335,15 +335,8 @@
 the caller must prepend the desired command with
 .QW "\fBcmd.exe /c\0\fR"
 because built-in commands are not implemented using executables.
-<<<<<<< HEAD
-.RE
-.TP
-\fBUnix\fR (including macOS)
-.
-=======
-.SS UNIX (including Mac OS X)
-.PP
->>>>>>> a93ec5aa
+.SS UNIX (including macOS)
+.PP
 The \fBexec\fR command is fully functional and works as described.
 .SH "UNIX EXAMPLES"
 .PP
