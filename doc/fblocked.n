'\" 
'\" Copyright (c) 1996 Sun Microsystems, Inc.
'\"
'\" See the file "license.terms" for information on usage and redistribution
'\" of this file, and for a DISCLAIMER OF ALL WARRANTIES.
'\"
<<<<<<< HEAD
'\" RCS: @(#) $Id: fblocked.n,v 1.9 2009/02/24 21:04:58 dkf Exp $
=======
>>>>>>> 09374559
.so man.macros
.TH fblocked n 7.5 Tcl "Tcl Built-In Commands"
.BS
'\" Note:  do not modify the .SH NAME line immediately below!
.SH NAME
fblocked \- Test whether the last input operation exhausted all available input
.SH SYNOPSIS
\fBfblocked \fIchannelId\fR
.BE

.SH DESCRIPTION
.PP
The \fBfblocked\fR command returns 1 if the most recent input operation
on \fIchannelId\fR returned less information than requested because all
available input was exhausted.
For example, if \fBgets\fR is invoked when there are only three
characters available for input and no end-of-line sequence, \fBgets\fR
returns an empty string and a subsequent call to \fBfblocked\fR will
return 1.
.PP
\fIChannelId\fR must be an identifier for an open channel such as a
Tcl standard channel (\fBstdin\fR, \fBstdout\fR, or \fBstderr\fR),
the return value from an invocation of \fBopen\fR or \fBsocket\fR, or
the result of a channel creation command provided by a Tcl extension.
.SH EXAMPLE
The \fBfblocked\fR command is particularly useful when writing network
servers, as it allows you to write your code in a line-by-line style
without preventing the servicing of other connections.  This can be
seen in this simple echo-service:
.PP
.CS
# This is called whenever a new client connects to the server
proc connect {chan host port} {
    set clientName [format <%s:%d> $host $port]
    puts "connection from $clientName"
    fconfigure $chan -blocking 0 -buffering line
    fileevent $chan readable [list echoLine $chan $clientName]
}

# This is called whenever either at least one byte of input
# data is available, or the channel was closed by the client.
proc echoLine {chan clientName} {
    gets $chan line
    if {[eof $chan]} {
        puts "finishing connection from $clientName"
        close $chan
    } elseif {![\fBfblocked\fR $chan]} {
        # Didn't block waiting for end-of-line
        puts "$clientName - $line"
        puts $chan $line
    }
}

# Create the server socket and enter the event-loop to wait
# for incoming connections...
socket -server connect 12345
vwait forever
.CE
.SH "SEE ALSO"
gets(n), open(n), read(n), socket(n), Tcl_StandardChannels(3)
.SH KEYWORDS
blocking, nonblocking<|MERGE_RESOLUTION|>--- conflicted
+++ resolved
@@ -4,11 +4,6 @@
 '\" See the file "license.terms" for information on usage and redistribution
 '\" of this file, and for a DISCLAIMER OF ALL WARRANTIES.
 '\"
-<<<<<<< HEAD
-'\" RCS: @(#) $Id: fblocked.n,v 1.9 2009/02/24 21:04:58 dkf Exp $
-=======
->>>>>>> 09374559
-.so man.macros
 .TH fblocked n 7.5 Tcl "Tcl Built-In Commands"
 .BS
 '\" Note:  do not modify the .SH NAME line immediately below!
