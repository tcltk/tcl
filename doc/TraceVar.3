'\"
'\" Copyright (c) 1989-1993 The Regents of the University of California.
'\" Copyright (c) 1994-1996 Sun Microsystems, Inc.
'\"
'\" See the file "license.terms" for information on usage and redistribution
'\" of this file, and for a DISCLAIMER OF ALL WARRANTIES.
'\" 
<<<<<<< HEAD
'\" RCS: @(#) $Id: TraceVar.3,v 1.22 2009/09/03 08:01:22 dkf Exp $
'\" 
=======
>>>>>>> 09374559
.so man.macros
.TH Tcl_TraceVar 3 7.4 Tcl "Tcl Library Procedures"
.BS
.SH NAME
Tcl_TraceVar, Tcl_TraceVar2, Tcl_UntraceVar, Tcl_UntraceVar2, Tcl_VarTraceInfo, Tcl_VarTraceInfo2 \- monitor accesses to a variable
.SH SYNOPSIS
.nf
\fB#include <tcl.h>\fR
.sp
int
\fBTcl_TraceVar(\fIinterp, varName, flags, proc, clientData\fB)\fR
.sp
int
\fBTcl_TraceVar2(\fIinterp, name1, name2, flags, proc, clientData\fB)\fR
.sp
\fBTcl_UntraceVar(\fIinterp, varName, flags, proc, clientData\fB)\fR
.sp
\fBTcl_UntraceVar2(\fIinterp, name1, name2, flags, proc, clientData\fB)\fR
.sp
ClientData
\fBTcl_VarTraceInfo(\fIinterp, varName, flags, proc, prevClientData\fB)\fR
.sp
ClientData
\fBTcl_VarTraceInfo2(\fIinterp, name1, name2, flags, proc, prevClientData\fB)\fR
.SH ARGUMENTS
.AS Tcl_VarTraceProc prevClientData
.AP Tcl_Interp *interp in
Interpreter containing variable.
.AP "const char" *varName in
Name of variable.  May refer to a scalar variable, to
an array variable with no index, or to an array variable
with a parenthesized index.
.AP int flags in
OR-ed combination of the values \fBTCL_TRACE_READS\fR,
\fBTCL_TRACE_WRITES\fR, \fBTCL_TRACE_UNSETS\fR, \fBTCL_TRACE_ARRAY\fR,
\fBTCL_GLOBAL_ONLY\fR, \fBTCL_NAMESPACE_ONLY\fR,
\fBTCL_TRACE_RESULT_DYNAMIC\fR and \fBTCL_TRACE_RESULT_OBJECT\fR.
Not all flags are used by all
procedures.  See below for more information.
.AP Tcl_VarTraceProc *proc in
Procedure to invoke whenever one of the traced operations occurs.
.AP ClientData clientData in
Arbitrary one-word value to pass to \fIproc\fR.
.AP "const char" *name1 in
Name of scalar or array variable (without array index).
.AP "const char" *name2 in
For a trace on an element of an array, gives the index of the
element.  For traces on scalar variables or on whole arrays,
is NULL.
.AP ClientData prevClientData in
If non-NULL, gives last value returned by \fBTcl_VarTraceInfo\fR or
\fBTcl_VarTraceInfo2\fR, so this call will return information about
next trace.  If NULL, this call will return information about first
trace.
.BE
.SH DESCRIPTION
.PP
\fBTcl_TraceVar\fR allows a C procedure to monitor and control
access to a Tcl variable, so that the C procedure is invoked
whenever the variable is read or written or unset.
If the trace is created successfully then \fBTcl_TraceVar\fR returns
\fBTCL_OK\fR.  If an error occurred (e.g. \fIvarName\fR specifies an element
of an array, but the actual variable is not an array) then \fBTCL_ERROR\fR
is returned and an error message is left in the interpreter's result.
.PP
The \fIflags\fR argument to \fBTcl_TraceVar\fR indicates when the
trace procedure is to be invoked and provides information
for setting up the trace.  It consists of an OR-ed combination
of any of the following values:
.TP
\fBTCL_GLOBAL_ONLY\fR
Normally, the variable will be looked up at the current level of
procedure call;  if this bit is set then the variable will be looked
up at global level, ignoring any active procedures.
.TP
\fBTCL_NAMESPACE_ONLY\fR
Normally, the variable will be looked up at the current level of
procedure call;  if this bit is set then the variable will be looked
up in the current namespace, ignoring any active procedures.
.TP
\fBTCL_TRACE_READS\fR
Invoke \fIproc\fR whenever an attempt is made to read the variable.
.TP
\fBTCL_TRACE_WRITES\fR
Invoke \fIproc\fR whenever an attempt is made to modify the variable.
.TP
\fBTCL_TRACE_UNSETS\fR
Invoke \fIproc\fR whenever the variable is unset.
A variable may be unset either explicitly by an \fBunset\fR command,
or implicitly when a procedure returns (its local variables are
automatically unset) or when the interpreter is deleted (all
variables are automatically unset).
.TP
\fBTCL_TRACE_ARRAY\fR
Invoke \fIproc\fR whenever the array command is invoked.
This gives the trace procedure a chance to update the array before
array names or array get is called.  Note that this is called
before an array set, but that will trigger write traces.
.TP
\fBTCL_TRACE_RESULT_DYNAMIC\fR
The result of invoking the \fIproc\fR is a dynamically allocated
string that will be released by the Tcl library via a call to
\fBckfree\fR.  Must not be specified at the same time as
\fBTCL_TRACE_RESULT_OBJECT\fR.
.TP
\fBTCL_TRACE_RESULT_OBJECT\fR
The result of invoking the \fIproc\fR is a Tcl_Obj* (cast to a char*)
with a reference count of at least one.  The ownership of that
reference will be transferred to the Tcl core for release (when the
core has finished with it) via a call to \fBTcl_DecrRefCount\fR.  Must
not be specified at the same time as \fBTCL_TRACE_RESULT_DYNAMIC\fR.
.PP
Whenever one of the specified operations occurs on the variable,
\fIproc\fR will be invoked.
It should have arguments and result that match the type
\fBTcl_VarTraceProc\fR:
.PP
.CS
typedef char *\fBTcl_VarTraceProc\fR(
        ClientData \fIclientData\fR,
        Tcl_Interp *\fIinterp\fR,
        char *\fIname1\fR,
        char *\fIname2\fR,
        int \fIflags\fR);
.CE
.PP
The \fIclientData\fR and \fIinterp\fR parameters will
have the same values as those passed to \fBTcl_TraceVar\fR when the
trace was created.
\fIClientData\fR typically points to an application-specific
data structure that describes what to do when \fIproc\fR
is invoked.
\fIName1\fR and \fIname2\fR give the name of the traced variable
in the normal two-part form (see the description of \fBTcl_TraceVar2\fR
below for details).
\fIFlags\fR is an OR-ed combination of bits providing several
pieces of information.
One of the bits \fBTCL_TRACE_READS\fR, \fBTCL_TRACE_WRITES\fR,
\fBTCL_TRACE_ARRAY\fR, or \fBTCL_TRACE_UNSETS\fR
will be set in \fIflags\fR to indicate which operation is being performed
on the variable.
The bit \fBTCL_GLOBAL_ONLY\fR will be set whenever the variable being
accessed is a global one not accessible from the current level of
procedure call:  the trace procedure will need to pass this flag
back to variable-related procedures like \fBTcl_GetVar\fR if it
attempts to access the variable.
The bit \fBTCL_NAMESPACE_ONLY\fR will be set whenever the variable being
accessed is a namespace one not accessible from the current level of
procedure call:  the trace procedure will need to pass this flag
back to variable-related procedures like \fBTcl_GetVar\fR if it
attempts to access the variable.
The bit \fBTCL_TRACE_DESTROYED\fR will be set in \fIflags\fR if the trace is
about to be destroyed;  this information may be useful to \fIproc\fR
so that it can clean up its own internal data structures (see
the section \fBTCL_TRACE_DESTROYED\fR below for more details).
Lastly, the bit \fBTCL_INTERP_DESTROYED\fR will be set if the entire
interpreter is being destroyed.
When this bit is set, \fIproc\fR must be especially careful in
the things it does (see the section \fBTCL_INTERP_DESTROYED\fR below).
The trace procedure's return value should normally be NULL;  see
\fBERROR RETURNS\fR below for information on other possibilities.
.PP
\fBTcl_UntraceVar\fR may be used to remove a trace.
If the variable specified by \fIinterp\fR, \fIvarName\fR, and \fIflags\fR
has a trace set with \fIflags\fR, \fIproc\fR, and
\fIclientData\fR, then the corresponding trace is removed.
If no such trace exists, then the call to \fBTcl_UntraceVar\fR
has no effect.
The same bits are valid for \fIflags\fR as for calls to \fBTcl_TraceVar\fR.
.PP
\fBTcl_VarTraceInfo\fR may be used to retrieve information about
traces set on a given variable.
The return value from \fBTcl_VarTraceInfo\fR is the \fIclientData\fR
associated with a particular trace.
The trace must be on the variable specified by the \fIinterp\fR,
\fIvarName\fR, and \fIflags\fR arguments (only the \fBTCL_GLOBAL_ONLY\fR and
\fBTCL_NAMESPACE_ONLY\fR bits from \fIflags\fR is used;  other bits are
ignored) and its trace procedure must the same as the \fIproc\fR
argument.
If the \fIprevClientData\fR argument is NULL then the return
value corresponds to the first (most recently created) matching
trace, or NULL if there are no matching traces.
If the \fIprevClientData\fR argument is not NULL, then it should
be the return value from a previous call to \fBTcl_VarTraceInfo\fR.
In this case, the new return value will correspond to the next
matching trace after the one whose \fIclientData\fR matches
\fIprevClientData\fR, or NULL if no trace matches \fIprevClientData\fR
or if there are no more matching traces after it.
This mechanism makes it possible to step through all of the
traces for a given variable that have the same \fIproc\fR.
.SH "TWO-PART NAMES"
.PP
The procedures \fBTcl_TraceVar2\fR, \fBTcl_UntraceVar2\fR, and
\fBTcl_VarTraceInfo2\fR are identical to \fBTcl_TraceVar\fR,
\fBTcl_UntraceVar\fR, and \fBTcl_VarTraceInfo\fR, respectively,
except that the name of the variable consists of two parts.
\fIName1\fR gives the name of a scalar variable or array,
and \fIname2\fR gives the name of an element within an array.
When \fIname2\fR is NULL, 
\fIname1\fR may contain both an array and an element name:
if the name contains an open parenthesis and ends with a
close parenthesis, then the value between the parentheses is
treated as an element name (which can have any string value) and
the characters before the first open
parenthesis are treated as the name of an array variable.
If \fIname2\fR is NULL and \fIname1\fR does not refer
to an array element it means that either the variable is
a scalar or the trace is to be set on the entire array rather
than an individual element (see WHOLE-ARRAY TRACES below for
more information). 
.SH "ACCESSING VARIABLES DURING TRACES"
.PP
During read, write, and array traces, the
trace procedure can read, write, or unset the traced
variable using \fBTcl_GetVar2\fR, \fBTcl_SetVar2\fR, and
other procedures.
While \fIproc\fR is executing, traces are temporarily disabled
for the variable, so that calls to \fBTcl_GetVar2\fR and
\fBTcl_SetVar2\fR will not cause \fIproc\fR or other trace procedures
to be invoked again.
Disabling only occurs for the variable whose trace procedure
is active;  accesses to other variables will still be traced.
However, if a variable is unset during a read or write trace then unset
traces will be invoked.
.PP
During unset traces the variable has already been completely
expunged.
It is possible for the trace procedure to read or write the
variable, but this will be a new version of the variable.
Traces are not disabled during unset traces as they are for
read and write traces, but existing traces have been removed
from the variable before any trace procedures are invoked.
If new traces are set by unset trace procedures, these traces
will be invoked on accesses to the variable by the trace
procedures.
.SH "CALLBACK TIMING"
.PP
When read tracing has been specified for a variable, the trace
procedure will be invoked whenever the variable's value is
read.  This includes \fBset\fR Tcl commands, \fB$\fR-notation
in Tcl commands, and invocations of the \fBTcl_GetVar\fR
and \fBTcl_GetVar2\fR procedures.
\fIProc\fR is invoked just before the variable's value is
returned.
It may modify the value of the variable to affect what
is returned by the traced access.
If it unsets the variable then the access will return an error
just as if the variable never existed.
.PP
When write tracing has been specified for a variable, the
trace procedure will be invoked whenever the variable's value
is modified.  This includes \fBset\fR commands,
commands that modify variables as side effects (such as
\fBcatch\fR and \fBscan\fR), and calls to the \fBTcl_SetVar\fR
and \fBTcl_SetVar2\fR procedures).
\fIProc\fR will be invoked after the variable's value has been
modified, but before the new value of the variable has been
returned.
It may modify the value of the variable to override the change
and to determine the value actually returned by the traced
access.
If it deletes the variable then the traced access will return
an empty string.
.PP
When array tracing has been specified, the trace procedure
will be invoked at the beginning of the array command implementation,
before any of the operations like get, set, or names have been invoked.
The trace procedure can modify the array elements with \fBTcl_SetVar\fR
and \fBTcl_SetVar2\fR.
.PP
When unset tracing has been specified, the trace procedure
will be invoked whenever the variable is destroyed.
The traces will be called after the variable has been
completely unset.
.SH "WHOLE-ARRAY TRACES"
.PP
If a call to \fBTcl_TraceVar\fR or \fBTcl_TraceVar2\fR specifies
the name of an array variable without an index into the array,
then the trace will be set on the array as a whole.
This means that \fIproc\fR will be invoked whenever any
element of the array is accessed in the ways specified by
\fIflags\fR.
When an array is unset, a whole-array trace will be invoked
just once, with \fIname1\fR equal to the name of the array
and \fIname2\fR NULL;  it will not be invoked once for each
element.
.SH "MULTIPLE TRACES"
.PP
It is possible for multiple traces to exist on the same variable.
When this happens, all of the trace procedures will be invoked on each
access, in order from most-recently-created to least-recently-created.
When there exist whole-array traces for an array as well as
traces on individual elements, the whole-array traces are invoked
before the individual-element traces.
If a read or write trace unsets the variable then all of the unset
traces will be invoked but the remainder of the read and write traces
will be skipped.
.SH "ERROR RETURNS"
.PP
Under normal conditions trace procedures should return NULL, indicating
successful completion.
If \fIproc\fR returns a non-NULL value it signifies that an
error occurred.
The return value must be a pointer to a static character string
containing an error message,
unless (\fIexactly\fR one of) the \fBTCL_TRACE_RESULT_DYNAMIC\fR and
\fBTCL_TRACE_RESULT_OBJECT\fR flags is set, which specify that the result is
either a dynamic string (to be released with \fBckfree\fR) or a
Tcl_Obj* (cast to char* and to be released with
\fBTcl_DecrRefCount\fR) containing the error message.
If a trace procedure returns an error, no further traces are
invoked for the access and the traced access aborts with the
given message.
Trace procedures can use this facility to make variables
read-only, for example (but note that the value of the variable
will already have been modified before the trace procedure is
called, so the trace procedure will have to restore the correct
value).
.PP
The return value from \fIproc\fR is only used during read and
write tracing.
During unset traces, the return value is ignored and all relevant
trace procedures will always be invoked.
.SH "RESTRICTIONS"
.PP
A trace procedure can be called at any time, even when there
is a partially formed result in the interpreter's result area.  If
the trace procedure does anything that could damage this result (such
as calling \fBTcl_Eval\fR) then it must save the original values of
the interpreter's \fBresult\fR and \fBfreeProc\fR fields and restore
them before it returns.
.SH "UNDEFINED VARIABLES"
.PP
It is legal to set a trace on an undefined variable.
The variable will still appear to be undefined until the
first time its value is set.
If an undefined variable is traced and then unset, the unset will fail
with an error
.PQ "no such variable" "" ,
but the trace procedure will still be invoked.
.SH "TCL_TRACE_DESTROYED FLAG"
.PP
In an unset callback to \fIproc\fR, the \fBTCL_TRACE_DESTROYED\fR bit
is set in \fIflags\fR if the trace is being removed as part
of the deletion.
Traces on a variable are always removed whenever the variable
is deleted;  the only time \fBTCL_TRACE_DESTROYED\fR is not set is for
a whole-array trace invoked when only a single element of an
array is unset.
.SH "TCL_INTERP_DESTROYED"
.PP
When an interpreter is destroyed, unset traces are called for
all of its variables.
The \fBTCL_INTERP_DESTROYED\fR bit will be set in the \fIflags\fR
argument passed to the trace procedures.
Trace procedures must be extremely careful in what they do if
the \fBTCL_INTERP_DESTROYED\fR bit is set.
It is not safe for the procedures to invoke any Tcl procedures
on the interpreter, since its state is partially deleted.
All that trace procedures should do under these circumstances is
to clean up and free their own internal data structures.
.SH BUGS
.PP
Tcl does not do any error checking to prevent trace procedures
from misusing the interpreter during traces with \fBTCL_INTERP_DESTROYED\fR
set.
.PP
Array traces are not yet integrated with the Tcl \fBinfo exists\fR command,
nor is there Tcl-level access to array traces.
.SH "SEE ALSO"
trace(n)
.SH KEYWORDS
clientData, trace, variable<|MERGE_RESOLUTION|>--- conflicted
+++ resolved
@@ -5,11 +5,6 @@
 '\" See the file "license.terms" for information on usage and redistribution
 '\" of this file, and for a DISCLAIMER OF ALL WARRANTIES.
 '\" 
-<<<<<<< HEAD
-'\" RCS: @(#) $Id: TraceVar.3,v 1.22 2009/09/03 08:01:22 dkf Exp $
-'\" 
-=======
->>>>>>> 09374559
 .so man.macros
 .TH Tcl_TraceVar 3 7.4 Tcl "Tcl Library Procedures"
 .BS
