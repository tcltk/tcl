--- conflicted
+++ resolved
@@ -5,11 +5,6 @@
 '\" See the file "license.terms" for information on usage and redistribution
 '\" of this file, and for a DISCLAIMER OF ALL WARRANTIES.
 '\" 
-<<<<<<< HEAD
-'\" RCS: @(#) $Id: StrMatch.3,v 1.14 2007/12/13 15:22:32 dgp Exp $
-'\" 
-=======
->>>>>>> 3f68670d
 .so man.macros
 .TH Tcl_StringMatch 3 8.5 Tcl "Tcl Library Procedures"
 .BS
