--- conflicted
+++ resolved
@@ -5,11 +5,6 @@
 '\" See the file "license.terms" for information on usage and redistribution
 '\" of this file, and for a DISCLAIMER OF ALL WARRANTIES.
 '\" 
-<<<<<<< HEAD
-'\" RCS: @(#) $Id: while.n,v 1.5 2004/10/27 14:43:54 dkf Exp $
-'\" 
-=======
->>>>>>> 01562d4f
 .so man.macros
 .TH while n "" Tcl "Tcl Built-In Commands"
 .BS
