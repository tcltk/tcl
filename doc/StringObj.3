'\"
'\" Copyright (c) 1994-1997 Sun Microsystems, Inc.
'\"
'\" See the file "license.terms" for information on usage and redistribution
'\" of this file, and for a DISCLAIMER OF ALL WARRANTIES.
'\"
.TH Tcl_StringObj 3 8.1 Tcl "Tcl Library Procedures"
.so man.macros
.BS
.SH NAME
Tcl_NewStringObj, Tcl_NewUnicodeObj, Tcl_SetStringObj, Tcl_SetUnicodeObj, Tcl_GetStringFromObj, Tcl_GetString, Tcl_GetUnicodeFromObj, Tcl_GetUnicode, Tcl_GetUniChar, Tcl_GetCharLength, Tcl_GetRange, Tcl_AppendToObj, Tcl_AppendUnicodeToObj, Tcl_AppendObjToObj, Tcl_AppendStringsToObj, Tcl_AppendLimitedToObj, Tcl_Format, Tcl_AppendFormatToObj, Tcl_ObjPrintf, Tcl_AppendPrintfToObj, Tcl_SetObjLength, Tcl_AttemptSetObjLength, Tcl_ConcatObj \- manipulate Tcl values as strings
.SH SYNOPSIS
.nf
\fB#include <tcl.h>\fR
.sp
Tcl_Obj *
\fBTcl_NewStringObj\fR(\fIbytes, length\fR)
.sp
Tcl_Obj *
\fBTcl_NewUnicodeObj\fR(\fIunicode, numChars\fR)
.sp
void
\fBTcl_SetStringObj\fR(\fIobjPtr, bytes, length\fR)
.sp
void
\fBTcl_SetUnicodeObj\fR(\fIobjPtr, unicode, numChars\fR)
.sp
char *
\fBTcl_GetStringFromObj\fR(\fIobjPtr, lengthPtr\fR)
.sp
char *
\fBTcl_GetString\fR(\fIobjPtr\fR)
.sp
Tcl_UniChar *
\fBTcl_GetUnicodeFromObj\fR(\fIobjPtr, lengthPtr\fR)
.sp
Tcl_UniChar *
\fBTcl_GetUnicode\fR(\fIobjPtr\fR)
.sp
int
\fBTcl_GetUniChar\fR(\fIobjPtr, index\fR)
.sp
int
\fBTcl_GetCharLength\fR(\fIobjPtr\fR)
.sp
Tcl_Obj *
\fBTcl_GetRange\fR(\fIobjPtr, first, last\fR)
.sp
void
\fBTcl_AppendToObj\fR(\fIobjPtr, bytes, length\fR)
.sp
void
\fBTcl_AppendUnicodeToObj\fR(\fIobjPtr, unicode, numChars\fR)
.sp
void
\fBTcl_AppendObjToObj\fR(\fIobjPtr, appendObjPtr\fR)
.sp
void
\fBTcl_AppendStringsToObj\fR(\fIobjPtr, string, string, ... \fB(char *) NULL\fR)
.sp
void
\fBTcl_AppendLimitedToObj\fR(\fIobjPtr, bytes, length, limit, ellipsis\fR)
.sp
Tcl_Obj *
\fBTcl_Format\fR(\fIinterp, format, objc, objv\fR)
.sp
int
\fBTcl_AppendFormatToObj\fR(\fIinterp, objPtr, format, objc, objv\fR)
.sp
Tcl_Obj *
\fBTcl_ObjPrintf\fR(\fIformat, ...\fR)
.sp
void
\fBTcl_AppendPrintfToObj\fR(\fIobjPtr, format, ...\fR)
.sp
void
\fBTcl_SetObjLength\fR(\fIobjPtr, newLength\fR)
.sp
int
\fBTcl_AttemptSetObjLength\fR(\fIobjPtr, newLength\fR)
.sp
Tcl_Obj *
\fBTcl_ConcatObj\fR(\fIobjc, objv\fR)
.SH ARGUMENTS
.AS "const Tcl_UniChar" *appendObjPtr in/out
.AP "const char" *bytes in
Points to the first byte of an array of UTF-8-encoded bytes
used to set or append to a string value.
This byte array may contain embedded null characters
<<<<<<< HEAD
unless \fInumChars\fR is TCL_AUTO_LENGTH.  (Applications needing null bytes
should represent them as the two-byte sequence \fI\e700\e600\fR, use
=======
unless \fInumChars\fR is negative.  (Applications needing null bytes
should represent them as the two-byte sequence \fI\e300\e200\fR, use
>>>>>>> 466ff83e
\fBTcl_ExternalToUtf\fR to convert, or \fBTcl_NewByteArrayObj\fR if
the string is a collection of uninterpreted bytes.)
.AP size_t length in
The number of bytes to copy from \fIbytes\fR when
initializing, setting, or appending to a string value.
If TCL_AUTO_LENGTH, all bytes up to the first null are used.
.AP "const Tcl_UniChar" *unicode in
Points to the first byte of an array of Unicode characters
used to set or append to a string value.
This byte array may contain embedded null characters
unless \fInumChars\fR is negative.
.AP size_t numChars in
The number of Unicode characters to copy from \fIunicode\fR when
initializing, setting, or appending to a string value.
If TCL_AUTO_LENGTH, all characters up to the first null character are used.
.AP size_t index in
The index of the Unicode character to return.
.AP size_t first in
The index of the first Unicode character in the Unicode range to be
returned as a new value.
.AP size_t last in
The index of the last Unicode character in the Unicode range to be
returned as a new value.
.AP Tcl_Obj *objPtr in/out
Points to a value to manipulate.
.AP Tcl_Obj *appendObjPtr in
The value to append to \fIobjPtr\fR in \fBTcl_AppendObjToObj\fR.
.AP int *lengthPtr out
If non-NULL, the location where \fBTcl_GetStringFromObj\fR will store
the length of a value's string representation.
.AP "const char" *string in
Null-terminated string value to append to \fIobjPtr\fR.
.AP va_list argList in
An argument list which must have been initialized using
\fBva_start\fR, and cleared using \fBva_end\fR.
.AP size_t limit in
Maximum number of bytes to be appended.
.AP "const char" *ellipsis in
Suffix to append when the limit leads to string truncation.
If NULL is passed then the suffix
.QW "..."
is used.
.AP "const char" *format in
Format control string including % conversion specifiers.
.AP int objc in
The number of elements to format or concatenate.
.AP Tcl_Obj *objv[] in
The array of values to format or concatenate.
.AP size_t newLength in
New length for the string value of \fIobjPtr\fR, not including the
final null character.
.BE
.SH DESCRIPTION
.PP
The procedures described in this manual entry allow Tcl values to
be manipulated as string values.  They use the internal representation
of the value to store additional information to make the string
manipulations more efficient.  In particular, they make a series of
append operations efficient by allocating extra storage space for the
string so that it does not have to be copied for each append.
Also, indexing and length computations are optimized because the
Unicode string representation is calculated and cached as needed.
When using the \fBTcl_Append*\fR family of functions where the
interpreter's result is the value being appended to, it is important
to call Tcl_ResetResult first to ensure you are not unintentionally
appending to existing data in the result value.
.PP
\fBTcl_NewStringObj\fR and \fBTcl_SetStringObj\fR create a new value
or modify an existing value to hold a copy of the string given by
\fIbytes\fR and \fIlength\fR.  \fBTcl_NewUnicodeObj\fR and
\fBTcl_SetUnicodeObj\fR create a new value or modify an existing
value to hold a copy of the Unicode string given by \fIunicode\fR and
\fInumChars\fR.  \fBTcl_NewStringObj\fR and \fBTcl_NewUnicodeObj\fR
return a pointer to a newly created value with reference count zero.
All four procedures set the value to hold a copy of the specified
string.  \fBTcl_SetStringObj\fR and \fBTcl_SetUnicodeObj\fR free any
old string representation as well as any old internal representation
of the value.
.PP
\fBTcl_GetStringFromObj\fR and \fBTcl_GetString\fR return a value's
string representation.  This is given by the returned byte pointer and
(for \fBTcl_GetStringFromObj\fR) length, which is stored in
\fIlengthPtr\fR if it is non-NULL.  If the value's UTF string
representation is invalid (its byte pointer is NULL), the string
representation is regenerated from the value's internal
representation.  The storage referenced by the returned byte pointer
is owned by the value manager.  It is passed back as a writable
pointer so that extension author creating their own \fBTcl_ObjType\fR
will be able to modify the string representation within the
\fBTcl_UpdateStringProc\fR of their \fBTcl_ObjType\fR.  Except for that
limited purpose, the pointer returned by \fBTcl_GetStringFromObj\fR
or \fBTcl_GetString\fR should be treated as read-only.  It is
recommended that this pointer be assigned to a (const char *) variable.
Even in the limited situations where writing to this pointer is
acceptable, one should take care to respect the copy-on-write
semantics required by \fBTcl_Obj\fR's, with appropriate calls
to \fBTcl_IsShared\fR and \fBTcl_DuplicateObj\fR prior to any
in-place modification of the string representation.
The procedure \fBTcl_GetString\fR is used in the common case
where the caller does not need the length of the string
representation.
.PP
\fBTcl_GetUnicodeFromObj\fR and \fBTcl_GetUnicode\fR return a value's
value as a Unicode string.  This is given by the returned pointer and
(for \fBTcl_GetUnicodeFromObj\fR) length, which is stored in
\fIlengthPtr\fR if it is non-NULL.  The storage referenced by the returned
byte pointer is owned by the value manager and should not be modified by
the caller.  The procedure \fBTcl_GetUnicode\fR is used in the common case
where the caller does not need the length of the unicode string
representation.
.PP
\fBTcl_GetUniChar\fR returns the \fIindex\fR'th character in the
value's Unicode representation. If the index is out of range or
it references a low surrogate preceded by a high surrogate, it returns -1;
.PP
\fBTcl_GetRange\fR returns a newly created value comprised of the
characters between \fIfirst\fR and \fIlast\fR (inclusive) in the
value's Unicode representation.  If the value's Unicode
representation is invalid, the Unicode representation is regenerated
from the value's string representation.
.PP
\fBTcl_GetCharLength\fR returns the number of characters (as opposed
to bytes) in the string value.
.PP
\fBTcl_AppendToObj\fR appends the data given by \fIbytes\fR and
\fIlength\fR to the string representation of the value specified by
\fIobjPtr\fR.  If the value has an invalid string representation,
then an attempt is made to convert \fIbytes\fR is to the Unicode
format.  If the conversion is successful, then the converted form of
\fIbytes\fR is appended to the value's Unicode representation.
Otherwise, the value's Unicode representation is invalidated and
converted to the UTF format, and \fIbytes\fR is appended to the
value's new string representation.
.PP
\fBTcl_AppendUnicodeToObj\fR appends the Unicode string given by
\fIunicode\fR and \fInumChars\fR to the value specified by
\fIobjPtr\fR.  If the value has an invalid Unicode representation,
then \fIunicode\fR is converted to the UTF format and appended to the
value's string representation.  Appends are optimized to handle
repeated appends relatively efficiently (it over-allocates the string
or Unicode space to avoid repeated reallocations and copies of
value's string value).
.PP
\fBTcl_AppendObjToObj\fR is similar to \fBTcl_AppendToObj\fR, but it
appends the string or Unicode value (whichever exists and is best
suited to be appended to \fIobjPtr\fR) of \fIappendObjPtr\fR to
\fIobjPtr\fR.
.PP
\fBTcl_AppendStringsToObj\fR is similar to \fBTcl_AppendToObj\fR
except that it can be passed more than one value to append and
each value must be a null-terminated string (i.e. none of the
values may contain internal null characters).  Any number of
\fIstring\fR arguments may be provided, but the last argument
must be a NULL pointer to indicate the end of the list.
.PP
\fBTcl_AppendLimitedToObj\fR is similar to \fBTcl_AppendToObj\fR
except that it imposes a limit on how many bytes are appended.
This can be handy when the string to be appended might be
very large, but the value being constructed should not be allowed to grow
without bound. A common usage is when constructing an error message, where the
end result should be kept short enough to be read.
Bytes from \fIbytes\fR are appended to \fIobjPtr\fR, but no more
than \fIlimit\fR bytes total are to be appended. If the limit prevents
all \fIlength\fR bytes that are available from being appended, then the
appending is done so that the last bytes appended are from the
string \fIellipsis\fR. This allows for an indication of the truncation
to be left in the string.
When \fIlength\fR is \fB-1\fR, all bytes up to the first zero byte are appended,
subject to the limit. When \fIellipsis\fR is NULL, the default
string \fB...\fR is used. When \fIellipsis\fR is non-NULL, it must point
to a zero-byte-terminated string in Tcl's internal UTF encoding.
The number of bytes appended can be less than the lesser
of \fIlength\fR and \fIlimit\fR when appending fewer
bytes is necessary to append only whole multi-byte characters.
.PP
\fBTcl_Format\fR is the C-level interface to the engine of the \fBformat\fR
command.  The actual command procedure for \fBformat\fR is little more
than
.PP
.CS
\fBTcl_Format\fR(interp, \fBTcl_GetString\fR(objv[1]), objc-2, objv+2);
.CE
.PP
The \fIobjc\fR Tcl_Obj values in \fIobjv\fR are formatted into a string
according to the conversion specification in \fIformat\fR argument, following
the documentation for the \fBformat\fR command.  The resulting formatted
string is converted to a new Tcl_Obj with refcount of zero and returned.
If some error happens during production of the formatted string, NULL is
returned, and an error message is recorded in \fIinterp\fR, if \fIinterp\fR
is non-NULL.
.PP
\fBTcl_AppendFormatToObj\fR is an appending alternative form
of \fBTcl_Format\fR with functionality equivalent to:
.PP
.CS
Tcl_Obj *newPtr = \fBTcl_Format\fR(interp, format, objc, objv);
if (newPtr == NULL) return TCL_ERROR;
\fBTcl_AppendObjToObj\fR(objPtr, newPtr);
\fBTcl_DecrRefCount\fR(newPtr);
return TCL_OK;
.CE
.PP
but with greater convenience and efficiency when the appending
functionality is needed.
.PP
\fBTcl_ObjPrintf\fR serves as a replacement for the common sequence
.PP
.CS
char buf[SOME_SUITABLE_LENGTH];
sprintf(buf, format, ...);
\fBTcl_NewStringObj\fR(buf, -1);
.CE
.PP
but with greater convenience and no need to
determine \fBSOME_SUITABLE_LENGTH\fR. The formatting is done with the same
core formatting engine used by \fBTcl_Format\fR.  This means the set of
supported conversion specifiers is that of the \fBformat\fR command and
not that of the \fBsprintf\fR routine where the two sets differ. When a
conversion specifier passed to \fBTcl_ObjPrintf\fR includes a precision,
the value is taken as a number of bytes, as \fBsprintf\fR does, and not
as a number of characters, as \fBformat\fR does.  This is done on the
assumption that C code is more likely to know how many bytes it is
passing around than the number of encoded characters those bytes happen
to represent.  The variable number of arguments passed in should be of
the types that would be suitable for passing to \fBsprintf\fR.  Note in
this example usage, \fIx\fR is of type \fBint\fR.
.PP
.CS
int x = 5;
Tcl_Obj *objPtr = \fBTcl_ObjPrintf\fR("Value is %d", x);
.CE
.PP
If the value of \fIformat\fR contains internal inconsistencies or invalid
specifier formats, the formatted string result produced by
\fBTcl_ObjPrintf\fR will be an error message describing the error.
It is impossible however to provide runtime protection against
mismatches between the format and any subsequent arguments.
Compile-time protection may be provided by some compilers.
.PP
\fBTcl_AppendPrintfToObj\fR is an appending alternative form
of \fBTcl_ObjPrintf\fR with functionality equivalent to
.PP
.CS
Tcl_Obj *newPtr = \fBTcl_ObjPrintf\fR(format, ...);
\fBTcl_AppendObjToObj\fR(objPtr, newPtr);
\fBTcl_DecrRefCount\fR(newPtr);
.CE
.PP
but with greater convenience and efficiency when the appending
functionality is needed.
.PP
The \fBTcl_SetObjLength\fR procedure changes the length of the
string value of its \fIobjPtr\fR argument.  If the \fInewLength\fR
argument is greater than the space allocated for the value's
string, then the string space is reallocated and the old value
is copied to the new space; the bytes between the old length of
the string and the new length may have arbitrary values.
If the \fInewLength\fR argument is less than the current length
of the value's string, with \fIobjPtr->length\fR is reduced without
reallocating the string space; the original allocated size for the
string is recorded in the value, so that the string length can be
enlarged in a subsequent call to \fBTcl_SetObjLength\fR without
reallocating storage.  In all cases \fBTcl_SetObjLength\fR leaves
a null character at \fIobjPtr->bytes[newLength]\fR.
.PP
\fBTcl_AttemptSetObjLength\fR is identical in function to
\fBTcl_SetObjLength\fR except that if sufficient memory to satisfy the
request cannot be allocated, it does not cause the Tcl interpreter to
\fBpanic\fR.  Thus, if \fInewLength\fR is greater than the space
allocated for the value's string, and there is not enough memory
available to satisfy the request, \fBTcl_AttemptSetObjLength\fR will take
no action and return 0 to indicate failure.  If there is enough memory
to satisfy the request, \fBTcl_AttemptSetObjLength\fR behaves just like
\fBTcl_SetObjLength\fR and returns 1 to indicate success.
.PP
The \fBTcl_ConcatObj\fR function returns a new string value whose
value is the space-separated concatenation of the string
representations of all of the values in the \fIobjv\fR
array. \fBTcl_ConcatObj\fR eliminates leading and trailing white space
as it copies the string representations of the \fIobjv\fR array to the
result. If an element of the \fIobjv\fR array consists of nothing but
white space, then that value is ignored entirely. This white-space
removal was added to make the output of the \fBconcat\fR command
cleaner-looking. \fBTcl_ConcatObj\fR returns a pointer to a
newly-created value whose ref count is zero.
.SH "SEE ALSO"
Tcl_NewObj(3), Tcl_IncrRefCount(3), Tcl_DecrRefCount(3), format(n), sprintf(3)
.SH KEYWORDS
append, internal representation, value, value type, string value,
string type, string representation, concat, concatenate, unicode<|MERGE_RESOLUTION|>--- conflicted
+++ resolved
@@ -87,13 +87,8 @@
 Points to the first byte of an array of UTF-8-encoded bytes
 used to set or append to a string value.
 This byte array may contain embedded null characters
-<<<<<<< HEAD
 unless \fInumChars\fR is TCL_AUTO_LENGTH.  (Applications needing null bytes
-should represent them as the two-byte sequence \fI\e700\e600\fR, use
-=======
-unless \fInumChars\fR is negative.  (Applications needing null bytes
 should represent them as the two-byte sequence \fI\e300\e200\fR, use
->>>>>>> 466ff83e
 \fBTcl_ExternalToUtf\fR to convert, or \fBTcl_NewByteArrayObj\fR if
 the string is a collection of uninterpreted bytes.)
 .AP size_t length in
