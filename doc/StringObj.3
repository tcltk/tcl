--- conflicted
+++ resolved
@@ -59,12 +59,6 @@
 \fBTcl_AppendStringsToObj\fR(\fIobjPtr, string, string, ... \fB(char *)NULL\fR)
 .sp
 void
-<<<<<<< HEAD
-=======
-\fBTcl_AppendStringsToObjVA\fR(\fIobjPtr, argList\fR)
-.sp
-void
->>>>>>> 0c41a44c
 \fBTcl_AppendLimitedToObj\fR(\fIobjPtr, bytes, length, limit, ellipsis\fR)
 .sp
 Tcl_Obj *
@@ -220,7 +214,7 @@
 Unicode representation.  If the value's Unicode representation
 is invalid, the Unicode representation is regenerated from the value's
 string representation.  If \fIfirst\fR is negative, then the returned
-string starts at the beginning of the value. If \fIlast\fR negative,
+string starts at the beginning of the value. If \fIlast\fR is negative,
 then the returned string ends at the end of the value.
 .PP
 \fBTcl_GetCharLength\fR returns the number of characters (as opposed
