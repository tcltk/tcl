--- conflicted
+++ resolved
@@ -3,11 +3,6 @@
 '\" Copyright (c) 2000 by Scriptics Corporation.
 '\" All rights reserved.
 '\" 
-<<<<<<< HEAD
-'\" RCS: @(#) $Id: DumpActiveMemory.3,v 1.5.6.2 2004/10/28 18:46:08 dgp Exp $
-'\" 
-=======
->>>>>>> 64eb210f
 .so man.macros
 .TH "Tcl_DumpActiveMemory" 3 8.1 Tcl "Tcl Library Procedures"
 .BS
