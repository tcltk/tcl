'\"
'\" Copyright (c) 1998-2000 by Scriptics Corporation.
'\" All rights reserved.
'\" 
<<<<<<< HEAD
'\" RCS: @(#) $Id: Init.3,v 1.6 2007/12/13 15:22:31 dgp Exp $
'\" 
=======
>>>>>>> ed7157d2
.so man.macros
.TH Tcl_Init 3 8.0 Tcl "Tcl Library Procedures"
.BS
.SH NAME
Tcl_Init \- find and source initialization script
.SH SYNOPSIS
.nf
\fB#include <tcl.h>\fR
.sp
int
\fBTcl_Init\fR(\fIinterp\fR)
.SH ARGUMENTS
.AS Tcl_Interp *interp
.AP Tcl_Interp *interp in
Interpreter to initialize.
.BE

.SH DESCRIPTION
.PP
\fBTcl_Init\fR is a helper procedure that finds and \fBsource\fRs the
\fBinit.tcl\fR script, which should exist somewhere on the Tcl library
path.
.PP
\fBTcl_Init\fR is typically called from \fBTcl_AppInit\fR procedures.

.SH "SEE ALSO"
Tcl_AppInit, Tcl_Main

.SH KEYWORDS
application, initialization, interpreter<|MERGE_RESOLUTION|>--- conflicted
+++ resolved
@@ -2,11 +2,6 @@
 '\" Copyright (c) 1998-2000 by Scriptics Corporation.
 '\" All rights reserved.
 '\" 
-<<<<<<< HEAD
-'\" RCS: @(#) $Id: Init.3,v 1.6 2007/12/13 15:22:31 dgp Exp $
-'\" 
-=======
->>>>>>> ed7157d2
 .so man.macros
 .TH Tcl_Init 3 8.0 Tcl "Tcl Library Procedures"
 .BS
