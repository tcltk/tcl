--- conflicted
+++ resolved
@@ -181,19 +181,13 @@
 \fIinterp\fR. If \fIinterp\fR has no master (it is a
 top-level interpreter) then \fBNULL\fR is returned.
 .PP
-<<<<<<< HEAD
 .VS "TIP 581"
 \fBTcl_GetParent\fR is a synonym for \fBTcl_GetMaster\fR.
 .VE "TIP 581"
 .PP
-\fBTcl_GetInterpPath\fR stores in the result of \fIaskingInterp\fR
-the relative path between \fIaskingInterp\fR and \fIslaveInterp\fR;
-\fIslaveInterp\fR must be a slave of \fIaskingInterp\fR. If the computation
-=======
 \fBTcl_GetInterpPath\fR stores in the result of \fIinterp\fR
 the relative path between \fIinterp\fR and \fIslaveInterp\fR;
 \fIslaveInterp\fR must be a slave of \fIinterp\fR. If the computation
->>>>>>> bbe2ea1d
 of the relative path succeeds, \fBTCL_OK\fR is returned, else
 \fBTCL_ERROR\fR is returned and an error message is stored as the
 result of \fIinterp\fR.
