--- conflicted
+++ resolved
@@ -5,13 +5,8 @@
 '\" See the file "license.terms" for information on usage and redistribution
 '\" of this file, and for a DISCLAIMER OF ALL WARRANTIES.
 '\"
-<<<<<<< HEAD
+.TH Tcl n "8.6" Tcl "Tcl Built-In Commands"
 .so man.macros
-.TH Tcl n "8.6" Tcl "Tcl Built-In Commands"
-=======
-.TH Tcl n "8.5" Tcl "Tcl Built-In Commands"
-.so man.macros
->>>>>>> c6ff60b2
 .BS
 .SH NAME
 Tcl \- Tool Command Language
