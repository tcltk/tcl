'\"
'\" Copyright (c) 1993 The Regents of the University of California.
'\" Copyright (c) 1994-1996 Sun Microsystems, Inc.
'\"
'\" See the file "license.terms" for information on usage and redistribution
'\" of this file, and for a DISCLAIMER OF ALL WARRANTIES.
'\" 
<<<<<<< HEAD
'\" RCS: @(#) $Id: Tcl.n,v 1.18.2.2 2010/09/01 15:06:38 dkf Exp $
'\"
=======
>>>>>>> 3f68670d
.so man.macros
.TH Tcl n "8.5" Tcl "Tcl Built-In Commands"
.BS
.SH NAME
Tcl \- Tool Command Language
.SH SYNOPSIS
Summary of Tcl language syntax.
.BE
.SH DESCRIPTION
.PP
The following rules define the syntax and semantics of the Tcl language:
.IP "[1] \fBCommands.\fR"
A Tcl script is a string containing one or more commands.
Semi-colons and newlines are command separators unless quoted as
described below.
Close brackets are command terminators during command substitution
(see below) unless quoted.
.IP "[2] \fBEvaluation.\fR"
A command is evaluated in two steps.
First, the Tcl interpreter breaks the command into \fIwords\fR
and performs substitutions as described below.
These substitutions are performed in the same way for all
commands.
The first word is used to locate a command procedure to
carry out the command, then all of the words of the command are
passed to the command procedure.
The command procedure is free to interpret each of its words
in any way it likes, such as an integer, variable name, list,
or Tcl script.
Different commands interpret their words differently.
.IP "[3] \fBWords.\fR"
Words of a command are separated by white space (except for
newlines, which are command separators).
.IP "[4] \fBDouble quotes.\fR"
If the first character of a word is double-quote
.PQ \N'34'
then the word is terminated by the next double-quote character.
If semi-colons, close brackets, or white space characters
(including newlines) appear between the quotes then they are treated
as ordinary characters and included in the word.
Command substitution, variable substitution, and backslash substitution
are performed on the characters between the quotes as described below.
The double-quotes are not retained as part of the word.
.VS 8.5 br
.IP "[5] \fBArgument expansion.\fR"
If a word starts with the string
.QW {*}
followed by a non-whitespace character, then the leading
.QW {*}
is removed and the rest of the word is parsed and substituted as any other
word. After substitution, the word is parsed as a list (without command or
variable substitutions; backslash substitutions are performed as is normal for
a list and individual internal words may be surrounded by either braces or
double-quote characters), and its words are added to the command being
substituted. For instance,
.QW "cmd a {*}{b [c]} d {*}{$e f \N'34'g h\N'34'}"
is equivalent to
.QW "cmd a b {[c]} d {$e} f \N'34'g h\N'34'" .
.VE 8.5
.IP "[6] \fBBraces.\fR"
If the first character of a word is an open brace
.PQ {
and rule [5] does not apply, then
the word is terminated by the matching close brace
.PQ } "" .
Braces nest within the word: for each additional open
brace there must be an additional close brace (however,
if an open brace or close brace within the word is
quoted with a backslash then it is not counted in locating the
matching close brace).
No substitutions are performed on the characters between the
braces except for backslash-newline substitutions described
below, nor do semi-colons, newlines, close brackets,
or white space receive any special interpretation.
The word will consist of exactly the characters between the
outer braces, not including the braces themselves.
.IP "[7] \fBCommand substitution.\fR"
If a word contains an open bracket
.PQ [
then Tcl performs \fIcommand substitution\fR.
To do this it invokes the Tcl interpreter recursively to process
the characters following the open bracket as a Tcl script.
The script may contain any number of commands and must be terminated
by a close bracket
.PQ ] "" .
The result of the script (i.e. the result of its last command) is
substituted into the word in place of the brackets and all of the
characters between them.
There may be any number of command substitutions in a single word.
Command substitution is not performed on words enclosed in braces.
.IP "[8] \fBVariable substitution.\fR"
If a word contains a dollar-sign
.PQ $
followed by one of the forms
described below, then Tcl performs \fIvariable
substitution\fR:  the dollar-sign and the following characters are
replaced in the word by the value of a variable.
Variable substitution may take any of the following forms:
.RS
.TP 15
\fB$\fIname\fR
\fIName\fR is the name of a scalar variable;  the name is a sequence
of one or more characters that are a letter, digit, underscore,
or namespace separators (two or more colons).
.TP 15
\fB$\fIname\fB(\fIindex\fB)\fR
\fIName\fR gives the name of an array variable and \fIindex\fR gives
the name of an element within that array.
\fIName\fR must contain only letters, digits, underscores, and
namespace separators, and may be an empty string.
Command substitutions, variable substitutions, and backslash
substitutions are performed on the characters of \fIindex\fR.
.TP 15
\fB${\fIname\fB}\fR
\fIName\fR is the name of a scalar variable.  It may contain any
characters whatsoever except for close braces.
.LP
There may be any number of variable substitutions in a single word.
Variable substitution is not performed on words enclosed in braces.
.RE
.IP "[9] \fBBackslash substitution.\fR"
If a backslash
.PQ \e
appears within a word then \fIbackslash substitution\fR occurs.
In all cases but those described below the backslash is dropped and
the following character is treated as an ordinary
character and included in the word.
This allows characters such as double quotes, close brackets,
and dollar signs to be included in words without triggering
special processing.
The following table lists the backslash sequences that are
handled specially, along with the value that replaces each sequence.
.RS
.TP 7
\e\fBa\fR
Audible alert (bell) (0x7).
.TP 7
\e\fBb\fR
Backspace (0x8).
.TP 7
\e\fBf\fR
Form feed (0xc).
.TP 7
\e\fBn\fR
Newline (0xa).
.TP 7
\e\fBr\fR
Carriage-return (0xd).
.TP 7
\e\fBt\fR
Tab (0x9).
.TP 7
\e\fBv\fR
Vertical tab (0xb).
.TP 7
\e\fB<newline>\fIwhiteSpace\fR
.
A single space character replaces the backslash, newline, and all spaces
and tabs after the newline.  This backslash sequence is unique in that it
is replaced in a separate pre-pass before the command is actually parsed.
This means that it will be replaced even when it occurs between braces,
and the resulting space will be treated as a word separator if it is not
in braces or quotes.
.TP 7
\e\e
Backslash
.PQ \e "" .
.TP 7
\e\fIooo\fR 
.
The digits \fIooo\fR (one, two, or three of them) give an eight-bit octal 
value for the Unicode character that will be inserted.  The upper bits of the
Unicode character will be 0.
.TP 7
\e\fBx\fIhh\fR 
.
The hexadecimal digits \fIhh\fR give an eight-bit hexadecimal value for the
Unicode character that will be inserted.  Any number of hexadecimal digits
may be present; however, all but the last two are ignored (the result is
always a one-byte quantity).  The upper bits of the Unicode character will
be 0.
.TP 7
\e\fBu\fIhhhh\fR 
.
The hexadecimal digits \fIhhhh\fR (one, two, three, or four of them) give a
sixteen-bit hexadecimal value for the Unicode character that will be
inserted.
.LP
Backslash substitution is not performed on words enclosed in braces,
except for backslash-newline as described above.
.RE
.IP "[10] \fBComments.\fR"
If a hash character
.PQ #
appears at a point where Tcl is
expecting the first character of the first word of a command,
then the hash character and the characters that follow it, up
through the next newline, are treated as a comment and ignored.
The comment character only has significance when it appears
at the beginning of a command.
.IP "[11] \fBOrder of substitution.\fR"
Each character is processed exactly once by the Tcl interpreter
as part of creating the words of a command.
For example, if variable substitution occurs then no further
substitutions are performed on the value of the variable;  the
value is inserted into the word verbatim.
If command substitution occurs then the nested command is
processed entirely by the recursive call to the Tcl interpreter;
no substitutions are performed before making the recursive
call and no additional substitutions are performed on the result
of the nested script.
.RS
.LP
Substitutions take place from left to right, and each substitution is
evaluated completely before attempting to evaluate the next.  Thus, a
sequence like
.CS
set y [set x 0][incr x][incr x]
.CE
will always set the variable \fIy\fR to the value, \fI012\fR.
.RE
.IP "[12] \fBSubstitution and word boundaries.\fR"
Substitutions do not affect the word boundaries of a command,
except for argument expansion as specified in rule [5].
For example, during variable substitution the entire value of
the variable becomes part of a single word, even if the variable's
value contains spaces.<|MERGE_RESOLUTION|>--- conflicted
+++ resolved
@@ -5,11 +5,6 @@
 '\" See the file "license.terms" for information on usage and redistribution
 '\" of this file, and for a DISCLAIMER OF ALL WARRANTIES.
 '\" 
-<<<<<<< HEAD
-'\" RCS: @(#) $Id: Tcl.n,v 1.18.2.2 2010/09/01 15:06:38 dkf Exp $
-'\"
-=======
->>>>>>> 3f68670d
 .so man.macros
 .TH Tcl n "8.5" Tcl "Tcl Built-In Commands"
 .BS
