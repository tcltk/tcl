'\"
'\" Copyright (c) 1993 The Regents of the University of California.
'\" Copyright (c) 1994-1996 Sun Microsystems, Inc.
'\"
'\" See the file "license.terms" for information on usage and redistribution
'\" of this file, and for a DISCLAIMER OF ALL WARRANTIES.
'\" 
<<<<<<< HEAD
'\" RCS: @(#) $Id: close.n,v 1.16 2009/04/15 12:31:24 dkf Exp $
'\" 
=======
>>>>>>> 3aa31b5a
.so man.macros
.TH close n 7.5 Tcl "Tcl Built-In Commands"
.BS
'\" Note:  do not modify the .SH NAME line immediately below!
.SH NAME
close \- Close an open channel
.SH SYNOPSIS
\fBclose \fIchannelId\fR ?r(ead)|w(rite)?
.BE
.SH DESCRIPTION
.PP
Closes or half-closes the channel given by \fIchannelId\fR.
.PP
\fIChannelId\fR must be an identifier for an open channel such as a
Tcl standard channel (\fBstdin\fR, \fBstdout\fR, or \fBstderr\fR),
the return value from an invocation of \fBopen\fR or \fBsocket\fR, or
the result of a channel creation command provided by a Tcl extension.
.PP
The single-argument form is a simple "full-close":
all buffered output is flushed to the channel's output device,
any buffered input is discarded, the underlying file or device is closed,
and \fIchannelId\fR becomes unavailable for use.
.PP
If the channel is blocking, the command does not return until all output
is flushed.
If the channel is nonblocking and there is unflushed output, the
channel remains open and the command
returns immediately; output will be flushed in the background and the
channel will be closed when all the flushing is complete.
.PP
If \fIchannelId\fR is a blocking channel for a command pipeline then
\fBclose\fR waits for the child processes to complete.
.PP
If the channel is shared between interpreters, then \fBclose\fR
makes \fIchannelId\fR unavailable in the invoking interpreter but has no
other effect until all of the sharing interpreters have closed the
channel.
When the last interpreter in which the channel is registered invokes
\fBclose\fR, the cleanup actions described above occur. See the
\fBinterp\fR command for a description of channel sharing.
.PP
Channels are automatically closed when an interpreter is destroyed and
when the process exits.  Channels are switched to blocking mode, to ensure
that all output is correctly flushed before the process exits.
.PP
The command returns an empty string, and may generate an error if
an error occurs while flushing output.  If a command in a command
pipeline created with \fBopen\fR returns an error, \fBclose\fR
generates an error (similar to the \fBexec\fR command.)
.PP
.VS 8.6
The two-argument form is a "half-close": given a bidirectional channel like a
socket or command pipeline and a (possibly abbreviated) direction, it closes
only the substream going in that direction. This means a shutdown() on a
socket, and a close() of one end of a pipe for a command pipeline. Then, the
Tcl-level channel data structure is either kept or freed depending on whether
the other direction is still open.
.PP
A single-argument close on an already half-closed bi-channel is defined to
just "finish the job. A half-close on an already closed half, or on a
wrong-sided unidirectional channel, raises an error.
.PP
In the case of a command pipeline, the child-reaping duty falls upon the
shoulders of the last close or half-close, which is thus allowed to report an
abnormal exit error.
.PP
Currently only sockets and command pipelines support half-close. A future
extension will allow reflected and stacked channels to do so.
.VE 8.6
.SH EXAMPLE
.PP
This illustrates how you can use Tcl to ensure that files get closed
even when errors happen by combining \fBcatch\fR, \fBclose\fR and
\fBreturn\fR:
.PP
.CS
proc withOpenFile {filename channelVar script} {
    upvar 1 $channelVar chan
    set chan [open $filename]
    catch {
        uplevel 1 $script
    } result options
    \fBclose\fR $chan
    return -options $options $result
}
.CE
.SH "SEE ALSO"
file(n), open(n), socket(n), eof(n), Tcl_StandardChannels(3)
.SH KEYWORDS
blocking, channel, close, nonblocking, half-close
'\" Local Variables:
'\" mode: nroff
'\" fill-column: 78
'\" End:<|MERGE_RESOLUTION|>--- conflicted
+++ resolved
@@ -5,11 +5,6 @@
 '\" See the file "license.terms" for information on usage and redistribution
 '\" of this file, and for a DISCLAIMER OF ALL WARRANTIES.
 '\" 
-<<<<<<< HEAD
-'\" RCS: @(#) $Id: close.n,v 1.16 2009/04/15 12:31:24 dkf Exp $
-'\" 
-=======
->>>>>>> 3aa31b5a
 .so man.macros
 .TH close n 7.5 Tcl "Tcl Built-In Commands"
 .BS
