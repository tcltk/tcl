'\"
'\" Copyright (c) 1989-1993 The Regents of the University of California.
'\" Copyright (c) 1994-1996 Sun Microsystems, Inc.
'\"
'\" See the file "license.terms" for information on usage and redistribution
'\" of this file, and for a DISCLAIMER OF ALL WARRANTIES.
'\"
.TH Tcl_Hash 3 "" Tcl "Tcl Library Procedures"
.so man.macros
.BS
.SH NAME
Tcl_InitHashTable, Tcl_InitCustomHashTable, Tcl_InitObjHashTable, Tcl_DeleteHashTable, Tcl_CreateHashEntry, Tcl_DeleteHashEntry, Tcl_FindHashEntry, Tcl_GetHashValue, Tcl_SetHashValue, Tcl_GetHashKey, Tcl_FirstHashEntry, Tcl_NextHashEntry, Tcl_HashStats \- procedures to manage hash tables
.SH SYNOPSIS
.nf
\fB#include <tcl.h>\fR
.sp
\fBTcl_InitHashTable\fR(\fItablePtr, keyType\fR)
.sp
\fBTcl_InitCustomHashTable\fR(\fItablePtr, keyType, typePtr\fR)
.sp
\fBTcl_InitObjHashTable\fR(\fItablePtr\fR)
.sp
\fBTcl_DeleteHashTable\fR(\fItablePtr\fR)
.sp
Tcl_HashEntry *
\fBTcl_CreateHashEntry\fR(\fItablePtr, key, newPtr\fR)
.sp
\fBTcl_DeleteHashEntry\fR(\fIentryPtr\fR)
.sp
Tcl_HashEntry *
\fBTcl_FindHashEntry\fR(\fItablePtr, key\fR)
.sp
ClientData
\fBTcl_GetHashValue\fR(\fIentryPtr\fR)
.sp
\fBTcl_SetHashValue\fR(\fIentryPtr, value\fR)
.sp
void *
\fBTcl_GetHashKey\fR(\fItablePtr, entryPtr\fR)
.sp
Tcl_HashEntry *
\fBTcl_FirstHashEntry\fR(\fItablePtr, searchPtr\fR)
.sp
Tcl_HashEntry *
\fBTcl_NextHashEntry\fR(\fIsearchPtr\fR)
.sp
char *
\fBTcl_HashStats\fR(\fItablePtr\fR)
.SH ARGUMENTS
.AS "const Tcl_HashKeyType" *searchPtr out
.AP Tcl_HashTable *tablePtr in
Address of hash table structure (for all procedures but
\fBTcl_InitHashTable\fR, this must have been initialized by
previous call to \fBTcl_InitHashTable\fR).
.AP int keyType in
Kind of keys to use for new hash table.  Must be either
\fBTCL_STRING_KEYS\fR, \fBTCL_ONE_WORD_KEYS\fR, \fBTCL_CUSTOM_TYPE_KEYS\fR,
\fBTCL_CUSTOM_PTR_KEYS\fR, or an integer value greater than 1.
.AP Tcl_HashKeyType *typePtr in
Address of structure which defines the behavior of the hash table.
.AP "const void" *key in
Key to use for probe into table.  Exact form depends on
\fIkeyType\fR used to create table.
.AP int *newPtr out
The word at \fI*newPtr\fR is set to 1 if a new entry was created
and 0 if there was already an entry for \fIkey\fR.
.AP Tcl_HashEntry *entryPtr in
Pointer to hash table entry.
.AP ClientData value in
New value to assign to hash table entry.  Need not have type
ClientData, but must fit in same space as ClientData.
.AP Tcl_HashSearch *searchPtr in
Pointer to record to use to keep track of progress in enumerating
all the entries in a hash table.
.BE
.SH DESCRIPTION
.PP
A hash table consists of zero or more entries, each consisting of a
key and a value.  Given the key for an entry, the hashing routines can
very quickly locate the entry, and hence its value. There may be at
most one entry in a hash table with a particular key, but many entries
may have the same value.  Keys can take one of four forms: strings,
one-word values, integer arrays, or custom keys defined by a
Tcl_HashKeyType structure (See section \fBTHE TCL_HASHKEYTYPE STRUCTURE\fR
below). All of the keys in a given table have the same
form, which is specified when the table is initialized.
.PP
The value of a hash table entry can be anything that fits in the same
space as a
.QW "char *"
pointer.  Values for hash table entries are
managed entirely by clients, not by the hash module itself.  Typically
each entry's value is a pointer to a data structure managed by client
code.
.PP
Hash tables grow gracefully as the number of entries increases, so
that there are always less than three entries per hash bucket, on
average. This allows for fast lookups regardless of the number of
entries in a table.
.PP
The core provides three functions for the initialization of hash
tables, Tcl_InitHashTable, Tcl_InitObjHashTable and
Tcl_InitCustomHashTable.
.PP
\fBTcl_InitHashTable\fR initializes a structure that describes a new
hash table.  The space for the structure is provided by the caller,
not by the hash module.  The value of \fIkeyType\fR indicates what
kinds of keys will be used for all entries in the table. All of the
key types described later are allowed, with the exception of
\fBTCL_CUSTOM_TYPE_KEYS\fR and \fBTCL_CUSTOM_PTR_KEYS\fR.
.PP
\fBTcl_InitObjHashTable\fR is a wrapper around
\fBTcl_InitCustomHashTable\fR and initializes a hash table whose keys
are Tcl_Obj *.
.PP
\fBTcl_InitCustomHashTable\fR initializes a structure that describes a
new hash table. The space for the structure is provided by the
caller, not by the hash module.  The value of \fIkeyType\fR indicates
what kinds of keys will be used for all entries in the table.
\fIKeyType\fR must have one of the following values:
.IP \fBTCL_STRING_KEYS\fR 25
Keys are null-terminated strings.
They are passed to hashing routines using the address of the
first character of the string.
.IP \fBTCL_ONE_WORD_KEYS\fR 25
Keys are single-word values;  they are passed to hashing routines
and stored in hash table entries as
.QW "char *"
values.
The pointer value is the key;  it need not (and usually does not)
actually point to a string.
.IP \fBTCL_CUSTOM_TYPE_KEYS\fR 25
Keys are of arbitrary type, and are stored in the entry. Hashing
and comparison is determined by \fItypePtr\fR. The Tcl_HashKeyType
structure is described in the section
\fBTHE TCL_HASHKEYTYPE STRUCTURE\fR below.
.IP \fBTCL_CUSTOM_PTR_KEYS\fR 25
Keys are pointers to an arbitrary type, and are stored in the entry. Hashing
and comparison is determined by \fItypePtr\fR. The Tcl_HashKeyType
structure is described in the section
\fBTHE TCL_HASHKEYTYPE STRUCTURE\fR below.
.IP \fIother\fR 25
If \fIkeyType\fR is not one of the above,
then it must be an integer value greater than 1.
In this case the keys will be arrays of
.QW int
values, where
\fIkeyType\fR gives the number of ints in each key.
This allows structures to be used as keys.
All keys must have the same size.
Array keys are passed into hashing functions using the address
of the first int in the array.
.PP
\fBTcl_DeleteHashTable\fR deletes all of the entries in a hash
table and frees up the memory associated with the table's
bucket array and entries.
It does not free the actual table structure (pointed to
by \fItablePtr\fR), since that memory is assumed to be managed
by the client.
\fBTcl_DeleteHashTable\fR also does not free or otherwise
manipulate the values of the hash table entries.
If the entry values point to dynamically-allocated memory, then
it is the client's responsibility to free these structures
before deleting the table.
.PP
\fBTcl_CreateHashEntry\fR locates the entry corresponding to a
particular key, creating a new entry in the table if there
was not already one with the given key.
If an entry already existed with the given key then \fI*newPtr\fR
is set to zero.
If a new entry was created, then \fI*newPtr\fR is set to a non-zero
value and the value of the new entry will be set to zero.
The return value from \fBTcl_CreateHashEntry\fR is a pointer to
the entry, which may be used to retrieve and modify the entry's
value or to delete the entry from the table.
.PP
\fBTcl_DeleteHashEntry\fR will remove an existing entry from a
table.
The memory associated with the entry itself will be freed, but
the client is responsible for any cleanup associated with the
entry's value, such as freeing a structure that it points to.
.PP
\fBTcl_FindHashEntry\fR is similar to \fBTcl_CreateHashEntry\fR
except that it does not create a new entry if the key doesn't exist;
instead, it returns NULL as result.
.PP
\fBTcl_GetHashValue\fR and \fBTcl_SetHashValue\fR are used to
read and write an entry's value, respectively.
Values are stored and retrieved as type
.QW ClientData ,
which is
large enough to hold a pointer value.  On almost all machines this is
large enough to hold an integer value too.
.PP
\fBTcl_GetHashKey\fR returns the key for a given hash table entry,
either as a pointer to a string, a one-word
.PQ "char *"
key, or
as a pointer to the first word of an array of integers, depending
on the \fIkeyType\fR used to create a hash table.
In all cases \fBTcl_GetHashKey\fR returns a result with type
.QW "char *" .
When the key is a string or array, the result of \fBTcl_GetHashKey\fR
points to information in the table entry;  this information will
remain valid until the entry is deleted or its table is deleted.
.PP
\fBTcl_FirstHashEntry\fR and \fBTcl_NextHashEntry\fR may be used
to scan all of the entries in a hash table.
A structure of type
.QW Tcl_HashSearch ,
provided by the client,
is used to keep track of progress through the table.
\fBTcl_FirstHashEntry\fR initializes the search record and
returns the first entry in the table (or NULL if the table is
empty).
Each subsequent call to \fBTcl_NextHashEntry\fR returns the
next entry in the table or
NULL if the end of the table has been reached.
A call to \fBTcl_FirstHashEntry\fR followed by calls to
\fBTcl_NextHashEntry\fR will return each of the entries in
the table exactly once, in an arbitrary order.
It is inadvisable to modify the structure of the table, e.g.
by creating or deleting entries, while the search is in progress,
with the exception of deleting the entry returned by
\fBTcl_FirstHashEntry\fR or \fBTcl_NextHashEntry\fR.
.PP
\fBTcl_HashStats\fR returns a dynamically-allocated string with
overall information about a hash table, such as the number of
entries it contains, the number of buckets in its hash array,
and the utilization of the buckets.
It is the caller's responsibility to free the result string
by passing it to \fBckfree\fR.
.PP
The header file \fBtcl.h\fR defines the actual data structures
used to implement hash tables.
This is necessary so that clients can allocate Tcl_HashTable
structures and so that macros can be used to read and write
the values of entries.
However, users of the hashing routines should never refer directly
to any of the fields of any of the hash-related data structures;
use the procedures and macros defined here.
.SH "THE TCL_HASHKEYTYPE STRUCTURE"
.PP
Extension writers can define new hash key types by defining four procedures,
initializing a \fBTcl_HashKeyType\fR structure to describe the type, and
calling \fBTcl_InitCustomHashTable\fR. The \fBTcl_HashKeyType\fR structure is
defined as follows:
.PP
.CS
typedef struct Tcl_HashKeyType {
    int \fIversion\fR;
    int \fIflags\fR;
    Tcl_HashKeyProc *\fIhashKeyProc\fR;
    Tcl_CompareHashKeysProc *\fIcompareKeysProc\fR;
    Tcl_AllocHashEntryProc *\fIallocEntryProc\fR;
    Tcl_FreeHashEntryProc *\fIfreeEntryProc\fR;
} \fBTcl_HashKeyType\fR;
.CE
.PP
The \fIversion\fR member is the version of the table. If this structure is
extended in future then the version can be used to distinguish between
different structures. It should be set to \fBTCL_HASH_KEY_TYPE_VERSION_2\fR.
.PP
The \fIflags\fR member is 0 or one or more of the following values OR'ed
together:
.IP \fBTCL_HASH_KEY_RANDOMIZE_HASH\fR 25
There are some things, pointers for example which do not hash well because
they do not use the lower bits. If this flag is set then the hash table will
attempt to rectify this by randomizing the bits and then using the upper N
bits as the index into the table.
.IP \fBTCL_HASH_KEY_SYSTEM_HASH\fR 25
This flag forces Tcl to use the memory allocation procedures provided by the
operating system when allocating and freeing memory used to store the hash
table data structures, and not any of Tcl's own customized memory allocation
routines. This is important if the hash table is to be used in the
implementation of a custom set of allocation routines, or something that a
custom set of allocation routines might depend on, in order to avoid any
circular dependency.
.PP
The \fIhashKeyProc\fR member contains the address of a function called to
calculate a hash value for the key.
.PP
.CS
<<<<<<< HEAD
typedef size_t \fBTcl_HashKeyProc\fR(
=======
typedef TCL_HASH_TYPE \fBTcl_HashKeyProc\fR(
>>>>>>> a5748bcf
        Tcl_HashTable *\fItablePtr\fR,
        void *\fIkeyPtr\fR);
.CE
.PP
If this is NULL then \fIkeyPtr\fR is used and
\fBTCL_HASH_KEY_RANDOMIZE_HASH\fR is assumed.
.PP
The \fIcompareKeysProc\fR member contains the address of a function called to
compare two keys.
.PP
.CS
typedef int \fBTcl_CompareHashKeysProc\fR(
        void *\fIkeyPtr\fR,
        Tcl_HashEntry *\fIhPtr\fR);
.CE
.PP
If this is NULL then the \fIkeyPtr\fR pointers are compared. If the keys do
not match then the function returns 0, otherwise it returns 1.
.PP
The \fIallocEntryProc\fR member contains the address of a function called to
allocate space for an entry and initialize the key and clientData.
.PP
.CS
typedef Tcl_HashEntry *\fBTcl_AllocHashEntryProc\fR(
        Tcl_HashTable *\fItablePtr\fR,
        void *\fIkeyPtr\fR);
.CE
.PP
If this is NULL then \fBTcl_Alloc\fR is used to allocate enough space for a
Tcl_HashEntry, the key pointer is assigned to key.oneWordValue and the
clientData is set to NULL. String keys and array keys use this function to
allocate enough space for the entry and the key in one block, rather than
doing it in two blocks. This saves space for a pointer to the key from the
entry and another memory allocation. Tcl_Obj* keys use this function to
allocate enough space for an entry and increment the reference count on the
value.
.PP
The \fIfreeEntryProc\fR member contains the address of a function called to
free space for an entry.
.PP
.CS
typedef void \fBTcl_FreeHashEntryProc\fR(
        Tcl_HashEntry *\fIhPtr\fR);
.CE
.PP
If this is NULL then \fBTcl_Free\fR is used to free the space for the entry.
Tcl_Obj* keys use this function to decrement the reference count on the
value.
.SH KEYWORDS
hash table, key, lookup, search, value<|MERGE_RESOLUTION|>--- conflicted
+++ resolved
@@ -281,11 +281,7 @@
 calculate a hash value for the key.
 .PP
 .CS
-<<<<<<< HEAD
-typedef size_t \fBTcl_HashKeyProc\fR(
-=======
 typedef TCL_HASH_TYPE \fBTcl_HashKeyProc\fR(
->>>>>>> a5748bcf
         Tcl_HashTable *\fItablePtr\fR,
         void *\fIkeyPtr\fR);
 .CE
