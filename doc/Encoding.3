'\"
'\" Copyright (c) 1997-1998 Sun Microsystems, Inc.
'\"
'\" See the file "license.terms" for information on usage and redistribution
'\" of this file, and for a DISCLAIMER OF ALL WARRANTIES.
'\"
.TH Tcl_GetEncoding 3 "8.1" Tcl "Tcl Library Procedures"
.so man.macros
.BS
.SH NAME
<<<<<<< HEAD
Tcl_GetEncoding, Tcl_FreeEncoding, Tcl_GetEncodingFromObj, Tcl_ExternalToUtfDString, Tcl_ExternalToUtf, Tcl_UtfToExternalDString, Tcl_UtfToExternal, Tcl_WinTCharToUtf, Tcl_WinUtfToTChar, Tcl_GetEncodingName, Tcl_SetSystemEncoding, Tcl_GetEncodingNameFromEnvironment, Tcl_GetEncodingNames, Tcl_CreateEncoding, Tcl_GetEncodingSearchPath, Tcl_SetEncodingSearchPath \- procedures for creating and using encodings
=======
Tcl_GetEncoding, Tcl_FreeEncoding, Tcl_GetEncodingFromObj, Tcl_ExternalToUtfDString, Tcl_ExternalToUtf, Tcl_UtfToExternalDString, Tcl_UtfToExternal, Tcl_GetEncodingName, Tcl_SetSystemEncoding, Tcl_GetEncodingNameFromEnvironment, Tcl_GetEncodingNames, Tcl_CreateEncoding, Tcl_GetEncodingSearchPath, Tcl_SetEncodingSearchPath, Tcl_GetDefaultEncodingDir, Tcl_SetDefaultEncodingDir \- procedures for creating and using encodings
>>>>>>> 93022718
.SH SYNOPSIS
.nf
\fB#include <tcl.h>\fR
.sp
Tcl_Encoding
\fBTcl_GetEncoding\fR(\fIinterp, name\fR)
.sp
void
\fBTcl_FreeEncoding\fR(\fIencoding\fR)
.sp
int
\fBTcl_GetEncodingFromObj\fR(\fIinterp, objPtr, encodingPtr\fR)
.sp
char *
\fBTcl_ExternalToUtfDString\fR(\fIencoding, src, srcLen, dstPtr\fR)
.sp
char *
\fBTcl_UtfToExternalDString\fR(\fIencoding, src, srcLen, dstPtr\fR)
.sp
int
\fBTcl_ExternalToUtf\fR(\fIinterp, encoding, src, srcLen, flags, statePtr,
                  dst, dstLen, srcReadPtr, dstWrotePtr, dstCharsPtr\fR)
.sp
int
\fBTcl_UtfToExternal\fR(\fIinterp, encoding, src, srcLen, flags, statePtr,
                  dst, dstLen, srcReadPtr, dstWrotePtr, dstCharsPtr\fR)
.sp
char *
\fBTcl_WinTCharToUtf\fR(\fItsrc, srcLen, dstPtr\fR)
.sp
TCHAR *
\fBTcl_WinUtfToTChar\fR(\fIsrc, srcLen, dstPtr\fR)
.sp
const char *
\fBTcl_GetEncodingName\fR(\fIencoding\fR)
.sp
int
\fBTcl_SetSystemEncoding\fR(\fIinterp, name\fR)
.sp
const char *
\fBTcl_GetEncodingNameFromEnvironment\fR(\fIbufPtr\fR)
.sp
void
\fBTcl_GetEncodingNames\fR(\fIinterp\fR)
.sp
Tcl_Encoding
\fBTcl_CreateEncoding\fR(\fItypePtr\fR)
.sp
Tcl_Obj *
\fBTcl_GetEncodingSearchPath\fR()
.sp
int
\fBTcl_SetEncodingSearchPath\fR(\fIsearchPath\fR)
.SH ARGUMENTS
.AS "const Tcl_EncodingType" *dstWrotePtr in/out
.AP Tcl_Interp *interp in
Interpreter to use for error reporting, or NULL if no error reporting is
desired.
.AP "const char" *name in
Name of encoding to load.
.AP Tcl_Encoding encoding in
The encoding to query, free, or use for converting text.  If \fIencoding\fR is
NULL, the current system encoding is used.
.AP Tcl_Obj *objPtr in
Name of encoding to get token for.
.AP Tcl_Encoding *encodingPtr out
Points to storage where encoding token is to be written.
.AP "const char" *src in
For the \fBTcl_ExternalToUtf\fR functions, an array of bytes in the
specified encoding that are to be converted to UTF-8.  For the
\fBTcl_UtfToExternal\fR and \fBTcl_WinUtfToTChar\fR functions, an array of
UTF-8 characters to be converted to the specified encoding.
.AP "const TCHAR" *tsrc in
An array of Windows TCHAR characters to convert to UTF-8.
.AP size_t srcLen in
Length of \fIsrc\fR or \fItsrc\fR in bytes.  If the length is negative, the
encoding-specific length of the string is used.
.AP Tcl_DString *dstPtr out
Pointer to an uninitialized or free \fBTcl_DString\fR in which the converted
result will be stored.
.AP int flags in
Various flag bits OR-ed together.
\fBTCL_ENCODING_START\fR signifies that the
source buffer is the first block in a (potentially multi-block) input
stream, telling the conversion routine to reset to an initial state and
perform any initialization that needs to occur before the first byte is
converted. \fBTCL_ENCODING_END\fR signifies that the source buffer is the last
block in a (potentially multi-block) input stream, telling the conversion
routine to perform any finalization that needs to occur after the last
byte is converted and then to reset to an initial state.
\fBTCL_ENCODING_STOPONERROR\fR signifies that the conversion routine should
return immediately upon reading a source character that does not exist in
the target encoding; otherwise a default fallback character will
automatically be substituted.
.AP Tcl_EncodingState *statePtr in/out
Used when converting a (generally long or indefinite length) byte stream
in a piece-by-piece fashion.  The conversion routine stores its current
state in \fI*statePtr\fR after \fIsrc\fR (the buffer containing the
current piece) has been converted; that state information must be passed
back when converting the next piece of the stream so the conversion
routine knows what state it was in when it left off at the end of the
last piece.  May be NULL, in which case the value specified for \fIflags\fR
is ignored and the source buffer is assumed to contain the complete string to
convert.
.AP char *dst out
Buffer in which the converted result will be stored.  No more than
\fIdstLen\fR bytes will be stored in \fIdst\fR.
.AP int dstLen in
The maximum length of the output buffer \fIdst\fR in bytes.
.AP int *srcReadPtr out
Filled with the number of bytes from \fIsrc\fR that were actually
converted.  This may be less than the original source length if there was
a problem converting some source characters.  May be NULL.
.AP int *dstWrotePtr out
Filled with the number of bytes that were actually stored in the output
buffer as a result of the conversion.  May be NULL.
.AP int *dstCharsPtr out
Filled with the number of characters that correspond to the number of bytes
stored in the output buffer.  May be NULL.
.AP Tcl_DString *bufPtr out
Storage for the prescribed system encoding name.
.AP "const Tcl_EncodingType" *typePtr in
Structure that defines a new type of encoding.
.AP Tcl_Obj *searchPath in
List of filesystem directories in which to search for encoding data files.
.AP "const char" *path in
A path to the location of the encoding file.
.BE
.SH INTRODUCTION
.PP
These routines convert between Tcl's internal character representation,
UTF-8, and character representations used by various operating systems or
file systems, such as Unicode, ASCII, or Shift-JIS.  When operating on
strings, such as such as obtaining the names of files or displaying
characters using international fonts, the strings must be translated into
one or possibly multiple formats that the various system calls can use.  For
instance, on a Japanese Unix workstation, a user might obtain a filename
represented in the EUC-JP file encoding and then translate the characters to
the jisx0208 font encoding in order to display the filename in a Tk widget.
The purpose of the encoding package is to help bridge the translation gap.
UTF-8 provides an intermediate staging ground for all the various
encodings.  In the example above, text would be translated into UTF-8 from
whatever file encoding the operating system is using.  Then it would be
translated from UTF-8 into whatever font encoding the display routines
require.
.PP
Some basic encodings are compiled into Tcl.  Others can be defined by the
user or dynamically loaded from encoding files in a
platform-independent manner.
.SH DESCRIPTION
.PP
\fBTcl_GetEncoding\fR finds an encoding given its \fIname\fR.  The name may
refer to a built-in Tcl encoding, a user-defined encoding registered by
calling \fBTcl_CreateEncoding\fR, or a dynamically-loadable encoding
file.  The return value is a token that represents the encoding and can be
used in subsequent calls to procedures such as \fBTcl_GetEncodingName\fR,
\fBTcl_FreeEncoding\fR, and \fBTcl_UtfToExternal\fR.  If the name did not
refer to any known or loadable encoding, NULL is returned and an error
message is returned in \fIinterp\fR.
.PP
The encoding package maintains a database of all encodings currently in use.
The first time \fIname\fR is seen, \fBTcl_GetEncoding\fR returns an
encoding with a reference count of 1.  If the same \fIname\fR is requested
further times, then the reference count for that encoding is incremented
without the overhead of allocating a new encoding and all its associated
data structures.
.PP
When an \fIencoding\fR is no longer needed, \fBTcl_FreeEncoding\fR
should be called to release it.  When an \fIencoding\fR is no longer in use
anywhere (i.e., it has been freed as many times as it has been gotten)
\fBTcl_FreeEncoding\fR will release all storage the encoding was using
and delete it from the database.
.PP
\fBTcl_GetEncodingFromObj\fR treats the string representation of
\fIobjPtr\fR as an encoding name, and finds an encoding with that
name, just as \fBTcl_GetEncoding\fR does. When an encoding is found,
it is cached within the \fBobjPtr\fR value for future reference, the
\fBTcl_Encoding\fR token is written to the storage pointed to by
\fIencodingPtr\fR, and the value \fBTCL_OK\fR is returned. If no such
encoding is found, the value \fBTCL_ERROR\fR is returned, and no
writing to \fB*\fR\fIencodingPtr\fR takes place. Just as with
\fBTcl_GetEncoding\fR, the caller should call \fBTcl_FreeEncoding\fR
on the resulting encoding token when that token will no longer be
used.
.PP
\fBTcl_ExternalToUtfDString\fR converts a source buffer \fIsrc\fR from the
specified \fIencoding\fR into UTF-8.  The converted bytes are stored in
\fIdstPtr\fR, which is then null-terminated.  The caller should eventually
call \fBTcl_DStringFree\fR to free any information stored in \fIdstPtr\fR.
When converting, if any of the characters in the source buffer cannot be
represented in the target encoding, a default fallback character will be
used.  The return value is a pointer to the value stored in the DString.
.PP
\fBTcl_ExternalToUtf\fR converts a source buffer \fIsrc\fR from the specified
\fIencoding\fR into UTF-8.  Up to \fIsrcLen\fR bytes are converted from the
source buffer and up to \fIdstLen\fR converted bytes are stored in \fIdst\fR.
In all cases, \fI*srcReadPtr\fR is filled with the number of bytes that were
successfully converted from \fIsrc\fR and \fI*dstWrotePtr\fR is filled with
the corresponding number of bytes that were stored in \fIdst\fR.  The return
value is one of the following:
.RS
.IP \fBTCL_OK\fR 29
All bytes of \fIsrc\fR were converted.
.IP \fBTCL_CONVERT_NOSPACE\fR 29
The destination buffer was not large enough for all of the converted data; as
many characters as could fit were converted though.
.IP \fBTCL_CONVERT_MULTIBYTE\fR 29
The last few bytes in the source buffer were the beginning of a multibyte
sequence, but more bytes were needed to complete this sequence.  A
subsequent call to the conversion routine should pass a buffer containing
the unconverted bytes that remained in \fIsrc\fR plus some further bytes
from the source stream to properly convert the formerly split-up multibyte
sequence.
.IP \fBTCL_CONVERT_SYNTAX\fR 29
The source buffer contained an invalid character sequence.  This may occur
if the input stream has been damaged or if the input encoding method was
misidentified.
.IP \fBTCL_CONVERT_UNKNOWN\fR 29
The source buffer contained a character that could not be represented in
the target encoding and \fBTCL_ENCODING_STOPONERROR\fR was specified.
.RE
.LP
\fBTcl_UtfToExternalDString\fR converts a source buffer \fIsrc\fR from UTF-8
into the specified \fIencoding\fR.  The converted bytes are stored in
\fIdstPtr\fR, which is then terminated with the appropriate encoding-specific
null.  The caller should eventually call \fBTcl_DStringFree\fR to free any
information stored in \fIdstPtr\fR.  When converting, if any of the
characters in the source buffer cannot be represented in the target
encoding, a default fallback character will be used.  The return value is
a pointer to the value stored in the DString.
.PP
\fBTcl_UtfToExternal\fR converts a source buffer \fIsrc\fR from UTF-8 into
the specified \fIencoding\fR.  Up to \fIsrcLen\fR bytes are converted from
the source buffer and up to \fIdstLen\fR converted bytes are stored in
\fIdst\fR.  In all cases, \fI*srcReadPtr\fR is filled with the number of
bytes that were successfully converted from \fIsrc\fR and \fI*dstWrotePtr\fR
is filled with the corresponding number of bytes that were stored in
\fIdst\fR.  The return values are the same as the return values for
\fBTcl_ExternalToUtf\fR.
.PP
\fBTcl_WinUtfToTChar\fR and \fBTcl_WinTCharToUtf\fR are Windows-only
convenience functions for converting between UTF-8 and Windows strings
based on the TCHAR type which is by convention a Unicode character on
Windows NT. Those functions are deprecated. You can use
\fBTcl_UtfToWCharDString\fR resp. \fBTcl_WCharToUtfDString\fR as replacement.
If you want compatibility with earlier Tcl releases than 8.7, use
\fBTcl_UtfToUniCharDString\fR resp. \fBTcl_UniCharToUtfDString\fR as
replacement, and make sure you compile your extension with -DTCL_UTF_MAX=3.
Beware: Those replacement functions don't initialize their Tcl_DString (you'll
have to do that yourself), and \fBTcl_UniCharToUtfDString\fR from Tcl 8.6
doesn't accept -1 as length parameter.
.PP
\fBTcl_GetEncodingName\fR is roughly the inverse of \fBTcl_GetEncoding\fR.
Given an \fIencoding\fR, the return value is the \fIname\fR argument that
was used to create the encoding.  The string returned by
\fBTcl_GetEncodingName\fR is only guaranteed to persist until the
\fIencoding\fR is deleted.  The caller must not modify this string.
.PP
\fBTcl_SetSystemEncoding\fR sets the default encoding that should be used
whenever the user passes a NULL value for the \fIencoding\fR argument to
any of the other encoding functions.  If \fIname\fR is NULL, the system
encoding is reset to the default system encoding, \fBbinary\fR.  If the
name did not refer to any known or loadable encoding, \fBTCL_ERROR\fR is
returned and an error message is left in \fIinterp\fR.  Otherwise, this
procedure increments the reference count of the new system encoding,
decrements the reference count of the old system encoding, and returns
\fBTCL_OK\fR.
.PP
\fBTcl_GetEncodingNameFromEnvironment\fR provides a means for the Tcl
library to report the encoding name it believes to be the correct one
to use as the system encoding, based on system calls and examination of
the environment suitable for the platform.  It accepts \fIbufPtr\fR,
a pointer to an uninitialized or freed \fBTcl_DString\fR and writes
the encoding name to it.  The \fBTcl_DStringValue\fR is returned.
.PP
\fBTcl_GetEncodingNames\fR sets the \fIinterp\fR result to a list
consisting of the names of all the encodings that are currently defined
or can be dynamically loaded, searching the encoding path specified by
\fBTcl_SetEncodingSearchPath\fR.  This procedure does not ensure that the
dynamically-loadable encoding files contain valid data, but merely that they
exist.
.PP
\fBTcl_CreateEncoding\fR defines a new encoding and registers the C
procedures that are called back to convert between the encoding and
UTF-8.  Encodings created by \fBTcl_CreateEncoding\fR are thereafter
visible in the database used by \fBTcl_GetEncoding\fR.  Just as with the
\fBTcl_GetEncoding\fR procedure, the return value is a token that
represents the encoding and can be used in subsequent calls to other
encoding functions.  \fBTcl_CreateEncoding\fR returns an encoding with a
reference count of 1. If an encoding with the specified \fIname\fR
already exists, then its entry in the database is replaced with the new
encoding; the token for the old encoding will remain valid and continue
to behave as before, but users of the new token will now call the new
encoding procedures.
.PP
The \fItypePtr\fR argument to \fBTcl_CreateEncoding\fR contains information
about the name of the encoding and the procedures that will be called to
convert between this encoding and UTF-8.  It is defined as follows:
.PP
.CS
typedef struct Tcl_EncodingType {
    const char *\fIencodingName\fR;
    Tcl_EncodingConvertProc *\fItoUtfProc\fR;
    Tcl_EncodingConvertProc *\fIfromUtfProc\fR;
    Tcl_EncodingFreeProc *\fIfreeProc\fR;
    void *\fIclientData\fR;
    int \fInullSize\fR;
} \fBTcl_EncodingType\fR;
.CE
.PP
The \fIencodingName\fR provides a string name for the encoding, by
which it can be referred in other procedures such as
\fBTcl_GetEncoding\fR.  The \fItoUtfProc\fR refers to a callback
procedure to invoke to convert text from this encoding into UTF-8.
The \fIfromUtfProc\fR refers to a callback procedure to invoke to
convert text from UTF-8 into this encoding.  The \fIfreeProc\fR refers
to a callback procedure to invoke when this encoding is deleted.  The
\fIfreeProc\fR field may be NULL.  The \fIclientData\fR contains an
arbitrary one-word value passed to \fItoUtfProc\fR, \fIfromUtfProc\fR,
and \fIfreeProc\fR whenever they are called.  Typically, this is a
pointer to a data structure containing encoding-specific information
that can be used by the callback procedures.  For instance, two very
similar encodings such as \fBascii\fR and \fBmacRoman\fR may use the
same callback procedure, but use different values of \fIclientData\fR
to control its behavior.  The \fInullSize\fR specifies the number of
zero bytes that signify end-of-string in this encoding.  It must be
\fB1\fR (for single-byte or multi-byte encodings like ASCII or
Shift-JIS) or \fB2\fR (for double-byte encodings like Unicode).
Constant-sized encodings with 3 or more bytes per character (such as
CNS11643) are not accepted.
.PP
The callback procedures \fItoUtfProc\fR and \fIfromUtfProc\fR should match the
type \fBTcl_EncodingConvertProc\fR:
.PP
.CS
typedef int \fBTcl_EncodingConvertProc\fR(
        void *\fIclientData\fR,
        const char *\fIsrc\fR,
        int \fIsrcLen\fR,
        int \fIflags\fR,
        Tcl_EncodingState *\fIstatePtr\fR,
        char *\fIdst\fR,
        int \fIdstLen\fR,
        int *\fIsrcReadPtr\fR,
        int *\fIdstWrotePtr\fR,
        int *\fIdstCharsPtr\fR);
.CE
.PP
The \fItoUtfProc\fR and \fIfromUtfProc\fR procedures are called by the
\fBTcl_ExternalToUtf\fR or \fBTcl_UtfToExternal\fR family of functions to
perform the actual conversion.  The \fIclientData\fR parameter to these
procedures is the same as the \fIclientData\fR field specified to
\fBTcl_CreateEncoding\fR when the encoding was created.  The remaining
arguments to the callback procedures are the same as the arguments,
documented at the top, to \fBTcl_ExternalToUtf\fR or
\fBTcl_UtfToExternal\fR, with the following exceptions.  If the
\fIsrcLen\fR argument to one of those high-level functions is negative,
the value passed to the callback procedure will be the appropriate
encoding-specific string length of \fIsrc\fR.  If any of the \fIsrcReadPtr\fR,
\fIdstWrotePtr\fR, or \fIdstCharsPtr\fR arguments to one of the high-level
functions is NULL, the corresponding value passed to the callback
procedure will be a non-NULL location.
.PP
The callback procedure \fIfreeProc\fR, if non-NULL, should match the type
\fBTcl_EncodingFreeProc\fR:
.PP
.CS
typedef void \fBTcl_EncodingFreeProc\fR(
        void *\fIclientData\fR);
.CE
.PP
This \fIfreeProc\fR function is called when the encoding is deleted.  The
\fIclientData\fR parameter is the same as the \fIclientData\fR field
specified to \fBTcl_CreateEncoding\fR when the encoding was created.
.PP
\fBTcl_GetEncodingSearchPath\fR and \fBTcl_SetEncodingSearchPath\fR
are called to access and set the list of filesystem directories searched
for encoding data files.
.PP
The value returned by \fBTcl_GetEncodingSearchPath\fR
is the value stored by the last successful call to
\fBTcl_SetEncodingSearchPath\fR.  If no calls to
\fBTcl_SetEncodingSearchPath\fR have occurred, Tcl will compute an initial
value based on the environment.  There is one encoding search path for the
entire process, shared by all threads in the process.
.PP
\fBTcl_SetEncodingSearchPath\fR stores \fIsearchPath\fR and returns
\fBTCL_OK\fR, unless \fIsearchPath\fR is not a valid Tcl list, which
causes \fBTCL_ERROR\fR to be returned.  The elements of \fIsearchPath\fR
are not verified as existing readable filesystem directories.  When
searching for encoding data files takes place, and non-existent or
non-readable filesystem directories on the \fIsearchPath\fR are silently
ignored.
.SH "ENCODING FILES"
Space would prohibit precompiling into Tcl every possible encoding
algorithm, so many encodings are stored on disk as dynamically-loadable
encoding files.  This behavior also allows the user to create additional
encoding files that can be loaded using the same mechanism.  These
encoding files contain information about the tables and/or escape
sequences used to map between an external encoding and Unicode.  The
external encoding may consist of single-byte, multi-byte, or double-byte
characters.
.PP
Each dynamically-loadable encoding is represented as a text file.  The
initial line of the file, beginning with a
.QW #
symbol, is a comment
that provides a human-readable description of the file.  The next line
identifies the type of encoding file.  It can be one of the following
letters:
.IP "[1] \fBS\fR"
A single-byte encoding, where one character is always one byte long in the
encoding.  An example is \fBiso8859-1\fR, used by many European languages.
.IP "[2] \fBD\fR"
A double-byte encoding, where one character is always two bytes long in the
encoding.  An example is \fBbig5\fR, used for Chinese text.
.IP "[3] \fBM\fR"
A multi-byte encoding, where one character may be either one or two bytes long.
Certain bytes are lead bytes, indicating that another byte must follow
and that together the two bytes represent one character.  Other bytes are not
lead bytes and represent themselves.  An example is \fBshiftjis\fR, used by
many Japanese computers.
.IP "[4] \fBE\fR"
An escape-sequence encoding, specifying that certain sequences of bytes
do not represent characters, but commands that describe how following bytes
should be interpreted.
.PP
The rest of the lines in the file depend on the type.
.PP
Cases [1], [2], and [3] are collectively referred to as table-based encoding
files.  The lines in a table-based encoding file are in the same
format as this example taken from the \fBshiftjis\fR encoding (this is not
the complete file):
.PP
.CS
# Encoding file: shiftjis, multi-byte
M
003F 0 40
00
0000000100020003000400050006000700080009000A000B000C000D000E000F
0010001100120013001400150016001700180019001A001B001C001D001E001F
0020002100220023002400250026002700280029002A002B002C002D002E002F
0030003100320033003400350036003700380039003A003B003C003D003E003F
0040004100420043004400450046004700480049004A004B004C004D004E004F
0050005100520053005400550056005700580059005A005B005C005D005E005F
0060006100620063006400650066006700680069006A006B006C006D006E006F
0070007100720073007400750076007700780079007A007B007C007D203E007F
0080000000000000000000000000000000000000000000000000000000000000
0000000000000000000000000000000000000000000000000000000000000000
0000FF61FF62FF63FF64FF65FF66FF67FF68FF69FF6AFF6BFF6CFF6DFF6EFF6F
FF70FF71FF72FF73FF74FF75FF76FF77FF78FF79FF7AFF7BFF7CFF7DFF7EFF7F
FF80FF81FF82FF83FF84FF85FF86FF87FF88FF89FF8AFF8BFF8CFF8DFF8EFF8F
FF90FF91FF92FF93FF94FF95FF96FF97FF98FF99FF9AFF9BFF9CFF9DFF9EFF9F
0000000000000000000000000000000000000000000000000000000000000000
0000000000000000000000000000000000000000000000000000000000000000
81
0000000000000000000000000000000000000000000000000000000000000000
0000000000000000000000000000000000000000000000000000000000000000
0000000000000000000000000000000000000000000000000000000000000000
0000000000000000000000000000000000000000000000000000000000000000
300030013002FF0CFF0E30FBFF1AFF1BFF1FFF01309B309C00B4FF4000A8FF3E
FFE3FF3F30FD30FE309D309E30034EDD30053006300730FC20152010FF0F005C
301C2016FF5C2026202520182019201C201DFF08FF0930143015FF3BFF3DFF5B
FF5D30083009300A300B300C300D300E300F30103011FF0B221200B100D70000
00F7FF1D2260FF1CFF1E22662267221E22342642264000B0203220332103FFE5
FF0400A200A3FF05FF03FF06FF0AFF2000A72606260525CB25CF25CE25C725C6
25A125A025B325B225BD25BC203B301221922190219121933013000000000000
000000000000000000000000000000002208220B2286228722822283222A2229
000000000000000000000000000000002227222800AC21D221D4220022030000
0000000000000000000000000000000000000000222022A52312220222072261
2252226A226B221A223D221D2235222B222C0000000000000000000000000000
212B2030266F266D266A2020202100B6000000000000000025EF000000000000
.CE
.PP
The third line of the file is three numbers.  The first number is the
fallback character (in base 16) to use when converting from UTF-8 to this
encoding.  The second number is a \fB1\fR if this file represents the
encoding for a symbol font, or \fB0\fR otherwise.  The last number (in base
10) is how many pages of data follow.
.PP
Subsequent lines in the example above are pages that describe how to map
from the encoding into 2-byte Unicode.  The first line in a page identifies
the page number.  Following it are 256 double-byte numbers, arranged as 16
rows of 16 numbers.  Given a character in the encoding, the high byte of
that character is used to select which page, and the low byte of that
character is used as an index to select one of the double-byte numbers in
that page \- the value obtained being the corresponding Unicode character.
By examination of the example above, one can see that the characters 0x7E
and 0x8163 in \fBshiftjis\fR map to 203E and 2026 in Unicode, respectively.
.PP
Following the first page will be all the other pages, each in the same
format as the first: one number identifying the page followed by 256
double-byte Unicode characters.  If a character in the encoding maps to the
Unicode character 0000, it means that the character does not actually exist.
If all characters on a page would map to 0000, that page can be omitted.
.PP
Case [4] is the escape-sequence encoding file.  The lines in an this type of
file are in the same format as this example taken from the \fBiso2022-jp\fR
encoding:
.PP
.CS
.ta 1.5i
# Encoding file: iso2022-jp, escape-driven
E
init		{}
final		{}
iso8859-1	\ex1b(B
jis0201		\ex1b(J
jis0208		\ex1b$@
jis0208		\ex1b$B
jis0212		\ex1b$(D
gb2312		\ex1b$A
ksc5601		\ex1b$(C
.CE
.PP
In the file, the first column represents an option and the second column
is the associated value.  \fBinit\fR is a string to emit or expect before
the first character is converted, while \fBfinal\fR is a string to emit
or expect after the last character.  All other options are names of
table-based encodings; the associated value is the escape-sequence that
marks that encoding.  Tcl syntax is used for the values; in the above
example, for instance,
.QW \fB{}\fR
represents the empty string and
.QW \fB\ex1b\fR
represents character 27.
.PP
When \fBTcl_GetEncoding\fR encounters an encoding \fIname\fR that has not
been loaded, it attempts to load an encoding file called \fIname\fB.enc\fR
from the \fBencoding\fR subdirectory of each directory that Tcl searches
for its script library.  If the encoding file exists, but is
malformed, an error message will be left in \fIinterp\fR.
.SH KEYWORDS
utf, encoding, convert<|MERGE_RESOLUTION|>--- conflicted
+++ resolved
@@ -8,11 +8,7 @@
 .so man.macros
 .BS
 .SH NAME
-<<<<<<< HEAD
-Tcl_GetEncoding, Tcl_FreeEncoding, Tcl_GetEncodingFromObj, Tcl_ExternalToUtfDString, Tcl_ExternalToUtf, Tcl_UtfToExternalDString, Tcl_UtfToExternal, Tcl_WinTCharToUtf, Tcl_WinUtfToTChar, Tcl_GetEncodingName, Tcl_SetSystemEncoding, Tcl_GetEncodingNameFromEnvironment, Tcl_GetEncodingNames, Tcl_CreateEncoding, Tcl_GetEncodingSearchPath, Tcl_SetEncodingSearchPath \- procedures for creating and using encodings
-=======
-Tcl_GetEncoding, Tcl_FreeEncoding, Tcl_GetEncodingFromObj, Tcl_ExternalToUtfDString, Tcl_ExternalToUtf, Tcl_UtfToExternalDString, Tcl_UtfToExternal, Tcl_GetEncodingName, Tcl_SetSystemEncoding, Tcl_GetEncodingNameFromEnvironment, Tcl_GetEncodingNames, Tcl_CreateEncoding, Tcl_GetEncodingSearchPath, Tcl_SetEncodingSearchPath, Tcl_GetDefaultEncodingDir, Tcl_SetDefaultEncodingDir \- procedures for creating and using encodings
->>>>>>> 93022718
+Tcl_GetEncoding, Tcl_FreeEncoding, Tcl_GetEncodingFromObj, Tcl_ExternalToUtfDString, Tcl_ExternalToUtf, Tcl_UtfToExternalDString, Tcl_UtfToExternal, Tcl_GetEncodingName, Tcl_SetSystemEncoding, Tcl_GetEncodingNameFromEnvironment, Tcl_GetEncodingNames, Tcl_CreateEncoding, Tcl_GetEncodingSearchPath, Tcl_SetEncodingSearchPath \- procedures for creating and using encodings
 .SH SYNOPSIS
 .nf
 \fB#include <tcl.h>\fR
@@ -39,12 +35,6 @@
 int
 \fBTcl_UtfToExternal\fR(\fIinterp, encoding, src, srcLen, flags, statePtr,
                   dst, dstLen, srcReadPtr, dstWrotePtr, dstCharsPtr\fR)
-.sp
-char *
-\fBTcl_WinTCharToUtf\fR(\fItsrc, srcLen, dstPtr\fR)
-.sp
-TCHAR *
-\fBTcl_WinUtfToTChar\fR(\fIsrc, srcLen, dstPtr\fR)
 .sp
 const char *
 \fBTcl_GetEncodingName\fR(\fIencoding\fR)
@@ -83,7 +73,7 @@
 .AP "const char" *src in
 For the \fBTcl_ExternalToUtf\fR functions, an array of bytes in the
 specified encoding that are to be converted to UTF-8.  For the
-\fBTcl_UtfToExternal\fR and \fBTcl_WinUtfToTChar\fR functions, an array of
+\fBTcl_UtfToExternal\fR function, an array of
 UTF-8 characters to be converted to the specified encoding.
 .AP "const TCHAR" *tsrc in
 An array of Windows TCHAR characters to convert to UTF-8.
@@ -253,18 +243,6 @@
 \fIdst\fR.  The return values are the same as the return values for
 \fBTcl_ExternalToUtf\fR.
 .PP
-\fBTcl_WinUtfToTChar\fR and \fBTcl_WinTCharToUtf\fR are Windows-only
-convenience functions for converting between UTF-8 and Windows strings
-based on the TCHAR type which is by convention a Unicode character on
-Windows NT. Those functions are deprecated. You can use
-\fBTcl_UtfToWCharDString\fR resp. \fBTcl_WCharToUtfDString\fR as replacement.
-If you want compatibility with earlier Tcl releases than 8.7, use
-\fBTcl_UtfToUniCharDString\fR resp. \fBTcl_UniCharToUtfDString\fR as
-replacement, and make sure you compile your extension with -DTCL_UTF_MAX=3.
-Beware: Those replacement functions don't initialize their Tcl_DString (you'll
-have to do that yourself), and \fBTcl_UniCharToUtfDString\fR from Tcl 8.6
-doesn't accept -1 as length parameter.
-.PP
 \fBTcl_GetEncodingName\fR is roughly the inverse of \fBTcl_GetEncoding\fR.
 Given an \fIencoding\fR, the return value is the \fIname\fR argument that
 was used to create the encoding.  The string returned by
