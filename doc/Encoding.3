--- conflicted
+++ resolved
@@ -259,18 +259,13 @@
 convenience functions for converting between UTF-8 and Windows strings
 based on the TCHAR type which is by convention a Unicode character on
 Windows NT. Those functions are deprecated. You can use
-\fBTcl_UtfToChar16DString\fR resp. \fBTcl_Char16ToUtfDString\fR as replacement.
+\fBTcl_UtfToWCharDString\fR resp. \fBTcl_WCharToUtfDString\fR as replacement.
 If you want compatibility with earlier Tcl releases than 8.7, use
 \fBTcl_UtfToUniCharDString\fR resp. \fBTcl_UniCharToUtfDString\fR as
 replacement, and make sure you compile your extension with -DTCL_UTF_MAX=3.
 Beware: Those replacement functions don't initialize their Tcl_DString (you'll
-<<<<<<< HEAD
-have to do that yourself), and \fBTcl_UniCharToUtfDString\fR doesn't accept -1
-as length parameter (but \fBTcl_Char16ToUtfDString\fR does!).
-=======
 have to do that yourself), and \fBTcl_UniCharToUtfDString\fR from Tcl 8.6
 doesn't accept -1 as length parameter.
->>>>>>> 3b90aea5
 .PP
 \fBTcl_GetEncodingName\fR is roughly the inverse of \fBTcl_GetEncoding\fR.
 Given an \fIencoding\fR, the return value is the \fIname\fR argument that
