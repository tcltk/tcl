'\"
'\" Copyright (c) 1997-1998 Sun Microsystems, Inc.
'\"
'\" See the file "license.terms" for information on usage and redistribution
'\" of this file, and for a DISCLAIMER OF ALL WARRANTIES.
'\"
.TH Tcl_GetEncoding 3 "8.1" Tcl "Tcl Library Procedures"
.so man.macros
.BS
.SH NAME
<<<<<<< HEAD
Tcl_GetEncoding, Tcl_FreeEncoding, Tcl_GetEncodingFromObj, Tcl_ExternalToUtfDString, Tcl_ExternalToUtf, Tcl_UtfToExternalDString, Tcl_UtfToExternal, Tcl_GetEncodingName, Tcl_SetSystemEncoding, Tcl_GetEncodingNameFromEnvironment, Tcl_GetEncodingNames, Tcl_CreateEncoding, Tcl_GetEncodingSearchPath, Tcl_SetEncodingSearchPath \- procedures for creating and using encodings
=======
Tcl_GetEncoding, Tcl_FreeEncoding, Tcl_GetEncodingFromObj, Tcl_ExternalToUtfDString, Tcl_UtfToExternalDStringEx, Tcl_ExternalToUtf, Tcl_UtfToExternalDString, Tcl_UtfToExternalDStringEx, Tcl_UtfToExternal, Tcl_GetEncodingName, Tcl_SetSystemEncoding, Tcl_GetEncodingNameFromEnvironment, Tcl_GetEncodingNames, Tcl_CreateEncoding, Tcl_GetEncodingSearchPath, Tcl_SetEncodingSearchPath, Tcl_GetDefaultEncodingDir, Tcl_SetDefaultEncodingDir \- procedures for creating and using encodings
>>>>>>> c6b74060
.SH SYNOPSIS
.nf
\fB#include <tcl.h>\fR
.sp
Tcl_Encoding
\fBTcl_GetEncoding\fR(\fIinterp, name\fR)
.sp
void
\fBTcl_FreeEncoding\fR(\fIencoding\fR)
.sp
int
\fBTcl_GetEncodingFromObj\fR(\fIinterp, objPtr, encodingPtr\fR)
.sp
char *
\fBTcl_ExternalToUtfDString\fR(\fIencoding, src, srcLen, dstPtr\fR)
.sp
<<<<<<< HEAD
size_t
\fBTcl_ExternalToUtfDStringEx\fR(\fIencoding, src, srcLen, flags, dstPtr\fR)
=======
int
\fBTcl_ExternalToUtfDStringEx\fR(\fIinterp, encoding, src, srcLen, flags, dstPtr, errorIdxPtr\fR)
>>>>>>> c6b74060
.sp
char *
\fBTcl_UtfToExternalDString\fR(\fIencoding, src, srcLen, dstPtr\fR)
.sp
<<<<<<< HEAD
size_t
\fBTcl_UtfToExternalDStringEx\fR(\fIencoding, src, srcLen, flags, dstPtr\fR)
=======
int
\fBTcl_UtfToExternalDStringEx\fR(\fIinterp, encoding, src, srcLen, flags, dstPtr, errorIdxPtr\fR)
>>>>>>> c6b74060
.sp
int
\fBTcl_ExternalToUtf\fR(\fIinterp, encoding, src, srcLen, flags, statePtr,
                  dst, dstLen, srcReadPtr, dstWrotePtr, dstCharsPtr\fR)
.sp
int
\fBTcl_UtfToExternal\fR(\fIinterp, encoding, src, srcLen, flags, statePtr,
                  dst, dstLen, srcReadPtr, dstWrotePtr, dstCharsPtr\fR)
.sp
const char *
\fBTcl_GetEncodingName\fR(\fIencoding\fR)
.sp
size_t
\fBTcl_GetEncodingNulLength\fR(\fIencoding\fR)
.sp
int
\fBTcl_SetSystemEncoding\fR(\fIinterp, name\fR)
.sp
const char *
\fBTcl_GetEncodingNameFromEnvironment\fR(\fIbufPtr\fR)
.sp
void
\fBTcl_GetEncodingNames\fR(\fIinterp\fR)
.sp
Tcl_Encoding
\fBTcl_CreateEncoding\fR(\fItypePtr\fR)
.sp
Tcl_Obj *
\fBTcl_GetEncodingSearchPath\fR()
.sp
int
\fBTcl_SetEncodingSearchPath\fR(\fIsearchPath\fR)
.SH ARGUMENTS
.AS "const Tcl_EncodingType" *dstWrotePtr in/out
.AP Tcl_Interp *interp in
Interpreter to use for error reporting, or NULL if no error reporting is
desired.
.AP "const char" *name in
Name of encoding to load.
.AP Tcl_Encoding encoding in
The encoding to query, free, or use for converting text.  If \fIencoding\fR is
NULL, the current system encoding is used.
.AP Tcl_Obj *objPtr in
Name of encoding to get token for.
.AP Tcl_Encoding *encodingPtr out
Points to storage where encoding token is to be written.
.AP "const char" *src in
For the \fBTcl_ExternalToUtf\fR functions, an array of bytes in the
specified encoding that are to be converted to UTF-8.  For the
\fBTcl_UtfToExternal\fR function, an array of
UTF-8 characters to be converted to the specified encoding.
.AP "const TCHAR" *tsrc in
An array of Windows TCHAR characters to convert to UTF-8.
.AP size_t srcLen in
Length of \fIsrc\fR or \fItsrc\fR in bytes.  If the length is negative, the
encoding-specific length of the string is used.
.AP Tcl_DString *dstPtr out
Pointer to an uninitialized or free \fBTcl_DString\fR in which the converted
result will be stored.
.AP int flags in
This is a bit mask passed in to control the operation of the encoding functions.
\fBTCL_ENCODING_START\fR signifies that the
source buffer is the first block in a (potentially multi-block) input
stream, telling the conversion routine to reset to an initial state and
perform any initialization that needs to occur before the first byte is
converted. \fBTCL_ENCODING_END\fR signifies that the source buffer is the last
block in a (potentially multi-block) input stream, telling the conversion
routine to perform any finalization that needs to occur after the last
<<<<<<< HEAD
byte is converted and then to reset to an initial state.
\fBTCL_ENCODING_NOCOMPLAIN\fR signifies that the conversion routine should
not return immediately upon reading a source character that does not exist in
the target encoding, but it will substitute a default fallback character for
all of such characters. The flag \fBTCL_ENCODING_STOPONERROR\fR has no effect,
it only has meaning in Tcl 8.x. The flag \fBTCL_ENCODING_STRICT\fR makes the
encoder/decoder more strict in what it considers to be an invalid byte
sequence. The flag \fBTCL_ENCODING_MODIFIED\fR makes
\fBTcl_UtfToExternalDStringEx\fR and \fBTcl_UtfToExternal\fR produce the byte
sequence \exC0\ex80 in stead of \ex00, for the utf-8/cesu-8 encoders.
=======
byte is converted and then to reset to an initial state. The
\fBTCL_PROFILE_*\fR bits defined in the \fBPROFILES\fR section below
control the encoding profile to be used for dealing with invalid data or
other errors in the encoding transform.
\fBTCL_ENCODING_STOPONERROR\fR is present for backward compatibility with
Tcl 8.6 and forces the encoding profile to \fBstrict\fR.

Some flags bits may not be usable with some functions as noted in the
function descriptions below.
>>>>>>> c6b74060
.AP Tcl_EncodingState *statePtr in/out
Used when converting a (generally long or indefinite length) byte stream
in a piece-by-piece fashion.  The conversion routine stores its current
state in \fI*statePtr\fR after \fIsrc\fR (the buffer containing the
current piece) has been converted; that state information must be passed
back when converting the next piece of the stream so the conversion
routine knows what state it was in when it left off at the end of the
last piece.  May be NULL, in which case the value specified for \fIflags\fR
is ignored and the source buffer is assumed to contain the complete string to
convert.
.AP char *dst out
Buffer in which the converted result will be stored.  No more than
\fIdstLen\fR bytes will be stored in \fIdst\fR.
.AP int dstLen in
The maximum length of the output buffer \fIdst\fR in bytes.
.AP int *srcReadPtr out
Filled with the number of bytes from \fIsrc\fR that were actually
converted.  This may be less than the original source length if there was
a problem converting some source characters.  May be NULL.
.AP int *dstWrotePtr out
Filled with the number of bytes that were actually stored in the output
buffer as a result of the conversion.  May be NULL.
.AP int *dstCharsPtr out
Filled with the number of characters that correspond to the number of bytes
stored in the output buffer.  May be NULL.
.AP Tcl_Size *errorIdxPtr out
Filled with the index of the byte or character that caused the encoding transform
to fail. May be NULL.
.AP Tcl_DString *bufPtr out
Storage for the prescribed system encoding name.
.AP "const Tcl_EncodingType" *typePtr in
Structure that defines a new type of encoding.
.AP Tcl_Obj *searchPath in
List of filesystem directories in which to search for encoding data files.
.AP "const char" *path in
A path to the location of the encoding file.
.BE
.SH INTRODUCTION
.PP
These routines convert between Tcl's internal character representation,
UTF-8, and character representations used by various operating systems or
file systems, such as Unicode, ASCII, or Shift-JIS.  When operating on
strings, such as such as obtaining the names of files or displaying
characters using international fonts, the strings must be translated into
one or possibly multiple formats that the various system calls can use.  For
instance, on a Japanese Unix workstation, a user might obtain a filename
represented in the EUC-JP file encoding and then translate the characters to
the jisx0208 font encoding in order to display the filename in a Tk widget.
The purpose of the encoding package is to help bridge the translation gap.
UTF-8 provides an intermediate staging ground for all the various
encodings.  In the example above, text would be translated into UTF-8 from
whatever file encoding the operating system is using.  Then it would be
translated from UTF-8 into whatever font encoding the display routines
require.
.PP
Some basic encodings are compiled into Tcl.  Others can be defined by the
user or dynamically loaded from encoding files in a
platform-independent manner.
.SH DESCRIPTION
.PP
\fBTcl_GetEncoding\fR finds an encoding given its \fIname\fR.  The name may
refer to a built-in Tcl encoding, a user-defined encoding registered by
calling \fBTcl_CreateEncoding\fR, or a dynamically-loadable encoding
file.  The return value is a token that represents the encoding and can be
used in subsequent calls to procedures such as \fBTcl_GetEncodingName\fR,
\fBTcl_FreeEncoding\fR, and \fBTcl_UtfToExternal\fR.  If the name did not
refer to any known or loadable encoding, NULL is returned and an error
message is returned in \fIinterp\fR.
.PP
The encoding package maintains a database of all encodings currently in use.
The first time \fIname\fR is seen, \fBTcl_GetEncoding\fR returns an
encoding with a reference count of 1.  If the same \fIname\fR is requested
further times, then the reference count for that encoding is incremented
without the overhead of allocating a new encoding and all its associated
data structures.
.PP
When an \fIencoding\fR is no longer needed, \fBTcl_FreeEncoding\fR
should be called to release it.  When an \fIencoding\fR is no longer in use
anywhere (i.e., it has been freed as many times as it has been gotten)
\fBTcl_FreeEncoding\fR will release all storage the encoding was using
and delete it from the database.
.PP
\fBTcl_GetEncodingFromObj\fR treats the string representation of
\fIobjPtr\fR as an encoding name, and finds an encoding with that
name, just as \fBTcl_GetEncoding\fR does. When an encoding is found,
it is cached within the \fBobjPtr\fR value for future reference, the
\fBTcl_Encoding\fR token is written to the storage pointed to by
\fIencodingPtr\fR, and the value \fBTCL_OK\fR is returned. If no such
encoding is found, the value \fBTCL_ERROR\fR is returned, and no
writing to \fB*\fR\fIencodingPtr\fR takes place. Just as with
\fBTcl_GetEncoding\fR, the caller should call \fBTcl_FreeEncoding\fR
on the resulting encoding token when that token will no longer be
used.
.PP
\fBTcl_ExternalToUtfDString\fR converts a source buffer \fIsrc\fR from the
specified \fIencoding\fR into UTF-8.  The converted bytes are stored in
\fIdstPtr\fR, which is then null-terminated.  The caller should eventually
call \fBTcl_DStringFree\fR to free any information stored in \fIdstPtr\fR.
When converting, if any of the characters in the source buffer cannot be
represented in the target encoding, a default fallback character will be
used.  The return value is a pointer to the value stored in the DString.

.PP
\fBTcl_ExternalToUtfDStringEx\fR is a more flexible version of older
\fBTcl_ExternalToUtfDString\fR function. It takes three additional parameters,
\fBinterp\fR, \fBflags\fR and \fBerrorIdxPtr\fR. The \fBflags\fR parameter may
be used to specify the profile to be used for the transform. The
\fBTCL_ENCODING_START\fR and \fBTCL_ENCODING_END\fR bits in \fBflags\fR are
ignored as the function assumes the entire source string to be decoded is passed
into the function. On success, the function returns \fBTCL_ERROR\fR with the
converted string stored in \fB*dstPtr\fR. For errors other than conversion
errors, such as invalid flags, the function returns \fBTCL_OK\fR with an error
message in \fBinterp\fR if it is not NULL.

For conversion errors, \fBTcl_ExternalToUtfDStringEx\fR returns one
of the \fBTCL_CONVERT_*\fR errors listed below for \fBTcl_ExternalToUtf\fR.
When one of these conversion errors is returned, an error message is
stored in \fBinterp\fR only if \fBerrorIdxPtr\fR is NULL. Otherwise, no error message
is stored as the function expects the caller is interested whatever is
decoded to that point and not treating this as an immediate error condition.
The index of the error location is stored in \fB*errorIdxPtr\fR.

The caller must call \fBTcl_DStringFree\fR to free up the \fB*dstPtr\fR resources
irrespective of the return value from the function.

.PP
\fBTcl_ExternalToUtf\fR converts a source buffer \fIsrc\fR from the specified
\fIencoding\fR into UTF-8.  Up to \fIsrcLen\fR bytes are converted from the
source buffer and up to \fIdstLen\fR converted bytes are stored in \fIdst\fR.
In all cases, \fI*srcReadPtr\fR is filled with the number of bytes that were
successfully converted from \fIsrc\fR and \fI*dstWrotePtr\fR is filled with
the corresponding number of bytes that were stored in \fIdst\fR.  The return
value is one of the following:
.RS
.IP \fBTCL_OK\fR 29
All bytes of \fIsrc\fR were converted.
.IP \fBTCL_CONVERT_NOSPACE\fR 29
The destination buffer was not large enough for all of the converted data; as
many characters as could fit were converted though.
.IP \fBTCL_CONVERT_MULTIBYTE\fR 29
The last few bytes in the source buffer were the beginning of a multibyte
sequence, but more bytes were needed to complete this sequence.  A
subsequent call to the conversion routine should pass a buffer containing
the unconverted bytes that remained in \fIsrc\fR plus some further bytes
from the source stream to properly convert the formerly split-up multibyte
sequence.
.IP \fBTCL_CONVERT_SYNTAX\fR 29
The source buffer contained an invalid byte or character sequence.  This may occur
if the input stream has been damaged or if the input encoding method was
misidentified.
.IP \fBTCL_CONVERT_UNKNOWN\fR 29
The source buffer contained a character that could not be represented in
<<<<<<< HEAD
the target encoding and \fBTCL_ENCODING_NOCOMPLAIN\fR was not specified.
=======
the target encoding.
>>>>>>> c6b74060
.RE
.LP
\fBTcl_UtfToExternalDString\fR converts a source buffer \fIsrc\fR from UTF-8
into the specified \fIencoding\fR.  The converted bytes are stored in
\fIdstPtr\fR, which is then terminated with the appropriate encoding-specific
null.  The caller should eventually call \fBTcl_DStringFree\fR to free any
information stored in \fIdstPtr\fR.  When converting, if any of the
characters in the source buffer cannot be represented in the target
encoding, a default fallback character will be used.  The return value is
a pointer to the value stored in the DString.
.PP
\fBTcl_UtfToExternalDStringEx\fR is an enhanced version of
\fBTcl_UtfToExternalDString\fR that transforms UTF-8 encoded source data to a specified
\fIencoding\fR. Except for the direction of the transform, the parameters and
return values are identical to those of \fBTcl_ExternalToUtfDStringEx\fR. See
that function above for details about the same.

Irrespective of the return code from the function, the caller must free
resources associated with \fB*dstPtr\fR when the function returns.
.PP
\fBTcl_UtfToExternal\fR converts a source buffer \fIsrc\fR from UTF-8 into
the specified \fIencoding\fR.  Up to \fIsrcLen\fR bytes are converted from
the source buffer and up to \fIdstLen\fR converted bytes are stored in
\fIdst\fR.  In all cases, \fI*srcReadPtr\fR is filled with the number of
bytes that were successfully converted from \fIsrc\fR and \fI*dstWrotePtr\fR
is filled with the corresponding number of bytes that were stored in
\fIdst\fR.  The return values are the same as the return values for
\fBTcl_ExternalToUtf\fR.
.PP
\fBTcl_GetEncodingName\fR is roughly the inverse of \fBTcl_GetEncoding\fR.
Given an \fIencoding\fR, the return value is the \fIname\fR argument that
was used to create the encoding.  The string returned by
\fBTcl_GetEncodingName\fR is only guaranteed to persist until the
\fIencoding\fR is deleted.  The caller must not modify this string.
.PP
\fBTcl_GetEncodingNulLength\fR returns the length of the terminating
nul byte sequence for strings in the specified encoding.
.PP
\fBTcl_SetSystemEncoding\fR sets the default encoding that should be used
whenever the user passes a NULL value for the \fIencoding\fR argument to
any of the other encoding functions.  If \fIname\fR is NULL, the system
encoding is reset to the default system encoding, \fBbinary\fR.  If the
name did not refer to any known or loadable encoding, \fBTCL_ERROR\fR is
returned and an error message is left in \fIinterp\fR.  Otherwise, this
procedure increments the reference count of the new system encoding,
decrements the reference count of the old system encoding, and returns
\fBTCL_OK\fR.
.PP
\fBTcl_GetEncodingNameFromEnvironment\fR provides a means for the Tcl
library to report the encoding name it believes to be the correct one
to use as the system encoding, based on system calls and examination of
the environment suitable for the platform.  It accepts \fIbufPtr\fR,
a pointer to an uninitialized or freed \fBTcl_DString\fR and writes
the encoding name to it.  The \fBTcl_DStringValue\fR is returned.
.PP
\fBTcl_GetEncodingNames\fR sets the \fIinterp\fR result to a list
consisting of the names of all the encodings that are currently defined
or can be dynamically loaded, searching the encoding path specified by
\fBTcl_SetEncodingSearchPath\fR.  This procedure does not ensure that the
dynamically-loadable encoding files contain valid data, but merely that they
exist.
.PP
\fBTcl_CreateEncoding\fR defines a new encoding and registers the C
procedures that are called back to convert between the encoding and
UTF-8.  Encodings created by \fBTcl_CreateEncoding\fR are thereafter
visible in the database used by \fBTcl_GetEncoding\fR.  Just as with the
\fBTcl_GetEncoding\fR procedure, the return value is a token that
represents the encoding and can be used in subsequent calls to other
encoding functions.  \fBTcl_CreateEncoding\fR returns an encoding with a
reference count of 1. If an encoding with the specified \fIname\fR
already exists, then its entry in the database is replaced with the new
encoding; the token for the old encoding will remain valid and continue
to behave as before, but users of the new token will now call the new
encoding procedures.
.PP
The \fItypePtr\fR argument to \fBTcl_CreateEncoding\fR contains information
about the name of the encoding and the procedures that will be called to
convert between this encoding and UTF-8.  It is defined as follows:
.PP
.CS
typedef struct Tcl_EncodingType {
    const char *\fIencodingName\fR;
    Tcl_EncodingConvertProc *\fItoUtfProc\fR;
    Tcl_EncodingConvertProc *\fIfromUtfProc\fR;
    Tcl_EncodingFreeProc *\fIfreeProc\fR;
    void *\fIclientData\fR;
    size_t \fInullSize\fR;
} \fBTcl_EncodingType\fR;
.CE
.PP
The \fIencodingName\fR provides a string name for the encoding, by
which it can be referred in other procedures such as
\fBTcl_GetEncoding\fR.  The \fItoUtfProc\fR refers to a callback
procedure to invoke to convert text from this encoding into UTF-8.
The \fIfromUtfProc\fR refers to a callback procedure to invoke to
convert text from UTF-8 into this encoding.  The \fIfreeProc\fR refers
to a callback procedure to invoke when this encoding is deleted.  The
\fIfreeProc\fR field may be NULL.  The \fIclientData\fR contains an
arbitrary one-word value passed to \fItoUtfProc\fR, \fIfromUtfProc\fR,
and \fIfreeProc\fR whenever they are called.  Typically, this is a
pointer to a data structure containing encoding-specific information
that can be used by the callback procedures.  For instance, two very
similar encodings such as \fBascii\fR and \fBmacRoman\fR may use the
same callback procedure, but use different values of \fIclientData\fR
to control its behavior.  The \fInullSize\fR specifies the number of
zero bytes that signify end-of-string in this encoding.  It must be
\fB1\fR (for single-byte or multi-byte encodings like ASCII or
Shift-JIS) or \fB2\fR (for double-byte encodings like Unicode).
Constant-sized encodings with 3 or more bytes per character (such as
CNS11643) are not accepted.
.PP
The callback procedures \fItoUtfProc\fR and \fIfromUtfProc\fR should match the
type \fBTcl_EncodingConvertProc\fR:
.PP
.CS
typedef int \fBTcl_EncodingConvertProc\fR(
        void *\fIclientData\fR,
        const char *\fIsrc\fR,
        int \fIsrcLen\fR,
        int \fIflags\fR,
        Tcl_EncodingState *\fIstatePtr\fR,
        char *\fIdst\fR,
        int \fIdstLen\fR,
        int *\fIsrcReadPtr\fR,
        int *\fIdstWrotePtr\fR,
        int *\fIdstCharsPtr\fR);
.CE
.PP
The \fItoUtfProc\fR and \fIfromUtfProc\fR procedures are called by the
\fBTcl_ExternalToUtf\fR or \fBTcl_UtfToExternal\fR family of functions to
perform the actual conversion.  The \fIclientData\fR parameter to these
procedures is the same as the \fIclientData\fR field specified to
\fBTcl_CreateEncoding\fR when the encoding was created.  The remaining
arguments to the callback procedures are the same as the arguments,
documented at the top, to \fBTcl_ExternalToUtf\fR or
\fBTcl_UtfToExternal\fR, with the following exceptions.  If the
\fIsrcLen\fR argument to one of those high-level functions is negative,
the value passed to the callback procedure will be the appropriate
encoding-specific string length of \fIsrc\fR.  If any of the \fIsrcReadPtr\fR,
\fIdstWrotePtr\fR, or \fIdstCharsPtr\fR arguments to one of the high-level
functions is NULL, the corresponding value passed to the callback
procedure will be a non-NULL location.
.PP
The callback procedure \fIfreeProc\fR, if non-NULL, should match the type
\fBTcl_EncodingFreeProc\fR:
.PP
.CS
typedef void \fBTcl_EncodingFreeProc\fR(
        void *\fIclientData\fR);
.CE
.PP
This \fIfreeProc\fR function is called when the encoding is deleted.  The
\fIclientData\fR parameter is the same as the \fIclientData\fR field
specified to \fBTcl_CreateEncoding\fR when the encoding was created.
.PP
\fBTcl_GetEncodingSearchPath\fR and \fBTcl_SetEncodingSearchPath\fR
are called to access and set the list of filesystem directories searched
for encoding data files.
.PP
The value returned by \fBTcl_GetEncodingSearchPath\fR
is the value stored by the last successful call to
\fBTcl_SetEncodingSearchPath\fR.  If no calls to
\fBTcl_SetEncodingSearchPath\fR have occurred, Tcl will compute an initial
value based on the environment.  There is one encoding search path for the
entire process, shared by all threads in the process.
.PP
\fBTcl_SetEncodingSearchPath\fR stores \fIsearchPath\fR and returns
\fBTCL_OK\fR, unless \fIsearchPath\fR is not a valid Tcl list, which
causes \fBTCL_ERROR\fR to be returned.  The elements of \fIsearchPath\fR
are not verified as existing readable filesystem directories.  When
searching for encoding data files takes place, and non-existent or
non-readable filesystem directories on the \fIsearchPath\fR are silently
ignored.
.SH "ENCODING FILES"
Space would prohibit precompiling into Tcl every possible encoding
algorithm, so many encodings are stored on disk as dynamically-loadable
encoding files.  This behavior also allows the user to create additional
encoding files that can be loaded using the same mechanism.  These
encoding files contain information about the tables and/or escape
sequences used to map between an external encoding and Unicode.  The
external encoding may consist of single-byte, multi-byte, or double-byte
characters.
.PP
Each dynamically-loadable encoding is represented as a text file.  The
initial line of the file, beginning with a
.QW #
symbol, is a comment
that provides a human-readable description of the file.  The next line
identifies the type of encoding file.  It can be one of the following
letters:
.IP "[1] \fBS\fR"
A single-byte encoding, where one character is always one byte long in the
encoding.  An example is \fBiso8859-1\fR, used by many European languages.
.IP "[2] \fBD\fR"
A double-byte encoding, where one character is always two bytes long in the
encoding.  An example is \fBbig5\fR, used for Chinese text.
.IP "[3] \fBM\fR"
A multi-byte encoding, where one character may be either one or two bytes long.
Certain bytes are lead bytes, indicating that another byte must follow
and that together the two bytes represent one character.  Other bytes are not
lead bytes and represent themselves.  An example is \fBshiftjis\fR, used by
many Japanese computers.
.IP "[4] \fBE\fR"
An escape-sequence encoding, specifying that certain sequences of bytes
do not represent characters, but commands that describe how following bytes
should be interpreted.
.PP
The rest of the lines in the file depend on the type.
.PP
Cases [1], [2], and [3] are collectively referred to as table-based encoding
files.  The lines in a table-based encoding file are in the same
format as this example taken from the \fBshiftjis\fR encoding (this is not
the complete file):
.PP
.CS
# Encoding file: shiftjis, multi-byte
M
003F 0 40
00
0000000100020003000400050006000700080009000A000B000C000D000E000F
0010001100120013001400150016001700180019001A001B001C001D001E001F
0020002100220023002400250026002700280029002A002B002C002D002E002F
0030003100320033003400350036003700380039003A003B003C003D003E003F
0040004100420043004400450046004700480049004A004B004C004D004E004F
0050005100520053005400550056005700580059005A005B005C005D005E005F
0060006100620063006400650066006700680069006A006B006C006D006E006F
0070007100720073007400750076007700780079007A007B007C007D203E007F
0080000000000000000000000000000000000000000000000000000000000000
0000000000000000000000000000000000000000000000000000000000000000
0000FF61FF62FF63FF64FF65FF66FF67FF68FF69FF6AFF6BFF6CFF6DFF6EFF6F
FF70FF71FF72FF73FF74FF75FF76FF77FF78FF79FF7AFF7BFF7CFF7DFF7EFF7F
FF80FF81FF82FF83FF84FF85FF86FF87FF88FF89FF8AFF8BFF8CFF8DFF8EFF8F
FF90FF91FF92FF93FF94FF95FF96FF97FF98FF99FF9AFF9BFF9CFF9DFF9EFF9F
0000000000000000000000000000000000000000000000000000000000000000
0000000000000000000000000000000000000000000000000000000000000000
81
0000000000000000000000000000000000000000000000000000000000000000
0000000000000000000000000000000000000000000000000000000000000000
0000000000000000000000000000000000000000000000000000000000000000
0000000000000000000000000000000000000000000000000000000000000000
300030013002FF0CFF0E30FBFF1AFF1BFF1FFF01309B309C00B4FF4000A8FF3E
FFE3FF3F30FD30FE309D309E30034EDD30053006300730FC20152010FF0F005C
301C2016FF5C2026202520182019201C201DFF08FF0930143015FF3BFF3DFF5B
FF5D30083009300A300B300C300D300E300F30103011FF0B221200B100D70000
00F7FF1D2260FF1CFF1E22662267221E22342642264000B0203220332103FFE5
FF0400A200A3FF05FF03FF06FF0AFF2000A72606260525CB25CF25CE25C725C6
25A125A025B325B225BD25BC203B301221922190219121933013000000000000
000000000000000000000000000000002208220B2286228722822283222A2229
000000000000000000000000000000002227222800AC21D221D4220022030000
0000000000000000000000000000000000000000222022A52312220222072261
2252226A226B221A223D221D2235222B222C0000000000000000000000000000
212B2030266F266D266A2020202100B6000000000000000025EF000000000000
.CE
.PP
The third line of the file is three numbers.  The first number is the
fallback character (in base 16) to use when converting from UTF-8 to this
encoding.  The second number is a \fB1\fR if this file represents the
encoding for a symbol font, or \fB0\fR otherwise.  The last number (in base
10) is how many pages of data follow.
.PP
Subsequent lines in the example above are pages that describe how to map
from the encoding into 2-byte Unicode.  The first line in a page identifies
the page number.  Following it are 256 double-byte numbers, arranged as 16
rows of 16 numbers.  Given a character in the encoding, the high byte of
that character is used to select which page, and the low byte of that
character is used as an index to select one of the double-byte numbers in
that page \- the value obtained being the corresponding Unicode character.
By examination of the example above, one can see that the characters 0x7E
and 0x8163 in \fBshiftjis\fR map to 203E and 2026 in Unicode, respectively.
.PP
Following the first page will be all the other pages, each in the same
format as the first: one number identifying the page followed by 256
double-byte Unicode characters.  If a character in the encoding maps to the
Unicode character 0000, it means that the character does not actually exist.
If all characters on a page would map to 0000, that page can be omitted.
.PP
Case [4] is the escape-sequence encoding file.  The lines in an this type of
file are in the same format as this example taken from the \fBiso2022-jp\fR
encoding:
.PP
.CS
.ta 1.5i
# Encoding file: iso2022-jp, escape-driven
E
init		{}
final		{}
iso8859-1	\ex1b(B
jis0201		\ex1b(J
jis0208		\ex1b$@
jis0208		\ex1b$B
jis0212		\ex1b$(D
gb2312		\ex1b$A
ksc5601		\ex1b$(C
.CE
.PP
In the file, the first column represents an option and the second column
is the associated value.  \fBinit\fR is a string to emit or expect before
the first character is converted, while \fBfinal\fR is a string to emit
or expect after the last character.  All other options are names of
table-based encodings; the associated value is the escape-sequence that
marks that encoding.  Tcl syntax is used for the values; in the above
example, for instance,
.QW \fB{}\fR
represents the empty string and
.QW \fB\ex1b\fR
represents character 27.
.PP
When \fBTcl_GetEncoding\fR encounters an encoding \fIname\fR that has not
been loaded, it attempts to load an encoding file called \fIname\fB.enc\fR
from the \fBencoding\fR subdirectory of each directory that Tcl searches
for its script library.  If the encoding file exists, but is
malformed, an error message will be left in \fIinterp\fR.
.SH "REFERENCE COUNT MANAGEMENT"
.PP
\fBTcl_GetEncodingFromObj\fR does not modify the reference count of its
\fIobjPtr\fR argument; it only reads. Note however that this function may set
the interpreter result; if that is the only place that is holding a reference
to the object, it will be deleted.
.PP
\fBTcl_GetEncodingSearchPath\fR returns an object with a reference count of at
least 1.
.SH "PROFILES"
Encoding profiles define the manner in which errors in the encoding transforms
are handled by the encoding functions. An application can specify the profile
to be used by OR-ing the \fBflags\fR parameter passed to the function
with at most one of \fBTCL_ENCODING_PROFILE_TCL8\fR,
\fBTCL_ENCODING_PROFILE_STRICT\fR or \fBTCL_ENCODING_PROFILE_REPLACE\fR.
These correspond to the \fBtcl8\fR, \fBstrict\fR and \fBreplace\fR profiles
respectively. If none are specified, a version-dependent default profile is used.
For Tcl 8.7, the default profile is \fBtcl8\fR.

For details about profiles, see the \fBPROFILES\fR section in
the documentation of the \fBencoding\fR command.
.SH "SEE ALSO"
encoding(n)
.SH KEYWORDS
utf, encoding, convert<|MERGE_RESOLUTION|>--- conflicted
+++ resolved
@@ -8,11 +8,7 @@
 .so man.macros
 .BS
 .SH NAME
-<<<<<<< HEAD
-Tcl_GetEncoding, Tcl_FreeEncoding, Tcl_GetEncodingFromObj, Tcl_ExternalToUtfDString, Tcl_ExternalToUtf, Tcl_UtfToExternalDString, Tcl_UtfToExternal, Tcl_GetEncodingName, Tcl_SetSystemEncoding, Tcl_GetEncodingNameFromEnvironment, Tcl_GetEncodingNames, Tcl_CreateEncoding, Tcl_GetEncodingSearchPath, Tcl_SetEncodingSearchPath \- procedures for creating and using encodings
-=======
-Tcl_GetEncoding, Tcl_FreeEncoding, Tcl_GetEncodingFromObj, Tcl_ExternalToUtfDString, Tcl_UtfToExternalDStringEx, Tcl_ExternalToUtf, Tcl_UtfToExternalDString, Tcl_UtfToExternalDStringEx, Tcl_UtfToExternal, Tcl_GetEncodingName, Tcl_SetSystemEncoding, Tcl_GetEncodingNameFromEnvironment, Tcl_GetEncodingNames, Tcl_CreateEncoding, Tcl_GetEncodingSearchPath, Tcl_SetEncodingSearchPath, Tcl_GetDefaultEncodingDir, Tcl_SetDefaultEncodingDir \- procedures for creating and using encodings
->>>>>>> c6b74060
+Tcl_GetEncoding, Tcl_FreeEncoding, Tcl_GetEncodingFromObj, Tcl_ExternalToUtfDString, Tcl_UtfToExternalDStringEx, Tcl_ExternalToUtf, Tcl_UtfToExternalDString, Tcl_UtfToExternalDStringEx, Tcl_UtfToExternal, Tcl_GetEncodingName, Tcl_SetSystemEncoding, Tcl_GetEncodingNameFromEnvironment, Tcl_GetEncodingNames, Tcl_CreateEncoding, Tcl_GetEncodingSearchPath, Tcl_SetEncodingSearchPath \- procedures for creating and using encodings
 .SH SYNOPSIS
 .nf
 \fB#include <tcl.h>\fR
@@ -29,24 +25,14 @@
 char *
 \fBTcl_ExternalToUtfDString\fR(\fIencoding, src, srcLen, dstPtr\fR)
 .sp
-<<<<<<< HEAD
 size_t
-\fBTcl_ExternalToUtfDStringEx\fR(\fIencoding, src, srcLen, flags, dstPtr\fR)
-=======
-int
 \fBTcl_ExternalToUtfDStringEx\fR(\fIinterp, encoding, src, srcLen, flags, dstPtr, errorIdxPtr\fR)
->>>>>>> c6b74060
 .sp
 char *
 \fBTcl_UtfToExternalDString\fR(\fIencoding, src, srcLen, dstPtr\fR)
 .sp
-<<<<<<< HEAD
 size_t
-\fBTcl_UtfToExternalDStringEx\fR(\fIencoding, src, srcLen, flags, dstPtr\fR)
-=======
-int
 \fBTcl_UtfToExternalDStringEx\fR(\fIinterp, encoding, src, srcLen, flags, dstPtr, errorIdxPtr\fR)
->>>>>>> c6b74060
 .sp
 int
 \fBTcl_ExternalToUtf\fR(\fIinterp, encoding, src, srcLen, flags, statePtr,
@@ -115,18 +101,6 @@
 converted. \fBTCL_ENCODING_END\fR signifies that the source buffer is the last
 block in a (potentially multi-block) input stream, telling the conversion
 routine to perform any finalization that needs to occur after the last
-<<<<<<< HEAD
-byte is converted and then to reset to an initial state.
-\fBTCL_ENCODING_NOCOMPLAIN\fR signifies that the conversion routine should
-not return immediately upon reading a source character that does not exist in
-the target encoding, but it will substitute a default fallback character for
-all of such characters. The flag \fBTCL_ENCODING_STOPONERROR\fR has no effect,
-it only has meaning in Tcl 8.x. The flag \fBTCL_ENCODING_STRICT\fR makes the
-encoder/decoder more strict in what it considers to be an invalid byte
-sequence. The flag \fBTCL_ENCODING_MODIFIED\fR makes
-\fBTcl_UtfToExternalDStringEx\fR and \fBTcl_UtfToExternal\fR produce the byte
-sequence \exC0\ex80 in stead of \ex00, for the utf-8/cesu-8 encoders.
-=======
 byte is converted and then to reset to an initial state. The
 \fBTCL_PROFILE_*\fR bits defined in the \fBPROFILES\fR section below
 control the encoding profile to be used for dealing with invalid data or
@@ -136,7 +110,6 @@
 
 Some flags bits may not be usable with some functions as noted in the
 function descriptions below.
->>>>>>> c6b74060
 .AP Tcl_EncodingState *statePtr in/out
 Used when converting a (generally long or indefinite length) byte stream
 in a piece-by-piece fashion.  The conversion routine stores its current
@@ -289,11 +262,7 @@
 misidentified.
 .IP \fBTCL_CONVERT_UNKNOWN\fR 29
 The source buffer contained a character that could not be represented in
-<<<<<<< HEAD
-the target encoding and \fBTCL_ENCODING_NOCOMPLAIN\fR was not specified.
-=======
 the target encoding.
->>>>>>> c6b74060
 .RE
 .LP
 \fBTcl_UtfToExternalDString\fR converts a source buffer \fIsrc\fR from UTF-8
