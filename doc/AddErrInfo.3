'\"
'\" Copyright (c) 1989-1993 The Regents of the University of California.
'\" Copyright (c) 1994-1997 Sun Microsystems, Inc.
'\"
'\" See the file "license.terms" for information on usage and redistribution
'\" of this file, and for a DISCLAIMER OF ALL WARRANTIES.
'\"
.TH Tcl_AddErrorInfo 3 8.5 Tcl "Tcl Library Procedures"
.so man.macros
.BS
.SH NAME
Tcl_GetReturnOptions, Tcl_SetReturnOptions, Tcl_AddErrorInfo, Tcl_AppendObjToErrorInfo, Tcl_AddObjErrorInfo, Tcl_SetObjErrorCode, Tcl_SetErrorCode, Tcl_SetErrorLine, Tcl_GetErrorLine, Tcl_PosixError, Tcl_LogCommandInfo \- retrieve or record information about errors and other return options
.SH SYNOPSIS
.nf
\fB#include <tcl.h>\fR

Tcl_Obj *
\fBTcl_GetReturnOptions\fR(\fIinterp, code\fR)
.sp
int
\fBTcl_SetReturnOptions\fR(\fIinterp, options\fR)
.sp
\fBTcl_AddErrorInfo\fR(\fIinterp, message\fR)
.sp
\fBTcl_AppendObjToErrorInfo\fR(\fIinterp, objPtr\fR)
.sp
\fBTcl_AddObjErrorInfo\fR(\fIinterp, message, length\fR)
.sp
\fBTcl_SetObjErrorCode\fR(\fIinterp, errorObjPtr\fR)
.sp
\fBTcl_SetErrorCode\fR(\fIinterp, element, element, ... \fBNULL\fR)
.sp
int
\fBTcl_GetErrorLine\fR(\fIinterp\fR)
.sp
\fBTcl_SetErrorLine\fR(\fIinterp, lineNum\fR)
.sp
const char *
\fBTcl_PosixError\fR(\fIinterp\fR)
.sp
\fBTcl_LogCommandInfo\fR(\fIinterp, script, command, commandLength\fR)
.fi
.SH ARGUMENTS
.AS Tcl_Interp commandLength
.AP Tcl_Interp *interp in
Interpreter in which to record information.
.AP int code
The code returned from script evaluation.
.AP Tcl_Obj *options
A dictionary of return options.
.AP "const char" *message in
For \fBTcl_AddErrorInfo\fR,
this is a conventional C string to append to the \fB\-errorinfo\fR return option.
For \fBTcl_AddObjErrorInfo\fR,
this points to the first byte of an array of \fIlength\fR bytes
containing a string to append to the \fB\-errorinfo\fR return option.
This byte array may contain embedded null bytes
unless \fIlength\fR is negative.
.AP Tcl_Obj *objPtr in
A message to be appended to the \fB\-errorinfo\fR return option
in the form of a Tcl_Obj value.
.AP Tcl_Size length in
The number of bytes to copy from \fImessage\fR when
appending to the \fB\-errorinfo\fR return option.
If negative, all bytes up to the first null byte are used.
.AP Tcl_Obj *errorObjPtr in
The \fB\-errorcode\fR return option will be set to this value.
.AP "const char" *element in
String to record as one element of the \fB\-errorcode\fR return option.
<<<<<<< HEAD
Last \fIelement\fR argument must be NULL.
=======
Last \fIelement\fR argument must be (char *)NULL.
.AP va_list argList in
An argument list which must have been initialized using
\fBva_start\fR, and cleared using \fBva_end\fR.
>>>>>>> 27287237
.AP int lineNum
The line number of a script where an error occurred.
.AP "const char" *script in
Pointer to first character in script containing command
(must be <= \fIcommand\fR).
.AP "const char" *command in
Pointer to first character in the command that generated the error; must
point within the string given by \fIscript\fR.
.AP Tcl_Size commandLength in
Number of bytes in command; a negative value means use all bytes up to the
first null byte.
.BE
.SH DESCRIPTION
.PP
The \fBTcl_SetReturnOptions\fR and \fBTcl_GetReturnOptions\fR
routines expose the same capabilities as the \fBreturn\fR and
\fBcatch\fR commands, respectively, in the form of a C interface.
.PP
\fBTcl_GetReturnOptions\fR retrieves the dictionary of return options
from an interpreter following a script evaluation.
Routines such as \fBTcl_Eval\fR are called to evaluate a
script in an interpreter.  These routines return an integer
completion code.  These routines also leave in the interpreter
both a result and a dictionary of return options generated
by script evaluation.  Just as \fBTcl_GetObjResult\fR retrieves
the result, \fBTcl_GetReturnOptions\fR retrieves the dictionary
of return options.  The integer completion code should be
passed as the \fIcode\fR argument to \fBTcl_GetReturnOptions\fR
so that all required options will be present in the dictionary.
Specifically, a \fIcode\fR value of \fBTCL_ERROR\fR will
ensure that entries for the keys \fB\-errorinfo\fR,
\fB\-errorcode\fR, and \fB\-errorline\fR will appear in the
dictionary.  Also, the entries for the keys \fB\-code\fR
and \fB\-level\fR will be adjusted if necessary to agree
with the value of \fIcode\fR.  The \fB(Tcl_Obj *)\fR returned
by \fBTcl_GetReturnOptions\fR points to an unshared
\fBTcl_Obj\fR with reference count of zero.  The dictionary
may be written to, either adding, removing, or overwriting
any entries in it, without the need to check for a shared value.
As with any \fBTcl_Obj\fR with reference count of zero, it is up to
the caller to arrange for its disposal with \fBTcl_DecrRefCount\fR or
to a reference to it via \fBTcl_IncrRefCount\fR (or one of the many
functions that call that, notably including \fBTcl_SetObjResult\fR and
\fBTcl_SetVar2Ex\fR).
.PP
A typical usage for \fBTcl_GetReturnOptions\fR is to
retrieve the stack trace when script evaluation returns
\fBTCL_ERROR\fR, like so:
.PP
.CS
int code = Tcl_EvalEx(interp, script, -1, 0);
if (code == TCL_ERROR) {
    Tcl_Obj *options = \fBTcl_GetReturnOptions\fR(interp, code);
    Tcl_Obj *key = Tcl_NewStringObj("-errorinfo", -1);
    Tcl_Obj *stackTrace;
    Tcl_IncrRefCount(key);
    Tcl_DictObjGet(NULL, options, key, &stackTrace);
    Tcl_DecrRefCount(key);
    /* Do something with stackTrace */
    Tcl_DecrRefCount(options);
}
.CE
.PP
\fBTcl_SetReturnOptions\fR sets the return options
of \fIinterp\fR to be \fIoptions\fR.  If \fIoptions\fR
contains any invalid value for any key, TCL_ERROR will
be returned, and the interp result will be set to an
appropriate error message.  Otherwise, a completion code
in agreement with the \fB\-code\fR and \fB\-level\fR
keys in \fIoptions\fR will be returned.
.PP
As an example, Tcl's \fBreturn\fR command itself could
be implemented in terms of \fBTcl_SetReturnOptions\fR
like so:
.PP
.CS
if ((objc % 2) == 0) { /* explicit result argument */
    objc--;
    Tcl_SetObjResult(interp, objv[objc]);
}
return \fBTcl_SetReturnOptions\fR(interp, Tcl_NewListObj(objc-1, objv+1));
.CE
.PP
(It is not really implemented that way.  Internal access
privileges allow for a more efficient alternative that meshes
better with the bytecode compiler.)
.PP
Note that a newly created \fBTcl_Obj\fR may be passed
in as the \fIoptions\fR argument without the need to tend
to any reference counting.  This is analogous to
\fBTcl_SetObjResult\fR.
.PP
While \fBTcl_SetReturnOptions\fR provides a general interface
to set any collection of return options, there are a handful
of return options that are very frequently used.  Most
notably the \fB\-errorinfo\fR and \fB\-errorcode\fR return
options should be set properly when the command procedure
of a command returns \fBTCL_ERROR\fR.  The \fB\-errorline\fR
return option is also read by commands that evaluate scripts
and wish to supply detailed error location information in
the stack trace text they append to the \fB\-errorinfo\fR option.
Tcl provides several simpler interfaces to more directly set
these return options.
.PP
The \fB\-errorinfo\fR option holds a stack trace of the
operations that were in progress when an error occurred,
and is intended to be human-readable.
The \fB\-errorcode\fR option holds a Tcl list of items that
are intended to be machine-readable.
The first item in the \fB\-errorcode\fR value identifies the class of
error that occurred
(e.g., POSIX means an error occurred in a POSIX system call)
and additional elements hold additional pieces
of information that depend on the class.
See the manual entry on the \fBerrorCode\fR variable for details on the
various formats for the \fB\-errorcode\fR option used by Tcl's built-in
commands.
.PP
The \fB\-errorinfo\fR option value is gradually built up as an
error unwinds through the nested operations.
Each time an error code is returned to \fBTcl_Eval\fR, or
any of the routines that performs script evaluation,
the procedure \fBTcl_AddErrorInfo\fR is called to add
additional text to the \fB\-errorinfo\fR value describing the
command that was being executed when the error occurred.
By the time the error has been passed all the way back
to the application, it will contain a complete trace
of the activity in progress when the error occurred.
.PP
It is sometimes useful to add additional information to
the \fB\-errorinfo\fR value beyond what can be supplied automatically
by the script evaluation routines.
\fBTcl_AddErrorInfo\fR may be used for this purpose:
its \fImessage\fR argument is an additional
string to be appended to the \fB\-errorinfo\fR option.
For example, when an error arises during the \fBsource\fR command,
the procedure \fBTcl_AddErrorInfo\fR is called to
record the name of the file being processed and the
line number on which the error occurred.
Likewise, when an error arises during evaluation of a
Tcl procedures, the procedure name and line number
within the procedure are recorded, and so on.
The best time to call \fBTcl_AddErrorInfo\fR is just after
a script evaluation routine has returned \fBTCL_ERROR\fR.
The value of the \fB\-errorline\fR return option (retrieved
via a call to \fBTcl_GetReturnOptions\fR) often makes up
a useful part of the \fImessage\fR passed to \fBTcl_AddErrorInfo\fR.
.PP
\fBTcl_AppendObjToErrorInfo\fR is an alternative interface to the
same functionality as \fBTcl_AddErrorInfo\fR.  \fBTcl_AppendObjToErrorInfo\fR
is called when the string value to be appended to the \fB\-errorinfo\fR option
is available as a \fBTcl_Obj\fR instead of as a \fBchar\fR array.
.PP
\fBTcl_AddObjErrorInfo\fR is nearly identical
to \fBTcl_AddErrorInfo\fR, except that it has an additional \fIlength\fR
argument.  This allows the \fImessage\fR string to contain
embedded null bytes.  This is essentially never a good idea.
If the \fImessage\fR needs to contain the null character \fBU+0000\fR,
Tcl's usual internal encoding rules should be used to avoid
the need for a null byte.  If the \fBTcl_AddObjErrorInfo\fR
interface is used at all, it should be with a negative \fIlength\fR value.
.PP
The procedure \fBTcl_SetObjErrorCode\fR is used to set the
\fB\-errorcode\fR return option to the list value \fIerrorObjPtr\fR
built up by the caller.
\fBTcl_SetObjErrorCode\fR is typically invoked just
before returning an error. If an error is
returned without calling \fBTcl_SetObjErrorCode\fR or
\fBTcl_SetErrorCode\fR the Tcl interpreter automatically sets
the \fB\-errorcode\fR return option to \fBNONE\fR.
.PP
The procedure \fBTcl_SetErrorCode\fR is also used to set the
\fB\-errorcode\fR return option. However, it takes one or more strings to
record instead of a value. Otherwise, it is similar to
\fBTcl_SetObjErrorCode\fR in behavior.
.PP
The procedure \fBTcl_GetErrorLine\fR is used to read the integer value
of the \fB\-errorline\fR return option without the overhead of a full
call to \fBTcl_GetReturnOptions\fR.  Likewise, \fBTcl_SetErrorLine\fR
sets the \fB\-errorline\fR return option value.
.PP
\fBTcl_PosixError\fR
sets the \fB\-errorcode\fR variable after an error in a POSIX kernel call.
It reads the value of the \fBerrno\fR C variable and calls
\fBTcl_SetErrorCode\fR to set the \fB\-errorcode\fR return
option in the \fBPOSIX\fR format.
The caller must previously have called \fBTcl_SetErrno\fR to set
\fBerrno\fR; this is necessary on some platforms (e.g. Windows) where Tcl
is linked into an application as a shared library, or when the error
occurs in a dynamically loaded extension. See the manual entry for
\fBTcl_SetErrno\fR for more information.
.PP
\fBTcl_PosixError\fR returns a human-readable diagnostic message
for the error
(this is the same value that will appear as the third element
in the \fB\-errorcode\fR value).
It may be convenient to include this string as part of the
error message returned to the application in
the interpreter's result.
.PP
\fBTcl_LogCommandInfo\fR is invoked after an error occurs in an
interpreter.  It adds information about the command that was being
executed when the error occurred to the \fB\-errorinfo\fR value, and
the line number stored internally in the interpreter is set.
.PP
In older releases of Tcl, there was no \fBTcl_GetReturnOptions\fR
routine.  In its place, the global Tcl variables \fBerrorInfo\fR
and \fBerrorCode\fR were the only place to retrieve the error
information.  Much existing code written for older Tcl releases
still access this information via those global variables.
.PP
It is important to realize that while reading from those
global variables remains a supported way to access these
return option values, it is important not to assume that
writing to those global variables will properly set the
corresponding return options.  It has long been emphasized
in this manual page that it is important to
call the procedures described here rather than
setting \fBerrorInfo\fR or \fBerrorCode\fR directly with
\fBTcl_ObjSetVar2\fR.
.PP
If the procedure \fBTcl_ResetResult\fR is called,
it clears all of the state of the interpreter associated with
script evaluation, including the entire return options dictionary.
In particular, the \fB\-errorinfo\fR and \fB\-errorcode\fR options
are reset.
If an error had occurred, the \fBTcl_ResetResult\fR call will
clear the error state to make it appear as if no error had
occurred after all.
The global variables \fBerrorInfo\fR and
\fBerrorCode\fR are not modified by \fBTcl_ResetResult\fR
so they continue to hold a record of information about the
most recent error seen in an interpreter.
.SH "REFERENCE COUNT MANAGEMENT"
.PP
The result of \fBTcl_GetReturnOptions\fR will have at least one
reference to it from the Tcl interpreter. If not using it immediately,
you should use \fBTcl_IncrRefCount\fR to add your own reference.
.PP
The \fIoptions\fR argument to \fBTcl_SetReturnOptions\fR will have a
reference added by the Tcl interpreter; it may safely be called with a
zero-reference value.
.PP
\fBTcl_AppendObjToErrorInfo\fR only reads its \fIobjPtr\fR argument;
it does not modify its reference count at all.
.PP
The \fIerrorObjPtr\fR argument to \fBTcl_SetObjErrorCode\fR will have a
reference added by the Tcl interpreter; it may safely be called with a
zero-reference value.
.SH "SEE ALSO"
Tcl_DecrRefCount(3), Tcl_IncrRefCount(3), Tcl_Interp(3), Tcl_ResetResult(3),
Tcl_SetErrno(3), errorCode(n), errorInfo(n)
.SH KEYWORDS
error, value, value result, stack, trace, variable<|MERGE_RESOLUTION|>--- conflicted
+++ resolved
@@ -28,7 +28,7 @@
 .sp
 \fBTcl_SetObjErrorCode\fR(\fIinterp, errorObjPtr\fR)
 .sp
-\fBTcl_SetErrorCode\fR(\fIinterp, element, element, ... \fBNULL\fR)
+\fBTcl_SetErrorCode\fR(\fIinterp, element, element, ... \fB(char *)NULL\fR)
 .sp
 int
 \fBTcl_GetErrorLine\fR(\fIinterp\fR)
@@ -67,14 +67,7 @@
 The \fB\-errorcode\fR return option will be set to this value.
 .AP "const char" *element in
 String to record as one element of the \fB\-errorcode\fR return option.
-<<<<<<< HEAD
-Last \fIelement\fR argument must be NULL.
-=======
 Last \fIelement\fR argument must be (char *)NULL.
-.AP va_list argList in
-An argument list which must have been initialized using
-\fBva_start\fR, and cleared using \fBva_end\fR.
->>>>>>> 27287237
 .AP int lineNum
 The line number of a script where an error occurred.
 .AP "const char" *script in
