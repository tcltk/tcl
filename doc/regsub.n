--- conflicted
+++ resolved
@@ -6,11 +6,6 @@
 '\" See the file "license.terms" for information on usage and redistribution
 '\" of this file, and for a DISCLAIMER OF ALL WARRANTIES.
 '\" 
-<<<<<<< HEAD
-'\" RCS: @(#) $Id: regsub.n,v 1.29 2010/09/10 12:59:01 dkf Exp $
-'\" 
-=======
->>>>>>> 3aa31b5a
 .so man.macros
 .TH regsub n 8.3 Tcl "Tcl Built-In Commands"
 .BS
