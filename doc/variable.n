--- conflicted
+++ resolved
@@ -5,11 +5,6 @@
 '\" See the file "license.terms" for information on usage and redistribution
 '\" of this file, and for a DISCLAIMER OF ALL WARRANTIES.
 '\" 
-<<<<<<< HEAD
-'\" RCS: @(#) $Id: variable.n,v 1.8 2005/05/10 18:34:04 kennykb Exp $
-'\" 
-=======
->>>>>>> 3f68670d
 .so man.macros
 .TH variable n 8.0 Tcl "Tcl Built-In Commands"
 .BS
