--- conflicted
+++ resolved
@@ -8,11 +8,6 @@
 '\" See the file "license.terms" for information on usage and redistribution
 '\" of this file, and for a DISCLAIMER OF ALL WARRANTIES.
 '\" 
-<<<<<<< HEAD
-'\" RCS: @(#) $Id: tcltest.n,v 1.55 2007/12/13 15:22:33 dgp Exp $
-'\" 
-=======
->>>>>>> 1665766f
 .so man.macros
 .TH "tcltest" n 2.3 tcltest "Tcl Bundled Packages"
 .BS
