'\"
'\" Copyright (c) 1990-1994 The Regents of the University of California
'\" Copyright (c) 1994-1997 Sun Microsystems, Inc.
'\" Copyright (c) 1998-1999 Scriptics Corporation
'\" Copyright (c) 2000 Ajuba Solutions
'\" Contributions from Don Porter, NIST, 2002. (not subject to US copyright)
'\"
'\" See the file "license.terms" for information on usage and redistribution
'\" of this file, and for a DISCLAIMER OF ALL WARRANTIES.
<<<<<<< HEAD
'\" 
.TH "tcltest" n 2.3 tcltest "Tcl Bundled Packages"
=======
'\"
.TH "tcltest" n 2.5 tcltest "Tcl Bundled Packages"
>>>>>>> 5875b16a
.so man.macros
.BS
'\" Note:  do not modify the .SH NAME line immediately below!
.SH NAME
tcltest \- Test harness support code and utilities
.SH SYNOPSIS
.nf
<<<<<<< HEAD
\fBpackage require tcltest ?2.3?\fR
.sp
\fBtcltest::test \fIname description ?option value ...?\fR
\fBtcltest::test \fIname description ?constraints? body result\fR
.sp
=======
\fBpackage require tcltest\fR ?\fB2.5\fR?

\fBtcltest::test \fIname description\fR ?\fI\-option value ...\fR?
\fBtcltest::test \fIname description\fR ?\fIconstraints\fR? \fIbody result\fR

>>>>>>> 5875b16a
\fBtcltest::loadTestedCommands\fR
\fBtcltest::makeDirectory \fIname ?directory?\fR
\fBtcltest::removeDirectory \fIname ?directory?\fR
\fBtcltest::makeFile \fIcontents name ?directory?\fR
\fBtcltest::removeFile \fIname ?directory?\fR
\fBtcltest::viewFile \fIname ?directory?\fR
\fBtcltest::cleanupTests \fI?runningMultipleTests?\fR
\fBtcltest::runAllTests\fR
.sp
\fBtcltest::configure\fR
\fBtcltest::configure \fIoption\fR
\fBtcltest::configure \fIoption value ?option value ...?\fR
\fBtcltest::customMatch \fImode command\fR
\fBtcltest::testConstraint \fIconstraint ?value?\fR
\fBtcltest::outputChannel \fI?channelID?\fR
\fBtcltest::errorChannel \fI?channelID?\fR
\fBtcltest::interpreter \fI?interp?\fR
.sp
\fBtcltest::debug \fI?level?\fR
\fBtcltest::errorFile \fI?filename?\fR
\fBtcltest::limitConstraints \fI?boolean?\fR
\fBtcltest::loadFile \fI?filename?\fR
\fBtcltest::loadScript \fI?script?\fR
\fBtcltest::match \fI?patternList?\fR
\fBtcltest::matchDirectories \fI?patternList?\fR
\fBtcltest::matchFiles \fI?patternList?\fR
\fBtcltest::outputFile \fI?filename?\fR
\fBtcltest::preserveCore \fI?level?\fR
\fBtcltest::singleProcess \fI?boolean?\fR
\fBtcltest::skip \fI?patternList?\fR
\fBtcltest::skipDirectories \fI?patternList?\fR
\fBtcltest::skipFiles \fI?patternList?\fR
\fBtcltest::temporaryDirectory \fI?directory?\fR
\fBtcltest::testsDirectory \fI?directory?\fR
\fBtcltest::verbose \fI?level?\fR
.sp
\fBtcltest::test \fIname description optionList\fR
\fBtcltest::bytestring \fIstring\fR
\fBtcltest::normalizeMsg \fImsg\fR
\fBtcltest::normalizePath \fIpathVar\fR
\fBtcltest::workingDirectory \fI?dir?\fR
.fi
.BE
.SH DESCRIPTION
.PP
The \fBtcltest\fR package provides several utility commands useful
in the construction of test suites for code instrumented to be
run by evaluation of Tcl commands.  Notably the built-in commands
of the Tcl library itself are tested by a test suite using the
tcltest package.
.PP
All the commands provided by the \fBtcltest\fR package are defined
in and exported from the \fB::tcltest\fR namespace, as indicated in
the \fBSYNOPSIS\fR above.  In the following sections, all commands
will be described by their simple names, in the interest of brevity.
.PP
The central command of \fBtcltest\fR is \fBtest\fR that defines
and runs a test.  Testing with \fBtest\fR involves evaluation
of a Tcl script and comparing the result to an expected result, as
configured and controlled by a number of options.  Several other
commands provided by \fBtcltest\fR govern the configuration of
\fBtest\fR and the collection of many \fBtest\fR commands into
test suites.
.PP
See \fBCREATING TEST SUITES WITH TCLTEST\fR below for an extended example
of how to use the commands of \fBtcltest\fR to produce test suites
for your Tcl-enabled code.
.SH COMMANDS
.TP
\fBtest\fR \fIname description ?option value ...?\fR
Defines and possibly runs a test with the name \fIname\fR and
description \fIdescription\fR.  The name and description of a test
are used in messages reported by \fBtest\fR during the
test, as configured by the options of \fBtcltest\fR.  The
remaining \fIoption value\fR arguments to \fBtest\fR
define the test, including the scripts to run, the conditions
under which to run them, the expected result, and the means
by which the expected and actual results should be compared.
See \fBTESTS\fR below for a complete description of the valid
options and how they define a test.  The \fBtest\fR command
returns an empty string.
.TP
\fBtest\fR \fIname description ?constraints? body result\fR
This form of \fBtest\fR is provided to support test suites written
for version 1 of the \fBtcltest\fR package, and also a simpler
interface for a common usage.  It is the same as
.QW "\fBtest\fR \fIname description\fB \-constraints \fIconstraints\fB \-body \fIbody\fB \-result \fIresult\fR" .
All other options to \fBtest\fR
take their default values.  When \fIconstraints\fR is omitted, this
form of \fBtest\fR can be distinguished from the first because
all \fIoption\fRs begin with
.QW \- .
.TP
\fBloadTestedCommands\fR
Evaluates in the caller's context the script specified by 
\fBconfigure \-load\fR or \fBconfigure \-loadfile\fR.
Returns the result of that script evaluation, including any error
raised by the script.  Use this command and the related
configuration options to provide the commands to be tested to
the interpreter running the test suite.
.TP
\fBmakeFile\fR \fIcontents name ?directory?\fR
Creates a file named \fIname\fR relative to
directory \fIdirectory\fR and write \fIcontents\fR
to that file using the encoding \fBencoding system\fR.
If \fIcontents\fR does not end with a newline, a newline
will be appended so that the file named \fIname\fR
does end with a newline.  Because the system encoding is used,
this command is only suitable for making text files.
The file will be removed by the next evaluation
of \fBcleanupTests\fR, unless it is removed by
\fBremoveFile\fR first.  The default value of
\fIdirectory\fR is the directory \fBconfigure \-tmpdir\fR.
Returns the full path of the file created.  Use this command
to create any text file required by a test with contents as needed.
.TP
\fBremoveFile\fR \fIname ?directory?\fR
Forces the file referenced by \fIname\fR to be removed.  This file name
should be relative to \fIdirectory\fR.   The default value of
\fIdirectory\fR is the directory \fBconfigure \-tmpdir\fR.
Returns an empty string.  Use this command to delete files
created by \fBmakeFile\fR.
.TP
\fBmakeDirectory\fR \fIname ?directory?\fR
Creates a directory named \fIname\fR relative to directory \fIdirectory\fR.
The directory will be removed by the next evaluation of \fBcleanupTests\fR,
unless it is removed by \fBremoveDirectory\fR first.
The default value of \fIdirectory\fR is the directory
\fBconfigure \-tmpdir\fR.
Returns the full path of the directory created.  Use this command
to create any directories that are required to exist by a test.
.TP
\fBremoveDirectory\fR \fIname ?directory?\fR
Forces the directory referenced by \fIname\fR to be removed. This
directory should be relative to \fIdirectory\fR.
The default value of \fIdirectory\fR is the directory
\fBconfigure \-tmpdir\fR.
Returns an empty string.  Use this command to delete any directories
created by \fBmakeDirectory\fR.
.TP
\fBviewFile\fR \fIfile ?directory?\fR
Returns the contents of \fIfile\fR, except for any
final newline, just as \fBread \-nonewline\fR would return.
This file name should be relative to \fIdirectory\fR.
The default value of \fIdirectory\fR is the directory
\fBconfigure \-tmpdir\fR.  Use this command
as a convenient way to turn the contents of a file generated
by a test into the result of that test for matching against
an expected result.  The contents of the file are read using
the system encoding, so its usefulness is limited to text
files.
.TP
\fBcleanupTests\fR
Intended to clean up and summarize after several tests have been
run.  Typically called once per test file, at the end of the file
after all tests have been completed.  For best effectiveness, be
sure that the \fBcleanupTests\fR is evaluated even if an error
occurs earlier in the test file evaluation.
.RS
.PP
Prints statistics about the tests run and removes files that were
created by \fBmakeDirectory\fR and \fBmakeFile\fR since the
last \fBcleanupTests\fR.  Names of files and directories
in the directory \fBconfigure \-tmpdir\fR created since
the last \fBcleanupTests\fR, but not created by
\fBmakeFile\fR or \fBmakeDirectory\fR are printed
to \fBoutputChannel\fR.  This command also restores the original
shell environment, as described by the \fB::env\fR
array. Returns an empty string.
.RE
.TP
\fBrunAllTests\fR
This is a master command meant to run an entire suite of tests,
spanning multiple files and/or directories, as governed by
the configurable options of \fBtcltest\fR.  See \fBRUNNING ALL TESTS\fR
below for a complete description of the many variations possible
with \fBrunAllTests\fR.
.SH "CONFIGURATION COMMANDS"
.TP
\fBconfigure\fR
Returns the list of configurable options supported by \fBtcltest\fR.
See \fBCONFIGURABLE OPTIONS\fR below for the full list of options,
their valid values, and their effect on \fBtcltest\fR operations.
.TP
\fBconfigure \fIoption\fR
Returns the current value of the supported configurable option \fIoption\fR.
Raises an error if \fIoption\fR is not a supported configurable option.
.TP
\fBconfigure \fIoption value ?option value ...?\fR
Sets the value of each configurable option \fIoption\fR to the
corresponding value \fIvalue\fR, in order.  Raises an error if
an \fIoption\fR is not a supported configurable option, or if
\fIvalue\fR is not a valid value for the corresponding \fIoption\fR,
or if a \fIvalue\fR is not provided.  When an error is raised, the
operation of \fBconfigure\fR is halted, and subsequent \fIoption value\fR
arguments are not processed.
.RS
.PP
If the environment variable \fB::env(TCLTEST_OPTIONS)\fR exists when
the \fBtcltest\fR package is loaded (by \fBpackage require tcltest\fR)
then its value is taken as a list of arguments to pass to \fBconfigure\fR.
This allows the default values of the configuration options to be
set by the environment.
.RE
.TP
\fBcustomMatch \fImode script\fR
Registers \fImode\fR as a new legal value of the \fB\-match\fR option
to \fBtest\fR.  When the \fB\-match \fImode\fR option is
passed to \fBtest\fR, the script \fIscript\fR will be evaluated
to compare the actual result of evaluating the body of the test
to the expected result.
To perform the match, the \fIscript\fR is completed with two additional
words, the expected result, and the actual result, and the completed script
is evaluated in the global namespace.
The completed script is expected to return a boolean value indicating
whether or not the results match.  The built-in matching modes of
\fBtest\fR are \fBexact\fR, \fBglob\fR, and \fBregexp\fR.
.TP
\fBtestConstraint \fIconstraint ?boolean?\fR
Sets or returns the boolean value associated with the named \fIconstraint\fR.
See \fBTEST CONSTRAINTS\fR below for more information.
.TP
\fBinterpreter\fR \fI?executableName?\fR
Sets or returns the name of the executable to be \fBexec\fRed by
\fBrunAllTests\fR to run each test file when
\fBconfigure \-singleproc\fR is false.
The default value for \fBinterpreter\fR is the name of the
currently running program as returned by \fBinfo nameofexecutable\fR.
.TP
\fBoutputChannel\fR \fI?channelID?\fR
Sets or returns the output channel ID.  This defaults to stdout.
Any test that prints test related output should send
that output to \fBoutputChannel\fR rather than letting
that output default to stdout.
.TP
\fBerrorChannel\fR \fI?channelID?\fR
Sets or returns the error channel ID.  This defaults to stderr.
Any test that prints error messages should send
that output to \fBerrorChannel\fR rather than printing
directly to stderr.
.SH "SHORTCUT COMMANDS"
.TP
\fBdebug \fI?level?\fR
Same as \fBconfigure \-debug \fI?level?\fR.
.TP
\fBerrorFile \fI?filename?\fR
Same as \fBconfigure \-errfile \fI?filename?\fR.
.TP
\fBlimitConstraints \fI?boolean?\fR
Same as \fBconfigure \-limitconstraints \fI?boolean?\fR.
.TP
\fBloadFile \fI?filename?\fR
Same as \fBconfigure \-loadfile \fI?filename?\fR.
.TP
\fBloadScript \fI?script?\fR
Same as \fBconfigure \-load \fI?script?\fR.
.TP
\fBmatch \fI?patternList?\fR
Same as \fBconfigure \-match \fI?patternList?\fR.
.TP
\fBmatchDirectories \fI?patternList?\fR
Same as \fBconfigure \-relateddir \fI?patternList?\fR.
.TP
\fBmatchFiles \fI?patternList?\fR
Same as \fBconfigure \-file \fI?patternList?\fR.
.TP
\fBoutputFile \fI?filename?\fR
Same as \fBconfigure \-outfile \fI?filename?\fR.
.TP
\fBpreserveCore \fI?level?\fR
Same as \fBconfigure \-preservecore \fI?level?\fR.
.TP
\fBsingleProcess \fI?boolean?\fR
Same as \fBconfigure \-singleproc \fI?boolean?\fR.
.TP
\fBskip \fI?patternList?\fR
Same as \fBconfigure \-skip \fI?patternList?\fR.
.TP
\fBskipDirectories \fI?patternList?\fR
Same as \fBconfigure \-asidefromdir \fI?patternList?\fR.
.TP
\fBskipFiles \fI?patternList?\fR
Same as \fBconfigure \-notfile \fI?patternList?\fR.
.TP
\fBtemporaryDirectory \fI?directory?\fR
Same as \fBconfigure \-tmpdir \fI?directory?\fR.
.TP
\fBtestsDirectory \fI?directory?\fR
Same as \fBconfigure \-testdir \fI?directory?\fR.
.TP
\fBverbose \fI?level?\fR
Same as \fBconfigure \-verbose \fI?level?\fR.
.SH "OTHER COMMANDS"
.PP
The remaining commands provided by \fBtcltest\fR have better
alternatives provided by \fBtcltest\fR or \fBTcl\fR itself.  They
are retained to support existing test suites, but should be avoided
in new code.
.TP
\fBtest\fR \fIname description optionList\fR
This form of \fBtest\fR was provided to enable passing many
options spanning several lines to \fBtest\fR as a single
argument quoted by braces, rather than needing to backslash quote
the newlines between arguments to \fBtest\fR.  The \fIoptionList\fR
argument is expected to be a list with an even number of elements
representing \fIoption\fR and \fIvalue\fR arguments to pass
to \fBtest\fR.  However, these values are not passed directly, as
in the alternate forms of \fBswitch\fR.  Instead, this form makes
an unfortunate attempt to overthrow Tcl's substitution rules by
performing substitutions on some of the list elements as an attempt to
implement a
.QW "do what I mean"
interpretation of a brace-enclosed
.QW block .
The result is nearly impossible to document clearly, and
for that reason this form is not recommended.  See the examples in
\fBCREATING TEST SUITES WITH TCLTEST\fR below to see that this
form is really not necessary to avoid backslash-quoted newlines.
If you insist on using this form, examine
the source code of \fBtcltest\fR if you want to know the substitution
details, or just enclose the third through last argument
to \fBtest\fR in braces and hope for the best.
.TP
\fBworkingDirectory\fR \fI?directoryName?\fR
Sets or returns the current working directory when the test suite is
running.  The default value for workingDirectory is the directory in
which the test suite was launched.  The Tcl commands \fBcd\fR and
\fBpwd\fR are sufficient replacements.
.TP
\fBnormalizeMsg\fR \fImsg\fR
Returns the result of removing the
.QW extra
newlines from \fImsg\fR, where
.QW extra
is rather imprecise.  Tcl offers plenty of string
processing commands to modify strings as you wish, and
\fBcustomMatch\fR allows flexible matching of actual and expected
results.
.TP
\fBnormalizePath\fR \fIpathVar\fR
Resolves symlinks in a path, thus creating a path without internal
redirection.  It is assumed that \fIpathVar\fR is absolute.
\fIpathVar\fR is modified in place.  The Tcl command \fBfile normalize\fR
is a sufficient replacement.
.TP
\fBbytestring\fR \fIstring\fR
Construct a string that consists of the requested sequence of bytes,
as opposed to a string of properly formed UTF-8 characters using the
value supplied in \fIstring\fR.  This allows the tester to create
denormalized or improperly formed strings to pass to C procedures that
are supposed to accept strings with embedded NULL types and confirm
that a string result has a certain pattern of bytes.  This is
exactly equivalent to the Tcl command \fBencoding convertfrom identity\fR.
.SH TESTS
.PP
The \fBtest\fR command is the heart of the \fBtcltest\fR package.
Its essential function is to evaluate a Tcl script and compare
the result with an expected result.  The options of \fBtest\fR
define the test script, the environment in which to evaluate it,
the expected result, and how the compare the actual result to
the expected result.  Some configuration options of \fBtcltest\fR
also influence how \fBtest\fR operates.
.PP
The valid options for \fBtest\fR are summarized:
.PP
.CS
\fBtest\fR \fIname\fR \fIdescription\fR
<<<<<<< HEAD
        ?-constraints \fIkeywordList|expression\fR?
        ?-setup \fIsetupScript\fR?
        ?-body \fItestScript\fR?
        ?-cleanup \fIcleanupScript\fR?
        ?-result \fIexpectedAnswer\fR?
        ?-output \fIexpectedOutput\fR?
        ?-errorOutput \fIexpectedError\fR?
        ?-returnCodes \fIcodeList\fR?
        ?-match \fImode\fR?
=======
        ?\fB\-constraints \fIkeywordList|expression\fR?
        ?\fB\-setup \fIsetupScript\fR?
        ?\fB\-body \fItestScript\fR?
        ?\fB\-cleanup \fIcleanupScript\fR?
        ?\fB\-result \fIexpectedAnswer\fR?
        ?\fB\-output \fIexpectedOutput\fR?
        ?\fB\-errorOutput \fIexpectedError\fR?
        ?\fB\-returnCodes \fIcodeList\fR?
        ?\fB\-errorCode \fIexpectedErrorCode\fR?
        ?\fB\-match \fImode\fR?
>>>>>>> 5875b16a
.CE
.PP
The \fIname\fR may be any string.  It is conventional to choose
a \fIname\fR according to the pattern:
.PP
.CS
\fItarget\fR-\fImajorNum\fR.\fIminorNum\fR
.CE
.PP
For white-box (regression) tests, the target should be the name of the
C function or Tcl procedure being tested.  For black-box tests, the
target should be the name of the feature being tested.  Some conventions
call for the names of black-box tests to have the suffix \fB_bb\fR.
Related tests should share a major number.  As a test suite evolves,
it is best to have the same test name continue to correspond to the
same test, so that it remains meaningful to say things like
.QW "Test foo-1.3 passed in all releases up to 3.4, but began failing in release 3.5."
.PP
During evaluation of \fBtest\fR, the \fIname\fR will be compared
to the lists of string matching patterns returned by
\fBconfigure \-match\fR, and \fBconfigure \-skip\fR.  The test
will be run only if \fIname\fR matches any of the patterns from
\fBconfigure \-match\fR and matches none of the patterns
from \fBconfigure \-skip\fR.
.PP
The \fIdescription\fR should be a short textual description of the
test.  The \fIdescription\fR is included in output produced by the
test, typically test failure messages.  Good \fIdescription\fR values
should briefly explain the purpose of the test to users of a test suite.
The name of a Tcl or C function being tested should be included in the
description for regression tests.  If the test case exists to reproduce
a bug, include the bug ID in the description. 
.PP
Valid attributes and associated values are:
.TP
\fB\-constraints \fIkeywordList|expression\fR
The optional \fB\-constraints\fR attribute can be list of one or more
keywords or an expression.  If the \fB\-constraints\fR value is a list of
keywords, each of these keywords should be the name of a constraint
defined by a call to \fBtestConstraint\fR.  If any of the listed
constraints is false or does not exist, the test is skipped.  If the
\fB\-constraints\fR value is an expression, that expression
is evaluated. If the expression evaluates to true, then the test is run.
Note that the expression form of \fB\-constraints\fR may interfere with the
operation of \fBconfigure \-constraints\fR and
\fBconfigure \-limitconstraints\fR, and is not recommended.
Appropriate constraints should be added to any tests that should
not always be run.  That is, conditional evaluation of a test
should be accomplished by the \fB\-constraints\fR option, not by
conditional evaluation of \fBtest\fR.  In that way, the same
number of tests are always reported by the test suite, though
the number skipped may change based on the testing environment.
The default value is an empty list.  
See \fBTEST CONSTRAINTS\fR below for a list of built-in constraints 
and information on how to add your own constraints.
.TP
\fB\-setup \fIscript\fR
The optional \fB\-setup\fR attribute indicates a \fIscript\fR that will be run
before the script indicated by the \fB\-body\fR attribute.  If evaluation
of \fIscript\fR raises an error, the test will fail.  The default value
is an empty script.
.TP
\fB\-body \fIscript\fR
The \fB\-body\fR attribute indicates the \fIscript\fR to run to carry out the 
test.  It must return a result that can be checked for correctness.
If evaluation of \fIscript\fR raises an error, the test will fail.
The default value is an empty script.
.TP
\fB\-cleanup \fIscript\fR
The optional \fB\-cleanup\fR attribute indicates a \fIscript\fR that will be
run after the script indicated by the \fB\-body\fR attribute.
If evaluation of \fIscript\fR raises an error, the test will fail.
The default value is an empty script.
.TP
\fB\-match \fImode\fR
The \fB\-match\fR attribute determines how expected answers supplied by
\fB\-result\fR, \fB\-output\fR, and \fB\-errorOutput\fR are compared.  Valid
values for \fImode\fR are \fBregexp\fR, \fBglob\fR, \fBexact\fR, and
any value registered by a prior call to \fBcustomMatch\fR.  The default
value is \fBexact\fR.
.TP
\fB\-result \fIexpectedValue\fR
The \fB\-result\fR attribute supplies the \fIexpectedValue\fR against which
the return value from script will be compared. The default value is
an empty string.
.TP
\fB\-output \fIexpectedValue\fR
The \fB\-output\fR attribute supplies the \fIexpectedValue\fR against which
any output sent to \fBstdout\fR or \fBoutputChannel\fR during evaluation
of the script(s) will be compared.  Note that only output printed using
\fB::puts\fR is used for comparison.  If \fB\-output\fR is not specified,
output sent to \fBstdout\fR and \fBoutputChannel\fR is not processed for
comparison.
.TP
\fB\-errorOutput \fIexpectedValue\fR
The \fB\-errorOutput\fR attribute supplies the \fIexpectedValue\fR against
which any output sent to \fBstderr\fR or \fBerrorChannel\fR during 
evaluation of the script(s) will be compared. Note that only output
printed using \fB::puts\fR is used for comparison.  If \fB\-errorOutput\fR
is not specified, output sent to \fBstderr\fR and \fBerrorChannel\fR is
not processed for comparison.
.TP
\fB\-returnCodes \fIexpectedCodeList\fR
The optional \fB\-returnCodes\fR attribute supplies \fIexpectedCodeList\fR,
a list of return codes that may be accepted from evaluation of the
\fB\-body\fR script.  If evaluation of the \fB\-body\fR script returns
a code not in the \fIexpectedCodeList\fR, the test fails.  All
return codes known to \fBreturn\fR, in both numeric and symbolic
form, including extended return codes, are acceptable elements in
the \fIexpectedCodeList\fR.  Default value is
<<<<<<< HEAD
.QW \fBok return\fR.
=======
.QW "\fBok return\fR" .
.TP
\fB\-errorCode \fIexpectedErrorCode\fR
.
The optional \fB\-errorCode\fR attribute supplies \fIexpectedErrorCode\fR,
a glob pattern that should match the error code reported from evaluation of the
\fB\-body\fR script.  If evaluation of the \fB\-body\fR script returns
a code not matching \fIexpectedErrorCode\fR, the test fails.  Default value is
.QW "\fB*\fR" .
If \fB\-returnCodes\fR does not include \fBerror\fR it is set to \fBerror\fR.
>>>>>>> 5875b16a
.PP
To pass, a test must successfully evaluate its \fB\-setup\fR, \fB\-body\fR,
and \fB\-cleanup\fR scripts.  The return code of the \fB\-body\fR script and
its result must match expected values, and if specified, output and error
data from the test must match expected \fB\-output\fR and \fB\-errorOutput\fR
values.  If any of these conditions are not met, then the test fails.
Note that all scripts are evaluated in the context of the caller
of \fBtest\fR.
.PP
As long as \fBtest\fR is called with valid syntax and legal
values for all attributes, it will not raise an error.  Test
failures are instead reported as output written to \fBoutputChannel\fR.
In default operation, a successful test produces no output.  The output
messages produced by \fBtest\fR are controlled by the
\fBconfigure \-verbose\fR option as described in \fBCONFIGURABLE OPTIONS\fR
below.  Any output produced by the test scripts themselves should be
produced using \fB::puts\fR to \fBoutputChannel\fR or
\fBerrorChannel\fR, so that users of the test suite may
easily capture output with the \fBconfigure \-outfile\fR and
\fBconfigure \-errfile\fR options, and so that the \fB\-output\fR
and \fB\-errorOutput\fR attributes work properly.
.SH "TEST CONSTRAINTS"
.PP
Constraints are used to determine whether or not a test should be skipped.
Each constraint has a name, which may be any string, and a boolean
value.  Each \fBtest\fR has a \fB\-constraints\fR value which is a
list of constraint names.  There are two modes of constraint control.
Most frequently, the default mode is used, indicated by a setting
of \fBconfigure \-limitconstraints\fR to false.  The test will run
only if all constraints in the list are true-valued.  Thus,
the \fB\-constraints\fR option of \fBtest\fR is a convenient, symbolic
way to define any conditions required for the test to be possible or
meaningful.  For example, a \fBtest\fR with \fB\-constraints unix\fR
will only be run if the constraint \fBunix\fR is true, which indicates
the test suite is being run on a Unix platform.
.PP
Each \fBtest\fR should include whatever \fB\-constraints\fR are
required to constrain it to run only where appropriate.  Several
constraints are pre-defined in the \fBtcltest\fR package, listed
below.  The registration of user-defined constraints is performed
by the \fBtestConstraint\fR command.  User-defined constraints
may appear within a test file, or within the script specified
by the \fBconfigure \-load\fR or \fBconfigure \-loadfile\fR
options.
.PP
The following is a list of constraints pre-defined by the
\fBtcltest\fR package itself:
.TP
\fIsingleTestInterp\fR
test can only be run if all test files are sourced into a single interpreter
.TP
\fIunix\fR
test can only be run on any Unix platform
.TP
\fIwin\fR
test can only be run on any Windows platform
.TP
\fInt\fR
test can only be run on any Windows NT platform
.TP
\fI95\fR
test can only be run on any Windows 95 platform
.TP
\fI98\fR
test can only be run on any Windows 98 platform
.TP
\fImac\fR
test can only be run on any Mac platform
.TP
\fIunixOrWin\fR
test can only be run on a Unix or Windows platform
.TP
\fImacOrWin\fR
test can only be run on a Mac or Windows platform
.TP
\fImacOrUnix\fR
test can only be run on a Mac or Unix platform
.TP
\fItempNotWin\fR
test can not be run on Windows.  This flag is used to temporarily
disable a test. 
.TP
\fItempNotMac\fR
test can not be run on a Mac.  This flag is used
to temporarily disable a test.
.TP
\fIunixCrash\fR
test crashes if it is run on Unix.  This flag is used to temporarily
disable a test. 
.TP
\fIwinCrash\fR
test crashes if it is run on Windows.  This flag is used to temporarily
disable a test. 
.TP
\fImacCrash\fR
test crashes if it is run on a Mac.  This flag is used to temporarily
disable a test. 
.TP
\fIemptyTest\fR
test is empty, and so not worth running, but it remains as a
place-holder for a test to be written in the future.  This constraint
has value false to cause tests to be skipped unless the user specifies
otherwise.
.TP
\fIknownBug\fR
test is known to fail and the bug is not yet fixed.  This constraint
has value false to cause tests to be skipped unless the user specifies
otherwise.
.TP
\fInonPortable\fR
test can only be run in some known development environment.
Some tests are inherently non-portable because they depend on things
like word length, file system configuration, window manager, etc.
This constraint has value false to cause tests to be skipped unless
the user specifies otherwise.  
.TP
\fIuserInteraction\fR
test requires interaction from the user.  This constraint has
value false to causes tests to be skipped unless the user specifies
otherwise.  
.TP
\fIinteractive\fR
test can only be run in if the interpreter is in interactive mode 
(when the global tcl_interactive variable is set to 1).
.TP
\fInonBlockFiles\fR
test can only be run if platform supports setting files into
nonblocking mode 
.TP
\fIasyncPipeClose\fR
test can only be run if platform supports async flush and async close
on a pipe 
.TP
\fIunixExecs\fR
test can only be run if this machine has Unix-style commands
\fBcat\fR, \fBecho\fR, \fBsh\fR, \fBwc\fR, \fBrm\fR, \fBsleep\fR,
\fBfgrep\fR, \fBps\fR, \fBchmod\fR, and \fBmkdir\fR available
.TP
\fIhasIsoLocale\fR
test can only be run if can switch to an ISO locale
.TP
\fIroot\fR
test can only run if Unix user is root
.TP
\fInotRoot\fR
test can only run if Unix user is not root
.TP
\fIeformat\fR
test can only run if app has a working version of sprintf with respect
to the
.QW e
format of floating-point numbers.
.TP
\fIstdio\fR
test can only be run if \fBinterpreter\fR can be \fBopen\fRed
as a pipe.
.PP
The alternative mode of constraint control is enabled by setting
\fBconfigure \-limitconstraints\fR to true.  With that configuration
setting, all existing constraints other than those in the constraint
list returned by \fBconfigure \-constraints\fR are set to false.
When the value of \fBconfigure \-constraints\fR
is set, all those constraints are set to true.  The effect is that
when both options \fBconfigure \-constraints\fR and
\fBconfigure \-limitconstraints\fR are in use, only those tests including
only constraints from the \fBconfigure \-constraints\fR list
are run; all others are skipped.  For example, one might set
up a configuration with
.PP
.CS
\fBconfigure\fR -constraints knownBug \e
          -limitconstraints true \e
          -verbose pass
.CE
.PP
to run exactly those tests that exercise known bugs, and discover
whether any of them pass, indicating the bug had been fixed.
.SH "RUNNING ALL TESTS"
.PP
The single command \fBrunAllTests\fR is evaluated to run an entire
test suite, spanning many files and directories.  The configuration
options of \fBtcltest\fR control the precise operations.  The
\fBrunAllTests\fR command begins by printing a summary of its
configuration to \fBoutputChannel\fR.
.PP
Test files to be evaluated are sought in the directory
\fBconfigure \-testdir\fR.  The list of files in that directory
that match any of the patterns in \fBconfigure \-file\fR and
match none of the patterns in \fBconfigure \-notfile\fR is generated
and sorted.  Then each file will be evaluated in turn.  If
\fBconfigure \-singleproc\fR is true, then each file will
be \fBsource\fRd in the caller's context.  If it is false,
then a copy of \fBinterpreter\fR will be \fBexec\fR'd to
evaluate each file.  The multi-process operation is useful
when testing can cause errors so severe that a process 
terminates.  Although such an error may terminate a child
process evaluating one file, the master process can continue
with the rest of the test suite.  In multi-process operation,
the configuration of \fBtcltest\fR in the master process is
passed to the child processes as command line arguments,
with the exception of \fBconfigure \-outfile\fR.  The
\fBrunAllTests\fR command in the
master process collects all output from the child processes
and collates their results into one master report.  Any
reports of individual test failures, or messages requested
by a \fBconfigure \-verbose\fR setting are passed directly
on to \fBoutputChannel\fR by the master process.
.PP
After evaluating all selected test files, a summary of the
results is printed to \fBoutputChannel\fR.  The summary
includes the total number of \fBtest\fRs evaluated, broken
down into those skipped, those passed, and those failed.
The summary also notes the number of files evaluated, and the names
of any files with failing tests or errors.  A list of
the constraints that caused tests to be skipped, and the
number of tests skipped for each is also printed.  Also,
messages are printed if it appears that evaluation of
a test file has caused any temporary files to be left
behind in \fBconfigure \-tmpdir\fR.
.PP
Having completed and summarized all selected test files,
\fBrunAllTests\fR then recursively acts on subdirectories
of \fBconfigure \-testdir\fR.  All subdirectories that
match any of the patterns in \fBconfigure \-relateddir\fR
and do not match any of the patterns in
\fBconfigure \-asidefromdir\fR are examined.  If
a file named \fBall.tcl\fR is found in such a directory,
it will be \fBsource\fRd in the caller's context.
Whether or not an examined directory contains an
\fBall.tcl\fR file, its subdirectories are also scanned
against the \fBconfigure \-relateddir\fR and
\fBconfigure \-asidefromdir\fR patterns.  In this way,
many directories in a directory tree can have all their
test files evaluated by a single \fBrunAllTests\fR
command.
.SH "CONFIGURABLE OPTIONS"
The \fBconfigure\fR command is used to set and query the configurable
options of \fBtcltest\fR.  The valid options are:
.TP
\fB\-singleproc \fIboolean\fR
Controls whether or not \fBrunAllTests\fR spawns a child process for
each test file.  No spawning when \fIboolean\fR is true.  Default
value is false.
.TP
\fB\-debug \fIlevel\fR
Sets the debug level to \fIlevel\fR, an integer value indicating how
much debugging information should be printed to stdout.  Note that
debug messages always go to stdout, independent of the value of
\fBconfigure \-outfile\fR.  Default value is 0.  Levels are defined as:
.RS
.IP 0
Do not display any debug information.
.IP 1
Display information regarding whether a test is skipped because it
does not match any of the tests that were specified using by
\fBconfigure \-match\fR (userSpecifiedNonMatch) or matches any of
the tests specified by \fBconfigure \-skip\fR (userSpecifiedSkip).  Also
print warnings about possible lack of cleanup or balance in test files.
Also print warnings about any re-use of test names.
.IP 2
Display the flag array parsed by the command line processor, the
contents of the ::env array, and all user-defined variables that exist
in the current namespace as they are used.
.IP 3
Display information regarding what individual procs in the test
harness are doing.
.RE
.TP
\fB\-verbose \fIlevel\fR
Sets the type of output verbosity desired to \fIlevel\fR,
a list of zero or more of the elements \fBbody\fR, \fBpass\fR,
\fBskip\fR, \fBstart\fR, \fBerror\fR and \fBline\fR.  Default value
is \fB{body error}\fR.
Levels are defined as: 
.RS
.IP "body (b)"
Display the body of failed tests
.IP "pass (p)"
Print output when a test passes
.IP "skip (s)"
Print output when a test is skipped
.IP "start (t)"
Print output whenever a test starts
.IP "error (e)"
Print errorInfo and errorCode, if they exist, when a test return code
does not match its expected return code
.IP "line (l)"
Print source file line information of failed tests
.RE
The single letter abbreviations noted above are also recognized
so that
.QW "\fBconfigure \-verbose pt\fR"
is the same as
.QW "\fBconfigure \-verbose {pass start}\fR" .
.TP
\fB\-preservecore \fIlevel\fR
Sets the core preservation level to \fIlevel\fR.  This level
determines how stringent checks for core files are.  Default
value is 0.  Levels are defined as:
.RS
.IP 0
No checking \(em do not check for core files at the end of each test
command, but do check for them in \fBrunAllTests\fR after all
test files have been evaluated.
.IP 1
Also check for core files at the end of each \fBtest\fR command.
.IP 2
Check for core files at all times described above, and save a 
copy of each core file produced in \fBconfigure \-tmpdir\fR.
.RE
.TP
\fB\-limitconstraints \fIboolean\fR
Sets the mode by which \fBtest\fR honors constraints as described
in \fBTESTS\fR above.  Default value is false.
.TP
\fB\-constraints \fIlist\fR
Sets all the constraints in \fIlist\fR to true.  Also used in
combination with \fBconfigure \-limitconstraints true\fR to control an
alternative constraint mode as described in \fBTESTS\fR above.
Default value is an empty list.
.TP
\fB\-tmpdir \fIdirectory\fR
Sets the temporary directory to be used by \fBmakeFile\fR,
\fBmakeDirectory\fR, \fBviewFile\fR, \fBremoveFile\fR,
and \fBremoveDirectory\fR as the default directory where
temporary files and directories created by test files should
be created.  Default value is \fBworkingDirectory\fR.
.TP
\fB\-testdir \fIdirectory\fR
Sets the directory searched by \fBrunAllTests\fR for test files
and subdirectories.  Default value is \fBworkingDirectory\fR.
.TP
\fB\-file \fIpatternList\fR
Sets the list of patterns used by \fBrunAllTests\fR to determine
what test files to evaluate.  Default value is
.QW \fB*.test\fR .
.TP
\fB\-notfile \fIpatternList\fR
Sets the list of patterns used by \fBrunAllTests\fR to determine
what test files to skip.  Default value is
.QW \fBl.*.test\fR ,
so that any SCCS lock files are skipped.
.TP
\fB\-relateddir \fIpatternList\fR
Sets the list of patterns used by \fBrunAllTests\fR to determine
what subdirectories to search for an \fBall.tcl\fR file.  Default
value is
.QW \fB*\fR .
.TP
\fB\-asidefromdir \fIpatternList\fR
Sets the list of patterns used by \fBrunAllTests\fR to determine
what subdirectories to skip when searching for an \fBall.tcl\fR file.
Default value is an empty list.
.TP
\fB\-match \fIpatternList\fR
Set the list of patterns used by \fBtest\fR to determine whether
a test should be run.  Default value is
.QW \fB*\fR .
.TP
\fB\-skip \fIpatternList\fR
Set the list of patterns used by \fBtest\fR to determine whether
a test should be skipped.  Default value is an empty list.
.TP
\fB\-load \fIscript\fR
Sets a script to be evaluated by \fBloadTestedCommands\fR.
Default value is an empty script.
.TP
\fB\-loadfile \fIfilename\fR
Sets the filename from which to read a script to be evaluated
by \fBloadTestedCommands\fR.  This is an alternative to
\fB\-load\fR.  They cannot be used together.
.TP
\fB\-outfile \fIfilename\fR 
Sets the file to which all output produced by tcltest should be
written.  A file named \fIfilename\fR will be \fBopen\fRed for writing,
and the resulting channel will be set as the value of \fBoutputChannel\fR.
.TP
\fB\-errfile \fIfilename\fR
Sets the file to which all error output produced by tcltest
should be written.  A file named \fIfilename\fR will be \fBopen\fRed
for writing, and the resulting channel will be set as the value
of \fBerrorChannel\fR.
.SH "CREATING TEST SUITES WITH TCLTEST"
.PP
The fundamental element of a test suite is the individual \fBtest\fR
command.  We begin with several examples.
.IP [1]
Test of a script that returns normally.
.RS
.PP
.CS
\fBtest\fR example-1.0 {normal return} {
    format %s value
} value
.CE
.RE
.IP [2]
Test of a script that requires context setup and cleanup.  Note the
bracing and indenting style that avoids any need for line continuation.
.RS
.PP
.CS
\fBtest\fR example-1.1 {test file existence} -setup {
    set file [makeFile {} test]
} -body {
    file exists $file
} -cleanup {
    removeFile test
} -result 1
.CE
.RE
.IP [3]
Test of a script that raises an error.
.RS
.PP
.CS
\fBtest\fR example-1.2 {error return} -body {
    error message
} -returnCodes error -result message
.CE
.RE
.IP [4]
Test with a constraint.
.RS
.PP
.CS
\fBtest\fR example-1.3 {user owns created files} -constraints {
    unix
} -setup {
    set file [makeFile {} test]
} -body {
    file attributes $file -owner
} -cleanup {
    removeFile test
} -result $::tcl_platform(user)
.CE
.RE
.PP
At the next higher layer of organization, several \fBtest\fR commands
are gathered together into a single test file.  Test files should have
names with the \fB.test\fR extension, because that is the default pattern
used by \fBrunAllTests\fR to find test files.  It is a good rule of
thumb to have one test file for each source code file of your project.
It is good practice to edit the test file and the source code file
together, keeping tests synchronized with code changes.
.PP 
Most of the code in the test file should be the \fBtest\fR commands.
Use constraints to skip tests, rather than conditional evaluation
of \fBtest\fR.
.IP [5]
Recommended system for writing conditional tests, using constraints to
guard:
.RS
.PP
.CS
\fBtestConstraint\fR X [expr $myRequirement]
\fBtest\fR goodConditionalTest {} X {
    # body
} result
.CE
.RE
.IP [6]
Discouraged system for writing conditional tests, using \fBif\fR to
guard:
.RS
.PP
.CS
if $myRequirement {
    test badConditionalTest {} {
        #body
    } result
}
.CE
.RE
.PP
Use the \fB\-setup\fR and \fB\-cleanup\fR options to establish and release
all context requirements of the test body.  Do not make tests depend on
prior tests in the file.  Those prior tests might be skipped.  If several
consecutive tests require the same context, the appropriate setup
and cleanup scripts may be stored in variable for passing to each tests
\fB\-setup\fR and \fB\-cleanup\fR options.  This is a better solution than
performing setup outside of \fBtest\fR commands, because the setup will
only be done if necessary, and any errors during setup will be reported,
and not cause the test file to abort.
.PP
A test file should be able to be combined with other test files and not
interfere with them, even when \fBconfigure \-singleproc 1\fR causes
all files to be evaluated in a common interpreter.  A simple way to
achieve this is to have your tests define all their commands and variables
in a namespace that is deleted when the test file evaluation is complete.
A good namespace to use is a child namespace \fBtest\fR of the namespace
of the module you are testing.
.PP
A test file should also be able to be evaluated directly as a script,
not depending on being called by a master \fBrunAllTests\fR.  This
means that each test file should process command line arguments to give
the tester all the configuration control that \fBtcltest\fR provides.
.PP
After all \fBtest\fRs in a test file, the command \fBcleanupTests\fR
should be called.
.IP [7]
Here is a sketch of a sample test file illustrating those points:
.RS
.PP
.CS
package require tcltest 2.2
eval \fB::tcltest::configure\fR $argv
package require example
namespace eval ::example::test {
    namespace import ::tcltest::*
    \fBtestConstraint\fR X [expr {...}]
    variable SETUP {#common setup code}
    variable CLEANUP {#common cleanup code}
    \fBtest\fR example-1 {} -setup $SETUP -body {
        # First test
    } -cleanup $CLEANUP -result {...}
    \fBtest\fR example-2 {} -constraints X -setup $SETUP -body {
        # Second test; constrained
    } -cleanup $CLEANUP -result {...}
    \fBtest\fR example-3 {} {
        # Third test; no context required
    } {...}
    \fBcleanupTests\fR
}
namespace delete ::example::test
.CE
.RE
.PP
The next level of organization is a full test suite, made up of several
test files.  One script is used to control the entire suite.  The
basic function of this script is to call \fBrunAllTests\fR after
doing any necessary setup.  This script is usually named \fBall.tcl\fR
because that is the default name used by \fBrunAllTests\fR when combining
multiple test suites into one testing run.
.IP [8]
Here is a sketch of a sample test suite master script:
.RS
.PP
.CS
package require Tcl 8.4
package require tcltest 2.2
package require example
\fB::tcltest::configure\fR -testdir \e
        [file dirname [file normalize [info script]]]
eval \fB::tcltest::configure\fR $argv
\fB::tcltest::runAllTests\fR
.CE
.RE
.SH COMPATIBILITY
.PP
A number of commands and variables in the \fB::tcltest\fR namespace
provided by earlier releases of \fBtcltest\fR have not been documented
here.  They are no longer part of the supported public interface of
\fBtcltest\fR and should not be used in new test suites.  However,
to continue to support existing test suites written to the older
interface specifications, many of those deprecated commands and
variables still work as before.  For example, in many circumstances,
\fBconfigure\fR will be automatically called shortly after
\fBpackage require tcltest 2.1\fR succeeds with arguments
from the variable \fB::argv\fR.  This is to support test suites
that depend on the old behavior that \fBtcltest\fR was automatically
configured from command line arguments.  New test files should not
depend on this, but should explicitly include
.PP
.CS
eval \fB::tcltest::configure\fR $::argv
.CE
.PP
to establish a configuration from command line arguments.
.SH "KNOWN ISSUES"
There are two known issues related to nested evaluations of \fBtest\fR.
The first issue relates to the stack level in which test scripts are
executed.  Tests nested within other tests may be executed at the same
stack level as the outermost test.  For example, in the following code: 
.PP
.CS
\fBtest\fR level-1.1 {level 1} {
    -body {
        \fBtest\fR level-2.1 {level 2} {
        }
    }
}
.CE
.PP
any script executed in level-2.1 may be executed at the same stack
level as the script defined for level-1.1.  
.PP
In addition, while two \fBtest\fRs have been run, results will only
be reported by \fBcleanupTests\fR for tests at the same level as
test level-1.1.  However, test results for all tests run prior to
level-1.1 will be available when test level-2.1 runs.  What this
means is that if you try to access the test results for test level-2.1,
it will may say that
.QW m
tests have run,
.QW n
tests have been skipped,
.QW o
tests have passed and
.QW p
tests have failed, where
.QW m ,
.QW n ,
.QW o ,
and
.QW p
refer to tests that were run at the same test level as test level-1.1.
.PP
Implementation of output and error comparison in the test command
depends on usage of ::puts in your application code.  Output is
intercepted by redefining the ::puts command while the defined test
script is being run.  Errors thrown by C procedures or printed
directly from C applications will not be caught by the test command.
Therefore, usage of the \fB\-output\fR and \fB\-errorOutput\fR
options to \fBtest\fR is useful only for pure Tcl applications
that use \fB::puts\fR to produce output. 
.SH KEYWORDS
test, test harness, test suite<|MERGE_RESOLUTION|>--- conflicted
+++ resolved
@@ -7,13 +7,8 @@
 '\"
 '\" See the file "license.terms" for information on usage and redistribution
 '\" of this file, and for a DISCLAIMER OF ALL WARRANTIES.
-<<<<<<< HEAD
-'\" 
-.TH "tcltest" n 2.3 tcltest "Tcl Bundled Packages"
-=======
 '\"
 .TH "tcltest" n 2.5 tcltest "Tcl Bundled Packages"
->>>>>>> 5875b16a
 .so man.macros
 .BS
 '\" Note:  do not modify the .SH NAME line immediately below!
@@ -21,60 +16,52 @@
 tcltest \- Test harness support code and utilities
 .SH SYNOPSIS
 .nf
-<<<<<<< HEAD
-\fBpackage require tcltest ?2.3?\fR
-.sp
-\fBtcltest::test \fIname description ?option value ...?\fR
-\fBtcltest::test \fIname description ?constraints? body result\fR
-.sp
-=======
 \fBpackage require tcltest\fR ?\fB2.5\fR?
 
 \fBtcltest::test \fIname description\fR ?\fI\-option value ...\fR?
 \fBtcltest::test \fIname description\fR ?\fIconstraints\fR? \fIbody result\fR
 
->>>>>>> 5875b16a
 \fBtcltest::loadTestedCommands\fR
-\fBtcltest::makeDirectory \fIname ?directory?\fR
-\fBtcltest::removeDirectory \fIname ?directory?\fR
-\fBtcltest::makeFile \fIcontents name ?directory?\fR
-\fBtcltest::removeFile \fIname ?directory?\fR
-\fBtcltest::viewFile \fIname ?directory?\fR
-\fBtcltest::cleanupTests \fI?runningMultipleTests?\fR
+\fBtcltest::makeDirectory \fIname\fR ?\fIdirectory\fR?
+\fBtcltest::removeDirectory \fIname\fR ?\fIdirectory\fR?
+\fBtcltest::makeFile \fIcontents name\fR ?\fIdirectory\fR?
+\fBtcltest::removeFile \fIname\fR ?\fIdirectory\fR?
+\fBtcltest::viewFile \fIname\fR ?\fIdirectory\fR?
+\fBtcltest::cleanupTests \fR?\fIrunningMultipleTests\fR?
 \fBtcltest::runAllTests\fR
-.sp
+
 \fBtcltest::configure\fR
-\fBtcltest::configure \fIoption\fR
-\fBtcltest::configure \fIoption value ?option value ...?\fR
+\fBtcltest::configure \fI\-option\fR
+\fBtcltest::configure \fI\-option value\fR ?\fI\-option value ...\fR?
 \fBtcltest::customMatch \fImode command\fR
-\fBtcltest::testConstraint \fIconstraint ?value?\fR
-\fBtcltest::outputChannel \fI?channelID?\fR
-\fBtcltest::errorChannel \fI?channelID?\fR
-\fBtcltest::interpreter \fI?interp?\fR
-.sp
-\fBtcltest::debug \fI?level?\fR
-\fBtcltest::errorFile \fI?filename?\fR
-\fBtcltest::limitConstraints \fI?boolean?\fR
-\fBtcltest::loadFile \fI?filename?\fR
-\fBtcltest::loadScript \fI?script?\fR
-\fBtcltest::match \fI?patternList?\fR
-\fBtcltest::matchDirectories \fI?patternList?\fR
-\fBtcltest::matchFiles \fI?patternList?\fR
-\fBtcltest::outputFile \fI?filename?\fR
-\fBtcltest::preserveCore \fI?level?\fR
-\fBtcltest::singleProcess \fI?boolean?\fR
-\fBtcltest::skip \fI?patternList?\fR
-\fBtcltest::skipDirectories \fI?patternList?\fR
-\fBtcltest::skipFiles \fI?patternList?\fR
-\fBtcltest::temporaryDirectory \fI?directory?\fR
-\fBtcltest::testsDirectory \fI?directory?\fR
-\fBtcltest::verbose \fI?level?\fR
-.sp
+\fBtcltest::testConstraint \fIconstraint\fR ?\fIvalue\fR?
+\fBtcltest::outputChannel \fR?\fIchannelID\fR?
+\fBtcltest::errorChannel \fR?\fIchannelID\fR?
+\fBtcltest::interpreter \fR?\fIinterp\fR?
+
+\fBtcltest::debug \fR?\fIlevel\fR?
+\fBtcltest::errorFile \fR?\fIfilename\fR?
+\fBtcltest::limitConstraints \fR?\fIboolean\fR?
+\fBtcltest::loadFile \fR?\fIfilename\fR?
+\fBtcltest::loadScript \fR?\fIscript\fR?
+\fBtcltest::match \fR?\fIpatternList\fR?
+\fBtcltest::matchDirectories \fR?\fIpatternList\fR?
+\fBtcltest::matchFiles \fR?\fIpatternList\fR?
+\fBtcltest::outputFile \fR?\fIfilename\fR?
+\fBtcltest::preserveCore \fR?\fIlevel\fR?
+\fBtcltest::singleProcess \fR?\fIboolean\fR?
+\fBtcltest::skip \fR?\fIpatternList\fR?
+\fBtcltest::skipDirectories \fR?\fIpatternList\fR?
+\fBtcltest::skipFiles \fR?\fIpatternList\fR?
+\fBtcltest::temporaryDirectory \fR?\fIdirectory\fR?
+\fBtcltest::testsDirectory \fR?\fIdirectory\fR?
+\fBtcltest::verbose \fR?\fIlevel\fR?
+
 \fBtcltest::test \fIname description optionList\fR
 \fBtcltest::bytestring \fIstring\fR
 \fBtcltest::normalizeMsg \fImsg\fR
 \fBtcltest::normalizePath \fIpathVar\fR
-\fBtcltest::workingDirectory \fI?dir?\fR
+\fBtcltest::workingDirectory \fR?\fIdir\fR?
 .fi
 .BE
 .SH DESCRIPTION
@@ -103,7 +90,8 @@
 for your Tcl-enabled code.
 .SH COMMANDS
 .TP
-\fBtest\fR \fIname description ?option value ...?\fR
+\fBtest\fR \fIname description\fR ?\fI\-option value ...\fR?
+.
 Defines and possibly runs a test with the name \fIname\fR and
 description \fIdescription\fR.  The name and description of a test
 are used in messages reported by \fBtest\fR during the
@@ -116,7 +104,8 @@
 options and how they define a test.  The \fBtest\fR command
 returns an empty string.
 .TP
-\fBtest\fR \fIname description ?constraints? body result\fR
+\fBtest\fR \fIname description\fR ?\fIconstraints\fR? \fIbody result\fR
+.
 This form of \fBtest\fR is provided to support test suites written
 for version 1 of the \fBtcltest\fR package, and also a simpler
 interface for a common usage.  It is the same as
@@ -128,14 +117,16 @@
 .QW \- .
 .TP
 \fBloadTestedCommands\fR
-Evaluates in the caller's context the script specified by 
+.
+Evaluates in the caller's context the script specified by
 \fBconfigure \-load\fR or \fBconfigure \-loadfile\fR.
 Returns the result of that script evaluation, including any error
 raised by the script.  Use this command and the related
 configuration options to provide the commands to be tested to
 the interpreter running the test suite.
 .TP
-\fBmakeFile\fR \fIcontents name ?directory?\fR
+\fBmakeFile\fR \fIcontents name\fR ?\fIdirectory\fR?
+.
 Creates a file named \fIname\fR relative to
 directory \fIdirectory\fR and write \fIcontents\fR
 to that file using the encoding \fBencoding system\fR.
@@ -150,14 +141,16 @@
 Returns the full path of the file created.  Use this command
 to create any text file required by a test with contents as needed.
 .TP
-\fBremoveFile\fR \fIname ?directory?\fR
+\fBremoveFile\fR \fIname\fR ?\fIdirectory\fR?
+.
 Forces the file referenced by \fIname\fR to be removed.  This file name
 should be relative to \fIdirectory\fR.   The default value of
 \fIdirectory\fR is the directory \fBconfigure \-tmpdir\fR.
 Returns an empty string.  Use this command to delete files
 created by \fBmakeFile\fR.
 .TP
-\fBmakeDirectory\fR \fIname ?directory?\fR
+\fBmakeDirectory\fR \fIname\fR ?\fIdirectory\fR?
+.
 Creates a directory named \fIname\fR relative to directory \fIdirectory\fR.
 The directory will be removed by the next evaluation of \fBcleanupTests\fR,
 unless it is removed by \fBremoveDirectory\fR first.
@@ -166,7 +159,8 @@
 Returns the full path of the directory created.  Use this command
 to create any directories that are required to exist by a test.
 .TP
-\fBremoveDirectory\fR \fIname ?directory?\fR
+\fBremoveDirectory\fR \fIname\fR ?\fIdirectory\fR?
+.
 Forces the directory referenced by \fIname\fR to be removed. This
 directory should be relative to \fIdirectory\fR.
 The default value of \fIdirectory\fR is the directory
@@ -174,7 +168,8 @@
 Returns an empty string.  Use this command to delete any directories
 created by \fBmakeDirectory\fR.
 .TP
-\fBviewFile\fR \fIfile ?directory?\fR
+\fBviewFile\fR \fIfile\fR ?\fIdirectory\fR?
+.
 Returns the contents of \fIfile\fR, except for any
 final newline, just as \fBread \-nonewline\fR would return.
 This file name should be relative to \fIdirectory\fR.
@@ -187,6 +182,7 @@
 files.
 .TP
 \fBcleanupTests\fR
+.
 Intended to clean up and summarize after several tests have been
 run.  Typically called once per test file, at the end of the file
 after all tests have been completed.  For best effectiveness, be
@@ -201,28 +197,32 @@
 the last \fBcleanupTests\fR, but not created by
 \fBmakeFile\fR or \fBmakeDirectory\fR are printed
 to \fBoutputChannel\fR.  This command also restores the original
-shell environment, as described by the \fB::env\fR
+shell environment, as described by the global \fBenv\fR
 array. Returns an empty string.
 .RE
 .TP
 \fBrunAllTests\fR
+.
 This is a master command meant to run an entire suite of tests,
 spanning multiple files and/or directories, as governed by
 the configurable options of \fBtcltest\fR.  See \fBRUNNING ALL TESTS\fR
 below for a complete description of the many variations possible
 with \fBrunAllTests\fR.
-.SH "CONFIGURATION COMMANDS"
+.SS "CONFIGURATION COMMANDS"
 .TP
 \fBconfigure\fR
+.
 Returns the list of configurable options supported by \fBtcltest\fR.
 See \fBCONFIGURABLE OPTIONS\fR below for the full list of options,
 their valid values, and their effect on \fBtcltest\fR operations.
 .TP
 \fBconfigure \fIoption\fR
+.
 Returns the current value of the supported configurable option \fIoption\fR.
 Raises an error if \fIoption\fR is not a supported configurable option.
 .TP
-\fBconfigure \fIoption value ?option value ...?\fR
+\fBconfigure \fIoption value\fR ?\fI\-option value ...\fR?
+.
 Sets the value of each configurable option \fIoption\fR to the
 corresponding value \fIvalue\fR, in order.  Raises an error if
 an \fIoption\fR is not a supported configurable option, or if
@@ -233,13 +233,14 @@
 .RS
 .PP
 If the environment variable \fB::env(TCLTEST_OPTIONS)\fR exists when
-the \fBtcltest\fR package is loaded (by \fBpackage require tcltest\fR)
+the \fBtcltest\fR package is loaded (by \fBpackage require\fR \fBtcltest\fR)
 then its value is taken as a list of arguments to pass to \fBconfigure\fR.
 This allows the default values of the configuration options to be
 set by the environment.
 .RE
 .TP
 \fBcustomMatch \fImode script\fR
+.
 Registers \fImode\fR as a new legal value of the \fB\-match\fR option
 to \fBtest\fR.  When the \fB\-match \fImode\fR option is
 passed to \fBtest\fR, the script \fIscript\fR will be evaluated
@@ -252,81 +253,119 @@
 whether or not the results match.  The built-in matching modes of
 \fBtest\fR are \fBexact\fR, \fBglob\fR, and \fBregexp\fR.
 .TP
-\fBtestConstraint \fIconstraint ?boolean?\fR
+\fBtestConstraint \fIconstraint\fR ?\fIboolean\fR?
+.
 Sets or returns the boolean value associated with the named \fIconstraint\fR.
 See \fBTEST CONSTRAINTS\fR below for more information.
 .TP
-\fBinterpreter\fR \fI?executableName?\fR
+\fBinterpreter\fR ?\fIexecutableName\fR?
+.
 Sets or returns the name of the executable to be \fBexec\fRed by
 \fBrunAllTests\fR to run each test file when
 \fBconfigure \-singleproc\fR is false.
 The default value for \fBinterpreter\fR is the name of the
 currently running program as returned by \fBinfo nameofexecutable\fR.
 .TP
-\fBoutputChannel\fR \fI?channelID?\fR
-Sets or returns the output channel ID.  This defaults to stdout.
+\fBoutputChannel\fR ?\fIchannelID\fR?
+.
+Sets or returns the output channel ID.  This defaults to \fBstdout\fR.
 Any test that prints test related output should send
 that output to \fBoutputChannel\fR rather than letting
-that output default to stdout.
-.TP
-\fBerrorChannel\fR \fI?channelID?\fR
-Sets or returns the error channel ID.  This defaults to stderr.
+that output default to \fBstdout\fR.
+.TP
+\fBerrorChannel\fR ?\fIchannelID\fR?
+.
+Sets or returns the error channel ID.  This defaults to \fBstderr\fR.
 Any test that prints error messages should send
 that output to \fBerrorChannel\fR rather than printing
-directly to stderr.
-.SH "SHORTCUT COMMANDS"
-.TP
-\fBdebug \fI?level?\fR
-Same as \fBconfigure \-debug \fI?level?\fR.
-.TP
-\fBerrorFile \fI?filename?\fR
-Same as \fBconfigure \-errfile \fI?filename?\fR.
-.TP
-\fBlimitConstraints \fI?boolean?\fR
-Same as \fBconfigure \-limitconstraints \fI?boolean?\fR.
-.TP
-\fBloadFile \fI?filename?\fR
-Same as \fBconfigure \-loadfile \fI?filename?\fR.
-.TP
-\fBloadScript \fI?script?\fR
-Same as \fBconfigure \-load \fI?script?\fR.
-.TP
-\fBmatch \fI?patternList?\fR
-Same as \fBconfigure \-match \fI?patternList?\fR.
-.TP
-\fBmatchDirectories \fI?patternList?\fR
-Same as \fBconfigure \-relateddir \fI?patternList?\fR.
-.TP
-\fBmatchFiles \fI?patternList?\fR
-Same as \fBconfigure \-file \fI?patternList?\fR.
-.TP
-\fBoutputFile \fI?filename?\fR
-Same as \fBconfigure \-outfile \fI?filename?\fR.
-.TP
-\fBpreserveCore \fI?level?\fR
-Same as \fBconfigure \-preservecore \fI?level?\fR.
-.TP
-\fBsingleProcess \fI?boolean?\fR
-Same as \fBconfigure \-singleproc \fI?boolean?\fR.
-.TP
-\fBskip \fI?patternList?\fR
-Same as \fBconfigure \-skip \fI?patternList?\fR.
-.TP
-\fBskipDirectories \fI?patternList?\fR
-Same as \fBconfigure \-asidefromdir \fI?patternList?\fR.
-.TP
-\fBskipFiles \fI?patternList?\fR
-Same as \fBconfigure \-notfile \fI?patternList?\fR.
-.TP
-\fBtemporaryDirectory \fI?directory?\fR
-Same as \fBconfigure \-tmpdir \fI?directory?\fR.
-.TP
-\fBtestsDirectory \fI?directory?\fR
-Same as \fBconfigure \-testdir \fI?directory?\fR.
-.TP
-\fBverbose \fI?level?\fR
-Same as \fBconfigure \-verbose \fI?level?\fR.
-.SH "OTHER COMMANDS"
+directly to \fBstderr\fR.
+.SS "SHORTCUT CONFIGURATION COMMANDS"
+.TP
+\fBdebug\fR ?\fIlevel\fR?
+.
+Same as
+.QW "\fBconfigure \-debug\fR ?\fIlevel\fR?" .
+.TP
+\fBerrorFile\fR ?\fIfilename\fR?
+.
+Same as
+.QW "\fBconfigure \-errfile\fR ?\fIfilename\fR?" .
+.TP
+\fBlimitConstraints\fR ?\fIboolean\fR?
+.
+Same as
+.QW "\fBconfigure \-limitconstraints\fR ?\fIboolean\fR?" .
+.TP
+\fBloadFile\fR ?\fIfilename\fR?
+.
+Same as
+.QW "\fBconfigure \-loadfile\fR ?\fIfilename\fR?" .
+.TP
+\fBloadScript\fR ?\fIscript\fR?
+.
+Same as
+.QW "\fBconfigure \-load\fR ?\fIscript\fR?" .
+.TP
+\fBmatch\fR ?\fIpatternList\fR?
+.
+Same as
+.QW "\fBconfigure \-match\fR ?\fIpatternList\fR?" .
+.TP
+\fBmatchDirectories\fR ?\fIpatternList\fR?
+.
+Same as
+.QW "\fBconfigure \-relateddir\fR ?\fIpatternList\fR?" .
+.TP
+\fBmatchFiles\fR ?\fIpatternList\fR?
+.
+Same as
+.QW "\fBconfigure \-file\fR ?\fIpatternList\fR?" .
+.TP
+\fBoutputFile\fR ?\fIfilename\fR?
+.
+Same as
+.QW "\fBconfigure \-outfile\fR ?\fIfilename\fR?" .
+.TP
+\fBpreserveCore\fR ?\fIlevel\fR?
+.
+Same as
+.QW "\fBconfigure \-preservecore\fR ?\fIlevel\fR?" .
+.TP
+\fBsingleProcess\fR ?\fIboolean\fR?
+.
+Same as
+.QW "\fBconfigure \-singleproc\fR ?\fIboolean\fR?" .
+.TP
+\fBskip\fR ?\fIpatternList\fR?
+.
+Same as
+.QW "\fBconfigure \-skip\fR ?\fIpatternList\fR?" .
+.TP
+\fBskipDirectories\fR ?\fIpatternList\fR?
+.
+Same as
+.QW "\fBconfigure \-asidefromdir\fR ?\fIpatternList\fR?" .
+.TP
+\fBskipFiles\fR ?\fIpatternList\fR?
+.
+Same as
+.QW "\fBconfigure \-notfile\fR ?\fIpatternList\fR?" .
+.TP
+\fBtemporaryDirectory\fR ?\fIdirectory\fR?
+.
+Same as
+.QW "\fBconfigure \-tmpdir\fR ?\fIdirectory\fR?" .
+.TP
+\fBtestsDirectory\fR ?\fIdirectory\fR?
+.
+Same as
+.QW "\fBconfigure \-testdir\fR ?\fIdirectory\fR?" .
+.TP
+\fBverbose\fR ?\fIlevel\fR?
+.
+Same as
+.QW "\fBconfigure \-verbose\fR ?\fIlevel\fR?" .
+.SS "OTHER COMMANDS"
 .PP
 The remaining commands provided by \fBtcltest\fR have better
 alternatives provided by \fBtcltest\fR or \fBTcl\fR itself.  They
@@ -334,6 +373,7 @@
 in new code.
 .TP
 \fBtest\fR \fIname description optionList\fR
+.
 This form of \fBtest\fR was provided to enable passing many
 options spanning several lines to \fBtest\fR as a single
 argument quoted by braces, rather than needing to backslash quote
@@ -357,13 +397,15 @@
 details, or just enclose the third through last argument
 to \fBtest\fR in braces and hope for the best.
 .TP
-\fBworkingDirectory\fR \fI?directoryName?\fR
+\fBworkingDirectory\fR ?\fIdirectoryName\fR?
+.
 Sets or returns the current working directory when the test suite is
 running.  The default value for workingDirectory is the directory in
 which the test suite was launched.  The Tcl commands \fBcd\fR and
 \fBpwd\fR are sufficient replacements.
 .TP
-\fBnormalizeMsg\fR \fImsg\fR
+\fBnormalizeMsg \fImsg\fR
+.
 Returns the result of removing the
 .QW extra
 newlines from \fImsg\fR, where
@@ -373,20 +415,23 @@
 \fBcustomMatch\fR allows flexible matching of actual and expected
 results.
 .TP
-\fBnormalizePath\fR \fIpathVar\fR
+\fBnormalizePath \fIpathVar\fR
+.
 Resolves symlinks in a path, thus creating a path without internal
 redirection.  It is assumed that \fIpathVar\fR is absolute.
 \fIpathVar\fR is modified in place.  The Tcl command \fBfile normalize\fR
 is a sufficient replacement.
 .TP
-\fBbytestring\fR \fIstring\fR
+\fBbytestring \fIstring\fR
+.
 Construct a string that consists of the requested sequence of bytes,
 as opposed to a string of properly formed UTF-8 characters using the
 value supplied in \fIstring\fR.  This allows the tester to create
 denormalized or improperly formed strings to pass to C procedures that
 are supposed to accept strings with embedded NULL types and confirm
 that a string result has a certain pattern of bytes.  This is
-exactly equivalent to the Tcl command \fBencoding convertfrom identity\fR.
+exactly equivalent to the Tcl command \fBencoding convertfrom\fR
+\fBidentity\fR.
 .SH TESTS
 .PP
 The \fBtest\fR command is the heart of the \fBtcltest\fR package.
@@ -401,17 +446,6 @@
 .PP
 .CS
 \fBtest\fR \fIname\fR \fIdescription\fR
-<<<<<<< HEAD
-        ?-constraints \fIkeywordList|expression\fR?
-        ?-setup \fIsetupScript\fR?
-        ?-body \fItestScript\fR?
-        ?-cleanup \fIcleanupScript\fR?
-        ?-result \fIexpectedAnswer\fR?
-        ?-output \fIexpectedOutput\fR?
-        ?-errorOutput \fIexpectedError\fR?
-        ?-returnCodes \fIcodeList\fR?
-        ?-match \fImode\fR?
-=======
         ?\fB\-constraints \fIkeywordList|expression\fR?
         ?\fB\-setup \fIsetupScript\fR?
         ?\fB\-body \fItestScript\fR?
@@ -422,7 +456,6 @@
         ?\fB\-returnCodes \fIcodeList\fR?
         ?\fB\-errorCode \fIexpectedErrorCode\fR?
         ?\fB\-match \fImode\fR?
->>>>>>> 5875b16a
 .CE
 .PP
 The \fIname\fR may be any string.  It is conventional to choose
@@ -454,11 +487,12 @@
 should briefly explain the purpose of the test to users of a test suite.
 The name of a Tcl or C function being tested should be included in the
 description for regression tests.  If the test case exists to reproduce
-a bug, include the bug ID in the description. 
+a bug, include the bug ID in the description.
 .PP
 Valid attributes and associated values are:
 .TP
-\fB\-constraints \fIkeywordList|expression\fR
+\fB\-constraints \fIkeywordList\fR|\fIexpression\fR
+.
 The optional \fB\-constraints\fR attribute can be list of one or more
 keywords or an expression.  If the \fB\-constraints\fR value is a list of
 keywords, each of these keywords should be the name of a constraint
@@ -475,29 +509,35 @@
 conditional evaluation of \fBtest\fR.  In that way, the same
 number of tests are always reported by the test suite, though
 the number skipped may change based on the testing environment.
-The default value is an empty list.  
-See \fBTEST CONSTRAINTS\fR below for a list of built-in constraints 
+The default value is an empty list.
+See \fBTEST CONSTRAINTS\fR below for a list of built-in constraints
 and information on how to add your own constraints.
 .TP
 \fB\-setup \fIscript\fR
+.
 The optional \fB\-setup\fR attribute indicates a \fIscript\fR that will be run
 before the script indicated by the \fB\-body\fR attribute.  If evaluation
 of \fIscript\fR raises an error, the test will fail.  The default value
 is an empty script.
 .TP
 \fB\-body \fIscript\fR
-The \fB\-body\fR attribute indicates the \fIscript\fR to run to carry out the 
-test.  It must return a result that can be checked for correctness.
-If evaluation of \fIscript\fR raises an error, the test will fail.
+.
+The \fB\-body\fR attribute indicates the \fIscript\fR to run to carry out the
+test, which must return a result that can be checked for correctness.
+If evaluation of \fIscript\fR raises an error, the test will fail
+(unless the \fB\-returnCodes\fR option is used to state that an error
+is expected).
 The default value is an empty script.
 .TP
 \fB\-cleanup \fIscript\fR
+.
 The optional \fB\-cleanup\fR attribute indicates a \fIscript\fR that will be
 run after the script indicated by the \fB\-body\fR attribute.
 If evaluation of \fIscript\fR raises an error, the test will fail.
 The default value is an empty script.
 .TP
 \fB\-match \fImode\fR
+.
 The \fB\-match\fR attribute determines how expected answers supplied by
 \fB\-result\fR, \fB\-output\fR, and \fB\-errorOutput\fR are compared.  Valid
 values for \fImode\fR are \fBregexp\fR, \fBglob\fR, \fBexact\fR, and
@@ -505,27 +545,31 @@
 value is \fBexact\fR.
 .TP
 \fB\-result \fIexpectedValue\fR
+.
 The \fB\-result\fR attribute supplies the \fIexpectedValue\fR against which
 the return value from script will be compared. The default value is
 an empty string.
 .TP
 \fB\-output \fIexpectedValue\fR
+.
 The \fB\-output\fR attribute supplies the \fIexpectedValue\fR against which
 any output sent to \fBstdout\fR or \fBoutputChannel\fR during evaluation
 of the script(s) will be compared.  Note that only output printed using
-\fB::puts\fR is used for comparison.  If \fB\-output\fR is not specified,
-output sent to \fBstdout\fR and \fBoutputChannel\fR is not processed for
-comparison.
+the global \fBputs\fR command is used for comparison.  If \fB\-output\fR is
+not specified, output sent to \fBstdout\fR and \fBoutputChannel\fR is not
+processed for comparison.
 .TP
 \fB\-errorOutput \fIexpectedValue\fR
+.
 The \fB\-errorOutput\fR attribute supplies the \fIexpectedValue\fR against
-which any output sent to \fBstderr\fR or \fBerrorChannel\fR during 
+which any output sent to \fBstderr\fR or \fBerrorChannel\fR during
 evaluation of the script(s) will be compared. Note that only output
-printed using \fB::puts\fR is used for comparison.  If \fB\-errorOutput\fR
-is not specified, output sent to \fBstderr\fR and \fBerrorChannel\fR is
-not processed for comparison.
+printed using the global \fBputs\fR command is used for comparison.  If
+\fB\-errorOutput\fR is not specified, output sent to \fBstderr\fR and
+\fBerrorChannel\fR is not processed for comparison.
 .TP
 \fB\-returnCodes \fIexpectedCodeList\fR
+.
 The optional \fB\-returnCodes\fR attribute supplies \fIexpectedCodeList\fR,
 a list of return codes that may be accepted from evaluation of the
 \fB\-body\fR script.  If evaluation of the \fB\-body\fR script returns
@@ -533,9 +577,6 @@
 return codes known to \fBreturn\fR, in both numeric and symbolic
 form, including extended return codes, are acceptable elements in
 the \fIexpectedCodeList\fR.  Default value is
-<<<<<<< HEAD
-.QW \fBok return\fR.
-=======
 .QW "\fBok return\fR" .
 .TP
 \fB\-errorCode \fIexpectedErrorCode\fR
@@ -546,7 +587,6 @@
 a code not matching \fIexpectedErrorCode\fR, the test fails.  Default value is
 .QW "\fB*\fR" .
 If \fB\-returnCodes\fR does not include \fBerror\fR it is set to \fBerror\fR.
->>>>>>> 5875b16a
 .PP
 To pass, a test must successfully evaluate its \fB\-setup\fR, \fB\-body\fR,
 and \fB\-cleanup\fR scripts.  The return code of the \fB\-body\fR script and
@@ -563,12 +603,12 @@
 messages produced by \fBtest\fR are controlled by the
 \fBconfigure \-verbose\fR option as described in \fBCONFIGURABLE OPTIONS\fR
 below.  Any output produced by the test scripts themselves should be
-produced using \fB::puts\fR to \fBoutputChannel\fR or
+produced using \fBputs\fR to \fBoutputChannel\fR or
 \fBerrorChannel\fR, so that users of the test suite may
 easily capture output with the \fBconfigure \-outfile\fR and
 \fBconfigure \-errfile\fR options, and so that the \fB\-output\fR
 and \fB\-errorOutput\fR attributes work properly.
-.SH "TEST CONSTRAINTS"
+.SS "TEST CONSTRAINTS"
 .PP
 Constraints are used to determine whether or not a test should be skipped.
 Each constraint has a name, which may be any string, and a boolean
@@ -596,112 +636,133 @@
 \fBtcltest\fR package itself:
 .TP
 \fIsingleTestInterp\fR
-test can only be run if all test files are sourced into a single interpreter
+.
+This test can only be run if all test files are sourced into a single
+interpreter.
 .TP
 \fIunix\fR
-test can only be run on any Unix platform
+.
+This test can only be run on any Unix platform.
 .TP
 \fIwin\fR
-test can only be run on any Windows platform
+.
+This test can only be run on any Windows platform.
 .TP
 \fInt\fR
-test can only be run on any Windows NT platform
-.TP
-\fI95\fR
-test can only be run on any Windows 95 platform
-.TP
-\fI98\fR
-test can only be run on any Windows 98 platform
+.
+This test can only be run on any Windows NT platform.
 .TP
 \fImac\fR
-test can only be run on any Mac platform
+.
+This test can only be run on any Mac platform.
 .TP
 \fIunixOrWin\fR
-test can only be run on a Unix or Windows platform
+.
+This test can only be run on a Unix or Windows platform.
 .TP
 \fImacOrWin\fR
-test can only be run on a Mac or Windows platform
+.
+This test can only be run on a Mac or Windows platform.
 .TP
 \fImacOrUnix\fR
-test can only be run on a Mac or Unix platform
+.
+This test can only be run on a Mac or Unix platform.
 .TP
 \fItempNotWin\fR
-test can not be run on Windows.  This flag is used to temporarily
-disable a test. 
+.
+This test can not be run on Windows.  This flag is used to temporarily
+disable a test.
 .TP
 \fItempNotMac\fR
-test can not be run on a Mac.  This flag is used
+.
+This test can not be run on a Mac.  This flag is used
 to temporarily disable a test.
 .TP
 \fIunixCrash\fR
-test crashes if it is run on Unix.  This flag is used to temporarily
-disable a test. 
+.
+This test crashes if it is run on Unix.  This flag is used to temporarily
+disable a test.
 .TP
 \fIwinCrash\fR
-test crashes if it is run on Windows.  This flag is used to temporarily
-disable a test. 
+.
+This test crashes if it is run on Windows.  This flag is used to temporarily
+disable a test.
 .TP
 \fImacCrash\fR
-test crashes if it is run on a Mac.  This flag is used to temporarily
-disable a test. 
+.
+This test crashes if it is run on a Mac.  This flag is used to temporarily
+disable a test.
 .TP
 \fIemptyTest\fR
-test is empty, and so not worth running, but it remains as a
+.
+This test is empty, and so not worth running, but it remains as a
 place-holder for a test to be written in the future.  This constraint
 has value false to cause tests to be skipped unless the user specifies
 otherwise.
 .TP
 \fIknownBug\fR
-test is known to fail and the bug is not yet fixed.  This constraint
+.
+This test is known to fail and the bug is not yet fixed.  This constraint
 has value false to cause tests to be skipped unless the user specifies
 otherwise.
 .TP
 \fInonPortable\fR
-test can only be run in some known development environment.
+.
+This test can only be run in some known development environment.
 Some tests are inherently non-portable because they depend on things
 like word length, file system configuration, window manager, etc.
 This constraint has value false to cause tests to be skipped unless
-the user specifies otherwise.  
+the user specifies otherwise.
 .TP
 \fIuserInteraction\fR
-test requires interaction from the user.  This constraint has
+.
+This test requires interaction from the user.  This constraint has
 value false to causes tests to be skipped unless the user specifies
-otherwise.  
+otherwise.
 .TP
 \fIinteractive\fR
-test can only be run in if the interpreter is in interactive mode 
+.
+This test can only be run in if the interpreter is in interactive mode
 (when the global tcl_interactive variable is set to 1).
 .TP
 \fInonBlockFiles\fR
-test can only be run if platform supports setting files into
-nonblocking mode 
+.
+This test can only be run if platform supports setting files into
+nonblocking mode.
 .TP
 \fIasyncPipeClose\fR
-test can only be run if platform supports async flush and async close
-on a pipe 
+.
+This test can only be run if platform supports async flush and async close
+on a pipe.
 .TP
 \fIunixExecs\fR
-test can only be run if this machine has Unix-style commands
+.
+This test can only be run if this machine has Unix-style commands
 \fBcat\fR, \fBecho\fR, \fBsh\fR, \fBwc\fR, \fBrm\fR, \fBsleep\fR,
-\fBfgrep\fR, \fBps\fR, \fBchmod\fR, and \fBmkdir\fR available
+\fBfgrep\fR, \fBps\fR, \fBchmod\fR, and \fBmkdir\fR available.
 .TP
 \fIhasIsoLocale\fR
-test can only be run if can switch to an ISO locale
+.
+This test can only be run if can switch to an ISO locale.
 .TP
 \fIroot\fR
-test can only run if Unix user is root
+.
+This test can only run if Unix user is root.
 .TP
 \fInotRoot\fR
-test can only run if Unix user is not root
+.
+This test can only run if Unix user is not root.
 .TP
 \fIeformat\fR
-test can only run if app has a working version of sprintf with respect
+.
+This test can only run if app has a working version of sprintf with respect
 to the
 .QW e
 format of floating-point numbers.
 .TP
 \fIstdio\fR
-test can only be run if \fBinterpreter\fR can be \fBopen\fRed
+.
+This test can only be run if \fBinterpreter\fR can be \fBopen\fRed
 as a pipe.
 .PP
 The alternative mode of constraint control is enabled by setting
@@ -724,7 +785,7 @@
 .PP
 to run exactly those tests that exercise known bugs, and discover
 whether any of them pass, indicating the bug had been fixed.
-.SH "RUNNING ALL TESTS"
+.SS "RUNNING ALL TESTS"
 .PP
 The single command \fBrunAllTests\fR is evaluated to run an entire
 test suite, spanning many files and directories.  The configuration
@@ -741,7 +802,7 @@
 be \fBsource\fRd in the caller's context.  If it is false,
 then a copy of \fBinterpreter\fR will be \fBexec\fR'd to
 evaluate each file.  The multi-process operation is useful
-when testing can cause errors so severe that a process 
+when testing can cause errors so severe that a process
 terminates.  Although such an error may terminate a child
 process evaluating one file, the master process can continue
 with the rest of the test suite.  In multi-process operation,
@@ -787,17 +848,19 @@
 options of \fBtcltest\fR.  The valid options are:
 .TP
 \fB\-singleproc \fIboolean\fR
+.
 Controls whether or not \fBrunAllTests\fR spawns a child process for
 each test file.  No spawning when \fIboolean\fR is true.  Default
 value is false.
 .TP
 \fB\-debug \fIlevel\fR
+.
 Sets the debug level to \fIlevel\fR, an integer value indicating how
-much debugging information should be printed to stdout.  Note that
-debug messages always go to stdout, independent of the value of
+much debugging information should be printed to \fBstdout\fR.  Note that
+debug messages always go to \fBstdout\fR, independent of the value of
 \fBconfigure \-outfile\fR.  Default value is 0.  Levels are defined as:
 .RS
-.IP 0
+.IP 0 4
 Do not display any debug information.
 .IP 1
 Display information regarding whether a test is skipped because it
@@ -808,41 +871,55 @@
 Also print warnings about any re-use of test names.
 .IP 2
 Display the flag array parsed by the command line processor, the
-contents of the ::env array, and all user-defined variables that exist
-in the current namespace as they are used.
+contents of the global \fBenv\fR array, and all user-defined variables
+that exist in the current namespace as they are used.
 .IP 3
 Display information regarding what individual procs in the test
 harness are doing.
 .RE
 .TP
 \fB\-verbose \fIlevel\fR
+.
 Sets the type of output verbosity desired to \fIlevel\fR,
 a list of zero or more of the elements \fBbody\fR, \fBpass\fR,
-\fBskip\fR, \fBstart\fR, \fBerror\fR and \fBline\fR.  Default value
-is \fB{body error}\fR.
-Levels are defined as: 
+\fBskip\fR, \fBstart\fR, \fBerror\fR, \fBline\fR, \fBmsec\fR and \fBusec\fR.
+Default value is
+.QW "\fBbody error\fR" .
+Levels are defined as:
 .RS
-.IP "body (b)"
+.IP "body (\fBb\fR)"
 Display the body of failed tests
-.IP "pass (p)"
+.IP "pass (\fBp\fR)"
 Print output when a test passes
-.IP "skip (s)"
+.IP "skip (\fBs\fR)"
 Print output when a test is skipped
-.IP "start (t)"
+.IP "start (\fBt\fR)"
 Print output whenever a test starts
-.IP "error (e)"
+.IP "error (\fBe\fR)"
 Print errorInfo and errorCode, if they exist, when a test return code
 does not match its expected return code
-.IP "line (l)"
+.IP "line (\fBl\fR)"
 Print source file line information of failed tests
-.RE
+.IP "msec (\fBm\fR)"
+Print each test's execution time in milliseconds
+.IP "usec (\fBu\fR)"
+Print each test's execution time in microseconds
+.PP
+Note that the \fBmsec\fR and \fBusec\fR verbosity levels are provided as
+indicative measures only. They do not tackle the problem of repeatibility which
+should be considered in performance tests or benchmarks. To use these verbosity
+levels to thoroughly track performance degradations, consider wrapping your
+test bodies with \fBtime\fR commands.
+.PP
 The single letter abbreviations noted above are also recognized
 so that
 .QW "\fBconfigure \-verbose pt\fR"
 is the same as
 .QW "\fBconfigure \-verbose {pass start}\fR" .
+.RE
 .TP
 \fB\-preservecore \fIlevel\fR
+.
 Sets the core preservation level to \fIlevel\fR.  This level
 determines how stringent checks for core files are.  Default
 value is 0.  Levels are defined as:
@@ -854,21 +931,24 @@
 .IP 1
 Also check for core files at the end of each \fBtest\fR command.
 .IP 2
-Check for core files at all times described above, and save a 
+Check for core files at all times described above, and save a
 copy of each core file produced in \fBconfigure \-tmpdir\fR.
 .RE
 .TP
 \fB\-limitconstraints \fIboolean\fR
+.
 Sets the mode by which \fBtest\fR honors constraints as described
 in \fBTESTS\fR above.  Default value is false.
 .TP
 \fB\-constraints \fIlist\fR
+.
 Sets all the constraints in \fIlist\fR to true.  Also used in
 combination with \fBconfigure \-limitconstraints true\fR to control an
 alternative constraint mode as described in \fBTESTS\fR above.
 Default value is an empty list.
 .TP
 \fB\-tmpdir \fIdirectory\fR
+.
 Sets the temporary directory to be used by \fBmakeFile\fR,
 \fBmakeDirectory\fR, \fBviewFile\fR, \fBremoveFile\fR,
 and \fBremoveDirectory\fR as the default directory where
@@ -876,55 +956,66 @@
 be created.  Default value is \fBworkingDirectory\fR.
 .TP
 \fB\-testdir \fIdirectory\fR
+.
 Sets the directory searched by \fBrunAllTests\fR for test files
 and subdirectories.  Default value is \fBworkingDirectory\fR.
 .TP
 \fB\-file \fIpatternList\fR
+.
 Sets the list of patterns used by \fBrunAllTests\fR to determine
 what test files to evaluate.  Default value is
 .QW \fB*.test\fR .
 .TP
 \fB\-notfile \fIpatternList\fR
+.
 Sets the list of patterns used by \fBrunAllTests\fR to determine
 what test files to skip.  Default value is
 .QW \fBl.*.test\fR ,
 so that any SCCS lock files are skipped.
 .TP
 \fB\-relateddir \fIpatternList\fR
+.
 Sets the list of patterns used by \fBrunAllTests\fR to determine
 what subdirectories to search for an \fBall.tcl\fR file.  Default
 value is
 .QW \fB*\fR .
 .TP
 \fB\-asidefromdir \fIpatternList\fR
+.
 Sets the list of patterns used by \fBrunAllTests\fR to determine
 what subdirectories to skip when searching for an \fBall.tcl\fR file.
 Default value is an empty list.
 .TP
 \fB\-match \fIpatternList\fR
+.
 Set the list of patterns used by \fBtest\fR to determine whether
 a test should be run.  Default value is
 .QW \fB*\fR .
 .TP
 \fB\-skip \fIpatternList\fR
+.
 Set the list of patterns used by \fBtest\fR to determine whether
 a test should be skipped.  Default value is an empty list.
 .TP
 \fB\-load \fIscript\fR
+.
 Sets a script to be evaluated by \fBloadTestedCommands\fR.
 Default value is an empty script.
 .TP
 \fB\-loadfile \fIfilename\fR
+.
 Sets the filename from which to read a script to be evaluated
 by \fBloadTestedCommands\fR.  This is an alternative to
 \fB\-load\fR.  They cannot be used together.
 .TP
-\fB\-outfile \fIfilename\fR 
+\fB\-outfile \fIfilename\fR
+.
 Sets the file to which all output produced by tcltest should be
 written.  A file named \fIfilename\fR will be \fBopen\fRed for writing,
 and the resulting channel will be set as the value of \fBoutputChannel\fR.
 .TP
 \fB\-errfile \fIfilename\fR
+.
 Sets the file to which all error output produced by tcltest
 should be written.  A file named \fIfilename\fR will be \fBopen\fRed
 for writing, and the resulting channel will be set as the value
@@ -987,12 +1078,14 @@
 .PP
 At the next higher layer of organization, several \fBtest\fR commands
 are gathered together into a single test file.  Test files should have
-names with the \fB.test\fR extension, because that is the default pattern
+names with the
+.QW \fB.test\fR
+extension, because that is the default pattern
 used by \fBrunAllTests\fR to find test files.  It is a good rule of
 thumb to have one test file for each source code file of your project.
 It is good practice to edit the test file and the source code file
 together, keeping tests synchronized with code changes.
-.PP 
+.PP
 Most of the code in the test file should be the \fBtest\fR commands.
 Use constraints to skip tests, rather than conditional evaluation
 of \fBtest\fR.
@@ -1015,7 +1108,7 @@
 .PP
 .CS
 if $myRequirement {
-    test badConditionalTest {} {
+    \fBtest\fR badConditionalTest {} {
         #body
     } result
 }
@@ -1105,7 +1198,7 @@
 interface specifications, many of those deprecated commands and
 variables still work as before.  For example, in many circumstances,
 \fBconfigure\fR will be automatically called shortly after
-\fBpackage require tcltest 2.1\fR succeeds with arguments
+\fBpackage require\fR \fBtcltest 2.1\fR succeeds with arguments
 from the variable \fB::argv\fR.  This is to support test suites
 that depend on the old behavior that \fBtcltest\fR was automatically
 configured from command line arguments.  New test files should not
@@ -1113,6 +1206,12 @@
 .PP
 .CS
 eval \fB::tcltest::configure\fR $::argv
+.CE
+.PP
+or
+.PP
+.CS
+\fB::tcltest::configure\fR {*}$::argv
 .CE
 .PP
 to establish a configuration from command line arguments.
@@ -1120,7 +1219,7 @@
 There are two known issues related to nested evaluations of \fBtest\fR.
 The first issue relates to the stack level in which test scripts are
 executed.  Tests nested within other tests may be executed at the same
-stack level as the outermost test.  For example, in the following code: 
+stack level as the outermost test.  For example, in the following code:
 .PP
 .CS
 \fBtest\fR level-1.1 {level 1} {
@@ -1132,7 +1231,7 @@
 .CE
 .PP
 any script executed in level-2.1 may be executed at the same stack
-level as the script defined for level-1.1.  
+level as the script defined for level-1.1.
 .PP
 In addition, while two \fBtest\fRs have been run, results will only
 be reported by \fBcleanupTests\fR for tests at the same level as
@@ -1156,12 +1255,15 @@
 refer to tests that were run at the same test level as test level-1.1.
 .PP
 Implementation of output and error comparison in the test command
-depends on usage of ::puts in your application code.  Output is
-intercepted by redefining the ::puts command while the defined test
+depends on usage of \fBputs\fR in your application code.  Output is
+intercepted by redefining the global \fBputs\fR command while the defined test
 script is being run.  Errors thrown by C procedures or printed
-directly from C applications will not be caught by the test command.
+directly from C applications will not be caught by the \fBtest\fR command.
 Therefore, usage of the \fB\-output\fR and \fB\-errorOutput\fR
 options to \fBtest\fR is useful only for pure Tcl applications
-that use \fB::puts\fR to produce output. 
+that use \fBputs\fR to produce output.
 .SH KEYWORDS
-test, test harness, test suite+test, test harness, test suite
+.\" Local Variables:
+.\" mode: nroff
+.\" End: