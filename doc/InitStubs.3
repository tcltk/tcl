'\"
'\" Copyright (c) 1998-1999 Scriptics Corporation
'\"
'\" See the file "license.terms" for information on usage and redistribution
'\" of this file, and for a DISCLAIMER OF ALL WARRANTIES.
'\" 
.so man.macros
.TH Tcl_InitStubs 3 8.1 Tcl "Tcl Library Procedures"
.BS
.SH NAME
Tcl_InitStubs \- initialize the Tcl stubs mechanism
.SH SYNOPSIS
.nf
\fB#include <tcl.h>\fR
.sp
const char *
\fBTcl_InitStubs\fR(\fIinterp, version, exact\fR)
.SH ARGUMENTS
.AS Tcl_Interp *interp
.AP Tcl_Interp *interp in
Tcl interpreter handle.
.AP "const char" *version in
A version string consisting of one or more decimal numbers
separated by dots.
.AP int exact in
Non-zero means that only the particular version specified by
\fIversion\fR is acceptable.
Zero means that versions newer than \fIversion\fR are also
acceptable as long as they have the same major version number
as \fIversion\fR.
.BE
.SH INTRODUCTION
.PP
The Tcl stubs mechanism defines a way to dynamically bind
extensions to a particular Tcl implementation at run time.
This provides two significant benefits to Tcl users:
.IP 1) 5
Extensions that use the stubs mechanism can be loaded into
multiple versions of Tcl without being recompiled or
relinked.
.IP 2) 5
Extensions that use the stubs mechanism can be dynamically
loaded into statically-linked Tcl applications.
.PP
The stubs mechanism accomplishes this by exporting function tables
that define an interface to the Tcl API.  The extension then accesses
the Tcl API through offsets into the function table, so there are no
direct references to any of the Tcl library's symbols.  This
redirection is transparent to the extension, so an extension writer
can continue to use all public Tcl functions as documented.
.PP
The stubs mechanism requires no changes to applications incorporating
Tcl interpreters.  Only developers creating C-based Tcl extensions
need to take steps to use the stubs mechanism with their extensions.
.PP
Enabling the stubs mechanism for an extension requires the following
steps:
.IP 1) 5
Call \fBTcl_InitStubs\fR in the extension before calling any other
Tcl functions.
.IP 2) 5
Define the \fBUSE_TCL_STUBS\fR symbol.  Typically, you would include the
\fB\-DUSE_TCL_STUBS\fR flag when compiling the extension.
.IP 3) 5
Link the extension with the Tcl stubs library instead of the standard
<<<<<<< HEAD
Tcl library.  For example, to use the Tcl 8.1 ABI on Unix platforms,
the library name is \fIlibtclstub8.1.a\fR; on Windows platforms, the
library name is \fItclstub81.lib\fR.
=======
Tcl library.  On Unix platforms, the library name is
\fIlibtclstub8.5.a\fR; on Windows platforms, the library name is
\fItclstub85.lib\fR.
>>>>>>> 09f76d59
.PP
If the extension also requires the Tk API, it must also call
\fBTk_InitStubs\fR to initialize the Tk stubs interface and link
with the Tk stubs libraries.  See the \fBTk_InitStubs\fR page for
more information.
.SH DESCRIPTION
\fBTcl_InitStubs\fR attempts to initialize the stub table pointers
and ensure that the correct version of Tcl is loaded.  In addition
to an interpreter handle, it accepts as arguments a version number
and a Boolean flag indicating whether the extension requires
an exact version match or not.  If \fIexact\fR is 0, then the
extension is indicating that newer versions of Tcl are acceptable
as long as they have the same major version number as \fIversion\fR;
non-zero means that only the specified \fIversion\fR is acceptable.
\fBTcl_InitStubs\fR returns a string containing the actual version
of Tcl satisfying the request, or NULL if the Tcl version is not
acceptable, does not support stubs, or any other error condition occurred.
.SH "SEE ALSO"
Tk_InitStubs
.SH KEYWORDS
stubs<|MERGE_RESOLUTION|>--- conflicted
+++ resolved
@@ -63,15 +63,9 @@
 \fB\-DUSE_TCL_STUBS\fR flag when compiling the extension.
 .IP 3) 5
 Link the extension with the Tcl stubs library instead of the standard
-<<<<<<< HEAD
-Tcl library.  For example, to use the Tcl 8.1 ABI on Unix platforms,
-the library name is \fIlibtclstub8.1.a\fR; on Windows platforms, the
-library name is \fItclstub81.lib\fR.
-=======
-Tcl library.  On Unix platforms, the library name is
-\fIlibtclstub8.5.a\fR; on Windows platforms, the library name is
-\fItclstub85.lib\fR.
->>>>>>> 09f76d59
+Tcl library.  For example, to use the Tcl 8.6 ABI on Unix platforms,
+the library name is \fIlibtclstub8.6.a\fR; on Windows platforms, the
+library name is \fItclstub86.lib\fR.
 .PP
 If the extension also requires the Tk API, it must also call
 \fBTk_InitStubs\fR to initialize the Tk stubs interface and link
