'\"
'\" Copyright (c) 2005-2006 Donal K. Fellows
'\" Copyright (c) 2021 Nathan Coulter
'\"
'\" See the file "license.terms" for information on usage and redistribution
'\" of this file, and for a DISCLAIMER OF ALL WARRANTIES.
.TH chan n 8.5 Tcl "Tcl Built-In Commands"
.so man.macros
.BS
'\" Note:  do not modify the .SH NAME line immediately below!
.SH NAME
chan \- Reads, writes and manipulates channels.
.SH SYNOPSIS
\fBchan \fIoperation\fR ?\fIarg arg ...\fR?
.BE
.SH DESCRIPTION
.PP
\fBchan\fR provides several operations for reading from, writing to, and
otherwise manipulating channels, e.g. those created by \fBopen\fR and
\fBsocket\fR, or the default channels \fBstdin\fR, \fBstdout\fR or \fBstderr\fR
which correspond respectively to the standard input, output, and error streams
of the process.  Any unique abbreviation for \fIoperation\fR is acceptable.
Available operations are:
.\" METHOD: blocked
.TP
\fBchan blocked \fIchannel\fR
.
<<<<<<< HEAD
This tests whether the last input operation on the channel called
\fIchannel\fR failed because it would have otherwise caused the
process to block, and returns 1 if that was the case. It returns 0
otherwise. Note that this only ever returns 1 when the channel has
been configured to be non-blocking; all Tcl channels have blocking
turned on by default.
=======
Returns 1 when the channel is in non-blocking mode and the last input operation
on the channel failed because it would have otherwise caused the process to
block, and 0 otherwise.  Each Tcl channel is in blocking mode unless configured
otherwise.
>>>>>>> efa406e4
.\" METHOD: close
.TP
\fBchan close \fIchannel\fR ?\fIdirection\fR?
.
<<<<<<< HEAD
Close and destroy the channel called \fIchannel\fR. Note that this
deletes all existing file-events registered on the channel.
If the \fIdirection\fR argument (which must be \fBread\fR or \fBwrite\fR or
any unique abbreviation of them) is present, the channel will only be
half-closed, so that it can go from being read-write to write-only or
read-only respectively. If a read-only channel is closed for reading, it is
the same as if the channel is fully closed, and respectively similar for
write-only channels. Without the \fIdirection\fR argument, the channel is
closed for both reading and writing (but only if those directions are
currently open). It is an error to close a read-only channel for writing, or a
write-only channel for reading.
.RS
.PP
As part of closing the channel, all buffered output is flushed to the
channel's output device (only if the channel is ceasing to be writable), any
buffered input is discarded (only if the channel is ceasing to be readable),
the underlying operating system resource is closed and \fIchannel\fR becomes
unavailable for future use (both only if the channel is being completely
closed).
.PP
If the channel is blocking and the channel is ceasing to be writable, the
command does not return until all output is flushed.  If the channel is
non-blocking and there is unflushed output, the channel remains open and the
command returns immediately; output will be flushed in the background and the
channel will be closed when all the flushing is complete.
.PP
If \fIchannel\fR is a blocking channel for a command pipeline then
\fBchan close\fR waits for the child processes to complete.
.PP
If the channel is shared between interpreters, then \fBchan close\fR
makes \fIchannel\fR unavailable in the invoking interpreter but has
no other effect until all of the sharing interpreters have closed the
channel. When the last interpreter in which the channel is registered
invokes \fBchan close\fR (or \fBclose\fR), the cleanup actions
described above occur. With half-closing, the half-close of the channel only
applies to the current interpreter's view of the channel until all channels
have closed it in that direction (or completely).
See the \fBinterp\fR command for a description of channel sharing.
.PP
Channels are automatically fully closed when an interpreter is destroyed and
when the process exits.  Channels are switched to blocking mode, to
ensure that all output is correctly flushed before the process exits.
.PP
The command returns an empty string, and may generate an error if
an error occurs while flushing output.  If a command in a command
pipeline created with \fBopen\fR returns an error, \fBchan close\fR
generates an error (similar to the \fBexec\fR command.)
.PP
Note that half-closes of sockets and command pipelines can have important side
effects because they result in a shutdown() or close() of the underlying
system resource, which can change how other processes or systems respond to
the Tcl program.
=======
Closes and destroys the named channel deleting any existing event handlers
established for the channel. The command returns the empty string. If
\fIdirection\fR is given, it is \fBread\fR, or \fBwrite\fR, or any unique
abbreviation of those words, and only that side of the channel is closed. I.e. a
read-write channel may become read-only or write-only. Closing a read-only
channel for reading, or closing a write-only channel for writing is the same as
simply closing the channel. It is an error to close a read-only channel for
writing or to close a write-only channel for reading.
.RS
.PP
When a channel is closed for writing, any buffered output on the channel is
flushed. When a channel is closed for reading, any buffered input is discarded.
When a channel is destroyed the underlying resource is closed and the channel
is thereafter unavailable.
.PP
\fBchan close\fR fully flushes any output before closing the write side of a
channel unless it is non-blocking mode, where it returns immediately and the
channel is flushed in the background before finally being closed.
.PP
\fBchan close\fR may return an error if an error occurs while flushing
output.  If a process in a command pipeline created by \fBopen\fR returns an
error (either by returning a non-zero exit code or writing to its standard
error file descriptor), \fBchan close\fR generates an error in the same
manner as \fBexec\fR.
.PP
Closing one side of a socket or command pipeline may lead to the shutdown() or
close() of the underlying system resource, leading to a reaction from whatever
is on the other side of the pipeline or socket.
.PP
If the channel for a command pipeline is in blocking mode, \fBchan close\fR
waits for the connected processes to complete.
.PP
\fBchan close\fR only affects the current interpreter.  If the channel is open
in any other interpreter, its state is unchanged there.  See \fBinterp\fR for a
description of channel sharing.
.PP
When the last interpreter sharing a channel is destroyed, the channel is
switched to blocking mode and fully flushed and then closed.
>>>>>>> efa406e4
.PP
Channels are automatically closed when an interpreter is destroyed and
when the process exits.
From 8.6 on (TIP#398), nonblocking channels are no longer switched to
blocking mode when exiting; this guarantees a timely exit even when the
peer or a communication channel is stalled. To ensure proper flushing of
stalled nonblocking channels on exit, one must now either (a) actively
switch them back to blocking or (b) use the environment variable
\fBTCL_FLUSH_NONBLOCKING_ON_EXIT\fR, which when set and not equal to
.QW \fB0\fR
restores the previous behavior.
.RE
.\" METHOD: configure
.TP
\fBchan configure \fIchannel\fR ?\fIoptionName\fR? ?\fIvalue\fR? ?\fIoptionName value\fR?...
.
<<<<<<< HEAD
Query or set the configuration options of the channel named
\fIchannel\fR.
=======
Configures or retrieves the configuration of the channel \fIchannelId\fR.
>>>>>>> efa406e4
.RS
.PP
If no \fIoptionName\fR or \fIvalue\fR arguments are given,
\fBchan configure\fR returns a dictionary of option names and
values for the channel.  If \fIoptionName\fR is supplied without a \fIvalue\fR,
\fBchan configure\fR returns the current value of the named option.  If one or
more pairs of \fIoptionName\fR and \fIvalue\fR are supplied,
\fBchan configure\fR sets each of the named options to the corresponding
\fIvalue\fR and returns the empty string.
.PP
The options described below are supported for all channels. Each type of
channel may provide additional options. Those options are described in the
relevant documentation. For example, additional options are documented for
\fBsocket\fR, and also for serial devices at \fBopen\fR.
.\" OPTION: -blocking
.TP
\fB\-blocking\fI boolean\fR
.
If \fB\-blocking\fR is set to \fBtrue\fR (default), reading the channel
or writing to it may cause the process to block indefinitely.  Otherwise,
operations such as \fBchan gets\fR, \fBchan read\fR, \fBchan puts\fR, \fBchan
flush\fR, and \fBchan close\fR take care not to block.  Non-blocking mode in
general requires that the event loop is entered, e.g. by calling
\fBTcl_DoOneEvent\fR or \fBvwait\fR or by using Tk, to give Tcl a chance to
process events on the channel.
.\" OPTION: -buffering
.TP
\fB\-buffering\fI newValue\fR
.
If \fInewValue\fR is \fBfull\fR, which is the default, output is buffered
until the internal buffer is full or until \fBchan flush\fR is called. If
\fInewValue\fR is \fBline\fR, output is flushed each time a end-of-line
character is written. If \fInewValue\fR is \fBnone\fR, output is flushed after
every output operation.  For \fBstdin\fR, \fBstdout\fR, and channels that
connect to terminal-like devices, the default value is \fBline\fR.  For
\fBstderr\fR the default value is \fBnone\fR.
.\" OPTION: -buffersize
.TP
\fB\-buffersize\fI newSize\fR
.
\fInewSize\fR, an integer no greater than one million, is the size in bytes of
any input or output buffers subsequently allocated for this channel.
.\" OPTION: -encoding
.TP
\fB\-encoding\fR \fIname\fR
.
Sets the encoding of the channel to \fIname\fR which should be one of the names
returned by \fBencoding names\fR, or
.QW \fBbinary\fR
\&. Input is converted from the encoding into Unicode, and output is converted
from Unicode to the encoding.
.RS
.PP
\fBbinary\fR is an alias for \fBiso8859-1\fR.  This alone is not sufficient for
working with binary data.  Use \fB\-translation binary\fR instead.
.PP
The encoding of a new channel is the value of \fBencoding system\fR,
which returns the platform- and locale-dependent system encoding used to
interface with the operating system,
.RE
.\" OPTION: -eofchar
.TP
\fB\-eofchar\fI char\fR
.
\fIchar\fR signals the end of the data when it is encountered in the input.
If \fIchar\fR is the empty string, there is no special character that marks
the end of the data.
.RS
.PP
The default value is the empty string.  The acceptable range is \ex01 -
\ex7F.  A value outside this range results in an error.
.RE
.VS "TCL8.7 TIP656"
.\" OPTION: -profile
.TP
\fB\-profile\fI profile\fR
.
Specifies the encoding profile to be used on the channel. The encoding
transforms in use for the channel's input and output will then be subject to the
rules of that profile. Any failures will result in a channel error. See
\fBPROFILES\fR in the \fBencoding(n)\fR documentation for details about encoding
profiles.
.VE "TCL8.7 TIP656"
.\" OPTION: -translation
.TP
\fB\-translation\fI translation\fR
.TP
\fB\-translation\fR \fB{\fIinTranslation outTranslation\fB}\fR
.
In Tcl a single line feed (\en) represents the end of a line.  However,
at the destination the end of a line may be represented differently on
different platforms, or even for different devices on the same platform.  For
example, under UNIX line feed is used in files and a
carriage-return-linefeed sequence is normally used in network connections.
Therefore, on input, e.g. with \fBchan gets\fR and \fBchan read\fR, each
external end-of-line character is translated into a line feed.  On
output, e.g. with \fBchan puts\fR, each line feed is translated to the external
end-of-line character.  The default translation, \fBauto\fR, handles all the
common cases, and \fB\-translation\fR provides explicit control over the
end-of-line character.
.RS
.PP
Returns the input translation for a read-only channel, the output translation
for a write-only channel, and both the input translation and the output
translation for a  read-write channel.  When two translations are given, they
are the input and output translation, respectively.  When only one translation
is given for a read-write channel, it is the translation for both input and
output.  The following values are currently supported:
.IP \fBauto\fR
The default.  For input each occurrence of a line feed (\fBlf\fR), carriage
return (\fBcr\fR), or carriage return followed by a line feed (\fBcrlf\fR) is
translated into a line feed.  For output, each line feed is translated into a
platform-specific representation:  For all Unix variants it is \fBlf\fR, and
for all Windows variants it is \fBcrlf\fR, except that for sockets on all
platforms it is \fBcrlf\fR for both input and output.
.IP \fBbinary\fR
Like \fBlf\fR, no end-of-line translation is performed, but in addition, sets
\fB\-eofchar\fR to the empty string to disable it, and sets \fB\-encoding\fR
to \fBiso8859-1\fR.  With this one setting, a channel is fully configured
for binary input and output:  Each byte read from the channel
becomes the Unicode character having the same value as that byte, and each
character written to the channel becomes a single byte in the output.  This
makes it possible to work seamlessly with binary data as long as each character
in the data remains in the range of 0 to 255 so that there is no distinction
between binary data and text.  For example, A JPEG image can be read from a
such a channel, manipulated, and then written back to such a channel.
.IP \fBcr\fR
The end of a line is represented in the external data by a single carriage
return character.  For input, each carriage return is translated to a line
feed, and for output each line feed character is translated to a carriage
return.
.IP \fBcrlf\fR
The end of a line is represented in the external data by a carriage return
character followed by a line feed.  For input, each carriage-return-linefeed
sequence is translated to a line feed.  For output, each line feed is
translated to a carriage-return-linefeed sequence.  This translation is
typically used for network connections, and also on Windows systems.
.IP \fBlf\fR
The end of a line in the external data is represented by a line feed so no
translations occur during either input or output.  This translation is
typically used on UNIX platforms,
.RE
.RE
.\" METHOD: copy
.TP
\fBchan copy \fIinputChan outputChan\fR ?\fB\-size \fIsize\fR? ?\fB\-command \fIcallback\fR?
.
Reads characters from \fIinputChan\fR and writes them to \fIoutputChan\fR until
all characters are copied, blocking until the copy is complete and returning
the number of characters copied.  Leverages internal buffers to avoid extra
copies and to avoid buffering too much data in main memory when copying large
files to slow destinations like network sockets.
.RS
.PP
\fB\-size\fR limits the number of characters copied.
.PP
If \fB\-command\fR is given, \fBchan copy\fR returns immediately, works in the
background, and calls \fIcallback\fR when the copy completes, providing as an
additional argument the number of characters written to \fIoutputChan\fR.  If
an error occurs during the background copy, another argument provides message
for the error.  \fIinputChan\fR and \fIoutputChan\fR are automatically
configured for non-blocking mode if needed.  Background copying only works
correctly if events are being processed, e.g. via \fBvwait\fR or Tk.
.PP
During a background copy no other read operation may be performed on
\fIinputChan\fR, and no write operation may be performed on
\fIoutputChan\fR.  However, write operations may by performed on
\fIinputChan\fR and read operations may be performed on \fIoutputChan\fR, as
exhibited by the bidirectional copy example below.
.PP
If either \fIinputChan\fR or \fIoutputChan\fR is closed while the copy is in
progress, copying ceases and \fBno\fR callback is made.  If \fIinputChan\fR is
closed all data already queued is written to \fIoutputChan\fR.
.PP
There should be no event handler established for \fIinputChan\fR  because it
may become readable during a background copy.  An attempt to read or write from
within an event handler results result in the error,  "channel busy".  Any
wrong-sided I/O attempted (by a \fBchan event\fR handler or otherwise) results
in a
.QW "channel busy"
error.
.RE
.\" METHOD: create
.TP
\fBchan create \fImode cmdPrefix\fR
.
Creates a new channel, called a \fBreflected\fR channel, with \fIcmdPrefix\fR
as its handler, and returns the name of the channel.  \fBcmdPrefix\fR is the
first words of a command that provides the interface for a \fBrefchan\fR.
.RS
.PP
\fBImode\fR is a list of one or more of the strings
.QW \fBread\fR
or
.QW \fBwrite\fR ,
indicating whether the channel is a read channel, a write channel, or both.
It is an error if the handler does not support the chosen mode.
.PP
The handler is called as needed from the global namespace at the top level, and
command resolution happens there at the time of the call.  If the handler is
renamed or deleted any subsequent attempt to call it is an error, which may
not be able to describe the failure.
.PP
The handler is always called in the interpreter and thread it was created in,
even if the channel was shared with or moved into a different interpreter in a
different thread.  This is achieved through event dispatch, so if the event
loop is not entered, e.g. by calling \fBTcl_DoOneEvent\fR or \fBvwait\fR or
using Tk, the thread performing the channel operation \fIblocks
indefinitely\fR, resulting in deadlock.
.PP
One side of a channel may be in one thread while the other side is in a
different thread, providing a stream-oriented bridge between the threads. This
provides a method for regular stream communication between threads as an
alternative to sending commands.
.PP
When the interpreter the handler is in is deleted each channel associated with
the handler is deleted as well, regardless of which interpreter or thread it
is currently in or shared with.
.PP
\fBchan create\fR is \fBsafe\fR and is accessible to safe interpreters.  The
handler is always called in the safe interpreter it was created in.
.RE
.\" METHOD: eof
.TP
\fBchan eof \fIchannel\fR
.
<<<<<<< HEAD
Test whether the last input operation on the channel called
\fIchannel\fR failed because the end of the data stream was reached,
returning 1 if end-of-file was reached, and 0 otherwise.
=======
Returns 1 if the last read on the channel failed because the end of the data
was already reached, and 0 otherwise.
>>>>>>> efa406e4
.\" METHOD: event
.TP
\fBchan event \fIchannel event\fR ?\fIscript\fR?
.
<<<<<<< HEAD
Arrange for the Tcl script \fIscript\fR to be installed as a \fIfile
event handler\fR to be called whenever the channel called
\fIchannel\fR enters the state described by \fIevent\fR (which must
be either \fBreadable\fR or \fBwritable\fR); only one such handler may
be installed per event per channel at a time.  If \fIscript\fR is the
empty string, the current handler is deleted (this also happens if the
channel is closed or the interpreter deleted).  If \fIscript\fR is
omitted, the currently installed script is returned (or an empty
string if no such handler is installed).  The callback is only
performed if the event loop is being serviced (e.g. via \fBvwait\fR or
\fBupdate\fR).
=======
Arranges for the given script, called a \fBchannel event handler\fR, to be
called whenever the given event, one of
.QW \fBreadable\fR
or
.QW \fBwritable\fR
occurs on the given channel, replacing any script that was previously set.  If
\fIscript\fR is the empty string the current handler is deleted.  It is also
deleted when the channel is closed.  If \fIscript\fR is omitted, either the
existing script or the empty string is returned.  The event loop must be
entered, e.g. via \fBvwait\fR or \fBupdate\fR, or by using Tk, for handlers to
be evaluated.
>>>>>>> efa406e4
.RS
.PP
\fIscript\fR is evaluated at the global level in the interpreter it was
established in.  Any resulting error is handled in the background, i.e. via
\fBinterp bgerror\fR.  In order to prevent an endless loop due to a buggy
handler, the handler is deleted if \fIscript\fR returns an error so that it is
not evaluated again.
.PP
Without an event handler, \fBchan gets\fR or \fBchan read\fR on a channel in
blocking mode may block until data becomes available, during which the
thread is unable to perform other work or respond to events on other channels.
This could cause the application to appear to
.QW "freeze up"
\&.
Channel event handlers allow events on the channel to direct channel handling
so that the reader or writer can continue to perform other processing while
waiting for a channel to become available and then handle channel operations
when the channel is ready for the operation.
.PP
A channel is considered to be readable if there is unread data
available on the underlying device.  A channel is also considered to
be readable if there is unread data in an input buffer, except in the
special case where the most recent attempt to read from the channel
was a \fBchan gets\fR call that could not find a complete line in the
input buffer.  This feature allows a file to be read a line at a time
in non-blocking mode using events.  A channel is also considered to be
readable if an end of file or error condition is present on the
underlying file or device.  It is important for \fIscript\fR to check
for these conditions and handle them appropriately; for example, if
there is no special check for end of file, an infinite loop may occur
where \fIscript\fR reads no data, returns, and is immediately invoked
again.
.PP
A channel is considered to be writable if at least one byte of data can be
written to the underlying file or device without blocking, or if an error
condition is present. Note that client sockets opened in asynchronous mode
become writable when they become connected or if the connection fails.
.PP
Event-driven channel handling works best for channels in non-blocking mode.  A
channel in blocking mode blocks when \fBchan puts\fR writes more data than the
channel can accept at the moment, and when \fBchan gets\fR or \fBchan read\fR
requests more data than is currently available.  When a channel blocks, the
thread can not do any other processing or service any other events.  A channel
in non-blocking mode allows a thread to carry on with other work and get back
to the channel at the right time.
.RE
.\" METHOD: flush
.TP
\fBchan flush \fIchannel\fR
.
<<<<<<< HEAD
Ensures that all pending output for the channel called \fIchannel\fR
is written.
.RS
.PP
If the channel is in blocking mode the command does not return until
all the buffered output has been flushed to the channel. If the
channel is in non-blocking mode, the command may return before all
buffered output has been flushed; the remainder will be flushed in the
background as fast as the underlying file or device is able to absorb
it.
.RE
=======
For a channel in blocking mode, flushes all buffered output to the destination,
and then returns.  For a channel in non-blocking mode, returns immediately
while all buffered output is flushed in the background as soon as possible.
>>>>>>> efa406e4
.\" METHOD: gets
.TP
\fBchan gets \fIchannel\fR ?\fIvarName\fR?
.
Reads a line from the channel consisting of all characters up to the next
end-of-line sequence or until end of file is seen. The line feed character
corresponding to end-of-line sequence is not included as part of the line.
If the \fIvarName\fR argument is specified, the line is stored in the variable
of that name and the command returns the length of the line. If \fIvarName\fR
is not specified, the command returns the line itself as the result of the command.
.RS
.PP
If a complete line is not available and the channel is not at EOF, the command
will block in the case of a blocking channel. For non-blocking channels, the
command will return the empty string as the result in the case of \fIvarName\fR
not specified and -1 if it is.
.RE
.RS
.PP
If a blocking channel is already at EOF, the command returns an empty string if
\fIvarName\fR is not specified. Note an empty string result can also be returned
when a blank line (no characters before the next end of line sequence). The two
cases can be distinguished by calling the \fBchan eof\fR command to check for
end of file. If \fIvarName\fR is specified, the command returns -1 on end of file.
There is no ambiguity in this case because blank lines result in 0 being returned.
.RE
.RS
.PP
If a non-blocking channel is already at EOF, the command returns an empty line
if \fIvarName\fR is not specified. This can be distinguished from an empty line
being returned by either a blank line being read or a full line not being available
through the use of the \fBchan eof\fR and \fBchan blocked\fR commands. If
\fBchan eof\fR returns true, the channel is at EOF. If \fBchan blocked\fR returns
true, a full line was not available. If both commands return false, an empty
line was read. If \fIvarName\fR was specified for a non-bocking channel at EOF,
the command returns -1. This can be distinguished from full line not being
available either by \fBchan eof\fR or \fBchan blocked\fR as above. Note that
when \fIvarName\fR is specified, there is no need to distinguish between eof
and blank lines as the latter will result in the command returning 0.
.PP
If the encoding profile \fBstrict\fR is in effect for the channel, the command
will raise an exception with the POSIX error code \fBEILSEQ\fR if any encoding
errors are encountered in the channel input data. The file pointer remains
unchanged and it is possible to introspect, and in some cases recover, by
changing the encoding in use. See \fBENCODING ERROR EXAMPLES\fR later.
.RE
.\" METHOD: names
.TP
\fBchan names\fR ?\fIpattern\fR?
.
Returns a list of all channel names, or if \fIpattern\fR is given, only those
names that match according to the rules of \fBstring match\fR.
.\" METHOD: pending
.TP
\fBchan pending \fImode channel\fR
.
<<<<<<< HEAD
Depending on whether \fImode\fR is \fBinput\fR or \fBoutput\fR,
returns the number of
bytes of input or output (respectively) currently buffered
internally for \fIchannel\fR (especially useful in a readable event
callback to impose application-specific limits on input line lengths to avoid
a potential denial-of-service attack where a hostile user crafts
an extremely long line that exceeds the available memory to buffer it).
Returns -1 if the channel was not opened for the mode in question.
=======
Returns the number of bytes of input
when \fImode\fR is
.QW\fBinput\fR
, or output when \fImode\fR is
.QW\fBoutput\fR
, that are currently internally buffered for the channel.  Useful in a readable
event callback to impose limits on input line length to avoid a potential
denial-of-service attack where an extremely long line exceeds the available
memory to buffer it.  Returns -1 if the channel was not opened for the mode in
question.
>>>>>>> efa406e4
.\" METHOD: pipe
.TP
\fBchan pipe\fR
.
Creates a pipe, i.e. a readable channel and a writable channel, and returns the
names of the readable channel and the writable channel.  Data written to the
writable channel can be read from the readable channel.  Because the pipe is a
real system-level pipe, it can be connected to other processes using
redirection.  For example, to redirect \fBstderr\fR from a subprocess into one
channel, and \fBstdout\fR into another, \fBexec\fR with "2>@" and ">@", each
onto the writable side of a pipe, closing the writable side immediately
thereafter so that EOF is signaled on the read side once the subprocess has
closed its output, typically on exit.
.RS
.PP
Due to buffering, data written to one side of a pipe might not immediately
become available on the other side.  Tcl's own buffers can be configured via
\fBchan configure -buffering\fR, but overall behaviour still depends on
operating system buffers outside of Tcl's control. Once the write side of the
channel is closed, any data remaining in the buffers is flushed through to the
read side.  It may be useful to arrange for the connected process to flush at
some point after writing to the channel or to have it use some system-provided
mechanism to configure buffering.  When two pipes are connected to the same
process, one to send data to the process, and one to read data from the
process, a deadlock may occur if the channels are in blocking mode:  If
reading, the channel may block waiting for data that can never come because
buffers are only flushed on subsequent writes, and if writing, the channel may
block while waiting for the buffers to become free, which can never happen
because the reader can not read while the writer is blocking.  To avoid this
issue, either put the channels into non-blocking mode and use event handlers,
or place the read channel and the write channel in separate interpreters in
separate threads.
.RE
.\" METHOD: pop
.TP
\fBchan pop \fIchannel\fR
.
<<<<<<< HEAD
Removes the topmost transformation from the channel \fIchannel\fR, if there
is any. If there are no transformations added to \fIchannel\fR, this is
equivalent to \fBchan close\fR of that channel. The result is normally the
empty string, but can be an error in some situations (i.e. where the
underlying system stream is closed and that results in an error).
=======
Removes the topmost transformation handler from the channel if there is one,
and closes the channel otherwise. The result is normally the empty string, but
may be an error in some situations, e.g. when closing the underlying resource
results in an error.
>>>>>>> efa406e4
.\" METHOD: postevent
.TP
\fBchan postevent \fIchannel eventSpec\fR
.
<<<<<<< HEAD
This subcommand is used by command handlers specified with \fBchan
create\fR. It notifies the channel represented by the handle
\fIchannel\fR that the event(s) listed in the \fIeventSpec\fR have
occurred. The argument has to be a list containing any of the strings
\fBread\fR and \fBwrite\fR. The list must contain at least one
element as it does not make sense to invoke the command if there are
no events to post.
=======
For use by handlers established with \fBchan create\fR.  Notifies Tcl that
that one or more event(s) listed in \fIeventSpec\fR, each of which is either
.QW\fBread\fR
or
.QW\fBwrite\fR.
, have occurred.
>>>>>>> efa406e4
.RS
.PP
For use only by handlers for a channel created by \fBchan create\fR.  It is an
error to post an event for any other channel.
.PP
Since only the handler for a reflected channel channel should post events it is
an error to post an event from any interpreter other than the interpreter that
created the channel.
.PP
It is an error to post an event that the channel has no interest in.  See
\fBwatch\fR in the \fBrefchan\fR documentation for more information
.PP
\fBchan postevent\fR is available in safe interpreters, as any handler for a
reflected channel would have been created, and will be evaluated in that
interpreter as well.
.RE
.\" METHOD: push
.TP
\fBchan push \fIchannel cmdPrefix\fR
.
<<<<<<< HEAD
Adds a new transformation on top of the channel \fIchannel\fR. The
\fIcmdPrefix\fR argument describes a list of one or more words which represent
a handler that will be used to implement the transformation. The command
prefix must provide the API described in the \fBtranschan\fR manual page.
The result of this subcommand is a handle to the transformation. Note that it
is important to make sure that the transformation is capable of supporting the
channel mode that it is used with or this can make the channel neither
readable nor writable.
=======
Adds a new transformation handler on top of the channel and returns a handle
for the transformation.  \fIcmdPrefix\fR is the first words of a command that
provides the interface documented for \fBtranschan\fR, and transforms data on
the channel, It is an error if handler does not support the mode(s) the channel
is in.
>>>>>>> efa406e4
.\" METHOD: puts
.TP
\fBchan puts\fR ?\fB\-nonewline\fR? ?\fIchannel\fR? \fIstring\fR
.
<<<<<<< HEAD
Writes \fIstring\fR to the channel named \fIchannel\fR followed by a
newline character. A trailing newline character is written unless the
optional flag \fB\-nonewline\fR is given. If \fIchannel\fR is
omitted, the string is written to the standard output channel,
\fBstdout\fR.
.RS
.PP
Newline characters in the output are translated by \fBchan puts\fR to
platform-specific end-of-line sequences according to the currently
configured value of the \fB\-translation\fR option for the channel
(for example, on PCs newlines are normally replaced with
carriage-return-linefeed sequences; see \fBchan configure\fR above for
details).
.PP
Tcl buffers output internally, so characters written with \fBchan
puts\fR may not appear immediately on the output file or device; Tcl
will normally delay output until the buffer is full or the channel is
closed.  You can force output to appear immediately with the \fBchan
flush\fR command.
.PP
When the output buffer fills up, the \fBchan puts\fR command will
normally block until all the buffered data has been accepted for
output by the operating system.  If \fIchannel\fR is in non-blocking
mode then the \fBchan puts\fR command will not block even if the
operating system cannot accept the data.  Instead, Tcl continues to
buffer the data and writes it in the background as fast as the
underlying file or device can accept it.  The application must use the
Tcl event loop for non-blocking output to work; otherwise Tcl never
finds out that the file or device is ready for more output data.  It
is possible for an arbitrarily large amount of data to be buffered for
a channel in non-blocking mode, which could consume a large amount of
memory.  To avoid wasting memory, non-blocking I/O should normally be
used in an event-driven fashion with the \fBchan event\fR command
(do not invoke \fBchan puts\fR unless you have recently been notified
via a file event that the channel is ready for more output data).
=======
Writes \fIstring\fR and a line feed to the channel.  If \fB\-nonewline\fR is
given, the trailing line feed is not written. The default channel is
\fBstdout\fR.
.RS
.PP
Each line feed in the output is translated to the appropriate end of line
sequence as per the \fB\-translation\fR configuration setting of the channel.
.PP
Because Tcl internally buffers output, characters written to a channel may not
immediately be available at the destination.  Tcl normally delays output until
the buffer is full or the channel is closed. \fBchan flush\fR forces output in
the direction of the destination.
.PP
When the output for a channel in blocking mode fills up, \fBchan puts\fR blocks
until space in the buffer is available again. On the other hand for a channel in
non-blocking mode, it returns immediately and the data is written in the
background as fast possible, constrained by the speed at which as the
destination accepts it. Output to a channel in non-blocking mode only works
properly when the application enters the event loop. When a channel is in
non-blocking mode, Tcl's internal buffers can hold an arbitrary amount of data,
possibly consuming a large amount of memory. To avoid wasting memory, channels
in non-blocking mode should normally be handled using \fBchan event\fR, where
the application only invokes \fBchan puts\fR after being notified through a file
event handler that the channel is ready for more output data.
>>>>>>> efa406e4
.PP
The command will raise an error exception with POSIX error code \fBEILSEQ\fR if
the encoding profile \fBstrict\fR is in effect for the channel and the output
data cannot be encoded in the encoding configured for the channel. Data
may be partially written to the channel in this case.
.RE
.\" METHOD: read
.TP
\fBchan read \fIchannel\fR ?\fInumChars\fR?
.TP
\fBchan read \fR?\fB\-nonewline\fR? \fIchannel\fR
.
<<<<<<< HEAD
In the first form, the result will be the next \fInumChars\fR
characters read from the channel named \fIchannel\fR; if
\fInumChars\fR is omitted, all characters up to the point when the
channel would signal a failure (whether an end-of-file, blocked or
other error condition) are read. In the second form (i.e. when
\fInumChars\fR has been omitted) the flag \fB\-nonewline\fR may be
given to indicate that any trailing newline in the string that has
been read should be trimmed.
.RS
.PP
If \fIchannel\fR is in non-blocking mode, \fBchan read\fR may not
read as many characters as requested: once all available input has
been read, the command will return the data that is available rather
than blocking for more input.  If the channel is configured to use a
multi-byte encoding, then there may actually be some bytes remaining
in the internal buffers that do not form a complete character.  These
bytes will not be returned until a complete character is available or
end-of-file is reached.  The \fB\-nonewline\fR switch is ignored if
the command returns before reaching the end of the file.
.PP
\fBChan read\fR translates end-of-line sequences in the input into
newline characters according to the \fB\-translation\fR option for the
channel (see \fBchan configure\fR above for a discussion on the ways
in which \fBchan configure\fR will alter input).
=======
Reads and returns the next \fInumChars\fR characters from the channel. If
\fInumChars\fR is omitted, all available characters up to the end of the file
are read, or if the channel is in non-blocking mode, all currently-available
characters are read.  If there is an error on the channel, reading ceases and
an error is returned.  If \fInumChars\fR is not given, \fB\-nonewline\fR
may be given, causing any trailing line feed to be trimmed.
.RS
.PP
If the channel is in non-blocking mode, fewer characters than requested may be
returned.  If the channel is configured to use a multi-byte encoding, bytes
that do not form a complete character are retained in the buffers until enough
bytes to complete the character accumulate, or the end of the data is reached.
\fB\-nonewline\fR is ignored if characters are returned before reaching the end
of the file.
>>>>>>> efa406e4
.PP
Each end-of-line sequence according to the value of \fB\-translation\fR is
translated into a line feed.
.PP
<<<<<<< HEAD
.CS
\fBchan configure \fIchannel \fB\-blocking \fI0\fR.
.CE
.PP
Then \fBchan read\fR behaves much like described above.  Note that
most serial ports are comparatively slow; it is entirely possible to
get a \fBreadable\fR event for each character read from them. Care
must be taken when using \fBchan read\fR on blocking serial ports:
.TP
\fBchan read \fIchannel numChars\fR
.
In this form \fBchan read\fR blocks until \fInumChars\fR have been
received from the serial port.
.TP
\fBchan read \fIchannel\fR
.
In this form \fBchan read\fR blocks until the reception of the
end-of-file character, see \fBchan configure -eofchar\fR. If there no
end-of-file character has been configured for the channel, then
\fBchan read\fR will block forever.
=======
When reading from a serial port, most applications should configure the serial
port channel to be in non-blocking mode, but not necessarily use an event
handler since most serial ports are comparatively slow.  It is entirely
possible to get a \fBreadable\fR event for each individual character.  In
blocking mode, \fBchan read\fR blocks forever when reading to the end of the
data if there is no \fBchan configure -eofchar\fR configured for the channel.
>>>>>>> efa406e4
.PP
If the encoding profile \fBstrict\fR is in effect for the channel, the command
will raise an exception with the POSIX error code \fBEILSEQ\fR if any encoding
errors are encountered in the channel input data. If the channel is in blocking
mode, the error is thrown after advancing the file pointer to the beginning of
the invalid data. The successfully decoded leading portion of the data prior to
the error location is returned as the value of the \fB\-data\fR key of the error
option dictionary. If the channel is in non-blocking mode, the successfully
decoded portion of data is returned by the command without an error
exception being raised. A subsequent read will start at the invalid data
and immediately raise a \fBEILSEQ\fR POSIX error exception. Unlike the
blocking channel case, the \fB\-data\fR key is not present in the
error option dictionary. In the case of exception thrown due to encoding
errors, it is possible to introspect, and in some cases recover, by
changing the encoding in use. See \fBENCODING ERROR EXAMPLES\fR later.
.RE
.\" METHOD: seek
.TP
\fBchan seek \fIchannel offset\fR ?\fIorigin\fR?
.
<<<<<<< HEAD
Sets the current access position within the underlying data stream for
the channel named \fIchannel\fR to be \fIoffset\fR bytes relative to
\fIorigin\fR. \fIOffset\fR must be an integer (which may be negative)
and \fIorigin\fR must be one of the following:
=======
Sets the current position for the data in the channel to integer \fIoffset\fR
bytes relative to \fIorigin\fR.  A negative offset moves the current position
backwards from the origin.  \fIorigin\fR is one of the
following:
>>>>>>> efa406e4
.RS
.IP \fBstart\fR
The origin is the start of the data.  This is the default.
.IP \fBcurrent\fR
The origin is the current position.
.IP \fBend\fR
The origin is the end of the data.
.PP
\fBChan seek\fR flushes all buffered output even if the channel is in
non-blocking mode, discards any buffered and unread input, and returns the
empty string or an error if the channel does not support seeking.
.PP
\fIoffset\fR values are byte offsets, not character offsets.  Unlike \fBchan
read\fR, both \fBchan seek\fR and \fBchan tell\fR operate in terms of bytes,
not characters,
.RE
.\" METHOD: tell
.TP
\fBchan tell \fIchannel\fR
.
<<<<<<< HEAD
Returns a number giving the current access position within the
underlying data stream for the channel named \fIchannel\fR. This
value returned is a byte offset that can be passed to \fBchan seek\fR
in order to set the channel to a particular position.  Note that this
value is in terms of bytes, not characters like \fBchan read\fR.  The
value returned is -1 for channels that do not support seeking.
=======
Returns the offset in bytes of the current position in the underlying data, or
-1 if the channel does not support seeking. The value can be passed to \fBchan
seek\fR to set current position to that offset.
>>>>>>> efa406e4
.\" METHOD: truncate
.TP
\fBchan truncate \fIchannel\fR ?\fIlength\fR?
.
<<<<<<< HEAD
Sets the byte length of the underlying data stream for the channel
named \fIchannel\fR to be \fIlength\fR (or to the current byte
offset within the underlying data stream if \fIlength\fR is
omitted). The channel is flushed before truncation.
=======
Flushes the channel and truncates the data in the channel to \fIlength\fR
bytes, or to the current position in bytes if \fIlength\fR is omitted.
>>>>>>> efa406e4
.
.SH EXAMPLES
.SS "SIMPLE CHANNEL OPERATION EXAMPLES"
.PP
Instruct Tcl to always send output to \fBstdout\fR immediately,
whether or not it is to a terminal:
.PP
.CS
\fBfconfigure\fR stdout -buffering none
.CE
.PP
In the following example a file is opened using the encoding CP1252, which is
common on Windows, searches for a string, rewrites that part, and truncates the
file two lines later.
.PP
.CS
set f [open somefile.txt r+]
\fBchan configure\fR $f -encoding cp1252
set offset 0

\fI# Search for string "FOOBAR" in the file\fR
while {[\fBchan gets\fR $f line] >= 0} {
    set idx [string first FOOBAR $line]
    if {$idx >= 0} {
        \fI# Found it; rewrite line\fR

        \fBchan seek\fR $f [expr {$offset + $idx}]
        \fBchan puts\fR -nonewline $f BARFOO

        \fI# Skip to end of following line, and truncate\fR
        \fBchan gets\fR $f
        \fBchan gets\fR $f
        \fBchan truncate\fR $f

        \fI# Stop searching the file now\fR
        break
    }

    \fI# Save offset of start of next line for later\fR
    set offset [\fBchan tell\fR $f]
}
\fBchan close\fR $f
.CE
.PP
This example illustrates flushing of a channel. The user is
prompted for some information. Because the standard input channel
is line buffered, it must be flushed for the user to see the prompt.
.PP
.CS
chan puts -nonewline "Please type your name: "
\fBchan flush\fR stdout
chan gets stdin name
chan puts "Hello there, $name!"
.CE
.PP
This example reads a file one line at a time and prints it out with
the current line number attached to the start of each line.
.PP
.CS
set chan [open "some.file.txt"]
set lineNumber 0
while {[\fBchan gets\fR $chan line] >= 0} {
    chan puts "[incr lineNumber]: $line"
}
chan close $chan
.CE
.PP
In this example illustrating event driven reads,
\fBGetData\fR will be called with the channel as an
argument whenever $chan becomes readable. The \fBread\fR call will
read whatever binary data is currently available without blocking.
Here the channel has the fileevent removed when an end of file
occurs to avoid being continually called (see above). Alternatively
the channel may be closed on this condition.
.PP
.CS
proc GetData {chan} {
    set data [chan read $chan]
    chan puts "[string length $data] $data"
    if {[chan eof $chan]} {
        chan event $chan readable {}
    }
}

chan configure $chan -blocking 0 -translation binary
\fBchan event\fR $chan readable [list GetData $chan]
.CE
.PP
The next example is similar but uses \fBchan gets\fR to read
line-oriented data.
.PP
.CS
proc GetData {chan} {
    if {[chan gets $chan line] >= 0} {
        chan puts $line
    }
    if {[chan eof $chan]} {
        chan close $chan
    }
}

chan configure $chan -blocking 0 -buffering line -translation crlf
\fBchan event\fR $chan readable [list GetData $chan]
.CE
.PP
A network server that echoes its input line-by-line without
preventing servicing of other connections at the same time:
.PP
.CS
# This is a very simple logger...
proc log message {
    \fBchan puts\fR stdout $message
}

# This is called whenever a new client connects to the server
proc connect {chan host port} {
    set clientName [format <%s:%d> $host $port]
    log "connection from $clientName"
    \fBchan configure\fR $chan -blocking 0 -buffering line
    \fBchan event\fR $chan readable [list echoLine $chan $clientName]
}

# This is called whenever either at least one byte of input
# data is available, or the channel was closed by the client.
proc echoLine {chan clientName} {
    \fBchan gets\fR $chan line
    if {[\fBchan eof\fR $chan]} {
        log "finishing connection from $clientName"
        \fBchan close\fR $chan
    } elseif {![\fBchan blocked\fR $chan]} {
        # Didn't block waiting for end-of-line
        log "$clientName - $line"
        \fBchan puts\fR $chan $line
    }
}

# Create the server socket and enter the event-loop to wait
# for incoming connections...
socket -server connect 12345
vwait forever
.CE
.PP
The following example reads a PPM-format image from a file
combining ASCII and binary content.
.PP
.CS
# Open the file and put it into Unix ASCII mode
set f [open teapot.ppm]
\fBchan configure\fR $f -encoding ascii -translation lf

# Get the header
if {[chan gets $f] ne "P6"} {
    error "not a raw\-bits PPM"
}

# Read lines until we have got non-comment lines
# that supply us with three decimal values.
set words {}
while {[llength $words] < 3} {
    chan gets $f line
    if {[string match "#*" $line]} continue
    lappend words {*}[join [scan $line %d%d%d]]
}

# Those words supply the size of the image and its
# overall depth per channel. Assign to variables.
lassign $words xSize ySize depth

# Now switch to binary mode to pull in the data,
# one byte per channel (red,green,blue) per pixel.
\fBchan configure\fR $f -translation binary
set numDataBytes [expr {3 * $xSize * $ySize}]
set data [chan read $f $numDataBytes]

close $f
.CE
.SS "FILE SEEK EXAMPLES"
.PP
Read a file twice:
.PP
.CS
set f [open file.txt]
set data1 [chan read $f]
\fBchan seek\fR $f 0
set data2 [chan read $f]
chan close $f
# $data1 eq $data2 if the file wasn't updated
.CE
.PP
Read the last 10 bytes from a file:
.PP
.CS
set f [open file.data]
# This is guaranteed to work with binary data but
# may fail with other encodings...
chan configure $f -translation binary
\fBchan seek\fR $f -10 end
set data [chan read $f 10]
chan close $f
.CE
.PP
Read a line from a file channel only if it starts with \fBfoobar\fR:
.PP
.CS
# Save the offset in case we need to undo the read...
set offset [\fBtell\fR $chan]
if {[read $chan 6] eq "foobar"} {
    gets $chan line
} else {
    set line {}
    # Undo the read...
    seek $chan $offset
}
.CE
.SS "ENCODING ERROR EXAMPLES"
.PP
The example below illustrates handling of an encoding error encountered
during channel input. First, creation of a test file containing
the invalid UTF-8 sequence (\fBA \\xC3 B\fR):
.PP
.CS
% set f [open test_A_195_B.txt wb]; chan puts -nonewline $f A\\xC3B; chan close $f
.CE
.PP
An attempt to read the file will result in an encoding error which is
then introspected by switching the channel to binary mode. Note in the
example that when the error is reported the file position remains
unchanged so that the \fBchan gets\fR during recovery returns the
full line.
.PP
.CS
% set f [open test_A_195_B.txt r]
file384b6a8
% chan configure $f -encoding utf-8
% catch {chan gets $f} e d
1
% set d
-code 1 -level 0
-errorstack {INNER {invokeStk1 gets file384b6a8}}
-errorcode {POSIX EILSEQ {invalid or incomplete multibyte or wide character}}
-errorinfo {...} -errorline 1
% chan tell $f
0
% chan configure $f -translation binary
% chan gets $f
AÃB
.CE
.PP
The following example is similar to the above but demonstrates recovery after a
blocking read. The successfully decoded data "A" is returned in the error options
dictionary key \fB\-data\fR. The file position is advanced on the encoding error
position 1. The data at the error position is thus recovered by the next
\fBchan read\fR command.
.PP
.CS
% set f [open test_A_195_B.txt r]
file35a65a0
% chan configure $f -encoding utf-8 -blocking 1
% catch {chan read $f} e d
1
% set d
-data A -code 1 -level 0
-errorstack {INNER {invokeStk1 read file35a65a0}}
-errorcode {POSIX EILSEQ {invalid or incomplete multibyte or wide character}}
-errorinfo {...} -errorline 1
% chan tell $f
1
% chan configure $f -translation binary
% chan read $f
ÃB
% chan close $f
.CE
.PP
Finally the same example, but this time with a non-blocking channel.
.PP
.CS
% set f [open test_A_195_B.txt r]
file35a65a0
% chan configure $f -encoding utf-8 -blocking 0
% chan read $f
A
% chan tell $f
1
% catch {chan read $f} e d
1
% set d
-code 1 -level 0
-errorstack {INNER {invokeStk1 read file384b228}}
-errorcode {POSIX EILSEQ {invalid or incomplete multibyte or wide character}}
-errorinfo {...} -errorline 1
.CE

.SS "CHANNEL COPY EXAMPLES"
.PP
The first example transfers the contents of one channel exactly to
another. Note that when copying one file to another, it is better to
use \fBfile copy\fR which also copies file metadata (e.g. the file
access permissions) where possible.
.PP
.CS
\fBchan configure\fR $in -translation binary
\fBchan configure\fR $out -translation binary
\fBchan copy\fR $in $out
.CE
.PP
This second example shows how the callback gets
passed the number of bytes transferred.
It also uses vwait to put the application into the event loop.
Of course, this simplified example could be done without the command
callback.
.PP
.CS
proc Cleanup {in out bytes {error {}}} {
    global total
    set total $bytes
    \fBchan close\fR $in
    \fBchan close\fR $out
    if {$error ne ""} {
        # error occurred during the copy
    }
}

set in [open $file1]
set out [socket $server $port]
\fBchan copy\fR $in $out -command [list Cleanup $in $out]
vwait total
.CE
.PP
The third example copies in chunks and tests for end of file
in the command callback.
.PP
.CS
proc CopyMore {in out chunk bytes {error {}}} {
    global total done
    incr total $bytes
    if {($error ne "") || [\fBchan eof\fR $in]} {
        set done $total
        \fBchan close\fR $in
        \fBchan close\fR $out
    } else {
        \fBchan copy\fR $in $out -size $chunk \e
            -command [list CopyMore $in $out $chunk]
    }
}

set in [open $file1]
set out [socket $server $port]
set chunk 1024
set total 0
\fBchan copy\fR $in $out -size $chunk \e
    -command [list CopyMore $in $out $chunk]
vwait done
.CE
.PP
The fourth example starts an asynchronous, bidirectional copy between
two sockets. Those could also be pipes from two bidirectional pipelines
(e.g., \fI[open "|hal 9000" r+]\fR); the conversation will remain
essentially secret to the script, since all four \fBchan event\fR slots
are busy, though any transforms that are \fBchan push\fRed on the
channels will be able to observe the passing traffic.
.PP
.CS
proc Done {dir args} {
    global flows done
    \fBchan puts\fR "$dir is over."
    incr flows -1
    if {$flows <= 0} {
        set done 1
    }
}

set flows 2
\fBchan copy\fR $sok1 $sok2 -command [list Done UP]
\fBchan copy\fR $sok2 $sok1 -command [list Done DOWN]
vwait done
.CE
.SH "SEE ALSO"
close(n), eof(n), fblocked(n), fconfigure(n), fcopy(n), file(n),
fileevent(n), flush(n), gets(n), open(n), puts(n), read(n), seek(n),
socket(n), tell(n), refchan(n), transchan(n),
Tcl_StandardChannels(3)
.SH KEYWORDS
blocking, channel, end of file, events, input, non-blocking,
offset, output, readable, seek, stdio, tell, writable
'\" Local Variables:
'\" mode: nroff
'\" End:<|MERGE_RESOLUTION|>--- conflicted
+++ resolved
@@ -25,77 +25,14 @@
 .TP
 \fBchan blocked \fIchannel\fR
 .
-<<<<<<< HEAD
-This tests whether the last input operation on the channel called
-\fIchannel\fR failed because it would have otherwise caused the
-process to block, and returns 1 if that was the case. It returns 0
-otherwise. Note that this only ever returns 1 when the channel has
-been configured to be non-blocking; all Tcl channels have blocking
-turned on by default.
-=======
 Returns 1 when the channel is in non-blocking mode and the last input operation
 on the channel failed because it would have otherwise caused the process to
 block, and 0 otherwise.  Each Tcl channel is in blocking mode unless configured
 otherwise.
->>>>>>> efa406e4
 .\" METHOD: close
 .TP
 \fBchan close \fIchannel\fR ?\fIdirection\fR?
 .
-<<<<<<< HEAD
-Close and destroy the channel called \fIchannel\fR. Note that this
-deletes all existing file-events registered on the channel.
-If the \fIdirection\fR argument (which must be \fBread\fR or \fBwrite\fR or
-any unique abbreviation of them) is present, the channel will only be
-half-closed, so that it can go from being read-write to write-only or
-read-only respectively. If a read-only channel is closed for reading, it is
-the same as if the channel is fully closed, and respectively similar for
-write-only channels. Without the \fIdirection\fR argument, the channel is
-closed for both reading and writing (but only if those directions are
-currently open). It is an error to close a read-only channel for writing, or a
-write-only channel for reading.
-.RS
-.PP
-As part of closing the channel, all buffered output is flushed to the
-channel's output device (only if the channel is ceasing to be writable), any
-buffered input is discarded (only if the channel is ceasing to be readable),
-the underlying operating system resource is closed and \fIchannel\fR becomes
-unavailable for future use (both only if the channel is being completely
-closed).
-.PP
-If the channel is blocking and the channel is ceasing to be writable, the
-command does not return until all output is flushed.  If the channel is
-non-blocking and there is unflushed output, the channel remains open and the
-command returns immediately; output will be flushed in the background and the
-channel will be closed when all the flushing is complete.
-.PP
-If \fIchannel\fR is a blocking channel for a command pipeline then
-\fBchan close\fR waits for the child processes to complete.
-.PP
-If the channel is shared between interpreters, then \fBchan close\fR
-makes \fIchannel\fR unavailable in the invoking interpreter but has
-no other effect until all of the sharing interpreters have closed the
-channel. When the last interpreter in which the channel is registered
-invokes \fBchan close\fR (or \fBclose\fR), the cleanup actions
-described above occur. With half-closing, the half-close of the channel only
-applies to the current interpreter's view of the channel until all channels
-have closed it in that direction (or completely).
-See the \fBinterp\fR command for a description of channel sharing.
-.PP
-Channels are automatically fully closed when an interpreter is destroyed and
-when the process exits.  Channels are switched to blocking mode, to
-ensure that all output is correctly flushed before the process exits.
-.PP
-The command returns an empty string, and may generate an error if
-an error occurs while flushing output.  If a command in a command
-pipeline created with \fBopen\fR returns an error, \fBchan close\fR
-generates an error (similar to the \fBexec\fR command.)
-.PP
-Note that half-closes of sockets and command pipelines can have important side
-effects because they result in a shutdown() or close() of the underlying
-system resource, which can change how other processes or systems respond to
-the Tcl program.
-=======
 Closes and destroys the named channel deleting any existing event handlers
 established for the channel. The command returns the empty string. If
 \fIdirection\fR is given, it is \fBread\fR, or \fBwrite\fR, or any unique
@@ -134,7 +71,6 @@
 .PP
 When the last interpreter sharing a channel is destroyed, the channel is
 switched to blocking mode and fully flushed and then closed.
->>>>>>> efa406e4
 .PP
 Channels are automatically closed when an interpreter is destroyed and
 when the process exits.
@@ -151,12 +87,7 @@
 .TP
 \fBchan configure \fIchannel\fR ?\fIoptionName\fR? ?\fIvalue\fR? ?\fIoptionName value\fR?...
 .
-<<<<<<< HEAD
-Query or set the configuration options of the channel named
-\fIchannel\fR.
-=======
-Configures or retrieves the configuration of the channel \fIchannelId\fR.
->>>>>>> efa406e4
+Configures or retrieves the configuration of the channel \fIchannel\fR.
 .RS
 .PP
 If no \fIoptionName\fR or \fIvalue\fR arguments are given,
@@ -383,31 +314,12 @@
 .TP
 \fBchan eof \fIchannel\fR
 .
-<<<<<<< HEAD
-Test whether the last input operation on the channel called
-\fIchannel\fR failed because the end of the data stream was reached,
-returning 1 if end-of-file was reached, and 0 otherwise.
-=======
 Returns 1 if the last read on the channel failed because the end of the data
 was already reached, and 0 otherwise.
->>>>>>> efa406e4
 .\" METHOD: event
 .TP
 \fBchan event \fIchannel event\fR ?\fIscript\fR?
 .
-<<<<<<< HEAD
-Arrange for the Tcl script \fIscript\fR to be installed as a \fIfile
-event handler\fR to be called whenever the channel called
-\fIchannel\fR enters the state described by \fIevent\fR (which must
-be either \fBreadable\fR or \fBwritable\fR); only one such handler may
-be installed per event per channel at a time.  If \fIscript\fR is the
-empty string, the current handler is deleted (this also happens if the
-channel is closed or the interpreter deleted).  If \fIscript\fR is
-omitted, the currently installed script is returned (or an empty
-string if no such handler is installed).  The callback is only
-performed if the event loop is being serviced (e.g. via \fBvwait\fR or
-\fBupdate\fR).
-=======
 Arranges for the given script, called a \fBchannel event handler\fR, to be
 called whenever the given event, one of
 .QW \fBreadable\fR
@@ -419,7 +331,6 @@
 existing script or the empty string is returned.  The event loop must be
 entered, e.g. via \fBvwait\fR or \fBupdate\fR, or by using Tk, for handlers to
 be evaluated.
->>>>>>> efa406e4
 .RS
 .PP
 \fIscript\fR is evaluated at the global level in the interpreter it was
@@ -470,23 +381,9 @@
 .TP
 \fBchan flush \fIchannel\fR
 .
-<<<<<<< HEAD
-Ensures that all pending output for the channel called \fIchannel\fR
-is written.
-.RS
-.PP
-If the channel is in blocking mode the command does not return until
-all the buffered output has been flushed to the channel. If the
-channel is in non-blocking mode, the command may return before all
-buffered output has been flushed; the remainder will be flushed in the
-background as fast as the underlying file or device is able to absorb
-it.
-.RE
-=======
 For a channel in blocking mode, flushes all buffered output to the destination,
 and then returns.  For a channel in non-blocking mode, returns immediately
 while all buffered output is flushed in the background as soon as possible.
->>>>>>> efa406e4
 .\" METHOD: gets
 .TP
 \fBchan gets \fIchannel\fR ?\fIvarName\fR?
@@ -543,16 +440,6 @@
 .TP
 \fBchan pending \fImode channel\fR
 .
-<<<<<<< HEAD
-Depending on whether \fImode\fR is \fBinput\fR or \fBoutput\fR,
-returns the number of
-bytes of input or output (respectively) currently buffered
-internally for \fIchannel\fR (especially useful in a readable event
-callback to impose application-specific limits on input line lengths to avoid
-a potential denial-of-service attack where a hostile user crafts
-an extremely long line that exceeds the available memory to buffer it).
-Returns -1 if the channel was not opened for the mode in question.
-=======
 Returns the number of bytes of input
 when \fImode\fR is
 .QW\fBinput\fR
@@ -563,7 +450,6 @@
 denial-of-service attack where an extremely long line exceeds the available
 memory to buffer it.  Returns -1 if the channel was not opened for the mode in
 question.
->>>>>>> efa406e4
 .\" METHOD: pipe
 .TP
 \fBchan pipe\fR
@@ -601,38 +487,20 @@
 .TP
 \fBchan pop \fIchannel\fR
 .
-<<<<<<< HEAD
-Removes the topmost transformation from the channel \fIchannel\fR, if there
-is any. If there are no transformations added to \fIchannel\fR, this is
-equivalent to \fBchan close\fR of that channel. The result is normally the
-empty string, but can be an error in some situations (i.e. where the
-underlying system stream is closed and that results in an error).
-=======
 Removes the topmost transformation handler from the channel if there is one,
 and closes the channel otherwise. The result is normally the empty string, but
 may be an error in some situations, e.g. when closing the underlying resource
 results in an error.
->>>>>>> efa406e4
 .\" METHOD: postevent
 .TP
 \fBchan postevent \fIchannel eventSpec\fR
 .
-<<<<<<< HEAD
-This subcommand is used by command handlers specified with \fBchan
-create\fR. It notifies the channel represented by the handle
-\fIchannel\fR that the event(s) listed in the \fIeventSpec\fR have
-occurred. The argument has to be a list containing any of the strings
-\fBread\fR and \fBwrite\fR. The list must contain at least one
-element as it does not make sense to invoke the command if there are
-no events to post.
-=======
 For use by handlers established with \fBchan create\fR.  Notifies Tcl that
 that one or more event(s) listed in \fIeventSpec\fR, each of which is either
 .QW\fBread\fR
 or
 .QW\fBwrite\fR.
 , have occurred.
->>>>>>> efa406e4
 .RS
 .PP
 For use only by handlers for a channel created by \fBchan create\fR.  It is an
@@ -653,63 +521,15 @@
 .TP
 \fBchan push \fIchannel cmdPrefix\fR
 .
-<<<<<<< HEAD
-Adds a new transformation on top of the channel \fIchannel\fR. The
-\fIcmdPrefix\fR argument describes a list of one or more words which represent
-a handler that will be used to implement the transformation. The command
-prefix must provide the API described in the \fBtranschan\fR manual page.
-The result of this subcommand is a handle to the transformation. Note that it
-is important to make sure that the transformation is capable of supporting the
-channel mode that it is used with or this can make the channel neither
-readable nor writable.
-=======
 Adds a new transformation handler on top of the channel and returns a handle
 for the transformation.  \fIcmdPrefix\fR is the first words of a command that
 provides the interface documented for \fBtranschan\fR, and transforms data on
 the channel, It is an error if handler does not support the mode(s) the channel
 is in.
->>>>>>> efa406e4
 .\" METHOD: puts
 .TP
 \fBchan puts\fR ?\fB\-nonewline\fR? ?\fIchannel\fR? \fIstring\fR
 .
-<<<<<<< HEAD
-Writes \fIstring\fR to the channel named \fIchannel\fR followed by a
-newline character. A trailing newline character is written unless the
-optional flag \fB\-nonewline\fR is given. If \fIchannel\fR is
-omitted, the string is written to the standard output channel,
-\fBstdout\fR.
-.RS
-.PP
-Newline characters in the output are translated by \fBchan puts\fR to
-platform-specific end-of-line sequences according to the currently
-configured value of the \fB\-translation\fR option for the channel
-(for example, on PCs newlines are normally replaced with
-carriage-return-linefeed sequences; see \fBchan configure\fR above for
-details).
-.PP
-Tcl buffers output internally, so characters written with \fBchan
-puts\fR may not appear immediately on the output file or device; Tcl
-will normally delay output until the buffer is full or the channel is
-closed.  You can force output to appear immediately with the \fBchan
-flush\fR command.
-.PP
-When the output buffer fills up, the \fBchan puts\fR command will
-normally block until all the buffered data has been accepted for
-output by the operating system.  If \fIchannel\fR is in non-blocking
-mode then the \fBchan puts\fR command will not block even if the
-operating system cannot accept the data.  Instead, Tcl continues to
-buffer the data and writes it in the background as fast as the
-underlying file or device can accept it.  The application must use the
-Tcl event loop for non-blocking output to work; otherwise Tcl never
-finds out that the file or device is ready for more output data.  It
-is possible for an arbitrarily large amount of data to be buffered for
-a channel in non-blocking mode, which could consume a large amount of
-memory.  To avoid wasting memory, non-blocking I/O should normally be
-used in an event-driven fashion with the \fBchan event\fR command
-(do not invoke \fBchan puts\fR unless you have recently been notified
-via a file event that the channel is ready for more output data).
-=======
 Writes \fIstring\fR and a line feed to the channel.  If \fB\-nonewline\fR is
 given, the trailing line feed is not written. The default channel is
 \fBstdout\fR.
@@ -734,7 +554,6 @@
 in non-blocking mode should normally be handled using \fBchan event\fR, where
 the application only invokes \fBchan puts\fR after being notified through a file
 event handler that the channel is ready for more output data.
->>>>>>> efa406e4
 .PP
 The command will raise an error exception with POSIX error code \fBEILSEQ\fR if
 the encoding profile \fBstrict\fR is in effect for the channel and the output
@@ -747,32 +566,6 @@
 .TP
 \fBchan read \fR?\fB\-nonewline\fR? \fIchannel\fR
 .
-<<<<<<< HEAD
-In the first form, the result will be the next \fInumChars\fR
-characters read from the channel named \fIchannel\fR; if
-\fInumChars\fR is omitted, all characters up to the point when the
-channel would signal a failure (whether an end-of-file, blocked or
-other error condition) are read. In the second form (i.e. when
-\fInumChars\fR has been omitted) the flag \fB\-nonewline\fR may be
-given to indicate that any trailing newline in the string that has
-been read should be trimmed.
-.RS
-.PP
-If \fIchannel\fR is in non-blocking mode, \fBchan read\fR may not
-read as many characters as requested: once all available input has
-been read, the command will return the data that is available rather
-than blocking for more input.  If the channel is configured to use a
-multi-byte encoding, then there may actually be some bytes remaining
-in the internal buffers that do not form a complete character.  These
-bytes will not be returned until a complete character is available or
-end-of-file is reached.  The \fB\-nonewline\fR switch is ignored if
-the command returns before reaching the end of the file.
-.PP
-\fBChan read\fR translates end-of-line sequences in the input into
-newline characters according to the \fB\-translation\fR option for the
-channel (see \fBchan configure\fR above for a discussion on the ways
-in which \fBchan configure\fR will alter input).
-=======
 Reads and returns the next \fInumChars\fR characters from the channel. If
 \fInumChars\fR is omitted, all available characters up to the end of the file
 are read, or if the channel is in non-blocking mode, all currently-available
@@ -787,40 +580,16 @@
 bytes to complete the character accumulate, or the end of the data is reached.
 \fB\-nonewline\fR is ignored if characters are returned before reaching the end
 of the file.
->>>>>>> efa406e4
 .PP
 Each end-of-line sequence according to the value of \fB\-translation\fR is
 translated into a line feed.
 .PP
-<<<<<<< HEAD
-.CS
-\fBchan configure \fIchannel \fB\-blocking \fI0\fR.
-.CE
-.PP
-Then \fBchan read\fR behaves much like described above.  Note that
-most serial ports are comparatively slow; it is entirely possible to
-get a \fBreadable\fR event for each character read from them. Care
-must be taken when using \fBchan read\fR on blocking serial ports:
-.TP
-\fBchan read \fIchannel numChars\fR
-.
-In this form \fBchan read\fR blocks until \fInumChars\fR have been
-received from the serial port.
-.TP
-\fBchan read \fIchannel\fR
-.
-In this form \fBchan read\fR blocks until the reception of the
-end-of-file character, see \fBchan configure -eofchar\fR. If there no
-end-of-file character has been configured for the channel, then
-\fBchan read\fR will block forever.
-=======
 When reading from a serial port, most applications should configure the serial
 port channel to be in non-blocking mode, but not necessarily use an event
 handler since most serial ports are comparatively slow.  It is entirely
 possible to get a \fBreadable\fR event for each individual character.  In
 blocking mode, \fBchan read\fR blocks forever when reading to the end of the
 data if there is no \fBchan configure -eofchar\fR configured for the channel.
->>>>>>> efa406e4
 .PP
 If the encoding profile \fBstrict\fR is in effect for the channel, the command
 will raise an exception with the POSIX error code \fBEILSEQ\fR if any encoding
@@ -841,17 +610,10 @@
 .TP
 \fBchan seek \fIchannel offset\fR ?\fIorigin\fR?
 .
-<<<<<<< HEAD
-Sets the current access position within the underlying data stream for
-the channel named \fIchannel\fR to be \fIoffset\fR bytes relative to
-\fIorigin\fR. \fIOffset\fR must be an integer (which may be negative)
-and \fIorigin\fR must be one of the following:
-=======
 Sets the current position for the data in the channel to integer \fIoffset\fR
 bytes relative to \fIorigin\fR.  A negative offset moves the current position
 backwards from the origin.  \fIorigin\fR is one of the
 following:
->>>>>>> efa406e4
 .RS
 .IP \fBstart\fR
 The origin is the start of the data.  This is the default.
@@ -872,31 +634,15 @@
 .TP
 \fBchan tell \fIchannel\fR
 .
-<<<<<<< HEAD
-Returns a number giving the current access position within the
-underlying data stream for the channel named \fIchannel\fR. This
-value returned is a byte offset that can be passed to \fBchan seek\fR
-in order to set the channel to a particular position.  Note that this
-value is in terms of bytes, not characters like \fBchan read\fR.  The
-value returned is -1 for channels that do not support seeking.
-=======
 Returns the offset in bytes of the current position in the underlying data, or
 -1 if the channel does not support seeking. The value can be passed to \fBchan
 seek\fR to set current position to that offset.
->>>>>>> efa406e4
 .\" METHOD: truncate
 .TP
 \fBchan truncate \fIchannel\fR ?\fIlength\fR?
 .
-<<<<<<< HEAD
-Sets the byte length of the underlying data stream for the channel
-named \fIchannel\fR to be \fIlength\fR (or to the current byte
-offset within the underlying data stream if \fIlength\fR is
-omitted). The channel is flushed before truncation.
-=======
 Flushes the channel and truncates the data in the channel to \fIlength\fR
 bytes, or to the current position in bytes if \fIlength\fR is omitted.
->>>>>>> efa406e4
 .
 .SH EXAMPLES
 .SS "SIMPLE CHANNEL OPERATION EXAMPLES"
@@ -981,7 +727,7 @@
     }
 }
 
-chan configure $chan -blocking 0 -translation binary
+chan configure $chan -blocking 0 -encoding binary
 \fBchan event\fR $chan readable [list GetData $chan]
 .CE
 .PP
@@ -1140,7 +886,7 @@
 -errorinfo {...} -errorline 1
 % chan tell $f
 0
-% chan configure $f -translation binary
+% chan configure $f -encoding binary
 % chan gets $f
 AÃB
 .CE
@@ -1164,7 +910,7 @@
 -errorinfo {...} -errorline 1
 % chan tell $f
 1
-% chan configure $f -translation binary
+% chan configure $f -encoding binary
 % chan read $f
 ÃB
 % chan close $f
