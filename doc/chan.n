'\"
'\" Copyright (c) 2005-2006 Donal K. Fellows
'\"
'\" See the file "license.terms" for information on usage and redistribution
'\" of this file, and for a DISCLAIMER OF ALL WARRANTIES.
.TH chan n 8.5 Tcl "Tcl Built-In Commands"
.so man.macros
.BS
'\" Note:  do not modify the .SH NAME line immediately below!
.SH NAME
chan \- Read, write and manipulate channels
.SH SYNOPSIS
\fBchan \fIoption\fR ?\fIarg arg ...\fR?
.BE
.SH DESCRIPTION
.PP
This command provides several operations for reading from, writing to
and otherwise manipulating open channels (such as have been created
with the \fBopen\fR and \fBsocket\fR commands, or the default named
channels \fBstdin\fR, \fBstdout\fR or \fBstderr\fR which correspond to
the process's standard input, output and error streams respectively).
\fIOption\fR indicates what to do with the channel; any unique
abbreviation for \fIoption\fR is acceptable. Valid options are:
.\" METHOD: blocked
.TP
\fBchan blocked \fIchannel\fR
.
This tests whether the last input operation on the channel called
\fIchannel\fR failed because it would have otherwise caused the
process to block, and returns 1 if that was the case. It returns 0
otherwise. Note that this only ever returns 1 when the channel has
been configured to be non-blocking; all Tcl channels have blocking
turned on by default.
.\" METHOD: close
.TP
\fBchan close \fIchannel\fR ?\fIdirection\fR?
.
Close and destroy the channel called \fIchannel\fR. Note that this
deletes all existing file-events registered on the channel.
If the \fIdirection\fR argument (which must be \fBread\fR or \fBwrite\fR or
any unique abbreviation of them) is present, the channel will only be
half-closed, so that it can go from being read-write to write-only or
read-only respectively. If a read-only channel is closed for reading, it is
the same as if the channel is fully closed, and respectively similar for
write-only channels. Without the \fIdirection\fR argument, the channel is
closed for both reading and writing (but only if those directions are
currently open). It is an error to close a read-only channel for writing, or a
write-only channel for reading.
.RS
.PP
As part of closing the channel, all buffered output is flushed to the
channel's output device (only if the channel is ceasing to be writable), any
buffered input is discarded (only if the channel is ceasing to be readable),
the underlying operating system resource is closed and \fIchannel\fR becomes
unavailable for future use (both only if the channel is being completely
closed).
.PP
If the channel is blocking and the channel is ceasing to be writable, the
command does not return until all output is flushed.  If the channel is
non-blocking and there is unflushed output, the channel remains open and the
command returns immediately; output will be flushed in the background and the
channel will be closed when all the flushing is complete.
.PP
If \fIchannel\fR is a blocking channel for a command pipeline then
\fBchan close\fR waits for the child processes to complete.
.PP
If the channel is shared between interpreters, then \fBchan close\fR
makes \fIchannel\fR unavailable in the invoking interpreter but has
no other effect until all of the sharing interpreters have closed the
channel. When the last interpreter in which the channel is registered
invokes \fBchan close\fR (or \fBclose\fR), the cleanup actions
described above occur. With half-closing, the half-close of the channel only
applies to the current interpreter's view of the channel until all channels
have closed it in that direction (or completely).
See the \fBinterp\fR command for a description of channel sharing.
.PP
Channels are automatically fully closed when an interpreter is destroyed and
when the process exits.  Channels are switched to blocking mode, to
ensure that all output is correctly flushed before the process exits.
.PP
The command returns an empty string, and may generate an error if
an error occurs while flushing output.  If a command in a command
pipeline created with \fBopen\fR returns an error, \fBchan close\fR
generates an error (similar to the \fBexec\fR command.)
.PP
Note that half-closes of sockets and command pipelines can have important side
effects because they result in a shutdown() or close() of the underlying
system resource, which can change how other processes or systems respond to
the Tcl program.
.PP
Channels are automatically closed when an interpreter is destroyed and
when the process exits.
From 8.6 on (TIP#398), nonblocking channels are no longer switched to
blocking mode when exiting; this guarantees a timely exit even when the
peer or a communication channel is stalled. To ensure proper flushing of
stalled nonblocking channels on exit, one must now either (a) actively
switch them back to blocking or (b) use the environment variable
\fBTCL_FLUSH_NONBLOCKING_ON_EXIT\fR, which when set and not equal to
.QW \fB0\fR
restores the previous behavior.
.RE
.\" METHOD: configure
.TP
\fBchan configure \fIchannel\fR ?\fIoptionName\fR? ?\fIvalue\fR? ?\fIoptionName value\fR?...
.
Query or set the configuration options of the channel named
\fIchannel\fR.
.RS
.PP
If no \fIoptionName\fR or \fIvalue\fR arguments are supplied, the
command returns a list containing alternating option names and values
for the channel.  If \fIoptionName\fR is supplied but no \fIvalue\fR
then the command returns the current value of the given option.  If
one or more pairs of \fIoptionName\fR and \fIvalue\fR are supplied,
the command sets each of the named options to the corresponding
\fIvalue\fR; in this case the return value is an empty string.
.PP
The options described below are supported for all channels. In
addition, each channel type may add options that only it supports. See
the manual entry for the command that creates each type of channel
for the options supported by that specific type of channel. For
example, see the manual entry for the \fBsocket\fR command for additional
options for sockets, and the \fBopen\fR command for additional options for
serial devices.
.RE
.\" OPTION: -blocking
.TP
\fB\-blocking\fI boolean\fR
.
The \fB\-blocking\fR option determines whether I/O operations on the
channel can cause the process to block indefinitely.  The value of the
option must be a proper boolean value.  Channels are normally in
blocking mode; if a channel is placed into non-blocking mode it will
affect the operation of the \fBchan gets\fR, \fBchan read\fR, \fBchan
puts\fR, \fBchan flush\fR, and \fBchan close\fR commands; see the
documentation for those commands for details.  For non-blocking mode to
work correctly, the application must be using the Tcl event loop
(e.g. by calling \fBTcl_DoOneEvent\fR or invoking the \fBvwait\fR
command).
.\" OPTION: -buffering
.TP
\fB\-buffering\fI newValue\fR
.
If \fInewValue\fR is \fBfull\fR then the I/O system will buffer output
until its internal buffer is full or until the \fBchan flush\fR
command is invoked. If \fInewValue\fR is \fBline\fR, then the I/O
system will automatically flush output for the channel whenever a
newline character is output. If \fInewValue\fR is \fBnone\fR, the I/O
system will flush automatically after every output operation.  The
default is for \fB\-buffering\fR to be set to \fBfull\fR except for
channels that connect to terminal-like devices; for these channels the
initial setting is \fBline\fR.  Additionally, \fBstdin\fR and
\fBstdout\fR are initially set to \fBline\fR, and \fBstderr\fR is set
to \fBnone\fR.
.\" OPTION: -buffersize
.TP
\fB\-buffersize\fI newSize\fR
.
\fInewSize\fR must be an integer; its value is used to set the size
of buffers, in bytes, subsequently allocated for this channel to store
input or output. \fInewSize\fR must be a number of no more than one
million, allowing buffers of up to one million bytes in size.
.\" OPTION: -encoding
.TP
\fB\-encoding\fR \fIname\fR
.
This option is used to specify the encoding of the channel as one of
the named encodings returned by \fBencoding names\fR or the special
value \fBbinary\fR, so that the data can be converted to and from
Unicode for use in Tcl.  For instance, in order for Tcl to read
characters from a Japanese file in \fBshiftjis\fR and properly process
and display the contents, the encoding would be set to \fBshiftjis\fR.
Thereafter, when reading from the channel, the bytes in the Japanese
file would be converted to Unicode as they are read.  Writing is also
supported \- as Tcl strings are written to the channel they will
automatically be converted to the specified encoding on output.
.RS
.PP
If a file contains pure binary data (for instance, a JPEG image), the
encoding for the channel should be configured to be \fBbinary\fR.  Tcl
will then assign no interpretation to the data in the file and simply
read or write raw bytes.  The Tcl \fBbinary\fR command can be used to
manipulate this byte-oriented data.  It is usually better to set the
\fB\-translation\fR option to \fBbinary\fR when you want to transfer
binary data, as this turns off the other automatic interpretations of
the bytes in the stream as well.
.PP
The default encoding for newly opened channels is the same platform-
and locale-dependent system encoding used for interfacing with the
operating system, as returned by \fBencoding system\fR.
.RE
.\" OPTION: -eofchar
.TP
\fB\-eofchar\fI char\fR
.
This option supports DOS file systems that use Control-z (\ex1A) as an
end of file marker.  If \fIchar\fR is not an empty string, then this
character signals end-of-file when it is encountered during input.
Otherwise (the default) there is no special end of file character marker.
The acceptable range for \fB\-eofchar\fR values is \ex01 - \ex7f;
attempting to set \fB\-eofchar\fR to a value outside of this range will
generate an error.
.VS "TCL8.7 TIP656"
.\" OPTION: -profile
.TP
\fB\-profile\fI profile\fR
.
Specifies the encoding profile to be used on the channel. The encoding
transforms in use for the channel's input and output will then be subject to the
rules of that profile. Any failures will result in a channel error. See
\fBPROFILES\fR in the \fBencoding(n)\fR documentation for details about encoding
profiles.
.VE "TCL8.7 TIP656"
.\" OPTION: -translation
.TP
\fB\-translation\fI translation\fR
.TP
\fB\-translation\fR \fB{\fIinTranslation outTranslation\fB}\fR
.
In Tcl scripts the end of a line is always represented using a single
newline character (\en).  However, in actual files and devices the end
of a line may be represented differently on different platforms, or
even for different devices on the same platform.  For example, under
UNIX newlines are used in files, whereas carriage-return-linefeed
sequences are normally used in network connections.  On input (i.e.,
with \fBchan gets\fR and \fBchan read\fR) the Tcl I/O system
automatically translates the external end-of-line representation into
newline characters.  Upon output (i.e., with \fBchan puts\fR), the I/O
system translates newlines to the external end-of-line representation.
The default translation mode, \fBauto\fR, handles all the common cases
automatically, but the \fB\-translation\fR option provides explicit
control over the end of line translations.
.RS
.PP
The value associated with \fB\-translation\fR is a single item for
read-only and write-only channels.  The value is a two-element list for
read-write channels; the read translation mode is the first element of
the list, and the write translation mode is the second element.  As a
convenience, when setting the translation mode for a read-write channel
you can specify a single value that will apply to both reading and
writing.  When querying the translation mode of a read-write channel, a
two-element list will always be returned.  The following values are
currently supported:
.IP \fBauto\fR
As the input translation mode, \fBauto\fR treats any of newline
(\fBlf\fR), carriage return (\fBcr\fR), or carriage return followed by
a newline (\fBcrlf\fR) as the end of line representation.  The end of
line representation can even change from line-to-line, and all cases
are translated to a newline.  As the output translation mode,
\fBauto\fR chooses a platform specific representation; for sockets on
all platforms Tcl chooses \fBcrlf\fR, for all Unix flavors, it chooses
\fBlf\fR, and for the various flavors of Windows it chooses
\fBcrlf\fR.  The default setting for \fB\-translation\fR is \fBauto\fR
for both input and output.
.IP \fBbinary\fR
Like \fBlf\fR, no end-of-line translation is performed, but in addition, sets
\fB\-eofchar\fR to the empty string to disable it, and sets \fB\-encoding\fR
to \fBiso8859-1\fR.  With this one setting, a channel is fully configured
for binary input and output:  Each byte read from the channel
becomes the Unicode character having the same value as that byte, and each
character written to the channel becomes a single byte in the output.  This
makes it possible to work seamlessly with binary data as long as each character
in the data remains in the range of 0 to 255 so that there is no distinction
between binary data and text.  For example, A JPEG image can be read from a
such a channel, manipulated, and then written back to such a channel.
.IP \fBcr\fR
The end of a line in the underlying file or device is represented by a
single carriage return character.  As the input translation mode,
\fBcr\fR mode converts carriage returns to newline characters.  As the
output translation mode, \fBcr\fR mode translates newline characters
to carriage returns.
.IP \fBcrlf\fR
The end of a line in the underlying file or device is represented by a
carriage return character followed by a linefeed character.  As the
input translation mode, \fBcrlf\fR mode converts
carriage-return-linefeed sequences to newline characters.  As the
output translation mode, \fBcrlf\fR mode translates newline characters
to carriage-return-linefeed sequences.  This mode is typically used on
Windows platforms and for network connections.
.IP \fBlf\fR
The end of a line in the underlying file or device is represented by a
single newline (linefeed) character.  In this mode no translations
occur during either input or output.  This mode is typically used on
UNIX platforms.
.RE
.\" METHOD: copy
.TP
\fBchan copy \fIinputChan outputChan\fR ?\fB\-size \fIsize\fR? ?\fB\-command \fIcallback\fR?
.
Reads characters from \fIinputChan\fR and writes them to \fIoutputChan\fR until
all characters are copied, blocking until the copy is complete and returning
the number of characters copied.  Leverages internal buffers to avoid extra
copies and to avoid buffering too much data in main memory when copying large
files to slow destinations like network sockets.
.RS
.PP
\fB\-size\fR limits the number of characters copied.
.PP
If \fB\-command\fR is given, \fBchan copy\fR returns immediately, works in the
background, and calls \fIcallback\fR when the copy completes, providing as an
additional argument the number of characters written to \fIoutputChan\fR.  If
an error occurs during the background copy, another argument provides message
for the error.  \fIinputChan\fR and \fIoutputChan\fR are automatically
configured for non-blocking mode if needed.  Background copying only works
correctly if events are being processed, e.g. via \fBvwait\fR or Tk.
.PP
During a background copy no other read operation may be performed on
\fIinputChan\fR, and no write operation may be performed on
\fIoutputChan\fR.  However, write operations may by performed on
\fIinputChan\fR and read operations may be performed on \fIoutputChan\fR, as
exhibited by the bidirectional copy example below.
.PP
If either \fIinputChan\fR or \fIoutputChan\fR is closed while the copy is in
progress, copying ceases and \fBno\fR callback is made.  If \fIinputChan\fR is
closed all data already queued is written to \fIoutputChan\fR.
.PP
There should be no event handler established for \fIinputChan\fR  because it
may become readable during a background copy.  An attempt to read or write from
within an event handler results result in the error,  "channel busy".  Any
wrong-sided I/O attempted (by a \fBchan event\fR handler or otherwise) results
in a
.QW "channel busy"
error.
.RE
.\" METHOD: create
.TP
\fBchan create \fImode cmdPrefix\fR
.
This subcommand creates a new script level channel using the command
prefix \fIcmdPrefix\fR as its handler. Any such channel is called a
\fBreflected\fR channel. The specified command prefix, \fBcmdPrefix\fR,
must be a non-empty list, and should provide the API described in the
\fBrefchan\fR manual page. The handle of the new channel is
returned as the result of the \fBchan create\fR command, and the
channel is open. Use either \fBclose\fR or \fBchan close\fR to remove
the channel.
.RS
.PP
The argument \fImode\fR specifies if the new channel is opened for
reading, writing, or both. It has to be a list containing any of the
strings
.QW \fBread\fR
or
.QW \fBwrite\fR ,
The list must have at least one
element, as a channel you can neither write to nor read from makes no
sense. The handler command for the new channel must support the chosen
mode, or an error is thrown.
.PP
The command prefix is executed in the global namespace, at the top of
call stack, following the appending of arguments as described in the
\fBrefchan\fR manual page. Command resolution happens at the
time of the call. Renaming the command, or destroying it means that
the next call of a handler method may fail, causing the channel
command invoking the handler to fail as well. Depending on the
subcommand being invoked, the error message may not be able to explain
the reason for that failure.
.PP
Every channel created with this subcommand knows which interpreter it
was created in, and only ever executes its handler command in that
interpreter, even if the channel was shared with and/or was moved into
a different interpreter. Each reflected channel also knows the thread
it was created in, and executes its handler command only in that
thread, even if the channel was moved into a different thread. To this
end all invocations of the handler are forwarded to the original
thread by posting special events to it. This means that the original
thread (i.e. the thread that executed the \fBchan create\fR command)
must have an active event loop, i.e. it must be able to process such
events. Otherwise the thread sending them will \fIblock
indefinitely\fR. Deadlock may occur.
.PP
Note that this permits the creation of a channel whose two endpoints
live in two different threads, providing a stream-oriented bridge
between these threads. In other words, we can provide a way for
regular stream communication between threads instead of having to send
commands.
.PP
When a thread or interpreter is deleted, all channels created with
this subcommand and using this thread/interpreter as their computing
base are deleted as well, in all interpreters they have been shared
with or moved into, and in whatever thread they have been transferred
to. While this pulls the rug out under the other thread(s) and/or
interpreter(s), this cannot be avoided. Trying to use such a channel
will cause the generation of a regular error about unknown channel
handles.
.PP
This subcommand is \fBsafe\fR and made accessible to safe
interpreters.  While it arranges for the execution of arbitrary Tcl
code the system also makes sure that the code is always executed
within the safe interpreter.
.RE
.\" METHOD: eof
.TP
\fBchan eof \fIchannel\fR
.
Test whether the last input operation on the channel called
\fIchannel\fR failed because the end of the data stream was reached,
returning 1 if end-of-file was reached, and 0 otherwise.
.\" METHOD: event
.TP
\fBchan event \fIchannel event\fR ?\fIscript\fR?
.
Arrange for the Tcl script \fIscript\fR to be installed as a \fIfile
event handler\fR to be called whenever the channel called
\fIchannel\fR enters the state described by \fIevent\fR (which must
be either \fBreadable\fR or \fBwritable\fR); only one such handler may
be installed per event per channel at a time.  If \fIscript\fR is the
empty string, the current handler is deleted (this also happens if the
channel is closed or the interpreter deleted).  If \fIscript\fR is
omitted, the currently installed script is returned (or an empty
string if no such handler is installed).  The callback is only
performed if the event loop is being serviced (e.g. via \fBvwait\fR or
\fBupdate\fR).
.RS
.PP
A file event handler is a binding between a channel and a script, such
that the script is evaluated whenever the channel becomes readable or
writable.  File event handlers are most commonly used to allow data to
be received from another process on an event-driven basis, so that the
receiver can continue to interact with the user or with other channels
while waiting for the data to arrive.  If an application invokes
\fBchan gets\fR or \fBchan read\fR on a blocking channel when there is
no input data available, the process will block; until the input data
arrives, it will not be able to service other events, so it will
appear to the user to
.QW "freeze up"
\&.
With \fBchan event\fR, the
process can tell when data is present and only invoke \fBchan gets\fR
or \fBchan read\fR when they will not block.
.PP
A channel is considered to be readable if there is unread data
available on the underlying device.  A channel is also considered to
be readable if there is unread data in an input buffer, except in the
special case where the most recent attempt to read from the channel
was a \fBchan gets\fR call that could not find a complete line in the
input buffer.  This feature allows a file to be read a line at a time
in non-blocking mode using events.  A channel is also considered to be
readable if an end of file or error condition is present on the
underlying file or device.  It is important for \fIscript\fR to check
for these conditions and handle them appropriately; for example, if
there is no special check for end of file, an infinite loop may occur
where \fIscript\fR reads no data, returns, and is immediately invoked
again.
.PP
A channel is considered to be writable if at least one byte of data
can be written to the underlying file or device without blocking, or
if an error condition is present on the underlying file or device.
Note that client sockets opened in asynchronous mode become writable
when they become connected or if the connection fails.
.PP
Event-driven I/O works best for channels that have been placed into
non-blocking mode with the \fBchan configure\fR command.  In blocking
mode, a \fBchan puts\fR command may block if you give it more data
than the underlying file or device can accept, and a \fBchan gets\fR
or \fBchan read\fR command will block if you attempt to read more data
than is ready; no events will be processed while the commands block.
In non-blocking mode \fBchan puts\fR, \fBchan read\fR, and \fBchan
gets\fR never block.
.PP
The script for a file event is executed at global level (outside the
context of any Tcl procedure) in the interpreter in which the \fBchan
event\fR command was invoked.  If an error occurs while executing the
script then the command registered with \fBinterp bgerror\fR is used
to report the error.  In addition, the file event handler is deleted
if it ever returns an error; this is done in order to prevent infinite
loops due to buggy handlers.
.RE
.\" METHOD: flush
.TP
\fBchan flush \fIchannel\fR
.
Ensures that all pending output for the channel called \fIchannel\fR
is written.
.RS
.PP
If the channel is in blocking mode the command does not return until
all the buffered output has been flushed to the channel. If the
channel is in non-blocking mode, the command may return before all
buffered output has been flushed; the remainder will be flushed in the
background as fast as the underlying file or device is able to absorb
it.
.RE
.\" METHOD: gets
.TP
\fBchan gets \fIchannel\fR ?\fIvarName\fR?
.
Reads a line from the channel consisting of all characters up to the next
end-of-line sequence or until end of file is seen. The line feed character
corresponding to end-of-line sequence is not included as part of the line.
If the \fIvarName\fR argument is specified, the line is stored in the variable
of that name and the command returns the length of the line. If \fIvarName\fR
is not specified, the command returns the line itself as the result of the command.
.RS
.PP
If a complete line is not available and the channel is not at EOF, the command
will block in the case of a blocking channel. For non-blocking channels, the
command will return the empty string as the result in the case of \fIvarName\fR
not specified and -1 if it is.
.RE
.RS
.PP
If a blocking channel is already at EOF, the command returns an empty string if
\fIvarName\fR is not specified. Note an empty string result can also be returned
when a blank line (no characters before the next end of line sequence). The two
cases can be distinguished by calling the \fBchan eof\fR command to check for
end of file. If \fIvarName\fR is specified, the command returns -1 on end of file.
There is no ambiguity in this case because blank lines result in 0 being returned.
.RE
.RS
.PP
If a non-blocking channel is already at EOF, the command returns an empty line
if \fIvarName\fR is not specified. This can be distinguished from an empty line
being returned by either a blank line being read or a full line not being available
through the use of the \fBchan eof\fR and \fBchan blocked\fR commands. If
\fBchan eof\fR returns true, the channel is at EOF. If \fBchan blocked\fR returns
true, a full line was not available. If both commands return false, an empty
line was read. If \fIvarName\fR was specified for a non-bocking channel at EOF,
the command returns -1. This can be distinguished from full line not being
available either by \fBchan eof\fR or \fBchan blocked\fR as above. Note that
when \fIvarName\fR is specified, there is no need to distinguish between eof
and blank lines as the latter will result in the command returning 0.
.PP
If the encoding profile \fBstrict\fR is in effect for the channel, the command
will raise an exception with the POSIX error code \fBEILSEQ\fR if any encoding
errors are encountered in the channel input data. The file pointer remains
unchanged and it is possible to introspect, and in some cases recover, by
changing the encoding in use. See \fBENCODING ERROR EXAMPLES\fR later.
.RE
.\" METHOD: names
.TP
\fBchan names\fR ?\fIpattern\fR?
.
Produces a list of all channel names. If \fIpattern\fR is specified,
only those channel names that match it (according to the rules of
\fBstring match\fR) will be returned.
.\" METHOD: pending
.TP
\fBchan pending \fImode channel\fR
.
Depending on whether \fImode\fR is \fBinput\fR or \fBoutput\fR,
returns the number of
bytes of input or output (respectively) currently buffered
internally for \fIchannel\fR (especially useful in a readable event
callback to impose application-specific limits on input line lengths to avoid
a potential denial-of-service attack where a hostile user crafts
an extremely long line that exceeds the available memory to buffer it).
Returns -1 if the channel was not opened for the mode in question.
.\" METHOD: pipe
.TP
\fBchan pipe\fR
.
Creates a standalone pipe whose read- and write-side channels are
returned as a 2-element list, the first element being the read side and
the second the write side. Can be useful e.g. to redirect
separately \fBstderr\fR and \fBstdout\fR from a subprocess. To do
this, spawn with "2>@" or
">@" redirection operators onto the write side of a pipe, and then
immediately close it in the parent. This is necessary to get an EOF on
the read side once the child has exited or otherwise closed its output.
.RS
.PP
Note that the pipe buffering semantics can vary at the operating system level
substantially; it is not safe to assume that a write performed on the output
side of the pipe will appear instantly to the input side. This is a
fundamental difference and Tcl cannot conceal it. The overall stream semantics
\fIare\fR compatible, so blocking reads and writes will not see most of the
differences, but the details of what exactly gets written when are not. This
is most likely to show up when using pipelines for testing; care should be
taken to ensure that deadlocks do not occur and that potential short reads are
allowed for.
.RE
.\" METHOD: pop
.TP
\fBchan pop \fIchannel\fR
.
Removes the topmost transformation from the channel \fIchannel\fR, if there
is any. If there are no transformations added to \fIchannel\fR, this is
equivalent to \fBchan close\fR of that channel. The result is normally the
empty string, but can be an error in some situations (i.e. where the
underlying system stream is closed and that results in an error).
.\" METHOD: postevent
.TP
\fBchan postevent \fIchannel eventSpec\fR
.
This subcommand is used by command handlers specified with \fBchan
create\fR. It notifies the channel represented by the handle
\fIchannel\fR that the event(s) listed in the \fIeventSpec\fR have
occurred. The argument has to be a list containing any of the strings
\fBread\fR and \fBwrite\fR. The list must contain at least one
element as it does not make sense to invoke the command if there are
no events to post.
.RS
.PP
Note that this subcommand can only be used with channel handles that
were created/opened by \fBchan create\fR. All other channels will
cause this subcommand to report an error.
.PP
As only the Tcl level of a channel, i.e. its command handler, should
post events to it we also restrict the usage of this command to the
interpreter that created the channel. In other words, posting events
to a reflected channel from an interpreter that does not contain it's
implementation is not allowed. Attempting to post an event from any
other interpreter will cause this subcommand to report an error.
.PP
Another restriction is that it is not possible to post events that the
I/O core has not registered an interest in. Trying to do so will cause
the method to throw an error. See the command handler method
\fBwatch\fR described in \fBrefchan\fR, the document specifying
the API of command handlers for reflected channels.
.PP
This command is \fBsafe\fR and made accessible to safe interpreters.
It can trigger the execution of \fBchan event\fR handlers, whether in the
current interpreter or in other interpreters or other threads, even
where the event is posted from a safe interpreter and listened for by
a trusted interpreter. \fBChan event\fR handlers are \fIalways\fR
executed in the interpreter that set them up.
.RE
.\" METHOD: push
.TP
\fBchan push \fIchannel cmdPrefix\fR
.
Adds a new transformation on top of the channel \fIchannel\fR. The
\fIcmdPrefix\fR argument describes a list of one or more words which represent
a handler that will be used to implement the transformation. The command
prefix must provide the API described in the \fBtranschan\fR manual page.
The result of this subcommand is a handle to the transformation. Note that it
is important to make sure that the transformation is capable of supporting the
channel mode that it is used with or this can make the channel neither
readable nor writable.
.\" METHOD: puts
.TP
\fBchan puts\fR ?\fB\-nonewline\fR? ?\fIchannel\fR? \fIstring\fR
.
Writes \fIstring\fR to the channel named \fIchannel\fR followed by a
newline character. A trailing newline character is written unless the
optional flag \fB\-nonewline\fR is given. If \fIchannel\fR is
omitted, the string is written to the standard output channel,
\fBstdout\fR.
.RS
.PP
Newline characters in the output are translated by \fBchan puts\fR to
platform-specific end-of-line sequences according to the currently
configured value of the \fB\-translation\fR option for the channel
(for example, on PCs newlines are normally replaced with
carriage-return-linefeed sequences; see \fBchan configure\fR above for
details).
.PP
Tcl buffers output internally, so characters written with \fBchan
puts\fR may not appear immediately on the output file or device; Tcl
will normally delay output until the buffer is full or the channel is
closed.  You can force output to appear immediately with the \fBchan
flush\fR command.
.PP
When the output buffer fills up, the \fBchan puts\fR command will
normally block until all the buffered data has been accepted for
output by the operating system.  If \fIchannel\fR is in non-blocking
mode then the \fBchan puts\fR command will not block even if the
operating system cannot accept the data.  Instead, Tcl continues to
buffer the data and writes it in the background as fast as the
underlying file or device can accept it.  The application must use the
Tcl event loop for non-blocking output to work; otherwise Tcl never
finds out that the file or device is ready for more output data.  It
is possible for an arbitrarily large amount of data to be buffered for
a channel in non-blocking mode, which could consume a large amount of
memory.  To avoid wasting memory, non-blocking I/O should normally be
used in an event-driven fashion with the \fBchan event\fR command
(do not invoke \fBchan puts\fR unless you have recently been notified
via a file event that the channel is ready for more output data).
.PP
The command will raise an error exception with POSIX error code \fBEILSEQ\fR if
the encoding profile \fBstrict\fR is in effect for the channel and the output
data cannot be encoded in the encoding configured for the channel. Data
may be partially written to the channel in this case.
.RE
.\" METHOD: read
.TP
\fBchan read \fIchannel\fR ?\fInumChars\fR?
.TP
\fBchan read \fR?\fB\-nonewline\fR? \fIchannel\fR
.
In the first form, the result will be the next \fInumChars\fR
characters read from the channel named \fIchannel\fR; if
\fInumChars\fR is omitted, all characters up to the point when the
channel would signal a failure (whether an end-of-file, blocked or
other error condition) are read. In the second form (i.e. when
\fInumChars\fR has been omitted) the flag \fB\-nonewline\fR may be
given to indicate that any trailing newline in the string that has
been read should be trimmed.
.RS
.PP
If \fIchannel\fR is in non-blocking mode, \fBchan read\fR may not
read as many characters as requested: once all available input has
been read, the command will return the data that is available rather
than blocking for more input.  If the channel is configured to use a
multi-byte encoding, then there may actually be some bytes remaining
in the internal buffers that do not form a complete character.  These
bytes will not be returned until a complete character is available or
end-of-file is reached.  The \fB\-nonewline\fR switch is ignored if
the command returns before reaching the end of the file.
.PP
\fBChan read\fR translates end-of-line sequences in the input into
newline characters according to the \fB\-translation\fR option for the
channel (see \fBchan configure\fR above for a discussion on the ways
in which \fBchan configure\fR will alter input).
.PP
When reading from a serial port, most applications should configure
the serial port channel to be non-blocking, like this:
.PP
.CS
\fBchan configure \fIchannel \fB\-blocking \fI0\fR.
.CE
.PP
Then \fBchan read\fR behaves much like described above.  Note that
most serial ports are comparatively slow; it is entirely possible to
get a \fBreadable\fR event for each character read from them. Care
must be taken when using \fBchan read\fR on blocking serial ports:
.TP
\fBchan read \fIchannel numChars\fR
.
In this form \fBchan read\fR blocks until \fInumChars\fR have been
received from the serial port.
.TP
\fBchan read \fIchannel\fR
.
In this form \fBchan read\fR blocks until the reception of the
end-of-file character, see \fBchan configure -eofchar\fR. If there no
end-of-file character has been configured for the channel, then
\fBchan read\fR will block forever.
.PP
If the encoding profile \fBstrict\fR is in effect for the channel, the command
will raise an exception with the POSIX error code \fBEILSEQ\fR if any encoding
errors are encountered in the channel input data. If the channel is in blocking
mode, the error is thrown after advancing the file pointer to the beginning of
the invalid data. The successfully decoded leading portion of the data prior to
the error location is returned as the value of the \fB\-data\fR key of the error
option dictionary. If the channel is in non-blocking mode, the successfully
decoded portion of data is returned by the command without an error
exception being raised. A subsequent read will start at the invalid data
and immediately raise a \fBEILSEQ\fR POSIX error exception. Unlike the
blocking channel case, the \fB\-data\fR key is not present in the
error option dictionary. In the case of exception thrown due to encoding
errors, it is possible to introspect, and in some cases recover, by
changing the encoding in use. See \fBENCODING ERROR EXAMPLES\fR later.
.RE
.\" METHOD: seek
.TP
\fBchan seek \fIchannel offset\fR ?\fIorigin\fR?
.
Sets the current access position within the underlying data stream for
the channel named \fIchannel\fR to be \fIoffset\fR bytes relative to
\fIorigin\fR. \fIOffset\fR must be an integer (which may be negative)
and \fIorigin\fR must be one of the following:
.RS
.IP \fBstart\fR
The new access position will be \fIoffset\fR bytes from the start
of the underlying file or device.
.IP \fBcurrent\fR
The new access position will be \fIoffset\fR bytes from the current
access position; a negative \fIoffset\fR moves the access position
backwards in the underlying file or device.
.IP \fBend\fR
The new access position will be \fIoffset\fR bytes from the end of the
file or device.  A negative \fIoffset\fR places the access position
before the end of file, and a positive \fIoffset\fR places the access
position after the end of file.
.PP
The \fIorigin\fR argument defaults to \fBstart\fR.
.PP
\fBChan seek\fR flushes all buffered output for the channel before the
command returns, even if the channel is in non-blocking mode.  It also
discards any buffered and unread input.  This command returns an empty
string.  An error occurs if this command is applied to channels whose
underlying file or device does not support seeking.
.PP
Note that \fIoffset\fR values are byte offsets, not character offsets.
Both \fBchan seek\fR and \fBchan tell\fR operate in terms of bytes,
not characters, unlike \fBchan read\fR.
.RE
.\" METHOD: tell
.TP
\fBchan tell \fIchannel\fR
.
Returns a number giving the current access position within the
underlying data stream for the channel named \fIchannel\fR. This
value returned is a byte offset that can be passed to \fBchan seek\fR
in order to set the channel to a particular position.  Note that this
value is in terms of bytes, not characters like \fBchan read\fR.  The
value returned is -1 for channels that do not support seeking.
.\" METHOD: truncate
.TP
\fBchan truncate \fIchannel\fR ?\fIlength\fR?
.
Sets the byte length of the underlying data stream for the channel
named \fIchannel\fR to be \fIlength\fR (or to the current byte
offset within the underlying data stream if \fIlength\fR is
omitted). The channel is flushed before truncation.
.
.SH EXAMPLES
.SS "SIMPLE CHANNEL OPERATION EXAMPLES"
.PP
Instruct Tcl to always send output to \fBstdout\fR immediately,
whether or not it is to a terminal:
.PP
.CS
\fBfconfigure\fR stdout -buffering none
.CE
.PP
In the following example a file is opened using the encoding CP1252, which is
common on Windows, searches for a string, rewrites that part, and truncates the
file two lines later.
.PP
.CS
set f [open somefile.txt r+]
\fBchan configure\fR $f -encoding cp1252
set offset 0

\fI# Search for string "FOOBAR" in the file\fR
while {[\fBchan gets\fR $f line] >= 0} {
    set idx [string first FOOBAR $line]
    if {$idx >= 0} {
        \fI# Found it; rewrite line\fR

        \fBchan seek\fR $f [expr {$offset + $idx}]
        \fBchan puts\fR -nonewline $f BARFOO

        \fI# Skip to end of following line, and truncate\fR
        \fBchan gets\fR $f
        \fBchan gets\fR $f
        \fBchan truncate\fR $f

        \fI# Stop searching the file now\fR
        break
    }

    \fI# Save offset of start of next line for later\fR
    set offset [\fBchan tell\fR $f]
}
\fBchan close\fR $f
.CE
.PP
This example illustrates flushing of a channel. The user is
prompted for some information. Because the standard input channel
is line buffered, it must be flushed for the user to see the prompt.
.PP
.CS
chan puts -nonewline "Please type your name: "
\fBchan flush\fR stdout
chan gets stdin name
chan puts "Hello there, $name!"
.CE
.PP
This example reads a file one line at a time and prints it out with
the current line number attached to the start of each line.
.PP
.CS
set chan [open "some.file.txt"]
set lineNumber 0
while {[\fBchan gets\fR $chan line] >= 0} {
    chan puts "[incr lineNumber]: $line"
}
chan close $chan
.CE
.PP
In this example illustrating event driven reads,
\fBGetData\fR will be called with the channel as an
argument whenever $chan becomes readable. The \fBread\fR call will
read whatever binary data is currently available without blocking.
Here the channel has the fileevent removed when an end of file
occurs to avoid being continually called (see above). Alternatively
the channel may be closed on this condition.
.PP
.CS
proc GetData {chan} {
    set data [chan read $chan]
    chan puts "[string length $data] $data"
    if {[chan eof $chan]} {
        chan event $chan readable {}
    }
}

chan configure $chan -blocking 0 -translation binary
\fBchan event\fR $chan readable [list GetData $chan]
.CE
.PP
The next example is similar but uses \fBchan gets\fR to read
line-oriented data.
.PP
.CS
proc GetData {chan} {
    if {[chan gets $chan line] >= 0} {
        chan puts $line
    }
    if {[chan eof $chan]} {
        chan close $chan
    }
}

chan configure $chan -blocking 0 -buffering line -translation crlf
\fBchan event\fR $chan readable [list GetData $chan]
.CE
.PP
A network server that echoes its input line-by-line without
preventing servicing of other connections at the same time:
.PP
.CS
# This is a very simple logger...
proc log {message} {
    \fBchan puts\fR stdout $message
}

# This is called whenever a new client connects to the server
proc connect {chan host port} {
    set clientName [format <%s:%d> $host $port]
    log "connection from $clientName"
    \fBchan configure\fR $chan -blocking 0 -buffering line
    \fBchan event\fR $chan readable [list echoLine $chan $clientName]
}

# This is called whenever either at least one byte of input
# data is available, or the channel was closed by the client.
proc echoLine {chan clientName} {
    \fBchan gets\fR $chan line
    if {[\fBchan eof\fR $chan]} {
        log "finishing connection from $clientName"
        \fBchan close\fR $chan
    } elseif {![\fBchan blocked\fR $chan]} {
        # Didn't block waiting for end-of-line
        log "$clientName - $line"
        \fBchan puts\fR $chan $line
    }
}

# Create the server socket and enter the event-loop to wait
# for incoming connections...
socket -server connect 12345
vwait forever
.CE
.PP
The following example reads a PPM-format image from a file
combining ASCII and binary content.
.PP
.CS
# Open the file and put it into Unix ASCII mode
set f [open teapot.ppm]
\fBchan configure\fR $f -encoding ascii -translation lf

# Get the header
if {[chan gets $f] ne "P6"} {
    error "not a raw\-bits PPM"
}

# Read lines until we have got non-comment lines
# that supply us with three decimal values.
set words {}
while {[llength $words] < 3} {
    chan gets $f line
    if {[string match "#*" $line]} continue
    lappend words {*}[join [scan $line %d%d%d]]
}

# Those words supply the size of the image and its
# overall depth per channel. Assign to variables.
lassign $words xSize ySize depth

# Now switch to binary mode to pull in the data,
# one byte per channel (red,green,blue) per pixel.
\fBchan configure\fR $f -translation binary
set numDataBytes [expr {3 * $xSize * $ySize}]
set data [chan read $f $numDataBytes]

close $f
.CE
.SS "FILE SEEK EXAMPLES"
.PP
Read a file twice:
.PP
.CS
set f [open file.txt]
set data1 [chan read $f]
\fBchan seek\fR $f 0
set data2 [chan read $f]
chan close $f
# $data1 eq $data2 if the file wasn't updated
.CE
.PP
Read the last 10 bytes from a file:
.PP
.CS
set f [open file.data]
# This is guaranteed to work with binary data but
# may fail with other encodings...
chan configure $f -translation binary
\fBchan seek\fR $f -10 end
set data [chan read $f 10]
chan close $f
.CE
.PP
Read a line from a file channel only if it starts with \fBfoobar\fR:
.PP
.CS
# Save the offset in case we need to undo the read...
set offset [\fBtell\fR $chan]
if {[read $chan 6] eq "foobar"} {
    gets $chan line
} else {
    set line {}
    # Undo the read...
    seek $chan $offset
}
.CE
.SS "ENCODING ERROR EXAMPLES"
.PP
The example below illustrates handling of an encoding error encountered
during channel input. First, creation of a test file containing
the invalid UTF-8 sequence (\fBA \\xC3 B\fR):
.PP
.CS
% set f [open test_A_195_B.txt wb]; chan puts -nonewline $f A\\xC3B; chan close $f
.CE
.PP
An attempt to read the file will result in an encoding error which is
then introspected by switching the channel to binary mode. Note in the
example that when the error is reported the file position remains
unchanged so that the \fBchan gets\fR during recovery returns the
full line.
.PP
.CS
% set f [open test_A_195_B.txt r]
file384b6a8
% chan configure $f -encoding utf-8
% catch {chan gets $f} e d
1
% set d
-code 1 -level 0
-errorstack {INNER {invokeStk1 gets file384b6a8}}
-errorcode {POSIX EILSEQ {invalid or incomplete multibyte or wide character}}
-errorinfo {...} -errorline 1
% chan tell $f
0
<<<<<<< HEAD
% chan configure $f -encoding binary
=======
% chan configure $f -translation binary
>>>>>>> c510308c
% chan gets $f
AÃB
.CE
.PP
The following example is similar to the above but demonstrates recovery after a
blocking read. The successfully decoded data "A" is returned in the error options
dictionary key \fB\-data\fR. The file position is advanced on the encoding error
position 1. The data at the error position is thus recovered by the next
\fBchan read\fR command.
.PP
.CS
% set f [open test_A_195_B.txt r]
file35a65a0
% chan configure $f -encoding utf-8 -blocking 1
% catch {chan read $f} e d
1
% set d
-data A -code 1 -level 0
-errorstack {INNER {invokeStk1 read file35a65a0}}
-errorcode {POSIX EILSEQ {invalid or incomplete multibyte or wide character}}
-errorinfo {...} -errorline 1
% chan tell $f
1
<<<<<<< HEAD
% chan configure $f -encoding binary
=======
% chan configure $f -translation binary
>>>>>>> c510308c
% chan read $f
ÃB
% chan close $f
.CE
.PP
Finally the same example, but this time with a non-blocking channel.
.PP
.CS
% set f [open test_A_195_B.txt r]
file35a65a0
% chan configure $f -encoding utf-8 -blocking 0
% chan read $f
A
% chan tell $f
1
% catch {chan read $f} e d
1
% set d
-code 1 -level 0
-errorstack {INNER {invokeStk1 read file384b228}}
-errorcode {POSIX EILSEQ {invalid or incomplete multibyte or wide character}}
-errorinfo {...} -errorline 1
.CE

.SS "CHANNEL COPY EXAMPLES"
.PP
The first example transfers the contents of one channel exactly to
another. Note that when copying one file to another, it is better to
use \fBfile copy\fR which also copies file metadata (e.g. the file
access permissions) where possible.
.PP
.CS
\fBchan configure\fR $in -translation binary
\fBchan configure\fR $out -translation binary
\fBchan copy\fR $in $out
.CE
.PP
This second example shows how the callback gets
passed the number of bytes transferred.
It also uses vwait to put the application into the event loop.
Of course, this simplified example could be done without the command
callback.
.PP
.CS
proc Cleanup {in out bytes {error {}}} {
    global total
    set total $bytes
    \fBchan close\fR $in
    \fBchan close\fR $out
    if {$error ne ""} {
        # error occurred during the copy
    }
}

set in [open $file1]
set out [socket $server $port]
\fBchan copy\fR $in $out -command [list Cleanup $in $out]
vwait total
.CE
.PP
The third example copies in chunks and tests for end of file
in the command callback.
.PP
.CS
proc CopyMore {in out chunk bytes {error {}}} {
    global total done
    incr total $bytes
    if {($error ne "") || [\fBchan eof\fR $in]} {
        set done $total
        \fBchan close\fR $in
        \fBchan close\fR $out
    } else {
        \fBchan copy\fR $in $out -size $chunk \e
            -command [list CopyMore $in $out $chunk]
    }
}

set in [open $file1]
set out [socket $server $port]
set chunk 1024
set total 0
\fBchan copy\fR $in $out -size $chunk \e
    -command [list CopyMore $in $out $chunk]
vwait done
.CE
.PP
The fourth example starts an asynchronous, bidirectional copy between
two sockets. Those could also be pipes from two bidirectional pipelines
(e.g., \fI[open "|hal 9000" r+]\fR); the conversation will remain
essentially secret to the script, since all four \fBchan event\fR slots
are busy, though any transforms that are \fBchan push\fRed on the
channels will be able to observe the passing traffic.
.PP
.CS
proc Done {dir args} {
    global flows done
    \fBchan puts\fR "$dir is over."
    incr flows -1
    if {$flows <= 0} {
        set done 1
    }
}

set flows 2
\fBchan copy\fR $sok1 $sok2 -command [list Done UP]
\fBchan copy\fR $sok2 $sok1 -command [list Done DOWN]
vwait done
.CE
.SH "SEE ALSO"
close(n), eof(n), fblocked(n), fconfigure(n), fcopy(n), file(n),
fileevent(n), flush(n), gets(n), open(n), puts(n), read(n), seek(n),
socket(n), tell(n), refchan(n), transchan(n),
Tcl_StandardChannels(3)
.SH KEYWORDS
blocking, channel, end of file, events, input, non-blocking,
offset, output, readable, seek, stdio, tell, writable
'\" Local Variables:
'\" mode: nroff
'\" End:<|MERGE_RESOLUTION|>--- conflicted
+++ resolved
@@ -1038,11 +1038,7 @@
 -errorinfo {...} -errorline 1
 % chan tell $f
 0
-<<<<<<< HEAD
-% chan configure $f -encoding binary
-=======
 % chan configure $f -translation binary
->>>>>>> c510308c
 % chan gets $f
 AÃB
 .CE
@@ -1066,11 +1062,7 @@
 -errorinfo {...} -errorline 1
 % chan tell $f
 1
-<<<<<<< HEAD
-% chan configure $f -encoding binary
-=======
 % chan configure $f -translation binary
->>>>>>> c510308c
 % chan read $f
 ÃB
 % chan close $f
