--- conflicted
+++ resolved
@@ -5,10 +5,6 @@
 '\" See the file "license.terms" for information on usage and redistribution
 '\" of this file, and for a DISCLAIMER OF ALL WARRANTIES.
 '\" 
-<<<<<<< HEAD
-'\" RCS: @(#) $Id: library.n,v 1.22.2.1 2008/12/21 20:13:49 dgp Exp $
-=======
->>>>>>> e25ebfc2
 .so man.macros
 .TH library n "8.0" Tcl "Tcl Built-In Commands"
 .BS
