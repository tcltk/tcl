'\"
'\" Copyright (c) 1991-1993 The Regents of the University of California.
'\" Copyright (c) 1994-1996 Sun Microsystems, Inc.
'\"
'\" See the file "license.terms" for information on usage and redistribution
'\" of this file, and for a DISCLAIMER OF ALL WARRANTIES.
'\"
.TH library n "8.0" Tcl "Tcl Built-In Commands"
.so man.macros
.BS
.SH NAME
auto_execok, auto_import, auto_load, auto_mkindex, auto_qualify, auto_reset, tcl_findLibrary, parray, tcl_endOfWord, tcl_startOfNextWord, tcl_startOfPreviousWord, tcl_wordBreakAfter, tcl_wordBreakBefore \- standard library of Tcl procedures
.SH SYNOPSIS
.nf
\fBauto_execok \fIcmd\fR
\fBauto_import \fIpattern\fR
\fBauto_load \fIcmd\fR
\fBauto_mkindex \fIdir pattern pattern ...\fR
\fBauto_qualify \fIcommand namespace\fR
\fBauto_reset\fR
\fBtcl_findLibrary \fIbasename version patch initScript enVarName varName\fR
\fBparray \fIarrayName\fR ?\fIpattern\fR?
\fBtcl_endOfWord \fIstr start\fR
\fBtcl_startOfNextWord \fIstr start\fR
\fBtcl_startOfPreviousWord \fIstr start\fR
\fBtcl_wordBreakAfter \fIstr start\fR
\fBtcl_wordBreakBefore \fIstr start\fR
.BE
.SH INTRODUCTION
.PP
Tcl includes a library of Tcl procedures for commonly-needed functions.
The procedures defined in the Tcl library are generic ones suitable
for use by many different applications.
The location of the Tcl library is returned by the \fBinfo library\fR
command.
In addition to the Tcl library, each application will normally have
its own library of support procedures as well;  the location of this
library is normally given by the value of the \fB$\fIapp\fB_library\fR
global variable, where \fIapp\fR is the name of the application.
For example, the location of the Tk library is kept in the variable
\fBtk_library\fR.
.PP
To access the procedures in the Tcl library, an application should
source the file \fBinit.tcl\fR in the library, for example with
the Tcl command
.PP
.CS
\fBsource [file join [info library] init.tcl]\fR
.CE
.PP
If the library procedure \fBTcl_Init\fR is invoked from an application's
\fBTcl_AppInit\fR procedure, this happens automatically.
The code in \fBinit.tcl\fR will define the \fBunknown\fR procedure
and arrange for the other procedures to be loaded on-demand using
the auto-load mechanism defined below.
.SH "COMMAND PROCEDURES"
.PP
The following procedures are provided in the Tcl library:
.TP
\fBauto_execok \fIcmd\fR
Determines whether there is an executable file or shell builtin
by the name \fIcmd\fR.  If so, it returns a list of arguments to be
passed to \fBexec\fR to execute the executable file or shell builtin
named by \fIcmd\fR.  If not, it returns an empty string.  This command
examines the directories in the current search path (given by the PATH
environment variable) in its search for an executable file named
\fIcmd\fR.  On Windows platforms, the search is expanded with the same
directories and file extensions as used by \fBexec\fR. \fBAuto_execok\fR
remembers information about previous searches in an array named
\fBauto_execs\fR;  this avoids the path search in future calls for the
same \fIcmd\fR.  The command \fBauto_reset\fR may be used to force
\fBauto_execok\fR to forget its cached information.
.TP
\fBauto_import \fIpattern\fR
\fBAuto_import\fR is invoked during \fBnamespace import\fR to see if
the imported commands specified by \fIpattern\fR reside in an
autoloaded library.  If so, the commands are loaded so that they will
be available to the interpreter for creating the import links.  If the
commands do not reside in an autoloaded library, \fBauto_import\fR
does nothing.  The pattern matching is performed according to the
matching rules of \fBnamespace import\fR.
.TP
\fBauto_load \fIcmd\fR
This command attempts to load the definition for a Tcl command named
\fIcmd\fR.  To do this, it searches an \fIauto-load path\fR, which is
a list of one or more directories.  The auto-load path is given by the
global variable \fBauto_path\fR if it exists.  If there is no
\fBauto_path\fR variable, then the TCLLIBPATH environment variable is
used, if it exists.  Otherwise the auto-load path consists of just the
Tcl library directory.  Within each directory in the auto-load path
there must be a file \fBtclIndex\fR that describes one or more
commands defined in that directory and a script to evaluate to load
each of the commands.  The \fBtclIndex\fR file should be generated
with the \fBauto_mkindex\fR command.  If \fIcmd\fR is found in an
index file, then the appropriate script is evaluated to create the
command.  The \fBauto_load\fR command returns 1 if \fIcmd\fR was
successfully created.  The command returns 0 if there was no index
entry for \fIcmd\fR or if the script did not actually define \fIcmd\fR
(e.g. because index information is out of date).  If an error occurs
while processing the script, then that error is returned.
\fBAuto_load\fR only reads the index information once and saves it in
the array \fBauto_index\fR;  future calls to \fBauto_load\fR check for
\fIcmd\fR in the array rather than re-reading the index files.  The
cached index information may be deleted with the command
\fBauto_reset\fR.  This will force the next \fBauto_load\fR command to
reload the index database from disk.
.TP
\fBauto_mkindex \fIdir pattern pattern ...\fR
.
Generates an index suitable for use by \fBauto_load\fR.  The command
searches \fIdir\fR for all files whose names match any of the
\fIpattern\fR arguments (matching is done with the \fBglob\fR
command), generates an index of all the Tcl command procedures defined
in all the matching files, and stores the index information in a file
named \fBtclIndex\fR in \fIdir\fR. If no pattern is given a pattern of
\fB*.tcl\fR will be assumed.  For example, the command
.RS
.PP
.CS
\fBauto_mkindex foo *.tcl\fR
.CE
.PP
will read all the \fB.tcl\fR files in subdirectory \fBfoo\fR and
generate a new index file \fBfoo/tclIndex\fR.
.PP
\fBAuto_mkindex\fR parses the Tcl scripts by sourcing them into a
slave interpreter and monitoring the proc and namespace commands that
are executed.  Extensions can use the (undocumented)
auto_mkindex_parser package to register other commands that can
contribute to the auto_load index. You will have to read through
auto.tcl to see how this works.
.PP
\fBAuto_mkindex_old\fR
(which has the same syntax as \fBauto_mkindex\fR)
parses the Tcl scripts in a relatively
unsophisticated way:  if any line contains the word
.QW \fBproc\fR
as its first characters then it is assumed to be a procedure
definition and the next word of the line is taken as the
procedure's name.
<<<<<<< HEAD
Procedure definitions that do not appear in this way (e.g.\ they
have spaces before the \fBproc\fR) will not be indexed.  If your 
=======
Procedure definitions that do not appear in this way (e.g. they
have spaces before the \fBproc\fR) will not be indexed.  If your
>>>>>>> cc771f1b
script contains
.QW dangerous
code, such as global initialization
code or procedure names with special characters like \fB$\fR,
\fB*\fR, \fB[\fR or \fB]\fR, you are safer using \fBauto_mkindex_old\fR.
.RE
.TP
\fBauto_reset\fR
.
Destroys all the information cached by \fBauto_execok\fR and
\fBauto_load\fR.  This information will be re-read from disk the next
time it is needed.  \fBAuto_reset\fR also deletes any procedures
listed in the auto-load index, so that fresh copies of them will be
loaded the next time that they are used.
.TP
\fBauto_qualify \fIcommand namespace\fR
Computes a list of fully qualified names for \fIcommand\fR.  This list
mirrors the path a standard Tcl interpreter follows for command
lookups:  first it looks for the command in the current namespace, and
then in the global namespace.  Accordingly, if \fIcommand\fR is
relative and \fInamespace\fR is not \fB::\fR, the list returned has
two elements:  \fIcommand\fR scoped by \fInamespace\fR, as if it were
a command in the \fInamespace\fR namespace; and \fIcommand\fR as if it
were a command in the global namespace.  Otherwise, if either
\fIcommand\fR is absolute (it begins with \fB::\fR), or
\fInamespace\fR is \fB::\fR, the list contains only \fIcommand\fR as
if it were a command in the global namespace.
.RS
.PP
\fBAuto_qualify\fR is used by the auto-loading facilities in Tcl, both
for producing auto-loading indexes such as \fIpkgIndex.tcl\fR, and for
performing the actual auto-loading of functions at runtime.
.RE
.TP
\fBtcl_findLibrary \fIbasename version patch initScript enVarName varName\fR
This is a standard search procedure for use by extensions during
their initialization.  They call this procedure to look for their
script library in several standard directories.
The last component of the name of the library directory is
normally \fIbasenameversion\fR
(e.g., tk8.0), but it might be
.QW library
when in the build hierarchies.
The \fIinitScript\fR file will be sourced into the interpreter
once it is found.  The directory in which this file is found is
stored into the global variable \fIvarName\fR.
If this variable is already defined (e.g., by C code during
application initialization) then no searching is done.
Otherwise the search looks in these directories:
the directory named by the environment variable \fIenVarName\fR;
relative to the Tcl library directory;
relative to the executable file in the standard installation
bin or bin/\fIarch\fR directory;
relative to the executable file in the current build tree;
relative to the executable file in a parallel build tree.
.TP
\fBparray \fIarrayName\fR\ ?\fIpattern\fR?
Prints on standard output the names and values of all the elements
<<<<<<< HEAD
in the array \fIarrayName\fR.
\fIArrayName\fR must be an array accessible to the caller of \fBparray\fR.
=======
in the array \fIarrayName\fR that match \fIpattern\fR (using the
matching rules of \fBstring match\fR).
\fBArrayName\fR must be an array accessible to the caller of \fBparray\fR.
>>>>>>> cc771f1b
It may be either local or global.
.TP
\fBtcl_endOfWord \fIstr start\fR
Returns the index of the first end-of-word location that occurs after
a starting index \fIstart\fR in the string \fIstr\fR.  An end-of-word
location is defined to be the first non-word character following the
first word character after the starting point.  Returns -1 if there
are no more end-of-word locations after the starting point.  See the
description of \fBtcl_wordchars\fR and \fBtcl_nonwordchars\fR below
for more details on how Tcl determines which characters are word
characters.
.TP
\fBtcl_startOfNextWord \fIstr start\fR
Returns the index of the first start-of-word location that occurs
after a starting index \fIstart\fR in the string \fIstr\fR.  A
start-of-word location is defined to be the first word character
following a non-word character.  Returns \-1 if there are no more
start-of-word locations after the starting point.
.TP
\fBtcl_startOfPreviousWord \fIstr start\fR
Returns the index of the first start-of-word location that occurs
before a starting index \fIstart\fR in the string \fIstr\fR.  Returns
\-1 if there are no more start-of-word locations before the starting
point.
.TP
\fBtcl_wordBreakAfter \fIstr start\fR
Returns the index of the first word boundary after the starting index
\fIstart\fR in the string \fIstr\fR.  Returns \-1 if there are no more
boundaries after the starting point in the given string.  The index
returned refers to the second character of the pair that comprises a
boundary.
.TP
\fBtcl_wordBreakBefore \fIstr start\fR
Returns the index of the first word boundary before the starting index
\fIstart\fR in the string \fIstr\fR.  Returns \-1 if there are no more
boundaries before the starting point in the given string.  The index
returned refers to the second character of the pair that comprises a
boundary.
.SH "VARIABLES"
.PP
The following global variables are defined or used by the procedures in
the Tcl library. They fall into two broad classes, handling unknown
commands and packages, and determining what are words.
.SS "AUTOLOADING AND PACKAGE MANAGEMENT VARIABLES"
.TP
\fBauto_execs\fR
Used by \fBauto_execok\fR to record information about whether
particular commands exist as executable files.
.TP
\fBauto_index\fR
Used by \fBauto_load\fR to save the index information read from
disk.
.TP
\fBauto_noexec\fR
If set to any value, then \fBunknown\fR will not attempt to auto-exec
any commands.
.TP
\fBauto_noload\fR
If set to any value, then \fBunknown\fR will not attempt to auto-load
any commands.
.TP
\fBauto_path\fR
.
If set, then it must contain a valid Tcl list giving directories to
search during auto-load operations (including for package index
files when using the default \fBpackage unknown\fR handler).
This variable is initialized during startup to contain, in order:
the directories listed in the \fBTCLLIBPATH\fR environment variable,
the directory named by the \fBtcl_library\fR global variable,
the parent directory of \fBtcl_library\fR,
the directories listed in the \fBtcl_pkgPath\fR variable.
Additional locations to look for files and package indices should
normally be added to this variable using \fBlappend\fR.
.TP
\fBenv(TCL_LIBRARY)\fR
If set, then it specifies the location of the directory containing
library scripts (the value of this variable will be
assigned to the \fBtcl_library\fR variable and therefore returned by
the command \fBinfo library\fR).  If this variable is not set then
a default value is used.
.TP
\fBenv(TCLLIBPATH)\fR
If set, then it must contain a valid Tcl list giving directories to
search during auto-load operations.  Directories must be specified in
Tcl format, using
.QW /
as the path separator, regardless of platform.
This variable is only used when initializing the \fBauto_path\fR variable.
.SS "WORD BOUNDARY DETERMINATION VARIABLES"
These variables are only used in the \fBtcl_endOfWord\fR,
\fBtcl_startOfNextWord\fR, \fBtcl_startOfPreviousWord\fR,
\fBtcl_wordBreakAfter\fR, and \fBtcl_wordBreakBefore\fR commands.
.TP
\fBtcl_nonwordchars\fR
This variable contains a regular expression that is used by routines
like \fBtcl_endOfWord\fR to identify whether a character is part of a
word or not.  If the pattern matches a character, the character is
considered to be a non-word character.  On Windows platforms, spaces,
tabs, and newlines are considered non-word characters.  Under Unix,
everything but numbers, letters and underscores are considered
non-word characters.
.TP
\fBtcl_wordchars\fR
This variable contains a regular expression that is used by routines
like \fBtcl_endOfWord\fR to identify whether a character is part of a
word or not.  If the pattern matches a character, the character is
considered to be a word character.  On Windows platforms, words are
comprised of any character that is not a space, tab, or newline.  Under
Unix, words are comprised of numbers, letters or underscores.
.SH "SEE ALSO"
env(n), info(n), re_syntax(n)
.SH KEYWORDS
<<<<<<< HEAD
auto-exec, auto-load, library, unknown, word, whitespace 
'\"Local Variables:
'\"mode: nroff
'\"End:
=======
auto-exec, auto-load, library, unknown, word, whitespace
>>>>>>> cc771f1b
<|MERGE_RESOLUTION|>--- conflicted
+++ resolved
@@ -138,13 +138,8 @@
 as its first characters then it is assumed to be a procedure
 definition and the next word of the line is taken as the
 procedure's name.
-<<<<<<< HEAD
 Procedure definitions that do not appear in this way (e.g.\ they
-have spaces before the \fBproc\fR) will not be indexed.  If your 
-=======
-Procedure definitions that do not appear in this way (e.g. they
 have spaces before the \fBproc\fR) will not be indexed.  If your
->>>>>>> cc771f1b
 script contains
 .QW dangerous
 code, such as global initialization
@@ -203,14 +198,9 @@
 .TP
 \fBparray \fIarrayName\fR\ ?\fIpattern\fR?
 Prints on standard output the names and values of all the elements
-<<<<<<< HEAD
-in the array \fIarrayName\fR.
-\fIArrayName\fR must be an array accessible to the caller of \fBparray\fR.
-=======
 in the array \fIarrayName\fR that match \fIpattern\fR (using the
 matching rules of \fBstring match\fR).
-\fBArrayName\fR must be an array accessible to the caller of \fBparray\fR.
->>>>>>> cc771f1b
+\fIArrayName\fR must be an array accessible to the caller of \fBparray\fR.
 It may be either local or global.
 .TP
 \fBtcl_endOfWord \fIstr start\fR
@@ -323,11 +313,7 @@
 .SH "SEE ALSO"
 env(n), info(n), re_syntax(n)
 .SH KEYWORDS
-<<<<<<< HEAD
-auto-exec, auto-load, library, unknown, word, whitespace 
+auto-exec, auto-load, library, unknown, word, whitespace
 '\"Local Variables:
 '\"mode: nroff
-'\"End:
-=======
-auto-exec, auto-load, library, unknown, word, whitespace
->>>>>>> cc771f1b
+'\"End: