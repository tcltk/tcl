--- conflicted
+++ resolved
@@ -12,13 +12,8 @@
 tm \- Facilities for locating and loading of Tcl Modules
 .SH SYNOPSIS
 .nf
-<<<<<<< HEAD
-\fB::tcl::tm::path add \fR?\fIpath ...\fR?
-\fB::tcl::tm::path remove \fR?\fIpath ...\fR?
-=======
 \fB::tcl::tm::path add \fR?\fIpath\fR ...?
 \fB::tcl::tm::path remove \fR?\fIpath\fR ...?
->>>>>>> 604a5267
 \fB::tcl::tm::path list\fR
 \fB::tcl::tm::roots \fR\fIpaths\fR
 .fi
@@ -31,11 +26,7 @@
 .\" COMMAND: path
 .\" METHOD: add
 .TP
-<<<<<<< HEAD
-\fB::tcl::tm::path add \fR?\fIpath ...\fR?
-=======
 \fB::tcl::tm::path add \fR?\fIpath\fR ...?
->>>>>>> 604a5267
 .
 The paths are added at the head to the list of module paths, in order
 of appearance. This means that the last argument ends up as the new
@@ -58,11 +49,7 @@
 .RE
 .\" METHOD: remove
 .TP
-<<<<<<< HEAD
-\fB::tcl::tm::path remove \fR?\fIpath ...\fR?
-=======
 \fB::tcl::tm::path remove \fR?\fIpath\fR ...?
->>>>>>> 604a5267
 .
 Removes the paths from the list of module paths. The command silently
 ignores all paths which are not on the list.
