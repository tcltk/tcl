'\"
'\" Copyright (c) 1998 Scriptics Corporation.
'\"
'\" See the file "license.terms" for information on usage and redistribution
'\" of this file, and for a DISCLAIMER OF ALL WARRANTIES.
'\"
.TH encoding n "8.1" Tcl "Tcl Built-In Commands"
.so man.macros
.BS
.SH NAME
encoding \- Work with encodings
.SH SYNOPSIS
\fBencoding \fIoperation\fR ?\fIarg arg ...\fR?
.BE
.SH INTRODUCTION
.PP
In Tcl every string is composed of Unicode values.  Text may be encoded into an
encoding such as cp1252, iso8859-1, Shitf\-JIS, utf-8, utf-16, etc. Not every
Unicode vealue is encodable in every encoding, and some encodings can encode
values that are not available in Unicode.
.PP
Even though Unicode is for encoding the written texts of human languages, any
sequence of bytes can be encoded as the first 255 Unicode values.  iso8859-1 an
encoding for a subset of Unicode in which each byte is a Unicode value of 255
or less.  Thus, any sequence of bytes can be considered to be a Unicode string
encoded in iso8859-1.  To work with binary data in Tcl, decode it from
iso8859-1 when reading it in, and encode it into iso8859-1 when writing it out,
ensuring that each character in the string has a value of 255 or less.
Decoding such a string does nothing, and encoding encoding such a string also
does nothing.
.PP
For example, the following is true:
.CS
set text {In Tcl binary data is treated as Unicode text and it just works.}
set encoded [encoding convertto iso8859-1 $text]
expr {$text eq $encoded}; #-> 1
.CE
The following is also true:
.CS
set decoded [encoding convertfrom iso8859-1 $text]
expr {$text eq $decoded}; #-> 1
.CE
.SH DESCRIPTION
.PP
Performs one of the following encoding \fIoperations\fR:
.TP
\fBencoding convertfrom\fR ?\fIencoding\fR? \fIdata\fR
.TP
\fBencoding convertfrom\fR ?\fB-profile \fIprofile\fR? ?\fB-failindex var\fR? \fIencoding\fR \fIdata\fR
.
Decodes \fIdata\fR encoded in \fIencoding\fR. If \fIencoding\fR is not
specified the current system encoding is used.

.VS "TCL8.7 TIP607, TIP656"
\fB-profile\fR determines how invalid data for the encoding are handled.  See
the \fBPROFILES\fR section below for details.  Returns an error if decoding
fails.  However, if \fB-failindex\fR given, returns the result of the
conversion up to the point of termination, and stores in \fBvar\fR the index of
the character that could not be converted. If no errors are encountered the
entire result of the conversion is returned and the value \fB-1\fR is stored in
\fBvar\fR.
.VE "TCL8.7 TIP607, TIP656"
.TP
\fBencoding convertto\fR ?\fIencoding\fR? \fIdata\fR
.TP
\fBencoding convertto\fR ?\fB-profile \fIprofile\fR? ?\fB-failindex var\fR? \fIencoding\fR \fIdata\fR
.
Converts \fIstring\fR to \fIencoding\fR.  If \fIencoding\fR is not given, the
current system encoding is used.

.VS "TCL8.7 TIP607, TIP656"
See \fBencoding convertfrom\fR for the meaning of \fB-profile\fR and \fB-failindex\fR.
.VE "TCL8.7 TIP607, TIP656"
.TP
\fBencoding dirs\fR ?\fIdirectoryList\fR?
.
Sets the search path for \fB*.enc\fR encoding data files to the list of
directories given by \fIdirectoryList\fR.  If \fIdirectoryList\fR is not given,
returns the current list of directories that make up the search path.  It is
not an error for an item in \fIdirectoryList\fR to not refer to a readable,
searchable directory.
.TP
\fBencoding names\fR
.
Returns a list of the names of available encodings.
The encodings
.QW utf-8
and
.QW iso8859-1
are guaranteed to be present in the list.
.VS "TCL8.7 TIP656"
.TP
\fBencoding profiles\fR
Returns a list of names of available encoding profiles. See \fBPROFILES\fR
below.
.VE "TCL8.7 TIP656"
.TP
\fBencoding system\fR ?\fIencoding\fR?
.
Sets the system encoding to \fIencoding\fR. If \fIencoding\fR is not given,
returns the current system encoding.  The system encoding is used to pass
strings to system calls.
.\" Do not put .VS on whole section as that messes up the bullet list alignment
.SH PROFILES
.PP
.VS "TCL8.7 TIP656"
Each \fIprofile\fR is a distinct strategy for dealing with invalid data for an
encoding.
.PP
<<<<<<< HEAD
The following profiles are currently implemented with \fBstrict\fR being
the default if the \fB-profile\fR is not specified.
=======
The following profiles are currently implemented.
>>>>>>> 2445b5d5
.VS "TCL8.7 TIP656"
.TP
\fBtcl8\fR
.
The default profile.  Provides for behaviour identical to that of Tcl 8.6: When
decoding, for encodings \fBother than utf-8\fR, each invalid byte is interpreted
as the Unicode value given by that one byte. For example, the byte 0x80, which
is invalid in the ASCII encoding would be mapped to the Unicode value U+0080.
For \fButf-8\fR, each invalid byte that is a valid CP1252 character is
interpreted as the Unicode value for that character, while each byte that is
not is treated as the Unicode value given by that one byte. For example, byte
0x80 is defined by CP1252 and is therefore mapped to its Unicode equivalent
U+20AC while byte 0x81 which is not defined by CP1252 is mapped to U+0081. As
an additional special case, the sequence 0xC0 0x80 is mapped to U+0000.

When encoding, each character that cannot be represented in the encoding is
replaced by an encoding-dependent character, usually the question mark \fB?\fR.
.TP
\fBstrict\fR
.
<<<<<<< HEAD
The \fBstrict\fR profile always stops processing when an conversion error is
encountered. The error is signaled via an exception or the \fB-failindex\fR
option mechanism. The \fBstrict\fR profile implements a Unicode standard
conformant behavior.
=======
The operation fails when invalid data for the encoding are encountered.
>>>>>>> 2445b5d5
.TP
\fBreplace\fR
.
When decoding, invalid bytes are replaced by U+FFFD, the Unicode REPLACEMENT
CHARACTER.

When encoding, Unicode values that cannot be represented in the target encoding
are transformed to an encoding-specific fallback character, U+FFFD REPLACEMENT
CHARACTER for UTF targets, and generally `?` for other encodings.
.VE "TCL8.7 TIP656"
.SH EXAMPLES
.PP
These examples use the utility proc below that prints the Unicode value for
each character in a string.
.PP
.CS
proc codepoints s {join [lmap c [split $s {}] {
    string cat U+ [format %.6X [scan $c %c]]}]
}
.CE
.PP
Example 1: Convert from euc-jp:
.PP
.CS
% codepoints [\fBencoding convertfrom\fR euc-jp \exA4\exCF]
U+00306F
.CE
.PP
The result is the Unicode value
.QW "\eu306F" ,
which is the Hiragana letter HA.
.VS "TCL8.7 TIP607, TIP656"
.PP
Example 2: Error handling based on profiles:
.PP
The letter \fBA\fR is Unicode character U+0041 and the byte "\ex80" is invalid
in ASCII encoding.
.PP
.CS
% codepoints [encoding convertfrom -profile tcl8 ascii A\ex80]
U+000041 U+000080
% codepoints [encoding convertfrom -profile replace ascii A\ex80]
U+000041 U+00FFFD
% codepoints [encoding convertfrom -profile strict ascii A\ex80]
unexpected byte sequence starting at index 1: '\ex80'
.CE
.PP
Example 3: Get partial data and the error location:
.PP
.CS
% codepoints [encoding convertfrom -failindex idx ascii AB\ex80]
U+000041 U+000042
% set idx
2
.CE
.PP
Example 4: Encode a character that is not representable in ISO8859-1:
.PP
.CS
% encoding convertto iso8859-1 A\eu0141
A?
% encoding convertto -profile strict iso8859-1 A\eu0141
unexpected character at index 1: 'U+000141'
% encoding convertto -failindex idx iso8859-1 A\eu0141
A
% set idx
1
.CE
.VE "TCL8.7 TIP607, TIP656"
.PP
.SH "SEE ALSO"
Tcl_GetEncoding(3), fconfigure(n)
.SH KEYWORDS
encoding, unicode
.\" Local Variables:
.\" mode: nroff
.\" End:<|MERGE_RESOLUTION|>--- conflicted
+++ resolved
@@ -107,17 +107,17 @@
 Each \fIprofile\fR is a distinct strategy for dealing with invalid data for an
 encoding.
 .PP
-<<<<<<< HEAD
-The following profiles are currently implemented with \fBstrict\fR being
-the default if the \fB-profile\fR is not specified.
-=======
 The following profiles are currently implemented.
->>>>>>> 2445b5d5
 .VS "TCL8.7 TIP656"
 .TP
+\fBstrict\fR
+.
+The default profile.  The operation fails when invalid data for the encoding
+are encountered.
+.TP
 \fBtcl8\fR
 .
-The default profile.  Provides for behaviour identical to that of Tcl 8.6: When
+Provides for behaviour identical to that of Tcl 8.6: When
 decoding, for encodings \fBother than utf-8\fR, each invalid byte is interpreted
 as the Unicode value given by that one byte. For example, the byte 0x80, which
 is invalid in the ASCII encoding would be mapped to the Unicode value U+0080.
@@ -131,17 +131,6 @@
 When encoding, each character that cannot be represented in the encoding is
 replaced by an encoding-dependent character, usually the question mark \fB?\fR.
 .TP
-\fBstrict\fR
-.
-<<<<<<< HEAD
-The \fBstrict\fR profile always stops processing when an conversion error is
-encountered. The error is signaled via an exception or the \fB-failindex\fR
-option mechanism. The \fBstrict\fR profile implements a Unicode standard
-conformant behavior.
-=======
-The operation fails when invalid data for the encoding are encountered.
->>>>>>> 2445b5d5
-.TP
 \fBreplace\fR
 .
 When decoding, invalid bytes are replaced by U+FFFD, the Unicode REPLACEMENT
