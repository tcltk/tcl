'\"
'\" Copyright (c) 2003 Donal K. Fellows
'\"
'\" See the file "license.terms" for information on usage and redistribution
'\" of this file, and for a DISCLAIMER OF ALL WARRANTIES.
'\" 
<<<<<<< HEAD
'\" RCS: @(#) $Id: Namespace.3,v 1.1.2.9 2008/10/17 20:52:23 dgp Exp $
'\" 
=======
>>>>>>> 64eb210f
'\" Note that some of these functions do not seem to belong, but they
'\" were all introduced with the same TIP (#139)
'\" 
.so man.macros
.TH Tcl_Namespace 3 8.5 Tcl "Tcl Library Procedures"
.BS
.SH NAME
Tcl_AppendExportList, Tcl_CreateNamespace, Tcl_DeleteNamespace, Tcl_Export, Tcl_FindCommand, Tcl_FindNamespace, Tcl_ForgetImport, Tcl_GetCurrentNamespace, Tcl_GetGlobalNamespace, Tcl_GetNamespaceUnknownHandler, Tcl_Import, Tcl_SetNamespaceUnknownHandler \- manipulate namespaces
.SH SYNOPSIS
.nf
\fB#include <tcl.h>\fR
.sp
Tcl_Namespace *
\fBTcl_CreateNamespace\fR(\fIinterp, name, clientData, deleteProc\fR)
.sp
\fBTcl_DeleteNamespace\fR(\fInsPtr\fR)
.sp
int
\fBTcl_AppendExportList\fR(\fIinterp, nsPtr, objPtr\fR)
.sp
int
\fBTcl_Export\fR(\fIinterp, nsPtr, pattern, resetListFirst\fR)
.sp
int
\fBTcl_Import\fR(\fIinterp, nsPtr, pattern, allowOverwrite\fR)
.sp
int
\fBTcl_ForgetImport\fR(\fIinterp, nsPtr, pattern\fR)
.sp
Tcl_Namespace *
\fBTcl_GetCurrentNamespace\fR(\fIinterp\fR)
.sp
Tcl_Namespace *
\fBTcl_GetGlobalNamespace\fR(\fIinterp\fR)
.sp
Tcl_Namespace *
\fBTcl_FindNamespace\fR(\fIinterp, name, contextNsPtr, flags\fR)
.sp
Tcl_Command
\fBTcl_FindCommand\fR(\fIinterp, name, contextNsPtr, flags\fR)
.sp
Tcl_Obj *
\fBTcl_GetNamespaceUnknownHandler(\fIinterp, nsPtr\fR)
.sp
int
\fBTcl_SetNamespaceUnknownHandler(\fIinterp, nsPtr, handlerPtr\fR)
.SH ARGUMENTS
.AS Tcl_NamespaceDeleteProc allowOverwrite in/out
.AP Tcl_Interp *interp in/out
The interpreter in which the namespace exists and where name lookups
are performed. Also where error result messages are written.
.AP "const char" *name in
The name of the namespace or command to be created or accessed.
.AP ClientData clientData in
A context pointer by the creator of the namespace.  Not interpreted by
Tcl at all.
.AP Tcl_NamespaceDeleteProc *deleteProc in
A pointer to function to call when the namespace is deleted, or NULL
if no such callback is to be performed.
.AP Tcl_Namespace *nsPtr in
The namespace to be manipulated, or NULL (for other than
\fBTcl_DeleteNamespace\fR) to manipulate the current namespace.
.AP Tcl_Obj *objPtr out
A reference to an unshared object to which the function output will be
written.
.AP "const char" *pattern in
The glob-style pattern (see \fBTcl_StringMatch\fR) that describes the
commands to be imported or exported.
.AP int resetListFirst in
Whether the list of export patterns should be reset before adding the
current pattern to it.
.AP int allowOverwrite in
Whether new commands created by this import action can overwrite
existing commands.
.AP Tcl_Namespace *contextNsPtr in
The location in the namespace hierarchy where the search for a
namespace or command should be conducted relative to when the search
term is not rooted at the global namespace.  NULL indicates the
current namespace.
.AP int flags in
OR-ed combination of bits controlling how the search is to be
performed.  The following flags are supported: \fBTCL_GLOBAL_ONLY\fR
(indicates that the search is always to be conducted relative to the
global namespace), \fBTCL_NAMESPACE_ONLY\fR (just for \fBTcl_FindCommand\fR;
indicates that the search is always to be conducted relative to the
context namespace), and \fBTCL_LEAVE_ERR_MSG\fR (indicates that an error
message should be left in the interpreter if the search fails.)
.AP Tcl_Obj *handlerPtr in
A script fragment to be installed as the unknown command handler for the
namespace, or NULL to reset the handler to its default.
.BE
.SH DESCRIPTION
.PP
Namespaces are hierarchic naming contexts that can contain commands
and variables.  They also maintain a list of patterns that describes
what commands are exported, and can import commands that have been
exported by other namespaces.  Namespaces can also be manipulated
through the Tcl command \fBnamespace\fR.
.PP
The \fITcl_Namespace\fR structure encapsulates a namespace, and is
guaranteed to have the following fields in it: \fIname\fR (the local
name of the namespace, with no namespace separator characters in it,
with empty denoting the global namespace), \fIfullName\fR (the fully
specified name of the namespace), \fIclientData\fR, \fIdeleteProc\fR
(the values specified in the call to \fBTcl_CreateNamespace\fR), and
\fIparentPtr\fR (a pointer to the containing namespace, or NULL for
the global namespace.)
.PP
\fBTcl_CreateNamespace\fR creates a new namespace.  The
\fIdeleteProc\fR will have the following type signature:
.PP
.CS
typedef void \fBTcl_NamespaceDeleteProc\fR(
        ClientData \fIclientData\fR);
.CE
.PP
\fBTcl_DeleteNamespace\fR deletes a namespace, calling the
\fIdeleteProc\fR defined for the namespace (if any).
.PP
\fBTcl_AppendExportList\fR retrieves the export patterns for a
namespace given namespace and appends them (as list items) to
\fIobjPtr\fR.
.PP
\fBTcl_Export\fR sets and appends to the export patterns for a
namespace.  Patterns are appended unless the \fIresetListFirst\fR flag
is true.
.PP
\fBTcl_Import\fR imports commands matching a pattern into a
namespace.  Note that the pattern must include the name of the
namespace to import from.  This function returns an error if
an attempt to import a command over an existing command is made,
unless the \fIallowOverwrite\fR flag has been set.
.PP
\fBTcl_ForgetImport\fR removes imports matching a pattern.
.PP
\fBTcl_GetCurrentNamespace\fR returns the current namespace for an
interpreter.
.PP
\fBTcl_GetGlobalNamespace\fR returns the global namespace for an
interpreter.
.PP
\fBTcl_FindNamespace\fR searches for a namespace named \fIname\fR
within the context of the namespace \fIcontextNsPtr\fR.  If the
namespace cannot be found, NULL is returned.
.PP
\fBTcl_FindCommand\fR searches for a command named \fIname\fR within
the context of the namespace \fIcontextNsPtr\fR.  If the command
cannot be found, NULL is returned.
.PP
\fBTcl_GetNamespaceUnknownHandler\fR returns the unknown command handler
for the namespace, or NULL if none is set.
.PP
\fBTcl_SetNamespaceUnknownHandler\fR sets the unknown command handler for
the namespace. If \fIhandlerPtr\fR is NULL, then the handler is reset to
its default.
.SH "SEE ALSO"
Tcl_CreateCommand(3), Tcl_ListObjAppendElements(3), Tcl_SetVar(3)
.SH KEYWORDS
namespace, command<|MERGE_RESOLUTION|>--- conflicted
+++ resolved
@@ -4,11 +4,6 @@
 '\" See the file "license.terms" for information on usage and redistribution
 '\" of this file, and for a DISCLAIMER OF ALL WARRANTIES.
 '\" 
-<<<<<<< HEAD
-'\" RCS: @(#) $Id: Namespace.3,v 1.1.2.9 2008/10/17 20:52:23 dgp Exp $
-'\" 
-=======
->>>>>>> 64eb210f
 '\" Note that some of these functions do not seem to belong, but they
 '\" were all introduced with the same TIP (#139)
 '\" 
