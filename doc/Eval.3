'\"
'\" Copyright (c) 1989-1993 The Regents of the University of California.
'\" Copyright (c) 1994-1997 Sun Microsystems, Inc.
'\" Copyright (c) 2000 Scriptics Corporation.
'\"
'\" See the file "license.terms" for information on usage and redistribution
'\" of this file, and for a DISCLAIMER OF ALL WARRANTIES.
'\"
.TH Tcl_Eval 3 8.1 Tcl "Tcl Library Procedures"
.so man.macros
.BS
.SH NAME
Tcl_EvalObjEx, Tcl_EvalFile, Tcl_EvalObjv, Tcl_Eval, Tcl_EvalEx, Tcl_GlobalEval, Tcl_GlobalEvalObj, Tcl_VarEval \- execute Tcl scripts
.SH SYNOPSIS
.nf
\fB#include <tcl.h>\fR
.sp
int
\fBTcl_EvalObjEx\fR(\fIinterp, objPtr, flags\fR)
.sp
int
\fBTcl_EvalFile\fR(\fIinterp, fileName\fR)
.sp
int
\fBTcl_EvalObjv\fR(\fIinterp, objc, objv, flags\fR)
.sp
int
\fBTcl_Eval\fR(\fIinterp, script\fR)
.sp
int
\fBTcl_EvalEx\fR(\fIinterp, script, numBytes, flags\fR)
.sp
int
\fBTcl_GlobalEval\fR(\fIinterp, script\fR)
.sp
int
\fBTcl_GlobalEvalObj\fR(\fIinterp, objPtr\fR)
.sp
int
\fBTcl_VarEval\fR(\fIinterp, part, part, ... \fB(char *) NULL\fR)
.SH ARGUMENTS
.AS Tcl_Interp **termPtr
.AP Tcl_Interp *interp in
Interpreter in which to execute the script.  The interpreter's result is
modified to hold the result or error message from the script.
.AP Tcl_Obj *objPtr in
A Tcl value containing the script to execute.
.AP int flags in
ORed combination of flag bits that specify additional options.
\fBTCL_EVAL_GLOBAL\fR and \fBTCL_EVAL_DIRECT\fR are currently supported.
.AP "const char" *fileName in
Name of a file containing a Tcl script.
<<<<<<< HEAD
.AP size_t objc in
The number of values in the array pointed to by \fIobjPtr\fR;
=======
.AP int objc in
The number of values in the array pointed to by \fIobjv\fR;
>>>>>>> cd3fd901
this is also the number of words in the command.
.AP Tcl_Obj **objv in
Points to an array of pointers to values; each value holds the
value of a single word in the command to execute.
.AP int numBytes in
The number of bytes in \fIscript\fR, not including any
null terminating character.  If \-1, then all characters up to the
first null byte are used.
.AP "const char" *script in
Points to first byte of script to execute (null-terminated and UTF-8).
.AP "const char" *part in
String forming part of a Tcl script.
.BE

.SH DESCRIPTION
.PP
The procedures described here are invoked to execute Tcl scripts in
various forms.
\fBTcl_EvalObjEx\fR is the core procedure and is used by many of the others.
It executes the commands in the script stored in \fIobjPtr\fR
until either an error occurs or the end of the script is reached.
If this is the first time \fIobjPtr\fR has been executed,
its commands are compiled into bytecode instructions
which are then executed.  The
bytecodes are saved in \fIobjPtr\fR so that the compilation step
can be skipped if the value is evaluated again in the future.
.PP
The return value from \fBTcl_EvalObjEx\fR (and all the other procedures
described here) is a Tcl completion code with
one of the values \fBTCL_OK\fR, \fBTCL_ERROR\fR, \fBTCL_RETURN\fR,
\fBTCL_BREAK\fR, or \fBTCL_CONTINUE\fR, or possibly some other
integer value originating in an extension.
In addition, a result value or error message is left in \fIinterp\fR's
result; it can be retrieved using \fBTcl_GetObjResult\fR.
.PP
\fBTcl_EvalFile\fR reads the file given by \fIfileName\fR and evaluates
its contents as a Tcl script.  It returns the same information as
\fBTcl_EvalObjEx\fR.
If the file could not be read then a Tcl error is returned to describe
why the file could not be read.
The eofchar for files is
.QW \e32
(^Z) for all platforms. If you require a
.QW ^Z
in code for string comparison, you can use
.QW \e032
or
.QW \eu001a ,
which will be safely substituted by the Tcl interpreter into
.QW ^Z .
.PP
\fBTcl_EvalObjv\fR executes a single pre-parsed command instead of a
script.  The \fIobjc\fR and \fIobjv\fR arguments contain the values
of the words for the Tcl command, one word in each value in
\fIobjv\fR.  \fBTcl_EvalObjv\fR evaluates the command and returns
a completion code and result just like \fBTcl_EvalObjEx\fR.
The caller of \fBTcl_EvalObjv\fR has to manage the reference count of the
elements of \fIobjv\fR, insuring that the values are valid until
\fBTcl_EvalObjv\fR returns.
.PP
\fBTcl_Eval\fR is similar to \fBTcl_EvalObjEx\fR except that the script to
be executed is supplied as a string instead of a value and no compilation
occurs.  The string should be a proper UTF-8 string as converted by
\fBTcl_ExternalToUtfDString\fR or \fBTcl_ExternalToUtf\fR when it is known
to possibly contain upper ASCII characters whose possible combinations
might be a UTF-8 special code.  The string is parsed and executed directly
(using \fBTcl_EvalObjv\fR) instead of compiling it and executing the
bytecodes.  In situations where it is known that the script will never be
executed again, \fBTcl_Eval\fR may be faster than \fBTcl_EvalObjEx\fR.
 \fBTcl_Eval\fR returns a completion code and result just like
\fBTcl_EvalObjEx\fR.
.PP
\fBTcl_EvalEx\fR is an extended version of \fBTcl_Eval\fR that takes
additional arguments \fInumBytes\fR and \fIflags\fR.
.PP
\fBTcl_GlobalEval\fR and \fBTcl_GlobalEvalObj\fR are older procedures
that are now deprecated.  They are similar to \fBTcl_EvalEx\fR and
\fBTcl_EvalObjEx\fR except that the script is evaluated in the global
namespace and its variable context consists of global variables only
(it ignores any Tcl procedures that are active).  These functions are
equivalent to using the \fBTCL_EVAL_GLOBAL\fR flag (see below).
.PP
\fBTcl_VarEval\fR takes any number of string arguments
of any length, concatenates them into a single string,
then calls \fBTcl_Eval\fR to execute that string as a Tcl command.
It returns the result of the command and also modifies
the interpreter result in the same way as \fBTcl_Eval\fR.
The last argument to \fBTcl_VarEval\fR must be NULL to indicate the end
of arguments.  \fBTcl_VarEval\fR is now deprecated.

.SH "FLAG BITS"
.PP
Any ORed combination of the following values may be used for the
\fIflags\fR argument to procedures such as \fBTcl_EvalObjEx\fR:
.TP 23
\fBTCL_EVAL_DIRECT\fR
.
This flag is only used by \fBTcl_EvalObjEx\fR; it is ignored by
other procedures.  If this flag bit is set, the script is not
compiled to bytecodes; instead it is executed directly
as is done by \fBTcl_EvalEx\fR.  The
\fBTCL_EVAL_DIRECT\fR flag is useful in situations where the
contents of a value are going to change immediately, so the
bytecodes will not be reused in a future execution.  In this case,
it is faster to execute the script directly.
.TP 23
\fBTCL_EVAL_GLOBAL\fR
.
If this flag is set, the script is evaluated in the global namespace instead of
the current namespace and its variable context consists of global variables
only (it ignores any Tcl procedures that are active).
.\" TODO: document TCL_EVAL_INVOKE and TCL_EVAL_NOERR.

.SH "MISCELLANEOUS DETAILS"
.PP
During the processing of a Tcl command it is legal to make nested
calls to evaluate other commands (this is how procedures and
some control structures are implemented).
If a code other than \fBTCL_OK\fR is returned
from a nested \fBTcl_EvalObjEx\fR invocation,
then the caller should normally return immediately,
passing that same return code back to its caller,
and so on until the top-level application is reached.
A few commands, like \fBfor\fR, will check for certain
return codes, like \fBTCL_BREAK\fR and \fBTCL_CONTINUE\fR, and process them
specially without returning.
.PP
\fBTcl_EvalObjEx\fR keeps track of how many nested \fBTcl_EvalObjEx\fR
invocations are in progress for \fIinterp\fR.
If a code of \fBTCL_RETURN\fR, \fBTCL_BREAK\fR, or \fBTCL_CONTINUE\fR is
about to be returned from the topmost \fBTcl_EvalObjEx\fR
invocation for \fIinterp\fR,
it converts the return code to \fBTCL_ERROR\fR
and sets \fIinterp\fR's result to an error message indicating that
the \fBreturn\fR, \fBbreak\fR, or \fBcontinue\fR command was
invoked in an inappropriate place.
This means that top-level applications should never see a return code
from \fBTcl_EvalObjEx\fR other than \fBTCL_OK\fR or \fBTCL_ERROR\fR.
.SH "REFERENCE COUNT MANAGEMENT"
.PP
\fBTcl_EvalObjEx\fR and \fBTcl_GlobalEvalObj\fR both increment and
decrement the reference count of their \fIobjPtr\fR argument; you must
not pass them any value with a reference count of zero. They also
manipulate the interpreter result; you must not count on the
interpreter result to hold the reference count of any value over
these calls.
.PP
\fBTcl_EvalObjv\fR may increment and decrement the reference count of
any value passed via its \fIobjv\fR argument; you must not pass any
value with a reference count of zero. This function also manipulates
the interpreter result; you must not count on the interpreter result
to hold the reference count of any value over this call.

.SH KEYWORDS
execute, file, global, result, script, value<|MERGE_RESOLUTION|>--- conflicted
+++ resolved
@@ -50,13 +50,8 @@
 \fBTCL_EVAL_GLOBAL\fR and \fBTCL_EVAL_DIRECT\fR are currently supported.
 .AP "const char" *fileName in
 Name of a file containing a Tcl script.
-<<<<<<< HEAD
 .AP size_t objc in
-The number of values in the array pointed to by \fIobjPtr\fR;
-=======
-.AP int objc in
 The number of values in the array pointed to by \fIobjv\fR;
->>>>>>> cd3fd901
 this is also the number of words in the command.
 .AP Tcl_Obj **objv in
 Points to an array of pointers to values; each value holds the
