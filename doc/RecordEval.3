'\"
'\" Copyright (c) 1989-1993 The Regents of the University of California.
'\" Copyright (c) 1994-1997 Sun Microsystems, Inc.
'\"
'\" See the file "license.terms" for information on usage and redistribution
'\" of this file, and for a DISCLAIMER OF ALL WARRANTIES.
'\" 
<<<<<<< HEAD
'\" RCS: @(#) $Id: RecordEval.3,v 1.10 2007/12/13 15:22:31 dgp Exp $
'\" 
=======
>>>>>>> 01562d4f
.so man.macros
.TH Tcl_RecordAndEval 3 7.4 Tcl "Tcl Library Procedures"
.BS
.SH NAME
Tcl_RecordAndEval \- save command on history list before evaluating
.SH SYNOPSIS
.nf
\fB#include <tcl.h>\fR
.sp
int
\fBTcl_RecordAndEval\fR(\fIinterp, cmd, flags\fR)
.SH ARGUMENTS
.AS Tcl_Interp *interp
.AP Tcl_Interp *interp in
Tcl interpreter in which to evaluate command.
.AP "const char" *cmd in
Command (or sequence of commands) to execute.
.AP int flags in
An OR'ed combination of flag bits.  \fBTCL_NO_EVAL\fR means record the
command but do not evaluate it.  \fBTCL_EVAL_GLOBAL\fR means evaluate
the command at global level instead of the current stack level.
.BE

.SH DESCRIPTION
.PP
\fBTcl_RecordAndEval\fR is invoked to record a command as an event
on the history list and then execute it using \fBTcl_Eval\fR
(or \fBTcl_GlobalEval\fR if the \fBTCL_EVAL_GLOBAL\fR bit is set in \fIflags\fR).
It returns a completion code such as \fBTCL_OK\fR just like \fBTcl_Eval\fR
and it leaves information in the interpreter's result.
If you do not want the command recorded on the history list then
you should invoke \fBTcl_Eval\fR instead of \fBTcl_RecordAndEval\fR.
Normally \fBTcl_RecordAndEval\fR is only called with top-level
commands typed by the user, since the purpose of history is to
allow the user to re-issue recently-invoked commands.
If the \fIflags\fR argument contains the \fBTCL_NO_EVAL\fR bit then
the command is recorded without being evaluated.
.PP
Note that \fBTcl_RecordAndEval\fR has been largely replaced by the
object-based procedure \fBTcl_RecordAndEvalObj\fR.
That object-based procedure records and optionally executes
a command held in a Tcl object instead of a string.

.SH "SEE ALSO"
Tcl_RecordAndEvalObj

.SH KEYWORDS
command, event, execute, history, interpreter, record<|MERGE_RESOLUTION|>--- conflicted
+++ resolved
@@ -5,11 +5,6 @@
 '\" See the file "license.terms" for information on usage and redistribution
 '\" of this file, and for a DISCLAIMER OF ALL WARRANTIES.
 '\" 
-<<<<<<< HEAD
-'\" RCS: @(#) $Id: RecordEval.3,v 1.10 2007/12/13 15:22:31 dgp Exp $
-'\" 
-=======
->>>>>>> 01562d4f
 .so man.macros
 .TH Tcl_RecordAndEval 3 7.4 Tcl "Tcl Library Procedures"
 .BS
