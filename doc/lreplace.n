'\"
'\" Copyright (c) 1993 The Regents of the University of California.
'\" Copyright (c) 1994-1996 Sun Microsystems, Inc.
'\" Copyright (c) 2001 Kevin B. Kenny <kennykb@acm.org>.  All rights reserved.
'\"
'\" See the file "license.terms" for information on usage and redistribution
'\" of this file, and for a DISCLAIMER OF ALL WARRANTIES.
'\" 
<<<<<<< HEAD
'\" RCS: @(#) $Id: lreplace.n,v 1.8.6.7 2008/10/17 20:52:23 dgp Exp $
'\" 
=======
>>>>>>> 64eb210f
.so man.macros
.TH lreplace n 7.4 Tcl "Tcl Built-In Commands"
.BS
'\" Note:  do not modify the .SH NAME line immediately below!
.SH NAME
lreplace \- Replace elements in a list with new elements
.SH SYNOPSIS
\fBlreplace \fIlist first last \fR?\fIelement element ...\fR?
.BE
.SH DESCRIPTION
.PP
\fBlreplace\fR returns a new list formed by replacing one or more elements of
\fIlist\fR with the \fIelement\fR arguments.
\fIfirst\fR and \fIlast\fR are index values specifying the first and
last elements of the range to replace.
The index values \fIfirst\fR and \fIlast\fR are interpreted
the same as index values for the command \fBstring index\fR,
supporting simple index arithmetic and indices relative to the
end of the list.
0 refers to the first element of the
list, and \fBend\fR refers to the last element of the list.
If \fIlist\fR is empty, then \fIfirst\fR and \fIlast\fR are ignored.
.PP
If \fIfirst\fR is less than zero, it is considered to refer to before the
first element of the list.  For non-empty lists, the element indicated
by \fIfirst\fR must exist or \fIfirst\fR must indicate before the
start of the list.
.PP
If \fIlast\fR is less than \fIfirst\fR, then any specified elements
will be inserted into the list at the point specified by \fIfirst\fR
with no elements being deleted.
.PP
The \fIelement\fR arguments specify zero or more new arguments to
be added to the list in place of those that were deleted.
Each \fIelement\fR argument will become a separate element of
the list.  If no \fIelement\fR arguments are specified, then the elements
between \fIfirst\fR and \fIlast\fR are simply deleted.  If \fIlist\fR
is empty, any \fIelement\fR arguments are added to the end of the list.
.SH EXAMPLES
.PP
Replacing an element of a list with another:
.PP
.CS
% \fBlreplace\fR {a b c d e} 1 1 foo
a foo c d e
.CE
.PP
Replacing two elements of a list with three:
.PP
.CS
% \fBlreplace\fR {a b c d e} 1 2 three more elements
a three more elements d e
.CE
.PP
Deleting the last element from a list in a variable:
.PP
.CS
% set var {a b c d e}
a b c d e
% set var [\fBlreplace\fR $var end end]
a b c d
.CE
.PP
A procedure to delete a given element from a list:
.PP
.CS
proc lremove {listVariable value} {
    upvar 1 $listVariable var
    set idx [lsearch -exact $var $value]
    set var [\fBlreplace\fR $var $idx $idx]
}
.CE
.SH "SEE ALSO"
list(n), lappend(n), lindex(n), linsert(n), llength(n), lsearch(n),
lset(n), lrange(n), lsort(n),
string(n)
.SH KEYWORDS
element, list, replace<|MERGE_RESOLUTION|>--- conflicted
+++ resolved
@@ -5,12 +5,7 @@
 '\"
 '\" See the file "license.terms" for information on usage and redistribution
 '\" of this file, and for a DISCLAIMER OF ALL WARRANTIES.
-'\" 
-<<<<<<< HEAD
-'\" RCS: @(#) $Id: lreplace.n,v 1.8.6.7 2008/10/17 20:52:23 dgp Exp $
-'\" 
-=======
->>>>>>> 64eb210f
+'\"
 .so man.macros
 .TH lreplace n 7.4 Tcl "Tcl Built-In Commands"
 .BS
