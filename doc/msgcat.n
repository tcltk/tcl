'\"
'\" Copyright (c) 1998 Mark Harrison.
'\"
'\" See the file "license.terms" for information on usage and redistribution
'\" of this file, and for a DISCLAIMER OF ALL WARRANTIES.
'\" 
.so man.macros
.TH "msgcat" n 1.4 msgcat "Tcl Bundled Packages"
.BS
'\" Note:  do not modify the .SH NAME line immediately below!
.SH NAME
msgcat \- Tcl message catalog
.SH SYNOPSIS
\fBpackage require Tcl 8.5\fR
.sp
\fBpackage require msgcat 1.4.5\fR
.sp
\fB::msgcat::mc \fIsrc-string\fR ?\fIarg arg ...\fR?
.sp
\fB::msgcat::mcmax ?\fIsrc-string src-string ...\fR?
.sp
\fB::msgcat::mclocale \fR?\fInewLocale\fR?
.sp
\fB::msgcat::mcpreferences\fR
.sp
\fB::msgcat::mcload \fIdirname\fR
.sp
\fB::msgcat::mcset \fIlocale src-string \fR?\fItranslate-string\fR?
.sp
\fB::msgcat::mcmset \fIlocale src-trans-list\fR
.sp
\fB::msgcat::mcunknown \fIlocale src-string\fR
.BE
.SH DESCRIPTION
.PP
The \fBmsgcat\fR package provides a set of functions
that can be used to manage multi-lingual user interfaces.
Text strings are defined in a
.QW "message catalog"
which is independent from the application, and
which can be edited or localized without modifying
the application source code.  New languages
or locales are provided by adding a new file to
the message catalog.
.PP
Use of the message catalog is optional by any application
or package, but is encouraged if the application or package
wishes to be enabled for multi-lingual applications.
.SH COMMANDS
.TP
\fB::msgcat::mc \fIsrc-string\fR ?\fIarg arg ...\fR?
.
Returns a translation of \fIsrc-string\fR according to the
user's current locale.  If additional arguments past \fIsrc-string\fR
are given, the \fBformat\fR command is used to substitute the
additional arguments in the translation of \fIsrc-string\fR.
.RS
.PP
\fB::msgcat::mc\fR will search the messages defined
in the current namespace for a translation of \fIsrc-string\fR; if
none is found, it will search in the parent of the current namespace,
and so on until it reaches the global namespace.  If no translation
string exists, \fB::msgcat::mcunknown\fR is called and the string
returned from \fB::msgcat::mcunknown\fR is returned.
.PP
\fB::msgcat::mc\fR is the main function used to localize an
application.  Instead of using an English string directly, an
application can pass the English string through \fB::msgcat::mc\fR and
use the result.  If an application is written for a single language in
this fashion, then it is easy to add support for additional languages
later simply by defining new message catalog entries.
.RE
.TP
\fB::msgcat::mcmax ?\fIsrc-string src-string ...\fR?
.
Given several source strings, \fB::msgcat::mcmax\fR returns the length
of the longest translated string.  This is useful when designing
localized GUIs, which may require that all buttons, for example, be a
fixed width (which will be the width of the widest button).
.TP
\fB::msgcat::mclocale \fR?\fInewLocale\fR?
.
This function sets the locale to \fInewLocale\fR.  If \fInewLocale\fR
is omitted, the current locale is returned, otherwise the current locale
is set to \fInewLocale\fR.  msgcat stores and compares the locale in a
case-insensitive manner, and returns locales in lowercase.
The initial locale is determined by the locale specified in
the user's environment.  See \fBLOCALE SPECIFICATION\fR
below for a description of the locale string format.
.TP
\fB::msgcat::mcpreferences\fR
.
Returns an ordered list of the locales preferred by
the user, based on the user's language specification.
The list is ordered from most specific to least
preference.  The list is derived from the current
locale set in msgcat by \fB::msgcat::mclocale\fR, and
cannot be set independently.  For example, if the
current locale is en_US_funky, then \fB::msgcat::mcpreferences\fR
returns \fB{en_US_funky en_US en {}}\fR.
.TP
\fB::msgcat::mcload \fIdirname\fR
.
Searches the specified directory for files that match
the language specifications returned by \fB::msgcat::mcpreferences\fR
(note that these are all lowercase), extended by the file extension
.QW .msg .
Each matching file is
read in order, assuming a UTF-8 encoding.  The file contents are
then evaluated as a Tcl script.  This means that Unicode characters
may be present in the message file either directly in their UTF-8
encoded form, or by use of the backslash-u quoting recognized by Tcl
evaluation.  The number of message files which matched the specification
and were loaded is returned.
.TP
\fB::msgcat::mcset \fIlocale src-string \fR?\fItranslate-string\fR?
.
Sets the translation for \fIsrc-string\fR to \fItranslate-string\fR
in the specified \fIlocale\fR and the current namespace.  If
\fItranslate-string\fR is not specified, \fIsrc-string\fR is used
for both.  The function returns \fItranslate-string\fR.
.TP
\fB::msgcat::mcmset \fIlocale src-trans-list\fR
.
Sets the translation for multiple source strings in
\fIsrc-trans-list\fR in the specified \fIlocale\fR and the current
namespace.
\fIsrc-trans-list\fR must have an even number of elements and is in
the form {\fIsrc-string translate-string\fR ?\fIsrc-string
translate-string ...\fR?} \fB::msgcat::mcmset\fR can be significantly
faster than multiple invocations of \fB::msgcat::mcset\fR. The function
returns the number of translations set.
.TP
\fB::msgcat::mcunknown \fIlocale src-string\fR
.
This routine is called by \fB::msgcat::mc\fR in the case when
a translation for \fIsrc-string\fR is not defined in the
current locale.  The default action is to return
\fIsrc-string\fR.  This procedure can be redefined by the
application, for example to log error messages for each unknown
string.  The \fB::msgcat::mcunknown\fR procedure is invoked at the
same stack context as the call to \fB::msgcat::mc\fR.  The return value
of \fB::msgcat::mcunknown\fR is used as the return value for the call
to \fB::msgcat::mc\fR.  
.SH "LOCALE SPECIFICATION"
.PP
The locale is specified to \fBmsgcat\fR by a locale string
passed to \fB::msgcat::mclocale\fR.
The locale string consists of
a language code, an optional country code, and an optional
system-specific code, each separated by
.QW _ .
The country and language
codes are specified in standards ISO-639 and ISO-3166.
For example, the locale
.QW en
specifies English and
.QW en_US
specifies U.S. English.
.PP
When the msgcat package is first loaded, the locale is initialized
according to the user's environment.  The variables \fBenv(LC_ALL)\fR,
\fBenv(LC_MESSAGES)\fR, and \fBenv(LANG)\fR are examined in order.
The first of them to have a non-empty value is used to determine the
initial locale.  The value is parsed according to the XPG4 pattern
.PP
.CS
language[_country][.codeset][@modifier]
.CE
.PP
to extract its parts.  The initial locale is then set by calling
\fB::msgcat::mclocale\fR with the argument 
.PP
.CS
language[_country][_modifier]
.CE
<<<<<<< HEAD
.PP
On Windows, if none of those environment variables is set, msgcat will
attempt to extract locale information from the
registry.  If all these attempts to discover an initial locale
from the user's environment fail, msgcat defaults to an initial
locale of
=======
On Windows and Cygwin, if none of those environment variables is set,
msgcat will attempt to extract locale information from the registry.
From Windows Vista on, the RFC4747 locale name "lang-script-country-options"
is transformed to the locale as "lang_country_script" (Example:
sr-Latn-CS -> sr_cs_latin). For Windows XP, the language id is
transformed analoguously (Example: 0c1a -> sr_yu_cyrillic).
If all these attempts to discover an initial locale from the user's
environment fail, msgcat defaults to an initial locale of
>>>>>>> c38be115
.QW C .
.PP
When a locale is specified by the user, a
.QW "best match"
search is performed during string translation.  For example, if a user
specifies
en_GB_Funky, the locales
.QW en_GB_Funky ,
.QW en_GB ,
.QW en
and
.MT
(the empty string)
are searched in order until a matching translation
string is found.  If no translation string is available, then
\fB::msgcat::mcunknown\fR is called.
.SH "NAMESPACES AND MESSAGE CATALOGS"
.PP
Strings stored in the message catalog are stored relative
to the namespace from which they were added.  This allows
multiple packages to use the same strings without fear
of collisions with other packages.  It also allows the
source string to be shorter and less prone to typographical
error.
.PP
For example, executing the code
.PP
.CS
\fB::msgcat::mcset\fR en hello "hello from ::"
namespace eval foo {
    \fB::msgcat::mcset\fR en hello "hello from ::foo"
}
puts [\fB::msgcat::mc\fR hello]
namespace eval foo {puts [\fB::msgcat::mc\fR hello]}
.CE
.PP
will print
.PP
.CS
hello from ::
hello from ::foo
.CE
.PP
When searching for a translation of a message, the
message catalog will search first the current namespace,
then the parent of the current namespace, and so on until
the global namespace is reached.  This allows child namespaces to
.QW inherit
messages from their parent namespace.
.PP
For example, executing (in the
.QW en
locale) the code
.PP
.CS
\fB::msgcat::mcset\fR en m1 ":: message1"
\fB::msgcat::mcset\fR en m2 ":: message2"
\fB::msgcat::mcset\fR en m3 ":: message3"
namespace eval ::foo {
    \fB::msgcat::mcset\fR en m2 "::foo message2"
    \fB::msgcat::mcset\fR en m3 "::foo message3"
}
namespace eval ::foo::bar {
    \fB::msgcat::mcset\fR en m3 "::foo::bar message3"
}
namespace import \fB::msgcat::mc\fR
puts "[\fBmc\fR m1]; [\fBmc\fR m2]; [\fBmc\fR m3]"
namespace eval ::foo {puts "[\fBmc\fR m1]; [\fBmc\fR m2]; [\fBmc\fR m3]"}
namespace eval ::foo::bar {puts "[\fBmc\fR m1]; [\fBmc\fR m2]; [\fBmc\fR m3]"}
.CE
.PP
will print
.PP
.CS
:: message1; :: message2; :: message3
:: message1; ::foo message2; ::foo message3
:: message1; ::foo message2; ::foo::bar message3
.CE
.SH "LOCATION AND FORMAT OF MESSAGE FILES"
.PP
Message files can be located in any directory, subject
to the following conditions:
.IP [1]
All message files for a package are in the same directory.
.IP [2]
The message file name is a msgcat locale specifier (all lowercase) followed by
.QW .msg .
For example:
.PP
.CS
es.msg    \(em spanish
en_gb.msg \(em United Kingdom English
.CE
.PP
\fIException:\fR The message file for the root locale
.MT
is called
.QW \fBROOT.msg\fR .
This exception is made so as not to
cause peculiar behavior, such as marking the message file as
.QW hidden
on Unix file systems.
.IP [3]
The file contains a series of calls to \fBmcset\fR and
\fBmcmset\fR, setting the necessary translation strings
for the language, likely enclosed in a \fBnamespace eval\fR
so that all source strings are tied to the namespace of
the package. For example, a short \fBes.msg\fR might contain:
.PP
.CS
namespace eval ::mypackage {
    \fB::msgcat::mcset\fR es "Free Beer!" "Cerveza Gracias!"
}
.CE
.SH "RECOMMENDED MESSAGE SETUP FOR PACKAGES"
.PP
If a package is installed into a subdirectory of the
\fBtcl_pkgPath\fR and loaded via \fBpackage require\fR, the
following procedure is recommended.
.IP [1]
During package installation, create a subdirectory
\fBmsgs\fR under your package directory.
.IP [2]
Copy your *.msg files into that directory.
.IP [3]
Add the following command to your package initialization script:
.PP
.CS
# load language files, stored in msgs subdirectory
\fB::msgcat::mcload\fR [file join [file dirname [info script]] msgs]
.CE
.SH "POSITIONAL CODES FOR FORMAT AND SCAN COMMANDS"
.PP
It is possible that a message string used as an argument
to \fBformat\fR might have positionally dependent parameters that
might need to be repositioned.  For example, it might be
syntactically desirable to rearrange the sentence structure
while translating.
.PP
.CS
format "We produced %d units in location %s" $num $city
format "In location %s we produced %d units" $city $num
.CE
.PP
This can be handled by using the positional
parameters:
.PP
.CS
format "We produced %1\e$d units in location %2\e$s" $num $city
format "In location %2\e$s we produced %1\e$d units" $num $city
.CE
.PP
Similarly, positional parameters can be used with \fBscan\fR to
extract values from internationalized strings. Note that it is not
necessary to pass the output of \fB::msgcat::mc\fR to \fBformat\fR
directly; by passing the values to substitute in as arguments, the
formatting substitution is done directly.
.PP
.CS
\fBmsgcat::mc\fR {Produced %1$d at %2$s} $num $city
# ... where that key is mapped to one of the
# human-oriented versions by \fBmsgcat::mcset\fR
.CE
.SH CREDITS
.PP
The message catalog code was developed by Mark Harrison.
.SH "SEE ALSO"
format(n), scan(n), namespace(n), package(n)
.SH KEYWORDS
internationalization, i18n, localization, l10n, message, text, translation
.\" Local Variables:
.\" mode: nroff
.\" End:<|MERGE_RESOLUTION|>--- conflicted
+++ resolved
@@ -174,14 +174,7 @@
 .CS
 language[_country][_modifier]
 .CE
-<<<<<<< HEAD
-.PP
-On Windows, if none of those environment variables is set, msgcat will
-attempt to extract locale information from the
-registry.  If all these attempts to discover an initial locale
-from the user's environment fail, msgcat defaults to an initial
-locale of
-=======
+.PP
 On Windows and Cygwin, if none of those environment variables is set,
 msgcat will attempt to extract locale information from the registry.
 From Windows Vista on, the RFC4747 locale name "lang-script-country-options"
@@ -190,7 +183,6 @@
 transformed analoguously (Example: 0c1a -> sr_yu_cyrillic).
 If all these attempts to discover an initial locale from the user's
 environment fail, msgcat defaults to an initial locale of
->>>>>>> c38be115
 .QW C .
 .PP
 When a locale is specified by the user, a
