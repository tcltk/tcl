--- conflicted
+++ resolved
@@ -12,19 +12,12 @@
 msgcat \- Tcl message catalog
 .SH SYNOPSIS
 .nf
-<<<<<<< HEAD
 \fBpackage require tcl 8.7\fR
 \fBpackage require msgcat 1.7\fR
-=======
-\fBpackage require Tcl 8.5\fR
-\fBpackage require msgcat 1.6\fR
->>>>>>> 8b940282
 
 \fB::msgcat::mc \fIsrc-string\fR ?\fIarg arg ...\fR?
 \fB::msgcat::mcmax ?\fIsrc-string src-string ...\fR?
-.VS "TIP 412"
 \fB::msgcat::mcexists\fR ?\fB\-exactnamespace\fR? ?\fB\-exactlocale\fR? \fIsrc-string\fR
-.VE "TIP 412"
 .VS "TIP 490"
 \fB::msgcat::mcpackagenamespaceget\fR
 .VE "TIP 490"
@@ -32,24 +25,16 @@
 .VS "TIP 499"
 \fB::msgcat::mcpreferences\fR ?\fIlocale preference\fR? ...
 .VE "TIP 499"
-.VS "TIP 412"
 \fB::msgcat::mcloadedlocales subcommand\fR
-.VE "TIP 412"
 \fB::msgcat::mcload \fIdirname\fR
 \fB::msgcat::mcset \fIlocale src-string \fR?\fItranslate-string\fR?
 \fB::msgcat::mcmset \fIlocale src-trans-list\fR
 \fB::msgcat::mcflset \fIsrc-string \fR?\fItranslate-string\fR?
 \fB::msgcat::mcflmset \fIsrc-trans-list\fR
 \fB::msgcat::mcunknown \fIlocale src-string\fR ?\fIarg arg ...\fR?
-.VS "TIP 412"
 \fB::msgcat::mcpackagelocale subcommand\fR ?\fIlocale\fR?
-<<<<<<< HEAD
 \fB::msgcat::mcpackageconfig subcommand\fI option\fR ?\fIvalue\fR?
-=======
-\fB::msgcat::mcpackageconfig subcommand\fR \fIoption\fR ?\fIvalue\fR?
->>>>>>> 8b940282
 \fB::msgcat::mcforgetpackage\fR
-.VE "TIP 412"
 .VS "TIP 499"
 \fB::msgcat::mcutil subcommand\fR ?\fIlocale\fR?
 .VS "TIP 499"
@@ -69,7 +54,6 @@
 .PP
 \fBmsgcat\fR distinguishes packages by its namespace. Each package has
 its own message catalog and configuration settings in \fBmsgcat\fR.
-<<<<<<< HEAD
 .PP
 A \fIlocale\fR is a specification string describing a user language like
 \fBde_ch\fR for Swiss German. In \fBmsgcat\fR, there is a global locale
@@ -83,16 +67,6 @@
 Object oriented programming is supported by the use of a package namespace.
 .VE tip490
 .PP
-=======
-.PP
-A \fIlocale\fR is a specification string describing a user language like
-\fBde_ch\fR for Swiss German. In \fBmsgcat\fR, there is a global locale
-initialized by the system locale of the current system. Each package may
-decide to use the global locale or to use a package specific locale.
-.PP
-The global locale may be changed on demand, for example by a user initiated
-language change or within a multi user application like a web server.
->>>>>>> 8b940282
 .SH COMMANDS
 .\" COMMAND: mc
 .TP
@@ -118,7 +92,6 @@
 this fashion, then it is easy to add support for additional languages
 later simply by defining new message catalog entries.
 .RE
-<<<<<<< HEAD
 .\" COMMAND: mcn
 .TP
 \fB::msgcat::mcn \fInamespace src-string\fR ?\fIarg arg ...\fR?
@@ -132,8 +105,6 @@
 command \fB::msgcat::mcpackagenamespaceget\fR below.
 .RE
 .VE
-=======
->>>>>>> 8b940282
 .\" COMMAND: mcmax
 .TP
 \fB::msgcat::mcmax ?\fIsrc-string src-string ...\fR?
@@ -144,24 +115,17 @@
 fixed width (which will be the width of the widest button).
 .\" COMMAND: mcexists
 .TP
-<<<<<<< HEAD
 \fB::msgcat::mcexists\fR ?\fB\-exactnamespace\fR? ?\fB\-exactlocale\fR? ?\fB\-namespace\fI namespace\fR? \fIsrc-string\fR
-=======
-\fB::msgcat::mcexists\fR ?\fB-exactnamespace\fR? ?\fB-exactlocale\fR? \fIsrc-string\fR
->>>>>>> 8b940282
-.VS "TIP 412"
 Return true, if there is a translation for the given \fIsrc-string\fR.
 .PP
 .RS
 The search may be limited by the option \fB\-exactnamespace\fR to only check
 the current namespace and not any parent namespaces.
-<<<<<<< HEAD
 .PP
 It may also be limited by the option \fB\-exactlocale\fR to only check the
 first prefered locale (e.g. first element returned by
 \fB::msgcat::mcpreferences\fR if global locale is used).
 .PP
-.VE "TIP 412"
 .VS "TIP 490"
 An explicit package namespace may be specified by the option \fB\-namespace\fR.
 The namespace of the caller is used if not explicitly specified.
@@ -195,14 +159,6 @@
 .RE
 .PP
 .VE "TIP 490"
-=======
-.PP
-It may also be limited by the option \fB\-exactlocale\fR to only check the
-first prefered locale (e.g. first element returned by
-\fB::msgcat::mcpreferences\fR if global locale is used).
-.RE
-.VE "TIP 412"
->>>>>>> 8b940282
 .\" COMMAND: mclocale
 .TP
 \fB::msgcat::mclocale \fR?\fInewLocale\fR?
@@ -228,34 +184,16 @@
 the user's environment.  See \fBLOCALE SPECIFICATION\fR
 below for a description of the locale string format.
 .PP
-.VS "TIP 412"
 If the locale is set, the preference list of locales is evaluated.
 Locales in this list are loaded now, if not jet loaded.
-.VE "TIP 412"
 .RE
 .\" COMMAND: mcpreferences
 .TP
 \fB::msgcat::mcpreferences\fR ?\fIlocale preference\fR? ...
 .
-<<<<<<< HEAD
 Without arguments, returns an ordered list of the locales preferred by
 the user.
 The list is ordered from most specific to least preference.
-=======
-Returns an ordered list of the locales preferred by
-the user, based on the user's language specification.
-The list is ordered from most specific to least
-preference.  The list is derived from the current
-locale set in msgcat by \fB::msgcat::mclocale\fR, and
-cannot be set independently.  For example, if the
-current locale is en_US_funky, then \fB::msgcat::mcpreferences\fR
-returns \fB{en_us_funky en_us en {}}\fR.
-.\" COMMAND: mcloadedlocales
-.TP
-\fB::msgcat::mcloadedlocales subcommand\fR ?\fIlocale\fR?
-.
-This group of commands manage the list of loaded locales for packages not setting a package locale.
->>>>>>> 8b940282
 .PP
 .VS "TIP 499"
 .RS
@@ -285,20 +223,12 @@
 The subcommand \fBclear\fR removes all locales and their data, which are not in
 the current preference list.
 .RE
-<<<<<<< HEAD
 .VE
-=======
->>>>>>> 8b940282
 .\" COMMAND: mcload
 .TP
 \fB::msgcat::mcload \fIdirname\fR
-.VS "TIP 412"
 Searches the specified directory for files that match
-<<<<<<< HEAD
 the language specifications returned by \fB::msgcat::mcloadedlocales loaded\fR
-=======
-the language specifications returned by \fB::msgcat::mcloadedlocales get\fR
->>>>>>> 8b940282
 (or \fBmsgcat::mcpackagelocale preferences\fR if a package locale is set)
 (note that these are all lowercase), extended by the file extension
 .QW .msg .
@@ -314,7 +244,6 @@
 In addition, the given folder is stored in the \fBmsgcat\fR package
 configuration option \fImcfolder\fR to eventually load message catalog
 files required by a locale change.
-.VE "TIP 412"
 .RE
 .\" COMMAND: mcset
 .TP
@@ -370,7 +299,6 @@
 same stack context as the call to \fB::msgcat::mc\fR.  The return value
 of \fB::msgcat::mcunknown\fR is used as the return value for the call
 to \fB::msgcat::mc\fR.
-.VS "TIP 412"
 .RS
 .PP
 Note that this routine is only called if the concerned package did not set a
@@ -382,7 +310,6 @@
 .
 The calling package clears all its state within the \fBmsgcat\fR package
 including all settings and translations.
-.VE "TIP 412"
 .PP
 .\" COMMAND: mcutil
 .\" METHOD: getpreferences
@@ -609,7 +536,6 @@
 # ... where that key is mapped to one of the
 # human-oriented versions by \fBmsgcat::mcset\fR
 .CE
-.VS "TIP 412"
 .SH "PACKAGE PRIVATE LOCALE"
 .PP
 A package using \fBmsgcat\fR may choose to use its own package private
@@ -645,7 +571,6 @@
 .TP
 \fB::msgcat::mcpackagelocale preferences\fR ?\fIlocale preference\fR? ...
 .
-<<<<<<< HEAD
 With no parameters, return the package private preferences or the global
 preferences, if no package private locale is set.
 The package locale state (set or not) is not changed (in contrast to the
@@ -661,10 +586,6 @@
 .VE "TIP 499"
 .RE
 .PP
-=======
-Return the package private preferences or the global preferences,
-if no package private locale is set.
->>>>>>> 8b940282
 .\" METHOD: loaded
 .TP
 \fB::msgcat::mcpackagelocale loaded\fR
@@ -804,7 +725,6 @@
 interpreter is invoked after command completion.
 Only exception is the callback \fBunknowncmd\fR, where an error causes the
 invoking \fBmc\fR-command to fail with that error.
-<<<<<<< HEAD
 .PP
 .VS tip490
 .SH "OBJECT ORIENTED PROGRAMMING"
@@ -857,9 +777,6 @@
 .CE
 .PP
 .VE tip490
-=======
-.PP
->>>>>>> 8b940282
 .SH EXAMPLES
 Packages which display a GUI may update their widgets when the global locale
 changes. To register to a callback, use:
@@ -926,7 +843,6 @@
     return $format
 }
 .CE
-.VE "TIP 412"
 .SH CREDITS
 .PP
 The message catalog code was developed by Mark Harrison.
