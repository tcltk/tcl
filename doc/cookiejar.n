'\"
'\" Copyright (c) 2014-2018 Donal K. Fellows.
'\"
'\" See the file "license.terms" for information on usage and redistribution
'\" of this file, and for a DISCLAIMER OF ALL WARRANTIES.
'\"
.TH "cookiejar" n 0.1 http "Tcl Bundled Packages"
.so man.macros
.BS
'\" Note:  do not modify the .SH NAME line immediately below!
.SH NAME
cookiejar \- Implementation of the Tcl http package cookie jar protocol
.SH SYNOPSIS
.nf
\fBpackage require\fR \fBcookiejar\fR ?\fB0.1\fR?

\fB::http::cookiejar configure\fR ?\fIoptionName\fR? ?\fIoptionValue\fR?
\fB::http::cookiejar create\fI name\fR ?\fIfilename\fR?
\fB::http::cookiejar new\fR ?\fIfilename\fR?

\fIcookiejar\fR \fBdestroy\fR
\fIcookiejar\fR \fBforceLoadDomainData\fR
\fIcookiejar\fR \fBgetCookies\fI protocol host path\fR
\fIcookiejar\fR \fBstoreCookie\fI options\fR
\fIcookiejar\fR \fBlookup\fR ?\fIhost\fR? ?\fIkey\fR?
.fi
.SH DESCRIPTION
.PP
The cookiejar package provides an implementation of the http package's cookie
jar protocol using an SQLite database. It provides one main command,
\fB::http::cookiejar\fR, which is a TclOO class that should be instantiated to
create a cookie jar that manages a particular HTTP session.
.PP
The database management policy can be controlled at the package level by the
\fBconfigure\fR method on the \fB::http::cookiejar\fR class object:
.\" METHOD: configure
.TP
\fB::http::cookiejar configure\fR ?\fIoptionName\fR? ?\fIoptionValue\fR?
.
If neither \fIoptionName\fR nor \fIoptionValue\fR are supplied, this returns a
copy of the configuration as a Tcl dictionary. If just \fIoptionName\fR is
supplied, just the value of the named option is returned. If both
\fIoptionName\fR and \fIoptionValue\fR are given, the named option is changed
to be the given value.
.RS
.PP
Supported options are:
.\" OPTION: -domainfile
.TP
\fB\-domainfile \fIfilename\fR
.
A file (defaulting to within the cookiejar package) with a description of the
list of top-level domains (e.g., \fB.com\fR or \fB.co.jp\fR). Such domains
\fImust not\fR accept cookies set upon them. Note that the list of such
domains is both security-sensitive and \fInot\fR constant and should be
periodically refetched. Cookie jars maintain their own cache of the domain
list.
.\" OPTION: -domainlist
.TP
\fB\-domainlist \fIurl\fR
.
A URL to fetch the list of top-level domains (e.g., \fB.com\fR or
\fB.co.jp\fR) from.  Such domains \fImust not\fR accept cookies set upon
them. Note that the list of such domains is both security-sensitive and
\fInot\fR constant and should be periodically refetched. Cookie jars maintain
their own cache of the domain list.
.\" OPTION: -domainrefresh
.TP
\fB\-domainrefresh \fIintervalMilliseconds\fR
.
The number of milliseconds between checks of the \fB\-domainlist\fR for new
domains.
.\" OPTION: -loglevel
.TP
\fB\-loglevel \fIlevel\fR
.
The logging level of this package. The logging level must be (in order of
decreasing verbosity) one of \fBdebug\fR, \fBinfo\fR, \fBwarn\fR, or
\fBerror\fR.
.\" OPTION: -offline
.TP
\fB\-offline \fIflag\fR
.
Allows the cookie management engine to be placed into offline mode. In offline
mode, the list of domains is read immediately from the file configured in the
\fB\-domainfile\fR option, and the \fB\-domainlist\fR option is not used; it
also makes the \fB\-domainrefresh\fR option be effectively ignored.
.\" OPTION: -purgeold
.TP
\fB\-purgeold \fIintervalMilliseconds\fR
.
The number of milliseconds between checks of the database for expired
cookies; expired cookies are deleted.
.\" OPTION: -retain
.TP
\fB\-retain \fIcookieCount\fR
.
The maximum number of cookies to retain in the database.
.\" OPTION: -vacuumtrigger
.TP
\fB\-vacuumtrigger \fIdeletionCount\fR
.
A count of the number of persistent cookie deletions to go between vacuuming
the database.
.RE
.PP
Cookie jar instances may be made with any of the standard TclOO instance
creation methods (\fBcreate\fR or \fBnew\fR).
.\" METHOD: new
.TP
\fB::http::cookiejar new\fR ?\fIfilename\fR?
.
If a \fIfilename\fR argument is provided, it is the name of a file containing
an SQLite database that will contain the persistent cookies maintained by the
cookie jar; the database will be created if the file does not already exist.
If \fIfilename\fR is not supplied, the database will be held entirely within
memory, which effectively forces all cookies within it to be session cookies.
.SS "INSTANCE METHODS"
.PP
The following methods are supported on the instances:
.\" METHOD: destroy
.TP
\fIcookiejar \fBdestroy\fR
.
This is the standard TclOO destruction method. It does \fInot\fR delete the
SQLite database if it is written to disk. Callers are responsible for ensuring
that the cookie jar is not in use by the http package at the time of
destruction.
.\" METHOD: forceLoadDomainData
.TP
\fIcookiejar \fBforceLoadDomainData\fR
.
This method causes the cookie jar to immediately load (and cache) the domain
list data. The domain list will be loaded from the \fB\-domainlist\fR
configured a the package level if that is enabled, and otherwise will be
obtained from the \fB\-domainfile\fR configured at the package level.
.\" METHOD: getCookies
.TP
\fIcookiejar \fBgetCookies\fI protocol host path\fR
.
This method obtains the cookies for a particular HTTP request. \fIThis
implements the http cookie jar protocol.\fR
.\" METHOD: policyAllow
.TP
\fIcookiejar \fBpolicyAllow\fI operation domain path\fR
.
This method is called by the \fBstoreCookie\fR method to get a decision on
whether to allow \fIoperation\fR to be performed for the \fIdomain\fR and
\fIpath\fR. This is checked immediately before the database is updated but
after the built-in security checks are done, and should return a boolean
value; if the value is false, the operation is rejected and the database is
not modified. The supported \fIoperation\fRs are:
.RS
.IP \fBdelete\fR
The \fIdomain\fR is seeking to delete a cookie.
.IP \fBsession\fR
The \fIdomain\fR is seeking to create or update a session cookie.
.IP \fBset\fR
The \fIdomain\fR is seeking to create or update a persistent cookie (with a
defined lifetime).
.PP
The default implementation of this method just returns true, but subclasses of
this class may impose their own rules.
.RE
.\" METHOD: storeCookie
.TP
\fIcookiejar \fBstoreCookie\fI options\fR
.
This method stores a single cookie from a particular HTTP response. Cookies
that fail security checks are ignored. \fIThis implements the http cookie jar
protocol.\fR
.\" METHOD: lookup
.TP
\fIcookiejar \fBlookup\fR ?\fIhost\fR? ?\fIkey\fR?
.
This method looks a cookie by exact host (or domain) matching. If neither
\fIhost\fR nor \fIkey\fR are supplied, the list of hosts for which a cookie is
stored is returned. If just \fIhost\fR (which may be a hostname or a domain
name) is supplied, the list of cookie keys stored for that host is returned.
If both \fIhost\fR and \fIkey\fR are supplied, the value for that key is
returned; it is an error if no such host or key match exactly.
.SH "EXAMPLES"
.PP
The simplest way of using a cookie jar is to just permanently configure it at
the start of the application.
.PP
.CS
package require http
\fBpackage require cookiejar\fR

<<<<<<< HEAD
set cookiedb [file join [file home] cookiejar]
http::configure -cookiejar [\fBhttp::cookiejar new\fR $cookiedb]
=======
set cookiedb ~/.tclcookies.db
http::config -cookiejar [\fBhttp::cookiejar new\fR $cookiedb]
>>>>>>> 473c1fce

# No further explicit steps are required to use cookies
set tok [http::geturl http://core.tcl-lang.org/]
.CE
.PP
To only allow a particular domain to use cookies, perhaps because you only
want to enable a particular host to create and manipulate sessions, create a
subclass that imposes that policy.
.PP
.CS
package require http
\fBpackage require cookiejar\fR

oo::class create MyCookieJar {
    superclass \fBhttp::cookiejar\fR

    method \fBpolicyAllow\fR {operation domain path} {
        return [expr {$domain eq "my.example.com"}]
    }
}

set cookiedb [file join [file home] cookiejar]
http::configure -cookiejar [MyCookieJar new $cookiedb]

# No further explicit steps are required to use cookies
set tok [http::geturl http://core.tcl-lang.org/]
.CE
.SH "SEE ALSO"
http(n), oo::class(n), sqlite3(n)
.SH KEYWORDS
cookie, internet, security policy, www
'\" Local Variables:
'\" mode: nroff
'\" fill-column: 78
'\" End:<|MERGE_RESOLUTION|>--- conflicted
+++ resolved
@@ -188,13 +188,8 @@
 package require http
 \fBpackage require cookiejar\fR
 
-<<<<<<< HEAD
 set cookiedb [file join [file home] cookiejar]
-http::configure -cookiejar [\fBhttp::cookiejar new\fR $cookiedb]
-=======
-set cookiedb ~/.tclcookies.db
 http::config -cookiejar [\fBhttp::cookiejar new\fR $cookiedb]
->>>>>>> 473c1fce
 
 # No further explicit steps are required to use cookies
 set tok [http::geturl http://core.tcl-lang.org/]
