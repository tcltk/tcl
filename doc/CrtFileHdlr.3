'\"
'\" Copyright (c) 1990-1994 The Regents of the University of California.
'\" Copyright (c) 1994-1997 Sun Microsystems, Inc.
'\"
'\" See the file "license.terms" for information on usage and redistribution
'\" of this file, and for a DISCLAIMER OF ALL WARRANTIES.
'\" 
<<<<<<< HEAD
'\" RCS: @(#) $Id: CrtFileHdlr.3,v 1.8 2007/12/13 15:22:30 dgp Exp $
'\" 
=======
>>>>>>> ed7157d2
.so man.macros
.TH Tcl_CreateFileHandler 3 8.0 Tcl "Tcl Library Procedures"
.BS
.SH NAME
Tcl_CreateFileHandler, Tcl_DeleteFileHandler \- associate procedure callbacks with files or devices (Unix only)
.SH SYNOPSIS
.nf
\fB#include <tcl.h>\fR
.sp
\fBTcl_CreateFileHandler\fR(\fIfd, mask, proc, clientData\fR)
.sp
\fBTcl_DeleteFileHandler\fR(\fIfd\fR)
.SH ARGUMENTS
.AS Tcl_FileProc clientData
.AP int fd in
Unix file descriptor for an open file or device.
.AP int mask in
Conditions under which \fIproc\fR should be called:
OR-ed combination of \fBTCL_READABLE\fR, \fBTCL_WRITABLE\fR,
and \fBTCL_EXCEPTION\fR.  May be set to 0 to temporarily disable
a handler.
.AP Tcl_FileProc *proc in
Procedure to invoke whenever the file or device indicated
by \fIfile\fR meets the conditions specified by \fImask\fR.
.AP ClientData clientData in
Arbitrary one-word value to pass to \fIproc\fR.
.BE

.SH DESCRIPTION
.PP
\fBTcl_CreateFileHandler\fR arranges for \fIproc\fR to be
invoked in the future whenever I/O becomes possible on a file
or an exceptional condition exists for the file.  The file
is indicated by \fIfd\fR, and the conditions of interest
are indicated by \fImask\fR.  For example, if \fImask\fR
is \fBTCL_READABLE\fR, \fIproc\fR will be called when
the file is readable.
The callback to \fIproc\fR is made by \fBTcl_DoOneEvent\fR, so
\fBTcl_CreateFileHandler\fR is only useful in programs that dispatch
events through \fBTcl_DoOneEvent\fR or through Tcl commands such
as \fBvwait\fR.
.PP
\fIProc\fR should have arguments and result that match the
type \fBTcl_FileProc\fR:
.CS
typedef void Tcl_FileProc(
        ClientData \fIclientData\fR,
        int \fImask\fR);
.CE
The \fIclientData\fR parameter to \fIproc\fR is a copy
of the \fIclientData\fR
argument given to \fBTcl_CreateFileHandler\fR when the callback
was created.  Typically, \fIclientData\fR points to a data
structure containing application-specific information about
the file.  \fIMask\fR is an integer mask indicating which
of the requested conditions actually exists for the file;  it
will contain a subset of the bits in the \fImask\fR argument
to \fBTcl_CreateFileHandler\fR.
.PP
.PP
There may exist only one handler for a given file at a given time.
If \fBTcl_CreateFileHandler\fR is called when a handler already
exists for \fIfd\fR, then the new callback replaces the information
that was previously recorded.
.PP
\fBTcl_DeleteFileHandler\fR may be called to delete the
file handler for \fIfd\fR;  if no handler exists for the
file given by \fIfd\fR then the procedure has no effect.
.PP
The purpose of file handlers is to enable an application to respond to
events while waiting for files to become ready for I/O.  For this to work
correctly, the application may need to use non-blocking I/O operations on
the files for which handlers are declared.  Otherwise the application may
block if it reads or writes too much data; while waiting for the I/O to
complete the application will not be able to service other events. Use
\fBTcl_SetChannelOption\fR with \fB\-blocking\fR to set the channel into
blocking or nonblocking mode as required.
.PP
Note that these interfaces are only supported by the Unix
implementation of the Tcl notifier.   

.SH KEYWORDS
callback, file, handler<|MERGE_RESOLUTION|>--- conflicted
+++ resolved
@@ -5,11 +5,6 @@
 '\" See the file "license.terms" for information on usage and redistribution
 '\" of this file, and for a DISCLAIMER OF ALL WARRANTIES.
 '\" 
-<<<<<<< HEAD
-'\" RCS: @(#) $Id: CrtFileHdlr.3,v 1.8 2007/12/13 15:22:30 dgp Exp $
-'\" 
-=======
->>>>>>> ed7157d2
 .so man.macros
 .TH Tcl_CreateFileHandler 3 8.0 Tcl "Tcl Library Procedures"
 .BS
