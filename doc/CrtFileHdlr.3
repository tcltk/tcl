'\"
'\" Copyright (c) 1990-1994 The Regents of the University of California.
'\" Copyright (c) 1994-1997 Sun Microsystems, Inc.
'\"
'\" See the file "license.terms" for information on usage and redistribution
'\" of this file, and for a DISCLAIMER OF ALL WARRANTIES.
'\" 
<<<<<<< HEAD
'\" RCS: @(#) $Id: CrtFileHdlr.3,v 1.10 2008/10/15 10:43:37 dkf Exp $
'\" 
=======
>>>>>>> 3aa31b5a
.so man.macros
.TH Tcl_CreateFileHandler 3 8.0 Tcl "Tcl Library Procedures"
.BS
.SH NAME
Tcl_CreateFileHandler, Tcl_DeleteFileHandler \- associate procedure callbacks with files or devices (Unix only)
.SH SYNOPSIS
.nf
\fB#include <tcl.h>\fR
.sp
\fBTcl_CreateFileHandler\fR(\fIfd, mask, proc, clientData\fR)
.sp
\fBTcl_DeleteFileHandler\fR(\fIfd\fR)
.SH ARGUMENTS
.AS Tcl_FileProc clientData
.AP int fd in
Unix file descriptor for an open file or device.
.AP int mask in
Conditions under which \fIproc\fR should be called:
OR-ed combination of \fBTCL_READABLE\fR, \fBTCL_WRITABLE\fR,
and \fBTCL_EXCEPTION\fR.  May be set to 0 to temporarily disable
a handler.
.AP Tcl_FileProc *proc in
Procedure to invoke whenever the file or device indicated
by \fIfile\fR meets the conditions specified by \fImask\fR.
.AP ClientData clientData in
Arbitrary one-word value to pass to \fIproc\fR.
.BE
.SH DESCRIPTION
.PP
\fBTcl_CreateFileHandler\fR arranges for \fIproc\fR to be
invoked in the future whenever I/O becomes possible on a file
or an exceptional condition exists for the file.  The file
is indicated by \fIfd\fR, and the conditions of interest
are indicated by \fImask\fR.  For example, if \fImask\fR
is \fBTCL_READABLE\fR, \fIproc\fR will be called when
the file is readable.
The callback to \fIproc\fR is made by \fBTcl_DoOneEvent\fR, so
\fBTcl_CreateFileHandler\fR is only useful in programs that dispatch
events through \fBTcl_DoOneEvent\fR or through Tcl commands such
as \fBvwait\fR.
.PP
\fIProc\fR should have arguments and result that match the
type \fBTcl_FileProc\fR:
.PP
.CS
typedef void \fBTcl_FileProc\fR(
        ClientData \fIclientData\fR,
        int \fImask\fR);
.CE
.PP
The \fIclientData\fR parameter to \fIproc\fR is a copy
of the \fIclientData\fR
argument given to \fBTcl_CreateFileHandler\fR when the callback
was created.  Typically, \fIclientData\fR points to a data
structure containing application-specific information about
the file.  \fIMask\fR is an integer mask indicating which
of the requested conditions actually exists for the file;  it
will contain a subset of the bits in the \fImask\fR argument
to \fBTcl_CreateFileHandler\fR.
.PP
There may exist only one handler for a given file at a given time.
If \fBTcl_CreateFileHandler\fR is called when a handler already
exists for \fIfd\fR, then the new callback replaces the information
that was previously recorded.
.PP
\fBTcl_DeleteFileHandler\fR may be called to delete the
file handler for \fIfd\fR;  if no handler exists for the
file given by \fIfd\fR then the procedure has no effect.
.PP
The purpose of file handlers is to enable an application to respond to
events while waiting for files to become ready for I/O.  For this to work
correctly, the application may need to use non-blocking I/O operations on
the files for which handlers are declared.  Otherwise the application may
block if it reads or writes too much data; while waiting for the I/O to
complete the application will not be able to service other events. Use
\fBTcl_SetChannelOption\fR with \fB\-blocking\fR to set the channel into
blocking or nonblocking mode as required.
.PP
Note that these interfaces are only supported by the Unix
implementation of the Tcl notifier.
.SH "SEE ALSO"
fileevent(n), Tcl_CreateTimerHandler(3), Tcl_DoWhenIdle(3)
.SH KEYWORDS
callback, file, handler<|MERGE_RESOLUTION|>--- conflicted
+++ resolved
@@ -5,11 +5,6 @@
 '\" See the file "license.terms" for information on usage and redistribution
 '\" of this file, and for a DISCLAIMER OF ALL WARRANTIES.
 '\" 
-<<<<<<< HEAD
-'\" RCS: @(#) $Id: CrtFileHdlr.3,v 1.10 2008/10/15 10:43:37 dkf Exp $
-'\" 
-=======
->>>>>>> 3aa31b5a
 .so man.macros
 .TH Tcl_CreateFileHandler 3 8.0 Tcl "Tcl Library Procedures"
 .BS
