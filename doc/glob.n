--- conflicted
+++ resolved
@@ -44,14 +44,11 @@
 as a single pattern obtained by joining the arguments with directory
 separators.
 .TP
-<<<<<<< HEAD
-=======
 \fB\-nocomplain\fR
 .
 Allows an empty list to be returned without error; This is the
 default behavior in Tcl 9.0, so this switch has no effect any more.
 .TP
->>>>>>> 51448d41
 \fB\-path\fR \fIpathPrefix\fR
 .
 Search for files with the given \fIpathPrefix\fR where the rest of the name
