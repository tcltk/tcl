'\"
'\" Copyright (c) 1996-1997 Sun Microsystems, Inc.
'\" Copyright (c) 1997-2000 Ajuba Solutions.
'\"
'\" See the file "license.terms" for information on usage and redistribution
'\" of this file, and for a DISCLAIMER OF ALL WARRANTIES.
<<<<<<< HEAD
'\"
'\" RCS: @(#) $Id: CrtChannel.3,v 1.46 2010/01/14 11:47:07 dkf Exp $
=======
>>>>>>> 3aa31b5a
.so man.macros
.TH Tcl_CreateChannel 3 8.4 Tcl "Tcl Library Procedures"
.BS
'\" Note:  do not modify the .SH NAME line immediately below!
.SH NAME
Tcl_CreateChannel, Tcl_GetChannelInstanceData, Tcl_GetChannelType, Tcl_GetChannelName, Tcl_GetChannelHandle, Tcl_GetChannelMode, Tcl_GetChannelBufferSize, Tcl_SetChannelBufferSize, Tcl_NotifyChannel, Tcl_BadChannelOption, Tcl_ChannelName, Tcl_ChannelVersion, Tcl_ChannelBlockModeProc, Tcl_ChannelCloseProc, Tcl_ChannelClose2Proc, Tcl_ChannelInputProc, Tcl_ChannelOutputProc, Tcl_ChannelSeekProc, Tcl_ChannelWideSeekProc, Tcl_ChannelTruncateProc, Tcl_ChannelSetOptionProc, Tcl_ChannelGetOptionProc, Tcl_ChannelWatchProc, Tcl_ChannelGetHandleProc, Tcl_ChannelFlushProc, Tcl_ChannelHandlerProc, Tcl_ChannelThreadActionProc, Tcl_IsChannelShared, Tcl_IsChannelRegistered, Tcl_CutChannel, Tcl_SpliceChannel, Tcl_IsChannelExisting, Tcl_ClearChannelHandlers, Tcl_GetChannelThread, Tcl_ChannelBuffered \- procedures for creating and manipulating channels
.SH SYNOPSIS
.nf
\fB#include <tcl.h>\fR
.sp
Tcl_Channel
\fBTcl_CreateChannel\fR(\fItypePtr, channelName, instanceData, mask\fR)
.sp
ClientData
\fBTcl_GetChannelInstanceData\fR(\fIchannel\fR)
.sp
const Tcl_ChannelType *
\fBTcl_GetChannelType\fR(\fIchannel\fR)
.sp
const char *
\fBTcl_GetChannelName\fR(\fIchannel\fR)
.sp
int
\fBTcl_GetChannelHandle\fR(\fIchannel, direction, handlePtr\fR)
.sp
Tcl_ThreadId
\fBTcl_GetChannelThread\fR(\fIchannel\fR)
.sp
int
\fBTcl_GetChannelMode\fR(\fIchannel\fR)
.sp
int
\fBTcl_GetChannelBufferSize\fR(\fIchannel\fR)
.sp
\fBTcl_SetChannelBufferSize\fR(\fIchannel, size\fR)
.sp
\fBTcl_NotifyChannel\fR(\fIchannel, mask\fR)
.sp
int
\fBTcl_BadChannelOption\fR(\fIinterp, optionName, optionList\fR)
.sp
int
\fBTcl_IsChannelShared\fR(\fIchannel\fR)
.sp
int
\fBTcl_IsChannelRegistered\fR(\fIinterp, channel\fR)
.sp
int
\fBTcl_IsChannelExisting\fR(\fIchannelName\fR)
.sp
void
\fBTcl_CutChannel\fR(\fIchannel\fR)
.sp
void
\fBTcl_SpliceChannel\fR(\fIchannel\fR)
.sp
void
\fBTcl_ClearChannelHandlers\fR(\fIchannel\fR)
.sp
int
\fBTcl_ChannelBuffered\fR(\fIchannel\fR)
.sp
const char *
\fBTcl_ChannelName\fR(\fItypePtr\fR)
.sp
Tcl_ChannelTypeVersion
\fBTcl_ChannelVersion\fR(\fItypePtr\fR)
.sp
Tcl_DriverBlockModeProc *
\fBTcl_ChannelBlockModeProc\fR(\fItypePtr\fR)
.sp
Tcl_DriverCloseProc *
\fBTcl_ChannelCloseProc\fR(\fItypePtr\fR)
.sp
Tcl_DriverClose2Proc *
\fBTcl_ChannelClose2Proc\fR(\fItypePtr\fR)
.sp
Tcl_DriverInputProc *
\fBTcl_ChannelInputProc\fR(\fItypePtr\fR)
.sp
Tcl_DriverOutputProc *
\fBTcl_ChannelOutputProc\fR(\fItypePtr\fR)
.sp
Tcl_DriverSeekProc *
\fBTcl_ChannelSeekProc\fR(\fItypePtr\fR)
.sp
Tcl_DriverWideSeekProc *
\fBTcl_ChannelWideSeekProc\fR(\fItypePtr\fR)
.sp
Tcl_DriverThreadActionProc *
\fBTcl_ChannelThreadActionProc\fR(\fItypePtr\fR)
.sp
Tcl_DriverTruncateProc *
\fBTcl_ChannelTruncateProc\fR(\fItypePtr\fR)
.sp
Tcl_DriverSetOptionProc *
\fBTcl_ChannelSetOptionProc\fR(\fItypePtr\fR)
.sp
Tcl_DriverGetOptionProc *
\fBTcl_ChannelGetOptionProc\fR(\fItypePtr\fR)
.sp
Tcl_DriverWatchProc *
\fBTcl_ChannelWatchProc\fR(\fItypePtr\fR)
.sp
Tcl_DriverGetHandleProc *
\fBTcl_ChannelGetHandleProc\fR(\fItypePtr\fR)
.sp
Tcl_DriverFlushProc *
\fBTcl_ChannelFlushProc\fR(\fItypePtr\fR)
.sp
Tcl_DriverHandlerProc *
\fBTcl_ChannelHandlerProc\fR(\fItypePtr\fR)
.sp
.SH ARGUMENTS
.AS "const Tcl_ChannelType" *channelName
.AP "const Tcl_ChannelType" *typePtr in
Points to a structure containing the addresses of procedures that
can be called to perform I/O and other functions on the channel.
.AP "const char" *channelName in
The name of this channel, such as \fBfile3\fR; must not be in use
by any other channel. Can be NULL, in which case the channel is
created without a name. If the created channel is assigned to one
of the standard channels (\fBstdin\fR, \fBstdout\fR or \fBstderr\fR),
the assigned channel name will be the name of the standard channel.
.AP ClientData instanceData in
Arbitrary one-word value to be associated with this channel.  This
value is passed to procedures in \fItypePtr\fR when they are invoked.
.AP int mask in
OR-ed combination of \fBTCL_READABLE\fR and \fBTCL_WRITABLE\fR to indicate
whether a channel is readable and writable.
.AP Tcl_Channel channel in
The channel to operate on.
.AP int direction in
\fBTCL_READABLE\fR means the input handle is wanted; \fBTCL_WRITABLE\fR
means the output handle is wanted.
.AP ClientData *handlePtr out
Points to the location where the desired OS-specific handle should be
stored.
.AP int size in
The size, in bytes, of buffers to allocate in this channel.
.AP int mask in
An OR-ed combination of \fBTCL_READABLE\fR, \fBTCL_WRITABLE\fR
and \fBTCL_EXCEPTION\fR that indicates events that have occurred on
this channel.
.AP Tcl_Interp *interp in
Current interpreter. (can be NULL)
.AP "const char" *optionName in
Name of the invalid option.
.AP "const char" *optionList in
Specific options list (space separated words, without
.QW \- )
to append to the standard generic options list.
Can be NULL for generic options error message only.
.BE
.SH DESCRIPTION
.PP
Tcl uses a two-layered channel architecture. It provides a generic upper
layer to enable C and Tcl programs to perform input and output using the
same APIs for a variety of files, devices, sockets etc. The generic C APIs
are described in the manual entry for \fBTcl_OpenFileChannel\fR.
.PP
The lower layer provides type-specific channel drivers for each type
of device supported on each platform.  This manual entry describes the
C APIs used to communicate between the generic layer and the
type-specific channel drivers.  It also explains how new types of
channels can be added by providing new channel drivers.
.PP
Channel drivers consist of a number of components: First, each channel
driver provides a \fBTcl_ChannelType\fR structure containing pointers to
functions implementing the various operations used by the generic layer to
communicate with the channel driver. The \fBTcl_ChannelType\fR structure
and the functions referenced by it are described in the section
\fBTCL_CHANNELTYPE\fR, below.
.PP
Second, channel drivers usually provide a Tcl command to create
instances of that type of channel. For example, the Tcl \fBopen\fR
command creates channels that use the file and command channel
drivers, and the Tcl \fBsocket\fR command creates channels that use
TCP sockets for network communication.
.PP
Third, a channel driver optionally provides a C function to open
channel instances of that type. For example, \fBTcl_OpenFileChannel\fR
opens a channel that uses the file channel driver, and
\fBTcl_OpenTcpClient\fR opens a channel that uses the TCP network
protocol.  These creation functions typically use
\fBTcl_CreateChannel\fR internally to open the channel.
.PP
To add a new type of channel you must implement a C API or a Tcl command
that opens a channel by invoking \fBTcl_CreateChannel\fR.
When your driver calls \fBTcl_CreateChannel\fR it passes in
a \fBTcl_ChannelType\fR structure describing the driver's I/O
procedures.
The generic layer will then invoke the functions referenced in that
structure to perform operations on the channel.
.PP
\fBTcl_CreateChannel\fR opens a new channel and associates the supplied
\fItypePtr\fR and \fIinstanceData\fR with it. The channel is opened in the
mode indicated by \fImask\fR.
For a discussion of channel drivers, their operations and the
\fBTcl_ChannelType\fR structure, see the section \fBTCL_CHANNELTYPE\fR, below.
.PP
\fBTcl_CreateChannel\fR interacts with the code managing the standard
channels. Once a standard channel was initialized either through a
call to \fBTcl_GetStdChannel\fR or a call to \fBTcl_SetStdChannel\fR
closing this standard channel will cause the next call to
\fBTcl_CreateChannel\fR to make the new channel the new standard
channel too. See \fBTcl_StandardChannels\fR for a general treatise
about standard channels and the behaviour of the Tcl library with
regard to them.
.PP
\fBTcl_GetChannelInstanceData\fR returns the instance data associated with
the channel in \fIchannel\fR. This is the same as the \fIinstanceData\fR
argument in the call to \fBTcl_CreateChannel\fR that created this channel.
.PP
\fBTcl_GetChannelType\fR returns a pointer to the \fBTcl_ChannelType\fR
structure used by the channel in the \fIchannel\fR argument. This is
the same as the \fItypePtr\fR argument in the call to
\fBTcl_CreateChannel\fR that created this channel.
.PP
\fBTcl_GetChannelName\fR returns a string containing the name associated
with the channel, or NULL if the \fIchannelName\fR argument to
\fBTcl_CreateChannel\fR was NULL.
.PP
\fBTcl_GetChannelHandle\fR places the OS-specific device handle
associated with \fIchannel\fR for the given \fIdirection\fR in the
location specified by \fIhandlePtr\fR and returns \fBTCL_OK\fR.  If
the channel does not have a device handle for the specified direction,
then \fBTCL_ERROR\fR is returned instead.  Different channel drivers
will return different types of handle.  Refer to the manual entries
for each driver to determine what type of handle is returned.
.PP
\fBTcl_GetChannelThread\fR returns the id of the thread currently managing
the specified \fIchannel\fR. This allows channel drivers to send their file
events to the correct event queue even for a multi-threaded core.
.PP
\fBTcl_GetChannelMode\fR returns an OR-ed combination of \fBTCL_READABLE\fR
and \fBTCL_WRITABLE\fR, indicating whether the channel is open for input
and output.
.PP
\fBTcl_GetChannelBufferSize\fR returns the size, in bytes, of buffers
allocated to store input or output in \fIchannel\fR. If the value was not set
by a previous call to \fBTcl_SetChannelBufferSize\fR, described below, then
the default value of 4096 is returned.
.PP
\fBTcl_SetChannelBufferSize\fR sets the size, in bytes, of buffers that
will be allocated in subsequent operations on the channel to store input or
output. The \fIsize\fR argument should be between ten and one million,
allowing buffers of ten bytes to one million bytes. If \fIsize\fR is
outside this range, \fBTcl_SetChannelBufferSize\fR sets the buffer size to
4096.
.PP
\fBTcl_NotifyChannel\fR is called by a channel driver to indicate to
the generic layer that the events specified by \fImask\fR have
occurred on the channel.  Channel drivers are responsible for invoking
this function whenever the channel handlers need to be called for the
channel.  See \fBWATCHPROC\fR below for more details.
.PP
\fBTcl_BadChannelOption\fR is called from driver specific
\fIsetOptionProc\fR or \fIgetOptionProc\fR to generate a complete
error message.
.PP
\fBTcl_ChannelBuffered\fR returns the number of bytes of input
currently buffered in the internal buffer (push back area) of the
channel itself. It does not report about the data in the overall
buffers for the stack of channels the supplied channel is part of.
.PP
\fBTcl_IsChannelShared\fR checks the refcount of the specified
\fIchannel\fR and returns whether the \fIchannel\fR was shared among
multiple interpreters (result == 1) or not (result == 0).
.PP
\fBTcl_IsChannelRegistered\fR checks whether the specified \fIchannel\fR is
registered in the given \fIinterp\fRreter (result == 1) or not
(result == 0).
.PP
\fBTcl_IsChannelExisting\fR checks whether a channel with the specified
name is registered in the (thread)-global list of all channels (result
== 1) or not (result == 0).
.PP
\fBTcl_CutChannel\fR removes the specified \fIchannel\fR from the
(thread)global list of all channels (of the current thread).
Application to a channel still registered in some interpreter
is not allowed.
Also notifies the driver if the \fBTcl_ChannelType\fR version is
\fBTCL_CHANNEL_VERSION_4\fR (or higher), and
\fBTcl_DriverThreadActionProc\fR is defined for it.
.PP
\fBTcl_SpliceChannel\fR adds the specified \fIchannel\fR to the
(thread)global list of all channels (of the current thread).
Application to a channel registered in some interpreter is not allowed.
Also notifies the driver if the \fBTcl_ChannelType\fR version is
\fBTCL_CHANNEL_VERSION_4\fR (or higher), and
\fBTcl_DriverThreadActionProc\fR is defined for it.
.PP
\fBTcl_ClearChannelHandlers\fR removes all channel handlers and event
scripts associated with the specified \fIchannel\fR, thus shutting
down all event processing for this channel.
.SH TCL_CHANNELTYPE
.PP
A channel driver provides a \fBTcl_ChannelType\fR structure that contains
pointers to functions that implement the various operations on a channel;
these operations are invoked as needed by the generic layer.  The structure
was versioned starting in Tcl 8.3.2/8.4 to correct a problem with stacked
channel drivers.  See the \fBOLD CHANNEL TYPES\fR section below for
details about the old structure.
.PP
The \fBTcl_ChannelType\fR structure contains the following fields:
.PP
.CS
typedef struct Tcl_ChannelType {
        const char *\fItypeName\fR;
        Tcl_ChannelTypeVersion \fIversion\fR;
        Tcl_DriverCloseProc *\fIcloseProc\fR;
        Tcl_DriverInputProc *\fIinputProc\fR;
        Tcl_DriverOutputProc *\fIoutputProc\fR;
        Tcl_DriverSeekProc *\fIseekProc\fR;
        Tcl_DriverSetOptionProc *\fIsetOptionProc\fR;
        Tcl_DriverGetOptionProc *\fIgetOptionProc\fR;
        Tcl_DriverWatchProc *\fIwatchProc\fR;
        Tcl_DriverGetHandleProc *\fIgetHandleProc\fR;
        Tcl_DriverClose2Proc *\fIclose2Proc\fR;
        Tcl_DriverBlockModeProc *\fIblockModeProc\fR;
        Tcl_DriverFlushProc *\fIflushProc\fR;
        Tcl_DriverHandlerProc *\fIhandlerProc\fR;
        Tcl_DriverWideSeekProc *\fIwideSeekProc\fR;
        Tcl_DriverThreadActionProc *\fIthreadActionProc\fR;
        Tcl_DriverTruncateProc *\fItruncateProc\fR;
} \fBTcl_ChannelType\fR;
.CE
.PP
It is not necessary to provide implementations for all channel
operations.  Those which are not necessary may be set to NULL in the
struct: \fIblockModeProc\fR, \fIseekProc\fR, \fIsetOptionProc\fR,
\fIgetOptionProc\fR, and \fIclose2Proc\fR, in addition to
\fIflushProc\fR, \fIhandlerProc\fR, \fIthreadActionProc\fR, and
\fItruncateProc\fR.  Other functions that cannot be implemented in a
meaningful way should return \fBEINVAL\fR when called, to indicate
that the operations they represent are not available. Also note that
\fIwideSeekProc\fR can be NULL if \fIseekProc\fR is.
.PP
The user should only use the above structure for \fBTcl_ChannelType\fR
instantiation.  When referencing fields in a \fBTcl_ChannelType\fR
structure, the following functions should be used to obtain the values:
\fBTcl_ChannelName\fR, \fBTcl_ChannelVersion\fR,
\fBTcl_ChannelBlockModeProc\fR, \fBTcl_ChannelCloseProc\fR,
\fBTcl_ChannelClose2Proc\fR, \fBTcl_ChannelInputProc\fR,
\fBTcl_ChannelOutputProc\fR, \fBTcl_ChannelSeekProc\fR,
\fBTcl_ChannelWideSeekProc\fR, \fBTcl_ChannelThreadActionProc\fR,
\fBTcl_ChannelTruncateProc\fR,
\fBTcl_ChannelSetOptionProc\fR, \fBTcl_ChannelGetOptionProc\fR,
\fBTcl_ChannelWatchProc\fR, \fBTcl_ChannelGetHandleProc\fR,
\fBTcl_ChannelFlushProc\fR, or \fBTcl_ChannelHandlerProc\fR.
.PP
The change to the structures was made in such a way that standard channel
types are binary compatible.  However, channel types that use stacked
channels (i.e. TLS, Trf) have new versions to correspond to the above change
since the previous code for stacked channels had problems.
.SS TYPENAME
.PP
The \fItypeName\fR field contains a null-terminated string that
identifies the type of the device implemented by this driver, e.g.
\fBfile\fR or \fBsocket\fR.
.PP
This value can be retrieved with \fBTcl_ChannelName\fR, which returns
a pointer to the string.
.SS VERSION
.PP

The \fIversion\fR field should be set to the version of the structure
that you require. \fBTCL_CHANNEL_VERSION_2\fR is the minimum recommended.
\fBTCL_CHANNEL_VERSION_3\fR must be set to specify the \fIwideSeekProc\fR member.
\fBTCL_CHANNEL_VERSION_4\fR must be set to specify the \fIthreadActionProc\fR member
(includes \fIwideSeekProc\fR).
\fBTCL_CHANNEL_VERSION_5\fR must be set to specify the
\fItruncateProc\fR members (includes
\fIwideSeekProc\fR and \fIthreadActionProc\fR).
If it is not set to any of these, then this
\fBTcl_ChannelType\fR is assumed to have the original structure.  See
\fBOLD CHANNEL TYPES\fR for more details.  While Tcl will recognize
and function with either structures, stacked channels must be of at
least \fBTCL_CHANNEL_VERSION_2\fR to function correctly.
.PP
This value can be retrieved with \fBTcl_ChannelVersion\fR, which returns
one of
\fBTCL_CHANNEL_VERSION_5\fR,
\fBTCL_CHANNEL_VERSION_4\fR,
\fBTCL_CHANNEL_VERSION_3\fR,
\fBTCL_CHANNEL_VERSION_2\fR or \fBTCL_CHANNEL_VERSION_1\fR.
.SS BLOCKMODEPROC
.PP
The \fIblockModeProc\fR field contains the address of a function called by
the generic layer to set blocking and nonblocking mode on the device.
\fIBlockModeProc\fR should match the following prototype:
.PP
.CS
typedef int \fBTcl_DriverBlockModeProc\fR(
        ClientData \fIinstanceData\fR,
        int \fImode\fR);
.CE
.PP
The \fIinstanceData\fR is the same as the value passed to
\fBTcl_CreateChannel\fR when this channel was created.  The \fImode\fR
argument is either \fBTCL_MODE_BLOCKING\fR or \fBTCL_MODE_NONBLOCKING\fR to
set the device into blocking or nonblocking mode. The function should
return zero if the operation was successful, or a nonzero POSIX error code
if the operation failed.
.PP
If the operation is successful, the function can modify the supplied
\fIinstanceData\fR to record that the channel entered blocking or
nonblocking mode and to implement the blocking or nonblocking behavior.
For some device types, the blocking and nonblocking behavior can be
implemented by the underlying operating system; for other device types, the
behavior must be emulated in the channel driver.
.PP
This value can be retrieved with \fBTcl_ChannelBlockModeProc\fR, which returns
a pointer to the function.
.PP
A channel driver \fBnot\fR supplying a \fIblockModeProc\fR has to be
very, very careful. It has to tell the generic layer exactly which
blocking mode is acceptable to it, and should this also document for
the user so that the blocking mode of the channel is not changed to an
unacceptable value. Any confusion here may lead the interpreter into a
(spurious and difficult to find) deadlock.
.SS "CLOSEPROC AND CLOSE2PROC"
.PP
The \fIcloseProc\fR field contains the address of a function called by the
generic layer to clean up driver-related information when the channel is
closed. \fICloseProc\fR must match the following prototype:
.PP
.CS
typedef int \fBTcl_DriverCloseProc\fR(
        ClientData \fIinstanceData\fR,
        Tcl_Interp *\fIinterp\fR);
.CE
.PP
The \fIinstanceData\fR argument is the same as the value provided to
\fBTcl_CreateChannel\fR when the channel was created. The function should
release any storage maintained by the channel driver for this channel, and
close the input and output devices encapsulated by this channel. All queued
output will have been flushed to the device before this function is called,
and no further driver operations will be invoked on this instance after
calling the \fIcloseProc\fR. If the close operation is successful, the
procedure should return zero; otherwise it should return a nonzero POSIX
error code. In addition, if an error occurs and \fIinterp\fR is not NULL,
the procedure should store an error message in the interpreter's result.
.PP
Alternatively, channels that support closing the read and write sides
independently may set \fIcloseProc\fR to \fBTCL_CLOSE2PROC\fR and set
\fIclose2Proc\fR to the address of a function that matches the
following prototype:
.PP
.CS
typedef int \fBTcl_DriverClose2Proc\fR(
        ClientData \fIinstanceData\fR,
        Tcl_Interp *\fIinterp\fR,
        int \fIflags\fR);
.CE
.PP
The \fIclose2Proc\fR will be called with \fIflags\fR set to an OR'ed
combination of \fBTCL_CLOSE_READ\fR or \fBTCL_CLOSE_WRITE\fR to
indicate that the driver should close the read and/or write side of
the channel.  The channel driver may be invoked to perform
additional operations on the channel after \fIclose2Proc\fR is
called to close one or both sides of the channel.  If \fIflags\fR is
\fB0\fR (zero), the driver should close the channel in the manner
described above for \fIcloseProc\fR.  No further operations will be
invoked on this instance after \fIclose2Proc\fR is called with all
flags cleared.  In all cases, the \fIclose2Proc\fR function should
return zero if the close operation was successful; otherwise it should
return a nonzero POSIX error code. In addition, if an error occurs and
\fIinterp\fR is not NULL, the procedure should store an error message
in the interpreter's result.
.PP
The \fIcloseProc\fR and \fIclose2Proc\fR values can be retrieved with
\fBTcl_ChannelCloseProc\fR or \fBTcl_ChannelClose2Proc\fR, which
return a pointer to the respective function.
.SS INPUTPROC
.PP
The \fIinputProc\fR field contains the address of a function called by the
generic layer to read data from the file or device and store it in an
internal buffer. \fIInputProc\fR must match the following prototype:
.PP
.CS
typedef int \fBTcl_DriverInputProc\fR(
        ClientData \fIinstanceData\fR,
        char *\fIbuf\fR,
        int \fIbufSize\fR,
        int *\fIerrorCodePtr\fR);
.CE
.PP
\fIInstanceData\fR is the same as the value passed to
\fBTcl_CreateChannel\fR when the channel was created.  The \fIbuf\fR
argument points to an array of bytes in which to store input from the
device, and the \fIbufSize\fR argument indicates how many bytes are
available at \fIbuf\fR.
.PP
The \fIerrorCodePtr\fR argument points to an integer variable provided by
the generic layer. If an error occurs, the function should set the variable
to a POSIX error code that identifies the error that occurred.
.PP
The function should read data from the input device encapsulated by the
channel and store it at \fIbuf\fR.  On success, the function should return
a nonnegative integer indicating how many bytes were read from the input
device and stored at \fIbuf\fR. On error, the function should return -1. If
an error occurs after some data has been read from the device, that data is
lost.
.PP
If \fIinputProc\fR can determine that the input device has some data
available but less than requested by the \fIbufSize\fR argument, the
function should only attempt to read as much data as is available and
return without blocking. If the input device has no data available
whatsoever and the channel is in nonblocking mode, the function should
return an \fBEAGAIN\fR error. If the input device has no data available
whatsoever and the channel is in blocking mode, the function should block
for the shortest possible time until at least one byte of data can be read
from the device; then, it should return as much data as it can read without
blocking.
.PP
This value can be retrieved with \fBTcl_ChannelInputProc\fR, which returns
a pointer to the function.
.SS OUTPUTPROC
.PP
The \fIoutputProc\fR field contains the address of a function called by the
generic layer to transfer data from an internal buffer to the output device.
\fIOutputProc\fR must match the following prototype:
.PP
.CS
typedef int \fBTcl_DriverOutputProc\fR(
        ClientData \fIinstanceData\fR,
        const char *\fIbuf\fR,
        int \fItoWrite\fR,
        int *\fIerrorCodePtr\fR);
.CE
.PP
\fIInstanceData\fR is the same as the value passed to
\fBTcl_CreateChannel\fR when the channel was created. The \fIbuf\fR
argument contains an array of bytes to be written to the device, and the
\fItoWrite\fR argument indicates how many bytes are to be written from the
\fIbuf\fR argument.
.PP
The \fIerrorCodePtr\fR argument points to an integer variable provided by
the generic layer. If an error occurs, the function should set this
variable to a POSIX error code that identifies the error.
.PP
The function should write the data at \fIbuf\fR to the output device
encapsulated by the channel. On success, the function should return a
nonnegative integer indicating how many bytes were written to the output
device.  The return value is normally the same as \fItoWrite\fR, but may be
less in some cases such as if the output operation is interrupted by a
signal. If an error occurs the function should return -1.  In case of
error, some data may have been written to the device.
.PP
If the channel is nonblocking and the output device is unable to absorb any
data whatsoever, the function should return -1 with an \fBEAGAIN\fR error
without writing any data.
.PP
This value can be retrieved with \fBTcl_ChannelOutputProc\fR, which returns
a pointer to the function.
.SS "SEEKPROC AND WIDESEEKPROC"
.PP
The \fIseekProc\fR field contains the address of a function called by the
generic layer to move the access point at which subsequent input or output
operations will be applied. \fISeekProc\fR must match the following
prototype:
.PP
.CS
typedef int \fBTcl_DriverSeekProc\fR(
        ClientData \fIinstanceData\fR,
        long \fIoffset\fR,
        int \fIseekMode\fR,
        int *\fIerrorCodePtr\fR);
.CE
.PP
The \fIinstanceData\fR argument is the same as the value given to
\fBTcl_CreateChannel\fR when this channel was created.  \fIOffset\fR and
\fIseekMode\fR have the same meaning as for the \fBTcl_Seek\fR
procedure (described in the manual entry for \fBTcl_OpenFileChannel\fR).
.PP
The \fIerrorCodePtr\fR argument points to an integer variable provided by
the generic layer for returning \fBerrno\fR values from the function.  The
function should set this variable to a POSIX error code if an error occurs.
The function should store an \fBEINVAL\fR error code if the channel type
does not implement seeking.
.PP
The return value is the new access point or -1 in case of error. If an
error occurred, the function should not move the access point.
.PP
If there is a non-NULL \fIseekProc\fR field, the \fIwideSeekProc\fR
field may contain the address of an alternative function to use which
handles wide (i.e. larger than 32-bit) offsets, so allowing seeks
within files larger than 2GB.  The \fIwideSeekProc\fR will be called
in preference to the \fIseekProc\fR, but both must be defined if the
\fIwideSeekProc\fR is defined.  \fIWideSeekProc\fR must match the
following prototype:
.PP
.CS
typedef Tcl_WideInt \fBTcl_DriverWideSeekProc\fR(
        ClientData \fIinstanceData\fR,
        Tcl_WideInt \fIoffset\fR,
        int \fIseekMode\fR,
        int *\fIerrorCodePtr\fR);
.CE
.PP
The arguments and return values mean the same thing as with
\fIseekProc\fR above, except that the type of offsets and the return
type are different.
.PP
The \fIseekProc\fR value can be retrieved with
\fBTcl_ChannelSeekProc\fR, which returns a pointer to the function,
and similarly the \fIwideSeekProc\fR can be retrieved with
\fBTcl_ChannelWideSeekProc\fR.
.SS SETOPTIONPROC
.PP
The \fIsetOptionProc\fR field contains the address of a function called by
the generic layer to set a channel type specific option on a channel.
\fIsetOptionProc\fR must match the following prototype:
.PP
.CS
typedef int \fBTcl_DriverSetOptionProc\fR(
        ClientData \fIinstanceData\fR,
        Tcl_Interp *\fIinterp\fR,
        const char *\fIoptionName\fR,
        const char *\fInewValue\fR);
.CE
.PP
\fIoptionName\fR is the name of an option to set, and \fInewValue\fR is
the new value for that option, as a string. The \fIinstanceData\fR is the
same as the value given to \fBTcl_CreateChannel\fR when this channel was
created. The function should do whatever channel type specific action is
required to implement the new value of the option.
.PP
Some options are handled by the generic code and this function is never
called to set them, e.g. \fB\-blockmode\fR. Other options are specific to
each channel type and the \fIsetOptionProc\fR procedure of the channel
driver will get called to implement them. The \fIsetOptionProc\fR field can
be NULL, which indicates that this channel type supports no type specific
options. 
.PP
If the option value is successfully modified to the new value, the function
returns \fBTCL_OK\fR.
It should call \fBTcl_BadChannelOption\fR which itself returns
\fBTCL_ERROR\fR if the \fIoptionName\fR is
unrecognized. 
If \fInewValue\fR specifies a value for the option that
is not supported or if a system call error occurs,
the function should leave an error message in the
\fIresult\fR field of \fIinterp\fR if \fIinterp\fR is not NULL. The
function should also call \fBTcl_SetErrno\fR to store an appropriate POSIX
error code.
.PP
This value can be retrieved with \fBTcl_ChannelSetOptionProc\fR, which returns
a pointer to the function.
.SS GETOPTIONPROC
.PP
The \fIgetOptionProc\fR field contains the address of a function called by
the generic layer to get the value of a channel type specific option on a
channel. \fIgetOptionProc\fR must match the following prototype:
.PP
.CS
typedef int \fBTcl_DriverGetOptionProc\fR(
        ClientData \fIinstanceData\fR,
        Tcl_Interp *\fIinterp\fR,
        const char *\fIoptionName\fR,
        Tcl_DString *\fIoptionValue\fR);
.CE
.PP
\fIOptionName\fR is the name of an option supported by this type of
channel. If the option name is not NULL, the function stores its current
value, as a string, in the Tcl dynamic string \fIoptionValue\fR.
If \fIoptionName\fR is NULL, the function stores in \fIoptionValue\fR an
alternating list of all supported options and their current values.
On success, the function returns \fBTCL_OK\fR. 
It should call \fBTcl_BadChannelOption\fR which itself returns
\fBTCL_ERROR\fR if the \fIoptionName\fR is
unrecognized. If a system call error occurs,
the function should leave an error message in the
result of \fIinterp\fR if \fIinterp\fR is not NULL. The
function should also call \fBTcl_SetErrno\fR to store an appropriate POSIX
error code.
.PP
Some options are handled by the generic code and this function is never
called to retrieve their value, e.g. \fB\-blockmode\fR. Other options are
specific to each channel type and the \fIgetOptionProc\fR procedure of the
channel driver will get called to implement them. The \fIgetOptionProc\fR
field can be NULL, which indicates that this channel type supports no type
specific options.
.PP
This value can be retrieved with \fBTcl_ChannelGetOptionProc\fR, which returns
a pointer to the function.
.SS WATCHPROC
.PP
The \fIwatchProc\fR field contains the address of a function called
by the generic layer to initialize the event notification mechanism to
notice events of interest on this channel.
\fIWatchProc\fR should match the following prototype:
.PP
.CS
typedef void \fBTcl_DriverWatchProc\fR(
        ClientData \fIinstanceData\fR,
        int \fImask\fR);
.CE
.PP
The \fIinstanceData\fR is the same as the value passed to
\fBTcl_CreateChannel\fR when this channel was created. The \fImask\fR
argument is an OR-ed combination of \fBTCL_READABLE\fR, \fBTCL_WRITABLE\fR
and \fBTCL_EXCEPTION\fR; it indicates events the caller is interested in
noticing on this channel.
.PP
The function should initialize device type specific mechanisms to
notice when an event of interest is present on the channel.  When one
or more of the designated events occurs on the channel, the channel
driver is responsible for calling \fBTcl_NotifyChannel\fR to inform
the generic channel module.  The driver should take care not to starve
other channel drivers or sources of callbacks by invoking
Tcl_NotifyChannel too frequently.  Fairness can be insured by using
the Tcl event queue to allow the channel event to be scheduled in sequence
with other events.  See the description of \fBTcl_QueueEvent\fR for
details on how to queue an event.
.PP
This value can be retrieved with \fBTcl_ChannelWatchProc\fR, which returns
a pointer to the function.
.SS GETHANDLEPROC
.PP
The \fIgetHandleProc\fR field contains the address of a function called by
the generic layer to retrieve a device-specific handle from the channel.
\fIGetHandleProc\fR should match the following prototype:
.PP
.CS
typedef int \fBTcl_DriverGetHandleProc\fR(
        ClientData \fIinstanceData\fR,
        int \fIdirection\fR,
        ClientData *\fIhandlePtr\fR);
.CE
.PP
\fIInstanceData\fR is the same as the value passed to
\fBTcl_CreateChannel\fR when this channel was created. The \fIdirection\fR
argument is either \fBTCL_READABLE\fR to retrieve the handle used
for input, or \fBTCL_WRITABLE\fR to retrieve the handle used for
output.
.PP
If the channel implementation has device-specific handles, the
function should retrieve the appropriate handle associated with the
channel, according the \fIdirection\fR argument.  The handle should be
stored in the location referred to by \fIhandlePtr\fR, and
\fBTCL_OK\fR should be returned.  If the channel is not open for the
specified direction, or if the channel implementation does not use
device handles, the function should return \fBTCL_ERROR\fR.
.PP
This value can be retrieved with \fBTcl_ChannelGetHandleProc\fR, which returns
a pointer to the function.
.SS FLUSHPROC
.PP
The \fIflushProc\fR field is currently reserved for future use.
It should be set to NULL.
\fIFlushProc\fR should match the following prototype:
.PP
.CS
typedef int \fBTcl_DriverFlushProc\fR(
        ClientData \fIinstanceData\fR);
.CE
.PP
This value can be retrieved with \fBTcl_ChannelFlushProc\fR, which returns
a pointer to the function.
.SS HANDLERPROC
.PP
The \fIhandlerProc\fR field contains the address of a function called by
the generic layer to notify the channel that an event occurred.  It should
be defined for stacked channel drivers that wish to be notified of events
that occur on the underlying (stacked) channel.
\fIHandlerProc\fR should match the following prototype:
.PP
.CS
typedef int \fBTcl_DriverHandlerProc\fR(
        ClientData \fIinstanceData\fR,
        int \fIinterestMask\fR);
.CE
.PP
\fIInstanceData\fR is the same as the value passed to \fBTcl_CreateChannel\fR
when this channel was created.  The \fIinterestMask\fR is an OR-ed
combination of \fBTCL_READABLE\fR or \fBTCL_WRITABLE\fR; it indicates what
type of event occurred on this channel.
.PP
This value can be retrieved with \fBTcl_ChannelHandlerProc\fR, which returns
a pointer to the function.

.SS "THREADACTIONPROC"
.PP
The \fIthreadActionProc\fR field contains the address of the function
called by the generic layer when a channel is created, closed, or
going to move to a different thread, i.e. whenever thread-specific
driver state might have to initialized or updated. It can be NULL.
The action \fITCL_CHANNEL_THREAD_REMOVE\fR is used to notify the
driver that it should update or remove any thread-specific data it
might be maintaining for the channel.
.PP
The action \fITCL_CHANNEL_THREAD_INSERT\fR is used to notify the
driver that it should update or initialize any thread-specific data it
might be maintaining using the calling thread as the associate. See
\fBTcl_CutChannel\fR and \fBTcl_SpliceChannel\fR for more detail.
.PP
.CS
typedef void \fBTcl_DriverThreadActionProc\fR(
        ClientData \fIinstanceData\fR,
        int \fIaction\fR);
.CE
.PP
\fIInstanceData\fR is the same as the value passed to
\fBTcl_CreateChannel\fR when this channel was created.
.PP
These values can be retrieved with \fBTcl_ChannelThreadActionProc\fR,
which returns a pointer to the function.
.SS "TRUNCATEPROC"
.PP
The \fItruncateProc\fR field contains the address of the function
called by the generic layer when a channel is truncated to some
length. It can be NULL.
.PP
.CS
typedef int \fBTcl_DriverTruncateProc\fR(
        ClientData \fIinstanceData\fR,
        Tcl_WideInt \fIlength\fR);
.CE
.PP
\fIInstanceData\fR is the same as the value passed to
\fBTcl_CreateChannel\fR when this channel was created, and
\fIlength\fR is the new length of the underlying file, which should
not be negative. The result should be 0 on success or an errno code
(suitable for use with \fBTcl_SetErrno\fR) on failure.
.PP
These values can be retrieved with \fBTcl_ChannelTruncateProc\fR,
which returns a pointer to the function.
.SH TCL_BADCHANNELOPTION
.PP
This procedure generates a
.QW "bad option"
error message in an
(optional) interpreter.  It is used by channel drivers when 
an invalid Set/Get option is requested. Its purpose is to concatenate
the generic options list to the specific ones and factorize
the generic options error message string.
.PP
It always returns \fBTCL_ERROR\fR
.PP
An error message is generated in \fIinterp\fR's result object to
indicate that a command was invoked with a bad option.
The message has the form
.CS
    bad option "blah": should be one of 
    <...generic options...>+<...specific options...>
.CE
so you get for instance:
.CS
    bad option "-blah": should be one of -blocking,
    -buffering, -buffersize, -eofchar, -translation,
    -peername, or -sockname
.CE
when called with \fIoptionList\fR equal to
.QW "peername sockname"
.PP
.QW blah
is the \fIoptionName\fR argument and
.QW "<specific options>"
is a space separated list of specific option words.
The function takes good care of inserting minus signs before
each option, commas after, and an
.QW or
before the last option.
.SH "OLD CHANNEL TYPES"
The original (8.3.1 and below) \fBTcl_ChannelType\fR structure contains
the following fields:
.PP
.CS
typedef struct Tcl_ChannelType {
    const char *\fItypeName\fR;
    Tcl_DriverBlockModeProc *\fIblockModeProc\fR;
    Tcl_DriverCloseProc *\fIcloseProc\fR;
    Tcl_DriverInputProc *\fIinputProc\fR;
    Tcl_DriverOutputProc *\fIoutputProc\fR;
    Tcl_DriverSeekProc *\fIseekProc\fR;
    Tcl_DriverSetOptionProc *\fIsetOptionProc\fR;
    Tcl_DriverGetOptionProc *\fIgetOptionProc\fR;
    Tcl_DriverWatchProc *\fIwatchProc\fR;
    Tcl_DriverGetHandleProc *\fIgetHandleProc\fR;
    Tcl_DriverClose2Proc *\fIclose2Proc\fR;
} \fBTcl_ChannelType\fR;
.CE
.PP
It is still possible to create channel with the above structure.  The
internal channel code will determine the version.  It is imperative to use
the new \fBTcl_ChannelType\fR structure if you are creating a stacked
channel driver, due to problems with the earlier stacked channel
implementation (in 8.2.0 to 8.3.1).
.PP
Prior to 8.4.0 (i.e. during the later releases of 8.3 and early part
of the 8.4 development cycle) the \fBTcl_ChannelType\fR structure
contained the following fields:
.PP
.CS
typedef struct Tcl_ChannelType {
    const char *\fItypeName\fR;
    Tcl_ChannelTypeVersion \fIversion\fR;
    Tcl_DriverCloseProc *\fIcloseProc\fR;
    Tcl_DriverInputProc *\fIinputProc\fR;
    Tcl_DriverOutputProc *\fIoutputProc\fR;
    Tcl_DriverSeekProc *\fIseekProc\fR;
    Tcl_DriverSetOptionProc *\fIsetOptionProc\fR;
    Tcl_DriverGetOptionProc *\fIgetOptionProc\fR;
    Tcl_DriverWatchProc *\fIwatchProc\fR;
    Tcl_DriverGetHandleProc *\fIgetHandleProc\fR;
    Tcl_DriverClose2Proc *\fIclose2Proc\fR;
    Tcl_DriverBlockModeProc *\fIblockModeProc\fR;
    Tcl_DriverFlushProc *\fIflushProc\fR;
    Tcl_DriverHandlerProc *\fIhandlerProc\fR;
    Tcl_DriverTruncateProc *\fItruncateProc\fR;
} \fBTcl_ChannelType\fR;
.CE
.PP
When the above structure is registered as a channel type, the
\fIversion\fR field should always be \fBTCL_CHANNEL_VERSION_2\fR.
.SH "SEE ALSO"
Tcl_Close(3), Tcl_OpenFileChannel(3), Tcl_SetErrno(3), Tcl_QueueEvent(3), Tcl_StackChannel(3), Tcl_GetStdChannel(3)
.SH KEYWORDS
blocking, channel driver, channel registration, channel type, nonblocking<|MERGE_RESOLUTION|>--- conflicted
+++ resolved
@@ -4,11 +4,6 @@
 '\"
 '\" See the file "license.terms" for information on usage and redistribution
 '\" of this file, and for a DISCLAIMER OF ALL WARRANTIES.
-<<<<<<< HEAD
-'\"
-'\" RCS: @(#) $Id: CrtChannel.3,v 1.46 2010/01/14 11:47:07 dkf Exp $
-=======
->>>>>>> 3aa31b5a
 .so man.macros
 .TH Tcl_CreateChannel 3 8.4 Tcl "Tcl Library Procedures"
 .BS
