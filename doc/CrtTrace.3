'\"
'\" Copyright (c) 1989-1993 The Regents of the University of California.
'\" Copyright (c) 1994-1996 Sun Microsystems, Inc.
'\" Copyright (c) 2002 Kevin B. Kenny <kennykb@acm.org>.  All rights reserved.
'\"
'\" See the file "license.terms" for information on usage and redistribution
'\" of this file, and for a DISCLAIMER OF ALL WARRANTIES.
'\"
.TH Tcl_CreateTrace 3 "" Tcl "Tcl Library Procedures"
.so man.macros
.BS
.SH NAME
Tcl_CreateTrace, Tcl_CreateObjTrace, Tcl_CreateObjTrace2, Tcl_DeleteTrace \- arrange for command execution to be traced
.SH SYNOPSIS
.nf
\fB#include <tcl.h>\fR
.sp
Tcl_Trace
\fBTcl_CreateTrace\fR(\fIinterp, level, proc, clientData\fR)
.sp
Tcl_Trace
\fBTcl_CreateObjTrace\fR(\fIinterp, level, flags, objProc, clientData, deleteProc\fR)
.sp
Tcl_Trace
\fBTcl_CreateObjTrace2\fR(\fIinterp, level, flags, objProc2, clientData, deleteProc\fR)
.sp
\fBTcl_DeleteTrace\fR(\fIinterp, trace\fR)
.SH ARGUMENTS
.AS Tcl_CmdObjTraceDeleteProc *deleteProc
.AP Tcl_Interp *interp in
Interpreter containing command to be traced or untraced.
.AP int level in
Only commands at or below this nesting level will be traced unless
0 is specified.  1 means
top-level commands only, 2 means top-level commands or those that are
invoked as immediate consequences of executing top-level commands
(procedure bodies, bracketed commands, etc.) and so on.
A value of 0 means that commands at any level are traced.
.AP int flags in
Flags governing the trace execution.  See below for details.
.AP Tcl_CmdObjTraceProc *objProc in
Procedure to call for each command that is executed.  See below for
details of the calling sequence.
.AP Tcl_CmdObjTraceProc2 *objProc2 in
Procedure to call for each command that is executed.  See below for
details of the calling sequence.
.AP Tcl_CmdTraceProc *proc in
Procedure to call for each command that is executed.  See below for
details on the calling sequence.
<<<<<<< HEAD
.AP void *clientData in
Arbitrary one-word value to pass to \fIobjProc\fR or \fIproc\fR.
=======
.AP ClientData clientData in
Arbitrary one-word value to pass to \fIobjProc\fR, \fIobjProc2\fR or \fIproc\fR.
>>>>>>> 8d919c0d
.AP Tcl_CmdObjTraceDeleteProc *deleteProc in
Procedure to call when the trace is deleted.  See below for details of
the calling sequence.  A NULL pointer is permissible and results in no
callback when the trace is deleted.
.AP Tcl_Trace trace in
Token for trace to be removed (return value from previous call
to \fBTcl_CreateTrace\fR).
.BE
.SH DESCRIPTION
.PP
\fBTcl_CreateObjTrace\fR arranges for command tracing.  After it is
called, \fIobjProc\fR will be invoked before the Tcl interpreter calls
any command procedure when evaluating commands in \fIinterp\fR.
The return value from \fBTcl_CreateObjTrace\fR is a token for the trace,
which may be passed to \fBTcl_DeleteTrace\fR to remove the trace.
There may be many traces in effect simultaneously for the same
interpreter.
.PP
\fIobjProc\fR should have arguments and result that match the type,
\fBTcl_CmdObjTraceProc\fR:
.PP
.CS
typedef int \fBTcl_CmdObjTraceProc\fR(
        \fBvoid *\fR \fIclientData\fR,
        \fBTcl_Interp\fR* \fIinterp\fR,
        int \fIlevel\fR,
        const char *\fIcommand\fR,
        \fBTcl_Command\fR \fIcommandToken\fR,
        int \fIobjc\fR,
        \fBTcl_Obj\fR *const \fIobjv\fR[]);
.CE
.PP
The \fIclientData\fR and \fIinterp\fR parameters are copies of the
corresponding arguments given to \fBTcl_CreateTrace\fR.
\fIclientData\fR typically points to an application-specific data
structure that describes what to do when \fIobjProc\fR is invoked.  The
\fIlevel\fR parameter gives the nesting level of the command (1 for
top-level commands passed to \fBTcl_Eval\fR by the application, 2 for
the next-level commands passed to \fBTcl_Eval\fR as part of parsing or
interpreting level-1 commands, and so on). The \fIcommand\fR parameter
points to a string containing the text of the command, before any
argument substitution.  The \fIcommandToken\fR parameter is a Tcl
command token that identifies the command to be invoked.  The token
may be passed to \fBTcl_GetCommandName\fR,
\fBTcl_GetCommandInfoFromToken\fR, or \fBTcl_SetCommandInfoFromToken\fR to
manipulate the definition of the command. The \fIobjc\fR and \fIobjv\fR
parameters designate the final parameter count and parameter vector
that will be passed to the command, and have had all substitutions
performed.
.PP
The \fIobjProc\fR callback is expected to return a standard Tcl status
return code.  If this code is \fBTCL_OK\fR (the normal case), then
the Tcl interpreter will invoke the command.  Any other return code
is treated as if the command returned that status, and the command is
\fInot\fR invoked.
.PP
The \fIobjProc\fR callback must not modify \fIobjv\fR in any way.
.PP
Tracing will only occur for commands at nesting level less than
or equal to the \fIlevel\fR parameter (i.e. the \fIlevel\fR
parameter to \fIobjProc\fR will always be less than or equal to the
\fIlevel\fR parameter to \fBTcl_CreateTrace\fR).
.PP
Tracing has a significant effect on runtime performance because it
causes the bytecode compiler to refrain from generating in-line code
for Tcl commands such as \fBif\fR and \fBwhile\fR in order that they
may be traced.  If traces for the built-in commands are not required,
the \fIflags\fR parameter may be set to the constant value
\fBTCL_ALLOW_INLINE_COMPILATION\fR.  In this case, traces on built-in
commands may or may not result in trace callbacks, depending on the
state of the interpreter, but run-time performance will be improved
significantly.  (This functionality is desirable, for example, when
using \fBTcl_CreateObjTrace\fR to implement an execution time
profiler.)
.PP
Calls to \fIobjProc\fR will be made by the Tcl parser immediately before
it calls the command procedure for the command (\fIcmdProc\fR).  This
occurs after argument parsing and substitution, so tracing for
substituted commands occurs before tracing of the commands
containing the substitutions.  If there is a syntax error in a
command, or if there is no command procedure associated with a
command name, then no tracing will occur for that command.  If a
string passed to Tcl_Eval contains multiple commands (bracketed, or
on different lines) then multiple calls to \fIobjProc\fR will occur,
one for each command.
.PP
\fBTcl_DeleteTrace\fR removes a trace, so that no future calls will be
made to the procedure associated with the trace.  After \fBTcl_DeleteTrace\fR
returns, the caller should never again use the \fItrace\fR token.
.PP
When \fBTcl_DeleteTrace\fR is called, the interpreter invokes the
\fIdeleteProc\fR that was passed as a parameter to
\fBTcl_CreateObjTrace\fR.  The \fIdeleteProc\fR must match the type,
\fBTcl_CmdObjTraceDeleteProc\fR:
.PP
.CS
typedef void \fBTcl_CmdObjTraceDeleteProc\fR(
        \fBvoid *\fR \fIclientData\fR);
.CE
.PP
The \fIclientData\fR parameter will be the same as the
\fIclientData\fR parameter that was originally passed to
\fBTcl_CreateObjTrace\fR.
.PP
\fBTcl_CreateTrace\fR is an alternative interface for command tracing,
\fInot recommended for new applications\fR.  It is provided for backward
compatibility with code that was developed for older versions of the
Tcl interpreter.  It is similar to \fBTcl_CreateObjTrace\fR, except
that its \fIproc\fR parameter should have arguments and result that
match the type \fBTcl_CmdTraceProc\fR:
.PP
.CS
typedef void \fBTcl_CmdTraceProc\fR(
        void *\fIclientData\fR,
        Tcl_Interp *\fIinterp\fR,
        int \fIlevel\fR,
        char *\fIcommand\fR,
        Tcl_CmdProc *\fIcmdProc\fR,
        void *\fIcmdClientData\fR,
        int \fIargc\fR,
        const char *\fIargv\fR[]);
.CE
.PP
The parameters to the \fIproc\fR callback are similar to those of the
\fIobjProc\fR callback above. The \fIcommandToken\fR is
replaced with \fIcmdProc\fR, a pointer to the (string-based) command
procedure that will be invoked; and \fIcmdClientData\fR, the client
data that will be passed to the procedure.  The \fIobjc\fR parameter
is replaced with an \fIargv\fR parameter, that gives the arguments to
the command as character strings.
\fIProc\fR must not modify the \fIcommand\fR or \fIargv\fR strings.
.PP
If a trace created with \fBTcl_CreateTrace\fR is in effect, inline
compilation of Tcl commands such as \fBif\fR and \fBwhile\fR is always
disabled.  There is no notification when a trace created with
\fBTcl_CreateTrace\fR is deleted.
There is no way to be notified when the trace created by
\fBTcl_CreateTrace\fR is deleted.  There is no way for the \fIproc\fR
associated with a call to \fBTcl_CreateTrace\fR to abort execution of
\fIcommand\fR.
.SH "REFERENCE COUNT MANAGEMENT"
.PP
When the \fIproc\fR passed to \fBTcl_CreateObjTrace\fR is called,
the values in its \fIobjv\fR argument will have a reference count of
at least 1, with that guaranteed reference being from the Tcl
evaluation stack. You should not call \fBTcl_DecrRefCount\fR on any of
those values unless you call \fBTcl_IncrRefCount\fR on them first.
.SH "SEE ALSO"
trace(n)
.SH KEYWORDS
command, create, delete, interpreter, trace<|MERGE_RESOLUTION|>--- conflicted
+++ resolved
@@ -47,13 +47,8 @@
 .AP Tcl_CmdTraceProc *proc in
 Procedure to call for each command that is executed.  See below for
 details on the calling sequence.
-<<<<<<< HEAD
 .AP void *clientData in
-Arbitrary one-word value to pass to \fIobjProc\fR or \fIproc\fR.
-=======
-.AP ClientData clientData in
 Arbitrary one-word value to pass to \fIobjProc\fR, \fIobjProc2\fR or \fIproc\fR.
->>>>>>> 8d919c0d
 .AP Tcl_CmdObjTraceDeleteProc *deleteProc in
 Procedure to call when the trace is deleted.  See below for details of
 the calling sequence.  A NULL pointer is permissible and results in no
