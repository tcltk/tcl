--- conflicted
+++ resolved
@@ -6,11 +6,6 @@
 '\" See the file "license.terms" for information on usage and redistribution
 '\" of this file, and for a DISCLAIMER OF ALL WARRANTIES.
 '\" 
-<<<<<<< HEAD
-'\" RCS: @(#) $Id: CrtTrace.3,v 1.14.2.1 2009/01/14 14:13:17 dgp Exp $
-'\" 
-=======
->>>>>>> 3f68670d
 .so man.macros
 .TH Tcl_CreateTrace 3 "" Tcl "Tcl Library Procedures"
 .BS
