--- conflicted
+++ resolved
@@ -30,10 +30,7 @@
 .CS
 \fBeval\fR [list $a $b $c]
 $a $b $c
-<<<<<<< HEAD
-=======
 .CE
->>>>>>> 61d67691
 .SH EXAMPLES
 .PP
 Often, it is useful to store a fragment of a script in a variable and
