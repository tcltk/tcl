--- conflicted
+++ resolved
@@ -5,11 +5,6 @@
 '\" See the file "license.terms" for information on usage and redistribution
 '\" of this file, and for a DISCLAIMER OF ALL WARRANTIES.
 '\" 
-<<<<<<< HEAD
-'\" RCS: @(#) $Id: PrintDbl.3,v 1.12 2008/06/29 22:28:24 dkf Exp $
-'\" 
-=======
->>>>>>> b5e434e3
 .so man.macros
 .TH Tcl_PrintDouble 3 8.0 Tcl "Tcl Library Procedures"
 .BS
