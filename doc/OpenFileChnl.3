'\"
'\" Copyright (c) 1996-1997 Sun Microsystems, Inc.
'\"
'\" See the file "license.terms" for information on usage and redistribution
'\" of this file, and for a DISCLAIMER OF ALL WARRANTIES.
'\"
.TH Tcl_OpenFileChannel 3 8.3 Tcl "Tcl Library Procedures"
.so man.macros
.BS
'\" Note:  do not modify the .SH NAME line immediately below!
.SH NAME
Tcl_OpenFileChannel, Tcl_OpenCommandChannel, Tcl_MakeFileChannel, Tcl_GetChannel, Tcl_GetChannelNames, Tcl_GetChannelNamesEx, Tcl_RegisterChannel, Tcl_UnregisterChannel, Tcl_DetachChannel, Tcl_IsStandardChannel, Tcl_Close, Tcl_ReadChars, Tcl_Read, Tcl_GetsObj, Tcl_Gets, Tcl_WriteObj, Tcl_WriteChars, Tcl_Write, Tcl_Flush, Tcl_Seek, Tcl_Tell, Tcl_TruncateChannel, Tcl_GetChannelOption, Tcl_SetChannelOption, Tcl_Eof, Tcl_InputBlocked, Tcl_InputBuffered, Tcl_OutputBuffered, Tcl_Ungets, Tcl_ReadRaw, Tcl_WriteRaw \- buffered I/O facilities using channels
.SH SYNOPSIS
.nf
\fB#include <tcl.h>\fR
.sp
Tcl_Channel
\fBTcl_OpenFileChannel\fR(\fIinterp, fileName, mode, permissions\fR)
.sp
Tcl_Channel
\fBTcl_OpenCommandChannel\fR(\fIinterp, argc, argv, flags\fR)
.sp
Tcl_Channel
\fBTcl_MakeFileChannel\fR(\fIhandle, readOrWrite\fR)
.sp
Tcl_Channel
\fBTcl_GetChannel\fR(\fIinterp, channelName, modePtr\fR)
.sp
int
\fBTcl_GetChannelNames\fR(\fIinterp\fR)
.sp
int
\fBTcl_GetChannelNamesEx\fR(\fIinterp, pattern\fR)
.sp
void
\fBTcl_RegisterChannel\fR(\fIinterp, channel\fR)
.sp
int
\fBTcl_UnregisterChannel\fR(\fIinterp, channel\fR)
.sp
int
\fBTcl_DetachChannel\fR(\fIinterp, channel\fR)
.sp
int
\fBTcl_IsStandardChannel\fR(\fIchannel\fR)
.sp
int
\fBTcl_Close\fR(\fIinterp, channel\fR)
.sp
int
\fBTcl_ReadChars\fR(\fIchannel, readObjPtr, charsToRead, appendFlag\fR)
.sp
int
\fBTcl_Read\fR(\fIchannel, readBuf, bytesToRead\fR)
.sp
Tcl_Size
\fBTcl_GetsObj\fR(\fIchannel, lineObjPtr\fR)
.sp
Tcl_Size
\fBTcl_Gets\fR(\fIchannel, lineRead\fR)
.sp
Tcl_Size
\fBTcl_Ungets\fR(\fIchannel, input, inputLen, addAtEnd\fR)
.sp
Tcl_Size
\fBTcl_WriteObj\fR(\fIchannel, writeObjPtr\fR)
.sp
Tcl_Size
\fBTcl_WriteChars\fR(\fIchannel, charBuf, bytesToWrite\fR)
.sp
Tcl_Size
\fBTcl_Write\fR(\fIchannel, byteBuf, bytesToWrite\fR)
.sp
Tcl_Size
\fBTcl_ReadRaw\fR(\fIchannel, readBuf, bytesToRead\fR)
.sp
Tcl_Size
\fBTcl_WriteRaw\fR(\fIchannel, byteBuf, bytesToWrite\fR)
.sp
int
\fBTcl_Eof\fR(\fIchannel\fR)
.sp
int
\fBTcl_Flush\fR(\fIchannel\fR)
.sp
int
\fBTcl_InputBlocked\fR(\fIchannel\fR)
.sp
int
\fBTcl_InputBuffered\fR(\fIchannel\fR)
.sp
int
\fBTcl_OutputBuffered\fR(\fIchannel\fR)
.sp
long long
\fBTcl_Seek\fR(\fIchannel, offset, seekMode\fR)
.sp
long long
\fBTcl_Tell\fR(\fIchannel\fR)
.sp
int
\fBTcl_TruncateChannel\fR(\fIchannel, length\fR)
.sp
int
\fBTcl_GetChannelOption\fR(\fIinterp, channel, optionName, optionValue\fR)
.sp
int
\fBTcl_SetChannelOption\fR(\fIinterp, channel, optionName, newValue\fR)
.sp
.SH ARGUMENTS
.AS Tcl_DString *channelName in/out
.AP Tcl_Interp *interp in
Used for error reporting and to look up a channel registered in it.
.AP "const char" *fileName in
The name of a local or network file.
.AP "const char" *mode in
Specifies how the file is to be accessed.  May have any of the values
allowed for the \fImode\fR argument to the Tcl \fBopen\fR command.
.AP int permissions in
POSIX-style permission flags such as 0644.  If a new file is created, these
permissions will be set on the created file.
.AP Tcl_Size argc in
The number of elements in \fIargv\fR.
.AP "const char" **argv in
Arguments for constructing a command pipeline.  These values have the same
meaning as the non-switch arguments to the Tcl \fBexec\fR command.
.AP int flags in
Specifies the disposition of the stdio handles in pipeline: OR-ed
combination of \fBTCL_STDIN\fR, \fBTCL_STDOUT\fR, \fBTCL_STDERR\fR, and
\fBTCL_ENFORCE_MODE\fR. If \fBTCL_STDIN\fR is set, stdin for the first child
in the pipe is the pipe channel, otherwise it is the same as the standard
input of the invoking process; likewise for \fBTCL_STDOUT\fR and
\fBTCL_STDERR\fR. If \fBTCL_ENFORCE_MODE\fR is not set, then the pipe can
redirect stdio handles to override the stdio handles for which
\fBTCL_STDIN\fR, \fBTCL_STDOUT\fR and \fBTCL_STDERR\fR have been set.  If it
is set, then such redirections cause an error.
.AP void *handle in
Operating system specific handle for I/O to a file. For Unix this is a
file descriptor, for Windows it is a HANDLE.
.AP int readOrWrite in
OR-ed combination of \fBTCL_READABLE\fR and \fBTCL_WRITABLE\fR to indicate
what operations are valid on \fIhandle\fR.
.AP "const char" *channelName in
The name of the channel.
.AP int *modePtr out
Points at an integer variable that will receive an OR-ed combination of
\fBTCL_READABLE\fR and \fBTCL_WRITABLE\fR denoting whether the channel is
open for reading and writing.
.AP "const char" *pattern in
The pattern to match on, passed to Tcl_StringMatch, or NULL.
.AP Tcl_Channel channel in
A Tcl channel for input or output.  Must have been the return value
from a procedure such as \fBTcl_OpenFileChannel\fR.
.AP Tcl_Obj *readObjPtr in/out
A pointer to a Tcl value in which to store the characters read from the
channel.
.AP Tcl_Size charsToRead in
The number of characters to read from the channel.  If the channel's encoding
is \fBbinary\fR, this is equivalent to the number of bytes to read from the
channel.
.AP int appendFlag in
If non-zero, data read from the channel will be appended to the value.
Otherwise, the data will replace the existing contents of the value.
.AP char *readBuf out
A buffer in which to store the bytes read from the channel.
.AP Tcl_Size bytesToRead in
The number of bytes to read from the channel.  The buffer \fIreadBuf\fR must
be large enough to hold this many bytes.
.AP Tcl_Obj *lineObjPtr in/out
A pointer to a Tcl value in which to store the line read from the
channel.  The line read will be appended to the current value of the
value.
.AP Tcl_DString *lineRead in/out
A pointer to a Tcl dynamic string in which to store the line read from the
channel.  Must have been initialized by the caller.  The line read will be
appended to any data already in the dynamic string.
.AP "const char" *input in
The input to add to a channel buffer.
.AP Tcl_Size inputLen in
Length of the input
.AP int addAtEnd in
Flag indicating whether the input should be added to the end or
beginning of the channel buffer.
.AP Tcl_Obj *writeObjPtr in
A pointer to a Tcl value whose contents will be output to the channel.
.AP "const char" *charBuf in
A buffer containing the characters to output to the channel.
.AP "const char" *byteBuf in
A buffer containing the bytes to output to the channel.
.AP Tcl_Size bytesToWrite in
The number of bytes to consume from \fIcharBuf\fR or \fIbyteBuf\fR and
output to the channel.
.AP "long long" offset in
How far to move the access point in the channel at which the next input or
output operation will be applied, measured in bytes from the position
given by \fIseekMode\fR.  May be either positive or negative.
.AP int seekMode in
Relative to which point to seek; used with \fIoffset\fR to calculate the new
access point for the channel. Legal values are \fBSEEK_SET\fR,
\fBSEEK_CUR\fR, and \fBSEEK_END\fR.
.AP "long long" length in
The (non-negative) length to truncate the channel the channel to.
.AP "const char" *optionName in
The name of an option applicable to this channel, such as \fB\-blocking\fR.
May have any of the values accepted by the \fBfconfigure\fR command.
.AP Tcl_DString *optionValue in
Where to store the value of an option or a list of all options and their
values. Must have been initialized by the caller.
.AP "const char" *newValue in
New value for the option given by \fIoptionName\fR.
.BE
.SH DESCRIPTION
.PP
The Tcl channel mechanism provides a device-independent and
platform-independent mechanism for performing buffered input
and output operations on a variety of file, socket, and device
types.
The channel mechanism is extensible to new channel types, by
providing a low-level channel driver for the new type; the channel driver
interface is described in the manual entry for \fBTcl_CreateChannel\fR. The
channel mechanism provides a buffering scheme modeled after
Unix's standard I/O, and it also allows for nonblocking I/O on
channels.
.PP
The procedures described in this manual entry comprise the C APIs of the
generic layer of the channel architecture. For a description of the channel
driver architecture and how to implement channel drivers for new types of
channels, see the manual entry for \fBTcl_CreateChannel\fR.
.SH TCL_OPENFILECHANNEL
.PP
\fBTcl_OpenFileChannel\fR opens a file specified by \fIfileName\fR and
returns a channel handle that can be used to perform input and output on
the file. This API is modeled after the \fBfopen\fR procedure of
the Unix standard I/O library.
The syntax and meaning of all arguments is similar to those
given in the Tcl \fBopen\fR command when opening a file.
If an error occurs while opening the channel, \fBTcl_OpenFileChannel\fR
returns NULL and records a POSIX error code that can be
retrieved with \fBTcl_GetErrno\fR.
In addition, if \fIinterp\fR is non-NULL, \fBTcl_OpenFileChannel\fR
leaves an error message in \fIinterp\fR's result after any error.
As of Tcl 8.4, the value-based API \fBTcl_FSOpenFileChannel\fR should
be used in preference to \fBTcl_OpenFileChannel\fR wherever possible.
.PP
The newly created channel is not registered in the supplied interpreter; to
register it, use \fBTcl_RegisterChannel\fR, described below.
If one of the standard channels, \fBstdin\fR, \fBstdout\fR or \fBstderr\fR was
previously closed, the act of creating the new channel also assigns it as a
replacement for the standard channel.
.SH TCL_OPENCOMMANDCHANNEL
.PP
\fBTcl_OpenCommandChannel\fR provides a C-level interface to the
functions of the \fBexec\fR and \fBopen\fR commands.
It creates a sequence of subprocesses specified
by the \fIargv\fR and \fIargc\fR arguments and returns a channel that can
be used to communicate with these subprocesses.
The \fIflags\fR argument indicates what sort of communication will
exist with the command pipeline.
.PP
If the \fBTCL_STDIN\fR flag is set then the standard input for the
first subprocess will be tied to the channel: writing to the channel
will provide input to the subprocess.  If \fBTCL_STDIN\fR is not set,
then standard input for the first subprocess will be the same as this
application's standard input.  If \fBTCL_STDOUT\fR is set then
standard output from the last subprocess can be read from the channel;
otherwise it goes to this application's standard output.  If
\fBTCL_STDERR\fR is set, standard error output for all subprocesses is
returned to the channel and results in an error when the channel is
closed; otherwise it goes to this application's standard error.  If
\fBTCL_ENFORCE_MODE\fR is not set, then \fIargc\fR and \fIargv\fR can
redirect the stdio handles to override \fBTCL_STDIN\fR,
\fBTCL_STDOUT\fR, and \fBTCL_STDERR\fR; if it is set, then it is an
error for argc and argv to override stdio channels for which
\fBTCL_STDIN\fR, \fBTCL_STDOUT\fR, and \fBTCL_STDERR\fR have been set.
.PP
If an error occurs while opening the channel, \fBTcl_OpenCommandChannel\fR
returns NULL and records a POSIX error code that can be retrieved with
\fBTcl_GetErrno\fR.
In addition, \fBTcl_OpenCommandChannel\fR leaves an error message in
the interpreter's result. \fIinterp\fR cannot be NULL.
.PP
The newly created channel is not registered in the supplied interpreter; to
register it, use \fBTcl_RegisterChannel\fR, described below.
If one of the standard channels, \fBstdin\fR, \fBstdout\fR or \fBstderr\fR was
previously closed, the act of creating the new channel also assigns it as a
replacement for the standard channel.
.SH TCL_MAKEFILECHANNEL
.PP
\fBTcl_MakeFileChannel\fR makes a \fBTcl_Channel\fR from an existing,
platform-specific, file handle.
The newly created channel is not registered in the supplied interpreter; to
register it, use \fBTcl_RegisterChannel\fR, described below.
If one of the standard channels, \fBstdin\fR, \fBstdout\fR or \fBstderr\fR was
previously closed, the act of creating the new channel also assigns it as a
replacement for the standard channel.
.SH TCL_GETCHANNEL
.PP
\fBTcl_GetChannel\fR returns a channel given the \fIchannelName\fR used to
create it with \fBTcl_CreateChannel\fR and a pointer to a Tcl interpreter in
\fIinterp\fR. If a channel by that name is not registered in that interpreter,
the procedure returns NULL. If the \fImodePtr\fR argument is not NULL, it
points at an integer variable that will receive an OR-ed combination of
\fBTCL_READABLE\fR and \fBTCL_WRITABLE\fR describing whether the channel is
open for reading and writing.
.PP
\fBTcl_GetChannelNames\fR and \fBTcl_GetChannelNamesEx\fR write the
names of the registered channels to the interpreter's result as a
list value.  \fBTcl_GetChannelNamesEx\fR will filter these names
according to the \fIpattern\fR.  If \fIpattern\fR is NULL, then it
will not do any filtering.  The return value is \fBTCL_OK\fR if no
errors occurred writing to the result, otherwise it is \fBTCL_ERROR\fR,
and the error message is left in the interpreter's result.
.SH TCL_REGISTERCHANNEL
.PP
\fBTcl_RegisterChannel\fR adds a channel to the set of channels accessible
in \fIinterp\fR. After this call, Tcl programs executing in that
interpreter can refer to the channel in input or output operations using
the name given in the call to \fBTcl_CreateChannel\fR.  After this call,
the channel becomes the property of the interpreter, and the caller should
not call \fBTcl_Close\fR for the channel; the channel will be closed
automatically when it is unregistered from the interpreter.
.PP
Code executing outside of any Tcl interpreter can call
\fBTcl_RegisterChannel\fR with \fIinterp\fR as NULL, to indicate that it
wishes to hold a reference to this channel. Subsequently, the channel can
be registered in a Tcl interpreter and it will only be closed when the
matching number of calls to \fBTcl_UnregisterChannel\fR have been made.
This allows code executing outside of any interpreter to safely hold a
reference to a channel that is also registered in a Tcl interpreter.
.PP
This procedure interacts with the code managing the standard
channels. If no standard channels were initialized before the first
call to \fBTcl_RegisterChannel\fR, they will get initialized by that
call. See \fBTcl_StandardChannels\fR for a general treatise about
standard channels and the behavior of the Tcl library with regard to
them.
.SH TCL_UNREGISTERCHANNEL
.PP
\fBTcl_UnregisterChannel\fR removes a channel from the set of channels
accessible in \fIinterp\fR. After this call, Tcl programs will no longer be
able to use the channel's name to refer to the channel in that interpreter.
If this operation removed the last registration of the channel in any
interpreter, the channel is also closed and destroyed.
.PP
Code not associated with a Tcl interpreter can call
\fBTcl_UnregisterChannel\fR with \fIinterp\fR as NULL, to indicate to Tcl
that it no longer holds a reference to that channel. If this is the last
reference to the channel, it will now be closed.  \fBTcl_UnregisterChannel\fR
is very similar to \fBTcl_DetachChannel\fR except that it will also
close the channel if no further references to it exist.
.SH TCL_DETACHCHANNEL
.PP
\fBTcl_DetachChannel\fR removes a channel from the set of channels
accessible in \fIinterp\fR. After this call, Tcl programs will no longer be
able to use the channel's name to refer to the channel in that interpreter.
Beyond that, this command has no further effect.  It cannot be used on
the standard channels (\fBstdout\fR, \fBstderr\fR, \fBstdin\fR), and will return
\fBTCL_ERROR\fR if passed one of those channels.
.PP
Code not associated with a Tcl interpreter can call
\fBTcl_DetachChannel\fR with \fIinterp\fR as NULL, to indicate to Tcl
that it no longer holds a reference to that channel. If this is the last
reference to the channel, unlike \fBTcl_UnregisterChannel\fR,
it will not be closed.
.SH TCL_ISSTANDARDCHANNEL
.PP
\fBTcl_IsStandardChannel\fR tests whether a channel is one of the
three standard channels, \fBstdin\fR, \fBstdout\fR or \fBstderr\fR.
If so, it returns 1, otherwise 0.
.PP
No attempt is made to check whether the given channel or the standard
channels are initialized or otherwise valid.
.SH TCL_CLOSE
.PP
\fBTcl_Close\fR destroys the channel \fIchannel\fR, which must denote a
currently open channel. The channel should not be registered in any
interpreter when \fBTcl_Close\fR is called. Buffered output is flushed to
the channel's output device prior to destroying the channel, and any
buffered input is discarded.  If this is a blocking channel, the call does
not return until all buffered data is successfully sent to the channel's
output device.  If this is a nonblocking channel and there is buffered
output that cannot be written without blocking, the call returns
immediately; output is flushed in the background and the channel will be
closed once all of the buffered data has been output.  In this case errors
during flushing are not reported.
.PP
If the channel was closed successfully, \fBTcl_Close\fR returns \fBTCL_OK\fR.
If an error occurs, \fBTcl_Close\fR returns \fBTCL_ERROR\fR and records a
POSIX error code that can be retrieved with \fBTcl_GetErrno\fR.
If the channel is being closed synchronously and an error occurs during
closing of the channel and \fIinterp\fR is not NULL, an error message is
left in the interpreter's result.
.PP
Note: it is not safe to call \fBTcl_Close\fR on a channel that has been
registered using \fBTcl_RegisterChannel\fR; see the documentation for
\fBTcl_RegisterChannel\fR, above, for details. If the channel has ever
been given as the \fBchan\fR argument in a call to
\fBTcl_RegisterChannel\fR, you should instead use
\fBTcl_UnregisterChannel\fR, which will internally call \fBTcl_Close\fR
when all calls to \fBTcl_RegisterChannel\fR have been matched by
corresponding calls to \fBTcl_UnregisterChannel\fR.
.SH "TCL_READCHARS AND TCL_READ"
.PP
\fBTcl_ReadChars\fR consumes bytes from \fIchannel\fR, converting the bytes
to UTF-8 based on the channel's encoding and storing the produced data in
\fIreadObjPtr\fR's string representation.  The return value of
\fBTcl_ReadChars\fR is the number of characters, up to \fIcharsToRead\fR,
that were stored in \fIreadObjPtr\fR.  If an error occurs while reading, the
<<<<<<< HEAD
return value is -1 and \fBTcl_ReadChars\fR records a POSIX error code that
can be retrieved with \fBTcl_GetErrno\fR.
=======
return value is TCL_INDEX_NONE and \fBTcl_ReadChars\fR records a POSIX error
code that can be retrieved with \fBTcl_GetErrno\fR. If an encoding error happens
while the channel is in blocking mode with -profile strict, the characters
retrieved until the encoding error happened will be stored in \fIreadObjPtr\fR.
>>>>>>> b87d0095
.PP
Setting \fIcharsToRead\fR to -1 will cause the command to read
all characters currently available (non-blocking) or everything until
eof (blocking mode).
.PP
The return value may be smaller than the value to read, indicating that less
data than requested was available.  This is called a \fIshort read\fR.  In
blocking mode, this can only happen on an end-of-file.  In nonblocking mode,
a short read can also occur if an encoding error is encountered (with -profile
strict) or if there is not enough input currently available:
\fBTcl_ReadChars\fR returns a short count rather than waiting for more data.
.PP
If the channel is in blocking mode, a return value of zero indicates an
end-of-file condition.  If the channel is in nonblocking mode, a return
value of zero indicates either that no input is currently available or an
end-of-file condition.  Use \fBTcl_Eof\fR and \fBTcl_InputBlocked\fR to tell
which of these conditions actually occurred.
.PP
\fBTcl_ReadChars\fR translates the various end-of-line representations into
the canonical \fB\en\fR internal representation according to the current
end-of-line recognition mode.  End-of-line recognition and the various
platform-specific modes are described in the manual entry for the Tcl
\fBfconfigure\fR command.
.PP
As a performance optimization, when reading from a channel with the encoding
\fBbinary\fR, the bytes are not converted to UTF-8 as they are read.
Instead, they are stored in \fIreadObjPtr\fR's internal representation as a
byte-array value.  The string representation of this value will only be
constructed if it is needed (e.g., because of a call to
\fBTcl_GetStringFromObj\fR).  In this way, byte-oriented data can be read
from a channel, manipulated by calling \fBTcl_GetByteArrayFromObj\fR and
related functions, and then written to a channel without the expense of ever
converting to or from UTF-8.
.PP
\fBTcl_Read\fR is similar to \fBTcl_ReadChars\fR, except that it does not do
encoding conversions, regardless of the channel's encoding.  It is deprecated
and exists for backwards compatibility with non-internationalized Tcl
extensions.  It consumes bytes from \fIchannel\fR and stores them in
\fIreadBuf\fR, performing end-of-line translations on the way.  The return value
of \fBTcl_Read\fR is the number of bytes, up to \fIbytesToRead\fR, written in
\fIreadBuf\fR.  The buffer produced by \fBTcl_Read\fR is not null-terminated.
Its contents are valid from the zeroth position up to and excluding the
position indicated by the return value.
.PP
\fBTcl_ReadRaw\fR is the same as \fBTcl_Read\fR but does not
compensate for stacking. While \fBTcl_Read\fR (and the other functions
in the API) always get their data from the topmost channel in the
stack the supplied channel is part of, \fBTcl_ReadRaw\fR does
not. Thus this function is \fBonly\fR usable for transformational
channel drivers, i.e. drivers used in the middle of a stack of
channels, to move data from the channel below into the transformation.
.SH "TCL_GETSOBJ AND TCL_GETS"
.PP
\fBTcl_GetsObj\fR consumes bytes from \fIchannel\fR, converting the bytes to
UTF-8 based on the channel's encoding, until a full line of input has been
seen.  If the channel's encoding is \fBbinary\fR, each byte read from the
channel is treated as an individual Unicode character.  All of the
characters of the line except for the terminating end-of-line character(s)
are appended to \fIlineObjPtr\fR's string representation.  The end-of-line
character(s) are read and discarded.
.PP
If a line was successfully read, the return value is greater than or equal
to zero and indicates the number of bytes stored in \fIlineObjPtr\fR.  If an
error occurs, \fBTcl_GetsObj\fR returns -1 and records a POSIX error code
that can be retrieved with \fBTcl_GetErrno\fR.  \fBTcl_GetsObj\fR also
returns -1 if the end of the file is reached; the \fBTcl_Eof\fR procedure
can be used to distinguish an error from an end-of-file condition.
.PP
If the channel is in nonblocking mode, the return value can also be -1
if no data was available or the data that was available did not contain an
end-of-line character.  When -1 is returned, the \fBTcl_InputBlocked\fR
procedure may be invoked to determine if the channel is blocked because
of input unavailability.
.PP
\fBTcl_Gets\fR is the same as \fBTcl_GetsObj\fR except the resulting
characters are appended to the dynamic string given by
\fIlineRead\fR rather than a Tcl value.
.SH "TCL_UNGETS"
.PP
\fBTcl_Ungets\fR is used to add data to the input queue of a channel,
at either the head or tail of the queue.  The pointer \fIinput\fR points
to the data that is to be added.  The length of the input to add is given
by \fIinputLen\fR.  A non-zero value of \fIaddAtEnd\fR indicates that the
data is to be added at the end of queue; otherwise it will be added at the
head of the queue.  If \fIchannel\fR has a
.QW sticky
EOF set, no data will be
added to the input queue.  \fBTcl_Ungets\fR returns \fIinputLen\fR or
-1 if an error occurs.
.SH "TCL_WRITECHARS, TCL_WRITEOBJ, AND TCL_WRITE"
.PP
\fBTcl_WriteChars\fR accepts \fIbytesToWrite\fR bytes of character data at
\fIcharBuf\fR.  The UTF-8 characters in the buffer are converted to the
channel's encoding and queued for output to \fIchannel\fR.  If
\fIbytesToWrite\fR is negative, \fBTcl_WriteChars\fR expects \fIcharBuf\fR
to be null-terminated and it outputs everything up to the null.
.PP
Data queued for output may not appear on the output device immediately, due
to internal buffering.  If the data should appear immediately, call
\fBTcl_Flush\fR after the call to \fBTcl_WriteChars\fR, or set the
\fB\-buffering\fR option on the channel to \fBnone\fR.  If you wish the data
to appear as soon as a complete line is accepted for output, set the
\fB\-buffering\fR option on the channel to \fBline\fR mode.
.PP
The return value of \fBTcl_WriteChars\fR is a count of how many bytes were
accepted for output to the channel.  This is either -1 to
indicate that an error occurred or another number greater than
zero to indicate success.  If an error occurs, \fBTcl_WriteChars\fR records
a POSIX error code that may be retrieved with \fBTcl_GetErrno\fR.
.PP
Newline characters in the output data are translated to platform-specific
end-of-line sequences according to the \fB\-translation\fR option for the
channel.  This is done even if the channel has no encoding.
.PP
\fBTcl_WriteObj\fR is similar to \fBTcl_WriteChars\fR except it
accepts a Tcl value whose contents will be output to the channel.  The
UTF-8 characters in \fIwriteObjPtr\fR's string representation are converted
to the channel's encoding and queued for output to \fIchannel\fR.
As a performance optimization, when writing to a channel with the encoding
\fBbinary\fR, UTF-8 characters are not converted as they are written.
Instead, the bytes in \fIwriteObjPtr\fR's internal representation as a
byte-array value are written to the channel.  The byte-array representation
of the value will be constructed if it is needed.  In this way,
byte-oriented data can be read from a channel, manipulated by calling
\fBTcl_GetByteArrayFromObj\fR and related functions, and then written to a
channel without the expense of ever converting to or from UTF-8.
.PP
\fBTcl_Write\fR is similar to \fBTcl_WriteChars\fR except that it does not do
encoding conversions, regardless of the channel's encoding.  It is
deprecated and exists for backwards compatibility with non-internationalized
Tcl extensions.  It accepts \fIbytesToWrite\fR bytes of data at
\fIbyteBuf\fR and queues them for output to \fIchannel\fR.  If
\fIbytesToWrite\fR is negative, \fBTcl_Write\fR expects \fIbyteBuf\fR to be
null-terminated and it outputs everything up to the null.
.PP
\fBTcl_WriteRaw\fR is the same as \fBTcl_Write\fR but does not
compensate for stacking. While \fBTcl_Write\fR (and the other
functions in the API) always feed their input to the topmost channel
in the stack the supplied channel is part of, \fBTcl_WriteRaw\fR does
not. Thus this function is \fBonly\fR usable for transformational
channel drivers, i.e. drivers used in the middle of a stack of
channels, to move data from the transformation into the channel below
it.
.SH TCL_FLUSH
.PP
\fBTcl_Flush\fR causes all of the buffered output data for \fIchannel\fR
to be written to its underlying file or device as soon as possible.
If the channel is in blocking mode, the call does not return until
all the buffered data has been sent to the channel or some error occurred.
The call returns immediately if the channel is nonblocking; it starts
a background flush that will write the buffered data to the channel
eventually, as fast as the channel is able to absorb it.
.PP
The return value is normally \fBTCL_OK\fR.
If an error occurs, \fBTcl_Flush\fR returns \fBTCL_ERROR\fR and
records a POSIX error code that can be retrieved with \fBTcl_GetErrno\fR.
.SH TCL_SEEK
.PP
\fBTcl_Seek\fR moves the access point in \fIchannel\fR where subsequent
data will be read or written. Buffered output is flushed to the channel and
buffered input is discarded, prior to the seek operation.
.PP
\fBTcl_Seek\fR normally returns the new access point.
If an error occurs, \fBTcl_Seek\fR returns \-1 and records a POSIX error
code that can be retrieved with \fBTcl_GetErrno\fR.
After an error, the access point may or may not have been moved.
.SH TCL_TELL
.PP
\fBTcl_Tell\fR returns the current access point for a channel. The returned
value is \-1 if the channel does not support seeking.
.SH TCL_TRUNCATECHANNEL
.PP
\fBTcl_TruncateChannel\fR truncates the file underlying \fIchannel\fR
to a given \fIlength\fR of bytes. It returns \fBTCL_OK\fR if the
operation succeeded, and \fBTCL_ERROR\fR otherwise.
.SH TCL_GETCHANNELOPTION
.PP
\fBTcl_GetChannelOption\fR retrieves, in \fIoptionValue\fR, the value of one of
the options currently in effect for a channel, or a list of all options and
their values.  The \fIchannel\fR argument identifies the channel for which
to query an option or retrieve all options and their values.
If \fIoptionName\fR is not NULL, it is the name of the
option to query; the option's value is copied to the Tcl dynamic string
denoted by \fIoptionValue\fR. If
\fIoptionName\fR is NULL, the function stores an alternating list of option
names and their values in \fIoptionValue\fR, using a series of calls to
\fBTcl_DStringAppendElement\fR. The various preexisting options and
their possible values are described in the manual entry for the Tcl
\fBfconfigure\fR command. Other options can be added by each channel type.
These channel type specific options are described in the manual entry for
the Tcl command that creates a channel of that type; for example, the
additional options for TCP-based channels are described in the manual entry
for the Tcl \fBsocket\fR command.
The procedure normally returns \fBTCL_OK\fR. If an error occurs, it returns
\fBTCL_ERROR\fR and calls \fBTcl_SetErrno\fR to store an appropriate POSIX
error code.
.SH TCL_SETCHANNELOPTION
.PP
\fBTcl_SetChannelOption\fR sets a new value \fInewValue\fR
for an option \fIoptionName\fR on \fIchannel\fR.
The procedure normally returns \fBTCL_OK\fR.  If an error occurs,
it returns \fBTCL_ERROR\fR;  in addition, if \fIinterp\fR is non-NULL,
\fBTcl_SetChannelOption\fR leaves an error message in the interpreter's result.
.SH TCL_EOF
.PP
\fBTcl_Eof\fR returns a nonzero value if \fIchannel\fR encountered
an end of file during the last input operation.
.SH TCL_INPUTBLOCKED
.PP
\fBTcl_InputBlocked\fR returns a nonzero value if \fIchannel\fR is in
nonblocking mode and the last input operation returned less data than
requested because there was insufficient data available.
The call always returns zero if the channel is in blocking mode.
.SH TCL_INPUTBUFFERED
.PP
\fBTcl_InputBuffered\fR returns the number of bytes of input currently
buffered in the internal buffers for a channel. If the channel is not open
for reading, this function always returns zero.
.SH TCL_OUTPUTBUFFERED
.PP
\fBTcl_OutputBuffered\fR returns the number of bytes of output
currently buffered in the internal buffers for a channel. If the
channel is not open for writing, this function always returns zero.
.SH "PLATFORM ISSUES"
.PP
The handles returned from \fBTcl_GetChannelHandle\fR depend on the
platform and the channel type.  On Unix platforms, the handle is
always a Unix file descriptor as returned from the \fBopen\fR system
call.  On Windows platforms, the handle is a file \fBHANDLE\fR when
the channel was created with \fBTcl_OpenFileChannel\fR,
\fBTcl_OpenCommandChannel\fR, or \fBTcl_MakeFileChannel\fR.  Other
channel types may return a different type of handle on Windows
platforms.
.SH "REFERENCE COUNT MANAGEMENT"
.PP
The \fIreadObjPtr\fR argument to \fBTcl_ReadChars\fR must be an unshared
value; it will be modified by this function.  Using the interpreter result for
this purpose is \fIstrongly\fR not recommended; the preferred pattern is to
use a new value from \fBTcl_NewObj\fR to receive the data and only to pass it
to \fBTcl_SetObjResult\fR if this function succeeds.
.PP
The \fIlineObjPtr\fR argument to \fBTcl_GetsObj\fR must be an unshared value;
it will be modified by this function.  Using the interpreter result for this
purpose is \fIstrongly\fR not recommended; the preferred pattern is to use a
new value from \fBTcl_NewObj\fR to receive the data and only to pass it to
\fBTcl_SetObjResult\fR if this function succeeds.
.PP
The \fIwriteObjPtr\fR argument to \fBTcl_WriteObj\fR should be a value with
any reference count. This function will not modify the reference count. Using
the interpreter result without adding an additional reference to it is not
recommended.
.SH "SEE ALSO"
DString(3), fconfigure(n), filename(n), fopen(3), Tcl_CreateChannel(3)
.SH KEYWORDS
access point, blocking, buffered I/O, channel, channel driver, end of file,
flush, input, nonblocking, output, read, seek, write<|MERGE_RESOLUTION|>--- conflicted
+++ resolved
@@ -406,15 +406,10 @@
 \fIreadObjPtr\fR's string representation.  The return value of
 \fBTcl_ReadChars\fR is the number of characters, up to \fIcharsToRead\fR,
 that were stored in \fIreadObjPtr\fR.  If an error occurs while reading, the
-<<<<<<< HEAD
-return value is -1 and \fBTcl_ReadChars\fR records a POSIX error code that
-can be retrieved with \fBTcl_GetErrno\fR.
-=======
-return value is TCL_INDEX_NONE and \fBTcl_ReadChars\fR records a POSIX error
+return value is -1 and \fBTcl_ReadChars\fR records a POSIX error
 code that can be retrieved with \fBTcl_GetErrno\fR. If an encoding error happens
 while the channel is in blocking mode with -profile strict, the characters
 retrieved until the encoding error happened will be stored in \fIreadObjPtr\fR.
->>>>>>> b87d0095
 .PP
 Setting \fIcharsToRead\fR to -1 will cause the command to read
 all characters currently available (non-blocking) or everything until
