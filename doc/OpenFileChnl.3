'\"
'\" Copyright (c) 1996-1997 Sun Microsystems, Inc.
'\"
'\" See the file "license.terms" for information on usage and redistribution
'\" of this file, and for a DISCLAIMER OF ALL WARRANTIES.
'\"
.TH Tcl_OpenFileChannel 3 8.3 Tcl "Tcl Library Procedures"
.so man.macros
.BS
'\" Note:  do not modify the .SH NAME line immediately below!
.SH NAME
Tcl_OpenFileChannel, Tcl_OpenCommandChannel, Tcl_MakeFileChannel, Tcl_GetChannel, Tcl_GetChannelNames, Tcl_GetChannelNamesEx, Tcl_RegisterChannel, Tcl_UnregisterChannel, Tcl_DetachChannel, Tcl_IsStandardChannel, Tcl_Close, Tcl_CloseEx, Tcl_ReadChars, Tcl_Read, Tcl_GetsObj, Tcl_Gets, Tcl_WriteObj, Tcl_WriteChars, Tcl_Write, Tcl_Flush, Tcl_Seek, Tcl_Tell, Tcl_TruncateChannel, Tcl_GetChannelOption, Tcl_SetChannelOption, Tcl_Eof, Tcl_InputBlocked, Tcl_InputBuffered, Tcl_OutputBuffered, Tcl_Ungets, Tcl_ReadRaw, Tcl_WriteRaw \- buffered I/O facilities using channels
.SH SYNOPSIS
.nf
\fB#include <tcl.h>\fR
.sp
Tcl_Channel
\fBTcl_OpenFileChannel\fR(\fIinterp, fileName, mode, permissions\fR)
.sp
Tcl_Channel
\fBTcl_OpenCommandChannel\fR(\fIinterp, argc, argv, flags\fR)
.sp
Tcl_Channel
\fBTcl_MakeFileChannel\fR(\fIhandle, readOrWrite\fR)
.sp
Tcl_Channel
\fBTcl_GetChannel\fR(\fIinterp, channelName, modePtr\fR)
.sp
int
\fBTcl_GetChannelNames\fR(\fIinterp\fR)
.sp
int
\fBTcl_GetChannelNamesEx\fR(\fIinterp, pattern\fR)
.sp
\fBTcl_RegisterChannel\fR(\fIinterp, channel\fR)
.sp
int
\fBTcl_UnregisterChannel\fR(\fIinterp, channel\fR)
.sp
int
\fBTcl_DetachChannel\fR(\fIinterp, channel\fR)
.sp
int
\fBTcl_IsStandardChannel\fR(\fIchannel\fR)
.sp
int
\fBTcl_Close\fR(\fIinterp, channel\fR)
.sp
<<<<<<< HEAD
Tcl_Size
=======
int
\fBTcl_CloseEx\fR(\fIinterp, channel, closeFlags\fR)
.sp
int
>>>>>>> c39440fe
\fBTcl_ReadChars\fR(\fIchannel, readObjPtr, charsToRead, appendFlag\fR)
.sp
Tcl_Size
\fBTcl_Read\fR(\fIchannel, readBuf, bytesToRead\fR)
.sp
Tcl_Size
\fBTcl_GetsObj\fR(\fIchannel, lineObjPtr\fR)
.sp
Tcl_Size
\fBTcl_Gets\fR(\fIchannel, lineRead\fR)
.sp
Tcl_Size
\fBTcl_Ungets\fR(\fIchannel, input, inputLen, addAtEnd\fR)
.sp
Tcl_Size
\fBTcl_WriteObj\fR(\fIchannel, writeObjPtr\fR)
.sp
Tcl_Size
\fBTcl_WriteChars\fR(\fIchannel, charBuf, bytesToWrite\fR)
.sp
Tcl_Size
\fBTcl_Write\fR(\fIchannel, byteBuf, bytesToWrite\fR)
.sp
Tcl_Size
\fBTcl_ReadRaw\fR(\fIchannel, readBuf, bytesToRead\fR)
.sp
Tcl_Size
\fBTcl_WriteRaw\fR(\fIchannel, byteBuf, bytesToWrite\fR)
.sp
int
\fBTcl_Eof\fR(\fIchannel\fR)
.sp
int
\fBTcl_Flush\fR(\fIchannel\fR)
.sp
int
\fBTcl_InputBlocked\fR(\fIchannel\fR)
.sp
int
\fBTcl_InputBuffered\fR(\fIchannel\fR)
.sp
int
\fBTcl_OutputBuffered\fR(\fIchannel\fR)
.sp
long long
\fBTcl_Seek\fR(\fIchannel, offset, seekMode\fR)
.sp
long long
\fBTcl_Tell\fR(\fIchannel\fR)
.sp
int
\fBTcl_TruncateChannel\fR(\fIchannel, length\fR)
.sp
int
\fBTcl_GetChannelOption\fR(\fIinterp, channel, optionName, optionValue\fR)
.sp
int
\fBTcl_SetChannelOption\fR(\fIinterp, channel, optionName, newValue\fR)
.fi
.SH ARGUMENTS
.AS Tcl_DString *channelName in/out
.AP Tcl_Interp *interp in
Used for error reporting and to look up a channel registered in it.
.AP "const char" *fileName in
The name of a local or network file.
.AP "const char" *mode in
Specifies how the file is to be accessed.  May have any of the values
allowed for the \fImode\fR argument to the Tcl \fBopen\fR command.
.AP int permissions in
POSIX-style permission flags such as 0644.  If a new file is created, these
permissions will be set on the created file.
.AP Tcl_Size argc in
The number of elements in \fIargv\fR.
.AP "const char" **argv in
Arguments for constructing a command pipeline.  These values have the same
meaning as the non-switch arguments to the Tcl \fBexec\fR command.
.AP int flags in
Specifies the disposition of the stdio handles in pipeline: OR-ed
combination of \fBTCL_STDIN\fR, \fBTCL_STDOUT\fR, \fBTCL_STDERR\fR, and
\fBTCL_ENFORCE_MODE\fR. If \fBTCL_STDIN\fR is set, stdin for the first child
in the pipe is the pipe channel, otherwise it is the same as the standard
input of the invoking process; likewise for \fBTCL_STDOUT\fR and
\fBTCL_STDERR\fR. If \fBTCL_ENFORCE_MODE\fR is not set, then the pipe can
redirect stdio handles to override the stdio handles for which
\fBTCL_STDIN\fR, \fBTCL_STDOUT\fR and \fBTCL_STDERR\fR have been set.  If it
is set, then such redirections cause an error.
.AP void *handle in
Operating system specific handle for I/O to a file. For Unix this is a
file descriptor, for Windows it is a HANDLE.
.AP int readOrWrite in
OR-ed combination of \fBTCL_READABLE\fR and \fBTCL_WRITABLE\fR to indicate
what operations are valid on \fIhandle\fR.
.AP "const char" *channelName in
The name of the channel.
.AP int *modePtr out
Points at an integer variable that will receive an OR-ed combination of
\fBTCL_READABLE\fR and \fBTCL_WRITABLE\fR denoting whether the channel is
open for reading and writing.
.AP "const char" *pattern in
The pattern to match on, passed to Tcl_StringMatch, or NULL.
.AP Tcl_Channel channel in
A Tcl channel for input or output.  Must have been the return value
from a procedure such as \fBTcl_OpenFileChannel\fR.
.AP Tcl_Obj *readObjPtr in/out
A pointer to a Tcl value in which to store the characters read from the
channel.
.AP Tcl_Size charsToRead in
The number of characters to read from the channel.  If the channel's encoding
is \fBbinary\fR, this is equivalent to the number of bytes to read from the
channel.
.AP int closeFlags in
If \fB0\fR, the channel is closed in both directions. If \fBTCL_CLOSE_READ\fR,
the channel is only closed for reading. If \fBTCL_CLOSE_WRITE\fR, the channel
is only closed for writing. These flags must not be combined.
.AP int appendFlag in
If non-zero, data read from the channel will be appended to the value.
Otherwise, the data will replace the existing contents of the value.
.AP char *readBuf out
A buffer in which to store the bytes read from the channel.
.AP Tcl_Size bytesToRead in
The number of bytes to read from the channel.  The buffer \fIreadBuf\fR must
be large enough to hold this many bytes.
.AP Tcl_Obj *lineObjPtr in/out
A pointer to a Tcl value in which to store the line read from the
channel.  The line read will be appended to the current value of the
value.
.AP Tcl_DString *lineRead in/out
A pointer to a Tcl dynamic string in which to store the line read from the
channel.  Must have been initialized by the caller.  The line read will be
appended to any data already in the dynamic string.
.AP "const char" *input in
The input to add to a channel buffer.
.AP Tcl_Size inputLen in
Length of the input
.AP int addAtEnd in
Flag indicating whether the input should be added to the end or
beginning of the channel buffer.
.AP Tcl_Obj *writeObjPtr in
A pointer to a Tcl value whose contents will be output to the channel.
.AP "const char" *charBuf in
A buffer containing the characters to output to the channel.
.AP "const char" *byteBuf in
A buffer containing the bytes to output to the channel.
.AP Tcl_Size bytesToWrite in
The number of bytes to consume from \fIcharBuf\fR or \fIbyteBuf\fR and
output to the channel.
.AP "long long" offset in
How far to move the access point in the channel at which the next input or
output operation will be applied, measured in bytes from the position
given by \fIseekMode\fR.  May be either positive or negative.
.AP int seekMode in
Relative to which point to seek; used with \fIoffset\fR to calculate the new
access point for the channel. Legal values are \fBSEEK_SET\fR,
\fBSEEK_CUR\fR, and \fBSEEK_END\fR.
.AP "long long" length in
The (non-negative) length to truncate the channel the channel to.
.AP "const char" *optionName in
The name of an option applicable to this channel, such as \fB\-blocking\fR.
May have any of the values accepted by the \fBfconfigure\fR command.
.AP Tcl_DString *optionValue in
Where to store the value of an option or a list of all options and their
values. Must have been initialized by the caller.
.AP "const char" *newValue in
New value for the option given by \fIoptionName\fR.
.BE
.SH DESCRIPTION
.PP
The Tcl channel mechanism provides a device-independent and
platform-independent mechanism for performing buffered input
and output operations on a variety of file, socket, and device
types.
The channel mechanism is extensible to new channel types, by
providing a low-level channel driver for the new type; the channel driver
interface is described in the manual entry for \fBTcl_CreateChannel\fR. The
channel mechanism provides a buffering scheme modeled after
Unix's standard I/O, and it also allows for nonblocking I/O on
channels.
.PP
The procedures described in this manual entry comprise the C APIs of the
generic layer of the channel architecture. For a description of the channel
driver architecture and how to implement channel drivers for new types of
channels, see the manual entry for \fBTcl_CreateChannel\fR.
.SH TCL_OPENFILECHANNEL
.PP
\fBTcl_OpenFileChannel\fR opens a file specified by \fIfileName\fR and
returns a channel handle that can be used to perform input and output on
the file. This API is modeled after the \fBfopen\fR procedure of
the Unix standard I/O library.
The syntax and meaning of all arguments is similar to those
given in the Tcl \fBopen\fR command when opening a file.
If an error occurs while opening the channel, \fBTcl_OpenFileChannel\fR
returns NULL and records a POSIX error code that can be
retrieved with \fBTcl_GetErrno\fR.
In addition, if \fIinterp\fR is non-NULL, \fBTcl_OpenFileChannel\fR
leaves an error message in \fIinterp\fR's result after any error.
As of Tcl 8.4, the value-based API \fBTcl_FSOpenFileChannel\fR should
be used in preference to \fBTcl_OpenFileChannel\fR wherever possible.
.PP
The newly created channel is not registered in the supplied interpreter; to
register it, use \fBTcl_RegisterChannel\fR, described below.
If one of the standard channels, \fBstdin\fR, \fBstdout\fR or \fBstderr\fR was
previously closed, the act of creating the new channel also assigns it as a
replacement for the standard channel.
.SH TCL_OPENCOMMANDCHANNEL
.PP
\fBTcl_OpenCommandChannel\fR provides a C-level interface to the
functions of the \fBexec\fR and \fBopen\fR commands.
It creates a sequence of subprocesses specified
by the \fIargv\fR and \fIargc\fR arguments and returns a channel that can
be used to communicate with these subprocesses.
The \fIflags\fR argument indicates what sort of communication will
exist with the command pipeline.
.PP
If the \fBTCL_STDIN\fR flag is set then the standard input for the
first subprocess will be tied to the channel: writing to the channel
will provide input to the subprocess.  If \fBTCL_STDIN\fR is not set,
then standard input for the first subprocess will be the same as this
application's standard input.  If \fBTCL_STDOUT\fR is set then
standard output from the last subprocess can be read from the channel;
otherwise it goes to this application's standard output.  If
\fBTCL_STDERR\fR is set, standard error output for all subprocesses is
returned to the channel and results in an error when the channel is
closed; otherwise it goes to this application's standard error.  If
\fBTCL_ENFORCE_MODE\fR is not set, then \fIargc\fR and \fIargv\fR can
redirect the stdio handles to override \fBTCL_STDIN\fR,
\fBTCL_STDOUT\fR, and \fBTCL_STDERR\fR; if it is set, then it is an
error for argc and argv to override stdio channels for which
\fBTCL_STDIN\fR, \fBTCL_STDOUT\fR, and \fBTCL_STDERR\fR have been set.
.PP
If an error occurs while opening the channel, \fBTcl_OpenCommandChannel\fR
returns NULL and records a POSIX error code that can be retrieved with
\fBTcl_GetErrno\fR.
In addition, \fBTcl_OpenCommandChannel\fR leaves an error message in
the interpreter's result. \fIinterp\fR cannot be NULL.
.PP
The newly created channel is not registered in the supplied interpreter; to
register it, use \fBTcl_RegisterChannel\fR, described below.
If one of the standard channels, \fBstdin\fR, \fBstdout\fR or \fBstderr\fR was
previously closed, the act of creating the new channel also assigns it as a
replacement for the standard channel.
.SH TCL_MAKEFILECHANNEL
.PP
\fBTcl_MakeFileChannel\fR makes a \fBTcl_Channel\fR from an existing,
platform-specific, file handle.
The newly created channel is not registered in the supplied interpreter; to
register it, use \fBTcl_RegisterChannel\fR, described below.
If one of the standard channels, \fBstdin\fR, \fBstdout\fR or \fBstderr\fR was
previously closed, the act of creating the new channel also assigns it as a
replacement for the standard channel.
.SH TCL_GETCHANNEL
.PP
\fBTcl_GetChannel\fR returns a channel given the \fIchannelName\fR used to
create it with \fBTcl_CreateChannel\fR and a pointer to a Tcl interpreter in
\fIinterp\fR. If a channel by that name is not registered in that interpreter,
the procedure returns NULL. If the \fImodePtr\fR argument is not NULL, it
points at an integer variable that will receive an OR-ed combination of
\fBTCL_READABLE\fR and \fBTCL_WRITABLE\fR describing whether the channel is
open for reading and writing.
.PP
\fBTcl_GetChannelNames\fR and \fBTcl_GetChannelNamesEx\fR write the
names of the registered channels to the interpreter's result as a
list value.  \fBTcl_GetChannelNamesEx\fR will filter these names
according to the \fIpattern\fR.  If \fIpattern\fR is NULL, then it
will not do any filtering.  The return value is \fBTCL_OK\fR if no
errors occurred writing to the result, otherwise it is \fBTCL_ERROR\fR,
and the error message is left in the interpreter's result.
.SH TCL_REGISTERCHANNEL
.PP
\fBTcl_RegisterChannel\fR adds a channel to the set of channels accessible
in \fIinterp\fR. After this call, Tcl programs executing in that
interpreter can refer to the channel in input or output operations using
the name given in the call to \fBTcl_CreateChannel\fR.  After this call,
the channel becomes the property of the interpreter, and the caller should
not call \fBTcl_Close\fR for the channel; the channel will be closed
automatically when it is unregistered from the interpreter.
.PP
Code executing outside of any Tcl interpreter can call
\fBTcl_RegisterChannel\fR with \fIinterp\fR as NULL, to indicate that it
wishes to hold a reference to this channel. Subsequently, the channel can
be registered in a Tcl interpreter and it will only be closed when the
matching number of calls to \fBTcl_UnregisterChannel\fR have been made.
This allows code executing outside of any interpreter to safely hold a
reference to a channel that is also registered in a Tcl interpreter.
.PP
This procedure interacts with the code managing the standard
channels. If no standard channels were initialized before the first
call to \fBTcl_RegisterChannel\fR, they will get initialized by that
call. See \fBTcl_StandardChannels\fR for a general treatise about
standard channels and the behavior of the Tcl library with regard to
them.
.SH TCL_UNREGISTERCHANNEL
.PP
\fBTcl_UnregisterChannel\fR removes a channel from the set of channels
accessible in \fIinterp\fR. After this call, Tcl programs will no longer be
able to use the channel's name to refer to the channel in that interpreter.
If this operation removed the last registration of the channel in any
interpreter, the channel is also closed and destroyed.
.PP
Code not associated with a Tcl interpreter can call
\fBTcl_UnregisterChannel\fR with \fIinterp\fR as NULL, to indicate to Tcl
that it no longer holds a reference to that channel. If this is the last
reference to the channel, it will now be closed.  \fBTcl_UnregisterChannel\fR
is very similar to \fBTcl_DetachChannel\fR except that it will also
close the channel if no further references to it exist.
.SH TCL_DETACHCHANNEL
.PP
\fBTcl_DetachChannel\fR removes a channel from the set of channels
accessible in \fIinterp\fR. After this call, Tcl programs will no longer be
able to use the channel's name to refer to the channel in that interpreter.
Beyond that, this command has no further effect.  It cannot be used on
the standard channels (\fBstdout\fR, \fBstderr\fR, \fBstdin\fR), and will return
\fBTCL_ERROR\fR if passed one of those channels.
.PP
Code not associated with a Tcl interpreter can call
\fBTcl_DetachChannel\fR with \fIinterp\fR as NULL, to indicate to Tcl
that it no longer holds a reference to that channel. If this is the last
reference to the channel, unlike \fBTcl_UnregisterChannel\fR,
it will not be closed.
.SH TCL_ISSTANDARDCHANNEL
.PP
\fBTcl_IsStandardChannel\fR tests whether a channel is one of the
three standard channels, \fBstdin\fR, \fBstdout\fR or \fBstderr\fR.
If so, it returns 1, otherwise 0.
.PP
No attempt is made to check whether the given channel or the standard
channels are initialized or otherwise valid.
.SH "TCL_CLOSE AND TCL_CLOSEEX"
.PP
\fBTcl_Close\fR destroys the channel \fIchannel\fR, which must denote a
currently open channel. The channel should not be registered in any
interpreter when \fBTcl_Close\fR is called. Buffered output is flushed to
the channel's output device prior to destroying the channel, and any
buffered input is discarded.  If this is a blocking channel, the call does
not return until all buffered data is successfully sent to the channel's
output device.  If this is a nonblocking channel and there is buffered
output that cannot be written without blocking, the call returns
immediately; output is flushed in the background and the channel will be
closed once all of the buffered data has been output.  In this case errors
during flushing are not reported.
.PP
\fBTcl_CloseEx\fR allows for both full closing and half-closing of channels
depending on its \fBcloseFlags\fR parameter. See the description of the
parameter above. It is an error to attempt to close the channel for
a direction for which it is not open. The channel is destroyed only when
it has been closed for both reading and writing. Only socket and command
pipe channels support half-closing.
.PP
If the channel was closed successfully, \fBTcl_Close\fR and \fBTcl_CloseEx\fR
return \fBTCL_OK\fR. If an error occurs, they return \fBTCL_ERROR\fR and record
a POSIX error code that can be retrieved with \fBTcl_GetErrno\fR.
If the channel is being closed synchronously and an error occurs during
closing of the channel and \fIinterp\fR is not NULL, an error message is
left in the interpreter's result.
.PP
<<<<<<< HEAD
Note that it is not safe to call \fBTcl_Close\fR on a channel that has been
registered using \fBTcl_RegisterChannel\fR; see the documentation for
\fBTcl_RegisterChannel\fR, above, for details. If the channel has ever
=======
Note: it is not safe to call the channel closing functions on a channel
that has been registered using \fBTcl_RegisterChannel\fR; see the documentation
for \fBTcl_RegisterChannel\fR, above, for details. If the channel has ever
>>>>>>> c39440fe
been given as the \fBchan\fR argument in a call to
\fBTcl_RegisterChannel\fR, you should instead use
\fBTcl_UnregisterChannel\fR, which will internally call \fBTcl_Close\fR
when all calls to \fBTcl_RegisterChannel\fR have been matched by
corresponding calls to \fBTcl_UnregisterChannel\fR.
.SH "TCL_READCHARS AND TCL_READ"
.PP
\fBTcl_ReadChars\fR consumes bytes from \fIchannel\fR, converting the bytes
to UTF-8 based on the channel's encoding and storing the produced data in
\fIreadObjPtr\fR's string representation.  The return value of
\fBTcl_ReadChars\fR is the number of characters, up to \fIcharsToRead\fR,
that were stored in \fIreadObjPtr\fR.  If an error occurs while reading, the
return value is -1 and \fBTcl_ReadChars\fR records a POSIX error
code that can be retrieved with \fBTcl_GetErrno\fR. If an encoding error happens
while the channel is in blocking mode with -profile strict, the characters
retrieved until the encoding error happened will be stored in \fIreadObjPtr\fR.
.PP
Setting \fIcharsToRead\fR to -1 will cause the command to read
all characters currently available (non-blocking) or everything until
eof (blocking mode).
.PP
The return value may be smaller than the value to read, indicating that less
data than requested was available.  This is called a \fIshort read\fR.  In
blocking mode, this can only happen on an end-of-file.  In nonblocking mode,
a short read can also occur if an encoding error is encountered (with -profile
strict) or if there is not enough input currently available:
\fBTcl_ReadChars\fR returns a short count rather than waiting for more data.
.PP
If the channel is in blocking mode, a return value of zero indicates an
end-of-file condition.  If the channel is in nonblocking mode, a return
value of zero indicates either that no input is currently available or an
end-of-file condition.  Use \fBTcl_Eof\fR and \fBTcl_InputBlocked\fR to tell
which of these conditions actually occurred.
.PP
\fBTcl_ReadChars\fR translates the various end-of-line representations into
the canonical \fB\en\fR internal representation according to the current
end-of-line recognition mode.  End-of-line recognition and the various
platform-specific modes are described in the manual entry for the Tcl
\fBfconfigure\fR command.
.PP
As a performance optimization, when reading from a channel with the encoding
\fBbinary\fR, the bytes are not converted to UTF-8 as they are read.
Instead, they are stored in \fIreadObjPtr\fR's internal representation as a
byte-array value.  The string representation of this value will only be
constructed if it is needed (e.g., because of a call to
\fBTcl_GetStringFromObj\fR).  In this way, byte-oriented data can be read
from a channel, manipulated by calling \fBTcl_GetByteArrayFromObj\fR and
related functions, and then written to a channel without the expense of ever
converting to or from UTF-8.
.PP
\fBTcl_Read\fR is similar to \fBTcl_ReadChars\fR, except that it does not do
encoding conversions, regardless of the channel's encoding.  It is deprecated
and exists for backwards compatibility with non-internationalized Tcl
extensions.  It consumes bytes from \fIchannel\fR and stores them in
\fIreadBuf\fR, performing end-of-line translations on the way.  The return value
of \fBTcl_Read\fR is the number of bytes, up to \fIbytesToRead\fR, written in
\fIreadBuf\fR.  The buffer produced by \fBTcl_Read\fR is not null-terminated.
Its contents are valid from the zeroth position up to and excluding the
position indicated by the return value.
.PP
\fBTcl_ReadRaw\fR is the same as \fBTcl_Read\fR but does not
compensate for stacking. While \fBTcl_Read\fR (and the other functions
in the API) always get their data from the topmost channel in the
stack the supplied channel is part of, \fBTcl_ReadRaw\fR does
not. Thus this function is \fBonly\fR usable for transformational
channel drivers, i.e. drivers used in the middle of a stack of
channels, to move data from the channel below into the transformation.
.SH "TCL_GETSOBJ AND TCL_GETS"
.PP
\fBTcl_GetsObj\fR consumes bytes from \fIchannel\fR, converting the bytes to
UTF-8 based on the channel's encoding, until a full line of input has been
seen.  If the channel's encoding is \fBbinary\fR, each byte read from the
channel is treated as an individual Unicode character.  All of the
characters of the line except for the terminating end-of-line character(s)
are appended to \fIlineObjPtr\fR's string representation.  The end-of-line
character(s) are read and discarded.
.PP
If a line was successfully read, the return value is greater than or equal
to zero and indicates the number of bytes stored in \fIlineObjPtr\fR.  If an
error occurs, \fBTcl_GetsObj\fR returns -1 and records a POSIX error code
that can be retrieved with \fBTcl_GetErrno\fR.  \fBTcl_GetsObj\fR also
returns -1 if the end of the file is reached; the \fBTcl_Eof\fR procedure
can be used to distinguish an error from an end-of-file condition.
.PP
If the channel is in nonblocking mode, the return value can also be -1
if no data was available or the data that was available did not contain an
end-of-line character.  When -1 is returned, the \fBTcl_InputBlocked\fR
procedure may be invoked to determine if the channel is blocked because
of input unavailability.
.PP
\fBTcl_Gets\fR is the same as \fBTcl_GetsObj\fR except the resulting
characters are appended to the dynamic string given by
\fIlineRead\fR rather than a Tcl value.
.SH "TCL_UNGETS"
.PP
\fBTcl_Ungets\fR is used to add data to the input queue of a channel,
at either the head or tail of the queue.  The pointer \fIinput\fR points
to the data that is to be added.  The length of the input to add is given
by \fIinputLen\fR.  A non-zero value of \fIaddAtEnd\fR indicates that the
data is to be added at the end of queue; otherwise it will be added at the
head of the queue.  If \fIchannel\fR has a
.QW sticky
EOF set, no data will be
added to the input queue.  \fBTcl_Ungets\fR returns \fIinputLen\fR or
-1 if an error occurs.
.SH "TCL_WRITECHARS, TCL_WRITEOBJ, AND TCL_WRITE"
.PP
\fBTcl_WriteChars\fR accepts \fIbytesToWrite\fR bytes of character data at
\fIcharBuf\fR.  The UTF-8 characters in the buffer are converted to the
channel's encoding and queued for output to \fIchannel\fR.  If
\fIbytesToWrite\fR is negative, \fBTcl_WriteChars\fR expects \fIcharBuf\fR
to be null-terminated and it outputs everything up to the null.
.PP
Data queued for output may not appear on the output device immediately, due
to internal buffering.  If the data should appear immediately, call
\fBTcl_Flush\fR after the call to \fBTcl_WriteChars\fR, or set the
\fB\-buffering\fR option on the channel to \fBnone\fR.  If you wish the data
to appear as soon as a complete line is accepted for output, set the
\fB\-buffering\fR option on the channel to \fBline\fR mode.
.PP
The return value of \fBTcl_WriteChars\fR is a count of how many bytes were
accepted for output to the channel.  This is either -1 to
indicate that an error occurred or another number greater than
zero to indicate success.  If an error occurs, \fBTcl_WriteChars\fR records
a POSIX error code that may be retrieved with \fBTcl_GetErrno\fR.
.PP
Newline characters in the output data are translated to platform-specific
end-of-line sequences according to the \fB\-translation\fR option for the
channel.  This is done even if the channel has no encoding.
.PP
\fBTcl_WriteObj\fR is similar to \fBTcl_WriteChars\fR except it
accepts a Tcl value whose contents will be output to the channel.  The
UTF-8 characters in \fIwriteObjPtr\fR's string representation are converted
to the channel's encoding and queued for output to \fIchannel\fR.
As a performance optimization, when writing to a channel with the encoding
\fBbinary\fR, UTF-8 characters are not converted as they are written.
Instead, the bytes in \fIwriteObjPtr\fR's internal representation as a
byte-array value are written to the channel.  The byte-array representation
of the value will be constructed if it is needed.  In this way,
byte-oriented data can be read from a channel, manipulated by calling
\fBTcl_GetByteArrayFromObj\fR and related functions, and then written to a
channel without the expense of ever converting to or from UTF-8.
.PP
\fBTcl_Write\fR is similar to \fBTcl_WriteChars\fR except that it does not do
encoding conversions, regardless of the channel's encoding.  It is
deprecated and exists for backwards compatibility with non-internationalized
Tcl extensions.  It accepts \fIbytesToWrite\fR bytes of data at
\fIbyteBuf\fR and queues them for output to \fIchannel\fR.  If
\fIbytesToWrite\fR is negative, \fBTcl_Write\fR expects \fIbyteBuf\fR to be
null-terminated and it outputs everything up to the null.
.PP
\fBTcl_WriteRaw\fR is the same as \fBTcl_Write\fR but does not
compensate for stacking. While \fBTcl_Write\fR (and the other
functions in the API) always feed their input to the topmost channel
in the stack the supplied channel is part of, \fBTcl_WriteRaw\fR does
not. Thus this function is \fBonly\fR usable for transformational
channel drivers, i.e. drivers used in the middle of a stack of
channels, to move data from the transformation into the channel below
it.
.SH TCL_FLUSH
.PP
\fBTcl_Flush\fR causes all of the buffered output data for \fIchannel\fR
to be written to its underlying file or device as soon as possible.
If the channel is in blocking mode, the call does not return until
all the buffered data has been sent to the channel or some error occurred.
The call returns immediately if the channel is nonblocking; it starts
a background flush that will write the buffered data to the channel
eventually, as fast as the channel is able to absorb it.
.PP
The return value is normally \fBTCL_OK\fR.
If an error occurs, \fBTcl_Flush\fR returns \fBTCL_ERROR\fR and
records a POSIX error code that can be retrieved with \fBTcl_GetErrno\fR.
.SH TCL_SEEK
.PP
\fBTcl_Seek\fR moves the access point in \fIchannel\fR where subsequent
data will be read or written. Buffered output is flushed to the channel and
buffered input is discarded, prior to the seek operation.
.PP
\fBTcl_Seek\fR normally returns the new access point.
If an error occurs, \fBTcl_Seek\fR returns \-1 and records a POSIX error
code that can be retrieved with \fBTcl_GetErrno\fR.
After an error, the access point may or may not have been moved.
.SH TCL_TELL
.PP
\fBTcl_Tell\fR returns the current access point for a channel. The returned
value is \-1 if the channel does not support seeking.
.SH TCL_TRUNCATECHANNEL
.PP
\fBTcl_TruncateChannel\fR truncates the file underlying \fIchannel\fR
to a given \fIlength\fR of bytes. It returns \fBTCL_OK\fR if the
operation succeeded, and \fBTCL_ERROR\fR otherwise.
.SH TCL_GETCHANNELOPTION
.PP
\fBTcl_GetChannelOption\fR retrieves, in \fIoptionValue\fR, the value of one of
the options currently in effect for a channel, or a list of all options and
their values.  The \fIchannel\fR argument identifies the channel for which
to query an option or retrieve all options and their values.
If \fIoptionName\fR is not NULL, it is the name of the
option to query; the option's value is copied to the Tcl dynamic string
denoted by \fIoptionValue\fR. If
\fIoptionName\fR is NULL, the function stores an alternating list of option
names and their values in \fIoptionValue\fR, using a series of calls to
\fBTcl_DStringAppendElement\fR. The various preexisting options and
their possible values are described in the manual entry for the Tcl
\fBfconfigure\fR command. Other options can be added by each channel type.
These channel type specific options are described in the manual entry for
the Tcl command that creates a channel of that type; for example, the
additional options for TCP-based channels are described in the manual entry
for the Tcl \fBsocket\fR command.
The procedure normally returns \fBTCL_OK\fR. If an error occurs, it returns
\fBTCL_ERROR\fR and calls \fBTcl_SetErrno\fR to store an appropriate POSIX
error code.
.SH TCL_SETCHANNELOPTION
.PP
\fBTcl_SetChannelOption\fR sets a new value \fInewValue\fR
for an option \fIoptionName\fR on \fIchannel\fR.
The procedure normally returns \fBTCL_OK\fR.  If an error occurs,
it returns \fBTCL_ERROR\fR;  in addition, if \fIinterp\fR is non-NULL,
\fBTcl_SetChannelOption\fR leaves an error message in the interpreter's result.
.SH TCL_EOF
.PP
\fBTcl_Eof\fR returns a nonzero value if \fIchannel\fR encountered
an end of file during the last input operation.
.SH TCL_INPUTBLOCKED
.PP
\fBTcl_InputBlocked\fR returns a nonzero value if \fIchannel\fR is in
nonblocking mode and the last input operation returned less data than
requested because there was insufficient data available.
The call always returns zero if the channel is in blocking mode.
.SH TCL_INPUTBUFFERED
.PP
\fBTcl_InputBuffered\fR returns the number of bytes of input currently
buffered in the internal buffers for a channel. If the channel is not open
for reading, this function always returns zero.
.SH TCL_OUTPUTBUFFERED
.PP
\fBTcl_OutputBuffered\fR returns the number of bytes of output
currently buffered in the internal buffers for a channel. If the
channel is not open for writing, this function always returns zero.
.SH "PLATFORM ISSUES"
.PP
The handles returned from \fBTcl_GetChannelHandle\fR depend on the
platform and the channel type.  On Unix platforms, the handle is
always a Unix file descriptor as returned from the \fBopen\fR system
call.  On Windows platforms, the handle is a file \fBHANDLE\fR when
the channel was created with \fBTcl_OpenFileChannel\fR,
\fBTcl_OpenCommandChannel\fR, or \fBTcl_MakeFileChannel\fR.  Other
channel types may return a different type of handle on Windows
platforms.
.SH "REFERENCE COUNT MANAGEMENT"
.PP
The \fIreadObjPtr\fR argument to \fBTcl_ReadChars\fR must be an unshared
value; it will be modified by this function.  Using the interpreter result for
this purpose is \fIstrongly\fR not recommended; the preferred pattern is to
use a new value from \fBTcl_NewObj\fR to receive the data and only to pass it
to \fBTcl_SetObjResult\fR if this function succeeds.
.PP
The \fIlineObjPtr\fR argument to \fBTcl_GetsObj\fR must be an unshared value;
it will be modified by this function.  Using the interpreter result for this
purpose is \fIstrongly\fR not recommended; the preferred pattern is to use a
new value from \fBTcl_NewObj\fR to receive the data and only to pass it to
\fBTcl_SetObjResult\fR if this function succeeds.
.PP
The \fIwriteObjPtr\fR argument to \fBTcl_WriteObj\fR should be a value with
any reference count. This function will not modify the reference count. Using
the interpreter result without adding an additional reference to it is not
recommended.
.SH "SEE ALSO"
DString(3), fconfigure(n), filename(n), fopen(3), Tcl_CreateChannel(3)
.SH KEYWORDS
access point, blocking, buffered I/O, channel, channel driver, end of file,
flush, input, nonblocking, output, read, seek, write<|MERGE_RESOLUTION|>--- conflicted
+++ resolved
@@ -46,14 +46,10 @@
 int
 \fBTcl_Close\fR(\fIinterp, channel\fR)
 .sp
-<<<<<<< HEAD
-Tcl_Size
-=======
 int
 \fBTcl_CloseEx\fR(\fIinterp, channel, closeFlags\fR)
 .sp
-int
->>>>>>> c39440fe
+Tcl_Size
 \fBTcl_ReadChars\fR(\fIchannel, readObjPtr, charsToRead, appendFlag\fR)
 .sp
 Tcl_Size
@@ -408,15 +404,9 @@
 closing of the channel and \fIinterp\fR is not NULL, an error message is
 left in the interpreter's result.
 .PP
-<<<<<<< HEAD
-Note that it is not safe to call \fBTcl_Close\fR on a channel that has been
-registered using \fBTcl_RegisterChannel\fR; see the documentation for
-\fBTcl_RegisterChannel\fR, above, for details. If the channel has ever
-=======
-Note: it is not safe to call the channel closing functions on a channel
+Note that it is not safe to call the channel closing functions on a channel
 that has been registered using \fBTcl_RegisterChannel\fR; see the documentation
 for \fBTcl_RegisterChannel\fR, above, for details. If the channel has ever
->>>>>>> c39440fe
 been given as the \fBchan\fR argument in a call to
 \fBTcl_RegisterChannel\fR, you should instead use
 \fBTcl_UnregisterChannel\fR, which will internally call \fBTcl_Close\fR
