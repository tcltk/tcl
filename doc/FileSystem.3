'\"
'\" Copyright (c) 2001 Vincent Darley
'\" Copyright (c) 2008-2010 Donal K. Fellows
'\"
'\" See the file "license.terms" for information on usage and redistribution
'\" of this file, and for a DISCLAIMER OF ALL WARRANTIES.
'\"
.TH Filesystem 3 8.4 Tcl "Tcl Library Procedures"
.so man.macros
.BS
.SH NAME
Tcl_FSRegister, Tcl_FSUnregister, Tcl_FSData, Tcl_FSMountsChanged, Tcl_FSGetFileSystemForPath, Tcl_FSGetPathType, Tcl_FSCopyFile, Tcl_FSCopyDirectory, Tcl_FSCreateDirectory, Tcl_FSDeleteFile, Tcl_FSRemoveDirectory, Tcl_FSRenameFile, Tcl_FSListVolumes, Tcl_FSEvalFile, Tcl_FSEvalFileEx, Tcl_FSLoadFile, Tcl_FSUnloadFile, Tcl_FSMatchInDirectory, Tcl_FSLink, Tcl_FSLstat, Tcl_FSUtime, Tcl_FSFileAttrsGet, Tcl_FSFileAttrsSet, Tcl_FSFileAttrStrings, Tcl_FSStat, Tcl_FSAccess, Tcl_FSOpenFileChannel, Tcl_FSGetCwd, Tcl_FSChdir, Tcl_FSPathSeparator, Tcl_FSJoinPath, Tcl_FSSplitPath, Tcl_FSEqualPaths, Tcl_FSGetNormalizedPath, Tcl_FSJoinToPath, Tcl_FSConvertToPathType, Tcl_FSGetInternalRep, Tcl_FSGetTranslatedPath, Tcl_FSGetTranslatedStringPath, Tcl_FSNewNativePath, Tcl_FSGetNativePath, Tcl_FSFileSystemInfo, Tcl_GetAccessTimeFromStat, Tcl_GetBlockSizeFromStat, Tcl_GetBlocksFromStat, Tcl_GetChangeTimeFromStat, Tcl_GetDeviceTypeFromStat, Tcl_GetFSDeviceFromStat, Tcl_GetFSInodeFromStat, Tcl_GetGroupIdFromStat, Tcl_GetLinkCountFromStat, Tcl_GetModeFromStat, Tcl_GetModificationTimeFromStat, Tcl_GetSizeFromStat, Tcl_GetUserIdFromStat, Tcl_AllocStatBuf \- procedures to interact with any filesystem
.SH SYNOPSIS
.nf
\fB#include <tcl.h>\fR
.sp
int
\fBTcl_FSRegister\fR(\fIclientData, fsPtr\fR)
.sp
int
\fBTcl_FSUnregister\fR(\fIfsPtr\fR)
.sp
ClientData
\fBTcl_FSData\fR(\fIfsPtr\fR)
.sp
void
\fBTcl_FSMountsChanged\fR(\fIfsPtr\fR)
.sp
const Tcl_Filesystem *
\fBTcl_FSGetFileSystemForPath\fR(\fIpathPtr\fR)
.sp
Tcl_PathType
\fBTcl_FSGetPathType\fR(\fIpathPtr\fR)
.sp
int
\fBTcl_FSCopyFile\fR(\fIsrcPathPtr, destPathPtr\fR)
.sp
int
\fBTcl_FSCopyDirectory\fR(\fIsrcPathPtr, destPathPtr, errorPtr\fR)
.sp
int
\fBTcl_FSCreateDirectory\fR(\fIpathPtr\fR)
.sp
int
\fBTcl_FSDeleteFile\fR(\fIpathPtr\fR)
.sp
int
\fBTcl_FSRemoveDirectory\fR(\fIpathPtr, int recursive, errorPtr\fR)
.sp
int
\fBTcl_FSRenameFile\fR(\fIsrcPathPtr, destPathPtr\fR)
.sp
Tcl_Obj *
\fBTcl_FSListVolumes\fR(\fIvoid\fR)
.sp
int
\fBTcl_FSEvalFileEx\fR(\fIinterp, pathPtr, encodingName\fR)
.sp
int
\fBTcl_FSEvalFile\fR(\fIinterp, pathPtr\fR)
.sp
int
\fBTcl_FSLoadFile\fR(\fIinterp, pathPtr, sym1, sym2, proc1Ptr, proc2Ptr,
               loadHandlePtr, unloadProcPtr\fR)
.sp
int
\fBTcl_FSUnloadFile\fR(\fIinterp, loadHandle\fR)
.sp
int
\fBTcl_FSMatchInDirectory\fR(\fIinterp, resultPtr, pathPtr, pattern, types\fR)
.sp
Tcl_Obj *
\fBTcl_FSLink\fR(\fIlinkNamePtr, toPtr, linkAction\fR)
.sp
int
\fBTcl_FSLstat\fR(\fIpathPtr, statPtr\fR)
.sp
int
\fBTcl_FSUtime\fR(\fIpathPtr, tval\fR)
.sp
int
\fBTcl_FSFileAttrsGet\fR(\fIinterp, int index, pathPtr, objPtrRef\fR)
.sp
int
\fBTcl_FSFileAttrsSet\fR(\fIinterp, int index, pathPtr, Tcl_Obj *objPtr\fR)
.sp
const char *const *
\fBTcl_FSFileAttrStrings\fR(\fIpathPtr, objPtrRef\fR)
.sp
int
\fBTcl_FSStat\fR(\fIpathPtr, statPtr\fR)
.sp
int
\fBTcl_FSAccess\fR(\fIpathPtr, mode\fR)
.sp
Tcl_Channel
\fBTcl_FSOpenFileChannel\fR(\fIinterp, pathPtr, modeString, permissions\fR)
.sp
Tcl_Obj *
\fBTcl_FSGetCwd\fR(\fIinterp\fR)
.sp
int
\fBTcl_FSChdir\fR(\fIpathPtr\fR)
.sp
Tcl_Obj *
\fBTcl_FSPathSeparator\fR(\fIpathPtr\fR)
.sp
Tcl_Obj *
\fBTcl_FSJoinPath\fR(\fIlistObj, elements\fR)
.sp
Tcl_Obj *
\fBTcl_FSSplitPath\fR(\fIpathPtr, lenPtr\fR)
.sp
int
\fBTcl_FSEqualPaths\fR(\fIfirstPtr, secondPtr\fR)
.sp
Tcl_Obj *
\fBTcl_FSGetNormalizedPath\fR(\fIinterp, pathPtr\fR)
.sp
Tcl_Obj *
\fBTcl_FSJoinToPath\fR(\fIbasePtr, objc, objv\fR)
.sp
int
\fBTcl_FSConvertToPathType\fR(\fIinterp, pathPtr\fR)
.sp
ClientData
\fBTcl_FSGetInternalRep\fR(\fIpathPtr, fsPtr\fR)
.sp
Tcl_Obj *
\fBTcl_FSGetTranslatedPath\fR(\fIinterp, pathPtr\fR)
.sp
const char *
\fBTcl_FSGetTranslatedStringPath\fR(\fIinterp, pathPtr\fR)
.sp
Tcl_Obj *
\fBTcl_FSNewNativePath\fR(\fIfsPtr, clientData\fR)
.sp
const void *
\fBTcl_FSGetNativePath\fR(\fIpathPtr\fR)
.sp
Tcl_Obj *
\fBTcl_FSFileSystemInfo\fR(\fIpathPtr\fR)
.sp
Tcl_StatBuf *
\fBTcl_AllocStatBuf\fR()
.sp
Tcl_WideInt
\fBTcl_GetAccessTimeFromStat\fR(\fIstatPtr\fR)
.sp
unsigned
\fBTcl_GetBlockSizeFromStat\fR(\fIstatPtr\fR)
.sp
Tcl_WideUInt
\fBTcl_GetBlocksFromStat\fR(\fIstatPtr\fR)
.sp
Tcl_WideInt
\fBTcl_GetChangeTimeFromStat\fR(\fIstatPtr\fR)
.sp
int
\fBTcl_GetDeviceTypeFromStat\fR(\fIstatPtr\fR)
.sp
unsigned
\fBTcl_GetFSDeviceFromStat\fR(\fIstatPtr\fR)
.sp
unsigned
\fBTcl_GetFSInodeFromStat\fR(\fIstatPtr\fR)
.sp
int
\fBTcl_GetGroupIdFromStat\fR(\fIstatPtr\fR)
.sp
int
\fBTcl_GetLinkCountFromStat\fR(\fIstatPtr\fR)
.sp
unsigned
\fBTcl_GetModeFromStat\fR(\fIstatPtr\fR)
.sp
Tcl_WideInt
\fBTcl_GetModificationTimeFromStat\fR(\fIstatPtr\fR)
.sp
Tcl_WideUInt
\fBTcl_GetSizeFromStat\fR(\fIstatPtr\fR)
.sp
int
\fBTcl_GetUserIdFromStat\fR(\fIstatPtr\fR)
.SH ARGUMENTS
.AS Tcl_GlobTypeData **srcPathPtr out
.AP "const Tcl_Filesystem" *fsPtr in
Points to a structure containing the addresses of procedures that
can be called to perform the various filesystem operations.
.AP Tcl_Obj *pathPtr in
The path represented by this value is used for the operation in
question. If the value does not already have an internal \fBpath\fR
representation, it will be converted to have one.
.AP Tcl_Obj *srcPathPtr in
As for \fIpathPtr\fR, but used for the source file for a copy or
rename operation.
.AP Tcl_Obj *destPathPtr in
As for \fIpathPtr\fR, but used for the destination filename for a copy or
rename operation.
.AP "const char" *encodingName in
The encoding of the data stored in the
file identified by \fIpathPtr\fR and to be evaluated.
.AP "const char" *pattern in
Only files or directories matching this pattern will be returned.
.AP Tcl_GlobTypeData *types in
Only files or directories matching the type descriptions contained in
this structure will be returned. This parameter may be NULL.
.AP Tcl_Interp *interp in
Interpreter to use either for results, evaluation, or reporting error
messages.
.AP ClientData clientData in
The native description of the path value to create.
.AP Tcl_Obj *firstPtr in
The first of two path values to compare. The value may be converted
to \fBpath\fR type.
.AP Tcl_Obj *secondPtr in
The second of two path values to compare. The value may be converted
to \fBpath\fR type.
.AP Tcl_Obj *listObj in
The list of path elements to operate on with a \fBjoin\fR operation.
.AP int elements in
If non-negative, the number of elements in the \fIlistObj\fR which should
be joined together. If negative, then all elements are joined.
.AP Tcl_Obj **errorPtr out
In the case of an error, filled with a value containing the name of
the file which caused an error in the various copy/rename operations.
.AP Tcl_Obj **objPtrRef out
Filled with a value containing the result of the operation.
.AP Tcl_Obj *resultPtr out
Pre-allocated value in which to store (using
\fBTcl_ListObjAppendElement\fR) the list of
files or directories which are successfully matched.
.AP int mode in
Mask consisting of one or more of R_OK, W_OK, X_OK and F_OK. R_OK,
W_OK and X_OK request checking whether the file exists and  has  read,
write and  execute  permissions, respectively. F_OK just requests
checking for the existence of the file.
.AP Tcl_StatBuf *statPtr out
The structure that contains the result of a stat or lstat operation.
.AP "const char" *sym1 in
Name of a procedure to look up in the file's symbol table
.AP "const char" *sym2 in
Name of a procedure to look up in the file's symbol table
.AP Tcl_PackageInitProc **proc1Ptr out
Filled with the init function for this code.
.AP Tcl_PackageInitProc **proc2Ptr out
Filled with the safe-init function for this code.
.AP ClientData *clientDataPtr out
Filled with the clientData value to pass to this code's unload
function when it is called.
.AP Tcl_LoadHandle *loadHandlePtr out
Filled with an abstract token representing the loaded file.
.AP Tcl_FSUnloadFileProc **unloadProcPtr out
Filled with the function to use to unload this piece of code.
.AP Tcl_LoadHandle loadHandle in
Handle to the loaded library to be unloaded.
.AP utimbuf *tval in
The access and modification times in this structure are read and
used to set those values for a given file.
.AP "const char" *modeString in
Specifies how the file is to be accessed. May have any of the values
allowed for the \fImode\fR argument to the Tcl \fBopen\fR command.
.AP int permissions in
POSIX-style permission flags such as 0644. If a new file is created, these
permissions will be set on the created file.
.AP int *lenPtr out
If non-NULL, filled with the number of elements in the split path.
.AP Tcl_Obj *basePtr in
The base path on to which to join the given elements. May be NULL.
.AP int objc in
The number of elements in \fIobjv\fR.
.AP "Tcl_Obj *const" objv[] in
The elements to join to the given base path.
.AP Tcl_Obj *linkNamePtr in
The name of the link to be created or read.
.AP Tcl_Obj *toPtr in
What the link called \fIlinkNamePtr\fR should be linked to, or NULL if
the symbolic link specified by \fIlinkNamePtr\fR is to be read.
.AP int linkAction in
OR-ed combination of flags indicating what kind of link should be
created (will be ignored if \fItoPtr\fR is NULL). Valid bits to set
are \fBTCL_CREATE_SYMBOLIC_LINK\fR and \fBTCL_CREATE_HARD_LINK\fR.
When both flags are set and the underlying filesystem can do either,
symbolic links are preferred.
.BE
.SH DESCRIPTION
.PP
There are several reasons for calling the \fBTcl_FS\fR API functions
(e.g.\ \fBTcl_FSAccess\fR and \fBTcl_FSStat\fR)
rather than calling system level functions like \fBaccess\fR and
\fBstat\fR directly. First, they will work cross-platform, so an
extension which calls them should work unmodified on Unix and
Windows. Second, the Windows implementation of some of these functions
fixes some bugs in the system level calls. Third, these function calls
deal with any
.QW "Utf to platform-native"
path conversions which may be
required (and may cache the results of such conversions for greater
efficiency on subsequent calls). Fourth, and perhaps most importantly,
all of these functions are
.QW "virtual filesystem aware" .
Any virtual filesystem (VFS for short) which has been registered (through
\fBTcl_FSRegister\fR) may reroute file access to alternative
media or access methods. This means that all of these functions (and
therefore the corresponding \fBfile\fR, \fBglob\fR, \fBpwd\fR, \fBcd\fR,
\fBopen\fR, etc.\ Tcl commands) may be operate on
.QW files
which are not
native files in the native filesystem. This also means that any Tcl
extension which accesses the filesystem (FS for short) through this API is
automatically
.QW "virtual filesystem aware" .
Of course, if an extension
accesses the native filesystem directly (through platform-specific
APIs, for example), then Tcl cannot intercept such calls.
.PP
If appropriate VFSes have been registered, the
.QW files
may, to give two
examples, be remote (e.g.\ situated on a remote ftp server) or archived
(e.g.\ lying inside a .zip archive). Such registered filesystems provide
a lookup table of functions to implement all or some of the functionality
listed here. Finally, the \fBTcl_FSStat\fR and \fBTcl_FSLstat\fR calls
abstract away from what the
.QW "struct stat"
buffer is actually
declared to be, allowing the same code to be used both on systems with
and systems without support for files larger than 2GB in size.
.PP
The \fBTcl_FS\fR API is \fBTcl_Obj\fR-ified and may cache internal
representations and other path-related strings (e.g.\ the current working
directory). One side-effect of this is that one must not pass in values
with a reference count of zero to any of these functions. If such calls were
handled, they might result
in memory leaks (under some circumstances, the filesystem code may wish
to retain a reference to the passed in value, and so one must not assume
that after any of these calls return, the value still has a reference count of
zero - it may have been incremented) or in a direct segmentation fault
(or other memory access error)
due to the value being freed part way through the complex value
manipulation required to ensure that the path is fully normalized and
absolute for filesystem determination. The practical lesson to learn
from this is that
.PP
.CS
Tcl_Obj *path = Tcl_NewStringObj(...);
Tcl_FS\fIWhatever\fR(path);
Tcl_DecrRefCount(path);
.CE
.PP
is wrong, and may cause memory errors. The \fIpath\fR must have its
reference count incremented before passing it in, or
decrementing it. For this reason, values with a reference count of zero are
considered not to be valid filesystem paths and calling any Tcl_FS API
function with such a value will result in no action being taken.
.SS "FS API FUNCTIONS"
\fBTcl_FSCopyFile\fR attempts to copy the file given by \fIsrcPathPtr\fR to the
path name given by \fIdestPathPtr\fR. If the two paths given lie in the same
filesystem (according to \fBTcl_FSGetFileSystemForPath\fR) then that
filesystem's
.QW "copy file"
function is called (if it is non-NULL).
Otherwise the function returns -1 and sets the \fBerrno\fR global C
variable to the
.QW EXDEV
POSIX error code (which signifies a
.QW "cross-domain link" ).
.PP
\fBTcl_FSCopyDirectory\fR attempts to copy the directory given by \fIsrcPathPtr\fR to the
path name given by \fIdestPathPtr\fR. If the two paths given lie in the same
filesystem (according to \fBTcl_FSGetFileSystemForPath\fR) then that
filesystem's
.QW "copy file"
function is called (if it is non-NULL).
Otherwise the function returns -1 and sets the \fBerrno\fR global C
variable to the
.QW EXDEV
POSIX error code (which signifies a
.QW "cross-domain link" ).
.PP
\fBTcl_FSCreateDirectory\fR attempts to create the directory given by
\fIpathPtr\fR by calling the owning filesystem's
.QW "create directory"
function.
.PP
\fBTcl_FSDeleteFile\fR attempts to delete the file given by
\fIpathPtr\fR by calling the owning filesystem's
.QW "delete file"
function.
.PP
\fBTcl_FSRemoveDirectory\fR attempts to remove the directory given by
\fIpathPtr\fR by calling the owning filesystem's
.QW "remove directory"
function.
.PP
\fBTcl_FSRenameFile\fR attempts to rename the file or directory given by
\fIsrcPathPtr\fR to the path name given by \fIdestPathPtr\fR. If the two paths
given lie in the same filesystem (according to
\fBTcl_FSGetFileSystemForPath\fR) then that filesystem's
.QW "rename file"
function is called (if it is non-NULL). Otherwise the function returns -1
and sets the \fBerrno\fR global C variable to the
.QW EXDEV
POSIX error code (which signifies a
.QW "cross-domain link" ).
.PP
\fBTcl_FSListVolumes\fR calls each filesystem which has a non-NULL
.QW "list volumes"
function and asks them to return their list of root volumes. It
accumulates the return values in a list which is returned to the
caller (with a reference count of 0).
.PP
\fBTcl_FSEvalFileEx\fR reads the file given by \fIpathPtr\fR using
the encoding identified by \fIencodingName\fR and evaluates
its contents as a Tcl script. It returns the same information as
\fBTcl_EvalObjEx\fR.
If \fIencodingName\fR is NULL, the system encoding is used for
reading the file contents.
If the file could not be read then a Tcl error is returned to describe
why the file could not be read.
The eofchar for files is
.QW \e32
(^Z) for all platforms.
If you require a
.QW ^Z
in code for string comparison, you can use
.QW \e032
or
.QW \eu001a ,
which will be safely substituted by the Tcl interpreter into
.QW ^Z .
\fBTcl_FSEvalFile\fR is a simpler version of
\fBTcl_FSEvalFileEx\fR that always uses the system encoding
when reading the file.
.PP
\fBTcl_FSLoadFile\fR dynamically loads a binary code file into memory and
returns the addresses of two procedures within that file, if they are
defined. The appropriate function for the filesystem to which \fIpathPtr\fR
belongs will be called. If that filesystem does not implement this
function (most virtual filesystems will not, because of OS limitations
in dynamically loading binary code), Tcl will attempt to copy the file
to a temporary directory and load that temporary file.
\fBTcl_FSUnloadFile\fR reverses the operation, asking for the library
indicated by the \fIloadHandle\fR to be removed from the process. Note that,
unlike with the \fBunload\fR command, this does not give the library any
opportunity to clean up.
.PP
Both the above functions return a standard Tcl completion code. If an error
occurs, an error message is left in the \fIinterp\fR's result.
.PP
The token provided via the variable indicated by \fIloadHandlePtr\fR may be
used with \fBTcl_FindSymbol\fR.
.PP
\fBTcl_FSMatchInDirectory\fR is used by the globbing code to search a
directory for all files which match a given pattern. The appropriate
function for the filesystem to which \fIpathPtr\fR belongs will be called.
.PP
The return value is a standard Tcl result indicating whether an error
occurred in globbing. Error messages are placed in interp (unless
interp is NULL, which is allowed), but good results are placed in the
resultPtr given.
.PP
Note that the \fBglob\fR code implements recursive patterns internally, so
this function will only ever be passed simple patterns, which can be
matched using the logic of \fBstring match\fR. To handle recursion, Tcl
will call this function frequently asking only for directories to be
returned. A special case of being called with a NULL pattern indicates
that the path needs to be checked only for the correct type.
.PP
\fBTcl_FSLink\fR replaces the library version of \fBreadlink\fR, and
extends it to support the creation of links. The appropriate function
for the filesystem to which \fIlinkNamePtr\fR belongs will be called.
.PP
If the \fItoPtr\fR is NULL, a
.QW "read link"
action is performed. The result
is a Tcl_Obj specifying the contents of the symbolic link given by
\fIlinkNamePtr\fR, or NULL if the link could not be read. The result is owned
by the caller, which should call \fBTcl_DecrRefCount\fR when the result is no
longer needed. If the \fItoPtr\fR is not NULL, Tcl should create a link
of one of the types passed in in the \fIlinkAction\fR flag. This flag is
an ORed combination of \fBTCL_CREATE_SYMBOLIC_LINK\fR and \fBTCL_CREATE_HARD_LINK\fR.
Where a choice exists (i.e.\ more than one flag is passed in), the Tcl
convention is to prefer symbolic links. When a link is successfully
created, the return value should be \fItoPtr\fR (which is therefore
already owned by the caller). If unsuccessful, NULL is returned.
.PP
\fBTcl_FSLstat\fR fills the \fITcl_StatBuf\fR structure \fIstatPtr\fR with
information about the specified file. You do not need any access rights to the
file to get this information but you need search rights to all
directories named in the path leading to the file. The \fITcl_StatBuf\fR
structure includes info regarding device, inode (always 0 on Windows),
privilege mode, nlink (always 1 on Windows), user id (always 0 on
Windows), group id (always 0 on Windows), rdev (same as device on
Windows), size, last access time, last modification time, and
last metadata change time.
See \fBPORTABLE STAT RESULT API\fR for a description of how to write
portable code to allocate and access the \fITcl_StatBuf\fR structure.
.PP
If \fIpath\fR exists, \fBTcl_FSLstat\fR returns 0 and the stat structure
is filled with data. Otherwise, -1 is returned, and no stat info is
given.
.PP
\fBTcl_FSUtime\fR replaces the library version of utime.
.PP
This returns 0 on success and -1 on error (as per the \fButime\fR
documentation). If successful, the function
will update the
.QW atime
and
.QW mtime
values of the file given.
.PP
\fBTcl_FSFileAttrsGet\fR implements read access for the hookable \fBfile
attributes\fR subcommand. The appropriate function for the filesystem to
which \fIpathPtr\fR belongs will be called.
.PP
If the result is \fBTCL_OK\fR, then a value was placed in
\fIobjPtrRef\fR, which
will only be temporarily valid (unless \fBTcl_IncrRefCount\fR is called).
.PP
\fBTcl_FSFileAttrsSet\fR implements write access for the hookable \fBfile
attributes\fR subcommand. The appropriate function for the filesystem to
which \fIpathPtr\fR belongs will be called.
.PP
\fBTcl_FSFileAttrStrings\fR implements part of the hookable \fBfile
attributes\fR subcommand. The appropriate function for the filesystem
to which \fIpathPtr\fR belongs will be called.
.PP
The called procedure may either return an array of strings, or may
instead return NULL and place a Tcl list into the given \fIobjPtrRef\fR. Tcl
will take that list and first increment its reference count before using it.
On completion of that use, Tcl will decrement its reference count. Hence if
the list should be disposed of by Tcl when done, it should have a
reference count of zero, and if the list should not be disposed of, the
filesystem should ensure it retains a reference count to the value.
.PP
\fBTcl_FSAccess\fR checks whether the process would be allowed to read,
write or test for existence of the file (or other filesystem object)
whose name is \fIpathname\fR. If \fIpathname\fR is a symbolic link on Unix,
then permissions of the file referred by this symbolic link are
tested.
.PP
On success (all requested permissions granted), zero is returned. On
error (at least one bit in mode asked for a permission that is denied,
or some other error occurred), -1 is returned.
.PP
\fBTcl_FSStat\fR fills the \fITcl_StatBuf\fR structure \fIstatPtr\fR with
information about the specified file. You do not need any access rights to the
file to get this information but you need search rights to all
directories named in the path leading to the file. The \fITcl_StatBuf\fR
structure includes info regarding device, inode (always 0 on Windows),
privilege mode, nlink (always 1 on Windows), user id (always 0 on
Windows), group id (always 0 on Windows), rdev (same as device on
Windows), size, last access time, last modification time, and
last metadata change time.
See \fBPORTABLE STAT RESULT API\fR for a description of how to write
portable code to allocate and access the \fITcl_StatBuf\fR structure.
.PP
If \fIpath\fR exists, \fBTcl_FSStat\fR returns 0 and the stat structure
is filled with data. Otherwise, -1 is returned, and no stat info is
given.
.PP
\fBTcl_FSOpenFileChannel\fR opens a file specified by \fIpathPtr\fR and
returns a channel handle that can be used to perform input and output on
the file. This API is modeled after the \fBfopen\fR procedure of
the Unix standard I/O library.
The syntax and meaning of all arguments is similar to those
given in the Tcl \fBopen\fR command when opening a file.
If an error occurs while opening the channel, \fBTcl_FSOpenFileChannel\fR
returns NULL and records a POSIX error code that can be
retrieved with \fBTcl_GetErrno\fR.
In addition, if \fIinterp\fR is non-NULL, \fBTcl_FSOpenFileChannel\fR
leaves an error message in \fIinterp\fR's result after any error.
.PP
The newly created channel is not registered in the supplied interpreter; to
register it, use \fBTcl_RegisterChannel\fR.
If one of the standard channels, \fBstdin\fR, \fBstdout\fR or \fBstderr\fR was
previously closed, the act of creating the new channel also assigns it as a
replacement for the standard channel.
.PP
\fBTcl_FSGetCwd\fR replaces the library version of \fBgetcwd\fR.
.PP
It returns the Tcl library's current working directory. This may be
different to the native platform's working directory, which happens when
the current working directory is not in the native filesystem.
.PP
The result is a pointer to a Tcl_Obj specifying the current directory,
or NULL if the current directory could not be determined. If NULL is
returned, an error message is left in the \fIinterp\fR's result.
.PP
The result already has its reference count incremented for the caller. When
it is no longer needed, that reference count should be decremented. This is
needed for thread-safety purposes, to allow multiple threads to access
this and related functions, while ensuring the results are always
valid.
.PP
\fBTcl_FSChdir\fR replaces the library version of \fBchdir\fR. The path is
normalized and then passed to the filesystem which claims it. If that
filesystem does not implement this function, Tcl will fallback to a
combination of \fBstat\fR and \fBaccess\fR to check whether the directory
exists and has appropriate permissions.
.PP
For results, see \fBchdir\fR documentation. If successful, we keep a
record of the successful path in \fIcwdPathPtr\fR for subsequent calls to
\fBTcl_FSGetCwd\fR.
.PP
\fBTcl_FSPathSeparator\fR returns the separator character to be used for
most specific element of the path specified by \fIpathPtr\fR (i.e.\ the last
part of the path).
.PP
The separator is returned as a Tcl_Obj containing a string of length
1. If the path is invalid, NULL is returned.
.PP
\fBTcl_FSJoinPath\fR takes the given Tcl_Obj, which must be a valid
list (which is allowed to have a reference count of zero), and returns the path
value given by considering the first \fIelements\fR elements as valid path
segments (each path segment may be a complete path, a partial path or
just a single possible directory or file name). If any path segment is
actually an absolute path, then all prior path segments are discarded.
If \fIelements\fR is less than 0, we use the entire list.
.PP
It is possible that the returned value is actually an element
of the given list, so the caller should be careful to increment the
reference count of the result before freeing the list.
.PP
The returned value, typically with a reference count of zero (but it
could be shared
under some conditions), contains the joined path. The caller must
add a reference count to the value before using it. In particular, the
returned value could be an element of the given list, so freeing the
list might free the value prematurely if no reference count has been taken.
If the number of elements is zero, then the returned value will be
an empty-string Tcl_Obj.
.PP
\fBTcl_FSSplitPath\fR takes the given Tcl_Obj, which should be a valid path,
and returns a Tcl list value containing each segment of that path as
an element.
It returns a list value with a reference count of zero. If the
passed in \fIlenPtr\fR is non-NULL, the variable it points to will be
updated to contain the number of elements in the returned list.
.PP
\fBTcl_FSEqualPaths\fR tests whether the two paths given represent the same
filesystem object.
It returns 1 if the paths are equal, and 0 if they are different. If
either path is NULL, 0 is always returned.
.PP
\fBTcl_FSGetNormalizedPath\fR this important function attempts to extract
from the given Tcl_Obj a unique normalized path representation, whose
string value can be used as a unique identifier for the file.
.PP
It returns the normalized path value, owned by Tcl, or NULL if the path
was invalid or could otherwise not be successfully converted.
Extraction of absolute, normalized paths is very efficient (because the
filesystem operates on these representations internally), although the
result when the filesystem contains numerous symbolic links may not be
the most user-friendly version of a path. The return value is owned by
Tcl and has a lifetime equivalent to that of the \fIpathPtr\fR passed in
(unless that is a relative path, in which case the normalized path
value may be freed any time the cwd changes) - the caller can of
course increment the reference count if it wishes to maintain a copy for longer.
.PP
\fBTcl_FSJoinToPath\fR takes the given value, which should usually be a
valid path or NULL, and joins onto it the array of paths segments
given.
.PP
Returns a value, typically with reference count of zero (but it could be shared
under some conditions), containing the joined path. The caller must
add a reference count to the value before using it. If any of the values
passed into this function (\fIpathPtr\fR or \fIpath\fR elements) have
a reference count
of zero, they will be freed when this function returns.
.PP
\fBTcl_FSConvertToPathType\fR tries to convert the given Tcl_Obj to a valid
Tcl path type, taking account of the fact that the cwd may have changed
even if this value is already supposedly of the correct type.
The filename may begin with
.QW ~
(to indicate current user's home directory) or
.QW ~<user>
(to indicate any user's home directory).
.PP
If the conversion succeeds (i.e.\ the value is a valid path in one of
the current filesystems), then \fBTCL_OK\fR is returned. Otherwise
\fBTCL_ERROR\fR is returned, and an error message may
be left in the interpreter.
.PP
\fBTcl_FSGetInternalRep\fR extracts the internal representation of a given
path value, in the given filesystem. If the path value belongs to a
different filesystem, we return NULL. If the internal representation is
currently NULL, we attempt to generate it, by calling the filesystem's
\fBTcl_FSCreateInternalRepProc\fR.
.PP
Returns NULL or a valid internal path representation. This internal
representation is cached, so that repeated calls to this function will
not require additional conversions.
.PP
\fBTcl_FSGetTranslatedPath\fR attempts to extract the translated path
from the given Tcl_Obj.
.PP
If the translation succeeds (i.e.\ the value is a valid path), then it is
returned. Otherwise NULL will be returned, and an error message may be
left in the interpreter. A
.QW translated
path is one which contains no
.QW ~
or
.QW ~user
sequences (these have been expanded to their current
representation in the filesystem). The value returned is owned by the
caller, which must store it or call \fBTcl_DecrRefCount\fR to ensure memory is
freed. This function is of little practical use, and
\fBTcl_FSGetNormalizedPath\fR or \fBTcl_FSGetNativePath\fR are usually
better functions to use for most purposes.
.PP
\fBTcl_FSGetTranslatedStringPath\fR does the same as
\fBTcl_FSGetTranslatedPath\fR, but returns a character string or NULL.
The string returned is dynamically allocated and owned by the caller,
which must store it or call \fBckfree\fR to ensure it is freed. Again,
\fBTcl_FSGetNormalizedPath\fR or \fBTcl_FSGetNativePath\fR are usually
better functions to use for most purposes.
.PP
\fBTcl_FSNewNativePath\fR performs something like the reverse of the
usual obj->path->nativerep conversions. If some code retrieves a path
in native form (from, e.g.\ \fBreadlink\fR or a native dialog), and that path
is to be used at the Tcl level, then calling this function is an
efficient way of creating the appropriate path value type.
.PP
The resulting value is a pure
.QW path
value, which will only receive
a UTF-8 string representation if that is required by some Tcl code.
.PP
\fBTcl_FSGetNativePath\fR is for use by the Win/Unix native
filesystems, so that they can easily retrieve the native (char* or
TCHAR*) representation of a path. This function is a convenience
wrapper around \fBTcl_FSGetInternalRep\fR. It may be desirable in the
future to have non-string-based native representations (for example,
on MacOSX, a representation using a fileSpec of FSRef structure would
probably be more efficient). On Windows a full Unicode representation
would allow for paths of unlimited length. Currently the representation
is simply a character string which may contain either the relative path
or a complete, absolute normalized path in the native encoding (complex
conditions dictate which of these will be provided, so neither can be
relied upon, unless the path is known to be absolute). If you need a
native path which must be absolute, then you should ask for the native
version of a normalized path. If for some reason a non-absolute,
non-normalized version of the path is needed, that must be constructed
separately (e.g.\ using \fBTcl_FSGetTranslatedPath\fR).
.PP
The native representation is cached so that repeated calls to this
function will not require additional conversions. The return value is
owned by Tcl and has a lifetime equivalent to that of the \fIpathPtr\fR
passed in (unless that is a relative path, in which case the native
representation may be freed any time the cwd changes).
.PP
\fBTcl_FSFileSystemInfo\fR returns a list of two elements. The first
element is the name of the filesystem (e.g.
.QW native ,
.QW vfs ,
.QW zip ,
or
.QW prowrap ,
perhaps), and the second is the particular type of the
given path within that filesystem (which is filesystem dependent). The
second element may be empty if the filesystem does not provide a
further categorization of files.
.PP
A valid list value is returned, unless the path value is not
recognized, when NULL will be returned.
.PP
\fBTcl_FSGetFileSystemForPath\fR returns a pointer to the
\fBTcl_Filesystem\fR which accepts this path as valid.
.PP
If no filesystem will accept the path, NULL is returned.
.PP
\fBTcl_FSGetPathType\fR determines whether the given path is relative
to the current directory, relative to the current volume, or
absolute.
.PP
It returns one of \fBTCL_PATH_ABSOLUTE\fR, \fBTCL_PATH_RELATIVE\fR, or
\fBTCL_PATH_VOLUME_RELATIVE\fR
.SS "PORTABLE STAT RESULT API"
.PP
\fBTcl_AllocStatBuf\fR allocates a \fITcl_StatBuf\fR on the system heap (which
may be deallocated by being passed to \fBckfree\fR). This allows extensions to
invoke \fBTcl_FSStat\fR and \fBTcl_FSLstat\fR without being dependent on the
size of the buffer. That in turn depends on the flags used to build Tcl.
.PP
The portable fields of a \fITcl_StatBuf\fR may be read using the following
functions, each of which returns the value of the corresponding field listed
in the table below. Note that on some platforms there may be other fields in
the \fITcl_StatBuf\fR as it is an alias for a suitable system structure, but
only the portable ones are made available here. See your system documentation
for a full description of these fields.
.DS
.ta \w'\fBTcl_GetModificationTimeFromStat\fR\0\0\0\0'u
\fIAccess Function\fR	\fIField\fR
 \fBTcl_GetFSDeviceFromStat\fR	 st_dev
 \fBTcl_GetFSInodeFromStat\fR	 st_ino
 \fBTcl_GetModeFromStat\fR	 st_mode
 \fBTcl_GetLinkCountFromStat\fR	 st_nlink
 \fBTcl_GetUserIdFromStat\fR	 st_uid
 \fBTcl_GetGroupIdFromStat\fR	 st_gid
 \fBTcl_GetDeviceTypeFromStat\fR	 st_rdev
 \fBTcl_GetAccessTimeFromStat\fR	 st_atime
 \fBTcl_GetModificationTimeFromStat\fR	 st_mtime
 \fBTcl_GetChangeTimeFromStat\fR	 st_ctime
 \fBTcl_GetSizeFromStat\fR	 st_size
 \fBTcl_GetBlocksFromStat\fR	 st_blocks
 \fBTcl_GetBlockSizeFromStat\fR	 st_blksize
.DE
.SH "THE VIRTUAL FILESYSTEM API"
.PP
A filesystem provides a \fBTcl_Filesystem\fR structure that contains
pointers to functions that implement the various operations on a
filesystem; these operations are invoked as needed by the generic
layer, which generally occurs through the functions listed above.
.PP
The \fBTcl_Filesystem\fR structures are manipulated using the following
methods.
.PP
\fBTcl_FSRegister\fR takes a pointer to a filesystem structure and an
optional piece of data to associated with that filesystem. On calling
this function, Tcl will attach the filesystem to the list of known
filesystems, and it will become fully functional immediately. Tcl does
not check if the same filesystem is registered multiple times (and in
general that is not a good thing to do). \fBTCL_OK\fR will be returned.
.PP
\fBTcl_FSUnregister\fR removes the given filesystem structure from
the list of known filesystems, if it is known, and returns \fBTCL_OK\fR. If
the filesystem is not currently registered, \fBTCL_ERROR\fR is returned.
.PP
\fBTcl_FSData\fR will return the ClientData associated with the given
filesystem, if that filesystem is registered. Otherwise it will
return NULL.
.PP
\fBTcl_FSMountsChanged\fR is used to inform the Tcl's core that
the set of mount points for the given (already registered) filesystem
have changed, and that cached file representations may therefore no
longer be correct.
.SS "THE TCL_FILESYSTEM STRUCTURE"
.PP
The \fBTcl_Filesystem\fR structure contains the following fields:
.PP
.CS
typedef struct Tcl_Filesystem {
    const char *\fItypeName\fR;
    int \fIstructureLength\fR;
    Tcl_FSVersion \fIversion\fR;
    Tcl_FSPathInFilesystemProc *\fIpathInFilesystemProc\fR;
    Tcl_FSDupInternalRepProc *\fIdupInternalRepProc\fR;
    Tcl_FSFreeInternalRepProc *\fIfreeInternalRepProc\fR;
    Tcl_FSInternalToNormalizedProc *\fIinternalToNormalizedProc\fR;
    Tcl_FSCreateInternalRepProc *\fIcreateInternalRepProc\fR;
    Tcl_FSNormalizePathProc *\fInormalizePathProc\fR;
    Tcl_FSFilesystemPathTypeProc *\fIfilesystemPathTypeProc\fR;
    Tcl_FSFilesystemSeparatorProc *\fIfilesystemSeparatorProc\fR;
    Tcl_FSStatProc *\fIstatProc\fR;
    Tcl_FSAccessProc *\fIaccessProc\fR;
    Tcl_FSOpenFileChannelProc *\fIopenFileChannelProc\fR;
    Tcl_FSMatchInDirectoryProc *\fImatchInDirectoryProc\fR;
    Tcl_FSUtimeProc *\fIutimeProc\fR;
    Tcl_FSLinkProc *\fIlinkProc\fR;
    Tcl_FSListVolumesProc *\fIlistVolumesProc\fR;
    Tcl_FSFileAttrStringsProc *\fIfileAttrStringsProc\fR;
    Tcl_FSFileAttrsGetProc *\fIfileAttrsGetProc\fR;
    Tcl_FSFileAttrsSetProc *\fIfileAttrsSetProc\fR;
    Tcl_FSCreateDirectoryProc *\fIcreateDirectoryProc\fR;
    Tcl_FSRemoveDirectoryProc *\fIremoveDirectoryProc\fR;
    Tcl_FSDeleteFileProc *\fIdeleteFileProc\fR;
    Tcl_FSCopyFileProc *\fIcopyFileProc\fR;
    Tcl_FSRenameFileProc *\fIrenameFileProc\fR;
    Tcl_FSCopyDirectoryProc *\fIcopyDirectoryProc\fR;
    Tcl_FSLstatProc *\fIlstatProc\fR;
    Tcl_FSLoadFileProc *\fIloadFileProc\fR;
    Tcl_FSGetCwdProc *\fIgetCwdProc\fR;
    Tcl_FSChdirProc *\fIchdirProc\fR;
} \fBTcl_Filesystem\fR;
.CE
.PP
Except for the first three fields in this structure which contain
simple data elements, all entries contain addresses of functions called
by the generic filesystem layer to perform the complete range of
filesystem related actions.
.PP
The many functions in this structure are broken down into three
categories: infrastructure functions (almost all of which must be
implemented), operational functions (which must be implemented if a
complete filesystem is provided), and efficiency functions (which need
only be implemented if they can be done so efficiently, or if they have
side-effects which are required by the filesystem; Tcl has less
efficient emulations it can fall back on). It is important to note
that, in the current version of Tcl, most of these fallbacks are only
used to handle commands initiated in Tcl, not in C. What this means is,
that if a \fBfile rename\fR command is issued in Tcl, and the relevant
filesystem(s) do not implement their \fITcl_FSRenameFileProc\fR, Tcl's
core will instead fallback on a combination of other filesystem
functions (it will use \fITcl_FSCopyFileProc\fR followed by
\fITcl_FSDeleteFileProc\fR, and if \fITcl_FSCopyFileProc\fR is not
implemented there is a further fallback). However, if a
\fITcl_FSRenameFileProc\fR command is issued at the C level, no such
fallbacks occur. This is true except for the last four entries in the
filesystem table (\fBlstat\fR, \fBload\fR, \fBgetcwd\fR and \fBchdir\fR)
for which fallbacks do in fact occur at the C level.
.PP
Any functions which take path names in Tcl_Obj form take
those names in UTF\-8 form. The filesystem infrastructure API is
designed to support efficient, cached conversion of these UTF\-8 paths
to other native representations.
.SS "EXAMPLE FILESYSTEM DEFINITION"
.PP
Here is the filesystem lookup table used by the
.QW vfs
extension which allows filesystem actions to be implemented in Tcl.
.PP
.CS
static Tcl_Filesystem vfsFilesystem = {
    "tclvfs",
    sizeof(Tcl_Filesystem),
    TCL_FILESYSTEM_VERSION_1,
    &VfsPathInFilesystem,
    &VfsDupInternalRep,
    &VfsFreeInternalRep,
    /* No internal to normalized, since we don't create
     * any pure 'internal' Tcl_Obj path representations */
    NULL,
    /* No create native rep function, since we don't use
     * it and don't choose to support uses of
     * Tcl_FSNewNativePath */
    NULL,
    /* Normalize path isn't needed - we assume paths only
     * have one representation */
    NULL,
    &VfsFilesystemPathType,
    &VfsFilesystemSeparator,
    &VfsStat,
    &VfsAccess,
    &VfsOpenFileChannel,
    &VfsMatchInDirectory,
    &VfsUtime,
    /* We choose not to support symbolic links inside our
     * VFS's */
    NULL,
    &VfsListVolumes,
    &VfsFileAttrStrings,
    &VfsFileAttrsGet,
    &VfsFileAttrsSet,
    &VfsCreateDirectory,
    &VfsRemoveDirectory,
    &VfsDeleteFile,
    /* No copy file; use the core fallback mechanism */
    NULL,
    /* No rename file; use the core fallback mechanism */
    NULL,
    /* No copy directory; use the core fallback mechanism */
    NULL,
    /* Core will use stat for lstat */
    NULL,
    /* No load; use the core fallback mechanism */
    NULL,
    /* We don't need a getcwd or chdir; the core's own
     * internal value is suitable */
    NULL,
    NULL
};
.CE
.SH "FILESYSTEM INFRASTRUCTURE"
.PP
These fields contain basic information about the filesystem structure
and addresses of functions which are used to associate
a particular filesystem with a file path, and deal with the internal
handling of path representations, for example copying and freeing such
representations.
.SS TYPENAME
.PP
The \fItypeName\fR field contains a null-terminated string that
identifies the type of the filesystem implemented, e.g.
.QW native ,
.QW zip
or
.QW vfs .
.SS "STRUCTURE LENGTH"
.PP
The \fIstructureLength\fR field is generally implemented as
\fIsizeof(Tcl_Filesystem)\fR, and is there to allow easier
binary backwards compatibility if the size of the structure
changes in a future Tcl release.
.SS VERSION
.PP
The \fIversion\fR field should be set to \fBTCL_FILESYSTEM_VERSION_1\fR.
.SS PATHINFILESYSTEMPROC
.PP
The \fIpathInFilesystemProc\fR field contains the address of a function
which is called to determine whether a given path value belongs to this
filesystem or not. Tcl will only call the rest of the filesystem
functions with a path for which this function has returned \fBTCL_OK\fR.
If the path does not belong, -1 should be returned (the behavior of Tcl
for any other return value is not defined). If \fBTCL_OK\fR is returned,
then the optional \fIclientDataPtr\fR output parameter can be used to
return an internal (filesystem specific) representation of the path,
which will be cached inside the path value, and may be retrieved
efficiently by the other filesystem functions. Tcl will simultaneously
cache the fact that this path belongs to this filesystem. Such caches
are invalidated when filesystem structures are added or removed from
Tcl's internal list of known filesystems.
.PP
.CS
typedef int \fBTcl_FSPathInFilesystemProc\fR(
        Tcl_Obj *\fIpathPtr\fR,
        ClientData *\fIclientDataPtr\fR);
.CE
.SS DUPINTERNALREPPROC
.PP
This function makes a copy of a path's internal representation, and is
called when Tcl needs to duplicate a path value. If NULL, Tcl will
simply not copy the internal representation, which may then need to be
regenerated later.
.PP
.CS
typedef ClientData \fBTcl_FSDupInternalRepProc\fR(
        ClientData \fIclientData\fR);
.CE
.SS FREEINTERNALREPPROC
Free the internal representation. This must be implemented if internal
representations need freeing (i.e.\ if some memory is allocated when an
internal representation is generated), but may otherwise be NULL.
.PP
.CS
typedef void \fBTcl_FSFreeInternalRepProc\fR(
        ClientData \fIclientData\fR);
.CE
.SS INTERNALTONORMALIZEDPROC
.PP
Function to convert internal representation to a normalized path. Only
required if the filesystem creates pure path values with no string/path
representation. The return value is a Tcl value whose string
representation is the normalized path.
.PP
.CS
typedef Tcl_Obj *\fBTcl_FSInternalToNormalizedProc\fR(
        ClientData \fIclientData\fR);
.CE
.SS CREATEINTERNALREPPROC
.PP
Function to take a path value, and calculate an internal
representation for it, and store that native representation in the
value. May be NULL if paths have no internal representation, or if
the \fITcl_FSPathInFilesystemProc\fR for this filesystem always
immediately creates an internal representation for paths it accepts.
.PP
.CS
typedef ClientData \fBTcl_FSCreateInternalRepProc\fR(
        Tcl_Obj *\fIpathPtr\fR);
.CE
.SS NORMALIZEPATHPROC
.PP
Function to normalize a path. Should be implemented for all
filesystems which can have multiple string representations for the same
path value. In Tcl, every
.QW path
must have a single unique
.QW normalized
string representation. Depending on the filesystem,
there may be more than one unnormalized string representation which
refers to that path (e.g.\ a relative path, a path with different
character case if the filesystem is case insensitive, a path contain a
reference to a home directory such as
.QW ~ ,
a path containing symbolic
links, etc). If the very last component in the path is a symbolic
link, it should not be converted into the value it points to (but
its case or other aspects should be made unique). All other path
components should be converted from symbolic links. This one
exception is required to agree with Tcl's semantics with \fBfile
delete\fR, \fBfile rename\fR, \fBfile copy\fR operating on symbolic links.
This function may be called with \fInextCheckpoint\fR either
at the beginning of the path (i.e.\ zero), at the end of the path, or
at any intermediate file separator in the path. It will never
point to any other arbitrary position in the path. In the last of
the three valid cases, the implementation can assume that the path
up to and including the file separator is known and normalized.
.PP
.CS
typedef int \fBTcl_FSNormalizePathProc\fR(
        Tcl_Interp *\fIinterp\fR,
        Tcl_Obj *\fIpathPtr\fR,
        int \fInextCheckpoint\fR);
.CE
.SH "FILESYSTEM OPERATIONS"
.PP
The fields in this section of the structure contain addresses of
functions which are called to carry out the basic filesystem
operations. A filesystem which expects to be used with the complete
standard Tcl command set must implement all of these. If some of
them are not implemented, then certain Tcl commands may fail when
operating on paths within that filesystem. However, in some instances
this may be desirable (for example, a read-only filesystem should not
implement the last four functions, and a filesystem which does not
support symbolic links need not implement the \fBreadlink\fR function,
etc. The Tcl core expects filesystems to behave in this way).
.SS FILESYSTEMPATHTYPEPROC
.PP
Function to determine the type of a path in this filesystem. May be
NULL, in which case no type information will be available to users of
the filesystem. The
.QW type
is used only for informational purposes,
and should be returned as the string representation of the Tcl_Obj
which is returned. A typical return value might be
.QW networked ,
.QW zip
or
.QW ftp .
The Tcl_Obj result is owned by the filesystem and so Tcl will
increment the reference count of that value if it wishes to retain a reference
to it.
.PP
.CS
typedef Tcl_Obj *\fBTcl_FSFilesystemPathTypeProc\fR(
        Tcl_Obj *\fIpathPtr\fR);
.CE
.SS FILESYSTEMSEPARATORPROC
.PP
Function to return the separator character(s) for this filesystem.
This need only be implemented if the filesystem wishes to use a
different separator than the standard string
.QW / .
Amongst other
uses, it is returned by the \fBfile separator\fR command. The
return value should be a value with reference count of zero.
.PP
.CS
typedef Tcl_Obj *\fBTcl_FSFilesystemSeparatorProc\fR(
        Tcl_Obj *\fIpathPtr\fR);
.CE
.SS STATPROC
.PP
Function to process a \fBTcl_FSStat\fR call. Must be implemented for any
reasonable filesystem, since many Tcl level commands depend crucially
upon it (e.g.\ \fBfile atime\fR, \fBfile isdirectory\fR, \fBfile size\fR,
\fBglob\fR).
.PP
.CS
typedef int \fBTcl_FSStatProc\fR(
        Tcl_Obj *\fIpathPtr\fR,
        Tcl_StatBuf *\fIstatPtr\fR);
.CE
.PP
The \fBTcl_FSStatProc\fR fills the stat structure \fIstatPtr\fR with
information about the specified file. You do not need any access
rights to the file to get this information but you need search rights
to all directories named in the path leading to the file. The stat
structure includes info regarding device, inode (always 0 on Windows),
privilege mode, nlink (always 1 on Windows), user id (always 0 on
Windows), group id (always 0 on Windows), rdev (same as device on
Windows), size, last access time, last modification time, and
last metadata change time.
.PP
If the file represented by \fIpathPtr\fR exists, the
\fBTcl_FSStatProc\fR returns 0 and the stat structure is filled with
data. Otherwise, -1 is returned, and no stat info is given.
.SS ACCESSPROC
.PP
Function to process a \fBTcl_FSAccess\fR call. Must be implemented for
any reasonable filesystem, since many Tcl level commands depend crucially
upon it (e.g.\ \fBfile exists\fR, \fBfile readable\fR).
.PP
.CS
typedef int \fBTcl_FSAccessProc\fR(
        Tcl_Obj *\fIpathPtr\fR,
        int \fImode\fR);
.CE
.PP
The \fBTcl_FSAccessProc\fR checks whether the process would be allowed
to read, write or test for existence of the file (or other filesystem
object) whose name is in \fIpathPtr\fR. If the pathname refers to a
symbolic link, then the
permissions of the file referred by this symbolic link should be tested.
.PP
On success (all requested permissions granted), zero is returned. On
error (at least one bit in mode asked for a permission that is denied,
or some other  error occurred), -1 is returned.
.SS OPENFILECHANNELPROC
.PP
Function to process a \fBTcl_FSOpenFileChannel\fR call. Must be
implemented for any reasonable filesystem, since any operations
which require open or accessing a file's contents will use it
(e.g.\ \fBopen\fR, \fBencoding\fR, and many Tk commands).
.PP
.CS
typedef Tcl_Channel \fBTcl_FSOpenFileChannelProc\fR(
        Tcl_Interp *\fIinterp\fR,
        Tcl_Obj *\fIpathPtr\fR,
        int \fImode\fR,
        int \fIpermissions\fR);
.CE
.PP
The \fBTcl_FSOpenFileChannelProc\fR opens a file specified by
\fIpathPtr\fR and returns a channel handle that can be used to perform
input and output on the file. This API is modeled after the \fBfopen\fR
procedure of the Unix standard I/O library. The syntax and meaning of
all arguments is similar to those given in the Tcl \fBopen\fR command
when opening a file, where the \fImode\fR argument is a combination of
the POSIX flags O_RDONLY, O_WRONLY, etc. If an error occurs while
opening the channel, the \fBTcl_FSOpenFileChannelProc\fR returns NULL and
records a POSIX error code that can be retrieved with \fBTcl_GetErrno\fR.
In addition, if \fIinterp\fR is non-NULL, the
\fBTcl_FSOpenFileChannelProc\fR leaves an error message in \fIinterp\fR's
result after any error.
.PP
The newly created channel must not be registered in the supplied interpreter
by a \fBTcl_FSOpenFileChannelProc\fR; that task is up to the caller of
\fBTcl_FSOpenFileChannel\fR (if necessary). If one of
the standard channels, \fBstdin\fR, \fBstdout\fR or \fBstderr\fR was
previously closed, the act of creating the new channel also assigns it
as a replacement for the standard channel.
.SS MATCHINDIRECTORYPROC
.PP
Function to process a \fBTcl_FSMatchInDirectory\fR call. If not
implemented, then glob and recursive copy functionality will be lacking
in the filesystem (and this may impact commands like \fBencoding names\fR
which use glob functionality internally).
.PP
.CS
typedef int \fBTcl_FSMatchInDirectoryProc\fR(
        Tcl_Interp *\fIinterp\fR,
        Tcl_Obj *\fIresultPtr\fR,
        Tcl_Obj *\fIpathPtr\fR,
        const char *\fIpattern\fR,
        Tcl_GlobTypeData *\fItypes\fR);
.CE
.PP
The function should return all files or directories (or other filesystem
objects) which match the given pattern and accord with the \fItypes\fR
specification given. There are two ways in which this function may be
called. If \fIpattern\fR is NULL, then \fIpathPtr\fR is a full path
specification of a single file or directory which should be checked for
existence and correct type. Otherwise, \fIpathPtr\fR is a directory, the
contents of which the function should search for files or directories
which have the correct type. In either case, \fIpathPtr\fR can be
assumed to be both non-NULL and non-empty. It is not currently
documented whether \fIpathPtr\fR will have a file separator at its end of
not, so code should be flexible to both possibilities.
.PP
The return value is a standard Tcl result indicating whether an error
occurred in the matching process. Error messages are placed in
\fIinterp\fR, unless \fIinterp\fR in NULL in which case no error
message need be generated; on a \fBTCL_OK\fR result, results should be
added to the \fIresultPtr\fR value given (which can be assumed to be a
valid unshared Tcl list). The matches added
to \fIresultPtr\fR should include any path prefix given in \fIpathPtr\fR
(this usually means they will be absolute path specifications).
Note that if no matches are found, that simply leads to an empty
result; errors are only signaled for actual file or filesystem
problems which may occur during the matching process.
.PP
The \fBTcl_GlobTypeData\fR structure passed in the \fItypes\fR
parameter contains the following fields:
.PP
.CS
typedef struct Tcl_GlobTypeData {
    /* Corresponds to bcdpfls as in 'find -t' */
    int \fItype\fR;
    /* Corresponds to file permissions */
    int \fIperm\fR;
    /* Acceptable mac type */
    Tcl_Obj *\fImacType\fR;
    /* Acceptable mac creator */
    Tcl_Obj *\fImacCreator\fR;
} \fBTcl_GlobTypeData\fR;
.CE
.PP
There are two specific cases which it is important to handle correctly,
both when \fItypes\fR is non-NULL. The two cases are when \fItypes->types
& TCL_GLOB_TYPE_DIR\fR or \fItypes->types & TCL_GLOB_TYPE_MOUNT\fR are
true (and in particular when the other flags are false). In the first of
these cases, the function must list the contained directories. Tcl uses
this to implement recursive globbing, so it is critical that filesystems
implement directory matching correctly. In the second of these cases,
with \fBTCL_GLOB_TYPE_MOUNT\fR, the filesystem must list the mount points
which lie within the given \fIpathPtr\fR (and in this case, \fIpathPtr\fR
need not lie within the same filesystem - different to all other cases in
which this function is called). Support for this is critical if Tcl is
to have seamless transitions between from one filesystem to another.
.SS UTIMEPROC
.PP
Function to process a \fBTcl_FSUtime\fR call. Required to allow setting
(not reading) of times with \fBfile mtime\fR, \fBfile atime\fR and the
open-r/open-w/fcopy implementation of \fBfile copy\fR.
.PP
.CS
typedef int \fBTcl_FSUtimeProc\fR(
        Tcl_Obj *\fIpathPtr\fR,
        struct utimbuf *\fItval\fR);
.CE
.PP
The access and modification times of the file specified by \fIpathPtr\fR
should be changed to the values given in the \fItval\fR structure.
.PP
The return value should be 0 on success and -1 on an error, as
with the system \fButime\fR.
.SS LINKPROC
.PP
Function to process a \fBTcl_FSLink\fR call. Should be implemented
only if the filesystem supports links, and may otherwise be NULL.
.PP
.CS
typedef Tcl_Obj *\fBTcl_FSLinkProc\fR(
        Tcl_Obj *\fIlinkNamePtr\fR,
        Tcl_Obj *\fItoPtr\fR,
        int \fIlinkAction\fR);
.CE
.PP
If \fItoPtr\fR is NULL, the function is being asked to read the
contents of a link. The result is a Tcl_Obj specifying the contents of
the link given by \fIlinkNamePtr\fR, or NULL if the link could
not be read. The result is owned by the caller (and should therefore
have its ref count incremented before being returned). Any callers
should call \fBTcl_DecrRefCount\fR on this result when it is no longer needed.
If \fItoPtr\fR is not NULL, the function should attempt to create a link.
The result in this case should be \fItoPtr\fR if the link was successful
and NULL otherwise. In this case the result is not owned by the caller
(i.e.\ no reference count manipulations on either end are needed). See
the documentation for \fBTcl_FSLink\fR for the correct interpretation
of the \fIlinkAction\fR flags.
.SS LISTVOLUMESPROC
.PP
Function to list any filesystem volumes added by this filesystem.
Should be implemented only if the filesystem adds volumes at the head
of the filesystem, so that they can be returned by \fBfile volumes\fR.
.PP
.CS
typedef Tcl_Obj *\fBTcl_FSListVolumesProc\fR(void);
.CE
.PP
The result should be a list of volumes added by this filesystem, or
NULL (or an empty list) if no volumes are provided. The result value
is considered to be owned by the filesystem (not by Tcl's core), but
should be given a reference count for Tcl. Tcl will use the contents of the
list and then decrement that reference count. This allows filesystems to
choose whether they actually want to retain a
<<<<<<< HEAD
.QW "main list"
of volumes
or not (if not, they generate the list on the fly and pass it to Tcl
with a reference count of 1 and then forget about the list, if yes, then
they simply increment the reference count of their main list and pass it
=======
.QW "global list"
of volumes
or not (if not, they generate the list on the fly and pass it to Tcl
with a reference count of 1 and then forget about the list, if yes, then
they simply increment the reference count of their global list and pass it
>>>>>>> a4abf50c
to Tcl which will copy the contents and then decrement the count back
to where it was).
.PP
Therefore, Tcl considers return values from this proc to be read-only.
.SS FILEATTRSTRINGSPROC
.PP
Function to list all attribute strings which are valid for this
filesystem. If not implemented the filesystem will not support
the \fBfile attributes\fR command. This allows arbitrary additional
information to be attached to files in the filesystem. If it is
not implemented, there is no need to implement the \fBget\fR and \fBset\fR
methods.
.PP
.CS
typedef const char *const *\fBTcl_FSFileAttrStringsProc\fR(
        Tcl_Obj *\fIpathPtr\fR,
        Tcl_Obj **\fIobjPtrRef\fR);
.CE
.PP
The called function may either return an array of strings, or may
instead return NULL and place a Tcl list into the given \fIobjPtrRef\fR. Tcl
will take that list and first increment its reference count before using it.
On completion of that use, Tcl will decrement its reference count. Hence if
the list should be disposed of by Tcl when done, it should have a
reference count of zero, and if the list should not be disposed of, the
filesystem should ensure it returns a value with a reference count
of at least one.
.SS FILEATTRSGETPROC
.PP
Function to process a \fBTcl_FSFileAttrsGet\fR call, used by \fBfile
attributes\fR.
.PP
.CS
typedef int \fBTcl_FSFileAttrsGetProc\fR(
        Tcl_Interp *\fIinterp\fR,
        int \fIindex\fR,
        Tcl_Obj *\fIpathPtr\fR,
        Tcl_Obj **\fIobjPtrRef\fR);
.CE
.PP
Returns a standard Tcl return code. The attribute value retrieved,
which corresponds to the \fIindex\fR'th element in the list returned by
the \fBTcl_FSFileAttrStringsProc\fR, is a Tcl_Obj placed in \fIobjPtrRef\fR (if
\fBTCL_OK\fR was returned) and is likely to have a reference count of zero. Either
way we must either store it somewhere (e.g.\ the Tcl result), or
Incr/Decr its reference count to ensure it is properly freed.
.SS FILEATTRSSETPROC
.PP
Function to process a \fBTcl_FSFileAttrsSet\fR call, used by \fBfile
attributes\fR. If the filesystem is read-only, there is no need
to implement this.
.PP
.CS
typedef int \fBTcl_FSFileAttrsSetProc\fR(
        Tcl_Interp *\fIinterp\fR,
        int \fIindex\fR,
        Tcl_Obj *\fIpathPtr\fR,
        Tcl_Obj *\fIobjPtr\fR);
.CE
.PP
The attribute value of the \fIindex\fR'th element in the list returned by
the Tcl_FSFileAttrStringsProc should be set to the \fIobjPtr\fR given.
.SS CREATEDIRECTORYPROC
.PP
Function to process a \fBTcl_FSCreateDirectory\fR call. Should be
implemented unless the FS is read-only.
.PP
.CS
typedef int \fBTcl_FSCreateDirectoryProc\fR(
        Tcl_Obj *\fIpathPtr\fR);
.CE
.PP
The return value is a standard Tcl result indicating whether an error
occurred in the process. If successful, a new directory should have
been added to the filesystem in the location specified by
\fIpathPtr\fR.
.SS REMOVEDIRECTORYPROC
.PP
Function to process a \fBTcl_FSRemoveDirectory\fR call. Should be
implemented unless the FS is read-only.
.PP
.CS
typedef int \fBTcl_FSRemoveDirectoryProc\fR(
        Tcl_Obj *\fIpathPtr\fR,
        int \fIrecursive\fR,
        Tcl_Obj **\fIerrorPtr\fR);
.CE
.PP
The return value is a standard Tcl result indicating whether an error
occurred in the process. If successful, the directory specified by
\fIpathPtr\fR should have been removed from the filesystem. If the
\fIrecursive\fR flag is given, then a non-empty directory should be
deleted without error. If this flag is not given, then and the
directory is non-empty a POSIX
.QW EEXIST
error should be signaled. If an
error does occur, the name of the file or directory which caused the
error should be placed in \fIerrorPtr\fR.
.SS DELETEFILEPROC
.PP
Function to process a \fBTcl_FSDeleteFile\fR call. Should be implemented
unless the FS is read-only.
.PP
.CS
typedef int \fBTcl_FSDeleteFileProc\fR(
        Tcl_Obj *\fIpathPtr\fR);
.CE
.PP
The return value is a standard Tcl result indicating whether an error
occurred in the process. If successful, the file specified by
\fIpathPtr\fR should have been removed from the filesystem. Note that,
if the filesystem supports symbolic links, Tcl will always call this
function and not Tcl_FSRemoveDirectoryProc when needed to delete them
(even if they are symbolic links to directories).
.SH "FILESYSTEM EFFICIENCY"
.PP
These functions need not be implemented for a particular filesystem
because the core has a fallback implementation available. See each
individual description for the consequences of leaving the field NULL.
.SS LSTATPROC
.PP
Function to process a \fBTcl_FSLstat\fR call. If not implemented, Tcl
will attempt to use the \fIstatProc\fR defined above instead. Therefore
it need only be implemented if a filesystem can differentiate between
\fBstat\fR and \fBlstat\fR calls.
.PP
.CS
typedef int \fBTcl_FSLstatProc\fR(
        Tcl_Obj *\fIpathPtr\fR,
        Tcl_StatBuf *\fIstatPtr\fR);
.CE
.PP
The behavior of this function is very similar to that of the
\fBTcl_FSStatProc\fR defined above, except that if it is applied
to a symbolic link, it returns information about the link, not
about the target file.
.SS COPYFILEPROC
.PP
Function to process a \fBTcl_FSCopyFile\fR call. If not implemented Tcl
will fall back on \fBopen\fR-r, \fBopen\fR-w and \fBfcopy\fR as a
copying mechanism.
Therefore it need only be implemented if the filesystem can perform
that action more efficiently.
.PP
.CS
typedef int \fBTcl_FSCopyFileProc\fR(
        Tcl_Obj *\fIsrcPathPtr\fR,
        Tcl_Obj *\fIdestPathPtr\fR);
.CE
.PP
The return value is a standard Tcl result indicating whether an error
occurred in the copying process. Note that, \fIdestPathPtr\fR is the
name of the file which should become the copy of \fIsrcPathPtr\fR. It
is never the name of a directory into which \fIsrcPathPtr\fR could be
copied (i.e.\ the function is much simpler than the Tcl level \fBfile
copy\fR subcommand). Note that,
if the filesystem supports symbolic links, Tcl will always call this
function and not \fIcopyDirectoryProc\fR when needed to copy them
(even if they are symbolic links to directories). Finally, if the
filesystem determines it cannot support the \fBfile copy\fR action,
calling \fBTcl_SetErrno(EXDEV)\fR and returning a non-\fBTCL_OK\fR
result will tell Tcl to use its standard fallback mechanisms.
.SS RENAMEFILEPROC
.PP
Function to process a \fBTcl_FSRenameFile\fR call. If not implemented,
Tcl will fall back on a copy and delete mechanism. Therefore it need
only be implemented if the filesystem can perform that action more
efficiently.
.PP
.CS
typedef int \fBTcl_FSRenameFileProc\fR(
        Tcl_Obj *\fIsrcPathPtr\fR,
        Tcl_Obj *\fIdestPathPtr\fR);
.CE
.PP
The return value is a standard Tcl result indicating whether an error
occurred in the renaming process. If the
filesystem determines it cannot support the \fBfile rename\fR action,
calling \fBTcl_SetErrno(EXDEV)\fR and returning a non-\fBTCL_OK\fR
result will tell Tcl to use its standard fallback mechanisms.
.SS COPYDIRECTORYPROC
.PP
Function to process a \fBTcl_FSCopyDirectory\fR call. If not
implemented, Tcl will fall back on a recursive \fBfile mkdir\fR, \fBfile copy\fR
mechanism. Therefore it need only be implemented if the filesystem can
perform that action more efficiently.
.PP
.CS
typedef int \fBTcl_FSCopyDirectoryProc\fR(
        Tcl_Obj *\fIsrcPathPtr\fR,
        Tcl_Obj *\fIdestPathPtr\fR,
        Tcl_Obj **\fIerrorPtr\fR);
.CE
.PP
The return value is a standard Tcl result indicating whether an error
occurred in the copying process. If an error does occur, the name of
the file or directory which caused the error should be placed in
\fIerrorPtr\fR. Note that, \fIdestPathPtr\fR is the name of the
directory-name which should become the mirror-image of
\fIsrcPathPtr\fR. It is not the name of a directory into which
\fIsrcPathPtr\fR should be copied (i.e.\ the function is much simpler
than the Tcl level \fBfile copy\fR subcommand). Finally, if the
filesystem determines it cannot support the directory copy action,
calling \fBTcl_SetErrno(EXDEV)\fR and returning a non-\fBTCL_OK\fR
result will tell Tcl to use its standard fallback mechanisms.
.SS LOADFILEPROC
.PP
Function to process a \fBTcl_FSLoadFile\fR call. If not implemented, Tcl
will fall back on a copy to native-temp followed by a \fBTcl_FSLoadFile\fR on
that temporary copy. Therefore it need only be implemented if the
filesystem can load code directly, or it can be implemented simply to
return \fBTCL_ERROR\fR to disable load functionality in this filesystem
entirely.
.PP
.CS
typedef int \fBTcl_FSLoadFileProc\fR(
        Tcl_Interp *\fIinterp\fR,
        Tcl_Obj *\fIpathPtr\fR,
        Tcl_LoadHandle *\fIhandlePtr\fR,
        Tcl_FSUnloadFileProc *\fIunloadProcPtr\fR);
.CE
.PP
Returns a standard Tcl completion code. If an error occurs, an error
message is left in the \fIinterp\fR's result. The function dynamically loads a
binary code file into memory. On a successful load, the \fIhandlePtr\fR
should be filled with a token for the dynamically loaded file, and the
\fIunloadProcPtr\fR should be filled in with the address of a procedure.
The unload procedure will be called with the given \fBTcl_LoadHandle\fR as its
only parameter when Tcl needs to unload the file. For example, for the
native filesystem, the \fBTcl_LoadHandle\fR returned is currently a token
which can be used in the private \fBTclpFindSymbol\fR to access functions
in the new code. Each filesystem is free to define the
\fBTcl_LoadHandle\fR as it requires. Finally, if the
filesystem determines it cannot support the file load action,
calling \fBTcl_SetErrno(EXDEV)\fR and returning a non-\fBTCL_OK\fR
result will tell Tcl to use its standard fallback mechanisms.
.SS UNLOADFILEPROC
.PP
Function to unload a previously successfully loaded file. If load was
implemented, then this should also be implemented, if there is any
cleanup action required.
.PP
.CS
typedef void \fBTcl_FSUnloadFileProc\fR(
        Tcl_LoadHandle \fIloadHandle\fR);
.CE
.SS GETCWDPROC
.PP
Function to process a \fBTcl_FSGetCwd\fR call. Most filesystems need not
implement this. It will usually only be called once, if \fBgetcwd\fR is
called before \fBchdir\fR. May be NULL.
.PP
.CS
typedef Tcl_Obj *\fBTcl_FSGetCwdProc\fR(
        Tcl_Interp *\fIinterp\fR);
.CE
.PP
If the filesystem supports a native notion of a current working
directory (which might perhaps change independent of Tcl), this
function should return that cwd as the result, or NULL if the current
directory could not be determined (e.g.\ the user does not have
appropriate permissions on the cwd directory). If NULL is returned, an
error message is left in the \fIinterp\fR's result.
.SS CHDIRPROC
.PP
Function to process a \fBTcl_FSChdir\fR call. If filesystems do not
implement this, it will be emulated by a series of directory access
checks. Otherwise, virtual filesystems which do implement it need only
respond with a positive return result if the \fIpathPtr\fR is a valid,
accessible directory in their filesystem. They need not remember the
result, since that will be automatically remembered for use by
\fBTcl_FSGetCwd\fR.
Real filesystems should carry out the correct action (i.e.\ call the
correct system \fBchdir\fR API).
.PP
.CS
typedef int \fBTcl_FSChdirProc\fR(
        Tcl_Obj *\fIpathPtr\fR);
.CE
.PP
The \fBTcl_FSChdirProc\fR changes the applications current working
directory to the value specified in \fIpathPtr\fR. The function returns
-1 on error or 0 on success.
.SH "SEE ALSO"
cd(n), file(n), filename(n), load(n), open(n), pwd(n), source(n), unload(n)
.SH KEYWORDS
stat, access, filesystem, vfs, virtual filesystem<|MERGE_RESOLUTION|>--- conflicted
+++ resolved
@@ -1340,19 +1340,11 @@
 should be given a reference count for Tcl. Tcl will use the contents of the
 list and then decrement that reference count. This allows filesystems to
 choose whether they actually want to retain a
-<<<<<<< HEAD
-.QW "main list"
-of volumes
-or not (if not, they generate the list on the fly and pass it to Tcl
-with a reference count of 1 and then forget about the list, if yes, then
-they simply increment the reference count of their main list and pass it
-=======
 .QW "global list"
 of volumes
 or not (if not, they generate the list on the fly and pass it to Tcl
 with a reference count of 1 and then forget about the list, if yes, then
 they simply increment the reference count of their global list and pass it
->>>>>>> a4abf50c
 to Tcl which will copy the contents and then decrement the count back
 to where it was).
 .PP
