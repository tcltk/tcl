'\"
'\" Copyright (c) 2001 Vincent Darley
'\" Copyright (c) 2008-2010 Donal K. Fellows
'\"
'\" See the file "license.terms" for information on usage and redistribution
'\" of this file, and for a DISCLAIMER OF ALL WARRANTIES.
'\" 
.so man.macros
.TH Filesystem 3 8.4 Tcl "Tcl Library Procedures"
.BS
.SH NAME
Tcl_FSRegister, Tcl_FSUnregister, Tcl_FSData, Tcl_FSMountsChanged, Tcl_FSGetFileSystemForPath, Tcl_FSGetPathType, Tcl_FSCopyFile, Tcl_FSCopyDirectory, Tcl_FSCreateDirectory, Tcl_FSDeleteFile, Tcl_FSRemoveDirectory, Tcl_FSRenameFile, Tcl_FSListVolumes, Tcl_FSEvalFile, Tcl_FSEvalFileEx, Tcl_FSLoadFile, Tcl_FSUnloadFile, Tcl_FSMatchInDirectory, Tcl_FSLink, Tcl_FSLstat, Tcl_FSUtime, Tcl_FSFileAttrsGet, Tcl_FSFileAttrsSet, Tcl_FSFileAttrStrings, Tcl_FSStat, Tcl_FSAccess, Tcl_FSOpenFileChannel, Tcl_FSGetCwd, Tcl_FSChdir, Tcl_FSPathSeparator, Tcl_FSJoinPath, Tcl_FSSplitPath, Tcl_FSEqualPaths, Tcl_FSGetNormalizedPath, Tcl_FSJoinToPath, Tcl_FSConvertToPathType, Tcl_FSGetInternalRep, Tcl_FSGetTranslatedPath, Tcl_FSGetTranslatedStringPath, Tcl_FSNewNativePath, Tcl_FSGetNativePath, Tcl_FSFileSystemInfo, Tcl_GetAccessTimeFromStat, Tcl_GetBlockSizeFromStat, Tcl_GetBlocksFromStat, Tcl_GetChangeTimeFromStat, Tcl_GetDeviceTypeFromStat, Tcl_GetFSDeviceFromStat, Tcl_GetFSInodeFromStat, Tcl_GetGroupIdFromStat, Tcl_GetLinkCountFromStat, Tcl_GetModeFromStat, Tcl_GetModificationTimeFromStat, Tcl_GetSizeFromStat, Tcl_GetUserIdFromStat, Tcl_AllocStatBuf \- procedures to interact with any filesystem
.SH SYNOPSIS
.nf
\fB#include <tcl.h>\fR
.sp
int
\fBTcl_FSRegister\fR(\fIclientData, fsPtr\fR)
.sp
int
\fBTcl_FSUnregister\fR(\fIfsPtr\fR)
.sp
ClientData
\fBTcl_FSData\fR(\fIfsPtr\fR)
.sp
void
\fBTcl_FSMountsChanged\fR(\fIfsPtr\fR)
.sp
const Tcl_Filesystem *
\fBTcl_FSGetFileSystemForPath\fR(\fIpathPtr\fR)
.sp
Tcl_PathType
\fBTcl_FSGetPathType\fR(\fIpathPtr\fR)
.sp
int
\fBTcl_FSCopyFile\fR(\fIsrcPathPtr, destPathPtr\fR)
.sp
int
\fBTcl_FSCopyDirectory\fR(\fIsrcPathPtr, destPathPtr, errorPtr\fR)
.sp
int
\fBTcl_FSCreateDirectory\fR(\fIpathPtr\fR)
.sp
int
\fBTcl_FSDeleteFile\fR(\fIpathPtr\fR)
.sp
int
\fBTcl_FSRemoveDirectory\fR(\fIpathPtr, int recursive, errorPtr\fR)
.sp
int
\fBTcl_FSRenameFile\fR(\fIsrcPathPtr, destPathPtr\fR)
.sp
Tcl_Obj *
\fBTcl_FSListVolumes\fR(\fIvoid\fR)
.sp
int
\fBTcl_FSEvalFileEx\fR(\fIinterp, pathPtr, encodingName\fR)
.sp
int
\fBTcl_FSEvalFile\fR(\fIinterp, pathPtr\fR)
.sp
int
\fBTcl_FSLoadFile\fR(\fIinterp, pathPtr, sym1, sym2, proc1Ptr, proc2Ptr,
               loadHandlePtr, unloadProcPtr\fR)
.sp
.VS 8.6
int
\fBTcl_FSUnloadFile\fR(\fIinterp, loadHandle\fR)
.VE 8.6
.sp
int
\fBTcl_FSMatchInDirectory\fR(\fIinterp, resultPtr, pathPtr, pattern, types\fR)
.sp
Tcl_Obj *
\fBTcl_FSLink\fR(\fIlinkNamePtr, toPtr, linkAction\fR)
.sp
int
\fBTcl_FSLstat\fR(\fIpathPtr, statPtr\fR)
.sp
int
\fBTcl_FSUtime\fR(\fIpathPtr, tval\fR)
.sp
int
\fBTcl_FSFileAttrsGet\fR(\fIinterp, int index, pathPtr, objPtrRef\fR)
.sp
int
\fBTcl_FSFileAttrsSet\fR(\fIinterp, int index, pathPtr, Tcl_Obj *objPtr\fR)
.sp
const char **
\fBTcl_FSFileAttrStrings\fR(\fIpathPtr, objPtrRef\fR)
.sp
int
\fBTcl_FSStat\fR(\fIpathPtr, statPtr\fR)
.sp
int
\fBTcl_FSAccess\fR(\fIpathPtr, mode\fR)
.sp
Tcl_Channel
\fBTcl_FSOpenFileChannel\fR(\fIinterp, pathPtr, modeString, permissions\fR)
.sp
Tcl_Obj *
\fBTcl_FSGetCwd\fR(\fIinterp\fR)
.sp
int
\fBTcl_FSChdir\fR(\fIpathPtr\fR)
.sp
Tcl_Obj *
\fBTcl_FSPathSeparator\fR(\fIpathPtr\fR)
.sp
Tcl_Obj *
\fBTcl_FSJoinPath\fR(\fIlistObj, elements\fR)
.sp
Tcl_Obj *
\fBTcl_FSSplitPath\fR(\fIpathPtr, lenPtr\fR)
.sp
int
\fBTcl_FSEqualPaths\fR(\fIfirstPtr, secondPtr\fR)
.sp
Tcl_Obj *
\fBTcl_FSGetNormalizedPath\fR(\fIinterp, pathPtr\fR)
.sp
Tcl_Obj *
\fBTcl_FSJoinToPath\fR(\fIbasePtr, objc, objv\fR)
.sp
int
\fBTcl_FSConvertToPathType\fR(\fIinterp, pathPtr\fR)
.sp
ClientData
\fBTcl_FSGetInternalRep\fR(\fIpathPtr, fsPtr\fR)
.sp
Tcl_Obj *
\fBTcl_FSGetTranslatedPath\fR(\fIinterp, pathPtr\fR)
.sp
const char *
\fBTcl_FSGetTranslatedStringPath\fR(\fIinterp, pathPtr\fR)
.sp
Tcl_Obj *
\fBTcl_FSNewNativePath\fR(\fIfsPtr, clientData\fR)
.sp
const void *
\fBTcl_FSGetNativePath\fR(\fIpathPtr\fR)
.sp
Tcl_Obj *
\fBTcl_FSFileSystemInfo\fR(\fIpathPtr\fR)
.sp
Tcl_StatBuf *
\fBTcl_AllocStatBuf\fR()
.sp
.VS 8.6
Tcl_WideInt
\fBTcl_GetAccessTimeFromStat\fR(\fIstatPtr\fR)
.sp
unsigned
\fBTcl_GetBlockSizeFromStat\fR(\fIstatPtr\fR)
.sp
Tcl_WideUInt
\fBTcl_GetBlocksFromStat\fR(\fIstatPtr\fR)
.sp
Tcl_WideInt
\fBTcl_GetChangeTimeFromStat\fR(\fIstatPtr\fR)
.sp
int
\fBTcl_GetDeviceTypeFromStat\fR(\fIstatPtr\fR)
.sp
unsigned
\fBTcl_GetFSDeviceFromStat\fR(\fIstatPtr\fR)
.sp
unsigned
\fBTcl_GetFSInodeFromStat\fR(\fIstatPtr\fR)
.sp
int
\fBTcl_GetGroupIdFromStat\fR(\fIstatPtr\fR)
.sp
int
\fBTcl_GetLinkCountFromStat\fR(\fIstatPtr\fR)
.sp
unsigned
\fBTcl_GetModeFromStat\fR(\fIstatPtr\fR)
.sp
Tcl_WideInt
\fBTcl_GetModificationTimeFromStat\fR(\fIstatPtr\fR)
.sp
Tcl_WideUInt
\fBTcl_GetSizeFromStat\fR(\fIstatPtr\fR)
.sp
int
\fBTcl_GetUserIdFromStat\fR(\fIstatPtr\fR)
.VE 8.6
.SH ARGUMENTS
.AS Tcl_GlobTypeData **srcPathPtr out
.AP "const Tcl_Filesystem" *fsPtr in
Points to a structure containing the addresses of procedures that
can be called to perform the various filesystem operations.
.AP Tcl_Obj *pathPtr in
The path represented by this object is used for the operation in
question. If the object does not already have an internal \fBpath\fR
representation, it will be converted to have one.
.AP Tcl_Obj *srcPathPtr in
As for \fIpathPtr\fR, but used for the source file for a copy or
rename operation.
.AP Tcl_Obj *destPathPtr in
As for \fIpathPtr\fR, but used for the destination filename for a copy or
rename operation.
.AP "const char" *encodingName in
The encoding of the data stored in the
file identified by \fIpathPtr\fR and to be evaluated.
.AP "const char" *pattern in
Only files or directories matching this pattern will be returned.
.AP Tcl_GlobTypeData *types in
Only files or directories matching the type descriptions contained in
this structure will be returned. This parameter may be NULL.
.AP Tcl_Interp *interp in
Interpreter to use either for results, evaluation, or reporting error
messages.
.AP ClientData clientData in
The native description of the path object to create.
.AP Tcl_Obj *firstPtr in
The first of two path objects to compare. The object may be converted
to \fBpath\fR type.
.AP Tcl_Obj *secondPtr in
The second of two path objects to compare. The object may be converted
to \fBpath\fR type.
.AP Tcl_Obj *listObj in
The list of path elements to operate on with a \fBjoin\fR operation.
.AP int elements in
If non-negative, the number of elements in the \fIlistObj\fR which should
be joined together. If negative, then all elements are joined.
.AP Tcl_Obj **errorPtr out
In the case of an error, filled with an object containing the name of
the file which caused an error in the various copy/rename operations.
.AP Tcl_Obj **objPtrRef out
Filled with an object containing the result of the operation.
.AP Tcl_Obj *resultPtr out
Pre-allocated object in which to store (using
\fBTcl_ListObjAppendElement\fR) the list of
files or directories which are successfully matched.
.AP int mode in
Mask consisting of one or more of R_OK, W_OK, X_OK and F_OK. R_OK,
W_OK and X_OK request checking whether the file exists and  has  read,
write and  execute  permissions, respectively. F_OK just requests
checking for the existence of the file.
.AP Tcl_StatBuf *statPtr out
The structure that contains the result of a stat or lstat operation.
.AP "const char" *sym1 in
Name of a procedure to look up in the file's symbol table
.AP "const char" *sym2 in
Name of a procedure to look up in the file's symbol table
.AP Tcl_PackageInitProc **proc1Ptr out
Filled with the init function for this code.
.AP Tcl_PackageInitProc **proc2Ptr out
Filled with the safe-init function for this code.
.AP ClientData *clientDataPtr out
Filled with the clientData value to pass to this code's unload
function when it is called.
.AP Tcl_LoadHandle *loadHandlePtr out
Filled with an abstract token representing the loaded file.
.AP Tcl_FSUnloadFileProc **unloadProcPtr out
Filled with the function to use to unload this piece of code.
.AP Tcl_LoadHandle loadHandle in
Handle to the loaded library to be unloaded.
.AP utimbuf *tval in
The access and modification times in this structure are read and
used to set those values for a given file.
.AP "const char" *modeString in
Specifies how the file is to be accessed. May have any of the values
allowed for the \fImode\fR argument to the Tcl \fBopen\fR command.
.AP int permissions in
POSIX-style permission flags such as 0644. If a new file is created, these
permissions will be set on the created file.
.AP int *lenPtr out
If non-NULL, filled with the number of elements in the split path.
.AP Tcl_Obj *basePtr in
The base path on to which to join the given elements. May be NULL.
.AP int objc in
The number of elements in \fIobjv\fR.
.AP "Tcl_Obj *const" objv[] in
The elements to join to the given base path.
.AP Tcl_Obj *linkNamePtr in
The name of the link to be created or read.
.AP Tcl_Obj *toPtr in
What the link called \fIlinkNamePtr\fR should be linked to, or NULL if
the symbolic link specified by \fIlinkNamePtr\fR is to be read.
.AP int linkAction in
OR-ed combination of flags indicating what kind of link should be
created (will be ignored if \fItoPtr\fR is NULL). Valid bits to set
are \fBTCL_CREATE_SYMBOLIC_LINK\fR and \fBTCL_CREATE_HARD_LINK\fR.
When both flags are set and the underlying filesystem can do either,
symbolic links are preferred.
.BE
.SH DESCRIPTION
.PP
There are several reasons for calling the \fBTcl_FS\fR API functions
(e.g.\ \fBTcl_FSAccess\fR and \fBTcl_FSStat\fR)
rather than calling system level functions like \fBaccess\fR and
\fBstat\fR directly. First, they will work cross-platform, so an
extension which calls them should work unmodified on Unix and
Windows. Second, the Windows implementation of some of these functions
fixes some bugs in the system level calls. Third, these function calls
deal with any
.QW "Utf to platform-native"
path conversions which may be
required (and may cache the results of such conversions for greater
efficiency on subsequent calls). Fourth, and perhaps most importantly,
all of these functions are
.QW "virtual filesystem aware" .
Any virtual filesystem (VFS for short) which has been registered (through
\fBTcl_FSRegister\fR) may reroute file access to alternative
media or access methods. This means that all of these functions (and
therefore the corresponding \fBfile\fR, \fBglob\fR, \fBpwd\fR, \fBcd\fR,
\fBopen\fR, etc.\ Tcl commands) may be operate on
.QW files
which are not
native files in the native filesystem. This also means that any Tcl
extension which accesses the filesystem (FS for short) through this API is
automatically
.QW "virtual filesystem aware" .
Of course, if an extension
accesses the native filesystem directly (through platform-specific
APIs, for example), then Tcl cannot intercept such calls.
.PP
If appropriate VFSes have been registered, the
.QW files
may, to give two
examples, be remote (e.g.\ situated on a remote ftp server) or archived
(e.g.\ lying inside a .zip archive). Such registered filesystems provide
a lookup table of functions to implement all or some of the functionality
listed here. Finally, the \fBTcl_FSStat\fR and \fBTcl_FSLstat\fR calls
abstract away from what the
.QW "struct stat"
buffer is actually
declared to be, allowing the same code to be used both on systems with
and systems without support for files larger than 2GB in size.
.PP
The \fBTcl_FS\fR API is objectified and may cache internal
representations and other path-related strings (e.g.\ the current working
directory). One side-effect of this is that one must not pass in objects
with a reference count of zero to any of these functions. If such calls were
handled, they might result
in memory leaks (under some circumstances, the filesystem code may wish
to retain a reference to the passed in object, and so one must not assume
that after any of these calls return, the object still has a reference count of
zero - it may have been incremented) or in a direct segmentation fault
(or other memory access error)
due to the object being freed part way through the complex object
manipulation required to ensure that the path is fully normalized and
absolute for filesystem determination. The practical lesson to learn
from this is that
.PP
.CS
Tcl_Obj *path = Tcl_NewStringObj(...);
Tcl_FS\fIWhatever\fR(path);
Tcl_DecrRefCount(path);
.CE
.PP
is wrong, and may cause memory errors. The \fIpath\fR must have its
reference count incremented before passing it in, or
decrementing it. For this reason, objects with a reference count of zero are
considered not to be valid filesystem paths and calling any Tcl_FS API
function with such an object will result in no action being taken.
.SS "FS API FUNCTIONS"
\fBTcl_FSCopyFile\fR attempts to copy the file given by \fIsrcPathPtr\fR to the
path name given by \fIdestPathPtr\fR. If the two paths given lie in the same
filesystem (according to \fBTcl_FSGetFileSystemForPath\fR) then that
filesystem's
.QW "copy file"
function is called (if it is non-NULL).
Otherwise the function returns -1 and sets the \fBerrno\fR global C
variable to the
.QW EXDEV
POSIX error code (which signifies a
.QW "cross-domain link" ).
.PP
\fBTcl_FSCopyDirectory\fR attempts to copy the directory given by \fIsrcPathPtr\fR to the
path name given by \fIdestPathPtr\fR. If the two paths given lie in the same
filesystem (according to \fBTcl_FSGetFileSystemForPath\fR) then that
filesystem's
.QW "copy file"
function is called (if it is non-NULL).
Otherwise the function returns -1 and sets the \fBerrno\fR global C
variable to the
.QW EXDEV
POSIX error code (which signifies a
.QW "cross-domain link" ).
.PP
\fBTcl_FSCreateDirectory\fR attempts to create the directory given by
\fIpathPtr\fR by calling the owning filesystem's
.QW "create directory"
function.
.PP
\fBTcl_FSDeleteFile\fR attempts to delete the file given by
\fIpathPtr\fR by calling the owning filesystem's
.QW "delete file"
function.
.PP
\fBTcl_FSRemoveDirectory\fR attempts to remove the directory given by
\fIpathPtr\fR by calling the owning filesystem's
.QW "remove directory"
function.
.PP
\fBTcl_FSRenameFile\fR attempts to rename the file or directory given by
\fIsrcPathPtr\fR to the path name given by \fIdestPathPtr\fR. If the two paths
given lie in the same filesystem (according to
\fBTcl_FSGetFileSystemForPath\fR) then that filesystem's
.QW "rename file"
function is called (if it is non-NULL). Otherwise the function returns -1
and sets the \fBerrno\fR global C variable to the
.QW EXDEV
POSIX error code (which signifies a
.QW "cross-domain link" ).
.PP
\fBTcl_FSListVolumes\fR calls each filesystem which has a non-NULL
.QW "list volumes"
function and asks them to return their list of root volumes. It
accumulates the return values in a list which is returned to the
caller (with a reference count of 0).
.PP
\fBTcl_FSEvalFileEx\fR reads the file given by \fIpathPtr\fR using
the encoding identified by \fIencodingName\fR and evaluates
its contents as a Tcl script. It returns the same information as
\fBTcl_EvalObjEx\fR.
If \fIencodingName\fR is NULL, the system encoding is used for
reading the file contents.
If the file could not be read then a Tcl error is returned to describe
why the file could not be read.
The eofchar for files is
.QW \e32
(^Z) for all platforms.
If you require a
.QW ^Z
in code for string comparison, you can use
.QW \e032
or
.QW \eu001a ,
which will be safely substituted by the Tcl interpreter into
.QW ^Z .
\fBTcl_FSEvalFile\fR is a simpler version of
\fBTcl_FSEvalFileEx\fR that always uses the system encoding
when reading the file.
.PP
\fBTcl_FSLoadFile\fR dynamically loads a binary code file into memory and
returns the addresses of two procedures within that file, if they are
defined. The appropriate function for the filesystem to which \fIpathPtr\fR
belongs will be called. If that filesystem does not implement this
function (most virtual filesystems will not, because of OS limitations
in dynamically loading binary code), Tcl will attempt to copy the file
to a temporary directory and load that temporary file.
.VS 8.6
\fBTcl_FSUnloadFile\fR reverses the operation, asking for the library
indicated by the \fIloadHandle\fR to be removed from the process. Note that,
unlike with the \fBunload\fR command, this does not give the library any
opportunity to clean up.
.VE 8.6
.PP
Both the above functions return a standard Tcl completion code. If an error
occurs, an error message is left in the \fIinterp\fR's result.
.PP
.VS 8.6
The token provided via the variable indicated by \fIloadHandlePtr\fR may be
used with \fBTcl_FindSymbol\fR.
.VE 8.6
.PP
\fBTcl_FSMatchInDirectory\fR is used by the globbing code to search a
directory for all files which match a given pattern. The appropriate
function for the filesystem to which \fIpathPtr\fR belongs will be called.
.PP
The return value is a standard Tcl result indicating whether an error
occurred in globbing. Error messages are placed in interp (unless 
interp is NULL, which is allowed), but good results are placed in the 
resultPtr given.
.PP
Note that the \fBglob\fR code implements recursive patterns internally, so
this function will only ever be passed simple patterns, which can be
matched using the logic of \fBstring match\fR. To handle recursion, Tcl
will call this function frequently asking only for directories to be
returned. A special case of being called with a NULL pattern indicates
that the path needs to be checked only for the correct type.
.PP
\fBTcl_FSLink\fR replaces the library version of \fBreadlink\fR, and
extends it to support the creation of links. The appropriate function
for the filesystem to which \fIlinkNamePtr\fR belongs will be called.
.PP
If the \fItoPtr\fR is NULL, a
.QW "read link"
action is performed. The result
is a Tcl_Obj specifying the contents of the symbolic link given by
\fIlinkNamePtr\fR, or NULL if the link could not be read. The result is owned
by the caller, which should call Tcl_DecrRefCount when the result is no
longer needed. If the \fItoPtr\fR is not NULL, Tcl should create a link
of one of the types passed in in the \fIlinkAction\fR flag. This flag is
an ORed combination of \fBTCL_CREATE_SYMBOLIC_LINK\fR and \fBTCL_CREATE_HARD_LINK\fR.
Where a choice exists (i.e.\ more than one flag is passed in), the Tcl
convention is to prefer symbolic links. When a link is successfully
created, the return value should be \fItoPtr\fR (which is therefore
already owned by the caller). If unsuccessful, NULL is returned.
.PP
\fBTcl_FSLstat\fR fills the \fITcl_StatBuf\fR structure \fIstatPtr\fR with
information about the specified file. You do not need any access rights to the
file to get this information but you need search rights to all
directories named in the path leading to the file. The \fITcl_StatBuf\fR
structure includes info regarding device, inode (always 0 on Windows),
privilege mode, nlink (always 1 on Windows), user id (always 0 on
Windows), group id (always 0 on Windows), rdev (same as device on
Windows), size, last access time, last modification time, and
last metadata change time.
See \fBPORTABLE STAT RESULT API\fR for a description of how to write
portable code to allocate and access the \fITcl_StatBuf\fR structure.
.PP
If \fIpath\fR exists, \fBTcl_FSLstat\fR returns 0 and the stat structure
is filled with data. Otherwise, -1 is returned, and no stat info is
given.
.PP
\fBTcl_FSUtime\fR replaces the library version of utime.
.PP
This returns 0 on success and -1 on error (as per the \fButime\fR
documentation). If successful, the function
will update the
.QW atime
and
.QW mtime
values of the file given.
.PP
\fBTcl_FSFileAttrsGet\fR implements read access for the hookable \fBfile
attributes\fR subcommand. The appropriate function for the filesystem to
which \fIpathPtr\fR belongs will be called.
.PP
If the result is \fBTCL_OK\fR, then an object was placed in
\fIobjPtrRef\fR, which
will only be temporarily valid (unless \fBTcl_IncrRefCount\fR is called).
.PP
\fBTcl_FSFileAttrsSet\fR implements write access for the hookable \fBfile
attributes\fR subcommand. The appropriate function for the filesystem to
which \fIpathPtr\fR belongs will be called.
.PP
\fBTcl_FSFileAttrStrings\fR implements part of the hookable \fBfile
attributes\fR subcommand. The appropriate function for the filesystem
to which \fIpathPtr\fR belongs will be called.
.PP
The called procedure may either return an array of strings, or may
instead return NULL and place a Tcl list into the given \fIobjPtrRef\fR. Tcl
will take that list and first increment its reference count before using it.
On completion of that use, Tcl will decrement its reference count. Hence if
the list should be disposed of by Tcl when done, it should have a
reference count of zero, and if the list should not be disposed of, the
filesystem should ensure it retains a reference count to the object.
.PP
\fBTcl_FSAccess\fR checks whether the process would be allowed to read,
write or test for existence of the file (or other filesystem object)
whose name is \fIpathname\fR. If \fIpathname\fR is a symbolic link on Unix,
then permissions of the file referred by this symbolic link are
tested.
.PP
On success (all requested permissions granted), zero is returned. On
error (at least one bit in mode asked for a permission that is denied,
or some other error occurred), -1 is returned.
.PP
\fBTcl_FSStat\fR fills the \fITcl_StatBuf\fR structure \fIstatPtr\fR with
information about the specified file. You do not need any access rights to the
file to get this information but you need search rights to all
directories named in the path leading to the file. The \fITcl_StatBuf\fR
structure includes info regarding device, inode (always 0 on Windows),
privilege mode, nlink (always 1 on Windows), user id (always 0 on
Windows), group id (always 0 on Windows), rdev (same as device on
Windows), size, last access time, last modification time, and
last metadata change time.
See \fBPORTABLE STAT RESULT API\fR for a description of how to write
portable code to allocate and access the \fITcl_StatBuf\fR structure.
.PP
If \fIpath\fR exists, \fBTcl_FSStat\fR returns 0 and the stat structure
is filled with data. Otherwise, -1 is returned, and no stat info is
given.
.PP
\fBTcl_FSOpenFileChannel\fR opens a file specified by \fIpathPtr\fR and
returns a channel handle that can be used to perform input and output on
the file. This API is modeled after the \fBfopen\fR procedure of
the Unix standard I/O library.
The syntax and meaning of all arguments is similar to those
given in the Tcl \fBopen\fR command when opening a file.
If an error occurs while opening the channel, \fBTcl_FSOpenFileChannel\fR
returns NULL and records a POSIX error code that can be
retrieved with \fBTcl_GetErrno\fR.
In addition, if \fIinterp\fR is non-NULL, \fBTcl_FSOpenFileChannel\fR
leaves an error message in \fIinterp\fR's result after any error.
.PP
The newly created channel is not registered in the supplied interpreter; to
<<<<<<< HEAD
register it, use \fBTcl_RegisterChannel\fR, described below.
If one of the standard channels, \fBstdin\fR, \fBstdout\fR or \fBstderr\fR was
=======
register it, use \fBTcl_RegisterChannel\fR.
If one of the standard channels, \fBstdin, stdout\fR or \fBstderr\fR was
>>>>>>> 1b1cb9b8
previously closed, the act of creating the new channel also assigns it as a
replacement for the standard channel.
.PP
\fBTcl_FSGetCwd\fR replaces the library version of \fBgetcwd\fR.
.PP
It returns the Tcl library's current working directory. This may be
different to the native platform's working directory, which happens when
the current working directory is not in the native filesystem.
.PP
The result is a pointer to a Tcl_Obj specifying the current directory,
or NULL if the current directory could not be determined. If NULL is
returned, an error message is left in the \fIinterp\fR's result.
.PP
The result already has its reference count incremented for the caller. When
it is no longer needed, that reference count should be decremented. This is
needed for thread-safety purposes, to allow multiple threads to access
this and related functions, while ensuring the results are always
valid.
.PP
\fBTcl_FSChdir\fR replaces the library version of \fBchdir\fR. The path is
normalized and then passed to the filesystem which claims it. If that
filesystem does not implement this function, Tcl will fallback to a
combination of \fBstat\fR and \fBaccess\fR to check whether the directory
exists and has appropriate permissions.
.PP
For results, see \fBchdir\fR documentation. If successful, we keep a
record of the successful path in \fIcwdPathPtr\fR for subsequent calls to
\fBTcl_FSGetCwd\fR.
.PP
\fBTcl_FSPathSeparator\fR returns the separator character to be used for
most specific element of the path specified by \fIpathPtr\fR (i.e.\ the last
part of the path).
.PP
The separator is returned as a Tcl_Obj containing a string of length
1. If the path is invalid, NULL is returned.
.PP
\fBTcl_FSJoinPath\fR takes the given Tcl_Obj, which must be a valid
list (which is allowed to have a reference count of zero), and returns the path
object given by considering the first \fIelements\fR elements as valid path
segments (each path segment may be a complete path, a partial path or
just a single possible directory or file name). If any path segment is
actually an absolute path, then all prior path segments are discarded.
If \fIelements\fR is less than 0, we use the entire list.
.PP
It is possible that the returned object is actually an element
of the given list, so the caller should be careful to increment the
reference count of the result before freeing the list.
.PP
The returned object, typically with a reference count of zero (but it
could be shared
under some conditions), contains the joined path. The caller must
add a reference count to the object before using it. In particular, the
returned object could be an element of the given list, so freeing the
list might free the object prematurely if no reference count has been taken.
If the number of elements is zero, then the returned object will be
an empty-string Tcl_Obj.
.PP
\fBTcl_FSSplitPath\fR takes the given Tcl_Obj, which should be a valid path,
and returns a Tcl list object containing each segment of that path as
an element.
It returns a list object with a reference count of zero. If the
passed in \fIlenPtr\fR is non-NULL, the variable it points to will be
updated to contain the number of elements in the returned list.
.PP
\fBTcl_FSEqualPaths\fR tests whether the two paths given represent the same
filesystem object.
It returns 1 if the paths are equal, and 0 if they are different. If
either path is NULL, 0 is always returned.
.PP
\fBTcl_FSGetNormalizedPath\fR this important function attempts to extract
from the given Tcl_Obj a unique normalized path representation, whose
string value can be used as a unique identifier for the file.
.PP
It returns the normalized path object, owned by Tcl, or NULL if the path
was invalid or could otherwise not be successfully converted.
Extraction of absolute, normalized paths is very efficient (because the
filesystem operates on these representations internally), although the
result when the filesystem contains numerous symbolic links may not be
the most user-friendly version of a path. The return value is owned by
Tcl and has a lifetime equivalent to that of the \fIpathPtr\fR passed in
(unless that is a relative path, in which case the normalized path
object may be freed any time the cwd changes) - the caller can of
course increment the refCount if it wishes to maintain a copy for longer.
.PP
\fBTcl_FSJoinToPath\fR takes the given object, which should usually be a
valid path or NULL, and joins onto it the array of paths segments
given.
.PP
Returns object, typically with refCount of zero (but it could be shared
under some conditions), containing the joined path. The caller must
add a refCount to the object before using it. If any of the objects
passed into this function (pathPtr or path elements) have a refCount
of zero, they will be freed when this function returns.
.PP
\fBTcl_FSConvertToPathType\fR tries to convert the given Tcl_Obj to a valid
Tcl path type, taking account of the fact that the cwd may have changed
even if this object is already supposedly of the correct type.
The filename may begin with
.QW ~
(to indicate current user's home directory) or
.QW ~<user>
(to indicate any user's home directory).
.PP
If the conversion succeeds (i.e.\ the object is a valid path in one of
the current filesystems), then \fBTCL_OK\fR is returned. Otherwise
\fBTCL_ERROR\fR is returned, and an error message may
be left in the interpreter.
.PP
\fBTcl_FSGetInternalRep\fR extracts the internal representation of a given
path object, in the given filesystem. If the path object belongs to a
different filesystem, we return NULL. If the internal representation is
currently NULL, we attempt to generate it, by calling the filesystem's
\fBTcl_FSCreateInternalRepProc\fR.
.PP
Returns NULL or a valid internal path representation. This internal
representation is cached, so that repeated calls to this function will
not require additional conversions.
.PP
\fBTcl_FSGetTranslatedPath\fR attempts to extract the translated path
from the given Tcl_Obj.
.PP
If the translation succeeds (i.e.\ the object is a valid path), then it is
returned. Otherwise NULL will be returned, and an error message may be
left in the interpreter. A
.QW translated
path is one which contains no
.QW ~
or
.QW ~user
sequences (these have been expanded to their current
representation in the filesystem). The object returned is owned by the
caller, which must store it or call Tcl_DecrRefCount to ensure memory is
freed. This function is of little practical use, and
\fBTcl_FSGetNormalizedPath\fR or \fBTcl_FSGetNativePath\fR are usually
better functions to use for most purposes.
.PP
\fBTcl_FSGetTranslatedStringPath\fR does the same as
\fBTcl_FSGetTranslatedPath\fR, but returns a character string or NULL.
The string returned is dynamically allocated and owned by the caller,
which must store it or call \fBckfree\fR to ensure it is freed. Again,
\fBTcl_FSGetNormalizedPath\fR or \fBTcl_FSGetNativePath\fR are usually
better functions to use for most purposes.
.PP
\fBTcl_FSNewNativePath\fR performs something like the reverse of the
usual obj->path->nativerep conversions. If some code retrieves a path
in native form (from, e.g.\ \fBreadlink\fR or a native dialog), and that path
is to be used at the Tcl level, then calling this function is an
efficient way of creating the appropriate path object type.
.PP
The resulting object is a pure
.QW path
object, which will only receive
a UTF-8 string representation if that is required by some Tcl code.
.PP
\fBTcl_FSGetNativePath\fR is for use by the Win/Unix native
filesystems, so that they can easily retrieve the native (char* or
TCHAR*) representation of a path. This function is a convenience
wrapper around \fBTcl_FSGetInternalRep\fR. It may be desirable in the
future to have non-string-based native representations (for example,
on MacOSX, a representation using a fileSpec of FSRef structure would
probably be more efficient). On Windows a full Unicode representation
would allow for paths of unlimited length. Currently the representation
is simply a character string which may contain either the relative path
or a complete, absolute normalized path in the native encoding (complex
conditions dictate which of these will be provided, so neither can be
relied upon, unless the path is known to be absolute). If you need a
native path which must be absolute, then you should ask for the native
version of a normalized path. If for some reason a non-absolute,
non-normalized version of the path is needed, that must be constructed
separately (e.g.\ using \fBTcl_FSGetTranslatedPath\fR).
.PP
The native representation is cached so that repeated calls to this
function will not require additional conversions. The return value is
owned by Tcl and has a lifetime equivalent to that of the \fIpathPtr\fR
passed in (unless that is a relative path, in which case the native
representation may be freed any time the cwd changes).
.PP
\fBTcl_FSFileSystemInfo\fR returns a list of two elements. The first
element is the name of the filesystem (e.g.
.QW native ,
.QW vfs ,
.QW zip ,
or
.QW prowrap ,
perhaps), and the second is the particular type of the
given path within that filesystem (which is filesystem dependent). The
second element may be empty if the filesystem does not provide a
further categorization of files.
.PP
A valid list object is returned, unless the path object is not
recognized, when NULL will be returned.
.PP
\fBTcl_FSGetFileSystemForPath\fR returns a pointer to the
\fBTcl_Filesystem\fR which accepts this path as valid.
.PP
If no filesystem will accept the path, NULL is returned.
.PP
\fBTcl_FSGetPathType\fR determines whether the given path is relative
to the current directory, relative to the current volume, or
absolute.
.PP
It returns one of \fBTCL_PATH_ABSOLUTE\fR, \fBTCL_PATH_RELATIVE\fR, or
\fBTCL_PATH_VOLUME_RELATIVE\fR
.SS "PORTABLE STAT RESULT API"
.PP
\fBTcl_AllocStatBuf\fR allocates a \fITcl_StatBuf\fR on the system heap (which
may be deallocated by being passed to \fBckfree\fR). This allows extensions to
invoke \fBTcl_FSStat\fR and \fBTcl_FSLstat\fR without being dependent on the
size of the buffer. That in turn depends on the flags used to build Tcl.
.PP
.VS 8.6
The portable fields of a \fITcl_StatBuf\fR may be read using the following
functions, each of which returns the value of the corresponding field listed
in the table below. Note that on some platforms there may be other fields in
the \fITcl_StatBuf\fR as it is an alias for a suitable system structure, but
only the portable ones are made available here. See your system documentation
for a full description of these fields.
.DS
.ta \w'\fBTcl_GetModificationTimeFromStat\fR\0\0\0\0'u
\fIAccess Function\fR	\fIField\fR
 \fBTcl_GetFSDeviceFromStat\fR	 st_dev
 \fBTcl_GetFSInodeFromStat\fR	 st_ino
 \fBTcl_GetModeFromStat\fR	 st_mode
 \fBTcl_GetLinkCountFromStat\fR	 st_nlink
 \fBTcl_GetUserIdFromStat\fR	 st_uid
 \fBTcl_GetGroupIdFromStat\fR	 st_gid
 \fBTcl_GetDeviceTypeFromStat\fR	 st_rdev
 \fBTcl_GetAccessTimeFromStat\fR	 st_atime
 \fBTcl_GetModificationTimeFromStat\fR	 st_mtime
 \fBTcl_GetChangeTimeFromStat\fR	 st_ctime
 \fBTcl_GetSizeFromStat\fR	 st_size
 \fBTcl_GetBlocksFromStat\fR	 st_blocks
 \fBTcl_GetBlockSizeFromStat\fR	 st_blksize
.DE
.VE 8.6
.SH "THE VIRTUAL FILESYSTEM API"
.PP
A filesystem provides a \fBTcl_Filesystem\fR structure that contains
pointers to functions that implement the various operations on a
filesystem; these operations are invoked as needed by the generic
layer, which generally occurs through the functions listed above.
.PP
The \fBTcl_Filesystem\fR structures are manipulated using the following
methods.
.PP
\fBTcl_FSRegister\fR takes a pointer to a filesystem structure and an
optional piece of data to associated with that filesystem. On calling
this function, Tcl will attach the filesystem to the list of known
filesystems, and it will become fully functional immediately. Tcl does
not check if the same filesystem is registered multiple times (and in
general that is not a good thing to do). \fBTCL_OK\fR will be returned.
.PP
\fBTcl_FSUnregister\fR removes the given filesystem structure from
the list of known filesystems, if it is known, and returns \fBTCL_OK\fR. If
the filesystem is not currently registered, \fBTCL_ERROR\fR is returned.
.PP
\fBTcl_FSData\fR will return the ClientData associated with the given
filesystem, if that filesystem is registered. Otherwise it will
return NULL.
.PP
\fBTcl_FSMountsChanged\fR is used to inform the Tcl's core that
the set of mount points for the given (already registered) filesystem
have changed, and that cached file representations may therefore no
longer be correct.
.SS "THE TCL_FILESYSTEM STRUCTURE"
.PP
The \fBTcl_Filesystem\fR structure contains the following fields:
.PP
.CS
typedef struct Tcl_Filesystem {
    const char *\fItypeName\fR;
    int \fIstructureLength\fR;
    Tcl_FSVersion \fIversion\fR;
    Tcl_FSPathInFilesystemProc *\fIpathInFilesystemProc\fR;
    Tcl_FSDupInternalRepProc *\fIdupInternalRepProc\fR;
    Tcl_FSFreeInternalRepProc *\fIfreeInternalRepProc\fR;
    Tcl_FSInternalToNormalizedProc *\fIinternalToNormalizedProc\fR;
    Tcl_FSCreateInternalRepProc *\fIcreateInternalRepProc\fR;
    Tcl_FSNormalizePathProc *\fInormalizePathProc\fR;
    Tcl_FSFilesystemPathTypeProc *\fIfilesystemPathTypeProc\fR;
    Tcl_FSFilesystemSeparatorProc *\fIfilesystemSeparatorProc\fR;
    Tcl_FSStatProc *\fIstatProc\fR;
    Tcl_FSAccessProc *\fIaccessProc\fR;
    Tcl_FSOpenFileChannelProc *\fIopenFileChannelProc\fR;
    Tcl_FSMatchInDirectoryProc *\fImatchInDirectoryProc\fR;
    Tcl_FSUtimeProc *\fIutimeProc\fR;
    Tcl_FSLinkProc *\fIlinkProc\fR;
    Tcl_FSListVolumesProc *\fIlistVolumesProc\fR;
    Tcl_FSFileAttrStringsProc *\fIfileAttrStringsProc\fR;
    Tcl_FSFileAttrsGetProc *\fIfileAttrsGetProc\fR;
    Tcl_FSFileAttrsSetProc *\fIfileAttrsSetProc\fR;
    Tcl_FSCreateDirectoryProc *\fIcreateDirectoryProc\fR;
    Tcl_FSRemoveDirectoryProc *\fIremoveDirectoryProc\fR;
    Tcl_FSDeleteFileProc *\fIdeleteFileProc\fR;
    Tcl_FSCopyFileProc *\fIcopyFileProc\fR;
    Tcl_FSRenameFileProc *\fIrenameFileProc\fR;
    Tcl_FSCopyDirectoryProc *\fIcopyDirectoryProc\fR;
    Tcl_FSLstatProc *\fIlstatProc\fR;
    Tcl_FSLoadFileProc *\fIloadFileProc\fR;
    Tcl_FSGetCwdProc *\fIgetCwdProc\fR;
    Tcl_FSChdirProc *\fIchdirProc\fR;
} \fBTcl_Filesystem\fR;
.CE
.PP
Except for the first three fields in this structure which contain
simple data elements, all entries contain addresses of functions called
by the generic filesystem layer to perform the complete range of
filesystem related actions.
.PP
The many functions in this structure are broken down into three
categories: infrastructure functions (almost all of which must be
implemented), operational functions (which must be implemented if a
complete filesystem is provided), and efficiency functions (which need
only be implemented if they can be done so efficiently, or if they have
side-effects which are required by the filesystem; Tcl has less
efficient emulations it can fall back on). It is important to note
that, in the current version of Tcl, most of these fallbacks are only
used to handle commands initiated in Tcl, not in C. What this means is,
that if a \fBfile rename\fR command is issued in Tcl, and the relevant
filesystem(s) do not implement their \fITcl_FSRenameFileProc\fR, Tcl's
core will instead fallback on a combination of other filesystem
functions (it will use \fITcl_FSCopyFileProc\fR followed by
\fITcl_FSDeleteFileProc\fR, and if \fITcl_FSCopyFileProc\fR is not
implemented there is a further fallback). However, if a
\fITcl_FSRenameFileProc\fR command is issued at the C level, no such
fallbacks occur. This is true except for the last four entries in the
filesystem table (\fBlstat\fR, \fBload\fR, \fBgetcwd\fR and \fBchdir\fR)
for which fallbacks do in fact occur at the C level.
.PP
Any functions which take path names in Tcl_Obj form take
those names in UTF\-8 form. The filesystem infrastructure API is
designed to support efficient, cached conversion of these UTF\-8 paths
to other native representations.
.SS "EXAMPLE FILESYSTEM DEFINITION"
.PP
Here is the filesystem lookup table used by the
.QW vfs
extension which allows filesystem actions to be implemented in Tcl.
.PP
.CS
static Tcl_Filesystem vfsFilesystem = {
    "tclvfs",
    sizeof(Tcl_Filesystem),
    TCL_FILESYSTEM_VERSION_1,
    &VfsPathInFilesystem,
    &VfsDupInternalRep,
    &VfsFreeInternalRep,
    /* No internal to normalized, since we don't create
     * any pure 'internal' Tcl_Obj path representations */
    NULL,
    /* No create native rep function, since we don't use
     * it and don't choose to support uses of
     * Tcl_FSNewNativePath */
    NULL,
    /* Normalize path isn't needed - we assume paths only
     * have one representation */
    NULL,
    &VfsFilesystemPathType,
    &VfsFilesystemSeparator,
    &VfsStat,
    &VfsAccess,
    &VfsOpenFileChannel,
    &VfsMatchInDirectory,
    &VfsUtime,
    /* We choose not to support symbolic links inside our
     * VFS's */
    NULL,
    &VfsListVolumes,
    &VfsFileAttrStrings,
    &VfsFileAttrsGet,
    &VfsFileAttrsSet,
    &VfsCreateDirectory,
    &VfsRemoveDirectory,
    &VfsDeleteFile,
    /* No copy file; use the core fallback mechanism */
    NULL,
    /* No rename file; use the core fallback mechanism */
    NULL,
    /* No copy directory; use the core fallback mechanism */
    NULL,
    /* Core will use stat for lstat */
    NULL,
    /* No load; use the core fallback mechanism */
    NULL,
    /* We don't need a getcwd or chdir; the core's own
     * internal value is suitable */
    NULL,
    NULL
};
.CE
.SH "FILESYSTEM INFRASTRUCTURE"
.PP
These fields contain basic information about the filesystem structure
and addresses of functions which are used to associate
a particular filesystem with a file path, and deal with the internal
handling of path representations, for example copying and freeing such
representations.
.SS TYPENAME
.PP
The \fItypeName\fR field contains a null-terminated string that
identifies the type of the filesystem implemented, e.g.
.QW native ,
.QW zip
or
.QW vfs .
.SS "STRUCTURE LENGTH"
.PP
The \fIstructureLength\fR field is generally implemented as
\fIsizeof(Tcl_Filesystem)\fR, and is there to allow easier
binary backwards compatibility if the size of the structure
changes in a future Tcl release.
.SS VERSION
.PP
The \fIversion\fR field should be set to \fBTCL_FILESYSTEM_VERSION_1\fR.
.SS PATHINFILESYSTEMPROC
.PP
The \fIpathInFilesystemProc\fR field contains the address of a function
which is called to determine whether a given path object belongs to this
filesystem or not. Tcl will only call the rest of the filesystem
functions with a path for which this function has returned \fBTCL_OK\fR.
If the path does not belong, -1 should be returned (the behavior of Tcl
for any other return value is not defined). If \fBTCL_OK\fR is returned,
then the optional \fIclientDataPtr\fR output parameter can be used to
return an internal (filesystem specific) representation of the path,
which will be cached inside the path object, and may be retrieved
efficiently by the other filesystem functions. Tcl will simultaneously
cache the fact that this path belongs to this filesystem. Such caches
are invalidated when filesystem structures are added or removed from
Tcl's internal list of known filesystems.
.PP
.CS
typedef int \fBTcl_FSPathInFilesystemProc\fR(
        Tcl_Obj *\fIpathPtr\fR,
        ClientData *\fIclientDataPtr\fR);
.CE
.SS DUPINTERNALREPPROC
.PP
This function makes a copy of a path's internal representation, and is
called when Tcl needs to duplicate a path object. If NULL, Tcl will
simply not copy the internal representation, which may then need to be
regenerated later.
.PP
.CS
typedef ClientData \fBTcl_FSDupInternalRepProc\fR(
        ClientData \fIclientData\fR);
.CE
.SS FREEINTERNALREPPROC
Free the internal representation. This must be implemented if internal
representations need freeing (i.e.\ if some memory is allocated when an
internal representation is generated), but may otherwise be NULL.
.PP
.CS
typedef void \fBTcl_FSFreeInternalRepProc\fR(
        ClientData \fIclientData\fR);
.CE
.SS INTERNALTONORMALIZEDPROC
.PP
Function to convert internal representation to a normalized path. Only
required if the filesystem creates pure path objects with no string/path
representation. The return value is a Tcl object whose string
representation is the normalized path.
.PP
.CS
typedef Tcl_Obj *\fBTcl_FSInternalToNormalizedProc\fR(
        ClientData \fIclientData\fR);
.CE
.SS CREATEINTERNALREPPROC
.PP
Function to take a path object, and calculate an internal
representation for it, and store that native representation in the
object. May be NULL if paths have no internal representation, or if
the \fITcl_FSPathInFilesystemProc\fR for this filesystem always
immediately creates an internal representation for paths it accepts.
.PP
.CS
typedef ClientData \fBTcl_FSCreateInternalRepProc\fR(
        Tcl_Obj *\fIpathPtr\fR);
.CE
.SS NORMALIZEPATHPROC
.PP
Function to normalize a path. Should be implemented for all
filesystems which can have multiple string representations for the same
path object. In Tcl, every
.QW path
must have a single unique
.QW normalized
string representation. Depending on the filesystem,
there may be more than one unnormalized string representation which
refers to that path (e.g.\ a relative path, a path with different
character case if the filesystem is case insensitive, a path contain a
reference to a home directory such as
.QW ~ ,
a path containing symbolic
links, etc). If the very last component in the path is a symbolic
link, it should not be converted into the object it points to (but
its case or other aspects should be made unique). All other path
components should be converted from symbolic links. This one
exception is required to agree with Tcl's semantics with \fBfile
delete\fR, \fBfile rename\fR, \fBfile copy\fR operating on symbolic links.
This function may be called with \fInextCheckpoint\fR either
at the beginning of the path (i.e.\ zero), at the end of the path, or
at any intermediate file separator in the path. It will never
point to any other arbitrary position in the path. In the last of
the three valid cases, the implementation can assume that the path
up to and including the file separator is known and normalized.
.PP
.CS
typedef int \fBTcl_FSNormalizePathProc\fR(
        Tcl_Interp *\fIinterp\fR,
        Tcl_Obj *\fIpathPtr\fR,
        int \fInextCheckpoint\fR);
.CE
.SH "FILESYSTEM OPERATIONS"
.PP
The fields in this section of the structure contain addresses of
functions which are called to carry out the basic filesystem
operations. A filesystem which expects to be used with the complete
standard Tcl command set must implement all of these. If some of
them are not implemented, then certain Tcl commands may fail when
operating on paths within that filesystem. However, in some instances
this may be desirable (for example, a read-only filesystem should not
implement the last four functions, and a filesystem which does not
support symbolic links need not implement the \fBreadlink\fR function,
etc. The Tcl core expects filesystems to behave in this way).
.SS FILESYSTEMPATHTYPEPROC
.PP
Function to determine the type of a path in this filesystem. May be
NULL, in which case no type information will be available to users of
the filesystem. The
.QW type
is used only for informational purposes,
and should be returned as the string representation of the Tcl_Obj
which is returned. A typical return value might be
.QW networked ,
.QW zip
or
.QW ftp .
The Tcl_Obj result is owned by the filesystem and so Tcl will
increment the refCount of that object if it wishes to retain a reference
to it.
.PP
.CS
typedef Tcl_Obj *\fBTcl_FSFilesystemPathTypeProc\fR(
        Tcl_Obj *\fIpathPtr\fR);
.CE
.SS FILESYSTEMSEPARATORPROC
.PP
Function to return the separator character(s) for this filesystem.
This need only be implemented if the filesystem wishes to use a
different separator than the standard string
.QW / .
Amongst other
uses, it is returned by the \fBfile separator\fR command. The
return value should be an object with refCount of zero.
.PP
.CS
typedef Tcl_Obj *\fBTcl_FSFilesystemSeparatorProc\fR(
        Tcl_Obj *\fIpathPtr\fR);
.CE
.SS STATPROC
.PP
Function to process a \fBTcl_FSStat\fR call. Must be implemented for any
reasonable filesystem, since many Tcl level commands depend crucially
upon it (e.g.\ \fBfile atime\fR, \fBfile isdirectory\fR, \fBfile size\fR,
\fBglob\fR).
.PP
.CS
typedef int \fBTcl_FSStatProc\fR(
        Tcl_Obj *\fIpathPtr\fR,
        Tcl_StatBuf *\fIstatPtr\fR);
.CE
.PP
The \fBTcl_FSStatProc\fR fills the stat structure \fIstatPtr\fR with
information about the specified file. You do not need any access
rights to the file to get this information but you need search rights
to all directories named in the path leading to the file. The stat
structure includes info regarding device, inode (always 0 on Windows),
privilege mode, nlink (always 1 on Windows), user id (always 0 on
Windows), group id (always 0 on Windows), rdev (same as device on
Windows), size, last access time, last modification time, and
last metadata change time.
.PP
If the file represented by \fIpathPtr\fR exists, the
\fBTcl_FSStatProc\fR returns 0 and the stat structure is filled with
data. Otherwise, -1 is returned, and no stat info is given.
.SS ACCESSPROC
.PP
Function to process a \fBTcl_FSAccess\fR call. Must be implemented for
any reasonable filesystem, since many Tcl level commands depend crucially
upon it (e.g.\ \fBfile exists\fR, \fBfile readable\fR).
.PP
.CS
typedef int \fBTcl_FSAccessProc\fR(
        Tcl_Obj *\fIpathPtr\fR,
        int \fImode\fR);
.CE
.PP
The \fBTcl_FSAccessProc\fR checks whether the process would be allowed
to read, write or test for existence of the file (or other filesystem
object) whose name is in \fIpathPtr\fR. If the pathname refers to a
symbolic link, then the
permissions of the file referred by this symbolic link should be tested.
.PP
On success (all requested permissions granted), zero is returned. On
error (at least one bit in mode asked for a permission that is denied,
or some other  error occurred), -1 is returned.
.SS OPENFILECHANNELPROC
.PP
Function to process a \fBTcl_FSOpenFileChannel\fR call. Must be
implemented for any reasonable filesystem, since any operations
which require open or accessing a file's contents will use it
(e.g.\ \fBopen\fR, \fBencoding\fR, and many Tk commands).
.PP
.CS
typedef Tcl_Channel \fBTcl_FSOpenFileChannelProc\fR(
        Tcl_Interp *\fIinterp\fR,
        Tcl_Obj *\fIpathPtr\fR,
        int \fImode\fR,
        int \fIpermissions\fR);
.CE
.PP
The \fBTcl_FSOpenFileChannelProc\fR opens a file specified by
\fIpathPtr\fR and returns a channel handle that can be used to perform
input and output on the file. This API is modeled after the \fBfopen\fR
procedure of the Unix standard I/O library. The syntax and meaning of
all arguments is similar to those given in the Tcl \fBopen\fR command
when opening a file, where the \fImode\fR argument is a combination of
the POSIX flags O_RDONLY, O_WRONLY, etc. If an error occurs while
opening the channel, the \fBTcl_FSOpenFileChannelProc\fR returns NULL and
records a POSIX error code that can be retrieved with \fBTcl_GetErrno\fR.
In addition, if \fIinterp\fR is non-NULL, the
\fBTcl_FSOpenFileChannelProc\fR leaves an error message in \fIinterp\fR's
result after any error.
.PP
<<<<<<< HEAD
The newly created channel is not registered in the supplied
interpreter; to register it, use \fBTcl_RegisterChannel\fR. If one of
the standard channels, \fBstdin\fR, \fBstdout\fR or \fBstderr\fR was
=======
The newly created channel must not registered in the supplied
interpreter; that task is up to the caller of
\fBTcl_FSOpenFileChannel\fR (if necessary). If one of
the standard channels, \fBstdin, stdout\fR or \fBstderr\fR was
>>>>>>> 1b1cb9b8
previously closed, the act of creating the new channel also assigns it
as a replacement for the standard channel.
.SS MATCHINDIRECTORYPROC
.PP
Function to process a \fBTcl_FSMatchInDirectory\fR call. If not
implemented, then glob and recursive copy functionality will be lacking
in the filesystem (and this may impact commands like \fBencoding names\fR
which use glob functionality internally).
.PP
.CS
typedef int \fBTcl_FSMatchInDirectoryProc\fR(
        Tcl_Interp *\fIinterp\fR,
        Tcl_Obj *\fIresultPtr\fR,
        Tcl_Obj *\fIpathPtr\fR,
        const char *\fIpattern\fR,
        Tcl_GlobTypeData *\fItypes\fR);
.CE
.PP
The function should return all files or directories (or other filesystem
objects) which match the given pattern and accord with the \fItypes\fR
specification given. There are two ways in which this function may be
called. If \fIpattern\fR is NULL, then \fIpathPtr\fR is a full path
specification of a single file or directory which should be checked for
existence and correct type. Otherwise, \fIpathPtr\fR is a directory, the
contents of which the function should search for files or directories
which have the correct type. In either case, \fIpathPtr\fR can be
assumed to be both non-NULL and non-empty. It is not currently
documented whether \fIpathPtr\fR will have a file separator at its end of
not, so code should be flexible to both possibilities.
.PP
The return value is a standard Tcl result indicating whether an error
occurred in the matching process. Error messages are placed in
\fIinterp\fR, unless \fIinterp\fR in NULL in which case no error
message need be generated; on a \fBTCL_OK\fR result, results should be 
added to the \fIresultPtr\fR object given (which can be assumed to be a 
valid unshared Tcl list). The matches added
to \fIresultPtr\fR should include any path prefix given in \fIpathPtr\fR
(this usually means they will be absolute path specifications).
Note that if no matches are found, that simply leads to an empty
result; errors are only signaled for actual file or filesystem
problems which may occur during the matching process.
.PP
The \fBTcl_GlobTypeData\fR structure passed in the \fItypes\fR 
parameter contains the following fields:
.PP
.CS
typedef struct Tcl_GlobTypeData {
    /* Corresponds to bcdpfls as in 'find -t' */
    int \fItype\fR;
    /* Corresponds to file permissions */
    int \fIperm\fR;
    /* Acceptable mac type */
    Tcl_Obj *\fImacType\fR;
    /* Acceptable mac creator */
    Tcl_Obj *\fImacCreator\fR;
} \fBTcl_GlobTypeData\fR;
.CE
.PP
There are two specific cases which it is important to handle correctly,
both when \fItypes\fR is non-NULL. The two cases are when \fItypes->types
& TCL_GLOB_TYPE_DIR\fR or \fItypes->types & TCL_GLOB_TYPE_MOUNT\fR are
true (and in particular when the other flags are false). In the first of
these cases, the function must list the contained directories. Tcl uses
this to implement recursive globbing, so it is critical that filesystems
implement directory matching correctly. In the second of these cases,
with \fBTCL_GLOB_TYPE_MOUNT\fR, the filesystem must list the mount points
which lie within the given \fIpathPtr\fR (and in this case, \fIpathPtr\fR
need not lie within the same filesystem - different to all other cases in
which this function is called). Support for this is critical if Tcl is
to have seamless transitions between from one filesystem to another.
.SS UTIMEPROC
.PP
Function to process a \fBTcl_FSUtime\fR call. Required to allow setting
(not reading) of times with \fBfile mtime\fR, \fBfile atime\fR and the
open-r/open-w/fcopy implementation of \fBfile copy\fR.
.PP
.CS
typedef int \fBTcl_FSUtimeProc\fR(
        Tcl_Obj *\fIpathPtr\fR,
        struct utimbuf *\fItval\fR);
.CE
.PP
The access and modification times of the file specified by \fIpathPtr\fR
should be changed to the values given in the \fItval\fR structure.
.PP
The return value should be 0 on success and -1 on an error, as
with the system \fButime\fR.
.SS LINKPROC
.PP
Function to process a \fBTcl_FSLink\fR call. Should be implemented
only if the filesystem supports links, and may otherwise be NULL.
.PP
.CS
typedef Tcl_Obj *\fBTcl_FSLinkProc\fR(
        Tcl_Obj *\fIlinkNamePtr\fR,
        Tcl_Obj *\fItoPtr\fR,
        int \fIlinkAction\fR);
.CE
.PP
If \fItoPtr\fR is NULL, the function is being asked to read the
contents of a link. The result is a Tcl_Obj specifying the contents of
the link given by \fIlinkNamePtr\fR, or NULL if the link could
not be read. The result is owned by the caller (and should therefore
have its ref count incremented before being returned). Any callers
should call Tcl_DecrRefCount on this result when it is no longer needed.
If \fItoPtr\fR is not NULL, the function should attempt to create a link.
The result in this case should be \fItoPtr\fR if the link was successful
and NULL otherwise. In this case the result is not owned by the caller
(i.e.\ no reference count manipulations on either end are needed). See
the documentation for \fBTcl_FSLink\fR for the correct interpretation
of the \fIlinkAction\fR flags.
.SS LISTVOLUMESPROC
.PP
Function to list any filesystem volumes added by this filesystem.
Should be implemented only if the filesystem adds volumes at the head
of the filesystem, so that they can be returned by \fBfile volumes\fR.
.PP
.CS
typedef Tcl_Obj *\fBTcl_FSListVolumesProc\fR(void);
.CE
.PP
The result should be a list of volumes added by this filesystem, or
NULL (or an empty list) if no volumes are provided. The result object
is considered to be owned by the filesystem (not by Tcl's core), but
should be given a refCount for Tcl. Tcl will use the contents of the
list and then decrement that refCount. This allows filesystems to
choose whether they actually want to retain a
.QW "master list"
of volumes
or not (if not, they generate the list on the fly and pass it to Tcl
with a refCount of 1 and then forget about the list, if yes, then
they simply increment the refCount of their master list and pass it
to Tcl which will copy the contents and then decrement the count back
to where it was).
.PP
Therefore, Tcl considers return values from this proc to be read-only.
.SS FILEATTRSTRINGSPROC
.PP
Function to list all attribute strings which are valid for this
filesystem. If not implemented the filesystem will not support
the \fBfile attributes\fR command. This allows arbitrary additional
information to be attached to files in the filesystem. If it is
not implemented, there is no need to implement the \fBget\fR and \fBset\fR
methods.
.PP
.CS
typedef const char *const *\fBTcl_FSFileAttrStringsProc\fR(
        Tcl_Obj *\fIpathPtr\fR,
        Tcl_Obj **\fIobjPtrRef\fR);
.CE
.PP
The called function may either return an array of strings, or may
instead return NULL and place a Tcl list into the given \fIobjPtrRef\fR. Tcl
will take that list and first increment its reference count before using it.
On completion of that use, Tcl will decrement its reference count. Hence if
the list should be disposed of by Tcl when done, it should have a
reference count of zero, and if the list should not be disposed of, the
filesystem should ensure it returns an object with a reference count
of at least one.
.SS FILEATTRSGETPROC
.PP
Function to process a \fBTcl_FSFileAttrsGet\fR call, used by \fBfile
attributes\fR.
.PP
.CS
typedef int \fBTcl_FSFileAttrsGetProc\fR(
        Tcl_Interp *\fIinterp\fR,
        int \fIindex\fR,
        Tcl_Obj *\fIpathPtr\fR,
        Tcl_Obj **\fIobjPtrRef\fR);
.CE
.PP
Returns a standard Tcl return code. The attribute value retrieved,
which corresponds to the \fIindex\fR'th element in the list returned by
the \fBTcl_FSFileAttrStringsProc\fR, is a Tcl_Obj placed in \fIobjPtrRef\fR (if
\fBTCL_OK\fR was returned) and is likely to have a reference count of zero. Either
way we must either store it somewhere (e.g.\ the Tcl result), or
Incr/Decr its reference count to ensure it is properly freed.
.SS FILEATTRSSETPROC
.PP
Function to process a \fBTcl_FSFileAttrsSet\fR call, used by \fBfile
attributes\fR. If the filesystem is read-only, there is no need
to implement this.
.PP
.CS
typedef int \fBTcl_FSFileAttrsSetProc\fR(
        Tcl_Interp *\fIinterp\fR,
        int \fIindex\fR,
        Tcl_Obj *\fIpathPtr\fR,
        Tcl_Obj *\fIobjPtr\fR);
.CE
.PP
The attribute value of the \fIindex\fR'th element in the list returned by
the Tcl_FSFileAttrStringsProc should be set to the \fIobjPtr\fR given.
.SS CREATEDIRECTORYPROC
.PP
Function to process a \fBTcl_FSCreateDirectory\fR call. Should be
implemented unless the FS is read-only.
.PP
.CS
typedef int \fBTcl_FSCreateDirectoryProc\fR(
        Tcl_Obj *\fIpathPtr\fR);
.CE
.PP
The return value is a standard Tcl result indicating whether an error
occurred in the process. If successful, a new directory should have
been added to the filesystem in the location specified by
\fIpathPtr\fR.
.SS REMOVEDIRECTORYPROC
.PP
Function to process a \fBTcl_FSRemoveDirectory\fR call. Should be
implemented unless the FS is read-only.
.PP
.CS
typedef int \fBTcl_FSRemoveDirectoryProc\fR(
        Tcl_Obj *\fIpathPtr\fR,
        int \fIrecursive\fR,
        Tcl_Obj **\fIerrorPtr\fR);
.CE
.PP
The return value is a standard Tcl result indicating whether an error
occurred in the process. If successful, the directory specified by
\fIpathPtr\fR should have been removed from the filesystem. If the
\fIrecursive\fR flag is given, then a non-empty directory should be
deleted without error. If this flag is not given, then and the
directory is non-empty a POSIX
.QW EEXIST
error should be signaled. If an
error does occur, the name of the file or directory which caused the
error should be placed in \fIerrorPtr\fR.
.SS DELETEFILEPROC
.PP
Function to process a \fBTcl_FSDeleteFile\fR call. Should be implemented
unless the FS is read-only.
.PP
.CS
typedef int \fBTcl_FSDeleteFileProc\fR(
        Tcl_Obj *\fIpathPtr\fR);
.CE
.PP
The return value is a standard Tcl result indicating whether an error
occurred in the process. If successful, the file specified by
\fIpathPtr\fR should have been removed from the filesystem. Note that,
if the filesystem supports symbolic links, Tcl will always call this
function and not Tcl_FSRemoveDirectoryProc when needed to delete them
(even if they are symbolic links to directories).
.SH "FILESYSTEM EFFICIENCY"
.PP
These functions need not be implemented for a particular filesystem
because the core has a fallback implementation available. See each
individual description for the consequences of leaving the field NULL.
.SS LSTATPROC
.PP
Function to process a \fBTcl_FSLstat\fR call. If not implemented, Tcl
will attempt to use the \fIstatProc\fR defined above instead. Therefore
it need only be implemented if a filesystem can differentiate between
\fBstat\fR and \fBlstat\fR calls.
.PP
.CS
typedef int \fBTcl_FSLstatProc\fR(
        Tcl_Obj *\fIpathPtr\fR,
        Tcl_StatBuf *\fIstatPtr\fR);
.CE
.PP
The behavior of this function is very similar to that of the
\fBTcl_FSStatProc\fR defined above, except that if it is applied
to a symbolic link, it returns information about the link, not
about the target file.
.SS COPYFILEPROC
.PP
Function to process a \fBTcl_FSCopyFile\fR call. If not implemented Tcl
will fall back on \fBopen\fR-r, \fBopen\fR-w and \fBfcopy\fR as a
copying mechanism.
Therefore it need only be implemented if the filesystem can perform
that action more efficiently.
.PP
.CS
typedef int \fBTcl_FSCopyFileProc\fR(
        Tcl_Obj *\fIsrcPathPtr\fR,
        Tcl_Obj *\fIdestPathPtr\fR);
.CE
.PP
The return value is a standard Tcl result indicating whether an error
occurred in the copying process. Note that, \fIdestPathPtr\fR is the
name of the file which should become the copy of \fIsrcPathPtr\fR. It
is never the name of a directory into which \fIsrcPathPtr\fR could be
copied (i.e.\ the function is much simpler than the Tcl level \fBfile
copy\fR subcommand). Note that,
if the filesystem supports symbolic links, Tcl will always call this
function and not \fIcopyDirectoryProc\fR when needed to copy them
(even if they are symbolic links to directories). Finally, if the
filesystem determines it cannot support the \fBfile copy\fR action,
calling \fBTcl_SetErrno(EXDEV)\fR and returning a non-\fBTCL_OK\fR
result will tell Tcl to use its standard fallback mechanisms.
.SS RENAMEFILEPROC
.PP
Function to process a \fBTcl_FSRenameFile\fR call. If not implemented,
Tcl will fall back on a copy and delete mechanism. Therefore it need
only be implemented if the filesystem can perform that action more
efficiently.
.PP
.CS
typedef int \fBTcl_FSRenameFileProc\fR(
        Tcl_Obj *\fIsrcPathPtr\fR,
        Tcl_Obj *\fIdestPathPtr\fR);
.CE
.PP
The return value is a standard Tcl result indicating whether an error
occurred in the renaming process. If the
filesystem determines it cannot support the \fBfile rename\fR action,
calling \fBTcl_SetErrno(EXDEV)\fR and returning a non-\fBTCL_OK\fR
result will tell Tcl to use its standard fallback mechanisms.
.SS COPYDIRECTORYPROC
.PP
Function to process a \fBTcl_FSCopyDirectory\fR call. If not
implemented, Tcl will fall back on a recursive \fBfile mkdir\fR, \fBfile copy\fR
mechanism. Therefore it need only be implemented if the filesystem can
perform that action more efficiently.
.PP
.CS
typedef int \fBTcl_FSCopyDirectoryProc\fR(
        Tcl_Obj *\fIsrcPathPtr\fR,
        Tcl_Obj *\fIdestPathPtr\fR,
        Tcl_Obj **\fIerrorPtr\fR);
.CE
.PP
The return value is a standard Tcl result indicating whether an error
occurred in the copying process. If an error does occur, the name of
the file or directory which caused the error should be placed in
\fIerrorPtr\fR. Note that, \fIdestPathPtr\fR is the name of the
directory-name which should become the mirror-image of
\fIsrcPathPtr\fR. It is not the name of a directory into which
\fIsrcPathPtr\fR should be copied (i.e.\ the function is much simpler
than the Tcl level \fBfile copy\fR subcommand). Finally, if the
filesystem determines it cannot support the directory copy action,
calling \fBTcl_SetErrno(EXDEV)\fR and returning a non-\fBTCL_OK\fR
result will tell Tcl to use its standard fallback mechanisms.
.SS LOADFILEPROC
.PP
Function to process a \fBTcl_FSLoadFile\fR call. If not implemented, Tcl
will fall back on a copy to native-temp followed by a \fBTcl_FSLoadFile\fR on
that temporary copy. Therefore it need only be implemented if the
filesystem can load code directly, or it can be implemented simply to
return \fBTCL_ERROR\fR to disable load functionality in this filesystem
entirely.
.PP
.CS
typedef int \fBTcl_FSLoadFileProc\fR(
        Tcl_Interp *\fIinterp\fR,
        Tcl_Obj *\fIpathPtr\fR,
        Tcl_LoadHandle *\fIhandlePtr\fR,
        Tcl_FSUnloadFileProc *\fIunloadProcPtr\fR);
.CE
.PP
Returns a standard Tcl completion code. If an error occurs, an error
message is left in the \fIinterp\fR's result. The function dynamically loads a
binary code file into memory. On a successful load, the \fIhandlePtr\fR
should be filled with a token for the dynamically loaded file, and the
\fIunloadProcPtr\fR should be filled in with the address of a procedure.
The unload procedure will be called with the given \fBTcl_LoadHandle\fR as its
only parameter when Tcl needs to unload the file. For example, for the
native filesystem, the \fBTcl_LoadHandle\fR returned is currently a token
which can be used in the private \fBTclpFindSymbol\fR to access functions
in the new code. Each filesystem is free to define the
\fBTcl_LoadHandle\fR as it requires. Finally, if the
filesystem determines it cannot support the file load action,
calling \fBTcl_SetErrno(EXDEV)\fR and returning a non-\fBTCL_OK\fR
result will tell Tcl to use its standard fallback mechanisms.
.SS UNLOADFILEPROC
.PP
Function to unload a previously successfully loaded file. If load was
implemented, then this should also be implemented, if there is any
cleanup action required.
.PP
.CS
typedef void \fBTcl_FSUnloadFileProc\fR(
        Tcl_LoadHandle \fIloadHandle\fR);
.CE
.SS GETCWDPROC
.PP
Function to process a \fBTcl_FSGetCwd\fR call. Most filesystems need not
implement this. It will usually only be called once, if \fBgetcwd\fR is
called before \fBchdir\fR. May be NULL.
.PP
.CS
typedef Tcl_Obj *\fBTcl_FSGetCwdProc\fR(
        Tcl_Interp *\fIinterp\fR);
.CE
.PP
If the filesystem supports a native notion of a current working
directory (which might perhaps change independent of Tcl), this
function should return that cwd as the result, or NULL if the current
directory could not be determined (e.g.\ the user does not have
appropriate permissions on the cwd directory). If NULL is returned, an
error message is left in the \fIinterp\fR's result.
.SS CHDIRPROC
.PP
Function to process a \fBTcl_FSChdir\fR call. If filesystems do not
implement this, it will be emulated by a series of directory access
checks. Otherwise, virtual filesystems which do implement it need only
respond with a positive return result if the \fIpathPtr\fR is a valid,
accessible directory in their filesystem. They need not remember the
result, since that will be automatically remembered for use by
\fBTcl_FSGetCwd\fR.
Real filesystems should carry out the correct action (i.e.\ call the
correct system \fBchdir\fR API).
.PP
.CS
typedef int \fBTcl_FSChdirProc\fR(
        Tcl_Obj *\fIpathPtr\fR);
.CE
.PP
The \fBTcl_FSChdirProc\fR changes the applications current working
directory to the value specified in \fIpathPtr\fR. The function returns
-1 on error or 0 on success.
.SH "SEE ALSO"
cd(n), file(n), filename(n), load(n), open(n), pwd(n), source(n), unload(n)
.SH KEYWORDS
stat, access, filesystem, vfs, virtual filesystem<|MERGE_RESOLUTION|>--- conflicted
+++ resolved
@@ -582,13 +582,8 @@
 leaves an error message in \fIinterp\fR's result after any error.
 .PP
 The newly created channel is not registered in the supplied interpreter; to
-<<<<<<< HEAD
-register it, use \fBTcl_RegisterChannel\fR, described below.
+register it, use \fBTcl_RegisterChannel\fR.
 If one of the standard channels, \fBstdin\fR, \fBstdout\fR or \fBstderr\fR was
-=======
-register it, use \fBTcl_RegisterChannel\fR.
-If one of the standard channels, \fBstdin, stdout\fR or \fBstderr\fR was
->>>>>>> 1b1cb9b8
 previously closed, the act of creating the new channel also assigns it as a
 replacement for the standard channel.
 .PP
@@ -1223,16 +1218,10 @@
 \fBTcl_FSOpenFileChannelProc\fR leaves an error message in \fIinterp\fR's
 result after any error.
 .PP
-<<<<<<< HEAD
-The newly created channel is not registered in the supplied
-interpreter; to register it, use \fBTcl_RegisterChannel\fR. If one of
-the standard channels, \fBstdin\fR, \fBstdout\fR or \fBstderr\fR was
-=======
 The newly created channel must not registered in the supplied
 interpreter; that task is up to the caller of
 \fBTcl_FSOpenFileChannel\fR (if necessary). If one of
-the standard channels, \fBstdin, stdout\fR or \fBstderr\fR was
->>>>>>> 1b1cb9b8
+the standard channels, \fBstdin\fR, \fBstdout\fR or \fBstderr\fR was
 previously closed, the act of creating the new channel also assigns it
 as a replacement for the standard channel.
 .SS MATCHINDIRECTORYPROC
