--- conflicted
+++ resolved
@@ -500,14 +500,10 @@
 structure includes info regarding device, inode (always 0 on Windows),
 privilege mode, nlink (always 1 on Windows), user id (always 0 on
 Windows), group id (always 0 on Windows), rdev (same as device on
-<<<<<<< HEAD
-Windows), size, last access time, last modification time, and creation
-time. See \fBPORTABLE STAT RESULT API\fR for a description of how to write
-portable code to allocate and access the \fITcl_StatBuf\fR structure.
-=======
 Windows), size, last access time, last modification time, and
 last metadata change time.
->>>>>>> 728a7cde
+See \fBPORTABLE STAT RESULT API\fR for a description of how to write
+portable code to allocate and access the \fITcl_StatBuf\fR structure.
 .PP
 If \fIpath\fR exists, \fBTcl_FSLstat\fR returns 0 and the stat structure
 is filled with data. Otherwise, -1 is returned, and no stat info is
@@ -564,14 +560,10 @@
 structure includes info regarding device, inode (always 0 on Windows),
 privilege mode, nlink (always 1 on Windows), user id (always 0 on
 Windows), group id (always 0 on Windows), rdev (same as device on
-<<<<<<< HEAD
-Windows), size, last access time, last modification time, and creation
-time. See \fBPORTABLE STAT RESULT API\fR for a description of how to write
-portable code to allocate and access the \fITcl_StatBuf\fR structure.
-=======
 Windows), size, last access time, last modification time, and
 last metadata change time.
->>>>>>> 728a7cde
+See \fBPORTABLE STAT RESULT API\fR for a description of how to write
+portable code to allocate and access the \fITcl_StatBuf\fR structure.
 .PP
 If \fIpath\fR exists, \fBTcl_FSStat\fR returns 0 and the stat structure
 is filled with data. Otherwise, -1 is returned, and no stat info is
