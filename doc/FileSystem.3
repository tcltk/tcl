--- conflicted
+++ resolved
@@ -197,13 +197,9 @@
 .AP Tcl_Obj *destPathPtr in
 As for \fIpathPtr\fR, but used for the destination filename for a copy or
 rename operation.
-<<<<<<< HEAD
 .AP int recursive in
 Whether to remove subdirectories and their contents as well.
-.AP "const char" *encodingName in
-=======
 .AP "const char" *encoding in
->>>>>>> de370ec8
 The encoding of the data stored in the
 file identified by \fIpathPtr\fR and to be evaluated.
 .AP "const char" *pattern in
@@ -424,11 +420,7 @@
 the encoding identified by \fIencoding\fR and evaluates
 its contents as a Tcl script. It returns the same information as
 \fBTcl_EvalObjEx\fR.
-<<<<<<< HEAD
-If \fIencodingName\fR is NULL, the utf-8 encoding is used for
-=======
-If \fIencoding\fR is NULL, the system encoding is used for
->>>>>>> de370ec8
+If \fIencoding\fR is NULL, the utf-8 encoding is used for
 reading the file contents.
 If the file could not be read then a Tcl error is returned to describe
 why the file could not be read.
