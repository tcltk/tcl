'\"
'\" Copyright (c) 1993 The Regents of the University of California.
'\" Copyright (c) 1994-1997 Sun Microsystems, Inc.
'\"
'\" See the file "license.terms" for information on usage and redistribution
'\" of this file, and for a DISCLAIMER OF ALL WARRANTIES.
'\"
.TH upvar n "" Tcl "Tcl Built-In Commands"
.so man.macros
.BS
'\" Note:  do not modify the .SH NAME line immediately below!
.SH NAME
upvar \- Create link to variable in a different stack frame
.SH SYNOPSIS
<<<<<<< HEAD
\fBupvar \fR?\fIlevel\fR? \fIotherVar myVar \fR?\fIotherVar myVar ...\fR?
=======
\fBupvar \fR?\fIlevel\fR? \fIotherVar myVar \fR?\fIotherVar myVar\fR ...?
>>>>>>> 604a5267
.BE
.SH DESCRIPTION
.PP
This command arranges for one or more local variables in the current
procedure to refer to variables in an enclosing procedure call or
to global variables.
\fILevel\fR may have any of the forms permitted for the \fBuplevel\fR
command, and may be omitted (it defaults to \fB1\fR).
For each \fIotherVar\fR argument, \fBupvar\fR makes the variable
by that name in the procedure frame given by \fIlevel\fR (or at
global level, if \fIlevel\fR is \fB#0\fR) accessible
in the current procedure by the name given in the corresponding
\fImyVar\fR argument.
The variable named by \fIotherVar\fR need not exist at the time of the
call;  it will be created the first time \fImyVar\fR is referenced, just like
an ordinary variable.  There must not exist a variable by the
name \fImyVar\fR at the time \fBupvar\fR is invoked.
\fIMyVar\fR is always treated as the name of a variable, not an
array element.  An error is returned if the name looks like an array element,
such as \fBa(b)\fR.
\fIOtherVar\fR may refer to a scalar variable, an array,
or an array element.
\fBUpvar\fR returns an empty string.
.PP
The \fBupvar\fR command simplifies the implementation of call-by-name
procedure calling and also makes it easier to build new control constructs
as Tcl procedures.
For example, consider the following procedure:
.PP
.CS
proc \fIadd2\fR name {
    \fBupvar\fR $name x
    set x [expr {$x + 2}]
}
.CE
.PP
If \fIadd2\fR is invoked with an argument giving the name of a variable,
it adds two to the value of that variable.
Although \fIadd2\fR could have been implemented using \fBuplevel\fR
instead of \fBupvar\fR, \fBupvar\fR makes it simpler for \fIadd2\fR
to access the variable in the caller's procedure frame.
.PP
\fBnamespace eval\fR is another way (besides procedure calls)
that the Tcl naming context can change.
It adds a call frame to the stack to represent the namespace context.
This means each \fBnamespace eval\fR command
counts as another call level for \fBuplevel\fR and \fBupvar\fR commands.
For example, \fBinfo level\fR \fB1\fR will return a list
describing a command that is either
the outermost procedure call or the outermost \fBnamespace eval\fR command.
Also, \fBuplevel #0\fR evaluates a script
at top-level in the outermost namespace (the global namespace).
.PP
If an upvar variable is unset (e.g. \fBx\fR in \fBadd2\fR above), the
\fBunset\fR operation affects the variable it is linked to, not the
upvar variable.  There is no way to unset an upvar variable except
by exiting the procedure in which it is defined.  However, it is
possible to retarget an upvar variable by executing another \fBupvar\fR
command.
.SH "TRACES AND UPVAR"
.PP
Upvar interacts with traces in a straightforward but possibly
unexpected manner.  If a variable trace is defined on \fIotherVar\fR, that
trace will be triggered by actions involving \fImyVar\fR.  However,
the trace procedure will be passed the name of \fImyVar\fR, rather
than the name of \fIotherVar\fR.  Thus, the output of the following code
will be
.QW "\fIlocalVar\fR"
rather than
.QW "\fIoriginalVar\fR" :
.PP
.CS
proc \fItraceproc\fR { name index op } {
    puts $name
}
proc \fIsetByUpvar\fR { name value } {
    \fBupvar\fR $name localVar
    set localVar $value
}
set originalVar 1
trace add variable originalVar write \fItraceproc\fR
\fIsetByUpvar\fR originalVar 2
.CE
.PP
If \fIotherVar\fR refers to an element of an array, then the element
name is passed as the second argument to the trace procedure. This
may be important information in case of traces set on an entire array.
.SH EXAMPLE
A \fBdecr\fR command that works like \fBincr\fR except it subtracts
the value from the variable instead of adding it:
.PP
.CS
proc decr {varName {decrement 1}} {
    \fBupvar\fR 1 $varName var
    incr var [expr {-$decrement}]
}
.CE
.SH "SEE ALSO"
global(n), namespace(n), uplevel(n), variable(n)
.SH KEYWORDS
context, frame, global, level, namespace, procedure, upvar, variable
.\" Local Variables:
.\" mode: nroff
.\" End:<|MERGE_RESOLUTION|>--- conflicted
+++ resolved
@@ -12,11 +12,7 @@
 .SH NAME
 upvar \- Create link to variable in a different stack frame
 .SH SYNOPSIS
-<<<<<<< HEAD
-\fBupvar \fR?\fIlevel\fR? \fIotherVar myVar \fR?\fIotherVar myVar ...\fR?
-=======
 \fBupvar \fR?\fIlevel\fR? \fIotherVar myVar \fR?\fIotherVar myVar\fR ...?
->>>>>>> 604a5267
 .BE
 .SH DESCRIPTION
 .PP
