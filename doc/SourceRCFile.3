'\"
'\" Copyright (c) 1998-2000 by Scriptics Corporation.
'\" All rights reserved.
'\" 
<<<<<<< HEAD
'\" RCS: @(#) $Id: SourceRCFile.3,v 1.4 2004/10/07 15:37:44 dkf Exp $
'\" 
'\"
=======
>>>>>>> 1665766f
.so man.macros
.TH Tcl_SourceRCFile 3 8.3 Tcl "Tcl Library Procedures"
.BS
.SH NAME
Tcl_SourceRCFile \- source the Tcl rc file
.SH SYNOPSIS
.nf
\fB#include <tcl.h>\fR
.sp
void
\fBTcl_SourceRCFile\fR(\fIinterp\fR)
.SH ARGUMENTS
.AS Tcl_Interp *interp
.AP Tcl_Interp *interp in
Tcl interpreter to source rc file into.
.BE

.SH DESCRIPTION
.PP
\fBTcl_SourceRCFile\fR is used to source the Tcl rc file at startup.
It is typically invoked by Tcl_Main or Tk_Main.  The name of the file
sourced is obtained from the global variable \fBtcl_rcFileName\fR in
the interpreter given by \fIinterp\fR.  If this variable is not
defined, or if the file it indicates cannot be found, no action is
taken.

.SH KEYWORDS
application-specific initialization, main program, rc file<|MERGE_RESOLUTION|>--- conflicted
+++ resolved
@@ -2,12 +2,6 @@
 '\" Copyright (c) 1998-2000 by Scriptics Corporation.
 '\" All rights reserved.
 '\" 
-<<<<<<< HEAD
-'\" RCS: @(#) $Id: SourceRCFile.3,v 1.4 2004/10/07 15:37:44 dkf Exp $
-'\" 
-'\"
-=======
->>>>>>> 1665766f
 .so man.macros
 .TH Tcl_SourceRCFile 3 8.3 Tcl "Tcl Library Procedures"
 .BS
