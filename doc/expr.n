'\"
'\" Copyright (c) 1993 The Regents of the University of California.
'\" Copyright (c) 1994-2000 Sun Microsystems, Inc.
'\" Copyright (c) 2005 by Kevin B. Kenny <kennykb@acm.org>. All rights reserved
'\"
'\" See the file "license.terms" for information on usage and redistribution
'\" of this file, and for a DISCLAIMER OF ALL WARRANTIES.
'\"
.TH expr n 8.5 Tcl "Tcl Built-In Commands"
.so man.macros
.BS
'\" Note:  do not modify the .SH NAME line immediately below!
.SH NAME
expr \- Evaluate an expression
.SH SYNOPSIS
\fBexpr \fIexpression\fR
.BE
.SH DESCRIPTION
.PP
Evaluates the expression, \fIexpression\fR, returning its value.
The operators permitted in an expression include a subset of
the operators permitted in C expressions.  For those operators
common to both Tcl and C, Tcl applies the same meaning and precedence
as the corresponding C operators.
The value of an expression is often a numeric result, either an integer or a
floating-point value, but may also be a non-numeric value.
For example, the expression
.PP
.CS
\fBexpr\fR {8.2 + 6}
.CE
.PP
evaluates to 14.2.
Expressions differ from C expressions in the way that
operands are specified.  Expressions also support
non-numeric operands, string comparisons, and some
additional operators not found in C.
.PP
When an expression evaluates to an integer, the value is the decimal form of
the integer, and when an expression evaluates to a floating-point number, the
value is the form produced by the \fB%g\fR format specifier of Tcl's
\fBformat\fR command.
.SS OPERANDS
.PP
An expression consists of a combination of operands, operators, parentheses and
commas, possibly with whitespace between any of these elements, which is
ignored.
An integer operand may be specified in decimal (the normal case, the optional
first two characters are \fB0d\fR), binary
(the first two characters are \fB0b\fR), octal
(the first two characters are \fB0o\fR), or hexadecimal
(the first two characters are \fB0x\fR) form.
A floating-point number may be specified in any of several
common decimal formats, and may use the decimal point \fB.\fR,
\fBe\fR or \fBE\fR for scientific notation, and
the sign characters \fB+\fR and \fB\-\fR.  The
following are all valid floating-point numbers:  2.1, 3., 6e4, 7.91e+16.
The strings \fBInf\fR
and \fBNaN\fR, in any combination of case, are also recognized as floating point
values.  An operand that doesn't have a numeric interpretation must be quoted
with either braces or with double quotes.
.PP
An operand may be specified in any of the following ways:
.IP [1]
As a numeric value, either integer or floating-point.
.IP [2]
As a boolean value, using any form understood by \fBstring is\fR
\fBboolean\fR.
.IP [3]
As a variable, using standard \fB$\fR notation.
The value of the variable is then the value of the operand.
.IP [4]
As a string enclosed in double-quotes.
Backslash, variable, and command substitution are performed as described in
\fBTcl\fR.
.IP [5]
As a string enclosed in braces.
The operand is treated as a braced value as described in \fBTcl\fR.
.IP [6]
As a Tcl command enclosed in brackets.
Command substitution is performed as described in \fBTcl\fR.
.IP [7]
As a mathematical function such as \fBsin($x)\fR, whose arguments have any of the above
forms for operands.  See \fBMATH FUNCTIONS\fR below for
a discussion of how mathematical functions are handled.
.PP
Because \fBexpr\fR parses and performs substitutions on values that have
already been parsed and substituted by \fBTcl\fR, it is usually best to enclose
expressions in braces to avoid the first round of substitutions by
\fBTcl\fR.
.PP
Below are some examples of simple expressions where the value of \fBa\fR is 3
and the value of \fBb\fR is 6.  The command on the left side of each line
produces the value on the right side.
.PP
.CS
<<<<<<< HEAD
.ta 6c
\fBexpr\fR {3.1 + $a}	\fI6.1\fR
\fBexpr\fR {2 + "$a.$b"}	\fI5.6\fR
\fBexpr\fR {4*[llength "6 2"]}	\fI8\fR
=======
.ta 9c
\fBexpr\fR 3.1 + $a	\fI6.1\fR
\fBexpr\fR 2 + "$a.$b"	\fI5.6\fR
\fBexpr\fR 4*[llength "6 2"]	\fI8\fR
>>>>>>> d72bda67
\fBexpr\fR {{word one} < "word $a"}	\fI0\fR
.CE
.SS OPERATORS
.PP
For operators having both a numeric mode and a string mode, the numeric mode is
chosen when all operands have a numeric interpretation.  The integer
interpretation of an operand is preferred over the floating-point
interpretation.  To ensure string operations on arbitrary values it is generally a
good idea to use \fBeq\fR, \fBne\fR, or the \fBstring\fR command instead of
more versatile operators such as \fB==\fR.
.PP
Unless otherwise specified, operators accept non-numeric operands.  The value
of a boolean operation is 1 if true, 0 otherwise.  See also \fBstring is\fR
\fBboolean\fR.  The valid operators, most of which are also available as
commands in the \fBtcl::mathop\fR namespace (see \fBmathop\fR(n)), are listed
below, grouped in decreasing order of precedence:
.TP 20
\fB\-\0\0+\0\0~\0\0!\fR
.
Unary minus, unary plus, bit-wise NOT, logical NOT.  These operators
may only be applied to numeric operands, and bit-wise NOT may only be
applied to integers.
.TP 20
\fB**\fR
.
Exponentiation.  Valid for numeric operands.  The maximum exponent value
that Tcl can handle if the first number is an integer > 1 is 268435455.
.TP 20
\fB*\0\0/\0\0%\fR
.
Multiply and divide, which are valid for numeric operands, and remainder, which
is valid for integers.  The remainder, an absolute value smaller than the
absolute value of the divisor, has the same sign as the divisor.
.RS
.PP
When applied to integers, division and remainder can be
considered to partition the number line into a sequence of
adjacent non-overlapping pieces, where each piece is the size of the divisor;
the quotient identifies which piece the dividend lies within, and the
remainder identifies where within that piece the dividend lies. A
consequence of this is that the result of
.QW "-57 \fB/\fR 10"
is always -6, and the result of
.QW "-57 \fB%\fR 10"
is always 3.
.RE
.TP 20
\fB+\0\0\-\fR
.
Add and subtract.  Valid for numeric operands.
.TP 20
\fB<<\0\0>>\fR
.
Left and right shift.  Valid for integers.
A right shift always propagates the sign bit.
.TP 20
\fB<\0\0>\0\0<=\0\0>=\fR
.
Boolean numeric-preferring comparisons: less than, greater than, less than or
equal, and greater than or equal. If either argument is not numeric, the
comparison is done using UNICODE string comparison, as with the string
comparison operators below, which have the same precedence.
.TP 20
\fBlt\0\0gt\0\0le\0\0ge\fR
.VS "8.7, TIP461"
Boolean string comparisons: less than, greater than, less than or equal, and
greater than or equal. These always compare values using their UNICODE strings
(also see \fBstring compare\fR), unlike with the numeric-preferring
comparisons abov, which have the same precedence.
.VE "8.7, TIP461"
.TP 20
\fB==\0\0!=\fR
.
Boolean equal and not equal.
.TP 20
\fBeq\0\0ne\fR
.
Boolean string equal and string not equal.
.TP 20
\fBin\0\0ni\fR
.
List containment and negated list containment.  The first argument is
interpreted as a string, the second as a list.  \fBin\fR tests for membership
in the list, and \fBni\fR is the inverse.
.TP 20
\fB&\fR
.
Bit-wise AND.  Valid for integer operands.
.TP 20
\fB^\fR
.
Bit-wise exclusive OR.  Valid for integer operands.
.TP 20
\fB|\fR
.
Bit-wise OR.  Valid for integer operands.
.TP 20
\fB&&\fR
.
Logical AND.  If both operands are true, the result is 1, or 0 otherwise.
This operator evaluates lazily; it only evaluates its second operand if it
must in order to determine its result.
This operator evaluates lazily; it only evaluates its second operand if it
must in order to determine its result.
.TP 20
\fB||\fR
.
Logical OR.  If both operands are false, the result is 0, or 1 otherwise.
This operator evaluates lazily; it only evaluates its second operand if it
must in order to determine its result.
.TP 20
\fIx \fB?\fI y \fB:\fI z\fR
.
If-then-else, as in C.  If \fIx\fR is false , the result is the value of
\fIy\fR.  Otherwise the result is the value of \fIz\fR.
This operator evaluates lazily; it evaluates only one of \fIy\fR or \fIz\fR.
.PP
The exponentiation operator promotes types in the same way that the multiply
and divide operators do, and the result is is the same as the result of
\fBpow\fR.
Exponentiation groups right-to-left within a precedence level. Other binary
operators group left-to-right.  For example, the value of
.PP
.PP
.CS
\fBexpr\fR {4*2 < 7}
.CE
.PP
is 0, while the value of
.PP
.CS
\fBexpr\fR {2**3**2}
.CE
.PP
is 512.
.PP
As in C, \fB&&\fR, \fB||\fR, and \fB?:\fR feature
.QW "lazy evaluation" ,
which means that operands are not evaluated if they are
not needed to determine the outcome.  For example, in
.PP
.CS
\fBexpr\fR {$v ? [a] : [b]}
.CE
.PP
only one of \fB[a]\fR or \fB[b]\fR is evaluated,
depending on the value of \fB$v\fR.  This is not true of the normal Tcl parser,
so it is normally recommended to enclose the arguments to \fBexpr\fR in braces.
Without braces, as in
\fBexpr\fR $v?[a]:[b]
both \fB[a]\fR and \fB[b]\fR are evaluated before \fBexpr\fR is even called.
.PP
For more details on the results
produced by each operator, see the documentation for C.
.SS "MATH FUNCTIONS"
.PP
A mathematical function such as \fBsin($x)\fR is replaced with a call to an ordinary
Tcl command in the \fBtcl::mathfunc\fR namespace.  The evaluation
of an expression such as
.PP
.CS
\fBexpr\fR {sin($x+$y)}
.CE
.PP
is the same in every way as the evaluation of
.PP
.CS
\fBexpr\fR {[tcl::mathfunc::sin [\fBexpr\fR {$x+$y}]]}
.CE
.PP
which in turn is the same as the evaluation of
.PP
.CS
tcl::mathfunc::sin [\fBexpr\fR {$x+$y}]
.CE
.PP
\fBtcl::mathfunc::sin\fR is resolved as described in
\fBNAMESPACE RESOLUTION\fR in the \fBnamespace\fR(n) documentation.   Given the
default value of \fBnamespace path\fR, \fB[namespace
current]::tcl::mathfunc::sin\fR or \fB::tcl::mathfunc::sin\fR are the typical
resolutions.
.PP
As in C, a mathematical function may accept multiple arguments separated by commas. Thus,
.PP
.CS
\fBexpr\fR {hypot($x,$y)}
.CE
.PP
becomes
.PP
.CS
tcl::mathfunc::hypot $x $y
.CE
.PP
See the \fBmathfunc\fR(n) documentation for the math functions that are
available by default.
.SS "TYPES, OVERFLOW, AND PRECISION"
.PP
When needed to guarantee exact performance, internal computations involving
integers use the LibTomMath multiple precision integer library.  In Tcl releases
prior to 8.5, integer calculations were performed using one of the C types
\fIlong int\fR or \fITcl_WideInt\fR, causing implicit range truncation
in those calculations where values overflowed the range of those types.
Any code that relied on these implicit truncations should instead call
\fBint()\fR or \fBwide()\fR, which do truncate.
.PP
Internal floating-point computations are
performed using the \fIdouble\fR C type.
When converting a string to floating-point value, exponent overflow is
detected and results in the \fIdouble\fR value of \fBInf\fR or
\fB\-Inf\fR as appropriate.  Floating-point overflow and underflow
are detected to the degree supported by the hardware, which is generally
fairly reliable.
.PP
Conversion among internal representations for integer, floating-point, and
string operands is done automatically as needed.  For arithmetic computations,
integers are used until some floating-point number is introduced, after which
floating-point values are used.  For example,
.PP
.CS
\fBexpr\fR {5 / 4}
.CE
.PP
returns 1, while
.PP
.CS
\fBexpr\fR {5 / 4.0}
\fBexpr\fR {5 / ( [string length "abcd"] + 0.0 )}
.CE
.PP
both return 1.25.
A floating-point result can be distinguished from an integer result by the
presence of either
.QW \fB.\fR
or
.QW \fBe\fR
.PP
. For example,
.PP
.CS
\fBexpr\fR {20.0/5.0}
.CE
.PP
returns \fB4.0\fR, not \fB4\fR.
.SH "PERFORMANCE CONSIDERATIONS"
.PP
Where an expression contains syntax that Tcl would otherwise perform
substitutions on, enclosing an expression in braces or otherwise quoting it
so that it's a static value allows the Tcl compiler to generate bytecode for
the expression, resulting in better speed and smaller storage requirements.
This also avoids issues that can arise if Tcl is allowed to perform
substitution on the value before \fBexpr\fR is called.
.PP
In the following example, the value of the expression is 11 because the Tcl parser first
substitutes \fB$b\fR and \fBexpr\fR then substitutes \fB$a\fR as part
of evaluating the expression
.QW "$a + 2*4" .
Enclosing the
expression in braces would result in a syntax error as \fB$b\fR does
not evaluate to a numeric value.
.PP
.CS
set a 3
set b {$a + 2}
\fBexpr\fR $b*4
.CE
.PP
<<<<<<< HEAD
When an expression is generated at runtime, like the one above is, the bytcode
=======
When an expression is generated at runtime, like the one above is, the bytecode
>>>>>>> d72bda67
compiler must ensure that new code is generated each time the expression
is evaluated.  This is the most costly kind of expression from a performance
perspective.  In such cases, consider directly using the commands described in
the \fBmathfunc\fR(n) or \fBmathop\fR(n) documentation instead of \fBexpr\fR.
.PP
Most expressions are not formed at runtime, but are literal strings or contain
substitutions that don't introduce other substitutions.  To allow the bytecode
compiler to work with an expression as a string literal at compilation time,
ensure that it contains no substitutions or that it is enclosed in braces or
otherwise quoted to prevent Tcl from performing substitutions, allowing
\fBexpr\fR to perform them instead.
<<<<<<< HEAD
.SH "COMPATIBILITY WITH TCL 8.*"
.PP
In Tcl 8 and older, the \fBexpr\fR command would concatenate multiple
arguments to form the expression; if this behavior is desired in Tcl
9.0 onwards, explicit use of \fBconcat\fR is required (this is also
compatible with earlier versions). Note that this is often a source of
bugs, including security bugs, so it is \fInot recommended\fR.
=======
.PP
If it is necessary to include a non-constant expression string within the
wider context of an otherwise-constant expression, the most efficient
technique is to put the varying part inside a recursive \fBexpr\fR, as this at
least allows for the compilation of the outer part, though it does mean that
the varying part must itself be evaluated as a separate expression. Thus, in
this example the result is 20 and the outer expression benefits from fully
cached bytecode compilation.
>>>>>>> d72bda67
.PP
.CS
set a 3
set b {$a + 2}
<<<<<<< HEAD
\fBexpr\fR [concat $b * 4]
.CE
.PP
However, some cases that _are_ supported can be preferable, such as
embedding the use of \fBexpr\fR with a variable argument inside an
otherwise constant expression:
.PP
.CS
\fBexpr\fR {[\fBexpr\fR $b] * 4}
.CE
.PP
This may change what value is calculated. Such changes may actually
fix more bugs than they cause!
=======
\fBexpr\fR {[\fBexpr\fR $b] * 4}
.CE
.PP
In general, you should enclose your expression in braces wherever possible,
and where not possible, the argument to \fBexpr\fR should be an expression
defined elsewhere as simply as possible. It is usually more efficient and
safer to use other techniques (e.g., the commands in the \fBtcl::mathop\fR
namespace) than it is to do complex expression generation.
>>>>>>> d72bda67
.SH EXAMPLES
.PP
A numeric comparison whose result is 1:
.PP
.CS
\fBexpr\fR {"0x03" > "2"}
.CE
.PP
A string comparison whose result is 1:
.PP
.CS
\fBexpr\fR {"0y" > "0x12"}
.CE
.PP
.VS "8.7, TIP461"
A forced string comparison whose result is 0:
.PP
.CS
\fBexpr\fR {"0x03" gt "2"}
.CE
.VE "8.7, TIP461"
.PP
Define a procedure that computes an
.QW interesting
mathematical function:
.PP
.CS
proc tcl::mathfunc::calc {x y} {
    \fBexpr\fR { ($x**2 - $y**2) / exp($x**2 + $y**2) }
}
.CE
.PP
Convert polar coordinates into cartesian coordinates:
.PP
.CS
# convert from ($radius,$angle)
set x [\fBexpr\fR { $radius * cos($angle) }]
set y [\fBexpr\fR { $radius * sin($angle) }]
.CE
.PP
Convert cartesian coordinates into polar coordinates:
.PP
.CS
# convert from ($x,$y)
set radius [\fBexpr\fR { hypot($y, $x) }]
set angle  [\fBexpr\fR { atan2($y, $x) }]
.CE
.PP
Print a message describing the relationship of two string values to
each other:
.PP
.CS
puts "a and b are [\fBexpr\fR {$a eq $b ? {equal} : {different}}]"
.CE
.PP
Set a variable indicating whether an environment variable is defined and has
value of true:
.PP
.CS
set isTrue [\fBexpr\fR {
    [info exists ::env(SOME_ENV_VAR)] &&
    [string is true -strict $::env(SOME_ENV_VAR)]
}]
.CE
.PP
Generate a random integer in the range 0..99 inclusive:
.PP
.CS
set randNum [\fBexpr\fR { int(100 * rand()) }]
.CE
.SH "SEE ALSO"
array(n), for(n), if(n), mathfunc(n), mathop(n), namespace(n), proc(n),
string(n), Tcl(n), while(n)
.SH KEYWORDS
arithmetic, boolean, compare, expression, fuzzy comparison
.SH COPYRIGHT
.nf
Copyright \(co 1993 The Regents of the University of California.
Copyright \(co 1994-2000 Sun Microsystems Incorporated.
Copyright \(co 2005 by Kevin B. Kenny <kennykb@acm.org>. All rights reserved.
.fi
'\" Local Variables:
'\" mode: nroff
'\" End:<|MERGE_RESOLUTION|>--- conflicted
+++ resolved
@@ -40,6 +40,13 @@
 the integer, and when an expression evaluates to a floating-point number, the
 value is the form produced by the \fB%g\fR format specifier of Tcl's
 \fBformat\fR command.
+.PP
+.VS "9.0, TIP 526"
+Unlike with prior versions of Tcl, from Tcl 9.0 onwards, the \fBexpr\fR
+command only accepts a single argument instead of concatenating an arbitrary
+number of arguments to form an expression.
+See \fBCOMPATIBILITY WITH TCL 8.*\fR below for details.
+.VE "9.0, TIP 526"
 .SS OPERANDS
 .PP
 An expression consists of a combination of operands, operators, parentheses and
@@ -94,17 +101,10 @@
 produces the value on the right side.
 .PP
 .CS
-<<<<<<< HEAD
-.ta 6c
+.ta 9c
 \fBexpr\fR {3.1 + $a}	\fI6.1\fR
 \fBexpr\fR {2 + "$a.$b"}	\fI5.6\fR
 \fBexpr\fR {4*[llength "6 2"]}	\fI8\fR
-=======
-.ta 9c
-\fBexpr\fR 3.1 + $a	\fI6.1\fR
-\fBexpr\fR 2 + "$a.$b"	\fI5.6\fR
-\fBexpr\fR 4*[llength "6 2"]	\fI8\fR
->>>>>>> d72bda67
 \fBexpr\fR {{word one} < "word $a"}	\fI0\fR
 .CE
 .SS OPERATORS
@@ -340,16 +340,16 @@
 presence of either
 .QW \fB.\fR
 or
-.QW \fBe\fR
-.PP
-. For example,
+.QW \fBe\fR .
+.PP
+For example,
 .PP
 .CS
 \fBexpr\fR {20.0/5.0}
 .CE
 .PP
 returns \fB4.0\fR, not \fB4\fR.
-.SH "PERFORMANCE CONSIDERATIONS"
+.SH "PERFORMANCE AND COMPATIBILITY"
 .PP
 Where an expression contains syntax that Tcl would otherwise perform
 substitutions on, enclosing an expression in braces or otherwise quoting it
@@ -362,7 +362,7 @@
 substitutes \fB$b\fR and \fBexpr\fR then substitutes \fB$a\fR as part
 of evaluating the expression
 .QW "$a + 2*4" .
-Enclosing the
+Simply enclosing the
 expression in braces would result in a syntax error as \fB$b\fR does
 not evaluate to a numeric value.
 .PP
@@ -372,11 +372,7 @@
 \fBexpr\fR $b*4
 .CE
 .PP
-<<<<<<< HEAD
-When an expression is generated at runtime, like the one above is, the bytcode
-=======
 When an expression is generated at runtime, like the one above is, the bytecode
->>>>>>> d72bda67
 compiler must ensure that new code is generated each time the expression
 is evaluated.  This is the most costly kind of expression from a performance
 perspective.  In such cases, consider directly using the commands described in
@@ -388,52 +384,69 @@
 ensure that it contains no substitutions or that it is enclosed in braces or
 otherwise quoted to prevent Tcl from performing substitutions, allowing
 \fBexpr\fR to perform them instead.
-<<<<<<< HEAD
-.SH "COMPATIBILITY WITH TCL 8.*"
-.PP
-In Tcl 8 and older, the \fBexpr\fR command would concatenate multiple
-arguments to form the expression; if this behavior is desired in Tcl
-9.0 onwards, explicit use of \fBconcat\fR is required (this is also
-compatible with earlier versions). Note that this is often a source of
-bugs, including security bugs, so it is \fInot recommended\fR.
-=======
-.PP
-If it is necessary to include a non-constant expression string within the
-wider context of an otherwise-constant expression, the most efficient
-technique is to put the varying part inside a recursive \fBexpr\fR, as this at
-least allows for the compilation of the outer part, though it does mean that
-the varying part must itself be evaluated as a separate expression. Thus, in
-this example the result is 20 and the outer expression benefits from fully
-cached bytecode compilation.
->>>>>>> d72bda67
-.PP
-.CS
-set a 3
-set b {$a + 2}
-<<<<<<< HEAD
-\fBexpr\fR [concat $b * 4]
-.CE
-.PP
-However, some cases that _are_ supported can be preferable, such as
-embedding the use of \fBexpr\fR with a variable argument inside an
-otherwise constant expression:
-.PP
-.CS
-\fBexpr\fR {[\fBexpr\fR $b] * 4}
-.CE
-.PP
-This may change what value is calculated. Such changes may actually
-fix more bugs than they cause!
-=======
-\fBexpr\fR {[\fBexpr\fR $b] * 4}
-.CE
 .PP
 In general, you should enclose your expression in braces wherever possible,
 and where not possible, the argument to \fBexpr\fR should be an expression
 defined elsewhere as simply as possible. It is usually more efficient and
 safer to use other techniques (e.g., the commands in the \fBtcl::mathop\fR
-namespace) than it is to do complex expression generation.
->>>>>>> d72bda67
+namespace) than it is to do complex expression generation. Storing a
+complex expression in a variable and using that with \fBexpr\fR is a
+case which the bytecode compiler also supports well, provided that
+expression is always evaluated in the same stack context (though the
+expression could be conveyed across procedure calls and through
+\fBuplevel\fR calls in between).
+.SS "COMPATIBILITY WITH TCL 8.*"
+.PP
+.VS "9.0, TIP 526"
+In Tcl 8 and older, the \fBexpr\fR command would concatenate multiple
+arguments to form the expression; if this behavior is desired in Tcl 9.0
+onwards, explicit use of \fBconcat\fR is required (this is also compatible
+with earlier versions of Tcl) or a double-quoted argument could be used (as
+whitespace is not generally important in expressions). Note that this style of
+programming is often a source of bugs, including security bugs, so it is
+\fInot recommended\fR. For example, instead of this version (supported in Tcl
+8 and before):
+.PP
+.CS
+set a 3
+set b {$a + 2}
+\fBexpr\fR $b * 4
+.CE
+.PP
+you might write:
+.PP
+.CS
+# ...
+\fBexpr\fR [concat $b * 4]
+.CE
+.PP
+or:
+.PP
+.CS
+# ...
+\fBexpr\fR "$b * 4"
+.CE
+.PP
+Both of the above cases substitute \fB$b\fR prior to evaluating the
+expression, and do the building of the expression dynamically making it
+difficult to avoid compiling the expression on every call to \fBexpr\fR.
+.PP
+However, some use cases that \fIare\fR supported may be preferable, such as
+embedding the use of \fBexpr\fR with a variable argument inside an otherwise
+constant expression:
+.PP
+.CS
+# ...
+\fBexpr\fR {[\fBexpr\fR $b] * 4}
+.CE
+.PP
+This changes what value is calculated (in this case, producing \fB20\fR rather
+than \fB11\fR) because they force the inner expression to be evaluated
+independently of the outer one; such changes may actually fix more bugs than
+they cause! Note that this allows the outer expression to be fully compiled,
+and enables compilation of the inner expression too (which can be cached in
+some cases).
+.VE "9.0, TIP 526"
 .SH EXAMPLES
 .PP
 A numeric comparison whose result is 1:
@@ -517,4 +530,5 @@
 .fi
 '\" Local Variables:
 '\" mode: nroff
+'\" fill-column: 78
 '\" End: