'\"
'\" Copyright (c) 1993 The Regents of the University of California.
'\" Copyright (c) 1994-2000 Sun Microsystems, Inc.
'\" Copyright (c) 2005 by Kevin B. Kenny <kennykb@acm.org>. All rights reserved
'\"
'\" See the file "license.terms" for information on usage and redistribution
'\" of this file, and for a DISCLAIMER OF ALL WARRANTIES.
'\"
.TH expr n 8.5 Tcl "Tcl Built-In Commands"
.so man.macros
.BS
'\" Note:  do not modify the .SH NAME line immediately below!
.SH NAME
expr \- Evaluate an expression
.SH SYNOPSIS
\fBexpr \fIarg \fR?\fIarg arg ...\fR?
.BE
.SH DESCRIPTION
.PP
The \fIexpr\fR command concatenates \fIarg\fRs, separated by a space, into an expression, and evaluates
that expression, returning its value.
The operators permitted in an expression include a subset of
the operators permitted in C expressions.  For those operators
common to both Tcl and C, Tcl applies the same meaning and precedence
as the corresponding C operators.
The value of an expression is often a numeric result, either an integer or a
floating-point value, but may also be a non-numeric value.
For example, the expression
.PP
.CS
\fBexpr\fR 8.2 + 6
.CE
.PP
evaluates to 14.2.
Expressions differ from C expressions in the way that
operands are specified.  Expressions also support
non-numeric operands, string comparisons, and some
additional operators not found in C.
.PP
When an expression evaluates to an integer, the value is the decimal form of
the integer, and when an expression evaluates to a floating-point number, the
value is the form produced by the \fB%g\fR format specifier of Tcl's
\fBformat\fR command.
.SS OPERANDS
.PP
An expression consists of a combination of operands, operators, parentheses and
commas, possibly with whitespace between any of these elements, which is
ignored.
<<<<<<< HEAD
An integer operand may be specified in decimal (the normal case, the optional
first two characters are \fB0d\fR), binary
(the first two characters are \fB0b\fR), octal
(the first two characters are \fB0o\fR), or hexadecimal
(the first two characters are \fB0x\fR) form.
A floating-point number may be specified in any of several
common decimal formats, and may use the decimal point \fB.\fR,
\fBe\fR or \fBE\fR for scientific notation, and
the sign characters \fB+\fR and \fB\-\fR.  The
following are all valid floating-point numbers:  2.1, 3., 6e4, 7.91e+16.
The strings \fBInf\fR
and \fBNaN\fR, in any combination of case, are also recognized as floating point
values.  An operand that doesn't have a numeric interpretation must be quoted
with either braces or with double quotes.
=======
>>>>>>> ea25a2d3
.PP
An operand may be specified in any of the following ways:
.IP [1]
As a numeric value, either integer or floating-point.
.IP [2]
As a boolean value, using any form understood by \fBstring is\fR
\fBboolean\fR.
.IP [3]
As a variable, using standard \fB$\fR notation.
The value of the variable is then the value of the operand.
.IP [4]
As a string enclosed in double-quotes.
Backslash, variable, and command substitution are performed as described in
\fBTcl\fR.
.IP [5]
As a string enclosed in braces.
The operand is treated as a braced value as described in \fBTcl\fR.
.IP [6]
As a Tcl command enclosed in brackets.
Command substitution is performed as described in \fBTcl\fR.
.IP [7]
As a mathematical function such as \fBsin($x)\fR, whose arguments have any of the above
forms for operands.  See \fBMATH FUNCTIONS\fR below for
a discussion of how mathematical functions are handled.
.PP
Because \fBexpr\fR parses and performs substitutions on values that have
already been parsed and substituted by \fBTcl\fR, it is usually best to enclose
expressions in braces to avoid the first round of substitutions by
\fBTcl\fR.
.PP
Below are some examples of simple expressions where the value of \fBa\fR is 3
and the value of \fBb\fR is 6.  The command on the left side of each line
produces the value on the right side.
.PP
.CS
.ta 9c
\fBexpr\fR 3.1 + $a	\fI6.1\fR
\fBexpr\fR 2 + "$a.$b"	\fI5.6\fR
\fBexpr\fR 4*[llength "6 2"]	\fI8\fR
\fBexpr\fR {{word one} < "word $a"}	\fI0\fR
.CE
.PP
\fBInteger value\fR
.PP
An integer operand may be specified in decimal (the normal case, the optional
first two characters are \fB0d\fR), binary
(the first two characters are \fB0b\fR), octal
(the first two characters are \fB0o\fR), or hexadecimal
(the first two characters are \fB0x\fR) form.  For
compatibility with older Tcl releases, an operand that begins with \fB0\fR is
interpreted as an octal integer even if the second character is not \fBo\fR.
.PP
\fBFloating-point value\fR
.PP
A floating-point number may be specified in any of several
common decimal formats, and may use the decimal point \fB.\fR,
\fBe\fR or \fBE\fR for scientific notation, and
the sign characters \fB+\fR and \fB\-\fR.  The
following are all valid floating-point numbers:  2.1, 3., 6e4, 7.91e+16.
The strings \fBInf\fR
and \fBNaN\fR, in any combination of case, are also recognized as floating point
values.  An operand that doesn't have a numeric interpretation must be quoted
with either braces or with double quotes.
.PP
\fBBoolean value\fR
.PP
A boolean value may be represented by any of the values \fB0\fR, \fBfalse\fR, \fBno\fR,
or \fBoff\fR and any of the values \fB1\fR, \fBtrue\fR, \fByes\fR, or \fBon\fR.
.PP
\fBDigit Separator\fR
.PP
Digits in any numeric value may be separated with one or more underscore
characters, "\fB_\fR", to improve readability.  These separators may only
appear between digits.  The separator may not appear at the start of a
numeric value, between the leading 0 and radix specifier, or at the
end of a numeric value.  Here are some examples:
.PP
.CS
.ta 9c
\fBexpr\fR 100_000_000		\fI100000000\fR
\fBexpr\fR 0xffff_ffff		\fI4294967295\fR
\fBformat\fR 0x%x 0b1111_1110_1101_1011		\fI0xfedb\fR
.CE
.PP
.SS OPERATORS
.PP
For operators having both a numeric mode and a string mode, the numeric mode is
chosen when all operands have a numeric interpretation.  The integer
interpretation of an operand is preferred over the floating-point
interpretation.  To ensure string operations on arbitrary values it is generally a
good idea to use \fBeq\fR, \fBne\fR, or the \fBstring\fR command instead of
more versatile operators such as \fB==\fR.
.PP
Unless otherwise specified, operators accept non-numeric operands.  The value
of a boolean operation is 1 if true, 0 otherwise.  See also \fBstring is\fR
\fBboolean\fR.  The valid operators, most of which are also available as
commands in the \fBtcl::mathop\fR namespace (see \fBmathop\fR(n)), are listed
below, grouped in decreasing order of precedence:
.TP 20
\fB\-\0\0+\0\0~\0\0!\fR
.
Unary minus, unary plus, bit-wise NOT, logical NOT.  These operators
may only be applied to numeric operands, and bit-wise NOT may only be
applied to integers.
.TP 20
\fB**\fR
.
Exponentiation.  Valid for numeric operands.  The maximum exponent value
that Tcl can handle if the first number is an integer > 1 is 268435455.
.TP 20
\fB*\0\0/\0\0%\fR
.
Multiply and divide, which are valid for numeric operands, and remainder, which
is valid for integers.  The remainder, an absolute value smaller than the
absolute value of the divisor, has the same sign as the divisor.
.RS
.PP
When applied to integers, division and remainder can be
considered to partition the number line into a sequence of
adjacent non-overlapping pieces, where each piece is the size of the divisor;
the quotient identifies which piece the dividend lies within, and the
remainder identifies where within that piece the dividend lies. A
consequence of this is that the result of
.QW "-57 \fB/\fR 10"
is always -6, and the result of
.QW "-57 \fB%\fR 10"
is always 3.
.RE
.TP 20
\fB+\0\0\-\fR
.
Add and subtract.  Valid for numeric operands.
.TP 20
\fB<<\0\0>>\fR
.
Left and right shift.  Valid for integers.
A right shift always propagates the sign bit.
.TP 20
\fB<\0\0>\0\0<=\0\0>=\fR
.
Boolean numeric-preferring comparisons: less than, greater than, less than or
equal, and greater than or equal. If either argument is not numeric, the
comparison is done using UNICODE string comparison, as with the string
comparison operators below, which have the same precedence.
.TP 20
\fBlt\0\0gt\0\0le\0\0ge\fR
.VS "8.7, TIP461"
Boolean string comparisons: less than, greater than, less than or equal, and
greater than or equal. These always compare values using their UNICODE strings
(also see \fBstring compare\fR), unlike with the numeric-preferring
comparisons abov, which have the same precedence.
.VE "8.7, TIP461"
.TP 20
\fB==\0\0!=\fR
.
Boolean equal and not equal.
.TP 20
\fBeq\0\0ne\fR
.
Boolean string equal and string not equal.
.TP 20
\fBin\0\0ni\fR
.
List containment and negated list containment.  The first argument is
interpreted as a string, the second as a list.  \fBin\fR tests for membership
in the list, and \fBni\fR is the inverse.
.TP 20
\fB&\fR
.
Bit-wise AND.  Valid for integer operands.
.TP 20
\fB^\fR
.
Bit-wise exclusive OR.  Valid for integer operands.
.TP 20
\fB|\fR
.
Bit-wise OR.  Valid for integer operands.
.TP 20
\fB&&\fR
.
Logical AND.  If both operands are true, the result is 1, or 0 otherwise.
This operator evaluates lazily; it only evaluates its second operand if it
must in order to determine its result.
This operator evaluates lazily; it only evaluates its second operand if it
must in order to determine its result.
.TP 20
\fB||\fR
.
Logical OR.  If both operands are false, the result is 0, or 1 otherwise.
This operator evaluates lazily; it only evaluates its second operand if it
must in order to determine its result.
.TP 20
\fIx \fB?\fI y \fB:\fI z\fR
.
If-then-else, as in C.  If \fIx\fR is false , the result is the value of
\fIy\fR.  Otherwise the result is the value of \fIz\fR.
This operator evaluates lazily; it evaluates only one of \fIy\fR or \fIz\fR.
.PP
The exponentiation operator promotes types in the same way that the multiply
and divide operators do, and the result is is the same as the result of
\fBpow\fR.
Exponentiation groups right-to-left within a precedence level. Other binary
operators group left-to-right.  For example, the value of
.PP
.PP
.CS
\fBexpr\fR {4*2 < 7}
.CE
.PP
is 0, while the value of
.PP
.CS
\fBexpr\fR {2**3**2}
.CE
.PP
is 512.
.PP
As in C, \fB&&\fR, \fB||\fR, and \fB?:\fR feature
.QW "lazy evaluation" ,
which means that operands are not evaluated if they are
not needed to determine the outcome.  For example, in
.PP
.CS
\fBexpr\fR {$v ? [a] : [b]}
.CE
.PP
only one of \fB[a]\fR or \fB[b]\fR is evaluated,
depending on the value of \fB$v\fR.  This is not true of the normal Tcl parser,
so it is normally recommended to enclose the arguments to \fBexpr\fR in braces.
Without braces, as in
\fBexpr\fR $v ? [a] : [b]
both \fB[a]\fR and \fB[b]\fR are evaluated before \fBexpr\fR is even called.
.PP
For more details on the results
produced by each operator, see the documentation for C.
.SS "MATH FUNCTIONS"
.PP
A mathematical function such as \fBsin($x)\fR is replaced with a call to an ordinary
Tcl command in the \fBtcl::mathfunc\fR namespace.  The evaluation
of an expression such as
.PP
.CS
\fBexpr\fR {sin($x+$y)}
.CE
.PP
is the same in every way as the evaluation of
.PP
.CS
\fBexpr\fR {[tcl::mathfunc::sin [\fBexpr\fR {$x+$y}]]}
.CE
.PP
which in turn is the same as the evaluation of
.PP
.CS
tcl::mathfunc::sin [\fBexpr\fR {$x+$y}]
.CE
.PP
\fBtcl::mathfunc::sin\fR is resolved as described in
\fBNAMESPACE RESOLUTION\fR in the \fBnamespace\fR(n) documentation.   Given the
default value of \fBnamespace path\fR, \fB[namespace
current]::tcl::mathfunc::sin\fR or \fB::tcl::mathfunc::sin\fR are the typical
resolutions.
.PP
As in C, a mathematical function may accept multiple arguments separated by commas. Thus,
.PP
.CS
\fBexpr\fR {hypot($x,$y)}
.CE
.PP
becomes
.PP
.CS
tcl::mathfunc::hypot $x $y
.CE
.PP
See the \fBmathfunc\fR(n) documentation for the math functions that are
available by default.
.SS "TYPES, OVERFLOW, AND PRECISION"
.PP
When needed to guarantee exact performance, internal computations involving
integers use the LibTomMath multiple precision integer library.  In Tcl releases
prior to 8.5, integer calculations were performed using one of the C types
\fIlong int\fR or \fITcl_WideInt\fR, causing implicit range truncation
in those calculations where values overflowed the range of those types.
Any code that relied on these implicit truncations should instead call
\fBint()\fR or \fBwide()\fR, which do truncate.
.PP
Internal floating-point computations are
performed using the \fIdouble\fR C type.
When converting a string to floating-point value, exponent overflow is
detected and results in the \fIdouble\fR value of \fBInf\fR or
\fB\-Inf\fR as appropriate.  Floating-point overflow and underflow
are detected to the degree supported by the hardware, which is generally
fairly reliable.
.PP
Conversion among internal representations for integer, floating-point, and
string operands is done automatically as needed.  For arithmetic computations,
integers are used until some floating-point number is introduced, after which
floating-point values are used.  For example,
.PP
.CS
\fBexpr\fR {5 / 4}
.CE
.PP
returns 1, while
.PP
.CS
\fBexpr\fR {5 / 4.0}
\fBexpr\fR {5 / ( [string length "abcd"] + 0.0 )}
.CE
.PP
both return 1.25.
A floating-point result can be distinguished from an integer result by the
presence of either
.QW \fB.\fR
or
.QW \fBe\fR
.PP
. For example,
.PP
.CS
\fBexpr\fR {20.0/5.0}
.CE
.PP
returns \fB4.0\fR, not \fB4\fR.
.SH "PERFORMANCE CONSIDERATIONS"
.PP
Where an expression contains syntax that Tcl would otherwise perform
substitutions on, enclosing an expression in braces or otherwise quoting it
so that it's a static value allows the Tcl compiler to generate bytecode for
the expression, resulting in better speed and smaller storage requirements.
This also avoids issues that can arise if Tcl is allowed to perform
substitution on the value before \fBexpr\fR is called.
.PP
In the following example, the value of the expression is 11 because the Tcl parser first
substitutes \fB$b\fR and \fBexpr\fR then substitutes \fB$a\fR as part
of evaluating the expression
.QW "$a + 2*4" .
Enclosing the
expression in braces would result in a syntax error as \fB$b\fR does
not evaluate to a numeric value.
.PP
.CS
set a 3
set b {$a + 2}
\fBexpr\fR $b*4
.CE
.PP
When an expression is generated at runtime, like the one above is, the bytecode
compiler must ensure that new code is generated each time the expression
is evaluated.  This is the most costly kind of expression from a performance
perspective.  In such cases, consider directly using the commands described in
the \fBmathfunc\fR(n) or \fBmathop\fR(n) documentation instead of \fBexpr\fR.
.PP
Most expressions are not formed at runtime, but are literal strings or contain
substitutions that don't introduce other substitutions.  To allow the bytecode
compiler to work with an expression as a string literal at compilation time,
ensure that it contains no substitutions or that it is enclosed in braces or
otherwise quoted to prevent Tcl from performing substitutions, allowing
\fBexpr\fR to perform them instead.
.PP
If it is necessary to include a non-constant expression string within the
wider context of an otherwise-constant expression, the most efficient
technique is to put the varying part inside a recursive \fBexpr\fR, as this at
least allows for the compilation of the outer part, though it does mean that
the varying part must itself be evaluated as a separate expression. Thus, in
this example the result is 20 and the outer expression benefits from fully
cached bytecode compilation.
.PP
.CS
set a 3
set b {$a + 2}
\fBexpr\fR {[\fBexpr\fR $b] * 4}
.CE
.PP
In general, you should enclose your expression in braces wherever possible,
and where not possible, the argument to \fBexpr\fR should be an expression
defined elsewhere as simply as possible. It is usually more efficient and
safer to use other techniques (e.g., the commands in the \fBtcl::mathop\fR
namespace) than it is to do complex expression generation.
.SH EXAMPLES
.PP
A numeric comparison whose result is 1:
.PP
.CS
\fBexpr\fR {"0x03" > "2"}
.CE
.PP
A string comparison whose result is 1:
.PP
.CS
\fBexpr\fR {"0y" > "0x12"}
.CE
.PP
.VS "8.7, TIP461"
A forced string comparison whose result is 0:
.PP
.CS
\fBexpr\fR {"0x03" gt "2"}
.CE
.VE "8.7, TIP461"
.PP
Define a procedure that computes an
.QW interesting
mathematical function:
.PP
.CS
proc tcl::mathfunc::calc {x y} {
    \fBexpr\fR { ($x**2 - $y**2) / exp($x**2 + $y**2) }
}
.CE
.PP
Convert polar coordinates into cartesian coordinates:
.PP
.CS
# convert from ($radius,$angle)
set x [\fBexpr\fR { $radius * cos($angle) }]
set y [\fBexpr\fR { $radius * sin($angle) }]
.CE
.PP
Convert cartesian coordinates into polar coordinates:
.PP
.CS
# convert from ($x,$y)
set radius [\fBexpr\fR { hypot($y, $x) }]
set angle  [\fBexpr\fR { atan2($y, $x) }]
.CE
.PP
Print a message describing the relationship of two string values to
each other:
.PP
.CS
puts "a and b are [\fBexpr\fR {$a eq $b ? {equal} : {different}}]"
.CE
.PP
Set a variable indicating whether an environment variable is defined and has
value of true:
.PP
.CS
set isTrue [\fBexpr\fR {
    [info exists ::env(SOME_ENV_VAR)] &&
    [string is true -strict $::env(SOME_ENV_VAR)]
}]
.CE
.PP
Generate a random integer in the range 0..99 inclusive:
.PP
.CS
set randNum [\fBexpr\fR { int(100 * rand()) }]
.CE
.SH "SEE ALSO"
array(n), for(n), if(n), mathfunc(n), mathop(n), namespace(n), proc(n),
string(n), Tcl(n), while(n)
.SH KEYWORDS
arithmetic, boolean, compare, expression, fuzzy comparison, integer value
.SH COPYRIGHT
.nf
Copyright \(co 1993 The Regents of the University of California.
Copyright \(co 1994-2000 Sun Microsystems Incorporated.
Copyright \(co 2005 by Kevin B. Kenny <kennykb@acm.org>. All rights reserved.
.fi
'\" Local Variables:
'\" mode: nroff
'\" End:<|MERGE_RESOLUTION|>--- conflicted
+++ resolved
@@ -46,23 +46,6 @@
 An expression consists of a combination of operands, operators, parentheses and
 commas, possibly with whitespace between any of these elements, which is
 ignored.
-<<<<<<< HEAD
-An integer operand may be specified in decimal (the normal case, the optional
-first two characters are \fB0d\fR), binary
-(the first two characters are \fB0b\fR), octal
-(the first two characters are \fB0o\fR), or hexadecimal
-(the first two characters are \fB0x\fR) form.
-A floating-point number may be specified in any of several
-common decimal formats, and may use the decimal point \fB.\fR,
-\fBe\fR or \fBE\fR for scientific notation, and
-the sign characters \fB+\fR and \fB\-\fR.  The
-following are all valid floating-point numbers:  2.1, 3., 6e4, 7.91e+16.
-The strings \fBInf\fR
-and \fBNaN\fR, in any combination of case, are also recognized as floating point
-values.  An operand that doesn't have a numeric interpretation must be quoted
-with either braces or with double quotes.
-=======
->>>>>>> ea25a2d3
 .PP
 An operand may be specified in any of the following ways:
 .IP [1]
@@ -112,8 +95,6 @@
 (the first two characters are \fB0b\fR), octal
 (the first two characters are \fB0o\fR), or hexadecimal
 (the first two characters are \fB0x\fR) form.  For
-compatibility with older Tcl releases, an operand that begins with \fB0\fR is
-interpreted as an octal integer even if the second character is not \fBo\fR.
 .PP
 \fBFloating-point value\fR
 .PP
