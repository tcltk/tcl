'\"
'\" Copyright (c) 1993 The Regents of the University of California.
'\" Copyright (c) 1994-2000 Sun Microsystems, Inc.
'\" Copyright (c) 2005 Kevin B. Kenny <kennykb@acm.org>. All rights reserved
'\"
'\" See the file "license.terms" for information on usage and redistribution
'\" of this file, and for a DISCLAIMER OF ALL WARRANTIES.
'\"
.TH expr n 8.5 Tcl "Tcl Built-In Commands"
.so man.macros
.BS
'\" Note:  do not modify the .SH NAME line immediately below!
.SH NAME
expr \- Evaluate an expression
.SH SYNOPSIS
\fBexpr \fIexpression\fR
.BE
.SH DESCRIPTION
.PP
<<<<<<< HEAD
Concatenates \fIarg\fRs, separated by a space, into an expression, and evaluates
that expression, returning its value.
=======
Evaluates the expression, \fIexpression\fR, returning its value.
>>>>>>> 2ee2990c
The operators permitted in an expression include a subset of
the operators permitted in C expressions.  For those operators
common to both Tcl and C, Tcl applies the same meaning and precedence
as the corresponding C operators.
The value of an expression is often a numeric result, either an integer or a
floating-point value, but may also be a non-numeric value.
For example, the expression
.PP
.CS
\fBexpr\fR {8.2 + 6}
.CE
.PP
evaluates to 14.2.
Expressions differ from C expressions in the way that
operands are specified.  Expressions also support
non-numeric operands, string comparisons, and some
additional operators not found in C.
.PP
When the result of expression is an integer, it is in decimal form, and when
the result is a floating-point number, it is in the form produced by the
\fB%g\fR format specifier of \fBformat\fR.
.PP
.VS "9.0, TIP 526"
Unlike with prior versions of Tcl, from Tcl 9.0 onwards, the \fBexpr\fR
command only accepts a single argument instead of concatenating an arbitrary
number of arguments to form an expression.
See \fBCOMPATIBILITY WITH TCL 8.*\fR below for details.
.VE "9.0, TIP 526"
.VS "TIP 582"
At any point in the expression except within double quotes or braces, \fB#\fR
is the beginning of a comment, which lasts to the end of the line or
the end of the expression, whichever comes first.
.VE "TIP 582"
.SS OPERANDS
.PP
An expression consists of a combination of operands, operators, parentheses and
commas, possibly with whitespace between any of these elements, which is
ignored.  Each operand is intepreted as a numeric value if at all possible.
.PP
Each operand has one of the following forms:
.RS
.PP
.TP
A \fBnumeric value\fR
.PP
.RS
.
Either integer or floating-point.  The first two characters of an integer may
also be \fB0d\fR for decimal, \fB0b\fR for binary, \fB0o\fR for octal or
\fB0x\fR for hexadicimal.
.PP
A floating-point number may be take any of several
common decimal formats, and may use the decimal point \fB.\fR,
\fBe\fR or \fBE\fR for scientific notation, and
the sign characters \fB+\fR and \fB\-\fR.  The
following are all valid floating-point numbers:  2.1, 3., 6e4, 7.91e+16.
The strings \fBInf\fR
and \fBNaN\fR, in any combination of case, are also recognized as floating point
values.  An operand that doesn't have a numeric interpretation must be quoted
with either braces or with double quotes.
.PP
Digits in any numeric value may be separated with one or more underscore
characters, "\fB_\fR".  A separator may only
appear between digits, not appear at the start of a
numeric value, between the leading 0 and radix specifier, or at the
end of a numeric value.  Here are some examples:
.PP
.CS
.ta 9c
\fBexpr\fR 100_000_000		\fI100000000\fR
\fBexpr\fR 0xffff_ffff		\fI4294967295\fR
\fBformat\fR 0x%x 0b1111_1110_1101_1011		\fI0xfedb\fR
.CE
.RE

.TP
A \fBboolean value\fR
.
Using any form understood by \fBstring is\fR
\fBboolean\fR.
.TP
A \fBvariable\fR
.
Using standard \fB$\fR notation.
The value of the variable is the value of the operand.
.TP
A string enclosed in \fBdouble-quotes\fR
.
Backslash, variable, and command substitution are performed according to the
rules for \fBTcl\fR.
.TP
A string enclosed in \fBbraces\fR.
The operand is treated as a braced value according to the rule for braces in
\fBTcl\fR.
.TP
A Tcl command enclosed in \fBbrackets\fR
.
Command substitution is performed as according to the command substitution rule
for \fBTcl\fR.
.TP
A mathematical function such as \fBsin($x)\fR, whose arguments have any of the above
forms for operands.  See \fBMATH FUNCTIONS\fR below for
a discussion of how mathematical functions are handled.
.RE
.PP
Because \fBexpr\fR parses and performs substitutions on values that have
already been parsed and substituted by \fBTcl\fR, it is usually best to enclose
expressions in braces to avoid the first round of substitutions by
\fBTcl\fR.
.PP
Below are some examples of simple expressions where the value of \fBa\fR is 3
and the value of \fBb\fR is 6.  The command on the left side of each line
produces the value on the right side.
.PP
.CS
.ta 9c
\fBexpr\fR {3.1 + $a}	\fI6.1\fR
\fBexpr\fR {2 + "$a.$b"}	\fI5.6\fR
\fBexpr\fR {4*[llength {6 2}]}	\fI8\fR
\fBexpr\fR {{word one} < "word $a"}	\fI0\fR
.CE
.PP
.SS OPERATORS
.PP
For operators having both a numeric mode and a string mode, the numeric mode is
chosen when all operands have a numeric interpretation.  The integer
interpretation of an operand is preferred over the floating-point
interpretation.  To ensure string operations on arbitrary values it is generally a
good idea to use \fBeq\fR, \fBne\fR, or the \fBstring\fR command instead of
more versatile operators such as \fB==\fR.
.PP
Unless otherwise specified, operators accept non-numeric operands.  The value
of a boolean operation is 1 if true, 0 otherwise.  See also \fBstring is\fR
\fBboolean\fR.  The valid operators, most of which are also available as
commands in the \fBtcl::mathop\fR namespace (see \fBmathop\fR(n)), are listed
below, grouped in decreasing order of precedence:
.TP 20
\fB\-\0\0+\0\0~\0\0!\fR
.
Unary minus, unary plus, bit-wise NOT, logical NOT.  These operators
may only be applied to numeric operands, and bit-wise NOT may only be
applied to integers.
.TP 20
\fB**\fR
.
Exponentiation.  Valid for numeric operands.  The maximum exponent value
that Tcl can handle if the first number is an integer > 1 is 268435455.
.TP 20
\fB*\0\0/\0\0%\fR
.
Multiply and divide, which are valid for numeric operands, and remainder, which
is valid for integers.  The remainder, an absolute value smaller than the
absolute value of the divisor, has the same sign as the divisor.
.RS
.PP
When applied to integers, division and remainder can be
considered to partition the number line into a sequence of
adjacent non-overlapping pieces, where each piece is the size of the divisor;
the quotient identifies which piece the dividend lies within, and the
remainder identifies where within that piece the dividend lies. A
consequence of this is that the result of
.QW "-57 \fB/\fR 10"
is always -6, and the result of
.QW "-57 \fB%\fR 10"
is always 3.
.RE
.TP 20
\fB+\0\0\-\fR
.
Add and subtract.  Valid for numeric operands.
.TP 20
\fB<<\0\0>>\fR
.
Left and right shift.  Valid for integers.
A right shift always propagates the sign bit.
.TP 20
\fB<\0\0>\0\0<=\0\0>=\fR
.
Boolean numeric-preferring comparisons: less than, greater than, less than or
equal, and greater than or equal. If either argument is not numeric, the
comparison is done using UNICODE string comparison, as with the string
comparison operators below, which have the same precedence.
.TP 20
\fBlt\0\0gt\0\0le\0\0ge\fR
.VS "8.7, TIP461"
Boolean string comparisons: less than, greater than, less than or equal, and
greater than or equal. These always compare values using their UNICODE strings
(also see \fBstring compare\fR), unlike with the numeric-preferring
comparisons abov, which have the same precedence.
.VE "8.7, TIP461"
.TP 20
\fB==\0\0!=\fR
.
Boolean equal and not equal.
.TP 20
\fBeq\0\0ne\fR
.
Boolean string equal and string not equal.
.TP 20
\fBin\0\0ni\fR
.
List containment and negated list containment.  The first argument is
interpreted as a string, the second as a list.  \fBin\fR tests for membership
in the list, and \fBni\fR is the inverse.
.TP 20
\fB&\fR
.
Bit-wise AND.  Valid for integer operands.
.TP 20
\fB^\fR
.
Bit-wise exclusive OR.  Valid for integer operands.
.TP 20
\fB|\fR
.
Bit-wise OR.  Valid for integer operands.
.TP 20
\fB&&\fR
.
Logical AND.  If both operands are true, the result is 1, or 0 otherwise.
This operator evaluates lazily; it only evaluates its second operand if it
must in order to determine its result.
This operator evaluates lazily; it only evaluates its second operand if it
must in order to determine its result.
.TP 20
\fB||\fR
.
Logical OR.  If both operands are false, the result is 0, or 1 otherwise.
This operator evaluates lazily; it only evaluates its second operand if it
must in order to determine its result.
.TP 20
\fIx \fB?\fI y \fB:\fI z\fR
.
If-then-else, as in C.  If \fIx\fR is false , the result is the value of
\fIy\fR.  Otherwise the result is the value of \fIz\fR.
This operator evaluates lazily; it evaluates only one of \fIy\fR or \fIz\fR.
.PP
The exponentiation operator promotes types in the same way that the multiply
and divide operators do, and the result is is the same as the result of
\fBpow\fR.
Exponentiation groups right-to-left within a precedence level. Other binary
operators group left-to-right.  For example, the value of
.PP
.PP
.CS
\fBexpr\fR {4*2 < 7}
.CE
.PP
is 0, while the value of
.PP
.CS
\fBexpr\fR {2**3**2}
.CE
.PP
is 512.
.PP
As in C, \fB&&\fR, \fB||\fR, and \fB?:\fR feature
.QW "lazy evaluation" ,
which means that operands are not evaluated if they are
not needed to determine the outcome.  For example, in
.PP
.CS
\fBexpr\fR {$v?[a]:[b]}
.CE
.PP
only one of \fB[a]\fR or \fB[b]\fR is evaluated,
depending on the value of \fB$v\fR.  This is not true of the normal Tcl parser,
so it is normally recommended to enclose the arguments to \fBexpr\fR in braces.
Without braces, as in
\fBexpr\fR $v?[a]:[b]
both \fB[a]\fR and \fB[b]\fR are evaluated before \fBexpr\fR is even called.
.PP
For more details on the results
produced by each operator, see the documentation for C.
.SS "MATH FUNCTIONS"
.PP
A mathematical function such as \fBsin($x)\fR is replaced with a call to an ordinary
Tcl command in the \fBtcl::mathfunc\fR namespace.  The evaluation
of an expression such as
.PP
.CS
\fBexpr\fR {sin($x+$y)}
.CE
.PP
is the same in every way as the evaluation of
.PP
.CS
\fBexpr\fR {[tcl::mathfunc::sin [\fBexpr\fR {$x+$y}]]}
.CE
.PP
which in turn is the same as the evaluation of
.PP
.CS
tcl::mathfunc::sin [\fBexpr\fR {$x+$y}]
.CE
.PP
\fBtcl::mathfunc::sin\fR is resolved as described in
\fBNAMESPACE RESOLUTION\fR in the \fBnamespace\fR(n) documentation.   Given the
default value of \fBnamespace path\fR, \fB[namespace
current]::tcl::mathfunc::sin\fR or \fB::tcl::mathfunc::sin\fR are the typical
resolutions.
.PP
As in C, a mathematical function may accept multiple arguments separated by commas. Thus,
.PP
.CS
\fBexpr\fR {hypot($x,$y)}
.CE
.PP
becomes
.PP
.CS
tcl::mathfunc::hypot $x $y
.CE
.PP
See the \fBmathfunc\fR(n) documentation for the math functions that are
available by default.
.SS "TYPES, OVERFLOW, AND PRECISION"
.PP
When needed to guarantee exact performance, internal computations involving
integers use the LibTomMath multiple precision integer library.  In Tcl releases
prior to 8.5, integer calculations were performed using one of the C types
\fIlong int\fR or \fITcl_WideInt\fR, causing implicit range truncation
in those calculations where values overflowed the range of those types.
Any code that relied on these implicit truncations should instead call
\fBint()\fR or \fBwide()\fR, which do truncate.
.PP
Internal floating-point computations are
performed using the \fIdouble\fR C type.
When converting a string to floating-point value, exponent overflow is
detected and results in the \fIdouble\fR value of \fBInf\fR or
\fB\-Inf\fR as appropriate.  Floating-point overflow and underflow
are detected to the degree supported by the hardware, which is generally
fairly reliable.
.PP
Conversion among internal representations for integer, floating-point, and
string operands is done automatically as needed.  For arithmetic computations,
integers are used until some floating-point number is introduced, after which
floating-point values are used.  For example,
.PP
.CS
\fBexpr\fR {5 / 4}
.CE
.PP
returns 1, while
.PP
.CS
\fBexpr\fR {5 / 4.0}
\fBexpr\fR {5 / ( [string length "abcd"] + 0.0 )}
.CE
.PP
both return 1.25.
A floating-point result can be distinguished from an integer result by the
presence of either
.QW \fB.\fR
or
.QW \fBe\fR .
.PP
For example,
.PP
.CS
\fBexpr\fR {20.0/5.0}
.CE
.PP
returns \fB4.0\fR, not \fB4\fR.
.SH "PERFORMANCE AND COMPATIBILITY"
.PP
Where an expression contains syntax that Tcl would otherwise perform
substitutions on, enclosing an expression in braces or otherwise quoting it
so that it's a static value allows the Tcl compiler to generate bytecode for
the expression, resulting in better speed and smaller storage requirements.
This also avoids issues that can arise if Tcl is allowed to perform
substitution on the value before \fBexpr\fR is called.
.PP
In the following example, the value of the expression is 11 because the Tcl parser first
substitutes \fB$b\fR and \fBexpr\fR then substitutes \fB$a\fR as part
of evaluating the expression
.QW "$a + 2*4" .
Simply enclosing the
expression in braces would result in a syntax error as \fB$b\fR does
not evaluate to a numeric value.
.PP
.CS
set a 3
set b {$a + 2}
\fBexpr\fR $b*4
.CE
.PP
When an expression is generated at runtime, like the one above is, the bytecode
compiler must ensure that new code is generated each time the expression
is evaluated.  This is the most costly kind of expression from a performance
perspective.  In such cases, consider directly using the commands described in
the \fBmathfunc\fR(n) or \fBmathop\fR(n) documentation instead of \fBexpr\fR.
.PP
Most expressions are not formed at runtime, but are literal strings or contain
substitutions that don't introduce other substitutions.  To allow the bytecode
compiler to work with an expression as a string literal at compilation time,
ensure that it contains no substitutions or that it is enclosed in braces or
otherwise quoted to prevent Tcl from performing substitutions, allowing
\fBexpr\fR to perform them instead.
.PP
In general, you should enclose your expression in braces wherever possible,
and where not possible, the argument to \fBexpr\fR should be an expression
defined elsewhere as simply as possible. It is usually more efficient and
safer to use other techniques (e.g., the commands in the \fBtcl::mathop\fR
namespace) than it is to do complex expression generation. Storing a
complex expression in a variable and using that with \fBexpr\fR is a
case which the bytecode compiler also supports well, provided that
expression is always evaluated in the same stack context (though the
expression could be conveyed across procedure calls and through
\fBuplevel\fR calls in between).
.SS "COMPATIBILITY WITH TCL 8.*"
.PP
.VS "9.0, TIP 526"
In Tcl 8 and older, the \fBexpr\fR command would concatenate multiple
arguments to form the expression; if this behavior is desired in Tcl 9.0
onwards, explicit use of \fBconcat\fR is required (this is also compatible
with earlier versions of Tcl) or a double-quoted argument could be used (as
whitespace is not generally important in expressions). Note that this style of
programming is often a source of bugs, including security bugs, so it is
\fInot recommended\fR. For example, instead of this version (supported in Tcl
8 and before):
.PP
.CS
set a 3
set b {$a + 2}
\fBexpr\fR $b * 4
.CE
.PP
you might write:
.PP
.CS
# ...
\fBexpr\fR [concat $b * 4]
.CE
.PP
or:
.PP
.CS
# ...
\fBexpr\fR "$b * 4"
.CE
.PP
Both of the above cases substitute \fB$b\fR prior to evaluating the
expression, and do the building of the expression dynamically making it
difficult to avoid compiling the expression on every call to \fBexpr\fR.
.PP
However, some use cases that \fIare\fR supported may be preferable, such as
embedding the use of \fBexpr\fR with a variable argument inside an otherwise
constant expression:
.PP
.CS
# ...
\fBexpr\fR {[\fBexpr\fR $b] * 4}
.CE
.PP
This changes what value is calculated (in this case, producing \fB20\fR rather
than \fB11\fR) because they force the inner expression to be evaluated
independently of the outer one; such changes may actually fix more bugs than
they cause! Note that this allows the outer expression to be fully compiled,
and enables compilation of the inner expression too (which can be cached in
some cases).
.VE "9.0, TIP 526"
.SH EXAMPLES
.PP
A numeric comparison whose result is 1:
.PP
.CS
\fBexpr\fR {"0x03" > "2"}
.CE
.PP
A string comparison whose result is 1:
.PP
.CS
\fBexpr\fR {"0y" > "0x12"}
.CE
.PP
.VS "8.7, TIP461"
A forced string comparison whose result is 0:
.PP
.CS
\fBexpr\fR {"0x03" gt "2"}
.CE
.VE "8.7, TIP461"
.PP
Define a procedure that computes an
.QW interesting
mathematical function:
.PP
.CS
proc tcl::mathfunc::calc {x y} {
    \fBexpr\fR { ($x**2 - $y**2) / exp($x**2 + $y**2) }
}
.CE
.PP
Convert polar coordinates into cartesian coordinates:
.PP
.CS
# convert from ($radius,$angle)
set x [\fBexpr\fR { $radius * cos($angle) }]
set y [\fBexpr\fR { $radius * sin($angle) }]
.CE
.PP
Convert cartesian coordinates into polar coordinates:
.PP
.CS
# convert from ($x,$y)
set radius [\fBexpr\fR { hypot($y, $x) }]
set angle  [\fBexpr\fR { atan2($y, $x) }]
.CE
.PP
Print a message describing the relationship of two string values to
each other:
.PP
.CS
puts "a and b are [\fBexpr\fR {$a eq $b ? {equal} : {different}}]"
.CE
.PP
Set a variable indicating whether an environment variable is defined and has
value of true:
.PP
.CS
set isTrue [\fBexpr\fR {
    # Does the environment variable exist, and...
    [info exists ::env(SOME_ENV_VAR)] &&
    # ...does it contain a proper true value?
    [string is true -strict $::env(SOME_ENV_VAR)]
}]
.CE
.PP
Generate a random integer in the range 0..99 inclusive:
.PP
.CS
set randNum [\fBexpr\fR { int(100 * rand()) }]
.CE
.SH "SEE ALSO"
array(n), for(n), if(n), mathfunc(n), mathop(n), namespace(n), proc(n),
string(n), Tcl(n), while(n)
.SH KEYWORDS
arithmetic, boolean, compare, expression, fuzzy comparison, integer value
.SH COPYRIGHT
.nf
Copyright \(co 1993 The Regents of the University of California.
Copyright \(co 1994-2000 Sun Microsystems Incorporated.
Copyright \(co 2005 Kevin B. Kenny <kennykb@acm.org>. All rights reserved.
.fi
'\" Local Variables:
'\" mode: nroff
'\" fill-column: 78
'\" End:<|MERGE_RESOLUTION|>--- conflicted
+++ resolved
@@ -17,12 +17,7 @@
 .BE
 .SH DESCRIPTION
 .PP
-<<<<<<< HEAD
-Concatenates \fIarg\fRs, separated by a space, into an expression, and evaluates
-that expression, returning its value.
-=======
 Evaluates the expression, \fIexpression\fR, returning its value.
->>>>>>> 2ee2990c
 The operators permitted in an expression include a subset of
 the operators permitted in C expressions.  For those operators
 common to both Tcl and C, Tcl applies the same meaning and precedence
