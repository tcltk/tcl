--- conflicted
+++ resolved
@@ -106,11 +106,7 @@
 will produce the value on the right side of the line:
 .PP
 .CS
-<<<<<<< HEAD
-.ta 8c
-=======
 .ta 9c
->>>>>>> 8abe7608
 \fBexpr\fR 3.1 + $a	\fI6.1\fR
 \fBexpr\fR 2 + "$a.$b"	\fI5.6\fR
 \fBexpr\fR 4*[llength "6 2"]	\fI8\fR
@@ -205,59 +201,37 @@
 Logical AND.  Produces a 1 result if both operands are non-zero,
 0 otherwise.
 Valid for boolean and numeric (integers or floating-point) operands only.
-<<<<<<< HEAD
 This operator evaluates lazily; it only evaluates its second operand if it
-=======
-This operator evaluates lazily; it only evaluates its right-hand side if it
->>>>>>> 8abe7608
 must in order to determine its result.
 .TP 20
 \fB||\fR
 .
 Logical OR.  Produces a 0 result if both operands are zero, 1 otherwise.
 Valid for boolean and numeric (integers or floating-point) operands only.
-<<<<<<< HEAD
 This operator evaluates lazily; it only evaluates its second operand if it
 must in order to determine its result.
 .TP 20
 \fIx \fB?\fI y \fB:\fI z\fR
 .
-=======
-This operator evaluates lazily; it only evaluates its right-hand side if it
-must in order to determine its result.
-.TP 20
-\fIx \fB? \fIy \fB: \fIz\fR
->>>>>>> 8abe7608
 If-then-else, as in C.  If \fIx\fR
 evaluates to non-zero, then the result is the value of \fIy\fR.
 Otherwise the result is the value of \fIz\fR.
 The \fIx\fR operand must have a boolean or numeric value.
-<<<<<<< HEAD
 This operator evaluates lazily; it evaluates only one of \fIy\fR or \fIz\fR.
 .PP
-=======
-This operator evaluates lazily; it only evaluates one of \fIy\fR or \fIz\fR.
-.LP
->>>>>>> 8abe7608
 See the C manual for more details on the results
 produced by each operator.
 The exponentiation operator promotes types like the multiply and
 divide operators, and produces a result that is the same as the output
 of the \fBpow\fR function (after any type conversions.)
-<<<<<<< HEAD
 All of the binary operators but exponentiation group left-to-right
 within the same precedence level; exponentiation groups right-to-left.  For example, the command
-=======
-.VE 8.5
-All of the binary operators group left-to-right within the same
-precedence level.  For example, the command
->>>>>>> 8abe7608
+.PP
 .PP
 .CS
 \fBexpr\fR {4*2 < 7}
 .CE
 .PP
-<<<<<<< HEAD
 returns 0, while
 .PP
 .CS
@@ -265,9 +239,6 @@
 .CE
 .PP
 returns 512.
-=======
-returns 0.
->>>>>>> 8abe7608
 .PP
 The \fB&&\fR, \fB||\fR, and \fB?:\fR operators have
 .QW "lazy evaluation" ,
@@ -444,8 +415,6 @@
 unbraced expressions that contain command substitutions.
 These expressions must be implemented by generating new code
 each time the expression is executed.
-<<<<<<< HEAD
-=======
 .PP
 If it is necessary to include a non-constant expression string within the
 wider context of an otherwise-constant expression, the most efficient
@@ -461,8 +430,6 @@
 \fBexpr\fR {[\fBexpr\fR $b] * 4}
 .CE
 .PP
-.VS 8.5
->>>>>>> 8abe7608
 When the expression is unbraced to allow the substitution of a function or
 operator, consider using the commands documented in the \fBmathfunc\fR(n) or
 \fBmathop\fR(n) manual pages directly instead.
