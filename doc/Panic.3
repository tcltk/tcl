--- conflicted
+++ resolved
@@ -7,11 +7,7 @@
 .BS
 '\"  Note:  do not modify the .SH NAME line immediately below!
 .SH NAME
-<<<<<<< HEAD
-Tcl_Panic, Tcl_SetPanicProc \- report fatal error and abort
-=======
-Tcl_Panic, Tcl_PanicVA, Tcl_SetPanicProc, Tcl_ConsolePanic \- report fatal error and abort
->>>>>>> b009cd80
+Tcl_Panic, Tcl_SetPanicProc, Tcl_ConsolePanic \- report fatal error and abort
 .SH SYNOPSIS
 .nf
 \fB#include <tcl.h>\fR
