--- conflicted
+++ resolved
@@ -18,7 +18,7 @@
 void
 \fBTcl_PanicVA\fR(\fIformat\fR, \fIargList\fR)
 .sp
-const char *
+void
 \fBTcl_SetPanicProc\fR(\fIpanicProc\fR)
 .sp
 void
@@ -93,17 +93,11 @@
 will be displayed.
 .PP
 \fBTcl_PanicVA\fR is the same as \fBTcl_Panic\fR except that instead of
-<<<<<<< HEAD
-taking a variable number of arguments it takes an argument list.
-.PP
-The return value is the Tcl version.
-=======
 taking a variable number of arguments it takes an argument list. This
 function is deprecated and will be removed in Tcl 9.0.
 .PP
 This function can not be used in stub-enabled extensions. Its symbol
 entry in the stub table is deprecated and it will be removed in Tcl 9.0.
->>>>>>> 80476d09
 .SH "SEE ALSO"
 abort(3), printf(3), exec(n), format(n)
 .SH KEYWORDS
