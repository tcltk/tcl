--- conflicted
+++ resolved
@@ -107,10 +107,6 @@
 The integer value is truncated as required by the size modifier
 value, and the corresponding unsigned value for that truncated
 range is computed and stored in the variable as a decimal string.
-<<<<<<< HEAD
-The conversion makes no sense without reference to a truncation range,
-so the size modifier \fBll\fR is not permitted in combination
-with conversion character \fBu\fR.
 .IP \fBi\fR
 The input substring must be an integer.  The base (i.e. decimal,
 octal, or hexadecimal) is determined by the C convention (leading
@@ -118,16 +114,6 @@
 stored in the variable, truncated as required by the size modifier
 value.
 .IP \fBc\fR
-=======
-.TP
-\fBi\fR
-.
-The input substring must be an integer.  The base (i.e. decimal, octal, or hexadecimal) is determined by the C convention (leading 0 for octal; prefix 0x for hexadecimal).  The integer value is stored in the variable,
-truncated as required by the size modifier value.
-.TP
-\fBc\fR
-.
->>>>>>> acb7ee48
 A single character is read in and its Unicode value is stored in
 the variable as an integer value.
 Initial white space is not skipped in this case, so the input
