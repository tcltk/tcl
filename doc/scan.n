'\"
'\" Copyright (c) 1993 The Regents of the University of California.
'\" Copyright (c) 1994-1996 Sun Microsystems, Inc.
'\" Copyright (c) 2000 Scriptics Corporation.
'\"
'\" See the file "license.terms" for information on usage and redistribution
'\" of this file, and for a DISCLAIMER OF ALL WARRANTIES.
'\"
.TH scan n 8.4 Tcl "Tcl Built-In Commands"
.so man.macros
.BS
'\" Note:  do not modify the .SH NAME line immediately below!
.SH NAME
scan \- Parse string using conversion specifiers in the style of sscanf
.SH SYNOPSIS
\fBscan \fIstring format \fR?\fIvarName varName ...\fR?
.BE
.SH INTRODUCTION
.PP
This command parses substrings from an input string in a fashion similar
to the ANSI C \fBsscanf\fR procedure and returns a count of the number of
conversions performed, or -1 if the end of the input string is reached
before any conversions have been performed.  \fIString\fR gives the input
to be parsed and \fIformat\fR indicates how to parse it, using \fB%\fR
conversion specifiers as in \fBsscanf\fR.  Each \fIvarName\fR gives the
name of a variable; when a substring is scanned from \fIstring\fR that
matches a conversion specifier, the substring is assigned to the
corresponding variable.
If no \fIvarName\fR variables are specified, then \fBscan\fR works in an
inline manner, returning the data that would otherwise be stored in the
variables as a list.  In the inline case, an empty string is returned when
the end of the input string is reached before any conversions have been
performed.
.SH "DETAILS ON SCANNING"
.PP
\fBScan\fR operates by scanning \fIstring\fR and \fIformat\fR together.
If the next character in \fIformat\fR is a blank or tab then it
matches any number of white space characters in \fIstring\fR (including
zero).
Otherwise, if it is not a \fB%\fR character then it
must match the next character of \fIstring\fR.
When a \fB%\fR is encountered in \fIformat\fR, it indicates
the start of a conversion specifier.
A conversion specifier contains up to four fields after the \fB%\fR:
a XPG3 position specifier (or a \fB*\fR to indicate the converted
value is to be discarded instead of assigned to any variable); a number
indicating a maximum substring width; a size modifier; and a
conversion character.
All of these fields are optional except for the conversion character.
The fields that are present must appear in the order given above.
.PP
When \fBscan\fR finds a conversion specifier in \fIformat\fR, it
first skips any white-space characters in \fIstring\fR (unless the
conversion character is \fB[\fR or \fBc\fR).
Then it converts the next input characters according to the
conversion specifier and stores the result in the variable given
by the next argument to \fBscan\fR.
.SS "OPTIONAL POSITIONAL SPECIFIER"
.PP
If the \fB%\fR is followed by a decimal number and a \fB$\fR, as in
.QW \fB%2$d\fR ,
then the variable to use is not taken from the next
sequential argument.  Instead, it is taken from the argument indicated
by the number, where 1 corresponds to the first \fIvarName\fR.  If
there are any positional specifiers in \fIformat\fR then all of the
specifiers must be positional.  Every \fIvarName\fR on the argument
list must correspond to exactly one conversion specifier or an error
is generated, or in the inline case, any position can be specified
at most once and the empty positions will be filled in with empty strings.
.SS "OPTIONAL SIZE MODIFIER"
.PP
The size modifier field is used only when scanning a substring into
one of Tcl's integer values.  The size modifier field dictates the
integer range acceptable to be stored in a variable, or, for the inline
case, in a position in the result list.
The syntactically valid values for the size modifier are \fBh\fR, \fBL\fR,
\fBl\fR, \fBz\fR, \fBt\fR, \fBq\fR, \fBt\fR, and \fBll\fR.  The \fBh\fR size
modifier value is equivalent
to the absence of a size modifier in the the conversion specifier.
<<<<<<< HEAD
Either one indicates the integer range to be stored is limited to the range
determined by the value of the \fBwordSize\fR element of the \fBtcl_platform\fR
array).  The \fBL\fR size modifier is equivalent to the \fBl\fR size
modifier. Either one indicates the integer range to be stored is
limited to the same range produced by the \fBwide()\fR function of
the \fBexpr\fR command.  The \fBll\fR size modifier indicates that
the integer range to be stored is unlimited.
=======
Either one indicates the integer range to be stored is limited to
the 32-bit range.
The \fBL\fR size modifier is equivalent to the \fBll\fR size
modifier. Either one indicates the integer range to be stored is unlimited.
The \fBl\fR (or \fBq\fR or \fBj\fR) size modifier indicates that the integer
range to be stored is limited to the same range produced by the
\fBwide()\fR function of the \fBexpr\fR command.
>>>>>>> 9a09623d
.SS "MANDATORY CONVERSION CHARACTER"
.PP
The following conversion characters are supported:
.IP \fBd\fR
The input substring must be a decimal integer.
It is read in and the integer value is stored in the variable,
truncated as required by the size modifier value.
.IP \fBo\fR
The input substring must be an octal integer. It is read in and the
integer value is stored in the variable,
truncated as required by the size modifier value.
.IP "\fBx\fR or \fBX\fR"
The input substring must be a hexadecimal integer.
It is read in and the integer value is stored in the variable,
truncated as required by the size modifier value.
.IP \fBb\fR
The input substring must be a binary integer.
It is read in and the integer value is stored in the variable,
truncated as required by the size modifier value.
.IP \fBu\fR
The input substring must be a decimal integer.
The integer value is truncated as required by the size modifier
value, and the corresponding unsigned value for that truncated
range is computed and stored in the variable as a decimal string.
.IP \fBi\fR
The input substring must be an integer.  The base (i.e. decimal,
octal, or hexadecimal) is determined by the C convention (leading
0 for octal; prefix 0x for hexadecimal).  The integer value is
stored in the variable, truncated as required by the size modifier
value.
.IP \fBc\fR
A single character is read in and its Unicode value is stored in
the variable as an integer value.
Initial white space is not skipped in this case, so the input
substring may be a white-space character.
.IP \fBs\fR
The input substring consists of all the characters up to the next
white-space character; the characters are copied to the variable.
.IP "\fBe\fR or \fBf\fR or \fBg\fR or \fBE\fR or \fBG\fR"
The input substring must be a floating-point number consisting
of an optional sign, a string of decimal digits possibly
containing a decimal point, and an optional exponent consisting
of an \fBe\fR or \fBE\fR followed by an optional sign and a string of
decimal digits.
It is read in and stored in the variable as a floating-point value.
.IP \fB[\fIchars\fB]\fR
The input substring consists of one or more characters in \fIchars\fR.
The matching string is stored in the variable.
If the first character between the brackets is a \fB]\fR then
it is treated as part of \fIchars\fR rather than the closing
bracket for the set.
If \fIchars\fR
contains a sequence of the form \fIa\fB\-\fIb\fR then any
character between \fIa\fR and \fIb\fR (inclusive) will match.
If the first or last character between the brackets is a \fB\-\fR, then
it is treated as part of \fIchars\fR rather than indicating a range.
.IP \fB[^\fIchars\fB]\fR
The input substring consists of one or more characters not in \fIchars\fR.
The matching string is stored in the variable.
If the character immediately following the \fB^\fR is a \fB]\fR then it is
treated as part of the set rather than the closing bracket for
the set.
If \fIchars\fR
contains a sequence of the form \fIa\fB\-\fIb\fR then any
character between \fIa\fR and \fIb\fR (inclusive) will be excluded
from the set.
If the first or last character between the brackets is a \fB\-\fR, then
it is treated as part of \fIchars\fR rather than indicating a range value.
.IP \fBn\fR
No input is consumed from the input string.  Instead, the total number
of characters scanned from the input string so far is stored in the variable.
.PP
The number of characters read from the input for a conversion is the
largest number that makes sense for that particular conversion (e.g.
as many decimal digits as possible for \fB%d\fR, as
many octal digits as possible for \fB%o\fR, and so on).
The input substring for a given conversion terminates either when a
white-space character is encountered or when the maximum substring
width has been reached, whichever comes first.
If a \fB*\fR is present in the conversion specifier
then no variable is assigned and the next scan argument is not consumed.
.SH "DIFFERENCES FROM ANSI SSCANF"
.PP
The behavior of the \fBscan\fR command is the same as the behavior of
the ANSI C \fBsscanf\fR procedure except for the following differences:
.IP [1]
\fB%p\fR conversion specifier is not supported.
.IP [2]
For \fB%c\fR conversions a single character value is
converted to a decimal string, which is then assigned to the
corresponding \fIvarName\fR;
no substring width may be specified for this conversion.
.IP [3]
The \fBh\fR modifier is always ignored and the \fBl\fR and \fBL\fR
modifiers are ignored when converting real values (i.e. type
\fBdouble\fR is used for the internal representation).  The \fBll\fR
modifier has no \fBsscanf\fR counterpart.
.IP [4]
If the end of the input string is reached before any conversions have been
performed and no variables are given, an empty string is returned.
.SH EXAMPLES
.PP
Convert a UNICODE character to its numeric value:
.PP
.CS
set char "x"
set value [\fBscan\fR $char %c]
.CE
.PP
Parse a simple color specification of the form \fI#RRGGBB\fR using
hexadecimal conversions with substring sizes:
.PP
.CS
set string "#08D03F"
\fBscan\fR $string "#%2x%2x%2x" r g b
.CE
.PP
Parse a \fIHH:MM\fR time string:
.PP
.CS
set string "08:08"
if {[\fBscan\fR $string "%d:%d" hours minutes] != 2} {
    error "not a valid time string"
}
# We have to understand numeric ranges ourselves...
if {$minutes < 0 || $minutes > 59} {
    error "invalid number of minutes"
}
.CE
.PP
Break a string up into sequences of non-whitespace characters (note
the use of the \fB%n\fR conversion so that we get skipping over
leading whitespace correct):
.PP
.CS
set string " a string {with braced words} + leading space "
set words {}
while {[\fBscan\fR $string %s%n word length] == 2} {
    lappend words $word
    set string [string range $string $length end]
}
.CE
.PP
Parse a simple coordinate string, checking that it is complete by
looking for the terminating character explicitly:
.PP
.CS
set string "(5.2,-4e-2)"
# Note that the spaces before the literal parts of
# the scan pattern are significant, and that ")" is
# the Unicode character \eu0029
if {
    [\fBscan\fR $string " (%f ,%f %c" x y last] != 3
    || $last != 0x0029
} then {
    error "invalid coordinate string"
}
puts "X=$x, Y=$y"
.CE
.PP
An interactive session demonstrating the truncation of integer
values determined by size modifiers:
.PP
.CS
\fI%\fR scan 20000000000000000000 %d
2147483647
\fI%\fR scan 20000000000000000000 %ld
9223372036854775807
\fI%\fR scan 20000000000000000000 %lld
20000000000000000000
.CE
.SH "SEE ALSO"
format(n), sscanf(3)
.SH KEYWORDS
conversion specifier, parse, scan
'\" Local Variables:
'\" mode: nroff
'\" End:<|MERGE_RESOLUTION|>--- conflicted
+++ resolved
@@ -74,18 +74,9 @@
 integer range acceptable to be stored in a variable, or, for the inline
 case, in a position in the result list.
 The syntactically valid values for the size modifier are \fBh\fR, \fBL\fR,
-\fBl\fR, \fBz\fR, \fBt\fR, \fBq\fR, \fBt\fR, and \fBll\fR.  The \fBh\fR size
+\fBl\fR, \fBz\fR, \fBt\fR, and \fBll\fR.  The \fBh\fR size
 modifier value is equivalent
 to the absence of a size modifier in the the conversion specifier.
-<<<<<<< HEAD
-Either one indicates the integer range to be stored is limited to the range
-determined by the value of the \fBwordSize\fR element of the \fBtcl_platform\fR
-array).  The \fBL\fR size modifier is equivalent to the \fBl\fR size
-modifier. Either one indicates the integer range to be stored is
-limited to the same range produced by the \fBwide()\fR function of
-the \fBexpr\fR command.  The \fBll\fR size modifier indicates that
-the integer range to be stored is unlimited.
-=======
 Either one indicates the integer range to be stored is limited to
 the 32-bit range.
 The \fBL\fR size modifier is equivalent to the \fBll\fR size
@@ -93,7 +84,6 @@
 The \fBl\fR (or \fBq\fR or \fBj\fR) size modifier indicates that the integer
 range to be stored is limited to the same range produced by the
 \fBwide()\fR function of the \fBexpr\fR command.
->>>>>>> 9a09623d
 .SS "MANDATORY CONVERSION CHARACTER"
 .PP
 The following conversion characters are supported:
