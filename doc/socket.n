'\"
'\" Copyright (c) 1996 Sun Microsystems, Inc.
'\" Copyright (c) 1998-1999 by Scriptics Corporation.
'\"
'\" See the file "license.terms" for information on usage and redistribution
'\" of this file, and for a DISCLAIMER OF ALL WARRANTIES.
'\"
<<<<<<< HEAD
.so man.macros
.TH socket n 8.6 Tcl "Tcl Built-In Commands"
=======
.TH socket n 8.0 Tcl "Tcl Built-In Commands"
.so man.macros
>>>>>>> d87ee107
.BS
'\" Note:  do not modify the .SH NAME line immediately below!
.SH NAME
socket \- Open a TCP network connection
.SH SYNOPSIS
.sp
\fBsocket \fR?\fIoptions\fR? \fIhost port\fR
.sp
\fBsocket\fR \fB\-server \fIcommand\fR ?\fIoptions\fR? \fIport\fR
.BE
.SH DESCRIPTION
.PP
This command opens a network socket and returns a channel identifier
that may be used in future invocations of commands like \fBread\fR,
\fBputs\fR and \fBflush\fR.  At present only the TCP network protocol
is supported over IPv4 and IPv6; future releases may include support
for additional protocols.  The \fBsocket\fR command may be used to
open either the client or server side of a connection, depending on
whether the \fB\-server\fR switch is specified.
.PP
Note that the default encoding for \fIall\fR sockets is the system
encoding, as returned by \fBencoding system\fR.  Most of the time, you
will need to use \fBchan configure\fR to alter this to something else,
such as \fIutf\-8\fR (ideal for communicating with other Tcl
processes) or \fIiso8859\-1\fR (useful for many network protocols,
especially the older ones).
.SH "CLIENT SOCKETS"
.PP
If the \fB\-server\fR option is not specified, then the client side of a
connection is opened and the command returns a channel identifier
that can be used for both reading and writing.
\fIPort\fR and \fIhost\fR specify a port
to connect to;  there must be a server accepting connections on
this port.  \fIPort\fR is an integer port number
(or service name, where supported and understood by the host operating
system) and \fIhost\fR
is either a domain-style name such as \fBwww.tcl.tk\fR or
a numerical IPv4 or IPv6 address such as \fB127.0.0.1\fR or \fB2001:DB8::1\fR.
Use \fIlocalhost\fR to refer to the host on which the command is invoked.
.PP
The following options may also be present before \fIhost\fR
to specify additional information about the connection:
.TP
\fB\-myaddr\fI addr\fR
.
\fIAddr\fR gives the domain-style name or numerical IP address of
the client-side network interface to use for the connection.
This option may be useful if the client machine has multiple network
interfaces.  If the option is omitted then the client-side interface
will be chosen by the system software.
.TP
\fB\-myport\fI port\fR
.
\fIPort\fR specifies an integer port number (or service name, where
supported and understood by the host operating system) to use for the
client's
side of the connection.  If this option is omitted, the client's
port number will be chosen at random by the system software.
.TP
\fB\-async\fR
.
This option will cause the client socket to be connected
asynchronously. This means that the socket will be created immediately
but may not yet be connected to the server, when the call to
\fBsocket\fR returns.
.RS
.PP
When a \fBgets\fR or \fBflush\fR is done on the socket before the
connection attempt succeeds or fails, if the socket is in blocking
mode, the operation will wait until the connection is completed or
fails. If the socket is in nonblocking mode and a \fBgets\fR or
\fBflush\fR is done on the socket before the connection attempt
succeeds or fails, the operation returns immediately and
\fBfblocked\fR on the socket returns 1. Synchronous client sockets may
be switched (after they have connected) to operating in asynchronous
mode using:
.PP
.CS
\fBchan configure \fIchan \fB\-blocking 0\fR
.CE
.PP
See the \fBchan configure\fR command for more details.
.PP
The Tcl event loop should be running while an asynchronous connection
is in progress, because it may have to do several connection attempts
in the background. Running the event loop also allows you to set up a
writable channel event on the socket to get notified when the
asynchronous connection has succeeded or failed. See the \fBvwait\fR
and the \fBchan\fR commands for more details on the event loop and
channel events.
.RE
.SH "SERVER SOCKETS"
.PP
If the \fB\-server\fR option is specified then the new socket will be
a server that listens on the given \fIport\fR (either an integer or a
service name, where supported and understood by the host operating
system; if \fIport\fR is zero, the operating system will allocate a
free port to the server socket which may be discovered by using
\fBchan configure\fR to read the \fB\-sockname\fR option). If the host
supports both, IPv4 and IPv6, the socket will listen on both address
families. Tcl will automatically accept connections to the given port.
For each connection Tcl will create a new channel that may be used to
communicate with the client.  Tcl then invokes \fIcommand\fR (properly
a command prefix list, see the \fBEXAMPLES\fR below) with three
additional arguments: the name of the new channel, the address, in
network address notation, of the client's host, and the client's port
number.
.PP
The following additional option may also be specified before \fIport\fR:
.TP
\fB\-myaddr\fI addr\fR
.
\fIAddr\fR gives the domain-style name or numerical IP address of the
server-side network interface to use for the connection.  This option
may be useful if the server machine has multiple network interfaces.
If the option is omitted then the server socket is bound to the
wildcard address so that it can accept connections from any
interface. If \fIaddr\fR is a domain name that resolves to multiple IP
addresses that are available on the local machine, the socket will
listen on all of them.
.PP
Server channels cannot be used for input or output; their sole use is to
accept new client connections. The channels created for each incoming
client connection are opened for input and output. Closing the server
channel shuts down the server so that no new connections will be
accepted;  however, existing connections will be unaffected.
.PP
Server sockets depend on the Tcl event mechanism to find out when
new connections are opened.  If the application does not enter the
event loop, for example by invoking the \fBvwait\fR command or
calling the C procedure \fBTcl_DoOneEvent\fR, then no connections
will be accepted.
.PP
If \fIport\fR is specified as zero, the operating system will allocate
an unused port for use as a server socket.  The port number actually
allocated may be retrieved from the created server socket using the
\fBchan configure\fR command to retrieve the \fB\-sockname\fR option as
described below.
.SH "CONFIGURATION OPTIONS"
.PP
The \fBchan configure\fR command can be used to query several readonly
configuration options for socket channels:
.TP
\fB\-error\fR
.
This option gets the current error status of the given socket.  This
is useful when you need to determine if an asynchronous connect
operation succeeded.  If there was an error, the error message is
returned.  If there was no error, an empty string is returned.
.RS
.PP
Note that the error status is reset by the read operation; this mimics
the underlying getsockopt(SO_ERROR) call.
.RE
.TP
\fB\-sockname\fR
.
For client sockets (including the channels that get created when a
client connects to a server socket) this option returns a list of
three elements, the address, the host name and the port number for the
socket. If the host name cannot be computed, the second element is
identical to the address, the first element of the list.
.RS
.PP
For server sockets this option returns a list of a multiple of three
elements each group of which have the same meaning as described
above. The list contains more than one group when the server socket
was created without \fB\-myaddr\fR or with the argument to
\fB\-myaddr\fR being a domain name that resolves multiple IP addresses
that are local to the invoking host.
.RE
.TP
\fB\-peername\fR
.
This option is not supported by server sockets. For client and accepted
sockets, this option returns a list of three elements; these are the
address, the host name and the port to which the peer socket is connected
or bound. If the host name cannot be computed, the second element of the
list is identical to the address, its first element.
.PP
.SH "EXAMPLES"
.PP
Here is a very simple time server:
.PP
.CS
proc Server {startTime channel clientaddr clientport} {
    puts "Connection from $clientaddr registered"
    set now [clock seconds]
    puts $channel [clock format $now]
    puts $channel "[expr {$now - $startTime}] since start"
    close $channel
}

\fBsocket -server\fR [list Server [clock seconds]] 9900
vwait forever
.CE
.PP
And here is the corresponding client to talk to the server and extract
some information:
.PP
.CS
set server localhost
set sockChan [\fBsocket\fR $server 9900]
gets $sockChan line1
gets $sockChan line2
close $sockChan
puts "The time on $server is $line1"
puts "That is [lindex $line2 0]s since the server started"
.CE
.SH "HISTORY"
Support for IPv6 was added in Tcl 8.6.
.SH "SEE ALSO"
chan(n), flush(n), open(n), read(n)
.SH KEYWORDS
asynchronous I/O, bind, channel, connection, domain name, host, network address, socket, tcp
'\" Local Variables:
'\" mode: nroff
'\" End:<|MERGE_RESOLUTION|>--- conflicted
+++ resolved
@@ -5,13 +5,8 @@
 '\" See the file "license.terms" for information on usage and redistribution
 '\" of this file, and for a DISCLAIMER OF ALL WARRANTIES.
 '\"
-<<<<<<< HEAD
+.TH socket n 8.6 Tcl "Tcl Built-In Commands"
 .so man.macros
-.TH socket n 8.6 Tcl "Tcl Built-In Commands"
-=======
-.TH socket n 8.0 Tcl "Tcl Built-In Commands"
-.so man.macros
->>>>>>> d87ee107
 .BS
 '\" Note:  do not modify the .SH NAME line immediately below!
 .SH NAME
