'\"
'\" Copyright (c) 1996 Sun Microsystems, Inc.
'\" Copyright (c) 1998-1999 by Scriptics Corporation.
'\"
'\" See the file "license.terms" for information on usage and redistribution
'\" of this file, and for a DISCLAIMER OF ALL WARRANTIES.
'\"
<<<<<<< HEAD
'\" RCS: @(#) $Id: socket.n,v 1.21 2010/09/28 15:13:54 rmax Exp $
=======
>>>>>>> 09374559
.so man.macros
.TH socket n 8.6 Tcl "Tcl Built-In Commands"
.BS
'\" Note:  do not modify the .SH NAME line immediately below!
.SH NAME
socket \- Open a TCP network connection
.SH SYNOPSIS
.sp
\fBsocket \fR?\fIoptions\fR? \fIhost port\fR
.sp
\fBsocket\fR \fB\-server \fIcommand\fR ?\fIoptions\fR? \fIport\fR
.BE
.SH DESCRIPTION
.PP
This command opens a network socket and returns a channel identifier
that may be used in future invocations of commands like \fBread\fR,
\fBputs\fR and \fBflush\fR.  At present only the TCP network protocol
is supported over IPv4 and IPv6; future releases may include support
for additional protocols.  The \fBsocket\fR command may be used to
open either the client or server side of a connection, depending on
whether the \fB\-server\fR switch is specified.
.PP
Note that the default encoding for \fIall\fR sockets is the system
encoding, as returned by \fBencoding system\fR.  Most of the time, you
will need to use \fBchan configure\fR to alter this to something else,
such as \fIutf\-8\fR (ideal for communicating with other Tcl
processes) or \fIiso8859\-1\fR (useful for many network protocols,
especially the older ones).
.SH "CLIENT SOCKETS"
.PP
If the \fB\-server\fR option is not specified, then the client side of a
connection is opened and the command returns a channel identifier
that can be used for both reading and writing.
\fIPort\fR and \fIhost\fR specify a port
to connect to;  there must be a server accepting connections on
this port.  \fIPort\fR is an integer port number
(or service name, where supported and understood by the host operating
system) and \fIhost\fR
is either a domain-style name such as \fBwww.tcl.tk\fR or
a numerical IPv4 or IPv6 address such as \fB127.0.0.1\fR or \fB2001:DB8::1\fR.
Use \fIlocalhost\fR to refer to the host on which the command is invoked.
.PP
The following options may also be present before \fIhost\fR
to specify additional information about the connection:
.TP
\fB\-myaddr\fI addr\fR
.
\fIAddr\fR gives the domain-style name or numerical IP address of
the client-side network interface to use for the connection.
This option may be useful if the client machine has multiple network
interfaces.  If the option is omitted then the client-side interface
will be chosen by the system software.
.TP
\fB\-myport\fI port\fR
.
\fIPort\fR specifies an integer port number (or service name, where
supported and understood by the host operating system) to use for the
client's
side of the connection.  If this option is omitted, the client's
port number will be chosen at random by the system software.
.TP
\fB\-async\fR
.
This option will cause the client socket to be connected
asynchronously. This means that the socket will be created immediately
but may not yet be connected to the server, when the call to
\fBsocket\fR returns. When a \fBgets\fR or \fBflush\fR is done on the
socket before the connection attempt succeeds or fails, if the socket
is in blocking mode, the operation will wait until the connection is
completed or fails. If the socket is in nonblocking mode and a
\fBgets\fR or \fBflush\fR is done on the socket before the connection
attempt succeeds or fails, the operation returns immediately and
\fBfblocked\fR on the socket returns 1. Synchronous client sockets may
be switched (after they have connected) to operating in asynchronous
mode using:
.RS
.PP
.CS
\fBchan configure \fIchan \fB\-blocking 0\fR
.CE
.PP
See the \fBchan\fR \fBconfigure\fR command for more details.
.RE
.SH "SERVER SOCKETS"
.PP
If the \fB\-server\fR option is specified then the new socket will be
a server that listens on the given \fIport\fR (either an integer or a
service name, where supported and understood by the host operating
system; if \fIport\fR is zero, the operating system will allocate a
free port to the server socket which may be discovered by using
\fBchan configure\fR to read the \fB\-sockname\fR option). If the host
supports both, IPv4 and IPv6, the socket will listen on both address
families. Tcl will automatically accept connections to the given port.
For each connection Tcl will create a new channel that may be used to
communicate with the client.  Tcl then invokes \fIcommand\fR (properly
a command prefix list, see the \fBEXAMPLES\fR below) with three
additional arguments: the name of the new channel, the address, in
network address notation, of the client's host, and the client's port
number.
.PP
The following additional option may also be specified before \fIport\fR:
.TP
\fB\-myaddr\fI addr\fR
.
\fIAddr\fR gives the domain-style name or numerical IP address of the
server-side network interface to use for the connection.  This option
may be useful if the server machine has multiple network interfaces.
If the option is omitted then the server socket is bound to the
wildcard address so that it can accept connections from any
interface. If \fIaddr\fR is a domain name that resolves to multiple IP
addresses that are available on the local machine, the socket will
listen on all of them.
.PP
Server channels cannot be used for input or output; their sole use is to
accept new client connections. The channels created for each incoming
client connection are opened for input and output. Closing the server
channel shuts down the server so that no new connections will be
accepted;  however, existing connections will be unaffected.
.PP
Server sockets depend on the Tcl event mechanism to find out when
new connections are opened.  If the application does not enter the
event loop, for example by invoking the \fBvwait\fR command or
calling the C procedure \fBTcl_DoOneEvent\fR, then no connections
will be accepted.
.PP
If \fIport\fR is specified as zero, the operating system will allocate
an unused port for use as a server socket.  The port number actually
allocated may be retrieved from the created server socket using the
\fBchan configure\fR command to retrieve the \fB\-sockname\fR option as
described below.
.SH "CONFIGURATION OPTIONS"
.PP
The \fBchan configure\fR command can be used to query several readonly
configuration options for socket channels:
.TP
\fB\-error\fR
.
This option gets the current error status of the given socket.  This
is useful when you need to determine if an asynchronous connect
operation succeeded.  If there was an error, the error message is
returned.  If there was no error, an empty string is returned.
.TP
\fB\-sockname\fR
.
For client sockets (including the channels that get created when a
client connects to a server socket) this option returns a list of
three elements, the address, the host name and the port number for the
socket. If the host name cannot be computed, the second element is
identical to the address, the first element of the list.

For server sockets this option returns a list of a multiple of three
elements each group of which have the same meaning as described
above. The list contains more than one group when the server socket
was created without \fB-myaddr\fR or with the argument to
\fB-myaddr\fR being a domain name that resolves multiple IP addresses
that are local to the invoking host.

.TP
\fB\-peername\fR
.
This option is not supported by server sockets. For client and accepted
sockets, this option returns a list of three elements; these are the
address, the host name and the port to which the peer socket is connected
or bound. If the host name cannot be computed, the second element of the
list is identical to the address, its first element.
.PP
.SH "EXAMPLES"
.PP
Here is a very simple time server:
.PP
.CS
proc Server {startTime channel clientaddr clientport} {
    puts "Connection from $clientaddr registered"
    set now [clock seconds]
    puts $channel [clock format $now]
    puts $channel "[expr {$now - $startTime}] since start"
    close $channel
}

\fBsocket -server\fR [list Server [clock seconds]] 9900
vwait forever
.CE
.PP
And here is the corresponding client to talk to the server and extract
some information:
.PP
.CS
set server localhost
set sockChan [\fBsocket\fR $server 9900]
gets $sockChan line1
gets $sockChan line2
close $sockChan
puts "The time on $server is $line1"
puts "That is [lindex $line2 0]s since the server started"
.CE
.SH "HISTORY"
Support for IPv6 was added in Tcl 8.6.
.SH "SEE ALSO"
chan(n), flush(n), open(n), read(n)
.SH KEYWORDS
asynchronous I/O, bind, channel, connection, domain name, host, network address, socket, tcp
'\" Local Variables:
'\" mode: nroff
'\" End:<|MERGE_RESOLUTION|>--- conflicted
+++ resolved
@@ -5,10 +5,6 @@
 '\" See the file "license.terms" for information on usage and redistribution
 '\" of this file, and for a DISCLAIMER OF ALL WARRANTIES.
 '\"
-<<<<<<< HEAD
-'\" RCS: @(#) $Id: socket.n,v 1.21 2010/09/28 15:13:54 rmax Exp $
-=======
->>>>>>> 09374559
 .so man.macros
 .TH socket n 8.6 Tcl "Tcl Built-In Commands"
 .BS
