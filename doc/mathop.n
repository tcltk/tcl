.\"
.\" Copyright (c) 2006-2007 Donal K. Fellows.
.\"
.\" See the file "license.terms" for information on usage and redistribution
.\" of this file, and for a DISCLAIMER OF ALL WARRANTIES.
.\"
.so man.macros
.TH mathop n 8.5 Tcl "Tcl Mathematical Operator Commands"
.BS
.\" Note:  do not modify the .SH NAME line immediately below!
.SH NAME
mathop \- Mathematical operators as Tcl commands
.SH SYNOPSIS
package require \fBTcl 8.5\fR
.sp
\fB::tcl::mathop::!\fR \fInumber\fR
.br
\fB::tcl::mathop::~\fR \fInumber\fR
.br
\fB::tcl::mathop::+\fR ?\fInumber\fR ...?
.br
\fB::tcl::mathop::\-\fR \fInumber\fR ?\fInumber\fR ...?
.br
\fB::tcl::mathop::*\fR ?\fInumber\fR ...?
.br
\fB::tcl::mathop::/\fR \fInumber\fR ?\fInumber\fR ...?
.br
\fB::tcl::mathop::%\fR \fInumber number\fR
.br
\fB::tcl::mathop::**\fR ?\fInumber\fR ...?
.br
\fB::tcl::mathop::&\fR ?\fInumber\fR ...?
.br
\fB::tcl::mathop::|\fR ?\fInumber\fR ...?
.br
\fB::tcl::mathop::^\fR ?\fInumber\fR ...?
.br
\fB::tcl::mathop::<<\fR \fInumber number\fR
.br
\fB::tcl::mathop::>>\fR \fInumber number\fR
.br
\fB::tcl::mathop::==\fR ?\fIarg\fR ...?
.br
\fB::tcl::mathop::!=\fR \fIarg arg\fR
.br
\fB::tcl::mathop::<\fR ?\fIarg\fR ...?
.br
\fB::tcl::mathop::<=\fR ?\fIarg\fR ...?
.br
\fB::tcl::mathop::>=\fR ?\fIarg\fR ...?
.br
\fB::tcl::mathop::>\fR ?\fIarg\fR ...?
.br
\fB::tcl::mathop::eq\fR ?\fIarg\fR ...?
.br
\fB::tcl::mathop::ne\fR \fIarg arg\fR
.br
\fB::tcl::mathop::in\fR \fIarg list\fR
.br
\fB::tcl::mathop::ni\fR \fIarg list\fR
.sp
.BE
.SH DESCRIPTION
.PP
The commands in the \fB::tcl::mathop\fR namespace implement the same set of
operations as supported by the \fBexpr\fR command. All are exported from the
namespace, but are not imported into any other namespace by default. Note that
renaming, reimplementing or deleting any of the commands in the namespace does
\fInot\fR alter the way that the \fBexpr\fR command behaves, and nor does
defining any new commands in the \fB::tcl::mathop\fR namespace.
.PP
The following operator commands are supported:
.DS
.ta 2c 4c 6c 8c
\fB~\fR	\fB!\fR	\fB+\fR	\fB\-\fR	\fB*\fR
\fB/\fR	\fB%\fR	\fB**\fR	\fB&\fR	\fB|\fR
\fB^\fR	\fB>>\fR	\fB<<\fR	\fB==\fR	\fBeq\fR
\fB!=\fR	\fBne\fR	\fB<\fR	\fB<=\fR	\fB>\fR
\fB>=\fR	\fBin\fR	\fBni\fR
.DE
.SS "MATHEMATICAL OPERATORS"
.PP
The behaviors of the mathematical operator commands are as follows:
.TP
\fB!\fR \fIboolean\fR
.
Returns the boolean negation of \fIboolean\fR, where \fIboolean\fR may be any
numeric value or any other form of boolean value (i.e. it returns truth if the
argument is falsity or zero, and falsity if the argument is truth or
non-zero).
.TP
\fB+\fR ?\fInumber\fR ...?
.
Returns the sum of arbitrarily many arguments. Each \fInumber\fR argument may
be any numeric value. If no arguments are given, the result will be zero (the
summation identity).
.TP
\fB\-\fR \fInumber\fR ?\fInumber\fR ...?
.
If only a single \fInumber\fR argument is given, returns the negation of that
numeric value. Otherwise returns the number that results when all subsequent
numeric values are subtracted from the first one. All \fInumber\fR arguments
must be numeric values. At least one argument must be given.
.TP
\fB*\fR ?\fInumber\fR ...?
.
Returns the product of arbitrarily many arguments. Each \fInumber\fR may be
any numeric value. If no arguments are given, the result will be one (the
multiplicative identity).
.TP
\fB/\fR \fInumber\fR ?\fInumber\fR ...?
.
If only a single \fInumber\fR argument is given, returns the reciprocal of that
numeric value (i.e. the value obtained by dividing 1.0 by that value).
Otherwise returns the number that results when the first numeric argument is
divided by all subsequent numeric arguments. All \fInumber\fR arguments must
be numeric values. At least one argument must be given.
.RS
.PP
Note that when the leading values in the list of arguments are integers,
integer division will be used for those initial steps (i.e. the intermediate
results will be as if the functions \fIfloor\fR and \fIint\fR are applied to
them, in that order). If all values in the operation are integers, the result
will be an integer.
.RE
.TP
\fB%\fR \fInumber number\fR
.
Returns the integral modulus (i.e., remainder) of the first argument
with respect to the second.
Each \fInumber\fR must have an integral value.
Also, the sign of the result will be the same as the sign of the second
\fInumber\fR, which must not be zero.
.RS
.PP
<<<<<<< HEAD
.CS
(\fIx \fB/ \fIy\fR) \fB* \fIy \fB== \fIx \fB\-\fR (\fIx \fB% \fIy\fR)
=======
Note that Tcl defines this operation exactly even for negative numbers, so
that the following command returns a true value (omitting the namespace for
clarity):
.PP
.CS
\fB==\fR [\fB*\fR [\fB/\fI x y\fR] \fIy\fR] [\fB-\fI x\fR [\fB%\fI x y\fR]]
>>>>>>> 2e9ad8c6
.CE
.RE
.TP
\fB**\fR ?\fInumber\fR ...?
.
Returns the result of raising each value to the power of the result of
recursively operating on the result of processing the following arguments, so
.QW "\fB** 2 3 4\fR"
is the same as
.QW "\fB** 2 [** 3 4]\fR" .
Each \fInumber\fR may be
any numeric value, though the second number must not be fractional if the
first is negative. If no arguments are given, the result will be one, and if
only one argument is given, the result will be that argument. The
result will have an integral value only when all arguments are
integral values.
.SS "COMPARISON OPERATORS"
.PP
The behaviors of the comparison operator commands (most of which operate
preferentially on numeric arguments) are as follows:
.TP
\fB==\fR ?\fIarg\fR ...?
.
Returns whether each argument is equal to the arguments on each side of it in
the sense of the \fBexpr\fR == operator (\fIi.e.\fR, numeric comparison if
possible, exact string comparison otherwise). If fewer than two arguments
are given, this operation always returns a true value.
.TP
\fBeq\fR ?\fIarg\fR ...?
.
Returns whether each argument is equal to the arguments on each side of it
using exact string comparison. If fewer than two arguments are given, this
operation always returns a true value.
.TP
\fB!=\fR \fIarg arg\fR
.
Returns whether the two arguments are not equal to each other, in the sense of
the \fBexpr\fR != operator (\fIi.e.\fR, numeric comparison if possible, exact
string comparison otherwise).
.TP
\fBne\fR \fIarg arg\fR
.
Returns whether the two arguments are not equal to each other using exact
string comparison.
.TP
\fB<\fR ?\fIarg\fR ...?
.
Returns whether the arbitrarily-many arguments are ordered, with each argument
after the first having to be strictly more than the one preceding it.
Comparisons are performed preferentially on the numeric values, and are
otherwise performed using UNICODE string comparison. If fewer than two
arguments are present, this operation always returns a true value. When the
arguments are numeric but should be compared as strings, the \fBstring
compare\fR command should be used instead.
.TP
\fB<=\fR ?\fIarg\fR ...?
.
Returns whether the arbitrarily-many arguments are ordered, with each argument
after the first having to be equal to or more than the one preceding it.
Comparisons are performed preferentially on the numeric values, and are
otherwise performed using UNICODE string comparison. If fewer than two
arguments are present, this operation always returns a true value. When the
arguments are numeric but should be compared as strings, the \fBstring
compare\fR command should be used instead.
.TP
\fB>\fR ?\fIarg\fR ...?
.
Returns whether the arbitrarily-many arguments are ordered, with each argument
after the first having to be strictly less than the one preceding it.
Comparisons are performed preferentially on the numeric values, and are
otherwise performed using UNICODE string comparison. If fewer than two
arguments are present, this operation always returns a true value. When the
arguments are numeric but should be compared as strings, the \fBstring
compare\fR command should be used instead.
.TP
\fB>=\fR ?\fIarg\fR ...?
.
Returns whether the arbitrarily-many arguments are ordered, with each argument
after the first having to be equal to or less than the one preceding it.
Comparisons are performed preferentially on the numeric values, and are
otherwise performed using UNICODE string comparison. If fewer than two
arguments are present, this operation always returns a true value. When the
arguments are numeric but should be compared as strings, the \fBstring
compare\fR command should be used instead.
.SS "BIT-WISE OPERATORS"
.PP
The behaviors of the bit-wise operator commands (all of which only operate on
integral arguments) are as follows:
.TP
\fB~\fR \fInumber\fR
.
Returns the bit-wise negation of \fInumber\fR. \fINumber\fR may be an integer
of any size. Note that the result of this operation will always have the
opposite sign to the input \fInumber\fR.
.TP
\fB&\fR ?\fInumber\fR ...?
.
Returns the bit-wise AND of each of the arbitrarily many arguments. Each
\fInumber\fR must have an integral value. If no arguments are given, the
result will be minus one.
.TP
\fB|\fR ?\fInumber\fR ...?
.
Returns the bit-wise OR of each of the arbitrarily many arguments. Each
\fInumber\fR must have an integral value. If no arguments are given, the
result will be zero.
.TP
\fB^\fR ?\fInumber\fR ...?
.
Returns the bit-wise XOR of each of the arbitrarily many arguments. Each
\fInumber\fR must have an integral value. If no arguments are given, the
result will be zero.
.TP
\fB<<\fR \fInumber number\fR
.
Returns the result of bit-wise shifting the first argument left by the
number of bits specified in the second argument. Each \fInumber\fR
must have an integral value.
.TP
\fB>>\fR \fInumber number\fR
.
Returns the result of bit-wise shifting the first argument right by
the number of bits specified in the second argument. Each \fInumber\fR
must have an integral value.
.SS "LIST OPERATORS"
.PP
The behaviors of the list-oriented operator commands are as follows:
.TP
\fBin\fR \fIarg list\fR
.
Returns whether the value \fIarg\fR is present in the list \fIlist\fR
(according to exact string comparison of elements).
.TP
\fBni\fR \fIarg list\fR
.
Returns whether the value \fIarg\fR is not present in the list \fIlist\fR
(according to exact string comparison of elements).
.SH EXAMPLES
.PP
The simplest way to use the operators is often by using \fBnamespace path\fR
to make the commands available. This has the advantage of not affecting the
set of commands defined by the current namespace.
.PP
.CS
namespace path {\fB::tcl::mathop\fR ::tcl::mathfunc}

\fI# Compute the sum of some numbers\fR
set sum [\fB+\fR 1 2 3]

\fI# Compute the average of a list\fR
set list {1 2 3 4 5 6}
set mean [\fB/\fR [\fB+\fR {*}$list] [double [llength $list]]]

\fI# Test for list membership\fR
set gotIt [\fBin\fR 3 $list]

\fI# Test to see if a value is within some defined range\fR
set inRange [\fB<=\fR 1 $x 5]

\fI# Test to see if a list is sorted\fR
set sorted [\fB<=\fR {*}$list]
.CE
.SH "SEE ALSO"
expr(n), mathfunc(n), namespace(n)
.SH KEYWORDS
command, expression, operator
'\" Local Variables:
'\" mode: nroff
'\" End:<|MERGE_RESOLUTION|>--- conflicted
+++ resolved
@@ -133,17 +133,12 @@
 \fInumber\fR, which must not be zero.
 .RS
 .PP
-<<<<<<< HEAD
-.CS
-(\fIx \fB/ \fIy\fR) \fB* \fIy \fB== \fIx \fB\-\fR (\fIx \fB% \fIy\fR)
-=======
 Note that Tcl defines this operation exactly even for negative numbers, so
 that the following command returns a true value (omitting the namespace for
 clarity):
 .PP
 .CS
-\fB==\fR [\fB*\fR [\fB/\fI x y\fR] \fIy\fR] [\fB-\fI x\fR [\fB%\fI x y\fR]]
->>>>>>> 2e9ad8c6
+\fB==\fR [\fB*\fR [\fB/\fI x y\fR] \fIy\fR] [\fB\-\fI x\fR [\fB%\fI x y\fR]]
 .CE
 .RE
 .TP
