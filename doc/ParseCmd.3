'\"
'\" Copyright (c) 1997 Sun Microsystems, Inc.
'\"
'\" See the file "license.terms" for information on usage and redistribution
'\" of this file, and for a DISCLAIMER OF ALL WARRANTIES.
'\" 
<<<<<<< HEAD
'\" RCS: @(#) $Id: ParseCmd.3,v 1.29 2008/10/17 10:22:25 dkf Exp $
'\" 
=======
>>>>>>> 488806d8
.so man.macros
.TH Tcl_ParseCommand 3 8.3 Tcl "Tcl Library Procedures"
.BS
.SH NAME
Tcl_ParseCommand, Tcl_ParseExpr, Tcl_ParseBraces, Tcl_ParseQuotedString, Tcl_ParseVarName, Tcl_ParseVar, Tcl_FreeParse, Tcl_EvalTokens, Tcl_EvalTokensStandard \- parse Tcl scripts and expressions
.SH SYNOPSIS
.nf
\fB#include <tcl.h>\fR
.sp
int
\fBTcl_ParseCommand\fR(\fIinterp, start, numBytes, nested, parsePtr\fR)
.sp
int
\fBTcl_ParseExpr\fR(\fIinterp, start, numBytes, parsePtr\fR)
.sp
int
\fBTcl_ParseBraces\fR(\fIinterp, start, numBytes, parsePtr, append, termPtr\fR)
.sp
int
\fBTcl_ParseQuotedString\fR(\fIinterp, start, numBytes, parsePtr, append, termPtr\fR)
.sp
int
\fBTcl_ParseVarName\fR(\fIinterp, start, numBytes, parsePtr, append\fR)
.sp
const char *
\fBTcl_ParseVar\fR(\fIinterp, start, termPtr\fR)
.sp
\fBTcl_FreeParse\fR(\fIusedParsePtr\fR)
.sp
Tcl_Obj *
\fBTcl_EvalTokens\fR(\fIinterp, tokenPtr, numTokens\fR)
.sp
int
\fBTcl_EvalTokensStandard\fR(\fIinterp, tokenPtr, numTokens\fR)
.SH ARGUMENTS
.AS Tcl_Interp *usedParsePtr out
.AP Tcl_Interp *interp out
For procedures other than \fBTcl_FreeParse\fR, \fBTcl_EvalTokens\fR
and \fBTcl_EvalTokensStandard\fR, used only for error reporting;
if NULL, then no error messages are left after errors.
For \fBTcl_EvalTokens\fR and \fBTcl_EvalTokensStandard\fR,
determines the context for evaluating the
script and also is used for error reporting; must not be NULL.
.AP "const char" *start in
Pointer to first character in string to parse.
.AP int numBytes in
Number of bytes in string to parse, not including any terminating null
character.  If less than 0 then the script consists of all characters
following \fIstart\fR up to the first null character.
.AP int nested in
Non-zero means that the script is part of a command substitution so an
unquoted close bracket should be treated as a command terminator.  If zero,
close brackets have no special meaning. 
.AP int append in
Non-zero means that \fI*parsePtr\fR already contains valid tokens; the new
tokens should be appended to those already present.  Zero means that
\fI*parsePtr\fR is uninitialized; any information in it is ignored.
This argument is normally 0.
.AP Tcl_Parse *parsePtr out
Points to structure to fill in with information about the parsed
command, expression, variable name, etc.
Any previous information in this structure
is ignored, unless \fIappend\fR is non-zero in a call to
\fBTcl_ParseBraces\fR, \fBTcl_ParseQuotedString\fR,
or \fBTcl_ParseVarName\fR.
.AP "const char" **termPtr out
If not NULL, points to a location where
\fBTcl_ParseBraces\fR, \fBTcl_ParseQuotedString\fR, and
\fBTcl_ParseVar\fR will store a pointer to the character
just after the terminating character (the close-brace, the last
character of the variable name, or the close-quote (respectively))
if the parse was successful.
.AP Tcl_Parse *usedParsePtr in
Points to structure that was filled in by a previous call to
\fBTcl_ParseCommand\fR, \fBTcl_ParseExpr\fR, \fBTcl_ParseVarName\fR, etc.
.BE
.SH DESCRIPTION
.PP
These procedures parse Tcl commands or portions of Tcl commands such as
expressions or references to variables.
Each procedure takes a pointer to a script (or portion thereof)
and fills in the structure pointed to by \fIparsePtr\fR
with a collection of tokens describing the information that was parsed.
The procedures normally return \fBTCL_OK\fR.
However, if an error occurs then they return \fBTCL_ERROR\fR,
leave an error message in \fIinterp\fR's result
(if \fIinterp\fR is not NULL),
and leave nothing in \fIparsePtr\fR.
.PP
\fBTcl_ParseCommand\fR is a procedure that parses Tcl
scripts.  Given a pointer to a script, it
parses the first command from the script.  If the command was parsed
successfully, \fBTcl_ParseCommand\fR returns \fBTCL_OK\fR and fills in the
structure pointed to by \fIparsePtr\fR with information about the
structure of the command (see below for details).
If an error occurred in parsing the command then
\fBTCL_ERROR\fR is returned, an error message is left in \fIinterp\fR's
result, and no information is left at \fI*parsePtr\fR.
.PP
\fBTcl_ParseExpr\fR parses Tcl expressions.
Given a pointer to a script containing an expression,
\fBTcl_ParseExpr\fR parses the expression.
If the expression was parsed successfully,
\fBTcl_ParseExpr\fR returns \fBTCL_OK\fR and fills in the
structure pointed to by \fIparsePtr\fR with information about the
structure of the expression (see below for details).
If an error occurred in parsing the command then
\fBTCL_ERROR\fR is returned, an error message is left in \fIinterp\fR's
result, and no information is left at \fI*parsePtr\fR.
.PP
\fBTcl_ParseBraces\fR parses a string or command argument
enclosed in braces such as
\fB{hello}\fR or \fB{string \et with \et tabs}\fR
from the beginning of its argument \fIstart\fR.
The first character of \fIstart\fR must be \fB{\fR. 
If the braced string was parsed successfully,
\fBTcl_ParseBraces\fR returns \fBTCL_OK\fR,
fills in the structure pointed to by \fIparsePtr\fR
with information about the structure of the string
(see below for details),
and stores a pointer to the character just after the terminating \fB}\fR
in the location given by \fI*termPtr\fR.
If an error occurs while parsing the string
then \fBTCL_ERROR\fR is returned,
an error message is left in \fIinterp\fR's result,
and no information is left at \fI*parsePtr\fR or \fI*termPtr\fR.
.PP
\fBTcl_ParseQuotedString\fR parses a double-quoted string such as
\fB"sum is [expr {$a+$b}]"\fR
from the beginning of the argument \fIstart\fR.
The first character of \fIstart\fR must be \fB\N'34'\fR. 
If the double-quoted string was parsed successfully,
\fBTcl_ParseQuotedString\fR returns \fBTCL_OK\fR,
fills in the structure pointed to by \fIparsePtr\fR
with information about the structure of the string
(see below for details),
and stores a pointer to the character just after the terminating \fB\N'34'\fR
in the location given by \fI*termPtr\fR.
If an error occurs while parsing the string
then \fBTCL_ERROR\fR is returned,
an error message is left in \fIinterp\fR's result,
and no information is left at \fI*parsePtr\fR or \fI*termPtr\fR.
.PP
\fBTcl_ParseVarName\fR parses a Tcl variable reference such as
\fB$abc\fR or \fB$x([expr {$index + 1}])\fR from the beginning of its
\fIstart\fR argument.
The first character of \fIstart\fR must be \fB$\fR. 
If a variable name was parsed successfully, \fBTcl_ParseVarName\fR
returns \fBTCL_OK\fR and fills in the structure pointed to by
\fIparsePtr\fR with information about the structure of the variable name
(see below for details).  If an error
occurs while parsing the command then \fBTCL_ERROR\fR is returned, an
error message is left in \fIinterp\fR's result (if \fIinterp\fR is not
NULL), and no information is left at \fI*parsePtr\fR.
.PP
\fBTcl_ParseVar\fR parse a Tcl variable reference such as \fB$abc\fR
or \fB$x([expr {$index + 1}])\fR from the beginning of its \fIstart\fR
argument.  The first character of \fIstart\fR must be \fB$\fR.  If
the variable name is parsed successfully, \fBTcl_ParseVar\fR returns a
pointer to the string value of the variable.  If an error occurs while
parsing, then NULL is returned and an error message is left in
\fIinterp\fR's result.
.PP
The information left at \fI*parsePtr\fR
by \fBTcl_ParseCommand\fR, \fBTcl_ParseExpr\fR, \fBTcl_ParseBraces\fR,
\fBTcl_ParseQuotedString\fR, and \fBTcl_ParseVarName\fR
may include dynamically allocated memory.
If these five parsing procedures return \fBTCL_OK\fR
then the caller must invoke \fBTcl_FreeParse\fR to release
the storage at \fI*parsePtr\fR.
These procedures ignore any existing information in
\fI*parsePtr\fR (unless \fIappend\fR is non-zero),
so if repeated calls are being made to any of them
then \fBTcl_FreeParse\fR must be invoked once after each call.
.PP
\fBTcl_EvalTokensStandard\fR evaluates a sequence of parse tokens from
a Tcl_Parse structure.  The tokens typically consist
of all the tokens in a word or all the tokens that make up the index for
a reference to an array variable.  \fBTcl_EvalTokensStandard\fR performs the
substitutions requested by the tokens and concatenates the
resulting values. 
The return value from \fBTcl_EvalTokensStandard\fR is a Tcl completion
code with one of the values \fBTCL_OK\fR, \fBTCL_ERROR\fR,
\fBTCL_RETURN\fR, \fBTCL_BREAK\fR, or \fBTCL_CONTINUE\fR, or possibly
some other integer value originating in an extension.
In addition, a result value or error message is left in \fIinterp\fR's
result; it can be retrieved using \fBTcl_GetObjResult\fR.
.PP
\fBTcl_EvalTokens\fR differs from \fBTcl_EvalTokensStandard\fR only in
the return convention used: it returns the result in a new Tcl_Obj.
The reference count of the object returned as result has been
incremented, so the caller must
invoke \fBTcl_DecrRefCount\fR when it is finished with the object.
If an error or other exception occurs while evaluating the tokens
(such as a reference to a non-existent variable) then the return value
is NULL and an error message is left in \fIinterp\fR's result. The use
of \fBTcl_EvalTokens\fR is deprecated.
.SH "TCL_PARSE STRUCTURE"
.PP
\fBTcl_ParseCommand\fR, \fBTcl_ParseExpr\fR, \fBTcl_ParseBraces\fR,
\fBTcl_ParseQuotedString\fR, and \fBTcl_ParseVarName\fR
return parse information in two data structures, Tcl_Parse and Tcl_Token:
.PP
.CS
typedef struct Tcl_Parse {
    const char *\fIcommentStart\fR;
    int \fIcommentSize\fR;
    const char *\fIcommandStart\fR;
    int \fIcommandSize\fR;
    int \fInumWords\fR;
    Tcl_Token *\fItokenPtr\fR;
    int \fInumTokens\fR;
    ...
} \fBTcl_Parse\fR;

typedef struct Tcl_Token {
    int \fItype\fR;
    const char *\fIstart\fR;
    int \fIsize\fR;
    int \fInumComponents\fR;
} \fBTcl_Token\fR;
.CE
.PP
The first five fields of a Tcl_Parse structure
are filled in only by \fBTcl_ParseCommand\fR.
These fields are not used by the other parsing procedures.
.PP
\fBTcl_ParseCommand\fR fills in a Tcl_Parse structure
with information that describes one Tcl command and any comments that
precede the command.
If there are comments,
the \fIcommentStart\fR field points to the \fB#\fR character that begins
the first comment and \fIcommentSize\fR indicates the number of bytes
in all of the comments preceding the command, including the newline
character that terminates the last comment.
If the command is not preceded by any comments, \fIcommentSize\fR is 0.
\fBTcl_ParseCommand\fR also sets the \fIcommandStart\fR field
to point to the first character of the first
word in the command (skipping any comments and leading space) and 
\fIcommandSize\fR gives the total number of bytes in the command,
including the character pointed to by \fIcommandStart\fR up to and
including the newline, close bracket, or semicolon character that
terminates the command.  The \fInumWords\fR field gives the
total number of words in the command.
.PP
All parsing procedures set the remaining fields,
\fItokenPtr\fR and \fInumTokens\fR.
The \fItokenPtr\fR field points to the first in an array of Tcl_Token
structures that describe the components of the entity being parsed.
The \fInumTokens\fR field gives the total number of tokens
present in the array.
Each token contains four fields.
The \fItype\fR field selects one of several token types
that are described below.  The \fIstart\fR field
points to the first character in the token and the \fIsize\fR field
gives the total number of characters in the token.  Some token types,
such as \fBTCL_TOKEN_WORD\fR and \fBTCL_TOKEN_VARIABLE\fR, consist of
several component tokens, which immediately follow the parent token;
the \fInumComponents\fR field describes how many of these there are.
The \fItype\fR field has one of the following values:
.TP 20
\fBTCL_TOKEN_WORD\fR
.
This token ordinarily describes one word of a command
but it may also describe a quoted or braced string in an expression.
The token describes a component of the script that is
the result of concatenating together a sequence of subcomponents,
each described by a separate subtoken.
The token starts with the first non-blank
character of the component (which may be a double-quote or open brace)
and includes all characters in the component up to but not including the
space, semicolon, close bracket, close quote, or close brace that
terminates the component.  The \fInumComponents\fR field counts the total
number of sub-tokens that make up the word, including sub-tokens
of \fBTCL_TOKEN_VARIABLE\fR and \fBTCL_TOKEN_BS\fR tokens.
.TP
\fBTCL_TOKEN_SIMPLE_WORD\fR
.
This token has the same meaning as \fBTCL_TOKEN_WORD\fR, except that
the word is guaranteed to consist of a single \fBTCL_TOKEN_TEXT\fR
sub-token.  The \fInumComponents\fR field is always 1.
.TP
\fBTCL_TOKEN_EXPAND_WORD\fR
.
This token has the same meaning as \fBTCL_TOKEN_WORD\fR, except that
the command parser notes this word began with the expansion
prefix \fB{*}\fR, indicating that after substitution,
the list value of this word should be expanded to form multiple
arguments in command evaluation.  This
token type can only be created by Tcl_ParseCommand.
.TP
\fBTCL_TOKEN_TEXT\fR
.
The token describes a range of literal text that is part of a word.
The \fInumComponents\fR field is always 0.
.TP
\fBTCL_TOKEN_BS\fR
.
The token describes a backslash sequence such as \fB\en\fR or \fB\e0xa3\fR.
The \fInumComponents\fR field is always 0.
.TP
\fBTCL_TOKEN_COMMAND\fR
.
The token describes a command whose result must be substituted into
the word.  The token includes the square brackets that surround the
command.  The \fInumComponents\fR field is always 0 (the nested command
is not parsed; call \fBTcl_ParseCommand\fR recursively if you want to
see its tokens).
.TP
\fBTCL_TOKEN_VARIABLE\fR
.
The token describes a variable substitution, including the
\fB$\fR, variable name, and array index (if there is one) up through the
close parenthesis that terminates the index.  This token is followed
by one or more additional tokens that describe the variable name and
array index.  If \fInumComponents\fR  is 1 then the variable is a
scalar and the next token is a \fBTCL_TOKEN_TEXT\fR token that gives the
variable name.  If \fInumComponents\fR is greater than 1 then the
variable is an array: the first sub-token is a \fBTCL_TOKEN_TEXT\fR
token giving the array name and the remaining sub-tokens are
\fBTCL_TOKEN_TEXT\fR, \fBTCL_TOKEN_BS\fR, \fBTCL_TOKEN_COMMAND\fR, and
\fBTCL_TOKEN_VARIABLE\fR tokens that must be concatenated to produce the
array index. The \fInumComponents\fR field includes nested sub-tokens
that are part of \fBTCL_TOKEN_VARIABLE\fR tokens in the array index.
.TP
\fBTCL_TOKEN_SUB_EXPR\fR
.
The token describes one subexpression of an expression
(or an entire expression).
A subexpression may consist of a value
such as an integer literal, variable substitution,
or parenthesized subexpression;
it may also consist of an operator and its operands.
The token starts with the first non-blank character of the subexpression
up to but not including the space, brace, close-paren, or bracket
that terminates the subexpression.
This token is followed by one or more additional tokens
that describe the subexpression.
If the first sub-token after the \fBTCL_TOKEN_SUB_EXPR\fR token
is a \fBTCL_TOKEN_OPERATOR\fR token,
the subexpression consists of an operator and its token operands.
If the operator has no operands, the subexpression consists of
just the \fBTCL_TOKEN_OPERATOR\fR token.
Each operand is described by a \fBTCL_TOKEN_SUB_EXPR\fR token.
Otherwise, the subexpression is a value described by
one of the token types \fBTCL_TOKEN_WORD\fR, \fBTCL_TOKEN_TEXT\fR,
\fBTCL_TOKEN_BS\fR, \fBTCL_TOKEN_COMMAND\fR, 
\fBTCL_TOKEN_VARIABLE\fR, and \fBTCL_TOKEN_SUB_EXPR\fR.
The \fInumComponents\fR field
counts the total number of sub-tokens that make up the subexpression;
this includes the sub-tokens for any nested \fBTCL_TOKEN_SUB_EXPR\fR tokens.
.TP
\fBTCL_TOKEN_OPERATOR\fR
.
The token describes one operator of an expression
such as \fB&&\fR or \fBhypot\fR.
A \fBTCL_TOKEN_OPERATOR\fR token is always preceded by a
\fBTCL_TOKEN_SUB_EXPR\fR token
that describes the operator and its operands;
the \fBTCL_TOKEN_SUB_EXPR\fR token's \fInumComponents\fR field
can be used to determine the number of operands.
A binary operator such as \fB*\fR
is followed by two \fBTCL_TOKEN_SUB_EXPR\fR tokens
that describe its operands.
A unary operator like \fB\-\fR
is followed by a single \fBTCL_TOKEN_SUB_EXPR\fR token
for its operand.
If the operator is a math function such as \fBlog10\fR,
the \fBTCL_TOKEN_OPERATOR\fR token will give its name and
the following \fBTCL_TOKEN_SUB_EXPR\fR tokens will describe
its operands;
if there are no operands (as with \fBrand\fR),
no \fBTCL_TOKEN_SUB_EXPR\fR tokens follow.
There is one trinary operator, \fB?\fR,
that appears in if-then-else subexpressions
such as \fIx\fB?\fIy\fB:\fIz\fR;
in this case, the \fB?\fR \fBTCL_TOKEN_OPERATOR\fR token
is followed by three \fBTCL_TOKEN_SUB_EXPR\fR tokens for the operands
\fIx\fR, \fIy\fR, and \fIz\fR.
The \fInumComponents\fR field for a \fBTCL_TOKEN_OPERATOR\fR token
is always 0.
.PP
After \fBTcl_ParseCommand\fR returns, the first token pointed to by
the \fItokenPtr\fR field of the
Tcl_Parse structure always has type \fBTCL_TOKEN_WORD\fR or
\fBTCL_TOKEN_SIMPLE_WORD\fR or \fBTCL_TOKEN_EXPAND_WORD\fR.  
It is followed by the sub-tokens
that must be concatenated to produce the value of that word.
The next token is the \fBTCL_TOKEN_WORD\fR or \fBTCL_TOKEN_SIMPLE_WORD\fR
of \fBTCL_TOKEN_EXPAND_WORD\fR token for the second word,
followed by sub-tokens for that
word, and so on until all \fInumWords\fR have been accounted
for.
.PP
After \fBTcl_ParseExpr\fR returns, the first token pointed to by
the \fItokenPtr\fR field of the
Tcl_Parse structure always has type \fBTCL_TOKEN_SUB_EXPR\fR.
It is followed by the sub-tokens that must be evaluated
to produce the value of the expression.
Only the token information in the Tcl_Parse structure
is modified: the \fIcommentStart\fR, \fIcommentSize\fR,
\fIcommandStart\fR, and \fIcommandSize\fR fields are not modified
by \fBTcl_ParseExpr\fR.
.PP
After \fBTcl_ParseBraces\fR returns,
the array of tokens pointed to by the \fItokenPtr\fR field of the
Tcl_Parse structure will contain a single \fBTCL_TOKEN_TEXT\fR token
if the braced string does not contain any backslash-newlines.
If the string does contain backslash-newlines,
the array of tokens will contain one or more
\fBTCL_TOKEN_TEXT\fR or \fBTCL_TOKEN_BS\fR sub-tokens
that must be concatenated to produce the value of the string.
If the braced string was just \fB{}\fR
(that is, the string was empty),
the single \fBTCL_TOKEN_TEXT\fR token will have a \fIsize\fR field
containing zero;
this ensures that at least one token appears
to describe the braced string.
Only the token information in the Tcl_Parse structure
is modified: the \fIcommentStart\fR, \fIcommentSize\fR,
\fIcommandStart\fR, and \fIcommandSize\fR fields are not modified
by \fBTcl_ParseBraces\fR.
.PP
After \fBTcl_ParseQuotedString\fR returns,
the array of tokens pointed to by the \fItokenPtr\fR field of the
Tcl_Parse structure depends on the contents of the quoted string.
It will consist of one or more \fBTCL_TOKEN_TEXT\fR, \fBTCL_TOKEN_BS\fR,
\fBTCL_TOKEN_COMMAND\fR, and \fBTCL_TOKEN_VARIABLE\fR sub-tokens.
The array always contains at least one token;
for example, if the argument \fIstart\fR is empty,
the array returned consists of a single \fBTCL_TOKEN_TEXT\fR token
with a zero \fIsize\fR field.
Only the token information in the Tcl_Parse structure
is modified: the \fIcommentStart\fR, \fIcommentSize\fR,
\fIcommandStart\fR, and \fIcommandSize\fR fields are not modified.
.PP
After \fBTcl_ParseVarName\fR returns, the first token pointed to by
the \fItokenPtr\fR field of the
Tcl_Parse structure always has type \fBTCL_TOKEN_VARIABLE\fR.  It
is followed by the sub-tokens that make up the variable name as
described above.  The total length of the variable name is
contained in the \fIsize\fR field of the first token.
As in \fBTcl_ParseExpr\fR,
only the token information in the Tcl_Parse structure
is modified by \fBTcl_ParseVarName\fR:
the \fIcommentStart\fR, \fIcommentSize\fR,
\fIcommandStart\fR, and \fIcommandSize\fR fields are not modified.
.PP
All of the character pointers in the
Tcl_Parse and Tcl_Token structures refer
to characters in the \fIstart\fR argument passed to
\fBTcl_ParseCommand\fR, \fBTcl_ParseExpr\fR, \fBTcl_ParseBraces\fR,
\fBTcl_ParseQuotedString\fR, and \fBTcl_ParseVarName\fR.
.PP
There are additional fields in the Tcl_Parse structure after the
\fInumTokens\fR field, but these are for the private use of
\fBTcl_ParseCommand\fR, \fBTcl_ParseExpr\fR, \fBTcl_ParseBraces\fR,
\fBTcl_ParseQuotedString\fR, and \fBTcl_ParseVarName\fR; they should not be
referenced by code outside of these procedures.
.SH KEYWORDS
backslash substitution, braces, command, expression, parse, token, variable substitution<|MERGE_RESOLUTION|>--- conflicted
+++ resolved
@@ -4,11 +4,6 @@
 '\" See the file "license.terms" for information on usage and redistribution
 '\" of this file, and for a DISCLAIMER OF ALL WARRANTIES.
 '\" 
-<<<<<<< HEAD
-'\" RCS: @(#) $Id: ParseCmd.3,v 1.29 2008/10/17 10:22:25 dkf Exp $
-'\" 
-=======
->>>>>>> 488806d8
 .so man.macros
 .TH Tcl_ParseCommand 3 8.3 Tcl "Tcl Library Procedures"
 .BS
