--- conflicted
+++ resolved
@@ -83,15 +83,9 @@
 If \fIprefix\fR is omitted or specified as an empty string,
 Tcl tries to guess the prefix by taking the last element of
 \fIfileName\fR, strip off the first three characters if they
-<<<<<<< HEAD
-are \fBlib\fR, then strip off the next three characters if
-they are \fBtcl9\fR, and use any following wordchars but not digits,
-converted to titlecase as the prefix.
-=======
-are \fBlib\fR, then strip off the next three or four characters if
-they are \fBtcl\fR or \fBtcl8\fR, and use any following wordchars
+are \fBlib\fR, then strip off the next four characters if
+they are \fBtcl9\fR, and use any following wordchars
 but not digits, converted to titlecase as the prefix.
->>>>>>> 6f8556fc
 For example, the command \fBload libxyz4.2.so\fR uses the prefix
 \fBXyz\fR and the command \fBload bin/last.so {}\fR uses the
 prefix \fBLast\fR.
