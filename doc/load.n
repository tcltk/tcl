'\"
'\" Copyright (c) 1995-1996 Sun Microsystems, Inc.
'\"
'\" See the file "license.terms" for information on usage and redistribution
'\" of this file, and for a DISCLAIMER OF ALL WARRANTIES.
'\"
.TH load n 7.5 Tcl "Tcl Built-In Commands"
.so man.macros
.BS
'\" Note:  do not modify the .SH NAME line immediately below!
.SH NAME
load \- Load machine code and initialize new commands
.SH SYNOPSIS
\fBload\fR ?\fB\-global\fR? ?\fB\-lazy\fR? ?\fB\-\-\fR? \fIfileName\fR
.br
\fBload\fR ?\fB\-global\fR? ?\fB\-lazy\fR? ?\fB\-\-\fR? \fIfileName prefix\fR
.br
\fBload\fR ?\fB\-global\fR? ?\fB\-lazy\fR? ?\fB\-\-\fR? \fIfileName prefix interp\fR
.BE
.SH DESCRIPTION
.PP
This command loads binary code from a file into the
application's address space and calls an initialization procedure
in the library to incorporate it into an interpreter.  \fIfileName\fR
is the name of the file containing the code;  its exact form varies
from system to system but on most systems it is a shared library,
such as a \fB.so\fR file under Solaris or a DLL under Windows.
\fIprefix\fR is used to compute the name of an initialization procedure.
\fIinterp\fR is the path name of the interpreter into which to load
the library (see the \fBinterp\fR manual entry for details);
if \fIinterp\fR is omitted, it defaults to the
interpreter in which the \fBload\fR command was invoked.
.PP
Once the file has been loaded into the application's address space,
one of two initialization procedures will be invoked in the new code.
Typically the initialization procedure will add new commands to a
Tcl interpreter.
The name of the initialization procedure is determined by
\fIprefix\fR and whether or not the target interpreter
is a safe one.  For normal interpreters the name of the initialization
procedure will have the form \fIprefix\fB_Init\fR, where \fIprefix\fR
is the same as \fIprefix\fR.  For example, if \fIprefix\fR is
\fBFoo\fR, the initialization procedure's name will
be \fBFoo_Init\fR.
.PP
If the target interpreter is a safe interpreter, then the name
of the initialization procedure will be \fIprefix\fB_SafeInit\fR
instead of \fIprefix\fB_Init\fR.
The \fIprefix\fB_SafeInit\fR function should be written carefully, so that it
initializes the safe interpreter only with partial functionality provided
by the library that is safe for use by untrusted code. For more information
on Safe\-Tcl, see the \fBsafe\fR manual entry.
.PP
The initialization procedure must match the following prototype:
.PP
.CS
typedef int \fBTcl_PackageInitProc\fR(
        Tcl_Interp *\fIinterp\fR);
.CE
.PP
The \fIinterp\fR argument identifies the interpreter in which the
library is to be loaded.  The initialization procedure must return
\fBTCL_OK\fR or \fBTCL_ERROR\fR to indicate whether or not it completed
successfully;  in the event of an error it should set the interpreter's result
to point to an error message.  The result of the \fBload\fR command
will be the result returned by the initialization procedure.
.PP
The actual loading of a file will only be done once for each \fIfileName\fR
in an application.  If a given \fIfileName\fR is loaded into multiple
interpreters, then the first \fBload\fR will load the code and
call the initialization procedure;  subsequent \fBload\fRs will
call the initialization procedure without loading the code again.
For Tcl versions lower than 8.5, it is not possible to unload or reload a
library. From version 8.5 however, the \fBunload\fR command allows the unloading
of libraries loaded with \fBload\fR, for libraries that are aware of the
Tcl's unloading mechanism.
.PP
The \fBload\fR command also supports libraries that are statically
linked with the application, if those libraries have been registered
by calling the \fBTcl_StaticLibrary\fR procedure.
If \fIfileName\fR is an empty string, then \fIprefix\fR must
be specified.
.PP
<<<<<<< HEAD
If \fIprefix\fR is omitted or specified as an empty string,
Tcl tries to guess the prefix by taking the last element of
\fIfileName\fR, strip off the first three characters if they
are \fBlib\fR, and use any following alphabetic and underline
characters, converted to titlecase as the prefix.
For example, the command \fBload libxyz4.2.so\fR uses the prefix
\fBxyz\fR and the command \fBload bin/last.so {}\fR uses the
prefix \fBlast\fR.
.PP
If \fIfileName\fR is an empty string, then \fIprefix\fR must
=======
If \fIpackageName\fR is omitted or specified as an empty string,
Tcl tries to guess the name of the package.
This may be done differently on different platforms.
The default guess, which is used on most UNIX platforms, is to
take the last element of \fIfileName\fR, strip off the first
three characters if they are \fBlib\fR, then strip off the next
three characters if they are \fBtcl\fR, and use any following
alphabetic and underline characters as the module name.
For example, the command \fBload libtclxyz4.2.so\fR uses the module
name \fBxyz\fR and the command \fBload bin/last.so {}\fR uses the
module name \fBlast\fR.
.PP
If \fIfileName\fR is an empty string, then \fIpackageName\fR must
>>>>>>> cb5c9f4f
be specified.
The \fBload\fR command first searches for a statically loaded library
(one that has been registered by calling the \fBTcl_StaticLibrary\fR
procedure) by that name; if one is found, it is used.
Otherwise, the \fBload\fR command searches for a dynamically loaded
library by that name, and uses it if it is found.  If several
different files have been \fBload\fRed with different versions of
the library, Tcl picks the file that was loaded first.
.PP
If \fB\-global\fR is specified preceding the filename, all symbols
found in the shared library are exported for global use by other
libraries. The option \fB\-lazy\fR delays the actual loading of
symbols until their first actual use. The options may be abbreviated.
The option \fB\-\-\fR indicates the end of the options, and should
be used if you wish to use a filename which starts with \fB\-\fR
and you provide a prefix to the \fBload\fR command.
.PP
On platforms which do not support the \fB\-global\fR or \fB\-lazy\fR
options, the options still exist but have no effect. Note that use
of the \fB\-global\fR or \fB\-lazy\fR option may lead to crashes
in your application later (in case of symbol conflicts resp. missing
symbols), which cannot be detected during the \fBload\fR. So, only
use this when you know what you are doing, you will not get a nice
error message when something is wrong with the loaded library.
.SH "PORTABILITY ISSUES"
.TP
\fBWindows\fR\0\0\0\0\0
.
When a load fails with
.QW "library not found"
error, it is also possible
that a dependent library was not found.  To see the dependent libraries,
type
.QW "dumpbin -imports <dllname>"
in a DOS console to see what the library must import.
When loading a DLL in the current directory, Windows will ignore
.QW ./
as a path specifier and use a search heuristic to find the DLL instead.
To avoid this, load the DLL with:
.RS
.PP
.CS
\fBload\fR [file join [pwd] mylib.DLL]
.CE
.RE
.SH BUGS
.PP
If the same file is \fBload\fRed by different \fIfileName\fRs, it will
be loaded into the process's address space multiple times.  The
behavior of this varies from system to system (some systems may
detect the redundant loads, others may not).
.SH EXAMPLE
.PP
The following is a minimal extension:
.PP
.CS
#include <tcl.h>
#include <stdio.h>
static int fooCmd(void *clientData,
        Tcl_Interp *interp, int objc, Tcl_Obj *const objv[]) {
    printf("called with %d arguments\en", objc);
    return TCL_OK;
}
int Foo_Init(Tcl_Interp *interp) {
    if (Tcl_InitStubs(interp, "8.1", 0) == NULL) {
	return TCL_ERROR;
    }
    printf("creating foo command");
    Tcl_CreateObjCommand(interp, "foo", fooCmd, NULL, NULL);
    return TCL_OK;
}
.CE
.PP
When built into a shared/dynamic library with a suitable name
(e.g. \fBfoo.dll\fR on Windows, \fBlibfoo.so\fR on Solaris and Linux)
it can then be loaded into Tcl with the following:
.PP
.CS
# Load the extension
switch $tcl_platform(platform) {
    windows {
        \fBload\fR [file join [pwd] foo.dll]
    }
    unix {
        \fBload\fR [file join [pwd] libfoo[info sharedlibextension]]
    }
}

# Now execute the command defined by the extension
foo
.CE
.SH "SEE ALSO"
info sharedlibextension, package(n), Tcl_StaticLibrary(3), safe(n)
.SH KEYWORDS
binary code, dynamic library, load, safe interpreter, shared library
'\"Local Variables:
'\"mode: nroff
'\"End:<|MERGE_RESOLUTION|>--- conflicted
+++ resolved
@@ -54,7 +54,7 @@
 The initialization procedure must match the following prototype:
 .PP
 .CS
-typedef int \fBTcl_PackageInitProc\fR(
+typedef int \fBTcl_LibraryInitProc\fR(
         Tcl_Interp *\fIinterp\fR);
 .CE
 .PP
@@ -81,32 +81,17 @@
 If \fIfileName\fR is an empty string, then \fIprefix\fR must
 be specified.
 .PP
-<<<<<<< HEAD
 If \fIprefix\fR is omitted or specified as an empty string,
 Tcl tries to guess the prefix by taking the last element of
 \fIfileName\fR, strip off the first three characters if they
-are \fBlib\fR, and use any following alphabetic and underline
-characters, converted to titlecase as the prefix.
+are \fBlib\fR, then strip off the next three characters if
+they are \fBtcl\fR, and use any following alphabetic and
+underline characters, converted to titlecase as the prefix.
 For example, the command \fBload libxyz4.2.so\fR uses the prefix
-\fBxyz\fR and the command \fBload bin/last.so {}\fR uses the
-prefix \fBlast\fR.
+\fBXyz\fR and the command \fBload bin/last.so {}\fR uses the
+prefix \fBLast\fR.
 .PP
 If \fIfileName\fR is an empty string, then \fIprefix\fR must
-=======
-If \fIpackageName\fR is omitted or specified as an empty string,
-Tcl tries to guess the name of the package.
-This may be done differently on different platforms.
-The default guess, which is used on most UNIX platforms, is to
-take the last element of \fIfileName\fR, strip off the first
-three characters if they are \fBlib\fR, then strip off the next
-three characters if they are \fBtcl\fR, and use any following
-alphabetic and underline characters as the module name.
-For example, the command \fBload libtclxyz4.2.so\fR uses the module
-name \fBxyz\fR and the command \fBload bin/last.so {}\fR uses the
-module name \fBlast\fR.
-.PP
-If \fIfileName\fR is an empty string, then \fIpackageName\fR must
->>>>>>> cb5c9f4f
 be specified.
 The \fBload\fR command first searches for a statically loaded library
 (one that has been registered by calling the \fBTcl_StaticLibrary\fR
