'\"
'\" Copyright (c) 1989-1993 The Regents of the University of California.
'\" Copyright (c) 1994-1997 Sun Microsystems, Inc.
'\"
'\" See the file "license.terms" for information on usage and redistribution
'\" of this file, and for a DISCLAIMER OF ALL WARRANTIES.
'\"
.TH Tcl_SetResult 3 8.0 Tcl "Tcl Library Procedures"
.so man.macros
.BS
.SH NAME
Tcl_SetObjResult, Tcl_GetObjResult, Tcl_SetResult, Tcl_GetStringResult, Tcl_AppendResult, Tcl_AppendResultVA, Tcl_AppendElement, Tcl_ResetResult, Tcl_TransferResult, Tcl_FreeResult \- manipulate Tcl result
.SH SYNOPSIS
.nf
\fB#include <tcl.h>\fR
.sp
\fBTcl_SetObjResult\fR(\fIinterp, objPtr\fR)
.sp
Tcl_Obj *
\fBTcl_GetObjResult\fR(\fIinterp\fR)
.sp
\fBTcl_SetResult\fR(\fIinterp, result, freeProc\fR)
.sp
const char *
\fBTcl_GetStringResult\fR(\fIinterp\fR)
.sp
\fBTcl_AppendResult\fR(\fIinterp, result, result, ... , \fB(char *) NULL\fR)
.sp
\fBTcl_AppendResultVA\fR(\fIinterp, argList\fR)
.sp
\fBTcl_ResetResult\fR(\fIinterp\fR)
.sp
.VS 8.6
\fBTcl_TransferResult\fR(\fIsourceInterp, result, targetInterp\fR)
.VE 8.6
.sp
\fBTcl_AppendElement\fR(\fIinterp, element\fR)
.sp
\fBTcl_FreeResult\fR(\fIinterp\fR)
.SH ARGUMENTS
.AS Tcl_FreeProc sourceInterp out
.AP Tcl_Interp *interp out
Interpreter whose result is to be modified or read.
.AP Tcl_Obj *objPtr in
Tcl value to become result for \fIinterp\fR.
.AP char *result in
String value to become result for \fIinterp\fR or to be
appended to the existing result.
.AP "const char" *element in
String value to append as a list element
to the existing result of \fIinterp\fR.
.AP Tcl_FreeProc *freeProc in
Address of procedure to call to release storage at
\fIresult\fR, or \fBTCL_STATIC\fR, \fBTCL_DYNAMIC\fR, or
\fBTCL_VOLATILE\fR.
.AP va_list argList in
An argument list which must have been initialized using
\fBva_start\fR, and cleared using \fBva_end\fR.
.AP Tcl_Interp *sourceInterp in
.VS 8.6
Interpreter that the result and error information should be copied from.
.VE 8.6
.AP Tcl_Interp *targetInterp in
.VS 8.6
Interpreter that the result and error information should be copied to.
.VE 8.6
.AP int result in
.VS 8.6
If \fBTCL_OK\fR, only copy the result. If \fBTCL_ERROR\fR, copy the error
information as well.
.VE 8.6
.BE
.SH DESCRIPTION
.PP
The procedures described here are utilities for manipulating the
result value in a Tcl interpreter.
The interpreter result may be either a Tcl value or a string.
For example, \fBTcl_SetObjResult\fR and \fBTcl_SetResult\fR
set the interpreter result to, respectively, a value and a string.
Similarly, \fBTcl_GetObjResult\fR and \fBTcl_GetStringResult\fR
return the interpreter result as a value and as a string.
The procedures always keep the string and value forms
of the interpreter result consistent.
For example, if \fBTcl_SetObjResult\fR is called to set
the result to a value,
then \fBTcl_GetStringResult\fR is called,
it will return the value's string representation.
.PP
\fBTcl_SetObjResult\fR
arranges for \fIobjPtr\fR to be the result for \fIinterp\fR,
replacing any existing result.
The result is left pointing to the value
referenced by \fIobjPtr\fR.
\fIobjPtr\fR's reference count is incremented
since there is now a new reference to it from \fIinterp\fR.
The reference count for any old result value
is decremented and the old result value is freed if no
references to it remain.
.PP
\fBTcl_GetObjResult\fR returns the result for \fIinterp\fR as a value.
The value's reference count is not incremented;
if the caller needs to retain a long-term pointer to the value
they should use \fBTcl_IncrRefCount\fR to increment its reference count
in order to keep it from being freed too early or accidentally changed.
.PP
\fBTcl_SetResult\fR
arranges for \fIresult\fR to be the result for the current Tcl
command in \fIinterp\fR, replacing any existing result.
The \fIfreeProc\fR argument specifies how to manage the storage
for the \fIresult\fR argument;
it is discussed in the section
\fBTHE TCL_FREEPROC ARGUMENT TO TCL_SETRESULT\fR below.
If \fIresult\fR is \fBNULL\fR, then \fIfreeProc\fR is ignored
and \fBTcl_SetResult\fR
re-initializes \fIinterp\fR's result to point to an empty string.
.PP
\fBTcl_GetStringResult\fR returns the result for \fIinterp\fR as a string.
If the result was set to a value by a \fBTcl_SetObjResult\fR call,
the value form will be converted to a string and returned.
If the value's string representation contains null bytes,
this conversion will lose information.
For this reason, programmers are encouraged to
write their code to use the new value API procedures
and to call \fBTcl_GetObjResult\fR instead.
.PP
\fBTcl_ResetResult\fR clears the result for \fIinterp\fR
and leaves the result in its normal empty initialized state.
If the result is a value,
its reference count is decremented and the result is left
pointing to an unshared value representing an empty string.
If the result is a dynamically allocated string, its memory is free*d
and the result is left as a empty string.
\fBTcl_ResetResult\fR also clears the error state managed by
\fBTcl_AddErrorInfo\fR and \fBTcl_SetErrorCode\fR.
.PP
\fBTcl_AppendResult\fR makes it easy to build up Tcl results in pieces.
It takes each of its \fIresult\fR arguments and appends them in order
to the current result associated with \fIinterp\fR.
If the result is in its initialized empty state (e.g. a command procedure
was just invoked or \fBTcl_ResetResult\fR was just called),
then \fBTcl_AppendResult\fR sets the result to the concatenation of
its \fIresult\fR arguments.
\fBTcl_AppendResult\fR may be called repeatedly as additional pieces
of the result are produced.
\fBTcl_AppendResult\fR takes care of all the
storage management issues associated with managing \fIinterp\fR's
result, such as allocating a larger result area if necessary.
It also manages conversion to and from the \fIresult\fR field of the
\fIinterp\fR so as to handle backward-compatibility with old-style
extensions.
Any number of \fIresult\fR arguments may be passed in a single
call; the last argument in the list must be a NULL pointer.
.PP
\fBTcl_AppendResultVA\fR is the same as \fBTcl_AppendResult\fR except that
instead of taking a variable number of arguments it takes an argument list.
.PP
.VS 8.6
\fBTcl_TransferResult\fR moves a result from one interpreter to another,
optionally (dependent on the \fIresult\fR parameter) including the error
information dictionary as well. The interpreters must be in the same thread.
The source interpreter will have its result reset by this operation.
.VE 8.6
.SH "DEPRECATED INTERFACES"
.SS "OLD STRING PROCEDURES"
.PP
Use of the following procedures is deprecated
since they manipulate the Tcl result as a string.
Procedures such as \fBTcl_SetObjResult\fR
that manipulate the result as a value
can be significantly more efficient.
.PP
\fBTcl_AppendElement\fR is similar to \fBTcl_AppendResult\fR in
that it allows results to be built up in pieces.
However, \fBTcl_AppendElement\fR takes only a single \fIelement\fR
argument and it appends that argument to the current result
as a proper Tcl list element.
\fBTcl_AppendElement\fR adds backslashes or braces if necessary
to ensure that \fIinterp\fR's result can be parsed as a list and that
\fIelement\fR will be extracted as a single element.
Under normal conditions, \fBTcl_AppendElement\fR will add a space
character to \fIinterp\fR's result just before adding the new
list element, so that the list elements in the result are properly
separated.
However if the new list element is the first in a list or sub-list
(i.e. \fIinterp\fR's current result is empty, or consists of the
single character
.QW { ,
or ends in the characters
.QW " {" )
then no space is added.
.PP
\fBTcl_FreeResult\fR performs part of the work
of \fBTcl_ResetResult\fR.
It frees up the memory associated with \fIinterp\fR's result.
It also sets \fIinterp->freeProc\fR to zero, but does not
change \fIinterp->result\fR or clear error state.
\fBTcl_FreeResult\fR is most commonly used when a procedure
is about to replace one result value with another.
<<<<<<< HEAD
.SS "DIRECT ACCESS TO INTERP->RESULT"
.PP
It used to be legal for programs to directly read and write
\fIinterp->result\fR to manipulate the interpreter result.
The Tcl headers no longer permit this access, and C code still
doing this must be updated to use supported routines \fBTcl_GetObjResult\fR,
\fBTcl_GetStringResult\fR, \fBTcl_SetObjResult\fR, and \fBTcl_SetResult\fR.
=======
>>>>>>> 87e9224d
.SH "THE TCL_FREEPROC ARGUMENT TO TCL_SETRESULT"
.PP
\fBTcl_SetResult\fR's \fIfreeProc\fR argument specifies how
the Tcl system is to manage the storage for the \fIresult\fR argument.
If \fBTcl_SetResult\fR or \fBTcl_SetObjResult\fR are called
at a time when \fIinterp\fR holds a string result,
they do whatever is necessary to dispose of the old string result
(see the \fBTcl_Interp\fR manual entry for details on this).
.PP
If \fIfreeProc\fR is \fBTCL_STATIC\fR it means that \fIresult\fR
refers to an area of static storage that is guaranteed not to be
modified until at least the next call to \fBTcl_Eval\fR.
If \fIfreeProc\fR
is \fBTCL_DYNAMIC\fR it means that \fIresult\fR was allocated with a call
to \fBTcl_Alloc\fR and is now the property of the Tcl system.
\fBTcl_SetResult\fR will arrange for the string's storage to be
released by calling \fBTcl_Free\fR when it is no longer needed.
If \fIfreeProc\fR is \fBTCL_VOLATILE\fR it means that \fIresult\fR
points to an area of memory that is likely to be overwritten when
\fBTcl_SetResult\fR returns (e.g. it points to something in a stack frame).
In this case \fBTcl_SetResult\fR will make a copy of the string in
dynamically allocated storage and arrange for the copy to be the
result for the current Tcl command.
.PP
If \fIfreeProc\fR is not one of the values \fBTCL_STATIC\fR,
\fBTCL_DYNAMIC\fR, and \fBTCL_VOLATILE\fR, then it is the address
of a procedure that Tcl should call to free the string.
This allows applications to use non-standard storage allocators.
When Tcl no longer needs the storage for the string, it will
call \fIfreeProc\fR. \fIFreeProc\fR should have arguments and
result that match the type \fBTcl_FreeProc\fR:
.PP
.CS
typedef void \fBTcl_FreeProc\fR(
        char *\fIblockPtr\fR);
.CE
.PP
When \fIfreeProc\fR is called, its \fIblockPtr\fR will be set to
the value of \fIresult\fR passed to \fBTcl_SetResult\fR.
.SH "SEE ALSO"
Tcl_AddErrorInfo, Tcl_CreateObjCommand, Tcl_SetErrorCode, Tcl_Interp
.SH KEYWORDS
append, command, element, list, value, result, return value, interpreter<|MERGE_RESOLUTION|>--- conflicted
+++ resolved
@@ -196,16 +196,6 @@
 change \fIinterp->result\fR or clear error state.
 \fBTcl_FreeResult\fR is most commonly used when a procedure
 is about to replace one result value with another.
-<<<<<<< HEAD
-.SS "DIRECT ACCESS TO INTERP->RESULT"
-.PP
-It used to be legal for programs to directly read and write
-\fIinterp->result\fR to manipulate the interpreter result.
-The Tcl headers no longer permit this access, and C code still
-doing this must be updated to use supported routines \fBTcl_GetObjResult\fR,
-\fBTcl_GetStringResult\fR, \fBTcl_SetObjResult\fR, and \fBTcl_SetResult\fR.
-=======
->>>>>>> 87e9224d
 .SH "THE TCL_FREEPROC ARGUMENT TO TCL_SETRESULT"
 .PP
 \fBTcl_SetResult\fR's \fIfreeProc\fR argument specifies how
