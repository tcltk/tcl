--- conflicted
+++ resolved
@@ -24,7 +24,7 @@
 const char *
 \fBTcl_GetStringResult\fR(\fIinterp\fR)
 .sp
-\fBTcl_AppendResult\fR(\fIinterp, result, result, ... , \fBNULL\fR)
+\fBTcl_AppendResult\fR(\fIinterp, result, result, ... , \fB(char *)NULL\fR)
 .sp
 \fBTcl_ResetResult\fR(\fIinterp\fR)
 .sp
@@ -67,7 +67,6 @@
 \fBTcl_SetObjResult\fR sets \fIobjPtr\fR as the result for \fIinterp\fR,
 replacing any existing result.
 .PP
-<<<<<<< HEAD
 \fBTcl_GetObjResult\fR returns the result for \fIinterp\fR, without
 incrementing its reference count.
 .PP
@@ -94,55 +93,12 @@
 necessary.  It also manages conversion to and from the \fIresult\fR field of
 the \fIinterp\fR to handle backward-compatibility with old-style extensions.
 Any number of \fIresult\fR arguments may be passed in a single call; the last
-argument in the list must be a NULL pointer.
+argument in the list must be (char *)NULL.
 .PP
 \fBTcl_TransferResult\fR transfers interpreter state from \fIsourceInterp\fR to
 \fItargetInterp\fR, both of which must have been created in the same thread,
 resets the result in \fIsourceInterp\fR, and moves the return options
 dictionary as controlled by the return code value \fIcode\fR in the same manner
-=======
-\fBTcl_ResetResult\fR clears the result for \fIinterp\fR
-and leaves the result in its normal empty initialized state.
-If the result is a value,
-its reference count is decremented and the result is left
-pointing to an unshared value representing an empty string.
-If the result is a dynamically allocated string, its memory is free*d
-and the result is left as a empty string.
-\fBTcl_ResetResult\fR also clears the error state managed by
-\fBTcl_AddErrorInfo\fR, \fBTcl_AddObjErrorInfo\fR,
-and \fBTcl_SetErrorCode\fR.
-.PP
-\fBTcl_AppendResult\fR makes it easy to build up Tcl results in pieces.
-It takes each of its \fIresult\fR arguments and appends them in order
-to the current result associated with \fIinterp\fR.
-If the result is in its initialized empty state (e.g. a command procedure
-was just invoked or \fBTcl_ResetResult\fR was just called),
-then \fBTcl_AppendResult\fR sets the result to the concatenation of
-its \fIresult\fR arguments.
-\fBTcl_AppendResult\fR may be called repeatedly as additional pieces
-of the result are produced.
-\fBTcl_AppendResult\fR takes care of all the
-storage management issues associated with managing \fIinterp\fR's
-result, such as allocating a larger result area if necessary.
-It also manages conversion to and from the \fIresult\fR field of the
-\fIinterp\fR so as to handle backward-compatibility with old-style
-extensions.
-Any number of \fIresult\fR arguments may be passed in a single
-call; the last argument in the list must (char *)NULL.
-.PP
-\fBTcl_AppendResultVA\fR is the same as \fBTcl_AppendResult\fR except that
-instead of taking a variable number of arguments it takes an argument list.
-Interfaces using argument lists have been found to be nonportable in practice.
-This function is deprecated and will be removed in Tcl 9.0.
-.PP
-\fBTcl_TransferResult\fR transfers interpreter state from \fIsourceInterp\fR
-to \fItargetInterp\fR. The two interpreters must have been created in the
-same thread.  If \fIsourceInterp\fR and \fItargetInterp\fR are the same,
-nothing is done. Otherwise, \fBTcl_TransferResult\fR moves the result
-from \fIsourceInterp\fR to \fItargetInterp\fR, and resets the result
-in \fIsourceInterp\fR. It also moves the return options dictionary as
-controlled by the return code value \fIcode\fR in the same manner
->>>>>>> fa2921f5
 as \fBTcl_GetReturnOptions\fR.
 .PP
 If \fIsourceInterp\fR and \fItargetInterp\fR are the same, nothing is done.
