--- conflicted
+++ resolved
@@ -166,15 +166,9 @@
 level directory of the zip archive, it will be sourced instead of
 tclsh's normal command line handing. If a top level directory \fBtcl_library\fR is
 present in the zip archive, it will become the directory loaded as
-<<<<<<< HEAD
-env(TCL_LIBRARY). If the file \fBtcl_library/init.tcl\fR is present in the zip
-archive, the \fBtcl_library\fR global variable in the initial Tcl interpreter
-is set to \fBapp/tcl_library\fR.
-=======
 env(TCL_LIBRARY). If a file named \fBmain.tcl\fR is present in the top
 level directory of the zip archive, it will be sourced instead of the
 shell's normal command line handling.
->>>>>>> a3f06e94
 .PP
 Only one zipfile can be concatenated to the end of executable image
 (tclsh, or wish). However, if multiple zipfiles are
