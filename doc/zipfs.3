'\"
'\" Copyright (c) 2015 Jan Nijtmans <jan.nijtmans@gmail.com>
'\" Copyright (c) 2015 Christian Werner <chw@ch-werner.de>
'\" Copyright (c) 2017 Sean Woods <yoda@etoyoc.com>
'\"
'\" See the file "license.terms" for information on usage and redistribution
'\" of this file, and for a DISCLAIMER OF ALL WARRANTIES.
'\"
.TH Tclzipfs 3 8.7 Tcl "Tcl Library Procedures"
.so man.macros
.BS
.SH NAME
TclZipfs_AppHook, TclZipfs_Mount, TclZipfs_MountBuffer, TclZipfs_Unmount \- handle ZIP files as Tcl virtual filesystems
.SH SYNOPSIS
.nf
const char *
\fBTclZipfs_AppHook(\fIargcPtr, argvPtr\fR)
.sp
int
\fBTclZipfs_Mount\fR(\fIinterp, mountpoint, zipname, password\fR)
.sp
int
\fBTclZipfs_MountBuffer\fR(\fIinterp, mountpoint, data, dataLen, copy\fR)
.sp
int
\fBTclZipfs_Unmount\fR(\fIinterp, mountpoint\fR)
.fi
.SH ARGUMENTS
.AS Tcl_Interp *mountpoint in
.AP "int" *argcPtr in
Pointer to a variable holding the number of command line arguments from
\fBmain\fR().
.AP "char" ***argvPtr in
Pointer to an array of strings containing the command line arguments to
\fBmain\fR().
.AP Tcl_Interp *interp in
Interpreter in which the ZIP file system is mounted.  The interpreter's result is
modified to hold the result or error message from the script.
.AP "const char" *zipname in
Name of a ZIP file. Must not be NULL when either mounting or unmounting a ZIP.
.AP "const char" *mountpoint in
Name of a mount point, which must be a legal Tcl file or directory name. May
be NULL to query current mount points.
.AP "const char" *password in
An (optional) password. Use NULL if no password is wanted to read the file.
.AP "unsigned char" *data in
A data buffer to mount. The data buffer must hold the contents of a ZIP
archive, and must not be NULL.
.AP size_t dataLen in
The number of bytes in the supplied data buffer argument, \fIdata\fR.
.AP int copy in
If non-zero, the ZIP archive in the data buffer will be internally copied
before mounting, allowing the data buffer to be disposed once
\fBTclZipfs_MountBuffer\fR returns. If zero, the caller guarantees that the
buffer will be valid to read from for the duration of the mount.
.BE
.SH DESCRIPTION
\fBTclZipfs_AppHook\fR is a utility function to perform standard application
initialization procedures, taking into account available ZIP archives as
follows:
.IP [1]
If the current application has a mountable ZIP archive, that archive is
mounted under \fIZIPFS_VOLUME\fBapp\fR as a read-only Tcl virtual file
system. \fIZIPFS_VOLUME\fR is \fB//zipfs:/\fR on all platforms.
.IP [2]
If a file named \fBmain.tcl\fR is located in the root directory of that file
system (i.e., at \fIZIPROOT\fB/app/main.tcl\fR after the ZIP archive is
mounted as described above) it is treated as the startup script for the
process.
.IP [3]
If the file \fIZIPROOT\fB/app/tcl_library/init.tcl\fR is present, the
\fBtcl_library\fR global variable in the initial Tcl interpreter is set to
\fIZIPROOT\fB/app/tcl_library\fR.
.IP [4]
If the directory \fBtcl_library\fR was not found in the main application
mount, the system will then search for it as either a VFS attached to the
application dynamic library, or as a zip archive named
\fBlibtcl_\fImajor\fB_\fIminor\fB_\fIpatchlevel\fB.zip\fR either in the
present working directory or in the standard Tcl install location. (For
example, the Tcl 8.7.2 release would be searched for in a file
\fBlibtcl_8_7_2.zip\fR.) That archive, if located, is also mounted read-only.
.PP
On Windows, \fBTclZipfs_AppHook\fR has a slightly different signature, since
it uses WCHAR instead of char. As a result, it requires your application to
be compiled with the UNICODE preprocessor symbol defined (e.g., via the
\fB-DUNICODE\fR compiler flag).
.PP
The result of \fBTclZipfs_AppHook\fR is the full Tcl version with build
<<<<<<< HEAD
information (e.g., \fB9.0.0+abcdef...abcdef.gcc-1002\fR).
=======
information (e.g., \fB8.7.0+abcdef...abcdef.gcc-1002\fR).
>>>>>>> 4f36ce71
The function \fImay\fR modify the variables pointed to by \fIargcPtr\fR and
\fIargvPtr\fR to remove arguments; the current implementation does not do so,
but callers \fIshould not\fR assume that this will be true in the future.
.PP
\fBTclZipfs_Mount\fR mounts the ZIP archive \fIzipname\fR on the mount point
given in \fImountpoint\fR using the optional ZIP password \fIpassword\fR.
Errors during that process are reported in the interpreter \fIinterp\fR.  If
\fImountpoint\fR is a NULL pointer, information on all currently mounted ZIP
file systems is written into \fIinterp\fR's result as a sequence of mount
points and ZIP file names.  The result of this call is a standard Tcl result
code.
.PP
\fBTclZipfs_MountBuffer\fR mounts the ZIP archive in the buffer pointed to by
\fIdata\fR on the mount point given in \fImountpoint\fR. The ZIP archive is
assumed to be not password protected.  Errors during that process are reported
in the interpreter \fIinterp\fR. The \fIcopy\fR argument determines whether
the buffer is internally copied before mounting or not. The result of this
call is a standard Tcl result code.
.PP
\fBTclZipfs_Unmount\fR undoes the effect of \fBTclZipfs_Mount\fR, i.e., it
unmounts the mounted ZIP file system that was mounted from \fIzipname\fR (at
\fImountpoint\fR). Errors are reported in the interpreter \fIinterp\fR.  The
result of this call is a standard Tcl result code.
.PP
\fBTclZipfs_AppHook\fR can not be used in stub-enabled extensions.
.SH "SEE ALSO"
zipfs(n)
.SH KEYWORDS
compress, filesystem, zip<|MERGE_RESOLUTION|>--- conflicted
+++ resolved
@@ -86,11 +86,7 @@
 \fB-DUNICODE\fR compiler flag).
 .PP
 The result of \fBTclZipfs_AppHook\fR is the full Tcl version with build
-<<<<<<< HEAD
 information (e.g., \fB9.0.0+abcdef...abcdef.gcc-1002\fR).
-=======
-information (e.g., \fB8.7.0+abcdef...abcdef.gcc-1002\fR).
->>>>>>> 4f36ce71
 The function \fImay\fR modify the variables pointed to by \fIargcPtr\fR and
 \fIargvPtr\fR to remove arguments; the current implementation does not do so,
 but callers \fIshould not\fR assume that this will be true in the future.
