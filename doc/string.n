--- conflicted
+++ resolved
@@ -181,16 +181,6 @@
 .IP \fBtrue\fR 12
 Any of the forms allowed to \fBTcl_GetBoolean\fR where the value is
 true.
-<<<<<<< HEAD
-.IP \fBunicode\fR 12
-Any Unicode character, except surrogates and noncharacters.
-.RS
-.PP
-\fIWarning: this option is under discussion and may be renamed or replaced
-by another solution within the Tcl 9.0 series.\fR
-.RE
-=======
->>>>>>> 2262c533
 .IP \fBupper\fR 12
 Any upper case alphabet character in the Unicode character set.
 .IP \fBwideinteger\fR 12
