.\"
.\" Copyright (c) 1993 The Regents of the University of California.
.\" Copyright (c) 1994-1996 Sun Microsystems, Inc.
.\"
.\" See the file "license.terms" for information on usage and redistribution
.\" of this file, and for a DISCLAIMER OF ALL WARRANTIES.
.\" 
.TH string n 8.1 Tcl "Tcl Built-In Commands"
.so man.macros
.BS
.\" Note:  do not modify the .SH NAME line immediately below!
.SH NAME
string \- Manipulate strings
.SH SYNOPSIS
\fBstring \fIoption arg \fR?\fIarg ...?\fR
.BE

.SH DESCRIPTION
.PP
Performs one of several string operations, depending on \fIoption\fR.
The legal \fIoption\fRs (which may be abbreviated) are:
.TP
\fBstring compare\fR ?\fB\-nocase\fR? ?\fB\-length int\fR? \fIstring1 string2\fR
Perform a character-by-character comparison of strings \fIstring1\fR
and \fIstring2\fR.  Returns \-1, 0, or 1, depending on whether
\fIstring1\fR is lexicographically less than, equal to, or greater
than \fIstring2\fR.  If \fB\-length\fR is specified, then only the
first \fIlength\fR characters are used in the comparison.  If
\fB\-length\fR is negative, it is ignored.  If \fB\-nocase\fR is
specified, then the strings are compared in a case-insensitive manner.
.TP
\fBstring equal\fR ?\fB\-nocase\fR? ?\fB\-length int\fR? \fIstring1 string2\fR
Perform a character-by-character comparison of strings \fIstring1\fR
and \fIstring2\fR.  Returns 1 if \fIstring1\fR and \fIstring2\fR are
identical, or 0 when not.  If \fB\-length\fR is specified, then only
the first \fIlength\fR characters are used in the comparison.  If
\fB\-length\fR is negative, it is ignored.  If \fB\-nocase\fR is
specified, then the strings are compared in a case-insensitive manner.
.TP
\fBstring first \fIneedleString haystackString\fR ?\fIstartIndex\fR?
Search \fIhaystackString\fR for a sequence of characters that exactly match
the characters in \fIneedleString\fR.  If found, return the index of the
first character in the first such match within \fIhaystackString\fR.  If not
found, return \-1.  If \fIstartIndex\fR is specified (in any of the
forms accepted by the \fBindex\fR method), then the search is
constrained to start with the character in \fIhaystackString\fR specified by
the index.  For example,
.RS
.CS
\fBstring first a 0a23456789abcdef 5\fR
.CE
will return \fB10\fR, but
.CS
\fBstring first a 0123456789abcdef 11\fR
.CE
will return \fB\-1\fR.
.RE
.TP
\fBstring index \fIstring charIndex\fR
Returns the \fIcharIndex\fR'th character of the \fIstring\fR argument.
A \fIcharIndex\fR of 0 corresponds to the first character of the
string.  \fIcharIndex\fR may be specified as follows:
.VS 8.5
.RS
.IP \fIinteger\fR 10
For any index value that passes \fBstring is integer -strict\fR,
the char specified at this integral index
(e.g. \fB2\fR would refer to the
.QW c
in
.QW abcd ).
.IP \fBend\fR 10
The last char of the string
(e.g. \fBend\fR would refer to the
.QW d
in
.QW abcd ).
.IP \fBend\fR\-\fIN\fR 10
The last char of the string minus the specified integer offset \fIN\fR
(e.g. \fBend\fR\-1 would refer to the
.QW c
in
.QW abcd ).
.IP \fBend\fR+\fIN\fR 10
The last char of the string plus the specified integer offset \fIN\fR
(e.g. \fBend\fR+\-1 would refer to the
.QW c
in
.QW abcd ).
.IP \fIM\fR+\fIN\fR 10
The char specified at the integral index that is the sum of 
integer values \fIM\fR and \fIN\fR
(e.g. \fB1+1\fR would refer to the
.QW c
in
.QW abcd ).
.IP \fIM\fR\-\fIN\fR 10
The char specified at the integral index that is the difference of 
integer values \fIM\fR and \fIN\fR
(e.g. \fB2\-1\fR would refer to the
.QW b
in
.QW abcd ).
.PP
In the specifications above, the integer value \fIM\fR contains no
trailing whitespace and the integer value \fIN\fR contains no
leading whitespace.
.PP
If \fIcharIndex\fR is less than 0 or greater than or equal to the
length of the string then this command returns an empty string.
.RE
.VE
.TP
\fBstring is \fIclass\fR ?\fB\-strict\fR? ?\fB\-failindex \fIvarname\fR? \fIstring\fR
Returns 1 if \fIstring\fR is a valid member of the specified character
class, otherwise returns 0.  If \fB\-strict\fR is specified, then an
empty string returns 0, otherwise an empty string will return 1 on
any class.  If \fB\-failindex\fR is specified, then if the function
returns 0, the index in the string where the class was no longer valid
will be stored in the variable named \fIvarname\fR.  The \fIvarname\fR
will not be set if \fBstring is\fR returns 1.  The following character
classes are recognized (the class name can be abbreviated):
.RS
.IP \fBalnum\fR 12
Any Unicode alphabet or digit character.
.IP \fBalpha\fR 12
Any Unicode alphabet character.
.IP \fBascii\fR 12
Any character with a value less than \eu0080 (those that are in the
7\-bit ascii range).
.IP \fBboolean\fR 12
Any of the forms allowed to \fBTcl_GetBoolean\fR.
.IP \fBcontrol\fR 12
Any Unicode control character.
.IP \fBdigit\fR 12
Any Unicode digit character.  Note that this includes characters
outside of the [0\-9] range.
.IP \fBdouble\fR 12
<<<<<<< HEAD
Any of the valid forms for a double in Tcl, with optional surrounding
whitespace.  In case of under/overflow in the value, 0 is returned and
the \fIvarname\fR will contain \-1.
=======
Any of the forms allowed to \fBTcl_GetDoubleFromObj\fR.
>>>>>>> 5875b16a
.IP \fBfalse\fR 12
Any of the forms allowed to \fBTcl_GetBoolean\fR where the value is
false.
.IP \fBgraph\fR 12
Any Unicode printing character, except space.
.IP \fBinteger\fR 12
Any of the valid string formats for a 32-bit integer value in Tcl,
with optional surrounding whitespace.  In case of overflow in
the value, 0 is returned and the \fIvarname\fR will contain \-1.
.IP \fBlist\fR 12
Any proper list structure, with optional surrounding whitespace. In
case of improper list structure, 0 is returned and the \fIvarname\fR
will contain the index of the
.QW element
where the list parsing fails, or \-1 if this cannot be determined.
.IP \fBlower\fR 12
Any Unicode lower case alphabet character.
.IP \fBprint\fR 12
Any Unicode printing character, including space.
.IP \fBpunct\fR 12
Any Unicode punctuation character.
.IP \fBspace\fR 12
Any Unicode whitespace character or mongolian vowel separator (U+180e),
but not NEL/Next Line (U+0085).
.IP \fBtrue\fR 12
Any of the forms allowed to \fBTcl_GetBoolean\fR where the value is
true.
.IP \fBupper\fR 12
Any upper case alphabet character in the Unicode character set.
.VS 8.5
.IP \fBwideinteger\fR 12
Any of the valid forms for a wide integer in Tcl, with optional
surrounding whitespace.  In case of overflow in the value, 0 is
returned and the \fIvarname\fR will contain \-1.
.VE 8.5
.IP \fBwordchar\fR 12
Any Unicode word character.  That is any alphanumeric character, and
any Unicode connector punctuation characters (e.g. underscore).
.IP \fBxdigit\fR 12
Any hexadecimal digit character ([0\-9A\-Fa\-f]).
.PP
In the case of \fBboolean\fR, \fBtrue\fR and \fBfalse\fR, if the
function will return 0, then the \fIvarname\fR will always be set to
0, due to the varied nature of a valid boolean value.
.RE
.TP
\fBstring last \fIneedleString haystackString\fR ?\fIlastIndex\fR?
Search \fIhaystackString\fR for a sequence of characters that exactly match
the characters in \fIneedleString\fR.  If found, return the index of the
first character in the last such match within \fIhaystackString\fR.  If there
is no match, then return \-1.  If \fIlastIndex\fR is specified (in any
of the forms accepted by the \fBindex\fR method), then only the
characters in \fIhaystackString\fR at or before the specified \fIlastIndex\fR
will be considered by the search.  For example,
.RS
.CS
\fBstring last a 0a23456789abcdef 15\fR
.CE
will return \fB10\fR, but
.CS
\fBstring last a 0a23456789abcdef 9\fR
.CE
will return \fB1\fR.
.RE
.TP
\fBstring length \fIstring\fR
Returns a decimal string giving the number of characters in
\fIstring\fR.  Note that this is not necessarily the same as the
number of bytes used to store the string.  If the object is a
ByteArray object (such as those returned from reading a binary encoded
channel), then this will return the actual byte length of the object.
.TP
\fBstring map\fR ?\fB\-nocase\fR? \fImapping string\fR
Replaces substrings in \fIstring\fR based on the key-value pairs in
\fImapping\fR.  \fImapping\fR is a list of \fIkey value key value ...\fR
as in the form returned by \fBarray get\fR.  Each instance of a
key in the string will be replaced with its corresponding value.  If
\fB\-nocase\fR is specified, then matching is done without regard to
case differences. Both \fIkey\fR and \fIvalue\fR may be multiple
characters.  Replacement is done in an ordered manner, so the key
appearing first in the list will be checked first, and so on.
\fIstring\fR is only iterated over once, so earlier key replacements
will have no affect for later key matches.  For example,
.RS
.CS
\fBstring map {abc 1 ab 2 a 3 1 0} 1abcaababcabababc\fR
.CE
will return the string \fB01321221\fR.
.PP
Note that if an earlier \fIkey\fR is a prefix of a later one, it will
completely mask the later one.  So if the previous example is
reordered like this,
.CS
\fBstring map {1 0 ab 2 a 3 abc 1} 1abcaababcabababc\fR
.CE
it will return the string \fB02c322c222c\fR.
.RE
.TP
\fBstring match\fR ?\fB\-nocase\fR? \fIpattern\fR \fIstring\fR
See if \fIpattern\fR matches \fIstring\fR; return 1 if it does, 0 if
it does not.  If \fB\-nocase\fR is specified, then the pattern attempts
to match against the string in a case insensitive manner.  For the two
strings to match, their contents must be identical except that the
following special sequences may appear in \fIpattern\fR:
.RS
.IP \fB*\fR 10
Matches any sequence of characters in \fIstring\fR, including a null
string.
.IP \fB?\fR 10
Matches any single character in \fIstring\fR.
.IP \fB[\fIchars\fB]\fR 10
Matches any character in the set given by \fIchars\fR.  If a sequence
of the form \fIx\fB\-\fIy\fR appears in \fIchars\fR, then any
character between \fIx\fR and \fIy\fR, inclusive, will match.  When
used with \fB\-nocase\fR, the end points of the range are converted to
lower case first.  Whereas {[A\-z]} matches
.QW _
when matching case-sensitively (since
.QW _
falls between the
.QW Z
and
.QW a ),
with \fB\-nocase\fR this is considered like {[A\-Za\-z]} (and
probably what was meant in the first place).
.IP \fB\e\fIx\fR 10
Matches the single character \fIx\fR.  This provides a way of avoiding
the special interpretation of the characters \fB*?[]\e\fR in
\fIpattern\fR.
.RE
.TP
\fBstring range \fIstring first last\fR
Returns a range of consecutive characters from \fIstring\fR, starting
with the character whose index is \fIfirst\fR and ending with the
character whose index is \fIlast\fR. An index of 0 refers to the first
character of the string.  \fIfirst\fR and \fIlast\fR may be specified
as for the \fBindex\fR method.  If \fIfirst\fR is less than zero then
it is treated as if it were zero, and if \fIlast\fR is greater than or
equal to the length of the string then it is treated as if it were
\fBend\fR.  If \fIfirst\fR is greater than \fIlast\fR then an empty
string is returned.
.TP
\fBstring repeat \fIstring count\fR
Returns \fIstring\fR repeated \fIcount\fR number of times.
.TP
\fBstring replace \fIstring first last\fR ?\fInewstring\fR?
Removes a range of consecutive characters from \fIstring\fR, starting
with the character whose index is \fIfirst\fR and ending with the
character whose index is \fIlast\fR.  An index of 0 refers to the
first character of the string.  \fIFirst\fR and \fIlast\fR may be
specified as for the \fBindex\fR method.  If \fInewstring\fR is
specified, then it is placed in the removed character range.  If
\fIfirst\fR is less than zero then it is treated as if it were zero,
and if \fIlast\fR is greater than or equal to the length of the string
then it is treated as if it were \fBend\fR.  If \fIfirst\fR is greater
than \fIlast\fR or the length of the initial string, or \fIlast\fR is
less than 0, then the initial string is returned untouched.
.VS 8.5
.TP
\fBstring reverse \fIstring\fR
Returns a string that is the same length as \fIstring\fR but with its
characters in the reverse order.
.VE 8.5
.TP
\fBstring tolower \fIstring\fR ?\fIfirst\fR? ?\fIlast\fR?
Returns a value equal to \fIstring\fR except that all upper (or title)
case letters have been converted to lower case.  If \fIfirst\fR is
specified, it refers to the first char index in the string to start
modifying.  If \fIlast\fR is specified, it refers to the char index in
the string to stop at (inclusive).  \fIfirst\fR and \fIlast\fR may be
specified as for the \fBindex\fR method.
.TP
\fBstring totitle \fIstring\fR ?\fIfirst\fR? ?\fIlast\fR?
Returns a value equal to \fIstring\fR except that the first character
in \fIstring\fR is converted to its Unicode title case variant (or
upper case if there is no title case variant) and the rest of the
string is converted to lower case.  If \fIfirst\fR is specified, it
refers to the first char index in the string to start modifying.  If
\fIlast\fR is specified, it refers to the char index in the string to
stop at (inclusive).  \fIfirst\fR and \fIlast\fR may be specified as
for the \fBindex\fR method.
.TP
\fBstring toupper \fIstring\fR ?\fIfirst\fR? ?\fIlast\fR?
Returns a value equal to \fIstring\fR except that all lower (or title)
case letters have been converted to upper case.  If \fIfirst\fR is
specified, it refers to the first char index in the string to start
modifying.  If \fIlast\fR is specified, it refers to the char index in
the string to stop at (inclusive).  \fIfirst\fR and \fIlast\fR may be
specified as for the \fBindex\fR method.
.TP
\fBstring trim \fIstring\fR ?\fIchars\fR?
Returns a value equal to \fIstring\fR except that any leading or
trailing characters present in the string given by \fIchars\fR are removed.  If
\fIchars\fR is not specified then white space is removed (spaces,
tabs, newlines, and carriage returns).
.TP
\fBstring trimleft \fIstring\fR ?\fIchars\fR?
Returns a value equal to \fIstring\fR except that any leading
characters present in the string given by \fIchars\fR are removed.  If
\fIchars\fR is not specified then white space is removed (spaces,
tabs, newlines, and carriage returns).
.TP
\fBstring trimright \fIstring\fR ?\fIchars\fR?
Returns a value equal to \fIstring\fR except that any trailing
characters present in the string given by \fIchars\fR are removed.  If
\fIchars\fR is not specified then white space is removed (spaces,
tabs, newlines, and carriage returns).
.SH "OBSOLETE SUBCOMMANDS"
.PP
These subcommands are currently supported, but are likely to go away in a
future release as their functionality is either virtually never used or highly
misleading.
.TP
\fBstring bytelength \fIstring\fR
Returns a decimal string giving the number of bytes used to represent
\fIstring\fR in memory.  Because UTF\-8 uses one to three bytes to
represent Unicode characters, the byte length will not be the same as
the character length in general.  The cases where a script cares about
the byte length are rare.  In almost all cases, you should use the
\fBstring length\fR operation (including determining the length of a
Tcl ByteArray object).  Refer to the \fBTcl_NumUtfChars\fR manual
entry for more details on the UTF\-8 representation.
.TP
\fBstring wordend \fIstring charIndex\fR
Returns the index of the character just after the last one in the word
containing character \fIcharIndex\fR of \fIstring\fR.  \fIcharIndex\fR
may be specified as for the \fBindex\fR method.  A word is
considered to be any contiguous range of alphanumeric (Unicode letters
or decimal digits) or underscore (Unicode connector punctuation)
characters, or any single character other than these.
.TP
\fBstring wordstart \fIstring charIndex\fR
Returns the index of the first character in the word containing
character \fIcharIndex\fR of \fIstring\fR.  \fIcharIndex\fR may be
specified as for the \fBindex\fR method.  A word is considered to be any
contiguous range of alphanumeric (Unicode letters or decimal digits)
or underscore (Unicode connector punctuation) characters, or any
single character other than these.
.SH EXAMPLE
Test if the string in the variable \fIstring\fR is a proper non-empty
prefix of the string \fBfoobar\fR.
.CS
set length [\fBstring length\fR $string]
if {$length == 0} {
    set isPrefix 0
} else {
    set isPrefix [\fBstring equal\fR -length $length $string "foobar"]
}
.CE

.SH "SEE ALSO"
expr(n), list(n)

.SH KEYWORDS
case conversion, compare, index, match, pattern, string, word, equal,
ctype, character, reverse

.\" Local Variables:
.\" mode: nroff
.\" End:<|MERGE_RESOLUTION|>--- conflicted
+++ resolved
@@ -136,13 +136,7 @@
 Any Unicode digit character.  Note that this includes characters
 outside of the [0\-9] range.
 .IP \fBdouble\fR 12
-<<<<<<< HEAD
-Any of the valid forms for a double in Tcl, with optional surrounding
-whitespace.  In case of under/overflow in the value, 0 is returned and
-the \fIvarname\fR will contain \-1.
-=======
 Any of the forms allowed to \fBTcl_GetDoubleFromObj\fR.
->>>>>>> 5875b16a
 .IP \fBfalse\fR 12
 Any of the forms allowed to \fBTcl_GetBoolean\fR where the value is
 false.
