'\"
'\" Copyright (c) 1996-1997 Sun Microsystems, Inc.
'\"
'\" See the file "license.terms" for information on usage and redistribution
'\" of this file, and for a DISCLAIMER OF ALL WARRANTIES.
'\"
.TH Tcl_ListObj 3 8.0 Tcl "Tcl Library Procedures"
.so man.macros
.BS
.SH NAME
Tcl_ListObjAppendList, Tcl_ListObjAppendElement, Tcl_NewListObj, Tcl_SetListObj, Tcl_ListObjGetElements, Tcl_ListObjLength, Tcl_ListObjIndex, Tcl_ListObjReplace \- manipulate Tcl values as lists
.SH SYNOPSIS
.nf
\fB#include <tcl.h>\fR
.sp
int
\fBTcl_ListObjAppendList\fR(\fIinterp, listPtr, elemListPtr\fR)
.sp
int
\fBTcl_ListObjAppendElement\fR(\fIinterp, listPtr, objPtr\fR)
.sp
Tcl_Obj *
\fBTcl_NewListObj\fR(\fIobjc, objv\fR)
.sp
\fBTcl_SetListObj\fR(\fIobjPtr, objc, objv\fR)
.sp
int
\fBTcl_ListObjGetElements\fR(\fIinterp, listPtr, objcPtr, objvPtr\fR)
.sp
int
\fBTcl_ListObjLength\fR(\fIinterp, listPtr, intPtr\fR)
.sp
int
\fBTcl_ListObjIndex\fR(\fIinterp, listPtr, index, objPtrPtr\fR)
.sp
int
\fBTcl_ListObjReplace\fR(\fIinterp, listPtr, first, count, objc, objv\fR)
.SH ARGUMENTS
.AS "Tcl_Obj *const" *elemListPtr in/out
.AP Tcl_Interp *interp in
If an error occurs while converting a value to be a list value,
an error message is left in the interpreter's result value
unless \fIinterp\fR is NULL.
.AP Tcl_Obj *listPtr in/out
Points to the list value to be manipulated.
If \fIlistPtr\fR does not already point to a list value,
an attempt will be made to convert it to one.
.AP Tcl_Obj *elemListPtr in/out
For \fBTcl_ListObjAppendList\fR, this points to a list value
containing elements to be appended onto \fIlistPtr\fR.
Each element of *\fIelemListPtr\fR will
become a new element of \fIlistPtr\fR.
If *\fIelemListPtr\fR is not NULL and
does not already point to a list value,
an attempt will be made to convert it to one.
.AP Tcl_Obj *objPtr in
For \fBTcl_ListObjAppendElement\fR,
points to the Tcl value that will be appended to \fIlistPtr\fR.
For \fBTcl_SetListObj\fR,
this points to the Tcl value that will be converted to a list value
containing the \fIobjc\fR elements of the array referenced by \fIobjv\fR.
.AP int *objcPtr in
Points to location where \fBTcl_ListObjGetElements\fR
stores the number of element values in \fIlistPtr\fR.
.AP Tcl_Obj ***objvPtr out
A location where \fBTcl_ListObjGetElements\fR stores a pointer to an array
of pointers to the element values of \fIlistPtr\fR.
.AP int objc in
The number of Tcl values that \fBTcl_NewListObj\fR
will insert into a new list value,
and \fBTcl_ListObjReplace\fR will insert into \fIlistPtr\fR.
For \fBTcl_SetListObj\fR,
the number of Tcl values to insert into \fIobjPtr\fR.
.AP "Tcl_Obj *const" objv[] in
An array of pointers to values.
\fBTcl_NewListObj\fR will insert these values into a new list value
and \fBTcl_ListObjReplace\fR will insert them into an existing \fIlistPtr\fR.
Each value will become a separate list element.
.AP int *intPtr out
Points to location where \fBTcl_ListObjLength\fR
stores the length of the list.
.AP int index in
Index of the list element that \fBTcl_ListObjIndex\fR
is to return.
The first element has index 0.
.AP Tcl_Obj **objPtrPtr out
Points to place where \fBTcl_ListObjIndex\fR is to store
a pointer to the resulting list element value.
.AP int first in
Index of the starting list element that \fBTcl_ListObjReplace\fR
is to replace.
The list's first element has index 0.
.AP int count in
The number of elements that \fBTcl_ListObjReplace\fR
is to replace.
.BE

.SH DESCRIPTION
.PP
Tcl list values have an internal representation that supports
the efficient indexing and appending.
The procedures described in this man page are used to
create, modify, index, and append to Tcl list values from C code.
.PP
\fBTcl_ListObjAppendList\fR and \fBTcl_ListObjAppendElement\fR
both add one or more values
to the end of the list value referenced by \fIlistPtr\fR.
\fBTcl_ListObjAppendList\fR appends each element of the list value
referenced by \fIelemListPtr\fR while
\fBTcl_ListObjAppendElement\fR appends the single value
referenced by \fIobjPtr\fR.
Both procedures will convert the value referenced by \fIlistPtr\fR
to a list value if necessary.
If an error occurs during conversion,
both procedures return \fBTCL_ERROR\fR and leave an error message
in the interpreter's result value if \fIinterp\fR is not NULL.
Similarly, if \fIelemListPtr\fR does not already refer to a list value,
\fBTcl_ListObjAppendList\fR will attempt to convert it to one
and if an error occurs during conversion,
will return \fBTCL_ERROR\fR
and leave an error message in the interpreter's result value
if interp is not NULL.
Both procedures invalidate any old string representation of \fIlistPtr\fR
and, if it was converted to a list value,
free any old internal representation.
Similarly, \fBTcl_ListObjAppendList\fR frees any old internal representation
of \fIelemListPtr\fR if it converts it to a list value.
After appending each element in \fIelemListPtr\fR,
\fBTcl_ListObjAppendList\fR increments the element's reference count
since \fIlistPtr\fR now also refers to it.
For the same reason, \fBTcl_ListObjAppendElement\fR
increments \fIobjPtr\fR's reference count.
If no error occurs,
the two procedures return \fBTCL_OK\fR after appending the values.
.PP
\fBTcl_NewListObj\fR and \fBTcl_SetListObj\fR
create a new value or modify an existing value to hold
the \fIobjc\fR elements of the array referenced by \fIobjv\fR
where each element is a pointer to a Tcl value.
If \fIobjc\fR is less than or equal to zero,
<<<<<<< HEAD
they return an empty value.
The new value's string representation is left invalid.
=======
they return an empty object. If \fIobjv\fR is NULL, the resulting list
contains 0 elements, with reserved space in an internal representation
for \fIobjc\fR more elements (to avoid its reallocation later).
The new object's string representation is left invalid.
>>>>>>> 423df1f6
The two procedures increment the reference counts
of the elements in \fIobjc\fR since the list value now refers to them.
The new list value returned by \fBTcl_NewListObj\fR
has reference count zero.
.PP
\fBTcl_ListObjGetElements\fR returns a count and a pointer to an array of
the elements in a list value.  It returns the count by storing it in the
address \fIobjcPtr\fR.  Similarly, it returns the array pointer by storing
it in the address \fIobjvPtr\fR.
The memory pointed to is managed by Tcl and should not be freed or written
to by the caller. If the list is empty, 0 is stored at \fIobjcPtr\fR
and NULL at \fIobjvPtr\fR.
If \fIlistPtr\fR is not already a list value, \fBTcl_ListObjGetElements\fR
will attempt to convert it to one; if the conversion fails, it returns
\fBTCL_ERROR\fR and leaves an error message in the interpreter's result
value if \fIinterp\fR is not NULL.
Otherwise it returns \fBTCL_OK\fR after storing the count and array pointer.
.PP
\fBTcl_ListObjLength\fR returns the number of elements in the list value
referenced by \fIlistPtr\fR.
It returns this count by storing an integer in the address \fIintPtr\fR.
If the value is not already a list value,
\fBTcl_ListObjLength\fR will attempt to convert it to one;
if the conversion fails, it returns \fBTCL_ERROR\fR
and leaves an error message in the interpreter's result value
if \fIinterp\fR is not NULL.
Otherwise it returns \fBTCL_OK\fR after storing the list's length.
.PP
The procedure \fBTcl_ListObjIndex\fR returns a pointer to the value
at element \fIindex\fR in the list referenced by \fIlistPtr\fR.
It returns this value by storing a pointer to it
in the address \fIobjPtrPtr\fR.
If \fIlistPtr\fR does not already refer to a list value,
\fBTcl_ListObjIndex\fR will attempt to convert it to one;
if the conversion fails, it returns \fBTCL_ERROR\fR
and leaves an error message in the interpreter's result value
if \fIinterp\fR is not NULL.
If the index is out of range,
that is, \fIindex\fR is negative or
greater than or equal to the number of elements in the list,
\fBTcl_ListObjIndex\fR stores a NULL in \fIobjPtrPtr\fR
and returns \fBTCL_OK\fR.
Otherwise it returns \fBTCL_OK\fR after storing the element's
value pointer.
The reference count for the list element is not incremented;
the caller must do that if it needs to retain a pointer to the element.
.PP
\fBTcl_ListObjReplace\fR replaces zero or more elements
of the list referenced by \fIlistPtr\fR
with the \fIobjc\fR values in the array referenced by \fIobjv\fR.
If \fIlistPtr\fR does not point to a list value,
\fBTcl_ListObjReplace\fR will attempt to convert it to one;
if the conversion fails, it returns \fBTCL_ERROR\fR
and leaves an error message in the interpreter's result value
if \fIinterp\fR is not NULL.
Otherwise, it returns \fBTCL_OK\fR after replacing the values.
If \fIobjv\fR is NULL, no new elements are added.
If the argument \fIfirst\fR is zero or negative,
it refers to the first element.
If \fIfirst\fR is greater than or equal to the
number of elements in the list, then no elements are deleted;
the new elements are appended to the list.
\fIcount\fR gives the number of elements to replace.
If \fIcount\fR is zero or negative then no elements are deleted;
the new elements are simply inserted before the one
designated by \fIfirst\fR.
\fBTcl_ListObjReplace\fR invalidates \fIlistPtr\fR's
old string representation.
The reference counts of any elements inserted from \fIobjv\fR
are incremented since the resulting list now refers to them.
Similarly, the reference counts for any replaced values are decremented.
.PP
Because \fBTcl_ListObjReplace\fR combines
both element insertion and deletion,
it can be used to implement a number of list operations.
For example, the following code inserts the \fIobjc\fR values
referenced by the array of value pointers \fIobjv\fR
just before the element \fIindex\fR of the list referenced by \fIlistPtr\fR:
.PP
.CS
result = \fBTcl_ListObjReplace\fR(interp, listPtr, index, 0,
        objc, objv);
.CE
.PP
Similarly, the following code appends the \fIobjc\fR values
referenced by the array \fIobjv\fR
to the end of the list \fIlistPtr\fR:
.PP
.CS
result = \fBTcl_ListObjLength\fR(interp, listPtr, &length);
if (result == TCL_OK) {
    result = \fBTcl_ListObjReplace\fR(interp, listPtr, length, 0,
            objc, objv);
}
.CE
.PP
The \fIcount\fR list elements starting at \fIfirst\fR can be deleted
by simply calling \fBTcl_ListObjReplace\fR
with a NULL \fIobjvPtr\fR:
.PP
.CS
result = \fBTcl_ListObjReplace\fR(interp, listPtr, first, count,
        0, NULL);
.CE
.SH "SEE ALSO"
Tcl_NewObj(3), Tcl_DecrRefCount(3), Tcl_IncrRefCount(3), Tcl_GetObjResult(3)
.SH KEYWORDS
append, index, insert, internal representation, length, list, list value,
list type, value, value type, replace, string representation<|MERGE_RESOLUTION|>--- conflicted
+++ resolved
@@ -138,15 +138,10 @@
 the \fIobjc\fR elements of the array referenced by \fIobjv\fR
 where each element is a pointer to a Tcl value.
 If \fIobjc\fR is less than or equal to zero,
-<<<<<<< HEAD
-they return an empty value.
-The new value's string representation is left invalid.
-=======
-they return an empty object. If \fIobjv\fR is NULL, the resulting list
+they return an empty value. If \fIobjv\fR is NULL, the resulting list
 contains 0 elements, with reserved space in an internal representation
 for \fIobjc\fR more elements (to avoid its reallocation later).
-The new object's string representation is left invalid.
->>>>>>> 423df1f6
+The new value's string representation is left invalid.
 The two procedures increment the reference counts
 of the elements in \fIobjc\fR since the list value now refers to them.
 The new list value returned by \fBTcl_NewListObj\fR
