'\"
'\" Copyright (c) 1994 The Regents of the University of California.
'\" Copyright (c) 1994-1996 Sun Microsystems, Inc.
'\" Copyright (c) 1998-1999 Scriptics Corporation
'\"
'\" See the file "license.terms" for information on usage and redistribution
'\" of this file, and for a DISCLAIMER OF ALL WARRANTIES.
'\" 
<<<<<<< HEAD
'\" RCS: @(#) $Id: RegExp.3,v 1.30 2011/01/26 13:18:42 dkf Exp $
'\" 
=======
>>>>>>> b5e434e3
.so man.macros
.TH Tcl_RegExpMatch 3 8.1 Tcl "Tcl Library Procedures"
.BS
.SH NAME
Tcl_RegExpMatch, Tcl_RegExpCompile, Tcl_RegExpExec, Tcl_RegExpRange, Tcl_GetRegExpFromObj, Tcl_RegExpMatchObj, Tcl_RegExpExecObj, Tcl_RegExpGetInfo \- Pattern matching with regular expressions
.SH SYNOPSIS
.nf
\fB#include <tcl.h>\fR
.sp
int
\fBTcl_RegExpMatchObj\fR(\fIinterp\fR, \fItextObj\fR, \fIpatObj\fR)
.sp
int
\fBTcl_RegExpMatch\fR(\fIinterp\fR, \fItext\fR, \fIpattern\fR)
.sp
Tcl_RegExp
\fBTcl_RegExpCompile\fR(\fIinterp\fR, \fIpattern\fR)
.sp
int
\fBTcl_RegExpExec\fR(\fIinterp\fR, \fIregexp\fR, \fItext\fR, \fIstart\fR)
.sp
void
\fBTcl_RegExpRange\fR(\fIregexp\fR, \fIindex\fR, \fIstartPtr\fR, \fIendPtr\fR)
.sp
Tcl_RegExp
\fBTcl_GetRegExpFromObj\fR(\fIinterp\fR, \fIpatObj\fR, \fIcflags\fR)
.sp
int
\fBTcl_RegExpExecObj\fR(\fIinterp\fR, \fIregexp\fR, \fItextObj\fR, \fIoffset\fR, \fInmatches\fR, \fIeflags\fR)
.sp
void
\fBTcl_RegExpGetInfo\fR(\fIregexp\fR, \fIinfoPtr\fR)
.fi
.SH ARGUMENTS
.AS Tcl_RegExpInfo *interp in/out
.AP Tcl_Interp *interp in
Tcl interpreter to use for error reporting.  The interpreter may be
NULL if no error reporting is desired.
.AP Tcl_Obj *textObj in/out
Refers to the object from which to get the text to search.  The
internal representation of the object may be converted to a form that
can be efficiently searched.
.AP Tcl_Obj *patObj in/out
Refers to the object from which to get a regular expression. The
compiled regular expression is cached in the object.
.AP char *text in
Text to search for a match with a regular expression.
.AP "const char" *pattern in
String in the form of a regular expression pattern.
.AP Tcl_RegExp regexp in
Compiled regular expression.  Must have been returned previously
by \fBTcl_GetRegExpFromObj\fR or \fBTcl_RegExpCompile\fR.
.AP char *start in
If \fItext\fR is just a portion of some other string, this argument
identifies the beginning of the larger string.
If it is not the same as \fItext\fR, then no
.QW \fB^\fR
matches will be allowed.
.AP int index in
Specifies which range is desired:  0 means the range of the entire
match, 1 or greater means the range that matched a parenthesized
sub-expression.
.AP "const char" **startPtr out
The address of the first character in the range is stored here, or
NULL if there is no such range.
.AP "const char" **endPtr out
The address of the character just after the last one in the range
is stored here, or NULL if there is no such range.
.AP int cflags in
OR-ed combination of the compilation flags \fBTCL_REG_ADVANCED\fR,
\fBTCL_REG_EXTENDED\fR, \fBTCL_REG_BASIC\fR, \fBTCL_REG_EXPANDED\fR,
\fBTCL_REG_QUOTE\fR, \fBTCL_REG_NOCASE\fR, \fBTCL_REG_NEWLINE\fR,
\fBTCL_REG_NLSTOP\fR, \fBTCL_REG_NLANCH\fR, \fBTCL_REG_NOSUB\fR, and
\fBTCL_REG_CANMATCH\fR. See below for more information.
.AP int offset in
The character offset into the text where matching should begin.
The value of the offset has no impact on \fB^\fR matches.  This
behavior is controlled by \fIeflags\fR.
.AP int nmatches in
The number of matching subexpressions that should be remembered for
later use.  If this value is 0, then no subexpression match
information will be computed.  If the value is \-1, then
all of the matching subexpressions will be remembered.  Any other
value will be taken as the maximum number of subexpressions to
remember.
.AP int eflags in
OR-ed combination of the execution flags \fBTCL_REG_NOTBOL\fR and
\fBTCL_REG_NOTEOL\fR. See below for more information.
.AP Tcl_RegExpInfo *infoPtr out
The address of the location where information about a previous match
should be stored by \fBTcl_RegExpGetInfo\fR.
.BE
.SH DESCRIPTION
.PP
\fBTcl_RegExpMatch\fR determines whether its \fIpattern\fR argument
matches \fIregexp\fR, where \fIregexp\fR is interpreted
as a regular expression using the rules in the \fBre_syntax\fR
reference page. 
If there is a match then \fBTcl_RegExpMatch\fR returns 1.
If there is no match then \fBTcl_RegExpMatch\fR returns 0.
If an error occurs in the matching process (e.g. \fIpattern\fR
is not a valid regular expression) then \fBTcl_RegExpMatch\fR
returns \-1 and leaves an error message in the interpreter result.
\fBTcl_RegExpMatchObj\fR is similar to \fBTcl_RegExpMatch\fR except it
operates on the Tcl objects \fItextObj\fR and \fIpatObj\fR instead of
UTF strings. 
\fBTcl_RegExpMatchObj\fR is generally more efficient than
\fBTcl_RegExpMatch\fR, so it is the preferred interface.
.PP
\fBTcl_RegExpCompile\fR, \fBTcl_RegExpExec\fR, and \fBTcl_RegExpRange\fR
provide lower-level access to the regular expression pattern matcher.
\fBTcl_RegExpCompile\fR compiles a regular expression string into
the internal form used for efficient pattern matching.
The return value is a token for this compiled form, which can be
used in subsequent calls to \fBTcl_RegExpExec\fR or \fBTcl_RegExpRange\fR.
If an error occurs while compiling the regular expression then
\fBTcl_RegExpCompile\fR returns NULL and leaves an error message
in the interpreter result.
Note:  the return value from \fBTcl_RegExpCompile\fR is only valid
up to the next call to \fBTcl_RegExpCompile\fR;  it is not safe to
retain these values for long periods of time.
.PP
\fBTcl_RegExpExec\fR executes the regular expression pattern matcher.
It returns 1 if \fItext\fR contains a range of characters that
match \fIregexp\fR, 0 if no match is found, and
\-1 if an error occurs.
In the case of an error, \fBTcl_RegExpExec\fR leaves an error
message in the interpreter result.
When searching a string for multiple matches of a pattern,
it is important to distinguish between the start of the original
string and the start of the current search.
For example, when searching for the second occurrence of a
match, the \fItext\fR argument might point to the character
just after the first match;  however, it is important for the
pattern matcher to know that this is not the start of the entire string,
so that it does not allow
.QW \fB^\fR
atoms in the pattern to match.
The \fIstart\fR argument provides this information by pointing
to the start of the overall string containing \fItext\fR.
\fIStart\fR will be less than or equal to \fItext\fR;  if it
is less than \fItext\fR then no \fB^\fR matches will be allowed.
.PP
\fBTcl_RegExpRange\fR may be invoked after \fBTcl_RegExpExec\fR
returns;  it provides detailed information about what ranges of
the string matched what parts of the pattern.
\fBTcl_RegExpRange\fR returns a pair of pointers in \fI*startPtr\fR
and \fI*endPtr\fR that identify a range of characters in
the source string for the most recent call to \fBTcl_RegExpExec\fR.
\fIIndex\fR indicates which of several ranges is desired:
if \fIindex\fR is 0, information is returned about the overall range
of characters that matched the entire pattern;  otherwise,
information is returned about the range of characters that matched the
\fIindex\fR'th parenthesized subexpression within the pattern.
If there is no range corresponding to \fIindex\fR then NULL
is stored in \fI*startPtr\fR and \fI*endPtr\fR.
.PP
\fBTcl_GetRegExpFromObj\fR, \fBTcl_RegExpExecObj\fR, and
\fBTcl_RegExpGetInfo\fR are object interfaces that provide the most
direct control of Henry Spencer's regular expression library.  For
users that need to modify compilation and execution options directly,
it is recommended that you use these interfaces instead of calling the
internal regexp functions.  These interfaces handle the details of UTF
to Unicode translations as well as providing improved performance
through caching in the pattern and string objects.
.PP
\fBTcl_GetRegExpFromObj\fR attempts to return a compiled regular
expression from the \fIpatObj\fR.  If the object does not already
contain a compiled regular expression it will attempt to create one
from the string in the object and assign it to the internal
representation of the \fIpatObj\fR.  The return value of this function
is of type \fBTcl_RegExp\fR.  The return value is a token for this
compiled form, which can be used in subsequent calls to
\fBTcl_RegExpExecObj\fR or \fBTcl_RegExpGetInfo\fR.  If an error
occurs while compiling the regular expression then
\fBTcl_GetRegExpFromObj\fR returns NULL and leaves an error message in
the interpreter result.  The regular expression token can be used as
long as the internal representation of \fIpatObj\fR refers to the
compiled form.  The \fIcflags\fR argument is a bit-wise OR of
zero or more of the following flags that control the compilation of
\fIpatObj\fR:
.RS 2
.TP
\fBTCL_REG_ADVANCED\fR
Compile advanced regular expressions
.PQ ARE s .
This mode corresponds to
the normal regular expression syntax accepted by the Tcl \fBregexp\fR and
\fBregsub\fR commands.
.TP
\fBTCL_REG_EXTENDED\fR
Compile extended regular expressions
.PQ ERE s .
This mode corresponds
to the regular expression syntax recognized by Tcl 8.0 and earlier
versions. 
.TP
\fBTCL_REG_BASIC\fR
Compile basic regular expressions
.PQ BRE s .
This mode corresponds
to the regular expression syntax recognized by common Unix utilities
like \fBsed\fR and \fBgrep\fR.  This is the default if no flags are
specified.
.TP
\fBTCL_REG_EXPANDED\fR
Compile the regular expression (basic, extended, or advanced) using an
expanded syntax that allows comments and whitespace.  This mode causes
non-backslashed non-bracket-expression white
space and #-to-end-of-line comments to be ignored.
.TP
\fBTCL_REG_QUOTE\fR
Compile a literal string, with all characters treated as ordinary characters.
.TP
\fBTCL_REG_NOCASE\fR
Compile for matching that ignores upper/lower case distinctions.
.TP
\fBTCL_REG_NEWLINE\fR
Compile for newline-sensitive matching.  By default, newline is a
completely ordinary character with no special meaning in either
regular expressions or strings.  With this flag,
.QW [^
bracket expressions and
.QW .
never match newline,
.QW ^
matches an empty string
after any newline in addition to its normal function, and
.QW $
matches
an empty string before any newline in addition to its normal function.
\fBREG_NEWLINE\fR is the bit-wise OR of \fBREG_NLSTOP\fR and
\fBREG_NLANCH\fR.
.TP
\fBTCL_REG_NLSTOP\fR
Compile for partial newline-sensitive matching,
with the behavior of
.QW [^
bracket expressions and
.QW .
affected, but not the behavior of
.QW ^
and
.QW $ .
In this mode,
.QW [^
bracket expressions and
.QW .
never match newline.
.TP
\fBTCL_REG_NLANCH\fR
Compile for inverse partial newline-sensitive matching,
with the behavior of
.QW ^
and
.QW $
(the
.QW anchors )
affected, but not the behavior of
.QW [^
bracket expressions and
.QW . .
In this mode
.QW ^
matches an empty string
after any newline in addition to its normal function, and
.QW $
matches
an empty string before any newline in addition to its normal function.
.TP
\fBTCL_REG_NOSUB\fR
Compile for matching that reports only success or failure,
not what was matched.  This reduces compile overhead and may improve
performance.  Subsequent calls to \fBTcl_RegExpGetInfo\fR or
\fBTcl_RegExpRange\fR will not report any match information.
.TP
\fBTCL_REG_CANMATCH\fR
Compile for matching that reports the potential to complete a partial
match given more text (see below).
.RE
.PP
Only one of
\fBTCL_REG_EXTENDED\fR,
\fBTCL_REG_ADVANCED\fR,
\fBTCL_REG_BASIC\fR, and
\fBTCL_REG_QUOTE\fR may be specified.
.PP
\fBTcl_RegExpExecObj\fR executes the regular expression pattern
matcher.  It returns 1 if \fIobjPtr\fR contains a range of characters
that match \fIregexp\fR, 0 if no match is found, and \-1 if an error
occurs.  In the case of an error, \fBTcl_RegExpExecObj\fR leaves an
error message in the interpreter result.  The \fInmatches\fR value
indicates to the matcher how many subexpressions are of interest.  If
\fInmatches\fR is 0, then no subexpression match information is
recorded, which may allow the matcher to make various optimizations.
If the value is \-1, then all of the subexpressions in the pattern are
remembered.  If the value is a positive integer, then only that number
of subexpressions will be remembered.  Matching begins at the
specified Unicode character index given by \fIoffset\fR.  Unlike
\fBTcl_RegExpExec\fR, the behavior of anchors is not affected by the
offset value.  Instead the behavior of the anchors is explicitly
controlled by the \fIeflags\fR argument, which is a bit-wise OR of
zero or more of the following flags:
.RS 2
.TP
\fBTCL_REG_NOTBOL\fR
The starting character will not be treated as the beginning of a
line or the beginning of the string, so
.QW ^
will not match there.
Note that this flag has no effect on how
.QW \fB\eA\fR
matches.
.TP
\fBTCL_REG_NOTEOL\fR
The last character in the string will not be treated as the end of a
line or the end of the string, so
.QW $
will not match there.
Note that this flag has no effect on how
.QW \fB\eZ\fR
matches.
.RE
.PP
\fBTcl_RegExpGetInfo\fR retrieves information about the last match
performed with a given regular expression \fIregexp\fR.  The
\fIinfoPtr\fR argument contains a pointer to a structure that is
defined as follows:
.PP
.CS
typedef struct Tcl_RegExpInfo {
    int \fInsubs\fR;
    Tcl_RegExpIndices *\fImatches\fR;
    long \fIextendStart\fR;
} \fBTcl_RegExpInfo\fR;
.CE
.PP
The \fInsubs\fR field contains a count of the number of parenthesized
subexpressions within the regular expression.  If the \fBTCL_REG_NOSUB\fR
was used, then this value will be zero.  The \fImatches\fR field
points to an array of \fInsubs\fR+1 values that indicate the bounds of each
subexpression matched.  The first element in the array refers to the
range matched by the entire regular expression, and subsequent elements
refer to the parenthesized subexpressions in the order that they
appear in the pattern.  Each element is a structure that is defined as
follows:
.PP
.CS
typedef struct Tcl_RegExpIndices {
    long \fIstart\fR;
    long \fIend\fR;
} \fBTcl_RegExpIndices\fR;
.CE
.PP
The \fIstart\fR and \fIend\fR values are Unicode character indices
relative to the offset location within \fIobjPtr\fR where matching began.
The \fIstart\fR index identifies the first character of the matched
subexpression.  The \fIend\fR index identifies the first character
after the matched subexpression.  If the subexpression matched the
empty string, then \fIstart\fR and \fIend\fR will be equal.  If the
subexpression did not participate in the match, then \fIstart\fR and
\fIend\fR will be set to \-1.
.PP
The \fIextendStart\fR field in \fBTcl_RegExpInfo\fR is only set if the
\fBTCL_REG_CANMATCH\fR flag was used.  It indicates the first
character in the string where a match could occur.  If a match was
found, this will be the same as the beginning of the current match.
If no match was found, then it indicates the earliest point at which a
match might occur if additional text is appended to the string.  If it
is no match is possible even with further text, this field will be set 
to \-1.
.SH "SEE ALSO"
re_syntax(n)
.SH KEYWORDS
match, pattern, regular expression, string, subexpression, Tcl_RegExpIndices, Tcl_RegExpInfo<|MERGE_RESOLUTION|>--- conflicted
+++ resolved
@@ -6,11 +6,6 @@
 '\" See the file "license.terms" for information on usage and redistribution
 '\" of this file, and for a DISCLAIMER OF ALL WARRANTIES.
 '\" 
-<<<<<<< HEAD
-'\" RCS: @(#) $Id: RegExp.3,v 1.30 2011/01/26 13:18:42 dkf Exp $
-'\" 
-=======
->>>>>>> b5e434e3
 .so man.macros
 .TH Tcl_RegExpMatch 3 8.1 Tcl "Tcl Library Procedures"
 .BS
