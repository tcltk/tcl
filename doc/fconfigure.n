--- conflicted
+++ resolved
@@ -112,18 +112,13 @@
 The acceptable range for \fB\-eofchar\fR values is \ex01 - \ex7F;
 attempting to set \fB\-eofchar\fR to a value outside of this range will
 generate an error.
-<<<<<<< HEAD
 .VS "TCL9.0 TIP633"
-=======
-.VS "TCL8.7 TIP633"
->>>>>>> a333cf0f
 .TP
 \fB\-nocomplainencoding\fR \fIbool\fR
 .
 Reporting mode of encoding errors.
 If set to a \fItrue\fR value, encoding errors are resolved by a replacement
 character (output) or verbatim bytes (input). No error is thrown.
-<<<<<<< HEAD
 If set to a \fIfalse\fR value, errors are thrown in case of encoding errors.
 .RS
 .PP
@@ -133,17 +128,7 @@
 See the \fI\-nocomplain\fR option of the \fBencoding\fR command for more information.
 .RE
 .VE "TCL9.0 TIP633"
-.VS "TCL9.0 TIP346"
-=======
-This is the only available mode in Tcl 8.7.
-.RS
-.PP
-Starting from TCL 9.0, this value may be set to a \fIfalse\fR value to throw errors
-in case of encoding errors.
-.RE
-.VE "TCL8.7 TIP633"
 .VS "TCL8.7 TIP346"
->>>>>>> a333cf0f
 .TP
 \fB\-strictencoding\fR \fIbool\fR
 .
@@ -152,11 +137,7 @@
 .RS
 .PP
 See the \fI\-strict\fR option of the \fBencoding\fR command for more information.
-<<<<<<< HEAD
-.VE "TCL9.0 TIP346"
-=======
 .VE "TCL8.7 TIP346"
->>>>>>> a333cf0f
 .RE
 .TP
 \fB\-translation\fR \fImode\fR
