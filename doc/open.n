--- conflicted
+++ resolved
@@ -383,15 +383,12 @@
 pipeline is started from a script, so that Tcl is not accessing the console,
 or if the command pipeline does not use standard input or output, but is
 redirected from or to a file, then the above problems do not occur.
-<<<<<<< HEAD
-=======
 .PP
 Files opened in the
 .QW \fBa\fR
 mode or with the \fBAPPEND\fR flag set are implemented by seeking immediately
 before each write, which is not an atomic operation and does not carry the
 guarantee of strict appending that is present on POSIX platforms.
->>>>>>> 63f4be3a
 .RE
 .TP
 \fBUnix\fR\0\0\0\0\0\0\0
@@ -417,9 +414,6 @@
 See the \fBPORTABILITY ISSUES\fR section of the \fBexec\fR command for
 additional information not specific to command pipelines about executing
 applications on the various platforms
-<<<<<<< HEAD
-.SH "EXAMPLE"
-=======
 .SH "EXAMPLES"
 Open a file for writing, forcing it to be created and raising an error if it
 already exists.
@@ -434,7 +428,7 @@
 set myLogFile [\fBopen\fR filename.log "a"]
 fconfigure $myLogFile -buffering line
 .CE
->>>>>>> 63f4be3a
+.PP
 .PP
 Open a command pipeline and catch any errors:
 .PP
