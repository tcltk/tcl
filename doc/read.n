'\"
'\" Copyright (c) 1993 The Regents of the University of California.
'\" Copyright (c) 1994-1996 Sun Microsystems, Inc.
'\"
'\" See the file "license.terms" for information on usage and redistribution
'\" of this file, and for a DISCLAIMER OF ALL WARRANTIES.
'\"
'\" You may distribute and/or modify this program under the terms of the GNU
'\" Affero General Public License as published by the Free Software Foundation,
'\" either version 3 of the License, or (at your option) any later version.
'\"
'\" See the file "COPYING" for information on usage and redistribution.
'\"
.TH read n 8.1 Tcl "Tcl Built-In Commands"
.so man.macros
.BS
'\" Note:  do not modify the .SH NAME line immediately below!
.SH NAME
read \- Read from a channel
.SH SYNOPSIS
\fBread \fR?\fB\-nonewline\fR? \fIchannelId\fR
.sp
\fBread \fIchannelId numChars\fR
.BE
.SH DESCRIPTION
.PP
<<<<<<< HEAD
In the first form, the \fBread\fR command reads all of the data from
\fIchannelId\fR up to the end of the file.  If the \fB\-nonewline\fR
switch is specified then the last character of the file is discarded
if it is a newline.  In the second form, the extra argument specifies
how many characters to read.  Exactly that many characters will be
read and returned, unless there are fewer than \fInumChars\fR left in
the file; in this case all the remaining characters are returned.  If
the channel is configured to use a multi-byte encoding, then the
number of characters read may not be the same as the number of bytes
read.
.PP
\fIChannelId\fR must be an identifier for an open channel such as the
Tcl standard input channel (\fBstdin\fR), the return value from an
invocation of \fBopen\fR or \fBsocket\fR, or the result of a channel
creation command provided by a Tcl extension. The channel must have
been opened for input.
.PP
If \fIchannelId\fR is in nonblocking mode, the command may not read as
many characters as requested: once all available input has been read,
the command will return the data that is available rather than
blocking for more input.  If the channel is configured to use a
multi-byte encoding, then there may actually be some bytes remaining
in the internal buffers that do not form a complete character.  These
bytes will not be returned until a complete character is available or
end-of-file is reached.  The \fB\-nonewline\fR switch is ignored if
the command returns before reaching the end of the file.
.PP
\fBRead\fR translates end-of-line sequences in the input into
newline characters according to the \fB\-translation\fR option
for the channel.
See the \fBfconfigure\fR manual entry for a discussion on ways in
which \fBfconfigure\fR will alter input.
.SH "ENCODING ERRORS"
.PP
Encoding errors may exist, if the encoding profile \fBstrict\fR is used.
Encoding errors are special, as an eventual introspection or  recovery is
possible by changing to an encoding (or encoding profile), which accepts
the data.
An encoding error is reported by the POSIX error code \fBEILSEQ\fR.
.PP
In blocking mode, the error is directly thrown, even, if there is a
leading decodable data portion.
The file pointer is advanced just before the encoding error.
An eventual well decoded data chunk before the encoding error is returned
in the error option dictionary key \fB\-result read\fR.
The value of the key contains the empty string, if the error arises at the
first data position.
.PP
In non blocking mode, first, any data without encoding error is returned
(without error state).
In the next call, no data is returned and the \fBEILSEQ\fR error state is set.
The key \fB\-result read\fR is not present.
.PP
Here is an example with an encoding error in UTF-8 encoding, which is then
introspected by a switch to the binary encoding. The test file contains a not
continued multi-byte sequence at position 1 (\fBA \\xC3 B\fR):
.PP
File creation for examples
.
.CS
% set f [open test_A_195_B.txt wb]; puts -nonewline $f A\\xC3B; close $f
.CE
Blocking example
.
.CS
% set f [open test_A_195_B.txt r]
file35a65a0
% fconfigure $f -encoding utf-8 -profile strict -blocking 1
% catch {read $f} e d
1
% set d
-result {read A} -code 1 -level 0
-errorstack {INNER {invokeStk1 read file35a65a0}}
-errorcode {POSIX EILSEQ {invalid or incomplete multibyte or wide character}}
-errorinfo {...} -errorline 1
% tell $f
1
% fconfigure $f -encoding binary -profile strict
% read $f
ÃB
% close $f
.CE
The already decoded data "A" is returned in the error options dictionary key
\fB\-result read\fR.
The file position is advanced on the encoding error position 1.
The data at the error position is thus recovered by the next \fBread\fR command.
.PP
Non blocking example
.
.CS
% set f [open test_A_195_B.txt r]
file35a65a0
% fconfigure $f -encoding utf-8 -profile strict -blocking 0
% read $f
A
% tell $f
1
% catch {read $f} e d
1
% set d
-code 1 -level 0
-errorstack {INNER {invokeStk1 read file384b228}}
-errorcode {POSIX EILSEQ {invalid or incomplete multibyte or wide character}}
-errorinfo {...} -errorline 1
.CE
.SH "USE WITH SERIAL PORTS"
'\" Note:  this advice actually applies to many versions of Tcl
.PP
For most applications a channel connected to a serial port should be
configured to be nonblocking: \fBfconfigure\fI channelId \fB\-blocking
\fI0\fR.  Then \fBread\fR behaves much like described above.  Care
must be taken when using \fBread\fR on blocking serial ports:
.TP
\fBread \fIchannelId numChars\fR
.
In this form \fBread\fR blocks until \fInumChars\fR have been received
from the serial port.
.TP
\fBread \fIchannelId\fR
.
In this form \fBread\fR blocks until the reception of the end-of-file
character, see \fBfconfigure\fR \fB\-eofchar\fR. If there no end-of-file
character has been configured for the channel, then \fBread\fR will
block forever.
.SH "EXAMPLE"
.PP
This example code reads a file all at once, and splits it into a list,
with each line in the file corresponding to an element in the list:
.PP
.CS
set fl [open /proc/meminfo]
set data [\fBread\fR $fl]
close $fl
set lines [split $data \en]
.CE
=======
The \fBread\fR command has been superceded by the \fBchan read\fR
command which supports the same syntax and options.
>>>>>>> d0906153
.SH "SEE ALSO"
chan(n)
'\"Local Variables:
'\"mode: nroff
'\"End:<|MERGE_RESOLUTION|>--- conflicted
+++ resolved
@@ -24,146 +24,8 @@
 .BE
 .SH DESCRIPTION
 .PP
-<<<<<<< HEAD
-In the first form, the \fBread\fR command reads all of the data from
-\fIchannelId\fR up to the end of the file.  If the \fB\-nonewline\fR
-switch is specified then the last character of the file is discarded
-if it is a newline.  In the second form, the extra argument specifies
-how many characters to read.  Exactly that many characters will be
-read and returned, unless there are fewer than \fInumChars\fR left in
-the file; in this case all the remaining characters are returned.  If
-the channel is configured to use a multi-byte encoding, then the
-number of characters read may not be the same as the number of bytes
-read.
-.PP
-\fIChannelId\fR must be an identifier for an open channel such as the
-Tcl standard input channel (\fBstdin\fR), the return value from an
-invocation of \fBopen\fR or \fBsocket\fR, or the result of a channel
-creation command provided by a Tcl extension. The channel must have
-been opened for input.
-.PP
-If \fIchannelId\fR is in nonblocking mode, the command may not read as
-many characters as requested: once all available input has been read,
-the command will return the data that is available rather than
-blocking for more input.  If the channel is configured to use a
-multi-byte encoding, then there may actually be some bytes remaining
-in the internal buffers that do not form a complete character.  These
-bytes will not be returned until a complete character is available or
-end-of-file is reached.  The \fB\-nonewline\fR switch is ignored if
-the command returns before reaching the end of the file.
-.PP
-\fBRead\fR translates end-of-line sequences in the input into
-newline characters according to the \fB\-translation\fR option
-for the channel.
-See the \fBfconfigure\fR manual entry for a discussion on ways in
-which \fBfconfigure\fR will alter input.
-.SH "ENCODING ERRORS"
-.PP
-Encoding errors may exist, if the encoding profile \fBstrict\fR is used.
-Encoding errors are special, as an eventual introspection or  recovery is
-possible by changing to an encoding (or encoding profile), which accepts
-the data.
-An encoding error is reported by the POSIX error code \fBEILSEQ\fR.
-.PP
-In blocking mode, the error is directly thrown, even, if there is a
-leading decodable data portion.
-The file pointer is advanced just before the encoding error.
-An eventual well decoded data chunk before the encoding error is returned
-in the error option dictionary key \fB\-result read\fR.
-The value of the key contains the empty string, if the error arises at the
-first data position.
-.PP
-In non blocking mode, first, any data without encoding error is returned
-(without error state).
-In the next call, no data is returned and the \fBEILSEQ\fR error state is set.
-The key \fB\-result read\fR is not present.
-.PP
-Here is an example with an encoding error in UTF-8 encoding, which is then
-introspected by a switch to the binary encoding. The test file contains a not
-continued multi-byte sequence at position 1 (\fBA \\xC3 B\fR):
-.PP
-File creation for examples
-.
-.CS
-% set f [open test_A_195_B.txt wb]; puts -nonewline $f A\\xC3B; close $f
-.CE
-Blocking example
-.
-.CS
-% set f [open test_A_195_B.txt r]
-file35a65a0
-% fconfigure $f -encoding utf-8 -profile strict -blocking 1
-% catch {read $f} e d
-1
-% set d
--result {read A} -code 1 -level 0
--errorstack {INNER {invokeStk1 read file35a65a0}}
--errorcode {POSIX EILSEQ {invalid or incomplete multibyte or wide character}}
--errorinfo {...} -errorline 1
-% tell $f
-1
-% fconfigure $f -encoding binary -profile strict
-% read $f
-ÃB
-% close $f
-.CE
-The already decoded data "A" is returned in the error options dictionary key
-\fB\-result read\fR.
-The file position is advanced on the encoding error position 1.
-The data at the error position is thus recovered by the next \fBread\fR command.
-.PP
-Non blocking example
-.
-.CS
-% set f [open test_A_195_B.txt r]
-file35a65a0
-% fconfigure $f -encoding utf-8 -profile strict -blocking 0
-% read $f
-A
-% tell $f
-1
-% catch {read $f} e d
-1
-% set d
--code 1 -level 0
--errorstack {INNER {invokeStk1 read file384b228}}
--errorcode {POSIX EILSEQ {invalid or incomplete multibyte or wide character}}
--errorinfo {...} -errorline 1
-.CE
-.SH "USE WITH SERIAL PORTS"
-'\" Note:  this advice actually applies to many versions of Tcl
-.PP
-For most applications a channel connected to a serial port should be
-configured to be nonblocking: \fBfconfigure\fI channelId \fB\-blocking
-\fI0\fR.  Then \fBread\fR behaves much like described above.  Care
-must be taken when using \fBread\fR on blocking serial ports:
-.TP
-\fBread \fIchannelId numChars\fR
-.
-In this form \fBread\fR blocks until \fInumChars\fR have been received
-from the serial port.
-.TP
-\fBread \fIchannelId\fR
-.
-In this form \fBread\fR blocks until the reception of the end-of-file
-character, see \fBfconfigure\fR \fB\-eofchar\fR. If there no end-of-file
-character has been configured for the channel, then \fBread\fR will
-block forever.
-.SH "EXAMPLE"
-.PP
-This example code reads a file all at once, and splits it into a list,
-with each line in the file corresponding to an element in the list:
-.PP
-.CS
-set fl [open /proc/meminfo]
-set data [\fBread\fR $fl]
-close $fl
-set lines [split $data \en]
-.CE
-=======
 The \fBread\fR command has been superceded by the \fBchan read\fR
 command which supports the same syntax and options.
->>>>>>> d0906153
 .SH "SEE ALSO"
 chan(n)
 '\"Local Variables:
