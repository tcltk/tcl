'\"
'\" Generated from file './doc/clock.dt' by tcllib/doctools with format 'nroff'
'\" Copyright (c) 2004 Kevin B. Kenny <kennykb@acm.org>. All rights reserved.
'\"
.TH "clock" n 8.5 Tcl "Tcl Built-In Commands"
.so man.macros
.BS
.SH NAME
clock \- Obtain and manipulate dates and times
.SH "SYNOPSIS"
.nf
package require \fBTcl 8.5-\fR

\fBclock add\fI timeVal\fR ?\fIcount unit...\fR? ?\fI\-option value\fR?
\fBclock clicks\fR ?\fI\-option\fR?
\fBclock format\fI timeVal\fR ?\fI\-option value\fR...?
\fBclock microseconds\fR
\fBclock milliseconds\fR
\fBclock scan\fI inputString\fR ?\fI\-option value\fR...?
\fBclock seconds\fR
.fi
.BE
.SH "DESCRIPTION"
.PP
The \fBclock\fR command performs several operations that obtain and
manipulate values that represent times.  The command supports several
subcommands that determine what action is carried out by the command.
.\" METHOD: add
.TP
\fBclock add\fI timeVal\fR ?\fIcount unit...\fR? ?\fI\-option value\fR?
.
Adds a (possibly negative) offset to a time that is expressed as an
integer number of seconds.  See \fBCLOCK ARITHMETIC\fR for a full description.
.\" METHOD: clicks
.TP
\fBclock clicks\fR ?\fI\-option\fR?
.
If no \fI\-option\fR argument is supplied, returns a high-resolution
time value as a system-dependent integer value.  The unit of the value
is system-dependent but should be the highest resolution clock available
on the system such as a CPU cycle counter.
See \fBHIGH RESOLUTION TIMERS\fR for a full description.
.RS
.PP
If the \fI\-option\fR argument is \fB\-milliseconds\fR, then the command
is synonymous with \fBclock milliseconds\fR (see below).  This
usage is obsolete, and \fBclock milliseconds\fR is to be
considered the preferred way of obtaining a count of milliseconds.
.PP
If the \fI\-option\fR argument is \fB\-microseconds\fR, then the command
is synonymous with \fBclock microseconds\fR (see below).  This
usage is obsolete, and \fBclock microseconds\fR is to be
considered the preferred way of obtaining a count of microseconds.
.RE
.\" METHOD: format
.TP
\fBclock format\fI timeVal\fR ?\fI\-option value\fR...?
.
Formats a time that is expressed as an integer number of seconds into a format
intended for consumption by users or external programs.
See \fBFORMATTING TIMES\fR for a full description.
.\" METHOD: microseconds
.TP
\fBclock microseconds\fR
.
Returns the current time as an integer number of microseconds.
See \fBHIGH RESOLUTION TIMERS\fR for a full description.
.\" METHOD: milliseconds
.TP
\fBclock milliseconds\fR
.
Returns the current time as an integer number of milliseconds.
See \fBHIGH RESOLUTION TIMERS\fR for a full description.
.\" METHOD: scan
.TP
\fBclock scan\fI inputString\fR ?\fI\-option value\fR...?
.
Scans a time that is expressed as a character string and produces an
integer number of seconds.
See \fBSCANNING TIMES\fR for a full description.
.\" METHOD: seconds
.TP
\fBclock seconds\fR
.
Returns the current time as an integer number of seconds.
.SS "PARAMETERS"
.TP
\fIcount\fR
.
An integer representing a count of some unit of time.  See
\fBCLOCK ARITHMETIC\fR for the details.
.TP
\fItimeVal\fR
.
An integer value passed to the \fBclock\fR command that represents an
absolute time as a number of seconds from the \fIepoch time\fR of
1 January 1970, 00:00 UTC.  Note that the count of seconds does not
include any leap seconds; seconds are counted as if each UTC day has
exactly 86400 seconds.  Tcl responds to leap seconds by speeding or
slowing its clock by a tiny fraction for some minutes until it is
back in sync with UTC; its data model does not represent minutes that
have 59 or 61 seconds.
.TP
\fI\-now\fR
Instead of \fItimeVal\fR a non-integer option \fI\-now\fR can be used as
replacement for today, which is simply interpolated to the runt-time as value
of \fBclock seconds\fR. For example:
.sp
\fBclock format -now -f %a; # current day of the week\fR
.sp
\fBclock add -now 1 month; # next month\fR
.TP
\fIunit\fR
.
One of the words, \fBseconds\fR, \fBminutes\fR, \fBhours\fR,
\fBdays\fR, \fBweekdays\fR, \fBweeks\fR, \fBmonths\fR, or \fByears\fR.
Used in conjunction with \fIcount\fR to identify an interval of time,
for example, \fI3 seconds\fR or \fI1 year\fR.
.SS "OPTIONS"
.\" OPTION: -base
.TP
\fB\-base\fR time
.
Specifies that any relative times present in a \fBclock scan\fR command
are to be given relative to \fItime\fR.  \fItime\fR must be expressed as
a count of nominal seconds from the epoch time of 1 January 1970, 00:00 UTC.
.\" OPTION: -format
.TP
\fB\-format\fR format
.
Specifies the desired output format for \fBclock format\fR or the
expected input format for \fBclock scan\fR.  The \fIformat\fR string consists
of any number of characters other than the per-cent sign
.PQ \fB%\fR
interspersed with any number of \fIformat groups\fR, which are two-character
sequences beginning with the per-cent sign.  The permissible format groups,
and their interpretation, are described under \fBFORMAT GROUPS\fR.
.RS
.PP
On \fBclock format\fR, the default format is
.PP
.CS
%a %b %d %H:%M:%S %Z %Y
.CE
.PP
On \fBclock scan\fR, the lack of a \fB\-format\fR option indicates that a
.QW "free format scan"
is requested; see \fBFREE FORM SCAN\fR for a description of what happens.
.RE
.\" OPTION: -gmt
.TP
\fB\-gmt\fR boolean
.
If \fIboolean\fR is true, specifies that a time specified to \fBclock add\fR,
\fBclock format\fR or \fBclock scan\fR should be processed in
UTC.  If \fIboolean\fR is false, the processing defaults to the local time
zone.  This usage is obsolete; the correct current usage is to
specify the UTC time zone with
.QW "\fB\-timezone\fI :UTC\fR"
or any of the equivalent ways to specify it.
.\" OPTION: -locale
.TP
\fB\-locale\fR localeName
.
Specifies that locale-dependent scanning and formatting (and date arithmetic
for dates preceding the adoption of the Gregorian calendar) is to be done in
the locale identified by \fIlocaleName\fR.  The locale name may be any of
the locales acceptable to the \fBmsgcat\fR package, or it may be the special
name \fIsystem\fR, which represents the current locale of the process, or
the null string, which represents Tcl's default locale.
.RS
.PP
The effect of locale on scanning and formatting is discussed in the
descriptions of the individual format groups under \fBFORMAT GROUPS\fR.
The effect of locale on clock arithmetic is discussed under
\fBCLOCK ARITHMETIC\fR.
.RE
.\" OPTION: -timezone
.TP
\fB\-timezone\fR zoneName
.
Specifies that clock arithmetic, formatting, and scanning are to be done
according to the rules for the time zone specified by \fIzoneName\fR.
The permissible values, and their interpretation, are discussed under
\fBTIME ZONES\fR.
On subcommands that expect a \fB\-timezone\fR argument, the default
is to use the \fIcurrent time zone\fR.  The current time zone is
determined, in order of preference, by:
.RS
.IP [1]
the environment variable \fBTCL_TZ\fR.
.IP [2]
the environment variable \fBTZ\fR.
.IP [3]
on Windows systems, the time zone settings from the Control Panel.
.RE
.PP
If none of these is present, the C \fBlocaltime\fR and \fBmktime\fR
functions are used to attempt to convert times between local and
Greenwich.  On 32-bit systems, this approach is likely to have bugs,
particularly for times that lie outside the window (approximately the
years 1902 to 2037) that can be represented in a 32-bit integer.
.SH "CLOCK ARITHMETIC"
.PP
The \fBclock add\fR command performs clock arithmetic on a value
(expressed as nominal seconds from the epoch time of 1 January 1970, 00:00 UTC)
given as its first argument.  The remaining arguments (other than the
possible \fB\-timezone\fR, \fB\-locale\fR and \fB\-gmt\fR options)
are integers and keywords in alternation, where the keywords are chosen
from \fBseconds\fR, \fBminutes\fR, \fBhours\fR,
\fBdays\fR, \fBweekdays\fR, \fBweeks\fR, \fBmonths\fR, or \fByears\fR.
.PP
Addition of seconds, minutes and hours is fairly straightforward;
the given time increment (times sixty for minutes, or 3600 for hours)
is simply added to the \fItimeVal\fR given
to the \fBclock add\fR command.  The result is interpreted as
a nominal number of seconds from the Epoch.
.PP
Surprising results
may be obtained when crossing a point at which a leap second is
inserted or removed; the \fBclock add\fR command simply ignores
leap seconds and therefore assumes that times come in sequence,
23:59:58, 23:59:59, 00:00:00.  This assumption is handled by
the fact that Tcl's model of time reacts to leap seconds by speeding
or slowing the clock by a miniscule amount until Tcl's time
is back in step with the world.
.PP
The fact that adding and subtracting hours is defined in terms of
absolute time means that it will add fixed amounts of time in time zones
that observe summer time (Daylight Saving Time).  For example,
the following code sets the value of \fBx\fR to \fB04:00:00\fR because
the clock has changed in the interval in question.
.PP
.CS
set s [\fBclock scan\fR {2004-10-30 05:00:00} \e
           -format {%Y-%m-%d %H:%M:%S} \e
           -timezone :America/New_York]
set a [\fBclock add\fR $s 24 hours -timezone :America/New_York]
set x [\fBclock format\fR $a \e
           -format {%H:%M:%S} -timezone :America/New_York]
.CE
.PP
Adding and subtracting days and weeks is accomplished by converting
the given time to a calendar day and time of day in the appropriate
time zone and locale.  The requisite number of days (weeks are converted
to days by multiplying by seven) is added to the calendar day, and
the date and time are then converted back to a count of seconds from
the epoch time.  The \fBweekdays\fR keyword is similar to \fBdays\fR,
with the only difference that weekends - Saturdays and Sundays - are skipped.
.PP
Adding and subtracting a given number of days across the point that
the time changes at the start or end of summer time (Daylight Saving Time)
results in the \fIsame local time\fR on the day in question.  For
instance, the following code sets the value of \fBx\fR to \fB05:00:00\fR.
.PP
.CS
set s [\fBclock scan\fR {2004-10-30 05:00:00} \e
           -format {%Y-%m-%d %H:%M:%S} \e
           -timezone :America/New_York]
set a [\fBclock add\fR $s 1 day -timezone :America/New_York]
set x [\fBclock format\fR $a \e
           -format {%H:%M:%S} -timezone :America/New_York]
.CE
.PP
In cases of ambiguity, where the same local time happens twice
on the same day, the earlier time is used.  In cases where the conversion
yields an impossible time (for instance, 02:30 during the Spring
Daylight Saving Time change using US rules), the time is converted
as if the clock had not changed.  Thus, the following code
will set the value of \fBx\fR to \fB03:30:00\fR.
.PP
.CS
set s [\fBclock scan\fR {2004-04-03 02:30:00} \e
           -format {%Y-%m-%d %H:%M:%S} \e
           -timezone :America/New_York]
set a [\fBclock add\fR $s 1 day -timezone :America/New_York]
set x [\fBclock format\fR $a \e
           -format {%H:%M:%S} -timezone :America/New_York]
.CE
.PP
Adding a given number of days or weeks works correctly across the conversion
between the Julian and Gregorian calendars; the omitted days are skipped.
The following code sets \fBz\fR to \fB1752-09-14\fR.
.PP
.CS
set x [\fBclock scan\fR 1752-09-02 -format %Y-%m-%d -locale en_US]
set y [\fBclock add\fR $x 1 day -locale en_US]
set z [\fBclock format\fR $y -format %Y-%m-%d -locale en_US]
.CE
.PP
In the bizarre case that adding the given number of days yields a date
that does not exist because it falls within the dropped days of the
Julian-to-Gregorian conversion, the date is converted as if it was
on the Julian calendar.
.PP
Adding a number of months, or a number of years, is similar; it
converts the given time to a calendar date and time of day.  It then
adds the requisite number of months or years, and reconverts the resulting
date and time of day to an absolute time.
.PP
If the resulting date is impossible because the month has too few days
(for example, when adding 1 month to 31 January), the last day of the
month is substituted.  Thus, adding 1 month to 31 January will result in
28 February in a common year or 29 February in a leap year.
.PP
The rules for handling anomalies relating to summer time and to the
Gregorian calendar are the same when adding/subtracting months and
years as they are when adding/subtracting days and weeks.
.PP
If multiple \fIcount unit\fR pairs are present on the command, they
are evaluated consecutively, from left to right.
.SH "HIGH RESOLUTION TIMERS"
.PP
Most of the subcommands supported by the \fBclock\fR command deal with
times represented as a count of seconds from the epoch time, and this is the
representation that \fBclock seconds\fR returns.  There are three exceptions,
which are all intended for use where higher-resolution times are required.
\fBclock milliseconds\fR returns the count of milliseconds from the
epoch time, and \fBclock microseconds\fR returns the count of microseconds
from the epoch time. In addition, there is a \fBclock clicks\fR command
that returns a platform-dependent high-resolution timer.  Unlike
\fBclock seconds\fR and \fBclock milliseconds\fR, the value
of \fBclock clicks\fR is not guaranteed to be tied to any fixed
epoch; it is simply intended to be the most precise interval timer
available, and is intended only for relative timing studies such as
benchmarks.
.SH "FORMATTING TIMES"
.PP
The \fBclock format\fR command produces times for display to a user
or writing to an external medium.  The command accepts times that are
expressed in seconds from the epoch time of 1 January 1970, 00:00 UTC,
as returned by \fBclock seconds\fR, \fBclock scan\fR, \fBclock add\fR,
\fBfile atime\fR or \fBfile mtime\fR.
.PP
If a \fB\-format\fR option is present, the following argument is
a string that specifies how the date and time are to be formatted.
The string consists
of any number of characters other than the per-cent sign
.PQ \fB%\fR
interspersed with any number of \fIformat groups\fR, which are two-character
sequences beginning with the per-cent sign.  The permissible format groups,
and their interpretation, are described under \fBFORMAT GROUPS\fR.
.PP
If a \fB\-timezone\fR option is present, the following
argument is a string that specifies the time zone in which the date and time
are to be formatted.  As an alternative to
.QW "\fB\-timezone\fI :UTC\fR" ,
the obsolete usage
.QW "\fB\-gmt\fI true\fR"
may be used.  See
\fBTIME ZONES\fR for the permissible variants for the time zone.
.PP
If a \fB\-locale\fR option is present, the following argument is
a string that specifies the locale in which the time is to be formatted,
in the same format that is used for the \fBmsgcat\fR package.  Note
that the default, if \fB\-locale\fR is not specified, is the root locale
\fB{}\fR rather than the current locale.  The current locale may
be obtained by using \fB\-locale current\fR.
In addition, some platforms support a \fBsystem\fR locale that
reflects the user's current choices.  For instance, on Windows, the
format that the user has selected from dates and times in the Control
Panel can be obtained by using the \fBsystem\fR locale.  On
platforms that do not define a user selection of date and time formats
separate from \fBLC_TIME\fR, \fB\-locale system\fR is
synonymous with \fB\-locale current\fR.
.SH "SCANNING TIMES"
.PP
The \fBclock scan\fR command accepts times that are formatted as
strings and converts them to counts of seconds from the epoch time
of 1 January 1970, 00:00 UTC.  It normally takes a \fB\-format\fR
option that is followed by a string describing
the expected format of the input.  (See
\fBFREE FORM SCAN\fR for the effect of \fBclock scan\fR
without such an argument.)  The string consists of any number of
characters other than the per-cent sign
.PQ \fB%\fR "" ,
interspersed with any number of \fIformat groups\fR, which are two-character
sequences beginning with the per-cent sign.  The permissible format groups,
and their interpretation, are described under \fBFORMAT GROUPS\fR.
.PP
If a \fB\-timezone\fR option is present, the following
argument is a string that specifies the time zone in which the date and time
are to be interpreted.  As an alternative to \fB\-timezone\fI :UTC\fR,
the obsolete usage \fB\-gmt\fI true\fR may be used.  See
\fBTIME ZONES\fR for the permissible variants for the time zone.
.PP
If a \fB\-locale\fR option is present, the following argument is
a string that specifies the locale in which the time is to be interpreted,
in the same format that is used for the \fBmsgcat\fR package.  Note
that the default, if \fB\-locale\fR is not specified, is the root locale
\fB{}\fR rather than the current locale.  The current locale may
be obtained by using \fB\-locale current\fR.
In addition, some platforms support a \fBsystem\fR locale that
reflects the user's current choices.  For instance, on Windows, the
format that the user has selected from dates and times in the Control
Panel can be obtained by using the \fBsystem\fR locale.  On
platforms that do not define a user selection of date and time formats
separate from \fBLC_TIME\fR, \fB\-locale system\fR is
synonymous with \fB\-locale current\fR.
.PP
If a \fB\-base\fR option is present, the following argument is
a time (expressed in seconds from the epoch time) that is used as
a \fIbase time\fR for interpreting relative times.  If no
\fB\-base\fR option is present, the base time is the current time.
.PP
Scanning of times in fixed format works by determining three things:
the date, the time of day, and the time zone.  These three are then
combined into a point in time, which is returned as the number of seconds
from the epoch.
.PP
Before scanning begins, the format string is preprocessed
to replace \fB%c\fR, \fB%Ec\fR, \fB%x\fR, \fB%Ex\fR,
\fB%X\fR. \fB%Ex\fR, \fB%r\fR, \fB%R\fR, \fB%T\fR,
\fB%D\fR, \fB%EY\fR and \fB%+\fR format groups with counterparts
that are appropriate to the current locale and contain none of the
above groups.  For instance, \fB%D\fR will (in the \fBen_US\fR locale)
be replaced with \fB%m/%d/%Y\fR.
.PP
The date is determined according to the fields that are present in the
preprocessed format string.  In order of preference:
.IP [1]
If the string contains a \fB%s\fR format group, representing
seconds from the epoch, that group is used to determine the date.
.IP [2]
If the string contains a \fB%J\fR, \fB%EJ\fR or \fB%Ej\fR format groups,
representing the Calendar or Astronomical Julian Day Number, that groups
are used to determine the date.
Note, that in case of \fB%EJ\fR or \fB%Ej\fR format groups, representing
the Julian Date with time fraction, this groups may be used to determine
the date and time.
.IP [3]
If the string contains a complete set of format groups specifying
century, year, month, and day of month; century, year, and day of year;
or ISO8601 fiscal year, week of year, and day of week; those groups are
combined and used to determine the date.  If more than one complete
set is present, the one at the rightmost position in the string is
used.
.IP [4]
If the string lacks a century but contains a set of format
groups specifying year of century, month and day of month; year of
century and day of year; or two-digit ISO8601 fiscal year, week of year,
and day of week; those groups are
combined and used to determine the date.  If more than one complete
set is present, the one at the rightmost position in the string is
used.  The year is presumed to lie in the range 1938 to 2037 inclusive.
.IP [5]
If the string entirely lacks any specification for the year
(or contains the year only on the locale's alternative calendar)
and contains a set of format groups specifying month and day of month,
day of year, or week of year and day of week, those groups are
combined and used to determine the date.  If more than one complete
set is present, the one at the rightmost position in the string is
used.  The year is determined by interpreting the base time in the given
time zone.
.IP [6]
If the string contains none of the above sets, but has a day
of the month or day of the week, the day of the month or day of the week
are used to determine the date by interpreting the base time in the
given time zone and returning the given day of the current week or month.
(The week runs from Monday to Sunday, ISO8601-fashion.)  If both day
of month and day of week are present, the day of the month takes
priority.
.IP [7]
If none of the above rules results in a usable date, the date
of the base time in the given time zone is used.
.PP
The time is also determined according to the fields that are present in the
preprocessed format string.  In order of preference:
.IP [1]
If the string contains a \fB%s\fR format group, representing
seconds from the epoch, that group determines the time of day.
.IP [2]
If the string contains either an hour on the 24-hour clock
or an hour on the 12-hour clock plus an AM/PM indicator, that hour determines
the hour of the day.  If the string further contains a group specifying
the minute of the hour, that group combines with the hour.  If the string
further contains a group specifying the second of the minute, that group
combines with the hour and minute.
.IP [3]
If the string contains neither a \fB%s\fR format group nor
a group specifying the hour of the day, then midnight (\fB00:00\fR, the start
of the given date) is used.
The time zone is determined by either the \fB\-timezone\fR or \fB\-gmt\fR
options, or by using the current time zone.
.PP
If a format string lacks a \fB%z\fR or \fB%Z\fR format group,
it is possible for the time to be ambiguous because it appears twice
in the same day, once without and once with Daylight Saving Time.
If this situation occurs, the first occurrence of the time is chosen.
(For this reason, it is wise to have the input string contain the
time zone when converting local times.  This caveat does not apply to
UTC times.)
.PP
If the interpretation of the groups yields an impossible time because
a field is out of range, enough of that field's unit will be added to
or subtracted from the time to bring it in range. Thus, if attempting to
scan or format day 0 of the month, one day will be subtracted from day
1 of the month, yielding the last day of the previous month.
.PP
If the interpretation of the groups yields an impossible time because
a Daylight Saving Time change skips over that time, or an ambiguous
time because a Daylight Saving Time change skips back so that the clock
observes the given time twice, and no time zone specifier (\fB%z\fR
or \fB%Z\fR) is present in the format, the time is interpreted as
if the clock had not changed.
.SH "FORMAT GROUPS"
.PP
The following format groups are recognized by the \fBclock scan\fR and
\fBclock format\fR commands.
.IP \fB%a\fR
On output, produces an abbreviation (\fIe.g., \fBMon\fR) for the day
of the week in the given locale.  On input, matches the name of the day
of the week in the given locale (in either abbreviated or full form, or
any unique prefix of either form).
.IP \fB%A\fR
On output, produces the full name (\fIe.g., \fBMonday\fR) of the day
of the week in the given locale.  On input, matches the name of the day
of the week in the given locale (in either abbreviated or full form, or
any unique prefix of either form).
.IP \fB%b\fR
On output, produces an abbreviation (\fIe.g., \fBJan\fR) for the name
of the month in the given locale.  On input, matches the name of the month
in the given locale (in either abbreviated or full form, or
any unique prefix of either form).
.IP \fB%B\fR
On output, produces the full name (\fIe.g., \fBJanuary\fR)
of the month in the given locale.  On input, matches the name of the month
in the given locale (in either abbreviated or full form, or
any unique prefix of either form).
.IP \fB%c\fR
On output, produces a localized representation of date and time of day;
the localized representation is expected to use the Gregorian calendar.
On input, matches whatever \fB%c\fR produces.
.IP \fB%C\fR
On output, produces the number of the century in Indo-Arabic numerals.
On input, matches one or two digits, possibly with leading whitespace,
that are expected to be the number of the century.
.IP \fB%d\fR
On output, produces the number of the day of the month, as two decimal
digits.  On input, matches one or two digits, possibly with leading
whitespace, that are expected to be the number of the day of the month.
.IP \fB%D\fR
This format group is synonymous with \fB%m/%d/%Y\fR.  It should be
used only in exchanging data within the \fBen_US\fR locale, since
other locales typically do not use this order for the fields of the date.
.IP \fB%e\fR
On output, produces the number of the day of the month, as one or
two decimal digits (with a leading blank for one-digit dates).
On input, matches one or two digits, possibly with leading
whitespace, that are expected to be the number of the day of the month.
.IP \fB%Ec\fR
On output, produces a locale-dependent representation of the date and
time of day in the locale's alternative calendar.  On input, matches
whatever \fB%Ec\fR produces.  The locale's alternative calendar need not
be the Gregorian calendar.
.IP \fB%EC\fR
On output, produces a locale-dependent name of an era in the locale's
alternative calendar.  On input, matches the name of the era or any
unique prefix.
.IP \fB%EE\fR
On output, produces the string \fBB.C.E.\fR or \fBC.E.\fR, or a
string of the same meaning in the locale, to indicate whether \fB%Y\fR refers
to years before or after Year 1 of the Common Era.  On input, accepts
the string \fBB.C.E.\fR, \fBB.C.\fR, \fBC.E.\fR, \fBA.D.\fR, or the
abbreviation appropriate to the current locale, and uses it to fix
whether \fB%Y\fR refers to years before or after Year 1 of the
Common Era.
<<<<<<< HEAD
.IP \fB%Ex\fR
=======
.TP
\fB%Ej\fR
On output, produces a string of digits giving the Astronomical Julian Date or
Astronomical Julian Day Number (JDN/JD). In opposite to calendar julian day
\fB%J\fR, it starts the day at noon.
On input, accepts a string of digits (or floating point with the time fraction)
and interprets it as an Astronomical Julian Day Number (JDN/JD).
The Astronomical Julian Date is a count of the number of calendar days
that have elapsed since 1 January, 4713 BCE of the proleptic
Julian calendar, which contains also the time fraction (after floating point).
The epoch time of 1 January 1970 corresponds to Astronomical JDN 2440587.5.
This value corresponds the julian day used in sqlite-database, and is the same
as result of \fBselect julianday(:seconds, 'unixepoch')\fR.
.TP
\fB%EJ\fR
On output, produces a string of digits giving the Calendar Julian Date.
In opposite to julian day \fB%J\fR format group, it produces float number.
In opposite to astronomical julian day \fB%Ej\fR group, it starts at midnight.
On input, accepts a string of digits (or floating point with the time fraction)
and interprets it as a Calendar Julian Day Number.
The Calendar Julian Date is a count of the number of calendar days
that have elapsed since 1 January, 4713 BCE of the proleptic
Julian calendar, which contains also the time fraction (after floating point).
The epoch time of 1 January 1970 corresponds to Astronomical JDN 2440588.
.TP
\fB%Es\fR
This affects similar to \fB%s\fR, but in opposition to \fB%s\fR it parses
or formats local seconds (not the posix seconds).
Because \fB%s\fR has the same precedence as \fB%s\fR (uniquely determines
a point in time), it overrides all other input formats.
.TP
\fB%Ex\fR
>>>>>>> 0670a7bc
On output, produces a locale-dependent representation of the date
in the locale's alternative calendar.  On input, matches
whatever \fB%Ex\fR produces.  The locale's alternative calendar need not
be the Gregorian calendar.
.IP \fB%EX\fR
On output, produces a locale-dependent representation of the
time of day in the locale's alternative numerals.  On input, matches
whatever \fB%EX\fR produces.
.IP \fB%Ey\fR
On output, produces a locale-dependent number of the year of the era
in the locale's alternative calendar and numerals.  On input, matches
such a number.
.IP \fB%EY\fR
On output, produces a representation of the year in the locale's
alternative calendar and numerals.  On input, matches what \fB%EY\fR
produces.  Often synonymous with \fB%EC%Ey\fR.
.IP \fB%g\fR
On output, produces a two-digit year number suitable for use with
the week-based ISO8601 calendar; that is, the year number corresponds
to the week number produced by \fB%V\fR.  On input, accepts such
a two-digit year number, possibly with leading whitespace.
.IP \fB%G\fR
On output, produces a four-digit year number suitable for use with
the week-based ISO8601 calendar; that is, the year number corresponds
to the week number produced by \fB%V\fR.  On input, accepts such
a four-digit year number, possibly with leading whitespace.
.IP \fB%h\fR
This format group is synonymous with \fB%b\fR.
.IP \fB%H\fR
On output, produces a two-digit number giving the hour of the day
(00-23) on a 24-hour clock.  On input, accepts such a number.
.IP \fB%I\fR
On output, produces a two-digit number giving the hour of the day
(12-11) on a 12-hour clock.  On input, accepts such a number.
.IP \fB%j\fR
On output, produces a three-digit number giving the day of the year
(001-366).  On input, accepts such a number.
<<<<<<< HEAD
.IP \fB%J\fR
On output, produces a string of digits giving the Julian Day Number.
=======
.TP
\fB%J\fR
On output, produces a string of digits giving the calendar Julian Day Number.
>>>>>>> 0670a7bc
On input, accepts a string of digits and interprets it as a Julian Day Number.
The Julian Day Number is a count of the number of calendar days
that have elapsed since 1 January, 4713 BCE of the proleptic
Julian calendar.  The epoch time of 1 January 1970 corresponds
to Julian Day Number 2440588.
.IP \fB%k\fR
On output, produces a one- or two-digit number giving the hour of the day
(0-23) on a 24-hour clock.  On input, accepts such a number.
.IP \fB%l\fR
On output, produces a one- or two-digit number giving the hour of the day
(12-11) on a 12-hour clock.  On input, accepts such a number.
.IP \fB%m\fR
On output, produces the number of the month (01-12) with exactly two
digits.  On input, accepts two digits and interprets them as the number
of the month.
.IP \fB%M\fR
On output, produces the number of the minute of the hour (00-59)
with exactly two digits.  On input, accepts two digits and interprets them
as the number of the minute of the hour.
.IP \fB%N\fR
On output, produces the number of the month (1-12) with one or two digits,
and a leading blank for one-digit dates.
On input, accepts one or two digits, possibly with leading whitespace,
and interprets them as the number of the month.
.IP "\fB%Od\fR, \fB%Oe\fR, \fB%OH\fR, \fB%OI\fR, \fB%Ok\fR, \fB%Ol\fR, \fB%Om\fR, \fB%OM\fR, \fB%OS\fR, \fB%Ou\fR, \fB%Ow\fR, \fB%Oy\fR"
All of these format groups are synonymous with their counterparts
without the
.QW \fBO\fR ,
except that the string is produced and parsed in the
locale-dependent alternative numerals.
.IP \fB%p\fR
On output, produces an indicator for the part of the day, \fBAM\fR
or \fBPM\fR, appropriate to the given locale.  If the script of the
given locale supports multiple letterforms, lowercase is preferred.
On input, matches the representation \fBAM\fR or \fBPM\fR in
the given locale, in either case.
.IP \fB%P\fR
On output, produces an indicator for the part of the day, \fBam\fR
or \fBpm\fR, appropriate to the given locale.  If the script of the
given locale supports multiple letterforms, uppercase is preferred.
On input, matches the representation \fBAM\fR or \fBPM\fR in
the given locale, in either case.
.IP \fB%Q\fR
This format group is reserved for internal use within the Tcl library.
.\" It's the STARDATE! We're so Enterprise-ready...
.IP \fB%r\fR
On output, produces a locale-dependent time of day representation on a
12-hour clock. On input, accepts whatever \fB%r\fR produces.
.IP \fB%R\fR
On output, the time in 24-hour notation (%H:%M). For a version
including the seconds, see \fB%T\fR below. On input, accepts whatever
\fB%R\fR produces.
.IP \fB%s\fR
On output, simply formats the \fItimeVal\fR argument as a decimal
integer and inserts it into the output string.  On input, accepts
a decimal integer and uses is as the time value without any further
processing. Since \fB%s\fR uniquely determines a point in time, it
overrides all other input formats.
.IP \fB%S\fR
On output, produces a two-digit number of the second of the minute
(00-59). On input, accepts two digits and uses them as the second of the
minute.
.IP \fB%t\fR
On output, produces a TAB character. On input, matches a TAB character.
.IP \fB%T\fR
Synonymous with \fB%H:%M:%S\fR.
.IP \fB%u\fR
On output, produces the number of the day of the week
(\fB1\fR\(->Monday, \fB7\fR\(->Sunday). On input, accepts a single digit and
interprets it as the day of the week. Sunday may be either \fB0\fR or
\fB7\fR.
.IP \fB%U\fR
On output, produces the ordinal number of the week of the year
(00-53). The first Sunday of the year is the first day of week 01. On
input accepts two digits which are otherwise ignored. This format
group is never used in determining an input date.  This interpretation
of the week of the year was once common in US banking but is now
largely obsolete.  See \fB%V\fR for the ISO8601 week number.
.IP \fB%V\fR
On output, produces the number of the ISO8601 week as a two digit
number (01-53). Week 01 is the week containing January 4; or the first
week of the year containing at least 4 days; or the week containing
the first Thursday of the year (the three statements are
equivalent). Each week begins on a Monday. On input, accepts the
ISO8601 week number.
.IP \fB%w\fR
On output, produces the ordinal number of the day of the week
(Sunday==0; Saturday==6).  On input, accepts a single digit and
interprets it as the day of the week; Sunday may be represented as
either 0 or 7.  Note that \fB%w\fR is not the ISO8601 weekday number,
which is produced and accepted by \fB%u\fR.
.IP \fB%W\fR
On output, produces a week number (00-53) within the year; week 01
begins on the first Monday of the year. On input, accepts two digits,
which are otherwise ignored. This format group is never used in
determining an input date.  It is not the ISO8601 week number; that
week is produced and accepted by \fB%V\fR.
.IP \fB%x\fR
On output, produces the date in a locale-dependent representation. On
input, accepts whatever \fB%x\fR produces and is used to determine
calendar date.
.IP \fB%X\fR
On output, produces the time of day in a locale-dependent
representation. On input, accepts whatever \fB%X\fR produces and is used
to determine time of day.
.IP \fB%y\fR
On output, produces the two-digit year of the century. On input,
accepts two digits, and is used to determine calendar date. The
date is presumed to lie between 1938 and 2037 inclusive. Note
that \fB%y\fR does not yield a year appropriate for use with the ISO8601
week number \fB%V\fR; programs should use \fB%g\fR for that purpose.
.IP \fB%Y\fR
On output, produces the four-digit calendar year. On input,
accepts four digits and may be used to determine calendar date. Note
that \fB%Y\fR does not yield a year appropriate for use with the ISO8601
week number \fB%V\fR; programs should use \fB%G\fR for that purpose.
.IP \fB%z\fR
On output, produces the current time zone, expressed in hours and
minutes east (+hhmm) or west (\-hhmm) of Greenwich. On input, accepts a
time zone specifier (see \fBTIME ZONES\fR below) that will be used to
<<<<<<< HEAD
determine the time zone.
.IP \fB%Z\fR
=======
determine the time zone (this token is optionally applicable on input,
so the value is not mandatory and can be missing in input).
.TP
\fB%Z\fR
>>>>>>> 0670a7bc
On output, produces the current time zone's name, possibly
translated to the given locale. On input, accepts a time zone
specifier (see \fBTIME ZONES\fR below) that will be used to determine the
time zone (token is also like \fB%z\fR optionally applicable on input).
This option should, in general, be used on input only when
parsing RFC822 dates. Other uses are fraught with ambiguity; for
instance, the string \fBBST\fR may represent British Summer Time or
Brazilian Standard Time. It is recommended that date/time strings for
use by computers use numeric time zones instead.
.IP \fB%%\fR
On output, produces a literal
.QW \fB%\fR
character. On input, matches a literal
.QW \fB%\fR
character.
.IP \fB%+\fR
Synonymous with
.QW "\fB%a %b %e %H:%M:%S %Z %Y\fR" .
.SH "TIME ZONES"
.PP
When the \fBclock\fR command is processing a local time, it has several
possible sources for the time zone to use.  In order of preference, they
are:
.IP [1]
A time zone specified inside a string being parsed and matched by a \fB%z\fR
or \fB%Z\fR format group.
.IP [2]
A time zone specified with the \fB\-timezone\fR option to the \fBclock\fR
command (or, equivalently, by \fB\-gmt 1\fR).
.IP [3]
A time zone specified in an environment variable \fBTCL_TZ\fR.
.IP [4]
A time zone specified in an environment variable \fBTZ\fR.
.IP [5]
The local time zone from the Control Panel on Windows systems.
.IP [6]
The C library's idea of the local time zone, as defined by the
\fBmktime\fR and \fBlocaltime\fR functions.
.PP
In case [1] \fIonly,\fR the string is tested to see if it is one
of the strings:
.PP
.CS
 gmt     ut      utc     bst     wet     wat     at
 nft     nst     ndt     ast     adt     est     edt
 cst     cdt     mst     mdt     pst     pdt     yst
 ydt     hst     hdt     cat     ahst    nt      idlw
 cet     cest    met     mewt    mest    swt     sst
 eet     eest    bt      it      zp4     zp5     ist
 zp6     wast    wadt    jt      cct     jst     cast
 cadt    east    eadt    gst     nzt     nzst    nzdt
 idle
.CE
.PP
If it is a string in the above list, it designates a known
time zone, and is interpreted as such.
.PP
For time zones in case [1] that do not match any of the above strings,
and always for cases [2]-[6], the following rules apply.
.PP
If the time zone begins with a colon, it is one of a
standardized list of names like \fB:America/New_York\fR
that give the rules for various locales.  A complete list
of the location names is too lengthy to be listed here.
On most Tcl installations, the definitions of the locations
are to be found in named files in the directory
.QW "\fI/no_backup/tools/lib/tcl8.5/clock/tzdata\fR" .
On some Unix systems, these files are omitted, and the definitions are
instead obtained from system files in
.QW "\fI/usr/share/zoneinfo\fR" ,
.QW "\fI/usr/share/lib/zoneinfo\fR"
or
.QW "\fI/usr/local/etc/zoneinfo\fR" .
As a special case, the name \fB:localtime\fR refers to
the local time zone as defined by the C library.
.PP
A time zone string consisting of a plus or minus sign followed by
four or six decimal digits is interpreted as an offset in
hours, minutes, and seconds (if six digits are present) from
UTC.  The plus sign denotes a sign east of Greenwich;
the minus sign one west of Greenwich.
.PP
A time zone string conforming to the Posix specification of the \fBTZ\fR
environment variable will be recognized.  The specification
may be found at
\fIhttps://pubs.opengroup.org/onlinepubs/009695399/basedefs/xbd_chap08.html\fR.
.PP
If the Posix time zone string contains a DST (Daylight Savings Time)
part, but doesn't contain a rule stating when DST starts or ends,
then default rules are used. For Timezones with an offset between 0
and +12, the current European/Russian rules are used, otherwise the
current US rules are used. In Europe (offset +0 to +2) the switch
to summertime is done each last Sunday in March at 1:00 GMT, and
the switch back is each last Sunday in October at 2:00 GMT. In
Russia (offset +3 to +12), the switch dates are the same, only
the switch to summertime is at 2:00 local time, and the switch
back is at 3:00 local time in all time zones. The US switch to
summertime takes place each second Sunday in March at 2:00 local
time, and the switch back is each first Sunday in November at
3:00 local time. These default rules mean that in all European,
Russian and US (or compatible) time zones, DST calculations will
be correct for dates in 2007 and later, unless in the future the
rules change again.
.PP
Any other time zone string is processed by prefixing a colon and attempting
to use it as a location name, as above.
.SH "LOCALIZATION"
.PP
Developers wishing to localize the date and time formatting and parsing
are referred to \fIhttps://tip.tcl-lang.org/173\fR for a
specification.
.SH "FREE FORM SCAN"
.PP
If the \fBclock scan\fR command is invoked without a \fB\-format\fR
option, then it requests a \fIfree-form scan\fR.
\fIThis form of scan is deprecated.\fR
The reason for the deprecation
is that there are too many ambiguities. (Does the string
.QW 2000
represent a year, a time of day, or a quantity?)  No set of rules
for interpreting free-form dates and times has been found to
give unsurprising results in all cases.
.PP
If free-form scan is used, only the \fB\-base\fR and \fB\-gmt\fR
options are accepted.  The \fB\-timezone\fR and \fB\-locale\fR
options will result in an error if \fB\-format\fR is not supplied.
.PP
For the benefit of users who need to understand legacy code that
uses free-form scan, the documentation for how free-form scan
interprets a string is included here:
.PP
If only a time is
specified, the current date is assumed.  If the \fIinputString\fR
does not contain a
time zone mnemonic, the local time zone is assumed, unless the \fB\-gmt\fR
argument is true, in which case the clock value is calculated assuming
that the specified time is relative to Greenwich Mean Time.
\fB\-gmt\fR, if specified, affects only the computed time value; it does not
impact the interpretation of \fB\-base\fR.
.PP
If the \fB\-base\fR flag is specified, the next argument should contain
an integer clock value.  Only the date in this value is used, not the
time.  This is useful for determining the time on a specific day or
doing other date-relative conversions.
.PP
The \fIinputString\fR argument consists of zero or more specifications of the
following form:
.TP
\fItime\fR
.
A time of day, which is of the form:
.QW "\fIhh\fR?\fB:\fImm\fR?\fB:\fIss\fR?? ?\fImeridian\fR? ?\fIzone\fR?"
or
.QW "\fBhhmm \fR?\fBmeridian\fR? ?\fBzone\fR?" .
If no \fImeridian\fR is specified, \fIhh\fR is interpreted on
a 24-hour clock.
.TP
\fIdate\fR
.
A specific month and day with optional year.  The
acceptable formats are
.QW "\fImm\fB/\fIdd\fR?\fB/\fIyy\fR?" ,
.QW "\fImonthname dd\fR?\fB, \fIyy\fR?" ,
.QW "\fIday\fB, \fIdd monthname \fR?\fIyy\fR?" ,
.QW "\fIdd monthname yy\fR" ,
.QW "?\fICC\fR?\fIyymmdd\fR" ,
and
.QW "\fIdd\fB\-\fImonthname\fB\-\fR?\fICC\fR?\fIyy\fR" .
The default year is the current year.  If the year is less
than 100, we treat the years 00-68 as 2000-2068 and the years 69-99
as 1969-1999.  Not all platforms can represent the years 38-70, so
an error may result if these years are used.
.TP
\fIISO 8601 point-in-time\fR
.
An ISO 8601 point-in-time specification, such as
.QW "\fICCyymmdd\fBT\fIhhmmss\fR" ,
where \fBT\fR is the literal
.QW T ,
.QW "\fICCyymmdd hhmmss\fR" ,
.QW "\fICCyymmdd\fBT\fIhh:mm:ss\fR" ,
or
.QW "\fICCyy-mm-dd\fBT\fIhh:mm:ss\fR" .
Note that only these four formats are accepted.
The command does \fInot\fR accept the full range of point-in-time
specifications specified in ISO8601.  Other formats can be recognized by
giving an explicit \fB\-format\fR option to the \fBclock scan\fR command.
.TP
\fIrelative time\fR
.
A specification relative to the current time.  The format is \fBnumber
unit\fR. Acceptable units are \fByear\fR, \fBfortnight\fR,
\fBmonth\fR, \fBweek\fR, \fBday\fR,
\fBhour\fR, \fBminute\fR (or \fBmin\fR), and \fBsecond\fR (or \fBsec\fR).  The
unit can be specified as a singular or plural, as in \fB3 weeks\fR.
These modifiers may also be specified:
\fBtomorrow\fR, \fByesterday\fR, \fBtoday\fR, \fBnow\fR,
\fBlast\fR, \fBthis\fR, \fBnext\fR, \fBago\fR.
.PP
The actual date is calculated according to the following steps.
.PP
First, any absolute date and/or time is processed and converted.
Using that time as the base, day-of-week specifications are added.
Next, relative specifications are used.  If a date or day is
specified, and no absolute or relative time is given, midnight is
used.  Finally, a correction is applied so that the correct hour of
the day is produced after allowing for daylight savings time
differences and the correct date is given when going from the end
of a long month to a short month.
.PP
The precedence of the applying of single tokens resp. which sequence will be
used by calculating of the time is complex, e. g. heavily dependent on the
precision of type of the token.
.sp
In example below the second date-string contains "next January", therefore
it results in next year but in January. And third date-string besides "January"
contains also additionally "Fri", so it results in the nearest Friday.
Thus both win before "385 days" resp. make it more precise, because of higher
precision of this token types.
.CS
% clock format [clock scan "5 years 18 months 385 days" -base 0 -gmt 1] -gmt 1
Thu Jul 21 00:00:00 GMT 1977
% clock format [clock scan "5 years 18 months 385 days next January" -base 0 -gmt 1] -gmt 1
Sat Jan 21 00:00:00 GMT 1978
% clock format [clock scan "5 years 18 months 385 days next January Fri" -base 0 -gmt 1] -gmt 1
Fri Jan 27 00:00:00 GMT 1978
.CE
.SH "SEE ALSO"
msgcat(n)
.SH KEYWORDS
clock, date, time
.SH "COPYRIGHT"
Copyright \(co 2004 Kevin B. Kenny <kennykb@acm.org>. All rights reserved.
'\" Local Variables:
'\" mode: nroff
'\" End:<|MERGE_RESOLUTION|>--- conflicted
+++ resolved
@@ -565,11 +565,7 @@
 abbreviation appropriate to the current locale, and uses it to fix
 whether \fB%Y\fR refers to years before or after Year 1 of the
 Common Era.
-<<<<<<< HEAD
-.IP \fB%Ex\fR
-=======
-.TP
-\fB%Ej\fR
+.IP \fB%Ej\fR
 On output, produces a string of digits giving the Astronomical Julian Date or
 Astronomical Julian Day Number (JDN/JD). In opposite to calendar julian day
 \fB%J\fR, it starts the day at noon.
@@ -577,12 +573,11 @@
 and interprets it as an Astronomical Julian Day Number (JDN/JD).
 The Astronomical Julian Date is a count of the number of calendar days
 that have elapsed since 1 January, 4713 BCE of the proleptic
-Julian calendar, which contains also the time fraction (after floating point).
+Julian calendar, which contains also the time fraktion (after floating point).
 The epoch time of 1 January 1970 corresponds to Astronomical JDN 2440587.5.
 This value corresponds the julian day used in sqlite-database, and is the same
 as result of \fBselect julianday(:seconds, 'unixepoch')\fR.
-.TP
-\fB%EJ\fR
+.IP \fB%EJ\fR
 On output, produces a string of digits giving the Calendar Julian Date.
 In opposite to julian day \fB%J\fR format group, it produces float number.
 In opposite to astronomical julian day \fB%Ej\fR group, it starts at midnight.
@@ -590,17 +585,14 @@
 and interprets it as a Calendar Julian Day Number.
 The Calendar Julian Date is a count of the number of calendar days
 that have elapsed since 1 January, 4713 BCE of the proleptic
-Julian calendar, which contains also the time fraction (after floating point).
+Julian calendar, which contains also the time fraktion (after floating point).
 The epoch time of 1 January 1970 corresponds to Astronomical JDN 2440588.
-.TP
-\fB%Es\fR
+.IP \fB%Es\fR
 This affects similar to \fB%s\fR, but in opposition to \fB%s\fR it parses
 or formats local seconds (not the posix seconds).
 Because \fB%s\fR has the same precedence as \fB%s\fR (uniquely determines
 a point in time), it overrides all other input formats.
-.TP
-\fB%Ex\fR
->>>>>>> 0670a7bc
+.IP \fB%Ex\fR
 On output, produces a locale-dependent representation of the date
 in the locale's alternative calendar.  On input, matches
 whatever \fB%Ex\fR produces.  The locale's alternative calendar need not
@@ -638,14 +630,8 @@
 .IP \fB%j\fR
 On output, produces a three-digit number giving the day of the year
 (001-366).  On input, accepts such a number.
-<<<<<<< HEAD
 .IP \fB%J\fR
-On output, produces a string of digits giving the Julian Day Number.
-=======
-.TP
-\fB%J\fR
 On output, produces a string of digits giving the calendar Julian Day Number.
->>>>>>> 0670a7bc
 On input, accepts a string of digits and interprets it as a Julian Day Number.
 The Julian Day Number is a count of the number of calendar days
 that have elapsed since 1 January, 4713 BCE of the proleptic
@@ -766,15 +752,9 @@
 On output, produces the current time zone, expressed in hours and
 minutes east (+hhmm) or west (\-hhmm) of Greenwich. On input, accepts a
 time zone specifier (see \fBTIME ZONES\fR below) that will be used to
-<<<<<<< HEAD
-determine the time zone.
-.IP \fB%Z\fR
-=======
 determine the time zone (this token is optionally applicable on input,
 so the value is not mandatory and can be missing in input).
-.TP
-\fB%Z\fR
->>>>>>> 0670a7bc
+.IP \fB%Z\fR
 On output, produces the current time zone's name, possibly
 translated to the given locale. On input, accepts a time zone
 specifier (see \fBTIME ZONES\fR below) that will be used to determine the
