--- conflicted
+++ resolved
@@ -4,11 +4,6 @@
 '\" See the file "license.terms" for information on usage and redistribution
 '\" of this file, and for a DISCLAIMER OF ALL WARRANTIES.
 '\" 
-<<<<<<< HEAD
-'\" RCS: @(#) $Id: SplitPath.3,v 1.9 2004/10/07 15:15:48 dkf Exp $
-'\" 
-=======
->>>>>>> 1665766f
 .so man.macros
 .TH Tcl_SplitPath 3 7.5 Tcl "Tcl Library Procedures"
 .BS
