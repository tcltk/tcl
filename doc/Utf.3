--- conflicted
+++ resolved
@@ -4,11 +4,6 @@
 '\" See the file "license.terms" for information on usage and redistribution
 '\" of this file, and for a DISCLAIMER OF ALL WARRANTIES.
 '\" 
-<<<<<<< HEAD
-'\" RCS: @(#) $Id: Utf.3,v 1.26 2008/06/29 22:28:24 dkf Exp $
-'\" 
-=======
->>>>>>> 3aa31b5a
 .so man.macros
 .TH Utf 3 "8.1" Tcl "Tcl Library Procedures"
 .BS
