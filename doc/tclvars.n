'\"
'\" Copyright (c) 1993 The Regents of the University of California.
'\" Copyright (c) 1994-1997 Sun Microsystems, Inc.
'\"
'\" See the file "license.terms" for information on usage and redistribution
'\" of this file, and for a DISCLAIMER OF ALL WARRANTIES.
'\"
.TH tclvars n 8.0 Tcl "Tcl Built-In Commands"
.so man.macros
.BS
'\" Note:  do not modify the .SH NAME line immediately below!
.SH NAME
<<<<<<< HEAD
argc, argv, argv0, auto_path, env, errorCode, errorInfo, tcl_interactive, tcl_library, tcl_patchLevel, tcl_pkgPath, tcl_platform, tcl_rcFileName, tcl_traceCompile, tcl_traceExec, tcl_version \- Variables used by Tcl
=======
argc, argv, argv0, auto_path, env, errorCode, errorInfo, tcl_interactive, tcl_library, tcl_patchLevel, tcl_pkgPath, tcl_platform, tcl_precision, tcl_rcFileName, tcl_traceCompile, tcl_traceExec, tcl_version \- Variables used by Tcl
>>>>>>> f8e065e3
.BE
.SH DESCRIPTION
.PP
The following global variables are created and managed automatically
by the Tcl library.  Except where noted below, these variables should
normally be treated as read-only by application-specific code and by users.
.\" VARIABLE: auto_path
.TP
\fBauto_path\fR
.
If set, then it must contain a valid Tcl list giving directories to
search during auto-load operations (including for package index
files when using the default \fBpackage unknown\fR handler).
This variable is initialized during startup to contain, in order:
the directories listed in the \fBTCLLIBPATH\fR environment variable,
the directory named by the \fBtcl_library\fR global variable,
the parent directory of \fBtcl_library\fR,
\fB[file dirname [file dirname [info nameofexecutable]]]/lib\fR,
the directories listed in the \fBtcl_pkgPath\fR variable.
Additional locations to look for files and package indices should
normally be added to this variable using \fBlappend\fR.
Initialization of auto_path from the TCLLIBPATH environment
variable undergoes tilde substitution (see \fBfilename\fR) on each
path. Any tilde substitution that fails because the user is unknown
will be omitted from auto_path.
.RS
.PP
Additional variables relating to package management exist. More
details are listed in the \fBVARIABLES\fR section of the \fBlibrary\fR
manual page.
.RE
.\" VARIABLE: env
.TP
\fBenv\fR
.
This variable is maintained by Tcl as an array
whose elements are the environment variables for the process.
Reading an element will return the value of the corresponding
environment variable.
Setting an element of the array will modify the corresponding
environment variable or create a new one if it does not already
exist.
Unsetting an element of \fBenv\fR will remove the corresponding
environment variable.
Changes to the \fBenv\fR array will affect the environment
passed to children by commands like \fBexec\fR.
If the entire \fBenv\fR array is unset then Tcl will stop
monitoring \fBenv\fR accesses and will not update environment
variables.
.RS
.PP
Under Windows, the environment variables PATH and COMSPEC in any
capitalization are converted automatically to upper case.  For instance, the
PATH variable could be exported by the operating system as
.QW path ,
.QW Path ,
.QW PaTh ,
etc., causing otherwise simple Tcl code to have to
support many special cases.  All other environment variables inherited by
Tcl are left unmodified.  Setting an env array variable to blank is the
same as unsetting it as this is the behavior of the underlying Windows OS.
It should be noted that relying on an existing and empty environment variable
will not work on Windows and is discouraged for cross-platform usage.
.PP
The following elements of \fBenv\fR are special to Tcl:
.TP
\fBenv(HOME)\fR
.
This environment variable, if set, gives the location of the directory
considered to be the current user's home directory. The value of this variable
is returned by the \fBfile home\fR command. Most platforms set this correctly by
default; it does not normally need to be set by user code. On Windows, if not
already set, it is set to the value of the \fBUSERPROFILE\fR environment
variable.
.TP
\fBenv(TCL_LIBRARY)\fR
.
If set, then it specifies the location of the directory containing
library scripts (the value of this variable will be
assigned to the \fBtcl_library\fR variable and therefore returned by
the command \fBinfo library\fR).  If this variable is not set then
a default value is used.
.RS
.PP
Note that this environment variable should \fInot\fR normally be set.
.RE
.TP
\fBenv(TCLLIBPATH)\fR
.
If set, then it must contain a valid Tcl list giving directories to
search during auto-load operations.  Directories must be specified in
Tcl format, using
.QW /
as the path separator, regardless of platform.
This variable is only used when initializing the \fBauto_path\fR variable.
.TP
\fBenv(TCL_TZ)\fR, \fBenv(TZ)\fR
.
These specify the default timezone used for parsing and formatting times and
dates in the \fBclock\fR command. On many platforms, the TZ environment
variable is set up by the operating system.
.TP
\fBenv(LC_ALL)\fR, \fBenv(LC_MESSAGES)\fR, \fBenv(LANG)\fR
.
These environment variables are used by the \fBmsgcat\fR package to
determine what locale to format messages using.
.TP
\fBenv(TCL_INTERP_DEBUG_FRAME)\fR
.
If existing, it has the same effect as running \fBinterp debug\fR
\fB{} -frame 1\fR
as the very first command of each new Tcl interpreter.
.RE
.\" VARIABLE: errorCode
.TP
\fBerrorCode\fR
.
This variable holds the value of the \fB\-errorcode\fR return option
set by the most recent error that occurred in this interpreter.
This list value represents additional information about the error
in a form that is easy to process with programs.
The first element of the list identifies a general class of
errors, and determines the format of the rest of the list.
The following formats for \fB\-errorcode\fR return options
are used by the Tcl core; individual applications may define
additional formats.
.RS
.TP
\fBARITH\fI code msg\fR
.
This format is used when an arithmetic error occurs (e.g. an attempt
to divide zero by zero in the \fBexpr\fR command).
\fICode\fR identifies the precise error and \fImsg\fR provides a
human-readable description of the error.  \fICode\fR will be either
DIVZERO (for an attempt to divide by zero),
DOMAIN (if an argument is outside the domain of a function, such as acos(\-3)),
IOVERFLOW (for integer overflow),
OVERFLOW (for a floating-point overflow),
or UNKNOWN (if the cause of the error cannot be determined).
.RS
.PP
Detection of these errors depends in part on the underlying hardware
and system libraries.
.RE
.TP
\fBCHILDKILLED\fI pid sigName msg\fR
.
This format is used when a child process has been killed because of
a signal.  The \fIpid\fR element will be the process's identifier (in decimal).
The \fIsigName\fR element will be the symbolic name of the signal that caused
the process to terminate; it will be one of the names from the
include file signal.h, such as \fBSIGPIPE\fR.
The \fImsg\fR element will be a short human-readable message
describing the signal, such as
.QW "write on pipe with no readers"
for \fBSIGPIPE\fR.
.TP
\fBCHILDSTATUS\fI pid code\fR
.
This format is used when a child process has exited with a non-zero
exit status.  The \fIpid\fR element will be the
process's identifier (in decimal) and the \fIcode\fR element will be the exit
code returned by the process (also in decimal).
.TP
\fBCHILDSUSP\fI pid sigName msg\fR
.
This format is used when a child process has been suspended because
of a signal.
The \fIpid\fR element will be the process's identifier, in decimal.
The \fIsigName\fR element will be the symbolic name of the signal that caused
the process to suspend; this will be one of the names from the
include file signal.h, such as \fBSIGTTIN\fR.
The \fImsg\fR element will be a short human-readable message
describing the signal, such as
.QW "background tty read"
for \fBSIGTTIN\fR.
.TP
\fBNONE\fR
.
This format is used for errors where no additional information is
available for an error besides the message returned with the
error.  In these cases the \fB\-errorcode\fR return option
will consist of a list containing a single element whose
contents are \fBNONE\fR.
.TP
\fBPOSIX \fIerrName msg\fR
.
If the first element is \fBPOSIX\fR, then
the error occurred during a POSIX kernel call.
The \fIerrName\fR element will contain the symbolic name
of the error that occurred, such as \fBENOENT\fR; this will
be one of the values defined in the include file errno.h.
The \fImsg\fR element will be a human-readable
message corresponding to \fIerrName\fR, such as
.QW "no such file or directory"
for the \fBENOENT\fR case.
.TP
\fBTCL\fR ...
.
Indicates some sort of problem generated in relation to Tcl itself, e.g. a
failure to look up a channel or variable.
.PP
To set the \fB\-errorcode\fR return option, applications should use library
procedures such as \fBTcl_SetObjErrorCode\fR, \fBTcl_SetReturnOptions\fR,
and \fBTcl_PosixError\fR, or they may invoke the \fB\-errorcode\fR
option of the \fBreturn\fR command.
If none of these methods for setting the error code has been used,
the Tcl interpreter will reset the variable to \fBNONE\fR after
the next error.
.RE
.\" VARIABLE: errorInfo
.TP
\fBerrorInfo\fR
.
This variable holds the value of the \fB\-errorinfo\fR return option
set by the most recent error that occurred in this interpreter.
This string value will contain one or more lines
identifying the Tcl commands and procedures that were being executed
when the most recent error occurred.
Its contents take the form of a stack trace showing the various
nested Tcl commands that had been invoked at the time of the error.
.\" VARIABLE: tcl_library
.TP
\fBtcl_library\fR
.
This variable holds the name of a directory containing the
system library of Tcl scripts, such as those used for auto-loading.
The value of this variable is returned by the \fBinfo library\fR command.
See the \fBlibrary\fR manual entry for details of the facilities
provided by the Tcl script library.
Normally each application or package will have its own application-specific
script library in addition to the Tcl script library;
each application should set a global variable with a name like
\fB$\fIapp\fB_library\fR (where \fIapp\fR is the application's name)
to hold the network file name for that application's library directory.
The initial value of \fBtcl_library\fR is set when an interpreter
is created by searching several different directories until one is
found that contains an appropriate Tcl startup script.
If the \fBTCL_LIBRARY\fR environment variable exists, then
the directory it names is checked first.
If \fBTCL_LIBRARY\fR is not set or doesn't refer to an appropriate
directory, then Tcl checks several other directories based on a
compiled-in default location, the location of the binary containing
the application, and the current working directory.
.\" VARIABLE: tcl_patchLevel
.TP
\fBtcl_patchLevel\fR
.
When an interpreter is created Tcl initializes this variable to
hold a string giving the current patch level for Tcl, such as
\fB8.4.16\fR for Tcl 8.4 with the first sixteen official patches, or
\fB8.5b3\fR for the third beta release of Tcl 8.5.
The value of this variable is returned by the \fBinfo patchlevel\fR
command.
.\" VARIABLE: tcl_pkgPath
.TP
\fBtcl_pkgPath\fR
.
This variable holds a list of directories indicating where packages are
normally installed.  It is not used on Windows.  It typically contains
either one or two entries; if it contains two entries, the first is
normally a directory for platform-dependent packages (e.g., shared library
binaries) and the second is normally a directory for platform-independent
packages (e.g., script files). Typically a package is installed as a
subdirectory of one of the entries in the \fBtcl_pkgPath\fR
variable. The directories in the \fBtcl_pkgPath\fR variable are
included by default in the \fBauto_path\fR
variable, so they and their immediate subdirectories are automatically
searched for packages during \fBpackage require\fR commands.  Note:
\fBtcl_pkgPath\fR is not intended to be modified by the application.  Its
value is added to \fBauto_path\fR at startup; changes to \fBtcl_pkgPath\fR
are not reflected in \fBauto_path\fR.  If you want Tcl to search additional
directories for packages you should add the names of those directories to
\fBauto_path\fR, not \fBtcl_pkgPath\fR.
.\" VARIABLE: tcl_platform
.TP
\fBtcl_platform\fR
.
This is an associative array whose elements contain information about
the platform on which the application is running, such as the name of
the operating system, its current release number, and the machine's
instruction set.  The elements listed below will always
be defined, but they may have empty strings as values if Tcl could not
retrieve any relevant information.  In addition, extensions
and applications may add additional values to the array.  The
predefined elements are:
.RS
.IP \fBbyteOrder\fR
The native byte order of this machine: either \fBlittleEndian\fR or
\fBbigEndian\fR.
.IP \fBdebug\fR
If this variable exists, then the interpreter was compiled with and linked
to a debug-enabled C run-time.  This variable will only exist on Windows,
so extension writers can specify which package to load depending on the
C run-time library that is in use.  This is not an indication that this core
contains symbols.
.IP \fBengine\fR
The name of the Tcl language implementation.  When the interpreter is first
created, this is always set to the string \fBTcl\fR.
.IP \fBmachine\fR
The instruction set executed by this machine, such as
\fBintel\fR, \fBPPC\fR, \fB68k\fR, or \fBsun4m\fR.  On UNIX machines, this
is the value returned by \fBuname -m\fR.
.IP \fBos\fR
The name of the operating system running on this machine,
such as \fBWindows NT\fR or \fBSunOS\fR.
On UNIX machines, this is the value returned by \fBuname -s\fR.
.IP \fBosVersion\fR
The version number for the operating system running on this machine.
On UNIX machines, this is the value returned by \fBuname -r\fR.
.IP \fBpathSeparator\fR
The character that should be used to \fBsplit\fR PATH-like environment
variables into their corresponding list of directory names.
.IP \fBplatform\fR
Either \fBwindows\fR, or \fBunix\fR.  This identifies the
general operating environment of the machine.
.IP \fBpointerSize\fR
This gives the size of the native-machine pointer in bytes (strictly, it
is same as the result of evaluating \fIsizeof(void*)\fR in C.)
.IP \fBthreaded\fR
If this variable exists, then the interpreter
was compiled with threads enabled.
.IP \fBuser\fR
This identifies the
current user based on the login information available on the platform.
This value comes from the getuid() and getpwuid() system calls on Unix,
and the value from the GetUserName() system call on Windows.
.IP \fBwordSize\fR
This gives the size of the native-machine word in bytes (strictly, it
is same as the result of evaluating \fIsizeof(long)\fR in C.)
.RE
.\" VARIABLE: tcl_traceCompile
.TP
\fBtcl_traceCompile\fR
.
The value of this variable can be set to control
how much tracing information
is displayed during bytecode compilation.
By default, \fBtcl_traceCompile\fR is zero and no information is displayed.
Setting \fBtcl_traceCompile\fR to 1 generates a one-line summary in \fBstdout\fR
whenever a procedure or top-level command is compiled.
Setting it to 2 generates a detailed listing in \fBstdout\fR of the
bytecode instructions emitted during every compilation.
This variable is useful in
tracking down suspected problems with the Tcl compiler.
.PP
.RS
This variable and functionality only exist if
\fBTCL_COMPILE_DEBUG\fR was defined during Tcl's compilation.
.\" tcl::unsupported::disassemble always works, but we don't document it
.RE
.\" VARIABLE: tcl_traceExec
.TP
\fBtcl_traceExec\fR
.
The value of this variable can be set to control
how much tracing information
is displayed during bytecode execution.
By default, \fBtcl_traceExec\fR is zero and no information is displayed.
Setting \fBtcl_traceExec\fR to 1 generates a one-line trace in \fBstdout\fR
on each call to a Tcl procedure.
Setting it to 2 generates a line of output
whenever any Tcl command is invoked
that contains the name of the command and its arguments.
Setting it to 3 produces a detailed trace showing the result of
executing each bytecode instruction.
Note that when \fBtcl_traceExec\fR is 2 or 3,
commands such as \fBset\fR and \fBincr\fR
that have been entirely replaced by a sequence
of bytecode instructions are not shown.
Setting this variable is useful in
tracking down suspected problems with the bytecode compiler
and interpreter.
.PP
.RS
This variable and functionality only exist if
\fBTCL_COMPILE_DEBUG\fR was defined during Tcl's compilation.
.RE
.\" VARIABLE: tcl_version
.TP
\fBtcl_version\fR
.
When an interpreter is created Tcl initializes this variable to
hold the version number for this version of Tcl in the form \fIx.y\fR.
Changes to \fIx\fR represent major changes with probable
incompatibilities and changes to \fIy\fR represent small enhancements and
bug fixes that retain backward compatibility.
The value of this variable is returned by the \fBinfo tclversion\fR
command.
.SH "OTHER GLOBAL VARIABLES"
.PP
The following variables are only guaranteed to exist in \fBtclsh\fR
and \fBwish\fR executables; the Tcl library does not define them
itself but many Tcl environments do.
.\" VARIABLE: argc
.TP 6
\fBargc\fR
.
The number of arguments to \fBtclsh\fR or \fBwish\fR.
.\" VARIABLE: argv
.TP 6
\fBargv\fR
.
Tcl list of arguments to \fBtclsh\fR or \fBwish\fR.
.\" VARIABLE: argv0
.TP 6
\fBargv0\fR
.
The script that \fBtclsh\fR or \fBwish\fR started executing (if it was
specified) or otherwise the name by which \fBtclsh\fR or \fBwish\fR
was invoked.
.\" VARIABLE: tcl_interactive
.TP 6
\fBtcl_interactive\fR
.
Contains 1 if \fBtclsh\fR or \fBwish\fR is running interactively (no
script was specified and standard input is a terminal-like device), 0
otherwise.
.SH EXAMPLES
.PP
To add a directory to the collection of locations searched by
\fBpackage require\fR, e.g., because of some application-specific
packages that are used, the \fBauto_path\fR variable needs to be
updated:
.PP
.CS
lappend ::\fBauto_path\fR [file join [pwd] "theLibDir"]
.CE
.PP
A simple though not very robust way to handle command line arguments
of the form
.QW "\-foo 1 \-bar 2"
is to load them into an array having first loaded in the default settings:
.CS
array set arguments {-foo 0 -bar 0 -grill 0}
array set arguments $::\fBargv\fR
puts "foo is $arguments(-foo)"
puts "bar is $arguments(-bar)"
puts "grill is $arguments(-grill)"
.CE
.PP
The \fBargv0\fR global variable can be used (in conjunction with the
\fBinfo script\fR command) to determine whether the current script is
being executed as the main script or loaded as a library.  This is
useful because it allows a single script to be used as both a library
and a demonstration of that library:
.PP
.CS
if {$::\fBargv0\fR eq [info script]} {
    # running as: tclsh example.tcl
} else {
    package provide Example 1.0
}
.CE
.SH "SEE ALSO"
eval(n), library(n), tclsh(1), tkvars(n), wish(1)
.SH KEYWORDS
arithmetic, bytecode, compiler, error, environment, POSIX, precision,
subprocess, user, variables
'\" Local Variables:
'\" mode: nroff
'\" End:<|MERGE_RESOLUTION|>--- conflicted
+++ resolved
@@ -10,11 +10,7 @@
 .BS
 '\" Note:  do not modify the .SH NAME line immediately below!
 .SH NAME
-<<<<<<< HEAD
 argc, argv, argv0, auto_path, env, errorCode, errorInfo, tcl_interactive, tcl_library, tcl_patchLevel, tcl_pkgPath, tcl_platform, tcl_rcFileName, tcl_traceCompile, tcl_traceExec, tcl_version \- Variables used by Tcl
-=======
-argc, argv, argv0, auto_path, env, errorCode, errorInfo, tcl_interactive, tcl_library, tcl_patchLevel, tcl_pkgPath, tcl_platform, tcl_precision, tcl_rcFileName, tcl_traceCompile, tcl_traceExec, tcl_version \- Variables used by Tcl
->>>>>>> f8e065e3
 .BE
 .SH DESCRIPTION
 .PP
@@ -346,6 +342,16 @@
 This gives the size of the native-machine word in bytes (strictly, it
 is same as the result of evaluating \fIsizeof(long)\fR in C.)
 .RE
+.\" VARIABLE: tcl_rcFileName
+.TP
+\fBtcl_rcFileName\fR
+.
+This variable is used during initialization to indicate the name of a
+user-specific startup file.  If it is set by application-specific
+initialization, then the Tcl startup code will check for the existence
+of this file and \fBsource\fR it if it exists.  For example, for \fBwish\fR
+the variable is set to \fB~/.wishrc\fR for Unix and \fB~/wishrc.tcl\fR
+for Windows.
 .\" VARIABLE: tcl_traceCompile
 .TP
 \fBtcl_traceCompile\fR
