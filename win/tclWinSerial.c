/*
 * tclWinSerial.c --
 *
 *	This file implements the Windows-specific serial port functions, and
 *	the "serial" channel driver.
 *
 * Copyright © 1999 Scriptics Corp.
 *
 * See the file "license.terms" for information on usage and redistribution of
 * this file, and for a DISCLAIMER OF ALL WARRANTIES.
 *
 * Serial functionality implemented by Rolf.Schroedter@dlr.de
 */

#include "tclWinInt.h"

/*
 * The following variable is used to tell whether this module has been
 * initialized.
 */

static int initialized = 0;

/*
 * The serialMutex locks around access to the initialized variable, and it is
 * used to protect background threads from being terminated while they are
 * using APIs that hold locks.
 */

TCL_DECLARE_MUTEX(serialMutex)

/*
 * Bit masks used in the flags field of the SerialInfo structure below.
 */

#define SERIAL_PENDING	(1<<0)	/* Message is pending in the queue. */
#define SERIAL_ASYNC	(1<<1)	/* Channel is non-blocking. */

/*
 * Bit masks used in the sharedFlags field of the SerialInfo structure below.
 */

#define SERIAL_EOF	(1<<2)	/* Serial has reached EOF. */
#define SERIAL_ERROR	(1<<4)

/*
 * Bit masks used for noting whether to drain or discard output on close. They
 * are disjoint from each other; at most one may be set at a time.
 */

#define SERIAL_CLOSE_DRAIN   (1<<6)	/* Drain all output on close. */
#define SERIAL_CLOSE_DISCARD (1<<7)	/* Discard all output on close. */
#define SERIAL_CLOSE_MASK    (3<<6)	/* Both two bits above. */

/*
 * Default time to block between checking status on the serial port.
 */

#define SERIAL_DEFAULT_BLOCKTIME 10	/* 10 msec */

/*
 * Define Win32 read/write error masks returned by ClearCommError()
 */

#define SERIAL_READ_ERRORS \
	(CE_RXOVER | CE_OVERRUN | CE_RXPARITY | CE_FRAME  | CE_BREAK)
#define SERIAL_WRITE_ERRORS \
	(CE_TXFULL | CE_PTO)

/*
 * This structure describes per-instance data for a serial based channel.
 */

typedef struct SerialInfo {
    HANDLE handle;
    struct SerialInfo *nextPtr;	/* Pointer to next registered serial. */
    Tcl_Channel channel;	/* Pointer to channel structure. */
    int validMask;		/* OR'ed combination of TCL_READABLE,
				 * TCL_WRITABLE, or TCL_EXCEPTION: indicates
				 * which operations are valid on the file. */
    int watchMask;		/* OR'ed combination of TCL_READABLE,
				 * TCL_WRITABLE, or TCL_EXCEPTION: indicates
				 * which events should be reported. */
    int flags;			/* State flags, see above for a list. */
    int readable;		/* Flag that the channel is readable. */
    int writable;		/* Flag that the channel is writable. */
    int blockTime;		/* Maximum blocktime in msec. */
    unsigned long long lastEventTime;	/* Time in milliseconds since last readable
				 * event. */
				/* Next readable event only after blockTime */
    DWORD error;		/* pending error code returned by
				 * ClearCommError() */
    DWORD lastError;		/* last error code, can be fetched with
				 * fconfigure chan -lasterror */
    DWORD sysBufRead;		/* Win32 system buffer size for read ops,
				 * default=4096 */
    DWORD sysBufWrite;		/* Win32 system buffer size for write ops,
				 * default=4096 */

    Tcl_ThreadId threadId;	/* Thread to which events should be reported.
				 * This value is used by the reader/writer
				 * threads. */
    OVERLAPPED osRead;		/* OVERLAPPED structure for read operations. */
    OVERLAPPED osWrite;		/* OVERLAPPED structure for write operations */
    TclPipeThreadInfo *writeTI;	/* Thread info structure of writer worker. */
    HANDLE writeThread;		/* Handle to writer thread. */
    CRITICAL_SECTION csWrite;	/* Writer thread synchronisation. */
    HANDLE evWritable;		/* Manual-reset event to signal when the
				 * writer thread has finished waiting for the
				 * current buffer to be written. */
    DWORD writeError;		/* An error caused by the last background
				 * write. Set to 0 if no error has been
				 * detected. This word is shared with the
				 * writer thread so access must be
				 * synchronized with the evWritable object. */
    char *writeBuf;		/* Current background output buffer. Access is
				 * synchronized with the evWritable object. */
    int writeBufLen;		/* Size of write buffer. Access is
				 * synchronized with the evWritable object. */
    int toWrite;		/* Current amount to be written. Access is
				 * synchronized with the evWritable object. */
    int writeQueue;		/* Number of bytes pending in output queue.
				 * Offset to DCB.cbInQue. Used to query
				 * [fconfigure -queue] */
} SerialInfo;

typedef struct {
    /*
     * The following pointer refers to the head of the list of serials that
     * are being watched for file events.
     */

    SerialInfo *firstSerialPtr;
} ThreadSpecificData;

static Tcl_ThreadDataKey dataKey;

/*
 * The following structure is what is added to the Tcl event queue when serial
 * events are generated.
 */

typedef struct {
    Tcl_Event header;		/* Information that is standard for all
				 * events. */
    SerialInfo *infoPtr;	/* Pointer to serial info structure. Note that
				 * we still have to verify that the serial
				 * exists before dereferencing this
				 * pointer. */
} SerialEvent;

/*
 * We don't use timeouts.
 */

static COMMTIMEOUTS no_timeout = {
    0,			/* ReadIntervalTimeout */
    0,			/* ReadTotalTimeoutMultiplier */
    0,			/* ReadTotalTimeoutConstant */
    0,			/* WriteTotalTimeoutMultiplier */
    0,			/* WriteTotalTimeoutConstant */
};

/*
 * Declarations for functions used only in this file.
 */

static int		SerialBlockProc(void *instanceData, int mode);
static void		SerialCheckProc(void *clientData, int flags);
static int		SerialCloseProc(void *instanceData,
			    Tcl_Interp *interp, int flags);
static int		SerialEventProc(Tcl_Event *evPtr, int flags);
static void		SerialExitHandler(void *clientData);
static int		SerialGetHandleProc(void *instanceData,
			    int direction, void **handlePtr);
static ThreadSpecificData *SerialInit(void);
static int		SerialInputProc(void *instanceData, char *buf,
			    int toRead, int *errorCode);
static int		SerialOutputProc(void *instanceData,
			    const char *buf, int toWrite, int *errorCode);
static void		SerialSetupProc(void *clientData, int flags);
static void		SerialWatchProc(void *instanceData, int mask);
static void		ProcExitHandler(void *clientData);
static int		SerialGetOptionProc(void *instanceData,
			    Tcl_Interp *interp, const char *optionName,
			    Tcl_DString *dsPtr);
static int		SerialSetOptionProc(void *instanceData,
			    Tcl_Interp *interp, const char *optionName,
			    const char *value);
static DWORD WINAPI	SerialWriterThread(LPVOID arg);
static void		SerialThreadActionProc(void *instanceData,
			    int action);
static int		SerialBlockingRead(SerialInfo *infoPtr, LPVOID buf,
			    DWORD bufSize, LPDWORD lpRead, LPOVERLAPPED osPtr);
static int		SerialBlockingWrite(SerialInfo *infoPtr, LPVOID buf,
			    DWORD bufSize, LPDWORD lpWritten,
			    LPOVERLAPPED osPtr);

/*
 * This structure describes the channel type structure for command serial
 * based IO.
 */

static const Tcl_ChannelType serialChannelType = {
    "serial",			/* Type name. */
    TCL_CHANNEL_VERSION_5,	/* v5 channel */
    NULL,		/* Close proc. */
    SerialInputProc,		/* Input proc. */
    SerialOutputProc,		/* Output proc. */
    NULL,			/* Seek proc. */
    SerialSetOptionProc,	/* Set option proc. */
    SerialGetOptionProc,	/* Get option proc. */
    SerialWatchProc,		/* Set up notifier to watch the channel. */
    SerialGetHandleProc,	/* Get an OS handle from channel. */
    SerialCloseProc,		/* close2proc. */
    SerialBlockProc,		/* Set blocking or non-blocking mode.*/
    NULL,			/* flush proc. */
    NULL,			/* handler proc. */
    NULL,			/* wide seek proc */
    SerialThreadActionProc,	/* thread action proc */
    NULL                       /* truncate */
};

/*
 *----------------------------------------------------------------------
 *
 * SerialInit --
 *
 *	This function initializes the static variables for this file.
 *
 * Results:
 *	None.
 *
 * Side effects:
 *	Creates a new event source.
 *
 *----------------------------------------------------------------------
 */

static ThreadSpecificData *
SerialInit(void)
{
    ThreadSpecificData *tsdPtr;

    /*
     * Check the initialized flag first, then check it again in the mutex.
     * This is a speed enhancement.
     */

    if (!initialized) {
	Tcl_MutexLock(&serialMutex);
	if (!initialized) {
	    initialized = 1;
	    Tcl_CreateExitHandler(ProcExitHandler, NULL);
	}
	Tcl_MutexUnlock(&serialMutex);
    }

    tsdPtr = (ThreadSpecificData *) TclThreadDataKeyGet(&dataKey);
    if (tsdPtr == NULL) {
	tsdPtr = TCL_TSD_INIT(&dataKey);
	tsdPtr->firstSerialPtr = NULL;
	Tcl_CreateEventSource(SerialSetupProc, SerialCheckProc, NULL);
	Tcl_CreateThreadExitHandler(SerialExitHandler, NULL);
    }
    return tsdPtr;
}

/*
 *----------------------------------------------------------------------
 *
 * SerialExitHandler --
 *
 *	This function is called to cleanup the serial module before Tcl is
 *	unloaded.
 *
 * Results:
 *	None.
 *
 * Side effects:
 *	Removes the serial event source.
 *
 *----------------------------------------------------------------------
 */

static void
SerialExitHandler(
    TCL_UNUSED(void *))
{
    ThreadSpecificData *tsdPtr = TCL_TSD_INIT(&dataKey);
    SerialInfo *infoPtr;

    /*
     * Clear all eventually pending output. Otherwise Tcl's exit could totally
     * block, because it performs a blocking flush on all open channels. Note
     * that serial write operations may be blocked due to handshake.
     */

    for (infoPtr = tsdPtr->firstSerialPtr; infoPtr != NULL;
	    infoPtr = infoPtr->nextPtr) {
	PurgeComm(infoPtr->handle,
		PURGE_TXABORT | PURGE_RXABORT | PURGE_TXCLEAR | PURGE_RXCLEAR);
    }
    Tcl_DeleteEventSource(SerialSetupProc, SerialCheckProc, NULL);
}

/*
 *----------------------------------------------------------------------
 *
 * ProcExitHandler --
 *
 *	This function is called to cleanup the process list before Tcl is
 *	unloaded.
 *
 * Results:
 *	None.
 *
 * Side effects:
 *	Resets the process list.
 *
 *----------------------------------------------------------------------
 */

static void
ProcExitHandler(
    TCL_UNUSED(void *))
{
    Tcl_MutexLock(&serialMutex);
    initialized = 0;
    Tcl_MutexUnlock(&serialMutex);
}

/*
 *----------------------------------------------------------------------
 *
 * SerialBlockTime --
 *
 *	Wrapper to set Tcl's block time in msec.
 *
 * Results:
 *	None.
 *
 * Side effects:
 *	Updates the maximum blocking time.
 *
 *----------------------------------------------------------------------
 */

static void
SerialBlockTime(
    int msec)			/* milli-seconds */
{
    Tcl_Time blockTime;

    blockTime.sec  =  msec / 1000;
    blockTime.usec = (msec % 1000) * 1000;
    Tcl_SetMaxBlockTime(&blockTime);
}

/*
 *----------------------------------------------------------------------
 *
 * SerialGetMilliseconds --
 *
 *	Get current time in milliseconds,ignoring integer overruns.
 *
 * Results:
 *	The current time.
 *
 * Side effects:
 *	None.
 *
 *----------------------------------------------------------------------
 */

static unsigned long long
SerialGetMilliseconds(void)
{
    Tcl_Time time;

    Tcl_GetTime(&time);

    return ((unsigned long long)time.sec * 1000 + (unsigned long)time.usec / 1000);
}

/*
 *----------------------------------------------------------------------
 *
 * SerialSetupProc --
 *
 *	This procedure is invoked before Tcl_DoOneEvent blocks waiting for an
 *	event.
 *
 * Results:
 *	None.
 *
 * Side effects:
 *	Adjusts the block time if needed.
 *
 *----------------------------------------------------------------------
 */

#ifdef __cplusplus
#define min(a, b)  (((a) < (b)) ? (a) : (b))
#endif

void
SerialSetupProc(
    TCL_UNUSED(void *),
    int flags)			/* Event flags as passed to Tcl_DoOneEvent. */
{
    SerialInfo *infoPtr;
    int block = 1;
    int msec = INT_MAX;		/* min. found block time */
    ThreadSpecificData *tsdPtr = TCL_TSD_INIT(&dataKey);

    if (!(flags & TCL_FILE_EVENTS)) {
	return;
    }

    /*
     * Look to see if any events handlers installed. If they are, do not
     * block.
     */

    for (infoPtr=tsdPtr->firstSerialPtr ; infoPtr!=NULL ;
	    infoPtr=infoPtr->nextPtr) {
	if (infoPtr->watchMask & TCL_WRITABLE) {
	    if (WaitForSingleObject(infoPtr->evWritable, 0) != WAIT_TIMEOUT) {
		block = 0;
		msec = min(msec, infoPtr->blockTime);
	    }
	}
	if (infoPtr->watchMask & TCL_READABLE) {
	    block = 0;
	    msec = min(msec, infoPtr->blockTime);
	}
    }

    if (!block) {
	SerialBlockTime(msec);
    }
}

/*
 *----------------------------------------------------------------------
 *
 * SerialCheckProc --
 *
 *	This procedure is called by Tcl_DoOneEvent to check the serial event
 *	source for events.
 *
 * Results:
 *	None.
 *
 * Side effects:
 *	May queue an event.
 *
 *----------------------------------------------------------------------
 */

static void
SerialCheckProc(
    TCL_UNUSED(void *),
    int flags)			/* Event flags as passed to Tcl_DoOneEvent. */
{
    SerialInfo *infoPtr;
    SerialEvent *evPtr;
    int needEvent;
    ThreadSpecificData *tsdPtr = TCL_TSD_INIT(&dataKey);
    COMSTAT cStat;
    unsigned long long time;

    if (!(flags & TCL_FILE_EVENTS)) {
	return;
    }

    /*
     * Queue events for any ready serials that don't already have events
     * queued.
     */

    for (infoPtr=tsdPtr->firstSerialPtr ; infoPtr!=NULL ;
	    infoPtr=infoPtr->nextPtr) {
	if (infoPtr->flags & SERIAL_PENDING) {
	    continue;
	}

	needEvent = 0;

	/*
	 * If WRITABLE watch mask is set look for infoPtr->evWritable object.
	 */

	if (infoPtr->watchMask & TCL_WRITABLE &&
		WaitForSingleObject(infoPtr->evWritable, 0) != WAIT_TIMEOUT) {
	    infoPtr->writable = 1;
	    needEvent = 1;
	}

	/*
	 * If READABLE watch mask is set call ClearCommError to poll cbInQue.
	 * Window errors are ignored here.
	 */

	if (infoPtr->watchMask & TCL_READABLE) {
	    if (ClearCommError(infoPtr->handle, &infoPtr->error, &cStat)) {
		/*
		 * Look for characters already pending in windows queue. If
		 * they are, poll.
		 */

		if (infoPtr->watchMask & TCL_READABLE) {
		    /*
		     * Force fileevent after serial read error.
		     */

		    if ((cStat.cbInQue > 0) ||
			    (infoPtr->error & SERIAL_READ_ERRORS)) {
			infoPtr->readable = 1;
			time = SerialGetMilliseconds();
			if ((time - infoPtr->lastEventTime)
				>= (unsigned long long) infoPtr->blockTime) {
			    needEvent = 1;
			    infoPtr->lastEventTime = time;
			}
		    }
		}
	    }
	}

	/*
	 * Queue an event if the serial is signaled for reading or writing.
	 */

	if (needEvent) {
	    infoPtr->flags |= SERIAL_PENDING;
	    evPtr = (SerialEvent *)Tcl_Alloc(sizeof(SerialEvent));
	    evPtr->header.proc = SerialEventProc;
	    evPtr->infoPtr = infoPtr;
	    Tcl_QueueEvent((Tcl_Event *) evPtr, TCL_QUEUE_TAIL);
	}
    }
}

/*
 *----------------------------------------------------------------------
 *
 * SerialBlockProc --
 *
 *	Set blocking or non-blocking mode on channel.
 *
 * Results:
 *	0 if successful, errno when failed.
 *
 * Side effects:
 *	Sets the device into blocking or non-blocking mode.
 *
 *----------------------------------------------------------------------
 */

static int
SerialBlockProc(
    void *instanceData,    /* Instance data for channel. */
    int mode)			/* TCL_MODE_BLOCKING or
				 * TCL_MODE_NONBLOCKING. */
{
    int errorCode = 0;
    SerialInfo *infoPtr = (SerialInfo *) instanceData;

    /*
     * Only serial READ can be switched between blocking & nonblocking using
     * COMMTIMEOUTS. Serial write emulates blocking & nonblocking by the
     * SerialWriterThread.
     */

    if (mode == TCL_MODE_NONBLOCKING) {
	infoPtr->flags |= SERIAL_ASYNC;
    } else {
	infoPtr->flags &= ~(SERIAL_ASYNC);
    }
    return errorCode;
}

/*
 *----------------------------------------------------------------------
 *
 * SerialCloseProc --
 *
 *	Closes a serial based IO channel.
 *
 * Results:
 *	0 on success, errno otherwise.
 *
 * Side effects:
 *	Closes the physical channel.
 *
 *----------------------------------------------------------------------
 */

static int
SerialCloseProc(
    void *instanceData,    /* Pointer to SerialInfo structure. */
    TCL_UNUSED(Tcl_Interp *),
    int flags)
{
    SerialInfo *serialPtr = (SerialInfo *) instanceData;
    int errorCode = 0, result = 0;
    SerialInfo *infoPtr, **nextPtrPtr;
    ThreadSpecificData *tsdPtr = TCL_TSD_INIT(&dataKey);

    if ((flags & (TCL_CLOSE_READ | TCL_CLOSE_WRITE)) != 0) {
	return EINVAL;
    }


    if (serialPtr->validMask & TCL_READABLE) {
	PurgeComm(serialPtr->handle, PURGE_RXABORT | PURGE_RXCLEAR);
	CloseHandle(serialPtr->osRead.hEvent);
    }
    serialPtr->validMask &= ~TCL_READABLE;

    if (serialPtr->writeThread) {
    	TclPipeThreadStop(&serialPtr->writeTI, serialPtr->writeThread);

	CloseHandle(serialPtr->osWrite.hEvent);
	CloseHandle(serialPtr->evWritable);
	CloseHandle(serialPtr->writeThread);
	serialPtr->writeThread = NULL;

	PurgeComm(serialPtr->handle, PURGE_TXABORT | PURGE_TXCLEAR);
    }
    serialPtr->validMask &= ~TCL_WRITABLE;

    DeleteCriticalSection(&serialPtr->csWrite);

    /*
     * Don't close the Win32 handle if the handle is a standard channel during
     * the thread exit process. Otherwise, one thread may kill the stdio of
     * another.
     */

    if (!TclInThreadExit()
	    || ((GetStdHandle(STD_INPUT_HANDLE) != serialPtr->handle)
	    && (GetStdHandle(STD_OUTPUT_HANDLE) != serialPtr->handle)
	    && (GetStdHandle(STD_ERROR_HANDLE) != serialPtr->handle))) {
	if (CloseHandle(serialPtr->handle) == FALSE) {
	    Tcl_WinConvertError(GetLastError());
	    errorCode = errno;
	}
    }

    serialPtr->watchMask &= serialPtr->validMask;

    /*
     * Remove the file from the list of watched files.
     */

    for (nextPtrPtr=&(tsdPtr->firstSerialPtr), infoPtr=*nextPtrPtr;
	    infoPtr!=NULL;
	    nextPtrPtr=&infoPtr->nextPtr, infoPtr=*nextPtrPtr) {
	if (infoPtr == (SerialInfo *)serialPtr) {
	    *nextPtrPtr = infoPtr->nextPtr;
	    break;
	}
    }

    /*
     * Wrap the error file into a channel and give it to the cleanup routine.
     */

    if (serialPtr->writeBuf != NULL) {
	Tcl_Free(serialPtr->writeBuf);
	serialPtr->writeBuf = NULL;
    }
    Tcl_Free(serialPtr);

    if (errorCode == 0) {
	return result;
    }
    return errorCode;
}

/*
 *----------------------------------------------------------------------
 *
 * SerialBlockingRead --
 *
 *	Perform a blocking read into the buffer given. Returns count of how
 *	many bytes were actually read, and an error indication.
 *
 * Results:
 *	A count of how many bytes were read is returned and an error
 *	indication is returned.
 *
 * Side effects:
 *	Reads input from the actual channel.
 *
 *----------------------------------------------------------------------
 */

static int
SerialBlockingRead(
    SerialInfo *infoPtr,	/* Serial info structure */
    LPVOID buf,			/* The input buffer pointer */
    DWORD bufSize,		/* The number of bytes to read */
    LPDWORD lpRead,		/* Returns number of bytes read */
    LPOVERLAPPED osPtr)		/* OVERLAPPED structure */
{
    /*
     *  Perform overlapped blocking read.
     *  1. Reset the overlapped event
     *  2. Start overlapped read operation
     *  3. Wait for completion
     */

    /*
     * Set Offset to ZERO, otherwise NT4.0 may report an error.
     */

    osPtr->Offset = osPtr->OffsetHigh = 0;
    ResetEvent(osPtr->hEvent);
    if (!ReadFile(infoPtr->handle, buf, bufSize, lpRead, osPtr)) {
	if (GetLastError() != ERROR_IO_PENDING) {
	    /*
	     * ReadFile failed, but it isn't delayed. Report error.
	     */

	    return FALSE;
	} else {
	    /*
	     * Read is pending, wait for completion, timeout?
	     */

	    if (!GetOverlappedResult(infoPtr->handle, osPtr, lpRead, TRUE)) {
		return FALSE;
	    }
	}
    } else {
	/*
	 * ReadFile completed immediately.
	 */
    }
    return TRUE;
}

/*
 *----------------------------------------------------------------------
 *
 * SerialBlockingWrite --
 *
 *	Perform a blocking write from the buffer given. Returns count of how
 *	many bytes were actually written, and an error indication.
 *
 * Results:
 *	A count of how many bytes were written is returned and an error
 *	indication is returned.
 *
 * Side effects:
 *	Writes output to the actual channel.
 *
 *----------------------------------------------------------------------
 */

static int
SerialBlockingWrite(
    SerialInfo *infoPtr,	/* Serial info structure */
    LPVOID buf,			/* The output buffer pointer */
    DWORD bufSize,		/* The number of bytes to write */
    LPDWORD lpWritten,		/* Returns number of bytes written */
    LPOVERLAPPED osPtr)		/* OVERLAPPED structure */
{
    int result;

    /*
     * Perform overlapped blocking write.
     *  1. Reset the overlapped event
     *  2. Remove these bytes from the output queue counter
     *  3. Start overlapped write operation
     *  3. Remove these bytes from the output queue counter
     *  4. Wait for completion
     *  5. Adjust the output queue counter
     */

    ResetEvent(osPtr->hEvent);

    EnterCriticalSection(&infoPtr->csWrite);
    infoPtr->writeQueue -= bufSize;

    /*
     * Set Offset to ZERO, otherwise NT4.0 may report an error
     */

    osPtr->Offset = osPtr->OffsetHigh = 0;
    result = WriteFile(infoPtr->handle, buf, bufSize, lpWritten, osPtr);
    LeaveCriticalSection(&infoPtr->csWrite);

    if (result == FALSE) {
	DWORD err = GetLastError();

	switch (err) {
	case ERROR_IO_PENDING:
	    /*
	     * Write is pending, wait for completion.
	     */

	    if (!GetOverlappedResult(infoPtr->handle, osPtr, lpWritten,
		    TRUE)) {
		return FALSE;
	    }
	    break;
	case ERROR_COUNTER_TIMEOUT:
	    /*
	     * Write timeout handled in SerialOutputProc.
	     */

	    break;
	default:
	    /*
	     * WriteFile failed, but it isn't delayed. Report error.
	     */

	    return FALSE;
	}
    } else {
	/*
	 * WriteFile completed immediately.
	 */
    }

    EnterCriticalSection(&infoPtr->csWrite);
    infoPtr->writeQueue += (*lpWritten - bufSize);
    LeaveCriticalSection(&infoPtr->csWrite);

    return TRUE;
}

/*
 *----------------------------------------------------------------------
 *
 * SerialInputProc --
 *
 *	Reads input from the IO channel into the buffer given. Returns count
 *	of how many bytes were actually read, and an error indication.
 *
 * Results:
 *	A count of how many bytes were read is returned and an error
 *	indication is returned in an output argument.
 *
 * Side effects:
 *	Reads input from the actual channel.
 *
 *----------------------------------------------------------------------
 */

static int
SerialInputProc(
    void *instanceData,	/* Serial state. */
    char *buf,			/* Where to store data read. */
    int bufSize,		/* How much space is available in the
				 * buffer? */
    int *errorCode)		/* Where to store error code. */
{
    SerialInfo *infoPtr = (SerialInfo *) instanceData;
    DWORD bytesRead = 0;
    COMSTAT cStat;

    *errorCode = 0;

    /*
     * Check if there is a CommError pending from SerialCheckProc
     */

    if (infoPtr->error & SERIAL_READ_ERRORS) {
	goto commError;
    }

    /*
     * Look for characters already pending in windows queue. This is the
     * mainly restored good old code from Tcl8.0
     */

    if (ClearCommError(infoPtr->handle, &infoPtr->error, &cStat)) {
	/*
	 * Check for errors here, but not in the evSetup/Check procedures.
	 */

	if (infoPtr->error & SERIAL_READ_ERRORS) {
	    goto commError;
	}
	if (infoPtr->flags & SERIAL_ASYNC) {
	    /*
	     * NON_BLOCKING mode: Avoid blocking by reading more bytes than
	     * available in input buffer.
	     */

	    if (cStat.cbInQue > 0) {
		if ((DWORD) bufSize > cStat.cbInQue) {
		    bufSize = cStat.cbInQue;
		}
	    } else {
		errno = *errorCode = EWOULDBLOCK;
		return -1;
	    }
	} else {
	    /*
	     * BLOCKING mode: Tcl tries to read a full buffer of 4 kBytes here.
	     */

	    if (cStat.cbInQue > 0) {
		if ((DWORD) bufSize > cStat.cbInQue) {
		    bufSize = cStat.cbInQue;
		}
	    } else {
		bufSize = 1;
	    }
	}
    }

    if (bufSize == 0) {
	return 0;
    }

    /*
     * Perform blocking read. Doesn't block in non-blocking mode, because we
     * checked the number of available bytes.
     */

    if (SerialBlockingRead(infoPtr, (LPVOID) buf, (DWORD) bufSize, &bytesRead,
	    &infoPtr->osRead) == FALSE) {
	Tcl_WinConvertError(GetLastError());
	*errorCode = errno;
	return -1;
    }
    return bytesRead;

  commError:
    infoPtr->lastError = infoPtr->error;
				/* save last error code */
    infoPtr->error = 0;		/* reset error code */
    *errorCode = EIO;		/* to return read-error only once */
    return -1;
}

/*
 *----------------------------------------------------------------------
 *
 * SerialOutputProc --
 *
 *	Writes the given output on the IO channel. Returns count of how many
 *	characters were actually written, and an error indication.
 *
 * Results:
 *	A count of how many characters were written is returned and an error
 *	indication is returned in an output argument.
 *
 * Side effects:
 *	Writes output on the actual channel.
 *
 *----------------------------------------------------------------------
 */

static int
SerialOutputProc(
    void *instanceData,	/* Serial state. */
    const char *buf,		/* The data buffer. */
    int toWrite,		/* How many bytes to write? */
    int *errorCode)		/* Where to store error code. */
{
    SerialInfo *infoPtr = (SerialInfo *) instanceData;
    DWORD bytesWritten, timeout;

    *errorCode = 0;

    /*
     * At EXIT Tcl tries to flush all open channels in blocking mode. We avoid
     * blocking output after ExitProc or CloseHandler(chan) has been called by
     * checking the corresponding variables.
     */

    if (!initialized || TclInExit()) {
	return toWrite;
    }

    /*
     * Check if there is a CommError pending from SerialCheckProc
     */

    if (infoPtr->error & SERIAL_WRITE_ERRORS) {
	infoPtr->lastError = infoPtr->error;
				/* save last error code */
	infoPtr->error = 0;	/* reset error code */
	errno = EIO;
	goto error;
    }

    timeout = (infoPtr->flags & SERIAL_ASYNC) ? 0 : INFINITE;
    if (WaitForSingleObject(infoPtr->evWritable, timeout) == WAIT_TIMEOUT) {
	/*
	 * The writer thread is blocked waiting for a write to complete and
	 * the channel is in non-blocking mode.
	 */

	errno = EWOULDBLOCK;
	goto error1;
    }

    /*
     * Check for a background error on the last write.
     */

    if (infoPtr->writeError) {
	Tcl_WinConvertError(infoPtr->writeError);
	infoPtr->writeError = 0;
	goto error1;
    }

    /*
     * Remember the number of bytes in output queue
     */

    EnterCriticalSection(&infoPtr->csWrite);
    infoPtr->writeQueue += toWrite;
    LeaveCriticalSection(&infoPtr->csWrite);

    if (infoPtr->flags & SERIAL_ASYNC) {
	/*
	 * The serial is non-blocking, so copy the data into the output buffer
	 * and restart the writer thread.
	 */

	if (toWrite > infoPtr->writeBufLen) {
	    /*
	     * Reallocate the buffer to be large enough to hold the data.
	     */

	    if (infoPtr->writeBuf) {
		Tcl_Free(infoPtr->writeBuf);
	    }
	    infoPtr->writeBufLen = toWrite;
	    infoPtr->writeBuf = (char *)Tcl_Alloc(toWrite);
	}
	memcpy(infoPtr->writeBuf, buf, toWrite);
	infoPtr->toWrite = toWrite;
	ResetEvent(infoPtr->evWritable);
	TclPipeThreadSignal(&infoPtr->writeTI);
	bytesWritten = (DWORD) toWrite;

    } else {
	/*
	 * In the blocking case, just try to write the buffer directly. This
	 * avoids an unnecessary copy.
	 */

	if (!SerialBlockingWrite(infoPtr, (LPVOID) buf, (DWORD) toWrite,
		&bytesWritten, &infoPtr->osWrite)) {
	    goto writeError;
	}
	if (bytesWritten != (DWORD) toWrite) {
	    /*
	     * Write timeout.
	     */
	    infoPtr->lastError |= CE_PTO;
	    errno = EIO;
	    goto error;
	}
    }

    return (int) bytesWritten;

  writeError:
    Tcl_WinConvertError(GetLastError());

  error:
    /*
     * Reset the output queue counter on error during blocking output
     */

    /*
     * EnterCriticalSection(&infoPtr->csWrite);
     * infoPtr->writeQueue = 0;
     * LeaveCriticalSection(&infoPtr->csWrite);
     */
  error1:
    *errorCode = errno;
    return -1;
}

/*
 *----------------------------------------------------------------------
 *
 * SerialEventProc --
 *
 *	This function is invoked by Tcl_ServiceEvent when a file event reaches
 *	the front of the event queue. This procedure invokes Tcl_NotifyChannel
 *	on the serial.
 *
 * Results:
 *	Returns 1 if the event was handled, meaning it should be removed from
 *	the queue. Returns 0 if the event was not handled, meaning it should
 *	stay on the queue. The only time the event isn't handled is if the
 *	TCL_FILE_EVENTS flag bit isn't set.
 *
 * Side effects:
 *	Whatever the notifier callback does.
 *
 *----------------------------------------------------------------------
 */

static int
SerialEventProc(
    Tcl_Event *evPtr,		/* Event to service. */
    int flags)			/* Flags that indicate what events to handle,
				 * such as TCL_FILE_EVENTS. */
{
    SerialEvent *serialEvPtr = (SerialEvent *)evPtr;
    SerialInfo *infoPtr;
    int mask;
    ThreadSpecificData *tsdPtr = TCL_TSD_INIT(&dataKey);

    if (!(flags & TCL_FILE_EVENTS)) {
	return 0;
    }

    /*
     * Search through the list of watched serials for the one whose handle
     * matches the event. We do this rather than simply dereferencing the
     * handle in the event so that serials can be deleted while the event is
     * in the queue.
     */

    for (infoPtr = tsdPtr->firstSerialPtr; infoPtr != NULL;
	    infoPtr = infoPtr->nextPtr) {
	if (serialEvPtr->infoPtr == infoPtr) {
	    infoPtr->flags &= ~(SERIAL_PENDING);
	    break;
	}
    }

    /*
     * Remove stale events.
     */

    if (!infoPtr) {
	return 1;
    }

    /*
     * Check to see if the serial is readable. Note that we can't tell if a
     * serial is writable, so we always report it as being writable unless we
     * have detected EOF.
     */

    mask = 0;
    if (infoPtr->watchMask & TCL_WRITABLE) {
	if (infoPtr->writable) {
	    mask |= TCL_WRITABLE;
	    infoPtr->writable = 0;
	}
    }

    if (infoPtr->watchMask & TCL_READABLE) {
	if (infoPtr->readable) {
	    mask |= TCL_READABLE;
	    infoPtr->readable = 0;
	}
    }

    /*
     * Inform the channel of the events.
     */

    Tcl_NotifyChannel(infoPtr->channel, infoPtr->watchMask & mask);
    return 1;
}

/*
 *----------------------------------------------------------------------
 *
 * SerialWatchProc --
 *
 *	Called by the notifier to set up to watch for events on this channel.
 *
 * Results:
 *	None.
 *
 * Side effects:
 *	None.
 *
 *----------------------------------------------------------------------
 */

static void
SerialWatchProc(
    void *instanceData,	/* Serial state. */
    int mask)			/* What events to watch for, OR-ed combination
				 * of TCL_READABLE, TCL_WRITABLE and
				 * TCL_EXCEPTION. */
{
    SerialInfo **nextPtrPtr, *ptr;
    SerialInfo *infoPtr = (SerialInfo *) instanceData;
    int oldMask = infoPtr->watchMask;
    ThreadSpecificData *tsdPtr = TCL_TSD_INIT(&dataKey);

    /*
     * Since the file is always ready for events, we set the block time so we
     * will poll.
     */

    infoPtr->watchMask = mask & infoPtr->validMask;
    if (infoPtr->watchMask) {
	if (!oldMask) {
	    infoPtr->nextPtr = tsdPtr->firstSerialPtr;
	    tsdPtr->firstSerialPtr = infoPtr;
	}
	SerialBlockTime(infoPtr->blockTime);
    } else if (oldMask) {
	/*
	 * Remove the serial port from the list of watched serial ports.
	 */

	for (nextPtrPtr=&(tsdPtr->firstSerialPtr), ptr=*nextPtrPtr; ptr!=NULL;
		nextPtrPtr=&ptr->nextPtr, ptr=*nextPtrPtr) {
	    if (infoPtr == ptr) {
		*nextPtrPtr = ptr->nextPtr;
		break;
	    }
	}
    }
}

/*
 *----------------------------------------------------------------------
 *
 * SerialGetHandleProc --
 *
 *	Called from Tcl_GetChannelHandle to retrieve OS handles from inside a
 *	command serial port based channel.
 *
 * Results:
 *	Returns TCL_OK with the fd in handlePtr, or TCL_ERROR if there is no
 *	handle for the specified direction.
 *
 * Side effects:
 *	None.
 *
 *----------------------------------------------------------------------
 */

static int
SerialGetHandleProc(
    void *instanceData,	/* The serial state. */
    TCL_UNUSED(int) /*direction*/,
    void **handlePtr)	/* Where to store the handle. */
{
    SerialInfo *infoPtr = (SerialInfo *) instanceData;

<<<<<<< HEAD
    *handlePtr = (void *) infoPtr->handle;
=======
    *handlePtr = (void *)infoPtr->handle;
>>>>>>> 19ea2d53
    return TCL_OK;
}

/*
 *----------------------------------------------------------------------
 *
 * SerialWriterThread --
 *
 *	This function runs in a separate thread and writes data onto a serial.
 *
 * Results:
 *	Always returns 0.
 *
 * Side effects:
 *	Signals the main thread when an output operation is completed. May
 *	cause the main thread to wake up by posting a message.
 *
 *----------------------------------------------------------------------
 */

static DWORD WINAPI
SerialWriterThread(
    LPVOID arg)
{
    TclPipeThreadInfo *pipeTI = (TclPipeThreadInfo *)arg;
    SerialInfo *infoPtr = NULL; /* access info only after success init/wait */
    DWORD bytesWritten, toWrite;
    char *buf;
    OVERLAPPED myWrite;		/* Have an own OVERLAPPED in this thread. */

    for (;;) {
	/*
	 * Wait for the main thread to signal before attempting to write.
	 */
	if (!TclPipeThreadWaitForSignal(&pipeTI)) {
	    /* exit */
	    break;
	}
	infoPtr = (SerialInfo *) pipeTI->clientData;

	buf = infoPtr->writeBuf;
	toWrite = infoPtr->toWrite;

	myWrite.hEvent = CreateEventW(NULL, TRUE, FALSE, NULL);

	/*
	 * Loop until all of the bytes are written or an error occurs.
	 */

	while (toWrite > 0) {
	    /*
	     * Check for pending writeError. Ignore all write operations until
	     * the user has been notified.
	     */

	    if (infoPtr->writeError) {
		break;
	    }
	    if (SerialBlockingWrite(infoPtr, (LPVOID) buf, (DWORD) toWrite,
		    &bytesWritten, &myWrite) == FALSE) {
		infoPtr->writeError = GetLastError();
		break;
	    }
	    if (bytesWritten != toWrite) {
		/*
		 * Write timeout.
		 */

		infoPtr->writeError = ERROR_WRITE_FAULT;
		break;
	    }
	    toWrite -= bytesWritten;
	    buf += bytesWritten;
	}

	CloseHandle(myWrite.hEvent);

	/*
	 * Signal the main thread by signalling the evWritable event and then
	 * waking up the notifier thread.
	 */

	SetEvent(infoPtr->evWritable);

	/*
	 * Alert the foreground thread. Note that we need to treat this like a
	 * critical section so the foreground thread does not terminate this
	 * thread while we are holding a mutex in the notifier code.
	 */

	Tcl_MutexLock(&serialMutex);
	if (infoPtr->threadId != NULL) {
	    /*
	     * TIP #218: When in flight ignore the event, no one will receive
	     * it anyway.
	     */

	    Tcl_ThreadAlert(infoPtr->threadId);
	}
	Tcl_MutexUnlock(&serialMutex);
    }

    /*
     * We're about to close, so do any drain or discard required.
     */

    if (infoPtr) {
	switch (infoPtr->flags & SERIAL_CLOSE_MASK) {
	case SERIAL_CLOSE_DRAIN:
	    FlushFileBuffers(infoPtr->handle);
	    break;
	case SERIAL_CLOSE_DISCARD:
	    PurgeComm(infoPtr->handle, PURGE_TXABORT | PURGE_TXCLEAR);
	    break;
	}
    }

    /*
     * Worker exit, so inform the main thread or free TI-structure (if owned).
     */

    TclPipeThreadExit(&pipeTI);

    return 0;
}

/*
 *----------------------------------------------------------------------
 *
 * TclWinSerialOpen --
 *
 *	Opens or Reopens the serial port with the OVERLAPPED FLAG set
 *
 * Results:
 *	Returns the new handle, or INVALID_HANDLE_VALUE.
 *	If an existing channel is specified it is closed and reopened.
 *
 * Side effects:
 *	May close/reopen the original handle
 *
 *----------------------------------------------------------------------
 */

HANDLE
TclWinSerialOpen(
    HANDLE handle,
    const WCHAR *name,
    DWORD access)
{
    SerialInit();

    /*
     * If an open channel is specified, close it
     */

    if (handle != INVALID_HANDLE_VALUE && CloseHandle(handle) == FALSE) {
	return INVALID_HANDLE_VALUE;
    }

    /*
     * Multithreaded I/O needs the overlapped flag set otherwise
     * ClearCommError blocks under Windows NT/2000 until serial output is
     * finished
     */

    handle = CreateFileW(name, access, 0, 0, OPEN_EXISTING,
	    FILE_FLAG_OVERLAPPED, 0);

    return handle;
}

/*
 *----------------------------------------------------------------------
 *
 * TclWinOpenSerialChannel --
 *
 *	Constructs a Serial port channel for the specified standard OS handle.
 *	This is a helper function to break up the construction of channels
 *	into File, Console, or Serial.
 *
 * Results:
 *	Returns the new channel, or NULL.
 *
 * Side effects:
 *	May open the channel
 *
 *----------------------------------------------------------------------
 */

Tcl_Channel
TclWinOpenSerialChannel(
    HANDLE handle,
    char *channelName,
    int permissions)
{
    SerialInfo *infoPtr;

    SerialInit();

    infoPtr = (SerialInfo *)Tcl_Alloc(sizeof(SerialInfo));
    memset(infoPtr, 0, sizeof(SerialInfo));

    infoPtr->validMask = permissions & (TCL_READABLE|TCL_WRITABLE);
    infoPtr->handle = handle;
    infoPtr->channel = (Tcl_Channel) NULL;
    infoPtr->readable = 0;
    infoPtr->writable = 1;
    infoPtr->toWrite = infoPtr->writeQueue = 0;
    infoPtr->blockTime = SERIAL_DEFAULT_BLOCKTIME;
    infoPtr->lastEventTime = 0;
    infoPtr->lastError = infoPtr->error = 0;
    infoPtr->threadId = Tcl_GetCurrentThread();
    infoPtr->sysBufRead = 4096;
    infoPtr->sysBufWrite = 4096;

    /*
     * Use the pointer to keep the channel names unique, in case the handles
     * are shared between multiple channels (stdin/stdout).
     */

    TclWinGenerateChannelName(channelName, "file", infoPtr);
    infoPtr->channel = Tcl_CreateChannel(&serialChannelType, channelName,
	    infoPtr, permissions);


    SetupComm(handle, infoPtr->sysBufRead, infoPtr->sysBufWrite);
    PurgeComm(handle,
	    PURGE_TXABORT | PURGE_RXABORT | PURGE_TXCLEAR | PURGE_RXCLEAR);

    /*
     * Default is blocking.
     */

    SetCommTimeouts(handle, &no_timeout);

    InitializeCriticalSection(&infoPtr->csWrite);
    if (permissions & TCL_READABLE) {
	infoPtr->osRead.hEvent = CreateEventW(NULL, TRUE, FALSE, NULL);
    }
    if (permissions & TCL_WRITABLE) {
	/*
	 * Initially the channel is writable and the writeThread is idle.
	 */

	infoPtr->osWrite.hEvent = CreateEventW(NULL, TRUE, FALSE, NULL);
	infoPtr->evWritable = CreateEventW(NULL, TRUE, TRUE, NULL);
	infoPtr->writeThread = CreateThread(NULL, 256, SerialWriterThread,
		TclPipeThreadCreateTI(&infoPtr->writeTI, infoPtr,
			infoPtr->evWritable), 0, NULL);
    }

    Tcl_SetChannelOption(NULL, infoPtr->channel, "-translation", "auto");

    return infoPtr->channel;
}

/*
 *----------------------------------------------------------------------
 *
 * SerialErrorStr --
 *
 *	Converts a Win32 serial error code to a list of readable errors.
 *
 * Results:
 *	None.
 *
 * Side effects:
 *	Generates readable errors in the supplied DString.
 *
 *----------------------------------------------------------------------
 */

static void
SerialErrorStr(
    DWORD error,		/* Win32 serial error code. */
    Tcl_DString *dsPtr)		/* Where to store string. */
{
    if (error & CE_RXOVER) {
	Tcl_DStringAppendElement(dsPtr, "RXOVER");
    }
    if (error & CE_OVERRUN) {
	Tcl_DStringAppendElement(dsPtr, "OVERRUN");
    }
    if (error & CE_RXPARITY) {
	Tcl_DStringAppendElement(dsPtr, "RXPARITY");
    }
    if (error & CE_FRAME) {
	Tcl_DStringAppendElement(dsPtr, "FRAME");
    }
    if (error & CE_BREAK) {
	Tcl_DStringAppendElement(dsPtr, "BREAK");
    }
    if (error & CE_TXFULL) {
	Tcl_DStringAppendElement(dsPtr, "TXFULL");
    }
    if (error & CE_PTO) {	/* PTO used to signal WRITE-TIMEOUT */
	Tcl_DStringAppendElement(dsPtr, "TIMEOUT");
    }
    if (error & ~((DWORD) (SERIAL_READ_ERRORS | SERIAL_WRITE_ERRORS))) {
	char buf[TCL_INTEGER_SPACE + 1];

	snprintf(buf, sizeof(buf), "%ld", error);
	Tcl_DStringAppendElement(dsPtr, buf);
    }
}

/*
 *----------------------------------------------------------------------
 *
 * SerialModemStatusStr --
 *
 *	Converts a Win32 modem status list of readable flags
 *
 * Result:
 *	None.
 *
 * Side effects:
 *	Appends modem status flag strings to the given DString.
 *
 *----------------------------------------------------------------------
 */

static void
SerialModemStatusStr(
    DWORD status,		/* Win32 modem status. */
    Tcl_DString *dsPtr)		/* Where to store string. */
{
    Tcl_DStringAppendElement(dsPtr, "CTS");
    Tcl_DStringAppendElement(dsPtr, (status & MS_CTS_ON)  ?  "1" : "0");
    Tcl_DStringAppendElement(dsPtr, "DSR");
    Tcl_DStringAppendElement(dsPtr, (status & MS_DSR_ON)   ? "1" : "0");
    Tcl_DStringAppendElement(dsPtr, "RING");
    Tcl_DStringAppendElement(dsPtr, (status & MS_RING_ON)  ? "1" : "0");
    Tcl_DStringAppendElement(dsPtr, "DCD");
    Tcl_DStringAppendElement(dsPtr, (status & MS_RLSD_ON)  ? "1" : "0");
}

/*
 *----------------------------------------------------------------------
 *
 * SerialSetOptionProc --
 *
 *	Sets an option on a channel.
 *
 * Results:
 *	A standard Tcl result. Also sets the interp's result on error if
 *	interp is not NULL.
 *
 * Side effects:
 *	May modify an option on a device.
 *
 *----------------------------------------------------------------------
 */

static int
SerialSetOptionProc(
    void *instanceData,	/* File state. */
    Tcl_Interp *interp,		/* For error reporting - can be NULL. */
    const char *optionName,	/* Which option to set? */
    const char *value)		/* New value for option. */
{
    SerialInfo *infoPtr;
    DCB dcb;
    BOOL result, flag;
    size_t len, vlen;
    Tcl_DString ds;
    const WCHAR *native;
    Tcl_Size argc;
    const char **argv;

    infoPtr = (SerialInfo *) instanceData;

    /*
     * Parse options. This would be far easier if we had Tcl_Objs to work with
     * as that would let us use Tcl_GetIndexFromObj()...
     */

    len = strlen(optionName);
    vlen = strlen(value);

    /*
     * Option -closemode drain|discard|default
     */

    if ((len > 2) && (strncmp(optionName, "-closemode", len) == 0)) {
	if (strncasecmp(value, "DEFAULT", vlen) == 0) {
	    infoPtr->flags &= ~SERIAL_CLOSE_MASK;
	} else if (strncasecmp(value, "DRAIN", vlen) == 0) {
	    infoPtr->flags &= ~SERIAL_CLOSE_MASK;
	    infoPtr->flags |= SERIAL_CLOSE_DRAIN;
	} else if (strncasecmp(value, "DISCARD", vlen) == 0) {
	    infoPtr->flags &= ~SERIAL_CLOSE_MASK;
	    infoPtr->flags |= SERIAL_CLOSE_DISCARD;
	} else {
	    if (interp) {
		Tcl_SetObjResult(interp, Tcl_ObjPrintf(
			"bad mode \"%s\" for -closemode: must be"
			" default, discard, or drain", value));
		Tcl_SetErrorCode(interp, "TCL", "OPERATION", "FCONFIGURE",
			"VALUE", (void *)NULL);
	    }
	    return TCL_ERROR;
	}
	return TCL_OK;
    }

    /*
     * Option -mode baud,parity,databits,stopbits
     */

    if ((len > 2) && (strncmp(optionName, "-mode", len) == 0)) {
	if (!GetCommState(infoPtr->handle, &dcb)) {
	    goto getStateFailed;
	}
	Tcl_DStringInit(&ds);
	native = Tcl_UtfToWCharDString(value, TCL_INDEX_NONE, &ds);
	result = BuildCommDCBW(native, &dcb);
	Tcl_DStringFree(&ds);

	if (result == FALSE) {
	    if (interp != NULL) {
		Tcl_SetObjResult(interp, Tcl_ObjPrintf(
			"bad value \"%s\" for -mode: should be baud,parity,data,stop",
			value));
		Tcl_SetErrorCode(interp, "TCL", "VALUE", "SERIALMODE", (void *)NULL);
	    }
	    return TCL_ERROR;
	}

	/*
	 * Default settings for serial communications.
	 */

	dcb.fBinary = TRUE;
	dcb.fErrorChar = FALSE;
	dcb.fNull = FALSE;
	dcb.fAbortOnError = FALSE;

	if (!SetCommState(infoPtr->handle, &dcb)) {
	    goto setStateFailed;
	}
	return TCL_OK;
    }

    /*
     * Option -handshake none|xonxoff|rtscts|dtrdsr
     */

    if ((len > 1) && (strncmp(optionName, "-handshake", len) == 0)) {
	if (!GetCommState(infoPtr->handle, &dcb)) {
	    goto getStateFailed;
	}

	/*
	 * Reset all handshake options. DTR and RTS are ON by default.
	 */

	dcb.fOutX = dcb.fInX = FALSE;
	dcb.fOutxCtsFlow = dcb.fOutxDsrFlow = dcb.fDsrSensitivity = FALSE;
	dcb.fDtrControl = DTR_CONTROL_ENABLE;
	dcb.fRtsControl = RTS_CONTROL_ENABLE;
	dcb.fTXContinueOnXoff = FALSE;

	/*
	 * Adjust the handshake limits. Yes, the XonXoff limits seem to
	 * influence even hardware handshake.
	 */

	dcb.XonLim = (WORD) (infoPtr->sysBufRead*1/2);
	dcb.XoffLim = (WORD) (infoPtr->sysBufRead*1/4);

	if (strncasecmp(value, "NONE", vlen) == 0) {
	    /*
	     * Leave all handshake options disabled.
	     */
	} else if (strncasecmp(value, "XONXOFF", vlen) == 0) {
	    dcb.fOutX = dcb.fInX = TRUE;
	} else if (strncasecmp(value, "RTSCTS", vlen) == 0) {
	    dcb.fOutxCtsFlow = TRUE;
	    dcb.fRtsControl = RTS_CONTROL_HANDSHAKE;
	} else if (strncasecmp(value, "DTRDSR", vlen) == 0) {
	    dcb.fOutxDsrFlow = TRUE;
	    dcb.fDtrControl = DTR_CONTROL_HANDSHAKE;
	} else {
	    if (interp != NULL) {
		Tcl_SetObjResult(interp, Tcl_ObjPrintf(
			"bad value \"%s\" for -handshake: must be one of"
			" xonxoff, rtscts, dtrdsr or none", value));
		Tcl_SetErrorCode(interp, "TCL", "VALUE", "HANDSHAKE", (void *)NULL);
	    }
	    return TCL_ERROR;
	}

	if (!SetCommState(infoPtr->handle, &dcb)) {
	    goto setStateFailed;
	}
	return TCL_OK;
    }

    /*
     * Option -xchar {\x11 \x13}
     */

    if ((len > 1) && (strncmp(optionName, "-xchar", len) == 0)) {
	if (!GetCommState(infoPtr->handle, &dcb)) {
	    goto getStateFailed;
	}

	if (Tcl_SplitList(interp, value, &argc, &argv) == TCL_ERROR) {
	    return TCL_ERROR;
	}
	if (argc != 2) {
	badXchar:
	    if (interp != NULL) {
		Tcl_SetObjResult(interp, Tcl_NewStringObj(
			"bad value for -xchar: should be a list of"
			" two elements with each a single 8-bit character", TCL_INDEX_NONE));
		Tcl_SetErrorCode(interp, "TCL", "VALUE", "XCHAR", (void *)NULL);
	    }
	    Tcl_Free((void *)argv);
	    return TCL_ERROR;
	}

	/*
	 * These dereferences are safe, even in the zero-length string cases,
	 * because that just makes the xon/xoff character into NUL. When the
	 * character looks like it is UTF-8 encoded, decode it before casting
	 * into the format required for the Win guts. Note that this does not
	 * convert character sets; it is expected that when people set the
	 * control characters to something large and custom, they'll know the
	 * hex/octal value rather than the printable form.
	 */

	dcb.XonChar = argv[0][0];
	dcb.XoffChar = argv[1][0];
	if (argv[0][0] & 0x80 || argv[1][0] & 0x80) {
	    Tcl_UniChar character = 0;
	    int charLen;

	    charLen = Tcl_UtfToUniChar(argv[0], &character);
	    if ((character > 0xFF) || argv[0][charLen]) {
		goto badXchar;
	    }
	    dcb.XonChar = (char) character;
	    charLen = Tcl_UtfToUniChar(argv[1], &character);
	    if ((character > 0xFF) || argv[1][charLen]) {
		goto badXchar;
	    }
	    dcb.XoffChar = (char) character;
	}
	Tcl_Free((void *)argv);

	if (!SetCommState(infoPtr->handle, &dcb)) {
	    goto setStateFailed;
	}
	return TCL_OK;
    }

    /*
     * Option -ttycontrol {DTR 1 RTS 0 BREAK 0}
     */

    if ((len > 4) && (strncmp(optionName, "-ttycontrol", len) == 0)) {
	Tcl_Size i;
	int res = TCL_OK;

	if (Tcl_SplitList(interp, value, &argc, &argv) == TCL_ERROR) {
	    return TCL_ERROR;
	}
	if ((argc % 2) == 1) {
	    if (interp != NULL) {
		Tcl_SetObjResult(interp, Tcl_ObjPrintf(
			"bad value \"%s\" for -ttycontrol: should be "
			"a list of signal,value pairs", value));
		Tcl_SetErrorCode(interp, "TCL", "VALUE", "TTYCONTROL", (void *)NULL);
	    }
	    Tcl_Free((void *)argv);
	    return TCL_ERROR;
	}

	for (i = 0; i < argc - 1; i += 2) {
	    if (Tcl_GetBoolean(interp, argv[i+1], &flag) == TCL_ERROR) {
		res = TCL_ERROR;
		break;
	    }
	    if (strncasecmp(argv[i], "DTR", strlen(argv[i])) == 0) {
		if (!EscapeCommFunction(infoPtr->handle,
			(DWORD) (flag ? SETDTR : CLRDTR))) {
		    if (interp != NULL) {
			Tcl_SetObjResult(interp, Tcl_NewStringObj(
				"can't set DTR signal", TCL_INDEX_NONE));
			Tcl_SetErrorCode(interp, "TCL", "OPERATION",
				"FCONFIGURE", "TTY_SIGNAL", (void *)NULL);
		    }
		    res = TCL_ERROR;
		    break;
		}
	    } else if (strncasecmp(argv[i], "RTS", strlen(argv[i])) == 0) {
		if (!EscapeCommFunction(infoPtr->handle,
			(DWORD) (flag ? SETRTS : CLRRTS))) {
		    if (interp != NULL) {
			Tcl_SetObjResult(interp, Tcl_NewStringObj(
				"can't set RTS signal", TCL_INDEX_NONE));
			Tcl_SetErrorCode(interp, "TCL", "OPERATION",
				"FCONFIGURE", "TTY_SIGNAL", (void *)NULL);
		    }
		    res = TCL_ERROR;
		    break;
		}
	    } else if (strncasecmp(argv[i], "BREAK", strlen(argv[i])) == 0) {
		if (!EscapeCommFunction(infoPtr->handle,
			(DWORD) (flag ? SETBREAK : CLRBREAK))) {
		    if (interp != NULL) {
			Tcl_SetObjResult(interp, Tcl_NewStringObj(
				"can't set BREAK signal", TCL_INDEX_NONE));
			Tcl_SetErrorCode(interp, "TCL", "OPERATION",
				"FCONFIGURE", "TTY_SIGNAL", (void *)NULL);
		    }
		    res = TCL_ERROR;
		    break;
		}
	    } else {
		if (interp != NULL) {
		    Tcl_SetObjResult(interp, Tcl_ObjPrintf(
			    "bad signal name \"%s\" for -ttycontrol: must be"
			    " DTR, RTS or BREAK", argv[i]));
		    Tcl_SetErrorCode(interp, "TCL", "VALUE", "TTY_SIGNAL",
			    (void *)NULL);
		}
		res = TCL_ERROR;
		break;
	    }
	}

	Tcl_Free((void *)argv);
	return res;
    }

    /*
     * Option -sysbuffer {read_size write_size}
     * Option -sysbuffer read_size
     */

    if ((len > 1) && (strncmp(optionName, "-sysbuffer", len) == 0)) {
	/*
	 * -sysbuffer 4096 or -sysbuffer {64536 4096}
	 */

	int inSize = -1, outSize = -1;

	if (Tcl_SplitList(interp, value, &argc, &argv) == TCL_ERROR) {
	    return TCL_ERROR;
	}
	if (argc == 1) {
	    inSize = atoi(argv[0]);
	    outSize = infoPtr->sysBufWrite;
	} else if (argc == 2) {
	    inSize  = atoi(argv[0]);
	    outSize = atoi(argv[1]);
	}
	Tcl_Free((void *)argv);

	if ((argc < 1) || (argc > 2) || (inSize <= 0) || (outSize <= 0)) {
	    if (interp != NULL) {
		Tcl_SetObjResult(interp, Tcl_ObjPrintf(
			"bad value \"%s\" for -sysbuffer: should be "
			"a list of one or two integers > 0", value));
		Tcl_SetErrorCode(interp, "TCL", "VALUE", "SYS_BUFFER", (void *)NULL);
	    }
	    return TCL_ERROR;
	}

	if (!SetupComm(infoPtr->handle, inSize, outSize)) {
	    if (interp != NULL) {
		Tcl_WinConvertError(GetLastError());
		Tcl_SetObjResult(interp, Tcl_ObjPrintf(
			"can't setup comm buffers: %s",
			Tcl_PosixError(interp)));
	    }
	    return TCL_ERROR;
	}
	infoPtr->sysBufRead  = inSize;
	infoPtr->sysBufWrite = outSize;

	/*
	 * Adjust the handshake limits. Yes, the XonXoff limits seem to
	 * influence even hardware handshake.
	 */

	if (!GetCommState(infoPtr->handle, &dcb)) {
	    goto getStateFailed;
	}
	dcb.XonLim = (WORD) (infoPtr->sysBufRead*1/2);
	dcb.XoffLim = (WORD) (infoPtr->sysBufRead*1/4);
	if (!SetCommState(infoPtr->handle, &dcb)) {
	    goto setStateFailed;
	}
	return TCL_OK;
    }

    /*
     * Option -pollinterval msec
     */

    if ((len > 1) && (strncmp(optionName, "-pollinterval", len) == 0)) {
	if (Tcl_GetInt(interp, value, &(infoPtr->blockTime)) != TCL_OK) {
	    return TCL_ERROR;
	}
	return TCL_OK;
    }

    /*
     * Option -timeout msec
     */

    if ((len > 2) && (strncmp(optionName, "-timeout", len) == 0)) {
	int msec;
	COMMTIMEOUTS tout = {0,0,0,0,0};

	if (Tcl_GetInt(interp, value, &msec) != TCL_OK) {
	    return TCL_ERROR;
	}
	tout.ReadTotalTimeoutConstant = msec;
	if (!SetCommTimeouts(infoPtr->handle, &tout)) {
	    if (interp != NULL) {
		Tcl_WinConvertError(GetLastError());
		Tcl_SetObjResult(interp, Tcl_ObjPrintf(
			"can't set comm timeouts: %s",
			Tcl_PosixError(interp)));
	    }
	    return TCL_ERROR;
	}

	return TCL_OK;
    }

    return Tcl_BadChannelOption(interp, optionName,
	    "closemode mode handshake pollinterval sysbuffer timeout "
	    "ttycontrol xchar");

  getStateFailed:
    if (interp != NULL) {
	Tcl_WinConvertError(GetLastError());
	Tcl_SetObjResult(interp, Tcl_ObjPrintf(
		"can't get comm state: %s", Tcl_PosixError(interp)));
    }
    return TCL_ERROR;

  setStateFailed:
    if (interp != NULL) {
	Tcl_WinConvertError(GetLastError());
	Tcl_SetObjResult(interp, Tcl_ObjPrintf(
		"can't set comm state: %s", Tcl_PosixError(interp)));
    }
    return TCL_ERROR;
}

/*
 *----------------------------------------------------------------------
 *
 * SerialGetOptionProc --
 *
 *	Gets a mode associated with an IO channel. If the optionName arg is
 *	non NULL, retrieves the value of that option. If the optionName arg is
 *	NULL, retrieves a list of alternating option names and values for the
 *	given channel.
 *
 * Results:
 *	A standard Tcl result. Also sets the supplied DString to the string
 *	value of the option(s) returned.
 *
 * Side effects:
 *	The string returned by this function is in static storage and may be
 *	reused at any time subsequent to the call.
 *
 *----------------------------------------------------------------------
 */

static int
SerialGetOptionProc(
    void *instanceData,	/* File state. */
    Tcl_Interp *interp,		/* For error reporting - can be NULL. */
    const char *optionName,	/* Option to get. */
    Tcl_DString *dsPtr)		/* Where to store value(s). */
{
    SerialInfo *infoPtr;
    DCB dcb;
    size_t len;
    int valid = 0;		/* Flag if valid option parsed. */

    infoPtr = (SerialInfo *) instanceData;

    if (optionName == NULL) {
	len = 0;
    } else {
	len = strlen(optionName);
    }

    /*
     * Get option -closemode
     */

    if (len == 0) {
	Tcl_DStringAppendElement(dsPtr, "-closemode");
    }
    if (len==0 || (len>1 && strncmp(optionName, "-closemode", len)==0)) {
	switch (infoPtr->flags & SERIAL_CLOSE_MASK) {
	case SERIAL_CLOSE_DRAIN:
	    Tcl_DStringAppendElement(dsPtr, "drain");
	    break;
	case SERIAL_CLOSE_DISCARD:
	    Tcl_DStringAppendElement(dsPtr, "discard");
	    break;
	default:
	    Tcl_DStringAppendElement(dsPtr, "default");
	    break;
	}
    }

    /*
     * Get option -mode
     */

    if (len == 0) {
	Tcl_DStringAppendElement(dsPtr, "-mode");
    }
    if (len==0 || (len>2 && (strncmp(optionName, "-mode", len) == 0))) {
	char parity;
	const char *stop;
	char buf[2 * TCL_INTEGER_SPACE + 16];

	if (!GetCommState(infoPtr->handle, &dcb)) {
	    if (interp != NULL) {
		Tcl_WinConvertError(GetLastError());
		Tcl_SetObjResult(interp, Tcl_ObjPrintf(
			"can't get comm state: %s", Tcl_PosixError(interp)));
	    }
	    return TCL_ERROR;
	}

	valid = 1;
	parity = 'n';
	if (dcb.Parity <= 4) {
	    parity = "noems"[dcb.Parity];
	}
	stop = (dcb.StopBits == ONESTOPBIT) ? "1" :
		(dcb.StopBits == ONE5STOPBITS) ? "1.5" : "2";

	snprintf(buf, sizeof(buf), "%ld,%c,%d,%s", dcb.BaudRate, parity,
		dcb.ByteSize, stop);
	Tcl_DStringAppendElement(dsPtr, buf);
    }

    /*
     * Get option -pollinterval
     */

    if (len == 0) {
	Tcl_DStringAppendElement(dsPtr, "-pollinterval");
    }
    if (len==0 || (len>1 && strncmp(optionName, "-pollinterval", len)==0)) {
	char buf[TCL_INTEGER_SPACE + 1];

	valid = 1;
	snprintf(buf, sizeof(buf), "%d", infoPtr->blockTime);
	Tcl_DStringAppendElement(dsPtr, buf);
    }

    /*
     * Get option -sysbuffer
     */

    if (len == 0) {
	Tcl_DStringAppendElement(dsPtr, "-sysbuffer");
	Tcl_DStringStartSublist(dsPtr);
    }
    if (len==0 || (len>1 && strncmp(optionName, "-sysbuffer", len) == 0)) {
	char buf[TCL_INTEGER_SPACE + 1];
	valid = 1;

	snprintf(buf, sizeof(buf), "%ld", infoPtr->sysBufRead);
	Tcl_DStringAppendElement(dsPtr, buf);
	snprintf(buf, sizeof(buf), "%ld", infoPtr->sysBufWrite);
	Tcl_DStringAppendElement(dsPtr, buf);
    }
    if (len == 0) {
	Tcl_DStringEndSublist(dsPtr);
    }

    /*
     * Get option -xchar
     */

    if (len == 0) {
	Tcl_DStringAppendElement(dsPtr, "-xchar");
	Tcl_DStringStartSublist(dsPtr);
    }
    if (len==0 || (len>1 && strncmp(optionName, "-xchar", len) == 0)) {
	char buf[4];
	valid = 1;

	if (!GetCommState(infoPtr->handle, &dcb)) {
	    if (interp != NULL) {
		Tcl_WinConvertError(GetLastError());
		Tcl_SetObjResult(interp, Tcl_ObjPrintf(
			"can't get comm state: %s", Tcl_PosixError(interp)));
	    }
	    return TCL_ERROR;
	}
	buf[Tcl_UniCharToUtf(UCHAR(dcb.XonChar), buf)] = '\0';
	Tcl_DStringAppendElement(dsPtr, buf);
	buf[Tcl_UniCharToUtf(UCHAR(dcb.XoffChar), buf)] = '\0';
	Tcl_DStringAppendElement(dsPtr, buf);
    }
    if (len == 0) {
	Tcl_DStringEndSublist(dsPtr);
    }

    /*
     * Get option -lasterror
     *
     * Option is readonly and returned by [fconfigure chan -lasterror] but not
     * returned by unnamed [fconfigure chan].
     */

    if (len>1 && strncmp(optionName, "-lasterror", len)==0) {
	valid = 1;
	SerialErrorStr(infoPtr->lastError, dsPtr);
    }

    /*
     * get option -queue
     *
     * Option is readonly and returned by [fconfigure chan -queue].
     */

    if (len>1 && strncmp(optionName, "-queue", len)==0) {
	char buf[TCL_INTEGER_SPACE + 1];
	COMSTAT cStat;
	DWORD error;
	int inBuffered, outBuffered, count;

	valid = 1;

	/*
	 * Query the pending data in Tcl's internal queues.
	 */

	inBuffered  = Tcl_InputBuffered(infoPtr->channel);
	outBuffered = Tcl_OutputBuffered(infoPtr->channel);

	/*
	 * Query the number of bytes in our output queue:
	 *     1. The bytes pending in the output thread
	 *     2. The bytes in the system drivers buffer
	 * The writer thread should not interfere this action.
	 */

	EnterCriticalSection(&infoPtr->csWrite);
	ClearCommError(infoPtr->handle, &error, &cStat);
	count = (int) cStat.cbOutQue + infoPtr->writeQueue;
	LeaveCriticalSection(&infoPtr->csWrite);

	snprintf(buf, sizeof(buf), "%ld", inBuffered + cStat.cbInQue);
	Tcl_DStringAppendElement(dsPtr, buf);
	snprintf(buf, sizeof(buf), "%d", outBuffered + count);
	Tcl_DStringAppendElement(dsPtr, buf);
    }

    /*
     * get option -ttystatus
     *
     * Option is readonly and returned by [fconfigure chan -ttystatus] but not
     * returned by unnamed [fconfigure chan].
     */

    if (len>4 && strncmp(optionName, "-ttystatus", len)==0) {
	DWORD status;

	if (!GetCommModemStatus(infoPtr->handle, &status)) {
	    if (interp != NULL) {
		Tcl_WinConvertError(GetLastError());
		Tcl_SetObjResult(interp, Tcl_ObjPrintf(
			"can't get tty status: %s", Tcl_PosixError(interp)));
	    }
	    return TCL_ERROR;
	}
	valid = 1;
	SerialModemStatusStr(status, dsPtr);
    }

    if (valid) {
	return TCL_OK;
    }
    return Tcl_BadChannelOption(interp, optionName,
	    "closemode mode pollinterval lasterror queue sysbuffer ttystatus "
	    "xchar");
}

/*
 *----------------------------------------------------------------------
 *
 * SerialThreadActionProc --
 *
 *	Insert or remove any thread local refs to this channel.
 *
 * Results:
 *	None.
 *
 * Side effects:
 *	Changes thread local list of valid channels.
 *
 *----------------------------------------------------------------------
 */

static void
SerialThreadActionProc(
    void *instanceData,
    int action)
{
    SerialInfo *infoPtr = (SerialInfo *) instanceData;

    /*
     * We do not access firstSerialPtr in the thread structures. This is not
     * for all serials managed by the thread, but only those we are watching.
     * Removal of the fileevent handlers before transfer thus takes care of
     * this structure.
     */

    Tcl_MutexLock(&serialMutex);
    if (action == TCL_CHANNEL_THREAD_INSERT) {
	/*
	 * We can't copy the thread information from the channel when the
	 * channel is created. At this time the channel back pointer has not
	 * been set yet. However in that case the threadId has already been
	 * set by TclpCreateCommandChannel itself, so the structure is still
	 * good.
	 */

	SerialInit();
	if (infoPtr->channel != NULL) {
	    infoPtr->threadId = Tcl_GetChannelThread(infoPtr->channel);
	}
    } else {
	infoPtr->threadId = NULL;
    }
    Tcl_MutexUnlock(&serialMutex);
}

/*
 * Local Variables:
 * mode: c
 * c-basic-offset: 4
 * fill-column: 78
 * End:
 */<|MERGE_RESOLUTION|>--- conflicted
+++ resolved
@@ -1271,11 +1271,7 @@
 {
     SerialInfo *infoPtr = (SerialInfo *) instanceData;
 
-<<<<<<< HEAD
-    *handlePtr = (void *) infoPtr->handle;
-=======
     *handlePtr = (void *)infoPtr->handle;
->>>>>>> 19ea2d53
     return TCL_OK;
 }
 @@ -1681,7 +1677,7 @@
 			"bad mode \"%s\" for -closemode: must be"
 			" default, discard, or drain", value));
 		Tcl_SetErrorCode(interp, "TCL", "OPERATION", "FCONFIGURE",
-			"VALUE", (void *)NULL);
+			"VALUE", (char *)NULL);
 	    }
 	    return TCL_ERROR;
 	}
@@ -1706,7 +1702,7 @@
 		Tcl_SetObjResult(interp, Tcl_ObjPrintf(
 			"bad value \"%s\" for -mode: should be baud,parity,data,stop",
 			value));
-		Tcl_SetErrorCode(interp, "TCL", "VALUE", "SERIALMODE", (void *)NULL);
+		Tcl_SetErrorCode(interp, "TCL", "VALUE", "SERIALMODE", (char *)NULL);
 	    }
 	    return TCL_ERROR;
 	}
@@ -1770,7 +1766,7 @@
 		Tcl_SetObjResult(interp, Tcl_ObjPrintf(
 			"bad value \"%s\" for -handshake: must be one of"
 			" xonxoff, rtscts, dtrdsr or none", value));
-		Tcl_SetErrorCode(interp, "TCL", "VALUE", "HANDSHAKE", (void *)NULL);
+		Tcl_SetErrorCode(interp, "TCL", "VALUE", "HANDSHAKE", (char *)NULL);
 	    }
 	    return TCL_ERROR;
 	}
@@ -1799,7 +1795,7 @@
 		Tcl_SetObjResult(interp, Tcl_NewStringObj(
 			"bad value for -xchar: should be a list of"
 			" two elements with each a single 8-bit character", TCL_INDEX_NONE));
-		Tcl_SetErrorCode(interp, "TCL", "VALUE", "XCHAR", (void *)NULL);
+		Tcl_SetErrorCode(interp, "TCL", "VALUE", "XCHAR", (char *)NULL);
 	    }
 	    Tcl_Free((void *)argv);
 	    return TCL_ERROR;
@@ -1856,7 +1852,7 @@
 		Tcl_SetObjResult(interp, Tcl_ObjPrintf(
 			"bad value \"%s\" for -ttycontrol: should be "
 			"a list of signal,value pairs", value));
-		Tcl_SetErrorCode(interp, "TCL", "VALUE", "TTYCONTROL", (void *)NULL);
+		Tcl_SetErrorCode(interp, "TCL", "VALUE", "TTYCONTROL", (char *)NULL);
 	    }
 	    Tcl_Free((void *)argv);
 	    return TCL_ERROR;
@@ -1874,7 +1870,7 @@
 			Tcl_SetObjResult(interp, Tcl_NewStringObj(
 				"can't set DTR signal", TCL_INDEX_NONE));
 			Tcl_SetErrorCode(interp, "TCL", "OPERATION",
-				"FCONFIGURE", "TTY_SIGNAL", (void *)NULL);
+				"FCONFIGURE", "TTY_SIGNAL", (char *)NULL);
 		    }
 		    res = TCL_ERROR;
 		    break;
@@ -1886,7 +1882,7 @@
 			Tcl_SetObjResult(interp, Tcl_NewStringObj(
 				"can't set RTS signal", TCL_INDEX_NONE));
 			Tcl_SetErrorCode(interp, "TCL", "OPERATION",
-				"FCONFIGURE", "TTY_SIGNAL", (void *)NULL);
+				"FCONFIGURE", "TTY_SIGNAL", (char *)NULL);
 		    }
 		    res = TCL_ERROR;
 		    break;
@@ -1898,7 +1894,7 @@
 			Tcl_SetObjResult(interp, Tcl_NewStringObj(
 				"can't set BREAK signal", TCL_INDEX_NONE));
 			Tcl_SetErrorCode(interp, "TCL", "OPERATION",
-				"FCONFIGURE", "TTY_SIGNAL", (void *)NULL);
+				"FCONFIGURE", "TTY_SIGNAL", (char *)NULL);
 		    }
 		    res = TCL_ERROR;
 		    break;
@@ -1909,7 +1905,7 @@
 			    "bad signal name \"%s\" for -ttycontrol: must be"
 			    " DTR, RTS or BREAK", argv[i]));
 		    Tcl_SetErrorCode(interp, "TCL", "VALUE", "TTY_SIGNAL",
-			    (void *)NULL);
+			    (char *)NULL);
 		}
 		res = TCL_ERROR;
 		break;
@@ -1949,7 +1945,7 @@
 		Tcl_SetObjResult(interp, Tcl_ObjPrintf(
 			"bad value \"%s\" for -sysbuffer: should be "
 			"a list of one or two integers > 0", value));
-		Tcl_SetErrorCode(interp, "TCL", "VALUE", "SYS_BUFFER", (void *)NULL);
+		Tcl_SetErrorCode(interp, "TCL", "VALUE", "SYS_BUFFER", (char *)NULL);
 	    }
 	    return TCL_ERROR;
 	}
