--- conflicted
+++ resolved
@@ -615,12 +615,8 @@
 static int
 SerialCloseProc(
     ClientData instanceData,    /* Pointer to SerialInfo structure. */
-<<<<<<< HEAD
-    Tcl_Interp *dummy)		/* For error reporting. */
-=======
-    Tcl_Interp *interp,		/* For error reporting. */
+    Tcl_Interp *dummy,		/* For error reporting. */
     int flags)
->>>>>>> f1408430
 {
     SerialInfo *serialPtr = (SerialInfo *) instanceData;
     int errorCode = 0, result = 0;
