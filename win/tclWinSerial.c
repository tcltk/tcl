/*
 * Copyright © 1999 Scriptics Corp.
 *
 * See the file "license.terms" for information on usage and redistribution of
 * this file, and for a DISCLAIMER OF ALL WARRANTIES.
 *
 * Serial functionality implemented by Rolf.Schroedter@dlr.de
 */

/*
 * You may distribute and/or modify this program under the terms of the GNU
 * Affero General Public License as published by the Free Software Foundation,
 * either version 3 of the License, or (at your option) any later version.

 * See the file "COPYING" for information on usage and redistribution
 * of this file, and for a DISCLAIMER OF ALL WARRANTIES.
 */

/*
 * tclWinSerial.c --
 *
 *	This file implements the Windows-specific serial port functions, and
 *	the "serial" channel driver.
 */

#include "tclWinInt.h"

/*
 * The following variable is used to tell whether this module has been
 * initialized.
 */

static int initialized = 0;

/*
 * The serialMutex locks around access to the initialized variable, and it is
 * used to protect background threads from being terminated while they are
 * using APIs that hold locks.
 */

TCL_DECLARE_MUTEX(serialMutex)

/*
 * Bit masks used in the flags field of the SerialInfo structure below.
 */

#define SERIAL_PENDING	(1<<0)	/* Message is pending in the queue. */
#define SERIAL_ASYNC	(1<<1)	/* Channel is non-blocking. */

/*
 * Bit masks used in the sharedFlags field of the SerialInfo structure below.
 */

#define SERIAL_EOF	(1<<2)	/* Serial has reached EOF. */
#define SERIAL_ERROR	(1<<4)

/*
 * Bit masks used for noting whether to drain or discard output on close. They
 * are disjoint from each other; at most one may be set at a time.
 */

#define SERIAL_CLOSE_DRAIN   (1<<6)	/* Drain all output on close. */
#define SERIAL_CLOSE_DISCARD (1<<7)	/* Discard all output on close. */
#define SERIAL_CLOSE_MASK    (3<<6)	/* Both two bits above. */

/*
 * Default time to block between checking status on the serial port.
 */

#define SERIAL_DEFAULT_BLOCKTIME 10	/* 10 msec */

/*
 * Define Win32 read/write error masks returned by ClearCommError()
 */

#define SERIAL_READ_ERRORS \
	(CE_RXOVER | CE_OVERRUN | CE_RXPARITY | CE_FRAME  | CE_BREAK)
#define SERIAL_WRITE_ERRORS \
	(CE_TXFULL | CE_PTO)

/*
 * This structure describes per-instance data for a serial based channel.
 */

typedef struct SerialInfo {
    HANDLE handle;
    struct SerialInfo *nextPtr;	/* Pointer to next registered serial. */
    Tcl_Channel channel;	/* Pointer to channel structure. */
    int validMask;		/* OR'ed combination of TCL_READABLE,
				 * TCL_WRITABLE, or TCL_EXCEPTION: indicates
				 * which operations are valid on the file. */
    int watchMask;		/* OR'ed combination of TCL_READABLE,
				 * TCL_WRITABLE, or TCL_EXCEPTION: indicates
				 * which events should be reported. */
    int flags;			/* State flags, see above for a list. */
    int readable;		/* Flag that the channel is readable. */
    int writable;		/* Flag that the channel is writable. */
    int blockTime;		/* Maximum blocktime in msec. */
    unsigned long long lastEventTime;	/* Time in milliseconds since last readable
				 * event. */
				/* Next readable event only after blockTime */
    DWORD error;		/* pending error code returned by
				 * ClearCommError() */
    DWORD lastError;		/* last error code, can be fetched with
				 * fconfigure chan -lasterror */
    DWORD sysBufRead;		/* Win32 system buffer size for read ops,
				 * default=4096 */
    DWORD sysBufWrite;		/* Win32 system buffer size for write ops,
				 * default=4096 */

    Tcl_ThreadId threadId;	/* Thread to which events should be reported.
				 * This value is used by the reader/writer
				 * threads. */
    OVERLAPPED osRead;		/* OVERLAPPED structure for read operations. */
    OVERLAPPED osWrite;		/* OVERLAPPED structure for write operations */
    TclPipeThreadInfo *writeTI;	/* Thread info structure of writer worker. */
    HANDLE writeThread;		/* Handle to writer thread. */
    CRITICAL_SECTION csWrite;	/* Writer thread synchronisation. */
    HANDLE evWritable;		/* Manual-reset event to signal when the
				 * writer thread has finished waiting for the
				 * current buffer to be written. */
    DWORD writeError;		/* An error caused by the last background
				 * write. Set to 0 if no error has been
				 * detected. This word is shared with the
				 * writer thread so access must be
				 * synchronized with the evWritable object. */
    char *writeBuf;		/* Current background output buffer. Access is
				 * synchronized with the evWritable object. */
    int writeBufLen;		/* Size of write buffer. Access is
				 * synchronized with the evWritable object. */
    int toWrite;		/* Current amount to be written. Access is
				 * synchronized with the evWritable object. */
    int writeQueue;		/* Number of bytes pending in output queue.
				 * Offset to DCB.cbInQue. Used to query
				 * [fconfigure -queue] */
} SerialInfo;

typedef struct {
    /*
     * The following pointer refers to the head of the list of serials that
     * are being watched for file events.
     */

    SerialInfo *firstSerialPtr;
} ThreadSpecificData;

static Tcl_ThreadDataKey dataKey;

/*
 * The following structure is what is added to the Tcl event queue when serial
 * events are generated.
 */

typedef struct {
    Tcl_Event header;		/* Information that is standard for all
				 * events. */
    SerialInfo *infoPtr;	/* Pointer to serial info structure. Note that
				 * we still have to verify that the serial
				 * exists before dereferencing this
				 * pointer. */
} SerialEvent;

/*
 * We don't use timeouts.
 */

static COMMTIMEOUTS no_timeout = {
    0,			/* ReadIntervalTimeout */
    0,			/* ReadTotalTimeoutMultiplier */
    0,			/* ReadTotalTimeoutConstant */
    0,			/* WriteTotalTimeoutMultiplier */
    0,			/* WriteTotalTimeoutConstant */
};

/*
 * Declarations for functions used only in this file.
 */

static int		SerialBlockProc(void *instanceData, int mode);
static void		SerialCheckProc(void *clientData, int flags);
static int		SerialCloseProc(void *instanceData,
			    Tcl_Interp *interp, int flags);
static int		SerialEventProc(Tcl_Event *evPtr, int flags);
static void		SerialExitHandler(void *clientData);
static int		SerialGetHandleProc(void *instanceData,
			    int direction, void **handlePtr);
static ThreadSpecificData *SerialInit(void);
static int		SerialInputProc(void *instanceData, char *buf,
			    int toRead, int *errorCode);
static int		SerialOutputProc(void *instanceData,
			    const char *buf, int toWrite, int *errorCode);
static void		SerialSetupProc(void *clientData, int flags);
static void		SerialWatchProc(void *instanceData, int mask);
static void		ProcExitHandler(void *clientData);
static int		SerialGetOptionProc(void *instanceData,
			    Tcl_Interp *interp, const char *optionName,
			    Tcl_DString *dsPtr);
static int		SerialSetOptionProc(void *instanceData,
			    Tcl_Interp *interp, const char *optionName,
			    const char *value);
static DWORD WINAPI	SerialWriterThread(LPVOID arg);
static void		SerialThreadActionProc(void *instanceData,
			    int action);
static int		SerialBlockingRead(SerialInfo *infoPtr, LPVOID buf,
			    DWORD bufSize, LPDWORD lpRead, LPOVERLAPPED osPtr);
static int		SerialBlockingWrite(SerialInfo *infoPtr, LPVOID buf,
			    DWORD bufSize, LPDWORD lpWritten,
			    LPOVERLAPPED osPtr);

/*
 * This structure describes the channel type structure for command serial
 * based IO.
 */

static const Tcl_ChannelType serialChannelType = {
<<<<<<< HEAD
    "serial",			/* Type name. */
    TCL_CHANNEL_VERSION_5,	/* v5 channel */
    NULL,			/* Close proc. */
    SerialInputProc,		/* Input proc. */
    SerialOutputProc,		/* Output proc. */
    NULL,			/* Seek proc. */
    SerialSetOptionProc,	/* Set option proc. */
    SerialGetOptionProc,	/* Get option proc. */
    SerialWatchProc,		/* Set up notifier to watch the channel. */
    SerialGetHandleProc,	/* Get an OS handle from channel. */
    SerialCloseProc,		/* close2proc. */
    SerialBlockProc,		/* Set blocking or non-blocking mode.*/
    NULL,			/* flush proc. */
    NULL,			/* handler proc. */
    NULL,			/* wide seek proc */
    SerialThreadActionProc,	/* thread action proc */
    NULL			/* truncate */
=======
    "serial",
    TCL_CHANNEL_VERSION_5,
    NULL,			/* Deprecated. */
    SerialInputProc,
    SerialOutputProc,
    NULL,			/* Deprecated. */
    SerialSetOptionProc,
    SerialGetOptionProc,
    SerialWatchProc,
    SerialGetHandleProc,
    SerialCloseProc,
    SerialBlockProc,
    NULL,			/* Flush proc. */
    NULL,			/* Bubbled event handler proc. */
    NULL,			/* Seek proc. */
    SerialThreadActionProc,
    NULL			/* Truncate proc. */
>>>>>>> 46032e05
};

/*
 *----------------------------------------------------------------------
 *
 * SerialInit --
 *
 *	This function initializes the static variables for this file.
 *
 * Results:
 *	None.
 *
 * Side effects:
 *	Creates a new event source.
 *
 *----------------------------------------------------------------------
 */

static ThreadSpecificData *
SerialInit(void)
{
    ThreadSpecificData *tsdPtr;

    /*
     * Check the initialized flag first, then check it again in the mutex.
     * This is a speed enhancement.
     */

    if (!initialized) {
	Tcl_MutexLock(&serialMutex);
	if (!initialized) {
	    initialized = 1;
	    Tcl_CreateExitHandler(ProcExitHandler, NULL);
	}
	Tcl_MutexUnlock(&serialMutex);
    }

    tsdPtr = (ThreadSpecificData *) TclThreadDataKeyGet(&dataKey);
    if (tsdPtr == NULL) {
	tsdPtr = TCL_TSD_INIT(&dataKey);
	tsdPtr->firstSerialPtr = NULL;
	Tcl_CreateEventSource(SerialSetupProc, SerialCheckProc, NULL);
	Tcl_CreateThreadExitHandler(SerialExitHandler, NULL);
    }
    return tsdPtr;
}

/*
 *----------------------------------------------------------------------
 *
 * SerialExitHandler --
 *
 *	This function is called to cleanup the serial module before Tcl is
 *	unloaded.
 *
 * Results:
 *	None.
 *
 * Side effects:
 *	Removes the serial event source.
 *
 *----------------------------------------------------------------------
 */

static void
SerialExitHandler(
    TCL_UNUSED(void *))
{
    ThreadSpecificData *tsdPtr = TCL_TSD_INIT(&dataKey);
    SerialInfo *infoPtr;

    /*
     * Clear all eventually pending output. Otherwise Tcl's exit could totally
     * block, because it performs a blocking flush on all open channels. Note
     * that serial write operations may be blocked due to handshake.
     */

    for (infoPtr = tsdPtr->firstSerialPtr; infoPtr != NULL;
	    infoPtr = infoPtr->nextPtr) {
	PurgeComm(infoPtr->handle,
		PURGE_TXABORT | PURGE_RXABORT | PURGE_TXCLEAR | PURGE_RXCLEAR);
    }
    Tcl_DeleteEventSource(SerialSetupProc, SerialCheckProc, NULL);
}

/*
 *----------------------------------------------------------------------
 *
 * ProcExitHandler --
 *
 *	This function is called to cleanup the process list before Tcl is
 *	unloaded.
 *
 * Results:
 *	None.
 *
 * Side effects:
 *	Resets the process list.
 *
 *----------------------------------------------------------------------
 */

static void
ProcExitHandler(
    TCL_UNUSED(void *))
{
    Tcl_MutexLock(&serialMutex);
    initialized = 0;
    Tcl_MutexUnlock(&serialMutex);
}

/*
 *----------------------------------------------------------------------
 *
 * SerialBlockTime --
 *
 *	Wrapper to set Tcl's block time in msec.
 *
 * Results:
 *	None.
 *
 * Side effects:
 *	Updates the maximum blocking time.
 *
 *----------------------------------------------------------------------
 */

static void
SerialBlockTime(
    int msec)			/* milli-seconds */
{
    Tcl_Time blockTime;

    blockTime.sec  =  msec / 1000;
    blockTime.usec = (msec % 1000) * 1000;
    Tcl_SetMaxBlockTime(&blockTime);
}

/*
 *----------------------------------------------------------------------
 *
 * SerialGetMilliseconds --
 *
 *	Get current time in milliseconds,ignoring integer overruns.
 *
 * Results:
 *	The current time.
 *
 * Side effects:
 *	None.
 *
 *----------------------------------------------------------------------
 */

static unsigned long long
SerialGetMilliseconds(void)
{
    Tcl_Time time;

    Tcl_GetTime(&time);

    return ((unsigned long long)time.sec * 1000 + (unsigned long)time.usec / 1000);
}

/*
 *----------------------------------------------------------------------
 *
 * SerialSetupProc --
 *
 *	This procedure is invoked before Tcl_DoOneEvent blocks waiting for an
 *	event.
 *
 * Results:
 *	None.
 *
 * Side effects:
 *	Adjusts the block time if needed.
 *
 *----------------------------------------------------------------------
 */

#ifdef __cplusplus
#define min(a, b)  (((a) < (b)) ? (a) : (b))
#endif

void
SerialSetupProc(
    TCL_UNUSED(void *),
    int flags)			/* Event flags as passed to Tcl_DoOneEvent. */
{
    SerialInfo *infoPtr;
    int block = 1;
    int msec = INT_MAX;		/* min. found block time */
    ThreadSpecificData *tsdPtr = TCL_TSD_INIT(&dataKey);

    if (!(flags & TCL_FILE_EVENTS)) {
	return;
    }

    /*
     * Look to see if any events handlers installed. If they are, do not
     * block.
     */

    for (infoPtr=tsdPtr->firstSerialPtr ; infoPtr!=NULL ;
	    infoPtr=infoPtr->nextPtr) {
	if (infoPtr->watchMask & TCL_WRITABLE) {
	    if (WaitForSingleObject(infoPtr->evWritable, 0) != WAIT_TIMEOUT) {
		block = 0;
		msec = min(msec, infoPtr->blockTime);
	    }
	}
	if (infoPtr->watchMask & TCL_READABLE) {
	    block = 0;
	    msec = min(msec, infoPtr->blockTime);
	}
    }

    if (!block) {
	SerialBlockTime(msec);
    }
}

/*
 *----------------------------------------------------------------------
 *
 * SerialCheckProc --
 *
 *	This procedure is called by Tcl_DoOneEvent to check the serial event
 *	source for events.
 *
 * Results:
 *	None.
 *
 * Side effects:
 *	May queue an event.
 *
 *----------------------------------------------------------------------
 */

static void
SerialCheckProc(
    TCL_UNUSED(void *),
    int flags)			/* Event flags as passed to Tcl_DoOneEvent. */
{
    SerialInfo *infoPtr;
    SerialEvent *evPtr;
    int needEvent;
    ThreadSpecificData *tsdPtr = TCL_TSD_INIT(&dataKey);
    COMSTAT cStat;
    unsigned long long time;

    if (!(flags & TCL_FILE_EVENTS)) {
	return;
    }

    /*
     * Queue events for any ready serials that don't already have events
     * queued.
     */

    for (infoPtr=tsdPtr->firstSerialPtr ; infoPtr!=NULL ;
	    infoPtr=infoPtr->nextPtr) {
	if (infoPtr->flags & SERIAL_PENDING) {
	    continue;
	}

	needEvent = 0;

	/*
	 * If WRITABLE watch mask is set look for infoPtr->evWritable object.
	 */

	if (infoPtr->watchMask & TCL_WRITABLE &&
		WaitForSingleObject(infoPtr->evWritable, 0) != WAIT_TIMEOUT) {
	    infoPtr->writable = 1;
	    needEvent = 1;
	}

	/*
	 * If READABLE watch mask is set call ClearCommError to poll cbInQue.
	 * Window errors are ignored here.
	 */

	if (infoPtr->watchMask & TCL_READABLE) {
	    if (ClearCommError(infoPtr->handle, &infoPtr->error, &cStat)) {
		/*
		 * Look for characters already pending in windows queue. If
		 * they are, poll.
		 */

		if (infoPtr->watchMask & TCL_READABLE) {
		    /*
		     * Force fileevent after serial read error.
		     */

		    if ((cStat.cbInQue > 0) ||
			    (infoPtr->error & SERIAL_READ_ERRORS)) {
			infoPtr->readable = 1;
			time = SerialGetMilliseconds();
			if ((time - infoPtr->lastEventTime)
				>= (unsigned long long) infoPtr->blockTime) {
			    needEvent = 1;
			    infoPtr->lastEventTime = time;
			}
		    }
		}
	    }
	}

	/*
	 * Queue an event if the serial is signaled for reading or writing.
	 */

	if (needEvent) {
	    infoPtr->flags |= SERIAL_PENDING;
	    evPtr = (SerialEvent *)Tcl_Alloc(sizeof(SerialEvent));
	    evPtr->header.proc = SerialEventProc;
	    evPtr->infoPtr = infoPtr;
	    Tcl_QueueEvent((Tcl_Event *) evPtr, TCL_QUEUE_TAIL);
	}
    }
}

/*
 *----------------------------------------------------------------------
 *
 * SerialBlockProc --
 *
 *	Set blocking or non-blocking mode on channel.
 *
 * Results:
 *	0 if successful, errno when failed.
 *
 * Side effects:
 *	Sets the device into blocking or non-blocking mode.
 *
 *----------------------------------------------------------------------
 */

static int
SerialBlockProc(
    void *instanceData,    /* Instance data for channel. */
    int mode)			/* TCL_MODE_BLOCKING or
				 * TCL_MODE_NONBLOCKING. */
{
    int errorCode = 0;
    SerialInfo *infoPtr = (SerialInfo *) instanceData;

    /*
     * Only serial READ can be switched between blocking & nonblocking using
     * COMMTIMEOUTS. Serial write emulates blocking & nonblocking by the
     * SerialWriterThread.
     */

    if (mode == TCL_MODE_NONBLOCKING) {
	infoPtr->flags |= SERIAL_ASYNC;
    } else {
	infoPtr->flags &= ~(SERIAL_ASYNC);
    }
    return errorCode;
}

/*
 *----------------------------------------------------------------------
 *
 * SerialCloseProc --
 *
 *	Closes a serial based IO channel.
 *
 * Results:
 *	0 on success, errno otherwise.
 *
 * Side effects:
 *	Closes the physical channel.
 *
 *----------------------------------------------------------------------
 */

static int
SerialCloseProc(
    void *instanceData,    /* Pointer to SerialInfo structure. */
    TCL_UNUSED(Tcl_Interp *),
    int flags)
{
    SerialInfo *serialPtr = (SerialInfo *) instanceData;
    int errorCode = 0, result = 0;
    SerialInfo *infoPtr, **nextPtrPtr;
    ThreadSpecificData *tsdPtr = TCL_TSD_INIT(&dataKey);

    if ((flags & (TCL_CLOSE_READ | TCL_CLOSE_WRITE)) != 0) {
	return EINVAL;
    }

    if (serialPtr->validMask & TCL_READABLE) {
	PurgeComm(serialPtr->handle, PURGE_RXABORT | PURGE_RXCLEAR);
	CloseHandle(serialPtr->osRead.hEvent);
    }
    serialPtr->validMask &= ~TCL_READABLE;

    if (serialPtr->writeThread) {
	TclPipeThreadStop(&serialPtr->writeTI, serialPtr->writeThread);

	CloseHandle(serialPtr->osWrite.hEvent);
	CloseHandle(serialPtr->evWritable);
	CloseHandle(serialPtr->writeThread);
	serialPtr->writeThread = NULL;

	PurgeComm(serialPtr->handle, PURGE_TXABORT | PURGE_TXCLEAR);
    }
    serialPtr->validMask &= ~TCL_WRITABLE;

    DeleteCriticalSection(&serialPtr->csWrite);

    /*
     * Don't close the Win32 handle if the handle is a standard channel during
     * the thread exit process. Otherwise, one thread may kill the stdio of
     * another.
     */

    if (!TclInThreadExit()
	    || ((GetStdHandle(STD_INPUT_HANDLE) != serialPtr->handle)
	    && (GetStdHandle(STD_OUTPUT_HANDLE) != serialPtr->handle)
	    && (GetStdHandle(STD_ERROR_HANDLE) != serialPtr->handle))) {
	if (CloseHandle(serialPtr->handle) == FALSE) {
	    Tcl_WinConvertError(GetLastError());
	    errorCode = errno;
	}
    }

    serialPtr->watchMask &= serialPtr->validMask;

    /*
     * Remove the file from the list of watched files.
     */

    for (nextPtrPtr=&(tsdPtr->firstSerialPtr), infoPtr=*nextPtrPtr;
	    infoPtr!=NULL;
	    nextPtrPtr=&infoPtr->nextPtr, infoPtr=*nextPtrPtr) {
	if (infoPtr == (SerialInfo *)serialPtr) {
	    *nextPtrPtr = infoPtr->nextPtr;
	    break;
	}
    }

    /*
     * Wrap the error file into a channel and give it to the cleanup routine.
     */

    if (serialPtr->writeBuf != NULL) {
	Tcl_Free(serialPtr->writeBuf);
	serialPtr->writeBuf = NULL;
    }
    Tcl_Free(serialPtr);

    if (errorCode == 0) {
	return result;
    }
    return errorCode;
}

/*
 *----------------------------------------------------------------------
 *
 * SerialBlockingRead --
 *
 *	Perform a blocking read into the buffer given. Returns count of how
 *	many bytes were actually read, and an error indication.
 *
 * Results:
 *	A count of how many bytes were read is returned and an error
 *	indication is returned.
 *
 * Side effects:
 *	Reads input from the actual channel.
 *
 *----------------------------------------------------------------------
 */

static int
SerialBlockingRead(
    SerialInfo *infoPtr,	/* Serial info structure */
    LPVOID buf,			/* The input buffer pointer */
    DWORD bufSize,		/* The number of bytes to read */
    LPDWORD lpRead,		/* Returns number of bytes read */
    LPOVERLAPPED osPtr)		/* OVERLAPPED structure */
{
    /*
     *  Perform overlapped blocking read.
     *  1. Reset the overlapped event
     *  2. Start overlapped read operation
     *  3. Wait for completion
     */

    /*
     * Set Offset to ZERO, otherwise NT4.0 may report an error.
     */

    osPtr->Offset = osPtr->OffsetHigh = 0;
    ResetEvent(osPtr->hEvent);
    if (!ReadFile(infoPtr->handle, buf, bufSize, lpRead, osPtr)) {
	if (GetLastError() != ERROR_IO_PENDING) {
	    /*
	     * ReadFile failed, but it isn't delayed. Report error.
	     */

	    return FALSE;
	} else {
	    /*
	     * Read is pending, wait for completion, timeout?
	     */

	    if (!GetOverlappedResult(infoPtr->handle, osPtr, lpRead, TRUE)) {
		return FALSE;
	    }
	}
    } else {
	/*
	 * ReadFile completed immediately.
	 */
    }
    return TRUE;
}

/*
 *----------------------------------------------------------------------
 *
 * SerialBlockingWrite --
 *
 *	Perform a blocking write from the buffer given. Returns count of how
 *	many bytes were actually written, and an error indication.
 *
 * Results:
 *	A count of how many bytes were written is returned and an error
 *	indication is returned.
 *
 * Side effects:
 *	Writes output to the actual channel.
 *
 *----------------------------------------------------------------------
 */

static int
SerialBlockingWrite(
    SerialInfo *infoPtr,	/* Serial info structure */
    LPVOID buf,			/* The output buffer pointer */
    DWORD bufSize,		/* The number of bytes to write */
    LPDWORD lpWritten,		/* Returns number of bytes written */
    LPOVERLAPPED osPtr)		/* OVERLAPPED structure */
{
    int result;

    /*
     * Perform overlapped blocking write.
     *  1. Reset the overlapped event
     *  2. Remove these bytes from the output queue counter
     *  3. Start overlapped write operation
     *  3. Remove these bytes from the output queue counter
     *  4. Wait for completion
     *  5. Adjust the output queue counter
     */

    ResetEvent(osPtr->hEvent);

    EnterCriticalSection(&infoPtr->csWrite);
    infoPtr->writeQueue -= bufSize;

    /*
     * Set Offset to ZERO, otherwise NT4.0 may report an error
     */

    osPtr->Offset = osPtr->OffsetHigh = 0;
    result = WriteFile(infoPtr->handle, buf, bufSize, lpWritten, osPtr);
    LeaveCriticalSection(&infoPtr->csWrite);

    if (result == FALSE) {
	DWORD err = GetLastError();

	switch (err) {
	case ERROR_IO_PENDING:
	    /*
	     * Write is pending, wait for completion.
	     */

	    if (!GetOverlappedResult(infoPtr->handle, osPtr, lpWritten,
		    TRUE)) {
		return FALSE;
	    }
	    break;
	case ERROR_COUNTER_TIMEOUT:
	    /*
	     * Write timeout handled in SerialOutputProc.
	     */

	    break;
	default:
	    /*
	     * WriteFile failed, but it isn't delayed. Report error.
	     */

	    return FALSE;
	}
    } else {
	/*
	 * WriteFile completed immediately.
	 */
    }

    EnterCriticalSection(&infoPtr->csWrite);
    infoPtr->writeQueue += (*lpWritten - bufSize);
    LeaveCriticalSection(&infoPtr->csWrite);

    return TRUE;
}

/*
 *----------------------------------------------------------------------
 *
 * SerialInputProc --
 *
 *	Reads input from the IO channel into the buffer given. Returns count
 *	of how many bytes were actually read, and an error indication.
 *
 * Results:
 *	A count of how many bytes were read is returned and an error
 *	indication is returned in an output argument.
 *
 * Side effects:
 *	Reads input from the actual channel.
 *
 *----------------------------------------------------------------------
 */

static int
SerialInputProc(
    void *instanceData,		/* Serial state. */
    char *buf,			/* Where to store data read. */
    int bufSize,		/* How much space is available in the
				 * buffer? */
    int *errorCode)		/* Where to store error code. */
{
    SerialInfo *infoPtr = (SerialInfo *) instanceData;
    DWORD bytesRead = 0;
    COMSTAT cStat;

    *errorCode = 0;

    /*
     * Check if there is a CommError pending from SerialCheckProc
     */

    if (infoPtr->error & SERIAL_READ_ERRORS) {
	goto commError;
    }

    /*
     * Look for characters already pending in windows queue. This is the
     * mainly restored good old code from Tcl8.0
     */

    if (ClearCommError(infoPtr->handle, &infoPtr->error, &cStat)) {
	/*
	 * Check for errors here, but not in the evSetup/Check procedures.
	 */

	if (infoPtr->error & SERIAL_READ_ERRORS) {
	    goto commError;
	}
	if (infoPtr->flags & SERIAL_ASYNC) {
	    /*
	     * NON_BLOCKING mode: Avoid blocking by reading more bytes than
	     * available in input buffer.
	     */

	    if (cStat.cbInQue > 0) {
		if ((DWORD) bufSize > cStat.cbInQue) {
		    bufSize = cStat.cbInQue;
		}
	    } else {
		errno = *errorCode = EWOULDBLOCK;
		return -1;
	    }
	} else {
	    /*
	     * BLOCKING mode: Tcl tries to read a full buffer of 4 kBytes here.
	     */

	    if (cStat.cbInQue > 0) {
		if ((DWORD) bufSize > cStat.cbInQue) {
		    bufSize = cStat.cbInQue;
		}
	    } else {
		bufSize = 1;
	    }
	}
    }

    if (bufSize == 0) {
	return 0;
    }

    /*
     * Perform blocking read. Doesn't block in non-blocking mode, because we
     * checked the number of available bytes.
     */

    if (SerialBlockingRead(infoPtr, (LPVOID) buf, (DWORD) bufSize, &bytesRead,
	    &infoPtr->osRead) == FALSE) {
	Tcl_WinConvertError(GetLastError());
	*errorCode = errno;
	return -1;
    }
    return bytesRead;

  commError:
    infoPtr->lastError = infoPtr->error;
				/* save last error code */
    infoPtr->error = 0;		/* reset error code */
    *errorCode = EIO;		/* to return read-error only once */
    return -1;
}

/*
 *----------------------------------------------------------------------
 *
 * SerialOutputProc --
 *
 *	Writes the given output on the IO channel. Returns count of how many
 *	characters were actually written, and an error indication.
 *
 * Results:
 *	A count of how many characters were written is returned and an error
 *	indication is returned in an output argument.
 *
 * Side effects:
 *	Writes output on the actual channel.
 *
 *----------------------------------------------------------------------
 */

static int
SerialOutputProc(
    void *instanceData,		/* Serial state. */
    const char *buf,		/* The data buffer. */
    int toWrite,		/* How many bytes to write? */
    int *errorCode)		/* Where to store error code. */
{
    SerialInfo *infoPtr = (SerialInfo *) instanceData;
    DWORD bytesWritten, timeout;

    *errorCode = 0;

    /*
     * At EXIT Tcl tries to flush all open channels in blocking mode. We avoid
     * blocking output after ExitProc or CloseHandler(chan) has been called by
     * checking the corresponding variables.
     */

    if (!initialized || TclInExit()) {
	return toWrite;
    }

    /*
     * Check if there is a CommError pending from SerialCheckProc
     */

    if (infoPtr->error & SERIAL_WRITE_ERRORS) {
	infoPtr->lastError = infoPtr->error;
				/* save last error code */
	infoPtr->error = 0;	/* reset error code */
	errno = EIO;
	goto error;
    }

    timeout = (infoPtr->flags & SERIAL_ASYNC) ? 0 : INFINITE;
    if (WaitForSingleObject(infoPtr->evWritable, timeout) == WAIT_TIMEOUT) {
	/*
	 * The writer thread is blocked waiting for a write to complete and
	 * the channel is in non-blocking mode.
	 */

	errno = EWOULDBLOCK;
	goto error1;
    }

    /*
     * Check for a background error on the last write.
     */

    if (infoPtr->writeError) {
	Tcl_WinConvertError(infoPtr->writeError);
	infoPtr->writeError = 0;
	goto error1;
    }

    /*
     * Remember the number of bytes in output queue
     */

    EnterCriticalSection(&infoPtr->csWrite);
    infoPtr->writeQueue += toWrite;
    LeaveCriticalSection(&infoPtr->csWrite);

    if (infoPtr->flags & SERIAL_ASYNC) {
	/*
	 * The serial is non-blocking, so copy the data into the output buffer
	 * and restart the writer thread.
	 */

	if (toWrite > infoPtr->writeBufLen) {
	    /*
	     * Reallocate the buffer to be large enough to hold the data.
	     */

	    if (infoPtr->writeBuf) {
		Tcl_Free(infoPtr->writeBuf);
	    }
	    infoPtr->writeBufLen = toWrite;
	    infoPtr->writeBuf = (char *)Tcl_Alloc(toWrite);
	}
	memcpy(infoPtr->writeBuf, buf, toWrite);
	infoPtr->toWrite = toWrite;
	ResetEvent(infoPtr->evWritable);
	TclPipeThreadSignal(&infoPtr->writeTI);
	bytesWritten = (DWORD) toWrite;

    } else {
	/*
	 * In the blocking case, just try to write the buffer directly. This
	 * avoids an unnecessary copy.
	 */

	if (!SerialBlockingWrite(infoPtr, (LPVOID) buf, (DWORD) toWrite,
		&bytesWritten, &infoPtr->osWrite)) {
	    goto writeError;
	}
	if (bytesWritten != (DWORD) toWrite) {
	    /*
	     * Write timeout.
	     */
	    infoPtr->lastError |= CE_PTO;
	    errno = EIO;
	    goto error;
	}
    }

    return (int) bytesWritten;

  writeError:
    Tcl_WinConvertError(GetLastError());

  error:
    /*
     * Reset the output queue counter on error during blocking output
     */

    /*
     * EnterCriticalSection(&infoPtr->csWrite);
     * infoPtr->writeQueue = 0;
     * LeaveCriticalSection(&infoPtr->csWrite);
     */
  error1:
    *errorCode = errno;
    return -1;
}

/*
 *----------------------------------------------------------------------
 *
 * SerialEventProc --
 *
 *	This function is invoked by Tcl_ServiceEvent when a file event reaches
 *	the front of the event queue. This procedure invokes Tcl_NotifyChannel
 *	on the serial.
 *
 * Results:
 *	Returns 1 if the event was handled, meaning it should be removed from
 *	the queue. Returns 0 if the event was not handled, meaning it should
 *	stay on the queue. The only time the event isn't handled is if the
 *	TCL_FILE_EVENTS flag bit isn't set.
 *
 * Side effects:
 *	Whatever the notifier callback does.
 *
 *----------------------------------------------------------------------
 */

static int
SerialEventProc(
    Tcl_Event *evPtr,		/* Event to service. */
    int flags)			/* Flags that indicate what events to handle,
				 * such as TCL_FILE_EVENTS. */
{
    SerialEvent *serialEvPtr = (SerialEvent *)evPtr;
    SerialInfo *infoPtr;
    int mask;
    ThreadSpecificData *tsdPtr = TCL_TSD_INIT(&dataKey);

    if (!(flags & TCL_FILE_EVENTS)) {
	return 0;
    }

    /*
     * Search through the list of watched serials for the one whose handle
     * matches the event. We do this rather than simply dereferencing the
     * handle in the event so that serials can be deleted while the event is
     * in the queue.
     */

    for (infoPtr = tsdPtr->firstSerialPtr; infoPtr != NULL;
	    infoPtr = infoPtr->nextPtr) {
	if (serialEvPtr->infoPtr == infoPtr) {
	    infoPtr->flags &= ~(SERIAL_PENDING);
	    break;
	}
    }

    /*
     * Remove stale events.
     */

    if (!infoPtr) {
	return 1;
    }

    /*
     * Check to see if the serial is readable. Note that we can't tell if a
     * serial is writable, so we always report it as being writable unless we
     * have detected EOF.
     */

    mask = 0;
    if (infoPtr->watchMask & TCL_WRITABLE) {
	if (infoPtr->writable) {
	    mask |= TCL_WRITABLE;
	    infoPtr->writable = 0;
	}
    }

    if (infoPtr->watchMask & TCL_READABLE) {
	if (infoPtr->readable) {
	    mask |= TCL_READABLE;
	    infoPtr->readable = 0;
	}
    }

    /*
     * Inform the channel of the events.
     */

    Tcl_NotifyChannel(infoPtr->channel, infoPtr->watchMask & mask);
    return 1;
}

/*
 *----------------------------------------------------------------------
 *
 * SerialWatchProc --
 *
 *	Called by the notifier to set up to watch for events on this channel.
 *
 * Results:
 *	None.
 *
 * Side effects:
 *	None.
 *
 *----------------------------------------------------------------------
 */

static void
SerialWatchProc(
    void *instanceData,		/* Serial state. */
    int mask)			/* What events to watch for, OR-ed combination
				 * of TCL_READABLE, TCL_WRITABLE and
				 * TCL_EXCEPTION. */
{
    SerialInfo **nextPtrPtr, *ptr;
    SerialInfo *infoPtr = (SerialInfo *) instanceData;
    int oldMask = infoPtr->watchMask;
    ThreadSpecificData *tsdPtr = TCL_TSD_INIT(&dataKey);

    /*
     * Since the file is always ready for events, we set the block time so we
     * will poll.
     */

    infoPtr->watchMask = mask & infoPtr->validMask;
    if (infoPtr->watchMask) {
	if (!oldMask) {
	    infoPtr->nextPtr = tsdPtr->firstSerialPtr;
	    tsdPtr->firstSerialPtr = infoPtr;
	}
	SerialBlockTime(infoPtr->blockTime);
    } else if (oldMask) {
	/*
	 * Remove the serial port from the list of watched serial ports.
	 */

	for (nextPtrPtr=&(tsdPtr->firstSerialPtr), ptr=*nextPtrPtr; ptr!=NULL;
		nextPtrPtr=&ptr->nextPtr, ptr=*nextPtrPtr) {
	    if (infoPtr == ptr) {
		*nextPtrPtr = ptr->nextPtr;
		break;
	    }
	}
    }
}

/*
 *----------------------------------------------------------------------
 *
 * SerialGetHandleProc --
 *
 *	Called from Tcl_GetChannelHandle to retrieve OS handles from inside a
 *	command serial port based channel.
 *
 * Results:
 *	Returns TCL_OK with the fd in handlePtr, or TCL_ERROR if there is no
 *	handle for the specified direction.
 *
 * Side effects:
 *	None.
 *
 *----------------------------------------------------------------------
 */

static int
SerialGetHandleProc(
    void *instanceData,		/* The serial state. */
    TCL_UNUSED(int) /*direction*/,
    void **handlePtr)		/* Where to store the handle. */
{
    SerialInfo *infoPtr = (SerialInfo *) instanceData;

    *handlePtr = (void *)infoPtr->handle;
    return TCL_OK;
}

/*
 *----------------------------------------------------------------------
 *
 * SerialWriterThread --
 *
 *	This function runs in a separate thread and writes data onto a serial.
 *
 * Results:
 *	Always returns 0.
 *
 * Side effects:
 *	Signals the main thread when an output operation is completed. May
 *	cause the main thread to wake up by posting a message.
 *
 *----------------------------------------------------------------------
 */

static DWORD WINAPI
SerialWriterThread(
    LPVOID arg)
{
    TclPipeThreadInfo *pipeTI = (TclPipeThreadInfo *)arg;
    SerialInfo *infoPtr = NULL; /* access info only after success init/wait */
    DWORD bytesWritten, toWrite;
    char *buf;
    OVERLAPPED myWrite;		/* Have an own OVERLAPPED in this thread. */

    for (;;) {
	/*
	 * Wait for the main thread to signal before attempting to write.
	 */
	if (!TclPipeThreadWaitForSignal(&pipeTI)) {
	    /* exit */
	    break;
	}
	infoPtr = (SerialInfo *) pipeTI->clientData;

	buf = infoPtr->writeBuf;
	toWrite = infoPtr->toWrite;

	myWrite.hEvent = CreateEventW(NULL, TRUE, FALSE, NULL);

	/*
	 * Loop until all of the bytes are written or an error occurs.
	 */

	while (toWrite > 0) {
	    /*
	     * Check for pending writeError. Ignore all write operations until
	     * the user has been notified.
	     */

	    if (infoPtr->writeError) {
		break;
	    }
	    if (SerialBlockingWrite(infoPtr, (LPVOID) buf, (DWORD) toWrite,
		    &bytesWritten, &myWrite) == FALSE) {
		infoPtr->writeError = GetLastError();
		break;
	    }
	    if (bytesWritten != toWrite) {
		/*
		 * Write timeout.
		 */

		infoPtr->writeError = ERROR_WRITE_FAULT;
		break;
	    }
	    toWrite -= bytesWritten;
	    buf += bytesWritten;
	}

	CloseHandle(myWrite.hEvent);

	/*
	 * Signal the main thread by signalling the evWritable event and then
	 * waking up the notifier thread.
	 */

	SetEvent(infoPtr->evWritable);

	/*
	 * Alert the foreground thread. Note that we need to treat this like a
	 * critical section so the foreground thread does not terminate this
	 * thread while we are holding a mutex in the notifier code.
	 */

	Tcl_MutexLock(&serialMutex);
	if (infoPtr->threadId != NULL) {
	    /*
	     * TIP #218: When in flight ignore the event, no one will receive
	     * it anyway.
	     */

	    Tcl_ThreadAlert(infoPtr->threadId);
	}
	Tcl_MutexUnlock(&serialMutex);
    }

    /*
     * We're about to close, so do any drain or discard required.
     */

    if (infoPtr) {
	switch (infoPtr->flags & SERIAL_CLOSE_MASK) {
	case SERIAL_CLOSE_DRAIN:
	    FlushFileBuffers(infoPtr->handle);
	    break;
	case SERIAL_CLOSE_DISCARD:
	    PurgeComm(infoPtr->handle, PURGE_TXABORT | PURGE_TXCLEAR);
	    break;
	}
    }

    /*
     * Worker exit, so inform the main thread or free TI-structure (if owned).
     */

    TclPipeThreadExit(&pipeTI);

    return 0;
}

/*
 *----------------------------------------------------------------------
 *
 * TclWinSerialOpen --
 *
 *	Opens or Reopens the serial port with the OVERLAPPED FLAG set
 *
 * Results:
 *	Returns the new handle, or INVALID_HANDLE_VALUE.
 *	If an existing channel is specified it is closed and reopened.
 *
 * Side effects:
 *	May close/reopen the original handle
 *
 *----------------------------------------------------------------------
 */

HANDLE
TclWinSerialOpen(
    HANDLE handle,
    const WCHAR *name,
    DWORD access)
{
    SerialInit();

    /*
     * If an open channel is specified, close it
     */

    if (handle != INVALID_HANDLE_VALUE && CloseHandle(handle) == FALSE) {
	return INVALID_HANDLE_VALUE;
    }

    /*
     * Multithreaded I/O needs the overlapped flag set otherwise
     * ClearCommError blocks under Windows NT/2000 until serial output is
     * finished
     */

    handle = CreateFileW(name, access, 0, 0, OPEN_EXISTING,
	    FILE_FLAG_OVERLAPPED, 0);

    return handle;
}

/*
 *----------------------------------------------------------------------
 *
 * TclWinOpenSerialChannel --
 *
 *	Constructs a Serial port channel for the specified standard OS handle.
 *	This is a helper function to break up the construction of channels
 *	into File, Console, or Serial.
 *
 * Results:
 *	Returns the new channel, or NULL.
 *
 * Side effects:
 *	May open the channel
 *
 *----------------------------------------------------------------------
 */

Tcl_Channel
TclWinOpenSerialChannel(
    HANDLE handle,
    char *channelName,
    int permissions)
{
    SerialInfo *infoPtr;

    SerialInit();

    infoPtr = (SerialInfo *)Tcl_Alloc(sizeof(SerialInfo));
    memset(infoPtr, 0, sizeof(SerialInfo));

    infoPtr->validMask = permissions & (TCL_READABLE|TCL_WRITABLE);
    infoPtr->handle = handle;
    infoPtr->channel = (Tcl_Channel) NULL;
    infoPtr->readable = 0;
    infoPtr->writable = 1;
    infoPtr->toWrite = infoPtr->writeQueue = 0;
    infoPtr->blockTime = SERIAL_DEFAULT_BLOCKTIME;
    infoPtr->lastEventTime = 0;
    infoPtr->lastError = infoPtr->error = 0;
    infoPtr->threadId = Tcl_GetCurrentThread();
    infoPtr->sysBufRead = 4096;
    infoPtr->sysBufWrite = 4096;

    /*
     * Use the pointer to keep the channel names unique, in case the handles
     * are shared between multiple channels (stdin/stdout).
     */

    TclWinGenerateChannelName(channelName, "file", infoPtr);
    infoPtr->channel = Tcl_CreateChannel(&serialChannelType, channelName,
	    infoPtr, permissions);

    SetupComm(handle, infoPtr->sysBufRead, infoPtr->sysBufWrite);
    PurgeComm(handle,
	    PURGE_TXABORT | PURGE_RXABORT | PURGE_TXCLEAR | PURGE_RXCLEAR);

    /*
     * Default is blocking.
     */

    SetCommTimeouts(handle, &no_timeout);

    InitializeCriticalSection(&infoPtr->csWrite);
    if (permissions & TCL_READABLE) {
	infoPtr->osRead.hEvent = CreateEventW(NULL, TRUE, FALSE, NULL);
    }
    if (permissions & TCL_WRITABLE) {
	/*
	 * Initially the channel is writable and the writeThread is idle.
	 */

	infoPtr->osWrite.hEvent = CreateEventW(NULL, TRUE, FALSE, NULL);
	infoPtr->evWritable = CreateEventW(NULL, TRUE, TRUE, NULL);
	infoPtr->writeThread = CreateThread(NULL, 256, SerialWriterThread,
		TclPipeThreadCreateTI(&infoPtr->writeTI, infoPtr,
			infoPtr->evWritable), 0, NULL);
    }

    Tcl_SetChannelOption(NULL, infoPtr->channel, "-translation", "auto");

    return infoPtr->channel;
}

/*
 *----------------------------------------------------------------------
 *
 * SerialErrorStr --
 *
 *	Converts a Win32 serial error code to a list of readable errors.
 *
 * Results:
 *	None.
 *
 * Side effects:
 *	Generates readable errors in the supplied DString.
 *
 *----------------------------------------------------------------------
 */

static void
SerialErrorStr(
    DWORD error,		/* Win32 serial error code. */
    Tcl_DString *dsPtr)		/* Where to store string. */
{
    if (error & CE_RXOVER) {
	Tcl_DStringAppendElement(dsPtr, "RXOVER");
    }
    if (error & CE_OVERRUN) {
	Tcl_DStringAppendElement(dsPtr, "OVERRUN");
    }
    if (error & CE_RXPARITY) {
	Tcl_DStringAppendElement(dsPtr, "RXPARITY");
    }
    if (error & CE_FRAME) {
	Tcl_DStringAppendElement(dsPtr, "FRAME");
    }
    if (error & CE_BREAK) {
	Tcl_DStringAppendElement(dsPtr, "BREAK");
    }
    if (error & CE_TXFULL) {
	Tcl_DStringAppendElement(dsPtr, "TXFULL");
    }
    if (error & CE_PTO) {	/* PTO used to signal WRITE-TIMEOUT */
	Tcl_DStringAppendElement(dsPtr, "TIMEOUT");
    }
    if (error & ~((DWORD) (SERIAL_READ_ERRORS | SERIAL_WRITE_ERRORS))) {
	char buf[TCL_INTEGER_SPACE + 1];

	snprintf(buf, sizeof(buf), "%ld", error);
	Tcl_DStringAppendElement(dsPtr, buf);
    }
}

/*
 *----------------------------------------------------------------------
 *
 * SerialModemStatusStr --
 *
 *	Converts a Win32 modem status list of readable flags
 *
 * Result:
 *	None.
 *
 * Side effects:
 *	Appends modem status flag strings to the given DString.
 *
 *----------------------------------------------------------------------
 */

static void
SerialModemStatusStr(
    DWORD status,		/* Win32 modem status. */
    Tcl_DString *dsPtr)		/* Where to store string. */
{
    Tcl_DStringAppendElement(dsPtr, "CTS");
    Tcl_DStringAppendElement(dsPtr, (status & MS_CTS_ON)  ?  "1" : "0");
    Tcl_DStringAppendElement(dsPtr, "DSR");
    Tcl_DStringAppendElement(dsPtr, (status & MS_DSR_ON)   ? "1" : "0");
    Tcl_DStringAppendElement(dsPtr, "RING");
    Tcl_DStringAppendElement(dsPtr, (status & MS_RING_ON)  ? "1" : "0");
    Tcl_DStringAppendElement(dsPtr, "DCD");
    Tcl_DStringAppendElement(dsPtr, (status & MS_RLSD_ON)  ? "1" : "0");
}

/*
 *----------------------------------------------------------------------
 *
 * SerialSetOptionProc --
 *
 *	Sets an option on a channel.
 *
 * Results:
 *	A standard Tcl result. Also sets the interp's result on error if
 *	interp is not NULL.
 *
 * Side effects:
 *	May modify an option on a device.
 *
 *----------------------------------------------------------------------
 */

static int
SerialSetOptionProc(
    void *instanceData,		/* File state. */
    Tcl_Interp *interp,		/* For error reporting - can be NULL. */
    const char *optionName,	/* Which option to set? */
    const char *value)		/* New value for option. */
{
    SerialInfo *infoPtr;
    DCB dcb;
    BOOL result, flag;
    size_t len, vlen;
    Tcl_DString ds;
    const WCHAR *native;
    Tcl_Size argc;
    const char **argv;

    infoPtr = (SerialInfo *) instanceData;

    /*
     * Parse options. This would be far easier if we had Tcl_Objs to work with
     * as that would let us use Tcl_GetIndexFromObj()...
     */

    len = strlen(optionName);
    vlen = strlen(value);

    /*
     * Option -closemode drain|discard|default
     */

    if ((len > 2) && (strncmp(optionName, "-closemode", len) == 0)) {
	if (strncasecmp(value, "DEFAULT", vlen) == 0) {
	    infoPtr->flags &= ~SERIAL_CLOSE_MASK;
	} else if (strncasecmp(value, "DRAIN", vlen) == 0) {
	    infoPtr->flags &= ~SERIAL_CLOSE_MASK;
	    infoPtr->flags |= SERIAL_CLOSE_DRAIN;
	} else if (strncasecmp(value, "DISCARD", vlen) == 0) {
	    infoPtr->flags &= ~SERIAL_CLOSE_MASK;
	    infoPtr->flags |= SERIAL_CLOSE_DISCARD;
	} else {
	    if (interp) {
		Tcl_SetObjResult(interp, Tcl_ObjPrintf(
			"bad mode \"%s\" for -closemode: must be"
			" default, discard, or drain", value));
		Tcl_SetErrorCode(interp, "TCL", "OPERATION", "FCONFIGURE",
			"VALUE", (char *)NULL);
	    }
	    return TCL_ERROR;
	}
	return TCL_OK;
    }

    /*
     * Option -mode baud,parity,databits,stopbits
     */

    if ((len > 2) && (strncmp(optionName, "-mode", len) == 0)) {
	if (!GetCommState(infoPtr->handle, &dcb)) {
	    goto getStateFailed;
	}
	Tcl_DStringInit(&ds);
	native = Tcl_UtfToWCharDString(value, TCL_INDEX_NONE, &ds);
	result = BuildCommDCBW(native, &dcb);
	Tcl_DStringFree(&ds);

	if (result == FALSE) {
	    if (interp != NULL) {
		Tcl_SetObjResult(interp, Tcl_ObjPrintf(
			"bad value \"%s\" for -mode: should be baud,parity,data,stop",
			value));
		Tcl_SetErrorCode(interp, "TCL", "VALUE", "SERIALMODE", (char *)NULL);
	    }
	    return TCL_ERROR;
	}

	/*
	 * Default settings for serial communications.
	 */

	dcb.fBinary = TRUE;
	dcb.fErrorChar = FALSE;
	dcb.fNull = FALSE;
	dcb.fAbortOnError = FALSE;

	if (!SetCommState(infoPtr->handle, &dcb)) {
	    goto setStateFailed;
	}
	return TCL_OK;
    }

    /*
     * Option -handshake none|xonxoff|rtscts|dtrdsr
     */

    if ((len > 1) && (strncmp(optionName, "-handshake", len) == 0)) {
	if (!GetCommState(infoPtr->handle, &dcb)) {
	    goto getStateFailed;
	}

	/*
	 * Reset all handshake options. DTR and RTS are ON by default.
	 */

	dcb.fOutX = dcb.fInX = FALSE;
	dcb.fOutxCtsFlow = dcb.fOutxDsrFlow = dcb.fDsrSensitivity = FALSE;
	dcb.fDtrControl = DTR_CONTROL_ENABLE;
	dcb.fRtsControl = RTS_CONTROL_ENABLE;
	dcb.fTXContinueOnXoff = FALSE;

	/*
	 * Adjust the handshake limits. Yes, the XonXoff limits seem to
	 * influence even hardware handshake.
	 */

	dcb.XonLim = (WORD) (infoPtr->sysBufRead*1/2);
	dcb.XoffLim = (WORD) (infoPtr->sysBufRead*1/4);

	if (strncasecmp(value, "NONE", vlen) == 0) {
	    /*
	     * Leave all handshake options disabled.
	     */
	} else if (strncasecmp(value, "XONXOFF", vlen) == 0) {
	    dcb.fOutX = dcb.fInX = TRUE;
	} else if (strncasecmp(value, "RTSCTS", vlen) == 0) {
	    dcb.fOutxCtsFlow = TRUE;
	    dcb.fRtsControl = RTS_CONTROL_HANDSHAKE;
	} else if (strncasecmp(value, "DTRDSR", vlen) == 0) {
	    dcb.fOutxDsrFlow = TRUE;
	    dcb.fDtrControl = DTR_CONTROL_HANDSHAKE;
	} else {
	    if (interp != NULL) {
		Tcl_SetObjResult(interp, Tcl_ObjPrintf(
			"bad value \"%s\" for -handshake: must be one of"
			" xonxoff, rtscts, dtrdsr or none", value));
		Tcl_SetErrorCode(interp, "TCL", "VALUE", "HANDSHAKE", (char *)NULL);
	    }
	    return TCL_ERROR;
	}

	if (!SetCommState(infoPtr->handle, &dcb)) {
	    goto setStateFailed;
	}
	return TCL_OK;
    }

    /*
     * Option -xchar {\x11 \x13}
     */

    if ((len > 1) && (strncmp(optionName, "-xchar", len) == 0)) {
	if (!GetCommState(infoPtr->handle, &dcb)) {
	    goto getStateFailed;
	}

	if (Tcl_SplitList(interp, value, &argc, &argv) == TCL_ERROR) {
	    return TCL_ERROR;
	}
	if (argc != 2) {
	badXchar:
	    if (interp != NULL) {
		Tcl_SetObjResult(interp, Tcl_NewStringObj(
			"bad value for -xchar: should be a list of"
			" two elements with each a single 8-bit character", TCL_INDEX_NONE));
		Tcl_SetErrorCode(interp, "TCL", "VALUE", "XCHAR", (char *)NULL);
	    }
	    Tcl_Free((void *)argv);
	    return TCL_ERROR;
	}

	/*
	 * These dereferences are safe, even in the zero-length string cases,
	 * because that just makes the xon/xoff character into NUL. When the
	 * character looks like it is UTF-8 encoded, decode it before casting
	 * into the format required for the Win guts. Note that this does not
	 * convert character sets; it is expected that when people set the
	 * control characters to something large and custom, they'll know the
	 * hex/octal value rather than the printable form.
	 */

	dcb.XonChar = argv[0][0];
	dcb.XoffChar = argv[1][0];
	if (argv[0][0] & 0x80 || argv[1][0] & 0x80) {
	    Tcl_UniChar character = 0;
	    int charLen;

	    charLen = TclUtfToUniChar(argv[0], &character);
	    if ((character > 0xFF) || argv[0][charLen]) {
		goto badXchar;
	    }
	    dcb.XonChar = (char) character;
	    charLen = TclUtfToUniChar(argv[1], &character);
	    if ((character > 0xFF) || argv[1][charLen]) {
		goto badXchar;
	    }
	    dcb.XoffChar = (char) character;
	}
	Tcl_Free((void *)argv);

	if (!SetCommState(infoPtr->handle, &dcb)) {
	    goto setStateFailed;
	}
	return TCL_OK;
    }

    /*
     * Option -ttycontrol {DTR 1 RTS 0 BREAK 0}
     */

    if ((len > 4) && (strncmp(optionName, "-ttycontrol", len) == 0)) {
	Tcl_Size i;
	int res = TCL_OK;

	if (Tcl_SplitList(interp, value, &argc, &argv) == TCL_ERROR) {
	    return TCL_ERROR;
	}
	if ((argc % 2) == 1) {
	    if (interp != NULL) {
		Tcl_SetObjResult(interp, Tcl_ObjPrintf(
			"bad value \"%s\" for -ttycontrol: should be "
			"a list of signal,value pairs", value));
		Tcl_SetErrorCode(interp, "TCL", "VALUE", "TTYCONTROL", (char *)NULL);
	    }
	    Tcl_Free((void *)argv);
	    return TCL_ERROR;
	}

	for (i = 0; i < argc - 1; i += 2) {
	    if (Tcl_GetBoolean(interp, argv[i+1], &flag) == TCL_ERROR) {
		res = TCL_ERROR;
		break;
	    }
	    if (strncasecmp(argv[i], "DTR", strlen(argv[i])) == 0) {
		if (!EscapeCommFunction(infoPtr->handle,
			(DWORD) (flag ? SETDTR : CLRDTR))) {
		    if (interp != NULL) {
			Tcl_SetObjResult(interp, Tcl_NewStringObj(
				"can't set DTR signal", TCL_INDEX_NONE));
			Tcl_SetErrorCode(interp, "TCL", "OPERATION",
				"FCONFIGURE", "TTY_SIGNAL", (char *)NULL);
		    }
		    res = TCL_ERROR;
		    break;
		}
	    } else if (strncasecmp(argv[i], "RTS", strlen(argv[i])) == 0) {
		if (!EscapeCommFunction(infoPtr->handle,
			(DWORD) (flag ? SETRTS : CLRRTS))) {
		    if (interp != NULL) {
			Tcl_SetObjResult(interp, Tcl_NewStringObj(
				"can't set RTS signal", TCL_INDEX_NONE));
			Tcl_SetErrorCode(interp, "TCL", "OPERATION",
				"FCONFIGURE", "TTY_SIGNAL", (char *)NULL);
		    }
		    res = TCL_ERROR;
		    break;
		}
	    } else if (strncasecmp(argv[i], "BREAK", strlen(argv[i])) == 0) {
		if (!EscapeCommFunction(infoPtr->handle,
			(DWORD) (flag ? SETBREAK : CLRBREAK))) {
		    if (interp != NULL) {
			Tcl_SetObjResult(interp, Tcl_NewStringObj(
				"can't set BREAK signal", TCL_INDEX_NONE));
			Tcl_SetErrorCode(interp, "TCL", "OPERATION",
				"FCONFIGURE", "TTY_SIGNAL", (char *)NULL);
		    }
		    res = TCL_ERROR;
		    break;
		}
	    } else {
		if (interp != NULL) {
		    Tcl_SetObjResult(interp, Tcl_ObjPrintf(
			    "bad signal name \"%s\" for -ttycontrol: must be"
			    " DTR, RTS or BREAK", argv[i]));
		    Tcl_SetErrorCode(interp, "TCL", "VALUE", "TTY_SIGNAL",
			    (char *)NULL);
		}
		res = TCL_ERROR;
		break;
	    }
	}

	Tcl_Free((void *)argv);
	return res;
    }

    /*
     * Option -sysbuffer {read_size write_size}
     * Option -sysbuffer read_size
     */

    if ((len > 1) && (strncmp(optionName, "-sysbuffer", len) == 0)) {
	/*
	 * -sysbuffer 4096 or -sysbuffer {64536 4096}
	 */

	int inSize = -1, outSize = -1;

	if (Tcl_SplitList(interp, value, &argc, &argv) == TCL_ERROR) {
	    return TCL_ERROR;
	}
	if (argc == 1) {
	    inSize = atoi(argv[0]);
	    outSize = infoPtr->sysBufWrite;
	} else if (argc == 2) {
	    inSize  = atoi(argv[0]);
	    outSize = atoi(argv[1]);
	}
	Tcl_Free((void *)argv);

	if ((argc < 1) || (argc > 2) || (inSize <= 0) || (outSize <= 0)) {
	    if (interp != NULL) {
		Tcl_SetObjResult(interp, Tcl_ObjPrintf(
			"bad value \"%s\" for -sysbuffer: should be "
			"a list of one or two integers > 0", value));
		Tcl_SetErrorCode(interp, "TCL", "VALUE", "SYS_BUFFER", (char *)NULL);
	    }
	    return TCL_ERROR;
	}

	if (!SetupComm(infoPtr->handle, inSize, outSize)) {
	    if (interp != NULL) {
		Tcl_WinConvertError(GetLastError());
		Tcl_SetObjResult(interp, Tcl_ObjPrintf(
			"can't setup comm buffers: %s",
			Tcl_PosixError(interp)));
	    }
	    return TCL_ERROR;
	}
	infoPtr->sysBufRead  = inSize;
	infoPtr->sysBufWrite = outSize;

	/*
	 * Adjust the handshake limits. Yes, the XonXoff limits seem to
	 * influence even hardware handshake.
	 */

	if (!GetCommState(infoPtr->handle, &dcb)) {
	    goto getStateFailed;
	}
	dcb.XonLim = (WORD) (infoPtr->sysBufRead*1/2);
	dcb.XoffLim = (WORD) (infoPtr->sysBufRead*1/4);
	if (!SetCommState(infoPtr->handle, &dcb)) {
	    goto setStateFailed;
	}
	return TCL_OK;
    }

    /*
     * Option -pollinterval msec
     */

    if ((len > 1) && (strncmp(optionName, "-pollinterval", len) == 0)) {
	if (Tcl_GetInt(interp, value, &(infoPtr->blockTime)) != TCL_OK) {
	    return TCL_ERROR;
	}
	return TCL_OK;
    }

    /*
     * Option -timeout msec
     */

    if ((len > 2) && (strncmp(optionName, "-timeout", len) == 0)) {
	int msec;
	COMMTIMEOUTS tout = {0,0,0,0,0};

	if (Tcl_GetInt(interp, value, &msec) != TCL_OK) {
	    return TCL_ERROR;
	}
	tout.ReadTotalTimeoutConstant = msec;
	if (!SetCommTimeouts(infoPtr->handle, &tout)) {
	    if (interp != NULL) {
		Tcl_WinConvertError(GetLastError());
		Tcl_SetObjResult(interp, Tcl_ObjPrintf(
			"can't set comm timeouts: %s",
			Tcl_PosixError(interp)));
	    }
	    return TCL_ERROR;
	}

	return TCL_OK;
    }

    return Tcl_BadChannelOption(interp, optionName,
	    "closemode mode handshake pollinterval sysbuffer timeout "
	    "ttycontrol xchar");

  getStateFailed:
    if (interp != NULL) {
	Tcl_WinConvertError(GetLastError());
	Tcl_SetObjResult(interp, Tcl_ObjPrintf(
		"can't get comm state: %s", Tcl_PosixError(interp)));
    }
    return TCL_ERROR;

  setStateFailed:
    if (interp != NULL) {
	Tcl_WinConvertError(GetLastError());
	Tcl_SetObjResult(interp, Tcl_ObjPrintf(
		"can't set comm state: %s", Tcl_PosixError(interp)));
    }
    return TCL_ERROR;
}

/*
 *----------------------------------------------------------------------
 *
 * SerialGetOptionProc --
 *
 *	Gets a mode associated with an IO channel. If the optionName arg is
 *	non NULL, retrieves the value of that option. If the optionName arg is
 *	NULL, retrieves a list of alternating option names and values for the
 *	given channel.
 *
 * Results:
 *	A standard Tcl result. Also sets the supplied DString to the string
 *	value of the option(s) returned.
 *
 * Side effects:
 *	The string returned by this function is in static storage and may be
 *	reused at any time subsequent to the call.
 *
 *----------------------------------------------------------------------
 */

static int
SerialGetOptionProc(
    void *instanceData,		/* File state. */
    Tcl_Interp *interp,		/* For error reporting - can be NULL. */
    const char *optionName,	/* Option to get. */
    Tcl_DString *dsPtr)		/* Where to store value(s). */
{
    SerialInfo *infoPtr;
    DCB dcb;
    size_t len;
    int valid = 0;		/* Flag if valid option parsed. */

    infoPtr = (SerialInfo *) instanceData;

    if (optionName == NULL) {
	len = 0;
    } else {
	len = strlen(optionName);
    }

    /*
     * Get option -closemode
     */

    if (len == 0) {
	Tcl_DStringAppendElement(dsPtr, "-closemode");
    }
    if (len==0 || (len>1 && strncmp(optionName, "-closemode", len)==0)) {
	switch (infoPtr->flags & SERIAL_CLOSE_MASK) {
	case SERIAL_CLOSE_DRAIN:
	    Tcl_DStringAppendElement(dsPtr, "drain");
	    break;
	case SERIAL_CLOSE_DISCARD:
	    Tcl_DStringAppendElement(dsPtr, "discard");
	    break;
	default:
	    Tcl_DStringAppendElement(dsPtr, "default");
	    break;
	}
    }

    /*
     * Get option -mode
     */

    if (len == 0) {
	Tcl_DStringAppendElement(dsPtr, "-mode");
    }
    if (len==0 || (len>2 && (strncmp(optionName, "-mode", len) == 0))) {
	char parity;
	const char *stop;
	char buf[2 * TCL_INTEGER_SPACE + 16];

	if (!GetCommState(infoPtr->handle, &dcb)) {
	    if (interp != NULL) {
		Tcl_WinConvertError(GetLastError());
		Tcl_SetObjResult(interp, Tcl_ObjPrintf(
			"can't get comm state: %s", Tcl_PosixError(interp)));
	    }
	    return TCL_ERROR;
	}

	valid = 1;
	parity = 'n';
	if (dcb.Parity <= 4) {
	    parity = "noems"[dcb.Parity];
	}
	stop = (dcb.StopBits == ONESTOPBIT) ? "1" :
		(dcb.StopBits == ONE5STOPBITS) ? "1.5" : "2";

	snprintf(buf, sizeof(buf), "%ld,%c,%d,%s", dcb.BaudRate, parity,
		dcb.ByteSize, stop);
	Tcl_DStringAppendElement(dsPtr, buf);
    }

    /*
     * Get option -pollinterval
     */

    if (len == 0) {
	Tcl_DStringAppendElement(dsPtr, "-pollinterval");
    }
    if (len==0 || (len>1 && strncmp(optionName, "-pollinterval", len)==0)) {
	char buf[TCL_INTEGER_SPACE + 1];

	valid = 1;
	snprintf(buf, sizeof(buf), "%d", infoPtr->blockTime);
	Tcl_DStringAppendElement(dsPtr, buf);
    }

    /*
     * Get option -sysbuffer
     */

    if (len == 0) {
	Tcl_DStringAppendElement(dsPtr, "-sysbuffer");
	Tcl_DStringStartSublist(dsPtr);
    }
    if (len==0 || (len>1 && strncmp(optionName, "-sysbuffer", len) == 0)) {
	char buf[TCL_INTEGER_SPACE + 1];
	valid = 1;

	snprintf(buf, sizeof(buf), "%ld", infoPtr->sysBufRead);
	Tcl_DStringAppendElement(dsPtr, buf);
	snprintf(buf, sizeof(buf), "%ld", infoPtr->sysBufWrite);
	Tcl_DStringAppendElement(dsPtr, buf);
    }
    if (len == 0) {
	Tcl_DStringEndSublist(dsPtr);
    }

    /*
     * Get option -xchar
     */

    if (len == 0) {
	Tcl_DStringAppendElement(dsPtr, "-xchar");
	Tcl_DStringStartSublist(dsPtr);
    }
    if (len==0 || (len>1 && strncmp(optionName, "-xchar", len) == 0)) {
	char buf[4];
	valid = 1;

	if (!GetCommState(infoPtr->handle, &dcb)) {
	    if (interp != NULL) {
		Tcl_WinConvertError(GetLastError());
		Tcl_SetObjResult(interp, Tcl_ObjPrintf(
			"can't get comm state: %s", Tcl_PosixError(interp)));
	    }
	    return TCL_ERROR;
	}
	buf[Tcl_UniCharToUtf(UCHAR(dcb.XonChar), buf)] = '\0';
	Tcl_DStringAppendElement(dsPtr, buf);
	buf[Tcl_UniCharToUtf(UCHAR(dcb.XoffChar), buf)] = '\0';
	Tcl_DStringAppendElement(dsPtr, buf);
    }
    if (len == 0) {
	Tcl_DStringEndSublist(dsPtr);
    }

    /*
     * Get option -lasterror
     *
     * Option is readonly and returned by [fconfigure chan -lasterror] but not
     * returned by unnamed [fconfigure chan].
     */

    if (len>1 && strncmp(optionName, "-lasterror", len)==0) {
	valid = 1;
	SerialErrorStr(infoPtr->lastError, dsPtr);
    }

    /*
     * get option -queue
     *
     * Option is readonly and returned by [fconfigure chan -queue].
     */

    if (len>1 && strncmp(optionName, "-queue", len)==0) {
	char buf[TCL_INTEGER_SPACE + 1];
	COMSTAT cStat;
	DWORD error;
	int inBuffered, outBuffered, count;

	valid = 1;

	/*
	 * Query the pending data in Tcl's internal queues.
	 */

	inBuffered  = Tcl_InputBuffered(infoPtr->channel);
	outBuffered = Tcl_OutputBuffered(infoPtr->channel);

	/*
	 * Query the number of bytes in our output queue:
	 *     1. The bytes pending in the output thread
	 *     2. The bytes in the system drivers buffer
	 * The writer thread should not interfere this action.
	 */

	EnterCriticalSection(&infoPtr->csWrite);
	ClearCommError(infoPtr->handle, &error, &cStat);
	count = (int) cStat.cbOutQue + infoPtr->writeQueue;
	LeaveCriticalSection(&infoPtr->csWrite);

	snprintf(buf, sizeof(buf), "%ld", inBuffered + cStat.cbInQue);
	Tcl_DStringAppendElement(dsPtr, buf);
	snprintf(buf, sizeof(buf), "%d", outBuffered + count);
	Tcl_DStringAppendElement(dsPtr, buf);
    }

    /*
     * get option -ttystatus
     *
     * Option is readonly and returned by [fconfigure chan -ttystatus] but not
     * returned by unnamed [fconfigure chan].
     */

    if (len>4 && strncmp(optionName, "-ttystatus", len)==0) {
	DWORD status;

	if (!GetCommModemStatus(infoPtr->handle, &status)) {
	    if (interp != NULL) {
		Tcl_WinConvertError(GetLastError());
		Tcl_SetObjResult(interp, Tcl_ObjPrintf(
			"can't get tty status: %s", Tcl_PosixError(interp)));
	    }
	    return TCL_ERROR;
	}
	valid = 1;
	SerialModemStatusStr(status, dsPtr);
    }

    if (valid) {
	return TCL_OK;
    }
    return Tcl_BadChannelOption(interp, optionName,
	    "closemode mode pollinterval lasterror queue sysbuffer ttystatus "
	    "xchar");
}

/*
 *----------------------------------------------------------------------
 *
 * SerialThreadActionProc --
 *
 *	Insert or remove any thread local refs to this channel.
 *
 * Results:
 *	None.
 *
 * Side effects:
 *	Changes thread local list of valid channels.
 *
 *----------------------------------------------------------------------
 */

static void
SerialThreadActionProc(
    void *instanceData,
    int action)
{
    SerialInfo *infoPtr = (SerialInfo *) instanceData;

    /*
     * We do not access firstSerialPtr in the thread structures. This is not
     * for all serials managed by the thread, but only those we are watching.
     * Removal of the fileevent handlers before transfer thus takes care of
     * this structure.
     */

    Tcl_MutexLock(&serialMutex);
    if (action == TCL_CHANNEL_THREAD_INSERT) {
	/*
	 * We can't copy the thread information from the channel when the
	 * channel is created. At this time the channel back pointer has not
	 * been set yet. However in that case the threadId has already been
	 * set by TclpCreateCommandChannel itself, so the structure is still
	 * good.
	 */

	SerialInit();
	if (infoPtr->channel != NULL) {
	    infoPtr->threadId = Tcl_GetChannelThread(infoPtr->channel);
	}
    } else {
	infoPtr->threadId = NULL;
    }
    Tcl_MutexUnlock(&serialMutex);
}

/*
 * Local Variables:
 * mode: c
 * c-basic-offset: 4
 * fill-column: 78
 * End:
 */<|MERGE_RESOLUTION|>--- conflicted
+++ resolved
@@ -213,25 +213,6 @@
  */
 
 static const Tcl_ChannelType serialChannelType = {
-<<<<<<< HEAD
-    "serial",			/* Type name. */
-    TCL_CHANNEL_VERSION_5,	/* v5 channel */
-    NULL,			/* Close proc. */
-    SerialInputProc,		/* Input proc. */
-    SerialOutputProc,		/* Output proc. */
-    NULL,			/* Seek proc. */
-    SerialSetOptionProc,	/* Set option proc. */
-    SerialGetOptionProc,	/* Get option proc. */
-    SerialWatchProc,		/* Set up notifier to watch the channel. */
-    SerialGetHandleProc,	/* Get an OS handle from channel. */
-    SerialCloseProc,		/* close2proc. */
-    SerialBlockProc,		/* Set blocking or non-blocking mode.*/
-    NULL,			/* flush proc. */
-    NULL,			/* handler proc. */
-    NULL,			/* wide seek proc */
-    SerialThreadActionProc,	/* thread action proc */
-    NULL			/* truncate */
-=======
     "serial",
     TCL_CHANNEL_VERSION_5,
     NULL,			/* Deprecated. */
@@ -249,7 +230,6 @@
     NULL,			/* Seek proc. */
     SerialThreadActionProc,
     NULL			/* Truncate proc. */
->>>>>>> 46032e05
 };
  
