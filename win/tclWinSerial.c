--- conflicted
+++ resolved
@@ -1475,11 +1475,7 @@
      * are shared between multiple channels (stdin/stdout).
      */
 
-<<<<<<< HEAD
-    sprintf(channelName, "file%" TCL_I_MODIFIER "x", (size_t) infoPtr);
-=======
-    sprintf(channelName, "file%" TCL_Z_MODIFIER "x", (size_t)infoPtr);
->>>>>>> ab0e2e6b
+    sprintf(channelName, "file%" TCL_Z_MODIFIER "x", (size_t) infoPtr);
 
     infoPtr->channel = Tcl_CreateChannel(&serialChannelType, channelName,
 	    infoPtr, permissions);
