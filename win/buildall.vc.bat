--- conflicted
+++ resolved
@@ -27,18 +27,11 @@
 :: path or have already run vcvars32.bat.  Testing these envars proves
 :: cl.exe and friends are in your path.
 ::
-<<<<<<< HEAD
-if defined VCINSTALLDIR (goto :startBuilding)
-if defined MSDRVDIR     (goto :startBuilding)
-if defined MSVCDIR      (goto :startBuilding)
-if defined MSSDK        (goto :startBuilding)
-=======
 if defined VCINSTALLDIR  (goto :startBuilding)
 if defined MSDEVDIR      (goto :startBuilding)
 if defined MSVCDIR       (goto :startBuilding)
 if defined MSSDK         (goto :startBuilding)
 if defined WINDOWSSDKDIR (goto :startBuilding)
->>>>>>> 9dbf0547
 
 :: We need to run the development environment batch script that comes
 :: with developer studio (v4,5,6,7,etc...)  All have it.  This path
@@ -66,39 +59,15 @@
 
 :: Build the normal stuff along with the help file.
 ::
-<<<<<<< HEAD
 set OPTS=none
 if not %SYMBOLS%.==. set OPTS=symbols
-nmake -nologo -f makefile.vc release htmlhelp OPTS=%OPTS% %1
-if errorlevel 1 goto error
-
-:: Build the static core, dlls and shell.
-::
-set OPTS=static
-if not %SYMBOLS%.==. set OPTS=symbols,static
-nmake -nologo -f makefile.vc release OPTS=%OPTS% %1
-if errorlevel 1 goto error
-
-:: Build the special static libraries that use the dynamic runtime.
-::
-set OPTS=static,msvcrt
-if not %SYMBOLS%.==. set OPTS=symbols,static,msvcrt
-nmake -nologo -f makefile.vc core dlls OPTS=%OPTS% %1
-if errorlevel 1 goto error
-
-:: Build the core and shell for thread support.
-::
-=======
->>>>>>> 9dbf0547
-set OPTS=threads
-if not %SYMBOLS%.==. set OPTS=symbols,threads
 nmake -nologo -f makefile.vc release winhelp OPTS=%OPTS% %1
 if errorlevel 1 goto error
 
 :: Build the static core and shell.
 ::
-set OPTS=static,msvcrt,threads
-if not %SYMBOLS%.==. set OPTS=symbols,static,msvcrt,threads
+set OPTS=static,msvcrt
+if not %SYMBOLS%.==. set OPTS=symbols,static,msvcrt
 nmake -nologo -f makefile.vc shell OPTS=%OPTS% %1
 if errorlevel 1 goto error
 
