--- conflicted
+++ resolved
@@ -1000,13 +1000,9 @@
 	if (normPtr == NULL) {
 	    return TCL_ERROR;
 	}
-<<<<<<< HEAD
+	if (normPtr != pathPtr) { Tcl_IncrRefCount(normPtr); }
 	Tcl_DStringInit(&native);
 	Tcl_UtfToWCharDString(TclGetString(normPtr), TCL_INDEX_NONE, &native);
-=======
-	if (normPtr != pathPtr) { Tcl_IncrRefCount(normPtr); }
-	Tcl_WinUtfToTChar(Tcl_GetString(normPtr), -1, &native);
->>>>>>> 899a818f
 	ret = DoRemoveDirectory(&native, recursive, &ds);
 	Tcl_DStringFree(&native);
     } else {
