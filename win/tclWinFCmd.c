--- conflicted
+++ resolved
@@ -45,11 +45,7 @@
  * Constants and variables necessary for file attributes subcommand.
  */
 
-<<<<<<< HEAD
-enum WinFCmdAttributes {
-=======
 enum TclWinFCmdAttributes {
->>>>>>> d72083b6
     WIN_ARCHIVE_ATTRIBUTE,
     WIN_HIDDEN_ATTRIBUTE,
     WIN_LONGNAME_ATTRIBUTE,
