/*
 * tclWinFCmd.c
 *
 *	This file implements the Windows specific portion of file manipulation
 *	subcommands of the "file" command.
 *
 * Copyright (c) 1996-1998 Sun Microsystems, Inc.
 *
 * See the file "license.terms" for information on usage and redistribution of
 * this file, and for a DISCLAIMER OF ALL WARRANTIES.
 */

#include "tclWinInt.h"

/*
 * The following constants specify the type of callback when
 * TraverseWinTree() calls the traverseProc()
 */

#define DOTREE_PRED	1	/* pre-order directory  */
#define DOTREE_POSTD	2	/* post-order directory */
#define DOTREE_F	3	/* regular file */
#define DOTREE_LINK	4	/* symbolic link */

/*
 * Callbacks for file attributes code.
 */

static int		GetWinFileAttributes(Tcl_Interp *interp, int objIndex,
			    Tcl_Obj *fileName, Tcl_Obj **attributePtrPtr);
static int		GetWinFileLongName(Tcl_Interp *interp, int objIndex,
			    Tcl_Obj *fileName, Tcl_Obj **attributePtrPtr);
static int		GetWinFileShortName(Tcl_Interp *interp, int objIndex,
			    Tcl_Obj *fileName, Tcl_Obj **attributePtrPtr);
static int		SetWinFileAttributes(Tcl_Interp *interp, int objIndex,
			    Tcl_Obj *fileName, Tcl_Obj *attributePtr);
static int		CannotSetAttribute(Tcl_Interp *interp, int objIndex,
			    Tcl_Obj *fileName, Tcl_Obj *attributePtr);

/*
 * Constants and variables necessary for file attributes subcommand.
 */

enum {
    WIN_ARCHIVE_ATTRIBUTE,
    WIN_HIDDEN_ATTRIBUTE,
    WIN_LONGNAME_ATTRIBUTE,
    WIN_READONLY_ATTRIBUTE,
    WIN_SHORTNAME_ATTRIBUTE,
    WIN_SYSTEM_ATTRIBUTE
};

static const int attributeArray[] = {FILE_ATTRIBUTE_ARCHIVE, FILE_ATTRIBUTE_HIDDEN,
	0, FILE_ATTRIBUTE_READONLY, 0, FILE_ATTRIBUTE_SYSTEM};


const char *const tclpFileAttrStrings[] = {
	"-archive", "-hidden", "-longname", "-readonly",
	"-shortname", "-system", (char *) NULL
};

const TclFileAttrProcs tclpFileAttrProcs[] = {
	{GetWinFileAttributes, SetWinFileAttributes},
	{GetWinFileAttributes, SetWinFileAttributes},
	{GetWinFileLongName, CannotSetAttribute},
	{GetWinFileAttributes, SetWinFileAttributes},
	{GetWinFileShortName, CannotSetAttribute},
	{GetWinFileAttributes, SetWinFileAttributes}};

/*
 * Prototype for the TraverseWinTree callback function.
 */

typedef int (TraversalProc)(const WCHAR *srcPtr, const WCHAR *dstPtr,
	int type, Tcl_DString *errorPtr);

/*
 * Declarations for local functions defined in this file:
 */

static void		StatError(Tcl_Interp *interp, Tcl_Obj *fileName);
static int		ConvertFileNameFormat(Tcl_Interp *interp,
			    int objIndex, Tcl_Obj *fileName, int longShort,
			    Tcl_Obj **attributePtrPtr);
static int		DoCopyFile(const WCHAR *srcPtr, const WCHAR *dstPtr);
static int		DoCreateDirectory(const WCHAR *pathPtr);
static int		DoRemoveJustDirectory(const WCHAR *nativeSrc,
			    int ignoreError, Tcl_DString *errorPtr);
static int		DoRemoveDirectory(Tcl_DString *pathPtr, int recursive,
			    Tcl_DString *errorPtr);
static int		DoRenameFile(const WCHAR *nativeSrc,
			    const WCHAR *dstPtr);
static int		TraversalCopy(const WCHAR *srcPtr, const WCHAR *dstPtr,
			    int type, Tcl_DString *errorPtr);
static int		TraversalDelete(const WCHAR *srcPtr,
			    const WCHAR *dstPtr, int type,
			    Tcl_DString *errorPtr);
static int		TraverseWinTree(TraversalProc *traverseProc,
			    Tcl_DString *sourcePtr, Tcl_DString *dstPtr,
			    Tcl_DString *errorPtr);

/*
 *---------------------------------------------------------------------------
 *
 * TclpObjRenameFile, DoRenameFile --
 *
 *	Changes the name of an existing file or directory, from src to dst.
 *	If src and dst refer to the same file or directory, does nothing and
 *	returns success. Otherwise if dst already exists, it will be deleted
 *	and replaced by src subject to the following conditions:
 *	    If src is a directory, dst may be an empty directory.
 *	    If src is a file, dst may be a file.
 *	In any other situation where dst already exists, the rename will fail.
 *
 * Results:
 *	If the file or directory was successfully renamed, returns TCL_OK.
 *	Otherwise the return value is TCL_ERROR and errno is set to indicate
 *	the error. Some possible values for errno are:
 *
 *	ENAMETOOLONG: src or dst names are too long.
 *	EACCES:	    src or dst parent directory can't be read and/or written.
 *	EEXIST:	    dst is a non-empty directory.
 *	EINVAL:	    src is a root directory or dst is a subdirectory of src.
 *	EISDIR:	    dst is a directory, but src is not.
 *	ENOENT:	    src doesn't exist.	src or dst is "".
 *	ENOTDIR:    src is a directory, but dst is not.
 *	EXDEV:	    src and dst are on different filesystems.
 *
 *	EACCES:	    exists an open file already referring to src or dst.
 *	EACCES:	    src or dst specify the current working directory (NT).
 *	EACCES:	    src specifies a char device (nul:, com1:, etc.)
 *	EEXIST:	    dst specifies a char device (nul:, com1:, etc.) (NT)
 *	EACCES:	    dst specifies a char device (nul:, com1:, etc.) (95)
 *
 * Side effects:
 *	The implementation supports cross-filesystem renames of files, but the
 *	caller should be prepared to emulate cross-filesystem renames of
 *	directories if errno is EXDEV.
 *
 *---------------------------------------------------------------------------
 */

int
TclpObjRenameFile(
    Tcl_Obj *srcPathPtr,
    Tcl_Obj *destPathPtr)
{
    return DoRenameFile((const WCHAR *)Tcl_FSGetNativePath(srcPathPtr),
	    (const WCHAR *)Tcl_FSGetNativePath(destPathPtr));
}

static int
DoRenameFile(
    const WCHAR *nativeSrc,	/* Pathname of file or dir to be renamed
				 * (native). */
    const WCHAR *nativeDst)	/* New pathname for file or directory
				 * (native). */
{
#if defined(HAVE_NO_SEH) && !defined(_WIN64)
    TCLEXCEPTION_REGISTRATION registration;
#endif
    DWORD srcAttr, dstAttr;
    int retval = -1;

    /*
     * The MoveFile API acts differently under Win95/98 and NT WRT NULL and
     * "". Avoid passing these values.
     */

    if (nativeSrc == NULL || nativeSrc[0] == '\0' ||
	    nativeDst == NULL || nativeDst[0] == '\0') {
	Tcl_SetErrno(ENOENT);
	return TCL_ERROR;
    }

    /*
     * The MoveFile API would throw an exception under NT if one of the
     * arguments is a char block device.
     */

#if defined(HAVE_NO_SEH) && !defined(_WIN64)
    /*
     * Don't have SEH available, do things the hard way. Note that this needs
     * to be one block of asm, to avoid stack imbalance; also, it is illegal
     * for one asm block to contain a jump to another.
     */

    __asm__ __volatile__ (
	/*
	 * Pick up params before messing with the stack.
	 */

	"movl	    %[nativeDst],   %%ebx"	    "\n\t"
	"movl	    %[nativeSrc],   %%ecx"	    "\n\t"

	/*
	 * Construct an TCLEXCEPTION_REGISTRATION to protect the call to
	 * MoveFile.
	 */

	"leal	    %[registration], %%edx"	    "\n\t"
	"movl	    %%fs:0,	    %%eax"	    "\n\t"
	"movl	    %%eax,	    0x0(%%edx)"	    "\n\t" /* link */
	"leal	    1f,		    %%eax"	    "\n\t"
	"movl	    %%eax,	    0x4(%%edx)"	    "\n\t" /* handler */
	"movl	    %%ebp,	    0x8(%%edx)"	    "\n\t" /* ebp */
	"movl	    %%esp,	    0xc(%%edx)"	    "\n\t" /* esp */
	"movl	    $0,		    0x10(%%edx)"    "\n\t" /* status */

	/*
	 * Link the TCLEXCEPTION_REGISTRATION on the chain.
	 */

	"movl	    %%edx,	    %%fs:0"	    "\n\t"

	/*
	 * Call MoveFileW(nativeSrc, nativeDst)
	 */

	"pushl	    %%ebx"			    "\n\t"
	"pushl	    %%ecx"			    "\n\t"
	"movl	    %[moveFileW],    %%eax"	    "\n\t"
	"call	    *%%eax"			    "\n\t"

	/*
	 * Come here on normal exit. Recover the TCLEXCEPTION_REGISTRATION and
	 * put the status return from MoveFile into it.
	 */

	"movl	    %%fs:0,	    %%edx"	    "\n\t"
	"movl	    %%eax,	    0x10(%%edx)"    "\n\t"
	"jmp	    2f"				    "\n"

	/*
	 * Come here on an exception. Recover the TCLEXCEPTION_REGISTRATION
	 */

	"1:"					    "\t"
	"movl	    %%fs:0,	    %%edx"	    "\n\t"
	"movl	    0x8(%%edx),	    %%edx"	    "\n\t"

	/*
	 * Come here however we exited. Restore context from the
	 * TCLEXCEPTION_REGISTRATION in case the stack is unbalanced.
	 */

	"2:"					    "\t"
	"movl	    0xc(%%edx),	    %%esp"	    "\n\t"
	"movl	    0x8(%%edx),	    %%ebp"	    "\n\t"
	"movl	    0x0(%%edx),	    %%eax"	    "\n\t"
	"movl	    %%eax,	    %%fs:0"	    "\n\t"

	:
	/* No outputs */
	:
	[registration]	"m"	(registration),
	[nativeDst]	"m"	(nativeDst),
	[nativeSrc]	"m"	(nativeSrc),
	[moveFileW]	"r"	(MoveFileW)
	:
	"%eax", "%ebx", "%ecx", "%edx", "memory"
	);
    if (registration.status != FALSE) {
	retval = TCL_OK;
    }
#else
#ifndef HAVE_NO_SEH
    __try {
#endif
	if ((*MoveFileW)(nativeSrc, nativeDst) != FALSE) {
	    retval = TCL_OK;
	}
#ifndef HAVE_NO_SEH
    } __except (EXCEPTION_EXECUTE_HANDLER) {}
#endif
#endif

    if (retval != -1) {
	return retval;
    }

    TclWinConvertError(GetLastError());

    srcAttr = GetFileAttributesW(nativeSrc);
    dstAttr = GetFileAttributesW(nativeDst);
    if (srcAttr == 0xffffffff) {
	if (GetFullPathNameW(nativeSrc, 0, NULL,
		NULL) >= MAX_PATH) {
	    errno = ENAMETOOLONG;
	    return TCL_ERROR;
	}
	srcAttr = 0;
    }
    if (dstAttr == 0xffffffff) {
	if (GetFullPathNameW(nativeDst, 0, NULL,
		NULL) >= MAX_PATH) {
	    errno = ENAMETOOLONG;
	    return TCL_ERROR;
	}
	dstAttr = 0;
    }

    if (errno == EBADF) {
	errno = EACCES;
	return TCL_ERROR;
    }
    if (errno == EACCES) {
    decode:
	if (srcAttr & FILE_ATTRIBUTE_DIRECTORY) {
	    WCHAR *nativeSrcRest, *nativeDstRest;
	    const char **srcArgv, **dstArgv;
	    int size, srcArgc, dstArgc;
	    WCHAR nativeSrcPath[MAX_PATH];
	    WCHAR nativeDstPath[MAX_PATH];
	    Tcl_DString srcString, dstString;
	    const char *src, *dst;

	    size = GetFullPathNameW(nativeSrc, MAX_PATH,
		    nativeSrcPath, &nativeSrcRest);
	    if ((size == 0) || (size > MAX_PATH)) {
		return TCL_ERROR;
	    }
	    size = GetFullPathNameW(nativeDst, MAX_PATH,
		    nativeDstPath, &nativeDstRest);
	    if ((size == 0) || (size > MAX_PATH)) {
		return TCL_ERROR;
	    }
	    CharLowerW(nativeSrcPath);
	    CharLowerW(nativeDstPath);

	    Tcl_DStringInit(&srcString);
	    Tcl_DStringInit(&dstString);
	    src = Tcl_WCharToUtfDString(nativeSrcPath, -1, &srcString);
	    dst = Tcl_WCharToUtfDString(nativeDstPath, -1, &dstString);

	    /*
	     * Check whether the destination path is actually inside the
	     * source path. This is true if the prefix matches, and the next
	     * character is either end-of-string or a directory separator
	     */

	    if ((strncmp(src, dst, Tcl_DStringLength(&srcString))==0)
		    && (dst[Tcl_DStringLength(&srcString)] == '\\'
		    || dst[Tcl_DStringLength(&srcString)] == '/'
		    || dst[Tcl_DStringLength(&srcString)] == '\0')) {
		/*
		 * Trying to move a directory into itself.
		 */

		errno = EINVAL;
		Tcl_DStringFree(&srcString);
		Tcl_DStringFree(&dstString);
		return TCL_ERROR;
	    }
	    Tcl_SplitPath(src, &srcArgc, &srcArgv);
	    Tcl_SplitPath(dst, &dstArgc, &dstArgv);
	    Tcl_DStringFree(&srcString);
	    Tcl_DStringFree(&dstString);

	    if (srcArgc == 1) {
		/*
		 * They are trying to move a root directory. Whether or not it
		 * is across filesystems, this cannot be done.
		 */

		Tcl_SetErrno(EINVAL);
	    } else if ((srcArgc > 0) && (dstArgc > 0) &&
		    (strcmp(srcArgv[0], dstArgv[0]) != 0)) {
		/*
		 * If src is a directory and dst filesystem != src filesystem,
		 * errno should be EXDEV. It is very important to get this
		 * behavior, so that the caller can respond to a cross
		 * filesystem rename by simulating it with copy and delete.
		 * The MoveFile system call already handles the case of moving
		 * a file between filesystems.
		 */

		Tcl_SetErrno(EXDEV);
	    }

	    Tcl_Free((void *)srcArgv);
	    Tcl_Free((void *)dstArgv);
	}

	/*
	 * Other types of access failure is that dst is a read-only
	 * filesystem, that an open file referred to src or dest, or that src
	 * or dest specified the current working directory on the current
	 * filesystem. EACCES is returned for those cases.
	 */

    } else if (Tcl_GetErrno() == EEXIST) {
	/*
	 * Reports EEXIST any time the target already exists. If it makes
	 * sense, remove the old file and try renaming again.
	 */

	if (srcAttr & FILE_ATTRIBUTE_DIRECTORY) {
	    if (dstAttr & FILE_ATTRIBUTE_DIRECTORY) {
		/*
		 * Overwrite empty dst directory with src directory. The
		 * following call will remove an empty directory. If it fails,
		 * it's because it wasn't empty.
		 */

		if (DoRemoveJustDirectory(nativeDst, 0, NULL) == TCL_OK) {
		    /*
		     * Now that that empty directory is gone, we can try
		     * renaming again. If that fails, we'll put this empty
		     * directory back, for completeness.
		     */

		    if (MoveFileW(nativeSrc,
			    nativeDst) != FALSE) {
			return TCL_OK;
		    }

		    /*
		     * Some new error has occurred. Don't know what it could
		     * be, but report this one.
		     */

		    TclWinConvertError(GetLastError());
		    CreateDirectoryW(nativeDst, NULL);
		    SetFileAttributesW(nativeDst, dstAttr);
		    if (Tcl_GetErrno() == EACCES) {
			/*
			 * Decode the EACCES to a more meaningful error.
			 */

			goto decode;
		    }
		}
	    } else {	/* (dstAttr & FILE_ATTRIBUTE_DIRECTORY) == 0 */
		Tcl_SetErrno(ENOTDIR);
	    }
	} else {    /* (srcAttr & FILE_ATTRIBUTE_DIRECTORY) == 0 */
	    if (dstAttr & FILE_ATTRIBUTE_DIRECTORY) {
		Tcl_SetErrno(EISDIR);
	    } else {
		/*
		 * Overwrite existing file by:
		 *
		 * 1. Rename existing file to temp name.
		 * 2. Rename old file to new name.
		 * 3. If success, delete temp file. If failure, put temp file
		 *    back to old name.
		 */

		WCHAR *nativeRest, *nativeTmp, *nativePrefix;
		int result, size;
		WCHAR tempBuf[MAX_PATH];

		size = GetFullPathNameW(nativeDst, MAX_PATH,
			tempBuf, &nativeRest);
		if ((size == 0) || (size > MAX_PATH) || (nativeRest == NULL)) {
		    return TCL_ERROR;
		}
		nativeTmp = (WCHAR *) tempBuf;
		nativeRest[0] = '\0';

		result = TCL_ERROR;
		nativePrefix = (WCHAR *)L"tclr";
		if (GetTempFileNameW(nativeTmp, nativePrefix,
			0, tempBuf) != 0) {
		    /*
		     * Strictly speaking, need the following DeleteFile and
		     * MoveFile to be joined as an atomic operation so no
		     * other app comes along in the meantime and creates the
		     * same temp file.
		     */

		    nativeTmp = tempBuf;
		    DeleteFileW(nativeTmp);
		    if (MoveFileW(nativeDst, nativeTmp) != FALSE) {
			if (MoveFileW(nativeSrc, nativeDst) != FALSE) {
			    SetFileAttributesW(nativeTmp, FILE_ATTRIBUTE_NORMAL);
			    DeleteFileW(nativeTmp);
			    return TCL_OK;
			} else {
			    DeleteFileW(nativeDst);
			    MoveFileW(nativeTmp, nativeDst);
			}
		    }

		    /*
		     * Can't backup dst file or move src file. Return that
		     * error. Could happen if an open file refers to dst.
		     */

		    TclWinConvertError(GetLastError());
		    if (Tcl_GetErrno() == EACCES) {
			/*
			 * Decode the EACCES to a more meaningful error.
			 */

			goto decode;
		    }
		}
		return result;
	    }
	}
    }
    return TCL_ERROR;
}

/*
 *---------------------------------------------------------------------------
 *
 * TclpObjCopyFile, DoCopyFile --
 *
 *	Copy a single file (not a directory). If dst already exists and is not
 *	a directory, it is removed.
 *
 * Results:
 *	If the file was successfully copied, returns TCL_OK. Otherwise the
 *	return value is TCL_ERROR and errno is set to indicate the error.
 *	Some possible values for errno are:
 *
 *	EACCES:	    src or dst parent directory can't be read and/or written.
 *	EISDIR:	    src or dst is a directory.
 *	ENOENT:	    src doesn't exist.	src or dst is "".
 *
 *	EACCES:	    exists an open file already referring to dst (95).
 *	EACCES:	    src specifies a char device (nul:, com1:, etc.) (NT)
 *	ENOENT:	    src specifies a char device (nul:, com1:, etc.) (95)
 *
 * Side effects:
 *	It is not an error to copy to a char device.
 *
 *---------------------------------------------------------------------------
 */

int
TclpObjCopyFile(
    Tcl_Obj *srcPathPtr,
    Tcl_Obj *destPathPtr)
{
    return DoCopyFile((const WCHAR *)Tcl_FSGetNativePath(srcPathPtr),
	    (const WCHAR *)Tcl_FSGetNativePath(destPathPtr));
}

static int
DoCopyFile(
    const WCHAR *nativeSrc,	/* Pathname of file to be copied (native). */
    const WCHAR *nativeDst)	/* Pathname of file to copy to (native). */
{
#if defined(HAVE_NO_SEH) && !defined(_WIN64)
    TCLEXCEPTION_REGISTRATION registration;
#endif
    int retval = -1;

    /*
     * The CopyFile API acts differently under Win95/98 and NT WRT NULL and
     * "". Avoid passing these values.
     */

    if (nativeSrc == NULL || nativeSrc[0] == '\0' ||
	    nativeDst == NULL || nativeDst[0] == '\0') {
	Tcl_SetErrno(ENOENT);
	return TCL_ERROR;
    }

    /*
     * The CopyFile API would throw an exception under NT if one of the
     * arguments is a char block device.
     */

#if defined(HAVE_NO_SEH) && !defined(_WIN64)
    /*
     * Don't have SEH available, do things the hard way. Note that this needs
     * to be one block of asm, to avoid stack imbalance; also, it is illegal
     * for one asm block to contain a jump to another.
     */

    __asm__ __volatile__ (

	/*
	 * Pick up parameters before messing with the stack
	 */

	"movl	    %[nativeDst],   %%ebx"	    "\n\t"
	"movl	    %[nativeSrc],   %%ecx"	    "\n\t"

	/*
	 * Construct an TCLEXCEPTION_REGISTRATION to protect the call to
	 * CopyFile.
	 */

	"leal	    %[registration], %%edx"	    "\n\t"
	"movl	    %%fs:0,	    %%eax"	    "\n\t"
	"movl	    %%eax,	    0x0(%%edx)"	    "\n\t" /* link */
	"leal	    1f,		    %%eax"	    "\n\t"
	"movl	    %%eax,	    0x4(%%edx)"	    "\n\t" /* handler */
	"movl	    %%ebp,	    0x8(%%edx)"	    "\n\t" /* ebp */
	"movl	    %%esp,	    0xc(%%edx)"	    "\n\t" /* esp */
	"movl	    $0,		    0x10(%%edx)"    "\n\t" /* status */

	/*
	 * Link the TCLEXCEPTION_REGISTRATION on the chain.
	 */

	"movl	    %%edx,	    %%fs:0"	    "\n\t"

	/*
	 * Call CopyFileW(nativeSrc, nativeDst, 0)
	 */

	"movl	    %[copyFileW],    %%eax"	    "\n\t"
	"pushl	    $0"				    "\n\t"
	"pushl	    %%ebx"			    "\n\t"
	"pushl	    %%ecx"			    "\n\t"
	"call	    *%%eax"			    "\n\t"

	/*
	 * Come here on normal exit. Recover the TCLEXCEPTION_REGISTRATION and
	 * put the status return from CopyFile into it.
	 */

	"movl	    %%fs:0,	    %%edx"	    "\n\t"
	"movl	    %%eax,	    0x10(%%edx)"    "\n\t"
	"jmp	    2f"				    "\n"

	/*
	 * Come here on an exception. Recover the TCLEXCEPTION_REGISTRATION
	 */

	"1:"					    "\t"
	"movl	    %%fs:0,	    %%edx"	    "\n\t"
	"movl	    0x8(%%edx),	    %%edx"	    "\n\t"

	/*
	 * Come here however we exited. Restore context from the
	 * TCLEXCEPTION_REGISTRATION in case the stack is unbalanced.
	 */

	"2:"					    "\t"
	"movl	    0xc(%%edx),	    %%esp"	    "\n\t"
	"movl	    0x8(%%edx),	    %%ebp"	    "\n\t"
	"movl	    0x0(%%edx),	    %%eax"	    "\n\t"
	"movl	    %%eax,	    %%fs:0"	    "\n\t"

	:
	/* No outputs */
	:
	[registration]	"m"	(registration),
	[nativeDst]	"m"	(nativeDst),
	[nativeSrc]	"m"	(nativeSrc),
	[copyFileW]	"r"	(CopyFileW)
	:
	"%eax", "%ebx", "%ecx", "%edx", "memory"
	);
    if (registration.status != FALSE) {
	retval = TCL_OK;
    }
#else
#ifndef HAVE_NO_SEH
    __try {
#endif
	if (CopyFileW(nativeSrc, nativeDst, 0) != FALSE) {
	    retval = TCL_OK;
	}
#ifndef HAVE_NO_SEH
    } __except (EXCEPTION_EXECUTE_HANDLER) {}
#endif
#endif

    if (retval != -1) {
	return retval;
    }

    TclWinConvertError(GetLastError());
    if (Tcl_GetErrno() == EBADF) {
	Tcl_SetErrno(EACCES);
	return TCL_ERROR;
    }
    if (Tcl_GetErrno() == EACCES) {
	DWORD srcAttr, dstAttr;

	srcAttr = GetFileAttributesW(nativeSrc);
	dstAttr = GetFileAttributesW(nativeDst);
	if (srcAttr != 0xffffffff) {
	    if (dstAttr == 0xffffffff) {
		dstAttr = 0;
	    }
	    if ((srcAttr & FILE_ATTRIBUTE_DIRECTORY) ||
		    (dstAttr & FILE_ATTRIBUTE_DIRECTORY)) {
		if (srcAttr & FILE_ATTRIBUTE_REPARSE_POINT) {
		    /* Source is a symbolic link -- copy it */
		    if (TclWinSymLinkCopyDirectory(nativeSrc, nativeDst)==0) {
			return TCL_OK;
		    }
		}
		Tcl_SetErrno(EISDIR);
	    }
	    if (dstAttr & FILE_ATTRIBUTE_READONLY) {
		SetFileAttributesW(nativeDst,
			dstAttr & ~((DWORD)FILE_ATTRIBUTE_READONLY));
		if (CopyFileW(nativeSrc, nativeDst,
			0) != FALSE) {
		    return TCL_OK;
		}

		/*
		 * Still can't copy onto dst. Return that error, and restore
		 * attributes of dst.
		 */

		TclWinConvertError(GetLastError());
		SetFileAttributesW(nativeDst, dstAttr);
	    }
	}
    }
    return TCL_ERROR;
}

/*
 *---------------------------------------------------------------------------
 *
 * TclpObjDeleteFile, TclpDeleteFile --
 *
 *	Removes a single file (not a directory).
 *
 * Results:
 *	If the file was successfully deleted, returns TCL_OK. Otherwise the
 *	return value is TCL_ERROR and errno is set to indicate the error.
 *	Some possible values for errno are:
 *
 *	EACCES:	    a parent directory can't be read and/or written.
 *	EISDIR:	    path is a directory.
 *	ENOENT:	    path doesn't exist or is "".
 *
 *	EACCES:	    exists an open file already referring to path.
 *	EACCES:	    path is a char device (nul:, com1:, etc.)
 *
 * Side effects:
 *	The file is deleted, even if it is read-only.
 *
 *---------------------------------------------------------------------------
 */

int
TclpObjDeleteFile(
    Tcl_Obj *pathPtr)
{
    return TclpDeleteFile(Tcl_FSGetNativePath(pathPtr));
}

int
TclpDeleteFile(
    const void *nativePath)	/* Pathname of file to be removed (native). */
{
    DWORD attr;
    const WCHAR *path = (const WCHAR *)nativePath;

    /*
     * The DeleteFile API acts differently under Win95/98 and NT WRT NULL and
     * "". Avoid passing these values.
     */

    if (path == NULL || path[0] == '\0') {
	Tcl_SetErrno(ENOENT);
	return TCL_ERROR;
    }

    if (DeleteFileW(path) != FALSE) {
	return TCL_OK;
    }
    TclWinConvertError(GetLastError());

    if (Tcl_GetErrno() == EACCES) {
	attr = GetFileAttributesW(path);
	if (attr != 0xffffffff) {
	    if (attr & FILE_ATTRIBUTE_DIRECTORY) {
		if (attr & FILE_ATTRIBUTE_REPARSE_POINT) {
		    /*
		     * It is a symbolic link - remove it.
		     */
		    if (TclWinSymLinkDelete(path, 0) == 0) {
			return TCL_OK;
		    }
		}

		/*
		 * If we fall through here, it is a directory.
		 *
		 * Windows NT reports removing a directory as EACCES instead
		 * of EISDIR.
		 */

		Tcl_SetErrno(EISDIR);
	    } else if (attr & FILE_ATTRIBUTE_READONLY) {
		int res = SetFileAttributesW(path,
			attr & ~((DWORD) FILE_ATTRIBUTE_READONLY));

		if ((res != 0) &&
			(DeleteFileW(path) != FALSE)) {
		    return TCL_OK;
		}
		TclWinConvertError(GetLastError());
		if (res != 0) {
		    SetFileAttributesW(path, attr);
		}
	    }
	}
    } else if (Tcl_GetErrno() == ENOENT) {
	attr = GetFileAttributesW(path);
	if (attr != 0xffffffff) {
	    if (attr & FILE_ATTRIBUTE_DIRECTORY) {
		/*
		 * Windows 95 reports removing a directory as ENOENT instead
		 * of EISDIR.
		 */

		Tcl_SetErrno(EISDIR);
	    }
	}
    } else if (Tcl_GetErrno() == EINVAL) {
	/*
	 * Windows NT reports removing a char device as EINVAL instead of
	 * EACCES.
	 */

	Tcl_SetErrno(EACCES);
    }

    return TCL_ERROR;
}

/*
 *---------------------------------------------------------------------------
 *
 * TclpObjCreateDirectory --
 *
 *	Creates the specified directory. All parent directories of the
 *	specified directory must already exist. The directory is automatically
 *	created with permissions so that user can access the new directory and
 *	create new files or subdirectories in it.
 *
 * Results:
 *	If the directory was successfully created, returns TCL_OK. Otherwise
 *	the return value is TCL_ERROR and errno is set to indicate the error.
 *	Some possible values for errno are:
 *
 *	EACCES:	    a parent directory can't be read and/or written.
 *	EEXIST:	    path already exists.
 *	ENOENT:	    a parent directory doesn't exist.
 *
 * Side effects:
 *	A directory is created.
 *
 *---------------------------------------------------------------------------
 */

int
TclpObjCreateDirectory(
    Tcl_Obj *pathPtr)
{
    return DoCreateDirectory((const WCHAR *)Tcl_FSGetNativePath(pathPtr));
}

static int
DoCreateDirectory(
    const WCHAR *nativePath)	/* Pathname of directory to create (native). */
{
    if (CreateDirectoryW(nativePath, NULL) == 0) {
	DWORD error = GetLastError();

	TclWinConvertError(error);
	return TCL_ERROR;
    }
    return TCL_OK;
}

/*
 *---------------------------------------------------------------------------
 *
 * TclpObjCopyDirectory --
 *
 *	Recursively copies a directory. The target directory dst must not
 *	already exist. Note that this function does not merge two directory
 *	hierarchies, even if the target directory is an an empty directory.
 *
 * Results:
 *	If the directory was successfully copied, returns TCL_OK. Otherwise
 *	the return value is TCL_ERROR, errno is set to indicate the error, and
 *	the pathname of the file that caused the error is stored in errorPtr.
 *	See TclpCreateDirectory and TclpCopyFile for a description of possible
 *	values for errno.
 *
 * Side effects:
 *	An exact copy of the directory hierarchy src will be created with the
 *	name dst. If an error occurs, the error will be returned immediately,
 *	and remaining files will not be processed.
 *
 *---------------------------------------------------------------------------
 */

int
TclpObjCopyDirectory(
    Tcl_Obj *srcPathPtr,
    Tcl_Obj *destPathPtr,
    Tcl_Obj **errorPtr)
{
    Tcl_DString ds;
    Tcl_DString srcString, dstString;
    Tcl_Obj *normSrcPtr, *normDestPtr;
    int ret;

    normSrcPtr = Tcl_FSGetNormalizedPath(NULL,srcPathPtr);
    normDestPtr = Tcl_FSGetNormalizedPath(NULL,destPathPtr);
    if ((normSrcPtr == NULL) || (normDestPtr == NULL)) {
	return TCL_ERROR;
    }

    Tcl_DStringInit(&srcString);
    Tcl_DStringInit(&dstString);
    Tcl_UtfToWCharDString(TclGetString(normSrcPtr), -1, &srcString);
    Tcl_UtfToWCharDString(TclGetString(normDestPtr), -1, &dstString);

    ret = TraverseWinTree(TraversalCopy, &srcString, &dstString, &ds);

    Tcl_DStringFree(&srcString);
    Tcl_DStringFree(&dstString);

    if (ret != TCL_OK) {
	if (!strcmp(Tcl_DStringValue(&ds), TclGetString(normSrcPtr))) {
	    *errorPtr = srcPathPtr;
	} else if (!strcmp(Tcl_DStringValue(&ds), TclGetString(normDestPtr))) {
	    *errorPtr = destPathPtr;
	} else {
	    *errorPtr = Tcl_NewStringObj(Tcl_DStringValue(&ds), -1);
	}
	Tcl_DStringFree(&ds);
	Tcl_IncrRefCount(*errorPtr);
    }
    return ret;
}

/*
 *----------------------------------------------------------------------
 *
 * TclpObjRemoveDirectory, DoRemoveDirectory --
 *
 *	Removes directory (and its contents, if the recursive flag is set).
 *
 * Results:
 *	If the directory was successfully removed, returns TCL_OK. Otherwise
 *	the return value is TCL_ERROR, errno is set to indicate the error, and
 *	the pathname of the file that caused the error is stored in errorPtr.
 *	Some possible values for errno are:
 *
 *	EACCES:	    path directory can't be read and/or written.
 *	EEXIST:	    path is a non-empty directory.
 *	EINVAL:	    path is root directory or current directory.
 *	ENOENT:	    path doesn't exist or is "".
 *	ENOTDIR:    path is not a directory.
 *
 *	EACCES:	    path is a char device (nul:, com1:, etc.) (95)
 *	EINVAL:	    path is a char device (nul:, com1:, etc.) (NT)
 *
 * Side effects:
 *	Directory removed. If an error occurs, the error will be returned
 *	immediately, and remaining files will not be deleted.
 *
 *----------------------------------------------------------------------
 */

int
TclpObjRemoveDirectory(
    Tcl_Obj *pathPtr,
    int recursive,
    Tcl_Obj **errorPtr)
{
    Tcl_DString ds;
    Tcl_Obj *normPtr = NULL;
    int ret;

    if (recursive) {
	/*
	 * In the recursive case, the string rep is used to construct a
	 * Tcl_DString which may be used extensively, so we can't optimize
	 * this case easily.
	 */

	Tcl_DString native;
	normPtr = Tcl_FSGetNormalizedPath(NULL, pathPtr);
	if (normPtr == NULL) {
	    return TCL_ERROR;
	}
	Tcl_DStringInit(&native);
	Tcl_UtfToWCharDString(TclGetString(normPtr), -1, &native);
	ret = DoRemoveDirectory(&native, recursive, &ds);
	Tcl_DStringFree(&native);
    } else {
	ret = DoRemoveJustDirectory((const WCHAR *)Tcl_FSGetNativePath(pathPtr), 0, &ds);
    }

    if (ret != TCL_OK) {
	if (Tcl_DStringLength(&ds) > 0) {
	    if (normPtr != NULL &&
		    !strcmp(Tcl_DStringValue(&ds), TclGetString(normPtr))) {
		*errorPtr = pathPtr;
	    } else {
		*errorPtr = TclDStringToObj(&ds);
	    }
	    Tcl_IncrRefCount(*errorPtr);
	}
	Tcl_DStringFree(&ds);
    }

    return ret;
}

static int
DoRemoveJustDirectory(
    const WCHAR *nativePath,	/* Pathname of directory to be removed
				 * (native). */
    int ignoreError,		/* If non-zero, don't initialize the errorPtr
				 * under some circumstances on return. */
    Tcl_DString *errorPtr)	/* If non-NULL, uninitialized or free DString
				 * filled with UTF-8 name of file causing
				 * error. */
{
    DWORD attr;

    /*
     * The RemoveDirectory API acts differently under Win95/98 and NT WRT NULL
     * and "". Avoid passing these values.
     */

    if (nativePath == NULL || nativePath[0] == '\0') {
	Tcl_SetErrno(ENOENT);
	Tcl_DStringInit(errorPtr);
	return TCL_ERROR;
    }

    attr = GetFileAttributesW(nativePath);

    if (attr & FILE_ATTRIBUTE_REPARSE_POINT) {
	/*
	 * It is a symbolic link - remove it.
	 */
	if (TclWinSymLinkDelete(nativePath, 0) == 0) {
	    return TCL_OK;
	}
    } else {
	/*
	 * Ordinary directory.
	 */

	if (RemoveDirectoryW(nativePath) != FALSE) {
	    return TCL_OK;
	}
    }

    TclWinConvertError(GetLastError());

    if (Tcl_GetErrno() == EACCES) {
	attr = GetFileAttributesW(nativePath);
	if (attr != 0xffffffff) {
	    if ((attr & FILE_ATTRIBUTE_DIRECTORY) == 0) {
		/*
		 * Windows 95 reports calling RemoveDirectory on a file as an
		 * EACCES, not an ENOTDIR.
		 */

		Tcl_SetErrno(ENOTDIR);
		goto end;
	    }

	    if (attr & FILE_ATTRIBUTE_REPARSE_POINT) {
		/*
		 * It is a symbolic link - remove it.
		 */

		if (TclWinSymLinkDelete(nativePath, 1) != 0) {
		    goto end;
		}
	    }

	    if (attr & FILE_ATTRIBUTE_READONLY) {
		attr &= ~FILE_ATTRIBUTE_READONLY;
		if (SetFileAttributesW(nativePath,
			attr) == FALSE) {
		    goto end;
		}
		if (RemoveDirectoryW(nativePath) != FALSE) {
		    return TCL_OK;
		}
		TclWinConvertError(GetLastError());
		SetFileAttributesW(nativePath,
			attr | FILE_ATTRIBUTE_READONLY);
	    }
	}
    }

    if (Tcl_GetErrno() == ENOTEMPTY) {
	/*
	 * The caller depends on EEXIST to signify that the directory is not
	 * empty, not ENOTEMPTY.
	 */

	Tcl_SetErrno(EEXIST);
    }

    if ((ignoreError != 0) && (Tcl_GetErrno() == EEXIST)) {
	/*
	 * If we're being recursive, this error may actually be ok, so we
	 * don't want to initialise the errorPtr yet.
	 */
	return TCL_ERROR;
    }

  end:
    if (errorPtr != NULL) {
	char *p;

	Tcl_DStringInit(errorPtr);
	p = Tcl_WCharToUtfDString(nativePath, -1, errorPtr);
	for (; *p; ++p) {
	    if (*p == '\\') *p = '/';
	}
    }
    return TCL_ERROR;

}

static int
DoRemoveDirectory(
    Tcl_DString *pathPtr,	/* Pathname of directory to be removed
				 * (native). */
    int recursive,		/* If non-zero, removes directories that are
				 * nonempty. Otherwise, will only remove empty
				 * directories. */
    Tcl_DString *errorPtr)	/* If non-NULL, uninitialized or free DString
				 * filled with UTF-8 name of file causing
				 * error. */
{
    int res = DoRemoveJustDirectory((const WCHAR *)Tcl_DStringValue(pathPtr), recursive,
	    errorPtr);

    if ((res == TCL_ERROR) && (recursive != 0) && (Tcl_GetErrno() == EEXIST)) {
	/*
	 * The directory is nonempty, but the recursive flag has been
	 * specified, so we recursively remove all the files in the directory.
	 */

	return TraverseWinTree(TraversalDelete, pathPtr, NULL, errorPtr);
    } else {
	return res;
    }
}

/*
 *---------------------------------------------------------------------------
 *
 * TraverseWinTree --
 *
 *	Traverse directory tree specified by sourcePtr, calling the function
 *	traverseProc for each file and directory encountered. If destPtr is
 *	non-null, each of name in the sourcePtr directory is appended to the
 *	directory specified by destPtr and passed as the second argument to
 *	traverseProc().
 *
 * Results:
 *	Standard Tcl result.
 *
 * Side effects:
 *	None caused by TraverseWinTree, however the user specified
 *	traverseProc() may change state. If an error occurs, the error will be
 *	returned immediately, and remaining files will not be processed.
 *
 *---------------------------------------------------------------------------
 */

static int
TraverseWinTree(
    TraversalProc *traverseProc,/* Function to call for every file and
				 * directory in source hierarchy. */
    Tcl_DString *sourcePtr,	/* Pathname of source directory to be
				 * traversed (native). */
    Tcl_DString *targetPtr,	/* Pathname of directory to traverse in
				 * parallel with source directory (native),
				 * may be NULL. */
    Tcl_DString *errorPtr)	/* If non-NULL, uninitialized or free DString
				 * filled with UTF-8 name of file causing
				 * error. */
{
    DWORD sourceAttr;
    WCHAR *nativeSource, *nativeTarget, *nativeErrfile;
    int result, found, sourceLen, targetLen = 0, oldSourceLen, oldTargetLen;
    HANDLE handle;
    WIN32_FIND_DATAW data;

    nativeErrfile = NULL;
    result = TCL_OK;
    oldTargetLen = 0;		/* lint. */

    nativeSource = (WCHAR *) Tcl_DStringValue(sourcePtr);
    nativeTarget = (WCHAR *)
	    (targetPtr == NULL ? NULL : Tcl_DStringValue(targetPtr));

    oldSourceLen = Tcl_DStringLength(sourcePtr);
    sourceAttr = GetFileAttributesW(nativeSource);
    if (sourceAttr == 0xffffffff) {
	nativeErrfile = nativeSource;
	goto end;
    }

    if (sourceAttr & FILE_ATTRIBUTE_REPARSE_POINT) {
	/*
	 * Process the symbolic link
	 */

	return traverseProc(nativeSource, nativeTarget, DOTREE_LINK,
		errorPtr);
    }

    if ((sourceAttr & FILE_ATTRIBUTE_DIRECTORY) == 0) {
	/*
	 * Process the regular file
	 */

	return traverseProc(nativeSource, nativeTarget, DOTREE_F, errorPtr);
    }

    Tcl_DStringAppend(sourcePtr, (char *) L"\\*.*", 4 * sizeof(WCHAR) + 1);
    Tcl_DStringSetLength(sourcePtr, Tcl_DStringLength(sourcePtr) - 1);

    nativeSource = (WCHAR *) Tcl_DStringValue(sourcePtr);
    handle = FindFirstFileW(nativeSource, &data);
    if (handle == INVALID_HANDLE_VALUE) {
	/*
	 * Can't read directory.
	 */

	TclWinConvertError(GetLastError());
	nativeErrfile = nativeSource;
	goto end;
    }

    Tcl_DStringSetLength(sourcePtr, oldSourceLen + 1);
    Tcl_DStringSetLength(sourcePtr, oldSourceLen);
    result = traverseProc(nativeSource, nativeTarget, DOTREE_PRED,
	    errorPtr);
    if (result != TCL_OK) {
	FindClose(handle);
	return result;
    }

    sourceLen = oldSourceLen + sizeof(WCHAR);
    Tcl_DStringAppend(sourcePtr, (char *) L"\\", sizeof(WCHAR) + 1);
    Tcl_DStringSetLength(sourcePtr, sourceLen);
    if (targetPtr != NULL) {
	oldTargetLen = Tcl_DStringLength(targetPtr);

	targetLen = oldTargetLen;
	targetLen += sizeof(WCHAR);
	Tcl_DStringAppend(targetPtr, (char *) L"\\", sizeof(WCHAR) + 1);
	Tcl_DStringSetLength(targetPtr, targetLen);
    }

    found = 1;
    for (; found; found = FindNextFileW(handle, &data)) {
	WCHAR *nativeName;
	int len;

	WCHAR *wp = data.cFileName;
	if (*wp == '.') {
	    wp++;
	    if (*wp == '.') {
		wp++;
	    }
	    if (*wp == '\0') {
		continue;
	    }
	}
	nativeName = (WCHAR *) data.cFileName;
	len = wcslen(data.cFileName) * sizeof(WCHAR);

	/*
	 * Append name after slash, and recurse on the file.
	 */

	Tcl_DStringAppend(sourcePtr, (char *) nativeName, len + 1);
	Tcl_DStringSetLength(sourcePtr, Tcl_DStringLength(sourcePtr) - 1);
	if (targetPtr != NULL) {
	    Tcl_DStringAppend(targetPtr, (char *) nativeName, len + 1);
	    Tcl_DStringSetLength(targetPtr, Tcl_DStringLength(targetPtr) - 1);
	}
	result = TraverseWinTree(traverseProc, sourcePtr, targetPtr,
		errorPtr);
	if (result != TCL_OK) {
	    break;
	}

	/*
	 * Remove name after slash.
	 */

	Tcl_DStringSetLength(sourcePtr, sourceLen);
	if (targetPtr != NULL) {
	    Tcl_DStringSetLength(targetPtr, targetLen);
	}
    }
    FindClose(handle);

    /*
     * Strip off the trailing slash we added.
     */

    Tcl_DStringSetLength(sourcePtr, oldSourceLen + 1);
    Tcl_DStringSetLength(sourcePtr, oldSourceLen);
    if (targetPtr != NULL) {
	Tcl_DStringSetLength(targetPtr, oldTargetLen + 1);
	Tcl_DStringSetLength(targetPtr, oldTargetLen);
    }
    if (result == TCL_OK) {
	/*
	 * Call traverseProc() on a directory after visiting all the
	 * files in that directory.
	 */

	result = traverseProc((const WCHAR *)Tcl_DStringValue(sourcePtr),
		(const WCHAR *)(targetPtr == NULL ? NULL : Tcl_DStringValue(targetPtr)),
		DOTREE_POSTD, errorPtr);
    }

  end:
    if (nativeErrfile != NULL) {
	TclWinConvertError(GetLastError());
	if (errorPtr != NULL) {
	    Tcl_DStringInit(errorPtr);
	    Tcl_WCharToUtfDString(nativeErrfile, -1, errorPtr);
	}
	result = TCL_ERROR;
    }

    return result;
}

/*
 *----------------------------------------------------------------------
 *
 * TraversalCopy
 *
 *	Called from TraverseUnixTree in order to execute a recursive copy of a
 *	directory.
 *
 * Results:
 *	Standard Tcl result.
 *
 * Side effects:
 *	Depending on the value of type, src may be copied to dst.
 *
 *----------------------------------------------------------------------
 */

static int
TraversalCopy(
    const WCHAR *nativeSrc,	/* Source pathname to copy. */
    const WCHAR *nativeDst,	/* Destination pathname of copy. */
    int type,			/* Reason for call - see TraverseWinTree() */
    Tcl_DString *errorPtr)	/* If non-NULL, initialized DString filled
				 * with UTF-8 name of file causing error. */
{
    switch (type) {
    case DOTREE_F:
	if (DoCopyFile(nativeSrc, nativeDst) == TCL_OK) {
	    return TCL_OK;
	}
	break;
    case DOTREE_LINK:
	if (TclWinSymLinkCopyDirectory(nativeSrc, nativeDst) == TCL_OK) {
	    return TCL_OK;
	}
	break;
    case DOTREE_PRED:
	if (DoCreateDirectory(nativeDst) == TCL_OK) {
	    DWORD attr = GetFileAttributesW(nativeSrc);

	    if (SetFileAttributesW(nativeDst,
		    attr) != FALSE) {
		return TCL_OK;
	    }
	    TclWinConvertError(GetLastError());
	}
	break;
    case DOTREE_POSTD:
	return TCL_OK;
    }

    /*
     * There shouldn't be a problem with src, because we already checked it to
     * get here.
     */

    if (errorPtr != NULL) {
	Tcl_DStringInit(errorPtr);
	Tcl_WCharToUtfDString(nativeDst, -1, errorPtr);
    }
    return TCL_ERROR;
}

/*
 *----------------------------------------------------------------------
 *
 * TraversalDelete --
 *
 *	Called by function TraverseWinTree for every file and directory that
 *	it encounters in a directory hierarchy. This function unlinks files,
 *	and removes directories after all the containing files have been
 *	processed.
 *
 * Results:
 *	Standard Tcl result.
 *
 * Side effects:
 *	Files or directory specified by src will be deleted. If an error
 *	occurs, the windows error is converted to a Posix error and errno is
 *	set accordingly.
 *
 *----------------------------------------------------------------------
 */

static int
TraversalDelete(
    const WCHAR *nativeSrc,	/* Source pathname to delete. */
    const WCHAR *dstPtr,	/* Not used. */
    int type,			/* Reason for call - see TraverseWinTree() */
    Tcl_DString *errorPtr)	/* If non-NULL, initialized DString filled
				 * with UTF-8 name of file causing error. */
{
    (void)dstPtr;

    switch (type) {
    case DOTREE_F:
	if (TclpDeleteFile(nativeSrc) == TCL_OK) {
	    return TCL_OK;
	}
	break;
    case DOTREE_LINK:
	if (DoRemoveJustDirectory(nativeSrc, 0, NULL) == TCL_OK) {
	    return TCL_OK;
	}
	break;
    case DOTREE_PRED:
	return TCL_OK;
    case DOTREE_POSTD:
	if (DoRemoveJustDirectory(nativeSrc, 0, NULL) == TCL_OK) {
	    return TCL_OK;
	}
	break;
    }

    if (errorPtr != NULL) {
	Tcl_DStringInit(errorPtr);
	Tcl_WCharToUtfDString(nativeSrc, -1, errorPtr);
    }
    return TCL_ERROR;
}

/*
 *----------------------------------------------------------------------
 *
 * StatError --
 *
 *	Sets the object result with the appropriate error.
 *
 * Results:
 *	None.
 *
 * Side effects:
 *	The interp's object result is set with an error message based on the
 *	objIndex, fileName and errno.
 *
 *----------------------------------------------------------------------
 */

static void
StatError(
    Tcl_Interp *interp,		/* The interp that has the error */
    Tcl_Obj *fileName)		/* The name of the file which caused the
				 * error. */
{
    TclWinConvertError(GetLastError());
    Tcl_SetObjResult(interp, Tcl_ObjPrintf("could not read \"%s\": %s",
	    TclGetString(fileName), Tcl_PosixError(interp)));
}

/*
 *----------------------------------------------------------------------
 *
 * GetWinFileAttributes --
 *
 *	Returns a Tcl_Obj containing the value of a file attribute. This
 *	routine gets the -hidden, -readonly or -system attribute.
 *
 * Results:
 *	Standard Tcl result and a Tcl_Obj in attributePtrPtr. The object will
 *	have ref count 0. If the return value is not TCL_OK, attributePtrPtr
 *	is not touched.
 *
 * Side effects:
 *	A new object is allocated if the file is valid.
 *
 *----------------------------------------------------------------------
 */

static int
GetWinFileAttributes(
    Tcl_Interp *interp,		/* The interp we are using for errors. */
    int objIndex,		/* The index of the attribute. */
    Tcl_Obj *fileName,		/* The name of the file. */
    Tcl_Obj **attributePtrPtr)	/* A pointer to return the object with. */
{
    DWORD result;
    const WCHAR *nativeName;
    int attr;

    nativeName = (const WCHAR *)Tcl_FSGetNativePath(fileName);
    result = GetFileAttributesW(nativeName);

    if (result == 0xffffffff) {
	StatError(interp, fileName);
	return TCL_ERROR;
    }

    attr = (int)(result & attributeArray[objIndex]);
    if ((objIndex == WIN_HIDDEN_ATTRIBUTE) && (attr != 0)) {
	/*
	 * It is hidden. However there is a bug on some Windows OSes in which
	 * root volumes (drives) formatted as NTFS are declared hidden when
	 * they are not (and cannot be).
	 *
	 * We test for, and fix that case, here.
	 */

	size_t len;
	const char *str = TclGetStringFromObj(fileName, &len);

	if (len < 4) {
	    if (len == 0) {
		/*
		 * Not sure if this is possible, but we pass it on anyway.
		 */
	    } else if (len == 1 && (str[0] == '/' || str[0] == '\\')) {
		/*
		 * Path is pointing to the root volume.
		 */

		attr = 0;
	    } else if ((str[1] == ':')
		    && (len == 2 || (str[2] == '/' || str[2] == '\\'))) {
		/*
		 * Path is of the form 'x:' or 'x:/' or 'x:\'
		 */

		attr = 0;
	    }
	}
    }

    *attributePtrPtr = Tcl_NewWideIntObj(attr != 0);
    return TCL_OK;
}

/*
 *----------------------------------------------------------------------
 *
 * ConvertFileNameFormat --
 *
 *	Returns a Tcl_Obj containing either the long or short version of the
 *	file name.
 *
 * Results:
 *	Standard Tcl result and a Tcl_Obj in attributePtrPtr. The object will
 *	have ref count 0. If the return value is not TCL_OK, attributePtrPtr
 *	is not touched.
 *
 *	Warning: if you pass this function a drive name like 'c:' it will
 *	actually return the current working directory on that drive. To avoid
 *	this, make sure the drive name ends in a slash, like this 'c:/'.
 *
 * Side effects:
 *	A new object is allocated if the file is valid.
 *
 *----------------------------------------------------------------------
 */

static int
ConvertFileNameFormat(
    Tcl_Interp *interp,		/* The interp we are using for errors. */
    int objIndex,		/* The index of the attribute. */
    Tcl_Obj *fileName,		/* The name of the file. */
    int longShort,		/* 0 to short name, 1 to long name. */
    Tcl_Obj **attributePtrPtr)	/* A pointer to return the object with. */
{
    int pathc, i;
    Tcl_Obj *splitPath;
<<<<<<< HEAD
    size_t length;
=======
    (void)objIndex;
>>>>>>> 52e543c5

    splitPath = Tcl_FSSplitPath(fileName, &pathc);

    if (splitPath == NULL || pathc == 0) {
	if (interp != NULL) {
	    Tcl_SetObjResult(interp, Tcl_ObjPrintf(
		    "could not read \"%s\": no such file or directory",
		    TclGetString(fileName)));
	    errno = ENOENT;
	    Tcl_PosixError(interp);
	}
	goto cleanup;
    }

    /*
     * We will decrement this again at the end.	 It is safer to do this in
     * case any of the calls below retain a reference to splitPath.
     */

    Tcl_IncrRefCount(splitPath);

    for (i = 0; i < pathc; i++) {
	Tcl_Obj *elt;
	char *pathv;

	Tcl_ListObjIndex(NULL, splitPath, i, &elt);

	pathv = TclGetStringFromObj(elt, &length);
	if ((pathv[0] == '/') || ((length == 3) && (pathv[1] == ':'))
		|| (strcmp(pathv, ".") == 0) || (strcmp(pathv, "..") == 0)) {
	    /*
	     * Handle "/", "//machine/export", "c:/", "." or ".." by just
	     * copying the string literally.  Uppercase the drive letter, just
	     * because it looks better under Windows to do so.
	     */

	simple:
	    /*
	     * Here we are modifying the string representation in place.
	     *
	     * I believe this is legal, since this won't affect any file
	     * representation this thing may have.
	     */

	    pathv[0] = (char) Tcl_UniCharToUpper(UCHAR(pathv[0]));
	} else {
	    Tcl_Obj *tempPath;
	    Tcl_DString ds;
	    Tcl_DString dsTemp;
	    const WCHAR *nativeName;
	    const char *tempString;
	    WIN32_FIND_DATAW data;
	    HANDLE handle;
	    DWORD attr;

	    tempPath = Tcl_FSJoinPath(splitPath, i+1);
	    Tcl_IncrRefCount(tempPath);

	    /*
	     * We'd like to call Tcl_FSGetNativePath(tempPath) but that is
	     * likely to lead to infinite loops.
	     */

	    tempString = TclGetStringFromObj(tempPath, &length);
	    Tcl_DStringInit(&ds);
	    nativeName = Tcl_UtfToWCharDString(tempString, length, &ds);
	    Tcl_DecrRefCount(tempPath);
	    handle = FindFirstFileW(nativeName, &data);
	    if (handle == INVALID_HANDLE_VALUE) {
		/*
		 * FindFirstFileW() doesn't like root directories. We would
		 * only get a root directory here if the caller specified "c:"
		 * or "c:." and the current directory on the drive was the
		 * root directory
		 */

		attr = GetFileAttributesW(nativeName);
		if ((attr!=0xFFFFFFFF) && (attr & FILE_ATTRIBUTE_DIRECTORY)) {
		    Tcl_DStringFree(&ds);
		    goto simple;
		}
	    }

	    if (handle == INVALID_HANDLE_VALUE) {
		Tcl_DStringFree(&ds);
		if (interp != NULL) {
		    StatError(interp, fileName);
		}
		goto cleanup;
	    }
	    nativeName = data.cAlternateFileName;
	    if (longShort) {
		if (data.cFileName[0] != '\0') {
		    nativeName = data.cFileName;
		}
	    } else {
		if (data.cAlternateFileName[0] == '\0') {
		    nativeName = (WCHAR *) data.cFileName;
		}
	    }

	    /*
	     * Purify reports a extraneous UMR in Tcl_WCharToUtfDString() trying
	     * to dereference nativeName as a Unicode string. I have proven to
	     * myself that purify is wrong by running the following example
	     * when nativeName == data.w.cAlternateFileName and noting that
	     * purify doesn't complain about the first line, but does complain
	     * about the second.
	     *
	     *	fprintf(stderr, "%d\n", data.w.cAlternateFileName[0]);
	     *	fprintf(stderr, "%d\n", ((WCHAR *) nativeName)[0]);
	     */

	    Tcl_DStringInit(&dsTemp);
	    Tcl_WCharToUtfDString(nativeName, -1, &dsTemp);
	    Tcl_DStringFree(&ds);

	    /*
	     * Deal with issues of tildes being absolute.
	     */

	    if (Tcl_DStringValue(&dsTemp)[0] == '~') {
		TclNewLiteralStringObj(tempPath, "./");
		Tcl_AppendToObj(tempPath, Tcl_DStringValue(&dsTemp),
			Tcl_DStringLength(&dsTemp));
		Tcl_DStringFree(&dsTemp);
	    } else {
		tempPath = TclDStringToObj(&dsTemp);
	    }
	    Tcl_ListObjReplace(NULL, splitPath, i, 1, 1, &tempPath);
	    FindClose(handle);
	}
    }

    *attributePtrPtr = Tcl_FSJoinPath(splitPath, -1);

    if (splitPath != NULL) {
	/*
	 * Unfortunately, the object we will return may have its only refCount
	 * as part of the list splitPath. This means if we free splitPath, the
	 * object will disappear. So, we have to be very careful here.
	 * Unfortunately this means we must manipulate the object's refCount
	 * directly.
	 */

	Tcl_IncrRefCount(*attributePtrPtr);
	Tcl_DecrRefCount(splitPath);
	--(*attributePtrPtr)->refCount;
    }
    return TCL_OK;

  cleanup:
    if (splitPath != NULL) {
	Tcl_DecrRefCount(splitPath);
    }

    return TCL_ERROR;
}

/*
 *----------------------------------------------------------------------
 *
 * GetWinFileLongName --
 *
 *	Returns a Tcl_Obj containing the long version of the file name.
 *
 * Results:
 *	Standard Tcl result and a Tcl_Obj in attributePtrPtr. The object will
 *	have ref count 0. If the return value is not TCL_OK, attributePtrPtr
 *	is not touched.
 *
 * Side effects:
 *	A new object is allocated if the file is valid.
 *
 *----------------------------------------------------------------------
 */

static int
GetWinFileLongName(
    Tcl_Interp *interp,		/* The interp we are using for errors. */
    int objIndex,		/* The index of the attribute. */
    Tcl_Obj *fileName,		/* The name of the file. */
    Tcl_Obj **attributePtrPtr)	/* A pointer to return the object with. */
{
    return ConvertFileNameFormat(interp, objIndex, fileName, 1,
	    attributePtrPtr);
}

/*
 *----------------------------------------------------------------------
 *
 * GetWinFileShortName --
 *
 *	Returns a Tcl_Obj containing the short version of the file name.
 *
 * Results:
 *	Standard Tcl result and a Tcl_Obj in attributePtrPtr. The object will
 *	have ref count 0. If the return value is not TCL_OK, attributePtrPtr
 *	is not touched.
 *
 * Side effects:
 *	A new object is allocated if the file is valid.
 *
 *----------------------------------------------------------------------
 */

static int
GetWinFileShortName(
    Tcl_Interp *interp,		/* The interp we are using for errors. */
    int objIndex,		/* The index of the attribute. */
    Tcl_Obj *fileName,		/* The name of the file. */
    Tcl_Obj **attributePtrPtr)	/* A pointer to return the object with. */
{
    return ConvertFileNameFormat(interp, objIndex, fileName, 0,
	    attributePtrPtr);
}

/*
 *----------------------------------------------------------------------
 *
 * SetWinFileAttributes --
 *
 *	Set the file attributes to the value given by attributePtr. This
 *	routine sets the -hidden, -readonly, or -system attributes.
 *
 * Results:
 *	Standard TCL error.
 *
 * Side effects:
 *	The file's attribute is set.
 *
 *----------------------------------------------------------------------
 */

static int
SetWinFileAttributes(
    Tcl_Interp *interp,		/* The interp we are using for errors. */
    int objIndex,		/* The index of the attribute. */
    Tcl_Obj *fileName,		/* The name of the file. */
    Tcl_Obj *attributePtr)	/* The new value of the attribute. */
{
    DWORD fileAttributes, old;
    int yesNo, result;
    const WCHAR *nativeName;

    nativeName = (const WCHAR *)Tcl_FSGetNativePath(fileName);
    fileAttributes = old = GetFileAttributesW(nativeName);

    if (fileAttributes == 0xffffffff) {
	StatError(interp, fileName);
	return TCL_ERROR;
    }

    result = Tcl_GetBooleanFromObj(interp, attributePtr, &yesNo);
    if (result != TCL_OK) {
	return result;
    }

    if (yesNo) {
	fileAttributes |= (attributeArray[objIndex]);
    } else {
	fileAttributes &= ~(attributeArray[objIndex]);
    }

    if ((fileAttributes != old)
	    && !SetFileAttributesW(nativeName, fileAttributes)) {
	StatError(interp, fileName);
	return TCL_ERROR;
    }

    return result;
}

/*
 *----------------------------------------------------------------------
 *
 * SetWinFileLongName --
 *
 *	The attribute in question is a readonly attribute and cannot be set.
 *
 * Results:
 *	TCL_ERROR
 *
 * Side effects:
 *	The object result is set to a pertinent error message.
 *
 *----------------------------------------------------------------------
 */

static int
CannotSetAttribute(
    Tcl_Interp *interp,		/* The interp we are using for errors. */
    int objIndex,		/* The index of the attribute. */
    Tcl_Obj *fileName,		/* The name of the file. */
    Tcl_Obj *attributePtr)	/* The new value of the attribute. */
{
    (void)attributePtr;

    Tcl_SetObjResult(interp, Tcl_ObjPrintf(
	    "cannot set attribute \"%s\" for file \"%s\": attribute is readonly",
	    tclpFileAttrStrings[objIndex], TclGetString(fileName)));
    errno = EINVAL;
    Tcl_PosixError(interp);
    return TCL_ERROR;
}

/*
 *---------------------------------------------------------------------------
 *
 * TclpObjListVolumes --
 *
 *	Lists the currently mounted volumes
 *
 * Results:
 *	The list of volumes.
 *
 * Side effects:
 *	None
 *
 *---------------------------------------------------------------------------
 */

Tcl_Obj *
TclpObjListVolumes(void)
{
    Tcl_Obj *resultPtr, *elemPtr;
    char buf[40 * 4];		/* There couldn't be more than 30 drives??? */
    int i;
    char *p;

    resultPtr = Tcl_NewObj();

    /*
     * On Win32s:
     * GetLogicalDriveStrings() isn't implemented.
     * GetLogicalDrives() returns incorrect information.
     */

    if (GetLogicalDriveStringsA(sizeof(buf), buf) == 0) {
	/*
	 * GetVolumeInformationW() will detects all drives, but causes
	 * chattering on empty floppy drives. We only do this if
	 * GetLogicalDriveStrings() didn't work. It has also been reported
	 * that on some laptops it takes a while for GetVolumeInformationW() to
	 * return when pinging an empty floppy drive, another reason to try to
	 * avoid calling it.
	 */

	buf[1] = ':';
	buf[2] = '/';
	buf[3] = '\0';

	for (i = 0; i < 26; i++) {
	    buf[0] = (char) ('a' + i);
	    if (GetVolumeInformationA(buf, NULL, 0, NULL, NULL, NULL, NULL, 0)
		    || (GetLastError() == ERROR_NOT_READY)) {
		elemPtr = Tcl_NewStringObj(buf, -1);
		Tcl_ListObjAppendElement(NULL, resultPtr, elemPtr);
	    }
	}
    } else {
	for (p = buf; *p != '\0'; p += 4) {
	    p[2] = '/';
	    elemPtr = Tcl_NewStringObj(p, -1);
	    Tcl_ListObjAppendElement(NULL, resultPtr, elemPtr);
	}
    }

    Tcl_IncrRefCount(resultPtr);
    return resultPtr;
}

/*
 *----------------------------------------------------------------------
 *
 * TclpCreateTemporaryDirectory --
 *
 *	Creates a temporary directory, possibly based on the supplied bits and
 *	pieces of template supplied in the arguments.
 *
 * Results:
 *	An object (refcount 0) containing the name of the newly-created
 *	directory, or NULL on failure.
 *
 * Side effects:
 *	Accesses the native filesystem. Makes a directory.
 *
 *----------------------------------------------------------------------
 */

Tcl_Obj *
TclpCreateTemporaryDirectory(
    Tcl_Obj *dirObj,
    Tcl_Obj *basenameObj)
{
    Tcl_DString base, name;	/* Contains WCHARs */
    int baseLen;
    DWORD error;
    WCHAR tempBuf[MAX_PATH + 1];
    DWORD len = GetTempPathW(MAX_PATH, tempBuf);

    /*
     * Build the path in writable memory from the user-supplied pieces and
     * some defaults. First, the parent temporary directory.
     */

    if (dirObj) {
	Tcl_GetString(dirObj);
	if (dirObj->length < 1) {
	    goto useSystemTemp;
	}
	Tcl_DStringInit(&base);
	Tcl_UtfToWCharDString(Tcl_GetString(dirObj), -1, &base);
	if (dirObj->bytes[dirObj->length - 1] != '\\') {
	    Tcl_UtfToWCharDString("\\", -1, &base);
	}
    } else {
    useSystemTemp:
	Tcl_DStringInit(&base);
	Tcl_DStringAppend(&base, (char *) tempBuf, len * sizeof(WCHAR));
    }

    /*
     * Next, the base of the directory name.
     */

#define DEFAULT_TEMP_DIR_PREFIX	"tcl"
#define SUFFIX_LENGTH	8

    if (basenameObj) {
	Tcl_UtfToWCharDString(Tcl_GetString(basenameObj), -1, &base);
    } else {
	Tcl_UtfToWCharDString(DEFAULT_TEMP_DIR_PREFIX, -1, &base);
    }
    Tcl_UtfToWCharDString("_", -1, &base);

    /*
     * Now we keep on trying random suffixes until we get one that works
     * (i.e., that doesn't trigger the ERROR_ALREADY_EXISTS error). Note that
     * SUFFIX_LENGTH is longer than on Unix because we expect to be not on a
     * case-sensitive filesystem.
     */

    baseLen = Tcl_DStringLength(&base);
    do {
	char tempbuf[SUFFIX_LENGTH + 1];
	int i;
	static const char randChars[] =
	    "QWERTYUIOPASDFGHJKLZXCVBNM1234567890";
	static const int numRandChars = sizeof(randChars) - 1;

	/*
	 * Put a random suffix on the end.
	 */

	error = ERROR_SUCCESS;
	tempbuf[SUFFIX_LENGTH] = '\0';
	for (i = 0 ; i < SUFFIX_LENGTH; i++) {
	    tempbuf[i] = randChars[(int) (rand() % numRandChars)];
	}
	Tcl_DStringSetLength(&base, baseLen);
	Tcl_UtfToWCharDString(tempbuf, -1, &base);
    } while (!CreateDirectoryW((LPCWSTR) Tcl_DStringValue(&base), NULL)
	    && (error = GetLastError()) == ERROR_ALREADY_EXISTS);

    /*
     * Check for other errors. The big ones are ERROR_PATH_NOT_FOUND and
     * ERROR_ACCESS_DENIED.
     */

    if (error != ERROR_SUCCESS) {
	TclWinConvertError(error);
	Tcl_DStringFree(&base);
	return NULL;
    }

    /*
     * We actually made the directory, so we're done! Report what we made back
     * as a (clean) Tcl_Obj.
     */

    Tcl_DStringInit(&name);
    Tcl_WCharToUtfDString((LPCWSTR) Tcl_DStringValue(&base), -1, &name);
    Tcl_DStringFree(&base);
    return TclDStringToObj(&name);
}

/*
 * Local Variables:
 * mode: c
 * c-basic-offset: 4
 * fill-column: 78
 * End:
 */<|MERGE_RESOLUTION|>--- conflicted
+++ resolved
@@ -1611,11 +1611,8 @@
 {
     int pathc, i;
     Tcl_Obj *splitPath;
-<<<<<<< HEAD
     size_t length;
-=======
     (void)objIndex;
->>>>>>> 52e543c5
 
     splitPath = Tcl_FSSplitPath(fileName, &pathc);
 
