--- conflicted
+++ resolved
@@ -185,33 +185,13 @@
     }
 
     /*
-     * MoveFileEx would be more efficient but unfortunately, the semantics
-     * differ slightly from Tcl file rename semantics for existing directories.
-     */
-#ifdef USE_MOVEFILEEXW
-    const DWORD moveFlags = MOVEFILE_COPY_ALLOWED | MOVEFILE_REPLACE_EXISTING;
-#define MOVEFILE(src_, dst_) MoveFileExW(src_, dst_, moveFlags)
-#else
-#define MOVEFILE(src_, dst_) MoveFileW(src_, dst_)
-#endif
-
-    /*
      * The MoveFile API would throw an exception under NT if one of the
      * arguments is a char block device. TODO - test
      * Note: MoveFileEx will overwrite files, not directories.
      */
 
-<<<<<<< HEAD
     if (MoveFileW(nativeSrc, nativeDst) != FALSE) {
 	return TCL_OK;
-=======
-    if (MOVEFILE(nativeSrc, nativeDst) != FALSE) {
-	retval = TCL_OK;
-    }
-
-    if (retval != -1) {
-	return retval;
->>>>>>> 3866ff78
     }
 
     Tcl_WinConvertError(GetLastError());
@@ -229,109 +209,11 @@
     case EBADF:
 	errno = EACCES;
 	return TCL_ERROR;
-<<<<<<< HEAD
     default:
 	return TCL_ERROR;
     case EACCES:
 	break; /* Returns a more specific error if possible */
     case EEXIST:
-=======
-    }
-    if (errno == EACCES) {
-    decode:
-	if (srcAttr & FILE_ATTRIBUTE_DIRECTORY) {
-	    WCHAR *nativeSrcRest, *nativeDstRest;
-	    const char **srcArgv, **dstArgv;
-	    size_t size;
-	    Tcl_Size srcArgc, dstArgc;
-	    WCHAR nativeSrcPath[MAX_PATH];
-	    WCHAR nativeDstPath[MAX_PATH];
-	    Tcl_DString srcString, dstString;
-	    const char *src, *dst;
-
-	    size = GetFullPathNameW(nativeSrc, MAX_PATH,
-		    nativeSrcPath, &nativeSrcRest);
-	    if ((size == 0) || (size > MAX_PATH)) {
-		return TCL_ERROR;
-	    }
-	    size = GetFullPathNameW(nativeDst, MAX_PATH,
-		    nativeDstPath, &nativeDstRest);
-	    if ((size == 0) || (size > MAX_PATH)) {
-		return TCL_ERROR;
-	    }
-	    CharLowerW(nativeSrcPath);
-	    CharLowerW(nativeDstPath);
-
-	    Tcl_DStringInit(&srcString);
-	    Tcl_DStringInit(&dstString);
-	    src = Tcl_WCharToUtfDString(nativeSrcPath, TCL_INDEX_NONE, &srcString);
-	    dst = Tcl_WCharToUtfDString(nativeDstPath, TCL_INDEX_NONE, &dstString);
-
-	    /*
-	     * Check whether the destination path is actually inside the
-	     * source path. This is true if the prefix matches, and the next
-	     * character is either end-of-string or a directory separator
-	     */
-
-	    if ((strncmp(src, dst, Tcl_DStringLength(&srcString))==0)
-		    && (dst[Tcl_DStringLength(&srcString)] == '\\'
-		    || dst[Tcl_DStringLength(&srcString)] == '/'
-		    || dst[Tcl_DStringLength(&srcString)] == '\0')) {
-		/*
-		 * Trying to move a directory into itself.
-		 */
-
-		errno = EINVAL;
-		Tcl_DStringFree(&srcString);
-		Tcl_DStringFree(&dstString);
-		return TCL_ERROR;
-	    }
-	    Tcl_SplitPath(src, &srcArgc, &srcArgv);
-	    Tcl_SplitPath(dst, &dstArgc, &dstArgv);
-	    Tcl_DStringFree(&srcString);
-	    Tcl_DStringFree(&dstString);
-
-	    if (srcArgc == 1) {
-		/*
-		 * They are trying to move a root directory. Whether or not it
-		 * is across filesystems, this cannot be done.
-		 */
-
-		Tcl_SetErrno(EINVAL);
-	    } else if ((srcArgc > 0) && (dstArgc > 0) &&
-		    (strcmp(srcArgv[0], dstArgv[0]) != 0)) {
-		/*
-		 * If src is a directory and dst filesystem != src filesystem,
-		 * errno should be EXDEV. It is very important to get this
-		 * behavior, so that the caller can respond to a cross
-		 * filesystem rename by simulating it with copy and delete.
-		 * The MoveFile system call already handles the case of moving
-		 * a file between filesystems.
-		 */
-
-		Tcl_SetErrno(EXDEV);
-	    }
-
-	    Tcl_Free((void *)srcArgv);
-	    Tcl_Free((void *)dstArgv);
-	} else {
-	    /* Not a directory. Try resetting ACL */
-	    if (ResetFileACL(nativeSrc) == ERROR_SUCCESS) {
-		if (MOVEFILE(nativeSrc, nativeDst) != FALSE) {
-		    return TCL_OK;
-		}
-	    }
-	}
-
-	/*
-	 * Other types of access failure is that dst is a read-only
-	 * filesystem, that an open file referred to src or dest, or that src
-	 * or dest specified the current working directory on the current
-	 * filesystem. EACCES is returned for those cases.
-	 */
-
-    } else if (Tcl_GetErrno() == EEXIST) {
->>>>>>> 3866ff78
 	/*
 	 * Possible cases:
 	 * 1. src file, dst file - MoveFileEx should have overwritten even on
@@ -371,7 +253,7 @@
 		     * directory back, for completeness.
 		     */
 
-		    if (MOVEFILE(nativeSrc, nativeDst) != FALSE) {
+		    if (MoveFileW(nativeSrc, nativeDst) != FALSE) {
 			return TCL_OK;
 		    }
 
@@ -393,12 +275,19 @@
 	return TCL_ERROR;
     }
 
+    /* errno is EACCESS at this point */
+
     /*
      * We want to be more specific about the error if we can so caller can
      * try copy across volumes if possible. Only possible for directories
      * since MoveFileEx will move files across volumes if at all possible.
      */
     if ((srcAttr & FILE_ATTRIBUTE_DIRECTORY) == 0) {
+	if (ResetFileACL(nativeSrc) == ERROR_SUCCESS) {
+	    if (MoveFileW(nativeSrc, nativeDst) != FALSE) {
+		return TCL_OK;
+	    }
+	}
 	if (dstAttr & FILE_ATTRIBUTE_DIRECTORY) {
 	    errno = EISDIR;
 	} /* else leave as EACCES */
@@ -429,23 +318,8 @@
 	return TCL_ERROR;
     }
 
-<<<<<<< HEAD
     CharLowerW(nativeSrcPath); /* In-place operation */
     CharLowerW(nativeDstPath);
-=======
-		    nativeTmp = tempBuf;
-		    DeleteFileW(nativeTmp);
-		    if (MOVEFILE(nativeDst, nativeTmp) != FALSE) {
-			if (MOVEFILE(nativeSrc, nativeDst) != FALSE) {
-			    SetFileAttributesW(nativeTmp, FILE_ATTRIBUTE_NORMAL);
-			    DeleteFileW(nativeTmp);
-			    return TCL_OK;
-			} else {
-			    DeleteFileW(nativeDst);
-			    MOVEFILE(nativeTmp, nativeDst);
-			}
-		    }
->>>>>>> 3866ff78
 
     Tcl_DStringInit(&srcString);
     Tcl_DStringInit(&dstString);
@@ -479,7 +353,11 @@
     Tcl_DStringFree(&dstString);
 
     if (srcArgc == 1) {
-	/* Root directory. Cannot move no matter what. */
+		/*
+		 * They are trying to move a root directory. Whether or not it
+		 * is across filesystems, this cannot be done.
+		 */
+
 	Tcl_SetErrno(EINVAL);
     } else if ((srcArgc > 0) && (dstArgc > 0) &&
 	       (strcmp(srcArgv[0], dstArgv[0]) != 0)) {
@@ -677,7 +555,7 @@
 
     if (Tcl_GetErrno() == EACCES) {
 	attr = GetFileAttributesW(path);
-	if (attr != 0xFFFFFFFF) {
+	if (attr != INVALID_FILE_ATTRIBUTES) {
 	    if (attr & FILE_ATTRIBUTE_DIRECTORY) {
 		if (attr & FILE_ATTRIBUTE_REPARSE_POINT) {
 		    /*
@@ -696,7 +574,7 @@
 		 */
 
 		Tcl_SetErrno(EISDIR);
-	    }  else {
+	    } else {
 		/* It's a file, perhaps forbidden by attribute or ACL */
 		int fileAttrChanged;
 		if (attr & FILE_ATTRIBUTE_READONLY) {
@@ -2027,7 +1905,6 @@
     Tcl_DStringFree(&base);
     return Tcl_DStringToObj(&name);
 }
-
  
 /*
@@ -2083,6 +1960,8 @@
     return winError;
 }
 
++
 /*
  * Local Variables:
  * mode: c
