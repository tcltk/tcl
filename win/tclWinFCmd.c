--- conflicted
+++ resolved
@@ -1598,11 +1598,7 @@
 {
     int pathc, i;
     Tcl_Obj *splitPath;
-<<<<<<< HEAD
-	size_t length;
-=======
     size_t length;
->>>>>>> 2dad23ad
 
     splitPath = Tcl_FSSplitPath(fileName, &pathc);
 
