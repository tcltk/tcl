/*
 * tclWinTime.c --
 *
 *	Contains Windows specific versions of Tcl functions that obtain time
 *	values from the operating system.
 *
 * Copyright 1995-1998 by Sun Microsystems, Inc.
 *
 * See the file "license.terms" for information on usage and redistribution of
 * this file, and for a DISCLAIMER OF ALL WARRANTIES.
 */

#include "tclInt.h"

/*
 * Number of samples over which to estimate the performance counter.
 */

#define SAMPLES		64

/*
 * Data for managing high-resolution timers.
 */

typedef struct {
    CRITICAL_SECTION cs;	/* Mutex guarding this structure. */
    int initialized;		/* Flag == 1 if this structure is
				 * initialized. */
    int perfCounterAvailable;	/* Flag == 1 if the hardware has a performance
				 * counter. */
    DWORD calibrationInterv;	/* Calibration interval in seconds (start 1 sec) */
    HANDLE calibrationThread;	/* Handle to the thread that keeps the virtual
				 * clock calibrated. */
    HANDLE readyEvent;		/* System event used to trigger the requesting
				 * thread when the clock calibration procedure
				 * is initialized for the first time. */
    HANDLE exitEvent; 		/* Event to signal out of an exit handler to
				 * tell the calibration loop to terminate. */
    LARGE_INTEGER nominalFreq;	/* Nominal frequency of the system performance
				 * counter, that is, the value returned from
				 * QueryPerformanceFrequency. */
    /*
     * The following values are used for calculating virtual time. Virtual
     * time is always equal to:
     *    lastFileTime + (current perf counter - lastCounter)
     *				* 10000000 / curCounterFreq
     * and lastFileTime and lastCounter are updated any time that virtual time
     * is returned to a caller.
     */

    ULARGE_INTEGER fileTimeLastCall;
    LARGE_INTEGER perfCounterLastCall;
    LARGE_INTEGER curCounterFreq;
    LARGE_INTEGER posixEpoch;	/* Posix epoch expressed as 100-ns ticks since
				 * the windows epoch. */

    /*
     * Data used in developing the estimate of performance counter frequency
     */

    Tcl_WideUInt fileTimeSample[SAMPLES];
				/* Last 64 samples of system time. */
    Tcl_WideInt perfCounterSample[SAMPLES];
				/* Last 64 samples of performance counter. */
    int sampleNo;		/* Current sample number. */
} TimeInfo;

static TimeInfo timeInfo = {
    { NULL, 0, 0, NULL, NULL, 0 },
    0,
    0,
    1,
    (HANDLE) NULL,
    (HANDLE) NULL,
    (HANDLE) NULL,
#ifdef HAVE_CAST_TO_UNION
    (LARGE_INTEGER) (Tcl_WideInt) 0,
    (ULARGE_INTEGER) (DWORDLONG) 0,
    (LARGE_INTEGER) (Tcl_WideInt) 0,
    (LARGE_INTEGER) (Tcl_WideInt) 0,
    (LARGE_INTEGER) (Tcl_WideInt) 0,
#else
    {0, 0},
    {0, 0},
    {0, 0},
    {0, 0},
    {0, 0},
#endif
    { 0 },
    { 0 },
    0
};

/*
 * Scale to convert wide click values from the TclpGetWideClicks native
 * resolution to microsecond resolution and back.
 */
static struct {
    int initialized;		/* 1 if initialized, 0 otherwise */
    int perfCounter;		/* 1 if performance counter usable for wide clicks */
    double microsecsScale;	/* Denominator scale between clock / microsecs */
} wideClick = {0, 0.0};


/*
 * Declarations for functions defined later in this file.
 */

static void		StopCalibration(ClientData clientData);
static DWORD WINAPI	CalibrationThread(LPVOID arg);
static void 		UpdateTimeEachSecond(void);
static void		ResetCounterSamples(Tcl_WideUInt fileTime,
			    Tcl_WideInt perfCounter, Tcl_WideInt perfFreq);
static Tcl_WideInt	AccumulateSample(Tcl_WideInt perfCounter,
			    Tcl_WideUInt fileTime);
static void		NativeScaleTime(Tcl_Time* timebuf,
			    ClientData clientData);
static Tcl_WideInt	NativeGetMicroseconds(void);
static void		NativeGetTime(Tcl_Time* timebuf,
			    ClientData clientData);

/*
 * TIP #233 (Virtualized Time): Data for the time hooks, if any.
 */

Tcl_GetTimeProc *tclGetTimeProcPtr = NativeGetTime;
Tcl_ScaleTimeProc *tclScaleTimeProcPtr = NativeScaleTime;
ClientData tclTimeClientData = NULL;

/*
 *----------------------------------------------------------------------
 *
 * TclpGetSeconds --
 *
 *	This procedure returns the number of seconds from the epoch. On most
 *	Unix systems the epoch is Midnight Jan 1, 1970 GMT.
 *
 * Results:
 *	Number of seconds from the epoch.
 *
 * Side effects:
 *	None.
 *
 *----------------------------------------------------------------------
 */

Tcl_WideUInt
TclpGetSeconds(void)
{
    Tcl_WideInt usecSincePosixEpoch;

    /* Try to use high resolution timer */
    if ( tclGetTimeProcPtr == NativeGetTime
      && (usecSincePosixEpoch = NativeGetMicroseconds())
    ) {
	return usecSincePosixEpoch / 1000000;
    } else {
	Tcl_Time t;

	tclGetTimeProcPtr(&t, tclTimeClientData);	/* Tcl_GetTime inlined. */
	return t.sec;
    }
}

/*
 *----------------------------------------------------------------------
 *
 * TclpGetClicks --
 *
 *	This procedure returns a value that represents the highest resolution
 *	clock available on the system. There are no guarantees on what the
 *	resolution will be. In Tcl we will call this value a "click". The
 *	start time is also system dependant.
 *
 * Results:
 *	Number of clicks from some start time.
 *
 * Side effects:
 *	None.
 *
 *----------------------------------------------------------------------
 */

Tcl_WideUInt
TclpGetClicks(void)
{
    Tcl_WideInt usecSincePosixEpoch;

    /* Try to use high resolution timer */
    if ( tclGetTimeProcPtr == NativeGetTime
      && (usecSincePosixEpoch = NativeGetMicroseconds())
    ) {
	return (unsigned long)usecSincePosixEpoch;
    } else {
	/*
	* Use the Tcl_GetTime abstraction to get the time in microseconds, as
	* nearly as we can, and return it.
	*/

	Tcl_Time now;		/* Current Tcl time */

<<<<<<< HEAD
    retval = ((Tcl_WideUInt) now.sec * 1000000) + now.usec;
    return retval;
=======
	tclGetTimeProcPtr(&now, tclTimeClientData);	/* Tcl_GetTime inlined */
	return (unsigned long)(now.sec * 1000000) + now.usec;
    }
}

/*
 *----------------------------------------------------------------------
 *
 * TclpGetWideClicks --
 *
 *	This procedure returns a WideInt value that represents the highest
 *	resolution clock in microseconds available on the system.
 *
 * Results:
 *	Number of microseconds (from some start time).
 *
 * Side effects:
 *	This should be used for time-delta resp. for measurement purposes
 *	only, because on some platforms can return microseconds from some
 *	start time (not from the epoch).
 *
 *----------------------------------------------------------------------
 */

Tcl_WideInt
TclpGetWideClicks(void)
{
    LARGE_INTEGER curCounter;

    if (!wideClick.initialized) {
	LARGE_INTEGER perfCounterFreq;

	/*
	 * The frequency of the performance counter is fixed at system boot and
	 * is consistent across all processors. Therefore, the frequency need 
	 * only be queried upon application initialization.
	 */
	if (QueryPerformanceFrequency(&perfCounterFreq)) {
	    wideClick.perfCounter = 1;
	    wideClick.microsecsScale = 1000000.0 / perfCounterFreq.QuadPart;
	} else {
	    /* fallback using microseconds */
	    wideClick.perfCounter = 0;
	    wideClick.microsecsScale = 1;
	}
	
	wideClick.initialized = 1;
    }
    if (wideClick.perfCounter) {
	if (QueryPerformanceCounter(&curCounter)) {
	    return (Tcl_WideInt)curCounter.QuadPart;
	}
	/* fallback using microseconds */
	wideClick.perfCounter = 0;
	wideClick.microsecsScale = 1;
	return TclpGetMicroseconds();
    } else {
    	return TclpGetMicroseconds();
    }
}

/*
 *----------------------------------------------------------------------
 *
 * TclpWideClickInMicrosec --
 *
 *	This procedure return scale to convert wide click values from the 
 *	TclpGetWideClicks native resolution to microsecond resolution
 *	and back.
 *
 * Results:
 * 	1 click in microseconds as double.
 *
 * Side effects:
 *	None.
 *
 *----------------------------------------------------------------------
 */
>>>>>>> b930511d

double
TclpWideClickInMicrosec(void)
{
    if (!wideClick.initialized) {
    	(void)TclpGetWideClicks();	/* initialize */
    }
    return wideClick.microsecsScale;
}

/*
 *----------------------------------------------------------------------
 *
 * TclpGetMicroseconds --
 *
 *	This procedure returns a WideInt value that represents the highest
 *	resolution clock in microseconds available on the system.
 *
 * Results:
 *	Number of microseconds (from the epoch).
 *
 * Side effects:
 *	None.
 *
 *----------------------------------------------------------------------
 */

Tcl_WideInt 
TclpGetMicroseconds(void)
{
    Tcl_WideInt usecSincePosixEpoch;

    /* Try to use high resolution timer */
    if ( tclGetTimeProcPtr == NativeGetTime
      && (usecSincePosixEpoch = NativeGetMicroseconds())
    ) {
	return usecSincePosixEpoch;
    } else {
	/*
	* Use the Tcl_GetTime abstraction to get the time in microseconds, as
	* nearly as we can, and return it.
	*/

	Tcl_Time now;

	tclGetTimeProcPtr(&now, tclTimeClientData);	/* Tcl_GetTime inlined */
	return (((Tcl_WideInt)now.sec) * 1000000) + now.usec;
    }
}

/*
 *----------------------------------------------------------------------
 *
 * Tcl_GetTime --
 *
 *	Gets the current system time in seconds and microseconds since the
 *	beginning of the epoch: 00:00 UCT, January 1, 1970.
 *
 * Results:
 *	Returns the current time in timePtr.
 *
 * Side effects:
 *	On the first call, initializes a set of static variables to keep track
 *	of the base value of the performance counter, the corresponding wall
 *	clock (obtained through ftime) and the frequency of the performance
 *	counter. Also spins a thread whose function is to wake up periodically
 *	and monitor these values, adjusting them as necessary to correct for
 *	drift in the performance counter's oscillator.
 *
 *----------------------------------------------------------------------
 */

void
Tcl_GetTime(
    Tcl_Time *timePtr)		/* Location to store time information. */
{
    Tcl_WideInt usecSincePosixEpoch;

    /* Try to use high resolution timer */
    if ( tclGetTimeProcPtr == NativeGetTime
      && (usecSincePosixEpoch = NativeGetMicroseconds())
    ) {
	timePtr->sec = (long) (usecSincePosixEpoch / 1000000);
	timePtr->usec = (unsigned long) (usecSincePosixEpoch % 1000000);
    } else {
    	tclGetTimeProcPtr(timePtr, tclTimeClientData);
    }
}

/*
 *----------------------------------------------------------------------
 *
 * NativeScaleTime --
 *
 *	TIP #233: Scale from virtual time to the real-time. For native scaling
 *	the relationship is 1:1 and nothing has to be done.
 *
 * Results:
 *	Scales the time in timePtr.
 *
 * Side effects:
 *	See above.
 *
 *----------------------------------------------------------------------
 */

static void
NativeScaleTime(
    Tcl_Time *timePtr,
    ClientData clientData)
{
    /*
     * Native scale is 1:1. Nothing is done.
     */
}

/*
 *----------------------------------------------------------------------
 *
 * NativeGetMicroseconds --
 *
 *	Gets the current system time in microseconds since the beginning
 *	of the epoch: 00:00 UCT, January 1, 1970.
 *
 * Results:
 *	Returns the wide integer with number of microseconds from the epoch, or
 *	0 if high resolution timer is not available.
 *
 * Side effects:
 *	On the first call, initializes a set of static variables to keep track
 *	of the base value of the performance counter, the corresponding wall
 *	clock (obtained through ftime) and the frequency of the performance
 *	counter. Also spins a thread whose function is to wake up periodically
 *	and monitor these values, adjusting them as necessary to correct for
 *	drift in the performance counter's oscillator.
 *
 *----------------------------------------------------------------------
 */

static inline Tcl_WideInt
NativeCalc100NsTicks(
    ULONGLONG fileTimeLastCall,
    LONGLONG perfCounterLastCall,
    LONGLONG curCounterFreq,
    LONGLONG curCounter
) {
    return fileTimeLastCall + 
	((curCounter - perfCounterLastCall) * 10000000 / curCounterFreq);
}

static Tcl_WideInt
NativeGetMicroseconds(void)
{
    /*
     * Initialize static storage on the first trip through.
     *
     * Note: Outer check for 'initialized' is a performance win since it
     * avoids an extra mutex lock in the common case.
     */

    if (!timeInfo.initialized) {
	TclpInitLock();
	if (!timeInfo.initialized) {

	    timeInfo.posixEpoch.LowPart = 0xD53E8000;
	    timeInfo.posixEpoch.HighPart = 0x019DB1DE;

	    timeInfo.perfCounterAvailable =
		    QueryPerformanceFrequency(&timeInfo.nominalFreq);

	    /*
	     * Some hardware abstraction layers use the CPU clock in place of
	     * the real-time clock as a performance counter reference. This
	     * results in:
	     *    - inconsistent results among the processors on
	     *      multi-processor systems.
	     *    - unpredictable changes in performance counter frequency on
	     *      "gearshift" processors such as Transmeta and SpeedStep.
	     *
	     * There seems to be no way to test whether the performance
	     * counter is reliable, but a useful heuristic is that if its
	     * frequency is 1.193182 MHz or 3.579545 MHz, it's derived from a
	     * colorburst crystal and is therefore the RTC rather than the
	     * TSC.
	     *
	     * A sloppier but serviceable heuristic is that the RTC crystal is
	     * normally less than 15 MHz while the TSC crystal is virtually
	     * assured to be greater than 100 MHz. Since Win98SE appears to
	     * fiddle with the definition of the perf counter frequency
	     * (perhaps in an attempt to calibrate the clock?), we use the
	     * latter rule rather than an exact match.
	     *
	     * We also assume (perhaps questionably) that the vendors have
	     * gotten their act together on Win64, so bypass all this rubbish
	     * on that platform.
	     */

#if !defined(_WIN64)
	    if (timeInfo.perfCounterAvailable
		    /*
		     * The following lines would do an exact match on crystal
		     * frequency:
		     * && timeInfo.nominalFreq.QuadPart != (Tcl_WideInt)1193182
		     * && timeInfo.nominalFreq.QuadPart != (Tcl_WideInt)3579545
		     */
		    && timeInfo.nominalFreq.QuadPart > (Tcl_WideInt) 15000000){
		/*
		 * As an exception, if every logical processor on the system
		 * is on the same chip, we use the performance counter anyway,
		 * presuming that everyone's TSC is locked to the same
		 * oscillator.
		 */

		SYSTEM_INFO systemInfo;
		int regs[4];

		GetSystemInfo(&systemInfo);
		if (TclWinCPUID(0, regs) == TCL_OK
			&& regs[1] == 0x756e6547	/* "Genu" */
			&& regs[3] == 0x49656e69	/* "ineI" */
			&& regs[2] == 0x6c65746e	/* "ntel" */
			&& TclWinCPUID(1, regs) == TCL_OK
			&& ((regs[0]&0x00000F00) == 0x00000F00 /* Pentium 4 */
			|| ((regs[0] & 0x00F00000)	/* Extended family */
			&& (regs[3] & 0x10000000)))	/* Hyperthread */
			&& (((regs[1]&0x00FF0000) >> 16)/* CPU count */
			    == (int)systemInfo.dwNumberOfProcessors)) {
		    timeInfo.perfCounterAvailable = TRUE;
		} else {
		    timeInfo.perfCounterAvailable = FALSE;
		}
	    }
#endif /* above code is Win32 only */

	    /*
	     * If the performance counter is available, start a thread to
	     * calibrate it.
	     */

	    if (timeInfo.perfCounterAvailable) {
		DWORD id;

		InitializeCriticalSection(&timeInfo.cs);
		timeInfo.readyEvent = CreateEvent(NULL, FALSE, FALSE, NULL);
		timeInfo.exitEvent = CreateEvent(NULL, FALSE, FALSE, NULL);
		timeInfo.calibrationThread = CreateThread(NULL, 256,
			CalibrationThread, (LPVOID) NULL, 0, &id);
		SetThreadPriority(timeInfo.calibrationThread,
			THREAD_PRIORITY_HIGHEST);

		/*
		 * Wait for the thread just launched to start running, and
		 * create an exit handler that kills it so that it doesn't
		 * outlive unloading tclXX.dll
		 */

		WaitForSingleObject(timeInfo.readyEvent, INFINITE);
		CloseHandle(timeInfo.readyEvent);
		Tcl_CreateExitHandler(StopCalibration, NULL);
	    }
	    timeInfo.initialized = TRUE;
	}
	TclpInitUnlock();
    }

    if (timeInfo.perfCounterAvailable && timeInfo.curCounterFreq.QuadPart!=0) {
	/*
	 * Query the performance counter and use it to calculate the current
	 * time.
	 */

	ULONGLONG fileTimeLastCall;
	LONGLONG perfCounterLastCall, curCounterFreq;
				/* Copy with current data of calibration cycle */

	LARGE_INTEGER curCounter;
				/* Current performance counter. */

	QueryPerformanceCounter(&curCounter);

	/*
	 * Hold time section locked as short as possible
	 */
	EnterCriticalSection(&timeInfo.cs);

	fileTimeLastCall = timeInfo.fileTimeLastCall.QuadPart;
	perfCounterLastCall = timeInfo.perfCounterLastCall.QuadPart;
	curCounterFreq = timeInfo.curCounterFreq.QuadPart;

	LeaveCriticalSection(&timeInfo.cs);

	/*
	 * If calibration cycle occurred after we get curCounter
	 */
	if (curCounter.QuadPart <= perfCounterLastCall) {
	    /* Calibrated file-time is saved from posix in 100-ns ticks */
	    return fileTimeLastCall / 10;
	}

	/*
	 * If it appears to be more than 1.1 seconds since the last trip
	 * through the calibration loop, the performance counter may have
	 * jumped forward. (See MSDN Knowledge Base article Q274323 for a
	 * description of the hardware problem that makes this test
	 * necessary.) If the counter jumps, we don't want to use it directly.
	 * Instead, we must return system time. Eventually, the calibration
	 * loop should recover.
	 */

	if (curCounter.QuadPart - perfCounterLastCall <
		11 * curCounterFreq * timeInfo.calibrationInterv / 10
	) {
	    /* Calibrated file-time is saved from posix in 100-ns ticks */
	    return NativeCalc100NsTicks(fileTimeLastCall,
		perfCounterLastCall, curCounterFreq, curCounter.QuadPart) / 10;
	}
    }

    /*
     * High resolution timer is not available.
     */
    return 0;
}

/*
 *----------------------------------------------------------------------
 *
 * NativeGetTime --
 *
 *	TIP #233: Gets the current system time in seconds and microseconds
 *	since the beginning of the epoch: 00:00 UCT, January 1, 1970.
 *
 * Results:
 *	Returns the current time in timePtr.
 *
 * Side effects:
 *	See NativeGetMicroseconds for more information.
 *
 *----------------------------------------------------------------------
 */

static void
NativeGetTime(
    Tcl_Time *timePtr,
    ClientData clientData)
{
    Tcl_WideInt usecSincePosixEpoch;

    /*
     * Try to use high resolution timer.
     */
    if ( (usecSincePosixEpoch = NativeGetMicroseconds()) ) {
	timePtr->sec = (long) (usecSincePosixEpoch / 1000000);
	timePtr->usec = (unsigned long) (usecSincePosixEpoch % 1000000);
    } else {
	/*
	* High resolution timer is not available. Just use ftime.
	*/

	struct _timeb t;

	_ftime(&t);
	timePtr->sec = (long)t.time;
	timePtr->usec = t.millitm * 1000;
    }
}

/*
 *----------------------------------------------------------------------
 *
 * StopCalibration --
 *
 *	Turns off the calibration thread in preparation for exiting the
 *	process.
 *
 * Results:
 *	None.
 *
 * Side effects:
 *	Sets the 'exitEvent' event in the 'timeInfo' structure to ask the
 *	thread in question to exit, and waits for it to do so.
 *
 *----------------------------------------------------------------------
 */

void TclWinResetTimerResolution(void);

static void
StopCalibration(
    ClientData unused)		/* Client data is unused */
{
    SetEvent(timeInfo.exitEvent);

    /*
     * If Tcl_Finalize was called from DllMain, the calibration thread is in a
     * paused state so we need to timeout and continue.
     */

    WaitForSingleObject(timeInfo.calibrationThread, 100);
    CloseHandle(timeInfo.exitEvent);
    CloseHandle(timeInfo.calibrationThread);
}

/*
 *----------------------------------------------------------------------
 *
 * CalibrationThread --
 *
 *	Thread that manages calibration of the hi-resolution time derived from
 *	the performance counter, to keep it synchronized with the system
 *	clock.
 *
 * Parameters:
 *	arg - Client data from the CreateThread call. This parameter points to
 *	      the static TimeInfo structure.
 *
 * Return value:
 *	None. This thread embeds an infinite loop.
 *
 * Side effects:
 *	At an interval of 1s, this thread performs virtual time discipline.
 *
 * Note: When this thread is entered, TclpInitLock has been called to
 * safeguard the static storage. There is therefore no synchronization in the
 * body of this procedure.
 *
 *----------------------------------------------------------------------
 */

static DWORD WINAPI
CalibrationThread(
    LPVOID arg)
{
    FILETIME curFileTime;
    DWORD waitResult;

    /*
     * Get initial system time and performance counter.
     */

    GetSystemTimeAsFileTime(&curFileTime);
    QueryPerformanceCounter(&timeInfo.perfCounterLastCall);
    QueryPerformanceFrequency(&timeInfo.curCounterFreq);
    timeInfo.fileTimeLastCall.LowPart = curFileTime.dwLowDateTime;
    timeInfo.fileTimeLastCall.HighPart = curFileTime.dwHighDateTime;
    /* Calibrated file-time will be saved from posix in 100-ns ticks */
    timeInfo.fileTimeLastCall.QuadPart -= timeInfo.posixEpoch.QuadPart;

    ResetCounterSamples(timeInfo.fileTimeLastCall.QuadPart,
	    timeInfo.perfCounterLastCall.QuadPart,
	    timeInfo.curCounterFreq.QuadPart);

    /*
     * Wake up the calling thread. When it wakes up, it will release the
     * initialization lock.
     */

    SetEvent(timeInfo.readyEvent);

    /*
     * Run the calibration once a second.
     */

    while (timeInfo.perfCounterAvailable) {
	/*
	 * If the exitEvent is set, break out of the loop.
	 */

	waitResult = WaitForSingleObjectEx(timeInfo.exitEvent, 1000, FALSE);
	if (waitResult == WAIT_OBJECT_0) {
	    break;
	}
	UpdateTimeEachSecond();
    }

    /* lint */
    return (DWORD) 0;
}

/*
 *----------------------------------------------------------------------
 *
 * UpdateTimeEachSecond --
 *
 *	Callback from the waitable timer in the clock calibration thread that
 *	updates system time.
 *
 * Parameters:
 *	info - Pointer to the static TimeInfo structure
 *
 * Results:
 *	None.
 *
 * Side effects:
 *	Performs virtual time calibration discipline.
 *
 *----------------------------------------------------------------------
 */

static void
UpdateTimeEachSecond(void)
{
    LARGE_INTEGER curPerfCounter;
				/* Current value returned from
				 * QueryPerformanceCounter. */
    FILETIME curSysTime;	/* Current system time. */
    static LARGE_INTEGER lastFileTime; /* File time of the previous calibration */
    LARGE_INTEGER curFileTime;	/* File time at the time this callback was
				 * scheduled. */
    Tcl_WideInt estFreq;	/* Estimated perf counter frequency. */
    Tcl_WideInt vt0;		/* Tcl time right now. */
    Tcl_WideInt vt1;		/* Tcl time one second from now. */
    Tcl_WideInt tdiff;		/* Difference between system clock and Tcl
				 * time. */
    Tcl_WideInt driftFreq;	/* Frequency needed to drift virtual time into
				 * step over 1 second. */

    /*
     * Sample performance counter and system time (from posix epoch).
     */

    GetSystemTimeAsFileTime(&curSysTime);
    curFileTime.LowPart = curSysTime.dwLowDateTime;
    curFileTime.HighPart = curSysTime.dwHighDateTime;
    curFileTime.QuadPart -= timeInfo.posixEpoch.QuadPart;
    /* If calibration still not needed (check for possible time switch) */
    if ( curFileTime.QuadPart > lastFileTime.QuadPart
      && curFileTime.QuadPart < lastFileTime.QuadPart +
      				    (timeInfo.calibrationInterv * 10000000)
    ) {
    	/* again in next one second */
	return;
    }
    QueryPerformanceCounter(&curPerfCounter);
    
    lastFileTime.QuadPart = curFileTime.QuadPart;

    /*
     * We devide by timeInfo.curCounterFreq.QuadPart in several places. That
     * value should always be positive on a correctly functioning system. But
     * it is good to be defensive about such matters. So if something goes
     * wrong and the value does goes to zero, we clear the
     * timeInfo.perfCounterAvailable in order to cause the calibration thread
     * to shut itself down, then return without additional processing.
     */

    if (timeInfo.curCounterFreq.QuadPart == 0){
	timeInfo.perfCounterAvailable = 0;
	return;
    }

    /*
     * Several things may have gone wrong here that have to be checked for.
     *  (1) The performance counter may have jumped.
     *  (2) The system clock may have been reset.
     *
     * In either case, we'll need to reinitialize the circular buffer with
     * samples relative to the current system time and the NOMINAL performance
     * frequency (not the actual, because the actual has probably run slow in
     * the first case). Our estimated frequency will be the nominal frequency.
     *
     * Store the current sample into the circular buffer of samples, and
     * estimate the performance counter frequency.
     */

    estFreq = AccumulateSample(curPerfCounter.QuadPart,
	    (Tcl_WideUInt) curFileTime.QuadPart);

    /*
     * We want to adjust things so that time appears to be continuous.
     * Virtual file time, right now, is
     *
     * vt0 = 10000000 * (curPerfCounter - perfCounterLastCall)
     *	     / curCounterFreq
     *	     + fileTimeLastCall
     *
     * Ideally, we would like to drift the clock into place over a period of 2
     * sec, so that virtual time 2 sec from now will be
     *
     * vt1 = 20000000 + curFileTime
     *
     * The frequency that we need to use to drift the counter back into place
     * is estFreq * 20000000 / (vt1 - vt0)
     */

    vt0 = NativeCalc100NsTicks(timeInfo.fileTimeLastCall.QuadPart,
	    timeInfo.perfCounterLastCall.QuadPart, timeInfo.curCounterFreq.QuadPart,
	    curPerfCounter.QuadPart);
    /*
     * If we've gotten more than a second away from system time, then drifting
     * the clock is going to be pretty hopeless. Just let it jump. Otherwise,
     * compute the drift frequency and fill in everything.
     */

    tdiff = vt0 - curFileTime.QuadPart;
    if (tdiff > 10000000 || tdiff < -10000000) {
    	/* jump to current system time, use curent estimated frequency */
    	vt0 = curFileTime.QuadPart;
    } else {
    	/* calculate new frequency and estimate drift to the next second */
	vt1 = 20000000 + curFileTime.QuadPart;
	driftFreq = (estFreq * 20000000 / (vt1 - vt0));
	/* 
	 * Avoid too large drifts (only half of the current difference),
	 * that allows also be more accurate (aspire to the smallest tdiff),
	 * so then we can prolong calibration interval by tdiff < 100000
	 */
	driftFreq = timeInfo.curCounterFreq.QuadPart +
		(driftFreq - timeInfo.curCounterFreq.QuadPart) / 2;

	/* 
	 * Average between estimated, 2 current and 5 drifted frequencies,
	 * (do the soft drifting as possible)
	 */
	estFreq = (estFreq + 2 * timeInfo.curCounterFreq.QuadPart + 5 * driftFreq) / 8;
    }
    
    /* Avoid too large discrepancy from nominal frequency */
    if (estFreq > 1003*timeInfo.nominalFreq.QuadPart/1000) {
	estFreq = 1003*timeInfo.nominalFreq.QuadPart/1000;
	vt0 = curFileTime.QuadPart;
    } else if (estFreq < 997*timeInfo.nominalFreq.QuadPart/1000) {
	estFreq = 997*timeInfo.nominalFreq.QuadPart/1000;
	vt0 = curFileTime.QuadPart;
    } else if (vt0 != curFileTime.QuadPart) {
	/* 
	 * Be sure the clock ticks never backwards (avoid it by negative drifting)
	 * just compare native time (in 100-ns) before and hereafter using 
	 * new calibrated values) and do a small adjustment (short time freeze)
	 */
	LARGE_INTEGER newPerfCounter;
	Tcl_WideInt nt0, nt1;

	QueryPerformanceCounter(&newPerfCounter);
	nt0 = NativeCalc100NsTicks(timeInfo.fileTimeLastCall.QuadPart,
		timeInfo.perfCounterLastCall.QuadPart, timeInfo.curCounterFreq.QuadPart,
		newPerfCounter.QuadPart);
	nt1 = NativeCalc100NsTicks(vt0,
		curPerfCounter.QuadPart, estFreq,
		newPerfCounter.QuadPart);
	if (nt0 > nt1) { /* drifted backwards, try to compensate with new base */
	    /* first adjust with a micro jump (short frozen time is acceptable) */
	    vt0 += nt0 - nt1;
	    /* if drift unavoidable (e. g. we had a time switch), then reset it */
	    vt1 = vt0 - curFileTime.QuadPart;
	    if (vt1 > 10000000 || vt1 < -10000000) {
	    	/* larger jump resp. shift relative new file-time */
	    	vt0 = curFileTime.QuadPart;
	    }
	}
    }

    /* In lock commit new values to timeInfo (hold lock as short as possible) */
    EnterCriticalSection(&timeInfo.cs);

    /* grow calibration interval up to 10 seconds (if still precise enough) */
    if (tdiff < -100000 || tdiff > 100000) {
	/* too long drift - reset calibration interval to 1000 second */
	timeInfo.calibrationInterv = 1;
    } else if (timeInfo.calibrationInterv < 10) {
	timeInfo.calibrationInterv++;
    }

    timeInfo.fileTimeLastCall.QuadPart = vt0;
    timeInfo.curCounterFreq.QuadPart = estFreq;
    timeInfo.perfCounterLastCall.QuadPart = curPerfCounter.QuadPart;

    LeaveCriticalSection(&timeInfo.cs);
}

/*
 *----------------------------------------------------------------------
 *
 * ResetCounterSamples --
 *
 *	Fills the sample arrays in 'timeInfo' with dummy values that will
 *	yield the current performance counter and frequency.
 *
 * Results:
 *	None.
 *
 * Side effects:
 *	The array of samples is filled in so that it appears that there are
 *	SAMPLES samples at one-second intervals, separated by precisely the
 *	given frequency.
 *
 *----------------------------------------------------------------------
 */

static void
ResetCounterSamples(
    Tcl_WideUInt fileTime,	/* Current file time */
    Tcl_WideInt perfCounter,	/* Current performance counter */
    Tcl_WideInt perfFreq)	/* Target performance frequency */
{
    int i;
    for (i=SAMPLES-1 ; i>=0 ; --i) {
	timeInfo.perfCounterSample[i] = perfCounter;
	timeInfo.fileTimeSample[i] = fileTime;
	perfCounter -= perfFreq;
	fileTime -= 10000000;
    }
    timeInfo.sampleNo = 0;
}

/*
 *----------------------------------------------------------------------
 *
 * AccumulateSample --
 *
 *	Updates the circular buffer of performance counter and system time
 *	samples with a new data point.
 *
 * Results:
 *	None.
 *
 * Side effects:
 *	The new data point replaces the oldest point in the circular buffer,
 *	and the descriptive statistics are updated to accumulate the new
 *	point.
 *
 * Several things may have gone wrong here that have to be checked for.
 *  (1) The performance counter may have jumped.
 *  (2) The system clock may have been reset.
 *
 * In either case, we'll need to reinitialize the circular buffer with samples
 * relative to the current system time and the NOMINAL performance frequency
 * (not the actual, because the actual has probably run slow in the first
 * case).
 */

static Tcl_WideInt
AccumulateSample(
    Tcl_WideInt perfCounter,
    Tcl_WideUInt fileTime)
{
    Tcl_WideUInt workFTSample;	/* File time sample being removed from or
				 * added to the circular buffer. */
    Tcl_WideInt workPCSample;	/* Performance counter sample being removed
				 * from or added to the circular buffer. */
    Tcl_WideUInt lastFTSample;	/* Last file time sample recorded */
    Tcl_WideInt lastPCSample;	/* Last performance counter sample recorded */
    Tcl_WideInt FTdiff;		/* Difference between last FT and current */
    Tcl_WideInt PCdiff;		/* Difference between last PC and current */
    Tcl_WideInt estFreq;	/* Estimated performance counter frequency */

    /*
     * Test for jumps and reset the samples if we have one.
     */

    if (timeInfo.sampleNo == 0) {
	lastPCSample =
		timeInfo.perfCounterSample[timeInfo.sampleNo + SAMPLES - 1];
	lastFTSample =
		timeInfo.fileTimeSample[timeInfo.sampleNo + SAMPLES - 1];
    } else {
	lastPCSample = timeInfo.perfCounterSample[timeInfo.sampleNo - 1];
	lastFTSample = timeInfo.fileTimeSample[timeInfo.sampleNo - 1];
    }

    PCdiff = perfCounter - lastPCSample;
    FTdiff = fileTime - lastFTSample;
    if (PCdiff < timeInfo.nominalFreq.QuadPart * 9 / 10
	    || PCdiff > timeInfo.nominalFreq.QuadPart * 11 / 10
	    || FTdiff < 9000000 || FTdiff > 11000000) {
	ResetCounterSamples(fileTime, perfCounter,
		timeInfo.nominalFreq.QuadPart);
	return timeInfo.nominalFreq.QuadPart;
    } else {
	/*
	 * Estimate the frequency.
	 */

	workPCSample = timeInfo.perfCounterSample[timeInfo.sampleNo];
	workFTSample = timeInfo.fileTimeSample[timeInfo.sampleNo];
	estFreq = 10000000 * (perfCounter - workPCSample)
		/ (fileTime - workFTSample);
	timeInfo.perfCounterSample[timeInfo.sampleNo] = perfCounter;
	timeInfo.fileTimeSample[timeInfo.sampleNo] = (Tcl_WideInt) fileTime;

	/*
	 * Advance the sample number.
	 */

	if (++timeInfo.sampleNo >= SAMPLES) {
	    timeInfo.sampleNo = 0;
	}

	return estFreq;
    }
}

/*
 *----------------------------------------------------------------------
 *
 * Tcl_SetTimeProc --
 *
 *	TIP #233 (Virtualized Time): Registers two handlers for the
 *	virtualization of Tcl's access to time information.
 *
 * Results:
 *	None.
 *
 * Side effects:
 *	Remembers the handlers, alters core behaviour.
 *
 *----------------------------------------------------------------------
 */

void
Tcl_SetTimeProc(
    Tcl_GetTimeProc *getProc,
    Tcl_ScaleTimeProc *scaleProc,
    ClientData clientData)
{
    tclGetTimeProcPtr = getProc;
    tclScaleTimeProcPtr = scaleProc;
    tclTimeClientData = clientData;
}

/*
 *----------------------------------------------------------------------
 *
 * Tcl_QueryTimeProc --
 *
 *	TIP #233 (Virtualized Time): Query which time handlers are registered.
 *
 * Results:
 *	None.
 *
 * Side effects:
 *	None.
 *
 *----------------------------------------------------------------------
 */

void
Tcl_QueryTimeProc(
    Tcl_GetTimeProc **getProc,
    Tcl_ScaleTimeProc **scaleProc,
    ClientData *clientData)
{
    if (getProc) {
	*getProc = tclGetTimeProcPtr;
    }
    if (scaleProc) {
	*scaleProc = tclScaleTimeProcPtr;
    }
    if (clientData) {
	*clientData = tclTimeClientData;
    }
}

/*
 * Local Variables:
 * mode: c
 * c-basic-offset: 4
 * fill-column: 78
 * End:
 */<|MERGE_RESOLUTION|>--- conflicted
+++ resolved
@@ -192,7 +192,7 @@
     if ( tclGetTimeProcPtr == NativeGetTime
       && (usecSincePosixEpoch = NativeGetMicroseconds())
     ) {
-	return (unsigned long)usecSincePosixEpoch;
+	return (Tcl_WideUInt)usecSincePosixEpoch;
     } else {
 	/*
 	* Use the Tcl_GetTime abstraction to get the time in microseconds, as
@@ -201,12 +201,8 @@
 
 	Tcl_Time now;		/* Current Tcl time */
 
-<<<<<<< HEAD
-    retval = ((Tcl_WideUInt) now.sec * 1000000) + now.usec;
-    return retval;
-=======
 	tclGetTimeProcPtr(&now, tclTimeClientData);	/* Tcl_GetTime inlined */
-	return (unsigned long)(now.sec * 1000000) + now.usec;
+	return (Tcl_WideUInt)(now.sec * 1000000) + now.usec;
     }
 }
 @@ -285,7 +281,6 @@
  *
  *----------------------------------------------------------------------
  */
->>>>>>> b930511d
 
 double
 TclpWideClickInMicrosec(void)
