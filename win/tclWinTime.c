/*
 * tclWinTime.c --
 *
 *	Contains Windows specific versions of Tcl functions that obtain time
 *	values from the operating system.
 *
 * Copyright © 1995-1998 Sun Microsystems, Inc.
 *
 * See the file "license.terms" for information on usage and redistribution of
 * this file, and for a DISCLAIMER OF ALL WARRANTIES.
 */

#include "tclInt.h"

/*
 * Number of samples over which to estimate the performance counter.
 */

#define SAMPLES		64

/*
 * Data for managing high-resolution timers.
 */

typedef struct {
    CRITICAL_SECTION cs;	/* Mutex guarding this structure. */
    int initialized;		/* Flag == 1 if this structure is
				 * initialized. */
    int perfCounterAvailable;	/* Flag == 1 if the hardware has a performance
				 * counter. */
    DWORD calibrationInterv;	/* Calibration interval in seconds (start 1
				 * sec) */
    HANDLE calibrationThread;	/* Handle to the thread that keeps the virtual
				 * clock calibrated. */
    HANDLE readyEvent;		/* System event used to trigger the requesting
				 * thread when the clock calibration procedure
				 * is initialized for the first time. */
    HANDLE exitEvent; 		/* Event to signal out of an exit handler to
				 * tell the calibration loop to terminate. */
    LARGE_INTEGER nominalFreq;	/* Nominal frequency of the system performance
				 * counter, that is, the value returned from
				 * QueryPerformanceFrequency. */
    /*
     * The following values are used for calculating virtual time. Virtual
     * time is always equal to:
     *    lastFileTime + (current perf counter - lastCounter)
     *				* 10000000 / curCounterFreq
     * and lastFileTime and lastCounter are updated any time that virtual time
     * is returned to a caller.
     */

    ULARGE_INTEGER fileTimeLastCall;
    LARGE_INTEGER perfCounterLastCall;
    LARGE_INTEGER curCounterFreq;
    LARGE_INTEGER posixEpoch;	/* Posix epoch expressed as 100-ns ticks since
				 * the windows epoch. */

    /*
     * Data used in developing the estimate of performance counter frequency
     */

    unsigned long long fileTimeSample[SAMPLES];
				/* Last 64 samples of system time. */
    long long perfCounterSample[SAMPLES];
				/* Last 64 samples of performance counter. */
    int sampleNo;		/* Current sample number. */
} TimeInfo;

static TimeInfo timeInfo = {
    { NULL, 0, 0, NULL, NULL, 0 },
    0,
    0,
    1,
    (HANDLE) NULL,
    (HANDLE) NULL,
    (HANDLE) NULL,
#if defined(HAVE_CAST_TO_UNION) && !defined(__cplusplus)
    (LARGE_INTEGER) (long long) 0,
    (ULARGE_INTEGER) (DWORDLONG) 0,
    (LARGE_INTEGER) (long long) 0,
    (LARGE_INTEGER) (long long) 0,
    (LARGE_INTEGER) (long long) 0,
#else
    {0, 0},
    {0, 0},
    {0, 0},
    {0, 0},
    {0, 0},
#endif
    { 0 },
    { 0 },
    0
};

/*
 * Scale to convert wide click values from the TclpGetWideClicks native
 * resolution to microsecond resolution and back.
 */
static struct {
    int initialized;		/* 1 if initialized, 0 otherwise */
    int perfCounter;		/* 1 if performance counter usable for wide
				 * clicks */
    double microsecsScale;	/* Denominator scale between clock / microsecs */
} wideClick = {0, 0, 0.0};


/*
 * Declarations for functions defined later in this file.
 */

static void		StopCalibration(ClientData clientData);
static DWORD WINAPI	CalibrationThread(LPVOID arg);
static void 		UpdateTimeEachSecond(void);
static void		ResetCounterSamples(unsigned long long fileTime,
			    long long perfCounter, long long perfFreq);
static long long	AccumulateSample(long long perfCounter,
			    unsigned long long fileTime);
static void		NativeScaleTime(Tcl_Time* timebuf,
			    ClientData clientData);
static long long	NativeGetMicroseconds(void);
static void		NativeGetTime(Tcl_Time* timebuf,
			    ClientData clientData);

/*
 * TIP #233 (Virtualized Time): Data for the time hooks, if any.
 */

Tcl_GetTimeProc *tclGetTimeProcPtr = NativeGetTime;
Tcl_ScaleTimeProc *tclScaleTimeProcPtr = NativeScaleTime;
ClientData tclTimeClientData = NULL;

/*
 * Inlined version of Tcl_GetTime.
 */

static inline void
GetTime(
    Tcl_Time *timePtr)
{
    tclGetTimeProcPtr(timePtr, tclTimeClientData);
}

static inline int
IsTimeNative(void)
{
    return tclGetTimeProcPtr == NativeGetTime;
}

/*
 *----------------------------------------------------------------------
 *
 * TclpGetSeconds --
 *
 *	This procedure returns the number of seconds from the epoch. On most
 *	Unix systems the epoch is Midnight Jan 1, 1970 GMT.
 *
 * Results:
 *	Number of seconds from the epoch.
 *
 * Side effects:
 *	None.
 *
 *----------------------------------------------------------------------
 */

unsigned long long
TclpGetSeconds(void)
{
    long long usecSincePosixEpoch;

    /*
     * Try to use high resolution timer
     */

    if (IsTimeNative() && (usecSincePosixEpoch = NativeGetMicroseconds())) {
	return usecSincePosixEpoch / 1000000;
    } else {
	Tcl_Time t;

	GetTime(&t);
	return (unsigned long long)(unsigned long) t.sec;
    }
}

/*
 *----------------------------------------------------------------------
 *
 * TclpGetClicks --
 *
 *	This procedure returns a value that represents the highest resolution
 *	clock available on the system. There are no guarantees on what the
 *	resolution will be. In Tcl we will call this value a "click". The
 *	start time is also system dependent.
 *
 * Results:
 *	Number of clicks from some start time.
 *
 * Side effects:
 *	None.
 *
 *----------------------------------------------------------------------
 */

unsigned long long
TclpGetClicks(void)
{
    long long usecSincePosixEpoch;

    /*
     * Try to use high resolution timer.
     */

    if (IsTimeNative() && (usecSincePosixEpoch = NativeGetMicroseconds())) {
	return (Tcl_WideUInt) usecSincePosixEpoch;
    } else {
	/*
	* Use the Tcl_GetTime abstraction to get the time in microseconds, as
	* nearly as we can, and return it.
	*/

	Tcl_Time now;		/* Current Tcl time */

	GetTime(&now);
<<<<<<< HEAD
	return ((unsigned long long)(unsigned long) now.sec * 1000000ULL) +
		now.usec;
=======
	return ((unsigned long)(now.sec)*1000000UL) + (unsigned long)(now.usec);
>>>>>>> 5480ada0
    }
}

/*
 *----------------------------------------------------------------------
 *
 * TclpGetWideClicks --
 *
 *	This procedure returns a WideInt value that represents the highest
 *	resolution clock in microseconds available on the system.
 *
 * Results:
 *	Number of microseconds (from some start time).
 *
 * Side effects:
 *	This should be used for time-delta resp. for measurement purposes
 *	only, because on some platforms can return microseconds from some
 *	start time (not from the epoch).
 *
 *----------------------------------------------------------------------
 */

long long
TclpGetWideClicks(void)
{
    LARGE_INTEGER curCounter;

    if (!wideClick.initialized) {
	LARGE_INTEGER perfCounterFreq;

	/*
	 * The frequency of the performance counter is fixed at system boot and
	 * is consistent across all processors. Therefore, the frequency need
	 * only be queried upon application initialization.
	 */

	if (QueryPerformanceFrequency(&perfCounterFreq)) {
	    wideClick.perfCounter = 1;
	    wideClick.microsecsScale = 1000000.0 / perfCounterFreq.QuadPart;
	} else {
	    /* fallback using microseconds */
	    wideClick.perfCounter = 0;
	    wideClick.microsecsScale = 1;
	}

	wideClick.initialized = 1;
    }
    if (wideClick.perfCounter) {
	if (QueryPerformanceCounter(&curCounter)) {
	    return (long long)curCounter.QuadPart;
	}
	/* fallback using microseconds */
	wideClick.perfCounter = 0;
	wideClick.microsecsScale = 1;
	return TclpGetMicroseconds();
    } else {
    	return TclpGetMicroseconds();
    }
}

/*
 *----------------------------------------------------------------------
 *
 * TclpWideClickInMicrosec --
 *
 *	This procedure return scale to convert wide click values from the
 *	TclpGetWideClicks native resolution to microsecond resolution
 *	and back.
 *
 * Results:
 * 	1 click in microseconds as double.
 *
 * Side effects:
 *	None.
 *
 *----------------------------------------------------------------------
 */

double
TclpWideClickInMicrosec(void)
{
    if (!wideClick.initialized) {
    	(void) TclpGetWideClicks();	/* initialize */
    }
    return wideClick.microsecsScale;
}

/*
 *----------------------------------------------------------------------
 *
 * TclpGetMicroseconds --
 *
 *	This procedure returns a WideInt value that represents the highest
 *	resolution clock in microseconds available on the system.
 *
 * Results:
 *	Number of microseconds (from the epoch).
 *
 * Side effects:
 *	None.
 *
 *----------------------------------------------------------------------
 */

long long
TclpGetMicroseconds(void)
{
    long long usecSincePosixEpoch;

    /*
     * Try to use high resolution timer.
     */

    if (IsTimeNative() && (usecSincePosixEpoch = NativeGetMicroseconds())) {
	return usecSincePosixEpoch;
    } else {
	/*
	 * Use the Tcl_GetTime abstraction to get the time in microseconds, as
	 * nearly as we can, and return it.
	 */

	Tcl_Time now;

	GetTime(&now);
	return (((long long) now.sec) * 1000000) + now.usec;
    }
}

/*
 *----------------------------------------------------------------------
 *
 * Tcl_GetTime --
 *
 *	Gets the current system time in seconds and microseconds since the
 *	beginning of the epoch: 00:00 UCT, January 1, 1970.
 *
 * Results:
 *	Returns the current time in timePtr.
 *
 * Side effects:
 *	On the first call, initializes a set of static variables to keep track
 *	of the base value of the performance counter, the corresponding wall
 *	clock (obtained through ftime) and the frequency of the performance
 *	counter. Also spins a thread whose function is to wake up periodically
 *	and monitor these values, adjusting them as necessary to correct for
 *	drift in the performance counter's oscillator.
 *
 *----------------------------------------------------------------------
 */

void
Tcl_GetTime(
    Tcl_Time *timePtr)		/* Location to store time information. */
{
    long long usecSincePosixEpoch;

    /*
     * Try to use high resolution timer.
     */

    if (IsTimeNative() && (usecSincePosixEpoch = NativeGetMicroseconds())) {
	timePtr->sec = (long) (usecSincePosixEpoch / 1000000);
	timePtr->usec = (unsigned long) (usecSincePosixEpoch % 1000000);
    } else {
	GetTime(timePtr);
    }
}

/*
 *----------------------------------------------------------------------
 *
 * NativeScaleTime --
 *
 *	TIP #233: Scale from virtual time to the real-time. For native scaling
 *	the relationship is 1:1 and nothing has to be done.
 *
 * Results:
 *	Scales the time in timePtr.
 *
 * Side effects:
 *	See above.
 *
 *----------------------------------------------------------------------
 */

static void
NativeScaleTime(
    TCL_UNUSED(Tcl_Time *),
    TCL_UNUSED(ClientData))
{
    /*
     * Native scale is 1:1. Nothing is done.
     */
}

/*
 *----------------------------------------------------------------------
 *
 * IsPerfCounterAvailable --
 *
 *	Tests whether the performance counter is available, which is a gnarly
 *	problem on 32-bit systems. Also retrieves the nominal frequency of the
 *	performance counter.
 *
 * Results:
 *	1 if the counter is available, 0 if not.
 *
 * Side effects:
 *	Updates fields of the timeInfo global. Make sure you hold the lock
 *	before calling this.
 *
 *----------------------------------------------------------------------
 */

static inline int
IsPerfCounterAvailable(void)
{
    timeInfo.perfCounterAvailable =
	    QueryPerformanceFrequency(&timeInfo.nominalFreq);

    /*
     * Some hardware abstraction layers use the CPU clock in place of the
     * real-time clock as a performance counter reference. This results in:
     *    - inconsistent results among the processors on multi-processor
     *      systems.
     *    - unpredictable changes in performance counter frequency on
     *      "gearshift" processors such as Transmeta and SpeedStep.
     *
     * There seems to be no way to test whether the performance counter is
     * reliable, but a useful heuristic is that if its frequency is 1.193182
     * MHz or 3.579545 MHz, it's derived from a colorburst crystal and is
     * therefore the RTC rather than the TSC.
     *
     * A sloppier but serviceable heuristic is that the RTC crystal is
     * normally less than 15 MHz while the TSC crystal is virtually assured to
     * be greater than 100 MHz. Since Win98SE appears to fiddle with the
     * definition of the perf counter frequency (perhaps in an attempt to
     * calibrate the clock?), we use the latter rule rather than an exact
     * match.
     *
     * We also assume (perhaps questionably) that the vendors have gotten
     * their act together on Win64, so bypass all this rubbish on that
     * platform.
     */

#if !defined(_WIN64)
    if (timeInfo.perfCounterAvailable &&
	    /*
	     * The following lines would do an exact match on crystal
	     * frequency:
	     *
	     *	timeInfo.nominalFreq.QuadPart != (long long) 1193182 &&
	     *	timeInfo.nominalFreq.QuadPart != (long long) 3579545 &&
	     */
	    timeInfo.nominalFreq.QuadPart > (long long) 15000000) {
	/*
	 * As an exception, if every logical processor on the system is on the
	 * same chip, we use the performance counter anyway, presuming that
	 * everyone's TSC is locked to the same oscillator.
	 */

	SYSTEM_INFO systemInfo;
	int regs[4];

	GetSystemInfo(&systemInfo);
	if (TclWinCPUID(0, regs) == TCL_OK
		&& regs[1] == 0x756E6547	/* "Genu" */
		&& regs[3] == 0x49656E69	/* "ineI" */
		&& regs[2] == 0x6C65746E	/* "ntel" */
		&& TclWinCPUID(1, regs) == TCL_OK
		&& ((regs[0]&0x00000F00) == 0x00000F00 /* Pentium 4 */
		|| ((regs[0] & 0x00F00000)	/* Extended family */
		&& (regs[3] & 0x10000000)))	/* Hyperthread */
		&& (((regs[1]&0x00FF0000) >> 16)/* CPU count */
			== (int)systemInfo.dwNumberOfProcessors)) {
	    timeInfo.perfCounterAvailable = TRUE;
	} else {
	    timeInfo.perfCounterAvailable = FALSE;
	}
    }
#endif /* above code is Win32 only */

    return timeInfo.perfCounterAvailable;
}

/*
 *----------------------------------------------------------------------
 *
 * NativeGetMicroseconds --
 *
 *	Gets the current system time in microseconds since the beginning
 *	of the epoch: 00:00 UCT, January 1, 1970.
 *
 * Results:
 *	Returns the wide integer with number of microseconds from the epoch, or
 *	0 if high resolution timer is not available.
 *
 * Side effects:
 *	On the first call, initializes a set of static variables to keep track
 *	of the base value of the performance counter, the corresponding wall
 *	clock (obtained through ftime) and the frequency of the performance
 *	counter. Also spins a thread whose function is to wake up periodically
 *	and monitor these values, adjusting them as necessary to correct for
 *	drift in the performance counter's oscillator.
 *
 *----------------------------------------------------------------------
 */

static inline long long
NativeCalc100NsTicks(
    ULONGLONG fileTimeLastCall,
    LONGLONG perfCounterLastCall,
    LONGLONG curCounterFreq,
    LONGLONG curCounter)
{
    return fileTimeLastCall +
	    ((curCounter - perfCounterLastCall) * 10000000 / curCounterFreq);
}

static long long
NativeGetMicroseconds(void)
{
    /*
     * Initialize static storage on the first trip through.
     *
     * Note: Outer check for 'initialized' is a performance win since it
     * avoids an extra mutex lock in the common case.
     */

    if (!timeInfo.initialized) {
	TclpInitLock();
	if (!timeInfo.initialized) {
	    timeInfo.posixEpoch.LowPart = 0xD53E8000;
	    timeInfo.posixEpoch.HighPart = 0x019DB1DE;

	    /*
	     * If the performance counter is available, start a thread to
	     * calibrate it.
	     */

	    if (IsPerfCounterAvailable()) {
		DWORD id;

		InitializeCriticalSection(&timeInfo.cs);
		timeInfo.readyEvent = CreateEventW(NULL, FALSE, FALSE, NULL);
		timeInfo.exitEvent = CreateEventW(NULL, FALSE, FALSE, NULL);
		timeInfo.calibrationThread = CreateThread(NULL, 256,
			CalibrationThread, (LPVOID) NULL, 0, &id);
		SetThreadPriority(timeInfo.calibrationThread,
			THREAD_PRIORITY_HIGHEST);

		/*
		 * Wait for the thread just launched to start running, and
		 * create an exit handler that kills it so that it doesn't
		 * outlive unloading tclXX.dll
		 */

		WaitForSingleObject(timeInfo.readyEvent, INFINITE);
		CloseHandle(timeInfo.readyEvent);
		Tcl_CreateExitHandler(StopCalibration, NULL);
	    }
	    timeInfo.initialized = TRUE;
	}
	TclpInitUnlock();
    }

    if (timeInfo.perfCounterAvailable && timeInfo.curCounterFreq.QuadPart!=0) {
	/*
	 * Query the performance counter and use it to calculate the current
	 * time.
	 */

	ULONGLONG fileTimeLastCall;
	LONGLONG perfCounterLastCall, curCounterFreq;
				/* Copy with current data of calibration
				 * cycle. */
	LARGE_INTEGER curCounter;
				/* Current performance counter. */

	QueryPerformanceCounter(&curCounter);

	/*
	 * Hold time section locked as short as possible
	 */

	EnterCriticalSection(&timeInfo.cs);

	fileTimeLastCall = timeInfo.fileTimeLastCall.QuadPart;
	perfCounterLastCall = timeInfo.perfCounterLastCall.QuadPart;
	curCounterFreq = timeInfo.curCounterFreq.QuadPart;

	LeaveCriticalSection(&timeInfo.cs);

	/*
	 * If calibration cycle occurred after we get curCounter
	 */

	if (curCounter.QuadPart <= perfCounterLastCall) {
	    /*
	     * Calibrated file-time is saved from posix in 100-ns ticks
	     */

	    return fileTimeLastCall / 10;
	}

	/*
	 * If it appears to be more than 1.1 seconds since the last trip
	 * through the calibration loop, the performance counter may have
	 * jumped forward. (See MSDN Knowledge Base article Q274323 for a
	 * description of the hardware problem that makes this test
	 * necessary.) If the counter jumps, we don't want to use it directly.
	 * Instead, we must return system time. Eventually, the calibration
	 * loop should recover.
	 */

	if (curCounter.QuadPart - perfCounterLastCall <
		11 * curCounterFreq * timeInfo.calibrationInterv / 10) {
	    /*
	     * Calibrated file-time is saved from posix in 100-ns ticks.
	     */

	    return NativeCalc100NsTicks(fileTimeLastCall,
		    perfCounterLastCall, curCounterFreq,
		    curCounter.QuadPart) / 10;
	}
    }

    /*
     * High resolution timer is not available.
     */

    return 0;
}

/*
 *----------------------------------------------------------------------
 *
 * NativeGetTime --
 *
 *	TIP #233: Gets the current system time in seconds and microseconds
 *	since the beginning of the epoch: 00:00 UCT, January 1, 1970.
 *
 * Results:
 *	Returns the current time in timePtr.
 *
 * Side effects:
 *	See NativeGetMicroseconds for more information.
 *
 *----------------------------------------------------------------------
 */

static void
NativeGetTime(
    Tcl_Time *timePtr,
    TCL_UNUSED(ClientData))
{
    long long usecSincePosixEpoch;

    /*
     * Try to use high resolution timer.
     */

    usecSincePosixEpoch = NativeGetMicroseconds();
    if (usecSincePosixEpoch) {
	timePtr->sec = (long) (usecSincePosixEpoch / 1000000);
	timePtr->usec = (unsigned long) (usecSincePosixEpoch % 1000000);
    } else {
	/*
	 * High resolution timer is not available. Just use ftime.
	 */

	struct _timeb t;

	_ftime(&t);
	timePtr->sec = (long) t.time;
	timePtr->usec = t.millitm * 1000;
    }
}

/*
 *----------------------------------------------------------------------
 *
 * StopCalibration --
 *
 *	Turns off the calibration thread in preparation for exiting the
 *	process.
 *
 * Results:
 *	None.
 *
 * Side effects:
 *	Sets the 'exitEvent' event in the 'timeInfo' structure to ask the
 *	thread in question to exit, and waits for it to do so.
 *
 *----------------------------------------------------------------------
 */

void TclWinResetTimerResolution(void);

static void
StopCalibration(
    TCL_UNUSED(ClientData))
{
    SetEvent(timeInfo.exitEvent);

    /*
     * If Tcl_Finalize was called from DllMain, the calibration thread is in a
     * paused state so we need to timeout and continue.
     */

    WaitForSingleObject(timeInfo.calibrationThread, 100);
    CloseHandle(timeInfo.exitEvent);
    CloseHandle(timeInfo.calibrationThread);
}

/*
 *----------------------------------------------------------------------
 *
 * CalibrationThread --
 *
 *	Thread that manages calibration of the hi-resolution time derived from
 *	the performance counter, to keep it synchronized with the system
 *	clock.
 *
 * Parameters:
 *	arg - Client data from the CreateThread call. This parameter points to
 *	      the static TimeInfo structure.
 *
 * Return value:
 *	None. This thread embeds an infinite loop.
 *
 * Side effects:
 *	At an interval of 1s, this thread performs virtual time discipline.
 *
 * Note: When this thread is entered, TclpInitLock has been called to
 * safeguard the static storage. There is therefore no synchronization in the
 * body of this procedure.
 *
 *----------------------------------------------------------------------
 */

static DWORD WINAPI
CalibrationThread(
    TCL_UNUSED(LPVOID))
{
    FILETIME curFileTime;
    DWORD waitResult;

    /*
     * Get initial system time and performance counter.
     */

    GetSystemTimeAsFileTime(&curFileTime);
    QueryPerformanceCounter(&timeInfo.perfCounterLastCall);
    QueryPerformanceFrequency(&timeInfo.curCounterFreq);
    timeInfo.fileTimeLastCall.LowPart = curFileTime.dwLowDateTime;
    timeInfo.fileTimeLastCall.HighPart = curFileTime.dwHighDateTime;

    /*
     * Calibrated file-time will be saved from posix in 100-ns ticks.
     */

    timeInfo.fileTimeLastCall.QuadPart -= timeInfo.posixEpoch.QuadPart;

    ResetCounterSamples(timeInfo.fileTimeLastCall.QuadPart,
	    timeInfo.perfCounterLastCall.QuadPart,
	    timeInfo.curCounterFreq.QuadPart);

    /*
     * Wake up the calling thread. When it wakes up, it will release the
     * initialization lock.
     */

    SetEvent(timeInfo.readyEvent);

    /*
     * Run the calibration once a second.
     */

    while (timeInfo.perfCounterAvailable) {
	/*
	 * If the exitEvent is set, break out of the loop.
	 */

	waitResult = WaitForSingleObjectEx(timeInfo.exitEvent, 1000, FALSE);
	if (waitResult == WAIT_OBJECT_0) {
	    break;
	}
	UpdateTimeEachSecond();
    }

    return (DWORD) 0;
}

/*
 *----------------------------------------------------------------------
 *
 * UpdateTimeEachSecond --
 *
 *	Callback from the waitable timer in the clock calibration thread that
 *	updates system time.
 *
 * Parameters:
 *	info - Pointer to the static TimeInfo structure
 *
 * Results:
 *	None.
 *
 * Side effects:
 *	Performs virtual time calibration discipline.
 *
 *----------------------------------------------------------------------
 */

static void
UpdateTimeEachSecond(void)
{
    LARGE_INTEGER curPerfCounter;
				/* Current value returned from
				 * QueryPerformanceCounter. */
    FILETIME curSysTime;	/* Current system time. */
    static LARGE_INTEGER lastFileTime;
				/* File time of the previous calibration */
    LARGE_INTEGER curFileTime;	/* File time at the time this callback was
				 * scheduled. */
    long long estFreq;		/* Estimated perf counter frequency. */
    long long vt0;		/* Tcl time right now. */
    long long vt1;		/* Tcl time one second from now. */
    long long tdiff;		/* Difference between system clock and Tcl
				 * time. */
    long long driftFreq;	/* Frequency needed to drift virtual time into
				 * step over 1 second. */

    /*
     * Sample performance counter and system time (from posix epoch).
     */

    GetSystemTimeAsFileTime(&curSysTime);
    curFileTime.LowPart = curSysTime.dwLowDateTime;
    curFileTime.HighPart = curSysTime.dwHighDateTime;
    curFileTime.QuadPart -= timeInfo.posixEpoch.QuadPart;

    /*
     * If calibration still not needed (check for possible time switch)
     */

    if (curFileTime.QuadPart > lastFileTime.QuadPart && curFileTime.QuadPart <
	    lastFileTime.QuadPart + (timeInfo.calibrationInterv * 10000000)) {
    	/*
	 * Look again in next one second.
	 */

	return;
    }
    QueryPerformanceCounter(&curPerfCounter);

    lastFileTime.QuadPart = curFileTime.QuadPart;

    /*
     * We devide by timeInfo.curCounterFreq.QuadPart in several places. That
     * value should always be positive on a correctly functioning system. But
     * it is good to be defensive about such matters. So if something goes
     * wrong and the value does goes to zero, we clear the
     * timeInfo.perfCounterAvailable in order to cause the calibration thread
     * to shut itself down, then return without additional processing.
     */

    if (timeInfo.curCounterFreq.QuadPart == 0){
	timeInfo.perfCounterAvailable = 0;
	return;
    }

    /*
     * Several things may have gone wrong here that have to be checked for.
     *  (1) The performance counter may have jumped.
     *  (2) The system clock may have been reset.
     *
     * In either case, we'll need to reinitialize the circular buffer with
     * samples relative to the current system time and the NOMINAL performance
     * frequency (not the actual, because the actual has probably run slow in
     * the first case). Our estimated frequency will be the nominal frequency.
     *
     * Store the current sample into the circular buffer of samples, and
     * estimate the performance counter frequency.
     */

    estFreq = AccumulateSample(curPerfCounter.QuadPart,
	    (unsigned long long) curFileTime.QuadPart);

    /*
     * We want to adjust things so that time appears to be continuous.
     * Virtual file time, right now, is
     *
     * vt0 = 10000000 * (curPerfCounter - perfCounterLastCall)
     *	     / curCounterFreq
     *	     + fileTimeLastCall
     *
     * Ideally, we would like to drift the clock into place over a period of 2
     * sec, so that virtual time 2 sec from now will be
     *
     * vt1 = 20000000 + curFileTime
     *
     * The frequency that we need to use to drift the counter back into place
     * is estFreq * 20000000 / (vt1 - vt0)
     */

    vt0 = NativeCalc100NsTicks(timeInfo.fileTimeLastCall.QuadPart,
	    timeInfo.perfCounterLastCall.QuadPart,
	    timeInfo.curCounterFreq.QuadPart, curPerfCounter.QuadPart);

    /*
     * If we've gotten more than a second away from system time, then drifting
     * the clock is going to be pretty hopeless. Just let it jump. Otherwise,
     * compute the drift frequency and fill in everything.
     */

    tdiff = vt0 - curFileTime.QuadPart;
    if (tdiff > 10000000 || tdiff < -10000000) {
    	/*
	 * Jump to current system time, use curent estimated frequency.
	 */

    	vt0 = curFileTime.QuadPart;
    } else {
    	/*
	 * Calculate new frequency and estimate drift to the next second.
	 */

	vt1 = 20000000 + curFileTime.QuadPart;
	driftFreq = (estFreq * 20000000 / (vt1 - vt0));

	/*
	 * Avoid too large drifts (only half of the current difference), that
	 * allows also be more accurate (aspire to the smallest tdiff), so
	 * then we can prolong calibration interval by tdiff < 100000
	 */

	driftFreq = timeInfo.curCounterFreq.QuadPart +
		(driftFreq - timeInfo.curCounterFreq.QuadPart) / 2;

	/*
	 * Average between estimated, 2 current and 5 drifted frequencies,
	 * (do the soft drifting as possible)
	 */

	estFreq = (estFreq + 2 * timeInfo.curCounterFreq.QuadPart +
		5 * driftFreq) / 8;
    }

    /*
     * Avoid too large discrepancy from nominal frequency.
     */

    if (estFreq > 1003 * timeInfo.nominalFreq.QuadPart / 1000) {
	estFreq = 1003 * timeInfo.nominalFreq.QuadPart / 1000;
	vt0 = curFileTime.QuadPart;
    } else if (estFreq < 997 * timeInfo.nominalFreq.QuadPart / 1000) {
	estFreq = 997 * timeInfo.nominalFreq.QuadPart / 1000;
	vt0 = curFileTime.QuadPart;
    } else if (vt0 != curFileTime.QuadPart) {
	/*
	 * Be sure the clock ticks never backwards (avoid it by negative
	 * drifting). Just compare native time (in 100-ns) before and
	 * hereafter using new calibrated values) and do a small adjustment
	 * (short time freeze).
	 */

	LARGE_INTEGER newPerfCounter;
	long long nt0, nt1;

	QueryPerformanceCounter(&newPerfCounter);
	nt0 = NativeCalc100NsTicks(timeInfo.fileTimeLastCall.QuadPart,
		timeInfo.perfCounterLastCall.QuadPart,
		timeInfo.curCounterFreq.QuadPart, newPerfCounter.QuadPart);
	nt1 = NativeCalc100NsTicks(vt0,
		curPerfCounter.QuadPart, estFreq, newPerfCounter.QuadPart);
	if (nt0 > nt1) {
	    /*
	     * Drifted backwards, try to compensate with new base.
	     *
	     * First adjust with a micro jump (short frozen time is
	     * acceptable).
	     */

	    vt0 += nt0 - nt1;

	    /*
	     * If drift unavoidable (e. g. we had a time switch), then reset
	     * it.
	     */

	    vt1 = vt0 - curFileTime.QuadPart;
	    if (vt1 > 10000000 || vt1 < -10000000) {
	    	/*
		 * Larger jump resp. shift relative new file-time.
		 */

	    	vt0 = curFileTime.QuadPart;
	    }
	}
    }

    /*
     * In lock commit new values to timeInfo (hold lock as short as possible)
     */

    EnterCriticalSection(&timeInfo.cs);

    /*
     * Grow calibration interval up to 10 seconds (if still precise enough)
     */

    if (tdiff < -100000 || tdiff > 100000) {
	/*
	 * Too long drift. Reset calibration interval to 1000 second.
	 */

	timeInfo.calibrationInterv = 1;
    } else if (timeInfo.calibrationInterv < 10) {
	timeInfo.calibrationInterv++;
    }

    timeInfo.fileTimeLastCall.QuadPart = vt0;
    timeInfo.curCounterFreq.QuadPart = estFreq;
    timeInfo.perfCounterLastCall.QuadPart = curPerfCounter.QuadPart;

    LeaveCriticalSection(&timeInfo.cs);
}

/*
 *----------------------------------------------------------------------
 *
 * ResetCounterSamples --
 *
 *	Fills the sample arrays in 'timeInfo' with dummy values that will
 *	yield the current performance counter and frequency.
 *
 * Results:
 *	None.
 *
 * Side effects:
 *	The array of samples is filled in so that it appears that there are
 *	SAMPLES samples at one-second intervals, separated by precisely the
 *	given frequency.
 *
 *----------------------------------------------------------------------
 */

static void
ResetCounterSamples(
    unsigned long long fileTime,/* Current file time */
    long long perfCounter,	/* Current performance counter */
    long long perfFreq)		/* Target performance frequency */
{
    int i;

    for (i = SAMPLES - 1 ; i >= 0 ; --i) {
	timeInfo.perfCounterSample[i] = perfCounter;
	timeInfo.fileTimeSample[i] = fileTime;
	perfCounter -= perfFreq;
	fileTime -= 10000000;
    }
    timeInfo.sampleNo = 0;
}

/*
 *----------------------------------------------------------------------
 *
 * AccumulateSample --
 *
 *	Updates the circular buffer of performance counter and system time
 *	samples with a new data point.
 *
 * Results:
 *	None.
 *
 * Side effects:
 *	The new data point replaces the oldest point in the circular buffer,
 *	and the descriptive statistics are updated to accumulate the new
 *	point.
 *
 * Several things may have gone wrong here that have to be checked for.
 *  (1) The performance counter may have jumped.
 *  (2) The system clock may have been reset.
 *
 * In either case, we'll need to reinitialize the circular buffer with samples
 * relative to the current system time and the NOMINAL performance frequency
 * (not the actual, because the actual has probably run slow in the first
 * case).
 */

static long long
AccumulateSample(
    long long perfCounter,
    unsigned long long fileTime)
{
    unsigned long long workFTSample;
				/* File time sample being removed from or
				 * added to the circular buffer. */
    long long workPCSample;	/* Performance counter sample being removed
				 * from or added to the circular buffer. */
    unsigned long long lastFTSample;
				/* Last file time sample recorded */
    long long lastPCSample;	/* Last performance counter sample recorded */
    long long FTdiff;		/* Difference between last FT and current */
    long long PCdiff;		/* Difference between last PC and current */
    long long estFreq;		/* Estimated performance counter frequency */

    /*
     * Test for jumps and reset the samples if we have one.
     */

    if (timeInfo.sampleNo == 0) {
	lastPCSample =
		timeInfo.perfCounterSample[timeInfo.sampleNo + SAMPLES - 1];
	lastFTSample =
		timeInfo.fileTimeSample[timeInfo.sampleNo + SAMPLES - 1];
    } else {
	lastPCSample = timeInfo.perfCounterSample[timeInfo.sampleNo - 1];
	lastFTSample = timeInfo.fileTimeSample[timeInfo.sampleNo - 1];
    }

    PCdiff = perfCounter - lastPCSample;
    FTdiff = fileTime - lastFTSample;
    if (PCdiff < timeInfo.nominalFreq.QuadPart * 9 / 10
	    || PCdiff > timeInfo.nominalFreq.QuadPart * 11 / 10
	    || FTdiff < 9000000 || FTdiff > 11000000) {
	ResetCounterSamples(fileTime, perfCounter,
		timeInfo.nominalFreq.QuadPart);
	return timeInfo.nominalFreq.QuadPart;
    } else {
	/*
	 * Estimate the frequency.
	 */

	workPCSample = timeInfo.perfCounterSample[timeInfo.sampleNo];
	workFTSample = timeInfo.fileTimeSample[timeInfo.sampleNo];
	estFreq = 10000000 * (perfCounter - workPCSample)
		/ (fileTime - workFTSample);
	timeInfo.perfCounterSample[timeInfo.sampleNo] = perfCounter;
	timeInfo.fileTimeSample[timeInfo.sampleNo] = (long long) fileTime;

	/*
	 * Advance the sample number.
	 */

	if (++timeInfo.sampleNo >= SAMPLES) {
	    timeInfo.sampleNo = 0;
	}

	return estFreq;
    }
}

/*
 *----------------------------------------------------------------------
 *
 * Tcl_SetTimeProc --
 *
 *	TIP #233 (Virtualized Time): Registers two handlers for the
 *	virtualization of Tcl's access to time information.
 *
 * Results:
 *	None.
 *
 * Side effects:
 *	Remembers the handlers, alters core behaviour.
 *
 *----------------------------------------------------------------------
 */

void
Tcl_SetTimeProc(
    Tcl_GetTimeProc *getProc,
    Tcl_ScaleTimeProc *scaleProc,
    ClientData clientData)
{
    tclGetTimeProcPtr = getProc;
    tclScaleTimeProcPtr = scaleProc;
    tclTimeClientData = clientData;
}

/*
 *----------------------------------------------------------------------
 *
 * Tcl_QueryTimeProc --
 *
 *	TIP #233 (Virtualized Time): Query which time handlers are registered.
 *
 * Results:
 *	None.
 *
 * Side effects:
 *	None.
 *
 *----------------------------------------------------------------------
 */

void
Tcl_QueryTimeProc(
    Tcl_GetTimeProc **getProc,
    Tcl_ScaleTimeProc **scaleProc,
    ClientData *clientData)
{
    if (getProc) {
	*getProc = tclGetTimeProcPtr;
    }
    if (scaleProc) {
	*scaleProc = tclScaleTimeProcPtr;
    }
    if (clientData) {
	*clientData = tclTimeClientData;
    }
}

/*
 * Local Variables:
 * mode: c
 * c-basic-offset: 4
 * fill-column: 78
 * End:
 */<|MERGE_RESOLUTION|>--- conflicted
+++ resolved
@@ -224,12 +224,8 @@
 	Tcl_Time now;		/* Current Tcl time */
 
 	GetTime(&now);
-<<<<<<< HEAD
-	return ((unsigned long long)(unsigned long) now.sec * 1000000ULL) +
-		now.usec;
-=======
-	return ((unsigned long)(now.sec)*1000000UL) + (unsigned long)(now.usec);
->>>>>>> 5480ada0
+	return ((unsigned long long)(now.sec)*1000000ULL) +
+		(unsigned long long)(now.usec);
     }
 }
 