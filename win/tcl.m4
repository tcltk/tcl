#------------------------------------------------------------------------
# SC_PATH_TCLCONFIG --
#
#	Locate the tclConfig.sh file and perform a sanity check on
#	the Tcl compile flags
#
# Arguments:
#	none
#
# Results:
#
#	Adds the following arguments to configure:
#		--with-tcl=...
#
#	Defines the following vars:
#		TCL_BIN_DIR	Full path to the directory containing
#				the tclConfig.sh file
#------------------------------------------------------------------------

AC_DEFUN([SC_PATH_TCLCONFIG], [
    #
    # Ok, lets find the tcl configuration
    # First, look for one uninstalled.
    # the alternative search directory is invoked by --with-tcl
    #

    if test x"${no_tcl}" = x ; then
	# we reset no_tcl in case something fails here
	no_tcl=true
	AC_ARG_WITH(tcl,
	    AC_HELP_STRING([--with-tcl],
		[directory containing tcl configuration (tclConfig.sh)]),
	    with_tclconfig="${withval}")
	AC_MSG_CHECKING([for Tcl configuration])
	AC_CACHE_VAL(ac_cv_c_tclconfig,[

	    # First check to see if --with-tcl was specified.
	    if test x"${with_tclconfig}" != x ; then
		case "${with_tclconfig}" in
		    */tclConfig.sh )
			if test -f "${with_tclconfig}"; then
			    AC_MSG_WARN([--with-tcl argument should refer to directory containing tclConfig.sh, not to tclConfig.sh itself])
			    with_tclconfig="`echo "${with_tclconfig}" | sed 's!/tclConfig\.sh$!!'`"
			fi ;;
		esac
		if test -f "${with_tclconfig}/tclConfig.sh" ; then
		    ac_cv_c_tclconfig="`(cd "${with_tclconfig}"; pwd)`"
		else
		    AC_MSG_ERROR([${with_tclconfig} directory doesn't contain tclConfig.sh])
		fi
	    fi

	    # then check for a private Tcl installation
	    if test x"${ac_cv_c_tclconfig}" = x ; then
		for i in \
			../tcl \
			`ls -dr ../tcl[[8-9]].[[0-9]].[[0-9]]* 2>/dev/null` \
			`ls -dr ../tcl[[8-9]].[[0-9]] 2>/dev/null` \
			`ls -dr ../tcl[[8-9]].[[0-9]]* 2>/dev/null` \
			../../tcl \
			`ls -dr ../../tcl[[8-9]].[[0-9]].[[0-9]]* 2>/dev/null` \
			`ls -dr ../../tcl[[8-9]].[[0-9]] 2>/dev/null` \
			`ls -dr ../../tcl[[8-9]].[[0-9]]* 2>/dev/null` \
			../../../tcl \
			`ls -dr ../../../tcl[[8-9]].[[0-9]].[[0-9]]* 2>/dev/null` \
			`ls -dr ../../../tcl[[8-9]].[[0-9]] 2>/dev/null` \
			`ls -dr ../../../tcl[[8-9]].[[0-9]]* 2>/dev/null` ; do
		    if test -f "$i/win/tclConfig.sh" ; then
			ac_cv_c_tclconfig="`(cd $i/win; pwd)`"
			break
		    fi
		done
	    fi

	    # check in a few common install locations
	    if test x"${ac_cv_c_tclconfig}" = x ; then
		for i in `ls -d ${libdir} 2>/dev/null` \
			`ls -d ${exec_prefix}/lib 2>/dev/null` \
			`ls -d ${prefix}/lib 2>/dev/null` \
			`ls -d /cygdrive/c/Tcl/lib 2>/dev/null` \
			`ls -d /cygdrive/c/Progra~1/Tcl/lib 2>/dev/null` \
			`ls -d /c/Tcl/lib 2>/dev/null` \
			`ls -d /c/Progra~1/Tcl/lib 2>/dev/null` \
			`ls -d C:/Tcl/lib 2>/dev/null` \
			`ls -d C:/Progra~1/Tcl/lib 2>/dev/null` \
			; do
		    if test -f "$i/tclConfig.sh" ; then
			ac_cv_c_tclconfig="`(cd $i; pwd)`"
			break
		    fi
		done
	    fi

	    # check in a few other private locations
	    if test x"${ac_cv_c_tclconfig}" = x ; then
		for i in \
			${srcdir}/../tcl \
			`ls -dr ${srcdir}/../tcl[[8-9]].[[0-9]].[[0-9]]* 2>/dev/null` \
			`ls -dr ${srcdir}/../tcl[[8-9]].[[0-9]] 2>/dev/null` \
			`ls -dr ${srcdir}/../tcl[[8-9]].[[0-9]]* 2>/dev/null` ; do
		    if test -f "$i/win/tclConfig.sh" ; then
		    ac_cv_c_tclconfig="`(cd $i/win; pwd)`"
		    break
		fi
		done
	    fi
	])

	if test x"${ac_cv_c_tclconfig}" = x ; then
	    TCL_BIN_DIR="# no Tcl configs found"
	    AC_MSG_ERROR([Can't find Tcl configuration definitions. Use --with-tcl to specify a directory containing tclConfig.sh])
	else
	    no_tcl=
	    TCL_BIN_DIR="${ac_cv_c_tclconfig}"
	    AC_MSG_RESULT([found ${TCL_BIN_DIR}/tclConfig.sh])
	fi
    fi
])

#------------------------------------------------------------------------
# SC_PATH_TKCONFIG --
#
#	Locate the tkConfig.sh file
#
# Arguments:
#	none
#
# Results:
#
#	Adds the following arguments to configure:
#		--with-tk=...
#
#	Defines the following vars:
#		TK_BIN_DIR	Full path to the directory containing
#				the tkConfig.sh file
#------------------------------------------------------------------------

AC_DEFUN([SC_PATH_TKCONFIG], [
    #
    # Ok, lets find the tk configuration
    # First, look for one uninstalled.
    # the alternative search directory is invoked by --with-tk
    #

    if test x"${no_tk}" = x ; then
	# we reset no_tk in case something fails here
	no_tk=true
	AC_ARG_WITH(tk,
	    AC_HELP_STRING([--with-tk],
		[directory containing tk configuration (tkConfig.sh)]),
	    with_tkconfig="${withval}")
	AC_MSG_CHECKING([for Tk configuration])
	AC_CACHE_VAL(ac_cv_c_tkconfig,[

	    # First check to see if --with-tkconfig was specified.
	    if test x"${with_tkconfig}" != x ; then
		case "${with_tkconfig}" in
		    */tkConfig.sh )
			if test -f "${with_tkconfig}"; then
			    AC_MSG_WARN([--with-tk argument should refer to directory containing tkConfig.sh, not to tkConfig.sh itself])
			    with_tkconfig="`echo "${with_tkconfig}" | sed 's!/tkConfig\.sh$!!'`"
			fi ;;
		esac
		if test -f "${with_tkconfig}/tkConfig.sh" ; then
		    ac_cv_c_tkconfig="`(cd "${with_tkconfig}"; pwd)`"
		else
		    AC_MSG_ERROR([${with_tkconfig} directory doesn't contain tkConfig.sh])
		fi
	    fi

	    # then check for a private Tk library
	    if test x"${ac_cv_c_tkconfig}" = x ; then
		for i in \
			../tk \
			`ls -dr ../tk[[8-9]].[[0-9]].[[0-9]]* 2>/dev/null` \
			`ls -dr ../tk[[8-9]].[[0-9]] 2>/dev/null` \
			`ls -dr ../tk[[8-9]].[[0-9]]* 2>/dev/null` \
			../../tk \
			`ls -dr ../../tk[[8-9]].[[0-9]].[[0-9]]* 2>/dev/null` \
			`ls -dr ../../tk[[8-9]].[[0-9]] 2>/dev/null` \
			`ls -dr ../../tk[[8-9]].[[0-9]]* 2>/dev/null` \
			../../../tk \
			`ls -dr ../../../tk[[8-9]].[[0-9]].[[0-9]]* 2>/dev/null` \
			`ls -dr ../../../tk[[8-9]].[[0-9]] 2>/dev/null` \
			`ls -dr ../../../tk[[8-9]].[[0-9]]* 2>/dev/null` ; do
		    if test -f "$i/win/tkConfig.sh" ; then
			ac_cv_c_tkconfig="`(cd $i/win; pwd)`"
			break
		    fi
		done
	    fi

	    # check in a few common install locations
	    if test x"${ac_cv_c_tkconfig}" = x ; then
		for i in `ls -d ${libdir} 2>/dev/null` \
			`ls -d ${exec_prefix}/lib 2>/dev/null` \
			`ls -d ${prefix}/lib 2>/dev/null` \
			`ls -d /cygdrive/c/Tcl/lib 2>/dev/null` \
			`ls -d /cygdrive/c/Progra~1/Tcl/lib 2>/dev/null` \
			`ls -d /c/Tcl/lib 2>/dev/null` \
			`ls -d /c/Progra~1/Tcl/lib 2>/dev/null` \
			`ls -d C:/Tcl/lib 2>/dev/null` \
			`ls -d C:/Progra~1/Tcl/lib 2>/dev/null` \
			; do
		    if test -f "$i/tkConfig.sh" ; then
			ac_cv_c_tkconfig="`(cd $i; pwd)`"
			break
		    fi
		done
	    fi

	    # check in a few other private locations
	    if test x"${ac_cv_c_tkconfig}" = x ; then
		for i in \
			${srcdir}/../tk \
			`ls -dr ${srcdir}/../tk[[8-9]].[[0-9]].[[0-9]]* 2>/dev/null` \
			`ls -dr ${srcdir}/../tk[[8-9]].[[0-9]] 2>/dev/null` \
			`ls -dr ${srcdir}/../tk[[8-9]].[[0-9]]* 2>/dev/null` ; do
		    if test -f "$i/win/tkConfig.sh" ; then
			ac_cv_c_tkconfig="`(cd $i/win; pwd)`"
			break
		    fi
		done
	    fi
	])

	if test x"${ac_cv_c_tkconfig}" = x ; then
	    TK_BIN_DIR="# no Tk configs found"
	    AC_MSG_ERROR([Can't find Tk configuration definitions. Use --with-tk to specify a directory containing tkConfig.sh])
	else
	    no_tk=
	    TK_BIN_DIR="${ac_cv_c_tkconfig}"
	    AC_MSG_RESULT([found ${TK_BIN_DIR}/tkConfig.sh])
	fi
    fi
])

#------------------------------------------------------------------------
# SC_LOAD_TCLCONFIG --
#
#	Load the tclConfig.sh file.
#
# Arguments:
#
#	Requires the following vars to be set:
#		TCL_BIN_DIR
#
# Results:
#
#	Substitutes the following vars:
#		TCL_BIN_DIR
#		TCL_SRC_DIR
#		TCL_LIB_FILE
#
#------------------------------------------------------------------------

AC_DEFUN([SC_LOAD_TCLCONFIG], [
    AC_MSG_CHECKING([for existence of ${TCL_BIN_DIR}/tclConfig.sh])

    if test -f "${TCL_BIN_DIR}/tclConfig.sh" ; then
        AC_MSG_RESULT([loading])
	. "${TCL_BIN_DIR}/tclConfig.sh"
    else
        AC_MSG_RESULT([could not find ${TCL_BIN_DIR}/tclConfig.sh])
    fi

    #
    # If the TCL_BIN_DIR is the build directory (not the install directory),
    # then set the common variable name to the value of the build variables.
    # For example, the variable TCL_LIB_SPEC will be set to the value
    # of TCL_BUILD_LIB_SPEC. An extension should make use of TCL_LIB_SPEC
    # instead of TCL_BUILD_LIB_SPEC since it will work with both an
    # installed and uninstalled version of Tcl.
    #

    if test -f $TCL_BIN_DIR/Makefile ; then
        TCL_LIB_SPEC=${TCL_BUILD_LIB_SPEC}
        TCL_STUB_LIB_SPEC=${TCL_BUILD_STUB_LIB_SPEC}
        TCL_STUB_LIB_PATH=${TCL_BUILD_STUB_LIB_PATH}
    fi

    #
    # eval is required to do the TCL_DBGX substitution
    #

    eval "TCL_LIB_FILE=\"${TCL_LIB_FILE}\""
    eval "TCL_LIB_FLAG=\"${TCL_LIB_FLAG}\""
    eval "TCL_LIB_SPEC=\"${TCL_LIB_SPEC}\""

    eval "TCL_STUB_LIB_FILE=\"${TCL_STUB_LIB_FILE}\""
    eval "TCL_STUB_LIB_FLAG=\"${TCL_STUB_LIB_FLAG}\""
    eval "TCL_STUB_LIB_SPEC=\"${TCL_STUB_LIB_SPEC}\""

    AC_SUBST(TCL_VERSION)
    AC_SUBST(TCL_BIN_DIR)
    AC_SUBST(TCL_SRC_DIR)

    AC_SUBST(TCL_LIB_FILE)
    AC_SUBST(TCL_LIB_FLAG)
    AC_SUBST(TCL_LIB_SPEC)

    AC_SUBST(TCL_STUB_LIB_FILE)
    AC_SUBST(TCL_STUB_LIB_FLAG)
    AC_SUBST(TCL_STUB_LIB_SPEC)

    AC_SUBST(TCL_DEFS)
])

#------------------------------------------------------------------------
# SC_LOAD_TKCONFIG --
#
#	Load the tkConfig.sh file
#
# Arguments:
#
#	Requires the following vars to be set:
#		TK_BIN_DIR
#
# Results:
#
#	Sets the following vars that should be in tkConfig.sh:
#		TK_BIN_DIR
#------------------------------------------------------------------------

AC_DEFUN([SC_LOAD_TKCONFIG], [
    AC_MSG_CHECKING([for existence of ${TK_BIN_DIR}/tkConfig.sh])

    if test -f "${TK_BIN_DIR}/tkConfig.sh" ; then
        AC_MSG_RESULT([loading])
	. "${TK_BIN_DIR}/tkConfig.sh"
    else
        AC_MSG_RESULT([could not find ${TK_BIN_DIR}/tkConfig.sh])
    fi


    AC_SUBST(TK_BIN_DIR)
    AC_SUBST(TK_SRC_DIR)
    AC_SUBST(TK_LIB_FILE)
])

#------------------------------------------------------------------------
# SC_ENABLE_SHARED --
#
#	Allows the building of shared libraries
#
# Arguments:
#	none
#
# Results:
#
#	Adds the following arguments to configure:
#		--enable-shared=yes|no
#
#	Defines the following vars:
#		STATIC_BUILD	Used for building import/export libraries
#				on Windows.
#
#	Sets the following vars:
#		SHARED_BUILD	Value of 1 or 0
#------------------------------------------------------------------------

AC_DEFUN([SC_ENABLE_SHARED], [
    AC_MSG_CHECKING([how to build libraries])
    AC_ARG_ENABLE(shared,
	[  --enable-shared         build and link with shared libraries (default: on)],
	[tcl_ok=$enableval], [tcl_ok=yes])
<<<<<<< HEAD

=======
>>>>>>> 771c2f49
    if test "$tcl_ok" = "yes" ; then
	AC_MSG_RESULT([shared])
	SHARED_BUILD=1
    else
	AC_MSG_RESULT([static])
	SHARED_BUILD=0
	AC_DEFINE(STATIC_BUILD, 1, [Is this a static build?])
    fi
])

#------------------------------------------------------------------------
# SC_ENABLE_THREADS --
#
#	Specify if thread support should be enabled
#
# Arguments:
#	none
#
# Results:
#
#	Adds the following arguments to configure:
#		--enable-threads=yes|no
#
#	Defines the following vars:
#		TCL_THREADS
#------------------------------------------------------------------------

AC_DEFUN([SC_ENABLE_THREADS], [
    AC_MSG_CHECKING(for building with threads)
    AC_ARG_ENABLE(threads, [  --enable-threads        build with threads (default: on)],
	[tcl_ok=$enableval], [tcl_ok=yes])

    if test "$tcl_ok" = "yes"; then
	AC_MSG_RESULT([yes (default)])
	TCL_THREADS=1
	AC_DEFINE(TCL_THREADS)
	# USE_THREAD_ALLOC tells us to try the special thread-based
	# allocator that significantly reduces lock contention
	AC_DEFINE(USE_THREAD_ALLOC)
    else
	TCL_THREADS=0
	AC_MSG_RESULT(no)
    fi
    AC_SUBST(TCL_THREADS)
])

#------------------------------------------------------------------------
# SC_ENABLE_SYMBOLS --
#
#	Specify if debugging symbols should be used.
#	Memory (TCL_MEM_DEBUG) and compile (TCL_COMPILE_DEBUG) debugging
#	can also be enabled.
#
# Arguments:
#	none
#
#	Requires the following vars to be set in the Makefile:
#		CFLAGS_DEBUG
#		CFLAGS_OPTIMIZE
#
# Results:
#
#	Adds the following arguments to configure:
#		--enable-symbols
#
#	Defines the following vars:
#		CFLAGS_DEFAULT	Sets to $(CFLAGS_DEBUG) if true
#				Sets to $(CFLAGS_OPTIMIZE) if false
#		LDFLAGS_DEFAULT	Sets to $(LDFLAGS_DEBUG) if true
#				Sets to $(LDFLAGS_OPTIMIZE) if false
#		DBGX		Debug library extension
#
#------------------------------------------------------------------------

AC_DEFUN([SC_ENABLE_SYMBOLS], [
    AC_MSG_CHECKING([for build with symbols])
    AC_ARG_ENABLE(symbols, [  --enable-symbols        build with debugging symbols (default: off)],    [tcl_ok=$enableval], [tcl_ok=no])
# FIXME: Currently, LDFLAGS_DEFAULT is not used, it should work like CFLAGS_DEFAULT.
    if test "$tcl_ok" = "no"; then
	CFLAGS_DEFAULT='$(CFLAGS_OPTIMIZE)'
	LDFLAGS_DEFAULT='$(LDFLAGS_OPTIMIZE)'
	DBGX=""
	AC_DEFINE(NDEBUG, 1, [Is no debugging enabled?])
	AC_MSG_RESULT([no])

	AC_DEFINE(TCL_CFG_OPTIMIZED)
    else
	CFLAGS_DEFAULT='$(CFLAGS_DEBUG)'
	LDFLAGS_DEFAULT='$(LDFLAGS_DEBUG)'
	DBGX=g
	if test "$tcl_ok" = "yes"; then
	    AC_MSG_RESULT([yes (standard debugging)])
	fi
    fi
    AC_SUBST(CFLAGS_DEFAULT)
    AC_SUBST(LDFLAGS_DEFAULT)

    if test "$tcl_ok" = "mem" -o "$tcl_ok" = "all"; then
	AC_DEFINE(TCL_MEM_DEBUG, 1, [Is memory debugging enabled?])
    fi

    if test "$tcl_ok" = "compile" -o "$tcl_ok" = "all"; then
	AC_DEFINE(TCL_COMPILE_DEBUG, 1, [Is bytecode debugging enabled?])
	AC_DEFINE(TCL_COMPILE_STATS, 1, [Are bytecode statistics enabled?])
    fi

    if test "$tcl_ok" != "yes" -a "$tcl_ok" != "no"; then
	if test "$tcl_ok" = "all"; then
	    AC_MSG_RESULT([enabled symbols mem compile debugging])
	else
	    AC_MSG_RESULT([enabled $tcl_ok debugging])
	fi
    fi
])

#--------------------------------------------------------------------
# SC_CONFIG_CFLAGS
#
#	Try to determine the proper flags to pass to the compiler
#	for building shared libraries and other such nonsense.
#
#	NOTE: The backslashes in quotes below are substituted twice
#	due to the fact that they are in a macro and then inlined
#	in the final configure script.
#
# Arguments:
#	none
#
# Results:
#
#	Can the following vars:
#		EXTRA_CFLAGS
#		CFLAGS_DEBUG
#		CFLAGS_OPTIMIZE
#		CFLAGS_WARNING
#		LDFLAGS_DEBUG
#		LDFLAGS_OPTIMIZE
#		LDFLAGS_CONSOLE
#		LDFLAGS_WINDOW
#		CC_OBJNAME
#		CC_EXENAME
#		CYGPATH
#		STLIB_LD
#		SHLIB_LD
#		SHLIB_LD_LIBS
#		LIBS
#		AR
#		RC
#		RES
#
#		MAKE_LIB
#		MAKE_STUB_LIB
#		MAKE_EXE
#		MAKE_DLL
#
#		LIBSUFFIX
#		LIBFLAGSUFFIX
#		LIBPREFIX
#		LIBRARIES
#		EXESUFFIX
#		DLLSUFFIX
#
#--------------------------------------------------------------------

AC_DEFUN([SC_CONFIG_CFLAGS], [

    # Step 0: Enable 64 bit support?

    AC_MSG_CHECKING([if 64bit support is requested])
    AC_ARG_ENABLE(64bit,[  --enable-64bit          enable 64bit support (where applicable)], [do64bit=$enableval], [do64bit=no])
    AC_MSG_RESULT($do64bit)

    # Cross-compiling options for Windows/CE builds

    AC_MSG_CHECKING([if Windows/CE build is requested])
    AC_ARG_ENABLE(wince,[  --enable-wince          enable Win/CE support (where applicable)], [doWince=$enableval], [doWince=no])
    AC_MSG_RESULT($doWince)

    AC_MSG_CHECKING([for Windows/CE celib directory])
    AC_ARG_WITH(celib,[  --with-celib=DIR        use Windows/CE support library from DIR],
	    CELIB_DIR=$withval, CELIB_DIR=NO_CELIB)
    AC_MSG_RESULT([$CELIB_DIR])

    # Set some defaults (may get changed below)
    EXTRA_CFLAGS=""
	AC_DEFINE(MODULE_SCOPE, [extern], [No need to mark inidividual symbols as hidden])

    AC_CHECK_PROG(CYGPATH, cygpath, cygpath -m, echo)

    SHLIB_SUFFIX=".dll"

    # MACHINE is IX86 for LINK, but this is used by the manifest,
    # which requires x86|amd64|ia64.
    MACHINE="X86"

    if test "$GCC" = "yes"; then

      AC_CACHE_CHECK(for cross-compile version of gcc,
	ac_cv_cross,
	AC_TRY_COMPILE([
	    #ifndef _WIN32
		#error cross-compiler
	    #endif
	], [],
	ac_cv_cross=no,
	ac_cv_cross=yes)
      )

      if test "$ac_cv_cross" = "yes"; then
	case "$do64bit" in
	    amd64|x64|yes)
		CC="x86_64-w64-mingw32-${CC}"
		LD="x86_64-w64-mingw32-ld"
		AR="x86_64-w64-mingw32-ar"
		RANLIB="x86_64-w64-mingw32-ranlib"
		RC="x86_64-w64-mingw32-windres"
	    ;;
	    *)
		CC="i686-w64-mingw32-${CC}"
		LD="i686-w64-mingw32-ld"
		AR="i686-w64-mingw32-ar"
		RANLIB="i686-w64-mingw32-ranlib"
		RC="i686-w64-mingw32-windres"
	    ;;
	esac
      fi
    fi

    # Check for a bug in gcc's windres that causes the
    # compile to fail when a Windows native path is
    # passed into windres. The mingw toolchain requires
    # Windows native paths while Cygwin should work
    # with both. Avoid the bug by passing a POSIX
    # path when using the Cygwin toolchain.

    if test "$GCC" = "yes" && test "$CYGPATH" != "echo" ; then
	conftest=/tmp/conftest.rc
	echo "STRINGTABLE BEGIN" > $conftest
	echo "101 \"name\"" >> $conftest
	echo "END" >> $conftest

	AC_MSG_CHECKING([for Windows native path bug in windres])
	cyg_conftest=`$CYGPATH $conftest`
	if AC_TRY_COMMAND($RC -o conftest.res.o $cyg_conftest) ; then
	    AC_MSG_RESULT([no])
	else
	    AC_MSG_RESULT([yes])
	    CYGPATH=echo
	fi
	conftest=
	cyg_conftest=
    fi

    if test "$CYGPATH" = "echo"; then
        DEPARG='"$<"'
    else
        DEPARG='"$(shell $(CYGPATH) $<)"'
    fi

    # set various compiler flags depending on whether we are using gcc or cl

    if test "${GCC}" = "yes" ; then
	extra_cflags="-pipe"
	extra_ldflags="-pipe -static-libgcc"
	AC_CACHE_CHECK(for mingw32 version of gcc,
	    ac_cv_win32,
	    AC_TRY_COMPILE([
		#ifdef _WIN32
		    #error win32
		#endif
	    ], [],
	    ac_cv_win32=no,
	    ac_cv_win32=yes)
	)
	if test "$ac_cv_win32" != "yes"; then
	    AC_MSG_ERROR([${CC} cannot produce win32 executables.])
	fi

	hold_cflags=$CFLAGS; CFLAGS="$CFLAGS -mwindows -municode -Dmain=xxmain"
	AC_CACHE_CHECK(for working -municode linker flag,
	    ac_cv_municode,
	AC_TRY_LINK([
	#include <windows.h>
	int APIENTRY wWinMain(HINSTANCE a, HINSTANCE b, LPWSTR c, int d) {return 0;}
	],
	[],
	    ac_cv_municode=yes,
	    ac_cv_municode=no)
	)
	CFLAGS=$hold_cflags
	if test "$ac_cv_municode" = "yes" ; then
	    extra_ldflags="$extra_ldflags -municode"
	else
	    extra_cflags="$extra_cflags -DTCL_BROKEN_MAINARGS"
	fi
    fi

    AC_MSG_CHECKING([compiler flags])
    if test "${GCC}" = "yes" ; then
	SHLIB_LD=""
	SHLIB_LD_LIBS='${LIBS}'
	LIBS="-lnetapi32 -lkernel32 -luser32 -ladvapi32 -luserenv -lws2_32"
	# mingw needs to link ole32 and oleaut32 for [send], but MSVC doesn't
	LIBS_GUI="-lgdi32 -lcomdlg32 -limm32 -lcomctl32 -lshell32 -luuid -lole32 -loleaut32"
	STLIB_LD='${AR} cr'
	RC_OUT=-o
	RC_TYPE=
	RC_INCLUDE=--include
	RC_DEFINE=--define
	RES=res.o
	MAKE_LIB="\${STLIB_LD} \[$]@"
	MAKE_STUB_LIB="\${STLIB_LD} \[$]@"
	POST_MAKE_LIB="\${RANLIB} \[$]@"
	MAKE_EXE="\${CC} -o \[$]@"
	LIBPREFIX="lib"

	if test "${SHARED_BUILD}" = "0" ; then
	    # static
            AC_MSG_RESULT([using static flags])
	    runtime=
	    LIBRARIES="\${STATIC_LIBRARIES}"
	    EXESUFFIX="s\${DBGX}.exe"
	else
	    # dynamic
            AC_MSG_RESULT([using shared flags])

	    # ad-hoc check to see if CC supports -shared.
	    if "${CC}" -shared 2>&1 | egrep ': -shared not supported' >/dev/null; then
		AC_MSG_ERROR([${CC} does not support the -shared option.
                You will need to upgrade to a newer version of the toolchain.])
	    fi

	    runtime=
	    # Add SHLIB_LD_LIBS to the Make rule, not here.

	    EXESUFFIX="\${DBGX}.exe"
	    LIBRARIES="\${SHARED_LIBRARIES}"
	fi
	# Link with gcc since ld does not link to default libs like
	# -luser32 and -lmsvcrt by default.
	SHLIB_LD='${CC} -shared'
	SHLIB_LD_LIBS='${LIBS}'
	MAKE_DLL="\${SHLIB_LD} \$(LDFLAGS) -o \[$]@ ${extra_ldflags} \
	    -Wl,--out-implib,\$(patsubst %.dll,lib%.dll.a,\[$]@)"
	# DLLSUFFIX is separate because it is the building block for
	# users of tclConfig.sh that may build shared or static.
	DLLSUFFIX="\${DBGX}.dll"
	LIBSUFFIX="\${DBGX}.a"
	LIBFLAGSUFFIX="\${DBGX}"
	SHLIB_SUFFIX=.dll

	EXTRA_CFLAGS="${extra_cflags}"

	CFLAGS_DEBUG=-g
	CFLAGS_OPTIMIZE="-O2 -fomit-frame-pointer"
	CFLAGS_WARNING="-Wall -Wpointer-arith"
	LDFLAGS_DEBUG=
	LDFLAGS_OPTIMIZE=

	case "${CC}" in
	    *++)
		CFLAGS_WARNING="${CFLAGS_WARNING} -Wno-format"
		;;
	    *)
		CFLAGS_WARNING="${CFLAGS_WARNING} -Wdeclaration-after-statement"
		;;
	esac

	# Specify the CC output file names based on the target name
	CC_OBJNAME="-o \[$]@"
	CC_EXENAME="-o \[$]@"

	# Specify linker flags depending on the type of app being
	# built -- Console vs. Window.
	#
	# ORIGINAL COMMENT:
	# We need to pass -e _WinMain@16 so that ld will use
	# WinMain() instead of main() as the entry point. We can't
	# use autoconf to check for this case since it would need
	# to run an executable and that does not work when
	# cross compiling. Remove this -e workaround once we
	# require a gcc that does not have this bug.
	#
	# MK NOTE: Tk should use a different mechanism. This causes
	# interesting problems, such as wish dying at startup.
	#LDFLAGS_WINDOW="-mwindows -e _WinMain@16 ${extra_ldflags}"
	LDFLAGS_CONSOLE="-mconsole ${extra_ldflags}"
	LDFLAGS_WINDOW="-mwindows ${extra_ldflags}"

	case "$do64bit" in
	    amd64|x64|yes)
		MACHINE="AMD64" ; # assume AMD64 as default 64-bit build
		AC_MSG_RESULT([   Using 64-bit $MACHINE mode])
		;;
	    ia64)
		MACHINE="IA64"
		AC_MSG_RESULT([   Using 64-bit $MACHINE mode])
		;;
	    *)
		AC_TRY_COMPILE([
		    #ifndef _WIN64
			#error 32-bit
		    #endif
		], [],
			tcl_win_64bit=yes,
			tcl_win_64bit=no
		)
		if test "$tcl_win_64bit" = "yes" ; then
			do64bit=amd64
			MACHINE="AMD64"
			AC_MSG_RESULT([   Using 64-bit $MACHINE mode])
		fi
		;;
	esac
    else
	if test "${SHARED_BUILD}" = "0" ; then
	    # static
            AC_MSG_RESULT([using static flags])
	    runtime=-MT
	    LIBRARIES="\${STATIC_LIBRARIES}"
	    EXESUFFIX="s\${DBGX}.exe"
	else
	    # dynamic
            AC_MSG_RESULT([using shared flags])
	    runtime=-MD
	    # Add SHLIB_LD_LIBS to the Make rule, not here.
	    LIBRARIES="\${SHARED_LIBRARIES}"
	    EXESUFFIX="\${DBGX}.exe"
	    case "x`echo \${VisualStudioVersion}`" in
		x1[[4-9]]*)
		    lflags="${lflags} -nodefaultlib:libucrt.lib"
		    ;;
		*)
		    ;;
	    esac
	fi
	MAKE_DLL="\${SHLIB_LD} \$(LDFLAGS) -out:\[$]@"
	# DLLSUFFIX is separate because it is the building block for
	# users of tclConfig.sh that may build shared or static.
	DLLSUFFIX="\${DBGX}.dll"
	LIBSUFFIX="\${DBGX}.lib"
	LIBFLAGSUFFIX="\${DBGX}"

	if test "$do64bit" != "no" ; then
	    case "$do64bit" in
		amd64|x64|yes)
		    MACHINE="AMD64" ; # assume AMD64 as default 64-bit build
		    ;;
		ia64)
		    MACHINE="IA64"
		    ;;
	    esac
	    AC_MSG_RESULT([   Using 64-bit $MACHINE mode])
	fi

	LIBS="netapi32.lib kernel32.lib user32.lib advapi32.lib userenv.lib ws2_32.lib"

	case "x`echo \${VisualStudioVersion}`" in
		x1[[4-9]]*)
		    LIBS="$LIBS ucrt.lib"
		    ;;
		*)
		    ;;
	esac

	if test "$do64bit" != "no" ; then
	    RC="rc"
	    CFLAGS_DEBUG="-nologo -Zi -Od ${runtime}d"
	    # Do not use -O2 for Win64 - this has proved buggy in code gen.
	    CFLAGS_OPTIMIZE="-nologo -O1 ${runtime}"
	    lflags="${lflags} -nologo -MACHINE:${MACHINE}"
	    LINKBIN="link"
	    # Avoid 'unresolved external symbol __security_cookie' errors.
	    # c.f. http://support.microsoft.com/?id=894573
	    LIBS="$LIBS bufferoverflowU.lib"
	else
	    RC="rc"
	    # -Od - no optimization
	    # -WX - warnings as errors
	    CFLAGS_DEBUG="-nologo -Z7 -Od -WX ${runtime}d"
	    # -O2 - create fast code (/Og /Oi /Ot /Oy /Ob2 /Gs /GF /Gy)
	    CFLAGS_OPTIMIZE="-nologo -O2 ${runtime}"
	    lflags="${lflags} -nologo"
	    LINKBIN="link"
	fi

	if test "$doWince" != "no" ; then
	    # Set defaults for common evc4/PPC2003 setup
	    # Currently Tcl requires 300+, possibly 420+ for sockets
	    CEVERSION=420; 		# could be 211 300 301 400 420 ...
	    TARGETCPU=ARMV4;	# could be ARMV4 ARM MIPS SH3 X86 ...
	    ARCH=ARM;		# could be ARM MIPS X86EM ...
	    PLATFORM="Pocket PC 2003"; # or "Pocket PC 2002"
	    if test "$doWince" != "yes"; then
		# If !yes then the user specified something
		# Reset ARCH to allow user to skip specifying it
		ARCH=
		eval `echo $doWince | awk -F "," '{ \
	if (length([$]1)) { printf "CEVERSION=\"%s\"\n", [$]1; \
	if ([$]1 < 400)	  { printf "PLATFORM=\"Pocket PC 2002\"\n" } }; \
	if (length([$]2)) { printf "TARGETCPU=\"%s\"\n", toupper([$]2) }; \
	if (length([$]3)) { printf "ARCH=\"%s\"\n", toupper([$]3) }; \
	if (length([$]4)) { printf "PLATFORM=\"%s\"\n", [$]4 }; \
		}'`
		if test "x${ARCH}" = "x" ; then
		    ARCH=$TARGETCPU;
		fi
	    fi
	    OSVERSION=WCE$CEVERSION;
	    if test "x${WCEROOT}" = "x" ; then
		WCEROOT="C:/Program Files/Microsoft eMbedded C++ 4.0"
		if test ! -d "${WCEROOT}" ; then
		    WCEROOT="C:/Program Files/Microsoft eMbedded Tools"
		fi
	    fi
	    if test "x${SDKROOT}" = "x" ; then
		SDKROOT="C:/Program Files/Windows CE Tools"
		if test ! -d "${SDKROOT}" ; then
		    SDKROOT="C:/Windows CE Tools"
		fi
	    fi
	    # The space-based-path will work for the Makefile, but will
	    # not work if AC_TRY_COMPILE is called.
	    WCEROOT=`echo "$WCEROOT" | sed -e 's!\\\!/!g'`
	    SDKROOT=`echo "$SDKROOT" | sed -e 's!\\\!/!g'`
	    CELIB_DIR=`echo "$CELIB_DIR" | sed -e 's!\\\!/!g'`
	    if test ! -d "${CELIB_DIR}/inc"; then
		AC_MSG_ERROR([Invalid celib directory "${CELIB_DIR}"])
	    fi
	    if test ! -d "${SDKROOT}/${OSVERSION}/${PLATFORM}/Lib/${TARGETCPU}"\
		-o ! -d "${WCEROOT}/EVC/${OSVERSION}/bin"; then
		AC_MSG_ERROR([could not find PocketPC SDK or target compiler to enable WinCE mode [$CEVERSION,$TARGETCPU,$ARCH,$PLATFORM]])
	    else
		CEINCLUDE="${SDKROOT}/${OSVERSION}/${PLATFORM}/include"
		if test -d "${CEINCLUDE}/${TARGETCPU}" ; then
		    CEINCLUDE="${CEINCLUDE}/${TARGETCPU}"
		fi
		CELIBPATH="${SDKROOT}/${OSVERSION}/${PLATFORM}/Lib/${TARGETCPU}"
	    fi
	fi

	if test "$doWince" != "no" ; then
	    CEBINROOT="${WCEROOT}/EVC/${OSVERSION}/bin"
	    if test "${TARGETCPU}" = "X86"; then
		CC="${CEBINROOT}/cl.exe"
	    else
		CC="${CEBINROOT}/cl${ARCH}.exe"
	    fi
	    CC="\"${CC}\" -I\"${CELIB_DIR}/inc\" -I\"${CEINCLUDE}\""
	    RC="\"${WCEROOT}/Common/EVC/bin/rc.exe\""
	    arch=`echo ${ARCH} | awk '{print tolower([$]0)}'`
	    defs="${ARCH} _${ARCH}_ ${arch} PALM_SIZE _MT _DLL _WINDOWS"
	    for i in $defs ; do
		AC_DEFINE_UNQUOTED($i)
	    done
#	    if test "${ARCH}" = "X86EM"; then
#		AC_DEFINE_UNQUOTED(_WIN32_WCE_EMULATION)
#	    fi
	    AC_DEFINE_UNQUOTED(_WIN32_WCE, $CEVERSION)
	    AC_DEFINE_UNQUOTED(UNDER_CE, $CEVERSION)
	    CFLAGS_DEBUG="-nologo -Zi -Od"
	    CFLAGS_OPTIMIZE="-nologo -O2"
	    lversion=`echo ${CEVERSION} | sed -e 's/\(.\)\(..\)/\1\.\2/'`
	    lflags="-nodefaultlib -MACHINE:${ARCH} -LIBPATH:\"${CELIBPATH}\" -subsystem:windowsce,${lversion} -nologo"
	    LINKBIN="\"${CEBINROOT}/link.exe\""
	    AC_SUBST(CELIB_DIR)
	    if test "${CEVERSION}" -lt 400 ; then
		LIBS="coredll.lib corelibc.lib winsock.lib"
	    else
		LIBS="coredll.lib corelibc.lib ws2.lib"
	    fi
	    # celib currently stuck at wce300 status
	    #LIBS="$LIBS \${CELIB_DIR}/wince-${ARCH}-pocket-${OSVERSION}-release/celib.lib"
	    LIBS="$LIBS \"\${CELIB_DIR}/wince-${ARCH}-pocket-wce300-release/celib.lib\""
	    LIBS_GUI="commctrl.lib commdlg.lib"
	else
	    LIBS_GUI="gdi32.lib comdlg32.lib imm32.lib comctl32.lib shell32.lib uuid.lib"
	fi

	SHLIB_LD="${LINKBIN} -dll -incremental:no ${lflags}"
	SHLIB_LD_LIBS='${LIBS}'
	# link -lib only works when -lib is the first arg
	STLIB_LD="${LINKBIN} -lib ${lflags}"
	RC_OUT=-fo
	RC_TYPE=-r
	RC_INCLUDE=-i
	RC_DEFINE=-d
	RES=res
	MAKE_LIB="\${STLIB_LD} -out:\[$]@"
	MAKE_STUB_LIB="\${STLIB_LD} -nodefaultlib -out:\[$]@"
	POST_MAKE_LIB=
	MAKE_EXE="\${CC} -Fe\[$]@"
	LIBPREFIX=""

	CFLAGS_DEBUG="${CFLAGS_DEBUG} -D_CRT_SECURE_NO_DEPRECATE -D_CRT_NONSTDC_NO_DEPRECATE"
	CFLAGS_OPTIMIZE="${CFLAGS_OPTIMIZE} -D_CRT_SECURE_NO_DEPRECATE -D_CRT_NONSTDC_NO_DEPRECATE"

	EXTRA_CFLAGS=""
	CFLAGS_WARNING="-W3"
	LDFLAGS_DEBUG="-debug"
	LDFLAGS_OPTIMIZE="-release"

	# Specify the CC output file names based on the target name
	CC_OBJNAME="-Fo\[$]@"
	CC_EXENAME="-Fe\"\$(shell \$(CYGPATH) '\[$]@')\""

	# Specify linker flags depending on the type of app being
	# built -- Console vs. Window.
	if test "$doWince" != "no" -a "${TARGETCPU}" != "X86"; then
	    LDFLAGS_CONSOLE="-link ${lflags}"
	    LDFLAGS_WINDOW=${LDFLAGS_CONSOLE}
	else
	    LDFLAGS_CONSOLE="-link -subsystem:console ${lflags}"
	    LDFLAGS_WINDOW="-link -subsystem:windows ${lflags}"
	fi
    fi

    if test "$do64bit" != "no" ; then
	AC_DEFINE(TCL_CFG_DO64BIT)
    fi

    if test "${GCC}" = "yes" ; then
	AC_CACHE_CHECK(for SEH support in compiler,
	    tcl_cv_seh,
	AC_TRY_RUN([
	    #define WIN32_LEAN_AND_MEAN
	    #include <windows.h>
	    #undef WIN32_LEAN_AND_MEAN

	    int main(int argc, char** argv) {
		int a, b = 0;
		__try {
		    a = 666 / b;
		}
		__except (EXCEPTION_EXECUTE_HANDLER) {
		    return 0;
		}
		return 1;
	    }
	],
	    tcl_cv_seh=yes,
	    tcl_cv_seh=no,
	    tcl_cv_seh=no)
	)
	if test "$tcl_cv_seh" = "no" ; then
	    AC_DEFINE(HAVE_NO_SEH, 1,
		    [Defined when mingw does not support SEH])
	fi

	#
	# Check to see if the excpt.h include file provided contains the
	# definition for EXCEPTION_DISPOSITION; if not, which is the case
	# with Cygwin's version as of 2002-04-10, define it to be int,
	# sufficient for getting the current code to work.
	#
	AC_CACHE_CHECK(for EXCEPTION_DISPOSITION support in include files,
	    tcl_cv_eh_disposition,
	    AC_TRY_COMPILE([
#	    define WIN32_LEAN_AND_MEAN
#	    include <windows.h>
#	    undef WIN32_LEAN_AND_MEAN
	    ],[
		EXCEPTION_DISPOSITION x;
	    ],
		tcl_cv_eh_disposition=yes,
		tcl_cv_eh_disposition=no)
	)
	if test "$tcl_cv_eh_disposition" = "no" ; then
	AC_DEFINE(EXCEPTION_DISPOSITION, int,
		[Defined when cygwin/mingw does not support EXCEPTION DISPOSITION])
	fi

	# Check to see if winnt.h defines CHAR, SHORT, and LONG
	# even if VOID has already been #defined. The win32api
	# used by mingw and cygwin is known to do this.

	AC_CACHE_CHECK(for winnt.h that ignores VOID define,
	    tcl_cv_winnt_ignore_void,
	    AC_TRY_COMPILE([
		#define VOID void
		#define WIN32_LEAN_AND_MEAN
		#include <windows.h>
		#undef WIN32_LEAN_AND_MEAN
	    ], [
		CHAR c;
		SHORT s;
		LONG l;
	    ],
        tcl_cv_winnt_ignore_void=yes,
        tcl_cv_winnt_ignore_void=no)
	)
	if test "$tcl_cv_winnt_ignore_void" = "yes" ; then
	    AC_DEFINE(HAVE_WINNT_IGNORE_VOID, 1,
		    [Defined when cygwin/mingw ignores VOID define in winnt.h])
	fi

	# See if the compiler supports casting to a union type.
	# This is used to stop gcc from printing a compiler
	# warning when initializing a union member.

	AC_CACHE_CHECK(for cast to union support,
	    tcl_cv_cast_to_union,
	    AC_TRY_COMPILE([],
	    [
		  union foo { int i; double d; };
		  union foo f = (union foo) (int) 0;
	    ],
	    tcl_cv_cast_to_union=yes,
	    tcl_cv_cast_to_union=no)
	)
	if test "$tcl_cv_cast_to_union" = "yes"; then
	    AC_DEFINE(HAVE_CAST_TO_UNION, 1,
		    [Defined when compiler supports casting to union type.])
	fi
    fi

    # DL_LIBS is empty, but then we match the Unix version
    AC_SUBST(DL_LIBS)
    AC_SUBST(CFLAGS_DEBUG)
    AC_SUBST(CFLAGS_OPTIMIZE)
    AC_SUBST(CFLAGS_WARNING)
])

#------------------------------------------------------------------------
# SC_WITH_TCL --
#
#	Location of the Tcl build directory.
#
# Arguments:
#	none
#
# Results:
#
#	Adds the following arguments to configure:
#		--with-tcl=...
#
#	Defines the following vars:
#		TCL_BIN_DIR	Full path to the tcl build dir.
#------------------------------------------------------------------------

AC_DEFUN([SC_WITH_TCL], [
    if test -d ../../tcl8.6$1/win;  then
	TCL_BIN_DEFAULT=../../tcl8.6$1/win
    else
	TCL_BIN_DEFAULT=../../tcl8.6/win
    fi

    AC_ARG_WITH(tcl, [  --with-tcl=DIR          use Tcl 8.6 binaries from DIR],
	    TCL_BIN_DIR=$withval, TCL_BIN_DIR=`cd $TCL_BIN_DEFAULT; pwd`)
    if test ! -d $TCL_BIN_DIR; then
	AC_MSG_ERROR(Tcl directory $TCL_BIN_DIR does not exist)
    fi
    if test ! -f $TCL_BIN_DIR/Makefile; then
	AC_MSG_ERROR(There is no Makefile in $TCL_BIN_DIR:  perhaps you did not specify the Tcl *build* directory (not the toplevel Tcl directory) or you forgot to configure Tcl?)
    else
	echo "building against Tcl binaries in: $TCL_BIN_DIR"
    fi
    AC_SUBST(TCL_BIN_DIR)
])

#------------------------------------------------------------------------
# SC_PROG_TCLSH
#	Locate a tclsh shell installed on the system path. This macro
#	will only find a Tcl shell that already exists on the system.
#	It will not find a Tcl shell in the Tcl build directory or
#	a Tcl shell that has been installed from the Tcl build directory.
#	If a Tcl shell can't be located on the PATH, then TCLSH_PROG will
#	be set to "". Extensions should take care not to create Makefile
#	rules that are run by default and depend on TCLSH_PROG. An
#	extension can't assume that an executable Tcl shell exists at
#	build time.
#
# Arguments
#	none
#
# Results
#	Subst's the following values:
#		TCLSH_PROG
#------------------------------------------------------------------------

AC_DEFUN([SC_PROG_TCLSH], [
    AC_MSG_CHECKING([for tclsh])

    AC_CACHE_VAL(ac_cv_path_tclsh, [
	search_path=`echo ${PATH} | sed -e 's/:/ /g'`
	for dir in $search_path ; do
	    for j in `ls -r $dir/tclsh[[8-9]]*.exe 2> /dev/null` \
		    `ls -r $dir/tclsh* 2> /dev/null` ; do
		if test x"$ac_cv_path_tclsh" = x ; then
		    if test -f "$j" ; then
			ac_cv_path_tclsh=$j
			break
		    fi
		fi
	    done
	done
    ])

    if test -f "$ac_cv_path_tclsh" ; then
	TCLSH_PROG="$ac_cv_path_tclsh"
	AC_MSG_RESULT($TCLSH_PROG)
    else
	# It is not an error if an installed version of Tcl can't be located.
	TCLSH_PROG=""
	AC_MSG_RESULT([No tclsh found on PATH])
    fi
    AC_SUBST(TCLSH_PROG)
])

#------------------------------------------------------------------------
# SC_BUILD_TCLSH
#	Determine the fully qualified path name of the tclsh executable
#	in the Tcl build directory. This macro will correctly determine
#	the name of the tclsh executable even if tclsh has not yet
#	been built in the build directory. The build tclsh must be used
#	when running tests from an extension build directory. It is not
#	correct to use the TCLSH_PROG in cases like this.
#
# Arguments
#	none
#
# Results
#	Subst's the following values:
#		BUILD_TCLSH
#------------------------------------------------------------------------

AC_DEFUN([SC_BUILD_TCLSH], [
    AC_MSG_CHECKING([for tclsh in Tcl build directory])
    BUILD_TCLSH=${TCL_BIN_DIR}/tclsh${TCL_MAJOR_VERSION}${TCL_MINOR_VERSION}${TCL_DBGX}${EXEEXT}
    AC_MSG_RESULT($BUILD_TCLSH)
    AC_SUBST(BUILD_TCLSH)
])

#--------------------------------------------------------------------
# SC_TCL_CFG_ENCODING	TIP #59
#
#	Declare the encoding to use for embedded configuration information.
#
# Arguments:
#	None.
#
# Results:
#	Might append to the following vars:
#		DEFS	(implicit)
#
#	Will define the following vars:
#		TCL_CFGVAL_ENCODING
#
#--------------------------------------------------------------------

AC_DEFUN([SC_TCL_CFG_ENCODING], [
    AC_ARG_WITH(encoding, [  --with-encoding         encoding for configuration values], with_tcencoding=${withval})

    if test x"${with_tcencoding}" != x ; then
	AC_DEFINE_UNQUOTED(TCL_CFGVAL_ENCODING,"${with_tcencoding}")
    else
	# Default encoding on windows is not "iso8859-1"
	AC_DEFINE(TCL_CFGVAL_ENCODING,"cp1252")
    fi
])

#--------------------------------------------------------------------
# SC_EMBED_MANIFEST
#
#	Figure out if we can embed the manifest where necessary
#
# Arguments:
#	An optional manifest to merge into DLL/EXE.
#
# Results:
#	Will define the following vars:
#		VC_MANIFEST_EMBED_DLL
#		VC_MANIFEST_EMBED_EXE
#
#--------------------------------------------------------------------

AC_DEFUN([SC_EMBED_MANIFEST], [
    AC_MSG_CHECKING(whether to embed manifest)
    AC_ARG_ENABLE(embedded-manifest,
	AC_HELP_STRING([--enable-embedded-manifest],
		[embed manifest if possible (default: yes)]),
	[embed_ok=$enableval], [embed_ok=yes])

    VC_MANIFEST_EMBED_DLL=
    VC_MANIFEST_EMBED_EXE=
    result=no
    if test "$embed_ok" = "yes" -a "${SHARED_BUILD}" = "1" \
       -a "$GCC" != "yes" ; then
	# Add the magic to embed the manifest into the dll/exe
	AC_EGREP_CPP([manifest needed], [
#if defined(_MSC_VER) && _MSC_VER >= 1400
print("manifest needed")
#endif
	], [
	# Could do a CHECK_PROG for mt, but should always be with MSVC8+
	# Could add 'if test -f' check, but manifest should be created
	# in this compiler case
	# Add in a manifest argument that may be specified
	# XXX Needs improvement so that the test for existence accounts
	# XXX for a provided (known) manifest
	VC_MANIFEST_EMBED_DLL="if test -f \[$]@.manifest ; then mt.exe -nologo -manifest \[$]@.manifest $1 -outputresource:\[$]@\;2 ; fi"
	VC_MANIFEST_EMBED_EXE="if test -f \[$]@.manifest ; then mt.exe -nologo -manifest \[$]@.manifest $1 -outputresource:\[$]@\;1 ; fi"
	result=yes
	if test "x$1" != x ; then
	    result="yes ($1)"
	fi
	])
    fi
    AC_MSG_RESULT([$result])
    AC_SUBST(VC_MANIFEST_EMBED_DLL)
    AC_SUBST(VC_MANIFEST_EMBED_EXE)
])<|MERGE_RESOLUTION|>--- conflicted
+++ resolved
@@ -364,10 +364,6 @@
     AC_ARG_ENABLE(shared,
 	[  --enable-shared         build and link with shared libraries (default: on)],
 	[tcl_ok=$enableval], [tcl_ok=yes])
-<<<<<<< HEAD
-
-=======
->>>>>>> 771c2f49
     if test "$tcl_ok" = "yes" ; then
 	AC_MSG_RESULT([shared])
 	SHARED_BUILD=1
