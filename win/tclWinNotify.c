/*
 * tclWinNotify.c --
 *
 *	This file contains Windows-specific procedures for the notifier, which
 *	is the lowest-level part of the Tcl event loop. This file works
 *	together with ../generic/tclNotify.c.
 *
 * Copyright (c) 1995-1997 Sun Microsystems, Inc.
 *
 * See the file "license.terms" for information on usage and redistribution of
 * this file, and for a DISCLAIMER OF ALL WARRANTIES.
 */

#include "tclInt.h"

/*
 * The follwing static indicates whether this module has been initialized.
 */

#define INTERVAL_TIMER	1	/* Handle of interval timer. */

#define WM_WAKEUP	WM_USER	/* Message that is send by
				 * Tcl_AlertNotifier. */
/*
 * The following static structure contains the state information for the
 * Windows implementation of the Tcl notifier. One of these structures is
 * created for each thread that is using the notifier.
 */

typedef struct ThreadSpecificData {
    CRITICAL_SECTION crit;	/* Monitor for this notifier. */
    DWORD thread;		/* Identifier for thread associated with this
				 * notifier. */
    HANDLE event;		/* Event object used to wake up the notifier
				 * thread. */
    int pending;		/* Alert message pending, this field is locked
				 * by the notifierMutex. */
    HWND hwnd;			/* Messaging window. */
    int timeout;		/* Current timeout value. */
    int timerActive;		/* 1 if interval timer is running. */
} ThreadSpecificData;

static Tcl_ThreadDataKey dataKey;

/*
 * The following static indicates the number of threads that have initialized
 * notifiers. It controls the lifetime of the TclNotifier window class.
 *
 * You must hold the notifierMutex lock before accessing this variable.
 */

static int notifierCount = 0;
<<<<<<< HEAD
static const TCHAR classname[] = TEXT("TclNotifier");
static int initialized = 0;
static CRITICAL_SECTION notifierMutex;
=======
static const TCHAR className[] = TEXT("TclNotifier");
TCL_DECLARE_MUTEX(notifierMutex)
>>>>>>> 40fd1928

/*
 * Static routines defined in this file.
 */

static LRESULT CALLBACK		NotifierProc(HWND hwnd, UINT message,
				    WPARAM wParam, LPARAM lParam);

/*
 *----------------------------------------------------------------------
 *
 * Tcl_InitNotifier --
 *
 *	Initializes the platform specific notifier state.
 *
 * Results:
 *	Returns a handle to the notifier state for this thread..
 *
 * Side effects:
 *	None.
 *
 *----------------------------------------------------------------------
 */

ClientData
Tcl_InitNotifier(void)
{
    if (tclNotifierHooks.initNotifierProc) {
	return tclNotifierHooks.initNotifierProc();
    } else {
	ThreadSpecificData *tsdPtr = TCL_TSD_INIT(&dataKey);
	WNDCLASS class;

	TclpMasterLock();
	if (!initialized) {
	    initialized = 1;
	    InitializeCriticalSection(&notifierMutex);
	}
	TclpMasterUnlock();

	/*
	 * Register Notifier window class if this is the first thread to use
	 * this module.
	 */

	EnterCriticalSection(&notifierMutex);
	if (notifierCount == 0) {
	    class.style = 0;
	    class.cbClsExtra = 0;
	    class.cbWndExtra = 0;
	    class.hInstance = TclWinGetTclInstance();
	    class.hbrBackground = NULL;
	    class.lpszMenuName = NULL;
	    class.lpszClassName = className;
	    class.lpfnWndProc = NotifierProc;
	    class.hIcon = NULL;
	    class.hCursor = NULL;

	    if (!RegisterClass(&class)) {
		Tcl_Panic("Unable to register TclNotifier window class");
	    }
	}
	notifierCount++;
	LeaveCriticalSection(&notifierMutex);

	tsdPtr->pending = 0;
	tsdPtr->timerActive = 0;

	InitializeCriticalSection(&tsdPtr->crit);

	tsdPtr->hwnd = NULL;
	tsdPtr->thread = GetCurrentThreadId();
	tsdPtr->event = CreateEvent(NULL, TRUE /* manual */,
		FALSE /* !signaled */, NULL);

	return tsdPtr;
    }
}

/*
 *----------------------------------------------------------------------
 *
 * Tcl_FinalizeNotifier --
 *
 *	This function is called to cleanup the notifier state before a thread
 *	is terminated.
 *
 * Results:
 *	None.
 *
 * Side effects:
 *	May dispose of the notifier window and class.
 *
 *----------------------------------------------------------------------
 */

void
Tcl_FinalizeNotifier(
    ClientData clientData)	/* Pointer to notifier data. */
{
    if (tclNotifierHooks.finalizeNotifierProc) {
	tclNotifierHooks.finalizeNotifierProc(clientData);
	return;
    } else {
	ThreadSpecificData *tsdPtr = (ThreadSpecificData *) clientData;

	/*
	 * Only finalize the notifier if a notifier was installed in the
	 * current thread; there is a route in which this is not guaranteed to
	 * be true (when tclWin32Dll.c:DllMain() is called with the flag
	 * DLL_PROCESS_DETACH by the OS, which could be doing so from a thread
	 * that's never previously been involved with Tcl, e.g. the task
	 * manager) so this check is important.
	 *
	 * Fixes Bug #217982 reported by Hugh Vu and Gene Leache.
	 */

	if (tsdPtr == NULL) {
	    return;
	}

	DeleteCriticalSection(&tsdPtr->crit);
	CloseHandle(tsdPtr->event);

	/*
	 * Clean up the timer and messaging window for this thread.
	 */

	if (tsdPtr->hwnd) {
	    KillTimer(tsdPtr->hwnd, INTERVAL_TIMER);
	    DestroyWindow(tsdPtr->hwnd);
	}

	/*
	 * If this is the last thread to use the notifier, unregister the
	 * notifier window class.
	 */

<<<<<<< HEAD
	EnterCriticalSection(&notifierMutex);
	if (notifierCount) {
	    notifierCount--;
	    if (notifierCount == 0) {
		UnregisterClass(classname, TclWinGetTclInstance());
	    }
=======
	Tcl_MutexLock(&notifierMutex);
	notifierCount--;
	if (notifierCount == 0) {
	    UnregisterClass(className, TclWinGetTclInstance());
>>>>>>> 40fd1928
	}
	LeaveCriticalSection(&notifierMutex);
    }
}

/*
 *----------------------------------------------------------------------
 *
 * Tcl_AlertNotifier --
 *
 *	Wake up the specified notifier from any thread. This routine is called
 *	by the platform independent notifier code whenever the Tcl_ThreadAlert
 *	routine is called. This routine is guaranteed not to be called on a
 *	given notifier after Tcl_FinalizeNotifier is called for that notifier.
 *	This routine is typically called from a thread other than the
 *	notifier's thread.
 *
 * Results:
 *	None.
 *
 * Side effects:
 *	Sends a message to the messaging window for the notifier if there
 *	isn't already one pending.
 *
 *----------------------------------------------------------------------
 */

void
Tcl_AlertNotifier(
    ClientData clientData)	/* Pointer to thread data. */
{
    if (tclNotifierHooks.alertNotifierProc) {
	tclNotifierHooks.alertNotifierProc(clientData);
	return;
    } else {
	ThreadSpecificData *tsdPtr = (ThreadSpecificData *) clientData;

	/*
	 * Note that we do not need to lock around access to the hwnd because
	 * the race condition has no effect since any race condition implies
	 * that the notifier thread is already awake.
	 */

	if (tsdPtr->hwnd) {
	    /*
	     * We do need to lock around access to the pending flag.
	     */

	    EnterCriticalSection(&tsdPtr->crit);
	    if (!tsdPtr->pending) {
		PostMessage(tsdPtr->hwnd, WM_WAKEUP, 0, 0);
	    }
	    tsdPtr->pending = 1;
	    LeaveCriticalSection(&tsdPtr->crit);
	} else {
	    SetEvent(tsdPtr->event);
	}
    }
}

/*
 *----------------------------------------------------------------------
 *
 * Tcl_SetTimer --
 *
 *	This procedure sets the current notifier timer value. The notifier
 *	will ensure that Tcl_ServiceAll() is called after the specified
 *	interval, even if no events have occurred.
 *
 * Results:
 *	None.
 *
 * Side effects:
 *	Replaces any previous timer.
 *
 *----------------------------------------------------------------------
 */

void
Tcl_SetTimer(
    const Tcl_Time *timePtr)		/* Maximum block time, or NULL. */
{
    if (tclNotifierHooks.setTimerProc) {
	tclNotifierHooks.setTimerProc(timePtr);
	return;
    } else {
	ThreadSpecificData *tsdPtr = TCL_TSD_INIT(&dataKey);
	UINT timeout;

	/*
	 * We only need to set up an interval timer if we're being called from
	 * an external event loop. If we don't have a window handle then we
	 * just return immediately and let Tcl_WaitForEvent handle timeouts.
	 */

	if (!tsdPtr->hwnd) {
	    return;
	}

	if (!timePtr) {
	    timeout = 0;
	} else {
	    /*
	     * Make sure we pass a non-zero value into the timeout argument.
	     * Windows seems to get confused by zero length timers.
	     */

	    timeout = timePtr->sec * 1000 + timePtr->usec / 1000;
	    if (timeout == 0) {
		timeout = 1;
	    }
	}
	tsdPtr->timeout = timeout;
	if (timeout != 0) {
	    tsdPtr->timerActive = 1;
	    SetTimer(tsdPtr->hwnd, INTERVAL_TIMER,
		    (unsigned long) tsdPtr->timeout, NULL);
	} else {
	    tsdPtr->timerActive = 0;
	    KillTimer(tsdPtr->hwnd, INTERVAL_TIMER);
	}
    }
}

/*
 *----------------------------------------------------------------------
 *
 * Tcl_ServiceModeHook --
 *
 *	This function is invoked whenever the service mode changes.
 *
 * Results:
 *	None.
 *
 * Side effects:
 *	If this is the first time the notifier is set into TCL_SERVICE_ALL,
 *	then the communication window is created.
 *
 *----------------------------------------------------------------------
 */

void
Tcl_ServiceModeHook(
    int mode)			/* Either TCL_SERVICE_ALL, or
				 * TCL_SERVICE_NONE. */
{
    if (tclNotifierHooks.serviceModeHookProc) {
	tclNotifierHooks.serviceModeHookProc(mode);
	return;
    } else {
	ThreadSpecificData *tsdPtr = TCL_TSD_INIT(&dataKey);

	/*
	 * If this is the first time that the notifier has been used from a
	 * modal loop, then create a communication window. Note that after this
	 * point, the application needs to service events in a timely fashion
	 * or Windows will hang waiting for the window to respond to
	 * synchronous system messages. At some point, we may want to consider
	 * destroying the window if we leave the modal loop, but for now we'll
	 * leave it around.
	 */

	if (mode == TCL_SERVICE_ALL && !tsdPtr->hwnd) {
	    tsdPtr->hwnd = CreateWindow(className, className,
		    WS_TILED, 0, 0, 0, 0, NULL, NULL, TclWinGetTclInstance(),
		    NULL);

	    /*
	     * Send an initial message to the window to ensure that we wake up
	     * the notifier once we get into the modal loop. This will force
	     * the notifier to recompute the timeout value and schedule a timer
	     * if one is needed.
	     */

	    Tcl_AlertNotifier(tsdPtr);
	}
    }
}

/*
 *----------------------------------------------------------------------
 *
 * NotifierProc --
 *
 *	This procedure is invoked by Windows to process events on the notifier
 *	window. Messages will be sent to this window in response to external
 *	timer events or calls to TclpAlertTsdPtr->
 *
 * Results:
 *	A standard windows result.
 *
 * Side effects:
 *	Services any pending events.
 *
 *----------------------------------------------------------------------
 */

static LRESULT CALLBACK
NotifierProc(
    HWND hwnd,			/* Passed on... */
    UINT message,		/* What messsage is this? */
    WPARAM wParam,		/* Passed on... */
    LPARAM lParam)		/* Passed on... */
{
    ThreadSpecificData *tsdPtr = TCL_TSD_INIT(&dataKey);

    if (message == WM_WAKEUP) {
	EnterCriticalSection(&tsdPtr->crit);
	tsdPtr->pending = 0;
	LeaveCriticalSection(&tsdPtr->crit);
    } else if (message != WM_TIMER) {
	return DefWindowProc(hwnd, message, wParam, lParam);
    }

    /*
     * Process all of the runnable events.
     */

    Tcl_ServiceAll();
    return 0;
}

/*
 *----------------------------------------------------------------------
 *
 * Tcl_WaitForEvent --
 *
 *	This function is called by Tcl_DoOneEvent to wait for new events on
 *	the message queue. If the block time is 0, then Tcl_WaitForEvent just
 *	polls the event queue without blocking.
 *
 * Results:
 *	Returns -1 if a WM_QUIT message is detected, returns 1 if a message
 *	was dispatched, otherwise returns 0.
 *
 * Side effects:
 *	Dispatches a message to a window procedure, which could do anything.
 *
 *----------------------------------------------------------------------
 */

int
Tcl_WaitForEvent(
    const Tcl_Time *timePtr)		/* Maximum block time, or NULL. */
{
    if (tclNotifierHooks.waitForEventProc) {
	return tclNotifierHooks.waitForEventProc(timePtr);
    } else {
	ThreadSpecificData *tsdPtr = TCL_TSD_INIT(&dataKey);
	MSG msg;
	DWORD timeout, result;
	int status;

	/*
	 * Compute the timeout in milliseconds.
	 */

	if (timePtr) {
	    /*
	     * TIP #233 (Virtualized Time). Convert virtual domain delay to
	     * real-time.
	     */

	    Tcl_Time myTime;

	    myTime.sec  = timePtr->sec;
	    myTime.usec = timePtr->usec;

	    if (myTime.sec != 0 || myTime.usec != 0) {
		tclScaleTimeProcPtr(&myTime, tclTimeClientData);
	    }

	    timeout = myTime.sec * 1000 + myTime.usec / 1000;
	} else {
	    timeout = INFINITE;
	}

	/*
	 * Check to see if there are any messages in the queue before waiting
	 * because MsgWaitForMultipleObjects will not wake up if there are
	 * events currently sitting in the queue.
	 */

	if (!PeekMessage(&msg, NULL, 0, 0, PM_NOREMOVE)) {
	    /*
	     * Wait for something to happen (a signal from another thread, a
	     * message, or timeout) or loop servicing asynchronous procedure
	     * calls queued to this thread.
	     */

	again:
	    result = MsgWaitForMultipleObjectsEx(1, &tsdPtr->event, timeout,
		    QS_ALLINPUT, MWMO_ALERTABLE);
	    if (result == WAIT_IO_COMPLETION) {
		goto again;
	    } else if (result == WAIT_FAILED) {
		status = -1;
		goto end;
	    }
	}

	/*
	 * Check to see if there are any messages to process.
	 */

	if (PeekMessage(&msg, NULL, 0, 0, PM_NOREMOVE)) {
	    /*
	     * Retrieve and dispatch the first message.
	     */

	    result = GetMessage(&msg, NULL, 0, 0);
	    if (result == 0) {
		/*
		 * We received a request to exit this thread (WM_QUIT), so
		 * propagate the quit message and start unwinding.
		 */

		PostQuitMessage((int) msg.wParam);
		status = -1;
	    } else if (result == (DWORD)-1) {
		/*
		 * We got an error from the system. I have no idea why this
		 * would happen, so we'll just unwind.
		 */

		status = -1;
	    } else {
		TranslateMessage(&msg);
		DispatchMessage(&msg);
		status = 1;
	    }
	} else {
	    status = 0;
	}

      end:
	ResetEvent(tsdPtr->event);
	return status;
    }
}

/*
 *----------------------------------------------------------------------
 *
 * Tcl_Sleep --
 *
 *	Delay execution for the specified number of milliseconds.
 *
 * Results:
 *	None.
 *
 * Side effects:
 *	Time passes.
 *
 *----------------------------------------------------------------------
 */

void
Tcl_Sleep(
    int ms)			/* Number of milliseconds to sleep. */
{
    /*
     * Simply calling 'Sleep' for the requisite number of milliseconds can
     * make the process appear to wake up early because it isn't synchronized
     * with the CPU performance counter that is used in tclWinTime.c. This
     * behavior is probably benign, but messes up some of the corner cases in
     * the test suite. We get around this problem by repeating the 'Sleep'
     * call as many times as necessary to make the clock advance by the
     * requisite amount.
     */

    Tcl_Time now;		/* Current wall clock time. */
    Tcl_Time desired;		/* Desired wakeup time. */
    Tcl_Time vdelay;		/* Time to sleep, for scaling virtual ->
				 * real. */
    DWORD sleepTime;		/* Time to sleep, real-time */

    vdelay.sec  = ms / 1000;
    vdelay.usec = (ms % 1000) * 1000;

    Tcl_GetTime(&now);
    desired.sec  = now.sec  + vdelay.sec;
    desired.usec = now.usec + vdelay.usec;
    if (desired.usec > 1000000) {
	++desired.sec;
	desired.usec -= 1000000;
    }

    /*
     * TIP #233: Scale delay from virtual to real-time.
     */

    tclScaleTimeProcPtr(&vdelay, tclTimeClientData);
    sleepTime = vdelay.sec * 1000 + vdelay.usec / 1000;

    for (;;) {
	SleepEx(sleepTime, TRUE);
	Tcl_GetTime(&now);
	if (now.sec > desired.sec) {
	    break;
	} else if ((now.sec == desired.sec) && (now.usec >= desired.usec)) {
	    break;
	}

	vdelay.sec  = desired.sec  - now.sec;
	vdelay.usec = desired.usec - now.usec;

	tclScaleTimeProcPtr(&vdelay, tclTimeClientData);
	sleepTime = vdelay.sec * 1000 + vdelay.usec / 1000;
    }
}

/*
 * Local Variables:
 * mode: c
 * c-basic-offset: 4
 * fill-column: 78
 * End:
 */<|MERGE_RESOLUTION|>--- conflicted
+++ resolved
@@ -50,14 +50,9 @@
  */
 
 static int notifierCount = 0;
-<<<<<<< HEAD
-static const TCHAR classname[] = TEXT("TclNotifier");
+static const TCHAR className[] = TEXT("TclNotifier");
 static int initialized = 0;
 static CRITICAL_SECTION notifierMutex;
-=======
-static const TCHAR className[] = TEXT("TclNotifier");
-TCL_DECLARE_MUTEX(notifierMutex)
->>>>>>> 40fd1928
 
 /*
  * Static routines defined in this file.
@@ -198,19 +193,12 @@
 	 * notifier window class.
 	 */
 
-<<<<<<< HEAD
 	EnterCriticalSection(&notifierMutex);
 	if (notifierCount) {
 	    notifierCount--;
 	    if (notifierCount == 0) {
-		UnregisterClass(classname, TclWinGetTclInstance());
+		UnregisterClass(className, TclWinGetTclInstance());
 	    }
-=======
-	Tcl_MutexLock(&notifierMutex);
-	notifierCount--;
-	if (notifierCount == 0) {
-	    UnregisterClass(className, TclWinGetTclInstance());
->>>>>>> 40fd1928
 	}
 	LeaveCriticalSection(&notifierMutex);
     }
