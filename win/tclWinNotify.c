/*
 * tclWinNotify.c --
 *
 *	This file contains Windows-specific procedures for the notifier, which
 *	is the lowest-level part of the Tcl event loop. This file works
 *	together with ../generic/tclNotify.c.
 *
 * Copyright (c) 1995-1997 Sun Microsystems, Inc.
 *
 * See the file "license.terms" for information on usage and redistribution of
 * this file, and for a DISCLAIMER OF ALL WARRANTIES.
<<<<<<< HEAD
 *
 * RCS: @(#) $Id: tclWinNotify.c,v 1.28 2010/05/11 14:47:12 nijtmans Exp $
=======
>>>>>>> 488806d8
 */

#include "tclInt.h"

/*
 * The follwing static indicates whether this module has been initialized.
 */

#define INTERVAL_TIMER	1	/* Handle of interval timer. */

#define WM_WAKEUP	WM_USER	/* Message that is send by
				 * Tcl_AlertNotifier. */
/*
 * The following static structure contains the state information for the
 * Windows implementation of the Tcl notifier. One of these structures is
 * created for each thread that is using the notifier.
 */

typedef struct ThreadSpecificData {
    CRITICAL_SECTION crit;	/* Monitor for this notifier. */
    DWORD thread;		/* Identifier for thread associated with this
				 * notifier. */
    HANDLE event;		/* Event object used to wake up the notifier
				 * thread. */
    int pending;		/* Alert message pending, this field is locked
				 * by the notifierMutex. */
    HWND hwnd;			/* Messaging window. */
    int timeout;		/* Current timeout value. */
    int timerActive;		/* 1 if interval timer is running. */
} ThreadSpecificData;

static Tcl_ThreadDataKey dataKey;

/*
 * The following static indicates the number of threads that have initialized
 * notifiers. It controls the lifetime of the TclNotifier window class.
 *
 * You must hold the notifierMutex lock before accessing this variable.
 */

static int notifierCount = 0;
static const TCHAR classname[] = TEXT("TclNotifier");
TCL_DECLARE_MUTEX(notifierMutex)

/*
 * Static routines defined in this file.
 */

static LRESULT CALLBACK		NotifierProc(HWND hwnd, UINT message,
				    WPARAM wParam, LPARAM lParam);

/*
 *----------------------------------------------------------------------
 *
 * Tcl_InitNotifier --
 *
 *	Initializes the platform specific notifier state.
 *
 * Results:
 *	Returns a handle to the notifier state for this thread..
 *
 * Side effects:
 *	None.
 *
 *----------------------------------------------------------------------
 */

ClientData
Tcl_InitNotifier(void)
{
    if (tclNotifierHooks.initNotifierProc) {
	return tclNotifierHooks.initNotifierProc();
    } else {
	ThreadSpecificData *tsdPtr = TCL_TSD_INIT(&dataKey);
	WNDCLASS class;

	/*
	 * Register Notifier window class if this is the first thread to use
	 * this module.
	 */

	Tcl_MutexLock(&notifierMutex);
	if (notifierCount == 0) {
	    class.style = 0;
	    class.cbClsExtra = 0;
	    class.cbWndExtra = 0;
	    class.hInstance = TclWinGetTclInstance();
	    class.hbrBackground = NULL;
	    class.lpszMenuName = NULL;
	    class.lpszClassName = classname;
	    class.lpfnWndProc = NotifierProc;
	    class.hIcon = NULL;
	    class.hCursor = NULL;

	    if (!RegisterClass(&class)) {
		Tcl_Panic("Unable to register TclNotifier window class");
	    }
	}
	notifierCount++;
	Tcl_MutexUnlock(&notifierMutex);

	tsdPtr->pending = 0;
	tsdPtr->timerActive = 0;

	InitializeCriticalSection(&tsdPtr->crit);

	tsdPtr->hwnd = NULL;
	tsdPtr->thread = GetCurrentThreadId();
	tsdPtr->event = CreateEvent(NULL, TRUE /* manual */,
		FALSE /* !signaled */, NULL);

	return tsdPtr;
    }
}

/*
 *----------------------------------------------------------------------
 *
 * Tcl_FinalizeNotifier --
 *
 *	This function is called to cleanup the notifier state before a thread
 *	is terminated.
 *
 * Results:
 *	None.
 *
 * Side effects:
 *	May dispose of the notifier window and class.
 *
 *----------------------------------------------------------------------
 */

void
Tcl_FinalizeNotifier(
    ClientData clientData)	/* Pointer to notifier data. */
{
    if (tclNotifierHooks.finalizeNotifierProc) {
	tclNotifierHooks.finalizeNotifierProc(clientData);
	return;
    } else {
	ThreadSpecificData *tsdPtr = (ThreadSpecificData *) clientData;

	/*
	 * Only finalize the notifier if a notifier was installed in the
	 * current thread; there is a route in which this is not guaranteed to
	 * be true (when tclWin32Dll.c:DllMain() is called with the flag
	 * DLL_PROCESS_DETACH by the OS, which could be doing so from a thread
	 * that's never previously been involved with Tcl, e.g. the task
	 * manager) so this check is important.
	 *
	 * Fixes Bug #217982 reported by Hugh Vu and Gene Leache.
	 */

	if (tsdPtr == NULL) {
	    return;
	}

	DeleteCriticalSection(&tsdPtr->crit);
	CloseHandle(tsdPtr->event);

	/*
	 * Clean up the timer and messaging window for this thread.
	 */

	if (tsdPtr->hwnd) {
	    KillTimer(tsdPtr->hwnd, INTERVAL_TIMER);
	    DestroyWindow(tsdPtr->hwnd);
	}

	/*
	 * If this is the last thread to use the notifier, unregister the
	 * notifier window class.
	 */

	Tcl_MutexLock(&notifierMutex);
	notifierCount--;
	if (notifierCount == 0) {
	    UnregisterClass(classname, TclWinGetTclInstance());
	}
	Tcl_MutexUnlock(&notifierMutex);
    }
}

/*
 *----------------------------------------------------------------------
 *
 * Tcl_AlertNotifier --
 *
 *	Wake up the specified notifier from any thread. This routine is called
 *	by the platform independent notifier code whenever the Tcl_ThreadAlert
 *	routine is called. This routine is guaranteed not to be called on a
 *	given notifier after Tcl_FinalizeNotifier is called for that notifier.
 *	This routine is typically called from a thread other than the
 *	notifier's thread.
 *
 * Results:
 *	None.
 *
 * Side effects:
 *	Sends a message to the messaging window for the notifier if there
 *	isn't already one pending.
 *
 *----------------------------------------------------------------------
 */

void
Tcl_AlertNotifier(
    ClientData clientData)	/* Pointer to thread data. */
{
    if (tclNotifierHooks.alertNotifierProc) {
	tclNotifierHooks.alertNotifierProc(clientData);
	return;
    } else {
	ThreadSpecificData *tsdPtr = (ThreadSpecificData *) clientData;

	/*
	 * Note that we do not need to lock around access to the hwnd because
	 * the race condition has no effect since any race condition implies
	 * that the notifier thread is already awake.
	 */

	if (tsdPtr->hwnd) {
	    /*
	     * We do need to lock around access to the pending flag.
	     */

	    EnterCriticalSection(&tsdPtr->crit);
	    if (!tsdPtr->pending) {
		PostMessage(tsdPtr->hwnd, WM_WAKEUP, 0, 0);
	    }
	    tsdPtr->pending = 1;
	    LeaveCriticalSection(&tsdPtr->crit);
	} else {
	    SetEvent(tsdPtr->event);
	}
    }
}

/*
 *----------------------------------------------------------------------
 *
 * Tcl_SetTimer --
 *
 *	This procedure sets the current notifier timer value. The notifier
 *	will ensure that Tcl_ServiceAll() is called after the specified
 *	interval, even if no events have occurred.
 *
 * Results:
 *	None.
 *
 * Side effects:
 *	Replaces any previous timer.
 *
 *----------------------------------------------------------------------
 */

void
Tcl_SetTimer(
    const Tcl_Time *timePtr)		/* Maximum block time, or NULL. */
{
    if (tclNotifierHooks.setTimerProc) {
	tclNotifierHooks.setTimerProc(timePtr);
	return;
    } else {
	ThreadSpecificData *tsdPtr = TCL_TSD_INIT(&dataKey);
	UINT timeout;

	/*
	 * We only need to set up an interval timer if we're being called from
	 * an external event loop. If we don't have a window handle then we
	 * just return immediately and let Tcl_WaitForEvent handle timeouts.
	 */

	if (!tsdPtr->hwnd) {
	    return;
	}

	if (!timePtr) {
	    timeout = 0;
	} else {
	    /*
	     * Make sure we pass a non-zero value into the timeout argument.
	     * Windows seems to get confused by zero length timers.
	     */

	    timeout = timePtr->sec * 1000 + timePtr->usec / 1000;
	    if (timeout == 0) {
		timeout = 1;
	    }
	}
	tsdPtr->timeout = timeout;
	if (timeout != 0) {
	    tsdPtr->timerActive = 1;
	    SetTimer(tsdPtr->hwnd, INTERVAL_TIMER,
		    (unsigned long) tsdPtr->timeout, NULL);
	} else {
	    tsdPtr->timerActive = 0;
	    KillTimer(tsdPtr->hwnd, INTERVAL_TIMER);
	}
    }
}

/*
 *----------------------------------------------------------------------
 *
 * Tcl_ServiceModeHook --
 *
 *	This function is invoked whenever the service mode changes.
 *
 * Results:
 *	None.
 *
 * Side effects:
 *	If this is the first time the notifier is set into TCL_SERVICE_ALL,
 *	then the communication window is created.
 *
 *----------------------------------------------------------------------
 */

void
Tcl_ServiceModeHook(
    int mode)			/* Either TCL_SERVICE_ALL, or
				 * TCL_SERVICE_NONE. */
{
    if (tclNotifierHooks.serviceModeHookProc) {
	tclNotifierHooks.serviceModeHookProc(mode);
	return;
    } else {
	ThreadSpecificData *tsdPtr = TCL_TSD_INIT(&dataKey);

	/*
	 * If this is the first time that the notifier has been used from a
	 * modal loop, then create a communication window. Note that after this
	 * point, the application needs to service events in a timely fashion
	 * or Windows will hang waiting for the window to respond to
	 * synchronous system messages. At some point, we may want to consider
	 * destroying the window if we leave the modal loop, but for now we'll
	 * leave it around.
	 */

	if (mode == TCL_SERVICE_ALL && !tsdPtr->hwnd) {
	    tsdPtr->hwnd = CreateWindow(classname, classname,
		    WS_TILED, 0, 0, 0, 0, NULL, NULL, TclWinGetTclInstance(),
		    NULL);

	    /*
	     * Send an initial message to the window to ensure that we wake up
	     * the notifier once we get into the modal loop. This will force
	     * the notifier to recompute the timeout value and schedule a timer
	     * if one is needed.
	     */

	    Tcl_AlertNotifier(tsdPtr);
	}
    }
}

/*
 *----------------------------------------------------------------------
 *
 * NotifierProc --
 *
 *	This procedure is invoked by Windows to process events on the notifier
 *	window. Messages will be sent to this window in response to external
 *	timer events or calls to TclpAlertTsdPtr->
 *
 * Results:
 *	A standard windows result.
 *
 * Side effects:
 *	Services any pending events.
 *
 *----------------------------------------------------------------------
 */

static LRESULT CALLBACK
NotifierProc(
    HWND hwnd,			/* Passed on... */
    UINT message,		/* What messsage is this? */
    WPARAM wParam,		/* Passed on... */
    LPARAM lParam)		/* Passed on... */
{
    ThreadSpecificData *tsdPtr = TCL_TSD_INIT(&dataKey);

    if (message == WM_WAKEUP) {
	EnterCriticalSection(&tsdPtr->crit);
	tsdPtr->pending = 0;
	LeaveCriticalSection(&tsdPtr->crit);
    } else if (message != WM_TIMER) {
	return DefWindowProc(hwnd, message, wParam, lParam);
    }

    /*
     * Process all of the runnable events.
     */

    Tcl_ServiceAll();
    return 0;
}

/*
 *----------------------------------------------------------------------
 *
 * Tcl_WaitForEvent --
 *
 *	This function is called by Tcl_DoOneEvent to wait for new events on
 *	the message queue. If the block time is 0, then Tcl_WaitForEvent just
 *	polls the event queue without blocking.
 *
 * Results:
 *	Returns -1 if a WM_QUIT message is detected, returns 1 if a message
 *	was dispatched, otherwise returns 0.
 *
 * Side effects:
 *	Dispatches a message to a window procedure, which could do anything.
 *
 *----------------------------------------------------------------------
 */

int
Tcl_WaitForEvent(
    const Tcl_Time *timePtr)		/* Maximum block time, or NULL. */
{
    if (tclNotifierHooks.waitForEventProc) {
	return tclNotifierHooks.waitForEventProc(timePtr);
    } else {
	ThreadSpecificData *tsdPtr = TCL_TSD_INIT(&dataKey);
	MSG msg;
	DWORD timeout, result;
	int status;

	/*
	 * Compute the timeout in milliseconds.
	 */

	if (timePtr) {
	    /*
	     * TIP #233 (Virtualized Time). Convert virtual domain delay to
	     * real-time.
	     */

	    Tcl_Time myTime;

	    myTime.sec  = timePtr->sec;
	    myTime.usec = timePtr->usec;

	    if (myTime.sec != 0 || myTime.usec != 0) {
		tclScaleTimeProcPtr(&myTime, tclTimeClientData);
	    }

	    timeout = myTime.sec * 1000 + myTime.usec / 1000;
	} else {
	    timeout = INFINITE;
	}

	/*
	 * Check to see if there are any messages in the queue before waiting
	 * because MsgWaitForMultipleObjects will not wake up if there are
	 * events currently sitting in the queue.
	 */

	if (!PeekMessage(&msg, NULL, 0, 0, PM_NOREMOVE)) {
	    /*
	     * Wait for something to happen (a signal from another thread, a
	     * message, or timeout) or loop servicing asynchronous procedure
	     * calls queued to this thread.
	     */

	again:
	    result = MsgWaitForMultipleObjectsEx(1, &tsdPtr->event, timeout,
		    QS_ALLINPUT, MWMO_ALERTABLE);
	    if (result == WAIT_IO_COMPLETION) {
		goto again;
	    } else if (result == WAIT_FAILED) {
		status = -1;
		goto end;
	    }
	}

	/*
	 * Check to see if there are any messages to process.
	 */

	if (PeekMessage(&msg, NULL, 0, 0, PM_NOREMOVE)) {
	    /*
	     * Retrieve and dispatch the first message.
	     */

	    result = GetMessage(&msg, NULL, 0, 0);
	    if (result == 0) {
		/*
		 * We received a request to exit this thread (WM_QUIT), so
		 * propagate the quit message and start unwinding.
		 */

		PostQuitMessage((int) msg.wParam);
		status = -1;
	    } else if (result == (DWORD)-1) {
		/*
		 * We got an error from the system. I have no idea why this
		 * would happen, so we'll just unwind.
		 */

		status = -1;
	    } else {
		TranslateMessage(&msg);
		DispatchMessage(&msg);
		status = 1;
	    }
	} else {
	    status = 0;
	}

      end:
	ResetEvent(tsdPtr->event);
	return status;
    }
}

/*
 *----------------------------------------------------------------------
 *
 * Tcl_Sleep --
 *
 *	Delay execution for the specified number of milliseconds.
 *
 * Results:
 *	None.
 *
 * Side effects:
 *	Time passes.
 *
 *----------------------------------------------------------------------
 */

void
Tcl_Sleep(
    int ms)			/* Number of milliseconds to sleep. */
{
    /*
     * Simply calling 'Sleep' for the requisite number of milliseconds can
     * make the process appear to wake up early because it isn't synchronized
     * with the CPU performance counter that is used in tclWinTime.c. This
     * behavior is probably benign, but messes up some of the corner cases in
     * the test suite. We get around this problem by repeating the 'Sleep'
     * call as many times as necessary to make the clock advance by the
     * requisite amount.
     */

    Tcl_Time now;		/* Current wall clock time. */
    Tcl_Time desired;		/* Desired wakeup time. */
    Tcl_Time vdelay;		/* Time to sleep, for scaling virtual ->
				 * real. */
    DWORD sleepTime;		/* Time to sleep, real-time */

    vdelay.sec  = ms / 1000;
    vdelay.usec = (ms % 1000) * 1000;

    Tcl_GetTime(&now);
    desired.sec  = now.sec  + vdelay.sec;
    desired.usec = now.usec + vdelay.usec;
    if (desired.usec > 1000000) {
	++desired.sec;
	desired.usec -= 1000000;
    }

    /*
     * TIP #233: Scale delay from virtual to real-time.
     */

    tclScaleTimeProcPtr(&vdelay, tclTimeClientData);
    sleepTime = vdelay.sec * 1000 + vdelay.usec / 1000;

    for (;;) {
	SleepEx(sleepTime, TRUE);
	Tcl_GetTime(&now);
	if (now.sec > desired.sec) {
	    break;
	} else if ((now.sec == desired.sec) && (now.usec >= desired.usec)) {
	    break;
	}

	vdelay.sec  = desired.sec  - now.sec;
	vdelay.usec = desired.usec - now.usec;

	tclScaleTimeProcPtr(&vdelay, tclTimeClientData);
	sleepTime = vdelay.sec * 1000 + vdelay.usec / 1000;
    }
}

/*
 * Local Variables:
 * mode: c
 * c-basic-offset: 4
 * fill-column: 78
 * End:
 */<|MERGE_RESOLUTION|>--- conflicted
+++ resolved
@@ -9,11 +9,6 @@
  *
  * See the file "license.terms" for information on usage and redistribution of
  * this file, and for a DISCLAIMER OF ALL WARRANTIES.
-<<<<<<< HEAD
- *
- * RCS: @(#) $Id: tclWinNotify.c,v 1.28 2010/05/11 14:47:12 nijtmans Exp $
-=======
->>>>>>> 488806d8
  */
 
 #include "tclInt.h"
