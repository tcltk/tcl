--- conflicted
+++ resolved
@@ -171,11 +171,7 @@
 {
     Tcl_Command cmd;
 
-<<<<<<< HEAD
-    if (Tcl_InitStubs(interp, "8.7-", 0) == NULL) {
-=======
     if (Tcl_InitStubs(interp, "8.5-", 0) == NULL) {
->>>>>>> 9731982a
 	return TCL_ERROR;
     }
 
@@ -480,11 +476,7 @@
      */
 
     Tcl_DStringInit(&buf);
-<<<<<<< HEAD
-    nativeTail = Tcl_UtfToUtf16DString(tail, -1, &buf);
-=======
     nativeTail = Tcl_UtfToUniCharDString(tail, -1, &buf);
->>>>>>> 9731982a
     result = RecursiveDeleteKey(subkey, nativeTail, saveMode);
     Tcl_DStringFree(&buf);
 
@@ -542,11 +534,7 @@
 
     valueName = Tcl_GetString(valueNameObj);
     Tcl_DStringInit(&ds);
-<<<<<<< HEAD
-    Tcl_UtfToUtf16DString(valueName, valueNameObj->length, &ds);
-=======
     Tcl_UtfToUniCharDString(valueName, valueNameObj->length, &ds);
->>>>>>> 9731982a
     result = RegDeleteValue(key, (const WCHAR *)Tcl_DStringValue(&ds));
     Tcl_DStringFree(&ds);
     if (result != ERROR_SUCCESS) {
@@ -637,11 +625,7 @@
 	    break;
 	}
 	Tcl_DStringInit(&ds);
-<<<<<<< HEAD
-	name = Tcl_Utf16ToUtfDString(buffer, bufSize, &ds);
-=======
 	name = Tcl_UniCharToUtfDString(buffer, bufSize, &ds);
->>>>>>> 9731982a
 	if (pattern && !Tcl_StringMatch(name, pattern)) {
 	    Tcl_DStringFree(&ds);
 	    continue;
@@ -709,11 +693,7 @@
 
     valueName = Tcl_GetString(valueNameObj);
     Tcl_DStringInit(&ds);
-<<<<<<< HEAD
-    nativeValue = Tcl_UtfToUtf16DString(valueName, valueNameObj->length, &ds);
-=======
     nativeValue = Tcl_UtfToUniCharDString(valueName, valueNameObj->length, &ds);
->>>>>>> 9731982a
     result = RegQueryValueEx(key, nativeValue, NULL, &type,
 	    NULL, NULL);
     Tcl_DStringFree(&ds);
@@ -796,11 +776,7 @@
 
     valueName = Tcl_GetString(valueNameObj);
     Tcl_DStringInit(&buf);
-<<<<<<< HEAD
-    nativeValue = Tcl_UtfToUtf16DString(valueName, valueNameObj->length, &buf);
-=======
     nativeValue = Tcl_UtfToUniCharDString(valueName, valueNameObj->length, &buf);
->>>>>>> 9731982a
 
     result = RegQueryValueEx(key, nativeValue, NULL, &type,
 	    (BYTE *) Tcl_DStringValue(&data), &length);
@@ -852,11 +828,7 @@
 	    WCHAR *wp = (WCHAR *) p;
 
 	    Tcl_DStringInit(&buf);
-<<<<<<< HEAD
-	    Tcl_Utf16ToUtfDString((WCHAR *) p, -1, &buf);
-=======
 	    Tcl_UniCharToUtfDString(wp, wcslen(wp), &buf);
->>>>>>> 9731982a
 	    Tcl_ListObjAppendElement(interp, resultPtr,
 		    Tcl_NewStringObj(Tcl_DStringValue(&buf),
 			    Tcl_DStringLength(&buf)));
@@ -867,14 +839,9 @@
 	}
 	Tcl_SetObjResult(interp, resultPtr);
     } else if ((type == REG_SZ) || (type == REG_EXPAND_SZ)) {
-<<<<<<< HEAD
-	Tcl_DStringInit(&buf);
-	Tcl_Utf16ToUtfDString((WCHAR *) Tcl_DStringValue(&data), -1, &buf);
-=======
 	WCHAR *wp = (WCHAR *) Tcl_DStringValue(&data);
 	Tcl_DStringInit(&buf);
 	Tcl_UniCharToUtfDString((WCHAR *) Tcl_DStringValue(&data), wcslen(wp), &buf);
->>>>>>> 9731982a
 	Tcl_DStringResult(interp, &buf);
     } else {
 	/*
@@ -953,11 +920,7 @@
 	    &size, NULL, NULL, NULL, NULL) == ERROR_SUCCESS) {
 
 	Tcl_DStringInit(&ds);
-<<<<<<< HEAD
-	Tcl_Utf16ToUtfDString((WCHAR *) Tcl_DStringValue(&buffer), size, &ds);
-=======
 	Tcl_UniCharToUtfDString((WCHAR *) Tcl_DStringValue(&buffer), size, &ds);
->>>>>>> 9731982a
 	name = Tcl_DStringValue(&ds);
 	if (!pattern || Tcl_StringMatch(name, pattern)) {
 	    result = Tcl_ListObjAppendElement(interp, resultPtr,
@@ -1066,11 +1029,7 @@
 
     if (hostName) {
 	Tcl_DStringInit(&buf);
-<<<<<<< HEAD
-	hostName = (char *) Tcl_UtfToUtf16DString(hostName, -1, &buf);
-=======
 	hostName = (char *) Tcl_UtfToUniCharDString(hostName, -1, &buf);
->>>>>>> 9731982a
 	result = RegConnectRegistry((WCHAR *)hostName, rootKey,
 		&rootKey);
 	Tcl_DStringFree(&buf);
@@ -1086,11 +1045,7 @@
 
     if (keyName) {
 	Tcl_DStringInit(&buf);
-<<<<<<< HEAD
-	keyName = (char *) Tcl_UtfToUtf16DString(keyName, -1, &buf);
-=======
 	keyName = (char *) Tcl_UtfToUniCharDString(keyName, -1, &buf);
->>>>>>> 9731982a
     }
     if (flags & REG_CREATE) {
 	DWORD create;
@@ -1346,11 +1301,7 @@
 
     valueName = Tcl_GetString(valueNameObj);
     Tcl_DStringInit(&nameBuf);
-<<<<<<< HEAD
-    valueName = (char *) Tcl_UtfToUtf16DString(valueName, valueNameObj->length, &nameBuf);
-=======
     valueName = (char *) Tcl_UtfToUniCharDString(valueName, valueNameObj->length, &nameBuf);
->>>>>>> 9731982a
 
     if (type == REG_DWORD || type == REG_DWORD_BIG_ENDIAN) {
 	int value;
@@ -1395,11 +1346,7 @@
 	}
 
 	Tcl_DStringInit(&buf);
-<<<<<<< HEAD
-	Tcl_UtfToUtf16DString(Tcl_DStringValue(&data), Tcl_DStringLength(&data)+1,
-=======
 	Tcl_UtfToUniCharDString(Tcl_DStringValue(&data), Tcl_DStringLength(&data)+1,
->>>>>>> 9731982a
 		&buf);
 	result = RegSetValueEx(key, (WCHAR *) valueName, 0,
 		(DWORD) type, (BYTE *) Tcl_DStringValue(&buf),
@@ -1411,11 +1358,7 @@
 	const char *data = Tcl_GetString(dataObj);
 
 	Tcl_DStringInit(&buf);
-<<<<<<< HEAD
-	data = (char *) Tcl_UtfToUtf16DString(data, dataObj->length, &buf);
-=======
 	data = (char *) Tcl_UtfToUniCharDString(data, dataObj->length, &buf);
->>>>>>> 9731982a
 
 	/*
 	 * Include the null in the length, padding if needed for WCHAR.
@@ -1497,11 +1440,7 @@
 
     str = Tcl_GetString(objv[0]);
     Tcl_DStringInit(&ds);
-<<<<<<< HEAD
-    wstr = (WCHAR *) Tcl_UtfToUtf16DString(str, objv[0]->length, &ds);
-=======
     wstr = (WCHAR *) Tcl_UtfToUniCharDString(str, objv[0]->length, &ds);
->>>>>>> 9731982a
     if (Tcl_DStringLength(&ds) == 0) {
 	wstr = NULL;
     }
@@ -1566,11 +1505,7 @@
 	char *msgPtr;
 
 	Tcl_DStringInit(&ds);
-<<<<<<< HEAD
-	Tcl_Utf16ToUtfDString(tMsgPtr, -1, &ds);
-=======
 	Tcl_UniCharToUtfDString(tMsgPtr, wcslen(tMsgPtr), &ds);
->>>>>>> 9731982a
 	LocalFree(tMsgPtr);
 
 	msgPtr = Tcl_DStringValue(&ds);
