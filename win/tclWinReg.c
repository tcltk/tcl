/*
 * tclWinReg.c --
 *
 *	This file contains the implementation of the "registry" Tcl built-in
 *	command. This command is built as a dynamically loadable extension in
 *	a separate DLL.
 *
 * Copyright (c) 1997 by Sun Microsystems, Inc.
 * Copyright (c) 1998-1999 by Scriptics Corporation.
 *
 * See the file "license.terms" for information on usage and redistribution of
 * this file, and for a DISCLAIMER OF ALL WARRANTIES.
 */

#undef STATIC_BUILD
#define USE_TCL_STUBS
#include "tclInt.h"
#ifdef _MSC_VER
#   pragma comment (lib, "advapi32.lib")
#endif
#include <stdlib.h>

#ifndef UNICODE
#   undef Tcl_WinTCharToUtf
#   define Tcl_WinTCharToUtf(a,b,c)	Tcl_ExternalToUtfDString(NULL,a,b,c)
#   undef Tcl_WinUtfToTChar
#   define Tcl_WinUtfToTChar(a,b,c)	Tcl_UtfToExternalDString(NULL,a,b,c)
#endif /* !UNICODE */

/*
 * Ensure that we can say which registry is being accessed.
 */

#ifndef KEY_WOW64_64KEY
#   define KEY_WOW64_64KEY	(0x0100)
#endif
#ifndef KEY_WOW64_32KEY
#   define KEY_WOW64_32KEY	(0x0200)
#endif

/*
 * The maximum length of a sub-key name.
 */

#ifndef MAX_KEY_LENGTH
#   define MAX_KEY_LENGTH	256
#endif

/*
 * The following macros convert between different endian ints.
 */

#define SWAPWORD(x)	MAKEWORD(HIBYTE(x), LOBYTE(x))
#define SWAPLONG(x)	MAKELONG(SWAPWORD(HIWORD(x)), SWAPWORD(LOWORD(x)))

/*
 * The following flag is used in OpenKeys to indicate that the specified key
 * should be created if it doesn't currently exist.
 */

#define REG_CREATE 1

/*
 * The following tables contain the mapping from registry root names to the
 * system predefined keys.
 */

static const char *const rootKeyNames[] = {
    "HKEY_LOCAL_MACHINE", "HKEY_USERS", "HKEY_CLASSES_ROOT",
    "HKEY_CURRENT_USER", "HKEY_CURRENT_CONFIG",
    "HKEY_PERFORMANCE_DATA", "HKEY_DYN_DATA", NULL
};

static const HKEY rootKeys[] = {
    HKEY_LOCAL_MACHINE, HKEY_USERS, HKEY_CLASSES_ROOT, HKEY_CURRENT_USER,
    HKEY_CURRENT_CONFIG, HKEY_PERFORMANCE_DATA, HKEY_DYN_DATA
};

static const char REGISTRY_ASSOC_KEY[] = "registry::command";

/*
 * The following table maps from registry types to strings. Note that the
 * indices for this array are the same as the constants for the known registry
 * types so we don't need a separate table to hold the mapping.
 */

static const char *const typeNames[] = {
    "none", "sz", "expand_sz", "binary", "dword",
    "dword_big_endian", "link", "multi_sz", "resource_list", NULL
};

static DWORD lastType = REG_RESOURCE_LIST;

/*
 * Declarations for functions defined in this file.
 */

static void		AppendSystemError(Tcl_Interp *interp, DWORD error);
static int		BroadcastValue(Tcl_Interp *interp, int objc,
			    Tcl_Obj *const objv[]);
static DWORD		ConvertDWORD(DWORD type, DWORD value);
static void		DeleteCmd(ClientData clientData);
static int		DeleteKey(Tcl_Interp *interp, Tcl_Obj *keyNameObj,
			    REGSAM mode);
static int		DeleteValue(Tcl_Interp *interp, Tcl_Obj *keyNameObj,
			    Tcl_Obj *valueNameObj, REGSAM mode);
static int		GetKeyNames(Tcl_Interp *interp, Tcl_Obj *keyNameObj,
			    Tcl_Obj *patternObj, REGSAM mode);
static int		GetType(Tcl_Interp *interp, Tcl_Obj *keyNameObj,
			    Tcl_Obj *valueNameObj, REGSAM mode);
static int		GetValue(Tcl_Interp *interp, Tcl_Obj *keyNameObj,
			    Tcl_Obj *valueNameObj, REGSAM mode);
static int		GetValueNames(Tcl_Interp *interp, Tcl_Obj *keyNameObj,
			    Tcl_Obj *patternObj, REGSAM mode);
static int		OpenKey(Tcl_Interp *interp, Tcl_Obj *keyNameObj,
			    REGSAM mode, int flags, HKEY *keyPtr);
static DWORD		OpenSubKey(char *hostName, HKEY rootKey,
			    char *keyName, REGSAM mode, int flags,
			    HKEY *keyPtr);
static int		ParseKeyName(Tcl_Interp *interp, char *name,
			    char **hostNamePtr, HKEY *rootKeyPtr,
			    char **keyNamePtr);
static DWORD		RecursiveDeleteKey(HKEY hStartKey,
			    const TCHAR * pKeyName, REGSAM mode);
static int		RegistryObjCmd(ClientData clientData,
			    Tcl_Interp *interp, int objc,
			    Tcl_Obj *const objv[]);
static int		SetValue(Tcl_Interp *interp, Tcl_Obj *keyNameObj,
			    Tcl_Obj *valueNameObj, Tcl_Obj *dataObj,
			    Tcl_Obj *typeObj, REGSAM mode);

DLLEXPORT int		Registry_Init(Tcl_Interp *interp);
DLLEXPORT int		Registry_Unload(Tcl_Interp *interp, int flags);

/*
 *----------------------------------------------------------------------
 *
 * Registry_Init --
 *
 *	This function initializes the registry command.
 *
 * Results:
 *	A standard Tcl result.
 *
 * Side effects:
 *	None.
 *
 *----------------------------------------------------------------------
 */

int
Registry_Init(
    Tcl_Interp *interp)
{
    Tcl_Command cmd;

<<<<<<< HEAD
    if (Tcl_InitStubs(interp, "8.5-", 0) == NULL) {
=======
    if (Tcl_InitStubs(interp, "8.5", 0) == NULL) {
>>>>>>> bb71951f
	return TCL_ERROR;
    }

    cmd = Tcl_CreateObjCommand(interp, "registry", RegistryObjCmd,
	    interp, DeleteCmd);
    Tcl_SetAssocData(interp, REGISTRY_ASSOC_KEY, NULL, cmd);
    return Tcl_PkgProvideEx(interp, "registry", "1.3.0", NULL);
}

/*
 *----------------------------------------------------------------------
 *
 * Registry_Unload --
 *
 *	This function removes the registry command.
 *
 * Results:
 *	A standard Tcl result.
 *
 * Side effects:
 *	The registry command is deleted and the dll may be unloaded.
 *
 *----------------------------------------------------------------------
 */

int
Registry_Unload(
    Tcl_Interp *interp,		/* Interpreter for unloading */
    int flags)			/* Flags passed by the unload system */
{
    Tcl_Command cmd;
    Tcl_Obj *objv[3];

    /*
     * Unregister the registry package. There is no Tcl_PkgForget()
     */

    objv[0] = Tcl_NewStringObj("package", -1);
    objv[1] = Tcl_NewStringObj("forget", -1);
    objv[2] = Tcl_NewStringObj("registry", -1);
    Tcl_EvalObjv(interp, 3, objv, TCL_EVAL_GLOBAL);

    /*
     * Delete the originally registered command.
     */

    cmd = Tcl_GetAssocData(interp, REGISTRY_ASSOC_KEY, NULL);
    if (cmd != NULL) {
	Tcl_DeleteCommandFromToken(interp, cmd);
    }

    return TCL_OK;
}

/*
 *----------------------------------------------------------------------
 *
 * DeleteCmd --
 *
 *	Cleanup the interp command token so that unloading doesn't try to
 *	re-delete the command (which will crash).
 *
 * Results:
 *	None.
 *
 * Side effects:
 *	The unload command will not attempt to delete this command.
 *
 *----------------------------------------------------------------------
 */

static void
DeleteCmd(
    ClientData clientData)
{
    Tcl_Interp *interp = clientData;

    Tcl_SetAssocData(interp, REGISTRY_ASSOC_KEY, NULL, NULL);
}

/*
 *----------------------------------------------------------------------
 *
 * RegistryObjCmd --
 *
 *	This function implements the Tcl "registry" command.
 *
 * Results:
 *	A standard Tcl result.
 *
 * Side effects:
 *	None.
 *
 *----------------------------------------------------------------------
 */

static int
RegistryObjCmd(
    ClientData clientData,	/* Not used. */
    Tcl_Interp *interp,		/* Current interpreter. */
    int objc,			/* Number of arguments. */
    Tcl_Obj *const objv[])	/* Argument values. */
{
    int n = 1;
    int index, argc;
    REGSAM mode = 0;
    const char *errString = NULL;

    static const char *const subcommands[] = {
	"broadcast", "delete", "get", "keys", "set", "type", "values", NULL
    };
    enum SubCmdIdx {
	BroadcastIdx, DeleteIdx, GetIdx, KeysIdx, SetIdx, TypeIdx, ValuesIdx
    };
    static const char *const modes[] = {
	"-32bit", "-64bit", NULL
    };

    if (objc < 2) {
    wrongArgs:
	Tcl_WrongNumArgs(interp, 1, objv, "?-32bit|-64bit? option ?arg ...?");
	return TCL_ERROR;
    }

    if (Tcl_GetStringFromObj(objv[n], NULL)[0] == '-') {
	if (Tcl_GetIndexFromObjStruct(interp, objv[n++], modes,
		sizeof(char *), "mode", 0, &index) != TCL_OK) {
	    return TCL_ERROR;
	}
	switch (index) {
	case 0:			/* -32bit */
	    mode |= KEY_WOW64_32KEY;
	    break;
	case 1:			/* -64bit */
	    mode |= KEY_WOW64_64KEY;
	    break;
	}
	if (objc < 3) {
	    goto wrongArgs;
	}
    }

    if (Tcl_GetIndexFromObjStruct(interp, objv[n++], subcommands,
	    sizeof(char *), "option", 0, &index) != TCL_OK) {
	return TCL_ERROR;
    }

    argc = (objc - n);
    switch (index) {
    case BroadcastIdx:		/* broadcast */
	if (argc == 1 || argc == 3) {
	    int res = BroadcastValue(interp, argc, objv + n);

	    if (res != TCL_BREAK) {
		return res;
	    }
	}
	errString = "keyName ?-timeout milliseconds?";
	break;
    case DeleteIdx:		/* delete */
	if (argc == 1) {
	    return DeleteKey(interp, objv[n], mode);
	} else if (argc == 2) {
	    return DeleteValue(interp, objv[n], objv[n+1], mode);
	}
	errString = "keyName ?valueName?";
	break;
    case GetIdx:		/* get */
	if (argc == 2) {
	    return GetValue(interp, objv[n], objv[n+1], mode);
	}
	errString = "keyName valueName";
	break;
    case KeysIdx:		/* keys */
	if (argc == 1) {
	    return GetKeyNames(interp, objv[n], NULL, mode);
	} else if (argc == 2) {
	    return GetKeyNames(interp, objv[n], objv[n+1], mode);
	}
	errString = "keyName ?pattern?";
	break;
    case SetIdx:		/* set */
	if (argc == 1) {
	    HKEY key;

	    /*
	     * Create the key and then close it immediately.
	     */

	    mode |= KEY_ALL_ACCESS;
	    if (OpenKey(interp, objv[n], mode, 1, &key) != TCL_OK) {
		return TCL_ERROR;
	    }
	    RegCloseKey(key);
	    return TCL_OK;
	} else if (argc == 3) {
	    return SetValue(interp, objv[n], objv[n+1], objv[n+2], NULL,
		    mode);
	} else if (argc == 4) {
	    return SetValue(interp, objv[n], objv[n+1], objv[n+2], objv[n+3],
		    mode);
	}
	errString = "keyName ?valueName data ?type??";
	break;
    case TypeIdx:		/* type */
	if (argc == 2) {
	    return GetType(interp, objv[n], objv[n+1], mode);
	}
	errString = "keyName valueName";
	break;
    case ValuesIdx:		/* values */
	if (argc == 1) {
	    return GetValueNames(interp, objv[n], NULL, mode);
	} else if (argc == 2) {
	    return GetValueNames(interp, objv[n], objv[n+1], mode);
	}
	errString = "keyName ?pattern?";
	break;
    }
    Tcl_WrongNumArgs(interp, (mode ? 3 : 2), objv, errString);
    return TCL_ERROR;
}

/*
 *----------------------------------------------------------------------
 *
 * DeleteKey --
 *
 *	This function deletes a registry key.
 *
 * Results:
 *	A standard Tcl result.
 *
 * Side effects:
 *	None.
 *
 *----------------------------------------------------------------------
 */

static int
DeleteKey(
    Tcl_Interp *interp,		/* Current interpreter. */
    Tcl_Obj *keyNameObj,	/* Name of key to delete. */
    REGSAM mode)		/* Mode flags to pass. */
{
    char *tail, *buffer, *hostName, *keyName;
    const TCHAR *nativeTail;
    HKEY rootKey, subkey;
    DWORD result;
    int length;
    Tcl_DString buf;
    REGSAM saveMode = mode;

    /*
     * Find the parent of the key being deleted and open it.
     */

    keyName = Tcl_GetStringFromObj(keyNameObj, &length);
    buffer = ckalloc(length + 1);
    strcpy(buffer, keyName);

    if (ParseKeyName(interp, buffer, &hostName, &rootKey,
	    &keyName) != TCL_OK) {
	ckfree(buffer);
	return TCL_ERROR;
    }

    if (*keyName == '\0') {
	Tcl_SetObjResult(interp,
		Tcl_NewStringObj("bad key: cannot delete root keys", -1));
	Tcl_SetErrorCode(interp, "WIN_REG", "DEL_ROOT_KEY", NULL);
	ckfree(buffer);
	return TCL_ERROR;
    }

    tail = strrchr(keyName, '\\');
    if (tail) {
	*tail++ = '\0';
    } else {
	tail = keyName;
	keyName = NULL;
    }

    mode |= KEY_ENUMERATE_SUB_KEYS | DELETE;
    result = OpenSubKey(hostName, rootKey, keyName, mode, 0, &subkey);
    if (result != ERROR_SUCCESS) {
	ckfree(buffer);
	if (result == ERROR_FILE_NOT_FOUND) {
	    return TCL_OK;
	}
	Tcl_SetObjResult(interp,
		Tcl_NewStringObj("unable to delete key: ", -1));
	AppendSystemError(interp, result);
	return TCL_ERROR;
    }

    /*
     * Now we recursively delete the key and everything below it.
     */

    nativeTail = Tcl_WinUtfToTChar(tail, -1, &buf);
    result = RecursiveDeleteKey(subkey, nativeTail, saveMode);
    Tcl_DStringFree(&buf);

    if (result != ERROR_SUCCESS && result != ERROR_FILE_NOT_FOUND) {
	Tcl_SetObjResult(interp,
		Tcl_NewStringObj("unable to delete key: ", -1));
	AppendSystemError(interp, result);
	result = TCL_ERROR;
    } else {
	result = TCL_OK;
    }

    RegCloseKey(subkey);
    ckfree(buffer);
    return result;
}

/*
 *----------------------------------------------------------------------
 *
 * DeleteValue --
 *
 *	This function deletes a value from a registry key.
 *
 * Results:
 *	A standard Tcl result.
 *
 * Side effects:
 *	None.
 *
 *----------------------------------------------------------------------
 */

static int
DeleteValue(
    Tcl_Interp *interp,		/* Current interpreter. */
    Tcl_Obj *keyNameObj,	/* Name of key. */
    Tcl_Obj *valueNameObj,	/* Name of value to delete. */
    REGSAM mode)		/* Mode flags to pass. */
{
    HKEY key;
    char *valueName;
    int length;
    DWORD result;
    Tcl_DString ds;

    /*
     * Attempt to open the key for deletion.
     */

    mode |= KEY_SET_VALUE;
    if (OpenKey(interp, keyNameObj, mode, 0, &key) != TCL_OK) {
	return TCL_ERROR;
    }

    valueName = Tcl_GetStringFromObj(valueNameObj, &length);
    Tcl_WinUtfToTChar(valueName, length, &ds);
    result = RegDeleteValue(key, (const TCHAR *)Tcl_DStringValue(&ds));
    Tcl_DStringFree(&ds);
    if (result != ERROR_SUCCESS) {
	Tcl_SetObjResult(interp, Tcl_ObjPrintf(
		"unable to delete value \"%s\" from key \"%s\": ",
		Tcl_GetStringFromObj(valueNameObj, NULL),
		Tcl_GetStringFromObj(keyNameObj, NULL)));
	AppendSystemError(interp, result);
	result = TCL_ERROR;
    } else {
	result = TCL_OK;
    }
    RegCloseKey(key);
    return result;
}

/*
 *----------------------------------------------------------------------
 *
 * GetKeyNames --
 *
 *	This function enumerates the subkeys of a given key. If the optional
 *	pattern is supplied, then only keys that match the pattern will be
 *	returned.
 *
 * Results:
 *	Returns the list of subkeys in the result object of the interpreter,
 *	or an error message on failure.
 *
 * Side effects:
 *	None.
 *
 *----------------------------------------------------------------------
 */

static int
GetKeyNames(
    Tcl_Interp *interp,		/* Current interpreter. */
    Tcl_Obj *keyNameObj,	/* Key to enumerate. */
    Tcl_Obj *patternObj,	/* Optional match pattern. */
    REGSAM mode)		/* Mode flags to pass. */
{
    const char *pattern;	/* Pattern being matched against subkeys */
    HKEY key;			/* Handle to the key being examined */
    TCHAR buffer[MAX_KEY_LENGTH];
				/* Buffer to hold the subkey name */
    DWORD bufSize;		/* Size of the buffer */
    DWORD index;		/* Position of the current subkey */
    char *name;			/* Subkey name */
    Tcl_Obj *resultPtr;		/* List of subkeys being accumulated */
    int result = TCL_OK;	/* Return value from this command */
    Tcl_DString ds;		/* Buffer to translate subkey name to UTF-8 */

    if (patternObj) {
	pattern = Tcl_GetStringFromObj(patternObj, NULL);
    } else {
	pattern = NULL;
    }

    /*
     * Attempt to open the key for enumeration.
     */

    mode |= KEY_QUERY_VALUE | KEY_ENUMERATE_SUB_KEYS;
    if (OpenKey(interp, keyNameObj, mode, 0, &key) != TCL_OK) {
	return TCL_ERROR;
    }

    /*
     * Enumerate the subkeys.
     */

    resultPtr = Tcl_NewObj();
    for (index = 0;; ++index) {
	bufSize = MAX_KEY_LENGTH;
	result = RegEnumKeyEx(key, index, buffer, &bufSize,
		NULL, NULL, NULL, NULL);
	if (result != ERROR_SUCCESS) {
	    if (result == ERROR_NO_MORE_ITEMS) {
		result = TCL_OK;
	    } else {
		Tcl_SetObjResult(interp, Tcl_ObjPrintf(
			"unable to enumerate subkeys of \"%s\": ",
			Tcl_GetStringFromObj(keyNameObj, NULL)));
		AppendSystemError(interp, result);
		result = TCL_ERROR;
	    }
	    break;
	}
	Tcl_WinTCharToUtf(buffer, bufSize * sizeof(TCHAR), &ds);
	name = Tcl_DStringValue(&ds);
	if (pattern && !Tcl_StringMatch(name, pattern)) {
	    Tcl_DStringFree(&ds);
	    continue;
	}
	result = Tcl_ListObjAppendElement(interp, resultPtr,
		Tcl_NewStringObj(name, Tcl_DStringLength(&ds)));
	Tcl_DStringFree(&ds);
	if (result != TCL_OK) {
	    break;
	}
    }
    if (result == TCL_OK) {
	Tcl_SetObjResult(interp, resultPtr);
    } else {
	Tcl_DecrRefCount(resultPtr); /* BUGFIX: Don't leak on failure. */
    }

    RegCloseKey(key);
    return result;
}

/*
 *----------------------------------------------------------------------
 *
 * GetType --
 *
 *	This function gets the type of a given registry value and places it in
 *	the interpreter result.
 *
 * Results:
 *	Returns a normal Tcl result.
 *
 * Side effects:
 *	None.
 *
 *----------------------------------------------------------------------
 */

static int
GetType(
    Tcl_Interp *interp,		/* Current interpreter. */
    Tcl_Obj *keyNameObj,	/* Name of key. */
    Tcl_Obj *valueNameObj,	/* Name of value to get. */
    REGSAM mode)		/* Mode flags to pass. */
{
    HKEY key;
    DWORD result, type;
    Tcl_DString ds;
    const char *valueName;
    const TCHAR *nativeValue;
    int length;

    /*
     * Attempt to open the key for reading.
     */

    mode |= KEY_QUERY_VALUE;
    if (OpenKey(interp, keyNameObj, mode, 0, &key) != TCL_OK) {
	return TCL_ERROR;
    }

    /*
     * Get the type of the value.
     */

    valueName = Tcl_GetStringFromObj(valueNameObj, &length);
    nativeValue = Tcl_WinUtfToTChar(valueName, length, &ds);
    result = RegQueryValueEx(key, nativeValue, NULL, &type,
	    NULL, NULL);
    Tcl_DStringFree(&ds);
    RegCloseKey(key);

    if (result != ERROR_SUCCESS) {
	Tcl_SetObjResult(interp, Tcl_ObjPrintf(
		"unable to get type of value \"%s\" from key \"%s\": ",
		Tcl_GetStringFromObj(valueNameObj, NULL),
		Tcl_GetStringFromObj(keyNameObj, NULL)));
	AppendSystemError(interp, result);
	return TCL_ERROR;
    }

    /*
     * Set the type into the result. Watch out for unknown types. If we don't
     * know about the type, just use the numeric value.
     */

    if (type > lastType) {
	Tcl_SetObjResult(interp, Tcl_NewLongObj((int) type));
    } else {
	Tcl_SetObjResult(interp, Tcl_NewStringObj(typeNames[type], -1));
    }
    return TCL_OK;
}

/*
 *----------------------------------------------------------------------
 *
 * GetValue --
 *
 *	This function gets the contents of a registry value and places a list
 *	containing the data and the type in the interpreter result.
 *
 * Results:
 *	Returns a normal Tcl result.
 *
 * Side effects:
 *	None.
 *
 *----------------------------------------------------------------------
 */

static int
GetValue(
    Tcl_Interp *interp,		/* Current interpreter. */
    Tcl_Obj *keyNameObj,	/* Name of key. */
    Tcl_Obj *valueNameObj,	/* Name of value to get. */
    REGSAM mode)		/* Mode flags to pass. */
{
    HKEY key;
    const char *valueName;
    const TCHAR *nativeValue;
    DWORD result, length, type;
    Tcl_DString data, buf;
    int nameLen;

    /*
     * Attempt to open the key for reading.
     */

    mode |= KEY_QUERY_VALUE;
    if (OpenKey(interp, keyNameObj, mode, 0, &key) != TCL_OK) {
	return TCL_ERROR;
    }

    /*
     * Initialize a Dstring to maximum statically allocated size we could get
     * one more byte by avoiding Tcl_DStringSetLength() and just setting
     * length to TCL_DSTRING_STATIC_SIZE, but this should be safer if the
     * implementation of Dstrings changes.
     *
     * This allows short values to be read from the registy in one call.
     * Longer values need a second call with an expanded DString.
     */

    Tcl_DStringInit(&data);
    Tcl_DStringSetLength(&data, TCL_DSTRING_STATIC_SIZE - 1);
    length = TCL_DSTRING_STATIC_SIZE/sizeof(TCHAR) - 1;

    valueName = Tcl_GetStringFromObj(valueNameObj, &nameLen);
    nativeValue = Tcl_WinUtfToTChar(valueName, nameLen, &buf);

    result = RegQueryValueEx(key, nativeValue, NULL, &type,
	    (BYTE *) Tcl_DStringValue(&data), &length);
    while (result == ERROR_MORE_DATA) {
	/*
	 * The Windows docs say that in this error case, we just need to
	 * expand our buffer and request more data. Required for
	 * HKEY_PERFORMANCE_DATA
	 */

	length = Tcl_DStringLength(&data) * (2 / sizeof(TCHAR));
	Tcl_DStringSetLength(&data, (int) length * sizeof(TCHAR));
	result = RegQueryValueEx(key, nativeValue,
		NULL, &type, (BYTE *) Tcl_DStringValue(&data), &length);
    }
    Tcl_DStringFree(&buf);
    RegCloseKey(key);
    if (result != ERROR_SUCCESS) {
	Tcl_SetObjResult(interp, Tcl_ObjPrintf(
		"unable to get value \"%s\" from key \"%s\": ",
		Tcl_GetStringFromObj(valueNameObj, NULL),
		Tcl_GetStringFromObj(keyNameObj, NULL)));
	AppendSystemError(interp, result);
	Tcl_DStringFree(&data);
	return TCL_ERROR;
    }

    /*
     * If the data is a 32-bit quantity, store it as an integer object. If it
     * is a multi-string, store it as a list of strings. For null-terminated
     * strings, append up the to first null. Otherwise, store it as a binary
     * string.
     */

    if (type == REG_DWORD || type == REG_DWORD_BIG_ENDIAN) {
	Tcl_SetObjResult(interp, Tcl_NewLongObj((long) ConvertDWORD(type,
		*((DWORD *) Tcl_DStringValue(&data)))));
    } else if (type == REG_MULTI_SZ) {
	char *p = Tcl_DStringValue(&data);
	char *end = Tcl_DStringValue(&data) + length;
	Tcl_Obj *resultPtr = Tcl_NewObj();

	/*
	 * Multistrings are stored as an array of null-terminated strings,
	 * terminated by two null characters. Also do a bounds check in case
	 * we get bogus data.
	 */

	while ((p < end) && *((Tcl_UniChar *) p) != 0) {
	    Tcl_UniChar *up;

	    Tcl_WinTCharToUtf((TCHAR *) p, -1, &buf);
	    Tcl_ListObjAppendElement(interp, resultPtr,
		    Tcl_NewStringObj(Tcl_DStringValue(&buf),
			    Tcl_DStringLength(&buf)));
	    up = (Tcl_UniChar *) p;

	    while (*up++ != 0) {/* empty body */}
	    p = (char *) up;
	    Tcl_DStringFree(&buf);
	}
	Tcl_SetObjResult(interp, resultPtr);
    } else if ((type == REG_SZ) || (type == REG_EXPAND_SZ)) {
	Tcl_WinTCharToUtf((TCHAR *) Tcl_DStringValue(&data), -1, &buf);
	Tcl_DStringResult(interp, &buf);
    } else {
	/*
	 * Save binary data as a byte array.
	 */

	Tcl_SetObjResult(interp, Tcl_NewByteArrayObj(
		(BYTE *) Tcl_DStringValue(&data), (int) length));
    }
    Tcl_DStringFree(&data);
    return result;
}

/*
 *----------------------------------------------------------------------
 *
 * GetValueNames --
 *
 *	This function enumerates the values of the a given key. If the
 *	optional pattern is supplied, then only value names that match the
 *	pattern will be returned.
 *
 * Results:
 *	Returns the list of value names in the result object of the
 *	interpreter, or an error message on failure.
 *
 * Side effects:
 *	None.
 *
 *----------------------------------------------------------------------
 */

static int
GetValueNames(
    Tcl_Interp *interp,		/* Current interpreter. */
    Tcl_Obj *keyNameObj,	/* Key to enumerate. */
    Tcl_Obj *patternObj,	/* Optional match pattern. */
    REGSAM mode)		/* Mode flags to pass. */
{
    HKEY key;
    Tcl_Obj *resultPtr;
    DWORD index, size, result;
    Tcl_DString buffer, ds;
    const char *pattern, *name;

    /*
     * Attempt to open the key for enumeration.
     */

    mode |= KEY_QUERY_VALUE;
    if (OpenKey(interp, keyNameObj, mode, 0, &key) != TCL_OK) {
	return TCL_ERROR;
    }

    resultPtr = Tcl_NewObj();
    Tcl_DStringInit(&buffer);
    Tcl_DStringSetLength(&buffer, (int) (MAX_KEY_LENGTH * sizeof(TCHAR)));
    index = 0;
    result = TCL_OK;

    if (patternObj) {
	pattern = Tcl_GetStringFromObj(patternObj, NULL);
    } else {
	pattern = NULL;
    }

    /*
     * Enumerate the values under the given subkey until we get an error,
     * indicating the end of the list. Note that we need to reset size after
     * each iteration because RegEnumValue smashes the old value.
     */

    size = MAX_KEY_LENGTH;
    while (RegEnumValue(key,index, (TCHAR *)Tcl_DStringValue(&buffer),
	    &size, NULL, NULL, NULL, NULL) == ERROR_SUCCESS) {
	size *= sizeof(TCHAR);

	Tcl_WinTCharToUtf((TCHAR *) Tcl_DStringValue(&buffer), (int) size,
		&ds);
	name = Tcl_DStringValue(&ds);
	if (!pattern || Tcl_StringMatch(name, pattern)) {
	    result = Tcl_ListObjAppendElement(interp, resultPtr,
		    Tcl_NewStringObj(name, Tcl_DStringLength(&ds)));
	    if (result != TCL_OK) {
		Tcl_DStringFree(&ds);
		break;
	    }
	}
	Tcl_DStringFree(&ds);

	index++;
	size = MAX_KEY_LENGTH;
    }
    Tcl_SetObjResult(interp, resultPtr);
    Tcl_DStringFree(&buffer);
    RegCloseKey(key);
    return result;
}

/*
 *----------------------------------------------------------------------
 *
 * OpenKey --
 *
 *	This function opens the specified key. This function is a simple
 *	wrapper around ParseKeyName and OpenSubKey.
 *
 * Results:
 *	Returns the opened key in the keyPtr argument and a Tcl result code.
 *
 * Side effects:
 *	None.
 *
 *----------------------------------------------------------------------
 */

static int
OpenKey(
    Tcl_Interp *interp,		/* Current interpreter. */
    Tcl_Obj *keyNameObj,	/* Key to open. */
    REGSAM mode,		/* Access mode. */
    int flags,			/* 0 or REG_CREATE. */
    HKEY *keyPtr)		/* Returned HKEY. */
{
    char *keyName, *buffer, *hostName;
    int length;
    HKEY rootKey;
    DWORD result;

    keyName = Tcl_GetStringFromObj(keyNameObj, &length);
    buffer = ckalloc(length + 1);
    strcpy(buffer, keyName);

    result = ParseKeyName(interp, buffer, &hostName, &rootKey, &keyName);
    if (result == TCL_OK) {
	result = OpenSubKey(hostName, rootKey, keyName, mode, flags, keyPtr);
	if (result != ERROR_SUCCESS) {
	    Tcl_SetObjResult(interp,
		    Tcl_NewStringObj("unable to open key: ", -1));
	    AppendSystemError(interp, result);
	    result = TCL_ERROR;
	} else {
	    result = TCL_OK;
	}
    }

    ckfree(buffer);
    return result;
}

/*
 *----------------------------------------------------------------------
 *
 * OpenSubKey --
 *
 *	This function opens a given subkey of a root key on the specified
 *	host.
 *
 * Results:
 *	Returns the opened key in the keyPtr and a Windows error code as the
 *	return value.
 *
 * Side effects:
 *	None.
 *
 *----------------------------------------------------------------------
 */

static DWORD
OpenSubKey(
    char *hostName,		/* Host to access, or NULL for local. */
    HKEY rootKey,		/* Root registry key. */
    char *keyName,		/* Subkey name. */
    REGSAM mode,		/* Access mode. */
    int flags,			/* 0 or REG_CREATE. */
    HKEY *keyPtr)		/* Returned HKEY. */
{
    DWORD result;
    Tcl_DString buf;

    /*
     * Attempt to open the root key on a remote host if necessary.
     */

    if (hostName) {
	hostName = (char *) Tcl_WinUtfToTChar(hostName, -1, &buf);
	result = RegConnectRegistry((TCHAR *)hostName, rootKey,
		&rootKey);
	Tcl_DStringFree(&buf);
	if (result != ERROR_SUCCESS) {
	    return result;
	}
    }

    /*
     * Now open the specified key with the requested permissions. Note that
     * this key must be closed by the caller.
     */

    keyName = (char *) Tcl_WinUtfToTChar(keyName, -1, &buf);
    if (flags & REG_CREATE) {
	DWORD create;

	result = RegCreateKeyEx(rootKey, (TCHAR *)keyName, 0, NULL,
		REG_OPTION_NON_VOLATILE, mode, NULL, keyPtr, &create);
    } else if (rootKey == HKEY_PERFORMANCE_DATA) {
	/*
	 * Here we fudge it for this special root key. See MSDN for more info
	 * on HKEY_PERFORMANCE_DATA and the peculiarities surrounding it.
	 */

	*keyPtr = HKEY_PERFORMANCE_DATA;
	result = ERROR_SUCCESS;
    } else {
	result = RegOpenKeyEx(rootKey, (TCHAR *)keyName, 0, mode,
		keyPtr);
    }
    Tcl_DStringFree(&buf);

    /*
     * Be sure to close the root key since we are done with it now.
     */

    if (hostName) {
	RegCloseKey(rootKey);
    }
    return result;
}

/*
 *----------------------------------------------------------------------
 *
 * ParseKeyName --
 *
 *	This function parses a key name into the host, root, and subkey parts.
 *
 * Results:
 *	The pointers to the start of the host and subkey names are returned in
 *	the hostNamePtr and keyNamePtr variables. The specified root HKEY is
 *	returned in rootKeyPtr. Returns a standard Tcl result.
 *
 * Side effects:
 *	Modifies the name string by inserting nulls.
 *
 *----------------------------------------------------------------------
 */

static int
ParseKeyName(
    Tcl_Interp *interp,		/* Current interpreter. */
    char *name,
    char **hostNamePtr,
    HKEY *rootKeyPtr,
    char **keyNamePtr)
{
    char *rootName;
    int result, index;
    Tcl_Obj *rootObj;

    /*
     * Split the key into host and root portions.
     */

    *hostNamePtr = *keyNamePtr = rootName = NULL;
    if (name[0] == '\\') {
	if (name[1] == '\\') {
	    *hostNamePtr = name;
	    for (rootName = name+2; *rootName != '\0'; rootName++) {
		if (*rootName == '\\') {
		    *rootName++ = '\0';
		    break;
		}
	    }
	}
    } else {
	rootName = name;
    }
    if (!rootName) {
	Tcl_SetObjResult(interp, Tcl_ObjPrintf(
		"bad key \"%s\": must start with a valid root", name));
	Tcl_SetErrorCode(interp, "WIN_REG", "NO_ROOT_KEY", NULL);
	return TCL_ERROR;
    }

    /*
     * Split the root into root and subkey portions.
     */

    for (*keyNamePtr = rootName; **keyNamePtr != '\0'; (*keyNamePtr)++) {
	if (**keyNamePtr == '\\') {
	    **keyNamePtr = '\0';
	    (*keyNamePtr)++;
	    break;
	}
    }

    /*
     * Look for a matching root name.
     */

    rootObj = Tcl_NewStringObj(rootName, -1);
    result = Tcl_GetIndexFromObjStruct(interp, rootObj, rootKeyNames,
	    sizeof(char *), "root name", TCL_EXACT, &index);
    Tcl_DecrRefCount(rootObj);
    if (result != TCL_OK) {
	return TCL_ERROR;
    }
    *rootKeyPtr = rootKeys[index];
    return TCL_OK;
}

/*
 *----------------------------------------------------------------------
 *
 * RecursiveDeleteKey --
 *
 *	This function recursively deletes all the keys below a starting key.
 *	Although Windows 95 does this automatically, we still need to do this
 *	for Windows NT.
 *
 * Results:
 *	Returns a Windows error code.
 *
 * Side effects:
 *	Deletes all of the keys and values below the given key.
 *
 *----------------------------------------------------------------------
 */

static DWORD
RecursiveDeleteKey(
    HKEY startKey,		/* Parent of key to be deleted. */
    const TCHAR *keyName,	/* Name of key to be deleted in external
				 * encoding, not UTF. */
    REGSAM mode)		/* Mode flags to pass. */
{
    DWORD result, size;
    Tcl_DString subkey;
    HKEY hKey;
    REGSAM saveMode = mode;
    static int checkExProc = 0;
    static FARPROC regDeleteKeyExProc = NULL;

    /*
     * Do not allow NULL or empty key name.
     */

    if (!keyName || *keyName == '\0') {
	return ERROR_BADKEY;
    }

    mode |= KEY_ENUMERATE_SUB_KEYS | DELETE | KEY_QUERY_VALUE;
    result = RegOpenKeyEx(startKey, keyName, 0, mode, &hKey);
    if (result != ERROR_SUCCESS) {
	return result;
    }

    Tcl_DStringInit(&subkey);
    Tcl_DStringSetLength(&subkey, (int) (MAX_KEY_LENGTH * sizeof(TCHAR)));

    mode = saveMode;
    while (result == ERROR_SUCCESS) {
	/*
	 * Always get index 0 because key deletion changes ordering.
	 */

	size = MAX_KEY_LENGTH;
	result = RegEnumKeyEx(hKey, 0, (TCHAR *)Tcl_DStringValue(&subkey),
		&size, NULL, NULL, NULL, NULL);
	if (result == ERROR_NO_MORE_ITEMS) {
	    /*
	     * RegDeleteKeyEx doesn't exist on non-64bit XP platforms, so we
	     * can't compile with it in. We need to check for it at runtime
	     * and use it if we find it.
	     */

	    if (mode && !checkExProc) {
		HINSTANCE dllH;

		checkExProc = 1;
		dllH = LoadLibrary(TEXT("advapi32.dll"));
		if (dllH) {
		    regDeleteKeyExProc = (FARPROC)
			    GetProcAddress(dllH, "RegDeleteKeyExW");
		}
	    }
	    if (mode && regDeleteKeyExProc) {
		result = regDeleteKeyExProc(startKey, keyName, mode, 0);
	    } else {
		result = RegDeleteKey(startKey, keyName);
	    }
	    break;
	} else if (result == ERROR_SUCCESS) {
	    result = RecursiveDeleteKey(hKey,
		    (const TCHAR *) Tcl_DStringValue(&subkey), mode);
	}
    }
    Tcl_DStringFree(&subkey);
    RegCloseKey(hKey);
    return result;
}

/*
 *----------------------------------------------------------------------
 *
 * SetValue --
 *
 *	This function sets the contents of a registry value. If the key or
 *	value does not exist, it will be created. If it does exist, then the
 *	data and type will be replaced.
 *
 * Results:
 *	Returns a normal Tcl result.
 *
 * Side effects:
 *	May create new keys or values.
 *
 *----------------------------------------------------------------------
 */

static int
SetValue(
    Tcl_Interp *interp,		/* Current interpreter. */
    Tcl_Obj *keyNameObj,	/* Name of key. */
    Tcl_Obj *valueNameObj,	/* Name of value to set. */
    Tcl_Obj *dataObj,		/* Data to be written. */
    Tcl_Obj *typeObj,		/* Type of data to be written. */
    REGSAM mode)		/* Mode flags to pass. */
{
    int type, length;
    DWORD result;
    HKEY key;
    const char *valueName;
    Tcl_DString nameBuf;

    if (typeObj == NULL) {
	type = REG_SZ;
    } else if (Tcl_GetIndexFromObjStruct(interp, typeObj, typeNames,
	    sizeof(char *), "type", 0, (int *) &type) != TCL_OK) {
	if (Tcl_GetIntFromObj(NULL, typeObj, (int *) &type) != TCL_OK) {
	    return TCL_ERROR;
	}
	Tcl_ResetResult(interp);
    }
    mode |= KEY_ALL_ACCESS;
    if (OpenKey(interp, keyNameObj, mode, 1, &key) != TCL_OK) {
	return TCL_ERROR;
    }

    valueName = Tcl_GetStringFromObj(valueNameObj, &length);
    valueName = (char *) Tcl_WinUtfToTChar(valueName, length, &nameBuf);

    if (type == REG_DWORD || type == REG_DWORD_BIG_ENDIAN) {
	int value;

	if (Tcl_GetIntFromObj(interp, dataObj, &value) != TCL_OK) {
	    RegCloseKey(key);
	    Tcl_DStringFree(&nameBuf);
	    return TCL_ERROR;
	}

	value = ConvertDWORD((DWORD) type, (DWORD) value);
	result = RegSetValueEx(key, (TCHAR *) valueName, 0,
		(DWORD) type, (BYTE *) &value, sizeof(DWORD));
    } else if (type == REG_MULTI_SZ) {
	Tcl_DString data, buf;
	int objc, i;
	Tcl_Obj **objv;

	if (Tcl_ListObjGetElements(interp, dataObj, &objc, &objv) != TCL_OK) {
	    RegCloseKey(key);
	    Tcl_DStringFree(&nameBuf);
	    return TCL_ERROR;
	}

	/*
	 * Append the elements as null terminated strings. Note that we must
	 * not assume the length of the string in case there are embedded
	 * nulls, which aren't allowed in REG_MULTI_SZ values.
	 */

	Tcl_DStringInit(&data);
	for (i = 0; i < objc; i++) {
	    const char *bytes = Tcl_GetStringFromObj(objv[i], &length);

	    Tcl_DStringAppend(&data, bytes, length);

	    /*
	     * Add a null character to separate this value from the next.
	     */

	    Tcl_DStringAppend(&data, "", 1);	/* NUL-terminated string */
	}

	Tcl_WinUtfToTChar(Tcl_DStringValue(&data), Tcl_DStringLength(&data)+1,
		&buf);
	result = RegSetValueEx(key, (TCHAR *) valueName, 0,
		(DWORD) type, (BYTE *) Tcl_DStringValue(&buf),
		(DWORD) Tcl_DStringLength(&buf));
	Tcl_DStringFree(&data);
	Tcl_DStringFree(&buf);
    } else if (type == REG_SZ || type == REG_EXPAND_SZ) {
	Tcl_DString buf;
	const char *data = Tcl_GetStringFromObj(dataObj, &length);

	data = (char *) Tcl_WinUtfToTChar(data, length, &buf);

	/*
	 * Include the null in the length, padding if needed for Unicode.
	 */

	Tcl_DStringSetLength(&buf, Tcl_DStringLength(&buf)+1);
	length = Tcl_DStringLength(&buf) + 1;

	result = RegSetValueEx(key, (TCHAR *) valueName, 0,
		(DWORD) type, (BYTE *) data, (DWORD) length);
	Tcl_DStringFree(&buf);
    } else {
	BYTE *data;

	/*
	 * Store binary data in the registry.
	 */

	data = (BYTE *) Tcl_GetByteArrayFromObj(dataObj, &length);
	result = RegSetValueEx(key, (TCHAR *) valueName, 0,
		(DWORD) type, data, (DWORD) length);
    }

    Tcl_DStringFree(&nameBuf);
    RegCloseKey(key);

    if (result != ERROR_SUCCESS) {
	Tcl_SetObjResult(interp,
		Tcl_NewStringObj("unable to set value: ", -1));
	AppendSystemError(interp, result);
	return TCL_ERROR;
    }
    return TCL_OK;
}

/*
 *----------------------------------------------------------------------
 *
 * BroadcastValue --
 *
 *	This function broadcasts a WM_SETTINGCHANGE message to indicate to
 *	other programs that we have changed the contents of a registry value.
 *
 * Results:
 *	Returns a normal Tcl result.
 *
 * Side effects:
 *	Will cause other programs to reload their system settings.
 *
 *----------------------------------------------------------------------
 */

static int
BroadcastValue(
    Tcl_Interp *interp,		/* Current interpreter. */
    int objc,			/* Number of arguments. */
    Tcl_Obj *const objv[])	/* Argument values. */
{
    LRESULT result;
    DWORD_PTR sendResult;
    UINT timeout = 3000;
    int len;
    const char *str;
    Tcl_Obj *objPtr;

    if (objc == 3) {
	str = Tcl_GetStringFromObj(objv[1], &len);
	if ((len < 2) || (*str != '-')
		|| strncmp(str, "-timeout", (size_t) len)) {
	    return TCL_BREAK;
	}
	if (Tcl_GetIntFromObj(interp, objv[2], (int *) &timeout) != TCL_OK) {
	    return TCL_ERROR;
	}
    }

    str = Tcl_GetStringFromObj(objv[0], &len);
    if (len == 0) {
	str = NULL;
    }

    /*
     * Use the ignore the result.
     */

    result = SendMessageTimeout(HWND_BROADCAST, WM_SETTINGCHANGE,
	    (WPARAM) 0, (LPARAM) str, SMTO_ABORTIFHUNG, timeout, &sendResult);

    objPtr = Tcl_NewObj();
    Tcl_ListObjAppendElement(NULL, objPtr, Tcl_NewLongObj((long) result));
    Tcl_ListObjAppendElement(NULL, objPtr, Tcl_NewLongObj((long) sendResult));
    Tcl_SetObjResult(interp, objPtr);

    return TCL_OK;
}

/*
 *----------------------------------------------------------------------
 *
 * AppendSystemError --
 *
 *	This routine formats a Windows system error message and places it into
 *	the interpreter result.
 *
 * Results:
 *	None.
 *
 * Side effects:
 *	None.
 *
 *----------------------------------------------------------------------
 */

static void
AppendSystemError(
    Tcl_Interp *interp,		/* Current interpreter. */
    DWORD error)		/* Result code from error. */
{
    int length;
    TCHAR *tMsgPtr, **tMsgPtrPtr = &tMsgPtr;
    const char *msg;
    char id[TCL_INTEGER_SPACE], msgBuf[24 + TCL_INTEGER_SPACE];
    Tcl_DString ds;
    Tcl_Obj *resultPtr = Tcl_GetObjResult(interp);

    if (Tcl_IsShared(resultPtr)) {
	resultPtr = Tcl_DuplicateObj(resultPtr);
    }
    length = FormatMessage(FORMAT_MESSAGE_FROM_SYSTEM
	    | FORMAT_MESSAGE_ALLOCATE_BUFFER, NULL, error,
	    MAKELANGID(LANG_NEUTRAL, SUBLANG_DEFAULT), (TCHAR *) tMsgPtrPtr,
	    0, NULL);
    if (length == 0) {
	sprintf(msgBuf, "unknown error: %ld", error);
	msg = msgBuf;
    } else {
	char *msgPtr;

	Tcl_WinTCharToUtf(tMsgPtr, -1, &ds);
	LocalFree(tMsgPtr);

	msgPtr = Tcl_DStringValue(&ds);
	length = Tcl_DStringLength(&ds);

	/*
	 * Trim the trailing CR/LF from the system message.
	 */

	if (msgPtr[length-1] == '\n') {
	    --length;
	}
	if (msgPtr[length-1] == '\r') {
	    --length;
	}
	msgPtr[length] = 0;
	msg = msgPtr;
    }

    sprintf(id, "%ld", error);
    Tcl_SetErrorCode(interp, "WINDOWS", id, msg, NULL);
    Tcl_AppendToObj(resultPtr, msg, length);
    Tcl_SetObjResult(interp, resultPtr);

    if (length != 0) {
	Tcl_DStringFree(&ds);
    }
}

/*
 *----------------------------------------------------------------------
 *
 * ConvertDWORD --
 *
 *	This function determines whether a DWORD needs to be byte swapped, and
 *	returns the appropriately swapped value.
 *
 * Results:
 *	Returns a converted DWORD.
 *
 * Side effects:
 *	None.
 *
 *----------------------------------------------------------------------
 */

static DWORD
ConvertDWORD(
    DWORD type,			/* Either REG_DWORD or REG_DWORD_BIG_ENDIAN */
    DWORD value)		/* The value to be converted. */
{
    const DWORD order = 1;
    DWORD localType;

    /*
     * Check to see if the low bit is in the first byte.
     */

    localType = (*((const char *) &order) == 1)
	    ? REG_DWORD : REG_DWORD_BIG_ENDIAN;
    return (type != localType) ? (DWORD) SWAPLONG(value) : value;
}

/*
 * Local Variables:
 * mode: c
 * c-basic-offset: 4
 * fill-column: 78
 * End:
 */<|MERGE_RESOLUTION|>--- conflicted
+++ resolved
@@ -155,11 +155,7 @@
 {
     Tcl_Command cmd;
 
-<<<<<<< HEAD
     if (Tcl_InitStubs(interp, "8.5-", 0) == NULL) {
-=======
-    if (Tcl_InitStubs(interp, "8.5", 0) == NULL) {
->>>>>>> bb71951f
 	return TCL_ERROR;
     }
 
