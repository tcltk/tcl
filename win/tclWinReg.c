/*
 * tclWinReg.c --
 *
 *	This file contains the implementation of the "registry" Tcl built-in
 *	command. This command is built as a dynamically loadable extension in
 *	a separate DLL.
 *
 * Copyright (c) 1997 by Sun Microsystems, Inc.
 * Copyright (c) 1998-1999 by Scriptics Corporation.
 *
 * See the file "license.terms" for information on usage and redistribution of
 * this file, and for a DISCLAIMER OF ALL WARRANTIES.
 */

#undef STATIC_BUILD
#ifndef USE_TCL_STUBS
#   define USE_TCL_STUBS
#endif
#include "tclInt.h"
#include "tclPort.h"
#ifdef _MSC_VER
#   pragma comment (lib, "advapi32.lib")
#endif
#include <stdlib.h>

#ifndef UNICODE
#   undef Tcl_WinTCharToUtf
#   define Tcl_WinTCharToUtf(a,b,c) Tcl_ExternalToUtfDString(NULL,a,b,c)
#   undef Tcl_WinUtfToTChar
#   define Tcl_WinUtfToTChar(a,b,c) Tcl_UtfToExternalDString(NULL,a,b,c)
#endif

/*
 * Ensure that we can say which registry is being accessed.
 */

#ifndef KEY_WOW64_64KEY
#define KEY_WOW64_64KEY		(0x0100)
#endif
#ifndef KEY_WOW64_32KEY
#define KEY_WOW64_32KEY		(0x0200)
#endif

/*
 * The maximum length of a sub-key name.
 */

#ifndef MAX_KEY_LENGTH
#define MAX_KEY_LENGTH		256
#endif

/*
 * TCL_STORAGE_CLASS is set unconditionally to DLLEXPORT because the
 * Registry_Init declaration is in the source file itself, which is only
 * accessed when we are building a library.
 */

#undef TCL_STORAGE_CLASS
#define TCL_STORAGE_CLASS DLLEXPORT

/*
 * The maximum length of a sub-key name.
 */

#ifndef MAX_KEY_LENGTH
#define MAX_KEY_LENGTH		256
#endif

/*
 * The following macros convert between different endian ints.
 */

#define SWAPWORD(x)	MAKEWORD(HIBYTE(x), LOBYTE(x))
#define SWAPLONG(x)	MAKELONG(SWAPWORD(HIWORD(x)), SWAPWORD(LOWORD(x)))

/*
 * The following flag is used in OpenKeys to indicate that the specified key
 * should be created if it doesn't currently exist.
 */

#define REG_CREATE 1

/*
 * The following tables contain the mapping from registry root names to the
 * system predefined keys.
 */

static const char *const rootKeyNames[] = {
    "HKEY_LOCAL_MACHINE", "HKEY_USERS", "HKEY_CLASSES_ROOT",
    "HKEY_CURRENT_USER", "HKEY_CURRENT_CONFIG",
    "HKEY_PERFORMANCE_DATA", "HKEY_DYN_DATA", NULL
};

static const HKEY rootKeys[] = {
    HKEY_LOCAL_MACHINE, HKEY_USERS, HKEY_CLASSES_ROOT, HKEY_CURRENT_USER,
    HKEY_CURRENT_CONFIG, HKEY_PERFORMANCE_DATA, HKEY_DYN_DATA
};

static const char REGISTRY_ASSOC_KEY[] = "registry::command";

/*
 * The following table maps from registry types to strings. Note that the
 * indices for this array are the same as the constants for the known registry
 * types so we don't need a separate table to hold the mapping.
 */

static const char *const typeNames[] = {
    "none", "sz", "expand_sz", "binary", "dword",
    "dword_big_endian", "link", "multi_sz", "resource_list", NULL
};

static DWORD lastType = REG_RESOURCE_LIST;

/*
<<<<<<< HEAD
=======
 * The following structures allow us to select between the Unicode and ASCII
 * interfaces at run time based on whether Unicode APIs are available. The
 * Unicode APIs are preferable because they will handle characters outside of
 * the current code page.
 */

typedef struct RegWinProcs {
    int useWide;

    LONG (WINAPI *regConnectRegistryProc)(CONST TCHAR *, HKEY, PHKEY);
    LONG (WINAPI *regCreateKeyExProc)(HKEY, CONST TCHAR *, DWORD, TCHAR *,
	    DWORD, REGSAM, SECURITY_ATTRIBUTES *, HKEY *, DWORD *);
    LONG (WINAPI *regDeleteKeyProc)(HKEY, CONST TCHAR *);
    LONG (WINAPI *regDeleteValueProc)(HKEY, CONST TCHAR *);
    LONG (WINAPI *regEnumKeyProc)(HKEY, DWORD, TCHAR *, DWORD);
    LONG (WINAPI *regEnumKeyExProc)(HKEY, DWORD, TCHAR *, DWORD *, DWORD *,
	    TCHAR *, DWORD *, FILETIME *);
    LONG (WINAPI *regEnumValueProc)(HKEY, DWORD, TCHAR *, DWORD *, DWORD *,
	    DWORD *, BYTE *, DWORD *);
    LONG (WINAPI *regOpenKeyExProc)(HKEY, CONST TCHAR *, DWORD, REGSAM,
	    HKEY *);
    LONG (WINAPI *regQueryValueExProc)(HKEY, CONST TCHAR *, DWORD *, DWORD *,
	    BYTE *, DWORD *);
    LONG (WINAPI *regSetValueExProc)(HKEY, CONST TCHAR *, DWORD, DWORD,
	    CONST BYTE*, DWORD);
} RegWinProcs;

static RegWinProcs *regWinProcs;

static RegWinProcs asciiProcs = {
    0,

    (LONG (WINAPI *)(CONST TCHAR *, HKEY, PHKEY)) RegConnectRegistryA,
    (LONG (WINAPI *)(HKEY, CONST TCHAR *, DWORD, TCHAR *,
	    DWORD, REGSAM, SECURITY_ATTRIBUTES *, HKEY *,
	    DWORD *)) RegCreateKeyExA,
    (LONG (WINAPI *)(HKEY, CONST TCHAR *)) RegDeleteKeyA,
    (LONG (WINAPI *)(HKEY, CONST TCHAR *)) RegDeleteValueA,
    (LONG (WINAPI *)(HKEY, DWORD, TCHAR *, DWORD)) RegEnumKeyA,
    (LONG (WINAPI *)(HKEY, DWORD, TCHAR *, DWORD *, DWORD *,
	    TCHAR *, DWORD *, FILETIME *)) RegEnumKeyExA,
    (LONG (WINAPI *)(HKEY, DWORD, TCHAR *, DWORD *, DWORD *,
	    DWORD *, BYTE *, DWORD *)) RegEnumValueA,
    (LONG (WINAPI *)(HKEY, CONST TCHAR *, DWORD, REGSAM,
	    HKEY *)) RegOpenKeyExA,
    (LONG (WINAPI *)(HKEY, CONST TCHAR *, DWORD *, DWORD *,
	    BYTE *, DWORD *)) RegQueryValueExA,
    (LONG (WINAPI *)(HKEY, CONST TCHAR *, DWORD, DWORD,
	    CONST BYTE*, DWORD)) RegSetValueExA,
};

static RegWinProcs unicodeProcs = {
    1,

    (LONG (WINAPI *)(CONST TCHAR *, HKEY, PHKEY)) RegConnectRegistryW,
    (LONG (WINAPI *)(HKEY, CONST TCHAR *, DWORD, TCHAR *,
	    DWORD, REGSAM, SECURITY_ATTRIBUTES *, HKEY *,
	    DWORD *)) RegCreateKeyExW,
    (LONG (WINAPI *)(HKEY, CONST TCHAR *)) RegDeleteKeyW,
    (LONG (WINAPI *)(HKEY, CONST TCHAR *)) RegDeleteValueW,
    (LONG (WINAPI *)(HKEY, DWORD, TCHAR *, DWORD)) RegEnumKeyW,
    (LONG (WINAPI *)(HKEY, DWORD, TCHAR *, DWORD *, DWORD *,
	    TCHAR *, DWORD *, FILETIME *)) RegEnumKeyExW,
    (LONG (WINAPI *)(HKEY, DWORD, TCHAR *, DWORD *, DWORD *,
	    DWORD *, BYTE *, DWORD *)) RegEnumValueW,
    (LONG (WINAPI *)(HKEY, CONST TCHAR *, DWORD, REGSAM,
	    HKEY *)) RegOpenKeyExW,
    (LONG (WINAPI *)(HKEY, CONST TCHAR *, DWORD *, DWORD *,
	    BYTE *, DWORD *)) RegQueryValueExW,
    (LONG (WINAPI *)(HKEY, CONST TCHAR *, DWORD, DWORD,
	    CONST BYTE*, DWORD)) RegSetValueExW,
};


/*
>>>>>>> 0daf17ff
 * Declarations for functions defined in this file.
 */

static void		AppendSystemError(Tcl_Interp *interp, DWORD error);
static int		BroadcastValue(Tcl_Interp *interp, int objc,
			    Tcl_Obj *const objv[]);
static DWORD		ConvertDWORD(DWORD type, DWORD value);
static void		DeleteCmd(ClientData clientData);
static int		DeleteKey(Tcl_Interp *interp, Tcl_Obj *keyNameObj,
			    REGSAM mode);
static int		DeleteValue(Tcl_Interp *interp, Tcl_Obj *keyNameObj,
			    Tcl_Obj *valueNameObj, REGSAM mode);
static int		GetKeyNames(Tcl_Interp *interp, Tcl_Obj *keyNameObj,
			    Tcl_Obj *patternObj, REGSAM mode);
static int		GetType(Tcl_Interp *interp, Tcl_Obj *keyNameObj,
			    Tcl_Obj *valueNameObj, REGSAM mode);
static int		GetValue(Tcl_Interp *interp, Tcl_Obj *keyNameObj,
			    Tcl_Obj *valueNameObj, REGSAM mode);
static int		GetValueNames(Tcl_Interp *interp, Tcl_Obj *keyNameObj,
			    Tcl_Obj *patternObj, REGSAM mode);
static int		OpenKey(Tcl_Interp *interp, Tcl_Obj *keyNameObj,
			    REGSAM mode, int flags, HKEY *keyPtr);
static DWORD		OpenSubKey(char *hostName, HKEY rootKey,
			    char *keyName, REGSAM mode, int flags,
			    HKEY *keyPtr);
static int		ParseKeyName(Tcl_Interp *interp, char *name,
			    char **hostNamePtr, HKEY *rootKeyPtr,
			    char **keyNamePtr);
static DWORD		RecursiveDeleteKey(HKEY hStartKey,
			    const TCHAR * pKeyName, REGSAM mode);
static int		RegistryObjCmd(ClientData clientData,
			    Tcl_Interp *interp, int objc,
			    Tcl_Obj *const objv[]);
static int		SetValue(Tcl_Interp *interp, Tcl_Obj *keyNameObj,
			    Tcl_Obj *valueNameObj, Tcl_Obj *dataObj,
			    Tcl_Obj *typeObj, REGSAM mode);

EXTERN int		Registry_Init(Tcl_Interp *interp);
EXTERN int		Registry_Unload(Tcl_Interp *interp, int flags);

/*
 *----------------------------------------------------------------------
 *
 * Registry_Init --
 *
 *	This function initializes the registry command.
 *
 * Results:
 *	A standard Tcl result.
 *
 * Side effects:
 *	None.
 *
 *----------------------------------------------------------------------
 */

int
Registry_Init(
    Tcl_Interp *interp)
{
    Tcl_Command cmd;

    if (Tcl_InitStubs(interp, "8.1", 0) == NULL) {
	return TCL_ERROR;
    }

    cmd = Tcl_CreateObjCommand(interp, "registry", RegistryObjCmd,
<<<<<<< HEAD
	    interp, DeleteCmd);
    Tcl_SetAssocData(interp, REGISTRY_ASSOC_KEY, NULL, cmd);
    return Tcl_PkgProvide(interp, "registry", "1.3.0");
=======
	(ClientData)interp, DeleteCmd);
    Tcl_SetAssocData(interp, REGISTRY_ASSOC_KEY, NULL, (ClientData)cmd);
    return Tcl_PkgProvide(interp, "registry", "1.2.2");
>>>>>>> 0daf17ff
}

/*
 *----------------------------------------------------------------------
 *
 * Registry_Unload --
 *
 *	This function removes the registry command.
 *
 * Results:
 *	A standard Tcl result.
 *
 * Side effects:
 *	The registry command is deleted and the dll may be unloaded.
 *
 *----------------------------------------------------------------------
 */

int
Registry_Unload(
    Tcl_Interp *interp,		/* Interpreter for unloading */
    int flags)			/* Flags passed by the unload system */
{
    Tcl_Command cmd;
    Tcl_Obj *objv[3];

    /*
     * Unregister the registry package. There is no Tcl_PkgForget()
     */

    objv[0] = Tcl_NewStringObj("package", -1);
    objv[1] = Tcl_NewStringObj("forget", -1);
    objv[2] = Tcl_NewStringObj("registry", -1);
    Tcl_EvalObjv(interp, 3, objv, TCL_EVAL_GLOBAL);

    /*
     * Delete the originally registered command.
     */

    cmd = Tcl_GetAssocData(interp, REGISTRY_ASSOC_KEY, NULL);
    if (cmd != NULL) {
	Tcl_DeleteCommandFromToken(interp, cmd);
    }

    return TCL_OK;
}

/*
 *----------------------------------------------------------------------
 *
 * DeleteCmd --
 *
 *	Cleanup the interp command token so that unloading doesn't try to
 *	re-delete the command (which will crash).
 *
 * Results:
 *	None.
 *
 * Side effects:
 *	The unload command will not attempt to delete this command.
 *
 *----------------------------------------------------------------------
 */

static void
DeleteCmd(
    ClientData clientData)
{
    Tcl_Interp *interp = clientData;

    Tcl_SetAssocData(interp, REGISTRY_ASSOC_KEY, NULL, NULL);
}

/*
 *----------------------------------------------------------------------
 *
 * RegistryObjCmd --
 *
 *	This function implements the Tcl "registry" command.
 *
 * Results:
 *	A standard Tcl result.
 *
 * Side effects:
 *	None.
 *
 *----------------------------------------------------------------------
 */

static int
RegistryObjCmd(
    ClientData clientData,	/* Not used. */
    Tcl_Interp *interp,		/* Current interpreter. */
    int objc,			/* Number of arguments. */
    Tcl_Obj *const objv[])	/* Argument values. */
{
    int n = 1;
    int index, argc;
    REGSAM mode = 0;
    const char *errString = NULL;

    static const char *const subcommands[] = {
	"broadcast", "delete", "get", "keys", "set", "type", "values", NULL
    };
    enum SubCmdIdx {
	BroadcastIdx, DeleteIdx, GetIdx, KeysIdx, SetIdx, TypeIdx, ValuesIdx
    };
    static const char *const modes[] = {
	"-32bit", "-64bit", NULL
    };

    if (objc < 2) {
    wrongArgs:
	Tcl_WrongNumArgs(interp, 1, objv, "?-32bit|-64bit? option ?arg ...?");
	return TCL_ERROR;
    }

    if (Tcl_GetString(objv[n])[0] == '-') {
	if (Tcl_GetIndexFromObj(interp, objv[n++], modes, "mode", 0,
		&index) != TCL_OK) {
	    return TCL_ERROR;
	}
	switch (index) {
	case 0:			/* -32bit */
	    mode |= KEY_WOW64_32KEY;
	    break;
	case 1:			/* -64bit */
	    mode |= KEY_WOW64_64KEY;
	    break;
	}
	if (objc < 3) {
	    goto wrongArgs;
	}
    }

    if (Tcl_GetIndexFromObj(interp, objv[n++], subcommands, "option", 0,
	    &index) != TCL_OK) {
	return TCL_ERROR;
    }

    argc = (objc - n);
    switch (index) {
    case BroadcastIdx:		/* broadcast */
	if (argc == 1 || argc == 3) {
	    int res = BroadcastValue(interp, argc, objv + n);

	    if (res != TCL_BREAK) {
		return res;
	    }
	}
	errString = "keyName ?-timeout milliseconds?";
	break;
    case DeleteIdx:		/* delete */
	if (argc == 1) {
	    return DeleteKey(interp, objv[n], mode);
	} else if (argc == 2) {
	    return DeleteValue(interp, objv[n], objv[n+1], mode);
	}
	errString = "keyName ?valueName?";
	break;
    case GetIdx:		/* get */
	if (argc == 2) {
	    return GetValue(interp, objv[n], objv[n+1], mode);
	}
	errString = "keyName valueName";
	break;
    case KeysIdx:		/* keys */
	if (argc == 1) {
	    return GetKeyNames(interp, objv[n], NULL, mode);
	} else if (argc == 2) {
	    return GetKeyNames(interp, objv[n], objv[n+1], mode);
	}
	errString = "keyName ?pattern?";
	break;
    case SetIdx:		/* set */
	if (argc == 1) {
	    HKEY key;

	    /*
	     * Create the key and then close it immediately.
	     */

	    mode |= KEY_ALL_ACCESS;
	    if (OpenKey(interp, objv[n], mode, 1, &key) != TCL_OK) {
		return TCL_ERROR;
	    }
	    RegCloseKey(key);
	    return TCL_OK;
	} else if (argc == 3) {
	    return SetValue(interp, objv[n], objv[n+1], objv[n+2], NULL,
		    mode);
	} else if (argc == 4) {
	    return SetValue(interp, objv[n], objv[n+1], objv[n+2], objv[n+3],
		    mode);
	}
	errString = "keyName ?valueName data ?type??";
	break;
    case TypeIdx:		/* type */
	if (argc == 2) {
	    return GetType(interp, objv[n], objv[n+1], mode);
	}
	errString = "keyName valueName";
	break;
    case ValuesIdx:		/* values */
	if (argc == 1) {
	    return GetValueNames(interp, objv[n], NULL, mode);
	} else if (argc == 2) {
	    return GetValueNames(interp, objv[n], objv[n+1], mode);
	}
	errString = "keyName ?pattern?";
	break;
    }
    Tcl_WrongNumArgs(interp, (mode ? 3 : 2), objv, errString);
    return TCL_ERROR;
}

/*
 *----------------------------------------------------------------------
 *
 * DeleteKey --
 *
 *	This function deletes a registry key.
 *
 * Results:
 *	A standard Tcl result.
 *
 * Side effects:
 *	None.
 *
 *----------------------------------------------------------------------
 */

static int
DeleteKey(
    Tcl_Interp *interp,		/* Current interpreter. */
    Tcl_Obj *keyNameObj,	/* Name of key to delete. */
    REGSAM mode)		/* Mode flags to pass. */
{
    char *tail, *buffer, *hostName, *keyName;
    const TCHAR *nativeTail;
    HKEY rootKey, subkey;
    DWORD result;
    int length;
    Tcl_DString buf;
    REGSAM saveMode = mode;

    /*
     * Find the parent of the key being deleted and open it.
     */

    keyName = Tcl_GetStringFromObj(keyNameObj, &length);
    buffer = ckalloc(length + 1);
    strcpy(buffer, keyName);

    if (ParseKeyName(interp, buffer, &hostName, &rootKey,
	    &keyName) != TCL_OK) {
	ckfree(buffer);
	return TCL_ERROR;
    }

    if (*keyName == '\0') {
	Tcl_SetObjResult(interp,
		Tcl_NewStringObj("bad key: cannot delete root keys", -1));
	Tcl_SetErrorCode(interp, "WIN_REG", "DEL_ROOT_KEY", NULL);
	ckfree(buffer);
	return TCL_ERROR;
    }

    tail = strrchr(keyName, '\\');
    if (tail) {
	*tail++ = '\0';
    } else {
	tail = keyName;
	keyName = NULL;
    }

    mode |= KEY_ENUMERATE_SUB_KEYS | DELETE;
    result = OpenSubKey(hostName, rootKey, keyName, mode, 0, &subkey);
    if (result != ERROR_SUCCESS) {
	ckfree(buffer);
	if (result == ERROR_FILE_NOT_FOUND) {
	    return TCL_OK;
	}
	Tcl_SetObjResult(interp,
		Tcl_NewStringObj("unable to delete key: ", -1));
	AppendSystemError(interp, result);
	return TCL_ERROR;
    }

    /*
     * Now we recursively delete the key and everything below it.
     */

    nativeTail = Tcl_WinUtfToTChar(tail, -1, &buf);
    result = RecursiveDeleteKey(subkey, nativeTail, saveMode);
    Tcl_DStringFree(&buf);

    if (result != ERROR_SUCCESS && result != ERROR_FILE_NOT_FOUND) {
	Tcl_SetObjResult(interp,
		Tcl_NewStringObj("unable to delete key: ", -1));
	AppendSystemError(interp, result);
	result = TCL_ERROR;
    } else {
	result = TCL_OK;
    }

    RegCloseKey(subkey);
    ckfree(buffer);
    return result;
}

/*
 *----------------------------------------------------------------------
 *
 * DeleteValue --
 *
 *	This function deletes a value from a registry key.
 *
 * Results:
 *	A standard Tcl result.
 *
 * Side effects:
 *	None.
 *
 *----------------------------------------------------------------------
 */

static int
DeleteValue(
    Tcl_Interp *interp,		/* Current interpreter. */
    Tcl_Obj *keyNameObj,	/* Name of key. */
    Tcl_Obj *valueNameObj,	/* Name of value to delete. */
    REGSAM mode)		/* Mode flags to pass. */
{
    HKEY key;
    char *valueName;
    int length;
    DWORD result;
    Tcl_DString ds;

    /*
     * Attempt to open the key for deletion.
     */

    mode |= KEY_SET_VALUE;
    if (OpenKey(interp, keyNameObj, mode, 0, &key) != TCL_OK) {
	return TCL_ERROR;
    }

    valueName = Tcl_GetStringFromObj(valueNameObj, &length);
    Tcl_WinUtfToTChar(valueName, length, &ds);
    result = RegDeleteValue(key, (const TCHAR *)Tcl_DStringValue(&ds));
    Tcl_DStringFree(&ds);
    if (result != ERROR_SUCCESS) {
	Tcl_AppendResult(interp, "unable to delete value \"",
		Tcl_GetString(valueNameObj), "\" from key \"",
		Tcl_GetString(keyNameObj), "\": ", NULL);
	AppendSystemError(interp, result);
	result = TCL_ERROR;
    } else {
	result = TCL_OK;
    }
    RegCloseKey(key);
    return result;
}

/*
 *----------------------------------------------------------------------
 *
 * GetKeyNames --
 *
 *	This function enumerates the subkeys of a given key. If the optional
 *	pattern is supplied, then only keys that match the pattern will be
 *	returned.
 *
 * Results:
 *	Returns the list of subkeys in the result object of the interpreter,
 *	or an error message on failure.
 *
 * Side effects:
 *	None.
 *
 *----------------------------------------------------------------------
 */

static int
GetKeyNames(
    Tcl_Interp *interp,		/* Current interpreter. */
    Tcl_Obj *keyNameObj,	/* Key to enumerate. */
    Tcl_Obj *patternObj,	/* Optional match pattern. */
    REGSAM mode)		/* Mode flags to pass. */
{
    const char *pattern;	/* Pattern being matched against subkeys */
    HKEY key;			/* Handle to the key being examined */
<<<<<<< HEAD
    DWORD subKeyCount;		/* Number of subkeys to list */
    DWORD maxSubKeyLen;		/* Maximum string length of any subkey */
    TCHAR *buffer;		/* Buffer to hold the subkey name */
    DWORD maxBufSize;		/* Maximum size of the buffer */
=======
    TCHAR buffer[MAX_KEY_LENGTH*2];		/* Buffer to hold the subkey name */
>>>>>>> 0daf17ff
    DWORD bufSize;		/* Size of the buffer */
    DWORD index;		/* Position of the current subkey */
    char *name;			/* Subkey name */
    Tcl_Obj *resultPtr;		/* List of subkeys being accumulated */
    int result = TCL_OK;	/* Return value from this command */
    Tcl_DString ds;		/* Buffer to translate subkey name to UTF-8 */

    if (patternObj) {
	pattern = Tcl_GetString(patternObj);
    } else {
	pattern = NULL;
    }

    /*
     * Attempt to open the key for enumeration.
     */

    mode |= KEY_QUERY_VALUE | KEY_ENUMERATE_SUB_KEYS;
    if (OpenKey(interp, keyNameObj, mode, 0, &key) != TCL_OK) {
	return TCL_ERROR;
    }

<<<<<<< HEAD
    /*
     * Determine how big a buffer is needed for enumerating subkeys, and how
     * many subkeys there are.
     */

    result = RegQueryInfoKey(key, NULL, NULL, NULL,
	    &subKeyCount, &maxSubKeyLen, NULL, NULL, NULL, NULL, NULL, NULL);
    if (result != ERROR_SUCCESS) {
	Tcl_SetObjResult(interp, Tcl_NewObj());
	Tcl_AppendResult(interp, "unable to query key \"",
		Tcl_GetString(keyNameObj), "\": ", NULL);
	AppendSystemError(interp, result);
	RegCloseKey(key);
	return TCL_ERROR;
    }
    maxBufSize = maxSubKeyLen + 1;
    buffer = ckalloc(maxBufSize * sizeof(TCHAR));

    /*
     * Enumerate the subkeys.
     */

    resultPtr = Tcl_NewObj();
    for (index = 0; index < subKeyCount; ++index) {
	bufSize = maxBufSize;
	result = RegEnumKeyEx(key, index, buffer, &bufSize,
		NULL, NULL, NULL, NULL);
	if ((result == ERROR_MORE_DATA) && (maxBufSize < MAX_KEY_LENGTH)) {
	    maxBufSize = MAX_KEY_LENGTH + 1;
	    buffer = ckrealloc(buffer, maxBufSize * sizeof(TCHAR));
	    bufSize = maxBufSize;
	    result = RegEnumKeyEx(key, index, buffer, &bufSize,
		    NULL, NULL, NULL, NULL);
	}
	if (result != ERROR_SUCCESS) {
	    Tcl_SetObjResult(interp, Tcl_NewObj());
	    Tcl_AppendResult(interp, "unable to enumerate subkeys of \"",
		    Tcl_GetString(keyNameObj), "\": ", NULL);
	    AppendSystemError(interp, result);
	    result = TCL_ERROR;
=======
    /* Enumerate the subkeys */

    resultPtr = Tcl_NewObj();
    for (index = 0;; ++index) {
	bufSize = MAX_KEY_LENGTH;
	result = (*regWinProcs->regEnumKeyExProc)
	    (key, index, buffer, &bufSize, NULL, NULL, NULL, NULL);
	if (result != ERROR_SUCCESS) {
	    if (result == ERROR_NO_MORE_ITEMS) {
		result = TCL_OK;
	    } else {
		Tcl_SetObjResult(interp, Tcl_NewObj());
		Tcl_AppendResult(interp,
			"unable to enumerate subkeys of \"",
			Tcl_GetString(keyNameObj), "\": ", NULL);
		AppendSystemError(interp, result);
		result = TCL_ERROR;
	    }
>>>>>>> 0daf17ff
	    break;
	}
	Tcl_WinTCharToUtf(buffer, bufSize * sizeof(TCHAR), &ds);
	name = Tcl_DStringValue(&ds);
	if (pattern && !Tcl_StringMatch(name, pattern)) {
	    Tcl_DStringFree(&ds);
	    continue;
	}
	result = Tcl_ListObjAppendElement(interp, resultPtr,
		Tcl_NewStringObj(name, Tcl_DStringLength(&ds)));
	Tcl_DStringFree(&ds);
	if (result != TCL_OK) {
	    break;
	}
    }
    if (result == TCL_OK) {
	Tcl_SetObjResult(interp, resultPtr);
    } else {
	Tcl_DecrRefCount(resultPtr); /* BUGFIX: Don't leak on failure. */
    }

    RegCloseKey(key);
    return result;
}

/*
 *----------------------------------------------------------------------
 *
 * GetType --
 *
 *	This function gets the type of a given registry value and places it in
 *	the interpreter result.
 *
 * Results:
 *	Returns a normal Tcl result.
 *
 * Side effects:
 *	None.
 *
 *----------------------------------------------------------------------
 */

static int
GetType(
    Tcl_Interp *interp,		/* Current interpreter. */
    Tcl_Obj *keyNameObj,	/* Name of key. */
    Tcl_Obj *valueNameObj,	/* Name of value to get. */
    REGSAM mode)		/* Mode flags to pass. */
{
    HKEY key;
    DWORD result, type;
    Tcl_DString ds;
    const char *valueName;
    const TCHAR *nativeValue;
    int length;

    /*
     * Attempt to open the key for reading.
     */

    mode |= KEY_QUERY_VALUE;
    if (OpenKey(interp, keyNameObj, mode, 0, &key) != TCL_OK) {
	return TCL_ERROR;
    }

    /*
     * Get the type of the value.
     */

    valueName = Tcl_GetStringFromObj(valueNameObj, &length);
    nativeValue = Tcl_WinUtfToTChar(valueName, length, &ds);
    result = RegQueryValueEx(key, nativeValue, NULL, &type,
	    NULL, NULL);
    Tcl_DStringFree(&ds);
    RegCloseKey(key);

    if (result != ERROR_SUCCESS) {
	Tcl_AppendResult(interp, "unable to get type of value \"",
		Tcl_GetString(valueNameObj), "\" from key \"",
		Tcl_GetString(keyNameObj), "\": ", NULL);
	AppendSystemError(interp, result);
	return TCL_ERROR;
    }

    /*
     * Set the type into the result. Watch out for unknown types. If we don't
     * know about the type, just use the numeric value.
     */

    if (type > lastType) {
	Tcl_SetObjResult(interp, Tcl_NewIntObj((int) type));
    } else {
	Tcl_SetObjResult(interp, Tcl_NewStringObj(typeNames[type], -1));
    }
    return TCL_OK;
}

/*
 *----------------------------------------------------------------------
 *
 * GetValue --
 *
 *	This function gets the contents of a registry value and places a list
 *	containing the data and the type in the interpreter result.
 *
 * Results:
 *	Returns a normal Tcl result.
 *
 * Side effects:
 *	None.
 *
 *----------------------------------------------------------------------
 */

static int
GetValue(
    Tcl_Interp *interp,		/* Current interpreter. */
    Tcl_Obj *keyNameObj,	/* Name of key. */
    Tcl_Obj *valueNameObj,	/* Name of value to get. */
    REGSAM mode)		/* Mode flags to pass. */
{
    HKEY key;
    const char *valueName;
    const TCHAR *nativeValue;
    DWORD result, length, type;
    Tcl_DString data, buf;
    int nameLen;

    /*
     * Attempt to open the key for reading.
     */

    mode |= KEY_QUERY_VALUE;
    if (OpenKey(interp, keyNameObj, mode, 0, &key) != TCL_OK) {
	return TCL_ERROR;
    }

    /*
     * Initialize a Dstring to maximum statically allocated size we could get
     * one more byte by avoiding Tcl_DStringSetLength() and just setting
     * length to TCL_DSTRING_STATIC_SIZE, but this should be safer if the
     * implementation of Dstrings changes.
     *
     * This allows short values to be read from the registy in one call.
     * Longer values need a second call with an expanded DString.
     */

    Tcl_DStringInit(&data);
    length = TCL_DSTRING_STATIC_SIZE - 1;
    Tcl_DStringSetLength(&data, (int) length);

    valueName = Tcl_GetStringFromObj(valueNameObj, &nameLen);
    nativeValue = Tcl_WinUtfToTChar(valueName, nameLen, &buf);

    result = RegQueryValueEx(key, nativeValue, NULL, &type,
	    (BYTE *) Tcl_DStringValue(&data), &length);
    while (result == ERROR_MORE_DATA) {
	/*
	 * The Windows docs say that in this error case, we just need to
	 * expand our buffer and request more data. Required for
	 * HKEY_PERFORMANCE_DATA
	 */

	length *= 2;
	Tcl_DStringSetLength(&data, (int) length);
	result = RegQueryValueEx(key, nativeValue,
		NULL, &type, (BYTE *) Tcl_DStringValue(&data), &length);
    }
    Tcl_DStringFree(&buf);
    RegCloseKey(key);
    if (result != ERROR_SUCCESS) {
	Tcl_AppendResult(interp, "unable to get value \"",
		Tcl_GetString(valueNameObj), "\" from key \"",
		Tcl_GetString(keyNameObj), "\": ", NULL);
	AppendSystemError(interp, result);
	Tcl_DStringFree(&data);
	return TCL_ERROR;
    }

    /*
     * If the data is a 32-bit quantity, store it as an integer object. If it
     * is a multi-string, store it as a list of strings. For null-terminated
     * strings, append up the to first null. Otherwise, store it as a binary
     * string.
     */

    if (type == REG_DWORD || type == REG_DWORD_BIG_ENDIAN) {
	Tcl_SetObjResult(interp, Tcl_NewIntObj((int) ConvertDWORD(type,
		*((DWORD *) Tcl_DStringValue(&data)))));
    } else if (type == REG_MULTI_SZ) {
	char *p = Tcl_DStringValue(&data);
	char *end = Tcl_DStringValue(&data) + length;
	Tcl_Obj *resultPtr = Tcl_NewObj();

	/*
	 * Multistrings are stored as an array of null-terminated strings,
	 * terminated by two null characters. Also do a bounds check in case
	 * we get bogus data.
	 */

	while ((p < end)
		&& (*((Tcl_UniChar *) p)) != 0) {
	    Tcl_UniChar *up;
	    Tcl_WinTCharToUtf((TCHAR *) p, -1, &buf);
	    Tcl_ListObjAppendElement(interp, resultPtr,
		    Tcl_NewStringObj(Tcl_DStringValue(&buf),
			    Tcl_DStringLength(&buf)));
	    up = (Tcl_UniChar *) p;

	    while (*up++ != 0) {}
	    p = (char *) up;
	    Tcl_DStringFree(&buf);
	}
	Tcl_SetObjResult(interp, resultPtr);
    } else if ((type == REG_SZ) || (type == REG_EXPAND_SZ)) {
	Tcl_WinTCharToUtf((TCHAR *) Tcl_DStringValue(&data), -1, &buf);
	Tcl_DStringResult(interp, &buf);
    } else {
	/*
	 * Save binary data as a byte array.
	 */

	Tcl_SetObjResult(interp, Tcl_NewByteArrayObj(
		(BYTE *) Tcl_DStringValue(&data), (int) length));
    }
    Tcl_DStringFree(&data);
    return result;
}

/*
 *----------------------------------------------------------------------
 *
 * GetValueNames --
 *
 *	This function enumerates the values of the a given key. If the
 *	optional pattern is supplied, then only value names that match the
 *	pattern will be returned.
 *
 * Results:
 *	Returns the list of value names in the result object of the
 *	interpreter, or an error message on failure.
 *
 * Side effects:
 *	None.
 *
 *----------------------------------------------------------------------
 */

static int
GetValueNames(
    Tcl_Interp *interp,		/* Current interpreter. */
    Tcl_Obj *keyNameObj,	/* Key to enumerate. */
    Tcl_Obj *patternObj,	/* Optional match pattern. */
    REGSAM mode)		/* Mode flags to pass. */
{
    HKEY key;
    Tcl_Obj *resultPtr;
    DWORD index, size, result;
    Tcl_DString buffer, ds;
    const char *pattern, *name;

    /*
     * Attempt to open the key for enumeration.
     */

    mode |= KEY_QUERY_VALUE;
    if (OpenKey(interp, keyNameObj, mode, 0, &key) != TCL_OK) {
	return TCL_ERROR;
    }

<<<<<<< HEAD
    /*
     * Query the key to determine the appropriate buffer size to hold the
     * largest value name plus the terminating null.
     */

    result = RegQueryInfoKey(key, NULL, NULL, NULL, NULL,
	    NULL, NULL, &index, &maxSize, NULL, NULL, NULL);
    if (result != ERROR_SUCCESS) {
	Tcl_AppendResult(interp, "unable to query key \"",
		Tcl_GetString(keyNameObj), "\": ", NULL);
	AppendSystemError(interp, result);
	RegCloseKey(key);
	result = TCL_ERROR;
	goto done;
    }
    maxSize++;

    resultPtr = Tcl_NewObj();
    Tcl_DStringInit(&buffer);
    Tcl_DStringSetLength(&buffer,
	    (int) (maxSize*sizeof(TCHAR)));
=======
    resultPtr = Tcl_NewObj();
    Tcl_DStringInit(&buffer);
    Tcl_DStringSetLength(&buffer,
	    (int) ((regWinProcs->useWide) ? MAX_KEY_LENGTH*2 : MAX_KEY_LENGTH));
>>>>>>> 0daf17ff
    index = 0;
    result = TCL_OK;

    if (patternObj) {
	pattern = Tcl_GetString(patternObj);
    } else {
	pattern = NULL;
    }

    /*
     * Enumerate the values under the given subkey until we get an error,
     * indicating the end of the list. Note that we need to reset size after
     * each iteration because RegEnumValue smashes the old value.
     */

<<<<<<< HEAD
    size = maxSize;
    while (RegEnumValue(key,index, (TCHAR *)Tcl_DStringValue(&buffer),
	    &size, NULL, NULL, NULL, NULL) == ERROR_SUCCESS) {
	size *= 2;
=======
    size = MAX_KEY_LENGTH;
    while ((*regWinProcs->regEnumValueProc)(key, index,
	    Tcl_DStringValue(&buffer), &size, NULL, NULL, NULL, NULL)
	    == ERROR_SUCCESS) {

	if (regWinProcs->useWide) {
	    size *= 2;
	}
>>>>>>> 0daf17ff

	Tcl_WinTCharToUtf((TCHAR *) Tcl_DStringValue(&buffer), (int) size,
		&ds);
	name = Tcl_DStringValue(&ds);
	if (!pattern || Tcl_StringMatch(name, pattern)) {
	    result = Tcl_ListObjAppendElement(interp, resultPtr,
		    Tcl_NewStringObj(name, Tcl_DStringLength(&ds)));
	    if (result != TCL_OK) {
		Tcl_DStringFree(&ds);
		break;
	    }
	}
	Tcl_DStringFree(&ds);

	index++;
	size = MAX_KEY_LENGTH;
    }
    Tcl_SetObjResult(interp, resultPtr);
    Tcl_DStringFree(&buffer);
    RegCloseKey(key);
    return result;
}

/*
 *----------------------------------------------------------------------
 *
 * OpenKey --
 *
 *	This function opens the specified key. This function is a simple
 *	wrapper around ParseKeyName and OpenSubKey.
 *
 * Results:
 *	Returns the opened key in the keyPtr argument and a Tcl result code.
 *
 * Side effects:
 *	None.
 *
 *----------------------------------------------------------------------
 */

static int
OpenKey(
    Tcl_Interp *interp,		/* Current interpreter. */
    Tcl_Obj *keyNameObj,	/* Key to open. */
    REGSAM mode,		/* Access mode. */
    int flags,			/* 0 or REG_CREATE. */
    HKEY *keyPtr)		/* Returned HKEY. */
{
    char *keyName, *buffer, *hostName;
    int length;
    HKEY rootKey;
    DWORD result;

    keyName = Tcl_GetStringFromObj(keyNameObj, &length);
    buffer = ckalloc(length + 1);
    strcpy(buffer, keyName);

    result = ParseKeyName(interp, buffer, &hostName, &rootKey, &keyName);
    if (result == TCL_OK) {
	result = OpenSubKey(hostName, rootKey, keyName, mode, flags, keyPtr);
	if (result != ERROR_SUCCESS) {
	    Tcl_SetObjResult(interp,
		    Tcl_NewStringObj("unable to open key: ", -1));
	    AppendSystemError(interp, result);
	    result = TCL_ERROR;
	} else {
	    result = TCL_OK;
	}
    }

    ckfree(buffer);
    return result;
}

/*
 *----------------------------------------------------------------------
 *
 * OpenSubKey --
 *
 *	This function opens a given subkey of a root key on the specified
 *	host.
 *
 * Results:
 *	Returns the opened key in the keyPtr and a Windows error code as the
 *	return value.
 *
 * Side effects:
 *	None.
 *
 *----------------------------------------------------------------------
 */

static DWORD
OpenSubKey(
    char *hostName,		/* Host to access, or NULL for local. */
    HKEY rootKey,		/* Root registry key. */
    char *keyName,		/* Subkey name. */
    REGSAM mode,		/* Access mode. */
    int flags,			/* 0 or REG_CREATE. */
    HKEY *keyPtr)		/* Returned HKEY. */
{
    DWORD result;
    Tcl_DString buf;

    /*
     * Attempt to open the root key on a remote host if necessary.
     */

    if (hostName) {
	hostName = (char *) Tcl_WinUtfToTChar(hostName, -1, &buf);
	result = RegConnectRegistry((TCHAR *)hostName, rootKey,
		&rootKey);
	Tcl_DStringFree(&buf);
	if (result != ERROR_SUCCESS) {
	    return result;
	}
    }

    /*
     * Now open the specified key with the requested permissions. Note that
     * this key must be closed by the caller.
     */

    keyName = (char *) Tcl_WinUtfToTChar(keyName, -1, &buf);
    if (flags & REG_CREATE) {
	DWORD create;

	result = RegCreateKeyEx(rootKey, (TCHAR *)keyName, 0, NULL,
		REG_OPTION_NON_VOLATILE, mode, NULL, keyPtr, &create);
    } else if (rootKey == HKEY_PERFORMANCE_DATA) {
	/*
	 * Here we fudge it for this special root key. See MSDN for more info
	 * on HKEY_PERFORMANCE_DATA and the peculiarities surrounding it.
	 */

	*keyPtr = HKEY_PERFORMANCE_DATA;
	result = ERROR_SUCCESS;
    } else {
	result = RegOpenKeyEx(rootKey, (TCHAR *)keyName, 0, mode,
		keyPtr);
    }
    Tcl_DStringFree(&buf);

    /*
     * Be sure to close the root key since we are done with it now.
     */

    if (hostName) {
	RegCloseKey(rootKey);
    }
    return result;
}

/*
 *----------------------------------------------------------------------
 *
 * ParseKeyName --
 *
 *	This function parses a key name into the host, root, and subkey parts.
 *
 * Results:
 *	The pointers to the start of the host and subkey names are returned in
 *	the hostNamePtr and keyNamePtr variables. The specified root HKEY is
 *	returned in rootKeyPtr. Returns a standard Tcl result.
 *
 * Side effects:
 *	Modifies the name string by inserting nulls.
 *
 *----------------------------------------------------------------------
 */

static int
ParseKeyName(
    Tcl_Interp *interp,		/* Current interpreter. */
    char *name,
    char **hostNamePtr,
    HKEY *rootKeyPtr,
    char **keyNamePtr)
{
    char *rootName;
    int result, index;
    Tcl_Obj *rootObj;

    /*
     * Split the key into host and root portions.
     */

    *hostNamePtr = *keyNamePtr = rootName = NULL;
    if (name[0] == '\\') {
	if (name[1] == '\\') {
	    *hostNamePtr = name;
	    for (rootName = name+2; *rootName != '\0'; rootName++) {
		if (*rootName == '\\') {
		    *rootName++ = '\0';
		    break;
		}
	    }
	}
    } else {
	rootName = name;
    }
    if (!rootName) {
	Tcl_AppendResult(interp, "bad key \"", name,
		"\": must start with a valid root", NULL);
	Tcl_SetErrorCode(interp, "WIN_REG", "NO_ROOT_KEY", NULL);
	return TCL_ERROR;
    }

    /*
     * Split the root into root and subkey portions.
     */

    for (*keyNamePtr = rootName; **keyNamePtr != '\0'; (*keyNamePtr)++) {
	if (**keyNamePtr == '\\') {
	    **keyNamePtr = '\0';
	    (*keyNamePtr)++;
	    break;
	}
    }

    /*
     * Look for a matching root name.
     */

    rootObj = Tcl_NewStringObj(rootName, -1);
    result = Tcl_GetIndexFromObj(interp, rootObj, rootKeyNames, "root name",
	    TCL_EXACT, &index);
    Tcl_DecrRefCount(rootObj);
    if (result != TCL_OK) {
	return TCL_ERROR;
    }
    *rootKeyPtr = rootKeys[index];
    return TCL_OK;
}

/*
 *----------------------------------------------------------------------
 *
 * RecursiveDeleteKey --
 *
 *	This function recursively deletes all the keys below a starting key.
 *	Although Windows 95 does this automatically, we still need to do this
 *	for Windows NT.
 *
 * Results:
 *	Returns a Windows error code.
 *
 * Side effects:
 *	Deletes all of the keys and values below the given key.
 *
 *----------------------------------------------------------------------
 */

static DWORD
RecursiveDeleteKey(
    HKEY startKey,		/* Parent of key to be deleted. */
    const TCHAR *keyName,	/* Name of key to be deleted in external
				 * encoding, not UTF. */
    REGSAM mode)		/* Mode flags to pass. */
{
    DWORD result, size;
    Tcl_DString subkey;
    HKEY hKey;
    REGSAM saveMode = mode;
    static int checkExProc = 0;
    static FARPROC regDeleteKeyExProc = NULL;

    /*
     * Do not allow NULL or empty key name.
     */

    if (!keyName || *keyName == '\0') {
	return ERROR_BADKEY;
    }

    mode |= KEY_ENUMERATE_SUB_KEYS | DELETE | KEY_QUERY_VALUE;
    result = RegOpenKeyEx(startKey, keyName, 0, mode, &hKey);
    if (result != ERROR_SUCCESS) {
	return result;
    }
<<<<<<< HEAD
    result = RegQueryInfoKey(hKey, NULL, NULL, NULL, NULL,
	    &maxSize, NULL, NULL, NULL, NULL, NULL, NULL);
    maxSize++;
    if (result != ERROR_SUCCESS) {
	return result;
    }

    Tcl_DStringInit(&subkey);
    Tcl_DStringSetLength(&subkey,
	    (int) (maxSize * sizeof(TCHAR)));
=======

    Tcl_DStringInit(&subkey);
    Tcl_DStringSetLength(&subkey,
	    (int) ((regWinProcs->useWide) ? MAX_KEY_LENGTH * 2 : MAX_KEY_LENGTH));
>>>>>>> 0daf17ff

    mode = saveMode;
    while (result == ERROR_SUCCESS) {
	/*
	 * Always get index 0 because key deletion changes ordering.
	 */

<<<<<<< HEAD
	size = maxSize;
	result = RegEnumKeyEx(hKey, 0, (TCHAR *)Tcl_DStringValue(&subkey),
		&size, NULL, NULL, NULL, NULL);
=======
	size = MAX_KEY_LENGTH;
	result=(*regWinProcs->regEnumKeyExProc)(hKey, 0,
		Tcl_DStringValue(&subkey), &size, NULL, NULL, NULL, NULL);
>>>>>>> 0daf17ff
	if (result == ERROR_NO_MORE_ITEMS) {
	    /*
	     * RegDeleteKeyEx doesn't exist on non-64bit XP platforms, so we
	     * can't compile with it in. We need to check for it at runtime
	     * and use it if we find it.
	     */

	    if (mode && !checkExProc) {
		HINSTANCE dllH;

		checkExProc = 1;
		dllH = LoadLibrary(TEXT("advapi32.dll"));
		if (dllH) {
		    regDeleteKeyExProc = (FARPROC)
			    GetProcAddress(dllH, "RegDeleteKeyExW");
		}
	    }
	    if (mode && regDeleteKeyExProc) {
		result = regDeleteKeyExProc(startKey, keyName, mode, 0);
	    } else {
		result = RegDeleteKey(startKey, keyName);
	    }
	    break;
	} else if (result == ERROR_SUCCESS) {
	    result = RecursiveDeleteKey(hKey, (const TCHAR *) Tcl_DStringValue(&subkey),
		    mode);
	}
    }
    Tcl_DStringFree(&subkey);
    RegCloseKey(hKey);
    return result;
}

/*
 *----------------------------------------------------------------------
 *
 * SetValue --
 *
 *	This function sets the contents of a registry value. If the key or
 *	value does not exist, it will be created. If it does exist, then the
 *	data and type will be replaced.
 *
 * Results:
 *	Returns a normal Tcl result.
 *
 * Side effects:
 *	May create new keys or values.
 *
 *----------------------------------------------------------------------
 */

static int
SetValue(
    Tcl_Interp *interp,		/* Current interpreter. */
    Tcl_Obj *keyNameObj,	/* Name of key. */
    Tcl_Obj *valueNameObj,	/* Name of value to set. */
    Tcl_Obj *dataObj,		/* Data to be written. */
    Tcl_Obj *typeObj,		/* Type of data to be written. */
    REGSAM mode)		/* Mode flags to pass. */
{
    int type, length;
    DWORD result;
    HKEY key;
    const char *valueName;
    Tcl_DString nameBuf;

    if (typeObj == NULL) {
	type = REG_SZ;
    } else if (Tcl_GetIndexFromObj(interp, typeObj, typeNames, "type",
	    0, (int *) &type) != TCL_OK) {
	if (Tcl_GetIntFromObj(NULL, typeObj, (int *) &type) != TCL_OK) {
	    return TCL_ERROR;
	}
	Tcl_ResetResult(interp);
    }
    mode |= KEY_ALL_ACCESS;
    if (OpenKey(interp, keyNameObj, mode, 1, &key) != TCL_OK) {
	return TCL_ERROR;
    }

    valueName = Tcl_GetStringFromObj(valueNameObj, &length);
    valueName = (char *) Tcl_WinUtfToTChar(valueName, length, &nameBuf);

    if (type == REG_DWORD || type == REG_DWORD_BIG_ENDIAN) {
	int value;

	if (Tcl_GetIntFromObj(interp, dataObj, &value) != TCL_OK) {
	    RegCloseKey(key);
	    Tcl_DStringFree(&nameBuf);
	    return TCL_ERROR;
	}

	value = ConvertDWORD((DWORD)type, (DWORD)value);
	result = RegSetValueEx(key, (TCHAR *)valueName, 0,
		(DWORD) type, (BYTE *) &value, sizeof(DWORD));
    } else if (type == REG_MULTI_SZ) {
	Tcl_DString data, buf;
	int objc, i;
	Tcl_Obj **objv;

	if (Tcl_ListObjGetElements(interp, dataObj, &objc, &objv) != TCL_OK) {
	    RegCloseKey(key);
	    Tcl_DStringFree(&nameBuf);
	    return TCL_ERROR;
	}

	/*
	 * Append the elements as null terminated strings. Note that we must
	 * not assume the length of the string in case there are embedded
	 * nulls, which aren't allowed in REG_MULTI_SZ values.
	 */

	Tcl_DStringInit(&data);
	for (i = 0; i < objc; i++) {
	    Tcl_DStringAppend(&data, Tcl_GetString(objv[i]), -1);

	    /*
	     * Add a null character to separate this value from the next. We
	     * accomplish this by growing the string by one byte. Since the
	     * DString always tacks on an extra null byte, the new byte will
	     * already be set to null.
	     */

	    Tcl_DStringSetLength(&data, Tcl_DStringLength(&data)+1);
	}

	Tcl_WinUtfToTChar(Tcl_DStringValue(&data), Tcl_DStringLength(&data)+1,
		&buf);
	result = RegSetValueEx(key, (TCHAR *)valueName, 0,
		(DWORD) type, (BYTE *) Tcl_DStringValue(&buf),
		(DWORD) Tcl_DStringLength(&buf));
	Tcl_DStringFree(&data);
	Tcl_DStringFree(&buf);
    } else if (type == REG_SZ || type == REG_EXPAND_SZ) {
	Tcl_DString buf;
	const char *data = Tcl_GetStringFromObj(dataObj, &length);

	data = (char *)Tcl_WinUtfToTChar(data, length, &buf);

	/*
	 * Include the null in the length, padding if needed for Unicode.
	 */

	Tcl_DStringSetLength(&buf, Tcl_DStringLength(&buf)+1);
	length = Tcl_DStringLength(&buf) + 1;

	result = RegSetValueEx(key, (TCHAR *)valueName, 0,
		(DWORD) type, (BYTE *) data, (DWORD) length);
	Tcl_DStringFree(&buf);
    } else {
	BYTE *data;

	/*
	 * Store binary data in the registry.
	 */

	data = (BYTE *) Tcl_GetByteArrayFromObj(dataObj, &length);
	result = RegSetValueEx(key, (TCHAR *)valueName, 0,
		(DWORD) type, data, (DWORD) length);
    }

    Tcl_DStringFree(&nameBuf);
    RegCloseKey(key);

    if (result != ERROR_SUCCESS) {
	Tcl_SetObjResult(interp,
		Tcl_NewStringObj("unable to set value: ", -1));
	AppendSystemError(interp, result);
	return TCL_ERROR;
    }
    return TCL_OK;
}

/*
 *----------------------------------------------------------------------
 *
 * BroadcastValue --
 *
 *	This function broadcasts a WM_SETTINGCHANGE message to indicate to
 *	other programs that we have changed the contents of a registry value.
 *
 * Results:
 *	Returns a normal Tcl result.
 *
 * Side effects:
 *	Will cause other programs to reload their system settings.
 *
 *----------------------------------------------------------------------
 */

static int
BroadcastValue(
    Tcl_Interp *interp,		/* Current interpreter. */
    int objc,			/* Number of arguments. */
    Tcl_Obj *const objv[])	/* Argument values. */
{
    LRESULT result;
    DWORD_PTR sendResult;
    UINT timeout = 3000;
    int len;
    const char *str;
    Tcl_Obj *objPtr;

    if (objc == 3) {
	str = Tcl_GetStringFromObj(objv[1], &len);
	if ((len < 2) || (*str != '-')
		|| strncmp(str, "-timeout", (size_t) len)) {
	    return TCL_BREAK;
	}
	if (Tcl_GetIntFromObj(interp, objv[2], (int *) &timeout) != TCL_OK) {
	    return TCL_ERROR;
	}
    }

    str = Tcl_GetStringFromObj(objv[0], &len);
    if (len == 0) {
	str = NULL;
    }

    /*
     * Use the ignore the result.
     */

    result = SendMessageTimeoutA(HWND_BROADCAST, WM_SETTINGCHANGE,
	    (WPARAM) 0, (LPARAM) str, SMTO_ABORTIFHUNG, timeout, &sendResult);

    objPtr = Tcl_NewObj();
    Tcl_ListObjAppendElement(NULL, objPtr, Tcl_NewLongObj((long) result));
    Tcl_ListObjAppendElement(NULL, objPtr, Tcl_NewLongObj((long) sendResult));
    Tcl_SetObjResult(interp, objPtr);

    return TCL_OK;
}

/*
 *----------------------------------------------------------------------
 *
 * AppendSystemError --
 *
 *	This routine formats a Windows system error message and places it into
 *	the interpreter result.
 *
 * Results:
 *	None.
 *
 * Side effects:
 *	None.
 *
 *----------------------------------------------------------------------
 */

static void
AppendSystemError(
    Tcl_Interp *interp,		/* Current interpreter. */
    DWORD error)		/* Result code from error. */
{
    int length;
    TCHAR *tMsgPtr, **tMsgPtrPtr = &tMsgPtr;
    const char *msg;
    char id[TCL_INTEGER_SPACE], msgBuf[24 + TCL_INTEGER_SPACE];
    Tcl_DString ds;
    Tcl_Obj *resultPtr = Tcl_GetObjResult(interp);

    if (Tcl_IsShared(resultPtr)) {
	resultPtr = Tcl_DuplicateObj(resultPtr);
    }
    length = FormatMessage(FORMAT_MESSAGE_FROM_SYSTEM
	    | FORMAT_MESSAGE_ALLOCATE_BUFFER, NULL, error,
	    MAKELANGID(LANG_NEUTRAL, SUBLANG_DEFAULT), (TCHAR *) tMsgPtrPtr,
	    0, NULL);
    if (length == 0) {
	sprintf(msgBuf, "unknown error: %ld", error);
	msg = msgBuf;
    } else {
	char *msgPtr;

	Tcl_WinTCharToUtf(tMsgPtr, -1, &ds);
	LocalFree(tMsgPtr);

	msgPtr = Tcl_DStringValue(&ds);
	length = Tcl_DStringLength(&ds);

	/*
	 * Trim the trailing CR/LF from the system message.
	 */

	if (msgPtr[length-1] == '\n') {
	    --length;
	}
	if (msgPtr[length-1] == '\r') {
	    --length;
	}
	msgPtr[length] = 0;
	msg = msgPtr;
    }

    sprintf(id, "%ld", error);
    Tcl_SetErrorCode(interp, "WINDOWS", id, msg, NULL);
    Tcl_AppendToObj(resultPtr, msg, length);
    Tcl_SetObjResult(interp, resultPtr);

    if (length != 0) {
	Tcl_DStringFree(&ds);
    }
}

/*
 *----------------------------------------------------------------------
 *
 * ConvertDWORD --
 *
 *	This function determines whether a DWORD needs to be byte swapped, and
 *	returns the appropriately swapped value.
 *
 * Results:
 *	Returns a converted DWORD.
 *
 * Side effects:
 *	None.
 *
 *----------------------------------------------------------------------
 */

static DWORD
ConvertDWORD(
    DWORD type,			/* Either REG_DWORD or REG_DWORD_BIG_ENDIAN */
    DWORD value)		/* The value to be converted. */
{
    DWORD order = 1;
    DWORD localType;

    /*
     * Check to see if the low bit is in the first byte.
     */

    localType = (*((char *) &order) == 1) ? REG_DWORD : REG_DWORD_BIG_ENDIAN;
    return (type != localType) ? (DWORD) SWAPLONG(value) : value;
}

/*
 * Local Variables:
 * mode: c
 * c-basic-offset: 4
 * fill-column: 78
 * End:
 */<|MERGE_RESOLUTION|>--- conflicted
+++ resolved
@@ -112,84 +112,6 @@
 static DWORD lastType = REG_RESOURCE_LIST;
 
 /*
-<<<<<<< HEAD
-=======
- * The following structures allow us to select between the Unicode and ASCII
- * interfaces at run time based on whether Unicode APIs are available. The
- * Unicode APIs are preferable because they will handle characters outside of
- * the current code page.
- */
-
-typedef struct RegWinProcs {
-    int useWide;
-
-    LONG (WINAPI *regConnectRegistryProc)(CONST TCHAR *, HKEY, PHKEY);
-    LONG (WINAPI *regCreateKeyExProc)(HKEY, CONST TCHAR *, DWORD, TCHAR *,
-	    DWORD, REGSAM, SECURITY_ATTRIBUTES *, HKEY *, DWORD *);
-    LONG (WINAPI *regDeleteKeyProc)(HKEY, CONST TCHAR *);
-    LONG (WINAPI *regDeleteValueProc)(HKEY, CONST TCHAR *);
-    LONG (WINAPI *regEnumKeyProc)(HKEY, DWORD, TCHAR *, DWORD);
-    LONG (WINAPI *regEnumKeyExProc)(HKEY, DWORD, TCHAR *, DWORD *, DWORD *,
-	    TCHAR *, DWORD *, FILETIME *);
-    LONG (WINAPI *regEnumValueProc)(HKEY, DWORD, TCHAR *, DWORD *, DWORD *,
-	    DWORD *, BYTE *, DWORD *);
-    LONG (WINAPI *regOpenKeyExProc)(HKEY, CONST TCHAR *, DWORD, REGSAM,
-	    HKEY *);
-    LONG (WINAPI *regQueryValueExProc)(HKEY, CONST TCHAR *, DWORD *, DWORD *,
-	    BYTE *, DWORD *);
-    LONG (WINAPI *regSetValueExProc)(HKEY, CONST TCHAR *, DWORD, DWORD,
-	    CONST BYTE*, DWORD);
-} RegWinProcs;
-
-static RegWinProcs *regWinProcs;
-
-static RegWinProcs asciiProcs = {
-    0,
-
-    (LONG (WINAPI *)(CONST TCHAR *, HKEY, PHKEY)) RegConnectRegistryA,
-    (LONG (WINAPI *)(HKEY, CONST TCHAR *, DWORD, TCHAR *,
-	    DWORD, REGSAM, SECURITY_ATTRIBUTES *, HKEY *,
-	    DWORD *)) RegCreateKeyExA,
-    (LONG (WINAPI *)(HKEY, CONST TCHAR *)) RegDeleteKeyA,
-    (LONG (WINAPI *)(HKEY, CONST TCHAR *)) RegDeleteValueA,
-    (LONG (WINAPI *)(HKEY, DWORD, TCHAR *, DWORD)) RegEnumKeyA,
-    (LONG (WINAPI *)(HKEY, DWORD, TCHAR *, DWORD *, DWORD *,
-	    TCHAR *, DWORD *, FILETIME *)) RegEnumKeyExA,
-    (LONG (WINAPI *)(HKEY, DWORD, TCHAR *, DWORD *, DWORD *,
-	    DWORD *, BYTE *, DWORD *)) RegEnumValueA,
-    (LONG (WINAPI *)(HKEY, CONST TCHAR *, DWORD, REGSAM,
-	    HKEY *)) RegOpenKeyExA,
-    (LONG (WINAPI *)(HKEY, CONST TCHAR *, DWORD *, DWORD *,
-	    BYTE *, DWORD *)) RegQueryValueExA,
-    (LONG (WINAPI *)(HKEY, CONST TCHAR *, DWORD, DWORD,
-	    CONST BYTE*, DWORD)) RegSetValueExA,
-};
-
-static RegWinProcs unicodeProcs = {
-    1,
-
-    (LONG (WINAPI *)(CONST TCHAR *, HKEY, PHKEY)) RegConnectRegistryW,
-    (LONG (WINAPI *)(HKEY, CONST TCHAR *, DWORD, TCHAR *,
-	    DWORD, REGSAM, SECURITY_ATTRIBUTES *, HKEY *,
-	    DWORD *)) RegCreateKeyExW,
-    (LONG (WINAPI *)(HKEY, CONST TCHAR *)) RegDeleteKeyW,
-    (LONG (WINAPI *)(HKEY, CONST TCHAR *)) RegDeleteValueW,
-    (LONG (WINAPI *)(HKEY, DWORD, TCHAR *, DWORD)) RegEnumKeyW,
-    (LONG (WINAPI *)(HKEY, DWORD, TCHAR *, DWORD *, DWORD *,
-	    TCHAR *, DWORD *, FILETIME *)) RegEnumKeyExW,
-    (LONG (WINAPI *)(HKEY, DWORD, TCHAR *, DWORD *, DWORD *,
-	    DWORD *, BYTE *, DWORD *)) RegEnumValueW,
-    (LONG (WINAPI *)(HKEY, CONST TCHAR *, DWORD, REGSAM,
-	    HKEY *)) RegOpenKeyExW,
-    (LONG (WINAPI *)(HKEY, CONST TCHAR *, DWORD *, DWORD *,
-	    BYTE *, DWORD *)) RegQueryValueExW,
-    (LONG (WINAPI *)(HKEY, CONST TCHAR *, DWORD, DWORD,
-	    CONST BYTE*, DWORD)) RegSetValueExW,
-};
-
-
-/*
->>>>>>> 0daf17ff
  * Declarations for functions defined in this file.
  */
 
@@ -258,15 +180,9 @@
     }
 
     cmd = Tcl_CreateObjCommand(interp, "registry", RegistryObjCmd,
-<<<<<<< HEAD
 	    interp, DeleteCmd);
     Tcl_SetAssocData(interp, REGISTRY_ASSOC_KEY, NULL, cmd);
     return Tcl_PkgProvide(interp, "registry", "1.3.0");
-=======
-	(ClientData)interp, DeleteCmd);
-    Tcl_SetAssocData(interp, REGISTRY_ASSOC_KEY, NULL, (ClientData)cmd);
-    return Tcl_PkgProvide(interp, "registry", "1.2.2");
->>>>>>> 0daf17ff
 }
  
@@ -667,14 +583,7 @@
 {
     const char *pattern;	/* Pattern being matched against subkeys */
     HKEY key;			/* Handle to the key being examined */
-<<<<<<< HEAD
-    DWORD subKeyCount;		/* Number of subkeys to list */
-    DWORD maxSubKeyLen;		/* Maximum string length of any subkey */
-    TCHAR *buffer;		/* Buffer to hold the subkey name */
-    DWORD maxBufSize;		/* Maximum size of the buffer */
-=======
-    TCHAR buffer[MAX_KEY_LENGTH*2];		/* Buffer to hold the subkey name */
->>>>>>> 0daf17ff
+    TCHAR buffer[MAX_KEY_LENGTH];		/* Buffer to hold the subkey name */
     DWORD bufSize;		/* Size of the buffer */
     DWORD index;		/* Position of the current subkey */
     char *name;			/* Subkey name */
@@ -697,67 +606,25 @@
 	return TCL_ERROR;
     }
 
-<<<<<<< HEAD
-    /*
-     * Determine how big a buffer is needed for enumerating subkeys, and how
-     * many subkeys there are.
-     */
-
-    result = RegQueryInfoKey(key, NULL, NULL, NULL,
-	    &subKeyCount, &maxSubKeyLen, NULL, NULL, NULL, NULL, NULL, NULL);
-    if (result != ERROR_SUCCESS) {
-	Tcl_SetObjResult(interp, Tcl_NewObj());
-	Tcl_AppendResult(interp, "unable to query key \"",
-		Tcl_GetString(keyNameObj), "\": ", NULL);
-	AppendSystemError(interp, result);
-	RegCloseKey(key);
-	return TCL_ERROR;
-    }
-    maxBufSize = maxSubKeyLen + 1;
-    buffer = ckalloc(maxBufSize * sizeof(TCHAR));
-
     /*
      * Enumerate the subkeys.
      */
-
-    resultPtr = Tcl_NewObj();
-    for (index = 0; index < subKeyCount; ++index) {
-	bufSize = maxBufSize;
-	result = RegEnumKeyEx(key, index, buffer, &bufSize,
-		NULL, NULL, NULL, NULL);
-	if ((result == ERROR_MORE_DATA) && (maxBufSize < MAX_KEY_LENGTH)) {
-	    maxBufSize = MAX_KEY_LENGTH + 1;
-	    buffer = ckrealloc(buffer, maxBufSize * sizeof(TCHAR));
-	    bufSize = maxBufSize;
-	    result = RegEnumKeyEx(key, index, buffer, &bufSize,
-		    NULL, NULL, NULL, NULL);
-	}
-	if (result != ERROR_SUCCESS) {
-	    Tcl_SetObjResult(interp, Tcl_NewObj());
-	    Tcl_AppendResult(interp, "unable to enumerate subkeys of \"",
-		    Tcl_GetString(keyNameObj), "\": ", NULL);
-	    AppendSystemError(interp, result);
-	    result = TCL_ERROR;
-=======
-    /* Enumerate the subkeys */
 
     resultPtr = Tcl_NewObj();
     for (index = 0;; ++index) {
 	bufSize = MAX_KEY_LENGTH;
-	result = (*regWinProcs->regEnumKeyExProc)
-	    (key, index, buffer, &bufSize, NULL, NULL, NULL, NULL);
+	result = RegEnumKeyEx(key, index, buffer, &bufSize,
+		NULL, NULL, NULL, NULL);
 	if (result != ERROR_SUCCESS) {
 	    if (result == ERROR_NO_MORE_ITEMS) {
 		result = TCL_OK;
 	    } else {
 		Tcl_SetObjResult(interp, Tcl_NewObj());
-		Tcl_AppendResult(interp,
-			"unable to enumerate subkeys of \"",
+		Tcl_AppendResult(interp, "unable to enumerate subkeys of \"",
 			Tcl_GetString(keyNameObj), "\": ", NULL);
 		AppendSystemError(interp, result);
 		result = TCL_ERROR;
 	    }
->>>>>>> 0daf17ff
 	    break;
 	}
 	Tcl_WinTCharToUtf(buffer, bufSize * sizeof(TCHAR), &ds);
@@ -1031,34 +898,10 @@
 	return TCL_ERROR;
     }
 
-<<<<<<< HEAD
-    /*
-     * Query the key to determine the appropriate buffer size to hold the
-     * largest value name plus the terminating null.
-     */
-
-    result = RegQueryInfoKey(key, NULL, NULL, NULL, NULL,
-	    NULL, NULL, &index, &maxSize, NULL, NULL, NULL);
-    if (result != ERROR_SUCCESS) {
-	Tcl_AppendResult(interp, "unable to query key \"",
-		Tcl_GetString(keyNameObj), "\": ", NULL);
-	AppendSystemError(interp, result);
-	RegCloseKey(key);
-	result = TCL_ERROR;
-	goto done;
-    }
-    maxSize++;
-
     resultPtr = Tcl_NewObj();
     Tcl_DStringInit(&buffer);
     Tcl_DStringSetLength(&buffer,
-	    (int) (maxSize*sizeof(TCHAR)));
-=======
-    resultPtr = Tcl_NewObj();
-    Tcl_DStringInit(&buffer);
-    Tcl_DStringSetLength(&buffer,
-	    (int) ((regWinProcs->useWide) ? MAX_KEY_LENGTH*2 : MAX_KEY_LENGTH));
->>>>>>> 0daf17ff
+	    (int) (MAX_KEY_LENGTH*sizeof(TCHAR)));
     index = 0;
     result = TCL_OK;
 
@@ -1074,21 +917,10 @@
      * each iteration because RegEnumValue smashes the old value.
      */
 
-<<<<<<< HEAD
-    size = maxSize;
+    size = MAX_KEY_LENGTH;
     while (RegEnumValue(key,index, (TCHAR *)Tcl_DStringValue(&buffer),
 	    &size, NULL, NULL, NULL, NULL) == ERROR_SUCCESS) {
 	size *= 2;
-=======
-    size = MAX_KEY_LENGTH;
-    while ((*regWinProcs->regEnumValueProc)(key, index,
-	    Tcl_DStringValue(&buffer), &size, NULL, NULL, NULL, NULL)
-	    == ERROR_SUCCESS) {
-
-	if (regWinProcs->useWide) {
-	    size *= 2;
-	}
->>>>>>> 0daf17ff
 
 	Tcl_WinTCharToUtf((TCHAR *) Tcl_DStringValue(&buffer), (int) size,
 		&ds);
@@ -1373,23 +1205,10 @@
     if (result != ERROR_SUCCESS) {
 	return result;
     }
-<<<<<<< HEAD
-    result = RegQueryInfoKey(hKey, NULL, NULL, NULL, NULL,
-	    &maxSize, NULL, NULL, NULL, NULL, NULL, NULL);
-    maxSize++;
-    if (result != ERROR_SUCCESS) {
-	return result;
-    }
 
     Tcl_DStringInit(&subkey);
     Tcl_DStringSetLength(&subkey,
-	    (int) (maxSize * sizeof(TCHAR)));
-=======
-
-    Tcl_DStringInit(&subkey);
-    Tcl_DStringSetLength(&subkey,
-	    (int) ((regWinProcs->useWide) ? MAX_KEY_LENGTH * 2 : MAX_KEY_LENGTH));
->>>>>>> 0daf17ff
+	    (int) (MAX_KEY_LENGTH * sizeof(TCHAR)));
 
     mode = saveMode;
     while (result == ERROR_SUCCESS) {
@@ -1397,15 +1216,9 @@
 	 * Always get index 0 because key deletion changes ordering.
 	 */
 
-<<<<<<< HEAD
-	size = maxSize;
+	size = MAX_KEY_LENGTH;
 	result = RegEnumKeyEx(hKey, 0, (TCHAR *)Tcl_DStringValue(&subkey),
 		&size, NULL, NULL, NULL, NULL);
-=======
-	size = MAX_KEY_LENGTH;
-	result=(*regWinProcs->regEnumKeyExProc)(hKey, 0,
-		Tcl_DStringValue(&subkey), &size, NULL, NULL, NULL, NULL);
->>>>>>> 0daf17ff
 	if (result == ERROR_NO_MORE_ITEMS) {
 	    /*
 	     * RegDeleteKeyEx doesn't exist on non-64bit XP platforms, so we
