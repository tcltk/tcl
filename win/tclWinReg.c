/*
 * tclWinReg.c --
 *
 *	This file contains the implementation of the "registry" Tcl built-in
 *	command. This command is built as a dynamically loadable extension in
 *	a separate DLL.
 *
 * Copyright (c) 1997 by Sun Microsystems, Inc.
 * Copyright (c) 1998-1999 by Scriptics Corporation.
 *
 * See the file "license.terms" for information on usage and redistribution of
 * this file, and for a DISCLAIMER OF ALL WARRANTIES.
 */

#include "tclInt.h"
#ifdef _MSC_VER
#   pragma comment (lib, "advapi32.lib")
#endif
#include <stdlib.h>

/*
 * TCL_STORAGE_CLASS is set unconditionally to DLLEXPORT because the
 * Registry_Init declaration is in the source file itself, which is only
 * accessed when we are building a library.
 */

#undef TCL_STORAGE_CLASS
#define TCL_STORAGE_CLASS DLLEXPORT

/*
 * The maximum length of a sub-key name.
 */

#ifndef MAX_KEY_LENGTH
#define MAX_KEY_LENGTH		256
#endif

/*
 * The following macros convert between different endian ints.
 */

#define SWAPWORD(x) MAKEWORD(HIBYTE(x), LOBYTE(x))
#define SWAPLONG(x) MAKELONG(SWAPWORD(HIWORD(x)), SWAPWORD(LOWORD(x)))

/*
 * The following flag is used in OpenKeys to indicate that the specified key
 * should be created if it doesn't currently exist.
 */

#define REG_CREATE 1

/*
 * The following tables contain the mapping from registry root names to the
 * system predefined keys.
 */

static CONST char *rootKeyNames[] = {
    "HKEY_LOCAL_MACHINE", "HKEY_USERS", "HKEY_CLASSES_ROOT",
    "HKEY_CURRENT_USER", "HKEY_CURRENT_CONFIG",
    "HKEY_PERFORMANCE_DATA", "HKEY_DYN_DATA", NULL
};

static const HKEY rootKeys[] = {
    HKEY_LOCAL_MACHINE, HKEY_USERS, HKEY_CLASSES_ROOT, HKEY_CURRENT_USER,
    HKEY_CURRENT_CONFIG, HKEY_PERFORMANCE_DATA, HKEY_DYN_DATA
};

static CONST char REGISTRY_ASSOC_KEY[] = "registry::command";

/*
 * The following table maps from registry types to strings. Note that the
 * indices for this array are the same as the constants for the known registry
 * types so we don't need a separate table to hold the mapping.
 */

static CONST char *typeNames[] = {
    "none", "sz", "expand_sz", "binary", "dword",
    "dword_big_endian", "link", "multi_sz", "resource_list", NULL
};

static DWORD lastType = REG_RESOURCE_LIST;

/*
 * The following structures allow us to select between the Unicode and ASCII
 * interfaces at run time based on whether Unicode APIs are available. The
 * Unicode APIs are preferable because they will handle characters outside of
 * the current code page.
 */

typedef struct RegWinProcs {
    int useWide;

    LONG (WINAPI *regConnectRegistryProc)(CONST TCHAR *, HKEY, PHKEY);
    LONG (WINAPI *regCreateKeyExProc)(HKEY, CONST TCHAR *, DWORD, TCHAR *,
	    DWORD, REGSAM, SECURITY_ATTRIBUTES *, HKEY *, DWORD *);
    LONG (WINAPI *regDeleteKeyProc)(HKEY, CONST TCHAR *);
    LONG (WINAPI *regDeleteValueProc)(HKEY, CONST TCHAR *);
    LONG (WINAPI *regEnumKeyProc)(HKEY, DWORD, TCHAR *, DWORD);
    LONG (WINAPI *regEnumKeyExProc)(HKEY, DWORD, TCHAR *, DWORD *, DWORD *,
	    TCHAR *, DWORD *, FILETIME *);
    LONG (WINAPI *regEnumValueProc)(HKEY, DWORD, TCHAR *, DWORD *, DWORD *,
	    DWORD *, BYTE *, DWORD *);
    LONG (WINAPI *regOpenKeyExProc)(HKEY, CONST TCHAR *, DWORD, REGSAM,
	    HKEY *);
    LONG (WINAPI *regQueryValueExProc)(HKEY, CONST TCHAR *, DWORD *, DWORD *,
	    BYTE *, DWORD *);
    LONG (WINAPI *regSetValueExProc)(HKEY, CONST TCHAR *, DWORD, DWORD,
	    CONST BYTE*, DWORD);
} RegWinProcs;

static RegWinProcs *regWinProcs;

static RegWinProcs asciiProcs = {
    0,

    (LONG (WINAPI *)(CONST TCHAR *, HKEY, PHKEY)) RegConnectRegistryA,
    (LONG (WINAPI *)(HKEY, CONST TCHAR *, DWORD, TCHAR *,
	    DWORD, REGSAM, SECURITY_ATTRIBUTES *, HKEY *,
	    DWORD *)) RegCreateKeyExA,
    (LONG (WINAPI *)(HKEY, CONST TCHAR *)) RegDeleteKeyA,
    (LONG (WINAPI *)(HKEY, CONST TCHAR *)) RegDeleteValueA,
    (LONG (WINAPI *)(HKEY, DWORD, TCHAR *, DWORD)) RegEnumKeyA,
    (LONG (WINAPI *)(HKEY, DWORD, TCHAR *, DWORD *, DWORD *,
	    TCHAR *, DWORD *, FILETIME *)) RegEnumKeyExA,
    (LONG (WINAPI *)(HKEY, DWORD, TCHAR *, DWORD *, DWORD *,
	    DWORD *, BYTE *, DWORD *)) RegEnumValueA,
    (LONG (WINAPI *)(HKEY, CONST TCHAR *, DWORD, REGSAM,
	    HKEY *)) RegOpenKeyExA,
    (LONG (WINAPI *)(HKEY, CONST TCHAR *, DWORD *, DWORD *,
	    BYTE *, DWORD *)) RegQueryValueExA,
    (LONG (WINAPI *)(HKEY, CONST TCHAR *, DWORD, DWORD,
	    CONST BYTE*, DWORD)) RegSetValueExA,
};

static RegWinProcs unicodeProcs = {
    1,

    (LONG (WINAPI *)(CONST TCHAR *, HKEY, PHKEY)) RegConnectRegistryW,
    (LONG (WINAPI *)(HKEY, CONST TCHAR *, DWORD, TCHAR *,
	    DWORD, REGSAM, SECURITY_ATTRIBUTES *, HKEY *,
	    DWORD *)) RegCreateKeyExW,
    (LONG (WINAPI *)(HKEY, CONST TCHAR *)) RegDeleteKeyW,
    (LONG (WINAPI *)(HKEY, CONST TCHAR *)) RegDeleteValueW,
    (LONG (WINAPI *)(HKEY, DWORD, TCHAR *, DWORD)) RegEnumKeyW,
    (LONG (WINAPI *)(HKEY, DWORD, TCHAR *, DWORD *, DWORD *,
	    TCHAR *, DWORD *, FILETIME *)) RegEnumKeyExW,
    (LONG (WINAPI *)(HKEY, DWORD, TCHAR *, DWORD *, DWORD *,
	    DWORD *, BYTE *, DWORD *)) RegEnumValueW,
    (LONG (WINAPI *)(HKEY, CONST TCHAR *, DWORD, REGSAM,
	    HKEY *)) RegOpenKeyExW,
    (LONG (WINAPI *)(HKEY, CONST TCHAR *, DWORD *, DWORD *,
	    BYTE *, DWORD *)) RegQueryValueExW,
    (LONG (WINAPI *)(HKEY, CONST TCHAR *, DWORD, DWORD,
	    CONST BYTE*, DWORD)) RegSetValueExW,
};


/*
 * Declarations for functions defined in this file.
 */

static void		AppendSystemError(Tcl_Interp *interp, DWORD error);
static int		BroadcastValue(Tcl_Interp *interp, int objc,
			    Tcl_Obj * CONST objv[]);
static DWORD		ConvertDWORD(DWORD type, DWORD value);
static void		DeleteCmd(ClientData clientData);
static int		DeleteKey(Tcl_Interp *interp, Tcl_Obj *keyNameObj);
static int		DeleteValue(Tcl_Interp *interp, Tcl_Obj *keyNameObj,
			    Tcl_Obj *valueNameObj);
static int		GetKeyNames(Tcl_Interp *interp, Tcl_Obj *keyNameObj,
			    Tcl_Obj *patternObj);
static int		GetType(Tcl_Interp *interp, Tcl_Obj *keyNameObj,
			    Tcl_Obj *valueNameObj);
static int		GetValue(Tcl_Interp *interp, Tcl_Obj *keyNameObj,
			    Tcl_Obj *valueNameObj);
static int		GetValueNames(Tcl_Interp *interp, Tcl_Obj *keyNameObj,
			    Tcl_Obj *patternObj);
static int		OpenKey(Tcl_Interp *interp, Tcl_Obj *keyNameObj,
			    REGSAM mode, int flags, HKEY *keyPtr);
static DWORD		OpenSubKey(char *hostName, HKEY rootKey,
			    char *keyName, REGSAM mode, int flags,
			    HKEY *keyPtr);
static int		ParseKeyName(Tcl_Interp *interp, char *name,
			    char **hostNamePtr, HKEY *rootKeyPtr,
			    char **keyNamePtr);
static DWORD		RecursiveDeleteKey(HKEY hStartKey,
			    CONST TCHAR * pKeyName);
static int		RegistryObjCmd(ClientData clientData,
			    Tcl_Interp *interp, int objc,
			    Tcl_Obj * CONST objv[]);
static int		SetValue(Tcl_Interp *interp, Tcl_Obj *keyNameObj,
			    Tcl_Obj *valueNameObj, Tcl_Obj *dataObj,
			    Tcl_Obj *typeObj);

EXTERN int		Registry_Init(Tcl_Interp *interp);
EXTERN int		Registry_Unload(Tcl_Interp *interp, int flags);

/*
 *----------------------------------------------------------------------
 *
 * Registry_Init --
 *
 *	This function initializes the registry command.
 *
 * Results:
 *	A standard Tcl result.
 *
 * Side effects:
 *	None.
 *
 *----------------------------------------------------------------------
 */

int
Registry_Init(
    Tcl_Interp *interp)
{
    Tcl_Command cmd;

    if (Tcl_InitStubs(interp, "8.1", 0) == NULL) {
	return TCL_ERROR;
    }

    /*
     * Determine if the unicode interfaces are available and select the
     * appropriate registry function table.
     */

    if (TclWinGetPlatformId() == VER_PLATFORM_WIN32_NT) {
	regWinProcs = &unicodeProcs;
    } else {
	regWinProcs = &asciiProcs;
    }

    cmd = Tcl_CreateObjCommand(interp, "registry", RegistryObjCmd,
	(ClientData)interp, DeleteCmd);
    Tcl_SetAssocData(interp, REGISTRY_ASSOC_KEY, NULL, (ClientData)cmd);
    return Tcl_PkgProvide(interp, "registry", "1.2.1");
}

/*
 *----------------------------------------------------------------------
 *
 * Registry_Unload --
 *
 *	This function removes the registry command.
 *
 * Results:
 *	A standard Tcl result.
 *
 * Side effects:
 *	The registry command is deleted and the dll may be unloaded.
 *
 *----------------------------------------------------------------------
 */

int
Registry_Unload(
    Tcl_Interp *interp,		/* Interpreter for unloading */
    int flags)			/* Flags passed by the unload system */
{
    Tcl_Command cmd;
    Tcl_Obj *objv[3];

    /*
     * Unregister the registry package. There is no Tcl_PkgForget()
     */

    objv[0] = Tcl_NewStringObj("package", -1);
    objv[1] = Tcl_NewStringObj("forget", -1);
    objv[2] = Tcl_NewStringObj("registry", -1);
    Tcl_EvalObjv(interp, 3, objv, TCL_EVAL_GLOBAL);

    /*
     * Delete the originally registered command.
     */

    cmd = (Tcl_Command)Tcl_GetAssocData(interp, REGISTRY_ASSOC_KEY, NULL);
    if (cmd != NULL) {
	Tcl_DeleteCommandFromToken(interp, cmd);
    }

    return TCL_OK;
}

/*
 *----------------------------------------------------------------------
 *
 * DeleteCmd --
 *
 *	Cleanup the interp command token so that unloading doesn't try to
 *	re-delete the command (which will crash).
 *
 * Results:
 *	None.
 *
 * Side effects:
 *	The unload command will not attempt to delete this command.
 *
 *----------------------------------------------------------------------
 */

static void
DeleteCmd(
    ClientData clientData)
{
    Tcl_Interp *interp = clientData;
    Tcl_SetAssocData(interp, REGISTRY_ASSOC_KEY, NULL, (ClientData)NULL);
}

/*
 *----------------------------------------------------------------------
 *
 * RegistryObjCmd --
 *
 *	This function implements the Tcl "registry" command.
 *
 * Results:
 *	A standard Tcl result.
 *
 * Side effects:
 *	None.
 *
 *----------------------------------------------------------------------
 */

static int
RegistryObjCmd(
    ClientData clientData,	/* Not used. */
    Tcl_Interp *interp,		/* Current interpreter. */
    int objc,			/* Number of arguments. */
    Tcl_Obj * CONST objv[])	/* Argument values. */
{
    int index;
    char *errString = NULL;

    static CONST char *subcommands[] = {
	"broadcast", "delete", "get", "keys", "set", "type", "values", NULL
    };
    enum SubCmdIdx {
	BroadcastIdx, DeleteIdx, GetIdx, KeysIdx, SetIdx, TypeIdx, ValuesIdx
    };

    if (objc < 2) {
	Tcl_WrongNumArgs(interp, objc, objv, "option ?arg arg ...?");
	return TCL_ERROR;
    }

    if (Tcl_GetIndexFromObj(interp, objv[1], subcommands, "option", 0, &index)
	    != TCL_OK) {
	return TCL_ERROR;
    }

    switch (index) {
    case BroadcastIdx:		/* broadcast */
	return BroadcastValue(interp, objc, objv);
	break;
    case DeleteIdx:		/* delete */
	if (objc == 3) {
	    return DeleteKey(interp, objv[2]);
	} else if (objc == 4) {
	    return DeleteValue(interp, objv[2], objv[3]);
	}
	errString = "keyName ?valueName?";
	break;
    case GetIdx:		/* get */
	if (objc == 4) {
	    return GetValue(interp, objv[2], objv[3]);
	}
	errString = "keyName valueName";
	break;
    case KeysIdx:		/* keys */
	if (objc == 3) {
	    return GetKeyNames(interp, objv[2], NULL);
	} else if (objc == 4) {
	    return GetKeyNames(interp, objv[2], objv[3]);
	}
	errString = "keyName ?pattern?";
	break;
    case SetIdx:		/* set */
	if (objc == 3) {
	    HKEY key;

	    /*
	     * Create the key and then close it immediately.
	     */

	    if (OpenKey(interp, objv[2], KEY_ALL_ACCESS, 1, &key) != TCL_OK) {
		return TCL_ERROR;
	    }
	    RegCloseKey(key);
	    return TCL_OK;
	} else if (objc == 5 || objc == 6) {
	    Tcl_Obj *typeObj = (objc == 5) ? NULL : objv[5];
	    return SetValue(interp, objv[2], objv[3], objv[4], typeObj);
	}
	errString = "keyName ?valueName data ?type??";
	break;
    case TypeIdx:		/* type */
	if (objc == 4) {
	    return GetType(interp, objv[2], objv[3]);
	}
	errString = "keyName valueName";
	break;
    case ValuesIdx:		/* values */
	if (objc == 3) {
	    return GetValueNames(interp, objv[2], NULL);
	} else if (objc == 4) {
	    return GetValueNames(interp, objv[2], objv[3]);
	}
	errString = "keyName ?pattern?";
	break;
    }
    Tcl_WrongNumArgs(interp, 2, objv, errString);
    return TCL_ERROR;
}

/*
 *----------------------------------------------------------------------
 *
 * DeleteKey --
 *
 *	This function deletes a registry key.
 *
 * Results:
 *	A standard Tcl result.
 *
 * Side effects:
 *	None.
 *
 *----------------------------------------------------------------------
 */

static int
DeleteKey(
    Tcl_Interp *interp,		/* Current interpreter. */
    Tcl_Obj *keyNameObj)	/* Name of key to delete. */
{
    char *tail, *buffer, *hostName, *keyName;
    CONST char *nativeTail;
    HKEY rootKey, subkey;
    DWORD result;
    int length;
    Tcl_DString buf;

    /*
     * Find the parent of the key being deleted and open it.
     */

    keyName = Tcl_GetStringFromObj(keyNameObj, &length);
    buffer = ckalloc((unsigned int) length + 1);
    strcpy(buffer, keyName);

    if (ParseKeyName(interp, buffer, &hostName, &rootKey,
	    &keyName) != TCL_OK) {
	ckfree(buffer);
	return TCL_ERROR;
    }

    if (*keyName == '\0') {
	Tcl_SetObjResult(interp, Tcl_NewStringObj(
		"bad key: cannot delete root keys", -1));
	ckfree(buffer);
	return TCL_ERROR;
    }

    tail = strrchr(keyName, '\\');
    if (tail) {
	*tail++ = '\0';
    } else {
	tail = keyName;
	keyName = NULL;
    }

    result = OpenSubKey(hostName, rootKey, keyName,
	    KEY_ENUMERATE_SUB_KEYS | DELETE, 0, &subkey);
    if (result != ERROR_SUCCESS) {
	ckfree(buffer);
	if (result == ERROR_FILE_NOT_FOUND) {
	    return TCL_OK;
	}
	Tcl_SetObjResult(interp, Tcl_NewStringObj(
		"unable to delete key: ", -1));
	AppendSystemError(interp, result);
	return TCL_ERROR;
    }

    /*
     * Now we recursively delete the key and everything below it.
     */

    nativeTail = Tcl_WinUtfToTChar(tail, -1, &buf);
    result = RecursiveDeleteKey(subkey, nativeTail);
    Tcl_DStringFree(&buf);

    if (result != ERROR_SUCCESS && result != ERROR_FILE_NOT_FOUND) {
	Tcl_SetObjResult(interp,
		Tcl_NewStringObj("unable to delete key: ", -1));
	AppendSystemError(interp, result);
	result = TCL_ERROR;
    } else {
	result = TCL_OK;
    }

    RegCloseKey(subkey);
    ckfree(buffer);
    return result;
}

/*
 *----------------------------------------------------------------------
 *
 * DeleteValue --
 *
 *	This function deletes a value from a registry key.
 *
 * Results:
 *	A standard Tcl result.
 *
 * Side effects:
 *	None.
 *
 *----------------------------------------------------------------------
 */

static int
DeleteValue(
    Tcl_Interp *interp,		/* Current interpreter. */
    Tcl_Obj *keyNameObj,	/* Name of key. */
    Tcl_Obj *valueNameObj)	/* Name of value to delete. */
{
    HKEY key;
    char *valueName;
    int length;
    DWORD result;
    Tcl_DString ds;

    /*
     * Attempt to open the key for deletion.
     */

    if (OpenKey(interp, keyNameObj, KEY_SET_VALUE, 0, &key)
	    != TCL_OK) {
	return TCL_ERROR;
    }

    valueName = Tcl_GetStringFromObj(valueNameObj, &length);
    Tcl_WinUtfToTChar(valueName, length, &ds);
    result = (*regWinProcs->regDeleteValueProc)(key, Tcl_DStringValue(&ds));
    Tcl_DStringFree(&ds);
    if (result != ERROR_SUCCESS) {
	Tcl_AppendResult(interp, "unable to delete value \"",
		Tcl_GetString(valueNameObj), "\" from key \"",
		Tcl_GetString(keyNameObj), "\": ", NULL);
	AppendSystemError(interp, result);
	result = TCL_ERROR;
    } else {
	result = TCL_OK;
    }
    RegCloseKey(key);
    return result;
}

/*
 *----------------------------------------------------------------------
 *
 * GetKeyNames --
 *
 *	This function enumerates the subkeys of a given key. If the optional
 *	pattern is supplied, then only keys that match the pattern will be
 *	returned.
 *
 * Results:
 *	Returns the list of subkeys in the result object of the interpreter,
 *	or an error message on failure.
 *
 * Side effects:
 *	None.
 *
 *----------------------------------------------------------------------
 */

static int
GetKeyNames(
    Tcl_Interp *interp,		/* Current interpreter. */
    Tcl_Obj *keyNameObj,	/* Key to enumerate. */
    Tcl_Obj *patternObj)	/* Optional match pattern. */
{
    char *pattern;		/* Pattern being matched against subkeys */
    HKEY key;			/* Handle to the key being examined */
    TCHAR buffer[MAX_KEY_LENGTH*2];		/* Buffer to hold the subkey name */
    DWORD bufSize;		/* Size of the buffer */
    DWORD index;		/* Position of the current subkey */
    char *name;			/* Subkey name */
    Tcl_Obj *resultPtr;		/* List of subkeys being accumulated */
    int result = TCL_OK;	/* Return value from this command */
    Tcl_DString ds;		/* Buffer to translate subkey name to UTF-8 */

    if (patternObj) {
	pattern = Tcl_GetString(patternObj);
    } else {
	pattern = NULL;
    }

    /* Attempt to open the key for enumeration. */

    if (OpenKey(interp, keyNameObj,
		KEY_QUERY_VALUE | KEY_ENUMERATE_SUB_KEYS,
		0, &key) != TCL_OK) {
	return TCL_ERROR;
    }

<<<<<<< HEAD
    /*
     * Determine how big a buffer is needed for enumerating subkeys, and
     * how many subkeys there are
     */

    result = (*regWinProcs->regQueryInfoKeyProc)
	(key, NULL, NULL, NULL, &subKeyCount, &maxSubKeyLen, NULL, NULL,
	 NULL, NULL, NULL, NULL);
    if (result != ERROR_SUCCESS) {
	Tcl_SetObjResult(interp, Tcl_NewObj());
	Tcl_AppendResult(interp, "unable to query key \"",
			 Tcl_GetString(keyNameObj), "\": ", NULL);
	AppendSystemError(interp, result);
	RegCloseKey(key);
	return TCL_ERROR;
    }
    if (regWinProcs->useWide) {
	buffer = ckalloc((maxSubKeyLen+1) * sizeof(WCHAR));
    } else {
	buffer = ckalloc(maxSubKeyLen+1);
    }

=======
>>>>>>> af21439b
    /* Enumerate the subkeys */

    resultPtr = Tcl_NewObj();
    for (index = 0;; ++index) {
	bufSize = MAX_KEY_LENGTH;
	result = (*regWinProcs->regEnumKeyExProc)
	    (key, index, buffer, &bufSize, NULL, NULL, NULL, NULL);
	if (result != ERROR_SUCCESS) {
	    if (result == ERROR_NO_MORE_ITEMS) {
		result = TCL_OK;
	    } else {
		Tcl_SetObjResult(interp, Tcl_NewObj());
		Tcl_AppendResult(interp,
			"unable to enumerate subkeys of \"",
			Tcl_GetString(keyNameObj), "\": ", NULL);
		AppendSystemError(interp, result);
		result = TCL_ERROR;
	    }
	    break;
	}
	if (regWinProcs->useWide) {
	    Tcl_WinTCharToUtf((TCHAR *) buffer, bufSize * sizeof(WCHAR), &ds);
	} else {
	    Tcl_WinTCharToUtf((TCHAR *) buffer, bufSize, &ds);
	}
	name = Tcl_DStringValue(&ds);
	if (pattern && !Tcl_StringMatch(name, pattern)) {
	    Tcl_DStringFree(&ds);
	    continue;
	}
	result = Tcl_ListObjAppendElement(interp, resultPtr,
		Tcl_NewStringObj(name, Tcl_DStringLength(&ds)));
	Tcl_DStringFree(&ds);
	if (result != TCL_OK) {
	    break;
	}
    }
    if (result == TCL_OK) {
	Tcl_SetObjResult(interp, resultPtr);
    } else {
<<<<<<< HEAD
	Tcl_DecrRefCount(resultPtr); /* BUGFIX: Don't leak on failure. */
=======
    	Tcl_DecrRefCount(resultPtr); /* BUGFIX: Don't leak on failure. */
>>>>>>> af21439b
    }

    RegCloseKey(key);
    return result;
}

/*
 *----------------------------------------------------------------------
 *
 * GetType --
 *
 *	This function gets the type of a given registry value and places it in
 *	the interpreter result.
 *
 * Results:
 *	Returns a normal Tcl result.
 *
 * Side effects:
 *	None.
 *
 *----------------------------------------------------------------------
 */

static int
GetType(
    Tcl_Interp *interp,		/* Current interpreter. */
    Tcl_Obj *keyNameObj,	/* Name of key. */
    Tcl_Obj *valueNameObj)	/* Name of value to get. */
{
    HKEY key;
    DWORD result;
    DWORD type;
    Tcl_DString ds;
    char *valueName;
    CONST char *nativeValue;
    int length;

    /*
     * Attempt to open the key for reading.
     */

    if (OpenKey(interp, keyNameObj, KEY_QUERY_VALUE, 0, &key)
	    != TCL_OK) {
	return TCL_ERROR;
    }

    /*
     * Get the type of the value.
     */

    valueName = Tcl_GetStringFromObj(valueNameObj, &length);
    nativeValue = Tcl_WinUtfToTChar(valueName, length, &ds);
    result = (*regWinProcs->regQueryValueExProc)(key, nativeValue, NULL, &type,
	    NULL, NULL);
    Tcl_DStringFree(&ds);
    RegCloseKey(key);

    if (result != ERROR_SUCCESS) {
	Tcl_AppendResult(interp, "unable to get type of value \"",
		Tcl_GetString(valueNameObj), "\" from key \"",
		Tcl_GetString(keyNameObj), "\": ", NULL);
	AppendSystemError(interp, result);
	return TCL_ERROR;
    }

    /*
     * Set the type into the result. Watch out for unknown types. If we don't
     * know about the type, just use the numeric value.
     */

    if (type > lastType) {
	Tcl_SetObjResult(interp, Tcl_NewIntObj((int) type));
    } else {
	Tcl_SetObjResult(interp, Tcl_NewStringObj(typeNames[type], -1));
    }
    return TCL_OK;
}

/*
 *----------------------------------------------------------------------
 *
 * GetValue --
 *
 *	This function gets the contents of a registry value and places a list
 *	containing the data and the type in the interpreter result.
 *
 * Results:
 *	Returns a normal Tcl result.
 *
 * Side effects:
 *	None.
 *
 *----------------------------------------------------------------------
 */

static int
GetValue(
    Tcl_Interp *interp,		/* Current interpreter. */
    Tcl_Obj *keyNameObj,	/* Name of key. */
    Tcl_Obj *valueNameObj)	/* Name of value to get. */
{
    HKEY key;
    char *valueName;
    CONST char *nativeValue;
    DWORD result, length, type;
    Tcl_DString data, buf;
    int nameLen;

    /*
     * Attempt to open the key for reading.
     */

    if (OpenKey(interp, keyNameObj, KEY_QUERY_VALUE, 0, &key) != TCL_OK) {
	return TCL_ERROR;
    }

    /*
     * Initialize a Dstring to maximum statically allocated size we could get
     * one more byte by avoiding Tcl_DStringSetLength() and just setting
     * length to TCL_DSTRING_STATIC_SIZE, but this should be safer if the
     * implementation of Dstrings changes.
     *
     * This allows short values to be read from the registy in one call.
     * Longer values need a second call with an expanded DString.
     */

    Tcl_DStringInit(&data);
    length = TCL_DSTRING_STATIC_SIZE - 1;
    Tcl_DStringSetLength(&data, (int) length);

    valueName = Tcl_GetStringFromObj(valueNameObj, &nameLen);
    nativeValue = Tcl_WinUtfToTChar(valueName, nameLen, &buf);

    result = (*regWinProcs->regQueryValueExProc)(key, nativeValue, NULL, &type,
	    (BYTE *) Tcl_DStringValue(&data), &length);
    while (result == ERROR_MORE_DATA) {
	/*
	 * The Windows docs say that in this error case, we just need to
	 * expand our buffer and request more data. Required for
	 * HKEY_PERFORMANCE_DATA
	 */

	length *= 2;
	Tcl_DStringSetLength(&data, (int) length);
	result = (*regWinProcs->regQueryValueExProc)(key, (char *) nativeValue,
		NULL, &type, (BYTE *) Tcl_DStringValue(&data), &length);
    }
    Tcl_DStringFree(&buf);
    RegCloseKey(key);
    if (result != ERROR_SUCCESS) {
	Tcl_AppendResult(interp, "unable to get value \"",
		Tcl_GetString(valueNameObj), "\" from key \"",
		Tcl_GetString(keyNameObj), "\": ", NULL);
	AppendSystemError(interp, result);
	Tcl_DStringFree(&data);
	return TCL_ERROR;
    }

    /*
     * If the data is a 32-bit quantity, store it as an integer object. If it
     * is a multi-string, store it as a list of strings. For null-terminated
     * strings, append up the to first null. Otherwise, store it as a binary
     * string.
     */

    if (type == REG_DWORD || type == REG_DWORD_BIG_ENDIAN) {
	Tcl_SetObjResult(interp, Tcl_NewIntObj((int) ConvertDWORD(type,
		*((DWORD*) Tcl_DStringValue(&data)))));
    } else if (type == REG_MULTI_SZ) {
	char *p = Tcl_DStringValue(&data);
	char *end = Tcl_DStringValue(&data) + length;
	Tcl_Obj *resultPtr = Tcl_NewObj();

	/*
	 * Multistrings are stored as an array of null-terminated strings,
	 * terminated by two null characters. Also do a bounds check in case
	 * we get bogus data.
	 */

	while (p < end 	&& ((regWinProcs->useWide)
		? *((Tcl_UniChar *)p) : *p) != 0) {
	    Tcl_WinTCharToUtf((TCHAR *) p, -1, &buf);
	    Tcl_ListObjAppendElement(interp, resultPtr,
		    Tcl_NewStringObj(Tcl_DStringValue(&buf),
			    Tcl_DStringLength(&buf)));
	    if (regWinProcs->useWide) {
		Tcl_UniChar* up = (Tcl_UniChar*) p;
		while (*up++ != 0) {}
		p = (char*) up;
	    } else {
		while (*p++ != '\0') {}
	    }
	    Tcl_DStringFree(&buf);
	}
	Tcl_SetObjResult(interp, resultPtr);
    } else if ((type == REG_SZ) || (type == REG_EXPAND_SZ)) {
	Tcl_WinTCharToUtf((TCHAR *) Tcl_DStringValue(&data), -1, &buf);
	Tcl_DStringResult(interp, &buf);
    } else {
	/*
	 * Save binary data as a byte array.
	 */

	Tcl_SetObjResult(interp, Tcl_NewByteArrayObj(
		(BYTE *) Tcl_DStringValue(&data), (int) length));
    }
    Tcl_DStringFree(&data);
    return result;
}

/*
 *----------------------------------------------------------------------
 *
 * GetValueNames --
 *
 *	This function enumerates the values of the a given key. If the
 *	optional pattern is supplied, then only value names that match the
 *	pattern will be returned.
 *
 * Results:
 *	Returns the list of value names in the result object of the
 *	interpreter, or an error message on failure.
 *
 * Side effects:
 *	None.
 *
 *----------------------------------------------------------------------
 */

static int
GetValueNames(
    Tcl_Interp *interp,		/* Current interpreter. */
    Tcl_Obj *keyNameObj,	/* Key to enumerate. */
    Tcl_Obj *patternObj)	/* Optional match pattern. */
{
    HKEY key;
    Tcl_Obj *resultPtr;
    DWORD index, size, result;
    Tcl_DString buffer, ds;
    char *pattern, *name;

    /*
     * Attempt to open the key for enumeration.
     */

    if (OpenKey(interp, keyNameObj, KEY_QUERY_VALUE, 0, &key)
	    != TCL_OK) {
	return TCL_ERROR;
    }

<<<<<<< HEAD
    /*
     * Query the key to determine the appropriate buffer size to hold the
     * largest value name plus the terminating null.
     */

    result = (*regWinProcs->regQueryInfoKeyProc)(key, NULL, NULL, NULL, NULL,
	    NULL, NULL, &index, &maxSize, NULL, NULL, NULL);
    if (result != ERROR_SUCCESS) {
	Tcl_AppendResult(interp, "unable to query key \"",
		Tcl_GetString(keyNameObj), "\": ", NULL);
	AppendSystemError(interp, result);
	RegCloseKey(key);
	result = TCL_ERROR;
	goto done;
    }
    maxSize++;

    resultPtr = Tcl_NewObj();
=======
    resultPtr = Tcl_GetObjResult(interp);

>>>>>>> af21439b
    Tcl_DStringInit(&buffer);
    Tcl_DStringSetLength(&buffer,
	    (int) ((regWinProcs->useWide) ? MAX_KEY_LENGTH*2 : MAX_KEY_LENGTH));
    index = 0;
    result = TCL_OK;

    if (patternObj) {
	pattern = Tcl_GetString(patternObj);
    } else {
	pattern = NULL;
    }

    /*
     * Enumerate the values under the given subkey until we get an error,
     * indicating the end of the list. Note that we need to reset size after
     * each iteration because RegEnumValue smashes the old value.
     */

    size = MAX_KEY_LENGTH;
    while ((*regWinProcs->regEnumValueProc)(key, index,
	    Tcl_DStringValue(&buffer), &size, NULL, NULL, NULL, NULL)
	    == ERROR_SUCCESS) {

	if (regWinProcs->useWide) {
	    size *= 2;
	}

	Tcl_WinTCharToUtf((TCHAR *) Tcl_DStringValue(&buffer), (int) size,
		&ds);
	name = Tcl_DStringValue(&ds);
	if (!pattern || Tcl_StringMatch(name, pattern)) {
	    result = Tcl_ListObjAppendElement(interp, resultPtr,
		    Tcl_NewStringObj(name, Tcl_DStringLength(&ds)));
	    if (result != TCL_OK) {
		Tcl_DStringFree(&ds);
		break;
	    }
	}
	Tcl_DStringFree(&ds);

	index++;
	size = MAX_KEY_LENGTH;
    }
    Tcl_SetObjResult(interp, resultPtr);
    Tcl_DStringFree(&buffer);

<<<<<<< HEAD
  done:
=======
>>>>>>> af21439b
    RegCloseKey(key);
    return result;
}

/*
 *----------------------------------------------------------------------
 *
 * OpenKey --
 *
 *	This function opens the specified key. This function is a simple
 *	wrapper around ParseKeyName and OpenSubKey.
 *
 * Results:
 *	Returns the opened key in the keyPtr argument and a Tcl result code.
 *
 * Side effects:
 *	None.
 *
 *----------------------------------------------------------------------
 */

static int
OpenKey(
    Tcl_Interp *interp,		/* Current interpreter. */
    Tcl_Obj *keyNameObj,	/* Key to open. */
    REGSAM mode,		/* Access mode. */
    int flags,			/* 0 or REG_CREATE. */
    HKEY *keyPtr)		/* Returned HKEY. */
{
    char *keyName, *buffer, *hostName;
    int length;
    HKEY rootKey;
    DWORD result;

    keyName = Tcl_GetStringFromObj(keyNameObj, &length);
    buffer = ckalloc((unsigned int) length + 1);
    strcpy(buffer, keyName);

    result = ParseKeyName(interp, buffer, &hostName, &rootKey, &keyName);
    if (result == TCL_OK) {
	result = OpenSubKey(hostName, rootKey, keyName, mode, flags, keyPtr);
	if (result != ERROR_SUCCESS) {
	    Tcl_SetObjResult(interp,
		    Tcl_NewStringObj("unable to open key: ", -1));
	    AppendSystemError(interp, result);
	    result = TCL_ERROR;
	} else {
	    result = TCL_OK;
	}
    }

    ckfree(buffer);
    return result;
}

/*
 *----------------------------------------------------------------------
 *
 * OpenSubKey --
 *
 *	This function opens a given subkey of a root key on the specified
 *	host.
 *
 * Results:
 *	Returns the opened key in the keyPtr and a Windows error code as the
 *	return value.
 *
 * Side effects:
 *	None.
 *
 *----------------------------------------------------------------------
 */

static DWORD
OpenSubKey(
    char *hostName,		/* Host to access, or NULL for local. */
    HKEY rootKey,		/* Root registry key. */
    char *keyName,		/* Subkey name. */
    REGSAM mode,		/* Access mode. */
    int flags,			/* 0 or REG_CREATE. */
    HKEY *keyPtr)		/* Returned HKEY. */
{
    DWORD result;
    Tcl_DString buf;

    /*
     * Attempt to open the root key on a remote host if necessary.
     */

    if (hostName) {
	hostName = (char *) Tcl_WinUtfToTChar(hostName, -1, &buf);
	result = (*regWinProcs->regConnectRegistryProc)(hostName, rootKey,
		&rootKey);
	Tcl_DStringFree(&buf);
	if (result != ERROR_SUCCESS) {
	    return result;
	}
    }

    /*
     * Now open the specified key with the requested permissions. Note that
     * this key must be closed by the caller.
     */

    keyName = (char *) Tcl_WinUtfToTChar(keyName, -1, &buf);
    if (flags & REG_CREATE) {
	DWORD create;
	result = (*regWinProcs->regCreateKeyExProc)(rootKey, keyName, 0, NULL,
		REG_OPTION_NON_VOLATILE, mode, NULL, keyPtr, &create);
    } else if (rootKey == HKEY_PERFORMANCE_DATA) {
	/*
	 * Here we fudge it for this special root key. See MSDN for more info
	 * on HKEY_PERFORMANCE_DATA and the peculiarities surrounding it.
	 */
	*keyPtr = HKEY_PERFORMANCE_DATA;
	result = ERROR_SUCCESS;
    } else {
	result = (*regWinProcs->regOpenKeyExProc)(rootKey, keyName, 0, mode,
		keyPtr);
    }
    Tcl_DStringFree(&buf);

    /*
     * Be sure to close the root key since we are done with it now.
     */

    if (hostName) {
	RegCloseKey(rootKey);
    }
    return result;
}

/*
 *----------------------------------------------------------------------
 *
 * ParseKeyName --
 *
 *	This function parses a key name into the host, root, and subkey parts.
 *
 * Results:
 *	The pointers to the start of the host and subkey names are returned in
 *	the hostNamePtr and keyNamePtr variables. The specified root HKEY is
 *	returned in rootKeyPtr. Returns a standard Tcl result.
 *
 * Side effects:
 *	Modifies the name string by inserting nulls.
 *
 *----------------------------------------------------------------------
 */

static int
ParseKeyName(
    Tcl_Interp *interp,		/* Current interpreter. */
    char *name,
    char **hostNamePtr,
    HKEY *rootKeyPtr,
    char **keyNamePtr)
{
    char *rootName;
    int result, index;
    Tcl_Obj *rootObj;

    /*
     * Split the key into host and root portions.
     */

    *hostNamePtr = *keyNamePtr = rootName = NULL;
    if (name[0] == '\\') {
	if (name[1] == '\\') {
	    *hostNamePtr = name;
	    for (rootName = name+2; *rootName != '\0'; rootName++) {
		if (*rootName == '\\') {
		    *rootName++ = '\0';
		    break;
		}
	    }
	}
    } else {
	rootName = name;
    }
    if (!rootName) {
	Tcl_AppendResult(interp, "bad key \"", name,
		"\": must start with a valid root", NULL);
	return TCL_ERROR;
    }

    /*
     * Split the root into root and subkey portions.
     */

    for (*keyNamePtr = rootName; **keyNamePtr != '\0'; (*keyNamePtr)++) {
	if (**keyNamePtr == '\\') {
	    **keyNamePtr = '\0';
	    (*keyNamePtr)++;
	    break;
	}
    }

    /*
     * Look for a matching root name.
     */

    rootObj = Tcl_NewStringObj(rootName, -1);
    result = Tcl_GetIndexFromObj(interp, rootObj, rootKeyNames, "root name",
	    TCL_EXACT, &index);
    Tcl_DecrRefCount(rootObj);
    if (result != TCL_OK) {
	return TCL_ERROR;
    }
    *rootKeyPtr = rootKeys[index];
    return TCL_OK;
}

/*
 *----------------------------------------------------------------------
 *
 * RecursiveDeleteKey --
 *
 *	This function recursively deletes all the keys below a starting key.
 *	Although Windows 95 does this automatically, we still need to do this
 *	for Windows NT.
 *
 * Results:
 *	Returns a Windows error code.
 *
 * Side effects:
 *	Deletes all of the keys and values below the given key.
 *
 *----------------------------------------------------------------------
 */

static DWORD
RecursiveDeleteKey(
    HKEY startKey,		/* Parent of key to be deleted. */
    CONST char *keyName)	/* Name of key to be deleted in external
				 * encoding, not UTF. */
{
    DWORD result, size;
    Tcl_DString subkey;
    HKEY hKey;

    /*
     * Do not allow NULL or empty key name.
     */

    if (!keyName || *keyName == '\0') {
	return ERROR_BADKEY;
    }

    result = (*regWinProcs->regOpenKeyExProc)(startKey, keyName, 0,
	    KEY_ENUMERATE_SUB_KEYS | DELETE | KEY_QUERY_VALUE, &hKey);
    if (result != ERROR_SUCCESS) {
	return result;
    }

    Tcl_DStringInit(&subkey);
    Tcl_DStringSetLength(&subkey,
	    (int) ((regWinProcs->useWide) ? MAX_KEY_LENGTH * 2 : MAX_KEY_LENGTH));

    while (result == ERROR_SUCCESS) {
	/*
	 * Always get index 0 because key deletion changes ordering.
	 */

	size = MAX_KEY_LENGTH;
	result=(*regWinProcs->regEnumKeyExProc)(hKey, 0,
		Tcl_DStringValue(&subkey), &size, NULL, NULL, NULL, NULL);
	if (result == ERROR_NO_MORE_ITEMS) {
	    result = (*regWinProcs->regDeleteKeyProc)(startKey, keyName);
	    break;
	} else if (result == ERROR_SUCCESS) {
	    result = RecursiveDeleteKey(hKey, Tcl_DStringValue(&subkey));
	}
    }
    Tcl_DStringFree(&subkey);
    RegCloseKey(hKey);
    return result;
}

/*
 *----------------------------------------------------------------------
 *
 * SetValue --
 *
 *	This function sets the contents of a registry value. If the key or
 *	value does not exist, it will be created. If it does exist, then the
 *	data and type will be replaced.
 *
 * Results:
 *	Returns a normal Tcl result.
 *
 * Side effects:
 *	May create new keys or values.
 *
 *----------------------------------------------------------------------
 */

static int
SetValue(
    Tcl_Interp *interp,		/* Current interpreter. */
    Tcl_Obj *keyNameObj,	/* Name of key. */
    Tcl_Obj *valueNameObj,	/* Name of value to set. */
    Tcl_Obj *dataObj,		/* Data to be written. */
    Tcl_Obj *typeObj)		/* Type of data to be written. */
{
    int type;
    DWORD result;
    HKEY key;
    int length;
    char *valueName;
    Tcl_DString nameBuf;

    if (typeObj == NULL) {
	type = REG_SZ;
    } else if (Tcl_GetIndexFromObj(interp, typeObj, typeNames, "type",
	    0, (int *) &type) != TCL_OK) {
	if (Tcl_GetIntFromObj(NULL, typeObj, (int*) &type) != TCL_OK) {
	    return TCL_ERROR;
	}
	Tcl_ResetResult(interp);
    }
    if (OpenKey(interp, keyNameObj, KEY_ALL_ACCESS, 1, &key) != TCL_OK) {
	return TCL_ERROR;
    }

    valueName = Tcl_GetStringFromObj(valueNameObj, &length);
    valueName = (char *) Tcl_WinUtfToTChar(valueName, length, &nameBuf);

    if (type == REG_DWORD || type == REG_DWORD_BIG_ENDIAN) {
	int value;

	if (Tcl_GetIntFromObj(interp, dataObj, &value) != TCL_OK) {
	    RegCloseKey(key);
	    Tcl_DStringFree(&nameBuf);
	    return TCL_ERROR;
	}

	value = ConvertDWORD((DWORD)type, (DWORD)value);
	result = (*regWinProcs->regSetValueExProc)(key, valueName, 0,
		(DWORD) type, (BYTE *) &value, sizeof(DWORD));
    } else if (type == REG_MULTI_SZ) {
	Tcl_DString data, buf;
	int objc, i;
	Tcl_Obj **objv;

	if (Tcl_ListObjGetElements(interp, dataObj, &objc, &objv) != TCL_OK) {
	    RegCloseKey(key);
	    Tcl_DStringFree(&nameBuf);
	    return TCL_ERROR;
	}

	/*
	 * Append the elements as null terminated strings. Note that we must
	 * not assume the length of the string in case there are embedded
	 * nulls, which aren't allowed in REG_MULTI_SZ values.
	 */

	Tcl_DStringInit(&data);
	for (i = 0; i < objc; i++) {
	    Tcl_DStringAppend(&data, Tcl_GetString(objv[i]), -1);

	    /*
	     * Add a null character to separate this value from the next. We
	     * accomplish this by growing the string by one byte. Since the
	     * DString always tacks on an extra null byte, the new byte will
	     * already be set to null.
	     */

	    Tcl_DStringSetLength(&data, Tcl_DStringLength(&data)+1);
	}

	Tcl_WinUtfToTChar(Tcl_DStringValue(&data), Tcl_DStringLength(&data)+1,
		&buf);
	result = (*regWinProcs->regSetValueExProc)(key, valueName, 0,
                (DWORD) type, (BYTE *) Tcl_DStringValue(&buf),
		(DWORD) Tcl_DStringLength(&buf));
	Tcl_DStringFree(&data);
	Tcl_DStringFree(&buf);
    } else if (type == REG_SZ || type == REG_EXPAND_SZ) {
	Tcl_DString buf;
	CONST char *data = Tcl_GetStringFromObj(dataObj, &length);

	data = Tcl_WinUtfToTChar(data, length, &buf);

	/*
	 * Include the null in the length, padding if needed for Unicode.
	 */

	if (regWinProcs->useWide) {
	    Tcl_DStringSetLength(&buf, Tcl_DStringLength(&buf)+1);
	}
	length = Tcl_DStringLength(&buf) + 1;

	result = (*regWinProcs->regSetValueExProc)(key, valueName, 0,
                (DWORD) type, (BYTE *) data, (DWORD) length);
	Tcl_DStringFree(&buf);
    } else {
	BYTE *data;

	/*
	 * Store binary data in the registry.
	 */

	data = (BYTE *) Tcl_GetByteArrayFromObj(dataObj, &length);
	result = (*regWinProcs->regSetValueExProc)(key, valueName, 0,
                (DWORD) type, data, (DWORD) length);
    }

    Tcl_DStringFree(&nameBuf);
    RegCloseKey(key);

    if (result != ERROR_SUCCESS) {
	Tcl_SetObjResult(interp,
		Tcl_NewStringObj("unable to set value: ", -1));
	AppendSystemError(interp, result);
	return TCL_ERROR;
    }
    return TCL_OK;
}

/*
 *----------------------------------------------------------------------
 *
 * BroadcastValue --
 *
 *	This function broadcasts a WM_SETTINGCHANGE message to indicate to
 *	other programs that we have changed the contents of a registry value.
 *
 * Results:
 *	Returns a normal Tcl result.
 *
 * Side effects:
 *	Will cause other programs to reload their system settings.
 *
 *----------------------------------------------------------------------
 */

static int
BroadcastValue(
    Tcl_Interp *interp,		/* Current interpreter. */
    int objc,			/* Number of arguments. */
    Tcl_Obj *CONST objv[])	/* Argument values. */
{
    LRESULT result;
    DWORD_PTR sendResult;
    UINT timeout = 3000;
    int len;
    CONST char *str;
    Tcl_Obj *objPtr;

    if ((objc != 3) && (objc != 5)) {
	Tcl_WrongNumArgs(interp, 2, objv, "keyName ?-timeout millisecs?");
	return TCL_ERROR;
    }

    if (objc > 3) {
	str = Tcl_GetStringFromObj(objv[3], &len);
	if ((len < 2) || (*str != '-')
		|| strncmp(str, "-timeout", (size_t) len)) {
	    Tcl_WrongNumArgs(interp, 2, objv, "keyName ?-timeout millisecs?");
	    return TCL_ERROR;
	}
	if (Tcl_GetIntFromObj(interp, objv[4], (int *) &timeout) != TCL_OK) {
	    return TCL_ERROR;
	}
    }

    str = Tcl_GetStringFromObj(objv[2], &len);
    if (len == 0) {
	str = NULL;
    }

    /*
     * Use the ignore the result.
     */

    result = SendMessageTimeout(HWND_BROADCAST, WM_SETTINGCHANGE,
	    (WPARAM) 0, (LPARAM) str, SMTO_ABORTIFHUNG, timeout, &sendResult);

    objPtr = Tcl_NewObj();
    Tcl_ListObjAppendElement(NULL, objPtr, Tcl_NewLongObj((long) result));
    Tcl_ListObjAppendElement(NULL, objPtr, Tcl_NewLongObj((long) sendResult));
    Tcl_SetObjResult(interp, objPtr);

    return TCL_OK;
}

/*
 *----------------------------------------------------------------------
 *
 * AppendSystemError --
 *
 *	This routine formats a Windows system error message and places it into
 *	the interpreter result.
 *
 * Results:
 *	None.
 *
 * Side effects:
 *	None.
 *
 *----------------------------------------------------------------------
 */

static void
AppendSystemError(
    Tcl_Interp *interp,		/* Current interpreter. */
    DWORD error)		/* Result code from error. */
{
    int length;
    WCHAR *wMsgPtr, **wMsgPtrPtr = &wMsgPtr;
    char *msg;
    char id[TCL_INTEGER_SPACE], msgBuf[24 + TCL_INTEGER_SPACE];
    Tcl_DString ds;
    Tcl_Obj *resultPtr = Tcl_GetObjResult(interp);

    if (Tcl_IsShared(resultPtr)) {
	resultPtr = Tcl_DuplicateObj(resultPtr);
    }
    length = FormatMessageW(FORMAT_MESSAGE_FROM_SYSTEM
	    | FORMAT_MESSAGE_ALLOCATE_BUFFER, NULL, error,
	    MAKELANGID(LANG_NEUTRAL, SUBLANG_DEFAULT), (WCHAR *) wMsgPtrPtr,
	    0, NULL);
    if (length == 0) {
	char *msgPtr;

	length = FormatMessageA(FORMAT_MESSAGE_FROM_SYSTEM
		| FORMAT_MESSAGE_ALLOCATE_BUFFER, NULL, error,
		MAKELANGID(LANG_NEUTRAL, SUBLANG_DEFAULT), (char *) &msgPtr,
		0, NULL);
	if (length > 0) {
	    wMsgPtr = (WCHAR *) LocalAlloc(LPTR, (length + 1) * sizeof(WCHAR));
	    MultiByteToWideChar(CP_ACP, 0, msgPtr, length + 1, wMsgPtr,
		    length + 1);
	    LocalFree(msgPtr);
	}
    }
    if (length == 0) {
	if (error == ERROR_CALL_NOT_IMPLEMENTED) {
	    msg = "function not supported under Win32s";
	} else {
	    sprintf(msgBuf, "unknown error: %ld", error);
	    msg = msgBuf;
	}
    } else {
	Tcl_Encoding encoding;

	encoding = Tcl_GetEncoding(NULL, "unicode");
	Tcl_ExternalToUtfDString(encoding, (char *) wMsgPtr, -1, &ds);
	Tcl_FreeEncoding(encoding);
	LocalFree(wMsgPtr);

	msg = Tcl_DStringValue(&ds);
	length = Tcl_DStringLength(&ds);

	/*
	 * Trim the trailing CR/LF from the system message.
	 */

	if (msg[length-1] == '\n') {
	    msg[--length] = 0;
	}
	if (msg[length-1] == '\r') {
	    msg[--length] = 0;
	}
    }

    sprintf(id, "%ld", error);
    Tcl_SetErrorCode(interp, "WINDOWS", id, msg, NULL);
    Tcl_AppendToObj(resultPtr, msg, length);
    Tcl_SetObjResult(interp, resultPtr);

    if (length != 0) {
	Tcl_DStringFree(&ds);
    }
}

/*
 *----------------------------------------------------------------------
 *
 * ConvertDWORD --
 *
 *	This function determines whether a DWORD needs to be byte swapped, and
 *	returns the appropriately swapped value.
 *
 * Results:
 *	Returns a converted DWORD.
 *
 * Side effects:
 *	None.
 *
 *----------------------------------------------------------------------
 */

static DWORD
ConvertDWORD(
    DWORD type,			/* Either REG_DWORD or REG_DWORD_BIG_ENDIAN */
    DWORD value)		/* The value to be converted. */
{
    DWORD order = 1;
    DWORD localType;

    /*
     * Check to see if the low bit is in the first byte.
     */

<<<<<<< HEAD
    localType = (*((char*) &order) == 1) ? REG_DWORD : REG_DWORD_BIG_ENDIAN;
    return (type != localType) ? (DWORD) SWAPLONG(value) : value;
=======
    localType = (*((char*)(&order)) == 1) ? REG_DWORD : REG_DWORD_BIG_ENDIAN;
    return (type != localType) ? (DWORD)SWAPLONG(value) : value;
>>>>>>> af21439b
}

/*
 * Local Variables:
 * mode: c
 * c-basic-offset: 4
 * fill-column: 78
 * End:
 */<|MERGE_RESOLUTION|>--- conflicted
+++ resolved
@@ -13,6 +13,7 @@
  */
 
 #include "tclInt.h"
+#include "tclPort.h"
 #ifdef _MSC_VER
 #   pragma comment (lib, "advapi32.lib")
 #endif
@@ -236,7 +237,7 @@
     cmd = Tcl_CreateObjCommand(interp, "registry", RegistryObjCmd,
 	(ClientData)interp, DeleteCmd);
     Tcl_SetAssocData(interp, REGISTRY_ASSOC_KEY, NULL, (ClientData)cmd);
-    return Tcl_PkgProvide(interp, "registry", "1.2.1");
+    return Tcl_PkgProvide(interp, "registry", "1.2.2");
 }
  
@@ -617,31 +618,6 @@
 	return TCL_ERROR;
     }
 
-<<<<<<< HEAD
-    /*
-     * Determine how big a buffer is needed for enumerating subkeys, and
-     * how many subkeys there are
-     */
-
-    result = (*regWinProcs->regQueryInfoKeyProc)
-	(key, NULL, NULL, NULL, &subKeyCount, &maxSubKeyLen, NULL, NULL,
-	 NULL, NULL, NULL, NULL);
-    if (result != ERROR_SUCCESS) {
-	Tcl_SetObjResult(interp, Tcl_NewObj());
-	Tcl_AppendResult(interp, "unable to query key \"",
-			 Tcl_GetString(keyNameObj), "\": ", NULL);
-	AppendSystemError(interp, result);
-	RegCloseKey(key);
-	return TCL_ERROR;
-    }
-    if (regWinProcs->useWide) {
-	buffer = ckalloc((maxSubKeyLen+1) * sizeof(WCHAR));
-    } else {
-	buffer = ckalloc(maxSubKeyLen+1);
-    }
-
-=======
->>>>>>> af21439b
     /* Enumerate the subkeys */
 
     resultPtr = Tcl_NewObj();
@@ -682,11 +658,7 @@
     if (result == TCL_OK) {
 	Tcl_SetObjResult(interp, resultPtr);
     } else {
-<<<<<<< HEAD
 	Tcl_DecrRefCount(resultPtr); /* BUGFIX: Don't leak on failure. */
-=======
-    	Tcl_DecrRefCount(resultPtr); /* BUGFIX: Don't leak on failure. */
->>>>>>> af21439b
     }
 
     RegCloseKey(key);
@@ -940,29 +912,7 @@
 	return TCL_ERROR;
     }
 
-<<<<<<< HEAD
-    /*
-     * Query the key to determine the appropriate buffer size to hold the
-     * largest value name plus the terminating null.
-     */
-
-    result = (*regWinProcs->regQueryInfoKeyProc)(key, NULL, NULL, NULL, NULL,
-	    NULL, NULL, &index, &maxSize, NULL, NULL, NULL);
-    if (result != ERROR_SUCCESS) {
-	Tcl_AppendResult(interp, "unable to query key \"",
-		Tcl_GetString(keyNameObj), "\": ", NULL);
-	AppendSystemError(interp, result);
-	RegCloseKey(key);
-	result = TCL_ERROR;
-	goto done;
-    }
-    maxSize++;
-
     resultPtr = Tcl_NewObj();
-=======
-    resultPtr = Tcl_GetObjResult(interp);
-
->>>>>>> af21439b
     Tcl_DStringInit(&buffer);
     Tcl_DStringSetLength(&buffer,
 	    (int) ((regWinProcs->useWide) ? MAX_KEY_LENGTH*2 : MAX_KEY_LENGTH));
@@ -1008,11 +958,6 @@
     }
     Tcl_SetObjResult(interp, resultPtr);
     Tcl_DStringFree(&buffer);
-
-<<<<<<< HEAD
-  done:
-=======
->>>>>>> af21439b
     RegCloseKey(key);
     return result;
 }
@@ -1627,13 +1572,8 @@
      * Check to see if the low bit is in the first byte.
      */
 
-<<<<<<< HEAD
     localType = (*((char*) &order) == 1) ? REG_DWORD : REG_DWORD_BIG_ENDIAN;
     return (type != localType) ? (DWORD) SWAPLONG(value) : value;
-=======
-    localType = (*((char*)(&order)) == 1) ? REG_DWORD : REG_DWORD_BIG_ENDIAN;
-    return (type != localType) ? (DWORD)SWAPLONG(value) : value;
->>>>>>> af21439b
 }
  
