/*
 * Copyright (c) 1997 by Sun Microsystems, Inc.
 * Copyright (c) 1998-1999 by Scriptics Corporation.
 *
 * See the file "license.terms" for information on usage and redistribution of
 * this file, and for a DISCLAIMER OF ALL WARRANTIES.
 */

/*
 * You may distribute and/or modify this program under the terms of the GNU
 * Affero General Public License as published by the Free Software Foundation,
 * either version 3 of the License, or (at your option) any later version.

 * See the file "COPYING" for information on usage and redistribution
 * of this file, and for a DISCLAIMER OF ALL WARRANTIES.
 */

/*
 * tclWinReg.c --
 *
 *	This file contains the implementation of the "registry" Tcl built-in
 *	command. This command is built as a dynamically loadable extension in
 *	a separate DLL.
 */

#undef STATIC_BUILD
#ifndef USE_TCL_STUBS
#   define USE_TCL_STUBS
#endif
#include "tclInt.h"
#ifdef _MSC_VER
#   pragma comment (lib, "advapi32.lib")
#endif
#include <stdlib.h>

/*
 * Ensure that we can say which registry is being accessed.
 */

#ifndef KEY_WOW64_64KEY
#   define KEY_WOW64_64KEY	(0x0100)
#endif
#ifndef KEY_WOW64_32KEY
#   define KEY_WOW64_32KEY	(0x0200)
#endif

/*
 * The maximum length of a sub-key name.
 */

#ifndef MAX_KEY_LENGTH
#   define MAX_KEY_LENGTH	256
#endif

/*
 * The following macros convert between different endian ints.
 */

#define SWAPWORD(x)	MAKEWORD(HIBYTE(x), LOBYTE(x))
#define SWAPLONG(x)	MAKELONG(SWAPWORD(HIWORD(x)), SWAPWORD(LOWORD(x)))

/*
 * The following flag is used in OpenKeys to indicate that the specified key
 * should be created if it doesn't currently exist.
 */

#define REG_CREATE 1

/*
 * The following tables contain the mapping from registry root names to the
 * system predefined keys.
 */

static const char *const rootKeyNames[] = {
    "HKEY_LOCAL_MACHINE", "HKEY_USERS", "HKEY_CLASSES_ROOT",
    "HKEY_CURRENT_USER", "HKEY_CURRENT_CONFIG",
    "HKEY_PERFORMANCE_DATA", "HKEY_DYN_DATA", NULL
};

static const HKEY rootKeys[] = {
    HKEY_LOCAL_MACHINE, HKEY_USERS, HKEY_CLASSES_ROOT, HKEY_CURRENT_USER,
    HKEY_CURRENT_CONFIG, HKEY_PERFORMANCE_DATA, HKEY_DYN_DATA
};

static const char REGISTRY_ASSOC_KEY[] = "registry::command";

/*
 * The following table maps from registry types to strings. Note that the
 * indices for this array are the same as the constants for the known registry
 * types so we don't need a separate table to hold the mapping.
 */

static const char *const typeNames[] = {
    "none", "sz", "expand_sz", "binary", "dword",
    "dword_big_endian", "link", "multi_sz", "resource_list", NULL
};

static DWORD lastType = REG_RESOURCE_LIST;

#if (TCL_MAJOR_VERSION < 9) && defined(TCL_MINOR_VERSION) && (TCL_MINOR_VERSION < 7)
# if TCL_UTF_MAX > 3
#   define Tcl_WCharToUtfDString(a,b,c) Tcl_WinTCharToUtf((TCHAR *)(a),(b)*sizeof(WCHAR),c)
#   define Tcl_UtfToWCharDString(a,b,c) (WCHAR *)Tcl_WinUtfToTChar(a,b,c)
# else
#   define Tcl_WCharToUtfDString Tcl_UniCharToUtfDString
#   define Tcl_UtfToWCharDString Tcl_UtfToUniCharDString
# endif
#ifndef Tcl_Size
#   define Tcl_Size int
#endif
#ifndef Tcl_CreateObjCommand2
#   define Tcl_CreateObjCommand2 Tcl_CreateObjCommand
#endif
#endif

/*
 * Declarations for functions defined in this file.
 */

static void		AppendSystemError(Tcl_Interp *interp, DWORD error);
static int		BroadcastValue(Tcl_Interp *interp, Tcl_Size objc,
			    Tcl_Obj *const objv[]);
static DWORD		ConvertDWORD(DWORD type, DWORD value);
static void		DeleteCmd(void *clientData);
static int		DeleteKey(Tcl_Interp *interp, Tcl_Obj *keyNameObj,
			    REGSAM mode);
static int		DeleteValue(Tcl_Interp *interp, Tcl_Obj *keyNameObj,
			    Tcl_Obj *valueNameObj, REGSAM mode);
static int		GetKeyNames(Tcl_Interp *interp, Tcl_Obj *keyNameObj,
			    Tcl_Obj *patternObj, REGSAM mode);
static int		GetType(Tcl_Interp *interp, Tcl_Obj *keyNameObj,
			    Tcl_Obj *valueNameObj, REGSAM mode);
static int		GetValue(Tcl_Interp *interp, Tcl_Obj *keyNameObj,
			    Tcl_Obj *valueNameObj, REGSAM mode);
static int		GetValueNames(Tcl_Interp *interp, Tcl_Obj *keyNameObj,
			    Tcl_Obj *patternObj, REGSAM mode);
static int		OpenKey(Tcl_Interp *interp, Tcl_Obj *keyNameObj,
			    REGSAM mode, int flags, HKEY *keyPtr);
static DWORD		OpenSubKey(char *hostName, HKEY rootKey,
			    char *keyName, REGSAM mode, int flags,
			    HKEY *keyPtr);
static int		ParseKeyName(Tcl_Interp *interp, char *name,
			    char **hostNamePtr, HKEY *rootKeyPtr,
			    char **keyNamePtr);
static DWORD		RecursiveDeleteKey(HKEY hStartKey,
			    const WCHAR * pKeyName, REGSAM mode);
static int		RegistryObjCmd(void *clientData,
			    Tcl_Interp *interp, Tcl_Size objc,
			    Tcl_Obj *const objv[]);
static int		SetValue(Tcl_Interp *interp, Tcl_Obj *keyNameObj,
			    Tcl_Obj *valueNameObj, Tcl_Obj *dataObj,
			    Tcl_Obj *typeObj, REGSAM mode);

#ifdef __cplusplus
extern "C" {
#endif
DLLEXPORT int		Registry_Init(Tcl_Interp *interp);
DLLEXPORT int		Registry_Unload(Tcl_Interp *interp, int flags);
<<<<<<< HEAD
=======
#if TCL_MAJOR_VERSION < 9
/* With those additional entries, "load tclregistry13.dll" works without 3th argument */
DLLEXPORT int		Tclregistry_Init(Tcl_Interp *interp);
DLLEXPORT int		Tclregistry_Unload(Tcl_Interp *interp, int flags);
#endif
>>>>>>> 61736c44
#ifdef __cplusplus
}
#endif

/*
 *----------------------------------------------------------------------
 *
 * Registry_Init --
 *
 *	This function initializes the registry command.
 *
 * Results:
 *	A standard Tcl result.
 *
 * Side effects:
 *	None.
 *
 *----------------------------------------------------------------------
 */

int
Registry_Init(
    Tcl_Interp *interp)
{
    Tcl_Command cmd;

    if (Tcl_InitStubs(interp, "8.5-", 0) == NULL) {
	return TCL_ERROR;
    }

    cmd = Tcl_CreateObjCommand2(interp, "registry", RegistryObjCmd,
	    interp, DeleteCmd);
    Tcl_SetAssocData(interp, REGISTRY_ASSOC_KEY, NULL, cmd);
    return Tcl_PkgProvideEx(interp, "registry", "1.3.7", NULL);
}

/*
 *----------------------------------------------------------------------
 *
 * Registry_Unload --
 *
 *	This function removes the registry command.
 *
 * Results:
 *	A standard Tcl result.
 *
 * Side effects:
 *	The registry command is deleted and the dll may be unloaded.
 *
 *----------------------------------------------------------------------
 */

int
Registry_Unload(
    Tcl_Interp *interp,		/* Interpreter for unloading */
    int flags)			/* Flags passed by the unload system */
{
    Tcl_Command cmd;
    Tcl_Obj *objv[3];
    (void)flags;

    /*
     * Unregister the registry package. There is no Tcl_PkgForget()
     */

    objv[0] = Tcl_NewStringObj("package", -1);
    objv[1] = Tcl_NewStringObj("forget", -1);
    objv[2] = Tcl_NewStringObj("registry", -1);
    Tcl_EvalObjv(interp, 3, objv, TCL_EVAL_GLOBAL);

    /*
     * Delete the originally registered command.
     */

    cmd = (Tcl_Command)Tcl_GetAssocData(interp, REGISTRY_ASSOC_KEY, NULL);
    if (cmd != NULL) {
	Tcl_DeleteCommandFromToken(interp, cmd);
    }

    return TCL_OK;
}

/*
 *----------------------------------------------------------------------
 *
 * DeleteCmd --
 *
 *	Cleanup the interp command token so that unloading doesn't try to
 *	re-delete the command (which will crash).
 *
 * Results:
 *	None.
 *
 * Side effects:
 *	The unload command will not attempt to delete this command.
 *
 *----------------------------------------------------------------------
 */

static void
DeleteCmd(
    void *clientData)
{
    Tcl_Interp *interp = (Tcl_Interp *)clientData;

    Tcl_SetAssocData(interp, REGISTRY_ASSOC_KEY, NULL, NULL);
}

/*
 *----------------------------------------------------------------------
 *
 * RegistryObjCmd --
 *
 *	This function implements the Tcl "registry" command.
 *
 * Results:
 *	A standard Tcl result.
 *
 * Side effects:
 *	None.
 *
 *----------------------------------------------------------------------
 */

static int
RegistryObjCmd(
    void *dummy,	/* Not used. */
    Tcl_Interp *interp,		/* Current interpreter. */
    Tcl_Size objc,			/* Number of arguments. */
    Tcl_Obj *const objv[])	/* Argument values. */
{
    Tcl_Size n = 1, argc;
    int index;
    REGSAM mode = 0;
    const char *errString = NULL;

    static const char *const subcommands[] = {
	"broadcast", "delete", "get", "keys", "set", "type", "values", NULL
    };
    enum SubCmdIdx {
	BroadcastIdx, DeleteIdx, GetIdx, KeysIdx, SetIdx, TypeIdx, ValuesIdx
    };
    static const char *const modes[] = {
	"-32bit", "-64bit", NULL
    };
    (void)dummy;

    if (objc < 2) {
    wrongArgs:
	Tcl_WrongNumArgs(interp, 1, objv, "?-32bit|-64bit? option ?arg ...?");
	return TCL_ERROR;
    }

    if (Tcl_GetString(objv[n])[0] == '-') {
	if (Tcl_GetIndexFromObj(interp, objv[n++], modes, "mode", 0,
		&index) != TCL_OK) {
	    return TCL_ERROR;
	}
	switch (index) {
	case 0:			/* -32bit */
	    mode |= KEY_WOW64_32KEY;
	    break;
	case 1:			/* -64bit */
	    mode |= KEY_WOW64_64KEY;
	    break;
	}
	if (objc < 3) {
	    goto wrongArgs;
	}
    }

    if (Tcl_GetIndexFromObj(interp, objv[n++], subcommands, "option", 0,
	    &index) != TCL_OK) {
	return TCL_ERROR;
    }

    argc = (objc - n);
    switch (index) {
    case BroadcastIdx:		/* broadcast */
	if (argc == 1 || argc == 3) {
	    int res = BroadcastValue(interp, argc, objv + n);

	    if (res != TCL_BREAK) {
		return res;
	    }
	}
	errString = "keyName ?-timeout milliseconds?";
	break;
    case DeleteIdx:		/* delete */
	if (argc == 1) {
	    return DeleteKey(interp, objv[n], mode);
	} else if (argc == 2) {
	    return DeleteValue(interp, objv[n], objv[n+1], mode);
	}
	errString = "keyName ?valueName?";
	break;
    case GetIdx:		/* get */
	if (argc == 2) {
	    return GetValue(interp, objv[n], objv[n+1], mode);
	}
	errString = "keyName valueName";
	break;
    case KeysIdx:		/* keys */
	if (argc == 1) {
	    return GetKeyNames(interp, objv[n], NULL, mode);
	} else if (argc == 2) {
	    return GetKeyNames(interp, objv[n], objv[n+1], mode);
	}
	errString = "keyName ?pattern?";
	break;
    case SetIdx:		/* set */
	if (argc == 1) {
	    HKEY key;

	    /*
	     * Create the key and then close it immediately.
	     */

	    mode |= KEY_ALL_ACCESS;
	    if (OpenKey(interp, objv[n], mode, 1, &key) != TCL_OK) {
		return TCL_ERROR;
	    }
	    RegCloseKey(key);
	    return TCL_OK;
	} else if (argc == 3) {
	    return SetValue(interp, objv[n], objv[n+1], objv[n+2], NULL,
		    mode);
	} else if (argc == 4) {
	    return SetValue(interp, objv[n], objv[n+1], objv[n+2], objv[n+3],
		    mode);
	}
	errString = "keyName ?valueName data ?type??";
	break;
    case TypeIdx:		/* type */
	if (argc == 2) {
	    return GetType(interp, objv[n], objv[n+1], mode);
	}
	errString = "keyName valueName";
	break;
    case ValuesIdx:		/* values */
	if (argc == 1) {
	    return GetValueNames(interp, objv[n], NULL, mode);
	} else if (argc == 2) {
	    return GetValueNames(interp, objv[n], objv[n+1], mode);
	}
	errString = "keyName ?pattern?";
	break;
    }
    Tcl_WrongNumArgs(interp, (mode ? 3 : 2), objv, errString);
    return TCL_ERROR;
}

/*
 *----------------------------------------------------------------------
 *
 * DeleteKey --
 *
 *	This function deletes a registry key.
 *
 * Results:
 *	A standard Tcl result.
 *
 * Side effects:
 *	None.
 *
 *----------------------------------------------------------------------
 */

static int
DeleteKey(
    Tcl_Interp *interp,		/* Current interpreter. */
    Tcl_Obj *keyNameObj,	/* Name of key to delete. */
    REGSAM mode)		/* Mode flags to pass. */
{
    char *tail, *buffer, *hostName, *keyName;
    const WCHAR *nativeTail;
    HKEY rootKey, subkey;
    DWORD result;
    Tcl_DString buf;
    REGSAM saveMode = mode;
    Tcl_Size len;

    /*
     * Find the parent of the key being deleted and open it.
     */

    keyName = Tcl_GetStringFromObj(keyNameObj, &len);
    buffer = (char *)Tcl_Alloc(len + 1);
    strcpy(buffer, keyName);

    if (ParseKeyName(interp, buffer, &hostName, &rootKey,
	    &keyName) != TCL_OK) {
	Tcl_Free(buffer);
	return TCL_ERROR;
    }

    if (*keyName == '\0') {
	Tcl_SetObjResult(interp,
		Tcl_NewStringObj("bad key: cannot delete root keys", -1));
	Tcl_SetErrorCode(interp, "WIN_REG", "DEL_ROOT_KEY", (void *)NULL);
	Tcl_Free(buffer);
	return TCL_ERROR;
    }

    tail = strrchr(keyName, '\\');
    if (tail) {
	*tail++ = '\0';
    } else {
	tail = keyName;
	keyName = NULL;
    }

    mode |= KEY_ENUMERATE_SUB_KEYS | DELETE;
    result = OpenSubKey(hostName, rootKey, keyName, mode, 0, &subkey);
    if (result != ERROR_SUCCESS) {
	Tcl_Free(buffer);
	if (result == ERROR_FILE_NOT_FOUND) {
	    return TCL_OK;
	}
	Tcl_SetObjResult(interp,
		Tcl_NewStringObj("unable to delete key: ", -1));
	AppendSystemError(interp, result);
	return TCL_ERROR;
    }

    /*
     * Now we recursively delete the key and everything below it.
     */

    Tcl_DStringInit(&buf);
    nativeTail = Tcl_UtfToWCharDString(tail, -1, &buf);
    result = RecursiveDeleteKey(subkey, nativeTail, saveMode);
    Tcl_DStringFree(&buf);

    if (result != ERROR_SUCCESS && result != ERROR_FILE_NOT_FOUND) {
	Tcl_SetObjResult(interp,
		Tcl_NewStringObj("unable to delete key: ", -1));
	AppendSystemError(interp, result);
	result = TCL_ERROR;
    } else {
	result = TCL_OK;
    }

    RegCloseKey(subkey);
    Tcl_Free(buffer);
    return result;
}

/*
 *----------------------------------------------------------------------
 *
 * DeleteValue --
 *
 *	This function deletes a value from a registry key.
 *
 * Results:
 *	A standard Tcl result.
 *
 * Side effects:
 *	None.
 *
 *----------------------------------------------------------------------
 */

static int
DeleteValue(
    Tcl_Interp *interp,		/* Current interpreter. */
    Tcl_Obj *keyNameObj,	/* Name of key. */
    Tcl_Obj *valueNameObj,	/* Name of value to delete. */
    REGSAM mode)		/* Mode flags to pass. */
{
    HKEY key;
    char *valueName;
    DWORD result;
    Tcl_DString ds;
    Tcl_Size len;

    /*
     * Attempt to open the key for deletion.
     */

    mode |= KEY_SET_VALUE;
    if (OpenKey(interp, keyNameObj, mode, 0, &key) != TCL_OK) {
	return TCL_ERROR;
    }

    valueName = Tcl_GetStringFromObj(valueNameObj, &len);
    Tcl_DStringInit(&ds);
    Tcl_UtfToWCharDString(valueName, len, &ds);
    result = RegDeleteValueW(key, (const WCHAR *)Tcl_DStringValue(&ds));
    Tcl_DStringFree(&ds);
    if (result != ERROR_SUCCESS) {
	Tcl_SetObjResult(interp, Tcl_ObjPrintf(
		"unable to delete value \"%s\" from key \"%s\": ",
		Tcl_GetString(valueNameObj), Tcl_GetString(keyNameObj)));
	AppendSystemError(interp, result);
	result = TCL_ERROR;
    } else {
	result = TCL_OK;
    }
    RegCloseKey(key);
    return result;
}

/*
 *----------------------------------------------------------------------
 *
 * GetKeyNames --
 *
 *	This function enumerates the subkeys of a given key. If the optional
 *	pattern is supplied, then only keys that match the pattern will be
 *	returned.
 *
 * Results:
 *	Returns the list of subkeys in the result object of the interpreter,
 *	or an error message on failure.
 *
 * Side effects:
 *	None.
 *
 *----------------------------------------------------------------------
 */

static int
GetKeyNames(
    Tcl_Interp *interp,		/* Current interpreter. */
    Tcl_Obj *keyNameObj,	/* Key to enumerate. */
    Tcl_Obj *patternObj,	/* Optional match pattern. */
    REGSAM mode)		/* Mode flags to pass. */
{
    const char *pattern;	/* Pattern being matched against subkeys */
    HKEY key;			/* Handle to the key being examined */
    WCHAR buffer[MAX_KEY_LENGTH];
				/* Buffer to hold the subkey name */
    DWORD bufSize;		/* Size of the buffer */
    DWORD index;		/* Position of the current subkey */
    char *name;			/* Subkey name */
    Tcl_Obj *resultPtr;		/* List of subkeys being accumulated */
    int result = TCL_OK;	/* Return value from this command */
    Tcl_DString ds;		/* Buffer to translate subkey name to UTF-8 */

    if (patternObj) {
	pattern = Tcl_GetString(patternObj);
    } else {
	pattern = NULL;
    }

    /*
     * Attempt to open the key for enumeration.
     */

    mode |= KEY_QUERY_VALUE | KEY_ENUMERATE_SUB_KEYS;
    if (OpenKey(interp, keyNameObj, mode, 0, &key) != TCL_OK) {
	return TCL_ERROR;
    }

    /*
     * Enumerate the subkeys.
     */

    resultPtr = Tcl_NewObj();
    for (index = 0;; ++index) {
	bufSize = MAX_KEY_LENGTH;
	result = RegEnumKeyExW(key, index, buffer, &bufSize,
		NULL, NULL, NULL, NULL);
	if (result != ERROR_SUCCESS) {
	    if (result == ERROR_NO_MORE_ITEMS) {
		result = TCL_OK;
	    } else {
		Tcl_SetObjResult(interp, Tcl_ObjPrintf(
			"unable to enumerate subkeys of \"%s\": ",
			Tcl_GetString(keyNameObj)));
		AppendSystemError(interp, result);
		result = TCL_ERROR;
	    }
	    break;
	}
	Tcl_DStringInit(&ds);
	name = Tcl_WCharToUtfDString(buffer, bufSize, &ds);
	if (pattern && !Tcl_StringMatch(name, pattern)) {
	    Tcl_DStringFree(&ds);
	    continue;
	}
	result = Tcl_ListObjAppendElement(interp, resultPtr,
		Tcl_NewStringObj(name, Tcl_DStringLength(&ds)));
	Tcl_DStringFree(&ds);
	if (result != TCL_OK) {
	    break;
	}
    }
    if (result == TCL_OK) {
	Tcl_SetObjResult(interp, resultPtr);
    } else {
	Tcl_DecrRefCount(resultPtr); /* BUGFIX: Don't leak on failure. */
    }

    RegCloseKey(key);
    return result;
}

/*
 *----------------------------------------------------------------------
 *
 * GetType --
 *
 *	This function gets the type of a given registry value and places it in
 *	the interpreter result.
 *
 * Results:
 *	Returns a normal Tcl result.
 *
 * Side effects:
 *	None.
 *
 *----------------------------------------------------------------------
 */

static int
GetType(
    Tcl_Interp *interp,		/* Current interpreter. */
    Tcl_Obj *keyNameObj,	/* Name of key. */
    Tcl_Obj *valueNameObj,	/* Name of value to get. */
    REGSAM mode)		/* Mode flags to pass. */
{
    HKEY key;
    DWORD result, type;
    Tcl_DString ds;
    const char *valueName;
    const WCHAR *nativeValue;
    Tcl_Size len;

    /*
     * Attempt to open the key for reading.
     */

    mode |= KEY_QUERY_VALUE;
    if (OpenKey(interp, keyNameObj, mode, 0, &key) != TCL_OK) {
	return TCL_ERROR;
    }

    /*
     * Get the type of the value.
     */

    valueName = Tcl_GetStringFromObj(valueNameObj, &len);
    Tcl_DStringInit(&ds);
    nativeValue = Tcl_UtfToWCharDString(valueName, len, &ds);
    result = RegQueryValueExW(key, nativeValue, NULL, &type,
	    NULL, NULL);
    Tcl_DStringFree(&ds);
    RegCloseKey(key);

    if (result != ERROR_SUCCESS) {
	Tcl_SetObjResult(interp, Tcl_ObjPrintf(
		"unable to get type of value \"%s\" from key \"%s\": ",
		Tcl_GetString(valueNameObj), Tcl_GetString(keyNameObj)));
	AppendSystemError(interp, result);
	return TCL_ERROR;
    }

    /*
     * Set the type into the result. Watch out for unknown types. If we don't
     * know about the type, just use the numeric value.
     */

    if (type > lastType) {
	Tcl_SetObjResult(interp, Tcl_NewIntObj((int) type));
    } else {
	Tcl_SetObjResult(interp, Tcl_NewStringObj(typeNames[type], -1));
    }
    return TCL_OK;
}

/*
 *----------------------------------------------------------------------
 *
 * GetValue --
 *
 *	This function gets the contents of a registry value and places a list
 *	containing the data and the type in the interpreter result.
 *
 * Results:
 *	Returns a normal Tcl result.
 *
 * Side effects:
 *	None.
 *
 *----------------------------------------------------------------------
 */

static int
GetValue(
    Tcl_Interp *interp,		/* Current interpreter. */
    Tcl_Obj *keyNameObj,	/* Name of key. */
    Tcl_Obj *valueNameObj,	/* Name of value to get. */
    REGSAM mode)		/* Mode flags to pass. */
{
    HKEY key;
    const char *valueName;
    const WCHAR *nativeValue;
    DWORD result, length, type;
    Tcl_DString data, buf;
    Tcl_Size len;

    /*
     * Attempt to open the key for reading.
     */

    mode |= KEY_QUERY_VALUE;
    if (OpenKey(interp, keyNameObj, mode, 0, &key) != TCL_OK) {
	return TCL_ERROR;
    }

    /*
     * Initialize a Dstring to maximum statically allocated size we could get
     * one more byte by avoiding Tcl_DStringSetLength() and just setting
     * length to TCL_DSTRING_STATIC_SIZE, but this should be safer if the
     * implementation of Dstrings changes.
     *
     * This allows short values to be read from the registry in one call.
     * Longer values need a second call with an expanded DString.
     */

    Tcl_DStringInit(&data);
    Tcl_DStringSetLength(&data, TCL_DSTRING_STATIC_SIZE - 1);
    length = TCL_DSTRING_STATIC_SIZE/sizeof(WCHAR) - 1;

    valueName = Tcl_GetStringFromObj(valueNameObj, &len);
    Tcl_DStringInit(&buf);
    nativeValue = Tcl_UtfToWCharDString(valueName, len, &buf);

    result = RegQueryValueExW(key, nativeValue, NULL, &type,
	    (BYTE *) Tcl_DStringValue(&data), &length);
    while (result == ERROR_MORE_DATA) {
	/*
	 * The Windows docs say that in this error case, we just need to
	 * expand our buffer and request more data. Required for
	 * HKEY_PERFORMANCE_DATA
	 */

	length = Tcl_DStringLength(&data) * (2 / sizeof(WCHAR));
	Tcl_DStringSetLength(&data, length * sizeof(WCHAR));
	result = RegQueryValueExW(key, nativeValue,
		NULL, &type, (BYTE *) Tcl_DStringValue(&data), &length);
    }
    Tcl_DStringFree(&buf);
    RegCloseKey(key);
    if (result != ERROR_SUCCESS) {
	Tcl_SetObjResult(interp, Tcl_ObjPrintf(
		"unable to get value \"%s\" from key \"%s\": ",
		Tcl_GetString(valueNameObj), Tcl_GetString(keyNameObj)));
	AppendSystemError(interp, result);
	Tcl_DStringFree(&data);
	return TCL_ERROR;
    }

    /*
     * If the data is a 32-bit quantity, store it as an integer object. If it
     * is a multi-string, store it as a list of strings. For null-terminated
     * strings, append up the to first null. Otherwise, store it as a binary
     * string.
     */

    if (type == REG_DWORD || type == REG_DWORD_BIG_ENDIAN) {
	Tcl_SetObjResult(interp, Tcl_NewIntObj((int) ConvertDWORD(type,
		*((DWORD *) Tcl_DStringValue(&data)))));
    } else if (type == REG_MULTI_SZ) {
	char *p = Tcl_DStringValue(&data);
	char *end = Tcl_DStringValue(&data) + length;
	Tcl_Obj *resultPtr = Tcl_NewObj();

	/*
	 * Multistrings are stored as an array of null-terminated strings,
	 * terminated by two null characters. Also do a bounds check in case
	 * we get bogus data.
	 */

	while ((p < end) && *((WCHAR *) p) != 0) {
	    WCHAR *wp = (WCHAR *) p;

	    Tcl_DStringInit(&buf);
	    Tcl_WCharToUtfDString(wp, wcslen(wp), &buf);
	    Tcl_ListObjAppendElement(interp, resultPtr,
		    Tcl_NewStringObj(Tcl_DStringValue(&buf),
			    Tcl_DStringLength(&buf)));

	    while (*wp++ != 0) {/* empty body */}
	    p = (char *) wp;
	    Tcl_DStringFree(&buf);
	}
	Tcl_SetObjResult(interp, resultPtr);
    } else if ((type == REG_SZ) || (type == REG_EXPAND_SZ)) {
	WCHAR *wp = (WCHAR *) Tcl_DStringValue(&data);
	Tcl_DStringInit(&buf);
	Tcl_WCharToUtfDString((const WCHAR *)Tcl_DStringValue(&data), wcslen(wp), &buf);
	Tcl_DStringResult(interp, &buf);
    } else {
	/*
	 * Save binary data as a byte array.
	 */

	Tcl_SetObjResult(interp, Tcl_NewByteArrayObj(
		(BYTE *) Tcl_DStringValue(&data), length));
    }
    Tcl_DStringFree(&data);
    return result;
}

/*
 *----------------------------------------------------------------------
 *
 * GetValueNames --
 *
 *	This function enumerates the values of the given key. If the
 *	optional pattern is supplied, then only value names that match the
 *	pattern will be returned.
 *
 * Results:
 *	Returns the list of value names in the result object of the
 *	interpreter, or an error message on failure.
 *
 * Side effects:
 *	None.
 *
 *----------------------------------------------------------------------
 */

static int
GetValueNames(
    Tcl_Interp *interp,		/* Current interpreter. */
    Tcl_Obj *keyNameObj,	/* Key to enumerate. */
    Tcl_Obj *patternObj,	/* Optional match pattern. */
    REGSAM mode)		/* Mode flags to pass. */
{
    HKEY key;
    Tcl_Obj *resultPtr;
    DWORD index, size, result;
    Tcl_DString buffer, ds;
    const char *pattern, *name;

    /*
     * Attempt to open the key for enumeration.
     */

    mode |= KEY_QUERY_VALUE;
    if (OpenKey(interp, keyNameObj, mode, 0, &key) != TCL_OK) {
	return TCL_ERROR;
    }

    resultPtr = Tcl_NewObj();
    Tcl_DStringInit(&buffer);
    Tcl_DStringSetLength(&buffer, MAX_KEY_LENGTH * sizeof(WCHAR));
    index = 0;
    result = TCL_OK;

    if (patternObj) {
	pattern = Tcl_GetString(patternObj);
    } else {
	pattern = NULL;
    }

    /*
     * Enumerate the values under the given subkey until we get an error,
     * indicating the end of the list. Note that we need to reset size after
     * each iteration because RegEnumValue smashes the old value.
     */

    size = MAX_KEY_LENGTH;
    while (RegEnumValueW(key,index, (WCHAR *)Tcl_DStringValue(&buffer),
	    &size, NULL, NULL, NULL, NULL) == ERROR_SUCCESS) {

	Tcl_DStringInit(&ds);
	Tcl_WCharToUtfDString((const WCHAR *)Tcl_DStringValue(&buffer), size, &ds);
	name = Tcl_DStringValue(&ds);
	if (!pattern || Tcl_StringMatch(name, pattern)) {
	    result = Tcl_ListObjAppendElement(interp, resultPtr,
		    Tcl_NewStringObj(name, Tcl_DStringLength(&ds)));
	    if (result != TCL_OK) {
		Tcl_DStringFree(&ds);
		break;
	    }
	}
	Tcl_DStringFree(&ds);

	index++;
	size = MAX_KEY_LENGTH;
    }
    Tcl_SetObjResult(interp, resultPtr);
    Tcl_DStringFree(&buffer);
    RegCloseKey(key);
    return result;
}

/*
 *----------------------------------------------------------------------
 *
 * OpenKey --
 *
 *	This function opens the specified key. This function is a simple
 *	wrapper around ParseKeyName and OpenSubKey.
 *
 * Results:
 *	Returns the opened key in the keyPtr argument and a Tcl result code.
 *
 * Side effects:
 *	None.
 *
 *----------------------------------------------------------------------
 */

static int
OpenKey(
    Tcl_Interp *interp,		/* Current interpreter. */
    Tcl_Obj *keyNameObj,	/* Key to open. */
    REGSAM mode,		/* Access mode. */
    int flags,			/* 0 or REG_CREATE. */
    HKEY *keyPtr)		/* Returned HKEY. */
{
    char *keyName, *buffer, *hostName;
    HKEY rootKey;
    DWORD result;
    Tcl_Size len;

    keyName = Tcl_GetStringFromObj(keyNameObj, &len);
    buffer = (char *)Tcl_Alloc(len + 1);
    strcpy(buffer, keyName);

    result = ParseKeyName(interp, buffer, &hostName, &rootKey, &keyName);
    if (result == TCL_OK) {
	result = OpenSubKey(hostName, rootKey, keyName, mode, flags, keyPtr);
	if (result != ERROR_SUCCESS) {
	    Tcl_SetObjResult(interp,
		    Tcl_NewStringObj("unable to open key: ", -1));
	    AppendSystemError(interp, result);
	    result = TCL_ERROR;
	} else {
	    result = TCL_OK;
	}
    }

    Tcl_Free(buffer);
    return result;
}

/*
 *----------------------------------------------------------------------
 *
 * OpenSubKey --
 *
 *	Opens a given subkey of the given root key on the specified
 *	host.
 *
 * Results:
 *	Returns the opened key in the keyPtr and a Windows error code as the
 *	return value.
 *
 * Side effects:
 *	None.
 *
 *----------------------------------------------------------------------
 */

static DWORD
OpenSubKey(
    char *hostName,		/* Host to access, or NULL for local. */
    HKEY rootKey,		/* Root registry key. */
    char *keyName,		/* Subkey name. */
    REGSAM mode,		/* Access mode. */
    int flags,			/* 0 or REG_CREATE. */
    HKEY *keyPtr)		/* Returned HKEY. */
{
    DWORD result;
    Tcl_DString buf;

    /*
     * Attempt to open the root key on a remote host if necessary.
     */

    if (hostName) {
	Tcl_DStringInit(&buf);
	hostName = (char *) Tcl_UtfToWCharDString(hostName, -1, &buf);
	result = RegConnectRegistryW((WCHAR *)hostName, rootKey,
		&rootKey);
	Tcl_DStringFree(&buf);
	if (result != ERROR_SUCCESS) {
	    return result;
	}
    }

    /*
     * Now open the specified key with the requested permissions. Note that
     * this key must be closed by the caller.
     */

    if (keyName) {
	Tcl_DStringInit(&buf);
	keyName = (char *) Tcl_UtfToWCharDString(keyName, -1, &buf);
    }
    if (flags & REG_CREATE) {
	DWORD create;

	result = RegCreateKeyExW(rootKey, (WCHAR *)keyName, 0, NULL,
		REG_OPTION_NON_VOLATILE, mode, NULL, keyPtr, &create);
    } else if (rootKey == HKEY_PERFORMANCE_DATA) {
	/*
	 * Here we fudge it for this special root key. See MSDN for more info
	 * on HKEY_PERFORMANCE_DATA and the peculiarities surrounding it.
	 */

	*keyPtr = HKEY_PERFORMANCE_DATA;
	result = ERROR_SUCCESS;
    } else {
	result = RegOpenKeyExW(rootKey, (WCHAR *)keyName, 0, mode,
		keyPtr);
    }
    if (keyName) {
	Tcl_DStringFree(&buf);
    }

    /*
     * Be sure to close the root key since we are done with it now.
     */

    if (hostName) {
	RegCloseKey(rootKey);
    }
    return result;
}

/*
 *----------------------------------------------------------------------
 *
 * ParseKeyName --
 *
 *	Parses a key name into the host, root, and subkey parts.
 *
 * Results:
 *	The pointers to the start of the host and subkey names are returned in
 *	the hostNamePtr and keyNamePtr variables. The specified root HKEY is
 *	returned in rootKeyPtr. Returns a standard Tcl result.
 *
 * Side effects:
 *	Modifies the name string by inserting nulls.
 *
 *----------------------------------------------------------------------
 */

static int
ParseKeyName(
    Tcl_Interp *interp,		/* Current interpreter. */
    char *name,
    char **hostNamePtr,
    HKEY *rootKeyPtr,
    char **keyNamePtr)
{
    char *rootName;
    int result, index;
    Tcl_Obj *rootObj;

    /*
     * Split the key into host and root portions.
     */

    *hostNamePtr = *keyNamePtr = rootName = NULL;
    if (name[0] == '\\') {
	if (name[1] == '\\') {
	    *hostNamePtr = name;
	    for (rootName = name+2; *rootName != '\0'; rootName++) {
		if (*rootName == '\\') {
		    *rootName++ = '\0';
		    break;
		}
	    }
	}
    } else {
	rootName = name;
    }
    if (!rootName) {
	Tcl_SetObjResult(interp, Tcl_ObjPrintf(
		"bad key \"%s\": must start with a valid root", name));
	Tcl_SetErrorCode(interp, "WIN_REG", "NO_ROOT_KEY", (void *)NULL);
	return TCL_ERROR;
    }

    /*
     * Split the root into root and subkey portions.
     */

    for (*keyNamePtr = rootName; **keyNamePtr != '\0'; (*keyNamePtr)++) {
	if (**keyNamePtr == '\\') {
	    **keyNamePtr = '\0';
	    (*keyNamePtr)++;
	    break;
	}
    }

    /*
     * Look for a matching root name.
     */

    rootObj = Tcl_NewStringObj(rootName, -1);
    result = Tcl_GetIndexFromObj(interp, rootObj, rootKeyNames, "root name",
	    TCL_EXACT, &index);
    Tcl_DecrRefCount(rootObj);
    if (result != TCL_OK) {
	return TCL_ERROR;
    }
    *rootKeyPtr = rootKeys[index];
    return TCL_OK;
}

/*
 *----------------------------------------------------------------------
 *
 * RecursiveDeleteKey --
 *
 *	This function recursively deletes all the keys below a starting key.
 *	Although Windows 95 does this automatically, we still need to do this
 *	for Windows NT.
 *
 * Results:
 *	Returns a Windows error code.
 *
 * Side effects:
 *	Deletes all of the keys and values below the given key.
 *
 *----------------------------------------------------------------------
 */

static DWORD
RecursiveDeleteKey(
    HKEY startKey,		/* Parent of key to be deleted. */
    const WCHAR *keyName,	/* Name of key to be deleted in external
				 * encoding, not UTF. */
    REGSAM mode)		/* Mode flags to pass. */
{
    DWORD result, size;
    Tcl_DString subkey;
    HKEY hKey;
    REGSAM saveMode = mode;
    static int checkExProc = 0;
    static LONG (* regDeleteKeyExProc) (HKEY, LPCWSTR, REGSAM, DWORD) = (LONG (*) (HKEY, LPCWSTR, REGSAM, DWORD)) NULL;

    /*
     * Do not allow NULL or empty key name.
     */

    if (!keyName || *keyName == '\0') {
	return ERROR_BADKEY;
    }

    mode |= KEY_ENUMERATE_SUB_KEYS | DELETE | KEY_QUERY_VALUE;
    result = RegOpenKeyExW(startKey, keyName, 0, mode, &hKey);
    if (result != ERROR_SUCCESS) {
	return result;
    }

    Tcl_DStringInit(&subkey);
    Tcl_DStringSetLength(&subkey, MAX_KEY_LENGTH * sizeof(WCHAR));

    mode = saveMode;
    while (result == ERROR_SUCCESS) {
	/*
	 * Always get index 0 because key deletion changes ordering.
	 */

	size = MAX_KEY_LENGTH;
	result = RegEnumKeyExW(hKey, 0, (WCHAR *)Tcl_DStringValue(&subkey),
		&size, NULL, NULL, NULL, NULL);
	if (result == ERROR_NO_MORE_ITEMS) {
	    /*
	     * RegDeleteKeyEx doesn't exist on non-64bit XP platforms, so we
	     * can't compile with it in. We need to check for it at runtime
	     * and use it if we find it.
	     */

	    if (mode && !checkExProc) {
		HMODULE handle;

		checkExProc = 1;
		handle = GetModuleHandleW(L"ADVAPI32");
		regDeleteKeyExProc = (LONG (*) (HKEY, LPCWSTR, REGSAM, DWORD))
			(void *)GetProcAddress(handle, "RegDeleteKeyExW");
	    }
	    if (mode && regDeleteKeyExProc) {
		result = regDeleteKeyExProc(startKey, keyName, mode, 0);
	    } else {
		result = RegDeleteKeyW(startKey, keyName);
	    }
	    break;
	} else if (result == ERROR_SUCCESS) {
	    result = RecursiveDeleteKey(hKey,
		    (const WCHAR *) Tcl_DStringValue(&subkey), mode);
	}
    }
    Tcl_DStringFree(&subkey);
    RegCloseKey(hKey);
    return result;
}

/*
 *----------------------------------------------------------------------
 *
 * SetValue --
 *
 *	This function sets the contents of a registry value. If the key or
 *	value does not exist, it will be created. If it does exist, then the
 *	data and type will be replaced.
 *
 * Results:
 *	Returns a normal Tcl result.
 *
 * Side effects:
 *	May create new keys or values.
 *
 *----------------------------------------------------------------------
 */

static int
SetValue(
    Tcl_Interp *interp,		/* Current interpreter. */
    Tcl_Obj *keyNameObj,	/* Name of key. */
    Tcl_Obj *valueNameObj,	/* Name of value to set. */
    Tcl_Obj *dataObj,		/* Data to be written. */
    Tcl_Obj *typeObj,		/* Type of data to be written. */
    REGSAM mode)		/* Mode flags to pass. */
{
    int type;
    DWORD result;
    HKEY key;
    const char *valueName;
    Tcl_DString nameBuf;
    Tcl_Size len;

    if (typeObj == NULL) {
	type = REG_SZ;
    } else if (Tcl_GetIndexFromObj(interp, typeObj, typeNames, "type",
	    0, (int *) &type) != TCL_OK) {
	if (Tcl_GetIntFromObj(NULL, typeObj, (int *) &type) != TCL_OK) {
	    return TCL_ERROR;
	}
	Tcl_ResetResult(interp);
    }
    mode |= KEY_ALL_ACCESS;
    if (OpenKey(interp, keyNameObj, mode, 1, &key) != TCL_OK) {
	return TCL_ERROR;
    }

    valueName = Tcl_GetStringFromObj(valueNameObj, &len);
    Tcl_DStringInit(&nameBuf);
    valueName = (char *) Tcl_UtfToWCharDString(valueName, len, &nameBuf);

    if (type == REG_DWORD || type == REG_DWORD_BIG_ENDIAN) {
	int value;

	if (Tcl_GetIntFromObj(interp, dataObj, &value) != TCL_OK) {
	    RegCloseKey(key);
	    Tcl_DStringFree(&nameBuf);
	    return TCL_ERROR;
	}

	value = ConvertDWORD((DWORD) type, (DWORD) value);
	result = RegSetValueExW(key, (WCHAR *) valueName, 0,
		(DWORD) type, (BYTE *) &value, sizeof(DWORD));
    } else if (type == REG_MULTI_SZ) {
	Tcl_DString data, buf;
	Tcl_Size objc, i;
	Tcl_Obj **objv;

	if (Tcl_ListObjGetElements(interp, dataObj, &objc, &objv) != TCL_OK) {
	    RegCloseKey(key);
	    Tcl_DStringFree(&nameBuf);
	    return TCL_ERROR;
	}

	/*
	 * Append the elements as null terminated strings. Note that we must
	 * not assume the length of the string in case there are embedded
	 * nulls, which aren't allowed in REG_MULTI_SZ values.
	 */

	Tcl_DStringInit(&data);
	for (i = 0; i < objc; i++) {
	    const char *bytes = Tcl_GetStringFromObj(objv[i], &len);

	    Tcl_DStringAppend(&data, bytes, len);

	    /*
	     * Add a null character to separate this value from the next.
	     */

	    Tcl_DStringAppend(&data, "", 1);	/* NUL-terminated string */
	}

	Tcl_DStringInit(&buf);
	Tcl_UtfToWCharDString(Tcl_DStringValue(&data), Tcl_DStringLength(&data)+1,
		&buf);
	result = RegSetValueExW(key, (WCHAR *) valueName, 0,
		(DWORD) type, (BYTE *) Tcl_DStringValue(&buf),
		(DWORD) Tcl_DStringLength(&buf));
	Tcl_DStringFree(&data);
	Tcl_DStringFree(&buf);
    } else if (type == REG_SZ || type == REG_EXPAND_SZ) {
	Tcl_DString buf;
	const char *data = Tcl_GetStringFromObj(dataObj, &len);

	Tcl_DStringInit(&buf);
	data = (char *) Tcl_UtfToWCharDString(data, len, &buf);

	/*
	 * Include the null in the length, padding if needed for WCHAR.
	 */

	Tcl_DStringSetLength(&buf, Tcl_DStringLength(&buf)+1);

	result = RegSetValueExW(key, (WCHAR *) valueName, 0,
		(DWORD) type, (BYTE *) data, (DWORD) Tcl_DStringLength(&buf) + 1);
	Tcl_DStringFree(&buf);
    } else {
	BYTE *data;
	Tcl_Size bytelength;

	/*
	 * Store binary data in the registry.
	 */

	data = (BYTE *) Tcl_GetByteArrayFromObj(dataObj, &bytelength);
	result = RegSetValueExW(key, (WCHAR *) valueName, 0,
		(DWORD) type, data, (DWORD) bytelength);
    }

    Tcl_DStringFree(&nameBuf);
    RegCloseKey(key);

    if (result != ERROR_SUCCESS) {
	Tcl_SetObjResult(interp,
		Tcl_NewStringObj("unable to set value: ", -1));
	AppendSystemError(interp, result);
	return TCL_ERROR;
    }
    return TCL_OK;
}

/*
 *----------------------------------------------------------------------
 *
 * BroadcastValue --
 *
 *	This function broadcasts a WM_SETTINGCHANGE message to indicate to
 *	other programs that we have changed the contents of a registry value.
 *
 * Results:
 *	Returns a normal Tcl result.
 *
 * Side effects:
 *	Will cause other programs to reload their system settings.
 *
 *----------------------------------------------------------------------
 */

static int
BroadcastValue(
    Tcl_Interp *interp,		/* Current interpreter. */
    Tcl_Size objc,			/* Number of arguments. */
    Tcl_Obj *const objv[])	/* Argument values. */
{
    LRESULT result;
    DWORD_PTR sendResult;
    int timeout = 3000;
    Tcl_Size len;
    const char *str;
    Tcl_Obj *objPtr;
    WCHAR *wstr;
    Tcl_DString ds;

    if (objc == 3) {
	str = Tcl_GetStringFromObj(objv[1], &len);
	if ((len < 2) || (*str != '-') || strncmp(str, "-timeout", len)) {
	    return TCL_BREAK;
	}
	if (Tcl_GetIntFromObj(interp, objv[2], &timeout) != TCL_OK) {
	    return TCL_ERROR;
	}
    }

    str = Tcl_GetStringFromObj(objv[0], &len);
    Tcl_DStringInit(&ds);
    wstr = Tcl_UtfToWCharDString(str, len, &ds);
    if (Tcl_DStringLength(&ds) == 0) {
	wstr = NULL;
    }

    /*
     * Use the ignore the result.
     */

    result = SendMessageTimeoutW(HWND_BROADCAST, WM_SETTINGCHANGE,
	    (WPARAM) 0, (LPARAM) wstr, SMTO_ABORTIFHUNG, (UINT) timeout, &sendResult);
    Tcl_DStringFree(&ds);

    objPtr = Tcl_NewObj();
    Tcl_ListObjAppendElement(NULL, objPtr, Tcl_NewWideIntObj((Tcl_WideInt) result));
    Tcl_ListObjAppendElement(NULL, objPtr, Tcl_NewWideIntObj((Tcl_WideInt) sendResult));
    Tcl_SetObjResult(interp, objPtr);

    return TCL_OK;
}

/*
 *----------------------------------------------------------------------
 *
 * AppendSystemError --
 *
 *	Formats a Windows system error message and places it into
 *	the interpreter result.
 *
 * Results:
 *	None.
 *
 * Side effects:
 *	None.
 *
 *----------------------------------------------------------------------
 */

static void
AppendSystemError(
    Tcl_Interp *interp,		/* Current interpreter. */
    DWORD error)		/* Result code from error. */
{
    int length;
    WCHAR *tMsgPtr, **tMsgPtrPtr = &tMsgPtr;
    const char *msg;
    char id[TCL_INTEGER_SPACE], msgBuf[24 + TCL_INTEGER_SPACE];
    Tcl_DString ds;
    Tcl_Obj *resultPtr = Tcl_GetObjResult(interp);

    if (Tcl_IsShared(resultPtr)) {
	resultPtr = Tcl_DuplicateObj(resultPtr);
    }
    length = FormatMessageW(FORMAT_MESSAGE_FROM_SYSTEM
	    | FORMAT_MESSAGE_ALLOCATE_BUFFER, NULL, error,
	    MAKELANGID(LANG_NEUTRAL, SUBLANG_DEFAULT), (WCHAR *) tMsgPtrPtr,
	    0, NULL);
    if (length == 0) {
	snprintf(msgBuf, sizeof(msgBuf), "unknown error: %ld", error);
	msg = msgBuf;
    } else {
	char *msgPtr;

	Tcl_DStringInit(&ds);
	Tcl_WCharToUtfDString(tMsgPtr, wcslen(tMsgPtr), &ds);
	LocalFree(tMsgPtr);

	msgPtr = Tcl_DStringValue(&ds);
	length = Tcl_DStringLength(&ds);

	/*
	 * Trim the trailing CR/LF from the system message.
	 */

	if (msgPtr[length-1] == '\n') {
	    --length;
	}
	if (msgPtr[length-1] == '\r') {
	    --length;
	}
	msgPtr[length] = 0;
	msg = msgPtr;
    }

    snprintf(id, sizeof(id), "%ld", error);
    Tcl_SetErrorCode(interp, "WINDOWS", id, msg, (void *)NULL);
    Tcl_AppendToObj(resultPtr, msg, length);
    Tcl_SetObjResult(interp, resultPtr);

    if (length != 0) {
	Tcl_DStringFree(&ds);
    }
}

/*
 *----------------------------------------------------------------------
 *
 * ConvertDWORD --
 *
 *	Determines whether a DWORD needs to be byte swapped, and
 *	returns the appropriately swapped value.
 *
 * Results:
 *	Returns a converted DWORD.
 *
 * Side effects:
 *	None.
 *
 *----------------------------------------------------------------------
 */

static DWORD
ConvertDWORD(
    DWORD type,			/* Either REG_DWORD or REG_DWORD_BIG_ENDIAN */
    DWORD value)		/* The value to be converted. */
{
    const DWORD order = 1;
    DWORD localType;

    /*
     * Check to see if the low bit is in the first byte.
     */

    localType = (*((const char *) &order) == 1)
	    ? REG_DWORD : REG_DWORD_BIG_ENDIAN;
    return (type != localType) ? (DWORD) SWAPLONG(value) : value;
}

/*
 * Local Variables:
 * mode: c
 * c-basic-offset: 4
 * fill-column: 78
 * End:
 */<|MERGE_RESOLUTION|>--- conflicted
+++ resolved
@@ -156,14 +156,6 @@
 #endif
 DLLEXPORT int		Registry_Init(Tcl_Interp *interp);
 DLLEXPORT int		Registry_Unload(Tcl_Interp *interp, int flags);
-<<<<<<< HEAD
-=======
-#if TCL_MAJOR_VERSION < 9
-/* With those additional entries, "load tclregistry13.dll" works without 3th argument */
-DLLEXPORT int		Tclregistry_Init(Tcl_Interp *interp);
-DLLEXPORT int		Tclregistry_Unload(Tcl_Interp *interp, int flags);
-#endif
->>>>>>> 61736c44
 #ifdef __cplusplus
 }
 #endif
