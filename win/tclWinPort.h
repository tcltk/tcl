/*
 * tclWinPort.h --
 *
 *	This header file handles porting issues that occur because of
 *	differences between Windows and Unix. It should be the only
 *	file that contains #ifdefs to handle different flavors of OS.
 *
 * Copyright (c) 1994-1997 Sun Microsystems, Inc.
 *
 * See the file "license.terms" for information on usage and redistribution
 * of this file, and for a DISCLAIMER OF ALL WARRANTIES.
 */

#ifndef _TCLWINPORT
#define _TCLWINPORT

#ifndef _WIN64
/* See [Bug 2935503]: file mtime sets wrong time */
#   define _USE_32BIT_TIME_T
#endif

/*
 * We must specify the lower version we intend to support.
 *
 * WINVER = 0x0500 means Windows 2000 and above
 */

#ifndef WINVER
#   define WINVER 0x0501
#endif
#ifndef _WIN32_WINNT
#   define _WIN32_WINNT 0x0501
#endif

#define WIN32_LEAN_AND_MEAN
#include <windows.h>
#undef WIN32_LEAN_AND_MEAN

/*
 * Ask for the winsock function typedefs, also.
 */
#define INCL_WINSOCK_API_TYPEDEFS   1
#include <winsock2.h>
#include <ws2tcpip.h>
#ifdef HAVE_WSPIAPI_H
#   include <wspiapi.h>
#endif

#ifdef CHECK_UNICODE_CALLS
#   define _UNICODE
#   define UNICODE
#   define __TCHAR_DEFINED
    typedef float *_TCHAR;
#   define _TCHAR_DEFINED
    typedef float *TCHAR;
#endif /* CHECK_UNICODE_CALLS */

/*
 *  Pull in the typedef of TCHAR for windows.
 */
#include <tchar.h>
#ifndef _TCHAR_DEFINED
    /* Borland seems to forget to set this. */
    typedef _TCHAR TCHAR;
#   define _TCHAR_DEFINED
#endif
#if defined(_MSC_VER) && defined(__STDC__)
    /* VS2005 SP1 misses this. See [Bug #3110161] */
    typedef _TCHAR TCHAR;
#endif

/*
 *---------------------------------------------------------------------------
 * The following sets of #includes and #ifdefs are required to get Tcl to
 * compile under the windows compilers.
 *---------------------------------------------------------------------------
 */

#include <wchar.h>
#include <io.h>
#include <errno.h>
#include <fcntl.h>
#include <float.h>
#include <malloc.h>
#include <process.h>
#include <signal.h>
#include <limits.h>

#ifdef __CYGWIN__
#   include <unistd.h>
#   ifndef _vsnprintf
#	define _vsnprintf vsnprintf
#   endif
#   ifndef _wcsicmp
#	define _wcsicmp wcscasecmp
#   endif
#else
#   ifndef strncasecmp
#	define strncasecmp strnicmp
#   endif
#   ifndef strcasecmp
#	define strcasecmp stricmp
#   endif
#endif

/*
 * Need to block out these includes for building extensions with MetroWerks
 * compiler for Win32.
 */

#ifndef __MWERKS__
#include <sys/stat.h>
#include <sys/timeb.h>
#   ifdef __BORLANDC__
#	include <utime.h>
#   else
#	include <sys/utime.h>
#   endif /* __BORLANDC__ */
#endif /* __MWERKS__ */

#include <time.h>

/*
<<<<<<< HEAD
 * Not all mingw32 versions have this struct.
=======
 * Define EINPROGRESS in terms of WSAEINPROGRESS.
 */

#undef	EINPROGRESS
#define EINPROGRESS	WSAEINPROGRESS

/*
 * Define ENOTSUP to a value that will never occur.
 */

#undef ENOTSUP
#define ENOTSUP	-1030507

/*
 * cygwin does not have this struct.
>>>>>>> 7c43c973
 */
#ifdef __CYGWIN__
  struct _stat32i64 {
    dev_t st_dev;
    ino_t st_ino;
    unsigned short st_mode;
    short st_nlink;
    short st_uid;
    short st_gid;
    dev_t st_rdev;
    __int64 st_size;
    struct {long tv_sec;} st_atim;
    struct {long tv_sec;} st_mtim;
    struct {long tv_sec;} st_ctim;
  };
#endif

/*
 * The following defines redefine the Windows Socket errors as
 * BSD errors so Tcl_PosixError can do the right thing.
 */

#ifndef ENOTEMPTY
#   define ENOTEMPTY 	41	/* Directory not empty */
#endif
#ifndef EREMOTE
#   define EREMOTE	66	/* The object is remote */
#endif
#ifndef EPFNOSUPPORT
#   define EPFNOSUPPORT	96	/* Protocol family not supported */
#endif
#ifndef EADDRINUSE
#   define EADDRINUSE	100	/* Address already in use */
#endif
#ifndef EADDRNOTAVAIL
#   define EADDRNOTAVAIL 101	/* Can't assign requested address */
#endif
#ifndef EAFNOSUPPORT
#   define EAFNOSUPPORT	102	/* Address family not supported */
#endif
#ifndef EALREADY
#   define EALREADY	103	/* Operation already in progress */
#endif
#ifndef EBADMSG
#   define EBADMSG	104	/* Not a data message */
#endif
#ifndef ECANCELED
#   define ECANCELED	105	/* Canceled */
#endif
#ifndef ECONNABORTED
#   define ECONNABORTED	106	/* Software caused connection abort */
#endif
#ifndef ECONNREFUSED
#   define ECONNREFUSED	107	/* Connection refused */
#endif
#ifndef ECONNRESET
#   define ECONNRESET	108	/* Connection reset by peer */
#endif
#ifndef EDESTADDRREQ
#   define EDESTADDRREQ	109	/* Destination address required */
#endif
#ifndef EHOSTUNREACH
#   define EHOSTUNREACH	110	/* No route to host */
#endif
#ifndef EIDRM
#   define EIDRM	111	/* Identifier removed */
#endif
#ifndef EINPROGRESS
#   define EINPROGRESS	112	/* Operation now in progress */
#endif
#ifndef EISCONN
#   define EISCONN	113	/* Socket is already connected */
#endif
#ifndef ELOOP
#   define ELOOP	114	/* Symbolic link loop */
#endif
#ifndef EMSGSIZE
#   define EMSGSIZE	115	/* Message too long */
#endif
#ifndef ENETDOWN
#   define ENETDOWN	116	/* Network is down */
#endif
#ifndef ENETRESET
#   define ENETRESET	117	/* Network dropped connection on reset */
#endif
#ifndef ENETUNREACH
#   define ENETUNREACH	118	/* Network is unreachable */
#endif
#ifndef ENOBUFS
#   define ENOBUFS	119	/* No buffer space available */
#endif
#ifndef ENODATA
#   define ENODATA	120	/* No data available */
#endif
#ifndef ENOLINK
#   define ENOLINK	121	/* Link has be severed */
#endif
#ifndef ENOMSG
#   define ENOMSG	122	/* No message of desired type */
#endif
#ifndef ENOPROTOOPT
#   define ENOPROTOOPT	123	/* Protocol not available */
#endif
#ifndef ENOSR
#   define ENOSR	124	/* Out of stream resources */
#endif
#ifndef ENOSTR
#   define ENOSTR	125	/* Not a stream device */
#endif
#ifndef ENOTCONN
#   define ENOTCONN	126	/* Socket is not connected */
#endif
#ifndef ENOTRECOVERABLE
#   define ENOTRECOVERABLE	127	/* Not recoverable */
#endif
#ifndef ENOTSOCK
#   define ENOTSOCK	128	/* Socket operation on non-socket */
#endif
#ifndef ENOTSUP
#   define ENOTSUP	129	/* Operation not supported */
#endif
#ifndef EOPNOTSUPP
#   define EOPNOTSUPP	130	/* Operation not supported on socket */
#endif
#ifndef EOTHER
#   define EOTHER	131	/* Other error */
#endif
/* workaround for mingw-w64 bug 3407992 */
#undef EOVERFLOW
#define EOVERFLOW	132	/* File too big */
#ifndef EOWNERDEAD
#   define EOWNERDEAD	133	/* Owner dead */
#endif
#ifndef EPROTO
#   define EPROTO	134	/* Protocol error */
#endif
#ifndef EPROTONOSUPPORT
#   define EPROTONOSUPPORT 135	/* Protocol not supported */
#endif
#ifndef EPROTOTYPE
#   define EPROTOTYPE	136	/* Protocol wrong type for socket */
#endif
#ifndef ETIME
#   define ETIME	137	/* Timer expired */
#endif
#ifndef ETIMEDOUT
#   define ETIMEDOUT	138	/* Connection timed out */
#endif
#ifndef ETXTBSY
#   define ETXTBSY	139	/* Text file or pseudo-device busy */
#endif
#ifndef EWOULDBLOCK
#   define EWOULDBLOCK	140	/* Operation would block */
#endif


#undef ESOCKTNOSUPPORT
#define ESOCKTNOSUPPORT WSAESOCKTNOSUPPORT	/* Socket type not supported */
#undef ESHUTDOWN
#define ESHUTDOWN	WSAESHUTDOWN	/* Can't send after socket shutdown */
#undef ETOOMANYREFS
#define ETOOMANYREFS	WSAETOOMANYREFS	/* Too many references: can't splice */
#undef EHOSTDOWN
#define EHOSTDOWN	WSAEHOSTDOWN	/* Host is down */
#undef EUSERS
#define EUSERS	WSAEUSERS	/* Too many users (for UFS) */
#undef EDQUOT
#define EDQUOT	WSAEDQUOT	/* Disc quota exceeded */
#undef ESTALE
#define ESTALE	WSAESTALE	/* Stale NFS file handle */

/*
 * Signals not known to the standard ANSI signal.h.  These are used
 * by Tcl_WaitPid() and generic/tclPosixStr.c
 */

#ifndef SIGTRAP
#   define SIGTRAP  5
#endif
#ifndef SIGBUS
#   define SIGBUS   10
#endif

/*
 * Supply definitions for macros to query wait status, if not already
 * defined in header files above.
 */

#if TCL_UNION_WAIT
#   define WAIT_STATUS_TYPE union wait
#else
#   define WAIT_STATUS_TYPE int
#endif /* TCL_UNION_WAIT */

#ifndef WIFEXITED
#   define WIFEXITED(stat)  (((*((int *) &(stat))) & 0xC0000000) == 0)
#endif

#ifndef WEXITSTATUS
#   define WEXITSTATUS(stat) (*((int *) &(stat)))
#endif

#ifndef WIFSIGNALED
#   define WIFSIGNALED(stat) ((*((int *) &(stat))) & 0xC0000000)
#endif

#ifndef WTERMSIG
#   define WTERMSIG(stat)    ((*((int *) &(stat))) & 0x7f)
#endif

#ifndef WIFSTOPPED
#   define WIFSTOPPED(stat)  0
#endif

#ifndef WSTOPSIG
#   define WSTOPSIG(stat)    (((*((int *) &(stat))) >> 8) & 0xff)
#endif

/*
 * Define constants for waitpid() system call if they aren't defined
 * by a system header file.
 */

#ifndef WNOHANG
#   define WNOHANG 1
#endif
#ifndef WUNTRACED
#   define WUNTRACED 2
#endif

/*
 * Define access mode constants if they aren't already defined.
 */

#ifndef F_OK
#    define F_OK 00
#endif
#ifndef X_OK
#    define X_OK 01
#endif
#ifndef W_OK
#    define W_OK 02
#endif
#ifndef R_OK
#    define R_OK 04
#endif

/*
 * Define macros to query file type bits, if they're not already
 * defined.
 */

#ifndef S_IFLNK
#   define S_IFLNK        0120000  /* Symbolic Link */
#endif

#ifndef S_ISREG
#   ifdef S_IFREG
#       define S_ISREG(m) (((m) & S_IFMT) == S_IFREG)
#   else
#       define S_ISREG(m) 0
#   endif
#endif /* !S_ISREG */
#ifndef S_ISDIR
#   ifdef S_IFDIR
#       define S_ISDIR(m) (((m) & S_IFMT) == S_IFDIR)
#   else
#       define S_ISDIR(m) 0
#   endif
#endif /* !S_ISDIR */
#ifndef S_ISCHR
#   ifdef S_IFCHR
#       define S_ISCHR(m) (((m) & S_IFMT) == S_IFCHR)
#   else
#       define S_ISCHR(m) 0
#   endif
#endif /* !S_ISCHR */
#ifndef S_ISBLK
#   ifdef S_IFBLK
#       define S_ISBLK(m) (((m) & S_IFMT) == S_IFBLK)
#   else
#       define S_ISBLK(m) 0
#   endif
#endif /* !S_ISBLK */
#ifndef S_ISFIFO
#   ifdef S_IFIFO
#       define S_ISFIFO(m) (((m) & S_IFMT) == S_IFIFO)
#   else
#       define S_ISFIFO(m) 0
#   endif
#endif /* !S_ISFIFO */
#ifndef S_ISLNK
#   ifdef S_IFLNK
#       define S_ISLNK(m) (((m) & S_IFMT) == S_IFLNK)
#   else
#       define S_ISLNK(m) 0
#   endif
#endif /* !S_ISLNK */


/*
 * Define MAXPATHLEN in terms of MAXPATH if available
 */

#ifndef MAXPATH
#   define MAXPATH MAX_PATH
#endif /* MAXPATH */

#ifndef MAXPATHLEN
#   define MAXPATHLEN MAXPATH
#endif /* MAXPATHLEN */

/*
 * Define pid_t and uid_t if they're not already defined.
 */

#if ! TCL_PID_T
#   define pid_t int
#endif /* !TCL_PID_T */
#if ! TCL_UID_T
#   define uid_t int
#endif /* !TCL_UID_T */

/*
 * Visual C++ has some odd names for common functions, so we need to
 * define a few macros to handle them.  Also, it defines EDEADLOCK and
 * EDEADLK as the same value, which confuses Tcl_ErrnoId().
 */

#if defined(_MSC_VER) || defined(__MINGW32__)
#   define environ _environ
#   if defined(_MSC_VER) && (_MSC_VER < 1600)
#	define hypot _hypot
#   endif
#   define exception _exception
#   undef EDEADLOCK
#   if defined(__MINGW32__) && !defined(__MSVCRT__)
#	define timezone _timezone
#   endif
#endif /* _MSC_VER || __MINGW32__ */

/*
 * Borland's timezone and environ functions.
 */

#ifdef  __BORLANDC__
#   define timezone _timezone
#   define environ  _environ
#endif /* __BORLANDC__ */

#ifdef __WATCOMC__
    /*
     * OpenWatcom uses a wine derived winsock2.h that is missing the
     * LPFN_* typedefs.
     */
#   define HAVE_NO_LPFN_DECLS
#   if !defined(__CHAR_SIGNED__)
#	error "You must use the -j switch to ensure char is signed."
#   endif
#endif


/*
 * MSVC 8.0 started to mark many standard C library functions depreciated
 * including the *printf family and others. Tell it to shut up.
 * (_MSC_VER is 1200 for VC6, 1300 or 1310 for vc7.net, 1400 for 8.0)
 */
#if _MSC_VER >= 1400
#pragma warning(disable:4996)
#endif


/*
 *---------------------------------------------------------------------------
 * The following macros and declarations represent the interface between
 * generic and windows-specific parts of Tcl.  Some of the macros may
 * override functions declared in tclInt.h.
 *---------------------------------------------------------------------------
 */

/*
 * The default platform eol translation on Windows is TCL_TRANSLATE_CRLF:
 */

#define	TCL_PLATFORM_TRANSLATION	TCL_TRANSLATE_CRLF

/*
 * Declare dynamic loading extension macro.
 */

#define TCL_SHLIB_EXT ".dll"

/*
 * The following define ensures that we use the native putenv
 * implementation to modify the environment array.  This keeps
 * the C level environment in synch with the system level environment.
 */

#define USE_PUTENV		1
#define USE_PUTENV_FOR_UNSET	1

/*
 * Msvcrt's putenv() copies the string rather than takes ownership of it.
 */

#if defined(_MSC_VER) || defined(__MINGW32__)
#   define HAVE_PUTENV_THAT_COPIES 1
#endif

/*
 * Older version of Mingw are known to lack a MWMO_ALERTABLE define.
 */
#if defined(HAVE_NO_MWMO_ALERTABLE)
#   define MWMO_ALERTABLE 2
#endif

/*
 * The following defines wrap the system memory allocation routines for
 * use by tclAlloc.c.
 */

#ifdef __CYGWIN__
#   define TclpSysAlloc(size, isBin)	malloc((size))
#   define TclpSysFree(ptr)		free((ptr))
#   define TclpSysRealloc(ptr, size)	realloc((ptr), (size))
#else
#   define TclpSysAlloc(size, isBin)	((void*)HeapAlloc(GetProcessHeap(), \
					    (DWORD)0, (DWORD)size))
#   define TclpSysFree(ptr)		(HeapFree(GetProcessHeap(), \
					    (DWORD)0, (HGLOBAL)ptr))
#   define TclpSysRealloc(ptr, size)	((void*)HeapReAlloc(GetProcessHeap(), \
					    (DWORD)0, (LPVOID)ptr, (DWORD)size))
#endif

/*
 * The following defines map from standard socket names to our internal
 * wrappers that redirect through the winSock function table (see the
 * file tclWinSock.c).
 */

#define getservbyname	TclWinGetServByName
#define getsockopt	TclWinGetSockOpt
#define ntohs		TclWinNToHS
#define setsockopt	TclWinSetSockOpt
/* This type is not defined in the Windows headers */
#define socklen_t       int


/*
 * The following macros have trivial definitions, allowing generic code to
 * address platform-specific issues.
 */

#define TclpReleaseFile(file)	ckfree((char *) file)

/*
 * The following macros and declarations wrap the C runtime library
 * functions.
 */

#define TclpExit		exit

#ifndef INVALID_SET_FILE_POINTER
#define INVALID_SET_FILE_POINTER 0xFFFFFFFF
#endif /* INVALID_SET_FILE_POINTER */

#endif /* _TCLWINPORT */<|MERGE_RESOLUTION|>--- conflicted
+++ resolved
@@ -121,25 +121,7 @@
 #include <time.h>
 
 /*
-<<<<<<< HEAD
- * Not all mingw32 versions have this struct.
-=======
- * Define EINPROGRESS in terms of WSAEINPROGRESS.
- */
-
-#undef	EINPROGRESS
-#define EINPROGRESS	WSAEINPROGRESS
-
-/*
- * Define ENOTSUP to a value that will never occur.
- */
-
-#undef ENOTSUP
-#define ENOTSUP	-1030507
-
-/*
  * cygwin does not have this struct.
->>>>>>> 7c43c973
  */
 #ifdef __CYGWIN__
   struct _stat32i64 {
