--- conflicted
+++ resolved
@@ -26,16 +26,6 @@
 /*
  * We must specify the lower version we intend to support.
  *
-<<<<<<< HEAD
- * WINVER = 0x0600 means Windows Vista and above
- */
-
-#ifndef WINVER
-#   define WINVER 0x0600
-#endif
-#ifndef _WIN32_WINNT
-#   define _WIN32_WINNT 0x0600
-=======
  * WINVER = 0x0601 means Windows 7 and above
  */
 
@@ -44,7 +34,6 @@
 #endif
 #ifndef _WIN32_WINNT
 #   define _WIN32_WINNT 0x0601
->>>>>>> 7475433f
 #endif
 
 #define WIN32_LEAN_AND_MEAN
