/*
 * tclWinPort.h --
 *
 *	This header file handles porting issues that occur because of
 *	differences between Windows and Unix. It should be the only
 *	file that contains #ifdefs to handle different flavors of OS.
 *
 * Copyright (c) 1994-1997 Sun Microsystems, Inc.
 *
 * See the file "license.terms" for information on usage and redistribution
 * of this file, and for a DISCLAIMER OF ALL WARRANTIES.
 */

#ifndef _TCLWINPORT
#define _TCLWINPORT

#define WIN32_LEAN_AND_MEAN
#include <windows.h>
#undef WIN32_LEAN_AND_MEAN

/*
 * Ask for the winsock function typedefs, also.
 */
#define INCL_WINSOCK_API_TYPEDEFS   1
#include <winsock2.h>

#ifdef CHECK_UNICODE_CALLS
#   define _UNICODE
#   define UNICODE
#   define __TCHAR_DEFINED
    typedef float *_TCHAR;
#   define _TCHAR_DEFINED
    typedef float *TCHAR;
#endif /* CHECK_UNICODE_CALLS */

/*
 *---------------------------------------------------------------------------
 * The following sets of #includes and #ifdefs are required to get Tcl to
 * compile under the windows compilers.
 *---------------------------------------------------------------------------
 */

#ifdef __CYGWIN__
#   include <unistd.h>
#   include <wchar.h>
#else
#   include <io.h>
#endif
#include <stdio.h>
#include <stdlib.h>
#include <errno.h>
#include <fcntl.h>
#include <float.h>
#include <malloc.h>
#include <process.h>
#include <signal.h>
#include <string.h>
#include <limits.h>

#ifdef __CYGWIN__
#   include <unistd.h>
#   ifndef _wcsicmp
#	define _wcsicmp wcscasecmp
#   endif
#else
#   ifndef strncasecmp
#	define strncasecmp strnicmp
#   endif
#   ifndef strcasecmp
#	define strcasecmp stricmp
#   endif
#endif

/*
 * Need to block out these includes for building extensions with MetroWerks
 * compiler for Win32.
 */

#ifndef __MWERKS__
#include <sys/stat.h>
#include <sys/timeb.h>
#   ifdef __BORLANDC__
#	include <utime.h>
#   else
#	include <sys/utime.h>
#   endif /* __BORLANDC__ */
#endif /* __MWERKS__ */

#include <time.h>

/*
 * Define EINPROGRESS in terms of WSAEINPROGRESS.
 */

#ifndef	EINPROGRESS
#   define EINPROGRESS	WSAEINPROGRESS
#endif

/*
 * If ENOTSUP is not defined, define it to a value that will never occur.
 */

#ifndef ENOTSUP
#   define ENOTSUP	-1030507
#endif

/*
 * Not all mingw32 versions have this struct.
 */
#if !defined(__BORLANDC__) && !defined(_MSC_VER) && !defined(_WIN64) && !defined(HAVE_STRUCT_STAT32I64)
  struct _stat32i64 {
    dev_t st_dev;
    ino_t st_ino;
    unsigned short st_mode;
    short st_nlink;
    short st_uid;
    short st_gid;
    dev_t st_rdev;
    __int64 st_size;
#ifdef __CYGWIN__
    struct {long tv_sec;} st_atim;
    struct {long tv_sec;} st_mtim;
    struct {long tv_sec;} st_ctim;
#else
    long st_atime;
    long st_mtime;
    long st_ctime;
#endif
  };
#endif

/*
 * The following defines redefine the Windows Socket errors as
 * BSD errors so Tcl_PosixError can do the right thing.
 */

#ifndef EWOULDBLOCK
#   define EWOULDBLOCK	EAGAIN
#endif
#ifndef EALREADY
#   define EALREADY	149	/* operation already in progress */
#endif
#ifndef ENOTSOCK
#   define ENOTSOCK	95	/* Socket operation on non-socket */
#endif
#ifndef EDESTADDRREQ
#   define EDESTADDRREQ	96	/* Destination address required */
#endif
#ifndef EMSGSIZE
#   define EMSGSIZE	97	/* Message too long */
#endif
#ifndef EPROTOTYPE
#   define EPROTOTYPE	98	/* Protocol wrong type for socket */
#endif
#ifndef ENOPROTOOPT
#   define ENOPROTOOPT	99	/* Protocol not available */
#endif
#ifndef EPROTONOSUPPORT
#   define EPROTONOSUPPORT 120	/* Protocol not supported */
#endif
#ifndef ESOCKTNOSUPPORT
#   define ESOCKTNOSUPPORT 121	/* Socket type not supported */
#endif
#ifndef EOPNOTSUPP
#   define EOPNOTSUPP	122	/* Operation not supported on socket */
#endif
#ifndef EPFNOSUPPORT
#   define EPFNOSUPPORT	123	/* Protocol family not supported */
#endif
#ifndef EAFNOSUPPORT
#   define EAFNOSUPPORT	124	/* Address family not supported */
#endif
#ifndef EADDRINUSE
#   define EADDRINUSE	125	/* Address already in use */
#endif
#ifndef EADDRNOTAVAIL
#   define EADDRNOTAVAIL 126	/* Can't assign requested address */
#endif
#ifndef ENETDOWN
#   define ENETDOWN	127	/* Network is down */
#endif
#ifndef ENETUNREACH
#   define ENETUNREACH	128	/* Network is unreachable */
#endif
#ifndef ENETRESET
#   define ENETRESET	129	/* Network dropped connection on reset */
#endif
#ifndef ECONNABORTED
#   define ECONNABORTED	130	/* Software caused connection abort */
#endif
#ifndef ECONNRESET
#   define ECONNRESET	131	/* Connection reset by peer */
#endif
#ifndef ENOBUFS
#   define ENOBUFS	132	/* No buffer space available */
#endif
#ifndef EISCONN
#   define EISCONN	133	/* Socket is already connected */
#endif
#ifndef ENOTCONN
#   define ENOTCONN	134	/* Socket is not connected */
#endif
#ifndef ESHUTDOWN
#   define ESHUTDOWN	143	/* Can't send after socket shutdown */
#endif
#ifndef ETOOMANYREFS
#   define ETOOMANYREFS	144	/* Too many references: can't splice */
#endif
#ifndef ETIMEDOUT
#   define ETIMEDOUT	145	/* Connection timed out */
#endif
#ifndef ECONNREFUSED
#   define ECONNREFUSED	146	/* Connection refused */
#endif
#ifndef ELOOP
#   define ELOOP	90	/* Symbolic link loop */
#endif
#ifndef EHOSTDOWN
#   define EHOSTDOWN	147	/* Host is down */
#endif
#ifndef EHOSTUNREACH
#   define EHOSTUNREACH	148	/* No route to host */
#endif
#ifndef ENOTEMPTY
#   define ENOTEMPTY 	93	/* directory not empty */
#endif
#ifndef EUSERS
#   define EUSERS	94	/* Too many users (for UFS) */
#endif
#ifndef EDQUOT
#   define EDQUOT	69	/* Disc quota exceeded */
#endif
#ifndef ESTALE
#   define ESTALE	151	/* Stale NFS file handle */
#endif
#ifndef EREMOTE
#   define EREMOTE	66	/* The object is remote */
#endif

/*
 * It is very hard to determine how Windows reacts to attempting to
 * set a file pointer outside the input datatype's representable
 * region.  So we fake the error code ourselves.
 */

#ifndef EOVERFLOW
#   ifdef EFBIG
#      define EOVERFLOW	EFBIG	/* The object couldn't fit in the datatype */
#   else /* !EFBIG */
#      define EOVERFLOW	EINVAL	/* Better than nothing! */
#   endif /* EFBIG */
#endif /* !EOVERFLOW */

/*
 * Signals not known to the standard ANSI signal.h.  These are used
 * by Tcl_WaitPid() and generic/tclPosixStr.c
 */

#ifndef SIGTRAP
#   define SIGTRAP  5
#endif
#ifndef SIGBUS
#   define SIGBUS   10
#endif

/*
 * Supply definitions for macros to query wait status, if not already
 * defined in header files above.
 */

#if TCL_UNION_WAIT
#   define WAIT_STATUS_TYPE union wait
#else
#   define WAIT_STATUS_TYPE int
#endif /* TCL_UNION_WAIT */

#ifndef WIFEXITED
#   define WIFEXITED(stat)  (((*((int *) &(stat))) & 0xC0000000) == 0)
#endif

#ifndef WEXITSTATUS
#   define WEXITSTATUS(stat) (*((int *) &(stat)))
#endif

#ifndef WIFSIGNALED
#   define WIFSIGNALED(stat) ((*((int *) &(stat))) & 0xC0000000)
#endif

#ifndef WTERMSIG
#   define WTERMSIG(stat)    ((*((int *) &(stat))) & 0x7f)
#endif

#ifndef WIFSTOPPED
#   define WIFSTOPPED(stat)  0
#endif

#ifndef WSTOPSIG
#   define WSTOPSIG(stat)    (((*((int *) &(stat))) >> 8) & 0xff)
#endif

/*
 * Define constants for waitpid() system call if they aren't defined
 * by a system header file.
 */

#ifndef WNOHANG
#   define WNOHANG 1
#endif
#ifndef WUNTRACED
#   define WUNTRACED 2
#endif

/*
 * Define access mode constants if they aren't already defined.
 */

#ifndef F_OK
#    define F_OK 00
#endif
#ifndef X_OK
#    define X_OK 01
#endif
#ifndef W_OK
#    define W_OK 02
#endif
#ifndef R_OK
#    define R_OK 04
#endif

/*
 * Define macros to query file type bits, if they're not already
 * defined.
 */

#ifndef S_IFLNK
#   define S_IFLNK        0120000  /* Symbolic Link */
#endif

#ifndef S_ISREG
#   ifdef S_IFREG
#       define S_ISREG(m) (((m) & S_IFMT) == S_IFREG)
#   else
#       define S_ISREG(m) 0
#   endif
#endif /* !S_ISREG */
#ifndef S_ISDIR
#   ifdef S_IFDIR
#       define S_ISDIR(m) (((m) & S_IFMT) == S_IFDIR)
#   else
#       define S_ISDIR(m) 0
#   endif
#endif /* !S_ISDIR */
#ifndef S_ISCHR
#   ifdef S_IFCHR
#       define S_ISCHR(m) (((m) & S_IFMT) == S_IFCHR)
#   else
#       define S_ISCHR(m) 0
#   endif
#endif /* !S_ISCHR */
#ifndef S_ISBLK
#   ifdef S_IFBLK
#       define S_ISBLK(m) (((m) & S_IFMT) == S_IFBLK)
#   else
#       define S_ISBLK(m) 0
#   endif
#endif /* !S_ISBLK */
#ifndef S_ISFIFO
#   ifdef S_IFIFO
#       define S_ISFIFO(m) (((m) & S_IFMT) == S_IFIFO)
#   else
#       define S_ISFIFO(m) 0
#   endif
#endif /* !S_ISFIFO */
#ifndef S_ISLNK
#   ifdef S_IFLNK
#       define S_ISLNK(m) (((m) & S_IFMT) == S_IFLNK)
#   else
#       define S_ISLNK(m) 0
#   endif
#endif /* !S_ISLNK */


/*
 * Define MAXPATHLEN in terms of MAXPATH if available
 */

#ifndef MAXPATH
#   define MAXPATH MAX_PATH
#endif /* MAXPATH */

#ifndef MAXPATHLEN
#   define MAXPATHLEN MAXPATH
#endif /* MAXPATHLEN */

/*
 * Define pid_t and uid_t if they're not already defined.
 */

#if ! TCL_PID_T
#   define pid_t int
#endif /* !TCL_PID_T */
#if ! TCL_UID_T
#   define uid_t int
#endif /* !TCL_UID_T */

/*
 * Visual C++ has some odd names for common functions, so we need to
 * define a few macros to handle them.  Also, it defines EDEADLOCK and
 * EDEADLK as the same value, which confuses Tcl_ErrnoId().
 */

#if defined(_MSC_VER) || defined(__MINGW32__)
<<<<<<< HEAD
#   define environ _environ
#   define hypot _hypot
#   define exception _exception
#   undef EDEADLOCK
#   if defined(__MINGW32__) && !defined(__MSVCRT__)
=======
#    define environ _environ
#    if defined(_MSC_VER) && (_MSC_VER < 1600)
#	define hypot _hypot
#    endif
#    define exception _exception
#    undef EDEADLOCK
#    if defined(__MINGW32__) && !defined(__MSVCRT__)
>>>>>>> 65598f06
#	define timezone _timezone
#   endif
#endif /* _MSC_VER || __MINGW32__ */

/*
 * Borland's timezone and environ functions.
 */

#ifdef  __BORLANDC__
#   define timezone _timezone
#   define environ  _environ
#endif /* __BORLANDC__ */

#ifdef __WATCOMC__
    /*
     * OpenWatcom uses a wine derived winsock2.h that is missing the
     * LPFN_* typedefs.
     */
#   define HAVE_NO_LPFN_DECLS
#   if !defined(__CHAR_SIGNED__)
#	error "You must use the -j switch to ensure char is signed."
#   endif
#endif


/*
 * MSVC 8.0 started to mark many standard C library functions depreciated
 * including the *printf family and others. Tell it to shut up.
 * (_MSC_VER is 1200 for VC6, 1300 or 1310 for vc7.net, 1400 for 8.0)
 */
#if _MSC_VER >= 1400
#pragma warning(disable:4996)
#endif


/*
 * There is no platform-specific panic routine for Windows in the Tcl internals.
 */

#define TclpPanic ((Tcl_PanicProc *) NULL)

/*
 *---------------------------------------------------------------------------
 * The following macros and declarations represent the interface between
 * generic and windows-specific parts of Tcl.  Some of the macros may
 * override functions declared in tclInt.h.
 *---------------------------------------------------------------------------
 */

/*
 * The default platform eol translation on Windows is TCL_TRANSLATE_CRLF:
 */

#define	TCL_PLATFORM_TRANSLATION	TCL_TRANSLATE_CRLF

/*
 * Declare dynamic loading extension macro.
 */

#define TCL_SHLIB_EXT ".dll"

/*
 * The following define ensures that we use the native putenv
 * implementation to modify the environment array.  This keeps
 * the C level environment in synch with the system level environment.
 */

#define USE_PUTENV		1
#define USE_PUTENV_FOR_UNSET	1

/*
 * Msvcrt's putenv() copies the string rather than takes ownership of it.
 */

#if defined(_MSC_VER) || defined(__MINGW32__)
#   define HAVE_PUTENV_THAT_COPIES 1
#endif

/*
 * Older version of Mingw are known to lack a MWMO_ALERTABLE define.
 */
#if defined(HAVE_NO_MWMO_ALERTABLE)
#   define MWMO_ALERTABLE 2
#endif

/*
 * The following defines wrap the system memory allocation routines for
 * use by tclAlloc.c.
 */

#ifdef __CYGWIN__
#   define TclpSysAlloc(size, isBin)	malloc((size))
#   define TclpSysFree(ptr)		free((ptr))
#   define TclpSysRealloc(ptr, size)	realloc((ptr), (size))
#else
#   define TclpSysAlloc(size, isBin)	((void*)HeapAlloc(GetProcessHeap(), \
					    (DWORD)0, (DWORD)size))
#   define TclpSysFree(ptr)		(HeapFree(GetProcessHeap(), \
					    (DWORD)0, (HGLOBAL)ptr))
#   define TclpSysRealloc(ptr, size)	((void*)HeapReAlloc(GetProcessHeap(), \
					    (DWORD)0, (LPVOID)ptr, (DWORD)size))
#endif

/*
 * The following defines map from standard socket names to our internal
 * wrappers that redirect through the winSock function table (see the
 * file tclWinSock.c).
 */

#define getservbyname	TclWinGetServByName
#define getsockopt	TclWinGetSockOpt
#define ntohs		TclWinNToHS
#define setsockopt	TclWinSetSockOpt
/* This type is not defined in the Windows headers */
#define socklen_t       int


/*
 * The following macros have trivial definitions, allowing generic code to
 * address platform-specific issues.
 */

#define TclpReleaseFile(file)	ckfree((char *) file)

/*
 * The following macros and declarations wrap the C runtime library
 * functions.
 */

#define TclpExit		exit

#ifndef INVALID_SET_FILE_POINTER
#define INVALID_SET_FILE_POINTER 0xFFFFFFFF
#endif /* INVALID_SET_FILE_POINTER */

#endif /* _TCLWINPORT */<|MERGE_RESOLUTION|>--- conflicted
+++ resolved
@@ -410,21 +410,13 @@
  */
 
 #if defined(_MSC_VER) || defined(__MINGW32__)
-<<<<<<< HEAD
 #   define environ _environ
-#   define hypot _hypot
+#    if defined(_MSC_VER) && (_MSC_VER < 1600)
+#	define hypot _hypot
+#    endif
 #   define exception _exception
 #   undef EDEADLOCK
 #   if defined(__MINGW32__) && !defined(__MSVCRT__)
-=======
-#    define environ _environ
-#    if defined(_MSC_VER) && (_MSC_VER < 1600)
-#	define hypot _hypot
-#    endif
-#    define exception _exception
-#    undef EDEADLOCK
-#    if defined(__MINGW32__) && !defined(__MSVCRT__)
->>>>>>> 65598f06
 #	define timezone _timezone
 #   endif
 #endif /* _MSC_VER || __MINGW32__ */
