/*
 * tclWinPort.h --
 *
 *	This header file handles porting issues that occur because of
 *	differences between Windows and Unix. It should be the only
 *	file that contains #ifdefs to handle different flavors of OS.
 *
 * Copyright (c) 1994-1997 Sun Microsystems, Inc.
 *
 * See the file "license.terms" for information on usage and redistribution
 * of this file, and for a DISCLAIMER OF ALL WARRANTIES.
 */

#ifndef _TCLWINPORT
#define _TCLWINPORT

#ifndef _WIN64
/* See [Bug 2935503]: file mtime sets wrong time */
#   define _USE_32BIT_TIME_T
#endif

<<<<<<< HEAD
/*
 * We must specify the lower version we intend to support.
 *
 * WINVER = 0x0500 means Windows 2000 and above
 */

#ifndef WINVER
#   define WINVER 0x0501
#endif
#ifndef _WIN32_WINNT
#   define _WIN32_WINNT 0x0501
=======
/* Compatibility to older visual studio / windows platform SDK */
#if !defined(MAXULONG_PTR)
typedef DWORD DWORD_PTR;
typedef DWORD_PTR * PDWORD_PTR;
>>>>>>> 334981d2
#endif

#define WIN32_LEAN_AND_MEAN
#include <windows.h>
#undef WIN32_LEAN_AND_MEAN

/*
 * Ask for the winsock function typedefs, also.
 */
#define INCL_WINSOCK_API_TYPEDEFS   1
#include <winsock2.h>
#include <ws2tcpip.h>
#ifdef HAVE_WSPIAPI_H
#   include <wspiapi.h>
#endif

#ifdef CHECK_UNICODE_CALLS
#   define _UNICODE
#   define UNICODE
#   define __TCHAR_DEFINED
    typedef float *_TCHAR;
#   define _TCHAR_DEFINED
    typedef float *TCHAR;
#endif /* CHECK_UNICODE_CALLS */

/*
 *  Pull in the typedef of TCHAR for windows.
 */
#include <tchar.h>
#ifndef _TCHAR_DEFINED
    /* Borland seems to forget to set this. */
    typedef _TCHAR TCHAR;
#   define _TCHAR_DEFINED
#endif
#if defined(_MSC_VER) && defined(__STDC__)
    /* VS2005 SP1 misses this. See [Bug #3110161] */
    typedef _TCHAR TCHAR;
#endif

/*
 *---------------------------------------------------------------------------
 * The following sets of #includes and #ifdefs are required to get Tcl to
 * compile under the windows compilers.
 *---------------------------------------------------------------------------
 */

#include <wchar.h>
#include <io.h>
#include <errno.h>
#include <fcntl.h>
#include <float.h>
#include <malloc.h>
#include <process.h>
#include <signal.h>
#include <limits.h>

#ifdef __CYGWIN__
#   include <unistd.h>
#   ifndef _vsnprintf
#	define _vsnprintf vsnprintf
#   endif
#   ifndef _wcsicmp
#	define _wcsicmp wcscasecmp
#   endif
#else
#   ifndef strncasecmp
#	define strncasecmp strnicmp
#   endif
#   ifndef strcasecmp
#	define strcasecmp stricmp
#   endif
#endif

/*
 * Need to block out these includes for building extensions with MetroWerks
 * compiler for Win32.
 */

#ifndef __MWERKS__
#include <sys/stat.h>
#include <sys/timeb.h>
#   ifdef __BORLANDC__
#	include <utime.h>
#   else
#	include <sys/utime.h>
#   endif /* __BORLANDC__ */
#endif /* __MWERKS__ */

#include <time.h>

/*
 * cygwin does not have this struct.
 */
#ifdef __CYGWIN__
  struct _stat32i64 {
    dev_t st_dev;
    ino_t st_ino;
    unsigned short st_mode;
    short st_nlink;
    short st_uid;
    short st_gid;
    dev_t st_rdev;
    __int64 st_size;
    struct {long tv_sec;} st_atim;
    struct {long tv_sec;} st_mtim;
    struct {long tv_sec;} st_ctim;
  };
#endif

/*
 * The following defines redefine the Windows Socket errors as
 * BSD errors so Tcl_PosixError can do the right thing.
 */

#ifndef ENOTEMPTY
#   define ENOTEMPTY 	41	/* Directory not empty */
#endif
#ifndef EREMOTE
#   define EREMOTE	66	/* The object is remote */
#endif
#ifndef EPFNOSUPPORT
#   define EPFNOSUPPORT	96	/* Protocol family not supported */
#endif
#ifndef EADDRINUSE
#   define EADDRINUSE	100	/* Address already in use */
#endif
#ifndef EADDRNOTAVAIL
#   define EADDRNOTAVAIL 101	/* Can't assign requested address */
#endif
#ifndef EAFNOSUPPORT
#   define EAFNOSUPPORT	102	/* Address family not supported */
#endif
#ifndef EALREADY
#   define EALREADY	103	/* Operation already in progress */
#endif
#ifndef EBADMSG
#   define EBADMSG	104	/* Not a data message */
#endif
#ifndef ECANCELED
#   define ECANCELED	105	/* Canceled */
#endif
#ifndef ECONNABORTED
#   define ECONNABORTED	106	/* Software caused connection abort */
#endif
#ifndef ECONNREFUSED
#   define ECONNREFUSED	107	/* Connection refused */
#endif
#ifndef ECONNRESET
#   define ECONNRESET	108	/* Connection reset by peer */
#endif
#ifndef EDESTADDRREQ
#   define EDESTADDRREQ	109	/* Destination address required */
#endif
#ifndef EHOSTUNREACH
#   define EHOSTUNREACH	110	/* No route to host */
#endif
#ifndef EIDRM
#   define EIDRM	111	/* Identifier removed */
#endif
#ifndef EINPROGRESS
#   define EINPROGRESS	112	/* Operation now in progress */
#endif
#ifndef EISCONN
#   define EISCONN	113	/* Socket is already connected */
#endif
#ifndef ELOOP
#   define ELOOP	114	/* Symbolic link loop */
#endif
#ifndef EMSGSIZE
#   define EMSGSIZE	115	/* Message too long */
#endif
#ifndef ENETDOWN
#   define ENETDOWN	116	/* Network is down */
#endif
#ifndef ENETRESET
#   define ENETRESET	117	/* Network dropped connection on reset */
#endif
#ifndef ENETUNREACH
#   define ENETUNREACH	118	/* Network is unreachable */
#endif
#ifndef ENOBUFS
#   define ENOBUFS	119	/* No buffer space available */
#endif
#ifndef ENODATA
#   define ENODATA	120	/* No data available */
#endif
#ifndef ENOLINK
#   define ENOLINK	121	/* Link has be severed */
#endif
#ifndef ENOMSG
#   define ENOMSG	122	/* No message of desired type */
#endif
#ifndef ENOPROTOOPT
#   define ENOPROTOOPT	123	/* Protocol not available */
#endif
#ifndef ENOSR
#   define ENOSR	124	/* Out of stream resources */
#endif
#ifndef ENOSTR
#   define ENOSTR	125	/* Not a stream device */
#endif
#ifndef ENOTCONN
#   define ENOTCONN	126	/* Socket is not connected */
#endif
#ifndef ENOTRECOVERABLE
#   define ENOTRECOVERABLE	127	/* Not recoverable */
#endif
#ifndef ENOTSOCK
#   define ENOTSOCK	128	/* Socket operation on non-socket */
#endif
#ifndef ENOTSUP
#   define ENOTSUP	129	/* Operation not supported */
#endif
#ifndef EOPNOTSUPP
#   define EOPNOTSUPP	130	/* Operation not supported on socket */
#endif
#ifndef EOTHER
#   define EOTHER	131	/* Other error */
#endif
/* workaround for mingw-w64 bug 3407992 */
#undef EOVERFLOW
#define EOVERFLOW	132	/* File too big */
#ifndef EOWNERDEAD
#   define EOWNERDEAD	133	/* Owner dead */
#endif
#ifndef EPROTO
#   define EPROTO	134	/* Protocol error */
#endif
#ifndef EPROTONOSUPPORT
#   define EPROTONOSUPPORT 135	/* Protocol not supported */
#endif
#ifndef EPROTOTYPE
#   define EPROTOTYPE	136	/* Protocol wrong type for socket */
#endif
#ifndef ETIME
#   define ETIME	137	/* Timer expired */
#endif
#ifndef ETIMEDOUT
#   define ETIMEDOUT	138	/* Connection timed out */
#endif
#ifndef ETXTBSY
#   define ETXTBSY	139	/* Text file or pseudo-device busy */
#endif
#ifndef EWOULDBLOCK
#   define EWOULDBLOCK	140	/* Operation would block */
#endif


#undef ESOCKTNOSUPPORT
#define ESOCKTNOSUPPORT WSAESOCKTNOSUPPORT	/* Socket type not supported */
#undef ESHUTDOWN
#define ESHUTDOWN	WSAESHUTDOWN	/* Can't send after socket shutdown */
#undef ETOOMANYREFS
#define ETOOMANYREFS	WSAETOOMANYREFS	/* Too many references: can't splice */
#undef EHOSTDOWN
#define EHOSTDOWN	WSAEHOSTDOWN	/* Host is down */
#undef EUSERS
#define EUSERS	WSAEUSERS	/* Too many users (for UFS) */
#undef EDQUOT
#define EDQUOT	WSAEDQUOT	/* Disc quota exceeded */
#undef ESTALE
#define ESTALE	WSAESTALE	/* Stale NFS file handle */

/*
 * Signals not known to the standard ANSI signal.h.  These are used
 * by Tcl_WaitPid() and generic/tclPosixStr.c
 */

#ifndef SIGTRAP
#   define SIGTRAP  5
#endif
#ifndef SIGBUS
#   define SIGBUS   10
#endif

/*
 * Supply definitions for macros to query wait status, if not already
 * defined in header files above.
 */

#if TCL_UNION_WAIT
#   define WAIT_STATUS_TYPE union wait
#else
#   define WAIT_STATUS_TYPE int
#endif /* TCL_UNION_WAIT */

#ifndef WIFEXITED
#   define WIFEXITED(stat)  (((*((int *) &(stat))) & 0xC0000000) == 0)
#endif

#ifndef WEXITSTATUS
#   define WEXITSTATUS(stat) (*((int *) &(stat)))
#endif

#ifndef WIFSIGNALED
#   define WIFSIGNALED(stat) ((*((int *) &(stat))) & 0xC0000000)
#endif

#ifndef WTERMSIG
#   define WTERMSIG(stat)    ((*((int *) &(stat))) & 0x7f)
#endif

#ifndef WIFSTOPPED
#   define WIFSTOPPED(stat)  0
#endif

#ifndef WSTOPSIG
#   define WSTOPSIG(stat)    (((*((int *) &(stat))) >> 8) & 0xff)
#endif

/*
 * Define constants for waitpid() system call if they aren't defined
 * by a system header file.
 */

#ifndef WNOHANG
#   define WNOHANG 1
#endif
#ifndef WUNTRACED
#   define WUNTRACED 2
#endif

/*
 * Define access mode constants if they aren't already defined.
 */

#ifndef F_OK
#    define F_OK 00
#endif
#ifndef X_OK
#    define X_OK 01
#endif
#ifndef W_OK
#    define W_OK 02
#endif
#ifndef R_OK
#    define R_OK 04
#endif

/*
 * Define macros to query file type bits, if they're not already
 * defined.
 */

#ifndef S_IFLNK
#   define S_IFLNK        0120000  /* Symbolic Link */
#endif

#ifndef S_ISREG
#   ifdef S_IFREG
#       define S_ISREG(m) (((m) & S_IFMT) == S_IFREG)
#   else
#       define S_ISREG(m) 0
#   endif
#endif /* !S_ISREG */
#ifndef S_ISDIR
#   ifdef S_IFDIR
#       define S_ISDIR(m) (((m) & S_IFMT) == S_IFDIR)
#   else
#       define S_ISDIR(m) 0
#   endif
#endif /* !S_ISDIR */
#ifndef S_ISCHR
#   ifdef S_IFCHR
#       define S_ISCHR(m) (((m) & S_IFMT) == S_IFCHR)
#   else
#       define S_ISCHR(m) 0
#   endif
#endif /* !S_ISCHR */
#ifndef S_ISBLK
#   ifdef S_IFBLK
#       define S_ISBLK(m) (((m) & S_IFMT) == S_IFBLK)
#   else
#       define S_ISBLK(m) 0
#   endif
#endif /* !S_ISBLK */
#ifndef S_ISFIFO
#   ifdef S_IFIFO
#       define S_ISFIFO(m) (((m) & S_IFMT) == S_IFIFO)
#   else
#       define S_ISFIFO(m) 0
#   endif
#endif /* !S_ISFIFO */
#ifndef S_ISLNK
#   ifdef S_IFLNK
#       define S_ISLNK(m) (((m) & S_IFMT) == S_IFLNK)
#   else
#       define S_ISLNK(m) 0
#   endif
#endif /* !S_ISLNK */


/*
 * Define MAXPATHLEN in terms of MAXPATH if available
 */

#ifndef MAXPATH
#   define MAXPATH MAX_PATH
#endif /* MAXPATH */

#ifndef MAXPATHLEN
#   define MAXPATHLEN MAXPATH
#endif /* MAXPATHLEN */

/*
 * Define pid_t and uid_t if they're not already defined.
 */

#if ! TCL_PID_T
#   define pid_t int
#endif /* !TCL_PID_T */
#if ! TCL_UID_T
#   define uid_t int
#endif /* !TCL_UID_T */

/*
 * Visual C++ has some odd names for common functions, so we need to
 * define a few macros to handle them.  Also, it defines EDEADLOCK and
 * EDEADLK as the same value, which confuses Tcl_ErrnoId().
 */

#if defined(_MSC_VER) || defined(__MINGW32__)
#   define environ _environ
#   if defined(_MSC_VER) && (_MSC_VER < 1600)
#	define hypot _hypot
#   endif
#   define exception _exception
#   undef EDEADLOCK
#   if defined(__MINGW32__) && !defined(__MSVCRT__)
#	define timezone _timezone
#   endif
#endif /* _MSC_VER || __MINGW32__ */

/*
 * Borland's timezone and environ functions.
 */

#ifdef  __BORLANDC__
#   define timezone _timezone
#   define environ  _environ
#endif /* __BORLANDC__ */

#ifdef __WATCOMC__
    /*
     * OpenWatcom uses a wine derived winsock2.h that is missing the
     * LPFN_* typedefs.
     */
#   define HAVE_NO_LPFN_DECLS
#   if !defined(__CHAR_SIGNED__)
#	error "You must use the -j switch to ensure char is signed."
#   endif
#endif


/*
 * MSVC 8.0 started to mark many standard C library functions depreciated
 * including the *printf family and others. Tell it to shut up.
 * (_MSC_VER is 1200 for VC6, 1300 or 1310 for vc7.net, 1400 for 8.0)
 */
#if _MSC_VER >= 1400
#pragma warning(disable:4996)
#endif


/*
 *---------------------------------------------------------------------------
 * The following macros and declarations represent the interface between
 * generic and windows-specific parts of Tcl.  Some of the macros may
 * override functions declared in tclInt.h.
 *---------------------------------------------------------------------------
 */

/*
 * The default platform eol translation on Windows is TCL_TRANSLATE_CRLF:
 */

#define	TCL_PLATFORM_TRANSLATION	TCL_TRANSLATE_CRLF

/*
 * Declare dynamic loading extension macro.
 */

#define TCL_SHLIB_EXT ".dll"

/*
 * The following define ensures that we use the native putenv
 * implementation to modify the environment array.  This keeps
 * the C level environment in synch with the system level environment.
 */

#define USE_PUTENV		1
#define USE_PUTENV_FOR_UNSET	1

/*
 * Msvcrt's putenv() copies the string rather than takes ownership of it.
 */

#if defined(_MSC_VER) || defined(__MINGW32__)
#   define HAVE_PUTENV_THAT_COPIES 1
#endif

/*
 * Older version of Mingw are known to lack a MWMO_ALERTABLE define.
 */
#if defined(HAVE_NO_MWMO_ALERTABLE)
#   define MWMO_ALERTABLE 2
#endif

/*
 * The following defines wrap the system memory allocation routines for
 * use by tclAlloc.c.
 */

#ifdef __CYGWIN__
#   define TclpSysAlloc(size, isBin)	malloc((size))
#   define TclpSysFree(ptr)		free((ptr))
#   define TclpSysRealloc(ptr, size)	realloc((ptr), (size))
#else
#   define TclpSysAlloc(size, isBin)	((void*)HeapAlloc(GetProcessHeap(), \
					    (DWORD)0, (DWORD)size))
#   define TclpSysFree(ptr)		(HeapFree(GetProcessHeap(), \
					    (DWORD)0, (HGLOBAL)ptr))
#   define TclpSysRealloc(ptr, size)	((void*)HeapReAlloc(GetProcessHeap(), \
					    (DWORD)0, (LPVOID)ptr, (DWORD)size))
#endif

/*
 * The following defines map from standard socket names to our internal
 * wrappers that redirect through the winSock function table (see the
 * file tclWinSock.c).
 */

#define getservbyname	TclWinGetServByName
#define getsockopt	TclWinGetSockOpt
#define ntohs		TclWinNToHS
#define setsockopt	TclWinSetSockOpt
/* This type is not defined in the Windows headers */
#define socklen_t       int


/*
 * The following macros have trivial definitions, allowing generic code to
 * address platform-specific issues.
 */

#define TclpReleaseFile(file)	ckfree((char *) file)

/*
 * The following macros and declarations wrap the C runtime library
 * functions.
 */

#define TclpExit		exit

#ifndef INVALID_SET_FILE_POINTER
#define INVALID_SET_FILE_POINTER 0xFFFFFFFF
#endif /* INVALID_SET_FILE_POINTER */

#ifndef LABEL_SECURITY_INFORMATION
#   define LABEL_SECURITY_INFORMATION (0x00000010L)
#endif

#endif /* _TCLWINPORT */<|MERGE_RESOLUTION|>--- conflicted
+++ resolved
@@ -19,24 +19,23 @@
 #   define _USE_32BIT_TIME_T
 #endif
 
-<<<<<<< HEAD
-/*
- * We must specify the lower version we intend to support.
- *
- * WINVER = 0x0500 means Windows 2000 and above
- */
-
-#ifndef WINVER
-#   define WINVER 0x0501
-#endif
-#ifndef _WIN32_WINNT
-#   define _WIN32_WINNT 0x0501
-=======
 /* Compatibility to older visual studio / windows platform SDK */
 #if !defined(MAXULONG_PTR)
 typedef DWORD DWORD_PTR;
 typedef DWORD_PTR * PDWORD_PTR;
->>>>>>> 334981d2
+#endif
+
+/*
+ * We must specify the lower version we intend to support.
+ *
+ * WINVER = 0x0500 means Windows 2000 and above
+ */
+
+#ifndef WINVER
+#   define WINVER 0x0501
+#endif
+#ifndef _WIN32_WINNT
+#   define _WIN32_WINNT 0x0501
 #endif
 
 #define WIN32_LEAN_AND_MEAN
