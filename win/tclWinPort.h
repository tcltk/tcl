--- conflicted
+++ resolved
@@ -517,17 +517,8 @@
 #define INVALID_SET_FILE_POINTER 0xFFFFFFFF
 #endif /* INVALID_SET_FILE_POINTER */
 
-<<<<<<< HEAD
-=======
 #ifndef LABEL_SECURITY_INFORMATION
 #   define LABEL_SECURITY_INFORMATION (0x00000010L)
 #endif
 
-#include "tclPlatDecls.h"
-#include "tclIntPlatDecls.h"
-
-#undef TCL_STORAGE_CLASS
-#define TCL_STORAGE_CLASS DLLIMPORT
-
->>>>>>> c438521d
 #endif /* _TCLWINPORT */