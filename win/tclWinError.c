/*
 * tclWinError.c --
 *
 *	This file contains code for converting from Win32 errors to errno
 *	errors.
 *
 * Copyright © 1995-1996 Sun Microsystems, Inc.
 *
 * See the file "license.terms" for information on usage and redistribution of
 * this file, and for a DISCLAIMER OF ALL WARRANTIES.
 */

#include "tclInt.h"
/*
 * The following table contains the mapping from Win32 errors to errno errors.
 */

static const unsigned char errorTable[] = {
    0,
    EINVAL,	/* ERROR_INVALID_FUNCTION	1 */
    ENOENT,	/* ERROR_FILE_NOT_FOUND		2 */
    ENOENT,	/* ERROR_PATH_NOT_FOUND		3 */
    EMFILE,	/* ERROR_TOO_MANY_OPEN_FILES	4 */
    EACCES,	/* ERROR_ACCESS_DENIED		5 */
    EBADF,	/* ERROR_INVALID_HANDLE		6 */
    ENOMEM,	/* ERROR_ARENA_TRASHED		7 */
    ENOMEM,	/* ERROR_NOT_ENOUGH_MEMORY	8 */
    ENOMEM,	/* ERROR_INVALID_BLOCK		9 */
    E2BIG,	/* ERROR_BAD_ENVIRONMENT	10 */
    ENOEXEC,	/* ERROR_BAD_FORMAT		11 */
    EACCES,	/* ERROR_INVALID_ACCESS		12 */
    EINVAL,	/* ERROR_INVALID_DATA		13 */
    ENOMEM,	/* ERROR_OUT_OF_MEMORY		14 */
    ENOENT,	/* ERROR_INVALID_DRIVE		15 */
    EACCES,	/* ERROR_CURRENT_DIRECTORY	16 */
    EXDEV,	/* ERROR_NOT_SAME_DEVICE	17 */
    ENOENT,	/* ERROR_NO_MORE_FILES		18 */
    EROFS,	/* ERROR_WRITE_PROTECT		19 */
    ENXIO,	/* ERROR_BAD_UNIT		20 */
    EBUSY,	/* ERROR_NOT_READY		21 */
    EIO,	/* ERROR_BAD_COMMAND		22 */
    EIO,	/* ERROR_CRC			23 */
    EIO,	/* ERROR_BAD_LENGTH		24 */
    EIO,	/* ERROR_SEEK			25 */
    EIO,	/* ERROR_NOT_DOS_DISK		26 */
    ENXIO,	/* ERROR_SECTOR_NOT_FOUND	27 */
    EBUSY,	/* ERROR_OUT_OF_PAPER		28 */
    EIO,	/* ERROR_WRITE_FAULT		29 */
    EIO,	/* ERROR_READ_FAULT		30 */
    EIO,	/* ERROR_GEN_FAILURE		31 */
    EACCES,	/* ERROR_SHARING_VIOLATION	32 */
    EACCES,	/* ERROR_LOCK_VIOLATION		33 */
    ENXIO,	/* ERROR_WRONG_DISK		34 */
    ENFILE,	/* ERROR_FCB_UNAVAILABLE	35 */
    ENFILE,	/* ERROR_SHARING_BUFFER_EXCEEDED	36 */
    EINVAL,	/* 37 */
    EINVAL,	/* 38 */
    ENOSPC,	/* ERROR_HANDLE_DISK_FULL	39 */
    EINVAL,	/* 40 */
    EINVAL,	/* 41 */
    EINVAL,	/* 42 */
    EINVAL,	/* 43 */
    EINVAL,	/* 44 */
    EINVAL,	/* 45 */
    EINVAL,	/* 46 */
    EINVAL,	/* 47 */
    EINVAL,	/* 48 */
    EINVAL,	/* 49 */
    ENODEV,	/* ERROR_NOT_SUPPORTED		50 */
    EBUSY,	/* ERROR_REM_NOT_LIST		51 */
    EEXIST,	/* ERROR_DUP_NAME		52 */
    ENOENT,	/* ERROR_BAD_NETPATH		53 */
    EBUSY,	/* ERROR_NETWORK_BUSY		54 */
    ENODEV,	/* ERROR_DEV_NOT_EXIST		55 */
    EAGAIN,	/* ERROR_TOO_MANY_CMDS		56 */
    EIO,	/* ERROR_ADAP_HDW_ERR		57 */
    EIO,	/* ERROR_BAD_NET_RESP		58 */
    EIO,	/* ERROR_UNEXP_NET_ERR		59 */
    EINVAL,	/* ERROR_BAD_REM_ADAP		60 */
    EFBIG,	/* ERROR_PRINTQ_FULL		61 */
    ENOSPC,	/* ERROR_NO_SPOOL_SPACE		62 */
    ENOENT,	/* ERROR_PRINT_CANCELLED	63 */
    ENOENT,	/* ERROR_NETNAME_DELETED	64 */
    EACCES,	/* ERROR_NETWORK_ACCESS_DENIED	65 */
    ENODEV,	/* ERROR_BAD_DEV_TYPE		66 */
    ENOENT,	/* ERROR_BAD_NET_NAME		67 */
    ENFILE,	/* ERROR_TOO_MANY_NAMES		68 */
    EIO,	/* ERROR_TOO_MANY_SESS		69 */
    EAGAIN,	/* ERROR_SHARING_PAUSED		70 */
    EINVAL,	/* ERROR_REQ_NOT_ACCEP		71 */
    EAGAIN,	/* ERROR_REDIR_PAUSED		72 */
    EINVAL,	/* 73 */
    EINVAL,	/* 74 */
    EINVAL,	/* 75 */
    EINVAL,	/* 76 */
    EINVAL,	/* 77 */
    EINVAL,	/* 78 */
    EINVAL,	/* 79 */
    EEXIST,	/* ERROR_FILE_EXISTS		80 */
    EINVAL,	/* 81 */
    ENOSPC,	/* ERROR_CANNOT_MAKE		82 */
    EIO,	/* ERROR_FAIL_I24		83 */
    ENFILE,	/* ERROR_OUT_OF_STRUCTURES	84 */
    EEXIST,	/* ERROR_ALREADY_ASSIGNED	85 */
    EPERM,	/* ERROR_INVALID_PASSWORD	86 */
    EINVAL,	/* ERROR_INVALID_PARAMETER	87 */
    EIO,	/* ERROR_NET_WRITE_FAULT	88 */
    EAGAIN,	/* ERROR_NO_PROC_SLOTS		89 */
    EINVAL,	/* 90 */
    EINVAL,	/* 91 */
    EINVAL,	/* 92 */
    EINVAL,	/* 93 */
    EINVAL,	/* 94 */
    EINVAL,	/* 95 */
    EINVAL,	/* 96 */
    EINVAL,	/* 97 */
    EINVAL,	/* 98 */
    EINVAL,	/* 99 */
    EINVAL,	/* 100 */
    EINVAL,	/* 101 */
    EINVAL,	/* 102 */
    EINVAL,	/* 103 */
    EINVAL,	/* 104 */
    EINVAL,	/* 105 */
    EINVAL,	/* 106 */
    EXDEV,	/* ERROR_DISK_CHANGE		107 */
    EAGAIN,	/* ERROR_DRIVE_LOCKED		108 */
    EPIPE,	/* ERROR_BROKEN_PIPE		109 */
    ENOENT,	/* ERROR_OPEN_FAILED		110 */
    EINVAL,	/* ERROR_BUFFER_OVERFLOW	111 */
    ENOSPC,	/* ERROR_DISK_FULL		112 */
    EMFILE,	/* ERROR_NO_MORE_SEARCH_HANDLES	113 */
    EBADF,	/* ERROR_INVALID_TARGET_HANDLE	114 */
    EFAULT,	/* ERROR_PROTECTION_VIOLATION	115 */
    EINVAL,	/* 116 */
    EINVAL,	/* 117 */
    EINVAL,	/* 118 */
    EINVAL,	/* 119 */
    EINVAL,	/* 120 */
    EINVAL,	/* 121 */
    EINVAL,	/* 122 */
    ENOENT,	/* ERROR_INVALID_NAME		123 */
    EINVAL,	/* 124 */
    EINVAL,	/* 125 */
    EINVAL,	/* 126 */
    EINVAL,	/* ERROR_PROC_NOT_FOUND		127 */
    ECHILD,	/* ERROR_WAIT_NO_CHILDREN	128 */
    ECHILD,	/* ERROR_CHILD_NOT_COMPLETE	129 */
    EBADF,	/* ERROR_DIRECT_ACCESS_HANDLE	130 */
    EINVAL,	/* ERROR_NEGATIVE_SEEK		131 */
    ESPIPE,	/* ERROR_SEEK_ON_DEVICE		132 */
    EINVAL,	/* 133 */
    EINVAL,	/* 134 */
    EINVAL,	/* 135 */
    EINVAL,	/* 136 */
    EINVAL,	/* 137 */
    EINVAL,	/* 138 */
    EINVAL,	/* 139 */
    EINVAL,	/* 140 */
    EINVAL,	/* 141 */
    EAGAIN,	/* ERROR_BUSY_DRIVE		142 */
    EINVAL,	/* 143 */
    EINVAL,	/* 144 */
    EEXIST,	/* ERROR_DIR_NOT_EMPTY		145 */
    EINVAL,	/* 146 */
    EINVAL,	/* 147 */
    EINVAL,	/* 148 */
    EINVAL,	/* 149 */
    EINVAL,	/* 150 */
    EINVAL,	/* 151 */
    EINVAL,	/* 152 */
    EINVAL,	/* 153 */
    EINVAL,	/* 154 */
    EINVAL,	/* 155 */
    EINVAL,	/* 156 */
    EINVAL,	/* 157 */
    EACCES,	/* ERROR_NOT_LOCKED		158 */
    EINVAL,	/* 159 */
    EINVAL,	/* 160 */
    ENOENT,	/* ERROR_BAD_PATHNAME	        161 */
    EINVAL,	/* 162 */
    EINVAL,	/* 163 */
    EINVAL,	/* 164 */
    EINVAL,	/* 165 */
    EINVAL,	/* 166 */
    EACCES,	/* ERROR_LOCK_FAILED		167 */
    EINVAL,	/* 168 */
    EINVAL,	/* 169 */
    EINVAL,	/* 170 */
    EINVAL,	/* 171 */
    EINVAL,	/* 172 */
    EINVAL,	/* 173 */
    EINVAL,	/* 174 */
    EINVAL,	/* 175 */
    EINVAL,	/* 176 */
    EINVAL,	/* 177 */
    EINVAL,	/* 178 */
    EINVAL,	/* 179 */
    EINVAL,	/* 180 */
    EINVAL,	/* 181 */
    EINVAL,	/* 182 */
    EEXIST,	/* ERROR_ALREADY_EXISTS		183 */
    ECHILD,	/* ERROR_NO_CHILD_PROCESS	184 */
    EINVAL,	/* 185 */
    EINVAL,	/* 186 */
    EINVAL,	/* 187 */
    EINVAL,	/* 188 */
    EINVAL,	/* 189 */
    EINVAL,	/* 190 */
    EINVAL,	/* 191 */
    EINVAL,	/* 192 */
    EINVAL,	/* 193 */
    EINVAL,	/* 194 */
    EINVAL,	/* 195 */
    EINVAL,	/* 196 */
    EINVAL,	/* 197 */
    EINVAL,	/* 198 */
    EINVAL,	/* 199 */
    EINVAL,	/* 200 */
    EINVAL,	/* 201 */
    EINVAL,	/* 202 */
    EINVAL,	/* 203 */
    EINVAL,	/* 204 */
    EINVAL,	/* 205 */
    ENAMETOOLONG,/* ERROR_FILENAME_EXCED_RANGE	206 */
    EINVAL,	/* 207 */
    EINVAL,	/* 208 */
    EINVAL,	/* 209 */
    EINVAL,	/* 210 */
    EINVAL,	/* 211 */
    EINVAL,	/* 212 */
    EINVAL,	/* 213 */
    EINVAL,	/* 214 */
    EINVAL,	/* 215 */
    EINVAL,	/* 216 */
    EINVAL,	/* 217 */
    EINVAL,	/* 218 */
    EINVAL,	/* 219 */
    EINVAL,	/* 220 */
    EINVAL,	/* 221 */
    EINVAL,	/* 222 */
    EINVAL,	/* 223 */
    EINVAL,	/* 224 */
    EINVAL,	/* 225 */
    EINVAL,	/* 226 */
    EINVAL,	/* 227 */
    EINVAL,	/* 228 */
    EINVAL,	/* 229 */
    EPIPE,	/* ERROR_BAD_PIPE		230 */
    EAGAIN,	/* ERROR_PIPE_BUSY		231 */
    EPIPE,	/* ERROR_NO_DATA		232 */
    EPIPE,	/* ERROR_PIPE_NOT_CONNECTED	233 */
    EINVAL,	/* 234 */
    EINVAL,	/* 235 */
    EINVAL,	/* 236 */
    EINVAL,	/* 237 */
    EINVAL,	/* 238 */
    EINVAL,	/* 239 */
    EINVAL,	/* 240 */
    EINVAL,	/* 241 */
    EINVAL,	/* 242 */
    EINVAL,	/* 243 */
    EINVAL,	/* 244 */
    EINVAL,	/* 245 */
    EINVAL,	/* 246 */
    EINVAL,	/* 247 */
    EINVAL,	/* 248 */
    EINVAL,	/* 249 */
    EINVAL,	/* 250 */
    EINVAL,	/* 251 */
    EINVAL,	/* 252 */
    EINVAL,	/* 253 */
    EINVAL,	/* 254 */
    EINVAL,	/* 255 */
    EINVAL,	/* 256 */
    EINVAL,	/* 257 */
    EINVAL,	/* 258 */
    EINVAL,	/* 259 */
    EINVAL,	/* 260 */
    EINVAL,	/* 261 */
    EINVAL,	/* 262 */
    EINVAL,	/* 263 */
    EINVAL,	/* 264 */
    EINVAL,	/* 265 */
    EINVAL,	/* 266 */
    ENOTDIR	/* ERROR_DIRECTORY		267 */
};

/*
 * The following table contains the mapping from WinSock errors to
 * errno errors.
 */

static const unsigned char wsaErrorTable[] = {
    EWOULDBLOCK,	/* WSAEWOULDBLOCK */
    EINPROGRESS,	/* WSAEINPROGRESS */
    EALREADY,		/* WSAEALREADY */
    ENOTSOCK,		/* WSAENOTSOCK */
    EDESTADDRREQ,	/* WSAEDESTADDRREQ */
    EMSGSIZE,		/* WSAEMSGSIZE */
    EPROTOTYPE,		/* WSAEPROTOTYPE */
    ENOPROTOOPT,	/* WSAENOPROTOOPT */
    EPROTONOSUPPORT,	/* WSAEPROTONOSUPPORT */
    ESOCKTNOSUPPORT,	/* WSAESOCKTNOSUPPORT */
    EOPNOTSUPP,		/* WSAEOPNOTSUPP */
    EPFNOSUPPORT,	/* WSAEPFNOSUPPORT */
    EAFNOSUPPORT,	/* WSAEAFNOSUPPORT */
    EADDRINUSE,		/* WSAEADDRINUSE */
    EADDRNOTAVAIL,	/* WSAEADDRNOTAVAIL */
    ENETDOWN,		/* WSAENETDOWN */
    ENETUNREACH,	/* WSAENETUNREACH */
    ENETRESET,		/* WSAENETRESET */
    ECONNABORTED,	/* WSAECONNABORTED */
    ECONNRESET,		/* WSAECONNRESET */
    ENOBUFS,		/* WSAENOBUFS */
    EISCONN,		/* WSAEISCONN */
    ENOTCONN,		/* WSAENOTCONN */
    ESHUTDOWN,		/* WSAESHUTDOWN */
    ETOOMANYREFS,	/* WSAETOOMANYREFS */
    ETIMEDOUT,		/* WSAETIMEDOUT */
    ECONNREFUSED,	/* WSAECONNREFUSED */
    ELOOP,		/* WSAELOOP */
    ENAMETOOLONG,	/* WSAENAMETOOLONG */
    EHOSTDOWN,		/* WSAEHOSTDOWN */
    EHOSTUNREACH,	/* WSAEHOSTUNREACH */
    ENOTEMPTY,		/* WSAENOTEMPTY */
    EAGAIN,		/* WSAEPROCLIM */
    EUSERS,		/* WSAEUSERS */
    EDQUOT,		/* WSAEDQUOT */
    ESTALE,		/* WSAESTALE */
    EREMOTE		/* WSAEREMOTE */
};

/*
 *----------------------------------------------------------------------
 *
 * Tcl_WinConvertError --
 *
 *	This routine converts a Win32 error into an errno value.
 *
 * Results:
 *	None.
 *
 * Side effects:
 *	Sets the errno global variable.
 *
 *----------------------------------------------------------------------
 */

void
<<<<<<< HEAD
TclWinConvertError(
    int errCode)		/* Win32 error code. */
=======
Tcl_WinConvertError(
    unsigned errCode)		/* Win32 error code. */
>>>>>>> 3ed1f7b0
{
    if ((unsigned)errCode >= sizeof(errorTable)/sizeof(errorTable[0])) {
	errCode -= WSAEWOULDBLOCK;
	if ((unsigned)errCode >= sizeof(wsaErrorTable)/sizeof(wsaErrorTable[0])) {
	    Tcl_SetErrno(errorTable[1]);
	} else {
	    Tcl_SetErrno(wsaErrorTable[errCode]);
	}
    } else {
	Tcl_SetErrno(errorTable[errCode]);
    }
}

#ifdef __CYGWIN__
/*
 *----------------------------------------------------------------------
 *
 * tclWinDebugPanic --
 *
 *	Display a message. If a debugger is present, present it directly to
 *	the debugger, otherwise send it to stderr.
 *
 * Results:
 *	None.
 *
 * Side effects:
 *	None.
 *
 *----------------------------------------------------------------------
 */

void
tclWinDebugPanic(
    const char *format, ...)
{
#define TCL_MAX_WARN_LEN 1024
    va_list argList;
    va_start(argList, format);

    if (IsDebuggerPresent()) {
	WCHAR msgString[TCL_MAX_WARN_LEN];
	char buf[TCL_MAX_WARN_LEN * 3];

	vsnprintf(buf, sizeof(buf), format, argList);
	msgString[TCL_MAX_WARN_LEN-1] = '\0';
	MultiByteToWideChar(CP_UTF8, 0, buf, -1, msgString, TCL_MAX_WARN_LEN);

	/*
	 * Truncate MessageBox string if it is too long to not overflow the buffer.
	 */

	if (msgString[TCL_MAX_WARN_LEN-1] != '\0') {
	    memcpy(msgString + (TCL_MAX_WARN_LEN - 5), L" ...", 5 * sizeof(WCHAR));
	}
	OutputDebugStringW(msgString);
    } else {
	if (!isatty(fileno(stderr))) {
	    fprintf(stderr, "\xEF\xBB\xBF");
	}
	vfprintf(stderr, format, argList);
	fprintf(stderr, "\n");
	fflush(stderr);
    }
}
#endif
/*
 * Local Variables:
 * mode: c
 * c-basic-offset: 4
 * fill-column: 78
 * tab-width: 8
 * End:
 */<|MERGE_RESOLUTION|>--- conflicted
+++ resolved
@@ -349,13 +349,8 @@
  */
 
 void
-<<<<<<< HEAD
-TclWinConvertError(
-    int errCode)		/* Win32 error code. */
-=======
 Tcl_WinConvertError(
     unsigned errCode)		/* Win32 error code. */
->>>>>>> 3ed1f7b0
 {
     if ((unsigned)errCode >= sizeof(errorTable)/sizeof(errorTable[0])) {
 	errCode -= WSAEWOULDBLOCK;
