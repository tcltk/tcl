--- conflicted
+++ resolved
@@ -4,11 +4,7 @@
  *	This file contains code for converting from Win32 errors to errno
  *	errors.
  *
-<<<<<<< HEAD
  * Copyright © 1995-1996 Sun Microsystems, Inc.
-=======
- * Copyright (c) 1995-1996 Sun Microsystems, Inc.
->>>>>>> c6baba28
  *
  * See the file "license.terms" for information on usage and redistribution of
  * this file, and for a DISCLAIMER OF ALL WARRANTIES.
@@ -386,14 +382,7 @@
  *----------------------------------------------------------------------
  */
 
-<<<<<<< HEAD
-void
-=======
 MODULE_SCOPE TCL_NORETURN void
-tclWinDebugPanic(const char *format, ...);
-
-TCL_NORETURN void
->>>>>>> c6baba28
 tclWinDebugPanic(
     const char *format, ...)
 {
@@ -425,6 +414,12 @@
 	fprintf(stderr, "\n");
 	fflush(stderr);
     }
+#   if defined(__GNUC__)
+    __builtin_trap();
+#   else
+    DebugBreak();
+#   endif
+    abort();
 }
 #endif
 /*
