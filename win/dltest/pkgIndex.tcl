# Tcl package index file, version 1.1
# This file is generated by the "pkg_mkIndex -direct" command
# and sourced either when an application starts up or
# by a "package unknown" script.  It invokes the
# "package ifneeded" command to set up package-related
# information so that packages will be loaded automatically
# in response to "package require" commands.  When this
# script is sourced, the variable $dir must contain the
# full path name of this file's directory.

if {![package vsatisfies [package provide Tcl] 9.0]} {return}
package ifneeded memorymoduletest 1.0.0 [list load [file join $dir tcl9memorymoduletest.dll]]
<<<<<<< HEAD
package ifneeded threadvartest 1.0.0 [list load [file join $dir tcl9threadvartest.dll]]
if {$::tcl_platform(machine) ne "amd64"} {return}
package ifneeded thread 3.0.0 [list load [file join $dir tcl9thread300.dll]]
=======
package ifneeded memorymoduletest2 1.0.0 [list load [file join $dir tcl9memorymoduletest2.dll] Memorymoduletest2]
>>>>>>> de5d05f3
<|MERGE_RESOLUTION|>--- conflicted
+++ resolved
@@ -10,10 +10,7 @@
 
 if {![package vsatisfies [package provide Tcl] 9.0]} {return}
 package ifneeded memorymoduletest 1.0.0 [list load [file join $dir tcl9memorymoduletest.dll]]
-<<<<<<< HEAD
 package ifneeded threadvartest 1.0.0 [list load [file join $dir tcl9threadvartest.dll]]
+package ifneeded threadvar2test 1.0.0 [list load [file join $dir tcl9threadvar2test.dll] Threadvar2test]
 if {$::tcl_platform(machine) ne "amd64"} {return}
-package ifneeded thread 3.0.0 [list load [file join $dir tcl9thread300.dll]]
-=======
-package ifneeded memorymoduletest2 1.0.0 [list load [file join $dir tcl9memorymoduletest2.dll] Memorymoduletest2]
->>>>>>> de5d05f3
+package ifneeded thread 3.0.0 [list load [file join $dir tcl9thread300.dll]]