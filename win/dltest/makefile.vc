--- conflicted
+++ resolved
@@ -1,74 +1,67 @@
-TOP = .
-
-# optional build flags
-LOC =
-
-<<<<<<< HEAD
-# variables
-SHAREDLIB = tcl9memorymoduletest.dll
-IMPLIB    = memorymoduletest.lib
-SHAREDLIB2 = tcl9threadvartest.dll
-IMPLIB2    = threadvartest.lib
-
-=======
->>>>>>> de5d05f3
-CC = cl
-AS = ml
-LD = link
-CFLAGS  = -nologo -MD -W3 -O2 -Oy- -Zi $(LOC) -DUSE_TCL_STUBS -I../../generic
-WFLAGS  = -D_CRT_SECURE_NO_DEPRECATE -D_CRT_NONSTDC_NO_DEPRECATE
-LDFLAGS = -nologo -debug -incremental:no -opt:ref
-
-# variables
-!ifndef BUILD2
-SHAREDLIB = tcl9memorymoduletest.dll
-IMPLIB    = memorymoduletest.lib
-!else
-SHAREDLIB = tcl9memorymoduletest2.dll
-IMPLIB    = memorymoduletest2.lib
-CFLAGS = $(CFLAGS) /DPACKAGE_NS=\"memorymoduletest2\" /DINIT_NAME=Memorymoduletest2_Init
-!endif
-
-OBJS = memorymoduletest.obj
-
-# targets
-all:	memorymoduletest.zip
-
-memorymoduletest.zip: $(SHAREDLIB) $(IMPLIB) $(SHAREDLIB2) $(IMPLIB2)
-	zip $@ *.dll pkgIndex.tcl
-
-$(IMPLIB): $(SHAREDLIB)
-
-<<<<<<< HEAD
-$(IMPLIB2): $(SHAREDLIB2)
-
-$(SHAREDLIB): memorymoduletest.obj
-=======
-$(SHAREDLIB): clean $(OBJS)
->>>>>>> de5d05f3
-	$(LD) $(LDFLAGS) -dll -implib:$(IMPLIB) tclstub.lib \
-	  -out:$@ memorymoduletest.obj
-
-$(SHAREDLIB2): threadvartest.obj
-	$(LD) $(LDFLAGS) -dll -implib:$(IMPLIB) tclstub.lib \
-	  -out:$@ threadvartest.obj
-
-{$(TOP)}.c.obj:
-	$(CC) -c $(WFLAGS) $(CFLAGS) $<
-
-memorymoduletest.obj: $(TOP)/memorymoduletest.c
-
-threadvartest.obj: $(TOP)/threadvartest.c
-
-# cleanup
-clean:
-	-del $(STATICLIB)
-	-del $(SHAREDLIB)
-	-del $(IMPLIB)
-	-del *.obj
-	-del *.res
-	-del *.exp
-	-del *.exe
-	-del *.pdb
-	-del *.manifest
-	-del foo.gz
+TOP = .
+
+# optional build flags
+LOC =
+
+# variables
+SHAREDLIB = tcl9memorymoduletest.dll
+IMPLIB    = memorymoduletest.lib
+SHAREDLIB2 = tcl9threadvartest.dll
+IMPLIB2    = threadvartest.lib
+SHAREDLIB3 = tcl9threadvar2test.dll
+IMPLIB3    = threadvar2test.lib
+
+CC = cl
+AS = ml
+LD = link
+CFLAGS  = -nologo -MD -W3 -O2 -Oy- -Zi $(LOC) -DUSE_TCL_STUBS -I../../generic
+WFLAGS  = -D_CRT_SECURE_NO_DEPRECATE -D_CRT_NONSTDC_NO_DEPRECATE
+LDFLAGS = -nologo -debug -incremental:no -opt:ref
+
+OBJS = memorymoduletest.obj
+
+# targets
+all:	memorymoduletest.zip
+
+memorymoduletest.zip: $(SHAREDLIB) $(IMPLIB) $(SHAREDLIB2) $(IMPLIB2) $(SHAREDLIB3) $(IMPLIB3)
+	zip $@ *.dll pkgIndex.tcl
+
+$(IMPLIB): $(SHAREDLIB)
+
+$(IMPLIB2): $(SHAREDLIB2)
+
+$(IMPLIB3): $(SHAREDLIB3)
+
+$(SHAREDLIB): memorymoduletest.obj
+	$(LD) $(LDFLAGS) -dll -implib:$(IMPLIB) tclstub.lib \
+	  -out:$@ memorymoduletest.obj
+
+$(SHAREDLIB2): threadvartest.obj
+	$(LD) $(LDFLAGS) -dll -implib:$(IMPLIB2) tclstub.lib \
+	  -out:$@ threadvartest.obj
+
+$(SHAREDLIB3): threadvar2test.obj
+	$(LD) $(LDFLAGS) -dll -implib:$(IMPLIB3) tclstub.lib \
+	  -out:$@ threadvar2test.obj
+
+{$(TOP)}.c.obj:
+	$(CC) -c $(WFLAGS) $(CFLAGS) $<
+
+memorymoduletest.obj: $(TOP)/memorymoduletest.c
+
+threadvartest.obj: $(TOP)/threadvartest.c
+
+threadvar2test.obj: $(TOP)/threadvar2test.c
+
+# cleanup
+clean:
+	-del $(STATICLIB)
+	-del $(SHAREDLIB)
+	-del $(IMPLIB)
+	-del *.obj
+	-del *.res
+	-del *.exp
+	-del *.exe
+	-del *.pdb
+	-del *.manifest
+	-del foo.gz