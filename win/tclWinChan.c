--- conflicted
+++ resolved
@@ -1006,13 +1006,8 @@
 
 Tcl_Channel
 Tcl_MakeFileChannel(
-<<<<<<< HEAD
     void *rawHandle,	/* OS level handle */
-    int mode)			/* ORed combination of TCL_READABLE and
-=======
-    ClientData rawHandle,	/* OS level handle */
     int mode)			/* OR'ed combination of TCL_READABLE and
->>>>>>> 83677a47
 				 * TCL_WRITABLE to indicate file mode. */
 {
 #if defined(HAVE_NO_SEH) && !defined(_WIN64) && !defined(__clang__)
