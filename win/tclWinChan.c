/*
 * tclWinChan.c
 *
 *	Channel drivers for Windows channels based on files, command pipes and
 *	TCP sockets.
 *
 * Copyright © 1995-1997 Sun Microsystems, Inc.
 *
 * See the file "license.terms" for information on usage and redistribution of
 * this file, and for a DISCLAIMER OF ALL WARRANTIES.
 */

#include "tclWinInt.h"
#include "tclFileSystem.h"
#include "tclIO.h"

/*
 * State flags used in the info structures below.
 */

#define FILE_PENDING	(1<<0)	/* Message is pending in the queue. */
#define FILE_ASYNC	(1<<1)	/* Channel is non-blocking. */
#define FILE_APPEND	(1<<2)	/* File is in append mode. */

#define FILE_TYPE_SERIAL  (FILE_TYPE_PIPE+1)
#define FILE_TYPE_CONSOLE (FILE_TYPE_PIPE+2)

/*
 * The following structure contains per-instance data for a file based
 * channel.
 */

typedef struct FileInfo {
    Tcl_Channel channel;	/* Pointer to channel structure. */
    int validMask;		/* OR'ed combination of TCL_READABLE,
				 * TCL_WRITABLE, or TCL_EXCEPTION: indicates
				 * which operations are valid on the file. */
    int watchMask;		/* OR'ed combination of TCL_READABLE,
				 * TCL_WRITABLE, or TCL_EXCEPTION: indicates
				 * which events should be reported. */
    int flags;			/* State flags, see above for a list. */
    HANDLE handle;		/* Input/output file. */
    struct FileInfo *nextPtr;	/* Pointer to next registered file. */
    int dirty;			/* Boolean flag. Set if the OS may have data
				 * pending on the channel. */
} FileInfo;

typedef struct {
    /*
     * List of all file channels currently open.
     */

    FileInfo *firstFilePtr;
} ThreadSpecificData;

static Tcl_ThreadDataKey dataKey;

/*
 * The following structure is what is added to the Tcl event queue when file
 * events are generated.
 */

typedef struct {
    Tcl_Event header;		/* Information that is standard for all
				 * events. */
    FileInfo *infoPtr;		/* Pointer to file info structure. Note that
				 * we still have to verify that the file
				 * exists before dereferencing this
				 * pointer. */
} FileEvent;

/*
 * Static routines for this file:
 */

static int		FileBlockProc(void *instanceData, int mode);
static void		FileChannelExitHandler(void *clientData);
static void		FileCheckProc(void *clientData, int flags);
static int		FileCloseProc(void *instanceData,
			    Tcl_Interp *interp, int flags);
static int		FileEventProc(Tcl_Event *evPtr, int flags);
static int		FileGetHandleProc(void *instanceData,
			    int direction, void **handlePtr);
static int		FileGetOptionProc(void *instanceData,
			    Tcl_Interp *interp, const char *optionName,
			    Tcl_DString *dsPtr);
static ThreadSpecificData *FileInit(void);
static int		FileInputProc(void *instanceData, char *buf,
			    int toRead, int *errorCode);
static int		FileOutputProc(void *instanceData,
			    const char *buf, int toWrite, int *errorCode);
static long long	FileWideSeekProc(void *instanceData,
			    long long offset, int mode, int *errorCode);
static void		FileSetupProc(void *clientData, int flags);
static void		FileWatchProc(void *instanceData, int mask);
static void		FileThreadActionProc(void *instanceData,
			    int action);
static int		FileTruncateProc(void *instanceData,
			    long long length);
static DWORD		FileGetType(HANDLE handle);
static int		NativeIsComPort(const WCHAR *nativeName);
static Tcl_Channel	OpenFileChannel(HANDLE handle, char *channelName,
			    int permissions, int appendMode);

/*
 * This structure describes the channel type structure for file based IO.
 */

static const Tcl_ChannelType fileChannelType = {
    "file",
    TCL_CHANNEL_VERSION_5,
    NULL,			/* Deprecated. */
    FileInputProc,
    FileOutputProc,
    NULL,			/* Deprecated. */
    NULL,			/* Set option proc. */
    FileGetOptionProc,
    FileWatchProc,
    FileGetHandleProc,
    FileCloseProc,
    FileBlockProc,
    NULL,			/* Flush proc. */
    NULL,			/* Bubbled event handler proc. */
    FileWideSeekProc,
    FileThreadActionProc,
    FileTruncateProc
};

/*
 * General useful clarification macros.
 */

#define SET_FLAG(var, flag)	((var) |= (flag))
#define CLEAR_FLAG(var, flag)	((var) &= ~(flag))
#define TEST_FLAG(value, flag)	(((value) & (flag)) != 0)

/*
 * The number of 100-ns intervals between the Windows system epoch (1601-01-01
 * on the proleptic Gregorian calendar) and the Posix epoch (1970-01-01).
 */

#define POSIX_EPOCH_AS_FILETIME	\
	((long long) 116444736 * (long long) 1000000000)

/*
 *----------------------------------------------------------------------
 *
 * TclWinGenerateChannelName --
 *
 *	This function generates names for channels.
 *
 * Results:
 *	None.
 *
 * Side effects:
 *	Creates a new window and creates an exit handler.
 *
 *----------------------------------------------------------------------
 */
void
TclWinGenerateChannelName(
    char channelName[],		/* Buffer to accept the name. */
    const char *channelTypeName,/* Name of type of channel. */
    void *channelImpl)		/* Pointer to channel implementation
				 * structure, used to generate a unique
				 * ID. */
{
    snprintf(channelName, 16 + TCL_INTEGER_SPACE, "%s%" TCL_Z_MODIFIER "x",
	    channelTypeName, (size_t) channelImpl);
}

/*
 *----------------------------------------------------------------------
 *
 * FileInit --
 *
 *	This function creates the window used to simulate file events.
 *
 * Results:
 *	None.
 *
 * Side effects:
 *	Creates a new window and creates an exit handler.
 *
 *----------------------------------------------------------------------
 */

static ThreadSpecificData *
FileInit(void)
{
    ThreadSpecificData *tsdPtr =
	    (ThreadSpecificData *) TclThreadDataKeyGet(&dataKey);

    if (tsdPtr == NULL) {
	tsdPtr = TCL_TSD_INIT(&dataKey);
	tsdPtr->firstFilePtr = NULL;
	Tcl_CreateEventSource(FileSetupProc, FileCheckProc, NULL);
	Tcl_CreateThreadExitHandler(FileChannelExitHandler, NULL);
    }
    return tsdPtr;
}

/*
 *----------------------------------------------------------------------
 *
 * FileChannelExitHandler --
 *
 *	This function is called to cleanup the channel driver before Tcl is
 *	unloaded.
 *
 * Results:
 *	None.
 *
 * Side effects:
 *	Destroys the communication window.
 *
 *----------------------------------------------------------------------
 */

static void
FileChannelExitHandler(
    TCL_UNUSED(void *))
{
    Tcl_DeleteEventSource(FileSetupProc, FileCheckProc, NULL);
}

/*
 *----------------------------------------------------------------------
 *
 * FileSetupProc --
 *
 *	This function is invoked before Tcl_DoOneEvent blocks waiting for an
 *	event.
 *
 * Results:
 *	None.
 *
 * Side effects:
 *	Adjusts the block time if needed.
 *
 *----------------------------------------------------------------------
 */

void
FileSetupProc(
    TCL_UNUSED(void *),
    int flags)			/* Event flags as passed to Tcl_DoOneEvent. */
{
    FileInfo *infoPtr;
    Tcl_Time blockTime = { 0, 0 };
    ThreadSpecificData *tsdPtr = TCL_TSD_INIT(&dataKey);

    if (!TEST_FLAG(flags, TCL_FILE_EVENTS)) {
	return;
    }

    /*
     * Check to see if there is a ready file. If so, poll.
     */

    for (infoPtr = tsdPtr->firstFilePtr; infoPtr != NULL;
	    infoPtr = infoPtr->nextPtr) {
	if (infoPtr->watchMask) {
	    Tcl_SetMaxBlockTime(&blockTime);
	    break;
	}
    }
}

/*
 *----------------------------------------------------------------------
 *
 * FileCheckProc --
 *
 *	This function is called by Tcl_DoOneEvent to check the file event
 *	source for events.
 *
 * Results:
 *	None.
 *
 * Side effects:
 *	May queue an event.
 *
 *----------------------------------------------------------------------
 */

static void
FileCheckProc(
    TCL_UNUSED(void *),
    int flags)			/* Event flags as passed to Tcl_DoOneEvent. */
{
    FileEvent *evPtr;
    FileInfo *infoPtr;
    ThreadSpecificData *tsdPtr = TCL_TSD_INIT(&dataKey);

    if (!TEST_FLAG(flags, TCL_FILE_EVENTS)) {
	return;
    }

    /*
     * Queue events for any ready files that don't already have events queued
     * (caused by persistent states that won't generate WinSock events).
     */

    for (infoPtr = tsdPtr->firstFilePtr; infoPtr != NULL;
	    infoPtr = infoPtr->nextPtr) {
	if (infoPtr->watchMask && !TEST_FLAG(infoPtr->flags, FILE_PENDING)) {
	    SET_FLAG(infoPtr->flags, FILE_PENDING);
	    evPtr = (FileEvent *)Tcl_Alloc(sizeof(FileEvent));
	    evPtr->header.proc = FileEventProc;
	    evPtr->infoPtr = infoPtr;
	    Tcl_QueueEvent((Tcl_Event *) evPtr, TCL_QUEUE_TAIL);
	}
    }
}

/*
 *----------------------------------------------------------------------
 *
 * FileEventProc --
 *
 *	This function is invoked by Tcl_ServiceEvent when a file event reaches
 *	the front of the event queue. This function invokes Tcl_NotifyChannel
 *	on the file.
 *
 * Results:
 *	Returns 1 if the event was handled, meaning it should be removed from
 *	the queue. Returns 0 if the event was not handled, meaning it should
 *	stay on the queue. The only time the event isn't handled is if the
 *	TCL_FILE_EVENTS flag bit isn't set.
 *
 * Side effects:
 *	Whatever the notifier callback does.
 *
 *----------------------------------------------------------------------
 */

static int
FileEventProc(
    Tcl_Event *evPtr,		/* Event to service. */
    int flags)			/* Flags that indicate what events to handle,
				 * such as TCL_FILE_EVENTS. */
{
    FileEvent *fileEvPtr = (FileEvent *)evPtr;
    FileInfo *infoPtr;
    ThreadSpecificData *tsdPtr = TCL_TSD_INIT(&dataKey);

    if (!TEST_FLAG(flags, TCL_FILE_EVENTS)) {
	return 0;
    }

    /*
     * Search through the list of watched files for the one whose handle
     * matches the event. We do this rather than simply dereferencing the
     * handle in the event so that files can be deleted while the event is in
     * the queue.
     */

    for (infoPtr = tsdPtr->firstFilePtr; infoPtr != NULL;
	    infoPtr = infoPtr->nextPtr) {
	if (fileEvPtr->infoPtr == infoPtr) {
	    CLEAR_FLAG(infoPtr->flags, FILE_PENDING);
	    Tcl_NotifyChannel(infoPtr->channel, infoPtr->watchMask);
	    break;
	}
    }
    return 1;
}

/*
 *----------------------------------------------------------------------
 *
 * FileBlockProc --
 *
 *	Set blocking or non-blocking mode on channel.
 *
 * Results:
 *	0 if successful, errno when failed.
 *
 * Side effects:
 *	Sets the device into blocking or non-blocking mode.
 *
 *----------------------------------------------------------------------
 */

static int
FileBlockProc(
    void *instanceData,		/* Instance data for channel. */
    int mode)			/* TCL_MODE_BLOCKING or
				 * TCL_MODE_NONBLOCKING. */
{
    FileInfo *infoPtr = (FileInfo *)instanceData;

    /*
     * Files on Windows can not be switched between blocking and nonblocking,
     * hence we have to emulate the behavior. This is done in the input
     * function by checking against a bit in the state. We set or unset the
     * bit here to cause the input function to emulate the correct behavior.
     */

    if (mode == TCL_MODE_NONBLOCKING) {
	SET_FLAG(infoPtr->flags, FILE_ASYNC);
    } else {
	CLEAR_FLAG(infoPtr->flags, FILE_ASYNC);
    }
    return 0;
}

/*
 *----------------------------------------------------------------------
 *
 * FileCloseProc --
 *
 *	Closes the IO channel.
 *
 * Results:
 *	0 if successful, the value of errno if failed.
 *
 * Side effects:
 *	Closes the physical channel
 *
 *----------------------------------------------------------------------
 */

static int
FileCloseProc(
    void *instanceData,		/* Pointer to FileInfo structure. */
    TCL_UNUSED(Tcl_Interp *),
    int flags)
{
    FileInfo *fileInfoPtr = (FileInfo *)instanceData;
    FileInfo *infoPtr;
    ThreadSpecificData *tsdPtr;
    int errorCode = 0;

    if ((flags & (TCL_CLOSE_READ | TCL_CLOSE_WRITE)) != 0) {
	return EINVAL;
    }

    /*
     * Remove the file from the watch list.
     */

    FileWatchProc(instanceData, 0);

    /*
     * Don't close the Win32 handle if the handle is a standard channel during
     * the thread exit process. Otherwise, one thread may kill the stdio of
     * another.
     */

    if (!TclInThreadExit()
	    || ((GetStdHandle(STD_INPUT_HANDLE) != fileInfoPtr->handle)
	    &&  (GetStdHandle(STD_OUTPUT_HANDLE) != fileInfoPtr->handle)
	    &&  (GetStdHandle(STD_ERROR_HANDLE) != fileInfoPtr->handle))) {
	if (CloseHandle(fileInfoPtr->handle) == FALSE) {
	    Tcl_WinConvertError(GetLastError());
	    errorCode = errno;
	}
    }

    /*
     * See if this FileInfo* is still on the thread local list.
     */

    tsdPtr = TCL_TSD_INIT(&dataKey);
    for (infoPtr = tsdPtr->firstFilePtr; infoPtr != NULL;
	    infoPtr = infoPtr->nextPtr) {
	if (infoPtr == fileInfoPtr) {
	    /*
	     * This channel exists on the thread local list. It should have
	     * been removed by an earlier Threadaction call, but do that now
	     * since just deallocating fileInfoPtr would leave an deallocated
	     * pointer on the thread local list.
	     */

	    FileThreadActionProc(fileInfoPtr,TCL_CHANNEL_THREAD_REMOVE);
	    break;
	}
    }
    Tcl_Free(fileInfoPtr);
    return errorCode;
}

/*
 *----------------------------------------------------------------------
 *
 * FileWideSeekProc --
 *
 *	Seeks on a file-based channel. Returns the new position.
 *
 * Results:
 *	-1 if failed, the new position if successful. If failed, it also sets
 *	*errorCodePtr to the error code.
 *
 * Side effects:
 *	Moves the location at which the channel will be accessed in future
 *	operations.
 *
 *----------------------------------------------------------------------
 */

static long long
FileWideSeekProc(
    void *instanceData,		/* File state. */
    long long offset,		/* Offset to seek to. */
    int mode,			/* Relative to where should we seek? */
    int *errorCodePtr)		/* To store error code. */
{
    FileInfo *infoPtr = (FileInfo *)instanceData;
    DWORD moveMethod;
    LONG newPos, newPosHigh;

    *errorCodePtr = 0;
    if (mode == SEEK_SET) {
	moveMethod = FILE_BEGIN;
    } else if (mode == SEEK_CUR) {
	moveMethod = FILE_CURRENT;
    } else {
	moveMethod = FILE_END;
    }

    newPosHigh = (LONG)(offset >> 32);
    newPos = SetFilePointer(infoPtr->handle, (LONG)offset,
	    &newPosHigh, moveMethod);
    if (newPos == (LONG) INVALID_SET_FILE_POINTER) {
	DWORD winError = GetLastError();

	if (winError != NO_ERROR) {
	    Tcl_WinConvertError(winError);
	    *errorCodePtr = errno;
	    return -1;
	}
    }
    return (((long long)((unsigned)newPos))
	    | ((long long)newPosHigh << 32));
}

/*
 *----------------------------------------------------------------------
 *
 * FileTruncateProc --
 *
 *	Truncates a file-based channel. Returns the error code.
 *
 * Results:
 *	0 if successful, POSIX-y error code if it failed.
 *
 * Side effects:
 *	Truncates the file, may move file pointers too.
 *
 *----------------------------------------------------------------------
 */

static int
FileTruncateProc(
    void *instanceData,		/* File state. */
    long long length)		/* Length to truncate at. */
{
    FileInfo *infoPtr = (FileInfo *)instanceData;
    LONG newPos, newPosHigh, oldPos, oldPosHigh;

    /*
     * Save where we were...
     */

    oldPosHigh = 0;
    oldPos = SetFilePointer(infoPtr->handle, 0, &oldPosHigh, FILE_CURRENT);
    if (oldPos == (LONG) INVALID_SET_FILE_POINTER) {
	DWORD winError = GetLastError();

	if (winError != NO_ERROR) {
	    Tcl_WinConvertError(winError);
	    return errno;
	}
    }

    /*
     * Move to where we want to truncate
     */

    newPosHigh = (LONG)(length >> 32);
    newPos = SetFilePointer(infoPtr->handle, (LONG)length,
	    &newPosHigh, FILE_BEGIN);
    if (newPos == (LONG) INVALID_SET_FILE_POINTER) {
	DWORD winError = GetLastError();

	if (winError != NO_ERROR) {
	    Tcl_WinConvertError(winError);
	    return errno;
	}
    }

    /*
     * Perform the truncation (unlike POSIX ftruncate(), we needed to move to
     * the location to truncate at first).
     */

    if (!SetEndOfFile(infoPtr->handle)) {
	Tcl_WinConvertError(GetLastError());
	return errno;
    }

    /*
     * Move back. If this last step fails, we don't care; it's just a "best
     * effort" attempt to restore our file pointer to where it was.
     */

    SetFilePointer(infoPtr->handle, oldPos, &oldPosHigh, FILE_BEGIN);
    return 0;
}

/*
 *----------------------------------------------------------------------
 *
 * FileInputProc --
 *
 *	Reads input from the IO channel into the buffer given. Returns count
 *	of how many bytes were actually read, and an error indication.
 *
 * Results:
 *	A count of how many bytes were read is returned and an error
 *	indication is returned in an output argument.
 *
 * Side effects:
 *	Reads input from the actual channel.
 *
 *----------------------------------------------------------------------
 */

static int
FileInputProc(
    void *instanceData,		/* File state. */
    char *buf,			/* Where to store data read. */
    int bufSize,		/* Num bytes available in buffer. */
    int *errorCode)		/* Where to store error code. */
{
    FileInfo *infoPtr = (FileInfo *)instanceData;
    DWORD bytesRead;

    *errorCode = 0;

    /*
     * TODO: This comment appears to be out of date. We *do* have a console
     * driver, over in tclWinConsole.c. After some Windows developer confirms,
     * this comment should be revised.
     *
     * Note that we will block on reads from a console buffer until a full
     * line has been entered. The only way I know of to get around this is to
     * write a console driver. We should probably do this at some point, but
     * for now, we just block. The same problem exists for files being read
     * over the network.
     */

    if (ReadFile(infoPtr->handle, (LPVOID) buf, (DWORD) bufSize, &bytesRead,
	    (LPOVERLAPPED) NULL) != FALSE) {
	return (int)bytesRead;
    }

    Tcl_WinConvertError(GetLastError());
    *errorCode = errno;
    if (errno == EPIPE) {
	return 0;
    }
    return -1;
}

/*
 *----------------------------------------------------------------------
 *
 * FileOutputProc --
 *
 *	Writes the given output on the IO channel. Returns count of how many
 *	characters were actually written, and an error indication.
 *
 * Results:
 *	A count of how many characters were written is returned and an error
 *	indication is returned in an output argument.
 *
 * Side effects:
 *	Writes output on the actual channel.
 *
 *----------------------------------------------------------------------
 */

static int
FileOutputProc(
    void *instanceData,		/* File state. */
    const char *buf,		/* The data buffer. */
    int toWrite,		/* How many bytes to write? */
    int *errorCode)		/* Where to store error code. */
{
    FileInfo *infoPtr = (FileInfo *)instanceData;
    DWORD bytesWritten;

    *errorCode = 0;

    /*
     * If we are writing to a file that was opened with O_APPEND, we need to
     * seek to the end of the file before writing the current buffer.
     */

    if (TEST_FLAG(infoPtr->flags, FILE_APPEND)) {
	SetFilePointer(infoPtr->handle, 0, NULL, FILE_END);
    }

    if (WriteFile(infoPtr->handle, (LPVOID) buf, (DWORD) toWrite,
	    &bytesWritten, (LPOVERLAPPED) NULL) == FALSE) {
	Tcl_WinConvertError(GetLastError());
	*errorCode = errno;
	return -1;
    }
    infoPtr->dirty = 1;
    return (int)bytesWritten;
}

/*
 *----------------------------------------------------------------------
 *
 * FileWatchProc --
 *
 *	Called by the notifier to set up to watch for events on this channel.
 *
 * Results:
 *	None.
 *
 * Side effects:
 *	None.
 *
 *----------------------------------------------------------------------
 */

static void
FileWatchProc(
    void *instanceData,		/* File state. */
    int mask)			/* What events to watch for; OR-ed combination
				 * of TCL_READABLE, TCL_WRITABLE and
				 * TCL_EXCEPTION. */
{
    FileInfo *infoPtr = (FileInfo *)instanceData;
    Tcl_Time blockTime = { 0, 0 };

    /*
     * Since the file is always ready for events, we set the block time to
     * zero so we will poll.
     */

    infoPtr->watchMask = mask & infoPtr->validMask;
    if (infoPtr->watchMask) {
	Tcl_SetMaxBlockTime(&blockTime);
    }
}

/*
 *----------------------------------------------------------------------
 *
 * FileGetHandleProc --
 *
 *	Called from Tcl_GetChannelHandle to retrieve OS handles from a file
 *	based channel.
 *
 * Results:
 *	Returns TCL_OK with the fd in handlePtr, or TCL_ERROR if there is no
 *	handle for the specified direction.
 *
 * Side effects:
 *	None.
 *
 *----------------------------------------------------------------------
 */

static int
FileGetHandleProc(
    void *instanceData,		/* The file state. */
    int direction,		/* TCL_READABLE or TCL_WRITABLE */
    void **handlePtr)		/* Where to store the handle. */
{
    FileInfo *infoPtr = (FileInfo *)instanceData;

    if (!TEST_FLAG(direction, infoPtr->validMask)) {
	return TCL_ERROR;
    }

    *handlePtr = (void *)infoPtr->handle;
    return TCL_OK;
}

/*
 *----------------------------------------------------------------------
 *
 * FileGetOptionProc --
 *
 *	Gets an option associated with an open file. If the optionName arg is
 *	non-NULL, retrieves the value of that option. If the optionName arg is
 *	NULL, retrieves a list of alternating option names and values for the
 *	given channel.
 *
 * Results:
 *	A standard Tcl result. Also sets the supplied DString to the string
 *	value of the option(s) returned.  Sets error message if needed
 *	(by calling Tcl_BadChannelOption).
 *
 *----------------------------------------------------------------------
 */

static inline ULONGLONG
CombineDwords(
    DWORD hi,
    DWORD lo)
{
    ULARGE_INTEGER converter;

    converter.LowPart = lo;
    converter.HighPart = hi;
    return converter.QuadPart;
}

static inline time_t
ToCTime(
    FILETIME fileTime)		/* UTC time */
{
    LARGE_INTEGER convertedTime;

    convertedTime.LowPart = fileTime.dwLowDateTime;
    convertedTime.HighPart = (LONG) fileTime.dwHighDateTime;

    return (time_t) ((convertedTime.QuadPart -
	    (long long) POSIX_EPOCH_AS_FILETIME) / (long long) 10000000);
}

static Tcl_Obj *
StatOpenFile(
    FileInfo *infoPtr)
{
    DWORD attr;
    int dev, nlink = 1;
    int mode;
    unsigned long long size, inode;
    long long atime, ctime, mtime;
    BY_HANDLE_FILE_INFORMATION data;
    Tcl_Obj *dictObj;

    if (GetFileInformationByHandle(infoPtr->handle, &data) != TRUE) {
	Tcl_SetErrno(ENOENT);
	return NULL;
    }

    atime = ToCTime(data.ftLastAccessTime);
    mtime = ToCTime(data.ftLastWriteTime);
    ctime = ToCTime(data.ftCreationTime);
    attr = data.dwFileAttributes;
    size = CombineDwords(data.nFileSizeHigh, data.nFileSizeLow);
    nlink = data.nNumberOfLinks;

    /*
     * Unfortunately our stat definition's inode field (unsigned short) will
     * throw away most of the precision we have here, which means we can't
     * rely on inode as a unique identifier of a file. We'd really like to do
     * something like how we handle 'st_size'.
     */

    inode = CombineDwords(data.nFileIndexHigh, data.nFileIndexLow);

    dev = data.dwVolumeSerialNumber;

    /*
     * Note that this code has no idea whether the file can be executed.
     */

    mode = (attr & FILE_ATTRIBUTE_DIRECTORY) ? S_IFDIR|S_IEXEC : S_IFREG;
    mode = mode | (attr & FILE_ATTRIBUTE_READONLY) ? S_IREAD : S_IREAD|S_IWRITE;
    mode = mode | (unsigned short)((mode & (S_IREAD|S_IWRITE|S_IEXEC)) >> 3);
    mode = mode | (unsigned short)((mode & (S_IREAD|S_IWRITE|S_IEXEC)) >> 6);

    /*
     * We don't construct a Tcl_StatBuf; we're using the info immediately.
     */

    TclNewObj(dictObj);
#define STORE_ELEM(name, value) TclDictPut(NULL, dictObj, name, value)

    STORE_ELEM("dev",      Tcl_NewWideIntObj((long) dev));
    STORE_ELEM("ino",      Tcl_NewWideIntObj((long long) inode));
    STORE_ELEM("nlink",    Tcl_NewIntObj(nlink));
    STORE_ELEM("uid",      Tcl_NewIntObj(0));
    STORE_ELEM("gid",      Tcl_NewIntObj(0));
    STORE_ELEM("size",     Tcl_NewWideIntObj((long long) size));
    STORE_ELEM("atime",    Tcl_NewWideIntObj(atime));
    STORE_ELEM("mtime",    Tcl_NewWideIntObj(mtime));
    STORE_ELEM("ctime",    Tcl_NewWideIntObj(ctime));
    STORE_ELEM("mode",     Tcl_NewWideIntObj(mode));

    /*
     * Windows only has files and directories, as far as we're concerned.
     * Anything else and we definitely couldn't have got here anyway.
     */
    if (attr & FILE_ATTRIBUTE_DIRECTORY) {
	STORE_ELEM("type", Tcl_NewStringObj("directory", TCL_INDEX_NONE));
    } else {
	STORE_ELEM("type", Tcl_NewStringObj("file", TCL_INDEX_NONE));
    }
#undef STORE_ELEM

    return dictObj;
}

static int
FileGetOptionProc(
    void *instanceData,		/* The file state. */
    Tcl_Interp *interp,		/* For error reporting. */
    const char *optionName,	/* What option to read, or NULL for all. */
    Tcl_DString *dsPtr)		/* Where to write the value read. */
{
    FileInfo *infoPtr = (FileInfo *)instanceData;
    int valid = 0;		/* Flag if valid option parsed. */
<<<<<<< HEAD
    size_t len;
=======
    Tcl_Size len;
>>>>>>> efbd8da8

    if (optionName == NULL) {
	len = 0;
	valid = 1;
    } else {
	len = strlen(optionName);
    }

    /*
     * Get option -stat
     * Option is readonly and returned by [fconfigure chan -stat] but not
     * returned by [fconfigure chan] without explicit option name.
     */

    if ((len > 1) && (strncmp(optionName, "-stat", len) == 0)) {
	Tcl_Obj *dictObj = StatOpenFile(infoPtr);
	const char *dictContents;
	Tcl_Size dictLength;

	if (dictObj == NULL) {
	    Tcl_SetObjResult(interp, Tcl_ObjPrintf(
		    "couldn't read file channel status: %s",
		    Tcl_PosixError(interp)));
	    return TCL_ERROR;
	}

	/*
	 * Transfer dictionary to the DString. Note that we don't do this as
	 * an element as this is an option that can't be retrieved with a
	 * general probe.
	 */

	dictContents = TclGetStringFromObj(dictObj, &dictLength);
	Tcl_DStringAppend(dsPtr, dictContents, dictLength);
	Tcl_DecrRefCount(dictObj);
	return TCL_OK;
    }

    if (valid) {
	return TCL_OK;
    }
    return Tcl_BadChannelOption(interp, optionName,
		"stat");
}

/*
 *----------------------------------------------------------------------
 *
 * TclpOpenFileChannel --
 *
 *	Open an File based channel on Unix systems.
 *
 * Results:
 *	The new channel or NULL. If NULL, the output argument errorCodePtr is
 *	set to a POSIX error.
 *
 * Side effects:
 *	May open the channel and may cause creation of a file on the file
 *	system.
 *
 *----------------------------------------------------------------------
 */

Tcl_Channel
TclpOpenFileChannel(
    Tcl_Interp *interp,		/* Interpreter for error reporting; can be
				 * NULL. */
    Tcl_Obj *pathPtr,		/* Name of file to open. */
    int mode,			/* POSIX mode. */
    int permissions)		/* If the open involves creating a file, with
				 * what modes to create it? */
{
    Tcl_Channel channel = 0;
    int channelPermissions = 0;
    DWORD accessMode = 0, createMode, shareMode, flags;
    const WCHAR *nativeName;
    HANDLE handle;
    char channelName[16 + TCL_INTEGER_SPACE];
    TclFile readFile = NULL, writeFile = NULL;

    nativeName = (const WCHAR *)Tcl_FSGetNativePath(pathPtr);
    if (nativeName == NULL) {
	if (interp) {
	    /*
	     * We need this just to ensure we return the correct error messages under
	     * some circumstances (relative paths only), so because the normalization
	     * is very expensive, don't invoke it for native or absolute paths.
	     * Note: since paths starting with ~ are relative in 9.0 for windows,
	     * it doesn't need to consider tilde expansion (in opposite to 8.x).
	     */
	    if (!TclFSCwdIsNative()
		    && (Tcl_FSGetPathType(pathPtr) != TCL_PATH_ABSOLUTE)
		    && Tcl_FSGetNormalizedPath(interp, pathPtr) == NULL) {
		return NULL;
	    }

	    Tcl_SetObjResult(interp, Tcl_ObjPrintf(
		    "couldn't open \"%s\": filename is invalid on this platform",
		    TclGetString(pathPtr)));
	}
	return NULL;
    }

    switch (mode & O_ACCMODE) {
    case O_RDONLY:
	accessMode = GENERIC_READ;
	channelPermissions = TCL_READABLE;
	break;
    case O_WRONLY:
	accessMode = GENERIC_WRITE;
	channelPermissions = TCL_WRITABLE;
	break;
    case O_RDWR:
	accessMode = (GENERIC_READ | GENERIC_WRITE);
	channelPermissions = (TCL_READABLE | TCL_WRITABLE);
	break;
    default:
	Tcl_Panic("TclpOpenFileChannel: invalid mode value");
	break;
    }

    /*
     * Map the creation flags to the NT create mode.
     */

    switch (mode & (O_CREAT | O_EXCL | O_TRUNC)) {
    case (O_CREAT | O_EXCL):
    case (O_CREAT | O_EXCL | O_TRUNC):
	createMode = CREATE_NEW;
	break;
    case (O_CREAT | O_TRUNC):
	createMode = CREATE_ALWAYS;
	break;
    case O_CREAT:
	createMode = OPEN_ALWAYS;
	break;
    case O_TRUNC:
    case (O_TRUNC | O_EXCL):
	createMode = TRUNCATE_EXISTING;
	break;
    default:
	createMode = OPEN_EXISTING;
	break;
    }

    /*
     * [2413550] Avoid double-open of serial ports on Windows.  Special
     * handling for Windows serial ports by a "name-hint" to directly open it
     * with the OVERLAPPED flag set.
     */

    if (NativeIsComPort(nativeName)) {
	handle = TclWinSerialOpen(INVALID_HANDLE_VALUE, nativeName, accessMode);
	if (handle == INVALID_HANDLE_VALUE) {
	    Tcl_WinConvertError(GetLastError());
	    if (interp) {
		Tcl_SetObjResult(interp, Tcl_ObjPrintf(
			"couldn't open serial \"%s\": %s",
			TclGetString(pathPtr), Tcl_PosixError(interp)));
	    }
	    return NULL;
	}

	/*
	 * For natively-named Windows serial ports we are done.
	 */

	channel = TclWinOpenSerialChannel(handle, channelName,
		channelPermissions);

	return channel;
    }

    /*
     * If the file is being created, get the file attributes from the
     * permissions argument, else use the existing file attributes.
     */

    if (TEST_FLAG(mode, O_CREAT)) {
	if (TEST_FLAG(permissions, S_IWRITE)) {
	    flags = FILE_ATTRIBUTE_NORMAL;
	} else {
	    flags = FILE_ATTRIBUTE_READONLY;
	}
    } else {
	flags = GetFileAttributesW(nativeName);
	if (flags == 0xFFFFFFFF) {
	    flags = 0;
	}
    }

    /*
     * Set up the file sharing mode.  We want to allow simultaneous access.
     */

    shareMode = FILE_SHARE_READ | FILE_SHARE_WRITE;

    /*
     * Now we get to create the file.
     */

    handle = CreateFileW(nativeName, accessMode, shareMode,
	    NULL, createMode, flags, (HANDLE) NULL);

    if (handle == INVALID_HANDLE_VALUE) {
	DWORD err = GetLastError();

	if ((err & 0xFFFFL) == ERROR_OPEN_FAILED) {
	    err = TEST_FLAG(mode, O_CREAT) ? ERROR_FILE_EXISTS
		    : ERROR_FILE_NOT_FOUND;
	}
	Tcl_WinConvertError(err);
	if (interp) {
	    Tcl_SetObjResult(interp, Tcl_ObjPrintf(
		    "couldn't open \"%s\": %s",
		    TclGetString(pathPtr), Tcl_PosixError(interp)));
	}
	return NULL;
    }

    channel = NULL;

    switch (FileGetType(handle)) {
    case FILE_TYPE_SERIAL:
	/*
	 * Natively named serial ports "com1-9", "\\\\.\\comXX" are already
	 * done with the code above.  Here we handle all other serial port
	 * names.
	 *
	 * Reopen channel for OVERLAPPED operation. Normally this shouldn't
	 * fail, because the channel exists.
	 */

	handle = TclWinSerialOpen(handle, nativeName, accessMode);
	if (handle == INVALID_HANDLE_VALUE) {
	    Tcl_WinConvertError(GetLastError());
	    if (interp) {
		Tcl_SetObjResult(interp, Tcl_ObjPrintf(
			"couldn't reopen serial \"%s\": %s",
			TclGetString(pathPtr), Tcl_PosixError(interp)));
	    }
	    return NULL;
	}
	channel = TclWinOpenSerialChannel(handle, channelName,
		channelPermissions);
	break;
    case FILE_TYPE_CONSOLE:
	channel = TclWinOpenConsoleChannel(handle, channelName,
		channelPermissions);
	break;
    case FILE_TYPE_PIPE:
	if (TEST_FLAG(channelPermissions, TCL_READABLE)) {
	    readFile = TclWinMakeFile(handle);
	}
	if (TEST_FLAG(channelPermissions, TCL_WRITABLE)) {
	    writeFile = TclWinMakeFile(handle);
	}
	channel = TclpCreateCommandChannel(readFile, writeFile, NULL, 0, NULL);
	break;
    case FILE_TYPE_CHAR:
    case FILE_TYPE_DISK:
    case FILE_TYPE_UNKNOWN:
	channel = OpenFileChannel(handle, channelName,
		channelPermissions,
		TEST_FLAG(mode, O_APPEND) ? FILE_APPEND : 0);
	break;

    default:
	/*
	 * The handle is of an unknown type, probably /dev/nul equivalent or
	 * possibly a closed handle.
	 */

	channel = NULL;
	Tcl_SetObjResult(interp, Tcl_ObjPrintf(
		"couldn't open \"%s\": bad file type",
		TclGetString(pathPtr)));
	Tcl_SetErrorCode(interp, "TCL", "VALUE", "CHANNEL", "BAD_TYPE",
		(char *)NULL);
	break;
    }

    return channel;
}

/*
 *----------------------------------------------------------------------
 *
 * Tcl_MakeFileChannel --
 *
 *	Creates a Tcl_Channel from an existing platform specific file handle.
 *
 * Results:
 *	The Tcl_Channel created around the preexisting file.
 *
 * Side effects:
 *	None.
 *
 *----------------------------------------------------------------------
 */

Tcl_Channel
Tcl_MakeFileChannel(
    void *rawHandle,		/* OS level handle */
    int mode)			/* OR'ed combination of TCL_READABLE and
				 * TCL_WRITABLE to indicate file mode. */
{
#if defined(HAVE_NO_SEH) && !defined(_WIN64) && !defined(__clang__)
    TCLEXCEPTION_REGISTRATION registration;
#endif
    char channelName[16 + TCL_INTEGER_SPACE];
    Tcl_Channel channel = NULL;
    HANDLE handle = (HANDLE) rawHandle;
    HANDLE dupedHandle;
    TclFile readFile = NULL, writeFile = NULL;
    BOOL result;

    if ((mode & (TCL_READABLE|TCL_WRITABLE)) == 0) {
	return NULL;
    }

    switch (FileGetType(handle)) {
    case FILE_TYPE_SERIAL:
	channel = TclWinOpenSerialChannel(handle, channelName, mode);
	break;
    case FILE_TYPE_CONSOLE:
	channel = TclWinOpenConsoleChannel(handle, channelName, mode);
	break;
    case FILE_TYPE_PIPE:
	if (TEST_FLAG(mode, TCL_READABLE)) {
	    readFile = TclWinMakeFile(handle);
	}
	if (TEST_FLAG(mode, TCL_WRITABLE)) {
	    writeFile = TclWinMakeFile(handle);
	}
	channel = TclpCreateCommandChannel(readFile, writeFile, NULL, 0, NULL);
	break;

    case FILE_TYPE_DISK:
    case FILE_TYPE_CHAR:
	channel = OpenFileChannel(handle, channelName, mode, 0);
	break;

    case FILE_TYPE_UNKNOWN:
    default:
	/*
	 * The handle is of an unknown type. Test the validity of this OS
	 * handle by duplicating it, then closing the dupe. The Win32 API
	 * doesn't provide an IsValidHandle() function, so we have to emulate
	 * it here. This test will not work on a console handle reliably,
	 * which is why we can't test every handle that comes into this
	 * function in this way.
	 */

	result = DuplicateHandle(GetCurrentProcess(), handle,
		GetCurrentProcess(), &dupedHandle, 0, FALSE,
		DUPLICATE_SAME_ACCESS);

	if (result == 0) {
	    /*
	     * Unable to make a duplicate. It's definitely invalid at this
	     * point.
	     */

	    return NULL;
	}

	/*
	 * Use structured exception handling (Win32 SEH) to protect the close
	 * of this duped handle which might throw EXCEPTION_INVALID_HANDLE.
	 */

	result = 0;
#if defined(HAVE_NO_SEH) && !defined(_WIN64) && !defined(__clang__)
	/*
	 * Don't have SEH available, do things the hard way. Note that this
	 * needs to be one block of asm, to avoid stack imbalance; also, it is
	 * illegal for one asm block to contain a jump to another.
	 */

	__asm__ __volatile__ (

	    /*
	     * Pick up parameters before messing with the stack
	     */

	    "movl       %[dupedHandle], %%ebx"          "\n\t"

	    /*
	     * Construct an TCLEXCEPTION_REGISTRATION to protect the call to
	     * CloseHandle.
	     */

	    "leal       %[registration], %%edx"         "\n\t"
	    "movl       %%fs:0,         %%eax"          "\n\t"
	    "movl       %%eax,          0x0(%%edx)"     "\n\t" /* link */
	    "leal       1f,             %%eax"          "\n\t"
	    "movl       %%eax,          0x4(%%edx)"     "\n\t" /* handler */
	    "movl       %%ebp,          0x8(%%edx)"     "\n\t" /* ebp */
	    "movl       %%esp,          0xC(%%edx)"     "\n\t" /* esp */
	    "movl       $0,             0x10(%%edx)"    "\n\t" /* status */

	    /*
	     * Link the TCLEXCEPTION_REGISTRATION on the chain.
	     */

	    "movl       %%edx,          %%fs:0"         "\n\t"

	    /*
	     * Call CloseHandle(dupedHandle).
	     */

	    "pushl      %%ebx"                          "\n\t"
	    "call       _CloseHandle@4"                 "\n\t"

	    /*
	     * Come here on normal exit. Recover the TCLEXCEPTION_REGISTRATION
	     * and put a TRUE status return into it.
	     */

	    "movl       %%fs:0,         %%edx"          "\n\t"
	    "movl	$1,		%%eax"		"\n\t"
	    "movl       %%eax,          0x10(%%edx)"    "\n\t"
	    "jmp        2f"                             "\n"

	    /*
	     * Come here on an exception. Recover the TCLEXCEPTION_REGISTRATION
	     */

	    "1:"                                        "\t"
	    "movl       %%fs:0,         %%edx"          "\n\t"
	    "movl       0x8(%%edx),     %%edx"          "\n\t"

	    /*
	     * Come here however we exited. Restore context from the
	     * TCLEXCEPTION_REGISTRATION in case the stack is unbalanced.
	     */

	    "2:"                                        "\t"
	    "movl       0xC(%%edx),     %%esp"          "\n\t"
	    "movl       0x8(%%edx),     %%ebp"          "\n\t"
	    "movl       0x0(%%edx),     %%eax"          "\n\t"
	    "movl       %%eax,          %%fs:0"         "\n\t"

	    :
	    /* No outputs */
	    :
	    [registration]  "m"     (registration),
	    [dupedHandle]   "m"	    (dupedHandle)
	    :
	    "%eax", "%ebx", "%ecx", "%edx", "%esi", "%edi", "memory"
	    );
	result = registration.status;
#else
#ifndef HAVE_NO_SEH
	__try {
#endif
	    CloseHandle(dupedHandle);
	    result = 1;
#ifndef HAVE_NO_SEH
	} __except (EXCEPTION_EXECUTE_HANDLER) {}
#endif
#endif
	if (result == FALSE) {
	    return NULL;
	}

	/*
	 * Fall through, the handle is valid.
	 *
	 * Create the undefined channel, anyways, because we know the handle
	 * is valid to something.
	 */

	channel = OpenFileChannel(handle, channelName, mode, 0);
    }

    return channel;
}

/*
 *----------------------------------------------------------------------
 *
 * TclpGetDefaultStdChannel --
 *
 *	Constructs a channel for the specified standard OS handle.
 *
 * Results:
 *	Returns the specified default standard channel, or NULL.
 *
 * Side effects:
 *	May cause the creation of a standard channel and the underlying file.
 *
 *----------------------------------------------------------------------
 */

Tcl_Channel
TclpGetDefaultStdChannel(
    int type)			/* One of TCL_STDIN, TCL_STDOUT, or
				 * TCL_STDERR. */
{
    Tcl_Channel channel;
    HANDLE handle;
    int mode = -1;
    const char *bufMode = NULL;
    DWORD handleId = (DWORD) -1;
				/* Standard handle to retrieve. */

    switch (type) {
    case TCL_STDIN:
	handleId = STD_INPUT_HANDLE;
	mode = TCL_READABLE;
	bufMode = "line";
	break;
    case TCL_STDOUT:
	handleId = STD_OUTPUT_HANDLE;
	mode = TCL_WRITABLE;
	bufMode = "line";
	break;
    case TCL_STDERR:
	handleId = STD_ERROR_HANDLE;
	mode = TCL_WRITABLE;
	bufMode = "none";
	break;
    default:
	Tcl_Panic("TclGetDefaultStdChannel: Unexpected channel type");
	break;
    }

    handle = GetStdHandle(handleId);

    /*
     * Note that we need to check for 0 because Windows may return 0 if this
     * is not a console mode application, even though this is not a valid
     * handle.
     */

    if ((handle == INVALID_HANDLE_VALUE) || (handle == 0)) {
	return (Tcl_Channel) NULL;
    }

    channel = Tcl_MakeFileChannel(handle, mode);

    if (channel == NULL) {
	return (Tcl_Channel) NULL;
    }

    /*
     * Set up the normal channel options for stdio handles.
     */

    if (Tcl_SetChannelOption(NULL,channel,"-translation","auto")!=TCL_OK ||
	    Tcl_SetChannelOption(NULL,channel,"-buffering",bufMode)!=TCL_OK) {
	Tcl_CloseEx(NULL, channel, 0);
	return (Tcl_Channel) NULL;
    }
    return channel;
}

/*
 *----------------------------------------------------------------------
 *
 * OpenFileChannel --
 *
 *	Constructs a File channel for the specified standard OS handle. This
 *	is a helper function to break up the construction of channels into
 *	File, Console, or Serial.
 *
 * Results:
 *	Returns the new channel, or NULL.
 *
 * Side effects:
 *	May open the channel and may cause creation of a file on the file
 *	system.
 *
 *----------------------------------------------------------------------
 */

Tcl_Channel
OpenFileChannel(
    HANDLE handle,		/* Win32 HANDLE to swallow */
    char *channelName,		/* Buffer to receive channel name */
    int permissions,		/* OR'ed combination of TCL_READABLE,
				 * TCL_WRITABLE, or TCL_EXCEPTION, indicating
				 * which operations are valid on the file. */
    int appendMode)		/* OR'ed combination of bits indicating what
				 * additional configuration of the channel is
				 * present. */
{
    FileInfo *infoPtr;
    ThreadSpecificData *tsdPtr = FileInit();

    /*
     * See if a channel with this handle already exists.
     */

    for (infoPtr = tsdPtr->firstFilePtr; infoPtr != NULL;
	    infoPtr = infoPtr->nextPtr) {
	if (infoPtr->handle == (HANDLE) handle) {
	    return ((permissions & (TCL_READABLE|TCL_WRITABLE|TCL_EXCEPTION))==infoPtr->validMask)
		    ? infoPtr->channel : NULL;
	}
    }

    infoPtr = (FileInfo *)Tcl_Alloc(sizeof(FileInfo));

    /*
     * TIP #218. Removed the code inserting the new structure into the global
     * list. This is now handled in the thread action callbacks, and only
     * there.
     */

    infoPtr->nextPtr = NULL;
    infoPtr->validMask = permissions & (TCL_READABLE|TCL_WRITABLE|TCL_EXCEPTION);
    infoPtr->watchMask = 0;
    infoPtr->flags = appendMode;
    infoPtr->handle = handle;
    infoPtr->dirty = 0;
    TclWinGenerateChannelName(channelName, "file", infoPtr);
    infoPtr->channel = Tcl_CreateChannel(&fileChannelType, channelName,
	    infoPtr, permissions);

    /*
     * Files have default translation of AUTO and ^Z eof char, which means
     * that a ^Z will be accepted as EOF when reading.
     */

    Tcl_SetChannelOption(NULL, infoPtr->channel, "-translation", "auto");

    return infoPtr->channel;
}

/*
 *----------------------------------------------------------------------
 *
 * TclWinFlushDirtyChannels --
 *
 *	Flush all dirty channels to disk, so that requesting the size of any
 *	file returns the correct value.
 *
 * Results:
 *	None.
 *
 * Side effects:
 *	Information is actually written to disk now, rather than later. Don't
 *	call this too often, or there will be a performance hit (i.e. only
 *	call when we need to ask for the size of a file).
 *
 *----------------------------------------------------------------------
 */

void
TclWinFlushDirtyChannels(void)
{
    FileInfo *infoPtr;
    ThreadSpecificData *tsdPtr = FileInit();

    /*
     * Flush all channels which are dirty, i.e. may have data pending in the
     * OS.
     */

    for (infoPtr = tsdPtr->firstFilePtr; infoPtr != NULL;
	    infoPtr = infoPtr->nextPtr) {
	if (infoPtr->dirty) {
	    FlushFileBuffers(infoPtr->handle);
	    infoPtr->dirty = 0;
	}
    }
}

/*
 *----------------------------------------------------------------------
 *
 * FileThreadActionProc --
 *
 *	Insert or remove any thread local refs to this channel.
 *
 * Results:
 *	None.
 *
 * Side effects:
 *	Changes thread local list of valid channels.
 *
 *----------------------------------------------------------------------
 */

static void
FileThreadActionProc(
    void *instanceData,
    int action)
{
    ThreadSpecificData *tsdPtr = TCL_TSD_INIT(&dataKey);
    FileInfo *infoPtr = (FileInfo *)instanceData;

    if (action == TCL_CHANNEL_THREAD_INSERT) {
	infoPtr->nextPtr = tsdPtr->firstFilePtr;
	tsdPtr->firstFilePtr = infoPtr;
    } else {
	FileInfo **nextPtrPtr;
	int removed = 0;

	for (nextPtrPtr = &(tsdPtr->firstFilePtr); (*nextPtrPtr) != NULL;
		nextPtrPtr = &((*nextPtrPtr)->nextPtr)) {
	    if ((*nextPtrPtr) == infoPtr) {
		(*nextPtrPtr) = infoPtr->nextPtr;
		removed = 1;
		break;
	    }
	}

	/*
	 * This could happen if the channel was created in one thread and then
	 * moved to another without updating the thread local data in each
	 * thread.
	 */

	if (!removed) {
	    Tcl_Panic("file info ptr not on thread channel list");
	}
    }
}

/*
 *----------------------------------------------------------------------
 *
 * FileGetType --
 *
 *	Given a file handle, return its type
 *
 * Results:
 *	None.
 *
 * Side effects:
 *	None.
 *
 *----------------------------------------------------------------------
 */

DWORD
FileGetType(
    HANDLE handle)		/* Opened file handle */
{
    DWORD type;

    type = GetFileType(handle);

    /*
     * If the file is a character device, we need to try to figure out whether
     * it is a serial port, a console, or something else. We test for the
     * console case first because this is more common.
     */

    if ((type == FILE_TYPE_CHAR)
	    || ((type == FILE_TYPE_UNKNOWN) && !GetLastError())) {
	DWORD consoleParams;

	if (GetConsoleMode(handle, &consoleParams)) {
	    type = FILE_TYPE_CONSOLE;
	} else {
	    DCB dcb;

	    dcb.DCBlength = sizeof(DCB);
	    if (GetCommState(handle, &dcb)) {
		type = FILE_TYPE_SERIAL;
	    }
	}
    }

    return type;
}

 /*
 *----------------------------------------------------------------------
 *
 * NativeIsComPort --
 *
 *	Determines if a path refers to a Windows serial port.  A simple and
 *	efficient solution is to use a "name hint" to detect COM ports by
 *	their filename instead of resorting to a syscall to detect serialness
 *	after the fact.
 *
 *	The following patterns cover common serial port names:
 *	    COM[1-9]
 *	    \\.\COM[0-9]+
 *
 * Results:
 *	1 = serial port, 0 = not.
 *
 *----------------------------------------------------------------------
 */

static int
NativeIsComPort(
    const WCHAR *nativePath)	/* Path of file to access, native encoding. */
{
    const WCHAR *p = (const WCHAR *) nativePath;
    size_t i, len = wcslen(p);

    /*
     * 1. Look for com[1-9]:?
     */

    if ((len == 4) && (_wcsnicmp(p, L"com", 3) == 0)) {
	/*
	 * The 4th character must be a digit 1..9
	 */

	if ((p[3] < '1') || (p[3] > '9')) {
	    return 0;
	}
	return 1;
    }

    /*
     * 2. Look for \\.\com[0-9]+
     */

    if ((len >= 8) && (_wcsnicmp(p, L"\\\\.\\com", 7) == 0)) {
	/*
	 * Charaters 8..end must be a digits 0..9
	 */

	for (i=7; i<len; i++) {
	    if ((p[i] < '0') || (p[i] > '9')) {
		return 0;
	    }
	}
	return 1;
    }
    return 0;
}

/*
 * Local Variables:
 * mode: c
 * c-basic-offset: 4
 * fill-column: 78
 * End:
 */<|MERGE_RESOLUTION|>--- conflicted
+++ resolved
@@ -928,11 +928,7 @@
 {
     FileInfo *infoPtr = (FileInfo *)instanceData;
     int valid = 0;		/* Flag if valid option parsed. */
-<<<<<<< HEAD
     size_t len;
-=======
-    Tcl_Size len;
->>>>>>> efbd8da8
 
     if (optionName == NULL) {
 	len = 0;
