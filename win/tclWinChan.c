--- conflicted
+++ resolved
@@ -452,89 +452,6 @@
 /*
  *----------------------------------------------------------------------
  *
-<<<<<<< HEAD
-=======
- * FileSeekProc --
- *
- *	Seeks on a file-based channel. Returns the new position.
- *
- * Results:
- *	-1 if failed, the new position if successful. If failed, it also sets
- *	*errorCodePtr to the error code.
- *
- * Side effects:
- *	Moves the location at which the channel will be accessed in future
- *	operations.
- *
- *----------------------------------------------------------------------
- */
-#ifndef TCL_NO_DEPRECATED
-static int
-FileSeekProc(
-    ClientData instanceData,	/* File state. */
-    long offset,		/* Offset to seek to. */
-    int mode,			/* Relative to where should we seek? */
-    int *errorCodePtr)		/* To store error code. */
-{
-    FileInfo *infoPtr = (FileInfo *)instanceData;
-    LONG newPos, newPosHigh, oldPos, oldPosHigh;
-    DWORD moveMethod;
-
-    *errorCodePtr = 0;
-    if (mode == SEEK_SET) {
-	moveMethod = FILE_BEGIN;
-    } else if (mode == SEEK_CUR) {
-	moveMethod = FILE_CURRENT;
-    } else {
-	moveMethod = FILE_END;
-    }
-
-    /*
-     * Save our current place in case we need to roll-back the seek.
-     */
-
-    oldPosHigh = 0;
-    oldPos = SetFilePointer(infoPtr->handle, 0, &oldPosHigh, FILE_CURRENT);
-    if (oldPos == (LONG) INVALID_SET_FILE_POINTER) {
-	DWORD winError = GetLastError();
-
-	if (winError != NO_ERROR) {
-	    Tcl_WinConvertError(winError);
-	    *errorCodePtr = errno;
-	    return -1;
-	}
-    }
-
-    newPosHigh = (offset < 0 ? -1 : 0);
-    newPos = SetFilePointer(infoPtr->handle, offset, &newPosHigh, moveMethod);
-    if (newPos == (LONG) INVALID_SET_FILE_POINTER) {
-	DWORD winError = GetLastError();
-
-	if (winError != NO_ERROR) {
-	    Tcl_WinConvertError(winError);
-	    *errorCodePtr = errno;
-	    return -1;
-	}
-    }
-
-    /*
-     * Check for expressability in our return type, and roll-back otherwise.
-     */
-
-    if (newPosHigh != 0) {
-	*errorCodePtr = EOVERFLOW;
-	SetFilePointer(infoPtr->handle, oldPos, &oldPosHigh, FILE_BEGIN);
-	return -1;
-    }
-    return (int) newPos;
-}
-#endif
--
-/*
- *----------------------------------------------------------------------
- *
->>>>>>> 3ed1f7b0
  * FileWideSeekProc --
  *
  *	Seeks on a file-based channel. Returns the new position.
