--- conflicted
+++ resolved
@@ -275,11 +275,7 @@
 	    infoPtr = infoPtr->nextPtr) {
 	if (infoPtr->watchMask && !TEST_FLAG(infoPtr->flags, FILE_PENDING)) {
 	    SET_FLAG(infoPtr->flags, FILE_PENDING);
-<<<<<<< HEAD
-	    evPtr = Tcl_Alloc(sizeof(FileEvent));
-=======
-	    evPtr = (FileEvent *)ckalloc(sizeof(FileEvent));
->>>>>>> e676594f
+	    evPtr = (FileEvent *)Tcl_Alloc(sizeof(FileEvent));
 	    evPtr->header.proc = FileEventProc;
 	    evPtr->infoPtr = infoPtr;
 	    Tcl_QueueEvent((Tcl_Event *) evPtr, TCL_QUEUE_TAIL);
@@ -1392,11 +1388,7 @@
 	}
     }
 
-<<<<<<< HEAD
-    infoPtr = Tcl_Alloc(sizeof(FileInfo));
-=======
-    infoPtr = (FileInfo *)ckalloc(sizeof(FileInfo));
->>>>>>> e676594f
+    infoPtr = (FileInfo *)Tcl_Alloc(sizeof(FileInfo));
 
     /*
      * TIP #218. Removed the code inserting the new structure into the global
