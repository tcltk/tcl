/*
 * Copyright © 1995-1997 Sun Microsystems, Inc.
 *
 * See the file "license.terms" for information on usage and redistribution of
 * this file, and for a DISCLAIMER OF ALL WARRANTIES.
 */

/*
 * You may distribute and/or modify this program under the terms of the GNU
 * Affero General Public License as published by the Free Software Foundation,
 * either version 3 of the License, or (at your option) any later version.

 * See the file "COPYING" for information on usage and redistribution
 * of this file, and for a DISCLAIMER OF ALL WARRANTIES.
 */

/*
 * tclWinChan.c
 *
 *	Channel drivers for Windows channels based on files, command pipes and
 *	TCP sockets.
 */

#include "tclWinInt.h"
#include "tclIO.h"

/*
 * State flags used in the info structures below.
 */

#define FILE_PENDING	(1<<0)	/* Message is pending in the queue. */
#define FILE_ASYNC	(1<<1)	/* Channel is non-blocking. */
#define FILE_APPEND	(1<<2)	/* File is in append mode. */

#define FILE_TYPE_SERIAL  (FILE_TYPE_PIPE+1)
#define FILE_TYPE_CONSOLE (FILE_TYPE_PIPE+2)

/*
 * The following structure contains per-instance data for a file based
 * channel.
 */

typedef struct FileInfo {
    Tcl_Channel channel;	/* Pointer to channel structure. */
    int validMask;		/* OR'ed combination of TCL_READABLE,
				 * TCL_WRITABLE, or TCL_EXCEPTION: indicates
				 * which operations are valid on the file. */
    int watchMask;		/* OR'ed combination of TCL_READABLE,
				 * TCL_WRITABLE, or TCL_EXCEPTION: indicates
				 * which events should be reported. */
    int flags;			/* State flags, see above for a list. */
    HANDLE handle;		/* Input/output file. */
    struct FileInfo *nextPtr;	/* Pointer to next registered file. */
    int dirty;			/* Boolean flag. Set if the OS may have data
				 * pending on the channel. */
} FileInfo;

typedef struct {
    /*
     * List of all file channels currently open.
     */

    FileInfo *firstFilePtr;
} ThreadSpecificData;

static Tcl_ThreadDataKey dataKey;

/*
 * The following structure is what is added to the Tcl event queue when file
 * events are generated.
 */

typedef struct {
    Tcl_Event header;		/* Information that is standard for all
				 * events. */
    FileInfo *infoPtr;		/* Pointer to file info structure. Note that
				 * we still have to verify that the file
				 * exists before dereferencing this
				 * pointer. */
} FileEvent;

/*
 * Static routines for this file:
 */

static int		FileBlockProc(void *instanceData, int mode);
static void		FileChannelExitHandler(void *clientData);
static void		FileCheckProc(void *clientData, int flags);
static int		FileCloseProc(void *instanceData,
			    Tcl_Interp *interp, int flags);
static int		FileEventProc(Tcl_Event *evPtr, int flags);
static int		FileGetHandleProc(void *instanceData,
			    int direction, void **handlePtr);
static int		FileGetOptionProc(ClientData instanceData,
			    Tcl_Interp *interp, const char *optionName,
			    Tcl_DString *dsPtr);
static ThreadSpecificData *FileInit(void);
static int		FileInputProc(void *instanceData, char *buf,
			    int toRead, int *errorCode);
static int		FileOutputProc(void *instanceData,
			    const char *buf, int toWrite, int *errorCode);
static long long	FileWideSeekProc(void *instanceData,
			    long long offset, int mode, int *errorCode);
static void		FileSetupProc(void *clientData, int flags);
static void		FileWatchProc(void *instanceData, int mask);
static void		FileThreadActionProc(void *instanceData,
			    int action);
static int		FileTruncateProc(void *instanceData,
			    long long length);
static DWORD		FileGetType(HANDLE handle);
static int		NativeIsComPort(const WCHAR *nativeName);
static Tcl_Channel	OpenFileChannel(HANDLE handle, char *channelName,
			    int permissions, int appendMode);

/*
 * This structure describes the channel type structure for file based IO.
 */

static const Tcl_ChannelType fileChannelType = {
    "file",			/* Type name. */
    TCL_CHANNEL_VERSION_5,	/* v5 channel */
    NULL,			/* Close proc. */
    FileInputProc,		/* Input proc. */
    FileOutputProc,		/* Output proc. */
    NULL,
    NULL,			/* Set option proc. */
    FileGetOptionProc,		/* Get option proc. */
    FileWatchProc,		/* Set up the notifier to watch the channel. */
    FileGetHandleProc,		/* Get an OS handle from channel. */
    FileCloseProc,		/* close2proc. */
    FileBlockProc,		/* Set blocking or non-blocking mode.*/
    NULL,			/* flush proc. */
    NULL,			/* handler proc. */
    FileWideSeekProc,		/* Wide seek proc. */
    FileThreadActionProc,	/* Thread action proc. */
    FileTruncateProc		/* Truncate proc. */
};

/*
 * General useful clarification macros.
 */

#define SET_FLAG(var, flag)	((var) |= (flag))
#define CLEAR_FLAG(var, flag)	((var) &= ~(flag))
#define TEST_FLAG(value, flag)	(((value) & (flag)) != 0)

/*
 * The number of 100-ns intervals between the Windows system epoch (1601-01-01
 * on the proleptic Gregorian calendar) and the Posix epoch (1970-01-01).
 */

#define POSIX_EPOCH_AS_FILETIME	\
	((long long) 116444736 * (long long) 1000000000)

/*
 *----------------------------------------------------------------------
 *
 * TclWinGenerateChannelName --
 *
 *	This function generates names for channels.
 *
 * Results:
 *	None.
 *
 * Side effects:
 *	Creates a new window and creates an exit handler.
 *
 *----------------------------------------------------------------------
 */
void
TclWinGenerateChannelName(
    char channelName[],		/* Buffer to accept the name. */
    const char *channelTypeName,/* Name of type of channel. */
    void *channelImpl)		/* Pointer to channel implementation
				 * structure, used to generate a unique
				 * ID. */
{
    snprintf(channelName, 16 + TCL_INTEGER_SPACE, "%s%" TCL_Z_MODIFIER "x",
	    channelTypeName, (size_t) channelImpl);
}

/*
 *----------------------------------------------------------------------
 *
 * FileInit --
 *
 *	This function creates the window used to simulate file events.
 *
 * Results:
 *	None.
 *
 * Side effects:
 *	Creates a new window and creates an exit handler.
 *
 *----------------------------------------------------------------------
 */

static ThreadSpecificData *
FileInit(void)
{
    ThreadSpecificData *tsdPtr =
	    (ThreadSpecificData *) TclThreadDataKeyGet(&dataKey);

    if (tsdPtr == NULL) {
	tsdPtr = TCL_TSD_INIT(&dataKey);
	tsdPtr->firstFilePtr = NULL;
	Tcl_CreateEventSource(FileSetupProc, FileCheckProc, NULL);
	Tcl_CreateThreadExitHandler(FileChannelExitHandler, NULL);
    }
    return tsdPtr;
}

/*
 *----------------------------------------------------------------------
 *
 * FileChannelExitHandler --
 *
 *	This function is called to cleanup the channel driver before Tcl is
 *	unloaded.
 *
 * Results:
 *	None.
 *
 * Side effects:
 *	Destroys the communication window.
 *
 *----------------------------------------------------------------------
 */

static void
FileChannelExitHandler(
    TCL_UNUSED(void *))
{
    Tcl_DeleteEventSource(FileSetupProc, FileCheckProc, NULL);
}

/*
 *----------------------------------------------------------------------
 *
 * FileSetupProc --
 *
 *	This function is invoked before Tcl_DoOneEvent blocks waiting for an
 *	event.
 *
 * Results:
 *	None.
 *
 * Side effects:
 *	Adjusts the block time if needed.
 *
 *----------------------------------------------------------------------
 */

void
FileSetupProc(
    TCL_UNUSED(void *),
    int flags)			/* Event flags as passed to Tcl_DoOneEvent. */
{
    FileInfo *infoPtr;
    Tcl_Time blockTime = { 0, 0 };
    ThreadSpecificData *tsdPtr = TCL_TSD_INIT(&dataKey);

    if (!TEST_FLAG(flags, TCL_FILE_EVENTS)) {
	return;
    }

    /*
     * Check to see if there is a ready file. If so, poll.
     */

    for (infoPtr = tsdPtr->firstFilePtr; infoPtr != NULL;
	    infoPtr = infoPtr->nextPtr) {
	if (infoPtr->watchMask) {
	    Tcl_SetMaxBlockTime(&blockTime);
	    break;
	}
    }
}

/*
 *----------------------------------------------------------------------
 *
 * FileCheckProc --
 *
 *	This function is called by Tcl_DoOneEvent to check the file event
 *	source for events.
 *
 * Results:
 *	None.
 *
 * Side effects:
 *	May queue an event.
 *
 *----------------------------------------------------------------------
 */

static void
FileCheckProc(
    TCL_UNUSED(void *),
    int flags)			/* Event flags as passed to Tcl_DoOneEvent. */
{
    FileEvent *evPtr;
    FileInfo *infoPtr;
    ThreadSpecificData *tsdPtr = TCL_TSD_INIT(&dataKey);

    if (!TEST_FLAG(flags, TCL_FILE_EVENTS)) {
	return;
    }

    /*
     * Queue events for any ready files that don't already have events queued
     * (caused by persistent states that won't generate WinSock events).
     */

    for (infoPtr = tsdPtr->firstFilePtr; infoPtr != NULL;
	    infoPtr = infoPtr->nextPtr) {
	if (infoPtr->watchMask && !TEST_FLAG(infoPtr->flags, FILE_PENDING)) {
	    SET_FLAG(infoPtr->flags, FILE_PENDING);
	    evPtr = (FileEvent *)Tcl_Alloc(sizeof(FileEvent));
	    evPtr->header.proc = FileEventProc;
	    evPtr->infoPtr = infoPtr;
	    Tcl_QueueEvent((Tcl_Event *) evPtr, TCL_QUEUE_TAIL);
	}
    }
}

/*
 *----------------------------------------------------------------------
 *
 * FileEventProc --
 *
 *	This function is invoked by Tcl_ServiceEvent when a file event reaches
 *	the front of the event queue. This function invokes Tcl_NotifyChannel
 *	on the file.
 *
 * Results:
 *	Returns 1 if the event was handled, meaning it should be removed from
 *	the queue. Returns 0 if the event was not handled, meaning it should
 *	stay on the queue. The only time the event isn't handled is if the
 *	TCL_FILE_EVENTS flag bit isn't set.
 *
 * Side effects:
 *	Whatever the notifier callback does.
 *
 *----------------------------------------------------------------------
 */

static int
FileEventProc(
    Tcl_Event *evPtr,		/* Event to service. */
    int flags)			/* Flags that indicate what events to handle,
				 * such as TCL_FILE_EVENTS. */
{
    FileEvent *fileEvPtr = (FileEvent *)evPtr;
    FileInfo *infoPtr;
    ThreadSpecificData *tsdPtr = TCL_TSD_INIT(&dataKey);

    if (!TEST_FLAG(flags, TCL_FILE_EVENTS)) {
	return 0;
    }

    /*
     * Search through the list of watched files for the one whose handle
     * matches the event. We do this rather than simply dereferencing the
     * handle in the event so that files can be deleted while the event is in
     * the queue.
     */

    for (infoPtr = tsdPtr->firstFilePtr; infoPtr != NULL;
	    infoPtr = infoPtr->nextPtr) {
	if (fileEvPtr->infoPtr == infoPtr) {
	    CLEAR_FLAG(infoPtr->flags, FILE_PENDING);
	    Tcl_NotifyChannel(infoPtr->channel, infoPtr->watchMask);
	    break;
	}
    }
    return 1;
}

/*
 *----------------------------------------------------------------------
 *
 * FileBlockProc --
 *
 *	Set blocking or non-blocking mode on channel.
 *
 * Results:
 *	0 if successful, errno when failed.
 *
 * Side effects:
 *	Sets the device into blocking or non-blocking mode.
 *
 *----------------------------------------------------------------------
 */

static int
FileBlockProc(
    void *instanceData,		/* Instance data for channel. */
    int mode)			/* TCL_MODE_BLOCKING or
				 * TCL_MODE_NONBLOCKING. */
{
    FileInfo *infoPtr = (FileInfo *)instanceData;

    /*
     * Files on Windows can not be switched between blocking and nonblocking,
     * hence we have to emulate the behavior. This is done in the input
     * function by checking against a bit in the state. We set or unset the
     * bit here to cause the input function to emulate the correct behavior.
     */

    if (mode == TCL_MODE_NONBLOCKING) {
	SET_FLAG(infoPtr->flags, FILE_ASYNC);
    } else {
	CLEAR_FLAG(infoPtr->flags, FILE_ASYNC);
    }
    return 0;
}

/*
 *----------------------------------------------------------------------
 *
 * FileCloseProc --
 *
 *	Closes the IO channel.
 *
 * Results:
 *	0 if successful, the value of errno if failed.
 *
 * Side effects:
 *	Closes the physical channel
 *
 *----------------------------------------------------------------------
 */

static int
FileCloseProc(
    void *instanceData,		/* Pointer to FileInfo structure. */
    TCL_UNUSED(Tcl_Interp *),
    int flags)
{
    FileInfo *fileInfoPtr = (FileInfo *)instanceData;
    FileInfo *infoPtr;
    ThreadSpecificData *tsdPtr;
    int errorCode = 0;

    if ((flags & (TCL_CLOSE_READ | TCL_CLOSE_WRITE)) != 0) {
	return EINVAL;
    }

    /*
     * Remove the file from the watch list.
     */

    FileWatchProc(instanceData, 0);

    /*
     * Don't close the Win32 handle if the handle is a standard channel during
     * the thread exit process. Otherwise, one thread may kill the stdio of
     * another.
     */

    if (!TclInThreadExit()
	    || ((GetStdHandle(STD_INPUT_HANDLE) != fileInfoPtr->handle)
	    &&  (GetStdHandle(STD_OUTPUT_HANDLE) != fileInfoPtr->handle)
	    &&  (GetStdHandle(STD_ERROR_HANDLE) != fileInfoPtr->handle))) {
	if (CloseHandle(fileInfoPtr->handle) == FALSE) {
	    Tcl_WinConvertError(GetLastError());
	    errorCode = errno;
	}
    }

    /*
     * See if this FileInfo* is still on the thread local list.
     */

    tsdPtr = TCL_TSD_INIT(&dataKey);
    for (infoPtr = tsdPtr->firstFilePtr; infoPtr != NULL;
	    infoPtr = infoPtr->nextPtr) {
	if (infoPtr == fileInfoPtr) {
	    /*
	     * This channel exists on the thread local list. It should have
	     * been removed by an earlier Threadaction call, but do that now
	     * since just deallocating fileInfoPtr would leave an deallocated
	     * pointer on the thread local list.
	     */

	    FileThreadActionProc(fileInfoPtr, TCL_CHANNEL_THREAD_REMOVE);
	    break;
	}
    }
    Tcl_Free(fileInfoPtr);
    return errorCode;
}

/*
 *----------------------------------------------------------------------
 *
 * FileWideSeekProc --
 *
 *	Seeks on a file-based channel. Returns the new position.
 *
 * Results:
 *	-1 if failed, the new position if successful. If failed, it also sets
 *	*errorCodePtr to the error code.
 *
 * Side effects:
 *	Moves the location at which the channel will be accessed in future
 *	operations.
 *
 *----------------------------------------------------------------------
 */

static long long
FileWideSeekProc(
    void *instanceData,		/* File state. */
    long long offset,		/* Offset to seek to. */
    int mode,			/* Relative to where should we seek? */
    int *errorCodePtr)		/* To store error code. */
{
    FileInfo *infoPtr = (FileInfo *)instanceData;
    DWORD moveMethod;
    LONG newPos, newPosHigh;

    *errorCodePtr = 0;
    if (mode == SEEK_SET) {
	moveMethod = FILE_BEGIN;
    } else if (mode == SEEK_CUR) {
	moveMethod = FILE_CURRENT;
    } else {
	moveMethod = FILE_END;
    }

    newPosHigh = (LONG)(offset >> 32);
    newPos = SetFilePointer(infoPtr->handle, (LONG)offset,
	    &newPosHigh, moveMethod);
    if (newPos == (LONG) INVALID_SET_FILE_POINTER) {
	DWORD winError = GetLastError();

	if (winError != NO_ERROR) {
	    Tcl_WinConvertError(winError);
	    *errorCodePtr = errno;
	    return -1;
	}
    }
    return (((long long)((unsigned)newPos))
	    | ((long long)newPosHigh << 32));
}

/*
 *----------------------------------------------------------------------
 *
 * FileTruncateProc --
 *
 *	Truncates a file-based channel. Returns the error code.
 *
 * Results:
 *	0 if successful, POSIX-y error code if it failed.
 *
 * Side effects:
 *	Truncates the file, may move file pointers too.
 *
 *----------------------------------------------------------------------
 */

static int
FileTruncateProc(
    void *instanceData,		/* File state. */
    long long length)		/* Length to truncate at. */
{
    FileInfo *infoPtr = (FileInfo *)instanceData;
    LONG newPos, newPosHigh, oldPos, oldPosHigh;

    /*
     * Save where we were...
     */

    oldPosHigh = 0;
    oldPos = SetFilePointer(infoPtr->handle, 0, &oldPosHigh, FILE_CURRENT);
    if (oldPos == (LONG) INVALID_SET_FILE_POINTER) {
	DWORD winError = GetLastError();

	if (winError != NO_ERROR) {
	    Tcl_WinConvertError(winError);
	    return errno;
	}
    }

    /*
     * Move to where we want to truncate
     */

    newPosHigh = (LONG)(length >> 32);
    newPos = SetFilePointer(infoPtr->handle, (LONG)length,
	    &newPosHigh, FILE_BEGIN);
    if (newPos == (LONG) INVALID_SET_FILE_POINTER) {
	DWORD winError = GetLastError();

	if (winError != NO_ERROR) {
	    Tcl_WinConvertError(winError);
	    return errno;
	}
    }

    /*
     * Perform the truncation (unlike POSIX ftruncate(), we needed to move to
     * the location to truncate at first).
     */

    if (!SetEndOfFile(infoPtr->handle)) {
	Tcl_WinConvertError(GetLastError());
	return errno;
    }

    /*
     * Move back. If this last step fails, we don't care; it's just a "best
     * effort" attempt to restore our file pointer to where it was.
     */

    SetFilePointer(infoPtr->handle, oldPos, &oldPosHigh, FILE_BEGIN);
    return 0;
}

/*
 *----------------------------------------------------------------------
 *
 * FileInputProc --
 *
 *	Reads input from the IO channel into the buffer given. Returns count
 *	of how many bytes were actually read, and an error indication.
 *
 * Results:
 *	A count of how many bytes were read is returned and an error
 *	indication is returned in an output argument.
 *
 * Side effects:
 *	Reads input from the actual channel.
 *
 *----------------------------------------------------------------------
 */

static int
FileInputProc(
    void *instanceData,		/* File state. */
    char *buf,			/* Where to store data read. */
    int bufSize,		/* Num bytes available in buffer. */
    int *errorCode)		/* Where to store error code. */
{
    FileInfo *infoPtr = (FileInfo *)instanceData;
    DWORD bytesRead;

    *errorCode = 0;

    /*
     * TODO: This comment appears to be out of date. We *do* have a console
     * driver, over in tclWinConsole.c. After some Windows developer confirms,
     * this comment should be revised.
     *
     * Note that we will block on reads from a console buffer until a full
     * line has been entered. The only way I know of to get around this is to
     * write a console driver. We should probably do this at some point, but
     * for now, we just block. The same problem exists for files being read
     * over the network.
     */

    if (ReadFile(infoPtr->handle, (LPVOID) buf, (DWORD) bufSize, &bytesRead,
	    (LPOVERLAPPED) NULL) != FALSE) {
	return (int)bytesRead;
    }

    Tcl_WinConvertError(GetLastError());
    *errorCode = errno;
    if (errno == EPIPE) {
	return 0;
    }
    return -1;
}

/*
 *----------------------------------------------------------------------
 *
 * FileOutputProc --
 *
 *	Writes the given output on the IO channel. Returns count of how many
 *	characters were actually written, and an error indication.
 *
 * Results:
 *	A count of how many characters were written is returned and an error
 *	indication is returned in an output argument.
 *
 * Side effects:
 *	Writes output on the actual channel.
 *
 *----------------------------------------------------------------------
 */

static int
FileOutputProc(
    void *instanceData,		/* File state. */
    const char *buf,		/* The data buffer. */
    int toWrite,		/* How many bytes to write? */
    int *errorCode)		/* Where to store error code. */
{
    FileInfo *infoPtr = (FileInfo *)instanceData;
    DWORD bytesWritten;

    *errorCode = 0;

    /*
     * If we are writing to a file that was opened with O_APPEND, we need to
     * seek to the end of the file before writing the current buffer.
     */

    if (TEST_FLAG(infoPtr->flags, FILE_APPEND)) {
	SetFilePointer(infoPtr->handle, 0, NULL, FILE_END);
    }

    if (WriteFile(infoPtr->handle, (LPVOID) buf, (DWORD) toWrite,
	    &bytesWritten, (LPOVERLAPPED) NULL) == FALSE) {
	Tcl_WinConvertError(GetLastError());
	*errorCode = errno;
	return -1;
    }
    infoPtr->dirty = 1;
    return (int)bytesWritten;
}

/*
 *----------------------------------------------------------------------
 *
 * FileWatchProc --
 *
 *	Called by the notifier to set up to watch for events on this channel.
 *
 * Results:
 *	None.
 *
 * Side effects:
 *	None.
 *
 *----------------------------------------------------------------------
 */

static void
FileWatchProc(
    void *instanceData,		/* File state. */
    int mask)			/* What events to watch for; OR-ed combination
				 * of TCL_READABLE, TCL_WRITABLE and
				 * TCL_EXCEPTION. */
{
    FileInfo *infoPtr = (FileInfo *)instanceData;
    Tcl_Time blockTime = { 0, 0 };

    /*
     * Since the file is always ready for events, we set the block time to
     * zero so we will poll.
     */

    infoPtr->watchMask = mask & infoPtr->validMask;
    if (infoPtr->watchMask) {
	Tcl_SetMaxBlockTime(&blockTime);
    }
}

/*
 *----------------------------------------------------------------------
 *
 * FileGetHandleProc --
 *
 *	Called from Tcl_GetChannelHandle to retrieve OS handles from a file
 *	based channel.
 *
 * Results:
 *	Returns TCL_OK with the fd in handlePtr, or TCL_ERROR if there is no
 *	handle for the specified direction.
 *
 * Side effects:
 *	None.
 *
 *----------------------------------------------------------------------
 */

static int
FileGetHandleProc(
    void *instanceData,		/* The file state. */
    int direction,		/* TCL_READABLE or TCL_WRITABLE */
    void **handlePtr)		/* Where to store the handle.  */
{
    FileInfo *infoPtr = (FileInfo *)instanceData;

    if (!TEST_FLAG(direction, infoPtr->validMask)) {
	return TCL_ERROR;
    }

    *handlePtr = (void *)infoPtr->handle;
    return TCL_OK;
}

/*
 *----------------------------------------------------------------------
 *
 * FileGetOptionProc --
 *
 *	Gets an option associated with an open file. If the optionName arg is
 *	non-NULL, retrieves the value of that option. If the optionName arg is
 *	NULL, retrieves a list of alternating option names and values for the
 *	given channel.
 *
 * Results:
 *	A standard Tcl result. Also sets the supplied DString to the string
 *	value of the option(s) returned.  Sets error message if needed
 *	(by calling Tcl_BadChannelOption).
 *
 *----------------------------------------------------------------------
 */

static inline ULONGLONG
CombineDwords(
    DWORD hi,
    DWORD lo)
{
    ULARGE_INTEGER converter;

    converter.LowPart = lo;
    converter.HighPart = hi;
    return converter.QuadPart;
}

static inline time_t
ToCTime(
    FILETIME fileTime)		/* UTC time */
{
    LARGE_INTEGER convertedTime;

    convertedTime.LowPart = fileTime.dwLowDateTime;
    convertedTime.HighPart = (LONG) fileTime.dwHighDateTime;

    return (time_t) ((convertedTime.QuadPart -
	    (long long) POSIX_EPOCH_AS_FILETIME) / (long long) 10000000);
}

static Tcl_Obj *
StatOpenFile(
    FileInfo *infoPtr)
{
    DWORD attr;
    int dev, nlink = 1;
    unsigned short mode;
    unsigned long long size, inode;
    long long atime, ctime, mtime;
    BY_HANDLE_FILE_INFORMATION data;
    Tcl_Obj *dictObj;

    if (GetFileInformationByHandle(infoPtr->handle, &data) != TRUE) {
	Tcl_SetErrno(ENOENT);
	return NULL;
    }

    atime = ToCTime(data.ftLastAccessTime);
    mtime = ToCTime(data.ftLastWriteTime);
    ctime = ToCTime(data.ftCreationTime);
    attr = data.dwFileAttributes;
    size = CombineDwords(data.nFileSizeHigh, data.nFileSizeLow);
    nlink = data.nNumberOfLinks;

    /*
     * Unfortunately our stat definition's inode field (unsigned short) will
     * throw away most of the precision we have here, which means we can't
     * rely on inode as a unique identifier of a file. We'd really like to do
     * something like how we handle 'st_size'.
     */

    inode = CombineDwords(data.nFileIndexHigh, data.nFileIndexLow);

    dev = data.dwVolumeSerialNumber;

    /*
     * Note that this code has no idea whether the file can be executed.
     */

    mode = (attr & FILE_ATTRIBUTE_DIRECTORY) ? S_IFDIR|S_IEXEC : S_IFREG;
    mode |= (attr & FILE_ATTRIBUTE_READONLY) ? S_IREAD : S_IREAD|S_IWRITE;
    mode |= (mode & (S_IREAD|S_IWRITE|S_IEXEC)) >> 3;
    mode |= (mode & (S_IREAD|S_IWRITE|S_IEXEC)) >> 6;

    /*
     * We don't construct a Tcl_StatBuf; we're using the info immediately.
     */

    TclNewObj(dictObj);
<<<<<<< HEAD
#define STORE_ELEM(name, value) \
	StoreElementInDict(dictObj, name, value)
=======
#define STORE_ELEM(name, value) TclDictPut(NULL, dictObj, name, value)
>>>>>>> ee407b9b

    STORE_ELEM("dev",      Tcl_NewWideIntObj((long) dev));
    STORE_ELEM("ino",      Tcl_NewWideIntObj((long long) inode));
    STORE_ELEM("nlink",    Tcl_NewIntObj(nlink));
    STORE_ELEM("uid",      Tcl_NewIntObj(0));
    STORE_ELEM("gid",      Tcl_NewIntObj(0));
    STORE_ELEM("size",     Tcl_NewWideIntObj((long long) size));
    STORE_ELEM("atime",    Tcl_NewWideIntObj(atime));
    STORE_ELEM("mtime",    Tcl_NewWideIntObj(mtime));
    STORE_ELEM("ctime",    Tcl_NewWideIntObj(ctime));
    STORE_ELEM("mode",     Tcl_NewWideIntObj(mode));

    /*
     * Windows only has files and directories, as far as we're concerned.
     * Anything else and we definitely couldn't have got here anyway.
     */
    if (attr & FILE_ATTRIBUTE_DIRECTORY) {
	STORE_ELEM("type", Tcl_NewStringObj("directory", TCL_INDEX_NONE));
    } else {
	STORE_ELEM("type", Tcl_NewStringObj("file", TCL_INDEX_NONE));
    }
#undef STORE_ELEM

    return dictObj;
}

static int
FileGetOptionProc(
    void *instanceData,		/* The file state. */
    Tcl_Interp *interp,		/* For error reporting. */
    const char *optionName,	/* What option to read, or NULL for all. */
    Tcl_DString *dsPtr)		/* Where to write the value read. */
{
    FileInfo *infoPtr = (FileInfo *)instanceData;
    int valid = 0;		/* Flag if valid option parsed. */
    int len;

    if (optionName == NULL) {
	len = 0;
	valid = 1;
    } else {
	len = strlen(optionName);
    }

    /*
     * Get option -stat
     * Option is readonly and returned by [fconfigure chan -stat] but not
     * returned by [fconfigure chan] without explicit option name.
     */

    if ((len > 1) && (strncmp(optionName, "-stat", len) == 0)) {
	Tcl_Obj *dictObj = StatOpenFile(infoPtr);
	const char *dictContents;
	Tcl_Size dictLength;

	if (dictObj == NULL) {
	    Tcl_SetObjResult(interp, Tcl_ObjPrintf(
		    "couldn't read file channel status: %s",
		    Tcl_PosixError(interp)));
	    return TCL_ERROR;
	}

	/*
	 * Transfer dictionary to the DString. Note that we don't do this as
	 * an element as this is an option that can't be retrieved with a
	 * general probe.
	 */

	dictContents = Tcl_GetStringFromObj(dictObj, &dictLength);
	Tcl_DStringAppend(dsPtr, dictContents, dictLength);
	Tcl_DecrRefCount(dictObj);
	return TCL_OK;
    }

    if (valid) {
	return TCL_OK;
    }
    return Tcl_BadChannelOption(interp, optionName,
		"stat");
}

/*
 *----------------------------------------------------------------------
 *
 * TclpOpenFileChannel --
 *
 *	Open an File based channel on Unix systems.
 *
 * Results:
 *	The new channel or NULL. If NULL, the output argument errorCodePtr is
 *	set to a POSIX error.
 *
 * Side effects:
 *	May open the channel and may cause creation of a file on the file
 *	system.
 *
 *----------------------------------------------------------------------
 */

Tcl_Channel
TclpOpenFileChannel(
    Tcl_Interp *interp,		/* Interpreter for error reporting; can be
				 * NULL. */
    Tcl_Obj *pathPtr,		/* Name of file to open. */
    int mode,			/* POSIX mode. */
    int permissions)		/* If the open involves creating a file, with
				 * what modes to create it? */
{
    Tcl_Channel channel = 0;
    int channelPermissions = 0;
    DWORD accessMode = 0, createMode, shareMode, flags;
    const WCHAR *nativeName;
    HANDLE handle;
    char channelName[16 + TCL_INTEGER_SPACE];
    TclFile readFile = NULL, writeFile = NULL;

    nativeName = (const WCHAR *)Tcl_FSGetNativePath(pathPtr);
    if (nativeName == NULL) {
	if (interp) {
	    Tcl_SetObjResult(interp, Tcl_ObjPrintf(
		    "couldn't open \"%s\": filename is invalid on this platform",
		    TclGetString(pathPtr)));
	}
	return NULL;
    }

    switch (mode & O_ACCMODE) {
    case O_RDONLY:
	accessMode = GENERIC_READ;
	channelPermissions = TCL_READABLE;
	break;
    case O_WRONLY:
	accessMode = GENERIC_WRITE;
	channelPermissions = TCL_WRITABLE;
	break;
    case O_RDWR:
	accessMode = (GENERIC_READ | GENERIC_WRITE);
	channelPermissions = (TCL_READABLE | TCL_WRITABLE);
	break;
    default:
	Tcl_Panic("TclpOpenFileChannel: invalid mode value");
	break;
    }

    /*
     * Map the creation flags to the NT create mode.
     */

    switch (mode & (O_CREAT | O_EXCL | O_TRUNC)) {
    case (O_CREAT | O_EXCL):
    case (O_CREAT | O_EXCL | O_TRUNC):
	createMode = CREATE_NEW;
	break;
    case (O_CREAT | O_TRUNC):
	createMode = CREATE_ALWAYS;
	break;
    case O_CREAT:
	createMode = OPEN_ALWAYS;
	break;
    case O_TRUNC:
    case (O_TRUNC | O_EXCL):
	createMode = TRUNCATE_EXISTING;
	break;
    default:
	createMode = OPEN_EXISTING;
	break;
    }

    /*
     * [2413550] Avoid double-open of serial ports on Windows.  Special
     * handling for Windows serial ports by a "name-hint" to directly open it
     * with the OVERLAPPED flag set.
     */

    if (NativeIsComPort(nativeName)) {
	handle = TclWinSerialOpen(INVALID_HANDLE_VALUE, nativeName, accessMode);
	if (handle == INVALID_HANDLE_VALUE) {
	    Tcl_WinConvertError(GetLastError());
	    if (interp) {
		Tcl_SetObjResult(interp, Tcl_ObjPrintf(
			"couldn't open serial \"%s\": %s",
			TclGetString(pathPtr), Tcl_PosixError(interp)));
	    }
	    return NULL;
	}

	/*
	 * For natively-named Windows serial ports we are done.
	 */

	channel = TclWinOpenSerialChannel(handle, channelName,
		channelPermissions);

	return channel;
    }

    /*
     * If the file is being created, get the file attributes from the
     * permissions argument, else use the existing file attributes.
     */

    if (TEST_FLAG(mode, O_CREAT)) {
	if (TEST_FLAG(permissions, S_IWRITE)) {
	    flags = FILE_ATTRIBUTE_NORMAL;
	} else {
	    flags = FILE_ATTRIBUTE_READONLY;
	}
    } else {
	flags = GetFileAttributesW(nativeName);
	if (flags == 0xFFFFFFFF) {
	    flags = 0;
	}
    }

    /*
     * Set up the file sharing mode.  We want to allow simultaneous access.
     */

    shareMode = FILE_SHARE_READ | FILE_SHARE_WRITE;

    /*
     * Now we get to create the file.
     */

    handle = CreateFileW(nativeName, accessMode, shareMode,
	    NULL, createMode, flags, (HANDLE) NULL);

    if (handle == INVALID_HANDLE_VALUE) {
	DWORD err = GetLastError();

	if ((err & 0xFFFFL) == ERROR_OPEN_FAILED) {
	    err = TEST_FLAG(mode, O_CREAT) ? ERROR_FILE_EXISTS
		    : ERROR_FILE_NOT_FOUND;
	}
	Tcl_WinConvertError(err);
	if (interp) {
	    Tcl_SetObjResult(interp, Tcl_ObjPrintf(
		    "couldn't open \"%s\": %s",
		    TclGetString(pathPtr), Tcl_PosixError(interp)));
	}
	return NULL;
    }

    channel = NULL;

    switch (FileGetType(handle)) {
    case FILE_TYPE_SERIAL:
	/*
	 * Natively named serial ports "com1-9", "\\\\.\\comXX" are already
	 * done with the code above.  Here we handle all other serial port
	 * names.
	 *
	 * Reopen channel for OVERLAPPED operation. Normally this shouldn't
	 * fail, because the channel exists.
	 */

	handle = TclWinSerialOpen(handle, nativeName, accessMode);
	if (handle == INVALID_HANDLE_VALUE) {
	    Tcl_WinConvertError(GetLastError());
	    if (interp) {
		Tcl_SetObjResult(interp, Tcl_ObjPrintf(
			"couldn't reopen serial \"%s\": %s",
			TclGetString(pathPtr), Tcl_PosixError(interp)));
	    }
	    return NULL;
	}
	channel = TclWinOpenSerialChannel(handle, channelName,
		channelPermissions);
	break;
    case FILE_TYPE_CONSOLE:
	channel = TclWinOpenConsoleChannel(handle, channelName,
		channelPermissions);
	break;
    case FILE_TYPE_PIPE:
	if (TEST_FLAG(channelPermissions, TCL_READABLE)) {
	    readFile = TclWinMakeFile(handle);
	}
	if (TEST_FLAG(channelPermissions, TCL_WRITABLE)) {
	    writeFile = TclWinMakeFile(handle);
	}
	channel = TclpCreateCommandChannel(readFile, writeFile, NULL, 0, NULL);
	break;
    case FILE_TYPE_CHAR:
    case FILE_TYPE_DISK:
    case FILE_TYPE_UNKNOWN:
	channel = OpenFileChannel(handle, channelName,
		channelPermissions,
		TEST_FLAG(mode, O_APPEND) ? FILE_APPEND : 0);
	break;

    default:
	/*
	 * The handle is of an unknown type, probably /dev/nul equivalent or
	 * possibly a closed handle.
	 */

	channel = NULL;
	Tcl_SetObjResult(interp, Tcl_ObjPrintf(
		"couldn't open \"%s\": bad file type",
		TclGetString(pathPtr)));
	Tcl_SetErrorCode(interp, "TCL", "VALUE", "CHANNEL", "BAD_TYPE",
		(char *)NULL);
	break;
    }

    return channel;
}

/*
 *----------------------------------------------------------------------
 *
 * Tcl_MakeFileChannel --
 *
 *	Creates a Tcl_Channel from an existing platform specific file handle.
 *
 * Results:
 *	The Tcl_Channel created around the preexisting file.
 *
 * Side effects:
 *	None.
 *
 *----------------------------------------------------------------------
 */

Tcl_Channel
Tcl_MakeFileChannel(
    void *rawHandle,		/* OS level handle */
    int mode)			/* OR'ed combination of TCL_READABLE and
				 * TCL_WRITABLE to indicate file mode. */
{
#if defined(HAVE_NO_SEH) && !defined(_WIN64) && !defined(__clang__)
    TCLEXCEPTION_REGISTRATION registration;
#endif
    char channelName[16 + TCL_INTEGER_SPACE];
    Tcl_Channel channel = NULL;
    HANDLE handle = (HANDLE) rawHandle;
    HANDLE dupedHandle;
    TclFile readFile = NULL, writeFile = NULL;
    BOOL result;

    if ((mode & (TCL_READABLE|TCL_WRITABLE)) == 0) {
	return NULL;
    }

    switch (FileGetType(handle)) {
    case FILE_TYPE_SERIAL:
	channel = TclWinOpenSerialChannel(handle, channelName, mode);
	break;
    case FILE_TYPE_CONSOLE:
	channel = TclWinOpenConsoleChannel(handle, channelName, mode);
	break;
    case FILE_TYPE_PIPE:
	if (TEST_FLAG(mode, TCL_READABLE)) {
	    readFile = TclWinMakeFile(handle);
	}
	if (TEST_FLAG(mode, TCL_WRITABLE)) {
	    writeFile = TclWinMakeFile(handle);
	}
	channel = TclpCreateCommandChannel(readFile, writeFile, NULL, 0, NULL);
	break;

    case FILE_TYPE_DISK:
    case FILE_TYPE_CHAR:
	channel = OpenFileChannel(handle, channelName, mode, 0);
	break;

    case FILE_TYPE_UNKNOWN:
    default:
	/*
	 * The handle is of an unknown type. Test the validity of this OS
	 * handle by duplicating it, then closing the dupe. The Win32 API
	 * doesn't provide an IsValidHandle() function, so we have to emulate
	 * it here. This test will not work on a console handle reliably,
	 * which is why we can't test every handle that comes into this
	 * function in this way.
	 */

	result = DuplicateHandle(GetCurrentProcess(), handle,
		GetCurrentProcess(), &dupedHandle, 0, FALSE,
		DUPLICATE_SAME_ACCESS);

	if (result == 0) {
	    /*
	     * Unable to make a duplicate. It's definitely invalid at this
	     * point.
	     */

	    return NULL;
	}

	/*
	 * Use structured exception handling (Win32 SEH) to protect the close
	 * of this duped handle which might throw EXCEPTION_INVALID_HANDLE.
	 */

	result = 0;
#if defined(HAVE_NO_SEH) && !defined(_WIN64) && !defined(__clang__)
	/*
	 * Don't have SEH available, do things the hard way. Note that this
	 * needs to be one block of asm, to avoid stack imbalance; also, it is
	 * illegal for one asm block to contain a jump to another.
	 */

	__asm__ __volatile__ (

	    /*
	     * Pick up parameters before messing with the stack
	     */

	    "movl       %[dupedHandle], %%ebx"          "\n\t"

	    /*
	     * Construct an TCLEXCEPTION_REGISTRATION to protect the call to
	     * CloseHandle.
	     */

	    "leal       %[registration], %%edx"         "\n\t"
	    "movl       %%fs:0,         %%eax"          "\n\t"
	    "movl       %%eax,          0x0(%%edx)"     "\n\t" /* link */
	    "leal       1f,             %%eax"          "\n\t"
	    "movl       %%eax,          0x4(%%edx)"     "\n\t" /* handler */
	    "movl       %%ebp,          0x8(%%edx)"     "\n\t" /* ebp */
	    "movl       %%esp,          0xC(%%edx)"     "\n\t" /* esp */
	    "movl       $0,             0x10(%%edx)"    "\n\t" /* status */

	    /*
	     * Link the TCLEXCEPTION_REGISTRATION on the chain.
	     */

	    "movl       %%edx,          %%fs:0"         "\n\t"

	    /*
	     * Call CloseHandle(dupedHandle).
	     */

	    "pushl      %%ebx"                          "\n\t"
	    "call       _CloseHandle@4"                 "\n\t"

	    /*
	     * Come here on normal exit. Recover the TCLEXCEPTION_REGISTRATION
	     * and put a TRUE status return into it.
	     */

	    "movl       %%fs:0,         %%edx"          "\n\t"
	    "movl	$1,		%%eax"		"\n\t"
	    "movl       %%eax,          0x10(%%edx)"    "\n\t"
	    "jmp        2f"                             "\n"

	    /*
	     * Come here on an exception. Recover the TCLEXCEPTION_REGISTRATION
	     */

	    "1:"                                        "\t"
	    "movl       %%fs:0,         %%edx"          "\n\t"
	    "movl       0x8(%%edx),     %%edx"          "\n\t"

	    /*
	     * Come here however we exited. Restore context from the
	     * TCLEXCEPTION_REGISTRATION in case the stack is unbalanced.
	     */

	    "2:"                                        "\t"
	    "movl       0xC(%%edx),     %%esp"          "\n\t"
	    "movl       0x8(%%edx),     %%ebp"          "\n\t"
	    "movl       0x0(%%edx),     %%eax"          "\n\t"
	    "movl       %%eax,          %%fs:0"         "\n\t"

	    :
	    /* No outputs */
	    :
	    [registration]  "m"     (registration),
	    [dupedHandle]   "m"	    (dupedHandle)
	    :
	    "%eax", "%ebx", "%ecx", "%edx", "%esi", "%edi", "memory"
	    );
	result = registration.status;
#else
#ifndef HAVE_NO_SEH
	__try {
#endif
	    CloseHandle(dupedHandle);
	    result = 1;
#ifndef HAVE_NO_SEH
	} __except (EXCEPTION_EXECUTE_HANDLER) {}
#endif
#endif
	if (result == FALSE) {
	    return NULL;
	}

	/*
	 * Fall through, the handle is valid.
	 *
	 * Create the undefined channel, anyways, because we know the handle
	 * is valid to something.
	 */

	channel = OpenFileChannel(handle, channelName, mode, 0);
    }

    return channel;
}

/*
 *----------------------------------------------------------------------
 *
 * TclpGetDefaultStdChannel --
 *
 *	Constructs a channel for the specified standard OS handle.
 *
 * Results:
 *	Returns the specified default standard channel, or NULL.
 *
 * Side effects:
 *	May cause the creation of a standard channel and the underlying file.
 *
 *----------------------------------------------------------------------
 */

Tcl_Channel
TclpGetDefaultStdChannel(
    int type)			/* One of TCL_STDIN, TCL_STDOUT, or
				 * TCL_STDERR. */
{
    Tcl_Channel channel;
    HANDLE handle;
    int mode = -1;
    const char *bufMode = NULL;
    DWORD handleId = (DWORD) -1;
				/* Standard handle to retrieve. */

    switch (type) {
    case TCL_STDIN:
	handleId = STD_INPUT_HANDLE;
	mode = TCL_READABLE;
	bufMode = "line";
	break;
    case TCL_STDOUT:
	handleId = STD_OUTPUT_HANDLE;
	mode = TCL_WRITABLE;
	bufMode = "line";
	break;
    case TCL_STDERR:
	handleId = STD_ERROR_HANDLE;
	mode = TCL_WRITABLE;
	bufMode = "none";
	break;
    default:
	Tcl_Panic("TclGetDefaultStdChannel: Unexpected channel type");
	break;
    }

    handle = GetStdHandle(handleId);

    /*
     * Note that we need to check for 0 because Windows may return 0 if this
     * is not a console mode application, even though this is not a valid
     * handle.
     */

    if ((handle == INVALID_HANDLE_VALUE) || (handle == 0)) {
	return (Tcl_Channel) NULL;
    }

    channel = Tcl_MakeFileChannel(handle, mode);

    if (channel == NULL) {
	return (Tcl_Channel) NULL;
    }

    /*
     * Set up the normal channel options for stdio handles.
     */

    if (Tcl_SetChannelOption(NULL, channel, "-translation", "auto")!=TCL_OK ||
	    Tcl_SetChannelOption(NULL, channel, "-buffering", bufMode)!=TCL_OK) {
	Tcl_CloseEx(NULL, channel, 0);
	return (Tcl_Channel) NULL;
    }
    return channel;
}

/*
 *----------------------------------------------------------------------
 *
 * OpenFileChannel --
 *
 *	Constructs a File channel for the specified standard OS handle. This
 *	is a helper function to break up the construction of channels into
 *	File, Console, or Serial.
 *
 * Results:
 *	Returns the new channel, or NULL.
 *
 * Side effects:
 *	May open the channel and may cause creation of a file on the file
 *	system.
 *
 *----------------------------------------------------------------------
 */

Tcl_Channel
OpenFileChannel(
    HANDLE handle,		/* Win32 HANDLE to swallow */
    char *channelName,		/* Buffer to receive channel name */
    int permissions,		/* OR'ed combination of TCL_READABLE,
				 * TCL_WRITABLE, or TCL_EXCEPTION, indicating
				 * which operations are valid on the file. */
    int appendMode)		/* OR'ed combination of bits indicating what
				 * additional configuration of the channel is
				 * present. */
{
    FileInfo *infoPtr;
    ThreadSpecificData *tsdPtr = FileInit();

    /*
     * See if a channel with this handle already exists.
     */

    for (infoPtr = tsdPtr->firstFilePtr; infoPtr != NULL;
	    infoPtr = infoPtr->nextPtr) {
	if (infoPtr->handle == (HANDLE) handle) {
	    return ((permissions & (TCL_READABLE|TCL_WRITABLE|TCL_EXCEPTION))==infoPtr->validMask)
		    ? infoPtr->channel : NULL;
	}
    }

    infoPtr = (FileInfo *)Tcl_Alloc(sizeof(FileInfo));

    /*
     * TIP #218. Removed the code inserting the new structure into the global
     * list. This is now handled in the thread action callbacks, and only
     * there.
     */

    infoPtr->nextPtr = NULL;
    infoPtr->validMask = permissions & (TCL_READABLE|TCL_WRITABLE|TCL_EXCEPTION);
    infoPtr->watchMask = 0;
    infoPtr->flags = appendMode;
    infoPtr->handle = handle;
    infoPtr->dirty = 0;
    TclWinGenerateChannelName(channelName, "file", infoPtr);
    infoPtr->channel = Tcl_CreateChannel(&fileChannelType, channelName,
	    infoPtr, permissions);

    /*
     * Files have default translation of AUTO and ^Z eof char, which means
     * that a ^Z will be accepted as EOF when reading.
     */

    Tcl_SetChannelOption(NULL, infoPtr->channel, "-translation", "auto");

    return infoPtr->channel;
}

/*
 *----------------------------------------------------------------------
 *
 * TclWinFlushDirtyChannels --
 *
 *	Flush all dirty channels to disk, so that requesting the size of any
 *	file returns the correct value.
 *
 * Results:
 *	None.
 *
 * Side effects:
 *	Information is actually written to disk now, rather than later. Don't
 *	call this too often, or there will be a performance hit (i.e. only
 *	call when we need to ask for the size of a file).
 *
 *----------------------------------------------------------------------
 */

void
TclWinFlushDirtyChannels(void)
{
    FileInfo *infoPtr;
    ThreadSpecificData *tsdPtr = FileInit();

    /*
     * Flush all channels which are dirty, i.e. may have data pending in the
     * OS.
     */

    for (infoPtr = tsdPtr->firstFilePtr; infoPtr != NULL;
	    infoPtr = infoPtr->nextPtr) {
	if (infoPtr->dirty) {
	    FlushFileBuffers(infoPtr->handle);
	    infoPtr->dirty = 0;
	}
    }
}

/*
 *----------------------------------------------------------------------
 *
 * FileThreadActionProc --
 *
 *	Insert or remove any thread local refs to this channel.
 *
 * Results:
 *	None.
 *
 * Side effects:
 *	Changes thread local list of valid channels.
 *
 *----------------------------------------------------------------------
 */

static void
FileThreadActionProc(
    void *instanceData,
    int action)
{
    ThreadSpecificData *tsdPtr = TCL_TSD_INIT(&dataKey);
    FileInfo *infoPtr = (FileInfo *)instanceData;

    if (action == TCL_CHANNEL_THREAD_INSERT) {
	infoPtr->nextPtr = tsdPtr->firstFilePtr;
	tsdPtr->firstFilePtr = infoPtr;
    } else {
	FileInfo **nextPtrPtr;
	int removed = 0;

	for (nextPtrPtr = &(tsdPtr->firstFilePtr); (*nextPtrPtr) != NULL;
		nextPtrPtr = &((*nextPtrPtr)->nextPtr)) {
	    if ((*nextPtrPtr) == infoPtr) {
		(*nextPtrPtr) = infoPtr->nextPtr;
		removed = 1;
		break;
	    }
	}

	/*
	 * This could happen if the channel was created in one thread and then
	 * moved to another without updating the thread local data in each
	 * thread.
	 */

	if (!removed) {
	    Tcl_Panic("file info ptr not on thread channel list");
	}
    }
}

/*
 *----------------------------------------------------------------------
 *
 * FileGetType --
 *
 *	Given a file handle, return its type
 *
 * Results:
 *	None.
 *
 * Side effects:
 *	None.
 *
 *----------------------------------------------------------------------
 */

DWORD
FileGetType(
    HANDLE handle)		/* Opened file handle */
{
    DWORD type;

    type = GetFileType(handle);

    /*
     * If the file is a character device, we need to try to figure out whether
     * it is a serial port, a console, or something else. We test for the
     * console case first because this is more common.
     */

    if ((type == FILE_TYPE_CHAR)
	    || ((type == FILE_TYPE_UNKNOWN) && !GetLastError())) {
	DWORD consoleParams;

	if (GetConsoleMode(handle, &consoleParams)) {
	    type = FILE_TYPE_CONSOLE;
	} else {
	    DCB dcb;

	    dcb.DCBlength = sizeof(DCB);
	    if (GetCommState(handle, &dcb)) {
		type = FILE_TYPE_SERIAL;
	    }
	}
    }

    return type;
}

/*
 *----------------------------------------------------------------------
 *
 * NativeIsComPort --
 *
 *	Determines if a path refers to a Windows serial port.  A simple and
 *	efficient solution is to use a "name hint" to detect COM ports by
 *	their filename instead of resorting to a syscall to detect serialness
 *	after the fact.
 *
 *	The following patterns cover common serial port names:
 *	    COM[1-9]
 *	    \\.\COM[0-9]+
 *
 * Results:
 *	1 = serial port, 0 = not.
 *
 *----------------------------------------------------------------------
 */

static int
NativeIsComPort(
    const WCHAR *nativePath)	/* Path of file to access, native encoding. */
{
    const WCHAR *p = (const WCHAR *) nativePath;
    size_t i, len = wcslen(p);

    /*
     * 1. Look for com[1-9]:?
     */

    if ((len == 4) && (_wcsnicmp(p, L"com", 3) == 0)) {
	/*
	 * The 4th character must be a digit 1..9
	 */

	if ((p[3] < '1') || (p[3] > '9')) {
	    return 0;
	}
	return 1;
    }

    /*
     * 2. Look for \\.\com[0-9]+
     */

    if ((len >= 8) && (_wcsnicmp(p, L"\\\\.\\com", 7) == 0)) {
	/*
	 * Charaters 8..end must be a digits 0..9
	 */

	for (i=7; i<len; i++) {
	    if ((p[i] < '0') || (p[i] > '9')) {
		return 0;
	    }
	}
	return 1;
    }
    return 0;
}

/*
 * Local Variables:
 * mode: c
 * c-basic-offset: 4
 * fill-column: 78
 * End:
 */<|MERGE_RESOLUTION|>--- conflicted
+++ resolved
@@ -902,12 +902,7 @@
      */
 
     TclNewObj(dictObj);
-<<<<<<< HEAD
-#define STORE_ELEM(name, value) \
-	StoreElementInDict(dictObj, name, value)
-=======
 #define STORE_ELEM(name, value) TclDictPut(NULL, dictObj, name, value)
->>>>>>> ee407b9b
 
     STORE_ELEM("dev",      Tcl_NewWideIntObj((long) dev));
     STORE_ELEM("ino",      Tcl_NewWideIntObj((long long) inode));
