/*
 * tclWinInt.h --
 *
 *	Declarations of Windows-specific shared variables and procedures.
 *
 * Copyright (c) 1994-1996 Sun Microsystems, Inc.
 *
 * See the file "license.terms" for information on usage and redistribution
 * of this file, and for a DISCLAIMER OF ALL WARRANTIES.
 *
<<<<<<< HEAD
 * RCS: @(#) $Id: tclWinInt.h,v 1.37.2.1 2010/10/20 01:50:19 kennykb Exp $
=======
 * RCS: @(#) $Id: tclWinInt.h,v 1.38 2010/10/12 10:21:55 nijtmans Exp $
>>>>>>> cd34f84f
 */

#ifndef _TCLWININT
#define _TCLWININT

#include "tclInt.h"

/*
 * Some versions of Borland C have a define for the OSVERSIONINFO for
 * Win32s and for NT, but not for Windows 95.
 * Define VER_PLATFORM_WIN32_CE for those without newer headers.
 */

#ifndef VER_PLATFORM_WIN32_WINDOWS
#define VER_PLATFORM_WIN32_WINDOWS 1
#endif
#ifndef VER_PLATFORM_WIN32_CE
#define VER_PLATFORM_WIN32_CE 3
#endif

/*
 * The following structure keeps track of whether we are using the
 * multi-byte or the wide-character interfaces to the operating system.
 * System calls should be made through the following function table.
 */

typedef union {
    WIN32_FIND_DATAA a;
    WIN32_FIND_DATAW w;
} WIN32_FIND_DATAT;

typedef struct TclWinProcs {
    int useWide;
    BOOL (WINAPI *buildCommDCBProc)(const TCHAR *, LPDCB);
    TCHAR * (WINAPI *charLowerProc)(TCHAR *);
    BOOL (WINAPI *copyFileProc)(const TCHAR *, const TCHAR *, BOOL);
    BOOL (WINAPI *createDirectoryProc)(const TCHAR *, LPSECURITY_ATTRIBUTES);
    HANDLE (WINAPI *createFileProc)(const TCHAR *, DWORD, DWORD,
	    LPSECURITY_ATTRIBUTES, DWORD, DWORD, HANDLE);
    BOOL (WINAPI *createProcessProc)(const TCHAR *, TCHAR *,
	    LPSECURITY_ATTRIBUTES, LPSECURITY_ATTRIBUTES, BOOL, DWORD,
	    LPVOID, const TCHAR *, LPSTARTUPINFO, LPPROCESS_INFORMATION);
    BOOL (WINAPI *deleteFileProc)(const TCHAR *);
    HANDLE (WINAPI *findFirstFileProc)(const TCHAR *, WIN32_FIND_DATAT *);
    BOOL (WINAPI *findNextFileProc)(HANDLE, WIN32_FIND_DATAT *);
    BOOL (WINAPI *getComputerNameProc)(TCHAR *, LPDWORD);
    DWORD (WINAPI *getCurrentDirectoryProc)(DWORD, TCHAR *);
    DWORD (WINAPI *getFileAttributesProc)(const TCHAR *);
    DWORD (WINAPI *getFullPathNameProc)(const TCHAR *, DWORD, TCHAR *,
	    TCHAR **);
    DWORD (WINAPI *getShortPathNameProc)(const TCHAR *, TCHAR *, DWORD);
    UINT (WINAPI *getTempFileNameProc)(const TCHAR *, const TCHAR *, UINT,
	    TCHAR *);
    DWORD (WINAPI *getTempPathProc)(DWORD, TCHAR *);
    BOOL (WINAPI *getVolumeInformationProc)(const TCHAR *, TCHAR *, DWORD,
	    LPDWORD, LPDWORD, LPDWORD, TCHAR *, DWORD);
    HINSTANCE (WINAPI *loadLibraryExProc)(const TCHAR *, HANDLE, DWORD);
    BOOL (WINAPI *moveFileProc)(const TCHAR *, const TCHAR *);
    BOOL (WINAPI *removeDirectoryProc)(const TCHAR *);
    DWORD (WINAPI *searchPathProc)(const TCHAR *, const TCHAR *,
	    const TCHAR *, DWORD, TCHAR *, TCHAR **);
    BOOL (WINAPI *setCurrentDirectoryProc)(const TCHAR *);
    BOOL (WINAPI *setFileAttributesProc)(const TCHAR *, DWORD);
    /*
     * These two function pointers will only be set when
     * Tcl_FindExecutable is called.  If you don't ever call that
     * function, the application will crash whenever WinTcl tries to call
     * functions through these null pointers.  That is not a bug in Tcl
     * -- Tcl_FindExecutable is obligatory in recent Tcl releases.
     */
    BOOL (WINAPI *getFileAttributesExProc)(const TCHAR *,
	    GET_FILEEX_INFO_LEVELS, LPVOID);
    BOOL (WINAPI *createHardLinkProc)(const TCHAR *, const TCHAR *,
	    LPSECURITY_ATTRIBUTES);

    /* These two are also NULL at start; see comment above */
    HANDLE (WINAPI *findFirstFileExProc)(const TCHAR *, UINT,
	    LPVOID, UINT, LPVOID, DWORD);
    BOOL (WINAPI *getVolumeNameForVMPProc)(const TCHAR *, TCHAR *, DWORD);
    DWORD (WINAPI *getLongPathNameProc)(const TCHAR *, TCHAR *, DWORD);
    /*
     * These six are for the security sdk to get correct file
     * permissions on NT, 2000, XP, etc.  On 95,98,ME they are
     * always null.
     */
    BOOL (WINAPI *getFileSecurityProc)(LPCTSTR, SECURITY_INFORMATION,
	    PSECURITY_DESCRIPTOR, DWORD, LPDWORD);
    BOOL (WINAPI *impersonateSelfProc) (SECURITY_IMPERSONATION_LEVEL);
    BOOL (WINAPI *openThreadTokenProc) (HANDLE, DWORD, BOOL, PHANDLE);
    BOOL (WINAPI *revertToSelfProc) (void);
    void (WINAPI *mapGenericMaskProc) (PDWORD, PGENERIC_MAPPING);
    BOOL (WINAPI *accessCheckProc)(PSECURITY_DESCRIPTOR, HANDLE, DWORD,
		    PGENERIC_MAPPING, PPRIVILEGE_SET, LPDWORD, LPDWORD, LPBOOL);
    /*
     * Unicode console support. WriteConsole and ReadConsole
     */
    BOOL (WINAPI *readConsoleProc)(HANDLE, LPVOID, DWORD, LPDWORD, LPVOID);
    BOOL (WINAPI *writeConsoleProc)(HANDLE, const void *, DWORD, LPDWORD,
	    LPVOID);
    BOOL (WINAPI *getUserName)(LPTSTR, LPDWORD);
    const TCHAR *(*utf2tchar)(const char *, int, Tcl_DString *);
    const char *(*tchar2utf)(const TCHAR *, int, Tcl_DString *);
} TclWinProcs;

MODULE_SCOPE const TclWinProcs *const tclWinProcs;

/*
 * Declarations of functions that are not accessible by way of the
 * stubs table.
 */

MODULE_SCOPE char	TclWinDriveLetterForVolMountPoint(
			    const TCHAR *mountPoint);
MODULE_SCOPE void	TclWinEncodingsCleanup();
MODULE_SCOPE void	TclWinInit(HINSTANCE hInst);
MODULE_SCOPE TclFile	TclWinMakeFile(HANDLE handle);
MODULE_SCOPE Tcl_Channel TclWinOpenConsoleChannel(HANDLE handle,
			    char *channelName, int permissions);
MODULE_SCOPE Tcl_Channel TclWinOpenFileChannel(HANDLE handle, char *channelName,
			    int permissions, int appendMode);
MODULE_SCOPE Tcl_Channel TclWinOpenSerialChannel(HANDLE handle,
			    char *channelName, int permissions);
MODULE_SCOPE HANDLE	TclWinSerialReopen(HANDLE handle, const TCHAR *name,
			    DWORD access);
MODULE_SCOPE int	TclWinSymLinkCopyDirectory(const TCHAR *LinkOriginal,
			    const TCHAR *LinkCopy);
MODULE_SCOPE int	TclWinSymLinkDelete(const TCHAR *LinkOriginal,
			    int linkOnly);
#if defined(TCL_THREADS) && defined(USE_THREAD_ALLOC)
MODULE_SCOPE void	TclWinFreeAllocCache(void);
MODULE_SCOPE void	TclFreeAllocCache(void *);
MODULE_SCOPE Tcl_Mutex *TclpNewAllocMutex(void);
MODULE_SCOPE void *	TclpGetAllocCache(void);
MODULE_SCOPE void	TclpSetAllocCache(void *);
#endif /* TCL_THREADS */

/* Needed by tclWinFile.c and tclWinFCmd.c */
#ifndef FILE_ATTRIBUTE_REPARSE_POINT
#define FILE_ATTRIBUTE_REPARSE_POINT 0x00000400
#endif

#endif	/* _TCLWININT */<|MERGE_RESOLUTION|>--- conflicted
+++ resolved
@@ -8,11 +8,7 @@
  * See the file "license.terms" for information on usage and redistribution
  * of this file, and for a DISCLAIMER OF ALL WARRANTIES.
  *
-<<<<<<< HEAD
- * RCS: @(#) $Id: tclWinInt.h,v 1.37.2.1 2010/10/20 01:50:19 kennykb Exp $
-=======
  * RCS: @(#) $Id: tclWinInt.h,v 1.38 2010/10/12 10:21:55 nijtmans Exp $
->>>>>>> cd34f84f
  */
 
 #ifndef _TCLWININT
