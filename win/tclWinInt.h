/*
 * tclWinInt.h --
 *
 *	Declarations of Windows-specific shared variables and procedures.
 *
 * Copyright (c) 1994-1996 Sun Microsystems, Inc.
 *
 * See the file "license.terms" for information on usage and redistribution
 * of this file, and for a DISCLAIMER OF ALL WARRANTIES.
<<<<<<< HEAD
 *
 * RCS: @(#) $Id: tclWinInt.h,v 1.38 2010/10/12 10:21:55 nijtmans Exp $
=======
>>>>>>> 9ef2ab9b
 */

#ifndef _TCLWININT
#define _TCLWININT

#include "tclInt.h"

/*
 * Some versions of Borland C have a define for the OSVERSIONINFO for
 * Win32s and for NT, but not for Windows 95.
 * Define VER_PLATFORM_WIN32_CE for those without newer headers.
 */

#ifndef VER_PLATFORM_WIN32_WINDOWS
#define VER_PLATFORM_WIN32_WINDOWS 1
#endif
#ifndef VER_PLATFORM_WIN32_CE
#define VER_PLATFORM_WIN32_CE 3
#endif

/*
 * The following structure keeps track of whether we are using the
 * multi-byte or the wide-character interfaces to the operating system.
 * System calls should be made through the following function table.
 */

typedef union {
    WIN32_FIND_DATAA a;
    WIN32_FIND_DATAW w;
} WIN32_FIND_DATAT;

typedef struct TclWinProcs {
    int useWide;
    BOOL (WINAPI *buildCommDCBProc)(const TCHAR *, LPDCB);
    TCHAR * (WINAPI *charLowerProc)(TCHAR *);
    BOOL (WINAPI *copyFileProc)(const TCHAR *, const TCHAR *, BOOL);
    BOOL (WINAPI *createDirectoryProc)(const TCHAR *, LPSECURITY_ATTRIBUTES);
    HANDLE (WINAPI *createFileProc)(const TCHAR *, DWORD, DWORD,
	    LPSECURITY_ATTRIBUTES, DWORD, DWORD, HANDLE);
    BOOL (WINAPI *createProcessProc)(const TCHAR *, TCHAR *,
	    LPSECURITY_ATTRIBUTES, LPSECURITY_ATTRIBUTES, BOOL, DWORD,
	    LPVOID, const TCHAR *, LPSTARTUPINFO, LPPROCESS_INFORMATION);
    BOOL (WINAPI *deleteFileProc)(const TCHAR *);
    HANDLE (WINAPI *findFirstFileProc)(const TCHAR *, WIN32_FIND_DATAT *);
    BOOL (WINAPI *findNextFileProc)(HANDLE, WIN32_FIND_DATAT *);
    BOOL (WINAPI *getComputerNameProc)(TCHAR *, LPDWORD);
    DWORD (WINAPI *getCurrentDirectoryProc)(DWORD, TCHAR *);
    DWORD (WINAPI *getFileAttributesProc)(const TCHAR *);
    DWORD (WINAPI *getFullPathNameProc)(const TCHAR *, DWORD, TCHAR *,
	    TCHAR **);
    DWORD (WINAPI *getShortPathNameProc)(const TCHAR *, TCHAR *, DWORD);
    UINT (WINAPI *getTempFileNameProc)(const TCHAR *, const TCHAR *, UINT,
	    TCHAR *);
    DWORD (WINAPI *getTempPathProc)(DWORD, TCHAR *);
    BOOL (WINAPI *getVolumeInformationProc)(const TCHAR *, TCHAR *, DWORD,
	    LPDWORD, LPDWORD, LPDWORD, TCHAR *, DWORD);
    HINSTANCE (WINAPI *loadLibraryExProc)(const TCHAR *, HANDLE, DWORD);
    BOOL (WINAPI *moveFileProc)(const TCHAR *, const TCHAR *);
    BOOL (WINAPI *removeDirectoryProc)(const TCHAR *);
    DWORD (WINAPI *searchPathProc)(const TCHAR *, const TCHAR *,
	    const TCHAR *, DWORD, TCHAR *, TCHAR **);
    BOOL (WINAPI *setCurrentDirectoryProc)(const TCHAR *);
    BOOL (WINAPI *setFileAttributesProc)(const TCHAR *, DWORD);
    /*
     * These two function pointers will only be set when
     * Tcl_FindExecutable is called.  If you don't ever call that
     * function, the application will crash whenever WinTcl tries to call
     * functions through these null pointers.  That is not a bug in Tcl
     * -- Tcl_FindExecutable is obligatory in recent Tcl releases.
     */
    BOOL (WINAPI *getFileAttributesExProc)(const TCHAR *,
	    GET_FILEEX_INFO_LEVELS, LPVOID);
    BOOL (WINAPI *createHardLinkProc)(const TCHAR *, const TCHAR *,
	    LPSECURITY_ATTRIBUTES);

    /* These two are also NULL at start; see comment above */
    HANDLE (WINAPI *findFirstFileExProc)(const TCHAR *, UINT,
	    LPVOID, UINT, LPVOID, DWORD);
    BOOL (WINAPI *getVolumeNameForVMPProc)(const TCHAR *, TCHAR *, DWORD);
    DWORD (WINAPI *getLongPathNameProc)(const TCHAR *, TCHAR *, DWORD);
    /*
     * These six are for the security sdk to get correct file
     * permissions on NT, 2000, XP, etc.  On 95,98,ME they are
     * always null.
     */
    BOOL (WINAPI *getFileSecurityProc)(LPCTSTR, SECURITY_INFORMATION,
	    PSECURITY_DESCRIPTOR, DWORD, LPDWORD);
    BOOL (WINAPI *impersonateSelfProc) (SECURITY_IMPERSONATION_LEVEL);
    BOOL (WINAPI *openThreadTokenProc) (HANDLE, DWORD, BOOL, PHANDLE);
    BOOL (WINAPI *revertToSelfProc) (void);
    void (WINAPI *mapGenericMaskProc) (PDWORD, PGENERIC_MAPPING);
    BOOL (WINAPI *accessCheckProc)(PSECURITY_DESCRIPTOR, HANDLE, DWORD,
		    PGENERIC_MAPPING, PPRIVILEGE_SET, LPDWORD, LPDWORD, LPBOOL);
    /*
     * Unicode console support. WriteConsole and ReadConsole
     */
    BOOL (WINAPI *readConsoleProc)(HANDLE, LPVOID, DWORD, LPDWORD, LPVOID);
    BOOL (WINAPI *writeConsoleProc)(HANDLE, const void *, DWORD, LPDWORD,
	    LPVOID);
    BOOL (WINAPI *getUserName)(LPTSTR, LPDWORD);
    const TCHAR *(*utf2tchar)(const char *, int, Tcl_DString *);
    const char *(*tchar2utf)(const TCHAR *, int, Tcl_DString *);
} TclWinProcs;

MODULE_SCOPE const TclWinProcs *const tclWinProcs;

/*
 * Declarations of functions that are not accessible by way of the
 * stubs table.
 */

MODULE_SCOPE char	TclWinDriveLetterForVolMountPoint(
			    const TCHAR *mountPoint);
MODULE_SCOPE void	TclWinEncodingsCleanup();
MODULE_SCOPE void	TclWinInit(HINSTANCE hInst);
MODULE_SCOPE TclFile	TclWinMakeFile(HANDLE handle);
MODULE_SCOPE Tcl_Channel TclWinOpenConsoleChannel(HANDLE handle,
			    char *channelName, int permissions);
MODULE_SCOPE Tcl_Channel TclWinOpenFileChannel(HANDLE handle, char *channelName,
			    int permissions, int appendMode);
MODULE_SCOPE Tcl_Channel TclWinOpenSerialChannel(HANDLE handle,
			    char *channelName, int permissions);
MODULE_SCOPE HANDLE	TclWinSerialReopen(HANDLE handle, const TCHAR *name,
			    DWORD access);
MODULE_SCOPE int	TclWinSymLinkCopyDirectory(const TCHAR *LinkOriginal,
			    const TCHAR *LinkCopy);
MODULE_SCOPE int	TclWinSymLinkDelete(const TCHAR *LinkOriginal,
			    int linkOnly);
#if defined(TCL_THREADS) && defined(USE_THREAD_ALLOC)
MODULE_SCOPE void	TclWinFreeAllocCache(void);
MODULE_SCOPE void	TclFreeAllocCache(void *);
MODULE_SCOPE Tcl_Mutex *TclpNewAllocMutex(void);
MODULE_SCOPE void *	TclpGetAllocCache(void);
MODULE_SCOPE void	TclpSetAllocCache(void *);
#endif /* TCL_THREADS */

/* Needed by tclWinFile.c and tclWinFCmd.c */
#ifndef FILE_ATTRIBUTE_REPARSE_POINT
#define FILE_ATTRIBUTE_REPARSE_POINT 0x00000400
#endif

#endif	/* _TCLWININT */<|MERGE_RESOLUTION|>--- conflicted
+++ resolved
@@ -7,11 +7,6 @@
  *
  * See the file "license.terms" for information on usage and redistribution
  * of this file, and for a DISCLAIMER OF ALL WARRANTIES.
-<<<<<<< HEAD
- *
- * RCS: @(#) $Id: tclWinInt.h,v 1.38 2010/10/12 10:21:55 nijtmans Exp $
-=======
->>>>>>> 9ef2ab9b
  */
 
 #ifndef _TCLWININT
