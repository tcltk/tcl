--- conflicted
+++ resolved
@@ -32,19 +32,6 @@
 #endif
 
 /*
-<<<<<<< HEAD
- * Utility macros: STRINGIFY takes an argument and wraps it in "" (double
- * quotation marks), JOIN joins two arguments.
- */
-
-#ifndef STRINGIFY
-#  define STRINGIFY(x) STRINGIFY1(x)
-#  define STRINGIFY1(x) #x
-#endif
-
-/*
-=======
->>>>>>> 7475433f
  * Declarations of functions that are not accessible by way of the
  * stubs table.
  */
