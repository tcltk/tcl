/*
 * tclWinInt.h --
 *
 *	Declarations of Windows-specific shared variables and procedures.
 *
 * Copyright (c) 1994-1996 Sun Microsystems, Inc.
 *
 * See the file "license.terms" for information on usage and redistribution
 * of this file, and for a DISCLAIMER OF ALL WARRANTIES.
 */

#ifndef _TCLWININT
#define _TCLWININT

#include "tclInt.h"

#ifdef HAVE_NO_SEH
/*
 * Unlike Borland and Microsoft, we don't register exception handlers by
 * pushing registration records onto the runtime stack. Instead, we register
 * them by creating an TCLEXCEPTION_REGISTRATION within the activation record.
 */

typedef struct TCLEXCEPTION_REGISTRATION {
    struct TCLEXCEPTION_REGISTRATION *link;
    EXCEPTION_DISPOSITION (*handler)(
	    struct _EXCEPTION_RECORD*, void*, struct _CONTEXT*, void*);
    void *ebp;
    void *esp;
    int status;
} TCLEXCEPTION_REGISTRATION;
#endif

/*
<<<<<<< HEAD
 * Utility macros: STRINGIFY takes an argument and wraps it in "" (double
 * quotation marks), JOIN joins two arguments.
 */

#ifndef STRINGIFY
#  define STRINGIFY(x) STRINGIFY1(x)
#  define STRINGIFY1(x) #x
#endif
#ifndef JOIN
#  define JOIN(a,b) JOIN1(a,b)
#  define JOIN1(a,b) a##b
#endif
=======
 * Windows version dependend functions
 */
typedef struct TclWinProcs {
    BOOL (WINAPI *cancelSynchronousIo)(HANDLE);
} TclWinProcs;

MODULE_SCOPE TclWinProcs *tclWinProcs;
>>>>>>> 799554b1

/*
 * Some versions of Borland C have a define for the OSVERSIONINFO for
 * Win32s and for NT, but not for Windows 95.
 * Define VER_PLATFORM_WIN32_CE for those without newer headers.
 */

#ifndef VER_PLATFORM_WIN32_WINDOWS
#define VER_PLATFORM_WIN32_WINDOWS 1
#endif
#ifndef VER_PLATFORM_WIN32_CE
#define VER_PLATFORM_WIN32_CE 3
#endif

#ifdef _WIN64
#         define TCL_I_MODIFIER        "I"
#else
#         define TCL_I_MODIFIER        ""
#endif

/*
 * Declarations of functions that are not accessible by way of the
 * stubs table.
 */

MODULE_SCOPE char	TclWinDriveLetterForVolMountPoint(
			    const TCHAR *mountPoint);
MODULE_SCOPE void	TclWinEncodingsCleanup();
MODULE_SCOPE void	TclWinInit(HINSTANCE hInst);
MODULE_SCOPE TclFile	TclWinMakeFile(HANDLE handle);
MODULE_SCOPE Tcl_Channel TclWinOpenConsoleChannel(HANDLE handle,
			    char *channelName, int permissions);
MODULE_SCOPE Tcl_Channel TclWinOpenFileChannel(HANDLE handle, char *channelName,
			    int permissions, int appendMode);
MODULE_SCOPE Tcl_Channel TclWinOpenSerialChannel(HANDLE handle,
			    char *channelName, int permissions);
MODULE_SCOPE HANDLE	TclWinSerialOpen(HANDLE handle, const TCHAR *name,
			    DWORD access);
MODULE_SCOPE int	TclWinSymLinkCopyDirectory(const TCHAR *LinkOriginal,
			    const TCHAR *LinkCopy);
MODULE_SCOPE int	TclWinSymLinkDelete(const TCHAR *LinkOriginal,
			    int linkOnly);
MODULE_SCOPE int        TclWinFileOwned(Tcl_Obj *);
#if defined(TCL_THREADS) && defined(USE_THREAD_ALLOC)
MODULE_SCOPE void	TclWinFreeAllocCache(void);
MODULE_SCOPE void	TclFreeAllocCache(void *);
MODULE_SCOPE Tcl_Mutex *TclpNewAllocMutex(void);
MODULE_SCOPE void *	TclpGetAllocCache(void);
MODULE_SCOPE void	TclpSetAllocCache(void *);
#endif /* TCL_THREADS */

/* Needed by tclWinFile.c and tclWinFCmd.c */
#ifndef FILE_ATTRIBUTE_REPARSE_POINT
#define FILE_ATTRIBUTE_REPARSE_POINT 0x00000400
#endif

/*
 *----------------------------------------------------------------------
 * Declarations of helper-workers threaded facilities for a pipe based channel.
 *
 * Corresponding functionality provided in "tclWinPipe.c".
 *----------------------------------------------------------------------
 */

typedef struct TclPipeThreadInfo {
    HANDLE evControl;		/* Auto-reset event used by the main thread to
				 * signal when the pipe thread should attempt
				 * to do read/write operation. Additionally
				 * used as signal to stop (state set to -1) */
    volatile LONG state;	/* Indicates current state of the thread */
    ClientData clientData;	/* Referenced data of the main thread */
    HANDLE evWakeUp;		/* Optional wake-up event worker set by shutdown */
} TclPipeThreadInfo;


/* If pipe-workers will use some tcl subsystem, we can use ckalloc without
 * more overhead for finalize thread (should be executed anyway)
 *
 * #define _PTI_USE_CKALLOC 1
 */

/*
 * State of the pipe-worker.
 *
 * State PTI_STATE_STOP possible from idle state only, worker owns TI structure.
 * Otherwise PTI_STATE_END used (main thread hold ownership of the TI).
 */

#define PTI_STATE_IDLE	0	/* idle or not yet initialzed */
#define PTI_STATE_WORK	1	/* in work */
#define PTI_STATE_STOP	2	/* thread should stop work (owns TI structure) */
#define PTI_STATE_END	4	/* thread should stop work (worker is busy) */
#define PTI_STATE_DOWN  8	/* worker is down */


MODULE_SCOPE
TclPipeThreadInfo *	TclPipeThreadCreateTI(TclPipeThreadInfo **pipeTIPtr,
			    ClientData clientData, HANDLE wakeEvent);
MODULE_SCOPE int	TclPipeThreadWaitForSignal(TclPipeThreadInfo **pipeTIPtr);

static inline void
TclPipeThreadSignal(
    TclPipeThreadInfo **pipeTIPtr)
{
    TclPipeThreadInfo *pipeTI = *pipeTIPtr;
    if (pipeTI) {
	SetEvent(pipeTI->evControl);
    }
};

static inline int
TclPipeThreadIsAlive(
    TclPipeThreadInfo **pipeTIPtr)
{
    TclPipeThreadInfo *pipeTI = *pipeTIPtr;
    return (pipeTI && pipeTI->state != PTI_STATE_DOWN);
};

MODULE_SCOPE int	TclPipeThreadStopSignal(TclPipeThreadInfo **pipeTIPtr, HANDLE wakeEvent);
MODULE_SCOPE void	TclPipeThreadStop(TclPipeThreadInfo **pipeTIPtr, HANDLE hThread);
MODULE_SCOPE void	TclPipeThreadExit(TclPipeThreadInfo **pipeTIPtr);

#endif	/* _TCLWININT */<|MERGE_RESOLUTION|>--- conflicted
+++ resolved
@@ -32,7 +32,6 @@
 #endif
 
 /*
-<<<<<<< HEAD
  * Utility macros: STRINGIFY takes an argument and wraps it in "" (double
  * quotation marks), JOIN joins two arguments.
  */
@@ -45,15 +44,6 @@
 #  define JOIN(a,b) JOIN1(a,b)
 #  define JOIN1(a,b) a##b
 #endif
-=======
- * Windows version dependend functions
- */
-typedef struct TclWinProcs {
-    BOOL (WINAPI *cancelSynchronousIo)(HANDLE);
-} TclWinProcs;
-
-MODULE_SCOPE TclWinProcs *tclWinProcs;
->>>>>>> 799554b1
 
 /*
  * Some versions of Borland C have a define for the OSVERSIONINFO for
