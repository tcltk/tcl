--- conflicted
+++ resolved
@@ -32,121 +32,12 @@
 #else
 #         define TCL_I_MODIFIER        ""
 #endif
-<<<<<<< HEAD
-=======
 
-/*
- * The following structure keeps track of whether we are using the 
- * multi-byte or the wide-character interfaces to the operating system.
- * System calls should be made through the following function table.
- */
-
-typedef union {
-    WIN32_FIND_DATAA a;
-    WIN32_FIND_DATAW w;
-} WIN32_FIND_DATAT;
-
-typedef struct TclWinProcs {
-    int useWide;
-
-    BOOL (WINAPI *buildCommDCBProc)(CONST TCHAR *, LPDCB);
-    TCHAR *(WINAPI *charLowerProc)(TCHAR *);
-    BOOL (WINAPI *copyFileProc)(CONST TCHAR *, CONST TCHAR *, BOOL);
-    BOOL (WINAPI *createDirectoryProc)(CONST TCHAR *, LPSECURITY_ATTRIBUTES);
-    HANDLE (WINAPI *createFileProc)(CONST TCHAR *, DWORD, DWORD, 
-	    LPSECURITY_ATTRIBUTES, DWORD, DWORD, HANDLE);
-    BOOL (WINAPI *createProcessProc)(CONST TCHAR *, TCHAR *, 
-	    LPSECURITY_ATTRIBUTES, LPSECURITY_ATTRIBUTES, BOOL, DWORD, 
-	    LPVOID, CONST TCHAR *, LPSTARTUPINFOA, LPPROCESS_INFORMATION);
-    BOOL (WINAPI *deleteFileProc)(CONST TCHAR *);
-    HANDLE (WINAPI *findFirstFileProc)(CONST TCHAR *, WIN32_FIND_DATAT *);
-    BOOL (WINAPI *findNextFileProc)(HANDLE, WIN32_FIND_DATAT *);
-    BOOL (WINAPI *getComputerNameProc)(WCHAR *, LPDWORD);
-    DWORD (WINAPI *getCurrentDirectoryProc)(DWORD, WCHAR *);
-    DWORD (WINAPI *getFileAttributesProc)(CONST TCHAR *);
-    DWORD (WINAPI *getFullPathNameProc)(CONST TCHAR *, DWORD nBufferLength, 
-	    WCHAR *, TCHAR **);
-    DWORD (WINAPI *getModuleFileNameProc)(HMODULE, WCHAR *, int);
-    DWORD (WINAPI *getShortPathNameProc)(CONST TCHAR *, WCHAR *, DWORD); 
-    UINT (WINAPI *getTempFileNameProc)(CONST TCHAR *, CONST TCHAR *, UINT, 
-	    WCHAR *);
-    DWORD (WINAPI *getTempPathProc)(DWORD, WCHAR *);
-    BOOL (WINAPI *getVolumeInformationProc)(CONST TCHAR *, WCHAR *, DWORD, 
-	    LPDWORD, LPDWORD, LPDWORD, WCHAR *, DWORD);
-    HINSTANCE (WINAPI *loadLibraryExProc)(CONST TCHAR *, HANDLE, DWORD);
-    TCHAR (WINAPI *lstrcpyProc)(WCHAR *, CONST TCHAR *);
-    BOOL (WINAPI *moveFileProc)(CONST TCHAR *, CONST TCHAR *);
-    BOOL (WINAPI *removeDirectoryProc)(CONST TCHAR *);
-    DWORD (WINAPI *searchPathProc)(CONST TCHAR *, CONST TCHAR *, 
-	    CONST TCHAR *, DWORD, WCHAR *, TCHAR **);
-    BOOL (WINAPI *setCurrentDirectoryProc)(CONST TCHAR *);
-    BOOL (WINAPI *setFileAttributesProc)(CONST TCHAR *, DWORD);
-    /* 
-     * These two function pointers will only be set when
-     * Tcl_FindExecutable is called.  If you don't ever call that
-     * function, the application will crash whenever WinTcl tries to call
-     * functions through these null pointers.  That is not a bug in Tcl
-     * -- Tcl_FindExecutable is obligatory in recent Tcl releases.
-     */
-    BOOL (WINAPI *getFileAttributesExProc)(CONST TCHAR *, 
-	    GET_FILEEX_INFO_LEVELS, LPVOID);
-    BOOL (WINAPI *createHardLinkProc)(CONST TCHAR*, CONST TCHAR*, 
-				      LPSECURITY_ATTRIBUTES);
-    
-    /* deleted INT (__cdecl *utimeProc)(CONST TCHAR*, struct _utimbuf *); */
-    /* These two are also NULL at start; see comment above */
-    HANDLE (WINAPI *findFirstFileExProc)(CONST TCHAR*, UINT,
-					 LPVOID, UINT,
-					 LPVOID, DWORD);
-    BOOL (WINAPI *getVolumeNameForVMPProc)(CONST TCHAR*, TCHAR*, DWORD);
-    DWORD (WINAPI *getLongPathNameProc)(CONST TCHAR*, TCHAR*, DWORD);
-    /* 
-     * These six are for the security sdk to get correct file
-     * permissions on NT, 2000, XP, etc.  On 95,98,ME they are
-     * always null.
-     */
-    BOOL (WINAPI *getFileSecurityProc)(LPCTSTR lpFileName,
-		     SECURITY_INFORMATION RequestedInformation,
-		     PSECURITY_DESCRIPTOR pSecurityDescriptor,
-		     DWORD nLength, 
-		     LPDWORD lpnLengthNeeded);
-    BOOL (WINAPI *impersonateSelfProc) (SECURITY_IMPERSONATION_LEVEL 
-		      ImpersonationLevel);
-    BOOL (WINAPI *openThreadTokenProc) (HANDLE ThreadHandle,
-		      DWORD DesiredAccess, BOOL OpenAsSelf,
-		      PHANDLE TokenHandle);
-    BOOL (WINAPI *revertToSelfProc) (void);
-    VOID (WINAPI *mapGenericMaskProc) (PDWORD AccessMask,
-		      PGENERIC_MAPPING GenericMapping);
-    BOOL (WINAPI *accessCheckProc)(PSECURITY_DESCRIPTOR pSecurityDescriptor,
-		    HANDLE ClientToken, DWORD DesiredAccess,
-		    PGENERIC_MAPPING GenericMapping,
-		    PPRIVILEGE_SET PrivilegeSet,
-		    LPDWORD PrivilegeSetLength,
-		    LPDWORD GrantedAccess,
-		    LPBOOL AccessStatus);
-    /*
-     * Unicode console support. WriteConsole and ReadConsole
-     */
-    BOOL (WINAPI *readConsoleProc)(
-      HANDLE hConsoleInput,
-      LPVOID lpBuffer,
-      DWORD nNumberOfCharsToRead,
-      LPDWORD lpNumberOfCharsRead,
-      LPVOID lpReserved
-    );
-    BOOL (WINAPI *writeConsoleProc)(
-      HANDLE hConsoleOutput,
-      const VOID* lpBuffer,
-      DWORD nNumberOfCharsToWrite,
-      LPDWORD lpNumberOfCharsWritten,
-      LPVOID lpReserved
-    );
-    BOOL (WINAPI *getUserName)(LPTSTR lpBuffer, LPDWORD lpnSize);
-} TclWinProcs;
-
-MODULE_SCOPE TclWinProcs *tclWinProcs;
->>>>>>> 144e5850
+#ifdef _WIN64
+#         define TCL_I_MODIFIER        "I"
+#else
+#         define TCL_I_MODIFIER        ""
+#endif
 
 /*
  * Declarations of functions that are not accessible by way of the
