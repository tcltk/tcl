--- conflicted
+++ resolved
@@ -12,12 +12,7 @@
 
 #include "tclWinInt.h"
 
-<<<<<<< HEAD
-=======
-#include <fcntl.h>
 #include <float.h>
-#include <io.h>
->>>>>>> 3c4956ec
 #include <sys/stat.h>
 
 /*
@@ -115,7 +110,6 @@
 } WinCondition;
 
 /*
-<<<<<<< HEAD
  * Additions by AOL for specialized thread memory allocator.
  */
 
@@ -128,7 +122,9 @@
     CRITICAL_SECTION wlock;
 } allocMutex;
 #endif /* USE_THREAD_ALLOC */
-=======
++
+/*
  * The per thread data passed from TclpThreadCreate
  * to TclWinThreadStart.
  */
@@ -188,7 +184,6 @@
     ckfree((char *)winThreadPtr);
     return lpOrigStartAddress(lpOrigParameter);
 }
->>>>>>> 3c4956ec
  
 /*
@@ -232,14 +227,9 @@
 		 */
 
 #if defined(_MSC_VER) || defined(__MSVCRT__) || defined(__BORLANDC__)
-<<<<<<< HEAD
-    tHandle = (HANDLE) _beginthreadex(NULL, (unsigned) stackSize, proc,
-	    clientData, 0, (unsigned *)idPtr);
-=======
     tHandle = (HANDLE) _beginthreadex(NULL, (unsigned) stackSize,
 	    (Tcl_ThreadCreateProc*) TclWinThreadStart, winThreadPtr,
 	    0, (unsigned *)idPtr);
->>>>>>> 3c4956ec
 #else
     tHandle = CreateThread(NULL, (DWORD) stackSize,
 	    TclWinThreadStart, winThreadPtr, 0, (LPDWORD)idPtr);
