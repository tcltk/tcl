/*
 * tclWinPipe.c --
 *
 *	This file implements the Windows-specific exec pipeline functions, the
 *	"pipe" channel driver, and the "pid" Tcl command.
 *
 * Copyright (c) 1996-1997 by Sun Microsystems, Inc.
 *
 * See the file "license.terms" for information on usage and redistribution of
 * this file, and for a DISCLAIMER OF ALL WARRANTIES.
 */

#include "tclWinInt.h"

/*
 * The following variable is used to tell whether this module has been
 * initialized.
 */

static int initialized = 0;

/*
 * The pipeMutex locks around access to the initialized and procList
 * variables, and it is used to protect background threads from being
 * terminated while they are using APIs that hold locks.
 */

TCL_DECLARE_MUTEX(pipeMutex)

/*
 * The following defines identify the various types of applications that run
 * under windows. There is special case code for the various types.
 */

#define APPL_NONE	0
#define APPL_DOS	1
#define APPL_WIN3X	2
#define APPL_WIN32	3

/*
 * The following constants and structures are used to encapsulate the state of
 * various types of files used in a pipeline. This used to have a 1 && 2 that
 * supported Win32s.
 */

#define WIN_FILE	3	/* Basic Win32 file. */

/*
 * This structure encapsulates the common state associated with all file types
 * used in a pipeline.
 */

typedef struct {
    int type;			/* One of the file types defined above. */
    HANDLE handle;		/* Open file handle. */
} WinFile;

/*
 * This list is used to map from pids to process handles.
 */

typedef struct ProcInfo {
    HANDLE hProcess;
    size_t dwProcessId;
    struct ProcInfo *nextPtr;
} ProcInfo;

static ProcInfo *procList;

/*
 * Bit masks used in the flags field of the PipeInfo structure below.
 */

#define PIPE_PENDING	(1<<0)	/* Message is pending in the queue. */
#define PIPE_ASYNC	(1<<1)	/* Channel is non-blocking. */

/*
 * Bit masks used in the sharedFlags field of the PipeInfo structure below.
 */

#define PIPE_EOF	(1<<2)	/* Pipe has reached EOF. */
#define PIPE_EXTRABYTE	(1<<3)	/* The reader thread has consumed one byte. */

/*
 * TODO: It appears the whole EXTRABYTE machinery is in place to support
 * outdated Win 95 systems.  If this can be confirmed, much code can be
 * deleted.
 */

/*
 * This structure describes per-instance data for a pipe based channel.
 */

typedef struct PipeInfo {
    struct PipeInfo *nextPtr;	/* Pointer to next registered pipe. */
    Tcl_Channel channel;	/* Pointer to channel structure. */
    int validMask;		/* OR'ed combination of TCL_READABLE,
				 * TCL_WRITABLE, or TCL_EXCEPTION: indicates
				 * which operations are valid on the file. */
    int watchMask;		/* OR'ed combination of TCL_READABLE,
				 * TCL_WRITABLE, or TCL_EXCEPTION: indicates
				 * which events should be reported. */
    int flags;			/* State flags, see above for a list. */
    TclFile readFile;		/* Output from pipe. */
    TclFile writeFile;		/* Input from pipe. */
    TclFile errorFile;		/* Error output from pipe. */
    int numPids;		/* Number of processes attached to pipe. */
    Tcl_Pid *pidPtr;		/* Pids of attached processes. */
    Tcl_ThreadId threadId;	/* Thread to which events should be reported.
				 * This value is used by the reader/writer
				 * threads. */
    TclPipeThreadInfo *writeTI;	/* Thread info of writer and reader, this */
    TclPipeThreadInfo *readTI;	/* structure owned by corresponding thread. */
    HANDLE writeThread;		/* Handle to writer thread. */
    HANDLE readThread;		/* Handle to reader thread. */

    HANDLE writable;		/* Manual-reset event to signal when the
				 * writer thread has finished waiting for the
				 * current buffer to be written. */
    HANDLE readable;		/* Manual-reset event to signal when the
				 * reader thread has finished waiting for
				 * input. */
    DWORD writeError;		/* An error caused by the last background
				 * write. Set to 0 if no error has been
				 * detected. This word is shared with the
				 * writer thread so access must be
				 * synchronized with the writable object.
				 */
    char *writeBuf;		/* Current background output buffer. Access is
				 * synchronized with the writable object. */
    int writeBufLen;		/* Size of write buffer. Access is
				 * synchronized with the writable object. */
    int toWrite;		/* Current amount to be written. Access is
				 * synchronized with the writable object. */
    int readFlags;		/* Flags that are shared with the reader
				 * thread. Access is synchronized with the
				 * readable object.  */
    char extraByte;		/* Buffer for extra character consumed by
				 * reader thread. This byte is shared with the
				 * reader thread so access must be
				 * synchronized with the readable object. */
} PipeInfo;

typedef struct {
    /*
     * The following pointer refers to the head of the list of pipes that are
     * being watched for file events.
     */

    PipeInfo *firstPipePtr;
} ThreadSpecificData;

static Tcl_ThreadDataKey dataKey;

/*
 * The following structure is what is added to the Tcl event queue when pipe
 * events are generated.
 */

typedef struct {
    Tcl_Event header;		/* Information that is standard for all
				 * events. */
    PipeInfo *infoPtr;		/* Pointer to pipe info structure. Note that
				 * we still have to verify that the pipe
				 * exists before dereferencing this
				 * pointer. */
} PipeEvent;

/*
 * Declarations for functions used only in this file.
 */

static int		ApplicationType(Tcl_Interp *interp,
			    const char *fileName, char *fullName);
static void		BuildCommandLine(const char *executable, int argc,
			    const char **argv, Tcl_DString *linePtr);
static BOOL		HasConsole(void);
static int		PipeBlockModeProc(ClientData instanceData, int mode);
static void		PipeCheckProc(ClientData clientData, int flags);
static int		PipeClose2Proc(ClientData instanceData,
			    Tcl_Interp *interp, int flags);
static int		PipeEventProc(Tcl_Event *evPtr, int flags);
static int		PipeGetHandleProc(ClientData instanceData,
			    int direction, ClientData *handlePtr);
static void		PipeInit(void);
static int		PipeInputProc(ClientData instanceData, char *buf,
			    int toRead, int *errorCode);
static int		PipeOutputProc(ClientData instanceData,
			    const char *buf, int toWrite, int *errorCode);
static DWORD WINAPI	PipeReaderThread(LPVOID arg);
static void		PipeSetupProc(ClientData clientData, int flags);
static void		PipeWatchProc(ClientData instanceData, int mask);
static DWORD WINAPI	PipeWriterThread(LPVOID arg);
static int		TempFileName(TCHAR name[MAX_PATH]);
static int		WaitForRead(PipeInfo *infoPtr, int blocking);
static void		PipeThreadActionProc(ClientData instanceData,
			    int action);

/*
 * This structure describes the channel type structure for command pipe based
 * I/O.
 */

static const Tcl_ChannelType pipeChannelType = {
    "pipe",			/* Type name. */
    TCL_CHANNEL_VERSION_5,	/* v5 channel */
    TCL_CLOSE2PROC,		/* Close proc. */
    PipeInputProc,		/* Input proc. */
    PipeOutputProc,		/* Output proc. */
    NULL,			/* Seek proc. */
    NULL,			/* Set option proc. */
    NULL,			/* Get option proc. */
    PipeWatchProc,		/* Set up notifier to watch the channel. */
    PipeGetHandleProc,		/* Get an OS handle from channel. */
    PipeClose2Proc,		/* close2proc */
    PipeBlockModeProc,		/* Set blocking or non-blocking mode.*/
    NULL,			/* flush proc. */
    NULL,			/* handler proc. */
    NULL,			/* wide seek proc */
    PipeThreadActionProc,	/* thread action proc */
    NULL                       /* truncate */
};

/*
 *----------------------------------------------------------------------
 *
 * PipeInit --
 *
 *	This function initializes the static variables for this file.
 *
 * Results:
 *	None.
 *
 * Side effects:
 *	Creates a new event source.
 *
 *----------------------------------------------------------------------
 */

static void
PipeInit(void)
{
    ThreadSpecificData *tsdPtr;

    /*
     * Check the initialized flag first, then check again in the mutex. This
     * is a speed enhancement.
     */

    if (!initialized) {
	Tcl_MutexLock(&pipeMutex);
	if (!initialized) {
	    initialized = 1;
	    procList = NULL;
	}
	Tcl_MutexUnlock(&pipeMutex);
    }

    tsdPtr = (ThreadSpecificData *)TclThreadDataKeyGet(&dataKey);
    if (tsdPtr == NULL) {
	tsdPtr = TCL_TSD_INIT(&dataKey);
	tsdPtr->firstPipePtr = NULL;
	Tcl_CreateEventSource(PipeSetupProc, PipeCheckProc, NULL);
    }
}

/*
 *----------------------------------------------------------------------
 *
 * TclpFinalizePipes --
 *
 *	This function is called from Tcl_FinalizeThread to finalize the
 *	platform specific pipe subsystem.
 *
 * Results:
 *	None.
 *
 * Side effects:
 *	Removes the pipe event source.
 *
 *----------------------------------------------------------------------
 */

void
TclpFinalizePipes(void)
{
    ThreadSpecificData *tsdPtr;

    tsdPtr = (ThreadSpecificData *)TclThreadDataKeyGet(&dataKey);
    if (tsdPtr != NULL) {
	Tcl_DeleteEventSource(PipeSetupProc, PipeCheckProc, NULL);
    }
}

/*
 *----------------------------------------------------------------------
 *
 * PipeSetupProc --
 *
 *	This function is invoked before Tcl_DoOneEvent blocks waiting for an
 *	event.
 *
 * Results:
 *	None.
 *
 * Side effects:
 *	Adjusts the block time if needed.
 *
 *----------------------------------------------------------------------
 */

void
PipeSetupProc(
    ClientData data,		/* Not used. */
    int flags)			/* Event flags as passed to Tcl_DoOneEvent. */
{
    PipeInfo *infoPtr;
    Tcl_Time blockTime = { 0, 0 };
    int block = 1;
    ThreadSpecificData *tsdPtr = TCL_TSD_INIT(&dataKey);

    if (!(flags & TCL_FILE_EVENTS)) {
	return;
    }

    /*
     * Look to see if any events are already pending.  If they are, poll.
     */

    for (infoPtr = tsdPtr->firstPipePtr; infoPtr != NULL;
	    infoPtr = infoPtr->nextPtr) {
	if (infoPtr->watchMask & TCL_WRITABLE) {
	    if (WaitForSingleObject(infoPtr->writable, 0) != WAIT_TIMEOUT) {
		block = 0;
	    }
	}
	if (infoPtr->watchMask & TCL_READABLE) {
	    if (WaitForRead(infoPtr, 0) >= 0) {
		block = 0;
	    }
	}
    }
    if (!block) {
	Tcl_SetMaxBlockTime(&blockTime);
    }
}

/*
 *----------------------------------------------------------------------
 *
 * PipeCheckProc --
 *
 *	This function is called by Tcl_DoOneEvent to check the pipe event
 *	source for events.
 *
 * Results:
 *	None.
 *
 * Side effects:
 *	May queue an event.
 *
 *----------------------------------------------------------------------
 */

static void
PipeCheckProc(
    ClientData data,		/* Not used. */
    int flags)			/* Event flags as passed to Tcl_DoOneEvent. */
{
    PipeInfo *infoPtr;
    PipeEvent *evPtr;
    int needEvent;
    ThreadSpecificData *tsdPtr = TCL_TSD_INIT(&dataKey);

    if (!(flags & TCL_FILE_EVENTS)) {
	return;
    }

    /*
     * Queue events for any ready pipes that don't already have events queued.
     */

    for (infoPtr = tsdPtr->firstPipePtr; infoPtr != NULL;
	    infoPtr = infoPtr->nextPtr) {
	if (infoPtr->flags & PIPE_PENDING) {
	    continue;
	}

	/*
	 * Queue an event if the pipe is signaled for reading or writing.
	 */

	needEvent = 0;
	if ((infoPtr->watchMask & TCL_WRITABLE) &&
		(WaitForSingleObject(infoPtr->writable, 0) != WAIT_TIMEOUT)) {
	    needEvent = 1;
	}

	if ((infoPtr->watchMask & TCL_READABLE) &&
		(WaitForRead(infoPtr, 0) >= 0)) {
	    needEvent = 1;
	}

	if (needEvent) {
	    infoPtr->flags |= PIPE_PENDING;
	    evPtr = Tcl_Alloc(sizeof(PipeEvent));
	    evPtr->header.proc = PipeEventProc;
	    evPtr->infoPtr = infoPtr;
	    Tcl_QueueEvent((Tcl_Event *) evPtr, TCL_QUEUE_TAIL);
	}
    }
}

/*
 *----------------------------------------------------------------------
 *
 * TclWinMakeFile --
 *
 *	This function constructs a new TclFile from a given data and type
 *	value.
 *
 * Results:
 *	Returns a newly allocated WinFile as a TclFile.
 *
 * Side effects:
 *	None.
 *
 *----------------------------------------------------------------------
 */

TclFile
TclWinMakeFile(
    HANDLE handle)		/* Type-specific data. */
{
    WinFile *filePtr;

    filePtr = Tcl_Alloc(sizeof(WinFile));
    filePtr->type = WIN_FILE;
    filePtr->handle = handle;

    return (TclFile)filePtr;
}

/*
 *----------------------------------------------------------------------
 *
 * TempFileName --
 *
 *	Gets a temporary file name and deals with the fact that the temporary
 *	file path provided by Windows may not actually exist if the TMP or
 *	TEMP environment variables refer to a non-existent directory.
 *
 * Results:
 *	0 if error, non-zero otherwise. If non-zero is returned, the name
 *	buffer will be filled with a name that can be used to construct a
 *	temporary file.
 *
 * Side effects:
 *	None.
 *
 *----------------------------------------------------------------------
 */

static int
TempFileName(
    TCHAR name[MAX_PATH])	/* Buffer in which name for temporary file
				 * gets stored. */
{
    const TCHAR *prefix = TEXT("TCL");
    if (GetTempPath(MAX_PATH, name) != 0) {
	if (GetTempFileName(name, prefix, 0, name) != 0) {
	    return 1;
	}
    }
    name[0] = '.';
    name[1] = '\0';
    return GetTempFileName(name, prefix, 0, name);
}

/*
 *----------------------------------------------------------------------
 *
 * TclpMakeFile --
 *
 *	Make a TclFile from a channel.
 *
 * Results:
 *	Returns a new TclFile or NULL on failure.
 *
 * Side effects:
 *	None.
 *
 *----------------------------------------------------------------------
 */

TclFile
TclpMakeFile(
    Tcl_Channel channel,	/* Channel to get file from. */
    int direction)		/* Either TCL_READABLE or TCL_WRITABLE. */
{
    HANDLE handle;

    if (Tcl_GetChannelHandle(channel, direction,
	    (ClientData *) &handle) == TCL_OK) {
	return TclWinMakeFile(handle);
    } else {
	return (TclFile) NULL;
    }
}

/*
 *----------------------------------------------------------------------
 *
 * TclpOpenFile --
 *
 *	This function opens files for use in a pipeline.
 *
 * Results:
 *	Returns a newly allocated TclFile structure containing the file
 *	handle.
 *
 * Side effects:
 *	None.
 *
 *----------------------------------------------------------------------
 */

TclFile
TclpOpenFile(
    const char *path,		/* The name of the file to open. */
    int mode)			/* In what mode to open the file? */
{
    HANDLE handle;
    DWORD accessMode, createMode, shareMode, flags;
    Tcl_DString ds;
    const TCHAR *nativePath;

    /*
     * Map the access bits to the NT access mode.
     */

    switch (mode & (O_RDONLY | O_WRONLY | O_RDWR)) {
    case O_RDONLY:
	accessMode = GENERIC_READ;
	break;
    case O_WRONLY:
	accessMode = GENERIC_WRITE;
	break;
    case O_RDWR:
	accessMode = (GENERIC_READ | GENERIC_WRITE);
	break;
    default:
	TclWinConvertError(ERROR_INVALID_FUNCTION);
	return NULL;
    }

    /*
     * Map the creation flags to the NT create mode.
     */

    switch (mode & (O_CREAT | O_EXCL | O_TRUNC)) {
    case (O_CREAT | O_EXCL):
    case (O_CREAT | O_EXCL | O_TRUNC):
	createMode = CREATE_NEW;
	break;
    case (O_CREAT | O_TRUNC):
	createMode = CREATE_ALWAYS;
	break;
    case O_CREAT:
	createMode = OPEN_ALWAYS;
	break;
    case O_TRUNC:
    case (O_TRUNC | O_EXCL):
	createMode = TRUNCATE_EXISTING;
	break;
    default:
	createMode = OPEN_EXISTING;
	break;
    }

    nativePath = Tcl_WinUtfToTChar(path, -1, &ds);

    /*
     * If the file is not being created, use the existing file attributes.
     */

    flags = 0;
    if (!(mode & O_CREAT)) {
	flags = GetFileAttributes(nativePath);
	if (flags == 0xFFFFFFFF) {
	    flags = 0;
	}
    }

    /*
     * Set up the file sharing mode.  We want to allow simultaneous access.
     */

    shareMode = FILE_SHARE_READ | FILE_SHARE_WRITE;

    /*
     * Now we get to create the file.
     */

    handle = CreateFile(nativePath, accessMode, shareMode,
	    NULL, createMode, flags, NULL);
    Tcl_DStringFree(&ds);

    if (handle == INVALID_HANDLE_VALUE) {
	DWORD err;

	err = GetLastError();
	if ((err & 0xffffL) == ERROR_OPEN_FAILED) {
	    err = (mode & O_CREAT) ? ERROR_FILE_EXISTS : ERROR_FILE_NOT_FOUND;
	}
	TclWinConvertError(err);
	return NULL;
    }

    /*
     * Seek to the end of file if we are writing.
     */

    if (mode & (O_WRONLY|O_APPEND)) {
	SetFilePointer(handle, 0, NULL, FILE_END);
    }

    return TclWinMakeFile(handle);
}

/*
 *----------------------------------------------------------------------
 *
 * TclpCreateTempFile --
 *
 *	This function opens a unique file with the property that it will be
 *	deleted when its file handle is closed. The temporary file is created
 *	in the system temporary directory.
 *
 * Results:
 *	Returns a valid TclFile, or NULL on failure.
 *
 * Side effects:
 *	Creates a new temporary file.
 *
 *----------------------------------------------------------------------
 */

TclFile
TclpCreateTempFile(
    const char *contents)	/* String to write into temp file, or NULL. */
{
    TCHAR name[MAX_PATH];
    const char *native;
    Tcl_DString dstring;
    HANDLE handle;

    if (TempFileName(name) == 0) {
	return NULL;
    }

    handle = CreateFile(name,
	    GENERIC_READ | GENERIC_WRITE, 0, NULL, CREATE_ALWAYS,
	    FILE_ATTRIBUTE_TEMPORARY|FILE_FLAG_DELETE_ON_CLOSE, NULL);
    if (handle == INVALID_HANDLE_VALUE) {
	goto error;
    }

    /*
     * Write the file out, doing line translations on the way.
     */

    if (contents != NULL) {
	DWORD result, length;
	const char *p;
	int toCopy;

	/*
	 * Convert the contents from UTF to native encoding
	 */

	native = Tcl_UtfToExternalDString(NULL, contents, -1, &dstring);

	toCopy = Tcl_DStringLength(&dstring);
	for (p = native; toCopy > 0; p++, toCopy--) {
	    if (*p == '\n') {
		length = p - native;
		if (length > 0) {
		    if (!WriteFile(handle, native, length, &result, NULL)) {
			goto error;
		    }
		}
		if (!WriteFile(handle, "\r\n", 2, &result, NULL)) {
		    goto error;
		}
		native = p+1;
	    }
	}
	length = p - native;
	if (length > 0) {
	    if (!WriteFile(handle, native, length, &result, NULL)) {
		goto error;
	    }
	}
	Tcl_DStringFree(&dstring);
	if (SetFilePointer(handle, 0, NULL, FILE_BEGIN) == 0xFFFFFFFF) {
	    goto error;
	}
    }

    return TclWinMakeFile(handle);

  error:
    /*
     * Free the native representation of the contents if necessary.
     */

    if (contents != NULL) {
	Tcl_DStringFree(&dstring);
    }

    TclWinConvertError(GetLastError());
    CloseHandle(handle);
    DeleteFile(name);
    return NULL;
}

/*
 *----------------------------------------------------------------------
 *
 * TclpTempFileName --
 *
 *	This function returns a unique filename.
 *
 * Results:
 *	Returns a valid Tcl_Obj* with refCount 0, or NULL on failure.
 *
 * Side effects:
 *	None.
 *
 *----------------------------------------------------------------------
 */

Tcl_Obj *
TclpTempFileName(void)
{
    TCHAR fileName[MAX_PATH];

    if (TempFileName(fileName) == 0) {
	return NULL;
    }

    return TclpNativeToNormalized(fileName);
}

/*
 *----------------------------------------------------------------------
 *
 * TclpCreatePipe --
 *
 *	Creates an anonymous pipe.
 *
 * Results:
 *	Returns 1 on success, 0 on failure.
 *
 * Side effects:
 *	Creates a pipe.
 *
 *----------------------------------------------------------------------
 */

int
TclpCreatePipe(
    TclFile *readPipe,		/* Location to store file handle for read side
				 * of pipe. */
    TclFile *writePipe)		/* Location to store file handle for write
				 * side of pipe. */
{
    HANDLE readHandle, writeHandle;

    if (CreatePipe(&readHandle, &writeHandle, NULL, 0) != 0) {
	*readPipe = TclWinMakeFile(readHandle);
	*writePipe = TclWinMakeFile(writeHandle);
	return 1;
    }

    TclWinConvertError(GetLastError());
    return 0;
}

/*
 *----------------------------------------------------------------------
 *
 * TclpCloseFile --
 *
 *	Closes a pipeline file handle. These handles are created by
 *	TclpOpenFile, TclpCreatePipe, or TclpMakeFile.
 *
 * Results:
 *	0 on success, -1 on failure.
 *
 * Side effects:
 *	The file is closed and deallocated.
 *
 *----------------------------------------------------------------------
 */

int
TclpCloseFile(
    TclFile file)		/* The file to close. */
{
    WinFile *filePtr = (WinFile *) file;

    switch (filePtr->type) {
    case WIN_FILE:
	/*
	 * Don't close the Win32 handle if the handle is a standard channel
	 * during the thread exit process. Otherwise, one thread may kill the
	 * stdio of another.
	 */

	if (!TclInThreadExit()
		|| ((GetStdHandle(STD_INPUT_HANDLE) != filePtr->handle)
		    && (GetStdHandle(STD_OUTPUT_HANDLE) != filePtr->handle)
		    && (GetStdHandle(STD_ERROR_HANDLE) != filePtr->handle))) {
	    if (filePtr->handle != NULL &&
		    CloseHandle(filePtr->handle) == FALSE) {
		TclWinConvertError(GetLastError());
		Tcl_Free(filePtr);
		return -1;
	    }
	}
	break;

    default:
	Tcl_Panic("TclpCloseFile: unexpected file type");
    }

    Tcl_Free(filePtr);
    return 0;
}

/*
 *--------------------------------------------------------------------------
 *
 * TclpGetPid --
 *
 *	Given a HANDLE to a child process, return the process id for that
 *	child process.
 *
 * Results:
 *	Returns the process id for the child process. If the pid was not known
 *	by Tcl, either because the pid was not created by Tcl or the child
 *	process has already been reaped, TCL_IO_FAILURE is returned.
 *
 * Side effects:
 *	None.
 *
 *--------------------------------------------------------------------------
 */

size_t
TclpGetPid(
    Tcl_Pid pid)		/* The HANDLE of the child process. */
{
    ProcInfo *infoPtr;

    PipeInit();

    Tcl_MutexLock(&pipeMutex);
    for (infoPtr = procList; infoPtr != NULL; infoPtr = infoPtr->nextPtr) {
	if (infoPtr->dwProcessId == (size_t) pid) {
	    Tcl_MutexUnlock(&pipeMutex);
	    return infoPtr->dwProcessId;
	}
    }
    Tcl_MutexUnlock(&pipeMutex);
    return TCL_IO_FAILURE;
}

/*
 *----------------------------------------------------------------------
 *
 * TclpCreateProcess --
 *
 *	Create a child process that has the specified files as its standard
 *	input, output, and error. The child process runs asynchronously under
 *	Windows NT and Windows 9x, and runs with the same environment
 *	variables as the creating process.
 *
 *	The complete Windows search path is searched to find the specified
 *	executable. If an executable by the given name is not found,
 *	automatically tries appending standard extensions to the
 *	executable name.
 *
 * Results:
 *	The return value is TCL_ERROR and an error message is left in the
 *	interp's result if there was a problem creating the child process.
 *	Otherwise, the return value is TCL_OK and *pidPtr is filled with the
 *	process id of the child process.
 *
 * Side effects:
 *	A process is created.
 *
 *----------------------------------------------------------------------
 */

int
TclpCreateProcess(
    Tcl_Interp *interp,		/* Interpreter in which to leave errors that
				 * occurred when creating the child process.
				 * Error messages from the child process
				 * itself are sent to errorFile. */
    int argc,			/* Number of arguments in following array. */
    const char **argv,		/* Array of argument strings. argv[0] contains
				 * the name of the executable converted to
				 * native format (using the
				 * Tcl_TranslateFileName call). Additional
				 * arguments have not been converted. */
    TclFile inputFile,		/* If non-NULL, gives the file to use as input
				 * for the child process. If inputFile file is
				 * not readable or is NULL, the child will
				 * receive no standard input. */
    TclFile outputFile,		/* If non-NULL, gives the file that receives
				 * output from the child process. If
				 * outputFile file is not writeable or is
				 * NULL, output from the child will be
				 * discarded. */
    TclFile errorFile,		/* If non-NULL, gives the file that receives
				 * errors from the child process. If errorFile
				 * file is not writeable or is NULL, errors
				 * from the child will be discarded. errorFile
				 * may be the same as outputFile. */
    Tcl_Pid *pidPtr)		/* If this function is successful, pidPtr is
				 * filled with the process id of the child
				 * process. */
{
    int result, applType, createFlags;
    Tcl_DString cmdLine;	/* Complete command line (TCHAR). */
    STARTUPINFO startInfo;
    PROCESS_INFORMATION procInfo;
    SECURITY_ATTRIBUTES secAtts;
    HANDLE hProcess, h, inputHandle, outputHandle, errorHandle;
    char execPath[MAX_PATH * 3];
    WinFile *filePtr;

    PipeInit();

    applType = ApplicationType(interp, argv[0], execPath);
    if (applType == APPL_NONE) {
	return TCL_ERROR;
    }

    result = TCL_ERROR;
    Tcl_DStringInit(&cmdLine);
    hProcess = GetCurrentProcess();

    /*
     * STARTF_USESTDHANDLES must be used to pass handles to child process.
     * Using SetStdHandle() and/or dup2() only works when a console mode
     * parent process is spawning an attached console mode child process.
     */

    ZeroMemory(&startInfo, sizeof(startInfo));
    startInfo.cb = sizeof(startInfo);
    startInfo.dwFlags	= STARTF_USESTDHANDLES;
    startInfo.hStdInput	= INVALID_HANDLE_VALUE;
    startInfo.hStdOutput= INVALID_HANDLE_VALUE;
    startInfo.hStdError = INVALID_HANDLE_VALUE;

    secAtts.nLength = sizeof(SECURITY_ATTRIBUTES);
    secAtts.lpSecurityDescriptor = NULL;
    secAtts.bInheritHandle = TRUE;

    /*
     * We have to check the type of each file, since we cannot duplicate some
     * file types.
     */

    inputHandle = INVALID_HANDLE_VALUE;
    if (inputFile != NULL) {
	filePtr = (WinFile *)inputFile;
	if (filePtr->type == WIN_FILE) {
	    inputHandle = filePtr->handle;
	}
    }
    outputHandle = INVALID_HANDLE_VALUE;
    if (outputFile != NULL) {
	filePtr = (WinFile *)outputFile;
	if (filePtr->type == WIN_FILE) {
	    outputHandle = filePtr->handle;
	}
    }
    errorHandle = INVALID_HANDLE_VALUE;
    if (errorFile != NULL) {
	filePtr = (WinFile *)errorFile;
	if (filePtr->type == WIN_FILE) {
	    errorHandle = filePtr->handle;
	}
    }

    /*
     * Duplicate all the handles which will be passed off as stdin, stdout and
     * stderr of the child process. The duplicate handles are set to be
     * inheritable, so the child process can use them.
     */

    if (inputHandle == INVALID_HANDLE_VALUE) {
	/*
	 * If handle was not set, stdin should return immediate EOF. Under
	 * Windows95, some applications (both 16 and 32 bit!) cannot read from
	 * the NUL device; they read from console instead. When running tk,
	 * this is fatal because the child process would hang forever waiting
	 * for EOF from the unmapped console window used by the helper
	 * application.
	 *
	 * Fortunately, the helper application detects a closed pipe as an
	 * immediate EOF and can pass that information to the child process.
	 */

	if (CreatePipe(&startInfo.hStdInput, &h, &secAtts, 0) != FALSE) {
	    CloseHandle(h);
	}
    } else {
	DuplicateHandle(hProcess, inputHandle, hProcess, &startInfo.hStdInput,
		0, TRUE, DUPLICATE_SAME_ACCESS);
    }
    if (startInfo.hStdInput == INVALID_HANDLE_VALUE) {
	TclWinConvertError(GetLastError());
	Tcl_SetObjResult(interp, Tcl_ObjPrintf(
		"couldn't duplicate input handle: %s",
		Tcl_PosixError(interp)));
	goto end;
    }

    if (outputHandle == INVALID_HANDLE_VALUE) {
	/*
	 * If handle was not set, output should be sent to an infinitely deep
	 * sink. Under Windows 95, some 16 bit applications cannot have stdout
	 * redirected to NUL; they send their output to the console instead.
	 * Some applications, like "more" or "dir /p", when outputting
	 * multiple pages to the console, also then try and read from the
	 * console to go the next page. When running tk, this is fatal because
	 * the child process would hang forever waiting for input from the
	 * unmapped console window used by the helper application.
	 *
	 * Fortunately, the helper application will detect a closed pipe as a
	 * sink.
	 */

	startInfo.hStdOutput = CreateFile(TEXT("NUL:"), GENERIC_WRITE, 0,
		&secAtts, OPEN_ALWAYS, FILE_ATTRIBUTE_NORMAL, NULL);
    } else {
	DuplicateHandle(hProcess, outputHandle, hProcess,
		&startInfo.hStdOutput, 0, TRUE, DUPLICATE_SAME_ACCESS);
    }
    if (startInfo.hStdOutput == INVALID_HANDLE_VALUE) {
	TclWinConvertError(GetLastError());
	Tcl_SetObjResult(interp, Tcl_ObjPrintf(
		"couldn't duplicate output handle: %s",
		Tcl_PosixError(interp)));
	goto end;
    }

    if (errorHandle == INVALID_HANDLE_VALUE) {
	/*
	 * If handle was not set, errors should be sent to an infinitely deep
	 * sink.
	 */

	startInfo.hStdError = CreateFile(TEXT("NUL:"), GENERIC_WRITE, 0,
		&secAtts, OPEN_EXISTING, FILE_ATTRIBUTE_NORMAL, NULL);
    } else {
	DuplicateHandle(hProcess, errorHandle, hProcess, &startInfo.hStdError,
		0, TRUE, DUPLICATE_SAME_ACCESS);
    }
    if (startInfo.hStdError == INVALID_HANDLE_VALUE) {
	TclWinConvertError(GetLastError());
	Tcl_SetObjResult(interp, Tcl_ObjPrintf(
		"couldn't duplicate error handle: %s",
		Tcl_PosixError(interp)));
	goto end;
    }

    /*
     * If we do not have a console window, then we must run DOS and WIN32
     * console mode applications as detached processes. This tells the loader
     * that the child application should not inherit the console, and that it
     * should not create a new console window for the child application. The
     * child application should get its stdio from the redirection handles
     * provided by this application, and run in the background.
     *
     * If we are starting a GUI process, they don't automatically get a
     * console, so it doesn't matter if they are started as foreground or
     * detached processes. The GUI window will still pop up to the foreground.
     */

    if (HasConsole()) {
	    createFlags = 0;
    } else if (applType == APPL_DOS) {
	/*
	 * Under NT, 16-bit DOS applications will not run unless they can
	 * be attached to a console. If we are running without a console,
	 * run the 16-bit program as an normal process inside of a hidden
	 * console application, and then run that hidden console as a
	 * detached process.
	 */

	startInfo.wShowWindow = SW_HIDE;
	startInfo.dwFlags |= STARTF_USESHOWWINDOW;
	createFlags = CREATE_NEW_CONSOLE;
	TclDStringAppendLiteral(&cmdLine, "cmd.exe /c");
    } else {
	createFlags = DETACHED_PROCESS;
    }

    /*
     * cmdLine gets the full command line used to invoke the executable,
     * including the name of the executable itself. The command line arguments
     * in argv[] are stored in cmdLine separated by spaces. Special characters
     * in individual arguments from argv[] must be quoted when being stored in
     * cmdLine.
     *
     * When calling any application, bear in mind that arguments that specify
     * a path name are not converted. If an argument contains forward slashes
     * as path separators, it may or may not be recognized as a path name,
     * depending on the program. In general, most applications accept forward
     * slashes only as option delimiters and backslashes only as paths.
     *
     * Additionally, when calling a 16-bit dos or windows application, all
     * path names must use the short, cryptic, path format (e.g., using
     * ab~1.def instead of "a b.default").
     */

    BuildCommandLine(execPath, argc, argv, &cmdLine);

    if (CreateProcess(NULL, (TCHAR *) Tcl_DStringValue(&cmdLine),
	    NULL, NULL, TRUE, (DWORD) createFlags, NULL, NULL, &startInfo,
	    &procInfo) == 0) {
	TclWinConvertError(GetLastError());
	Tcl_SetObjResult(interp, Tcl_ObjPrintf("couldn't execute \"%s\": %s",
		argv[0], Tcl_PosixError(interp)));
	goto end;
    }

    /*
     * This wait is used to force the OS to give some time to the DOS process.
     */

    if (applType == APPL_DOS) {
	WaitForSingleObject(procInfo.hProcess, 50);
    }

    /*
     * "When an application spawns a process repeatedly, a new thread instance
     * will be created for each process but the previous instances may not be
     * cleaned up. This results in a significant virtual memory loss each time
     * the process is spawned. If there is a WaitForInputIdle() call between
     * CreateProcess() and CloseHandle(), the problem does not occur." PSS ID
     * Number: Q124121
     */

    WaitForInputIdle(procInfo.hProcess, 5000);
    CloseHandle(procInfo.hThread);

    *pidPtr = (Tcl_Pid) (size_t) procInfo.dwProcessId;
    if (*pidPtr != 0) {
	TclWinAddProcess(procInfo.hProcess, procInfo.dwProcessId);
    }
    result = TCL_OK;

  end:
    Tcl_DStringFree(&cmdLine);
    if (startInfo.hStdInput != INVALID_HANDLE_VALUE) {
	CloseHandle(startInfo.hStdInput);
    }
    if (startInfo.hStdOutput != INVALID_HANDLE_VALUE) {
	CloseHandle(startInfo.hStdOutput);
    }
    if (startInfo.hStdError != INVALID_HANDLE_VALUE) {
	CloseHandle(startInfo.hStdError);
    }
    return result;
}


/*
 *----------------------------------------------------------------------
 *
 * HasConsole --
 *
 *	Determines whether the current application is attached to a console.
 *
 * Results:
 *	Returns TRUE if this application has a console, else FALSE.
 *
 * Side effects:
 *	None.
 *
 *----------------------------------------------------------------------
 */

static BOOL
HasConsole(void)
{
    HANDLE handle;

    handle = CreateFileA("CONOUT$", GENERIC_WRITE, FILE_SHARE_WRITE,
	    NULL, OPEN_EXISTING, FILE_ATTRIBUTE_NORMAL, NULL);

    if (handle != INVALID_HANDLE_VALUE) {
	CloseHandle(handle);
	return TRUE;
    } else {
	return FALSE;
    }
}

/*
 *--------------------------------------------------------------------
 *
 * ApplicationType --
 *
 *	Search for the specified program and identify if it refers to a DOS,
 *	Windows 3.X, or Win32 program.	Used to determine how to invoke a
 *	program, or if it can even be invoked.
 *
 *	It is possible to almost positively identify DOS and Windows
 *	applications that contain the appropriate magic numbers. However, DOS
 *	.com files do not seem to contain a magic number; if the program name
 *	ends with .com and could not be identified as a Windows .com file, it
 *	will be assumed to be a DOS application, even if it was just random
 *	data. If the program name does not end with .com, no such assumption
 *	is made.
 *
 *	The Win32 function GetBinaryType incorrectly identifies any junk file
 *	that ends with .exe as a dos executable and some executables that
 *	don't end with .exe as not executable. Plus it doesn't exist under
 *	win95, so I won't feel bad about reimplementing functionality.
 *
 * Results:
 *	The return value is one of APPL_DOS, APPL_WIN3X, or APPL_WIN32 if the
 *	filename referred to the corresponding application type. If the file
 *	name could not be found or did not refer to any known application
 *	type, APPL_NONE is returned and an error message is left in interp.
 *	.bat files are identified as APPL_DOS.
 *
 * Side effects:
 *	None.
 *
 *----------------------------------------------------------------------
 */

static int
ApplicationType(
    Tcl_Interp *interp,		/* Interp, for error message. */
    const char *originalName,	/* Name of the application to find. */
    char fullName[])		/* Filled with complete path to
				 * application. */
{
    int applType, i, nameLen, found;
    HANDLE hFile;
    TCHAR *rest;
    char *ext;
    char buf[2];
    DWORD attr, read;
    IMAGE_DOS_HEADER header;
    Tcl_DString nameBuf, ds;
    const TCHAR *nativeName;
    TCHAR nativeFullPath[MAX_PATH];
    static const char extensions[][5] = {"", ".com", ".exe", ".bat", ".cmd"};

    /*
     * Look for the program as an external program. First try the name as it
     * is, then try adding .com, .exe, .bat and .cmd, in that order, to the name,
     * looking for an executable.
     *
     * Using the raw SearchPath() function doesn't do quite what is necessary.
     * If the name of the executable already contains a '.' character, it will
     * not try appending the specified extension when searching (in other
     * words, SearchPath will not find the program "a.b.exe" if the arguments
     * specified "a.b" and ".exe"). So, first look for the file as it is
     * named. Then manually append the extensions, looking for a match.
     */

    applType = APPL_NONE;
    Tcl_DStringInit(&nameBuf);
    Tcl_DStringAppend(&nameBuf, originalName, -1);
    nameLen = Tcl_DStringLength(&nameBuf);

    for (i = 0; i < (int) (sizeof(extensions) / sizeof(extensions[0])); i++) {
	Tcl_DStringSetLength(&nameBuf, nameLen);
	Tcl_DStringAppend(&nameBuf, extensions[i], -1);
	nativeName = Tcl_WinUtfToTChar(Tcl_DStringValue(&nameBuf),
		Tcl_DStringLength(&nameBuf), &ds);
	found = SearchPath(NULL, nativeName, NULL, MAX_PATH,
		nativeFullPath, &rest);
	Tcl_DStringFree(&ds);
	if (found == 0) {
	    continue;
	}

	/*
	 * Ignore matches on directories or data files, return if identified a
	 * known type.
	 */

	attr = GetFileAttributes(nativeFullPath);
	if ((attr == 0xffffffff) || (attr & FILE_ATTRIBUTE_DIRECTORY)) {
	    continue;
	}
	strcpy(fullName, Tcl_WinTCharToUtf(nativeFullPath, -1, &ds));
	Tcl_DStringFree(&ds);

	ext = strrchr(fullName, '.');
	if ((ext != NULL) &&
            (strcasecmp(ext, ".cmd") == 0 || strcasecmp(ext, ".bat") == 0)) {
	    applType = APPL_DOS;
	    break;
	}

	hFile = CreateFile(nativeFullPath,
		GENERIC_READ, FILE_SHARE_READ, NULL, OPEN_EXISTING,
		FILE_ATTRIBUTE_NORMAL, NULL);
	if (hFile == INVALID_HANDLE_VALUE) {
	    continue;
	}

	header.e_magic = 0;
	ReadFile(hFile, (void *) &header, sizeof(header), &read, NULL);
	if (header.e_magic != IMAGE_DOS_SIGNATURE) {
	    /*
	     * Doesn't have the magic number for relocatable executables. If
	     * filename ends with .com, assume it's a DOS application anyhow.
	     * Note that we didn't make this assumption at first, because some
	     * supposed .com files are really 32-bit executables with all the
	     * magic numbers and everything.
	     */

	    CloseHandle(hFile);
	    if ((ext != NULL) && (strcasecmp(ext, ".com") == 0)) {
		applType = APPL_DOS;
		break;
	    }
	    continue;
	}
	if (header.e_lfarlc != sizeof(header)) {
	    /*
	     * All Windows 3.X and Win32 and some DOS programs have this value
	     * set here. If it doesn't, assume that since it already had the
	     * other magic number it was a DOS application.
	     */

	    CloseHandle(hFile);
	    applType = APPL_DOS;
	    break;
	}

	/*
	 * The DWORD at header.e_lfanew points to yet another magic number.
	 */

	buf[0] = '\0';
	SetFilePointer(hFile, header.e_lfanew, NULL, FILE_BEGIN);
	ReadFile(hFile, (void *) buf, 2, &read, NULL);
	CloseHandle(hFile);

	if ((buf[0] == 'N') && (buf[1] == 'E')) {
	    applType = APPL_WIN3X;
	} else if ((buf[0] == 'P') && (buf[1] == 'E')) {
	    applType = APPL_WIN32;
	} else {
	    /*
	     * Strictly speaking, there should be a test that there is an 'L'
	     * and 'E' at buf[0..1], to identify the type as DOS, but of
	     * course we ran into a DOS executable that _doesn't_ have the
	     * magic number - specifically, one compiled using the Lahey
	     * Fortran90 compiler.
	     */

	    applType = APPL_DOS;
	}
	break;
    }
    Tcl_DStringFree(&nameBuf);

    if (applType == APPL_NONE) {
	TclWinConvertError(GetLastError());
	Tcl_SetObjResult(interp, Tcl_ObjPrintf("couldn't execute \"%s\": %s",
		originalName, Tcl_PosixError(interp)));
	return APPL_NONE;
    }

    if (applType == APPL_WIN3X) {
	/*
	 * Replace long path name of executable with short path name for
	 * 16-bit applications. Otherwise the application may not be able to
	 * correctly parse its own command line to separate off the
	 * application name from the arguments.
	 */

	GetShortPathName(nativeFullPath, nativeFullPath, MAX_PATH);
	strcpy(fullName, Tcl_WinTCharToUtf(nativeFullPath, -1, &ds));
	Tcl_DStringFree(&ds);
    }
    return applType;
}

/*
 *----------------------------------------------------------------------
 *
 * BuildCommandLine --
 *
 *	The command line arguments are stored in linePtr separated by spaces,
 *	in a form that CreateProcess() understands. Special characters in
 *	individual arguments from argv[] must be quoted when being stored in
 *	cmdLine.
 *
 * Results:
 *	None.
 *
 * Side effects:
 *	None.
 *
 *----------------------------------------------------------------------
 */

static const char *
BuildCmdLineBypassBS(
    const char *current,
    const char **bspos
) {
    /* mark first backslash possition */
    if (!*bspos) {
	*bspos = current;
    }
    do {
	current++;
    } while (*current == '\\');
    return current;
}

static void
QuoteCmdLineBackslash(
    Tcl_DString *dsPtr,
    const char *start,
    const char *current,
    const char *bspos
) {
    if (!bspos) {
	if (current > start) { /* part before current (special) */
	    Tcl_DStringAppend(dsPtr, start, (int) (current - start));
	}
    } else {
    	if (bspos > start) { /* part before first backslash */
	    Tcl_DStringAppend(dsPtr, start, (int) (bspos - start));
	}
	while (bspos++ < current) { /* each backslash twice */
	    TclDStringAppendLiteral(dsPtr, "\\\\");
	}
    }
}

static const char *
QuoteCmdLinePart(
    Tcl_DString *dsPtr,
    const char *start,
    const char *special,
    const char *specMetaChars,
    const char **bspos
) {
    if (!*bspos) {
	/* rest before special (before quote) */
	QuoteCmdLineBackslash(dsPtr, start, special, NULL);
	start = special;
    } else {
	/* rest before first backslash and backslashes into new quoted block */
	QuoteCmdLineBackslash(dsPtr, start, *bspos, NULL);
	start = *bspos;
    }
    /*
     * escape all special chars enclosed in quotes like `"..."`, note that here we
     * don't must escape `\` (with `\`), because it's outside of the main quotes,
     * so `\` remains `\`, but important - not at end of part, because results as
     * before the quote,  so `%\%\` should be escaped as `"%\%"\\`).
     */
    TclDStringAppendLiteral(dsPtr, "\""); /* opening escape quote-char */
    do {
    	*bspos = NULL;
	special++;
	if (*special == '\\') {
	    /* bypass backslashes (and mark first backslash possition)*/
	    special = BuildCmdLineBypassBS(special, bspos);
	    if (*special == '\0') break;
	}
    } while (*special && strchr(specMetaChars, *special));
    if (!*bspos) {
	/* unescaped rest before quote */
	QuoteCmdLineBackslash(dsPtr, start, special, NULL);
    } else {
	/* unescaped rest before first backslash (rather belongs to the main block) */
	QuoteCmdLineBackslash(dsPtr, start, *bspos, NULL);
    }
    TclDStringAppendLiteral(dsPtr, "\""); /* closing escape quote-char */
    return special;
}

static void
BuildCommandLine(
    const char *executable,	/* Full path of executable (including
				 * extension). Replacement for argv[0]. */
    int argc,			/* Number of arguments. */
    const char **argv,		/* Argument strings in UTF. */
    Tcl_DString *linePtr)	/* Initialized Tcl_DString that receives the
				 * command line (TCHAR). */
{
    const char *arg, *start, *special, *bspos;
    int quote = 0, i;
    Tcl_DString ds;

    /* characters to enclose in quotes if unpaired quote flag set */
    static const char specMetaChars[] = "&|^<>!()%";
    /* character to enclose in quotes in any case (regardless unpaired-flag) */
    static const char specMetaChars2[] = "%";

    /* Quote flags:
     *   CL_ESCAPE   - escape argument;
     *   CL_QUOTE    - enclose in quotes;
     *   CL_UNPAIRED - previous arguments chain contains unpaired quote-char;
     */
    enum {CL_ESCAPE = 1, CL_QUOTE = 2, CL_UNPAIRED = 4};

    Tcl_DStringInit(&ds);

    /*
     * Prime the path. Add a space separator if we were primed with something.
     */

    TclDStringAppendDString(&ds, linePtr);
    if (Tcl_DStringLength(linePtr) > 0) {
	TclDStringAppendLiteral(&ds, " ");
    }

    for (i = 0; i < argc; i++) {
	if (i == 0) {
	    arg = executable;
	} else {
	    arg = argv[i];
	    TclDStringAppendLiteral(&ds, " ");
	}

	quote &= ~(CL_ESCAPE|CL_QUOTE); /* reset escape flags */
	bspos = NULL;
	if (arg[0] == '\0') {
	    quote = CL_QUOTE;
	} else {
	    for (start = arg;
		*start != '\0' &&
		    (quote & (CL_ESCAPE|CL_QUOTE)) != (CL_ESCAPE|CL_QUOTE);
		start++
	    ) {
		if (*start & 0x80) continue;
		if (TclIsSpaceProc(*start)) {
		    quote |= CL_QUOTE; /* quote only */
		    if (bspos) { /* if backslash found - escape & quote */
			quote |= CL_ESCAPE;
			break;
		    }
		    continue;
		}
		if (strchr(specMetaChars, *start)) {
		    quote |= (CL_ESCAPE|CL_QUOTE); /*escape & quote */
		    break;
		}
		if (*start == '"') {
		    quote |= CL_ESCAPE; /* escape only */
		    continue;
		}
		if (*start == '\\') {
		    bspos = start;
		    if (quote & CL_QUOTE) { /* if quote - escape & quote */
			quote |= CL_ESCAPE;
			break;
		    }
		    continue;
		}
	    }
	    bspos = NULL;
	}
	if (quote & CL_QUOTE) {
	    /* start of argument (main opening quote-char) */
	    TclDStringAppendLiteral(&ds, "\"");
	}
	if (!(quote & CL_ESCAPE)) {
	    /* nothing to escape */
	    Tcl_DStringAppend(&ds, arg, -1);
	} else {
	    start = arg;
	    for (special = arg; *special != '\0'; ) {
		/* position of `\` is important before quote or at end (equal `\"` because quoted) */
		if (*special == '\\') {
		    /* bypass backslashes (and mark first backslash possition)*/
		    special = BuildCmdLineBypassBS(special, &bspos);
		    if (*special == '\0') break;
		}
		/* ["] */
		if (*special == '"') {
		    quote ^= CL_UNPAIRED; /* invert unpaired flag - observe unpaired quotes */
		    /* add part before (and escape backslashes before quote) */
		    QuoteCmdLineBackslash(&ds, start, special, bspos);
		    bspos = NULL;
		    /* escape using backslash */
		    TclDStringAppendLiteral(&ds, "\\\"");
		    start = ++special;
		    continue;
		}
		/* unpaired (escaped) quote causes special handling on meta-chars */
		if ((quote & CL_UNPAIRED) && strchr(specMetaChars, *special)) {
		    special = QuoteCmdLinePart(&ds, start, special, specMetaChars, &bspos);
		    /* start to current or first backslash */
		    start = !bspos ? special : bspos;
		    continue;
		}
		/* special case for % - should be enclosed always (paired also) */
		if (strchr(specMetaChars2, *special)) {
		    special = QuoteCmdLinePart(&ds, start, special, specMetaChars2, &bspos);
		    /* start to current or first backslash */
		    start = !bspos ? special : bspos;
		    continue;
		}
		/* other not special (and not meta) character */
		bspos = NULL; /* reset last backslash possition (not interesting) */
		special++;
	    }
	    /* rest of argument (and escape backslashes before closing main quote) */
	    QuoteCmdLineBackslash(&ds, start, special,
	    	(quote & CL_QUOTE) ? bspos : NULL);
	}
	if (quote & CL_QUOTE) {
	    /* end of argument (main closing quote-char) */
	    TclDStringAppendLiteral(&ds, "\"");
	}
    }
    Tcl_DStringFree(linePtr);
    Tcl_WinUtfToTChar(Tcl_DStringValue(&ds), Tcl_DStringLength(&ds), linePtr);
    Tcl_DStringFree(&ds);
}

/*
 *----------------------------------------------------------------------
 *
 * TclpCreateCommandChannel --
 *
 *	This function is called by Tcl_OpenCommandChannel to perform the
 *	platform specific channel initialization for a command channel.
 *
 * Results:
 *	Returns a new channel or NULL on failure.
 *
 * Side effects:
 *	Allocates a new channel.
 *
 *----------------------------------------------------------------------
 */

Tcl_Channel
TclpCreateCommandChannel(
    TclFile readFile,		/* If non-null, gives the file for reading. */
    TclFile writeFile,		/* If non-null, gives the file for writing. */
    TclFile errorFile,		/* If non-null, gives the file where errors
				 * can be read. */
    int numPids,		/* The number of pids in the pid array. */
    Tcl_Pid *pidPtr)		/* An array of process identifiers. */
{
    char channelName[16 + TCL_INTEGER_SPACE];
    PipeInfo *infoPtr = Tcl_Alloc(sizeof(PipeInfo));

    PipeInit();

    infoPtr->watchMask = 0;
    infoPtr->flags = 0;
    infoPtr->readFlags = 0;
    infoPtr->readFile = readFile;
    infoPtr->writeFile = writeFile;
    infoPtr->errorFile = errorFile;
    infoPtr->numPids = numPids;
    infoPtr->pidPtr = pidPtr;
    infoPtr->writeBuf = 0;
    infoPtr->writeBufLen = 0;
    infoPtr->writeError = 0;
    infoPtr->channel = NULL;

    infoPtr->validMask = 0;

    infoPtr->threadId = Tcl_GetCurrentThread();

    if (readFile != NULL) {
	/*
	 * Start the background reader thread.
	 */

	infoPtr->readable = CreateEvent(NULL, TRUE, TRUE, NULL);
	infoPtr->readThread = CreateThread(NULL, 256, PipeReaderThread,
	    TclPipeThreadCreateTI(&infoPtr->readTI, infoPtr, infoPtr->readable),
	    0, NULL);
	SetThreadPriority(infoPtr->readThread, THREAD_PRIORITY_HIGHEST);
	infoPtr->validMask |= TCL_READABLE;
    } else {
    	infoPtr->readTI = NULL;
	infoPtr->readThread = 0;
    }
    if (writeFile != NULL) {
	/*
	 * Start the background writer thread.
	 */

	infoPtr->writable = CreateEvent(NULL, TRUE, TRUE, NULL);
	infoPtr->writeThread = CreateThread(NULL, 256, PipeWriterThread,
	    TclPipeThreadCreateTI(&infoPtr->writeTI, infoPtr, infoPtr->writable),
	    0, NULL);
	SetThreadPriority(infoPtr->writeThread, THREAD_PRIORITY_HIGHEST);
	infoPtr->validMask |= TCL_WRITABLE;
    } else {
    	infoPtr->writeTI = NULL;
    	infoPtr->writeThread = 0;
    }

    /*
     * For backward compatibility with previous versions of Tcl, we use
     * "file%d" as the base name for pipes even though it would be more
     * natural to use "pipe%d". Use the pointer to keep the channel names
     * unique, in case channels share handles (stdin/stdout).
     */

    sprintf(channelName, "file%" TCL_Z_MODIFIER "x", (size_t) infoPtr);
    infoPtr->channel = Tcl_CreateChannel(&pipeChannelType, channelName,
	    infoPtr, infoPtr->validMask);

    /*
     * Pipes have AUTO translation mode on Windows and ^Z eof char, which
     * means that a ^Z will be appended to them at close. This is needed for
     * Windows programs that expect a ^Z at EOF.
     */

    Tcl_SetChannelOption(NULL, infoPtr->channel, "-translation", "auto");
    Tcl_SetChannelOption(NULL, infoPtr->channel, "-eofchar", "\032 {}");
    return infoPtr->channel;
}

/*
 *----------------------------------------------------------------------
 *
 * Tcl_CreatePipe --
 *
 *	System dependent interface to create a pipe for the [chan pipe]
 *	command. Stolen from TclX.
 *
 * Results:
 *	TCL_OK or TCL_ERROR.
 *
 *----------------------------------------------------------------------
 */

int
Tcl_CreatePipe(
    Tcl_Interp *interp,		/* Errors returned in result.*/
    Tcl_Channel *rchan,		/* Where to return the read side. */
    Tcl_Channel *wchan,		/* Where to return the write side. */
    int flags)			/* Reserved for future use. */
{
    HANDLE readHandle, writeHandle;
    SECURITY_ATTRIBUTES sec;

    sec.nLength = sizeof(SECURITY_ATTRIBUTES);
    sec.lpSecurityDescriptor = NULL;
    sec.bInheritHandle = FALSE;

    if (!CreatePipe(&readHandle, &writeHandle, &sec, 0)) {
	TclWinConvertError(GetLastError());
	Tcl_SetObjResult(interp, Tcl_ObjPrintf(
		"pipe creation failed: %s", Tcl_PosixError(interp)));
	return TCL_ERROR;
    }

    *rchan = Tcl_MakeFileChannel((ClientData) readHandle, TCL_READABLE);
    Tcl_RegisterChannel(interp, *rchan);

    *wchan = Tcl_MakeFileChannel((ClientData) writeHandle, TCL_WRITABLE);
    Tcl_RegisterChannel(interp, *wchan);

    return TCL_OK;
}

/*
 *----------------------------------------------------------------------
 *
 * TclGetAndDetachPids --
 *
 *	Stores a list of the command PIDs for a command channel in the
 *	interp's result.
 *
 * Results:
 *	None.
 *
 * Side effects:
 *	Modifies the interp's result.
 *
 *----------------------------------------------------------------------
 */

void
TclGetAndDetachPids(
    Tcl_Interp *interp,
    Tcl_Channel chan)
{
    PipeInfo *pipePtr;
    const Tcl_ChannelType *chanTypePtr;
    Tcl_Obj *pidsObj;
    int i;

    /*
     * Punt if the channel is not a command channel.
     */

    chanTypePtr = Tcl_GetChannelType(chan);
    if (chanTypePtr != &pipeChannelType) {
	return;
    }

    pipePtr = Tcl_GetChannelInstanceData(chan);
    TclNewObj(pidsObj);
    for (i = 0; i < pipePtr->numPids; i++) {
	Tcl_ListObjAppendElement(NULL, pidsObj,
		Tcl_NewWideIntObj(
			TclpGetPid(pipePtr->pidPtr[i])));
	Tcl_DetachPids(1, &pipePtr->pidPtr[i]);
    }
    Tcl_SetObjResult(interp, pidsObj);
    if (pipePtr->numPids > 0) {
	Tcl_Free(pipePtr->pidPtr);
	pipePtr->numPids = 0;
    }
}

/*
 *----------------------------------------------------------------------
 *
 * PipeBlockModeProc --
 *
 *	Set blocking or non-blocking mode on channel.
 *
 * Results:
 *	0 if successful, errno when failed.
 *
 * Side effects:
 *	Sets the device into blocking or non-blocking mode.
 *
 *----------------------------------------------------------------------
 */

static int
PipeBlockModeProc(
    ClientData instanceData,	/* Instance data for channel. */
    int mode)			/* TCL_MODE_BLOCKING or
				 * TCL_MODE_NONBLOCKING. */
{
    PipeInfo *infoPtr = (PipeInfo *) instanceData;

    /*
     * Pipes on Windows can not be switched between blocking and nonblocking,
     * hence we have to emulate the behavior. This is done in the input
     * function by checking against a bit in the state. We set or unset the
     * bit here to cause the input function to emulate the correct behavior.
     */

    if (mode == TCL_MODE_NONBLOCKING) {
	infoPtr->flags |= PIPE_ASYNC;
    } else {
	infoPtr->flags &= ~(PIPE_ASYNC);
    }
    return 0;
}

/*
 *----------------------------------------------------------------------
 *
 * PipeClose2Proc --
 *
 *	Closes a pipe based IO channel.
 *
 * Results:
 *	0 on success, errno otherwise.
 *
 * Side effects:
 *	Closes the physical channel.
 *
 *----------------------------------------------------------------------
 */

static int
PipeClose2Proc(
    ClientData instanceData,	/* Pointer to PipeInfo structure. */
    Tcl_Interp *interp,		/* For error reporting. */
    int flags)			/* Flags that indicate which side to close. */
{
    PipeInfo *pipePtr = (PipeInfo *) instanceData;
    Tcl_Channel errChan;
    int errorCode, result;
    PipeInfo *infoPtr, **nextPtrPtr;
    ThreadSpecificData *tsdPtr = TCL_TSD_INIT(&dataKey);
    int inExit = (TclInExit() || TclInThreadExit());

    errorCode = 0;
    result = 0;

    if ((!flags || flags & TCL_CLOSE_READ) && (pipePtr->readFile != NULL)) {
	/*
	 * Clean up the background thread if necessary. Note that this must be
	 * done before we can close the file, since the thread may be blocking
	 * trying to read from the pipe.
	 */

	if (pipePtr->readThread) {

	    TclPipeThreadStop(&pipePtr->readTI, pipePtr->readThread);
	    CloseHandle(pipePtr->readThread);
	    CloseHandle(pipePtr->readable);
	    pipePtr->readThread = NULL;
	}
	if (TclpCloseFile(pipePtr->readFile) != 0) {
	    errorCode = errno;
	}
	pipePtr->validMask &= ~TCL_READABLE;
	pipePtr->readFile = NULL;
    }
    if ((!flags || flags & TCL_CLOSE_WRITE) && (pipePtr->writeFile != NULL)) {
	if (pipePtr->writeThread) {

	    /*
	     * Wait for the  writer thread to finish the  current buffer, then
	     * terminate the thread  and close the handles. If  the channel is
	     * nonblocking or may block during exit, bail out since the worker
	     * thread is not interruptible and we want TIP#398-fast-exit.
	     */
	    if ((pipePtr->flags & PIPE_ASYNC) && inExit) {

		/* give it a chance to leave honorably */
		TclPipeThreadStopSignal(&pipePtr->writeTI, pipePtr->writable);

		if (WaitForSingleObject(pipePtr->writable, 20) == WAIT_TIMEOUT) {
		    return EWOULDBLOCK;
		}

	    } else {

		WaitForSingleObject(pipePtr->writable, inExit ? 5000 : INFINITE);

	    }

	    TclPipeThreadStop(&pipePtr->writeTI, pipePtr->writeThread);

	    CloseHandle(pipePtr->writable);
	    CloseHandle(pipePtr->writeThread);
	    pipePtr->writeThread = NULL;
	}
	if (TclpCloseFile(pipePtr->writeFile) != 0) {
	    if (errorCode == 0) {
		errorCode = errno;
	    }
	}
	pipePtr->validMask &= ~TCL_WRITABLE;
	pipePtr->writeFile = NULL;
    }

    pipePtr->watchMask &= pipePtr->validMask;

    /*
     * Don't free the channel if any of the flags were set.
     */

    if (flags) {
	return errorCode;
    }

    /*
     * Remove the file from the list of watched files.
     */

    for (nextPtrPtr = &(tsdPtr->firstPipePtr), infoPtr = *nextPtrPtr;
	    infoPtr != NULL;
	    nextPtrPtr = &infoPtr->nextPtr, infoPtr = *nextPtrPtr) {
	if (infoPtr == (PipeInfo *)pipePtr) {
	    *nextPtrPtr = infoPtr->nextPtr;
	    break;
	}
    }

    if ((pipePtr->flags & PIPE_ASYNC) || inExit) {
	/*
	 * If the channel is non-blocking or Tcl is being cleaned up, just
	 * detach the children PIDs, reap them (important if we are in a
	 * dynamic load module), and discard the errorFile.
	 */

	Tcl_DetachPids(pipePtr->numPids, pipePtr->pidPtr);
	Tcl_ReapDetachedProcs();

	if (pipePtr->errorFile) {
	    if (TclpCloseFile(pipePtr->errorFile) != 0) {
		if (errorCode == 0) {
		    errorCode = errno;
		}
	    }
	}
	result = 0;
    } else {
	/*
	 * Wrap the error file into a channel and give it to the cleanup
	 * routine.
	 */

	if (pipePtr->errorFile) {
	    WinFile *filePtr = (WinFile *) pipePtr->errorFile;

	    errChan = Tcl_MakeFileChannel((ClientData) filePtr->handle,
		    TCL_READABLE);
	    Tcl_Free(filePtr);
	} else {
	    errChan = NULL;
	}

	result = TclCleanupChildren(interp, pipePtr->numPids,
		pipePtr->pidPtr, errChan);
    }

    if (pipePtr->numPids > 0) {
	Tcl_Free(pipePtr->pidPtr);
    }

    if (pipePtr->writeBuf != NULL) {
	Tcl_Free(pipePtr->writeBuf);
    }

    Tcl_Free(pipePtr);

    if (errorCode == 0) {
	return result;
    }
    return errorCode;
}

/*
 *----------------------------------------------------------------------
 *
 * PipeInputProc --
 *
 *	Reads input from the IO channel into the buffer given. Returns count
 *	of how many bytes were actually read, and an error indication.
 *
 * Results:
 *	A count of how many bytes were read is returned and an error
 *	indication is returned in an output argument.
 *
 * Side effects:
 *	Reads input from the actual channel.
 *
 *----------------------------------------------------------------------
 */

static int
PipeInputProc(
    ClientData instanceData,	/* Pipe state. */
    char *buf,			/* Where to store data read. */
    int bufSize,		/* How much space is available in the
				 * buffer? */
    int *errorCode)		/* Where to store error code. */
{
    PipeInfo *infoPtr = (PipeInfo *) instanceData;
    WinFile *filePtr = (WinFile*) infoPtr->readFile;
    DWORD count, bytesRead = 0;
    int result;

    *errorCode = 0;
    /*
     * Synchronize with the reader thread.
     */

    result = WaitForRead(infoPtr, (infoPtr->flags & PIPE_ASYNC) ? 0 : 1);

    /*
     * If an error occurred, return immediately.
     */

    if (result == -1) {
	*errorCode = errno;
	return -1;
    }

    if (infoPtr->readFlags & PIPE_EXTRABYTE) {
	/*
	 * The reader thread consumed 1 byte as a side effect of waiting so we
	 * need to move it into the buffer.
	 */

	*buf = infoPtr->extraByte;
	infoPtr->readFlags &= ~PIPE_EXTRABYTE;
	buf++;
	bufSize--;
	bytesRead = 1;

	/*
	 * If further read attempts would block, return what we have.
	 */

	if (result == 0) {
	    return bytesRead;
	}
    }

    /*
     * Attempt to read bufSize bytes. The read will return immediately if
     * there is any data available. Otherwise it will block until at least one
     * byte is available or an EOF occurs.
     */

    if (ReadFile(filePtr->handle, (LPVOID) buf, (DWORD) bufSize, &count,
	    (LPOVERLAPPED) NULL) == TRUE) {
	return bytesRead + count;
    } else if (bytesRead) {
	/*
	 * Ignore errors if we have data to return.
	 */

	return bytesRead;
    }

    TclWinConvertError(GetLastError());
    if (errno == EPIPE) {
	infoPtr->readFlags |= PIPE_EOF;
	return 0;
    }
    *errorCode = errno;
    return -1;
}

/*
 *----------------------------------------------------------------------
 *
 * PipeOutputProc --
 *
 *	Writes the given output on the IO channel. Returns count of how many
 *	characters were actually written, and an error indication.
 *
 * Results:
 *	A count of how many characters were written is returned and an error
 *	indication is returned in an output argument.
 *
 * Side effects:
 *	Writes output on the actual channel.
 *
 *----------------------------------------------------------------------
 */

static int
PipeOutputProc(
    ClientData instanceData,	/* Pipe state. */
    const char *buf,		/* The data buffer. */
    int toWrite,		/* How many bytes to write? */
    int *errorCode)		/* Where to store error code. */
{
    PipeInfo *infoPtr = (PipeInfo *) instanceData;
    WinFile *filePtr = (WinFile*) infoPtr->writeFile;
    DWORD bytesWritten, timeout;

    *errorCode = 0;

    /* avoid blocking if pipe-thread exited */
    timeout = ((infoPtr->flags & PIPE_ASYNC) || !TclPipeThreadIsAlive(&infoPtr->writeTI)
	|| TclInExit() || TclInThreadExit()) ? 0 : INFINITE;
    if (WaitForSingleObject(infoPtr->writable, timeout) == WAIT_TIMEOUT) {
	/*
	 * The writer thread is blocked waiting for a write to complete and
	 * the channel is in non-blocking mode.
	 */

	errno = EWOULDBLOCK;
	goto error;
    }

    /*
     * Check for a background error on the last write.
     */

    if (infoPtr->writeError) {
	TclWinConvertError(infoPtr->writeError);
	infoPtr->writeError = 0;
	goto error;
    }

    if (infoPtr->flags & PIPE_ASYNC) {
	/*
	 * The pipe is non-blocking, so copy the data into the output buffer
	 * and restart the writer thread.
	 */

	if (toWrite > infoPtr->writeBufLen) {
	    /*
	     * Reallocate the buffer to be large enough to hold the data.
	     */

	    if (infoPtr->writeBuf) {
		Tcl_Free(infoPtr->writeBuf);
	    }
	    infoPtr->writeBufLen = toWrite;
	    infoPtr->writeBuf = Tcl_Alloc(toWrite);
	}
	memcpy(infoPtr->writeBuf, buf, toWrite);
	infoPtr->toWrite = toWrite;
	ResetEvent(infoPtr->writable);
	TclPipeThreadSignal(&infoPtr->writeTI);
	bytesWritten = toWrite;
    } else {
	/*
	 * In the blocking case, just try to write the buffer directly. This
	 * avoids an unnecessary copy.
	 */

	if (WriteFile(filePtr->handle, (LPVOID) buf, (DWORD) toWrite,
		&bytesWritten, (LPOVERLAPPED) NULL) == FALSE) {
	    TclWinConvertError(GetLastError());
	    goto error;
	}
    }
    return bytesWritten;

  error:
    *errorCode = errno;
    return -1;

}

/*
 *----------------------------------------------------------------------
 *
 * PipeEventProc --
 *
 *	This function is invoked by Tcl_ServiceEvent when a file event reaches
 *	the front of the event queue. This function invokes Tcl_NotifyChannel
 *	on the pipe.
 *
 * Results:
 *	Returns 1 if the event was handled, meaning it should be removed from
 *	the queue. Returns 0 if the event was not handled, meaning it should
 *	stay on the queue. The only time the event isn't handled is if the
 *	TCL_FILE_EVENTS flag bit isn't set.
 *
 * Side effects:
 *	Whatever the notifier callback does.
 *
 *----------------------------------------------------------------------
 */

static int
PipeEventProc(
    Tcl_Event *evPtr,		/* Event to service. */
    int flags)			/* Flags that indicate what events to
				 * handle, such as TCL_FILE_EVENTS. */
{
    PipeEvent *pipeEvPtr = (PipeEvent *)evPtr;
    PipeInfo *infoPtr;
    int mask;
    ThreadSpecificData *tsdPtr = TCL_TSD_INIT(&dataKey);

    if (!(flags & TCL_FILE_EVENTS)) {
	return 0;
    }

    /*
     * Search through the list of watched pipes for the one whose handle
     * matches the event. We do this rather than simply dereferencing the
     * handle in the event so that pipes can be deleted while the event is in
     * the queue.
     */

    for (infoPtr = tsdPtr->firstPipePtr; infoPtr != NULL;
	    infoPtr = infoPtr->nextPtr) {
	if (pipeEvPtr->infoPtr == infoPtr) {
	    infoPtr->flags &= ~(PIPE_PENDING);
	    break;
	}
    }

    /*
     * Remove stale events.
     */

    if (!infoPtr) {
	return 1;
    }

    /*
     * Check to see if the pipe is readable. Note that we can't tell if a pipe
     * is writable, so we always report it as being writable unless we have
     * detected EOF.
     */

    mask = 0;
    if ((infoPtr->watchMask & TCL_WRITABLE) &&
	    (WaitForSingleObject(infoPtr->writable, 0) != WAIT_TIMEOUT)) {
	mask = TCL_WRITABLE;
    }

    if ((infoPtr->watchMask & TCL_READABLE) && (WaitForRead(infoPtr,0) >= 0)) {
	if (infoPtr->readFlags & PIPE_EOF) {
	    mask = TCL_READABLE;
	} else {
	    mask |= TCL_READABLE;
	}
    }

    /*
     * Inform the channel of the events.
     */

    Tcl_NotifyChannel(infoPtr->channel, infoPtr->watchMask & mask);
    return 1;
}

/*
 *----------------------------------------------------------------------
 *
 * PipeWatchProc --
 *
 *	Called by the notifier to set up to watch for events on this channel.
 *
 * Results:
 *	None.
 *
 * Side effects:
 *	None.
 *
 *----------------------------------------------------------------------
 */

static void
PipeWatchProc(
    ClientData instanceData,	/* Pipe state. */
    int mask)			/* What events to watch for, OR-ed combination
				 * of TCL_READABLE, TCL_WRITABLE and
				 * TCL_EXCEPTION. */
{
    PipeInfo **nextPtrPtr, *ptr;
    PipeInfo *infoPtr = (PipeInfo *) instanceData;
    int oldMask = infoPtr->watchMask;
    ThreadSpecificData *tsdPtr = TCL_TSD_INIT(&dataKey);

    /*
     * Since most of the work is handled by the background threads, we just
     * need to update the watchMask and then force the notifier to poll once.
     */

    infoPtr->watchMask = mask & infoPtr->validMask;
    if (infoPtr->watchMask) {
	Tcl_Time blockTime = { 0, 0 };
	if (!oldMask) {
	    infoPtr->nextPtr = tsdPtr->firstPipePtr;
	    tsdPtr->firstPipePtr = infoPtr;
	}
	Tcl_SetMaxBlockTime(&blockTime);
    } else {
	if (oldMask) {
	    /*
	     * Remove the pipe from the list of watched pipes.
	     */

	    for (nextPtrPtr = &(tsdPtr->firstPipePtr), ptr = *nextPtrPtr;
		    ptr != NULL;
		    nextPtrPtr = &ptr->nextPtr, ptr = *nextPtrPtr) {
		if (infoPtr == ptr) {
		    *nextPtrPtr = ptr->nextPtr;
		    break;
		}
	    }
	}
    }
}

/*
 *----------------------------------------------------------------------
 *
 * PipeGetHandleProc --
 *
 *	Called from Tcl_GetChannelHandle to retrieve OS handles from inside a
 *	command pipeline based channel.
 *
 * Results:
 *	Returns TCL_OK with the fd in handlePtr, or TCL_ERROR if there is no
 *	handle for the specified direction.
 *
 * Side effects:
 *	None.
 *
 *----------------------------------------------------------------------
 */

static int
PipeGetHandleProc(
    ClientData instanceData,	/* The pipe state. */
    int direction,		/* TCL_READABLE or TCL_WRITABLE */
    ClientData *handlePtr)	/* Where to store the handle.  */
{
    PipeInfo *infoPtr = (PipeInfo *) instanceData;
    WinFile *filePtr;

    if (direction == TCL_READABLE && infoPtr->readFile) {
	filePtr = (WinFile*) infoPtr->readFile;
	*handlePtr = (ClientData) filePtr->handle;
	return TCL_OK;
    }
    if (direction == TCL_WRITABLE && infoPtr->writeFile) {
	filePtr = (WinFile*) infoPtr->writeFile;
	*handlePtr = (ClientData) filePtr->handle;
	return TCL_OK;
    }
    return TCL_ERROR;
}

/*
 *----------------------------------------------------------------------
 *
 * Tcl_WaitPid --
 *
 *	Emulates the waitpid system call.
 *
 * Results:
 *	Returns 0 if the process is still alive, -1 on an error, or the pid on
 *	a clean close.
 *
 * Side effects:
 *	Unless WNOHANG is set and the wait times out, the process information
 *	record will be deleted and the process handle will be closed.
 *
 *----------------------------------------------------------------------
 */

Tcl_Pid
Tcl_WaitPid(
    Tcl_Pid pid,
    int *statPtr,
    int options)
{
    ProcInfo *infoPtr = NULL, **prevPtrPtr;
    DWORD flags;
    Tcl_Pid result;
    DWORD ret, exitCode;

    PipeInit();

    /*
     * If no pid is specified, do nothing.
     */

    if (pid == 0) {
	*statPtr = 0;
	return 0;
    }

    /*
     * Find the process and cut it from the process list.
     */

    Tcl_MutexLock(&pipeMutex);
    prevPtrPtr = &procList;
    for (infoPtr = procList; infoPtr != NULL;
	    prevPtrPtr = &infoPtr->nextPtr, infoPtr = infoPtr->nextPtr) {
	 if (infoPtr->dwProcessId == (size_t) pid) {
	    *prevPtrPtr = infoPtr->nextPtr;
	    break;
	}
    }
    Tcl_MutexUnlock(&pipeMutex);

    /*
     * If the pid is not one of the processes we know about (we started it)
     * then do nothing.
     */

    if (infoPtr == NULL) {
	*statPtr = 0;
	return 0;
    }

    /*
     * Officially "wait" for it to finish. We either poll (WNOHANG) or wait
     * for an infinite amount of time.
     */

    if (options & WNOHANG) {
	flags = 0;
    } else {
	flags = INFINITE;
    }
    ret = WaitForSingleObject(infoPtr->hProcess, flags);
    if (ret == WAIT_TIMEOUT) {
	*statPtr = 0;
	if (options & WNOHANG) {
	    /*
	     * Re-insert this infoPtr back on the list.
	     */

	    Tcl_MutexLock(&pipeMutex);
	    infoPtr->nextPtr = procList;
	    procList = infoPtr;
	    Tcl_MutexUnlock(&pipeMutex);
	    return 0;
	} else {
	    result = 0;
	}
    } else if (ret == WAIT_OBJECT_0) {
	GetExitCodeProcess(infoPtr->hProcess, &exitCode);

	/*
	 * Does the exit code look like one of the exception codes?
	 */

	switch (exitCode) {
	case EXCEPTION_FLT_DENORMAL_OPERAND:
	case EXCEPTION_FLT_DIVIDE_BY_ZERO:
	case EXCEPTION_FLT_INEXACT_RESULT:
	case EXCEPTION_FLT_INVALID_OPERATION:
	case EXCEPTION_FLT_OVERFLOW:
	case EXCEPTION_FLT_STACK_CHECK:
	case EXCEPTION_FLT_UNDERFLOW:
	case EXCEPTION_INT_DIVIDE_BY_ZERO:
	case EXCEPTION_INT_OVERFLOW:
	    *statPtr = 0xC0000000 | SIGFPE;
	    break;

	case EXCEPTION_PRIV_INSTRUCTION:
	case EXCEPTION_ILLEGAL_INSTRUCTION:
	    *statPtr = 0xC0000000 | SIGILL;
	    break;

	case EXCEPTION_ACCESS_VIOLATION:
	case EXCEPTION_ARRAY_BOUNDS_EXCEEDED:
	case EXCEPTION_STACK_OVERFLOW:
	case EXCEPTION_NONCONTINUABLE_EXCEPTION:
	case EXCEPTION_INVALID_DISPOSITION:
	case EXCEPTION_GUARD_PAGE:
	case EXCEPTION_INVALID_HANDLE:
	    *statPtr = 0xC0000000 | SIGSEGV;
	    break;

	case EXCEPTION_DATATYPE_MISALIGNMENT:
	    *statPtr = 0xC0000000 | SIGBUS;
	    break;

	case EXCEPTION_BREAKPOINT:
	case EXCEPTION_SINGLE_STEP:
	    *statPtr = 0xC0000000 | SIGTRAP;
	    break;

	case CONTROL_C_EXIT:
	    *statPtr = 0xC0000000 | SIGINT;
	    break;

	default:
	    /*
	     * Non-exceptional, normal, exit code. Note that the exit code is
	     * truncated to a signed short range [-32768,32768) whether it
	     * fits into this range or not.
	     *
	     * BUG: Even though the exit code is a DWORD, it is understood by
	     * convention to be a signed integer, yet there isn't enough room
	     * to fit this into the POSIX style waitstatus mask without
	     * truncating it.
	     */

	    *statPtr = exitCode;
	    break;
	}
	result = pid;
    } else {
	errno = ECHILD;
	*statPtr = 0xC0000000 | ECHILD;
	result = (Tcl_Pid) -1;
    }

    /*
     * Officially close the process handle.
     */

    CloseHandle(infoPtr->hProcess);
    Tcl_Free(infoPtr);

    return result;
}

/*
 *----------------------------------------------------------------------
 *
 * TclWinAddProcess --
 *
 *	Add a process to the process list so that we can use Tcl_WaitPid on
 *	the process.
 *
 * Results:
 *	None
 *
 * Side effects:
 *	Adds the specified process handle to the process list so Tcl_WaitPid
 *	knows about it.
 *
 *----------------------------------------------------------------------
 */

void
TclWinAddProcess(
    void *hProcess,		/* Handle to process */
    size_t id)		/* Global process identifier */
{
    ProcInfo *procPtr = Tcl_Alloc(sizeof(ProcInfo));

    PipeInit();

    procPtr->hProcess = hProcess;
    procPtr->dwProcessId = id;
    Tcl_MutexLock(&pipeMutex);
    procPtr->nextPtr = procList;
    procList = procPtr;
    Tcl_MutexUnlock(&pipeMutex);
}

/*
 *----------------------------------------------------------------------
 *
 * Tcl_PidObjCmd --
 *
 *	This function is invoked to process the "pid" Tcl command. See the
 *	user documentation for details on what it does.
 *
 * Results:
 *	A standard Tcl result.
 *
 * Side effects:
 *	See the user documentation.
 *
 *----------------------------------------------------------------------
 */

	/* ARGSUSED */
int
Tcl_PidObjCmd(
    ClientData dummy,		/* Not used. */
    Tcl_Interp *interp,		/* Current interpreter. */
    int objc,			/* Number of arguments. */
    Tcl_Obj *const *objv)	/* Argument strings. */
{
    Tcl_Channel chan;
    const Tcl_ChannelType *chanTypePtr;
    PipeInfo *pipePtr;
    int i;
    Tcl_Obj *resultPtr;

    if (objc > 2) {
	Tcl_WrongNumArgs(interp, 1, objv, "?channelId?");
	return TCL_ERROR;
    }
    if (objc == 1) {
	Tcl_SetObjResult(interp, Tcl_NewWideIntObj((unsigned) getpid()));
    } else {
	chan = Tcl_GetChannel(interp, TclGetString(objv[1]),
		NULL);
	if (chan == (Tcl_Channel) NULL) {
	    return TCL_ERROR;
	}
	chanTypePtr = Tcl_GetChannelType(chan);
	if (chanTypePtr != &pipeChannelType) {
	    return TCL_OK;
	}

	pipePtr = (PipeInfo *) Tcl_GetChannelInstanceData(chan);
	resultPtr = Tcl_NewObj();
	for (i = 0; i < pipePtr->numPids; i++) {
	    Tcl_ListObjAppendElement(/*interp*/ NULL, resultPtr,
		    Tcl_NewWideIntObj((unsigned)
			    TclpGetPid(pipePtr->pidPtr[i])));
	}
	Tcl_SetObjResult(interp, resultPtr);
    }
    return TCL_OK;
}

/*
 *----------------------------------------------------------------------
 *
 * WaitForRead --
 *
 *	Wait until some data is available, the pipe is at EOF or the reader
 *	thread is blocked waiting for data (if the channel is in non-blocking
 *	mode).
 *
 * Results:
 *	Returns 1 if pipe is readable. Returns 0 if there is no data on the
 *	pipe, but there is buffered data. Returns -1 if an error occurred. If
 *	an error occurred, the threads may not be synchronized.
 *
 * Side effects:
 *	Updates the shared state flags and may consume 1 byte of data from the
 *	pipe. If no error occurred, the reader thread is blocked waiting for a
 *	signal from the main thread.
 *
 *----------------------------------------------------------------------
 */

static int
WaitForRead(
    PipeInfo *infoPtr,		/* Pipe state. */
    int blocking)		/* Indicates whether call should be blocking
				 * or not. */
{
    DWORD timeout, count;
    HANDLE *handle = ((WinFile *) infoPtr->readFile)->handle;

    while (1) {
	/*
	 * Synchronize with the reader thread.
	 */

	/* avoid blocking if pipe-thread exited */
	timeout = (!blocking || !TclPipeThreadIsAlive(&infoPtr->readTI)
		|| TclInExit() || TclInThreadExit()) ? 0 : INFINITE;
	if (WaitForSingleObject(infoPtr->readable, timeout) == WAIT_TIMEOUT) {
	    /*
	     * The reader thread is blocked waiting for data and the channel
	     * is in non-blocking mode.
	     */

	    errno = EWOULDBLOCK;
	    return -1;
	}

	/*
	 * At this point, the two threads are synchronized, so it is safe to
	 * access shared state.
	 */

	/*
	 * If the pipe has hit EOF, it is always readable.
	 */

	if (infoPtr->readFlags & PIPE_EOF) {
	    return 1;
	}

	/*
	 * Check to see if there is any data sitting in the pipe.
	 */

	if (PeekNamedPipe(handle, (LPVOID) NULL, (DWORD) 0,
		(LPDWORD) NULL, &count, (LPDWORD) NULL) != TRUE) {
	    TclWinConvertError(GetLastError());

	    /*
	     * Check to see if the peek failed because of EOF.
	     */

	    if (errno == EPIPE) {
		infoPtr->readFlags |= PIPE_EOF;
		return 1;
	    }

	    /*
	     * Ignore errors if there is data in the buffer.
	     */

	    if (infoPtr->readFlags & PIPE_EXTRABYTE) {
		return 0;
	    } else {
		return -1;
	    }
	}

	/*
	 * We found some data in the pipe, so it must be readable.
	 */

	if (count > 0) {
	    return 1;
	}

	/*
	 * The pipe isn't readable, but there is some data sitting in the
	 * buffer, so return immediately.
	 */

	if (infoPtr->readFlags & PIPE_EXTRABYTE) {
	    return 0;
	}

	/*
	 * There wasn't any data available, so reset the thread and try again.
	 */

	ResetEvent(infoPtr->readable);
	TclPipeThreadSignal(&infoPtr->readTI);
    }
}

/*
 *----------------------------------------------------------------------
 *
 * PipeReaderThread --
 *
 *	This function runs in a separate thread and waits for input to become
 *	available on a pipe.
 *
 * Results:
 *	None.
 *
 * Side effects:
 *	Signals the main thread when input become available. May cause the
 *	main thread to wake up by posting a message. May consume one byte from
 *	the pipe for each wait operation. Will cause a memory leak of ~4k, if
 *	forcefully terminated with TerminateThread().
 *
 *----------------------------------------------------------------------
 */

static DWORD WINAPI
PipeReaderThread(
    LPVOID arg)
{
    TclPipeThreadInfo *pipeTI = (TclPipeThreadInfo *)arg;
    PipeInfo *infoPtr = NULL; /* access info only after success init/wait */
    HANDLE handle = NULL;
    DWORD count, err;
    int done = 0;

    while (!done) {
	/*
	 * Wait for the main thread to signal before attempting to wait on the
	 * pipe becoming readable.
	 */
	if (!TclPipeThreadWaitForSignal(&pipeTI)) {
	    /* exit */
	    break;
	}

	if (!infoPtr) {
	    infoPtr = (PipeInfo *)pipeTI->clientData;
	    handle = ((WinFile *) infoPtr->readFile)->handle;
	}

	/*
	 * Try waiting for 0 bytes. This will block until some data is
	 * available on NT, but will return immediately on Win 95. So, if no
	 * data is available after the first read, we block until we can read
	 * a single byte off of the pipe.
	 */

	if (ReadFile(handle, NULL, 0, &count, NULL) == FALSE ||
		PeekNamedPipe(handle, NULL, 0, NULL, &count, NULL) == FALSE) {
	    /*
	     * The error is a result of an EOF condition, so set the EOF bit
	     * before signalling the main thread.
	     */

	    err = GetLastError();
	    if (err == ERROR_BROKEN_PIPE) {
		infoPtr->readFlags |= PIPE_EOF;
		done = 1;
	    } else if (err == ERROR_INVALID_HANDLE) {
		done = 1;
	    }
	} else if (count == 0) {
	    if (ReadFile(handle, &(infoPtr->extraByte), 1, &count, NULL)
		    != FALSE) {
		/*
		 * One byte was consumed as a side effect of waiting for the
		 * pipe to become readable.
		 */

		infoPtr->readFlags |= PIPE_EXTRABYTE;
	    } else {
		err = GetLastError();
		if (err == ERROR_BROKEN_PIPE) {
		    /*
		     * The error is a result of an EOF condition, so set the
		     * EOF bit before signalling the main thread.
		     */

		    infoPtr->readFlags |= PIPE_EOF;
		    done = 1;
		} else if (err == ERROR_INVALID_HANDLE) {
		    done = 1;
		}
	    }
	}

	/*
	 * Signal the main thread by signalling the readable event and then
	 * waking up the notifier thread.
	 */

	SetEvent(infoPtr->readable);

	/*
	 * Alert the foreground thread. Note that we need to treat this like a
	 * critical section so the foreground thread does not terminate this
	 * thread while we are holding a mutex in the notifier code.
	 */

	Tcl_MutexLock(&pipeMutex);
	if (infoPtr->threadId != NULL) {
	    /*
	     * TIP #218. When in flight ignore the event, no one will receive
	     * it anyway.
	     */

	    Tcl_ThreadAlert(infoPtr->threadId);
	}
	Tcl_MutexUnlock(&pipeMutex);
    }

    /*
     * If state of thread was set to stop, we can sane free info structure,
     * otherwise it is shared with main thread, so main thread will own it
     */
    TclPipeThreadExit(&pipeTI);

    return 0;
}

/*
 *----------------------------------------------------------------------
 *
 * PipeWriterThread --
 *
 *	This function runs in a separate thread and writes data onto a pipe.
 *
 * Results:
 *	Always returns 0.
 *
 * Side effects:
 *	Signals the main thread when an output operation is completed. May
 *	cause the main thread to wake up by posting a message.
 *
 *----------------------------------------------------------------------
 */

static DWORD WINAPI
PipeWriterThread(
    LPVOID arg)
{
    TclPipeThreadInfo *pipeTI = (TclPipeThreadInfo *)arg;
    PipeInfo *infoPtr = NULL; /* access info only after success init/wait */
    HANDLE handle = NULL;
    DWORD count, toWrite;
    char *buf;
    int done = 0;

    while (!done) {
	/*
	 * Wait for the main thread to signal before attempting to write.
	 */
	if (!TclPipeThreadWaitForSignal(&pipeTI)) {
	    /* exit */
	    break;
	}

	if (!infoPtr) {
	    infoPtr = (PipeInfo *)pipeTI->clientData;
	    handle = ((WinFile *) infoPtr->writeFile)->handle;
	}

	buf = infoPtr->writeBuf;
	toWrite = infoPtr->toWrite;

	/*
	 * Loop until all of the bytes are written or an error occurs.
	 */

	while (toWrite > 0) {
	    if (WriteFile(handle, buf, toWrite, &count, NULL) == FALSE) {
		infoPtr->writeError = GetLastError();
		done = 1;
		break;
	    } else {
		toWrite -= count;
		buf += count;
	    }
	}

	/*
	 * Signal the main thread by signalling the writable event and then
	 * waking up the notifier thread.
	 */

	SetEvent(infoPtr->writable);

	/*
	 * Alert the foreground thread. Note that we need to treat this like a
	 * critical section so the foreground thread does not terminate this
	 * thread while we are holding a mutex in the notifier code.
	 */

	Tcl_MutexLock(&pipeMutex);
	if (infoPtr->threadId != NULL) {
	    /*
	     * TIP #218. When in flight ignore the event, no one will receive
	     * it anyway.
	     */

	    Tcl_ThreadAlert(infoPtr->threadId);
	}
	Tcl_MutexUnlock(&pipeMutex);
    }

    /*
     * If state of thread was set to stop, we can sane free info structure,
     * otherwise it is shared with main thread, so main thread will own it.
     */
    TclPipeThreadExit(&pipeTI);

    return 0;
}

/*
 *----------------------------------------------------------------------
 *
 * PipeThreadActionProc --
 *
 *	Insert or remove any thread local refs to this channel.
 *
 * Results:
 *	None.
 *
 * Side effects:
 *	Changes thread local list of valid channels.
 *
 *----------------------------------------------------------------------
 */

static void
PipeThreadActionProc(
    ClientData instanceData,
    int action)
{
    PipeInfo *infoPtr = (PipeInfo *) instanceData;

    /*
     * We do not access firstPipePtr in the thread structures. This is not for
     * all pipes managed by the thread, but only those we are watching.
     * Removal of the filevent handlers before transfer thus takes care of
     * this structure.
     */

    Tcl_MutexLock(&pipeMutex);
    if (action == TCL_CHANNEL_THREAD_INSERT) {
	/*
	 * We can't copy the thread information from the channel when the
	 * channel is created. At this time the channel back pointer has not
	 * been set yet. However in that case the threadId has already been
	 * set by TclpCreateCommandChannel itself, so the structure is still
	 * good.
	 */

	PipeInit();
	if (infoPtr->channel != NULL) {
	    infoPtr->threadId = Tcl_GetChannelThread(infoPtr->channel);
	}
    } else {
	infoPtr->threadId = NULL;
    }
    Tcl_MutexUnlock(&pipeMutex);
}

/*
 *----------------------------------------------------------------------
 *
 * TclpOpenTemporaryFile --
 *
 *	Creates a temporary file, possibly based on the supplied bits and
 *	pieces of template supplied in the first three arguments. If the
 *	fourth argument is non-NULL, it contains a Tcl_Obj to store the name
 *	of the temporary file in (and it is caller's responsibility to clean
 *	up). If the fourth argument is NULL, try to arrange for the temporary
 *	file to go away once it is no longer needed.
 *
 * Results:
 *	A read-write Tcl Channel open on the file.
 *
 *----------------------------------------------------------------------
 */

Tcl_Channel
TclpOpenTemporaryFile(
    Tcl_Obj *dirObj,
    Tcl_Obj *basenameObj,
    Tcl_Obj *extensionObj,
    Tcl_Obj *resultingNameObj)
{
    TCHAR name[MAX_PATH];
    char *namePtr;
    HANDLE handle;
    DWORD flags = FILE_ATTRIBUTE_TEMPORARY;
    size_t length;
    int counter, counter2;
    Tcl_DString buf;

    if (!resultingNameObj) {
	flags |= FILE_FLAG_DELETE_ON_CLOSE;
    }

    namePtr = (char *) name;
    length = GetTempPath(MAX_PATH, name);
    if (length == 0) {
	goto gotError;
    }
    namePtr += length * sizeof(TCHAR);
    if (basenameObj) {
<<<<<<< HEAD
	size_t length;
=======
>>>>>>> 934e6a98
	const char *string = TclGetStringFromObj(basenameObj, &length);

	Tcl_WinUtfToTChar(string, length, &buf);
	memcpy(namePtr, Tcl_DStringValue(&buf), Tcl_DStringLength(&buf));
	namePtr += Tcl_DStringLength(&buf);
	Tcl_DStringFree(&buf);
    } else {
	const TCHAR *baseStr = TEXT("TCL");
	length = 3 * sizeof(TCHAR);

	memcpy(namePtr, baseStr, length);
	namePtr += length;
    }
    counter = TclpGetClicks() % 65533;
    counter2 = 1024;			/* Only try this many times! Prevents
					 * an infinite loop. */

    do {
	char number[TCL_INTEGER_SPACE + 4];

	sprintf(number, "%d.TMP", counter);
	counter = (unsigned short) (counter + 1);
	Tcl_WinUtfToTChar(number, strlen(number), &buf);
	Tcl_DStringSetLength(&buf, Tcl_DStringLength(&buf) + 1);
	memcpy(namePtr, Tcl_DStringValue(&buf), Tcl_DStringLength(&buf) + 1);
	Tcl_DStringFree(&buf);

	handle = CreateFile(name,
		GENERIC_READ|GENERIC_WRITE, 0, NULL, CREATE_NEW, flags, NULL);
    } while (handle == INVALID_HANDLE_VALUE
	    && --counter2 > 0
	    && GetLastError() == ERROR_FILE_EXISTS);
    if (handle == INVALID_HANDLE_VALUE) {
	goto gotError;
    }

    if (resultingNameObj) {
	Tcl_Obj *tmpObj = TclpNativeToNormalized(name);

	Tcl_AppendObjToObj(resultingNameObj, tmpObj);
	TclDecrRefCount(tmpObj);
    }

    return Tcl_MakeFileChannel((ClientData) handle,
	    TCL_READABLE|TCL_WRITABLE);

  gotError:
    TclWinConvertError(GetLastError());
    return NULL;
}

/*
 *----------------------------------------------------------------------
 *
 * TclPipeThreadCreateTI --
 *
 *	Creates a thread info structure, can be owned by worker.
 *
 * Results:
 *	Pointer to created TI structure.
 *
 *----------------------------------------------------------------------
 */

TclPipeThreadInfo *
TclPipeThreadCreateTI(
    TclPipeThreadInfo **pipeTIPtr,
    ClientData clientData,
    HANDLE wakeEvent)
{
    TclPipeThreadInfo *pipeTI;
#ifndef _PTI_USE_CKALLOC
    pipeTI = malloc(sizeof(TclPipeThreadInfo));
#else
    pipeTI = Tcl_Alloc(sizeof(TclPipeThreadInfo));
#endif
    pipeTI->evControl = CreateEvent(NULL, FALSE, FALSE, NULL);
    pipeTI->state = PTI_STATE_IDLE;
    pipeTI->clientData = clientData;
    pipeTI->evWakeUp = wakeEvent;
    return (*pipeTIPtr = pipeTI);
}

/*
 *----------------------------------------------------------------------
 *
 * TclPipeThreadWaitForSignal --
 *
 *	Wait for work/stop signals inside pipe worker.
 *
 * Results:
 *	1 if signaled to work, 0 if signaled to stop.
 *
 * Side effects:
 *	If this function returns 0, TI-structure pointer given via pipeTIPtr
 *	may be NULL, so not accessible (can be owned by main thread).
 *
 *----------------------------------------------------------------------
 */

int
TclPipeThreadWaitForSignal(
    TclPipeThreadInfo **pipeTIPtr)
{
    TclPipeThreadInfo *pipeTI = *pipeTIPtr;
    LONG state;
    DWORD waitResult;
    HANDLE wakeEvent;

    if (!pipeTI) {
	return 0;
    }

    wakeEvent = pipeTI->evWakeUp;
    /*
     * Wait for the main thread to signal before attempting to do the work.
     */

    /* reset work state of thread (idle/waiting) */
    if ((state = InterlockedCompareExchange(&pipeTI->state,
	    PTI_STATE_IDLE, PTI_STATE_WORK)) & (PTI_STATE_STOP|PTI_STATE_END)) {
	/* end of work, check the owner of structure */
	goto end;
    }
    /* entering wait */
    waitResult = WaitForSingleObject(pipeTI->evControl, INFINITE);

    if (waitResult != WAIT_OBJECT_0) {

	/*
	 * The control event was not signaled, so end of work (unexpected
	 * behaviour, main thread can be dead?).
	 */
	goto end;
    }

    /* try to set work state of thread */
    if ((state = InterlockedCompareExchange(&pipeTI->state,
	    PTI_STATE_WORK, PTI_STATE_IDLE)) & (PTI_STATE_STOP|PTI_STATE_END)) {
	/* end of work */
	goto end;
    }

    /* signaled to work */
    return 1;

end:
    /* end of work, check the owner of the TI structure */
    if (state != PTI_STATE_STOP) {
	*pipeTIPtr = NULL;
    } else {
    	pipeTI->evWakeUp = NULL;
    }
    if (wakeEvent) {
    	SetEvent(wakeEvent);
    }
    return 0;
}

/*
 *----------------------------------------------------------------------
 *
 * TclPipeThreadStopSignal --
 *
 *	Send stop signal to the pipe worker (without waiting).
 *
 *	After calling of this function, TI-structure pointer given via pipeTIPtr
 *	may be NULL.
 *
 * Results:
 *	1 if signaled (or pipe-thread is down), 0 if pipe thread still working.
 *
 *----------------------------------------------------------------------
 */

int
TclPipeThreadStopSignal(
    TclPipeThreadInfo **pipeTIPtr, HANDLE wakeEvent)
{
    TclPipeThreadInfo *pipeTI = *pipeTIPtr;
    HANDLE evControl;
    int state;

    if (!pipeTI) {
	return 1;
    }
    evControl = pipeTI->evControl;
    pipeTI->evWakeUp = wakeEvent;
    switch (
	(state = InterlockedCompareExchange(&pipeTI->state,
	    PTI_STATE_STOP, PTI_STATE_IDLE))
    ) {

	case PTI_STATE_IDLE:

	    /* Thread was idle/waiting, notify it goes teardown */
	    SetEvent(evControl);

	    *pipeTIPtr = NULL;

	case PTI_STATE_DOWN:

	return 1;

	default:
	    /*
	     * Thread works currently, we should try to end it, own the TI structure
	     * (because of possible sharing the joint structures with thread)
	     */
	    InterlockedExchange(&pipeTI->state, PTI_STATE_END);
	break;
    }

    return 0;
}

/*
 *----------------------------------------------------------------------
 *
 * TclPipeThreadStop --
 *
 *	Send stop signal to the pipe worker and wait for thread completion.
 *
 *	May be combined with TclPipeThreadStopSignal.
 *
 *	After calling of this function, TI-structure pointer given via pipeTIPtr
 *	is not accessible (owned by pipe worker or released here).
 *
 * Results:
 *	None.
 *
 * Side effects:
 *	Can terminate pipe worker (and / or stop its synchronous operations).
 *
 *----------------------------------------------------------------------
 */

void
TclPipeThreadStop(
    TclPipeThreadInfo **pipeTIPtr,
    HANDLE hThread)
{
    TclPipeThreadInfo *pipeTI = *pipeTIPtr;
    HANDLE evControl;
    int state;

    if (!pipeTI) {
	return;
    }
    pipeTI = *pipeTIPtr;
    evControl = pipeTI->evControl;
    pipeTI->evWakeUp = NULL;
    /*
     * Try to sane stop the pipe worker, corresponding its current state
     */
    switch (
	(state = InterlockedCompareExchange(&pipeTI->state,
	    PTI_STATE_STOP, PTI_STATE_IDLE))
    ) {

	case PTI_STATE_IDLE:

	    /* Thread was idle/waiting, notify it goes teardown */
	    SetEvent(evControl);

	    /* we don't need to wait for it at all, thread frees himself (owns the TI structure) */
	    pipeTI = NULL;
	break;

	case PTI_STATE_STOP:
	    /* already stopped, thread frees himself (owns the TI structure) */
	    pipeTI = NULL;
	break;
	case PTI_STATE_DOWN:
	    /* Thread already down (?), do nothing */

	    /* we don't need to wait for it, but we should free pipeTI */
	    hThread = NULL;
	break;

	/* case PTI_STATE_WORK: */
	default:
	    /*
	     * Thread works currently, we should try to end it, own the TI structure
	     * (because of possible sharing the joint structures with thread)
	     */
	    if ((state = InterlockedCompareExchange(&pipeTI->state,
		    PTI_STATE_END, PTI_STATE_WORK)) == PTI_STATE_DOWN
	    ) {
		/* we don't need to wait for it, but we should free pipeTI */
		hThread = NULL;
	    };
	break;
    }

    if (pipeTI && hThread) {
	DWORD exitCode;

	/*
	 * The thread may already have closed on its own. Check its exit
	 * code.
	 */

	GetExitCodeThread(hThread, &exitCode);

	if (exitCode == STILL_ACTIVE) {

	    int inExit = (TclInExit() || TclInThreadExit());
	    /*
	     * Set the stop event so that if the pipe thread is blocked
	     * somewhere, it may hereafter sane exit cleanly.
	     */

	    SetEvent(evControl);

	    /*
	     * Cancel all sync-IO of this thread (may be blocked there).
	     */
	    if (tclWinProcs.cancelSynchronousIo) {
		tclWinProcs.cancelSynchronousIo(hThread);
	    }

	    /*
	     * Wait at most 20 milliseconds for the reader thread to
	     * close (regarding TIP#398-fast-exit).
	     */

	    /* if we want TIP#398-fast-exit. */
	    if (WaitForSingleObject(hThread, inExit ? 0 : 20) == WAIT_TIMEOUT) {

		/*
		 * The thread must be blocked waiting for the pipe to
		 * become readable in ReadFile(). There isn't a clean way
		 * to exit the thread from this condition. We should
		 * terminate the child process instead to get the reader
		 * thread to fall out of ReadFile with a FALSE. (below) is
		 * not the correct way to do this, but will stay here
		 * until a better solution is found.
		 *
		 * Note that we need to guard against terminating the
		 * thread while it is in the middle of Tcl_ThreadAlert
		 * because it won't be able to release the notifier lock.
		 *
		 * Also note that terminating threads during their initialization or teardown phase
		 * may result in ntdll.dll's LoaderLock to remain locked indefinitely.
		 * This causes ntdll.dll's LdrpInitializeThread() to deadlock trying to acquire LoaderLock.
		 * LdrpInitializeThread() is executed within new threads to perform
		 * initialization and to execute DllMain() of all loaded dlls.
		 * As a result, all new threads are deadlocked in their initialization phase and never execute,
		 * even though CreateThread() reports successful thread creation.
		 * This results in a very weird process-wide behavior, which is extremely hard to debug.
		 *
		 * THREADS SHOULD NEVER BE TERMINATED. Period.
		 *
		 * But for now, check if thread is exiting, and if so, let it die peacefully.
		 *
		 * Also don't terminate if in exit (otherwise deadlocked in ntdll.dll's).
		 */

		if ( pipeTI->state != PTI_STATE_DOWN
		  && WaitForSingleObject(hThread,
			inExit ? 50 : 5000) != WAIT_OBJECT_0
		) {
		    /* BUG: this leaks memory */
		    if (inExit || !TerminateThread(hThread, 0)) {
			/* in exit or terminate fails, just give thread a chance to exit */
			if (InterlockedExchange(&pipeTI->state,
				PTI_STATE_STOP) != PTI_STATE_DOWN) {
			    pipeTI = NULL;
			}
		    };
		}
	    }
	}
    }

    *pipeTIPtr = NULL;
    if (pipeTI) {
	if (pipeTI->evWakeUp) {
	    SetEvent(pipeTI->evWakeUp);
	}
	CloseHandle(pipeTI->evControl);
#   ifndef _PTI_USE_CKALLOC
	free(pipeTI);
#   else
	Tcl_Free(pipeTI);
#   endif
    }
}

/*
 *----------------------------------------------------------------------
 *
 * TclPipeThreadExit --
 *
 *	Clean-up for the pipe thread (removes owned TI-structure in worker).
 *
 *	Should be executed on worker exit, to inform the main thread or
 *	free TI-structure (if owned).
 *
 *	After calling of this function, TI-structure pointer given via pipeTIPtr
 *	is not accessible (owned by main thread or released here).
 *
 * Results:
 *	None.
 *
 *----------------------------------------------------------------------
 */

void
TclPipeThreadExit(
    TclPipeThreadInfo **pipeTIPtr)
{
    LONG state;
    TclPipeThreadInfo *pipeTI = *pipeTIPtr;
    /*
     * If state of thread was set to stop (exactly), we can sane free its info
     * structure, otherwise it is shared with main thread, so main thread will
     * own it.
     */
    if (!pipeTI) {
	return;
    }
    *pipeTIPtr = NULL;
    if ((state = InterlockedExchange(&pipeTI->state,
	    PTI_STATE_DOWN)) == PTI_STATE_STOP) {
	CloseHandle(pipeTI->evControl);
	if (pipeTI->evWakeUp) {
	    SetEvent(pipeTI->evWakeUp);
	}
#   ifndef _PTI_USE_CKALLOC
	free(pipeTI);
#   else
	Tcl_Free(pipeTI);
	/* be sure all subsystems used are finalized */
	Tcl_FinalizeThread();
#   endif
    }
}

/*
 * Local Variables:
 * mode: c
 * c-basic-offset: 4
 * fill-column: 78
 * End:
 */<|MERGE_RESOLUTION|>--- conflicted
+++ resolved
@@ -3155,10 +3155,6 @@
     }
     namePtr += length * sizeof(TCHAR);
     if (basenameObj) {
-<<<<<<< HEAD
-	size_t length;
-=======
->>>>>>> 934e6a98
 	const char *string = TclGetStringFromObj(basenameObj, &length);
 
 	Tcl_WinUtfToTChar(string, length, &buf);
