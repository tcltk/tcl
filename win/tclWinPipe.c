--- conflicted
+++ resolved
@@ -914,11 +914,7 @@
  *
  *	The complete Windows search path is searched to find the specified
  *	executable. If an executable by the given name is not found,
-<<<<<<< HEAD
- *	automatically tries appending ".com", ".exe", and ".bat" to the
-=======
  *	automatically tries appending ".com", ".exe", ".bat" and ".cmd" to the
->>>>>>> 5875b16a
  *	executable name.
  *
  * Results:
@@ -1389,11 +1385,7 @@
     Tcl_DString nameBuf, ds;
     const TCHAR *nativeName;
     WCHAR nativeFullPath[MAX_PATH];
-<<<<<<< HEAD
-    static const char extensions[][5] = {"", ".com", ".exe", ".bat"};
-=======
     static const char extensions[][5] = {"", ".com", ".exe", ".bat", ".cmd"};
->>>>>>> 5875b16a
 
     /*
      * Look for the program as an external program. First try the name as it
@@ -1438,12 +1430,8 @@
 	Tcl_DStringFree(&ds);
 
 	ext = strrchr(fullName, '.');
-<<<<<<< HEAD
-	if ((ext != NULL) && (strcasecmp(ext, ".bat") == 0)) {
-=======
 	if ((ext != NULL) &&
 	    (strcasecmp(ext, ".cmd") == 0 || strcasecmp(ext, ".bat") == 0)) {
->>>>>>> 5875b16a
 	    applType = APPL_DOS;
 	    break;
 	}
@@ -1687,35 +1675,6 @@
 	} else {
 	    int count;
 	    Tcl_UniChar ch;
-<<<<<<< HEAD
-	    for (start = arg; *start != '\0'; start += count) {
-		count = Tcl_UtfToUniChar(start, &ch);
-		if (Tcl_UniCharIsSpace(ch)) {	/* INTL: ISO space. */
-		    quote = 1;
-		    break;
-		}
-	    }
-	}
-	if (quote) {
-	    Tcl_DStringAppend(&ds, "\"", 1);
-	}
-	start = arg;
-	for (special = arg; ; ) {
-	    if ((*special == '\\') && (special[1] == '\\' ||
-		    special[1] == '"' || (quote && special[1] == '\0'))) {
-		Tcl_DStringAppend(&ds, start, (int) (special - start));
-		start = special;
-		while (1) {
-		    special++;
-		    if (*special == '"' || (quote && *special == '\0')) {
-			/*
-			 * N backslashes followed a quote -> insert N * 2 + 1
-			 * backslashes then a quote.
-			 */
-
-			Tcl_DStringAppend(&ds, start,
-				(int) (special - start));
-=======
 	    for (start = arg;
 		*start != '\0' &&
 		    (quote & (CL_ESCAPE|CL_QUOTE)) != (CL_ESCAPE|CL_QUOTE);
@@ -1727,7 +1686,6 @@
 		    quote |= CL_QUOTE; /* quote only */
 		    if (bspos) { /* if backslash found - escape & quote */
 			quote |= CL_ESCAPE;
->>>>>>> 5875b16a
 			break;
 		    }
 		    continue;
@@ -1749,15 +1707,6 @@
 		    continue;
 		}
 	    }
-<<<<<<< HEAD
-	    if (*special == '"') {
-		Tcl_DStringAppend(&ds, start, (int) (special - start));
-		Tcl_DStringAppend(&ds, "\\\"", 2);
-		start = special + 1;
-	    }
-	    if (*special == '\0') {
-		break;
-=======
 	    bspos = NULL;
 	}
 	if (quote & CL_QUOTE) {
@@ -1804,19 +1753,13 @@
 		/* other not special (and not meta) character */
 		bspos = NULL; /* reset last backslash possition (not interesting) */
 		special++;
->>>>>>> 5875b16a
 	    }
 	    /* rest of argument (and escape backslashes before closing main quote) */
 	    QuoteCmdLineBackslash(&ds, start, special, 
 	    	(quote & CL_QUOTE) ? bspos : NULL);
 	}
-<<<<<<< HEAD
-	Tcl_DStringAppend(&ds, start, (int) (special - start));
-	if (quote) {
-=======
 	if (quote & CL_QUOTE) {
 	    /* end of argument (main closing quote-char) */
->>>>>>> 5875b16a
 	    Tcl_DStringAppend(&ds, "\"", 1);
 	}
     }
@@ -2141,7 +2084,6 @@
 		 */
 
 		SetEvent(pipePtr->stopWriter);
-<<<<<<< HEAD
 
 		/*
 		 * Wait at most 20 milliseconds for the reader thread to
@@ -2166,32 +2108,6 @@
 
 		    Tcl_MutexLock(&pipeMutex);
 
-=======
-
-		/*
-		 * Wait at most 20 milliseconds for the reader thread to
-		 * close.
-		 */
-
-		if (WaitForSingleObject(pipePtr->writeThread,
-			20) == WAIT_TIMEOUT) {
-		    /*
-		     * The thread must be blocked waiting for the pipe to
-		     * consume input in WriteFile(). There isn't a clean way
-		     * to exit the thread from this condition. We should
-		     * terminate the child process instead to get the writer
-		     * thread to fall out of WriteFile with a FALSE. (below)
-		     * is not the correct way to do this, but will stay here
-		     * until a better solution is found.
-		     *
-		     * Note that we need to guard against terminating the
-		     * thread while it is in the middle of Tcl_ThreadAlert
-		     * because it won't be able to release the notifier lock.
-		     */
-
-		    Tcl_MutexLock(&pipeMutex);
-
->>>>>>> 5875b16a
 		    /* BUG: this leaks memory */
 		    TerminateThread(pipePtr->writeThread, 0);
 		    Tcl_MutexUnlock(&pipeMutex);
