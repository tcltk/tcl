--- conflicted
+++ resolved
@@ -402,11 +402,7 @@
 		(WaitForSingleObject(infoPtr->writable, 0) != WAIT_TIMEOUT)) {
 	    needEvent = 1;
 	}
-<<<<<<< HEAD
-
-=======
-	
->>>>>>> 092dd70e
+
 	if ((infoPtr->watchMask & TCL_READABLE) &&
 		(WaitForRead(infoPtr, 0) >= 0)) {
 	    needEvent = 1;
@@ -1687,23 +1683,6 @@
     infoPtr->writeError = 0;
     infoPtr->channel = (Tcl_Channel) NULL;
 
-<<<<<<< HEAD
-    /*
-     * Use one of the fds associated with the channel as the channel id.
-     */
-
-    if (readFile) {
-	channelId = (int) ((WinFile*)readFile)->handle;
-    } else if (writeFile) {
-	channelId = (int) ((WinFile*)writeFile)->handle;
-    } else if (errorFile) {
-	channelId = (int) ((WinFile*)errorFile)->handle;
-    } else {
-	channelId = 0;
-    }
-
-=======
->>>>>>> 092dd70e
     infoPtr->validMask = 0;
 
     infoPtr->threadId = Tcl_GetCurrentThread();
@@ -2358,12 +2337,7 @@
 	mask = TCL_WRITABLE;
     }
 
-<<<<<<< HEAD
     if ((infoPtr->watchMask & TCL_READABLE) && (WaitForRead(infoPtr,0) >= 0)) {
-=======
-    if ((infoPtr->watchMask & TCL_READABLE) &&
-	    (WaitForRead(infoPtr, 0) >= 0)) {
->>>>>>> 092dd70e
 	if (infoPtr->readFlags & PIPE_EOF) {
 	    mask = TCL_READABLE;
 	} else {
