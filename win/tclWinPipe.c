--- conflicted
+++ resolved
@@ -837,13 +837,8 @@
 		    && (GetStdHandle(STD_ERROR_HANDLE) != filePtr->handle))) {
 	    if (filePtr->handle != NULL &&
 		    CloseHandle(filePtr->handle) == FALSE) {
-<<<<<<< HEAD
-		TclWinConvertError(GetLastError());
+		Tcl_WinConvertError(GetLastError());
 		Tcl_Free(filePtr);
-=======
-		Tcl_WinConvertError(GetLastError());
-		ckfree(filePtr);
->>>>>>> 3ed1f7b0
 		return -1;
 	    }
 	}
