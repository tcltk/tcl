/*
 * tclWinPipe.c --
 *
 *	This file implements the Windows-specific exec pipeline functions, the
 *	"pipe" channel driver, and the "pid" Tcl command.
 *
 * Copyright (c) 1996-1997 by Sun Microsystems, Inc.
 *
 * See the file "license.terms" for information on usage and redistribution of
 * this file, and for a DISCLAIMER OF ALL WARRANTIES.
 */

#include "tclWinInt.h"

/*
 * The following variable is used to tell whether this module has been
 * initialized.
 */

static int initialized = 0;

/*
 * The pipeMutex locks around access to the initialized and procList
 * variables, and it is used to protect background threads from being
 * terminated while they are using APIs that hold locks.
 */

TCL_DECLARE_MUTEX(pipeMutex)

/*
 * The following defines identify the various types of applications that run
 * under windows. There is special case code for the various types.
 */

#define APPL_NONE	0
#define APPL_DOS	1
#define APPL_WIN3X	2
#define APPL_WIN32	3

/*
 * The following constants and structures are used to encapsulate the state of
 * various types of files used in a pipeline. This used to have a 1 && 2 that
 * supported Win32s.
 */

#define WIN_FILE	3	/* Basic Win32 file. */

/*
 * This structure encapsulates the common state associated with all file types
 * used in a pipeline.
 */

typedef struct {
    int type;			/* One of the file types defined above. */
    HANDLE handle;		/* Open file handle. */
} WinFile;

/*
 * This list is used to map from pids to process handles.
 */

typedef struct ProcInfo {
    HANDLE hProcess;
    size_t dwProcessId;
    struct ProcInfo *nextPtr;
} ProcInfo;

static ProcInfo *procList;

/*
 * Bit masks used in the flags field of the PipeInfo structure below.
 */

#define PIPE_PENDING	(1<<0)	/* Message is pending in the queue. */
#define PIPE_ASYNC	(1<<1)	/* Channel is non-blocking. */

/*
 * Bit masks used in the sharedFlags field of the PipeInfo structure below.
 */

#define PIPE_EOF	(1<<2)	/* Pipe has reached EOF. */
#define PIPE_EXTRABYTE	(1<<3)	/* The reader thread has consumed one byte. */

/*
 * TODO: It appears the whole EXTRABYTE machinery is in place to support
 * outdated Win 95 systems.  If this can be confirmed, much code can be
 * deleted.
 */

/*
 * This structure describes per-instance data for a pipe based channel.
 */

typedef struct PipeInfo {
    struct PipeInfo *nextPtr;	/* Pointer to next registered pipe. */
    Tcl_Channel channel;	/* Pointer to channel structure. */
    int validMask;		/* OR'ed combination of TCL_READABLE,
				 * TCL_WRITABLE, or TCL_EXCEPTION: indicates
				 * which operations are valid on the file. */
    int watchMask;		/* OR'ed combination of TCL_READABLE,
				 * TCL_WRITABLE, or TCL_EXCEPTION: indicates
				 * which events should be reported. */
    int flags;			/* State flags, see above for a list. */
    TclFile readFile;		/* Output from pipe. */
    TclFile writeFile;		/* Input from pipe. */
    TclFile errorFile;		/* Error output from pipe. */
    int numPids;		/* Number of processes attached to pipe. */
    Tcl_Pid *pidPtr;		/* Pids of attached processes. */
    Tcl_ThreadId threadId;	/* Thread to which events should be reported.
				 * This value is used by the reader/writer
				 * threads. */
    TclPipeThreadInfo *writeTI;	/* Thread info of writer and reader, this */
    TclPipeThreadInfo *readTI;	/* structure owned by corresponding thread. */
    HANDLE writeThread;		/* Handle to writer thread. */
    HANDLE readThread;		/* Handle to reader thread. */

    HANDLE writable;		/* Manual-reset event to signal when the
				 * writer thread has finished waiting for the
				 * current buffer to be written. */
    HANDLE readable;		/* Manual-reset event to signal when the
				 * reader thread has finished waiting for
				 * input. */
    DWORD writeError;		/* An error caused by the last background
				 * write. Set to 0 if no error has been
				 * detected. This word is shared with the
				 * writer thread so access must be
				 * synchronized with the writable object. */
    char *writeBuf;		/* Current background output buffer. Access is
				 * synchronized with the writable object. */
    int writeBufLen;		/* Size of write buffer. Access is
				 * synchronized with the writable object. */
    int toWrite;		/* Current amount to be written. Access is
				 * synchronized with the writable object. */
    int readFlags;		/* Flags that are shared with the reader
				 * thread. Access is synchronized with the
				 * readable object.  */
    char extraByte;		/* Buffer for extra character consumed by
				 * reader thread. This byte is shared with the
				 * reader thread so access must be
				 * synchronized with the readable object. */
} PipeInfo;

typedef struct {
    /*
     * The following pointer refers to the head of the list of pipes that are
     * being watched for file events.
     */

    PipeInfo *firstPipePtr;
} ThreadSpecificData;

static Tcl_ThreadDataKey dataKey;

/*
 * The following structure is what is added to the Tcl event queue when pipe
 * events are generated.
 */

typedef struct {
    Tcl_Event header;		/* Information that is standard for all
				 * events. */
    PipeInfo *infoPtr;		/* Pointer to pipe info structure. Note that
				 * we still have to verify that the pipe
				 * exists before dereferencing this
				 * pointer. */
} PipeEvent;

/*
 * Declarations for functions used only in this file.
 */

static int		ApplicationType(Tcl_Interp *interp,
			    const char *fileName, char *fullName);
static void		BuildCommandLine(const char *executable, int argc,
			    const char **argv, Tcl_DString *linePtr);
static BOOL		HasConsole(void);
static int		PipeBlockModeProc(ClientData instanceData, int mode);
static void		PipeCheckProc(ClientData clientData, int flags);
static int		PipeClose2Proc(ClientData instanceData,
			    Tcl_Interp *interp, int flags);
static int		PipeEventProc(Tcl_Event *evPtr, int flags);
static int		PipeGetHandleProc(ClientData instanceData,
			    int direction, ClientData *handlePtr);
static void		PipeInit(void);
static int		PipeInputProc(ClientData instanceData, char *buf,
			    int toRead, int *errorCode);
static int		PipeOutputProc(ClientData instanceData,
			    const char *buf, int toWrite, int *errorCode);
static DWORD WINAPI	PipeReaderThread(LPVOID arg);
static void		PipeSetupProc(ClientData clientData, int flags);
static void		PipeWatchProc(ClientData instanceData, int mask);
static DWORD WINAPI	PipeWriterThread(LPVOID arg);
static int		TempFileName(WCHAR name[MAX_PATH]);
static int		WaitForRead(PipeInfo *infoPtr, int blocking);
static void		PipeThreadActionProc(ClientData instanceData,
			    int action);

/*
 * This structure describes the channel type structure for command pipe based
 * I/O.
 */

static const Tcl_ChannelType pipeChannelType = {
    "pipe",			/* Type name. */
    TCL_CHANNEL_VERSION_5,	/* v5 channel */
    TCL_CLOSE2PROC,		/* Close proc. */
    PipeInputProc,		/* Input proc. */
    PipeOutputProc,		/* Output proc. */
    NULL,			/* Seek proc. */
    NULL,			/* Set option proc. */
    NULL,			/* Get option proc. */
    PipeWatchProc,		/* Set up notifier to watch the channel. */
    PipeGetHandleProc,		/* Get an OS handle from channel. */
    PipeClose2Proc,		/* close2proc */
    PipeBlockModeProc,		/* Set blocking or non-blocking mode.*/
    NULL,			/* flush proc. */
    NULL,			/* handler proc. */
    NULL,			/* wide seek proc */
    PipeThreadActionProc,	/* thread action proc */
    NULL			/* truncate */
};

/*
 *----------------------------------------------------------------------
 *
 * PipeInit --
 *
 *	This function initializes the static variables for this file.
 *
 * Results:
 *	None.
 *
 * Side effects:
 *	Creates a new event source.
 *
 *----------------------------------------------------------------------
 */

static void
PipeInit(void)
{
    ThreadSpecificData *tsdPtr;

    /*
     * Check the initialized flag first, then check again in the mutex. This
     * is a speed enhancement.
     */

    if (!initialized) {
	Tcl_MutexLock(&pipeMutex);
	if (!initialized) {
	    initialized = 1;
	    procList = NULL;
	}
	Tcl_MutexUnlock(&pipeMutex);
    }

    tsdPtr = (ThreadSpecificData *)TclThreadDataKeyGet(&dataKey);
    if (tsdPtr == NULL) {
	tsdPtr = TCL_TSD_INIT(&dataKey);
	tsdPtr->firstPipePtr = NULL;
	Tcl_CreateEventSource(PipeSetupProc, PipeCheckProc, NULL);
    }
}

/*
 *----------------------------------------------------------------------
 *
 * TclpFinalizePipes --
 *
 *	This function is called from Tcl_FinalizeThread to finalize the
 *	platform specific pipe subsystem.
 *
 * Results:
 *	None.
 *
 * Side effects:
 *	Removes the pipe event source.
 *
 *----------------------------------------------------------------------
 */

void
TclpFinalizePipes(void)
{
    ThreadSpecificData *tsdPtr;

    tsdPtr = (ThreadSpecificData *)TclThreadDataKeyGet(&dataKey);
    if (tsdPtr != NULL) {
	Tcl_DeleteEventSource(PipeSetupProc, PipeCheckProc, NULL);
    }
}

/*
 *----------------------------------------------------------------------
 *
 * PipeSetupProc --
 *
 *	This function is invoked before Tcl_DoOneEvent blocks waiting for an
 *	event.
 *
 * Results:
 *	None.
 *
 * Side effects:
 *	Adjusts the block time if needed.
 *
 *----------------------------------------------------------------------
 */

void
PipeSetupProc(
    ClientData dummy,		/* Not used. */
    int flags)			/* Event flags as passed to Tcl_DoOneEvent. */
{
    PipeInfo *infoPtr;
    Tcl_Time blockTime = { 0, 0 };
    int block = 1;
    ThreadSpecificData *tsdPtr = TCL_TSD_INIT(&dataKey);
    (void)dummy;

    if (!(flags & TCL_FILE_EVENTS)) {
	return;
    }

    /*
     * Look to see if any events are already pending.  If they are, poll.
     */

    for (infoPtr = tsdPtr->firstPipePtr; infoPtr != NULL;
	    infoPtr = infoPtr->nextPtr) {
	if (infoPtr->watchMask & TCL_WRITABLE) {
	    if (WaitForSingleObject(infoPtr->writable, 0) != WAIT_TIMEOUT) {
		block = 0;
	    }
	}
	if (infoPtr->watchMask & TCL_READABLE) {
	    if (WaitForRead(infoPtr, 0) >= 0) {
		block = 0;
	    }
	}
    }
    if (!block) {
	Tcl_SetMaxBlockTime(&blockTime);
    }
}

/*
 *----------------------------------------------------------------------
 *
 * PipeCheckProc --
 *
 *	This function is called by Tcl_DoOneEvent to check the pipe event
 *	source for events.
 *
 * Results:
 *	None.
 *
 * Side effects:
 *	May queue an event.
 *
 *----------------------------------------------------------------------
 */

static void
PipeCheckProc(
    ClientData dummy,		/* Not used. */
    int flags)			/* Event flags as passed to Tcl_DoOneEvent. */
{
    PipeInfo *infoPtr;
    PipeEvent *evPtr;
    int needEvent;
    ThreadSpecificData *tsdPtr = TCL_TSD_INIT(&dataKey);
    (void)dummy;

    if (!(flags & TCL_FILE_EVENTS)) {
	return;
    }

    /*
     * Queue events for any ready pipes that don't already have events queued.
     */

    for (infoPtr = tsdPtr->firstPipePtr; infoPtr != NULL;
	    infoPtr = infoPtr->nextPtr) {
	if (infoPtr->flags & PIPE_PENDING) {
	    continue;
	}

	/*
	 * Queue an event if the pipe is signaled for reading or writing.
	 */

	needEvent = 0;
	if ((infoPtr->watchMask & TCL_WRITABLE) &&
		(WaitForSingleObject(infoPtr->writable, 0) != WAIT_TIMEOUT)) {
	    needEvent = 1;
	}

	if ((infoPtr->watchMask & TCL_READABLE) &&
		(WaitForRead(infoPtr, 0) >= 0)) {
	    needEvent = 1;
	}

	if (needEvent) {
	    infoPtr->flags |= PIPE_PENDING;
<<<<<<< HEAD
	    evPtr = Tcl_Alloc(sizeof(PipeEvent));
=======
	    evPtr = (PipeEvent *)ckalloc(sizeof(PipeEvent));
>>>>>>> 52e543c5
	    evPtr->header.proc = PipeEventProc;
	    evPtr->infoPtr = infoPtr;
	    Tcl_QueueEvent((Tcl_Event *) evPtr, TCL_QUEUE_TAIL);
	}
    }
}

/*
 *----------------------------------------------------------------------
 *
 * TclWinMakeFile --
 *
 *	This function constructs a new TclFile from a given data and type
 *	value.
 *
 * Results:
 *	Returns a newly allocated WinFile as a TclFile.
 *
 * Side effects:
 *	None.
 *
 *----------------------------------------------------------------------
 */

TclFile
TclWinMakeFile(
    HANDLE handle)		/* Type-specific data. */
{
    WinFile *filePtr;

<<<<<<< HEAD
    filePtr = Tcl_Alloc(sizeof(WinFile));
=======
    filePtr = (WinFile *)ckalloc(sizeof(WinFile));
>>>>>>> 52e543c5
    filePtr->type = WIN_FILE;
    filePtr->handle = handle;

    return (TclFile)filePtr;
}

/*
 *----------------------------------------------------------------------
 *
 * TempFileName --
 *
 *	Gets a temporary file name and deals with the fact that the temporary
 *	file path provided by Windows may not actually exist if the TMP or
 *	TEMP environment variables refer to a non-existent directory.
 *
 * Results:
 *	0 if error, non-zero otherwise. If non-zero is returned, the name
 *	buffer will be filled with a name that can be used to construct a
 *	temporary file.
 *
 * Side effects:
 *	None.
 *
 *----------------------------------------------------------------------
 */

static int
TempFileName(
    WCHAR name[MAX_PATH])	/* Buffer in which name for temporary file
				 * gets stored. */
{
    const WCHAR *prefix = L"TCL";
    if (GetTempPathW(MAX_PATH, name) != 0) {
	if (GetTempFileNameW(name, prefix, 0, name) != 0) {
	    return 1;
	}
    }
    name[0] = '.';
    name[1] = '\0';
    return GetTempFileNameW(name, prefix, 0, name);
}

/*
 *----------------------------------------------------------------------
 *
 * TclpMakeFile --
 *
 *	Make a TclFile from a channel.
 *
 * Results:
 *	Returns a new TclFile or NULL on failure.
 *
 * Side effects:
 *	None.
 *
 *----------------------------------------------------------------------
 */

TclFile
TclpMakeFile(
    Tcl_Channel channel,	/* Channel to get file from. */
    int direction)		/* Either TCL_READABLE or TCL_WRITABLE. */
{
    HANDLE handle;

    if (Tcl_GetChannelHandle(channel, direction,
	    (ClientData *) &handle) == TCL_OK) {
	return TclWinMakeFile(handle);
    } else {
	return (TclFile) NULL;
    }
}

/*
 *----------------------------------------------------------------------
 *
 * TclpOpenFile --
 *
 *	This function opens files for use in a pipeline.
 *
 * Results:
 *	Returns a newly allocated TclFile structure containing the file
 *	handle.
 *
 * Side effects:
 *	None.
 *
 *----------------------------------------------------------------------
 */

TclFile
TclpOpenFile(
    const char *path,		/* The name of the file to open. */
    int mode)			/* In what mode to open the file? */
{
    HANDLE handle;
    DWORD accessMode, createMode, shareMode, flags;
    Tcl_DString ds;
    const WCHAR *nativePath;

    /*
     * Map the access bits to the NT access mode.
     */

    switch (mode & (O_RDONLY | O_WRONLY | O_RDWR)) {
    case O_RDONLY:
	accessMode = GENERIC_READ;
	break;
    case O_WRONLY:
	accessMode = GENERIC_WRITE;
	break;
    case O_RDWR:
	accessMode = (GENERIC_READ | GENERIC_WRITE);
	break;
    default:
	TclWinConvertError(ERROR_INVALID_FUNCTION);
	return NULL;
    }

    /*
     * Map the creation flags to the NT create mode.
     */

    switch (mode & (O_CREAT | O_EXCL | O_TRUNC)) {
    case (O_CREAT | O_EXCL):
    case (O_CREAT | O_EXCL | O_TRUNC):
	createMode = CREATE_NEW;
	break;
    case (O_CREAT | O_TRUNC):
	createMode = CREATE_ALWAYS;
	break;
    case O_CREAT:
	createMode = OPEN_ALWAYS;
	break;
    case O_TRUNC:
    case (O_TRUNC | O_EXCL):
	createMode = TRUNCATE_EXISTING;
	break;
    default:
	createMode = OPEN_EXISTING;
	break;
    }

    Tcl_DStringInit(&ds);
    nativePath = Tcl_UtfToWCharDString(path, -1, &ds);

    /*
     * If the file is not being created, use the existing file attributes.
     */

    flags = 0;
    if (!(mode & O_CREAT)) {
	flags = GetFileAttributesW(nativePath);
	if (flags == 0xFFFFFFFF) {
	    flags = 0;
	}
    }

    /*
     * Set up the file sharing mode.  We want to allow simultaneous access.
     */

    shareMode = FILE_SHARE_READ | FILE_SHARE_WRITE;

    /*
     * Now we get to create the file.
     */

    handle = CreateFileW(nativePath, accessMode, shareMode,
	    NULL, createMode, flags, NULL);
    Tcl_DStringFree(&ds);

    if (handle == INVALID_HANDLE_VALUE) {
	DWORD err;

	err = GetLastError();
	if ((err & 0xffffL) == ERROR_OPEN_FAILED) {
	    err = (mode & O_CREAT) ? ERROR_FILE_EXISTS : ERROR_FILE_NOT_FOUND;
	}
	TclWinConvertError(err);
	return NULL;
    }

    /*
     * Seek to the end of file if we are writing.
     */

    if (mode & (O_WRONLY|O_APPEND)) {
	SetFilePointer(handle, 0, NULL, FILE_END);
    }

    return TclWinMakeFile(handle);
}

/*
 *----------------------------------------------------------------------
 *
 * TclpCreateTempFile --
 *
 *	This function opens a unique file with the property that it will be
 *	deleted when its file handle is closed. The temporary file is created
 *	in the system temporary directory.
 *
 * Results:
 *	Returns a valid TclFile, or NULL on failure.
 *
 * Side effects:
 *	Creates a new temporary file.
 *
 *----------------------------------------------------------------------
 */

TclFile
TclpCreateTempFile(
    const char *contents)	/* String to write into temp file, or NULL. */
{
    WCHAR name[MAX_PATH];
    const char *native;
    Tcl_DString dstring;
    HANDLE handle;

    if (TempFileName(name) == 0) {
	return NULL;
    }

    handle = CreateFileW(name,
	    GENERIC_READ | GENERIC_WRITE, 0, NULL, CREATE_ALWAYS,
	    FILE_ATTRIBUTE_TEMPORARY|FILE_FLAG_DELETE_ON_CLOSE, NULL);
    if (handle == INVALID_HANDLE_VALUE) {
	goto error;
    }

    /*
     * Write the file out, doing line translations on the way.
     */

    if (contents != NULL) {
	DWORD result, length;
	const char *p;
	int toCopy;

	/*
	 * Convert the contents from UTF to native encoding
	 */

	native = Tcl_UtfToExternalDString(NULL, contents, -1, &dstring);

	toCopy = Tcl_DStringLength(&dstring);
	for (p = native; toCopy > 0; p++, toCopy--) {
	    if (*p == '\n') {
		length = p - native;
		if (length > 0) {
		    if (!WriteFile(handle, native, length, &result, NULL)) {
			goto error;
		    }
		}
		if (!WriteFile(handle, "\r\n", 2, &result, NULL)) {
		    goto error;
		}
		native = p+1;
	    }
	}
	length = p - native;
	if (length > 0) {
	    if (!WriteFile(handle, native, length, &result, NULL)) {
		goto error;
	    }
	}
	Tcl_DStringFree(&dstring);
	if (SetFilePointer(handle, 0, NULL, FILE_BEGIN) == 0xFFFFFFFF) {
	    goto error;
	}
    }

    return TclWinMakeFile(handle);

  error:
    /*
     * Free the native representation of the contents if necessary.
     */

    if (contents != NULL) {
	Tcl_DStringFree(&dstring);
    }

    TclWinConvertError(GetLastError());
    CloseHandle(handle);
    DeleteFileW(name);
    return NULL;
}

/*
 *----------------------------------------------------------------------
 *
 * TclpTempFileName --
 *
 *	This function returns a unique filename.
 *
 * Results:
 *	Returns a valid Tcl_Obj* with refCount 0, or NULL on failure.
 *
 * Side effects:
 *	None.
 *
 *----------------------------------------------------------------------
 */

Tcl_Obj *
TclpTempFileName(void)
{
    WCHAR fileName[MAX_PATH];

    if (TempFileName(fileName) == 0) {
	return NULL;
    }

    return TclpNativeToNormalized(fileName);
}

/*
 *----------------------------------------------------------------------
 *
 * TclpCreatePipe --
 *
 *	Creates an anonymous pipe.
 *
 * Results:
 *	Returns 1 on success, 0 on failure.
 *
 * Side effects:
 *	Creates a pipe.
 *
 *----------------------------------------------------------------------
 */

int
TclpCreatePipe(
    TclFile *readPipe,		/* Location to store file handle for read side
				 * of pipe. */
    TclFile *writePipe)		/* Location to store file handle for write
				 * side of pipe. */
{
    HANDLE readHandle, writeHandle;

    if (CreatePipe(&readHandle, &writeHandle, NULL, 0) != 0) {
	*readPipe = TclWinMakeFile(readHandle);
	*writePipe = TclWinMakeFile(writeHandle);
	return 1;
    }

    TclWinConvertError(GetLastError());
    return 0;
}

/*
 *----------------------------------------------------------------------
 *
 * TclpCloseFile --
 *
 *	Closes a pipeline file handle. These handles are created by
 *	TclpOpenFile, TclpCreatePipe, or TclpMakeFile.
 *
 * Results:
 *	0 on success, -1 on failure.
 *
 * Side effects:
 *	The file is closed and deallocated.
 *
 *----------------------------------------------------------------------
 */

int
TclpCloseFile(
    TclFile file)		/* The file to close. */
{
    WinFile *filePtr = (WinFile *) file;

    switch (filePtr->type) {
    case WIN_FILE:
	/*
	 * Don't close the Win32 handle if the handle is a standard channel
	 * during the thread exit process. Otherwise, one thread may kill the
	 * stdio of another.
	 */

	if (!TclInThreadExit()
		|| ((GetStdHandle(STD_INPUT_HANDLE) != filePtr->handle)
		    && (GetStdHandle(STD_OUTPUT_HANDLE) != filePtr->handle)
		    && (GetStdHandle(STD_ERROR_HANDLE) != filePtr->handle))) {
	    if (filePtr->handle != NULL &&
		    CloseHandle(filePtr->handle) == FALSE) {
		TclWinConvertError(GetLastError());
		Tcl_Free(filePtr);
		return -1;
	    }
	}
	break;

    default:
	Tcl_Panic("TclpCloseFile: unexpected file type");
    }

    Tcl_Free(filePtr);
    return 0;
}

/*
 *--------------------------------------------------------------------------
 *
 * TclpGetPid --
 *
 *	Given a HANDLE to a child process, return the process id for that
 *	child process.
 *
 * Results:
 *	Returns the process id for the child process. If the pid was not known
 *	by Tcl, either because the pid was not created by Tcl or the child
 *	process has already been reaped, TCL_IO_FAILURE is returned.
 *
 * Side effects:
 *	None.
 *
 *--------------------------------------------------------------------------
 */

size_t
TclpGetPid(
    Tcl_Pid pid)		/* The HANDLE of the child process. */
{
    ProcInfo *infoPtr;

    PipeInit();

    Tcl_MutexLock(&pipeMutex);
    for (infoPtr = procList; infoPtr != NULL; infoPtr = infoPtr->nextPtr) {
	if (infoPtr->dwProcessId == (size_t) pid) {
	    Tcl_MutexUnlock(&pipeMutex);
	    return infoPtr->dwProcessId;
	}
    }
    Tcl_MutexUnlock(&pipeMutex);
    return TCL_IO_FAILURE;
}

/*
 *----------------------------------------------------------------------
 *
 * TclpCreateProcess --
 *
 *	Create a child process that has the specified files as its standard
 *	input, output, and error. The child process runs asynchronously under
 *	Windows NT and Windows 9x, and runs with the same environment
 *	variables as the creating process.
 *
 *	The complete Windows search path is searched to find the specified
 *	executable. If an executable by the given name is not found,
 *	automatically tries appending standard extensions to the
 *	executable name.
 *
 * Results:
 *	The return value is TCL_ERROR and an error message is left in the
 *	interp's result if there was a problem creating the child process.
 *	Otherwise, the return value is TCL_OK and *pidPtr is filled with the
 *	process id of the child process.
 *
 * Side effects:
 *	A process is created.
 *
 *----------------------------------------------------------------------
 */

int
TclpCreateProcess(
    Tcl_Interp *interp,		/* Interpreter in which to leave errors that
				 * occurred when creating the child process.
				 * Error messages from the child process
				 * itself are sent to errorFile. */
    int argc,			/* Number of arguments in following array. */
    const char **argv,		/* Array of argument strings. argv[0] contains
				 * the name of the executable converted to
				 * native format (using the
				 * Tcl_TranslateFileName call). Additional
				 * arguments have not been converted. */
    TclFile inputFile,		/* If non-NULL, gives the file to use as input
				 * for the child process. If inputFile file is
				 * not readable or is NULL, the child will
				 * receive no standard input. */
    TclFile outputFile,		/* If non-NULL, gives the file that receives
				 * output from the child process. If
				 * outputFile file is not writeable or is
				 * NULL, output from the child will be
				 * discarded. */
    TclFile errorFile,		/* If non-NULL, gives the file that receives
				 * errors from the child process. If errorFile
				 * file is not writeable or is NULL, errors
				 * from the child will be discarded. errorFile
				 * may be the same as outputFile. */
    Tcl_Pid *pidPtr)		/* If this function is successful, pidPtr is
				 * filled with the process id of the child
				 * process. */
{
    int result, applType, createFlags;
    Tcl_DString cmdLine;	/* Complete command line (WCHAR). */
    STARTUPINFOW startInfo;
    PROCESS_INFORMATION procInfo;
    SECURITY_ATTRIBUTES secAtts;
    HANDLE hProcess, h, inputHandle, outputHandle, errorHandle;
    char execPath[MAX_PATH * 3];
    WinFile *filePtr;

    PipeInit();

    applType = ApplicationType(interp, argv[0], execPath);
    if (applType == APPL_NONE) {
	return TCL_ERROR;
    }

    result = TCL_ERROR;
    Tcl_DStringInit(&cmdLine);
    hProcess = GetCurrentProcess();

    /*
     * STARTF_USESTDHANDLES must be used to pass handles to child process.
     * Using SetStdHandle() and/or dup2() only works when a console mode
     * parent process is spawning an attached console mode child process.
     */

    ZeroMemory(&startInfo, sizeof(startInfo));
    startInfo.cb = sizeof(startInfo);
    startInfo.dwFlags	= STARTF_USESTDHANDLES;
    startInfo.hStdInput	= INVALID_HANDLE_VALUE;
    startInfo.hStdOutput= INVALID_HANDLE_VALUE;
    startInfo.hStdError = INVALID_HANDLE_VALUE;

    secAtts.nLength = sizeof(SECURITY_ATTRIBUTES);
    secAtts.lpSecurityDescriptor = NULL;
    secAtts.bInheritHandle = TRUE;

    /*
     * We have to check the type of each file, since we cannot duplicate some
     * file types.
     */

    inputHandle = INVALID_HANDLE_VALUE;
    if (inputFile != NULL) {
	filePtr = (WinFile *)inputFile;
	if (filePtr->type == WIN_FILE) {
	    inputHandle = filePtr->handle;
	}
    }
    outputHandle = INVALID_HANDLE_VALUE;
    if (outputFile != NULL) {
	filePtr = (WinFile *)outputFile;
	if (filePtr->type == WIN_FILE) {
	    outputHandle = filePtr->handle;
	}
    }
    errorHandle = INVALID_HANDLE_VALUE;
    if (errorFile != NULL) {
	filePtr = (WinFile *)errorFile;
	if (filePtr->type == WIN_FILE) {
	    errorHandle = filePtr->handle;
	}
    }

    /*
     * Duplicate all the handles which will be passed off as stdin, stdout and
     * stderr of the child process. The duplicate handles are set to be
     * inheritable, so the child process can use them.
     */

    if (inputHandle == INVALID_HANDLE_VALUE) {
	/*
	 * If handle was not set, stdin should return immediate EOF. Under
	 * Windows95, some applications (both 16 and 32 bit!) cannot read from
	 * the NUL device; they read from console instead. When running tk,
	 * this is fatal because the child process would hang forever waiting
	 * for EOF from the unmapped console window used by the helper
	 * application.
	 *
	 * Fortunately, the helper application detects a closed pipe as an
	 * immediate EOF and can pass that information to the child process.
	 */

	if (CreatePipe(&startInfo.hStdInput, &h, &secAtts, 0) != FALSE) {
	    CloseHandle(h);
	}
    } else {
	DuplicateHandle(hProcess, inputHandle, hProcess, &startInfo.hStdInput,
		0, TRUE, DUPLICATE_SAME_ACCESS);
    }
    if (startInfo.hStdInput == INVALID_HANDLE_VALUE) {
	TclWinConvertError(GetLastError());
	Tcl_SetObjResult(interp, Tcl_ObjPrintf(
		"couldn't duplicate input handle: %s",
		Tcl_PosixError(interp)));
	goto end;
    }

    if (outputHandle == INVALID_HANDLE_VALUE) {
	/*
	 * If handle was not set, output should be sent to an infinitely deep
	 * sink. Under Windows 95, some 16 bit applications cannot have stdout
	 * redirected to NUL; they send their output to the console instead.
	 * Some applications, like "more" or "dir /p", when outputting
	 * multiple pages to the console, also then try and read from the
	 * console to go the next page. When running tk, this is fatal because
	 * the child process would hang forever waiting for input from the
	 * unmapped console window used by the helper application.
	 *
	 * Fortunately, the helper application will detect a closed pipe as a
	 * sink.
	 */

	startInfo.hStdOutput = CreateFileW(L"NUL:", GENERIC_WRITE, 0,
		&secAtts, OPEN_ALWAYS, FILE_ATTRIBUTE_NORMAL, NULL);
    } else {
	DuplicateHandle(hProcess, outputHandle, hProcess,
		&startInfo.hStdOutput, 0, TRUE, DUPLICATE_SAME_ACCESS);
    }
    if (startInfo.hStdOutput == INVALID_HANDLE_VALUE) {
	TclWinConvertError(GetLastError());
	Tcl_SetObjResult(interp, Tcl_ObjPrintf(
		"couldn't duplicate output handle: %s",
		Tcl_PosixError(interp)));
	goto end;
    }

    if (errorHandle == INVALID_HANDLE_VALUE) {
	/*
	 * If handle was not set, errors should be sent to an infinitely deep
	 * sink.
	 */

	startInfo.hStdError = CreateFileW(L"NUL:", GENERIC_WRITE, 0,
		&secAtts, OPEN_EXISTING, FILE_ATTRIBUTE_NORMAL, NULL);
    } else {
	DuplicateHandle(hProcess, errorHandle, hProcess, &startInfo.hStdError,
		0, TRUE, DUPLICATE_SAME_ACCESS);
    }
    if (startInfo.hStdError == INVALID_HANDLE_VALUE) {
	TclWinConvertError(GetLastError());
	Tcl_SetObjResult(interp, Tcl_ObjPrintf(
		"couldn't duplicate error handle: %s",
		Tcl_PosixError(interp)));
	goto end;
    }

    /*
     * If we do not have a console window, then we must run DOS and WIN32
     * console mode applications as detached processes. This tells the loader
     * that the child application should not inherit the console, and that it
     * should not create a new console window for the child application. The
     * child application should get its stdio from the redirection handles
     * provided by this application, and run in the background.
     *
     * If we are starting a GUI process, they don't automatically get a
     * console, so it doesn't matter if they are started as foreground or
     * detached processes. The GUI window will still pop up to the foreground.
     */

    if (HasConsole()) {
	    createFlags = 0;
    } else if (applType == APPL_DOS) {
	/*
	 * Under NT, 16-bit DOS applications will not run unless they can
	 * be attached to a console. If we are running without a console,
	 * run the 16-bit program as an normal process inside of a hidden
	 * console application, and then run that hidden console as a
	 * detached process.
	 */

	startInfo.wShowWindow = SW_HIDE;
	startInfo.dwFlags |= STARTF_USESHOWWINDOW;
	createFlags = CREATE_NEW_CONSOLE;
	TclDStringAppendLiteral(&cmdLine, "cmd.exe /c");
    } else {
	createFlags = DETACHED_PROCESS;
    }

    /*
     * cmdLine gets the full command line used to invoke the executable,
     * including the name of the executable itself. The command line arguments
     * in argv[] are stored in cmdLine separated by spaces. Special characters
     * in individual arguments from argv[] must be quoted when being stored in
     * cmdLine.
     *
     * When calling any application, bear in mind that arguments that specify
     * a path name are not converted. If an argument contains forward slashes
     * as path separators, it may or may not be recognized as a path name,
     * depending on the program. In general, most applications accept forward
     * slashes only as option delimiters and backslashes only as paths.
     *
     * Additionally, when calling a 16-bit dos or windows application, all
     * path names must use the short, cryptic, path format (e.g., using
     * ab~1.def instead of "a b.default").
     */

    BuildCommandLine(execPath, argc, argv, &cmdLine);

    if (CreateProcessW(NULL, (WCHAR *) Tcl_DStringValue(&cmdLine),
	    NULL, NULL, TRUE, (DWORD) createFlags, NULL, NULL, &startInfo,
	    &procInfo) == 0) {
	TclWinConvertError(GetLastError());
	Tcl_SetObjResult(interp, Tcl_ObjPrintf("couldn't execute \"%s\": %s",
		argv[0], Tcl_PosixError(interp)));
	goto end;
    }

    /*
     * This wait is used to force the OS to give some time to the DOS process.
     */

    if (applType == APPL_DOS) {
	WaitForSingleObject(procInfo.hProcess, 50);
    }

    /*
     * "When an application spawns a process repeatedly, a new thread instance
     * will be created for each process but the previous instances may not be
     * cleaned up. This results in a significant virtual memory loss each time
     * the process is spawned. If there is a WaitForInputIdle() call between
     * CreateProcessW() and CloseHandle(), the problem does not occur." PSS ID
     * Number: Q124121
     */

    WaitForInputIdle(procInfo.hProcess, 5000);
    CloseHandle(procInfo.hThread);

    *pidPtr = (Tcl_Pid) (size_t) procInfo.dwProcessId;
    if (*pidPtr != 0) {
	TclWinAddProcess(procInfo.hProcess, procInfo.dwProcessId);
    }
    result = TCL_OK;

  end:
    Tcl_DStringFree(&cmdLine);
    if (startInfo.hStdInput != INVALID_HANDLE_VALUE) {
	CloseHandle(startInfo.hStdInput);
    }
    if (startInfo.hStdOutput != INVALID_HANDLE_VALUE) {
	CloseHandle(startInfo.hStdOutput);
    }
    if (startInfo.hStdError != INVALID_HANDLE_VALUE) {
	CloseHandle(startInfo.hStdError);
    }
    return result;
}


/*
 *----------------------------------------------------------------------
 *
 * HasConsole --
 *
 *	Determines whether the current application is attached to a console.
 *
 * Results:
 *	Returns TRUE if this application has a console, else FALSE.
 *
 * Side effects:
 *	None.
 *
 *----------------------------------------------------------------------
 */

static BOOL
HasConsole(void)
{
    HANDLE handle;

    handle = CreateFileW(L"CONOUT$", GENERIC_WRITE, FILE_SHARE_WRITE,
	    NULL, OPEN_EXISTING, FILE_ATTRIBUTE_NORMAL, NULL);

    if (handle != INVALID_HANDLE_VALUE) {
	CloseHandle(handle);
	return TRUE;
    } else {
	return FALSE;
    }
}

/*
 *--------------------------------------------------------------------
 *
 * ApplicationType --
 *
 *	Search for the specified program and identify if it refers to a DOS,
 *	Windows 3.X, or Win32 program.	Used to determine how to invoke a
 *	program, or if it can even be invoked.
 *
 *	It is possible to almost positively identify DOS and Windows
 *	applications that contain the appropriate magic numbers. However, DOS
 *	.com files do not seem to contain a magic number; if the program name
 *	ends with .com and could not be identified as a Windows .com file, it
 *	will be assumed to be a DOS application, even if it was just random
 *	data. If the program name does not end with .com, no such assumption
 *	is made.
 *
 *	The Win32 function GetBinaryType incorrectly identifies any junk file
 *	that ends with .exe as a dos executable and some executables that
 *	don't end with .exe as not executable. Plus it doesn't exist under
 *	win95, so I won't feel bad about reimplementing functionality.
 *
 * Results:
 *	The return value is one of APPL_DOS, APPL_WIN3X, or APPL_WIN32 if the
 *	filename referred to the corresponding application type. If the file
 *	name could not be found or did not refer to any known application
 *	type, APPL_NONE is returned and an error message is left in interp.
 *	.bat files are identified as APPL_DOS.
 *
 * Side effects:
 *	None.
 *
 *----------------------------------------------------------------------
 */

static int
ApplicationType(
    Tcl_Interp *interp,		/* Interp, for error message. */
    const char *originalName,	/* Name of the application to find. */
    char fullName[])		/* Filled with complete path to
				 * application. */
{
    int applType, i, nameLen, found;
    HANDLE hFile;
    WCHAR *rest;
    char *ext;
    char buf[2];
    DWORD attr, read;
    IMAGE_DOS_HEADER header;
    Tcl_DString nameBuf, ds;
    const WCHAR *nativeName;
    WCHAR nativeFullPath[MAX_PATH];
    static const char extensions[][5] = {"", ".com", ".exe", ".bat", ".cmd"};

    /*
     * Look for the program as an external program. First try the name as it
     * is, then try adding .com, .exe, .bat and .cmd, in that order, to the name,
     * looking for an executable.
     *
     * Using the raw SearchPathW() function doesn't do quite what is necessary.
     * If the name of the executable already contains a '.' character, it will
     * not try appending the specified extension when searching (in other
     * words, SearchPath will not find the program "a.b.exe" if the arguments
     * specified "a.b" and ".exe"). So, first look for the file as it is
     * named. Then manually append the extensions, looking for a match.
     */

    applType = APPL_NONE;
    Tcl_DStringInit(&nameBuf);
    Tcl_DStringAppend(&nameBuf, originalName, -1);
    nameLen = Tcl_DStringLength(&nameBuf);

    for (i = 0; i < (int) (sizeof(extensions) / sizeof(extensions[0])); i++) {
	Tcl_DStringSetLength(&nameBuf, nameLen);
	Tcl_DStringAppend(&nameBuf, extensions[i], -1);
	Tcl_DStringInit(&ds);
	nativeName = Tcl_UtfToWCharDString(Tcl_DStringValue(&nameBuf),
		Tcl_DStringLength(&nameBuf), &ds);
	found = SearchPathW(NULL, nativeName, NULL, MAX_PATH,
		nativeFullPath, &rest);
	Tcl_DStringFree(&ds);
	if (found == 0) {
	    continue;
	}

	/*
	 * Ignore matches on directories or data files, return if identified a
	 * known type.
	 */

	attr = GetFileAttributesW(nativeFullPath);
	if ((attr == 0xffffffff) || (attr & FILE_ATTRIBUTE_DIRECTORY)) {
	    continue;
	}
	Tcl_DStringInit(&ds);
	strcpy(fullName, Tcl_WCharToUtfDString(nativeFullPath, -1, &ds));
	Tcl_DStringFree(&ds);

	ext = strrchr(fullName, '.');
	if ((ext != NULL) &&
            (strcasecmp(ext, ".cmd") == 0 || strcasecmp(ext, ".bat") == 0)) {
	    applType = APPL_DOS;
	    break;
	}

	hFile = CreateFileW(nativeFullPath,
		GENERIC_READ, FILE_SHARE_READ, NULL, OPEN_EXISTING,
		FILE_ATTRIBUTE_NORMAL, NULL);
	if (hFile == INVALID_HANDLE_VALUE) {
	    continue;
	}

	header.e_magic = 0;
	ReadFile(hFile, (void *) &header, sizeof(header), &read, NULL);
	if (header.e_magic != IMAGE_DOS_SIGNATURE) {
	    /*
	     * Doesn't have the magic number for relocatable executables. If
	     * filename ends with .com, assume it's a DOS application anyhow.
	     * Note that we didn't make this assumption at first, because some
	     * supposed .com files are really 32-bit executables with all the
	     * magic numbers and everything.
	     */

	    CloseHandle(hFile);
	    if ((ext != NULL) && (strcasecmp(ext, ".com") == 0)) {
		applType = APPL_DOS;
		break;
	    }
	    continue;
	}
	if (header.e_lfarlc != sizeof(header)) {
	    /*
	     * All Windows 3.X and Win32 and some DOS programs have this value
	     * set here. If it doesn't, assume that since it already had the
	     * other magic number it was a DOS application.
	     */

	    CloseHandle(hFile);
	    applType = APPL_DOS;
	    break;
	}

	/*
	 * The DWORD at header.e_lfanew points to yet another magic number.
	 */

	buf[0] = '\0';
	SetFilePointer(hFile, header.e_lfanew, NULL, FILE_BEGIN);
	ReadFile(hFile, (void *) buf, 2, &read, NULL);
	CloseHandle(hFile);

	if ((buf[0] == 'N') && (buf[1] == 'E')) {
	    applType = APPL_WIN3X;
	} else if ((buf[0] == 'P') && (buf[1] == 'E')) {
	    applType = APPL_WIN32;
	} else {
	    /*
	     * Strictly speaking, there should be a test that there is an 'L'
	     * and 'E' at buf[0..1], to identify the type as DOS, but of
	     * course we ran into a DOS executable that _doesn't_ have the
	     * magic number - specifically, one compiled using the Lahey
	     * Fortran90 compiler.
	     */

	    applType = APPL_DOS;
	}
	break;
    }
    Tcl_DStringFree(&nameBuf);

    if (applType == APPL_NONE) {
	TclWinConvertError(GetLastError());
	Tcl_SetObjResult(interp, Tcl_ObjPrintf("couldn't execute \"%s\": %s",
		originalName, Tcl_PosixError(interp)));
	return APPL_NONE;
    }

    if (applType == APPL_WIN3X) {
	/*
	 * Replace long path name of executable with short path name for
	 * 16-bit applications. Otherwise the application may not be able to
	 * correctly parse its own command line to separate off the
	 * application name from the arguments.
	 */

	GetShortPathNameW(nativeFullPath, nativeFullPath, MAX_PATH);
	Tcl_DStringInit(&ds);
	strcpy(fullName, Tcl_WCharToUtfDString(nativeFullPath, -1, &ds));
	Tcl_DStringFree(&ds);
    }
    return applType;
}

/*
 *----------------------------------------------------------------------
 *
 * BuildCommandLine --
 *
 *	The command line arguments are stored in linePtr separated by spaces,
 *	in a form that CreateProcessW() understands. Special characters in
 *	individual arguments from argv[] must be quoted when being stored in
 *	cmdLine.
 *
 * Results:
 *	None.
 *
 * Side effects:
 *	None.
 *
 *----------------------------------------------------------------------
 */

static const char *
BuildCmdLineBypassBS(
    const char *current,
    const char **bspos)
{
    /*
     * Mark first backslash position.
     */

    if (!*bspos) {
	*bspos = current;
    }
    do {
	current++;
    } while (*current == '\\');
    return current;
}

static void
QuoteCmdLineBackslash(
    Tcl_DString *dsPtr,
    const char *start,
    const char *current,
    const char *bspos)
{
    if (!bspos) {
	if (current > start) {	/* part before current (special) */
	    Tcl_DStringAppend(dsPtr, start, (int) (current - start));
	}
    } else {
    	if (bspos > start) {	/* part before first backslash */
	    Tcl_DStringAppend(dsPtr, start, (int) (bspos - start));
	}
	while (bspos++ < current) { /* each backslash twice */
	    TclDStringAppendLiteral(dsPtr, "\\\\");
	}
    }
}

static const char *
QuoteCmdLinePart(
    Tcl_DString *dsPtr,
    const char *start,
    const char *special,
    const char *specMetaChars,
    const char **bspos)
{
    if (!*bspos) {
	/*
	 * Rest before special (before quote).
	 */

	QuoteCmdLineBackslash(dsPtr, start, special, NULL);
	start = special;
    } else {
	/*
	 * Rest before first backslash and backslashes into new quoted block.
	 */

	QuoteCmdLineBackslash(dsPtr, start, *bspos, NULL);
	start = *bspos;
    }

    /*
     * escape all special chars enclosed in quotes like `"..."`, note that
     * here we don't must escape `\` (with `\`), because it's outside of the
     * main quotes, so `\` remains `\`, but important - not at end of part,
     * because results as before the quote, so `%\%\` should be escaped as
     * `"%\%"\\`).
     */

    TclDStringAppendLiteral(dsPtr, "\""); /* opening escape quote-char */
    do {
    	*bspos = NULL;
	special++;
	if (*special == '\\') {
	    /*
	     * Bypass backslashes (and mark first backslash position).
	     */

	    special = BuildCmdLineBypassBS(special, bspos);
	    if (*special == '\0') {
		break;
	    }
	}
    } while (*special && strchr(specMetaChars, *special));
    if (!*bspos) {
	/*
	 * Unescaped rest before quote.
	 */

	QuoteCmdLineBackslash(dsPtr, start, special, NULL);
    } else {
	/*
	 * Unescaped rest before first backslash (rather belongs to the main
	 * block).
	 */

	QuoteCmdLineBackslash(dsPtr, start, *bspos, NULL);
    }
    TclDStringAppendLiteral(dsPtr, "\""); /* closing escape quote-char */
    return special;
}

static void
BuildCommandLine(
    const char *executable,	/* Full path of executable (including
				 * extension). Replacement for argv[0]. */
    int argc,			/* Number of arguments. */
    const char **argv,		/* Argument strings in UTF. */
    Tcl_DString *linePtr)	/* Initialized Tcl_DString that receives the
				 * command line (WCHAR). */
{
    const char *arg, *start, *special, *bspos;
    int quote = 0, i;
    Tcl_DString ds;
    static const char specMetaChars[] = "&|^<>!()%";
				/* Characters to enclose in quotes if unpaired
				 * quote flag set. */
    static const char specMetaChars2[] = "%";
				/* Character to enclose in quotes in any case
				 * (regardless of unpaired-flag). */
    /*
     * Quote flags:
     *   CL_ESCAPE   - escape argument;
     *   CL_QUOTE    - enclose in quotes;
     *   CL_UNPAIRED - previous arguments chain contains unpaired quote-char;
     */
    enum {CL_ESCAPE = 1, CL_QUOTE = 2, CL_UNPAIRED = 4};

    Tcl_DStringInit(&ds);

    /*
     * Prime the path. Add a space separator if we were primed with something.
     */

    TclDStringAppendDString(&ds, linePtr);
    if (Tcl_DStringLength(linePtr) > 0) {
	TclDStringAppendLiteral(&ds, " ");
    }

    for (i = 0; i < argc; i++) {
	if (i == 0) {
	    arg = executable;
	} else {
	    arg = argv[i];
	    TclDStringAppendLiteral(&ds, " ");
	}

	quote &= ~(CL_ESCAPE|CL_QUOTE); /* reset escape flags */
	bspos = NULL;
	if (arg[0] == '\0') {
	    quote = CL_QUOTE;
	} else {
	    for (start = arg;
		    *start != '\0' &&
			(quote & (CL_ESCAPE|CL_QUOTE)) != (CL_ESCAPE|CL_QUOTE);
		    start++) {
		if (*start & 0x80) {
		    continue;
		}
		if (TclIsSpaceProc(*start)) {
		    quote |= CL_QUOTE;	/* quote only */
		    if (bspos) {	/* if backslash found, escape & quote */
			quote |= CL_ESCAPE;
			break;
		    }
		    continue;
		}
		if (strchr(specMetaChars, *start)) {
		    quote |= (CL_ESCAPE|CL_QUOTE); /* escape & quote */
		    break;
		}
		if (*start == '"') {
		    quote |= CL_ESCAPE;		/* escape only */
		    continue;
		}
		if (*start == '\\') {
		    bspos = start;
		    if (quote & CL_QUOTE) {	/* if quote, escape & quote */
			quote |= CL_ESCAPE;
			break;
		    }
		    continue;
		}
	    }
	    bspos = NULL;
	}
	if (quote & CL_QUOTE) {
	    /*
	     * Start of argument (main opening quote-char).
	     */

	    TclDStringAppendLiteral(&ds, "\"");
	}
	if (!(quote & CL_ESCAPE)) {
	    /*
	     * Nothing to escape.
	     */

	    Tcl_DStringAppend(&ds, arg, -1);
	} else {
	    start = arg;
	    for (special = arg; *special != '\0'; ) {
		/*
		 * Position of `\` is important before quote or at end (equal
		 * `\"` because quoted).
		 */

		if (*special == '\\') {
		    /*
		     * Bypass backslashes (and mark first backslash position)
		     */

		    special = BuildCmdLineBypassBS(special, &bspos);
		    if (*special == '\0') {
			break;
		    }
		}
		/* ["] */
		if (*special == '"') {
		    /*
		     * Invert the unpaired flag - observe unpaired quotes
		     */

		    quote ^= CL_UNPAIRED;

		    /*
		     * Add part before (and escape backslashes before quote).
		     */

		    QuoteCmdLineBackslash(&ds, start, special, bspos);
		    bspos = NULL;

		    /*
		     * Escape using backslash
		     */

		    TclDStringAppendLiteral(&ds, "\\\"");
		    start = ++special;
		    continue;
		}

		/*
		 * Unpaired (escaped) quote causes special handling on
		 * meta-chars
		 */

		if ((quote & CL_UNPAIRED) && strchr(specMetaChars, *special)) {
		    special = QuoteCmdLinePart(&ds, start, special,
			    specMetaChars, &bspos);

		    /*
		     * Start to current or first backslash
		     */

		    start = !bspos ? special : bspos;
		    continue;
		}

		/*
		 * Special case for % - should be enclosed always (paired
		 * also)
		 */

		if (strchr(specMetaChars2, *special)) {
		    special = QuoteCmdLinePart(&ds, start, special,
			    specMetaChars2, &bspos);

		    /*
		     * Start to current or first backslash.
		     */

		    start = !bspos ? special : bspos;
		    continue;
		}

		/*
		 * Other not special (and not meta) character
		 */

		bspos = NULL;		/* reset last backslash position (not
					 * interesting) */
		special++;
	    }

	    /*
	     * Rest of argument (and escape backslashes before closing main
	     * quote)
	     */

	    QuoteCmdLineBackslash(&ds, start, special,
		    (quote & CL_QUOTE) ? bspos : NULL);
	}
	if (quote & CL_QUOTE) {
	    /*
	     * End of argument (main closing quote-char)
	     */

	    TclDStringAppendLiteral(&ds, "\"");
	}
    }
    Tcl_DStringFree(linePtr);
    Tcl_DStringInit(linePtr);
    Tcl_UtfToWCharDString(Tcl_DStringValue(&ds), Tcl_DStringLength(&ds), linePtr);
    Tcl_DStringFree(&ds);
}

/*
 *----------------------------------------------------------------------
 *
 * TclpCreateCommandChannel --
 *
 *	This function is called by Tcl_OpenCommandChannel to perform the
 *	platform specific channel initialization for a command channel.
 *
 * Results:
 *	Returns a new channel or NULL on failure.
 *
 * Side effects:
 *	Allocates a new channel.
 *
 *----------------------------------------------------------------------
 */

Tcl_Channel
TclpCreateCommandChannel(
    TclFile readFile,		/* If non-null, gives the file for reading. */
    TclFile writeFile,		/* If non-null, gives the file for writing. */
    TclFile errorFile,		/* If non-null, gives the file where errors
				 * can be read. */
    int numPids,		/* The number of pids in the pid array. */
    Tcl_Pid *pidPtr)		/* An array of process identifiers. */
{
    char channelName[16 + TCL_INTEGER_SPACE];
<<<<<<< HEAD
    PipeInfo *infoPtr = Tcl_Alloc(sizeof(PipeInfo));
=======
    PipeInfo *infoPtr = (PipeInfo *)ckalloc(sizeof(PipeInfo));
>>>>>>> 52e543c5

    PipeInit();

    infoPtr->watchMask = 0;
    infoPtr->flags = 0;
    infoPtr->readFlags = 0;
    infoPtr->readFile = readFile;
    infoPtr->writeFile = writeFile;
    infoPtr->errorFile = errorFile;
    infoPtr->numPids = numPids;
    infoPtr->pidPtr = pidPtr;
    infoPtr->writeBuf = 0;
    infoPtr->writeBufLen = 0;
    infoPtr->writeError = 0;
    infoPtr->channel = NULL;

    infoPtr->validMask = 0;

    infoPtr->threadId = Tcl_GetCurrentThread();

    if (readFile != NULL) {
	/*
	 * Start the background reader thread.
	 */

	infoPtr->readable = CreateEventW(NULL, TRUE, TRUE, NULL);
	infoPtr->readThread = CreateThread(NULL, 256, PipeReaderThread,
	    TclPipeThreadCreateTI(&infoPtr->readTI, infoPtr, infoPtr->readable),
	    0, NULL);
	SetThreadPriority(infoPtr->readThread, THREAD_PRIORITY_HIGHEST);
	infoPtr->validMask |= TCL_READABLE;
    } else {
    	infoPtr->readTI = NULL;
	infoPtr->readThread = 0;
    }
    if (writeFile != NULL) {
	/*
	 * Start the background writer thread.
	 */

	infoPtr->writable = CreateEventW(NULL, TRUE, TRUE, NULL);
	infoPtr->writeThread = CreateThread(NULL, 256, PipeWriterThread,
	    TclPipeThreadCreateTI(&infoPtr->writeTI, infoPtr, infoPtr->writable),
	    0, NULL);
	SetThreadPriority(infoPtr->writeThread, THREAD_PRIORITY_HIGHEST);
	infoPtr->validMask |= TCL_WRITABLE;
    } else {
    	infoPtr->writeTI = NULL;
    	infoPtr->writeThread = 0;
    }

    /*
     * For backward compatibility with previous versions of Tcl, we use
     * "file%d" as the base name for pipes even though it would be more
     * natural to use "pipe%d". Use the pointer to keep the channel names
     * unique, in case channels share handles (stdin/stdout).
     */

    sprintf(channelName, "file%" TCL_Z_MODIFIER "x", (size_t) infoPtr);
    infoPtr->channel = Tcl_CreateChannel(&pipeChannelType, channelName,
	    infoPtr, infoPtr->validMask);

    /*
     * Pipes have AUTO translation mode on Windows and ^Z eof char, which
     * means that a ^Z will be appended to them at close. This is needed for
     * Windows programs that expect a ^Z at EOF.
     */

    Tcl_SetChannelOption(NULL, infoPtr->channel, "-translation", "auto");
    Tcl_SetChannelOption(NULL, infoPtr->channel, "-eofchar", "\032 {}");
    return infoPtr->channel;
}

/*
 *----------------------------------------------------------------------
 *
 * Tcl_CreatePipe --
 *
 *	System dependent interface to create a pipe for the [chan pipe]
 *	command. Stolen from TclX.
 *
 * Results:
 *	TCL_OK or TCL_ERROR.
 *
 *----------------------------------------------------------------------
 */

int
Tcl_CreatePipe(
    Tcl_Interp *interp,		/* Errors returned in result.*/
    Tcl_Channel *rchan,		/* Where to return the read side. */
    Tcl_Channel *wchan,		/* Where to return the write side. */
    int flags)			/* Reserved for future use. */
{
    HANDLE readHandle, writeHandle;
    SECURITY_ATTRIBUTES sec;
    (void)flags;

    sec.nLength = sizeof(SECURITY_ATTRIBUTES);
    sec.lpSecurityDescriptor = NULL;
    sec.bInheritHandle = FALSE;

    if (!CreatePipe(&readHandle, &writeHandle, &sec, 0)) {
	TclWinConvertError(GetLastError());
	Tcl_SetObjResult(interp, Tcl_ObjPrintf(
		"pipe creation failed: %s", Tcl_PosixError(interp)));
	return TCL_ERROR;
    }

    *rchan = Tcl_MakeFileChannel((ClientData) readHandle, TCL_READABLE);
    Tcl_RegisterChannel(interp, *rchan);

    *wchan = Tcl_MakeFileChannel((ClientData) writeHandle, TCL_WRITABLE);
    Tcl_RegisterChannel(interp, *wchan);

    return TCL_OK;
}

/*
 *----------------------------------------------------------------------
 *
 * TclGetAndDetachPids --
 *
 *	Stores a list of the command PIDs for a command channel in the
 *	interp's result.
 *
 * Results:
 *	None.
 *
 * Side effects:
 *	Modifies the interp's result.
 *
 *----------------------------------------------------------------------
 */

void
TclGetAndDetachPids(
    Tcl_Interp *interp,
    Tcl_Channel chan)
{
    PipeInfo *pipePtr;
    const Tcl_ChannelType *chanTypePtr;
    Tcl_Obj *pidsObj;
    int i;

    /*
     * Punt if the channel is not a command channel.
     */

    chanTypePtr = Tcl_GetChannelType(chan);
    if (chanTypePtr != &pipeChannelType) {
	return;
    }

    pipePtr = (PipeInfo *)Tcl_GetChannelInstanceData(chan);
    TclNewObj(pidsObj);
    for (i = 0; i < pipePtr->numPids; i++) {
	Tcl_ListObjAppendElement(NULL, pidsObj,
		Tcl_NewWideIntObj(
			TclpGetPid(pipePtr->pidPtr[i])));
	Tcl_DetachPids(1, &pipePtr->pidPtr[i]);
    }
    Tcl_SetObjResult(interp, pidsObj);
    if (pipePtr->numPids > 0) {
	Tcl_Free(pipePtr->pidPtr);
	pipePtr->numPids = 0;
    }
}

/*
 *----------------------------------------------------------------------
 *
 * PipeBlockModeProc --
 *
 *	Set blocking or non-blocking mode on channel.
 *
 * Results:
 *	0 if successful, errno when failed.
 *
 * Side effects:
 *	Sets the device into blocking or non-blocking mode.
 *
 *----------------------------------------------------------------------
 */

static int
PipeBlockModeProc(
    ClientData instanceData,	/* Instance data for channel. */
    int mode)			/* TCL_MODE_BLOCKING or
				 * TCL_MODE_NONBLOCKING. */
{
    PipeInfo *infoPtr = (PipeInfo *) instanceData;

    /*
     * Pipes on Windows can not be switched between blocking and nonblocking,
     * hence we have to emulate the behavior. This is done in the input
     * function by checking against a bit in the state. We set or unset the
     * bit here to cause the input function to emulate the correct behavior.
     */

    if (mode == TCL_MODE_NONBLOCKING) {
	infoPtr->flags |= PIPE_ASYNC;
    } else {
	infoPtr->flags &= ~(PIPE_ASYNC);
    }
    return 0;
}

/*
 *----------------------------------------------------------------------
 *
 * PipeClose2Proc --
 *
 *	Closes a pipe based IO channel.
 *
 * Results:
 *	0 on success, errno otherwise.
 *
 * Side effects:
 *	Closes the physical channel.
 *
 *----------------------------------------------------------------------
 */

static int
PipeClose2Proc(
    ClientData instanceData,	/* Pointer to PipeInfo structure. */
    Tcl_Interp *interp,		/* For error reporting. */
    int flags)			/* Flags that indicate which side to close. */
{
    PipeInfo *pipePtr = (PipeInfo *) instanceData;
    Tcl_Channel errChan;
    int errorCode, result;
    PipeInfo *infoPtr, **nextPtrPtr;
    ThreadSpecificData *tsdPtr = TCL_TSD_INIT(&dataKey);
    int inExit = (TclInExit() || TclInThreadExit());

    errorCode = 0;
    result = 0;

    if ((!flags || flags & TCL_CLOSE_READ) && (pipePtr->readFile != NULL)) {
	/*
	 * Clean up the background thread if necessary. Note that this must be
	 * done before we can close the file, since the thread may be blocking
	 * trying to read from the pipe.
	 */

	if (pipePtr->readThread) {

	    TclPipeThreadStop(&pipePtr->readTI, pipePtr->readThread);
	    CloseHandle(pipePtr->readThread);
	    CloseHandle(pipePtr->readable);
	    pipePtr->readThread = NULL;
	}
	if (TclpCloseFile(pipePtr->readFile) != 0) {
	    errorCode = errno;
	}
	pipePtr->validMask &= ~TCL_READABLE;
	pipePtr->readFile = NULL;
    }
    if ((!flags || flags & TCL_CLOSE_WRITE) && (pipePtr->writeFile != NULL)) {
	if (pipePtr->writeThread) {

	    /*
	     * Wait for the  writer thread to finish the  current buffer, then
	     * terminate the thread  and close the handles. If  the channel is
	     * nonblocking or may block during exit, bail out since the worker
	     * thread is not interruptible and we want TIP#398-fast-exit.
	     */
	    if ((pipePtr->flags & PIPE_ASYNC) && inExit) {

		/* give it a chance to leave honorably */
		TclPipeThreadStopSignal(&pipePtr->writeTI, pipePtr->writable);

		if (WaitForSingleObject(pipePtr->writable, 20) == WAIT_TIMEOUT) {
		    return EWOULDBLOCK;
		}

	    } else {

		WaitForSingleObject(pipePtr->writable, inExit ? 5000 : INFINITE);

	    }

	    TclPipeThreadStop(&pipePtr->writeTI, pipePtr->writeThread);

	    CloseHandle(pipePtr->writable);
	    CloseHandle(pipePtr->writeThread);
	    pipePtr->writeThread = NULL;
	}
	if (TclpCloseFile(pipePtr->writeFile) != 0) {
	    if (errorCode == 0) {
		errorCode = errno;
	    }
	}
	pipePtr->validMask &= ~TCL_WRITABLE;
	pipePtr->writeFile = NULL;
    }

    pipePtr->watchMask &= pipePtr->validMask;

    /*
     * Don't free the channel if any of the flags were set.
     */

    if (flags) {
	return errorCode;
    }

    /*
     * Remove the file from the list of watched files.
     */

    for (nextPtrPtr = &(tsdPtr->firstPipePtr), infoPtr = *nextPtrPtr;
	    infoPtr != NULL;
	    nextPtrPtr = &infoPtr->nextPtr, infoPtr = *nextPtrPtr) {
	if (infoPtr == (PipeInfo *)pipePtr) {
	    *nextPtrPtr = infoPtr->nextPtr;
	    break;
	}
    }

    if ((pipePtr->flags & PIPE_ASYNC) || inExit) {
	/*
	 * If the channel is non-blocking or Tcl is being cleaned up, just
	 * detach the children PIDs, reap them (important if we are in a
	 * dynamic load module), and discard the errorFile.
	 */

	Tcl_DetachPids(pipePtr->numPids, pipePtr->pidPtr);
	Tcl_ReapDetachedProcs();

	if (pipePtr->errorFile) {
	    if (TclpCloseFile(pipePtr->errorFile) != 0) {
		if (errorCode == 0) {
		    errorCode = errno;
		}
	    }
	}
	result = 0;
    } else {
	/*
	 * Wrap the error file into a channel and give it to the cleanup
	 * routine.
	 */

	if (pipePtr->errorFile) {
	    WinFile *filePtr = (WinFile *) pipePtr->errorFile;

	    errChan = Tcl_MakeFileChannel((ClientData) filePtr->handle,
		    TCL_READABLE);
	    Tcl_Free(filePtr);
	} else {
	    errChan = NULL;
	}

	result = TclCleanupChildren(interp, pipePtr->numPids,
		pipePtr->pidPtr, errChan);
    }

    if (pipePtr->numPids > 0) {
	Tcl_Free(pipePtr->pidPtr);
    }

    if (pipePtr->writeBuf != NULL) {
	Tcl_Free(pipePtr->writeBuf);
    }

    Tcl_Free(pipePtr);

    if (errorCode == 0) {
	return result;
    }
    return errorCode;
}

/*
 *----------------------------------------------------------------------
 *
 * PipeInputProc --
 *
 *	Reads input from the IO channel into the buffer given. Returns count
 *	of how many bytes were actually read, and an error indication.
 *
 * Results:
 *	A count of how many bytes were read is returned and an error
 *	indication is returned in an output argument.
 *
 * Side effects:
 *	Reads input from the actual channel.
 *
 *----------------------------------------------------------------------
 */

static int
PipeInputProc(
    ClientData instanceData,	/* Pipe state. */
    char *buf,			/* Where to store data read. */
    int bufSize,		/* How much space is available in the
				 * buffer? */
    int *errorCode)		/* Where to store error code. */
{
    PipeInfo *infoPtr = (PipeInfo *) instanceData;
    WinFile *filePtr = (WinFile*) infoPtr->readFile;
    DWORD count, bytesRead = 0;
    int result;

    *errorCode = 0;
    /*
     * Synchronize with the reader thread.
     */

    result = WaitForRead(infoPtr, (infoPtr->flags & PIPE_ASYNC) ? 0 : 1);

    /*
     * If an error occurred, return immediately.
     */

    if (result == -1) {
	*errorCode = errno;
	return -1;
    }

    if (infoPtr->readFlags & PIPE_EXTRABYTE) {
	/*
	 * The reader thread consumed 1 byte as a side effect of waiting so we
	 * need to move it into the buffer.
	 */

	*buf = infoPtr->extraByte;
	infoPtr->readFlags &= ~PIPE_EXTRABYTE;
	buf++;
	bufSize--;
	bytesRead = 1;

	/*
	 * If further read attempts would block, return what we have.
	 */

	if (result == 0) {
	    return bytesRead;
	}
    }

    /*
     * Attempt to read bufSize bytes. The read will return immediately if
     * there is any data available. Otherwise it will block until at least one
     * byte is available or an EOF occurs.
     */

    if (ReadFile(filePtr->handle, (LPVOID) buf, (DWORD) bufSize, &count,
	    (LPOVERLAPPED) NULL) == TRUE) {
	return bytesRead + count;
    } else if (bytesRead) {
	/*
	 * Ignore errors if we have data to return.
	 */

	return bytesRead;
    }

    TclWinConvertError(GetLastError());
    if (errno == EPIPE) {
	infoPtr->readFlags |= PIPE_EOF;
	return 0;
    }
    *errorCode = errno;
    return -1;
}

/*
 *----------------------------------------------------------------------
 *
 * PipeOutputProc --
 *
 *	Writes the given output on the IO channel. Returns count of how many
 *	characters were actually written, and an error indication.
 *
 * Results:
 *	A count of how many characters were written is returned and an error
 *	indication is returned in an output argument.
 *
 * Side effects:
 *	Writes output on the actual channel.
 *
 *----------------------------------------------------------------------
 */

static int
PipeOutputProc(
    ClientData instanceData,	/* Pipe state. */
    const char *buf,		/* The data buffer. */
    int toWrite,		/* How many bytes to write? */
    int *errorCode)		/* Where to store error code. */
{
    PipeInfo *infoPtr = (PipeInfo *) instanceData;
    WinFile *filePtr = (WinFile*) infoPtr->writeFile;
    DWORD bytesWritten, timeout;

    *errorCode = 0;

    /* avoid blocking if pipe-thread exited */
    timeout = ((infoPtr->flags & PIPE_ASYNC)
	    || !TclPipeThreadIsAlive(&infoPtr->writeTI)
	    || TclInExit() || TclInThreadExit()) ? 0 : INFINITE;
    if (WaitForSingleObject(infoPtr->writable, timeout) == WAIT_TIMEOUT) {
	/*
	 * The writer thread is blocked waiting for a write to complete and
	 * the channel is in non-blocking mode.
	 */

	errno = EWOULDBLOCK;
	goto error;
    }

    /*
     * Check for a background error on the last write.
     */

    if (infoPtr->writeError) {
	TclWinConvertError(infoPtr->writeError);
	infoPtr->writeError = 0;
	goto error;
    }

    if (infoPtr->flags & PIPE_ASYNC) {
	/*
	 * The pipe is non-blocking, so copy the data into the output buffer
	 * and restart the writer thread.
	 */

	if (toWrite > infoPtr->writeBufLen) {
	    /*
	     * Reallocate the buffer to be large enough to hold the data.
	     */

	    if (infoPtr->writeBuf) {
		Tcl_Free(infoPtr->writeBuf);
	    }
	    infoPtr->writeBufLen = toWrite;
<<<<<<< HEAD
	    infoPtr->writeBuf = Tcl_Alloc(toWrite);
=======
	    infoPtr->writeBuf = (char *)ckalloc(toWrite);
>>>>>>> 52e543c5
	}
	memcpy(infoPtr->writeBuf, buf, toWrite);
	infoPtr->toWrite = toWrite;
	ResetEvent(infoPtr->writable);
	TclPipeThreadSignal(&infoPtr->writeTI);
	bytesWritten = toWrite;
    } else {
	/*
	 * In the blocking case, just try to write the buffer directly. This
	 * avoids an unnecessary copy.
	 */

	if (WriteFile(filePtr->handle, (LPVOID) buf, (DWORD) toWrite,
		&bytesWritten, (LPOVERLAPPED) NULL) == FALSE) {
	    TclWinConvertError(GetLastError());
	    goto error;
	}
    }
    return bytesWritten;

  error:
    *errorCode = errno;
    return -1;

}

/*
 *----------------------------------------------------------------------
 *
 * PipeEventProc --
 *
 *	This function is invoked by Tcl_ServiceEvent when a file event reaches
 *	the front of the event queue. This function invokes Tcl_NotifyChannel
 *	on the pipe.
 *
 * Results:
 *	Returns 1 if the event was handled, meaning it should be removed from
 *	the queue. Returns 0 if the event was not handled, meaning it should
 *	stay on the queue. The only time the event isn't handled is if the
 *	TCL_FILE_EVENTS flag bit isn't set.
 *
 * Side effects:
 *	Whatever the notifier callback does.
 *
 *----------------------------------------------------------------------
 */

static int
PipeEventProc(
    Tcl_Event *evPtr,		/* Event to service. */
    int flags)			/* Flags that indicate what events to
				 * handle, such as TCL_FILE_EVENTS. */
{
    PipeEvent *pipeEvPtr = (PipeEvent *)evPtr;
    PipeInfo *infoPtr;
    int mask;
    ThreadSpecificData *tsdPtr = TCL_TSD_INIT(&dataKey);

    if (!(flags & TCL_FILE_EVENTS)) {
	return 0;
    }

    /*
     * Search through the list of watched pipes for the one whose handle
     * matches the event. We do this rather than simply dereferencing the
     * handle in the event so that pipes can be deleted while the event is in
     * the queue.
     */

    for (infoPtr = tsdPtr->firstPipePtr; infoPtr != NULL;
	    infoPtr = infoPtr->nextPtr) {
	if (pipeEvPtr->infoPtr == infoPtr) {
	    infoPtr->flags &= ~(PIPE_PENDING);
	    break;
	}
    }

    /*
     * Remove stale events.
     */

    if (!infoPtr) {
	return 1;
    }

    /*
     * Check to see if the pipe is readable. Note that we can't tell if a pipe
     * is writable, so we always report it as being writable unless we have
     * detected EOF.
     */

    mask = 0;
    if ((infoPtr->watchMask & TCL_WRITABLE) &&
	    (WaitForSingleObject(infoPtr->writable, 0) != WAIT_TIMEOUT)) {
	mask = TCL_WRITABLE;
    }

    if ((infoPtr->watchMask & TCL_READABLE) && (WaitForRead(infoPtr,0) >= 0)) {
	if (infoPtr->readFlags & PIPE_EOF) {
	    mask = TCL_READABLE;
	} else {
	    mask |= TCL_READABLE;
	}
    }

    /*
     * Inform the channel of the events.
     */

    Tcl_NotifyChannel(infoPtr->channel, infoPtr->watchMask & mask);
    return 1;
}

/*
 *----------------------------------------------------------------------
 *
 * PipeWatchProc --
 *
 *	Called by the notifier to set up to watch for events on this channel.
 *
 * Results:
 *	None.
 *
 * Side effects:
 *	None.
 *
 *----------------------------------------------------------------------
 */

static void
PipeWatchProc(
    ClientData instanceData,	/* Pipe state. */
    int mask)			/* What events to watch for, OR-ed combination
				 * of TCL_READABLE, TCL_WRITABLE and
				 * TCL_EXCEPTION. */
{
    PipeInfo **nextPtrPtr, *ptr;
    PipeInfo *infoPtr = (PipeInfo *) instanceData;
    int oldMask = infoPtr->watchMask;
    ThreadSpecificData *tsdPtr = TCL_TSD_INIT(&dataKey);

    /*
     * Since most of the work is handled by the background threads, we just
     * need to update the watchMask and then force the notifier to poll once.
     */

    infoPtr->watchMask = mask & infoPtr->validMask;
    if (infoPtr->watchMask) {
	Tcl_Time blockTime = { 0, 0 };

	if (!oldMask) {
	    infoPtr->nextPtr = tsdPtr->firstPipePtr;
	    tsdPtr->firstPipePtr = infoPtr;
	}
	Tcl_SetMaxBlockTime(&blockTime);
    } else {
	if (oldMask) {
	    /*
	     * Remove the pipe from the list of watched pipes.
	     */

	    for (nextPtrPtr = &(tsdPtr->firstPipePtr), ptr = *nextPtrPtr;
		    ptr != NULL;
		    nextPtrPtr = &ptr->nextPtr, ptr = *nextPtrPtr) {
		if (infoPtr == ptr) {
		    *nextPtrPtr = ptr->nextPtr;
		    break;
		}
	    }
	}
    }
}

/*
 *----------------------------------------------------------------------
 *
 * PipeGetHandleProc --
 *
 *	Called from Tcl_GetChannelHandle to retrieve OS handles from inside a
 *	command pipeline based channel.
 *
 * Results:
 *	Returns TCL_OK with the fd in handlePtr, or TCL_ERROR if there is no
 *	handle for the specified direction.
 *
 * Side effects:
 *	None.
 *
 *----------------------------------------------------------------------
 */

static int
PipeGetHandleProc(
    ClientData instanceData,	/* The pipe state. */
    int direction,		/* TCL_READABLE or TCL_WRITABLE */
    ClientData *handlePtr)	/* Where to store the handle.  */
{
    PipeInfo *infoPtr = (PipeInfo *) instanceData;
    WinFile *filePtr;

    if (direction == TCL_READABLE && infoPtr->readFile) {
	filePtr = (WinFile*) infoPtr->readFile;
	*handlePtr = (ClientData) filePtr->handle;
	return TCL_OK;
    }
    if (direction == TCL_WRITABLE && infoPtr->writeFile) {
	filePtr = (WinFile*) infoPtr->writeFile;
	*handlePtr = (ClientData) filePtr->handle;
	return TCL_OK;
    }
    return TCL_ERROR;
}

/*
 *----------------------------------------------------------------------
 *
 * Tcl_WaitPid --
 *
 *	Emulates the waitpid system call.
 *
 * Results:
 *	Returns 0 if the process is still alive, -1 on an error, or the pid on
 *	a clean close.
 *
 * Side effects:
 *	Unless WNOHANG is set and the wait times out, the process information
 *	record will be deleted and the process handle will be closed.
 *
 *----------------------------------------------------------------------
 */

Tcl_Pid
Tcl_WaitPid(
    Tcl_Pid pid,
    int *statPtr,
    int options)
{
    ProcInfo *infoPtr = NULL, **prevPtrPtr;
    DWORD flags;
    Tcl_Pid result;
    DWORD ret, exitCode;

    PipeInit();

    /*
     * If no pid is specified, do nothing.
     */

    if (pid == 0) {
	*statPtr = 0;
	return 0;
    }

    /*
     * Find the process and cut it from the process list.
     */

    Tcl_MutexLock(&pipeMutex);
    prevPtrPtr = &procList;
    for (infoPtr = procList; infoPtr != NULL;
	    prevPtrPtr = &infoPtr->nextPtr, infoPtr = infoPtr->nextPtr) {
	 if (infoPtr->dwProcessId == (size_t) pid) {
	    *prevPtrPtr = infoPtr->nextPtr;
	    break;
	}
    }
    Tcl_MutexUnlock(&pipeMutex);

    /*
     * If the pid is not one of the processes we know about (we started it)
     * then do nothing.
     */

    if (infoPtr == NULL) {
	*statPtr = 0;
	return 0;
    }

    /*
     * Officially "wait" for it to finish. We either poll (WNOHANG) or wait
     * for an infinite amount of time.
     */

    if (options & WNOHANG) {
	flags = 0;
    } else {
	flags = INFINITE;
    }
    ret = WaitForSingleObject(infoPtr->hProcess, flags);
    if (ret == WAIT_TIMEOUT) {
	*statPtr = 0;
	if (options & WNOHANG) {
	    /*
	     * Re-insert this infoPtr back on the list.
	     */

	    Tcl_MutexLock(&pipeMutex);
	    infoPtr->nextPtr = procList;
	    procList = infoPtr;
	    Tcl_MutexUnlock(&pipeMutex);
	    return 0;
	} else {
	    result = 0;
	}
    } else if (ret == WAIT_OBJECT_0) {
	GetExitCodeProcess(infoPtr->hProcess, &exitCode);

	/*
	 * Does the exit code look like one of the exception codes?
	 */

	switch (exitCode) {
	case EXCEPTION_FLT_DENORMAL_OPERAND:
	case EXCEPTION_FLT_DIVIDE_BY_ZERO:
	case EXCEPTION_FLT_INEXACT_RESULT:
	case EXCEPTION_FLT_INVALID_OPERATION:
	case EXCEPTION_FLT_OVERFLOW:
	case EXCEPTION_FLT_STACK_CHECK:
	case EXCEPTION_FLT_UNDERFLOW:
	case EXCEPTION_INT_DIVIDE_BY_ZERO:
	case EXCEPTION_INT_OVERFLOW:
	    *statPtr = 0xC0000000 | SIGFPE;
	    break;

	case EXCEPTION_PRIV_INSTRUCTION:
	case EXCEPTION_ILLEGAL_INSTRUCTION:
	    *statPtr = 0xC0000000 | SIGILL;
	    break;

	case EXCEPTION_ACCESS_VIOLATION:
	case EXCEPTION_ARRAY_BOUNDS_EXCEEDED:
	case EXCEPTION_STACK_OVERFLOW:
	case EXCEPTION_NONCONTINUABLE_EXCEPTION:
	case EXCEPTION_INVALID_DISPOSITION:
	case EXCEPTION_GUARD_PAGE:
	case EXCEPTION_INVALID_HANDLE:
	    *statPtr = 0xC0000000 | SIGSEGV;
	    break;

	case EXCEPTION_DATATYPE_MISALIGNMENT:
	    *statPtr = 0xC0000000 | SIGBUS;
	    break;

	case EXCEPTION_BREAKPOINT:
	case EXCEPTION_SINGLE_STEP:
	    *statPtr = 0xC0000000 | SIGTRAP;
	    break;

	case CONTROL_C_EXIT:
	    *statPtr = 0xC0000000 | SIGINT;
	    break;

	default:
	    /*
	     * Non-exceptional, normal, exit code. Note that the exit code is
	     * truncated to a signed short range [-32768,32768) whether it
	     * fits into this range or not.
	     *
	     * BUG: Even though the exit code is a DWORD, it is understood by
	     * convention to be a signed integer, yet there isn't enough room
	     * to fit this into the POSIX style waitstatus mask without
	     * truncating it.
	     */

	    *statPtr = exitCode;
	    break;
	}
	result = pid;
    } else {
	errno = ECHILD;
	*statPtr = 0xC0000000 | ECHILD;
	result = (Tcl_Pid) -1;
    }

    /*
     * Officially close the process handle.
     */

    CloseHandle(infoPtr->hProcess);
    Tcl_Free(infoPtr);

    return result;
}

/*
 *----------------------------------------------------------------------
 *
 * TclWinAddProcess --
 *
 *	Add a process to the process list so that we can use Tcl_WaitPid on
 *	the process.
 *
 * Results:
 *	None
 *
 * Side effects:
 *	Adds the specified process handle to the process list so Tcl_WaitPid
 *	knows about it.
 *
 *----------------------------------------------------------------------
 */

void
TclWinAddProcess(
    void *hProcess,		/* Handle to process */
    size_t id)		/* Global process identifier */
{
<<<<<<< HEAD
    ProcInfo *procPtr = Tcl_Alloc(sizeof(ProcInfo));
=======
    ProcInfo *procPtr = (ProcInfo*)ckalloc(sizeof(ProcInfo));
>>>>>>> 52e543c5

    PipeInit();

    procPtr->hProcess = hProcess;
    procPtr->dwProcessId = id;
    Tcl_MutexLock(&pipeMutex);
    procPtr->nextPtr = procList;
    procList = procPtr;
    Tcl_MutexUnlock(&pipeMutex);
}

/*
 *----------------------------------------------------------------------
 *
 * Tcl_PidObjCmd --
 *
 *	This function is invoked to process the "pid" Tcl command. See the
 *	user documentation for details on what it does.
 *
 * Results:
 *	A standard Tcl result.
 *
 * Side effects:
 *	See the user documentation.
 *
 *----------------------------------------------------------------------
 */

	/* ARGSUSED */
int
Tcl_PidObjCmd(
    ClientData dummy,		/* Not used. */
    Tcl_Interp *interp,		/* Current interpreter. */
    int objc,			/* Number of arguments. */
    Tcl_Obj *const *objv)	/* Argument strings. */
{
    Tcl_Channel chan;
    const Tcl_ChannelType *chanTypePtr;
    PipeInfo *pipePtr;
    int i;
    Tcl_Obj *resultPtr;
    (void)dummy;

    if (objc > 2) {
	Tcl_WrongNumArgs(interp, 1, objv, "?channelId?");
	return TCL_ERROR;
    }
    if (objc == 1) {
	Tcl_SetObjResult(interp, Tcl_NewWideIntObj((unsigned) getpid()));
    } else {
	chan = Tcl_GetChannel(interp, TclGetString(objv[1]),
		NULL);
	if (chan == (Tcl_Channel) NULL) {
	    return TCL_ERROR;
	}
	chanTypePtr = Tcl_GetChannelType(chan);
	if (chanTypePtr != &pipeChannelType) {
	    return TCL_OK;
	}

	pipePtr = (PipeInfo *) Tcl_GetChannelInstanceData(chan);
	resultPtr = Tcl_NewObj();
	for (i = 0; i < pipePtr->numPids; i++) {
	    Tcl_ListObjAppendElement(/*interp*/ NULL, resultPtr,
		    Tcl_NewWideIntObj((unsigned)
			    TclpGetPid(pipePtr->pidPtr[i])));
	}
	Tcl_SetObjResult(interp, resultPtr);
    }
    return TCL_OK;
}

/*
 *----------------------------------------------------------------------
 *
 * WaitForRead --
 *
 *	Wait until some data is available, the pipe is at EOF or the reader
 *	thread is blocked waiting for data (if the channel is in non-blocking
 *	mode).
 *
 * Results:
 *	Returns 1 if pipe is readable. Returns 0 if there is no data on the
 *	pipe, but there is buffered data. Returns -1 if an error occurred. If
 *	an error occurred, the threads may not be synchronized.
 *
 * Side effects:
 *	Updates the shared state flags and may consume 1 byte of data from the
 *	pipe. If no error occurred, the reader thread is blocked waiting for a
 *	signal from the main thread.
 *
 *----------------------------------------------------------------------
 */

static int
WaitForRead(
    PipeInfo *infoPtr,		/* Pipe state. */
    int blocking)		/* Indicates whether call should be blocking
				 * or not. */
{
    DWORD timeout, count;
    HANDLE *handle = (HANDLE *)((WinFile *) infoPtr->readFile)->handle;

    while (1) {
	/*
	 * Synchronize with the reader thread.
	 */

	/* avoid blocking if pipe-thread exited */
	timeout = (!blocking || !TclPipeThreadIsAlive(&infoPtr->readTI)
		|| TclInExit() || TclInThreadExit()) ? 0 : INFINITE;
	if (WaitForSingleObject(infoPtr->readable, timeout) == WAIT_TIMEOUT) {
	    /*
	     * The reader thread is blocked waiting for data and the channel
	     * is in non-blocking mode.
	     */

	    errno = EWOULDBLOCK;
	    return -1;
	}

	/*
	 * At this point, the two threads are synchronized, so it is safe to
	 * access shared state.
	 */

	/*
	 * If the pipe has hit EOF, it is always readable.
	 */

	if (infoPtr->readFlags & PIPE_EOF) {
	    return 1;
	}

	/*
	 * Check to see if there is any data sitting in the pipe.
	 */

	if (PeekNamedPipe(handle, (LPVOID) NULL, (DWORD) 0,
		(LPDWORD) NULL, &count, (LPDWORD) NULL) != TRUE) {
	    TclWinConvertError(GetLastError());

	    /*
	     * Check to see if the peek failed because of EOF.
	     */

	    if (errno == EPIPE) {
		infoPtr->readFlags |= PIPE_EOF;
		return 1;
	    }

	    /*
	     * Ignore errors if there is data in the buffer.
	     */

	    if (infoPtr->readFlags & PIPE_EXTRABYTE) {
		return 0;
	    } else {
		return -1;
	    }
	}

	/*
	 * We found some data in the pipe, so it must be readable.
	 */

	if (count > 0) {
	    return 1;
	}

	/*
	 * The pipe isn't readable, but there is some data sitting in the
	 * buffer, so return immediately.
	 */

	if (infoPtr->readFlags & PIPE_EXTRABYTE) {
	    return 0;
	}

	/*
	 * There wasn't any data available, so reset the thread and try again.
	 */

	ResetEvent(infoPtr->readable);
	TclPipeThreadSignal(&infoPtr->readTI);
    }
}

/*
 *----------------------------------------------------------------------
 *
 * PipeReaderThread --
 *
 *	This function runs in a separate thread and waits for input to become
 *	available on a pipe.
 *
 * Results:
 *	None.
 *
 * Side effects:
 *	Signals the main thread when input become available. May cause the
 *	main thread to wake up by posting a message. May consume one byte from
 *	the pipe for each wait operation. Will cause a memory leak of ~4k, if
 *	forcefully terminated with TerminateThread().
 *
 *----------------------------------------------------------------------
 */

static DWORD WINAPI
PipeReaderThread(
    LPVOID arg)
{
    TclPipeThreadInfo *pipeTI = (TclPipeThreadInfo *) arg;
    PipeInfo *infoPtr = NULL; /* access info only after success init/wait */
    HANDLE handle = NULL;
    DWORD count, err;
    int done = 0;

    while (!done) {
	/*
	 * Wait for the main thread to signal before attempting to wait on the
	 * pipe becoming readable.
	 */

	if (!TclPipeThreadWaitForSignal(&pipeTI)) {
	    /* exit */
	    break;
	}

	if (!infoPtr) {
	    infoPtr = (PipeInfo *) pipeTI->clientData;
	    handle = ((WinFile *) infoPtr->readFile)->handle;
	}

	/*
	 * Try waiting for 0 bytes. This will block until some data is
	 * available on NT, but will return immediately on Win 95. So, if no
	 * data is available after the first read, we block until we can read
	 * a single byte off of the pipe.
	 */

	if (ReadFile(handle, NULL, 0, &count, NULL) == FALSE ||
		PeekNamedPipe(handle, NULL, 0, NULL, &count, NULL) == FALSE) {
	    /*
	     * The error is a result of an EOF condition, so set the EOF bit
	     * before signalling the main thread.
	     */

	    err = GetLastError();
	    if (err == ERROR_BROKEN_PIPE) {
		infoPtr->readFlags |= PIPE_EOF;
		done = 1;
	    } else if (err == ERROR_INVALID_HANDLE) {
		done = 1;
	    }
	} else if (count == 0) {
	    if (ReadFile(handle, &(infoPtr->extraByte), 1, &count, NULL)
		    != FALSE) {
		/*
		 * One byte was consumed as a side effect of waiting for the
		 * pipe to become readable.
		 */

		infoPtr->readFlags |= PIPE_EXTRABYTE;
	    } else {
		err = GetLastError();
		if (err == ERROR_BROKEN_PIPE) {
		    /*
		     * The error is a result of an EOF condition, so set the
		     * EOF bit before signalling the main thread.
		     */

		    infoPtr->readFlags |= PIPE_EOF;
		    done = 1;
		} else if (err == ERROR_INVALID_HANDLE) {
		    done = 1;
		}
	    }
	}

	/*
	 * Signal the main thread by signalling the readable event and then
	 * waking up the notifier thread.
	 */

	SetEvent(infoPtr->readable);

	/*
	 * Alert the foreground thread. Note that we need to treat this like a
	 * critical section so the foreground thread does not terminate this
	 * thread while we are holding a mutex in the notifier code.
	 */

	Tcl_MutexLock(&pipeMutex);
	if (infoPtr->threadId != NULL) {
	    /*
	     * TIP #218. When in flight ignore the event, no one will receive
	     * it anyway.
	     */

	    Tcl_ThreadAlert(infoPtr->threadId);
	}
	Tcl_MutexUnlock(&pipeMutex);
    }

    /*
     * If state of thread was set to stop, we can sane free info structure,
     * otherwise it is shared with main thread, so main thread will own it
     */
    TclPipeThreadExit(&pipeTI);

    return 0;
}

/*
 *----------------------------------------------------------------------
 *
 * PipeWriterThread --
 *
 *	This function runs in a separate thread and writes data onto a pipe.
 *
 * Results:
 *	Always returns 0.
 *
 * Side effects:
 *	Signals the main thread when an output operation is completed. May
 *	cause the main thread to wake up by posting a message.
 *
 *----------------------------------------------------------------------
 */

static DWORD WINAPI
PipeWriterThread(
    LPVOID arg)
{
    TclPipeThreadInfo *pipeTI = (TclPipeThreadInfo *)arg;
    PipeInfo *infoPtr = NULL; /* access info only after success init/wait */
    HANDLE handle = NULL;
    DWORD count, toWrite;
    char *buf;
    int done = 0;

    while (!done) {
	/*
	 * Wait for the main thread to signal before attempting to write.
	 */
	if (!TclPipeThreadWaitForSignal(&pipeTI)) {
	    /* exit */
	    break;
	}

	if (!infoPtr) {
	    infoPtr = (PipeInfo *)pipeTI->clientData;
	    handle = ((WinFile *) infoPtr->writeFile)->handle;
	}

	buf = infoPtr->writeBuf;
	toWrite = infoPtr->toWrite;

	/*
	 * Loop until all of the bytes are written or an error occurs.
	 */

	while (toWrite > 0) {
	    if (WriteFile(handle, buf, toWrite, &count, NULL) == FALSE) {
		infoPtr->writeError = GetLastError();
		done = 1;
		break;
	    } else {
		toWrite -= count;
		buf += count;
	    }
	}

	/*
	 * Signal the main thread by signalling the writable event and then
	 * waking up the notifier thread.
	 */

	SetEvent(infoPtr->writable);

	/*
	 * Alert the foreground thread. Note that we need to treat this like a
	 * critical section so the foreground thread does not terminate this
	 * thread while we are holding a mutex in the notifier code.
	 */

	Tcl_MutexLock(&pipeMutex);
	if (infoPtr->threadId != NULL) {
	    /*
	     * TIP #218. When in flight ignore the event, no one will receive
	     * it anyway.
	     */

	    Tcl_ThreadAlert(infoPtr->threadId);
	}
	Tcl_MutexUnlock(&pipeMutex);
    }

    /*
     * If state of thread was set to stop, we can sane free info structure,
     * otherwise it is shared with main thread, so main thread will own it.
     */
    TclPipeThreadExit(&pipeTI);

    return 0;
}

/*
 *----------------------------------------------------------------------
 *
 * PipeThreadActionProc --
 *
 *	Insert or remove any thread local refs to this channel.
 *
 * Results:
 *	None.
 *
 * Side effects:
 *	Changes thread local list of valid channels.
 *
 *----------------------------------------------------------------------
 */

static void
PipeThreadActionProc(
    ClientData instanceData,
    int action)
{
    PipeInfo *infoPtr = (PipeInfo *) instanceData;

    /*
     * We do not access firstPipePtr in the thread structures. This is not for
     * all pipes managed by the thread, but only those we are watching.
     * Removal of the filevent handlers before transfer thus takes care of
     * this structure.
     */

    Tcl_MutexLock(&pipeMutex);
    if (action == TCL_CHANNEL_THREAD_INSERT) {
	/*
	 * We can't copy the thread information from the channel when the
	 * channel is created. At this time the channel back pointer has not
	 * been set yet. However in that case the threadId has already been
	 * set by TclpCreateCommandChannel itself, so the structure is still
	 * good.
	 */

	PipeInit();
	if (infoPtr->channel != NULL) {
	    infoPtr->threadId = Tcl_GetChannelThread(infoPtr->channel);
	}
    } else {
	infoPtr->threadId = NULL;
    }
    Tcl_MutexUnlock(&pipeMutex);
}

/*
 *----------------------------------------------------------------------
 *
 * TclpOpenTemporaryFile --
 *
 *	Creates a temporary file, possibly based on the supplied bits and
 *	pieces of template supplied in the first three arguments. If the
 *	fourth argument is non-NULL, it contains a Tcl_Obj to store the name
 *	of the temporary file in (and it is caller's responsibility to clean
 *	up). If the fourth argument is NULL, try to arrange for the temporary
 *	file to go away once it is no longer needed.
 *
 * Results:
 *	A read-write Tcl Channel open on the file.
 *
 *----------------------------------------------------------------------
 */

Tcl_Channel
TclpOpenTemporaryFile(
    Tcl_Obj *dirObj,
    Tcl_Obj *basenameObj,
    Tcl_Obj *extensionObj,
    Tcl_Obj *resultingNameObj)
{
    WCHAR name[MAX_PATH];
    char *namePtr;
    HANDLE handle;
    DWORD flags = FILE_ATTRIBUTE_TEMPORARY;
    size_t length;
    int counter, counter2;
    Tcl_DString buf;
    (void)dirObj;
    (void)extensionObj;

    if (!resultingNameObj) {
	flags |= FILE_FLAG_DELETE_ON_CLOSE;
    }

    namePtr = (char *) name;
    length = GetTempPathW(MAX_PATH, name);
    if (length == 0) {
	goto gotError;
    }
    namePtr += length * sizeof(WCHAR);
    if (basenameObj) {
	const char *string = TclGetStringFromObj(basenameObj, &length);

	Tcl_DStringInit(&buf);
	Tcl_UtfToWCharDString(string, length, &buf);
	memcpy(namePtr, Tcl_DStringValue(&buf), Tcl_DStringLength(&buf));
	namePtr += Tcl_DStringLength(&buf);
	Tcl_DStringFree(&buf);
    } else {
	const WCHAR *baseStr = L"TCL";
	length = 3 * sizeof(WCHAR);

	memcpy(namePtr, baseStr, length);
	namePtr += length;
    }
    counter = TclpGetClicks() % 65533;
    counter2 = 1024;			/* Only try this many times! Prevents
					 * an infinite loop. */

    do {
	char number[TCL_INTEGER_SPACE + 4];

	sprintf(number, "%d.TMP", counter);
	counter = (unsigned short) (counter + 1);
	Tcl_DStringInit(&buf);
	Tcl_UtfToWCharDString(number, strlen(number), &buf);
	Tcl_DStringSetLength(&buf, Tcl_DStringLength(&buf) + 1);
	memcpy(namePtr, Tcl_DStringValue(&buf), Tcl_DStringLength(&buf) + 1);
	Tcl_DStringFree(&buf);

	handle = CreateFileW(name,
		GENERIC_READ|GENERIC_WRITE, 0, NULL, CREATE_NEW, flags, NULL);
    } while (handle == INVALID_HANDLE_VALUE
	    && --counter2 > 0
	    && GetLastError() == ERROR_FILE_EXISTS);
    if (handle == INVALID_HANDLE_VALUE) {
	goto gotError;
    }

    if (resultingNameObj) {
	Tcl_Obj *tmpObj = TclpNativeToNormalized(name);

	Tcl_AppendObjToObj(resultingNameObj, tmpObj);
	TclDecrRefCount(tmpObj);
    }

    return Tcl_MakeFileChannel((ClientData) handle,
	    TCL_READABLE|TCL_WRITABLE);

  gotError:
    TclWinConvertError(GetLastError());
    return NULL;
}

/*
 *----------------------------------------------------------------------
 *
 * TclPipeThreadCreateTI --
 *
 *	Creates a thread info structure, can be owned by worker.
 *
 * Results:
 *	Pointer to created TI structure.
 *
 *----------------------------------------------------------------------
 */

TclPipeThreadInfo *
TclPipeThreadCreateTI(
    TclPipeThreadInfo **pipeTIPtr,
    ClientData clientData,
    HANDLE wakeEvent)
{
    TclPipeThreadInfo *pipeTI;
#ifndef _PTI_USE_CKALLOC
    pipeTI = (TclPipeThreadInfo *)malloc(sizeof(TclPipeThreadInfo));
#else
<<<<<<< HEAD
    pipeTI = Tcl_Alloc(sizeof(TclPipeThreadInfo));
=======
    pipeTI = (TclPipeThreadInfo *)ckalloc(sizeof(TclPipeThreadInfo));
>>>>>>> 52e543c5
#endif /* !_PTI_USE_CKALLOC */
    pipeTI->evControl = CreateEventW(NULL, FALSE, FALSE, NULL);
    pipeTI->state = PTI_STATE_IDLE;
    pipeTI->clientData = clientData;
    pipeTI->evWakeUp = wakeEvent;
    return (*pipeTIPtr = pipeTI);
}

/*
 *----------------------------------------------------------------------
 *
 * TclPipeThreadWaitForSignal --
 *
 *	Wait for work/stop signals inside pipe worker.
 *
 * Results:
 *	1 if signaled to work, 0 if signaled to stop.
 *
 * Side effects:
 *	If this function returns 0, TI-structure pointer given via pipeTIPtr
 *	may be NULL, so not accessible (can be owned by main thread).
 *
 *----------------------------------------------------------------------
 */

int
TclPipeThreadWaitForSignal(
    TclPipeThreadInfo **pipeTIPtr)
{
    TclPipeThreadInfo *pipeTI = *pipeTIPtr;
    LONG state;
    DWORD waitResult;
    HANDLE wakeEvent;

    if (!pipeTI) {
	return 0;
    }

    wakeEvent = pipeTI->evWakeUp;

    /*
     * Wait for the main thread to signal before attempting to do the work.
     */

    /*
     * Reset work state of thread (idle/waiting)
     */

    state = InterlockedCompareExchange(&pipeTI->state, PTI_STATE_IDLE,
	    PTI_STATE_WORK);
    if (state & (PTI_STATE_STOP|PTI_STATE_END)) {
	/*
	 * End of work, check the owner of structure.
	 */

	goto end;
    }

    /*
     * Entering wait
     */

    waitResult = WaitForSingleObject(pipeTI->evControl, INFINITE);
    if (waitResult != WAIT_OBJECT_0) {
	/*
	 * The control event was not signaled, so end of work (unexpected
	 * behaviour, main thread can be dead?).
	 */

	goto end;
    }

    /*
     * Try to set work state of thread
     */

    state = InterlockedCompareExchange(&pipeTI->state, PTI_STATE_WORK,
	    PTI_STATE_IDLE);
    if (state & (PTI_STATE_STOP|PTI_STATE_END)) {
	/*
	 * End of work
	 */

	goto end;
    }

    /*
     * Signaled to work.
     */

    return 1;

  end:
    /*
     * End of work, check the owner of the TI structure.
     */

    if (state != PTI_STATE_STOP) {
	*pipeTIPtr = NULL;
    } else {
    	pipeTI->evWakeUp = NULL;
    }
    if (wakeEvent) {
    	SetEvent(wakeEvent);
    }
    return 0;
}

/*
 *----------------------------------------------------------------------
 *
 * TclPipeThreadStopSignal --
 *
 *	Send stop signal to the pipe worker (without waiting).
 *
 *	After calling of this function, TI-structure pointer given via pipeTIPtr
 *	may be NULL.
 *
 * Results:
 *	1 if signaled (or pipe-thread is down), 0 if pipe thread still working.
 *
 *----------------------------------------------------------------------
 */

int
TclPipeThreadStopSignal(
    TclPipeThreadInfo **pipeTIPtr,
    HANDLE wakeEvent)
{
    TclPipeThreadInfo *pipeTI = *pipeTIPtr;
    HANDLE evControl;
    int state;

    if (!pipeTI) {
	return 1;
    }
    evControl = pipeTI->evControl;
    pipeTI->evWakeUp = wakeEvent;
    state = InterlockedCompareExchange(&pipeTI->state, PTI_STATE_STOP,
	    PTI_STATE_IDLE);
    switch (state) {
    case PTI_STATE_IDLE:
	/*
	 * Thread was idle/waiting, notify it goes teardown
	 */

	SetEvent(evControl);
	*pipeTIPtr = NULL;
	/* FALLTHRU */
    case PTI_STATE_DOWN:
	return 1;

    default:
	/*
	 * Thread works currently, we should try to end it, own the TI
	 * structure (because of possible sharing the joint structures with
	 * thread)
	 */

	InterlockedExchange(&pipeTI->state, PTI_STATE_END);
	break;
    }

    return 0;
}

/*
 *----------------------------------------------------------------------
 *
 * TclPipeThreadStop --
 *
 *	Send stop signal to the pipe worker and wait for thread completion.
 *
 *	May be combined with TclPipeThreadStopSignal.
 *
 *	After calling of this function, TI-structure pointer given via pipeTIPtr
 *	is not accessible (owned by pipe worker or released here).
 *
 * Results:
 *	None.
 *
 * Side effects:
 *	Can terminate pipe worker (and / or stop its synchronous operations).
 *
 *----------------------------------------------------------------------
 */

void
TclPipeThreadStop(
    TclPipeThreadInfo **pipeTIPtr,
    HANDLE hThread)
{
    TclPipeThreadInfo *pipeTI = *pipeTIPtr;
    HANDLE evControl;
    int state;

    if (!pipeTI) {
	return;
    }
    pipeTI = *pipeTIPtr;
    evControl = pipeTI->evControl;
    pipeTI->evWakeUp = NULL;

    /*
     * Try to sane stop the pipe worker, corresponding its current state
     */

    state = InterlockedCompareExchange(&pipeTI->state, PTI_STATE_STOP,
	    PTI_STATE_IDLE);
    switch (state) {
    case PTI_STATE_IDLE:
	/*
	 * Thread was idle/waiting, notify it goes teardown
	 */

	SetEvent(evControl);

	/*
	 * We don't need to wait for it at all, thread frees himself (owns the
	 * TI structure)
	 */

	pipeTI = NULL;
	break;

    case PTI_STATE_STOP:
	/*
	 * Already stopped, thread frees himself (owns the TI structure)
	 */

	pipeTI = NULL;
	break;
    case PTI_STATE_DOWN:
	/*
	 * Thread already down (?), do nothing
	 */

	/*
	 * We don't need to wait for it, but we should free pipeTI
	 */
	hThread = NULL;
	break;

	/* case PTI_STATE_WORK: */
    default:
	/*
	 * Thread works currently, we should try to end it, own the TI
	 * structure (because of possible sharing the joint structures with
	 * thread)
	 */

	state = InterlockedCompareExchange(&pipeTI->state, PTI_STATE_END,
		PTI_STATE_WORK);
	if (state == PTI_STATE_DOWN) {
	    /*
	     * We don't need to wait for it, but we should free pipeTI
	     */
	    hThread = NULL;
	}
	break;
    }

    if (pipeTI && hThread) {
	DWORD exitCode;

	/*
	 * The thread may already have closed on its own. Check its exit
	 * code.
	 */

	GetExitCodeThread(hThread, &exitCode);

	if (exitCode == STILL_ACTIVE) {
	    int inExit = (TclInExit() || TclInThreadExit());

	    /*
	     * Set the stop event so that if the pipe thread is blocked
	     * somewhere, it may hereafter sane exit cleanly.
	     */

	    SetEvent(evControl);

	    /*
	     * Cancel all sync-IO of this thread (may be blocked there).
	     */

	    if (tclWinProcs.cancelSynchronousIo) {
		tclWinProcs.cancelSynchronousIo(hThread);
	    }

	    /*
	     * Wait at most 20 milliseconds for the reader thread to close
	     * (regarding TIP#398-fast-exit).
	     */

	    /*
	     * If we want TIP#398-fast-exit.
	     */

	    if (WaitForSingleObject(hThread, inExit ? 0 : 20) == WAIT_TIMEOUT) {
		/*
		 * The thread must be blocked waiting for the pipe to become
		 * readable in ReadFile(). There isn't a clean way to exit the
		 * thread from this condition. We should terminate the child
		 * process instead to get the reader thread to fall out of
		 * ReadFile with a FALSE. (below) is not the correct way to do
		 * this, but will stay here until a better solution is found.
		 *
		 * Note that we need to guard against terminating the thread
		 * while it is in the middle of Tcl_ThreadAlert because it
		 * won't be able to release the notifier lock.
		 *
		 * Also note that terminating threads during their
		 * initialization or teardown phase may result in ntdll.dll's
		 * LoaderLock to remain locked indefinitely.  This causes
		 * ntdll.dll's LdrpInitializeThread() to deadlock trying to
		 * acquire LoaderLock.  LdrpInitializeThread() is executed
		 * within new threads to perform initialization and to execute
		 * DllMain() of all loaded dlls.  As a result, all new threads
		 * are deadlocked in their initialization phase and never
		 * execute, even though CreateThread() reports successful
		 * thread creation.  This results in a very weird process-wide
		 * behavior, which is extremely hard to debug.
		 *
		 * THREADS SHOULD NEVER BE TERMINATED. Period.
		 *
		 * But for now, check if thread is exiting, and if so, let it
		 * die peacefully.
		 *
		 * Also don't terminate if in exit (otherwise deadlocked in
		 * ntdll.dll's).
		 */

		if (pipeTI->state != PTI_STATE_DOWN
			&& WaitForSingleObject(hThread,
				inExit ? 50 : 5000) != WAIT_OBJECT_0) {
		    /* BUG: this leaks memory */
		    if (inExit || !TerminateThread(hThread, 0)) {
			/*
			 * in exit or terminate fails, just give thread a
			 * chance to exit
			 */

			if (InterlockedExchange(&pipeTI->state,
				PTI_STATE_STOP) != PTI_STATE_DOWN) {
			    pipeTI = NULL;
			}
		    }
		}
	    }
	}
    }

    *pipeTIPtr = NULL;
    if (pipeTI) {
	if (pipeTI->evWakeUp) {
	    SetEvent(pipeTI->evWakeUp);
	}
	CloseHandle(pipeTI->evControl);
#ifndef _PTI_USE_CKALLOC
	free(pipeTI);
#else
	Tcl_Free(pipeTI);
#endif /* !_PTI_USE_CKALLOC */
    }
}

/*
 *----------------------------------------------------------------------
 *
 * TclPipeThreadExit --
 *
 *	Clean-up for the pipe thread (removes owned TI-structure in worker).
 *
 *	Should be executed on worker exit, to inform the main thread or
 *	free TI-structure (if owned).
 *
 *	After calling of this function, TI-structure pointer given via pipeTIPtr
 *	is not accessible (owned by main thread or released here).
 *
 * Results:
 *	None.
 *
 *----------------------------------------------------------------------
 */

void
TclPipeThreadExit(
    TclPipeThreadInfo **pipeTIPtr)
{
    LONG state;
    TclPipeThreadInfo *pipeTI = *pipeTIPtr;

    /*
     * If state of thread was set to stop (exactly), we can sane free its info
     * structure, otherwise it is shared with main thread, so main thread will
     * own it.
     */

    if (!pipeTI) {
	return;
    }
    *pipeTIPtr = NULL;
    state = InterlockedExchange(&pipeTI->state, PTI_STATE_DOWN);
    if (state == PTI_STATE_STOP) {
	CloseHandle(pipeTI->evControl);
	if (pipeTI->evWakeUp) {
	    SetEvent(pipeTI->evWakeUp);
	}
#ifndef _PTI_USE_CKALLOC
	free(pipeTI);
#else
	Tcl_Free(pipeTI);
	/* be sure all subsystems used are finalized */
	Tcl_FinalizeThread();
#endif /* !_PTI_USE_CKALLOC */
    }
}

/*
 * Local Variables:
 * mode: c
 * c-basic-offset: 4
 * fill-column: 78
 * End:
 */<|MERGE_RESOLUTION|>--- conflicted
+++ resolved
@@ -408,11 +408,7 @@
 
 	if (needEvent) {
 	    infoPtr->flags |= PIPE_PENDING;
-<<<<<<< HEAD
-	    evPtr = Tcl_Alloc(sizeof(PipeEvent));
-=======
-	    evPtr = (PipeEvent *)ckalloc(sizeof(PipeEvent));
->>>>>>> 52e543c5
+	    evPtr = (PipeEvent *)Tcl_Alloc(sizeof(PipeEvent));
 	    evPtr->header.proc = PipeEventProc;
 	    evPtr->infoPtr = infoPtr;
 	    Tcl_QueueEvent((Tcl_Event *) evPtr, TCL_QUEUE_TAIL);
@@ -444,11 +440,7 @@
 {
     WinFile *filePtr;
 
-<<<<<<< HEAD
-    filePtr = Tcl_Alloc(sizeof(WinFile));
-=======
-    filePtr = (WinFile *)ckalloc(sizeof(WinFile));
->>>>>>> 52e543c5
+    filePtr = (WinFile *)Tcl_Alloc(sizeof(WinFile));
     filePtr->type = WIN_FILE;
     filePtr->handle = handle;
 
@@ -1791,11 +1783,7 @@
     Tcl_Pid *pidPtr)		/* An array of process identifiers. */
 {
     char channelName[16 + TCL_INTEGER_SPACE];
-<<<<<<< HEAD
-    PipeInfo *infoPtr = Tcl_Alloc(sizeof(PipeInfo));
-=======
-    PipeInfo *infoPtr = (PipeInfo *)ckalloc(sizeof(PipeInfo));
->>>>>>> 52e543c5
+    PipeInfo *infoPtr = (PipeInfo *)Tcl_Alloc(sizeof(PipeInfo));
 
     PipeInit();
 
@@ -2342,11 +2330,7 @@
 		Tcl_Free(infoPtr->writeBuf);
 	    }
 	    infoPtr->writeBufLen = toWrite;
-<<<<<<< HEAD
-	    infoPtr->writeBuf = Tcl_Alloc(toWrite);
-=======
-	    infoPtr->writeBuf = (char *)ckalloc(toWrite);
->>>>>>> 52e543c5
+	    infoPtr->writeBuf = (char *)Tcl_Alloc(toWrite);
 	}
 	memcpy(infoPtr->writeBuf, buf, toWrite);
 	infoPtr->toWrite = toWrite;
@@ -2759,11 +2743,7 @@
     void *hProcess,		/* Handle to process */
     size_t id)		/* Global process identifier */
 {
-<<<<<<< HEAD
-    ProcInfo *procPtr = Tcl_Alloc(sizeof(ProcInfo));
-=======
-    ProcInfo *procPtr = (ProcInfo*)ckalloc(sizeof(ProcInfo));
->>>>>>> 52e543c5
+    ProcInfo *procPtr = (ProcInfo*)Tcl_Alloc(sizeof(ProcInfo));
 
     PipeInit();
 
@@ -3351,11 +3331,7 @@
 #ifndef _PTI_USE_CKALLOC
     pipeTI = (TclPipeThreadInfo *)malloc(sizeof(TclPipeThreadInfo));
 #else
-<<<<<<< HEAD
-    pipeTI = Tcl_Alloc(sizeof(TclPipeThreadInfo));
-=======
-    pipeTI = (TclPipeThreadInfo *)ckalloc(sizeof(TclPipeThreadInfo));
->>>>>>> 52e543c5
+    pipeTI = (TclPipeThreadInfo *)Tcl_Alloc(sizeof(TclPipeThreadInfo));
 #endif /* !_PTI_USE_CKALLOC */
     pipeTI->evControl = CreateEventW(NULL, FALSE, FALSE, NULL);
     pipeTI->state = PTI_STATE_IDLE;
