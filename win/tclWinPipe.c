/*
 * tclWinPipe.c --
 *
 *	This file implements the Windows-specific exec pipeline functions, the
 *	"pipe" channel driver, and the "pid" Tcl command.
 *
 * Copyright (c) 1996-1997 by Sun Microsystems, Inc.
 *
 * See the file "license.terms" for information on usage and redistribution of
 * this file, and for a DISCLAIMER OF ALL WARRANTIES.
 */

#include "tclWinInt.h"

#include <sys/stat.h>

/*
 * The following variable is used to tell whether this module has been
 * initialized.
 */

static int initialized = 0;

/*
 * The pipeMutex locks around access to the initialized and procList
 * variables, and it is used to protect background threads from being
 * terminated while they are using APIs that hold locks.
 */

TCL_DECLARE_MUTEX(pipeMutex)

/*
 * The following defines identify the various types of applications that run
 * under windows. There is special case code for the various types.
 */

#define APPL_NONE	0
#define APPL_DOS	1
#define APPL_WIN3X	2
#define APPL_WIN32	3

/*
 * The following constants and structures are used to encapsulate the state of
 * various types of files used in a pipeline. This used to have a 1 && 2 that
 * supported Win32s.
 */

#define WIN_FILE	3	/* Basic Win32 file. */

/*
 * This structure encapsulates the common state associated with all file types
 * used in a pipeline.
 */

typedef struct WinFile {
    int type;			/* One of the file types defined above. */
    HANDLE handle;		/* Open file handle. */
} WinFile;

/*
 * This list is used to map from pids to process handles.
 */

typedef struct ProcInfo {
    HANDLE hProcess;
    DWORD dwProcessId;
    struct ProcInfo *nextPtr;
} ProcInfo;

static ProcInfo *procList;

/*
 * Bit masks used in the flags field of the PipeInfo structure below.
 */

#define PIPE_PENDING	(1<<0)	/* Message is pending in the queue. */
#define PIPE_ASYNC	(1<<1)	/* Channel is non-blocking. */

/*
 * Bit masks used in the sharedFlags field of the PipeInfo structure below.
 */

#define PIPE_EOF	(1<<2)	/* Pipe has reached EOF. */
#define PIPE_EXTRABYTE	(1<<3)	/* The reader thread has consumed one byte. */

/*
 * This structure describes per-instance data for a pipe based channel.
 */

typedef struct PipeInfo {
    struct PipeInfo *nextPtr;	/* Pointer to next registered pipe. */
    Tcl_Channel channel;	/* Pointer to channel structure. */
    int validMask;		/* OR'ed combination of TCL_READABLE,
				 * TCL_WRITABLE, or TCL_EXCEPTION: indicates
				 * which operations are valid on the file. */
    int watchMask;		/* OR'ed combination of TCL_READABLE,
				 * TCL_WRITABLE, or TCL_EXCEPTION: indicates
				 * which events should be reported. */
    int flags;			/* State flags, see above for a list. */
    TclFile readFile;		/* Output from pipe. */
    TclFile writeFile;		/* Input from pipe. */
    TclFile errorFile;		/* Error output from pipe. */
    int numPids;		/* Number of processes attached to pipe. */
    Tcl_Pid *pidPtr;		/* Pids of attached processes. */
    Tcl_ThreadId threadId;	/* Thread to which events should be reported.
				 * This value is used by the reader/writer
				 * threads. */
    HANDLE writeThread;		/* Handle to writer thread. */
    HANDLE readThread;		/* Handle to reader thread. */
    HANDLE writable;		/* Manual-reset event to signal when the
				 * writer thread has finished waiting for the
				 * current buffer to be written. */
    HANDLE readable;		/* Manual-reset event to signal when the
				 * reader thread has finished waiting for
				 * input. */
    HANDLE startWriter;		/* Auto-reset event used by the main thread to
				 * signal when the writer thread should
				 * attempt to write to the pipe. */
    HANDLE stopWriter;		/* Manual-reset event used to alert the reader
				 * thread to fall-out and exit */
    HANDLE startReader;		/* Auto-reset event used by the main thread to
				 * signal when the reader thread should
				 * attempt to read from the pipe. */
    HANDLE stopReader;		/* Manual-reset event used to alert the reader
				 * thread to fall-out and exit */
    DWORD writeError;		/* An error caused by the last background
				 * write. Set to 0 if no error has been
				 * detected. This word is shared with the
				 * writer thread so access must be
				 * synchronized with the writable object.
				 */
    char *writeBuf;		/* Current background output buffer. Access is
				 * synchronized with the writable object. */
    int writeBufLen;		/* Size of write buffer. Access is
				 * synchronized with the writable object. */
    int toWrite;		/* Current amount to be written. Access is
				 * synchronized with the writable object. */
    int readFlags;		/* Flags that are shared with the reader
				 * thread. Access is synchronized with the
				 * readable object.  */
    char extraByte;		/* Buffer for extra character consumed by
				 * reader thread. This byte is shared with the
				 * reader thread so access must be
				 * synchronized with the readable object. */
} PipeInfo;

typedef struct ThreadSpecificData {
    /*
     * The following pointer refers to the head of the list of pipes that are
     * being watched for file events.
     */

    PipeInfo *firstPipePtr;
} ThreadSpecificData;

static Tcl_ThreadDataKey dataKey;

/*
 * The following structure is what is added to the Tcl event queue when pipe
 * events are generated.
 */

typedef struct PipeEvent {
    Tcl_Event header;		/* Information that is standard for all
				 * events. */
    PipeInfo *infoPtr;		/* Pointer to pipe info structure. Note that
				 * we still have to verify that the pipe
				 * exists before dereferencing this
				 * pointer. */
} PipeEvent;

/*
 * Declarations for functions used only in this file.
 */

static int		ApplicationType(Tcl_Interp *interp,
			    const char *fileName, char *fullName);
static void		BuildCommandLine(const char *executable, int argc,
			    const char **argv, Tcl_DString *linePtr);
static BOOL		HasConsole(void);
static int		PipeBlockModeProc(ClientData instanceData, int mode);
static void		PipeCheckProc(ClientData clientData, int flags);
static int		PipeClose2Proc(ClientData instanceData,
			    Tcl_Interp *interp, int flags);
static int		PipeEventProc(Tcl_Event *evPtr, int flags);
static int		PipeGetHandleProc(ClientData instanceData,
			    int direction, ClientData *handlePtr);
static void		PipeInit(void);
static int		PipeInputProc(ClientData instanceData, char *buf,
			    int toRead, int *errorCode);
static int		PipeOutputProc(ClientData instanceData,
			    const char *buf, int toWrite, int *errorCode);
static DWORD WINAPI	PipeReaderThread(LPVOID arg);
static void		PipeSetupProc(ClientData clientData, int flags);
static void		PipeWatchProc(ClientData instanceData, int mask);
static DWORD WINAPI	PipeWriterThread(LPVOID arg);
static int		TempFileName(WCHAR name[MAX_PATH]);
static int		WaitForRead(PipeInfo *infoPtr, int blocking);
static void		PipeThreadActionProc(ClientData instanceData,
			    int action);

/*
 * This structure describes the channel type structure for command pipe based
 * I/O.
 */

static Tcl_ChannelType pipeChannelType = {
    "pipe",			/* Type name. */
    TCL_CHANNEL_VERSION_5,	/* v5 channel */
    TCL_CLOSE2PROC,		/* Close proc. */
    PipeInputProc,		/* Input proc. */
    PipeOutputProc,		/* Output proc. */
    NULL,			/* Seek proc. */
    NULL,			/* Set option proc. */
    NULL,			/* Get option proc. */
    PipeWatchProc,		/* Set up notifier to watch the channel. */
    PipeGetHandleProc,		/* Get an OS handle from channel. */
    PipeClose2Proc,		/* close2proc */
    PipeBlockModeProc,		/* Set blocking or non-blocking mode.*/
    NULL,			/* flush proc. */
    NULL,			/* handler proc. */
    NULL,			/* wide seek proc */
    PipeThreadActionProc,	/* thread action proc */
    NULL,                       /* truncate */
};

/*
 *----------------------------------------------------------------------
 *
 * PipeInit --
 *
 *	This function initializes the static variables for this file.
 *
 * Results:
 *	None.
 *
 * Side effects:
 *	Creates a new event source.
 *
 *----------------------------------------------------------------------
 */

static void
PipeInit(void)
{
    ThreadSpecificData *tsdPtr;

    /*
     * Check the initialized flag first, then check again in the mutex. This
     * is a speed enhancement.
     */

    if (!initialized) {
	Tcl_MutexLock(&pipeMutex);
	if (!initialized) {
	    initialized = 1;
	    procList = NULL;
	}
	Tcl_MutexUnlock(&pipeMutex);
    }

    tsdPtr = (ThreadSpecificData *)TclThreadDataKeyGet(&dataKey);
    if (tsdPtr == NULL) {
	tsdPtr = TCL_TSD_INIT(&dataKey);
	tsdPtr->firstPipePtr = NULL;
	Tcl_CreateEventSource(PipeSetupProc, PipeCheckProc, NULL);
    }
}

/*
 *----------------------------------------------------------------------
 *
 * TclpFinalizePipes --
 *
 *	This function is called from Tcl_FinalizeThread to finalize the
 *	platform specific pipe subsystem.
 *
 * Results:
 *	None.
 *
 * Side effects:
 *	Removes the pipe event source.
 *
 *----------------------------------------------------------------------
 */

void
TclpFinalizePipes(void)
{
    ThreadSpecificData *tsdPtr;

    tsdPtr = (ThreadSpecificData *)TclThreadDataKeyGet(&dataKey);
    if (tsdPtr != NULL) {
	Tcl_DeleteEventSource(PipeSetupProc, PipeCheckProc, NULL);
    }
}

/*
 *----------------------------------------------------------------------
 *
 * PipeSetupProc --
 *
 *	This function is invoked before Tcl_DoOneEvent blocks waiting for an
 *	event.
 *
 * Results:
 *	None.
 *
 * Side effects:
 *	Adjusts the block time if needed.
 *
 *----------------------------------------------------------------------
 */

void
PipeSetupProc(
    ClientData data,		/* Not used. */
    int flags)			/* Event flags as passed to Tcl_DoOneEvent. */
{
    PipeInfo *infoPtr;
    Tcl_Time blockTime = { 0, 0 };
    int block = 1;
    ThreadSpecificData *tsdPtr = TCL_TSD_INIT(&dataKey);

    if (!(flags & TCL_FILE_EVENTS)) {
	return;
    }

    /*
     * Look to see if any events are already pending.  If they are, poll.
     */

    for (infoPtr = tsdPtr->firstPipePtr; infoPtr != NULL;
	    infoPtr = infoPtr->nextPtr) {
	if (infoPtr->watchMask & TCL_WRITABLE) {
	    if (WaitForSingleObject(infoPtr->writable, 0) != WAIT_TIMEOUT) {
		block = 0;
	    }
	}
	if (infoPtr->watchMask & TCL_READABLE) {
	    if (WaitForRead(infoPtr, 0) >= 0) {
		block = 0;
	    }
	}
    }
    if (!block) {
	Tcl_SetMaxBlockTime(&blockTime);
    }
}

/*
 *----------------------------------------------------------------------
 *
 * PipeCheckProc --
 *
 *	This function is called by Tcl_DoOneEvent to check the pipe event
 *	source for events.
 *
 * Results:
 *	None.
 *
 * Side effects:
 *	May queue an event.
 *
 *----------------------------------------------------------------------
 */

static void
PipeCheckProc(
    ClientData data,		/* Not used. */
    int flags)			/* Event flags as passed to Tcl_DoOneEvent. */
{
    PipeInfo *infoPtr;
    PipeEvent *evPtr;
    int needEvent;
    ThreadSpecificData *tsdPtr = TCL_TSD_INIT(&dataKey);

    if (!(flags & TCL_FILE_EVENTS)) {
	return;
    }

    /*
     * Queue events for any ready pipes that don't already have events queued.
     */

    for (infoPtr = tsdPtr->firstPipePtr; infoPtr != NULL;
	    infoPtr = infoPtr->nextPtr) {
	if (infoPtr->flags & PIPE_PENDING) {
	    continue;
	}

	/*
	 * Queue an event if the pipe is signaled for reading or writing.
	 */

	needEvent = 0;
	if ((infoPtr->watchMask & TCL_WRITABLE) &&
		(WaitForSingleObject(infoPtr->writable, 0) != WAIT_TIMEOUT)) {
	    needEvent = 1;
	}

	if ((infoPtr->watchMask & TCL_READABLE) &&
		(WaitForRead(infoPtr, 0) >= 0)) {
	    needEvent = 1;
	}

	if (needEvent) {
	    infoPtr->flags |= PIPE_PENDING;
	    evPtr = (PipeEvent *) ckalloc(sizeof(PipeEvent));
	    evPtr->header.proc = PipeEventProc;
	    evPtr->infoPtr = infoPtr;
	    Tcl_QueueEvent((Tcl_Event *) evPtr, TCL_QUEUE_TAIL);
	}
    }
}

/*
 *----------------------------------------------------------------------
 *
 * TclWinMakeFile --
 *
 *	This function constructs a new TclFile from a given data and type
 *	value.
 *
 * Results:
 *	Returns a newly allocated WinFile as a TclFile.
 *
 * Side effects:
 *	None.
 *
 *----------------------------------------------------------------------
 */

TclFile
TclWinMakeFile(
    HANDLE handle)		/* Type-specific data. */
{
    WinFile *filePtr;

    filePtr = (WinFile *) ckalloc(sizeof(WinFile));
    filePtr->type = WIN_FILE;
    filePtr->handle = handle;

    return (TclFile)filePtr;
}

/*
 *----------------------------------------------------------------------
 *
 * TempFileName --
 *
 *	Gets a temporary file name and deals with the fact that the temporary
 *	file path provided by Windows may not actually exist if the TMP or
 *	TEMP environment variables refer to a non-existent directory.
 *
 * Results:
 *	0 if error, non-zero otherwise. If non-zero is returned, the name
 *	buffer will be filled with a name that can be used to construct a
 *	temporary file.
 *
 * Side effects:
 *	None.
 *
 *----------------------------------------------------------------------
 */

static int
TempFileName(
    WCHAR name[MAX_PATH])	/* Buffer in which name for temporary file
				 * gets stored. */
{
    TCHAR *prefix;

    prefix = (tclWinProcs->useWide) ? (TCHAR *) L"TCL" : (TCHAR *) "TCL";
    if ((*tclWinProcs->getTempPathProc)(MAX_PATH, name) != 0) {
	if ((*tclWinProcs->getTempFileNameProc)((TCHAR *) name, prefix, 0,
		name) != 0) {
	    return 1;
	}
    }
    if (tclWinProcs->useWide) {
	((WCHAR *) name)[0] = '.';
	((WCHAR *) name)[1] = '\0';
    } else {
	((char *) name)[0] = '.';
	((char *) name)[1] = '\0';
    }
    return (*tclWinProcs->getTempFileNameProc)((TCHAR *) name, prefix, 0,
	    name);
}

/*
 *----------------------------------------------------------------------
 *
 * TclpMakeFile --
 *
 *	Make a TclFile from a channel.
 *
 * Results:
 *	Returns a new TclFile or NULL on failure.
 *
 * Side effects:
 *	None.
 *
 *----------------------------------------------------------------------
 */

TclFile
TclpMakeFile(
    Tcl_Channel channel,	/* Channel to get file from. */
    int direction)		/* Either TCL_READABLE or TCL_WRITABLE. */
{
    HANDLE handle;

    if (Tcl_GetChannelHandle(channel, direction,
	    (ClientData *) &handle) == TCL_OK) {
	return TclWinMakeFile(handle);
    } else {
	return (TclFile) NULL;
    }
}

/*
 *----------------------------------------------------------------------
 *
 * TclpOpenFile --
 *
 *	This function opens files for use in a pipeline.
 *
 * Results:
 *	Returns a newly allocated TclFile structure containing the file
 *	handle.
 *
 * Side effects:
 *	None.
 *
 *----------------------------------------------------------------------
 */

TclFile
TclpOpenFile(
    const char *path,		/* The name of the file to open. */
    int mode)			/* In what mode to open the file? */
{
    HANDLE handle;
    DWORD accessMode, createMode, shareMode, flags;
    Tcl_DString ds;
    const TCHAR *nativePath;

    /*
     * Map the access bits to the NT access mode.
     */

    switch (mode & (O_RDONLY | O_WRONLY | O_RDWR)) {
    case O_RDONLY:
	accessMode = GENERIC_READ;
	break;
    case O_WRONLY:
	accessMode = GENERIC_WRITE;
	break;
    case O_RDWR:
	accessMode = (GENERIC_READ | GENERIC_WRITE);
	break;
    default:
	TclWinConvertError(ERROR_INVALID_FUNCTION);
	return NULL;
    }

    /*
     * Map the creation flags to the NT create mode.
     */

    switch (mode & (O_CREAT | O_EXCL | O_TRUNC)) {
    case (O_CREAT | O_EXCL):
    case (O_CREAT | O_EXCL | O_TRUNC):
	createMode = CREATE_NEW;
	break;
    case (O_CREAT | O_TRUNC):
	createMode = CREATE_ALWAYS;
	break;
    case O_CREAT:
	createMode = OPEN_ALWAYS;
	break;
    case O_TRUNC:
    case (O_TRUNC | O_EXCL):
	createMode = TRUNCATE_EXISTING;
	break;
    default:
	createMode = OPEN_EXISTING;
	break;
    }

    nativePath = Tcl_WinUtfToTChar(path, -1, &ds);

    /*
     * If the file is not being created, use the existing file attributes.
     */

    flags = 0;
    if (!(mode & O_CREAT)) {
	flags = (*tclWinProcs->getFileAttributesProc)(nativePath);
	if (flags == 0xFFFFFFFF) {
	    flags = 0;
	}
    }

    /*
     * Set up the file sharing mode.  We want to allow simultaneous access.
     */

    shareMode = FILE_SHARE_READ | FILE_SHARE_WRITE;

    /*
     * Now we get to create the file.
     */

    handle = (*tclWinProcs->createFileProc)(nativePath, accessMode,
	    shareMode, NULL, createMode, flags, NULL);
    Tcl_DStringFree(&ds);

    if (handle == INVALID_HANDLE_VALUE) {
	DWORD err;

	err = GetLastError();
	if ((err & 0xffffL) == ERROR_OPEN_FAILED) {
	    err = (mode & O_CREAT) ? ERROR_FILE_EXISTS : ERROR_FILE_NOT_FOUND;
	}
	TclWinConvertError(err);
	return NULL;
    }

    /*
     * Seek to the end of file if we are writing.
     */

    if (mode & (O_WRONLY|O_APPEND)) {
	SetFilePointer(handle, 0, NULL, FILE_END);
    }

    return TclWinMakeFile(handle);
}

/*
 *----------------------------------------------------------------------
 *
 * TclpCreateTempFile --
 *
 *	This function opens a unique file with the property that it will be
 *	deleted when its file handle is closed. The temporary file is created
 *	in the system temporary directory.
 *
 * Results:
 *	Returns a valid TclFile, or NULL on failure.
 *
 * Side effects:
 *	Creates a new temporary file.
 *
 *----------------------------------------------------------------------
 */

TclFile
TclpCreateTempFile(
    const char *contents)	/* String to write into temp file, or NULL. */
{
    WCHAR name[MAX_PATH];
    const char *native;
    Tcl_DString dstring;
    HANDLE handle;

    if (TempFileName(name) == 0) {
	return NULL;
    }

    handle = (*tclWinProcs->createFileProc)((TCHAR *) name,
	    GENERIC_READ | GENERIC_WRITE, 0, NULL, CREATE_ALWAYS,
	    FILE_ATTRIBUTE_TEMPORARY|FILE_FLAG_DELETE_ON_CLOSE, NULL);
    if (handle == INVALID_HANDLE_VALUE) {
	goto error;
    }

    /*
     * Write the file out, doing line translations on the way.
     */

    if (contents != NULL) {
	DWORD result, length;
<<<<<<< HEAD
	const char *p;
=======
	CONST char *p;
	int toCopy;
>>>>>>> 4919dfdd

	/*
	 * Convert the contents from UTF to native encoding
	 */

	native = Tcl_UtfToExternalDString(NULL, contents, -1, &dstring);
<<<<<<< HEAD

	for (p = native; *p != '\0'; p++) {
=======
	
	toCopy = Tcl_DStringLength(&dstring);
	for (p = native; toCopy > 0; p++, toCopy--) {
>>>>>>> 4919dfdd
	    if (*p == '\n') {
		length = p - native;
		if (length > 0) {
		    if (!WriteFile(handle, native, length, &result, NULL)) {
			goto error;
		    }
		}
		if (!WriteFile(handle, "\r\n", 2, &result, NULL)) {
		    goto error;
		}
		native = p+1;
	    }
	}
	length = p - native;
	if (length > 0) {
	    if (!WriteFile(handle, native, length, &result, NULL)) {
		goto error;
	    }
	}
	Tcl_DStringFree(&dstring);
	if (SetFilePointer(handle, 0, NULL, FILE_BEGIN) == 0xFFFFFFFF) {
	    goto error;
	}
    }

    return TclWinMakeFile(handle);

  error:
    /*
     * Free the native representation of the contents if necessary.
     */

    if (contents != NULL) {
	Tcl_DStringFree(&dstring);
    }

    TclWinConvertError(GetLastError());
    CloseHandle(handle);
    (*tclWinProcs->deleteFileProc)((TCHAR *) name);
    return NULL;
}

/*
 *----------------------------------------------------------------------
 *
 * TclpTempFileName --
 *
 *	This function returns a unique filename.
 *
 * Results:
 *	Returns a valid Tcl_Obj* with refCount 0, or NULL on failure.
 *
 * Side effects:
 *	None.
 *
 *----------------------------------------------------------------------
 */

Tcl_Obj *
TclpTempFileName(void)
{
    WCHAR fileName[MAX_PATH];

    if (TempFileName(fileName) == 0) {
	return NULL;
    }

    return TclpNativeToNormalized((ClientData) fileName);
}

/*
 *----------------------------------------------------------------------
 *
 * TclpCreatePipe --
 *
 *	Creates an anonymous pipe.
 *
 * Results:
 *	Returns 1 on success, 0 on failure.
 *
 * Side effects:
 *	Creates a pipe.
 *
 *----------------------------------------------------------------------
 */

int
TclpCreatePipe(
    TclFile *readPipe,		/* Location to store file handle for read side
				 * of pipe. */
    TclFile *writePipe)		/* Location to store file handle for write
				 * side of pipe. */
{
    HANDLE readHandle, writeHandle;

    if (CreatePipe(&readHandle, &writeHandle, NULL, 0) != 0) {
	*readPipe = TclWinMakeFile(readHandle);
	*writePipe = TclWinMakeFile(writeHandle);
	return 1;
    }

    TclWinConvertError(GetLastError());
    return 0;
}

/*
 *----------------------------------------------------------------------
 *
 * TclpCloseFile --
 *
 *	Closes a pipeline file handle. These handles are created by
 *	TclpOpenFile, TclpCreatePipe, or TclpMakeFile.
 *
 * Results:
 *	0 on success, -1 on failure.
 *
 * Side effects:
 *	The file is closed and deallocated.
 *
 *----------------------------------------------------------------------
 */

int
TclpCloseFile(
    TclFile file)		/* The file to close. */
{
    WinFile *filePtr = (WinFile *) file;

    switch (filePtr->type) {
    case WIN_FILE:
	/*
	 * Don't close the Win32 handle if the handle is a standard channel
	 * during the thread exit process. Otherwise, one thread may kill the
	 * stdio of another.
	 */

	if (!TclInThreadExit()
		|| ((GetStdHandle(STD_INPUT_HANDLE) != filePtr->handle)
		    && (GetStdHandle(STD_OUTPUT_HANDLE) != filePtr->handle)
		    && (GetStdHandle(STD_ERROR_HANDLE) != filePtr->handle))) {
	    if (filePtr->handle != NULL &&
		    CloseHandle(filePtr->handle) == FALSE) {
		TclWinConvertError(GetLastError());
		ckfree((char *) filePtr);
		return -1;
	    }
	}
	break;

    default:
	Tcl_Panic("TclpCloseFile: unexpected file type");
    }

    ckfree((char *) filePtr);
    return 0;
}

/*
 *--------------------------------------------------------------------------
 *
 * TclpGetPid --
 *
 *	Given a HANDLE to a child process, return the process id for that
 *	child process.
 *
 * Results:
 *	Returns the process id for the child process. If the pid was not known
 *	by Tcl, either because the pid was not created by Tcl or the child
 *	process has already been reaped, -1 is returned.
 *
 * Side effects:
 *	None.
 *
 *--------------------------------------------------------------------------
 */

int
TclpGetPid(
    Tcl_Pid pid)		/* The HANDLE of the child process. */
{
    ProcInfo *infoPtr;

    PipeInit();

    Tcl_MutexLock(&pipeMutex);
    for (infoPtr = procList; infoPtr != NULL; infoPtr = infoPtr->nextPtr) {
	if (infoPtr->hProcess == (HANDLE) pid) {
	    Tcl_MutexUnlock(&pipeMutex);
	    return infoPtr->dwProcessId;
	}
    }
    Tcl_MutexUnlock(&pipeMutex);
    return (unsigned long) -1;
}

/*
 *----------------------------------------------------------------------
 *
 * TclpCreateProcess --
 *
 *	Create a child process that has the specified files as its standard
 *	input, output, and error. The child process runs asynchronously under
 *	Windows NT and Windows 9x, and runs with the same environment
 *	variables as the creating process.
 *
 *	The complete Windows search path is searched to find the specified
 *	executable. If an executable by the given name is not found,
 *	automatically tries appending ".com", ".exe", and ".bat" to the
 *	executable name.
 *
 * Results:
 *	The return value is TCL_ERROR and an error message is left in the
 *	interp's result if there was a problem creating the child process.
 *	Otherwise, the return value is TCL_OK and *pidPtr is filled with the
 *	process id of the child process.
 *
 * Side effects:
 *	A process is created.
 *
 *----------------------------------------------------------------------
 */

int
TclpCreateProcess(
    Tcl_Interp *interp,		/* Interpreter in which to leave errors that
				 * occurred when creating the child process.
				 * Error messages from the child process
				 * itself are sent to errorFile. */
    int argc,			/* Number of arguments in following array. */
    const char **argv,		/* Array of argument strings. argv[0] contains
				 * the name of the executable converted to
				 * native format (using the
				 * Tcl_TranslateFileName call). Additional
				 * arguments have not been converted. */
    TclFile inputFile,		/* If non-NULL, gives the file to use as input
				 * for the child process. If inputFile file is
				 * not readable or is NULL, the child will
				 * receive no standard input. */
    TclFile outputFile,		/* If non-NULL, gives the file that receives
				 * output from the child process. If
				 * outputFile file is not writeable or is
				 * NULL, output from the child will be
				 * discarded. */
    TclFile errorFile,		/* If non-NULL, gives the file that receives
				 * errors from the child process. If errorFile
				 * file is not writeable or is NULL, errors
				 * from the child will be discarded. errorFile
				 * may be the same as outputFile. */
    Tcl_Pid *pidPtr)		/* If this function is successful, pidPtr is
				 * filled with the process id of the child
				 * process. */
{
    int result, applType, createFlags;
    Tcl_DString cmdLine;	/* Complete command line (TCHAR). */
    STARTUPINFOA startInfo;
    PROCESS_INFORMATION procInfo;
    SECURITY_ATTRIBUTES secAtts;
    HANDLE hProcess, h, inputHandle, outputHandle, errorHandle;
    char execPath[MAX_PATH * TCL_UTF_MAX];
    WinFile *filePtr;

    PipeInit();

    applType = ApplicationType(interp, argv[0], execPath);
    if (applType == APPL_NONE) {
	return TCL_ERROR;
    }

    result = TCL_ERROR;
    Tcl_DStringInit(&cmdLine);
    hProcess = GetCurrentProcess();

    /*
     * STARTF_USESTDHANDLES must be used to pass handles to child process.
     * Using SetStdHandle() and/or dup2() only works when a console mode
     * parent process is spawning an attached console mode child process.
     */

    ZeroMemory(&startInfo, sizeof(startInfo));
    startInfo.cb = sizeof(startInfo);
    startInfo.dwFlags	= STARTF_USESTDHANDLES;
    startInfo.hStdInput	= INVALID_HANDLE_VALUE;
    startInfo.hStdOutput= INVALID_HANDLE_VALUE;
    startInfo.hStdError = INVALID_HANDLE_VALUE;

    secAtts.nLength = sizeof(SECURITY_ATTRIBUTES);
    secAtts.lpSecurityDescriptor = NULL;
    secAtts.bInheritHandle = TRUE;

    /*
     * We have to check the type of each file, since we cannot duplicate some
     * file types.
     */

    inputHandle = INVALID_HANDLE_VALUE;
    if (inputFile != NULL) {
	filePtr = (WinFile *)inputFile;
	if (filePtr->type == WIN_FILE) {
	    inputHandle = filePtr->handle;
	}
    }
    outputHandle = INVALID_HANDLE_VALUE;
    if (outputFile != NULL) {
	filePtr = (WinFile *)outputFile;
	if (filePtr->type == WIN_FILE) {
	    outputHandle = filePtr->handle;
	}
    }
    errorHandle = INVALID_HANDLE_VALUE;
    if (errorFile != NULL) {
	filePtr = (WinFile *)errorFile;
	if (filePtr->type == WIN_FILE) {
	    errorHandle = filePtr->handle;
	}
    }

    /*
     * Duplicate all the handles which will be passed off as stdin, stdout and
     * stderr of the child process. The duplicate handles are set to be
     * inheritable, so the child process can use them.
     */

    if (inputHandle == INVALID_HANDLE_VALUE) {
	/*
	 * If handle was not set, stdin should return immediate EOF. Under
	 * Windows95, some applications (both 16 and 32 bit!) cannot read from
	 * the NUL device; they read from console instead. When running tk,
	 * this is fatal because the child process would hang forever waiting
	 * for EOF from the unmapped console window used by the helper
	 * application.
	 *
	 * Fortunately, the helper application detects a closed pipe as an
	 * immediate EOF and can pass that information to the child process.
	 */

	if (CreatePipe(&startInfo.hStdInput, &h, &secAtts, 0) != FALSE) {
	    CloseHandle(h);
	}
    } else {
	DuplicateHandle(hProcess, inputHandle, hProcess, &startInfo.hStdInput,
		0, TRUE, DUPLICATE_SAME_ACCESS);
    }
    if (startInfo.hStdInput == INVALID_HANDLE_VALUE) {
	TclWinConvertError(GetLastError());
	Tcl_AppendResult(interp, "couldn't duplicate input handle: ",
		Tcl_PosixError(interp), (char *) NULL);
	goto end;
    }

    if (outputHandle == INVALID_HANDLE_VALUE) {
	/*
	 * If handle was not set, output should be sent to an infinitely deep
	 * sink. Under Windows 95, some 16 bit applications cannot have stdout
	 * redirected to NUL; they send their output to the console instead.
	 * Some applications, like "more" or "dir /p", when outputting
	 * multiple pages to the console, also then try and read from the
	 * console to go the next page. When running tk, this is fatal because
	 * the child process would hang forever waiting for input from the
	 * unmapped console window used by the helper application.
	 *
	 * Fortunately, the helper application will detect a closed pipe as a
	 * sink.
	 */

	if ((TclWinGetPlatformId() == VER_PLATFORM_WIN32_WINDOWS)
		&& (applType == APPL_DOS)) {
	    if (CreatePipe(&h, &startInfo.hStdOutput, &secAtts, 0) != FALSE) {
		CloseHandle(h);
	    }
	} else {
	    startInfo.hStdOutput = CreateFileA("NUL:", GENERIC_WRITE, 0,
		    &secAtts, OPEN_ALWAYS, FILE_ATTRIBUTE_NORMAL, NULL);
	}
    } else {
	DuplicateHandle(hProcess, outputHandle, hProcess,
		&startInfo.hStdOutput, 0, TRUE, DUPLICATE_SAME_ACCESS);
    }
    if (startInfo.hStdOutput == INVALID_HANDLE_VALUE) {
	TclWinConvertError(GetLastError());
	Tcl_AppendResult(interp, "couldn't duplicate output handle: ",
		Tcl_PosixError(interp), (char *) NULL);
	goto end;
    }

    if (errorHandle == INVALID_HANDLE_VALUE) {
	/*
	 * If handle was not set, errors should be sent to an infinitely deep
	 * sink.
	 */

	startInfo.hStdError = CreateFileA("NUL:", GENERIC_WRITE, 0,
		&secAtts, OPEN_EXISTING, FILE_ATTRIBUTE_NORMAL, NULL);
    } else {
	DuplicateHandle(hProcess, errorHandle, hProcess, &startInfo.hStdError,
		0, TRUE, DUPLICATE_SAME_ACCESS);
    }
    if (startInfo.hStdError == INVALID_HANDLE_VALUE) {
	TclWinConvertError(GetLastError());
	Tcl_AppendResult(interp, "couldn't duplicate error handle: ",
		Tcl_PosixError(interp), (char *) NULL);
	goto end;
    }

    /*
     * If we do not have a console window, then we must run DOS and WIN32
     * console mode applications as detached processes. This tells the loader
     * that the child application should not inherit the console, and that it
     * should not create a new console window for the child application. The
     * child application should get its stdio from the redirection handles
     * provided by this application, and run in the background.
     *
     * If we are starting a GUI process, they don't automatically get a
     * console, so it doesn't matter if they are started as foreground or
     * detached processes. The GUI window will still pop up to the foreground.
     */

    if (TclWinGetPlatformId() == VER_PLATFORM_WIN32_NT) {
	if (HasConsole()) {
	    createFlags = 0;
	} else if (applType == APPL_DOS) {
	    /*
	     * Under NT, 16-bit DOS applications will not run unless they can
	     * be attached to a console. If we are running without a console,
	     * run the 16-bit program as an normal process inside of a hidden
	     * console application, and then run that hidden console as a
	     * detached process.
	     */

	    startInfo.wShowWindow = SW_HIDE;
	    startInfo.dwFlags |= STARTF_USESHOWWINDOW;
	    createFlags = CREATE_NEW_CONSOLE;
	    Tcl_DStringAppend(&cmdLine, "cmd.exe /c", -1);
	} else {
	    createFlags = DETACHED_PROCESS;
	}
    } else {
	if (HasConsole()) {
	    createFlags = 0;
	} else {
	    createFlags = DETACHED_PROCESS;
	}

	if (applType == APPL_DOS) {
	    /*
	     * Under Windows 95, 16-bit DOS applications do not work well with
	     * pipes:
	     *
	     * 1. EOF on a pipe between a detached 16-bit DOS application and
	     * another application is not seen at the other end of the pipe,
	     * so the listening process blocks forever on reads. This inablity
	     * to detect EOF happens when either a 16-bit app or the 32-bit
	     * app is the listener.
	     *
	     * 2. If a 16-bit DOS application (detached or not) blocks when
	     * writing to a pipe, it will never wake up again, and it
	     * eventually brings the whole system down around it.
	     *
	     * The 16-bit application is run as a normal process inside of a
	     * hidden helper console app, and this helper may be run as a
	     * detached process. If any of the stdio handles is a pipe, the
	     * helper application accumulates information into temp files and
	     * forwards it to or from the DOS application as appropriate.
	     * This means that DOS apps must receive EOF from a stdin pipe
	     * before they will actually begin, and must finish generating
	     * stdout or stderr before the data will be sent to the next stage
	     * of the pipe.
	     *
	     * The helper app should be located in the same directory as the
	     * tcl dll.
	     */
	    Tcl_Obj *tclExePtr, *pipeDllPtr;
	    char *start, *end;
	    int i, fileExists;
	    Tcl_DString pipeDll;

	    if (createFlags != 0) {
		startInfo.wShowWindow = SW_HIDE;
		startInfo.dwFlags |= STARTF_USESHOWWINDOW;
		createFlags = CREATE_NEW_CONSOLE;
	    }

	    Tcl_DStringInit(&pipeDll);
	    Tcl_DStringAppend(&pipeDll, TCL_PIPE_DLL, -1);
	    tclExePtr = TclGetObjNameOfExecutable();
	    Tcl_IncrRefCount(tclExePtr);
	    start = Tcl_GetStringFromObj(tclExePtr, &i);
	    for (end = start + (i-1); end > start; end--) {
		if (*end == '/') {
		    break;
		}
	    }
	    if (*end != '/') {
		Tcl_AppendResult(interp, "no / in executable path name \"",
			start, "\"", (char *) NULL);
		Tcl_DecrRefCount(tclExePtr);
		Tcl_DStringFree(&pipeDll);
		goto end;
	    }
	    i = (end - start) + 1;
	    pipeDllPtr = Tcl_NewStringObj(start, i);
	    Tcl_AppendToObj(pipeDllPtr, Tcl_DStringValue(&pipeDll), -1);
	    Tcl_IncrRefCount(pipeDllPtr);
	    if (Tcl_FSConvertToPathType(interp, pipeDllPtr) != TCL_OK) {
		Tcl_Panic("Tcl_FSConvertToPathType failed");
	    }
	    fileExists = (Tcl_FSAccess(pipeDllPtr, F_OK) == 0);
	    if (!fileExists) {
		Tcl_AppendResult(interp, "Tcl pipe dll \"",
			Tcl_DStringValue(&pipeDll), "\" not found",
			(char *) NULL);
		Tcl_DecrRefCount(tclExePtr);
		Tcl_DecrRefCount(pipeDllPtr);
		Tcl_DStringFree(&pipeDll);
		goto end;
	    }
	    Tcl_DStringAppend(&cmdLine, Tcl_DStringValue(&pipeDll), -1);
	    Tcl_DecrRefCount(tclExePtr);
	    Tcl_DecrRefCount(pipeDllPtr);
	    Tcl_DStringFree(&pipeDll);
	}
    }

    /*
     * cmdLine gets the full command line used to invoke the executable,
     * including the name of the executable itself. The command line arguments
     * in argv[] are stored in cmdLine separated by spaces. Special characters
     * in individual arguments from argv[] must be quoted when being stored in
     * cmdLine.
     *
     * When calling any application, bear in mind that arguments that specify
     * a path name are not converted. If an argument contains forward slashes
     * as path separators, it may or may not be recognized as a path name,
     * depending on the program. In general, most applications accept forward
     * slashes only as option delimiters and backslashes only as paths.
     *
     * Additionally, when calling a 16-bit dos or windows application, all
     * path names must use the short, cryptic, path format (e.g., using
     * ab~1.def instead of "a b.default").
     */

    BuildCommandLine(execPath, argc, argv, &cmdLine);

    if ((*tclWinProcs->createProcessProc)(NULL,
	    (TCHAR *) Tcl_DStringValue(&cmdLine), NULL, NULL, TRUE,
	    (DWORD) createFlags, NULL, NULL, &startInfo, &procInfo) == 0) {
	TclWinConvertError(GetLastError());
	Tcl_AppendResult(interp, "couldn't execute \"", argv[0],
		"\": ", Tcl_PosixError(interp), (char *) NULL);
	goto end;
    }

    /*
     * This wait is used to force the OS to give some time to the DOS process.
     */

    if (applType == APPL_DOS) {
	WaitForSingleObject(procInfo.hProcess, 50);
    }

    /*
     * "When an application spawns a process repeatedly, a new thread instance
     * will be created for each process but the previous instances may not be
     * cleaned up. This results in a significant virtual memory loss each time
     * the process is spawned. If there is a WaitForInputIdle() call between
     * CreateProcess() and CloseHandle(), the problem does not occur." PSS ID
     * Number: Q124121
     */

    WaitForInputIdle(procInfo.hProcess, 5000);
    CloseHandle(procInfo.hThread);

    *pidPtr = (Tcl_Pid) procInfo.hProcess;
    if (*pidPtr != 0) {
	TclWinAddProcess(procInfo.hProcess, procInfo.dwProcessId);
    }
    result = TCL_OK;

  end:
    Tcl_DStringFree(&cmdLine);
    if (startInfo.hStdInput != INVALID_HANDLE_VALUE) {
	CloseHandle(startInfo.hStdInput);
    }
    if (startInfo.hStdOutput != INVALID_HANDLE_VALUE) {
	CloseHandle(startInfo.hStdOutput);
    }
    if (startInfo.hStdError != INVALID_HANDLE_VALUE) {
	CloseHandle(startInfo.hStdError);
    }
    return result;
}


/*
 *----------------------------------------------------------------------
 *
 * HasConsole --
 *
 *	Determines whether the current application is attached to a console.
 *
 * Results:
 *	Returns TRUE if this application has a console, else FALSE.
 *
 * Side effects:
 *	None.
 *
 *----------------------------------------------------------------------
 */

static BOOL
HasConsole(void)
{
    HANDLE handle;

    handle = CreateFileA("CONOUT$", GENERIC_WRITE, FILE_SHARE_WRITE,
	    NULL, OPEN_EXISTING, FILE_ATTRIBUTE_NORMAL, NULL);

    if (handle != INVALID_HANDLE_VALUE) {
	CloseHandle(handle);
	return TRUE;
    } else {
	return FALSE;
    }
}

/*
 *--------------------------------------------------------------------
 *
 * ApplicationType --
 *
 *	Search for the specified program and identify if it refers to a DOS,
 *	Windows 3.X, or Win32 program.	Used to determine how to invoke a
 *	program, or if it can even be invoked.
 *
 *	It is possible to almost positively identify DOS and Windows
 *	applications that contain the appropriate magic numbers. However, DOS
 *	.com files do not seem to contain a magic number; if the program name
 *	ends with .com and could not be identified as a Windows .com file, it
 *	will be assumed to be a DOS application, even if it was just random
 *	data. If the program name does not end with .com, no such assumption
 *	is made.
 *
 *	The Win32 function GetBinaryType incorrectly identifies any junk file
 *	that ends with .exe as a dos executable and some executables that
 *	don't end with .exe as not executable. Plus it doesn't exist under
 *	win95, so I won't feel bad about reimplementing functionality.
 *
 * Results:
 *	The return value is one of APPL_DOS, APPL_WIN3X, or APPL_WIN32 if the
 *	filename referred to the corresponding application type. If the file
 *	name could not be found or did not refer to any known application
 *	type, APPL_NONE is returned and an error message is left in interp.
 *	.bat files are identified as APPL_DOS.
 *
 * Side effects:
 *	None.
 *
 *----------------------------------------------------------------------
 */

static int
ApplicationType(
    Tcl_Interp *interp,		/* Interp, for error message. */
    const char *originalName,	/* Name of the application to find. */
    char fullName[])		/* Filled with complete path to
				 * application. */
{
    int applType, i, nameLen, found;
    HANDLE hFile;
    TCHAR *rest;
    char *ext;
    char buf[2];
    DWORD attr, read;
    IMAGE_DOS_HEADER header;
    Tcl_DString nameBuf, ds;
    const TCHAR *nativeName;
    WCHAR nativeFullPath[MAX_PATH];
    static const char extensions[][5] = {"", ".com", ".exe", ".bat"};

    /*
     * Look for the program as an external program. First try the name as it
     * is, then try adding .com, .exe, and .bat, in that order, to the name,
     * looking for an executable.
     *
     * Using the raw SearchPath() function doesn't do quite what is necessary.
     * If the name of the executable already contains a '.' character, it will
     * not try appending the specified extension when searching (in other
     * words, SearchPath will not find the program "a.b.exe" if the arguments
     * specified "a.b" and ".exe"). So, first look for the file as it is
     * named. Then manually append the extensions, looking for a match.
     */

    applType = APPL_NONE;
    Tcl_DStringInit(&nameBuf);
    Tcl_DStringAppend(&nameBuf, originalName, -1);
    nameLen = Tcl_DStringLength(&nameBuf);

    for (i = 0; i < (int) (sizeof(extensions) / sizeof(extensions[0])); i++) {
	Tcl_DStringSetLength(&nameBuf, nameLen);
	Tcl_DStringAppend(&nameBuf, extensions[i], -1);
	nativeName = Tcl_WinUtfToTChar(Tcl_DStringValue(&nameBuf),
		Tcl_DStringLength(&nameBuf), &ds);
	found = (*tclWinProcs->searchPathProc)(NULL, nativeName, NULL,
		MAX_PATH, nativeFullPath, &rest);
	Tcl_DStringFree(&ds);
	if (found == 0) {
	    continue;
	}

	/*
	 * Ignore matches on directories or data files, return if identified a
	 * known type.
	 */

	attr = (*tclWinProcs->getFileAttributesProc)((TCHAR *) nativeFullPath);
	if ((attr == 0xffffffff) || (attr & FILE_ATTRIBUTE_DIRECTORY)) {
	    continue;
	}
	strcpy(fullName, Tcl_WinTCharToUtf((TCHAR *) nativeFullPath, -1, &ds));
	Tcl_DStringFree(&ds);

	ext = strrchr(fullName, '.');
	if ((ext != NULL) && (strcasecmp(ext, ".bat") == 0)) {
	    applType = APPL_DOS;
	    break;
	}

	hFile = (*tclWinProcs->createFileProc)((TCHAR *) nativeFullPath,
		GENERIC_READ, FILE_SHARE_READ, NULL, OPEN_EXISTING,
		FILE_ATTRIBUTE_NORMAL, NULL);
	if (hFile == INVALID_HANDLE_VALUE) {
	    continue;
	}

	header.e_magic = 0;
	ReadFile(hFile, (void *) &header, sizeof(header), &read, NULL);
	if (header.e_magic != IMAGE_DOS_SIGNATURE) {
	    /*
	     * Doesn't have the magic number for relocatable executables. If
	     * filename ends with .com, assume it's a DOS application anyhow.
	     * Note that we didn't make this assumption at first, because some
	     * supposed .com files are really 32-bit executables with all the
	     * magic numbers and everything.
	     */

	    CloseHandle(hFile);
	    if ((ext != NULL) && (strcasecmp(ext, ".com") == 0)) {
		applType = APPL_DOS;
		break;
	    }
	    continue;
	}
	if (header.e_lfarlc != sizeof(header)) {
	    /*
	     * All Windows 3.X and Win32 and some DOS programs have this value
	     * set here. If it doesn't, assume that since it already had the
	     * other magic number it was a DOS application.
	     */

	    CloseHandle(hFile);
	    applType = APPL_DOS;
	    break;
	}

	/*
	 * The DWORD at header.e_lfanew points to yet another magic number.
	 */

	buf[0] = '\0';
	SetFilePointer(hFile, header.e_lfanew, NULL, FILE_BEGIN);
	ReadFile(hFile, (void *) buf, 2, &read, NULL);
	CloseHandle(hFile);

	if ((buf[0] == 'N') && (buf[1] == 'E')) {
	    applType = APPL_WIN3X;
	} else if ((buf[0] == 'P') && (buf[1] == 'E')) {
	    applType = APPL_WIN32;
	} else {
	    /*
	     * Strictly speaking, there should be a test that there is an 'L'
	     * and 'E' at buf[0..1], to identify the type as DOS, but of
	     * course we ran into a DOS executable that _doesn't_ have the
	     * magic number - specifically, one compiled using the Lahey
	     * Fortran90 compiler.
	     */

	    applType = APPL_DOS;
	}
	break;
    }
    Tcl_DStringFree(&nameBuf);

    if (applType == APPL_NONE) {
	TclWinConvertError(GetLastError());
	Tcl_AppendResult(interp, "couldn't execute \"", originalName,
		"\": ", Tcl_PosixError(interp), (char *) NULL);
	return APPL_NONE;
    }

    if ((applType == APPL_DOS) || (applType == APPL_WIN3X)) {
	/*
	 * Replace long path name of executable with short path name for
	 * 16-bit applications. Otherwise the application may not be able to
	 * correctly parse its own command line to separate off the
	 * application name from the arguments.
	 */

	(*tclWinProcs->getShortPathNameProc)((TCHAR *) nativeFullPath,
		nativeFullPath, MAX_PATH);
	strcpy(fullName, Tcl_WinTCharToUtf((TCHAR *) nativeFullPath, -1, &ds));
	Tcl_DStringFree(&ds);
    }
    return applType;
}

/*
 *----------------------------------------------------------------------
 *
 * BuildCommandLine --
 *
 *	The command line arguments are stored in linePtr separated by spaces,
 *	in a form that CreateProcess() understands. Special characters in
 *	individual arguments from argv[] must be quoted when being stored in
 *	cmdLine.
 *
 * Results:
 *	None.
 *
 * Side effects:
 *	None.
 *
 *----------------------------------------------------------------------
 */

static void
BuildCommandLine(
    const char *executable,	/* Full path of executable (including
				 * extension). Replacement for argv[0]. */
    int argc,			/* Number of arguments. */
    const char **argv,		/* Argument strings in UTF. */
    Tcl_DString *linePtr)	/* Initialized Tcl_DString that receives the
				 * command line (TCHAR). */
{
    const char *arg, *start, *special;
    int quote, i;
    Tcl_DString ds;

    Tcl_DStringInit(&ds);

    /*
     * Prime the path. Add a space separator if we were primed with something.
     */

    Tcl_DStringAppend(&ds, Tcl_DStringValue(linePtr), -1);
    if (Tcl_DStringLength(linePtr) > 0) {
	Tcl_DStringAppend(&ds, " ", 1);
    }

    for (i = 0; i < argc; i++) {
	if (i == 0) {
	    arg = executable;
	} else {
	    arg = argv[i];
	    Tcl_DStringAppend(&ds, " ", 1);
	}

	quote = 0;
	if (arg[0] == '\0') {
	    quote = 1;
	} else {
	    int count;
	    Tcl_UniChar ch;
	    for (start = arg; *start != '\0'; start += count) {
		count = Tcl_UtfToUniChar(start, &ch);
		if (Tcl_UniCharIsSpace(ch)) {	/* INTL: ISO space. */
		    quote = 1;
		    break;
		}
	    }
	}
	if (quote) {
	    Tcl_DStringAppend(&ds, "\"", 1);
	}
	start = arg;
	for (special = arg; ; ) {
	    if ((*special == '\\') && (special[1] == '\\' ||
		    special[1] == '"' || (quote && special[1] == '\0'))) {
		Tcl_DStringAppend(&ds, start, (int) (special - start));
		start = special;
		while (1) {
		    special++;
		    if (*special == '"' || (quote && *special == '\0')) {
			/*
			 * N backslashes followed a quote -> insert N * 2 + 1
			 * backslashes then a quote.
			 */

			Tcl_DStringAppend(&ds, start,
				(int) (special - start));
			break;
		    }
		    if (*special != '\\') {
			break;
		    }
		}
		Tcl_DStringAppend(&ds, start, (int) (special - start));
		start = special;
	    }
	    if (*special == '"') {
		Tcl_DStringAppend(&ds, start, (int) (special - start));
		Tcl_DStringAppend(&ds, "\\\"", 2);
		start = special + 1;
	    }
	    if (*special == '\0') {
		break;
	    }
	    special++;
	}
	Tcl_DStringAppend(&ds, start, (int) (special - start));
	if (quote) {
	    Tcl_DStringAppend(&ds, "\"", 1);
	}
    }
    Tcl_DStringFree(linePtr);
    Tcl_WinUtfToTChar(Tcl_DStringValue(&ds), Tcl_DStringLength(&ds), linePtr);
    Tcl_DStringFree(&ds);
}

/*
 *----------------------------------------------------------------------
 *
 * TclpCreateCommandChannel --
 *
 *	This function is called by Tcl_OpenCommandChannel to perform the
 *	platform specific channel initialization for a command channel.
 *
 * Results:
 *	Returns a new channel or NULL on failure.
 *
 * Side effects:
 *	Allocates a new channel.
 *
 *----------------------------------------------------------------------
 */

Tcl_Channel
TclpCreateCommandChannel(
    TclFile readFile,		/* If non-null, gives the file for reading. */
    TclFile writeFile,		/* If non-null, gives the file for writing. */
    TclFile errorFile,		/* If non-null, gives the file where errors
				 * can be read. */
    int numPids,		/* The number of pids in the pid array. */
    Tcl_Pid *pidPtr)		/* An array of process identifiers. */
{
    char channelName[16 + TCL_INTEGER_SPACE];
    DWORD id;
    PipeInfo *infoPtr = (PipeInfo *) ckalloc((unsigned) sizeof(PipeInfo));

    PipeInit();

    infoPtr->watchMask = 0;
    infoPtr->flags = 0;
    infoPtr->readFlags = 0;
    infoPtr->readFile = readFile;
    infoPtr->writeFile = writeFile;
    infoPtr->errorFile = errorFile;
    infoPtr->numPids = numPids;
    infoPtr->pidPtr = pidPtr;
    infoPtr->writeBuf = 0;
    infoPtr->writeBufLen = 0;
    infoPtr->writeError = 0;
    infoPtr->channel = (Tcl_Channel) NULL;

    infoPtr->validMask = 0;

    infoPtr->threadId = Tcl_GetCurrentThread();

    if (readFile != NULL) {
	/*
	 * Start the background reader thread.
	 */

	infoPtr->readable = CreateEvent(NULL, TRUE, TRUE, NULL);
	infoPtr->startReader = CreateEvent(NULL, FALSE, FALSE, NULL);
	infoPtr->stopReader = CreateEvent(NULL, TRUE, FALSE, NULL);
	infoPtr->readThread = CreateThread(NULL, 256, PipeReaderThread,
		infoPtr, 0, &id);
	SetThreadPriority(infoPtr->readThread, THREAD_PRIORITY_HIGHEST);
	infoPtr->validMask |= TCL_READABLE;
    } else {
	infoPtr->readThread = 0;
    }
    if (writeFile != NULL) {
	/*
	 * Start the background writer thread.
	 */

	infoPtr->writable = CreateEvent(NULL, TRUE, TRUE, NULL);
	infoPtr->startWriter = CreateEvent(NULL, FALSE, FALSE, NULL);
	infoPtr->stopWriter = CreateEvent(NULL, TRUE, FALSE, NULL);
	infoPtr->writeThread = CreateThread(NULL, 256, PipeWriterThread,
		infoPtr, 0, &id);
	SetThreadPriority(infoPtr->readThread, THREAD_PRIORITY_HIGHEST);
	infoPtr->validMask |= TCL_WRITABLE;
    }

    /*
     * For backward compatibility with previous versions of Tcl, we use
     * "file%d" as the base name for pipes even though it would be more
     * natural to use "pipe%d". Use the pointer to keep the channel names
     * unique, in case channels share handles (stdin/stdout).
     */

    wsprintfA(channelName, "file%lx", infoPtr);
    infoPtr->channel = Tcl_CreateChannel(&pipeChannelType, channelName,
	    (ClientData) infoPtr, infoPtr->validMask);

    /*
     * Pipes have AUTO translation mode on Windows and ^Z eof char, which
     * means that a ^Z will be appended to them at close. This is needed for
     * Windows programs that expect a ^Z at EOF.
     */

    Tcl_SetChannelOption((Tcl_Interp *) NULL, infoPtr->channel,
	    "-translation", "auto");
    Tcl_SetChannelOption((Tcl_Interp *) NULL, infoPtr->channel,
	    "-eofchar", "\032 {}");
    return infoPtr->channel;
}

/*
 *----------------------------------------------------------------------
 *
 * TclGetAndDetachPids --
 *
 *	Stores a list of the command PIDs for a command channel in the
 *	interp's result.
 *
 * Results:
 *	None.
 *
 * Side effects:
 *	Modifies the interp's result.
 *
 *----------------------------------------------------------------------
 */

void
TclGetAndDetachPids(
    Tcl_Interp *interp,
    Tcl_Channel chan)
{
    PipeInfo *pipePtr;
    const Tcl_ChannelType *chanTypePtr;
    int i;
    char buf[TCL_INTEGER_SPACE];

    /*
     * Punt if the channel is not a command channel.
     */

    chanTypePtr = Tcl_GetChannelType(chan);
    if (chanTypePtr != &pipeChannelType) {
	return;
    }

    pipePtr = (PipeInfo *) Tcl_GetChannelInstanceData(chan);
    for (i = 0; i < pipePtr->numPids; i++) {
	wsprintfA(buf, "%lu", TclpGetPid(pipePtr->pidPtr[i]));
	Tcl_AppendElement(interp, buf);
	Tcl_DetachPids(1, &(pipePtr->pidPtr[i]));
    }
    if (pipePtr->numPids > 0) {
	ckfree((char *) pipePtr->pidPtr);
	pipePtr->numPids = 0;
    }
}

/*
 *----------------------------------------------------------------------
 *
 * PipeBlockModeProc --
 *
 *	Set blocking or non-blocking mode on channel.
 *
 * Results:
 *	0 if successful, errno when failed.
 *
 * Side effects:
 *	Sets the device into blocking or non-blocking mode.
 *
 *----------------------------------------------------------------------
 */

static int
PipeBlockModeProc(
    ClientData instanceData,	/* Instance data for channel. */
    int mode)			/* TCL_MODE_BLOCKING or
				 * TCL_MODE_NONBLOCKING. */
{
    PipeInfo *infoPtr = (PipeInfo *) instanceData;

    /*
     * Pipes on Windows can not be switched between blocking and nonblocking,
     * hence we have to emulate the behavior. This is done in the input
     * function by checking against a bit in the state. We set or unset the
     * bit here to cause the input function to emulate the correct behavior.
     */

    if (mode == TCL_MODE_NONBLOCKING) {
	infoPtr->flags |= PIPE_ASYNC;
    } else {
	infoPtr->flags &= ~(PIPE_ASYNC);
    }
    return 0;
}

/*
 *----------------------------------------------------------------------
 *
 * PipeClose2Proc --
 *
 *	Closes a pipe based IO channel.
 *
 * Results:
 *	0 on success, errno otherwise.
 *
 * Side effects:
 *	Closes the physical channel.
 *
 *----------------------------------------------------------------------
 */

static int
PipeClose2Proc(
    ClientData instanceData,	/* Pointer to PipeInfo structure. */
    Tcl_Interp *interp,		/* For error reporting. */
    int flags)			/* Flags that indicate which side to close. */
{
    PipeInfo *pipePtr = (PipeInfo *) instanceData;
    Tcl_Channel errChan;
    int errorCode, result;
    PipeInfo *infoPtr, **nextPtrPtr;
    ThreadSpecificData *tsdPtr = TCL_TSD_INIT(&dataKey);
    DWORD exitCode;

    errorCode = 0;
    result = 0;

    if ((!flags || flags == TCL_CLOSE_READ) && (pipePtr->readFile != NULL)) {
	/*
	 * Clean up the background thread if necessary. Note that this must be
	 * done before we can close the file, since the thread may be blocking
	 * trying to read from the pipe.
	 */

	if (pipePtr->readThread) {
	    /*
	     * The thread may already have closed on its own. Check its exit
	     * code.
	     */

	    GetExitCodeThread(pipePtr->readThread, &exitCode);

	    if (exitCode == STILL_ACTIVE) {
		/*
		 * Set the stop event so that if the reader thread is blocked
		 * in PipeReaderThread on WaitForMultipleEvents, it will exit
		 * cleanly.
		 */

		SetEvent(pipePtr->stopReader);

		/*
		 * Wait at most 20 milliseconds for the reader thread to
		 * close.
		 */

		if (WaitForSingleObject(pipePtr->readThread,
			20) == WAIT_TIMEOUT) {
		    /*
		     * The thread must be blocked waiting for the pipe to
		     * become readable in ReadFile(). There isn't a clean way
		     * to exit the thread from this condition. We should
		     * terminate the child process instead to get the reader
		     * thread to fall out of ReadFile with a FALSE. (below) is
		     * not the correct way to do this, but will stay here
		     * until a better solution is found.
		     *
		     * Note that we need to guard against terminating the
		     * thread while it is in the middle of Tcl_ThreadAlert
		     * because it won't be able to release the notifier lock.
		     */

		    Tcl_MutexLock(&pipeMutex);

		    /* BUG: this leaks memory */
		    TerminateThread(pipePtr->readThread, 0);
		    Tcl_MutexUnlock(&pipeMutex);
		}
	    }

	    CloseHandle(pipePtr->readThread);
	    CloseHandle(pipePtr->readable);
	    CloseHandle(pipePtr->startReader);
	    CloseHandle(pipePtr->stopReader);
	    pipePtr->readThread = NULL;
	}
	if (TclpCloseFile(pipePtr->readFile) != 0) {
	    errorCode = errno;
	}
	pipePtr->validMask &= ~TCL_READABLE;
	pipePtr->readFile = NULL;
    }
    if ((!flags || flags & TCL_CLOSE_WRITE)
	    && (pipePtr->writeFile != NULL)) {
	if (pipePtr->writeThread) {
	    /*
	     * Wait for the writer thread to finish the current buffer, then
	     * terminate the thread and close the handles. If the channel is
	     * nonblocking, there should be no pending write operations.
	     */

	    WaitForSingleObject(pipePtr->writable, INFINITE);

	    /*
	     * The thread may already have closed on it's own. Check its exit
	     * code.
	     */

	    GetExitCodeThread(pipePtr->writeThread, &exitCode);

	    if (exitCode == STILL_ACTIVE) {
		/*
		 * Set the stop event so that if the reader thread is blocked
		 * in PipeReaderThread on WaitForMultipleEvents, it will exit
		 * cleanly.
		 */

		SetEvent(pipePtr->stopWriter);

		/*
		 * Wait at most 20 milliseconds for the reader thread to
		 * close.
		 */

		if (WaitForSingleObject(pipePtr->writeThread,
			20) == WAIT_TIMEOUT) {
		    /*
		     * The thread must be blocked waiting for the pipe to
		     * consume input in WriteFile(). There isn't a clean way
		     * to exit the thread from this condition. We should
		     * terminate the child process instead to get the writer
		     * thread to fall out of WriteFile with a FALSE. (below)
		     * is not the correct way to do this, but will stay here
		     * until a better solution is found.
		     *
		     * Note that we need to guard against terminating the
		     * thread while it is in the middle of Tcl_ThreadAlert
		     * because it won't be able to release the notifier lock.
		     */

		    Tcl_MutexLock(&pipeMutex);

		    /* BUG: this leaks memory */
		    TerminateThread(pipePtr->writeThread, 0);
		    Tcl_MutexUnlock(&pipeMutex);
		}
	    }

	    CloseHandle(pipePtr->writeThread);
	    CloseHandle(pipePtr->writable);
	    CloseHandle(pipePtr->startWriter);
	    CloseHandle(pipePtr->stopWriter);
	    pipePtr->writeThread = NULL;
	}
	if (TclpCloseFile(pipePtr->writeFile) != 0) {
	    if (errorCode == 0) {
		errorCode = errno;
	    }
	}
	pipePtr->validMask &= ~TCL_WRITABLE;
	pipePtr->writeFile = NULL;
    }

    pipePtr->watchMask &= pipePtr->validMask;

    /*
     * Don't free the channel if any of the flags were set.
     */

    if (flags) {
	return errorCode;
    }

    /*
     * Remove the file from the list of watched files.
     */

    for (nextPtrPtr = &(tsdPtr->firstPipePtr), infoPtr = *nextPtrPtr;
	    infoPtr != NULL;
	    nextPtrPtr = &infoPtr->nextPtr, infoPtr = *nextPtrPtr) {
	if (infoPtr == (PipeInfo *)pipePtr) {
	    *nextPtrPtr = infoPtr->nextPtr;
	    break;
	}
    }

    if ((pipePtr->flags & PIPE_ASYNC) || TclInExit()) {
	/*
	 * If the channel is non-blocking or Tcl is being cleaned up, just
	 * detach the children PIDs, reap them (important if we are in a
	 * dynamic load module), and discard the errorFile.
	 */

	Tcl_DetachPids(pipePtr->numPids, pipePtr->pidPtr);
	Tcl_ReapDetachedProcs();

	if (pipePtr->errorFile) {
	    if (TclpCloseFile(pipePtr->errorFile) != 0) {
		if (errorCode == 0) {
		    errorCode = errno;
		}
	    }
	}
	result = 0;
    } else {
	/*
	 * Wrap the error file into a channel and give it to the cleanup
	 * routine.
	 */

	if (pipePtr->errorFile) {
	    WinFile *filePtr;

	    filePtr = (WinFile*)pipePtr->errorFile;
	    errChan = Tcl_MakeFileChannel((ClientData) filePtr->handle,
		    TCL_READABLE);
	    ckfree((char *) filePtr);
	} else {
	    errChan = NULL;
	}

	result = TclCleanupChildren(interp, pipePtr->numPids,
		pipePtr->pidPtr, errChan);
    }

    if (pipePtr->numPids > 0) {
	ckfree((char *) pipePtr->pidPtr);
    }

    if (pipePtr->writeBuf != NULL) {
	ckfree(pipePtr->writeBuf);
    }

    ckfree((char*) pipePtr);

    if (errorCode == 0) {
	return result;
    }
    return errorCode;
}

/*
 *----------------------------------------------------------------------
 *
 * PipeInputProc --
 *
 *	Reads input from the IO channel into the buffer given. Returns count
 *	of how many bytes were actually read, and an error indication.
 *
 * Results:
 *	A count of how many bytes were read is returned and an error
 *	indication is returned in an output argument.
 *
 * Side effects:
 *	Reads input from the actual channel.
 *
 *----------------------------------------------------------------------
 */

static int
PipeInputProc(
    ClientData instanceData,	/* Pipe state. */
    char *buf,			/* Where to store data read. */
    int bufSize,		/* How much space is available in the
				 * buffer? */
    int *errorCode)		/* Where to store error code. */
{
    PipeInfo *infoPtr = (PipeInfo *) instanceData;
    WinFile *filePtr = (WinFile*) infoPtr->readFile;
    DWORD count, bytesRead = 0;
    int result;

    *errorCode = 0;
    /*
     * Synchronize with the reader thread.
     */

    result = WaitForRead(infoPtr, (infoPtr->flags & PIPE_ASYNC) ? 0 : 1);

    /*
     * If an error occurred, return immediately.
     */

    if (result == -1) {
	*errorCode = errno;
	return -1;
    }

    if (infoPtr->readFlags & PIPE_EXTRABYTE) {
	/*
	 * The reader thread consumed 1 byte as a side effect of waiting so we
	 * need to move it into the buffer.
	 */

	*buf = infoPtr->extraByte;
	infoPtr->readFlags &= ~PIPE_EXTRABYTE;
	buf++;
	bufSize--;
	bytesRead = 1;

	/*
	 * If further read attempts would block, return what we have.
	 */

	if (result == 0) {
	    return bytesRead;
	}
    }

    /*
     * Attempt to read bufSize bytes. The read will return immediately if
     * there is any data available. Otherwise it will block until at least one
     * byte is available or an EOF occurs.
     */

    if (ReadFile(filePtr->handle, (LPVOID) buf, (DWORD) bufSize, &count,
	    (LPOVERLAPPED) NULL) == TRUE) {
	return bytesRead + count;
    } else if (bytesRead) {
	/*
	 * Ignore errors if we have data to return.
	 */

	return bytesRead;
    }

    TclWinConvertError(GetLastError());
    if (errno == EPIPE) {
	infoPtr->readFlags |= PIPE_EOF;
	return 0;
    }
    *errorCode = errno;
    return -1;
}

/*
 *----------------------------------------------------------------------
 *
 * PipeOutputProc --
 *
 *	Writes the given output on the IO channel. Returns count of how many
 *	characters were actually written, and an error indication.
 *
 * Results:
 *	A count of how many characters were written is returned and an error
 *	indication is returned in an output argument.
 *
 * Side effects:
 *	Writes output on the actual channel.
 *
 *----------------------------------------------------------------------
 */

static int
PipeOutputProc(
    ClientData instanceData,	/* Pipe state. */
    const char *buf,		/* The data buffer. */
    int toWrite,		/* How many bytes to write? */
    int *errorCode)		/* Where to store error code. */
{
    PipeInfo *infoPtr = (PipeInfo *) instanceData;
    WinFile *filePtr = (WinFile*) infoPtr->writeFile;
    DWORD bytesWritten, timeout;

    *errorCode = 0;
    timeout = (infoPtr->flags & PIPE_ASYNC) ? 0 : INFINITE;
    if (WaitForSingleObject(infoPtr->writable, timeout) == WAIT_TIMEOUT) {
	/*
	 * The writer thread is blocked waiting for a write to complete and
	 * the channel is in non-blocking mode.
	 */

	errno = EAGAIN;
	goto error;
    }

    /*
     * Check for a background error on the last write.
     */

    if (infoPtr->writeError) {
	TclWinConvertError(infoPtr->writeError);
	infoPtr->writeError = 0;
	goto error;
    }

    if (infoPtr->flags & PIPE_ASYNC) {
	/*
	 * The pipe is non-blocking, so copy the data into the output buffer
	 * and restart the writer thread.
	 */

	if (toWrite > infoPtr->writeBufLen) {
	    /*
	     * Reallocate the buffer to be large enough to hold the data.
	     */

	    if (infoPtr->writeBuf) {
		ckfree(infoPtr->writeBuf);
	    }
	    infoPtr->writeBufLen = toWrite;
	    infoPtr->writeBuf = ckalloc((unsigned int) toWrite);
	}
	memcpy(infoPtr->writeBuf, buf, (size_t) toWrite);
	infoPtr->toWrite = toWrite;
	ResetEvent(infoPtr->writable);
	SetEvent(infoPtr->startWriter);
	bytesWritten = toWrite;
    } else {
	/*
	 * In the blocking case, just try to write the buffer directly. This
	 * avoids an unnecessary copy.
	 */

	if (WriteFile(filePtr->handle, (LPVOID) buf, (DWORD) toWrite,
		&bytesWritten, (LPOVERLAPPED) NULL) == FALSE) {
	    TclWinConvertError(GetLastError());
	    goto error;
	}
    }
    return bytesWritten;

  error:
    *errorCode = errno;
    return -1;

}

/*
 *----------------------------------------------------------------------
 *
 * PipeEventProc --
 *
 *	This function is invoked by Tcl_ServiceEvent when a file event reaches
 *	the front of the event queue. This function invokes Tcl_NotifyChannel
 *	on the pipe.
 *
 * Results:
 *	Returns 1 if the event was handled, meaning it should be removed from
 *	the queue. Returns 0 if the event was not handled, meaning it should
 *	stay on the queue. The only time the event isn't handled is if the
 *	TCL_FILE_EVENTS flag bit isn't set.
 *
 * Side effects:
 *	Whatever the notifier callback does.
 *
 *----------------------------------------------------------------------
 */

static int
PipeEventProc(
    Tcl_Event *evPtr,		/* Event to service. */
    int flags)			/* Flags that indicate what events to
				 * handle, such as TCL_FILE_EVENTS. */
{
    PipeEvent *pipeEvPtr = (PipeEvent *)evPtr;
    PipeInfo *infoPtr;
    int mask;
    ThreadSpecificData *tsdPtr = TCL_TSD_INIT(&dataKey);

    if (!(flags & TCL_FILE_EVENTS)) {
	return 0;
    }

    /*
     * Search through the list of watched pipes for the one whose handle
     * matches the event. We do this rather than simply dereferencing the
     * handle in the event so that pipes can be deleted while the event is in
     * the queue.
     */

    for (infoPtr = tsdPtr->firstPipePtr; infoPtr != NULL;
	    infoPtr = infoPtr->nextPtr) {
	if (pipeEvPtr->infoPtr == infoPtr) {
	    infoPtr->flags &= ~(PIPE_PENDING);
	    break;
	}
    }

    /*
     * Remove stale events.
     */

    if (!infoPtr) {
	return 1;
    }

    /*
     * Check to see if the pipe is readable. Note that we can't tell if a pipe
     * is writable, so we always report it as being writable unless we have
     * detected EOF.
     */

    mask = 0;
    if ((infoPtr->watchMask & TCL_WRITABLE) &&
	    (WaitForSingleObject(infoPtr->writable, 0) != WAIT_TIMEOUT)) {
	mask = TCL_WRITABLE;
    }

    if ((infoPtr->watchMask & TCL_READABLE) && (WaitForRead(infoPtr,0) >= 0)) {
	if (infoPtr->readFlags & PIPE_EOF) {
	    mask = TCL_READABLE;
	} else {
	    mask |= TCL_READABLE;
	}
    }

    /*
     * Inform the channel of the events.
     */

    Tcl_NotifyChannel(infoPtr->channel, infoPtr->watchMask & mask);
    return 1;
}

/*
 *----------------------------------------------------------------------
 *
 * PipeWatchProc --
 *
 *	Called by the notifier to set up to watch for events on this channel.
 *
 * Results:
 *	None.
 *
 * Side effects:
 *	None.
 *
 *----------------------------------------------------------------------
 */

static void
PipeWatchProc(
    ClientData instanceData,	/* Pipe state. */
    int mask)			/* What events to watch for, OR-ed combination
				 * of TCL_READABLE, TCL_WRITABLE and
				 * TCL_EXCEPTION. */
{
    PipeInfo **nextPtrPtr, *ptr;
    PipeInfo *infoPtr = (PipeInfo *) instanceData;
    int oldMask = infoPtr->watchMask;
    ThreadSpecificData *tsdPtr = TCL_TSD_INIT(&dataKey);

    /*
     * Since most of the work is handled by the background threads, we just
     * need to update the watchMask and then force the notifier to poll once.
     */

    infoPtr->watchMask = mask & infoPtr->validMask;
    if (infoPtr->watchMask) {
	Tcl_Time blockTime = { 0, 0 };
	if (!oldMask) {
	    infoPtr->nextPtr = tsdPtr->firstPipePtr;
	    tsdPtr->firstPipePtr = infoPtr;
	}
	Tcl_SetMaxBlockTime(&blockTime);
    } else {
	if (oldMask) {
	    /*
	     * Remove the pipe from the list of watched pipes.
	     */

	    for (nextPtrPtr = &(tsdPtr->firstPipePtr), ptr = *nextPtrPtr;
		    ptr != NULL;
		    nextPtrPtr = &ptr->nextPtr, ptr = *nextPtrPtr) {
		if (infoPtr == ptr) {
		    *nextPtrPtr = ptr->nextPtr;
		    break;
		}
	    }
	}
    }
}

/*
 *----------------------------------------------------------------------
 *
 * PipeGetHandleProc --
 *
 *	Called from Tcl_GetChannelHandle to retrieve OS handles from inside a
 *	command pipeline based channel.
 *
 * Results:
 *	Returns TCL_OK with the fd in handlePtr, or TCL_ERROR if there is no
 *	handle for the specified direction.
 *
 * Side effects:
 *	None.
 *
 *----------------------------------------------------------------------
 */

static int
PipeGetHandleProc(
    ClientData instanceData,	/* The pipe state. */
    int direction,		/* TCL_READABLE or TCL_WRITABLE */
    ClientData *handlePtr)	/* Where to store the handle.  */
{
    PipeInfo *infoPtr = (PipeInfo *) instanceData;
    WinFile *filePtr;

    if (direction == TCL_READABLE && infoPtr->readFile) {
	filePtr = (WinFile*) infoPtr->readFile;
	*handlePtr = (ClientData) filePtr->handle;
	return TCL_OK;
    }
    if (direction == TCL_WRITABLE && infoPtr->writeFile) {
	filePtr = (WinFile*) infoPtr->writeFile;
	*handlePtr = (ClientData) filePtr->handle;
	return TCL_OK;
    }
    return TCL_ERROR;
}

/*
 *----------------------------------------------------------------------
 *
 * Tcl_WaitPid --
 *
 *	Emulates the waitpid system call.
 *
 * Results:
 *	Returns 0 if the process is still alive, -1 on an error, or the pid on
 *	a clean close.
 *
 * Side effects:
 *	Unless WNOHANG is set and the wait times out, the process information
 *	record will be deleted and the process handle will be closed.
 *
 *----------------------------------------------------------------------
 */

Tcl_Pid
Tcl_WaitPid(
    Tcl_Pid pid,
    int *statPtr,
    int options)
{
    ProcInfo *infoPtr = NULL, **prevPtrPtr;
    DWORD flags;
    Tcl_Pid result;
    DWORD ret, exitCode;

    PipeInit();

    /*
     * If no pid is specified, do nothing.
     */

    if (pid == 0) {
	*statPtr = 0;
	return 0;
    }

    /*
     * Find the process and cut it from the process list.
     */

    Tcl_MutexLock(&pipeMutex);
    prevPtrPtr = &procList;
    for (infoPtr = procList; infoPtr != NULL;
	    prevPtrPtr = &infoPtr->nextPtr, infoPtr = infoPtr->nextPtr) {
	 if (infoPtr->hProcess == (HANDLE) pid) {
	    *prevPtrPtr = infoPtr->nextPtr;
	    break;
	}
    }
    Tcl_MutexUnlock(&pipeMutex);

    /*
     * If the pid is not one of the processes we know about (we started it)
     * then do nothing.
     */

    if (infoPtr == NULL) {
	*statPtr = 0;
	return 0;
    }

    /*
     * Officially "wait" for it to finish. We either poll (WNOHANG) or wait
     * for an infinite amount of time.
     */

    if (options & WNOHANG) {
	flags = 0;
    } else {
	flags = INFINITE;
    }
    ret = WaitForSingleObject(infoPtr->hProcess, flags);
    if (ret == WAIT_TIMEOUT) {
	*statPtr = 0;
	if (options & WNOHANG) {
	    /*
	     * Re-insert this infoPtr back on the list.
	     */

	    Tcl_MutexLock(&pipeMutex);
	    infoPtr->nextPtr = procList;
	    procList = infoPtr;
	    Tcl_MutexUnlock(&pipeMutex);
	    return 0;
	} else {
	    result = 0;
	}
    } else if (ret == WAIT_OBJECT_0) {
	GetExitCodeProcess(infoPtr->hProcess, &exitCode);

	/*
	 * Does the exit code look like one of the exception codes?
	 */

	switch (exitCode) {
	case EXCEPTION_FLT_DENORMAL_OPERAND:
	case EXCEPTION_FLT_DIVIDE_BY_ZERO:
	case EXCEPTION_FLT_INEXACT_RESULT:
	case EXCEPTION_FLT_INVALID_OPERATION:
	case EXCEPTION_FLT_OVERFLOW:
	case EXCEPTION_FLT_STACK_CHECK:
	case EXCEPTION_FLT_UNDERFLOW:
	case EXCEPTION_INT_DIVIDE_BY_ZERO:
	case EXCEPTION_INT_OVERFLOW:
	    *statPtr = 0xC0000000 | SIGFPE;
	    break;

	case EXCEPTION_PRIV_INSTRUCTION:
	case EXCEPTION_ILLEGAL_INSTRUCTION:
	    *statPtr = 0xC0000000 | SIGILL;
	    break;

	case EXCEPTION_ACCESS_VIOLATION:
	case EXCEPTION_ARRAY_BOUNDS_EXCEEDED:
	case EXCEPTION_STACK_OVERFLOW:
	case EXCEPTION_NONCONTINUABLE_EXCEPTION:
	case EXCEPTION_INVALID_DISPOSITION:
	case EXCEPTION_GUARD_PAGE:
	case EXCEPTION_INVALID_HANDLE:
	    *statPtr = 0xC0000000 | SIGSEGV;
	    break;

	case EXCEPTION_DATATYPE_MISALIGNMENT:
	    *statPtr = 0xC0000000 | SIGBUS;
	    break;

	case EXCEPTION_BREAKPOINT:
	case EXCEPTION_SINGLE_STEP:
	    *statPtr = 0xC0000000 | SIGTRAP;
	    break;

	case CONTROL_C_EXIT:
	    *statPtr = 0xC0000000 | SIGINT;
	    break;

	default:
	    /*
	     * Non-exceptional, normal, exit code. Note that the exit code is
	     * truncated to a signed short range [-32768,32768) whether it
	     * fits into this range or not.
	     *
	     * BUG: Even though the exit code is a DWORD, it is understood by
	     * convention to be a signed integer, yet there isn't enough room
	     * to fit this into the POSIX style waitstatus mask without
	     * truncating it.
	     */

	    *statPtr = exitCode;
	    break;
	}
	result = pid;
    } else {
	errno = ECHILD;
	*statPtr = 0xC0000000 | ECHILD;
	result = (Tcl_Pid) -1;
    }

    /*
     * Officially close the process handle.
     */

    CloseHandle(infoPtr->hProcess);
    ckfree((char*)infoPtr);

    return result;
}

/*
 *----------------------------------------------------------------------
 *
 * TclWinAddProcess --
 *
 *	Add a process to the process list so that we can use Tcl_WaitPid on
 *	the process.
 *
 * Results:
 *	None
 *
 * Side effects:
 *	Adds the specified process handle to the process list so Tcl_WaitPid
 *	knows about it.
 *
 *----------------------------------------------------------------------
 */

void
TclWinAddProcess(
    void *hProcess,		/* Handle to process */
    unsigned long id)	/* Global process identifier */
{
    ProcInfo *procPtr = (ProcInfo *) ckalloc(sizeof(ProcInfo));

    PipeInit();

    procPtr->hProcess = hProcess;
    procPtr->dwProcessId = id;
    Tcl_MutexLock(&pipeMutex);
    procPtr->nextPtr = procList;
    procList = procPtr;
    Tcl_MutexUnlock(&pipeMutex);
}

/*
 *----------------------------------------------------------------------
 *
 * Tcl_PidObjCmd --
 *
 *	This function is invoked to process the "pid" Tcl command. See the
 *	user documentation for details on what it does.
 *
 * Results:
 *	A standard Tcl result.
 *
 * Side effects:
 *	See the user documentation.
 *
 *----------------------------------------------------------------------
 */

	/* ARGSUSED */
int
Tcl_PidObjCmd(
    ClientData dummy,		/* Not used. */
    Tcl_Interp *interp,		/* Current interpreter. */
    int objc,			/* Number of arguments. */
    Tcl_Obj *const *objv)	/* Argument strings. */
{
    Tcl_Channel chan;
    const Tcl_ChannelType *chanTypePtr;
    PipeInfo *pipePtr;
    int i;
    Tcl_Obj *resultPtr;
    char buf[TCL_INTEGER_SPACE];

    if (objc > 2) {
	Tcl_WrongNumArgs(interp, 1, objv, "?channelId?");
	return TCL_ERROR;
    }
    if (objc == 1) {
	wsprintfA(buf, "%lu", (unsigned long) getpid());
	Tcl_SetObjResult(interp, Tcl_NewStringObj(buf, -1));
    } else {
	chan = Tcl_GetChannel(interp, Tcl_GetStringFromObj(objv[1], NULL),
		NULL);
	if (chan == (Tcl_Channel) NULL) {
	    return TCL_ERROR;
	}
	chanTypePtr = Tcl_GetChannelType(chan);
	if (chanTypePtr != &pipeChannelType) {
	    return TCL_OK;
	}

	pipePtr = (PipeInfo *) Tcl_GetChannelInstanceData(chan);
	resultPtr = Tcl_NewObj();
	for (i = 0; i < pipePtr->numPids; i++) {
	    wsprintfA(buf, "%lu", TclpGetPid(pipePtr->pidPtr[i]));
	    Tcl_ListObjAppendElement(/*interp*/ NULL, resultPtr,
		    Tcl_NewStringObj(buf, -1));
	}
	Tcl_SetObjResult(interp, resultPtr);
    }
    return TCL_OK;
}

/*
 *----------------------------------------------------------------------
 *
 * WaitForRead --
 *
 *	Wait until some data is available, the pipe is at EOF or the reader
 *	thread is blocked waiting for data (if the channel is in non-blocking
 *	mode).
 *
 * Results:
 *	Returns 1 if pipe is readable. Returns 0 if there is no data on the
 *	pipe, but there is buffered data. Returns -1 if an error occurred. If
 *	an error occurred, the threads may not be synchronized.
 *
 * Side effects:
 *	Updates the shared state flags and may consume 1 byte of data from the
 *	pipe. If no error occurred, the reader thread is blocked waiting for a
 *	signal from the main thread.
 *
 *----------------------------------------------------------------------
 */

static int
WaitForRead(
    PipeInfo *infoPtr,		/* Pipe state. */
    int blocking)		/* Indicates whether call should be blocking
				 * or not. */
{
    DWORD timeout, count;
    HANDLE *handle = ((WinFile *) infoPtr->readFile)->handle;

    while (1) {
	/*
	 * Synchronize with the reader thread.
	 */

	timeout = blocking ? INFINITE : 0;
	if (WaitForSingleObject(infoPtr->readable, timeout) == WAIT_TIMEOUT) {
	    /*
	     * The reader thread is blocked waiting for data and the channel
	     * is in non-blocking mode.
	     */

	    errno = EAGAIN;
	    return -1;
	}

	/*
	 * At this point, the two threads are synchronized, so it is safe to
	 * access shared state.
	 */

	/*
	 * If the pipe has hit EOF, it is always readable.
	 */

	if (infoPtr->readFlags & PIPE_EOF) {
	    return 1;
	}

	/*
	 * Check to see if there is any data sitting in the pipe.
	 */

	if (PeekNamedPipe(handle, (LPVOID) NULL, (DWORD) 0,
		(LPDWORD) NULL, &count, (LPDWORD) NULL) != TRUE) {
	    TclWinConvertError(GetLastError());

	    /*
	     * Check to see if the peek failed because of EOF.
	     */

	    if (errno == EPIPE) {
		infoPtr->readFlags |= PIPE_EOF;
		return 1;
	    }

	    /*
	     * Ignore errors if there is data in the buffer.
	     */

	    if (infoPtr->readFlags & PIPE_EXTRABYTE) {
		return 0;
	    } else {
		return -1;
	    }
	}

	/*
	 * We found some data in the pipe, so it must be readable.
	 */

	if (count > 0) {
	    return 1;
	}

	/*
	 * The pipe isn't readable, but there is some data sitting in the
	 * buffer, so return immediately.
	 */

	if (infoPtr->readFlags & PIPE_EXTRABYTE) {
	    return 0;
	}

	/*
	 * There wasn't any data available, so reset the thread and try again.
	 */

	ResetEvent(infoPtr->readable);
	SetEvent(infoPtr->startReader);
    }
}

/*
 *----------------------------------------------------------------------
 *
 * PipeReaderThread --
 *
 *	This function runs in a separate thread and waits for input to become
 *	available on a pipe.
 *
 * Results:
 *	None.
 *
 * Side effects:
 *	Signals the main thread when input become available. May cause the
 *	main thread to wake up by posting a message. May consume one byte from
 *	the pipe for each wait operation. Will cause a memory leak of ~4k, if
 *	forcefully terminated with TerminateThread().
 *
 *----------------------------------------------------------------------
 */

static DWORD WINAPI
PipeReaderThread(
    LPVOID arg)
{
    PipeInfo *infoPtr = (PipeInfo *)arg;
    HANDLE *handle = ((WinFile *) infoPtr->readFile)->handle;
    DWORD count, err;
    int done = 0;
    HANDLE wEvents[2];
    DWORD waitResult;

    wEvents[0] = infoPtr->stopReader;
    wEvents[1] = infoPtr->startReader;

    while (!done) {
	/*
	 * Wait for the main thread to signal before attempting to wait on the
	 * pipe becoming readable.
	 */

	waitResult = WaitForMultipleObjects(2, wEvents, FALSE, INFINITE);

	if (waitResult != (WAIT_OBJECT_0 + 1)) {
	    /*
	     * The start event was not signaled. It might be the stop event or
	     * an error, so exit.
	     */

	    break;
	}

	/*
	 * Try waiting for 0 bytes. This will block until some data is
	 * available on NT, but will return immediately on Win 95. So, if no
	 * data is available after the first read, we block until we can read
	 * a single byte off of the pipe.
	 */

	if (ReadFile(handle, NULL, 0, &count, NULL) == FALSE ||
		PeekNamedPipe(handle, NULL, 0, NULL, &count, NULL) == FALSE) {
	    /*
	     * The error is a result of an EOF condition, so set the EOF bit
	     * before signalling the main thread.
	     */

	    err = GetLastError();
	    if (err == ERROR_BROKEN_PIPE) {
		infoPtr->readFlags |= PIPE_EOF;
		done = 1;
	    } else if (err == ERROR_INVALID_HANDLE) {
		break;
	    }
	} else if (count == 0) {
	    if (ReadFile(handle, &(infoPtr->extraByte), 1, &count, NULL)
		    != FALSE) {
		/*
		 * One byte was consumed as a side effect of waiting for the
		 * pipe to become readable.
		 */

		infoPtr->readFlags |= PIPE_EXTRABYTE;
	    } else {
		err = GetLastError();
		if (err == ERROR_BROKEN_PIPE) {
		    /*
		     * The error is a result of an EOF condition, so set the
		     * EOF bit before signalling the main thread.
		     */

		    infoPtr->readFlags |= PIPE_EOF;
		    done = 1;
		} else if (err == ERROR_INVALID_HANDLE) {
		    break;
		}
	    }
	}


	/*
	 * Signal the main thread by signalling the readable event and then
	 * waking up the notifier thread.
	 */

	SetEvent(infoPtr->readable);

	/*
	 * Alert the foreground thread. Note that we need to treat this like a
	 * critical section so the foreground thread does not terminate this
	 * thread while we are holding a mutex in the notifier code.
	 */

	Tcl_MutexLock(&pipeMutex);
	if (infoPtr->threadId != NULL) {
	    /*
	     * TIP #218. When in flight ignore the event, no one will receive
	     * it anyway.
	     */

	    Tcl_ThreadAlert(infoPtr->threadId);
	}
	Tcl_MutexUnlock(&pipeMutex);
    }

    return 0;
}

/*
 *----------------------------------------------------------------------
 *
 * PipeWriterThread --
 *
 *	This function runs in a separate thread and writes data onto a pipe.
 *
 * Results:
 *	Always returns 0.
 *
 * Side effects:
 *	Signals the main thread when an output operation is completed. May
 *	cause the main thread to wake up by posting a message.
 *
 *----------------------------------------------------------------------
 */

static DWORD WINAPI
PipeWriterThread(
    LPVOID arg)
{
    PipeInfo *infoPtr = (PipeInfo *)arg;
    HANDLE *handle = ((WinFile *) infoPtr->writeFile)->handle;
    DWORD count, toWrite;
    char *buf;
    int done = 0;
    HANDLE wEvents[2];
    DWORD waitResult;

    wEvents[0] = infoPtr->stopWriter;
    wEvents[1] = infoPtr->startWriter;

    while (!done) {
	/*
	 * Wait for the main thread to signal before attempting to write.
	 */

	waitResult = WaitForMultipleObjects(2, wEvents, FALSE, INFINITE);

	if (waitResult != (WAIT_OBJECT_0 + 1)) {
	    /*
	     * The start event was not signaled. It might be the stop event or
	     * an error, so exit.
	     */

	    break;
	}

	buf = infoPtr->writeBuf;
	toWrite = infoPtr->toWrite;

	/*
	 * Loop until all of the bytes are written or an error occurs.
	 */

	while (toWrite > 0) {
	    if (WriteFile(handle, buf, toWrite, &count, NULL) == FALSE) {
		infoPtr->writeError = GetLastError();
		done = 1;
		break;
	    } else {
		toWrite -= count;
		buf += count;
	    }
	}

	/*
	 * Signal the main thread by signalling the writable event and then
	 * waking up the notifier thread.
	 */

	SetEvent(infoPtr->writable);

	/*
	 * Alert the foreground thread. Note that we need to treat this like a
	 * critical section so the foreground thread does not terminate this
	 * thread while we are holding a mutex in the notifier code.
	 */

	Tcl_MutexLock(&pipeMutex);
	if (infoPtr->threadId != NULL) {
	    /*
	     * TIP #218. When in flight ignore the event, no one will receive
	     * it anyway.
	     */

	    Tcl_ThreadAlert(infoPtr->threadId);
	}
	Tcl_MutexUnlock(&pipeMutex);
    }

    return 0;
}

/*
 *----------------------------------------------------------------------
 *
 * PipeThreadActionProc --
 *
 *	Insert or remove any thread local refs to this channel.
 *
 * Results:
 *	None.
 *
 * Side effects:
 *	Changes thread local list of valid channels.
 *
 *----------------------------------------------------------------------
 */

static void
PipeThreadActionProc(
    ClientData instanceData,
    int action)
{
    PipeInfo *infoPtr = (PipeInfo *) instanceData;

    /*
     * We do not access firstPipePtr in the thread structures. This is not for
     * all pipes managed by the thread, but only those we are watching.
     * Removal of the filevent handlers before transfer thus takes care of
     * this structure.
     */

    Tcl_MutexLock(&pipeMutex);
    if (action == TCL_CHANNEL_THREAD_INSERT) {
	/*
	 * We can't copy the thread information from the channel when the
	 * channel is created. At this time the channel back pointer has not
	 * been set yet. However in that case the threadId has already been
	 * set by TclpCreateCommandChannel itself, so the structure is still
	 * good.
	 */

	PipeInit();
	if (infoPtr->channel != NULL) {
	    infoPtr->threadId = Tcl_GetChannelThread(infoPtr->channel);
	}
    } else {
	infoPtr->threadId = NULL;
    }
    Tcl_MutexUnlock(&pipeMutex);
}

/*
 * Local Variables:
 * mode: c
 * c-basic-offset: 4
 * fill-column: 78
 * End:
 */<|MERGE_RESOLUTION|>--- conflicted
+++ resolved
@@ -693,26 +693,17 @@
 
     if (contents != NULL) {
 	DWORD result, length;
-<<<<<<< HEAD
 	const char *p;
-=======
-	CONST char *p;
 	int toCopy;
->>>>>>> 4919dfdd
 
 	/*
 	 * Convert the contents from UTF to native encoding
 	 */
 
 	native = Tcl_UtfToExternalDString(NULL, contents, -1, &dstring);
-<<<<<<< HEAD
-
-	for (p = native; *p != '\0'; p++) {
-=======
-	
+
 	toCopy = Tcl_DStringLength(&dstring);
 	for (p = native; toCopy > 0; p++, toCopy--) {
->>>>>>> 4919dfdd
 	    if (*p == '\n') {
 		length = p - native;
 		if (length > 0) {
