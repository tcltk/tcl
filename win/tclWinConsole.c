--- conflicted
+++ resolved
@@ -112,11 +112,7 @@
 				/* Data consumed by reader thread. */
 } ConsoleInfo;
 
-<<<<<<< HEAD
-typedef struct{
-=======
 typedef struct {
->>>>>>> c1ce9710
     /*
      * The following pointer refers to the head of the list of consoles that
      * are being watched for file events.
