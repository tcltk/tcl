/*
 * tclWinConsole.c --
 *
 *	This file implements the Windows-specific console functions, and the
 *	"console" channel driver.
 *
 * Copyright (c) 1999 by Scriptics Corp.
 *
 * See the file "license.terms" for information on usage and redistribution of
 * this file, and for a DISCLAIMER OF ALL WARRANTIES.
 */

#include "tclWinInt.h"

/*
 * The following variable is used to tell whether this module has been
 * initialized.
 */

static int initialized = 0;

/*
 * The consoleMutex locks around access to the initialized variable, and it is
 * used to protect background threads from being terminated while they are
 * using APIs that hold locks.
 */

TCL_DECLARE_MUTEX(consoleMutex)

/*
 * Bit masks used in the flags field of the ConsoleInfo structure below.
 */

#define CONSOLE_PENDING	 (1<<0)	/* Message is pending in the queue. */
#define CONSOLE_ASYNC	 (1<<1)	/* Channel is non-blocking. */
#define CONSOLE_READ_OPS (1<<4)	/* Channel supports read-related ops. */
#define CONSOLE_RESET    (1<<5)	/* Console mode needs to be reset. */

/*
 * Bit masks used in the sharedFlags field of the ConsoleInfo structure below.
 */

#define CONSOLE_EOF	  (1<<2)  /* Console has reached EOF. */
#define CONSOLE_BUFFERED  (1<<3)  /* Data was read into a buffer by the reader
				   * thread. */

#define CONSOLE_BUFFER_SIZE (8*1024)

/*
 * Structure containing handles associated with one of the special console
 * threads.
 */

typedef struct {
    HANDLE thread;		/* Handle to reader or writer thread. */
    HANDLE readyEvent;		/* Manual-reset event to signal _to_ the main
				 * thread when the worker thread has finished
				 * waiting for its normal work to happen. */
    TclPipeThreadInfo *TI;	/* Thread info structure of writer and reader. */
} ConsoleThreadInfo;

/*
 * This structure describes per-instance data for a console based channel.
 */

typedef struct ConsoleInfo {
    HANDLE handle;
    int type;
    struct ConsoleInfo *nextPtr;/* Pointer to next registered console. */
    Tcl_Channel channel;	/* Pointer to channel structure. */
    int validMask;		/* OR'ed combination of TCL_READABLE,
				 * TCL_WRITABLE, or TCL_EXCEPTION: indicates
				 * which operations are valid on the file. */
    int watchMask;		/* OR'ed combination of TCL_READABLE,
				 * TCL_WRITABLE, or TCL_EXCEPTION: indicates
				 * which events should be reported. */
    int flags;			/* State flags, see above for a list. */
    Tcl_ThreadId threadId;	/* Thread to which events should be reported.
				 * This value is used by the reader/writer
				 * threads. */
    ConsoleThreadInfo writer;	/* A specialized thread for handling
				 * asynchronous writes to the console; the
				 * waiting starts when a control event is sent,
				 * and a reset event is sent back to the main
				 * thread when the write is done. */
    ConsoleThreadInfo reader;	/* A specialized thread for handling
				 * asynchronous reads from the console; the
				 * waiting starts when a control event is sent,
				 * and a reset event is sent back to the main
				 * thread when input is available. */
    DWORD writeError;		/* An error caused by the last background
				 * write. Set to 0 if no error has been
				 * detected. This word is shared with the
				 * writer thread so access must be
				 * synchronized with the writable object. */
    char *writeBuf;		/* Current background output buffer. Access is
				 * synchronized with the writable object. */
    int writeBufLen;		/* Size of write buffer. Access is
				 * synchronized with the writable object. */
    int toWrite;		/* Current amount to be written. Access is
				 * synchronized with the writable object. */
    int readFlags;		/* Flags that are shared with the reader
				 * thread. Access is synchronized with the
				 * readable object. */
    int bytesRead;		/* Number of bytes in the buffer. */
    int offset;			/* Number of bytes read out of the buffer. */
    DWORD initMode;		/* Initial console mode. */
    char buffer[CONSOLE_BUFFER_SIZE];
				/* Data consumed by reader thread. */
} ConsoleInfo;

typedef struct {
    /*
     * The following pointer refers to the head of the list of consoles that
     * are being watched for file events.
     */

    ConsoleInfo *firstConsolePtr;
} ThreadSpecificData;

static Tcl_ThreadDataKey dataKey;

/*
 * The following structure is what is added to the Tcl event queue when
 * console events are generated.
 */

typedef struct {
    Tcl_Event header;		/* Information that is standard for all
				 * events. */
    ConsoleInfo *infoPtr;	/* Pointer to console info structure. Note
				 * that we still have to verify that the
				 * console exists before dereferencing this
				 * pointer. */
} ConsoleEvent;

/*
 * Declarations for functions used only in this file.
 */

static int		ConsoleBlockModeProc(ClientData instanceData,
			    int mode);
static void		ConsoleCheckProc(ClientData clientData, int flags);
static int		ConsoleCloseProc(ClientData instanceData,
			    Tcl_Interp *interp);
static int		ConsoleEventProc(Tcl_Event *evPtr, int flags);
static void		ConsoleExitHandler(ClientData clientData);
static int		ConsoleGetHandleProc(ClientData instanceData,
			    int direction, ClientData *handlePtr);
static int		ConsoleGetOptionProc(ClientData instanceData,
			    Tcl_Interp *interp, const char *optionName,
			    Tcl_DString *dsPtr);
static void		ConsoleInit(void);
static int		ConsoleInputProc(ClientData instanceData, char *buf,
			    int toRead, int *errorCode);
static int		ConsoleOutputProc(ClientData instanceData,
			    const char *buf, int toWrite, int *errorCode);
static DWORD WINAPI	ConsoleReaderThread(LPVOID arg);
static int		ConsoleSetOptionProc(ClientData instanceData,
			    Tcl_Interp *interp, const char *optionName,
			    const char *value);
static void		ConsoleSetupProc(ClientData clientData, int flags);
static void		ConsoleWatchProc(ClientData instanceData, int mask);
static DWORD WINAPI	ConsoleWriterThread(LPVOID arg);
static void		ProcExitHandler(ClientData clientData);
static int		WaitForRead(ConsoleInfo *infoPtr, int blocking);
static void		ConsoleThreadActionProc(ClientData instanceData,
			    int action);
static BOOL		ReadConsoleBytes(HANDLE hConsole, LPVOID lpBuffer,
			    DWORD nbytes, LPDWORD nbytesread);
static BOOL		WriteConsoleBytes(HANDLE hConsole,
			    const void *lpBuffer, DWORD nbytes,
			    LPDWORD nbyteswritten);

/*
 * This structure describes the channel type structure for command console
 * based IO.
 */

static const Tcl_ChannelType consoleChannelType = {
    "console",			/* Type name. */
    TCL_CHANNEL_VERSION_5,	/* v5 channel */
    ConsoleCloseProc,		/* Close proc. */
    ConsoleInputProc,		/* Input proc. */
    ConsoleOutputProc,		/* Output proc. */
    NULL,			/* Seek proc. */
    ConsoleSetOptionProc,	/* Set option proc. */
    ConsoleGetOptionProc,	/* Get option proc. */
    ConsoleWatchProc,		/* Set up notifier to watch the channel. */
    ConsoleGetHandleProc,	/* Get an OS handle from channel. */
    NULL,			/* close2proc. */
    ConsoleBlockModeProc,	/* Set blocking or non-blocking mode. */
    NULL,			/* Flush proc. */
    NULL,			/* Handler proc. */
    NULL,			/* Wide seek proc. */
    ConsoleThreadActionProc,	/* Thread action proc. */
    NULL			/* Truncation proc. */
};

/*
 *----------------------------------------------------------------------
 *
 * ReadConsoleBytes, WriteConsoleBytes --
 *
 *	Wrapper for ReadConsoleW, that takes and returns number of bytes
 *	instead of number of WCHARS.
 *
 *----------------------------------------------------------------------
 */

static BOOL
ReadConsoleBytes(
    HANDLE hConsole,
    LPVOID lpBuffer,
    DWORD nbytes,
    LPDWORD nbytesread)
{
    DWORD ntchars;
    BOOL result;

    /*
     * If user types a Ctrl-Break or Ctrl-C, ReadConsole will return
     * success with ntchars == 0 and GetLastError() will be
     * ERROR_OPERATION_ABORTED. We do not want to treat this case
     * as EOF so we will loop around again. If no Ctrl signal handlers
     * have been established, the default signal OS handler in a separate
     * thread will terminate the program. If a Ctrl signal handler
     * has been established (through an extension for example), it
     * will run and take whatever action it deems appropriate.
     */
    do {
        result = ReadConsoleW(hConsole, lpBuffer, nbytes / sizeof(WCHAR), &ntchars,
                             NULL);
    } while (result && ntchars == 0 && GetLastError() == ERROR_OPERATION_ABORTED);
    if (nbytesread != NULL) {
	*nbytesread = ntchars * sizeof(WCHAR);
    }
    return result;
}

static BOOL
WriteConsoleBytes(
    HANDLE hConsole,
    const void *lpBuffer,
    DWORD nbytes,
    LPDWORD nbyteswritten)
{
    DWORD ntchars;
    BOOL result;

    result = WriteConsoleW(hConsole, lpBuffer, nbytes / sizeof(WCHAR), &ntchars,
	    NULL);
    if (nbyteswritten != NULL) {
	*nbyteswritten = ntchars * sizeof(WCHAR);
    }
    return result;
}

/*
 *----------------------------------------------------------------------
 *
 * ConsoleInit --
 *
 *	This function initializes the static variables for this file.
 *
 * Results:
 *	None.
 *
 * Side effects:
 *	Creates a new event source.
 *
 *----------------------------------------------------------------------
 */

static void
ConsoleInit(void)
{
    /*
     * Check the initialized flag first, then check again in the mutex. This
     * is a speed enhancement.
     */

    if (!initialized) {
	Tcl_MutexLock(&consoleMutex);
	if (!initialized) {
	    initialized = 1;
	    Tcl_CreateExitHandler(ProcExitHandler, NULL);
	}
	Tcl_MutexUnlock(&consoleMutex);
    }

    if (TclThreadDataKeyGet(&dataKey) == NULL) {
	ThreadSpecificData *tsdPtr = TCL_TSD_INIT(&dataKey);

	tsdPtr->firstConsolePtr = NULL;
	Tcl_CreateEventSource(ConsoleSetupProc, ConsoleCheckProc, NULL);
	Tcl_CreateThreadExitHandler(ConsoleExitHandler, NULL);
    }
}

/*
 *----------------------------------------------------------------------
 *
 * ConsoleExitHandler --
 *
 *	This function is called to cleanup the console module before Tcl is
 *	unloaded.
 *
 * Results:
 *	None.
 *
 * Side effects:
 *	Removes the console event source.
 *
 *----------------------------------------------------------------------
 */

static void
ConsoleExitHandler(
    ClientData dummy)	/* Old window proc. */
{
    (void)dummy;

    Tcl_DeleteEventSource(ConsoleSetupProc, ConsoleCheckProc, NULL);
}

/*
 *----------------------------------------------------------------------
 *
 * ProcExitHandler --
 *
 *	This function is called to cleanup the process list before Tcl is
 *	unloaded.
 *
 * Results:
 *	None.
 *
 * Side effects:
 *	Resets the process list.
 *
 *----------------------------------------------------------------------
 */

static void
ProcExitHandler(
    ClientData dummy)	/* Old window proc. */
{
    (void)dummy;

    Tcl_MutexLock(&consoleMutex);
    initialized = 0;
    Tcl_MutexUnlock(&consoleMutex);
}

/*
 *----------------------------------------------------------------------
 *
 * ConsoleSetupProc --
 *
 *	This procedure is invoked before Tcl_DoOneEvent blocks waiting for an
 *	event.
 *
 * Results:
 *	None.
 *
 * Side effects:
 *	Adjusts the block time if needed.
 *
 *----------------------------------------------------------------------
 */

void
ConsoleSetupProc(
    ClientData dummy,		/* Not used. */
    int flags)			/* Event flags as passed to Tcl_DoOneEvent. */
{
    ConsoleInfo *infoPtr;
    Tcl_Time blockTime = { 0, 0 };
    int block = 1;
    ThreadSpecificData *tsdPtr = TCL_TSD_INIT(&dataKey);
    (void)dummy;

    if (!(flags & TCL_FILE_EVENTS)) {
	return;
    }

    /*
     * Look to see if any events are already pending. If they are, poll.
     */

    for (infoPtr = tsdPtr->firstConsolePtr; infoPtr != NULL;
	    infoPtr = infoPtr->nextPtr) {
	if (infoPtr->watchMask & TCL_WRITABLE) {
	    if (WaitForSingleObject(infoPtr->writer.readyEvent,
		    0) != WAIT_TIMEOUT) {
		block = 0;
	    }
	}
	if (infoPtr->watchMask & TCL_READABLE) {
	    if (WaitForRead(infoPtr, 0) >= 0) {
		block = 0;
	    }
	}
    }
    if (!block) {
	Tcl_SetMaxBlockTime(&blockTime);
    }
}

/*
 *----------------------------------------------------------------------
 *
 * ConsoleCheckProc --
 *
 *	This procedure is called by Tcl_DoOneEvent to check the console event
 *	source for events.
 *
 * Results:
 *	None.
 *
 * Side effects:
 *	May queue an event.
 *
 *----------------------------------------------------------------------
 */

static void
ConsoleCheckProc(
    ClientData dummy,		/* Not used. */
    int flags)			/* Event flags as passed to Tcl_DoOneEvent. */
{
    ConsoleInfo *infoPtr;
    int needEvent;
    ThreadSpecificData *tsdPtr = TCL_TSD_INIT(&dataKey);
    (void)dummy;

    if (!(flags & TCL_FILE_EVENTS)) {
	return;
    }

    /*
     * Queue events for any ready consoles that don't already have events
     * queued.
     */

    for (infoPtr = tsdPtr->firstConsolePtr; infoPtr != NULL;
	    infoPtr = infoPtr->nextPtr) {
	if (infoPtr->flags & CONSOLE_PENDING) {
	    continue;
	}

	/*
	 * Queue an event if the console is signaled for reading or writing.
	 */

	needEvent = 0;
	if (infoPtr->watchMask & TCL_WRITABLE) {
	    if (WaitForSingleObject(infoPtr->writer.readyEvent,
		    0) != WAIT_TIMEOUT) {
		needEvent = 1;
	    }
	}

	if (infoPtr->watchMask & TCL_READABLE) {
	    if (WaitForRead(infoPtr, 0) >= 0) {
		needEvent = 1;
	    }
	}

	if (needEvent) {
<<<<<<< HEAD
	    ConsoleEvent *evPtr = Tcl_Alloc(sizeof(ConsoleEvent));
=======
	    ConsoleEvent *evPtr = (ConsoleEvent *)ckalloc(sizeof(ConsoleEvent));
>>>>>>> e676594f

	    infoPtr->flags |= CONSOLE_PENDING;
	    evPtr->header.proc = ConsoleEventProc;
	    evPtr->infoPtr = infoPtr;
	    Tcl_QueueEvent((Tcl_Event *) evPtr, TCL_QUEUE_TAIL);
	}
    }
}

/*
 *----------------------------------------------------------------------
 *
 * ConsoleBlockModeProc --
 *
 *	Set blocking or non-blocking mode on channel.
 *
 * Results:
 *	0 if successful, errno when failed.
 *
 * Side effects:
 *	Sets the device into blocking or non-blocking mode.
 *
 *----------------------------------------------------------------------
 */

static int
ConsoleBlockModeProc(
    ClientData instanceData,	/* Instance data for channel. */
    int mode)			/* TCL_MODE_BLOCKING or
				 * TCL_MODE_NONBLOCKING. */
{
    ConsoleInfo *infoPtr = (ConsoleInfo *)instanceData;

    /*
     * Consoles on Windows can not be switched between blocking and
     * nonblocking, hence we have to emulate the behavior. This is done in the
     * input function by checking against a bit in the state. We set or unset
     * the bit here to cause the input function to emulate the correct
     * behavior.
     */

    if (mode == TCL_MODE_NONBLOCKING) {
	infoPtr->flags |= CONSOLE_ASYNC;
    } else {
	infoPtr->flags &= ~CONSOLE_ASYNC;
    }
    return 0;
}

/*
 *----------------------------------------------------------------------
 *
 * ConsoleCloseProc --
 *
 *	Closes a console based IO channel.
 *
 * Results:
 *	0 on success, errno otherwise.
 *
 * Side effects:
 *	Closes the physical channel.
 *
 *----------------------------------------------------------------------
 */

static int
ConsoleCloseProc(
    ClientData instanceData,	/* Pointer to ConsoleInfo structure. */
    Tcl_Interp *dummy)		/* For error reporting. */
{
    ConsoleInfo *consolePtr = (ConsoleInfo *)instanceData;
    int errorCode = 0;
    ConsoleInfo *infoPtr, **nextPtrPtr;
    ThreadSpecificData *tsdPtr = TCL_TSD_INIT(&dataKey);
    (void)dummy;

    /*
     * Clean up the background thread if necessary. Note that this must be
     * done before we can close the file, since the thread may be blocking
     * trying to read from the console.
     */

    if (consolePtr->reader.thread) {
	TclPipeThreadStop(&consolePtr->reader.TI, consolePtr->reader.thread);
	CloseHandle(consolePtr->reader.thread);
	CloseHandle(consolePtr->reader.readyEvent);
	consolePtr->reader.thread = NULL;
    }
    consolePtr->validMask &= ~TCL_READABLE;

    /*
     * Wait for the writer thread to finish the current buffer, then terminate
     * the thread and close the handles. If the channel is nonblocking, there
     * should be no pending write operations.
     */

    if (consolePtr->writer.thread) {
	if (consolePtr->toWrite) {
	    /*
	     * We only need to wait if there is something to write. This may
	     * prevent infinite wait on exit. [Python Bug 216289]
	     */

	    WaitForSingleObject(consolePtr->writer.readyEvent, 5000);
	}

	TclPipeThreadStop(&consolePtr->writer.TI, consolePtr->writer.thread);
	CloseHandle(consolePtr->writer.thread);
	CloseHandle(consolePtr->writer.readyEvent);
	consolePtr->writer.thread = NULL;
    }
    consolePtr->validMask &= ~TCL_WRITABLE;

    /*
     * If the user has been tinkering with the mode, reset it now. We ignore
     * any errors from this; we're quite possibly about to close or exit
     * anyway.
     */

    if ((consolePtr->flags & CONSOLE_READ_OPS) &&
	    (consolePtr->flags & CONSOLE_RESET)) {
	SetConsoleMode(consolePtr->handle, consolePtr->initMode);
    }

    /*
     * Don't close the Win32 handle if the handle is a standard channel during
     * the thread exit process. Otherwise, one thread may kill the stdio of
     * another.
     */

    if (!TclInThreadExit()
	    || ((GetStdHandle(STD_INPUT_HANDLE) != consolePtr->handle)
		&& (GetStdHandle(STD_OUTPUT_HANDLE) != consolePtr->handle)
		&& (GetStdHandle(STD_ERROR_HANDLE) != consolePtr->handle))) {
	if (CloseHandle(consolePtr->handle) == FALSE) {
	    TclWinConvertError(GetLastError());
	    errorCode = errno;
	}
    }

    consolePtr->watchMask &= consolePtr->validMask;

    /*
     * Remove the file from the list of watched files.
     */

    for (nextPtrPtr = &tsdPtr->firstConsolePtr, infoPtr = *nextPtrPtr;
	    infoPtr != NULL;
	    nextPtrPtr = &infoPtr->nextPtr, infoPtr = *nextPtrPtr) {
	if (infoPtr == (ConsoleInfo *) consolePtr) {
	    *nextPtrPtr = infoPtr->nextPtr;
	    break;
	}
    }
    if (consolePtr->writeBuf != NULL) {
	Tcl_Free(consolePtr->writeBuf);
	consolePtr->writeBuf = 0;
    }
    Tcl_Free(consolePtr);

    return errorCode;
}

/*
 *----------------------------------------------------------------------
 *
 * ConsoleInputProc --
 *
 *	Reads input from the IO channel into the buffer given. Returns count
 *	of how many bytes were actually read, and an error indication.
 *
 * Results:
 *	A count of how many bytes were read is returned and an error
 *	indication is returned in an output argument.
 *
 * Side effects:
 *	Reads input from the actual channel.
 *
 *----------------------------------------------------------------------
 */

static int
ConsoleInputProc(
    ClientData instanceData,	/* Console state. */
    char *buf,			/* Where to store data read. */
    int bufSize,		/* How much space is available in the
				 * buffer? */
    int *errorCode)		/* Where to store error code. */
{
    ConsoleInfo *infoPtr = (ConsoleInfo *)instanceData;
    DWORD count, bytesRead = 0;
    int result;

    *errorCode = 0;

    /*
     * Synchronize with the reader thread.
     */

    result = WaitForRead(infoPtr, (infoPtr->flags & CONSOLE_ASYNC) ? 0 : 1);

    /*
     * If an error occurred, return immediately.
     */

    if (result == -1) {
	*errorCode = errno;
	return -1;
    }

    if (infoPtr->readFlags & CONSOLE_BUFFERED) {
	/*
	 * Data is stored in the buffer.
	 */

	if (bufSize < (infoPtr->bytesRead - infoPtr->offset)) {
	    memcpy(buf, &infoPtr->buffer[infoPtr->offset], bufSize);
	    bytesRead = bufSize;
	    infoPtr->offset += bufSize;
	} else {
	    memcpy(buf, &infoPtr->buffer[infoPtr->offset], bufSize);
	    bytesRead = infoPtr->bytesRead - infoPtr->offset;

	    /*
	     * Reset the buffer.
	     */

	    infoPtr->readFlags &= ~CONSOLE_BUFFERED;
	    infoPtr->offset = 0;
	}

	return bytesRead;
    }

    /*
     * Attempt to read bufSize bytes. The read will return immediately if
     * there is any data available. Otherwise it will block until at least one
     * byte is available or an EOF occurs.
     */

    if (ReadConsoleBytes(infoPtr->handle, (LPVOID) buf, (DWORD) bufSize,
	    &count) == TRUE) {
	/*
	 * TODO: This potentially writes beyond the limits specified
	 * by the caller.  In practice this is harmless, since all writes
	 * are into ChannelBuffers, and those have padding, but still
	 * ought to remove this, unless some Windows wizard can give
	 * a reason not to.
	 */
	buf[count] = '\0';
	return count;
    }

    return -1;
}

/*
 *----------------------------------------------------------------------
 *
 * ConsoleOutputProc --
 *
 *	Writes the given output on the IO channel. Returns count of how many
 *	characters were actually written, and an error indication.
 *
 * Results:
 *	A count of how many characters were written is returned and an error
 *	indication is returned in an output argument.
 *
 * Side effects:
 *	Writes output on the actual channel.
 *
 *----------------------------------------------------------------------
 */

static int
ConsoleOutputProc(
    ClientData instanceData,	/* Console state. */
    const char *buf,		/* The data buffer. */
    int toWrite,		/* How many bytes to write? */
    int *errorCode)		/* Where to store error code. */
{
    ConsoleInfo *infoPtr = (ConsoleInfo *)instanceData;
    ConsoleThreadInfo *threadInfo = &infoPtr->writer;
    DWORD bytesWritten, timeout;

    *errorCode = 0;

    /* avoid blocking if pipe-thread exited */
    timeout = (infoPtr->flags & CONSOLE_ASYNC) || !TclPipeThreadIsAlive(&threadInfo->TI)
	|| TclInExit() || TclInThreadExit() ? 0 : INFINITE;
    if (WaitForSingleObject(threadInfo->readyEvent, timeout) == WAIT_TIMEOUT) {
	/*
	 * The writer thread is blocked waiting for a write to complete and
	 * the channel is in non-blocking mode.
	 */

	errno = EWOULDBLOCK;
	goto error;
    }

    /*
     * Check for a background error on the last write.
     */

    if (infoPtr->writeError) {
	TclWinConvertError(infoPtr->writeError);
	infoPtr->writeError = 0;
	goto error;
    }

    if (infoPtr->flags & CONSOLE_ASYNC) {
	/*
	 * The console is non-blocking, so copy the data into the output
	 * buffer and restart the writer thread.
	 */

	if (toWrite > infoPtr->writeBufLen) {
	    /*
	     * Reallocate the buffer to be large enough to hold the data.
	     */

	    if (infoPtr->writeBuf) {
		Tcl_Free(infoPtr->writeBuf);
	    }
	    infoPtr->writeBufLen = toWrite;
<<<<<<< HEAD
	    infoPtr->writeBuf = Tcl_Alloc(toWrite);
=======
	    infoPtr->writeBuf = (char *)ckalloc(toWrite);
>>>>>>> e676594f
	}
	memcpy(infoPtr->writeBuf, buf, toWrite);
	infoPtr->toWrite = toWrite;
	ResetEvent(threadInfo->readyEvent);
	TclPipeThreadSignal(&threadInfo->TI);
	bytesWritten = toWrite;
    } else {
	/*
	 * In the blocking case, just try to write the buffer directly. This
	 * avoids an unnecessary copy.
	 */

	if (WriteConsoleBytes(infoPtr->handle, buf, (DWORD) toWrite,
		&bytesWritten) == FALSE) {
	    TclWinConvertError(GetLastError());
	    goto error;
	}
    }
    return bytesWritten;

  error:
    *errorCode = errno;
    return -1;
}

/*
 *----------------------------------------------------------------------
 *
 * ConsoleEventProc --
 *
 *	This function is invoked by Tcl_ServiceEvent when a file event reaches
 *	the front of the event queue. This procedure invokes Tcl_NotifyChannel
 *	on the console.
 *
 * Results:
 *	Returns 1 if the event was handled, meaning it should be removed from
 *	the queue. Returns 0 if the event was not handled, meaning it should
 *	stay on the queue. The only time the event isn't handled is if the
 *	TCL_FILE_EVENTS flag bit isn't set.
 *
 * Side effects:
 *	Whatever the notifier callback does.
 *
 *----------------------------------------------------------------------
 */

static int
ConsoleEventProc(
    Tcl_Event *evPtr,		/* Event to service. */
    int flags)			/* Flags that indicate what events to handle,
				 * such as TCL_FILE_EVENTS. */
{
    ConsoleEvent *consoleEvPtr = (ConsoleEvent *) evPtr;
    ConsoleInfo *infoPtr;
    int mask;
    ThreadSpecificData *tsdPtr = TCL_TSD_INIT(&dataKey);

    if (!(flags & TCL_FILE_EVENTS)) {
	return 0;
    }

    /*
     * Search through the list of watched consoles for the one whose handle
     * matches the event. We do this rather than simply dereferencing the
     * handle in the event so that consoles can be deleted while the event is
     * in the queue.
     */

    for (infoPtr = tsdPtr->firstConsolePtr; infoPtr != NULL;
	    infoPtr = infoPtr->nextPtr) {
	if (consoleEvPtr->infoPtr == infoPtr) {
	    infoPtr->flags &= ~CONSOLE_PENDING;
	    break;
	}
    }

    /*
     * Remove stale events.
     */

    if (!infoPtr) {
	return 1;
    }

    /*
     * Check to see if the console is readable. Note that we can't tell if a
     * console is writable, so we always report it as being writable unless we
     * have detected EOF.
     */

    mask = 0;
    if (infoPtr->watchMask & TCL_WRITABLE) {
	if (WaitForSingleObject(infoPtr->writer.readyEvent,
		0) != WAIT_TIMEOUT) {
	    mask = TCL_WRITABLE;
	}
    }

    if (infoPtr->watchMask & TCL_READABLE) {
	if (WaitForRead(infoPtr, 0) >= 0) {
	    if (infoPtr->readFlags & CONSOLE_EOF) {
		mask = TCL_READABLE;
	    } else {
		mask |= TCL_READABLE;
	    }
	}
    }

    /*
     * Inform the channel of the events.
     */

    Tcl_NotifyChannel(infoPtr->channel, infoPtr->watchMask & mask);
    return 1;
}

/*
 *----------------------------------------------------------------------
 *
 * ConsoleWatchProc --
 *
 *	Called by the notifier to set up to watch for events on this channel.
 *
 * Results:
 *	None.
 *
 * Side effects:
 *	None.
 *
 *----------------------------------------------------------------------
 */

static void
ConsoleWatchProc(
    ClientData instanceData,	/* Console state. */
    int mask)			/* What events to watch for, OR-ed combination
				 * of TCL_READABLE, TCL_WRITABLE and
				 * TCL_EXCEPTION. */
{
    ConsoleInfo **nextPtrPtr, *ptr;
    ConsoleInfo *infoPtr = (ConsoleInfo *)instanceData;
    int oldMask = infoPtr->watchMask;
    ThreadSpecificData *tsdPtr = TCL_TSD_INIT(&dataKey);

    /*
     * Since most of the work is handled by the background threads, we just
     * need to update the watchMask and then force the notifier to poll once.
     */

    infoPtr->watchMask = mask & infoPtr->validMask;
    if (infoPtr->watchMask) {
	Tcl_Time blockTime = { 0, 0 };

	if (!oldMask) {
	    infoPtr->nextPtr = tsdPtr->firstConsolePtr;
	    tsdPtr->firstConsolePtr = infoPtr;
	}
	Tcl_SetMaxBlockTime(&blockTime);
    } else if (oldMask) {
	/*
	 * Remove the console from the list of watched consoles.
	 */

	for (nextPtrPtr = &(tsdPtr->firstConsolePtr), ptr = *nextPtrPtr;
		ptr != NULL;
		nextPtrPtr = &ptr->nextPtr, ptr = *nextPtrPtr) {
	    if (infoPtr == ptr) {
		*nextPtrPtr = ptr->nextPtr;
		break;
	    }
	}
    }
}

/*
 *----------------------------------------------------------------------
 *
 * ConsoleGetHandleProc --
 *
 *	Called from Tcl_GetChannelHandle to retrieve OS handles from inside a
 *	command consoleline based channel.
 *
 * Results:
 *	Returns TCL_OK with the fd in handlePtr, or TCL_ERROR if there is no
 *	handle for the specified direction.
 *
 * Side effects:
 *	None.
 *
 *----------------------------------------------------------------------
 */

static int
ConsoleGetHandleProc(
    ClientData instanceData,	/* The console state. */
    int direction,		/* TCL_READABLE or TCL_WRITABLE. */
    ClientData *handlePtr)	/* Where to store the handle. */
{
    ConsoleInfo *infoPtr = (ConsoleInfo *)instanceData;
    (void)direction;

    *handlePtr = infoPtr->handle;
    return TCL_OK;
}

/*
 *----------------------------------------------------------------------
 *
 * WaitForRead --
 *
 *	Wait until some data is available, the console is at EOF or the reader
 *	thread is blocked waiting for data (if the channel is in non-blocking
 *	mode).
 *
 * Results:
 *	Returns 1 if console is readable. Returns 0 if there is no data on the
 *	console, but there is buffered data. Returns -1 if an error occurred.
 *	If an error occurred, the threads may not be synchronized.
 *
 * Side effects:
 *	Updates the shared state flags. If no error occurred, the reader
 *	thread is blocked waiting for a signal from the main thread.
 *
 *----------------------------------------------------------------------
 */

static int
WaitForRead(
    ConsoleInfo *infoPtr,	/* Console state. */
    int blocking)		/* Indicates whether call should be blocking
				 * or not. */
{
    DWORD timeout, count;
    HANDLE *handle = (HANDLE *)infoPtr->handle;
    ConsoleThreadInfo *threadInfo = &infoPtr->reader;
    INPUT_RECORD input;

    while (1) {
	/*
	 * Synchronize with the reader thread.
	 */

	/* avoid blocking if pipe-thread exited */
	timeout = (!blocking || !TclPipeThreadIsAlive(&threadInfo->TI)
		|| TclInExit() || TclInThreadExit()) ? 0 : INFINITE;
	if (WaitForSingleObject(threadInfo->readyEvent, timeout) == WAIT_TIMEOUT) {
	    /*
	     * The reader thread is blocked waiting for data and the channel
	     * is in non-blocking mode.
	     */

	    errno = EWOULDBLOCK;
	    return -1;
	}

	/*
	 * At this point, the two threads are synchronized, so it is safe to
	 * access shared state.
	 */

	/*
	 * If the console has hit EOF, it is always readable.
	 */

	if (infoPtr->readFlags & CONSOLE_EOF) {
	    return 1;
	}

	if (PeekConsoleInputW(handle, &input, 1, &count) == FALSE) {
	    /*
	     * Check to see if the peek failed because of EOF.
	     */

	    TclWinConvertError(GetLastError());

	    if (errno == EOF) {
		infoPtr->readFlags |= CONSOLE_EOF;
		return 1;
	    }

	    /*
	     * Ignore errors if there is data in the buffer.
	     */

	    if (infoPtr->readFlags & CONSOLE_BUFFERED) {
		return 0;
	    } else {
		return -1;
	    }
	}

	/*
	 * If there is data in the buffer, the console must be readable (since
	 * it is a line-oriented device).
	 */

	if (infoPtr->readFlags & CONSOLE_BUFFERED) {
	    return 1;
	}

	/*
	 * There wasn't any data available, so reset the thread and try again.
	 */

	ResetEvent(threadInfo->readyEvent);
	TclPipeThreadSignal(&threadInfo->TI);
    }
}

/*
 *----------------------------------------------------------------------
 *
 * ConsoleReaderThread --
 *
 *	This function runs in a separate thread and waits for input to become
 *	available on a console.
 *
 * Results:
 *	None.
 *
 * Side effects:
 *	Signals the main thread when input become available. May cause the
 *	main thread to wake up by posting a message. May one line from the
 *	console for each wait operation.
 *
 *----------------------------------------------------------------------
 */

static DWORD WINAPI
ConsoleReaderThread(
    LPVOID arg)
{
    TclPipeThreadInfo *pipeTI = (TclPipeThreadInfo *)arg;
    ConsoleInfo *infoPtr = NULL; /* access info only after success init/wait */
    HANDLE *handle = NULL;
    ConsoleThreadInfo *threadInfo = NULL;
    int done = 0;

    while (!done) {
	/*
	 * Wait for the main thread to signal before attempting to read.
	 */

	if (!TclPipeThreadWaitForSignal(&pipeTI)) {
	    /* exit */
	    break;
	}
	if (!infoPtr) {
	    infoPtr = (ConsoleInfo *)pipeTI->clientData;
	    handle = (HANDLE *)infoPtr->handle;
	    threadInfo = &infoPtr->reader;
	}


	/*
	 * Look for data on the console, but first ignore any events that are
	 * not KEY_EVENTs.
	 */

	if (ReadConsoleBytes(handle, infoPtr->buffer, CONSOLE_BUFFER_SIZE,
		(LPDWORD) &infoPtr->bytesRead) != FALSE) {
	    /*
	     * Data was stored in the buffer.
	     */

	    infoPtr->readFlags |= CONSOLE_BUFFERED;
	} else {
	    DWORD err = GetLastError();

	    if (err == (DWORD) EOF) {
		infoPtr->readFlags = CONSOLE_EOF;
	    }
	    done = 1;
	}

	/*
	 * Signal the main thread by signalling the readable event and then
	 * waking up the notifier thread.
	 */

	SetEvent(threadInfo->readyEvent);

	/*
	 * Alert the foreground thread. Note that we need to treat this like a
	 * critical section so the foreground thread does not terminate this
	 * thread while we are holding a mutex in the notifier code.
	 */

	Tcl_MutexLock(&consoleMutex);
	if (infoPtr->threadId != NULL) {
	    /*
	     * TIP #218. When in flight ignore the event, no one will receive
	     * it anyway.
	     */

	    Tcl_ThreadAlert(infoPtr->threadId);
	}
	Tcl_MutexUnlock(&consoleMutex);
    }

    /* Worker exit, so inform the main thread or free TI-structure (if owned) */
    TclPipeThreadExit(&pipeTI);

    return 0;
}

/*
 *----------------------------------------------------------------------
 *
 * ConsoleWriterThread --
 *
 *	This function runs in a separate thread and writes data onto a
 *	console.
 *
 * Results:
 *	Always returns 0.
 *
 * Side effects:

 *	Signals the main thread when an output operation is completed. May
 *	cause the main thread to wake up by posting a message.
 *
 *----------------------------------------------------------------------
 */

static DWORD WINAPI
ConsoleWriterThread(
    LPVOID arg)
{
    TclPipeThreadInfo *pipeTI = (TclPipeThreadInfo *)arg;
    ConsoleInfo *infoPtr = NULL; /* access info only after success init/wait */
    HANDLE *handle = NULL;
    ConsoleThreadInfo *threadInfo = NULL;
    DWORD count, toWrite;
    char *buf;
    int done = 0;

    while (!done) {
	/*
	 * Wait for the main thread to signal before attempting to write.
	 */
	if (!TclPipeThreadWaitForSignal(&pipeTI)) {
	    /* exit */
	    break;
	}
	if (!infoPtr) {
	    infoPtr = (ConsoleInfo *)pipeTI->clientData;
	    handle = (HANDLE *)infoPtr->handle;
	    threadInfo = &infoPtr->writer;
	}

	buf = infoPtr->writeBuf;
	toWrite = infoPtr->toWrite;

	/*
	 * Loop until all of the bytes are written or an error occurs.
	 */

	while (toWrite > 0) {
	    if (WriteConsoleBytes(handle, buf, (DWORD) toWrite,
		    &count) == FALSE) {
		infoPtr->writeError = GetLastError();
		done = 1;
		break;
	    }
	    toWrite -= count;
	    buf += count;
	}

	/*
	 * Signal the main thread by signalling the writable event and then
	 * waking up the notifier thread.
	 */

	SetEvent(threadInfo->readyEvent);

	/*
	 * Alert the foreground thread. Note that we need to treat this like a
	 * critical section so the foreground thread does not terminate this
	 * thread while we are holding a mutex in the notifier code.
	 */

	Tcl_MutexLock(&consoleMutex);
	if (infoPtr->threadId != NULL) {
	    /*
	     * TIP #218. When in flight ignore the event, no one will receive
	     * it anyway.
	     */

	    Tcl_ThreadAlert(infoPtr->threadId);
	}
	Tcl_MutexUnlock(&consoleMutex);
    }

    /* Worker exit, so inform the main thread or free TI-structure (if owned) */
    TclPipeThreadExit(&pipeTI);

    return 0;
}

/*
 *----------------------------------------------------------------------
 *
 * TclWinOpenConsoleChannel --
 *
 *	Constructs a Console channel for the specified standard OS handle.
 *	This is a helper function to break up the construction of channels
 *	into File, Console, or Serial.
 *
 * Results:
 *	Returns the new channel, or NULL.
 *
 * Side effects:
 *	May open the channel.
 *
 *----------------------------------------------------------------------
 */

Tcl_Channel
TclWinOpenConsoleChannel(
    HANDLE handle,
    char *channelName,
    int permissions)
{
    char encoding[4 + TCL_INTEGER_SPACE];
    ConsoleInfo *infoPtr;
    DWORD modes;

    ConsoleInit();

    /*
     * See if a channel with this handle already exists.
     */

<<<<<<< HEAD
    infoPtr = Tcl_Alloc(sizeof(ConsoleInfo));
=======
    infoPtr = (ConsoleInfo *)ckalloc(sizeof(ConsoleInfo));
>>>>>>> e676594f
    memset(infoPtr, 0, sizeof(ConsoleInfo));

    infoPtr->validMask = permissions;
    infoPtr->handle = handle;
    infoPtr->channel = (Tcl_Channel) NULL;

    wsprintfA(encoding, "cp%d", GetConsoleCP());

    infoPtr->threadId = Tcl_GetCurrentThread();

    /*
     * Use the pointer for the name of the result channel. This keeps the
     * channel names unique, since some may share handles (stdin/stdout/stderr
     * for instance).
     */

    sprintf(channelName, "file%" TCL_Z_MODIFIER "x", (size_t) infoPtr);

    infoPtr->channel = Tcl_CreateChannel(&consoleChannelType, channelName,
	    infoPtr, permissions);

    if (permissions & TCL_READABLE) {
	/*
	 * Make sure the console input buffer is ready for only character
	 * input notifications and the buffer is set for line buffering. IOW,
	 * we only want to catch when complete lines are ready for reading.
	 */

	infoPtr->flags |= CONSOLE_READ_OPS;
	GetConsoleMode(infoPtr->handle, &infoPtr->initMode);
	modes = infoPtr->initMode;
	modes &= ~(ENABLE_WINDOW_INPUT | ENABLE_MOUSE_INPUT);
	modes |= ENABLE_LINE_INPUT;
	SetConsoleMode(infoPtr->handle, modes);

	infoPtr->reader.readyEvent = CreateEventW(NULL, TRUE, TRUE, NULL);
	infoPtr->reader.thread = CreateThread(NULL, 256, ConsoleReaderThread,
		TclPipeThreadCreateTI(&infoPtr->reader.TI, infoPtr,
			infoPtr->reader.readyEvent), 0, NULL);
	SetThreadPriority(infoPtr->reader.thread, THREAD_PRIORITY_HIGHEST);
    }

    if (permissions & TCL_WRITABLE) {

	infoPtr->writer.readyEvent = CreateEventW(NULL, TRUE, TRUE, NULL);
	infoPtr->writer.thread = CreateThread(NULL, 256, ConsoleWriterThread,
		TclPipeThreadCreateTI(&infoPtr->writer.TI, infoPtr,
			infoPtr->writer.readyEvent), 0, NULL);
	SetThreadPriority(infoPtr->writer.thread, THREAD_PRIORITY_HIGHEST);
    }

    /*
     * Files have default translation of AUTO and ^Z eof char, which means
     * that a ^Z will be accepted as EOF when reading.
     */

    Tcl_SetChannelOption(NULL, infoPtr->channel, "-translation", "auto");
    Tcl_SetChannelOption(NULL, infoPtr->channel, "-eofchar", "\032 {}");
    Tcl_SetChannelOption(NULL, infoPtr->channel, "-encoding", "utf-16");
    return infoPtr->channel;
}

/*
 *----------------------------------------------------------------------
 *
 * ConsoleThreadActionProc --
 *
 *	Insert or remove any thread local refs to this channel.
 *
 * Results:
 *	None.
 *
 * Side effects:
 *	Changes thread local list of valid channels.
 *
 *----------------------------------------------------------------------
 */

static void
ConsoleThreadActionProc(
    ClientData instanceData,
    int action)
{
    ConsoleInfo *infoPtr = (ConsoleInfo *)instanceData;

    /*
     * We do not access firstConsolePtr in the thread structures. This is not
     * for all serials managed by the thread, but only those we are watching.
     * Removal of the filevent handlers before transfer thus takes care of
     * this structure.
     */

    Tcl_MutexLock(&consoleMutex);
    if (action == TCL_CHANNEL_THREAD_INSERT) {
	/*
	 * We can't copy the thread information from the channel when the
	 * channel is created. At this time the channel back pointer has not
	 * been set yet. However in that case the threadId has already been
	 * set by TclpCreateCommandChannel itself, so the structure is still
	 * good.
	 */

	ConsoleInit();
	if (infoPtr->channel != NULL) {
	    infoPtr->threadId = Tcl_GetChannelThread(infoPtr->channel);
	}
    } else {
	infoPtr->threadId = NULL;
    }
    Tcl_MutexUnlock(&consoleMutex);
}

/*
 *----------------------------------------------------------------------
 *
 * ConsoleSetOptionProc --
 *
 *	Sets an option on a channel.
 *
 * Results:
 *	A standard Tcl result. Also sets the interp's result on error if
 *	interp is not NULL.
 *
 * Side effects:
 *	May modify an option on a console. Sets Error message if needed (by
 *	calling Tcl_BadChannelOption).
 *
 *----------------------------------------------------------------------
 */

static int
ConsoleSetOptionProc(
    ClientData instanceData,	/* File state. */
    Tcl_Interp *interp,		/* For error reporting - can be NULL. */
    const char *optionName,	/* Which option to set? */
    const char *value)		/* New value for option. */
{
    ConsoleInfo *infoPtr = (ConsoleInfo *)instanceData;
    int len = strlen(optionName);
    int vlen = strlen(value);

    /*
     * Option -inputmode normal|password|raw
     */

    if ((infoPtr->flags & CONSOLE_READ_OPS) && (len > 1) &&
	    (strncmp(optionName, "-inputmode", len) == 0)) {
	DWORD mode;

	if (GetConsoleMode(infoPtr->handle, &mode) == 0) {
	    TclWinConvertError(GetLastError());
	    if (interp != NULL) {
		Tcl_SetObjResult(interp, Tcl_ObjPrintf(
			"couldn't read console mode: %s",
			Tcl_PosixError(interp)));
	    }
	    return TCL_ERROR;
	}
	if (Tcl_UtfNcasecmp(value, "NORMAL", vlen) == 0) {
	    mode |= ENABLE_ECHO_INPUT | ENABLE_LINE_INPUT;
	} else if (Tcl_UtfNcasecmp(value, "PASSWORD", vlen) == 0) {
	    mode |= ENABLE_LINE_INPUT;
	    mode &= ~ENABLE_ECHO_INPUT;
	} else if (Tcl_UtfNcasecmp(value, "RAW", vlen) == 0) {
	    mode &= ~(ENABLE_ECHO_INPUT | ENABLE_LINE_INPUT);
	} else if (Tcl_UtfNcasecmp(value, "RESET", vlen) == 0) {
	    /*
	     * Reset to the initial mode, whatever that is.
	     */

	    mode = infoPtr->initMode;
	} else {
	    if (interp) {
		Tcl_SetObjResult(interp, Tcl_ObjPrintf(
			"bad mode \"%s\" for -inputmode: must be"
			" normal, password, raw, or reset", value));
		Tcl_SetErrorCode(interp, "TCL", "OPERATION", "FCONFIGURE",
			"VALUE", NULL);
	    }
	    return TCL_ERROR;
	}
	if (SetConsoleMode(infoPtr->handle, mode) == 0) {
	    TclWinConvertError(GetLastError());
	    if (interp != NULL) {
		Tcl_SetObjResult(interp, Tcl_ObjPrintf(
			"couldn't set console mode: %s",
			Tcl_PosixError(interp)));
	    }
	    return TCL_ERROR;
	}

	/*
	 * If we've changed the mode from default, schedule a reset later.
	 */

	if (mode == infoPtr->initMode) {
	    infoPtr->flags &= ~CONSOLE_RESET;
	} else {
	    infoPtr->flags |= CONSOLE_RESET;
	}
	return TCL_OK;
    }

    if (infoPtr->flags & CONSOLE_READ_OPS) {
	return Tcl_BadChannelOption(interp, optionName, "inputmode");
    } else {
	return Tcl_BadChannelOption(interp, optionName, "");
    }
}

/*
 *----------------------------------------------------------------------
 *
 * ConsoleGetOptionProc --
 *
 *	Gets a mode associated with an IO channel. If the optionName arg is
 *	non-NULL, retrieves the value of that option. If the optionName arg is
 *	NULL, retrieves a list of alternating option names and values for the
 *	given channel.
 *
 * Results:
 *	A standard Tcl result. Also sets the supplied DString to the string
 *	value of the option(s) returned.  Sets error message if needed
 *	(by calling Tcl_BadChannelOption).
 *
 *----------------------------------------------------------------------
 */

static int
ConsoleGetOptionProc(
    ClientData instanceData,	/* File state. */
    Tcl_Interp *interp,		/* For error reporting - can be NULL. */
    const char *optionName,	/* Option to get. */
    Tcl_DString *dsPtr)		/* Where to store value(s). */
{
    ConsoleInfo *infoPtr = (ConsoleInfo *)instanceData;
    int valid = 0;		/* Flag if valid option parsed. */
    unsigned int len;
    char buf[TCL_INTEGER_SPACE];

    if (optionName == NULL) {
	len = 0;
    } else {
	len = strlen(optionName);
    }

    /*
     * Get option -inputmode
     *
     * This is a great simplification of the underlying reality, but actually
     * represents what almost all scripts really want to know.
     */

    if (infoPtr->flags & CONSOLE_READ_OPS) {
	if (len == 0) {
	    Tcl_DStringAppendElement(dsPtr, "-inputmode");
	}
	if (len==0 || (len>1 && strncmp(optionName, "-inputmode", len)==0)) {
	    DWORD mode;

	    valid = 1;
	    if (GetConsoleMode(infoPtr->handle, &mode) == 0) {
		TclWinConvertError(GetLastError());
		if (interp != NULL) {
		    Tcl_SetObjResult(interp, Tcl_ObjPrintf(
			    "couldn't read console mode: %s",
			    Tcl_PosixError(interp)));
		}
		return TCL_ERROR;
	    }
	    if (mode & ENABLE_LINE_INPUT) {
		if (mode & ENABLE_ECHO_INPUT) {
		    Tcl_DStringAppendElement(dsPtr, "normal");
		} else {
		    Tcl_DStringAppendElement(dsPtr, "password");
		}
	    } else {
		Tcl_DStringAppendElement(dsPtr, "raw");
	    }
	}
    }

    /*
     * Get option -winsize
     * Option is readonly and returned by [fconfigure chan -winsize] but not
     * returned by [fconfigure chan] without explicit option name.
     */

    if ((len > 1) && (strncmp(optionName, "-winsize", len) == 0)) {
	CONSOLE_SCREEN_BUFFER_INFO consoleInfo;

	valid = 1;
	if (!GetConsoleScreenBufferInfo(infoPtr->handle, &consoleInfo)) {
	    TclWinConvertError(GetLastError());
	    if (interp != NULL) {
		Tcl_SetObjResult(interp, Tcl_ObjPrintf(
			"couldn't read console size: %s",
			Tcl_PosixError(interp)));
	    }
	    return TCL_ERROR;
	}
	sprintf(buf, "%d",
		consoleInfo.srWindow.Right - consoleInfo.srWindow.Left + 1);
	Tcl_DStringAppendElement(dsPtr, buf);
	sprintf(buf, "%d",
		consoleInfo.srWindow.Bottom - consoleInfo.srWindow.Top + 1);
	Tcl_DStringAppendElement(dsPtr, buf);
    }

    if (valid) {
	return TCL_OK;
    }
    if (infoPtr->flags & CONSOLE_READ_OPS) {
	return Tcl_BadChannelOption(interp, optionName, "inputmode winsize");
    } else {
	return Tcl_BadChannelOption(interp, optionName, "");
    }
}

/*
 * Local Variables:
 * mode: c
 * c-basic-offset: 4
 * fill-column: 78
 * End:
 */<|MERGE_RESOLUTION|>--- conflicted
+++ resolved
@@ -474,11 +474,7 @@
 	}
 
 	if (needEvent) {
-<<<<<<< HEAD
-	    ConsoleEvent *evPtr = Tcl_Alloc(sizeof(ConsoleEvent));
-=======
-	    ConsoleEvent *evPtr = (ConsoleEvent *)ckalloc(sizeof(ConsoleEvent));
->>>>>>> e676594f
+	    ConsoleEvent *evPtr = (ConsoleEvent *)Tcl_Alloc(sizeof(ConsoleEvent));
 
 	    infoPtr->flags |= CONSOLE_PENDING;
 	    evPtr->header.proc = ConsoleEventProc;
@@ -808,11 +804,7 @@
 		Tcl_Free(infoPtr->writeBuf);
 	    }
 	    infoPtr->writeBufLen = toWrite;
-<<<<<<< HEAD
-	    infoPtr->writeBuf = Tcl_Alloc(toWrite);
-=======
-	    infoPtr->writeBuf = (char *)ckalloc(toWrite);
->>>>>>> e676594f
+	    infoPtr->writeBuf = (char *)Tcl_Alloc(toWrite);
 	}
 	memcpy(infoPtr->writeBuf, buf, toWrite);
 	infoPtr->toWrite = toWrite;
@@ -1354,11 +1346,7 @@
      * See if a channel with this handle already exists.
      */
 
-<<<<<<< HEAD
-    infoPtr = Tcl_Alloc(sizeof(ConsoleInfo));
-=======
-    infoPtr = (ConsoleInfo *)ckalloc(sizeof(ConsoleInfo));
->>>>>>> e676594f
+    infoPtr = (ConsoleInfo *)Tcl_Alloc(sizeof(ConsoleInfo));
     memset(infoPtr, 0, sizeof(ConsoleInfo));
 
     infoPtr->validMask = permissions;
