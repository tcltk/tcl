--- conflicted
+++ resolved
@@ -1057,14 +1057,8 @@
     if (chanInfoPtr->numRefs > 1) {
 	/* There may be references already on the event queue */
 	chanInfoPtr->numRefs -= 1;
-<<<<<<< HEAD
-    }
-    else {
+    } else {
 	Tcl_Free(chanInfoPtr);
-=======
-    } else {
-	ckfree(chanInfoPtr);
->>>>>>> a6ed76df
     }
 
     return errorCode;
@@ -1464,14 +1458,9 @@
 	freeChannel = 1;
     }
 
-<<<<<<< HEAD
-    if (freeChannel)
+    if (freeChannel) {
 	Tcl_Free(chanInfoPtr);
-=======
-    if (freeChannel) {
-	ckfree(chanInfoPtr);
-    }
->>>>>>> a6ed76df
+    }
 
     return 1;
 }
