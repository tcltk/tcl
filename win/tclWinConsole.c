/*
 * tclWinConsole.c --
 *
 *	This file implements the Windows-specific console functions, and the
 *	"console" channel driver. Windows 7 or later required.
 *
 * Copyright © 2022 Ashok P. Nadkarni
 *
 * See the file "license.terms" for information on usage and redistribution of
 * this file, and for a DISCLAIMER OF ALL WARRANTIES.
 */

#ifdef TCL_CONSOLE_DEBUG
#undef NDEBUG /* Enable asserts */
#endif

#include "tclWinInt.h"
#include <assert.h>
#include <ctype.h>

/*
 * A general note on the design: The console channel driver differs from
 * most other drivers in the following respects:
 *
 * - There can be at most 3 console handles at any time since Windows does
 *   support allocation of more than one console (with three handles
 *   corresponding to stdin, stdout, stderr)
 *
 * - Consoles are created / inherited at process startup. There is currently
 *   no way in Tcl to programmatically create a console. Even if these were
 *   added the above Windows limitation would still apply.
 *
 * - Unlike files, sockets etc. where there is a one-to-one
 *   correspondence between Tcl channels and operating system handles,
 *   std* channels are shared amongst threads which means there can be
 *   multiple Tcl channels corresponding to a single console handle.
 *
 * - Even with multiple threads, more than one file event handler is
 * unlikely. It does not make sense for multiple threads to register
 * handlers for stdin because the input would be randomly fragmented amongst
 * the threads.
 *
 * Various design factors are driven by the above, e.g. use of lists instead
 * of hash tables (at most 3 console handles) and use of global instead of
 * per thread queues which simplifies lock management particularly because
 * thread-console relation is not one-one and is likely more performant as
 * well with fewer locks needing to be obtained.
 *
 * Some additional design notes/reminders for the future:
 *
 * Aligned, synchronous reads are done directly by interpreter thread.
 * Unaligned or asynchronous reads are done through the reader thread.
 *
 * The reader thread does not read ahead. That is, it will not post a read
 * until some interpreter thread is actually requesting a read. This is
 * because an interpreter may (for example) turn off echo for passwords and
 * the read ahead would come in the way of that.
 *
 * If multiple threads are reading from stdin, the input is sprayed in
 * random fashion. This is not good application design and hence no plan to
 * address this (not clear what should be done even in theory)
 *
 * For output, we do not restrict all output to the console writer threads.
 * See ConsoleOutputProc for the conditions.
 *
 * Locks are never held when calling the ReadConsole/WriteConsole API's
 * since they may block.
 */

static int gInitialized = 0;

/*
 * Permit CONSOLE_BUFFER_SIZE to be defined on build command for stress test.
 *
 * In theory, at least sizeof(WCHAR) but note the Tcl channel bug
 * https://core.tcl-lang.org/tcl/tktview/b3977d199b08e3979a8da970553d5209b3042e9c
 * will cause failures in test suite if close to max input line in the suite.
 */
#ifndef CONSOLE_BUFFER_SIZE
#define CONSOLE_BUFFER_SIZE 8000 /* In bytes */
#endif

/*
 * Ring buffer for storing data. Actual data is from bufPtr[start]:bufPtr[size-1]
 * and bufPtr[0]:bufPtr[length - (size-start)].
 */
#if TCL_MAJOR_VERSION > 8
typedef ptrdiff_t RingSizeT; /* Tcl9 TODO */
#define RingSizeT_MAX PTRDIFF_MAX
#else
typedef int RingSizeT;
#define RingSizeT_MAX INT_MAX
#endif
typedef struct RingBuffer {
    char *bufPtr;	/* Pointer to buffer storage */
    RingSizeT capacity;	/* Size of the buffer in RingBufferChar */
    RingSizeT start;	/* Start of the data within the buffer. */
    RingSizeT length;	/* Number of RingBufferChar*/
} RingBuffer;
#define RingBufferLength(ringPtr_) ((ringPtr_)->length)
#define RingBufferHasFreeSpace(ringPtr_) ((ringPtr_)->length < (ringPtr_)->capacity)
#define RINGBUFFER_ASSERT(ringPtr_) assert(RingBufferCheck(ringPtr_))

/*
 * The Win32 console API does not support non-blocking I/O in any form. Thus
 * the actual calls are made on a separate thread. Moreover, separate
 * threads are needed for each handle because (for example) blocking on user
 * input on stdin should not prevent output to stdout when non-blocking i/o
 * is configured at the script level.
 *
 * In the input (e.g. stdin) case, the console stdin thread is the producer
 * writing to the buffer ring buffer. The Tcl interpreter threads are the
 * consumer. For the output (e.g. stdout/stderr) case, the Tcl interpreter
 * are the producers while the console stdout/stderr threads are the
 * consumers.
 *
 * Consoles are identified purely by handles and multiple threads may open
 * them (as stdin/stdout/stderr are shared).
 *
 * Note on reference counting - a ConsoleHandleInfo instance has multiple
 * references to it - one each from every channel that is attached to it
 * plus one from the console thread itself which also serves as the reference
 * from gConsoleHandleInfoList.
 */
typedef struct ConsoleHandleInfo {
    struct ConsoleHandleInfo *nextPtr; /* Process-global list of consoles */
    HANDLE console;       /* Console handle */
    HANDLE consoleThread; /* Handle to thread doing actual i/o on the console */
    SRWLOCK lock;	  /* Controls access to this structure.
			   * Cheaper than CRITICAL_SECTION but note does not
			   * support recursive locks or Try* style attempts.*/
    CONDITION_VARIABLE consoleThreadCV;/* For awakening console thread */
    CONDITION_VARIABLE interpThreadCV; /* For awakening interpthread(s) */
    RingBuffer buffer;	  /* Buffer for data transferred between console
			   * threads and Tcl threads. For input consoles,
			   * written by the console thread and read by Tcl
			   * threads. The converse for output threads */
    DWORD initMode;	  /* Initial console mode. */
    DWORD lastError;	  /* An error caused by the last background
			   * operation. Set to 0 if no error has been
			   * detected. */
    int numRefs;	  /* See comments above */
    int permissions;	  /* TCL_READABLE for input consoles, TCL_WRITABLE
			   * for output. Only one or the other can be set. */
    int flags;
#define CONSOLE_DATA_AWAITED 0x0001 /* An interpreter is awaiting data */
} ConsoleHandleInfo;

/*
 * This structure describes per-instance data for a console based channel.
 *
 * Note on locking - this structure has no locks because it is accessed
 * only from the thread owning channel EXCEPT when a console traverses it
 * looking for a channel that is watching for events on the console. Even
 * in that case, no locking is required because that access is only under
 * the gConsoleLock lock which prevents the channel from being removed from
 * the gWatchingChannelList which in turn means it will not be deallocated
 * from under the console thread. Access to individual fields does not need
 * to be controlled because
 *   - the console thread does not write to any fields
 *   - changes to the nextWatchingChannelPtr field
 *   - changes to other fields do not matter because after being read for
 *     queueing events, they are verified again when the event is received
 *     in the interpreter thread (since they could have changed anyways while
 *     the event was in-flight on the event queue)
 *
 * Note on reference counting - a structure instance may be referenced from
 * three places:
 *   - the Tcl channel subsystem. This reference is created when on channel
 *     opening and dropped on channel close. This also covers the reference
 *     from gWatchingChannelList since queueing / dequeuing from that list
 *     happens in conjunction with channel operations.
 *   - the Tcl event queue entries. This reference is added when the event
 *     is queued and dropped on receipt.
 */
typedef struct ConsoleChannelInfo {
    HANDLE handle; 		/* Console handle */
    Tcl_ThreadId threadId;	/* Id of owning thread */
    struct ConsoleChannelInfo
	*nextWatchingChannelPtr; /* Pointer to next channel watching events. */
    Tcl_Channel channel;	/* Pointer to channel structure. */
    DWORD initMode;		/* Initial console mode. */
    int numRefs;		/* See comments above */
    int permissions;            /* OR'ed combination of TCL_READABLE,
				 * TCL_WRITABLE, or TCL_EXCEPTION: indicates
				 * which operations are valid on the file. */
    int watchMask;		/* OR'ed combination of TCL_READABLE,
				 * TCL_WRITABLE, or TCL_EXCEPTION: indicates
				 * which events should be reported. */
    int flags;			/* State flags */
#define CONSOLE_EVENT_QUEUED 0x0001 /* Notification event already queued */
#define CONSOLE_ASYNC        0x0002 /* Channel is non-blocking. */
#define CONSOLE_READ_OPS     0x0004 /* Channel supports read-related ops. */
} ConsoleChannelInfo;

/*
 * The following structure is what is added to the Tcl event queue when
 * console events are generated.
 */

typedef struct {
    Tcl_Event header;	/* Information that is standard for all events. */
    ConsoleChannelInfo *chanInfoPtr; /* Pointer to console info structure. Note
				      * that we still have to verify that the
				      * console exists before dereferencing this
				      * pointer. */
} ConsoleEvent;

/*
 * Declarations for functions used only in this file.
 */

static int	ConsoleBlockModeProc(ClientData instanceData, int mode);
static void	ConsoleCheckProc(ClientData clientData, int flags);
static int	ConsoleCloseProc(ClientData instanceData,
		    Tcl_Interp *interp, int flags);
static int	ConsoleEventProc(Tcl_Event *evPtr, int flags);
static void	ConsoleExitHandler(ClientData clientData);
static int	ConsoleGetHandleProc(ClientData instanceData,
		    int direction, ClientData *handlePtr);
static int	ConsoleGetOptionProc(ClientData instanceData,
		    Tcl_Interp *interp, const char *optionName,
		    Tcl_DString *dsPtr);
static void	ConsoleInit(void);
static int	ConsoleInputProc(ClientData instanceData, char *buf,
		    int toRead, int *errorCode);
static int	ConsoleOutputProc(ClientData instanceData,
		    const char *buf, int toWrite, int *errorCode);
static int	ConsoleSetOptionProc(ClientData instanceData,
		    Tcl_Interp *interp, const char *optionName,
		    const char *value);
static void	ConsoleSetupProc(ClientData clientData, int flags);
static void	ConsoleWatchProc(ClientData instanceData, int mask);
static void	ProcExitHandler(ClientData clientData);
static void	ConsoleThreadActionProc(ClientData instanceData, int action);
static DWORD	ReadConsoleChars(HANDLE hConsole, WCHAR *lpBuffer,
		    RingSizeT nChars, RingSizeT *nCharsReadPtr);
static DWORD	WriteConsoleChars(HANDLE hConsole,
		    const WCHAR *lpBuffer, RingSizeT nChars,
		    RingSizeT *nCharsWritten);
static void	RingBufferInit(RingBuffer *ringPtr, RingSizeT capacity);
static void	RingBufferClear(RingBuffer *ringPtr);
static RingSizeT	RingBufferIn(RingBuffer *ringPtr, const char *srcPtr,
			    RingSizeT srcLen, int partialCopyOk);
static RingSizeT	RingBufferOut(RingBuffer *ringPtr, char *dstPtr,
			    RingSizeT dstCapacity, int partialCopyOk);
static ConsoleHandleInfo *AllocateConsoleHandleInfo(HANDLE consoleHandle,
			    int permissions);
static ConsoleHandleInfo *FindConsoleInfo(const ConsoleChannelInfo *);
static DWORD WINAPI	ConsoleReaderThread(LPVOID arg);
static DWORD WINAPI	ConsoleWriterThread(LPVOID arg);
static void		NudgeWatchers(HANDLE consoleHandle);
#ifndef NDEBUG
static int	RingBufferCheck(const RingBuffer *ringPtr);
#endif

/*
 * Static data.
 */

typedef struct {
    /* Currently this struct is only used to detect thread initialization */
    int notUsed; /* Dummy field */
} ThreadSpecificData;
static Tcl_ThreadDataKey dataKey;

/*
 * All access to static data is controlled through a single process-wide
 * lock. A process can have only a single console at a time, with three
 * handles for stdin, stdout and stderr. Creation/destruction of consoles is
 * a relatively rare event (currently only possible during process start),
 * the number of consoles (as opposed to channels) is small (only stdin,
 * stdout and stderr), and contention low. More finer-grained locking would
 * likely not only complicate implementation but be slower due to multiple
 * locks being held. Note console channels also differ from other Tcl
 * channel types in that the channel<->OS descriptor mapping is not one-to-one.
 */
SRWLOCK gConsoleLock;


/* Process-wide list of console handles. Access control through gConsoleLock */
static ConsoleHandleInfo *gConsoleHandleInfoList;

/*
 * Process-wide list of channels that are listening for events. Again access
 * control through gConsoleLock. Common list for all threads is simplifies
 * locking and bookkeeping and is workable because in practice multiple
 * threads are very unlikely to be all waiting on stdin (not workable
 * because input would be randomly distributed to threads)
 */
static ConsoleChannelInfo *gWatchingChannelList;

/*
 * This structure describes the channel type structure for command console
 * based IO.
 */

static const Tcl_ChannelType consoleChannelType = {
    "console",               /* Type name. */
    TCL_CHANNEL_VERSION_5,   /* v5 channel */
    TCL_CLOSE2PROC,          /* Close proc. */
    ConsoleInputProc,        /* Input proc. */
    ConsoleOutputProc,       /* Output proc. */
    NULL,                    /* Seek proc. */
    ConsoleSetOptionProc,    /* Set option proc. */
    ConsoleGetOptionProc,    /* Get option proc. */
    ConsoleWatchProc,        /* Set up notifier to watch the channel. */
    ConsoleGetHandleProc,    /* Get an OS handle from channel. */
    ConsoleCloseProc,        /* close2proc. */
    ConsoleBlockModeProc,    /* Set blocking or non-blocking mode. */
    NULL,                    /* Flush proc. */
    NULL,                    /* Handler proc. */
    NULL,                    /* Wide seek proc. */
    ConsoleThreadActionProc, /* Thread action proc. */
    NULL                     /* Truncation proc. */
};

/*
 *------------------------------------------------------------------------
 *
 * RingBufferInit --
 *
 *    Initializes the ring buffer to a given size.
 *
 * Results:
 *    None.
 *
 * Side effects:
 *    Panics on allocation failure.
 *
 *------------------------------------------------------------------------
 */
static void
RingBufferInit(RingBuffer *ringPtr, RingSizeT capacity)
{
    if (capacity <= 0 || capacity > RingSizeT_MAX) {
	Tcl_Panic("Internal error: invalid ring buffer capacity requested.");
    }
    ringPtr->bufPtr = (char *)ckalloc(capacity);
    ringPtr->capacity = capacity;
    ringPtr->start    = 0;
    ringPtr->length   = 0;
}

/*
 *------------------------------------------------------------------------
 *
 * RingBufferClear
 *
 *    Clears the contents of a ring buffer.
 *
 * Results:
 *    None.
 *
 * Side effects:
 *    The allocated internal buffer is freed.
 *
 *------------------------------------------------------------------------
 */
static void
RingBufferClear(RingBuffer *ringPtr)
{
    if (ringPtr->bufPtr) {
	ckfree(ringPtr->bufPtr);
	ringPtr->bufPtr = NULL;
    }
    ringPtr->capacity = 0;
    ringPtr->start    = 0;
    ringPtr->length   = 0;
}

/*
 *------------------------------------------------------------------------
 *
 * RingBufferIn --
 *
 *    Appends data to the ring buffer.
 *
 * Results:
 *    Returns number of bytes copied.
 *
 * Side effects:
 *    Internal buffer is updated.
 *
 *------------------------------------------------------------------------
 */
static RingSizeT
RingBufferIn(
    RingBuffer *ringPtr,
    const char *srcPtr, /* Source to be copied */
    RingSizeT srcLen,	  /* Length of source */
    int partialCopyOk 		  /* If true, partial copy is permitted */
    )
{
    RingSizeT freeSpace;

    RINGBUFFER_ASSERT(ringPtr);

    freeSpace = ringPtr->capacity - ringPtr->length;
    if (freeSpace < srcLen) {
	if (!partialCopyOk) {
	    return 0;
	}
	/* Copy only as much as free space allows */
	srcLen = freeSpace;
    }

    if (ringPtr->capacity - ringPtr->start > ringPtr->length) {
	/* There is room at the back */
	RingSizeT endSpaceStart = ringPtr->start + ringPtr->length;
	RingSizeT endSpace      = ringPtr->capacity - endSpaceStart;
	if (endSpace >= srcLen) {
	    /* Everything fits at the back */
	    memmove(endSpaceStart + ringPtr->bufPtr, srcPtr, srcLen);
	} else {
	    /* srcLen > endSpace */
	    memmove(endSpaceStart + ringPtr->bufPtr, srcPtr, endSpace);
	    memmove(ringPtr->bufPtr, endSpace + srcPtr, srcLen - endSpace);
	}
    } else {
	/* No room at the back. Existing data wrap to front. */
	RingSizeT wrapLen =
	    ringPtr->start + ringPtr->length - ringPtr->capacity;
	memmove(wrapLen + ringPtr->bufPtr, srcPtr, srcLen);
    }

    ringPtr->length += srcLen;

    RINGBUFFER_ASSERT(ringPtr);

    return srcLen;
}

/*
 *------------------------------------------------------------------------
 *
 * RingBufferOut --
 *
 *    Moves data out of the ring buffer.  If dstPtr is NULL, the data
 *    is simply removed.
 *
 * Results:
 *    Returns number of bytes copied or removed.
 *
 * Side effects:
 *    Internal buffer is updated.
 *
 *------------------------------------------------------------------------
 */
static RingSizeT
RingBufferOut(RingBuffer *ringPtr,
	      char *dstPtr,	      /* Buffer for output data. May be NULL */
	      RingSizeT dstCapacity,  /* Size of buffer */
	      int partialCopyOk)      /* If true, return what's available */
{
    RingSizeT leadLen;

    RINGBUFFER_ASSERT(ringPtr);

    if (dstCapacity > ringPtr->length) {
	if (dstPtr && !partialCopyOk) {
	    return 0;
	}
	dstCapacity = ringPtr->length;
    }

    if (ringPtr->start <= (ringPtr->capacity - ringPtr->length)) {
	/* No content wrap around. So leadLen is entire content */
	leadLen = ringPtr->length;
    } else {
	/* Content wraps around so lead segment stretches to end of buffer */
	leadLen = ringPtr->capacity - ringPtr->start;
    }
    if (leadLen >= dstCapacity) {
	if (dstPtr) {
	    memmove(dstPtr, ringPtr->start + ringPtr->bufPtr, dstCapacity);
	}
	ringPtr->start += dstCapacity;
    } else {
	RingSizeT wrapLen = dstCapacity - leadLen;
	if (dstPtr) {
	    memmove(dstPtr,
		    ringPtr->start + ringPtr->bufPtr,
		    leadLen);
	    memmove(
		leadLen + dstPtr, ringPtr->bufPtr, wrapLen);
	}
	ringPtr->start = wrapLen;
    }

    ringPtr->length -= dstCapacity;
    if (ringPtr->start == ringPtr->capacity || ringPtr->length == 0) {
	ringPtr->start = 0;
    }

    RINGBUFFER_ASSERT(ringPtr);

    return dstCapacity;
}

#ifndef NDEBUG
static int
RingBufferCheck(const RingBuffer *ringPtr)
{
    return (ringPtr->bufPtr != NULL && ringPtr->capacity == CONSOLE_BUFFER_SIZE
	    && ringPtr->start < ringPtr->capacity
	    && ringPtr->length <= ringPtr->capacity);
}
#endif

/*
 *------------------------------------------------------------------------
 *
 * ReadConsoleChars --
 *
 *    Wrapper for ReadConsoleW.
 *
 * Results:
 *    Returns 0 on success, else Windows error code.
 *
 * Side effects:
 *    On success the number of characters (not bytes) read is stored in
 *    *nCharsReadPtr. This will be 0 if the operation was interrupted by
 *    a Ctrl-C or a CancelIo call.
 *
 *------------------------------------------------------------------------
 */
static DWORD
ReadConsoleChars(
    HANDLE hConsole,
    WCHAR *lpBuffer,
    RingSizeT nChars,
    RingSizeT *nCharsReadPtr)
{
    DWORD nRead;
    BOOL result;

    /*
     * If user types a Ctrl-Break or Ctrl-C, ReadConsole will return success
     * with ntchars == 0 and GetLastError() will be ERROR_OPERATION_ABORTED.
     * If no Ctrl signal handlers have been established, the default signal
     * OS handler in a separate thread will terminate the program. If a Ctrl
     * signal handler has been established (through an extension for
     * example), it will run and take whatever action it deems appropriate.
     *
     * If one thread closes its channel, it calls CancelSynchronousIo on the
     * console handle which results again in success being returned and
     * GetLastError() being ERROR_OPERATION_ABORTED but ntchars in
     * unmodified.
     *
     * In both cases above we will return success but with nbytesread as 0.
     * This allows caller to check for thread termination etc.
     *
     * See https://bugs.python.org/issue30237
     * or https://github.com/microsoft/terminal/issues/12143
     */
    nRead = (DWORD)-1;
    result = ReadConsoleW(hConsole, lpBuffer, nChars, &nRead, NULL);
    if (result) {
	if ((nRead == 0 || nRead == (DWORD)-1)
	    && GetLastError() == ERROR_OPERATION_ABORTED) {
	    nRead = 0;
	}
	*nCharsReadPtr = nRead;
	return 0;
    } else
	return GetLastError();
}

/*
 *------------------------------------------------------------------------
 *
 * WriteConsoleChars --
 *
 *    Wrapper for WriteConsoleW.
 *
 * Results:
 *    Returns 0 on success, Windows error code on failure.
 *
 * Side effects:
 *    On success the number of characters (not bytes) written is stored in
 *    *nCharsWrittenPtr. This will be 0 if the operation was interrupted by
 *    a Ctrl-C or a CancelIo call.
 *
 *------------------------------------------------------------------------
 */

static DWORD
WriteConsoleChars(
    HANDLE hConsole,
    const WCHAR *lpBuffer,
    RingSizeT nChars,
    RingSizeT *nCharsWrittenPtr)
{
    DWORD nCharsWritten;
    BOOL result;

    /* See comments in ReadConsoleChars, not sure that applies here */
    nCharsWritten = (DWORD)-1;
    result = WriteConsoleW(hConsole, lpBuffer, nChars, &nCharsWritten, NULL);
    if (result) {
	if (nCharsWritten == (DWORD) -1) {
	    nCharsWritten = 0;
	}
	*nCharsWrittenPtr = nCharsWritten;
	return 0;
    } else {
	return GetLastError();
    }
}

/*
 *----------------------------------------------------------------------
 *
 * ConsoleInit --
 *
 *	This function initializes the static variables for this file.
 *
 * Results:
 *	None.
 *
 * Side effects:
 *	Creates a new event source.
 *
 *----------------------------------------------------------------------
 */

static void
ConsoleInit(void)
{
    /*
     * Check the initialized flag first, then check again in the mutex. This
     * is a speed enhancement.
     */

    if (!gInitialized) {
	AcquireSRWLockExclusive(&gConsoleLock);
	if (!gInitialized) {
	    gInitialized = 1;
	    Tcl_CreateExitHandler(ProcExitHandler, NULL);
	}
	ReleaseSRWLockExclusive(&gConsoleLock);
    }

    if (TclThreadDataKeyGet(&dataKey) == NULL) {
	ThreadSpecificData *tsdPtr = TCL_TSD_INIT(&dataKey);

	tsdPtr->notUsed = 0;
	Tcl_CreateEventSource(ConsoleSetupProc, ConsoleCheckProc, NULL);
	Tcl_CreateThreadExitHandler(ConsoleExitHandler, NULL);
    }
}

/*
 *----------------------------------------------------------------------
 *
 * ConsoleExitHandler --
 *
 *	This function is called to cleanup the console module before Tcl is
 *	unloaded.
 *
 * Results:
 *	None.
 *
 * Side effects:
 *	Removes the console event source.
 *
 *----------------------------------------------------------------------
 */

static void
ConsoleExitHandler(
    TCL_UNUSED(ClientData))
{
    Tcl_DeleteEventSource(ConsoleSetupProc, ConsoleCheckProc, NULL);
}

/*
 *----------------------------------------------------------------------
 *
 * ProcExitHandler --
 *
 *	This function is called to cleanup the process list before Tcl is
 *	unloaded.
 *
 * Results:
 *	None.
 *
 * Side effects:
 *	Resets the process list.
 *
 *----------------------------------------------------------------------
 */

static void
ProcExitHandler(
    TCL_UNUSED(ClientData))
{
    AcquireSRWLockExclusive(&gConsoleLock);
    gInitialized = 0;
    ReleaseSRWLockExclusive(&gConsoleLock);
}

/*
 *------------------------------------------------------------------------
 *
 * NudgeWatchers --
 *
 *    Wakes up all threads which have file event watchers on the passed
 *    console handle.
 *
 *    The function locks and releases gConsoleLock.
 *    Caller must not be holding locks that will violate lock hierarchy.
 *
 * Results:
 *    None.
 *
 * Side effects:
 *    As above.
 *------------------------------------------------------------------------
 */
void NudgeWatchers (HANDLE consoleHandle)
{
    ConsoleChannelInfo *chanInfoPtr;
    AcquireSRWLockShared(&gConsoleLock); /* Shared-read lock */
    for (chanInfoPtr = gWatchingChannelList; chanInfoPtr;
	 chanInfoPtr = chanInfoPtr->nextWatchingChannelPtr) {
	/*
	 * Notify channels interested in our handle AND that have
	 * a thread attached.
	 * No lock needed for chanInfoPtr. See ConsoleChannelInfo.
	 */
	if (chanInfoPtr->handle == consoleHandle
	    && chanInfoPtr->threadId != NULL) {
	    Tcl_ThreadAlert(chanInfoPtr->threadId);
	}
    }
    ReleaseSRWLockShared(&gConsoleLock);
}

/*
 *----------------------------------------------------------------------
 *
 * ConsoleSetupProc --
 *
 *	This procedure is invoked before Tcl_DoOneEvent blocks waiting for an
 *	event. It walks the channel list and if any input channel has data
 *      available or output channel has space for data, sets the event loop
 *      blocking time to 0 so that it will poll immediately.
 *
 * Results:
 *	None.
 *
 * Side effects:
 *	Adjusts the block time if needed.
 *
 *----------------------------------------------------------------------
 */

void
ConsoleSetupProc(
    TCL_UNUSED(ClientData),
    int flags)			/* Event flags as passed to Tcl_DoOneEvent. */
{
    ConsoleChannelInfo *chanInfoPtr;
    Tcl_Time blockTime = { 0, 0 };
    int block = 1;

    if (!(flags & TCL_FILE_EVENTS)) {
	return;
    }

    /*
     * Walk the list of channels. See general comments for struct
     * ConsoleChannelInfo with regard to locking and field access.
     */
    AcquireSRWLockShared(&gConsoleLock); /* READ lock - no data modification */

    for (chanInfoPtr = gWatchingChannelList; block && chanInfoPtr != NULL;
	 chanInfoPtr = chanInfoPtr->nextWatchingChannelPtr) {
	ConsoleHandleInfo *handleInfoPtr;
	handleInfoPtr = FindConsoleInfo(chanInfoPtr);
	if (handleInfoPtr != NULL) {
	    AcquireSRWLockShared(&handleInfoPtr->lock);
	    /* Remember at most one of READABLE, WRITABLE set */
	    if (chanInfoPtr->watchMask & TCL_READABLE) {
		if (RingBufferLength(&handleInfoPtr->buffer) > 0
		    || handleInfoPtr->lastError != ERROR_SUCCESS) {
		    block = 0; /* Input data available */
		}
	    } else if (chanInfoPtr->watchMask & TCL_WRITABLE) {
		if (RingBufferHasFreeSpace(&handleInfoPtr->buffer)) {
		    /* TCL_WRITABLE */
		    block = 0; /* Output space available */
		}
	    }
	    ReleaseSRWLockShared(&handleInfoPtr->lock);
	}
    }
    ReleaseSRWLockShared(&gConsoleLock);

    if (!block) {
	/* At least one channel is readable/writable. Set block time to 0 */
	Tcl_SetMaxBlockTime(&blockTime);
    }
}

/*
 *----------------------------------------------------------------------
 *
 * ConsoleCheckProc --
 *
 *	This procedure is called by Tcl_DoOneEvent to check the console event
 *	source for events.
 *
 * Results:
 *	None.
 *
 * Side effects:
 *	May queue an event.
 *
 *----------------------------------------------------------------------
 */

static void
ConsoleCheckProc(
    TCL_UNUSED(ClientData),
    int flags)			/* Event flags as passed to Tcl_DoOneEvent. */
{
    ConsoleChannelInfo *chanInfoPtr;
    Tcl_ThreadId me;
    int needEvent;

    if (!(flags & TCL_FILE_EVENTS)) {
	return;
    }

    me = Tcl_GetCurrentThread();

    /*
     * Acquire a shared lock. Note this is ok even though we potentially
     * modify the chanInfoPtr->flags because chanInfoPtr is only modified
     * when it belongs to this thread and no other thread will write to it.
     * THe shared lock is intended to protect the global gWatchingChannelList
     * as we traverse it.
     */
    AcquireSRWLockShared(&gConsoleLock);

    for (chanInfoPtr = gWatchingChannelList; chanInfoPtr != NULL;
	    chanInfoPtr = chanInfoPtr->nextWatchingChannelPtr) {
	ConsoleHandleInfo *handleInfoPtr;

	if (chanInfoPtr->threadId != me) {
	    /* Some other thread owns the channel */
	    continue;
	}
	if (chanInfoPtr->flags & CONSOLE_EVENT_QUEUED) {
	    /* A notification event already queued. No point in another. */
	    continue;
	}

	handleInfoPtr = FindConsoleInfo(chanInfoPtr);
	/* Pointer is safe to access as we are holding gConsoleLock */

	if (handleInfoPtr == NULL) {
	    /* Stale event */
	    continue;
	}

	needEvent = 0;
	AcquireSRWLockShared(&handleInfoPtr->lock);
	/* Rememeber channel is read or write, never both */
	if (chanInfoPtr->watchMask & TCL_READABLE) {
	    if (RingBufferLength(&handleInfoPtr->buffer) > 0
		|| handleInfoPtr->lastError != ERROR_SUCCESS) {
		needEvent = 1; /* Input data available or error/EOF */
	    }
	    /*
	     * TCL_READABLE watch means someone is looking out for data being
	     * available, let reader thread know. Note channel need not be
	     * ASYNC! (Bug [baa51423c2])
	     */
	    handleInfoPtr->flags |= CONSOLE_DATA_AWAITED;
	    WakeConditionVariable(&handleInfoPtr->consoleThreadCV);
	} else if (chanInfoPtr->watchMask & TCL_WRITABLE) {
	    if (RingBufferHasFreeSpace(&handleInfoPtr->buffer)) {
		needEvent = 1; /* Output space available */
	    }
	}
	ReleaseSRWLockShared(&handleInfoPtr->lock);

	if (needEvent) {
	    ConsoleEvent *evPtr = (ConsoleEvent *)ckalloc(sizeof(ConsoleEvent));

	    /* See note above loop why this can be accessed without locks */
	    chanInfoPtr->flags |= CONSOLE_EVENT_QUEUED;
	    chanInfoPtr->numRefs += 1; /* So it does not go away while event
					  is in queue */
	    evPtr->header.proc = ConsoleEventProc;
	    evPtr->chanInfoPtr = chanInfoPtr;
	    Tcl_QueueEvent((Tcl_Event *) evPtr, TCL_QUEUE_TAIL);
	}
    }

    ReleaseSRWLockShared(&gConsoleLock);
}

/*
 *----------------------------------------------------------------------
 *
 * ConsoleBlockModeProc --
 *
 *	Set blocking or non-blocking mode on channel.
 *
 * Results:
 *	0 if successful, errno when failed.
 *
 * Side effects:
 *	Sets the device into blocking or non-blocking mode.
 *
 *----------------------------------------------------------------------
 */

static int
ConsoleBlockModeProc(
    ClientData instanceData,	/* Instance data for channel. */
    int mode)			/* TCL_MODE_BLOCKING or
				 * TCL_MODE_NONBLOCKING. */
{
<<<<<<< HEAD
    ConsoleChannelInfo *chanInfoPtr = (ConsoleChannelInfo *)instanceData;
=======
    ConsoleInfo *infoPtr = (ConsoleInfo *)instanceData;
>>>>>>> 18614557

    /*
     * Consoles on Windows can not be switched between blocking and
     * nonblocking, hence we have to emulate the behavior. This is done in the
     * input function by checking against a bit in the state. We set or unset
     * the bit here to cause the input function to emulate the correct
     * behavior.
     */

    if (mode == TCL_MODE_NONBLOCKING) {
	chanInfoPtr->flags |= CONSOLE_ASYNC;
    } else {
	chanInfoPtr->flags &= ~CONSOLE_ASYNC;
    }
    return 0;
}

/*
 *----------------------------------------------------------------------
 *
 * ConsoleCloseProc --
 *
 *	Closes a console based IO channel.
 *
 * Results:
 *	0 on success, errno otherwise.
 *
 * Side effects:
 *	Closes the physical channel.
 *
 *----------------------------------------------------------------------
 */

static int
ConsoleCloseProc(
    ClientData instanceData,	/* Pointer to ConsoleChannelInfo structure. */
    TCL_UNUSED(Tcl_Interp *),
    int flags)
{
<<<<<<< HEAD
    ConsoleChannelInfo *chanInfoPtr = (ConsoleChannelInfo *)instanceData;
    ConsoleHandleInfo *handleInfoPtr;
=======
    ConsoleInfo *consolePtr = (ConsoleInfo *)instanceData;
>>>>>>> 18614557
    int errorCode = 0;
    ConsoleChannelInfo **nextPtrPtr;
    int closeHandle;

    if ((flags & (TCL_CLOSE_READ | TCL_CLOSE_WRITE)) != 0) {
	return EINVAL;
    }
    /*
     * Don't close the Win32 handle if the handle is a standard channel
     * during the thread exit process. Otherwise, one thread may kill the
     * stdio of another while exiting. Note an explicit close in script will
     * still close the handle. That's historical behavior on all platforms.
     */
    if (!TclInThreadExit()
	|| ((GetStdHandle(STD_INPUT_HANDLE) != chanInfoPtr->handle)
	    && (GetStdHandle(STD_OUTPUT_HANDLE) != chanInfoPtr->handle)
	    && (GetStdHandle(STD_ERROR_HANDLE) != chanInfoPtr->handle))) {
	closeHandle = 1;
    } else {
	closeHandle = 0;
    }

    AcquireSRWLockExclusive(&gConsoleLock);

    /* Remove channel from watchers' list */
    for (nextPtrPtr = &gWatchingChannelList; *nextPtrPtr != NULL;
	 nextPtrPtr = &(*nextPtrPtr)->nextWatchingChannelPtr) {
	if (*nextPtrPtr == (ConsoleChannelInfo *) chanInfoPtr) {
	    *nextPtrPtr = (*nextPtrPtr)->nextWatchingChannelPtr;
	    break;
	}
    }

    handleInfoPtr = FindConsoleInfo(chanInfoPtr);
    if (handleInfoPtr) {
	/*
	 * Console thread may be blocked either waiting for console i/o
	 * or waiting on the condition variable for buffer empty/full
	 */
	AcquireSRWLockShared(&handleInfoPtr->lock);

	if (closeHandle) {
	    handleInfoPtr->console = INVALID_HANDLE_VALUE;
	}

	/* Break the thread out of blocking console i/o */
	handleInfoPtr->numRefs -= 1; /* Remove reference from this channel */
	if (handleInfoPtr->numRefs == 1) {
	    /*
	     * Abort the i/o if no other threads are listening on it.
	     * Note without this check, an input line will be skipped on
	     * the cancel.
	     */
	    CancelSynchronousIo(handleInfoPtr->consoleThread);
	}

	/*
	 * Wake up the console handling thread. Note we do not explicitly
	 * tell it handle is closed (below). It will find out on next access
	 */
	WakeConditionVariable(&handleInfoPtr->consoleThreadCV);

	ReleaseSRWLockShared(&handleInfoPtr->lock);
    }

    ReleaseSRWLockExclusive(&gConsoleLock);

    chanInfoPtr->channel     = NULL;
    chanInfoPtr->watchMask   = 0;
    chanInfoPtr->permissions = 0;

    if (closeHandle && chanInfoPtr->handle != INVALID_HANDLE_VALUE) {
	if (CloseHandle(chanInfoPtr->handle) == FALSE) {
	    Tcl_WinConvertError(GetLastError());
	    errorCode = errno;
	}
	chanInfoPtr->handle = INVALID_HANDLE_VALUE;
    }

    /*
     * Note, we can check and manipulate numRefs without a lock because
     * we have removed it from the watch queue so the console thread cannot
     * get at it.
     */
    if (chanInfoPtr->numRefs > 1) {
	/* There may be references already on the event queue */
	chanInfoPtr->numRefs -= 1;
    } else {
	ckfree(chanInfoPtr);
    }

    return errorCode;
}

/*
 *----------------------------------------------------------------------
 *
 * ConsoleInputProc --
 *
 *	Reads input from the IO channel into the buffer given. Returns count
 *	of how many bytes were actually read, and an error indication.
 *
 * Results:
 *	A count of how many bytes were read is returned and an error
 *	indication is returned in an output argument.
 *
 * Side effects:
 *	Reads input from the actual channel.
 *
 *----------------------------------------------------------------------
 */
static int
ConsoleInputProc(
    ClientData instanceData,	/* Console state. */
    char *bufPtr,		/* Where to store data read. */
    int bufSize,		/* How much space is available in the
				 * buffer? */
    int *errorCode)		/* Where to store error code. */
{
<<<<<<< HEAD
    ConsoleChannelInfo *chanInfoPtr = (ConsoleChannelInfo *)instanceData;
    ConsoleHandleInfo *handleInfoPtr;
    RingSizeT numRead;
=======
    ConsoleInfo *infoPtr = (ConsoleInfo *)instanceData;
    DWORD count, bytesRead = 0;
    int result;

    *errorCode = 0;
>>>>>>> 18614557

    if (chanInfoPtr->handle == INVALID_HANDLE_VALUE) {
	return 0; /* EOF */
    }

    *errorCode = 0;

    AcquireSRWLockShared(&gConsoleLock);
    handleInfoPtr = FindConsoleInfo(chanInfoPtr);
    if (handleInfoPtr == NULL) {
	/* Really shouldn't happen since channel is holding a reference */
	ReleaseSRWLockShared(&gConsoleLock);
	return 0; /* EOF */
    }
    AcquireSRWLockExclusive(&handleInfoPtr->lock);
    ReleaseSRWLockShared(&gConsoleLock); /* AFTER acquiring handleInfoPtr->lock */

    while (1) {
	numRead = RingBufferOut(&handleInfoPtr->buffer, bufPtr, bufSize, 1);
	/*
	 * Note: even if channel is closed or has an error, as long there is
	 * buffered data, we will pass it up.
	 */
	if (numRead != 0) {
	    break;
	}
	/*
	 * No data available.
	 *  - If an error was recorded, generate that and reset it.
	 *  - If EOF, indicate as much. It is up to the application to close
	 *    the channel.
	 *  - Otherwise, if non-blocking return EAGAIN or wait for more data.
	 */
	if (handleInfoPtr->lastError != 0) {
	    if (handleInfoPtr->lastError == ERROR_INVALID_HANDLE) {
		numRead = 0; /* Treat as EOF */
	    } else {
		Tcl_WinConvertError(handleInfoPtr->lastError);
		handleInfoPtr->lastError = 0;
		*errorCode = Tcl_GetErrno();
		numRead = -1;
	    }
	    break;
	}
	if (handleInfoPtr->console == INVALID_HANDLE_VALUE) {
	    /* EOF - break with numRead == 0 */
	    chanInfoPtr->handle = INVALID_HANDLE_VALUE;
	    break;
	}

	/* For async, tell caller we are blocked */
	if (chanInfoPtr->flags & CONSOLE_ASYNC) {
	    *errorCode = EWOULDBLOCK;
	    numRead = -1;
	    break;
	}

	/*
	 * Blocking read. Just get data from directly from console. There
	 * is a small complication in that we can only read even number
	 * of bytes (wide-character API) and the destination buffer should be
	 * WCHAR aligned. If either condition is not met, we defer to the
	 * reader thread which handles these case rather than dealing with
	 * them here (which is a little trickier than it might sound.)
	 */
	if ((1 & (ptrdiff_t)bufPtr) == 0 /* aligned buffer */
	    && bufSize > 1         /* Not single byte read */
	) {
	    DWORD lastError;
	    RingSizeT numChars;
	    ReleaseSRWLockExclusive(&handleInfoPtr->lock);
	    lastError = ReadConsoleChars(chanInfoPtr->handle,
					 (WCHAR *)bufPtr,
					 bufSize / sizeof(WCHAR),
					 &numChars);
	    /* NOTE lock released so DON'T break. Return instead */
	    if (lastError != ERROR_SUCCESS) {
		Tcl_WinConvertError(lastError);
		*errorCode = Tcl_GetErrno();
		return -1;
	    } else if (numChars > 0) {
		/* Successfully read something. */
		return numChars * sizeof(WCHAR);
	    } else {
		/*
		 * Ctrl-C/Ctrl-Brk interrupt. Loop around to retry.
		 * We have to reacquire the lock. No worried about handleInfoPtr
		 * having gone away since the channel holds a reference.
		 */
		AcquireSRWLockExclusive(&handleInfoPtr->lock);
		continue;
	    }
	}
	/*
	 * Deferring blocking read to reader thread.
	 * Release the lock and sleep. Note that because the channel
	 * holds a reference count on handleInfoPtr, it will not
	 * be deallocated while the lock is released.
	 */
	handleInfoPtr->flags |= CONSOLE_DATA_AWAITED;
	WakeConditionVariable(&handleInfoPtr->consoleThreadCV);
	if (!SleepConditionVariableSRW(&handleInfoPtr->interpThreadCV,
				       &handleInfoPtr->lock,
				       INFINITE,
				       0)) {
	    Tcl_WinConvertError(GetLastError());
	    *errorCode = Tcl_GetErrno();
	    numRead = -1;
	    break;
	}

	/* Lock is reacquired, loop back to try again */
    }

    /* We read data. Ask for more if either async or watching for reads */
    if ((chanInfoPtr->flags & CONSOLE_ASYNC)
	|| (chanInfoPtr->watchMask & TCL_READABLE)) {
	handleInfoPtr->flags |= CONSOLE_DATA_AWAITED;
	WakeConditionVariable(&handleInfoPtr->consoleThreadCV);
    }

    ReleaseSRWLockExclusive(&handleInfoPtr->lock);
    return numRead;
}

/*
 *----------------------------------------------------------------------
 *
 * ConsoleOutputProc --
 *
 *	Writes the given output on the IO channel. Returns count of how many
 *	characters were actually written, and an error indication.
 *
 * Results:
 *	A count of how many characters were written is returned and an error
 *	indication is returned in an output argument.
 *
 * Side effects:
 *	Writes output on the actual channel.
 *
 *----------------------------------------------------------------------
 */
static int
ConsoleOutputProc(
    ClientData instanceData,	/* Console state. */
    const char *buf,		/* The data buffer. */
    int toWrite,		/* How many bytes to write? */
    int *errorCode)		/* Where to store error code. */
{
    ConsoleChannelInfo *chanInfoPtr = (ConsoleChannelInfo *)instanceData;
    ConsoleHandleInfo *handleInfoPtr;
    RingSizeT numWritten;

    *errorCode = 0;

    if (chanInfoPtr->handle == INVALID_HANDLE_VALUE) {
	/* Some other thread would have *previously* closed the stdio handle */
	*errorCode = EPIPE;
	return -1;
    }

    AcquireSRWLockShared(&gConsoleLock);
    handleInfoPtr = FindConsoleInfo(chanInfoPtr);
    if (handleInfoPtr == NULL) {
	/* Really shouldn't happen since channel is holding a reference */
	*errorCode = EPIPE;
	ReleaseSRWLockShared(&gConsoleLock);
	return -1;
    }
    AcquireSRWLockExclusive(&handleInfoPtr->lock);
    ReleaseSRWLockShared(&gConsoleLock); /* AFTER acquiring handleInfoPtr->lock */

    /* Keep looping until all written. Break out for async and errors */
    numWritten = 0;
    while (1) {
	/* Check for error and closing on every loop. */
	if (handleInfoPtr->lastError != 0) {
	    Tcl_WinConvertError(handleInfoPtr->lastError);
	    *errorCode = Tcl_GetErrno();
	    numWritten = -1;
	    break;
	}
	if (handleInfoPtr->console == INVALID_HANDLE_VALUE) {
	    *errorCode = EPIPE;
	    chanInfoPtr->handle = INVALID_HANDLE_VALUE;
	    numWritten = -1;
	    break;
	}

	/*
	 * We can either write directly or through the console thread's
	 * ring buffer. We have to do the latter when
	 * (1) the operation is async since WriteConsoleChars is always blocking
	 * (2) when there is already data in the ring buffer because we don't
	 *     want to reorder output from within a thread
	 * (3) when there are an odd number of bytes since WriteConsole
	 *     takes whole WCHARs
	 * (4) when the pointer is not aligned on WCHAR
	 * The ring buffer deals with cases (3) and (4). It would be harder
	 * to duplicate that here.
	 */
	if ((chanInfoPtr->flags & CONSOLE_ASYNC)              /* Case (1) */
	    || RingBufferLength(&handleInfoPtr->buffer) != 0  /* Case (2) */
	    || (toWrite & 1) != 0                             /* Case (3) */
	    || (PTR2INT(buf) & 1) != 0                        /* Case (4) */
	    ) {
	    numWritten += RingBufferIn(&handleInfoPtr->buffer,
				       numWritten + buf,
				       toWrite - numWritten,
				       1);
	    if (numWritten == toWrite || chanInfoPtr->flags & CONSOLE_ASYNC) {
		/* All done or async, just accept whatever was written */
		break;
	    }
	    /*
	     * Release the lock and sleep. Note that because the channel
	     * holds a reference count on handleInfoPtr, it will not
	     * be deallocated while the lock is released.
	     */
	    WakeConditionVariable(&handleInfoPtr->consoleThreadCV);
	    if (!SleepConditionVariableSRW(&handleInfoPtr->interpThreadCV,
					   &handleInfoPtr->lock,
					   INFINITE,
					   0)) {
		/* Report the error */
		Tcl_WinConvertError(GetLastError());
		*errorCode = Tcl_GetErrno();
		numWritten = -1;
		break;
	    }
	} else {
	    /* Direct output */
	    DWORD winStatus;
	    HANDLE consoleHandle = handleInfoPtr->console;
	    /* Unlock before blocking in WriteConsole */
	    ReleaseSRWLockExclusive(&handleInfoPtr->lock);
	    /* UNLOCKED so return, DON'T break out of loop as it will unlock again! */
	    winStatus = WriteConsoleChars(consoleHandle,
					  (WCHAR *)buf,
					  toWrite / sizeof(WCHAR),
					  &numWritten);
	    if (winStatus == ERROR_SUCCESS) {
		return numWritten * sizeof(WCHAR);
	    } else {
		Tcl_WinConvertError(winStatus);
		*errorCode = Tcl_GetErrno();
		return -1;
	    }
	}

	/* Lock must have been reacquired before continuing loop */
    }
    WakeConditionVariable(&handleInfoPtr->consoleThreadCV);
    ReleaseSRWLockExclusive(&handleInfoPtr->lock);
    return numWritten;
}

/*
 *----------------------------------------------------------------------
 *
 * ConsoleEventProc --
 *
 *	This function is invoked by Tcl_ServiceEvent when a file event reaches
 *	the front of the event queue. This procedure invokes Tcl_NotifyChannel
 *	on the console.
 *
 * Results:
 *	Returns 1 if the event was handled, meaning it should be removed from
 *	the queue. Returns 0 if the event was not handled, meaning it should
 *	stay on the queue. The only time the event isn't handled is if the
 *	TCL_FILE_EVENTS flag bit isn't set.
 *
 * Side effects:
 *	Whatever the notifier callback does.
 *
 *----------------------------------------------------------------------
 */

static int
ConsoleEventProc(
    Tcl_Event *evPtr,		/* Event to service. */
    int flags)			/* Flags that indicate what events to handle,
				 * such as TCL_FILE_EVENTS. */
{
    ConsoleEvent *consoleEvPtr = (ConsoleEvent *) evPtr;
    ConsoleChannelInfo *chanInfoPtr;
    int freeChannel;
    int mask = 0;

    if (!(flags & TCL_FILE_EVENTS)) {
	return 0;
    }

    chanInfoPtr = consoleEvPtr->chanInfoPtr;
    /*
     * We know chanInfoPtr is valid because its reference count would have
     * been incremented when the event was queued. The corresponding release
     * happens in this function.
     */

    /*
     * Global lock used for chanInfoPtr. A read (shared) lock suffices
     * because all access is within the channel owning thread with the
     * exception of watchers which is a read-only access. See comments
     * to ConsoleChannelInfo.
     */
    AcquireSRWLockShared(&gConsoleLock);
    chanInfoPtr->flags &= ~CONSOLE_EVENT_QUEUED;

    /*
     * Only handle the event if the Tcl channel has not gone away AND is
     * still owned by this thread AND is still watching events.
     */
    if (chanInfoPtr->channel && chanInfoPtr->threadId == Tcl_GetCurrentThread()
	&& (chanInfoPtr->watchMask & (TCL_READABLE|TCL_WRITABLE))) {
	ConsoleHandleInfo *handleInfoPtr;
	handleInfoPtr = FindConsoleInfo(chanInfoPtr);
	if (handleInfoPtr == NULL) {
	    /* Console was closed. EOF->read event only (not write) */
	    if (chanInfoPtr->watchMask & TCL_READABLE) {
		mask = TCL_READABLE;
	    }
	} else {
	    AcquireSRWLockShared(&handleInfoPtr->lock);
	    /* Remember at most one of READABLE, WRITABLE set */
	    if ((chanInfoPtr->watchMask & TCL_READABLE)
		&& RingBufferLength(&handleInfoPtr->buffer)) {
		mask = TCL_READABLE;
	    } else if ((chanInfoPtr->watchMask & TCL_WRITABLE)
		     && RingBufferHasFreeSpace(&handleInfoPtr->buffer)) {
		/* Generate write event space available */
		mask = TCL_WRITABLE;
	    }
	    ReleaseSRWLockShared(&handleInfoPtr->lock);
	}
    }

    /*
     * Tcl_NotifyChannel can recurse through the file event callback so need
     * to release locks first. Our reference still holds so no danger of
     * chanInfoPtr being deallocated if the callback closes the channel.
     */
    ReleaseSRWLockShared(&gConsoleLock);
    if (mask) {
	Tcl_NotifyChannel(chanInfoPtr->channel, mask);
	/* Note: chanInfoPtr ref count may have changed */
    }

    /* No need to lock - see comments earlier */

    /* Remove the reference to the channel from event record */
    if (chanInfoPtr->numRefs > 1) {
	chanInfoPtr->numRefs -= 1;
	freeChannel = 0;
    } else {
	assert(chanInfoPtr->channel == NULL);
	freeChannel = 1;
    }

    if (freeChannel) {
	ckfree(chanInfoPtr);
    }

    return 1;
}

/*
 *----------------------------------------------------------------------
 *
 * ConsoleWatchProc --
 *
 *	Called by the notifier to set up to watch for events on this channel.
 *
 * Results:
 *	None.
 *
 * Side effects:
 *	None.
 *
 *----------------------------------------------------------------------
 */

static void
ConsoleWatchProc(
    ClientData instanceData,	/* Console state. */
    int newMask)		/* What events to watch for, one of
				 * of TCL_READABLE, TCL_WRITABLE
				 */
{
    ConsoleChannelInfo **nextPtrPtr, *ptr;
    ConsoleChannelInfo *chanInfoPtr = (ConsoleChannelInfo *)instanceData;
    int oldMask = chanInfoPtr->watchMask;

    /*
     * Since most of the work is handled by the background threads, we just
     * need to update the watchMask and then force the notifier to poll once.
     */

    chanInfoPtr->watchMask = newMask & chanInfoPtr->permissions;
    if (chanInfoPtr->watchMask) {
	Tcl_Time blockTime = { 0, 0 };

	if (!oldMask) {
	    AcquireSRWLockExclusive(&gConsoleLock);
	    /* Add to list of watched channels */
	    chanInfoPtr->nextWatchingChannelPtr = gWatchingChannelList;
	    gWatchingChannelList = chanInfoPtr;

	    /*
	     * For read channels, need to tell the console reader thread
	     * that we are looking for data since it will not do reads until
	     * it knows someone is awaiting.
	     */
	    ConsoleHandleInfo *handleInfoPtr;
	    handleInfoPtr = FindConsoleInfo(chanInfoPtr);
	    if (handleInfoPtr) {
		AcquireSRWLockExclusive(&handleInfoPtr->lock);
		handleInfoPtr->flags |= CONSOLE_DATA_AWAITED;
		WakeConditionVariable(&handleInfoPtr->consoleThreadCV);
		ReleaseSRWLockExclusive(&handleInfoPtr->lock);
	    }
	    ReleaseSRWLockExclusive(&gConsoleLock);
	}
	Tcl_SetMaxBlockTime(&blockTime);
    } else if (oldMask) {
	/* Remove from list of watched channels */

	AcquireSRWLockExclusive(&gConsoleLock);
	for (nextPtrPtr = &gWatchingChannelList, ptr = *nextPtrPtr;
		ptr != NULL;
		nextPtrPtr = &ptr->nextWatchingChannelPtr, ptr = *nextPtrPtr) {
	    if (chanInfoPtr == ptr) {
		*nextPtrPtr = ptr->nextWatchingChannelPtr;
		break;
	    }
	}
	ReleaseSRWLockExclusive(&gConsoleLock);
    }
}

/*
 *----------------------------------------------------------------------
 *
 * ConsoleGetHandleProc --
 *
 *	Called from Tcl_GetChannelHandle to retrieve OS handles from inside a
 *	command consoleline based channel.
 *
 * Results:
 *	Returns TCL_OK with the fd in handlePtr, or TCL_ERROR if there is no
 *	handle for the specified direction.
 *
 * Side effects:
 *	None.
 *
 *----------------------------------------------------------------------
 */

static int
ConsoleGetHandleProc(
    ClientData instanceData,	/* The console state. */
    TCL_UNUSED(int) /*direction*/,
    ClientData *handlePtr)	/* Where to store the handle. */
{
    ConsoleChannelInfo *chanInfoPtr = (ConsoleChannelInfo *)instanceData;

    if (chanInfoPtr->handle == INVALID_HANDLE_VALUE) {
	return TCL_ERROR;
    } else {
	*handlePtr = chanInfoPtr->handle;
	return TCL_OK;
    }
}

/*
 *------------------------------------------------------------------------
 *
 * ConsoleDataAvailable --
 *
 *    Checks if there is data in the console input queue.
 *
 * Results:
 *    Returns 1 if the input queue has data, -1 on error else 0 if empty.
 *
 * Side effects:
 *    None.
 *
 *------------------------------------------------------------------------
 */
 static int
 ConsoleDataAvailable (HANDLE consoleHandle)
{
    INPUT_RECORD input[10];
    DWORD count;
    DWORD i;

    /*
     * Need at least one keyboard event.
     */
    if (PeekConsoleInputW(
	    consoleHandle, input, sizeof(input) / sizeof(input[0]), &count)
	== FALSE) {
	return -1;
    }
    /*
     * Even if windows size and mouse events are disabled, can still have
     * events other than keyboard, like focus events. Look for at least one
     * keydown event because a trailing LF keyup is always present from the
     * last input. However, if our buffer is full, assume there is a key
     * down somewhere in the unread buffer. I suppose we could expand the
     * buffer but not worth...
     */
    if (count == (sizeof(input)/sizeof(input[0])))
	return 1;
    for (i = 0; i < count; ++i) {
	if (input[i].EventType == KEY_EVENT
	    && input[i].Event.KeyEvent.bKeyDown) {
	    return 1;
	}
    }
    return 0;
}

/*
 *----------------------------------------------------------------------
 *
 * ConsoleReaderThread --
 *
 *	This function runs in a separate thread and waits for input to become
 *	available on a console.
 *
 * Results:
 *	Always 0.
 *
 * Side effects:
 *	Signals the main thread when input become available.
 *
 *----------------------------------------------------------------------
 */

static DWORD WINAPI
ConsoleReaderThread(
    LPVOID arg)
{
<<<<<<< HEAD
    ConsoleHandleInfo *handleInfoPtr = (ConsoleHandleInfo *) arg;
    ConsoleHandleInfo **iterator;
    char inputChars[200]; /* Temporary buffer */
    RingSizeT inputLen = 0;
    RingSizeT inputOffset = 0;
=======
    TclPipeThreadInfo *pipeTI = (TclPipeThreadInfo *)arg;
    ConsoleInfo *infoPtr = NULL; /* access info only after success init/wait */
    HANDLE handle = NULL;
    ConsoleThreadInfo *threadInfo = NULL;
    int done = 0;
>>>>>>> 18614557

    /*
     * Keep looping until one of the following happens.
     * - there are no more channels listening on the console
     * - the console handle has been closed
     */

    /* This thread is holding a reference so pointer is safe */
    AcquireSRWLockExclusive(&handleInfoPtr->lock);

    while (1) {

	if (handleInfoPtr->numRefs == 1) {
	    /*
	     * Sole reference. That's this thread. Exit since no clients
	     * and no way for a thread to attach to a console after process
	     * start.
	     */
	    break;
	}

	/*
	 * Shared buffer has no data. If we have some in our private buffer
	 * copy that. Else check if there has been an error. In both cases
	 * notify the interp threads.
	 */
	if (inputLen > 0 || handleInfoPtr->lastError != 0) {
	    HANDLE consoleHandle;
	    if (inputLen > 0) {
		/* Private buffer has data. Copy it over. */
		RingSizeT nStored;

		assert((inputLen - inputOffset) > 0);

		nStored = RingBufferIn(&handleInfoPtr->buffer,
				       inputOffset + inputChars,
				       inputLen - inputOffset,
				       1);
		inputOffset += nStored;
		if (inputOffset == inputLen) {
		    /* Temp buffer now empty */
		    inputOffset = 0;
		    inputLen = 0;
		}
	    } else {
		/*
		 * On error, nothing but inform caller and wait
		 * We do not want to exit until there are no client interps.
		 */
	    }

	    /*
	     * Wake up any threads waiting either synchronously or
	     * asynchronously. Since we are providing data, turn off the
	     * AWAITED flag. If the data provided is not sufficient the
	     * clients will request again. Note we have to wake up ALL
	     * awaiting threads, not just one, so they can all reissue
	     * requests if needed. (In a properly designed app, at most one
	     * thread should be reading standard input but...)
	     */
	    handleInfoPtr->flags &= ~CONSOLE_DATA_AWAITED;
	    /* Wake synchronous channels */
	    WakeAllConditionVariable(&handleInfoPtr->interpThreadCV);
	    /*
	     * Wake up async channels registered for file events. Note in
	     * order to follow the locking hierarchy, we need to release
	     * handleInfoPtr->lock before calling NudgeWatchers.
	     */
	    consoleHandle = handleInfoPtr->console;
	    ReleaseSRWLockExclusive(&handleInfoPtr->lock);
	    NudgeWatchers(consoleHandle);
	    AcquireSRWLockExclusive(&handleInfoPtr->lock);

	    /*
	     * Loop back to recheck for exit conditions changes while the
	     * the lock was not held.
	     */
	    continue;
	}

	/*
	 * Both shared buffer and private buffer are empty. Need to go get
	 * data from console but do not want to read ahead because the
	 * interp thread might change the read mode, e.g. turning off echo
	 * for password input. So only do so if at least one interpreter has
	 * requested data.
	 */
	if ((handleInfoPtr->flags & CONSOLE_DATA_AWAITED)
	    && ConsoleDataAvailable(handleInfoPtr->console)) {
	    DWORD error;
	    /* Do not hold the lock while blocked in console */
	    ReleaseSRWLockExclusive(&handleInfoPtr->lock);
	    /*
	     * Note - the temporary buffer serves two purposes. It
	     */
	    error = ReadConsoleChars(handleInfoPtr->console,
				     (WCHAR *)inputChars,
				     sizeof(inputChars) / sizeof(WCHAR),
				     &inputLen);
	    AcquireSRWLockExclusive(&handleInfoPtr->lock);
	    if (error == 0) {
		inputLen *= sizeof(WCHAR);
	    } else {
		/*
		 * We only store the last error. It is up to channel
		 * handlers whether to close or not in case of errors.
		 */
		handleInfoPtr->lastError = error;
		if (handleInfoPtr->lastError == ERROR_INVALID_HANDLE) {
		    handleInfoPtr->console = INVALID_HANDLE_VALUE;
		}
	    }
	} else {
	    /*
	     * Either no one was asking for data, or no data was available.
	     * In the former case, wait until someone wakes us asking for
	     * data. In the latter case, there is no alternative but to
	     * poll since ReadConsole does not support async operation.
	     * So sleep for a short while and loop back to retry.
	     */
	    DWORD sleepTime;
	    sleepTime =
		handleInfoPtr->flags & CONSOLE_DATA_AWAITED ? 50 : INFINITE;
	    SleepConditionVariableSRW(&handleInfoPtr->consoleThreadCV,
				      &handleInfoPtr->lock,
				      sleepTime,
				      0);
	}

	/* Loop again to check for exit or wait for readers to wake us */
    }

    /*
     * Exiting:
     * - remove the console from global list
     * - close the handle if still valid
     * - release the structure
     * Note there is not need to check for any watchers because we only
     * exit when there are no channels open to this console.
     */
    ReleaseSRWLockExclusive(&handleInfoPtr->lock);
    AcquireSRWLockExclusive(&gConsoleLock); /* Modifying - exclusive lock */
    for (iterator = &gConsoleHandleInfoList; *iterator;
	 iterator = &(*iterator)->nextPtr) {
	if (*iterator == handleInfoPtr) {
	    *iterator = handleInfoPtr->nextPtr;
	    break;
	}
    }
    ReleaseSRWLockExclusive(&gConsoleLock);

    /* No need for relocking - no other thread should have access to it now */
    RingBufferClear(&handleInfoPtr->buffer);

    if (handleInfoPtr->console != INVALID_HANDLE_VALUE
	&& handleInfoPtr->lastError != ERROR_INVALID_HANDLE) {
	SetConsoleMode(handleInfoPtr->console, handleInfoPtr->initMode);
	/*
	 * NOTE: we do not call CloseHandle(handleInfoPtr->console) here.
	 * As per the GetStdHandle documentation, it need not be closed.
	 * Other components may be directly using it. Note however that
	 * an explicit chan close script command does close the handle
	 * for all threads.
	 */
    }

    ckfree(handleInfoPtr);

    return 0;
}

/*
 *----------------------------------------------------------------------
 *
 * ConsoleWriterThread --
 *
 *	This function runs in a separate thread and writes data onto a
 *	console.
 *
 * Results:
 *	Always returns 0.
 *
 * Side effects:
 *	Signals the main thread when an output operation is completed.
 *
 *----------------------------------------------------------------------
 */
static DWORD WINAPI
ConsoleWriterThread(LPVOID arg)
{
<<<<<<< HEAD
    ConsoleHandleInfo *handleInfoPtr = (ConsoleHandleInfo *) arg;
    ConsoleHandleInfo **iterator;
    BOOL success;
    RingSizeT numBytes;
    /*
     * This buffer size has no relation really with the size of the shared
     * buffer. Could be bigger or smaller. Make larger as multiple threads
     * could potentially be writing to it.
     */
    char buffer[2*CONSOLE_BUFFER_SIZE];

    /*
     * Keep looping until one of the following happens.
     *
     * - there are not more channels listening on the console
     * - the console handle has been closed
     *
     * On each iteration,
     * - if the channel buffer is empty, wait for some channel writer to write
     * - if there is data in our buffer, write it to the console
     */

    /* This thread is holding a reference so pointer is safe */
    AcquireSRWLockExclusive(&handleInfoPtr->lock);
    while (1) {
	/* handleInfoPtr->lock must be held on entry to loop */
=======
    TclPipeThreadInfo *pipeTI = (TclPipeThreadInfo *)arg;
    ConsoleInfo *infoPtr = NULL; /* access info only after success init/wait */
    HANDLE handle = NULL;
    ConsoleThreadInfo *threadInfo = NULL;
    DWORD count, toWrite;
    char *buf;
    int done = 0;

    while (!done) {
	/*
	 * Wait for the main thread to signal before attempting to write.
	 */
	if (!TclPipeThreadWaitForSignal(&pipeTI)) {
	    /* exit */
	    break;
	}
	if (!infoPtr) {
	    infoPtr = (ConsoleInfo *)pipeTI->clientData;
	    handle = infoPtr->handle;
	    threadInfo = &infoPtr->writer;
	}
>>>>>>> 18614557

	int offset;
	HANDLE consoleHandle;

	/*
	 * Sadly, we need to do another copy because do not want to hold
	 * a lock on handleInfoPtr->buffer while calling WriteConsole as that
	 * might block. Also, we only want to copy an integral number of
	 * WCHAR's, i.e. even number of chars so do some length checks up
	 * front.
	 */
	numBytes = RingBufferLength(&handleInfoPtr->buffer);
	numBytes &= ~1; /* Copy integral number of WCHARs -> even number of bytes */
	if (numBytes == 0) {
	    /* No data to write */
	    if (handleInfoPtr->numRefs == 1) {
		/*
		 * Sole reference. That's this thread. Exit since no clients
		 * and no buffered output.
		 */
		break;
	    }
	    /* Wake up any threads waiting synchronously. */
	    WakeConditionVariable(&handleInfoPtr->interpThreadCV);
	    success = SleepConditionVariableSRW(&handleInfoPtr->consoleThreadCV,
						&handleInfoPtr->lock,
						INFINITE,
						0);
	    /* Note: lock has been acquired again! */
	    if (!success && GetLastError() != ERROR_TIMEOUT) {
		/* TODO - what can be done? Should not happen */
		/* For now keep going */
	    }
	    continue;
	}

	/* We have data to write */
	if ((size_t)numBytes > (sizeof(buffer) / sizeof(buffer[0]))) {
	    numBytes = sizeof(buffer);
	}
	/* No need to check result, we already checked length bytes available */
	RingBufferOut(&handleInfoPtr->buffer, buffer, numBytes, 0);

	consoleHandle = handleInfoPtr->console;
	WakeConditionVariable(&handleInfoPtr->interpThreadCV);
	ReleaseSRWLockExclusive(&handleInfoPtr->lock);
	offset = 0;
	while (numBytes > 0) {
	    RingSizeT numWChars = numBytes / sizeof(WCHAR);
	    DWORD status;
	    status = WriteConsoleChars(handleInfoPtr->console,
				       (WCHAR *)(offset + buffer),
				       numWChars,
				       &numWChars);
	    if (status != 0) {
		/* Only overwrite if no previous error */
		if (handleInfoPtr->lastError == 0) {
		    handleInfoPtr->lastError = status;
		}
		if (status == ERROR_INVALID_HANDLE) {
		    handleInfoPtr->console = INVALID_HANDLE_VALUE;
		}
		/* Assume this write is done but keep looping in case
		 * it is a transient error. Not sure just closing handle
		 * and exiting thread is a good idea until all references
		 * from interp threads are gone.
		 */
		break;
	    }
	    numBytes -= numWChars * sizeof(WCHAR);
	    offset += numWChars * sizeof(WCHAR);
	}

	/* Wake up any threads waiting synchronously. */
	WakeConditionVariable(&handleInfoPtr->interpThreadCV);
	/*
	 * Wake up all channels registered for file events. Note in
	 * order to follow the locking hierarchy, we cannot hold any locks
	 * when calling NudgeWatchers.
	 */
	NudgeWatchers(consoleHandle);

	AcquireSRWLockExclusive(&handleInfoPtr->lock);
    }

    /*
     * Exiting:
     * - remove the console from global list
     * - release the structure
     * NOTE: we do not call CloseHandle(handleInfoPtr->console) here.
     * As per the GetStdHandle documentation, it need not be closed.
     * Other components may be directly using it. Note however that
     * an explicit chan close script command does close the handle
     * for all threads.
     */
    ReleaseSRWLockExclusive(&handleInfoPtr->lock);
    AcquireSRWLockExclusive(&gConsoleLock); /* Modifying - exclusive lock */
    for (iterator = &gConsoleHandleInfoList; *iterator;
	 iterator = &(*iterator)->nextPtr) {
	if (*iterator == handleInfoPtr) {
	    *iterator = handleInfoPtr->nextPtr;
	    break;
	}
    }
    ReleaseSRWLockExclusive(&gConsoleLock);

    RingBufferClear(&handleInfoPtr->buffer);

    ckfree(handleInfoPtr);

    return 0;
}

/*
 *------------------------------------------------------------------------
 *
 * AllocateConsoleHandleInfo --
 *
 *    Allocates a ConsoleHandleInfo for the passed console handle. As
 *    a side effect starts a console thread to handle i/o on the handle.
 *
 *    Important: Caller must be holding an EXCLUSIVE lock on gConsoleLock
 *    when calling this function. The lock continues to be held on return.
 *
 * Results:
 *    Pointer to an unlocked ConsoleHandleInfo structure. The reference
 *    count on the structure is 1. This corresponds to the common reference
 *    from the console thread and the gConsoleHandleInfoList. Returns NULL
 *    on error.
 *
 * Side effects:
 *    A console reader or writer thread is started. The returned structure
 *    is placed on the active console handler list gConsoleHandleInfoList.
 *
 *------------------------------------------------------------------------
 */
static ConsoleHandleInfo *
AllocateConsoleHandleInfo(
    HANDLE consoleHandle,
    int permissions)   /* TCL_READABLE or TCL_WRITABLE */
{
    ConsoleHandleInfo *handleInfoPtr;
    DWORD consoleMode;


    handleInfoPtr = (ConsoleHandleInfo *)ckalloc(sizeof(*handleInfoPtr));
    memset(handleInfoPtr, 0, sizeof(*handleInfoPtr));
    handleInfoPtr->console = consoleHandle;
    InitializeSRWLock(&handleInfoPtr->lock);
    InitializeConditionVariable(&handleInfoPtr->consoleThreadCV);
    InitializeConditionVariable(&handleInfoPtr->interpThreadCV);
    RingBufferInit(&handleInfoPtr->buffer, CONSOLE_BUFFER_SIZE);
    handleInfoPtr->lastError = 0;
    handleInfoPtr->permissions = permissions;
    handleInfoPtr->numRefs = 1; /* See function header */
    if (permissions == TCL_READABLE) {
	GetConsoleMode(consoleHandle, &handleInfoPtr->initMode);
	consoleMode = handleInfoPtr->initMode;
	consoleMode &= ~(ENABLE_WINDOW_INPUT | ENABLE_MOUSE_INPUT);
	consoleMode |= ENABLE_LINE_INPUT;
	SetConsoleMode(consoleHandle, consoleMode);
    }
    handleInfoPtr->consoleThread = CreateThread(
	NULL, /* default security descriptor */
	2*CONSOLE_BUFFER_SIZE, /* Stack size - gets rounded up to granularity */
	permissions == TCL_READABLE ? ConsoleReaderThread : ConsoleWriterThread,
	handleInfoPtr, /* Pass to thread */
	0,             /* Flags - no special cases */
	NULL);         /* Don't care about thread id */
    if (handleInfoPtr->consoleThread == NULL) {
	/* Note - SRWLock and condition variables do not need finalization */
	RingBufferClear(&handleInfoPtr->buffer);
	ckfree(handleInfoPtr);
	return NULL;
    }

    /* Chain onto global list */
    handleInfoPtr->nextPtr = gConsoleHandleInfoList;
    gConsoleHandleInfoList = handleInfoPtr;

    return handleInfoPtr;
}

/*
 *------------------------------------------------------------------------
 *
 * FindConsoleInfo --
 *
 *    Finds the ConsoleHandleInfo record for a given ConsoleChannelInfo.
 *    The found record must match the console handle. It is the caller's
 *    responsibility to check the permissions (read/write) in the returned
 *    ConsoleHandleInfo match permissions in chanInfoPtr. This function does
 *    not check that.
 *
 *    Important: Caller must be holding an shared or exclusive lock on
 *    gConsoleMutex. That ensures the returned pointer stays valid on
 *    return without risk of deallocation by other threads.
 *
 * Results:
 *    Pointer to the found ConsoleHandleInfo or NULL if not found
 *
 * Side effects:
 *    None.
 *
 *------------------------------------------------------------------------
 */
static ConsoleHandleInfo *
FindConsoleInfo(const ConsoleChannelInfo *chanInfoPtr)
{
    ConsoleHandleInfo *handleInfoPtr;
    for (handleInfoPtr = gConsoleHandleInfoList; handleInfoPtr; handleInfoPtr = handleInfoPtr->nextPtr) {
	if (handleInfoPtr->console == chanInfoPtr->handle) {
	    return handleInfoPtr;
	}
    }
    return NULL;
}

/*
 *----------------------------------------------------------------------
 *
 * TclWinOpenConsoleChannel --
 *
 *	Constructs a Console channel for the specified standard OS handle.
 *	This is a helper function to break up the construction of channels
 *	into File, Console, or Serial.
 *
 * Results:
 *	Returns the new channel, or NULL.
 *
 * Side effects:
 *	May open the channel.
 *
 *----------------------------------------------------------------------
 */
Tcl_Channel
TclWinOpenConsoleChannel(
    HANDLE handle,
    char *channelName,
    int permissions)
{
<<<<<<< HEAD
    ConsoleChannelInfo *chanInfoPtr;
    ConsoleHandleInfo *handleInfoPtr;
=======
    ConsoleInfo *infoPtr;
    DWORD modes;

    ConsoleInit();
>>>>>>> 18614557

    /* A console handle can either be input or output, not both */
    if (permissions != TCL_READABLE && permissions != TCL_WRITABLE) {
	return NULL;
    }

    ConsoleInit();

    chanInfoPtr = (ConsoleChannelInfo *)ckalloc(sizeof(*chanInfoPtr));
    memset(chanInfoPtr, 0, sizeof(*chanInfoPtr));

<<<<<<< HEAD
    chanInfoPtr->permissions = permissions;
    chanInfoPtr->handle = handle;
    chanInfoPtr->channel = (Tcl_Channel) NULL;

    chanInfoPtr->threadId = Tcl_GetCurrentThread();
=======
    infoPtr->threadId = Tcl_GetCurrentThread();
>>>>>>> 18614557

    /*
     * Use the pointer for the name of the result channel. This keeps the
     * channel names unique, since some may share handles (stdin/stdout/stderr
     * for instance).
     */

<<<<<<< HEAD
    sprintf(channelName, "file%" TCL_Z_MODIFIER "x", (size_t) chanInfoPtr);
=======
    snprintf(channelName, TCL_INTEGER_SPACE + 4, "file%" TCL_Z_MODIFIER "x", (size_t) infoPtr);

    infoPtr->channel = Tcl_CreateChannel(&consoleChannelType, channelName,
	    infoPtr, permissions);
>>>>>>> 18614557

    if (permissions & TCL_READABLE) {
	/*
	 * Make sure the console input buffer is ready for only character
	 * input notifications and the buffer is set for line buffering. IOW,
	 * we only want to catch when complete lines are ready for reading.
	 */

	chanInfoPtr->flags |= CONSOLE_READ_OPS;
	GetConsoleMode(handle, &chanInfoPtr->initMode);

#ifdef OBSOLETE
	/* Why was priority being set on console input? Code smell */
	SetThreadPriority(infoPtr->reader.thread, THREAD_PRIORITY_HIGHEST);
#endif
    } else {
	/* Already checked permissions is WRITABLE if not READABLE */
	/* TODO - enable ansi escape processing? */
    }

    /*
     * Global lock but that's ok. See comments top of file. Allocations
     * will happen only a few times in the life of a process and that too
     * generally at start up where only one thread is active.
     */
    AcquireSRWLockExclusive(&gConsoleLock); /*Allocate needs exclusive lock */

    handleInfoPtr = FindConsoleInfo(chanInfoPtr);
    if (handleInfoPtr == NULL) {
	/* Not found. Allocate one */
	handleInfoPtr = AllocateConsoleHandleInfo(handle, permissions);
    } else {
	/* Found. Its direction (read/write) better be the same */
	if (handleInfoPtr->permissions != permissions) {
	    handleInfoPtr = NULL;
	}
    }

    if (handleInfoPtr == NULL) {
	ReleaseSRWLockExclusive(&gConsoleLock);
	if (permissions == TCL_READABLE) {
	    SetConsoleMode(handle, chanInfoPtr->initMode);
	}
	ckfree(chanInfoPtr);
	return NULL;
    }

    /*
     * There is effectively a reference to this structure from the Tcl
     * channel subsystem. So record that. This reference will be dropped
     * when the Tcl channel is closed.
     */
    chanInfoPtr->numRefs = 1;

    /*
     * Need to keep track of number of referencing channels for closing.
     * The pointer is safe since there is a reference held to it from
     * gConsoleHandleInfoList but still need to lock the structure itself
     */
    AcquireSRWLockExclusive(&handleInfoPtr->lock);
    handleInfoPtr->numRefs += 1;
    ReleaseSRWLockExclusive(&handleInfoPtr->lock);

    ReleaseSRWLockExclusive(&gConsoleLock);

    /* Note Tcl_CreateChannel never fails other than panic on error */
    chanInfoPtr->channel = Tcl_CreateChannel(&consoleChannelType, channelName,
	    chanInfoPtr, permissions);

    /*
     * Consoles have default translation of auto and ^Z eof char, which means
     * that a ^Z will be accepted as EOF when reading.
     */

    Tcl_SetChannelOption(NULL, chanInfoPtr->channel, "-translation", "auto");
    Tcl_SetChannelOption(NULL, chanInfoPtr->channel, "-eofchar", "\x1A {}");
    Tcl_SetChannelOption(NULL, chanInfoPtr->channel, "-encoding", "utf-16");
    return chanInfoPtr->channel;
}

/*
 *----------------------------------------------------------------------
 *
 * ConsoleThreadActionProc --
 *
 *	Insert or remove any thread local refs to this channel.
 *
 * Results:
 *	None.
 *
 * Side effects:
 *	Changes thread local list of valid channels.
 *
 *----------------------------------------------------------------------
 */

static void
ConsoleThreadActionProc(
    ClientData instanceData,
    int action)
{
    ConsoleChannelInfo *chanInfoPtr = (ConsoleChannelInfo *)instanceData;

    /* No need for any locks as no other thread will be writing to it */
    if (action == TCL_CHANNEL_THREAD_INSERT) {
	ConsoleInit(); /* Needed to set up event source handlers for this thread */
	chanInfoPtr->threadId = Tcl_GetCurrentThread();
    } else {
	chanInfoPtr->threadId = NULL;
    }
}

/*
 *----------------------------------------------------------------------
 *
 * ConsoleSetOptionProc --
 *
 *	Sets an option on a channel.
 *
 * Results:
 *	A standard Tcl result. Also sets the interp's result on error if
 *	interp is not NULL.
 *
 * Side effects:
 *	May modify an option on a console. Sets Error message if needed (by
 *	calling Tcl_BadChannelOption).
 *
 *----------------------------------------------------------------------
 */
static int
ConsoleSetOptionProc(
    ClientData instanceData,	/* File state. */
    Tcl_Interp *interp,		/* For error reporting - can be NULL. */
    const char *optionName,	/* Which option to set? */
    const char *value)		/* New value for option. */
{
    ConsoleChannelInfo *chanInfoPtr = (ConsoleChannelInfo *)instanceData;
    int len = strlen(optionName);
    int vlen = strlen(value);

    /*
     * Option -inputmode normal|password|raw
     */

    if ((chanInfoPtr->flags & CONSOLE_READ_OPS) && (len > 1) &&
	    (strncmp(optionName, "-inputmode", len) == 0)) {
	DWORD mode;

	if (GetConsoleMode(chanInfoPtr->handle, &mode) == 0) {
	    Tcl_WinConvertError(GetLastError());
	    if (interp != NULL) {
		Tcl_SetObjResult(interp, Tcl_ObjPrintf(
			"couldn't read console mode: %s",
			Tcl_PosixError(interp)));
	    }
	    return TCL_ERROR;
	}
	if (Tcl_UtfNcasecmp(value, "NORMAL", vlen) == 0) {
	    mode |=
		ENABLE_ECHO_INPUT | ENABLE_LINE_INPUT | ENABLE_PROCESSED_INPUT;
	} else if (Tcl_UtfNcasecmp(value, "PASSWORD", vlen) == 0) {
	    mode |= ENABLE_LINE_INPUT|ENABLE_PROCESSED_INPUT;
	    mode &= ~ENABLE_ECHO_INPUT;
	} else if (Tcl_UtfNcasecmp(value, "RAW", vlen) == 0) {
	    mode &= ~(ENABLE_ECHO_INPUT | ENABLE_LINE_INPUT | ENABLE_PROCESSED_INPUT);
	} else if (Tcl_UtfNcasecmp(value, "RESET", vlen) == 0) {
	    /*
	     * Reset to the initial mode, whatever that is.
	     */
	    mode = chanInfoPtr->initMode;
	} else {
	    if (interp) {
		Tcl_SetObjResult(interp, Tcl_ObjPrintf(
			"bad mode \"%s\" for -inputmode: must be"
			" normal, password, raw, or reset", value));
		Tcl_SetErrorCode(interp, "TCL", "OPERATION", "FCONFIGURE",
			"VALUE", NULL);
	    }
	    return TCL_ERROR;
	}
	if (SetConsoleMode(chanInfoPtr->handle, mode) == 0) {
	    Tcl_WinConvertError(GetLastError());
	    if (interp != NULL) {
		Tcl_SetObjResult(interp, Tcl_ObjPrintf(
			"couldn't set console mode: %s",
			Tcl_PosixError(interp)));
	    }
	    return TCL_ERROR;
	}

	return TCL_OK;
    }

    if (chanInfoPtr->flags & CONSOLE_READ_OPS) {
	return Tcl_BadChannelOption(interp, optionName, "inputmode");
    } else {
	return Tcl_BadChannelOption(interp, optionName, "");
    }
}

/*
 *----------------------------------------------------------------------
 *
 * ConsoleGetOptionProc --
 *
 *	Gets a mode associated with an IO channel. If the optionName arg is
 *	non-NULL, retrieves the value of that option. If the optionName arg is
 *	NULL, retrieves a list of alternating option names and values for the
 *	given channel.
 *
 * Results:
 *	A standard Tcl result. Also sets the supplied DString to the string
 *	value of the option(s) returned.  Sets error message if needed
 *	(by calling Tcl_BadChannelOption).
 *
 *----------------------------------------------------------------------
 */

static int
ConsoleGetOptionProc(
    ClientData instanceData,	/* File state. */
    Tcl_Interp *interp,		/* For error reporting - can be NULL. */
    const char *optionName,	/* Option to get. */
    Tcl_DString *dsPtr)		/* Where to store value(s). */
{
    ConsoleChannelInfo *chanInfoPtr = (ConsoleChannelInfo *)instanceData;
    int valid = 0;		/* Flag if valid option parsed. */
    unsigned int len;
    char buf[TCL_INTEGER_SPACE];

    if (optionName == NULL) {
	len = 0;
    } else {
	len = strlen(optionName);
    }

    /*
     * Get option -inputmode
     *
     * This is a great simplification of the underlying reality, but actually
     * represents what almost all scripts really want to know.
     */

    if (chanInfoPtr->flags & CONSOLE_READ_OPS) {
	if (len == 0) {
	    Tcl_DStringAppendElement(dsPtr, "-inputmode");
	}
	if (len==0 || (len>1 && strncmp(optionName, "-inputmode", len)==0)) {
	    DWORD mode;

	    valid = 1;
	    if (GetConsoleMode(chanInfoPtr->handle, &mode) == 0) {
		Tcl_WinConvertError(GetLastError());
		if (interp != NULL) {
		    Tcl_SetObjResult(interp, Tcl_ObjPrintf(
			    "couldn't read console mode: %s",
			    Tcl_PosixError(interp)));
		}
		return TCL_ERROR;
	    }
	    if (mode & ENABLE_LINE_INPUT) {
		if (mode & ENABLE_ECHO_INPUT) {
		    Tcl_DStringAppendElement(dsPtr, "normal");
		} else {
		    Tcl_DStringAppendElement(dsPtr, "password");
		}
	    } else {
		Tcl_DStringAppendElement(dsPtr, "raw");
	    }
	}
    } else {
	/*
	 * Output channel. Get option -winsize
	 * Option is readonly and returned by [fconfigure chan -winsize] but not
	 * returned by [fconfigure chan] without explicit option name.
	 */
	if (len == 0) {
	    Tcl_DStringAppendElement(dsPtr, "-winsize");
	}

	if (len == 0 || (len > 1 && strncmp(optionName, "-winsize", len) == 0)) {
	    CONSOLE_SCREEN_BUFFER_INFO consoleInfo;

	    valid = 1;
	    if (!GetConsoleScreenBufferInfo(chanInfoPtr->handle,
					    &consoleInfo)) {
		Tcl_WinConvertError(GetLastError());
		if (interp != NULL) {
		    Tcl_SetObjResult(
			interp,
			Tcl_ObjPrintf("couldn't read console size: %s",
				      Tcl_PosixError(interp)));
		}
		return TCL_ERROR;
	    }
	    Tcl_DStringStartSublist(dsPtr);
	    sprintf(buf,
		    "%d",
		    consoleInfo.srWindow.Right - consoleInfo.srWindow.Left + 1);
	    Tcl_DStringAppendElement(dsPtr, buf);
	    sprintf(buf,
		    "%d",
		    consoleInfo.srWindow.Bottom - consoleInfo.srWindow.Top + 1);
	    Tcl_DStringAppendElement(dsPtr, buf);
	    Tcl_DStringEndSublist(dsPtr);
	}
    }


    if (valid) {
	return TCL_OK;
    }
    if (chanInfoPtr->flags & CONSOLE_READ_OPS) {
	return Tcl_BadChannelOption(interp, optionName, "inputmode");
    } else {
	return Tcl_BadChannelOption(interp, optionName, "winsize");
    }
}

/*
 * Local Variables:
 * mode: c
 * c-basic-offset: 4
 * fill-column: 78
 * End:
 */<|MERGE_RESOLUTION|>--- conflicted
+++ resolved
@@ -939,11 +939,7 @@
     int mode)			/* TCL_MODE_BLOCKING or
 				 * TCL_MODE_NONBLOCKING. */
 {
-<<<<<<< HEAD
     ConsoleChannelInfo *chanInfoPtr = (ConsoleChannelInfo *)instanceData;
-=======
-    ConsoleInfo *infoPtr = (ConsoleInfo *)instanceData;
->>>>>>> 18614557
 
     /*
      * Consoles on Windows can not be switched between blocking and
@@ -984,12 +980,8 @@
     TCL_UNUSED(Tcl_Interp *),
     int flags)
 {
-<<<<<<< HEAD
     ConsoleChannelInfo *chanInfoPtr = (ConsoleChannelInfo *)instanceData;
     ConsoleHandleInfo *handleInfoPtr;
-=======
-    ConsoleInfo *consolePtr = (ConsoleInfo *)instanceData;
->>>>>>> 18614557
     int errorCode = 0;
     ConsoleChannelInfo **nextPtrPtr;
     int closeHandle;
@@ -1110,17 +1102,9 @@
 				 * buffer? */
     int *errorCode)		/* Where to store error code. */
 {
-<<<<<<< HEAD
     ConsoleChannelInfo *chanInfoPtr = (ConsoleChannelInfo *)instanceData;
     ConsoleHandleInfo *handleInfoPtr;
     RingSizeT numRead;
-=======
-    ConsoleInfo *infoPtr = (ConsoleInfo *)instanceData;
-    DWORD count, bytesRead = 0;
-    int result;
-
-    *errorCode = 0;
->>>>>>> 18614557
 
     if (chanInfoPtr->handle == INVALID_HANDLE_VALUE) {
 	return 0; /* EOF */
@@ -1670,19 +1654,11 @@
 ConsoleReaderThread(
     LPVOID arg)
 {
-<<<<<<< HEAD
     ConsoleHandleInfo *handleInfoPtr = (ConsoleHandleInfo *) arg;
     ConsoleHandleInfo **iterator;
     char inputChars[200]; /* Temporary buffer */
     RingSizeT inputLen = 0;
     RingSizeT inputOffset = 0;
-=======
-    TclPipeThreadInfo *pipeTI = (TclPipeThreadInfo *)arg;
-    ConsoleInfo *infoPtr = NULL; /* access info only after success init/wait */
-    HANDLE handle = NULL;
-    ConsoleThreadInfo *threadInfo = NULL;
-    int done = 0;
->>>>>>> 18614557
 
     /*
      * Keep looping until one of the following happens.
@@ -1874,7 +1850,6 @@
 static DWORD WINAPI
 ConsoleWriterThread(LPVOID arg)
 {
-<<<<<<< HEAD
     ConsoleHandleInfo *handleInfoPtr = (ConsoleHandleInfo *) arg;
     ConsoleHandleInfo **iterator;
     BOOL success;
@@ -1901,29 +1876,6 @@
     AcquireSRWLockExclusive(&handleInfoPtr->lock);
     while (1) {
 	/* handleInfoPtr->lock must be held on entry to loop */
-=======
-    TclPipeThreadInfo *pipeTI = (TclPipeThreadInfo *)arg;
-    ConsoleInfo *infoPtr = NULL; /* access info only after success init/wait */
-    HANDLE handle = NULL;
-    ConsoleThreadInfo *threadInfo = NULL;
-    DWORD count, toWrite;
-    char *buf;
-    int done = 0;
-
-    while (!done) {
-	/*
-	 * Wait for the main thread to signal before attempting to write.
-	 */
-	if (!TclPipeThreadWaitForSignal(&pipeTI)) {
-	    /* exit */
-	    break;
-	}
-	if (!infoPtr) {
-	    infoPtr = (ConsoleInfo *)pipeTI->clientData;
-	    handle = infoPtr->handle;
-	    threadInfo = &infoPtr->writer;
-	}
->>>>>>> 18614557
 
 	int offset;
 	HANDLE consoleHandle;
@@ -2167,15 +2119,8 @@
     char *channelName,
     int permissions)
 {
-<<<<<<< HEAD
     ConsoleChannelInfo *chanInfoPtr;
     ConsoleHandleInfo *handleInfoPtr;
-=======
-    ConsoleInfo *infoPtr;
-    DWORD modes;
-
-    ConsoleInit();
->>>>>>> 18614557
 
     /* A console handle can either be input or output, not both */
     if (permissions != TCL_READABLE && permissions != TCL_WRITABLE) {
@@ -2187,15 +2132,11 @@
     chanInfoPtr = (ConsoleChannelInfo *)ckalloc(sizeof(*chanInfoPtr));
     memset(chanInfoPtr, 0, sizeof(*chanInfoPtr));
 
-<<<<<<< HEAD
     chanInfoPtr->permissions = permissions;
     chanInfoPtr->handle = handle;
     chanInfoPtr->channel = (Tcl_Channel) NULL;
 
     chanInfoPtr->threadId = Tcl_GetCurrentThread();
-=======
-    infoPtr->threadId = Tcl_GetCurrentThread();
->>>>>>> 18614557
 
     /*
      * Use the pointer for the name of the result channel. This keeps the
@@ -2203,14 +2144,7 @@
      * for instance).
      */
 
-<<<<<<< HEAD
-    sprintf(channelName, "file%" TCL_Z_MODIFIER "x", (size_t) chanInfoPtr);
-=======
-    snprintf(channelName, TCL_INTEGER_SPACE + 4, "file%" TCL_Z_MODIFIER "x", (size_t) infoPtr);
-
-    infoPtr->channel = Tcl_CreateChannel(&consoleChannelType, channelName,
-	    infoPtr, permissions);
->>>>>>> 18614557
+    snprintf(channelName, 16 + TCL_INTEGER_SPACE, "file%" TCL_Z_MODIFIER "x", (size_t) chanInfoPtr);
 
     if (permissions & TCL_READABLE) {
 	/*
@@ -2510,11 +2444,11 @@
 		return TCL_ERROR;
 	    }
 	    Tcl_DStringStartSublist(dsPtr);
-	    sprintf(buf,
+	    snprintf(buf, sizeof(buf),
 		    "%d",
 		    consoleInfo.srWindow.Right - consoleInfo.srWindow.Left + 1);
 	    Tcl_DStringAppendElement(dsPtr, buf);
-	    sprintf(buf,
+	    snprintf(buf, sizeof(buf),
 		    "%d",
 		    consoleInfo.srWindow.Bottom - consoleInfo.srWindow.Top + 1);
 	    Tcl_DStringAppendElement(dsPtr, buf);
