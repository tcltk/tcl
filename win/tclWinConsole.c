/*
 * tclWinConsole.c --
 *
 *	This file implements the Windows-specific console functions, and the
 *	"console" channel driver. Windows 7 or later required.
 *
 * Copyright © 2022 Ashok P. Nadkarni
 *
 * See the file "license.terms" for information on usage and redistribution of
 * this file, and for a DISCLAIMER OF ALL WARRANTIES.
 */

#ifdef TCL_CONSOLE_DEBUG
#undef NDEBUG /* Enable asserts */
#endif

#include "tclWinInt.h"
#include <assert.h>
#include <ctype.h>

/*
 * A general note on the design: The console channel driver differs from most
 * other drivers in the following respects:
 *
 * - There can be at most 3 console handles at any time since Windows does
 *   support allocation of more than one console (with three handles
 *   corresponding to stdin, stdout, stderr)
 *
 * - Consoles are created / inherited at process startup. There is currently
 *   no way in Tcl to programmatically create a console. Even if these were
 *   added the above Windows limitation would still apply.
 *
 * - Unlike files, sockets etc. where there is a one-to-one
 *   correspondence between Tcl channels and operating system handles,
 *   std* channels are shared amongst threads which means there can be
 *   multiple Tcl channels corresponding to a single console handle.
 *
 * - Even with multiple threads, more than one file event handler is unlikely.
 *   It does not make sense for multiple threads to register handlers for
 *   stdin because the input would be randomly fragmented amongst the threads.
 *
 * Various design factors are driven by the above, e.g. use of lists instead
 * of hash tables (at most 3 console handles) and use of global instead of
 * per thread queues which simplifies lock management particularly because
 * thread-console relation is not one-one and is likely more performant as
 * well with fewer locks needing to be obtained.
 *
 * Some additional design notes/reminders for the future:
 *
 * Aligned, synchronous reads are done directly by interpreter thread.
 * Unaligned or asynchronous reads are done through the reader thread.
 *
 * The reader thread does not read ahead. That is, it will not post a read
 * until some interpreter thread is actually requesting a read. This is
 * because an interpreter may (for example) turn off echo for passwords and
 * the read ahead would come in the way of that.
 *
 * If multiple threads are reading from stdin, the input is sprayed in random
 * fashion. This is not good application design and hence no plan to address
 * this (not clear what should be done even in theory)
 *
 * For output, we do not restrict all output to the console writer threads.
 * See ConsoleOutputProc for the conditions.
 *
 * Locks are never held when calling the ReadConsole/WriteConsole API's
 * since they may block.
 */

static int gInitialized = 0;

/*
 * Permit CONSOLE_BUFFER_SIZE to be defined on build command for stress test.
 *
 * In theory, at least sizeof(WCHAR) but note the Tcl channel bug
 * https://core.tcl-lang.org/tcl/tktview/b3977d199b08e3979a8da970553d5209b3042e9c
 * will cause failures in test suite if close to max input line in the suite.
 */
#ifndef CONSOLE_BUFFER_SIZE
#define CONSOLE_BUFFER_SIZE 8000 /* In bytes */
#endif

/*
 * Ring buffer for storing data. Actual data is from bufPtr[start]:bufPtr[size-1]
 * and bufPtr[0]:bufPtr[length - (size-start)].
 */
#if TCL_MAJOR_VERSION > 8
typedef ptrdiff_t RingSizeT; /* Tcl9 TODO */
#define RingSizeT_MAX PTRDIFF_MAX
#else
typedef int RingSizeT;
#define RingSizeT_MAX INT_MAX
#endif
typedef struct RingBuffer {
    char *bufPtr;	/* Pointer to buffer storage */
    RingSizeT capacity;	/* Size of the buffer in RingBufferChar */
    RingSizeT start;	/* Start of the data within the buffer. */
    RingSizeT length;	/* Number of RingBufferChar*/
} RingBuffer;
#define RingBufferLength(ringPtr_) ((ringPtr_)->length)
#define RingBufferFreeSpace(ringPtr_) ((ringPtr_)->capacity - (ringPtr_)->length)
#define RINGBUFFER_ASSERT(ringPtr_) assert(RingBufferCheck(ringPtr_))

/*
 * The Win32 console API does not support non-blocking I/O in any form. Thus
 * the actual calls are made on a separate thread. Moreover, separate
 * threads are needed for each handle because (for example) blocking on user
 * input on stdin should not prevent output to stdout when non-blocking i/o
 * is configured at the script level.
 *
 * In the input (e.g. stdin) case, the console stdin thread is the producer
 * writing to the buffer ring buffer. The Tcl interpreter threads are the
 * consumer. For the output (e.g. stdout/stderr) case, the Tcl interpreter
 * are the producers while the console stdout/stderr threads are the
 * consumers.
 *
 * Consoles are identified purely by handles and multiple threads may open
 * them (as stdin/stdout/stderr are shared).
 *
 * Note on reference counting - a ConsoleHandleInfo instance has multiple
 * references to it - one each from every channel that is attached to it
 * plus one from the console thread itself which also serves as the reference
 * from gConsoleHandleInfoList.
 */
typedef struct ConsoleHandleInfo {
    struct ConsoleHandleInfo *nextPtr; /* Process-global list of consoles */
    HANDLE console;       /* Console handle */
    HANDLE consoleThread; /* Handle to thread doing actual i/o on the console */
    SRWLOCK lock;	  /* Controls access to this structure.
			   * Cheaper than CRITICAL_SECTION but note does not
			   * support recursive locks or Try* style attempts.*/
    CONDITION_VARIABLE consoleThreadCV;/* For awakening console thread */
    CONDITION_VARIABLE interpThreadCV; /* For awakening interpthread(s) */
    RingBuffer buffer;	  /* Buffer for data transferred between console
			   * threads and Tcl threads. For input consoles,
			   * written by the console thread and read by Tcl
			   * threads. The converse for output threads */
    DWORD initMode;	  /* Initial console mode. */
    DWORD lastError;	  /* An error caused by the last background
			   * operation. Set to 0 if no error has been
			   * detected. */
    int numRefs;	  /* See comments above */
    int permissions;	  /* TCL_READABLE for input consoles, TCL_WRITABLE
			   * for output. Only one or the other can be set. */
    int flags;
#define CONSOLE_DATA_AWAITED 0x0001 /* An interpreter is awaiting data */
} ConsoleHandleInfo;

/*
 * This structure describes per-instance data for a console based channel.
 *
 * Note on locking - this structure has no locks because it is accessed
 * only from the thread owning channel EXCEPT when a console traverses it
 * looking for a channel that is watching for events on the console. Even
 * in that case, no locking is required because that access is only under
 * the consoleLock lock which prevents the channel from being removed from
 * the gWatchingChannelList which in turn means it will not be deallocated
 * from under the console thread. Access to individual fields does not need
 * to be controlled because
 *   - the console thread does not write to any fields
 *   - changes to the nextWatchingChannelPtr field
 *   - changes to other fields do not matter because after being read for
 *     queueing events, they are verified again when the event is received
 *     in the interpreter thread (since they could have changed anyways while
 *     the event was in-flight on the event queue)
 *
 * Note on reference counting - a structure instance may be referenced from
 * three places:
 *   - the Tcl channel subsystem. This reference is created when on channel
 *     opening and dropped on channel close. This also covers the reference
 *     from gWatchingChannelList since queueing / dequeuing from that list
 *     happens in conjunction with channel operations.
 *   - the Tcl event queue entries. This reference is added when the event
 *     is queued and dropped on receipt.
 */
typedef struct ConsoleChannelInfo {
    HANDLE handle; 		/* Console handle */
    Tcl_ThreadId threadId;	/* Id of owning thread */
    struct ConsoleChannelInfo
	*nextWatchingChannelPtr; /* Pointer to next channel watching events. */
    Tcl_Channel channel;	/* Pointer to channel structure. */
    DWORD initMode;		/* Initial console mode. */
    int numRefs;		/* See comments above */
    int permissions;            /* OR'ed combination of TCL_READABLE,
				 * TCL_WRITABLE, or TCL_EXCEPTION: indicates
				 * which operations are valid on the file. */
    int watchMask;		/* OR'ed combination of TCL_READABLE,
				 * TCL_WRITABLE, or TCL_EXCEPTION: indicates
				 * which events should be reported. */
    int flags;			/* State flags */
#define CONSOLE_EVENT_QUEUED 0x0001 /* Notification event already queued */
#define CONSOLE_ASYNC        0x0002 /* Channel is non-blocking. */
#define CONSOLE_READ_OPS     0x0004 /* Channel supports read-related ops. */
} ConsoleChannelInfo;

/*
 * The following structure is what is added to the Tcl event queue when
 * console events are generated.
 */

typedef struct {
    Tcl_Event header;	/* Information that is standard for all events. */
    ConsoleChannelInfo *chanInfoPtr; /* Pointer to console info structure. Note
				      * that we still have to verify that the
				      * console exists before dereferencing this
				      * pointer. */
} ConsoleEvent;

/*
 * Declarations for functions used only in this file.
 */

static int	ConsoleBlockModeProc(ClientData instanceData, int mode);
static void	ConsoleCheckProc(ClientData clientData, int flags);
static int	ConsoleCloseProc(ClientData instanceData,
		    Tcl_Interp *interp, int flags);
static int	ConsoleEventProc(Tcl_Event *evPtr, int flags);
static void	ConsoleExitHandler(ClientData clientData);
static int	ConsoleGetHandleProc(ClientData instanceData,
		    int direction, ClientData *handlePtr);
static int	ConsoleGetOptionProc(ClientData instanceData,
		    Tcl_Interp *interp, const char *optionName,
		    Tcl_DString *dsPtr);
static void	ConsoleInit(void);
static int	ConsoleInputProc(ClientData instanceData, char *buf,
		    int toRead, int *errorCode);
static int	ConsoleOutputProc(ClientData instanceData,
		    const char *buf, int toWrite, int *errorCode);
static int	ConsoleSetOptionProc(ClientData instanceData,
		    Tcl_Interp *interp, const char *optionName,
		    const char *value);
static void	ConsoleSetupProc(ClientData clientData, int flags);
static void	ConsoleWatchProc(ClientData instanceData, int mask);
static void	ProcExitHandler(ClientData clientData);
static void	ConsoleThreadActionProc(ClientData instanceData, int action);
static DWORD	ReadConsoleChars(HANDLE hConsole, WCHAR *lpBuffer,
		    RingSizeT nChars, RingSizeT *nCharsReadPtr);
static DWORD	WriteConsoleChars(HANDLE hConsole,
		    const WCHAR *lpBuffer, RingSizeT nChars,
		    RingSizeT *nCharsWritten);
static void	RingBufferInit(RingBuffer *ringPtr, RingSizeT capacity);
static void	RingBufferClear(RingBuffer *ringPtr);
static RingSizeT	RingBufferIn(RingBuffer *ringPtr, const char *srcPtr,
			    RingSizeT srcLen, int partialCopyOk);
static RingSizeT	RingBufferOut(RingBuffer *ringPtr, char *dstPtr,
			    RingSizeT dstCapacity, int partialCopyOk);
static ConsoleHandleInfo *AllocateConsoleHandleInfo(HANDLE consoleHandle,
			    int permissions);
static ConsoleHandleInfo *FindConsoleInfo(const ConsoleChannelInfo *);
static DWORD WINAPI	ConsoleReaderThread(LPVOID arg);
static DWORD WINAPI	ConsoleWriterThread(LPVOID arg);
static void		NudgeWatchers(HANDLE consoleHandle);
#ifndef NDEBUG
static int	RingBufferCheck(const RingBuffer *ringPtr);
#endif

/*
 * Static data.
 */

typedef struct {
    /* Currently this struct is only used to detect thread initialization */
    int notUsed; /* Dummy field */
} ThreadSpecificData;
static Tcl_ThreadDataKey dataKey;

/*
 * All access to static data is controlled through a single process-wide
 * lock. A process can have only a single console at a time, with three
 * handles for stdin, stdout and stderr. Creation/destruction of consoles is
 * a relatively rare event (currently only possible during process start),
 * the number of consoles (as opposed to channels) is small (only stdin,
 * stdout and stderr), and contention low. More finer-grained locking would
 * likely not only complicate implementation but be slower due to multiple
 * locks being held. Note console channels also differ from other Tcl
 * channel types in that the channel<->OS descriptor mapping is not one-to-one.
 */
SRWLOCK gConsoleLock;


/* Process-wide list of console handles. Access control through gConsoleLock */
static ConsoleHandleInfo *gConsoleHandleInfoList;

/*
 * Process-wide list of channels that are listening for events. Again access
 * control through gConsoleLock. Common list for all threads is simplifies
 * locking and bookkeeping and is workable because in practice multiple
 * threads are very unlikely to be all waiting on stdin (not workable
 * because input would be randomly distributed to threads)
 */
static ConsoleChannelInfo *gWatchingChannelList;

/*
 * This structure describes the channel type structure for command console
 * based IO.
 */

static const Tcl_ChannelType consoleChannelType = {
<<<<<<< HEAD
    "console",			/* Type name. */
    TCL_CHANNEL_VERSION_5,	/* v5 channel */
    NULL,		/* Close proc. */
    ConsoleInputProc,		/* Input proc. */
    ConsoleOutputProc,		/* Output proc. */
    NULL,			/* Seek proc. */
    ConsoleSetOptionProc,	/* Set option proc. */
    ConsoleGetOptionProc,	/* Get option proc. */
    ConsoleWatchProc,		/* Set up notifier to watch the channel. */
    ConsoleGetHandleProc,	/* Get an OS handle from channel. */
    ConsoleCloseProc,		/* close2proc. */
    ConsoleBlockModeProc,	/* Set blocking or non-blocking mode. */
    NULL,			/* Flush proc. */
    NULL,			/* Handler proc. */
    NULL,			/* Wide seek proc. */
    ConsoleThreadActionProc,	/* Thread action proc. */
    NULL			/* Truncation proc. */
=======
    "console",               /* Type name. */
    TCL_CHANNEL_VERSION_5,   /* v5 channel */
    TCL_CLOSE2PROC,          /* Close proc. */
    ConsoleInputProc,        /* Input proc. */
    ConsoleOutputProc,       /* Output proc. */
    NULL,                    /* Seek proc. */
    ConsoleSetOptionProc,    /* Set option proc. */
    ConsoleGetOptionProc,    /* Get option proc. */
    ConsoleWatchProc,        /* Set up notifier to watch the channel. */
    ConsoleGetHandleProc,    /* Get an OS handle from channel. */
    ConsoleCloseProc,        /* close2proc. */
    ConsoleBlockModeProc,    /* Set blocking or non-blocking mode. */
    NULL,                    /* Flush proc. */
    NULL,                    /* Handler proc. */
    NULL,                    /* Wide seek proc. */
    ConsoleThreadActionProc, /* Thread action proc. */
    NULL                     /* Truncation proc. */
>>>>>>> ea55b6cb
};

/*
 *------------------------------------------------------------------------
 *
 * RingBufferInit --
 *
 *    Initializes the ring buffer to a given size.
 *
 * Results:
 *    None.
 *
 * Side effects:
 *    Panics on allocation failure.
 *
 *------------------------------------------------------------------------
 */
static void
RingBufferInit(RingBuffer *ringPtr, RingSizeT capacity)
{
    if (capacity <= 0 || capacity > RingSizeT_MAX) {
	Tcl_Panic("Internal error: invalid ring buffer capacity requested.");
    }
    ringPtr->bufPtr = (char *)ckalloc(capacity);
    ringPtr->capacity = capacity;
    ringPtr->start    = 0;
    ringPtr->length   = 0;
}

/*
 *------------------------------------------------------------------------
 *
 * RingBufferClear
 *
 *    Clears the contents of a ring buffer.
 *
 * Results:
 *    None.
 *
 * Side effects:
 *    The allocated internal buffer is freed.
 *
 *------------------------------------------------------------------------
 */
static void
RingBufferClear(RingBuffer *ringPtr)
{
    if (ringPtr->bufPtr) {
	ckfree(ringPtr->bufPtr);
	ringPtr->bufPtr = NULL;
    }
    ringPtr->capacity = 0;
    ringPtr->start    = 0;
    ringPtr->length   = 0;
}

/*
 *------------------------------------------------------------------------
 *
 * RingBufferIn --
 *
 *    Appends data to the ring buffer.
 *
 * Results:
 *    Returns number of bytes copied.
 *
 * Side effects:
 *    Internal buffer is updated.
 *
 *------------------------------------------------------------------------
 */
static RingSizeT
RingBufferIn(
    RingBuffer *ringPtr,
    const char *srcPtr, /* Source to be copied */
    RingSizeT srcLen,	  /* Length of source */
    int partialCopyOk 		  /* If true, partial copy is permitted */
    )
{
    RingSizeT freeSpace;

    RINGBUFFER_ASSERT(ringPtr);

    freeSpace = ringPtr->capacity - ringPtr->length;
    if (freeSpace < srcLen) {
	if (!partialCopyOk) {
	    return 0;
	}
	/* Copy only as much as free space allows */
	srcLen = freeSpace;
    }

    if (ringPtr->capacity - ringPtr->start > ringPtr->length) {
	/* There is room at the back */
	RingSizeT endSpaceStart = ringPtr->start + ringPtr->length;
	RingSizeT endSpace      = ringPtr->capacity - endSpaceStart;
	if (endSpace >= srcLen) {
	    /* Everything fits at the back */
	    memmove(endSpaceStart + ringPtr->bufPtr, srcPtr, srcLen);
	}
	else {
	    /* srcLen > endSpace */
	    memmove(endSpaceStart + ringPtr->bufPtr, srcPtr, endSpace);
	    memmove(ringPtr->bufPtr, endSpace + srcPtr, srcLen - endSpace);
	}
    }
    else {
	/* No room at the back. Existing data wrap to front. */
	RingSizeT wrapLen =
	    ringPtr->start + ringPtr->length - ringPtr->capacity;
	memmove(wrapLen + ringPtr->bufPtr, srcPtr, srcLen);
    }

    ringPtr->length += srcLen;

    RINGBUFFER_ASSERT(ringPtr);

    return srcLen;
}

/*
 *------------------------------------------------------------------------
 *
 * RingBufferOut --
 *
 *    Moves data out of the ring buffer.  If dstPtr is NULL, the data
 *    is simply removed.
 *
 * Results:
 *    Returns number of bytes copied or removed.
 *
 * Side effects:
 *    Internal buffer is updated.
 *
 *------------------------------------------------------------------------
 */
static RingSizeT
RingBufferOut(RingBuffer *ringPtr,
	      char *dstPtr,	      /* Buffer for output data. May be NULL */
	      RingSizeT dstCapacity,  /* Size of buffer */
	      int partialCopyOk)      /* If true, return what's available */
{
    RingSizeT leadLen;

    RINGBUFFER_ASSERT(ringPtr);

    if (dstCapacity > ringPtr->length) {
	if (dstPtr && !partialCopyOk) {
	    return 0;
	}
	dstCapacity = ringPtr->length;
    }

    if (ringPtr->start <= (ringPtr->capacity - ringPtr->length)) {
	/* No content wrap around. So leadLen is entire content */
	leadLen = ringPtr->length;
    }
    else {
	/* Content wraps around so lead segment stretches to end of buffer */
	leadLen = ringPtr->capacity - ringPtr->start;
    }
    if (leadLen >= dstCapacity) {
	if (dstPtr) {
	    memmove(dstPtr, ringPtr->start + ringPtr->bufPtr, dstCapacity);
	}
	ringPtr->start += dstCapacity;
    }
    else {
	RingSizeT wrapLen = dstCapacity - leadLen;
	if (dstPtr) {
	    memmove(dstPtr,
		    ringPtr->start + ringPtr->bufPtr,
		    leadLen);
	    memmove(
		leadLen + dstPtr, ringPtr->bufPtr, wrapLen);
	}
	ringPtr->start = wrapLen;
    }

    ringPtr->length -= dstCapacity;
    if (ringPtr->start == ringPtr->capacity || ringPtr->length == 0) {
	ringPtr->start = 0;
    }

    RINGBUFFER_ASSERT(ringPtr);

    return dstCapacity;
}

#ifndef NDEBUG
static int
RingBufferCheck(const RingBuffer *ringPtr)
{
    return (ringPtr->bufPtr != NULL && ringPtr->capacity == CONSOLE_BUFFER_SIZE
	    && ringPtr->start < ringPtr->capacity
	    && ringPtr->length <= ringPtr->capacity);
}
#endif

/*
 *------------------------------------------------------------------------
 *
 * ReadConsoleChars --
 *
 *    Wrapper for ReadConsoleW.
 *
 * Results:
 *    Returns 0 on success, else Windows error code.
 *
 * Side effects:
 *    On success the number of characters (not bytes) read is stored in
 *    *nCharsReadPtr. This will be 0 if the operation was interrupted by
 *    a Ctrl-C or a CancelIo call.
 *
 *------------------------------------------------------------------------
 */
static DWORD
ReadConsoleChars(
    HANDLE hConsole,
    WCHAR *lpBuffer,
    RingSizeT nChars,
    RingSizeT *nCharsReadPtr)
{
    DWORD nRead;
    BOOL result;

    /*
     * If user types a Ctrl-Break or Ctrl-C, ReadConsole will return success
     * with ntchars == 0 and GetLastError() will be ERROR_OPERATION_ABORTED.
     * If no Ctrl signal handlers have been established, the default signal
     * OS handler in a separate thread will terminate the program. If a Ctrl
     * signal handler has been established (through an extension for
     * example), it will run and take whatever action it deems appropriate.
     *
     * If one thread closes its channel, it calls CancelSynchronousIo on the
     * console handle which results again in success being returned and
     * GetLastError() being ERROR_OPERATION_ABORTED but ntchars in
     * unmodified.
     *
     * In both cases above we will return success but with nbytesread as 0.
     * This allows caller to check for thread termination etc.
     *
     * See https://bugs.python.org/issue30237
     * or https://github.com/microsoft/terminal/issues/12143
     */
    nRead = (DWORD)-1;
    result = ReadConsoleW(hConsole, lpBuffer, nChars, &nRead, NULL);
    if (result) {
	if ((nRead == 0 || nRead == (DWORD)-1)
	    && GetLastError() == ERROR_OPERATION_ABORTED) {
	    nRead = 0;
	}
	*nCharsReadPtr = nRead;
	return 0;
    }
    else
	return GetLastError();
}

/*
 *------------------------------------------------------------------------
 *
 * WriteConsoleChars --
 *
 *    Wrapper for WriteConsoleW.
 *
 * Results:
 *    Returns 0 on success, Windows error code on failure.
 *
 * Side effects:
 *    On success the number of characters (not bytes) written is stored in
 *    *nCharsWrittenPtr. This will be 0 if the operation was interrupted by
 *    a Ctrl-C or a CancelIo call.
 *
 *------------------------------------------------------------------------
 */

static DWORD
WriteConsoleChars(
    HANDLE hConsole,
    const WCHAR *lpBuffer,
    RingSizeT nChars,
    RingSizeT *nCharsWrittenPtr)
{
    DWORD nCharsWritten;
    BOOL result;

    /* See comments in ReadConsoleChars, not sure that applies here */
    nCharsWritten = (DWORD)-1;
    result = WriteConsoleW(hConsole, lpBuffer, nChars, &nCharsWritten, NULL);
    if (result) {
	if (nCharsWritten == (DWORD) -1) {
	    nCharsWritten = 0;
	}
	*nCharsWrittenPtr = nCharsWritten;
	return 0;
    }
    else {
	return GetLastError();
    }
}

/*
 *----------------------------------------------------------------------
 *
 * ConsoleInit --
 *
 *	This function initializes the static variables for this file.
 *
 * Results:
 *	None.
 *
 * Side effects:
 *	Creates a new event source.
 *
 *----------------------------------------------------------------------
 */

static void
ConsoleInit(void)
{
    /*
     * Check the initialized flag first, then check again in the mutex. This
     * is a speed enhancement.
     */

    if (!gInitialized) {
	AcquireSRWLockExclusive(&gConsoleLock);
	if (!gInitialized) {
	    gInitialized = 1;
	    Tcl_CreateExitHandler(ProcExitHandler, NULL);
	}
	ReleaseSRWLockExclusive(&gConsoleLock);
    }

    if (TclThreadDataKeyGet(&dataKey) == NULL) {
	ThreadSpecificData *tsdPtr = TCL_TSD_INIT(&dataKey);

	tsdPtr->notUsed = 0;
	Tcl_CreateEventSource(ConsoleSetupProc, ConsoleCheckProc, NULL);
	Tcl_CreateThreadExitHandler(ConsoleExitHandler, NULL);
    }
}

/*
 *----------------------------------------------------------------------
 *
 * ConsoleExitHandler --
 *
 *	This function is called to cleanup the console module before Tcl is
 *	unloaded.
 *
 * Results:
 *	None.
 *
 * Side effects:
 *	Removes the console event source.
 *
 *----------------------------------------------------------------------
 */

static void
ConsoleExitHandler(
    TCL_UNUSED(ClientData))
{
    Tcl_DeleteEventSource(ConsoleSetupProc, ConsoleCheckProc, NULL);
}

/*
 *----------------------------------------------------------------------
 *
 * ProcExitHandler --
 *
 *	This function is called to cleanup the process list before Tcl is
 *	unloaded.
 *
 * Results:
 *	None.
 *
 * Side effects:
 *	Resets the process list.
 *
 *----------------------------------------------------------------------
 */

static void
ProcExitHandler(
    TCL_UNUSED(ClientData))
{
    AcquireSRWLockExclusive(&gConsoleLock);
    gInitialized = 0;
    ReleaseSRWLockExclusive(&gConsoleLock);
}

/*
 *------------------------------------------------------------------------
 *
 * NudgeWatchers --
 *
 *    Wakes up all threads which have file event watchers on the passed
 *    console handle.
 *
 *    The function locks and releases gConsoleLock.
 *    Caller must not be holding locks that will violate lock hierarchy.
 *
 * Results:
 *    None.
 *
 * Side effects:
 *    As above.
 *------------------------------------------------------------------------
 */
void NudgeWatchers (HANDLE consoleHandle)
{
    ConsoleChannelInfo *chanInfoPtr;
    AcquireSRWLockShared(&gConsoleLock); /* Shared-read lock */
    for (chanInfoPtr = gWatchingChannelList; chanInfoPtr;
	 chanInfoPtr = chanInfoPtr->nextWatchingChannelPtr) {
	/*
	 * Notify channels interested in our handle AND that have
	 * a thread attached.
	 * No lock needed for chanInfoPtr. See ConsoleChannelInfo.
	 */
	if (chanInfoPtr->handle == consoleHandle
	    && chanInfoPtr->threadId != NULL) {
	    Tcl_ThreadAlert(chanInfoPtr->threadId);
	}
    }
    ReleaseSRWLockShared(&gConsoleLock);
}

/*
 *----------------------------------------------------------------------
 *
 * ConsoleSetupProc --
 *
 *	This procedure is invoked before Tcl_DoOneEvent blocks waiting for an
 *	event. It walks the channel list and if any input channel has data
 *      available or output channel has space for data, sets the event loop
 *      blocking time to 0 so that it will poll immediately.
 *
 * Results:
 *	None.
 *
 * Side effects:
 *	Adjusts the block time if needed.
 *
 *----------------------------------------------------------------------
 */

void
ConsoleSetupProc(
    TCL_UNUSED(ClientData),
    int flags)			/* Event flags as passed to Tcl_DoOneEvent. */
{
    ConsoleChannelInfo *chanInfoPtr;
    Tcl_Time blockTime = { 0, 0 };
    int block = 1;

    if (!(flags & TCL_FILE_EVENTS)) {
	return;
    }

    /*
     * Walk the list of channels. See general comments for struct
     * ConsoleChannelInfo with regard to locking and field access.
     */
    AcquireSRWLockShared(&gConsoleLock); /* READ lock - no data modification */

    for (chanInfoPtr = gWatchingChannelList; block && chanInfoPtr != NULL;
	 chanInfoPtr = chanInfoPtr->nextWatchingChannelPtr) {
	ConsoleHandleInfo *handleInfoPtr;
	handleInfoPtr = FindConsoleInfo(chanInfoPtr);
	if (handleInfoPtr != NULL) {
	    AcquireSRWLockShared(&handleInfoPtr->lock);
	    /* Remember at most one of READABLE, WRITABLE set */
	    if (chanInfoPtr->watchMask & TCL_READABLE) {
		if (RingBufferLength(&handleInfoPtr->buffer) > 0
		    || handleInfoPtr->lastError != ERROR_SUCCESS) {
		    block = 0; /* Input data available */
		}
	    }
	    else if (chanInfoPtr->watchMask & TCL_WRITABLE) {
		if (RingBufferFreeSpace(&handleInfoPtr->buffer) > 0) {
		    /* TCL_WRITABLE */
		    block = 0; /* Output space available */
		}
	    }
	    ReleaseSRWLockShared(&handleInfoPtr->lock);
	}
    }
    ReleaseSRWLockShared(&gConsoleLock);

    if (!block) {
	/* At least one channel is readable/writable. Set block time to 0 */
	Tcl_SetMaxBlockTime(&blockTime);
    }
}

/*
 *----------------------------------------------------------------------
 *
 * ConsoleCheckProc --
 *
 *	This procedure is called by Tcl_DoOneEvent to check the console event
 *	source for events.
 *
 * Results:
 *	None.
 *
 * Side effects:
 *	May queue an event.
 *
 *----------------------------------------------------------------------
 */

static void
ConsoleCheckProc(
    TCL_UNUSED(ClientData),
    int flags)			/* Event flags as passed to Tcl_DoOneEvent. */
{
    ConsoleChannelInfo *chanInfoPtr;
    Tcl_ThreadId me;
    int needEvent;

    if (!(flags & TCL_FILE_EVENTS)) {
	return;
    }

    me = Tcl_GetCurrentThread();

    /*
     * Acquire a shared lock. Note this is ok even though we potentially
     * modify the chanInfoPtr->flags because chanInfoPtr is only modified
     * when it belongs to this thread and no other thread will write to it.
     * THe shared lock is intended to protect the global gWatchingChannelList
     * as we traverse it.
     */
    AcquireSRWLockShared(&gConsoleLock);

    for (chanInfoPtr = gWatchingChannelList; chanInfoPtr != NULL;
	    chanInfoPtr = chanInfoPtr->nextWatchingChannelPtr) {
	ConsoleHandleInfo *handleInfoPtr;

	if (chanInfoPtr->threadId != me) {
	    /* Some other thread owns the channel */
	    continue;
	}
	if (chanInfoPtr->flags & CONSOLE_EVENT_QUEUED) {
	    /* A notification event already queued. No point in another. */
	    continue;
	}

	handleInfoPtr = FindConsoleInfo(chanInfoPtr);
	/* Pointer is safe to access as we are holding gConsoleLock */

	if (handleInfoPtr != NULL) {
	    AcquireSRWLockShared(&handleInfoPtr->lock);
	    /* Rememebr channel is read or write, never both */
	    if (chanInfoPtr->watchMask & TCL_READABLE) {
		if (RingBufferLength(&handleInfoPtr->buffer) > 0
		    || handleInfoPtr->lastError != ERROR_SUCCESS) {
		    needEvent = 1; /* Input data available or error/EOF */
		}
	    }
	    else if (chanInfoPtr->watchMask & TCL_WRITABLE) {
		if (RingBufferFreeSpace(&handleInfoPtr->buffer) > 0) {
		    needEvent = 1; /* Output space available */
		}
	    }
	    ReleaseSRWLockShared(&handleInfoPtr->lock);
	}

	if (needEvent) {
	    ConsoleEvent *evPtr = (ConsoleEvent *)Tcl_Alloc(sizeof(ConsoleEvent));

	    /* See note above loop why this can be accessed without locks */
	    chanInfoPtr->flags |= CONSOLE_EVENT_QUEUED;
	    chanInfoPtr->numRefs += 1; /* So it does not go away while event
					  is in queue */
	    evPtr->header.proc = ConsoleEventProc;
	    evPtr->chanInfoPtr = chanInfoPtr;
	    Tcl_QueueEvent((Tcl_Event *) evPtr, TCL_QUEUE_TAIL);
	}
    }

    ReleaseSRWLockShared(&gConsoleLock);
}

/*
 *----------------------------------------------------------------------
 *
 * ConsoleBlockModeProc --
 *
 *	Set blocking or non-blocking mode on channel.
 *
 * Results:
 *	0 if successful, errno when failed.
 *
 * Side effects:
 *	Sets the device into blocking or non-blocking mode.
 *
 *----------------------------------------------------------------------
 */

static int
ConsoleBlockModeProc(
    ClientData instanceData,	/* Instance data for channel. */
    int mode)			/* TCL_MODE_BLOCKING or
				 * TCL_MODE_NONBLOCKING. */
{
    ConsoleChannelInfo *chanInfoPtr = (ConsoleChannelInfo *)instanceData;

    /*
     * Consoles on Windows can not be switched between blocking and
     * nonblocking, hence we have to emulate the behavior. This is done in the
     * input function by checking against a bit in the state. We set or unset
     * the bit here to cause the input function to emulate the correct
     * behavior.
     */

    if (mode == TCL_MODE_NONBLOCKING) {
	chanInfoPtr->flags |= CONSOLE_ASYNC;
    } else {
	chanInfoPtr->flags &= ~CONSOLE_ASYNC;
    }
    return 0;
}

/*
 *----------------------------------------------------------------------
 *
 * ConsoleCloseProc --
 *
 *	Closes a console based IO channel.
 *
 * Results:
 *	0 on success, errno otherwise.
 *
 * Side effects:
 *	Closes the physical channel.
 *
 *----------------------------------------------------------------------
 */

static int
ConsoleCloseProc(
    ClientData instanceData,	/* Pointer to ConsoleChannelInfo structure. */
    TCL_UNUSED(Tcl_Interp *),
    int flags)
{
    ConsoleChannelInfo *chanInfoPtr = (ConsoleChannelInfo *)instanceData;
    ConsoleHandleInfo *handleInfoPtr;
    int errorCode = 0;
    ConsoleChannelInfo **nextPtrPtr;
    int closeHandle;

    if ((flags & (TCL_CLOSE_READ | TCL_CLOSE_WRITE)) != 0) {
	return EINVAL;
    }
    /*
     * Don't close the Win32 handle if the handle is a standard channel
     * during the thread exit process. Otherwise, one thread may kill the
     * stdio of another while exiting. Note an explicit close in script will
     * still close the handle. That's historical behavior on all platforms.
     */
    if (!TclInThreadExit()
	|| ((GetStdHandle(STD_INPUT_HANDLE) != chanInfoPtr->handle)
	    && (GetStdHandle(STD_OUTPUT_HANDLE) != chanInfoPtr->handle)
	    && (GetStdHandle(STD_ERROR_HANDLE) != chanInfoPtr->handle))) {
	closeHandle = 1;
    }
    else {
	closeHandle = 0;
    }

    AcquireSRWLockExclusive(&gConsoleLock);

    /* Remove channel from watchers' list */
    for (nextPtrPtr = &gWatchingChannelList; *nextPtrPtr != NULL;
	 nextPtrPtr = &(*nextPtrPtr)->nextWatchingChannelPtr) {
	if (*nextPtrPtr == (ConsoleChannelInfo *) chanInfoPtr) {
	    *nextPtrPtr = (*nextPtrPtr)->nextWatchingChannelPtr;
	    break;
	}
    }

    handleInfoPtr = FindConsoleInfo(chanInfoPtr);
    if (handleInfoPtr) {
	/*
	 * Console thread may be blocked either waiting for console i/o
	 * or waiting on the condition variable for buffer empty/full
	 */
	AcquireSRWLockShared(&handleInfoPtr->lock);

	if (closeHandle) {
	    handleInfoPtr->console = INVALID_HANDLE_VALUE;
	}

	/* Break the thread out of blocking console i/o */
	handleInfoPtr->numRefs -= 1; /* Remove reference from this channel */
	if (handleInfoPtr->numRefs == 1) {
	    /*
	     * Abort the i/o if no other threads are listening on it.
	     * Note without this check, an input line will be skipped on
	     * the cancel.
	     */
	    CancelSynchronousIo(handleInfoPtr->consoleThread);
	}

	/*
	 * Wake up the console handling thread. Note we do not explicitly
	 * tell it handle is closed (below). It will find out on next access
	 */
	WakeConditionVariable(&handleInfoPtr->consoleThreadCV);

	ReleaseSRWLockShared(&handleInfoPtr->lock);
    }

    ReleaseSRWLockExclusive(&gConsoleLock);

    chanInfoPtr->channel     = NULL;
    chanInfoPtr->watchMask   = 0;
    chanInfoPtr->permissions = 0;

    if (closeHandle && chanInfoPtr->handle != INVALID_HANDLE_VALUE) {
	if (CloseHandle(chanInfoPtr->handle) == FALSE) {
	    Tcl_WinConvertError(GetLastError());
	    errorCode = errno;
	}
	chanInfoPtr->handle = INVALID_HANDLE_VALUE;
    }

    /*
     * Note, we can check and manipulate numRefs without a lock because
     * we have removed it from the watch queue so the console thread cannot
     * get at it.
     */
    if (chanInfoPtr->numRefs > 1) {
	/* There may be references already on the event queue */
	chanInfoPtr->numRefs -= 1;
    }
<<<<<<< HEAD
    if (consolePtr->writeBuf != NULL) {
	Tcl_Free(consolePtr->writeBuf);
	consolePtr->writeBuf = 0;
    }
    Tcl_Free(consolePtr);
=======
    else {
	ckfree(chanInfoPtr);
    }
>>>>>>> ea55b6cb

    return errorCode;
}

/*
 *----------------------------------------------------------------------
 *
 * ConsoleInputProc --
 *
 *	Reads input from the IO channel into the buffer given. Returns count
 *	of how many bytes were actually read, and an error indication.
 *
 * Results:
 *	A count of how many bytes were read is returned and an error
 *	indication is returned in an output argument.
 *
 * Side effects:
 *	Reads input from the actual channel.
 *
 *----------------------------------------------------------------------
 */
static int
ConsoleInputProc(
    ClientData instanceData,	/* Console state. */
    char *bufPtr,		/* Where to store data read. */
    int bufSize,		/* How much space is available in the
				 * buffer? */
    int *errorCode)		/* Where to store error code. */
{
    ConsoleChannelInfo *chanInfoPtr = (ConsoleChannelInfo *)instanceData;
    ConsoleHandleInfo *handleInfoPtr;
    RingSizeT numRead;

    if (chanInfoPtr->handle == INVALID_HANDLE_VALUE) {
	return 0; /* EOF */
    }

    *errorCode = 0;

    AcquireSRWLockShared(&gConsoleLock);
    handleInfoPtr = FindConsoleInfo(chanInfoPtr);
    if (handleInfoPtr == NULL) {
	/* Really shouldn't happen since channel is holding a reference */
	ReleaseSRWLockShared(&gConsoleLock);
	return 0; /* EOF */
    }
    AcquireSRWLockExclusive(&handleInfoPtr->lock);
    ReleaseSRWLockShared(&gConsoleLock); /* AFTER acquiring handleInfoPtr->lock */

    while (1) {
	numRead = RingBufferOut(&handleInfoPtr->buffer, bufPtr, bufSize, 1);
	/*
	 * Note: even if channel is closed or has an error, as long there is
	 * buffered data, we will pass it up.
	 */
	if (numRead != 0) {
	    /* If console thread was blocked, awaken it */
	    if (chanInfoPtr->flags & CONSOLE_ASYNC) {
		/* Async channels always want read ahead */
		handleInfoPtr->flags |= CONSOLE_DATA_AWAITED;
		WakeConditionVariable(&handleInfoPtr->consoleThreadCV);
	    }
	    break;
	}
	/*
	 * No data available.
	 *  - If an error was recorded, generate that and reset it.
	 *  - If EOF, indicate as much. It is up to the application to close
	 *    the channel.
	 *  - Otherwise, if non-blocking return EAGAIN or wait for more data.
	 */
	if (handleInfoPtr->lastError != 0) {
	    if (handleInfoPtr->lastError == ERROR_INVALID_HANDLE) {
		numRead = 0; /* Treat as EOF */
	    }
	    else {
		Tcl_WinConvertError(handleInfoPtr->lastError);
		handleInfoPtr->lastError = 0;
		*errorCode = Tcl_GetErrno();
		numRead = -1;
	    }
	    break;
	}
	if (handleInfoPtr->console == INVALID_HANDLE_VALUE) {
	    /* EOF - break with numRead == 0 */
	    chanInfoPtr->handle = INVALID_HANDLE_VALUE;
	    break;
	}

	/* For async, tell caller we are blocked */
	if (chanInfoPtr->flags & CONSOLE_ASYNC) {
	    *errorCode = EWOULDBLOCK;
	    numRead = -1;
	    break;
	}

	/*
	 * Blocking read. Just get data from directly from console. There
	 * is a small complication in that we can only read even number
	 * of bytes (wide-character API) and the destination buffer should be
	 * WCHAR aligned. If either condition is not met, we defer to the
	 * reader thread which handles these case rather than dealing with
	 * them here (which is a little trickier than it might sound.)
	 */
	if ((1 & (ptrdiff_t)bufPtr) == 0 /* aligned buffer */
	    && bufSize > 1         /* Not single byte read */
	) {
	    DWORD lastError;
	    RingSizeT numChars;
	    ReleaseSRWLockExclusive(&handleInfoPtr->lock);
	    lastError = ReadConsoleChars(chanInfoPtr->handle,
					 (WCHAR *)bufPtr,
					 bufSize / sizeof(WCHAR),
					 &numChars);
	    /* NOTE lock released so DON'T break. Return instead */
	    if (lastError != ERROR_SUCCESS) {
		Tcl_WinConvertError(lastError);
		*errorCode = Tcl_GetErrno();
		return -1;
	    }
	    else if (numChars > 0) {
		/* Successfully read something. */
		return numChars * sizeof(WCHAR);
	    }
	    else {
		/*
		 * Ctrl-C/Ctrl-Brk interrupt. Loop around to retry.
		 * We have to reacquire the lock. No worried about handleInfoPtr
		 * having gone away since the channel holds a reference.
		 */
		AcquireSRWLockExclusive(&handleInfoPtr->lock);
		continue;
	    }
	}
	/*
	 * Deferring blocking read to reader thread.
	 * Release the lock and sleep. Note that because the channel
	 * holds a reference count on handleInfoPtr, it will not
	 * be deallocated while the lock is released.
	 */
	handleInfoPtr->flags |= CONSOLE_DATA_AWAITED;
	WakeConditionVariable(&handleInfoPtr->consoleThreadCV);
	if (!SleepConditionVariableSRW(&handleInfoPtr->interpThreadCV,
				       &handleInfoPtr->lock,
				       INFINITE,
				       0)) {
	    Tcl_WinConvertError(GetLastError());
	    *errorCode = Tcl_GetErrno();
	    numRead = -1;
	    break;
	}

	/* Lock is reacquired, loop back to try again */
    }

    if (chanInfoPtr->flags & CONSOLE_ASYNC) {
	handleInfoPtr->flags |= CONSOLE_DATA_AWAITED;
	WakeConditionVariable(&handleInfoPtr->consoleThreadCV);
    }

    ReleaseSRWLockExclusive(&handleInfoPtr->lock);
    return numRead;
}

/*
 *----------------------------------------------------------------------
 *
 * ConsoleOutputProc --
 *
 *	Writes the given output on the IO channel. Returns count of how many
 *	characters were actually written, and an error indication.
 *
 * Results:
 *	A count of how many characters were written is returned and an error
 *	indication is returned in an output argument.
 *
 * Side effects:
 *	Writes output on the actual channel.
 *
 *----------------------------------------------------------------------
 */
static int
ConsoleOutputProc(
    ClientData instanceData,	/* Console state. */
    const char *buf,		/* The data buffer. */
    int toWrite,		/* How many bytes to write? */
    int *errorCode)		/* Where to store error code. */
{
    ConsoleChannelInfo *chanInfoPtr = (ConsoleChannelInfo *)instanceData;
    ConsoleHandleInfo *handleInfoPtr;
    RingSizeT numWritten;

    *errorCode = 0;

    if (chanInfoPtr->handle == INVALID_HANDLE_VALUE) {
	/* Some other thread would have *previously* closed the stdio handle */
	*errorCode = EPIPE;
	return -1;
    }

    AcquireSRWLockShared(&gConsoleLock);
    handleInfoPtr = FindConsoleInfo(chanInfoPtr);
    if (handleInfoPtr == NULL) {
	/* Really shouldn't happen since channel is holding a reference */
	*errorCode = EPIPE;
	ReleaseSRWLockShared(&gConsoleLock);
	return -1;
    }
    AcquireSRWLockExclusive(&handleInfoPtr->lock);
    ReleaseSRWLockShared(&gConsoleLock); /* AFTER acquiring handleInfoPtr->lock */

    /* Keep looping until all written. Break out for async and errors */
    numWritten = 0;
    while (1) {
	/* Check for error and closing on every loop. */
	if (handleInfoPtr->lastError != 0) {
	    Tcl_WinConvertError(handleInfoPtr->lastError);
	    *errorCode = Tcl_GetErrno();
	    numWritten = -1;
	    break;
	}
	if (handleInfoPtr->console == INVALID_HANDLE_VALUE) {
	    *errorCode = EPIPE;
	    chanInfoPtr->handle = INVALID_HANDLE_VALUE;
	    numWritten = -1;
	    break;
	}

	/*
	 * We can either write directly or through the console thread's
	 * ring buffer. We have to do the latter when
	 * (1) the operation is async since WriteConsoleChars is always blocking
	 * (2) when there is already data in the ring buffer because we don't
	 *     want to reorder output from within a thread
	 * (3) when there are an odd number of bytes since WriteConsole
	 *     takes whole WCHARs
	 * (4) when the pointer is not aligned on WCHAR
	 * The ring buffer deals with cases (3) and (4). It would be harder
	 * to duplicate that here.
	 */
	if ((chanInfoPtr->flags & CONSOLE_ASYNC)              /* Case (1) */
	    || RingBufferLength(&handleInfoPtr->buffer) != 0  /* Case (2) */
	    || (toWrite & 1) != 0                             /* Case (3) */
	    || (PTR2INT(buf) & 1) != 0                        /* Case (4) */
	    ) {
	    numWritten += RingBufferIn(&handleInfoPtr->buffer,
				       numWritten + buf,
				       toWrite - numWritten,
				       1);
	    if (numWritten == toWrite || chanInfoPtr->flags & CONSOLE_ASYNC) {
		/* All done or async, just accept whatever was written */
		break;
	    }
	    /*
	     * Release the lock and sleep. Note that because the channel
	     * holds a reference count on handleInfoPtr, it will not
	     * be deallocated while the lock is released.
	     */
<<<<<<< HEAD

	    if (infoPtr->writeBuf) {
		Tcl_Free(infoPtr->writeBuf);
	    }
	    infoPtr->writeBufLen = toWrite;
	    infoPtr->writeBuf = (char *)Tcl_Alloc(toWrite);
=======
	    WakeConditionVariable(&handleInfoPtr->consoleThreadCV);
	    if (!SleepConditionVariableSRW(&handleInfoPtr->interpThreadCV,
					   &handleInfoPtr->lock,
					   INFINITE,
					   0)) {
		/* Report the error */
		Tcl_WinConvertError(GetLastError());
		*errorCode = Tcl_GetErrno();
		numWritten = -1;
		break;
	    }
>>>>>>> ea55b6cb
	}
	else {
	    /* Direct output */
	    DWORD winStatus;
	    HANDLE consoleHandle = handleInfoPtr->console;
	    /* Unlock before blocking in WriteConsole */
	    ReleaseSRWLockExclusive(&handleInfoPtr->lock);
	    /* UNLOCKED so return, DON'T break out of loop as it will unlock again! */
	    winStatus = WriteConsoleChars(consoleHandle,
					  (WCHAR *)buf,
					  toWrite / sizeof(WCHAR),
					  &numWritten);
	    if (winStatus == ERROR_SUCCESS) {
		return numWritten * sizeof(WCHAR);
	    }
	    else {
		Tcl_WinConvertError(winStatus);
		*errorCode = Tcl_GetErrno();
		return -1;
	    }
	}

	/* Lock is reacquired. Continue loop */
    }
    WakeConditionVariable(&handleInfoPtr->consoleThreadCV);
    ReleaseSRWLockExclusive(&handleInfoPtr->lock);
    return numWritten;
}

/*
 *----------------------------------------------------------------------
 *
 * ConsoleEventProc --
 *
 *	This function is invoked by Tcl_ServiceEvent when a file event reaches
 *	the front of the event queue. This procedure invokes Tcl_NotifyChannel
 *	on the console.
 *
 * Results:
 *	Returns 1 if the event was handled, meaning it should be removed from
 *	the queue. Returns 0 if the event was not handled, meaning it should
 *	stay on the queue. The only time the event isn't handled is if the
 *	TCL_FILE_EVENTS flag bit isn't set.
 *
 * Side effects:
 *	Whatever the notifier callback does.
 *
 *----------------------------------------------------------------------
 */

static int
ConsoleEventProc(
    Tcl_Event *evPtr,		/* Event to service. */
    int flags)			/* Flags that indicate what events to handle,
				 * such as TCL_FILE_EVENTS. */
{
    ConsoleEvent *consoleEvPtr = (ConsoleEvent *) evPtr;
    ConsoleChannelInfo *chanInfoPtr;
    int freeChannel;
    int mask = 0;

    if (!(flags & TCL_FILE_EVENTS)) {
	return 0;
    }

    chanInfoPtr = consoleEvPtr->chanInfoPtr;
    /*
     * We know chanInfoPtr is valid because its reference count would have
     * been incremented when the event was queued. The corresponding release
     * happens in this function.
     */

    /*
     * Global lock used for chanInfoPtr. A read (shared) lock suffices
     * because all access is within the channel owning thread with the
     * exception of watchers which is a read-only access. See comments
     * to ConsoleChannelInfo.
     */
    AcquireSRWLockShared(&gConsoleLock);
    chanInfoPtr->flags &= ~CONSOLE_EVENT_QUEUED;

    /*
     * Only handle the event if the Tcl channel has not gone away AND is
     * still owned by this thread AND is still watching events.
     */
    if (chanInfoPtr->channel && chanInfoPtr->threadId == Tcl_GetCurrentThread()
	&& (chanInfoPtr->watchMask & (TCL_READABLE|TCL_WRITABLE))) {
	ConsoleHandleInfo *handleInfoPtr;
	handleInfoPtr = FindConsoleInfo(chanInfoPtr);
	if (handleInfoPtr == NULL) {
	    /* Console was closed. EOF->read event only (not write) */
	    if (chanInfoPtr->watchMask & TCL_READABLE) {
		mask = TCL_READABLE;
	    }
	}
	else {
	    AcquireSRWLockShared(&handleInfoPtr->lock);
	    /* Remember at most one of READABLE, WRITABLE set */
	    if ((chanInfoPtr->watchMask & TCL_READABLE)
		&& RingBufferLength(&handleInfoPtr->buffer)) {
		mask = TCL_READABLE;
	    }
	    else if ((chanInfoPtr->watchMask & TCL_WRITABLE)
		     && RingBufferFreeSpace(&handleInfoPtr->buffer) > 0) {
		/* Generate write event space available */
		mask = TCL_WRITABLE;
	    }
	    ReleaseSRWLockShared(&handleInfoPtr->lock);
	}
    }

    /*
     * Tcl_NotifyChannel can recurse through the file event callback so need
     * to release locks first. Our reference still holds so no danger of
     * chanInfoPtr being deallocated if the callback closes the channel.
     */
    ReleaseSRWLockShared(&gConsoleLock);
    if (mask) {
	Tcl_NotifyChannel(chanInfoPtr->channel, mask);
	/* Note: chanInfoPtr ref count may have changed */
    }

    /* No need to lock - see comments earlier */

    /* Remove the reference to the channel from event record */
    if (chanInfoPtr->numRefs > 1) {
	chanInfoPtr->numRefs -= 1;
	freeChannel = 0;
    }
    else {
	assert(chanInfoPtr->channel == NULL);
	freeChannel = 1;
    }

    if (freeChannel)
	ckfree(chanInfoPtr);

    return 1;
}

/*
 *----------------------------------------------------------------------
 *
 * ConsoleWatchProc --
 *
 *	Called by the notifier to set up to watch for events on this channel.
 *
 * Results:
 *	None.
 *
 * Side effects:
 *	None.
 *
 *----------------------------------------------------------------------
 */

static void
ConsoleWatchProc(
    ClientData instanceData,	/* Console state. */
    int newMask)		/* What events to watch for, one of
				 * of TCL_READABLE, TCL_WRITABLE
				 */
{
    ConsoleChannelInfo **nextPtrPtr, *ptr;
    ConsoleChannelInfo *chanInfoPtr = (ConsoleChannelInfo *)instanceData;
    int oldMask = chanInfoPtr->watchMask;

    /*
     * Since most of the work is handled by the background threads, we just
     * need to update the watchMask and then force the notifier to poll once.
     */

    chanInfoPtr->watchMask = newMask & chanInfoPtr->permissions;
    if (chanInfoPtr->watchMask) {
	Tcl_Time blockTime = { 0, 0 };

	if (!oldMask) {
	    AcquireSRWLockExclusive(&gConsoleLock);
	    /* Add to list of watched channels */
	    chanInfoPtr->nextWatchingChannelPtr = gWatchingChannelList;
	    gWatchingChannelList = chanInfoPtr;

	    /*
	     * For read channels, need to tell the console reader thread
	     * that we are looking for data since it will not do reads until
	     * it knows someone is awaiting.
	     */
	    ConsoleHandleInfo *handleInfoPtr;
	    handleInfoPtr = FindConsoleInfo(chanInfoPtr);
	    if (handleInfoPtr) {
		handleInfoPtr->flags |= CONSOLE_DATA_AWAITED;
		WakeConditionVariable(&handleInfoPtr->consoleThreadCV);
	    }
	    ReleaseSRWLockExclusive(&gConsoleLock);
	}
	Tcl_SetMaxBlockTime(&blockTime);
    } else if (oldMask) {
	/* Remove from list of watched channels */

	for (nextPtrPtr = &gWatchingChannelList, ptr = *nextPtrPtr;
		ptr != NULL;
		nextPtrPtr = &ptr->nextWatchingChannelPtr, ptr = *nextPtrPtr) {
	    if (chanInfoPtr == ptr) {
		*nextPtrPtr = ptr->nextWatchingChannelPtr;
		break;
	    }
	}
    }
}

/*
 *----------------------------------------------------------------------
 *
 * ConsoleGetHandleProc --
 *
 *	Called from Tcl_GetChannelHandle to retrieve OS handles from inside a
 *	command consoleline based channel.
 *
 * Results:
 *	Returns TCL_OK with the fd in handlePtr, or TCL_ERROR if there is no
 *	handle for the specified direction.
 *
 * Side effects:
 *	None.
 *
 *----------------------------------------------------------------------
 */

static int
ConsoleGetHandleProc(
    ClientData instanceData,	/* The console state. */
    TCL_UNUSED(int) /*direction*/,
    ClientData *handlePtr)	/* Where to store the handle. */
{
    ConsoleChannelInfo *chanInfoPtr = (ConsoleChannelInfo *)instanceData;

    if (chanInfoPtr->handle == INVALID_HANDLE_VALUE) {
	return TCL_ERROR;
    }
    else {
	*handlePtr = chanInfoPtr->handle;
	return TCL_OK;
    }
}

/*
 *------------------------------------------------------------------------
 *
 * ConsoleDataAvailable --
 *
 *    Checks if there is data in the console input queue.
 *
 * Results:
 *    Returns 1 if the input queue has data, -1 on error else 0 if empty.
 *
 * Side effects:
 *    None.
 *
 *------------------------------------------------------------------------
 */
 static int
 ConsoleDataAvailable (HANDLE consoleHandle)
{
    INPUT_RECORD input[5];
    DWORD count;
    DWORD i;

    /*
     * Need at least one keyboard event.
     */
    if (PeekConsoleInputW(
	    consoleHandle, input, sizeof(input) / sizeof(input[0]), &count)
	== FALSE) {
	return -1;
    }
    for (i = 0; i < count; ++i) {
	/*
	 * Event must be a keydown because a trailing LF keyup event is always
	 * present for line based input.
	 */
	if (input[i].EventType == KEY_EVENT
	    && input[i].Event.KeyEvent.bKeyDown) {
	    return 1;
	}
    }
    return 0;
}

/*
 *----------------------------------------------------------------------
 *
 * ConsoleReaderThread --
 *
 *	This function runs in a separate thread and waits for input to become
 *	available on a console.
 *
 * Results:
 *	Always 0.
 *
 * Side effects:
 *	Signals the main thread when input become available.
 *
 *----------------------------------------------------------------------
 */

static DWORD WINAPI
ConsoleReaderThread(
    LPVOID arg)
{
    ConsoleHandleInfo *handleInfoPtr = (ConsoleHandleInfo *) arg;
    ConsoleHandleInfo **iterator;
    char inputChars[200]; /* Temporary buffer */
    RingSizeT inputLen = 0;
    RingSizeT inputOffset = 0;

    /*
     * Keep looping until one of the following happens.
     * - there are no more channels listening on the console
     * - the console handle has been closed
     */

    /* This thread is holding a reference so pointer is safe */
    AcquireSRWLockExclusive(&handleInfoPtr->lock);

    while (1) {

	if (handleInfoPtr->numRefs == 1) {
	    /*
	     * Sole reference. That's this thread. Exit since no clients
	     * and no way for a thread to attach to a console after process
	     * start.
	     */
	    break;
	}

	/*
	 * Shared buffer has no data. If we have some in our private buffer
	 * copy that. Else check if there has been an error. In both cases
	 * notify the interp threads.
	 */
	if (inputLen > 0 || handleInfoPtr->lastError != 0) {
	    HANDLE consoleHandle;
	    if (inputLen > 0) {
		/* Private buffer has data. Copy it over. */
		RingSizeT nStored;

		assert((inputLen - inputOffset) > 0);

		nStored = RingBufferIn(&handleInfoPtr->buffer,
				       inputOffset + inputChars,
				       inputLen - inputOffset,
				       1);
		inputOffset += nStored;
		if (inputOffset == inputLen) {
		    /* Temp buffer now empty */
		    inputOffset = 0;
		    inputLen = 0;
		}
	    }
	    else {
		/*
		 * On error, nothing but inform caller and wait
		 * We do not want to exit until there are no client interps.
		 */
	    }

	    /*
	     * Wake up any threads waiting either synchronously or
	     * asynchronously. Since we are providing data, turn off the
	     * AWAITED flag. If the data provided is not sufficient the
	     * clients will request again. Note we have to wake up ALL
	     * awaiting threads, not just one, so they can all reissue
	     * requests if needed. (In a properly designed app, at most one
	     * thread should be reading standard input but...)
	     */
	    handleInfoPtr->flags &= ~CONSOLE_DATA_AWAITED;
	    /* Wake synchronous channels */
	    WakeAllConditionVariable(&handleInfoPtr->interpThreadCV);
	    /*
	     * Wake up async channels registered for file events. Note in
	     * order to follow the locking hierarchy, we need to release
	     * handleInfoPtr->lock before calling NudgeWatchers.
	     */
	    consoleHandle = handleInfoPtr->console;
	    ReleaseSRWLockExclusive(&handleInfoPtr->lock);
	    NudgeWatchers(consoleHandle);
	    AcquireSRWLockExclusive(&handleInfoPtr->lock);

	    /*
	     * Loop back to recheck for exit conditions changes while the
	     * the lock was not held.
	     */
	    continue;
	}

	/*
	 * Both shared buffer and private buffer are empty. Need to go get
	 * data from console but do not want to read ahead because the
	 * interp thread might change the read mode, e.g. turning off echo
	 * for password input. So only do so if at least one interpreter has
	 * requested data.
	 */
	if ((handleInfoPtr->flags & CONSOLE_DATA_AWAITED)
	    && ConsoleDataAvailable(handleInfoPtr->console)) {
	    DWORD error;
	    /* Do not hold the lock while blocked in console */
	    ReleaseSRWLockExclusive(&handleInfoPtr->lock);
	    /*
	     * Note - the temporary buffer serves two purposes. It
	     */
	    error = ReadConsoleChars(handleInfoPtr->console,
				     (WCHAR *)inputChars,
				     sizeof(inputChars) / sizeof(WCHAR),
				     &inputLen);
	    AcquireSRWLockExclusive(&handleInfoPtr->lock);
	    if (error == 0) {
		inputLen *= sizeof(WCHAR);
	    }
	    else {
		/*
		 * We only store the last error. It is up to channel
		 * handlers whether to close or not in case of errors.
		 */
		handleInfoPtr->lastError = error;
		if (handleInfoPtr->lastError == ERROR_INVALID_HANDLE) {
		    handleInfoPtr->console = INVALID_HANDLE_VALUE;
		}
	    }
	}
	else {
	    /*
	     * Either no one was asking for data, or no data was available.
	     * In the former case, wait until someone wakes us asking for
	     * data. In the latter case, there is no alternative but to
	     * poll since ReadConsole does not support async operation.
	     * So sleep for a short while and loop back to retry.
	     */
	    DWORD sleepTime;
	    sleepTime =
		handleInfoPtr->flags & CONSOLE_DATA_AWAITED ? 50 : INFINITE;
	    SleepConditionVariableSRW(&handleInfoPtr->consoleThreadCV,
				      &handleInfoPtr->lock,
				      sleepTime,
				      0);
	}

	/* Loop again to check for exit or wait for readers to wake us */
    }

    /*
     * Exiting:
     * - remove the console from global list
     * - close the handle if still valid
     * - release the structure
     * Note there is not need to check for any watchers because we only
     * exit when there are no channels open to this console.
     */
    ReleaseSRWLockExclusive(&handleInfoPtr->lock);
    AcquireSRWLockExclusive(&gConsoleLock); /* Modifying - exclusive lock */
    for (iterator = &gConsoleHandleInfoList; *iterator;
	 iterator = &(*iterator)->nextPtr) {
	if (*iterator == handleInfoPtr) {
	    *iterator = handleInfoPtr->nextPtr;
	    break;
	}
    }
    ReleaseSRWLockExclusive(&gConsoleLock);

    /* No need for relocking - no other thread should have access to it now */
    RingBufferClear(&handleInfoPtr->buffer);

    if (handleInfoPtr->console != INVALID_HANDLE_VALUE
	&& handleInfoPtr->lastError != ERROR_INVALID_HANDLE) {
	SetConsoleMode(handleInfoPtr->console, handleInfoPtr->initMode);
	/*
	 * NOTE: we do not call CloseHandle(handleInfoPtr->console) here.
	 * As per the GetStdHandle documentation, it need not be closed.
	 * Other components may be directly using it. Note however that
	 * an explicit chan close script command does close the handle
	 * for all threads.
	 */
    }

    ckfree(handleInfoPtr);

    return 0;
}

/*
 *----------------------------------------------------------------------
 *
 * ConsoleWriterThread --
 *
 *	This function runs in a separate thread and writes data onto a
 *	console.
 *
 * Results:
 *	Always returns 0.
 *
 * Side effects:
 *	Signals the main thread when an output operation is completed.
 *
 *----------------------------------------------------------------------
 */
static DWORD WINAPI
ConsoleWriterThread(LPVOID arg)
{
    ConsoleHandleInfo *handleInfoPtr = (ConsoleHandleInfo *) arg;
    ConsoleHandleInfo **iterator;
    BOOL success;
    RingSizeT numBytes;
    /*
     * This buffer size has no relation really with the size of the shared
     * buffer. Could be bigger or smaller. Make larger as multiple threads
     * could potentially be writing to it.
     */
    char buffer[2*CONSOLE_BUFFER_SIZE];

    /*
     * Keep looping until one of the following happens.
     *
     * - there are not more channels listening on the console
     * - the console handle has been closed
     *
     * On each iteration,
     * - if the channel buffer is empty, wait for some channel writer to write
     * - if there is data in our buffer, write it to the console
     */

    /* This thread is holding a reference so pointer is safe */
    AcquireSRWLockExclusive(&handleInfoPtr->lock);
    while (1) {
	/* handleInfoPtr->lock must be held on entry to loop */

	int offset;
	HANDLE consoleHandle;

	/*
	 * Sadly, we need to do another copy because do not want to hold
	 * a lock on handleInfoPtr->buffer while calling WriteConsole as that
	 * might block. Also, we only want to copy an integral number of
	 * WCHAR's, i.e. even number of chars so do some length checks up
	 * front.
	 */
	numBytes = RingBufferLength(&handleInfoPtr->buffer);
	numBytes &= ~1; /* Copy integral number of WCHARs -> even number of bytes */
	if (numBytes == 0) {
	    /* No data to write */
	    if (handleInfoPtr->numRefs == 1) {
		/*
		 * Sole reference. That's this thread. Exit since no clients
		 * and no buffered output.
		 */
		break;
	    }
	    /* Wake up any threads waiting synchronously. */
	    WakeConditionVariable(&handleInfoPtr->interpThreadCV);
	    success = SleepConditionVariableSRW(&handleInfoPtr->consoleThreadCV,
						&handleInfoPtr->lock,
						INFINITE,
						0);
	    /* Note: lock has been acquired again! */
	    if (!success && GetLastError() != ERROR_TIMEOUT) {
		/* TODO - what can be done? Should not happen */
		/* For now keep going */
	    }
	    continue;
	}

	/* We have data to write */
	if ((size_t)numBytes > (sizeof(buffer) / sizeof(buffer[0]))) {
	    numBytes = sizeof(buffer);
	}
	/* No need to check result, we already checked length bytes available */
	RingBufferOut(&handleInfoPtr->buffer, buffer, numBytes, 0);

	consoleHandle = handleInfoPtr->console;
	WakeConditionVariable(&handleInfoPtr->interpThreadCV);
	ReleaseSRWLockExclusive(&handleInfoPtr->lock);
	offset = 0;
	while (numBytes > 0) {
	    RingSizeT numWChars = numBytes / sizeof(WCHAR);
	    DWORD status;
	    status = WriteConsoleChars(handleInfoPtr->console,
				       (WCHAR *)(offset + buffer),
				       numWChars,
				       &numWChars);
	    if (status != 0) {
		/* Only overwrite if no previous error */
		if (handleInfoPtr->lastError == 0) {
		    handleInfoPtr->lastError = status;
		}
		if (status == ERROR_INVALID_HANDLE) {
		    handleInfoPtr->console = INVALID_HANDLE_VALUE;
		}
		/* Assume this write is done but keep looping in case
		 * it is a transient error. Not sure just closing handle
		 * and exiting thread is a good idea until all references
		 * from interp threads are gone.
		 */
		break;
	    }
	    numBytes -= numWChars * sizeof(WCHAR);
	    offset += numWChars * sizeof(WCHAR);
	}

	/* Wake up any threads waiting synchronously. */
	WakeConditionVariable(&handleInfoPtr->interpThreadCV);
	/*
	 * Wake up all channels registered for file events. Note in
	 * order to follow the locking hierarchy, we cannot hold any locks
	 * when calling NudgeWatchers.
	 */
	NudgeWatchers(consoleHandle);

	AcquireSRWLockExclusive(&handleInfoPtr->lock);
    }

    /*
     * Exiting:
     * - remove the console from global list
     * - release the structure
     * NOTE: we do not call CloseHandle(handleInfoPtr->console) here.
     * As per the GetStdHandle documentation, it need not be closed.
     * Other components may be directly using it. Note however that
     * an explicit chan close script command does close the handle
     * for all threads.
     */
    ReleaseSRWLockExclusive(&handleInfoPtr->lock);
    AcquireSRWLockExclusive(&gConsoleLock); /* Modifying - exclusive lock */
    for (iterator = &gConsoleHandleInfoList; *iterator;
	 iterator = &(*iterator)->nextPtr) {
	if (*iterator == handleInfoPtr) {
	    *iterator = handleInfoPtr->nextPtr;
	    break;
	}
    }
    ReleaseSRWLockExclusive(&gConsoleLock);

    RingBufferClear(&handleInfoPtr->buffer);

    ckfree(handleInfoPtr);

    return 0;
}

/*
 *------------------------------------------------------------------------
 *
 * AllocateConsoleHandleInfo --
 *
 *    Allocates a ConsoleHandleInfo for the passed console handle. As
 *    a side effect starts a console thread to handle i/o on the handle.
 *
 *    Important: Caller must be holding an EXCLUSIVE lock on gConsoleLock
 *    when calling this function. The lock continues to be held on return.
 *
 * Results:
 *    Pointer to an unlocked ConsoleHandleInfo structure. The reference
 *    count on the structure is 1. This corresponds to the common reference
 *    from the console thread and the gConsoleHandleInfoList. Returns NULL
 *    on error.
 *
 * Side effects:
 *    A console reader or writer thread is started. The returned structure
 *    is placed on the active console handler list gConsoleHandleInfoList.
 *
 *------------------------------------------------------------------------
 */
static ConsoleHandleInfo *
AllocateConsoleHandleInfo(
    HANDLE consoleHandle,
    int permissions)   /* TCL_READABLE or TCL_WRITABLE */
{
    ConsoleHandleInfo *handleInfoPtr;
    DWORD consoleMode;


    handleInfoPtr = (ConsoleHandleInfo *)ckalloc(sizeof(*handleInfoPtr));
    handleInfoPtr->console = consoleHandle;
    InitializeSRWLock(&handleInfoPtr->lock);
    InitializeConditionVariable(&handleInfoPtr->consoleThreadCV);
    InitializeConditionVariable(&handleInfoPtr->interpThreadCV);
    RingBufferInit(&handleInfoPtr->buffer, CONSOLE_BUFFER_SIZE);
    handleInfoPtr->lastError = 0;
    handleInfoPtr->permissions = permissions;
    handleInfoPtr->numRefs = 1; /* See function header */
    if (permissions == TCL_READABLE) {
	GetConsoleMode(consoleHandle, &handleInfoPtr->initMode);
	consoleMode = handleInfoPtr->initMode;
	consoleMode &= ~(ENABLE_WINDOW_INPUT | ENABLE_MOUSE_INPUT);
	consoleMode |= ENABLE_LINE_INPUT;
	SetConsoleMode(consoleHandle, consoleMode);
    }
    handleInfoPtr->consoleThread = CreateThread(
	NULL, /* default security descriptor */
	2*CONSOLE_BUFFER_SIZE, /* Stack size - gets rounded up to granularity */
	permissions == TCL_READABLE ? ConsoleReaderThread : ConsoleWriterThread,
	handleInfoPtr, /* Pass to thread */
	0,             /* Flags - no special cases */
	NULL);         /* Don't care about thread id */
    if (handleInfoPtr->consoleThread == NULL) {
	/* Note - SRWLock and condition variables do not need finalization */
	RingBufferClear(&handleInfoPtr->buffer);
	ckfree(handleInfoPtr);
	return NULL;
    }

    /* Chain onto global list */
    handleInfoPtr->nextPtr = gConsoleHandleInfoList;
    gConsoleHandleInfoList = handleInfoPtr;

    return handleInfoPtr;
}

/*
 *------------------------------------------------------------------------
 *
 * FindConsoleInfo --
 *
 *    Finds the ConsoleHandleInfo record for a given ConsoleChannelInfo.
 *    The found record must match the console handle. It is the caller's
 *    responsibility to check the permissions (read/write) in the returned
 *    ConsoleHandleInfo match permissions in chanInfoPtr. This function does
 *    not check that.
 *
 *    Important: Caller must be holding an shared or exclusive lock on
 *    gConsoleMutex. That ensures the returned pointer stays valid on
 *    return without risk of deallocation by other threads.
 *
 * Results:
 *    Pointer to the found ConsoleHandleInfo or NULL if not found
 *
 * Side effects:
 *    None.
 *
 *------------------------------------------------------------------------
 */
static ConsoleHandleInfo *
FindConsoleInfo(const ConsoleChannelInfo *chanInfoPtr)
{
    ConsoleHandleInfo *handleInfoPtr;
    for (handleInfoPtr = gConsoleHandleInfoList; handleInfoPtr; handleInfoPtr = handleInfoPtr->nextPtr) {
	if (handleInfoPtr->console == chanInfoPtr->handle) {
	    return handleInfoPtr;
	}
    }
    return NULL;
}

/*
 *----------------------------------------------------------------------
 *
 * TclWinOpenConsoleChannel --
 *
 *	Constructs a Console channel for the specified standard OS handle.
 *	This is a helper function to break up the construction of channels
 *	into File, Console, or Serial.
 *
 * Results:
 *	Returns the new channel, or NULL.
 *
 * Side effects:
 *	May open the channel.
 *
 *----------------------------------------------------------------------
 */
Tcl_Channel
TclWinOpenConsoleChannel(
    HANDLE handle,
    char *channelName,
    int permissions)
{
    ConsoleChannelInfo *chanInfoPtr;
    ConsoleHandleInfo *handleInfoPtr;

    /* A console handle can either be input or output, not both */
    if (permissions != TCL_READABLE && permissions != TCL_WRITABLE) {
	return NULL;
    }

<<<<<<< HEAD
    infoPtr = (ConsoleInfo *)Tcl_Alloc(sizeof(ConsoleInfo));
    memset(infoPtr, 0, sizeof(ConsoleInfo));
=======
    ConsoleInit();
>>>>>>> ea55b6cb

    chanInfoPtr = (ConsoleChannelInfo *)ckalloc(sizeof(*chanInfoPtr));
    memset(chanInfoPtr, 0, sizeof(*chanInfoPtr));

    chanInfoPtr->permissions = permissions;
    chanInfoPtr->handle = handle;
    chanInfoPtr->channel = (Tcl_Channel) NULL;

    chanInfoPtr->threadId = Tcl_GetCurrentThread();

    /*
     * Use the pointer for the name of the result channel. This keeps the
     * channel names unique, since some may share handles (stdin/stdout/stderr
     * for instance).
     */

    sprintf(channelName, "file%" TCL_Z_MODIFIER "x", (size_t) chanInfoPtr);

    if (permissions & TCL_READABLE) {
	/*
	 * Make sure the console input buffer is ready for only character
	 * input notifications and the buffer is set for line buffering. IOW,
	 * we only want to catch when complete lines are ready for reading.
	 */

	chanInfoPtr->flags |= CONSOLE_READ_OPS;
	GetConsoleMode(handle, &chanInfoPtr->initMode);

#ifdef OBSOLETE
	/* Why was priority being set on console input? Code smell */
	SetThreadPriority(infoPtr->reader.thread, THREAD_PRIORITY_HIGHEST);
#endif
    }
    else {
	/* Already checked permissions is WRITABLE if not READABLE */
	/* TODO - enable ansi escape processing? */
    }

    /*
     * Global lock but that's ok. See comments top of file. Allocations
     * will happen only a few times in the life of a process and that too
     * generally at start up where only one thread is active.
     */
    AcquireSRWLockExclusive(&gConsoleLock); /*Allocate needs exclusive lock */

    handleInfoPtr = FindConsoleInfo(chanInfoPtr);
    if (handleInfoPtr == NULL) {
	/* Not found. Allocate one */
	handleInfoPtr = AllocateConsoleHandleInfo(handle, permissions);
    }
    else {
	/* Found. Its direction (read/write) better be the same */
	if (handleInfoPtr->permissions != permissions) {
	    handleInfoPtr = NULL;
	}
    }

    if (handleInfoPtr == NULL) {
	ReleaseSRWLockExclusive(&gConsoleLock);
	if (permissions == TCL_READABLE) {
	    SetConsoleMode(handle, chanInfoPtr->initMode);
	}
	ckfree(chanInfoPtr);
	return NULL;
    }

    /*
     * There is effectively a reference to this structure from the Tcl
     * channel subsystem. So record that. This reference will be dropped
     * when the Tcl channel is closed.
     */
    chanInfoPtr->numRefs = 1;

    /*
     * Need to keep track of number of referencing channels for closing.
     * The pointer is safe since there is a reference held to it from
     * gConsoleHandleInfoList but still need to lock the structure itself
     */
    AcquireSRWLockExclusive(&handleInfoPtr->lock);
    handleInfoPtr->numRefs += 1;
    ReleaseSRWLockExclusive(&handleInfoPtr->lock);

    ReleaseSRWLockExclusive(&gConsoleLock);

    /* Note Tcl_CreateChannel never fails other than panic on error */
    chanInfoPtr->channel = Tcl_CreateChannel(&consoleChannelType, channelName,
	    chanInfoPtr, permissions);

    /*
     * Consoles have default translation of auto and ^Z eof char, which means
     * that a ^Z will be accepted as EOF when reading.
     */

    Tcl_SetChannelOption(NULL, chanInfoPtr->channel, "-translation", "auto");
    Tcl_SetChannelOption(NULL, chanInfoPtr->channel, "-eofchar", "\032 {}");
    Tcl_SetChannelOption(NULL, chanInfoPtr->channel, "-encoding", "utf-16");
    return chanInfoPtr->channel;
}

/*
 *----------------------------------------------------------------------
 *
 * ConsoleThreadActionProc --
 *
 *	Insert or remove any thread local refs to this channel.
 *
 * Results:
 *	None.
 *
 * Side effects:
 *	Changes thread local list of valid channels.
 *
 *----------------------------------------------------------------------
 */

static void
ConsoleThreadActionProc(
    ClientData instanceData,
    int action)
{
    ConsoleChannelInfo *chanInfoPtr = (ConsoleChannelInfo *)instanceData;

    /* No need for any locks as no other thread will be writing to it */
    if (action == TCL_CHANNEL_THREAD_INSERT) {
	ConsoleInit(); /* Needed to set up event source handlers for this thread */
	chanInfoPtr->threadId = Tcl_GetCurrentThread();
    }
    else {
	chanInfoPtr->threadId = NULL;
    }
}

/*
 *----------------------------------------------------------------------
 *
 * ConsoleSetOptionProc --
 *
 *	Sets an option on a channel.
 *
 * Results:
 *	A standard Tcl result. Also sets the interp's result on error if
 *	interp is not NULL.
 *
 * Side effects:
 *	May modify an option on a console. Sets Error message if needed (by
 *	calling Tcl_BadChannelOption).
 *
 *----------------------------------------------------------------------
 */
static int
ConsoleSetOptionProc(
    ClientData instanceData,	/* File state. */
    Tcl_Interp *interp,		/* For error reporting - can be NULL. */
    const char *optionName,	/* Which option to set? */
    const char *value)		/* New value for option. */
{
    ConsoleChannelInfo *chanInfoPtr = (ConsoleChannelInfo *)instanceData;
    int len = strlen(optionName);
    int vlen = strlen(value);

    /*
     * Option -inputmode normal|password|raw
     */

    if ((chanInfoPtr->flags & CONSOLE_READ_OPS) && (len > 1) &&
	    (strncmp(optionName, "-inputmode", len) == 0)) {
	DWORD mode;

	if (GetConsoleMode(chanInfoPtr->handle, &mode) == 0) {
	    Tcl_WinConvertError(GetLastError());
	    if (interp != NULL) {
		Tcl_SetObjResult(interp, Tcl_ObjPrintf(
			"couldn't read console mode: %s",
			Tcl_PosixError(interp)));
	    }
	    return TCL_ERROR;
	}
	if (Tcl_UtfNcasecmp(value, "NORMAL", vlen) == 0) {
	    mode |=
		ENABLE_ECHO_INPUT | ENABLE_LINE_INPUT | ENABLE_PROCESSED_INPUT;
	} else if (Tcl_UtfNcasecmp(value, "PASSWORD", vlen) == 0) {
	    mode |= ENABLE_LINE_INPUT|ENABLE_PROCESSED_INPUT;
	    mode &= ~ENABLE_ECHO_INPUT;
	} else if (Tcl_UtfNcasecmp(value, "RAW", vlen) == 0) {
	    mode &= ~(ENABLE_ECHO_INPUT | ENABLE_LINE_INPUT | ENABLE_PROCESSED_INPUT);
	} else if (Tcl_UtfNcasecmp(value, "RESET", vlen) == 0) {
	    /*
	     * Reset to the initial mode, whatever that is.
	     */
	    mode = chanInfoPtr->initMode;
	} else {
	    if (interp) {
		Tcl_SetObjResult(interp, Tcl_ObjPrintf(
			"bad mode \"%s\" for -inputmode: must be"
			" normal, password, raw, or reset", value));
		Tcl_SetErrorCode(interp, "TCL", "OPERATION", "FCONFIGURE",
			"VALUE", NULL);
	    }
	    return TCL_ERROR;
	}
	if (SetConsoleMode(chanInfoPtr->handle, mode) == 0) {
	    Tcl_WinConvertError(GetLastError());
	    if (interp != NULL) {
		Tcl_SetObjResult(interp, Tcl_ObjPrintf(
			"couldn't set console mode: %s",
			Tcl_PosixError(interp)));
	    }
	    return TCL_ERROR;
	}

	return TCL_OK;
    }

    if (chanInfoPtr->flags & CONSOLE_READ_OPS) {
	return Tcl_BadChannelOption(interp, optionName, "inputmode");
    } else {
	return Tcl_BadChannelOption(interp, optionName, "");
    }
}

/*
 *----------------------------------------------------------------------
 *
 * ConsoleGetOptionProc --
 *
 *	Gets a mode associated with an IO channel. If the optionName arg is
 *	non-NULL, retrieves the value of that option. If the optionName arg is
 *	NULL, retrieves a list of alternating option names and values for the
 *	given channel.
 *
 * Results:
 *	A standard Tcl result. Also sets the supplied DString to the string
 *	value of the option(s) returned.  Sets error message if needed
 *	(by calling Tcl_BadChannelOption).
 *
 *----------------------------------------------------------------------
 */

static int
ConsoleGetOptionProc(
    ClientData instanceData,	/* File state. */
    Tcl_Interp *interp,		/* For error reporting - can be NULL. */
    const char *optionName,	/* Option to get. */
    Tcl_DString *dsPtr)		/* Where to store value(s). */
{
    ConsoleChannelInfo *chanInfoPtr = (ConsoleChannelInfo *)instanceData;
    int valid = 0;		/* Flag if valid option parsed. */
    unsigned int len;
    char buf[TCL_INTEGER_SPACE];

    if (optionName == NULL) {
	len = 0;
    } else {
	len = strlen(optionName);
    }

    /*
     * Get option -inputmode
     *
     * This is a great simplification of the underlying reality, but actually
     * represents what almost all scripts really want to know.
     */

    if (chanInfoPtr->flags & CONSOLE_READ_OPS) {
	if (len == 0) {
	    Tcl_DStringAppendElement(dsPtr, "-inputmode");
	}
	if (len==0 || (len>1 && strncmp(optionName, "-inputmode", len)==0)) {
	    DWORD mode;

	    valid = 1;
	    if (GetConsoleMode(chanInfoPtr->handle, &mode) == 0) {
		Tcl_WinConvertError(GetLastError());
		if (interp != NULL) {
		    Tcl_SetObjResult(interp, Tcl_ObjPrintf(
			    "couldn't read console mode: %s",
			    Tcl_PosixError(interp)));
		}
		return TCL_ERROR;
	    }
	    if (mode & ENABLE_LINE_INPUT) {
		if (mode & ENABLE_ECHO_INPUT) {
		    Tcl_DStringAppendElement(dsPtr, "normal");
		} else {
		    Tcl_DStringAppendElement(dsPtr, "password");
		}
	    } else {
		Tcl_DStringAppendElement(dsPtr, "raw");
	    }
	}
    }
    else {
	/*
	 * Output channel. Get option -winsize
	 * Option is readonly and returned by [fconfigure chan -winsize] but not
	 * returned by [fconfigure chan] without explicit option name.
	 */
	if (len == 0) {
	    Tcl_DStringAppendElement(dsPtr, "-winsize");
	}

	if (len == 0 || (len > 1 && strncmp(optionName, "-winsize", len) == 0)) {
	    CONSOLE_SCREEN_BUFFER_INFO consoleInfo;

	    valid = 1;
	    if (!GetConsoleScreenBufferInfo(chanInfoPtr->handle,
					    &consoleInfo)) {
		Tcl_WinConvertError(GetLastError());
		if (interp != NULL) {
		    Tcl_SetObjResult(
			interp,
			Tcl_ObjPrintf("couldn't read console size: %s",
				      Tcl_PosixError(interp)));
		}
		return TCL_ERROR;
	    }
	    Tcl_DStringStartSublist(dsPtr);
	    sprintf(buf,
		    "%d",
		    consoleInfo.srWindow.Right - consoleInfo.srWindow.Left + 1);
	    Tcl_DStringAppendElement(dsPtr, buf);
	    sprintf(buf,
		    "%d",
		    consoleInfo.srWindow.Bottom - consoleInfo.srWindow.Top + 1);
	    Tcl_DStringAppendElement(dsPtr, buf);
	    Tcl_DStringEndSublist(dsPtr);
	}
    }


    if (valid) {
	return TCL_OK;
    }
    if (chanInfoPtr->flags & CONSOLE_READ_OPS) {
	return Tcl_BadChannelOption(interp, optionName, "inputmode");
    } else {
	return Tcl_BadChannelOption(interp, optionName, "winsize");
    }
}

/*
 * Local Variables:
 * mode: c
 * c-basic-offset: 4
 * fill-column: 78
 * End:
 */<|MERGE_RESOLUTION|>--- conflicted
+++ resolved
@@ -295,28 +295,9 @@
  */
 
 static const Tcl_ChannelType consoleChannelType = {
-<<<<<<< HEAD
-    "console",			/* Type name. */
-    TCL_CHANNEL_VERSION_5,	/* v5 channel */
-    NULL,		/* Close proc. */
-    ConsoleInputProc,		/* Input proc. */
-    ConsoleOutputProc,		/* Output proc. */
-    NULL,			/* Seek proc. */
-    ConsoleSetOptionProc,	/* Set option proc. */
-    ConsoleGetOptionProc,	/* Get option proc. */
-    ConsoleWatchProc,		/* Set up notifier to watch the channel. */
-    ConsoleGetHandleProc,	/* Get an OS handle from channel. */
-    ConsoleCloseProc,		/* close2proc. */
-    ConsoleBlockModeProc,	/* Set blocking or non-blocking mode. */
-    NULL,			/* Flush proc. */
-    NULL,			/* Handler proc. */
-    NULL,			/* Wide seek proc. */
-    ConsoleThreadActionProc,	/* Thread action proc. */
-    NULL			/* Truncation proc. */
-=======
     "console",               /* Type name. */
     TCL_CHANNEL_VERSION_5,   /* v5 channel */
-    TCL_CLOSE2PROC,          /* Close proc. */
+    NULL,                    /* Close proc. */
     ConsoleInputProc,        /* Input proc. */
     ConsoleOutputProc,       /* Output proc. */
     NULL,                    /* Seek proc. */
@@ -331,7 +312,6 @@
     NULL,                    /* Wide seek proc. */
     ConsoleThreadActionProc, /* Thread action proc. */
     NULL                     /* Truncation proc. */
->>>>>>> ea55b6cb
 };
 
 /*
@@ -355,7 +335,7 @@
     if (capacity <= 0 || capacity > RingSizeT_MAX) {
 	Tcl_Panic("Internal error: invalid ring buffer capacity requested.");
     }
-    ringPtr->bufPtr = (char *)ckalloc(capacity);
+    ringPtr->bufPtr = (char *)Tcl_Alloc(capacity);
     ringPtr->capacity = capacity;
     ringPtr->start    = 0;
     ringPtr->length   = 0;
@@ -381,7 +361,7 @@
 RingBufferClear(RingBuffer *ringPtr)
 {
     if (ringPtr->bufPtr) {
-	ckfree(ringPtr->bufPtr);
+	Tcl_Free(ringPtr->bufPtr);
 	ringPtr->bufPtr = NULL;
     }
     ringPtr->capacity = 0;
@@ -1087,17 +1067,9 @@
 	/* There may be references already on the event queue */
 	chanInfoPtr->numRefs -= 1;
     }
-<<<<<<< HEAD
-    if (consolePtr->writeBuf != NULL) {
-	Tcl_Free(consolePtr->writeBuf);
-	consolePtr->writeBuf = 0;
-    }
-    Tcl_Free(consolePtr);
-=======
     else {
-	ckfree(chanInfoPtr);
-    }
->>>>>>> ea55b6cb
+	Tcl_Free(chanInfoPtr);
+    }
 
     return errorCode;
 }
@@ -1358,14 +1330,6 @@
 	     * holds a reference count on handleInfoPtr, it will not
 	     * be deallocated while the lock is released.
 	     */
-<<<<<<< HEAD
-
-	    if (infoPtr->writeBuf) {
-		Tcl_Free(infoPtr->writeBuf);
-	    }
-	    infoPtr->writeBufLen = toWrite;
-	    infoPtr->writeBuf = (char *)Tcl_Alloc(toWrite);
-=======
 	    WakeConditionVariable(&handleInfoPtr->consoleThreadCV);
 	    if (!SleepConditionVariableSRW(&handleInfoPtr->interpThreadCV,
 					   &handleInfoPtr->lock,
@@ -1377,7 +1341,6 @@
 		numWritten = -1;
 		break;
 	    }
->>>>>>> ea55b6cb
 	}
 	else {
 	    /* Direct output */
@@ -1514,7 +1477,7 @@
     }
 
     if (freeChannel)
-	ckfree(chanInfoPtr);
+	Tcl_Free(chanInfoPtr);
 
     return 1;
 }
@@ -1865,7 +1828,7 @@
 	 */
     }
 
-    ckfree(handleInfoPtr);
+    Tcl_Free(handleInfoPtr);
 
     return 0;
 }
@@ -2024,7 +1987,7 @@
 
     RingBufferClear(&handleInfoPtr->buffer);
 
-    ckfree(handleInfoPtr);
+    Tcl_Free(handleInfoPtr);
 
     return 0;
 }
@@ -2062,7 +2025,7 @@
     DWORD consoleMode;
 
 
-    handleInfoPtr = (ConsoleHandleInfo *)ckalloc(sizeof(*handleInfoPtr));
+    handleInfoPtr = (ConsoleHandleInfo *)Tcl_Alloc(sizeof(*handleInfoPtr));
     handleInfoPtr->console = consoleHandle;
     InitializeSRWLock(&handleInfoPtr->lock);
     InitializeConditionVariable(&handleInfoPtr->consoleThreadCV);
@@ -2088,7 +2051,7 @@
     if (handleInfoPtr->consoleThread == NULL) {
 	/* Note - SRWLock and condition variables do not need finalization */
 	RingBufferClear(&handleInfoPtr->buffer);
-	ckfree(handleInfoPtr);
+	Tcl_Free(handleInfoPtr);
 	return NULL;
     }
 
@@ -2166,14 +2129,9 @@
 	return NULL;
     }
 
-<<<<<<< HEAD
-    infoPtr = (ConsoleInfo *)Tcl_Alloc(sizeof(ConsoleInfo));
-    memset(infoPtr, 0, sizeof(ConsoleInfo));
-=======
     ConsoleInit();
->>>>>>> ea55b6cb
-
-    chanInfoPtr = (ConsoleChannelInfo *)ckalloc(sizeof(*chanInfoPtr));
+
+    chanInfoPtr = (ConsoleChannelInfo *)Tcl_Alloc(sizeof(*chanInfoPtr));
     memset(chanInfoPtr, 0, sizeof(*chanInfoPtr));
 
     chanInfoPtr->permissions = permissions;
@@ -2234,7 +2192,7 @@
 	if (permissions == TCL_READABLE) {
 	    SetConsoleMode(handle, chanInfoPtr->initMode);
 	}
-	ckfree(chanInfoPtr);
+	Tcl_Free(chanInfoPtr);
 	return NULL;
     }
 
