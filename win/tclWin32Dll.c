--- conflicted
+++ resolved
@@ -471,11 +471,7 @@
  *---------------------------------------------------------------------------
  */
 
-<<<<<<< HEAD
 #if (TCL_UTF_MAX == 3) && !defined(TCL_NO_DEPRECATED)
-=======
-#if !defined(TCL_NO_DEPRECATED) && TCL_MAJOR_VERSION < 9
->>>>>>> b89c0147
 #undef Tcl_WinUtfToTChar
 WCHAR *
 Tcl_WinUtfToTChar(
@@ -486,9 +482,6 @@
 				 * converted string is stored. */
 {
     Tcl_DStringInit(dsPtr);
-    if (!string) {
-	return NULL;
-    }
     return Tcl_UtfToChar16DString(string, len, dsPtr);
 }
 #undef Tcl_WinTCharToUtf
@@ -501,9 +494,6 @@
 				 * converted string is stored. */
 {
     Tcl_DStringInit(dsPtr);
-    if (!string) {
-	return NULL;
-    }
     return Tcl_Char16ToUtfDString((unsigned short *)string, len >> 1, dsPtr);
 }
 #endif /* !defined(TCL_NO_DEPRECATED) */
