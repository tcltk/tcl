/*
 * tclWin32Dll.c --
 *
 *	This file contains the DLL entry point and other low-level bit bashing
 *	code that needs inline assembly.
 *
 * Copyright (c) 1995-1996 Sun Microsystems, Inc.
 * Copyright (c) 1998-2000 Scriptics Corporation.
 *
 * See the file "license.terms" for information on usage and redistribution of
 * this file, and for a DISCLAIMER OF ALL WARRANTIES.
 */

#include "tclWinInt.h"
#if defined(HAVE_INTRIN_H)
#   include <intrin.h>
#endif

/*
 * The following variables keep track of information about this DLL on a
 * per-instance basis. Each time this DLL is loaded, it gets its own new data
 * segment with its own copy of all static and global information.
 */

static HINSTANCE hInstance;	/* HINSTANCE of this DLL. */

/*
 * VC++ 5.x has no 'cpuid' assembler instruction, so we must emulate it
 */

#if defined(_MSC_VER) && (_MSC_VER <= 1100) && defined (_M_IX86)
#define cpuid	__asm __emit 0fh __asm __emit 0a2h
#endif

/*
 * The following declaration is for the VC++ DLL entry point.
 */

BOOL APIENTRY		DllMain(HINSTANCE hInst, DWORD reason,
			    LPVOID reserved);

/*
 * The following structure and linked list is to allow us to map between
 * volume mount points and drive letters on the fly (no Win API exists for
 * this).
 */

typedef struct MountPointMap {
    TCHAR *volumeName;		/* Native wide string volume name. */
    TCHAR driveLetter;		/* Drive letter corresponding to the volume
				 * name. */
    struct MountPointMap *nextPtr;
				/* Pointer to next structure in list, or
				 * NULL. */
} MountPointMap;

/*
 * This is the head of the linked list, which is protected by the mutex which
 * follows, for thread-enabled builds.
 */

MountPointMap *driveLetterLookup = NULL;
TCL_DECLARE_MUTEX(mountPointMap)

/*
 * We will need this below.
 */

#ifdef _WIN32
#ifndef STATIC_BUILD

/*
 *----------------------------------------------------------------------
 *
 * DllEntryPoint --
 *
 *	This wrapper function is used by Borland to invoke the initialization
 *	code for Tcl. It simply calls the DllMain routine.
 *
 * Results:
 *	See DllMain.
 *
 * Side effects:
 *	See DllMain.
 *
 *----------------------------------------------------------------------
 */

BOOL APIENTRY
DllEntryPoint(
    HINSTANCE hInst,		/* Library instance handle. */
    DWORD reason,		/* Reason this function is being called. */
    LPVOID reserved)		/* Not used. */
{
    return DllMain(hInst, reason, reserved);
}

/*
 *----------------------------------------------------------------------
 *
 * DllMain --
 *
 *	This routine is called by the VC++ C run time library init code, or
 *	the DllEntryPoint routine. It is responsible for initializing various
 *	dynamically loaded libraries.
 *
 * Results:
 *	TRUE on sucess, FALSE on failure.
 *
 * Side effects:
 *	Initializes most rudimentary Windows bits.
 *
 *----------------------------------------------------------------------
 */

BOOL APIENTRY
DllMain(
    HINSTANCE hInst,		/* Library instance handle. */
    DWORD reason,		/* Reason this function is being called. */
    LPVOID reserved)		/* Not used. */
{
    switch (reason) {
    case DLL_PROCESS_ATTACH:
	DisableThreadLibraryCalls(hInst);
	TclWinInit(hInst);
	return TRUE;

	/*
	 * DLL_PROCESS_DETACH is unnecessary as the user should call
	 * Tcl_Finalize explicitly before unloading Tcl.
	 */
    }

    return TRUE;
}
#endif /* !STATIC_BUILD */
#endif /* _WIN32 */

/*
 *----------------------------------------------------------------------
 *
 * TclWinGetTclInstance --
 *
 *	Retrieves the global library instance handle.
 *
 * Results:
 *	Returns the global library instance handle.
 *
 * Side effects:
 *	None.
 *
 *----------------------------------------------------------------------
 */

HINSTANCE
TclWinGetTclInstance(void)
{
    return hInstance;
}

/*
 *----------------------------------------------------------------------
 *
 * TclWinInit --
 *
 *	This function initializes the internal state of the tcl library.
 *
 * Results:
 *	None.
 *
 * Side effects:
 *	Initializes the tclPlatformId variable.
 *
 *----------------------------------------------------------------------
 */

void
TclWinInit(
    HINSTANCE hInst)		/* Library instance handle. */
{
    OSVERSIONINFOW os;

    hInstance = hInst;
    os.dwOSVersionInfoSize = sizeof(OSVERSIONINFOW);
    GetVersionExW(&os);

    /*
     * We no longer support Win32s or Win9x or Windows CE, so just in case
     * someone manages to get a runtime there, make sure they know that.
     */

    if (os.dwPlatformId != VER_PLATFORM_WIN32_NT) {
	Tcl_Panic("Windows NT is the only supported platform");
    }
}

/*
 *-------------------------------------------------------------------------
 *
 * TclWinNoBackslash --
 *
 *	We're always iterating through a string in Windows, changing the
 *	backslashes to slashes for use in Tcl.
 *
 * Results:
 *	All backslashes in given string are changed to slashes.
 *
 * Side effects:
 *	None.
 *
 *-------------------------------------------------------------------------
 */

char *
TclWinNoBackslash(
    char *path)			/* String to change. */
{
    char *p;

    for (p = path; *p != '\0'; p++) {
	if (*p == '\\') {
	    *p = '/';
	}
    }
    return path;
}

/*
 *---------------------------------------------------------------------------
 *
 * TclWinEncodingsCleanup --
 *
 *	Called during finalization to clean up any memory allocated in our
 *	mount point map which is used to follow certain kinds of symlinks.
 *
 * Results:
 *	None.
 *
 * Side effects:
 *	None.
 *
 *---------------------------------------------------------------------------
 */

void
TclWinEncodingsCleanup(void)
{
    MountPointMap *dlIter, *dlIter2;

    /*
     * Clean up the mount point map.
     */

    Tcl_MutexLock(&mountPointMap);
    dlIter = driveLetterLookup;
    while (dlIter != NULL) {
	dlIter2 = dlIter->nextPtr;
	Tcl_Free(dlIter->volumeName);
	Tcl_Free(dlIter);
	dlIter = dlIter2;
    }
    Tcl_MutexUnlock(&mountPointMap);
}

/*
 *--------------------------------------------------------------------
 *
 * TclWinDriveLetterForVolMountPoint
 *
 *	Unfortunately, Windows provides no easy way at all to get hold of the
 *	drive letter for a volume mount point, but we need that information to
 *	understand paths correctly. So, we have to build an associated array
 *	to find these correctly, and allow quick and easy lookup from volume
 *	mount points to drive letters.
 *
 *	We assume here that we are running on a system for which the wide
 *	character interfaces are used, which is valid for Win 2000 and WinXP
 *	which are the only systems on which this function will ever be called.
 *
 * Result:
 *	The drive letter, or -1 if no drive letter corresponds to the given
 *	mount point.
 *
 *--------------------------------------------------------------------
 */

char
TclWinDriveLetterForVolMountPoint(
    const TCHAR *mountPoint)
{
    MountPointMap *dlIter, *dlPtr2;
    TCHAR Target[55];		/* Target of mount at mount point */
    TCHAR drive[4] = TEXT("A:\\");

    /*
     * Detect the volume mounted there. Unfortunately, there is no simple way
     * to map a unique volume name to a DOS drive letter. So, we have to build
     * an associative array.
     */

    Tcl_MutexLock(&mountPointMap);
    dlIter = driveLetterLookup;
    while (dlIter != NULL) {
	if (_tcscmp(dlIter->volumeName, mountPoint) == 0) {
	    /*
	     * We need to check whether this information is still valid, since
	     * either the user or various programs could have adjusted the
	     * mount points on the fly.
	     */

	    drive[0] = (TCHAR) dlIter->driveLetter;

	    /*
	     * Try to read the volume mount point and see where it points.
	     */

	    if (GetVolumeNameForVolumeMountPoint(drive,
		    Target, 55) != 0) {
		if (_tcscmp(dlIter->volumeName, Target) == 0) {
		    /*
		     * Nothing has changed.
		     */

		    Tcl_MutexUnlock(&mountPointMap);
		    return (char) dlIter->driveLetter;
		}
	    }

	    /*
	     * If we reach here, unfortunately, this mount point is no longer
	     * valid at all.
	     */

	    if (driveLetterLookup == dlIter) {
		dlPtr2 = dlIter;
		driveLetterLookup = dlIter->nextPtr;
	    } else {
		for (dlPtr2 = driveLetterLookup;
			dlPtr2 != NULL; dlPtr2 = dlPtr2->nextPtr) {
		    if (dlPtr2->nextPtr == dlIter) {
			dlPtr2->nextPtr = dlIter->nextPtr;
			dlPtr2 = dlIter;
			break;
		    }
		}
	    }

	    /*
	     * Now dlPtr2 points to the structure to free.
	     */

	    Tcl_Free(dlPtr2->volumeName);
	    Tcl_Free(dlPtr2);

	    /*
	     * Restart the loop - we could try to be clever and continue half
	     * way through, but the logic is a bit messy, so it's cleanest
	     * just to restart.
	     */

	    dlIter = driveLetterLookup;
	    continue;
	}
	dlIter = dlIter->nextPtr;
    }

    /*
     * We couldn't find it, so we must iterate over the letters.
     */

    for (drive[0] = L'A'; drive[0] <= L'Z'; drive[0]++) {
	/*
	 * Try to read the volume mount point and see where it points.
	 */

	if (GetVolumeNameForVolumeMountPoint(drive,
		Target, 55) != 0) {
	    int alreadyStored = 0;

	    for (dlIter = driveLetterLookup; dlIter != NULL;
		    dlIter = dlIter->nextPtr) {
		if (_tcscmp(dlIter->volumeName, Target) == 0) {
		    alreadyStored = 1;
		    break;
		}
	    }
	    if (!alreadyStored) {
		dlPtr2 = Tcl_Alloc(sizeof(MountPointMap));
		dlPtr2->volumeName = TclNativeDupInternalRep(Target);
		dlPtr2->driveLetter = (char) drive[0];
		dlPtr2->nextPtr = driveLetterLookup;
		driveLetterLookup = dlPtr2;
	    }
	}
    }

    /*
     * Try again.
     */

    for (dlIter = driveLetterLookup; dlIter != NULL;
	    dlIter = dlIter->nextPtr) {
	if (_tcscmp(dlIter->volumeName, mountPoint) == 0) {
	    Tcl_MutexUnlock(&mountPointMap);
	    return (char) dlIter->driveLetter;
	}
    }

    /*
     * The volume doesn't appear to correspond to a drive letter - we remember
     * that fact and store '-1' so we don't have to look it up each time.
     */

    dlPtr2 = Tcl_Alloc(sizeof(MountPointMap));
    dlPtr2->volumeName = TclNativeDupInternalRep((ClientData) mountPoint);
    dlPtr2->driveLetter = -1;
    dlPtr2->nextPtr = driveLetterLookup;
    driveLetterLookup = dlPtr2;
    Tcl_MutexUnlock(&mountPointMap);
    return -1;
}

/*
 *---------------------------------------------------------------------------
 *
 * Tcl_WinUtfToTChar, Tcl_WinTCharToUtf --
 *
 *	Convert between UTF-8 and Unicode when running Windows.
 *
 *	On Mac and Unix, all strings exchanged between Tcl and the OS are
 *	"char" oriented. We need only one Tcl_Encoding to convert between
 *	UTF-8 and the system's native encoding. We use NULL to represent
 *	that encoding.
 *
 *	On Windows, some strings exchanged between Tcl and the OS are "char"
 *	oriented, while others are in Unicode. We need two Tcl_Encoding APIs
 *	depending on whether we are targeting a "char" or Unicode interface.
 *
 *	Calling Tcl_UtfToExternal() or Tcl_ExternalToUtf() with an encoding
 *	of NULL should always used to convert between UTF-8 and the system's
 *	"char" oriented encoding. The following two functions are used in
 *	Windows-specific code to convert between UTF-8 and Unicode strings.
 *	This saves you the trouble of writing the
 *	following type of fragment over and over:
 *
 *		encoding <- Tcl_GetEncoding("unicode");
 *		nativeBuffer <- UtfToExternal(encoding, utfBuffer);
 *		Tcl_FreeEncoding(encoding);
 *
 *	By convention, in Windows a TCHAR is a Unicode character. If you plan
 *	on targeting a Unicode interface when running on Windows, these
 *	functions should be used. If you plan on targetting a "char" oriented
 *	function on Windows, use Tcl_UtfToExternal() with an encoding of NULL.
 *
 * Results:
 *	The result is a pointer to the string in the desired target encoding.
 *	Storage for the result string is allocated in dsPtr; the caller must
 *	call Tcl_DStringFree() when the result is no longer needed.
 *
 * Side effects:
 *	None.
 *
 *---------------------------------------------------------------------------
 */

TCHAR *
Tcl_WinUtfToTChar(
    const char *string,		/* Source string in UTF-8. */
    size_t len,			/* Source string length in bytes, or (size_t)-1
				 * for strlen(). */
    Tcl_DString *dsPtr)		/* Uninitialized or free DString in which the
				 * converted string is stored. */
{
    TCHAR *wp, *p;
    int size = MultiByteToWideChar(CP_UTF8, 0, string, len, 0, 0);

    Tcl_DStringInit(dsPtr);
    Tcl_DStringSetLength(dsPtr, 2*size+2);
    p = wp = (TCHAR *)Tcl_DStringValue(dsPtr);
    MultiByteToWideChar(CP_UTF8, 0, string, len, wp, size+1);
    if (len == (size_t)-1) --size; /* account for 0-byte at string end */

    /* It turns out that MultiByteToWideChar() cannot handle the 'modified'
     * UTF-8 as used by Tcl. Every sequence of 0xC0 followed by 0x80 will
     * be translated to two 0xfffd characters. This results in a test-failure
     * of the registry-6.20 test-case. The simplest solution is to search for
     * those two 0xfffd characters and replace them by a \u0000 character. */
    while (p < wp + size - 1) {
	if (p[0] == 0xfffd && p[1] == 0xfffd) {
	    memmove(p+1, p+2, sizeof(TCHAR) * (p - wp + size - 2));
	    p[0] = '\0';
	    ++p; --size;
	}
	++p;
    }
    Tcl_DStringSetLength(dsPtr, 2*size);
    wp[size] = 0;
    return wp;
}

char *
Tcl_WinTCharToUtf(
    const TCHAR *string,	/* Source string in Unicode. */
    size_t len,			/* Source string length in bytes, or (size_t)-1
				 * for platform-specific string length. */
    Tcl_DString *dsPtr)		/* Uninitialized or free DString in which the
				 * converted string is stored. */
{
    char *p;
    int size, i = 0;

    if (len != (size_t)-1) {
	len /= 2;
    }
    size = WideCharToMultiByte(CP_UTF8, 0, string, len, 0, 0, NULL, NULL);
    Tcl_DStringInit(dsPtr);
    Tcl_DStringSetLength(dsPtr, size+8); /* Add some spare, in case of NULL-bytes */
    p = (char *)Tcl_DStringValue(dsPtr);
    WideCharToMultiByte(CP_UTF8, 0, string, len, p, size, NULL, NULL);
<<<<<<< HEAD
    if (len == (size_t)-1) --size; /* account for 0-byte at string end */
    while (r < p+size) {
	if (!*r) {
=======
    if (len == -1) --size; /* account for 0-byte at string end */
    while (i < size) {
	if (!p[i]) {
>>>>>>> 1f6a76bc
	    /* Output contains '\0'-byte, but Tcl expect two-bytes: C0 80 */
	    memmove(p+i+2, p+i+1, size-i-1);
	    memcpy(p + i++, "\xC0\x80", 2);
	    Tcl_DStringSetLength(dsPtr, ++size + 1);
	    p = (char *)Tcl_DStringValue(dsPtr);
	}
	++i;
    }
    Tcl_DStringSetLength(dsPtr, size);
    p[size] = 0;
    return p;
}

/*
 *------------------------------------------------------------------------
 *
 * TclWinCPUID --
 *
 *	Get CPU ID information on an Intel box under Windows
 *
 * Results:
 *	Returns TCL_OK if successful, TCL_ERROR if CPUID is not supported or
 *	fails.
 *
 * Side effects:
 *	If successful, stores EAX, EBX, ECX and EDX registers after the CPUID
 *	instruction in the four integers designated by 'regsPtr'
 *
 *----------------------------------------------------------------------
 */

int
TclWinCPUID(
    int index,		/* Which CPUID value to retrieve. */
    int *regsPtr)	/* Registers after the CPUID. */
{
    int status = TCL_ERROR;

#if defined(HAVE_INTRIN_H) && defined(_WIN64)

    __cpuid((int *)regsPtr, index);
    status = TCL_OK;

#elif defined(__GNUC__)
#   if defined(_WIN64)
    /*
     * Execute the CPUID instruction with the given index, and store results
     * off 'regPtr'.
     */

    __asm__ __volatile__(
	/*
	 * Do the CPUID instruction, and save the results in the 'regsPtr'
	 * area.
	 */

	"movl	%[rptr],	%%edi"		"\n\t"
	"movl	%[index],	%%eax"		"\n\t"
	"cpuid"					"\n\t"
	"movl	%%eax,		0x0(%%edi)"	"\n\t"
	"movl	%%ebx,		0x4(%%edi)"	"\n\t"
	"movl	%%ecx,		0x8(%%edi)"	"\n\t"
	"movl	%%edx,		0xc(%%edi)"	"\n\t"

	:
	/* No outputs */
	:
	[index]		"m"	(index),
	[rptr]		"m"	(regsPtr)
	:
	"%eax", "%ebx", "%ecx", "%edx", "%esi", "%edi", "memory");
    status = TCL_OK;

#   else

    TCLEXCEPTION_REGISTRATION registration;

    /*
     * Execute the CPUID instruction with the given index, and store results
     * off 'regPtr'.
     */

    __asm__ __volatile__(
	/*
	 * Construct an TCLEXCEPTION_REGISTRATION to protect the CPUID
	 * instruction (early 486's don't have CPUID)
	 */

	"leal	%[registration], %%edx"		"\n\t"
	"movl	%%fs:0,		%%eax"		"\n\t"
	"movl	%%eax,		0x0(%%edx)"	"\n\t" /* link */
	"leal	1f,		%%eax"		"\n\t"
	"movl	%%eax,		0x4(%%edx)"	"\n\t" /* handler */
	"movl	%%ebp,		0x8(%%edx)"	"\n\t" /* ebp */
	"movl	%%esp,		0xc(%%edx)"	"\n\t" /* esp */
	"movl	%[error],	0x10(%%edx)"	"\n\t" /* status */

	/*
	 * Link the TCLEXCEPTION_REGISTRATION on the chain
	 */

	"movl	%%edx,		%%fs:0"		"\n\t"

	/*
	 * Do the CPUID instruction, and save the results in the 'regsPtr'
	 * area.
	 */

	"movl	%[rptr],	%%edi"		"\n\t"
	"movl	%[index],	%%eax"		"\n\t"
	"cpuid"					"\n\t"
	"movl	%%eax,		0x0(%%edi)"	"\n\t"
	"movl	%%ebx,		0x4(%%edi)"	"\n\t"
	"movl	%%ecx,		0x8(%%edi)"	"\n\t"
	"movl	%%edx,		0xc(%%edi)"	"\n\t"

	/*
	 * Come here on a normal exit. Recover the TCLEXCEPTION_REGISTRATION and
	 * store a TCL_OK status.
	 */

	"movl	%%fs:0,		%%edx"		"\n\t"
	"movl	%[ok],		%%eax"		"\n\t"
	"movl	%%eax,		0x10(%%edx)"	"\n\t"
	"jmp	2f"				"\n"

	/*
	 * Come here on an exception. Get the TCLEXCEPTION_REGISTRATION that we
	 * previously put on the chain.
	 */

	"1:"					"\t"
	"movl	%%fs:0,		%%edx"		"\n\t"
	"movl	0x8(%%edx),	%%edx"		"\n\t"

	/*
	 * Come here however we exited. Restore context from the
	 * TCLEXCEPTION_REGISTRATION in case the stack is unbalanced.
	 */

	"2:"					"\t"
	"movl	0xc(%%edx),	%%esp"		"\n\t"
	"movl	0x8(%%edx),	%%ebp"		"\n\t"
	"movl	0x0(%%edx),	%%eax"		"\n\t"
	"movl	%%eax,		%%fs:0"		"\n\t"

	:
	/* No outputs */
	:
	[index]		"m"	(index),
	[rptr]		"m"	(regsPtr),
	[registration]	"m"	(registration),
	[ok]		"i"	(TCL_OK),
	[error]		"i"	(TCL_ERROR)
	:
	"%eax", "%ebx", "%ecx", "%edx", "%esi", "%edi", "memory");
    status = registration.status;

#   endif /* !_WIN64 */
#elif defined(_MSC_VER)
#   if defined(_WIN64)

    __cpuid(regsPtr, index);
    status = TCL_OK;

#   elif defined (_M_IX86)
    /*
     * Define a structure in the stack frame to hold the registers.
     */

    struct {
	DWORD dw0;
	DWORD dw1;
	DWORD dw2;
	DWORD dw3;
    } regs;
    regs.dw0 = index;

    /*
     * Execute the CPUID instruction and save regs in the stack frame.
     */

    _try {
	_asm {
	    push    ebx
	    push    ecx
	    push    edx
	    mov	    eax, regs.dw0
	    cpuid
	    mov	    regs.dw0, eax
	    mov	    regs.dw1, ebx
	    mov	    regs.dw2, ecx
	    mov	    regs.dw3, edx
	    pop	    edx
	    pop	    ecx
	    pop	    ebx
	}

	/*
	 * Copy regs back out to the caller.
	 */

	regsPtr[0] = regs.dw0;
	regsPtr[1] = regs.dw1;
	regsPtr[2] = regs.dw2;
	regsPtr[3] = regs.dw3;

	status = TCL_OK;
    } __except(EXCEPTION_EXECUTE_HANDLER) {
	/* do nothing */
    }

#   endif
#else
    /*
     * Don't know how to do assembly code for this compiler and/or
     * architecture.
     */
#endif
    return status;
}

/*
 * Local Variables:
 * mode: c
 * c-basic-offset: 4
 * fill-column: 78
 * End:
 */<|MERGE_RESOLUTION|>--- conflicted
+++ resolved
@@ -525,15 +525,9 @@
     Tcl_DStringSetLength(dsPtr, size+8); /* Add some spare, in case of NULL-bytes */
     p = (char *)Tcl_DStringValue(dsPtr);
     WideCharToMultiByte(CP_UTF8, 0, string, len, p, size, NULL, NULL);
-<<<<<<< HEAD
     if (len == (size_t)-1) --size; /* account for 0-byte at string end */
-    while (r < p+size) {
-	if (!*r) {
-=======
-    if (len == -1) --size; /* account for 0-byte at string end */
     while (i < size) {
 	if (!p[i]) {
->>>>>>> 1f6a76bc
 	    /* Output contains '\0'-byte, but Tcl expect two-bytes: C0 80 */
 	    memmove(p+i+2, p+i+1, size-i-1);
 	    memcpy(p + i++, "\xC0\x80", 2);
