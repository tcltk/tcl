/*
 * tclWin32Dll.c --
 *
 *	This file contains the DLL entry point and other low-level bit bashing
 *	code that needs inline assembly.
 *
 * Copyright (c) 1995-1996 Sun Microsystems, Inc.
 * Copyright (c) 1998-2000 Scriptics Corporation.
 *
 * See the file "license.terms" for information on usage and redistribution of
 * this file, and for a DISCLAIMER OF ALL WARRANTIES.
 */

#include "tclWinInt.h"
#if defined(HAVE_INTRIN_H)
#   include <intrin.h>
#endif

/*
 * The following variables keep track of information about this DLL on a
 * per-instance basis. Each time this DLL is loaded, it gets its own new data
 * segment with its own copy of all static and global information.
 */

static HINSTANCE hInstance;	/* HINSTANCE of this DLL. */

/*
 * VC++ 5.x has no 'cpuid' assembler instruction, so we must emulate it
 */

#if defined(_MSC_VER) && (_MSC_VER <= 1100) && defined (_M_IX86)
#define cpuid	__asm __emit 0fh __asm __emit 0a2h
#endif

/*
 * The following declaration is for the VC++ DLL entry point.
 */

BOOL APIENTRY		DllMain(HINSTANCE hInst, DWORD reason,
			    LPVOID reserved);

/*
 * The following structure and linked list is to allow us to map between
 * volume mount points and drive letters on the fly (no Win API exists for
 * this).
 */

typedef struct MountPointMap {
    TCHAR *volumeName;		/* Native wide string volume name. */
    TCHAR driveLetter;		/* Drive letter corresponding to the volume
				 * name. */
    struct MountPointMap *nextPtr;
				/* Pointer to next structure in list, or
				 * NULL. */
} MountPointMap;

/*
 * This is the head of the linked list, which is protected by the mutex which
 * follows, for thread-enabled builds.
 */

MountPointMap *driveLetterLookup = NULL;
TCL_DECLARE_MUTEX(mountPointMap)

/*
 * We will need this below.
 */

#ifdef _WIN32
#ifndef STATIC_BUILD

/*
 *----------------------------------------------------------------------
 *
 * DllEntryPoint --
 *
 *	This wrapper function is used by Borland to invoke the initialization
 *	code for Tcl. It simply calls the DllMain routine.
 *
 * Results:
 *	See DllMain.
 *
 * Side effects:
 *	See DllMain.
 *
 *----------------------------------------------------------------------
 */

BOOL APIENTRY
DllEntryPoint(
    HINSTANCE hInst,		/* Library instance handle. */
    DWORD reason,		/* Reason this function is being called. */
    LPVOID reserved)		/* Not used. */
{
    return DllMain(hInst, reason, reserved);
}

/*
 *----------------------------------------------------------------------
 *
 * DllMain --
 *
 *	This routine is called by the VC++ C run time library init code, or
 *	the DllEntryPoint routine. It is responsible for initializing various
 *	dynamically loaded libraries.
 *
 * Results:
 *	TRUE on sucess, FALSE on failure.
 *
 * Side effects:
 *	Initializes most rudimentary Windows bits.
 *
 *----------------------------------------------------------------------
 */

BOOL APIENTRY
DllMain(
    HINSTANCE hInst,		/* Library instance handle. */
    DWORD reason,		/* Reason this function is being called. */
    LPVOID reserved)		/* Not used. */
{
    switch (reason) {
    case DLL_PROCESS_ATTACH:
	DisableThreadLibraryCalls(hInst);
	TclWinInit(hInst);
	return TRUE;

	/*
	 * DLL_PROCESS_DETACH is unnecessary as the user should call
	 * Tcl_Finalize explicitly before unloading Tcl.
	 */
    }

    return TRUE;
}
#endif /* !STATIC_BUILD */
#endif /* _WIN32 */

/*
 *----------------------------------------------------------------------
 *
 * TclWinGetTclInstance --
 *
 *	Retrieves the global library instance handle.
 *
 * Results:
 *	Returns the global library instance handle.
 *
 * Side effects:
 *	None.
 *
 *----------------------------------------------------------------------
 */

HINSTANCE
TclWinGetTclInstance(void)
{
    return hInstance;
}

/*
 *----------------------------------------------------------------------
 *
 * TclWinInit --
 *
 *	This function initializes the internal state of the tcl library.
 *
 * Results:
 *	None.
 *
 * Side effects:
 *	Initializes the tclPlatformId variable.
 *
 *----------------------------------------------------------------------
 */

void
TclWinInit(
    HINSTANCE hInst)		/* Library instance handle. */
{
    OSVERSIONINFOW os;

    hInstance = hInst;
    os.dwOSVersionInfoSize = sizeof(OSVERSIONINFOW);
    GetVersionExW(&os);

    /*
     * We no longer support Win32s or Win9x or Windows CE, so just in case
     * someone manages to get a runtime there, make sure they know that.
     */

    if (os.dwPlatformId != VER_PLATFORM_WIN32_NT) {
	Tcl_Panic("Windows NT is the only supported platform");
    }
<<<<<<< HEAD
=======
}

/*
 *----------------------------------------------------------------------
 *
 * TclWinGetPlatformId --
 *
 *	Determines whether running under NT, 95, or Win32s, to allow runtime
 *	conditional code.
 *
 * Results:
 *	The return value is one of:
 *	VER_PLATFORM_WIN32s	   Win32s on Windows 3.1 (not supported)
 *	VER_PLATFORM_WIN32_WINDOWS Win32 on Windows 95, 98, ME (not supported)
 *	VER_PLATFORM_WIN32_NT	Win32 on Windows NT, 2000, XP
 *	VER_PLATFORM_WIN32_CE	Win32 on Windows CE
 *
 * Side effects:
 *	None.
 *
 *----------------------------------------------------------------------
 */

int
TclWinGetPlatformId(void)
{
    return platformId;
>>>>>>> 8985ee21
}

/*
 *-------------------------------------------------------------------------
 *
 * TclWinNoBackslash --
 *
 *	We're always iterating through a string in Windows, changing the
 *	backslashes to slashes for use in Tcl.
 *
 * Results:
 *	All backslashes in given string are changed to slashes.
 *
 * Side effects:
 *	None.
 *
 *-------------------------------------------------------------------------
 */

char *
TclWinNoBackslash(
    char *path)			/* String to change. */
{
    char *p;

    for (p = path; *p != '\0'; p++) {
	if (*p == '\\') {
	    *p = '/';
	}
    }
    return path;
}

/*
 *---------------------------------------------------------------------------
 *
<<<<<<< HEAD
=======
 * TclpSetInterfaces --
 *
 *	A helper proc.
 *
 * Results:
 *	None.
 *
 * Side effects:
 *	None.
 *
 *---------------------------------------------------------------------------
 */

void
TclpSetInterfaces(void)
{
}

/*
 *---------------------------------------------------------------------------
 *
>>>>>>> 8985ee21
 * TclWinEncodingsCleanup --
 *
 *	Called during finalization to clean up any memory allocated in our
 *	mount point map which is used to follow certain kinds of symlinks.
 *
 * Results:
 *	None.
 *
 * Side effects:
 *	None.
 *
 *---------------------------------------------------------------------------
 */

void
TclWinEncodingsCleanup(void)
{
    MountPointMap *dlIter, *dlIter2;

    /*
     * Clean up the mount point map.
     */

    Tcl_MutexLock(&mountPointMap);
    dlIter = driveLetterLookup;
    while (dlIter != NULL) {
	dlIter2 = dlIter->nextPtr;
	ckfree(dlIter->volumeName);
	ckfree(dlIter);
	dlIter = dlIter2;
    }
    Tcl_MutexUnlock(&mountPointMap);
}

/*
<<<<<<< HEAD
=======
 *---------------------------------------------------------------------------
 *
 * TclWinResetInterfaces --
 *
 *	Called during finalization to reset us to a safe state for reuse.
 *
 * Results:
 *	None.
 *
 * Side effects:
 *	None.
 *
 *---------------------------------------------------------------------------
 */
void
TclWinResetInterfaces(void)
{
}

/*
>>>>>>> 8985ee21
 *--------------------------------------------------------------------
 *
 * TclWinDriveLetterForVolMountPoint
 *
 *	Unfortunately, Windows provides no easy way at all to get hold of the
 *	drive letter for a volume mount point, but we need that information to
 *	understand paths correctly. So, we have to build an associated array
 *	to find these correctly, and allow quick and easy lookup from volume
 *	mount points to drive letters.
 *
 *	We assume here that we are running on a system for which the wide
 *	character interfaces are used, which is valid for Win 2000 and WinXP
 *	which are the only systems on which this function will ever be called.
 *
 * Result:
 *	The drive letter, or -1 if no drive letter corresponds to the given
 *	mount point.
 *
 *--------------------------------------------------------------------
 */

char
TclWinDriveLetterForVolMountPoint(
    const TCHAR *mountPoint)
{
    MountPointMap *dlIter, *dlPtr2;
    TCHAR Target[55];		/* Target of mount at mount point */
    TCHAR drive[4] = TEXT("A:\\");

    /*
     * Detect the volume mounted there. Unfortunately, there is no simple way
     * to map a unique volume name to a DOS drive letter. So, we have to build
     * an associative array.
     */

    Tcl_MutexLock(&mountPointMap);
    dlIter = driveLetterLookup;
    while (dlIter != NULL) {
	if (_tcscmp(dlIter->volumeName, mountPoint) == 0) {
	    /*
	     * We need to check whether this information is still valid, since
	     * either the user or various programs could have adjusted the
	     * mount points on the fly.
	     */

	    drive[0] = (TCHAR) dlIter->driveLetter;

	    /*
	     * Try to read the volume mount point and see where it points.
	     */

	    if (GetVolumeNameForVolumeMountPoint(drive,
		    Target, 55) != 0) {
		if (_tcscmp(dlIter->volumeName, Target) == 0) {
		    /*
		     * Nothing has changed.
		     */

		    Tcl_MutexUnlock(&mountPointMap);
		    return (char) dlIter->driveLetter;
		}
	    }

	    /*
	     * If we reach here, unfortunately, this mount point is no longer
	     * valid at all.
	     */

	    if (driveLetterLookup == dlIter) {
		dlPtr2 = dlIter;
		driveLetterLookup = dlIter->nextPtr;
	    } else {
		for (dlPtr2 = driveLetterLookup;
			dlPtr2 != NULL; dlPtr2 = dlPtr2->nextPtr) {
		    if (dlPtr2->nextPtr == dlIter) {
			dlPtr2->nextPtr = dlIter->nextPtr;
			dlPtr2 = dlIter;
			break;
		    }
		}
	    }

	    /*
	     * Now dlPtr2 points to the structure to free.
	     */

	    ckfree(dlPtr2->volumeName);
	    ckfree(dlPtr2);

	    /*
	     * Restart the loop - we could try to be clever and continue half
	     * way through, but the logic is a bit messy, so it's cleanest
	     * just to restart.
	     */

	    dlIter = driveLetterLookup;
	    continue;
	}
	dlIter = dlIter->nextPtr;
    }

    /*
     * We couldn't find it, so we must iterate over the letters.
     */

    for (drive[0] = L'A'; drive[0] <= L'Z'; drive[0]++) {
	/*
	 * Try to read the volume mount point and see where it points.
	 */

	if (GetVolumeNameForVolumeMountPoint(drive,
		Target, 55) != 0) {
	    int alreadyStored = 0;

	    for (dlIter = driveLetterLookup; dlIter != NULL;
		    dlIter = dlIter->nextPtr) {
		if (_tcscmp(dlIter->volumeName, Target) == 0) {
		    alreadyStored = 1;
		    break;
		}
	    }
	    if (!alreadyStored) {
		dlPtr2 = ckalloc(sizeof(MountPointMap));
		dlPtr2->volumeName = TclNativeDupInternalRep(Target);
		dlPtr2->driveLetter = (char) drive[0];
		dlPtr2->nextPtr = driveLetterLookup;
		driveLetterLookup = dlPtr2;
	    }
	}
    }

    /*
     * Try again.
     */

    for (dlIter = driveLetterLookup; dlIter != NULL;
	    dlIter = dlIter->nextPtr) {
	if (_tcscmp(dlIter->volumeName, mountPoint) == 0) {
	    Tcl_MutexUnlock(&mountPointMap);
	    return (char) dlIter->driveLetter;
	}
    }

    /*
     * The volume doesn't appear to correspond to a drive letter - we remember
     * that fact and store '-1' so we don't have to look it up each time.
     */

    dlPtr2 = ckalloc(sizeof(MountPointMap));
    dlPtr2->volumeName = TclNativeDupInternalRep((ClientData) mountPoint);
    dlPtr2->driveLetter = -1;
    dlPtr2->nextPtr = driveLetterLookup;
    driveLetterLookup = dlPtr2;
    Tcl_MutexUnlock(&mountPointMap);
    return -1;
}

/*
 *---------------------------------------------------------------------------
 *
 * Tcl_WinUtfToTChar, Tcl_WinTCharToUtf --
 *
 *	Convert between UTF-8 and Unicode when running Windows.
 *
 *	On Mac and Unix, all strings exchanged between Tcl and the OS are
 *	"char" oriented. We need only one Tcl_Encoding to convert between
 *	UTF-8 and the system's native encoding. We use NULL to represent
 *	that encoding.
 *
 *	On Windows, some strings exchanged between Tcl and the OS are "char"
 *	oriented, while others are in Unicode. We need two Tcl_Encoding APIs
 *	depending on whether we are targeting a "char" or Unicode interface.
 *
 *	Calling Tcl_UtfToExternal() or Tcl_ExternalToUtf() with an encoding
 *	of NULL should always used to convert between UTF-8 and the system's
 *	"char" oriented encoding. The following two functions are used in
 *	Windows-specific code to convert between UTF-8 and Unicode strings.
 *	This saves you the trouble of writing the
 *	following type of fragment over and over:
 *
 *		encoding <- Tcl_GetEncoding("unicode");
 *		nativeBuffer <- UtfToExternal(encoding, utfBuffer);
 *		Tcl_FreeEncoding(encoding);
 *
 *	By convention, in Windows a TCHAR is a Unicode character. If you plan
 *	on targeting a Unicode interface when running on Windows, these
 *	functions should be used. If you plan on targetting a "char" oriented
 *	function on Windows, use Tcl_UtfToExternal() with an encoding of NULL.
 *
 * Results:
 *	The result is a pointer to the string in the desired target encoding.
 *	Storage for the result string is allocated in dsPtr; the caller must
 *	call Tcl_DStringFree() when the result is no longer needed.
 *
 * Side effects:
 *	None.
 *
 *---------------------------------------------------------------------------
 */

TCHAR *
Tcl_WinUtfToTChar(
    const char *string,		/* Source string in UTF-8. */
    int len,			/* Source string length in bytes, or -1 for
				 * strlen(). */
    Tcl_DString *dsPtr)		/* Uninitialized or free DString in which the
				 * converted string is stored. */
{
<<<<<<< HEAD
    TCHAR *wp, *p;
    int size = MultiByteToWideChar(CP_UTF8, 0, string, len, 0, 0);

    Tcl_DStringInit(dsPtr);
    Tcl_DStringSetLength(dsPtr, 2*size+2);
    p = wp = (TCHAR *)Tcl_DStringValue(dsPtr);
    MultiByteToWideChar(CP_UTF8, 0, string, len, wp, size+1);
    if (len == -1) --size; /* account for 0-byte at string end */

    /* It turns out that MultiByteToWideChar() cannot handle the 'modified'
     * UTF-8 as used by Tcl. Every sequence of 0xC0 followed by 0x80 will
     * be translated to two 0xfffd characters. This results in a test-failure
     * of the registry-6.20 test-case. The simplest solution is to search for
     * those two 0xfffd characters and replace them by a \u0000 character. */
    while (p < wp + size - 1) {
	if (p[0] == 0xfffd && p[1] == 0xfffd) {
	    memmove(p+1, p+2, sizeof(TCHAR) * (p - wp + size - 2));
	    p[0] = '\0';
	    ++p; --size;
	}
	++p;
    }
    Tcl_DStringSetLength(dsPtr, 2*size);
    wp[size] = 0;
    return wp;
=======
    Tcl_DStringInit(dsPtr);
    return Tcl_UtfToUniCharDString(string, len, dsPtr);
>>>>>>> 8985ee21
}

char *
Tcl_WinTCharToUtf(
    const TCHAR *string,	/* Source string in Unicode. */
    int len,			/* Source string length in bytes, or -1 for
				 * platform-specific string length. */
    Tcl_DString *dsPtr)		/* Uninitialized or free DString in which the
				 * converted string is stored. */
{
<<<<<<< HEAD
    char *p;
    int size, i = 0;

=======
>>>>>>> 8985ee21
    if (len > 0) {
	len /= 2;
    } else if (len < 0) {
	len = wcslen(string);
    }
    Tcl_DStringInit(dsPtr);
<<<<<<< HEAD
    Tcl_DStringSetLength(dsPtr, size+8); /* Add some spare, in case of NULL-bytes */
    p = (char *)Tcl_DStringValue(dsPtr);
    WideCharToMultiByte(CP_UTF8, 0, string, len, p, size, NULL, NULL);
    if (len == -1) --size; /* account for 0-byte at string end */
    while (i < size) {
	if (!p[i]) {
	    /* Output contains '\0'-byte, but Tcl expect two-bytes: C0 80 */
	    memmove(p+i+2, p+i+1, size-i-1);
	    memcpy(p + i++, "\xC0\x80", 2);
	    Tcl_DStringSetLength(dsPtr, ++size + 1);
	    p = (char *)Tcl_DStringValue(dsPtr);
	}
	++i;
    }
    Tcl_DStringSetLength(dsPtr, size);
    p[size] = 0;
    return p;
=======
    return Tcl_UniCharToUtfDString(string, len, dsPtr);
>>>>>>> 8985ee21
}

/*
 *------------------------------------------------------------------------
 *
 * TclWinCPUID --
 *
 *	Get CPU ID information on an Intel box under Windows
 *
 * Results:
 *	Returns TCL_OK if successful, TCL_ERROR if CPUID is not supported or
 *	fails.
 *
 * Side effects:
 *	If successful, stores EAX, EBX, ECX and EDX registers after the CPUID
 *	instruction in the four integers designated by 'regsPtr'
 *
 *----------------------------------------------------------------------
 */

int
TclWinCPUID(
    int index,		/* Which CPUID value to retrieve. */
    int *regsPtr)	/* Registers after the CPUID. */
{
    int status = TCL_ERROR;

#if defined(HAVE_INTRIN_H) && defined(_WIN64)

    __cpuid((int *)regsPtr, index);
    status = TCL_OK;

#elif defined(__GNUC__)
#   if defined(_WIN64)
    /*
     * Execute the CPUID instruction with the given index, and store results
     * off 'regPtr'.
     */

    __asm__ __volatile__(
	/*
	 * Do the CPUID instruction, and save the results in the 'regsPtr'
	 * area.
	 */

	"movl	%[rptr],	%%edi"		"\n\t"
	"movl	%[index],	%%eax"		"\n\t"
	"cpuid"					"\n\t"
	"movl	%%eax,		0x0(%%edi)"	"\n\t"
	"movl	%%ebx,		0x4(%%edi)"	"\n\t"
	"movl	%%ecx,		0x8(%%edi)"	"\n\t"
	"movl	%%edx,		0xc(%%edi)"	"\n\t"

	:
	/* No outputs */
	:
	[index]		"m"	(index),
	[rptr]		"m"	(regsPtr)
	:
	"%eax", "%ebx", "%ecx", "%edx", "%esi", "%edi", "memory");
    status = TCL_OK;

#   else

    TCLEXCEPTION_REGISTRATION registration;

    /*
     * Execute the CPUID instruction with the given index, and store results
     * off 'regPtr'.
     */

    __asm__ __volatile__(
	/*
	 * Construct an TCLEXCEPTION_REGISTRATION to protect the CPUID
	 * instruction (early 486's don't have CPUID)
	 */

	"leal	%[registration], %%edx"		"\n\t"
	"movl	%%fs:0,		%%eax"		"\n\t"
	"movl	%%eax,		0x0(%%edx)"	"\n\t" /* link */
	"leal	1f,		%%eax"		"\n\t"
	"movl	%%eax,		0x4(%%edx)"	"\n\t" /* handler */
	"movl	%%ebp,		0x8(%%edx)"	"\n\t" /* ebp */
	"movl	%%esp,		0xc(%%edx)"	"\n\t" /* esp */
	"movl	%[error],	0x10(%%edx)"	"\n\t" /* status */

	/*
	 * Link the TCLEXCEPTION_REGISTRATION on the chain
	 */

	"movl	%%edx,		%%fs:0"		"\n\t"

	/*
	 * Do the CPUID instruction, and save the results in the 'regsPtr'
	 * area.
	 */

	"movl	%[rptr],	%%edi"		"\n\t"
	"movl	%[index],	%%eax"		"\n\t"
	"cpuid"					"\n\t"
	"movl	%%eax,		0x0(%%edi)"	"\n\t"
	"movl	%%ebx,		0x4(%%edi)"	"\n\t"
	"movl	%%ecx,		0x8(%%edi)"	"\n\t"
	"movl	%%edx,		0xc(%%edi)"	"\n\t"

	/*
	 * Come here on a normal exit. Recover the TCLEXCEPTION_REGISTRATION and
	 * store a TCL_OK status.
	 */

	"movl	%%fs:0,		%%edx"		"\n\t"
	"movl	%[ok],		%%eax"		"\n\t"
	"movl	%%eax,		0x10(%%edx)"	"\n\t"
	"jmp	2f"				"\n"

	/*
	 * Come here on an exception. Get the TCLEXCEPTION_REGISTRATION that we
	 * previously put on the chain.
	 */

	"1:"					"\t"
	"movl	%%fs:0,		%%edx"		"\n\t"
	"movl	0x8(%%edx),	%%edx"		"\n\t"

	/*
	 * Come here however we exited. Restore context from the
	 * TCLEXCEPTION_REGISTRATION in case the stack is unbalanced.
	 */

	"2:"					"\t"
	"movl	0xc(%%edx),	%%esp"		"\n\t"
	"movl	0x8(%%edx),	%%ebp"		"\n\t"
	"movl	0x0(%%edx),	%%eax"		"\n\t"
	"movl	%%eax,		%%fs:0"		"\n\t"

	:
	/* No outputs */
	:
	[index]		"m"	(index),
	[rptr]		"m"	(regsPtr),
	[registration]	"m"	(registration),
	[ok]		"i"	(TCL_OK),
	[error]		"i"	(TCL_ERROR)
	:
	"%eax", "%ebx", "%ecx", "%edx", "%esi", "%edi", "memory");
    status = registration.status;

#   endif /* !_WIN64 */
#elif defined(_MSC_VER)
#   if defined(_WIN64)

    __cpuid(regsPtr, index);
    status = TCL_OK;

#   elif defined (_M_IX86)
    /*
     * Define a structure in the stack frame to hold the registers.
     */

    struct {
	DWORD dw0;
	DWORD dw1;
	DWORD dw2;
	DWORD dw3;
    } regs;
    regs.dw0 = index;

    /*
     * Execute the CPUID instruction and save regs in the stack frame.
     */

    _try {
	_asm {
	    push    ebx
	    push    ecx
	    push    edx
	    mov	    eax, regs.dw0
	    cpuid
	    mov	    regs.dw0, eax
	    mov	    regs.dw1, ebx
	    mov	    regs.dw2, ecx
	    mov	    regs.dw3, edx
	    pop	    edx
	    pop	    ecx
	    pop	    ebx
	}

	/*
	 * Copy regs back out to the caller.
	 */

	regsPtr[0] = regs.dw0;
	regsPtr[1] = regs.dw1;
	regsPtr[2] = regs.dw2;
	regsPtr[3] = regs.dw3;

	status = TCL_OK;
    } __except(EXCEPTION_EXECUTE_HANDLER) {
	/* do nothing */
    }

#   endif
#else
    /*
     * Don't know how to do assembly code for this compiler and/or
     * architecture.
     */
#endif
    return status;
}

/*
 * Local Variables:
 * mode: c
 * c-basic-offset: 4
 * fill-column: 78
 * End:
 */<|MERGE_RESOLUTION|>--- conflicted
+++ resolved
@@ -196,37 +196,6 @@
     if (os.dwPlatformId != VER_PLATFORM_WIN32_NT) {
 	Tcl_Panic("Windows NT is the only supported platform");
     }
-<<<<<<< HEAD
-=======
-}
--
-/*
- *----------------------------------------------------------------------
- *
- * TclWinGetPlatformId --
- *
- *	Determines whether running under NT, 95, or Win32s, to allow runtime
- *	conditional code.
- *
- * Results:
- *	The return value is one of:
- *	VER_PLATFORM_WIN32s	   Win32s on Windows 3.1 (not supported)
- *	VER_PLATFORM_WIN32_WINDOWS Win32 on Windows 95, 98, ME (not supported)
- *	VER_PLATFORM_WIN32_NT	Win32 on Windows NT, 2000, XP
- *	VER_PLATFORM_WIN32_CE	Win32 on Windows CE
- *
- * Side effects:
- *	None.
- *
- *----------------------------------------------------------------------
- */
-
-int
-TclWinGetPlatformId(void)
-{
-    return platformId;
->>>>>>> 8985ee21
 }
  
@@ -265,31 +234,6 @@
 /*
  *---------------------------------------------------------------------------
  *
-<<<<<<< HEAD
-=======
- * TclpSetInterfaces --
- *
- *	A helper proc.
- *
- * Results:
- *	None.
- *
- * Side effects:
- *	None.
- *
- *---------------------------------------------------------------------------
- */
-
-void
-TclpSetInterfaces(void)
-{
-}
--
-/*
- *---------------------------------------------------------------------------
- *
->>>>>>> 8985ee21
  * TclWinEncodingsCleanup --
  *
  *	Called during finalization to clean up any memory allocated in our
@@ -326,30 +270,6 @@
  
 /*
-<<<<<<< HEAD
-=======
- *---------------------------------------------------------------------------
- *
- * TclWinResetInterfaces --
- *
- *	Called during finalization to reset us to a safe state for reuse.
- *
- * Results:
- *	None.
- *
- * Side effects:
- *	None.
- *
- *---------------------------------------------------------------------------
- */
-void
-TclWinResetInterfaces(void)
-{
-}
--
-/*
->>>>>>> 8985ee21
  *--------------------------------------------------------------------
  *
  * TclWinDriveLetterForVolMountPoint
@@ -559,36 +479,8 @@
     Tcl_DString *dsPtr)		/* Uninitialized or free DString in which the
 				 * converted string is stored. */
 {
-<<<<<<< HEAD
-    TCHAR *wp, *p;
-    int size = MultiByteToWideChar(CP_UTF8, 0, string, len, 0, 0);
-
-    Tcl_DStringInit(dsPtr);
-    Tcl_DStringSetLength(dsPtr, 2*size+2);
-    p = wp = (TCHAR *)Tcl_DStringValue(dsPtr);
-    MultiByteToWideChar(CP_UTF8, 0, string, len, wp, size+1);
-    if (len == -1) --size; /* account for 0-byte at string end */
-
-    /* It turns out that MultiByteToWideChar() cannot handle the 'modified'
-     * UTF-8 as used by Tcl. Every sequence of 0xC0 followed by 0x80 will
-     * be translated to two 0xfffd characters. This results in a test-failure
-     * of the registry-6.20 test-case. The simplest solution is to search for
-     * those two 0xfffd characters and replace them by a \u0000 character. */
-    while (p < wp + size - 1) {
-	if (p[0] == 0xfffd && p[1] == 0xfffd) {
-	    memmove(p+1, p+2, sizeof(TCHAR) * (p - wp + size - 2));
-	    p[0] = '\0';
-	    ++p; --size;
-	}
-	++p;
-    }
-    Tcl_DStringSetLength(dsPtr, 2*size);
-    wp[size] = 0;
-    return wp;
-=======
     Tcl_DStringInit(dsPtr);
     return Tcl_UtfToUniCharDString(string, len, dsPtr);
->>>>>>> 8985ee21
 }
 
 char *
@@ -599,39 +491,13 @@
     Tcl_DString *dsPtr)		/* Uninitialized or free DString in which the
 				 * converted string is stored. */
 {
-<<<<<<< HEAD
-    char *p;
-    int size, i = 0;
-
-=======
->>>>>>> 8985ee21
     if (len > 0) {
 	len /= 2;
     } else if (len < 0) {
 	len = wcslen(string);
     }
     Tcl_DStringInit(dsPtr);
-<<<<<<< HEAD
-    Tcl_DStringSetLength(dsPtr, size+8); /* Add some spare, in case of NULL-bytes */
-    p = (char *)Tcl_DStringValue(dsPtr);
-    WideCharToMultiByte(CP_UTF8, 0, string, len, p, size, NULL, NULL);
-    if (len == -1) --size; /* account for 0-byte at string end */
-    while (i < size) {
-	if (!p[i]) {
-	    /* Output contains '\0'-byte, but Tcl expect two-bytes: C0 80 */
-	    memmove(p+i+2, p+i+1, size-i-1);
-	    memcpy(p + i++, "\xC0\x80", 2);
-	    Tcl_DStringSetLength(dsPtr, ++size + 1);
-	    p = (char *)Tcl_DStringValue(dsPtr);
-	}
-	++i;
-    }
-    Tcl_DStringSetLength(dsPtr, size);
-    p[size] = 0;
-    return p;
-=======
     return Tcl_UniCharToUtfDString(string, len, dsPtr);
->>>>>>> 8985ee21
 }
  
