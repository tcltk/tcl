/*
 * tclWin32Dll.c --
 *
 *	This file contains the DLL entry point and other low-level bit bashing
 *	code that needs inline assembly.
 *
 * Copyright (c) 1995-1996 Sun Microsystems, Inc.
 * Copyright (c) 1998-2000 Scriptics Corporation.
 *
 * See the file "license.terms" for information on usage and redistribution of
 * this file, and for a DISCLAIMER OF ALL WARRANTIES.
 */

#include "tclWinInt.h"
#if defined(HAVE_INTRIN_H)
#   include <intrin.h>
#endif

/*
 * The following variables keep track of information about this DLL on a
 * per-instance basis. Each time this DLL is loaded, it gets its own new data
 * segment with its own copy of all static and global information.
 */

static HINSTANCE hInstance;	/* HINSTANCE of this DLL. */

/*
 * VC++ 5.x has no 'cpuid' assembler instruction, so we must emulate it
 */

#if defined(_MSC_VER) && (_MSC_VER <= 1100) && defined (_M_IX86)
#define cpuid	__asm __emit 0fh __asm __emit 0a2h
#endif

/*
 * The following declaration is for the VC++ DLL entry point.
 */

BOOL APIENTRY		DllMain(HINSTANCE hInst, DWORD reason,
			    LPVOID reserved);

/*
 * The following structure and linked list is to allow us to map between
 * volume mount points and drive letters on the fly (no Win API exists for
 * this).
 */

typedef struct MountPointMap {
    TCHAR *volumeName;		/* Native wide string volume name. */
    TCHAR driveLetter;		/* Drive letter corresponding to the volume
				 * name. */
    struct MountPointMap *nextPtr;
				/* Pointer to next structure in list, or
				 * NULL. */
} MountPointMap;

/*
 * This is the head of the linked list, which is protected by the mutex which
 * follows, for thread-enabled builds.
 */

MountPointMap *driveLetterLookup = NULL;
TCL_DECLARE_MUTEX(mountPointMap)

/*
 * We will need this below.
 */

#ifdef _WIN32
#ifndef STATIC_BUILD

/*
 *----------------------------------------------------------------------
 *
 * DllEntryPoint --
 *
 *	This wrapper function is used by Borland to invoke the initialization
 *	code for Tcl. It simply calls the DllMain routine.
 *
 * Results:
 *	See DllMain.
 *
 * Side effects:
 *	See DllMain.
 *
 *----------------------------------------------------------------------
 */

BOOL APIENTRY
DllEntryPoint(
    HINSTANCE hInst,		/* Library instance handle. */
    DWORD reason,		/* Reason this function is being called. */
    LPVOID reserved)		/* Not used. */
{
    return DllMain(hInst, reason, reserved);
}

/*
 *----------------------------------------------------------------------
 *
 * DllMain --
 *
 *	This routine is called by the VC++ C run time library init code, or
 *	the DllEntryPoint routine. It is responsible for initializing various
 *	dynamically loaded libraries.
 *
 * Results:
 *	TRUE on sucess, FALSE on failure.
 *
 * Side effects:
 *	Initializes most rudimentary Windows bits.
 *
 *----------------------------------------------------------------------
 */

BOOL APIENTRY
DllMain(
    HINSTANCE hInst,		/* Library instance handle. */
    DWORD reason,		/* Reason this function is being called. */
    LPVOID reserved)		/* Not used. */
{
    switch (reason) {
    case DLL_PROCESS_ATTACH:
	DisableThreadLibraryCalls(hInst);
	TclWinInit(hInst);
	return TRUE;

	/*
	 * DLL_PROCESS_DETACH is unnecessary as the user should call
	 * Tcl_Finalize explicitly before unloading Tcl.
	 */
    }

    return TRUE;
}
#endif /* !STATIC_BUILD */
#endif /* _WIN32 */

/*
 *----------------------------------------------------------------------
 *
 * TclWinGetTclInstance --
 *
 *	Retrieves the global library instance handle.
 *
 * Results:
 *	Returns the global library instance handle.
 *
 * Side effects:
 *	None.
 *
 *----------------------------------------------------------------------
 */

HINSTANCE
TclWinGetTclInstance(void)
{
    return hInstance;
}

/*
 *----------------------------------------------------------------------
 *
 * TclWinInit --
 *
 *	This function initializes the internal state of the tcl library.
 *
 * Results:
 *	None.
 *
 * Side effects:
 *	Initializes the tclPlatformId variable.
 *
 *----------------------------------------------------------------------
 */

void
TclWinInit(
    HINSTANCE hInst)		/* Library instance handle. */
{
    OSVERSIONINFOW os;

    hInstance = hInst;
    os.dwOSVersionInfoSize = sizeof(OSVERSIONINFOW);
    GetVersionExW(&os);

    /*
     * We no longer support Win32s or Win9x or Windows CE, so just in case
     * someone manages to get a runtime there, make sure they know that.
     */

    if (os.dwPlatformId != VER_PLATFORM_WIN32_NT) {
	Tcl_Panic("Windows NT is the only supported platform");
    }
}

/*
 *-------------------------------------------------------------------------
 *
 * TclWinNoBackslash --
 *
 *	We're always iterating through a string in Windows, changing the
 *	backslashes to slashes for use in Tcl.
 *
 * Results:
 *	All backslashes in given string are changed to slashes.
 *
 * Side effects:
 *	None.
 *
 *-------------------------------------------------------------------------
 */

char *
TclWinNoBackslash(
    char *path)			/* String to change. */
{
    char *p;

    for (p = path; *p != '\0'; p++) {
	if (*p == '\\') {
	    *p = '/';
	}
    }
    return path;
}

/*
 *---------------------------------------------------------------------------
 *
 * TclWinEncodingsCleanup --
 *
 *	Called during finalization to clean up any memory allocated in our
 *	mount point map which is used to follow certain kinds of symlinks.
 *
 * Results:
 *	None.
 *
 * Side effects:
 *	None.
 *
 *---------------------------------------------------------------------------
 */

void
TclWinEncodingsCleanup(void)
{
    MountPointMap *dlIter, *dlIter2;

    /*
     * Clean up the mount point map.
     */

    Tcl_MutexLock(&mountPointMap);
    dlIter = driveLetterLookup;
    while (dlIter != NULL) {
	dlIter2 = dlIter->nextPtr;
	Tcl_Free(dlIter->volumeName);
	Tcl_Free(dlIter);
	dlIter = dlIter2;
    }
    Tcl_MutexUnlock(&mountPointMap);
}

/*
 *--------------------------------------------------------------------
 *
 * TclWinDriveLetterForVolMountPoint
 *
 *	Unfortunately, Windows provides no easy way at all to get hold of the
 *	drive letter for a volume mount point, but we need that information to
 *	understand paths correctly. So, we have to build an associated array
 *	to find these correctly, and allow quick and easy lookup from volume
 *	mount points to drive letters.
 *
 *	We assume here that we are running on a system for which the wide
 *	character interfaces are used, which is valid for Win 2000 and WinXP
 *	which are the only systems on which this function will ever be called.
 *
 * Result:
 *	The drive letter, or -1 if no drive letter corresponds to the given
 *	mount point.
 *
 *--------------------------------------------------------------------
 */

char
TclWinDriveLetterForVolMountPoint(
    const TCHAR *mountPoint)
{
    MountPointMap *dlIter, *dlPtr2;
    TCHAR Target[55];		/* Target of mount at mount point */
    TCHAR drive[4] = TEXT("A:\\");

    /*
     * Detect the volume mounted there. Unfortunately, there is no simple way
     * to map a unique volume name to a DOS drive letter. So, we have to build
     * an associative array.
     */

    Tcl_MutexLock(&mountPointMap);
    dlIter = driveLetterLookup;
    while (dlIter != NULL) {
	if (_tcscmp(dlIter->volumeName, mountPoint) == 0) {
	    /*
	     * We need to check whether this information is still valid, since
	     * either the user or various programs could have adjusted the
	     * mount points on the fly.
	     */

	    drive[0] = (TCHAR) dlIter->driveLetter;

	    /*
	     * Try to read the volume mount point and see where it points.
	     */

	    if (GetVolumeNameForVolumeMountPoint(drive,
		    Target, 55) != 0) {
		if (_tcscmp(dlIter->volumeName, Target) == 0) {
		    /*
		     * Nothing has changed.
		     */

		    Tcl_MutexUnlock(&mountPointMap);
		    return (char) dlIter->driveLetter;
		}
	    }

	    /*
	     * If we reach here, unfortunately, this mount point is no longer
	     * valid at all.
	     */

	    if (driveLetterLookup == dlIter) {
		dlPtr2 = dlIter;
		driveLetterLookup = dlIter->nextPtr;
	    } else {
		for (dlPtr2 = driveLetterLookup;
			dlPtr2 != NULL; dlPtr2 = dlPtr2->nextPtr) {
		    if (dlPtr2->nextPtr == dlIter) {
			dlPtr2->nextPtr = dlIter->nextPtr;
			dlPtr2 = dlIter;
			break;
		    }
		}
	    }

	    /*
	     * Now dlPtr2 points to the structure to free.
	     */

	    Tcl_Free(dlPtr2->volumeName);
	    Tcl_Free(dlPtr2);

	    /*
	     * Restart the loop - we could try to be clever and continue half
	     * way through, but the logic is a bit messy, so it's cleanest
	     * just to restart.
	     */

	    dlIter = driveLetterLookup;
	    continue;
	}
	dlIter = dlIter->nextPtr;
    }

    /*
     * We couldn't find it, so we must iterate over the letters.
     */

    for (drive[0] = L'A'; drive[0] <= L'Z'; drive[0]++) {
	/*
	 * Try to read the volume mount point and see where it points.
	 */

	if (GetVolumeNameForVolumeMountPoint(drive,
		Target, 55) != 0) {
	    int alreadyStored = 0;

	    for (dlIter = driveLetterLookup; dlIter != NULL;
		    dlIter = dlIter->nextPtr) {
		if (_tcscmp(dlIter->volumeName, Target) == 0) {
		    alreadyStored = 1;
		    break;
		}
	    }
	    if (!alreadyStored) {
		dlPtr2 = Tcl_Alloc(sizeof(MountPointMap));
		dlPtr2->volumeName = TclNativeDupInternalRep(Target);
		dlPtr2->driveLetter = (char) drive[0];
		dlPtr2->nextPtr = driveLetterLookup;
		driveLetterLookup = dlPtr2;
	    }
	}
    }

    /*
     * Try again.
     */

    for (dlIter = driveLetterLookup; dlIter != NULL;
	    dlIter = dlIter->nextPtr) {
	if (_tcscmp(dlIter->volumeName, mountPoint) == 0) {
	    Tcl_MutexUnlock(&mountPointMap);
	    return (char) dlIter->driveLetter;
	}
    }

    /*
     * The volume doesn't appear to correspond to a drive letter - we remember
     * that fact and store '-1' so we don't have to look it up each time.
     */

    dlPtr2 = Tcl_Alloc(sizeof(MountPointMap));
    dlPtr2->volumeName = TclNativeDupInternalRep((ClientData) mountPoint);
    dlPtr2->driveLetter = -1;
    dlPtr2->nextPtr = driveLetterLookup;
    driveLetterLookup = dlPtr2;
    Tcl_MutexUnlock(&mountPointMap);
    return -1;
}

/*
 *---------------------------------------------------------------------------
 *
 * Tcl_WinUtfToTChar, Tcl_WinTCharToUtf --
 *
 *	Convert between UTF-8 and Unicode when running Windows.
 *
 *	On Mac and Unix, all strings exchanged between Tcl and the OS are
 *	"char" oriented. We need only one Tcl_Encoding to convert between
 *	UTF-8 and the system's native encoding. We use NULL to represent
 *	that encoding.
 *
 *	On Windows, some strings exchanged between Tcl and the OS are "char"
 *	oriented, while others are in Unicode. We need two Tcl_Encoding APIs
 *	depending on whether we are targeting a "char" or Unicode interface.
 *
 *	Calling Tcl_UtfToExternal() or Tcl_ExternalToUtf() with an encoding
 *	of NULL should always used to convert between UTF-8 and the system's
 *	"char" oriented encoding. The following two functions are used in
 *	Windows-specific code to convert between UTF-8 and Unicode strings.
 *	This saves you the trouble of writing the
 *	following type of fragment over and over:
 *
 *		encoding <- Tcl_GetEncoding("unicode");
 *		nativeBuffer <- UtfToExternal(encoding, utfBuffer);
 *		Tcl_FreeEncoding(encoding);
 *
 *	By convention, in Windows a TCHAR is a Unicode character. If you plan
 *	on targeting a Unicode interface when running on Windows, these
 *	functions should be used. If you plan on targetting a "char" oriented
 *	function on Windows, use Tcl_UtfToExternal() with an encoding of NULL.
 *
 * Results:
 *	The result is a pointer to the string in the desired target encoding.
 *	Storage for the result string is allocated in dsPtr; the caller must
 *	call Tcl_DStringFree() when the result is no longer needed.
 *
 * Side effects:
 *	None.
 *
 *---------------------------------------------------------------------------
 */

TCHAR *
Tcl_WinUtfToTChar(
    const char *string,		/* Source string in UTF-8. */
    size_t len,			/* Source string length in bytes, or (size_t)-1
				 * for strlen(). */
    Tcl_DString *dsPtr)		/* Uninitialized or free DString in which the
				 * converted string is stored. */
{
    Tcl_DStringInit(dsPtr);
<<<<<<< HEAD
    Tcl_DStringSetLength(dsPtr, 2*size+2);
    p = wp = (TCHAR *)Tcl_DStringValue(dsPtr);
    MultiByteToWideChar(CP_UTF8, 0, string, len, wp, size+1);
    if (len == (size_t)-1) --size; /* account for 0-byte at string end */

    /* It turns out that MultiByteToWideChar() cannot handle the 'modified'
     * UTF-8 as used by Tcl. Every sequence of 0xC0 followed by 0x80 will
     * be translated to two 0xfffd characters. This results in a test-failure
     * of the registry-6.20 test-case. The simplest solution is to search for
     * those two 0xfffd characters and replace them by a \u0000 character. */
    while (p < wp + size - 1) {
	if (p[0] == 0xfffd && p[1] == 0xfffd) {
	    memmove(p+1, p+2, sizeof(TCHAR) * (p - wp + size - 2));
	    p[0] = '\0';
	    ++p; --size;
	}
	++p;
=======
    if (!string) {
	return (TCHAR *)Tcl_DStringValue(dsPtr);
>>>>>>> c73d0f9f
    }
    return Tcl_UtfToUniCharDString(string, len, dsPtr);
}

char *
Tcl_WinTCharToUtf(
    const TCHAR *string,	/* Source string in Unicode. */
    size_t len,			/* Source string length in bytes, or (size_t)-1
				 * for platform-specific string length. */
    Tcl_DString *dsPtr)		/* Uninitialized or free DString in which the
				 * converted string is stored. */
{
<<<<<<< HEAD
    char *p;
    int size, i = 0;

    if (len != (size_t)-1) {
=======
    Tcl_DStringInit(dsPtr);
    if (!string) {
	return Tcl_DStringValue(dsPtr);
    }
    if (len > 0) {
>>>>>>> c73d0f9f
	len /= 2;
    } else if (len < 0) {
	len = wcslen(string);
    }
<<<<<<< HEAD
    size = WideCharToMultiByte(CP_UTF8, 0, string, len, 0, 0, NULL, NULL);
    Tcl_DStringInit(dsPtr);
    Tcl_DStringSetLength(dsPtr, size+8); /* Add some spare, in case of NULL-bytes */
    p = (char *)Tcl_DStringValue(dsPtr);
    WideCharToMultiByte(CP_UTF8, 0, string, len, p, size, NULL, NULL);
    if (len == (size_t)-1) --size; /* account for 0-byte at string end */
    while (i < size) {
	if (!p[i]) {
	    /* Output contains '\0'-byte, but Tcl expect two-bytes: C0 80 */
	    memmove(p+i+2, p+i+1, size-i-1);
	    memcpy(p + i++, "\xC0\x80", 2);
	    Tcl_DStringSetLength(dsPtr, ++size + 1);
	    p = (char *)Tcl_DStringValue(dsPtr);
	}
	++i;
    }
    Tcl_DStringSetLength(dsPtr, size);
    p[size] = 0;
    return p;
=======
    return Tcl_UniCharToUtfDString(string, len, dsPtr);
>>>>>>> c73d0f9f
}

/*
 *------------------------------------------------------------------------
 *
 * TclWinCPUID --
 *
 *	Get CPU ID information on an Intel box under Windows
 *
 * Results:
 *	Returns TCL_OK if successful, TCL_ERROR if CPUID is not supported or
 *	fails.
 *
 * Side effects:
 *	If successful, stores EAX, EBX, ECX and EDX registers after the CPUID
 *	instruction in the four integers designated by 'regsPtr'
 *
 *----------------------------------------------------------------------
 */

int
TclWinCPUID(
    int index,		/* Which CPUID value to retrieve. */
    int *regsPtr)	/* Registers after the CPUID. */
{
    int status = TCL_ERROR;

#if defined(HAVE_INTRIN_H) && defined(_WIN64)

    __cpuid((int *)regsPtr, index);
    status = TCL_OK;

#elif defined(__GNUC__)
#   if defined(_WIN64)
    /*
     * Execute the CPUID instruction with the given index, and store results
     * off 'regPtr'.
     */

    __asm__ __volatile__(
	/*
	 * Do the CPUID instruction, and save the results in the 'regsPtr'
	 * area.
	 */

	"movl	%[rptr],	%%edi"		"\n\t"
	"movl	%[index],	%%eax"		"\n\t"
	"cpuid"					"\n\t"
	"movl	%%eax,		0x0(%%edi)"	"\n\t"
	"movl	%%ebx,		0x4(%%edi)"	"\n\t"
	"movl	%%ecx,		0x8(%%edi)"	"\n\t"
	"movl	%%edx,		0xc(%%edi)"	"\n\t"

	:
	/* No outputs */
	:
	[index]		"m"	(index),
	[rptr]		"m"	(regsPtr)
	:
	"%eax", "%ebx", "%ecx", "%edx", "%esi", "%edi", "memory");
    status = TCL_OK;

#   else

    TCLEXCEPTION_REGISTRATION registration;

    /*
     * Execute the CPUID instruction with the given index, and store results
     * off 'regPtr'.
     */

    __asm__ __volatile__(
	/*
	 * Construct an TCLEXCEPTION_REGISTRATION to protect the CPUID
	 * instruction (early 486's don't have CPUID)
	 */

	"leal	%[registration], %%edx"		"\n\t"
	"movl	%%fs:0,		%%eax"		"\n\t"
	"movl	%%eax,		0x0(%%edx)"	"\n\t" /* link */
	"leal	1f,		%%eax"		"\n\t"
	"movl	%%eax,		0x4(%%edx)"	"\n\t" /* handler */
	"movl	%%ebp,		0x8(%%edx)"	"\n\t" /* ebp */
	"movl	%%esp,		0xc(%%edx)"	"\n\t" /* esp */
	"movl	%[error],	0x10(%%edx)"	"\n\t" /* status */

	/*
	 * Link the TCLEXCEPTION_REGISTRATION on the chain
	 */

	"movl	%%edx,		%%fs:0"		"\n\t"

	/*
	 * Do the CPUID instruction, and save the results in the 'regsPtr'
	 * area.
	 */

	"movl	%[rptr],	%%edi"		"\n\t"
	"movl	%[index],	%%eax"		"\n\t"
	"cpuid"					"\n\t"
	"movl	%%eax,		0x0(%%edi)"	"\n\t"
	"movl	%%ebx,		0x4(%%edi)"	"\n\t"
	"movl	%%ecx,		0x8(%%edi)"	"\n\t"
	"movl	%%edx,		0xc(%%edi)"	"\n\t"

	/*
	 * Come here on a normal exit. Recover the TCLEXCEPTION_REGISTRATION and
	 * store a TCL_OK status.
	 */

	"movl	%%fs:0,		%%edx"		"\n\t"
	"movl	%[ok],		%%eax"		"\n\t"
	"movl	%%eax,		0x10(%%edx)"	"\n\t"
	"jmp	2f"				"\n"

	/*
	 * Come here on an exception. Get the TCLEXCEPTION_REGISTRATION that we
	 * previously put on the chain.
	 */

	"1:"					"\t"
	"movl	%%fs:0,		%%edx"		"\n\t"
	"movl	0x8(%%edx),	%%edx"		"\n\t"

	/*
	 * Come here however we exited. Restore context from the
	 * TCLEXCEPTION_REGISTRATION in case the stack is unbalanced.
	 */

	"2:"					"\t"
	"movl	0xc(%%edx),	%%esp"		"\n\t"
	"movl	0x8(%%edx),	%%ebp"		"\n\t"
	"movl	0x0(%%edx),	%%eax"		"\n\t"
	"movl	%%eax,		%%fs:0"		"\n\t"

	:
	/* No outputs */
	:
	[index]		"m"	(index),
	[rptr]		"m"	(regsPtr),
	[registration]	"m"	(registration),
	[ok]		"i"	(TCL_OK),
	[error]		"i"	(TCL_ERROR)
	:
	"%eax", "%ebx", "%ecx", "%edx", "%esi", "%edi", "memory");
    status = registration.status;

#   endif /* !_WIN64 */
#elif defined(_MSC_VER)
#   if defined(_WIN64)

    __cpuid(regsPtr, index);
    status = TCL_OK;

#   elif defined (_M_IX86)
    /*
     * Define a structure in the stack frame to hold the registers.
     */

    struct {
	DWORD dw0;
	DWORD dw1;
	DWORD dw2;
	DWORD dw3;
    } regs;
    regs.dw0 = index;

    /*
     * Execute the CPUID instruction and save regs in the stack frame.
     */

    _try {
	_asm {
	    push    ebx
	    push    ecx
	    push    edx
	    mov	    eax, regs.dw0
	    cpuid
	    mov	    regs.dw0, eax
	    mov	    regs.dw1, ebx
	    mov	    regs.dw2, ecx
	    mov	    regs.dw3, edx
	    pop	    edx
	    pop	    ecx
	    pop	    ebx
	}

	/*
	 * Copy regs back out to the caller.
	 */

	regsPtr[0] = regs.dw0;
	regsPtr[1] = regs.dw1;
	regsPtr[2] = regs.dw2;
	regsPtr[3] = regs.dw3;

	status = TCL_OK;
    } __except(EXCEPTION_EXECUTE_HANDLER) {
	/* do nothing */
    }

#   endif
#else
    /*
     * Don't know how to do assembly code for this compiler and/or
     * architecture.
     */
#endif
    return status;
}

/*
 * Local Variables:
 * mode: c
 * c-basic-offset: 4
 * fill-column: 78
 * End:
 */<|MERGE_RESOLUTION|>--- conflicted
+++ resolved
@@ -480,28 +480,8 @@
 				 * converted string is stored. */
 {
     Tcl_DStringInit(dsPtr);
-<<<<<<< HEAD
-    Tcl_DStringSetLength(dsPtr, 2*size+2);
-    p = wp = (TCHAR *)Tcl_DStringValue(dsPtr);
-    MultiByteToWideChar(CP_UTF8, 0, string, len, wp, size+1);
-    if (len == (size_t)-1) --size; /* account for 0-byte at string end */
-
-    /* It turns out that MultiByteToWideChar() cannot handle the 'modified'
-     * UTF-8 as used by Tcl. Every sequence of 0xC0 followed by 0x80 will
-     * be translated to two 0xfffd characters. This results in a test-failure
-     * of the registry-6.20 test-case. The simplest solution is to search for
-     * those two 0xfffd characters and replace them by a \u0000 character. */
-    while (p < wp + size - 1) {
-	if (p[0] == 0xfffd && p[1] == 0xfffd) {
-	    memmove(p+1, p+2, sizeof(TCHAR) * (p - wp + size - 2));
-	    p[0] = '\0';
-	    ++p; --size;
-	}
-	++p;
-=======
     if (!string) {
 	return (TCHAR *)Tcl_DStringValue(dsPtr);
->>>>>>> c73d0f9f
     }
     return Tcl_UtfToUniCharDString(string, len, dsPtr);
 }
@@ -514,45 +494,16 @@
     Tcl_DString *dsPtr)		/* Uninitialized or free DString in which the
 				 * converted string is stored. */
 {
-<<<<<<< HEAD
-    char *p;
-    int size, i = 0;
-
-    if (len != (size_t)-1) {
-=======
     Tcl_DStringInit(dsPtr);
     if (!string) {
 	return Tcl_DStringValue(dsPtr);
     }
-    if (len > 0) {
->>>>>>> c73d0f9f
+    if (len != (size_t)-1) {
 	len /= 2;
     } else if (len < 0) {
 	len = wcslen(string);
     }
-<<<<<<< HEAD
-    size = WideCharToMultiByte(CP_UTF8, 0, string, len, 0, 0, NULL, NULL);
-    Tcl_DStringInit(dsPtr);
-    Tcl_DStringSetLength(dsPtr, size+8); /* Add some spare, in case of NULL-bytes */
-    p = (char *)Tcl_DStringValue(dsPtr);
-    WideCharToMultiByte(CP_UTF8, 0, string, len, p, size, NULL, NULL);
-    if (len == (size_t)-1) --size; /* account for 0-byte at string end */
-    while (i < size) {
-	if (!p[i]) {
-	    /* Output contains '\0'-byte, but Tcl expect two-bytes: C0 80 */
-	    memmove(p+i+2, p+i+1, size-i-1);
-	    memcpy(p + i++, "\xC0\x80", 2);
-	    Tcl_DStringSetLength(dsPtr, ++size + 1);
-	    p = (char *)Tcl_DStringValue(dsPtr);
-	}
-	++i;
-    }
-    Tcl_DStringSetLength(dsPtr, size);
-    p[size] = 0;
-    return p;
-=======
     return Tcl_UniCharToUtfDString(string, len, dsPtr);
->>>>>>> c73d0f9f
 }
  
