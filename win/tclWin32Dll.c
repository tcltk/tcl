--- conflicted
+++ resolved
@@ -561,13 +561,8 @@
     if (!string) {
 	return NULL;
     }
-<<<<<<< HEAD
     if (len == TCL_AUTO_LENGTH) {
-	len = wcslen(string);
-=======
-    if (len < 0) {
 	len = wcslen((TCHAR *)string);
->>>>>>> 65ae2c20
     } else {
 	len /= 2;
     }
