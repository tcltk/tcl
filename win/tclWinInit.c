/*
 * tclWinInit.c --
 *
 *	Contains the Windows-specific interpreter initialization functions.
 *
 * Copyright © 1994-1997 Sun Microsystems, Inc.
 * Copyright © 1998-1999 Scriptics Corporation.
 * All rights reserved.
 *
 * See the file "license.terms" for information on usage and redistribution of
 * this file, and for a DISCLAIMER OF ALL WARRANTIES.
 */

#include "tclWinInt.h"
#include <winnt.h>
#include <winbase.h>
#include <lmcons.h>

/*
 * GetUserNameW() is found in advapi32.dll
 */
#ifdef _MSC_VER
#   pragma comment(lib, "advapi32.lib")
#endif

/*
 * The following declaration is a workaround for some Microsoft brain damage.
 * The SYSTEM_INFO structure is different in various releases, even though the
 * layout is the same. So we overlay our own structure on top of it so we can
 * access the interesting slots in a uniform way.
 */

typedef struct {
    WORD wProcessorArchitecture;
    WORD wReserved;
} OemId;

/*
 * The following arrays contain the human readable strings for the
 * processor values.
 */

#define NUMPROCESSORS 15
static const char *const processors[NUMPROCESSORS] = {
    "intel", "mips", "alpha", "ppc", "shx", "arm", "ia64", "alpha64", "msil",
    "amd64", "ia32_on_win64", "neutral", "arm64", "arm32_on_win64",
    "ia32_on_arm64"
};

/*
 * Forward declarations
 */

static TclInitProcessGlobalValueProc	InitializeDefaultLibraryDir;
static TclInitProcessGlobalValueProc	InitializeSourceLibraryDir;
static void		AppendEnvironment(Tcl_Obj *listPtr, const char *lib);

/*
 * The default directory in which the init.tcl file is expected to be found.
 */

static ProcessGlobalValue defaultLibraryDir =
	{0, 0, NULL, NULL, InitializeDefaultLibraryDir, NULL, NULL};
static ProcessGlobalValue sourceLibraryDir =
	{0, 0, NULL, NULL, InitializeSourceLibraryDir, NULL, NULL};
<<<<<<< HEAD


/*
 * TclpGetWindowsVersionOnce --
 *
 *	Callback to retrieve Windows version information. To be invoked only
 *	through InitOnceExecuteOnce for thread safety.
 *
 * Results:
 *	None.
 */
static BOOL CALLBACK TclpGetWindowsVersionOnce(
    TCL_UNUSED(PINIT_ONCE),
    TCL_UNUSED(PVOID),
    PVOID *lpContext)
{
    typedef int(__stdcall getVersionProc)(void *);
    static OSVERSIONINFOW osInfo;

    /*
     * GetVersionExW will not return the "real" Windows version so use
     * RtlGetVersion if available and falling back.
     */
    HMODULE handle = GetModuleHandleW(L"NTDLL");
    getVersionProc *getVersion =
	(getVersionProc *)(void *)GetProcAddress(handle, "RtlGetVersion");

    osInfo.dwOSVersionInfoSize = sizeof(OSVERSIONINFOW);
    if (getVersion == NULL || getVersion(&osInfo)) {
	if (!GetVersionExW(&osInfo)) {
	    /* Should never happen but ...*/
	    return FALSE;
	}
    }
    *lpContext = (LPVOID)&osInfo;
    return TRUE;
}

/*
 * TclpGetWindowsVersion --
 *
 *	Returns a pointer to the OSVERSIONINFOW structure containing the
 *	version information for the current Windows version.
 *
 * Results:
 *	Pointer to OSVERSIONINFOW structure.
 */
static const OSVERSIONINFOW *TclpGetWindowsVersion(void)
{
    static INIT_ONCE osInfoOnce = INIT_ONCE_STATIC_INIT;
    OSVERSIONINFOW *osInfoPtr = NULL;
    BOOL result = InitOnceExecuteOnce(
	&osInfoOnce, TclpGetWindowsVersionOnce, NULL, (LPVOID *)&osInfoPtr);
    return result ? osInfoPtr : NULL;
}

=======
>>>>>>> 47f3be4d

/*
 *---------------------------------------------------------------------------
 *
 * TclpInitPlatform --
 *
 *	Initialize all the platform-dependent things like signals,
 *	floating-point error handling and sockets.
 *
 *	Called at process initialization time.
 *
 * Results:
 *	None.
 *
 * Side effects:
 *	None.
 *
 *---------------------------------------------------------------------------
 */

void
TclpInitPlatform(void)
{
    WSADATA wsaData;
    WORD wVersionRequested = MAKEWORD(2, 2);

    tclPlatform = TCL_PLATFORM_WINDOWS;

    /*
     * Initialize the winsock library. On Windows XP and higher this
     * can never fail.
     */
    WSAStartup(wVersionRequested, &wsaData);

#ifdef STATIC_BUILD
    /*
     * If we are in a statically linked executable, then we need to explicitly
     * initialize the Windows function tables here since DllMain() will not be
     * invoked.
     */

    TclWinInit(GetModuleHandleW(NULL));
#endif
}

/*
 *-------------------------------------------------------------------------
 *
 * TclpInitLibraryPath --
 *
 *	This is the fallback routine that sets the library path if the
 *	application has not set one by the first time it is needed.
 *
 * Results:
 *	None.
 *
 * Side effects:
 *	Sets the library path to an initial value.
 *
 *-------------------------------------------------------------------------
 */

void
TclpInitLibraryPath(
    char **valuePtr,
    size_t *lengthPtr,
    Tcl_Encoding *encodingPtr)
{
#define LIBRARY_SIZE	    64
    Tcl_Obj *pathPtr;
    char installLib[LIBRARY_SIZE];
    const char *bytes;
<<<<<<< HEAD
    Tcl_Size length;
=======
    int length;
>>>>>>> 47f3be4d

    TclNewObj(pathPtr);

    /*
     * Initialize the substring used when locating the script library. The
     * installLib variable computes the script library path relative to the
     * installed DLL.
     */

    snprintf(installLib, sizeof(installLib), "lib/tcl%s", TCL_VERSION);

    /*
     * Look for the library relative to the TCL_LIBRARY env variable. If the
     * last dirname in the TCL_LIBRARY path does not match the last dirname in
     * the installLib variable, use the last dir name of installLib in
     * addition to the original TCL_LIBRARY path.
     */

    AppendEnvironment(pathPtr, installLib);

    /*
     * Look for the library in its default location.
     */

    Tcl_ListObjAppendElement(NULL, pathPtr,
	    TclGetProcessGlobalValue(&defaultLibraryDir));

    /*
     * Look for the library in its source checkout location.
     */

    Tcl_ListObjAppendElement(NULL, pathPtr,
	    TclGetProcessGlobalValue(&sourceLibraryDir));

    *encodingPtr = NULL;
    bytes = TclGetStringFromObj(pathPtr, &length);
    *lengthPtr = length++;
<<<<<<< HEAD
    *valuePtr = (char *)Tcl_Alloc(length);
=======
    *valuePtr = (char *)ckalloc(length);
>>>>>>> 47f3be4d
    memcpy(*valuePtr, bytes, length);
    Tcl_DecrRefCount(pathPtr);
}

/*
 *---------------------------------------------------------------------------
 *
 * AppendEnvironment --
 *
 *	Append the value of the TCL_LIBRARY environment variable onto the path
 *	pointer. If the env variable points to another version of tcl (e.g.
<<<<<<< HEAD
 *	"tcl8.6") also append the path to this version (e.g.,
 *	"tcl8.6/../tcl9.0")
=======
 *	"tcl9.0") also append the path to this version (e.g.,
 *	"tcl9.0/../tcl8.6")
>>>>>>> 47f3be4d
 *
 * Results:
 *	None.
 *
 * Side effects:
 *	None.
 *
 *---------------------------------------------------------------------------
 */

static void
AppendEnvironment(
    Tcl_Obj *pathPtr,
    const char *lib)
{
    Tcl_Size pathc;
    WCHAR wBuf[MAX_PATH];
    char buf[MAX_PATH * 3];
    Tcl_Obj *objPtr;
    Tcl_DString ds;
    const char **pathv;
    char *shortlib;

    /*
     * The shortlib value needs to be the tail component of the lib path. For
<<<<<<< HEAD
     * example, "lib/tcl9.0" -> "tcl9.0" while "usr/share/tcl9.0" -> "tcl9.0".
=======
     * example, "lib/tcl8.6" -> "tcl8.6" while "usr/share/tcl8.6" -> "tcl8.6".
>>>>>>> 47f3be4d
     */

    for (shortlib = (char *) &lib[strlen(lib)-1]; shortlib>lib ; shortlib--) {
	if (*shortlib == '/') {
	    if ((size_t)(shortlib - lib) == strlen(lib) - 1) {
		Tcl_Panic("last character in lib cannot be '/'");
	    }
	    shortlib++;
	    break;
	}
    }
    if (shortlib == lib) {
	Tcl_Panic("no '/' character found in lib");
    }

    /*
     * The "L" preceding the TCL_LIBRARY string is used to tell VC++ that
     * this is a Unicode string.
     */

    GetEnvironmentVariableW(L"TCL_LIBRARY", wBuf, MAX_PATH);
    WideCharToMultiByte(CP_UTF8, 0, wBuf, -1, buf, MAX_PATH * 3, NULL, NULL);

    if (buf[0] != '\0') {
	objPtr = Tcl_NewStringObj(buf, TCL_INDEX_NONE);
	Tcl_ListObjAppendElement(NULL, pathPtr, objPtr);

	TclWinNoBackslash(buf);
	Tcl_SplitPath(buf, &pathc, &pathv);

	/*
	 * The lstrcmpiA() will work even if pathv[pathc-1] is random UTF-8
	 * chars because I know shortlib is ascii.
	 */

	if ((pathc > 0) && (lstrcmpiA(shortlib, pathv[pathc - 1]) != 0)) {
	    /*
	     * TCL_LIBRARY is set but refers to a different tcl installation
	     * than the current version. Try fiddling with the specified
	     * directory to make it refer to this installation by removing the
	     * old "tclX.Y" and substituting the current version string.
	     */

	    pathv[pathc - 1] = shortlib;
	    Tcl_DStringInit(&ds);
	    (void) Tcl_JoinPath(pathc, pathv, &ds);
	    objPtr = Tcl_DStringToObj(&ds);
	} else {
	    objPtr = Tcl_NewStringObj(buf, TCL_INDEX_NONE);
	}
	Tcl_ListObjAppendElement(NULL, pathPtr, objPtr);
	Tcl_Free((void *)pathv);
    }
}

/*
 *---------------------------------------------------------------------------
 *
 * InitializeDefaultLibraryDir --
 *
 *	Locate the Tcl script library default location relative to the
 *	location of the Tcl DLL.
 *
 * Results:
 *	None.
 *
 * Side effects:
 *	None.
 *
 *---------------------------------------------------------------------------
 */

static void
InitializeDefaultLibraryDir(
    char **valuePtr,
    size_t *lengthPtr,
    Tcl_Encoding *encodingPtr)
{
    HMODULE hModule = (HMODULE)TclWinGetTclInstance();
    WCHAR wName[MAX_PATH + LIBRARY_SIZE];
    char name[(MAX_PATH + LIBRARY_SIZE) * 3];
    char *end, *p;

    GetModuleFileNameW(hModule, wName, sizeof(wName)/sizeof(WCHAR));
    WideCharToMultiByte(CP_UTF8, 0, wName, -1, name, sizeof(name), NULL, NULL);

    end = strrchr(name, '\\');
    *end = '\0';
    p = strrchr(name, '\\');
    if (p != NULL) {
	end = p;
    }
    *end = '\\';

    TclWinNoBackslash(name);
    snprintf(end + 1, LIBRARY_SIZE, "lib/tcl%s", TCL_VERSION);
    *lengthPtr = strlen(name);
    *valuePtr = (char *)Tcl_Alloc(*lengthPtr + 1);
    *encodingPtr = NULL;
    memcpy(*valuePtr, name, *lengthPtr + 1);
}

/*
 *---------------------------------------------------------------------------
 *
 * InitializeSourceLibraryDir --
 *
 *	Locate the Tcl script library default location relative to the
 *	location of the Tcl DLL as it exists in the build output directory
 *	associated with the source checkout.
 *
 * Results:
 *	None.
 *
 * Side effects:
 *	None.
 *
 *---------------------------------------------------------------------------
 */

static void
InitializeSourceLibraryDir(
    char **valuePtr,
    size_t *lengthPtr,
    Tcl_Encoding *encodingPtr)
{
    HMODULE hModule = (HMODULE)TclWinGetTclInstance();
    WCHAR wName[MAX_PATH + LIBRARY_SIZE];
    char name[(MAX_PATH + LIBRARY_SIZE) * 3];
    char *end, *p;

    GetModuleFileNameW(hModule, wName, sizeof(wName)/sizeof(WCHAR));
    WideCharToMultiByte(CP_UTF8, 0, wName, -1, name, sizeof(name), NULL, NULL);

    end = strrchr(name, '\\');
    *end = '\0';
    p = strrchr(name, '\\');
    if (p != NULL) {
	end = p;
    }
    *end = '\\';

    TclWinNoBackslash(name);
    snprintf(end + 1, LIBRARY_SIZE, "../library");
    *lengthPtr = strlen(name);
    *valuePtr = (char *)Tcl_Alloc(*lengthPtr + 1);
    *encodingPtr = NULL;
    memcpy(*valuePtr, name, *lengthPtr + 1);
}

/*
 *---------------------------------------------------------------------------
 *
 * TclpSetInitialEncodings --
 *
 *	Based on the locale, determine the encoding of the operating system
 *	and the default encoding for newly opened files.
 *
 *	Called at process initialization time, and part way through startup,
 *	we verify that the initial encodings were correctly setup. Depending
 *	on Tcl's environment, there may not have been enough information first
 *	time through (above).
 *
 * Results:
 *	None.
 *
 * Side effects:
 *	The Tcl library path is converted from native encoding to UTF-8, on
 *	the first call, and the encodings may be changed on first or second
 *	call.
 *
 *---------------------------------------------------------------------------
 */

void
TclpSetInitialEncodings(void)
{
    Tcl_DString encodingName;

    Tcl_SetSystemEncoding(NULL,
	    Tcl_GetEncodingNameFromEnvironment(&encodingName));
    Tcl_DStringFree(&encodingName);
}

const char *
Tcl_GetEncodingNameFromEnvironment(
    Tcl_DString *bufPtr)
{
    const OSVERSIONINFOW *osInfoPtr = TclpGetWindowsVersion();
    UINT acp = (!osInfoPtr || osInfoPtr->dwBuildNumber < 18362)
	    ? GetACP() : CP_UTF8;

    Tcl_DStringInit(bufPtr);
    if (acp == CP_UTF8) {
	Tcl_DStringAppend(bufPtr, "utf-8", 5);
    } else {
	Tcl_DStringSetLength(bufPtr, 2 + TCL_INTEGER_SPACE);
<<<<<<< HEAD
	snprintf(Tcl_DStringValue(bufPtr), 2 + TCL_INTEGER_SPACE, "cp%d",
		acp);
=======
	snprintf(Tcl_DStringValue(bufPtr), 2 + TCL_INTEGER_SPACE, "cp%d", acp);
>>>>>>> 47f3be4d
	Tcl_DStringSetLength(bufPtr, strlen(Tcl_DStringValue(bufPtr)));
    }
    return Tcl_DStringValue(bufPtr);
}

const char *
TclpGetUserName(
    Tcl_DString *bufferPtr)	/* Uninitialized or free DString filled with
				 * the name of user. */
{
    Tcl_DStringInit(bufferPtr);

    if (TclGetEnv("USERNAME", bufferPtr) == NULL) {
	WCHAR szUserName[UNLEN+1];
	DWORD cchUserNameLen = UNLEN;

	if (!GetUserNameW(szUserName, &cchUserNameLen)) {
	    return NULL;
	}
	cchUserNameLen--;
	Tcl_DStringInit(bufferPtr);
	Tcl_WCharToUtfDString(szUserName, cchUserNameLen, bufferPtr);
    }
    return Tcl_DStringValue(bufferPtr);
}

/*
 *---------------------------------------------------------------------------
 *
 * TclpSetVariables --
 *
 *	Performs platform-specific interpreter initialization related to the
 *	tcl_platform and env variables, and other platform-specific things.
 *
 * Results:
 *	None.
 *
 * Side effects:
 *	Sets "tcl_platform", and "env(HOME)" Tcl variables.
 *
 *----------------------------------------------------------------------
 */

void
TclpSetVariables(
    Tcl_Interp *interp)		/* Interp to initialize. */
{
    typedef int(__stdcall getVersionProc)(void *);
    const char *ptr;
    char buffer[TCL_INTEGER_SPACE * 2];
    union {
	SYSTEM_INFO info;
	OemId oemId;
    } sys;
    static OSVERSIONINFOW osInfo;
    static int osInfoInitialized = 0;
    Tcl_DString ds;

    Tcl_SetVar2Ex(interp, "tclDefaultLibrary", NULL,
	    TclGetProcessGlobalValue(&defaultLibraryDir), TCL_GLOBAL_ONLY);

    if (!osInfoInitialized) {
	HMODULE handle = GetModuleHandleW(L"NTDLL");
	getVersionProc *getVersion = (getVersionProc *) (void *)
		GetProcAddress(handle, "RtlGetVersion");

	osInfo.dwOSVersionInfoSize = sizeof(OSVERSIONINFOW);
	if (!getVersion || getVersion(&osInfo)) {
	    GetVersionExW(&osInfo);
	}
	osInfoInitialized = 1;
    }
    GetSystemInfo(&sys.info);

    /*
     * Define the tcl_platform array.
     */

    Tcl_SetVar2(interp, "tcl_platform", "platform", "windows",
	    TCL_GLOBAL_ONLY);
    Tcl_SetVar2(interp, "tcl_platform", "os", "Windows NT", TCL_GLOBAL_ONLY);
    if (osInfo.dwMajorVersion == 10 && osInfo.dwBuildNumber >= 22000) {
	osInfo.dwMajorVersion = 11;
    }
    snprintf(buffer, sizeof(buffer), "%ld.%ld",
	    osInfo.dwMajorVersion, osInfo.dwMinorVersion);
    Tcl_SetVar2(interp, "tcl_platform", "osVersion", buffer, TCL_GLOBAL_ONLY);
    if (sys.oemId.wProcessorArchitecture < NUMPROCESSORS) {
	Tcl_SetVar2(interp, "tcl_platform", "machine",
		processors[sys.oemId.wProcessorArchitecture],
		TCL_GLOBAL_ONLY);
    }

    /*
     * Set up the HOME environment variable from the HOMEDRIVE & HOMEPATH
     * environment variables, if necessary.
     */

    Tcl_DStringInit(&ds);
    ptr = Tcl_GetVar2(interp, "env", "HOME", TCL_GLOBAL_ONLY);
    if (ptr == NULL) {
	ptr = Tcl_GetVar2(interp, "env", "HOMEDRIVE", TCL_GLOBAL_ONLY);
	if (ptr != NULL) {
	    Tcl_DStringAppend(&ds, ptr, TCL_INDEX_NONE);
	}
	ptr = Tcl_GetVar2(interp, "env", "HOMEPATH", TCL_GLOBAL_ONLY);
	if (ptr != NULL) {
	    Tcl_DStringAppend(&ds, ptr, TCL_INDEX_NONE);
	}
	if (Tcl_DStringLength(&ds) > 0) {
	    Tcl_SetVar2(interp, "env", "HOME", Tcl_DStringValue(&ds),
		    TCL_GLOBAL_ONLY);
	} else {
	    /* None of HOME, HOMEDRIVE, HOMEPATH exists. Try USERPROFILE */
	    ptr = Tcl_GetVar2(interp, "env", "USERPROFILE", TCL_GLOBAL_ONLY);
	    if (ptr != NULL && ptr[0]) {
		Tcl_SetVar2(interp, "env", "HOME", ptr, TCL_GLOBAL_ONLY);
	    } else {
		/* Last resort */
		Tcl_SetVar2(interp, "env", "HOME", "c:\\", TCL_GLOBAL_ONLY);
	    }
	}
    }

    /*
     * Initialize the user name from the environment first, since this is much
     * faster than asking the system.
     * Note: cchUserNameLen is number of characters including nul terminator.
     */

    ptr = TclpGetUserName(&ds);
    Tcl_SetVar2(interp, "tcl_platform", "user", ptr ? ptr : "",
	    TCL_GLOBAL_ONLY);
    Tcl_DStringFree(&ds);

    /*
     * Define what the platform PATH separator is. [TIP #315]
     */

    Tcl_SetVar2(interp, "tcl_platform", "pathSeparator", ";", TCL_GLOBAL_ONLY);
}

/*
 *----------------------------------------------------------------------
 *
 * TclpFindVariable --
 *
 *	Locate the entry in environ for a given name. On Unix this routine is
 *	case sensitive, on Windows this matches mixed case.
 *
 * Results:
 *	The return value is the index in environ of an entry with the name
 *	"name", or -1 if there is no such entry. The integer
 *	at *lengthPtr is filled in with the length of name (if a matching
 *	entry is found) or the length of the environ array (if no
 *	matching entry is found).
 *
 * Side effects:
 *	None.
 *
 *----------------------------------------------------------------------
 */

Tcl_Size
TclpFindVariable(
    const char *name,		/* Name of desired environment variable
				 * (UTF-8). */
    Tcl_Size *lengthPtr)		/* Used to return length of name (for
				 * successful searches) or number of non-NULL
				 * entries in environ (for unsuccessful
				 * searches). */
{
    Tcl_Size i, length, result = TCL_INDEX_NONE;
    const WCHAR *env;
    const char *p1, *p2;
    char *envUpper, *nameUpper;
    Tcl_DString envString;

    /*
     * Convert the name to all upper case for the case insensitive comparison.
     */

    length = strlen(name);
    nameUpper = (char *)Tcl_Alloc(length + 1);
    memcpy(nameUpper, name, length+1);
    Tcl_UtfToUpper(nameUpper);

    Tcl_DStringInit(&envString);
    for (i = 0, env = _wenviron[i]; env != NULL; i++, env = _wenviron[i]) {
	/*
	 * Chop the env string off after the equal sign, then Convert the name
	 * to all upper case, so we do not have to convert all the characters
	 * after the equal sign.
	 */

	Tcl_DStringInit(&envString);
	envUpper = Tcl_WCharToUtfDString(env, TCL_INDEX_NONE, &envString);
	p1 = strchr(envUpper, '=');
	if (p1 == NULL) {
	    continue;
	}
	length = p1 - envUpper;
	Tcl_DStringSetLength(&envString, length+1);
	Tcl_UtfToUpper(envUpper);

	p1 = envUpper;
	p2 = nameUpper;
	for (; *p2 == *p1; p1++, p2++) {
	    /* NULL loop body. */
	}
	if ((*p1 == '=') && (*p2 == '\0')) {
	    *lengthPtr = length;
	    result = i;
	    goto done;
	}

	Tcl_DStringFree(&envString);
    }

    *lengthPtr = i;

  done:
    Tcl_DStringFree(&envString);
    Tcl_Free(nameUpper);
    return result;
}

/*
 * Local Variables:
 * mode: c
 * c-basic-offset: 4
 * fill-column: 78
 * End:
 */<|MERGE_RESOLUTION|>--- conflicted
+++ resolved
@@ -63,7 +63,6 @@
 	{0, 0, NULL, NULL, InitializeDefaultLibraryDir, NULL, NULL};
 static ProcessGlobalValue sourceLibraryDir =
 	{0, 0, NULL, NULL, InitializeSourceLibraryDir, NULL, NULL};
-<<<<<<< HEAD
 
  
@@ -121,8 +120,6 @@
     return result ? osInfoPtr : NULL;
 }
 
-=======
->>>>>>> 47f3be4d
  
 /*
@@ -197,11 +194,7 @@
     Tcl_Obj *pathPtr;
     char installLib[LIBRARY_SIZE];
     const char *bytes;
-<<<<<<< HEAD
     Tcl_Size length;
-=======
-    int length;
->>>>>>> 47f3be4d
 
     TclNewObj(pathPtr);
 
@@ -239,11 +232,7 @@
     *encodingPtr = NULL;
     bytes = TclGetStringFromObj(pathPtr, &length);
     *lengthPtr = length++;
-<<<<<<< HEAD
     *valuePtr = (char *)Tcl_Alloc(length);
-=======
-    *valuePtr = (char *)ckalloc(length);
->>>>>>> 47f3be4d
     memcpy(*valuePtr, bytes, length);
     Tcl_DecrRefCount(pathPtr);
 }
@@ -256,13 +245,8 @@
  *
  *	Append the value of the TCL_LIBRARY environment variable onto the path
  *	pointer. If the env variable points to another version of tcl (e.g.
-<<<<<<< HEAD
  *	"tcl8.6") also append the path to this version (e.g.,
  *	"tcl8.6/../tcl9.0")
-=======
- *	"tcl9.0") also append the path to this version (e.g.,
- *	"tcl9.0/../tcl8.6")
->>>>>>> 47f3be4d
  *
  * Results:
  *	None.
@@ -288,11 +272,7 @@
 
     /*
      * The shortlib value needs to be the tail component of the lib path. For
-<<<<<<< HEAD
      * example, "lib/tcl9.0" -> "tcl9.0" while "usr/share/tcl9.0" -> "tcl9.0".
-=======
-     * example, "lib/tcl8.6" -> "tcl8.6" while "usr/share/tcl8.6" -> "tcl8.6".
->>>>>>> 47f3be4d
      */
 
     for (shortlib = (char *) &lib[strlen(lib)-1]; shortlib>lib ; shortlib--) {
@@ -493,12 +473,8 @@
 	Tcl_DStringAppend(bufPtr, "utf-8", 5);
     } else {
 	Tcl_DStringSetLength(bufPtr, 2 + TCL_INTEGER_SPACE);
-<<<<<<< HEAD
 	snprintf(Tcl_DStringValue(bufPtr), 2 + TCL_INTEGER_SPACE, "cp%d",
 		acp);
-=======
-	snprintf(Tcl_DStringValue(bufPtr), 2 + TCL_INTEGER_SPACE, "cp%d", acp);
->>>>>>> 47f3be4d
 	Tcl_DStringSetLength(bufPtr, strlen(Tcl_DStringValue(bufPtr)));
     }
     return Tcl_DStringValue(bufPtr);
@@ -669,7 +645,7 @@
 TclpFindVariable(
     const char *name,		/* Name of desired environment variable
 				 * (UTF-8). */
-    Tcl_Size *lengthPtr)		/* Used to return length of name (for
+    Tcl_Size *lengthPtr)	/* Used to return length of name (for
 				 * successful searches) or number of non-NULL
 				 * entries in environ (for unsuccessful
 				 * searches). */
