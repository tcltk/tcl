/*
 * tclWinInit.c --
 *
 *	Contains the Windows-specific interpreter initialization functions.
 *
 * Copyright (c) 1994-1997 Sun Microsystems, Inc.
 * Copyright (c) 1998-1999 by Scriptics Corporation.
 * All rights reserved.
 *
 * See the file "license.terms" for information on usage and redistribution of
 * this file, and for a DISCLAIMER OF ALL WARRANTIES.
<<<<<<< HEAD
 *
 * RCS: @(#) $Id: tclWinInit.c,v 1.86 2010/09/13 14:20:39 nijtmans Exp $
=======
>>>>>>> 09374559
 */

#include "tclWinInt.h"
#include <winnt.h>
#include <winbase.h>
#include <lmcons.h>

/*
 * GetUserName() is found in advapi32.dll
 */
#ifdef _MSC_VER
#   pragma comment(lib, "advapi32.lib")
#endif

/*
 * The following declaration is a workaround for some Microsoft brain damage.
 * The SYSTEM_INFO structure is different in various releases, even though the
 * layout is the same. So we overlay our own structure on top of it so we can
 * access the interesting slots in a uniform way.
 */

typedef struct {
    WORD wProcessorArchitecture;
    WORD wReserved;
} OemId;

/*
 * The following macros are missing from some versions of winnt.h.
 */

#ifndef PROCESSOR_ARCHITECTURE_INTEL
#define PROCESSOR_ARCHITECTURE_INTEL		0
#endif
#ifndef PROCESSOR_ARCHITECTURE_MIPS
#define PROCESSOR_ARCHITECTURE_MIPS		1
#endif
#ifndef PROCESSOR_ARCHITECTURE_ALPHA
#define PROCESSOR_ARCHITECTURE_ALPHA		2
#endif
#ifndef PROCESSOR_ARCHITECTURE_PPC
#define PROCESSOR_ARCHITECTURE_PPC		3
#endif
#ifndef PROCESSOR_ARCHITECTURE_SHX
#define PROCESSOR_ARCHITECTURE_SHX		4
#endif
#ifndef PROCESSOR_ARCHITECTURE_ARM
#define PROCESSOR_ARCHITECTURE_ARM		5
#endif
#ifndef PROCESSOR_ARCHITECTURE_IA64
#define PROCESSOR_ARCHITECTURE_IA64		6
#endif
#ifndef PROCESSOR_ARCHITECTURE_ALPHA64
#define PROCESSOR_ARCHITECTURE_ALPHA64		7
#endif
#ifndef PROCESSOR_ARCHITECTURE_MSIL
#define PROCESSOR_ARCHITECTURE_MSIL		8
#endif
#ifndef PROCESSOR_ARCHITECTURE_AMD64
#define PROCESSOR_ARCHITECTURE_AMD64		9
#endif
#ifndef PROCESSOR_ARCHITECTURE_IA32_ON_WIN64
#define PROCESSOR_ARCHITECTURE_IA32_ON_WIN64	10
#endif
#ifndef PROCESSOR_ARCHITECTURE_UNKNOWN
#define PROCESSOR_ARCHITECTURE_UNKNOWN		0xFFFF
#endif

/*
 * The following arrays contain the human readable strings for the Windows
 * platform and processor values.
 */


#define NUMPLATFORMS 4
static const char *const platforms[NUMPLATFORMS] = {
    "Win32s", "Windows 95", "Windows NT", "Windows CE"
};

#define NUMPROCESSORS 11
static const char *const processors[NUMPROCESSORS] = {
    "intel", "mips", "alpha", "ppc", "shx", "arm", "ia64", "alpha64", "msil",
    "amd64", "ia32_on_win64"
};

/*
 * The default directory in which the init.tcl file is expected to be found.
 */

static TclInitProcessGlobalValueProc	InitializeDefaultLibraryDir;
static ProcessGlobalValue defaultLibraryDir =
	{0, 0, NULL, NULL, InitializeDefaultLibraryDir, NULL, NULL};

static void		AppendEnvironment(Tcl_Obj *listPtr, const char *lib);
static int		ToUtf(const WCHAR *wSrc, char *dst);

/*
 *---------------------------------------------------------------------------
 *
 * TclpInitPlatform --
 *
 *	Initialize all the platform-dependant things like signals and
 *	floating-point error handling.
 *
 *	Called at process initialization time.
 *
 * Results:
 *	None.
 *
 * Side effects:
 *	None.
 *
 *---------------------------------------------------------------------------
 */

void
TclpInitPlatform(void)
{
    tclPlatform = TCL_PLATFORM_WINDOWS;

    /*
     * The following code stops Windows 3.X and Windows NT 3.51 from
     * automatically putting up Sharing Violation dialogs, e.g, when someone
     * tries to access a file that is locked or a drive with no disk in it.
     * Tcl already returns the appropriate error to the caller, and they can
     * decide to put up their own dialog in response to that failure.
     *
     * Under 95 and NT 4.0, this is a NOOP because the system doesn't
     * automatically put up dialogs when the above operations fail.
     */

    SetErrorMode(SetErrorMode(0) | SEM_FAILCRITICALERRORS);

#ifdef STATIC_BUILD
    /*
     * If we are in a statically linked executable, then we need to explicitly
     * initialize the Windows function tables here since DllMain() will not be
     * invoked.
     */

    TclWinInit(GetModuleHandle(NULL));
#endif
}

/*
 *-------------------------------------------------------------------------
 *
 * TclpInitLibraryPath --
 *
 *	This is the fallback routine that sets the library path if the
 *	application has not set one by the first time it is needed.
 *
 * Results:
 *	None.
 *
 * Side effects:
 *	Sets the library path to an initial value.
 *
 *-------------------------------------------------------------------------
 */

void
TclpInitLibraryPath(
    char **valuePtr,
    int *lengthPtr,
    Tcl_Encoding *encodingPtr)
{
#define LIBRARY_SIZE	    32
    Tcl_Obj *pathPtr;
    char installLib[LIBRARY_SIZE];
    const char *bytes;

    pathPtr = Tcl_NewObj();

    /*
     * Initialize the substring used when locating the script library. The
     * installLib variable computes the script library path relative to the
     * installed DLL.
     */

    sprintf(installLib, "lib/tcl%s", TCL_VERSION);

    /*
     * Look for the library relative to the TCL_LIBRARY env variable. If the
     * last dirname in the TCL_LIBRARY path does not match the last dirname in
     * the installLib variable, use the last dir name of installLib in
     * addition to the orginal TCL_LIBRARY path.
     */

    AppendEnvironment(pathPtr, installLib);

    /*
     * Look for the library in its default location.
     */

    Tcl_ListObjAppendElement(NULL, pathPtr,
	    TclGetProcessGlobalValue(&defaultLibraryDir));

    *encodingPtr = NULL;
    bytes = Tcl_GetStringFromObj(pathPtr, lengthPtr);
    *valuePtr = ckalloc((unsigned)(*lengthPtr)+1);
    memcpy(*valuePtr, bytes, (size_t)(*lengthPtr)+1);
    Tcl_DecrRefCount(pathPtr);
}

/*
 *---------------------------------------------------------------------------
 *
 * AppendEnvironment --
 *
 *	Append the value of the TCL_LIBRARY environment variable onto the path
 *	pointer. If the env variable points to another version of tcl (e.g.
 *	"tcl7.6") also append the path to this version (e.g.,
 *	"tcl7.6/../tcl8.2")
 *
 * Results:
 *	None.
 *
 * Side effects:
 *	None.
 *
 *---------------------------------------------------------------------------
 */

static void
AppendEnvironment(
    Tcl_Obj *pathPtr,
    const char *lib)
{
    int pathc;
    WCHAR wBuf[MAX_PATH];
    char buf[MAX_PATH * TCL_UTF_MAX];
    Tcl_Obj *objPtr;
    Tcl_DString ds;
    const char **pathv;
    char *shortlib;

    /*
     * The shortlib value needs to be the tail component of the lib path. For
     * example, "lib/tcl8.4" -> "tcl8.4" while "usr/share/tcl8.5" -> "tcl8.5".
     */

    for (shortlib = (char *) &lib[strlen(lib)-1]; shortlib>lib ; shortlib--) {
	if (*shortlib == '/') {
	    if ((unsigned)(shortlib - lib) == strlen(lib) - 1) {
		Tcl_Panic("last character in lib cannot be '/'");
	    }
	    shortlib++;
	    break;
	}
    }
    if (shortlib == lib) {
	Tcl_Panic("no '/' character found in lib");
    }

    /*
     * The "L" preceeding the TCL_LIBRARY string is used to tell VC++ that
     * this is a unicode string.
     */

    if (GetEnvironmentVariableW(L"TCL_LIBRARY", wBuf, MAX_PATH) == 0) {
	buf[0] = '\0';
	GetEnvironmentVariableA("TCL_LIBRARY", buf, MAX_PATH);
    } else {
	ToUtf(wBuf, buf);
    }

    if (buf[0] != '\0') {
	objPtr = Tcl_NewStringObj(buf, -1);
	Tcl_ListObjAppendElement(NULL, pathPtr, objPtr);

	TclWinNoBackslash(buf);
	Tcl_SplitPath(buf, &pathc, &pathv);

	/*
	 * The lstrcmpi() will work even if pathv[pathc-1] is random UTF-8
	 * chars because I know shortlib is ascii.
	 */

	if ((pathc > 0) && (lstrcmpiA(shortlib, pathv[pathc - 1]) != 0)) {
	    const char *str;

	    /*
	     * TCL_LIBRARY is set but refers to a different tcl installation
	     * than the current version. Try fiddling with the specified
	     * directory to make it refer to this installation by removing the
	     * old "tclX.Y" and substituting the current version string.
	     */

	    pathv[pathc - 1] = shortlib;
	    Tcl_DStringInit(&ds);
	    str = Tcl_JoinPath(pathc, pathv, &ds);
	    objPtr = Tcl_NewStringObj(str, Tcl_DStringLength(&ds));
	    Tcl_DStringFree(&ds);
	} else {
	    objPtr = Tcl_NewStringObj(buf, -1);
	}
	Tcl_ListObjAppendElement(NULL, pathPtr, objPtr);
	ckfree((char *) pathv);
    }
}

/*
 *---------------------------------------------------------------------------
 *
 * InitializeDefaultLibraryDir --
 *
 *	Locate the Tcl script library default location relative to the
 *	location of the Tcl DLL.
 *
 * Results:
 *	None.
 *
 * Side effects:
 *	None.
 *
 *---------------------------------------------------------------------------
 */

static void
InitializeDefaultLibraryDir(
    char **valuePtr,
    int *lengthPtr,
    Tcl_Encoding *encodingPtr)
{
    HMODULE hModule = TclWinGetTclInstance();
    WCHAR wName[MAX_PATH + LIBRARY_SIZE];
    char name[(MAX_PATH + LIBRARY_SIZE) * TCL_UTF_MAX];
    char *end, *p;

    if (GetModuleFileNameW(hModule, wName, MAX_PATH) == 0) {
	GetModuleFileNameA(hModule, name, MAX_PATH);
    } else {
	ToUtf(wName, name);
    }

    end = strrchr(name, '\\');
    *end = '\0';
    p = strrchr(name, '\\');
    if (p != NULL) {
	end = p;
    }
    *end = '\\';

    TclWinNoBackslash(name);
    sprintf(end + 1, "lib/tcl%s", TCL_VERSION);
    *lengthPtr = strlen(name);
    *valuePtr = ckalloc((unsigned int) *lengthPtr + 1);
    *encodingPtr = NULL;
    memcpy(*valuePtr, name, (size_t) *lengthPtr + 1);
}

/*
 *---------------------------------------------------------------------------
 *
 * ToUtf --
 *
 *	Convert a char string to a UTF string.
 *
 * Results:
 *	None.
 *
 * Side effects:
 *	None.
 *
 *---------------------------------------------------------------------------
 */

static int
ToUtf(
    const WCHAR *wSrc,
    char *dst)
{
    char *start;

    start = dst;
    while (*wSrc != '\0') {
	dst += Tcl_UniCharToUtf(*wSrc, dst);
	wSrc++;
    }
    *dst = '\0';
    return (int) (dst - start);
}

/*
 *---------------------------------------------------------------------------
 *
 * TclpSetInitialEncodings --
 *
 *	Based on the locale, determine the encoding of the operating system
 *	and the default encoding for newly opened files.
 *
 *	Called at process initialization time, and part way through startup,
 *	we verify that the initial encodings were correctly setup. Depending
 *	on Tcl's environment, there may not have been enough information first
 *	time through (above).
 *
 * Results:
 *	None.
 *
 * Side effects:
 *	The Tcl library path is converted from native encoding to UTF-8, on
 *	the first call, and the encodings may be changed on first or second
 *	call.
 *
 *---------------------------------------------------------------------------
 */

void
TclpSetInitialEncodings(void)
{
    Tcl_DString encodingName;

    TclpSetInterfaces();
    Tcl_SetSystemEncoding(NULL,
	    Tcl_GetEncodingNameFromEnvironment(&encodingName));
    Tcl_DStringFree(&encodingName);
}

void
TclpSetInterfaces(void)
{
    int useWide;

    useWide = (TclWinGetPlatformId() != VER_PLATFORM_WIN32_WINDOWS);
    TclWinSetInterfaces(useWide);
}

const char *
Tcl_GetEncodingNameFromEnvironment(
    Tcl_DString *bufPtr)
{
    Tcl_DStringInit(bufPtr);
    Tcl_DStringSetLength(bufPtr, 2+TCL_INTEGER_SPACE);
    wsprintfA(Tcl_DStringValue(bufPtr), "cp%d", GetACP());
    Tcl_DStringSetLength(bufPtr, strlen(Tcl_DStringValue(bufPtr)));
    return Tcl_DStringValue(bufPtr);
}

/*
 *---------------------------------------------------------------------------
 *
 * TclpSetVariables --
 *
 *	Performs platform-specific interpreter initialization related to the
 *	tcl_platform and env variables, and other platform-specific things.
 *
 * Results:
 *	None.
 *
 * Side effects:
 *	Sets "tcl_platform", and "env(HOME)" Tcl variables.
 *
 *----------------------------------------------------------------------
 */

void
TclpSetVariables(
    Tcl_Interp *interp)		/* Interp to initialize. */
{
    const char *ptr;
    char buffer[TCL_INTEGER_SPACE * 2];
    union {
	SYSTEM_INFO info;
	OemId oemId;
    } sys;
    OSVERSIONINFOA osInfo;
    Tcl_DString ds;
    TCHAR szUserName[UNLEN+1];
    DWORD cchUserNameLen = UNLEN;

    Tcl_SetVar2Ex(interp, "tclDefaultLibrary", NULL,
	    TclGetProcessGlobalValue(&defaultLibraryDir), TCL_GLOBAL_ONLY);

    osInfo.dwOSVersionInfoSize = sizeof(OSVERSIONINFOA);
    GetVersionExA(&osInfo);

    GetSystemInfo(&sys.info);

    /*
     * Define the tcl_platform array.
     */

    Tcl_SetVar2(interp, "tcl_platform", "platform", "windows",
	    TCL_GLOBAL_ONLY);
    if (osInfo.dwPlatformId < NUMPLATFORMS) {
	Tcl_SetVar2(interp, "tcl_platform", "os",
		platforms[osInfo.dwPlatformId], TCL_GLOBAL_ONLY);
    }
    wsprintfA(buffer, "%d.%d", osInfo.dwMajorVersion, osInfo.dwMinorVersion);
    Tcl_SetVar2(interp, "tcl_platform", "osVersion", buffer, TCL_GLOBAL_ONLY);
    if (sys.oemId.wProcessorArchitecture < NUMPROCESSORS) {
	Tcl_SetVar2(interp, "tcl_platform", "machine",
		processors[sys.oemId.wProcessorArchitecture],
		TCL_GLOBAL_ONLY);
    }

#ifdef _DEBUG
    /*
     * The existence of the "debug" element of the tcl_platform array
     * indicates that this particular Tcl shell has been compiled with debug
     * information. Using "info exists tcl_platform(debug)" a Tcl script can
     * direct the interpreter to load debug versions of DLLs with the load
     * command.
     */

    Tcl_SetVar2(interp, "tcl_platform", "debug", "1",
	    TCL_GLOBAL_ONLY);
#endif

    /*
     * Set up the HOME environment variable from the HOMEDRIVE & HOMEPATH
     * environment variables, if necessary.
     */

    Tcl_DStringInit(&ds);
    ptr = Tcl_GetVar2(interp, "env", "HOME", TCL_GLOBAL_ONLY);
    if (ptr == NULL) {
	ptr = Tcl_GetVar2(interp, "env", "HOMEDRIVE", TCL_GLOBAL_ONLY);
	if (ptr != NULL) {
	    Tcl_DStringAppend(&ds, ptr, -1);
	}
	ptr = Tcl_GetVar2(interp, "env", "HOMEPATH", TCL_GLOBAL_ONLY);
	if (ptr != NULL) {
	    Tcl_DStringAppend(&ds, ptr, -1);
	}
	if (Tcl_DStringLength(&ds) > 0) {
	    Tcl_SetVar2(interp, "env", "HOME", Tcl_DStringValue(&ds),
		    TCL_GLOBAL_ONLY);
	} else {
	    Tcl_SetVar2(interp, "env", "HOME", "c:\\", TCL_GLOBAL_ONLY);
	}
    }

    /*
     * Initialize the user name from the environment first, since this is much
     * faster than asking the system.
     * Note: cchUserNameLen is number of characters including nul terminator.
     */

    Tcl_DStringInit(&ds);
    if (TclGetEnv("USERNAME", &ds) == NULL) {
	if (GetUserName(szUserName, &cchUserNameLen) != 0) {
	    int cbUserNameLen = cchUserNameLen - 1;
	    cbUserNameLen *= sizeof(TCHAR);
	    Tcl_WinTCharToUtf(szUserName, cbUserNameLen, &ds);
	}
    }
    Tcl_SetVar2(interp, "tcl_platform", "user", Tcl_DStringValue(&ds),
	    TCL_GLOBAL_ONLY);
    Tcl_DStringFree(&ds);

    /*
     * Define what the platform PATH separator is. [TIP #315]
     */

    Tcl_SetVar2(interp, "tcl_platform","pathSeparator", ";", TCL_GLOBAL_ONLY);
}

/*
 *----------------------------------------------------------------------
 *
 * TclpFindVariable --
 *
 *	Locate the entry in environ for a given name. On Unix this routine is
 *	case sensitive, on Windows this matches mioxed case.
 *
 * Results:
 *	The return value is the index in environ of an entry with the name
 *	"name", or -1 if there is no such entry. The integer at *lengthPtr is
 *	filled in with the length of name (if a matching entry is found) or
 *	the length of the environ array (if no matching entry is found).
 *
 * Side effects:
 *	None.
 *
 *----------------------------------------------------------------------
 */

int
TclpFindVariable(
    const char *name,		/* Name of desired environment variable
				 * (UTF-8). */
    int *lengthPtr)		/* Used to return length of name (for
				 * successful searches) or number of non-NULL
				 * entries in environ (for unsuccessful
				 * searches). */
{
    int i, length, result = -1;
    register const char *env, *p1, *p2;
    char *envUpper, *nameUpper;
    Tcl_DString envString;

    /*
     * Convert the name to all upper case for the case insensitive comparison.
     */

    length = strlen(name);
    nameUpper = (char *) ckalloc((unsigned) length+1);
    memcpy(nameUpper, name, (size_t) length+1);
    Tcl_UtfToUpper(nameUpper);

    Tcl_DStringInit(&envString);
    for (i = 0, env = environ[i]; env != NULL; i++, env = environ[i]) {
	/*
	 * Chop the env string off after the equal sign, then Convert the name
	 * to all upper case, so we do not have to convert all the characters
	 * after the equal sign.
	 */

	envUpper = Tcl_ExternalToUtfDString(NULL, env, -1, &envString);
	p1 = strchr(envUpper, '=');
	if (p1 == NULL) {
	    continue;
	}
	length = (int) (p1 - envUpper);
	Tcl_DStringSetLength(&envString, length+1);
	Tcl_UtfToUpper(envUpper);

	p1 = envUpper;
	p2 = nameUpper;
	for (; *p2 == *p1; p1++, p2++) {
	    /* NULL loop body. */
	}
	if ((*p1 == '=') && (*p2 == '\0')) {
	    *lengthPtr = length;
	    result = i;
	    goto done;
	}

	Tcl_DStringFree(&envString);
    }

    *lengthPtr = i;

  done:
    Tcl_DStringFree(&envString);
    ckfree(nameUpper);
    return result;
}

/*
 * Local Variables:
 * mode: c
 * c-basic-offset: 4
 * fill-column: 78
 * End:
 */<|MERGE_RESOLUTION|>--- conflicted
+++ resolved
@@ -9,11 +9,6 @@
  *
  * See the file "license.terms" for information on usage and redistribution of
  * this file, and for a DISCLAIMER OF ALL WARRANTIES.
-<<<<<<< HEAD
- *
- * RCS: @(#) $Id: tclWinInit.c,v 1.86 2010/09/13 14:20:39 nijtmans Exp $
-=======
->>>>>>> 09374559
  */
 
 #include "tclWinInt.h"
