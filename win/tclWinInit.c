--- conflicted
+++ resolved
@@ -158,7 +158,7 @@
      */
     handle = GetModuleHandleW(L"KERNEL32");
     tclWinProcs.cancelSynchronousIo =
-	    (BOOL (WINAPI *)(HANDLE))(void *)GetProcAddress(handle,
+	    (BOOL (WINAPI *)(HANDLE)) GetProcAddress(handle,
 	    "CancelSynchronousIo");
 }
 @@ -228,11 +228,7 @@
     *encodingPtr = NULL;
     bytes = TclGetStringFromObj(pathPtr, &length);
     *lengthPtr = length++;
-<<<<<<< HEAD
-    *valuePtr = Tcl_Alloc(length);
-=======
-    *valuePtr = (char *)ckalloc(length);
->>>>>>> 52e543c5
+    *valuePtr = (char *)Tcl_Alloc(length);
     memcpy(*valuePtr, bytes, length);
     Tcl_DecrRefCount(pathPtr);
 }
@@ -371,11 +367,7 @@
     TclWinNoBackslash(name);
     sprintf(end + 1, "lib/tcl%s", TCL_VERSION);
     *lengthPtr = strlen(name);
-<<<<<<< HEAD
-    *valuePtr = Tcl_Alloc(*lengthPtr + 1);
-=======
-    *valuePtr = (char *)ckalloc(*lengthPtr + 1);
->>>>>>> 52e543c5
+    *valuePtr = (char *)Tcl_Alloc(*lengthPtr + 1);
     *encodingPtr = NULL;
     memcpy(*valuePtr, name, *lengthPtr + 1);
 }
@@ -424,11 +416,7 @@
     TclWinNoBackslash(name);
     sprintf(end + 1, "../library");
     *lengthPtr = strlen(name);
-<<<<<<< HEAD
-    *valuePtr = Tcl_Alloc(*lengthPtr + 1);
-=======
-    *valuePtr = (char *)ckalloc(*lengthPtr + 1);
->>>>>>> 52e543c5
+    *valuePtr = (char *)Tcl_Alloc(*lengthPtr + 1);
     *encodingPtr = NULL;
     memcpy(*valuePtr, name, *lengthPtr + 1);
 }
@@ -545,7 +533,7 @@
     if (!osInfoInitialized) {
 	HMODULE handle = GetModuleHandleW(L"NTDLL");
 	int(__stdcall *getversion)(void *) =
-		(int(__stdcall *)(void *))(void *)GetProcAddress(handle, "RtlGetVersion");
+		(int(__stdcall *)(void *)) GetProcAddress(handle, "RtlGetVersion");
 	osInfo.dwOSVersionInfoSize = sizeof(OSVERSIONINFOW);
 	if (!getversion || getversion(&osInfo)) {
 	    GetVersionExW(&osInfo);
@@ -665,11 +653,7 @@
      */
 
     length = strlen(name);
-<<<<<<< HEAD
-    nameUpper = Tcl_Alloc(length + 1);
-=======
-    nameUpper = (char *)ckalloc(length + 1);
->>>>>>> 52e543c5
+    nameUpper = (char *)Tcl_Alloc(length + 1);
     memcpy(nameUpper, name, length+1);
     Tcl_UtfToUpper(nameUpper);
 
