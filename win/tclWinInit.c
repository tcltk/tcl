--- conflicted
+++ resolved
@@ -101,17 +101,12 @@
 static ProcessGlobalValue defaultLibraryDir =
 	{0, 0, NULL, NULL, InitializeDefaultLibraryDir, NULL, NULL};
 
-<<<<<<< HEAD
-static void		AppendEnvironment(Tcl_Obj *listPtr, const char *lib);
-static int		ToUtf(const WCHAR *wSrc, char *dst);
-=======
 static TclInitProcessGlobalValueProc	InitializeSourceLibraryDir;
 static ProcessGlobalValue sourceLibraryDir =
 	{0, 0, NULL, NULL, InitializeSourceLibraryDir, NULL, NULL};
 
-static void		AppendEnvironment(Tcl_Obj *listPtr, CONST char *lib);
-static int		ToUtf(CONST WCHAR *wSrc, char *dst);
->>>>>>> a4d552f9
+static void		AppendEnvironment(Tcl_Obj *listPtr, const char *lib);
+static int		ToUtf(const WCHAR *wSrc, char *dst);
  
 /*
@@ -373,8 +368,6 @@
     sprintf(end + 1, "lib/tcl%s", TCL_VERSION);
     *lengthPtr = strlen(name);
     *valuePtr = ckalloc(*lengthPtr + 1);
-<<<<<<< HEAD
-=======
     *encodingPtr = NULL;
     memcpy(*valuePtr, name, (size_t) *lengthPtr + 1);
 }
@@ -426,8 +419,7 @@
     TclWinNoBackslash(name);
     sprintf(end + 1, "../library");
     *lengthPtr = strlen(name);
-    *valuePtr = ckalloc((unsigned int) *lengthPtr + 1);
->>>>>>> a4d552f9
+    *valuePtr = ckalloc(*lengthPtr + 1);
     *encodingPtr = NULL;
     memcpy(*valuePtr, name, (size_t) *lengthPtr + 1);
 }
