--- conflicted
+++ resolved
@@ -646,14 +646,9 @@
 				 * entries in environ (for unsuccessful
 				 * searches). */
 {
-<<<<<<< HEAD
     size_t i, length, result = TCL_IO_FAILURE;
-    const char *env, *p1, *p2;
-=======
-    int i, length, result = -1;
     const WCHAR *env;
     const char *p1, *p2;
->>>>>>> 0dd2a1af
     char *envUpper, *nameUpper;
     Tcl_DString envString;
 
