--- conflicted
+++ resolved
@@ -145,17 +145,6 @@
 
     TclWinInit(GetModuleHandleW(NULL));
 #endif
-<<<<<<< HEAD
-=======
-
-    /*
-     * Fill available functions depending on windows version
-     */
-    handle = GetModuleHandleW(L"KERNEL32");
-    tclWinProcs.cancelSynchronousIo =
-	    (BOOL (WINAPI *)(HANDLE)) GetProcAddress(handle,
-	    "CancelSynchronousIo");
->>>>>>> dc6c3858
 }
  
