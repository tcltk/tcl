--- conflicted
+++ resolved
@@ -83,18 +83,10 @@
 TclWinProcs tclWinProcs;
 
 /*
-<<<<<<< HEAD
- * The following arrays contain the human readable strings for the Windows
- * processor values.
- */
-
-
-=======
  * The following arrays contain the human readable strings for the
  * processor values.
  */
 
->>>>>>> 63ec99cd
 #define NUMPROCESSORS 11
 static const char *const processors[NUMPROCESSORS] = {
     "intel", "mips", "alpha", "ppc", "shx", "arm", "ia64", "alpha64", "msil",
@@ -555,12 +547,8 @@
 
     Tcl_SetVar2(interp, "tcl_platform", "platform", "windows",
 	    TCL_GLOBAL_ONLY);
-<<<<<<< HEAD
-    Tcl_SetVar2(interp, "tcl_platform", "os", "Windows NT", TCL_GLOBAL_ONLY);
-=======
     Tcl_SetVar2(interp, "tcl_platform", "os",
 	    "Windows NT", TCL_GLOBAL_ONLY);
->>>>>>> 63ec99cd
     wsprintfA(buffer, "%d.%d", osInfo.dwMajorVersion, osInfo.dwMinorVersion);
     Tcl_SetVar2(interp, "tcl_platform", "osVersion", buffer, TCL_GLOBAL_ONLY);
     if (sys.oemId.wProcessorArchitecture < NUMPROCESSORS) {
