/*
 * tclWinTest.c --
 *
 *	Contains commands for platform specific tests on Windows.
 *
 * Copyright © 1996 Sun Microsystems, Inc.
 *
 * See the file "license.terms" for information on usage and redistribution of
 * this file, and for a DISCLAIMER OF ALL WARRANTIES.
 */

#ifndef USE_TCL_STUBS
#   define USE_TCL_STUBS
#endif
#include "tclInt.h"
#ifdef TCL_WITH_EXTERNAL_TOMMATH
#   include "tommath.h"
#else
#   include "tclTomMath.h"
#endif

/*
 * For TestplatformChmod on Windows
 */
#include <aclapi.h>
#include <sddl.h>

/*
 * MinGW 3.4.2 does not define this.
 */
#ifndef INHERITED_ACE
#define INHERITED_ACE (0x10)
#endif

/*
 * Forward declarations of functions defined later in this file:
 */

static Tcl_ObjCmdProc	TesteventloopCmd;
static Tcl_ObjCmdProc	TestvolumetypeCmd;
static Tcl_ObjCmdProc	TestwinclockCmd;
static Tcl_ObjCmdProc	TestwinsleepCmd;
static Tcl_ObjCmdProc	TestSizeCmd;
static Tcl_ObjCmdProc	TestExceptionCmd;
static int		TestplatformChmod(const char *nativePath, int pmode);
static Tcl_ObjCmdProc	TestchmodCmd;

/*
 *----------------------------------------------------------------------
 *
 * TclplatformtestInit --
 *
 *	Defines commands that test platform specific functionality for Windows
 *	platforms.
 *
 * Results:
 *	A standard Tcl result.
 *
 * Side effects:
 *	Defines new commands.
 *
 *----------------------------------------------------------------------
 */

int
TclplatformtestInit(
    Tcl_Interp *interp)		/* Interpreter to add commands to. */
{
    /*
     * Add commands for platform specific tests for Windows here.
     */

    Tcl_CreateObjCommand(interp, "testchmod", TestchmodCmd, NULL, NULL);
    Tcl_CreateObjCommand(interp, "testeventloop", TesteventloopCmd, NULL, NULL);
    Tcl_CreateObjCommand(interp, "testvolumetype", TestvolumetypeCmd,
	    NULL, NULL);
    Tcl_CreateObjCommand(interp, "testwinclock", TestwinclockCmd, NULL, NULL);
    Tcl_CreateObjCommand(interp, "testwinsleep", TestwinsleepCmd, NULL, NULL);
    Tcl_CreateObjCommand(interp, "testexcept", TestExceptionCmd, NULL, NULL);
    Tcl_CreateObjCommand(interp, "testsize", TestSizeCmd, NULL, NULL);
    return TCL_OK;
}

/*
 *----------------------------------------------------------------------
 *
 * TesteventloopCmd --
 *
 *	This function implements the "testeventloop" command. It is used to
 *	test the Tcl notifier from an "external" event loop (i.e. not
 *	Tcl_DoOneEvent()).
 *
 * Results:
 *	A standard Tcl result.
 *
 * Side effects:
 *	None.
 *
 *----------------------------------------------------------------------
 */

static int
TesteventloopCmd(
    TCL_UNUSED(ClientData),
    Tcl_Interp *interp,		/* Current interpreter. */
    int objc,			/* Number of arguments. */
    Tcl_Obj *const objv[])	/* Argument objects. */
{
    static int *framePtr = NULL;/* Pointer to integer on stack frame of
				 * innermost invocation of the "wait"
				 * subcommand. */

    if (objc < 2) {
	Tcl_WrongNumArgs(interp, 1, objv, "option ...");
	return TCL_ERROR;
    }
    if (strcmp(Tcl_GetString(objv[1]), "done") == 0) {
	*framePtr = 1;
    } else if (strcmp(Tcl_GetString(objv[1]), "wait") == 0) {
	int *oldFramePtr, done;
	int oldMode = Tcl_SetServiceMode(TCL_SERVICE_ALL);

	/*
	 * Save the old stack frame pointer and set up the current frame.
	 */

	oldFramePtr = framePtr;
	framePtr = &done;

	/*
	 * Enter a standard Windows event loop until the flag changes. Note
	 * that we do not explicitly call Tcl_ServiceEvent().
	 */

	done = 0;
	while (!done) {
	    MSG msg;

	    if (!GetMessageW(&msg, NULL, 0, 0)) {
		/*
		 * The application is exiting, so repost the quit message and
		 * start unwinding.
		 */

		PostQuitMessage((int) msg.wParam);
		break;
	    }
	    TranslateMessage(&msg);
	    DispatchMessageW(&msg);
	}
	(void) Tcl_SetServiceMode(oldMode);
	framePtr = oldFramePtr;
    } else {
	Tcl_AppendResult(interp, "bad option \"", Tcl_GetString(objv[1]),
		"\": must be done or wait", NULL);
	return TCL_ERROR;
    }
    return TCL_OK;
}

/*
 *----------------------------------------------------------------------
 *
 * Testvolumetype --
 *
 *	This function implements the "testvolumetype" command. It is used to
 *	check the volume type (FAT, NTFS) of a volume.
 *
 * Results:
 *	A standard Tcl result.
 *
 * Side effects:
 *	None.
 *
 *----------------------------------------------------------------------
 */

static int
TestvolumetypeCmd(
    TCL_UNUSED(ClientData),
    Tcl_Interp *interp,		/* Current interpreter. */
    int objc,			/* Number of arguments. */
    Tcl_Obj *const objv[])	/* Argument objects. */
{
#define VOL_BUF_SIZE 32
    int found;
    char volType[VOL_BUF_SIZE];
    const char *path;

    if (objc > 2) {
	Tcl_WrongNumArgs(interp, 1, objv, "?name?");
	return TCL_ERROR;
    }
    if (objc == 2) {
	/*
	 * path has to be really a proper volume, but we don't get query APIs
	 * for that until NT5
	 */

	path = Tcl_GetString(objv[1]);
    } else {
	path = NULL;
    }
    found = GetVolumeInformationA(path, NULL, 0, NULL, NULL, NULL, volType,
	    VOL_BUF_SIZE);

    if (found == 0) {
	Tcl_AppendResult(interp, "could not get volume type for \"",
		(path?path:""), "\"", NULL);
	Tcl_WinConvertError(GetLastError());
	return TCL_ERROR;
    }
    Tcl_AppendResult(interp, volType, NULL);
    return TCL_OK;
#undef VOL_BUF_SIZE
}

/*
 *----------------------------------------------------------------------
 *
 * TestwinclockCmd --
 *
 *	Command that returns the seconds and microseconds portions of the
 *	system clock and of the Tcl clock so that they can be compared to
 *	validate that the Tcl clock is staying in sync.
 *
 * Usage:
 *	testclock
 *
 * Parameters:
 *	None.
 *
 * Results:
 *	Returns a standard Tcl result comprising a four-element list: the
 *	seconds and microseconds portions of the system clock, and the seconds
 *	and microseconds portions of the Tcl clock.
 *
 * Side effects:
 *	None.
 *
 *----------------------------------------------------------------------
 */

static int
TestwinclockCmd(
    TCL_UNUSED(ClientData),
    Tcl_Interp* interp,		/* Tcl interpreter */
    int objc,			/* Argument count */
    Tcl_Obj *const objv[])	/* Argument vector */
{
    static const FILETIME posixEpoch = { 0xD53E8000, 0x019DB1DE };
				/* The Posix epoch, expressed as a Windows
				 * FILETIME */
    Tcl_Time tclTime;		/* Tcl clock */
    FILETIME sysTime;		/* System clock */
    Tcl_Obj *result;		/* Result of the command */
    LARGE_INTEGER t1, t2;
    LARGE_INTEGER p1, p2;

    if (objc != 1) {
	Tcl_WrongNumArgs(interp, 1, objv, "");
	return TCL_ERROR;
    }

    QueryPerformanceCounter(&p1);

    Tcl_GetTime(&tclTime);
    GetSystemTimeAsFileTime(&sysTime);
    t1.LowPart = posixEpoch.dwLowDateTime;
    t1.HighPart = posixEpoch.dwHighDateTime;
    t2.LowPart = sysTime.dwLowDateTime;
    t2.HighPart = sysTime.dwHighDateTime;
    t2.QuadPart -= t1.QuadPart;

    QueryPerformanceCounter(&p2);

    result = Tcl_NewObj();
    Tcl_ListObjAppendElement(interp, result,
	    Tcl_NewWideIntObj(t2.QuadPart / 10000000));
    Tcl_ListObjAppendElement(interp, result,
	    Tcl_NewWideIntObj((t2.QuadPart / 10) % 1000000));
    Tcl_ListObjAppendElement(interp, result, Tcl_NewWideIntObj(tclTime.sec));
    Tcl_ListObjAppendElement(interp, result, Tcl_NewWideIntObj(tclTime.usec));

    Tcl_ListObjAppendElement(interp, result, Tcl_NewWideIntObj(p1.QuadPart));
    Tcl_ListObjAppendElement(interp, result, Tcl_NewWideIntObj(p2.QuadPart));

    Tcl_SetObjResult(interp, result);

    return TCL_OK;
}

static int
TestwinsleepCmd(
    TCL_UNUSED(ClientData),
    Tcl_Interp* interp,		/* Tcl interpreter */
    int objc,			/* Parameter count */
    Tcl_Obj *const * objv)	/* Parameter vector */
{
    int ms;

    if (objc != 2) {
	Tcl_WrongNumArgs(interp, 1, objv, "ms");
	return TCL_ERROR;
    }
    if (Tcl_GetIntFromObj(interp, objv[1], &ms) != TCL_OK) {
	return TCL_ERROR;
    }
    Sleep((DWORD) ms);
    return TCL_OK;
}

static int
TestSizeCmd(
    TCL_UNUSED(ClientData),
    Tcl_Interp* interp,		/* Tcl interpreter */
    int objc,			/* Parameter count */
    Tcl_Obj *const * objv)	/* Parameter vector */
{

    if (objc != 2) {
	goto syntax;
    }
    if (strcmp(Tcl_GetString(objv[1]), "st_mtime") == 0) {
	Tcl_StatBuf *statPtr;
	Tcl_SetObjResult(interp, Tcl_NewWideIntObj(sizeof(statPtr->st_mtime)));
	return TCL_OK;
    }

syntax:
    Tcl_WrongNumArgs(interp, 1, objv, "st_mtime");
    return TCL_ERROR;
}

/*
 *----------------------------------------------------------------------
 *
 * TestExceptionCmd --
 *
 *	Causes this process to end with the named exception. Used for testing
 *	Tcl_WaitPid().
 *
 * Usage:
 *	testexcept <type>
 *
 * Parameters:
 *	Type of exception.
 *
 * Results:
 *	None, this process closes now and doesn't return.
 *
 * Side effects:
 *	This Tcl process closes, hard... Bang!
 *
 *----------------------------------------------------------------------
 */

static int
TestExceptionCmd(
    TCL_UNUSED(ClientData),
    Tcl_Interp* interp,			/* Tcl interpreter */
    int objc,				/* Argument count */
    Tcl_Obj *const objv[])		/* Argument vector */
{
    static const char *const cmds[] = {
	"access_violation", "datatype_misalignment", "array_bounds",
	"float_denormal", "float_divbyzero", "float_inexact",
	"float_invalidop", "float_overflow", "float_stack", "float_underflow",
	"int_divbyzero", "int_overflow", "private_instruction", "inpageerror",
	"illegal_instruction", "noncontinue", "stack_overflow",
	"invalid_disp", "guard_page", "invalid_handle", "ctrl+c",
	NULL
    };
    static const DWORD exceptions[] = {
	EXCEPTION_ACCESS_VIOLATION, EXCEPTION_DATATYPE_MISALIGNMENT,
	EXCEPTION_ARRAY_BOUNDS_EXCEEDED, EXCEPTION_FLT_DENORMAL_OPERAND,
	EXCEPTION_FLT_DIVIDE_BY_ZERO, EXCEPTION_FLT_INEXACT_RESULT,
	EXCEPTION_FLT_INVALID_OPERATION, EXCEPTION_FLT_OVERFLOW,
	EXCEPTION_FLT_STACK_CHECK, EXCEPTION_FLT_UNDERFLOW,
	EXCEPTION_INT_DIVIDE_BY_ZERO, EXCEPTION_INT_OVERFLOW,
	EXCEPTION_PRIV_INSTRUCTION, EXCEPTION_IN_PAGE_ERROR,
	EXCEPTION_ILLEGAL_INSTRUCTION, EXCEPTION_NONCONTINUABLE_EXCEPTION,
	EXCEPTION_STACK_OVERFLOW, EXCEPTION_INVALID_DISPOSITION,
	EXCEPTION_GUARD_PAGE, EXCEPTION_INVALID_HANDLE, CONTROL_C_EXIT
    };
    int cmd;

    if (objc != 2) {
	Tcl_WrongNumArgs(interp, 0, objv, "<type-of-exception>");
	return TCL_ERROR;
    }
    if (Tcl_GetIndexFromObj(interp, objv[1], cmds, "command", 0,
	    &cmd) != TCL_OK) {
	return TCL_ERROR;
    }

    /*
     * Make sure the GPF dialog doesn't popup.
     */

    SetErrorMode(SEM_FAILCRITICALERRORS | SEM_NOGPFAULTERRORBOX);

    /*
     * As Tcl does not handle structured exceptions, this falls all the way
     * back up the instruction stack to the C run-time portion that called
     * main() where the process will now be terminated with this exception
     * code by the default handler the C run-time provides.
     */

    /* SMASH! */
    RaiseException(exceptions[cmd], EXCEPTION_NONCONTINUABLE, 0, NULL);

    return TCL_OK;
}

/*
 * This "chmod" works sufficiently for test script purposes. Do not expect
 * it to be exact emulation of Unix chmod (not sure if that's even possible)
 */
static int
TestplatformChmod(
    const char *nativePath,
    int pmode)
{
    /* 
     * Note FILE_DELETE_CHILD missing from dirWriteMask because we do
     * not want overriding of child's delete setting when testing
     */
    static const DWORD dirWriteMask =
	FILE_WRITE_ATTRIBUTES | FILE_WRITE_EA |
	FILE_ADD_FILE | FILE_ADD_SUBDIRECTORY | STANDARD_RIGHTS_WRITE | DELETE |
	SYNCHRONIZE;
    static const DWORD dirReadMask = 
	FILE_READ_ATTRIBUTES | FILE_READ_EA | FILE_LIST_DIRECTORY |
	STANDARD_RIGHTS_READ | SYNCHRONIZE;
    /* Note - default user privileges allow ignoring TRAVERSE setting */
    static const DWORD dirExecuteMask =
	FILE_TRAVERSE | STANDARD_RIGHTS_READ | SYNCHRONIZE;

    static const DWORD fileWriteMask =
	FILE_WRITE_ATTRIBUTES | FILE_WRITE_EA | FILE_WRITE_DATA |
	FILE_APPEND_DATA | STANDARD_RIGHTS_WRITE | DELETE | SYNCHRONIZE;
    static const DWORD fileReadMask = 
	FILE_READ_ATTRIBUTES | FILE_READ_EA | FILE_READ_DATA |
	STANDARD_RIGHTS_READ | SYNCHRONIZE;
    static const DWORD fileExecuteMask =
	FILE_EXECUTE | STANDARD_RIGHTS_READ | SYNCHRONIZE;

    DWORD attr, newAclSize;
    PACL newAcl = NULL;
    int res = 0;
    SID_IDENTIFIER_AUTHORITY worldAuthority = SECURITY_WORLD_SID_AUTHORITY;

    HANDLE hToken = NULL;
    int i;
    int nSids = 0;
    struct {
	PSID pSid;
	DWORD mask;
	DWORD sidLen;
    } aceEntry[3];
    DWORD dw;
    int isDir;
    TOKEN_USER *pTokenUser = NULL;

    res = -1; /* Assume failure */

    attr = GetFileAttributesA(nativePath);
    if (attr == 0xFFFFFFFF) {
	goto done; /* Not found */
    }

    isDir = (attr & FILE_ATTRIBUTE_DIRECTORY) != 0;

    if (!OpenProcessToken(GetCurrentProcess(), TOKEN_QUERY, &hToken)) {
	goto done;
    }
<<<<<<< HEAD

    /*
     * Set the result to error, if the ACL change is successful it will be
     * reset to 0.
     */

    res = -1;

    /*
     * Read the security descriptor for the directory. Note the first call
     * obtains the size of the security descriptor.
     */

    if (!GetFileSecurityA(nativePath, infoBits, NULL, 0, &secDescLen)) {
	DWORD secDescLen2 = 0;

	if (GetLastError() != ERROR_INSUFFICIENT_BUFFER) {
	    goto done;
	}

	secDesc = (BYTE *)ckalloc(secDescLen);
	if (!GetFileSecurityA(nativePath, infoBits,
		(PSECURITY_DESCRIPTOR) secDesc, secDescLen, &secDescLen2)
		|| (secDescLen < secDescLen2)) {
	    goto done;
	}
    }

    /*
     * Get the World SID.
     */

    userSid = (SID *)ckalloc(GetSidLengthRequired((UCHAR) 1));
    InitializeSid(userSid, &userSidAuthority, (BYTE) 1);
    *(GetSidSubAuthority(userSid, 0)) = SECURITY_WORLD_RID;

    /*
     * If curAclPresent == false then curAcl and curAclDefaulted not valid.
     */

    if (!GetSecurityDescriptorDacl((PSECURITY_DESCRIPTOR) secDesc,
	    &curAclPresent, &curAcl, &curAclDefaulted)) {
=======
    
    /* Get process SID */
    if (!GetTokenInformation(hToken, TokenUser, NULL, 0, &dw) &&
	GetLastError() != ERROR_INSUFFICIENT_BUFFER) {
>>>>>>> 1f6cec5f
	goto done;
    }
    pTokenUser = ckalloc(dw);
    if (!GetTokenInformation(hToken, TokenUser, pTokenUser, dw, &dw)) {
	goto done;
    }
<<<<<<< HEAD

    /*
     * Allocate memory for the new ACL.
     */

    newAclSize = ACLSize.AclBytesInUse + sizeof(ACCESS_DENIED_ACE)
	    + GetLengthSid(userSid) - sizeof(DWORD);
    newAcl = (PACL) ckalloc(newAclSize);

    /*
     * Initialize the new ACL.
     */

    if (!InitializeAcl(newAcl, newAclSize, ACL_REVISION)) {
=======
    aceEntry[nSids].sidLen = GetLengthSid(pTokenUser->User.Sid);
    aceEntry[nSids].pSid = ckalloc(aceEntry[nSids].sidLen);
    if (!CopySid(aceEntry[nSids].sidLen,
		 aceEntry[nSids].pSid,
		 pTokenUser->User.Sid)) {
	ckfree(aceEntry[nSids].pSid); /* Since we have not ++'ed nSids */
>>>>>>> 1f6cec5f
	goto done;
    }
    /* 
     * Always include DACL modify rights so we don't get locked out
     */
    aceEntry[nSids].mask = READ_CONTROL | WRITE_DAC | WRITE_OWNER | SYNCHRONIZE |
			   FILE_READ_ATTRIBUTES | FILE_WRITE_ATTRIBUTES;
    if (pmode & 0700) {
	/* Owner permissions. Assumes current process is owner */
	if (pmode & 0400) {
	    aceEntry[nSids].mask |= isDir ? dirReadMask : fileReadMask;
	}
	if (pmode & 0200) {
	    aceEntry[nSids].mask |= isDir ? dirWriteMask : fileWriteMask;
	}
	if (pmode & 0100) {
	    aceEntry[nSids].mask |= isDir ? dirExecuteMask : fileExecuteMask;
	}
    }
    ++nSids;

    if (pmode & 0070) {
	/* Group permissions. */

	TOKEN_PRIMARY_GROUP *pTokenGroup;

	/* Get primary group SID */
	if (!GetTokenInformation(
		hToken, TokenPrimaryGroup, NULL, 0, &dw) &&
		GetLastError() != ERROR_INSUFFICIENT_BUFFER) {
	    goto done;
	}
	pTokenGroup = ckalloc(dw);
	if (!GetTokenInformation(hToken, TokenPrimaryGroup, pTokenGroup, dw, &dw)) {
	    ckfree(pTokenGroup);
	    goto done;
	}
	aceEntry[nSids].sidLen = GetLengthSid(pTokenGroup->PrimaryGroup);
	aceEntry[nSids].pSid = ckalloc(aceEntry[nSids].sidLen);
	if (!CopySid(aceEntry[nSids].sidLen, aceEntry[nSids].pSid, pTokenGroup->PrimaryGroup)) {
	    ckfree(pTokenGroup);
	    ckfree(aceEntry[nSids].pSid); /* Since we have not ++'ed nSids */
	    goto done;
	}
	ckfree(pTokenGroup);

	/* Generate mask for group ACL */

	aceEntry[nSids].mask = 0;
	if (pmode & 0040) {
	    aceEntry[nSids].mask |= isDir ? dirReadMask : fileReadMask;
	}
	if (pmode & 0020) {
	    aceEntry[nSids].mask |= isDir ? dirWriteMask : fileWriteMask;
	}
	if (pmode & 0010) {
	    aceEntry[nSids].mask |= isDir ? dirExecuteMask : fileExecuteMask;
	}
	++nSids;
    }

    if (pmode & 0007) {
	/* World permissions */
	PSID pWorldSid;
	if (!ConvertStringSidToSidA("S-1-1-0", &pWorldSid)) {
	    goto done;
	}
	aceEntry[nSids].sidLen = GetLengthSid(pWorldSid);
	aceEntry[nSids].pSid = ckalloc(aceEntry[nSids].sidLen);
	if (!CopySid(aceEntry[nSids].sidLen, aceEntry[nSids].pSid, pWorldSid)) {
	    LocalFree(pWorldSid);
	    ckfree(aceEntry[nSids].pSid); /* Since we have not ++'ed nSids */
	    goto done;
	}
	LocalFree(pWorldSid);

	/* Generate mask for world ACL */

	aceEntry[nSids].mask = 0;
	if (pmode & 0004) {
	    aceEntry[nSids].mask |= isDir ? dirReadMask : fileReadMask;
	}
	if (pmode & 0002) {
	    aceEntry[nSids].mask |= isDir ? dirWriteMask : fileWriteMask;
	}
	if (pmode & 0001) {
	    aceEntry[nSids].mask |= isDir ? dirExecuteMask : fileExecuteMask;
	}
	++nSids;
    }

    /* Allocate memory and initialize the new ACL. */

    newAclSize = sizeof(ACL);
    /* Add in size required for each ACE entry in the ACL */
    for (i = 0; i < nSids; ++i) {
	newAclSize +=
	    offsetof(ACCESS_ALLOWED_ACE, SidStart) + aceEntry[i].sidLen;
    }
    newAcl = ckalloc(newAclSize);
    if (!InitializeAcl(newAcl, newAclSize, ACL_REVISION)) {
	goto done;
    }

    for (i = 0; i < nSids; ++i) {
	if (!AddAccessAllowedAce(newAcl, ACL_REVISION, aceEntry[i].mask, aceEntry[i].pSid)) {
	    goto done;
	}
    }

    /*
     * Apply the new ACL. Note PROTECTED_DACL_SECURITY_INFORMATION can be used
     * to remove inherited ACL (we need to overwrite the default ACL's in this case)
     */

    if (SetNamedSecurityInfoA((LPSTR)nativePath,
			      SE_FILE_OBJECT,
			      DACL_SECURITY_INFORMATION |
				  PROTECTED_DACL_SECURITY_INFORMATION,
			      NULL,
			      NULL,
			      newAcl,
			      NULL) == ERROR_SUCCESS) {
	res = 0;
    }

  done:
    if (pTokenUser) {
	ckfree(pTokenUser);
    }
    if (hToken) {
	CloseHandle(hToken);
    }
    if (newAcl) {
	ckfree(newAcl);
    }
    for (i = 0; i < nSids; ++i) {
	ckfree(aceEntry[i].pSid);
    }

    if (res != 0) {
	return res;
    }

    /* Run normal chmod command */
    return chmod(nativePath, pmode);
}

/*
 *---------------------------------------------------------------------------
 *
 * TestchmodCmd --
 *
 *	Implements the "testchmod" cmd. Used when testing "file" command. The
 *	only attribute used by the Windows platform is the user write flag; if
 *	this is not set, the file is made read-only. Otherwise, the file is
 *	made read-write.
 *
 * Results:
 *	A standard Tcl result.
 *
 * Side effects:
 *	Changes permissions of specified files.
 *
 *---------------------------------------------------------------------------
 */

static int
TestchmodCmd(
    TCL_UNUSED(ClientData),
    Tcl_Interp *interp,		/* Current interpreter. */
    int objc,			/* Parameter count */
    Tcl_Obj *const * objv)	/* Parameter vector */
{
    int i, mode;

    if (objc < 2) {
	Tcl_WrongNumArgs(interp, 1, objv, "mode file ?file ...?");
	return TCL_ERROR;
    }

    if (Tcl_GetIntFromObj(interp, objv[1], &mode) != TCL_OK) {
	return TCL_ERROR;
    }

    for (i = 2; i < objc; i++) {
	Tcl_DString buffer;
	const char *translated;

	translated = Tcl_TranslateFileName(interp, Tcl_GetString(objv[i]), &buffer);
	if (translated == NULL) {
	    return TCL_ERROR;
	}
	if (TestplatformChmod(translated, mode) != 0) {
	    Tcl_AppendResult(interp, translated, ": ", Tcl_PosixError(interp),
		    NULL);
	    return TCL_ERROR;
	}
	Tcl_DStringFree(&buffer);
    }
    return TCL_OK;
}

/*
 * Local Variables:
 * mode: c
 * c-basic-offset: 4
 * fill-column: 78
 * End:
 */<|MERGE_RESOLUTION|>--- conflicted
+++ resolved
@@ -483,84 +483,22 @@
     if (!OpenProcessToken(GetCurrentProcess(), TOKEN_QUERY, &hToken)) {
 	goto done;
     }
-<<<<<<< HEAD
-
-    /*
-     * Set the result to error, if the ACL change is successful it will be
-     * reset to 0.
-     */
-
-    res = -1;
-
-    /*
-     * Read the security descriptor for the directory. Note the first call
-     * obtains the size of the security descriptor.
-     */
-
-    if (!GetFileSecurityA(nativePath, infoBits, NULL, 0, &secDescLen)) {
-	DWORD secDescLen2 = 0;
-
-	if (GetLastError() != ERROR_INSUFFICIENT_BUFFER) {
-	    goto done;
-	}
-
-	secDesc = (BYTE *)ckalloc(secDescLen);
-	if (!GetFileSecurityA(nativePath, infoBits,
-		(PSECURITY_DESCRIPTOR) secDesc, secDescLen, &secDescLen2)
-		|| (secDescLen < secDescLen2)) {
-	    goto done;
-	}
-    }
-
-    /*
-     * Get the World SID.
-     */
-
-    userSid = (SID *)ckalloc(GetSidLengthRequired((UCHAR) 1));
-    InitializeSid(userSid, &userSidAuthority, (BYTE) 1);
-    *(GetSidSubAuthority(userSid, 0)) = SECURITY_WORLD_RID;
-
-    /*
-     * If curAclPresent == false then curAcl and curAclDefaulted not valid.
-     */
-
-    if (!GetSecurityDescriptorDacl((PSECURITY_DESCRIPTOR) secDesc,
-	    &curAclPresent, &curAcl, &curAclDefaulted)) {
-=======
     
     /* Get process SID */
     if (!GetTokenInformation(hToken, TokenUser, NULL, 0, &dw) &&
 	GetLastError() != ERROR_INSUFFICIENT_BUFFER) {
->>>>>>> 1f6cec5f
 	goto done;
     }
     pTokenUser = ckalloc(dw);
     if (!GetTokenInformation(hToken, TokenUser, pTokenUser, dw, &dw)) {
 	goto done;
     }
-<<<<<<< HEAD
-
-    /*
-     * Allocate memory for the new ACL.
-     */
-
-    newAclSize = ACLSize.AclBytesInUse + sizeof(ACCESS_DENIED_ACE)
-	    + GetLengthSid(userSid) - sizeof(DWORD);
-    newAcl = (PACL) ckalloc(newAclSize);
-
-    /*
-     * Initialize the new ACL.
-     */
-
-    if (!InitializeAcl(newAcl, newAclSize, ACL_REVISION)) {
-=======
     aceEntry[nSids].sidLen = GetLengthSid(pTokenUser->User.Sid);
     aceEntry[nSids].pSid = ckalloc(aceEntry[nSids].sidLen);
     if (!CopySid(aceEntry[nSids].sidLen,
 		 aceEntry[nSids].pSid,
 		 pTokenUser->User.Sid)) {
 	ckfree(aceEntry[nSids].pSid); /* Since we have not ++'ed nSids */
->>>>>>> 1f6cec5f
 	goto done;
     }
     /* 
@@ -707,6 +645,7 @@
 
     /* Run normal chmod command */
     return chmod(nativePath, pmode);
+
 }
  
