--- conflicted
+++ resolved
@@ -574,13 +574,8 @@
     newAclSize = sizeof(ACL);
     /* Add in size required for each ACE entry in the ACL */
     for (i = 0; i < nSids; ++i) {
-<<<<<<< HEAD
-	newAclSize +=
+	newAclSize += (DWORD)
 	    (DWORD)offsetof(ACCESS_ALLOWED_ACE, SidStart) + aceEntry[i].sidLen;
-=======
-	newAclSize += (DWORD)
-	    offsetof(ACCESS_ALLOWED_ACE, SidStart) + aceEntry[i].sidLen;
->>>>>>> e3906172
     }
     newAcl = (PACL)Tcl_Alloc(newAclSize);
     if (!InitializeAcl(newAcl, newAclSize, ACL_REVISION)) {
