--- conflicted
+++ resolved
@@ -568,15 +568,9 @@
 
     newAclSize = sizeof(ACL);
     /* Add in size required for each ACE entry in the ACL */
-<<<<<<< HEAD
     for (int i = 0; i < nSids; ++i) {
-	newAclSize +=
-	    (DWORD)offsetof(ACCESS_ALLOWED_ACE, SidStart) + aceEntry[i].sidLen;
-=======
-    for (i = 0; i < nSids; ++i) {
 	newAclSize += (DWORD)
 	    offsetof(ACCESS_ALLOWED_ACE, SidStart) + aceEntry[i].sidLen;
->>>>>>> 7a685525
     }
     newAcl = (PACL)Tcl_Alloc(newAclSize);
     if (!InitializeAcl(newAcl, newAclSize, ACL_REVISION)) {
@@ -649,10 +643,6 @@
     int objc,			/* Parameter count */
     Tcl_Obj *const * objv)	/* Parameter vector */
 {
-<<<<<<< HEAD
-=======
-    Tcl_Size i;
->>>>>>> 7a685525
     int mode;
 
     if (objc < 2) {
