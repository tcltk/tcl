/*
 * tclWinTest.c --
 *
 *	Contains commands for platform specific tests on Windows.
 *
 * Copyright © 1996 Sun Microsystems, Inc.
 *
 * See the file "license.terms" for information on usage and redistribution of
 * this file, and for a DISCLAIMER OF ALL WARRANTIES.
 */

#undef BUILD_tcl
#undef STATIC_BUILD
#ifndef USE_TCL_STUBS
#   define USE_TCL_STUBS
#endif
#include "tclInt.h"
#ifdef TCL_WITH_EXTERNAL_TOMMATH
#   include "tommath.h"
#else
#   include "tclTomMath.h"
#endif

/*
 * For TestplatformChmod on Windows
 */
#include <aclapi.h>
#include <sddl.h>

/*
 * MinGW 3.4.2 does not define this.
 */
#ifndef INHERITED_ACE
#define INHERITED_ACE (0x10)
#endif

/*
 * Forward declarations of functions defined later in this file:
 */

static Tcl_ObjCmdProc	TesteventloopCmd;
static Tcl_ObjCmdProc	TestvolumetypeCmd;
static Tcl_ObjCmdProc	TestwinclockCmd;
static Tcl_ObjCmdProc	TestwinsleepCmd;
static Tcl_ObjCmdProc	TestExceptionCmd;
static int		TestplatformChmod(const char *nativePath, int pmode);
static Tcl_ObjCmdProc	TestchmodCmd;

/*
 *----------------------------------------------------------------------
 *
 * TclplatformtestInit --
 *
 *	Defines commands that test platform specific functionality for Windows
 *	platforms.
 *
 * Results:
 *	A standard Tcl result.
 *
 * Side effects:
 *	Defines new commands.
 *
 *----------------------------------------------------------------------
 */

int
TclplatformtestInit(
    Tcl_Interp *interp)		/* Interpreter to add commands to. */
{
    /*
     * Add commands for platform specific tests for Windows here.
     */

    Tcl_CreateObjCommand(interp, "testchmod", TestchmodCmd, NULL, NULL);
    Tcl_CreateObjCommand(interp, "testeventloop", TesteventloopCmd, NULL, NULL);
    Tcl_CreateObjCommand(interp, "testvolumetype", TestvolumetypeCmd,
	    NULL, NULL);
    Tcl_CreateObjCommand(interp, "testwinclock", TestwinclockCmd, NULL, NULL);
    Tcl_CreateObjCommand(interp, "testwinsleep", TestwinsleepCmd, NULL, NULL);
    Tcl_CreateObjCommand(interp, "testexcept", TestExceptionCmd, NULL, NULL);
    return TCL_OK;
}

/*
 *----------------------------------------------------------------------
 *
 * TesteventloopCmd --
 *
 *	This function implements the "testeventloop" command. It is used to
 *	test the Tcl notifier from an "external" event loop (i.e. not
 *	Tcl_DoOneEvent()).
 *
 * Results:
 *	A standard Tcl result.
 *
 * Side effects:
 *	None.
 *
 *----------------------------------------------------------------------
 */

static int
TesteventloopCmd(
    TCL_UNUSED(void *),
    Tcl_Interp *interp,		/* Current interpreter. */
    int objc,			/* Number of arguments. */
    Tcl_Obj *const objv[])	/* Argument objects. */
{
    static int *framePtr = NULL;/* Pointer to integer on stack frame of
				 * innermost invocation of the "wait"
				 * subcommand. */

    if (objc < 2) {
	Tcl_WrongNumArgs(interp, 1, objv, "option ...");
	return TCL_ERROR;
    }
    if (strcmp(Tcl_GetString(objv[1]), "done") == 0) {
	*framePtr = 1;
    } else if (strcmp(Tcl_GetString(objv[1]), "wait") == 0) {
	int *oldFramePtr, done;
	int oldMode = Tcl_SetServiceMode(TCL_SERVICE_ALL);

	/*
	 * Save the old stack frame pointer and set up the current frame.
	 */

	oldFramePtr = framePtr;
	framePtr = &done;

	/*
	 * Enter a standard Windows event loop until the flag changes. Note
	 * that we do not explicitly call Tcl_ServiceEvent().
	 */

	done = 0;
	while (!done) {
	    MSG msg;

	    if (!GetMessageW(&msg, NULL, 0, 0)) {
		/*
		 * The application is exiting, so repost the quit message and
		 * start unwinding.
		 */

		PostQuitMessage((int) msg.wParam);
		break;
	    }
	    TranslateMessage(&msg);
	    DispatchMessageW(&msg);
	}
	(void) Tcl_SetServiceMode(oldMode);
	framePtr = oldFramePtr;
    } else {
	Tcl_AppendResult(interp, "bad option \"", Tcl_GetString(objv[1]),
		"\": must be done or wait", (char *)NULL);
	return TCL_ERROR;
    }
    return TCL_OK;
}

/*
 *----------------------------------------------------------------------
 *
 * Testvolumetype --
 *
 *	This function implements the "testvolumetype" command. It is used to
 *	check the volume type (FAT, NTFS) of a volume.
 *
 * Results:
 *	A standard Tcl result.
 *
 * Side effects:
 *	None.
 *
 *----------------------------------------------------------------------
 */

static int
TestvolumetypeCmd(
    TCL_UNUSED(void *),
    Tcl_Interp *interp,		/* Current interpreter. */
    int objc,			/* Number of arguments. */
    Tcl_Obj *const objv[])	/* Argument objects. */
{
#define VOL_BUF_SIZE 32
    int found;
    char volType[VOL_BUF_SIZE];
    const char *path;

    if (objc > 2) {
	Tcl_WrongNumArgs(interp, 1, objv, "?name?");
	return TCL_ERROR;
    }
    if (objc == 2) {
	/*
	 * path has to be really a proper volume, but we don't get query APIs
	 * for that until NT5
	 */

	path = Tcl_GetString(objv[1]);
    } else {
	path = NULL;
    }
    found = GetVolumeInformationA(path, NULL, 0, NULL, NULL, NULL, volType,
	    VOL_BUF_SIZE);

    if (found == 0) {
	Tcl_AppendResult(interp, "could not get volume type for \"",
		(path?path:""), "\"", (char *)NULL);
	Tcl_WinConvertError(GetLastError());
	return TCL_ERROR;
    }
    Tcl_AppendResult(interp, volType, (char *)NULL);
    return TCL_OK;
#undef VOL_BUF_SIZE
}

/*
 *----------------------------------------------------------------------
 *
 * TestwinclockCmd --
 *
 *	Command that returns the seconds and microseconds portions of the
 *	system clock and of the Tcl clock so that they can be compared to
 *	validate that the Tcl clock is staying in sync.
 *
 * Usage:
 *	testclock
 *
 * Parameters:
 *	None.
 *
 * Results:
 *	Returns a standard Tcl result comprising a four-element list: the
 *	seconds and microseconds portions of the system clock, and the seconds
 *	and microseconds portions of the Tcl clock.
 *
 * Side effects:
 *	None.
 *
 *----------------------------------------------------------------------
 */

static int
TestwinclockCmd(
    TCL_UNUSED(void *),
    Tcl_Interp* interp,		/* Tcl interpreter */
    int objc,			/* Argument count */
    Tcl_Obj *const objv[])	/* Argument vector */
{
    static const FILETIME posixEpoch = { 0xD53E8000, 0x019DB1DE };
				/* The Posix epoch, expressed as a Windows
				 * FILETIME */
    Tcl_Time tclTime;		/* Tcl clock */
    FILETIME sysTime;		/* System clock */
    Tcl_Obj *result;		/* Result of the command */
    LARGE_INTEGER t1, t2;
    LARGE_INTEGER p1, p2;

    if (objc != 1) {
	Tcl_WrongNumArgs(interp, 1, objv, "");
	return TCL_ERROR;
    }

    QueryPerformanceCounter(&p1);

    Tcl_GetTime(&tclTime);
    GetSystemTimeAsFileTime(&sysTime);
    t1.LowPart = posixEpoch.dwLowDateTime;
    t1.HighPart = posixEpoch.dwHighDateTime;
    t2.LowPart = sysTime.dwLowDateTime;
    t2.HighPart = sysTime.dwHighDateTime;
    t2.QuadPart -= t1.QuadPart;

    QueryPerformanceCounter(&p2);

    result = Tcl_NewObj();
    Tcl_ListObjAppendElement(interp, result,
	    Tcl_NewWideIntObj(t2.QuadPart / 10000000));
    Tcl_ListObjAppendElement(interp, result,
	    Tcl_NewWideIntObj((t2.QuadPart / 10) % 1000000));
    Tcl_ListObjAppendElement(interp, result, Tcl_NewWideIntObj(tclTime.sec));
    Tcl_ListObjAppendElement(interp, result, Tcl_NewWideIntObj(tclTime.usec));

    Tcl_ListObjAppendElement(interp, result, Tcl_NewWideIntObj(p1.QuadPart));
    Tcl_ListObjAppendElement(interp, result, Tcl_NewWideIntObj(p2.QuadPart));

    Tcl_SetObjResult(interp, result);

    return TCL_OK;
}

static int
TestwinsleepCmd(
    TCL_UNUSED(void *),
    Tcl_Interp* interp,		/* Tcl interpreter */
    int objc,			/* Parameter count */
    Tcl_Obj *const * objv)	/* Parameter vector */
{
    int ms;

    if (objc != 2) {
	Tcl_WrongNumArgs(interp, 1, objv, "ms");
	return TCL_ERROR;
    }
    if (Tcl_GetIntFromObj(interp, objv[1], &ms) != TCL_OK) {
	return TCL_ERROR;
    }
    Sleep((DWORD) ms);
    return TCL_OK;
}

/*
 *----------------------------------------------------------------------
 *
 * TestExceptionCmd --
 *
 *	Causes this process to end with the named exception. Used for testing
 *	Tcl_WaitPid().
 *
 * Usage:
 *	testexcept <type>
 *
 * Parameters:
 *	Type of exception.
 *
 * Results:
 *	None, this process closes now and doesn't return.
 *
 * Side effects:
 *	This Tcl process closes, hard... Bang!
 *
 *----------------------------------------------------------------------
 */

static int
TestExceptionCmd(
    TCL_UNUSED(void *),
    Tcl_Interp* interp,			/* Tcl interpreter */
    int objc,				/* Argument count */
    Tcl_Obj *const objv[])		/* Argument vector */
{
    static const char *const cmds[] = {
	"access_violation", "datatype_misalignment", "array_bounds",
	"float_denormal", "float_divbyzero", "float_inexact",
	"float_invalidop", "float_overflow", "float_stack", "float_underflow",
	"int_divbyzero", "int_overflow", "private_instruction", "inpageerror",
	"illegal_instruction", "noncontinue", "stack_overflow",
	"invalid_disp", "guard_page", "invalid_handle", "ctrl+c",
	NULL
    };
    static const DWORD exceptions[] = {
	EXCEPTION_ACCESS_VIOLATION, EXCEPTION_DATATYPE_MISALIGNMENT,
	EXCEPTION_ARRAY_BOUNDS_EXCEEDED, EXCEPTION_FLT_DENORMAL_OPERAND,
	EXCEPTION_FLT_DIVIDE_BY_ZERO, EXCEPTION_FLT_INEXACT_RESULT,
	EXCEPTION_FLT_INVALID_OPERATION, EXCEPTION_FLT_OVERFLOW,
	EXCEPTION_FLT_STACK_CHECK, EXCEPTION_FLT_UNDERFLOW,
	EXCEPTION_INT_DIVIDE_BY_ZERO, EXCEPTION_INT_OVERFLOW,
	EXCEPTION_PRIV_INSTRUCTION, EXCEPTION_IN_PAGE_ERROR,
	EXCEPTION_ILLEGAL_INSTRUCTION, EXCEPTION_NONCONTINUABLE_EXCEPTION,
	EXCEPTION_STACK_OVERFLOW, EXCEPTION_INVALID_DISPOSITION,
	EXCEPTION_GUARD_PAGE, EXCEPTION_INVALID_HANDLE, CONTROL_C_EXIT
    };
    int cmd;

    if (objc != 2) {
	Tcl_WrongNumArgs(interp, 0, objv, "<type-of-exception>");
	return TCL_ERROR;
    }
    if (Tcl_GetIndexFromObj(interp, objv[1], cmds, "command", 0,
	    &cmd) != TCL_OK) {
	return TCL_ERROR;
    }

    /*
     * Make sure the GPF dialog doesn't popup.
     */

    SetErrorMode(SEM_FAILCRITICALERRORS | SEM_NOGPFAULTERRORBOX);

    /*
     * As Tcl does not handle structured exceptions, this falls all the way
     * back up the instruction stack to the C run-time portion that called
     * main() where the process will now be terminated with this exception
     * code by the default handler the C run-time provides.
     */

    /* SMASH! */
    RaiseException(exceptions[cmd], EXCEPTION_NONCONTINUABLE, 0, NULL);

    return TCL_OK;
}

/*
 * This "chmod" works sufficiently for test script purposes. Do not expect
 * it to be exact emulation of Unix chmod (not sure if that's even possible)
 */
static int
TestplatformChmod(
    const char *nativePath,
    int pmode)
{
    /*
     * Note FILE_DELETE_CHILD missing from dirWriteMask because we do
     * not want overriding of child's delete setting when testing
     */
    static const DWORD dirWriteMask =
	FILE_WRITE_ATTRIBUTES | FILE_WRITE_EA |
	FILE_ADD_FILE | FILE_ADD_SUBDIRECTORY | STANDARD_RIGHTS_WRITE | DELETE |
	SYNCHRONIZE;
    static const DWORD dirReadMask =
	FILE_READ_ATTRIBUTES | FILE_READ_EA | FILE_LIST_DIRECTORY |
	STANDARD_RIGHTS_READ | SYNCHRONIZE;
    /* Note - default user privileges allow ignoring TRAVERSE setting */
    static const DWORD dirExecuteMask =
	FILE_TRAVERSE | STANDARD_RIGHTS_READ | SYNCHRONIZE;

    static const DWORD fileWriteMask =
	FILE_WRITE_ATTRIBUTES | FILE_WRITE_EA | FILE_WRITE_DATA |
	FILE_APPEND_DATA | STANDARD_RIGHTS_WRITE | DELETE | SYNCHRONIZE;
    static const DWORD fileReadMask =
	FILE_READ_ATTRIBUTES | FILE_READ_EA | FILE_READ_DATA |
	STANDARD_RIGHTS_READ | SYNCHRONIZE;
    static const DWORD fileExecuteMask =
	FILE_EXECUTE | STANDARD_RIGHTS_READ | SYNCHRONIZE;

    DWORD attr, newAclSize;
    PACL newAcl = NULL;
    int res = 0;

    HANDLE hToken = NULL;
    int i;
    int nSids = 0;
    struct {
	PSID pSid;
	DWORD mask;
	DWORD sidLen;
    } aceEntry[3];
    DWORD dw;
    int isDir;
    TOKEN_USER *pTokenUser = NULL;

    res = -1; /* Assume failure */

    attr = GetFileAttributesA(nativePath);
    if (attr == 0xFFFFFFFF) {
	goto done; /* Not found */
    }

    isDir = (attr & FILE_ATTRIBUTE_DIRECTORY) != 0;

    if (!OpenProcessToken(GetCurrentProcess(), TOKEN_QUERY, &hToken)) {
	goto done;
    }

    /* Get process SID */
    if (!GetTokenInformation(hToken, TokenUser, NULL, 0, &dw)
	    && GetLastError() != ERROR_INSUFFICIENT_BUFFER) {
	goto done;
    }
    pTokenUser = (TOKEN_USER *)Tcl_Alloc(dw);
    if (!GetTokenInformation(hToken, TokenUser, pTokenUser, dw, &dw)) {
	goto done;
    }
    aceEntry[nSids].sidLen = GetLengthSid(pTokenUser->User.Sid);
<<<<<<< HEAD
    aceEntry[nSids].pSid = Tcl_Alloc(aceEntry[nSids].sidLen);
=======
    aceEntry[nSids].pSid = (PSID)ckalloc(aceEntry[nSids].sidLen);
>>>>>>> d84fbf39
    if (!CopySid(aceEntry[nSids].sidLen, aceEntry[nSids].pSid,
	    pTokenUser->User.Sid)) {
	Tcl_Free(aceEntry[nSids].pSid); /* Since we have not ++'ed nSids */
	goto done;
    }
    /*
     * Always include DACL modify rights so we don't get locked out
     */
    aceEntry[nSids].mask = READ_CONTROL | WRITE_DAC | WRITE_OWNER | SYNCHRONIZE |
			   FILE_READ_ATTRIBUTES | FILE_WRITE_ATTRIBUTES;
    if (pmode & 0700) {
	/* Owner permissions. Assumes current process is owner */
	if (pmode & 0400) {
	    aceEntry[nSids].mask |= isDir ? dirReadMask : fileReadMask;
	}
	if (pmode & 0200) {
	    aceEntry[nSids].mask |= isDir ? dirWriteMask : fileWriteMask;
	}
	if (pmode & 0100) {
	    aceEntry[nSids].mask |= isDir ? dirExecuteMask : fileExecuteMask;
	}
    }
    ++nSids;

    if (pmode & 0070) {
	/* Group permissions. */

	TOKEN_PRIMARY_GROUP *pTokenGroup;

	/* Get primary group SID */
	if (!GetTokenInformation(
		hToken, TokenPrimaryGroup, NULL, 0, &dw) &&
		GetLastError() != ERROR_INSUFFICIENT_BUFFER) {
	    goto done;
	}
	pTokenGroup = (TOKEN_PRIMARY_GROUP *)Tcl_Alloc(dw);
	if (!GetTokenInformation(hToken, TokenPrimaryGroup, pTokenGroup, dw, &dw)) {
	    Tcl_Free(pTokenGroup);
	    goto done;
	}
	aceEntry[nSids].sidLen = GetLengthSid(pTokenGroup->PrimaryGroup);
<<<<<<< HEAD
	aceEntry[nSids].pSid = Tcl_Alloc(aceEntry[nSids].sidLen);
=======
	aceEntry[nSids].pSid = (PSID)ckalloc(aceEntry[nSids].sidLen);
>>>>>>> d84fbf39
	if (!CopySid(aceEntry[nSids].sidLen, aceEntry[nSids].pSid, pTokenGroup->PrimaryGroup)) {
	    Tcl_Free(pTokenGroup);
	    Tcl_Free(aceEntry[nSids].pSid); /* Since we have not ++'ed nSids */
	    goto done;
	}
	Tcl_Free(pTokenGroup);

	/* Generate mask for group ACL */

	aceEntry[nSids].mask = 0;
	if (pmode & 0040) {
	    aceEntry[nSids].mask |= isDir ? dirReadMask : fileReadMask;
	}
	if (pmode & 0020) {
	    aceEntry[nSids].mask |= isDir ? dirWriteMask : fileWriteMask;
	}
	if (pmode & 0010) {
	    aceEntry[nSids].mask |= isDir ? dirExecuteMask : fileExecuteMask;
	}
	++nSids;
    }

    if (pmode & 0007) {
	/* World permissions */
	PSID pWorldSid;
	if (!ConvertStringSidToSidA("S-1-1-0", &pWorldSid)) {
	    goto done;
	}
	aceEntry[nSids].sidLen = GetLengthSid(pWorldSid);
<<<<<<< HEAD
	aceEntry[nSids].pSid = Tcl_Alloc(aceEntry[nSids].sidLen);
=======
	aceEntry[nSids].pSid = (PSID)ckalloc(aceEntry[nSids].sidLen);
>>>>>>> d84fbf39
	if (!CopySid(aceEntry[nSids].sidLen, aceEntry[nSids].pSid, pWorldSid)) {
	    LocalFree(pWorldSid);
	    Tcl_Free(aceEntry[nSids].pSid); /* Since we have not ++'ed nSids */
	    goto done;
	}
	LocalFree(pWorldSid);

	/* Generate mask for world ACL */

	aceEntry[nSids].mask = 0;
	if (pmode & 0004) {
	    aceEntry[nSids].mask |= isDir ? dirReadMask : fileReadMask;
	}
	if (pmode & 0002) {
	    aceEntry[nSids].mask |= isDir ? dirWriteMask : fileWriteMask;
	}
	if (pmode & 0001) {
	    aceEntry[nSids].mask |= isDir ? dirExecuteMask : fileExecuteMask;
	}
	++nSids;
    }

    /* Allocate memory and initialize the new ACL. */

    newAclSize = sizeof(ACL);
    /* Add in size required for each ACE entry in the ACL */
    for (i = 0; i < nSids; ++i) {
	newAclSize +=
	    offsetof(ACCESS_ALLOWED_ACE, SidStart) + aceEntry[i].sidLen;
    }
    newAcl = (PACL)Tcl_Alloc(newAclSize);
    if (!InitializeAcl(newAcl, newAclSize, ACL_REVISION)) {
	goto done;
    }

    for (i = 0; i < nSids; ++i) {
	if (!AddAccessAllowedAce(newAcl, ACL_REVISION, aceEntry[i].mask, aceEntry[i].pSid)) {
	    goto done;
	}
    }

    /*
     * Apply the new ACL. Note PROTECTED_DACL_SECURITY_INFORMATION can be used
     * to remove inherited ACL (we need to overwrite the default ACL's in this case)
     */

    if (SetNamedSecurityInfoA((LPSTR)nativePath, SE_FILE_OBJECT,
	    DACL_SECURITY_INFORMATION | PROTECTED_DACL_SECURITY_INFORMATION,
	    NULL, NULL, newAcl, NULL) == ERROR_SUCCESS) {
	res = 0;
    }

  done:
    if (pTokenUser) {
	Tcl_Free(pTokenUser);
    }
    if (hToken) {
	CloseHandle(hToken);
    }
    if (newAcl) {
	Tcl_Free(newAcl);
    }
    for (i = 0; i < nSids; ++i) {
	Tcl_Free(aceEntry[i].pSid);
    }

    if (res != 0) {
	return res;
    }

    /* Run normal chmod command */
    return chmod(nativePath, pmode);
}

/*
 *---------------------------------------------------------------------------
 *
 * TestchmodCmd --
 *
 *	Implements the "testchmod" cmd. Used when testing "file" command. The
 *	only attribute used by the Windows platform is the user write flag; if
 *	this is not set, the file is made read-only. Otherwise, the file is
 *	made read-write.
 *
 * Results:
 *	A standard Tcl result.
 *
 * Side effects:
 *	Changes permissions of specified files.
 *
 *---------------------------------------------------------------------------
 */

static int
TestchmodCmd(
    TCL_UNUSED(void *),
    Tcl_Interp *interp,		/* Current interpreter. */
    int objc,			/* Parameter count */
    Tcl_Obj *const * objv)	/* Parameter vector */
{
    int i, mode;

    if (objc < 2) {
	Tcl_WrongNumArgs(interp, 1, objv, "mode file ?file ...?");
	return TCL_ERROR;
    }

    if (Tcl_GetIntFromObj(interp, objv[1], &mode) != TCL_OK) {
	return TCL_ERROR;
    }

    for (i = 2; i < objc; i++) {
	Tcl_DString buffer;
	const char *translated;

	translated = Tcl_TranslateFileName(interp, Tcl_GetString(objv[i]), &buffer);
	if (translated == NULL) {
	    return TCL_ERROR;
	}
	if (TestplatformChmod(translated, mode) != 0) {
	    Tcl_AppendResult(interp, translated, ": ", Tcl_PosixError(interp),
		    (char *)NULL);
	    return TCL_ERROR;
	}
	Tcl_DStringFree(&buffer);
    }
    return TCL_OK;
}

/*
 * Local Variables:
 * mode: c
 * c-basic-offset: 4
 * fill-column: 78
 * End:
 */<|MERGE_RESOLUTION|>--- conflicted
+++ resolved
@@ -470,11 +470,7 @@
 	goto done;
     }
     aceEntry[nSids].sidLen = GetLengthSid(pTokenUser->User.Sid);
-<<<<<<< HEAD
-    aceEntry[nSids].pSid = Tcl_Alloc(aceEntry[nSids].sidLen);
-=======
-    aceEntry[nSids].pSid = (PSID)ckalloc(aceEntry[nSids].sidLen);
->>>>>>> d84fbf39
+    aceEntry[nSids].pSid = (PSID)Tcl_Alloc(aceEntry[nSids].sidLen);
     if (!CopySid(aceEntry[nSids].sidLen, aceEntry[nSids].pSid,
 	    pTokenUser->User.Sid)) {
 	Tcl_Free(aceEntry[nSids].pSid); /* Since we have not ++'ed nSids */
@@ -516,11 +512,7 @@
 	    goto done;
 	}
 	aceEntry[nSids].sidLen = GetLengthSid(pTokenGroup->PrimaryGroup);
-<<<<<<< HEAD
-	aceEntry[nSids].pSid = Tcl_Alloc(aceEntry[nSids].sidLen);
-=======
-	aceEntry[nSids].pSid = (PSID)ckalloc(aceEntry[nSids].sidLen);
->>>>>>> d84fbf39
+	aceEntry[nSids].pSid = (PSID)Tcl_Alloc(aceEntry[nSids].sidLen);
 	if (!CopySid(aceEntry[nSids].sidLen, aceEntry[nSids].pSid, pTokenGroup->PrimaryGroup)) {
 	    Tcl_Free(pTokenGroup);
 	    Tcl_Free(aceEntry[nSids].pSid); /* Since we have not ++'ed nSids */
@@ -550,11 +542,7 @@
 	    goto done;
 	}
 	aceEntry[nSids].sidLen = GetLengthSid(pWorldSid);
-<<<<<<< HEAD
-	aceEntry[nSids].pSid = Tcl_Alloc(aceEntry[nSids].sidLen);
-=======
-	aceEntry[nSids].pSid = (PSID)ckalloc(aceEntry[nSids].sidLen);
->>>>>>> d84fbf39
+	aceEntry[nSids].pSid = (PSID)Tcl_Alloc(aceEntry[nSids].sidLen);
 	if (!CopySid(aceEntry[nSids].sidLen, aceEntry[nSids].pSid, pWorldSid)) {
 	    LocalFree(pWorldSid);
 	    Tcl_Free(aceEntry[nSids].pSid); /* Since we have not ++'ed nSids */
