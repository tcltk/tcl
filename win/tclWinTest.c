--- conflicted
+++ resolved
@@ -458,84 +458,22 @@
     if (!OpenProcessToken(GetCurrentProcess(), TOKEN_QUERY, &hToken)) {
 	goto done;
     }
-<<<<<<< HEAD
-
-    /*
-     * Set the result to error, if the ACL change is successful it will be
-     * reset to 0.
-     */
-
-    res = -1;
-
-    /*
-     * Read the security descriptor for the directory. Note the first call
-     * obtains the size of the security descriptor.
-     */
-
-    if (!GetFileSecurityA(nativePath, infoBits, NULL, 0, &secDescLen)) {
-	DWORD secDescLen2 = 0;
-
-	if (GetLastError() != ERROR_INSUFFICIENT_BUFFER) {
-	    goto done;
-	}
-
-	secDesc = (BYTE *)Tcl_Alloc(secDescLen);
-	if (!GetFileSecurityA(nativePath, infoBits,
-		(PSECURITY_DESCRIPTOR) secDesc, secDescLen, &secDescLen2)
-		|| (secDescLen < secDescLen2)) {
-	    goto done;
-	}
-    }
-
-    /*
-     * Get the World SID.
-     */
-
-    userSid = (SID *)Tcl_Alloc(GetSidLengthRequired((UCHAR) 1));
-    InitializeSid(userSid, &userSidAuthority, (BYTE) 1);
-    *(GetSidSubAuthority(userSid, 0)) = SECURITY_WORLD_RID;
-
-    /*
-     * If curAclPresent == false then curAcl and curAclDefaulted not valid.
-     */
-
-    if (!GetSecurityDescriptorDacl((PSECURITY_DESCRIPTOR) secDesc,
-	    &curAclPresent, &curAcl, &curAclDefaulted)) {
-=======
     
     /* Get process SID */
     if (!GetTokenInformation(hToken, TokenUser, NULL, 0, &dw) &&
 	GetLastError() != ERROR_INSUFFICIENT_BUFFER) {
->>>>>>> 4df874dd
 	goto done;
     }
-    pTokenUser = ckalloc(dw);
+    pTokenUser = Tcl_Alloc(dw);
     if (!GetTokenInformation(hToken, TokenUser, pTokenUser, dw, &dw)) {
 	goto done;
     }
-<<<<<<< HEAD
-
-    /*
-     * Allocate memory for the new ACL.
-     */
-
-    newAclSize = ACLSize.AclBytesInUse + sizeof(ACCESS_DENIED_ACE)
-	    + GetLengthSid(userSid) - sizeof(DWORD);
-    newAcl = (PACL) Tcl_Alloc(newAclSize);
-
-    /*
-     * Initialize the new ACL.
-     */
-
-    if (!InitializeAcl(newAcl, newAclSize, ACL_REVISION)) {
-=======
     aceEntry[nSids].sidLen = GetLengthSid(pTokenUser->User.Sid);
-    aceEntry[nSids].pSid = ckalloc(aceEntry[nSids].sidLen);
+    aceEntry[nSids].pSid = Tcl_Alloc(aceEntry[nSids].sidLen);
     if (!CopySid(aceEntry[nSids].sidLen,
 		 aceEntry[nSids].pSid,
 		 pTokenUser->User.Sid)) {
-	ckfree(aceEntry[nSids].pSid); /* Since we have not ++'ed nSids */
->>>>>>> 4df874dd
+	Tcl_Free(aceEntry[nSids].pSid); /* Since we have not ++'ed nSids */
 	goto done;
     }
     /* 
@@ -568,19 +506,19 @@
 		GetLastError() != ERROR_INSUFFICIENT_BUFFER) {
 	    goto done;
 	}
-	pTokenGroup = ckalloc(dw);
+	pTokenGroup = Tcl_Alloc(dw);
 	if (!GetTokenInformation(hToken, TokenPrimaryGroup, pTokenGroup, dw, &dw)) {
-	    ckfree(pTokenGroup);
+	    Tcl_Free(pTokenGroup);
 	    goto done;
 	}
 	aceEntry[nSids].sidLen = GetLengthSid(pTokenGroup->PrimaryGroup);
-	aceEntry[nSids].pSid = ckalloc(aceEntry[nSids].sidLen);
+	aceEntry[nSids].pSid = Tcl_Alloc(aceEntry[nSids].sidLen);
 	if (!CopySid(aceEntry[nSids].sidLen, aceEntry[nSids].pSid, pTokenGroup->PrimaryGroup)) {
-	    ckfree(pTokenGroup);
-	    ckfree(aceEntry[nSids].pSid); /* Since we have not ++'ed nSids */
+	    Tcl_Free(pTokenGroup);
+	    Tcl_Free(aceEntry[nSids].pSid); /* Since we have not ++'ed nSids */
 	    goto done;
 	}
-	ckfree(pTokenGroup);
+	Tcl_Free(pTokenGroup);
 
 	/* Generate mask for group ACL */
 
@@ -604,10 +542,10 @@
 	    goto done;
 	}
 	aceEntry[nSids].sidLen = GetLengthSid(pWorldSid);
-	aceEntry[nSids].pSid = ckalloc(aceEntry[nSids].sidLen);
+	aceEntry[nSids].pSid = Tcl_Alloc(aceEntry[nSids].sidLen);
 	if (!CopySid(aceEntry[nSids].sidLen, aceEntry[nSids].pSid, pWorldSid)) {
 	    LocalFree(pWorldSid);
-	    ckfree(aceEntry[nSids].pSid); /* Since we have not ++'ed nSids */
+	    Tcl_Free(aceEntry[nSids].pSid); /* Since we have not ++'ed nSids */
 	    goto done;
 	}
 	LocalFree(pWorldSid);
@@ -635,7 +573,7 @@
 	newAclSize +=
 	    offsetof(ACCESS_ALLOWED_ACE, SidStart) + aceEntry[i].sidLen;
     }
-    newAcl = ckalloc(newAclSize);
+    newAcl = Tcl_Alloc(newAclSize);
     if (!InitializeAcl(newAcl, newAclSize, ACL_REVISION)) {
 	goto done;
     }
@@ -663,30 +601,17 @@
     }
 
   done:
-<<<<<<< HEAD
-    if (secDesc) {
-	Tcl_Free(secDesc);
-=======
     if (pTokenUser) {
-	ckfree(pTokenUser);
+	Tcl_Free(pTokenUser);
     }
     if (hToken) {
 	CloseHandle(hToken);
->>>>>>> 4df874dd
     }
     if (newAcl) {
 	Tcl_Free(newAcl);
     }
-<<<<<<< HEAD
-    if (userSid) {
-	Tcl_Free(userSid);
-    }
-    if (userDomain) {
-	Tcl_Free(userDomain);
-=======
     for (i = 0; i < nSids; ++i) {
-	ckfree(aceEntry[i].pSid);
->>>>>>> 4df874dd
+	Tcl_Free(aceEntry[i].pSid);
     }
 
     if (res != 0) {
@@ -695,6 +620,7 @@
 
     /* Run normal chmod command */
     return chmod(nativePath, pmode);
+
 
 }
 