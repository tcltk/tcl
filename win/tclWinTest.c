--- conflicted
+++ resolved
@@ -405,7 +405,7 @@
     const char *nativePath,
     int pmode)
 {
-    /*
+    /* 
      * Note FILE_DELETE_CHILD missing from dirWriteMask because we do
      * not want overriding of child's delete setting when testing
      */
@@ -413,7 +413,7 @@
 	FILE_WRITE_ATTRIBUTES | FILE_WRITE_EA |
 	FILE_ADD_FILE | FILE_ADD_SUBDIRECTORY | STANDARD_RIGHTS_WRITE | DELETE |
 	SYNCHRONIZE;
-    static const DWORD dirReadMask =
+    static const DWORD dirReadMask = 
 	FILE_READ_ATTRIBUTES | FILE_READ_EA | FILE_LIST_DIRECTORY |
 	STANDARD_RIGHTS_READ | SYNCHRONIZE;
     /* Note - default user privileges allow ignoring TRAVERSE setting */
@@ -423,7 +423,7 @@
     static const DWORD fileWriteMask =
 	FILE_WRITE_ATTRIBUTES | FILE_WRITE_EA | FILE_WRITE_DATA |
 	FILE_APPEND_DATA | STANDARD_RIGHTS_WRITE | DELETE | SYNCHRONIZE;
-    static const DWORD fileReadMask =
+    static const DWORD fileReadMask = 
 	FILE_READ_ATTRIBUTES | FILE_READ_EA | FILE_READ_DATA |
 	STANDARD_RIGHTS_READ | SYNCHRONIZE;
     static const DWORD fileExecuteMask =
@@ -457,17 +457,13 @@
     if (!OpenProcessToken(GetCurrentProcess(), TOKEN_QUERY, &hToken)) {
 	goto done;
     }
-
+    
     /* Get process SID */
     if (!GetTokenInformation(hToken, TokenUser, NULL, 0, &dw) &&
 	GetLastError() != ERROR_INSUFFICIENT_BUFFER) {
 	goto done;
     }
-<<<<<<< HEAD
-    pTokenUser = Tcl_Alloc(dw);
-=======
-    pTokenUser = (TOKEN_USER *)ckalloc(dw);
->>>>>>> 82acd6a3
+    pTokenUser = (TOKEN_USER *)Tcl_Alloc(dw);
     if (!GetTokenInformation(hToken, TokenUser, pTokenUser, dw, &dw)) {
 	goto done;
     }
@@ -479,7 +475,7 @@
 	Tcl_Free(aceEntry[nSids].pSid); /* Since we have not ++'ed nSids */
 	goto done;
     }
-    /*
+    /* 
      * Always include DACL modify rights so we don't get locked out
      */
     aceEntry[nSids].mask = READ_CONTROL | WRITE_DAC | WRITE_OWNER | SYNCHRONIZE |
@@ -509,11 +505,7 @@
 		GetLastError() != ERROR_INSUFFICIENT_BUFFER) {
 	    goto done;
 	}
-<<<<<<< HEAD
-	pTokenGroup = Tcl_Alloc(dw);
-=======
-	pTokenGroup = (TOKEN_PRIMARY_GROUP *)ckalloc(dw);
->>>>>>> 82acd6a3
+	pTokenGroup = (TOKEN_PRIMARY_GROUP *)Tcl_Alloc(dw);
 	if (!GetTokenInformation(hToken, TokenPrimaryGroup, pTokenGroup, dw, &dw)) {
 	    Tcl_Free(pTokenGroup);
 	    goto done;
@@ -580,11 +572,7 @@
 	newAclSize +=
 	    offsetof(ACCESS_ALLOWED_ACE, SidStart) + aceEntry[i].sidLen;
     }
-<<<<<<< HEAD
-    newAcl = Tcl_Alloc(newAclSize);
-=======
-    newAcl = (PACL)ckalloc(newAclSize);
->>>>>>> 82acd6a3
+    newAcl = (PACL)Tcl_Alloc(newAclSize);
     if (!InitializeAcl(newAcl, newAclSize, ACL_REVISION)) {
 	goto done;
     }
