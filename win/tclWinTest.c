--- conflicted
+++ resolved
@@ -576,11 +576,7 @@
     /* Add in size required for each ACE entry in the ACL */
     for (i = 0; i < nSids; ++i) {
 	newAclSize += (DWORD)
-<<<<<<< HEAD
 	    offsetof(ACCESS_ALLOWED_ACE, SidStart) + aceEntry[i].sidLen;
-=======
-	    (DWORD)offsetof(ACCESS_ALLOWED_ACE, SidStart) + aceEntry[i].sidLen;
->>>>>>> 001af08b
     }
     newAcl = (PACL)Tcl_Alloc(newAclSize);
     if (!InitializeAcl(newAcl, newAclSize, ACL_REVISION)) {
