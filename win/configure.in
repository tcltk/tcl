--- conflicted
+++ resolved
@@ -241,27 +241,6 @@
             [Defined when compiler supports casting to union type.])
 fi
 
-<<<<<<< HEAD
-# Check to see if struct _stat32i64 exists in mingw's sys/stat.h
-
-AC_CACHE_CHECK(if struct _stat32i64 missing,
-    tcl_struct_stat32i64,
-AC_TRY_COMPILE([
-#include <sys/types.h>
-#include <sys/stat.h>
-],
-[
-  struct _stat32i64 foo;
-],
-        tcl_struct_stat32i64=no,
-        tcl_struct_stat32i64=yes)
-)
-if test "$tcl_struct_stat32i64" = "yes" ; then
-    AC_DEFINE(HAVE_NO_STRUCT_STAT32I64, 1,
-            [Defined when sys/stat.h is missing struct _stat32i64])
-fi
-
-
 # See if declarations like FINDEX_INFO_LEVELS are
 # missing from winbase.h. This is known to be
 # a problem with VC++ 5.2.
@@ -306,8 +285,6 @@
             [Defined when MWMO_ALERTABLE is missing from winuser.h])
 fi
 
-=======
->>>>>>> 4d3b1509
 #--------------------------------------------------------------------
 # Determines the correct binary file extension (.o, .obj, .exe etc.)
 #--------------------------------------------------------------------
