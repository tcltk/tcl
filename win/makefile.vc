--- conflicted
+++ resolved
@@ -218,10 +218,7 @@
 	$(TMP_DIR)\tclPosixStr.obj \
 	$(TMP_DIR)\tclPreserve.obj \
 	$(TMP_DIR)\tclProc.obj \
-<<<<<<< HEAD
-=======
 	$(TMP_DIR)\tclProcess.obj \
->>>>>>> 62079a5c
 	$(TMP_DIR)\tclRegexp.obj \
 	$(TMP_DIR)\tclResolve.obj \
 	$(TMP_DIR)\tclResult.obj \
@@ -872,11 +869,7 @@
 	    "$(SCRIPT_INSTALL_DIR)\..\tcl8\8.6\http-$(PKG_HTTP_VER).tm"
 	@echo Installing package msgcat $(PKG_MSGCAT_VER) as a Tcl Module
 	@$(COPY) "$(ROOT)\library\msgcat\msgcat.tcl" \
-<<<<<<< HEAD
-	    "$(SCRIPT_INSTALL_DIR)\..\tcl8\8.5\msgcat-$(PKG_MSGCAT_VER).tm"
-=======
 	    "$(SCRIPT_INSTALL_DIR)\..\tcl8\8.7\msgcat-$(PKG_MSGCAT_VER).tm"
->>>>>>> 62079a5c
 	@echo Installing package tcltest $(PKG_TCLTEST_VER) as a Tcl Module
 	@$(COPY) "$(ROOT)\library\tcltest\tcltest.tcl" \
 	    "$(SCRIPT_INSTALL_DIR)\..\tcl8\8.5\tcltest-$(PKG_TCLTEST_VER).tm"
