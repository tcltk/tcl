--- conflicted
+++ resolved
@@ -378,21 +378,17 @@
     Tcl_DString ds;
 
     Tcl_DStringInit(&ds);
-    if (GetComputerNameExW(ComputerNamePhysicalDnsFullyQualified, wbuf,
-	    &length) != 0) {
+    if (GetComputerNameExW(ComputerNamePhysicalDnsFullyQualified, wbuf, &length) != 0) {
 	/*
 	 * Convert string from WCHAR to utf-8, then change to lowercase,
 	 * then to system encoding.
 	 */
 	Tcl_DString inDs;
 
-<<<<<<< HEAD
-	Tcl_UtfToLower(Tcl_WCharToUtfDString(wbuf, TCL_INDEX_NONE, &ds));
-=======
-	Tcl_UtfToLower(Tcl_WinTCharToUtf((TCHAR *)wbuf, -1, &inDs));
+	Tcl_DStringInit(&inDs);
+	Tcl_UtfToLower(Tcl_WCharToUtfDString(wbuf, TCL_INDEX_NONE, &inDs));
 	Tcl_UtfToExternalDString(NULL, Tcl_DStringValue(&inDs), -1, &ds);
 	Tcl_DStringFree(&inDs);
->>>>>>> a37d2474
     } else {
 	TclInitSockets();
 	/*
@@ -400,23 +396,10 @@
 	 * documents gethostname() as being always adequate.
 	 */
 
-<<<<<<< HEAD
-	Tcl_DString inDs;
-
-	Tcl_DStringInit(&inDs);
-	Tcl_DStringSetLength(&inDs, 256);
-	if (gethostname(Tcl_DStringValue(&inDs),
-		Tcl_DStringLength(&inDs)) == 0) {
-	    Tcl_ExternalToUtfDString(NULL, Tcl_DStringValue(&inDs),
-		    TCL_INDEX_NONE, &ds);
-=======
-	    Tcl_DStringInit(&ds);
-	    Tcl_DStringSetLength(&ds, 256);
-	    gethostname(Tcl_DStringValue(&ds), Tcl_DStringLength(&ds));
-	    Tcl_DStringSetLength(&ds, strlen(Tcl_DStringValue(&ds)));
->>>>>>> a37d2474
-	}
-	Tcl_DStringFree(&inDs);
+	Tcl_DStringInit(&ds);
+	Tcl_DStringSetLength(&ds, 256);
+	gethostname(Tcl_DStringValue(&ds), Tcl_DStringLength(&ds));
+	Tcl_DStringSetLength(&ds, strlen(Tcl_DStringValue(&ds)));
     }
 
     *encodingPtr = Tcl_GetEncoding(NULL, NULL);
@@ -614,7 +597,7 @@
 				 * TCL_MODE_BLOCKING or
 				 * TCL_MODE_NONBLOCKING. */
 {
-    TcpState *statePtr = (TcpState *) instanceData;
+    TcpState *statePtr = (TcpState *)instanceData;
 
     if (mode == TCL_MODE_NONBLOCKING) {
 	SET_BITS(statePtr->flags, TCP_NONBLOCKING);
