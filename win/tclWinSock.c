--- conflicted
+++ resolved
@@ -2764,26 +2764,6 @@
     return setsockopt(s, level, optname, optval, optlen);
 }
 
-<<<<<<< HEAD
-unsigned short
-TclWinNToHS(
-    unsigned short netshort)
-{
-    /*
-     * Check that WinSock is initialized; do not call it if not, to prevent
-     * system crashes. This can happen at exit time if the exit handler for
-     * WinSock ran before other exit handlers that want to use sockets.
-     */
-
-    if (!SocketsEnabled()) {
-	return (unsigned short) -1;
-    }
-
-    return ntohs(netshort);
-}
-
-=======
->>>>>>> 959e1cc4
 char *
 TclpInetNtoa(
     struct in_addr addr)
