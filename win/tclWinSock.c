/*
 * tclWinSock.c --
 *
 *	This file contains Windows-specific socket related code.
 *
 * Copyright (c) 1995-1997 Sun Microsystems, Inc.
 *
 * See the file "license.terms" for information on usage and redistribution of
 * this file, and for a DISCLAIMER OF ALL WARRANTIES.
 *
 * -----------------------------------------------------------------------
 * The order and naming of functions in this file should minimize
 * the file diff to tclUnixSock.c.
 * -----------------------------------------------------------------------
 *
 * General information on how this module works.
 *
 * - Each Tcl-thread with its sockets maintains an internal window to receive
 *   socket messages from the OS.
 *
 * - To ensure that message reception is always running this window is
 *   actually owned and handled by an internal thread. This we call the
 *   co-thread of Tcl's thread.
 *
 * - The whole structure is set up by InitSockets() which is called for each
 *   Tcl thread. The implementation of the co-thread is in SocketThread(),
 *   and the messages are handled by SocketProc(). The connection between
 *   both is not directly visible, it is done through a Win32 window class.
 *   This class is initialized by InitSockets() as well, and used in the
 *   creation of the message receiver windows.
 *
 * - An important thing to note is that *both* thread and co-thread have
 *   access to the list of sockets maintained in the private TSD data of the
 *   thread. The co-thread was given access to it upon creation through the
 *   new thread's client-data.
 *
 *   Because of this dual access the TSD data contains an OS mutex, the
 *   "socketListLock", to mediate exclusion between thread and co-thread.
 *
 *   The co-thread's access is all in SocketProc(). The thread's access is
 *   through SocketEventProc() (1) and the functions called by it.
 *
 *   (Ad 1) This is the handler function for all queued socket events, which
 *          all the OS messages are translated to through the EventSource (2)
 *          driven by the OS messages.
 *
 *   (Ad 2) The main functions for this are SocketSetupProc() and
 *          SocketCheckProc().
 */

#include "tclWinInt.h"

#ifdef _MSC_VER
#   pragma comment (lib, "ws2_32")
#endif

/*
 * Support for control over sockets' KEEPALIVE and NODELAY behavior is
 * currently disabled.
 */

#undef TCL_FEATURE_KEEPALIVE_NAGLE

/*
 * Helper macros to make parts of this file clearer. The macros do exactly
 * what they say on the tin. :-) They also only ever refer to their arguments
 * once, and so can be used without regard to side effects.
 */

#define SET_BITS(var, bits)	((var) |= (bits))
#define CLEAR_BITS(var, bits)	((var) &= ~(bits))
#define GOT_BITS(var, bits)     (((var) & (bits)) != 0)

/* "sock" + a pointer in hex + \0 */
#define SOCK_CHAN_LENGTH        (4 + sizeof(void *) * 2 + 1)
#define SOCK_TEMPLATE           "sock%p"

/*
 * The following variable is used to tell whether this module has been
 * initialized.  If 1, initialization of sockets was successful, if -1 then
 * socket initialization failed (WSAStartup failed).
 */

static int initialized = 0;
static const WCHAR className[] = L"TclSocket";
TCL_DECLARE_MUTEX(socketMutex)

/*
 * The following defines declare the messages used on socket windows.
 */

#define SOCKET_MESSAGE		WM_USER+1
#define SOCKET_SELECT		WM_USER+2
#define SOCKET_TERMINATE	WM_USER+3
#define SELECT			TRUE
#define UNSELECT		FALSE

/*
 * This is needed to comply with the strict aliasing rules of GCC, but it also
 * simplifies casting between the different sockaddr types.
 */

typedef union {
    struct sockaddr sa;
    struct sockaddr_in sa4;
    struct sockaddr_in6 sa6;
    struct sockaddr_storage sas;
} address;

#ifndef IN6_ARE_ADDR_EQUAL
#define IN6_ARE_ADDR_EQUAL IN6_ADDR_EQUAL
#endif

/*
 * This structure describes per-instance state of a tcp based channel.
 */

typedef struct TcpState TcpState;

typedef struct TcpFdList {
    TcpState *statePtr;
    SOCKET fd;
    struct TcpFdList *next;
} TcpFdList;

struct TcpState {
    Tcl_Channel channel;	/* Channel associated with this socket. */
    int testFlags;              /* bit field for tests. Is set by testsocket
                                 * test procedure */
    struct TcpFdList *sockets;	/* Windows SOCKET handle. */
    int flags;			/* Bit field comprised of the flags described
				 * below. */
    int watchEvents;		/* OR'ed combination of FD_READ, FD_WRITE,
				 * FD_CLOSE, FD_ACCEPT and FD_CONNECT that
				 * indicate which events are interesting. */
    volatile int readyEvents;	/* OR'ed combination of FD_READ, FD_WRITE,
				 * FD_CLOSE, FD_ACCEPT and FD_CONNECT that
				 * indicate which events have occurred.
				 * Set by notifier thread, access must be
				 * protected by semaphore */
    int selectEvents;		/* OR'ed combination of FD_READ, FD_WRITE,
				 * FD_CLOSE, FD_ACCEPT and FD_CONNECT that
				 * indicate which events are currently being
				 * selected. */
    volatile int acceptEventCount;
				/* Count of the current number of FD_ACCEPTs
				 * that have arrived and not yet processed.
				 * Set by notifier thread, access must be
				 * protected by semaphore */
    Tcl_TcpAcceptProc *acceptProc;
				/* Proc to call on accept. */
    ClientData acceptProcData;	/* The data for the accept proc. */

    /*
     * Only needed for client sockets
     */

    struct addrinfo *addrlist;	/* Addresses to connect to. */
    struct addrinfo *addr;	/* Iterator over addrlist. */
    struct addrinfo *myaddrlist;/* Local address. */
    struct addrinfo *myaddr;	/* Iterator over myaddrlist. */
    int connectError;		/* Cache status of async socket. */
    int cachedBlocking;         /* Cache blocking mode of async socket. */
    volatile int notifierConnectError;
				/* Async connect error set by notifier thread.
				 * This error is still a windows error code.
				 * Access must be protected by semaphore */
    struct TcpState *nextPtr;	/* The next socket on the per-thread socket
				 * list. */
};

/*
 * These bits may be ORed together into the "flags" field of a TcpState
 * structure.
 */

#define TCP_NONBLOCKING		(1<<0)	/* Socket with non-blocking I/O */
#define TCP_ASYNC_CONNECT	(1<<1)	/* Async connect in progress. */
#define SOCKET_EOF		(1<<2)	/* A zero read happened on the
					 * socket. */
#define SOCKET_PENDING		(1<<3)	/* A message has been sent for this
					 * socket */
#define TCP_ASYNC_PENDING	(1<<4)	/* TcpConnect was called to
					 * process an async connect. This
					 * flag indicates that reentry is
					 * still pending */
#define TCP_ASYNC_FAILED	(1<<5)	/* An async connect finally failed */

/*
 * These bits may be ORed together into the "testFlags" field of a TcpState
 * structure.
 */

#define TCP_ASYNC_TEST_MODE	(1<<0)	/* Async testing activated.  Do not
					 * automatically continue connection
					 * process */

/*
 * The following structure is what is added to the Tcl event queue when a
 * socket event occurs.
 */

typedef struct {
    Tcl_Event header;		/* Information that is standard for all
				 * events. */
    SOCKET socket;		/* Socket descriptor that is ready. Used to
				 * find the TcpState structure for the file
				 * (can't point directly to the TcpState
				 * structure because it could go away while
				 * the event is queued). */
} SocketEvent;

/*
 * This defines the minimum buffersize maintained by the kernel.
 */

#define TCP_BUFFER_SIZE 4096


typedef struct {
    HWND hwnd;			/* Handle to window for socket messages. */
    HANDLE socketThread;	/* Thread handling the window */
    Tcl_ThreadId threadId;	/* Parent thread. */
    HANDLE readyEvent;		/* Event indicating that a socket event is
				 * ready. Also used to indicate that the
				 * socketThread has been initialized and has
				 * started. */
    HANDLE socketListLock;	/* Win32 Event to lock the socketList */
    TcpState *pendingTcpState;
				/* This socket is opened but not jet in the
				 * list. This value is also checked by
				 * the event structure. */
    TcpState *socketList;	/* Every open socket in this thread has an
				 * entry on this list. */
} ThreadSpecificData;

static Tcl_ThreadDataKey dataKey;
static WNDCLASSW windowClass;

/*
 * Static routines for this file:
 */

static int		TcpConnect(Tcl_Interp *interp,
			    TcpState *state);
static void		InitSockets(void);
static TcpState *	NewSocketInfo(SOCKET socket);
static void		SocketExitHandler(ClientData clientData);
static LRESULT CALLBACK	SocketProc(HWND hwnd, UINT message, WPARAM wParam,
			    LPARAM lParam);
static int		SocketsEnabled(void);
static void		TcpAccept(TcpFdList *fds, SOCKET newSocket, address addr);
static int		WaitForConnect(TcpState *statePtr, int *errorCodePtr);
static int		WaitForSocketEvent(TcpState *statePtr, int events,
			    int *errorCodePtr);
static void		AddSocketInfoFd(TcpState *statePtr,  SOCKET socket);
static int		FindFDInList(TcpState *statePtr, SOCKET socket);
static DWORD WINAPI	SocketThread(LPVOID arg);
static void		TcpThreadActionProc(ClientData instanceData,
			    int action);

static Tcl_EventCheckProc	SocketCheckProc;
static Tcl_EventProc		SocketEventProc;
static Tcl_EventSetupProc	SocketSetupProc;
static Tcl_DriverBlockModeProc	TcpBlockModeProc;
static Tcl_DriverCloseProc	TcpCloseProc;
static Tcl_DriverClose2Proc	TcpClose2Proc;
static Tcl_DriverSetOptionProc	TcpSetOptionProc;
static Tcl_DriverGetOptionProc	TcpGetOptionProc;
static Tcl_DriverInputProc	TcpInputProc;
static Tcl_DriverOutputProc	TcpOutputProc;
static Tcl_DriverWatchProc	TcpWatchProc;
static Tcl_DriverGetHandleProc	TcpGetHandleProc;

/*
 * This structure describes the channel type structure for TCP socket
 * based IO:
 */

static const Tcl_ChannelType tcpChannelType = {
    "tcp",			/* Type name. */
    TCL_CHANNEL_VERSION_5,	/* v5 channel */
    TcpCloseProc,		/* Close proc. */
    TcpInputProc,		/* Input proc. */
    TcpOutputProc,		/* Output proc. */
    NULL,			/* Seek proc. */
    TcpSetOptionProc,		/* Set option proc. */
    TcpGetOptionProc,		/* Get option proc. */
    TcpWatchProc,		/* Initialize notifier. */
    TcpGetHandleProc,		/* Get OS handles out of channel. */
    TcpClose2Proc,		/* Close2 proc. */
    TcpBlockModeProc,		/* Set blocking or non-blocking mode.*/
    NULL,			/* flush proc. */
    NULL,			/* handler proc. */
    NULL,			/* wide seek proc. */
    TcpThreadActionProc,	/* thread action proc. */
    NULL			/* truncate proc. */
};

/*
 * The following variable holds the network name of this host.
 */

static TclInitProcessGlobalValueProc InitializeHostName;
static ProcessGlobalValue hostName =
	{0, 0, NULL, NULL, InitializeHostName, NULL, NULL};

/*
 * Simple wrapper round the SendMessage syscall.
 */

#define SendSelectMessage(tsdPtr, message, payload)     \
    SendMessage((tsdPtr)->hwnd, SOCKET_SELECT,          \
                (WPARAM) (message), (LPARAM) (payload))


/*
 * Address print debug functions
 */
#if 0
void
printaddrinfo(
    struct addrinfo *ai,
    char *prefix)
{
    char host[NI_MAXHOST], port[NI_MAXSERV];

    getnameinfo(ai->ai_addr, ai->ai_addrlen,
	    host, sizeof(host), port, sizeof(port),
	    NI_NUMERICHOST|NI_NUMERICSERV);
}

void
printaddrinfolist(
    struct addrinfo *addrlist,
    char *prefix)
{
    struct addrinfo *ai;

    for (ai = addrlist; ai != NULL; ai = ai->ai_next) {
	printaddrinfo(ai, prefix);
    }
}
#endif

/*
 *----------------------------------------------------------------------
 *
 * InitializeHostName --
 *
 *	This routine sets the process global value of the name of the local
 *	host on which the process is running.
 *
 * Results:
 *	None.
 *
 *----------------------------------------------------------------------
 */

void
InitializeHostName(
    char **valuePtr,
    unsigned int *lengthPtr,
    Tcl_Encoding *encodingPtr)
{
    WCHAR wbuf[256];
    DWORD length = sizeof(wbuf)/sizeof(WCHAR);
    Tcl_DString ds;

<<<<<<< HEAD
    Tcl_DStringInit(&ds);
    if (GetComputerNameW(wbuf, &length) != 0) {
=======
    if (GetComputerNameExW(ComputerNameDnsFullyQualified, wbuf, &length) != 0) {
>>>>>>> 730152b6
	/*
	 * Convert string from native to UTF then change to lowercase.
	 */

	Tcl_UtfToLower(Tcl_WCharToUtfDString(wbuf, -1, &ds));

    } else {
	if (TclpHasSockets(NULL) == TCL_OK) {
	    /*
	     * The buffer size of 256 is recommended by the MSDN page that
	     * documents gethostname() as being always adequate.
	     */

	    Tcl_DString inDs;

	    Tcl_DStringInit(&inDs);
	    Tcl_DStringSetLength(&inDs, 256);
	    if (gethostname(Tcl_DStringValue(&inDs),
		    Tcl_DStringLength(&inDs)) == 0) {
		Tcl_ExternalToUtfDString(NULL, Tcl_DStringValue(&inDs), -1,
			&ds);
	    }
	    Tcl_DStringFree(&inDs);
	}
    }

    *encodingPtr = Tcl_GetEncoding(NULL, "utf-8");
    *lengthPtr = Tcl_DStringLength(&ds);
    *valuePtr = ckalloc(*lengthPtr + 1);
    memcpy(*valuePtr, Tcl_DStringValue(&ds), *lengthPtr + 1);
    Tcl_DStringFree(&ds);
}

/*
 *----------------------------------------------------------------------
 *
 * Tcl_GetHostName --
 *
 *	Returns the name of the local host.
 *
 * Results:
 *	A string containing the network name for this machine, or an empty
 *	string if we can't figure out the name. The caller must not modify or
 *	free this string.
 *
 * Side effects:
 *	Caches the name to return for future calls.
 *
 *----------------------------------------------------------------------
 */

const char *
Tcl_GetHostName(void)
{
    return Tcl_GetString(TclGetProcessGlobalValue(&hostName));
}

/*
 *----------------------------------------------------------------------
 *
 * TclpHasSockets --
 *
 *	This function determines whether sockets are available on the current
 *	system and returns an error in interp if they are not. Note that
 *	interp may be NULL.
 *
 * Results:
 *	Returns TCL_OK if the system supports sockets, or TCL_ERROR with an
 *	error in interp (if non-NULL).
 *
 * Side effects:
 *	If not already prepared, initializes the TSD structure and socket
 *	message handling thread associated to the calling thread for the
 *	subsystem of the driver.
 *
 *----------------------------------------------------------------------
 */

int
TclpHasSockets(
    Tcl_Interp *interp)		/* Where to write an error message if sockets
				 * are not present, or NULL if no such message
				 * is to be written. */
{
    Tcl_MutexLock(&socketMutex);
    InitSockets();
    Tcl_MutexUnlock(&socketMutex);

    if (SocketsEnabled()) {
	return TCL_OK;
    }
    if (interp != NULL) {
	Tcl_SetObjResult(interp, Tcl_NewStringObj(
		"sockets are not available on this system", -1));
    }
    return TCL_ERROR;
}

/*
 *----------------------------------------------------------------------
 *
 * TclpFinalizeSockets --
 *
 *	This function is called from Tcl_FinalizeThread to finalize the
 *	platform specific socket subsystem. Also, it may be called from within
 *	this module to cleanup the state if unable to initialize the sockets
 *	subsystem.
 *
 * Results:
 *	None.
 *
 * Side effects:
 *	Deletes the event source and destroys the socket thread.
 *
 *----------------------------------------------------------------------
 */

void
TclpFinalizeSockets(void)
{
    ThreadSpecificData *tsdPtr = TclThreadDataKeyGet(&dataKey);

    /*
     * Careful! This is a finalizer!
     */

    if (tsdPtr == NULL) {
	return;
    }

    if (tsdPtr->socketThread != NULL) {
	if (tsdPtr->hwnd != NULL) {
	    PostMessage(tsdPtr->hwnd, SOCKET_TERMINATE, 0, 0);

	    /*
	     * Wait for the thread to exit. This ensures that we are
	     * completely cleaned up before we leave this function.
	     */

	    WaitForSingleObject(tsdPtr->readyEvent, INFINITE);
	    tsdPtr->hwnd = NULL;
	}
	CloseHandle(tsdPtr->socketThread);
	tsdPtr->socketThread = NULL;
    }
    if (tsdPtr->readyEvent != NULL) {
	CloseHandle(tsdPtr->readyEvent);
	tsdPtr->readyEvent = NULL;
    }
    if (tsdPtr->socketListLock != NULL) {
	CloseHandle(tsdPtr->socketListLock);
	tsdPtr->socketListLock = NULL;
    }
    Tcl_DeleteEventSource(SocketSetupProc, SocketCheckProc, NULL);
}

/*
 *----------------------------------------------------------------------
 *
 * TcpBlockModeProc --
 *
 *	This function is invoked by the generic IO level to set blocking and
 *	nonblocking mode on a TCP socket based channel.
 *
 * Results:
 *	0 if successful, errno when failed.
 *
 * Side effects:
 *	Sets the device into blocking or nonblocking mode.
 *
 *----------------------------------------------------------------------
 */

	/* ARGSUSED */
static int
TcpBlockModeProc(
    ClientData instanceData,	/* Socket state. */
    int mode)			/* The mode to set. Can be one of
				 * TCL_MODE_BLOCKING or
				 * TCL_MODE_NONBLOCKING. */
{
    TcpState *statePtr = instanceData;

    if (mode == TCL_MODE_NONBLOCKING) {
	SET_BITS(statePtr->flags, TCP_NONBLOCKING);
    } else {
        CLEAR_BITS(statePtr->flags, TCP_NONBLOCKING);
    }
    return 0;
}

/*
 *----------------------------------------------------------------------
 *
 * WaitForConnect --
 *
 *	Check the state of an async connect process. If a connection attempt
 *	terminated, process it, which may finalize it or may start the next
 *	attempt. If a connect error occures, it is saved in
 *	statePtr->connectError to be reported by 'fconfigure -error'.
 *
 *	There are two modes of operation, defined by errorCodePtr:
 *	 *  non-NULL: Called by explicite read/write command. Block if socket
 *	    is blocking.
 *	    May return two error codes:
 *	     *	EWOULDBLOCK: if connect is still in progress
 *	     *	ENOTCONN: if connect failed. This would be the error message
 *		of a rect or sendto syscall so this is emulated here.
 *	 *  Null: Called by a backround operation. Do not block and don't
 *	    return any error code.
 *
 * Results:
 * 	0 if the connection has completed, -1 if still in progress or there is
 * 	an error.
 *
 * Side effects:
 *	Processes socket events off the system queue. May process
 *	asynchroneous connect.
 *
 *----------------------------------------------------------------------
 */

static int
WaitForConnect(
    TcpState *statePtr,		/* State of the socket. */
    int *errorCodePtr)		/* Where to store errors? A passed
				 * null-pointer activates background mode. */
{
    int result;
    int oldMode;
    ThreadSpecificData *tsdPtr;

    /*
     * Check if an async connect failed already and error reporting is
     * demanded, return the error ENOTCONN.
     */

    if (errorCodePtr != NULL && GOT_BITS(statePtr->flags, TCP_ASYNC_FAILED)) {
	*errorCodePtr = ENOTCONN;
	return -1;
    }

    /*
     * Check if an async connect is running. If not return ok
     */

    if (!GOT_BITS(statePtr->flags, TCP_ASYNC_CONNECT)) {
	return 0;
    }

    /*
     * In socket test mode do not continue with the connect
     * Exceptions are:
     * - Call by recv/send and blocking socket
     *   (errorCodePtr != NULL && !GOT_BITS(flags, TCP_NONBLOCKING))
     * - Call by the event queue (errorCodePtr == NULL)
     */

    if (GOT_BITS(statePtr->testFlags, TCP_ASYNC_TEST_MODE)
	    && errorCodePtr != NULL
            && GOT_BITS(statePtr->flags, TCP_NONBLOCKING)) {
	*errorCodePtr = EWOULDBLOCK;
	return -1;
    }

    /*
     * Be sure to disable event servicing so we are truly modal.
     */

    oldMode = Tcl_SetServiceMode(TCL_SERVICE_NONE);

    /*
     * Loop in the blocking case until the connect signal is present
     */

    while (1) {
	/*
         * Get the statePtr lock.
         */

        tsdPtr = TclThreadDataKeyGet(&dataKey);
	WaitForSingleObject(tsdPtr->socketListLock, INFINITE);

	/*
         * Check for connect event.
         */

	if (GOT_BITS(statePtr->readyEvents, FD_CONNECT)) {
	    /*
             * Consume the connect event.
             */

	    CLEAR_BITS(statePtr->readyEvents, FD_CONNECT);

	    /*
	     * For blocking sockets and foreground processing, disable async
	     * connect as we continue now synchoneously.
	     */

	    if (errorCodePtr != NULL &&
		    !GOT_BITS(statePtr->flags, TCP_NONBLOCKING)) {
		CLEAR_BITS(statePtr->flags, TCP_ASYNC_CONNECT);
	    }

	    /*
             * Free list lock.
             */

	    SetEvent(tsdPtr->socketListLock);

	    /*
	     * Continue connect. If switched to synchroneous connect, the
	     * connect is terminated.
	     */

	    result = TcpConnect(NULL, statePtr);

	    /*
             * Restore event service mode.
             */

	    (void) Tcl_SetServiceMode(oldMode);

	    /*
	     * Check for Succesfull connect or async connect restart
	     */

	    if (result == TCL_OK) {
		/*
		 * Check for async connect restart (not possible for
		 * foreground blocking operation)
		 */

		if (GOT_BITS(statePtr->flags, TCP_ASYNC_PENDING)) {
		    if (errorCodePtr != NULL) {
			*errorCodePtr = EWOULDBLOCK;
		    }
		    return -1;
		}
		return 0;
	    }

	    /*
	     * Connect finally failed. For foreground operation return
	     * ENOTCONN.
	     */

	    if (errorCodePtr != NULL) {
		*errorCodePtr = ENOTCONN;
	    }
	    return -1;
	}

        /*
         * Free list lock.
         */

        SetEvent(tsdPtr->socketListLock);

	/*
	 * Background operation returns with no action as there was no connect
	 * event
	 */

	if (errorCodePtr == NULL) {
	    return -1;
	}

	/*
	 * A non blocking socket waiting for an asynchronous connect
	 * returns directly the error EWOULDBLOCK
	 */

	if (GOT_BITS(statePtr->flags, TCP_NONBLOCKING)) {
	    *errorCodePtr = EWOULDBLOCK;
	    return -1;
	}

	/*
	 * Wait until something happens.
	 */

	WaitForSingleObject(tsdPtr->readyEvent, INFINITE);
    }
}

/*
 *----------------------------------------------------------------------
 *
 * TcpInputProc --
 *
 *	This function is invoked by the generic IO level to read input from a
 *	TCP socket based channel.
 *
 * Results:
 *	The number of bytes read is returned or -1 on error. An output
 *	argument contains the POSIX error code on error, or zero if no error
 *	occurred.
 *
 * Side effects:
 *	Reads input from the input device of the channel.
 *
 *----------------------------------------------------------------------
 */

	/* ARGSUSED */
static int
TcpInputProc(
    ClientData instanceData,	/* Socket state. */
    char *buf,			/* Where to store data read. */
    int bufSize,		/* How much space is available in the
				 * buffer? */
    int *errorCodePtr)		/* Where to store error code. */
{
    TcpState *statePtr = instanceData;
    int bytesRead;
    DWORD error;
    ThreadSpecificData *tsdPtr = TclThreadDataKeyGet(&dataKey);

    *errorCodePtr = 0;

    /*
     * Check that WinSock is initialized; do not call it if not, to prevent
     * system crashes. This can happen at exit time if the exit handler for
     * WinSock ran before other exit handlers that want to use sockets.
     */

    if (!SocketsEnabled()) {
	*errorCodePtr = EFAULT;
	return -1;
    }

    /*
     * First check to see if EOF was already detected, to prevent calling the
     * socket stack after the first time EOF is detected.
     */

    if (GOT_BITS(statePtr->flags, SOCKET_EOF)) {
	return 0;
    }

    /*
     * Check if there is an async connect running.
     * For blocking sockets terminate connect, otherwise do one step.
     * For a non blocking socket return EWOULDBLOCK if connect not terminated
     */

    if (WaitForConnect(statePtr, errorCodePtr) != 0) {
	return -1;
    }

    /*
     * No EOF, and it is connected, so try to read more from the socket. Note
     * that we clear the FD_READ bit because read events are level triggered
     * so a new event will be generated if there is still data available to be
     * read. We have to simulate blocking behavior here since we are always
     * using non-blocking sockets.
     */

    while (1) {
	SendSelectMessage(tsdPtr, UNSELECT, statePtr);

	/*
         * Single fd operation: this proc is only called for a connected
         * socket.
         */

	bytesRead = recv(statePtr->sockets->fd, buf, bufSize, 0);
	CLEAR_BITS(statePtr->readyEvents, FD_READ);

	/*
	 * Check for end-of-file condition or successful read.
	 */

	if (bytesRead == 0) {
	    SET_BITS(statePtr->flags, SOCKET_EOF);
	}
	if (bytesRead != SOCKET_ERROR) {
	    break;
	}

	/*
	 * If an error occurs after the FD_CLOSE has arrived, then ignore the
	 * error and report an EOF.
	 */

	if (GOT_BITS(statePtr->readyEvents, FD_CLOSE)) {
	    SET_BITS(statePtr->flags, SOCKET_EOF);
	    bytesRead = 0;
	    break;
	}

	error = WSAGetLastError();

	/*
	 * If an RST comes, then ignore the error and report an EOF just like
	 * on unix.
	 */

	if (error == WSAECONNRESET) {
	    SET_BITS(statePtr->flags, SOCKET_EOF);
	    bytesRead = 0;
	    break;
	}

	/*
	 * Check for error condition or underflow in non-blocking case.
	 */

	if (GOT_BITS(statePtr->flags, TCP_NONBLOCKING)
                || (error != WSAEWOULDBLOCK)) {
	    TclWinConvertError(error);
	    *errorCodePtr = Tcl_GetErrno();
	    bytesRead = -1;
	    break;
	}

	/*
	 * In the blocking case, wait until the file becomes readable or
	 * closed and try again.
	 */

	if (!WaitForSocketEvent(statePtr, FD_READ|FD_CLOSE, errorCodePtr)) {
	    bytesRead = -1;
	    break;
	}
    }

    SendSelectMessage(tsdPtr, SELECT, statePtr);

    return bytesRead;
}

/*
 *----------------------------------------------------------------------
 *
 * TcpOutputProc --
 *
 *	This function is called by the generic IO level to write data to a
 *	socket based channel.
 *
 * Results:
 *	The number of bytes written or -1 on failure.
 *
 * Side effects:
 *	Produces output on the socket.
 *
 *----------------------------------------------------------------------
 */

static int
TcpOutputProc(
    ClientData instanceData,	/* Socket state. */
    const char *buf,		/* The data buffer. */
    int toWrite,		/* How many bytes to write? */
    int *errorCodePtr)		/* Where to store error code. */
{
    TcpState *statePtr = instanceData;
    int written;
    DWORD error;
    ThreadSpecificData *tsdPtr = TclThreadDataKeyGet(&dataKey);

    *errorCodePtr = 0;

    /*
     * Check that WinSock is initialized; do not call it if not, to prevent
     * system crashes. This can happen at exit time if the exit handler for
     * WinSock ran before other exit handlers that want to use sockets.
     */

    if (!SocketsEnabled()) {
	*errorCodePtr = EFAULT;
	return -1;
    }

    /*
     * Check if there is an async connect running.
     * For blocking sockets terminate connect, otherwise do one step.
     * For a non blocking socket return EWOULDBLOCK if connect not terminated
     */

    if (WaitForConnect(statePtr, errorCodePtr) != 0) {
	return -1;
    }

    while (1) {
	SendSelectMessage(tsdPtr, UNSELECT, statePtr);

	/*
         * Single fd operation: this proc is only called for a connected
         * socket.
         */

	written = send(statePtr->sockets->fd, buf, toWrite, 0);
	if (written != SOCKET_ERROR) {
	    /*
	     * Since Windows won't generate a new write event until we hit an
	     * overflow condition, we need to force the event loop to poll
	     * until the condition changes.
	     */

	    if (GOT_BITS(statePtr->watchEvents, FD_WRITE)) {
		Tcl_Time blockTime = { 0, 0 };

		Tcl_SetMaxBlockTime(&blockTime);
	    }
	    break;
	}

	/*
	 * Check for error condition or overflow. In the event of overflow, we
	 * need to clear the FD_WRITE flag so we can detect the next writable
	 * event. Note that Windows only sends a new writable event after a
	 * send fails with WSAEWOULDBLOCK.
	 */

	error = WSAGetLastError();
	if (error == WSAEWOULDBLOCK) {
	    CLEAR_BITS(statePtr->readyEvents, FD_WRITE);
	    if (GOT_BITS(statePtr->flags, TCP_NONBLOCKING)) {
		*errorCodePtr = EWOULDBLOCK;
		written = -1;
		break;
	    }
	} else {
	    TclWinConvertError(error);
	    *errorCodePtr = Tcl_GetErrno();
	    written = -1;
	    break;
	}

	/*
	 * In the blocking case, wait until the file becomes writable or
	 * closed and try again.
	 */

	if (!WaitForSocketEvent(statePtr, FD_WRITE|FD_CLOSE, errorCodePtr)) {
	    written = -1;
	    break;
	}
    }

    SendSelectMessage(tsdPtr, SELECT, statePtr);

    return written;
}

/*
 *----------------------------------------------------------------------
 *
 * TcpCloseProc --
 *
 *	This function is called by the generic IO level to perform channel
 *	type specific cleanup on a socket based channel when the channel is
 *	closed.
 *
 * Results:
 *	0 if successful, the value of errno if failed.
 *
 * Side effects:
 *	Closes the socket.
 *
 *----------------------------------------------------------------------
 */

    /* ARGSUSED */
static int
TcpCloseProc(
    ClientData instanceData,	/* The socket to close. */
    Tcl_Interp *interp)		/* Unused. */
{
    TcpState *statePtr = instanceData;
    /* TIP #218 */
    int errorCode = 0;
    ThreadSpecificData *tsdPtr = TCL_TSD_INIT(&dataKey);

    /*
     * Check that WinSock is initialized; do not call it if not, to prevent
     * system crashes. This can happen at exit time if the exit handler for
     * WinSock ran before other exit handlers that want to use sockets.
     */

    if (SocketsEnabled()) {
	/*
	 * Clean up the OS socket handle. The default Windows setting for a
	 * socket is SO_DONTLINGER, which does a graceful shutdown in the
	 * background.
	 */

	while (statePtr->sockets != NULL) {
	    TcpFdList *thisfd = statePtr->sockets;

	    statePtr->sockets = thisfd->next;
	    if (closesocket(thisfd->fd) == SOCKET_ERROR) {
		TclWinConvertError((DWORD) WSAGetLastError());
		errorCode = Tcl_GetErrno();
	    }
	    ckfree(thisfd);
	}
    }

    if (statePtr->addrlist != NULL) {
        freeaddrinfo(statePtr->addrlist);
    }
    if (statePtr->myaddrlist != NULL) {
        freeaddrinfo(statePtr->myaddrlist);
    }

    /*
     * Clear an eventual tsd info list pointer.
     *
     * This may be called, if an async socket connect fails or is closed
     * between connect and thread action callback.
     */

    if (tsdPtr->pendingTcpState != NULL
	    && tsdPtr->pendingTcpState == statePtr) {
	/*
         * Get infoPtr lock, because this concerns the notifier thread.
         */

	WaitForSingleObject(tsdPtr->socketListLock, INFINITE);

	tsdPtr->pendingTcpState = NULL;

	/*
         * Free list lock.
         */

	SetEvent(tsdPtr->socketListLock);
    }

    /*
     * TIP #218. Removed the code removing the structure from the global
     * socket list. This is now done by the thread action callbacks, and only
     * there. This happens before this code is called. We can free without
     * fear of damaging the list.
     */

    ckfree(statePtr);
    return errorCode;
}

/*
 *----------------------------------------------------------------------
 *
 * TcpClose2Proc --
 *
 *	This function is called by the generic IO level to perform the channel
 *	type specific part of a half-close: namely, a shutdown() on a socket.
 *
 * Results:
 *	0 if successful, the value of errno if failed.
 *
 * Side effects:
 *	Shuts down one side of the socket.
 *
 *----------------------------------------------------------------------
 */

static int
TcpClose2Proc(
    ClientData instanceData,	/* The socket to close. */
    Tcl_Interp *interp,		/* For error reporting. */
    int flags)			/* Flags that indicate which side to close. */
{
    TcpState *statePtr = instanceData;
    int readError = 0;
    int writeError = 0;

    /*
     * Shutdown the OS socket handle.
     */

    if ((flags & (TCL_CLOSE_READ|TCL_CLOSE_WRITE)) == 0) {
	return TcpCloseProc(instanceData, interp);
    }

    /*
     * Single fd operation: Tcl_OpenTcpServer() does not set TCL_READABLE or
     * TCL_WRITABLE so this should never be called for a server socket.
     */

    if ((flags & TCL_CLOSE_READ) && (shutdown(statePtr->sockets->fd, SD_RECEIVE) == SOCKET_ERROR)) {
	TclWinConvertError((DWORD) WSAGetLastError());
	readError = Tcl_GetErrno();
    }
    if ((flags & TCL_CLOSE_WRITE) && (shutdown(statePtr->sockets->fd, SD_SEND) == SOCKET_ERROR)) {
	TclWinConvertError((DWORD) WSAGetLastError());
	writeError = Tcl_GetErrno();
    }
    return (readError != 0) ? readError : writeError;
}

/*
 *----------------------------------------------------------------------
 *
 * TcpSetOptionProc --
 *
 *	Sets Tcp channel specific options.
 *
 * Results:
 *	None, unless an error happens.
 *
 * Side effects:
 *	Changes attributes of the socket at the system level.
 *
 *----------------------------------------------------------------------
 */

static int
TcpSetOptionProc(
    ClientData instanceData,	/* Socket state. */
    Tcl_Interp *interp,		/* For error reporting - can be NULL. */
    const char *optionName,	/* Name of the option to set. */
    const char *value)		/* New value for option. */
{
#ifdef TCL_FEATURE_KEEPALIVE_NAGLE
    TcpState *statePtr = instanceData;
    SOCKET sock;
#endif /*TCL_FEATURE_KEEPALIVE_NAGLE*/

    /*
     * Check that WinSock is initialized; do not call it if not, to prevent
     * system crashes. This can happen at exit time if the exit handler for
     * WinSock ran before other exit handlers that want to use sockets.
     */

    if (!SocketsEnabled()) {
	if (interp) {
	    Tcl_SetObjResult(interp, Tcl_NewStringObj(
		    "winsock is not initialized", -1));
	}
	return TCL_ERROR;
    }

#ifdef TCL_FEATURE_KEEPALIVE_NAGLE
#error "TCL_FEATURE_KEEPALIVE_NAGLE not reviewed for whether to treat statePtr->sockets as single fd or list"
    sock = statePtr->sockets->fd;

    if (!strcasecmp(optionName, "-keepalive")) {
	BOOL val = FALSE;
	int boolVar, rtn;

	if (Tcl_GetBoolean(interp, value, &boolVar) != TCL_OK) {
	    return TCL_ERROR;
	}
	if (boolVar) {
	    val = TRUE;
	}
	rtn = setsockopt(sock, SOL_SOCKET, SO_KEEPALIVE,
		(const char *) &val, sizeof(BOOL));
	if (rtn != 0) {
	    TclWinConvertError(WSAGetLastError());
	    if (interp) {
		Tcl_SetObjResult(interp, Tcl_ObjPrintf(
			"couldn't set socket option: %s",
			Tcl_PosixError(interp)));
	    }
	    return TCL_ERROR;
	}
	return TCL_OK;
    } else if (!strcasecmp(optionName, "-nagle")) {
	BOOL val = FALSE;
	int boolVar, rtn;

	if (Tcl_GetBoolean(interp, value, &boolVar) != TCL_OK) {
	    return TCL_ERROR;
	}
	if (!boolVar) {
	    val = TRUE;
	}
	rtn = setsockopt(sock, IPPROTO_TCP, TCP_NODELAY,
		(const char *) &val, sizeof(BOOL));
	if (rtn != 0) {
	    TclWinConvertError(WSAGetLastError());
	    if (interp) {
		Tcl_SetObjResult(interp, Tcl_ObjPrintf(
			"couldn't set socket option: %s",
			Tcl_PosixError(interp)));
	    }
	    return TCL_ERROR;
	}
	return TCL_OK;
    }

    return Tcl_BadChannelOption(interp, optionName, "keepalive nagle");
#else
    return Tcl_BadChannelOption(interp, optionName, "");
#endif /*TCL_FEATURE_KEEPALIVE_NAGLE*/
}

/*
 *----------------------------------------------------------------------
 *
 * TcpGetOptionProc --
 *
 *	Computes an option value for a TCP socket based channel, or a list of
 *	all options and their values.
 *
 *	Note: This code is based on code contributed by John Haxby.
 *
 * Results:
 *	A standard Tcl result. The value of the specified option or a list of
 *	all options and their values is returned in the supplied DString. Sets
 *	Error message if needed.
 *
 * Side effects:
 *	None.
 *
 *----------------------------------------------------------------------
 */

static int
TcpGetOptionProc(
    ClientData instanceData,	/* Socket state. */
    Tcl_Interp *interp,		/* For error reporting - can be NULL. */
    const char *optionName,	/* Name of the option to retrieve the value
				 * for, or NULL to get all options and their
				 * values. */
    Tcl_DString *dsPtr)		/* Where to store the computed value;
				 * initialized by caller. */
{
    TcpState *statePtr = instanceData;
    char host[NI_MAXHOST], port[NI_MAXSERV];
    SOCKET sock;
    size_t len = 0;
    int reverseDNS = 0;
#define SUPPRESS_RDNS_VAR "::tcl::unsupported::noReverseDNS"

    /*
     * Check that WinSock is initialized; do not call it if not, to prevent
     * system crashes. This can happen at exit time if the exit handler for
     * WinSock ran before other exit handlers that want to use sockets.
     */

    if (!SocketsEnabled()) {
	if (interp) {
	    Tcl_SetObjResult(interp, Tcl_NewStringObj(
		    "winsock is not initialized", -1));
	}
	return TCL_ERROR;
    }

    /*
     * Go one step in async connect
     *
     * If any error is thrown save it as backround error to report eventually
     * below.
     */

    if (!GOT_BITS(statePtr->testFlags, TCP_ASYNC_TEST_MODE)) {
	WaitForConnect(statePtr, NULL);
    }

    sock = statePtr->sockets->fd;
    if (optionName != NULL) {
	len = strlen(optionName);
    }

    if ((len > 1) && (optionName[1] == 'e') &&
	    (strncmp(optionName, "-error", len) == 0)) {
	/*
         * Do not return any errors if async connect is running.
         */

	if (!GOT_BITS(statePtr->flags, TCP_ASYNC_PENDING)) {
	    if (GOT_BITS(statePtr->flags, TCP_ASYNC_FAILED)) {
		/*
		 * In case of a failed async connect, eventually report the
		 * connect error only once.  Do not report the system error,
		 * as this comes again and again.
		 */

		if (statePtr->connectError != 0) {
		    Tcl_DStringAppend(dsPtr,
			    Tcl_ErrnoMsg(statePtr->connectError), -1);
		    statePtr->connectError = 0;
		}
	    } else {
		/*
		 * Report an eventual last error of the socket system.
		 */

		int optlen;
		int ret;
		DWORD err;

		/*
		 * Populate the err variable with a POSIX error
		 */

		optlen = sizeof(int);
		ret = getsockopt(sock, SOL_SOCKET, SO_ERROR,
			(char *)&err, &optlen);

		/*
		 * The error was not returned directly but should be taken
		 * from WSA.
		 */

		if (ret == SOCKET_ERROR) {
		    err = WSAGetLastError();
		}

		/*
		 * Return error message.
		 */

		if (err) {
		    TclWinConvertError(err);
		    Tcl_DStringAppend(dsPtr, Tcl_ErrnoMsg(Tcl_GetErrno()),
                            -1);
		}
	    }
	}
	return TCL_OK;
    }

    if ((len > 1) && (optionName[1] == 'c') &&
	    (strncmp(optionName, "-connecting", len) == 0)) {
	Tcl_DStringAppend(dsPtr,
		GOT_BITS(statePtr->flags, TCP_ASYNC_PENDING)
		? "1" : "0", -1);
        return TCL_OK;
    }

    if (interp != NULL
            && Tcl_GetVar2(interp, SUPPRESS_RDNS_VAR, NULL, 0) != NULL) {
	reverseDNS = NI_NUMERICHOST;
    }

    if ((len == 0) || ((len > 1) && (optionName[1] == 'p') &&
	    (strncmp(optionName, "-peername", len) == 0))) {
	address peername;
	socklen_t size = sizeof(peername);

	if (GOT_BITS(statePtr->flags, TCP_ASYNC_PENDING)) {
	    /*
	     * In async connect output an empty string
	     */

	    if (len == 0) {
		Tcl_DStringAppendElement(dsPtr, "-peername");
		Tcl_DStringAppendElement(dsPtr, "");
	    } else {
		return TCL_OK;
	    }
	} else if (getpeername(sock, (LPSOCKADDR) &(peername.sa),
                &size) == 0) {
	    /*
	     * Peername fetch succeeded - output list
	     */

	    if (len == 0) {
		Tcl_DStringAppendElement(dsPtr, "-peername");
		Tcl_DStringStartSublist(dsPtr);
	    }

	    getnameinfo(&(peername.sa), size, host, sizeof(host),
		    NULL, 0, NI_NUMERICHOST);
	    Tcl_DStringAppendElement(dsPtr, host);
	    getnameinfo(&(peername.sa), size, host, sizeof(host),
		    port, sizeof(port), reverseDNS | NI_NUMERICSERV);
	    Tcl_DStringAppendElement(dsPtr, host);
	    Tcl_DStringAppendElement(dsPtr, port);
	    if (len == 0) {
		Tcl_DStringEndSublist(dsPtr);
	    } else {
		return TCL_OK;
	    }
	} else {
	    /*
	     * getpeername failed - but if we were asked for all the options
	     * (len==0), don't flag an error at that point because it could be
	     * an fconfigure request on a server socket (such sockets have no
	     * peer). {Copied from unix/tclUnixChan.c}
	     */

	    if (len) {
		TclWinConvertError((DWORD) WSAGetLastError());
		if (interp) {
		    Tcl_SetObjResult(interp, Tcl_ObjPrintf(
			    "can't get peername: %s",
			    Tcl_PosixError(interp)));
		}
		return TCL_ERROR;
	    }
	}
    }

    if ((len == 0) || ((len > 1) && (optionName[1] == 's') &&
	    (strncmp(optionName, "-sockname", len) == 0))) {
	TcpFdList *fds;
	address sockname;
	socklen_t size;
	int found = 0;

	if (len == 0) {
	    Tcl_DStringAppendElement(dsPtr, "-sockname");
	    Tcl_DStringStartSublist(dsPtr);
	}
	if (GOT_BITS(statePtr->flags, TCP_ASYNC_PENDING)) {
	    /*
	     * In async connect output an empty string
	     */

            found = 1;
	} else {
	    for (fds = statePtr->sockets; fds != NULL; fds = fds->next) {
		sock = fds->fd;
		size = sizeof(sockname);
		if (getsockname(sock, &(sockname.sa), &size) >= 0) {
		    int flags = reverseDNS;

		    found = 1;
		    getnameinfo(&sockname.sa, size, host, sizeof(host),
			    NULL, 0, NI_NUMERICHOST);
		    Tcl_DStringAppendElement(dsPtr, host);

		    /*
		     * We don't want to resolve INADDR_ANY and sin6addr_any;
		     * they can sometimes cause problems (and never have a
		     * name).
		     */

		    flags |= NI_NUMERICSERV;
		    if (sockname.sa.sa_family == AF_INET) {
			if (sockname.sa4.sin_addr.s_addr == INADDR_ANY) {
			    flags |= NI_NUMERICHOST;
			}
		    } else if (sockname.sa.sa_family == AF_INET6) {
			if ((IN6_ARE_ADDR_EQUAL(&sockname.sa6.sin6_addr,
				    &in6addr_any)) ||
				(IN6_IS_ADDR_V4MAPPED(&sockname.sa6.sin6_addr)
				&& sockname.sa6.sin6_addr.s6_addr[12] == 0
				&& sockname.sa6.sin6_addr.s6_addr[13] == 0
				&& sockname.sa6.sin6_addr.s6_addr[14] == 0
				&& sockname.sa6.sin6_addr.s6_addr[15] == 0)) {
			    flags |= NI_NUMERICHOST;
			}
		    }
		    getnameinfo(&sockname.sa, size, host, sizeof(host),
			    port, sizeof(port), flags);
		    Tcl_DStringAppendElement(dsPtr, host);
		    Tcl_DStringAppendElement(dsPtr, port);
		}
	    }
	}
	if (found) {
	    if (len) {
		return TCL_OK;
	    }
	    Tcl_DStringEndSublist(dsPtr);
	} else {
	    if (interp) {
		TclWinConvertError((DWORD) WSAGetLastError());
		Tcl_SetObjResult(interp, Tcl_ObjPrintf(
			"can't get sockname: %s", Tcl_PosixError(interp)));
	    }
	    return TCL_ERROR;
	}
    }

#ifdef TCL_FEATURE_KEEPALIVE_NAGLE
    if (len == 0 || !strncmp(optionName, "-keepalive", len)) {
	int optlen;
	BOOL opt = FALSE;

	if (len == 0) {
	    Tcl_DStringAppendElement(dsPtr, "-keepalive");
	}
	optlen = sizeof(BOOL);
	getsockopt(sock, SOL_SOCKET, SO_KEEPALIVE, (char *)&opt, &optlen);
	if (opt) {
	    Tcl_DStringAppendElement(dsPtr, "1");
	} else {
	    Tcl_DStringAppendElement(dsPtr, "0");
	}
	if (len > 0) {
	    return TCL_OK;
	}
    }

    if (len == 0 || !strncmp(optionName, "-nagle", len)) {
	int optlen;
	BOOL opt = FALSE;

	if (len == 0) {
	    Tcl_DStringAppendElement(dsPtr, "-nagle");
	}
	optlen = sizeof(BOOL);
	getsockopt(sock, IPPROTO_TCP, TCP_NODELAY, (char *)&opt, &optlen);
	if (opt) {
	    Tcl_DStringAppendElement(dsPtr, "0");
	} else {
	    Tcl_DStringAppendElement(dsPtr, "1");
	}
	if (len > 0) {
	    return TCL_OK;
	}
    }
#endif /*TCL_FEATURE_KEEPALIVE_NAGLE*/

    if (len > 0) {
#ifdef TCL_FEATURE_KEEPALIVE_NAGLE
	return Tcl_BadChannelOption(interp, optionName,
		"connecting peername sockname keepalive nagle");
#else
	return Tcl_BadChannelOption(interp, optionName,
                "connecting peername sockname");
#endif /*TCL_FEATURE_KEEPALIVE_NAGLE*/
    }

    return TCL_OK;
}

/*
 *----------------------------------------------------------------------
 *
 * TcpWatchProc --
 *
 *	Informs the channel driver of the events that the generic channel code
 *	wishes to receive on this socket.
 *
 * Results:
 *	None.
 *
 * Side effects:
 *	May cause the notifier to poll if any of the specified conditions are
 *	already true.
 *
 *----------------------------------------------------------------------
 */

static void
TcpWatchProc(
    ClientData instanceData,	/* The socket state. */
    int mask)			/* Events of interest; an OR-ed combination of
				 * TCL_READABLE, TCL_WRITABLE and
				 * TCL_EXCEPTION. */
{
    TcpState *statePtr = instanceData;

    /*
     * Update the watch events mask. Only if the socket is not a server
     * socket. [Bug 557878]
     */

    if (!statePtr->acceptProc) {
	statePtr->watchEvents = 0;
	if (GOT_BITS(mask, TCL_READABLE)) {
	    SET_BITS(statePtr->watchEvents, FD_READ | FD_CLOSE);
	}
	if (GOT_BITS(mask, TCL_WRITABLE)) {
	    SET_BITS(statePtr->watchEvents, FD_WRITE | FD_CLOSE);
	}

	/*
	 * If there are any conditions already set, then tell the notifier to
	 * poll rather than block.
	 */

	if (statePtr->readyEvents & statePtr->watchEvents) {
	    Tcl_Time blockTime = { 0, 0 };

	    Tcl_SetMaxBlockTime(&blockTime);
	}
    }
}

/*
 *----------------------------------------------------------------------
 *
 * TcpGetHandleProc --
 *
 *	Called from Tcl_GetChannelHandle to retrieve OS handles from inside a
 *	TCP socket based channel.
 *
 * Results:
 *	Returns TCL_OK with the fd in handlePtr, or TCL_ERROR if there is no
 *	handle for the specified direction.
 *
 * Side effects:
 *	None.
 *
 *----------------------------------------------------------------------
 */

	/* ARGSUSED */
static int
TcpGetHandleProc(
    ClientData instanceData,	/* The socket state. */
    int direction,		/* Not used. */
    ClientData *handlePtr)	/* Where to store the handle. */
{
    TcpState *statePtr = instanceData;

    *handlePtr = INT2PTR(statePtr->sockets->fd);
    return TCL_OK;
}



/*
 *----------------------------------------------------------------------
 *
 * TcpConnect --
 *
 *	This function opens a new socket in client mode.
 *
 *	This might be called in 3 circumstances:
 *	-   By a regular socket command
 *	-   By the event handler to continue an asynchronously connect
 *	-   By a blocking socket function (gets/puts) to terminate the
 *	    connect synchronously
 *
 * Results:
 *      TCL_OK, if the socket was successfully connected or an asynchronous
 *      connection is in progress. If an error occurs, TCL_ERROR is returned
 *      and an error message is left in interp.
 *
 * Side effects:
 *	Opens a socket.
 *
 * Remarks:
 *	A single host name may resolve to more than one IP address, e.g. for
 *	an IPv4/IPv6 dual stack host. For handling asynchronously connecting
 *	sockets in the background for such hosts, this function can act as a
 *	coroutine. On the first call, it sets up the control variables for the
 *	two nested loops over the local and remote addresses. Once the first
 *	connection attempt is in progress, it sets up itself as a writable
 *	event handler for that socket, and returns. When the callback occurs,
 *	control is transferred to the "reenter" label, right after the initial
 *	return and the loops resume as if they had never been interrupted.
 *	For synchronously connecting sockets, the loops work the usual way.
 *
 *----------------------------------------------------------------------
 */

static int
TcpConnect(
    Tcl_Interp *interp,		/* For error reporting; can be NULL. */
    TcpState *statePtr)
{
    DWORD error;
    int async_connect = GOT_BITS(statePtr->flags, TCP_ASYNC_CONNECT);
                                /* We are started with async connect and the
                                 * connect notification was not yet
                                 * received. */
    int async_callback = GOT_BITS(statePtr->flags, TCP_ASYNC_PENDING);
                                /* We were called by the event procedure and
                                 * continue our loop. */
    ThreadSpecificData *tsdPtr = TclThreadDataKeyGet(&dataKey);

    if (async_callback) {
        goto reenter;
    }

    for (statePtr->addr = statePtr->addrlist; statePtr->addr != NULL;
	    statePtr->addr = statePtr->addr->ai_next) {
        for (statePtr->myaddr = statePtr->myaddrlist;
                statePtr->myaddr != NULL;
                statePtr->myaddr = statePtr->myaddr->ai_next) {
	    /*
	     * No need to try combinations of local and remote addresses
	     * of different families.
	     */

	    if (statePtr->myaddr->ai_family != statePtr->addr->ai_family) {
		continue;
	    }

            /*
             * Close the socket if it is still open from the last unsuccessful
             * iteration.
             */

	    if (statePtr->sockets->fd != INVALID_SOCKET) {
		closesocket(statePtr->sockets->fd);
	    }

	    /*
             * Get statePtr lock.
             */

	    WaitForSingleObject(tsdPtr->socketListLock, INFINITE);

	    /*
	     * Reset last error from last try
	     */

	    statePtr->notifierConnectError = 0;
	    Tcl_SetErrno(0);

	    statePtr->sockets->fd = socket(statePtr->myaddr->ai_family,
                    SOCK_STREAM, 0);

	    /*
             * Free list lock.
             */

	    SetEvent(tsdPtr->socketListLock);

	    /*
             * Continue on socket creation error.
             */

	    if (statePtr->sockets->fd == INVALID_SOCKET) {
		TclWinConvertError((DWORD) WSAGetLastError());
		continue;
	    }

	    /*
	     * Win-NT has a misfeature that sockets are inherited in child
	     * processes by default. Turn off the inherit bit.
	     */

	    SetHandleInformation((HANDLE) statePtr->sockets->fd,
                    HANDLE_FLAG_INHERIT, 0);

	    /*
	     * Set kernel space buffering
	     */

	    TclSockMinimumBuffers((void *) statePtr->sockets->fd,
                    TCP_BUFFER_SIZE);

	    /*
	     * Try to bind to a local port.
	     */

	    if (bind(statePtr->sockets->fd, statePtr->myaddr->ai_addr,
		    statePtr->myaddr->ai_addrlen) == SOCKET_ERROR) {
		TclWinConvertError((DWORD) WSAGetLastError());
		continue;
	    }

	    /*
	     * For asynchroneous connect set the socket in nonblocking mode
	     * and activate connect notification
	     */

	    if (async_connect) {
		TcpState *statePtr2;
		int in_socket_list = 0;

		/*
                 * Get statePtr lock.
                 */

		WaitForSingleObject(tsdPtr->socketListLock, INFINITE);

		/*
		 * Bugfig for 336441ed59 to not ignore notifications until the
		 * infoPtr is in the list.
		 * Check if my statePtr is already in the tsdPtr->socketList
		 * It is set after this call by TcpThreadActionProc and is set
		 * on a second round.
		 *
		 * If not, we buffer my statePtr in the tsd memory so it is
		 * not lost by the event procedure
		 */

		for (statePtr2 = tsdPtr->socketList; statePtr2 != NULL;
			statePtr2 = statePtr2->nextPtr) {
		    if (statePtr2 == statePtr) {
			in_socket_list = 1;
			break;
		    }
		}
		if (!in_socket_list) {
		    tsdPtr->pendingTcpState = statePtr;
		}

		/*
		 * Set connect mask to connect events
                 *
		 * This is activated by a SOCKET_SELECT message to the
		 * notifier thread.
		 */

		SET_BITS(statePtr->selectEvents, FD_CONNECT);

		/*
		 * Free list lock.
		 */

		SetEvent(tsdPtr->socketListLock);

    		/*
                 * Activate accept notification.
                 */

		SendSelectMessage(tsdPtr, SELECT, statePtr);
	    }

	    /*
	     * Attempt to connect to the remote socket.
	     */

	    connect(statePtr->sockets->fd, statePtr->addr->ai_addr,
		    statePtr->addr->ai_addrlen);

	    error = WSAGetLastError();
	    TclWinConvertError(error);

	    if (async_connect && error == WSAEWOULDBLOCK) {
		/*
		 * Asynchroneous connect
		 *
		 * Remember that we jump back behind this next round
		 */

		SET_BITS(statePtr->flags, TCP_ASYNC_PENDING);
		return TCL_OK;

	    reenter:
		/*
		 * Re-entry point for async connect after connect event or
		 * blocking operation
		 *
		 * Clear the reenter flag
		 */

		CLEAR_BITS(statePtr->flags, TCP_ASYNC_PENDING);

		/*
                 * Get statePtr lock.
                 */

		WaitForSingleObject(tsdPtr->socketListLock, INFINITE);

		/*
                 * Get signaled connect error.
                 */

		TclWinConvertError((DWORD) statePtr->notifierConnectError);

		/*
                 * Clear eventual connect flag.
                 */

		CLEAR_BITS(statePtr->selectEvents, FD_CONNECT);

		/*
                 * Free list lock.
                 */

		SetEvent(tsdPtr->socketListLock);
	    }

	    /*
	     * Clear the tsd socket list pointer if we did not wait for
	     * the FD_CONNECT asynchroneously
	     */

	    tsdPtr->pendingTcpState = NULL;

	    if (Tcl_GetErrno() == 0) {
		goto out;
	    }
	}
    }

  out:
    /*
     * Socket connected or connection failed
     */

    /*
     * Async connect terminated
     */

    CLEAR_BITS(statePtr->flags, TCP_ASYNC_CONNECT);

    if (Tcl_GetErrno() == 0) {
	/*
	 * Succesfully connected
	 *
	 * Set up the select mask for read/write events.
	 */

	statePtr->selectEvents = FD_READ | FD_WRITE | FD_CLOSE;

	/*
	 * Register for interest in events in the select mask. Note that this
	 * automatically places the socket into non-blocking mode.
	 */

	SendSelectMessage(tsdPtr, SELECT, statePtr);
    } else {
	/*
	 * Connect failed
	 *
	 * For async connect schedule a writable event to report the fail.
	 */

	if (async_callback) {
	    /*
	     * Set up the select mask for read/write events.
	     */

	    statePtr->selectEvents = FD_WRITE|FD_READ;

	    /*
             * Get statePtr lock.
             */

	    WaitForSingleObject(tsdPtr->socketListLock, INFINITE);

	    /*
             * Signal ready readable and writable events.
             */

	    SET_BITS(statePtr->readyEvents, FD_WRITE | FD_READ);

	    /*
             * Flag error to event routine.
             */

	    SET_BITS(statePtr->flags, TCP_ASYNC_FAILED);

	    /*
             * Save connect error to be reported by 'fconfigure -error'.
             */

	    statePtr->connectError = Tcl_GetErrno();

	    /*
             * Free list lock.
             */

	    SetEvent(tsdPtr->socketListLock);
	}

	/*
	 * Error message on synchroneous connect
	 */

	if (interp != NULL) {
	    Tcl_SetObjResult(interp, Tcl_ObjPrintf(
		    "couldn't open socket: %s", Tcl_PosixError(interp)));
	}
	return TCL_ERROR;
    }
    return TCL_OK;
}

/*
 *----------------------------------------------------------------------
 *
 * Tcl_OpenTcpClient --
 *
 *	Opens a TCP client socket and creates a channel around it.
 *
 * Results:
 *	The channel or NULL if failed. An error message is returned in the
 *	interpreter on failure.
 *
 * Side effects:
 *	Opens a client socket and creates a new channel.
 *
 *----------------------------------------------------------------------
 */

Tcl_Channel
Tcl_OpenTcpClient(
    Tcl_Interp *interp,		/* For error reporting; can be NULL. */
    int port,			/* Port number to open. */
    const char *host,		/* Host on which to open port. */
    const char *myaddr,		/* Client-side address */
    int myport,			/* Client-side port */
    int async)			/* If nonzero, attempt to do an asynchronous
				 * connect. Otherwise we do a blocking
				 * connect. */
{
    TcpState *statePtr;
    const char *errorMsg = NULL;
    struct addrinfo *addrlist = NULL, *myaddrlist = NULL;
    char channelName[SOCK_CHAN_LENGTH];

    if (TclpHasSockets(interp) != TCL_OK) {
	return NULL;
    }

    /*
     * Check that WinSock is initialized; do not call it if not, to prevent
     * system crashes. This can happen at exit time if the exit handler for
     * WinSock ran before other exit handlers that want to use sockets.
     */

    if (!SocketsEnabled()) {
	return NULL;
    }

    /*
     * Do the name lookups for the local and remote addresses.
     */

    if (!TclCreateSocketAddress(interp, &addrlist, host, port, 0, &errorMsg)
            || !TclCreateSocketAddress(interp, &myaddrlist, myaddr, myport, 1,
                    &errorMsg)) {
        if (addrlist != NULL) {
            freeaddrinfo(addrlist);
        }
        if (interp != NULL) {
            Tcl_SetObjResult(interp, Tcl_ObjPrintf(
                    "couldn't open socket: %s", errorMsg));
        }
        return NULL;
    }

    statePtr = NewSocketInfo(INVALID_SOCKET);
    statePtr->addrlist = addrlist;
    statePtr->myaddrlist = myaddrlist;
    if (async) {
	SET_BITS(statePtr->flags, TCP_ASYNC_CONNECT);
    }

    /*
     * Create a new client socket and wrap it in a channel.
     */
    if (TcpConnect(interp, statePtr) != TCL_OK) {
	TcpCloseProc(statePtr, NULL);
	return NULL;
    }

    sprintf(channelName, SOCK_TEMPLATE, statePtr);

    statePtr->channel = Tcl_CreateChannel(&tcpChannelType, channelName,
	    statePtr, (TCL_READABLE | TCL_WRITABLE));
    if (TCL_ERROR == Tcl_SetChannelOption(NULL, statePtr->channel,
	    "-translation", "auto crlf")) {
	Tcl_Close(NULL, statePtr->channel);
	return NULL;
    } else if (TCL_ERROR == Tcl_SetChannelOption(NULL, statePtr->channel,
	    "-eofchar", "")) {
	Tcl_Close(NULL, statePtr->channel);
	return NULL;
    }
    return statePtr->channel;
}

/*
 *----------------------------------------------------------------------
 *
 * Tcl_MakeTcpClientChannel --
 *
 *	Creates a Tcl_Channel from an existing client TCP socket.
 *
 * Results:
 *	The Tcl_Channel wrapped around the preexisting TCP socket.
 *
 * Side effects:
 *	None.
 *
 *----------------------------------------------------------------------
 */

Tcl_Channel
Tcl_MakeTcpClientChannel(
    ClientData sock)		/* The socket to wrap up into a channel. */
{
    TcpState *statePtr;
    char channelName[SOCK_CHAN_LENGTH];
    ThreadSpecificData *tsdPtr;

    if (TclpHasSockets(NULL) != TCL_OK) {
	return NULL;
    }

    tsdPtr = TclThreadDataKeyGet(&dataKey);

    /*
     * Set kernel space buffering and non-blocking.
     */

    TclSockMinimumBuffers(sock, TCP_BUFFER_SIZE);

    statePtr = NewSocketInfo((SOCKET) sock);

    /*
     * Start watching for read/write events on the socket.
     */

    statePtr->selectEvents = FD_READ | FD_CLOSE | FD_WRITE;
    SendSelectMessage(tsdPtr, SELECT, statePtr);

    sprintf(channelName, SOCK_TEMPLATE, statePtr);
    statePtr->channel = Tcl_CreateChannel(&tcpChannelType, channelName,
	    statePtr, (TCL_READABLE | TCL_WRITABLE));
    Tcl_SetChannelOption(NULL, statePtr->channel, "-translation", "auto crlf");
    return statePtr->channel;
}

/*
 *----------------------------------------------------------------------
 *
 * Tcl_OpenTcpServerEx --
 *
 *	Opens a TCP server socket and creates a channel around it.
 *
 * Results:
 *	The channel or NULL if failed. If an error occurred, an error message
 *	is left in the interp's result if interp is not NULL.
 *
 * Side effects:
 *	Opens a server socket and creates a new channel.
 *
 *----------------------------------------------------------------------
 */

Tcl_Channel
Tcl_OpenTcpServerEx(
    Tcl_Interp *interp,		/* For error reporting - may be NULL. */
    const char *service,	/* Port number to open. */
    const char *myHost,		/* Name of local host. */
    unsigned int flags,		/* Flags. */
    Tcl_TcpAcceptProc *acceptProc,
				/* Callback for accepting connections from new
				 * clients. */
    ClientData acceptProcData)	/* Data for the callback. */
{
    SOCKET sock = INVALID_SOCKET;
    unsigned short chosenport = 0;
    struct addrinfo *addrlist = NULL;
    struct addrinfo *addrPtr;	/* Socket address to listen on. */
    TcpState *statePtr = NULL;	/* The returned value. */
    char channelName[SOCK_CHAN_LENGTH];
    u_long flag = 1;		/* Indicates nonblocking mode. */
    const char *errorMsg = NULL;
    int optvalue, port;

    if (TclpHasSockets(interp) != TCL_OK) {
	return NULL;
    }

    /*
     * Check that WinSock is initialized; do not call it if not, to prevent
     * system crashes. This can happen at exit time if the exit handler for
     * WinSock ran before other exit handlers that want to use sockets.
     */

    if (!SocketsEnabled()) {
	return NULL;
    }

    /*
     * Construct the addresses for each end of the socket.
     */

    if (TclSockGetPort(interp, service, "tcp", &port) != TCL_OK) {
	errorMsg = "invalid port number";
	goto error;
    }

    if (!TclCreateSocketAddress(interp, &addrlist, myHost, port, 1,
            &errorMsg)) {
	goto error;
    }

    for (addrPtr = addrlist; addrPtr != NULL; addrPtr = addrPtr->ai_next) {
	sock = socket(addrPtr->ai_family, addrPtr->ai_socktype,
                addrPtr->ai_protocol);
	if (sock == INVALID_SOCKET) {
	    TclWinConvertError((DWORD) WSAGetLastError());
	    continue;
	}

	/*
	 * Win-NT has a misfeature that sockets are inherited in child
	 * processes by default. Turn off the inherit bit.
	 */

	SetHandleInformation((HANDLE) sock, HANDLE_FLAG_INHERIT, 0);

	/*
	 * Set kernel space buffering
	 */

	TclSockMinimumBuffers((void *)sock, TCP_BUFFER_SIZE);

	/*
	 * Make sure we use the same port when opening two server sockets
	 * for IPv4 and IPv6.
	 *
	 * As sockaddr_in6 uses the same offset and size for the port
	 * member as sockaddr_in, we can handle both through the IPv4 API.
	 */

	if (port == 0 && chosenport != 0) {
	    ((struct sockaddr_in *) addrPtr->ai_addr)->sin_port =
		htons(chosenport);
	}

	/*
	 * The SO_REUSEADDR option on Windows behaves like SO_REUSEPORT on
	 * unix systems.
	 */

	if (GOT_BITS(flags, TCL_TCPSERVER_REUSEPORT)) {
	    optvalue = 1;
	    (void) setsockopt(sock, SOL_SOCKET, SO_REUSEADDR,
		    (char *) &optvalue, sizeof(optvalue));
	}

	/*
	 * Bind to the specified port.
	 *
	 * Bind should not be affected by the socket having already been
	 * set into nonblocking mode. If there is trouble, this is one
	 * place to look for bugs.
	 */

	if (bind(sock, addrPtr->ai_addr,
                addrPtr->ai_addrlen) == SOCKET_ERROR) {
	    TclWinConvertError((DWORD) WSAGetLastError());
	    closesocket(sock);
	    continue;
	}
	if (port == 0 && chosenport == 0) {
	    address sockname;
	    socklen_t namelen = sizeof(sockname);

	    /*
	     * Synchronize port numbers when binding to port 0 of multiple
	     * addresses.
	     */

	    if (getsockname(sock, &sockname.sa, &namelen) >= 0) {
		chosenport = ntohs(sockname.sa4.sin_port);
	    }
	}

	/*
	 * Set the maximum number of pending connect requests to the max
	 * value allowed on each platform (Win32 and Win32s may be
	 * different, and there may be differences between TCP/IP stacks).
	 */

	if (listen(sock, SOMAXCONN) == SOCKET_ERROR) {
	    TclWinConvertError((DWORD) WSAGetLastError());
	    closesocket(sock);
	    continue;
	}

	if (statePtr == NULL) {
	    /*
	     * Add this socket to the global list of sockets.
	     */

	    statePtr = NewSocketInfo(sock);
	} else {
	    AddSocketInfoFd(statePtr, sock);
	}
    }

  error:
    if (addrlist != NULL) {
	freeaddrinfo(addrlist);
    }

    if (statePtr != NULL) {
	ThreadSpecificData *tsdPtr = TclThreadDataKeyGet(&dataKey);

	statePtr->acceptProc = acceptProc;
	statePtr->acceptProcData = acceptProcData;
	sprintf(channelName, SOCK_TEMPLATE, statePtr);
	statePtr->channel = Tcl_CreateChannel(&tcpChannelType, channelName,
		statePtr, 0);
	/*
	 * Set up the select mask for connection request events.
	 */

	statePtr->selectEvents = FD_ACCEPT;

	/*
	 * Register for interest in events in the select mask. Note that this
	 * automatically places the socket into non-blocking mode.
	 */

	ioctlsocket(sock, (long) FIONBIO, &flag);
	SendSelectMessage(tsdPtr, SELECT, statePtr);
	if (Tcl_SetChannelOption(interp, statePtr->channel, "-eofchar", "")
	    == TCL_ERROR) {
	    Tcl_Close(NULL, statePtr->channel);
	    return NULL;
	}
	return statePtr->channel;
    }

    if (interp != NULL) {
        Tcl_SetObjResult(interp, Tcl_ObjPrintf(
		"couldn't open socket: %s",
		(errorMsg ? errorMsg : Tcl_PosixError(interp))));
    }

    if (sock != INVALID_SOCKET) {
	closesocket(sock);
    }
    return NULL;
}

/*
 *----------------------------------------------------------------------
 *
 * TcpAccept --
 *	Accept a TCP socket connection.	 This is called by the event loop.
 *
 * Results:
 *	None.
 *
 * Side effects:
 *	Creates a new connection socket. Calls the registered callback for the
 *	connection acceptance mechanism.
 *
 *----------------------------------------------------------------------
 */

	/* ARGSUSED */
static void
TcpAccept(
    TcpFdList *fds,	/* Server socket that accepted newSocket. */
    SOCKET newSocket,   /* Newly accepted socket. */
    address addr)       /* Address of new socket. */
{
    TcpState *newInfoPtr;
    TcpState *statePtr = fds->statePtr;
    int len = sizeof(addr);
    char channelName[SOCK_CHAN_LENGTH];
    char host[NI_MAXHOST], port[NI_MAXSERV];
    ThreadSpecificData *tsdPtr = TclThreadDataKeyGet(&dataKey);

    /*
     * Win-NT has a misfeature that sockets are inherited in child processes
     * by default. Turn off the inherit bit.
     */

    SetHandleInformation((HANDLE) newSocket, HANDLE_FLAG_INHERIT, 0);

    /*
     * Add this socket to the global list of sockets.
     */

    newInfoPtr = NewSocketInfo(newSocket);

    /*
     * Select on read/write events and create the channel.
     */

    newInfoPtr->selectEvents = (FD_READ | FD_WRITE | FD_CLOSE);
    SendSelectMessage(tsdPtr, SELECT, newInfoPtr);

    sprintf(channelName, SOCK_TEMPLATE, newInfoPtr);
    newInfoPtr->channel = Tcl_CreateChannel(&tcpChannelType, channelName,
	    newInfoPtr, (TCL_READABLE | TCL_WRITABLE));
    if (Tcl_SetChannelOption(NULL, newInfoPtr->channel, "-translation",
	    "auto crlf") == TCL_ERROR) {
	Tcl_Close(NULL, newInfoPtr->channel);
	return;
    }
    if (Tcl_SetChannelOption(NULL, newInfoPtr->channel, "-eofchar", "")
	    == TCL_ERROR) {
	Tcl_Close(NULL, newInfoPtr->channel);
	return;
    }

    /*
     * Invoke the accept callback function.
     */

    if (statePtr->acceptProc != NULL) {
	getnameinfo(&(addr.sa), len, host, sizeof(host), port, sizeof(port),
                    NI_NUMERICHOST|NI_NUMERICSERV);
	statePtr->acceptProc(statePtr->acceptProcData, newInfoPtr->channel,
			    host, atoi(port));
    }
}

/*
 *----------------------------------------------------------------------
 *
 * InitSockets --
 *
 *	Registers the event window for the socket notifier code.
 *
 *	Assumes socketMutex is held.
 *
 * Results:
 *	None.
 *
 * Side effects:
 *	Register a new window class and creates a
 *	window for use in asynchronous socket notification.
 *
 *----------------------------------------------------------------------
 */

static void
InitSockets(void)
{
    DWORD id;
    ThreadSpecificData *tsdPtr = TclThreadDataKeyGet(&dataKey);

    if (!initialized) {
	initialized = 1;
	TclCreateLateExitHandler(SocketExitHandler, NULL);

	/*
	 * Create the async notification window with a new class. We must
	 * create a new class to avoid a Windows 95 bug that causes us to get
	 * the wrong message number for socket events if the message window is
	 * a subclass of a static control.
	 */

	windowClass.style = 0;
	windowClass.cbClsExtra = 0;
	windowClass.cbWndExtra = 0;
	windowClass.hInstance = TclWinGetTclInstance();
	windowClass.hbrBackground = NULL;
	windowClass.lpszMenuName = NULL;
	windowClass.lpszClassName = className;
	windowClass.lpfnWndProc = SocketProc;
	windowClass.hIcon = NULL;
	windowClass.hCursor = NULL;

	if (!RegisterClassW(&windowClass)) {
	    TclWinConvertError(GetLastError());
	    goto initFailure;
	}
    }

    /*
     * Check for per-thread initialization.
     */

    if (tsdPtr != NULL) {
	return;
    }

    /*
     * OK, this thread has never done anything with sockets before.  Construct
     * a worker thread to handle asynchronous events related to sockets
     * assigned to _this_ thread.
     */

    tsdPtr = TCL_TSD_INIT(&dataKey);
    tsdPtr->pendingTcpState = NULL;
    tsdPtr->socketList = NULL;
    tsdPtr->hwnd       = NULL;
    tsdPtr->threadId   = Tcl_GetCurrentThread();
    tsdPtr->readyEvent = CreateEvent(NULL, FALSE, FALSE, NULL);
    if (tsdPtr->readyEvent == NULL) {
	goto initFailure;
    }
    tsdPtr->socketListLock = CreateEvent(NULL, FALSE, TRUE, NULL);
    if (tsdPtr->socketListLock == NULL) {
	goto initFailure;
    }
    tsdPtr->socketThread = CreateThread(NULL, 256, SocketThread, tsdPtr, 0,
	    &id);
    if (tsdPtr->socketThread == NULL) {
	goto initFailure;
    }

    SetThreadPriority(tsdPtr->socketThread, THREAD_PRIORITY_HIGHEST);

    /*
     * Wait for the thread to signal when the window has been created and if
     * it is ready to go.
     */

    WaitForSingleObject(tsdPtr->readyEvent, INFINITE);

    if (tsdPtr->hwnd == NULL) {
	goto initFailure;	/* Trouble creating the window. */
    }

    Tcl_CreateEventSource(SocketSetupProc, SocketCheckProc, NULL);
    return;

  initFailure:
    TclpFinalizeSockets();
    initialized = -1;
    return;
}

/*
 *----------------------------------------------------------------------
 *
 * SocketsEnabled --
 *
 *	Check that the WinSock was successfully initialized.
 *
 * Warning:
 *	This check was useful in times of Windows98 where WinSock may
 *	not be available. This is not the case any more.
 *	This function may be removed with TCL 9.0
 *
 * Results:
 *	1 if it is.
 *
 * Side effects:
 *	None.
 *
 *----------------------------------------------------------------------
 */

    /* ARGSUSED */
static int
SocketsEnabled(void)
{
    int enabled;

    Tcl_MutexLock(&socketMutex);
    enabled = (initialized == 1);
    Tcl_MutexUnlock(&socketMutex);
    return enabled;
}


/*
 *----------------------------------------------------------------------
 *
 * SocketExitHandler --
 *
 *	Callback invoked during exit clean up to delete the socket
 *	communication window.
 *
 * Results:
 *	None.
 *
 * Side effects:
 *	None.
 *
 *----------------------------------------------------------------------
 */

    /* ARGSUSED */
static void
SocketExitHandler(
    ClientData clientData)		/* Not used. */
{
    Tcl_MutexLock(&socketMutex);

    /*
     * Make sure the socket event handling window is cleaned-up for, at
     * most, this thread.
     */

    TclpFinalizeSockets();
    UnregisterClassW(className, TclWinGetTclInstance());
    initialized = 0;
    Tcl_MutexUnlock(&socketMutex);
}

/*
 *----------------------------------------------------------------------
 *
 * SocketSetupProc --
 *
 *	This function is invoked before Tcl_DoOneEvent blocks waiting for an
 *	event.
 *
 * Results:
 *	None.
 *
 * Side effects:
 *	Adjusts the block time if needed.
 *
 *----------------------------------------------------------------------
 */

void
SocketSetupProc(
    ClientData data,		/* Not used. */
    int flags)			/* Event flags as passed to Tcl_DoOneEvent. */
{
    TcpState *statePtr;
    Tcl_Time blockTime = { 0, 0 };
    ThreadSpecificData *tsdPtr = TCL_TSD_INIT(&dataKey);

    if (!GOT_BITS(flags, TCL_FILE_EVENTS)) {
	return;
    }

    /*
     * Check to see if there is a ready socket.	 If so, poll.
     */
    WaitForSingleObject(tsdPtr->socketListLock, INFINITE);
    for (statePtr = tsdPtr->socketList; statePtr != NULL;
	    statePtr = statePtr->nextPtr) {
	if (GOT_BITS(statePtr->readyEvents,
                statePtr->watchEvents | FD_CONNECT | FD_ACCEPT)) {
	    Tcl_SetMaxBlockTime(&blockTime);
	    break;
	}
    }
    SetEvent(tsdPtr->socketListLock);
}

/*
 *----------------------------------------------------------------------
 *
 * SocketCheckProc --
 *
 *	This function is called by Tcl_DoOneEvent to check the socket event
 *	source for events.
 *
 * Results:
 *	None.
 *
 * Side effects:
 *	May queue an event.
 *
 *----------------------------------------------------------------------
 */

static void
SocketCheckProc(
    ClientData data,		/* Not used. */
    int flags)			/* Event flags as passed to Tcl_DoOneEvent. */
{
    TcpState *statePtr;
    SocketEvent *evPtr;
    ThreadSpecificData *tsdPtr = TCL_TSD_INIT(&dataKey);

    if (!GOT_BITS(flags, TCL_FILE_EVENTS)) {
	return;
    }

    /*
     * Queue events for any ready sockets that don't already have events
     * queued (caused by persistent states that won't generate WinSock
     * events).
     */

    WaitForSingleObject(tsdPtr->socketListLock, INFINITE);
    for (statePtr = tsdPtr->socketList; statePtr != NULL;
	    statePtr = statePtr->nextPtr) {
	if (GOT_BITS(statePtr->readyEvents,
		statePtr->watchEvents | FD_CONNECT | FD_ACCEPT)
                && !GOT_BITS(statePtr->flags, SOCKET_PENDING)) {
	    SET_BITS(statePtr->flags, SOCKET_PENDING);
	    evPtr = ckalloc(sizeof(SocketEvent));
	    evPtr->header.proc = SocketEventProc;
	    evPtr->socket = statePtr->sockets->fd;
	    Tcl_QueueEvent((Tcl_Event *) evPtr, TCL_QUEUE_TAIL);
	}
    }
    SetEvent(tsdPtr->socketListLock);
}

/*
 *----------------------------------------------------------------------
 *
 * SocketEventProc --
 *
 *	This function is called by Tcl_ServiceEvent when a socket event
 *	reaches the front of the event queue. This function is responsible for
 *	notifying the generic channel code.
 *
 * Results:
 *	Returns 1 if the event was handled, meaning it should be removed from
 *	the queue. Returns 0 if the event was not handled, meaning it should
 *	stay on the queue. The only time the event isn't handled is if the
 *	TCL_FILE_EVENTS flag bit isn't set.
 *
 * Side effects:
 *	Whatever the channel callback functions do.
 *
 *----------------------------------------------------------------------
 */

static int
SocketEventProc(
    Tcl_Event *evPtr,		/* Event to service. */
    int flags)			/* Flags that indicate what events to handle,
				 * such as TCL_FILE_EVENTS. */
{
    TcpState *statePtr;
    SocketEvent *eventPtr = (SocketEvent *) evPtr;
    int mask = 0, events;
    ThreadSpecificData *tsdPtr = TCL_TSD_INIT(&dataKey);
    TcpFdList *fds;
    SOCKET newSocket;
    address addr;
    int len;

    if (!GOT_BITS(flags, TCL_FILE_EVENTS)) {
	return 0;
    }

    /*
     * Find the specified socket on the socket list.
     */

    WaitForSingleObject(tsdPtr->socketListLock, INFINITE);
    for (statePtr = tsdPtr->socketList; statePtr != NULL;
	    statePtr = statePtr->nextPtr) {
	if (statePtr->sockets->fd == eventPtr->socket) {
	    break;
	}
    }

    /*
     * Discard events that have gone stale.
     */

    if (!statePtr) {
        SetEvent(tsdPtr->socketListLock);
	return 1;
    }

    /*
     * Clear flag that (this) event is pending
     */

    CLEAR_BITS(statePtr->flags, SOCKET_PENDING);

    /*
     * Continue async connect if pending and ready
     */

    if (GOT_BITS(statePtr->readyEvents, FD_CONNECT)) {
	if (GOT_BITS(statePtr->flags, TCP_ASYNC_PENDING)) {
	    /*
	     * Do one step and save eventual connect error
	     */

	    SetEvent(tsdPtr->socketListLock);
	    WaitForConnect(statePtr,NULL);
	} else {
	    /*
	     * No async connect reenter pending. Just clear event.
	     */

	    CLEAR_BITS(statePtr->readyEvents, FD_CONNECT);
	    SetEvent(tsdPtr->socketListLock);
	}
	return 1;
    }

    /*
     * Handle connection requests directly.
     */

    if (GOT_BITS(statePtr->readyEvents, FD_ACCEPT)) {
	for (fds = statePtr->sockets; fds != NULL; fds = fds->next) {
	    /*
             * Accept the incoming connection request.
             */

	    len = sizeof(address);
	    newSocket = accept(fds->fd, &(addr.sa), &len);

	    /*
             * On Tcl server sockets with multiple OS fds we loop over the fds
	     * trying an accept() on each, so we expect INVALID_SOCKET.  There
	     * are also other network stack conditions that can result in
	     * FD_ACCEPT but a subsequent failure on accept() by the time we
	     * get around to it.
             *
	     * Access to sockets (acceptEventCount, readyEvents) in socketList
	     * is still protected by the lock (prevents reintroduction of
	     * SF Tcl Bug 3056775.
	     */

	    if (newSocket == INVALID_SOCKET) {
		/* int err = WSAGetLastError(); */
		continue;
	    }

	    /*
	     * It is possible that more than one FD_ACCEPT has been sent, so
	     * an extra count must be kept. Decrement the count, and reset the
	     * readyEvent bit if the count is no longer > 0.
	     */

	    statePtr->acceptEventCount--;

	    if (statePtr->acceptEventCount <= 0) {
		CLEAR_BITS(statePtr->readyEvents, FD_ACCEPT);
	    }

	    SetEvent(tsdPtr->socketListLock);

	    /*
             * Caution: TcpAccept() has the side-effect of evaluating the
	     * server accept script (via AcceptCallbackProc() in tclIOCmd.c),
	     * which can close the server socket and invalidate statePtr and
	     * fds. If TcpAccept() accepts a socket we must return immediately
	     * and let SocketCheckProc queue additional FD_ACCEPT events.
	     */

	    TcpAccept(fds, newSocket, addr);
	    return 1;
	}

	/*
         * Loop terminated with no sockets accepted; clear the ready mask so
	 * we can detect the next connection request. Note that connection
	 * requests are level triggered, so if there is a request already
	 * pending, a new event will be generated.
	 */

	statePtr->acceptEventCount = 0;
	CLEAR_BITS(statePtr->readyEvents, FD_ACCEPT);

	SetEvent(tsdPtr->socketListLock);
	return 1;
    }

    SetEvent(tsdPtr->socketListLock);

    /*
     * Mask off unwanted events and compute the read/write mask so we can
     * notify the channel.
     */

    events = statePtr->readyEvents & statePtr->watchEvents;

    if (GOT_BITS(events, FD_CLOSE)) {
	/*
	 * If the socket was closed and the channel is still interested in
	 * read events, then we need to ensure that we keep polling for this
	 * event until someone does something with the channel. Note that we
	 * do this before calling Tcl_NotifyChannel so we don't have to watch
	 * out for the channel being deleted out from under us. This may cause
	 * a redundant trip through the event loop, but it's simpler than
	 * trying to do unwind protection.
	 */

	Tcl_Time blockTime = { 0, 0 };

	Tcl_SetMaxBlockTime(&blockTime);
	SET_BITS(mask, TCL_READABLE | TCL_WRITABLE);
    } else if (GOT_BITS(events, FD_READ)) {
	/*
	 * Throw the readable event if an async connect failed.
	 */

	if (GOT_BITS(statePtr->flags, TCP_ASYNC_FAILED)) {
	    SET_BITS(mask, TCL_READABLE);
	} else {
	    fd_set readFds;
	    struct timeval timeout;

	    /*
	     * We must check to see if data is really available, since someone
	     * could have consumed the data in the meantime. Turn off async
	     * notification so select will work correctly. If the socket is
	     * still readable, notify the channel driver, otherwise reset the
	     * async select handler and keep waiting.
	     */

	    SendSelectMessage(tsdPtr, UNSELECT, statePtr);

	    FD_ZERO(&readFds);
	    FD_SET(statePtr->sockets->fd, &readFds);
	    timeout.tv_usec = 0;
	    timeout.tv_sec = 0;

	    if (select(0, &readFds, NULL, NULL, &timeout) != 0) {
		SET_BITS(mask, TCL_READABLE);
	    } else {
		CLEAR_BITS(statePtr->readyEvents, FD_READ);
		SendSelectMessage(tsdPtr, SELECT, statePtr);
	    }
	}
    }

    /*
     * writable event
     */

    if (GOT_BITS(events, FD_WRITE)) {
	SET_BITS(mask, TCL_WRITABLE);
    }

    /*
     * Call registered event procedures
     */

    if (mask) {
	Tcl_NotifyChannel(statePtr->channel, mask);
    }
    return 1;
}

/*
 *----------------------------------------------------------------------
 *
 * AddSocketInfoFd --
 *
 *	This function adds a SOCKET file descriptor to the 'sockets' linked
 *	list of a TcpState structure.
 *
 * Results:
 *	None.
 *
 * Side effects:
 *	None, except for allocation of memory.
 *
 *----------------------------------------------------------------------
 */

static void
AddSocketInfoFd(
    TcpState *statePtr,
    SOCKET socket)
{
    TcpFdList *fds = statePtr->sockets;

    if (fds == NULL) {
	/*
         * Add the first FD.
         */

	statePtr->sockets = ckalloc(sizeof(TcpFdList));
	fds = statePtr->sockets;
    } else {
	/*
         * Find end of list and append FD.
         */

	while (fds->next != NULL) {
	    fds = fds->next;
	}

	fds->next = ckalloc(sizeof(TcpFdList));
	fds = fds->next;
    }

    /*
     * Populate new FD.
     */

    fds->fd = socket;
    fds->statePtr = statePtr;
    fds->next = NULL;
}


/*
 *----------------------------------------------------------------------
 *
 * NewSocketInfo --
 *
 *	This function allocates and initializes a new TcpState structure.
 *
 * Results:
 *	Returns a newly allocated TcpState.
 *
 * Side effects:
 *	None, except for allocation of memory.
 *
 *----------------------------------------------------------------------
 */

static TcpState *
NewSocketInfo(SOCKET socket)
{
    TcpState *statePtr = ckalloc(sizeof(TcpState));

    memset(statePtr, 0, sizeof(TcpState));

    /*
     * TIP #218. Removed the code inserting the new structure into the global
     * list. This is now handled in the thread action callbacks, and only
     * there.
     */

    AddSocketInfoFd(statePtr, socket);

    return statePtr;
}

/*
 *----------------------------------------------------------------------
 *
 * WaitForSocketEvent --
 *
 *	Waits until one of the specified events occurs on a socket.
 *	For event FD_CONNECT use WaitForConnect.
 *
 * Results:
 *	Returns 1 on success or 0 on failure, with an error code in
 *	errorCodePtr.
 *
 * Side effects:
 *	Processes socket events off the system queue.
 *
 *----------------------------------------------------------------------
 */

static int
WaitForSocketEvent(
    TcpState *statePtr,	/* Information about this socket. */
    int events,			/* Events to look for. May be one of
				 * FD_READ or FD_WRITE.
				 */
    int *errorCodePtr)		/* Where to store errors? */
{
    int result = 1;
    int oldMode;
    ThreadSpecificData *tsdPtr = TclThreadDataKeyGet(&dataKey);

    /*
     * Be sure to disable event servicing so we are truly modal.
     */

    oldMode = Tcl_SetServiceMode(TCL_SERVICE_NONE);

    /*
     * Reset WSAAsyncSelect so we have a fresh set of events pending.
     */

    SendSelectMessage(tsdPtr, UNSELECT, statePtr);
    SendSelectMessage(tsdPtr, SELECT, statePtr);

    while (1) {
	int event_found;

	/*
         * Get statePtr lock.
         */

	WaitForSingleObject(tsdPtr->socketListLock, INFINITE);

	/*
         * Check if event occured.
         */

	event_found = GOT_BITS(statePtr->readyEvents, events);

	/*
         * Free list lock.
         */

	SetEvent(tsdPtr->socketListLock);

	/*
         * Exit loop if event occured.
         */

	if (event_found) {
	    break;
	}

	/*
         * Exit loop if event did not occur but this is a non-blocking channel
         */

	if (statePtr->flags & TCP_NONBLOCKING) {
	    *errorCodePtr = EWOULDBLOCK;
	    result = 0;
	    break;
	}

	/*
	 * Wait until something happens.
	 */

	WaitForSingleObject(tsdPtr->readyEvent, INFINITE);
    }

    (void) Tcl_SetServiceMode(oldMode);
    return result;
}

/*
 *----------------------------------------------------------------------
 *
 * SocketThread --
 *
 *	Helper thread used to manage the socket event handling window.
 *
 * Results:
 *	1 if unable to create socket event window, 0 otherwise.
 *
 * Side effects:
 *	None.
 *
 *----------------------------------------------------------------------
 */

static DWORD WINAPI
SocketThread(
    LPVOID arg)
{
    MSG msg;
    ThreadSpecificData *tsdPtr = arg;

    /*
     * Create a dummy window receiving socket events.
     */

    tsdPtr->hwnd = CreateWindowW(className, className, WS_TILED, 0, 0, 0, 0,
	    NULL, NULL, windowClass.hInstance, arg);

    /*
     * Signalize thread creator that we are done creating the window.
     */

    SetEvent(tsdPtr->readyEvent);

    /*
     * If unable to create the window, exit this thread immediately.
     */

    if (tsdPtr->hwnd == NULL) {
	return 1;
    }

    /*
     * Process all messages on the socket window until WM_QUIT. This threads
     * exits only when instructed to do so by the call to
     * PostMessage(SOCKET_TERMINATE) in TclpFinalizeSockets().
     */

    while (GetMessageW(&msg, NULL, 0, 0) > 0) {
	DispatchMessageW(&msg);
    }

    /*
     * This releases waiters on thread exit in TclpFinalizeSockets()
     */

    SetEvent(tsdPtr->readyEvent);

    return msg.wParam;
}


/*
 *----------------------------------------------------------------------
 *
 * SocketProc --
 *
 *	This function is called when WSAAsyncSelect has been used to register
 *	interest in a socket event, and the event has occurred.
 *
 * Results:
 *	0 on success.
 *
 * Side effects:
 *	The flags for the given socket are updated to reflect the event that
 *	occured.
 *
 *----------------------------------------------------------------------
 */

static LRESULT CALLBACK
SocketProc(
    HWND hwnd,
    UINT message,
    WPARAM wParam,
    LPARAM lParam)
{
    int event, error;
    SOCKET socket;
    TcpState *statePtr;
    int info_found = 0;
    TcpFdList *fds = NULL;
    ThreadSpecificData *tsdPtr = (ThreadSpecificData *)
#ifdef _WIN64
	    GetWindowLongPtrW(hwnd, GWLP_USERDATA);
#else
	    GetWindowLongW(hwnd, GWL_USERDATA);
#endif

    switch (message) {
    default:
	return DefWindowProcW(hwnd, message, wParam, lParam);
	break;

    case WM_CREATE:
	/*
	 * Store the initial tsdPtr, it's from a different thread, so it's not
	 * directly accessible, but needed.
	 */

#ifdef _WIN64
	SetWindowLongPtr(hwnd, GWLP_USERDATA,
		(LONG_PTR) ((LPCREATESTRUCT)lParam)->lpCreateParams);
#else
	SetWindowLongW(hwnd, GWL_USERDATA,
		(LONG) ((LPCREATESTRUCT)lParam)->lpCreateParams);
#endif
	break;

    case WM_DESTROY:
	PostQuitMessage(0);
	break;

    case SOCKET_MESSAGE:
	event = WSAGETSELECTEVENT(lParam);
	error = WSAGETSELECTERROR(lParam);
	socket = (SOCKET) wParam;

	WaitForSingleObject(tsdPtr->socketListLock, INFINITE);

	/*
	 * Find the specified socket on the socket list and update its
	 * eventState flag.
	 */

	for (statePtr = tsdPtr->socketList; statePtr != NULL;
		statePtr = statePtr->nextPtr) {
	    if (FindFDInList(statePtr, socket)) {
		info_found = 1;
		break;
	    }
	}

	/*
	 * Check if there is a pending info structure not jet in the list.
	 */

	if (!info_found
		&& tsdPtr->pendingTcpState != NULL
		&& FindFDInList(tsdPtr->pendingTcpState, socket)) {
	    statePtr = tsdPtr->pendingTcpState;
	    info_found = 1;
	}
	if (info_found) {
	    /*
	     * Update the socket state.
	     *
	     * A count of FD_ACCEPTS is stored, so if an FD_CLOSE event
	     * happens, then clear the FD_ACCEPT count. Otherwise, increment
	     * the count if the current event is an FD_ACCEPT.
	     */

	    if (GOT_BITS(event, FD_CLOSE)) {
		statePtr->acceptEventCount = 0;
		CLEAR_BITS(statePtr->readyEvents, FD_WRITE | FD_ACCEPT);
	    } else if (GOT_BITS(event, FD_ACCEPT)) {
		statePtr->acceptEventCount++;
	    }

	    if (GOT_BITS(event, FD_CONNECT)) {
		/*
		 * Remember any error that occurred so we can report
		 * connection failures.
		 */

		if (error != ERROR_SUCCESS) {
		    statePtr->notifierConnectError = error;
		}
	    }

	    /*
	     * Inform main thread about signaled events
	     */

	    SET_BITS(statePtr->readyEvents, event);

	    /*
	     * Wake up the Main Thread.
	     */

	    SetEvent(tsdPtr->readyEvent);
	    Tcl_ThreadAlert(tsdPtr->threadId);
	}
	SetEvent(tsdPtr->socketListLock);
	break;

    case SOCKET_SELECT:
	statePtr = (TcpState *) lParam;
	for (fds = statePtr->sockets; fds != NULL; fds = fds->next) {
	    if (wParam == SELECT) {
		WSAAsyncSelect(fds->fd, hwnd,
			SOCKET_MESSAGE, statePtr->selectEvents);
	    } else {
		/*
		 * Clear the selection mask
		 */

		WSAAsyncSelect(fds->fd, hwnd, 0, 0);
	    }
	}
	break;

    case SOCKET_TERMINATE:
	DestroyWindow(hwnd);
	break;
    }

    return 0;
}

/*
 *----------------------------------------------------------------------
 *
 * FindFDInList --
 *
 *	Return true, if the given file descriptior is contained in the
 *	file descriptor list.
 *
 * Results:
 *	true if found.
 *
 * Side effects:
 *
 *----------------------------------------------------------------------
 */

static int
FindFDInList(
    TcpState *statePtr,
    SOCKET socket)
{
    TcpFdList *fds;
    for (fds = statePtr->sockets; fds != NULL; fds = fds->next) {
	if (fds->fd == socket) {
	    return 1;
	}
    }
    return 0;
}

/*
 *----------------------------------------------------------------------
 *
 * TclWinGetSockOpt, et al. --
 *
 *	Those functions are historically exported by the stubs table and
 *	just use the original system calls now.
 *
 * Warning:
 *	Those functions are depreciated and will be removed with TCL 9.0.
 *
 * Results:
 *	As defined for each function.
 *
 * Side effects:
 *	As defined for each function.
 *
 *----------------------------------------------------------------------
 */

#ifndef TCL_NO_DEPRECATED
#undef TclWinGetSockOpt
int
TclWinGetSockOpt(
    SOCKET s,
    int level,
    int optname,
    char *optval,
    int *optlen)
{

    return getsockopt(s, level, optname, optval, optlen);
}
#undef TclWinSetSockOpt
int
TclWinSetSockOpt(
    SOCKET s,
    int level,
    int optname,
    const char *optval,
    int optlen)
{
    return setsockopt(s, level, optname, optval, optlen);
}

#undef TclpInetNtoa
char *
TclpInetNtoa(
    struct in_addr addr)
{
    return inet_ntoa(addr);
}
#undef TclWinGetServByName
struct servent *
TclWinGetServByName(
    const char *name,
    const char *proto)
{
    return getservbyname(name, proto);
}
#endif /* TCL_NO_DEPRECATED */

/*
 *----------------------------------------------------------------------
 *
 * TcpThreadActionProc --
 *
 *	Insert or remove any thread local refs to this channel.
 *
 * Results:
 *	None.
 *
 * Side effects:
 *	Changes thread local list of valid channels.
 *
 *----------------------------------------------------------------------
 */

static void
TcpThreadActionProc(
    ClientData instanceData,
    int action)
{
    ThreadSpecificData *tsdPtr;
    TcpState *statePtr = instanceData;
    int notifyCmd;

    if (action == TCL_CHANNEL_THREAD_INSERT) {
	/*
	 * Ensure that socket subsystem is initialized in this thread, or else
	 * sockets will not work.
	 */

	Tcl_MutexLock(&socketMutex);
	InitSockets();
	Tcl_MutexUnlock(&socketMutex);

	tsdPtr = TCL_TSD_INIT(&dataKey);

	WaitForSingleObject(tsdPtr->socketListLock, INFINITE);
	statePtr->nextPtr = tsdPtr->socketList;
	tsdPtr->socketList = statePtr;

	if (statePtr == tsdPtr->pendingTcpState) {
	    tsdPtr->pendingTcpState = NULL;
	}

	SetEvent(tsdPtr->socketListLock);

	notifyCmd = SELECT;
    } else {
	TcpState **nextPtrPtr;
	int removed = 0;

	tsdPtr = TCL_TSD_INIT(&dataKey);

	/*
	 * TIP #218, Bugfix: All access to socketList has to be protected by
	 * the lock.
	 */

	WaitForSingleObject(tsdPtr->socketListLock, INFINITE);
	for (nextPtrPtr = &(tsdPtr->socketList); (*nextPtrPtr) != NULL;
		nextPtrPtr = &((*nextPtrPtr)->nextPtr)) {
	    if ((*nextPtrPtr) == statePtr) {
		(*nextPtrPtr) = statePtr->nextPtr;
		removed = 1;
		break;
	    }
	}
	SetEvent(tsdPtr->socketListLock);

	/*
	 * This could happen if the channel was created in one thread and then
	 * moved to another without updating the thread local data in each
	 * thread.
	 */

	if (!removed) {
	    Tcl_Panic("file info ptr not on thread channel list");
	}

	notifyCmd = UNSELECT;
    }

    /*
     * Ensure that, or stop, notifications for the socket occur in this
     * thread.
     */

    SendSelectMessage(tsdPtr, notifyCmd, statePtr);
}

/*
 * Local Variables:
 * mode: c
 * c-basic-offset: 4
 * fill-column: 78
 * tab-width: 8
 * indent-tabs-mode: nil
 * End:
 */<|MERGE_RESOLUTION|>--- conflicted
+++ resolved
@@ -369,12 +369,8 @@
     DWORD length = sizeof(wbuf)/sizeof(WCHAR);
     Tcl_DString ds;
 
-<<<<<<< HEAD
     Tcl_DStringInit(&ds);
-    if (GetComputerNameW(wbuf, &length) != 0) {
-=======
     if (GetComputerNameExW(ComputerNameDnsFullyQualified, wbuf, &length) != 0) {
->>>>>>> 730152b6
 	/*
 	 * Convert string from native to UTF then change to lowercase.
 	 */
