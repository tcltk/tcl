/*
 * tclWinSock.c --
 *
 *	This file contains Windows-specific socket related code.
 *
 * Copyright © 1995-1997 Sun Microsystems, Inc.
 *
 * See the file "license.terms" for information on usage and redistribution of
 * this file, and for a DISCLAIMER OF ALL WARRANTIES.
 *
 * -----------------------------------------------------------------------
 * The order and naming of functions in this file should minimize
 * the file diff to tclUnixSock.c.
 * -----------------------------------------------------------------------
 *
 * General information on how this module works.
 *
 * - Each Tcl-thread with its sockets maintains an internal window to receive
 *   socket messages from the OS.
 *
 * - To ensure that message reception is always running this window is
 *   actually owned and handled by an internal thread. This we call the
 *   co-thread of Tcl's thread.
 *
 * - The whole structure is set up by InitSockets() which is called for each
 *   Tcl thread. The implementation of the co-thread is in SocketThread(),
 *   and the messages are handled by SocketProc(). The connection between
 *   both is not directly visible, it is done through a Win32 window class.
 *   This class is initialized by InitSockets() as well, and used in the
 *   creation of the message receiver windows.
 *
 * - An important thing to note is that *both* thread and co-thread have
 *   access to the list of sockets maintained in the private TSD data of the
 *   thread. The co-thread was given access to it upon creation through the
 *   new thread's client-data.
 *
 *   Because of this dual access the TSD data contains an OS mutex, the
 *   "socketListLock", to mediate exclusion between thread and co-thread.
 *
 *   The co-thread's access is all in SocketProc(). The thread's access is
 *   through SocketEventProc() (1) and the functions called by it.
 *
 *   (Ad 1) This is the handler function for all queued socket events, which
 *          all the OS messages are translated to through the EventSource (2)
 *          driven by the OS messages.
 *
 *   (Ad 2) The main functions for this are SocketSetupProc() and
 *          SocketCheckProc().
 */

#include "tclWinInt.h"

#ifdef _MSC_VER
#   pragma comment (lib, "ws2_32")
#endif

/*
 * Support for control over sockets' KEEPALIVE and NODELAY behavior is
 * currently disabled.
 */

#undef TCL_FEATURE_KEEPALIVE_NAGLE

/*
 * Helper macros to make parts of this file clearer. The macros do exactly
 * what they say on the tin. :-) They also only ever refer to their arguments
 * once, and so can be used without regard to side effects.
 */

#define SET_BITS(var, bits)	((var) |= (bits))
#define CLEAR_BITS(var, bits)	((var) &= ~(bits))
#define GOT_BITS(var, bits)     (((var) & (bits)) != 0)

/* "sock" + a pointer in hex + \0 */
#define SOCK_CHAN_LENGTH        (4 + sizeof(void *) * 2 + 1)
#define SOCK_TEMPLATE           "sock%p"

/*
 * The following variable is used to tell whether this module has been
 * initialized.  If 1, initialization of sockets was successful, if -1 then
 * socket initialization failed (WSAStartup failed).
 */

static int initialized = 0;
static const WCHAR className[] = L"TclSocket";
TCL_DECLARE_MUTEX(socketMutex)

/*
 * The following defines declare the messages used on socket windows.
 */

#define SOCKET_MESSAGE		WM_USER+1
#define SOCKET_SELECT		WM_USER+2
#define SOCKET_TERMINATE	WM_USER+3
#define SELECT			TRUE
#define UNSELECT		FALSE

/*
 * This is needed to comply with the strict aliasing rules of GCC, but it also
 * simplifies casting between the different sockaddr types.
 */

typedef union {
    struct sockaddr sa;
    struct sockaddr_in sa4;
    struct sockaddr_in6 sa6;
    struct sockaddr_storage sas;
} address;

#ifndef IN6_ARE_ADDR_EQUAL
#define IN6_ARE_ADDR_EQUAL IN6_ADDR_EQUAL
#endif

/*
 * This structure describes per-instance state of a tcp based channel.
 */

typedef struct TcpState TcpState;

typedef struct TcpFdList {
    TcpState *statePtr;
    SOCKET fd;
    struct TcpFdList *next;
} TcpFdList;

struct TcpState {
    Tcl_Channel channel;	/* Channel associated with this socket. */
    int testFlags;              /* bit field for tests. Is set by testsocket
                                 * test procedure */
    struct TcpFdList *sockets;	/* Windows SOCKET handle. */
    int flags;			/* Bit field comprised of the flags described
				 * below. */
    int watchEvents;		/* OR'ed combination of FD_READ, FD_WRITE,
				 * FD_CLOSE, FD_ACCEPT and FD_CONNECT that
				 * indicate which events are interesting. */
    volatile int readyEvents;	/* OR'ed combination of FD_READ, FD_WRITE,
				 * FD_CLOSE, FD_ACCEPT and FD_CONNECT that
				 * indicate which events have occurred.
				 * Set by notifier thread, access must be
				 * protected by semaphore */
    int selectEvents;		/* OR'ed combination of FD_READ, FD_WRITE,
				 * FD_CLOSE, FD_ACCEPT and FD_CONNECT that
				 * indicate which events are currently being
				 * selected. */
    volatile int acceptEventCount;
				/* Count of the current number of FD_ACCEPTs
				 * that have arrived and not yet processed.
				 * Set by notifier thread, access must be
				 * protected by semaphore */
    Tcl_TcpAcceptProc *acceptProc;
				/* Proc to call on accept. */
    ClientData acceptProcData;	/* The data for the accept proc. */

    /*
     * Only needed for client sockets
     */

    struct addrinfo *addrlist;	/* Addresses to connect to. */
    struct addrinfo *addr;	/* Iterator over addrlist. */
    struct addrinfo *myaddrlist;/* Local address. */
    struct addrinfo *myaddr;	/* Iterator over myaddrlist. */
    int connectError;		/* Cache status of async socket. */
    int cachedBlocking;         /* Cache blocking mode of async socket. */
    volatile int notifierConnectError;
				/* Async connect error set by notifier thread.
				 * This error is still a windows error code.
				 * Access must be protected by semaphore */
    struct TcpState *nextPtr;	/* The next socket on the per-thread socket
				 * list. */
};

/*
 * These bits may be ORed together into the "flags" field of a TcpState
 * structure.
 */

#define TCP_NONBLOCKING		(1<<0)	/* Socket with non-blocking I/O */
#define TCP_ASYNC_CONNECT	(1<<1)	/* Async connect in progress. */
#define SOCKET_EOF		(1<<2)	/* A zero read happened on the
					 * socket. */
#define SOCKET_PENDING		(1<<3)	/* A message has been sent for this
					 * socket */
#define TCP_ASYNC_PENDING	(1<<4)	/* TcpConnect was called to
					 * process an async connect. This
					 * flag indicates that reentry is
					 * still pending */
#define TCP_ASYNC_FAILED	(1<<5)	/* An async connect finally failed */

/*
 * These bits may be ORed together into the "testFlags" field of a TcpState
 * structure.
 */

#define TCP_ASYNC_TEST_MODE	(1<<0)	/* Async testing activated.  Do not
					 * automatically continue connection
					 * process */

/*
 * The following structure is what is added to the Tcl event queue when a
 * socket event occurs.
 */

typedef struct {
    Tcl_Event header;		/* Information that is standard for all
				 * events. */
    SOCKET socket;		/* Socket descriptor that is ready. Used to
				 * find the TcpState structure for the file
				 * (can't point directly to the TcpState
				 * structure because it could go away while
				 * the event is queued). */
} SocketEvent;

/*
 * This defines the minimum buffersize maintained by the kernel.
 */

#define TCP_BUFFER_SIZE 4096


typedef struct {
    HWND hwnd;			/* Handle to window for socket messages. */
    HANDLE socketThread;	/* Thread handling the window */
    Tcl_ThreadId threadId;	/* Parent thread. */
    HANDLE readyEvent;		/* Event indicating that a socket event is
				 * ready. Also used to indicate that the
				 * socketThread has been initialized and has
				 * started. */
    HANDLE socketListLock;	/* Win32 Event to lock the socketList */
    TcpState *pendingTcpState;
				/* This socket is opened but not jet in the
				 * list. This value is also checked by
				 * the event structure. */
    TcpState *socketList;	/* Every open socket in this thread has an
				 * entry on this list. */
} ThreadSpecificData;

static Tcl_ThreadDataKey dataKey;
static WNDCLASSW windowClass;

/*
 * Static routines for this file:
 */

static int		TcpConnect(Tcl_Interp *interp,
			    TcpState *state);
static void		InitSockets(void);
static TcpState *	NewSocketInfo(SOCKET socket);
static void		SocketExitHandler(ClientData clientData);
static LRESULT CALLBACK	SocketProc(HWND hwnd, UINT message, WPARAM wParam,
			    LPARAM lParam);
static int		SocketsEnabled(void);
static void		TcpAccept(TcpFdList *fds, SOCKET newSocket, address addr);
static int		WaitForConnect(TcpState *statePtr, int *errorCodePtr);
static int		WaitForSocketEvent(TcpState *statePtr, int events,
			    int *errorCodePtr);
static void		AddSocketInfoFd(TcpState *statePtr,  SOCKET socket);
static int		FindFDInList(TcpState *statePtr, SOCKET socket);
static DWORD WINAPI	SocketThread(LPVOID arg);
static void		TcpThreadActionProc(ClientData instanceData,
			    int action);
static int		TcpCloseProc(void *, Tcl_Interp *);

static Tcl_EventCheckProc	SocketCheckProc;
static Tcl_EventProc		SocketEventProc;
static Tcl_EventSetupProc	SocketSetupProc;
static Tcl_DriverBlockModeProc	TcpBlockModeProc;
static Tcl_DriverClose2Proc	TcpClose2Proc;
static Tcl_DriverSetOptionProc	TcpSetOptionProc;
static Tcl_DriverGetOptionProc	TcpGetOptionProc;
static Tcl_DriverInputProc	TcpInputProc;
static Tcl_DriverOutputProc	TcpOutputProc;
static Tcl_DriverWatchProc	TcpWatchProc;
static Tcl_DriverGetHandleProc	TcpGetHandleProc;

/*
 * This structure describes the channel type structure for TCP socket
 * based IO:
 */

static const Tcl_ChannelType tcpChannelType = {
    "tcp",			/* Type name. */
    TCL_CHANNEL_VERSION_5,	/* v5 channel */
    NULL,		/* Close proc. */
    TcpInputProc,		/* Input proc. */
    TcpOutputProc,		/* Output proc. */
    NULL,			/* Seek proc. */
    TcpSetOptionProc,		/* Set option proc. */
    TcpGetOptionProc,		/* Get option proc. */
    TcpWatchProc,		/* Initialize notifier. */
    TcpGetHandleProc,		/* Get OS handles out of channel. */
    TcpClose2Proc,		/* Close2 proc. */
    TcpBlockModeProc,		/* Set blocking or non-blocking mode.*/
    NULL,			/* flush proc. */
    NULL,			/* handler proc. */
    NULL,			/* wide seek proc. */
    TcpThreadActionProc,	/* thread action proc. */
    NULL			/* truncate proc. */
};

/*
 * The following variable holds the network name of this host.
 */

static TclInitProcessGlobalValueProc InitializeHostName;
static ProcessGlobalValue hostName =
	{0, 0, NULL, NULL, InitializeHostName, NULL, NULL};

/*
 * Simple wrapper round the SendMessage syscall.
 */

#define SendSelectMessage(tsdPtr, message, payload)     \
    SendMessageW((tsdPtr)->hwnd, SOCKET_SELECT,          \
                (WPARAM) (message), (LPARAM) (payload))


/*
 * Address print debug functions
 */
#if 0
void
printaddrinfo(
    struct addrinfo *ai,
    char *prefix)
{
    char host[NI_MAXHOST], port[NI_MAXSERV];

    getnameinfo(ai->ai_addr, ai->ai_addrlen,
	    host, sizeof(host), port, sizeof(port),
	    NI_NUMERICHOST|NI_NUMERICSERV);
}

void
printaddrinfolist(
    struct addrinfo *addrlist,
    char *prefix)
{
    struct addrinfo *ai;

    for (ai = addrlist; ai != NULL; ai = ai->ai_next) {
	printaddrinfo(ai, prefix);
    }
}
#endif

/*
 *----------------------------------------------------------------------
 *
 * InitializeHostName --
 *
 *	This routine sets the process global value of the name of the local
 *	host on which the process is running.
 *
 * Results:
 *	None.
 *
 *----------------------------------------------------------------------
 */

void
InitializeHostName(
    char **valuePtr,
    size_t *lengthPtr,
    Tcl_Encoding *encodingPtr)
{
    WCHAR wbuf[256];
    DWORD length = sizeof(wbuf)/sizeof(WCHAR);
    Tcl_DString ds;

    Tcl_DStringInit(&ds);
    if (GetComputerNameExW(ComputerNamePhysicalDnsFullyQualified, wbuf, &length) != 0) {
	/*
	 * Convert string from native to UTF then change to lowercase.
	 */

	Tcl_UtfToLower(Tcl_WCharToUtfDString(wbuf, TCL_INDEX_NONE, &ds));

    } else {
	if (TclpHasSockets(NULL) == TCL_OK) {
	    /*
	     * The buffer size of 256 is recommended by the MSDN page that
	     * documents gethostname() as being always adequate.
	     */

	    Tcl_DString inDs;

	    Tcl_DStringInit(&inDs);
	    Tcl_DStringSetLength(&inDs, 256);
	    if (gethostname(Tcl_DStringValue(&inDs),
		    Tcl_DStringLength(&inDs)) == 0) {
<<<<<<< HEAD
		Tcl_ExternalToUtfDStringEx(NULL, Tcl_DStringValue(&inDs), -1,
			TCL_ENCODING_NOCOMPLAIN, &ds);
=======
		Tcl_ExternalToUtfDString(NULL, Tcl_DStringValue(&inDs), TCL_INDEX_NONE,
			&ds);
>>>>>>> 6f094ddd
	    }
	    Tcl_DStringFree(&inDs);
	}
    }

    *encodingPtr = Tcl_GetEncoding(NULL, "utf-8");
    *lengthPtr = Tcl_DStringLength(&ds);
    *valuePtr = (char *)Tcl_Alloc(*lengthPtr + 1);
    memcpy(*valuePtr, Tcl_DStringValue(&ds), *lengthPtr + 1);
    Tcl_DStringFree(&ds);
}

/*
 *----------------------------------------------------------------------
 *
 * Tcl_GetHostName --
 *
 *	Returns the name of the local host.
 *
 * Results:
 *	A string containing the network name for this machine, or an empty
 *	string if we can't figure out the name. The caller must not modify or
 *	free this string.
 *
 * Side effects:
 *	Caches the name to return for future calls.
 *
 *----------------------------------------------------------------------
 */

const char *
Tcl_GetHostName(void)
{
    return Tcl_GetString(TclGetProcessGlobalValue(&hostName));
}

/*
 *----------------------------------------------------------------------
 *
 * TclpHasSockets --
 *
 *	This function determines whether sockets are available on the current
 *	system and returns an error in interp if they are not. Note that
 *	interp may be NULL.
 *
 * Results:
 *	Returns TCL_OK if the system supports sockets, or TCL_ERROR with an
 *	error in interp (if non-NULL).
 *
 * Side effects:
 *	If not already prepared, initializes the TSD structure and socket
 *	message handling thread associated to the calling thread for the
 *	subsystem of the driver.
 *
 *----------------------------------------------------------------------
 */

int
TclpHasSockets(
    Tcl_Interp *interp)		/* Where to write an error message if sockets
				 * are not present, or NULL if no such message
				 * is to be written. */
{
    Tcl_MutexLock(&socketMutex);
    InitSockets();
    Tcl_MutexUnlock(&socketMutex);

    if (SocketsEnabled()) {
	return TCL_OK;
    }
    if (interp != NULL) {
	Tcl_SetObjResult(interp, Tcl_NewStringObj(
		"sockets are not available on this system", -1));
    }
    return TCL_ERROR;
}

/*
 *----------------------------------------------------------------------
 *
 * TclpFinalizeSockets --
 *
 *	This function is called from Tcl_FinalizeThread to finalize the
 *	platform specific socket subsystem. Also, it may be called from within
 *	this module to cleanup the state if unable to initialize the sockets
 *	subsystem.
 *
 * Results:
 *	None.
 *
 * Side effects:
 *	Deletes the event source and destroys the socket thread.
 *
 *----------------------------------------------------------------------
 */

void
TclpFinalizeSockets(void)
{
    ThreadSpecificData *tsdPtr = (ThreadSpecificData *)TclThreadDataKeyGet(&dataKey);

    /*
     * Careful! This is a finalizer!
     */

    if (tsdPtr == NULL) {
	return;
    }

    if (tsdPtr->socketThread != NULL) {
	if (tsdPtr->hwnd != NULL) {
	    PostMessageW(tsdPtr->hwnd, SOCKET_TERMINATE, 0, 0);

	    /*
	     * Wait for the thread to exit. This ensures that we are
	     * completely cleaned up before we leave this function.
	     */

	    WaitForSingleObject(tsdPtr->readyEvent, INFINITE);
	    tsdPtr->hwnd = NULL;
	}
	CloseHandle(tsdPtr->socketThread);
	tsdPtr->socketThread = NULL;
    }
    if (tsdPtr->readyEvent != NULL) {
	CloseHandle(tsdPtr->readyEvent);
	tsdPtr->readyEvent = NULL;
    }
    if (tsdPtr->socketListLock != NULL) {
	CloseHandle(tsdPtr->socketListLock);
	tsdPtr->socketListLock = NULL;
    }
    Tcl_DeleteEventSource(SocketSetupProc, SocketCheckProc, NULL);
}

/*
 *----------------------------------------------------------------------
 *
 * TcpBlockModeProc --
 *
 *	This function is invoked by the generic IO level to set blocking and
 *	nonblocking mode on a TCP socket based channel.
 *
 * Results:
 *	0 if successful, errno when failed.
 *
 * Side effects:
 *	Sets the device into blocking or nonblocking mode.
 *
 *----------------------------------------------------------------------
 */

static int
TcpBlockModeProc(
    ClientData instanceData,	/* Socket state. */
    int mode)			/* The mode to set. Can be one of
				 * TCL_MODE_BLOCKING or
				 * TCL_MODE_NONBLOCKING. */
{
    TcpState *statePtr = (TcpState *)instanceData;

    if (mode == TCL_MODE_NONBLOCKING) {
	SET_BITS(statePtr->flags, TCP_NONBLOCKING);
    } else {
        CLEAR_BITS(statePtr->flags, TCP_NONBLOCKING);
    }
    return 0;
}

/*
 *----------------------------------------------------------------------
 *
 * WaitForConnect --
 *
 *	Check the state of an async connect process. If a connection attempt
 *	terminated, process it, which may finalize it or may start the next
 *	attempt. If a connect error occures, it is saved in
 *	statePtr->connectError to be reported by 'fconfigure -error'.
 *
 *	There are two modes of operation, defined by errorCodePtr:
 *	 *  non-NULL: Called by explicite read/write command. Block if socket
 *	    is blocking.
 *	    May return two error codes:
 *	     *	EWOULDBLOCK: if connect is still in progress
 *	     *	ENOTCONN: if connect failed. This would be the error message
 *		of a rect or sendto syscall so this is emulated here.
 *	 *  Null: Called by a backround operation. Do not block and don't
 *	    return any error code.
 *
 * Results:
 * 	0 if the connection has completed, -1 if still in progress or there is
 * 	an error.
 *
 * Side effects:
 *	Processes socket events off the system queue. May process
 *	asynchroneous connect.
 *
 *----------------------------------------------------------------------
 */

static int
WaitForConnect(
    TcpState *statePtr,		/* State of the socket. */
    int *errorCodePtr)		/* Where to store errors? A passed
				 * null-pointer activates background mode. */
{
    int result;
    int oldMode;
    ThreadSpecificData *tsdPtr;

    /*
     * Check if an async connect failed already and error reporting is
     * demanded, return the error ENOTCONN.
     */

    if (errorCodePtr != NULL && GOT_BITS(statePtr->flags, TCP_ASYNC_FAILED)) {
	*errorCodePtr = ENOTCONN;
	return -1;
    }

    /*
     * Check if an async connect is running. If not return ok
     */

    if (!GOT_BITS(statePtr->flags, TCP_ASYNC_CONNECT)) {
	return 0;
    }

    /*
     * In socket test mode do not continue with the connect
     * Exceptions are:
     * - Call by recv/send and blocking socket
     *   (errorCodePtr != NULL && !GOT_BITS(flags, TCP_NONBLOCKING))
     * - Call by the event queue (errorCodePtr == NULL)
     */

    if (GOT_BITS(statePtr->testFlags, TCP_ASYNC_TEST_MODE)
	    && errorCodePtr != NULL
            && GOT_BITS(statePtr->flags, TCP_NONBLOCKING)) {
	*errorCodePtr = EWOULDBLOCK;
	return -1;
    }

    /*
     * Be sure to disable event servicing so we are truly modal.
     */

    oldMode = Tcl_SetServiceMode(TCL_SERVICE_NONE);

    /*
     * Loop in the blocking case until the connect signal is present
     */

    while (1) {
	/*
	 * Get the statePtr lock.
	 */

	tsdPtr = (ThreadSpecificData *)TclThreadDataKeyGet(&dataKey);
	WaitForSingleObject(tsdPtr->socketListLock, INFINITE);

	/*
         * Check for connect event.
         */

	if (GOT_BITS(statePtr->readyEvents, FD_CONNECT)) {
	    /*
             * Consume the connect event.
             */

	    CLEAR_BITS(statePtr->readyEvents, FD_CONNECT);

	    /*
	     * For blocking sockets and foreground processing, disable async
	     * connect as we continue now synchoneously.
	     */

	    if (errorCodePtr != NULL &&
		    !GOT_BITS(statePtr->flags, TCP_NONBLOCKING)) {
		CLEAR_BITS(statePtr->flags, TCP_ASYNC_CONNECT);
	    }

	    /*
             * Free list lock.
             */

	    SetEvent(tsdPtr->socketListLock);

	    /*
	     * Continue connect. If switched to synchroneous connect, the
	     * connect is terminated.
	     */

	    result = TcpConnect(NULL, statePtr);

	    /*
             * Restore event service mode.
             */

	    (void) Tcl_SetServiceMode(oldMode);

	    /*
	     * Check for Succesfull connect or async connect restart
	     */

	    if (result == TCL_OK) {
		/*
		 * Check for async connect restart (not possible for
		 * foreground blocking operation)
		 */

		if (GOT_BITS(statePtr->flags, TCP_ASYNC_PENDING)) {
		    if (errorCodePtr != NULL) {
			*errorCodePtr = EWOULDBLOCK;
		    }
		    return -1;
		}
		return 0;
	    }

	    /*
	     * Connect finally failed. For foreground operation return
	     * ENOTCONN.
	     */

	    if (errorCodePtr != NULL) {
		*errorCodePtr = ENOTCONN;
	    }
	    return -1;
	}

        /*
         * Free list lock.
         */

        SetEvent(tsdPtr->socketListLock);

	/*
	 * Background operation returns with no action as there was no connect
	 * event
	 */

	if (errorCodePtr == NULL) {
	    return -1;
	}

	/*
	 * A non blocking socket waiting for an asynchronous connect
	 * returns directly the error EWOULDBLOCK
	 */

	if (GOT_BITS(statePtr->flags, TCP_NONBLOCKING)) {
	    *errorCodePtr = EWOULDBLOCK;
	    return -1;
	}

	/*
	 * Wait until something happens.
	 */

	WaitForSingleObject(tsdPtr->readyEvent, INFINITE);
    }
}

/*
 *----------------------------------------------------------------------
 *
 * TcpInputProc --
 *
 *	This function is invoked by the generic IO level to read input from a
 *	TCP socket based channel.
 *
 * Results:
 *	The number of bytes read is returned or -1 on error. An output
 *	argument contains the POSIX error code on error, or zero if no error
 *	occurred.
 *
 * Side effects:
 *	Reads input from the input device of the channel.
 *
 *----------------------------------------------------------------------
 */

static int
TcpInputProc(
    ClientData instanceData,	/* Socket state. */
    char *buf,			/* Where to store data read. */
    int bufSize,		/* How much space is available in the
				 * buffer? */
    int *errorCodePtr)		/* Where to store error code. */
{
    TcpState *statePtr = (TcpState *)instanceData;
    int bytesRead;
    DWORD error;
    ThreadSpecificData *tsdPtr = (ThreadSpecificData *)TclThreadDataKeyGet(&dataKey);

    *errorCodePtr = 0;

    /*
     * Check that WinSock is initialized; do not call it if not, to prevent
     * system crashes. This can happen at exit time if the exit handler for
     * WinSock ran before other exit handlers that want to use sockets.
     */

    if (!SocketsEnabled()) {
	*errorCodePtr = EFAULT;
	return -1;
    }

    /*
     * First check to see if EOF was already detected, to prevent calling the
     * socket stack after the first time EOF is detected.
     */

    if (GOT_BITS(statePtr->flags, SOCKET_EOF)) {
	return 0;
    }

    /*
     * Check if there is an async connect running.
     * For blocking sockets terminate connect, otherwise do one step.
     * For a non blocking socket return EWOULDBLOCK if connect not terminated
     */

    if (WaitForConnect(statePtr, errorCodePtr) != 0) {
	return -1;
    }

    /*
     * No EOF, and it is connected, so try to read more from the socket. Note
     * that we clear the FD_READ bit because read events are level triggered
     * so a new event will be generated if there is still data available to be
     * read. We have to simulate blocking behavior here since we are always
     * using non-blocking sockets.
     */

    while (1) {
	SendSelectMessage(tsdPtr, UNSELECT, statePtr);

	/*
         * Single fd operation: this proc is only called for a connected
         * socket.
         */

	bytesRead = recv(statePtr->sockets->fd, buf, bufSize, 0);
	CLEAR_BITS(statePtr->readyEvents, FD_READ);

	/*
	 * Check for end-of-file condition or successful read.
	 */

	if (bytesRead == 0) {
	    SET_BITS(statePtr->flags, SOCKET_EOF);
	}
	if (bytesRead != SOCKET_ERROR) {
	    break;
	}

	/*
	 * If an error occurs after the FD_CLOSE has arrived, then ignore the
	 * error and report an EOF.
	 */

	if (GOT_BITS(statePtr->readyEvents, FD_CLOSE)) {
	    SET_BITS(statePtr->flags, SOCKET_EOF);
	    bytesRead = 0;
	    break;
	}

	error = WSAGetLastError();

	/*
	 * If an RST comes, then ignore the error and report an EOF just like
	 * on unix.
	 */

	if (error == WSAECONNRESET) {
	    SET_BITS(statePtr->flags, SOCKET_EOF);
	    bytesRead = 0;
	    break;
	}

	/*
	 * Check for error condition or underflow in non-blocking case.
	 */

	if (GOT_BITS(statePtr->flags, TCP_NONBLOCKING)
                || (error != WSAEWOULDBLOCK)) {
	    Tcl_WinConvertError(error);
	    *errorCodePtr = Tcl_GetErrno();
	    bytesRead = -1;
	    break;
	}

	/*
	 * In the blocking case, wait until the file becomes readable or
	 * closed and try again.
	 */

	if (!WaitForSocketEvent(statePtr, FD_READ|FD_CLOSE, errorCodePtr)) {
	    bytesRead = -1;
	    break;
	}
    }

    SendSelectMessage(tsdPtr, SELECT, statePtr);

    return bytesRead;
}

/*
 *----------------------------------------------------------------------
 *
 * TcpOutputProc --
 *
 *	This function is called by the generic IO level to write data to a
 *	socket based channel.
 *
 * Results:
 *	The number of bytes written or -1 on failure.
 *
 * Side effects:
 *	Produces output on the socket.
 *
 *----------------------------------------------------------------------
 */

static int
TcpOutputProc(
    ClientData instanceData,	/* Socket state. */
    const char *buf,		/* The data buffer. */
    int toWrite,		/* How many bytes to write? */
    int *errorCodePtr)		/* Where to store error code. */
{
    TcpState *statePtr = (TcpState *)instanceData;
    int written;
    DWORD error;
    ThreadSpecificData *tsdPtr = (ThreadSpecificData *)TclThreadDataKeyGet(&dataKey);

    *errorCodePtr = 0;

    /*
     * Check that WinSock is initialized; do not call it if not, to prevent
     * system crashes. This can happen at exit time if the exit handler for
     * WinSock ran before other exit handlers that want to use sockets.
     */

    if (!SocketsEnabled()) {
	*errorCodePtr = EFAULT;
	return -1;
    }

    /*
     * Check if there is an async connect running.
     * For blocking sockets terminate connect, otherwise do one step.
     * For a non blocking socket return EWOULDBLOCK if connect not terminated
     */

    if (WaitForConnect(statePtr, errorCodePtr) != 0) {
	return -1;
    }

    while (1) {
	SendSelectMessage(tsdPtr, UNSELECT, statePtr);

	/*
         * Single fd operation: this proc is only called for a connected
         * socket.
         */

	written = send(statePtr->sockets->fd, buf, toWrite, 0);
	if (written != SOCKET_ERROR) {
	    /*
	     * Since Windows won't generate a new write event until we hit an
	     * overflow condition, we need to force the event loop to poll
	     * until the condition changes.
	     */

	    if (GOT_BITS(statePtr->watchEvents, FD_WRITE)) {
		Tcl_Time blockTime = { 0, 0 };

		Tcl_SetMaxBlockTime(&blockTime);
	    }
	    break;
	}

	/*
	 * Check for error condition or overflow. In the event of overflow, we
	 * need to clear the FD_WRITE flag so we can detect the next writable
	 * event. Note that Windows only sends a new writable event after a
	 * send fails with WSAEWOULDBLOCK.
	 */

	error = WSAGetLastError();
	if (error == WSAEWOULDBLOCK) {
	    CLEAR_BITS(statePtr->readyEvents, FD_WRITE);
	    if (GOT_BITS(statePtr->flags, TCP_NONBLOCKING)) {
		*errorCodePtr = EWOULDBLOCK;
		written = -1;
		break;
	    }
	} else {
	    Tcl_WinConvertError(error);
	    *errorCodePtr = Tcl_GetErrno();
	    written = -1;
	    break;
	}

	/*
	 * In the blocking case, wait until the file becomes writable or
	 * closed and try again.
	 */

	if (!WaitForSocketEvent(statePtr, FD_WRITE|FD_CLOSE, errorCodePtr)) {
	    written = -1;
	    break;
	}
    }

    SendSelectMessage(tsdPtr, SELECT, statePtr);

    return written;
}

/*
 *----------------------------------------------------------------------
 *
 * TcpCloseProc --
 *
 *	This function is called by the generic IO level to perform channel
 *	type specific cleanup on a socket based channel when the channel is
 *	closed.
 *
 * Results:
 *	0 if successful, the value of errno if failed.
 *
 * Side effects:
 *	Closes the socket.
 *
 *----------------------------------------------------------------------
 */

static int
TcpCloseProc(
    ClientData instanceData,	/* The socket to close. */
    TCL_UNUSED(Tcl_Interp *))
{
    TcpState *statePtr = (TcpState *)instanceData;
    /* TIP #218 */
    int errorCode = 0;
    ThreadSpecificData *tsdPtr = TCL_TSD_INIT(&dataKey);

    /*
     * Check that WinSock is initialized; do not call it if not, to prevent
     * system crashes. This can happen at exit time if the exit handler for
     * WinSock ran before other exit handlers that want to use sockets.
     */

    if (SocketsEnabled()) {
	/*
	 * Clean up the OS socket handle. The default Windows setting for a
	 * socket is SO_DONTLINGER, which does a graceful shutdown in the
	 * background.
	 */

	while (statePtr->sockets != NULL) {
	    TcpFdList *thisfd = statePtr->sockets;

	    statePtr->sockets = thisfd->next;
	    if (closesocket(thisfd->fd) == SOCKET_ERROR) {
		Tcl_WinConvertError((DWORD) WSAGetLastError());
		errorCode = Tcl_GetErrno();
	    }
	    Tcl_Free(thisfd);
	}
    }

    if (statePtr->addrlist != NULL) {
        freeaddrinfo(statePtr->addrlist);
    }
    if (statePtr->myaddrlist != NULL) {
        freeaddrinfo(statePtr->myaddrlist);
    }

    /*
     * Clear an eventual tsd info list pointer.
     *
     * This may be called, if an async socket connect fails or is closed
     * between connect and thread action callback.
     */

    if (tsdPtr->pendingTcpState != NULL
	    && tsdPtr->pendingTcpState == statePtr) {
	/*
         * Get infoPtr lock, because this concerns the notifier thread.
         */

	WaitForSingleObject(tsdPtr->socketListLock, INFINITE);

	tsdPtr->pendingTcpState = NULL;

	/*
         * Free list lock.
         */

	SetEvent(tsdPtr->socketListLock);
    }

    /*
     * TIP #218. Removed the code removing the structure from the global
     * socket list. This is now done by the thread action callbacks, and only
     * there. This happens before this code is called. We can free without
     * fear of damaging the list.
     */

    Tcl_Free(statePtr);
    return errorCode;
}

/*
 *----------------------------------------------------------------------
 *
 * TcpClose2Proc --
 *
 *	This function is called by the generic IO level to perform the channel
 *	type specific part of a half-close: namely, a shutdown() on a socket.
 *
 * Results:
 *	0 if successful, the value of errno if failed.
 *
 * Side effects:
 *	Shuts down one side of the socket.
 *
 *----------------------------------------------------------------------
 */

static int
TcpClose2Proc(
    ClientData instanceData,	/* The socket to close. */
    Tcl_Interp *interp,		/* For error reporting. */
    int flags)			/* Flags that indicate which side to close. */
{
    TcpState *statePtr = (TcpState *)instanceData;
    int readError = 0;
    int writeError = 0;

    /*
     * Shutdown the OS socket handle.
     */

    if ((flags & (TCL_CLOSE_READ|TCL_CLOSE_WRITE)) == 0) {
	return TcpCloseProc(instanceData, interp);
    }

    /*
     * Single fd operation: Tcl_OpenTcpServer() does not set TCL_READABLE or
     * TCL_WRITABLE so this should never be called for a server socket.
     */

    if ((flags & TCL_CLOSE_READ) && (shutdown(statePtr->sockets->fd, SD_RECEIVE) == SOCKET_ERROR)) {
	Tcl_WinConvertError((DWORD) WSAGetLastError());
	readError = Tcl_GetErrno();
    }
    if ((flags & TCL_CLOSE_WRITE) && (shutdown(statePtr->sockets->fd, SD_SEND) == SOCKET_ERROR)) {
	Tcl_WinConvertError((DWORD) WSAGetLastError());
	writeError = Tcl_GetErrno();
    }
    return (readError != 0) ? readError : writeError;
}

/*
 *----------------------------------------------------------------------
 *
 * TcpSetOptionProc --
 *
 *	Sets Tcp channel specific options.
 *
 * Results:
 *	None, unless an error happens.
 *
 * Side effects:
 *	Changes attributes of the socket at the system level.
 *
 *----------------------------------------------------------------------
 */

static int
TcpSetOptionProc(
    ClientData instanceData,	/* Socket state. */
    Tcl_Interp *interp,		/* For error reporting - can be NULL. */
    const char *optionName,	/* Name of the option to set. */
    TCL_UNUSED(const char *) /*value*/)		/* New value for option. */
{
#ifdef TCL_FEATURE_KEEPALIVE_NAGLE
    TcpState *statePtr = instanceData;
    SOCKET sock;
#else
    (void)instanceData;
#endif /*TCL_FEATURE_KEEPALIVE_NAGLE*/

    /*
     * Check that WinSock is initialized; do not call it if not, to prevent
     * system crashes. This can happen at exit time if the exit handler for
     * WinSock ran before other exit handlers that want to use sockets.
     */

    if (!SocketsEnabled()) {
	if (interp) {
	    Tcl_SetObjResult(interp, Tcl_NewStringObj(
		    "winsock is not initialized", -1));
	}
	return TCL_ERROR;
    }

#ifdef TCL_FEATURE_KEEPALIVE_NAGLE
#error "TCL_FEATURE_KEEPALIVE_NAGLE not reviewed for whether to treat statePtr->sockets as single fd or list"
    sock = statePtr->sockets->fd;

    if (!strcasecmp(optionName, "-keepalive")) {
	BOOL val = FALSE;
	int boolVar, rtn;

	if (Tcl_GetBoolean(interp, value, &boolVar) != TCL_OK) {
	    return TCL_ERROR;
	}
	if (boolVar) {
	    val = TRUE;
	}
	rtn = setsockopt(sock, SOL_SOCKET, SO_KEEPALIVE,
		(const char *) &val, sizeof(BOOL));
	if (rtn != 0) {
	    Tcl_WinConvertError(WSAGetLastError());
	    if (interp) {
		Tcl_SetObjResult(interp, Tcl_ObjPrintf(
			"couldn't set socket option: %s",
			Tcl_PosixError(interp)));
	    }
	    return TCL_ERROR;
	}
	return TCL_OK;
    } else if (!strcasecmp(optionName, "-nagle")) {
	BOOL val = FALSE;
	int boolVar, rtn;

	if (Tcl_GetBoolean(interp, value, &boolVar) != TCL_OK) {
	    return TCL_ERROR;
	}
	if (!boolVar) {
	    val = TRUE;
	}
	rtn = setsockopt(sock, IPPROTO_TCP, TCP_NODELAY,
		(const char *) &val, sizeof(BOOL));
	if (rtn != 0) {
	    Tcl_WinConvertError(WSAGetLastError());
	    if (interp) {
		Tcl_SetObjResult(interp, Tcl_ObjPrintf(
			"couldn't set socket option: %s",
			Tcl_PosixError(interp)));
	    }
	    return TCL_ERROR;
	}
	return TCL_OK;
    }

    return Tcl_BadChannelOption(interp, optionName, "keepalive nagle");
#else
    return Tcl_BadChannelOption(interp, optionName, "");
#endif /*TCL_FEATURE_KEEPALIVE_NAGLE*/
}

/*
 *----------------------------------------------------------------------
 *
 * TcpGetOptionProc --
 *
 *	Computes an option value for a TCP socket based channel, or a list of
 *	all options and their values.
 *
 *	Note: This code is based on code contributed by John Haxby.
 *
 * Results:
 *	A standard Tcl result. The value of the specified option or a list of
 *	all options and their values is returned in the supplied DString. Sets
 *	Error message if needed.
 *
 * Side effects:
 *	None.
 *
 *----------------------------------------------------------------------
 */

static int
TcpGetOptionProc(
    ClientData instanceData,	/* Socket state. */
    Tcl_Interp *interp,		/* For error reporting - can be NULL. */
    const char *optionName,	/* Name of the option to retrieve the value
				 * for, or NULL to get all options and their
				 * values. */
    Tcl_DString *dsPtr)		/* Where to store the computed value;
				 * initialized by caller. */
{
    TcpState *statePtr = (TcpState *)instanceData;
    char host[NI_MAXHOST], port[NI_MAXSERV];
    SOCKET sock;
    size_t len = 0;
    int reverseDNS = 0;
#define SUPPRESS_RDNS_VAR "::tcl::unsupported::noReverseDNS"

    /*
     * Check that WinSock is initialized; do not call it if not, to prevent
     * system crashes. This can happen at exit time if the exit handler for
     * WinSock ran before other exit handlers that want to use sockets.
     */

    if (!SocketsEnabled()) {
	if (interp) {
	    Tcl_SetObjResult(interp, Tcl_NewStringObj(
		    "winsock is not initialized", -1));
	}
	return TCL_ERROR;
    }

    /*
     * Go one step in async connect
     *
     * If any error is thrown save it as backround error to report eventually
     * below.
     */

    if (!GOT_BITS(statePtr->testFlags, TCP_ASYNC_TEST_MODE)) {
	WaitForConnect(statePtr, NULL);
    }

    sock = statePtr->sockets->fd;
    if (optionName != NULL) {
	len = strlen(optionName);
    }

    if ((len > 1) && (optionName[1] == 'e') &&
	    (strncmp(optionName, "-error", len) == 0)) {
	/*
         * Do not return any errors if async connect is running.
         */

	if (!GOT_BITS(statePtr->flags, TCP_ASYNC_PENDING)) {
	    if (GOT_BITS(statePtr->flags, TCP_ASYNC_FAILED)) {
		/*
		 * In case of a failed async connect, eventually report the
		 * connect error only once.  Do not report the system error,
		 * as this comes again and again.
		 */

		if (statePtr->connectError != 0) {
		    Tcl_DStringAppend(dsPtr,
			    Tcl_ErrnoMsg(statePtr->connectError), -1);
		    statePtr->connectError = 0;
		}
	    } else {
		/*
		 * Report an eventual last error of the socket system.
		 */

		int optlen;
		int ret;
		DWORD err;

		/*
		 * Populate the err variable with a POSIX error
		 */

		optlen = sizeof(int);
		ret = getsockopt(sock, SOL_SOCKET, SO_ERROR,
			(char *)&err, &optlen);

		/*
		 * The error was not returned directly but should be taken
		 * from WSA.
		 */

		if (ret == SOCKET_ERROR) {
		    err = WSAGetLastError();
		}

		/*
		 * Return error message.
		 */

		if (err) {
		    Tcl_WinConvertError(err);
		    Tcl_DStringAppend(dsPtr, Tcl_ErrnoMsg(Tcl_GetErrno()),
                            -1);
		}
	    }
	}
	return TCL_OK;
    }

    if ((len > 1) && (optionName[1] == 'c') &&
	    (strncmp(optionName, "-connecting", len) == 0)) {
	Tcl_DStringAppend(dsPtr,
		GOT_BITS(statePtr->flags, TCP_ASYNC_PENDING)
		? "1" : "0", -1);
        return TCL_OK;
    }

    if (interp != NULL
            && Tcl_GetVar2(interp, SUPPRESS_RDNS_VAR, NULL, 0) != NULL) {
	reverseDNS = NI_NUMERICHOST;
    }

    if ((len == 0) || ((len > 1) && (optionName[1] == 'p') &&
	    (strncmp(optionName, "-peername", len) == 0))) {
	address peername;
	socklen_t size = sizeof(peername);

	if (GOT_BITS(statePtr->flags, TCP_ASYNC_PENDING)) {
	    /*
	     * In async connect output an empty string
	     */

	    if (len == 0) {
		Tcl_DStringAppendElement(dsPtr, "-peername");
		Tcl_DStringAppendElement(dsPtr, "");
	    } else {
		return TCL_OK;
	    }
	} else if (getpeername(sock, (LPSOCKADDR) &(peername.sa),
                &size) == 0) {
	    /*
	     * Peername fetch succeeded - output list
	     */

	    if (len == 0) {
		Tcl_DStringAppendElement(dsPtr, "-peername");
		Tcl_DStringStartSublist(dsPtr);
	    }

	    getnameinfo(&(peername.sa), size, host, sizeof(host),
		    NULL, 0, NI_NUMERICHOST);
	    Tcl_DStringAppendElement(dsPtr, host);
	    getnameinfo(&(peername.sa), size, host, sizeof(host),
		    port, sizeof(port), reverseDNS | NI_NUMERICSERV);
	    Tcl_DStringAppendElement(dsPtr, host);
	    Tcl_DStringAppendElement(dsPtr, port);
	    if (len == 0) {
		Tcl_DStringEndSublist(dsPtr);
	    } else {
		return TCL_OK;
	    }
	} else {
	    /*
	     * getpeername failed - but if we were asked for all the options
	     * (len==0), don't flag an error at that point because it could be
	     * an fconfigure request on a server socket (such sockets have no
	     * peer). {Copied from unix/tclUnixChan.c}
	     */

	    if (len) {
		Tcl_WinConvertError((DWORD) WSAGetLastError());
		if (interp) {
		    Tcl_SetObjResult(interp, Tcl_ObjPrintf(
			    "can't get peername: %s",
			    Tcl_PosixError(interp)));
		}
		return TCL_ERROR;
	    }
	}
    }

    if ((len == 0) || ((len > 1) && (optionName[1] == 's') &&
	    (strncmp(optionName, "-sockname", len) == 0))) {
	TcpFdList *fds;
	address sockname;
	socklen_t size;
	int found = 0;

	if (len == 0) {
	    Tcl_DStringAppendElement(dsPtr, "-sockname");
	    Tcl_DStringStartSublist(dsPtr);
	}
	if (GOT_BITS(statePtr->flags, TCP_ASYNC_PENDING)) {
	    /*
	     * In async connect output an empty string
	     */

            found = 1;
	} else {
	    for (fds = statePtr->sockets; fds != NULL; fds = fds->next) {
		sock = fds->fd;
		size = sizeof(sockname);
		if (getsockname(sock, &(sockname.sa), &size) >= 0) {
		    int flags = reverseDNS;

		    found = 1;
		    getnameinfo(&sockname.sa, size, host, sizeof(host),
			    NULL, 0, NI_NUMERICHOST);
		    Tcl_DStringAppendElement(dsPtr, host);

		    /*
		     * We don't want to resolve INADDR_ANY and sin6addr_any;
		     * they can sometimes cause problems (and never have a
		     * name).
		     */

		    flags |= NI_NUMERICSERV;
		    if (sockname.sa.sa_family == AF_INET) {
			if (sockname.sa4.sin_addr.s_addr == INADDR_ANY) {
			    flags |= NI_NUMERICHOST;
			}
		    } else if (sockname.sa.sa_family == AF_INET6) {
			if ((IN6_ARE_ADDR_EQUAL(&sockname.sa6.sin6_addr,
				    &in6addr_any)) ||
				(IN6_IS_ADDR_V4MAPPED(&sockname.sa6.sin6_addr)
				&& sockname.sa6.sin6_addr.s6_addr[12] == 0
				&& sockname.sa6.sin6_addr.s6_addr[13] == 0
				&& sockname.sa6.sin6_addr.s6_addr[14] == 0
				&& sockname.sa6.sin6_addr.s6_addr[15] == 0)) {
			    flags |= NI_NUMERICHOST;
			}
		    }
		    getnameinfo(&sockname.sa, size, host, sizeof(host),
			    port, sizeof(port), flags);
		    Tcl_DStringAppendElement(dsPtr, host);
		    Tcl_DStringAppendElement(dsPtr, port);
		}
	    }
	}
	if (found) {
	    if (len) {
		return TCL_OK;
	    }
	    Tcl_DStringEndSublist(dsPtr);
	} else {
	    if (interp) {
		Tcl_WinConvertError((DWORD) WSAGetLastError());
		Tcl_SetObjResult(interp, Tcl_ObjPrintf(
			"can't get sockname: %s", Tcl_PosixError(interp)));
	    }
	    return TCL_ERROR;
	}
    }

#ifdef TCL_FEATURE_KEEPALIVE_NAGLE
    if (len == 0 || !strncmp(optionName, "-keepalive", len)) {
	int optlen;
	BOOL opt = FALSE;

	if (len == 0) {
	    Tcl_DStringAppendElement(dsPtr, "-keepalive");
	}
	optlen = sizeof(BOOL);
	getsockopt(sock, SOL_SOCKET, SO_KEEPALIVE, (char *)&opt, &optlen);
	if (opt) {
	    Tcl_DStringAppendElement(dsPtr, "1");
	} else {
	    Tcl_DStringAppendElement(dsPtr, "0");
	}
	if (len > 0) {
	    return TCL_OK;
	}
    }

    if (len == 0 || !strncmp(optionName, "-nagle", len)) {
	int optlen;
	BOOL opt = FALSE;

	if (len == 0) {
	    Tcl_DStringAppendElement(dsPtr, "-nagle");
	}
	optlen = sizeof(BOOL);
	getsockopt(sock, IPPROTO_TCP, TCP_NODELAY, (char *)&opt, &optlen);
	if (opt) {
	    Tcl_DStringAppendElement(dsPtr, "0");
	} else {
	    Tcl_DStringAppendElement(dsPtr, "1");
	}
	if (len > 0) {
	    return TCL_OK;
	}
    }
#endif /*TCL_FEATURE_KEEPALIVE_NAGLE*/

    if (len > 0) {
#ifdef TCL_FEATURE_KEEPALIVE_NAGLE
	return Tcl_BadChannelOption(interp, optionName,
		"connecting peername sockname keepalive nagle");
#else
	return Tcl_BadChannelOption(interp, optionName,
                "connecting peername sockname");
#endif /*TCL_FEATURE_KEEPALIVE_NAGLE*/
    }

    return TCL_OK;
}

/*
 *----------------------------------------------------------------------
 *
 * TcpWatchProc --
 *
 *	Informs the channel driver of the events that the generic channel code
 *	wishes to receive on this socket.
 *
 * Results:
 *	None.
 *
 * Side effects:
 *	May cause the notifier to poll if any of the specified conditions are
 *	already true.
 *
 *----------------------------------------------------------------------
 */

static void
TcpWatchProc(
    ClientData instanceData,	/* The socket state. */
    int mask)			/* Events of interest; an OR-ed combination of
				 * TCL_READABLE, TCL_WRITABLE and
				 * TCL_EXCEPTION. */
{
    TcpState *statePtr = (TcpState *)instanceData;

    /*
     * Update the watch events mask. Only if the socket is not a server
     * socket. [Bug 557878]
     */

    if (!statePtr->acceptProc) {
	statePtr->watchEvents = 0;
	if (GOT_BITS(mask, TCL_READABLE)) {
	    SET_BITS(statePtr->watchEvents, FD_READ | FD_CLOSE);
	}
	if (GOT_BITS(mask, TCL_WRITABLE)) {
	    SET_BITS(statePtr->watchEvents, FD_WRITE | FD_CLOSE);
	}

	/*
	 * If there are any conditions already set, then tell the notifier to
	 * poll rather than block.
	 */

	if (statePtr->readyEvents & statePtr->watchEvents) {
	    Tcl_Time blockTime = { 0, 0 };

	    Tcl_SetMaxBlockTime(&blockTime);
	}
    }
}

/*
 *----------------------------------------------------------------------
 *
 * TcpGetHandleProc --
 *
 *	Called from Tcl_GetChannelHandle to retrieve OS handles from inside a
 *	TCP socket based channel.
 *
 * Results:
 *	Returns TCL_OK with the fd in handlePtr, or TCL_ERROR if there is no
 *	handle for the specified direction.
 *
 * Side effects:
 *	None.
 *
 *----------------------------------------------------------------------
 */

static int
TcpGetHandleProc(
    ClientData instanceData,	/* The socket state. */
    TCL_UNUSED(int) /*direction*/,
    ClientData *handlePtr)	/* Where to store the handle. */
{
    TcpState *statePtr = (TcpState *)instanceData;

    *handlePtr = INT2PTR(statePtr->sockets->fd);
    return TCL_OK;
}



/*
 *----------------------------------------------------------------------
 *
 * TcpConnect --
 *
 *	This function opens a new socket in client mode.
 *
 *	This might be called in 3 circumstances:
 *	-   By a regular socket command
 *	-   By the event handler to continue an asynchronously connect
 *	-   By a blocking socket function (gets/puts) to terminate the
 *	    connect synchronously
 *
 * Results:
 *      TCL_OK, if the socket was successfully connected or an asynchronous
 *      connection is in progress. If an error occurs, TCL_ERROR is returned
 *      and an error message is left in interp.
 *
 * Side effects:
 *	Opens a socket.
 *
 * Remarks:
 *	A single host name may resolve to more than one IP address, e.g. for
 *	an IPv4/IPv6 dual stack host. For handling asynchronously connecting
 *	sockets in the background for such hosts, this function can act as a
 *	coroutine. On the first call, it sets up the control variables for the
 *	two nested loops over the local and remote addresses. Once the first
 *	connection attempt is in progress, it sets up itself as a writable
 *	event handler for that socket, and returns. When the callback occurs,
 *	control is transferred to the "reenter" label, right after the initial
 *	return and the loops resume as if they had never been interrupted.
 *	For synchronously connecting sockets, the loops work the usual way.
 *
 *----------------------------------------------------------------------
 */

static int
TcpConnect(
    Tcl_Interp *interp,		/* For error reporting; can be NULL. */
    TcpState *statePtr)
{
    DWORD error;
    int async_connect = GOT_BITS(statePtr->flags, TCP_ASYNC_CONNECT);
                                /* We are started with async connect and the
                                 * connect notification was not yet
                                 * received. */
    int async_callback = GOT_BITS(statePtr->flags, TCP_ASYNC_PENDING);
                                /* We were called by the event procedure and
                                 * continue our loop. */
    ThreadSpecificData *tsdPtr = (ThreadSpecificData *)TclThreadDataKeyGet(&dataKey);

    if (async_callback) {
        goto reenter;
    }

    for (statePtr->addr = statePtr->addrlist; statePtr->addr != NULL;
	    statePtr->addr = statePtr->addr->ai_next) {
        for (statePtr->myaddr = statePtr->myaddrlist;
                statePtr->myaddr != NULL;
                statePtr->myaddr = statePtr->myaddr->ai_next) {
	    /*
	     * No need to try combinations of local and remote addresses
	     * of different families.
	     */

	    if (statePtr->myaddr->ai_family != statePtr->addr->ai_family) {
		continue;
	    }

            /*
             * Close the socket if it is still open from the last unsuccessful
             * iteration.
             */

	    if (statePtr->sockets->fd != INVALID_SOCKET) {
		closesocket(statePtr->sockets->fd);
	    }

	    /*
             * Get statePtr lock.
             */

	    WaitForSingleObject(tsdPtr->socketListLock, INFINITE);

	    /*
	     * Reset last error from last try
	     */

	    statePtr->notifierConnectError = 0;
	    Tcl_SetErrno(0);

	    statePtr->sockets->fd = socket(statePtr->myaddr->ai_family,
                    SOCK_STREAM, 0);

	    /*
             * Free list lock.
             */

	    SetEvent(tsdPtr->socketListLock);

	    /*
             * Continue on socket creation error.
             */

	    if (statePtr->sockets->fd == INVALID_SOCKET) {
		Tcl_WinConvertError((DWORD) WSAGetLastError());
		continue;
	    }

	    /*
	     * Win-NT has a misfeature that sockets are inherited in child
	     * processes by default. Turn off the inherit bit.
	     */

	    SetHandleInformation((HANDLE) statePtr->sockets->fd,
                    HANDLE_FLAG_INHERIT, 0);

	    /*
	     * Set kernel space buffering
	     */

	    TclSockMinimumBuffers((void *) statePtr->sockets->fd,
                    TCP_BUFFER_SIZE);

	    /*
	     * Try to bind to a local port.
	     */

	    if (bind(statePtr->sockets->fd, statePtr->myaddr->ai_addr,
		    statePtr->myaddr->ai_addrlen) == SOCKET_ERROR) {
		Tcl_WinConvertError((DWORD) WSAGetLastError());
		continue;
	    }

	    /*
	     * For asynchroneous connect set the socket in nonblocking mode
	     * and activate connect notification
	     */

	    if (async_connect) {
		TcpState *statePtr2;
		int in_socket_list = 0;

		/*
                 * Get statePtr lock.
                 */

		WaitForSingleObject(tsdPtr->socketListLock, INFINITE);

		/*
		 * Bugfig for 336441ed59 to not ignore notifications until the
		 * infoPtr is in the list.
		 * Check if my statePtr is already in the tsdPtr->socketList
		 * It is set after this call by TcpThreadActionProc and is set
		 * on a second round.
		 *
		 * If not, we buffer my statePtr in the tsd memory so it is
		 * not lost by the event procedure
		 */

		for (statePtr2 = tsdPtr->socketList; statePtr2 != NULL;
			statePtr2 = statePtr2->nextPtr) {
		    if (statePtr2 == statePtr) {
			in_socket_list = 1;
			break;
		    }
		}
		if (!in_socket_list) {
		    tsdPtr->pendingTcpState = statePtr;
		}

		/*
		 * Set connect mask to connect events
                 *
		 * This is activated by a SOCKET_SELECT message to the
		 * notifier thread.
		 */

		SET_BITS(statePtr->selectEvents, FD_CONNECT);

		/*
		 * Free list lock.
		 */

		SetEvent(tsdPtr->socketListLock);

    		/*
                 * Activate accept notification.
                 */

		SendSelectMessage(tsdPtr, SELECT, statePtr);
	    }

	    /*
	     * Attempt to connect to the remote socket.
	     */

	    connect(statePtr->sockets->fd, statePtr->addr->ai_addr,
		    statePtr->addr->ai_addrlen);

	    error = WSAGetLastError();
	    Tcl_WinConvertError(error);

	    if (async_connect && error == WSAEWOULDBLOCK) {
		/*
		 * Asynchroneous connect
		 *
		 * Remember that we jump back behind this next round
		 */

		SET_BITS(statePtr->flags, TCP_ASYNC_PENDING);
		return TCL_OK;

	    reenter:
		/*
		 * Re-entry point for async connect after connect event or
		 * blocking operation
		 *
		 * Clear the reenter flag
		 */

		CLEAR_BITS(statePtr->flags, TCP_ASYNC_PENDING);

		/*
                 * Get statePtr lock.
                 */

		WaitForSingleObject(tsdPtr->socketListLock, INFINITE);

		/*
                 * Get signaled connect error.
                 */

		Tcl_WinConvertError((DWORD) statePtr->notifierConnectError);

		/*
                 * Clear eventual connect flag.
                 */

		CLEAR_BITS(statePtr->selectEvents, FD_CONNECT);

		/*
                 * Free list lock.
                 */

		SetEvent(tsdPtr->socketListLock);
	    }

	    /*
	     * Clear the tsd socket list pointer if we did not wait for
	     * the FD_CONNECT asynchroneously
	     */

	    tsdPtr->pendingTcpState = NULL;

	    if (Tcl_GetErrno() == 0) {
		goto out;
	    }
	}
    }

  out:
    /*
     * Socket connected or connection failed
     */

    /*
     * Async connect terminated
     */

    CLEAR_BITS(statePtr->flags, TCP_ASYNC_CONNECT);

    if (Tcl_GetErrno() == 0) {
	/*
	 * Succesfully connected
	 *
	 * Set up the select mask for read/write events.
	 */

	statePtr->selectEvents = FD_READ | FD_WRITE | FD_CLOSE;

	/*
	 * Register for interest in events in the select mask. Note that this
	 * automatically places the socket into non-blocking mode.
	 */

	SendSelectMessage(tsdPtr, SELECT, statePtr);
    } else {
	/*
	 * Connect failed
	 *
	 * For async connect schedule a writable event to report the fail.
	 */

	if (async_callback) {
	    /*
	     * Set up the select mask for read/write events.
	     */

	    statePtr->selectEvents = FD_WRITE|FD_READ;

	    /*
             * Get statePtr lock.
             */

	    WaitForSingleObject(tsdPtr->socketListLock, INFINITE);

	    /*
             * Signal ready readable and writable events.
             */

	    SET_BITS(statePtr->readyEvents, FD_WRITE | FD_READ);

	    /*
             * Flag error to event routine.
             */

	    SET_BITS(statePtr->flags, TCP_ASYNC_FAILED);

	    /*
             * Save connect error to be reported by 'fconfigure -error'.
             */

	    statePtr->connectError = Tcl_GetErrno();

	    /*
             * Free list lock.
             */

	    SetEvent(tsdPtr->socketListLock);
	}

	/*
	 * Error message on synchroneous connect
	 */

	if (interp != NULL) {
	    Tcl_SetObjResult(interp, Tcl_ObjPrintf(
		    "couldn't open socket: %s", Tcl_PosixError(interp)));
	}
	return TCL_ERROR;
    }
    return TCL_OK;
}

/*
 *----------------------------------------------------------------------
 *
 * Tcl_OpenTcpClient --
 *
 *	Opens a TCP client socket and creates a channel around it.
 *
 * Results:
 *	The channel or NULL if failed. An error message is returned in the
 *	interpreter on failure.
 *
 * Side effects:
 *	Opens a client socket and creates a new channel.
 *
 *----------------------------------------------------------------------
 */

Tcl_Channel
Tcl_OpenTcpClient(
    Tcl_Interp *interp,		/* For error reporting; can be NULL. */
    int port,			/* Port number to open. */
    const char *host,		/* Host on which to open port. */
    const char *myaddr,		/* Client-side address */
    int myport,			/* Client-side port */
    int async)			/* If nonzero, attempt to do an asynchronous
				 * connect. Otherwise we do a blocking
				 * connect. */
{
    TcpState *statePtr;
    const char *errorMsg = NULL;
    struct addrinfo *addrlist = NULL, *myaddrlist = NULL;
    char channelName[SOCK_CHAN_LENGTH];

    if (TclpHasSockets(interp) != TCL_OK) {
	return NULL;
    }

    /*
     * Check that WinSock is initialized; do not call it if not, to prevent
     * system crashes. This can happen at exit time if the exit handler for
     * WinSock ran before other exit handlers that want to use sockets.
     */

    if (!SocketsEnabled()) {
	return NULL;
    }

    /*
     * Do the name lookups for the local and remote addresses.
     */

    if (!TclCreateSocketAddress(interp, &addrlist, host, port, 0, &errorMsg)
            || !TclCreateSocketAddress(interp, &myaddrlist, myaddr, myport, 1,
                    &errorMsg)) {
        if (addrlist != NULL) {
            freeaddrinfo(addrlist);
        }
        if (interp != NULL) {
            Tcl_SetObjResult(interp, Tcl_ObjPrintf(
                    "couldn't open socket: %s", errorMsg));
        }
        return NULL;
    }

    statePtr = NewSocketInfo(INVALID_SOCKET);
    statePtr->addrlist = addrlist;
    statePtr->myaddrlist = myaddrlist;
    if (async) {
	SET_BITS(statePtr->flags, TCP_ASYNC_CONNECT);
    }

    /*
     * Create a new client socket and wrap it in a channel.
     */
    if (TcpConnect(interp, statePtr) != TCL_OK) {
	TcpCloseProc(statePtr, NULL);
	return NULL;
    }

    sprintf(channelName, SOCK_TEMPLATE, statePtr);

    statePtr->channel = Tcl_CreateChannel(&tcpChannelType, channelName,
	    statePtr, (TCL_READABLE | TCL_WRITABLE));
    if (TCL_ERROR == Tcl_SetChannelOption(NULL, statePtr->channel,
	    "-translation", "auto crlf")) {
	Tcl_CloseEx(NULL, statePtr->channel, 0);
	return NULL;
    } else if (TCL_ERROR == Tcl_SetChannelOption(NULL, statePtr->channel,
	    "-eofchar", "")) {
	Tcl_CloseEx(NULL, statePtr->channel, 0);
	return NULL;
    }
    return statePtr->channel;
}

/*
 *----------------------------------------------------------------------
 *
 * Tcl_MakeTcpClientChannel --
 *
 *	Creates a Tcl_Channel from an existing client TCP socket.
 *
 * Results:
 *	The Tcl_Channel wrapped around the preexisting TCP socket.
 *
 * Side effects:
 *	None.
 *
 *----------------------------------------------------------------------
 */

Tcl_Channel
Tcl_MakeTcpClientChannel(
    ClientData sock)		/* The socket to wrap up into a channel. */
{
    TcpState *statePtr;
    char channelName[SOCK_CHAN_LENGTH];
    ThreadSpecificData *tsdPtr;

    if (TclpHasSockets(NULL) != TCL_OK) {
	return NULL;
    }

    tsdPtr = (ThreadSpecificData *)TclThreadDataKeyGet(&dataKey);

    /*
     * Set kernel space buffering and non-blocking.
     */

    TclSockMinimumBuffers(sock, TCP_BUFFER_SIZE);

    statePtr = NewSocketInfo((SOCKET) sock);

    /*
     * Start watching for read/write events on the socket.
     */

    statePtr->selectEvents = FD_READ | FD_CLOSE | FD_WRITE;
    SendSelectMessage(tsdPtr, SELECT, statePtr);

    sprintf(channelName, SOCK_TEMPLATE, statePtr);
    statePtr->channel = Tcl_CreateChannel(&tcpChannelType, channelName,
	    statePtr, (TCL_READABLE | TCL_WRITABLE));
    Tcl_SetChannelOption(NULL, statePtr->channel, "-translation", "auto crlf");
    return statePtr->channel;
}

/*
 *----------------------------------------------------------------------
 *
 * Tcl_OpenTcpServerEx --
 *
 *	Opens a TCP server socket and creates a channel around it.
 *
 * Results:
 *	The channel or NULL if failed. If an error occurred, an error message
 *	is left in the interp's result if interp is not NULL.
 *
 * Side effects:
 *	Opens a server socket and creates a new channel.
 *
 *----------------------------------------------------------------------
 */

Tcl_Channel
Tcl_OpenTcpServerEx(
    Tcl_Interp *interp,		/* For error reporting - may be NULL. */
    const char *service,	/* Port number to open. */
    const char *myHost,		/* Name of local host. */
    unsigned int flags,		/* Flags. */
    Tcl_TcpAcceptProc *acceptProc,
				/* Callback for accepting connections from new
				 * clients. */
    ClientData acceptProcData)	/* Data for the callback. */
{
    SOCKET sock = INVALID_SOCKET;
    unsigned short chosenport = 0;
    struct addrinfo *addrlist = NULL;
    struct addrinfo *addrPtr;	/* Socket address to listen on. */
    TcpState *statePtr = NULL;	/* The returned value. */
    char channelName[SOCK_CHAN_LENGTH];
    u_long flag = 1;		/* Indicates nonblocking mode. */
    const char *errorMsg = NULL;
    int optvalue, port;

    if (TclpHasSockets(interp) != TCL_OK) {
	return NULL;
    }

    /*
     * Check that WinSock is initialized; do not call it if not, to prevent
     * system crashes. This can happen at exit time if the exit handler for
     * WinSock ran before other exit handlers that want to use sockets.
     */

    if (!SocketsEnabled()) {
	return NULL;
    }

    /*
     * Construct the addresses for each end of the socket.
     */

    if (TclSockGetPort(interp, service, "tcp", &port) != TCL_OK) {
	errorMsg = "invalid port number";
	goto error;
    }

    if (!TclCreateSocketAddress(interp, &addrlist, myHost, port, 1,
            &errorMsg)) {
	goto error;
    }

    for (addrPtr = addrlist; addrPtr != NULL; addrPtr = addrPtr->ai_next) {
	sock = socket(addrPtr->ai_family, addrPtr->ai_socktype,
                addrPtr->ai_protocol);
	if (sock == INVALID_SOCKET) {
	    Tcl_WinConvertError((DWORD) WSAGetLastError());
	    continue;
	}

	/*
	 * Win-NT has a misfeature that sockets are inherited in child
	 * processes by default. Turn off the inherit bit.
	 */

	SetHandleInformation((HANDLE) sock, HANDLE_FLAG_INHERIT, 0);

	/*
	 * Set kernel space buffering
	 */

	TclSockMinimumBuffers((void *)sock, TCP_BUFFER_SIZE);

	/*
	 * Make sure we use the same port when opening two server sockets
	 * for IPv4 and IPv6.
	 *
	 * As sockaddr_in6 uses the same offset and size for the port
	 * member as sockaddr_in, we can handle both through the IPv4 API.
	 */

	if (port == 0 && chosenport != 0) {
	    ((struct sockaddr_in *) addrPtr->ai_addr)->sin_port =
		htons(chosenport);
	}

	/*
	 * The SO_REUSEADDR option on Windows behaves like SO_REUSEPORT on
	 * unix systems.
	 */

	if (GOT_BITS(flags, TCL_TCPSERVER_REUSEPORT)) {
	    optvalue = 1;
	    (void) setsockopt(sock, SOL_SOCKET, SO_REUSEADDR,
		    (char *) &optvalue, sizeof(optvalue));
	}

	/*
	 * Bind to the specified port.
	 *
	 * Bind should not be affected by the socket having already been
	 * set into nonblocking mode. If there is trouble, this is one
	 * place to look for bugs.
	 */

	if (bind(sock, addrPtr->ai_addr,
                addrPtr->ai_addrlen) == SOCKET_ERROR) {
	    Tcl_WinConvertError((DWORD) WSAGetLastError());
	    closesocket(sock);
	    continue;
	}
	if (port == 0 && chosenport == 0) {
	    address sockname;
	    socklen_t namelen = sizeof(sockname);

	    /*
	     * Synchronize port numbers when binding to port 0 of multiple
	     * addresses.
	     */

	    if (getsockname(sock, &sockname.sa, &namelen) >= 0) {
		chosenport = ntohs(sockname.sa4.sin_port);
	    }
	}

	/*
	 * Set the maximum number of pending connect requests to the max
	 * value allowed on each platform (Win32 and Win32s may be
	 * different, and there may be differences between TCP/IP stacks).
	 */

	if (listen(sock, SOMAXCONN) == SOCKET_ERROR) {
	    Tcl_WinConvertError((DWORD) WSAGetLastError());
	    closesocket(sock);
	    continue;
	}

	if (statePtr == NULL) {
	    /*
	     * Add this socket to the global list of sockets.
	     */

	    statePtr = NewSocketInfo(sock);
	} else {
	    AddSocketInfoFd(statePtr, sock);
	}
    }

  error:
    if (addrlist != NULL) {
	freeaddrinfo(addrlist);
    }

    if (statePtr != NULL) {
	ThreadSpecificData *tsdPtr = (ThreadSpecificData *)TclThreadDataKeyGet(&dataKey);

	statePtr->acceptProc = acceptProc;
	statePtr->acceptProcData = acceptProcData;
	sprintf(channelName, SOCK_TEMPLATE, statePtr);
	statePtr->channel = Tcl_CreateChannel(&tcpChannelType, channelName,
		statePtr, 0);
	/*
	 * Set up the select mask for connection request events.
	 */

	statePtr->selectEvents = FD_ACCEPT;

	/*
	 * Register for interest in events in the select mask. Note that this
	 * automatically places the socket into non-blocking mode.
	 */

	ioctlsocket(sock, (long) FIONBIO, &flag);
	SendSelectMessage(tsdPtr, SELECT, statePtr);
	if (Tcl_SetChannelOption(interp, statePtr->channel, "-eofchar", "")
	    == TCL_ERROR) {
	    Tcl_CloseEx(NULL, statePtr->channel, 0);
	    return NULL;
	}
	return statePtr->channel;
    }

    if (interp != NULL) {
        Tcl_SetObjResult(interp, Tcl_ObjPrintf(
		"couldn't open socket: %s",
		(errorMsg ? errorMsg : Tcl_PosixError(interp))));
    }

    if (sock != INVALID_SOCKET) {
	closesocket(sock);
    }
    return NULL;
}

/*
 *----------------------------------------------------------------------
 *
 * TcpAccept --
 *	Accept a TCP socket connection.	 This is called by the event loop.
 *
 * Results:
 *	None.
 *
 * Side effects:
 *	Creates a new connection socket. Calls the registered callback for the
 *	connection acceptance mechanism.
 *
 *----------------------------------------------------------------------
 */

static void
TcpAccept(
    TcpFdList *fds,	/* Server socket that accepted newSocket. */
    SOCKET newSocket,   /* Newly accepted socket. */
    address addr)       /* Address of new socket. */
{
    TcpState *newInfoPtr;
    TcpState *statePtr = fds->statePtr;
    int len = sizeof(addr);
    char channelName[SOCK_CHAN_LENGTH];
    char host[NI_MAXHOST], port[NI_MAXSERV];
    ThreadSpecificData *tsdPtr = (ThreadSpecificData *)TclThreadDataKeyGet(&dataKey);

    /*
     * Win-NT has a misfeature that sockets are inherited in child processes
     * by default. Turn off the inherit bit.
     */

    SetHandleInformation((HANDLE) newSocket, HANDLE_FLAG_INHERIT, 0);

    /*
     * Add this socket to the global list of sockets.
     */

    newInfoPtr = NewSocketInfo(newSocket);

    /*
     * Select on read/write events and create the channel.
     */

    newInfoPtr->selectEvents = (FD_READ | FD_WRITE | FD_CLOSE);
    SendSelectMessage(tsdPtr, SELECT, newInfoPtr);

    sprintf(channelName, SOCK_TEMPLATE, newInfoPtr);
    newInfoPtr->channel = Tcl_CreateChannel(&tcpChannelType, channelName,
	    newInfoPtr, (TCL_READABLE | TCL_WRITABLE));
    if (Tcl_SetChannelOption(NULL, newInfoPtr->channel, "-translation",
	    "auto crlf") == TCL_ERROR) {
	Tcl_CloseEx(NULL, newInfoPtr->channel, 0);
	return;
    }
    if (Tcl_SetChannelOption(NULL, newInfoPtr->channel, "-eofchar", "")
	    == TCL_ERROR) {
	Tcl_CloseEx(NULL, newInfoPtr->channel, 0);
	return;
    }

    /*
     * Invoke the accept callback function.
     */

    if (statePtr->acceptProc != NULL) {
	getnameinfo(&(addr.sa), len, host, sizeof(host), port, sizeof(port),
                    NI_NUMERICHOST|NI_NUMERICSERV);
	statePtr->acceptProc(statePtr->acceptProcData, newInfoPtr->channel,
			    host, atoi(port));
    }
}

/*
 *----------------------------------------------------------------------
 *
 * InitSockets --
 *
 *	Registers the event window for the socket notifier code.
 *
 *	Assumes socketMutex is held.
 *
 * Results:
 *	None.
 *
 * Side effects:
 *	Register a new window class and creates a
 *	window for use in asynchronous socket notification.
 *
 *----------------------------------------------------------------------
 */

static void
InitSockets(void)
{
    DWORD id;
    ThreadSpecificData *tsdPtr = (ThreadSpecificData *)TclThreadDataKeyGet(&dataKey);

    if (!initialized) {
	initialized = 1;
	TclCreateLateExitHandler(SocketExitHandler, NULL);

	/*
	 * Create the async notification window with a new class. We must
	 * create a new class to avoid a Windows 95 bug that causes us to get
	 * the wrong message number for socket events if the message window is
	 * a subclass of a static control.
	 */

	windowClass.style = 0;
	windowClass.cbClsExtra = 0;
	windowClass.cbWndExtra = 0;
	windowClass.hInstance = (HINSTANCE)TclWinGetTclInstance();
	windowClass.hbrBackground = NULL;
	windowClass.lpszMenuName = NULL;
	windowClass.lpszClassName = className;
	windowClass.lpfnWndProc = SocketProc;
	windowClass.hIcon = NULL;
	windowClass.hCursor = NULL;

	if (!RegisterClassW(&windowClass)) {
	    Tcl_WinConvertError(GetLastError());
	    goto initFailure;
	}
    }

    /*
     * Check for per-thread initialization.
     */

    if (tsdPtr != NULL) {
	return;
    }

    /*
     * OK, this thread has never done anything with sockets before.  Construct
     * a worker thread to handle asynchronous events related to sockets
     * assigned to _this_ thread.
     */

    tsdPtr = TCL_TSD_INIT(&dataKey);
    tsdPtr->pendingTcpState = NULL;
    tsdPtr->socketList = NULL;
    tsdPtr->hwnd       = NULL;
    tsdPtr->threadId   = Tcl_GetCurrentThread();
    tsdPtr->readyEvent = CreateEventW(NULL, FALSE, FALSE, NULL);
    if (tsdPtr->readyEvent == NULL) {
	goto initFailure;
    }
    tsdPtr->socketListLock = CreateEventW(NULL, FALSE, TRUE, NULL);
    if (tsdPtr->socketListLock == NULL) {
	goto initFailure;
    }
    tsdPtr->socketThread = CreateThread(NULL, 256, SocketThread, tsdPtr, 0,
	    &id);
    if (tsdPtr->socketThread == NULL) {
	goto initFailure;
    }

    SetThreadPriority(tsdPtr->socketThread, THREAD_PRIORITY_HIGHEST);

    /*
     * Wait for the thread to signal when the window has been created and if
     * it is ready to go.
     */

    WaitForSingleObject(tsdPtr->readyEvent, INFINITE);

    if (tsdPtr->hwnd == NULL) {
	goto initFailure;	/* Trouble creating the window. */
    }

    Tcl_CreateEventSource(SocketSetupProc, SocketCheckProc, NULL);
    return;

  initFailure:
    TclpFinalizeSockets();
    initialized = -1;
    return;
}

/*
 *----------------------------------------------------------------------
 *
 * SocketsEnabled --
 *
 *	Check that the WinSock was successfully initialized.
 *
 * Warning:
 *	This check was useful in times of Windows98 where WinSock may
 *	not be available. This is not the case any more.
 *	This function may be removed with TCL 9.0
 *
 * Results:
 *	1 if it is.
 *
 * Side effects:
 *	None.
 *
 *----------------------------------------------------------------------
 */

static int
SocketsEnabled(void)
{
    int enabled;

    Tcl_MutexLock(&socketMutex);
    enabled = (initialized == 1);
    Tcl_MutexUnlock(&socketMutex);
    return enabled;
}


/*
 *----------------------------------------------------------------------
 *
 * SocketExitHandler --
 *
 *	Callback invoked during exit clean up to delete the socket
 *	communication window.
 *
 * Results:
 *	None.
 *
 * Side effects:
 *	None.
 *
 *----------------------------------------------------------------------
 */

static void
SocketExitHandler(
    TCL_UNUSED(ClientData))
{
    Tcl_MutexLock(&socketMutex);

    /*
     * Make sure the socket event handling window is cleaned-up for, at
     * most, this thread.
     */

    TclpFinalizeSockets();
    UnregisterClassW(className, (HINSTANCE)TclWinGetTclInstance());
    initialized = 0;
    Tcl_MutexUnlock(&socketMutex);
}

/*
 *----------------------------------------------------------------------
 *
 * SocketSetupProc --
 *
 *	This function is invoked before Tcl_DoOneEvent blocks waiting for an
 *	event.
 *
 * Results:
 *	None.
 *
 * Side effects:
 *	Adjusts the block time if needed.
 *
 *----------------------------------------------------------------------
 */

void
SocketSetupProc(
    TCL_UNUSED(ClientData),
    int flags)			/* Event flags as passed to Tcl_DoOneEvent. */
{
    TcpState *statePtr;
    Tcl_Time blockTime = { 0, 0 };
    ThreadSpecificData *tsdPtr = TCL_TSD_INIT(&dataKey);

    if (!GOT_BITS(flags, TCL_FILE_EVENTS)) {
	return;
    }

    /*
     * Check to see if there is a ready socket.	 If so, poll.
     */
    WaitForSingleObject(tsdPtr->socketListLock, INFINITE);
    for (statePtr = tsdPtr->socketList; statePtr != NULL;
	    statePtr = statePtr->nextPtr) {
	if (GOT_BITS(statePtr->readyEvents,
                statePtr->watchEvents | FD_CONNECT | FD_ACCEPT)) {
	    Tcl_SetMaxBlockTime(&blockTime);
	    break;
	}
    }
    SetEvent(tsdPtr->socketListLock);
}

/*
 *----------------------------------------------------------------------
 *
 * SocketCheckProc --
 *
 *	This function is called by Tcl_DoOneEvent to check the socket event
 *	source for events.
 *
 * Results:
 *	None.
 *
 * Side effects:
 *	May queue an event.
 *
 *----------------------------------------------------------------------
 */

static void
SocketCheckProc(
    TCL_UNUSED(ClientData),
    int flags)			/* Event flags as passed to Tcl_DoOneEvent. */
{
    TcpState *statePtr;
    SocketEvent *evPtr;
    ThreadSpecificData *tsdPtr = TCL_TSD_INIT(&dataKey);

    if (!GOT_BITS(flags, TCL_FILE_EVENTS)) {
	return;
    }

    /*
     * Queue events for any ready sockets that don't already have events
     * queued (caused by persistent states that won't generate WinSock
     * events).
     */

    WaitForSingleObject(tsdPtr->socketListLock, INFINITE);
    for (statePtr = tsdPtr->socketList; statePtr != NULL;
	    statePtr = statePtr->nextPtr) {
	if (GOT_BITS(statePtr->readyEvents,
		statePtr->watchEvents | FD_CONNECT | FD_ACCEPT)
                && !GOT_BITS(statePtr->flags, SOCKET_PENDING)) {
	    SET_BITS(statePtr->flags, SOCKET_PENDING);
	    evPtr = (SocketEvent *)Tcl_Alloc(sizeof(SocketEvent));
	    evPtr->header.proc = SocketEventProc;
	    evPtr->socket = statePtr->sockets->fd;
	    Tcl_QueueEvent((Tcl_Event *) evPtr, TCL_QUEUE_TAIL);
	}
    }
    SetEvent(tsdPtr->socketListLock);
}

/*
 *----------------------------------------------------------------------
 *
 * SocketEventProc --
 *
 *	This function is called by Tcl_ServiceEvent when a socket event
 *	reaches the front of the event queue. This function is responsible for
 *	notifying the generic channel code.
 *
 * Results:
 *	Returns 1 if the event was handled, meaning it should be removed from
 *	the queue. Returns 0 if the event was not handled, meaning it should
 *	stay on the queue. The only time the event isn't handled is if the
 *	TCL_FILE_EVENTS flag bit isn't set.
 *
 * Side effects:
 *	Whatever the channel callback functions do.
 *
 *----------------------------------------------------------------------
 */

static int
SocketEventProc(
    Tcl_Event *evPtr,		/* Event to service. */
    int flags)			/* Flags that indicate what events to handle,
				 * such as TCL_FILE_EVENTS. */
{
    TcpState *statePtr;
    SocketEvent *eventPtr = (SocketEvent *) evPtr;
    int mask = 0, events;
    ThreadSpecificData *tsdPtr = TCL_TSD_INIT(&dataKey);
    TcpFdList *fds;
    SOCKET newSocket;
    address addr;
    int len;

    if (!GOT_BITS(flags, TCL_FILE_EVENTS)) {
	return 0;
    }

    /*
     * Find the specified socket on the socket list.
     */

    WaitForSingleObject(tsdPtr->socketListLock, INFINITE);
    for (statePtr = tsdPtr->socketList; statePtr != NULL;
	    statePtr = statePtr->nextPtr) {
	if (statePtr->sockets->fd == eventPtr->socket) {
	    break;
	}
    }

    /*
     * Discard events that have gone stale.
     */

    if (!statePtr) {
        SetEvent(tsdPtr->socketListLock);
	return 1;
    }

    /*
     * Clear flag that (this) event is pending
     */

    CLEAR_BITS(statePtr->flags, SOCKET_PENDING);

    /*
     * Continue async connect if pending and ready
     */

    if (GOT_BITS(statePtr->readyEvents, FD_CONNECT)) {
	if (GOT_BITS(statePtr->flags, TCP_ASYNC_PENDING)) {
	    /*
	     * Do one step and save eventual connect error
	     */

	    SetEvent(tsdPtr->socketListLock);
	    WaitForConnect(statePtr,NULL);
	} else {
	    /*
	     * No async connect reenter pending. Just clear event.
	     */

	    CLEAR_BITS(statePtr->readyEvents, FD_CONNECT);
	    SetEvent(tsdPtr->socketListLock);
	}
	return 1;
    }

    /*
     * Handle connection requests directly.
     */

    if (GOT_BITS(statePtr->readyEvents, FD_ACCEPT)) {
	for (fds = statePtr->sockets; fds != NULL; fds = fds->next) {
	    /*
             * Accept the incoming connection request.
             */

	    len = sizeof(address);
	    newSocket = accept(fds->fd, &(addr.sa), &len);

	    /*
             * On Tcl server sockets with multiple OS fds we loop over the fds
	     * trying an accept() on each, so we expect INVALID_SOCKET.  There
	     * are also other network stack conditions that can result in
	     * FD_ACCEPT but a subsequent failure on accept() by the time we
	     * get around to it.
             *
	     * Access to sockets (acceptEventCount, readyEvents) in socketList
	     * is still protected by the lock (prevents reintroduction of
	     * SF Tcl Bug 3056775.
	     */

	    if (newSocket == INVALID_SOCKET) {
		/* int err = WSAGetLastError(); */
		continue;
	    }

	    /*
	     * It is possible that more than one FD_ACCEPT has been sent, so
	     * an extra count must be kept. Decrement the count, and reset the
	     * readyEvent bit if the count is no longer > 0.
	     */

	    statePtr->acceptEventCount--;

	    if (statePtr->acceptEventCount <= 0) {
		CLEAR_BITS(statePtr->readyEvents, FD_ACCEPT);
	    }

	    SetEvent(tsdPtr->socketListLock);

	    /*
             * Caution: TcpAccept() has the side-effect of evaluating the
	     * server accept script (via AcceptCallbackProc() in tclIOCmd.c),
	     * which can close the server socket and invalidate statePtr and
	     * fds. If TcpAccept() accepts a socket we must return immediately
	     * and let SocketCheckProc queue additional FD_ACCEPT events.
	     */

	    TcpAccept(fds, newSocket, addr);
	    return 1;
	}

	/*
         * Loop terminated with no sockets accepted; clear the ready mask so
	 * we can detect the next connection request. Note that connection
	 * requests are level triggered, so if there is a request already
	 * pending, a new event will be generated.
	 */

	statePtr->acceptEventCount = 0;
	CLEAR_BITS(statePtr->readyEvents, FD_ACCEPT);

	SetEvent(tsdPtr->socketListLock);
	return 1;
    }

    SetEvent(tsdPtr->socketListLock);

    /*
     * Mask off unwanted events and compute the read/write mask so we can
     * notify the channel.
     */

    events = statePtr->readyEvents & statePtr->watchEvents;

    if (GOT_BITS(events, FD_CLOSE)) {
	/*
	 * If the socket was closed and the channel is still interested in
	 * read events, then we need to ensure that we keep polling for this
	 * event until someone does something with the channel. Note that we
	 * do this before calling Tcl_NotifyChannel so we don't have to watch
	 * out for the channel being deleted out from under us. This may cause
	 * a redundant trip through the event loop, but it's simpler than
	 * trying to do unwind protection.
	 */

	Tcl_Time blockTime = { 0, 0 };

	Tcl_SetMaxBlockTime(&blockTime);
	SET_BITS(mask, TCL_READABLE | TCL_WRITABLE);
    } else if (GOT_BITS(events, FD_READ)) {
	/*
	 * Throw the readable event if an async connect failed.
	 */

	if (GOT_BITS(statePtr->flags, TCP_ASYNC_FAILED)) {
	    SET_BITS(mask, TCL_READABLE);
	} else {
	    fd_set readFds;
	    struct timeval timeout;

	    /*
	     * We must check to see if data is really available, since someone
	     * could have consumed the data in the meantime. Turn off async
	     * notification so select will work correctly. If the socket is
	     * still readable, notify the channel driver, otherwise reset the
	     * async select handler and keep waiting.
	     */

	    SendSelectMessage(tsdPtr, UNSELECT, statePtr);

	    FD_ZERO(&readFds);
	    FD_SET(statePtr->sockets->fd, &readFds);
	    timeout.tv_usec = 0;
	    timeout.tv_sec = 0;

	    if (select(0, &readFds, NULL, NULL, &timeout) != 0) {
		SET_BITS(mask, TCL_READABLE);
	    } else {
		CLEAR_BITS(statePtr->readyEvents, FD_READ);
		SendSelectMessage(tsdPtr, SELECT, statePtr);
	    }
	}
    }

    /*
     * writable event
     */

    if (GOT_BITS(events, FD_WRITE)) {
	SET_BITS(mask, TCL_WRITABLE);
    }

    /*
     * Call registered event procedures
     */

    if (mask) {
	Tcl_NotifyChannel(statePtr->channel, mask);
    }
    return 1;
}

/*
 *----------------------------------------------------------------------
 *
 * AddSocketInfoFd --
 *
 *	This function adds a SOCKET file descriptor to the 'sockets' linked
 *	list of a TcpState structure.
 *
 * Results:
 *	None.
 *
 * Side effects:
 *	None, except for allocation of memory.
 *
 *----------------------------------------------------------------------
 */

static void
AddSocketInfoFd(
    TcpState *statePtr,
    SOCKET socket)
{
    TcpFdList *fds = statePtr->sockets;

    if (fds == NULL) {
	/*
         * Add the first FD.
         */

	statePtr->sockets = (TcpFdList *)Tcl_Alloc(sizeof(TcpFdList));
	fds = statePtr->sockets;
    } else {
	/*
         * Find end of list and append FD.
         */

	while (fds->next != NULL) {
	    fds = fds->next;
	}

	fds->next = (TcpFdList *)Tcl_Alloc(sizeof(TcpFdList));
	fds = fds->next;
    }

    /*
     * Populate new FD.
     */

    fds->fd = socket;
    fds->statePtr = statePtr;
    fds->next = NULL;
}


/*
 *----------------------------------------------------------------------
 *
 * NewSocketInfo --
 *
 *	This function allocates and initializes a new TcpState structure.
 *
 * Results:
 *	Returns a newly allocated TcpState.
 *
 * Side effects:
 *	None, except for allocation of memory.
 *
 *----------------------------------------------------------------------
 */

static TcpState *
NewSocketInfo(SOCKET socket)
{
    TcpState *statePtr = (TcpState *)Tcl_Alloc(sizeof(TcpState));

    memset(statePtr, 0, sizeof(TcpState));

    /*
     * TIP #218. Removed the code inserting the new structure into the global
     * list. This is now handled in the thread action callbacks, and only
     * there.
     */

    AddSocketInfoFd(statePtr, socket);

    return statePtr;
}

/*
 *----------------------------------------------------------------------
 *
 * WaitForSocketEvent --
 *
 *	Waits until one of the specified events occurs on a socket.
 *	For event FD_CONNECT use WaitForConnect.
 *
 * Results:
 *	Returns 1 on success or 0 on failure, with an error code in
 *	errorCodePtr.
 *
 * Side effects:
 *	Processes socket events off the system queue.
 *
 *----------------------------------------------------------------------
 */

static int
WaitForSocketEvent(
    TcpState *statePtr,	/* Information about this socket. */
    int events,			/* Events to look for. May be one of
				 * FD_READ or FD_WRITE.
				 */
    int *errorCodePtr)		/* Where to store errors? */
{
    int result = 1;
    int oldMode;
    ThreadSpecificData *tsdPtr = (ThreadSpecificData *)TclThreadDataKeyGet(&dataKey);

    /*
     * Be sure to disable event servicing so we are truly modal.
     */

    oldMode = Tcl_SetServiceMode(TCL_SERVICE_NONE);

    /*
     * Reset WSAAsyncSelect so we have a fresh set of events pending.
     */

    SendSelectMessage(tsdPtr, UNSELECT, statePtr);
    SendSelectMessage(tsdPtr, SELECT, statePtr);

    while (1) {
	int event_found;

	/*
         * Get statePtr lock.
         */

	WaitForSingleObject(tsdPtr->socketListLock, INFINITE);

	/*
         * Check if event occured.
         */

	event_found = GOT_BITS(statePtr->readyEvents, events);

	/*
         * Free list lock.
         */

	SetEvent(tsdPtr->socketListLock);

	/*
         * Exit loop if event occured.
         */

	if (event_found) {
	    break;
	}

	/*
         * Exit loop if event did not occur but this is a non-blocking channel
         */

	if (statePtr->flags & TCP_NONBLOCKING) {
	    *errorCodePtr = EWOULDBLOCK;
	    result = 0;
	    break;
	}

	/*
	 * Wait until something happens.
	 */

	WaitForSingleObject(tsdPtr->readyEvent, INFINITE);
    }

    (void) Tcl_SetServiceMode(oldMode);
    return result;
}

/*
 *----------------------------------------------------------------------
 *
 * SocketThread --
 *
 *	Helper thread used to manage the socket event handling window.
 *
 * Results:
 *	1 if unable to create socket event window, 0 otherwise.
 *
 * Side effects:
 *	None.
 *
 *----------------------------------------------------------------------
 */

static DWORD WINAPI
SocketThread(
    LPVOID arg)
{
    MSG msg;
    ThreadSpecificData *tsdPtr = (ThreadSpecificData *)arg;

    /*
     * Create a dummy window receiving socket events.
     */

    tsdPtr->hwnd = CreateWindowW(className, className, WS_TILED, 0, 0, 0, 0,
	    NULL, NULL, windowClass.hInstance, arg);

    /*
     * Signalize thread creator that we are done creating the window.
     */

    SetEvent(tsdPtr->readyEvent);

    /*
     * If unable to create the window, exit this thread immediately.
     */

    if (tsdPtr->hwnd == NULL) {
	return 1;
    }

    /*
     * Process all messages on the socket window until WM_QUIT. This threads
     * exits only when instructed to do so by the call to
     * PostMessageW(SOCKET_TERMINATE) in TclpFinalizeSockets().
     */

    while (GetMessageW(&msg, NULL, 0, 0) > 0) {
	DispatchMessageW(&msg);
    }

    /*
     * This releases waiters on thread exit in TclpFinalizeSockets()
     */

    SetEvent(tsdPtr->readyEvent);

    return msg.wParam;
}


/*
 *----------------------------------------------------------------------
 *
 * SocketProc --
 *
 *	This function is called when WSAAsyncSelect has been used to register
 *	interest in a socket event, and the event has occurred.
 *
 * Results:
 *	0 on success.
 *
 * Side effects:
 *	The flags for the given socket are updated to reflect the event that
 *	occured.
 *
 *----------------------------------------------------------------------
 */

static LRESULT CALLBACK
SocketProc(
    HWND hwnd,
    UINT message,
    WPARAM wParam,
    LPARAM lParam)
{
    int event, error;
    SOCKET socket;
    TcpState *statePtr;
    int info_found = 0;
    TcpFdList *fds = NULL;
    ThreadSpecificData *tsdPtr = (ThreadSpecificData *)
#ifdef _WIN64
	    GetWindowLongPtrW(hwnd, GWLP_USERDATA);
#else
	    GetWindowLongW(hwnd, GWL_USERDATA);
#endif

    switch (message) {
    default:
	return DefWindowProcW(hwnd, message, wParam, lParam);
	break;

    case WM_CREATE:
	/*
	 * Store the initial tsdPtr, it's from a different thread, so it's not
	 * directly accessible, but needed.
	 */

#ifdef _WIN64
	SetWindowLongPtrW(hwnd, GWLP_USERDATA,
		(LONG_PTR) ((LPCREATESTRUCT)lParam)->lpCreateParams);
#else
	SetWindowLongW(hwnd, GWL_USERDATA,
		(LONG) ((LPCREATESTRUCT)lParam)->lpCreateParams);
#endif
	break;

    case WM_DESTROY:
	PostQuitMessage(0);
	break;

    case SOCKET_MESSAGE:
	event = WSAGETSELECTEVENT(lParam);
	error = WSAGETSELECTERROR(lParam);
	socket = (SOCKET) wParam;

	WaitForSingleObject(tsdPtr->socketListLock, INFINITE);

	/*
	 * Find the specified socket on the socket list and update its
	 * eventState flag.
	 */

	for (statePtr = tsdPtr->socketList; statePtr != NULL;
		statePtr = statePtr->nextPtr) {
	    if (FindFDInList(statePtr, socket)) {
		info_found = 1;
		break;
	    }
	}

	/*
	 * Check if there is a pending info structure not jet in the list.
	 */

	if (!info_found
		&& tsdPtr->pendingTcpState != NULL
		&& FindFDInList(tsdPtr->pendingTcpState, socket)) {
	    statePtr = tsdPtr->pendingTcpState;
	    info_found = 1;
	}
	if (info_found) {
	    /*
	     * Update the socket state.
	     *
	     * A count of FD_ACCEPTS is stored, so if an FD_CLOSE event
	     * happens, then clear the FD_ACCEPT count. Otherwise, increment
	     * the count if the current event is an FD_ACCEPT.
	     */

	    if (GOT_BITS(event, FD_CLOSE)) {
		statePtr->acceptEventCount = 0;
		CLEAR_BITS(statePtr->readyEvents, FD_WRITE | FD_ACCEPT);
	    } else if (GOT_BITS(event, FD_ACCEPT)) {
		statePtr->acceptEventCount++;
	    }

	    if (GOT_BITS(event, FD_CONNECT)) {
		/*
		 * Remember any error that occurred so we can report
		 * connection failures.
		 */

		if (error != ERROR_SUCCESS) {
		    statePtr->notifierConnectError = error;
		}
	    }

	    /*
	     * Inform main thread about signaled events
	     */

	    SET_BITS(statePtr->readyEvents, event);

	    /*
	     * Wake up the Main Thread.
	     */

	    SetEvent(tsdPtr->readyEvent);
	    Tcl_ThreadAlert(tsdPtr->threadId);
	}
	SetEvent(tsdPtr->socketListLock);
	break;

    case SOCKET_SELECT:
	statePtr = (TcpState *) lParam;
	for (fds = statePtr->sockets; fds != NULL; fds = fds->next) {
	    if (wParam == SELECT) {
		WSAAsyncSelect(fds->fd, hwnd,
			SOCKET_MESSAGE, statePtr->selectEvents);
	    } else {
		/*
		 * Clear the selection mask
		 */

		WSAAsyncSelect(fds->fd, hwnd, 0, 0);
	    }
	}
	break;

    case SOCKET_TERMINATE:
	DestroyWindow(hwnd);
	break;
    }

    return 0;
}

/*
 *----------------------------------------------------------------------
 *
 * FindFDInList --
 *
 *	Return true, if the given file descriptior is contained in the
 *	file descriptor list.
 *
 * Results:
 *	true if found.
 *
 * Side effects:
 *
 *----------------------------------------------------------------------
 */

static int
FindFDInList(
    TcpState *statePtr,
    SOCKET socket)
{
    TcpFdList *fds;
    for (fds = statePtr->sockets; fds != NULL; fds = fds->next) {
	if (fds->fd == socket) {
	    return 1;
	}
    }
    return 0;
}

/*
 *----------------------------------------------------------------------
 *
 * TcpThreadActionProc --
 *
 *	Insert or remove any thread local refs to this channel.
 *
 * Results:
 *	None.
 *
 * Side effects:
 *	Changes thread local list of valid channels.
 *
 *----------------------------------------------------------------------
 */

static void
TcpThreadActionProc(
    ClientData instanceData,
    int action)
{
    ThreadSpecificData *tsdPtr;
    TcpState *statePtr = (TcpState *)instanceData;
    int notifyCmd;

    if (action == TCL_CHANNEL_THREAD_INSERT) {
	/*
	 * Ensure that socket subsystem is initialized in this thread, or else
	 * sockets will not work.
	 */

	Tcl_MutexLock(&socketMutex);
	InitSockets();
	Tcl_MutexUnlock(&socketMutex);

	tsdPtr = TCL_TSD_INIT(&dataKey);

	WaitForSingleObject(tsdPtr->socketListLock, INFINITE);
	statePtr->nextPtr = tsdPtr->socketList;
	tsdPtr->socketList = statePtr;

	if (statePtr == tsdPtr->pendingTcpState) {
	    tsdPtr->pendingTcpState = NULL;
	}

	SetEvent(tsdPtr->socketListLock);

	notifyCmd = SELECT;
    } else {
	TcpState **nextPtrPtr;
	int removed = 0;

	tsdPtr = TCL_TSD_INIT(&dataKey);

	/*
	 * TIP #218, Bugfix: All access to socketList has to be protected by
	 * the lock.
	 */

	WaitForSingleObject(tsdPtr->socketListLock, INFINITE);
	for (nextPtrPtr = &(tsdPtr->socketList); (*nextPtrPtr) != NULL;
		nextPtrPtr = &((*nextPtrPtr)->nextPtr)) {
	    if ((*nextPtrPtr) == statePtr) {
		(*nextPtrPtr) = statePtr->nextPtr;
		removed = 1;
		break;
	    }
	}
	SetEvent(tsdPtr->socketListLock);

	/*
	 * This could happen if the channel was created in one thread and then
	 * moved to another without updating the thread local data in each
	 * thread.
	 */

	if (!removed) {
	    Tcl_Panic("file info ptr not on thread channel list");
	}

	notifyCmd = UNSELECT;
    }

    /*
     * Ensure that, or stop, notifications for the socket occur in this
     * thread.
     */

    SendSelectMessage(tsdPtr, notifyCmd, statePtr);
}

/*
 * Local Variables:
 * mode: c
 * c-basic-offset: 4
 * fill-column: 78
 * tab-width: 8
 * indent-tabs-mode: nil
 * End:
 */<|MERGE_RESOLUTION|>--- conflicted
+++ resolved
@@ -390,13 +390,8 @@
 	    Tcl_DStringSetLength(&inDs, 256);
 	    if (gethostname(Tcl_DStringValue(&inDs),
 		    Tcl_DStringLength(&inDs)) == 0) {
-<<<<<<< HEAD
-		Tcl_ExternalToUtfDStringEx(NULL, Tcl_DStringValue(&inDs), -1,
+		Tcl_ExternalToUtfDStringEx(NULL, Tcl_DStringValue(&inDs), TCL_INDEX_NONE,
 			TCL_ENCODING_NOCOMPLAIN, &ds);
-=======
-		Tcl_ExternalToUtfDString(NULL, Tcl_DStringValue(&inDs), TCL_INDEX_NONE,
-			&ds);
->>>>>>> 6f094ddd
 	    }
 	    Tcl_DStringFree(&inDs);
 	}
