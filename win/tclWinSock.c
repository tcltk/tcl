/*
 * tclWinSock.c --
 *
 *	This file contains Windows-specific socket related code.
 *
 * Copyright (c) 1995-1997 Sun Microsystems, Inc.
 *
 * See the file "license.terms" for information on usage and redistribution of
 * this file, and for a DISCLAIMER OF ALL WARRANTIES.
 *
 * -----------------------------------------------------------------------
 * The order and naming of functions in this file should minimize
 * the file diff to tclUnixSock.c.
 * -----------------------------------------------------------------------
 *
 * General information on how this module works.
 *
 * - Each Tcl-thread with its sockets maintains an internal window to receive
 *   socket messages from the OS.
 *
 * - To ensure that message reception is always running this window is
 *   actually owned and handled by an internal thread. This we call the
 *   co-thread of Tcl's thread.
 *
 * - The whole structure is set up by InitSockets() which is called for each
 *   Tcl thread. The implementation of the co-thread is in SocketThread(),
 *   and the messages are handled by SocketProc(). The connection between
 *   both is not directly visible, it is done through a Win32 window class.
 *   This class is initialized by InitSockets() as well, and used in the
 *   creation of the message receiver windows.
 *
 * - An important thing to note is that *both* thread and co-thread have
 *   access to the list of sockets maintained in the private TSD data of the
 *   thread. The co-thread was given access to it upon creation through the
 *   new thread's client-data.
 *
 *   Because of this dual access the TSD data contains an OS mutex, the
 *   "socketListLock", to mediate exclusion between thread and co-thread.
 *
 *   The co-thread's access is all in SocketProc(). The thread's access is
 *   through SocketEventProc() (1) and the functions called by it.
 *
 *   (Ad 1) This is the handler function for all queued socket events, which
 *          all the OS messages are translated to through the EventSource (2)
 *          driven by the OS messages.
 *
 *   (Ad 2) The main functions for this are SocketSetupProc() and
 *          SocketCheckProc().
 */

#include "tclWinInt.h"

#ifdef _MSC_VER
#   pragma comment (lib, "ws2_32")
#endif

/*
 * Support for control over sockets' KEEPALIVE and NODELAY behavior is
 * currently disabled.
 */

#undef TCL_FEATURE_KEEPALIVE_NAGLE

/*
 * Make sure to remove the redirection defines set in tclWinPort.h that is in
 * use in other sections of the core, except for us.
 */

#undef getservbyname
#undef getsockopt
#undef setsockopt

/*
 * Helper macros to make parts of this file clearer. The macros do exactly
 * what they say on the tin. :-) They also only ever refer to their arguments
 * once, and so can be used without regard to side effects.
 */

#define SET_BITS(var, bits)	((var) |= (bits))
#define CLEAR_BITS(var, bits)	((var) &= ~(bits))

/* "sock" + a pointer in hex + \0 */
#define SOCK_CHAN_LENGTH        (4 + sizeof(void *) * 2 + 1)
#define SOCK_TEMPLATE           "sock%p"

/*
 * The following variable is used to tell whether this module has been
 * initialized.  If 1, initialization of sockets was successful, if -1 then
 * socket initialization failed (WSAStartup failed).
 */

static int initialized = 0;
static const WCHAR classname[] = L"TclSocket";
TCL_DECLARE_MUTEX(socketMutex)

/*
 * The following defines declare the messages used on socket windows.
 */

#define SOCKET_MESSAGE		WM_USER+1
#define SOCKET_SELECT		WM_USER+2
#define SOCKET_TERMINATE	WM_USER+3
#define SELECT			TRUE
#define UNSELECT		FALSE

/*
 * This is needed to comply with the strict aliasing rules of GCC, but it also
 * simplifies casting between the different sockaddr types.
 */

typedef union {
    struct sockaddr sa;
    struct sockaddr_in sa4;
    struct sockaddr_in6 sa6;
    struct sockaddr_storage sas;
} address;

#ifndef IN6_ARE_ADDR_EQUAL
#define IN6_ARE_ADDR_EQUAL IN6_ADDR_EQUAL
#endif

/*
 * This structure describes per-instance state of a tcp based channel.
 */

typedef struct TcpState TcpState;

typedef struct TcpFdList {
    TcpState *statePtr;
    SOCKET fd;
    struct TcpFdList *next;
} TcpFdList;

struct TcpState {
    Tcl_Channel channel;	/* Channel associated with this socket. */
    struct TcpFdList *sockets;	/* Windows SOCKET handle. */
    int flags;			/* Bit field comprised of the flags described
				 * below. */
    int watchEvents;		/* OR'ed combination of FD_READ, FD_WRITE,
				 * FD_CLOSE, FD_ACCEPT and FD_CONNECT that
				 * indicate which events are interesting. */
    volatile int readyEvents;	/* OR'ed combination of FD_READ, FD_WRITE,
				 * FD_CLOSE, FD_ACCEPT and FD_CONNECT that
				 * indicate which events have occurred.
				 * Set by notifier thread, access must be
				 * protected by semaphore */
    int selectEvents;		/* OR'ed combination of FD_READ, FD_WRITE,
				 * FD_CLOSE, FD_ACCEPT and FD_CONNECT that
				 * indicate which events are currently being
				 * selected. */
    volatile int acceptEventCount;
				/* Count of the current number of FD_ACCEPTs
				 * that have arrived and not yet processed.
				 * Set by notifier thread, access must be
				 * protected by semaphore */
    Tcl_TcpAcceptProc *acceptProc;
				/* Proc to call on accept. */
    ClientData acceptProcData;	/* The data for the accept proc. */

    /*
     * Only needed for client sockets
     */

    struct addrinfo *addrlist;	/* Addresses to connect to. */
    struct addrinfo *addr;	/* Iterator over addrlist. */
    struct addrinfo *myaddrlist;/* Local address. */
    struct addrinfo *myaddr;	/* Iterator over myaddrlist. */
    int connectError;		/* Cache status of async socket. */
    int cachedBlocking;         /* Cache blocking mode of async socket. */
    volatile int notifierConnectError;
				/* Async connect error set by notifier thread.
				 * This error is still a windows error code.
				 * Access must be protected by semaphore */
    struct TcpState *nextPtr;	/* The next socket on the per-thread socket
				 * list. */
};

/*
 * These bits may be ORed together into the "flags" field of a TcpState
 * structure.
 */

#define TCP_NONBLOCKING		(1<<0)	/* Socket with non-blocking I/O */
#define TCP_ASYNC_CONNECT	(1<<1)	/* Async connect in progress. */
#define SOCKET_EOF		(1<<2)	/* A zero read happened on the
					 * socket. */
#define SOCKET_PENDING		(1<<3)	/* A message has been sent for this
					 * socket */
#define TCP_ASYNC_PENDING	(1<<4)	/* TcpConnect was called to
					 * process an async connect. This
					 * flag indicates that reentry is
					 * still pending */
#define TCP_ASYNC_FAILED	(1<<5)	/* An async connect finally failed */

/*
 * The following structure is what is added to the Tcl event queue when a
 * socket event occurs.
 */

typedef struct {
    Tcl_Event header;		/* Information that is standard for all
				 * events. */
    SOCKET socket;		/* Socket descriptor that is ready. Used to
				 * find the TcpState structure for the file
				 * (can't point directly to the TcpState
				 * structure because it could go away while
				 * the event is queued). */
} SocketEvent;

/*
 * This defines the minimum buffersize maintained by the kernel.
 */

#define TCP_BUFFER_SIZE 4096


typedef struct {
    HWND hwnd;			/* Handle to window for socket messages. */
    HANDLE socketThread;	/* Thread handling the window */
    Tcl_ThreadId threadId;	/* Parent thread. */
    HANDLE readyEvent;		/* Event indicating that a socket event is
				 * ready. Also used to indicate that the
				 * socketThread has been initialized and has
				 * started. */
    HANDLE socketListLock;	/* Win32 Event to lock the socketList */
    TcpState *pendingTcpState;
				/* This socket is opened but not jet in the
				 * list. This value is also checked by
				 * the event structure. */
    TcpState *socketList;	/* Every open socket in this thread has an
				 * entry on this list. */
} ThreadSpecificData;

static Tcl_ThreadDataKey dataKey;
static WNDCLASSW windowClass;

/*
 * Static routines for this file:
 */

static int		TcpConnect(Tcl_Interp *interp,
			    TcpState *state);
static void		InitSockets(void);
static TcpState *	NewSocketInfo(SOCKET socket);
static void		SocketExitHandler(ClientData clientData);
static LRESULT CALLBACK	SocketProc(HWND hwnd, UINT message, WPARAM wParam,
			    LPARAM lParam);
static int		SocketsEnabled(void);
static void		TcpAccept(TcpFdList *fds, SOCKET newSocket, address addr);
static int		WaitForConnect(TcpState *statePtr, int *errorCodePtr);
static int		WaitForSocketEvent(TcpState *statePtr, int events,
			    int *errorCodePtr);
static void		AddSocketInfoFd(TcpState *statePtr,  SOCKET socket);
static int		FindFDInList(TcpState *statePtr, SOCKET socket);
static DWORD WINAPI	SocketThread(LPVOID arg);
static void		TcpThreadActionProc(ClientData instanceData,
			    int action);

static Tcl_EventCheckProc	SocketCheckProc;
static Tcl_EventProc		SocketEventProc;
static Tcl_EventSetupProc	SocketSetupProc;
static Tcl_DriverBlockModeProc	TcpBlockModeProc;
static Tcl_DriverCloseProc	TcpCloseProc;
static Tcl_DriverClose2Proc	TcpClose2Proc;
static Tcl_DriverSetOptionProc	TcpSetOptionProc;
static Tcl_DriverGetOptionProc	TcpGetOptionProc;
static Tcl_DriverInputProc	TcpInputProc;
static Tcl_DriverOutputProc	TcpOutputProc;
static Tcl_DriverWatchProc	TcpWatchProc;
static Tcl_DriverGetHandleProc	TcpGetHandleProc;

/*
 * This structure describes the channel type structure for TCP socket
 * based IO:
 */

static const Tcl_ChannelType tcpChannelType = {
    "tcp",			/* Type name. */
    TCL_CHANNEL_VERSION_5,	/* v5 channel */
    TcpCloseProc,		/* Close proc. */
    TcpInputProc,		/* Input proc. */
    TcpOutputProc,		/* Output proc. */
    NULL,			/* Seek proc. */
    TcpSetOptionProc,		/* Set option proc. */
    TcpGetOptionProc,		/* Get option proc. */
    TcpWatchProc,		/* Initialize notifier. */
    TcpGetHandleProc,		/* Get OS handles out of channel. */
    TcpClose2Proc,		/* Close2 proc. */
    TcpBlockModeProc,		/* Set blocking or non-blocking mode.*/
    NULL,			/* flush proc. */
    NULL,			/* handler proc. */
    NULL,			/* wide seek proc. */
    TcpThreadActionProc,	/* thread action proc. */
    NULL			/* truncate proc. */
};

/*
 * The following variable holds the network name of this host.
 */

static TclInitProcessGlobalValueProc InitializeHostName;
static ProcessGlobalValue hostName =
	{0, 0, NULL, NULL, InitializeHostName, NULL, NULL};

/*
 * Address print debug functions
 */
#if 0
void printaddrinfo(struct addrinfo *ai, char *prefix)
{
    char host[NI_MAXHOST], port[NI_MAXSERV];
    getnameinfo(ai->ai_addr, ai->ai_addrlen,
		host, sizeof(host),
		port, sizeof(port),
		NI_NUMERICHOST|NI_NUMERICSERV);
}
void printaddrinfolist(struct addrinfo *addrlist, char *prefix)
{
    struct addrinfo *ai;
    for (ai = addrlist; ai != NULL; ai = ai->ai_next) {
	printaddrinfo(ai, prefix);
    }
}
#endif

/*
 *----------------------------------------------------------------------
 *
 * InitializeHostName --
 *
 *	This routine sets the process global value of the name of the local
 *	host on which the process is running.
 *
 * Results:
 *	None.
 *
 *----------------------------------------------------------------------
 */

void
InitializeHostName(
    char **valuePtr,
    int *lengthPtr,
    Tcl_Encoding *encodingPtr)
{
    WCHAR wbuf[256];
    DWORD length = sizeof(wbuf)/sizeof(WCHAR);
    Tcl_DString ds;

    if (GetComputerNameExW(ComputerNameDnsFullyQualified, wbuf, &length) != 0) {
	/*
	 * Convert string from native to UTF then change to lowercase.
	 */

	Tcl_UtfToLower(Tcl_WinTCharToUtf((TCHAR *)wbuf, -1, &ds));

    } else {
	Tcl_DStringInit(&ds);
	if (TclpHasSockets(NULL) == TCL_OK) {
	    /*
	     * The buffer size of 256 is recommended by the MSDN page that
	     * documents gethostname() as being always adequate.
	     */

	    Tcl_DString inDs;

	    Tcl_DStringInit(&inDs);
	    Tcl_DStringSetLength(&inDs, 256);
	    if (gethostname(Tcl_DStringValue(&inDs),
		    Tcl_DStringLength(&inDs)) == 0) {
		Tcl_ExternalToUtfDString(NULL, Tcl_DStringValue(&inDs), -1,
			&ds);
	    }
	    Tcl_DStringFree(&inDs);
	}
    }

    *encodingPtr = Tcl_GetEncoding(NULL, "utf-8");
    *lengthPtr = Tcl_DStringLength(&ds);
    *valuePtr = ckalloc((*lengthPtr) + 1);
    memcpy(*valuePtr, Tcl_DStringValue(&ds), (size_t)(*lengthPtr)+1);
    Tcl_DStringFree(&ds);
}

/*
 *----------------------------------------------------------------------
 *
 * Tcl_GetHostName --
 *
 *	Returns the name of the local host.
 *
 * Results:
 *	A string containing the network name for this machine, or an empty
 *	string if we can't figure out the name. The caller must not modify or
 *	free this string.
 *
 * Side effects:
 *	Caches the name to return for future calls.
 *
 *----------------------------------------------------------------------
 */

<<<<<<< HEAD
const char *
Tcl_GetHostName(void)
=======
static int
SocketsEnabled(void)
>>>>>>> 54b62ddd
{
    return Tcl_GetString(TclGetProcessGlobalValue(&hostName));
}

/*
 *----------------------------------------------------------------------
 *
 * TclpHasSockets --
 *
 *	This function determines whether sockets are available on the current
 *	system and returns an error in interp if they are not. Note that
 *	interp may be NULL.
 *
 * Results:
 *	Returns TCL_OK if the system supports sockets, or TCL_ERROR with an
 *	error in interp (if non-NULL).
 *
 * Side effects:
 *	If not already prepared, initializes the TSD structure and socket
 *	message handling thread associated to the calling thread for the
 *	subsystem of the driver.
 *
 *----------------------------------------------------------------------
 */

<<<<<<< HEAD
int
TclpHasSockets(
    Tcl_Interp *interp)		/* Where to write an error message if sockets
				 * are not present, or NULL if no such message
				 * is to be written. */
=======
static void
SocketExitHandler(
    ClientData clientData)		/* Not used. */
>>>>>>> 54b62ddd
{
    Tcl_MutexLock(&socketMutex);
    InitSockets();
    Tcl_MutexUnlock(&socketMutex);

    if (SocketsEnabled()) {
	return TCL_OK;
    }
    if (interp != NULL) {
	Tcl_SetObjResult(interp, Tcl_NewStringObj(
		"sockets are not available on this system", -1));
    }
    return TCL_ERROR;
}

/*
 *----------------------------------------------------------------------
 *
 * TclpFinalizeSockets --
 *
 *	This function is called from Tcl_FinalizeThread to finalize the
 *	platform specific socket subsystem. Also, it may be called from within
 *	this module to cleanup the state if unable to initialize the sockets
 *	subsystem.
 *
 * Results:
 *	None.
 *
 * Side effects:
 *	Deletes the event source and destroys the socket thread.
 *
 *----------------------------------------------------------------------
 */

void
TclpFinalizeSockets(void)
{
    ThreadSpecificData *tsdPtr = TclThreadDataKeyGet(&dataKey);

    /*
     * Careful! This is a finalizer!
     */

    if (tsdPtr == NULL) {
	return;
    }

    if (tsdPtr->socketThread != NULL) {
	if (tsdPtr->hwnd != NULL) {
	    PostMessageW(tsdPtr->hwnd, SOCKET_TERMINATE, 0, 0);

	    /*
	     * Wait for the thread to exit. This ensures that we are
	     * completely cleaned up before we leave this function.
	     */

	    WaitForSingleObject(tsdPtr->readyEvent, INFINITE);
	    tsdPtr->hwnd = NULL;
	}
	CloseHandle(tsdPtr->socketThread);
	tsdPtr->socketThread = NULL;
    }
    if (tsdPtr->readyEvent != NULL) {
	CloseHandle(tsdPtr->readyEvent);
	tsdPtr->readyEvent = NULL;
    }
    if (tsdPtr->socketListLock != NULL) {
	CloseHandle(tsdPtr->socketListLock);
	tsdPtr->socketListLock = NULL;
    }
    Tcl_DeleteEventSource(SocketSetupProc, SocketCheckProc, NULL);
}

/*
 *----------------------------------------------------------------------
 *
 * TcpBlockModeProc --
 *
 *	This function is invoked by the generic IO level to set blocking and
 *	nonblocking mode on a TCP socket based channel.
 *
 * Results:
 *	0 if successful, errno when failed.
 *
 * Side effects:
 *	Sets the device into blocking or nonblocking mode.
 *
 *----------------------------------------------------------------------
 */

	/* ARGSUSED */
static int
TcpBlockModeProc(
    ClientData instanceData,	/* Socket state. */
    int mode)			/* The mode to set. Can be one of
				 * TCL_MODE_BLOCKING or
				 * TCL_MODE_NONBLOCKING. */
{
    TcpState *statePtr = instanceData;

    if (mode == TCL_MODE_NONBLOCKING) {
	statePtr->flags |= TCP_NONBLOCKING;
    } else {
	statePtr->flags &= ~(TCP_NONBLOCKING);
    }
    return 0;
}

/*
 *----------------------------------------------------------------------
 *
 * WaitForConnect --
 *
 *	Check the state of an async connect process. If a connection
 *	attempt terminated, process it, which may finalize it or may
 *	start the next attempt. If a connect error occures, it is saved
 *	in statePtr->connectError to be reported by 'fconfigure -error'.
 *
 *	There are two modes of operation, defined by errorCodePtr:
 *	 *  non-NULL: Called by explicite read/write command. block if
 *	    socket is blocking.
 *	    May return two error codes:
 *	     *	EWOULDBLOCK: if connect is still in progress
 *	     *	ENOTCONN: if connect failed. This would be the error
 *		message of a rect or sendto syscall so this is
 *		emulated here.
 *	 *  Null: Called by a backround operation. Do not block and
 *	    don't return any error code.
 *
 * Results:
 * 	0 if the connection has completed, -1 if still in progress
 * 	or there is an error.
 *
 * Side effects:
 *	Processes socket events off the system queue.
 *	May process asynchroneous connect.
 *
 *----------------------------------------------------------------------
 */

static int
WaitForConnect(
    TcpState *statePtr,		/* State of the socket. */
    int *errorCodePtr)		/* Where to store errors?
				 * A passed null-pointer activates background mode.
				 */
{
    int result;
    int oldMode;
    ThreadSpecificData *tsdPtr;

    /*
     * Check if an async connect failed already and error reporting is demanded,
     * return the error ENOTCONN
     */

    if (errorCodePtr != NULL && (statePtr->flags & TCP_ASYNC_FAILED)) {
	*errorCodePtr = ENOTCONN;
	return -1;
    }

    /*
     * Check if an async connect is running. If not return ok
     */

    if (!(statePtr->flags & TCP_ASYNC_CONNECT)) {
	return 0;
    }

    /*
     * Be sure to disable event servicing so we are truly modal.
     */

    oldMode = Tcl_SetServiceMode(TCL_SERVICE_NONE);

    /*
     * Loop in the blocking case until the connect signal is present
     */

    while (1) {

	/* get statePtr lock */
        tsdPtr = TclThreadDataKeyGet(&dataKey);
	WaitForSingleObject(tsdPtr->socketListLock, INFINITE);

	/* Check for connect event */
	if (statePtr->readyEvents & FD_CONNECT) {

	    /* Consume the connect event */
	    statePtr->readyEvents &= ~(FD_CONNECT);

	    /*
	     * For blocking sockets and foreground processing
	     * disable async connect as we continue now synchoneously
	     */
	    if ( errorCodePtr != NULL &&
		    ! (statePtr->flags & TCP_NONBLOCKING) ) {
		CLEAR_BITS(statePtr->flags, TCP_ASYNC_CONNECT);
	    }

	    /* Free list lock */
	    SetEvent(tsdPtr->socketListLock);

	    /*
	     * Continue connect.
	     * If switched to synchroneous connect, the connect is terminated.
	     */
	    result = TcpConnect(NULL, statePtr);

	    /* Restore event service mode */
	    (void) Tcl_SetServiceMode(oldMode);

	    /*
	     * Check for Succesfull connect or async connect restart
	     */

	    if (result == TCL_OK) {
		/*
		 * Check for async connect restart
		 * (not possible for foreground blocking operation)
		 */
		if ( statePtr->flags & TCP_ASYNC_PENDING ) {
		    if (errorCodePtr != NULL) {
			*errorCodePtr = EWOULDBLOCK;
		    }
		    return -1;
		}
		return 0;
	    }

	    /*
	     * Connect finally failed.
	     * For foreground operation return ENOTCONN.
	     */

	    if (errorCodePtr != NULL) {
		*errorCodePtr = ENOTCONN;
	    }
	    return -1;
	}

        /* Free list lock */
        SetEvent(tsdPtr->socketListLock);

	/*
	 * Background operation returns with no action as there was no connect
	 * event
	 */

	if ( errorCodePtr == NULL ) {
	    return -1;
	}

	/*
	 * A non blocking socket waiting for an asynchronous connect
	 * returns directly the error EWOULDBLOCK
	 */

	if (statePtr->flags & TCP_NONBLOCKING) {
	    *errorCodePtr = EWOULDBLOCK;
	    return -1;
	}

	/*
	 * Wait until something happens.
	 */

	WaitForSingleObject(tsdPtr->readyEvent, INFINITE);
    }
}

/*
 *----------------------------------------------------------------------
 *
 * TcpInputProc --
 *
 *	This function is invoked by the generic IO level to read input from a
 *	TCP socket based channel.
 *
 * Results:
 *	The number of bytes read is returned or -1 on error. An output
 *	argument contains the POSIX error code on error, or zero if no error
 *	occurred.
 *
 * Side effects:
 *	Reads input from the input device of the channel.
 *
 *----------------------------------------------------------------------
 */

	/* ARGSUSED */
static int
TcpInputProc(
    ClientData instanceData,	/* Socket state. */
    char *buf,			/* Where to store data read. */
    int bufSize,		/* How much space is available in the
				 * buffer? */
    int *errorCodePtr)		/* Where to store error code. */
{
    TcpState *statePtr = instanceData;
    int bytesRead;
    DWORD error;
    ThreadSpecificData *tsdPtr = TclThreadDataKeyGet(&dataKey);

    *errorCodePtr = 0;

    /*
     * Check that WinSock is initialized; do not call it if not, to prevent
     * system crashes. This can happen at exit time if the exit handler for
     * WinSock ran before other exit handlers that want to use sockets.
     */

    if (!SocketsEnabled()) {
	*errorCodePtr = EFAULT;
	return -1;
    }

    /*
     * First check to see if EOF was already detected, to prevent calling the
     * socket stack after the first time EOF is detected.
     */

    if (statePtr->flags & SOCKET_EOF) {
	return 0;
    }

    /*
     * Check if there is an async connect running.
     * For blocking sockets terminate connect, otherwise do one step.
     * For a non blocking socket return EWOULDBLOCK if connect not terminated
     */

    if (WaitForConnect(statePtr, errorCodePtr) != 0) {
	return -1;
    }

    /*
     * No EOF, and it is connected, so try to read more from the socket. Note
     * that we clear the FD_READ bit because read events are level triggered
     * so a new event will be generated if there is still data available to be
     * read. We have to simulate blocking behavior here since we are always
     * using non-blocking sockets.
     */

    while (1) {
	SendMessageW(tsdPtr->hwnd, SOCKET_SELECT,
		(WPARAM) UNSELECT, (LPARAM) statePtr);
	/* single fd operation: this proc is only called for a connected socket. */
	bytesRead = recv(statePtr->sockets->fd, buf, bufSize, 0);
	statePtr->readyEvents &= ~(FD_READ);

	/*
	 * Check for end-of-file condition or successful read.
	 */

	if (bytesRead == 0) {
	    statePtr->flags |= SOCKET_EOF;
	}
	if (bytesRead != SOCKET_ERROR) {
	    break;
	}

	/*
	 * If an error occurs after the FD_CLOSE has arrived, then ignore the
	 * error and report an EOF.
	 */

	if (statePtr->readyEvents & FD_CLOSE) {
	    statePtr->flags |= SOCKET_EOF;
	    bytesRead = 0;
	    break;
	}

	error = WSAGetLastError();

	/*
	 * If an RST comes, then ignore the error and report an EOF just like
	 * on unix.
	 */

	if (error == WSAECONNRESET) {
	    statePtr->flags |= SOCKET_EOF;
	    bytesRead = 0;
	    break;
	}

	/*
	 * Check for error condition or underflow in non-blocking case.
	 */

	if ((statePtr->flags & TCP_NONBLOCKING) || (error != WSAEWOULDBLOCK)) {
	    TclWinConvertError(error);
	    *errorCodePtr = Tcl_GetErrno();
	    bytesRead = -1;
	    break;
	}

	/*
	 * In the blocking case, wait until the file becomes readable or
	 * closed and try again.
	 */

	if (!WaitForSocketEvent(statePtr, FD_READ|FD_CLOSE, errorCodePtr)) {
	    bytesRead = -1;
	    break;
	}
    }

    SendMessageW(tsdPtr->hwnd, SOCKET_SELECT, (WPARAM)SELECT, (LPARAM)statePtr);

    return bytesRead;
}

/*
 *----------------------------------------------------------------------
 *
 * TcpOutputProc --
 *
 *	This function is called by the generic IO level to write data to a
 *	socket based channel.
 *
 * Results:
 *	The number of bytes written or -1 on failure.
 *
 * Side effects:
 *	Produces output on the socket.
 *
 *----------------------------------------------------------------------
 */

static int
TcpOutputProc(
    ClientData instanceData,	/* Socket state. */
    const char *buf,		/* The data buffer. */
    int toWrite,		/* How many bytes to write? */
    int *errorCodePtr)		/* Where to store error code. */
{
    TcpState *statePtr = instanceData;
    int written;
    DWORD error;
    ThreadSpecificData *tsdPtr = TclThreadDataKeyGet(&dataKey);

    *errorCodePtr = 0;

    /*
     * Check that WinSock is initialized; do not call it if not, to prevent
     * system crashes. This can happen at exit time if the exit handler for
     * WinSock ran before other exit handlers that want to use sockets.
     */

    if (!SocketsEnabled()) {
	*errorCodePtr = EFAULT;
	return -1;
    }

    /*
     * Check if there is an async connect running.
     * For blocking sockets terminate connect, otherwise do one step.
     * For a non blocking socket return EWOULDBLOCK if connect not terminated
     */

    if (WaitForConnect(statePtr, errorCodePtr) != 0) {
	return -1;
    }

    while (1) {
	SendMessageW(tsdPtr->hwnd, SOCKET_SELECT,
		(WPARAM) UNSELECT, (LPARAM) statePtr);

	/* single fd operation: this proc is only called for a connected socket. */
	written = send(statePtr->sockets->fd, buf, toWrite, 0);
	if (written != SOCKET_ERROR) {
	    /*
	     * Since Windows won't generate a new write event until we hit an
	     * overflow condition, we need to force the event loop to poll
	     * until the condition changes.
	     */

	    if (statePtr->watchEvents & FD_WRITE) {
		Tcl_Time blockTime = { 0, 0 };
		Tcl_SetMaxBlockTime(&blockTime);
	    }
	    break;
	}

	/*
	 * Check for error condition or overflow. In the event of overflow, we
	 * need to clear the FD_WRITE flag so we can detect the next writable
	 * event. Note that Windows only sends a new writable event after a
	 * send fails with WSAEWOULDBLOCK.
	 */

	error = WSAGetLastError();
	if (error == WSAEWOULDBLOCK) {
	    statePtr->readyEvents &= ~(FD_WRITE);
	    if (statePtr->flags & TCP_NONBLOCKING) {
		*errorCodePtr = EWOULDBLOCK;
		written = -1;
		break;
	    }
	} else {
	    TclWinConvertError(error);
	    *errorCodePtr = Tcl_GetErrno();
	    written = -1;
	    break;
	}

	/*
	 * In the blocking case, wait until the file becomes writable or
	 * closed and try again.
	 */

	if (!WaitForSocketEvent(statePtr, FD_WRITE|FD_CLOSE, errorCodePtr)) {
	    written = -1;
	    break;
	}
    }

    SendMessageW(tsdPtr->hwnd, SOCKET_SELECT, (WPARAM)SELECT, (LPARAM)statePtr);

    return written;
}

/*
 *----------------------------------------------------------------------
 *
 * TcpCloseProc --
 *
 *	This function is called by the generic IO level to perform channel
 *	type specific cleanup on a socket based channel when the channel is
 *	closed.
 *
 * Results:
 *	0 if successful, the value of errno if failed.
 *
 * Side effects:
 *	Closes the socket.
 *
 *----------------------------------------------------------------------
 */

static int
TcpCloseProc(
    ClientData instanceData,	/* The socket to close. */
    Tcl_Interp *interp)		/* Unused. */
{
    TcpState *statePtr = instanceData;
    /* TIP #218 */
    int errorCode = 0;
    ThreadSpecificData *tsdPtr = TCL_TSD_INIT(&dataKey);

    /*
     * Check that WinSock is initialized; do not call it if not, to prevent
     * system crashes. This can happen at exit time if the exit handler for
     * WinSock ran before other exit handlers that want to use sockets.
     */

    if (SocketsEnabled()) {
	/*
	 * Clean up the OS socket handle. The default Windows setting for a
	 * socket is SO_DONTLINGER, which does a graceful shutdown in the
	 * background.
	 */

	while ( statePtr->sockets != NULL ) {
	    TcpFdList *thisfd = statePtr->sockets;
	    statePtr->sockets = thisfd->next;

	    if (closesocket(thisfd->fd) == SOCKET_ERROR) {
		TclWinConvertError((DWORD) WSAGetLastError());
		errorCode = Tcl_GetErrno();
	    }
	    ckfree(thisfd);
	}
    }

    if (statePtr->addrlist != NULL) {
        freeaddrinfo(statePtr->addrlist);
    }
    if (statePtr->myaddrlist != NULL) {
        freeaddrinfo(statePtr->myaddrlist);
    }

    /*
     * Clear an eventual tsd info list pointer.
     * This may be called, if an async socket connect fails or is closed
     * between connect and thread action callback.
     */
    if (tsdPtr->pendingTcpState != NULL
	    && tsdPtr->pendingTcpState == statePtr) {

	/* get infoPtr lock, because this concerns the notifier thread */
	WaitForSingleObject(tsdPtr->socketListLock, INFINITE);

	tsdPtr->pendingTcpState = NULL;

	/* Free list lock */
	SetEvent(tsdPtr->socketListLock);
    }

    /*
     * TIP #218. Removed the code removing the structure from the global
     * socket list. This is now done by the thread action callbacks, and only
     * there. This happens before this code is called. We can free without
     * fear of damaging the list.
     */

    ckfree(statePtr);
    return errorCode;
}

/*
 *----------------------------------------------------------------------
 *
 * TcpClose2Proc --
 *
 *	This function is called by the generic IO level to perform the channel
 *	type specific part of a half-close: namely, a shutdown() on a socket.
 *
 * Results:
 *	0 if successful, the value of errno if failed.
 *
 * Side effects:
 *	Shuts down one side of the socket.
 *
 *----------------------------------------------------------------------
 */

static int
TcpClose2Proc(
    ClientData instanceData,	/* The socket to close. */
    Tcl_Interp *interp,		/* For error reporting. */
    int flags)			/* Flags that indicate which side to close. */
{
    TcpState *statePtr = instanceData;
    int readError = 0;
    int writeError = 0;

    /*
     * Shutdown the OS socket handle.
     */

    if ((flags & (TCL_CLOSE_READ|TCL_CLOSE_WRITE)) == 0) {
	return TcpCloseProc(instanceData, interp);
    }

    /* single fd operation: Tcl_OpenTcpServer() does not set TCL_READABLE or
     * TCL_WRITABLE so this should never be called for a server socket. */
    if ((flags & TCL_CLOSE_READ) && (shutdown(statePtr->sockets->fd, SD_RECEIVE) == SOCKET_ERROR)) {
	TclWinConvertError((DWORD) WSAGetLastError());
	readError = Tcl_GetErrno();
    }
    if ((flags & TCL_CLOSE_WRITE) && (shutdown(statePtr->sockets->fd, SD_SEND) == SOCKET_ERROR)) {
	TclWinConvertError((DWORD) WSAGetLastError());
	writeError = Tcl_GetErrno();
    }
    return (readError != 0) ? readError : writeError;
}

/*
 *----------------------------------------------------------------------
 *
 * TcpSetOptionProc --
 *
 *	Sets Tcp channel specific options.
 *
 * Results:
 *	None, unless an error happens.
 *
 * Side effects:
 *	Changes attributes of the socket at the system level.
 *
 *----------------------------------------------------------------------
 */

static int
TcpSetOptionProc(
    ClientData instanceData,	/* Socket state. */
    Tcl_Interp *interp,		/* For error reporting - can be NULL. */
    const char *optionName,	/* Name of the option to set. */
    const char *value)		/* New value for option. */
{
#ifdef TCL_FEATURE_KEEPALIVE_NAGLE
    TcpState *statePtr = instanceData;
    SOCKET sock;
#endif /*TCL_FEATURE_KEEPALIVE_NAGLE*/

    /*
     * Check that WinSock is initialized; do not call it if not, to prevent
     * system crashes. This can happen at exit time if the exit handler for
     * WinSock ran before other exit handlers that want to use sockets.
     */

    if (!SocketsEnabled()) {
	if (interp) {
	    Tcl_SetObjResult(interp, Tcl_NewStringObj(
		    "winsock is not initialized", -1));
	}
	return TCL_ERROR;
    }

#ifdef TCL_FEATURE_KEEPALIVE_NAGLE
    #error "TCL_FEATURE_KEEPALIVE_NAGLE not reviewed for whether to treat statePtr->sockets as single fd or list"
    sock = statePtr->sockets->fd;

    if (!strcasecmp(optionName, "-keepalive")) {
	BOOL val = FALSE;
	int boolVar, rtn;

	if (Tcl_GetBoolean(interp, value, &boolVar) != TCL_OK) {
	    return TCL_ERROR;
	}
	if (boolVar) {
	    val = TRUE;
	}
	rtn = setsockopt(sock, SOL_SOCKET, SO_KEEPALIVE,
		(const char *) &val, sizeof(BOOL));
	if (rtn != 0) {
	    TclWinConvertError(WSAGetLastError());
	    if (interp) {
		Tcl_SetObjResult(interp, Tcl_ObjPrintf(
			"couldn't set socket option: %s",
			Tcl_PosixError(interp)));
	    }
	    return TCL_ERROR;
	}
	return TCL_OK;
    } else if (!strcasecmp(optionName, "-nagle")) {
	BOOL val = FALSE;
	int boolVar, rtn;

	if (Tcl_GetBoolean(interp, value, &boolVar) != TCL_OK) {
	    return TCL_ERROR;
	}
	if (!boolVar) {
	    val = TRUE;
	}
	rtn = setsockopt(sock, IPPROTO_TCP, TCP_NODELAY,
		(const char *) &val, sizeof(BOOL));
	if (rtn != 0) {
	    TclWinConvertError(WSAGetLastError());
	    if (interp) {
		Tcl_SetObjResult(interp, Tcl_ObjPrintf(
			"couldn't set socket option: %s",
			Tcl_PosixError(interp)));
	    }
	    return TCL_ERROR;
	}
	return TCL_OK;
    }

    return Tcl_BadChannelOption(interp, optionName, "keepalive nagle");
#else
    return Tcl_BadChannelOption(interp, optionName, "");
#endif /*TCL_FEATURE_KEEPALIVE_NAGLE*/
}

/*
 *----------------------------------------------------------------------
 *
 * TcpGetOptionProc --
 *
 *	Computes an option value for a TCP socket based channel, or a list of
 *	all options and their values.
 *
 *	Note: This code is based on code contributed by John Haxby.
 *
 * Results:
 *	A standard Tcl result. The value of the specified option or a list of
 *	all options and their values is returned in the supplied DString. Sets
 *	Error message if needed.
 *
 * Side effects:
 *	None.
 *
 *----------------------------------------------------------------------
 */

static int
TcpGetOptionProc(
    ClientData instanceData,	/* Socket state. */
    Tcl_Interp *interp,		/* For error reporting - can be NULL. */
    const char *optionName,	/* Name of the option to retrieve the value
				 * for, or NULL to get all options and their
				 * values. */
    Tcl_DString *dsPtr)		/* Where to store the computed value;
				 * initialized by caller. */
{
    TcpState *statePtr = instanceData;
    char host[NI_MAXHOST], port[NI_MAXSERV];
    SOCKET sock;
    size_t len = 0;
    int reverseDNS = 0;
#define SUPPRESS_RDNS_VAR "::tcl::unsupported::noReverseDNS"

    /*
     * Check that WinSock is initialized; do not call it if not, to prevent
     * system crashes. This can happen at exit time if the exit handler for
     * WinSock ran before other exit handlers that want to use sockets.
     */

    if (!SocketsEnabled()) {
	if (interp) {
	    Tcl_SetObjResult(interp, Tcl_NewStringObj(
		    "winsock is not initialized", -1));
	}
	return TCL_ERROR;
    }

    /*
     * Go one step in async connect
     * If any error is thrown save it as backround error to report eventually below
     */
    WaitForConnect(statePtr, NULL);

    sock = statePtr->sockets->fd;
    if (optionName != NULL) {
	len = strlen(optionName);
    }

    if ((len > 1) && (optionName[1] == 'e') &&
	    (strncmp(optionName, "-error", len) == 0)) {

	/*
	* Do not return any errors if async connect is running
	*/
	if ( ! (statePtr->flags & TCP_ASYNC_PENDING) ) {


	    if ( statePtr->flags & TCP_ASYNC_FAILED ) {

		/*
		 * In case of a failed async connect, eventually report the
		 * connect error only once.
		 * Do not report the system error, as this comes again and again.
		 */

		if ( statePtr->connectError != 0 ) {
		    Tcl_DStringAppend(dsPtr,
			    Tcl_ErrnoMsg(statePtr->connectError), -1);
		    statePtr->connectError = 0;
		}

	    } else {

		/*
		 * Report an eventual last error of the socket system
		 */

		int optlen;
		int ret;
		DWORD err;

		/*
		 * Populater the err Variable with a possix error
		 */
		optlen = sizeof(int);
		ret = getsockopt(sock, SOL_SOCKET, SO_ERROR,
			(char *)&err, &optlen);
		/*
		 * The error was not returned directly but should be
		 * taken from WSA
		 */
		if (ret == SOCKET_ERROR) {
		    err = WSAGetLastError();
		}
		/*
		 * Return error message
		 */
		if (err) {
		    TclWinConvertError(err);
		    Tcl_DStringAppend(dsPtr, Tcl_ErrnoMsg(Tcl_GetErrno()), -1);
		}
	    }
	}
	return TCL_OK;
    }

    if ((len > 1) && (optionName[1] == 'c') &&
	    (strncmp(optionName, "-connecting", len) == 0)) {

	Tcl_DStringAppend(dsPtr,
		(statePtr->flags & TCP_ASYNC_PENDING)
		? "1" : "0", -1);
        return TCL_OK;
    }

    if (interp != NULL && Tcl_GetVar(interp, SUPPRESS_RDNS_VAR, 0) != NULL) {
	reverseDNS = NI_NUMERICHOST;
    }

    if ((len == 0) || ((len > 1) && (optionName[1] == 'p') &&
	    (strncmp(optionName, "-peername", len) == 0))) {
	address peername;
	socklen_t size = sizeof(peername);

	if ( (statePtr->flags & TCP_ASYNC_PENDING) ) {
	    /*
	     * In async connect output an empty string
	     */
	    if (len == 0) {
		Tcl_DStringAppendElement(dsPtr, "-peername");
		Tcl_DStringAppendElement(dsPtr, "");
	    } else {
		return TCL_OK;
	    }
	} else if ( getpeername(sock, (LPSOCKADDR) &(peername.sa), &size) == 0) {
	    /*
	     * Peername fetch succeeded - output list
	     */
	    if (len == 0) {
		Tcl_DStringAppendElement(dsPtr, "-peername");
		Tcl_DStringStartSublist(dsPtr);
	    }

	    getnameinfo(&(peername.sa), size, host, sizeof(host),
		    NULL, 0, NI_NUMERICHOST);
	    Tcl_DStringAppendElement(dsPtr, host);
	    getnameinfo(&(peername.sa), size, host, sizeof(host),
		    port, sizeof(port), reverseDNS | NI_NUMERICSERV);
	    Tcl_DStringAppendElement(dsPtr, host);
	    Tcl_DStringAppendElement(dsPtr, port);
	    if (len == 0) {
		Tcl_DStringEndSublist(dsPtr);
	    } else {
		return TCL_OK;
	    }
	} else {
	    /*
	     * getpeername failed - but if we were asked for all the options
	     * (len==0), don't flag an error at that point because it could be
	     * an fconfigure request on a server socket (such sockets have no
	     * peer). {Copied from unix/tclUnixChan.c}
	     */

	    if (len) {
		TclWinConvertError((DWORD) WSAGetLastError());
		if (interp) {
		    Tcl_SetObjResult(interp, Tcl_ObjPrintf(
			    "can't get peername: %s",
			    Tcl_PosixError(interp)));
		}
		return TCL_ERROR;
	    }
	}
    }

    if ((len == 0) || ((len > 1) && (optionName[1] == 's') &&
	    (strncmp(optionName, "-sockname", len) == 0))) {
	TcpFdList *fds;
	address sockname;
	socklen_t size;
	int found = 0;

	if (len == 0) {
	    Tcl_DStringAppendElement(dsPtr, "-sockname");
	    Tcl_DStringStartSublist(dsPtr);
	}
	if ( (statePtr->flags & TCP_ASYNC_PENDING ) ) {
	    /*
	     * In async connect output an empty string
	     */
	     found = 1;
	} else {
	    for (fds = statePtr->sockets; fds != NULL; fds = fds->next) {
		sock = fds->fd;
		size = sizeof(sockname);
		if (getsockname(sock, &(sockname.sa), &size) >= 0) {
		    int flags = reverseDNS;

		    found = 1;
		    getnameinfo(&sockname.sa, size, host, sizeof(host),
			    NULL, 0, NI_NUMERICHOST);
		    Tcl_DStringAppendElement(dsPtr, host);

		    /*
		     * We don't want to resolve INADDR_ANY and sin6addr_any; they
		     * can sometimes cause problems (and never have a name).
		     */
		    flags |= NI_NUMERICSERV;
		    if (sockname.sa.sa_family == AF_INET) {
			if (sockname.sa4.sin_addr.s_addr == INADDR_ANY) {
			    flags |= NI_NUMERICHOST;
			}
		    } else if (sockname.sa.sa_family == AF_INET6) {
			if ((IN6_ARE_ADDR_EQUAL(&sockname.sa6.sin6_addr,
				    &in6addr_any)) ||
				(IN6_IS_ADDR_V4MAPPED(&sockname.sa6.sin6_addr)
				&& sockname.sa6.sin6_addr.s6_addr[12] == 0
				&& sockname.sa6.sin6_addr.s6_addr[13] == 0
				&& sockname.sa6.sin6_addr.s6_addr[14] == 0
				&& sockname.sa6.sin6_addr.s6_addr[15] == 0)) {
			    flags |= NI_NUMERICHOST;
			}
		    }
		    getnameinfo(&sockname.sa, size, host, sizeof(host),
			    port, sizeof(port), flags);
		    Tcl_DStringAppendElement(dsPtr, host);
		    Tcl_DStringAppendElement(dsPtr, port);
		}
	    }
	}
	if (found) {
	    if (len) {
		return TCL_OK;
	    }
	    Tcl_DStringEndSublist(dsPtr);
	} else {
	    if (interp) {
		TclWinConvertError((DWORD) WSAGetLastError());
		Tcl_SetObjResult(interp, Tcl_ObjPrintf(
			"can't get sockname: %s", Tcl_PosixError(interp)));
	    }
	    return TCL_ERROR;
	}
    }

#ifdef TCL_FEATURE_KEEPALIVE_NAGLE
    if (len == 0 || !strncmp(optionName, "-keepalive", len)) {
	int optlen;
	BOOL opt = FALSE;

	if (len == 0) {
	    Tcl_DStringAppendElement(dsPtr, "-keepalive");
	}
	optlen = sizeof(BOOL);
	getsockopt(sock, SOL_SOCKET, SO_KEEPALIVE, (char *)&opt, &optlen);
	if (opt) {
	    Tcl_DStringAppendElement(dsPtr, "1");
	} else {
	    Tcl_DStringAppendElement(dsPtr, "0");
	}
	if (len > 0) {
	    return TCL_OK;
	}
    }

    if (len == 0 || !strncmp(optionName, "-nagle", len)) {
	int optlen;
	BOOL opt = FALSE;

	if (len == 0) {
	    Tcl_DStringAppendElement(dsPtr, "-nagle");
	}
	optlen = sizeof(BOOL);
	getsockopt(sock, IPPROTO_TCP, TCP_NODELAY, (char *)&opt, &optlen);
	if (opt) {
	    Tcl_DStringAppendElement(dsPtr, "0");
	} else {
	    Tcl_DStringAppendElement(dsPtr, "1");
	}
	if (len > 0) {
	    return TCL_OK;
	}
    }
#endif /*TCL_FEATURE_KEEPALIVE_NAGLE*/

    if (len > 0) {
#ifdef TCL_FEATURE_KEEPALIVE_NAGLE
	return Tcl_BadChannelOption(interp, optionName,
		"connecting peername sockname keepalive nagle");
#else
	return Tcl_BadChannelOption(interp, optionName, "connecting peername sockname");
#endif /*TCL_FEATURE_KEEPALIVE_NAGLE*/
    }

    return TCL_OK;
}

/*
 *----------------------------------------------------------------------
 *
 * TcpWatchProc --
 *
 *	Informs the channel driver of the events that the generic channel code
 *	wishes to receive on this socket.
 *
 * Results:
 *	None.
 *
 * Side effects:
 *	May cause the notifier to poll if any of the specified conditions are
 *	already true.
 *
 *----------------------------------------------------------------------
 */

static void
TcpWatchProc(
    ClientData instanceData,	/* The socket state. */
    int mask)			/* Events of interest; an OR-ed combination of
				 * TCL_READABLE, TCL_WRITABLE and
				 * TCL_EXCEPTION. */
{
    TcpState *statePtr = instanceData;

    /*
     * Update the watch events mask. Only if the socket is not a server
     * socket. [Bug 557878]
     */

    if (!statePtr->acceptProc) {
	statePtr->watchEvents = 0;
	if (mask & TCL_READABLE) {
	    statePtr->watchEvents |= (FD_READ|FD_CLOSE);
	}
	if (mask & TCL_WRITABLE) {
	    statePtr->watchEvents |= (FD_WRITE|FD_CLOSE);
	}

	/*
	 * If there are any conditions already set, then tell the notifier to
	 * poll rather than block.
	 */

	if (statePtr->readyEvents & statePtr->watchEvents) {
	    Tcl_Time blockTime = { 0, 0 };

	    Tcl_SetMaxBlockTime(&blockTime);
	}
    }
}

/*
 *----------------------------------------------------------------------
 *
 * TcpGetHandleProc --
 *
 *	Called from Tcl_GetChannelHandle to retrieve OS handles from inside a
 *	TCP socket based channel.
 *
 * Results:
 *	Returns TCL_OK with the fd in handlePtr, or TCL_ERROR if there is no
 *	handle for the specified direction.
 *
 * Side effects:
 *	None.
 *
 *----------------------------------------------------------------------
 */

	/* ARGSUSED */
static int
TcpGetHandleProc(
    ClientData instanceData,	/* The socket state. */
    int direction,		/* Not used. */
    ClientData *handlePtr)	/* Where to store the handle. */
{
    TcpState *statePtr = instanceData;

    *handlePtr = INT2PTR(statePtr->sockets->fd);
    return TCL_OK;
}



/*
 *----------------------------------------------------------------------
 *
 * TcpConnect --
 *
 *	This function opens a new socket in client mode.
 *
 *	This might be called in 3 circumstances:
 *	-   By a regular socket command
 *	-   By the event handler to continue an asynchronously connect
 *	-   By a blocking socket function (gets/puts) to terminate the
 *	    connect synchronously
 *
 * Results:
 *      TCL_OK, if the socket was successfully connected or an asynchronous
 *      connection is in progress. If an error occurs, TCL_ERROR is returned
 *      and an error message is left in interp.
 *
 * Side effects:
 *	Opens a socket.
 *
 * Remarks:
 *	A single host name may resolve to more than one IP address, e.g. for
 *	an IPv4/IPv6 dual stack host. For handling asynchronously connecting
 *	sockets in the background for such hosts, this function can act as a
 *	coroutine. On the first call, it sets up the control variables for the
 *	two nested loops over the local and remote addresses. Once the first
 *	connection attempt is in progress, it sets up itself as a writable
 *	event handler for that socket, and returns. When the callback occurs,
 *	control is transferred to the "reenter" label, right after the initial
 *	return and the loops resume as if they had never been interrupted.
 *	For synchronously connecting sockets, the loops work the usual way.
 *
 *----------------------------------------------------------------------
 */

static int
TcpConnect(
    Tcl_Interp *interp,		/* For error reporting; can be NULL. */
    TcpState *statePtr)
{
    DWORD error;
    /*
     * We are started with async connect and the connect notification
     * was not jet received
     */
    int async_connect = statePtr->flags & TCP_ASYNC_CONNECT;
    /* We were called by the event procedure and continue our loop */
    int async_callback = statePtr->flags & TCP_ASYNC_PENDING;
    ThreadSpecificData *tsdPtr = TclThreadDataKeyGet(&dataKey);

    if (async_callback) {
        goto reenter;
    }

    for (statePtr->addr = statePtr->addrlist; statePtr->addr != NULL;
	 statePtr->addr = statePtr->addr->ai_next) {

        for (statePtr->myaddr = statePtr->myaddrlist; statePtr->myaddr != NULL;
	     statePtr->myaddr = statePtr->myaddr->ai_next) {

	    /*
	     * No need to try combinations of local and remote addresses
	     * of different families.
	     */

	    if (statePtr->myaddr->ai_family != statePtr->addr->ai_family) {
		continue;
	    }

            /*
             * Close the socket if it is still open from the last unsuccessful
             * iteration.
             */
	    if (statePtr->sockets->fd != INVALID_SOCKET) {
		closesocket(statePtr->sockets->fd);
	    }

	    /* get statePtr lock */
	    WaitForSingleObject(tsdPtr->socketListLock, INFINITE);

	    /*
	     * Reset last error from last try
	     */
	    statePtr->notifierConnectError = 0;
	    Tcl_SetErrno(0);

	    statePtr->sockets->fd = socket(statePtr->myaddr->ai_family, SOCK_STREAM, 0);

	    /* Free list lock */
	    SetEvent(tsdPtr->socketListLock);

	    /* continue on socket creation error */
	    if (statePtr->sockets->fd == INVALID_SOCKET) {
		TclWinConvertError((DWORD) WSAGetLastError());
		continue;
	    }

	    /*
	     * Win-NT has a misfeature that sockets are inherited in child
	     * processes by default. Turn off the inherit bit.
	     */

	    SetHandleInformation((HANDLE) statePtr->sockets->fd, HANDLE_FLAG_INHERIT, 0);

	    /*
	     * Set kernel space buffering
	     */

	    TclSockMinimumBuffers((void *) statePtr->sockets->fd, TCP_BUFFER_SIZE);

	    /*
	     * Try to bind to a local port.
	     */

	    if (bind(statePtr->sockets->fd, statePtr->myaddr->ai_addr,
			statePtr->myaddr->ai_addrlen) == SOCKET_ERROR) {
		TclWinConvertError((DWORD) WSAGetLastError());
		continue;
	    }
	    /*
	     * For asynchroneous connect set the socket in nonblocking mode
	     * and activate connect notification
	     */
	    if (async_connect) {
		TcpState *statePtr2;
		int in_socket_list = 0;
		/* get statePtr lock */
		WaitForSingleObject(tsdPtr->socketListLock, INFINITE);

		/*
		 * Bugfig for 336441ed59 to not ignore notifications until the
		 * infoPtr is in the list.
		 * Check if my statePtr is already in the tsdPtr->socketList
		 * It is set after this call by TcpThreadActionProc and is set
		 * on a second round.
		 *
		 * If not, we buffer my statePtr in the tsd memory so it is not
		 * lost by the event procedure
		 */

		for (statePtr2 = tsdPtr->socketList; statePtr2 != NULL;
			statePtr2 = statePtr2->nextPtr) {
		    if (statePtr2 == statePtr) {
			in_socket_list = 1;
			break;
		    }
		}
		if (!in_socket_list) {
		    tsdPtr->pendingTcpState = statePtr;
		}
		/*
		 * Set connect mask to connect events
		 * This is activated by a SOCKET_SELECT message to the notifier
		 * thread.
		 */
		statePtr->selectEvents |= FD_CONNECT;

		/*
		 * Free list lock
		 */
		SetEvent(tsdPtr->socketListLock);

    		/* activate accept notification */
		SendMessageW(tsdPtr->hwnd, SOCKET_SELECT, (WPARAM) SELECT,
			(LPARAM) statePtr);
	    }

	    /*
	     * Attempt to connect to the remote socket.
	     */

	    connect(statePtr->sockets->fd, statePtr->addr->ai_addr,
		    statePtr->addr->ai_addrlen);

	    error = WSAGetLastError();
	    TclWinConvertError(error);

	    if (async_connect && error == WSAEWOULDBLOCK) {
		/*
		 * Asynchroneous connect
		 */

		/*
		 * Remember that we jump back behind this next round
		 */
		statePtr->flags |= TCP_ASYNC_PENDING;
		return TCL_OK;

	    reenter:
		/*
		 * Re-entry point for async connect after connect event or
		 * blocking operation
		 *
		 * Clear the reenter flag
		 */
		statePtr->flags &= ~(TCP_ASYNC_PENDING);
		/* get statePtr lock */
		WaitForSingleObject(tsdPtr->socketListLock, INFINITE);
		/* Get signaled connect error */
		TclWinConvertError((DWORD) statePtr->notifierConnectError);
		/* Clear eventual connect flag */
		statePtr->selectEvents &= ~(FD_CONNECT);
		/* Free list lock */
		SetEvent(tsdPtr->socketListLock);
	    }

	    /*
	     * Clear the tsd socket list pointer if we did not wait for
	     * the FD_CONNECT asynchroneously
	     */
	    tsdPtr->pendingTcpState = NULL;

	    if (Tcl_GetErrno() == 0) {
		goto out;
	    }
	}
    }

out:
    /*
     * Socket connected or connection failed
     */

    /*
     * Async connect terminated
     */

    CLEAR_BITS(statePtr->flags, TCP_ASYNC_CONNECT);

    if ( Tcl_GetErrno() == 0 ) {
	/*
	 * Succesfully connected
	 */
	/*
	 * Set up the select mask for read/write events.
	 */
	statePtr->selectEvents = FD_READ | FD_WRITE | FD_CLOSE;

	/*
	 * Register for interest in events in the select mask. Note that this
	 * automatically places the socket into non-blocking mode.
	 */

	SendMessageW(tsdPtr->hwnd, SOCKET_SELECT, (WPARAM) SELECT,
		    (LPARAM) statePtr);
    } else {
	/*
	 * Connect failed
	 */

	/*
	 * For async connect schedule a writable event to report the fail.
	 */
	if (async_callback) {
	    /*
	     * Set up the select mask for read/write events.
	     */
	    statePtr->selectEvents = FD_WRITE|FD_READ;
	    /* get statePtr lock */
	    WaitForSingleObject(tsdPtr->socketListLock, INFINITE);
	    /* Signal ready readable and writable events */
	    statePtr->readyEvents |= FD_WRITE | FD_READ;
	    /* Flag error to event routine */
	    statePtr->flags |= TCP_ASYNC_FAILED;
	    /* Save connect error to be reported by 'fconfigure -error' */
	    statePtr->connectError = Tcl_GetErrno();
	    /* Free list lock */
	    SetEvent(tsdPtr->socketListLock);
	}
	/*
	 * Error message on synchroneous connect
	 */
	if (interp != NULL) {
	    Tcl_SetObjResult(interp, Tcl_ObjPrintf(
		    "couldn't open socket: %s", Tcl_PosixError(interp)));
	}
	return TCL_ERROR;
    }
    return TCL_OK;
}

/*
 *----------------------------------------------------------------------
 *
 * Tcl_OpenTcpClient --
 *
 *	Opens a TCP client socket and creates a channel around it.
 *
 * Results:
 *	The channel or NULL if failed. An error message is returned in the
 *	interpreter on failure.
 *
 * Side effects:
 *	Opens a client socket and creates a new channel.
 *
 *----------------------------------------------------------------------
 */

Tcl_Channel
Tcl_OpenTcpClient(
    Tcl_Interp *interp,		/* For error reporting; can be NULL. */
    int port,			/* Port number to open. */
    const char *host,		/* Host on which to open port. */
    const char *myaddr,		/* Client-side address */
    int myport,			/* Client-side port */
    int async)			/* If nonzero, attempt to do an asynchronous
				 * connect. Otherwise we do a blocking
				 * connect. */
{
    TcpState *statePtr;
    const char *errorMsg = NULL;
    struct addrinfo *addrlist = NULL, *myaddrlist = NULL;
    char channelName[SOCK_CHAN_LENGTH];

    if (TclpHasSockets(interp) != TCL_OK) {
	return NULL;
    }

    /*
     * Check that WinSock is initialized; do not call it if not, to prevent
     * system crashes. This can happen at exit time if the exit handler for
     * WinSock ran before other exit handlers that want to use sockets.
     */

    if (!SocketsEnabled()) {
	return NULL;
    }

    /*
     * Do the name lookups for the local and remote addresses.
     */

    if (!TclCreateSocketAddress(interp, &addrlist, host, port, 0, &errorMsg)
            || !TclCreateSocketAddress(interp, &myaddrlist, myaddr, myport, 1,
                    &errorMsg)) {
        if (addrlist != NULL) {
            freeaddrinfo(addrlist);
        }
        if (interp != NULL) {
            Tcl_SetObjResult(interp, Tcl_ObjPrintf(
                    "couldn't open socket: %s", errorMsg));
        }
        return NULL;
    }

    statePtr = NewSocketInfo(INVALID_SOCKET);
    statePtr->addrlist = addrlist;
    statePtr->myaddrlist = myaddrlist;
    if (async) {
	statePtr->flags |= TCP_ASYNC_CONNECT;
    }

    /*
     * Create a new client socket and wrap it in a channel.
     */
    if (TcpConnect(interp, statePtr) != TCL_OK) {
	TcpCloseProc(statePtr, NULL);
	return NULL;
    }

    sprintf(channelName, SOCK_TEMPLATE, statePtr);

    statePtr->channel = Tcl_CreateChannel(&tcpChannelType, channelName,
	    statePtr, (TCL_READABLE | TCL_WRITABLE));
    if (TCL_ERROR == Tcl_SetChannelOption(NULL, statePtr->channel,
	    "-translation", "auto crlf")) {
	Tcl_Close(NULL, statePtr->channel);
	return NULL;
    } else if (TCL_ERROR == Tcl_SetChannelOption(NULL, statePtr->channel,
	    "-eofchar", "")) {
	Tcl_Close(NULL, statePtr->channel);
	return NULL;
    }
    return statePtr->channel;
}

/*
 *----------------------------------------------------------------------
 *
 * Tcl_MakeTcpClientChannel --
 *
 *	Creates a Tcl_Channel from an existing client TCP socket.
 *
 * Results:
 *	The Tcl_Channel wrapped around the preexisting TCP socket.
 *
 * Side effects:
 *	None.
 *
 *----------------------------------------------------------------------
 */

Tcl_Channel
Tcl_MakeTcpClientChannel(
    ClientData sock)		/* The socket to wrap up into a channel. */
{
    TcpState *statePtr;
    char channelName[SOCK_CHAN_LENGTH];
    ThreadSpecificData *tsdPtr;

    if (TclpHasSockets(NULL) != TCL_OK) {
	return NULL;
    }

    tsdPtr = TclThreadDataKeyGet(&dataKey);

    /*
     * Set kernel space buffering and non-blocking.
     */

    TclSockMinimumBuffers(sock, TCP_BUFFER_SIZE);

    statePtr = NewSocketInfo((SOCKET) sock);

    /*
     * Start watching for read/write events on the socket.
     */

    statePtr->selectEvents = FD_READ | FD_CLOSE | FD_WRITE;
    SendMessageW(tsdPtr->hwnd, SOCKET_SELECT, (WPARAM)SELECT, (LPARAM)statePtr);

    sprintf(channelName, SOCK_TEMPLATE, statePtr);
    statePtr->channel = Tcl_CreateChannel(&tcpChannelType, channelName,
	    statePtr, (TCL_READABLE | TCL_WRITABLE));
    Tcl_SetChannelOption(NULL, statePtr->channel, "-translation", "auto crlf");
    return statePtr->channel;
}

/*
 *----------------------------------------------------------------------
 *
 * Tcl_OpenTcpServer --
 *
 *	Opens a TCP server socket and creates a channel around it.
 *
 * Results:
 *	The channel or NULL if failed. If an error occurred, an error message
 *	is left in the interp's result if interp is not NULL.
 *
 * Side effects:
 *	Opens a server socket and creates a new channel.
 *
 *----------------------------------------------------------------------
 */

Tcl_Channel
Tcl_OpenTcpServer(
    Tcl_Interp *interp,		/* For error reporting - may be NULL. */
    int port,			/* Port number to open. */
    const char *myHost,		/* Name of local host. */
    Tcl_TcpAcceptProc *acceptProc,
				/* Callback for accepting connections from new
				 * clients. */
    ClientData acceptProcData)	/* Data for the callback. */
{
    SOCKET sock = INVALID_SOCKET;
    unsigned short chosenport = 0;
    struct addrinfo *addrlist = NULL;
    struct addrinfo *addrPtr;	/* Socket address to listen on. */
    TcpState *statePtr = NULL;	/* The returned value. */
    char channelName[SOCK_CHAN_LENGTH];
    u_long flag = 1;		/* Indicates nonblocking mode. */
    const char *errorMsg = NULL;

    if (TclpHasSockets(interp) != TCL_OK) {
	return NULL;
    }

    /*
     * Check that WinSock is initialized; do not call it if not, to prevent
     * system crashes. This can happen at exit time if the exit handler for
     * WinSock ran before other exit handlers that want to use sockets.
     */

    if (!SocketsEnabled()) {
	return NULL;
    }

    /*
     * Construct the addresses for each end of the socket.
     */

    if (!TclCreateSocketAddress(interp, &addrlist, myHost, port, 1, &errorMsg)) {
	goto error;
    }

    for (addrPtr = addrlist; addrPtr != NULL; addrPtr = addrPtr->ai_next) {
	sock = socket(addrPtr->ai_family, addrPtr->ai_socktype,
                addrPtr->ai_protocol);
	if (sock == INVALID_SOCKET) {
	    TclWinConvertError((DWORD) WSAGetLastError());
	    continue;
	}

	/*
	 * Win-NT has a misfeature that sockets are inherited in child
	 * processes by default. Turn off the inherit bit.
	 */

	SetHandleInformation((HANDLE) sock, HANDLE_FLAG_INHERIT, 0);

	/*
	 * Set kernel space buffering
	 */

	TclSockMinimumBuffers((void *)sock, TCP_BUFFER_SIZE);

	/*
	 * Make sure we use the same port when opening two server sockets
	 * for IPv4 and IPv6.
	 *
	 * As sockaddr_in6 uses the same offset and size for the port
	 * member as sockaddr_in, we can handle both through the IPv4 API.
	 */

	if (port == 0 && chosenport != 0) {
	    ((struct sockaddr_in *) addrPtr->ai_addr)->sin_port =
		htons(chosenport);
	}

	/*
	 * Bind to the specified port. Note that we must not call
	 * setsockopt with SO_REUSEADDR because Microsoft allows addresses
	 * to be reused even if they are still in use.
	 *
	 * Bind should not be affected by the socket having already been
	 * set into nonblocking mode. If there is trouble, this is one
	 * place to look for bugs.
	 */

	if (bind(sock, addrPtr->ai_addr, addrPtr->ai_addrlen)
	    == SOCKET_ERROR) {
	    TclWinConvertError((DWORD) WSAGetLastError());
	    closesocket(sock);
	    continue;
	}
	if (port == 0 && chosenport == 0) {
	    address sockname;
	    socklen_t namelen = sizeof(sockname);

	    /*
	     * Synchronize port numbers when binding to port 0 of multiple
	     * addresses.
	     */

	    if (getsockname(sock, &sockname.sa, &namelen) >= 0) {
		chosenport = ntohs(sockname.sa4.sin_port);
	    }
	}

	/*
	 * Set the maximum number of pending connect requests to the max
	 * value allowed on each platform (Win32 and Win32s may be
	 * different, and there may be differences between TCP/IP stacks).
	 */

	if (listen(sock, SOMAXCONN) == SOCKET_ERROR) {
	    TclWinConvertError((DWORD) WSAGetLastError());
	    closesocket(sock);
	    continue;
	}

	if (statePtr == NULL) {
	    /*
	     * Add this socket to the global list of sockets.
	     */
	    statePtr = NewSocketInfo(sock);
	} else {
	    AddSocketInfoFd( statePtr, sock );
	}
    }

error:
    if (addrlist != NULL) {
	freeaddrinfo(addrlist);
    }

    if (statePtr != NULL) {
	ThreadSpecificData *tsdPtr = TclThreadDataKeyGet(&dataKey);

	statePtr->acceptProc = acceptProc;
	statePtr->acceptProcData = acceptProcData;
	sprintf(channelName, SOCK_TEMPLATE, statePtr);
	statePtr->channel = Tcl_CreateChannel(&tcpChannelType, channelName,
		statePtr, 0);
	/*
	 * Set up the select mask for connection request events.
	 */

	statePtr->selectEvents = FD_ACCEPT;

	/*
	 * Register for interest in events in the select mask. Note that this
	 * automatically places the socket into non-blocking mode.
	 */

	ioctlsocket(sock, (long) FIONBIO, &flag);
	SendMessageW(tsdPtr->hwnd, SOCKET_SELECT, (WPARAM) SELECT,
		    (LPARAM) statePtr);
	if (Tcl_SetChannelOption(interp, statePtr->channel, "-eofchar", "")
	    == TCL_ERROR) {
	    Tcl_Close(NULL, statePtr->channel);
	    return NULL;
	}
	return statePtr->channel;
    }

    if (interp != NULL) {
        Tcl_SetObjResult(interp, Tcl_ObjPrintf(
		"couldn't open socket: %s",
		(errorMsg ? errorMsg : Tcl_PosixError(interp))));
    }

    if (sock != INVALID_SOCKET) {
	closesocket(sock);
    }
    return NULL;
}

/*
 *----------------------------------------------------------------------
 *
 * TcpAccept --
 *	Accept a TCP socket connection.	 This is called by the event loop.
 *
 * Results:
 *	None.
 *
 * Side effects:
 *	Creates a new connection socket. Calls the registered callback for the
 *	connection acceptance mechanism.
 *
 *----------------------------------------------------------------------
 */

	/* ARGSUSED */
static void
TcpAccept(
    TcpFdList *fds,	/* Server socket that accepted newSocket. */
    SOCKET newSocket,   /* Newly accepted socket. */
    address addr)       /* Address of new socket. */
{
    TcpState *newInfoPtr;
    TcpState *statePtr = fds->statePtr;
    int len = sizeof(addr);
    char channelName[SOCK_CHAN_LENGTH];
    char host[NI_MAXHOST], port[NI_MAXSERV];
    ThreadSpecificData *tsdPtr = TclThreadDataKeyGet(&dataKey);

    /*
     * Win-NT has a misfeature that sockets are inherited in child processes
     * by default. Turn off the inherit bit.
     */

    SetHandleInformation((HANDLE) newSocket, HANDLE_FLAG_INHERIT, 0);

    /*
     * Add this socket to the global list of sockets.
     */

    newInfoPtr = NewSocketInfo(newSocket);

    /*
     * Select on read/write events and create the channel.
     */

    newInfoPtr->selectEvents = (FD_READ | FD_WRITE | FD_CLOSE);
    SendMessageW(tsdPtr->hwnd, SOCKET_SELECT, (WPARAM) SELECT,
	    (LPARAM) newInfoPtr);

    sprintf(channelName, SOCK_TEMPLATE, newInfoPtr);
    newInfoPtr->channel = Tcl_CreateChannel(&tcpChannelType, channelName,
	    newInfoPtr, (TCL_READABLE | TCL_WRITABLE));
    if (Tcl_SetChannelOption(NULL, newInfoPtr->channel, "-translation",
	    "auto crlf") == TCL_ERROR) {
	Tcl_Close(NULL, newInfoPtr->channel);
	return;
    }
    if (Tcl_SetChannelOption(NULL, newInfoPtr->channel, "-eofchar", "")
	    == TCL_ERROR) {
	Tcl_Close(NULL, newInfoPtr->channel);
	return;
    }

    /*
     * Invoke the accept callback function.
     */

    if (statePtr->acceptProc != NULL) {
	getnameinfo(&(addr.sa), len, host, sizeof(host), port, sizeof(port),
                    NI_NUMERICHOST|NI_NUMERICSERV);
	statePtr->acceptProc(statePtr->acceptProcData, newInfoPtr->channel,
			    host, atoi(port));
    }
}

/*
 *----------------------------------------------------------------------
 *
 * InitSockets --
 *
 *	Registers the event window for the socket notifier code.
 *
 *	Assumes socketMutex is held.
 *
 * Results:
 *	None.
 *
 * Side effects:
 *	Register a new window class and creates a
 *	window for use in asynchronous socket notification.
 *
 *----------------------------------------------------------------------
 */

static void
InitSockets(void)
{
    DWORD id;
    ThreadSpecificData *tsdPtr = TclThreadDataKeyGet(&dataKey);

    if (!initialized) {
	initialized = 1;
	TclCreateLateExitHandler(SocketExitHandler, NULL);

	/*
	 * Create the async notification window with a new class. We must
	 * create a new class to avoid a Windows 95 bug that causes us to get
	 * the wrong message number for socket events if the message window is
	 * a subclass of a static control.
	 */

	windowClass.style = 0;
	windowClass.cbClsExtra = 0;
	windowClass.cbWndExtra = 0;
	windowClass.hInstance = TclWinGetTclInstance();
	windowClass.hbrBackground = NULL;
	windowClass.lpszMenuName = NULL;
	windowClass.lpszClassName = classname;
	windowClass.lpfnWndProc = SocketProc;
	windowClass.hIcon = NULL;
	windowClass.hCursor = NULL;

	if (!RegisterClassW(&windowClass)) {
	    TclWinConvertError(GetLastError());
	    goto initFailure;
	}
    }

    /*
     * Check for per-thread initialization.
     */

    if (tsdPtr != NULL) {
	return;
    }

    /*
     * OK, this thread has never done anything with sockets before.  Construct
     * a worker thread to handle asynchronous events related to sockets
     * assigned to _this_ thread.
     */

    tsdPtr = TCL_TSD_INIT(&dataKey);
    tsdPtr->pendingTcpState = NULL;
    tsdPtr->socketList = NULL;
    tsdPtr->hwnd       = NULL;
    tsdPtr->threadId   = Tcl_GetCurrentThread();
    tsdPtr->readyEvent = CreateEventW(NULL, FALSE, FALSE, NULL);
    if (tsdPtr->readyEvent == NULL) {
	goto initFailure;
    }
    tsdPtr->socketListLock = CreateEventW(NULL, FALSE, TRUE, NULL);
    if (tsdPtr->socketListLock == NULL) {
	goto initFailure;
    }
    tsdPtr->socketThread = CreateThread(NULL, 256, SocketThread, tsdPtr, 0,
	    &id);
    if (tsdPtr->socketThread == NULL) {
	goto initFailure;
    }

    SetThreadPriority(tsdPtr->socketThread, THREAD_PRIORITY_HIGHEST);

    /*
     * Wait for the thread to signal when the window has been created and if
     * it is ready to go.
     */

    WaitForSingleObject(tsdPtr->readyEvent, INFINITE);

    if (tsdPtr->hwnd == NULL) {
	goto initFailure;	/* Trouble creating the window. */
    }

    Tcl_CreateEventSource(SocketSetupProc, SocketCheckProc, NULL);
    return;

  initFailure:
    TclpFinalizeSockets();
    initialized = -1;
    return;
}

/*
 *----------------------------------------------------------------------
 *
 * SocketsEnabled --
 *
 *	Check that the WinSock was successfully initialized.
 *
 * Warning:
 *	This check was useful in times of Windows98 where WinSock may
 *	not be available. This is not the case any more.
 *	This function may be removed with TCL 9.0
 *
 * Results:
 *	1 if it is.
 *
 * Side effects:
 *	None.
 *
 *----------------------------------------------------------------------
 */

    /* ARGSUSED */
static int
SocketsEnabled(void)
{
    int enabled;

    Tcl_MutexLock(&socketMutex);
    enabled = (initialized == 1);
    Tcl_MutexUnlock(&socketMutex);
    return enabled;
}


/*
 *----------------------------------------------------------------------
 *
 * SocketExitHandler --
 *
 *	Callback invoked during exit clean up to delete the socket
 *	communication window.
 *
 * Results:
 *	None.
 *
 * Side effects:
 *	None.
 *
 *----------------------------------------------------------------------
 */

    /* ARGSUSED */
static void
SocketExitHandler(
    ClientData clientData)		/* Not used. */
{
    Tcl_MutexLock(&socketMutex);

    /*
     * Make sure the socket event handling window is cleaned-up for, at
     * most, this thread.
     */

    TclpFinalizeSockets();
    UnregisterClassW(classname, TclWinGetTclInstance());
    initialized = 0;
    Tcl_MutexUnlock(&socketMutex);
}

/*
 *----------------------------------------------------------------------
 *
 * SocketSetupProc --
 *
 *	This function is invoked before Tcl_DoOneEvent blocks waiting for an
 *	event.
 *
 * Results:
 *	None.
 *
 * Side effects:
 *	Adjusts the block time if needed.
 *
 *----------------------------------------------------------------------
 */

void
SocketSetupProc(
    ClientData data,		/* Not used. */
    int flags)			/* Event flags as passed to Tcl_DoOneEvent. */
{
    TcpState *statePtr;
    Tcl_Time blockTime = { 0, 0 };
    ThreadSpecificData *tsdPtr = TCL_TSD_INIT(&dataKey);

    if (!(flags & TCL_FILE_EVENTS)) {
	return;
    }

    /*
     * Check to see if there is a ready socket.	 If so, poll.
     */
    WaitForSingleObject(tsdPtr->socketListLock, INFINITE);
    for (statePtr = tsdPtr->socketList; statePtr != NULL;
	    statePtr = statePtr->nextPtr) {
	if (statePtr->readyEvents &
	    (statePtr->watchEvents | FD_CONNECT | FD_ACCEPT)
	) {
	    Tcl_SetMaxBlockTime(&blockTime);
	    break;
	}
    }
    SetEvent(tsdPtr->socketListLock);
}

/*
 *----------------------------------------------------------------------
 *
 * SocketCheckProc --
 *
 *	This function is called by Tcl_DoOneEvent to check the socket event
 *	source for events.
 *
 * Results:
 *	None.
 *
 * Side effects:
 *	May queue an event.
 *
 *----------------------------------------------------------------------
 */

static void
SocketCheckProc(
    ClientData data,		/* Not used. */
    int flags)			/* Event flags as passed to Tcl_DoOneEvent. */
{
    TcpState *statePtr;
    SocketEvent *evPtr;
    ThreadSpecificData *tsdPtr = TCL_TSD_INIT(&dataKey);

    if (!(flags & TCL_FILE_EVENTS)) {
	return;
    }

    /*
     * Queue events for any ready sockets that don't already have events
     * queued (caused by persistent states that won't generate WinSock
     * events).
     */

    WaitForSingleObject(tsdPtr->socketListLock, INFINITE);
    for (statePtr = tsdPtr->socketList; statePtr != NULL;
	    statePtr = statePtr->nextPtr) {
	if ((statePtr->readyEvents &
		(statePtr->watchEvents | FD_CONNECT | FD_ACCEPT))
	    && !(statePtr->flags & SOCKET_PENDING)
	) {
	    statePtr->flags |= SOCKET_PENDING;
	    evPtr = ckalloc(sizeof(SocketEvent));
	    evPtr->header.proc = SocketEventProc;
	    evPtr->socket = statePtr->sockets->fd;
	    Tcl_QueueEvent((Tcl_Event *) evPtr, TCL_QUEUE_TAIL);
	}
    }
    SetEvent(tsdPtr->socketListLock);
}

/*
 *----------------------------------------------------------------------
 *
 * SocketEventProc --
 *
 *	This function is called by Tcl_ServiceEvent when a socket event
 *	reaches the front of the event queue. This function is responsible for
 *	notifying the generic channel code.
 *
 * Results:
 *	Returns 1 if the event was handled, meaning it should be removed from
 *	the queue. Returns 0 if the event was not handled, meaning it should
 *	stay on the queue. The only time the event isn't handled is if the
 *	TCL_FILE_EVENTS flag bit isn't set.
 *
 * Side effects:
 *	Whatever the channel callback functions do.
 *
 *----------------------------------------------------------------------
 */

static int
SocketEventProc(
    Tcl_Event *evPtr,		/* Event to service. */
    int flags)			/* Flags that indicate what events to handle,
				 * such as TCL_FILE_EVENTS. */
{
    TcpState *statePtr;
    SocketEvent *eventPtr = (SocketEvent *) evPtr;
    int mask = 0, events;
    ThreadSpecificData *tsdPtr = TCL_TSD_INIT(&dataKey);
    TcpFdList *fds;
    SOCKET newSocket;
    address addr;
    int len;

    if (!(flags & TCL_FILE_EVENTS)) {
	return 0;
    }

    /*
     * Find the specified socket on the socket list.
     */

    WaitForSingleObject(tsdPtr->socketListLock, INFINITE);
    for (statePtr = tsdPtr->socketList; statePtr != NULL;
	    statePtr = statePtr->nextPtr) {
	if (statePtr->sockets->fd == eventPtr->socket) {
	    break;
	}
    }

    /*
     * Discard events that have gone stale.
     */

    if (!statePtr) {
        SetEvent(tsdPtr->socketListLock);
	return 1;
    }

    /*
     * Clear flag that (this) event is pending
     */

    statePtr->flags &= ~SOCKET_PENDING;

    /*
     * Continue async connect if pending and ready
     */

    if ( statePtr->readyEvents & FD_CONNECT ) {
	if ( statePtr->flags & TCP_ASYNC_PENDING ) {

	    /*
	     * Do one step and save eventual connect error
	     */

	    SetEvent(tsdPtr->socketListLock);
	    WaitForConnect(statePtr,NULL);

	} else {

	    /*
	     * No async connect reenter pending. Just clear event.
	     */

	    statePtr->readyEvents &= ~(FD_CONNECT);
	    SetEvent(tsdPtr->socketListLock);
	}
	return 1;
    }

    /*
     * Handle connection requests directly.
     */
    if (statePtr->readyEvents & FD_ACCEPT) {
	for (fds = statePtr->sockets; fds != NULL; fds = fds->next) {

	    /*
	    * Accept the incoming connection request.
	    */
	    len = sizeof(address);

	    newSocket = accept(fds->fd, &(addr.sa), &len);

	    /* On Tcl server sockets with multiple OS fds we loop over the fds trying
	     * an accept() on each, so we expect INVALID_SOCKET.  There are also other
	     * network stack conditions that can result in FD_ACCEPT but a subsequent
	     * failure on accept() by the time we get around to it.
	     * Access to sockets (acceptEventCount, readyEvents) in socketList
	     * is still protected by the lock (prevents reintroduction of
	     * SF Tcl Bug 3056775.
	     */

	    if (newSocket == INVALID_SOCKET) {
		/* int err = WSAGetLastError(); */
		continue;
	    }

	    /*
	     * It is possible that more than one FD_ACCEPT has been sent, so an extra
	     * count must be kept. Decrement the count, and reset the readyEvent bit
	     * if the count is no longer > 0.
	     */
	    statePtr->acceptEventCount--;

	    if (statePtr->acceptEventCount <= 0) {
		statePtr->readyEvents &= ~(FD_ACCEPT);
	    }

	    SetEvent(tsdPtr->socketListLock);

	    /* Caution: TcpAccept() has the side-effect of evaluating the server
	     * accept script (via AcceptCallbackProc() in tclIOCmd.c), which can
	     * close the server socket and invalidate statePtr and fds.
	     * If TcpAccept() accepts a socket we must return immediately and let
	     * SocketCheckProc queue additional FD_ACCEPT events.
	     */
	    TcpAccept(fds, newSocket, addr);
	    return 1;
	}

	/* Loop terminated with no sockets accepted; clear the ready mask so
	 * we can detect the next connection request. Note that connection
	 * requests are level triggered, so if there is a request already
	 * pending, a new event will be generated.
	 */
	statePtr->acceptEventCount = 0;
	statePtr->readyEvents &= ~(FD_ACCEPT);

	SetEvent(tsdPtr->socketListLock);
	return 1;
    }

    SetEvent(tsdPtr->socketListLock);

    /*
     * Mask off unwanted events and compute the read/write mask so we can
     * notify the channel.
     */

    events = statePtr->readyEvents & statePtr->watchEvents;

    if (events & FD_CLOSE) {
	/*
	 * If the socket was closed and the channel is still interested in
	 * read events, then we need to ensure that we keep polling for this
	 * event until someone does something with the channel. Note that we
	 * do this before calling Tcl_NotifyChannel so we don't have to watch
	 * out for the channel being deleted out from under us. This may cause
	 * a redundant trip through the event loop, but it's simpler than
	 * trying to do unwind protection.
	 */

	Tcl_Time blockTime = { 0, 0 };

	Tcl_SetMaxBlockTime(&blockTime);
	mask |= TCL_READABLE|TCL_WRITABLE;
    } else if (events & FD_READ) {

	/*
	 * Throw the readable event if an async connect failed.
	 */

	if ( statePtr->flags & TCP_ASYNC_FAILED ) {

	    mask |= TCL_READABLE;

	} else {
	    fd_set readFds;
	    struct timeval timeout;

	    /*
	     * We must check to see if data is really available, since someone
	     * could have consumed the data in the meantime. Turn off async
	     * notification so select will work correctly. If the socket is
	     * still readable, notify the channel driver, otherwise reset the
	     * async select handler and keep waiting.
	     */

	    SendMessageW(tsdPtr->hwnd, SOCKET_SELECT,
		    (WPARAM) UNSELECT, (LPARAM) statePtr);

	    FD_ZERO(&readFds);
	    FD_SET(statePtr->sockets->fd, &readFds);
	    timeout.tv_usec = 0;
	    timeout.tv_sec = 0;

	    if (select(0, &readFds, NULL, NULL, &timeout) != 0) {
		mask |= TCL_READABLE;
	    } else {
		statePtr->readyEvents &= ~(FD_READ);
		SendMessageW(tsdPtr->hwnd, SOCKET_SELECT,
			(WPARAM) SELECT, (LPARAM) statePtr);
	    }
	}
    }

    /*
     * writable event
     */

    if (events & FD_WRITE) {
	mask |= TCL_WRITABLE;
    }

    /*
     * Call registered event procedures
     */

    if (mask) {
	Tcl_NotifyChannel(statePtr->channel, mask);
    }
    return 1;
}

/*
 *----------------------------------------------------------------------
 *
 * AddSocketInfoFd --
 *
 *	This function adds a SOCKET file descriptor to the 'sockets' linked
 *	list of a TcpState structure.
 *
 * Results:
 *	None.
 *
 * Side effects:
 *	None, except for allocation of memory.
 *
 *----------------------------------------------------------------------
 */

static void
AddSocketInfoFd(
    TcpState *statePtr,
    SOCKET socket)
{
    TcpFdList *fds = statePtr->sockets;

    if ( fds == NULL ) {
	/* Add the first FD */
	statePtr->sockets = ckalloc(sizeof(TcpFdList));
	fds = statePtr->sockets;
    } else {
	/* Find end of list and append FD */
	while ( fds->next != NULL ) {
	    fds = fds->next;
	}

	fds->next = ckalloc(sizeof(TcpFdList));
	fds = fds->next;
    }

    /* Populate new FD */
    fds->fd = socket;
    fds->statePtr = statePtr;
    fds->next = NULL;
}


/*
 *----------------------------------------------------------------------
 *
 * NewSocketInfo --
 *
 *	This function allocates and initializes a new TcpState structure.
 *
 * Results:
 *	Returns a newly allocated TcpState.
 *
 * Side effects:
 *	None, except for allocation of memory.
 *
 *----------------------------------------------------------------------
 */

static TcpState *
NewSocketInfo(SOCKET socket)
{
    TcpState *statePtr = ckalloc(sizeof(TcpState));

    memset(statePtr, 0, sizeof(TcpState));

    /*
     * TIP #218. Removed the code inserting the new structure into the global
     * list. This is now handled in the thread action callbacks, and only
     * there.
     */

    AddSocketInfoFd(statePtr, socket);

    return statePtr;
}

/*
 *----------------------------------------------------------------------
 *
 * WaitForSocketEvent --
 *
 *	Waits until one of the specified events occurs on a socket.
 *	For event FD_CONNECT use WaitForConnect.
 *
 * Results:
 *	Returns 1 on success or 0 on failure, with an error code in
 *	errorCodePtr.
 *
 * Side effects:
 *	Processes socket events off the system queue.
 *
 *----------------------------------------------------------------------
 */

static int
WaitForSocketEvent(
    TcpState *statePtr,	/* Information about this socket. */
    int events,			/* Events to look for. May be one of
				 * FD_READ or FD_WRITE.
				 */
    int *errorCodePtr)		/* Where to store errors? */
{
    int result = 1;
    int oldMode;
    ThreadSpecificData *tsdPtr = TclThreadDataKeyGet(&dataKey);
    /*
     * Be sure to disable event servicing so we are truly modal.
     */

    oldMode = Tcl_SetServiceMode(TCL_SERVICE_NONE);

    /*
     * Reset WSAAsyncSelect so we have a fresh set of events pending.
     */

    SendMessageW(tsdPtr->hwnd, SOCKET_SELECT, (WPARAM) UNSELECT,
	    (LPARAM) statePtr);
    SendMessageW(tsdPtr->hwnd, SOCKET_SELECT, (WPARAM) SELECT,
	    (LPARAM) statePtr);

    while (1) {
	int event_found;

	/* get statePtr lock */
	WaitForSingleObject(tsdPtr->socketListLock, INFINITE);

	/* Check if event occured */
	event_found = (statePtr->readyEvents & events);

	/* Free list lock */
	SetEvent(tsdPtr->socketListLock);

	/* exit loop if event occured */
	if (event_found) {
	    break;
	}

	/* Exit loop if event did not occur but this is a non-blocking channel */
	if (statePtr->flags & TCP_NONBLOCKING) {
	    *errorCodePtr = EWOULDBLOCK;
	    result = 0;
	    break;
	}

	/*
	 * Wait until something happens.
	 */

	WaitForSingleObject(tsdPtr->readyEvent, INFINITE);
    }

    (void) Tcl_SetServiceMode(oldMode);
    return result;
}

/*
 *----------------------------------------------------------------------
 *
 * SocketThread --
 *
 *	Helper thread used to manage the socket event handling window.
 *
 * Results:
 *	1 if unable to create socket event window, 0 otherwise.
 *
 * Side effects:
 *	None.
 *
 *----------------------------------------------------------------------
 */

static DWORD WINAPI
SocketThread(
    LPVOID arg)
{
    MSG msg;
    ThreadSpecificData *tsdPtr = arg;

    /*
     * Create a dummy window receiving socket events.
     */

    tsdPtr->hwnd = CreateWindowW(classname, classname, WS_TILED, 0, 0, 0, 0,
	    NULL, NULL, windowClass.hInstance, arg);

    /*
     * Signalize thread creator that we are done creating the window.
     */

    SetEvent(tsdPtr->readyEvent);

    /*
     * If unable to create the window, exit this thread immediately.
     */

    if (tsdPtr->hwnd == NULL) {
	return 1;
    }

    /*
     * Process all messages on the socket window until WM_QUIT. This threads
     * exits only when instructed to do so by the call to
     * PostMessageW(SOCKET_TERMINATE) in TclpFinalizeSockets().
     */

    while (GetMessageW(&msg, NULL, 0, 0) > 0) {
	DispatchMessageW(&msg);
    }

    /*
     * This releases waiters on thread exit in TclpFinalizeSockets()
     */

    SetEvent(tsdPtr->readyEvent);

    return msg.wParam;
}


/*
 *----------------------------------------------------------------------
 *
 * SocketProc --
 *
 *	This function is called when WSAAsyncSelect has been used to register
 *	interest in a socket event, and the event has occurred.
 *
 * Results:
 *	0 on success.
 *
 * Side effects:
 *	The flags for the given socket are updated to reflect the event that
 *	occured.
 *
 *----------------------------------------------------------------------
 */

static LRESULT CALLBACK
SocketProc(
    HWND hwnd,
    UINT message,
    WPARAM wParam,
    LPARAM lParam)
{
    int event, error;
    SOCKET socket;
    TcpState *statePtr;
    int info_found = 0;
    TcpFdList *fds = NULL;
    ThreadSpecificData *tsdPtr = (ThreadSpecificData *)
#ifdef _WIN64
	    GetWindowLongPtrW(hwnd, GWLP_USERDATA);
#else
	    GetWindowLongW(hwnd, GWL_USERDATA);
#endif

    switch (message) {
    default:
	return DefWindowProcW(hwnd, message, wParam, lParam);
	break;

    case WM_CREATE:
	/*
	 * Store the initial tsdPtr, it's from a different thread, so it's not
	 * directly accessible, but needed.
	 */

#ifdef _WIN64
	SetWindowLongPtrW(hwnd, GWLP_USERDATA,
		(LONG_PTR) ((LPCREATESTRUCT)lParam)->lpCreateParams);
#else
	SetWindowLongW(hwnd, GWL_USERDATA,
		(LONG) ((LPCREATESTRUCT)lParam)->lpCreateParams);
#endif
	break;

    case WM_DESTROY:
	PostQuitMessage(0);
	break;

    case SOCKET_MESSAGE:
	event = WSAGETSELECTEVENT(lParam);
	error = WSAGETSELECTERROR(lParam);
	socket = (SOCKET) wParam;

	WaitForSingleObject(tsdPtr->socketListLock, INFINITE);

	/*
	 * Find the specified socket on the socket list and update its
	 * eventState flag.
	 */

	for (statePtr = tsdPtr->socketList; statePtr != NULL;
		statePtr = statePtr->nextPtr) {
	    if ( FindFDInList(statePtr,socket) ) {
		info_found = 1;
		break;
	    }
	}
	/*
	 * Check if there is a pending info structure not jet in the
	 * list
	 */
	if ( !info_found
		&& tsdPtr->pendingTcpState != NULL
		&& FindFDInList(tsdPtr->pendingTcpState,socket) ) {
	    statePtr = tsdPtr->pendingTcpState;
	    info_found = 1;
	}
	if (info_found) {

	    /*
	     * Update the socket state.
	     *
	     * A count of FD_ACCEPTS is stored, so if an FD_CLOSE event
	     * happens, then clear the FD_ACCEPT count. Otherwise,
	     * increment the count if the current event is an FD_ACCEPT.
	     */

	    if (event & FD_CLOSE) {
		statePtr->acceptEventCount = 0;
		statePtr->readyEvents &= ~(FD_WRITE|FD_ACCEPT);
	    } else if (event & FD_ACCEPT) {
		statePtr->acceptEventCount++;
	    }

	    if (event & FD_CONNECT) {
		/*
		 * Remember any error that occurred so we can report
		 * connection failures.
		 */
		if (error != ERROR_SUCCESS) {
		    statePtr->notifierConnectError = error;
		}
	    }
	    /*
	     * Inform main thread about signaled events
	     */
	    statePtr->readyEvents |= event;

	    /*
	     * Wake up the Main Thread.
	     */
	    SetEvent(tsdPtr->readyEvent);
	    Tcl_ThreadAlert(tsdPtr->threadId);
	}
	SetEvent(tsdPtr->socketListLock);
	break;

    case SOCKET_SELECT:
	statePtr = (TcpState *) lParam;
	for (fds = statePtr->sockets; fds != NULL; fds = fds->next) {
	    if (wParam == SELECT) {
		WSAAsyncSelect(fds->fd, hwnd,
			SOCKET_MESSAGE, statePtr->selectEvents);
	    } else {
		/*
		 * Clear the selection mask
		 */

		WSAAsyncSelect(fds->fd, hwnd, 0, 0);
	    }
	}
	break;

    case SOCKET_TERMINATE:
	DestroyWindow(hwnd);
	break;
    }

    return 0;
}

/*
 *----------------------------------------------------------------------
 *
 * FindFDInList --
 *
 *	Return true, if the given file descriptior is contained in the
 *	file descriptor list.
 *
 * Results:
 *	true if found.
 *
 * Side effects:
 *
 *----------------------------------------------------------------------
 */

static int
FindFDInList(
    TcpState *statePtr,
    SOCKET socket)
{
    TcpFdList *fds;
    for (fds = statePtr->sockets; fds != NULL; fds = fds->next) {
	if (fds->fd == socket) {
	    return 1;
	}
    }
    return 0;
}

/*
 *----------------------------------------------------------------------
 *
 * TclWinGetSockOpt, et al. --
 *
 *	Those functions are historically exported by the stubs table and
 *	just use the original system calls now.
 *
 * Warning:
 *	Those functions are depreciated and will be removed with TCL 9.0.
 *
 * Results:
 *	As defined for each function.
 *
 * Side effects:
 *	As defined for each function.
 *
 *----------------------------------------------------------------------
 */

#undef TclWinGetSockOpt
int
TclWinGetSockOpt(
    SOCKET s,
    int level,
    int optname,
    char *optval,
    int *optlen)
{

    return getsockopt(s, level, optname, optval, optlen);
}
#undef TclWinSetSockOpt
int
TclWinSetSockOpt(
    SOCKET s,
    int level,
    int optname,
    const char *optval,
    int optlen)
{
    return setsockopt(s, level, optname, optval, optlen);
}

#undef TclpInetNtoa
char *
TclpInetNtoa(
    struct in_addr addr)
{
    return inet_ntoa(addr);
}
#undef TclWinGetServByName
struct servent *
TclWinGetServByName(
    const char *name,
    const char *proto)
{
    return getservbyname(name, proto);
}

/*
 *----------------------------------------------------------------------
 *
 * TcpThreadActionProc --
 *
 *	Insert or remove any thread local refs to this channel.
 *
 * Results:
 *	None.
 *
 * Side effects:
 *	Changes thread local list of valid channels.
 *
 *----------------------------------------------------------------------
 */

static void
TcpThreadActionProc(
    ClientData instanceData,
    int action)
{
    ThreadSpecificData *tsdPtr;
    TcpState *statePtr = instanceData;
    int notifyCmd;

    if (action == TCL_CHANNEL_THREAD_INSERT) {
	/*
	 * Ensure that socket subsystem is initialized in this thread, or else
	 * sockets will not work.
	 */

	Tcl_MutexLock(&socketMutex);
	InitSockets();
	Tcl_MutexUnlock(&socketMutex);

	tsdPtr = TCL_TSD_INIT(&dataKey);

	WaitForSingleObject(tsdPtr->socketListLock, INFINITE);
	statePtr->nextPtr = tsdPtr->socketList;
	tsdPtr->socketList = statePtr;

	if (statePtr == tsdPtr->pendingTcpState) {
	    tsdPtr->pendingTcpState = NULL;
	}

	SetEvent(tsdPtr->socketListLock);

	notifyCmd = SELECT;
    } else {
	TcpState **nextPtrPtr;
	int removed = 0;

	tsdPtr = TCL_TSD_INIT(&dataKey);

	/*
	 * TIP #218, Bugfix: All access to socketList has to be protected by
	 * the lock.
	 */

	WaitForSingleObject(tsdPtr->socketListLock, INFINITE);
	for (nextPtrPtr = &(tsdPtr->socketList); (*nextPtrPtr) != NULL;
		nextPtrPtr = &((*nextPtrPtr)->nextPtr)) {
	    if ((*nextPtrPtr) == statePtr) {
		(*nextPtrPtr) = statePtr->nextPtr;
		removed = 1;
		break;
	    }
	}
	SetEvent(tsdPtr->socketListLock);

	/*
	 * This could happen if the channel was created in one thread and then
	 * moved to another without updating the thread local data in each
	 * thread.
	 */

	if (!removed) {
	    Tcl_Panic("file info ptr not on thread channel list");
	}

	notifyCmd = UNSELECT;
    }

    /*
     * Ensure that, or stop, notifications for the socket occur in this
     * thread.
     */

    SendMessageW(tsdPtr->hwnd, SOCKET_SELECT,
	    (WPARAM) notifyCmd, (LPARAM) statePtr);
}

/*
 * Local Variables:
 * mode: c
 * c-basic-offset: 4
 * fill-column: 78
 * tab-width: 8
 * indent-tabs-mode: nil
 * End:
 */<|MERGE_RESOLUTION|>--- conflicted
+++ resolved
@@ -403,13 +403,8 @@
  *----------------------------------------------------------------------
  */
 
-<<<<<<< HEAD
 const char *
 Tcl_GetHostName(void)
-=======
-static int
-SocketsEnabled(void)
->>>>>>> 54b62ddd
 {
     return Tcl_GetString(TclGetProcessGlobalValue(&hostName));
 }
@@ -436,17 +431,11 @@
  *----------------------------------------------------------------------
  */
 
-<<<<<<< HEAD
 int
 TclpHasSockets(
     Tcl_Interp *interp)		/* Where to write an error message if sockets
 				 * are not present, or NULL if no such message
 				 * is to be written. */
-=======
-static void
-SocketExitHandler(
-    ClientData clientData)		/* Not used. */
->>>>>>> 54b62ddd
 {
     Tcl_MutexLock(&socketMutex);
     InitSockets();
@@ -539,7 +528,6 @@
  *----------------------------------------------------------------------
  */
 
-	/* ARGSUSED */
 static int
 TcpBlockModeProc(
     ClientData instanceData,	/* Socket state. */
@@ -741,7 +729,6 @@
  *----------------------------------------------------------------------
  */
 
-	/* ARGSUSED */
 static int
 TcpInputProc(
     ClientData instanceData,	/* Socket state. */
@@ -1599,7 +1586,6 @@
  *----------------------------------------------------------------------
  */
 
-	/* ARGSUSED */
 static int
 TcpGetHandleProc(
     ClientData instanceData,	/* The socket state. */
@@ -2255,7 +2241,6 @@
  *----------------------------------------------------------------------
  */
 
-	/* ARGSUSED */
 static void
 TcpAccept(
     TcpFdList *fds,	/* Server socket that accepted newSocket. */
@@ -2447,7 +2432,6 @@
  *----------------------------------------------------------------------
  */
 
-    /* ARGSUSED */
 static int
 SocketsEnabled(void)
 {
@@ -2478,7 +2462,6 @@
  *----------------------------------------------------------------------
  */
 
-    /* ARGSUSED */
 static void
 SocketExitHandler(
     ClientData clientData)		/* Not used. */
