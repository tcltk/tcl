/*
 * tclWinSock.c --
 *
 *	This file contains Windows-specific socket related code.
 *
 * Copyright (c) 1995-1997 Sun Microsystems, Inc.
 *
 * See the file "license.terms" for information on usage and redistribution of
 * this file, and for a DISCLAIMER OF ALL WARRANTIES.
 *
 * -----------------------------------------------------------------------
 *
 * General information on how this module works.
 *
 * - Each Tcl-thread with its sockets maintains an internal window to receive
 *   socket messages from the OS.
 *
 * - To ensure that message reception is always running this window is
 *   actually owned and handled by an internal thread. This we call the
 *   co-thread of Tcl's thread.
 *
 * - The whole structure is set up by InitSockets() which is called for each
 *   Tcl thread. The implementation of the co-thread is in SocketThread(),
 *   and the messages are handled by SocketProc(). The connection between
 *   both is not directly visible, it is done through a Win32 window class.
 *   This class is initialized by InitSockets() as well, and used in the
 *   creation of the message receiver windows.
 *
 * - An important thing to note is that *both* thread and co-thread have
 *   access to the list of sockets maintained in the private TSD data of the
 *   thread. The co-thread was given access to it upon creation through the
 *   new thread's client-data.
 *
 *   Because of this dual access the TSD data contains an OS mutex, the
 *   "socketListLock", to mediate exclusion between thread and co-thread.
 *
 *   The co-thread's access is all in SocketProc(). The thread's access is
 *   through SocketEventProc() (1) and the functions called by it.
 *
 *   (Ad 1) This is the handler function for all queued socket events, which
 *          all the OS messages are translated to through the EventSource (2)
 *          driven by the OS messages.
 *
 *   (Ad 2) The main functions for this are SocketSetupProc() and
 *          SocketCheckProc().
 */

#include "tclWinInt.h"

/*
 * Which version of the winsock API do we want?
 */

#define WSA_VERSION_MAJOR	1
#define WSA_VERSION_MINOR	1

#ifdef _MSC_VER
#   pragma comment (lib, "ws2_32")
#endif

/*
 * Support for control over sockets' KEEPALIVE and NODELAY behavior is
 * currently disabled.
 */

#undef TCL_FEATURE_KEEPALIVE_NAGLE

/*
 * Make sure to remove the redirection defines set in tclWinPort.h that is in
 * use in other sections of the core, except for us.
 */

#undef getservbyname
#undef getsockopt
#undef ntohs
#undef setsockopt

/*
 * The following variable is used to tell whether this module has been
 * initialized.  If 1, initialization of sockets was successful, if -1 then
 * socket initialization failed (WSAStartup failed).
 */

static int initialized = 0;
static const TCHAR classname[] = TEXT("TclSocket");
TCL_DECLARE_MUTEX(socketMutex)

/*
 * The following variable holds the network name of this host.
 */

static TclInitProcessGlobalValueProc InitializeHostName;
static ProcessGlobalValue hostName = {
    0, 0, NULL, NULL, InitializeHostName, NULL, NULL
};

/*
 * The following defines declare the messages used on socket windows.
 */

#define SOCKET_MESSAGE		WM_USER+1
#define SOCKET_SELECT		WM_USER+2
#define SOCKET_TERMINATE	WM_USER+3
#define SELECT			TRUE
#define UNSELECT		FALSE

/*
 * This is needed to comply with the strict aliasing rules of GCC, but it also
 * simplifies casting between the different sockaddr types.
 */

typedef union {
    struct sockaddr sa;
    struct sockaddr_in sa4;
    struct sockaddr_in6 sa6;
    struct sockaddr_storage sas;
} address;

#ifndef IN6_ARE_ADDR_EQUAL
#define IN6_ARE_ADDR_EQUAL IN6_ADDR_EQUAL
#endif

typedef struct SocketInfo SocketInfo;

typedef struct TcpFdList {
    SocketInfo *infoPtr;
    SOCKET fd;
    struct TcpFdList *next;
} TcpFdList;

/*
 * The following structure is used to store the data associated with each
 * socket.
 */

struct SocketInfo {
    Tcl_Channel channel;	/* Channel associated with this socket. */
    struct TcpFdList *sockets;	/* Windows SOCKET handle. */
    int flags;			/* Bit field comprised of the flags described
				 * below. */
    int watchEvents;		/* OR'ed combination of FD_READ, FD_WRITE,
				 * FD_CLOSE, FD_ACCEPT and FD_CONNECT that
				 * indicate which events are interesting. */
    int readyEvents;		/* OR'ed combination of FD_READ, FD_WRITE,
				 * FD_CLOSE, FD_ACCEPT and FD_CONNECT that
				 * indicate which events have occurred. */
    int selectEvents;		/* OR'ed combination of FD_READ, FD_WRITE,
				 * FD_CLOSE, FD_ACCEPT and FD_CONNECT that
				 * indicate which events are currently being
				 * selected. */
    int acceptEventCount;	/* Count of the current number of FD_ACCEPTs
				 * that have arrived and not yet processed. */
    Tcl_TcpAcceptProc *acceptProc;
				/* Proc to call on accept. */
    ClientData acceptProcData;	/* The data for the accept proc. */
    int lastError;		/* Error code from last message. */
    struct SocketInfo *nextPtr;	/* The next socket on the per-thread socket
				 * list. */
};

/*
 * The following structure is what is added to the Tcl event queue when a
 * socket event occurs.
 */

typedef struct SocketEvent {
    Tcl_Event header;		/* Information that is standard for all
				 * events. */
    SOCKET socket;		/* Socket descriptor that is ready. Used to
				 * find the SocketInfo structure for the file
				 * (can't point directly to the SocketInfo
				 * structure because it could go away while
				 * the event is queued). */
} SocketEvent;

/*
 * This defines the minimum buffersize maintained by the kernel.
 */

#define TCP_BUFFER_SIZE 4096

/*
 * The following macros may be used to set the flags field of a SocketInfo
 * structure.
 */

#define SOCKET_ASYNC		(1<<0)	/* The socket is in blocking mode. */
#define SOCKET_EOF		(1<<1)	/* A zero read happened on the
					 * socket. */
#define SOCKET_ASYNC_CONNECT	(1<<2)	/* This socket uses async connect. */
#define SOCKET_PENDING		(1<<3)	/* A message has been sent for this
					 * socket */

typedef struct ThreadSpecificData {
    HWND hwnd;			/* Handle to window for socket messages. */
    HANDLE socketThread;	/* Thread handling the window */
    Tcl_ThreadId threadId;	/* Parent thread. */
    HANDLE readyEvent;		/* Event indicating that a socket event is
				 * ready. Also used to indicate that the
				 * socketThread has been initialized and has
				 * started. */
    HANDLE socketListLock;	/* Win32 Event to lock the socketList */
    SocketInfo *socketList;	/* Every open socket in this thread has an
				 * entry on this list. */
} ThreadSpecificData;

static Tcl_ThreadDataKey dataKey;
static WNDCLASS windowClass;

/*
 * Static functions defined in this file.
 */

static SocketInfo *	CreateSocket(Tcl_Interp *interp, int port,
			    const char *host, int server, const char *myaddr,
			    int myport, int async);
static void		InitSockets(void);
static SocketInfo *	NewSocketInfo(SOCKET socket);
static void		SocketExitHandler(ClientData clientData);
static LRESULT CALLBACK	SocketProc(HWND hwnd, UINT message, WPARAM wParam,
			    LPARAM lParam);
static int		SocketsEnabled(void);
static void		TcpAccept(TcpFdList *fds);
static int		WaitForSocketEvent(SocketInfo *infoPtr, int events,
			    int *errorCodePtr);
static DWORD WINAPI	SocketThread(LPVOID arg);
static void		TcpThreadActionProc(ClientData instanceData,
			    int action);

static Tcl_EventCheckProc	SocketCheckProc;
static Tcl_EventProc		SocketEventProc;
static Tcl_EventSetupProc	SocketSetupProc;
static Tcl_DriverBlockModeProc	TcpBlockProc;
static Tcl_DriverCloseProc	TcpCloseProc;
static Tcl_DriverClose2Proc	TcpClose2Proc;
static Tcl_DriverSetOptionProc	TcpSetOptionProc;
static Tcl_DriverGetOptionProc	TcpGetOptionProc;
static Tcl_DriverInputProc	TcpInputProc;
static Tcl_DriverOutputProc	TcpOutputProc;
static Tcl_DriverWatchProc	TcpWatchProc;
static Tcl_DriverGetHandleProc	TcpGetHandleProc;

/*
 * This structure describes the channel type structure for TCP socket
 * based IO.
 */

static const Tcl_ChannelType tcpChannelType = {
    "tcp",		    /* Type name. */
    TCL_CHANNEL_VERSION_5,  /* v5 channel */
    TcpCloseProc,	    /* Close proc. */
    TcpInputProc,	    /* Input proc. */
    TcpOutputProc,	    /* Output proc. */
    NULL,		    /* Seek proc. */
    TcpSetOptionProc,	    /* Set option proc. */
    TcpGetOptionProc,	    /* Get option proc. */
    TcpWatchProc,	    /* Set up notifier to watch this channel. */
    TcpGetHandleProc,	    /* Get an OS handle from channel. */
    TcpClose2Proc,	    /* Close2proc. */
    TcpBlockProc,	    /* Set socket into (non-)blocking mode. */
    NULL,		    /* flush proc. */
    NULL,		    /* handler proc. */
    NULL,		    /* wide seek proc */
    TcpThreadActionProc,    /* thread action proc */
    NULL		    /* truncate */
};

/*
 *----------------------------------------------------------------------
 *
 * InitSockets --
 *
 *	Initialize the socket module.  If winsock startup is successful,
 *	registers the event window for the socket notifier code.
 *
 *	Assumes socketMutex is held.
 *
 * Results:
 *	None.
 *
 * Side effects:
 *	Initializes winsock, registers a new window class and creates a
 *	window for use in asynchronous socket notification.
 *
 *----------------------------------------------------------------------
 */

static void
InitSockets(void)
{
    DWORD id, err;
    WSADATA wsaData;
    ThreadSpecificData *tsdPtr = TclThreadDataKeyGet(&dataKey);

    if (!initialized) {
	initialized = 1;
	TclCreateLateExitHandler(SocketExitHandler, NULL);

	/*
	 * Create the async notification window with a new class. We must
	 * create a new class to avoid a Windows 95 bug that causes us to get
	 * the wrong message number for socket events if the message window is
	 * a subclass of a static control.
	 */

	windowClass.style = 0;
	windowClass.cbClsExtra = 0;
	windowClass.cbWndExtra = 0;
	windowClass.hInstance = TclWinGetTclInstance();
	windowClass.hbrBackground = NULL;
	windowClass.lpszMenuName = NULL;
	windowClass.lpszClassName = classname;
	windowClass.lpfnWndProc = SocketProc;
	windowClass.hIcon = NULL;
	windowClass.hCursor = NULL;

	if (!RegisterClass(&windowClass)) {
	    TclWinConvertError(GetLastError());
	    goto initFailure;
	}

	/*
	 * Initialize the winsock library and check the interface version
	 * actually loaded. We only ask for the 1.1 interface and do require
	 * that it not be less than 1.1.
	 */

	err = WSAStartup((WORD) MAKEWORD(WSA_VERSION_MAJOR,WSA_VERSION_MINOR),
		&wsaData);
	if (err != 0) {
	    TclWinConvertError(err);
	    goto initFailure;
	}

	/*
	 * Note the byte positions ae swapped for the comparison, so that
	 * 0x0002 (2.0, MAKEWORD(2,0)) doesn't look less than 0x0101 (1.1). We
	 * want the comparison to be 0x0200 < 0x0101.
	 */

	if (MAKEWORD(HIBYTE(wsaData.wVersion), LOBYTE(wsaData.wVersion))
		< MAKEWORD(WSA_VERSION_MINOR, WSA_VERSION_MAJOR)) {
	    TclWinConvertError(WSAVERNOTSUPPORTED);
	    WSACleanup();
	    goto initFailure;
	}
    }

    /*
     * Check for per-thread initialization.
     */

    if (tsdPtr != NULL) {
	return;
    }

    /*
     * OK, this thread has never done anything with sockets before.  Construct
     * a worker thread to handle asynchronous events related to sockets
     * assigned to _this_ thread.
     */

    tsdPtr = TCL_TSD_INIT(&dataKey);
    tsdPtr->socketList = NULL;
    tsdPtr->hwnd       = NULL;
    tsdPtr->threadId   = Tcl_GetCurrentThread();
    tsdPtr->readyEvent = CreateEvent(NULL, FALSE, FALSE, NULL);
    if (tsdPtr->readyEvent == NULL) {
	goto initFailure;
    }
    tsdPtr->socketListLock = CreateEvent(NULL, FALSE, TRUE, NULL);
    if (tsdPtr->socketListLock == NULL) {
	goto initFailure;
    }
    tsdPtr->socketThread = CreateThread(NULL, 256, SocketThread, tsdPtr, 0,
	    &id);
    if (tsdPtr->socketThread == NULL) {
	goto initFailure;
    }

    SetThreadPriority(tsdPtr->socketThread, THREAD_PRIORITY_HIGHEST);

    /*
     * Wait for the thread to signal when the window has been created and if
     * it is ready to go.
     */

    WaitForSingleObject(tsdPtr->readyEvent, INFINITE);

    if (tsdPtr->hwnd == NULL) {
	goto initFailure;	/* Trouble creating the window. */
    }

    Tcl_CreateEventSource(SocketSetupProc, SocketCheckProc, NULL);
    return;

  initFailure:
    TclpFinalizeSockets();
    initialized = -1;
    return;
}

/*
 *----------------------------------------------------------------------
 *
 * SocketsEnabled --
 *
 *	Check that the WinSock was successfully initialized.
 *
 * Results:
 *	1 if it is.
 *
 * Side effects:
 *	None.
 *
 *----------------------------------------------------------------------
 */

    /* ARGSUSED */
static int
SocketsEnabled(void)
{
    int enabled;

    Tcl_MutexLock(&socketMutex);
    enabled = (initialized == 1);
    Tcl_MutexUnlock(&socketMutex);
    return enabled;
}


/*
 *----------------------------------------------------------------------
 *
 * SocketExitHandler --
 *
 *	Callback invoked during exit clean up to delete the socket
 *	communication window and to release the WinSock DLL.
 *
 * Results:
 *	None.
 *
 * Side effects:
 *	None.
 *
 *----------------------------------------------------------------------
 */

    /* ARGSUSED */
static void
SocketExitHandler(
    ClientData clientData)		/* Not used. */
{
    Tcl_MutexLock(&socketMutex);

    /*
     * Make sure the socket event handling window is cleaned-up for, at
     * most, this thread.
     */

    TclpFinalizeSockets();
    UnregisterClass(classname, TclWinGetTclInstance());
    WSACleanup();
    initialized = 0;
    Tcl_MutexUnlock(&socketMutex);
}

/*
 *----------------------------------------------------------------------
 *
 * TclpFinalizeSockets --
 *
 *	This function is called from Tcl_FinalizeThread to finalize the
 *	platform specific socket subsystem. Also, it may be called from within
 *	this module to cleanup the state if unable to initialize the sockets
 *	subsystem.
 *
 * Results:
 *	None.
 *
 * Side effects:
 *	Deletes the event source and destroys the socket thread.
 *
 *----------------------------------------------------------------------
 */

void
TclpFinalizeSockets(void)
{
    ThreadSpecificData *tsdPtr = TclThreadDataKeyGet(&dataKey);

    /*
     * Careful! This is a finalizer!
     */

    if (tsdPtr == NULL) {
	return;
    }

    if (tsdPtr->socketThread != NULL) {
	if (tsdPtr->hwnd != NULL) {
	    PostMessage(tsdPtr->hwnd, SOCKET_TERMINATE, 0, 0);

	    /*
	     * Wait for the thread to exit. This ensures that we are
	     * completely cleaned up before we leave this function.
	     */

	    WaitForSingleObject(tsdPtr->readyEvent, INFINITE);
	    tsdPtr->hwnd = NULL;
	}
	CloseHandle(tsdPtr->socketThread);
	tsdPtr->socketThread = NULL;
    }
    if (tsdPtr->readyEvent != NULL) {
	CloseHandle(tsdPtr->readyEvent);
	tsdPtr->readyEvent = NULL;
    }
    if (tsdPtr->socketListLock != NULL) {
	CloseHandle(tsdPtr->socketListLock);
	tsdPtr->socketListLock = NULL;
    }
    Tcl_DeleteEventSource(SocketSetupProc, SocketCheckProc, NULL);
}

/*
 *----------------------------------------------------------------------
 *
 * TclpHasSockets --
 *
 *	This function determines whether sockets are available on the current
 *	system and returns an error in interp if they are not. Note that
 *	interp may be NULL.
 *
 * Results:
 *	Returns TCL_OK if the system supports sockets, or TCL_ERROR with an
 *	error in interp (if non-NULL).
 *
 * Side effects:
 *	If not already prepared, initializes the TSD structure and socket
 *	message handling thread associated to the calling thread for the
 *	subsystem of the driver.
 *
 *----------------------------------------------------------------------
 */

int
TclpHasSockets(
    Tcl_Interp *interp)		/* Where to write an error message if sockets
				 * are not present, or NULL if no such message
				 * is to be written. */
{
    Tcl_MutexLock(&socketMutex);
    InitSockets();
    Tcl_MutexUnlock(&socketMutex);

    if (SocketsEnabled()) {
	return TCL_OK;
    }
    if (interp != NULL) {
	Tcl_AppendResult(interp, "sockets are not available on this system",
		NULL);
    }
    return TCL_ERROR;
}

/*
 *----------------------------------------------------------------------
 *
 * SocketSetupProc --
 *
 *	This function is invoked before Tcl_DoOneEvent blocks waiting for an
 *	event.
 *
 * Results:
 *	None.
 *
 * Side effects:
 *	Adjusts the block time if needed.
 *
 *----------------------------------------------------------------------
 */

void
SocketSetupProc(
    ClientData data,		/* Not used. */
    int flags)			/* Event flags as passed to Tcl_DoOneEvent. */
{
    SocketInfo *infoPtr;
    Tcl_Time blockTime = { 0, 0 };
    ThreadSpecificData *tsdPtr = TCL_TSD_INIT(&dataKey);

    if (!(flags & TCL_FILE_EVENTS)) {
	return;
    }

    /*
     * Check to see if there is a ready socket.	 If so, poll.
     */

    WaitForSingleObject(tsdPtr->socketListLock, INFINITE);
    for (infoPtr = tsdPtr->socketList; infoPtr != NULL;
	    infoPtr = infoPtr->nextPtr) {
	if (infoPtr->readyEvents & infoPtr->watchEvents) {
	    Tcl_SetMaxBlockTime(&blockTime);
	    break;
	}
    }
    SetEvent(tsdPtr->socketListLock);
}

/*
 *----------------------------------------------------------------------
 *
 * SocketCheckProc --
 *
 *	This function is called by Tcl_DoOneEvent to check the socket event
 *	source for events.
 *
 * Results:
 *	None.
 *
 * Side effects:
 *	May queue an event.
 *
 *----------------------------------------------------------------------
 */

static void
SocketCheckProc(
    ClientData data,		/* Not used. */
    int flags)			/* Event flags as passed to Tcl_DoOneEvent. */
{
    SocketInfo *infoPtr;
    SocketEvent *evPtr;
    ThreadSpecificData *tsdPtr = TCL_TSD_INIT(&dataKey);

    if (!(flags & TCL_FILE_EVENTS)) {
	return;
    }

    /*
     * Queue events for any ready sockets that don't already have events
     * queued (caused by persistent states that won't generate WinSock
     * events).
     */

    WaitForSingleObject(tsdPtr->socketListLock, INFINITE);
    for (infoPtr = tsdPtr->socketList; infoPtr != NULL;
	    infoPtr = infoPtr->nextPtr) {
	if ((infoPtr->readyEvents & infoPtr->watchEvents)
		&& !(infoPtr->flags & SOCKET_PENDING)) {
	    infoPtr->flags |= SOCKET_PENDING;
	    evPtr = ckalloc(sizeof(SocketEvent));
	    evPtr->header.proc = SocketEventProc;
	    evPtr->socket = infoPtr->sockets->fd;
	    Tcl_QueueEvent((Tcl_Event *) evPtr, TCL_QUEUE_TAIL);
	}
    }
    SetEvent(tsdPtr->socketListLock);
}

/*
 *----------------------------------------------------------------------
 *
 * SocketEventProc --
 *
 *	This function is called by Tcl_ServiceEvent when a socket event
 *	reaches the front of the event queue. This function is responsible for
 *	notifying the generic channel code.
 *
 * Results:
 *	Returns 1 if the event was handled, meaning it should be removed from
 *	the queue. Returns 0 if the event was not handled, meaning it should
 *	stay on the queue. The only time the event isn't handled is if the
 *	TCL_FILE_EVENTS flag bit isn't set.
 *
 * Side effects:
 *	Whatever the channel callback functions do.
 *
 *----------------------------------------------------------------------
 */

static int
SocketEventProc(
    Tcl_Event *evPtr,		/* Event to service. */
    int flags)			/* Flags that indicate what events to handle,
				 * such as TCL_FILE_EVENTS. */
{
    SocketInfo *infoPtr;
    SocketEvent *eventPtr = (SocketEvent *) evPtr;
    int mask = 0, events;
    ThreadSpecificData *tsdPtr = TCL_TSD_INIT(&dataKey);
    TcpFdList *fds;

    if (!(flags & TCL_FILE_EVENTS)) {
	return 0;
    }

    /*
     * Find the specified socket on the socket list.
     */

    WaitForSingleObject(tsdPtr->socketListLock, INFINITE);
    for (infoPtr = tsdPtr->socketList; infoPtr != NULL;
	    infoPtr = infoPtr->nextPtr) {
	if (infoPtr->sockets->fd == eventPtr->socket) {
	    break;
	}
    }
    SetEvent(tsdPtr->socketListLock);

    /*
     * Discard events that have gone stale.
     */

    if (!infoPtr) {
	return 1;
    }

    infoPtr->flags &= ~SOCKET_PENDING;

    /*
     * Handle connection requests directly.
     */

    if (infoPtr->readyEvents & FD_ACCEPT) {
	for (fds = infoPtr->sockets; fds != NULL; fds = fds->next) {
	    TcpAccept(fds);
	}
	return 1;
    }

    /*
     * Mask off unwanted events and compute the read/write mask so we can
     * notify the channel.
     */

    events = infoPtr->readyEvents & infoPtr->watchEvents;

    if (events & FD_CLOSE) {
	/*
	 * If the socket was closed and the channel is still interested in
	 * read events, then we need to ensure that we keep polling for this
	 * event until someone does something with the channel. Note that we
	 * do this before calling Tcl_NotifyChannel so we don't have to watch
	 * out for the channel being deleted out from under us. This may cause
	 * a redundant trip through the event loop, but it's simpler than
	 * trying to do unwind protection.
	 */

	Tcl_Time blockTime = { 0, 0 };

	Tcl_SetMaxBlockTime(&blockTime);
	mask |= TCL_READABLE|TCL_WRITABLE;
    } else if (events & FD_READ) {
	fd_set readFds;
	struct timeval timeout;

	/*
	 * We must check to see if data is really available, since someone
	 * could have consumed the data in the meantime. Turn off async
	 * notification so select will work correctly. If the socket is still
	 * readable, notify the channel driver, otherwise reset the async
	 * select handler and keep waiting.
	 */

	SendMessage(tsdPtr->hwnd, SOCKET_SELECT,
		(WPARAM) UNSELECT, (LPARAM) infoPtr);

	FD_ZERO(&readFds);
	FD_SET(infoPtr->sockets->fd, &readFds);
	timeout.tv_usec = 0;
	timeout.tv_sec = 0;

	if (select(0, &readFds, NULL, NULL, &timeout) != 0) {
	    mask |= TCL_READABLE;
	} else {
	    infoPtr->readyEvents &= ~(FD_READ);
	    SendMessage(tsdPtr->hwnd, SOCKET_SELECT,
		    (WPARAM) SELECT, (LPARAM) infoPtr);
	}
    }
    if (events & (FD_WRITE | FD_CONNECT)) {
	mask |= TCL_WRITABLE;
	if (events & FD_CONNECT && infoPtr->lastError != NO_ERROR) {
	    /*
	     * Connect errors should also fire the readable handler.
	     */

	    mask |= TCL_READABLE;
	}
    }

    if (mask) {
	Tcl_NotifyChannel(infoPtr->channel, mask);
    }
    return 1;
}

/*
 *----------------------------------------------------------------------
 *
 * TcpBlockProc --
 *
 *	Sets a socket into blocking or non-blocking mode.
 *
 * Results:
 *	0 if successful, errno if there was an error.
 *
 * Side effects:
 *	None.
 *
 *----------------------------------------------------------------------
 */

static int
TcpBlockProc(
    ClientData instanceData,	/* The socket to block/un-block. */
    int mode)			/* TCL_MODE_BLOCKING or
				 * TCL_MODE_NONBLOCKING. */
{
    SocketInfo *infoPtr = instanceData;

    if (mode == TCL_MODE_NONBLOCKING) {
	infoPtr->flags |= SOCKET_ASYNC;
    } else {
	infoPtr->flags &= ~(SOCKET_ASYNC);
    }
    return 0;
}

/*
 *----------------------------------------------------------------------
 *
 * TcpCloseProc --
 *
 *	This function is called by the generic IO level to perform channel
 *	type specific cleanup on a socket based channel when the channel is
 *	closed.
 *
 * Results:
 *	0 if successful, the value of errno if failed.
 *
 * Side effects:
 *	Closes the socket.
 *
 *----------------------------------------------------------------------
 */

    /* ARGSUSED */
static int
TcpCloseProc(
    ClientData instanceData,	/* The socket to close. */
    Tcl_Interp *interp)		/* Unused. */
{
    SocketInfo *infoPtr = instanceData;
    /* TIP #218 */
    int errorCode = 0;
    /* ThreadSpecificData *tsdPtr = TCL_TSD_INIT(&dataKey); */

    /*
     * Check that WinSock is initialized; do not call it if not, to prevent
     * system crashes. This can happen at exit time if the exit handler for
     * WinSock ran before other exit handlers that want to use sockets.
     */

    if (SocketsEnabled()) {
	/*
	 * Clean up the OS socket handle. The default Windows setting for a
	 * socket is SO_DONTLINGER, which does a graceful shutdown in the
	 * background.
	 */

	if (closesocket(infoPtr->sockets->fd) == SOCKET_ERROR) {
	    TclWinConvertError((DWORD) WSAGetLastError());
	    errorCode = Tcl_GetErrno();
	}
    }

    /*
     * TIP #218. Removed the code removing the structure from the global
     * socket list. This is now done by the thread action callbacks, and only
     * there. This happens before this code is called. We can free without
     * fear of damaging the list.
     */

    ckfree(infoPtr);
    return errorCode;
}

/*
 *----------------------------------------------------------------------
 *
 * TcpClose2Proc --
 *
 *	This function is called by the generic IO level to perform the channel
 *	type specific part of a half-close: namely, a shutdown() on a socket.
 *
 * Results:
 *	0 if successful, the value of errno if failed.
 *
 * Side effects:
 *	Shuts down one side of the socket.
 *
 *----------------------------------------------------------------------
 */

static int
TcpClose2Proc(
    ClientData instanceData,	/* The socket to close. */
    Tcl_Interp *interp,		/* For error reporting. */
    int flags)			/* Flags that indicate which side to close. */
{
    SocketInfo *infoPtr = instanceData;
    int errorCode = 0, sd;

    /*
     * Shutdown the OS socket handle.
     */

    switch (flags) {
    case TCL_CLOSE_READ:
	sd = SD_RECEIVE;
	break;
    case TCL_CLOSE_WRITE:
	sd = SD_SEND;
	break;
    default:
	if (interp) {
	    Tcl_AppendResult(interp,
		    "Socket close2proc called bidirectionally", NULL);
	}
	return TCL_ERROR;
    }

    if (shutdown(infoPtr->sockets->fd, sd) == SOCKET_ERROR) {
	TclWinConvertError((DWORD) WSAGetLastError());
	errorCode = Tcl_GetErrno();
    }

    return errorCode;
}

/*
 *----------------------------------------------------------------------
 *
 * NewSocketInfo --
 *
 *	This function allocates and initializes a new SocketInfo structure.
 *
 * Results:
 *	Returns a newly allocated SocketInfo.
 *
 * Side effects:
 *	None, except for allocation of memory.
 *
 *----------------------------------------------------------------------
 */

static SocketInfo *
NewSocketInfo(
    SOCKET socket)
{
    SocketInfo *infoPtr = ckalloc(sizeof(SocketInfo));
    TcpFdList *fds = ckalloc(sizeof(TcpFdList));

    fds->fd = socket;
    fds->next = NULL;
    fds->infoPtr = infoPtr;
    /* ThreadSpecificData *tsdPtr = TCL_TSD_INIT(&dataKey); */
    infoPtr->channel = 0;
    infoPtr->sockets = fds;
    infoPtr->flags = 0;
    infoPtr->watchEvents = 0;
    infoPtr->readyEvents = 0;
    infoPtr->selectEvents = 0;
    infoPtr->acceptEventCount = 0;
    infoPtr->acceptProc = NULL;
    infoPtr->acceptProcData = NULL;
    infoPtr->lastError = 0;

    /*
     * TIP #218. Removed the code inserting the new structure into the global
     * list. This is now handled in the thread action callbacks, and only
     * there.
     */

    infoPtr->nextPtr = NULL;

    return infoPtr;
}

/*
 *----------------------------------------------------------------------
 *
 * CreateSocket --
 *
 *	This function opens a new socket and initializes the SocketInfo
 *	structure.
 *
 * Results:
 *	Returns a new SocketInfo, or NULL with an error in interp.
 *
 * Side effects:
 *	None, except for allocation of memory.
 *
 *----------------------------------------------------------------------
 */

static SocketInfo *
CreateSocket(
    Tcl_Interp *interp,		/* For error reporting; can be NULL. */
    int port,			/* Port number to open. */
    const char *host,		/* Name of host on which to open port. */
    int server,			/* 1 if socket should be a server socket, else
				 * 0 for a client socket. */
    const char *myaddr,		/* Optional client-side address */
    int myport,			/* Optional client-side port */
    int async)			/* If nonzero, connect client socket
				 * asynchronously. */
{
    u_long flag = 1;		/* Indicates nonblocking mode. */
    int asyncConnect = 0;	/* Will be 1 if async connect is in
				 * progress. */
    unsigned short chosenport = 0;
    struct addrinfo *addrlist = NULL, *addrPtr;
				/* Socket address to connect to. */
    struct addrinfo *myaddrlist = NULL, *myaddrPtr;
				/* Socket address for our side. */
    const char *errorMsg = NULL;
    SOCKET sock = INVALID_SOCKET;
    SocketInfo *infoPtr = NULL;	/* The returned value. */
    ThreadSpecificData *tsdPtr = TclThreadDataKeyGet(&dataKey);

    /*
     * Check that WinSock is initialized; do not call it if not, to prevent
     * system crashes. This can happen at exit time if the exit handler for
     * WinSock ran before other exit handlers that want to use sockets.
     */

    if (!SocketsEnabled()) {
	return NULL;
    }

    /*
     * Construct the addresses for each end of the socket.
     */

    if (!TclCreateSocketAddress(interp, &addrlist, host, port, server,
	    &errorMsg)) {
	goto error;
    }
    if (!TclCreateSocketAddress(interp, &myaddrlist, myaddr, myport, 1,
	    &errorMsg)) {
	goto error;
    }

    if (server) {
	TcpFdList *fds = NULL, *newfds;

	for (addrPtr = addrlist; addrPtr != NULL; addrPtr = addrPtr->ai_next) {
	    sock = socket(addrPtr->ai_family, SOCK_STREAM, 0);
	    if (sock == INVALID_SOCKET) {
		TclWinConvertError((DWORD) WSAGetLastError());
		continue;
	    }

	    /*
	     * Win-NT has a misfeature that sockets are inherited in child
	     * processes by default. Turn off the inherit bit.
	     */

	    SetHandleInformation((HANDLE) sock, HANDLE_FLAG_INHERIT, 0);

	    /*
	     * Set kernel space buffering
	     */

	    TclSockMinimumBuffers((void *)sock, TCP_BUFFER_SIZE);

	    /*
	     * Make sure we use the same port when opening two server sockets
	     * for IPv4 and IPv6.
	     *
	     * As sockaddr_in6 uses the same offset and size for the port
	     * member as sockaddr_in, we can handle both through the IPv4 API.
	     */

	    if (port == 0 && chosenport != 0) {
		((struct sockaddr_in *) addrPtr->ai_addr)->sin_port =
			htons(chosenport);
	    }

	    /*
	     * Bind to the specified port. Note that we must not call
	     * setsockopt with SO_REUSEADDR because Microsoft allows addresses
	     * to be reused even if they are still in use.
	     *
	     * Bind should not be affected by the socket having already been
	     * set into nonblocking mode. If there is trouble, this is one
	     * place to look for bugs.
	     */

	    if (bind(sock, addrPtr->ai_addr, addrPtr->ai_addrlen)
		    == SOCKET_ERROR) {
		TclWinConvertError((DWORD) WSAGetLastError());
		closesocket(sock);
		continue;
	    }
	    if (port == 0 && chosenport == 0) {
		address sockname;
		socklen_t namelen = sizeof(sockname);

		/*
		 * Synchronize port numbers when binding to port 0 of multiple
		 * addresses.
		 */

		if (getsockname(sock, &sockname.sa, &namelen) >= 0) {
		    chosenport = ntohs(sockname.sa4.sin_port);
		}
	    }

	    /*
	     * Set the maximum number of pending connect requests to the max
	     * value allowed on each platform (Win32 and Win32s may be
	     * different, and there may be differences between TCP/IP stacks).
	     */

	    if (listen(sock, SOMAXCONN) == SOCKET_ERROR) {
		TclWinConvertError((DWORD) WSAGetLastError());
		closesocket(sock);
		continue;
	    }

	    if (infoPtr == NULL) {
		/*
		 * Add this socket to the global list of sockets.
		 */

		infoPtr = NewSocketInfo(sock);
		fds = infoPtr->sockets;

		/*
		 * Set up the select mask for connection request events.
		 */

		infoPtr->selectEvents = FD_ACCEPT;
		infoPtr->watchEvents |= FD_ACCEPT;

	    } else {
		newfds = ckalloc(sizeof(TcpFdList));
		memset(newfds, (int) 0, sizeof(TcpFdList));
		newfds->fd = sock;
		newfds->infoPtr = infoPtr;
		newfds->next = NULL;
		fds->next = newfds;
		fds = newfds;
	    }
	}
    } else {
	for (addrPtr = addrlist; addrPtr != NULL;
		addrPtr = addrPtr->ai_next) {
	    for (myaddrPtr = myaddrlist; myaddrPtr != NULL;
		    myaddrPtr = myaddrPtr->ai_next) {
		/*
		 * No need to try combinations of local and remote addresses
		 * of different families.
		 */

		if (myaddrPtr->ai_family != addrPtr->ai_family) {
		    continue;
		}

		sock = socket(myaddrPtr->ai_family, SOCK_STREAM, 0);
		if (sock == INVALID_SOCKET) {
		    TclWinConvertError((DWORD) WSAGetLastError());
		    continue;
		}

		/*
		 * Win-NT has a misfeature that sockets are inherited in child
		 * processes by default. Turn off the inherit bit.
		 */

		SetHandleInformation((HANDLE) sock, HANDLE_FLAG_INHERIT, 0);

		/*
		 * Set kernel space buffering
		 */

		TclSockMinimumBuffers((void *) sock, TCP_BUFFER_SIZE);

		/*
		 * Try to bind to a local port.
		 */

		if (bind(sock, myaddrPtr->ai_addr, myaddrPtr->ai_addrlen)
			== SOCKET_ERROR) {
		    TclWinConvertError((DWORD) WSAGetLastError());
		    goto looperror;
		}
		/*
		 * Set the socket into nonblocking mode if the connect should
		 * be done in the background.
		 */
		if (async && ioctlsocket(sock, (long) FIONBIO, &flag)
			== SOCKET_ERROR) {
		    TclWinConvertError((DWORD) WSAGetLastError());
		    goto looperror;
		}

		/*
		 * Attempt to connect to the remote socket.
		 */

		if (connect(sock, addrPtr->ai_addr, addrPtr->ai_addrlen)
			== SOCKET_ERROR) {
		    TclWinConvertError((DWORD) WSAGetLastError());
		    if (Tcl_GetErrno() != EAGAIN) {
			goto looperror;
		    }

		    /*
		     * The connection is progressing in the background.
		     */

		    asyncConnect = 1;
		}
		goto connected;

	    looperror:
		if (sock != INVALID_SOCKET) {
		    closesocket(sock);
		    sock = INVALID_SOCKET;
		}
	    }
	}
	goto error;

    connected:
	/*
	 * Add this socket to the global list of sockets.
	 */

	infoPtr = NewSocketInfo(sock);

	/*
	 * Set up the select mask for read/write events. If the connect
	 * attempt has not completed, include connect events.
	 */

	infoPtr->selectEvents = FD_READ | FD_WRITE | FD_CLOSE;
	if (asyncConnect) {
	    infoPtr->flags |= SOCKET_ASYNC_CONNECT;
	    infoPtr->selectEvents |= FD_CONNECT;
	}
    }

  error:
    if (addrlist == NULL) {
	freeaddrinfo(addrlist);
    }
    if (myaddrlist == NULL) {
	freeaddrinfo(myaddrlist);
    }

    /*
     * Register for interest in events in the select mask. Note that this
     * automatically places the socket into non-blocking mode.
     */

    if (infoPtr != NULL) {
	ioctlsocket(sock, (long) FIONBIO, &flag);
	SendMessage(tsdPtr->hwnd, SOCKET_SELECT, (WPARAM) SELECT,
		(LPARAM) infoPtr);

	return infoPtr;
    }

    if (interp != NULL) {
	Tcl_AppendResult(interp, "couldn't open socket: ",
		Tcl_PosixError(interp), NULL);
    }
    if (sock != INVALID_SOCKET) {
	closesocket(sock);
    }
    return NULL;
}

/*
 *----------------------------------------------------------------------
 *
<<<<<<< HEAD
=======
 * CreateSocketAddress --
 *
 *	This function initializes a sockaddr structure for a host and port.
 *
 * Results:
 *	1 if the host was valid, 0 if the host could not be converted to an IP
 *	address.
 *
 * Side effects:
 *	Fills in the *sockaddrPtr structure.
 *
 *----------------------------------------------------------------------
 */

static int
CreateSocketAddress(
    LPSOCKADDR_IN sockaddrPtr,	/* Socket address */
    const char *host,		/* Host. NULL implies INADDR_ANY */
    int port)			/* Port number */
{
    struct hostent *hostent;	/* Host database entry */
    struct in_addr addr;	/* For 64/32 bit madness */

    /*
     * Check that WinSock is initialized; do not call it if not, to prevent
     * system crashes. This can happen at exit time if the exit handler for
     * WinSock ran before other exit handlers that want to use sockets.
     */

    if (!SocketsEnabled()) {
	Tcl_SetErrno(EFAULT);
	return 0;
    }

    ZeroMemory(sockaddrPtr, sizeof(SOCKADDR_IN));
    sockaddrPtr->sin_family = AF_INET;
    sockaddrPtr->sin_port = htons((unsigned short) (port & 0xFFFF));
    if (host == NULL) {
	addr.s_addr = INADDR_ANY;
    } else {
	addr.s_addr = inet_addr(host);
	if (addr.s_addr == INADDR_NONE) {
	    hostent = gethostbyname(host);
	    if (hostent != NULL) {
		memcpy(&addr, hostent->h_addr, (size_t) hostent->h_length);
	    } else {
#ifdef	EHOSTUNREACH
		Tcl_SetErrno(EHOSTUNREACH);
#else
#ifdef ENXIO
		Tcl_SetErrno(ENXIO);
#endif
#endif
		return 0;	/* Error. */
	    }
	}
    }

    /*
     * NOTE: On 64 bit machines the assignment below is rumored to not do the
     * right thing. Please report errors related to this if you observe
     * incorrect behavior on 64 bit machines such as DEC Alphas. Should we
     * modify this code to do an explicit memcpy?
     */

    sockaddrPtr->sin_addr.s_addr = addr.s_addr;
    return 1;			/* Success. */
}

/*
 *----------------------------------------------------------------------
 *
>>>>>>> 447d4147
 * WaitForSocketEvent --
 *
 *	Waits until one of the specified events occurs on a socket.
 *
 * Results:
 *	Returns 1 on success or 0 on failure, with an error code in
 *	errorCodePtr.
 *
 * Side effects:
 *	Processes socket events off the system queue.
 *
 *----------------------------------------------------------------------
 */

static int
WaitForSocketEvent(
    SocketInfo *infoPtr,	/* Information about this socket. */
    int events,			/* Events to look for. */
    int *errorCodePtr)		/* Where to store errors? */
{
    int result = 1;
    int oldMode;
    ThreadSpecificData *tsdPtr = TclThreadDataKeyGet(&dataKey);

    /*
     * Be sure to disable event servicing so we are truly modal.
     */

    oldMode = Tcl_SetServiceMode(TCL_SERVICE_NONE);

    /*
     * Reset WSAAsyncSelect so we have a fresh set of events pending.
     */

    SendMessage(tsdPtr->hwnd, SOCKET_SELECT, (WPARAM) UNSELECT,
	    (LPARAM) infoPtr);
    SendMessage(tsdPtr->hwnd, SOCKET_SELECT, (WPARAM) SELECT,
	    (LPARAM) infoPtr);

    while (1) {
	if (infoPtr->lastError) {
	    *errorCodePtr = infoPtr->lastError;
	    result = 0;
	    break;
	} else if (infoPtr->readyEvents & events) {
	    break;
	} else if (infoPtr->flags & SOCKET_ASYNC) {
	    *errorCodePtr = EAGAIN;
	    result = 0;
	    break;
	}

	/*
	 * Wait until something happens.
	 */

	WaitForSingleObject(tsdPtr->readyEvent, INFINITE);
    }

    (void) Tcl_SetServiceMode(oldMode);
    return result;
}

/*
 *----------------------------------------------------------------------
 *
 * Tcl_OpenTcpClient --
 *
 *	Opens a TCP client socket and creates a channel around it.
 *
 * Results:
 *	The channel or NULL if failed. An error message is returned in the
 *	interpreter on failure.
 *
 * Side effects:
 *	Opens a client socket and creates a new channel.
 *
 *----------------------------------------------------------------------
 */

Tcl_Channel
Tcl_OpenTcpClient(
    Tcl_Interp *interp,		/* For error reporting; can be NULL. */
    int port,			/* Port number to open. */
    const char *host,		/* Host on which to open port. */
    const char *myaddr,		/* Client-side address */
    int myport,			/* Client-side port */
    int async)			/* If nonzero, should connect client socket
				 * asynchronously. */
{
    SocketInfo *infoPtr;
    char channelName[16 + TCL_INTEGER_SPACE];

    if (TclpHasSockets(interp) != TCL_OK) {
	return NULL;
    }

    /*
     * Create a new client socket and wrap it in a channel.
     */

    infoPtr = CreateSocket(interp, port, host, 0, myaddr, myport, async);
    if (infoPtr == NULL) {
	return NULL;
    }

    sprintf(channelName, "sock%Id", (size_t) infoPtr->sockets->fd);

    infoPtr->channel = Tcl_CreateChannel(&tcpChannelType, channelName,
	    infoPtr, (TCL_READABLE | TCL_WRITABLE));
    if (TCL_ERROR == Tcl_SetChannelOption(NULL, infoPtr->channel,
	    "-translation", "auto crlf")) {
	Tcl_Close(NULL, infoPtr->channel);
	return NULL;
    } else if (TCL_ERROR == Tcl_SetChannelOption(NULL, infoPtr->channel,
	    "-eofchar", "")) {
	Tcl_Close(NULL, infoPtr->channel);
	return NULL;
    }
    return infoPtr->channel;
}

/*
 *----------------------------------------------------------------------
 *
 * Tcl_MakeTcpClientChannel --
 *
 *	Creates a Tcl_Channel from an existing client TCP socket.
 *
 * Results:
 *	The Tcl_Channel wrapped around the preexisting TCP socket.
 *
 * Side effects:
 *	None.
 *
 * NOTE: Code contributed by Mark Diekhans (markd@grizzly.com)
 *
 *----------------------------------------------------------------------
 */

Tcl_Channel
Tcl_MakeTcpClientChannel(
    ClientData sock)		/* The socket to wrap up into a channel. */
{
    SocketInfo *infoPtr;
    char channelName[16 + TCL_INTEGER_SPACE];
    ThreadSpecificData *tsdPtr;

    if (TclpHasSockets(NULL) != TCL_OK) {
	return NULL;
    }

    tsdPtr = TclThreadDataKeyGet(&dataKey);

    /*
     * Set kernel space buffering and non-blocking.
     */

    TclSockMinimumBuffers(sock, TCP_BUFFER_SIZE);

    infoPtr = NewSocketInfo((SOCKET) sock);

    /*
     * Start watching for read/write events on the socket.
     */

    infoPtr->selectEvents = FD_READ | FD_CLOSE | FD_WRITE;
    SendMessage(tsdPtr->hwnd, SOCKET_SELECT, (WPARAM)SELECT, (LPARAM)infoPtr);

    sprintf(channelName, "sock%Id", (size_t) infoPtr->sockets->fd);
    infoPtr->channel = Tcl_CreateChannel(&tcpChannelType, channelName,
	    infoPtr, (TCL_READABLE | TCL_WRITABLE));
    Tcl_SetChannelOption(NULL, infoPtr->channel, "-translation", "auto crlf");
    return infoPtr->channel;
}

/*
 *----------------------------------------------------------------------
 *
 * Tcl_OpenTcpServer --
 *
 *	Opens a TCP server socket and creates a channel around it.
 *
 * Results:
 *	The channel or NULL if failed. An error message is returned in the
 *	interpreter on failure.
 *
 * Side effects:
 *	Opens a server socket and creates a new channel.
 *
 *----------------------------------------------------------------------
 */

Tcl_Channel
Tcl_OpenTcpServer(
    Tcl_Interp *interp,		/* For error reporting - may be NULL. */
    int port,			/* Port number to open. */
    const char *host,		/* Name of local host. */
    Tcl_TcpAcceptProc *acceptProc,
				/* Callback for accepting connections from new
				 * clients. */
    ClientData acceptProcData)	/* Data for the callback. */
{
    SocketInfo *infoPtr;
    char channelName[16 + TCL_INTEGER_SPACE];

    if (TclpHasSockets(interp) != TCL_OK) {
	return NULL;
    }

    /*
     * Create a new client socket and wrap it in a channel.
     */

    infoPtr = CreateSocket(interp, port, host, 1, NULL, 0, 0);
    if (infoPtr == NULL) {
	return NULL;
    }

    infoPtr->acceptProc = acceptProc;
    infoPtr->acceptProcData = acceptProcData;

    sprintf(channelName, "sock%Id", (size_t) infoPtr->sockets->fd);

    infoPtr->channel = Tcl_CreateChannel(&tcpChannelType, channelName,
	    infoPtr, 0);
    if (Tcl_SetChannelOption(interp, infoPtr->channel, "-eofchar", "")
	    == TCL_ERROR) {
	Tcl_Close(NULL, infoPtr->channel);
	return NULL;
    }

    return infoPtr->channel;
}

/*
 *----------------------------------------------------------------------
 *
 * TcpAccept --
 *
 *	Accept a TCP socket connection. This is called by SocketEventProc and
 *	it in turns calls the registered accept function.
 *
 * Results:
 *	None.
 *
 * Side effects:
 *	Invokes the accept proc which may invoke arbitrary Tcl code.
 *
 *----------------------------------------------------------------------
 */

static void
TcpAccept(
    TcpFdList *fds)	/* Socket to accept. */
{
    SOCKET newSocket;
    SocketInfo *newInfoPtr;
    SocketInfo *infoPtr = fds->infoPtr;
    SOCKADDR_IN addr;
    int len;
    char channelName[16 + TCL_INTEGER_SPACE];
    ThreadSpecificData *tsdPtr = TclThreadDataKeyGet(&dataKey);

    /*
     * Accept the incoming connection request.
     */

    len = sizeof(SOCKADDR_IN);

    newSocket = accept(fds->fd, (SOCKADDR *) &addr, &len);

    /*
     * Protect access to sockets (acceptEventCount, readyEvents) in socketList
     * by the lock.  Fix for SF Tcl Bug 3056775.
     */

    WaitForSingleObject(tsdPtr->socketListLock, INFINITE);

    /*
     * Clear the ready mask so we can detect the next connection request. Note
     * that connection requests are level triggered, so if there is a request
     * already pending, a new event will be generated.
     */

    if (newSocket == INVALID_SOCKET) {
	infoPtr->acceptEventCount = 0;
	infoPtr->readyEvents &= ~(FD_ACCEPT);

	SetEvent(tsdPtr->socketListLock);
	return;
    }

    /*
     * It is possible that more than one FD_ACCEPT has been sent, so an extra
     * count must be kept. Decrement the count, and reset the readyEvent bit
     * if the count is no longer > 0.
     */

    infoPtr->acceptEventCount--;

    if (infoPtr->acceptEventCount <= 0) {
	infoPtr->readyEvents &= ~(FD_ACCEPT);
    }

    SetEvent(tsdPtr->socketListLock);

    /*
     * Win-NT has a misfeature that sockets are inherited in child processes
     * by default. Turn off the inherit bit.
     */

    SetHandleInformation((HANDLE) newSocket, HANDLE_FLAG_INHERIT, 0);

    /*
     * Add this socket to the global list of sockets.
     */

    newInfoPtr = NewSocketInfo(newSocket);

    /*
     * Select on read/write events and create the channel.
     */

    newInfoPtr->selectEvents = (FD_READ | FD_WRITE | FD_CLOSE);
    SendMessage(tsdPtr->hwnd, SOCKET_SELECT, (WPARAM) SELECT,
	    (LPARAM) newInfoPtr);

    sprintf(channelName, "sock%Id", (size_t) newInfoPtr->sockets->fd);
    newInfoPtr->channel = Tcl_CreateChannel(&tcpChannelType, channelName,
	    newInfoPtr, (TCL_READABLE | TCL_WRITABLE));
    if (Tcl_SetChannelOption(NULL, newInfoPtr->channel, "-translation",
	    "auto crlf") == TCL_ERROR) {
	Tcl_Close(NULL, newInfoPtr->channel);
	return;
    }
    if (Tcl_SetChannelOption(NULL, newInfoPtr->channel, "-eofchar", "")
	    == TCL_ERROR) {
	Tcl_Close(NULL, newInfoPtr->channel);
	return;
    }

    /*
     * Invoke the accept callback function.
     */

    if (infoPtr->acceptProc != NULL) {
	infoPtr->acceptProc(infoPtr->acceptProcData, newInfoPtr->channel,
		inet_ntoa(addr.sin_addr), ntohs(addr.sin_port));
    }
}

/*
 *----------------------------------------------------------------------
 *
 * TcpInputProc --
 *
 *	This function is called by the generic IO level to read data from a
 *	socket based channel.
 *
 * Results:
 *	The number of bytes read or -1 on error.
 *
 * Side effects:
 *	Consumes input from the socket.
 *
 *----------------------------------------------------------------------
 */

static int
TcpInputProc(
    ClientData instanceData,	/* The socket state. */
    char *buf,			/* Where to store data. */
    int toRead,			/* Maximum number of bytes to read. */
    int *errorCodePtr)		/* Where to store error codes. */
{
    SocketInfo *infoPtr = instanceData;
    int bytesRead;
    DWORD error;
    ThreadSpecificData *tsdPtr = TclThreadDataKeyGet(&dataKey);

    *errorCodePtr = 0;

    /*
     * Check that WinSock is initialized; do not call it if not, to prevent
     * system crashes. This can happen at exit time if the exit handler for
     * WinSock ran before other exit handlers that want to use sockets.
     */

    if (!SocketsEnabled()) {
	*errorCodePtr = EFAULT;
	return -1;
    }

    /*
     * First check to see if EOF was already detected, to prevent calling the
     * socket stack after the first time EOF is detected.
     */

    if (infoPtr->flags & SOCKET_EOF) {
	return 0;
    }

    /*
     * Check to see if the socket is connected before trying to read.
     */

    if ((infoPtr->flags & SOCKET_ASYNC_CONNECT)
	    && !WaitForSocketEvent(infoPtr, FD_CONNECT, errorCodePtr)) {
	return -1;
    }

    /*
     * No EOF, and it is connected, so try to read more from the socket. Note
     * that we clear the FD_READ bit because read events are level triggered
     * so a new event will be generated if there is still data available to be
     * read. We have to simulate blocking behavior here since we are always
     * using non-blocking sockets.
     */

    while (1) {
	SendMessage(tsdPtr->hwnd, SOCKET_SELECT,
		(WPARAM) UNSELECT, (LPARAM) infoPtr);
	bytesRead = recv(infoPtr->sockets->fd, buf, toRead, 0);
	infoPtr->readyEvents &= ~(FD_READ);

	/*
	 * Check for end-of-file condition or successful read.
	 */

	if (bytesRead == 0) {
	    infoPtr->flags |= SOCKET_EOF;
	}
	if (bytesRead != SOCKET_ERROR) {
	    break;
	}

	/*
	 * If an error occurs after the FD_CLOSE has arrived, then ignore the
	 * error and report an EOF.
	 */

	if (infoPtr->readyEvents & FD_CLOSE) {
	    infoPtr->flags |= SOCKET_EOF;
	    bytesRead = 0;
	    break;
	}

	error = WSAGetLastError();

	/*
	 * If an RST comes, then ignore the error and report an EOF just like
	 * on unix.
	 */

	if (error == WSAECONNRESET) {
	    infoPtr->flags |= SOCKET_EOF;
	    bytesRead = 0;
	    break;
	}

	/*
	 * Check for error condition or underflow in non-blocking case.
	 */

	if ((infoPtr->flags & SOCKET_ASYNC) || (error != WSAEWOULDBLOCK)) {
	    TclWinConvertError(error);
	    *errorCodePtr = Tcl_GetErrno();
	    bytesRead = -1;
	    break;
	}

	/*
	 * In the blocking case, wait until the file becomes readable or
	 * closed and try again.
	 */

	if (!WaitForSocketEvent(infoPtr, FD_READ|FD_CLOSE, errorCodePtr)) {
	    bytesRead = -1;
	    break;
	}
    }

    SendMessage(tsdPtr->hwnd, SOCKET_SELECT, (WPARAM)SELECT, (LPARAM)infoPtr);

    return bytesRead;
}

/*
 *----------------------------------------------------------------------
 *
 * TcpOutputProc --
 *
 *	This function is called by the generic IO level to write data to a
 *	socket based channel.
 *
 * Results:
 *	The number of bytes written or -1 on failure.
 *
 * Side effects:
 *	Produces output on the socket.
 *
 *----------------------------------------------------------------------
 */

static int
TcpOutputProc(
    ClientData instanceData,	/* The socket state. */
    const char *buf,		/* Where to get data. */
    int toWrite,		/* Maximum number of bytes to write. */
    int *errorCodePtr)		/* Where to store error codes. */
{
    SocketInfo *infoPtr = instanceData;
    int bytesWritten;
    DWORD error;
    ThreadSpecificData *tsdPtr = TclThreadDataKeyGet(&dataKey);

    *errorCodePtr = 0;

    /*
     * Check that WinSock is initialized; do not call it if not, to prevent
     * system crashes. This can happen at exit time if the exit handler for
     * WinSock ran before other exit handlers that want to use sockets.
     */

    if (!SocketsEnabled()) {
	*errorCodePtr = EFAULT;
	return -1;
    }

    /*
     * Check to see if the socket is connected before trying to write.
     */

    if ((infoPtr->flags & SOCKET_ASYNC_CONNECT)
	    && !WaitForSocketEvent(infoPtr, FD_CONNECT, errorCodePtr)) {
	return -1;
    }

    while (1) {
	SendMessage(tsdPtr->hwnd, SOCKET_SELECT,
		(WPARAM) UNSELECT, (LPARAM) infoPtr);

	bytesWritten = send(infoPtr->sockets->fd, buf, toWrite, 0);
	if (bytesWritten != SOCKET_ERROR) {
	    /*
	     * Since Windows won't generate a new write event until we hit an
	     * overflow condition, we need to force the event loop to poll
	     * until the condition changes.
	     */

	    if (infoPtr->watchEvents & FD_WRITE) {
		Tcl_Time blockTime = { 0, 0 };
		Tcl_SetMaxBlockTime(&blockTime);
	    }
	    break;
	}

	/*
	 * Check for error condition or overflow. In the event of overflow, we
	 * need to clear the FD_WRITE flag so we can detect the next writable
	 * event. Note that Windows only sends a new writable event after a
	 * send fails with WSAEWOULDBLOCK.
	 */

	error = WSAGetLastError();
	if (error == WSAEWOULDBLOCK) {
	    infoPtr->readyEvents &= ~(FD_WRITE);
	    if (infoPtr->flags & SOCKET_ASYNC) {
		*errorCodePtr = EAGAIN;
		bytesWritten = -1;
		break;
	    }
	} else {
	    TclWinConvertError(error);
	    *errorCodePtr = Tcl_GetErrno();
	    bytesWritten = -1;
	    break;
	}

	/*
	 * In the blocking case, wait until the file becomes writable or
	 * closed and try again.
	 */

	if (!WaitForSocketEvent(infoPtr, FD_WRITE|FD_CLOSE, errorCodePtr)) {
	    bytesWritten = -1;
	    break;
	}
    }

    SendMessage(tsdPtr->hwnd, SOCKET_SELECT, (WPARAM)SELECT, (LPARAM)infoPtr);

    return bytesWritten;
}

/*
 *----------------------------------------------------------------------
 *
 * TcpSetOptionProc --
 *
 *	Sets Tcp channel specific options.
 *
 * Results:
 *	None, unless an error happens.
 *
 * Side effects:
 *	Changes attributes of the socket at the system level.
 *
 *----------------------------------------------------------------------
 */

static int
TcpSetOptionProc(
    ClientData instanceData,	/* Socket state. */
    Tcl_Interp *interp,		/* For error reporting - can be NULL. */
    const char *optionName,	/* Name of the option to set. */
    const char *value)		/* New value for option. */
{
#ifdef TCL_FEATURE_KEEPALIVE_NAGLE
    SocketInfo *infoPtr = instanceData;
    SOCKET sock;
#endif /*TCL_FEATURE_KEEPALIVE_NAGLE*/

    /*
     * Check that WinSock is initialized; do not call it if not, to prevent
     * system crashes. This can happen at exit time if the exit handler for
     * WinSock ran before other exit handlers that want to use sockets.
     */

    if (!SocketsEnabled()) {
	if (interp) {
	    Tcl_AppendResult(interp, "winsock is not initialized", NULL);
	}
	return TCL_ERROR;
    }

#ifdef TCL_FEATURE_KEEPALIVE_NAGLE
    sock = infoPtr->sockets->fd;

    if (!strcasecmp(optionName, "-keepalive")) {
	BOOL val = FALSE;
	int boolVar, rtn;

	if (Tcl_GetBoolean(interp, value, &boolVar) != TCL_OK) {
	    return TCL_ERROR;
	}
	if (boolVar) {
	    val = TRUE;
	}
	rtn = setsockopt(sock, SOL_SOCKET, SO_KEEPALIVE,
		(const char *) &val, sizeof(BOOL));
	if (rtn != 0) {
	    TclWinConvertError(WSAGetLastError());
	    if (interp) {
		Tcl_AppendResult(interp, "couldn't set socket option: ",
			Tcl_PosixError(interp), NULL);
	    }
	    return TCL_ERROR;
	}
	return TCL_OK;
    } else if (!strcasecmp(optionName, "-nagle")) {
	BOOL val = FALSE;
	int boolVar, rtn;

	if (Tcl_GetBoolean(interp, value, &boolVar) != TCL_OK) {
	    return TCL_ERROR;
	}
	if (!boolVar) {
	    val = TRUE;
	}
	rtn = setsockopt(sock, IPPROTO_TCP, TCP_NODELAY,
		(const char *) &val, sizeof(BOOL));
	if (rtn != 0) {
	    TclWinConvertError(WSAGetLastError());
	    if (interp) {
		Tcl_AppendResult(interp, "couldn't set socket option: ",
			Tcl_PosixError(interp), NULL);
	    }
	    return TCL_ERROR;
	}
	return TCL_OK;
    }

    return Tcl_BadChannelOption(interp, optionName, "keepalive nagle");
#else
    return Tcl_BadChannelOption(interp, optionName, "");
#endif /*TCL_FEATURE_KEEPALIVE_NAGLE*/
}

/*
 *----------------------------------------------------------------------
 *
 * TcpGetOptionProc --
 *
 *	Computes an option value for a TCP socket based channel, or a list of
 *	all options and their values.
 *
 *	Note: This code is based on code contributed by John Haxby.
 *
 * Results:
 *	A standard Tcl result. The value of the specified option or a list of
 *	all options and their values is returned in the supplied DString.
 *
 * Side effects:
 *	None.
 *
 *----------------------------------------------------------------------
 */

static int
TcpGetOptionProc(
    ClientData instanceData,	/* Socket state. */
    Tcl_Interp *interp,		/* For error reporting - can be NULL */
    const char *optionName,	/* Name of the option to retrieve the value
				 * for, or NULL to get all options and their
				 * values. */
    Tcl_DString *dsPtr)		/* Where to store the computed value;
				 * initialized by caller. */
{
    SocketInfo *infoPtr = instanceData;
    char host[NI_MAXHOST], port[NI_MAXSERV];
    SOCKET sock;
    size_t len = 0;
    int reverseDNS = 0;
#define SUPPRESS_RDNS_VAR "::tcl::unsupported::noReverseDNS"

    /*
     * Check that WinSock is initialized; do not call it if not, to prevent
     * system crashes. This can happen at exit time if the exit handler for
     * WinSock ran before other exit handlers that want to use sockets.
     */

    if (!SocketsEnabled()) {
	if (interp) {
	    Tcl_AppendResult(interp, "winsock is not initialized", NULL);
	}
	return TCL_ERROR;
    }

    sock = infoPtr->sockets->fd;
    if (optionName != NULL) {
	len = strlen(optionName);
    }

    if ((len > 1) && (optionName[1] == 'e') &&
	    (strncmp(optionName, "-error", len) == 0)) {
	int optlen;
	DWORD err;
	int ret;

	optlen = sizeof(int);
	ret = TclWinGetSockOpt(sock, SOL_SOCKET, SO_ERROR,
		(char *)&err, &optlen);
	if (ret == SOCKET_ERROR) {
	    err = WSAGetLastError();
	}
	if (err) {
	    TclWinConvertError(err);
	    Tcl_DStringAppend(dsPtr, Tcl_ErrnoMsg(Tcl_GetErrno()), -1);
	}
	return TCL_OK;
    }

    if (interp != NULL && Tcl_GetVar(interp, SUPPRESS_RDNS_VAR, 0) != NULL) {
	reverseDNS = NI_NUMERICHOST;
    }

    if ((len == 0) || ((len > 1) && (optionName[1] == 'p') &&
	    (strncmp(optionName, "-peername", len) == 0))) {
	address peername;
	socklen_t size = sizeof(peername);

	if (getpeername(sock, (LPSOCKADDR) &(peername.sa), &size) == 0) {
	    if (len == 0) {
		Tcl_DStringAppendElement(dsPtr, "-peername");
		Tcl_DStringStartSublist(dsPtr);
	    }

	    getnameinfo(&(peername.sa), size, host, sizeof(host),
		    NULL, 0, NI_NUMERICHOST);
	    Tcl_DStringAppendElement(dsPtr, host);
	    getnameinfo(&(peername.sa), size, host, sizeof(host),
		    port, sizeof(port), reverseDNS | NI_NUMERICSERV);
	    Tcl_DStringAppendElement(dsPtr, host);
	    Tcl_DStringAppendElement(dsPtr, port);
	    if (len == 0) {
		Tcl_DStringEndSublist(dsPtr);
	    } else {
		return TCL_OK;
	    }
	} else {
	    /*
	     * getpeername failed - but if we were asked for all the options
	     * (len==0), don't flag an error at that point because it could be
	     * an fconfigure request on a server socket (such sockets have no
	     * peer). {Copied from unix/tclUnixChan.c}
	     */

	    if (len) {
		TclWinConvertError((DWORD) WSAGetLastError());
		if (interp) {
		    Tcl_AppendResult(interp, "can't get peername: ",
			    Tcl_PosixError(interp), NULL);
		}
		return TCL_ERROR;
	    }
	}
    }

    if ((len == 0) || ((len > 1) && (optionName[1] == 's') &&
	    (strncmp(optionName, "-sockname", len) == 0))) {
	TcpFdList *fds;
	address sockname;
	socklen_t size;
	int found = 0;

	if (len == 0) {
	    Tcl_DStringAppendElement(dsPtr, "-sockname");
	    Tcl_DStringStartSublist(dsPtr);
	}
	for (fds = infoPtr->sockets; fds != NULL; fds = fds->next) {
	    sock = fds->fd;
	    size = sizeof(sockname);
	    if (getsockname(sock, &(sockname.sa), &size) >= 0) {
		int flags = reverseDNS;

		found = 1;
		getnameinfo(&sockname.sa, size, host, sizeof(host),
			NULL, 0, NI_NUMERICHOST);
		Tcl_DStringAppendElement(dsPtr, host);

		/*
		 * We don't want to resolve INADDR_ANY and sin6addr_any; they
		 * can sometimes cause problems (and never have a name).
		 */
		flags |= NI_NUMERICSERV;
		if (sockname.sa.sa_family == AF_INET) {
		    if (sockname.sa4.sin_addr.s_addr == INADDR_ANY) {
			flags |= NI_NUMERICHOST;
		    }
		} else if (sockname.sa.sa_family == AF_INET6) {
		    if ((IN6_ARE_ADDR_EQUAL(&sockname.sa6.sin6_addr,
				&in6addr_any)) ||
			    (IN6_IS_ADDR_V4MAPPED(&sockname.sa6.sin6_addr)
			    && sockname.sa6.sin6_addr.s6_addr[12] == 0
			    && sockname.sa6.sin6_addr.s6_addr[13] == 0
			    && sockname.sa6.sin6_addr.s6_addr[14] == 0
			    && sockname.sa6.sin6_addr.s6_addr[15] == 0)) {
			flags |= NI_NUMERICHOST;
		    }
		}
		getnameinfo(&sockname.sa, size, host, sizeof(host),
			port, sizeof(port), flags);
		Tcl_DStringAppendElement(dsPtr, host);
		Tcl_DStringAppendElement(dsPtr, port);
	    }
	}
	if (found) {
	    if (len == 0) {
		Tcl_DStringEndSublist(dsPtr);
	    } else {
		return TCL_OK;
	    }
	} else {
	    if (interp) {
		TclWinConvertError((DWORD) WSAGetLastError());
		Tcl_AppendResult(interp, "can't get sockname: ",
			Tcl_PosixError(interp), NULL);
	    }
	    return TCL_ERROR;
	}
    }

#ifdef TCL_FEATURE_KEEPALIVE_NAGLE
    if (len == 0 || !strncmp(optionName, "-keepalive", len)) {
	int optlen;
	BOOL opt = FALSE;

	if (len == 0) {
	    Tcl_DStringAppendElement(dsPtr, "-keepalive");
	}
	optlen = sizeof(BOOL);
	getsockopt(sock, SOL_SOCKET, SO_KEEPALIVE, (char *)&opt, &optlen);
	if (opt) {
	    Tcl_DStringAppendElement(dsPtr, "1");
	} else {
	    Tcl_DStringAppendElement(dsPtr, "0");
	}
	if (len > 0) {
	    return TCL_OK;
	}
    }

    if (len == 0 || !strncmp(optionName, "-nagle", len)) {
	int optlen;
	BOOL opt = FALSE;

	if (len == 0) {
	    Tcl_DStringAppendElement(dsPtr, "-nagle");
	}
	optlen = sizeof(BOOL);
	getsockopt(sock, IPPROTO_TCP, TCP_NODELAY, (char *)&opt, &optlen);
	if (opt) {
	    Tcl_DStringAppendElement(dsPtr, "0");
	} else {
	    Tcl_DStringAppendElement(dsPtr, "1");
	}
	if (len > 0) {
	    return TCL_OK;
	}
    }
#endif /*TCL_FEATURE_KEEPALIVE_NAGLE*/

    if (len > 0) {
#ifdef TCL_FEATURE_KEEPALIVE_NAGLE
	return Tcl_BadChannelOption(interp, optionName,
		"peername sockname keepalive nagle");
#else
	return Tcl_BadChannelOption(interp, optionName, "peername sockname");
#endif /*TCL_FEATURE_KEEPALIVE_NAGLE*/
    }

    return TCL_OK;
}

/*
 *----------------------------------------------------------------------
 *
 * TcpWatchProc --
 *
 *	Informs the channel driver of the events that the generic channel code
 *	wishes to receive on this socket.
 *
 * Results:
 *	None.
 *
 * Side effects:
 *	May cause the notifier to poll if any of the specified conditions are
 *	already true.
 *
 *----------------------------------------------------------------------
 */

static void
TcpWatchProc(
    ClientData instanceData,	/* The socket state. */
    int mask)			/* Events of interest; an OR-ed combination of
				 * TCL_READABLE, TCL_WRITABLE and
				 * TCL_EXCEPTION. */
{
    SocketInfo *infoPtr = instanceData;

    /*
     * Update the watch events mask. Only if the socket is not a server
     * socket. [Bug 557878]
     */

    if (!infoPtr->acceptProc) {
	infoPtr->watchEvents = 0;
	if (mask & TCL_READABLE) {
	    infoPtr->watchEvents |= (FD_READ|FD_CLOSE|FD_ACCEPT);
	}
	if (mask & TCL_WRITABLE) {
	    infoPtr->watchEvents |= (FD_WRITE|FD_CLOSE|FD_CONNECT);
	}

	/*
	 * If there are any conditions already set, then tell the notifier to
	 * poll rather than block.
	 */

	if (infoPtr->readyEvents & infoPtr->watchEvents) {
	    Tcl_Time blockTime = { 0, 0 };

	    Tcl_SetMaxBlockTime(&blockTime);
	}
    }
}

/*
 *----------------------------------------------------------------------
 *
 * TcpGetProc --
 *
 *	Called from Tcl_GetChannelHandle to retrieve an OS handle from inside
 *	a TCP socket based channel.
 *
 * Results:
 *	Returns TCL_OK with the socket in handlePtr.
 *
 * Side effects:
 *	None.
 *
 *----------------------------------------------------------------------
 */

static int
TcpGetHandleProc(
    ClientData instanceData,	/* The socket state. */
    int direction,		/* Not used. */
    ClientData *handlePtr)	/* Where to store the handle. */
{
    SocketInfo *statePtr = instanceData;

    *handlePtr = INT2PTR(statePtr->sockets->fd);
    return TCL_OK;
}

/*
 *----------------------------------------------------------------------
 *
 * SocketThread --
 *
 *	Helper thread used to manage the socket event handling window.
 *
 * Results:
 *	1 if unable to create socket event window, 0 otherwise.
 *
 * Side effects:
 *	None.
 *
 *----------------------------------------------------------------------
 */

static DWORD WINAPI
SocketThread(
    LPVOID arg)
{
    MSG msg;
    ThreadSpecificData *tsdPtr = arg;

    /*
     * Create a dummy window receiving socket events.
     */

    tsdPtr->hwnd = CreateWindow(classname, classname, WS_TILED, 0, 0, 0, 0,
	    NULL, NULL, windowClass.hInstance, arg);

    /*
     * Signalize thread creator that we are done creating the window.
     */

    SetEvent(tsdPtr->readyEvent);

    /*
     * If unable to create the window, exit this thread immediately.
     */

    if (tsdPtr->hwnd == NULL) {
	return 1;
    }

    /*
     * Process all messages on the socket window until WM_QUIT. This threads
     * exits only when instructed to do so by the call to
     * PostMessage(SOCKET_TERMINATE) in TclpFinalizeSockets().
     */

    while (GetMessage(&msg, NULL, 0, 0) > 0) {
	DispatchMessage(&msg);
    }

    /*
     * This releases waiters on thread exit in TclpFinalizeSockets()
     */

    SetEvent(tsdPtr->readyEvent);

    return msg.wParam;
}


/*
 *----------------------------------------------------------------------
 *
 * SocketProc --
 *
 *	This function is called when WSAAsyncSelect has been used to register
 *	interest in a socket event, and the event has occurred.
 *
 * Results:
 *	0 on success.
 *
 * Side effects:
 *	The flags for the given socket are updated to reflect the event that
 *	occured.
 *
 *----------------------------------------------------------------------
 */

static LRESULT CALLBACK
SocketProc(
    HWND hwnd,
    UINT message,
    WPARAM wParam,
    LPARAM lParam)
{
    int event, error;
    SOCKET socket;
    SocketInfo *infoPtr;
    ThreadSpecificData *tsdPtr = (ThreadSpecificData *)
#ifdef _WIN64
	    GetWindowLongPtr(hwnd, GWLP_USERDATA);
#else
	    GetWindowLong(hwnd, GWL_USERDATA);
#endif

    switch (message) {
    default:
	return DefWindowProc(hwnd, message, wParam, lParam);
	break;

    case WM_CREATE:
	/*
	 * Store the initial tsdPtr, it's from a different thread, so it's not
	 * directly accessible, but needed.
	 */

#ifdef _WIN64
	SetWindowLongPtr(hwnd, GWLP_USERDATA,
		(LONG_PTR) ((LPCREATESTRUCT)lParam)->lpCreateParams);
#else
	SetWindowLong(hwnd, GWL_USERDATA,
		(LONG) ((LPCREATESTRUCT)lParam)->lpCreateParams);
#endif
	break;

    case WM_DESTROY:
	PostQuitMessage(0);
	break;

    case SOCKET_MESSAGE:
	event = WSAGETSELECTEVENT(lParam);
	error = WSAGETSELECTERROR(lParam);
	socket = (SOCKET) wParam;

	/*
	 * Find the specified socket on the socket list and update its
	 * eventState flag.
	 */

	WaitForSingleObject(tsdPtr->socketListLock, INFINITE);
	for (infoPtr = tsdPtr->socketList; infoPtr != NULL;
		infoPtr = infoPtr->nextPtr) {
	    if (infoPtr->sockets->fd == socket) {
		/*
		 * Update the socket state.
		 *
		 * A count of FD_ACCEPTS is stored, so if an FD_CLOSE event
		 * happens, then clear the FD_ACCEPT count. Otherwise,
		 * increment the count if the current event is an FD_ACCEPT.
		 */

		if (event & FD_CLOSE) {
		    infoPtr->acceptEventCount = 0;
		    infoPtr->readyEvents &= ~(FD_WRITE|FD_ACCEPT);
		} else if (event & FD_ACCEPT) {
		    infoPtr->acceptEventCount++;
		}

		if (event & FD_CONNECT) {
		    /*
		     * The socket is now connected, clear the async connect
		     * flag.
		     */

		    infoPtr->flags &= ~(SOCKET_ASYNC_CONNECT);

		    /*
		     * Remember any error that occurred so we can report
		     * connection failures.
		     */

		    if (error != ERROR_SUCCESS) {
			TclWinConvertError((DWORD) error);
			infoPtr->lastError = Tcl_GetErrno();
		    }
		}

		if (infoPtr->flags & SOCKET_ASYNC_CONNECT) {
		    infoPtr->flags &= ~(SOCKET_ASYNC_CONNECT);
		    if (error != ERROR_SUCCESS) {
			TclWinConvertError((DWORD) error);
			infoPtr->lastError = Tcl_GetErrno();
		    }
		    infoPtr->readyEvents |= FD_WRITE;
		}
		infoPtr->readyEvents |= event;

		/*
		 * Wake up the Main Thread.
		 */

		SetEvent(tsdPtr->readyEvent);
		Tcl_ThreadAlert(tsdPtr->threadId);
		break;
	    }
	}
	SetEvent(tsdPtr->socketListLock);
	break;

    case SOCKET_SELECT:
	infoPtr = (SocketInfo *) lParam;
	if (wParam == SELECT) {
	    WSAAsyncSelect(infoPtr->sockets->fd, hwnd,
		    SOCKET_MESSAGE, infoPtr->selectEvents);
	} else {
	    /*
	     * Clear the selection mask
	     */

	    WSAAsyncSelect(infoPtr->sockets->fd, hwnd, 0, 0);
	}
	break;

    case SOCKET_TERMINATE:
	DestroyWindow(hwnd);
	break;
    }

    return 0;
}

/*
 *----------------------------------------------------------------------
 *
 * Tcl_GetHostName --
 *
 *	Returns the name of the local host.
 *
 * Results:
 *	A string containing the network name for this machine. The caller must
 *	not modify or free this string.
 *
 * Side effects:
 *	Caches the name to return for future calls.
 *
 *----------------------------------------------------------------------
 */

const char *
Tcl_GetHostName(void)
{
    return Tcl_GetString(TclGetProcessGlobalValue(&hostName));
}

/*
 *----------------------------------------------------------------------
 *
 * InitializeHostName --
 *
 *	This routine sets the process global value of the name of the local
 *	host on which the process is running.
 *
 * Results:
 *	None.
 *
 *----------------------------------------------------------------------
 */

void
InitializeHostName(
    char **valuePtr,
    int *lengthPtr,
    Tcl_Encoding *encodingPtr)
{
    TCHAR tbuf[MAX_COMPUTERNAME_LENGTH + 1];
    DWORD length = MAX_COMPUTERNAME_LENGTH + 1;
    Tcl_DString ds;

    if (GetComputerName(tbuf, &length) != 0) {
	/*
	 * Convert string from native to UTF then change to lowercase.
	 */

	Tcl_UtfToLower(Tcl_WinTCharToUtf(tbuf, -1, &ds));

    } else {
	Tcl_DStringInit(&ds);
	if (TclpHasSockets(NULL) == TCL_OK) {
	    /*
	     * Buffer length of 255 copied slavishly from previous version of
	     * this routine. Presumably there's a more "correct" macro value
	     * for a properly sized buffer for a gethostname() call.
	     * Maintainers are welcome to supply it.
	     */

	    Tcl_DString inDs;

	    Tcl_DStringInit(&inDs);
	    Tcl_DStringSetLength(&inDs, 255);
	    if (gethostname(Tcl_DStringValue(&inDs),
			    Tcl_DStringLength(&inDs)) == 0) {
		Tcl_DStringSetLength(&ds, 0);
	    } else {
		Tcl_ExternalToUtfDString(NULL,
			Tcl_DStringValue(&inDs), -1, &ds);
	    }
	    Tcl_DStringFree(&inDs);
	}
    }

    *encodingPtr = Tcl_GetEncoding(NULL, "utf-8");
    *lengthPtr = Tcl_DStringLength(&ds);
    *valuePtr = ckalloc((*lengthPtr) + 1);
    memcpy(*valuePtr, Tcl_DStringValue(&ds), (size_t)(*lengthPtr)+1);
    Tcl_DStringFree(&ds);
}

/*
 *----------------------------------------------------------------------
 *
 * TclWinGetSockOpt, et al. --
 *
 *	These functions are wrappers that let us bind the WinSock API
 *	dynamically so we can run on systems that don't have the wsock32.dll.
 *	We need wrappers for these interfaces because they are called from the
 *	generic Tcl code.
 *
 * Results:
 *	As defined for each function.
 *
 * Side effects:
 *	As defined for each function.
 *
 *----------------------------------------------------------------------
 */

int
TclWinGetSockOpt(
    SOCKET s,
    int level,
    int optname,
    char *optval,
    int *optlen)
{
    /*
     * Check that WinSock is initialized; do not call it if not, to prevent
     * system crashes. This can happen at exit time if the exit handler for
     * WinSock ran before other exit handlers that want to use sockets.
     */

    if (!SocketsEnabled()) {
	return SOCKET_ERROR;
    }

    return getsockopt(s, level, optname, optval, optlen);
}

int
TclWinSetSockOpt(
    SOCKET s,
    int level,
    int optname,
    const char *optval,
    int optlen)
{
    /*
     * Check that WinSock is initialized; do not call it if not, to prevent
     * system crashes. This can happen at exit time if the exit handler for
     * WinSock ran before other exit handlers that want to use sockets.
     */

    if (!SocketsEnabled()) {
	return SOCKET_ERROR;
    }

    return setsockopt(s, level, optname, optval, optlen);
}

unsigned short
TclWinNToHS(unsigned short netshort)
{
    /*
     * Check that WinSock is initialized; do not call it if not, to
     * prevent system crashes. This can happen at exit time if the exit
     * handler for WinSock ran before other exit handlers that want to
     * use sockets.
     */

    if (!SocketsEnabled()) {
        return (unsigned short) -1;
    }

    return ntohs(netshort);
}

char *
TclpInetNtoa(struct in_addr addr)
{
    /*
     * Check that WinSock is initialized; do not call it if not, to prevent
     * system crashes. This can happen at exit time if the exit handler for
     * WinSock ran before other exit handlers that want to use sockets.
     */

    if (!SocketsEnabled()) {
        return NULL;
    }

    return inet_ntoa(addr);
}

struct servent *
TclWinGetServByName(
    const char *name,
    const char *proto)
{
    /*
     * Check that WinSock is initialized; do not call it if not, to prevent
     * system crashes. This can happen at exit time if the exit handler for
     * WinSock ran before other exit handlers that want to use sockets.
     */

    if (!SocketsEnabled()) {
	return NULL;
    }

    return getservbyname(name, proto);
}

/*
 *----------------------------------------------------------------------
 *
 * TcpThreadActionProc --
 *
 *	Insert or remove any thread local refs to this channel.
 *
 * Results:
 *	None.
 *
 * Side effects:
 *	Changes thread local list of valid channels.
 *
 *----------------------------------------------------------------------
 */

static void
TcpThreadActionProc(
    ClientData instanceData,
    int action)
{
    ThreadSpecificData *tsdPtr;
    SocketInfo *infoPtr = instanceData;
    int notifyCmd;

    if (action == TCL_CHANNEL_THREAD_INSERT) {
	/*
	 * Ensure that socket subsystem is initialized in this thread, or else
	 * sockets will not work.
	 */

	Tcl_MutexLock(&socketMutex);
	InitSockets();
	Tcl_MutexUnlock(&socketMutex);

	tsdPtr = TCL_TSD_INIT(&dataKey);

	WaitForSingleObject(tsdPtr->socketListLock, INFINITE);
	infoPtr->nextPtr = tsdPtr->socketList;
	tsdPtr->socketList = infoPtr;
	SetEvent(tsdPtr->socketListLock);

	notifyCmd = SELECT;
    } else {
	SocketInfo **nextPtrPtr;
	int removed = 0;

	tsdPtr = TCL_TSD_INIT(&dataKey);

	/*
	 * TIP #218, Bugfix: All access to socketList has to be protected by
	 * the lock.
	 */

	WaitForSingleObject(tsdPtr->socketListLock, INFINITE);
	for (nextPtrPtr = &(tsdPtr->socketList); (*nextPtrPtr) != NULL;
		nextPtrPtr = &((*nextPtrPtr)->nextPtr)) {
	    if ((*nextPtrPtr) == infoPtr) {
		(*nextPtrPtr) = infoPtr->nextPtr;
		removed = 1;
		break;
	    }
	}
	SetEvent(tsdPtr->socketListLock);

	/*
	 * This could happen if the channel was created in one thread and then
	 * moved to another without updating the thread local data in each
	 * thread.
	 */

	if (!removed) {
	    Tcl_Panic("file info ptr not on thread channel list");
	}

	notifyCmd = UNSELECT;
    }

    /*
     * Ensure that, or stop, notifications for the socket occur in this
     * thread.
     */

    SendMessage(tsdPtr->hwnd, SOCKET_SELECT,
	    (WPARAM) notifyCmd, (LPARAM) infoPtr);
}

/*
 * Local Variables:
 * mode: c
 * c-basic-offset: 4
 * fill-column: 78
 * End:
 */<|MERGE_RESOLUTION|>--- conflicted
+++ resolved
@@ -1306,82 +1306,6 @@
 /*
  *----------------------------------------------------------------------
  *
-<<<<<<< HEAD
-=======
- * CreateSocketAddress --
- *
- *	This function initializes a sockaddr structure for a host and port.
- *
- * Results:
- *	1 if the host was valid, 0 if the host could not be converted to an IP
- *	address.
- *
- * Side effects:
- *	Fills in the *sockaddrPtr structure.
- *
- *----------------------------------------------------------------------
- */
-
-static int
-CreateSocketAddress(
-    LPSOCKADDR_IN sockaddrPtr,	/* Socket address */
-    const char *host,		/* Host. NULL implies INADDR_ANY */
-    int port)			/* Port number */
-{
-    struct hostent *hostent;	/* Host database entry */
-    struct in_addr addr;	/* For 64/32 bit madness */
-
-    /*
-     * Check that WinSock is initialized; do not call it if not, to prevent
-     * system crashes. This can happen at exit time if the exit handler for
-     * WinSock ran before other exit handlers that want to use sockets.
-     */
-
-    if (!SocketsEnabled()) {
-	Tcl_SetErrno(EFAULT);
-	return 0;
-    }
-
-    ZeroMemory(sockaddrPtr, sizeof(SOCKADDR_IN));
-    sockaddrPtr->sin_family = AF_INET;
-    sockaddrPtr->sin_port = htons((unsigned short) (port & 0xFFFF));
-    if (host == NULL) {
-	addr.s_addr = INADDR_ANY;
-    } else {
-	addr.s_addr = inet_addr(host);
-	if (addr.s_addr == INADDR_NONE) {
-	    hostent = gethostbyname(host);
-	    if (hostent != NULL) {
-		memcpy(&addr, hostent->h_addr, (size_t) hostent->h_length);
-	    } else {
-#ifdef	EHOSTUNREACH
-		Tcl_SetErrno(EHOSTUNREACH);
-#else
-#ifdef ENXIO
-		Tcl_SetErrno(ENXIO);
-#endif
-#endif
-		return 0;	/* Error. */
-	    }
-	}
-    }
-
-    /*
-     * NOTE: On 64 bit machines the assignment below is rumored to not do the
-     * right thing. Please report errors related to this if you observe
-     * incorrect behavior on 64 bit machines such as DEC Alphas. Should we
-     * modify this code to do an explicit memcpy?
-     */
-
-    sockaddrPtr->sin_addr.s_addr = addr.s_addr;
-    return 1;			/* Success. */
-}
--
-/*
- *----------------------------------------------------------------------
- *
->>>>>>> 447d4147
  * WaitForSocketEvent --
  *
  *	Waits until one of the specified events occurs on a socket.
@@ -2769,24 +2693,25 @@
 }
 
 unsigned short
-TclWinNToHS(unsigned short netshort)
-{
-    /*
-     * Check that WinSock is initialized; do not call it if not, to
-     * prevent system crashes. This can happen at exit time if the exit
-     * handler for WinSock ran before other exit handlers that want to
-     * use sockets.
+TclWinNToHS(
+    unsigned short netshort)
+{
+    /*
+     * Check that WinSock is initialized; do not call it if not, to prevent
+     * system crashes. This can happen at exit time if the exit handler for
+     * WinSock ran before other exit handlers that want to use sockets.
      */
 
     if (!SocketsEnabled()) {
-        return (unsigned short) -1;
+	return (unsigned short) -1;
     }
 
     return ntohs(netshort);
 }
 
 char *
-TclpInetNtoa(struct in_addr addr)
+TclpInetNtoa(
+    struct in_addr addr)
 {
     /*
      * Check that WinSock is initialized; do not call it if not, to prevent
