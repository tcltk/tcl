--- conflicted
+++ resolved
@@ -2261,24 +2261,9 @@
 
     newInfoPtr = NewSocketInfo(newSocket);
 
-<<<<<<< HEAD
-	optlen = sizeof(int);
-	ret = getsockopt(sock, SOL_SOCKET, SO_ERROR,
-		(char *)&err, &optlen);
-	if (ret == SOCKET_ERROR) {
-	    err = WSAGetLastError();
-	}
-	if (err) {
-	    TclWinConvertError(err);
-	    Tcl_DStringAppend(dsPtr, Tcl_ErrnoMsg(Tcl_GetErrno()), -1);
-	}
-	return TCL_OK;
-    }
-=======
     /*
      * Select on read/write events and create the channel.
      */
->>>>>>> a74fb9ea
 
     newInfoPtr->selectEvents = (FD_READ | FD_WRITE | FD_CLOSE);
     SendMessage(tsdPtr->hwnd, SOCKET_SELECT, (WPARAM) SELECT,
@@ -3244,70 +3229,6 @@
 /*
  *----------------------------------------------------------------------
  *
-<<<<<<< HEAD
-=======
- * TclWinGetSockOpt, et al. --
- *
- *	Those functions are historically exported by the stubs table and
- *	just use the original system calls now.
- *
- * Warning:
- *	Those functions are depreciated and will be removed with TCL 9.0.
- *
- * Results:
- *	As defined for each function.
- *
- * Side effects:
- *	As defined for each function.
- *
- *----------------------------------------------------------------------
- */
-
-#undef TclWinGetSockOpt
-int
-TclWinGetSockOpt(
-    SOCKET s,
-    int level,
-    int optname,
-    char *optval,
-    int *optlen)
-{
-
-    return getsockopt(s, level, optname, optval, optlen);
-}
-#undef TclWinSetSockOpt
-int
-TclWinSetSockOpt(
-    SOCKET s,
-    int level,
-    int optname,
-    const char *optval,
-    int optlen)
-{
-    return setsockopt(s, level, optname, optval, optlen);
-}
-
-#undef TclpInetNtoa
-char *
-TclpInetNtoa(
-    struct in_addr addr)
-{
-    return inet_ntoa(addr);
-}
-#undef TclWinGetServByName
-struct servent *
-TclWinGetServByName(
-    const char *name,
-    const char *proto)
-{
-    return getservbyname(name, proto);
-}
--
-/*
- *----------------------------------------------------------------------
- *
->>>>>>> a74fb9ea
  * TcpThreadActionProc --
  *
  *	Insert or remove any thread local refs to this channel.
