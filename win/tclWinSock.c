--- conflicted
+++ resolved
@@ -46,13 +46,6 @@
  */
 
 #include "tclWinInt.h"
-
-/*
- * Which version of the winsock API do we want?
- */
-
-#define WSA_VERSION_MAJOR	1
-#define WSA_VERSION_MINOR	1
 
 #ifdef _MSC_VER
 #   pragma comment (lib, "ws2_32")
@@ -288,15 +281,8 @@
 static void
 InitSockets(void)
 {
-<<<<<<< HEAD
     DWORD id, err;
-    WSADATA wsaData;
     ThreadSpecificData *tsdPtr = TclThreadDataKeyGet(&dataKey);
-=======
-    DWORD id;
-    ThreadSpecificData *tsdPtr = (ThreadSpecificData *)
-	    TclThreadDataKeyGet(&dataKey);
->>>>>>> ed4f13b1
 
     if (!initialized) {
 	initialized = 1;
@@ -324,35 +310,6 @@
 	    TclWinConvertError(GetLastError());
 	    goto initFailure;
 	}
-
-<<<<<<< HEAD
-	/*
-	 * Initialize the winsock library and check the interface version
-	 * actually loaded. We only ask for the 1.1 interface and do require
-	 * that it not be less than 1.1.
-	 */
-
-	err = WSAStartup((WORD) MAKEWORD(WSA_VERSION_MAJOR,WSA_VERSION_MINOR),
-		&wsaData);
-	if (err != 0) {
-	    TclWinConvertError(err);
-	    goto initFailure;
-	}
-
-	/*
-	 * Note the byte positions ae swapped for the comparison, so that
-	 * 0x0002 (2.0, MAKEWORD(2,0)) doesn't look less than 0x0101 (1.1). We
-	 * want the comparison to be 0x0200 < 0x0101.
-	 */
-
-	if (MAKEWORD(HIBYTE(wsaData.wVersion), LOBYTE(wsaData.wVersion))
-		< MAKEWORD(WSA_VERSION_MINOR, WSA_VERSION_MAJOR)) {
-	    TclWinConvertError(WSAVERNOTSUPPORTED);
-	    WSACleanup();
-	    goto initFailure;
-	}
-=======
->>>>>>> ed4f13b1
     }
 
     /*
@@ -470,12 +427,7 @@
      */
 
     TclpFinalizeSockets();
-<<<<<<< HEAD
     UnregisterClass(classname, TclWinGetTclInstance());
-    WSACleanup();
-=======
-    UnregisterClass("TclSocket", TclWinGetTclInstance());
->>>>>>> ed4f13b1
     initialized = 0;
     Tcl_MutexUnlock(&socketMutex);
 }
