/*
 * tclWinSock.c --
 *
 *	This file contains Windows-specific socket related code.
 *
 * Copyright (c) 1995-1997 Sun Microsystems, Inc.
 *
 * See the file "license.terms" for information on usage and redistribution of
 * this file, and for a DISCLAIMER OF ALL WARRANTIES.
 *
 * -----------------------------------------------------------------------
 *
 * General information on how this module works.
 *
 * - Each Tcl-thread with its sockets maintains an internal window to receive
 *   socket messages from the OS.
 *
 * - To ensure that message reception is always running this window is
 *   actually owned and handled by an internal thread. This we call the
 *   co-thread of Tcl's thread.
 *
 * - The whole structure is set up by InitSockets() which is called for each
 *   Tcl thread. The implementation of the co-thread is in SocketThread(),
 *   and the messages are handled by SocketProc(). The connection between
 *   both is not directly visible, it is done through a Win32 window class.
 *   This class is initialized by InitSockets() as well, and used in the
 *   creation of the message receiver windows.
 *
 * - An important thing to note is that *both* thread and co-thread have
 *   access to the list of sockets maintained in the private TSD data of the
 *   thread. The co-thread was given access to it upon creation through the
 *   new thread's client-data.
 *
 *   Because of this dual access the TSD data contains an OS mutex, the
 *   "socketListLock", to mediate exclusion between thread and co-thread.
 *
 *   The co-thread's access is all in SocketProc(). The thread's access is
 *   through SocketEventProc() (1) and the functions called by it.
 *
 *   (Ad 1) This is the handler function for all queued socket events, which
 *          all the OS messages are translated to through the EventSource (2)
 *          driven by the OS messages.
 *
 *   (Ad 2) The main functions for this are SocketSetupProc() and
 *          SocketCheckProc().
 */

#include "tclWinInt.h"

#ifdef _MSC_VER
#   pragma comment (lib, "ws2_32")
#endif

/*
 * Support for control over sockets' KEEPALIVE and NODELAY behavior is
 * currently disabled.
 */

#undef TCL_FEATURE_KEEPALIVE_NAGLE

/*
 * Make sure to remove the redirection defines set in tclWinPort.h that is in
 * use in other sections of the core, except for us.
 */

#undef getservbyname
#undef getsockopt
#undef ntohs
#undef setsockopt

/*
 * The following variable is used to tell whether this module has been
 * initialized.  If 1, initialization of sockets was successful, if -1 then
 * socket initialization failed (WSAStartup failed).
 */

static int initialized = 0;
TCL_DECLARE_MUTEX(socketMutex)

/*
 * The following variable holds the network name of this host.
 */

static TclInitProcessGlobalValueProc InitializeHostName;
static ProcessGlobalValue hostName = {
    0, 0, NULL, NULL, InitializeHostName, NULL, NULL
};

/*
 * The following defines declare the messages used on socket windows.
 */

#define SOCKET_MESSAGE	    WM_USER+1
#define SOCKET_SELECT	    WM_USER+2
#define SOCKET_TERMINATE    WM_USER+3
#define SELECT		    TRUE
#define UNSELECT	    FALSE

/*
 * The following structure is used to store the data associated with each
 * socket.
 */

typedef struct SocketInfo {
    Tcl_Channel channel;	/* Channel associated with this socket. */
    SOCKET socket;		/* Windows SOCKET handle. */
    int flags;			/* Bit field comprised of the flags described
				 * below. */
    int watchEvents;		/* OR'ed combination of FD_READ, FD_WRITE,
				 * FD_CLOSE, FD_ACCEPT and FD_CONNECT that
				 * indicate which events are interesting. */
    int readyEvents;		/* OR'ed combination of FD_READ, FD_WRITE,
				 * FD_CLOSE, FD_ACCEPT and FD_CONNECT that
				 * indicate which events have occurred. */
    int selectEvents;		/* OR'ed combination of FD_READ, FD_WRITE,
				 * FD_CLOSE, FD_ACCEPT and FD_CONNECT that
				 * indicate which events are currently being
				 * selected. */
    int acceptEventCount;	/* Count of the current number of FD_ACCEPTs
				 * that have arrived and not yet processed. */
    Tcl_TcpAcceptProc *acceptProc;
				/* Proc to call on accept. */
    ClientData acceptProcData;	/* The data for the accept proc. */
    int lastError;		/* Error code from last message. */
    struct SocketInfo *nextPtr;	/* The next socket on the per-thread socket
				 * list. */
} SocketInfo;

/*
 * The following structure is what is added to the Tcl event queue when a
 * socket event occurs.
 */

typedef struct SocketEvent {
    Tcl_Event header;		/* Information that is standard for all
				 * events. */
    SOCKET socket;		/* Socket descriptor that is ready. Used to
				 * find the SocketInfo structure for the file
				 * (can't point directly to the SocketInfo
				 * structure because it could go away while
				 * the event is queued). */
} SocketEvent;

/*
 * This defines the minimum buffersize maintained by the kernel.
 */

#define TCP_BUFFER_SIZE 4096

/*
 * The following macros may be used to set the flags field of a SocketInfo
 * structure.
 */

#define SOCKET_ASYNC		(1<<0)	/* The socket is in blocking mode. */
#define SOCKET_EOF		(1<<1)	/* A zero read happened on the
					 * socket. */
#define SOCKET_ASYNC_CONNECT	(1<<2)	/* This socket uses async connect. */
#define SOCKET_PENDING		(1<<3)	/* A message has been sent for this
					 * socket */

typedef struct ThreadSpecificData {
    HWND hwnd;			/* Handle to window for socket messages. */
    HANDLE socketThread;	/* Thread handling the window */
    Tcl_ThreadId threadId;	/* Parent thread. */
    HANDLE readyEvent;		/* Event indicating that a socket event is
				 * ready. Also used to indicate that the
				 * socketThread has been initialized and has
				 * started. */
    HANDLE socketListLock;	/* Win32 Event to lock the socketList */
    SocketInfo *socketList;	/* Every open socket in this thread has an
				 * entry on this list. */
} ThreadSpecificData;

static Tcl_ThreadDataKey dataKey;
static WNDCLASS windowClass;

/*
 * Static functions defined in this file.
 */

static SocketInfo *	CreateSocket(Tcl_Interp *interp, int port,
			    const char *host, int server, const char *myaddr,
			    int myport, int async);
static int		CreateSocketAddress(LPSOCKADDR_IN sockaddrPtr,
			    const char *host, int port);
static void		InitSockets(void);
static SocketInfo *	NewSocketInfo(SOCKET socket);
static void		SocketExitHandler(ClientData clientData);
static LRESULT CALLBACK	SocketProc(HWND hwnd, UINT message, WPARAM wParam,
			    LPARAM lParam);
static int		SocketsEnabled(void);
static void		TcpAccept(SocketInfo *infoPtr);
static int		WaitForSocketEvent(SocketInfo *infoPtr, int events,
			    int *errorCodePtr);
static DWORD WINAPI	SocketThread(LPVOID arg);
static void		TcpThreadActionProc(ClientData instanceData,
			    int action);

static Tcl_EventCheckProc	SocketCheckProc;
static Tcl_EventProc		SocketEventProc;
static Tcl_EventSetupProc	SocketSetupProc;
static Tcl_DriverBlockModeProc	TcpBlockProc;
static Tcl_DriverCloseProc	TcpCloseProc;
static Tcl_DriverSetOptionProc	TcpSetOptionProc;
static Tcl_DriverGetOptionProc	TcpGetOptionProc;
static Tcl_DriverInputProc	TcpInputProc;
static Tcl_DriverOutputProc	TcpOutputProc;
static Tcl_DriverWatchProc	TcpWatchProc;
static Tcl_DriverGetHandleProc	TcpGetHandleProc;

/*
 * This structure describes the channel type structure for TCP socket
 * based IO.
 */

static Tcl_ChannelType tcpChannelType = {
    "tcp",		    /* Type name. */
    TCL_CHANNEL_VERSION_5,  /* v5 channel */
    TcpCloseProc,	    /* Close proc. */
    TcpInputProc,	    /* Input proc. */
    TcpOutputProc,	    /* Output proc. */
    NULL,		    /* Seek proc. */
    TcpSetOptionProc,	    /* Set option proc. */
    TcpGetOptionProc,	    /* Get option proc. */
    TcpWatchProc,	    /* Set up notifier to watch this channel. */
    TcpGetHandleProc,	    /* Get an OS handle from channel. */
    NULL,		    /* close2proc. */
    TcpBlockProc,	    /* Set socket into (non-)blocking mode. */
    NULL,		    /* flush proc. */
    NULL,		    /* handler proc. */
    NULL,		    /* wide seek proc */
    TcpThreadActionProc,    /* thread action proc */
    NULL,		    /* truncate */
};

/*
 *----------------------------------------------------------------------
 *
 * InitSockets --
 *
 *	Initialize the socket module.  If winsock startup is successful,
 *	registers the event window for the socket notifier code.
 *
 *	Assumes socketMutex is held.
 *
 * Results:
 *	None.
 *
 * Side effects:
 *	Initializes winsock, registers a new window class and creates a
 *	window for use in asynchronous socket notification.
 *
 *----------------------------------------------------------------------
 */

static void
InitSockets(void)
{
    DWORD id;
    WSADATA wsaData;
    DWORD err;
    ThreadSpecificData *tsdPtr = (ThreadSpecificData *)
	    TclThreadDataKeyGet(&dataKey);

    if (!initialized) {
	initialized = 1;
	TclCreateLateExitHandler(SocketExitHandler, (ClientData) NULL);

	/*
	 * Create the async notification window with a new class. We must
	 * create a new class to avoid a Windows 95 bug that causes us to get
	 * the wrong message number for socket events if the message window is
	 * a subclass of a static control.
	 */

	windowClass.style = 0;
	windowClass.cbClsExtra = 0;
	windowClass.cbWndExtra = 0;
	windowClass.hInstance = TclWinGetTclInstance();
	windowClass.hbrBackground = NULL;
	windowClass.lpszMenuName = NULL;
	windowClass.lpszClassName = "TclSocket";
	windowClass.lpfnWndProc = SocketProc;
	windowClass.hIcon = NULL;
	windowClass.hCursor = NULL;

	if (!RegisterClassA(&windowClass)) {
	    TclWinConvertError(GetLastError());
	    goto initFailure;
	}

	/*
	 * Initialize the winsock library and check the interface version
	 * actually loaded. We only ask for the 1.1 interface and do require
	 * that it not be less than 1.1.
	 */

#define WSA_VERSION_MAJOR 1
#define WSA_VERSION_MINOR 1
#define WSA_VERSION_REQD  MAKEWORD(WSA_VERSION_MAJOR, WSA_VERSION_MINOR)

	err = WSAStartup((WORD)WSA_VERSION_REQD, &wsaData);
	if (err != 0) {
	    TclWinConvertWSAError(err);
	    goto initFailure;
	}

	/*
	 * Note the byte positions are swapped for the comparison, so that
	 * 0x0002 (2.0, MAKEWORD(2,0)) doesn't look less than 0x0101 (1.1).
	 * We want the comparison to be 0x0200 < 0x0101.
	 */

	if (MAKEWORD(HIBYTE(wsaData.wVersion), LOBYTE(wsaData.wVersion))
		< MAKEWORD(WSA_VERSION_MINOR, WSA_VERSION_MAJOR)) {
	    TclWinConvertWSAError(WSAVERNOTSUPPORTED);
	    WSACleanup();
	    goto initFailure;
	}

#undef WSA_VERSION_REQD
#undef WSA_VERSION_MAJOR
#undef WSA_VERSION_MINOR
    }

    /*
     * Check for per-thread initialization.
     */

    if (tsdPtr == NULL) {
	tsdPtr = TCL_TSD_INIT(&dataKey);
	tsdPtr->socketList = NULL;
	tsdPtr->hwnd       = NULL;
	tsdPtr->threadId   = Tcl_GetCurrentThread();
	tsdPtr->readyEvent = CreateEvent(NULL, FALSE, FALSE, NULL);
	if (tsdPtr->readyEvent == NULL) {
	    goto initFailure;
	}
	tsdPtr->socketListLock = CreateEvent(NULL, FALSE, TRUE, NULL);
	if (tsdPtr->socketListLock == NULL) {
	    goto initFailure;
	}
	tsdPtr->socketThread = CreateThread(NULL, 256, SocketThread, tsdPtr,
		0, &id);
	if (tsdPtr->socketThread == NULL) {
	    goto initFailure;
	}

	SetThreadPriority(tsdPtr->socketThread, THREAD_PRIORITY_HIGHEST);

	/*
	 * Wait for the thread to signal when the window has been created and
	 * if it is ready to go.
	 */

	WaitForSingleObject(tsdPtr->readyEvent, INFINITE);

	if (tsdPtr->hwnd == NULL) {
	    goto initFailure; /* Trouble creating the window */
	}

	Tcl_CreateEventSource(SocketSetupProc, SocketCheckProc, NULL);
    }
    return;

  initFailure:
    TclpFinalizeSockets();
    initialized = -1;
    return;
}

/*
 *----------------------------------------------------------------------
 *
 * SocketsEnabled --
 *
 *	Check that the WinSock was successfully initialized.
 *
 * Results:
 *	1 if it is.
 *
 * Side effects:
 *	None.
 *
 *----------------------------------------------------------------------
 */

    /* ARGSUSED */
static int
SocketsEnabled(void)
{
    int enabled;
    Tcl_MutexLock(&socketMutex);
    enabled = (initialized == 1);
    Tcl_MutexUnlock(&socketMutex);
    return enabled;
}


/*
 *----------------------------------------------------------------------
 *
 * SocketExitHandler --
 *
 *	Callback invoked during exit clean up to delete the socket
 *	communication window and to release the WinSock DLL.
 *
 * Results:
 *	None.
 *
 * Side effects:
 *	None.
 *
 *----------------------------------------------------------------------
 */

    /* ARGSUSED */
static void
SocketExitHandler(
    ClientData clientData)		/* Not used. */
{
    Tcl_MutexLock(&socketMutex);
    /*
     * Make sure the socket event handling window is cleaned-up for, at
     * most, this thread.
     */

    TclpFinalizeSockets();
    UnregisterClass("TclSocket", TclWinGetTclInstance());
    WSACleanup();
    initialized = 0;
    Tcl_MutexUnlock(&socketMutex);
}

/*
 *----------------------------------------------------------------------
 *
 * TclpFinalizeSockets --
 *
 *	This function is called from Tcl_FinalizeThread to finalize the
 *	platform specific socket subsystem. Also, it may be called from within
 *	this module to cleanup the state if unable to initialize the sockets
 *	subsystem.
 *
 * Results:
 *	None.
 *
 * Side effects:
 *	Deletes the event source and destroys the socket thread.
 *
 *----------------------------------------------------------------------
 */

void
TclpFinalizeSockets(void)
{
    ThreadSpecificData *tsdPtr;

    tsdPtr = (ThreadSpecificData *) TclThreadDataKeyGet(&dataKey);
    if (tsdPtr != NULL) {
	if (tsdPtr->socketThread != NULL) {
	    if (tsdPtr->hwnd != NULL) {
		PostMessage(tsdPtr->hwnd, SOCKET_TERMINATE, 0, 0);

		/*
		 * Wait for the thread to exit. This ensures that we are
		 * completely cleaned up before we leave this function.
		 */

		WaitForSingleObject(tsdPtr->readyEvent, INFINITE);
		tsdPtr->hwnd = NULL;
	    }
	    CloseHandle(tsdPtr->socketThread);
	    tsdPtr->socketThread = NULL;
	}
	if (tsdPtr->readyEvent != NULL) {
	    CloseHandle(tsdPtr->readyEvent);
	    tsdPtr->readyEvent = NULL;
	}
	if (tsdPtr->socketListLock != NULL) {
	    CloseHandle(tsdPtr->socketListLock);
	    tsdPtr->socketListLock = NULL;
	}
	Tcl_DeleteEventSource(SocketSetupProc, SocketCheckProc, NULL);
    }
}

/*
 *----------------------------------------------------------------------
 *
 * TclpHasSockets --
 *
 *	This function determines whether sockets are available on the current
 *	system and returns an error in interp if they are not. Note that
 *	interp may be NULL.
 *
 * Results:
 *	Returns TCL_OK if the system supports sockets, or TCL_ERROR with an
 *	error in interp (if non-NULL).
 *
 * Side effects:
 *	If not already prepared, initializes the TSD structure and socket
 *	message handling thread associated to the calling thread for the
 *	subsystem of the driver.
 *
 *----------------------------------------------------------------------
 */

int
TclpHasSockets(
    Tcl_Interp *interp)		/* Where to write an error message if sockets
				 * are not present, or NULL if no such message
				 * is to be written. */
{
    Tcl_MutexLock(&socketMutex);
    InitSockets();
    Tcl_MutexUnlock(&socketMutex);

    if (SocketsEnabled()) {
	return TCL_OK;
    }
    if (interp != NULL) {
	Tcl_AppendResult(interp, "sockets are not available on this system",
		NULL);
    }
    return TCL_ERROR;
}

/*
 *----------------------------------------------------------------------
 *
 * SocketSetupProc --
 *
 *	This function is invoked before Tcl_DoOneEvent blocks waiting for an
 *	event.
 *
 * Results:
 *	None.
 *
 * Side effects:
 *	Adjusts the block time if needed.
 *
 *----------------------------------------------------------------------
 */

void
SocketSetupProc(
    ClientData data,		/* Not used. */
    int flags)			/* Event flags as passed to Tcl_DoOneEvent. */
{
    SocketInfo *infoPtr;
    Tcl_Time blockTime = { 0, 0 };
    ThreadSpecificData *tsdPtr = TCL_TSD_INIT(&dataKey);

    if (!(flags & TCL_FILE_EVENTS)) {
	return;
    }

    /*
     * Check to see if there is a ready socket.	 If so, poll.
     */

    WaitForSingleObject(tsdPtr->socketListLock, INFINITE);
    for (infoPtr = tsdPtr->socketList; infoPtr != NULL;
	    infoPtr = infoPtr->nextPtr) {
	if (infoPtr->readyEvents & infoPtr->watchEvents) {
	    Tcl_SetMaxBlockTime(&blockTime);
	    break;
	}
    }
    SetEvent(tsdPtr->socketListLock);
}

/*
 *----------------------------------------------------------------------
 *
 * SocketCheckProc --
 *
 *	This function is called by Tcl_DoOneEvent to check the socket event
 *	source for events.
 *
 * Results:
 *	None.
 *
 * Side effects:
 *	May queue an event.
 *
 *----------------------------------------------------------------------
 */

static void
SocketCheckProc(
    ClientData data,		/* Not used. */
    int flags)			/* Event flags as passed to Tcl_DoOneEvent. */
{
    SocketInfo *infoPtr;
    SocketEvent *evPtr;
    ThreadSpecificData *tsdPtr = TCL_TSD_INIT(&dataKey);

    if (!(flags & TCL_FILE_EVENTS)) {
	return;
    }

    /*
     * Queue events for any ready sockets that don't already have events
     * queued (caused by persistent states that won't generate WinSock
     * events).
     */

    WaitForSingleObject(tsdPtr->socketListLock, INFINITE);
    for (infoPtr = tsdPtr->socketList; infoPtr != NULL;
	    infoPtr = infoPtr->nextPtr) {
	if ((infoPtr->readyEvents & infoPtr->watchEvents)
		&& !(infoPtr->flags & SOCKET_PENDING)) {
	    infoPtr->flags |= SOCKET_PENDING;
	    evPtr = (SocketEvent *) ckalloc(sizeof(SocketEvent));
	    evPtr->header.proc = SocketEventProc;
	    evPtr->socket = infoPtr->socket;
	    Tcl_QueueEvent((Tcl_Event *) evPtr, TCL_QUEUE_TAIL);
	}
    }
    SetEvent(tsdPtr->socketListLock);
}

/*
 *----------------------------------------------------------------------
 *
 * SocketEventProc --
 *
 *	This function is called by Tcl_ServiceEvent when a socket event
 *	reaches the front of the event queue. This function is responsible for
 *	notifying the generic channel code.
 *
 * Results:
 *	Returns 1 if the event was handled, meaning it should be removed from
 *	the queue. Returns 0 if the event was not handled, meaning it should
 *	stay on the queue. The only time the event isn't handled is if the
 *	TCL_FILE_EVENTS flag bit isn't set.
 *
 * Side effects:
 *	Whatever the channel callback functions do.
 *
 *----------------------------------------------------------------------
 */

static int
SocketEventProc(
    Tcl_Event *evPtr,		/* Event to service. */
    int flags)			/* Flags that indicate what events to handle,
				 * such as TCL_FILE_EVENTS. */
{
    SocketInfo *infoPtr;
    SocketEvent *eventPtr = (SocketEvent *) evPtr;
    int mask = 0;
    int events;
    ThreadSpecificData *tsdPtr = TCL_TSD_INIT(&dataKey);

    if (!(flags & TCL_FILE_EVENTS)) {
	return 0;
    }

    /*
     * Find the specified socket on the socket list.
     */

    WaitForSingleObject(tsdPtr->socketListLock, INFINITE);
    for (infoPtr = tsdPtr->socketList; infoPtr != NULL;
	    infoPtr = infoPtr->nextPtr) {
	if (infoPtr->socket == eventPtr->socket) {
	    break;
	}
    }
    SetEvent(tsdPtr->socketListLock);

    /*
     * Discard events that have gone stale.
     */

    if (!infoPtr) {
	return 1;
    }

    infoPtr->flags &= ~SOCKET_PENDING;

    /*
     * Handle connection requests directly.
     */

    if (infoPtr->readyEvents & FD_ACCEPT) {
	TcpAccept(infoPtr);
	return 1;
    }

    /*
     * Mask off unwanted events and compute the read/write mask so we can
     * notify the channel.
     */

    events = infoPtr->readyEvents & infoPtr->watchEvents;

    if (events & FD_CLOSE) {
	/*
	 * If the socket was closed and the channel is still interested in
	 * read events, then we need to ensure that we keep polling for this
	 * event until someone does something with the channel. Note that we
	 * do this before calling Tcl_NotifyChannel so we don't have to watch
	 * out for the channel being deleted out from under us. This may cause
	 * a redundant trip through the event loop, but it's simpler than
	 * trying to do unwind protection.
	 */

	Tcl_Time blockTime = { 0, 0 };
	Tcl_SetMaxBlockTime(&blockTime);
	mask |= TCL_READABLE|TCL_WRITABLE;
    } else if (events & FD_READ) {
	fd_set readFds;
	struct timeval timeout;

	/*
	 * We must check to see if data is really available, since someone
	 * could have consumed the data in the meantime. Turn off async
	 * notification so select will work correctly. If the socket is still
	 * readable, notify the channel driver, otherwise reset the async
	 * select handler and keep waiting.
	 */

	SendMessage(tsdPtr->hwnd, SOCKET_SELECT,
		(WPARAM) UNSELECT, (LPARAM) infoPtr);

	FD_ZERO(&readFds);
	FD_SET(infoPtr->socket, &readFds);
	timeout.tv_usec = 0;
	timeout.tv_sec = 0;

	if (select(0, &readFds, NULL, NULL, &timeout) != 0) {
	    mask |= TCL_READABLE;
	} else {
	    infoPtr->readyEvents &= ~(FD_READ);
	    SendMessage(tsdPtr->hwnd, SOCKET_SELECT,
		    (WPARAM) SELECT, (LPARAM) infoPtr);
	}
    }
    if (events & (FD_WRITE | FD_CONNECT)) {
	mask |= TCL_WRITABLE;
	if (events & FD_CONNECT && infoPtr->lastError != NO_ERROR) {
	    /*
	     * Connect errors should also fire the readable handler.
	     */

	    mask |= TCL_READABLE;
	}
    }

    if (mask) {
	Tcl_NotifyChannel(infoPtr->channel, mask);
    }
    return 1;
}

/*
 *----------------------------------------------------------------------
 *
 * TcpBlockProc --
 *
 *	Sets a socket into blocking or non-blocking mode.
 *
 * Results:
 *	0 if successful, errno if there was an error.
 *
 * Side effects:
 *	None.
 *
 *----------------------------------------------------------------------
 */

static int
TcpBlockProc(
    ClientData instanceData,	/* The socket to block/un-block. */
    int mode)			/* TCL_MODE_BLOCKING or
				 * TCL_MODE_NONBLOCKING. */
{
    SocketInfo *infoPtr = (SocketInfo *) instanceData;

    if (mode == TCL_MODE_NONBLOCKING) {
	infoPtr->flags |= SOCKET_ASYNC;
    } else {
	infoPtr->flags &= ~(SOCKET_ASYNC);
    }
    return 0;
}

/*
 *----------------------------------------------------------------------
 *
 * TcpCloseProc --
 *
 *	This function is called by the generic IO level to perform channel
 *	type specific cleanup on a socket based channel when the channel is
 *	closed.
 *
 * Results:
 *	0 if successful, the value of errno if failed.
 *
 * Side effects:
 *	Closes the socket.
 *
 *----------------------------------------------------------------------
 */

    /* ARGSUSED */
static int
TcpCloseProc(
    ClientData instanceData,	/* The socket to close. */
    Tcl_Interp *interp)		/* Unused. */
{
    SocketInfo *infoPtr = (SocketInfo *) instanceData;
    /* TIP #218 */
    int errorCode = 0;
<<<<<<< HEAD
    /* ThreadSpecificData *tsdPtr = TCL_TSD_INIT(&dataKey); */
=======
>>>>>>> f5e0cb0a

    /*
     * Check that WinSock is initialized; do not call it if not, to prevent
     * system crashes. This can happen at exit time if the exit handler for
     * WinSock ran before other exit handlers that want to use sockets.
     */

    if (SocketsEnabled()) {
	/*
	 * Clean up the OS socket handle. The default Windows setting for a
	 * socket is SO_DONTLINGER, which does a graceful shutdown in the
	 * background.
	 */

	if (closesocket(infoPtr->socket) == SOCKET_ERROR) {
	    TclWinConvertWSAError((DWORD) WSAGetLastError());
	    errorCode = Tcl_GetErrno();
	}
    }

    /*
     * TIP #218. Removed the code removing the structure from the global
     * socket list. This is now done by the thread action callbacks, and only
     * there. This happens before this code is called. We can free without
     * fear of damaging the list.
     */

    ckfree((char *) infoPtr);
    return errorCode;
}

/*
 *----------------------------------------------------------------------
 *
 * NewSocketInfo --
 *
 *	This function allocates and initializes a new SocketInfo structure.
 *
 * Results:
 *	Returns a newly allocated SocketInfo.
 *
 * Side effects:
 *	None, except for allocation of memory.
 *
 *----------------------------------------------------------------------
 */

static SocketInfo *
NewSocketInfo(
    SOCKET socket)
{
    SocketInfo *infoPtr;
    /* ThreadSpecificData *tsdPtr = TCL_TSD_INIT(&dataKey); */

    infoPtr = (SocketInfo *) ckalloc((unsigned) sizeof(SocketInfo));
    infoPtr->channel = 0;
    infoPtr->socket = socket;
    infoPtr->flags = 0;
    infoPtr->watchEvents = 0;
    infoPtr->readyEvents = 0;
    infoPtr->selectEvents = 0;
    infoPtr->acceptEventCount = 0;
    infoPtr->acceptProc = NULL;
    infoPtr->acceptProcData = NULL;
    infoPtr->lastError = 0;

    /*
     * TIP #218. Removed the code inserting the new structure into the global
     * list. This is now handled in the thread action callbacks, and only
     * there.
     */

    infoPtr->nextPtr = NULL;

    return infoPtr;
}

/*
 *----------------------------------------------------------------------
 *
 * CreateSocket --
 *
 *	This function opens a new socket and initializes the SocketInfo
 *	structure.
 *
 * Results:
 *	Returns a new SocketInfo, or NULL with an error in interp.
 *
 * Side effects:
 *	None, except for allocation of memory.
 *
 *----------------------------------------------------------------------
 */

static SocketInfo *
CreateSocket(
    Tcl_Interp *interp,		/* For error reporting; can be NULL. */
    int port,			/* Port number to open. */
    const char *host,		/* Name of host on which to open port. */
    int server,			/* 1 if socket should be a server socket, else
				 * 0 for a client socket. */
    const char *myaddr,		/* Optional client-side address */
    int myport,			/* Optional client-side port */
    int async)			/* If nonzero, connect client socket
				 * asynchronously. */
{
    u_long flag = 1;		/* Indicates nonblocking mode. */
    int asyncConnect = 0;	/* Will be 1 if async connect is in
				 * progress. */
    SOCKADDR_IN sockaddr;	/* Socket address */
    SOCKADDR_IN mysockaddr;	/* Socket address for client */
    SOCKET sock = INVALID_SOCKET;
    SocketInfo *infoPtr;	/* The returned value. */
    ThreadSpecificData *tsdPtr = (ThreadSpecificData *)
	    TclThreadDataKeyGet(&dataKey);

    /*
     * Check that WinSock is initialized; do not call it if not, to prevent
     * system crashes. This can happen at exit time if the exit handler for
     * WinSock ran before other exit handlers that want to use sockets.
     */

    if (!SocketsEnabled()) {
	return NULL;
    }

    if (!CreateSocketAddress(&sockaddr, host, port)) {
	goto error;
    }
    if ((myaddr != NULL || myport != 0) &&
	    !CreateSocketAddress(&mysockaddr, myaddr, myport)) {
	goto error;
    }

    sock = socket(AF_INET, SOCK_STREAM, 0);
    if (sock == INVALID_SOCKET) {
	goto error;
    }

    /*
     * Win-NT has a misfeature that sockets are inherited in child processes
     * by default. Turn off the inherit bit.
     */

    SetHandleInformation((HANDLE) sock, HANDLE_FLAG_INHERIT, 0);

    /*
     * Set kernel space buffering
     */

    TclSockMinimumBuffers((int) sock, TCP_BUFFER_SIZE);

    if (server) {
	/*
	 * Bind to the specified port. Note that we must not call setsockopt
	 * with SO_REUSEADDR because Microsoft allows addresses to be reused
	 * even if they are still in use.
	 *
	 * Bind should not be affected by the socket having already been set
	 * into nonblocking mode. If there is trouble, this is one place to
	 * look for bugs.
	 */

	if (bind(sock, (SOCKADDR *) &sockaddr, sizeof(SOCKADDR_IN))
		== SOCKET_ERROR) {
	    goto error;
	}

	/*
	 * Set the maximum number of pending connect requests to the max value
	 * allowed on each platform (Win32 and Win32s may be different, and
	 * there may be differences between TCP/IP stacks).
	 */

	if (listen(sock, SOMAXCONN) == SOCKET_ERROR) {
	    goto error;
	}

	/*
	 * Add this socket to the global list of sockets.
	 */

	infoPtr = NewSocketInfo(sock);

	/*
	 * Set up the select mask for connection request events.
	 */

	infoPtr->selectEvents = FD_ACCEPT;
	infoPtr->watchEvents |= FD_ACCEPT;

    } else {
	/*
	 * Try to bind to a local port, if specified.
	 */

	if (myaddr != NULL || myport != 0) {
	    if (bind(sock, (SOCKADDR *) &mysockaddr, sizeof(SOCKADDR_IN))
		    == SOCKET_ERROR) {
		goto error;
	    }
	}

	/*
	 * Set the socket into nonblocking mode if the connect should be done
	 * in the background.
	 */

	if (async) {
	    if (ioctlsocket(sock, (long) FIONBIO, &flag) == SOCKET_ERROR) {
		goto error;
	    }
	}

	/*
	 * Attempt to connect to the remote socket.
	 */

	if (connect(sock, (SOCKADDR *) &sockaddr,
		sizeof(SOCKADDR_IN)) == SOCKET_ERROR) {
	    TclWinConvertWSAError((DWORD) WSAGetLastError());
	    if (Tcl_GetErrno() != EWOULDBLOCK) {
		goto error;
	    }

	    /*
	     * The connection is progressing in the background.
	     */

	    asyncConnect = 1;
	}

	/*
	 * Add this socket to the global list of sockets.
	 */

	infoPtr = NewSocketInfo(sock);

	/*
	 * Set up the select mask for read/write events. If the connect
	 * attempt has not completed, include connect events.
	 */

	infoPtr->selectEvents = FD_READ | FD_WRITE | FD_CLOSE;
	if (asyncConnect) {
	    infoPtr->flags |= SOCKET_ASYNC_CONNECT;
	    infoPtr->selectEvents |= FD_CONNECT;
	}
    }

    /*
     * Register for interest in events in the select mask. Note that this
     * automatically places the socket into non-blocking mode.
     */

    ioctlsocket(sock, (long) FIONBIO, &flag);
    SendMessage(tsdPtr->hwnd, SOCKET_SELECT, (WPARAM) SELECT, (LPARAM) infoPtr);

    return infoPtr;

  error:
    TclWinConvertWSAError((DWORD) WSAGetLastError());
    if (interp != NULL) {
	Tcl_AppendResult(interp, "couldn't open socket: ",
		Tcl_PosixError(interp), NULL);
    }
    if (sock != INVALID_SOCKET) {
	closesocket(sock);
    }
    return NULL;
}

/*
 *----------------------------------------------------------------------
 *
 * CreateSocketAddress --
 *
 *	This function initializes a sockaddr structure for a host and port.
 *
 * Results:
 *	1 if the host was valid, 0 if the host could not be converted to an IP
 *	address.
 *
 * Side effects:
 *	Fills in the *sockaddrPtr structure.
 *
 *----------------------------------------------------------------------
 */

static int
CreateSocketAddress(
    LPSOCKADDR_IN sockaddrPtr,	/* Socket address */
    const char *host,		/* Host. NULL implies INADDR_ANY */
    int port)			/* Port number */
{
    struct hostent *hostent;	/* Host database entry */
    struct in_addr addr;	/* For 64/32 bit madness */

    /*
     * Check that WinSock is initialized; do not call it if not, to prevent
     * system crashes. This can happen at exit time if the exit handler for
     * WinSock ran before other exit handlers that want to use sockets.
     */

    if (!SocketsEnabled()) {
	Tcl_SetErrno(EFAULT);
	return 0;
    }

    ZeroMemory(sockaddrPtr, sizeof(SOCKADDR_IN));
    sockaddrPtr->sin_family = AF_INET;
    sockaddrPtr->sin_port = htons((u_short) (port & 0xFFFF));
    if (host == NULL) {
	addr.s_addr = INADDR_ANY;
    } else {
	addr.s_addr = inet_addr(host);
	if (addr.s_addr == INADDR_NONE) {
	    hostent = gethostbyname(host);
	    if (hostent != NULL) {
		memcpy(&addr, hostent->h_addr, (size_t) hostent->h_length);
	    } else {
#ifdef	EHOSTUNREACH
		Tcl_SetErrno(EHOSTUNREACH);
#else
#ifdef ENXIO
		Tcl_SetErrno(ENXIO);
#endif
#endif
		return 0;	/* Error. */
	    }
	}
    }

    /*
     * NOTE: On 64 bit machines the assignment below is rumored to not do the
     * right thing. Please report errors related to this if you observe
     * incorrect behavior on 64 bit machines such as DEC Alphas. Should we
     * modify this code to do an explicit memcpy?
     */

    sockaddrPtr->sin_addr.s_addr = addr.s_addr;
    return 1;			/* Success. */
}

/*
 *----------------------------------------------------------------------
 *
 * WaitForSocketEvent --
 *
 *	Waits until one of the specified events occurs on a socket.
 *
 * Results:
 *	Returns 1 on success or 0 on failure, with an error code in
 *	errorCodePtr.
 *
 * Side effects:
 *	Processes socket events off the system queue.
 *
 *----------------------------------------------------------------------
 */

static int
WaitForSocketEvent(
    SocketInfo *infoPtr,	/* Information about this socket. */
    int events,			/* Events to look for. */
    int *errorCodePtr)		/* Where to store errors? */
{
    int result = 1;
    int oldMode;
    ThreadSpecificData *tsdPtr = (ThreadSpecificData *)
	    TclThreadDataKeyGet(&dataKey);

    /*
     * Be sure to disable event servicing so we are truly modal.
     */

    oldMode = Tcl_SetServiceMode(TCL_SERVICE_NONE);

    /*
     * Reset WSAAsyncSelect so we have a fresh set of events pending.
     */

    SendMessage(tsdPtr->hwnd, SOCKET_SELECT, (WPARAM) UNSELECT,
	    (LPARAM) infoPtr);

    SendMessage(tsdPtr->hwnd, SOCKET_SELECT, (WPARAM) SELECT,
	    (LPARAM) infoPtr);

    while (1) {
	if (infoPtr->lastError) {
	    *errorCodePtr = infoPtr->lastError;
	    result = 0;
	    break;
	} else if (infoPtr->readyEvents & events) {
	    break;
	} else if (infoPtr->flags & SOCKET_ASYNC) {
	    *errorCodePtr = EWOULDBLOCK;
	    result = 0;
	    break;
	}

	/*
	 * Wait until something happens.
	 */

	WaitForSingleObject(tsdPtr->readyEvent, INFINITE);
    }

    (void) Tcl_SetServiceMode(oldMode);
    return result;
}

/*
 *----------------------------------------------------------------------
 *
 * Tcl_OpenTcpClient --
 *
 *	Opens a TCP client socket and creates a channel around it.
 *
 * Results:
 *	The channel or NULL if failed. An error message is returned in the
 *	interpreter on failure.
 *
 * Side effects:
 *	Opens a client socket and creates a new channel.
 *
 *----------------------------------------------------------------------
 */

Tcl_Channel
Tcl_OpenTcpClient(
    Tcl_Interp *interp,		/* For error reporting; can be NULL. */
    int port,			/* Port number to open. */
    const char *host,		/* Host on which to open port. */
    const char *myaddr,		/* Client-side address */
    int myport,			/* Client-side port */
    int async)			/* If nonzero, should connect client socket
				 * asynchronously. */
{
    SocketInfo *infoPtr;
    char channelName[16 + TCL_INTEGER_SPACE];

    if (TclpHasSockets(interp) != TCL_OK) {
	return NULL;
    }

    /*
     * Create a new client socket and wrap it in a channel.
     */

    infoPtr = CreateSocket(interp, port, host, 0, myaddr, myport, async);
    if (infoPtr == NULL) {
	return NULL;
    }

    wsprintfA(channelName, "sock%d", infoPtr->socket);

    infoPtr->channel = Tcl_CreateChannel(&tcpChannelType, channelName,
	    (ClientData) infoPtr, (TCL_READABLE | TCL_WRITABLE));
    if (Tcl_SetChannelOption(interp, infoPtr->channel, "-translation",
	    "auto crlf") == TCL_ERROR) {
	Tcl_Close((Tcl_Interp *) NULL, infoPtr->channel);
	return (Tcl_Channel) NULL;
    }
    if (Tcl_SetChannelOption(NULL, infoPtr->channel, "-eofchar", "")
	    == TCL_ERROR) {
	Tcl_Close((Tcl_Interp *) NULL, infoPtr->channel);
	return (Tcl_Channel) NULL;
    }
    return infoPtr->channel;
}

/*
 *----------------------------------------------------------------------
 *
 * Tcl_MakeTcpClientChannel --
 *
 *	Creates a Tcl_Channel from an existing client TCP socket.
 *
 * Results:
 *	The Tcl_Channel wrapped around the preexisting TCP socket.
 *
 * Side effects:
 *	None.
 *
 * NOTE: Code contributed by Mark Diekhans (markd@grizzly.com)
 *
 *----------------------------------------------------------------------
 */

Tcl_Channel
Tcl_MakeTcpClientChannel(
    ClientData sock)		/* The socket to wrap up into a channel. */
{
    SocketInfo *infoPtr;
    char channelName[16 + TCL_INTEGER_SPACE];
    ThreadSpecificData *tsdPtr;

    if (TclpHasSockets(NULL) != TCL_OK) {
	return NULL;
    }

    tsdPtr = (ThreadSpecificData *)TclThreadDataKeyGet(&dataKey);

    /*
     * Set kernel space buffering and non-blocking.
     */

    TclSockMinimumBuffers((int) sock, TCP_BUFFER_SIZE);

    infoPtr = NewSocketInfo((SOCKET) sock);

    /*
     * Start watching for read/write events on the socket.
     */

    infoPtr->selectEvents = FD_READ | FD_CLOSE | FD_WRITE;
    SendMessage(tsdPtr->hwnd, SOCKET_SELECT,
	    (WPARAM) SELECT, (LPARAM) infoPtr);

    wsprintfA(channelName, "sock%d", infoPtr->socket);
    infoPtr->channel = Tcl_CreateChannel(&tcpChannelType, channelName,
	    (ClientData) infoPtr, (TCL_READABLE | TCL_WRITABLE));
    Tcl_SetChannelOption(NULL, infoPtr->channel, "-translation", "auto crlf");
    return infoPtr->channel;
}

/*
 *----------------------------------------------------------------------
 *
 * Tcl_OpenTcpServer --
 *
 *	Opens a TCP server socket and creates a channel around it.
 *
 * Results:
 *	The channel or NULL if failed. An error message is returned in the
 *	interpreter on failure.
 *
 * Side effects:
 *	Opens a server socket and creates a new channel.
 *
 *----------------------------------------------------------------------
 */

Tcl_Channel
Tcl_OpenTcpServer(
    Tcl_Interp *interp,		/* For error reporting - may be NULL. */
    int port,			/* Port number to open. */
    const char *host,		/* Name of local host. */
    Tcl_TcpAcceptProc *acceptProc,
				/* Callback for accepting connections from new
				 * clients. */
    ClientData acceptProcData)	/* Data for the callback. */
{
    SocketInfo *infoPtr;
    char channelName[16 + TCL_INTEGER_SPACE];

    if (TclpHasSockets(interp) != TCL_OK) {
	return NULL;
    }

    /*
     * Create a new client socket and wrap it in a channel.
     */

    infoPtr = CreateSocket(interp, port, host, 1, NULL, 0, 0);
    if (infoPtr == NULL) {
	return NULL;
    }

    infoPtr->acceptProc = acceptProc;
    infoPtr->acceptProcData = acceptProcData;

    wsprintfA(channelName, "sock%d", infoPtr->socket);

    infoPtr->channel = Tcl_CreateChannel(&tcpChannelType, channelName,
	    (ClientData) infoPtr, 0);
    if (Tcl_SetChannelOption(interp, infoPtr->channel, "-eofchar", "")
	    == TCL_ERROR) {
	Tcl_Close((Tcl_Interp *) NULL, infoPtr->channel);
	return (Tcl_Channel) NULL;
    }

    return infoPtr->channel;
}

/*
 *----------------------------------------------------------------------
 *
 * TcpAccept --
 *
 *	Accept a TCP socket connection. This is called by SocketEventProc and
 *	it in turns calls the registered accept function.
 *
 * Results:
 *	None.
 *
 * Side effects:
 *	Invokes the accept proc which may invoke arbitrary Tcl code.
 *
 *----------------------------------------------------------------------
 */

static void
TcpAccept(
    SocketInfo *infoPtr)	/* Socket to accept. */
{
    SOCKET newSocket;
    SocketInfo *newInfoPtr;
    SOCKADDR_IN addr;
    int len;
    char channelName[16 + TCL_INTEGER_SPACE];
    ThreadSpecificData *tsdPtr = (ThreadSpecificData *)
	    TclThreadDataKeyGet(&dataKey);

    /*
     * Accept the incoming connection request.
     */

    len = sizeof(SOCKADDR_IN);

    newSocket = accept(infoPtr->socket, (SOCKADDR *)&addr,
	    &len);

    /*
     * Protect access to sockets (acceptEventCount, readyEvents) in socketList
     * by the lock.  Fix for SF Tcl Bug 3056775.
     */
    WaitForSingleObject(tsdPtr->socketListLock, INFINITE);

    /*
     * Clear the ready mask so we can detect the next connection request. Note
     * that connection requests are level triggered, so if there is a request
     * already pending, a new event will be generated.
     */

    if (newSocket == INVALID_SOCKET) {
	infoPtr->acceptEventCount = 0;
	infoPtr->readyEvents &= ~(FD_ACCEPT);

	SetEvent(tsdPtr->socketListLock);
	return;
    }

    /*
     * It is possible that more than one FD_ACCEPT has been sent, so an extra
     * count must be kept. Decrement the count, and reset the readyEvent bit
     * if the count is no longer > 0.
     */

    infoPtr->acceptEventCount--;

    if (infoPtr->acceptEventCount <= 0) {
	infoPtr->readyEvents &= ~(FD_ACCEPT);
    }

    SetEvent(tsdPtr->socketListLock);

    /*
     * Win-NT has a misfeature that sockets are inherited in child processes
     * by default. Turn off the inherit bit.
     */

    SetHandleInformation((HANDLE) newSocket, HANDLE_FLAG_INHERIT, 0);

    /*
     * Add this socket to the global list of sockets.
     */

    newInfoPtr = NewSocketInfo(newSocket);

    /*
     * Select on read/write events and create the channel.
     */

    newInfoPtr->selectEvents = (FD_READ | FD_WRITE | FD_CLOSE);
    SendMessage(tsdPtr->hwnd, SOCKET_SELECT,
	    (WPARAM) SELECT, (LPARAM) newInfoPtr);

    wsprintfA(channelName, "sock%d", newInfoPtr->socket);
    newInfoPtr->channel = Tcl_CreateChannel(&tcpChannelType, channelName,
	    (ClientData) newInfoPtr, (TCL_READABLE | TCL_WRITABLE));
    if (Tcl_SetChannelOption(NULL, newInfoPtr->channel, "-translation",
	    "auto crlf") == TCL_ERROR) {
	Tcl_Close((Tcl_Interp *) NULL, newInfoPtr->channel);
	return;
    }
    if (Tcl_SetChannelOption(NULL, newInfoPtr->channel, "-eofchar", "")
	    == TCL_ERROR) {
	Tcl_Close((Tcl_Interp *) NULL, newInfoPtr->channel);
	return;
    }

    /*
     * Invoke the accept callback function.
     */

    if (infoPtr->acceptProc != NULL) {
	(infoPtr->acceptProc) (infoPtr->acceptProcData, newInfoPtr->channel,
		inet_ntoa(addr.sin_addr), ntohs(addr.sin_port));
    }
}

/*
 *----------------------------------------------------------------------
 *
 * TcpInputProc --
 *
 *	This function is called by the generic IO level to read data from a
 *	socket based channel.
 *
 * Results:
 *	The number of bytes read or -1 on error.
 *
 * Side effects:
 *	Consumes input from the socket.
 *
 *----------------------------------------------------------------------
 */

static int
TcpInputProc(
    ClientData instanceData,	/* The socket state. */
    char *buf,			/* Where to store data. */
    int toRead,			/* Maximum number of bytes to read. */
    int *errorCodePtr)		/* Where to store error codes. */
{
    SocketInfo *infoPtr = (SocketInfo *) instanceData;
    int bytesRead;
    DWORD error;
    ThreadSpecificData *tsdPtr = (ThreadSpecificData *)
	    TclThreadDataKeyGet(&dataKey);

    *errorCodePtr = 0;

    /*
     * Check that WinSock is initialized; do not call it if not, to prevent
     * system crashes. This can happen at exit time if the exit handler for
     * WinSock ran before other exit handlers that want to use sockets.
     */

    if (!SocketsEnabled()) {
	*errorCodePtr = EFAULT;
	return -1;
    }

    /*
     * First check to see if EOF was already detected, to prevent calling the
     * socket stack after the first time EOF is detected.
     */

    if (infoPtr->flags & SOCKET_EOF) {
	return 0;
    }

    /*
     * Check to see if the socket is connected before trying to read.
     */

    if ((infoPtr->flags & SOCKET_ASYNC_CONNECT)
	    && !WaitForSocketEvent(infoPtr, FD_CONNECT, errorCodePtr)) {
	return -1;
    }

    /*
     * No EOF, and it is connected, so try to read more from the socket. Note
     * that we clear the FD_READ bit because read events are level triggered
     * so a new event will be generated if there is still data available to be
     * read. We have to simulate blocking behavior here since we are always
     * using non-blocking sockets.
     */

    while (1) {
	SendMessage(tsdPtr->hwnd, SOCKET_SELECT,
		(WPARAM) UNSELECT, (LPARAM) infoPtr);
	bytesRead = recv(infoPtr->socket, buf, toRead, 0);
	infoPtr->readyEvents &= ~(FD_READ);

	/*
	 * Check for end-of-file condition or successful read.
	 */

	if (bytesRead == 0) {
	    infoPtr->flags |= SOCKET_EOF;
	}
	if (bytesRead != SOCKET_ERROR) {
	    break;
	}

	/*
	 * If an error occurs after the FD_CLOSE has arrived, then ignore the
	 * error and report an EOF.
	 */

	if (infoPtr->readyEvents & FD_CLOSE) {
	    infoPtr->flags |= SOCKET_EOF;
	    bytesRead = 0;
	    break;
	}

	error = WSAGetLastError();

	/*
	 * If an RST comes, then ignore the error and report an EOF just like
	 * on unix.
	 */

	if (error == WSAECONNRESET) {
	    infoPtr->flags |= SOCKET_EOF;
	    bytesRead = 0;
	    break;
	}

	/*
	 * Check for error condition or underflow in non-blocking case.
	 */

	if ((infoPtr->flags & SOCKET_ASYNC) || (error != WSAEWOULDBLOCK)) {
	    TclWinConvertWSAError(error);
	    *errorCodePtr = Tcl_GetErrno();
	    bytesRead = -1;
	    break;
	}

	/*
	 * In the blocking case, wait until the file becomes readable or
	 * closed and try again.
	 */

	if (!WaitForSocketEvent(infoPtr, FD_READ|FD_CLOSE, errorCodePtr)) {
	    bytesRead = -1;
	    break;
	}
    }

    SendMessage(tsdPtr->hwnd, SOCKET_SELECT,
	    (WPARAM) SELECT, (LPARAM) infoPtr);

    return bytesRead;
}

/*
 *----------------------------------------------------------------------
 *
 * TcpOutputProc --
 *
 *	This function is called by the generic IO level to write data to a
 *	socket based channel.
 *
 * Results:
 *	The number of bytes written or -1 on failure.
 *
 * Side effects:
 *	Produces output on the socket.
 *
 *----------------------------------------------------------------------
 */

static int
TcpOutputProc(
    ClientData instanceData,	/* The socket state. */
    const char *buf,		/* Where to get data. */
    int toWrite,		/* Maximum number of bytes to write. */
    int *errorCodePtr)		/* Where to store error codes. */
{
    SocketInfo *infoPtr = (SocketInfo *) instanceData;
    int bytesWritten;
    DWORD error;
    ThreadSpecificData *tsdPtr = (ThreadSpecificData *)
	    TclThreadDataKeyGet(&dataKey);

    *errorCodePtr = 0;

    /*
     * Check that WinSock is initialized; do not call it if not, to prevent
     * system crashes. This can happen at exit time if the exit handler for
     * WinSock ran before other exit handlers that want to use sockets.
     */

    if (!SocketsEnabled()) {
	*errorCodePtr = EFAULT;
	return -1;
    }

    /*
     * Check to see if the socket is connected before trying to write.
     */

    if ((infoPtr->flags & SOCKET_ASYNC_CONNECT)
	    && !WaitForSocketEvent(infoPtr, FD_CONNECT, errorCodePtr)) {
	return -1;
    }

    while (1) {
	SendMessage(tsdPtr->hwnd, SOCKET_SELECT,
		(WPARAM) UNSELECT, (LPARAM) infoPtr);

	bytesWritten = send(infoPtr->socket, buf, toWrite, 0);
	if (bytesWritten != SOCKET_ERROR) {
	    /*
	     * Since Windows won't generate a new write event until we hit an
	     * overflow condition, we need to force the event loop to poll
	     * until the condition changes.
	     */

	    if (infoPtr->watchEvents & FD_WRITE) {
		Tcl_Time blockTime = { 0, 0 };
		Tcl_SetMaxBlockTime(&blockTime);
	    }
	    break;
	}

	/*
	 * Check for error condition or overflow. In the event of overflow, we
	 * need to clear the FD_WRITE flag so we can detect the next writable
	 * event. Note that Windows only sends a new writable event after a
	 * send fails with WSAEWOULDBLOCK.
	 */

	error = WSAGetLastError();
	if (error == WSAEWOULDBLOCK) {
	    infoPtr->readyEvents &= ~(FD_WRITE);
	    if (infoPtr->flags & SOCKET_ASYNC) {
		*errorCodePtr = EWOULDBLOCK;
		bytesWritten = -1;
		break;
	    }
	} else {
	    TclWinConvertWSAError(error);
	    *errorCodePtr = Tcl_GetErrno();
	    bytesWritten = -1;
	    break;
	}

	/*
	 * In the blocking case, wait until the file becomes writable or
	 * closed and try again.
	 */

	if (!WaitForSocketEvent(infoPtr, FD_WRITE|FD_CLOSE, errorCodePtr)) {
	    bytesWritten = -1;
	    break;
	}
    }

    SendMessage(tsdPtr->hwnd, SOCKET_SELECT,
	    (WPARAM) SELECT, (LPARAM) infoPtr);

    return bytesWritten;
}

/*
 *----------------------------------------------------------------------
 *
 * TcpSetOptionProc --
 *
 *	Sets Tcp channel specific options.
 *
 * Results:
 *	None, unless an error happens.
 *
 * Side effects:
 *	Changes attributes of the socket at the system level.
 *
 *----------------------------------------------------------------------
 */

static int
TcpSetOptionProc(
    ClientData instanceData,	/* Socket state. */
    Tcl_Interp *interp,		/* For error reporting - can be NULL. */
    const char *optionName,	/* Name of the option to set. */
    const char *value)		/* New value for option. */
{
/*
    SocketInfo *infoPtr;
    SOCKET sock;
<<<<<<< HEAD

=======
    BOOL val = FALSE;
    int boolVar, rtn;
*/
>>>>>>> f5e0cb0a
    /*
     * Check that WinSock is initialized; do not call it if not, to prevent
     * system crashes. This can happen at exit time if the exit handler for
     * WinSock ran before other exit handlers that want to use sockets.
     */

    if (!SocketsEnabled()) {
	if (interp) {
	    Tcl_AppendResult(interp, "winsock is not initialized", NULL);
	}
	return TCL_ERROR;
    }

/*
    infoPtr = (SocketInfo *) instanceData;
    sock = infoPtr->socket;

<<<<<<< HEAD
#ifdef TCL_FEATURE_KEEPALIVE_NAGLE
    if (!strcasecmp(optionName, "-keepalive")) {
	BOOL val = FALSE;
	int boolVar, rtn;

=======
    if (!stricmp(optionName, "-keepalive")) {
>>>>>>> f5e0cb0a
	if (Tcl_GetBoolean(interp, value, &boolVar) != TCL_OK) {
	    return TCL_ERROR;
	}
	if (boolVar) {
	    val = TRUE;
	}
	rtn = setsockopt(sock, SOL_SOCKET, SO_KEEPALIVE,
		(const char *) &val, sizeof(BOOL));
	if (rtn != 0) {
	    TclWinConvertWSAError(WSAGetLastError());
	    if (interp) {
		Tcl_AppendResult(interp, "couldn't set socket option: ",
			Tcl_PosixError(interp), NULL);
	    }
	    return TCL_ERROR;
	}
	return TCL_OK;
    } else if (!strcasecmp(optionName, "-nagle")) {
	BOOL val = FALSE;
	int boolVar, rtn;

	if (Tcl_GetBoolean(interp, value, &boolVar) != TCL_OK) {
	    return TCL_ERROR;
	}
	if (!boolVar) {
	    val = TRUE;
	}
	rtn = setsockopt(sock, IPPROTO_TCP, TCP_NODELAY,
		(const char *) &val, sizeof(BOOL));
	if (rtn != 0) {
	    TclWinConvertWSAError(WSAGetLastError());
	    if (interp) {
		Tcl_AppendResult(interp, "couldn't set socket option: ",
			Tcl_PosixError(interp), NULL);
	    }
	    return TCL_ERROR;
	}
	return TCL_OK;
    }

    return Tcl_BadChannelOption(interp, optionName, "keepalive nagle");
#else
    return Tcl_BadChannelOption(interp, optionName, "");
#endif /*TCL_FEATURE_KEEPALIVE_NAGLE*/
}

/*
 *----------------------------------------------------------------------
 *
 * TcpGetOptionProc --
 *
 *	Computes an option value for a TCP socket based channel, or a list of
 *	all options and their values.
 *
 *	Note: This code is based on code contributed by John Haxby.
 *
 * Results:
 *	A standard Tcl result. The value of the specified option or a list of
 *	all options and their values is returned in the supplied DString.
 *
 * Side effects:
 *	None.
 *
 *----------------------------------------------------------------------
 */

static int
TcpGetOptionProc(
    ClientData instanceData,	/* Socket state. */
    Tcl_Interp *interp,		/* For error reporting - can be NULL */
    const char *optionName,	/* Name of the option to retrieve the value
				 * for, or NULL to get all options and their
				 * values. */
    Tcl_DString *dsPtr)		/* Where to store the computed value;
				 * initialized by caller. */
{
    SocketInfo *infoPtr;
    SOCKADDR_IN sockname;
    SOCKADDR_IN peername;
    struct hostent *hostEntPtr;
    SOCKET sock;
    int size = sizeof(SOCKADDR_IN);
    size_t len = 0;
    char buf[TCL_INTEGER_SPACE];

    /*
     * Check that WinSock is initialized; do not call it if not, to prevent
     * system crashes. This can happen at exit time if the exit handler for
     * WinSock ran before other exit handlers that want to use sockets.
     */

    if (!SocketsEnabled()) {
	if (interp) {
	    Tcl_AppendResult(interp, "winsock is not initialized", NULL);
	}
	return TCL_ERROR;
    }

    infoPtr = (SocketInfo *) instanceData;
    sock = (int) infoPtr->socket;
    if (optionName != NULL) {
	len = strlen(optionName);
    }

    if ((len > 1) && (optionName[1] == 'e') &&
	    (strncmp(optionName, "-error", len) == 0)) {
	int optlen;
	DWORD err;
	int ret;

	optlen = sizeof(int);
	ret = TclWinGetSockOpt((int)sock, SOL_SOCKET, SO_ERROR,
		(char *)&err, &optlen);
	if (ret == SOCKET_ERROR) {
	    err = WSAGetLastError();
	}
	if (err) {
	    TclWinConvertWSAError(err);
	    Tcl_DStringAppend(dsPtr, Tcl_ErrnoMsg(Tcl_GetErrno()), -1);
	}
	return TCL_OK;
    }

    if ((len == 0) || ((len > 1) && (optionName[1] == 'p') &&
	    (strncmp(optionName, "-peername", len) == 0))) {
	if (getpeername(sock, (LPSOCKADDR) &peername, &size) == 0) {
	    if (len == 0) {
		Tcl_DStringAppendElement(dsPtr, "-peername");
		Tcl_DStringStartSublist(dsPtr);
	    }
	    Tcl_DStringAppendElement(dsPtr, inet_ntoa(peername.sin_addr));

	    if (peername.sin_addr.s_addr == 0) {
		hostEntPtr = NULL;
	    } else {
		hostEntPtr = gethostbyaddr((char *) &(peername.sin_addr),
			sizeof(peername.sin_addr), AF_INET);
	    }
	    if (hostEntPtr != NULL) {
		Tcl_DStringAppendElement(dsPtr, hostEntPtr->h_name);
	    } else {
		Tcl_DStringAppendElement(dsPtr, inet_ntoa(peername.sin_addr));
	    }
	    TclFormatInt(buf, ntohs(peername.sin_port));
	    Tcl_DStringAppendElement(dsPtr, buf);
	    if (len == 0) {
		Tcl_DStringEndSublist(dsPtr);
	    } else {
		return TCL_OK;
	    }
	} else {
	    /*
	     * getpeername failed - but if we were asked for all the options
	     * (len==0), don't flag an error at that point because it could be
	     * an fconfigure request on a server socket (such sockets have no
	     * peer). {Copied from unix/tclUnixChan.c}
	     */

	    if (len) {
		TclWinConvertWSAError((DWORD) WSAGetLastError());
		if (interp) {
		    Tcl_AppendResult(interp, "can't get peername: ",
			    Tcl_PosixError(interp), NULL);
		}
		return TCL_ERROR;
	    }
	}
    }

    if ((len == 0) || ((len > 1) && (optionName[1] == 's') &&
	    (strncmp(optionName, "-sockname", len) == 0))) {
	if (getsockname(sock, (LPSOCKADDR) &sockname, &size) == 0) {
	    if (len == 0) {
		Tcl_DStringAppendElement(dsPtr, "-sockname");
		Tcl_DStringStartSublist(dsPtr);
	    }
	    Tcl_DStringAppendElement(dsPtr, inet_ntoa(sockname.sin_addr));
	    if (sockname.sin_addr.s_addr == 0) {
		hostEntPtr = NULL;
	    } else {
		hostEntPtr = gethostbyaddr((char *) &(sockname.sin_addr),
			sizeof(peername.sin_addr), AF_INET);
	    }
	    if (hostEntPtr != NULL) {
		Tcl_DStringAppendElement(dsPtr, hostEntPtr->h_name);
	    } else {
		Tcl_DStringAppendElement(dsPtr, inet_ntoa(sockname.sin_addr));
	    }
	    TclFormatInt(buf, ntohs(sockname.sin_port));
	    Tcl_DStringAppendElement(dsPtr, buf);
	    if (len == 0) {
		Tcl_DStringEndSublist(dsPtr);
	    } else {
		return TCL_OK;
	    }
	} else {
	    if (interp) {
		TclWinConvertWSAError((DWORD) WSAGetLastError());
		Tcl_AppendResult(interp, "can't get sockname: ",
			Tcl_PosixError(interp), NULL);
	    }
	    return TCL_ERROR;
	}
    }

#ifdef TCL_FEATURE_KEEPALIVE_NAGLE
    if (len == 0 || !strncmp(optionName, "-keepalive", len)) {
	int optlen;
	BOOL opt = FALSE;

	if (len == 0) {
	    Tcl_DStringAppendElement(dsPtr, "-keepalive");
	}
	optlen = sizeof(BOOL);
	getsockopt(sock, SOL_SOCKET, SO_KEEPALIVE, (char *)&opt, &optlen);
	if (opt) {
	    Tcl_DStringAppendElement(dsPtr, "1");
	} else {
	    Tcl_DStringAppendElement(dsPtr, "0");
	}
	if (len > 0) {
	    return TCL_OK;
	}
    }

    if (len == 0 || !strncmp(optionName, "-nagle", len)) {
	int optlen;
	BOOL opt = FALSE;

	if (len == 0) {
	    Tcl_DStringAppendElement(dsPtr, "-nagle");
	}
	optlen = sizeof(BOOL);
	getsockopt(sock, IPPROTO_TCP, TCP_NODELAY, (char *)&opt,
		&optlen);
	if (opt) {
	    Tcl_DStringAppendElement(dsPtr, "0");
	} else {
	    Tcl_DStringAppendElement(dsPtr, "1");
	}
	if (len > 0) {
	    return TCL_OK;
	}
    }
#endif /*TCL_FEATURE_KEEPALIVE_NAGLE*/

    if (len > 0) {
#ifdef TCL_FEATURE_KEEPALIVE_NAGLE
	return Tcl_BadChannelOption(interp, optionName,
		"peername sockname keepalive nagle");
#else
	return Tcl_BadChannelOption(interp, optionName, "peername sockname");
#endif /*TCL_FEATURE_KEEPALIVE_NAGLE*/
    }

    return TCL_OK;
}

/*
 *----------------------------------------------------------------------
 *
 * TcpWatchProc --
 *
 *	Informs the channel driver of the events that the generic channel code
 *	wishes to receive on this socket.
 *
 * Results:
 *	None.
 *
 * Side effects:
 *	May cause the notifier to poll if any of the specified conditions are
 *	already true.
 *
 *----------------------------------------------------------------------
 */

static void
TcpWatchProc(
    ClientData instanceData,	/* The socket state. */
    int mask)			/* Events of interest; an OR-ed combination of
				 * TCL_READABLE, TCL_WRITABLE and
				 * TCL_EXCEPTION. */
{
    SocketInfo *infoPtr = (SocketInfo *) instanceData;

    /*
     * Update the watch events mask. Only if the socket is not a server
     * socket. Fix for SF Tcl Bug #557878.
     */

    if (!infoPtr->acceptProc) {
	infoPtr->watchEvents = 0;
	if (mask & TCL_READABLE) {
	    infoPtr->watchEvents |= (FD_READ|FD_CLOSE|FD_ACCEPT);
	}
	if (mask & TCL_WRITABLE) {
	    infoPtr->watchEvents |= (FD_WRITE|FD_CLOSE|FD_CONNECT);
	}

	/*
	 * If there are any conditions already set, then tell the notifier to
	 * poll rather than block.
	 */

	if (infoPtr->readyEvents & infoPtr->watchEvents) {
	    Tcl_Time blockTime = { 0, 0 };
	    Tcl_SetMaxBlockTime(&blockTime);
	}
    }
}

/*
 *----------------------------------------------------------------------
 *
 * TcpGetProc --
 *
 *	Called from Tcl_GetChannelHandle to retrieve an OS handle from inside
 *	a TCP socket based channel.
 *
 * Results:
 *	Returns TCL_OK with the socket in handlePtr.
 *
 * Side effects:
 *	None.
 *
 *----------------------------------------------------------------------
 */

static int
TcpGetHandleProc(
    ClientData instanceData,	/* The socket state. */
    int direction,		/* Not used. */
    ClientData *handlePtr)	/* Where to store the handle. */
{
    SocketInfo *statePtr = (SocketInfo *) instanceData;

    *handlePtr = (ClientData) statePtr->socket;
    return TCL_OK;
}

/*
 *----------------------------------------------------------------------
 *
 * SocketThread --
 *
 *	Helper thread used to manage the socket event handling window.
 *
 * Results:
 *	1 if unable to create socket event window, 0 otherwise.
 *
 * Side effects:
 *	None.
 *
 *----------------------------------------------------------------------
 */

static DWORD WINAPI
SocketThread(
    LPVOID arg)
{
    MSG msg;
    ThreadSpecificData *tsdPtr = (ThreadSpecificData *)(arg);

    /*
     * Create a dummy window receiving socket events.
     */

    tsdPtr->hwnd = CreateWindow("TclSocket", "TclSocket",
	    WS_TILED, 0, 0, 0, 0, NULL, NULL, windowClass.hInstance, arg);

    /*
     * Signalize thread creator that we are done creating the window.
     */

    SetEvent(tsdPtr->readyEvent);

    /*
     * If unable to create the window, exit this thread immediately.
     */

    if (tsdPtr->hwnd == NULL) {
	return 1;
    }

    /*
     * Process all messages on the socket window until WM_QUIT. This threads
     * exits only when instructed to do so by the call to
     * PostMessage(SOCKET_TERMINATE) in TclpFinalizeSockets().
     */

    while (GetMessage(&msg, NULL, 0, 0) > 0) {
	DispatchMessage(&msg);
    }

    /*
     * This releases waiters on thread exit in TclpFinalizeSockets()
     */

    SetEvent(tsdPtr->readyEvent);

    return msg.wParam;
}


/*
 *----------------------------------------------------------------------
 *
 * SocketProc --
 *
 *	This function is called when WSAAsyncSelect has been used to register
 *	interest in a socket event, and the event has occurred.
 *
 * Results:
 *	0 on success.
 *
 * Side effects:
 *	The flags for the given socket are updated to reflect the event that
 *	occured.
 *
 *----------------------------------------------------------------------
 */

static LRESULT CALLBACK
SocketProc(
    HWND hwnd,
    UINT message,
    WPARAM wParam,
    LPARAM lParam)
{
    int event, error;
    SOCKET socket;
    SocketInfo *infoPtr;
    ThreadSpecificData *tsdPtr = (ThreadSpecificData *)
#ifdef _WIN64
	    GetWindowLongPtr(hwnd, GWLP_USERDATA);
#else
	    GetWindowLong(hwnd, GWL_USERDATA);
#endif

    switch (message) {
    default:
	return DefWindowProc(hwnd, message, wParam, lParam);
	break;

    case WM_CREATE:
	/*
	 * Store the initial tsdPtr, it's from a different thread, so it's not
	 * directly accessible, but needed.
	 */

#ifdef _WIN64
	SetWindowLongPtr(hwnd, GWLP_USERDATA,
		(LONG_PTR) ((LPCREATESTRUCT)lParam)->lpCreateParams);
#else
	SetWindowLong(hwnd, GWL_USERDATA,
		(LONG) ((LPCREATESTRUCT)lParam)->lpCreateParams);
#endif
	break;

    case WM_DESTROY:
	PostQuitMessage(0);
	break;

    case SOCKET_MESSAGE:
	event = WSAGETSELECTEVENT(lParam);
	error = WSAGETSELECTERROR(lParam);
	socket = (SOCKET) wParam;

	/*
	 * Find the specified socket on the socket list and update its
	 * eventState flag.
	 */

	WaitForSingleObject(tsdPtr->socketListLock, INFINITE);
	for (infoPtr = tsdPtr->socketList; infoPtr != NULL;
		infoPtr = infoPtr->nextPtr) {
	    if (infoPtr->socket == socket) {
		/*
		 * Update the socket state.
		 *
		 * A count of FD_ACCEPTS is stored, so if an FD_CLOSE event
		 * happens, then clear the FD_ACCEPT count. Otherwise,
		 * increment the count if the current event is an FD_ACCEPT.
		 */

		if (event & FD_CLOSE) {
		    infoPtr->acceptEventCount = 0;
		    infoPtr->readyEvents &= ~(FD_WRITE|FD_ACCEPT);
		} else if (event & FD_ACCEPT) {
		    infoPtr->acceptEventCount++;
		}

		if (event & FD_CONNECT) {
		    /*
		     * The socket is now connected, clear the async connect
		     * flag.
		     */

		    infoPtr->flags &= ~(SOCKET_ASYNC_CONNECT);

		    /*
		     * Remember any error that occurred so we can report
		     * connection failures.
		     */

		    if (error != ERROR_SUCCESS) {
			TclWinConvertWSAError((DWORD) error);
			infoPtr->lastError = Tcl_GetErrno();
		    }
		}

		if (infoPtr->flags & SOCKET_ASYNC_CONNECT) {
		    infoPtr->flags &= ~(SOCKET_ASYNC_CONNECT);
		    if (error != ERROR_SUCCESS) {
			TclWinConvertWSAError((DWORD) error);
			infoPtr->lastError = Tcl_GetErrno();
		    }
		    infoPtr->readyEvents |= FD_WRITE;
		}
		infoPtr->readyEvents |= event;

		/*
		 * Wake up the Main Thread.
		 */

		SetEvent(tsdPtr->readyEvent);
		Tcl_ThreadAlert(tsdPtr->threadId);
		break;
	    }
	}
	SetEvent(tsdPtr->socketListLock);
	break;

    case SOCKET_SELECT:
	infoPtr = (SocketInfo *) lParam;
	if (wParam == SELECT) {
	    WSAAsyncSelect(infoPtr->socket, hwnd,
		    SOCKET_MESSAGE, infoPtr->selectEvents);
	} else {
	    /*
	     * Clear the selection mask
	     */

	    WSAAsyncSelect(infoPtr->socket, hwnd, 0, 0);
	}
	break;

    case SOCKET_TERMINATE:
	DestroyWindow(hwnd);
	break;
    }

    return 0;
}

/*
 *----------------------------------------------------------------------
 *
 * Tcl_GetHostName --
 *
 *	Returns the name of the local host.
 *
 * Results:
 *	A string containing the network name for this machine. The caller must
 *	not modify or free this string.
 *
 * Side effects:
 *	Caches the name to return for future calls.
 *
 *----------------------------------------------------------------------
 */

const char *
Tcl_GetHostName(void)
{
    return Tcl_GetString(TclGetProcessGlobalValue(&hostName));
}

/*
 *----------------------------------------------------------------------
 *
 * InitializeHostName --
 *
 *	This routine sets the process global value of the name of the local
 *	host on which the process is running.
 *
 * Results:
 *	None.
 *
 *----------------------------------------------------------------------
 */

void
InitializeHostName(
    char **valuePtr,
    int *lengthPtr,
    Tcl_Encoding *encodingPtr)
{
    WCHAR wbuf[MAX_COMPUTERNAME_LENGTH + 1];
    DWORD length = sizeof(wbuf) / sizeof(WCHAR);
    Tcl_DString ds;

    if ((*tclWinProcs->getComputerNameProc)(wbuf, &length) != 0) {
	/*
	 * Convert string from native to UTF then change to lowercase.
	 */

	Tcl_UtfToLower(Tcl_WinTCharToUtf((TCHAR *) wbuf, -1, &ds));

    } else {
	Tcl_DStringInit(&ds);
	if (TclpHasSockets(NULL) == TCL_OK) {
	    /*
	     * Buffer length of 255 copied slavishly from previous version of
	     * this routine. Presumably there's a more "correct" macro value
	     * for a properly sized buffer for a gethostname() call.
	     * Maintainers are welcome to supply it.
	     */

	    Tcl_DString inDs;

	    Tcl_DStringInit(&inDs);
	    Tcl_DStringSetLength(&inDs, 255);
	    if (gethostname(Tcl_DStringValue(&inDs),
			    Tcl_DStringLength(&inDs)) == 0) {
		Tcl_DStringSetLength(&ds, 0);
	    } else {
		Tcl_ExternalToUtfDString(NULL,
			Tcl_DStringValue(&inDs), -1, &ds);
	    }
	    Tcl_DStringFree(&inDs);
	}
    }

    *encodingPtr = Tcl_GetEncoding(NULL, "utf-8");
    *lengthPtr = Tcl_DStringLength(&ds);
    *valuePtr = ckalloc((unsigned int) (*lengthPtr)+1);
    memcpy(*valuePtr, Tcl_DStringValue(&ds), (size_t)(*lengthPtr)+1);
    Tcl_DStringFree(&ds);
}

/*
 *----------------------------------------------------------------------
 *
 * TclWinGetSockOpt, et al. --
 *
 *	These functions are wrappers that let us bind the WinSock API
 *	dynamically so we can run on systems that don't have the wsock32.dll.
 *	We need wrappers for these interfaces because they are called from the
 *	generic Tcl code.
 *
 * Results:
 *	As defined for each function.
 *
 * Side effects:
 *	As defined for each function.
 *
 *----------------------------------------------------------------------
 */

int
TclWinGetSockOpt(
    int s,
    int level,
    int optname,
    char * optval,
    int FAR *optlen)
{
    /*
     * Check that WinSock is initialized; do not call it if not, to prevent
     * system crashes. This can happen at exit time if the exit handler for
     * WinSock ran before other exit handlers that want to use sockets.
     */

    if (!SocketsEnabled()) {
	return SOCKET_ERROR;
    }

    return getsockopt((SOCKET)s, level, optname, optval, optlen);
}

int
TclWinSetSockOpt(
    int s,
    int level,
    int optname,
    const char * optval,
    int optlen)
{
    /*
     * Check that WinSock is initialized; do not call it if not, to prevent
     * system crashes. This can happen at exit time if the exit handler for
     * WinSock ran before other exit handlers that want to use sockets.
     */

    if (!SocketsEnabled()) {
	return SOCKET_ERROR;
    }

    return setsockopt((SOCKET)s, level, optname, optval, optlen);
}

u_short
TclWinNToHS(
    u_short netshort)
{
    /*
     * Check that WinSock is initialized; do not call it if not, to prevent
     * system crashes. This can happen at exit time if the exit handler for
     * WinSock ran before other exit handlers that want to use sockets.
     */

    if (!SocketsEnabled()) {
	return (u_short) -1;
    }

    return ntohs(netshort);
}

struct servent *
TclWinGetServByName(
    const char *name,
    const char *proto)
{
    /*
     * Check that WinSock is initialized; do not call it if not, to prevent
     * system crashes. This can happen at exit time if the exit handler for
     * WinSock ran before other exit handlers that want to use sockets.
     */

    if (!SocketsEnabled()) {
	return NULL;
    }

    return getservbyname(name, proto);
}

/*
 *----------------------------------------------------------------------
 *
 * TcpThreadActionProc --
 *
 *	Insert or remove any thread local refs to this channel.
 *
 * Results:
 *	None.
 *
 * Side effects:
 *	Changes thread local list of valid channels.
 *
 *----------------------------------------------------------------------
 */

static void
TcpThreadActionProc(
    ClientData instanceData,
    int action)
{
    ThreadSpecificData *tsdPtr;
    SocketInfo *infoPtr = (SocketInfo *) instanceData;
    int notifyCmd;

    if (action == TCL_CHANNEL_THREAD_INSERT) {
	/*
	 * Ensure that socket subsystem is initialized in this thread, or else
	 * sockets will not work.
	 */

	Tcl_MutexLock(&socketMutex);
	InitSockets();
	Tcl_MutexUnlock(&socketMutex);

	tsdPtr = TCL_TSD_INIT(&dataKey);

	WaitForSingleObject(tsdPtr->socketListLock, INFINITE);
	infoPtr->nextPtr = tsdPtr->socketList;
	tsdPtr->socketList = infoPtr;
	SetEvent(tsdPtr->socketListLock);

	notifyCmd = SELECT;
    } else {
	SocketInfo **nextPtrPtr;
	int removed = 0;

	tsdPtr = TCL_TSD_INIT(&dataKey);

	/*
	 * TIP #218, Bugfix: All access to socketList has to be protected by
	 * the lock.
	 */

	WaitForSingleObject(tsdPtr->socketListLock, INFINITE);
	for (nextPtrPtr = &(tsdPtr->socketList); (*nextPtrPtr) != NULL;
		nextPtrPtr = &((*nextPtrPtr)->nextPtr)) {
	    if ((*nextPtrPtr) == infoPtr) {
		(*nextPtrPtr) = infoPtr->nextPtr;
		removed = 1;
		break;
	    }
	}
	SetEvent(tsdPtr->socketListLock);

	/*
	 * This could happen if the channel was created in one thread and then
	 * moved to another without updating the thread local data in each
	 * thread.
	 */

	if (!removed) {
	    Tcl_Panic("file info ptr not on thread channel list");
	}

	notifyCmd = UNSELECT;
    }

    /*
     * Ensure that, or stop, notifications for the socket occur in this
     * thread.
     */

    SendMessage(tsdPtr->hwnd, SOCKET_SELECT,
	    (WPARAM) notifyCmd, (LPARAM) infoPtr);
}

/*
 * Local Variables:
 * mode: c
 * c-basic-offset: 4
 * fill-column: 78
 * End:
 */<|MERGE_RESOLUTION|>--- conflicted
+++ resolved
@@ -827,10 +827,7 @@
     SocketInfo *infoPtr = (SocketInfo *) instanceData;
     /* TIP #218 */
     int errorCode = 0;
-<<<<<<< HEAD
     /* ThreadSpecificData *tsdPtr = TCL_TSD_INIT(&dataKey); */
-=======
->>>>>>> f5e0cb0a
 
     /*
      * Check that WinSock is initialized; do not call it if not, to prevent
@@ -1816,16 +1813,11 @@
     const char *optionName,	/* Name of the option to set. */
     const char *value)		/* New value for option. */
 {
-/*
+#ifdef TCL_FEATURE_KEEPALIVE_NAGLE
     SocketInfo *infoPtr;
     SOCKET sock;
-<<<<<<< HEAD
-
-=======
-    BOOL val = FALSE;
-    int boolVar, rtn;
-*/
->>>>>>> f5e0cb0a
+#endif
+
     /*
      * Check that WinSock is initialized; do not call it if not, to prevent
      * system crashes. This can happen at exit time if the exit handler for
@@ -1839,19 +1831,14 @@
 	return TCL_ERROR;
     }
 
-/*
+#ifdef TCL_FEATURE_KEEPALIVE_NAGLE
     infoPtr = (SocketInfo *) instanceData;
     sock = infoPtr->socket;
 
-<<<<<<< HEAD
-#ifdef TCL_FEATURE_KEEPALIVE_NAGLE
     if (!strcasecmp(optionName, "-keepalive")) {
 	BOOL val = FALSE;
 	int boolVar, rtn;
 
-=======
-    if (!stricmp(optionName, "-keepalive")) {
->>>>>>> f5e0cb0a
 	if (Tcl_GetBoolean(interp, value, &boolVar) != TCL_OK) {
 	    return TCL_ERROR;
 	}
