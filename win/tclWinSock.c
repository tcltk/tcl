/*
 * tclWinSock.c --
 *
 *	This file contains Windows-specific socket related code.
 *
 * Copyright © 1995-1997 Sun Microsystems, Inc.
 *
 * See the file "license.terms" for information on usage and redistribution of
 * this file, and for a DISCLAIMER OF ALL WARRANTIES.
 *
 * -----------------------------------------------------------------------
 * The order and naming of functions in this file should minimize
 * the file diff to tclUnixSock.c.
 * -----------------------------------------------------------------------
 *
 * General information on how this module works.
 *
 * - Each Tcl-thread with its sockets maintains an internal window to receive
 *   socket messages from the OS.
 *
 * - To ensure that message reception is always running this window is
 *   actually owned and handled by an internal thread. This we call the
 *   co-thread of Tcl's thread.
 *
 * - The whole structure is set up by InitSockets() which is called for each
 *   Tcl thread. The implementation of the co-thread is in SocketThread(),
 *   and the messages are handled by SocketProc(). The connection between
 *   both is not directly visible, it is done through a Win32 window class.
 *   This class is initialized by InitSockets() as well, and used in the
 *   creation of the message receiver windows.
 *
 * - An important thing to note is that *both* thread and co-thread have
 *   access to the list of sockets maintained in the private TSD data of the
 *   thread. The co-thread was given access to it upon creation through the
 *   new thread's client-data.
 *
 *   Because of this dual access the TSD data contains an OS mutex, the
 *   "socketListLock", to mediate exclusion between thread and co-thread.
 *
 *   The co-thread's access is all in SocketProc(). The thread's access is
 *   through SocketEventProc() (1) and the functions called by it.
 *
 *   (Ad 1) This is the handler function for all queued socket events, which
 *          all the OS messages are translated to through the EventSource (2)
 *          driven by the OS messages.
 *
 *   (Ad 2) The main functions for this are SocketSetupProc() and
 *          SocketCheckProc().
 */

#include "tclWinInt.h"

#ifdef _MSC_VER
#   pragma comment (lib, "ws2_32")
#endif

/*
 * Helper macros to make parts of this file clearer. The macros do exactly
 * what they say on the tin. :-) They also only ever refer to their arguments
 * once, and so can be used without regard to side effects.
 */

#define SET_BITS(var, bits)	((var) |= (bits))
#define CLEAR_BITS(var, bits)	((var) &= ~(bits))
#define GOT_BITS(var, bits)	(((var) & (bits)) != 0)

/* "sock" + a pointer in hex + \0 */
#define SOCK_CHAN_LENGTH	(16 + TCL_INTEGER_SPACE)

/*
 * The following variable is used to tell whether this module has been
 * initialized.  If 1, initialization of sockets was successful, if -1 then
 * socket initialization failed (WSAStartup failed).
 */

static int initialized = 0;
static const WCHAR className[] = L"TclSocket";
TCL_DECLARE_MUTEX(socketMutex)

/*
 * The following defines declare the messages used on socket windows.
 */
enum TclSocketMessages {
    SOCKET_MESSAGE = WM_USER+1,	/* Sent by OS: something happened. */
    SOCKET_SELECT = WM_USER+2,	/* Adjust select mask. */
    SOCKET_TERMINATE = WM_USER+3/* Stop worker thread. */
};

/*
 * Operations used with a SOCKET_SELECT message.
 */
enum SocketSelectOperations {
    SELECT = TRUE,		/* Add socket to select. */
    UNSELECT = FALSE		/* Remove socket from select. */
};

/*
 * This is needed to comply with the strict aliasing rules of GCC, but it also
 * simplifies casting between the different sockaddr types.
 */

typedef union {
    struct sockaddr sa;
    struct sockaddr_in sa4;
    struct sockaddr_in6 sa6;
    struct sockaddr_storage sas;
} address;

#ifndef IN6_ARE_ADDR_EQUAL
#define IN6_ARE_ADDR_EQUAL IN6_ADDR_EQUAL
#endif

/*
 * This structure describes per-instance state of a tcp-based channel.
 */

typedef struct TcpState TcpState;

typedef struct TcpFdList {
    TcpState *statePtr;
    SOCKET fd;
    struct TcpFdList *next;
} TcpFdList;

struct TcpState {
    Tcl_Channel channel;	/* Channel associated with this socket. */
    int flags;			/* Bit field comprised of the flags described
				 * below. */
    struct TcpFdList *sockets;	/* Windows SOCKET handle. */
    int watchEvents;		/* OR'ed combination of FD_READ, FD_WRITE,
				 * FD_CLOSE, FD_ACCEPT and FD_CONNECT that
				 * indicate which events are interesting. */
    volatile int readyEvents;	/* OR'ed combination of FD_READ, FD_WRITE,
				 * FD_CLOSE, FD_ACCEPT and FD_CONNECT that
				 * indicate which events have occurred.
				 * Set by notifier thread, access must be
				 * protected by semaphore */
    int selectEvents;		/* OR'ed combination of FD_READ, FD_WRITE,
				 * FD_CLOSE, FD_ACCEPT and FD_CONNECT that
				 * indicate which events are currently being
				 * selected. */
    volatile int acceptEventCount;
				/* Count of the current number of FD_ACCEPTs
				 * that have arrived and not yet processed.
				 * Set by notifier thread, access must be
				 * protected by semaphore */
    Tcl_TcpAcceptProc *acceptProc;
				/* Proc to call on accept. */
    void *acceptProcData;	/* The data for the accept proc. */

    /*
     * Only needed for client sockets
     */

    struct addrinfo *addrlist;	/* Addresses to connect to. */
    struct addrinfo *addr;	/* Iterator over addrlist. */
    struct addrinfo *myaddrlist;/* Local address. */
    struct addrinfo *myaddr;	/* Iterator over myaddrlist. */
    int connectError;		/* Cache status of async socket. */
    int cachedBlocking;		/* Cache blocking mode of async socket. */
    volatile int notifierConnectError;
				/* Async connect error set by notifier thread.
				 * This error is still a windows error code.
				 * Access must be protected by semaphore */
    struct TcpState *nextPtr;	/* The next socket on the per-thread socket
				 * list. */
};

/*
 * These bits may be OR'ed together into the "flags" field of a TcpState
 * structure.
 */

enum TcpStateFlags {
    TCP_NONBLOCKING = (1<<0),	/* Socket with non-blocking I/O. */
    TCP_ASYNC_CONNECT = (1<<1),	/* Async connect in progress. */
    SOCKET_EOF = (1<<2),	/* A zero read happened on the socket. */
    SOCKET_PENDING = (1<<3),	/* A message has been sent for this socket */
    TCP_ASYNC_PENDING = (1<<4),	/* TcpConnect was called to process an async
				 * connect. This flag indicates that reentry is
				 * still pending. */
    TCP_ASYNC_FAILED = (1<<5),	/* An async connect finally failed. */

    TCP_ASYNC_TEST_MODE = (1<<8)/* Async testing activated.  Do not
				 * automatically continue connection
				 * process */
};

/*
 * The following structure is what is added to the Tcl event queue when a
 * socket event occurs.
 */

typedef struct {
    Tcl_Event header;		/* Information that is standard for all
				 * events. */
    SOCKET socket;		/* Socket descriptor that is ready. Used to
				 * find the TcpState structure for the file
				 * (can't point directly to the TcpState
				 * structure because it could go away while
				 * the event is queued). */
} SocketEvent;

/*
 * This defines the minimum buffersize maintained by the kernel.
 */

#define TCP_BUFFER_SIZE 4096

/*
 * Per (main) thread data, holding list of things being waited upon and the
 * various handles to things doing the waiting/notification.
 */
typedef struct {
    HWND hwnd;			/* Handle to window for socket messages. */
    HANDLE socketThread;	/* Thread handling the window */
    Tcl_ThreadId threadId;	/* Parent thread. */
    HANDLE readyEvent;		/* Event indicating that a socket event is
				 * ready. Also used to indicate that the
				 * socketThread has been initialized and has
				 * started. */
    HANDLE socketListLock;	/* Win32 Event to lock the socketList */
    TcpState *pendingTcpState;	/* This socket is opened but not jet in the
				 * list. This value is also checked by
				 * the event structure. */
    TcpState *socketList;	/* Every open socket in this thread has an
				 * entry on this list. */
} ThreadSpecificData;

static Tcl_ThreadDataKey dataKey;
static WNDCLASSW windowClass;

/*
 * Static routines for this file:
 */

static int		TcpConnect(Tcl_Interp *interp,
			    TcpState *state);
static void		InitSocketWindowClass(void);
static TcpState *	NewSocketInfo(SOCKET socket);
static void		SocketExitHandler(void *clientData);
static LRESULT CALLBACK	SocketProc(HWND hwnd, UINT message, WPARAM wParam,
			    LPARAM lParam);
static void		TcpAccept(TcpFdList *fds, SOCKET newSocket, address addr);
static int		WaitForConnect(TcpState *statePtr, int *errorCodePtr);
static int		WaitForSocketEvent(TcpState *statePtr, int events,
			    int *errorCodePtr);
static void		AddSocketInfoFd(TcpState *statePtr, SOCKET socket);
static int		FindFDInList(TcpState *statePtr, SOCKET socket);
static DWORD WINAPI	SocketThread(LPVOID arg);
static void		TcpThreadActionProc(void *instanceData,
			    int action);
static int		TcpCloseProc(void *, Tcl_Interp *);

static Tcl_EventCheckProc	SocketCheckProc;
static Tcl_EventProc		SocketEventProc;
static Tcl_EventSetupProc	SocketSetupProc;
static Tcl_DriverBlockModeProc	TcpBlockModeProc;
static Tcl_DriverClose2Proc	TcpClose2Proc;
static Tcl_DriverSetOptionProc	TcpSetOptionProc;
static Tcl_DriverGetOptionProc	TcpGetOptionProc;
static Tcl_DriverInputProc	TcpInputProc;
static Tcl_DriverOutputProc	TcpOutputProc;
static Tcl_DriverWatchProc	TcpWatchProc;
static Tcl_DriverGetHandleProc	TcpGetHandleProc;

/*
 * This structure describes the channel type structure for TCP socket
 * based IO:
 */

static const Tcl_ChannelType tcpChannelType = {
    "tcp",			/* Type name. */
    TCL_CHANNEL_VERSION_5,	/* v5 channel */
    NULL,			/* Old close proc. Deprecated. */
    TcpInputProc,		/* Input proc. */
    TcpOutputProc,		/* Output proc. */
    NULL,			/* Seek proc. */
    TcpSetOptionProc,		/* Set option proc. */
    TcpGetOptionProc,		/* Get option proc. */
    TcpWatchProc,		/* Initialize notifier. */
    TcpGetHandleProc,		/* Get OS handles out of channel. */
    TcpClose2Proc,		/* New close2 proc. */
    TcpBlockModeProc,		/* Set blocking or non-blocking mode.*/
    NULL,			/* flush proc. */
    NULL,			/* handler proc. */
    NULL,			/* wide seek proc. */
    TcpThreadActionProc,	/* thread action proc. */
    NULL			/* truncate proc. */
};

/*
 * The following variable holds the network name of this host.
 */

static TclInitProcessGlobalValueProc InitializeHostName;
static ProcessGlobalValue hostName =
	{0, 0, NULL, NULL, InitializeHostName, NULL, NULL};

/*
 *----------------------------------------------------------------------
 *
 * SendSelectMessage --
 *
 *	Simple wrapper round the SendMessage syscall with a SOCKET_SELECT
 *	message to add a bit of type safety.
 *
 *----------------------------------------------------------------------
 */
static inline void
SendSelectMessage(
    ThreadSpecificData *tsdPtr,	/* Reference to this thread's worker. */
    int operation,		/* Whether to add or remove from the mask. */
    TcpState *payload)		/* What socket to add/remove. */
{
    SendMessageW(tsdPtr->hwnd, SOCKET_SELECT, (WPARAM) operation,
	    (LPARAM) payload);
}

/*
 * Address print debug functions
 */
#if 0
static inline void
printaddrinfo(
    struct addrinfo *ai,
    char *prefix)
{
    char host[NI_MAXHOST], port[NI_MAXSERV];

    getnameinfo(ai->ai_addr, ai->ai_addrlen,
	    host, sizeof(host), port, sizeof(port),
	    NI_NUMERICHOST | NI_NUMERICSERV);
}

static void
printaddrinfolist(
    struct addrinfo *addrlist,
    char *prefix)
{
    struct addrinfo *ai;

    for (ai = addrlist; ai != NULL; ai = ai->ai_next) {
	printaddrinfo(ai, prefix);
    }
}
#endif

/*
 *----------------------------------------------------------------------
 *
 * InitializeHostName --
 *
 *	This routine sets the process global value of the name of the local
 *	host on which the process is running.
 *
 * Results:
 *	None.
 *
 *----------------------------------------------------------------------
 */

void
InitializeHostName(
    char **valuePtr,
    size_t *lengthPtr,
    Tcl_Encoding *encodingPtr)
{
    WCHAR wbuf[256];
    DWORD length = sizeof(wbuf) / sizeof(WCHAR);
    Tcl_DString ds;

    Tcl_DStringInit(&ds);
    if (GetComputerNameExW(ComputerNamePhysicalDnsFullyQualified, wbuf, &length) != 0) {
	/*
	 * Convert string from WCHAR to utf-8, then change to lowercase,
	 * then to system encoding.
	 */
	Tcl_DString inDs;

	Tcl_DStringInit(&inDs);
	Tcl_UtfToLower(Tcl_WCharToUtfDString(wbuf, TCL_INDEX_NONE, &inDs));
	Tcl_UtfToExternalDString(NULL, Tcl_DStringValue(&inDs), -1, &ds);
	Tcl_DStringFree(&inDs);
    } else {
	TclInitSockets();
	/*
	 * The buffer size of 256 is recommended by the MSDN page that
	 * documents gethostname() as being always adequate.
	 */

<<<<<<< HEAD
	Tcl_DString inDs;

	Tcl_DStringInit(&inDs);
	Tcl_DStringSetLength(&inDs, 256);
	if (gethostname(Tcl_DStringValue(&inDs),
		Tcl_DStringLength(&inDs)) == 0) {
	    Tcl_ExternalToUtfDStringEx(NULL, NULL, Tcl_DStringValue(&inDs),
		    TCL_INDEX_NONE, TCL_ENCODING_PROFILE_TCL8, &ds, NULL);
	}
	Tcl_DStringFree(&inDs);
=======
	Tcl_DStringInit(&ds);
	Tcl_DStringSetLength(&ds, 256);
	gethostname(Tcl_DStringValue(&ds), Tcl_DStringLength(&ds));
	Tcl_DStringSetLength(&ds, strlen(Tcl_DStringValue(&ds)));
>>>>>>> 99511347
    }

    *encodingPtr = Tcl_GetEncoding(NULL, NULL);
    *lengthPtr = Tcl_DStringLength(&ds);
    *valuePtr = (char *)Tcl_Alloc(*lengthPtr + 1);
    memcpy(*valuePtr, Tcl_DStringValue(&ds), *lengthPtr + 1);
    Tcl_DStringFree(&ds);
}

/*
 *----------------------------------------------------------------------
 *
 * Tcl_GetHostName --
 *
 *	Returns the name of the local host.
 *
 * Results:
 *	A string containing the network name for this machine, or an empty
 *	string if we can't figure out the name. The caller must not modify or
 *	free this string.
 *
 * Side effects:
 *	Caches the name to return for future calls.
 *
 *----------------------------------------------------------------------
 */

const char *
Tcl_GetHostName(void)
{
    return Tcl_GetString(TclGetProcessGlobalValue(&hostName));
}

/*
 *----------------------------------------------------------------------
 *
 * TclInitSockets --
 *
 *	Initialization of sockets for the thread. Also creates message
 *	handling window class for the process if needed.
 *
 * Results:
 *	Nothing. Panics on failure.
 *
 * Side effects:
 *	If not already prepared, initializes the TSD structure and socket
 *	message handling thread associated to the calling thread for the
 *	subsystem of the driver.
 *
 *----------------------------------------------------------------------
 */

void
TclInitSockets(void)
{
    /* Then Per thread initialization. */
    DWORD id;
    ThreadSpecificData *tsdPtr = (ThreadSpecificData *)
	    TclThreadDataKeyGet(&dataKey);

    if (tsdPtr != NULL) {
	return;
    }

    InitSocketWindowClass();

    /*
     * OK, this thread has never done anything with sockets before.  Construct
     * a worker thread to handle asynchronous events related to sockets
     * assigned to _this_ thread.
     */

    tsdPtr = TCL_TSD_INIT(&dataKey);
    tsdPtr->pendingTcpState = NULL;
    tsdPtr->socketList	= NULL;
    tsdPtr->hwnd	= NULL;
    tsdPtr->threadId	= Tcl_GetCurrentThread();
    tsdPtr->readyEvent	= CreateEventW(NULL, FALSE, FALSE, NULL);
    if (tsdPtr->readyEvent == NULL) {
	goto initFailure;
    }
    tsdPtr->socketListLock = CreateEventW(NULL, FALSE, TRUE, NULL);
    if (tsdPtr->socketListLock == NULL) {
	goto initFailure;
    }
    tsdPtr->socketThread = CreateThread(NULL, 256, SocketThread, tsdPtr, 0,
	    &id);
    if (tsdPtr->socketThread == NULL) {
	goto initFailure;
    }

    SetThreadPriority(tsdPtr->socketThread, THREAD_PRIORITY_HIGHEST);

    /*
     * Wait for the thread to signal when the window has been created and if
     * it is ready to go.
     */

    WaitForSingleObject(tsdPtr->readyEvent, INFINITE);

    if (tsdPtr->hwnd != NULL) {
	Tcl_CreateEventSource(SocketSetupProc, SocketCheckProc, NULL);
	return;
    }

  initFailure:
    Tcl_Panic("InitSockets failed");
    return;
}

/*
 *----------------------------------------------------------------------
 *
 * TclpFinalizeSockets --
 *
 *	This function is called from Tcl_FinalizeThread to finalize the
 *	platform specific socket subsystem. Also, it may be called from within
 *	this module to cleanup the state if unable to initialize the sockets
 *	subsystem.
 *
 * Results:
 *	None.
 *
 * Side effects:
 *	Deletes the event source and destroys the socket thread.
 *
 *----------------------------------------------------------------------
 */

void
TclpFinalizeSockets(void)
{
    ThreadSpecificData *tsdPtr = (ThreadSpecificData *)
	    TclThreadDataKeyGet(&dataKey);

    /*
     * Careful! This is a finalizer!
     */

    if (tsdPtr == NULL) {
	return;
    }

    if (tsdPtr->socketThread != NULL) {
	if (tsdPtr->hwnd != NULL) {
	    PostMessageW(tsdPtr->hwnd, SOCKET_TERMINATE, 0, 0);

	    /*
	     * Wait for the thread to exit. This ensures that we are
	     * completely cleaned up before we leave this function.
	     */

	    WaitForSingleObject(tsdPtr->readyEvent, INFINITE);
	    tsdPtr->hwnd = NULL;
	}
	CloseHandle(tsdPtr->socketThread);
	tsdPtr->socketThread = NULL;
    }
    if (tsdPtr->readyEvent != NULL) {
	CloseHandle(tsdPtr->readyEvent);
	tsdPtr->readyEvent = NULL;
    }
    if (tsdPtr->socketListLock != NULL) {
	CloseHandle(tsdPtr->socketListLock);
	tsdPtr->socketListLock = NULL;
    }
    Tcl_DeleteEventSource(SocketSetupProc, SocketCheckProc, NULL);
}

/*
 *----------------------------------------------------------------------
 *
 * TcpBlockModeProc --
 *
 *	This function is invoked by the generic IO level to set blocking and
 *	nonblocking mode on a TCP socket based channel.
 *
 * Results:
 *	0 if successful, errno when failed.
 *
 * Side effects:
 *	Sets the device into blocking or nonblocking mode.
 *
 *----------------------------------------------------------------------
 */

static int
TcpBlockModeProc(
    void *instanceData,		/* Socket state. */
    int mode)			/* The mode to set. Can be one of
				 * TCL_MODE_BLOCKING or
				 * TCL_MODE_NONBLOCKING. */
{
    TcpState *statePtr = (TcpState *)instanceData;

    if (mode == TCL_MODE_NONBLOCKING) {
	SET_BITS(statePtr->flags, TCP_NONBLOCKING);
    } else {
	CLEAR_BITS(statePtr->flags, TCP_NONBLOCKING);
    }
    return 0;
}

/*
 *----------------------------------------------------------------------
 *
 * WaitForConnect --
 *
 *	Check the state of an async connect process. If a connection attempt
 *	terminated, process it, which may finalize it or may start the next
 *	attempt. If a connect error occures, it is saved in
 *	statePtr->connectError to be reported by 'fconfigure -error'.
 *
 *	There are two modes of operation, defined by errorCodePtr:
 *	 *  non-NULL: Called by explicite read/write command. Block if socket
 *	    is blocking.
 *	    May return two error codes:
 *	     *	EWOULDBLOCK: if connect is still in progress
 *	     *	ENOTCONN: if connect failed. This would be the error message
 *		of a recv or sendto syscall so this is emulated here.
 *	 *  Null: Called by a background operation. Do not block and don't
 *	    return any error code.
 *
 * Results:
 * 	0 if the connection has completed, -1 if still in progress or there is
 * 	an error.
 *
 * Side effects:
 *	Processes socket events off the system queue. May process
 *	asynchronous connect.
 *
 *----------------------------------------------------------------------
 */

static int
WaitForConnect(
    TcpState *statePtr,		/* State of the socket. */
    int *errorCodePtr)		/* Where to store errors? A passed
				 * null-pointer activates background mode. */
{
    int result;
    int oldMode;

    /*
     * Check if an async connect failed already and error reporting is
     * demanded, return the error ENOTCONN.
     */

    if (errorCodePtr != NULL && GOT_BITS(statePtr->flags, TCP_ASYNC_FAILED)) {
	*errorCodePtr = ENOTCONN;
	return -1;
    }

    /*
     * Check if an async connect is running. If not return ok
     */

    if (!GOT_BITS(statePtr->flags, TCP_ASYNC_CONNECT)) {
	return 0;
    }

    /*
     * In socket test mode do not continue with the connect
     * Exceptions are:
     * - Call by recv/send and blocking socket
     *   (errorCodePtr != NULL && !GOT_BITS(flags, TCP_NONBLOCKING))
     * - Call by the event queue (errorCodePtr == NULL)
     */

    if (GOT_BITS(statePtr->flags, TCP_ASYNC_TEST_MODE)
	    && errorCodePtr != NULL
	    && GOT_BITS(statePtr->flags, TCP_NONBLOCKING)) {
	*errorCodePtr = EWOULDBLOCK;
	return -1;
    }

    /*
     * Be sure to disable event servicing so we are truly modal.
     */

    oldMode = Tcl_SetServiceMode(TCL_SERVICE_NONE);

    /*
     * Loop in the blocking case until the connect signal is present
     */

    while (1) {
	/*
	 * Get the statePtr lock.
	 */

	ThreadSpecificData *tsdPtr = (ThreadSpecificData *)
		TclThreadDataKeyGet(&dataKey);
	WaitForSingleObject(tsdPtr->socketListLock, INFINITE);

	/*
	 * Check for connect event.
	 */

	if (GOT_BITS(statePtr->readyEvents, FD_CONNECT)) {
	    /*
	     * Consume the connect event.
	     */

	    CLEAR_BITS(statePtr->readyEvents, FD_CONNECT);

	    /*
	     * For blocking sockets and foreground processing, disable async
	     * connect as we continue now synchronously.
	     */

	    if (errorCodePtr != NULL &&
		    !GOT_BITS(statePtr->flags, TCP_NONBLOCKING)) {
		CLEAR_BITS(statePtr->flags, TCP_ASYNC_CONNECT);
	    }

	    /*
	     * Free list lock.
	     */

	    SetEvent(tsdPtr->socketListLock);

	    /*
	     * Continue connect. If switched to synchronous connect, the
	     * connect is terminated.
	     */

	    result = TcpConnect(NULL, statePtr);

	    /*
	     * Restore event service mode.
	     */

	    (void) Tcl_SetServiceMode(oldMode);

	    /*
	     * Check for Successful connect or async connect restart
	     */

	    if (result == TCL_OK) {
		/*
		 * Check for async connect restart (not possible for
		 * foreground blocking operation)
		 */

		if (GOT_BITS(statePtr->flags, TCP_ASYNC_PENDING)) {
		    if (errorCodePtr != NULL) {
			*errorCodePtr = EWOULDBLOCK;
		    }
		    return -1;
		}
		return 0;
	    }

	    /*
	     * Connect finally failed. For foreground operation return
	     * ENOTCONN.
	     */

	    if (errorCodePtr != NULL) {
		*errorCodePtr = ENOTCONN;
	    }
	    return -1;
	}

	/*
	 * Free list lock.
	 */

	SetEvent(tsdPtr->socketListLock);

	/*
	 * Background operation returns with no action as there was no connect
	 * event
	 */

	if (errorCodePtr == NULL) {
	    return -1;
	}

	/*
	 * A non blocking socket waiting for an asynchronous connect
	 * returns directly the error EWOULDBLOCK
	 */

	if (GOT_BITS(statePtr->flags, TCP_NONBLOCKING)) {
	    *errorCodePtr = EWOULDBLOCK;
	    return -1;
	}

	/*
	 * Wait until something happens.
	 */

	WaitForSingleObject(tsdPtr->readyEvent, INFINITE);
    }
}

/*
 *----------------------------------------------------------------------
 *
 * TcpInputProc --
 *
 *	This function is invoked by the generic IO level to read input from a
 *	TCP socket based channel.
 *
 * Results:
 *	The number of bytes read is returned or -1 on error. An output
 *	argument contains the POSIX error code on error, or zero if no error
 *	occurred.
 *
 * Side effects:
 *	Reads input from the input device of the channel.
 *
 *----------------------------------------------------------------------
 */

static int
TcpInputProc(
    void *instanceData,		/* Socket state. */
    char *buf,			/* Where to store data read. */
    int bufSize,		/* How much space is available in the
				 * buffer? */
    int *errorCodePtr)		/* Where to store error code. */
{
    TcpState *statePtr = (TcpState *)instanceData;
    int bytesRead;
    DWORD error;
    ThreadSpecificData *tsdPtr = (ThreadSpecificData *)
	    TclThreadDataKeyGet(&dataKey);

    *errorCodePtr = 0;

    /*
     * First check to see if EOF was already detected, to prevent calling the
     * socket stack after the first time EOF is detected.
     */

    if (GOT_BITS(statePtr->flags, SOCKET_EOF)) {
	return 0;
    }

    /*
     * Check if there is an async connect running.
     * For blocking sockets terminate connect, otherwise do one step.
     * For a non blocking socket return EWOULDBLOCK if connect not terminated
     */

    if (WaitForConnect(statePtr, errorCodePtr) != 0) {
	return -1;
    }

    /*
     * No EOF, and it is connected, so try to read more from the socket. Note
     * that we clear the FD_READ bit because read events are level triggered
     * so a new event will be generated if there is still data available to be
     * read. We have to simulate blocking behavior here since we are always
     * using non-blocking sockets.
     */

    while (1) {
	SendSelectMessage(tsdPtr, UNSELECT, statePtr);

	/*
	 * Single fd operation: this proc is only called for a connected
	 * socket.
	 */

	bytesRead = recv(statePtr->sockets->fd, buf, bufSize, 0);
	CLEAR_BITS(statePtr->readyEvents, FD_READ);

	/*
	 * Check for end-of-file condition or successful read.
	 */

	if (bytesRead == 0) {
	    SET_BITS(statePtr->flags, SOCKET_EOF);
	}
	if (bytesRead != SOCKET_ERROR) {
	    break;
	}

	/*
	 * If an error occurs after the FD_CLOSE has arrived, then ignore the
	 * error and report an EOF.
	 */

	if (GOT_BITS(statePtr->readyEvents, FD_CLOSE)) {
	    SET_BITS(statePtr->flags, SOCKET_EOF);
	    bytesRead = 0;
	    break;
	}

	error = WSAGetLastError();

	/*
	 * If an RST comes, then ignore the error and report an EOF just like
	 * on Unix.
	 */

	if (error == WSAECONNRESET) {
	    SET_BITS(statePtr->flags, SOCKET_EOF);
	    bytesRead = 0;
	    break;
	}

	/*
	 * Check for error condition or underflow in non-blocking case.
	 */

	if (GOT_BITS(statePtr->flags, TCP_NONBLOCKING)
		|| (error != WSAEWOULDBLOCK)) {
	    Tcl_WinConvertError(error);
	    *errorCodePtr = Tcl_GetErrno();
	    bytesRead = -1;
	    break;
	}

	/*
	 * In the blocking case, wait until the file becomes readable or
	 * closed and try again.
	 */

	if (!WaitForSocketEvent(statePtr, FD_READ|FD_CLOSE, errorCodePtr)) {
	    bytesRead = -1;
	    break;
	}
    }

    SendSelectMessage(tsdPtr, SELECT, statePtr);

    return bytesRead;
}

/*
 *----------------------------------------------------------------------
 *
 * TcpOutputProc --
 *
 *	This function is called by the generic IO level to write data to a
 *	socket based channel.
 *
 * Results:
 *	The number of bytes written or -1 on failure.
 *
 * Side effects:
 *	Produces output on the socket.
 *
 *----------------------------------------------------------------------
 */

static int
TcpOutputProc(
    void *instanceData,		/* Socket state. */
    const char *buf,		/* The data buffer. */
    int toWrite,		/* How many bytes to write? */
    int *errorCodePtr)		/* Where to store error code. */
{
    TcpState *statePtr = (TcpState *)instanceData;
    int written;
    DWORD error;
    ThreadSpecificData *tsdPtr = (ThreadSpecificData *)
	    TclThreadDataKeyGet(&dataKey);

    *errorCodePtr = 0;

    /*
     * Check if there is an async connect running.
     * For blocking sockets terminate connect, otherwise do one step.
     * For a non blocking socket return EWOULDBLOCK if connect not terminated
     */

    if (WaitForConnect(statePtr, errorCodePtr) != 0) {
	return -1;
    }

    while (1) {
	SendSelectMessage(tsdPtr, UNSELECT, statePtr);

	/*
	 * Single fd operation: this proc is only called for a connected
	 * socket.
	 */

	written = send(statePtr->sockets->fd, buf, toWrite, 0);
	if (written != SOCKET_ERROR) {
	    /*
	     * Since Windows won't generate a new write event until we hit an
	     * overflow condition, we need to force the event loop to poll
	     * until the condition changes.
	     */

	    if (GOT_BITS(statePtr->watchEvents, FD_WRITE)) {
		Tcl_Time blockTime = { 0, 0 };

		Tcl_SetMaxBlockTime(&blockTime);
	    }
	    break;
	}

	/*
	 * Check for error condition or overflow. In the event of overflow, we
	 * need to clear the FD_WRITE flag so we can detect the next writable
	 * event. Note that Windows only sends a new writable event after a
	 * send fails with WSAEWOULDBLOCK.
	 */

	error = WSAGetLastError();
	if (error == WSAEWOULDBLOCK) {
	    CLEAR_BITS(statePtr->readyEvents, FD_WRITE);
	    if (GOT_BITS(statePtr->flags, TCP_NONBLOCKING)) {
		*errorCodePtr = EWOULDBLOCK;
		written = -1;
		break;
	    }
	} else {
	    Tcl_WinConvertError(error);
	    *errorCodePtr = Tcl_GetErrno();
	    written = -1;
	    break;
	}

	/*
	 * In the blocking case, wait until the file becomes writable or
	 * closed and try again.
	 */

	if (!WaitForSocketEvent(statePtr, FD_WRITE|FD_CLOSE, errorCodePtr)) {
	    written = -1;
	    break;
	}
    }

    SendSelectMessage(tsdPtr, SELECT, statePtr);

    return written;
}

/*
 *----------------------------------------------------------------------
 *
 * TcpCloseProc --
 *
 *	This function is called by the generic IO level to perform channel
 *	type specific cleanup on a socket based channel when the channel is
 *	closed.
 *
 * Results:
 *	0 if successful, the value of errno if failed.
 *
 * Side effects:
 *	Closes the socket.
 *
 *----------------------------------------------------------------------
 */

static int
TcpCloseProc(
    void *instanceData,		/* The socket to close. */
    TCL_UNUSED(Tcl_Interp *))
{
    TcpState *statePtr = (TcpState *)instanceData;
    /* TIP #218 */
    int errorCode = 0;
    ThreadSpecificData *tsdPtr = TCL_TSD_INIT(&dataKey);

    /*
     * Clean up the OS socket handle. The default Windows setting for a
     * socket is SO_DONTLINGER, which does a graceful shutdown in the
     * background.
     */

    while (statePtr->sockets != NULL) {
	TcpFdList *thisfd = statePtr->sockets;

	statePtr->sockets = thisfd->next;
	if (closesocket(thisfd->fd) == SOCKET_ERROR) {
	    Tcl_WinConvertError((DWORD) WSAGetLastError());
	    errorCode = Tcl_GetErrno();
	}
	Tcl_Free(thisfd);
    }

    if (statePtr->addrlist != NULL) {
	freeaddrinfo(statePtr->addrlist);
    }
    if (statePtr->myaddrlist != NULL) {
	freeaddrinfo(statePtr->myaddrlist);
    }

    /*
     * Clear an eventual tsd info list pointer.
     *
     * This may be called, if an async socket connect fails or is closed
     * between connect and thread action callback.
     */

    if (tsdPtr->pendingTcpState != NULL
	    && tsdPtr->pendingTcpState == statePtr) {
	/*
	 * Get infoPtr lock, because this concerns the notifier thread.
	 */

	WaitForSingleObject(tsdPtr->socketListLock, INFINITE);

	tsdPtr->pendingTcpState = NULL;

	/*
	 * Free list lock.
	 */

	SetEvent(tsdPtr->socketListLock);
    }

    /*
     * TIP #218. Removed the code removing the structure from the global
     * socket list. This is now done by the thread action callbacks, and only
     * there. This happens before this code is called. We can free without
     * fear of damaging the list.
     */

    Tcl_Free(statePtr);
    return errorCode;
}

/*
 *----------------------------------------------------------------------
 *
 * TcpClose2Proc --
 *
 *	This function is called by the generic IO level to perform the channel
 *	type specific part of a half-close: namely, a shutdown() on a socket.
 *
 * Results:
 *	0 if successful, the value of errno if failed.
 *
 * Side effects:
 *	Shuts down one side of the socket.
 *
 *----------------------------------------------------------------------
 */

static int
TcpClose2Proc(
    void *instanceData,		/* The socket to close. */
    Tcl_Interp *interp,		/* For error reporting. */
    int flags)			/* Flags that indicate which side to close. */
{
    TcpState *statePtr = (TcpState *)instanceData;
    int readError = 0;
    int writeError = 0;

    /*
     * Shutdown the OS socket handle.
     */

    if ((flags & (TCL_CLOSE_READ | TCL_CLOSE_WRITE)) == 0) {
	return TcpCloseProc(instanceData, interp);
    }

    /*
     * Single fd operation: Tcl_OpenTcpServer() does not set TCL_READABLE or
     * TCL_WRITABLE so this should never be called for a server socket.
     */

    if ((flags & TCL_CLOSE_READ)
	    && (shutdown(statePtr->sockets->fd, SD_RECEIVE) == SOCKET_ERROR)) {
	Tcl_WinConvertError((DWORD) WSAGetLastError());
	readError = Tcl_GetErrno();
    }
    if ((flags & TCL_CLOSE_WRITE)
	    && (shutdown(statePtr->sockets->fd, SD_SEND) == SOCKET_ERROR)) {
	Tcl_WinConvertError((DWORD) WSAGetLastError());
	writeError = Tcl_GetErrno();
    }
    return (readError != 0) ? readError : writeError;
}

/*
 *----------------------------------------------------------------------
 *
 * TcpSetOptionProc --
 *
 *	Sets Tcp channel specific options.
 *
 * Results:
 *	None, unless an error happens.
 *
 * Side effects:
 *	Changes attributes of the socket at the system level.
 *
 *----------------------------------------------------------------------
 */

static int
TcpSetOptionProc(
    void *instanceData,		/* Socket state. */
    Tcl_Interp *interp,		/* For error reporting - can be NULL. */
    const char *optionName,	/* Name of the option to set. */
    const char *value)		/* New value for option. */
{
    TcpState *statePtr = (TcpState *)instanceData;
    SOCKET sock;
    size_t len = 0;

    if (optionName != NULL) {
	len = strlen(optionName);
    }

    sock = statePtr->sockets->fd;

    if ((len > 1) && (optionName[1] == 'k') &&
	    (strncmp(optionName, "-keepalive", len) == 0)) {
	BOOL boolVar;
	int rtn;

	if (Tcl_GetBoolean(interp, value, &boolVar) != TCL_OK) {
	    return TCL_ERROR;
	}
	rtn = setsockopt(sock, SOL_SOCKET, SO_KEEPALIVE,
		(const char *) &boolVar, sizeof(boolVar));
	if (rtn != 0) {
	    Tcl_WinConvertError(WSAGetLastError());
	    if (interp) {
		Tcl_SetObjResult(interp, Tcl_ObjPrintf(
			"couldn't set socket option: %s",
			Tcl_PosixError(interp)));
	    }
	    return TCL_ERROR;
	}
	return TCL_OK;
    }
    if ((len > 1) && (optionName[1] == 'n') &&
	    (strncmp(optionName, "-nodelay", len) == 0)) {
	BOOL boolVar;
	int rtn;

	if (Tcl_GetBoolean(interp, value, &boolVar) != TCL_OK) {
	    return TCL_ERROR;
	}
	rtn = setsockopt(sock, IPPROTO_TCP, TCP_NODELAY,
		(const char *) &boolVar, sizeof(boolVar));
	if (rtn != 0) {
	    Tcl_WinConvertError(WSAGetLastError());
	    if (interp) {
		Tcl_SetObjResult(interp, Tcl_ObjPrintf(
			"couldn't set socket option: %s",
			Tcl_PosixError(interp)));
	    }
	    return TCL_ERROR;
	}
	return TCL_OK;
    }
    return Tcl_BadChannelOption(interp, optionName, "keepalive nodelay");
}

/*
 *----------------------------------------------------------------------
 *
 * TcpGetOptionProc --
 *
 *	Computes an option value for a TCP socket based channel, or a list of
 *	all options and their values.
 *
 *	Note: This code is based on code contributed by John Haxby.
 *
 * Results:
 *	A standard Tcl result. The value of the specified option or a list of
 *	all options and their values is returned in the supplied DString. Sets
 *	Error message if needed.
 *
 * Side effects:
 *	None.
 *
 *----------------------------------------------------------------------
 */

static int
TcpGetOptionProc(
    void *instanceData,		/* Socket state. */
    Tcl_Interp *interp,		/* For error reporting - can be NULL. */
    const char *optionName,	/* Name of the option to retrieve the value
				 * for, or NULL to get all options and their
				 * values. */
    Tcl_DString *dsPtr)		/* Where to store the computed value;
				 * initialized by caller. */
{
    TcpState *statePtr = (TcpState *)instanceData;
    char host[NI_MAXHOST], port[NI_MAXSERV];
    SOCKET sock;
    size_t len = 0;
    int reverseDNS = 0;
#define SUPPRESS_RDNS_VAR "::tcl::unsupported::noReverseDNS"
#define HAVE_OPTION(option) \
	((len > 1) && (optionName[1] == option[1]) && \
	    (strncmp(optionName, option, len) == 0))

    /*
     * Go one step in async connect
     *
     * If any error is thrown save it as background error to report eventually
     * below.
     */

    if (!GOT_BITS(statePtr->flags, TCP_ASYNC_TEST_MODE)) {
	WaitForConnect(statePtr, NULL);
    }

    sock = statePtr->sockets->fd;
    if (optionName != NULL) {
	len = strlen(optionName);
    }

    if (HAVE_OPTION("-error")) {
	/*
	 * Do not return any errors if async connect is running.
	 */

	if (!GOT_BITS(statePtr->flags, TCP_ASYNC_PENDING)) {
	    if (GOT_BITS(statePtr->flags, TCP_ASYNC_FAILED)) {
		/*
		 * In case of a failed async connect, eventually report the
		 * connect error only once.  Do not report the system error,
		 * as this comes again and again.
		 */

		if (statePtr->connectError != 0) {
		    Tcl_DStringAppend(dsPtr,
			    Tcl_ErrnoMsg(statePtr->connectError),
			    TCL_INDEX_NONE);
		    statePtr->connectError = 0;
		}
	    } else {
		/*
		 * Report an eventual last error of the socket system.
		 */

		int optlen;
		int ret;
		DWORD err;

		/*
		 * Populate the err variable with a POSIX error
		 */

		optlen = sizeof(int);
		ret = getsockopt(sock, SOL_SOCKET, SO_ERROR,
			(char *)&err, &optlen);

		/*
		 * The error was not returned directly but should be taken
		 * from WSA.
		 */

		if (ret == SOCKET_ERROR) {
		    err = WSAGetLastError();
		}

		/*
		 * Return error message.
		 */

		if (err) {
		    Tcl_WinConvertError(err);
		    Tcl_DStringAppend(dsPtr, Tcl_ErrnoMsg(Tcl_GetErrno()),
			    TCL_INDEX_NONE);
		}
	    }
	}
	return TCL_OK;
    }

    if (HAVE_OPTION("-connecting")) {
	Tcl_DStringAppend(dsPtr,
		GOT_BITS(statePtr->flags, TCP_ASYNC_PENDING)
		? "1" : "0", TCL_INDEX_NONE);
	return TCL_OK;
    }

    if (interp != NULL
	    && Tcl_GetVar(interp, SUPPRESS_RDNS_VAR, 0) != NULL) {
	reverseDNS = NI_NUMERICHOST;
    }

    if (HAVE_OPTION("-peername")) {
	address peername;
	socklen_t size = sizeof(peername);

	if (GOT_BITS(statePtr->flags, TCP_ASYNC_PENDING)) {
	    /*
	     * In async connect output an empty string
	     */

	    if (len == 0) {
		Tcl_DStringAppendElement(dsPtr, "-peername");
		Tcl_DStringAppendElement(dsPtr, "");
	    } else {
		return TCL_OK;
	    }
	} else if (getpeername(sock, (LPSOCKADDR) &(peername.sa),
		&size) == 0) {
	    /*
	     * Peername fetch succeeded - output list
	     */

	    if (len == 0) {
		Tcl_DStringAppendElement(dsPtr, "-peername");
		Tcl_DStringStartSublist(dsPtr);
	    }

	    getnameinfo(&(peername.sa), size, host, sizeof(host),
		    NULL, 0, NI_NUMERICHOST);
	    Tcl_DStringAppendElement(dsPtr, host);
	    getnameinfo(&(peername.sa), size, host, sizeof(host),
		    port, sizeof(port), reverseDNS | NI_NUMERICSERV);
	    Tcl_DStringAppendElement(dsPtr, host);
	    Tcl_DStringAppendElement(dsPtr, port);
	    if (len == 0) {
		Tcl_DStringEndSublist(dsPtr);
	    } else {
		return TCL_OK;
	    }
	} else {
	    /*
	     * getpeername failed - but if we were asked for all the options
	     * (len==0), don't flag an error at that point because it could be
	     * an fconfigure request on a server socket (such sockets have no
	     * peer). {Copied from unix/tclUnixChan.c}
	     */

	    if (len) {
		Tcl_WinConvertError((DWORD) WSAGetLastError());
		if (interp) {
		    Tcl_SetObjResult(interp, Tcl_ObjPrintf(
			    "can't get peername: %s",
			    Tcl_PosixError(interp)));
		}
		return TCL_ERROR;
	    }
	}
    }

    if ((len == 0) || HAVE_OPTION("-sockname")) {
	TcpFdList *fds;
	address sockname;
	socklen_t size;
	int found = 0;

	if (len == 0) {
	    Tcl_DStringAppendElement(dsPtr, "-sockname");
	    Tcl_DStringStartSublist(dsPtr);
	}
	if (GOT_BITS(statePtr->flags, TCP_ASYNC_PENDING)) {
	    /*
	     * In async connect output an empty string
	     */

	    found = 1;
	} else {
	    for (fds = statePtr->sockets; fds != NULL; fds = fds->next) {
		sock = fds->fd;
		size = sizeof(sockname);
		if (getsockname(sock, &(sockname.sa), &size) >= 0) {
		    int flags = reverseDNS;

		    found = 1;
		    getnameinfo(&sockname.sa, size, host, sizeof(host),
			    NULL, 0, NI_NUMERICHOST);
		    Tcl_DStringAppendElement(dsPtr, host);

		    /*
		     * We don't want to resolve INADDR_ANY and sin6addr_any;
		     * they can sometimes cause problems (and never have a
		     * name).
		     */

		    flags |= NI_NUMERICSERV;
		    if (sockname.sa.sa_family == AF_INET) {
			if (sockname.sa4.sin_addr.s_addr == INADDR_ANY) {
			    flags |= NI_NUMERICHOST;
			}
		    } else if (sockname.sa.sa_family == AF_INET6) {
			if ((IN6_ARE_ADDR_EQUAL(&sockname.sa6.sin6_addr,
				    &in6addr_any)) ||
				(IN6_IS_ADDR_V4MAPPED(&sockname.sa6.sin6_addr)
				&& sockname.sa6.sin6_addr.s6_addr[12] == 0
				&& sockname.sa6.sin6_addr.s6_addr[13] == 0
				&& sockname.sa6.sin6_addr.s6_addr[14] == 0
				&& sockname.sa6.sin6_addr.s6_addr[15] == 0)) {
			    flags |= NI_NUMERICHOST;
			}
		    }
		    getnameinfo(&sockname.sa, size, host, sizeof(host),
			    port, sizeof(port), flags);
		    Tcl_DStringAppendElement(dsPtr, host);
		    Tcl_DStringAppendElement(dsPtr, port);
		}
	    }
	}
	if (found) {
	    if (len) {
		return TCL_OK;
	    }
	    Tcl_DStringEndSublist(dsPtr);
	} else {
	    if (interp) {
		Tcl_WinConvertError((DWORD) WSAGetLastError());
		Tcl_SetObjResult(interp, Tcl_ObjPrintf(
			"can't get sockname: %s", Tcl_PosixError(interp)));
	    }
	    return TCL_ERROR;
	}
    }

    if ((len == 0) || HAVE_OPTION("-keepalive")) {
	int optlen;
	BOOL opt = FALSE;

	if (len == 0) {
	    sock = statePtr->sockets->fd;
	    Tcl_DStringAppendElement(dsPtr, "-keepalive");
	}
	optlen = sizeof(BOOL);
	getsockopt(sock, SOL_SOCKET, SO_KEEPALIVE, (char *)&opt, &optlen);
	Tcl_DStringAppendElement(dsPtr, opt ? "1" : "0");
	if (len > 0) {
	    return TCL_OK;
	}
    }

    if ((len == 0) || HAVE_OPTION("-nodelay")) {
	int optlen;
	BOOL opt = FALSE;

	if (len == 0) {
	    sock = statePtr->sockets->fd;
	    Tcl_DStringAppendElement(dsPtr, "-nodelay");
	}
	optlen = sizeof(BOOL);
	getsockopt(sock, IPPROTO_TCP, TCP_NODELAY, (char *)&opt, &optlen);
	Tcl_DStringAppendElement(dsPtr, opt ? "1" : "0");
	if (len > 0) {
	    return TCL_OK;
	}
    }

    if (len > 0) {
	return Tcl_BadChannelOption(interp, optionName,
		"connecting keepalive nodelay peername sockname");
    }

    return TCL_OK;
}

/*
 *----------------------------------------------------------------------
 *
 * TcpWatchProc --
 *
 *	Informs the channel driver of the events that the generic channel code
 *	wishes to receive on this socket.
 *
 * Results:
 *	None.
 *
 * Side effects:
 *	May cause the notifier to poll if any of the specified conditions are
 *	already true.
 *
 *----------------------------------------------------------------------
 */

static void
TcpWatchProc(
    void *instanceData,		/* The socket state. */
    int mask)			/* Events of interest; an OR-ed combination of
				 * TCL_READABLE, TCL_WRITABLE and
				 * TCL_EXCEPTION. */
{
    TcpState *statePtr = (TcpState *)instanceData;

    /*
     * Update the watch events mask. Only if the socket is not a server
     * socket. [Bug 557878]
     */

    if (!statePtr->acceptProc) {
	statePtr->watchEvents = 0;
	if (GOT_BITS(mask, TCL_READABLE)) {
	    SET_BITS(statePtr->watchEvents, FD_READ | FD_CLOSE);
	}
	if (GOT_BITS(mask, TCL_WRITABLE)) {
	    SET_BITS(statePtr->watchEvents, FD_WRITE | FD_CLOSE);
	}

	/*
	 * If there are any conditions already set, then tell the notifier to
	 * poll rather than block.
	 */

	if (statePtr->readyEvents & statePtr->watchEvents) {
	    Tcl_Time blockTime = { 0, 0 };

	    Tcl_SetMaxBlockTime(&blockTime);
	}
    }
}

/*
 *----------------------------------------------------------------------
 *
 * TcpGetHandleProc --
 *
 *	Called from Tcl_GetChannelHandle to retrieve OS handles from inside a
 *	TCP socket based channel.
 *
 * Results:
 *	Returns TCL_OK with the fd in handlePtr, or TCL_ERROR if there is no
 *	handle for the specified direction.
 *
 * Side effects:
 *	None.
 *
 *----------------------------------------------------------------------
 */

static int
TcpGetHandleProc(
    void *instanceData,		/* The socket state. */
    TCL_UNUSED(int) /*direction*/,
    void **handlePtr)		/* Where to store the handle. */
{
    TcpState *statePtr = (TcpState *)instanceData;

    *handlePtr = INT2PTR(statePtr->sockets->fd);
    return TCL_OK;
}

/*
 *----------------------------------------------------------------------
 *
 * TcpConnect --
 *
 *	This function opens a new socket in client mode.
 *
 *	This might be called in 3 circumstances:
 *	-   By a regular socket command
 *	-   By the event handler to continue an asynchronously connect
 *	-   By a blocking socket function (gets/puts) to terminate the
 *	    connect synchronously
 *
 * Results:
 *	TCL_OK, if the socket was successfully connected or an asynchronous
 *	connection is in progress. If an error occurs, TCL_ERROR is returned
 *	and an error message is left in interp.
 *
 * Side effects:
 *	Opens a socket.
 *
 * Remarks:
 *	A single host name may resolve to more than one IP address, e.g. for
 *	an IPv4/IPv6 dual stack host. For handling asynchronously connecting
 *	sockets in the background for such hosts, this function can act as a
 *	coroutine. On the first call, it sets up the control variables for the
 *	two nested loops over the local and remote addresses. Once the first
 *	connection attempt is in progress, it sets up itself as a writable
 *	event handler for that socket, and returns. When the callback occurs,
 *	control is transferred to the "reenter" label, right after the initial
 *	return and the loops resume as if they had never been interrupted.
 *	For synchronously connecting sockets, the loops work the usual way.
 *
 *----------------------------------------------------------------------
 */

static int
TcpConnect(
    Tcl_Interp *interp,		/* For error reporting; can be NULL. */
    TcpState *statePtr)
{
    DWORD error;
    int async_connect = GOT_BITS(statePtr->flags, TCP_ASYNC_CONNECT);
				/* We are started with async connect and the
				 * connect notification was not yet
				 * received. */
    int async_callback = GOT_BITS(statePtr->flags, TCP_ASYNC_PENDING);
				/* We were called by the event procedure and
				 * continue our loop. */
    ThreadSpecificData *tsdPtr = (ThreadSpecificData *)
	    TclThreadDataKeyGet(&dataKey);

    if (async_callback) {
	goto reenter;
    }

    for (statePtr->addr = statePtr->addrlist; statePtr->addr != NULL;
	    statePtr->addr = statePtr->addr->ai_next) {
	for (statePtr->myaddr = statePtr->myaddrlist;
		statePtr->myaddr != NULL;
		statePtr->myaddr = statePtr->myaddr->ai_next) {
	    /*
	     * No need to try combinations of local and remote addresses
	     * of different families.
	     */

	    if (statePtr->myaddr->ai_family != statePtr->addr->ai_family) {
		continue;
	    }

	    /*
	     * Close the socket if it is still open from the last unsuccessful
	     * iteration.
	     */

	    if (statePtr->sockets->fd != INVALID_SOCKET) {
		closesocket(statePtr->sockets->fd);
	    }

	    /*
	     * Get statePtr lock.
	     */

	    WaitForSingleObject(tsdPtr->socketListLock, INFINITE);

	    /*
	     * Reset last error from last try
	     */

	    statePtr->notifierConnectError = 0;
	    Tcl_SetErrno(0);

	    statePtr->sockets->fd = socket(statePtr->myaddr->ai_family,
		    SOCK_STREAM, 0);

	    /*
	     * Free list lock.
	     */

	    SetEvent(tsdPtr->socketListLock);

	    /*
	     * Continue on socket creation error.
	     */

	    if (statePtr->sockets->fd == INVALID_SOCKET) {
		Tcl_WinConvertError((DWORD) WSAGetLastError());
		continue;
	    }

	    /*
	     * Win-NT has a misfeature that sockets are inherited in child
	     * processes by default. Turn off the inherit bit.
	     */

	    SetHandleInformation((HANDLE) statePtr->sockets->fd,
		    HANDLE_FLAG_INHERIT, 0);

	    /*
	     * Set kernel space buffering
	     */

	    TclSockMinimumBuffers((void *)statePtr->sockets->fd,
		    TCP_BUFFER_SIZE);

	    /*
	     * Try to bind to a local port.
	     */

	    if (bind(statePtr->sockets->fd, statePtr->myaddr->ai_addr,
		    statePtr->myaddr->ai_addrlen) == SOCKET_ERROR) {
		Tcl_WinConvertError((DWORD) WSAGetLastError());
		continue;
	    }

	    /*
	     * For asynchronous connect set the socket in nonblocking mode
	     * and activate connect notification
	     */

	    if (async_connect) {
		TcpState *statePtr2;
		int in_socket_list = 0;

		/*
		 * Get statePtr lock.
		 */

		WaitForSingleObject(tsdPtr->socketListLock, INFINITE);

		/*
		 * Bugfig for 336441ed59 to not ignore notifications until the
		 * infoPtr is in the list.
		 * Check if my statePtr is already in the tsdPtr->socketList
		 * It is set after this call by TcpThreadActionProc and is set
		 * on a second round.
		 *
		 * If not, we buffer my statePtr in the tsd memory so it is
		 * not lost by the event procedure
		 */

		for (statePtr2 = tsdPtr->socketList; statePtr2 != NULL;
			statePtr2 = statePtr2->nextPtr) {
		    if (statePtr2 == statePtr) {
			in_socket_list = 1;
			break;
		    }
		}
		if (!in_socket_list) {
		    tsdPtr->pendingTcpState = statePtr;
		}

		/*
		 * Set connect mask to connect events
		 *
		 * This is activated by a SOCKET_SELECT message to the
		 * notifier thread.
		 */

		SET_BITS(statePtr->selectEvents, FD_CONNECT);

		/*
		 * Free list lock.
		 */

		SetEvent(tsdPtr->socketListLock);

		/*
		 * Activate accept notification.
		 */

		SendSelectMessage(tsdPtr, SELECT, statePtr);
	    }

	    /*
	     * Attempt to connect to the remote socket.
	     */

	    connect(statePtr->sockets->fd, statePtr->addr->ai_addr,
		    statePtr->addr->ai_addrlen);

	    error = WSAGetLastError();
	    Tcl_WinConvertError(error);

	    if (async_connect && error == WSAEWOULDBLOCK) {
		/*
		 * Asynchronous connect
		 *
		 * Remember that we jump back behind this next round
		 */

		SET_BITS(statePtr->flags, TCP_ASYNC_PENDING);
		return TCL_OK;

	    reenter:
		/*
		 * Re-entry point for async connect after connect event or
		 * blocking operation
		 *
		 * Clear the reenter flag
		 */

		CLEAR_BITS(statePtr->flags, TCP_ASYNC_PENDING);

		/*
		 * Get statePtr lock.
		 */

		WaitForSingleObject(tsdPtr->socketListLock, INFINITE);

		/*
		 * Get signaled connect error.
		 */

		Tcl_WinConvertError((DWORD) statePtr->notifierConnectError);

		/*
		 * Clear eventual connect flag.
		 */

		CLEAR_BITS(statePtr->selectEvents, FD_CONNECT);

		/*
		 * Free list lock.
		 */

		SetEvent(tsdPtr->socketListLock);
	    }

	    /*
	     * Clear the tsd socket list pointer if we did not wait for
	     * the FD_CONNECT asynchronously
	     */

	    tsdPtr->pendingTcpState = NULL;

	    if (Tcl_GetErrno() == 0) {
		goto out;
	    }
	}
    }

  out:
    /*
     * Socket connected or connection failed
     */

    /*
     * Async connect terminated
     */

    CLEAR_BITS(statePtr->flags, TCP_ASYNC_CONNECT);

    if (Tcl_GetErrno() == 0) {
	/*
	 * Successfully connected
	 *
	 * Set up the select mask for read/write events.
	 */

	statePtr->selectEvents = FD_READ | FD_WRITE | FD_CLOSE;

	/*
	 * Register for interest in events in the select mask. Note that this
	 * automatically places the socket into non-blocking mode.
	 */

	SendSelectMessage(tsdPtr, SELECT, statePtr);
    } else {
	/*
	 * Connect failed
	 *
	 * For async connect schedule a writable event to report the fail.
	 */

	if (async_callback) {
	    /*
	     * Set up the select mask for read/write events.
	     */

	    statePtr->selectEvents = FD_WRITE|FD_READ;

	    /*
	     * Get statePtr lock.
	     */

	    WaitForSingleObject(tsdPtr->socketListLock, INFINITE);

	    /*
	     * Signal ready readable and writable events.
	     */

	    SET_BITS(statePtr->readyEvents, FD_WRITE | FD_READ);

	    /*
	     * Flag error to event routine.
	     */

	    SET_BITS(statePtr->flags, TCP_ASYNC_FAILED);

	    /*
	     * Save connect error to be reported by 'fconfigure -error'.
	     */

	    statePtr->connectError = Tcl_GetErrno();

	    /*
	     * Free list lock.
	     */

	    SetEvent(tsdPtr->socketListLock);
	}

	/*
	 * Error message on synchronous connect
	 */

	if (interp != NULL) {
	    Tcl_SetObjResult(interp, Tcl_ObjPrintf(
		    "couldn't open socket: %s", Tcl_PosixError(interp)));
	}
	return TCL_ERROR;
    }
    return TCL_OK;
}

/*
 *----------------------------------------------------------------------
 *
 * Tcl_OpenTcpClient --
 *
 *	Opens a TCP client socket and creates a channel around it.
 *
 * Results:
 *	The channel or NULL if failed. An error message is returned in the
 *	interpreter on failure.
 *
 * Side effects:
 *	Opens a client socket and creates a new channel.
 *
 *----------------------------------------------------------------------
 */

Tcl_Channel
Tcl_OpenTcpClient(
    Tcl_Interp *interp,		/* For error reporting; can be NULL. */
    int port,			/* Port number to open. */
    const char *host,		/* Host on which to open port. */
    const char *myaddr,		/* Client-side address */
    int myport,			/* Client-side port */
    int async)			/* If nonzero, attempt to do an asynchronous
				 * connect. Otherwise we do a blocking
				 * connect. */
{
    TcpState *statePtr;
    const char *errorMsg = NULL;
    struct addrinfo *addrlist = NULL, *myaddrlist = NULL;
    char channelName[SOCK_CHAN_LENGTH];

    TclInitSockets();

    /*
     * Do the name lookups for the local and remote addresses.
     */

    if (!TclCreateSocketAddress(interp, &addrlist, host, port, 0, &errorMsg)
	    || !TclCreateSocketAddress(interp, &myaddrlist, myaddr, myport, 1,
		    &errorMsg)) {
	if (addrlist != NULL) {
	    freeaddrinfo(addrlist);
	}
	if (interp != NULL) {
	    Tcl_SetObjResult(interp, Tcl_ObjPrintf(
		    "couldn't open socket: %s", errorMsg));
	}
	return NULL;
    }

    statePtr = NewSocketInfo(INVALID_SOCKET);
    statePtr->addrlist = addrlist;
    statePtr->myaddrlist = myaddrlist;
    if (async) {
	SET_BITS(statePtr->flags, TCP_ASYNC_CONNECT);
    }

    /*
     * Create a new client socket and wrap it in a channel.
     */
    if (TcpConnect(interp, statePtr) != TCL_OK) {
	TcpCloseProc(statePtr, NULL);
	return NULL;
    }

    TclWinGenerateChannelName(channelName, "sock", statePtr);
    statePtr->channel = Tcl_CreateChannel(&tcpChannelType, channelName,
	    statePtr, (TCL_READABLE | TCL_WRITABLE));
    if (TCL_ERROR == Tcl_SetChannelOption(NULL, statePtr->channel,
	    "-translation", "auto crlf")) {
	Tcl_CloseEx(NULL, statePtr->channel, 0);
	return NULL;
    } else if (TCL_ERROR == Tcl_SetChannelOption(NULL, statePtr->channel,
	    "-eofchar", "")) {
	Tcl_CloseEx(NULL, statePtr->channel, 0);
	return NULL;
    }
    return statePtr->channel;
}

/*
 *----------------------------------------------------------------------
 *
 * Tcl_MakeTcpClientChannel --
 *
 *	Creates a Tcl_Channel from an existing client TCP socket.
 *
 * Results:
 *	The Tcl_Channel wrapped around the preexisting TCP socket.
 *
 * Side effects:
 *	None.
 *
 *----------------------------------------------------------------------
 */

Tcl_Channel
Tcl_MakeTcpClientChannel(
    void *sock)			/* The socket to wrap up into a channel. */
{
    TclInitSockets();

    ThreadSpecificData *tsdPtr = (ThreadSpecificData *)
	    TclThreadDataKeyGet(&dataKey);

    /*
     * Set kernel space buffering and non-blocking.
     */

    TclSockMinimumBuffers(sock, TCP_BUFFER_SIZE);

    TcpState *statePtr = NewSocketInfo((SOCKET) sock);

    /*
     * Start watching for read/write events on the socket.
     */

    statePtr->selectEvents = FD_READ | FD_CLOSE | FD_WRITE;
    SendSelectMessage(tsdPtr, SELECT, statePtr);

    char channelName[SOCK_CHAN_LENGTH];
    TclWinGenerateChannelName(channelName, "sock", statePtr);
    statePtr->channel = Tcl_CreateChannel(&tcpChannelType, channelName,
	    statePtr, (TCL_READABLE | TCL_WRITABLE));
    Tcl_SetChannelOption(NULL, statePtr->channel, "-translation", "auto crlf");
    return statePtr->channel;
}

/*
 *----------------------------------------------------------------------
 *
 * Tcl_OpenTcpServerEx --
 *
 *	Opens a TCP server socket and creates a channel around it.
 *
 * Results:
 *	The channel or NULL if failed. If an error occurred, an error message
 *	is left in the interp's result if interp is not NULL.
 *
 * Side effects:
 *	Opens a server socket and creates a new channel.
 *
 *----------------------------------------------------------------------
 */

Tcl_Channel
Tcl_OpenTcpServerEx(
    Tcl_Interp *interp,		/* For error reporting - may be NULL. */
    const char *service,	/* Port number to open. */
    const char *myHost,		/* Name of local host. */
    unsigned int flags,		/* Flags. */
    int backlog,		/* Length of OS listen backlog queue, or -1
				 * for default. */
    Tcl_TcpAcceptProc *acceptProc,
				/* Callback for accepting connections from new
				 * clients. */
    void *acceptProcData)	/* Data for the callback. */
{
    SOCKET sock = INVALID_SOCKET;
    unsigned short chosenport = 0;
    struct addrinfo *addrlist = NULL;
    struct addrinfo *addrPtr;	/* Socket address to listen on. */
    TcpState *statePtr = NULL;	/* The returned value. */
    char channelName[SOCK_CHAN_LENGTH];
    u_long flag = 1;		/* Indicates nonblocking mode. */
    const char *errorMsg = NULL;
    int optvalue, port;

    TclInitSockets();

    /*
     * Construct the addresses for each end of the socket.
     */

    if (TclSockGetPort(interp, service, "tcp", &port) != TCL_OK) {
	errorMsg = "invalid port number";
	goto error;
    }

    if (!TclCreateSocketAddress(interp, &addrlist, myHost, port, 1,
	    &errorMsg)) {
	goto error;
    }

    for (addrPtr = addrlist; addrPtr != NULL; addrPtr = addrPtr->ai_next) {
	sock = socket(addrPtr->ai_family, addrPtr->ai_socktype,
		addrPtr->ai_protocol);
	if (sock == INVALID_SOCKET) {
	    Tcl_WinConvertError((DWORD) WSAGetLastError());
	    continue;
	}

	/*
	 * Win-NT has a misfeature that sockets are inherited in child
	 * processes by default. Turn off the inherit bit.
	 */

	SetHandleInformation((HANDLE) sock, HANDLE_FLAG_INHERIT, 0);

	/*
	 * Set kernel space buffering
	 */

	TclSockMinimumBuffers((void *)sock, TCP_BUFFER_SIZE);

	/*
	 * Make sure we use the same port when opening two server sockets
	 * for IPv4 and IPv6.
	 *
	 * As sockaddr_in6 uses the same offset and size for the port
	 * member as sockaddr_in, we can handle both through the IPv4 API.
	 */

	if (port == 0 && chosenport != 0) {
	    ((struct sockaddr_in *) addrPtr->ai_addr)->sin_port =
		htons(chosenport);
	}

	/*
	 * The SO_REUSEADDR option on Windows behaves like SO_REUSEPORT on
	 * unix systems.
	 */

	if (GOT_BITS(flags, TCL_TCPSERVER_REUSEPORT)) {
	    optvalue = 1;
	    (void) setsockopt(sock, SOL_SOCKET, SO_REUSEADDR,
		    (char *) &optvalue, sizeof(optvalue));
	}

	/*
	 * Bind to the specified port.
	 *
	 * Bind should not be affected by the socket having already been
	 * set into nonblocking mode. If there is trouble, this is one
	 * place to look for bugs.
	 */

	if (bind(sock, addrPtr->ai_addr,
		addrPtr->ai_addrlen) == SOCKET_ERROR) {
	    Tcl_WinConvertError((DWORD) WSAGetLastError());
	    closesocket(sock);
	    continue;
	}
	if (port == 0 && chosenport == 0) {
	    address sockname;
	    socklen_t namelen = sizeof(sockname);

	    /*
	     * Synchronize port numbers when binding to port 0 of multiple
	     * addresses.
	     */

	    if (getsockname(sock, &sockname.sa, &namelen) >= 0) {
		chosenport = ntohs(sockname.sa4.sin_port);
	    }
	}

	/*
	 * Set the maximum number of pending connect requests to the max
	 * value allowed on each platform (Win32 and Win32s may be
	 * different, and there may be differences between TCP/IP stacks).
	 */

	if (backlog < 0) {
	    backlog = SOMAXCONN;
	}
	if (listen(sock, backlog) == SOCKET_ERROR) {
	    Tcl_WinConvertError((DWORD) WSAGetLastError());
	    closesocket(sock);
	    continue;
	}

	if (statePtr == NULL) {
	    /*
	     * Add this socket to the global list of sockets.
	     */

	    statePtr = NewSocketInfo(sock);
	} else {
	    AddSocketInfoFd(statePtr, sock);
	}
    }

  error:
    if (addrlist != NULL) {
	freeaddrinfo(addrlist);
    }

    if (statePtr != NULL) {
	ThreadSpecificData *tsdPtr = (ThreadSpecificData *)
		TclThreadDataKeyGet(&dataKey);

	statePtr->acceptProc = acceptProc;
	statePtr->acceptProcData = acceptProcData;
	TclWinGenerateChannelName(channelName, "sock", statePtr);
	statePtr->channel = Tcl_CreateChannel(&tcpChannelType, channelName,
		statePtr, 0);
	/*
	 * Set up the select mask for connection request events.
	 */

	statePtr->selectEvents = FD_ACCEPT;

	/*
	 * Register for interest in events in the select mask. Note that this
	 * automatically places the socket into non-blocking mode.
	 */

	ioctlsocket(sock, (long) FIONBIO, &flag);
	SendSelectMessage(tsdPtr, SELECT, statePtr);
	if (Tcl_SetChannelOption(interp, statePtr->channel, "-eofchar", "")
		== TCL_ERROR) {
	    Tcl_CloseEx(NULL, statePtr->channel, 0);
	    return NULL;
	}
	return statePtr->channel;
    }

    if (interp != NULL) {
	Tcl_SetObjResult(interp, Tcl_ObjPrintf(
		"couldn't open socket: %s",
		(errorMsg ? errorMsg : Tcl_PosixError(interp))));
    }

    if (sock != INVALID_SOCKET) {
	closesocket(sock);
    }
    return NULL;
}

/*
 *----------------------------------------------------------------------
 *
 * TcpAccept --
 *	Accept a TCP socket connection.	 This is called by the event loop.
 *
 * Results:
 *	None.
 *
 * Side effects:
 *	Creates a new connection socket. Calls the registered callback for the
 *	connection acceptance mechanism.
 *
 *----------------------------------------------------------------------
 */

static void
TcpAccept(
    TcpFdList *fds,		/* Server socket that accepted newSocket. */
    SOCKET newSocket,		/* Newly accepted socket. */
    address addr)		/* Address of new socket. */
{
    TcpState *newInfoPtr;
    TcpState *statePtr = fds->statePtr;
    int len = sizeof(addr);
    char channelName[SOCK_CHAN_LENGTH];
    char host[NI_MAXHOST], port[NI_MAXSERV];
    ThreadSpecificData *tsdPtr = (ThreadSpecificData *)
	    TclThreadDataKeyGet(&dataKey);

    /*
     * Win-NT has a misfeature that sockets are inherited in child processes
     * by default. Turn off the inherit bit.
     */

    SetHandleInformation((HANDLE) newSocket, HANDLE_FLAG_INHERIT, 0);

    /*
     * Add this socket to the global list of sockets.
     */

    newInfoPtr = NewSocketInfo(newSocket);

    /*
     * Select on read/write events and create the channel.
     */

    newInfoPtr->selectEvents = (FD_READ | FD_WRITE | FD_CLOSE);
    SendSelectMessage(tsdPtr, SELECT, newInfoPtr);

    TclWinGenerateChannelName(channelName, "sock", newInfoPtr);
    newInfoPtr->channel = Tcl_CreateChannel(&tcpChannelType, channelName,
	    newInfoPtr, (TCL_READABLE | TCL_WRITABLE));
    if (Tcl_SetChannelOption(NULL, newInfoPtr->channel, "-translation",
	    "auto crlf") == TCL_ERROR) {
	Tcl_CloseEx(NULL, newInfoPtr->channel, 0);
	return;
    }
    if (Tcl_SetChannelOption(NULL, newInfoPtr->channel, "-eofchar", "")
	    == TCL_ERROR) {
	Tcl_CloseEx(NULL, newInfoPtr->channel, 0);
	return;
    }

    /*
     * Invoke the accept callback function.
     */

    if (statePtr->acceptProc != NULL) {
	getnameinfo(&(addr.sa), len, host, sizeof(host), port, sizeof(port),
		NI_NUMERICHOST|NI_NUMERICSERV);
	statePtr->acceptProc(statePtr->acceptProcData, newInfoPtr->channel,
		host, atoi(port));
    }
}

/*
 *----------------------------------------------------------------------
 *
 * InitSocketWindowClass --
 *
 *	Registers the event window class for the socket notifier code.
 *	Caller must not hold socket mutex lock.
 *
 * Results:
 *	None.
 *
 * Side effects:
 *	Register a new window class.
 *
 *----------------------------------------------------------------------
 */

static void
InitSocketWindowClass(void)
{
    if (initialized) {
	return;
    }
    Tcl_MutexLock(&socketMutex);
    if (!initialized) {
	initialized = 1;
	TclCreateLateExitHandler(SocketExitHandler, NULL);

	/*
	 * Create the async notification window with a new class. We must
	 * create a new class to avoid a Windows 95 bug that causes us to get
	 * the wrong message number for socket events if the message window is
	 * a subclass of a static control.
	 */

	windowClass.style = 0;
	windowClass.cbClsExtra = 0;
	windowClass.cbWndExtra = 0;
	windowClass.hInstance = (HINSTANCE)TclWinGetTclInstance();
	windowClass.hbrBackground = NULL;
	windowClass.lpszMenuName = NULL;
	windowClass.lpszClassName = className;
	windowClass.lpfnWndProc = SocketProc;
	windowClass.hIcon = NULL;
	windowClass.hCursor = NULL;

	if (!RegisterClassW(&windowClass)) {
	    Tcl_WinConvertError(GetLastError());
	    goto initFailure;
	}
    }
    Tcl_MutexUnlock(&socketMutex);
    return;

  initFailure:
    Tcl_MutexUnlock(&socketMutex); /* Probably pointless before panicing */
    Tcl_Panic("InitSockets failed");
}

/*
 *----------------------------------------------------------------------
 *
 * SocketExitHandler --
 *
 *	Callback invoked during exit clean up to delete the socket
 *	communication window.
 *
 * Results:
 *	None.
 *
 * Side effects:
 *	None.
 *
 *----------------------------------------------------------------------
 */

static void
SocketExitHandler(
    TCL_UNUSED(void *))
{
    Tcl_MutexLock(&socketMutex);

    /*
     * Make sure the socket event handling window is cleaned-up for, at
     * most, this thread.
     */

    TclpFinalizeSockets();
    UnregisterClassW(className, (HINSTANCE)TclWinGetTclInstance());
    initialized = 0;
    Tcl_MutexUnlock(&socketMutex);
}

/*
 *----------------------------------------------------------------------
 *
 * SocketSetupProc --
 *
 *	This function is invoked before Tcl_DoOneEvent blocks waiting for an
 *	event.
 *
 * Results:
 *	None.
 *
 * Side effects:
 *	Adjusts the block time if needed.
 *
 *----------------------------------------------------------------------
 */

void
SocketSetupProc(
    TCL_UNUSED(void *),
    int flags)			/* Event flags as passed to Tcl_DoOneEvent. */
{
    TcpState *statePtr;
    Tcl_Time blockTime = { 0, 0 };
    ThreadSpecificData *tsdPtr = TCL_TSD_INIT(&dataKey);

    if (!GOT_BITS(flags, TCL_FILE_EVENTS)) {
	return;
    }

    /*
     * Check to see if there is a ready socket.	 If so, poll.
     */
    WaitForSingleObject(tsdPtr->socketListLock, INFINITE);
    for (statePtr = tsdPtr->socketList; statePtr != NULL;
	    statePtr = statePtr->nextPtr) {
	if (GOT_BITS(statePtr->readyEvents,
		statePtr->watchEvents | FD_CONNECT | FD_ACCEPT)) {
	    Tcl_SetMaxBlockTime(&blockTime);
	    break;
	}
    }
    SetEvent(tsdPtr->socketListLock);
}

/*
 *----------------------------------------------------------------------
 *
 * SocketCheckProc --
 *
 *	This function is called by Tcl_DoOneEvent to check the socket event
 *	source for events.
 *
 * Results:
 *	None.
 *
 * Side effects:
 *	May queue an event.
 *
 *----------------------------------------------------------------------
 */

static void
SocketCheckProc(
    TCL_UNUSED(void *),
    int flags)			/* Event flags as passed to Tcl_DoOneEvent. */
{
    TcpState *statePtr;
    SocketEvent *evPtr;
    ThreadSpecificData *tsdPtr = TCL_TSD_INIT(&dataKey);

    if (!GOT_BITS(flags, TCL_FILE_EVENTS)) {
	return;
    }

    /*
     * Queue events for any ready sockets that don't already have events
     * queued (caused by persistent states that won't generate WinSock
     * events).
     */

    WaitForSingleObject(tsdPtr->socketListLock, INFINITE);
    for (statePtr = tsdPtr->socketList; statePtr != NULL;
	    statePtr = statePtr->nextPtr) {
	if (GOT_BITS(statePtr->readyEvents,
		statePtr->watchEvents | FD_CONNECT | FD_ACCEPT)
		&& !GOT_BITS(statePtr->flags, SOCKET_PENDING)) {
	    SET_BITS(statePtr->flags, SOCKET_PENDING);
	    evPtr = (SocketEvent *)Tcl_Alloc(sizeof(SocketEvent));
	    evPtr->header.proc = SocketEventProc;
	    evPtr->socket = statePtr->sockets->fd;
	    Tcl_QueueEvent((Tcl_Event *) evPtr, TCL_QUEUE_TAIL);
	}
    }
    SetEvent(tsdPtr->socketListLock);
}

/*
 *----------------------------------------------------------------------
 *
 * SocketEventProc --
 *
 *	This function is called by Tcl_ServiceEvent when a socket event
 *	reaches the front of the event queue. This function is responsible for
 *	notifying the generic channel code.
 *
 * Results:
 *	Returns 1 if the event was handled, meaning it should be removed from
 *	the queue. Returns 0 if the event was not handled, meaning it should
 *	stay on the queue. The only time the event isn't handled is if the
 *	TCL_FILE_EVENTS flag bit isn't set.
 *
 * Side effects:
 *	Whatever the channel callback functions do.
 *
 *----------------------------------------------------------------------
 */

static int
SocketEventProc(
    Tcl_Event *evPtr,		/* Event to service. */
    int flags)			/* Flags that indicate what events to handle,
				 * such as TCL_FILE_EVENTS. */
{
    TcpState *statePtr;
    SocketEvent *eventPtr = (SocketEvent *) evPtr;
    int mask = 0, events;
    ThreadSpecificData *tsdPtr = TCL_TSD_INIT(&dataKey);
    TcpFdList *fds;
    SOCKET newSocket;
    address addr;
    int len;

    if (!GOT_BITS(flags, TCL_FILE_EVENTS)) {
	return 0;
    }

    /*
     * Find the specified socket on the socket list.
     */

    WaitForSingleObject(tsdPtr->socketListLock, INFINITE);
    for (statePtr = tsdPtr->socketList; statePtr != NULL;
	    statePtr = statePtr->nextPtr) {
	if (statePtr->sockets->fd == eventPtr->socket) {
	    break;
	}
    }

    /*
     * Discard events that have gone stale.
     */

    if (!statePtr) {
	SetEvent(tsdPtr->socketListLock);
	return 1;
    }

    /*
     * Clear flag that (this) event is pending
     */

    CLEAR_BITS(statePtr->flags, SOCKET_PENDING);

    /*
     * Continue async connect if pending and ready
     */

    if (GOT_BITS(statePtr->readyEvents, FD_CONNECT)) {
	if (GOT_BITS(statePtr->flags, TCP_ASYNC_PENDING)) {
	    /*
	     * Do one step and save eventual connect error
	     */

	    SetEvent(tsdPtr->socketListLock);
	    WaitForConnect(statePtr,NULL);
	} else {
	    /*
	     * No async connect reenter pending. Just clear event.
	     */

	    CLEAR_BITS(statePtr->readyEvents, FD_CONNECT);
	    SetEvent(tsdPtr->socketListLock);
	}
	return 1;
    }

    /*
     * Handle connection requests directly.
     */

    if (GOT_BITS(statePtr->readyEvents, FD_ACCEPT)) {
	for (fds = statePtr->sockets; fds != NULL; fds = fds->next) {
	    /*
	     * Accept the incoming connection request.
	     */

	    len = sizeof(address);
	    newSocket = accept(fds->fd, &(addr.sa), &len);

	    /*
	     * On Tcl server sockets with multiple OS fds we loop over the fds
	     * trying an accept() on each, so we expect INVALID_SOCKET.  There
	     * are also other network stack conditions that can result in
	     * FD_ACCEPT but a subsequent failure on accept() by the time we
	     * get around to it.
	     *
	     * Access to sockets (acceptEventCount, readyEvents) in socketList
	     * is still protected by the lock (prevents reintroduction of
	     * SF Tcl Bug 3056775.
	     */

	    if (newSocket == INVALID_SOCKET) {
		/* int err = WSAGetLastError(); */
		continue;
	    }

	    /*
	     * It is possible that more than one FD_ACCEPT has been sent, so
	     * an extra count must be kept. Decrement the count, and reset the
	     * readyEvent bit if the count is no longer > 0.
	     */

	    statePtr->acceptEventCount--;

	    if (statePtr->acceptEventCount <= 0) {
		CLEAR_BITS(statePtr->readyEvents, FD_ACCEPT);
	    }

	    SetEvent(tsdPtr->socketListLock);

	    /*
	     * Caution: TcpAccept() has the side-effect of evaluating the
	     * server accept script (via AcceptCallbackProc() in tclIOCmd.c),
	     * which can close the server socket and invalidate statePtr and
	     * fds. If TcpAccept() accepts a socket we must return immediately
	     * and let SocketCheckProc queue additional FD_ACCEPT events.
	     */

	    TcpAccept(fds, newSocket, addr);
	    return 1;
	}

	/*
	 * Loop terminated with no sockets accepted; clear the ready mask so
	 * we can detect the next connection request. Note that connection
	 * requests are level triggered, so if there is a request already
	 * pending, a new event will be generated.
	 */

	statePtr->acceptEventCount = 0;
	CLEAR_BITS(statePtr->readyEvents, FD_ACCEPT);

	SetEvent(tsdPtr->socketListLock);
	return 1;
    }

    SetEvent(tsdPtr->socketListLock);

    /*
     * Mask off unwanted events and compute the read/write mask so we can
     * notify the channel.
     */

    events = statePtr->readyEvents & statePtr->watchEvents;

    if (GOT_BITS(events, FD_CLOSE)) {
	/*
	 * If the socket was closed and the channel is still interested in
	 * read events, then we need to ensure that we keep polling for this
	 * event until someone does something with the channel. Note that we
	 * do this before calling Tcl_NotifyChannel so we don't have to watch
	 * out for the channel being deleted out from under us. This may cause
	 * a redundant trip through the event loop, but it's simpler than
	 * trying to do unwind protection.
	 */

	Tcl_Time blockTime = { 0, 0 };

	Tcl_SetMaxBlockTime(&blockTime);
	SET_BITS(mask, TCL_READABLE | TCL_WRITABLE);
    } else if (GOT_BITS(events, FD_READ)) {
	/*
	 * Throw the readable event if an async connect failed.
	 */

	if (GOT_BITS(statePtr->flags, TCP_ASYNC_FAILED)) {
	    SET_BITS(mask, TCL_READABLE);
	} else {
	    fd_set readFds;
	    struct timeval timeout;

	    /*
	     * We must check to see if data is really available, since someone
	     * could have consumed the data in the meantime. Turn off async
	     * notification so select will work correctly. If the socket is
	     * still readable, notify the channel driver, otherwise reset the
	     * async select handler and keep waiting.
	     */

	    SendSelectMessage(tsdPtr, UNSELECT, statePtr);

	    FD_ZERO(&readFds);
	    FD_SET(statePtr->sockets->fd, &readFds);
	    timeout.tv_usec = 0;
	    timeout.tv_sec = 0;

	    if (select(0, &readFds, NULL, NULL, &timeout) != 0) {
		SET_BITS(mask, TCL_READABLE);
	    } else {
		CLEAR_BITS(statePtr->readyEvents, FD_READ);
		SendSelectMessage(tsdPtr, SELECT, statePtr);
	    }
	}
    }

    /*
     * writable event
     */

    if (GOT_BITS(events, FD_WRITE)) {
	SET_BITS(mask, TCL_WRITABLE);
    }

    /*
     * Call registered event procedures
     */

    if (mask) {
	Tcl_NotifyChannel(statePtr->channel, mask);
    }
    return 1;
}

/*
 *----------------------------------------------------------------------
 *
 * AddSocketInfoFd --
 *
 *	This function adds a SOCKET file descriptor to the 'sockets' linked
 *	list of a TcpState structure.
 *
 * Results:
 *	None.
 *
 * Side effects:
 *	None, except for allocation of memory.
 *
 *----------------------------------------------------------------------
 */

static void
AddSocketInfoFd(
    TcpState *statePtr,
    SOCKET socket)
{
    TcpFdList *fds = statePtr->sockets;

    if (fds == NULL) {
	/*
	 * Add the first FD.
	 */

	statePtr->sockets = (TcpFdList *)Tcl_Alloc(sizeof(TcpFdList));
	fds = statePtr->sockets;
    } else {
	/*
	 * Find end of list and append FD.
	 */

	while (fds->next != NULL) {
	    fds = fds->next;
	}

	fds->next = (TcpFdList *)Tcl_Alloc(sizeof(TcpFdList));
	fds = fds->next;
    }

    /*
     * Populate new FD.
     */

    fds->fd = socket;
    fds->statePtr = statePtr;
    fds->next = NULL;
}

/*
 *----------------------------------------------------------------------
 *
 * NewSocketInfo --
 *
 *	This function allocates and initializes a new TcpState structure.
 *
 * Results:
 *	Returns a newly allocated TcpState.
 *
 * Side effects:
 *	None, except for allocation of memory.
 *
 *----------------------------------------------------------------------
 */

static TcpState *
NewSocketInfo(
    SOCKET socket)
{
    TcpState *statePtr = (TcpState *)Tcl_Alloc(sizeof(TcpState));

    memset(statePtr, 0, sizeof(TcpState));

    /*
     * TIP #218. Removed the code inserting the new structure into the global
     * list. This is now handled in the thread action callbacks, and only
     * there.
     */

    AddSocketInfoFd(statePtr, socket);

    return statePtr;
}

/*
 *----------------------------------------------------------------------
 *
 * WaitForSocketEvent --
 *
 *	Waits until one of the specified events occurs on a socket.
 *	For event FD_CONNECT use WaitForConnect.
 *
 * Results:
 *	Returns 1 on success or 0 on failure, with an error code in
 *	errorCodePtr.
 *
 * Side effects:
 *	Processes socket events off the system queue.
 *
 *----------------------------------------------------------------------
 */

static int
WaitForSocketEvent(
    TcpState *statePtr,		/* Information about this socket. */
    int events,			/* Events to look for. May be one of
				 * FD_READ or FD_WRITE. */
    int *errorCodePtr)		/* Where to store errors? */
{
    int result = 1;
    int oldMode;
    ThreadSpecificData *tsdPtr = (ThreadSpecificData *)
	    TclThreadDataKeyGet(&dataKey);

    /*
     * Be sure to disable event servicing so we are truly modal.
     */

    oldMode = Tcl_SetServiceMode(TCL_SERVICE_NONE);

    /*
     * Reset WSAAsyncSelect so we have a fresh set of events pending.
     */

    SendSelectMessage(tsdPtr, UNSELECT, statePtr);
    SendSelectMessage(tsdPtr, SELECT, statePtr);

    while (1) {
	int event_found;

	/*
	 * Get statePtr lock.
	 */

	WaitForSingleObject(tsdPtr->socketListLock, INFINITE);

	/*
	 * Check if event occurred.
	 */

	event_found = GOT_BITS(statePtr->readyEvents, events);

	/*
	 * Free list lock.
	 */

	SetEvent(tsdPtr->socketListLock);

	/*
	 * Exit loop if event occurred.
	 */

	if (event_found) {
	    break;
	}

	/*
	 * Exit loop if event did not occur but this is a non-blocking channel
	 */

	if (statePtr->flags & TCP_NONBLOCKING) {
	    *errorCodePtr = EWOULDBLOCK;
	    result = 0;
	    break;
	}

	/*
	 * Wait until something happens.
	 */

	WaitForSingleObject(tsdPtr->readyEvent, INFINITE);
    }

    (void) Tcl_SetServiceMode(oldMode);
    return result;
}

/*
 *----------------------------------------------------------------------
 *
 * SocketThread --
 *
 *	Helper thread used to manage the socket event handling window.
 *
 * Results:
 *	1 if unable to create socket event window, 0 otherwise.
 *
 * Side effects:
 *	None.
 *
 *----------------------------------------------------------------------
 */

static DWORD WINAPI
SocketThread(
    LPVOID arg)
{
    MSG msg;
    ThreadSpecificData *tsdPtr = (ThreadSpecificData *)arg;

    /*
     * Create a dummy window receiving socket events.
     */

    tsdPtr->hwnd = CreateWindowW(className, className, WS_TILED, 0, 0, 0, 0,
	    NULL, NULL, windowClass.hInstance, arg);

    /*
     * Signalize thread creator that we are done creating the window.
     */

    SetEvent(tsdPtr->readyEvent);

    /*
     * If unable to create the window, exit this thread immediately.
     */

    if (tsdPtr->hwnd == NULL) {
	return 1;
    }

    /*
     * Process all messages on the socket window until WM_QUIT. This threads
     * exits only when instructed to do so by the call to
     * PostMessageW(SOCKET_TERMINATE) in TclpFinalizeSockets().
     */

    while (GetMessageW(&msg, NULL, 0, 0) > 0) {
	DispatchMessageW(&msg);
    }

    /*
     * This releases waiters on thread exit in TclpFinalizeSockets()
     */

    SetEvent(tsdPtr->readyEvent);

    return msg.wParam;
}

/*
 *----------------------------------------------------------------------
 *
 * SocketProc --
 *
 *	This function is called when WSAAsyncSelect has been used to register
 *	interest in a socket event, and the event has occurred.
 *
 * Results:
 *	0 on success.
 *
 * Side effects:
 *	The flags for the given socket are updated to reflect the event that
 *	occurred.
 *
 *----------------------------------------------------------------------
 */

static LRESULT CALLBACK
SocketProc(
    HWND hwnd,
    UINT message,
    WPARAM wParam,
    LPARAM lParam)
{
    int event, error;
    SOCKET socket;
    TcpState *statePtr;
    int info_found = 0;
    TcpFdList *fds = NULL;
    ThreadSpecificData *tsdPtr = (ThreadSpecificData *)
#ifdef _WIN64
	    GetWindowLongPtrW(hwnd, GWLP_USERDATA);
#else
	    GetWindowLongW(hwnd, GWL_USERDATA);
#endif

    switch (message) {
    default:
	return DefWindowProcW(hwnd, message, wParam, lParam);
	break;

    case WM_CREATE:
	/*
	 * Store the initial tsdPtr, it's from a different thread, so it's not
	 * directly accessible, but needed.
	 */

#ifdef _WIN64
	SetWindowLongPtrW(hwnd, GWLP_USERDATA,
		(LONG_PTR) ((LPCREATESTRUCT)lParam)->lpCreateParams);
#else
	SetWindowLongW(hwnd, GWL_USERDATA,
		(LONG) ((LPCREATESTRUCT)lParam)->lpCreateParams);
#endif
	break;

    case WM_DESTROY:
	PostQuitMessage(0);
	break;

    case SOCKET_MESSAGE:
	event = WSAGETSELECTEVENT(lParam);
	error = WSAGETSELECTERROR(lParam);
	socket = (SOCKET) wParam;

	WaitForSingleObject(tsdPtr->socketListLock, INFINITE);

	/*
	 * Find the specified socket on the socket list and update its
	 * eventState flag.
	 */

	for (statePtr = tsdPtr->socketList; statePtr != NULL;
		statePtr = statePtr->nextPtr) {
	    if (FindFDInList(statePtr, socket)) {
		info_found = 1;
		break;
	    }
	}

	/*
	 * Check if there is a pending info structure not jet in the list.
	 */

	if (!info_found
		&& tsdPtr->pendingTcpState != NULL
		&& FindFDInList(tsdPtr->pendingTcpState, socket)) {
	    statePtr = tsdPtr->pendingTcpState;
	    info_found = 1;
	}
	if (info_found) {
	    /*
	     * Update the socket state.
	     *
	     * A count of FD_ACCEPTS is stored, so if an FD_CLOSE event
	     * happens, then clear the FD_ACCEPT count. Otherwise, increment
	     * the count if the current event is an FD_ACCEPT.
	     */

	    if (GOT_BITS(event, FD_CLOSE)) {
		statePtr->acceptEventCount = 0;
		CLEAR_BITS(statePtr->readyEvents, FD_WRITE | FD_ACCEPT);
	    } else if (GOT_BITS(event, FD_ACCEPT)) {
		statePtr->acceptEventCount++;
	    }

	    if (GOT_BITS(event, FD_CONNECT)) {
		/*
		 * Remember any error that occurred so we can report
		 * connection failures.
		 */

		if (error != ERROR_SUCCESS) {
		    statePtr->notifierConnectError = error;
		}
	    }

	    /*
	     * Inform main thread about signaled events
	     */

	    SET_BITS(statePtr->readyEvents, event);

	    /*
	     * Wake up the Main Thread.
	     */

	    SetEvent(tsdPtr->readyEvent);
	    Tcl_ThreadAlert(tsdPtr->threadId);
	}
	SetEvent(tsdPtr->socketListLock);
	break;

    case SOCKET_SELECT:
	statePtr = (TcpState *) lParam;
	for (fds = statePtr->sockets; fds != NULL; fds = fds->next) {
	    if (wParam == SELECT) {
		WSAAsyncSelect(fds->fd, hwnd,
			SOCKET_MESSAGE, statePtr->selectEvents);
	    } else {
		/*
		 * Clear the selection mask
		 */

		WSAAsyncSelect(fds->fd, hwnd, 0, 0);
	    }
	}
	break;

    case SOCKET_TERMINATE:
	DestroyWindow(hwnd);
	break;
    }

    return 0;
}

/*
 *----------------------------------------------------------------------
 *
 * FindFDInList --
 *
 *	Return true, if the given file descriptor is contained in the
 *	file descriptor list.
 *
 * Results:
 *	true if found.
 *
 * Side effects:
 *
 *----------------------------------------------------------------------
 */

static int
FindFDInList(
    TcpState *statePtr,
    SOCKET socket)
{
    TcpFdList *fds;
    for (fds = statePtr->sockets; fds != NULL; fds = fds->next) {
	if (fds->fd == socket) {
	    return 1;
	}
    }
    return 0;
}

/*
 *----------------------------------------------------------------------
 *
 * TcpThreadActionProc --
 *
 *	Insert or remove any thread local refs to this channel.
 *
 * Results:
 *	None.
 *
 * Side effects:
 *	Changes thread local list of valid channels.
 *
 *----------------------------------------------------------------------
 */

static void
TcpThreadActionProc(
    void *instanceData,
    int action)
{
    ThreadSpecificData *tsdPtr;
    TcpState *statePtr = (TcpState *)instanceData;
    int notifyCmd;

    if (action == TCL_CHANNEL_THREAD_INSERT) {
	/*
	 * Ensure that socket subsystem is initialized in this thread, or else
	 * sockets will not work.
	 */

	TclInitSockets();

	tsdPtr = TCL_TSD_INIT(&dataKey);

	WaitForSingleObject(tsdPtr->socketListLock, INFINITE);
	statePtr->nextPtr = tsdPtr->socketList;
	tsdPtr->socketList = statePtr;

	if (statePtr == tsdPtr->pendingTcpState) {
	    tsdPtr->pendingTcpState = NULL;
	}

	SetEvent(tsdPtr->socketListLock);

	notifyCmd = SELECT;
    } else {
	TcpState **nextPtrPtr;
	int removed = 0;

	tsdPtr = TCL_TSD_INIT(&dataKey);

	/*
	 * TIP #218, Bugfix: All access to socketList has to be protected by
	 * the lock.
	 */

	WaitForSingleObject(tsdPtr->socketListLock, INFINITE);
	for (nextPtrPtr = &(tsdPtr->socketList); (*nextPtrPtr) != NULL;
		nextPtrPtr = &((*nextPtrPtr)->nextPtr)) {
	    if ((*nextPtrPtr) == statePtr) {
		(*nextPtrPtr) = statePtr->nextPtr;
		removed = 1;
		break;
	    }
	}
	SetEvent(tsdPtr->socketListLock);

	/*
	 * This could happen if the channel was created in one thread and then
	 * moved to another without updating the thread local data in each
	 * thread.
	 */

	if (!removed) {
	    Tcl_Panic("file info ptr not on thread channel list");
	}

	notifyCmd = UNSELECT;
    }

    /*
     * Ensure that, or stop, notifications for the socket occur in this
     * thread.
     */

    SendSelectMessage(tsdPtr, notifyCmd, statePtr);
}

/*
 * Local Variables:
 * mode: c
 * c-basic-offset: 4
 * fill-column: 78
 * tab-width: 8
 * indent-tabs-mode: nil
 * End:
 */<|MERGE_RESOLUTION|>--- conflicted
+++ resolved
@@ -383,7 +383,8 @@
 
 	Tcl_DStringInit(&inDs);
 	Tcl_UtfToLower(Tcl_WCharToUtfDString(wbuf, TCL_INDEX_NONE, &inDs));
-	Tcl_UtfToExternalDString(NULL, Tcl_DStringValue(&inDs), -1, &ds);
+	Tcl_UtfToExternalDStringEx(NULL, NULL, Tcl_DStringValue(&inDs),
+		TCL_INDEX_NONE, TCL_ENCODING_PROFILE_TCL8, &ds, NULL);
 	Tcl_DStringFree(&inDs);
     } else {
 	TclInitSockets();
@@ -392,23 +393,10 @@
 	 * documents gethostname() as being always adequate.
 	 */
 
-<<<<<<< HEAD
-	Tcl_DString inDs;
-
-	Tcl_DStringInit(&inDs);
-	Tcl_DStringSetLength(&inDs, 256);
-	if (gethostname(Tcl_DStringValue(&inDs),
-		Tcl_DStringLength(&inDs)) == 0) {
-	    Tcl_ExternalToUtfDStringEx(NULL, NULL, Tcl_DStringValue(&inDs),
-		    TCL_INDEX_NONE, TCL_ENCODING_PROFILE_TCL8, &ds, NULL);
-	}
-	Tcl_DStringFree(&inDs);
-=======
 	Tcl_DStringInit(&ds);
 	Tcl_DStringSetLength(&ds, 256);
 	gethostname(Tcl_DStringValue(&ds), Tcl_DStringLength(&ds));
 	Tcl_DStringSetLength(&ds, strlen(Tcl_DStringValue(&ds)));
->>>>>>> 99511347
     }
 
     *encodingPtr = Tcl_GetEncoding(NULL, NULL);
