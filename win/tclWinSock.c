--- conflicted
+++ resolved
@@ -1329,14 +1329,10 @@
      * If any error is thrown save it as backround error to report eventually
      * below.
      */
-<<<<<<< HEAD
-
-    WaitForConnect(statePtr, NULL);
-=======
+
     if (! (statePtr->testFlags & TCP_ASYNC_TEST_MODE) ) {
 	WaitForConnect(statePtr, NULL);
     }
->>>>>>> fad7a0e2
 
     sock = statePtr->sockets->fd;
     if (optionName != NULL) {
