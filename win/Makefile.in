--- conflicted
+++ resolved
@@ -747,11 +747,20 @@
 genstubs:
 	$(TCL_EXE) "$(ROOT_DIR_NATIVE)/tools/genStubs.tcl" \
 	    "$(GENERIC_DIR_NATIVE)" \
-<<<<<<< HEAD
-	    "$(GENERIC_DIR_NATIVE)\tcl.decls" \
-            "$(GENERIC_DIR_NATIVE)\tclInt.decls" \
-	    "$(GENERIC_DIR_NATIVE)\tclTomMath.decls"
-=======
 	    "$(GENERIC_DIR_NATIVE)/tcl.decls" \
-            "$(GENERIC_DIR_NATIVE)/tclInt.decls"
->>>>>>> 1607a0df
+            "$(GENERIC_DIR_NATIVE)/tclInt.decls" \
+	    "$(GENERIC_DIR_NATIVE)/tclTomMath.decls"
+
+#
+# The list of all the targets that do not correspond to real files. This stops
+# 'make' from getting confused when someone makes an error in a rule.
+#
+
+.PHONY: all tcltest binaries libraries doc gendate gentommath_h install
+.PHONY: install-binaries install-libraries install-tzdata install-msgs
+.PHONY: install-doc install-private-headers test test-tcl runtest shell
+.PHONY: gdb depend cleanhelp clean distclean packages install-packages
+.PHONY: test-packages clean-packages distclean-packages genstubs html
+.PHONY: html-tcl html-tk
+
+# DO NOT DELETE THIS LINE -- make depend depends on it.