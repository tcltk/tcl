#
# This file is a Makefile for Tcl.  If it has the name "Makefile.in" then it
# is a template for a Makefile; to generate the actual Makefile, run
# "./configure", which is a configuration script generated by the "autoconf"
# program (constructs like "@foo@" will get replaced in the actual Makefile.

VERSION = @TCL_VERSION@

#--------------------------------------------------------------------------
# Things you can change to personalize the Makefile for your own site (you can
# make these changes in either Makefile.in or Makefile, but changes to
# Makefile will get lost if you re-run the configuration script).
#--------------------------------------------------------------------------

# Default top-level directories in which to install architecture-specific
# files (exec_prefix) and machine-independent files such as scripts (prefix).
# The values specified here may be overridden at configure-time with the
# --exec-prefix and --prefix options to the "configure" script.

prefix			= @prefix@
exec_prefix		= @exec_prefix@
bindir			= @bindir@
libdir			= @libdir@
includedir		= @includedir@
mandir			= @mandir@

# The following definition can be set to non-null for special systems like AFS
# with replication. It allows the pathnames used for installation to be
# different than those used for actually reference files at run-time.
# INSTALL_ROOT is prepended to $prefix and $exec_prefix when installing files.
INSTALL_ROOT	=

# Directory from which applications will reference the library of Tcl scripts
# (note: you can set the TCL_LIBRARY environment variable at run-time to
# override this value):
TCL_LIBRARY	= $(prefix)/lib/tcl$(VERSION)

# Path to use at runtime to refer to LIB_INSTALL_DIR:
LIB_RUNTIME_DIR		= $(libdir)

# Directory in which to install the program tclsh:
BIN_INSTALL_DIR		= $(INSTALL_ROOT)$(bindir)

# Directory in which to install the .a or .so binary for the Tcl library:
LIB_INSTALL_DIR		= $(INSTALL_ROOT)$(libdir)

# Path name to use when installing library scripts.
SCRIPT_INSTALL_DIR	= $(INSTALL_ROOT)$(TCL_LIBRARY)

# Directory in which to install the include file tcl.h:
INCLUDE_INSTALL_DIR	= $(INSTALL_ROOT)$(includedir)

# Directory in which to (optionally) install the private tcl headers:
PRIVATE_INCLUDE_INSTALL_DIR = $(INSTALL_ROOT)$(includedir)

# Top-level directory in which to install manual entries:
MAN_INSTALL_DIR		= $(INSTALL_ROOT)$(mandir)

# Directory in which to install manual entry for tclsh:
MAN1_INSTALL_DIR = $(MAN_INSTALL_DIR)/man1

# Directory in which to install manual entries for Tcl's C library procedures:
MAN3_INSTALL_DIR = $(MAN_INSTALL_DIR)/man3

# Directory in which to install manual entries for the built-in Tcl commands:
MANN_INSTALL_DIR = $(MAN_INSTALL_DIR)/mann

# Libraries built with optimization switches have this additional extension
TCL_DBGX = @TCL_DBGX@

# warning flags
CFLAGS_WARNING = @CFLAGS_WARNING@

# The default switches for optimization or debugging
CFLAGS_DEBUG    = @CFLAGS_DEBUG@
CFLAGS_OPTIMIZE	= @CFLAGS_OPTIMIZE@

# To change the compiler switches, for example to change from optimization to
# debugging symbols, change the following line:
#CFLAGS = 		$(CFLAGS_DEBUG)
#CFLAGS = 		$(CFLAGS_OPTIMIZE)
#CFLAGS = 		$(CFLAGS_DEBUG) $(CFLAGS_OPTIMIZE)
CFLAGS = 		@CFLAGS@ @CFLAGS_DEFAULT@

# To enable compilation debugging reverse the comment characters on one of the
# following lines.
COMPILE_DEBUG_FLAGS =
#COMPILE_DEBUG_FLAGS = -DTCL_COMPILE_DEBUG
#COMPILE_DEBUG_FLAGS = -DTCL_COMPILE_DEBUG -DTCL_COMPILE_STATS

# Special compiler flags to use when building man2tcl on Windows.
MAN2TCLFLAGS =		@MAN2TCLFLAGS@

SRC_DIR			= @srcdir@
ROOT_DIR		= @srcdir@/..
GENERIC_DIR		= @srcdir@/../generic
TOMMATH_DIR		= @srcdir@/../libtommath
WIN_DIR			= @srcdir@
COMPAT_DIR		= @srcdir@/../compat

# Converts a POSIX path to a Windows native path.
CYGPATH			= @CYGPATH@

GENERIC_DIR_NATIVE	= $(shell $(CYGPATH) '$(GENERIC_DIR)' | sed 's!\\!/!g')
TOMMATH_DIR_NATIVE	= $(shell $(CYGPATH) '$(TOMMATH_DIR)' | sed 's!\\!/!g')
WIN_DIR_NATIVE		= $(shell $(CYGPATH) '$(WIN_DIR)' | sed 's!\\!/!g')
ROOT_DIR_NATIVE		= $(shell $(CYGPATH) '$(ROOT_DIR)' | sed 's!\\!/!g')
#GENERIC_DIR_NATIVE	= $(GENERIC_DIR)
#TOMMATH_DIR_NATIVE	= $(TOMMATH_DIR)
#WIN_DIR_NATIVE		= $(WIN_DIR)
#ROOT_DIR_NATIVE		= $(ROOT_DIR)

# Fully qualify library path so that `make test`
# does not depend on the current directory.
LIBRARY_DIR1		= $(shell cd '$(ROOT_DIR_NATIVE)/library' ; pwd)
LIBRARY_DIR             = $(shell $(CYGPATH) '$(LIBRARY_DIR1)' | sed 's!\\!/!g')
DLLSUFFIX		= @DLLSUFFIX@
LIBSUFFIX		= @LIBSUFFIX@
EXESUFFIX		= @EXESUFFIX@

VER			= @TCL_MAJOR_VERSION@@TCL_MINOR_VERSION@
DOTVER			= @TCL_MAJOR_VERSION@.@TCL_MINOR_VERSION@
DDEVER			= @TCL_DDE_MAJOR_VERSION@@TCL_DDE_MINOR_VERSION@
DDEDOTVER		= @TCL_DDE_MAJOR_VERSION@.@TCL_DDE_MINOR_VERSION@
REGVER			= @TCL_REG_MAJOR_VERSION@@TCL_REG_MINOR_VERSION@
REGDOTVER		= @TCL_REG_MAJOR_VERSION@.@TCL_REG_MINOR_VERSION@

TCL_STUB_LIB_FILE	= @TCL_STUB_LIB_FILE@
TCL_DLL_FILE		= @TCL_DLL_FILE@
TCL_LIB_FILE		= @TCL_LIB_FILE@
DDE_DLL_FILE		= tcldde$(DDEVER)${DLLSUFFIX}
DDE_LIB_FILE		= tcldde$(DDEVER)${LIBSUFFIX}
REG_DLL_FILE		= tclreg$(REGVER)${DLLSUFFIX}
REG_LIB_FILE		= tclreg$(REGVER)${LIBSUFFIX}
PIPE_DLL_FILE		= tclpip$(VER)${DLLSUFFIX}

SHARED_LIBRARIES 	= $(TCL_DLL_FILE) $(TCL_STUB_LIB_FILE) \
			  $(DDE_DLL_FILE) $(REG_DLL_FILE) $(PIPE_DLL_FILE)
STATIC_LIBRARIES	= $(TCL_LIB_FILE) $(REG_LIB_FILE) $(DDE_LIB_FILE)

# TCL_EXE is the name of a tclsh executable that is available *BEFORE* running
# make for the first time. Certain build targets (make genstubs) need it to be
# available on the PATH. This executable should *NOT* be required just to do a
# normal build although it can be required to run make dist.
TCL_EXE			= tclsh

TCLSH			= tclsh$(VER)${EXESUFFIX}
TCLTEST			= tcltest${EXEEXT}
CAT32			= cat32$(EXEEXT)
MAN2TCL			= man2tcl$(EXEEXT)

@SET_MAKE@

# Setting the VPATH variable to a list of paths will cause the Makefile to
# look into these paths when resolving .c to .obj dependencies.

VPATH = $(GENERIC_DIR):$(TOMMATH_DIR):$(WIN_DIR):$(COMPAT_DIR)

AR		= @AR@
RANLIB		= @RANLIB@
CC		= @CC@
RC		= @RC@
RES		= @RES@
AC_FLAGS	= @EXTRA_CFLAGS@ @DEFS@
CPPFLAGS	= @CPPFLAGS@
LDFLAGS_DEBUG   = @LDFLAGS_DEBUG@
LDFLAGS_OPTIMIZE = @LDFLAGS_OPTIMIZE@
LDFLAGS		= @LDFLAGS@ @LDFLAGS_DEFAULT@
LDFLAGS_CONSOLE	= @LDFLAGS_CONSOLE@
LDFLAGS_WINDOW	= @LDFLAGS_WINDOW@
EXEEXT		= @EXEEXT@
OBJEXT		= @OBJEXT@
STLIB_LD	= @STLIB_LD@
SHLIB_LD	= @SHLIB_LD@
SHLIB_LD_LIBS	= @SHLIB_LD_LIBS@ $(LIBS)
SHLIB_CFLAGS	= @SHLIB_CFLAGS@
SHLIB_SUFFIX	= @SHLIB_SUFFIX@
LIBS		= @LIBS@

RMDIR		= rm -rf
MKDIR		= mkdir -p
SHELL		= @SHELL@
RM		= rm -f
COPY		= cp

CC_SWITCHES = ${CFLAGS} ${CFLAGS_WARNING} ${TCL_SHLIB_CFLAGS} \
-I"${GENERIC_DIR_NATIVE}" -DTCL_TOMMATH -DMP_PREC=4 -I"${TOMMATH_DIR_NATIVE}" \
-I"${WIN_DIR_NATIVE}" ${AC_FLAGS} \
${COMPILE_DEBUG_FLAGS}

CC_OBJNAME = @CC_OBJNAME@
CC_EXENAME = @CC_EXENAME@

STUB_CC_SWITCHES = ${CFLAGS} ${CFLAGS_WARNING} ${SHLIB_CFLAGS} \
-I"${GENERIC_DIR_NATIVE}" -DTCL_TOMMATH -DMP_PREC=4 -I"${TOMMATH_DIR_NATIVE}" \
-I"${WIN_DIR_NATIVE}" ${AC_FLAGS} \
${COMPILE_DEBUG_FLAGS}

TCLTEST_OBJS = \
	tclTest.$(OBJEXT) \
	tclTestObj.$(OBJEXT) \
	tclTestProcBodyObj.$(OBJEXT) \
	tclThreadTest.$(OBJEXT) \
	tclWinTest.$(OBJEXT) \
	testMain.$(OBJEXT)

GENERIC_OBJS = \
	regcomp.$(OBJEXT) \
	regexec.$(OBJEXT) \
	regfree.$(OBJEXT) \
	regerror.$(OBJEXT) \
	tclAlloc.$(OBJEXT) \
	tclAsync.$(OBJEXT) \
	tclBasic.$(OBJEXT) \
	tclBinary.$(OBJEXT) \
	tclCkalloc.$(OBJEXT) \
	tclClock.$(OBJEXT) \
	tclCmdAH.$(OBJEXT) \
	tclCmdIL.$(OBJEXT) \
	tclCmdMZ.$(OBJEXT) \
	tclCompCmds.$(OBJEXT) \
	tclCompExpr.$(OBJEXT) \
	tclCompile.$(OBJEXT) \
	tclConfig.$(OBJEXT) \
	tclDate.$(OBJEXT) \
	tclDictObj.$(OBJEXT) \
	tclEncoding.$(OBJEXT) \
	tclEnv.$(OBJEXT) \
	tclEvent.$(OBJEXT) \
	tclExecute.$(OBJEXT) \
	tclFCmd.$(OBJEXT) \
	tclFileName.$(OBJEXT) \
	tclGet.$(OBJEXT) \
	tclHash.$(OBJEXT) \
	tclHistory.$(OBJEXT) \
	tclIndexObj.$(OBJEXT) \
	tclInterp.$(OBJEXT) \
	tclIO.$(OBJEXT) \
	tclIOCmd.$(OBJEXT) \
	tclIOGT.$(OBJEXT) \
	tclIORChan.$(OBJEXT) \
	tclIOSock.$(OBJEXT) \
	tclIOUtil.$(OBJEXT) \
	tclLink.$(OBJEXT) \
	tclLiteral.$(OBJEXT) \
	tclListObj.$(OBJEXT) \
	tclLoad.$(OBJEXT) \
	tclMain.$(OBJEXT) \
	tclNamesp.$(OBJEXT) \
	tclNotify.$(OBJEXT) \
	tclObj.$(OBJEXT) \
	tclPanic.$(OBJEXT) \
	tclParse.$(OBJEXT) \
	tclPathObj.$(OBJEXT) \
	tclPipe.$(OBJEXT) \
	tclPkg.$(OBJEXT) \
	tclPkgConfig.$(OBJEXT) \
	tclPosixStr.$(OBJEXT) \
	tclPreserve.$(OBJEXT) \
	tclProc.$(OBJEXT) \
	tclRegexp.$(OBJEXT) \
	tclResolve.$(OBJEXT) \
	tclResult.$(OBJEXT) \
	tclScan.$(OBJEXT) \
	tclStringObj.$(OBJEXT) \
	tclStrToD.$(OBJEXT) \
	tclStubInit.$(OBJEXT) \
	tclStubLib.$(OBJEXT) \
	tclThread.$(OBJEXT) \
	tclThreadAlloc.$(OBJEXT) \
	tclThreadJoin.$(OBJEXT) \
	tclThreadStorage.$(OBJEXT) \
	tclTimer.$(OBJEXT) \
	tclTomMathInterface.$(OBJEXT) \
	tclTrace.$(OBJEXT) \
	tclUtf.$(OBJEXT) \
	tclUtil.$(OBJEXT) \
	tclVar.$(OBJEXT)

TOMMATH_OBJS = \
	bncore.${OBJEXT} \
	bn_reverse.${OBJEXT} \
	bn_fast_s_mp_mul_digs.${OBJEXT} \
	bn_fast_s_mp_sqr.${OBJEXT} \
	bn_mp_add.${OBJEXT} \
	bn_mp_add_d.${OBJEXT} \
	bn_mp_and.${OBJEXT} \
	bn_mp_clamp.${OBJEXT} \
	bn_mp_clear.${OBJEXT} \
	bn_mp_clear_multi.${OBJEXT} \
	bn_mp_cmp.${OBJEXT} \
	bn_mp_cmp_d.${OBJEXT} \
	bn_mp_cmp_mag.${OBJEXT} \
	bn_mp_cnt_lsb.${OBJEXT} \
	bn_mp_copy.${OBJEXT} \
	bn_mp_count_bits.${OBJEXT} \
	bn_mp_div.${OBJEXT} \
	bn_mp_div_d.${OBJEXT} \
	bn_mp_div_2.${OBJEXT} \
	bn_mp_div_2d.${OBJEXT} \
	bn_mp_div_3.${OBJEXT} \
	bn_mp_exch.${OBJEXT} \
	bn_mp_expt_d.${OBJEXT} \
	bn_mp_grow.${OBJEXT} \
	bn_mp_init.${OBJEXT} \
	bn_mp_init_copy.${OBJEXT} \
	bn_mp_init_multi.${OBJEXT} \
	bn_mp_init_set.${OBJEXT} \
	bn_mp_init_set_int.${OBJEXT} \
	bn_mp_init_size.${OBJEXT} \
	bn_mp_karatsuba_mul.${OBJEXT} \
	bn_mp_karatsuba_sqr.$(OBJEXT) \
	bn_mp_lshd.${OBJEXT} \
	bn_mp_mod.${OBJEXT} \
	bn_mp_mod_2d.${OBJEXT} \
	bn_mp_mul.${OBJEXT} \
	bn_mp_mul_2.${OBJEXT} \
	bn_mp_mul_2d.${OBJEXT} \
	bn_mp_mul_d.${OBJEXT} \
	bn_mp_neg.${OBJEXT} \
	bn_mp_or.${OBJEXT} \
	bn_mp_radix_size.${OBJEXT} \
	bn_mp_radix_smap.${OBJEXT} \
	bn_mp_read_radix.${OBJEXT} \
	bn_mp_rshd.${OBJEXT} \
	bn_mp_set.${OBJEXT} \
	bn_mp_set_int.${OBJEXT} \
	bn_mp_shrink.${OBJEXT} \
	bn_mp_sqr.${OBJEXT} \
	bn_mp_sqrt.${OBJEXT} \
	bn_mp_sub.${OBJEXT} \
	bn_mp_sub_d.${OBJEXT} \
	bn_mp_to_unsigned_bin.${OBJEXT} \
	bn_mp_to_unsigned_bin_n.${OBJEXT} \
	bn_mp_toom_mul.${OBJEXT} \
	bn_mp_toom_sqr.${OBJEXT} \
	bn_mp_toradix_n.${OBJEXT} \
	bn_mp_unsigned_bin_size.${OBJEXT} \
	bn_mp_xor.${OBJEXT} \
	bn_mp_zero.${OBJEXT} \
	bn_s_mp_add.${OBJEXT} \
	bn_s_mp_mul_digs.${OBJEXT} \
	bn_s_mp_sqr.${OBJEXT} \
	bn_s_mp_sub.${OBJEXT}


WIN_OBJS = \
	tclWin32Dll.$(OBJEXT) \
	tclWinChan.$(OBJEXT) \
	tclWinConsole.$(OBJEXT) \
	tclWinSerial.$(OBJEXT) \
	tclWinError.$(OBJEXT) \
	tclWinFCmd.$(OBJEXT) \
	tclWinFile.$(OBJEXT) \
	tclWinInit.$(OBJEXT) \
	tclWinLoad.$(OBJEXT) \
	tclWinNotify.$(OBJEXT) \
	tclWinPipe.$(OBJEXT) \
	tclWinSock.$(OBJEXT) \
	tclWinThrd.$(OBJEXT) \
	tclWinTime.$(OBJEXT)

PIPE_OBJS = stub16.$(OBJEXT)

DDE_OBJS = tclWinDde.$(OBJEXT)

REG_OBJS = tclWinReg.$(OBJEXT)

STUB_OBJS = tclStubLib.$(OBJEXT)

TCLSH_OBJS = tclAppInit.$(OBJEXT)

TCL_OBJS = ${GENERIC_OBJS} $(TOMMATH_OBJS) ${WIN_OBJS}

TCL_DOCS = "$(ROOT_DIR_NATIVE)"/doc/*.[13n]

all: binaries libraries doc

tcltest: $(TCLTEST)

binaries: @LIBRARIES@ $(TCLSH)

libraries:

doc:

winhelp: $(ROOT_DIR)/tools/man2help.tcl $(MAN2TCL)
	TCL_LIBRARY="$(LIBRARY_DIR)"; export TCL_LIBRARY; \
	./$(TCLSH) "$(ROOT_DIR_NATIVE)"/tools/man2help.tcl tcl "$(VER)" $(TCL_DOCS)
	hcw /c /e tcl.hpj

$(MAN2TCL): $(ROOT_DIR)/tools/man2tcl.c
	$(CC) $(CFLAGS_OPTIMIZE) $(MAN2TCLFLAGS) -o $(MAN2TCL) "$(ROOT_DIR_NATIVE)"/tools/man2tcl.c

$(TCLSH): $(TCL_LIB_FILE) $(TCL_STUB_LIB_FILE) $(TCLSH_OBJS) tclsh.$(RES)
	$(CC) $(CFLAGS) $(TCLSH_OBJS) $(TCL_LIB_FILE) $(LIBS) \
        tclsh.$(RES) $(CC_EXENAME) $(LDFLAGS_CONSOLE)
	@VC_MANIFEST_EMBED_EXE@

$(TCLTEST): $(TCL_LIB_FILE) $(TCLTEST_OBJS) $(CAT32) tclsh.$(RES)
	$(CC) $(CFLAGS) $(TCLTEST_OBJS) $(TCL_LIB_FILE) $(LIBS) \
        tclsh.$(RES) $(CC_EXENAME) $(LDFLAGS_CONSOLE)
	@VC_MANIFEST_EMBED_EXE@

cat32.$(OBJEXT): cat.c
	$(CC) -c $(CC_SWITCHES) @DEPARG@ $(CC_OBJNAME)

$(CAT32): cat32.$(OBJEXT)
	$(CC) $(CFLAGS) cat32.$(OBJEXT) $(CC_EXENAME) $(LIBS) $(LDFLAGS_CONSOLE)

# The following targets are configured by autoconf to generate either a shared
# library or static library

${TCL_STUB_LIB_FILE}: ${STUB_OBJS}
	@$(RM) ${TCL_STUB_LIB_FILE}
	@MAKE_LIB@ ${STUB_OBJS}
	@POST_MAKE_LIB@

${TCL_DLL_FILE}: ${TCL_OBJS} tcl.$(RES)
	@$(RM) ${TCL_DLL_FILE}
	@MAKE_DLL@ ${TCL_OBJS} tcl.$(RES) $(SHLIB_LD_LIBS)
	@VC_MANIFEST_EMBED_DLL@

${TCL_LIB_FILE}: ${TCL_OBJS}
	@$(RM) ${TCL_LIB_FILE}
	@MAKE_LIB@ ${TCL_OBJS}
	@POST_MAKE_LIB@

${DDE_DLL_FILE}: ${DDE_OBJS} ${TCL_STUB_LIB_FILE}
	@$(RM) ${DDE_DLL_FILE}
	@MAKE_DLL@ ${DDE_OBJS} $(TCL_STUB_LIB_FILE) $(SHLIB_LD_LIBS)

${DDE_LIB_FILE}: ${DDE_OBJS} ${TCL_LIB_FILE}
	@$(RM) ${DDE_LIB_FILE}
	@MAKE_LIB@ ${DDE_OBJS} ${TCL_LIB_FILE}

${REG_DLL_FILE}: ${REG_OBJS} ${TCL_STUB_LIB_FILE}
	@$(RM) ${REG_DLL_FILE}
	@MAKE_DLL@ ${REG_OBJS} $(TCL_STUB_LIB_FILE) $(SHLIB_LD_LIBS)

${REG_LIB_FILE}: ${REG_OBJS} ${TCL_LIB_FILE}
	@$(RM) ${REG_LIB_FILE}
	@MAKE_LIB@ ${REG_OBJS} ${TCL_LIB_FILE}

# PIPE_DLL_FILE is actually an executable, don't build it like a DLL.

${PIPE_DLL_FILE}: ${PIPE_OBJS}
	@$(RM) ${PIPE_DLL_FILE}
	@MAKE_EXE@ $(CFLAGS) ${PIPE_OBJS} $(LIBS) $(LDFLAGS_CONSOLE)

# Add the object extension to the implicit rules. By default .obj is not
# automatically added.

.SUFFIXES: .${OBJEXT}
.SUFFIXES: .$(RES)
.SUFFIXES: .rc

# Special case object targets

tclWinInit.${OBJEXT}: tclWinInit.c
	$(CC) -c $(CC_SWITCHES) -DBUILD_tcl $(EXTFLAGS) @DEPARG@ $(CC_OBJNAME)

tclWinPipe.${OBJEXT}: tclWinPipe.c
	$(CC) -c $(CC_SWITCHES) -DBUILD_tcl -DTCL_PIPE_DLL=\"$(PIPE_DLL_FILE)\" \
	    $(EXTFLAGS) @DEPARG@ $(CC_OBJNAME)

testMain.${OBJEXT}: tclAppInit.c
	$(CC) -c $(CC_SWITCHES) -DTCL_TEST @DEPARG@ $(CC_OBJNAME)

tclTest.${OBJEXT}: tclTest.c
	$(CC) -c $(CC_SWITCHES) @DEPARG@ $(CC_OBJNAME)

tclTestObj.${OBJEXT}: tclTestObj.c
	$(CC) -c $(CC_SWITCHES) @DEPARG@ $(CC_OBJNAME)

tclWinTest.${OBJEXT}: tclWinTest.c
	$(CC) -c $(CC_SWITCHES) @DEPARG@ $(CC_OBJNAME)

tclAppInit.${OBJEXT} : tclAppInit.c
	$(CC) -c $(CC_SWITCHES) @DEPARG@ $(CC_OBJNAME)

# The following objects should be built using the stub interfaces

tclWinReg.${OBJEXT} : tclWinReg.c
	$(CC) -c $(CC_SWITCHES) -DUSE_TCL_STUBS @DEPARG@ $(CC_OBJNAME)

tclWinDde.${OBJEXT} : tclWinDde.c
	$(CC) -c $(CC_SWITCHES) -DUSE_TCL_STUBS @DEPARG@ $(CC_OBJNAME)

# TIP #59, embedding of configuration information into the binary library.
#
# Part of Tcl's configuration information are the paths where it was installed
# and where it will look for its libraries (which can be different). We derive
# this information from the variables which can be overridden by the user. As
# every path can be configured separately we do not remember one general
# prefix/exec_prefix but all the different paths individually.

tclPkgConfig.${OBJEXT}: tclPkgConfig.c
	$(CC)	-c $(CC_SWITCHES)			\
		-DCFG_INSTALL_LIBDIR=\"$(LIB_INSTALL_DIR)\" \
		-DCFG_INSTALL_BINDIR=\"$(BIN_INSTALL_DIR)\" \
		-DCFG_INSTALL_SCRDIR=\"$(SCRIPT_INSTALL_DIR)\" \
		-DCFG_INSTALL_INCDIR=\"$(INCLUDE_INSTALL_DIR)\" \
		-DCFG_INSTALL_DOCDIR=\"$(MAN_INSTALL_DIR)\" \
		\
		-DCFG_RUNTIME_LIBDIR=\"$(libdir)\" \
		-DCFG_RUNTIME_BINDIR=\"$(bindir)\" \
		-DCFG_RUNTIME_SCRDIR=\"$(TCL_LIBRARY)\" \
		-DCFG_RUNTIME_INCDIR=\"$(includedir)\" \
		-DCFG_RUNTIME_DOCDIR=\"$(mandir)\" \
		-DBUILD_tcl \
		@DEPARG@ $(CC_OBJNAME)

# The following objects are part of the stub library and should not be built
# as DLL objects but none of the symbols should be exported

tclStubLib.${OBJEXT}: tclStubLib.c
	$(CC) -c $(CC_SWITCHES) -DSTATIC_BUILD @DEPARG@ $(CC_OBJNAME)


# Implicit rule for all object files that will end up in the Tcl library

%.${OBJEXT}: %.c
	$(CC) -c $(CC_SWITCHES) -DBUILD_tcl @DEPARG@ $(CC_OBJNAME)

.rc.$(RES):
	$(RC) @RC_OUT@ $@ @RC_TYPE@ @RC_DEFINES@ @RC_INCLUDE@ "$(GENERIC_DIR_NATIVE)" @RC_INCLUDE@ "$(WIN_DIR_NATIVE)" @DEPARG@

# The following target generates the file generic/tclDate.c from the yacc
# grammar found in generic/tclGetDate.y. This is only run by hand as yacc is
# not available in all environments. The name of the .c file is different than
# the name of the .y file so that make doesn't try to automatically regenerate
# the .c file.

gendate:
	bison --output-file=$(GENERIC_DIR)/tclDate.c \
	--name-prefix=TclDate \
	--no-lines \
	$(GENERIC_DIR)/tclGetDate.y

# The following target generates the file generic/tclTomMath.h. It needs to be
# run (and the results checked) after updating to a new release of libtommath.

gentommath_h:
	$(TCL_EXE) "$(ROOT_DIR_NATIVE)\tools\fix_tommath_h.tcl" \
		"$(TOMMATH_DIR_NATIVE)\tommath.h" \
		> "$(GENERIC_DIR_NATIVE)\tclTomMath.h"

install: all install-binaries install-libraries install-doc

install-binaries: binaries
	@for i in "$(LIB_INSTALL_DIR)" "$(BIN_INSTALL_DIR)" ; \
	    do \
	    if [ ! -d $$i ] ; then \
		echo "Making directory $$i"; \
		$(MKDIR) $$i; \
		chmod 755 $$i; \
		else true; \
		fi; \
	    done;
<<<<<<< HEAD
	@for i in dde1.3 reg1.2; \
=======
	@for i in dde$(DDEDOTVER) reg$(REGDOTVER); \
>>>>>>> 93a64010
	    do \
	    if [ ! -d $(LIB_INSTALL_DIR)/$$i ] ; then \
		echo "Making directory $(LIB_INSTALL_DIR)/$$i"; \
		$(MKDIR) $(LIB_INSTALL_DIR)/$$i; \
		else true; \
		fi; \
	    done;
	@for i in $(TCL_DLL_FILE) $(TCLSH) $(PIPE_DLL_FILE); \
	    do \
	    if [ -f $$i ]; then \
		echo "Installing $$i to $(BIN_INSTALL_DIR)/"; \
		$(COPY) $$i "$(BIN_INSTALL_DIR)"; \
	    fi; \
	    done
	@for i in tclConfig.sh $(TCL_LIB_FILE) $(TCL_STUB_LIB_FILE); \
	    do \
	    if [ -f $$i ]; then \
		echo "Installing $$i to $(LIB_INSTALL_DIR)/"; \
		$(COPY) $$i "$(LIB_INSTALL_DIR)"; \
	    fi; \
	    done
	@if [ -f $(DDE_DLL_FILE) ]; then \
	    echo installing $(DDE_DLL_FILE); \
<<<<<<< HEAD
	    $(COPY) $(DDE_DLL_FILE) $(LIB_INSTALL_DIR)/dde1.3; \
	    $(COPY) $(ROOT_DIR)/library/dde/pkgIndex.tcl \
		$(LIB_INSTALL_DIR)/dde1.3; \
	    fi
	@if [ -f $(DDE_LIB_FILE) ]; then \
	    echo installing $(DDE_LIB_FILE); \
	    $(COPY) $(DDE_LIB_FILE) $(LIB_INSTALL_DIR)/dde1.3; \
	    fi
	@if [ -f $(REG_DLL_FILE) ]; then \
	    echo installing $(REG_DLL_FILE); \
	    $(COPY) $(REG_DLL_FILE) $(LIB_INSTALL_DIR)/reg1.2; \
	    $(COPY) $(ROOT_DIR)/library/reg/pkgIndex.tcl \
		$(LIB_INSTALL_DIR)/reg1.2; \
	    fi
	@if [ -f $(REG_LIB_FILE) ]; then \
	    echo installing $(REG_LIB_FILE); \
	    $(COPY) $(REG_LIB_FILE) $(LIB_INSTALL_DIR)/reg1.2; \
=======
	    $(COPY) $(DDE_DLL_FILE) $(LIB_INSTALL_DIR)/dde$(DDEDOTVER); \
	    $(COPY) $(ROOT_DIR)/library/dde/pkgIndex.tcl \
		$(LIB_INSTALL_DIR)/dde$(DDEDOTVER); \
	    fi
	@if [ -f $(DDE_LIB_FILE) ]; then \
	    echo installing $(DDE_LIB_FILE); \
	    $(COPY) $(DDE_LIB_FILE) $(LIB_INSTALL_DIR)/dde$(DDEDOTVER); \
	    fi
	@if [ -f $(REG_DLL_FILE) ]; then \
	    echo installing $(REG_DLL_FILE); \
	    $(COPY) $(REG_DLL_FILE) $(LIB_INSTALL_DIR)/reg$(REGDOTVER); \
	    $(COPY) $(ROOT_DIR)/library/reg/pkgIndex.tcl \
		$(LIB_INSTALL_DIR)/reg$(REGDOTVER); \
	    fi
	@if [ -f $(REG_LIB_FILE) ]; then \
	    echo installing $(REG_LIB_FILE); \
	    $(COPY) $(REG_LIB_FILE) $(LIB_INSTALL_DIR)/reg$(REGDOTVER); \
>>>>>>> 93a64010
	    fi

install-libraries: libraries install-tzdata install-msgs
	@for i in $(prefix)/lib $(INCLUDE_INSTALL_DIR) \
		$(SCRIPT_INSTALL_DIR); \
	    do \
	    if [ ! -d $$i ] ; then \
		echo "Making directory $$i"; \
		$(MKDIR) $$i; \
		else true; \
		fi; \
	    done;
	@for i in http1.0 opt0.4 encoding ../tcl8 ../tcl8/8.4  ../tcl8/8.4/platform ../tcl8/8.5; \
	    do \
	    if [ ! -d $(SCRIPT_INSTALL_DIR)/$$i ] ; then \
		echo "Making directory $(SCRIPT_INSTALL_DIR)/$$i"; \
		$(MKDIR) $(SCRIPT_INSTALL_DIR)/$$i; \
		else true; \
		fi; \
	    done;
	@echo "Installing header files";
	@for i in "$(GENERIC_DIR)/tcl.h" "$(GENERIC_DIR)/tclDecls.h" \
		"$(GENERIC_DIR)/tclPlatDecls.h" \
		"$(GENERIC_DIR)/tclTomMath.h" \
		"$(GENERIC_DIR)/tclTomMathDecls.h"; \
	    do \
	    $(COPY) "$$i" "$(INCLUDE_INSTALL_DIR)"; \
	    done;
	@echo "Installing library files to $(SCRIPT_INSTALL_DIR)";
	@for i in $(ROOT_DIR)/library/*.tcl $(ROOT_DIR)/library/tclIndex; \
	    do \
	    $(COPY) "$$i" "$(SCRIPT_INSTALL_DIR)"; \
	    done;
	@echo "Installing library http1.0 directory";
	@for j in $(ROOT_DIR)/library/http1.0/*.tcl; \
	    do \
	    $(COPY) "$$j" "$(SCRIPT_INSTALL_DIR)/http1.0"; \
	    done;
	@echo "Installing package http 2.7.9 as a Tcl Module";
	@$(COPY) $(ROOT_DIR)/library/http/http.tcl $(SCRIPT_INSTALL_DIR)/../tcl8/8.4/http-2.7.9.tm;
	@echo "Installing library opt0.4 directory";
	@for j in $(ROOT_DIR)/library/opt/*.tcl; \
	    do \
	    $(COPY) "$$j" "$(SCRIPT_INSTALL_DIR)/opt0.4"; \
	    done;
	@echo "Installing package msgcat 1.4.4 as a Tcl Module";
	@$(COPY) $(ROOT_DIR)/library/msgcat/msgcat.tcl $(SCRIPT_INSTALL_DIR)/../tcl8/8.5/msgcat-1.4.4.tm;
	@echo "Installing package tcltest 2.3.4 as a Tcl Module";
	@$(COPY) $(ROOT_DIR)/library/tcltest/tcltest.tcl $(SCRIPT_INSTALL_DIR)/../tcl8/8.5/tcltest-2.3.4.tm;
	@echo "Installing package platform 1.0.10 as a Tcl Module";
	@$(COPY) $(ROOT_DIR)/library/platform/platform.tcl $(SCRIPT_INSTALL_DIR)/../tcl8/8.4/platform-1.0.10.tm;
	@echo "Installing package platform::shell 1.1.4 as a Tcl Module";
	@$(COPY) $(ROOT_DIR)/library/platform/shell.tcl $(SCRIPT_INSTALL_DIR)/../tcl8/8.4/platform/shell-1.1.4.tm;
	@echo "Installing encodings";
	@for i in $(ROOT_DIR)/library/encoding/*.enc ; do \
		$(COPY) "$$i" "$(SCRIPT_INSTALL_DIR)/encoding"; \
	done;

install-tzdata:
	@echo "Installing time zone data"
	@TCL_LIBRARY="${LIBRARY_DIR}"; export TCL_LIBRARY; \
	./$(TCLSH) "$(ROOT_DIR)/tools/installData.tcl" \
	    "$(ROOT_DIR)/library/tzdata" "$(SCRIPT_INSTALL_DIR)/tzdata"

install-msgs:
	@echo "Installing message catalogs"
	@TCL_LIBRARY="${LIBRARY_DIR}"; export TCL_LIBRARY; \
	./$(TCLSH) "$(ROOT_DIR)/tools/installData.tcl" \
	    "$(ROOT_DIR)/library/msgs" "$(SCRIPT_INSTALL_DIR)/msgs"

install-doc: doc

# Optional target to install private headers
install-private-headers: libraries
	@for i in $(PRIVATE_INCLUDE_INSTALL_DIR); \
	    do \
	    if [ ! -d $$i ] ; then \
		echo "Making directory $$i"; \
		$(MKDIR) $$i; \
		else true; \
		fi; \
	    done;
	@echo "Installing private header files";
	@for i in "$(GENERIC_DIR)/tclInt.h" "$(GENERIC_DIR)/tclIntDecls.h" \
		"$(GENERIC_DIR)/tclIntPlatDecls.h" "$(GENERIC_DIR)/tclPort.h" \
		"$(WIN_DIR)/tclWinPort.h" ; \
	    do \
	    $(COPY) "$$i" "$(PRIVATE_INCLUDE_INSTALL_DIR)"; \
	    done;

# Specifying TESTFLAGS on the command line is the standard way to pass args to
# tcltest, i.e.:
#	% make test TESTFLAGS="-verbose bps -file fileName.test"

test: binaries $(TCLTEST)
	TCL_LIBRARY="$(LIBRARY_DIR)"; export TCL_LIBRARY; \
	./$(TCLTEST) "$(ROOT_DIR_NATIVE)/tests/all.tcl" $(TESTFLAGS) \
	-load "set ::ddelib [file normalize ${DDE_DLL_FILE}]; \
	set ::reglib [file normalize ${REG_DLL_FILE}]" | ./$(CAT32)

# Useful target to launch a built tcltest with the proper path,...
runtest: binaries $(TCLTEST)
	@TCL_LIBRARY="$(LIBRARY_DIR)"; export TCL_LIBRARY; \
	./$(TCLTEST) $(TESTFLAGS) -load "set ::ddelib [file normalize ${DDE_DLL_FILE}]; \
	set ::reglib [file normalize ${REG_DLL_FILE}]" $(SCRIPT)

# This target can be used to run tclsh from the build directory via
# `make shell SCRIPT=foo.tcl`
shell: binaries
	@TCL_LIBRARY="$(LIBRARY_DIR)"; export TCL_LIBRARY; \
	./$(TCLSH) $(SCRIPT)

# This target can be used to run tclsh inside either gdb or insight
gdb: binaries
	@echo "set env TCL_LIBRARY=$(LIBRARY_DIR)" > gdb.run
	gdb ./$(TCLSH) --command=gdb.run
	rm gdb.run

depend:

Makefile: $(SRC_DIR)/Makefile.in
	./config.status

cleanhelp:
	$(RM) *.hlp *.cnt *.GID *.rtf man2tcl.exe

clean: cleanhelp
	$(RM) *.lib *.a *.exp *.dll *.$(RES) *.${OBJEXT} *~ \#* TAGS a.out
	$(RM) $(TCLSH) $(TCLTEST) $(CAT32)
	$(RM) *.pch *.ilk *.pdb

distclean: clean
	$(RM) Makefile config.status config.cache config.log tclConfig.sh \
		tcl.hpj config.status.lineno

#
# Regenerate the stubs files.
#

$(GENERIC_DIR)/tclStubInit.c: $(GENERIC_DIR)/tcl.decls \
		$(GENERIC_DIR)/tclInt.decls
	@echo "Warning: tclStubInit.c may be out of date."
	@echo "Developers may want to run \"make genstubs\" to regenerate."
	@echo "This warning can be safely ignored, do not report as a bug!"

genstubs:
	$(TCL_EXE) "$(ROOT_DIR_NATIVE)\tools\genStubs.tcl" \
	    "$(GENERIC_DIR_NATIVE)" \
	    "$(GENERIC_DIR_NATIVE)\tcl.decls" \
            "$(GENERIC_DIR_NATIVE)\tclInt.decls" \
	    "$(GENERIC_DIR_NATIVE)\tclTomMath.decls"<|MERGE_RESOLUTION|>--- conflicted
+++ resolved
@@ -558,11 +558,7 @@
 		else true; \
 		fi; \
 	    done;
-<<<<<<< HEAD
-	@for i in dde1.3 reg1.2; \
-=======
 	@for i in dde$(DDEDOTVER) reg$(REGDOTVER); \
->>>>>>> 93a64010
 	    do \
 	    if [ ! -d $(LIB_INSTALL_DIR)/$$i ] ; then \
 		echo "Making directory $(LIB_INSTALL_DIR)/$$i"; \
@@ -586,25 +582,6 @@
 	    done
 	@if [ -f $(DDE_DLL_FILE) ]; then \
 	    echo installing $(DDE_DLL_FILE); \
-<<<<<<< HEAD
-	    $(COPY) $(DDE_DLL_FILE) $(LIB_INSTALL_DIR)/dde1.3; \
-	    $(COPY) $(ROOT_DIR)/library/dde/pkgIndex.tcl \
-		$(LIB_INSTALL_DIR)/dde1.3; \
-	    fi
-	@if [ -f $(DDE_LIB_FILE) ]; then \
-	    echo installing $(DDE_LIB_FILE); \
-	    $(COPY) $(DDE_LIB_FILE) $(LIB_INSTALL_DIR)/dde1.3; \
-	    fi
-	@if [ -f $(REG_DLL_FILE) ]; then \
-	    echo installing $(REG_DLL_FILE); \
-	    $(COPY) $(REG_DLL_FILE) $(LIB_INSTALL_DIR)/reg1.2; \
-	    $(COPY) $(ROOT_DIR)/library/reg/pkgIndex.tcl \
-		$(LIB_INSTALL_DIR)/reg1.2; \
-	    fi
-	@if [ -f $(REG_LIB_FILE) ]; then \
-	    echo installing $(REG_LIB_FILE); \
-	    $(COPY) $(REG_LIB_FILE) $(LIB_INSTALL_DIR)/reg1.2; \
-=======
 	    $(COPY) $(DDE_DLL_FILE) $(LIB_INSTALL_DIR)/dde$(DDEDOTVER); \
 	    $(COPY) $(ROOT_DIR)/library/dde/pkgIndex.tcl \
 		$(LIB_INSTALL_DIR)/dde$(DDEDOTVER); \
@@ -622,7 +599,6 @@
 	@if [ -f $(REG_LIB_FILE) ]; then \
 	    echo installing $(REG_LIB_FILE); \
 	    $(COPY) $(REG_LIB_FILE) $(LIB_INSTALL_DIR)/reg$(REGDOTVER); \
->>>>>>> 93a64010
 	    fi
 
 install-libraries: libraries install-tzdata install-msgs
