--- conflicted
+++ resolved
@@ -851,13 +851,12 @@
 genstubs:
 	$(TCL_EXE) "$(ROOT_DIR_NATIVE)/tools/genStubs.tcl" \
 	    "$(GENERIC_DIR_NATIVE)" \
-<<<<<<< HEAD
-	    "$(GENERIC_DIR_NATIVE)\tcl.decls" \
-	    "$(GENERIC_DIR_NATIVE)\tclInt.decls" \
-	    "$(GENERIC_DIR_NATIVE)\tclTomMath.decls"
-	$(TCL_EXE) "$(ROOT_DIR_NATIVE)\tools\genStubs.tcl" \
+	    "$(GENERIC_DIR_NATIVE)/tcl.decls" \
+	    "$(GENERIC_DIR_NATIVE)/tclInt.decls" \
+	    "$(GENERIC_DIR_NATIVE)/tclTomMath.decls"
+	$(TCL_EXE) "$(ROOT_DIR_NATIVE)/tools/genStubs.tcl" \
 	    "$(GENERIC_DIR_NATIVE)" \
-	    "$(GENERIC_DIR_NATIVE)\tclOO.decls"
+	    "$(GENERIC_DIR_NATIVE)/tclOO.decls"
 
 #
 # This target creates the HTML folder for Tcl & Tk and places it in
@@ -874,11 +873,6 @@
 	$(MAKE) shell SCRIPT="$(TOOL_DIR)/tcltk-man2html.tcl --htmldir=$(HTML_INSTALL_DIR) --srcdir=$(ROOT_DIR)/.. $(BUILD_HTML_FLAGS) --tcl"
 html-tk: $(TCLSH)
 	$(MAKE) shell SCRIPT="$(TOOL_DIR)/tcltk-man2html.tcl --htmldir=$(HTML_INSTALL_DIR) --srcdir=$(ROOT_DIR)/.. $(BUILD_HTML_FLAGS) --tk"
-=======
-	    "$(GENERIC_DIR_NATIVE)/tcl.decls" \
-            "$(GENERIC_DIR_NATIVE)/tclInt.decls" \
-	    "$(GENERIC_DIR_NATIVE)/tclTomMath.decls"
->>>>>>> 4a6df05f
 
 #
 # The list of all the targets that do not correspond to real files. This stops
