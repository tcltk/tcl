--- conflicted
+++ resolved
@@ -897,17 +897,10 @@
 	@for j in $(ROOT_DIR)/library/opt/*.tcl; do \
 	    $(COPY) "$$j" "$(SCRIPT_INSTALL_DIR)/opt0.4"; \
 	    done;
-<<<<<<< HEAD
 	@echo "Installing package msgcat 1.7.1 as a Tcl Module";
 	@$(COPY) $(ROOT_DIR)/library/msgcat/msgcat.tcl "$(MODULE_INSTALL_DIR)/8.7/msgcat-1.7.1.tm";
-	@echo "Installing package tcltest 2.5.7 as a Tcl Module";
-	@$(COPY) $(ROOT_DIR)/library/tcltest/tcltest.tcl "$(MODULE_INSTALL_DIR)/8.5/tcltest-2.5.7.tm";
-=======
-	@echo "Installing package msgcat 1.6.1 as a Tcl Module";
-	@$(COPY) $(ROOT_DIR)/library/msgcat/msgcat.tcl "$(MODULE_INSTALL_DIR)/8.5/msgcat-1.6.1.tm";
 	@echo "Installing package tcltest 2.5.8 as a Tcl Module";
 	@$(COPY) $(ROOT_DIR)/library/tcltest/tcltest.tcl "$(MODULE_INSTALL_DIR)/8.5/tcltest-2.5.8.tm";
->>>>>>> 7aeacf5e
 	@echo "Installing package platform 1.0.19 as a Tcl Module";
 	@$(COPY) $(ROOT_DIR)/library/platform/platform.tcl "$(MODULE_INSTALL_DIR)/8.4/platform-1.0.19.tm";
 	@echo "Installing package platform::shell 1.1.4 as a Tcl Module";
