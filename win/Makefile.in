--- conflicted
+++ resolved
@@ -635,11 +635,7 @@
 		else true; \
 		fi; \
 	    done;
-<<<<<<< HEAD
-	@for i in http1.0 opt0.4 encoding ../tcl8 ../tcl8/8.2 ../tcl8/8.3 ../tcl8/8.4  ../tcl8/8.4/platform ../tcl8/8.5 ../tcl8/8.6; \
-=======
-	@for i in http1.0 opt0.4 encoding ../tcl8 ../tcl8/8.4  ../tcl8/8.4/platform ../tcl8/8.5; \
->>>>>>> de31dba2
+	@for i in http1.0 opt0.4 encoding ../tcl8 ../tcl8/8.4  ../tcl8/8.4/platform ../tcl8/8.5 ../tcl8/8.6; \
 	    do \
 	    if [ ! -d $(SCRIPT_INSTALL_DIR)/$$i ] ; then \
 		echo "Making directory $(SCRIPT_INSTALL_DIR)/$$i"; \
