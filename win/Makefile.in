#
# This file is a Makefile for Tcl.  If it has the name "Makefile.in" then it
# is a template for a Makefile; to generate the actual Makefile, run
# "./configure", which is a configuration script generated by the "autoconf"
# program (constructs like "@foo@" will get replaced in the actual Makefile.

VERSION = @TCL_VERSION@

#--------------------------------------------------------------------------
# Things you can change to personalize the Makefile for your own site (you can
# make these changes in either Makefile.in or Makefile, but changes to
# Makefile will get lost if you re-run the configuration script).
#--------------------------------------------------------------------------

# Default top-level directories in which to install architecture-specific
# files (exec_prefix) and machine-independent files such as scripts (prefix).
# The values specified here may be overridden at configure-time with the
# --exec-prefix and --prefix options to the "configure" script.

prefix			= @prefix@
exec_prefix		= @exec_prefix@
bindir			= @bindir@
libdir			= @libdir@
includedir		= @includedir@
mandir			= @mandir@

# The following definition can be set to non-null for special systems like AFS
# with replication. It allows the pathnames used for installation to be
# different than those used for actually reference files at run-time.
# INSTALL_ROOT is prepended to $prefix and $exec_prefix when installing files.
INSTALL_ROOT	=

# Directory from which applications will reference the library of Tcl scripts
# (note: you can set the TCL_LIBRARY environment variable at run-time to
# override this value):
TCL_LIBRARY	= $(prefix)/lib/tcl$(VERSION)

# Path to use at runtime to refer to LIB_INSTALL_DIR:
LIB_RUNTIME_DIR		= $(libdir)

# Directory in which to install the program tclsh:
BIN_INSTALL_DIR		= $(INSTALL_ROOT)$(bindir)

# Directory in which to install the .a or .so binary for the Tcl library:
LIB_INSTALL_DIR		= $(INSTALL_ROOT)$(libdir)

# Path name to use when installing library scripts.
SCRIPT_INSTALL_DIR	= $(INSTALL_ROOT)$(TCL_LIBRARY)

# Directory in which to install the include file tcl.h:
INCLUDE_INSTALL_DIR	= $(INSTALL_ROOT)$(includedir)

# Directory in which to (optionally) install the private tcl headers:
PRIVATE_INCLUDE_INSTALL_DIR = $(INSTALL_ROOT)$(includedir)

# Top-level directory in which to install manual entries:
MAN_INSTALL_DIR		= $(INSTALL_ROOT)$(mandir)

# Directory in which to install manual entry for tclsh:
MAN1_INSTALL_DIR = $(MAN_INSTALL_DIR)/man1

# Directory in which to install manual entries for Tcl's C library procedures:
MAN3_INSTALL_DIR = $(MAN_INSTALL_DIR)/man3

# Directory in which to install manual entries for the built-in Tcl commands:
MANN_INSTALL_DIR = $(MAN_INSTALL_DIR)/mann

# Libraries built with optimization switches have this additional extension
TCL_DBGX = @TCL_DBGX@

# warning flags
CFLAGS_WARNING = @CFLAGS_WARNING@

# The default switches for optimization or debugging
CFLAGS_DEBUG    = @CFLAGS_DEBUG@
CFLAGS_OPTIMIZE	= @CFLAGS_OPTIMIZE@

# To change the compiler switches, for example to change from optimization to
# debugging symbols, change the following line:
#CFLAGS = 		$(CFLAGS_DEBUG)
#CFLAGS = 		$(CFLAGS_OPTIMIZE)
#CFLAGS = 		$(CFLAGS_DEBUG) $(CFLAGS_OPTIMIZE)
CFLAGS = 		@CFLAGS@ @CFLAGS_DEFAULT@ -DUNICODE -D_UNICODE

# To compile without backward compatibility and deprecated code uncomment the
# following
NO_DEPRECATED_FLAGS	=
#NO_DEPRECATED_FLAGS	= -DTCL_NO_DEPRECATED

# To enable compilation debugging reverse the comment characters on one of the
# following lines.
COMPILE_DEBUG_FLAGS =
#COMPILE_DEBUG_FLAGS = -DTCL_COMPILE_DEBUG
#COMPILE_DEBUG_FLAGS = -DTCL_COMPILE_DEBUG -DTCL_COMPILE_STATS

SRC_DIR			= @srcdir@
ROOT_DIR		= @srcdir@/..
TOP_DIR			= $(shell cd @srcdir@/..; pwd -P)
GENERIC_DIR		= $(TOP_DIR)/generic
TOMMATH_DIR		= $(TOP_DIR)/libtommath
WIN_DIR			= $(TOP_DIR)/win
COMPAT_DIR		= $(TOP_DIR)/compat
PKGS_DIR		= $(TOP_DIR)/pkgs
ZLIB_DIR		= $(COMPAT_DIR)/zlib

# Converts a POSIX path to a Windows native path.
CYGPATH			= @CYGPATH@

GENERIC_DIR_NATIVE	= $(shell $(CYGPATH) '$(GENERIC_DIR)' | sed 's!\\!/!g')
TOMMATH_DIR_NATIVE	= $(shell $(CYGPATH) '$(TOMMATH_DIR)' | sed 's!\\!/!g')
WIN_DIR_NATIVE		= $(shell $(CYGPATH) '$(WIN_DIR)' | sed 's!\\!/!g')
ROOT_DIR_NATIVE		= $(shell $(CYGPATH) '$(ROOT_DIR)' | sed 's!\\!/!g')
#GENERIC_DIR_NATIVE	= $(GENERIC_DIR)
#TOMMATH_DIR_NATIVE	= $(TOMMATH_DIR)
#WIN_DIR_NATIVE		= $(WIN_DIR)
#ROOT_DIR_NATIVE		= $(ROOT_DIR)

# Fully qualify library path so that `make test`
# does not depend on the current directory.
LIBRARY_DIR1		= $(shell cd '$(ROOT_DIR_NATIVE)/library' ; pwd -P)
LIBRARY_DIR             = $(shell $(CYGPATH) '$(LIBRARY_DIR1)' | sed 's!\\!/!g')
DLLSUFFIX		= @DLLSUFFIX@
LIBSUFFIX		= @LIBSUFFIX@
EXESUFFIX		= @EXESUFFIX@

VER			= @TCL_MAJOR_VERSION@@TCL_MINOR_VERSION@
DOTVER			= @TCL_MAJOR_VERSION@.@TCL_MINOR_VERSION@
DDEVER			= @TCL_DDE_MAJOR_VERSION@@TCL_DDE_MINOR_VERSION@
DDEDOTVER		= @TCL_DDE_MAJOR_VERSION@.@TCL_DDE_MINOR_VERSION@
REGVER			= @TCL_REG_MAJOR_VERSION@@TCL_REG_MINOR_VERSION@
REGDOTVER		= @TCL_REG_MAJOR_VERSION@.@TCL_REG_MINOR_VERSION@

TCL_STUB_LIB_FILE	= @TCL_STUB_LIB_FILE@
TCL_DLL_FILE		= @TCL_DLL_FILE@
TCL_LIB_FILE		= @TCL_LIB_FILE@
DDE_DLL_FILE		= tcldde$(DDEVER)${DLLSUFFIX}
DDE_LIB_FILE		= @LIBPREFIX@tcldde$(DDEVER)${LIBSUFFIX}
REG_DLL_FILE		= tclreg$(REGVER)${DLLSUFFIX}
REG_LIB_FILE		= @LIBPREFIX@tclreg$(REGVER)${LIBSUFFIX}
TEST_DLL_FILE		= tcltest$(VER)${DLLSUFFIX}
TEST_LIB_FILE		= @LIBPREFIX@tcltest$(VER)${LIBSUFFIX}
ZLIB_DLL_FILE		= zlib1.dll

SHARED_LIBRARIES 	= $(TCL_DLL_FILE) @ZLIB_DLL_FILE@
STATIC_LIBRARIES	= $(TCL_LIB_FILE)

TCLSH			= tclsh$(VER)${EXESUFFIX}
CAT32			= cat32$(EXEEXT)
MAN2TCL			= man2tcl$(EXEEXT)

# For cross-compiled builds, TCL_EXE is the name of a tclsh executable that is
# available *BEFORE* running make for the first time. Certain build targets
# (make genstubs, make install) need it to be available on the PATH. This
# executable should *NOT* be required just to do a normal build although
# it can be required to run make dist.
TCL_EXE			= @TCL_EXE@

@SET_MAKE@

# Setting the VPATH variable to a list of paths will cause the Makefile to
# look into these paths when resolving .c to .obj dependencies.

VPATH = $(GENERIC_DIR):$(TOMMATH_DIR):$(WIN_DIR):$(COMPAT_DIR):$(ZLIB_DIR)

AR		= @AR@
RANLIB		= @RANLIB@
CC		= @CC@
RC		= @RC@
RES		= @RES@
AC_FLAGS	= @EXTRA_CFLAGS@ @DEFS@
CPPFLAGS	= @CPPFLAGS@
LDFLAGS_DEBUG   = @LDFLAGS_DEBUG@
LDFLAGS_OPTIMIZE = @LDFLAGS_OPTIMIZE@
LDFLAGS		= @LDFLAGS@ @LDFLAGS_DEFAULT@
LDFLAGS_CONSOLE	= @LDFLAGS_CONSOLE@
LDFLAGS_WINDOW	= @LDFLAGS_WINDOW@
EXEEXT		= @EXEEXT@
OBJEXT		= @OBJEXT@
STLIB_LD	= @STLIB_LD@
SHLIB_LD	= @SHLIB_LD@
SHLIB_LD_LIBS	= @SHLIB_LD_LIBS@
SHLIB_CFLAGS	= @SHLIB_CFLAGS@
SHLIB_SUFFIX	= @SHLIB_SUFFIX@
LIBS		= @LIBS@ @ZLIB_LIBS@

RMDIR		= rm -rf
MKDIR		= mkdir -p
SHELL		= @SHELL@
RM		= rm -f
COPY		= cp

CC_SWITCHES = ${CFLAGS} ${CFLAGS_WARNING} ${TCL_SHLIB_CFLAGS} -I"${ZLIB_DIR}" \
-I"${GENERIC_DIR_NATIVE}" -DTCL_TOMMATH -DMP_PREC=4 -I"${TOMMATH_DIR_NATIVE}" \
-I"${WIN_DIR_NATIVE}" ${AC_FLAGS} \
${COMPILE_DEBUG_FLAGS} ${NO_DEPRECATED_FLAGS}

CC_OBJNAME = @CC_OBJNAME@
CC_EXENAME = @CC_EXENAME@

STUB_CC_SWITCHES = ${CFLAGS} ${CFLAGS_WARNING} ${SHLIB_CFLAGS} \
-I"${GENERIC_DIR_NATIVE}" -DTCL_TOMMATH -DMP_PREC=4 -I"${TOMMATH_DIR_NATIVE}" \
-I"${WIN_DIR_NATIVE}" ${AC_FLAGS} \
${COMPILE_DEBUG_FLAGS}

TCLTEST_OBJS = \
	tclTest.$(OBJEXT) \
	tclTestObj.$(OBJEXT) \
	tclTestProcBodyObj.$(OBJEXT) \
	tclThreadTest.$(OBJEXT) \
	tclWinTest.$(OBJEXT)

GENERIC_OBJS = \
	regcomp.$(OBJEXT) \
	regexec.$(OBJEXT) \
	regfree.$(OBJEXT) \
	regerror.$(OBJEXT) \
	tclAlloc.$(OBJEXT) \
	tclAssembly.$(OBJEXT) \
	tclAsync.$(OBJEXT) \
	tclBasic.$(OBJEXT) \
	tclBinary.$(OBJEXT) \
	tclCkalloc.$(OBJEXT) \
	tclClock.$(OBJEXT) \
	tclCmdAH.$(OBJEXT) \
	tclCmdIL.$(OBJEXT) \
	tclCmdMZ.$(OBJEXT) \
	tclCompCmds.$(OBJEXT) \
	tclCompCmdsGR.$(OBJEXT) \
	tclCompCmdsSZ.$(OBJEXT) \
	tclCompExpr.$(OBJEXT) \
	tclCompile.$(OBJEXT) \
	tclConfig.$(OBJEXT) \
	tclDate.$(OBJEXT) \
	tclDictObj.$(OBJEXT) \
	tclEncoding.$(OBJEXT) \
	tclEnsemble.$(OBJEXT) \
	tclEnv.$(OBJEXT) \
	tclEvent.$(OBJEXT) \
	tclExecute.$(OBJEXT) \
	tclFCmd.$(OBJEXT) \
	tclFileName.$(OBJEXT) \
	tclGet.$(OBJEXT) \
	tclHash.$(OBJEXT) \
	tclHistory.$(OBJEXT) \
	tclIndexObj.$(OBJEXT) \
	tclInterp.$(OBJEXT) \
	tclIO.$(OBJEXT) \
	tclIOCmd.$(OBJEXT) \
	tclIOGT.$(OBJEXT) \
	tclIORChan.$(OBJEXT) \
	tclIORTrans.$(OBJEXT) \
	tclIOSock.$(OBJEXT) \
	tclIOUtil.$(OBJEXT) \
	tclLink.$(OBJEXT) \
	tclLiteral.$(OBJEXT) \
	tclListObj.$(OBJEXT) \
	tclLoad.$(OBJEXT) \
	tclMain.$(OBJEXT) \
	tclMain2.$(OBJEXT) \
	tclNamesp.$(OBJEXT) \
	tclNotify.$(OBJEXT) \
	tclOO.$(OBJEXT) \
	tclOOBasic.$(OBJEXT) \
	tclOOCall.$(OBJEXT) \
	tclOODefineCmds.$(OBJEXT) \
	tclOOInfo.$(OBJEXT) \
	tclOOMethod.$(OBJEXT) \
	tclOOStubInit.$(OBJEXT) \
	tclObj.$(OBJEXT) \
	tclOptimize.$(OBJEXT) \
	tclPanic.$(OBJEXT) \
	tclParse.$(OBJEXT) \
	tclPathObj.$(OBJEXT) \
	tclPipe.$(OBJEXT) \
	tclPkg.$(OBJEXT) \
	tclPkgConfig.$(OBJEXT) \
	tclPosixStr.$(OBJEXT) \
	tclPreserve.$(OBJEXT) \
	tclProc.$(OBJEXT) \
	tclRegexp.$(OBJEXT) \
	tclResolve.$(OBJEXT) \
	tclResult.$(OBJEXT) \
	tclScan.$(OBJEXT) \
	tclStringObj.$(OBJEXT) \
	tclStrToD.$(OBJEXT) \
	tclStubInit.$(OBJEXT) \
	tclThread.$(OBJEXT) \
	tclThreadAlloc.$(OBJEXT) \
	tclThreadJoin.$(OBJEXT) \
	tclThreadStorage.$(OBJEXT) \
	tclTimer.$(OBJEXT) \
	tclTomMathInterface.$(OBJEXT) \
	tclTrace.$(OBJEXT) \
	tclUtf.$(OBJEXT) \
	tclUtil.$(OBJEXT) \
	tclVar.$(OBJEXT) \
	tclZlib.$(OBJEXT)

TOMMATH_OBJS = \
	bncore.${OBJEXT} \
	bn_reverse.${OBJEXT} \
	bn_fast_s_mp_mul_digs.${OBJEXT} \
	bn_fast_s_mp_sqr.${OBJEXT} \
	bn_mp_add.${OBJEXT} \
	bn_mp_add_d.${OBJEXT} \
	bn_mp_and.${OBJEXT} \
	bn_mp_clamp.${OBJEXT} \
	bn_mp_clear.${OBJEXT} \
	bn_mp_clear_multi.${OBJEXT} \
	bn_mp_cmp.${OBJEXT} \
	bn_mp_cmp_d.${OBJEXT} \
	bn_mp_cmp_mag.${OBJEXT} \
	bn_mp_cnt_lsb.${OBJEXT} \
	bn_mp_copy.${OBJEXT} \
	bn_mp_count_bits.${OBJEXT} \
	bn_mp_div.${OBJEXT} \
	bn_mp_div_d.${OBJEXT} \
	bn_mp_div_2.${OBJEXT} \
	bn_mp_div_2d.${OBJEXT} \
	bn_mp_div_3.${OBJEXT} \
	bn_mp_exch.${OBJEXT} \
	bn_mp_expt_d.${OBJEXT} \
	bn_mp_grow.${OBJEXT} \
	bn_mp_init.${OBJEXT} \
	bn_mp_init_copy.${OBJEXT} \
	bn_mp_init_multi.${OBJEXT} \
	bn_mp_init_set.${OBJEXT} \
	bn_mp_init_set_int.${OBJEXT} \
	bn_mp_init_size.${OBJEXT} \
	bn_mp_karatsuba_mul.${OBJEXT} \
	bn_mp_karatsuba_sqr.$(OBJEXT) \
	bn_mp_lshd.${OBJEXT} \
	bn_mp_mod.${OBJEXT} \
	bn_mp_mod_2d.${OBJEXT} \
	bn_mp_mul.${OBJEXT} \
	bn_mp_mul_2.${OBJEXT} \
	bn_mp_mul_2d.${OBJEXT} \
	bn_mp_mul_d.${OBJEXT} \
	bn_mp_neg.${OBJEXT} \
	bn_mp_or.${OBJEXT} \
	bn_mp_radix_size.${OBJEXT} \
	bn_mp_radix_smap.${OBJEXT} \
	bn_mp_read_radix.${OBJEXT} \
	bn_mp_rshd.${OBJEXT} \
	bn_mp_set.${OBJEXT} \
	bn_mp_set_int.${OBJEXT} \
	bn_mp_shrink.${OBJEXT} \
	bn_mp_sqr.${OBJEXT} \
	bn_mp_sqrt.${OBJEXT} \
	bn_mp_sub.${OBJEXT} \
	bn_mp_sub_d.${OBJEXT} \
	bn_mp_to_unsigned_bin.${OBJEXT} \
	bn_mp_to_unsigned_bin_n.${OBJEXT} \
	bn_mp_toom_mul.${OBJEXT} \
	bn_mp_toom_sqr.${OBJEXT} \
	bn_mp_toradix_n.${OBJEXT} \
	bn_mp_unsigned_bin_size.${OBJEXT} \
	bn_mp_xor.${OBJEXT} \
	bn_mp_zero.${OBJEXT} \
	bn_s_mp_add.${OBJEXT} \
	bn_s_mp_mul_digs.${OBJEXT} \
	bn_s_mp_sqr.${OBJEXT} \
	bn_s_mp_sub.${OBJEXT}


WIN_OBJS = \
	tclWin32Dll.$(OBJEXT) \
	tclWinChan.$(OBJEXT) \
	tclWinConsole.$(OBJEXT) \
	tclWinSerial.$(OBJEXT) \
	tclWinError.$(OBJEXT) \
	tclWinFCmd.$(OBJEXT) \
	tclWinFile.$(OBJEXT) \
	tclWinInit.$(OBJEXT) \
	tclWinLoad.$(OBJEXT) \
	tclWinNotify.$(OBJEXT) \
	tclWinPipe.$(OBJEXT) \
	tclWinSock.$(OBJEXT) \
	tclWinThrd.$(OBJEXT) \
	tclWinTime.$(OBJEXT)

DDE_OBJS = tclWinDde.$(OBJEXT)

REG_OBJS = tclWinReg.$(OBJEXT)

STUB_OBJS = \
	tclStubLib.$(OBJEXT) \
	tclTomMathStubLib.$(OBJEXT) \
	tclOOStubLib.$(OBJEXT)

TCLSH_OBJS = tclAppInit.$(OBJEXT)

ZLIB_OBJS = \
	adler32.$(OBJEXT) \
	compress.$(OBJEXT) \
	crc32.$(OBJEXT) \
	deflate.$(OBJEXT) \
	infback.$(OBJEXT) \
	inffast.$(OBJEXT) \
	inflate.$(OBJEXT) \
	inftrees.$(OBJEXT) \
	trees.$(OBJEXT) \
	uncompr.$(OBJEXT) \
	zutil.$(OBJEXT)

TCL_OBJS = ${GENERIC_OBJS} $(TOMMATH_OBJS) ${WIN_OBJS} @ZLIB_OBJS@

TCL_DOCS = "$(ROOT_DIR_NATIVE)"/doc/*.[13n]

all: binaries libraries doc packages

tcltest: $(TCLSH) $(TEST_DLL_FILE)

binaries: $(TCL_STUB_LIB_FILE) @LIBRARIES@ $(DDE_DLL_FILE) $(REG_DLL_FILE) $(TCLSH)

libraries:

doc:

$(TCLSH): $(TCLSH_OBJS) @LIBRARIES@ $(TCL_STUB_LIB_FILE) tclsh.$(RES)
	$(CC) $(CFLAGS) $(TCLSH_OBJS) $(TCL_LIB_FILE) $(TCL_STUB_LIB_FILE) $(LIBS) \
        tclsh.$(RES) $(CC_EXENAME) $(LDFLAGS_CONSOLE)
	@VC_MANIFEST_EMBED_EXE@

cat32.$(OBJEXT): cat.c
	$(CC) -c $(CC_SWITCHES) @DEPARG@ $(CC_OBJNAME)

$(CAT32): cat32.$(OBJEXT)
	$(CC) $(CFLAGS) cat32.$(OBJEXT) $(CC_EXENAME) $(LIBS) $(LDFLAGS_CONSOLE)

# The following targets are configured by autoconf to generate either a shared
# library or static library

${TCL_STUB_LIB_FILE}: ${STUB_OBJS}
	@$(RM) ${TCL_STUB_LIB_FILE}
	@MAKE_STUB_LIB@ ${STUB_OBJS}
	@POST_MAKE_LIB@

${TCL_DLL_FILE}: ${TCL_OBJS} tcl.$(RES) @ZLIB_DLL_FILE@
	@$(RM) ${TCL_DLL_FILE} $(TCL_LIB_FILE)
	@MAKE_DLL@ ${TCL_OBJS} tcl.$(RES) $(SHLIB_LD_LIBS)
	@VC_MANIFEST_EMBED_DLL@

${TCL_LIB_FILE}: ${TCL_OBJS} ${DDE_OBJS} ${REG_OBJS}
	@$(RM) ${TCL_LIB_FILE}
	@MAKE_LIB@ ${TCL_OBJS} ${DDE_OBJS} ${REG_OBJS}
	@POST_MAKE_LIB@

${DDE_DLL_FILE}: ${DDE_OBJS} ${TCL_STUB_LIB_FILE}
	@MAKE_DLL@ ${DDE_OBJS} $(TCL_STUB_LIB_FILE) $(SHLIB_LD_LIBS)

${REG_DLL_FILE}: ${REG_OBJS} ${TCL_STUB_LIB_FILE}
	@MAKE_DLL@ ${REG_OBJS} $(TCL_STUB_LIB_FILE) $(SHLIB_LD_LIBS)

${TEST_DLL_FILE}: ${TCLTEST_OBJS} ${TCL_STUB_LIB_FILE}
	@$(RM) ${TEST_DLL_FILE} ${TEST_LIB_FILE}
	@MAKE_DLL@ ${TCLTEST_OBJS} $(TCL_STUB_LIB_FILE) $(SHLIB_LD_LIBS)

# use pre-built zlib1.dll
${ZLIB_DLL_FILE}: ${TCL_STUB_LIB_FILE}
	@if test "@ZLIB_LIBS@set" != "${ZLIB_DIR}/win32/zdll.libset" ; then \
		$(COPY) $(ZLIB_DIR)/win64/${ZLIB_DLL_FILE} ${ZLIB_DLL_FILE}; \
	else \
		$(COPY) $(ZLIB_DIR)/win32/${ZLIB_DLL_FILE} ${ZLIB_DLL_FILE}; \
	fi;

# Add the object extension to the implicit rules. By default .obj is not
# automatically added.

.SUFFIXES: .${OBJEXT}
.SUFFIXES: .$(RES)
.SUFFIXES: .rc

# Special case object targets

tclWinInit.${OBJEXT}: tclWinInit.c
	$(CC) -c $(CC_SWITCHES) -DBUILD_tcl $(EXTFLAGS) @DEPARG@ $(CC_OBJNAME)

tclWinPipe.${OBJEXT}: tclWinPipe.c
	$(CC) -c $(CC_SWITCHES) -DBUILD_tcl $(EXTFLAGS) @DEPARG@ $(CC_OBJNAME)

testMain.${OBJEXT}: tclAppInit.c
	$(CC) -c $(CC_SWITCHES) -DTCL_TEST @DEPARG@ $(CC_OBJNAME)

tclMain2.${OBJEXT}: tclMain.c
	$(CC) -c $(CC_SWITCHES) -DBUILD_tcl -DTCL_ASCII_MAIN @DEPARG@ $(CC_OBJNAME)

# TIP #59, embedding of configuration information into the binary library.
#
# Part of Tcl's configuration information are the paths where it was installed
# and where it will look for its libraries (which can be different). We derive
# this information from the variables which can be overridden by the user. As
# every path can be configured separately we do not remember one general
# prefix/exec_prefix but all the different paths individually.

tclPkgConfig.${OBJEXT}: tclPkgConfig.c
	$(CC)	-c $(CC_SWITCHES)			\
		-DCFG_INSTALL_LIBDIR=\"$(LIB_INSTALL_DIR)\" \
		-DCFG_INSTALL_BINDIR=\"$(BIN_INSTALL_DIR)\" \
		-DCFG_INSTALL_SCRDIR=\"$(SCRIPT_INSTALL_DIR)\" \
		-DCFG_INSTALL_INCDIR=\"$(INCLUDE_INSTALL_DIR)\" \
		-DCFG_INSTALL_DOCDIR=\"$(MAN_INSTALL_DIR)\" \
		\
		-DCFG_RUNTIME_LIBDIR=\"$(libdir)\" \
		-DCFG_RUNTIME_BINDIR=\"$(bindir)\" \
		-DCFG_RUNTIME_SCRDIR=\"$(TCL_LIBRARY)\" \
		-DCFG_RUNTIME_INCDIR=\"$(includedir)\" \
		-DCFG_RUNTIME_DOCDIR=\"$(mandir)\" \
		-DBUILD_tcl \
		@DEPARG@ $(CC_OBJNAME)

# The following objects are part of the stub library and should not be built
# as DLL objects but none of the symbols should be exported

tclStubLib.${OBJEXT}: tclStubLib.c
	$(CC) -c $(CC_SWITCHES) -DSTATIC_BUILD @DEPARG@ $(CC_OBJNAME)

tclTomMathStubLib.${OBJEXT}: tclTomMathStubLib.c
	$(CC) -c $(CC_SWITCHES) -DSTATIC_BUILD @DEPARG@ $(CC_OBJNAME)

tclOOStubLib.${OBJEXT}: tclOOStubLib.c
	$(CC) -c $(CC_SWITCHES) -DSTATIC_BUILD @DEPARG@ $(CC_OBJNAME)

# Implicit rule for all object files that will end up in the Tcl library

%.${OBJEXT}: %.c
	$(CC) -c $(CC_SWITCHES) -DBUILD_tcl @DEPARG@ $(CC_OBJNAME)

.rc.$(RES):
	$(RC) @RC_OUT@ $@ @RC_TYPE@ @RC_DEFINES@ @RC_INCLUDE@ "$(GENERIC_DIR_NATIVE)" @RC_INCLUDE@ "$(WIN_DIR_NATIVE)" @DEPARG@

# The following target generates the file generic/tclDate.c from the yacc
# grammar found in generic/tclGetDate.y. This is only run by hand as yacc is
# not available in all environments. The name of the .c file is different than
# the name of the .y file so that make doesn't try to automatically regenerate
# the .c file.

gendate:
	bison --output-file=$(GENERIC_DIR)/tclDate.c \
	--name-prefix=TclDate \
	--no-lines \
	$(GENERIC_DIR)/tclGetDate.y

# The following target generates the file generic/tclTomMath.h. It needs to be
# run (and the results checked) after updating to a new release of libtommath.

gentommath_h:
	$(TCL_EXE) "$(ROOT_DIR_NATIVE)/tools/fix_tommath_h.tcl" \
		"$(TOMMATH_DIR_NATIVE)/tommath.h" \
		> "$(GENERIC_DIR_NATIVE)/tclTomMath.h"

install: all install-binaries install-libraries install-doc install-packages

install-binaries: binaries
	@for i in "$(LIB_INSTALL_DIR)" "$(BIN_INSTALL_DIR)" ; \
	    do \
	    if [ ! -d $$i ] ; then \
		echo "Making directory $$i"; \
		$(MKDIR) $$i; \
		chmod 755 $$i; \
		else true; \
		fi; \
	    done;
	@for i in dde${DDEDOTVER} reg${REGDOTVER}; \
	    do \
	    if [ ! -d $(LIB_INSTALL_DIR)/$$i ] ; then \
		echo "Making directory $(LIB_INSTALL_DIR)/$$i"; \
		$(MKDIR) $(LIB_INSTALL_DIR)/$$i; \
		else true; \
		fi; \
	    done;
	@for i in $(TCL_DLL_FILE) $(ZLIB_DLL_FILE) $(TCLSH); \
	    do \
	    if [ -f $$i ]; then \
		echo "Installing $$i to $(BIN_INSTALL_DIR)/"; \
		$(COPY) $$i "$(BIN_INSTALL_DIR)"; \
	    fi; \
	    done
	@for i in tclConfig.sh tclooConfig.sh $(TCL_LIB_FILE) $(TCL_STUB_LIB_FILE); \
	    do \
	    if [ -f $$i ]; then \
		echo "Installing $$i to $(LIB_INSTALL_DIR)/"; \
		$(COPY) $$i "$(LIB_INSTALL_DIR)"; \
	    fi; \
	    done
	@if [ -f $(DDE_DLL_FILE) ]; then \
	    echo Installing $(DDE_DLL_FILE); \
	    $(COPY) $(DDE_DLL_FILE) $(LIB_INSTALL_DIR)/dde${DDEDOTVER}; \
	    $(COPY) $(ROOT_DIR)/library/dde/pkgIndex.tcl \
		$(LIB_INSTALL_DIR)/dde${DDEDOTVER}; \
	    fi
	@if [ -f $(DDE_LIB_FILE) ]; then \
	    echo Installing $(DDE_LIB_FILE); \
	    $(COPY) $(DDE_LIB_FILE) $(LIB_INSTALL_DIR)/dde${DDEDOTVER}; \
	    fi
	@if [ -f $(REG_DLL_FILE) ]; then \
	    echo Installing $(REG_DLL_FILE); \
	    $(COPY) $(REG_DLL_FILE) $(LIB_INSTALL_DIR)/reg${REGDOTVER}; \
	    $(COPY) $(ROOT_DIR)/library/reg/pkgIndex.tcl \
		$(LIB_INSTALL_DIR)/reg${REGDOTVER}; \
	    fi
	@if [ -f $(REG_LIB_FILE) ]; then \
	    echo Installing $(REG_LIB_FILE); \
	    $(COPY) $(REG_LIB_FILE) $(LIB_INSTALL_DIR)/reg${REGDOTVER}; \
	    fi

install-libraries: libraries install-tzdata install-msgs
	@for i in $(prefix)/lib $(INCLUDE_INSTALL_DIR) \
		$(SCRIPT_INSTALL_DIR); \
	    do \
	    if [ ! -d $$i ] ; then \
		echo "Making directory $$i"; \
		$(MKDIR) $$i; \
		else true; \
		fi; \
	    done;
	@for i in http1.0 opt0.4 encoding ../tcl8 ../tcl8/8.4  ../tcl8/8.4/platform ../tcl8/8.5 ../tcl8/8.6; \
	    do \
	    if [ ! -d $(SCRIPT_INSTALL_DIR)/$$i ] ; then \
		echo "Making directory $(SCRIPT_INSTALL_DIR)/$$i"; \
		$(MKDIR) $(SCRIPT_INSTALL_DIR)/$$i; \
		else true; \
		fi; \
	    done;
	@echo "Installing header files";
	@for i in "$(GENERIC_DIR)/tcl.h" "$(GENERIC_DIR)/tclDecls.h" \
		"$(GENERIC_DIR)/tclOO.h" "$(GENERIC_DIR)/tclOODecls.h" \
		"$(GENERIC_DIR)/tclPlatDecls.h" \
		"$(GENERIC_DIR)/tclTomMath.h" \
		"$(GENERIC_DIR)/tclTomMathDecls.h"; \
	    do \
	    $(COPY) "$$i" "$(INCLUDE_INSTALL_DIR)"; \
	    done;
	@echo "Installing library files to $(SCRIPT_INSTALL_DIR)";
	@for i in $(ROOT_DIR)/library/*.tcl $(ROOT_DIR)/library/tclIndex; \
	    do \
	    $(COPY) "$$i" "$(SCRIPT_INSTALL_DIR)"; \
	    done;
	@echo "Installing library http1.0 directory";
	@for j in $(ROOT_DIR)/library/http1.0/*.tcl; \
	    do \
	    $(COPY) "$$j" "$(SCRIPT_INSTALL_DIR)/http1.0"; \
	    done;
<<<<<<< HEAD
	@echo "Installing package http 2.8.7 as a Tcl Module";
	@$(COPY) $(ROOT_DIR)/library/http/http.tcl $(SCRIPT_INSTALL_DIR)/../tcl8/8.6/http-2.8.7.tm;
=======
	@echo "Installing package http 2.7.13 as a Tcl Module";
	@$(COPY) $(ROOT_DIR)/library/http/http.tcl $(SCRIPT_INSTALL_DIR)/../tcl8/8.4/http-2.7.13.tm;
>>>>>>> 0fca143c
	@echo "Installing library opt0.4 directory";
	@for j in $(ROOT_DIR)/library/opt/*.tcl; \
	    do \
	    $(COPY) "$$j" "$(SCRIPT_INSTALL_DIR)/opt0.4"; \
	    done;
	@echo "Installing package msgcat 1.5.2 as a Tcl Module";
	@$(COPY) $(ROOT_DIR)/library/msgcat/msgcat.tcl $(SCRIPT_INSTALL_DIR)/../tcl8/8.5/msgcat-1.5.2.tm;
	@echo "Installing package tcltest 2.3.6 as a Tcl Module";
	@$(COPY) $(ROOT_DIR)/library/tcltest/tcltest.tcl $(SCRIPT_INSTALL_DIR)/../tcl8/8.5/tcltest-2.3.6.tm;
	@echo "Installing package platform 1.0.12 as a Tcl Module";
	@$(COPY) $(ROOT_DIR)/library/platform/platform.tcl $(SCRIPT_INSTALL_DIR)/../tcl8/8.4/platform-1.0.12.tm;
	@echo "Installing package platform::shell 1.1.4 as a Tcl Module";
	@$(COPY) $(ROOT_DIR)/library/platform/shell.tcl $(SCRIPT_INSTALL_DIR)/../tcl8/8.4/platform/shell-1.1.4.tm;
	@echo "Installing encodings";
	@for i in $(ROOT_DIR)/library/encoding/*.enc ; do \
		$(COPY) "$$i" "$(SCRIPT_INSTALL_DIR)/encoding"; \
	done;

install-tzdata:
	@echo "Installing time zone data"
	@$(TCL_EXE) "$(ROOT_DIR)/tools/installData.tcl" \
	    "$(ROOT_DIR)/library/tzdata" "$(SCRIPT_INSTALL_DIR)/tzdata"

install-msgs:
	@echo "Installing message catalogs"
	@$(TCL_EXE) "$(ROOT_DIR)/tools/installData.tcl" \
	    "$(ROOT_DIR)/library/msgs" "$(SCRIPT_INSTALL_DIR)/msgs"

install-doc: doc

# Optional target to install private headers
install-private-headers: libraries
	@for i in $(PRIVATE_INCLUDE_INSTALL_DIR); \
	    do \
	    if [ ! -d $$i ] ; then \
		echo "Making directory $$i"; \
		$(MKDIR) $$i; \
		else true; \
		fi; \
	    done;
	@echo "Installing private header files";
	@for i in "$(GENERIC_DIR)/tclInt.h" "$(GENERIC_DIR)/tclIntDecls.h" \
		"$(GENERIC_DIR)/tclIntPlatDecls.h" "$(GENERIC_DIR)/tclPort.h" \
		"$(GENERIC_DIR)/tclOOInt.h" "$(GENERIC_DIR)/tclOOIntDecls.h" \
		"$(WIN_DIR)/tclWinPort.h" ; \
	    do \
	    $(COPY) "$$i" "$(PRIVATE_INCLUDE_INSTALL_DIR)"; \
	    done;

# Specifying TESTFLAGS on the command line is the standard way to pass args to
# tcltest, i.e.:
#	% make test TESTFLAGS="-verbose bps -file fileName.test"

test: test-tcl test-packages

test-tcl: binaries $(TCLSH) $(CAT32) $(TEST_DLL_FILE)
	TCL_LIBRARY="$(LIBRARY_DIR)"; export TCL_LIBRARY; \
	./$(TCLSH) "$(ROOT_DIR_NATIVE)/tests/all.tcl" $(TESTFLAGS) \
	-load "package ifneeded Tcltest ${VERSION}@TCL_PATCH_LEVEL@ [list load [file normalize ${TEST_DLL_FILE}] Tcltest]; \
	package ifneeded dde 1.4.0 [list load [file normalize ${DDE_DLL_FILE}] dde]; \
	package ifneeded registry 1.3.0 [list load [file normalize ${REG_DLL_FILE}] registry]" | ./$(CAT32)

# Useful target to launch a built tclsh with the proper path,...
runtest: binaries $(TCLSH) $(TEST_DLL_FILE)
	@TCL_LIBRARY="$(LIBRARY_DIR)"; export TCL_LIBRARY; \
	./$(TCLSH) $(TESTFLAGS) -load "package ifneeded Tcltest ${VERSION}@TCL_PATCH_LEVEL@ [list load [file normalize ${TEST_DLL_FILE}] Tcltest]; \
	package ifneeded dde 1.4.0 [list load [file normalize ${DDE_DLL_FILE}] dde]; \
	package ifneeded registry 1.3.0 [list load [file normalize ${REG_DLL_FILE}] registry]" $(SCRIPT)

# This target can be used to run tclsh from the build directory via
# `make shell SCRIPT=foo.tcl`
shell: binaries
	@TCL_LIBRARY="$(LIBRARY_DIR)"; export TCL_LIBRARY; \
	./$(TCLSH) $(SCRIPT)

# This target can be used to run tclsh inside either gdb or insight
gdb: binaries
	@echo "set env TCL_LIBRARY=$(LIBRARY_DIR)" > gdb.run
	gdb ./$(TCLSH) --command=gdb.run
	rm gdb.run

depend:

Makefile: $(SRC_DIR)/Makefile.in
	./config.status

cleanhelp:
	$(RM) *.hlp *.cnt *.GID *.rtf man2tcl.exe

clean: cleanhelp clean-packages
	$(RM) *.lib *.a *.exp *.dll *.$(RES) *.${OBJEXT} *~ \#* TAGS a.out
	$(RM) $(TCLSH) $(CAT32)
	$(RM) *.pch *.ilk *.pdb

distclean: distclean-packages clean
	$(RM) Makefile config.status config.cache config.log tclConfig.sh \
		tcl.hpj config.status.lineno

#
# Bundled package targets
#

PKG_CFG_ARGS		= @PKG_CFG_ARGS@
PKG_DIR			= ./pkgs

packages:
	@builddir=`pwd -P`; \
	for i in $(PKGS_DIR)/*; do \
	  if [ -d $$i ] ; then \
	    if [ -x $$i/configure ] ; then \
	      pkg=`basename $$i`; \
	      mkdir -p $(PKG_DIR)/$$pkg; \
	      if [ ! -f $(PKG_DIR)/$$pkg/Makefile ]; then \
	        ( cd $(PKG_DIR)/$$pkg; \
	          echo "Configuring package '$$i' wd = `pwd -P`"; \
	          $$i/configure --with-tcl=$$builddir --with-tclinclude=$(GENERIC_DIR) $(PKG_CFG_ARGS) --enable-shared --enable-threads; ) \
	      fi ; \
	      echo "Building package '$$pkg'"; \
	      ( cd $(PKG_DIR)/$$pkg; $(MAKE); ) \
	    fi; \
	  fi; \
	done; \
	cd $$builddir

install-packages: packages
	@builddir=`pwd -P`; \
	for i in $(PKGS_DIR)/*; do \
	  if [ -d $$i ]; then \
	    pkg=`basename $$i`; \
	    if [ -f $(PKG_DIR)/$$pkg/Makefile ]; then \
	        echo "Installing package '$$pkg'"; \
	        ( cd $(PKG_DIR)/$$pkg; $(MAKE) install "DESTDIR=$(INSTALL_ROOT)"; ) \
	    fi; \
	  fi; \
	done; \
	cd $$builddir

test-packages: tcltest packages
	@builddir=`pwd -P`; \
	for i in $(PKGS_DIR)/*; do \
	  if [ -d $$i ]; then \
	    pkg=`basename $$i`; \
	    if [ -f $(PKG_DIR)/$$pkg/Makefile ]; then \
	        echo "Testing package '$$pkg'"; \
	        ( cd $(PKG_DIR)/$$pkg; $(MAKE) "LD_LIBRARY_PATH=$$builddir:${LD_LIBRARY_PATH}" "TCL_LIBRARY=${TCL_BUILDTIME_LIBRARY}" "TCLLIBPATH=$$builddir/pkgs" test "TCLSH_PROG=$$builddir/${TCLSH}"; ) \
	    fi; \
	  fi; \
	done; \
	cd $$builddir

clean-packages:
	@builddir=`pwd -P`; \
	for i in $(PKGS_DIR)/*; do \
	  if [ -d $$i ]; then \
	    pkg=`basename $$i`; \
	    if [ -f $(PKG_DIR)/$$pkg/Makefile ]; then \
	        ( cd $(PKG_DIR)/$$pkg; $(MAKE) clean; ) \
	    fi; \
	  fi; \
	done; \
	cd $$builddir

distclean-packages:
	@builddir=`pwd -P`; \
	for i in $(PKGS_DIR)/*; do \
	  if [ -d $$i ]; then \
	    pkg=`basename $$i`; \
	    if [ -f $(PKG_DIR)/$$pkg/Makefile ]; then \
	        ( cd $(PKG_DIR)/$$pkg; $(MAKE) distclean; ) \
	    fi; \
	    cd $$builddir; \
	    rm -rf $(PKG_DIR)/$$pkg; \
	  fi; \
	done; \
	rm -rf $(PKG_DIR)

#
# Regenerate the stubs files.
#

$(GENERIC_DIR)/tclStubInit.c: $(GENERIC_DIR)/tcl.decls \
		$(GENERIC_DIR)/tclInt.decls
	@echo "Warning: tclStubInit.c may be out of date."
	@echo "Developers may want to run \"make genstubs\" to regenerate."
	@echo "This warning can be safely ignored, do not report as a bug!"

genstubs:
	$(TCL_EXE) "$(ROOT_DIR_NATIVE)/tools/genStubs.tcl" \
	    "$(GENERIC_DIR_NATIVE)" \
	    "$(GENERIC_DIR_NATIVE)/tcl.decls" \
	    "$(GENERIC_DIR_NATIVE)/tclInt.decls" \
	    "$(GENERIC_DIR_NATIVE)/tclTomMath.decls"
	$(TCL_EXE) "$(ROOT_DIR_NATIVE)/tools/genStubs.tcl" \
	    "$(GENERIC_DIR_NATIVE)" \
	    "$(GENERIC_DIR_NATIVE)/tclOO.decls"

#
# This target creates the HTML folder for Tcl & Tk and places it in
# DISTDIR/html. It uses the tcltk-man2html.tcl tool from the Tcl group's tool
# workspace. It depends on the Tcl & Tk being in directories called tcl8.* &
# tk8.* up two directories from the TOOL_DIR.
#

TOOL_DIR=$(ROOT_DIR)/tools
HTML_INSTALL_DIR=$(ROOT_DIR)/html
html:
	$(MAKE) shell SCRIPT="$(TOOL_DIR)/tcltk-man2html.tcl --htmldir=$(HTML_INSTALL_DIR) --srcdir=$(ROOT_DIR)/.. $(BUILD_HTML_FLAGS)"
html-tcl: $(TCLSH)
	$(MAKE) shell SCRIPT="$(TOOL_DIR)/tcltk-man2html.tcl --htmldir=$(HTML_INSTALL_DIR) --srcdir=$(ROOT_DIR)/.. $(BUILD_HTML_FLAGS) --tcl"
html-tk: $(TCLSH)
	$(MAKE) shell SCRIPT="$(TOOL_DIR)/tcltk-man2html.tcl --htmldir=$(HTML_INSTALL_DIR) --srcdir=$(ROOT_DIR)/.. $(BUILD_HTML_FLAGS) --tk"

#
# The list of all the targets that do not correspond to real files. This stops
# 'make' from getting confused when someone makes an error in a rule.
#

.PHONY: all tcltest binaries libraries doc gendate gentommath_h install
.PHONY: install-binaries install-libraries install-tzdata install-msgs
.PHONY: install-doc install-private-headers test test-tcl runtest shell
.PHONY: gdb depend cleanhelp clean distclean packages install-packages
.PHONY: test-packages clean-packages distclean-packages genstubs html
.PHONY: html-tcl html-tk

# DO NOT DELETE THIS LINE -- make depend depends on it.<|MERGE_RESOLUTION|>--- conflicted
+++ resolved
@@ -641,13 +641,8 @@
 	    do \
 	    $(COPY) "$$j" "$(SCRIPT_INSTALL_DIR)/http1.0"; \
 	    done;
-<<<<<<< HEAD
-	@echo "Installing package http 2.8.7 as a Tcl Module";
-	@$(COPY) $(ROOT_DIR)/library/http/http.tcl $(SCRIPT_INSTALL_DIR)/../tcl8/8.6/http-2.8.7.tm;
-=======
-	@echo "Installing package http 2.7.13 as a Tcl Module";
-	@$(COPY) $(ROOT_DIR)/library/http/http.tcl $(SCRIPT_INSTALL_DIR)/../tcl8/8.4/http-2.7.13.tm;
->>>>>>> 0fca143c
+	@echo "Installing package http 2.8.8 as a Tcl Module";
+	@$(COPY) $(ROOT_DIR)/library/http/http.tcl $(SCRIPT_INSTALL_DIR)/../tcl8/8.6/http-2.8.8.tm;
 	@echo "Installing library opt0.4 directory";
 	@for j in $(ROOT_DIR)/library/opt/*.tcl; \
 	    do \
