/*
 * tclWinFile.c --
 *
 *	This file contains temporary wrappers around UNIX file handling
 *	functions. These wrappers map the UNIX functions to Win32 HANDLE-style
 *	files, which can be manipulated through the Win32 console redirection
 *	interfaces.
 *
 * Copyright (c) 1995-1998 Sun Microsystems, Inc.
 *
 * See the file "license.terms" for information on usage and redistribution of
 * this file, and for a DISCLAIMER OF ALL WARRANTIES.
 */

#include "tclWinInt.h"
#include "tclFileSystem.h"
#include <winioctl.h>
#include <shlobj.h>
#include <lm.h>		        /* For TclpGetUserHome(). */
#include <userenv.h>		/* For TclpGetUserHome(). */
#include <aclapi.h>             /* For GetNamedSecurityInfo */

#ifdef _MSC_VER
#   pragma comment(lib, "userenv.lib")
#endif
/*
 * The number of 100-ns intervals between the Windows system epoch (1601-01-01
 * on the proleptic Gregorian calendar) and the Posix epoch (1970-01-01).
 */

#define POSIX_EPOCH_AS_FILETIME	\
	((Tcl_WideInt) 116444736 * (Tcl_WideInt) 1000000000)

/*
 * Declarations for 'link' related information. This information should come
 * with VC++ 6.0, but is not in some older SDKs. In any case it is not well
 * documented.
 */

#ifndef IO_REPARSE_TAG_RESERVED_ONE
#  define IO_REPARSE_TAG_RESERVED_ONE	0x000000001
#endif
#ifndef IO_REPARSE_TAG_RESERVED_RANGE
#  define IO_REPARSE_TAG_RESERVED_RANGE	0x000000001
#endif
#ifndef IO_REPARSE_TAG_VALID_VALUES
#  define IO_REPARSE_TAG_VALID_VALUES	0x0E000FFFF
#endif
#ifndef IO_REPARSE_TAG_HSM
#  define IO_REPARSE_TAG_HSM		0x0C0000004
#endif
#ifndef IO_REPARSE_TAG_NSS
#  define IO_REPARSE_TAG_NSS		0x080000005
#endif
#ifndef IO_REPARSE_TAG_NSSRECOVER
#  define IO_REPARSE_TAG_NSSRECOVER	0x080000006
#endif
#ifndef IO_REPARSE_TAG_SIS
#  define IO_REPARSE_TAG_SIS		0x080000007
#endif
#ifndef IO_REPARSE_TAG_DFS
#  define IO_REPARSE_TAG_DFS		0x080000008
#endif

#ifndef IO_REPARSE_TAG_RESERVED_ZERO
#  define IO_REPARSE_TAG_RESERVED_ZERO	0x00000000
#endif
#ifndef FILE_FLAG_OPEN_REPARSE_POINT
#  define FILE_FLAG_OPEN_REPARSE_POINT	0x00200000
#endif
#ifndef IO_REPARSE_TAG_MOUNT_POINT
#  define IO_REPARSE_TAG_MOUNT_POINT	0xA0000003
#endif
#ifndef IsReparseTagValid
#  define IsReparseTagValid(x) \
    (!((x)&~IO_REPARSE_TAG_VALID_VALUES)&&((x)>IO_REPARSE_TAG_RESERVED_RANGE))
#endif
#ifndef IO_REPARSE_TAG_SYMBOLIC_LINK
#  define IO_REPARSE_TAG_SYMBOLIC_LINK	IO_REPARSE_TAG_RESERVED_ZERO
#endif
#ifndef FILE_SPECIAL_ACCESS
#  define FILE_SPECIAL_ACCESS		(FILE_ANY_ACCESS)
#endif
#ifndef FSCTL_SET_REPARSE_POINT
#  define FSCTL_SET_REPARSE_POINT \
    CTL_CODE(FILE_DEVICE_FILE_SYSTEM, 41, METHOD_BUFFERED, FILE_SPECIAL_ACCESS)
#  define FSCTL_GET_REPARSE_POINT \
    CTL_CODE(FILE_DEVICE_FILE_SYSTEM, 42, METHOD_BUFFERED, FILE_ANY_ACCESS)
#  define FSCTL_DELETE_REPARSE_POINT \
    CTL_CODE(FILE_DEVICE_FILE_SYSTEM, 43, METHOD_BUFFERED, FILE_SPECIAL_ACCESS)
#endif
#ifndef INVALID_FILE_ATTRIBUTES
#define INVALID_FILE_ATTRIBUTES		((DWORD)-1)
#endif

/*
 * Maximum reparse buffer info size. The max user defined reparse data is
 * 16KB, plus there's a header.
 */

#define MAX_REPARSE_SIZE		17000

/*
 * Undocumented REPARSE_MOUNTPOINT_HEADER_SIZE structure definition. This is
 * found in winnt.h.
 *
 * IMPORTANT: caution when using this structure, since the actual structures
 * used will want to store a full path in the 'PathBuffer' field, but there
 * isn't room (there's only a single WCHAR!). Therefore one must artificially
 * create a larger space of memory and then cast it to this type. We use the
 * 'DUMMY_REPARSE_BUFFER' struct just below to deal with this problem.
 */

#define REPARSE_MOUNTPOINT_HEADER_SIZE	 8
#ifndef REPARSE_DATA_BUFFER_HEADER_SIZE
typedef struct _REPARSE_DATA_BUFFER {
    DWORD ReparseTag;
    WORD ReparseDataLength;
    WORD Reserved;
    union {
	struct {
	    WORD SubstituteNameOffset;
	    WORD SubstituteNameLength;
	    WORD PrintNameOffset;
	    WORD PrintNameLength;
	    ULONG Flags;
	    WCHAR PathBuffer[1];
	} SymbolicLinkReparseBuffer;
	struct {
	    WORD SubstituteNameOffset;
	    WORD SubstituteNameLength;
	    WORD PrintNameOffset;
	    WORD PrintNameLength;
	    WCHAR PathBuffer[1];
	} MountPointReparseBuffer;
	struct {
	    BYTE DataBuffer[1];
	} GenericReparseBuffer;
    };
} REPARSE_DATA_BUFFER;
#endif

typedef struct {
    REPARSE_DATA_BUFFER dummy;
    WCHAR dummyBuf[MAX_PATH * 3];
} DUMMY_REPARSE_BUFFER;

/*
 * Other typedefs required by this code.
 */

static time_t		ToCTime(FILETIME fileTime);
static void		FromCTime(time_t posixTime, FILETIME *fileTime);

/*
 * Declarations for local functions defined in this file:
 */

static int		NativeAccess(const TCHAR *path, int mode);
static int		NativeDev(const TCHAR *path);
static int		NativeStat(const TCHAR *path, Tcl_StatBuf *statPtr,
			    int checkLinks);
static unsigned short	NativeStatMode(DWORD attr, int checkLinks,
			    int isExec);
static int		NativeIsExec(const TCHAR *path);
static int		NativeReadReparse(const TCHAR *LinkDirectory,
			    REPARSE_DATA_BUFFER *buffer, DWORD desiredAccess);
static int		NativeWriteReparse(const TCHAR *LinkDirectory,
			    REPARSE_DATA_BUFFER *buffer);
static int		NativeMatchType(int isDrive, DWORD attr,
			    const TCHAR *nativeName, Tcl_GlobTypeData *types);
static int		WinIsDrive(const char *name, int nameLen);
static int		WinIsReserved(const char *path);
static Tcl_Obj *	WinReadLink(const TCHAR *LinkSource);
static Tcl_Obj *	WinReadLinkDirectory(const TCHAR *LinkDirectory);
static int		WinLink(const TCHAR *LinkSource,
			    const TCHAR *LinkTarget, int linkAction);
static int		WinSymLinkDirectory(const TCHAR *LinkDirectory,
			    const TCHAR *LinkTarget);
MODULE_SCOPE TCL_NORETURN void	tclWinDebugPanic(const char *format, ...);

/*
 *--------------------------------------------------------------------
 *
 * WinLink --
 *
 *	Make a link from source to target.
 *
 *--------------------------------------------------------------------
 */

static int
WinLink(
    const TCHAR *linkSourcePath,
    const TCHAR *linkTargetPath,
    int linkAction)
{
    TCHAR tempFileName[MAX_PATH];
    TCHAR *tempFilePart;
    DWORD attr;

    /*
     * Get the full path referenced by the target.
     */

    if (!GetFullPathName(linkTargetPath, MAX_PATH, tempFileName,
	    &tempFilePart)) {
	/*
	 * Invalid file.
	 */

	TclWinConvertError(GetLastError());
	return -1;
    }

    /*
     * Make sure source file doesn't exist.
     */

    attr = GetFileAttributes(linkSourcePath);
    if (attr != INVALID_FILE_ATTRIBUTES) {
	Tcl_SetErrno(EEXIST);
	return -1;
    }

    /*
     * Get the full path referenced by the source file/directory.
     */

    if (!GetFullPathName(linkSourcePath, MAX_PATH, tempFileName,
	    &tempFilePart)) {
	/*
	 * Invalid file.
	 */

	TclWinConvertError(GetLastError());
	return -1;
    }

    /*
     * Check the target.
     */

    attr = GetFileAttributes(linkTargetPath);
    if (attr == INVALID_FILE_ATTRIBUTES) {
	/*
	 * The target doesn't exist.
	 */

	TclWinConvertError(GetLastError());
    } else if ((attr & FILE_ATTRIBUTE_DIRECTORY) == 0) {
	/*
	 * It is a file.
	 */

	if (linkAction & TCL_CREATE_HARD_LINK) {
	    if (CreateHardLink(linkSourcePath, linkTargetPath, NULL)) {
		/*
		 * Success!
		 */

		return 0;
	    }

	    TclWinConvertError(GetLastError());
	} else if (linkAction & TCL_CREATE_SYMBOLIC_LINK) {
	    /*
	     * Can't symlink files.
	     */

	    Tcl_SetErrno(ENOTDIR);
	} else {
	    Tcl_SetErrno(ENODEV);
	}
    } else {
	/*
	 * We've got a directory. Now check whether what we're trying to do is
	 * reasonable.
	 */

	if (linkAction & TCL_CREATE_SYMBOLIC_LINK) {
	    return WinSymLinkDirectory(linkSourcePath, linkTargetPath);

	} else if (linkAction & TCL_CREATE_HARD_LINK) {
	    /*
	     * Can't hard link directories.
	     */

	    Tcl_SetErrno(EISDIR);
	} else {
	    Tcl_SetErrno(ENODEV);
	}
    }
    return -1;
}

/*
 *--------------------------------------------------------------------
 *
 * WinReadLink --
 *
 *	What does 'LinkSource' point to?
 *
 *--------------------------------------------------------------------
 */

static Tcl_Obj *
WinReadLink(
    const TCHAR *linkSourcePath)
{
    TCHAR tempFileName[MAX_PATH];
    TCHAR *tempFilePart;
    DWORD attr;

    /*
     * Get the full path referenced by the target.
     */

    if (!GetFullPathName(linkSourcePath, MAX_PATH, tempFileName,
	    &tempFilePart)) {
	/*
	 * Invalid file.
	 */

	TclWinConvertError(GetLastError());
	return NULL;
    }

    /*
     * Make sure source file does exist.
     */

    attr = GetFileAttributes(linkSourcePath);
    if (attr == INVALID_FILE_ATTRIBUTES) {
	/*
	 * The source doesn't exist.
	 */

	TclWinConvertError(GetLastError());
	return NULL;

    } else if ((attr & FILE_ATTRIBUTE_DIRECTORY) == 0) {
	/*
	 * It is a file - this is not yet supported.
	 */

	Tcl_SetErrno(ENOTDIR);
	return NULL;
    }

    return WinReadLinkDirectory(linkSourcePath);
}

/*
 *--------------------------------------------------------------------
 *
 * WinSymLinkDirectory --
 *
 *	This routine creates a NTFS junction, using the undocumented
 *	FSCTL_SET_REPARSE_POINT structure Win2K uses for mount points and
 *	junctions.
 *
 *	Assumption that linkTargetPath is a valid, existing directory.
 *
 * Returns:
 *	Zero on success.
 *
 *--------------------------------------------------------------------
 */

static int
WinSymLinkDirectory(
    const TCHAR *linkDirPath,
    const TCHAR *linkTargetPath)
{
    DUMMY_REPARSE_BUFFER dummy;
    REPARSE_DATA_BUFFER *reparseBuffer = (REPARSE_DATA_BUFFER *) &dummy;
    int len;
    WCHAR nativeTarget[MAX_PATH];
    WCHAR *loop;

    /*
     * Make the native target name.
     */

    memcpy(nativeTarget, L"\\??\\", 4 * sizeof(WCHAR));
    memcpy(nativeTarget + 4, linkTargetPath,
	   sizeof(WCHAR) * (1+wcslen((WCHAR *) linkTargetPath)));
    len = wcslen(nativeTarget);

    /*
     * We must have backslashes only. This is VERY IMPORTANT. If we have any
     * forward slashes everything appears to work, but the resulting symlink
     * is useless!
     */

    for (loop = nativeTarget; *loop != 0; loop++) {
	if (*loop == L'/') {
	    *loop = L'\\';
	}
    }
    if ((nativeTarget[len-1] == L'\\') && (nativeTarget[len-2] != L':')) {
	nativeTarget[len-1] = 0;
    }

    /*
     * Build the reparse info.
     */

    memset(reparseBuffer, 0, sizeof(DUMMY_REPARSE_BUFFER));
    reparseBuffer->ReparseTag = IO_REPARSE_TAG_MOUNT_POINT;
    reparseBuffer->MountPointReparseBuffer.SubstituteNameLength =
	    wcslen(nativeTarget) * sizeof(WCHAR);
    reparseBuffer->Reserved = 0;
    reparseBuffer->MountPointReparseBuffer.PrintNameLength = 0;
    reparseBuffer->MountPointReparseBuffer.PrintNameOffset =
	    reparseBuffer->MountPointReparseBuffer.SubstituteNameLength
	    + sizeof(WCHAR);
    memcpy(reparseBuffer->MountPointReparseBuffer.PathBuffer, nativeTarget,
	    sizeof(WCHAR)
	    + reparseBuffer->MountPointReparseBuffer.SubstituteNameLength);
    reparseBuffer->ReparseDataLength =
	    reparseBuffer->MountPointReparseBuffer.SubstituteNameLength+12;

    return NativeWriteReparse(linkDirPath, reparseBuffer);
}

/*
 *--------------------------------------------------------------------
 *
 * TclWinSymLinkCopyDirectory --
 *
 *	Copy a Windows NTFS junction. This function assumes that LinkOriginal
 *	exists and is a valid junction point, and that LinkCopy does not
 *	exist.
 *
 * Returns:
 *	Zero on success.
 *
 *--------------------------------------------------------------------
 */

int
TclWinSymLinkCopyDirectory(
    const TCHAR *linkOrigPath,	/* Existing junction - reparse point */
    const TCHAR *linkCopyPath)	/* Will become a duplicate junction */
{
    DUMMY_REPARSE_BUFFER dummy;
    REPARSE_DATA_BUFFER *reparseBuffer = (REPARSE_DATA_BUFFER *) &dummy;

    if (NativeReadReparse(linkOrigPath, reparseBuffer, GENERIC_READ)) {
	return -1;
    }
    return NativeWriteReparse(linkCopyPath, reparseBuffer);
}

/*
 *--------------------------------------------------------------------
 *
 * TclWinSymLinkDelete --
 *
 *	Delete a Windows NTFS junction. Once the junction information is
 *	deleted, the filesystem object becomes an ordinary directory. Unless
 *	'linkOnly' is given, that directory is also removed.
 *
 *	Assumption that LinkOriginal is a valid, existing junction.
 *
 * Returns:
 *	Zero on success.
 *
 *--------------------------------------------------------------------
 */

int
TclWinSymLinkDelete(
    const TCHAR *linkOrigPath,
    int linkOnly)
{
    /*
     * It is a symbolic link - remove it.
     */

    DUMMY_REPARSE_BUFFER dummy;
    REPARSE_DATA_BUFFER *reparseBuffer = (REPARSE_DATA_BUFFER *) &dummy;
    HANDLE hFile;
    DWORD returnedLength;

    memset(reparseBuffer, 0, sizeof(DUMMY_REPARSE_BUFFER));
    reparseBuffer->ReparseTag = IO_REPARSE_TAG_MOUNT_POINT;
    hFile = CreateFile(linkOrigPath, GENERIC_WRITE, 0, NULL, OPEN_EXISTING,
	    FILE_FLAG_OPEN_REPARSE_POINT | FILE_FLAG_BACKUP_SEMANTICS, NULL);

    if (hFile != INVALID_HANDLE_VALUE) {
	if (!DeviceIoControl(hFile, FSCTL_DELETE_REPARSE_POINT, reparseBuffer,
		REPARSE_MOUNTPOINT_HEADER_SIZE,NULL,0,&returnedLength,NULL)) {
	    /*
	     * Error setting junction.
	     */

	    TclWinConvertError(GetLastError());
	    CloseHandle(hFile);
	} else {
	    CloseHandle(hFile);
	    if (!linkOnly) {
		RemoveDirectory(linkOrigPath);
	    }
	    return 0;
	}
    }
    return -1;
}

/*
 *--------------------------------------------------------------------
 *
 * WinReadLinkDirectory --
 *
 *	This routine reads a NTFS junction, using the undocumented
 *	FSCTL_GET_REPARSE_POINT structure Win2K uses for mount points and
 *	junctions.
 *
 *	Assumption that LinkDirectory is a valid, existing directory.
 *
 * Returns:
 *	A Tcl_Obj with refCount of 1 (i.e. owned by the caller), or NULL if
 *	anything went wrong.
 *
 *	In the future we should enhance this to return a path object rather
 *	than a string.
 *
 *--------------------------------------------------------------------
 */

static Tcl_Obj *
WinReadLinkDirectory(
    const TCHAR *linkDirPath)
{
    int attr, len, offset;
    DUMMY_REPARSE_BUFFER dummy;
    REPARSE_DATA_BUFFER *reparseBuffer = (REPARSE_DATA_BUFFER *) &dummy;
    Tcl_Obj *retVal;
    Tcl_DString ds;
    const char *copy;

    attr = GetFileAttributes(linkDirPath);
    if (!(attr & FILE_ATTRIBUTE_REPARSE_POINT)) {
	goto invalidError;
    }
    if (NativeReadReparse(linkDirPath, reparseBuffer, 0)) {
	return NULL;
    }

    switch (reparseBuffer->ReparseTag) {
    case 0x80000000|IO_REPARSE_TAG_SYMBOLIC_LINK:
    case IO_REPARSE_TAG_SYMBOLIC_LINK:
    case IO_REPARSE_TAG_MOUNT_POINT:
	/*
	 * Certain native path representations on Windows have a special
	 * prefix to indicate that they are to be treated specially. For
	 * example extremely long paths, or symlinks, or volumes mounted
	 * inside directories.
	 *
	 * There is an assumption in this code that 'wide' interfaces are
	 * being used (see tclWin32Dll.c), which is true for the only systems
	 * which support reparse tags at present. If that changes in the
	 * future, this code will have to be generalised.
	 */

	offset = 0;
#ifdef UNICODE
	if (reparseBuffer->MountPointReparseBuffer.PathBuffer[0] == L'\\') {
	    /*
	     * Check whether this is a mounted volume.
	     */

	    if (wcsncmp(reparseBuffer->MountPointReparseBuffer.PathBuffer,
		    L"\\??\\Volume{",11) == 0) {
		char drive;

		/*
		 * There is some confusion between \??\ and \\?\ which we have
		 * to fix here. It doesn't seem very well documented.
		 */

		reparseBuffer->MountPointReparseBuffer.PathBuffer[1]=L'\\';

		/*
		 * Check if a corresponding drive letter exists, and use that
		 * if it is found
		 */

		drive = TclWinDriveLetterForVolMountPoint(
			reparseBuffer->MountPointReparseBuffer.PathBuffer);
		if (drive != -1) {
		    char driveSpec[3] = {
			'\0', ':', '\0'
		    };

		    driveSpec[0] = drive;
		    retVal = Tcl_NewStringObj(driveSpec,2);
		    Tcl_IncrRefCount(retVal);
		    return retVal;
		}

		/*
		 * This is actually a mounted drive, which doesn't exists as a
		 * DOS drive letter. This means the path isn't actually a
		 * link, although we partially treat it like one ('file type'
		 * will return 'link'), but then the link will actually just
		 * be treated like an ordinary directory. I don't believe any
		 * serious inconsistency will arise from this, but it is
		 * something to be aware of.
		 */

		goto invalidError;
	    } else if (wcsncmp(reparseBuffer->MountPointReparseBuffer
		    .PathBuffer, L"\\\\?\\",4) == 0) {
		/*
		 * Strip off the prefix.
		 */

		offset = 4;
	    } else if (wcsncmp(reparseBuffer->MountPointReparseBuffer
		    .PathBuffer, L"\\??\\",4) == 0) {
		/*
		 * Strip off the prefix.
		 */

		offset = 4;
	    }
	}
#endif /* UNICODE */

	Tcl_WinTCharToUtf((const TCHAR *)
		reparseBuffer->MountPointReparseBuffer.PathBuffer,
		(int) reparseBuffer->MountPointReparseBuffer
		.SubstituteNameLength, &ds);

	copy = Tcl_DStringValue(&ds)+offset;
	len = Tcl_DStringLength(&ds)-offset;
	retVal = Tcl_NewStringObj(copy,len);
	Tcl_IncrRefCount(retVal);
	Tcl_DStringFree(&ds);
	return retVal;
    }

  invalidError:
    Tcl_SetErrno(EINVAL);
    return NULL;
}

/*
 *--------------------------------------------------------------------
 *
 * NativeReadReparse --
 *
 *	Read the junction/reparse information from a given NTFS directory.
 *
 *	Assumption that linkDirPath is a valid, existing directory.
 *
 * Returns:
 *	Zero on success.
 *
 *--------------------------------------------------------------------
 */

static int
NativeReadReparse(
    const TCHAR *linkDirPath,	/* The junction to read */
    REPARSE_DATA_BUFFER *buffer,/* Pointer to buffer. Cannot be NULL */
    DWORD desiredAccess)
{
    HANDLE hFile;
    DWORD returnedLength;

    hFile = CreateFile(linkDirPath, desiredAccess, FILE_SHARE_READ, NULL, OPEN_EXISTING,
	    FILE_FLAG_OPEN_REPARSE_POINT | FILE_FLAG_BACKUP_SEMANTICS, NULL);

    if (hFile == INVALID_HANDLE_VALUE) {
	/*
	 * Error creating directory.
	 */

	TclWinConvertError(GetLastError());
	return -1;
    }

    /*
     * Get the link.
     */

    if (!DeviceIoControl(hFile, FSCTL_GET_REPARSE_POINT, NULL, 0, buffer,
	    sizeof(DUMMY_REPARSE_BUFFER), &returnedLength, NULL)) {
	/*
	 * Error setting junction.
	 */

	TclWinConvertError(GetLastError());
	CloseHandle(hFile);
	return -1;
    }
    CloseHandle(hFile);

    if (!IsReparseTagValid(buffer->ReparseTag)) {
	Tcl_SetErrno(EINVAL);
	return -1;
    }
    return 0;
}

/*
 *--------------------------------------------------------------------
 *
 * NativeWriteReparse --
 *
 *	Write the reparse information for a given directory.
 *
 *	Assumption that LinkDirectory does not exist.
 *
 *--------------------------------------------------------------------
 */

static int
NativeWriteReparse(
    const TCHAR *linkDirPath,
    REPARSE_DATA_BUFFER *buffer)
{
    HANDLE hFile;
    DWORD returnedLength;

    /*
     * Create the directory - it must not already exist.
     */

    if (CreateDirectory(linkDirPath, NULL) == 0) {
	/*
	 * Error creating directory.
	 */

	TclWinConvertError(GetLastError());
	return -1;
    }
    hFile = CreateFile(linkDirPath, GENERIC_WRITE, 0, NULL,
	    OPEN_EXISTING, FILE_FLAG_OPEN_REPARSE_POINT
	    | FILE_FLAG_BACKUP_SEMANTICS, NULL);
    if (hFile == INVALID_HANDLE_VALUE) {
	/*
	 * Error creating directory.
	 */

	TclWinConvertError(GetLastError());
	return -1;
    }

    /*
     * Set the link.
     */

    if (!DeviceIoControl(hFile, FSCTL_SET_REPARSE_POINT, buffer,
	    (DWORD) buffer->ReparseDataLength + REPARSE_MOUNTPOINT_HEADER_SIZE,
	    NULL, 0, &returnedLength, NULL)) {
	/*
	 * Error setting junction.
	 */

	TclWinConvertError(GetLastError());
	CloseHandle(hFile);
	RemoveDirectory(linkDirPath);
	return -1;
    }
    CloseHandle(hFile);

    /*
     * We succeeded.
     */

    return 0;
}

/*
 *----------------------------------------------------------------------
 *
 * tclWinDebugPanic --
 *
 *	Display a message. If a debugger is present, present it directly to
 *	the debugger, otherwise use a MessageBox.
 *
 * Results:
 *	None.
 *
 * Side effects:
 *	None.
 *
 *----------------------------------------------------------------------
 */

TCL_NORETURN void
tclWinDebugPanic(
    const char *format, ...)
{
#define TCL_MAX_WARN_LEN 1024
    va_list argList;
    char buf[TCL_MAX_WARN_LEN * TCL_UTF_MAX];
    WCHAR msgString[TCL_MAX_WARN_LEN];

    va_start(argList, format);
    vsnprintf(buf, sizeof(buf), format, argList);

    msgString[TCL_MAX_WARN_LEN-1] = L'\0';
    MultiByteToWideChar(CP_UTF8, 0, buf, -1, msgString, TCL_MAX_WARN_LEN);

    /*
     * Truncate MessageBox string if it is too long to not overflow the screen
     * and cause possible oversized window error.
     */

    if (msgString[TCL_MAX_WARN_LEN-1] != L'\0') {
	memcpy(msgString + (TCL_MAX_WARN_LEN - 5), L" ...", 5 * sizeof(WCHAR));
    }
    if (IsDebuggerPresent()) {
	OutputDebugStringW(msgString);
    } else {
	MessageBeep(MB_ICONEXCLAMATION);
	MessageBoxW(NULL, msgString, L"Fatal Error",
		MB_ICONSTOP | MB_OK | MB_TASKMODAL | MB_SETFOREGROUND);
    }
#if defined(__GNUC__)
    __builtin_trap();
#elif defined(_WIN64)
    __debugbreak();
#elif defined(_MSC_VER) && defined (_M_IX86)
    _asm {int 3}
#else
    DebugBreak();
#endif
    abort();
}

/*
 *---------------------------------------------------------------------------
 *
 * TclpFindExecutable --
 *
 *	This function computes the absolute path name of the current
 *	application.
 *
 * Results:
 *	None.
 *
 * Side effects:
 *	The computed path is stored.
 *
 *---------------------------------------------------------------------------
 */

void
TclpFindExecutable(
    const char *argv0)		/* If NULL, install PanicMessageBox, otherwise
				 * ignore. */
{
    WCHAR wName[MAX_PATH];
    char name[MAX_PATH * TCL_UTF_MAX];

    /*
     * Under Windows we ignore argv0, and return the path for the file used to
     * create this process. Only if it is NULL, install a new panic handler.
     */

    if (argv0 == NULL) {
	Tcl_SetPanicProc(tclWinDebugPanic);
    }

#ifdef UNICODE
    GetModuleFileNameW(NULL, wName, MAX_PATH);
#else
    GetModuleFileNameA(NULL, name, sizeof(name));

    /*
     * Convert to WCHAR to get out of ANSI codepage
     */

    MultiByteToWideChar(CP_ACP, 0, name, -1, wName, MAX_PATH);
#endif
    WideCharToMultiByte(CP_UTF8, 0, wName, -1, name, sizeof(name), NULL, NULL);
    TclWinNoBackslash(name);
    TclSetObjNameOfExecutable(Tcl_NewStringObj(name, -1), NULL);
}

/*
 *----------------------------------------------------------------------
 *
 * TclpMatchInDirectory --
 *
 *	This routine is used by the globbing code to search a directory for
 *	all files which match a given pattern.
 *
 * Results:
 *	The return value is a standard Tcl result indicating whether an error
 *	occurred in globbing. Errors are left in interp, good results are
 *	lappended to resultPtr (which must be a valid object).
 *
 * Side effects:
 *	None.
 *
 *----------------------------------------------------------------------
 */

int
TclpMatchInDirectory(
    Tcl_Interp *interp,		/* Interpreter to receive errors. */
    Tcl_Obj *resultPtr,		/* List object to lappend results. */
    Tcl_Obj *pathPtr,		/* Contains path to directory to search. */
    const char *pattern,	/* Pattern to match against. */
    Tcl_GlobTypeData *types)	/* Object containing list of acceptable types.
				 * May be NULL. In particular the directory
				 * flag is very important. */
{
    const TCHAR *native;

    if (types != NULL && types->type == TCL_GLOB_TYPE_MOUNT) {
	/*
	 * The native filesystem never adds mounts.
	 */

	return TCL_OK;
    }

    if (pattern == NULL || (*pattern == '\0')) {
	Tcl_Obj *norm = Tcl_FSGetNormalizedPath(NULL, pathPtr);

	if (norm != NULL) {
	    /*
	     * Match a single file directly.
	     */

	    int len;
	    DWORD attr;
	    WIN32_FILE_ATTRIBUTE_DATA data;
	    const char *str = Tcl_GetStringFromObj(norm,&len);

	    native = Tcl_FSGetNativePath(pathPtr);

	    if (GetFileAttributesEx(native,
		    GetFileExInfoStandard, &data) != TRUE) {
		return TCL_OK;
	    }
	    attr = data.dwFileAttributes;

	    if (NativeMatchType(WinIsDrive(str,len), attr, native, types)) {
		Tcl_ListObjAppendElement(interp, resultPtr, pathPtr);
	    }
	}
	return TCL_OK;
    } else {
	DWORD attr;
	HANDLE handle;
	WIN32_FIND_DATA data;
	const char *dirName;	/* UTF-8 dir name, later with pattern
				 * appended. */
	int dirLength;
	int matchSpecialDots;
	Tcl_DString ds;		/* Native encoding of dir, also used
				 * temporarily for other things. */
	Tcl_DString dsOrig;	/* UTF-8 encoding of dir. */
	Tcl_Obj *fileNamePtr;
	char lastChar;

	/*
	 * Get the normalized path representation (the main thing is we dont
	 * want any '~' sequences).
	 */

	fileNamePtr = Tcl_FSGetNormalizedPath(interp, pathPtr);
	if (fileNamePtr == NULL) {
	    return TCL_ERROR;
	}

	/*
	 * Verify that the specified path exists and is actually a directory.
	 */

	native = Tcl_FSGetNativePath(pathPtr);
	if (native == NULL) {
	    return TCL_OK;
	}
	attr = GetFileAttributes(native);

	if ((attr == INVALID_FILE_ATTRIBUTES)
	    || ((attr & FILE_ATTRIBUTE_DIRECTORY) == 0)) {
	    return TCL_OK;
	}

	/*
	 * Build up the directory name for searching, including a trailing
	 * directory separator.
	 */

	Tcl_DStringInit(&dsOrig);
	dirName = Tcl_GetStringFromObj(fileNamePtr, &dirLength);
	Tcl_DStringAppend(&dsOrig, dirName, dirLength);

	lastChar = dirName[dirLength -1];
	if ((lastChar != '\\') && (lastChar != '/') && (lastChar != ':')) {
	    TclDStringAppendLiteral(&dsOrig, "/");
	    dirLength++;
	}
	dirName = Tcl_DStringValue(&dsOrig);

	/*
	 * We need to check all files in the directory, so we append '*.*' to
	 * the path, unless the pattern we've been given is rather simple,
	 * when we can use that instead.
	 */

	if (strpbrk(pattern, "[]\\") == NULL) {
	    /*
	     * The pattern is a simple one containing just '*' and/or '?'.
	     * This means we can get the OS to help us, by passing it the
	     * pattern.
	     */

	    dirName = Tcl_DStringAppend(&dsOrig, pattern, -1);
	} else {
	    dirName = TclDStringAppendLiteral(&dsOrig, "*.*");
	}

	native = Tcl_WinUtfToTChar(dirName, -1, &ds);
	if ((types == NULL) || (types->type != TCL_GLOB_TYPE_DIR)) {
	    handle = FindFirstFile(native, &data);
	} else {
	    /*
	     * We can be more efficient, for pure directory requests.
	     */

	    handle = FindFirstFileEx(native,
		    FindExInfoStandard, &data,
		    FindExSearchLimitToDirectories, NULL, 0);
	}

	if (handle == INVALID_HANDLE_VALUE) {
	    DWORD err = GetLastError();

	    Tcl_DStringFree(&ds);
	    if (err == ERROR_FILE_NOT_FOUND) {
		/*
		 * We used our 'pattern' above, and matched nothing. This
		 * means we just return TCL_OK, indicating no results found.
		 */

		Tcl_DStringFree(&dsOrig);
		return TCL_OK;
	    }

	    TclWinConvertError(err);
	    if (interp != NULL) {
		Tcl_SetObjResult(interp, Tcl_ObjPrintf(
			"couldn't read directory \"%s\": %s",
			Tcl_DStringValue(&dsOrig), Tcl_PosixError(interp)));
	    }
	    Tcl_DStringFree(&dsOrig);
	    return TCL_ERROR;
	}
	Tcl_DStringFree(&ds);

	/*
	 * We may use this later, so we must restore it to its length
	 * including the directory delimiter.
	 */

	Tcl_DStringSetLength(&dsOrig, dirLength);

	/*
	 * Check to see if the pattern should match the special . and
	 * .. names, referring to the current directory, or the directory
	 * above. We need a special check for this because paths beginning
	 * with a dot are not considered hidden on Windows, and so otherwise a
	 * relative glob like 'glob -join * *' will actually return
	 * './. ../..' etc.
	 */

	if ((pattern[0] == '.')
		|| ((pattern[0] == '\\') && (pattern[1] == '.'))) {
	    matchSpecialDots = 1;
	} else {
	    matchSpecialDots = 0;
	}

	/*
	 * Now iterate over all of the files in the directory, starting with
	 * the first one we found.
	 */

	do {
	    const char *utfname;
	    int checkDrive = 0, isDrive;
	    DWORD attr;

	    native = data.cFileName;
	    attr = data.dwFileAttributes;
	    utfname = Tcl_WinTCharToUtf(native, -1, &ds);

	    if (!matchSpecialDots) {
		/*
		 * If it is exactly '.' or '..' then we ignore it.
		 */

		if ((utfname[0] == '.') && (utfname[1] == '\0'
			|| (utfname[1] == '.' && utfname[2] == '\0'))) {
		    Tcl_DStringFree(&ds);
		    continue;
		}
	    } else if (utfname[0] == '.' && utfname[1] == '.'
		    && utfname[2] == '\0') {
		/*
		 * Have to check if this is a drive below, so we can correctly
		 * match 'hidden' and not hidden files.
		 */

		checkDrive = 1;
	    }

	    /*
	     * Check to see if the file matches the pattern. Note that we are
	     * ignoring the case sensitivity flag because Windows doesn't
	     * honor case even if the volume is case sensitive. If the volume
	     * also doesn't preserve case, then we previously returned the
	     * lower case form of the name. This didn't seem quite right since
	     * there are non-case-preserving volumes that actually return
	     * mixed case. So now we are returning exactly what we get from
	     * the system.
	     */

	    if (Tcl_StringCaseMatch(utfname, pattern, 1)) {
		/*
		 * If the file matches, then we need to process the remainder
		 * of the path.
		 */

		if (checkDrive) {
		    const char *fullname = Tcl_DStringAppend(&dsOrig, utfname,
			    Tcl_DStringLength(&ds));

		    isDrive = WinIsDrive(fullname, Tcl_DStringLength(&dsOrig));
		    Tcl_DStringSetLength(&dsOrig, dirLength);
		} else {
		    isDrive = 0;
		}
		if (NativeMatchType(isDrive, attr, native, types)) {
		    Tcl_ListObjAppendElement(interp, resultPtr,
			    TclNewFSPathObj(pathPtr, utfname,
				    Tcl_DStringLength(&ds)));
		}
	    }

	    /*
	     * Free ds here to ensure that native is valid above.
	     */

	    Tcl_DStringFree(&ds);
	} while (FindNextFile(handle, &data) == TRUE);

	FindClose(handle);
	Tcl_DStringFree(&dsOrig);
	return TCL_OK;
    }
}

/*
 * Does the given path represent a root volume? We need this special case
 * because for NTFS root volumes, the getFileAttributesProc returns a 'hidden'
 * attribute when it should not.
 */

static int
WinIsDrive(
    const char *name,		/* Name (UTF-8) */
    int len)			/* Length of name */
{
    int remove = 0;

    while (len > 4) {
	if ((name[len-1] != '.' || name[len-2] != '.')
		|| (name[len-3] != '/' && name[len-3] != '\\')) {
	    /*
	     * We don't have '/..' at the end.
	     */

	    if (remove == 0) {
		break;
	    }
	    remove--;
	    while (len > 0) {
		len--;
		if (name[len] == '/' || name[len] == '\\') {
		    break;
		}
	    }
	    if (len < 4) {
		len++;
		break;
	    }
	} else {
	    /*
	     * We do have '/..'
	     */

	    len -= 3;
	    remove++;
	}
    }

    if (len < 4) {
	if (len == 0) {
	    /*
	     * Not sure if this is possible, but we pass it on anyway.
	     */
	} else if (len == 1 && (name[0] == '/' || name[0] == '\\')) {
	    /*
	     * Path is pointing to the root volume.
	     */

	    return 1;
	} else if ((name[1] == ':')
		   && (len == 2 || (name[2] == '/' || name[2] == '\\'))) {
	    /*
	     * Path is of the form 'x:' or 'x:/' or 'x:\'
	     */

	    return 1;
	}
    }

    return 0;
}

/*
 * Does the given path represent a reserved window path name? If not return 0,
 * if true, return the number of characters of the path that we actually want
 * (not any trailing :).
 */

static int
WinIsReserved(
    const char *path)		/* Path in UTF-8 */
{
    if ((path[0] == 'c' || path[0] == 'C')
	    && (path[1] == 'o' || path[1] == 'O')) {
	if ((path[2] == 'm' || path[2] == 'M')
		&& path[3] >= '1' && path[3] <= '9') {
	    /*
	     * May have match for 'com[1-9]:?', which is a serial port.
	     */

	    if (path[4] == '\0') {
		return 4;
	    } else if (path [4] == ':' && path[5] == '\0') {
		return 4;
	    }
	} else if ((path[2] == 'n' || path[2] == 'N') && path[3] == '\0') {
	    /*
	     * Have match for 'con'
	     */

	    return 3;
	}

    } else if ((path[0] == 'l' || path[0] == 'L')
	    && (path[1] == 'p' || path[1] == 'P')
	    && (path[2] == 't' || path[2] == 'T')) {
	if (path[3] >= '1' && path[3] <= '9') {
	    /*
	     * May have match for 'lpt[1-9]:?'
	     */

	    if (path[4] == '\0') {
		return 4;
	    } else if (path [4] == ':' && path[5] == '\0') {
		return 4;
	    }
	}

    } else if (!strcasecmp(path, "prn") || !strcasecmp(path, "nul")
	    || !strcasecmp(path, "aux")) {
	/*
	 * Have match for 'prn', 'nul' or 'aux'.
	 */

	return 3;
    }
    return 0;
}

/*
 *----------------------------------------------------------------------
 *
 * NativeMatchType --
 *
 *	This function needs a special case for a path which is a root volume,
 *	because for NTFS root volumes, the getFileAttributesProc returns a
 *	'hidden' attribute when it should not.
 *
 *	We never make any calls to a 'get attributes' routine here, since we
 *	have arranged things so that our caller already knows such
 *	information.
 *
 * Results:
 *	0 = file doesn't match
 *	1 = file matches
 *
 *----------------------------------------------------------------------
 */

static int
NativeMatchType(
    int isDrive,		/* Is this a drive. */
    DWORD attr,			/* We already know the attributes for the
				 * file. */
    const TCHAR *nativeName,	/* Native path to check. */
    Tcl_GlobTypeData *types)	/* Type description to match against. */
{
    /*
     * 'attr' represents the attributes of the file, but we only want to
     * retrieve this info if it is absolutely necessary because it is an
     * expensive call. Unfortunately, to deal with hidden files properly, we
     * must always retrieve it.
     */

    if (types == NULL) {
	/*
	 * If invisible, don't return the file.
	 */

	return !(attr & FILE_ATTRIBUTE_HIDDEN && !isDrive);
    }

    if (attr & FILE_ATTRIBUTE_HIDDEN && !isDrive) {
	/*
	 * If invisible.
	 */

	if ((types->perm == 0) || !(types->perm & TCL_GLOB_PERM_HIDDEN)) {
	    return 0;
	}
    } else {
	/*
	 * Visible.
	 */

	if (types->perm & TCL_GLOB_PERM_HIDDEN) {
	    return 0;
	}
    }

    if (types->perm != 0) {
	if (((types->perm & TCL_GLOB_PERM_RONLY) &&
		    !(attr & FILE_ATTRIBUTE_READONLY)) ||
		((types->perm & TCL_GLOB_PERM_R) &&
		    (0 /* File exists => R_OK on Windows */)) ||
		((types->perm & TCL_GLOB_PERM_W) &&
		    (attr & FILE_ATTRIBUTE_READONLY)) ||
		((types->perm & TCL_GLOB_PERM_X) &&
		    (!(attr & FILE_ATTRIBUTE_DIRECTORY)
		    && !NativeIsExec(nativeName)))) {
	    return 0;
	}
    }

    if ((types->type & TCL_GLOB_TYPE_DIR)
	    && (attr & FILE_ATTRIBUTE_DIRECTORY)) {
	/*
	 * Quicker test for directory, which is a common case.
	 */

	return 1;

    } else if (types->type != 0) {
	unsigned short st_mode;
	int isExec = NativeIsExec(nativeName);

	st_mode = NativeStatMode(attr, 0, isExec);

	/*
	 * In order bcdpfls as in 'find -t'
	 */

	if (((types->type&TCL_GLOB_TYPE_BLOCK)    && S_ISBLK(st_mode)) ||
		((types->type&TCL_GLOB_TYPE_CHAR) && S_ISCHR(st_mode)) ||
		((types->type&TCL_GLOB_TYPE_DIR)  && S_ISDIR(st_mode)) ||
		((types->type&TCL_GLOB_TYPE_PIPE) && S_ISFIFO(st_mode)) ||
#ifdef S_ISSOCK
		((types->type&TCL_GLOB_TYPE_SOCK) && S_ISSOCK(st_mode)) ||
#endif
		((types->type&TCL_GLOB_TYPE_FILE) && S_ISREG(st_mode))) {
	    /*
	     * Do nothing - this file is ok.
	     */
	} else {
#ifdef S_ISLNK
	    if (types->type & TCL_GLOB_TYPE_LINK) {
		st_mode = NativeStatMode(attr, 1, isExec);
		if (S_ISLNK(st_mode)) {
		    return 1;
		}
	    }
#endif /* S_ISLNK */
	    return 0;
	}
    }
    return 1;
}

/*
 *----------------------------------------------------------------------
 *
 * TclpGetUserHome --
 *
 *	This function takes the passed in user name and finds the
 *	corresponding home directory specified in the password file.
 *
 * Results:
 *	The result is a pointer to a string specifying the user's home
 *	directory, or NULL if the user's home directory could not be
 *	determined. Storage for the result string is allocated in bufferPtr;
 *	the caller must call Tcl_DStringFree() when the result is no longer
 *	needed.
 *
 * Side effects:
 *	None.
 *
 *----------------------------------------------------------------------
 */

const char *
TclpGetUserHome(
    const char *name,		/* User name for desired home directory. */
    Tcl_DString *bufferPtr)	/* Uninitialized or free DString filled with
				 * name of user's home directory. */
{
    char *result = NULL;
    USER_INFO_1 *uiPtr;
    Tcl_DString ds;
    int nameLen = -1;
    int rc = 0;
    char *domain;
    WCHAR *wName, *wHomeDir, *wDomain;
    WCHAR buf[MAX_PATH];

    Tcl_DStringInit(bufferPtr);

    wDomain = NULL;
    domain = strchr(name, '@');
    if (domain == NULL) {
	const char *ptr;
	
	/* no domain - firstly check it's the current user */
	if ( (ptr = TclpGetUserName(&ds)) != NULL 
	  && strcasecmp(name, ptr) == 0
	) {
	    /* try safest and fastest way to get current user home */
	    ptr = TclGetEnv("HOME", &ds);
	    if (ptr != NULL) {
		Tcl_JoinPath(1, &ptr, bufferPtr);
		rc = 1;
		result = Tcl_DStringValue(bufferPtr);
	    }
	}
<<<<<<< HEAD
	Tcl_DStringFree(&ds);
    } else {
	Tcl_DStringInit(&ds);
	wName = Tcl_UtfToUniCharDString(domain + 1, -1, &ds);
	rc = NetGetDCName(NULL, wName, (LPBYTE *) &wDomain);
	Tcl_DStringFree(&ds);
	nameLen = domain - name;
    }
    if (rc == 0) {
	Tcl_DStringInit(&ds);
	wName = Tcl_UtfToUniCharDString(name, nameLen, &ds);
	while (NetUserGetInfo(wDomain, wName, 1, (LPBYTE *) &uiPtr) != 0) {
	    /* 
	     * user does not exists - if domain was not specified,
	     * try again using current domain.
	     */
	    rc = 1;
	    if (domain != NULL) break;
	    /* get current domain */
	    rc = NetGetDCName(NULL, NULL, (LPBYTE *) &wDomain);
	    if (rc != 0) break;
	    domain = INT2PTR(-1); /* repeat once */
=======
	Tcl_MutexUnlock(&initializeMutex);
    }

    if (apistubs == 1) {
	USER_INFO_1 *uiPtr;
	Tcl_DString ds;
	int nameLen, rc;
	const char *domain;
	WCHAR *wName, *wHomeDir, *wDomain;
	WCHAR buf[MAX_PATH];

	rc = 0;
	nameLen = -1;
	wDomain = NULL;
	domain = Tcl_UtfFindFirst(name, '@');
	if (domain == NULL) {
	    const char *ptr;
	    
	    /* no domain - firstly check it's the current user */
	    if ( (ptr = TclpGetUserName(&ds)) != NULL 
	      && strcasecmp(name, ptr) == 0
	    ) {
		/* try safest and fastest way to get current user home */
		ptr = TclGetEnv("HOME", &ds);
		if (ptr != NULL) {
		    Tcl_JoinPath(1, &ptr, bufferPtr);
		    rc = 1;
		    result = Tcl_DStringValue(bufferPtr);
		}
	    }
	    Tcl_DStringFree(&ds);
	} else {
	    Tcl_DStringInit(&ds);
	    wName = Tcl_UtfToUniCharDString(domain + 1, -1, &ds);
	    rc = (netGetDCNameProc)(NULL, wName, (LPBYTE *) &wDomain);
	    Tcl_DStringFree(&ds);
	    nameLen = domain - name;
>>>>>>> 6a4d0675
	}
	if (rc == 0) {
	    DWORD i, size = MAX_PATH;
	    wHomeDir = uiPtr->usri1_home_dir;
	    if ((wHomeDir != NULL) && (wHomeDir[0] != L'\0')) {
		size = lstrlenW(wHomeDir);
		Tcl_UniCharToUtfDString(wHomeDir, size, bufferPtr);
	    } else {
		/*
		 * User exists but has no home dir. Return
		 * "{GetProfilesDirectory}/<user>".
		 */
		GetProfilesDirectoryW(buf, &size);
		Tcl_UniCharToUtfDString(buf, size-1, bufferPtr);
		Tcl_DStringAppend(bufferPtr, "/", 1);
		Tcl_DStringAppend(bufferPtr, name, nameLen);
	    }
	    result = Tcl_DStringValue(bufferPtr);
	    /* be sure we returns normalized path */
	    for (i = 0; i < size; ++i){
		if (result[i] == '\\') result[i] = '/';
	    }
	    NetApiBufferFree((void *) uiPtr);
	}
	Tcl_DStringFree(&ds);
    }
    if (wDomain != NULL) {
	NetApiBufferFree((void *) wDomain);
    }
    if (result == NULL) {
	/*
	 * Look in the "Password Lists" section of system.ini for the local
	 * user. There are also entries in that section that begin with a "*"
	 * character that are used by Windows for other purposes; ignore user
	 * names beginning with a "*".
	 */

	char buf[MAX_PATH];

	if (name[0] != '*') {
	    if (GetPrivateProfileStringA("Password Lists", name, "", buf,
		    MAX_PATH, "system.ini") > 0) {
		/*
		 * User exists, but there is no such thing as a home directory
		 * in system.ini. Return "{Windows drive}:/".
		 */

		GetWindowsDirectoryA(buf, MAX_PATH);
		Tcl_DStringAppend(bufferPtr, buf, 3);
		result = Tcl_DStringValue(bufferPtr);
	    }
	}
    }

    return result;
}

/*
 *---------------------------------------------------------------------------
 *
 * NativeAccess --
 *
 *	This function replaces the library version of access(), fixing the
 *	following bugs:
 *
 *	1. access() returns that all files have execute permission.
 *
 * Results:
 *	See access documentation.
 *
 * Side effects:
 *	See access documentation.
 *
 *---------------------------------------------------------------------------
 */

static int
NativeAccess(
    const TCHAR *nativePath,	/* Path of file to access, native encoding. */
    int mode)			/* Permission setting. */
{
    DWORD attr;

    attr = GetFileAttributes(nativePath);

    if (attr == INVALID_FILE_ATTRIBUTES) {
	/*
	 * File might not exist.
	 */

	DWORD lasterror = GetLastError();
	if (lasterror != ERROR_SHARING_VIOLATION) {
	    TclWinConvertError(lasterror);
	    return -1;
	}
    }

    if (mode == F_OK) {
	/*
	 * File exists, nothing else to check.
	 */

	return 0;
    }

    /* 
     * If it's not a directory (assume file), do several fast checks:
     */
    if (!(attr & FILE_ATTRIBUTE_DIRECTORY)) {
	/*
	 * If the attributes say this is not writable at all.  The file is a
	 * regular file (i.e., not a directory), then the file is not
	 * writable, full stop.	 For directories, the read-only bit is
	 * (mostly) ignored by Windows, so we can't ascertain anything about
	 * directory access from the attrib data.  However, if we have the
	 * advanced 'getFileSecurityProc', then more robust ACL checks
	 * will be done below.
	 */
	if ((mode & W_OK) && (attr & FILE_ATTRIBUTE_READONLY)) {
	    Tcl_SetErrno(EACCES);
	    return -1;
	}

	/* If doesn't have the correct extension, it can't be executable */
	if ((mode & X_OK) && !NativeIsExec(nativePath)) {
	    Tcl_SetErrno(EACCES);
	    return -1;
	}
	/* Special case for read/write/executable check on file */
	if ((mode & (R_OK|W_OK|X_OK)) && !(mode & ~(R_OK|W_OK|X_OK))) {
	    DWORD mask = 0;
	    HANDLE hFile;
	    if (mode & R_OK) { mask |= GENERIC_READ;  }
	    if (mode & W_OK) { mask |= GENERIC_WRITE; }
	    if (mode & X_OK) { mask |= GENERIC_EXECUTE; }

	    hFile = CreateFile(nativePath, mask,
		FILE_SHARE_READ | FILE_SHARE_WRITE | FILE_SHARE_DELETE, NULL,
		OPEN_EXISTING, FILE_FLAG_NO_BUFFERING, NULL);
	    if (hFile != INVALID_HANDLE_VALUE) {
		CloseHandle(hFile);
		return 0;
	    }
	    /* fast exit if access was denied */
	    if (GetLastError() == ERROR_ACCESS_DENIED) {
		Tcl_SetErrno(EACCES);
		return -1;
	    }
	}
	/* We cannnot verify the access fast, check it below using security info. */
    }

    /*
     * It looks as if the permissions are ok, but if we are on NT, 2000 or XP,
     * we have a more complex permissions structure so we try to check that.
     * The code below is remarkably complex for such a simple thing as finding
     * what permissions the OS has set for a file.
     */

#ifdef UNICODE
    {
	SECURITY_DESCRIPTOR *sdPtr = NULL;
	unsigned long size;
	PSID pSid = 0;
	BOOL SidDefaulted;
	SID_IDENTIFIER_AUTHORITY samba_unmapped = {{0, 0, 0, 0, 0, 22}};
	GENERIC_MAPPING genMap;
	HANDLE hToken = NULL;
	DWORD desiredAccess = 0, grantedAccess = 0;
	BOOL accessYesNo = FALSE;
	PRIVILEGE_SET privSet;
	DWORD privSetSize = sizeof(PRIVILEGE_SET);
	int error;

	/*
	 * First find out how big the buffer needs to be.
	 */

	size = 0;
	GetFileSecurity(nativePath,
		OWNER_SECURITY_INFORMATION | GROUP_SECURITY_INFORMATION
		| DACL_SECURITY_INFORMATION | LABEL_SECURITY_INFORMATION,
		0, 0, &size);

	/*
	 * Should have failed with ERROR_INSUFFICIENT_BUFFER
	 */

	error = GetLastError();
	if (error != ERROR_INSUFFICIENT_BUFFER) {
	    /*
	     * Most likely case is ERROR_ACCESS_DENIED, which we will convert
	     * to EACCES - just what we want!
	     */

	    TclWinConvertError((DWORD) error);
	    return -1;
	}

	/*
	 * Now size contains the size of buffer needed.
	 */

	sdPtr = (SECURITY_DESCRIPTOR *) HeapAlloc(GetProcessHeap(), 0, size);

	if (sdPtr == NULL) {
	    goto accessError;
	}

	/*
	 * Call GetFileSecurity() for real.
	 */

	if (!GetFileSecurity(nativePath,
		OWNER_SECURITY_INFORMATION | GROUP_SECURITY_INFORMATION
		| DACL_SECURITY_INFORMATION | LABEL_SECURITY_INFORMATION,
		sdPtr, size, &size)) {
	    /*
	     * Error getting owner SD
	     */

	    goto accessError;
	}

	/*
	 * As of Samba 3.0.23 (10-Jul-2006), unmapped users and groups are
	 * assigned to SID domains S-1-22-1 and S-1-22-2, where "22" is the
	 * top-level authority.	 If the file owner and group is unmapped then
	 * the ACL access check below will only test against world access,
	 * which is likely to be more restrictive than the actual access
	 * restrictions.  Since the ACL tests are more likely wrong than
	 * right, skip them.  Moreover, the unix owner access permissions are
	 * usually mapped to the Windows attributes, so if the user is the
	 * file owner then the attrib checks above are correct (as far as they
	 * go).
	 */

	if(!GetSecurityDescriptorOwner(sdPtr,&pSid,&SidDefaulted) ||
	   memcmp(GetSidIdentifierAuthority(pSid),&samba_unmapped,
		  sizeof(SID_IDENTIFIER_AUTHORITY))==0) {
	    HeapFree(GetProcessHeap(), 0, sdPtr);
	    return 0; /* Attrib tests say access allowed. */
	}

	/*
	 * Perform security impersonation of the user and open the resulting
	 * thread token.
	 */

	if (!ImpersonateSelf(SecurityImpersonation)) {
	    /*
	     * Unable to perform security impersonation.
	     */

	    goto accessError;
	}
	if (!OpenThreadToken(GetCurrentThread(),
		TOKEN_DUPLICATE | TOKEN_QUERY, FALSE, &hToken)) {
	    /*
	     * Unable to get current thread's token.
	     */

	    goto accessError;
	}

	RevertToSelf();

	/*
	 * Setup desiredAccess according to the access priveleges we are
	 * checking.
	 */

	if (mode & R_OK) {
	    desiredAccess |= FILE_GENERIC_READ;
	}
	if (mode & W_OK) {
	    desiredAccess |= FILE_GENERIC_WRITE;
	}
	if (mode & X_OK) {
	    desiredAccess |= FILE_GENERIC_EXECUTE;
	}

	memset(&genMap, 0x0, sizeof(GENERIC_MAPPING));
	genMap.GenericRead = FILE_GENERIC_READ;
	genMap.GenericWrite = FILE_GENERIC_WRITE;
	genMap.GenericExecute = FILE_GENERIC_EXECUTE;
	genMap.GenericAll = FILE_ALL_ACCESS;

	/*
	 * Perform access check using the token.
	 */

	if (!AccessCheck(sdPtr, hToken, desiredAccess,
		&genMap, &privSet, &privSetSize, &grantedAccess,
		&accessYesNo)) {
	    /*
	     * Unable to perform access check.
	     */

	accessError:
	    TclWinConvertError(GetLastError());
	    if (sdPtr != NULL) {
		HeapFree(GetProcessHeap(), 0, sdPtr);
	    }
	    if (hToken != NULL) {
		CloseHandle(hToken);
	    }
	    return -1;
	}

	/*
	 * Clean up.
	 */

	HeapFree(GetProcessHeap(), 0, sdPtr);
	CloseHandle(hToken);
	if (!accessYesNo) {
	    Tcl_SetErrno(EACCES);
	    return -1;
	}

    }
#endif /* !UNICODE */
    return 0;
}

/*
 *----------------------------------------------------------------------
 *
 * NativeIsExec --
 *
 *	Determines if a path is executable. On windows this is simply defined
 *	by whether the path ends in a standard executable extension.
 *
 * Results:
 *	1 = executable, 0 = not.
 *
 *----------------------------------------------------------------------
 */

static int
NativeIsExec(
    const TCHAR *path)
{
    int len = _tcslen(path);

    if (len < 5) {
	return 0;
    }

    if (path[len-4] != '.') {
	return 0;
    }

    path += len-3;
    if ((_tcsicmp(path, TEXT("exe")) == 0)
	    || (_tcsicmp(path, TEXT("com")) == 0)
	    || (_tcsicmp(path, TEXT("cmd")) == 0)
	    || (_tcsicmp(path, TEXT("cmd")) == 0)
	    || (_tcsicmp(path, TEXT("bat")) == 0)) {
	return 1;
    }
    return 0;
}

/*
 *----------------------------------------------------------------------
 *
 * TclpObjChdir --
 *
 *	This function replaces the library version of chdir().
 *
 * Results:
 *	See chdir() documentation.
 *
 * Side effects:
 *	See chdir() documentation.
 *
 *----------------------------------------------------------------------
 */

int
TclpObjChdir(
    Tcl_Obj *pathPtr)	/* Path to new working directory. */
{
    int result;
    const TCHAR *nativePath;

    nativePath = Tcl_FSGetNativePath(pathPtr);

    if (!nativePath) {
	return -1;
    }
    result = SetCurrentDirectory(nativePath);

    if (result == 0) {
	TclWinConvertError(GetLastError());
	return -1;
    }
    return 0;
}

/*
 *----------------------------------------------------------------------
 *
 * TclpGetCwd --
 *
 *	This function replaces the library version of getcwd(). (Obsolete
 *	function, only retained for old extensions which may call it
 *	directly).
 *
 * Results:
 *	The result is a pointer to a string specifying the current directory,
 *	or NULL if the current directory could not be determined. If NULL is
 *	returned, an error message is left in the interp's result. Storage for
 *	the result string is allocated in bufferPtr; the caller must call
 *	Tcl_DStringFree() when the result is no longer needed.
 *
 * Side effects:
 *	None.
 *
 *----------------------------------------------------------------------
 */

const char *
TclpGetCwd(
    Tcl_Interp *interp,		/* If non-NULL, used for error reporting. */
    Tcl_DString *bufferPtr)	/* Uninitialized or free DString filled with
				 * name of current directory. */
{
    TCHAR buffer[MAX_PATH];
    char *p;
    WCHAR *native;

    if (GetCurrentDirectory(MAX_PATH, buffer) == 0) {
	TclWinConvertError(GetLastError());
	if (interp != NULL) {
	    Tcl_SetObjResult(interp, Tcl_ObjPrintf(
		    "error getting working directory name: %s",
		    Tcl_PosixError(interp)));
	}
	return NULL;
    }

    /*
     * Watch for the weird Windows c:\\UNC syntax.
     */

    native = (WCHAR *) buffer;
    if ((native[0] != '\0') && (native[1] == ':')
	    && (native[2] == '\\') && (native[3] == '\\')) {
	native += 2;
    }
    Tcl_WinTCharToUtf((TCHAR *) native, -1, bufferPtr);

    /*
     * Convert to forward slashes for easier use in scripts.
     */

    for (p = Tcl_DStringValue(bufferPtr); *p != '\0'; p++) {
	if (*p == '\\') {
	    *p = '/';
	}
    }
    return Tcl_DStringValue(bufferPtr);
}

int
TclpObjStat(
    Tcl_Obj *pathPtr,		/* Path of file to stat. */
    Tcl_StatBuf *statPtr)	/* Filled with results of stat call. */
{
    /*
     * Ensure correct file sizes by forcing the OS to write any pending data
     * to disk. This is done only for channels which are dirty, i.e. have been
     * written to since the last flush here.
     */

    TclWinFlushDirtyChannels();

    return NativeStat(Tcl_FSGetNativePath(pathPtr), statPtr, 0);
}

/*
 *----------------------------------------------------------------------
 *
 * NativeStat --
 *
 *	This function replaces the library version of stat(), fixing the
 *	following bugs:
 *
 *	1. stat("c:") returns an error.
 *	2. Borland stat() return time in GMT instead of localtime.
 *	3. stat("\\server\mount") would return error.
 *	4. Accepts slashes or backslashes.
 *	5. st_dev and st_rdev were wrong for UNC paths.
 *
 * Results:
 *	See stat documentation.
 *
 * Side effects:
 *	See stat documentation.
 *
 *----------------------------------------------------------------------
 */

static int
NativeStat(
    const TCHAR *nativePath,	/* Path of file to stat */
    Tcl_StatBuf *statPtr,	/* Filled with results of stat call. */
    int checkLinks)		/* If non-zero, behave like 'lstat' */
{
    DWORD attr;
    int dev, nlink = 1;
    unsigned short mode;
    unsigned int inode = 0;
    HANDLE fileHandle;
    DWORD fileType = FILE_TYPE_UNKNOWN;

    /*
     * If we can use 'createFile' on this, then we can use the resulting
     * fileHandle to read more information (nlink, ino) than we can get from
     * other attributes reading APIs. If not, then we try to fall back on the
     * 'getFileAttributesExProc', and if that isn't available, then on even
     * simpler routines.
     *
     * Special consideration must be given to Windows hardcoded names
     * like CON, NULL, COM1, LPT1 etc. For these, we still need to
     * do the CreateFile as some may not exist (e.g. there is no CON
     * in wish by default). However the subsequent GetFileInformationByHandle
     * will fail. We do a WinIsReserved to see if it is one of the special
     * names, and if successful, mock up a BY_HANDLE_FILE_INFORMATION
     * structure.
     */

    fileHandle = CreateFile(nativePath, GENERIC_READ,
	    FILE_SHARE_READ | FILE_SHARE_WRITE, NULL, OPEN_EXISTING,
	    FILE_FLAG_BACKUP_SEMANTICS | FILE_FLAG_OPEN_REPARSE_POINT, NULL);

    if (fileHandle != INVALID_HANDLE_VALUE) {
	BY_HANDLE_FILE_INFORMATION data;

	if (GetFileInformationByHandle(fileHandle,&data) != TRUE) {
            fileType = GetFileType(fileHandle);
            CloseHandle(fileHandle);
            if (fileType != FILE_TYPE_CHAR && fileType != FILE_TYPE_DISK) {
                Tcl_SetErrno(ENOENT);
                return -1;
            }
            /* Mock up the expected structure */
            memset(&data, 0, sizeof(data));
            statPtr->st_atime = 0;
            statPtr->st_mtime = 0;
            statPtr->st_ctime = 0;
        } else {
            CloseHandle(fileHandle);
            statPtr->st_atime = ToCTime(data.ftLastAccessTime);
            statPtr->st_mtime = ToCTime(data.ftLastWriteTime);
            statPtr->st_ctime = ToCTime(data.ftCreationTime);
        }
	attr = data.dwFileAttributes;
	statPtr->st_size = ((Tcl_WideInt) data.nFileSizeLow) |
		(((Tcl_WideInt) data.nFileSizeHigh) << 32);

	/*
	 * On Unix, for directories, nlink apparently depends on the number of
	 * files in the directory.  We could calculate that, but it would be a
	 * bit of a performance penalty, I think. Hence we just use what
	 * Windows gives us, which is the same as Unix for files, at least.
	 */

	nlink = data.nNumberOfLinks;

	/*
	 * Unfortunately our stat definition's inode field (unsigned short)
	 * will throw away most of the precision we have here, which means we
	 * can't rely on inode as a unique identifier of a file. We'd really
	 * like to do something like how we handle 'st_size'.
	 */

	inode = data.nFileIndexHigh | data.nFileIndexLow;
    } else {
	/*
	 * Fall back on the less capable routines. This means no nlink or ino.
	 */

	WIN32_FILE_ATTRIBUTE_DATA data;

	if (GetFileAttributesEx(nativePath,
		GetFileExInfoStandard, &data) != TRUE) {
	    HANDLE hFind;
	    WIN32_FIND_DATA ffd;
	    DWORD lasterror = GetLastError();

	    if (lasterror != ERROR_SHARING_VIOLATION) {
		TclWinConvertError(lasterror);
		return -1;
		}
	    hFind = FindFirstFile(nativePath, &ffd);
	    if (hFind == INVALID_HANDLE_VALUE) {
		TclWinConvertError(GetLastError());
		return -1;
	    }
	    memcpy(&data, &ffd, sizeof(data));
	    FindClose(hFind);
	}

	attr = data.dwFileAttributes;

	statPtr->st_size = ((Tcl_WideInt) data.nFileSizeLow) |
		(((Tcl_WideInt) data.nFileSizeHigh) << 32);
	statPtr->st_atime = ToCTime(data.ftLastAccessTime);
	statPtr->st_mtime = ToCTime(data.ftLastWriteTime);
	statPtr->st_ctime = ToCTime(data.ftCreationTime);
    }

    dev = NativeDev(nativePath);
    mode = NativeStatMode(attr, checkLinks, NativeIsExec(nativePath));
    if (fileType == FILE_TYPE_CHAR) {
        mode &= ~S_IFMT;
        mode |= S_IFCHR;
    } else if (fileType == FILE_TYPE_DISK) {
        mode &= ~S_IFMT;
        mode |= S_IFBLK;
    }

    statPtr->st_dev	= (dev_t) dev;
    statPtr->st_ino	= inode;
    statPtr->st_mode	= mode;
    statPtr->st_nlink	= nlink;
    statPtr->st_uid	= 0;
    statPtr->st_gid	= 0;
    statPtr->st_rdev	= (dev_t) dev;
    return 0;
}

/*
 *----------------------------------------------------------------------
 *
 * NativeDev --
 *
 *	Calculate just the 'st_dev' field of a 'stat' structure.
 *
 *----------------------------------------------------------------------
 */

static int
NativeDev(
    const TCHAR *nativePath)	/* Full path of file to stat */
{
    int dev;
    Tcl_DString ds;
    TCHAR nativeFullPath[MAX_PATH];
    TCHAR *nativePart;
    const char *fullPath;

    GetFullPathName(nativePath, MAX_PATH, nativeFullPath, &nativePart);
    fullPath = Tcl_WinTCharToUtf(nativeFullPath, -1, &ds);

    if ((fullPath[0] == '\\') && (fullPath[1] == '\\')) {
	const char *p;
	DWORD dw;
	const TCHAR *nativeVol;
	Tcl_DString volString;

	p = strchr(fullPath + 2, '\\');
	p = strchr(p + 1, '\\');
	if (p == NULL) {
	    /*
	     * Add terminating backslash to fullpath or GetVolumeInformation()
	     * won't work.
	     */

	    fullPath = TclDStringAppendLiteral(&ds, "\\");
	    p = fullPath + Tcl_DStringLength(&ds);
	} else {
	    p++;
	}
	nativeVol = Tcl_WinUtfToTChar(fullPath, p - fullPath, &volString);
	dw = (DWORD) -1;
	GetVolumeInformation(nativeVol, NULL, 0, &dw, NULL, NULL, NULL, 0);

	/*
	 * GetFullPathName() turns special devices like "NUL" into "\\.\NUL",
	 * but GetVolumeInformation() returns failure for "\\.\NUL". This will
	 * cause "NUL" to get a drive number of -1, which makes about as much
	 * sense as anything since the special devices don't live on any
	 * drive.
	 */

	dev = dw;
	Tcl_DStringFree(&volString);
    } else if ((fullPath[0] != '\0') && (fullPath[1] == ':')) {
	dev = Tcl_UniCharToLower(fullPath[0]) - 'a';
    } else {
	dev = -1;
    }
    Tcl_DStringFree(&ds);

    return dev;
}

/*
 *----------------------------------------------------------------------
 *
 * NativeStatMode --
 *
 *	Calculate just the 'st_mode' field of a 'stat' structure.
 *
 *	In many places we don't need the full stat structure, and it's much
 *	faster just to calculate these pieces, if that's all we need.
 *
 *----------------------------------------------------------------------
 */

static unsigned short
NativeStatMode(
    DWORD attr,
    int checkLinks,
    int isExec)
{
    int mode;

    if (checkLinks && (attr & FILE_ATTRIBUTE_REPARSE_POINT)) {
	/*
	 * It is a link.
	 */

	mode = S_IFLNK;
    } else {
	mode = (attr & FILE_ATTRIBUTE_DIRECTORY) ? S_IFDIR|S_IEXEC : S_IFREG;
    }
    mode |= (attr & FILE_ATTRIBUTE_READONLY) ? S_IREAD : S_IREAD|S_IWRITE;
    if (isExec) {
	mode |= S_IEXEC;
    }

    /*
     * Propagate the S_IREAD, S_IWRITE, S_IEXEC bits to the group and other
     * positions.
     */

    mode |= (mode & (S_IREAD|S_IWRITE|S_IEXEC)) >> 3;
    mode |= (mode & (S_IREAD|S_IWRITE|S_IEXEC)) >> 6;
    return (unsigned short) mode;
}

/*
 *------------------------------------------------------------------------
 *
 * ToCTime --
 *
 *	Converts a Windows FILETIME to a time_t in UTC.
 *
 * Results:
 *	Returns the count of seconds from the Posix epoch.
 *
 *------------------------------------------------------------------------
 */

static time_t
ToCTime(
    FILETIME fileTime)		/* UTC time */
{
    LARGE_INTEGER convertedTime;

    convertedTime.LowPart = fileTime.dwLowDateTime;
    convertedTime.HighPart = (LONG) fileTime.dwHighDateTime;

    return (time_t) ((convertedTime.QuadPart -
	    (Tcl_WideInt) POSIX_EPOCH_AS_FILETIME) / (Tcl_WideInt) 10000000);
}

/*
 *------------------------------------------------------------------------
 *
 * FromCTime --
 *
 *	Converts a time_t to a Windows FILETIME
 *
 * Results:
 *	Returns the count of 100-ns ticks seconds from the Windows epoch.
 *
 *------------------------------------------------------------------------
 */

static void
FromCTime(
    time_t posixTime,
    FILETIME *fileTime)		/* UTC Time */
{
    LARGE_INTEGER convertedTime;

    convertedTime.QuadPart = ((LONGLONG) posixTime) * 10000000
	    + POSIX_EPOCH_AS_FILETIME;
    fileTime->dwLowDateTime = convertedTime.LowPart;
    fileTime->dwHighDateTime = convertedTime.HighPart;
}

/*
 *---------------------------------------------------------------------------
 *
 * TclpGetNativeCwd --
 *
 *	This function replaces the library version of getcwd().
 *
 * Results:
 *	The input and output are filesystem paths in native form. The result
 *	is either the given clientData, if the working directory hasn't
 *	changed, or a new clientData (owned by our caller), giving the new
 *	native path, or NULL if the current directory could not be determined.
 *	If NULL is returned, the caller can examine the standard posix error
 *	codes to determine the cause of the problem.
 *
 * Side effects:
 *	None.
 *
 *----------------------------------------------------------------------
 */

ClientData
TclpGetNativeCwd(
    ClientData clientData)
{
    TCHAR buffer[MAX_PATH];

    if (GetCurrentDirectory(MAX_PATH, buffer) == 0) {
	TclWinConvertError(GetLastError());
	return NULL;
    }

    if (clientData != NULL) {
	if (_tcscmp((const TCHAR*)clientData, buffer) == 0) {
	    return clientData;
	}
    }

    return TclNativeDupInternalRep(buffer);
}

int
TclpObjAccess(
    Tcl_Obj *pathPtr,
    int mode)
{
    return NativeAccess(Tcl_FSGetNativePath(pathPtr), mode);
}

int
TclpObjLstat(
    Tcl_Obj *pathPtr,
    Tcl_StatBuf *statPtr)
{
    /*
     * Ensure correct file sizes by forcing the OS to write any pending data
     * to disk. This is done only for channels which are dirty, i.e. have been
     * written to since the last flush here.
     */

    TclWinFlushDirtyChannels();

    return NativeStat(Tcl_FSGetNativePath(pathPtr), statPtr, 1);
}

#ifdef S_IFLNK
Tcl_Obj *
TclpObjLink(
    Tcl_Obj *pathPtr,
    Tcl_Obj *toPtr,
    int linkAction)
{
    if (toPtr != NULL) {
	int res;
	const TCHAR *LinkTarget;
	const TCHAR *LinkSource = Tcl_FSGetNativePath(pathPtr);
	Tcl_Obj *normalizedToPtr = Tcl_FSGetNormalizedPath(NULL, toPtr);

	if (normalizedToPtr == NULL) {
	    return NULL;
	}

	LinkTarget = Tcl_FSGetNativePath(normalizedToPtr);

	if (LinkSource == NULL || LinkTarget == NULL) {
	    return NULL;
	}
	res = WinLink(LinkSource, LinkTarget, linkAction);
	if (res == 0) {
	    return toPtr;
	} else {
	    return NULL;
	}
    } else {
	const TCHAR *LinkSource = Tcl_FSGetNativePath(pathPtr);

	if (LinkSource == NULL) {
	    return NULL;
	}
	return WinReadLink(LinkSource);
    }
}
#endif /* S_IFLNK */

/*
 *---------------------------------------------------------------------------
 *
 * TclpFilesystemPathType --
 *
 *	This function is part of the native filesystem support, and returns
 *	the path type of the given path. Returns NTFS or FAT or whatever is
 *	returned by the 'volume information' proc.
 *
 * Results:
 *	NULL at present.
 *
 * Side effects:
 *	None.
 *
 *---------------------------------------------------------------------------
 */

Tcl_Obj *
TclpFilesystemPathType(
    Tcl_Obj *pathPtr)
{
#define VOL_BUF_SIZE 32
    int found;
    TCHAR volType[VOL_BUF_SIZE];
    char *firstSeparator;
    const char *path;
    Tcl_Obj *normPath = Tcl_FSGetNormalizedPath(NULL, pathPtr);

    if (normPath == NULL) {
	return NULL;
    }
    path = Tcl_GetString(normPath);
    if (path == NULL) {
	return NULL;
    }

    firstSeparator = strchr(path, '/');
    if (firstSeparator == NULL) {
	found = GetVolumeInformation(Tcl_FSGetNativePath(pathPtr),
		NULL, 0, NULL, NULL, NULL, volType, VOL_BUF_SIZE);
    } else {
	Tcl_Obj *driveName = Tcl_NewStringObj(path, firstSeparator - path+1);

	Tcl_IncrRefCount(driveName);
	found = GetVolumeInformation(Tcl_FSGetNativePath(driveName),
		NULL, 0, NULL, NULL, NULL, volType, VOL_BUF_SIZE);
	Tcl_DecrRefCount(driveName);
    }

    if (found == 0) {
	return NULL;
    } else {
	Tcl_DString ds;

	Tcl_WinTCharToUtf(volType, -1, &ds);
	return TclDStringToObj(&ds);
    }
#undef VOL_BUF_SIZE
}

/*
 * This define can be turned on to experiment with a different way of
 * normalizing paths (using a different Windows API). Unfortunately the new
 * path seems to take almost exactly the same amount of time as the old path!
 * The primary time taken by normalization is in
 * GetFileAttributesEx/FindFirstFile or GetFileAttributesEx/GetLongPathName.
 * Conversion to/from native is not a significant factor at all.
 *
 * Also, since we have to check for symbolic links (reparse points) then we
 * have to call GetFileAttributes on each path segment anyway, so there's no
 * benefit to doing anything clever there.
 */

/* #define TclNORM_LONG_PATH */

/*
 *---------------------------------------------------------------------------
 *
 * TclpObjNormalizePath --
 *
 *	This function scans through a path specification and replaces it, in
 *	place, with a normalized version. This means using the 'longname', and
 *	expanding any symbolic links contained within the path.
 *
 * Results:
 *	The new 'nextCheckpoint' value, giving as far as we could understand
 *	in the path.
 *
 * Side effects:
 *	The pathPtr string, which must contain a valid path, is possibly
 *	modified in place.
 *
 *---------------------------------------------------------------------------
 */

int
TclpObjNormalizePath(
    Tcl_Interp *interp,
    Tcl_Obj *pathPtr,
    int nextCheckpoint)
{
    char *lastValidPathEnd = NULL;
    Tcl_DString dsNorm;		/* This will hold the normalized string. */
    char *path, *currentPathEndPosition;
    Tcl_Obj *temp = NULL;
    int isDrive = 1;
    Tcl_DString ds;		/* Some workspace. */

    Tcl_DStringInit(&dsNorm);
    path = Tcl_GetString(pathPtr);

    currentPathEndPosition = path + nextCheckpoint;
    if (*currentPathEndPosition == '/') {
	currentPathEndPosition++;
    }
    while (1) {
	char cur = *currentPathEndPosition;

	if ((cur=='/' || cur==0) && (path != currentPathEndPosition)) {
	    /*
	     * Reached directory separator, or end of string.
	     */

	    WIN32_FILE_ATTRIBUTE_DATA data;
	    const TCHAR *nativePath = Tcl_WinUtfToTChar(path,
		    currentPathEndPosition - path, &ds);

	    if (GetFileAttributesEx(nativePath,
		    GetFileExInfoStandard, &data) != TRUE) {
		/*
		 * File doesn't exist.
		 */

		if (isDrive) {
		    int len = WinIsReserved(path);

		    if (len > 0) {
			/*
			 * Actually it does exist - COM1, etc.
			 */

			int i;

			for (i=0 ; i<len ; i++) {
			    WCHAR wc = ((WCHAR *) nativePath)[i];

			    if (wc >= L'a') {
				wc -= (L'a' - L'A');
				((WCHAR *) nativePath)[i] = wc;
			    }
			}
			Tcl_DStringAppend(&dsNorm,
				(const char *)nativePath,
				(int)(sizeof(WCHAR) * len));
			lastValidPathEnd = currentPathEndPosition;
		    } else if (nextCheckpoint == 0) {
			/* Path starts with a drive designation
			 * that's not actually on the system.
			 * We still must normalize up past the
			 * first separator.  [Bug 3603434] */
			currentPathEndPosition++;
		    }
		}
		Tcl_DStringFree(&ds);
		break;
	    }

	    /*
	     * File 'nativePath' does exist if we get here. We now want to
	     * check if it is a symlink and otherwise continue with the
	     * rest of the path.
	     */

	    /*
	     * Check for symlinks, except at last component of path (we
	     * don't follow final symlinks). Also a drive (C:/) for
	     * example, may sometimes have the reparse flag set for some
	     * reason I don't understand. We therefore don't perform this
	     * check for drives.
	     */

	    if (cur != 0 && !isDrive &&
		    data.dwFileAttributes & FILE_ATTRIBUTE_REPARSE_POINT){
		Tcl_Obj *to = WinReadLinkDirectory(nativePath);

		if (to != NULL) {
		    /*
		     * Read the reparse point ok. Now, reparse points need
		     * not be normalized, otherwise we could use:
		     *
		     * Tcl_GetStringFromObj(to, &pathLen);
		     * nextCheckpoint = pathLen;
		     *
		     * So, instead we have to start from the beginning.
		     */

		    nextCheckpoint = 0;
		    Tcl_AppendToObj(to, currentPathEndPosition, -1);

		    /*
		     * Convert link to forward slashes.
		     */

		    for (path = Tcl_GetString(to); *path != 0; path++) {
			if (*path == '\\') {
			    *path = '/';
			}
		    }
		    path = Tcl_GetString(to);
		    currentPathEndPosition = path + nextCheckpoint;
		    if (temp != NULL) {
			Tcl_DecrRefCount(temp);
		    }
		    temp = to;

		    /*
		     * Reset variables so we can restart normalization.
		     */

		    isDrive = 1;
		    Tcl_DStringFree(&dsNorm);
		    Tcl_DStringFree(&ds);
		    continue;
		}
	    }

#ifndef TclNORM_LONG_PATH
	    /*
	     * Now we convert the tail of the current path to its 'long
	     * form', and append it to 'dsNorm' which holds the current
	     * normalized path
	     */

	    if (isDrive) {
		WCHAR drive = ((WCHAR *) nativePath)[0];

		if (drive >= L'a') {
		    drive -= (L'a' - L'A');
		    ((WCHAR *) nativePath)[0] = drive;
		}
		Tcl_DStringAppend(&dsNorm, (const char *)nativePath,
			Tcl_DStringLength(&ds));
	    } else {
		char *checkDots = NULL;

		if (lastValidPathEnd[1] == '.') {
		    checkDots = lastValidPathEnd + 1;
		    while (checkDots < currentPathEndPosition) {
			if (*checkDots != '.') {
			    checkDots = NULL;
			    break;
			}
			checkDots++;
		    }
		}
		if (checkDots != NULL) {
		    int dotLen = currentPathEndPosition-lastValidPathEnd;

		    /*
		     * Path is just dots. We shouldn't really ever see a
		     * path like that. However, to be nice we at least
		     * don't mangle the path - we just add the dots as a
		     * path segment and continue.
		     */

		    Tcl_DStringAppend(&dsNorm, ((const char *)nativePath)
			    + Tcl_DStringLength(&ds)
			    - (dotLen * sizeof(TCHAR)),
			    (int)(dotLen * sizeof(TCHAR)));
		} else {
		    /*
		     * Normal path.
		     */

		    WIN32_FIND_DATAW fData;
		    HANDLE handle;

		    handle = FindFirstFileW((WCHAR *) nativePath, &fData);
		    if (handle == INVALID_HANDLE_VALUE) {
			/*
			 * This is usually the '/' in 'c:/' at end of
			 * string.
			 */

			Tcl_DStringAppend(&dsNorm, (const char *) L"/",
				sizeof(WCHAR));
		    } else {
			WCHAR *nativeName;

			if (fData.cFileName[0] != '\0') {
			    nativeName = fData.cFileName;
			} else {
			    nativeName = fData.cAlternateFileName;
			}
			FindClose(handle);
			Tcl_DStringAppend(&dsNorm, (const char *) L"/",
				sizeof(WCHAR));
			Tcl_DStringAppend(&dsNorm,
				(const char *) nativeName,
				(int) (wcslen(nativeName)*sizeof(WCHAR)));
		    }
		}
	    }
#endif /* !TclNORM_LONG_PATH */
	    Tcl_DStringFree(&ds);
	    lastValidPathEnd = currentPathEndPosition;
	    if (cur == 0) {
		break;
	    }

	    /*
	     * If we get here, we've got past one directory delimiter, so
	     * we know it is no longer a drive.
	     */

	    isDrive = 0;
	}
	currentPathEndPosition++;

#ifdef TclNORM_LONG_PATH
	/*
	 * Convert the entire known path to long form.
	 */

	if (1) {
	    WCHAR wpath[MAX_PATH];
	    const TCHAR *nativePath =
		    Tcl_WinUtfToTChar(path, lastValidPathEnd - path, &ds);
	    DWORD wpathlen = GetLongPathNameProc(nativePath,
		    (TCHAR *) wpath, MAX_PATH);

	    /*
	     * We have to make the drive letter uppercase.
	     */

	    if (wpath[0] >= L'a') {
		wpath[0] -= (L'a' - L'A');
	    }
	    Tcl_DStringAppend(&dsNorm, (const char *) wpath,
		    wpathlen * sizeof(WCHAR));
	    Tcl_DStringFree(&ds);
	}
#endif /* TclNORM_LONG_PATH */
    }

    /*
     * Common code path for all Windows platforms.
     */

    nextCheckpoint = currentPathEndPosition - path;
    if (lastValidPathEnd != NULL) {
	/*
	 * Concatenate the normalized string in dsNorm with the tail of the
	 * path which we didn't recognise. The string in dsNorm is in the
	 * native encoding, so we have to convert it to Utf.
	 */

	Tcl_WinTCharToUtf((const TCHAR *) Tcl_DStringValue(&dsNorm),
		Tcl_DStringLength(&dsNorm), &ds);
	nextCheckpoint = Tcl_DStringLength(&ds);
	if (*lastValidPathEnd != 0) {
	    /*
	     * Not the end of the string.
	     */

	    int len;
	    char *path;
	    Tcl_Obj *tmpPathPtr;

	    tmpPathPtr = Tcl_NewStringObj(Tcl_DStringValue(&ds),
		    nextCheckpoint);
	    Tcl_AppendToObj(tmpPathPtr, lastValidPathEnd, -1);
	    path = Tcl_GetStringFromObj(tmpPathPtr, &len);
	    Tcl_SetStringObj(pathPtr, path, len);
	    Tcl_DecrRefCount(tmpPathPtr);
	} else {
	    /*
	     * End of string was reached above.
	     */

	    Tcl_SetStringObj(pathPtr, Tcl_DStringValue(&ds), nextCheckpoint);
	}
	Tcl_DStringFree(&ds);
    }
    Tcl_DStringFree(&dsNorm);

    /*
     * This must be done after we are totally finished with 'path' as we are
     * sharing the same underlying string.
     */

    if (temp != NULL) {
	Tcl_DecrRefCount(temp);
    }

    return nextCheckpoint;
}

/*
 *---------------------------------------------------------------------------
 *
 * TclWinVolumeRelativeNormalize --
 *
 *	Only Windows has volume-relative paths. These paths are rather rare,
 *	but it is nice if Tcl can handle them. It is much better if we can
 *	handle them here, rather than in the native fs code, because we really
 *	need to have a real absolute path just below.
 *
 *	We do not let this block compile on non-Windows platforms because the
 *	test suite's manual forcing of tclPlatform can otherwise cause this
 *	code path to be executed, causing various errors because
 *	volume-relative paths really do not exist.
 *
 * Results:
 *	A valid normalized path.
 *
 * Side effects:
 *	None.
 *
 *---------------------------------------------------------------------------
 */

Tcl_Obj *
TclWinVolumeRelativeNormalize(
    Tcl_Interp *interp,
    const char *path,
    Tcl_Obj **useThisCwdPtr)
{
    Tcl_Obj *absolutePath, *useThisCwd;

    useThisCwd = Tcl_FSGetCwd(interp);
    if (useThisCwd == NULL) {
	return NULL;
    }

    if (path[0] == '/') {
	/*
	 * Path of form /foo/bar which is a path in the root directory of the
	 * current volume.
	 */

	const char *drive = Tcl_GetString(useThisCwd);

	absolutePath = Tcl_NewStringObj(drive,2);
	Tcl_AppendToObj(absolutePath, path, -1);
	Tcl_IncrRefCount(absolutePath);

	/*
	 * We have a refCount on the cwd.
	 */
    } else {
	/*
	 * Path of form C:foo/bar, but this only makes sense if the cwd is
	 * also on drive C.
	 */

	int cwdLen;
	const char *drive =
		Tcl_GetStringFromObj(useThisCwd, &cwdLen);
	char drive_cur = path[0];

	if (drive_cur >= 'a') {
	    drive_cur -= ('a' - 'A');
	}
	if (drive[0] == drive_cur) {
	    absolutePath = Tcl_DuplicateObj(useThisCwd);

	    /*
	     * We have a refCount on the cwd, which we will release later.
	     */

	    if (drive[cwdLen-1] != '/' && (path[2] != '\0')) {
		/*
		 * Only add a trailing '/' if needed, which is if there isn't
		 * one already, and if we are going to be adding some more
		 * characters.
		 */

		Tcl_AppendToObj(absolutePath, "/", 1);
	    }
	} else {
	    Tcl_DecrRefCount(useThisCwd);
	    useThisCwd = NULL;

	    /*
	     * The path is not in the current drive, but is volume-relative.
	     * The way Tcl 8.3 handles this is that it treats such a path as
	     * relative to the root of the drive. We therefore behave the same
	     * here. This behaviour is, however, different to that of the
	     * windows command-line. If we want to fix this at some point in
	     * the future (at the expense of a behaviour change to Tcl), we
	     * could use the '_dgetdcwd' Win32 API to get the drive's cwd.
	     */

	    absolutePath = Tcl_NewStringObj(path, 2);
	    Tcl_AppendToObj(absolutePath, "/", 1);
	}
	Tcl_IncrRefCount(absolutePath);
	Tcl_AppendToObj(absolutePath, path+2, -1);
    }
    *useThisCwdPtr = useThisCwd;
    return absolutePath;
}

/*
 *---------------------------------------------------------------------------
 *
 * TclpNativeToNormalized --
 *
 *	Convert native format to a normalized path object, with refCount of
 *	zero.
 *
 *	Currently assumes all native paths are actually normalized already, so
 *	if the path given is not normalized this will actually just convert to
 *	a valid string path, but not necessarily a normalized one.
 *
 * Results:
 *	A valid normalized path.
 *
 * Side effects:
 *	None.
 *
 *---------------------------------------------------------------------------
 */

Tcl_Obj *
TclpNativeToNormalized(
    ClientData clientData)
{
    Tcl_DString ds;
    Tcl_Obj *objPtr;
    int len;
    char *copy, *p;

    Tcl_WinTCharToUtf((const TCHAR *) clientData, -1, &ds);
    copy = Tcl_DStringValue(&ds);
    len = Tcl_DStringLength(&ds);

    /*
     * Certain native path representations on Windows have this special prefix
     * to indicate that they are to be treated specially. For example
     * extremely long paths, or symlinks.
     */

    if (*copy == '\\') {
	if (0 == strncmp(copy,"\\??\\",4)) {
	    copy += 4;
	    len -= 4;
	} else if (0 == strncmp(copy,"\\\\?\\",4)) {
	    copy += 4;
	    len -= 4;
	}
    }

    /*
     * Ensure we are using forward slashes only.
     */

    for (p = copy; *p != '\0'; p++) {
	if (*p == '\\') {
	    *p = '/';
	}
    }

    objPtr = Tcl_NewStringObj(copy,len);
    Tcl_DStringFree(&ds);

    return objPtr;
}

/*
 *---------------------------------------------------------------------------
 *
 * TclNativeCreateNativeRep --
 *
 *	Create a native representation for the given path.
 *
 * Results:
 *	The nativePath representation.
 *
 * Side effects:
 *	Memory will be allocated. The path may need to be normalized.
 *
 *---------------------------------------------------------------------------
 */

ClientData
TclNativeCreateNativeRep(
    Tcl_Obj *pathPtr)
{
    WCHAR *nativePathPtr = NULL;
    const char *str;
    Tcl_Obj *validPathPtr;
    size_t len;
    WCHAR *wp;

    if (TclFSCwdIsNative()) {
	/*
	 * The cwd is native, which means we can use the translated path
	 * without worrying about normalization (this will also usually be
	 * shorter so the utf-to-external conversion will be somewhat faster).
	 */

	validPathPtr = Tcl_FSGetTranslatedPath(NULL, pathPtr);
	if (validPathPtr == NULL) {
	    return NULL;
	}
	/* refCount of validPathPtr was already incremented in Tcl_FSGetTranslatedPath */
    } else {
	/*
	 * Make sure the normalized path is set.
	 */

	validPathPtr = Tcl_FSGetNormalizedPath(NULL, pathPtr);
	if (validPathPtr == NULL) {
	    return NULL;
	}
	/* validPathPtr returned from Tcl_FSGetNormalizedPath is owned by Tcl, so incr refCount here */
	Tcl_IncrRefCount(validPathPtr);
    }

    str = Tcl_GetString(validPathPtr);
    len = validPathPtr->length;

    if (strlen(str)!=(unsigned int)len) {
	/* String contains NUL-bytes. This is invalid. */
	goto done;
    }
    /* For a reserved device, strip a possible postfix ':' */
    len = WinIsReserved(str);
    if (len == 0) {
	/* Let MultiByteToWideChar check for other invalid sequences, like
	 * 0xC0 0x80 (== overlong NUL). See bug [3118489]: NUL in filenames */
	len = MultiByteToWideChar(CP_UTF8, MB_ERR_INVALID_CHARS, str, -1, 0, 0);
	if (len==0) {
	    goto done;
	}
    }
    /* Overallocate 6 chars, making some room for extended paths */
    wp = nativePathPtr = ckalloc( (len+6) * sizeof(WCHAR) );
    if (nativePathPtr==0) {
      goto done;
    }
    MultiByteToWideChar(CP_UTF8, MB_ERR_INVALID_CHARS, str, -1, nativePathPtr, len+1);
    /*
    ** If path starts with "//?/" or "\\?\" (extended path), translate
    ** any slashes to backslashes but leave the '?' intact
    */
    if ((str[0]=='\\' || str[0]=='/') && (str[1]=='\\' || str[1]=='/')
	    && str[2]=='?' && (str[3]=='\\' || str[3]=='/')) {
	wp[0] = wp[1] = wp[3] = '\\';
	str += 4;
	wp += 4;
    }
    /*
    ** If there is no "\\?\" prefix but there is a drive or UNC
    ** path prefix and the path is larger than MAX_PATH chars,
    ** no Win32 API function can handle that unless it is
    ** prefixed with the extended path prefix. See:
    ** <http://msdn.microsoft.com/en-us/library/aa365247(VS.85).aspx#maxpath>
    **/
    if (((str[0]>='A'&&str[0]<='Z') || (str[0]>='a'&&str[0]<='z'))
	    && str[1]==':') {
	if (wp==nativePathPtr && len>MAX_PATH && (str[2]=='\\' || str[2]=='/')) {
	    memmove(wp+4, wp, len*sizeof(WCHAR));
	    memcpy(wp, L"\\\\?\\", 4*sizeof(WCHAR));
	    wp += 4;
	}
	/*
	 ** If (remainder of) path starts with "<drive>:",
	 ** leave the ':' intact.
	 */
	wp += 2;
    } else if (wp==nativePathPtr && len>MAX_PATH
	    && (str[0]=='\\' || str[0]=='/')
	    && (str[1]=='\\' || str[1]=='/') && str[2]!='?') {
	memmove(wp+6, wp, len*sizeof(WCHAR));
	memcpy(wp, L"\\\\?\\UNC", 7*sizeof(WCHAR));
	wp += 7;
    }
    /*
    ** In the remainder of the path, translate invalid characters to
    ** characters in the Unicode private use area.
    */
    while (*wp != '\0') {
	if ((*wp < ' ') || wcschr(L"\"*:<>?|", *wp)) {
	    *wp |= 0xF000;
	} else if (*wp == '/') {
	    *wp = '\\';
	}
	++wp;
    }

  done:

    TclDecrRefCount(validPathPtr);
    return nativePathPtr;
}

/*
 *---------------------------------------------------------------------------
 *
 * TclNativeDupInternalRep --
 *
 *	Duplicate the native representation.
 *
 * Results:
 *	The copied native representation, or NULL if it is not possible to
 *	copy the representation.
 *
 * Side effects:
 *	Memory allocation for the copy.
 *
 *---------------------------------------------------------------------------
 */

ClientData
TclNativeDupInternalRep(
    ClientData clientData)
{
    char *copy;
    size_t len;

    if (clientData == NULL) {
	return NULL;
    }

    len = sizeof(TCHAR) * (_tcslen((const TCHAR *) clientData) + 1);

    copy = ckalloc(len);
    memcpy(copy, clientData, len);
    return copy;
}

/*
 *---------------------------------------------------------------------------
 *
 * TclpUtime --
 *
 *	Set the modification date for a file.
 *
 * Results:
 *	0 on success, -1 on error.
 *
 * Side effects:
 *	Sets errno to a representation of any Windows problem that's observed
 *	in the process.
 *
 *---------------------------------------------------------------------------
 */

int
TclpUtime(
    Tcl_Obj *pathPtr,		/* File to modify */
    struct utimbuf *tval)	/* New modification date structure */
{
    int res = 0;
    HANDLE fileHandle;
    const TCHAR *native;
    DWORD attr = 0;
    DWORD flags = FILE_ATTRIBUTE_NORMAL;
    FILETIME lastAccessTime, lastModTime;

    FromCTime(tval->actime, &lastAccessTime);
    FromCTime(tval->modtime, &lastModTime);

    native = Tcl_FSGetNativePath(pathPtr);

    attr = GetFileAttributes(native);

    if (attr != INVALID_FILE_ATTRIBUTES && attr & FILE_ATTRIBUTE_DIRECTORY) {
	flags = FILE_FLAG_BACKUP_SEMANTICS;
    }

    /*
     * We use the native APIs (not 'utime') because there are some daylight
     * savings complications that utime gets wrong.
     */

    fileHandle = CreateFile(native, FILE_WRITE_ATTRIBUTES, 0, NULL,
	    OPEN_EXISTING, flags, NULL);

    if (fileHandle == INVALID_HANDLE_VALUE ||
	    !SetFileTime(fileHandle, NULL, &lastAccessTime, &lastModTime)) {
	TclWinConvertError(GetLastError());
	res = -1;
    }
    if (fileHandle != INVALID_HANDLE_VALUE) {
	CloseHandle(fileHandle);
    }
    return res;
}

/*
 *---------------------------------------------------------------------------
 *
 * TclWinFileOwned --
 *
 *	Returns 1 if the specified file exists and is owned by the current
 *      user and 0 otherwise. Like the Unix case, the check is made using
 *      the real process SID, not the effective (impersonation) one.
 *
 *---------------------------------------------------------------------------
 */

int
TclWinFileOwned(
    Tcl_Obj *pathPtr)		/* File whose ownership is to be checked */
{
    const TCHAR *native;
    PSID ownerSid = NULL;
    PSECURITY_DESCRIPTOR secd = NULL;
    HANDLE token;
    LPBYTE buf = NULL;
    DWORD bufsz;
    int owned = 0;

    native = Tcl_FSGetNativePath(pathPtr);

    if (GetNamedSecurityInfo((LPTSTR) native, SE_FILE_OBJECT,
                             OWNER_SECURITY_INFORMATION, &ownerSid,
                             NULL, NULL, NULL, &secd) != ERROR_SUCCESS) {
        /* Either not a file, or we do not have access to it in which
           case we are in all likelihood not the owner */
        return 0;
    }

    /*
     * Getting the current process SID is a multi-step process.
     * We make the assumption that if a call fails, this process is
     * so underprivileged it could not possibly own anything. Normally
     * a process can *always* look up its own token.
     */
    if (OpenProcessToken(GetCurrentProcess(), TOKEN_QUERY, &token)) {
        /* Find out how big the buffer needs to be */
        bufsz = 0;
        GetTokenInformation(token, TokenUser, NULL, 0, &bufsz);
        if (bufsz) {
            buf = ckalloc(bufsz);
            if (GetTokenInformation(token, TokenUser, buf, bufsz, &bufsz)) {
                owned = EqualSid(ownerSid, ((PTOKEN_USER) buf)->User.Sid);
            }
        }
        CloseHandle(token);
    }

    /* Free allocations and be done */
    if (secd)
        LocalFree(secd);            /* Also frees ownerSid */
    if (buf)
        ckfree(buf);

    return (owned != 0);        /* Convert non-0 to 1 */
}

/*
 * Local Variables:
 * mode: c
 * c-basic-offset: 4
 * fill-column: 78
 * End:
 */<|MERGE_RESOLUTION|>--- conflicted
+++ resolved
@@ -1455,14 +1455,14 @@
     Tcl_DString ds;
     int nameLen = -1;
     int rc = 0;
-    char *domain;
+    const char *domain;
     WCHAR *wName, *wHomeDir, *wDomain;
     WCHAR buf[MAX_PATH];
 
     Tcl_DStringInit(bufferPtr);
 
     wDomain = NULL;
-    domain = strchr(name, '@');
+    domain = Tcl_UtfFindFirst(name, '@');
     if (domain == NULL) {
 	const char *ptr;
 	
@@ -1478,7 +1478,6 @@
 		result = Tcl_DStringValue(bufferPtr);
 	    }
 	}
-<<<<<<< HEAD
 	Tcl_DStringFree(&ds);
     } else {
 	Tcl_DStringInit(&ds);
@@ -1501,45 +1500,6 @@
 	    rc = NetGetDCName(NULL, NULL, (LPBYTE *) &wDomain);
 	    if (rc != 0) break;
 	    domain = INT2PTR(-1); /* repeat once */
-=======
-	Tcl_MutexUnlock(&initializeMutex);
-    }
-
-    if (apistubs == 1) {
-	USER_INFO_1 *uiPtr;
-	Tcl_DString ds;
-	int nameLen, rc;
-	const char *domain;
-	WCHAR *wName, *wHomeDir, *wDomain;
-	WCHAR buf[MAX_PATH];
-
-	rc = 0;
-	nameLen = -1;
-	wDomain = NULL;
-	domain = Tcl_UtfFindFirst(name, '@');
-	if (domain == NULL) {
-	    const char *ptr;
-	    
-	    /* no domain - firstly check it's the current user */
-	    if ( (ptr = TclpGetUserName(&ds)) != NULL 
-	      && strcasecmp(name, ptr) == 0
-	    ) {
-		/* try safest and fastest way to get current user home */
-		ptr = TclGetEnv("HOME", &ds);
-		if (ptr != NULL) {
-		    Tcl_JoinPath(1, &ptr, bufferPtr);
-		    rc = 1;
-		    result = Tcl_DStringValue(bufferPtr);
-		}
-	    }
-	    Tcl_DStringFree(&ds);
-	} else {
-	    Tcl_DStringInit(&ds);
-	    wName = Tcl_UtfToUniCharDString(domain + 1, -1, &ds);
-	    rc = (netGetDCNameProc)(NULL, wName, (LPBYTE *) &wDomain);
-	    Tcl_DStringFree(&ds);
-	    nameLen = domain - name;
->>>>>>> 6a4d0675
 	}
 	if (rc == 0) {
 	    DWORD i, size = MAX_PATH;
