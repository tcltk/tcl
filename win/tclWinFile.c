--- conflicted
+++ resolved
@@ -2069,8 +2069,17 @@
 
 	if ((*tclWinProcs->getFileAttributesExProc)(nativePath,
 		GetFileExInfoStandard, &data) != TRUE) {
-	    Tcl_SetErrno(ENOENT);
-	    return -1;
+	    HANDLE hFind;
+	    WIN32_FIND_DATAT ffd;
+	    DWORD lasterror = GetLastError();
+
+	    if (lasterror != ERROR_SHARING_VIOLATION) {
+		TclWinConvertError(lasterror);
+		return -1;
+		}
+	    hFind = (*tclWinProcs->findFirstFileProc)(nativePath, &ffd);
+	    memcpy(&data, &ffd, sizeof(data));
+	    FindClose(hFind);
 	}
 
 	attr = data.dwFileAttributes;
@@ -2120,7 +2129,6 @@
 	statPtr->st_atime = ToCTime(data.a.ftLastAccessTime);
 	statPtr->st_mtime = ToCTime(data.a.ftLastWriteTime);
 	statPtr->st_ctime = ToCTime(data.a.ftCreationTime);
-<<<<<<< HEAD
     }
 
     dev = NativeDev(nativePath);
@@ -2146,25 +2154,6 @@
  *
  *----------------------------------------------------------------------
  */
-=======
-    } else {
-	WIN32_FILE_ATTRIBUTE_DATA data;
-	if((*tclWinProcs->getFileAttributesExProc)(nativePath,
-						   GetFileExInfoStandard,
-						   &data) != TRUE) {
-	    HANDLE hFind;
-	    WIN32_FIND_DATAT ffd;
-	    DWORD lasterror = GetLastError();
-
-	    if (lasterror != ERROR_SHARING_VIOLATION) {
-		TclWinConvertError(lasterror);
-		return -1;
-		}
-	    hFind = (*tclWinProcs->findFirstFileProc)(nativePath, &ffd);
-	    memcpy(&data, &ffd, sizeof(data));
-	    FindClose(hFind);
-	}
->>>>>>> bac54682
 
 static int
 NativeDev(
