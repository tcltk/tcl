/*
 * tclWinFile.c --
 *
 *	This file contains temporary wrappers around UNIX file handling
 *	functions. These wrappers map the UNIX functions to Win32 HANDLE-style
 *	files, which can be manipulated through the Win32 console redirection
 *	interfaces.
 *
 * Copyright © 1995-1998 Sun Microsystems, Inc.
 *
 * See the file "license.terms" for information on usage and redistribution of
 * this file, and for a DISCLAIMER OF ALL WARRANTIES.
 */

#include "tclWinInt.h"
#include "tclFileSystem.h"
#include <winioctl.h>
#include <shlobj.h>
#include <lm.h>		        /* For TclpGetUserHome(). */
#include <userenv.h>		/* For TclpGetUserHome(). */
#include <aclapi.h>             /* For GetNamedSecurityInfo */

#ifdef _MSC_VER
#   pragma comment(lib, "userenv.lib")
#endif
/*
 * The number of 100-ns intervals between the Windows system epoch (1601-01-01
 * on the proleptic Gregorian calendar) and the Posix epoch (1970-01-01).
 */

#define POSIX_EPOCH_AS_FILETIME	\
	((long long) 116444736 * (long long) 1000000000)

/*
 * Declarations for 'link' related information. This information should come
 * with VC++ 6.0, but is not in some older SDKs. In any case it is not well
 * documented.
 */

#ifndef IO_REPARSE_TAG_RESERVED_ONE
#  define IO_REPARSE_TAG_RESERVED_ONE	0x000000001
#endif
#ifndef IO_REPARSE_TAG_RESERVED_RANGE
#  define IO_REPARSE_TAG_RESERVED_RANGE	0x000000001
#endif
#ifndef IO_REPARSE_TAG_VALID_VALUES
#  define IO_REPARSE_TAG_VALID_VALUES	0x0E000FFFF
#endif
#ifndef IO_REPARSE_TAG_HSM
#  define IO_REPARSE_TAG_HSM		0x0C0000004
#endif
#ifndef IO_REPARSE_TAG_NSS
#  define IO_REPARSE_TAG_NSS		0x080000005
#endif
#ifndef IO_REPARSE_TAG_NSSRECOVER
#  define IO_REPARSE_TAG_NSSRECOVER	0x080000006
#endif
#ifndef IO_REPARSE_TAG_SIS
#  define IO_REPARSE_TAG_SIS		0x080000007
#endif
#ifndef IO_REPARSE_TAG_DFS
#  define IO_REPARSE_TAG_DFS		0x080000008
#endif

#ifndef IO_REPARSE_TAG_RESERVED_ZERO
#  define IO_REPARSE_TAG_RESERVED_ZERO	0x00000000
#endif
#ifndef FILE_FLAG_OPEN_REPARSE_POINT
#  define FILE_FLAG_OPEN_REPARSE_POINT	0x00200000
#endif
#ifndef IO_REPARSE_TAG_MOUNT_POINT
#  define IO_REPARSE_TAG_MOUNT_POINT	0xA0000003
#endif
#ifndef IsReparseTagValid
#  define IsReparseTagValid(x) \
    (!((x)&~IO_REPARSE_TAG_VALID_VALUES)&&((x)>IO_REPARSE_TAG_RESERVED_RANGE))
#endif
#ifndef IO_REPARSE_TAG_SYMBOLIC_LINK
#  define IO_REPARSE_TAG_SYMBOLIC_LINK	IO_REPARSE_TAG_RESERVED_ZERO
#endif
#ifndef FILE_SPECIAL_ACCESS
#  define FILE_SPECIAL_ACCESS		(FILE_ANY_ACCESS)
#endif
#ifndef FSCTL_SET_REPARSE_POINT
#  define FSCTL_SET_REPARSE_POINT \
    CTL_CODE(FILE_DEVICE_FILE_SYSTEM, 41, METHOD_BUFFERED, FILE_SPECIAL_ACCESS)
#  define FSCTL_GET_REPARSE_POINT \
    CTL_CODE(FILE_DEVICE_FILE_SYSTEM, 42, METHOD_BUFFERED, FILE_ANY_ACCESS)
#  define FSCTL_DELETE_REPARSE_POINT \
    CTL_CODE(FILE_DEVICE_FILE_SYSTEM, 43, METHOD_BUFFERED, FILE_SPECIAL_ACCESS)
#endif
#ifndef INVALID_FILE_ATTRIBUTES
#define INVALID_FILE_ATTRIBUTES		((DWORD)-1)
#endif

/*
 * Maximum reparse buffer info size. The max user defined reparse data is
 * 16KB, plus there's a header.
 */

#define MAX_REPARSE_SIZE		17000

/*
 * Undocumented REPARSE_MOUNTPOINT_HEADER_SIZE structure definition. This is
 * found in winnt.h.
 *
 * IMPORTANT: caution when using this structure, since the actual structures
 * used will want to store a full path in the 'PathBuffer' field, but there
 * isn't room (there's only a single WCHAR!). Therefore one must artificially
 * create a larger space of memory and then cast it to this type. We use the
 * 'DUMMY_REPARSE_BUFFER' struct just below to deal with this problem.
 */

#define REPARSE_MOUNTPOINT_HEADER_SIZE	 8
#ifndef REPARSE_DATA_BUFFER_HEADER_SIZE
typedef struct _REPARSE_DATA_BUFFER {
    DWORD ReparseTag;
    WORD ReparseDataLength;
    WORD Reserved;
    union {
	struct {
	    WORD SubstituteNameOffset;
	    WORD SubstituteNameLength;
	    WORD PrintNameOffset;
	    WORD PrintNameLength;
	    ULONG Flags;
	    WCHAR PathBuffer[1];
	} SymbolicLinkReparseBuffer;
	struct {
	    WORD SubstituteNameOffset;
	    WORD SubstituteNameLength;
	    WORD PrintNameOffset;
	    WORD PrintNameLength;
	    WCHAR PathBuffer[1];
	} MountPointReparseBuffer;
	struct {
	    BYTE DataBuffer[1];
	} GenericReparseBuffer;
    };
} REPARSE_DATA_BUFFER;
#endif

typedef struct {
    REPARSE_DATA_BUFFER dummy;
    WCHAR dummyBuf[MAX_PATH * 3];
} DUMMY_REPARSE_BUFFER;

/*
 * Other typedefs required by this code.
 */

static __time64_t	ToCTime(FILETIME fileTime);
static void		FromCTime(__time64_t posixTime, FILETIME *fileTime);

/*
 * Declarations for local functions defined in this file:
 */

static int		NativeAccess(const WCHAR *path, int mode);
static int		NativeDev(const WCHAR *path);
static int		NativeStat(const WCHAR *path, Tcl_StatBuf *statPtr,
			    int checkLinks);
static unsigned short	NativeStatMode(DWORD attr, int checkLinks,
			    int isExec);
static int		NativeIsExec(const WCHAR *path);
static int		NativeReadReparse(const WCHAR *LinkDirectory,
			    REPARSE_DATA_BUFFER *buffer, DWORD desiredAccess);
static int		NativeWriteReparse(const WCHAR *LinkDirectory,
			    REPARSE_DATA_BUFFER *buffer);
static int		NativeMatchType(int isDrive, DWORD attr,
			    const WCHAR *nativeName, Tcl_GlobTypeData *types);
static int		WinIsDrive(const char *name, size_t nameLen);
static size_t		WinIsReserved(const char *path);
static Tcl_Obj *	WinReadLink(const WCHAR *LinkSource);
static Tcl_Obj *	WinReadLinkDirectory(const WCHAR *LinkDirectory);
static int		WinLink(const WCHAR *LinkSource,
			    const WCHAR *LinkTarget, int linkAction);
static int		WinSymLinkDirectory(const WCHAR *LinkDirectory,
			    const WCHAR *LinkTarget);
MODULE_SCOPE void	tclWinDebugPanic(const char *format, ...);

/*
 *--------------------------------------------------------------------
 *
 * WinLink --
 *
 *	Make a link from source to target.
 *
 *--------------------------------------------------------------------
 */

static int
WinLink(
    const WCHAR *linkSourcePath,
    const WCHAR *linkTargetPath,
    int linkAction)
{
    WCHAR tempFileName[MAX_PATH];
    WCHAR *tempFilePart;
    DWORD attr;

    /*
     * Get the full path referenced by the target.
     */

    if (!GetFullPathNameW(linkTargetPath, MAX_PATH, tempFileName,
	    &tempFilePart)) {
	/*
	 * Invalid file.
	 */

	Tcl_WinConvertError(GetLastError());
	return -1;
    }

    /*
     * Make sure source file doesn't exist.
     */

    attr = GetFileAttributesW(linkSourcePath);
    if (attr != INVALID_FILE_ATTRIBUTES) {
	Tcl_SetErrno(EEXIST);
	return -1;
    }

    /*
     * Get the full path referenced by the source file/directory.
     */

    if (!GetFullPathNameW(linkSourcePath, MAX_PATH, tempFileName,
	    &tempFilePart)) {
	/*
	 * Invalid file.
	 */

	Tcl_WinConvertError(GetLastError());
	return -1;
    }

    /*
     * Check the target.
     */

    attr = GetFileAttributesW(linkTargetPath);
    if (attr == INVALID_FILE_ATTRIBUTES) {
	/*
	 * The target doesn't exist.
	 */

	Tcl_WinConvertError(GetLastError());
    } else if ((attr & FILE_ATTRIBUTE_DIRECTORY) == 0) {
	/*
	 * It is a file.
	 */

	if (linkAction & TCL_CREATE_HARD_LINK) {
	    if (CreateHardLinkW(linkSourcePath, linkTargetPath, NULL)) {
		/*
		 * Success!
		 */

		return 0;
	    }

	    Tcl_WinConvertError(GetLastError());
	} else if (linkAction & TCL_CREATE_SYMBOLIC_LINK) {
	    if (CreateSymbolicLinkW(linkSourcePath, linkTargetPath,
		    0x2 /* SYMBOLIC_LINK_FLAG_ALLOW_UNPRIVILEGED_CREATE */)) {
		/*
		 * Success!
		 */

		return 0;
	    } else {
		Tcl_WinConvertError(GetLastError());
	    }
	} else {
	    Tcl_SetErrno(ENODEV);
	}
    } else {
	/*
	 * We've got a directory. Now check whether what we're trying to do is
	 * reasonable.
	 */

	if (linkAction & TCL_CREATE_SYMBOLIC_LINK) {
	    return WinSymLinkDirectory(linkSourcePath, linkTargetPath);

	} else if (linkAction & TCL_CREATE_HARD_LINK) {
	    /*
	     * Can't hard link directories.
	     */

	    Tcl_SetErrno(EISDIR);
	} else {
	    Tcl_SetErrno(ENODEV);
	}
    }
    return -1;
}

/*
 *--------------------------------------------------------------------
 *
 * WinReadLink --
 *
 *	What does 'LinkSource' point to?
 *
 *--------------------------------------------------------------------
 */

static Tcl_Obj *
WinReadLink(
    const WCHAR *linkSourcePath)
{
    WCHAR tempFileName[MAX_PATH];
    WCHAR *tempFilePart;
    DWORD attr;

    /*
     * Get the full path referenced by the target.
     */

    if (!GetFullPathNameW(linkSourcePath, MAX_PATH, tempFileName,
	    &tempFilePart)) {
	/*
	 * Invalid file.
	 */

	Tcl_WinConvertError(GetLastError());
	return NULL;
    }

    /*
     * Make sure source file does exist.
     */

    attr = GetFileAttributesW(linkSourcePath);
    if (attr == INVALID_FILE_ATTRIBUTES) {
	/*
	 * The source doesn't exist.
	 */

	Tcl_WinConvertError(GetLastError());
	return NULL;

    } else if ((attr & FILE_ATTRIBUTE_DIRECTORY) == 0) {
	/*
	 * It is a file - this is not yet supported.
	 */

	Tcl_SetErrno(ENOTDIR);
	return NULL;
    }

    return WinReadLinkDirectory(linkSourcePath);
}

/*
 *--------------------------------------------------------------------
 *
 * WinSymLinkDirectory --
 *
 *	This routine creates a NTFS junction, using the undocumented
 *	FSCTL_SET_REPARSE_POINT structure Win2K uses for mount points and
 *	junctions.
 *
 *	Assumption that linkTargetPath is a valid, existing directory.
 *
 * Returns:
 *	Zero on success.
 *
 *--------------------------------------------------------------------
 */

static int
WinSymLinkDirectory(
    const WCHAR *linkDirPath,
    const WCHAR *linkTargetPath)
{
    DUMMY_REPARSE_BUFFER dummy;
    REPARSE_DATA_BUFFER *reparseBuffer = (REPARSE_DATA_BUFFER *) &dummy;
    int len;
    WCHAR nativeTarget[MAX_PATH];
    WCHAR *loop;

    /*
     * Make the native target name.
     */

    memcpy(nativeTarget, L"\\??\\", 4 * sizeof(WCHAR));
    memcpy(nativeTarget + 4, linkTargetPath,
	   sizeof(WCHAR) * (1+wcslen((WCHAR *) linkTargetPath)));
    len = wcslen(nativeTarget);

    /*
     * We must have backslashes only. This is VERY IMPORTANT. If we have any
     * forward slashes everything appears to work, but the resulting symlink
     * is useless!
     */

    for (loop = nativeTarget; *loop != 0; loop++) {
	if (*loop == '/') {
	    *loop = '\\';
	}
    }
    if ((nativeTarget[len-1] == '\\') && (nativeTarget[len-2] != ':')) {
	nativeTarget[len-1] = 0;
    }

    /*
     * Build the reparse info.
     */

    memset(reparseBuffer, 0, sizeof(DUMMY_REPARSE_BUFFER));
    reparseBuffer->ReparseTag = IO_REPARSE_TAG_MOUNT_POINT;
    reparseBuffer->MountPointReparseBuffer.SubstituteNameLength =
	    wcslen(nativeTarget) * sizeof(WCHAR);
    reparseBuffer->Reserved = 0;
    reparseBuffer->MountPointReparseBuffer.PrintNameLength = 0;
    reparseBuffer->MountPointReparseBuffer.PrintNameOffset =
	    reparseBuffer->MountPointReparseBuffer.SubstituteNameLength
	    + sizeof(WCHAR);
    memcpy(reparseBuffer->MountPointReparseBuffer.PathBuffer, nativeTarget,
	    sizeof(WCHAR)
	    + reparseBuffer->MountPointReparseBuffer.SubstituteNameLength);
    reparseBuffer->ReparseDataLength =
	    reparseBuffer->MountPointReparseBuffer.SubstituteNameLength+12;

    return NativeWriteReparse(linkDirPath, reparseBuffer);
}

/*
 *--------------------------------------------------------------------
 *
 * TclWinSymLinkCopyDirectory --
 *
 *	Copy a Windows NTFS junction. This function assumes that LinkOriginal
 *	exists and is a valid junction point, and that LinkCopy does not
 *	exist.
 *
 * Returns:
 *	Zero on success.
 *
 *--------------------------------------------------------------------
 */

int
TclWinSymLinkCopyDirectory(
    const WCHAR *linkOrigPath,	/* Existing junction - reparse point */
    const WCHAR *linkCopyPath)	/* Will become a duplicate junction */
{
    DUMMY_REPARSE_BUFFER dummy;
    REPARSE_DATA_BUFFER *reparseBuffer = (REPARSE_DATA_BUFFER *) &dummy;

    if (NativeReadReparse(linkOrigPath, reparseBuffer, GENERIC_READ)) {
	return -1;
    }
    return NativeWriteReparse(linkCopyPath, reparseBuffer);
}

/*
 *--------------------------------------------------------------------
 *
 * TclWinSymLinkDelete --
 *
 *	Delete a Windows NTFS junction. Once the junction information is
 *	deleted, the filesystem object becomes an ordinary directory. Unless
 *	'linkOnly' is given, that directory is also removed.
 *
 *	Assumption that LinkOriginal is a valid, existing junction.
 *
 * Returns:
 *	Zero on success.
 *
 *--------------------------------------------------------------------
 */

int
TclWinSymLinkDelete(
    const WCHAR *linkOrigPath,
    int linkOnly)
{
    /*
     * It is a symbolic link - remove it.
     */

    DUMMY_REPARSE_BUFFER dummy;
    REPARSE_DATA_BUFFER *reparseBuffer = (REPARSE_DATA_BUFFER *) &dummy;
    HANDLE hFile;
    DWORD returnedLength;

    memset(reparseBuffer, 0, sizeof(DUMMY_REPARSE_BUFFER));
    reparseBuffer->ReparseTag = IO_REPARSE_TAG_MOUNT_POINT;
    hFile = CreateFileW(linkOrigPath, GENERIC_WRITE, 0, NULL, OPEN_EXISTING,
	    FILE_FLAG_OPEN_REPARSE_POINT | FILE_FLAG_BACKUP_SEMANTICS, NULL);

    if (hFile != INVALID_HANDLE_VALUE) {
	if (!DeviceIoControl(hFile, FSCTL_DELETE_REPARSE_POINT, reparseBuffer,
		REPARSE_MOUNTPOINT_HEADER_SIZE,NULL,0,&returnedLength,NULL)) {
	    /*
	     * Error setting junction.
	     */

	    Tcl_WinConvertError(GetLastError());
	    CloseHandle(hFile);
	} else {
	    CloseHandle(hFile);
	    if (!linkOnly) {
		RemoveDirectoryW(linkOrigPath);
	    }
	    return 0;
	}
    }
    return -1;
}

/*
 *--------------------------------------------------------------------
 *
 * WinReadLinkDirectory --
 *
 *	This routine reads a NTFS junction, using the undocumented
 *	FSCTL_GET_REPARSE_POINT structure Win2K uses for mount points and
 *	junctions.
 *
 *	Assumption that LinkDirectory is a valid, existing directory.
 *
 * Returns:
 *	A Tcl_Obj with refCount of 1 (i.e. owned by the caller), or NULL if
 *	anything went wrong.
 *
 *	In the future we should enhance this to return a path object rather
 *	than a string.
 *
 *--------------------------------------------------------------------
 */

#if defined (__clang__) || ((__GNUC__)  && ((__GNUC__ > 4) || ((__GNUC__ == 4) && (__GNUC_MINOR__ > 5))))
#pragma GCC diagnostic push
#pragma GCC diagnostic ignored "-Warray-bounds"
#endif

static Tcl_Obj *
WinReadLinkDirectory(
    const WCHAR *linkDirPath)
{
    int attr, len, offset;
    DUMMY_REPARSE_BUFFER dummy;
    REPARSE_DATA_BUFFER *reparseBuffer = (REPARSE_DATA_BUFFER *) &dummy;
    Tcl_Obj *retVal;
    Tcl_DString ds;
    const char *copy;

    attr = GetFileAttributesW(linkDirPath);
    if (!(attr & FILE_ATTRIBUTE_REPARSE_POINT)) {
	goto invalidError;
    }
    if (NativeReadReparse(linkDirPath, reparseBuffer, 0)) {
	return NULL;
    }

    switch (reparseBuffer->ReparseTag) {
    case 0x80000000|IO_REPARSE_TAG_SYMBOLIC_LINK:
    case IO_REPARSE_TAG_SYMBOLIC_LINK:
    case IO_REPARSE_TAG_MOUNT_POINT:
	/*
	 * Certain native path representations on Windows have a special
	 * prefix to indicate that they are to be treated specially. For
	 * example extremely long paths, or symlinks, or volumes mounted
	 * inside directories.
	 *
	 * There is an assumption in this code that 'wide' interfaces are
	 * being used (see tclWin32Dll.c), which is true for the only systems
	 * which support reparse tags at present. If that changes in the
	 * future, this code will have to be generalised.
	 */

	offset = 0;
	if (reparseBuffer->MountPointReparseBuffer.PathBuffer[0] == '\\') {
	    /*
	     * Check whether this is a mounted volume.
	     */

	    if (wcsncmp(reparseBuffer->MountPointReparseBuffer.PathBuffer,
		    L"\\??\\Volume{",11) == 0) {
		char drive;

		/*
		 * There is some confusion between \??\ and \\?\ which we have
		 * to fix here. It doesn't seem very well documented.
		 */

		reparseBuffer->MountPointReparseBuffer.PathBuffer[1] = '\\';

		/*
		 * Check if a corresponding drive letter exists, and use that
		 * if it is found
		 */

		drive = TclWinDriveLetterForVolMountPoint(
			reparseBuffer->MountPointReparseBuffer.PathBuffer);
		if (drive != -1) {
		    char driveSpec[3] = {
			'\0', ':', '\0'
		    };

		    driveSpec[0] = drive;
		    retVal = Tcl_NewStringObj(driveSpec,2);
		    Tcl_IncrRefCount(retVal);
		    return retVal;
		}

		/*
		 * This is actually a mounted drive, which doesn't exists as a
		 * DOS drive letter. This means the path isn't actually a
		 * link, although we partially treat it like one ('file type'
		 * will return 'link'), but then the link will actually just
		 * be treated like an ordinary directory. I don't believe any
		 * serious inconsistency will arise from this, but it is
		 * something to be aware of.
		 */

		goto invalidError;
	    } else if (wcsncmp(reparseBuffer->MountPointReparseBuffer
		    .PathBuffer, L"\\\\?\\",4) == 0) {
		/*
		 * Strip off the prefix.
		 */

		offset = 4;
	    } else if (wcsncmp(reparseBuffer->MountPointReparseBuffer
		    .PathBuffer, L"\\??\\",4) == 0) {
		/*
		 * Strip off the prefix.
		 */

		offset = 4;
	    }
	}

	Tcl_DStringInit(&ds);
	Tcl_WCharToUtfDString(
		reparseBuffer->MountPointReparseBuffer.PathBuffer,
		reparseBuffer->MountPointReparseBuffer
		.SubstituteNameLength>>1, &ds);

	copy = Tcl_DStringValue(&ds)+offset;
	len = Tcl_DStringLength(&ds)-offset;
	retVal = Tcl_NewStringObj(copy,len);
	Tcl_IncrRefCount(retVal);
	Tcl_DStringFree(&ds);
	return retVal;
    }

  invalidError:
    Tcl_SetErrno(EINVAL);
    return NULL;
}

#if defined (__clang__) || ((__GNUC__)  && ((__GNUC__ > 4) || ((__GNUC__ == 4) && (__GNUC_MINOR__ > 5))))
#pragma GCC diagnostic pop
#endif

/*
 *--------------------------------------------------------------------
 *
 * NativeReadReparse --
 *
 *	Read the junction/reparse information from a given NTFS directory.
 *
 *	Assumption that linkDirPath is a valid, existing directory.
 *
 * Returns:
 *	Zero on success.
 *
 *--------------------------------------------------------------------
 */

static int
NativeReadReparse(
    const WCHAR *linkDirPath,	/* The junction to read */
    REPARSE_DATA_BUFFER *buffer,/* Pointer to buffer. Cannot be NULL */
    DWORD desiredAccess)
{
    HANDLE hFile;
    DWORD returnedLength;

    hFile = CreateFileW(linkDirPath, desiredAccess, FILE_SHARE_READ, NULL,
	    OPEN_EXISTING,
	    FILE_FLAG_OPEN_REPARSE_POINT | FILE_FLAG_BACKUP_SEMANTICS, NULL);

    if (hFile == INVALID_HANDLE_VALUE) {
	/*
	 * Error creating directory.
	 */

	Tcl_WinConvertError(GetLastError());
	return -1;
    }

    /*
     * Get the link.
     */

    if (!DeviceIoControl(hFile, FSCTL_GET_REPARSE_POINT, NULL, 0, buffer,
	    sizeof(DUMMY_REPARSE_BUFFER), &returnedLength, NULL)) {
	/*
	 * Error setting junction.
	 */

	Tcl_WinConvertError(GetLastError());
	CloseHandle(hFile);
	return -1;
    }
    CloseHandle(hFile);

    if (!IsReparseTagValid(buffer->ReparseTag)) {
	Tcl_SetErrno(EINVAL);
	return -1;
    }
    return 0;
}

/*
 *--------------------------------------------------------------------
 *
 * NativeWriteReparse --
 *
 *	Write the reparse information for a given directory.
 *
 *	Assumption that LinkDirectory does not exist.
 *
 *--------------------------------------------------------------------
 */

static int
NativeWriteReparse(
    const WCHAR *linkDirPath,
    REPARSE_DATA_BUFFER *buffer)
{
    HANDLE hFile;
    DWORD returnedLength;

    /*
     * Create the directory - it must not already exist.
     */

    if (CreateDirectoryW(linkDirPath, NULL) == 0) {
	/*
	 * Error creating directory.
	 */

	Tcl_WinConvertError(GetLastError());
	return -1;
    }
    hFile = CreateFileW(linkDirPath, GENERIC_WRITE, 0, NULL,
	    OPEN_EXISTING, FILE_FLAG_OPEN_REPARSE_POINT
	    | FILE_FLAG_BACKUP_SEMANTICS, NULL);
    if (hFile == INVALID_HANDLE_VALUE) {
	/*
	 * Error creating directory.
	 */

	Tcl_WinConvertError(GetLastError());
	return -1;
    }

    /*
     * Set the link.
     */

    if (!DeviceIoControl(hFile, FSCTL_SET_REPARSE_POINT, buffer,
	    (DWORD) buffer->ReparseDataLength + REPARSE_MOUNTPOINT_HEADER_SIZE,
	    NULL, 0, &returnedLength, NULL)) {
	/*
	 * Error setting junction.
	 */

	Tcl_WinConvertError(GetLastError());
	CloseHandle(hFile);
	RemoveDirectoryW(linkDirPath);
	return -1;
    }
    CloseHandle(hFile);

    /*
     * We succeeded.
     */

    return 0;
}

/*
 *----------------------------------------------------------------------
 *
 * tclWinDebugPanic --
 *
 *	Display a message. If a debugger is present, present it directly to
 *	the debugger, otherwise use a MessageBox.
 *
 * Results:
 *	None.
 *
 * Side effects:
 *	None.
 *
 *----------------------------------------------------------------------
 */

void
tclWinDebugPanic(
    const char *format, ...)
{
#define TCL_MAX_WARN_LEN 1024
    va_list argList;
    char buf[TCL_MAX_WARN_LEN * 3];
    WCHAR msgString[TCL_MAX_WARN_LEN];

    va_start(argList, format);
    vsnprintf(buf, sizeof(buf), format, argList);

    msgString[TCL_MAX_WARN_LEN-1] = '\0';
    MultiByteToWideChar(CP_UTF8, 0, buf, -1, msgString, TCL_MAX_WARN_LEN);

    /*
     * Truncate MessageBox string if it is too long to not overflow the screen
     * and cause possible oversized window error.
     */

    if (msgString[TCL_MAX_WARN_LEN-1] != '\0') {
	memcpy(msgString + (TCL_MAX_WARN_LEN - 5), L" ...", 5 * sizeof(WCHAR));
    }
    if (IsDebuggerPresent()) {
	OutputDebugStringW(msgString);
    } else {
	MessageBeep(MB_ICONEXCLAMATION);
	MessageBoxW(NULL, msgString, L"Fatal Error",
		MB_ICONSTOP | MB_OK | MB_TASKMODAL | MB_SETFOREGROUND);
    }
}

/*
 *---------------------------------------------------------------------------
 *
 * TclpFindExecutable --
 *
 *	This function computes the absolute path name of the current
 *	application.
 *
 * Results:
 *	None.
 *
 * Side effects:
 *	The computed path is stored.
 *
 *---------------------------------------------------------------------------
 */

void
TclpFindExecutable(
    TCL_UNUSED(const char *))
{
    WCHAR wName[MAX_PATH];
    char name[MAX_PATH * 3];

    GetModuleFileNameW(NULL, wName, sizeof(wName)/sizeof(WCHAR));
    WideCharToMultiByte(CP_UTF8, 0, wName, -1, name, sizeof(name), NULL, NULL);
    TclWinNoBackslash(name);
    TclSetObjNameOfExecutable(Tcl_NewStringObj(name, TCL_INDEX_NONE), NULL);
}

/*
 *----------------------------------------------------------------------
 *
 * TclpMatchInDirectory --
 *
 *	This routine is used by the globbing code to search a directory for
 *	all files which match a given pattern.
 *
 * Results:
 *	The return value is a standard Tcl result indicating whether an error
 *	occurred in globbing. Errors are left in interp, good results are
 *	lappended to resultPtr (which must be a valid object).
 *
 * Side effects:
 *	None.
 *
 *----------------------------------------------------------------------
 */

int
TclpMatchInDirectory(
    Tcl_Interp *interp,		/* Interpreter to receive errors. */
    Tcl_Obj *resultPtr,		/* List object to lappend results. */
    Tcl_Obj *pathPtr,		/* Contains path to directory to search. */
    const char *pattern,	/* Pattern to match against. */
    Tcl_GlobTypeData *types)	/* Object containing list of acceptable types.
				 * May be NULL. In particular the directory
				 * flag is very important. */
{
    const WCHAR *native;

    if (types != NULL && types->type == TCL_GLOB_TYPE_MOUNT) {
	/*
	 * The native filesystem never adds mounts.
	 */

	return TCL_OK;
    }

    if (pattern == NULL || (*pattern == '\0')) {
	Tcl_Obj *norm = Tcl_FSGetNormalizedPath(NULL, pathPtr);

	if (norm != NULL) {
	    /*
	     * Match a single file directly.
	     */

	    DWORD attr;
	    WIN32_FILE_ATTRIBUTE_DATA data;
	    Tcl_Size len = 0;
	    const char *str = TclGetStringFromObj(norm, &len);

	    native = (const WCHAR *)Tcl_FSGetNativePath(pathPtr);

	    if (GetFileAttributesExW(native,
		    GetFileExInfoStandard, &data) != TRUE) {
		return TCL_OK;
	    }
	    attr = data.dwFileAttributes;

	    if (NativeMatchType(WinIsDrive(str, len), attr, native, types)) {
		Tcl_ListObjAppendElement(interp, resultPtr, pathPtr);
	    }
	}
	return TCL_OK;
    } else {
	DWORD attr;
	HANDLE handle;
	WIN32_FIND_DATAW data;
	const char *dirName;	/* UTF-8 dir name, later with pattern
				 * appended. */
	Tcl_Size dirLength;
	int matchSpecialDots;
	Tcl_DString ds;		/* Native encoding of dir, also used
				 * temporarily for other things. */
	Tcl_DString dsOrig;	/* UTF-8 encoding of dir. */
	Tcl_Obj *fileNamePtr;
	char lastChar;

	/*
	 * Get the normalized path representation (the main thing is we dont
	 * want any '~' sequences).
	 */

	fileNamePtr = Tcl_FSGetNormalizedPath(interp, pathPtr);
	if (fileNamePtr == NULL) {
	    return TCL_ERROR;
	}
	Tcl_IncrRefCount(fileNamePtr); /* ensure it'd be alive, while used. */

	/*
	 * Verify that the specified path exists and is actually a directory.
	 */

	native = (const WCHAR *)Tcl_FSGetNativePath(pathPtr);
	if (native == NULL) {
	    Tcl_DecrRefCount(fileNamePtr);
	    return TCL_OK;
	}
	attr = GetFileAttributesW(native);

	if ((attr == INVALID_FILE_ATTRIBUTES)
<<<<<<< HEAD
		|| ((attr & FILE_ATTRIBUTE_DIRECTORY) == 0)) {
=======
	    || ((attr & FILE_ATTRIBUTE_DIRECTORY) == 0)) {
	    Tcl_DecrRefCount(fileNamePtr);
>>>>>>> 8a6d551e
	    return TCL_OK;
	}

	/*
	 * Build up the directory name for searching, including a trailing
	 * directory separator.
	 */

	Tcl_DStringInit(&dsOrig);
	dirName = TclGetStringFromObj(fileNamePtr, &dirLength);
	Tcl_DStringAppend(&dsOrig, dirName, dirLength);

	lastChar = dirName[dirLength -1];
	if ((lastChar != '\\') && (lastChar != '/') && (lastChar != ':')) {
	    TclDStringAppendLiteral(&dsOrig, "/");
	    dirLength++;
	}
	Tcl_DecrRefCount(fileNamePtr);
	dirName = Tcl_DStringValue(&dsOrig);

	/*
	 * We need to check all files in the directory, so we append '*.*' to
	 * the path, unless the pattern we've been given is rather simple,
	 * when we can use that instead.
	 */

	if (strpbrk(pattern, "[]\\") == NULL) {
	    /*
	     * The pattern is a simple one containing just '*' and/or '?'.
	     * This means we can get the OS to help us, by passing it the
	     * pattern.
	     */

	    dirName = Tcl_DStringAppend(&dsOrig, pattern, TCL_INDEX_NONE);
	} else {
	    dirName = TclDStringAppendLiteral(&dsOrig, "*.*");
	}

	Tcl_DStringInit(&ds);
	native = Tcl_UtfToWCharDString(dirName, TCL_INDEX_NONE, &ds);
	if ((types == NULL) || (types->type != TCL_GLOB_TYPE_DIR)) {
	    handle = FindFirstFileW(native, &data);
	} else {
	    /*
	     * We can be more efficient, for pure directory requests.
	     */

	    handle = FindFirstFileExW(native,
		    FindExInfoStandard, &data,
		    FindExSearchLimitToDirectories, NULL, 0);
	}

	if (handle == INVALID_HANDLE_VALUE) {
	    DWORD err = GetLastError();

	    Tcl_DStringFree(&ds);
	    if (err == ERROR_FILE_NOT_FOUND) {
		/*
		 * We used our 'pattern' above, and matched nothing. This
		 * means we just return TCL_OK, indicating no results found.
		 */

		Tcl_DStringFree(&dsOrig);
		return TCL_OK;
	    }

	    Tcl_WinConvertError(err);
	    if (interp != NULL) {
		Tcl_SetObjResult(interp, Tcl_ObjPrintf(
			"couldn't read directory \"%s\": %s",
			Tcl_DStringValue(&dsOrig), Tcl_PosixError(interp)));
	    }
	    Tcl_DStringFree(&dsOrig);
	    return TCL_ERROR;
	}
	Tcl_DStringFree(&ds);

	/*
	 * We may use this later, so we must restore it to its length
	 * including the directory delimiter.
	 */

	Tcl_DStringSetLength(&dsOrig, dirLength);

	/*
	 * Check to see if the pattern should match the special . and
	 * .. names, referring to the current directory, or the directory
	 * above. We need a special check for this because paths beginning
	 * with a dot are not considered hidden on Windows, and so otherwise a
	 * relative glob like 'glob -join * *' will actually return
	 * './. ../..' etc.
	 */

	if ((pattern[0] == '.')
		|| ((pattern[0] == '\\') && (pattern[1] == '.'))) {
	    matchSpecialDots = 1;
	} else {
	    matchSpecialDots = 0;
	}

	/*
	 * Now iterate over all of the files in the directory, starting with
	 * the first one we found.
	 */

	do {
	    const char *utfname;
	    int checkDrive = 0, isDrive;

	    native = data.cFileName;
	    attr = data.dwFileAttributes;
	    Tcl_DStringInit(&ds);
	    utfname = Tcl_WCharToUtfDString(native, TCL_INDEX_NONE, &ds);

	    if (!matchSpecialDots) {
		/*
		 * If it is exactly '.' or '..' then we ignore it.
		 */

		if ((utfname[0] == '.') && (utfname[1] == '\0'
			|| (utfname[1] == '.' && utfname[2] == '\0'))) {
		    Tcl_DStringFree(&ds);
		    continue;
		}
	    } else if (utfname[0] == '.' && utfname[1] == '.'
		    && utfname[2] == '\0') {
		/*
		 * Have to check if this is a drive below, so we can correctly
		 * match 'hidden' and not hidden files.
		 */

		checkDrive = 1;
	    }

	    /*
	     * Check to see if the file matches the pattern. Note that we are
	     * ignoring the case sensitivity flag because Windows doesn't
	     * honor case even if the volume is case sensitive. If the volume
	     * also doesn't preserve case, then we previously returned the
	     * lower case form of the name. This didn't seem quite right since
	     * there are non-case-preserving volumes that actually return
	     * mixed case. So now we are returning exactly what we get from
	     * the system.
	     */

	    if (Tcl_StringCaseMatch(utfname, pattern, 1)) {
		/*
		 * If the file matches, then we need to process the remainder
		 * of the path.
		 */

		if (checkDrive) {
		    const char *fullname = Tcl_DStringAppend(&dsOrig, utfname,
			    Tcl_DStringLength(&ds));

		    isDrive = WinIsDrive(fullname, Tcl_DStringLength(&dsOrig));
		    Tcl_DStringSetLength(&dsOrig, dirLength);
		} else {
		    isDrive = 0;
		}
		if (NativeMatchType(isDrive, attr, native, types)) {
		    Tcl_ListObjAppendElement(interp, resultPtr,
			    TclNewFSPathObj(pathPtr, utfname,
				    Tcl_DStringLength(&ds)));
		}
	    }

	    /*
	     * Free ds here to ensure that native is valid above.
	     */

	    Tcl_DStringFree(&ds);
	} while (FindNextFileW(handle, &data) == TRUE);

	FindClose(handle);
	Tcl_DStringFree(&dsOrig);
	return TCL_OK;
    }
}

/*
 * Does the given path represent a root volume? We need this special case
 * because for NTFS root volumes, the getFileAttributesProc returns a 'hidden'
 * attribute when it should not.
 */

static int
WinIsDrive(
    const char *name,		/* Name (UTF-8) */
    size_t len)			/* Length of name */
{
    int remove = 0;

    while (len > 4) {
	if ((name[len-1] != '.' || name[len-2] != '.')
		|| (name[len-3] != '/' && name[len-3] != '\\')) {
	    /*
	     * We don't have '/..' at the end.
	     */

	    if (remove == 0) {
		break;
	    }
	    remove--;
	    while (len > 0) {
		len--;
		if (name[len] == '/' || name[len] == '\\') {
		    break;
		}
	    }
	    if (len < 4) {
		len++;
		break;
	    }
	} else {
	    /*
	     * We do have '/..'
	     */

	    len -= 3;
	    remove++;
	}
    }

    if (len < 4) {
	if (len == 0) {
	    /*
	     * Not sure if this is possible, but we pass it on anyway.
	     */
	} else if (len == 1 && (name[0] == '/' || name[0] == '\\')) {
	    /*
	     * Path is pointing to the root volume.
	     */

	    return 1;
	} else if ((name[1] == ':')
		   && (len == 2 || (name[2] == '/' || name[2] == '\\'))) {
	    /*
	     * Path is of the form 'x:' or 'x:/' or 'x:\'
	     */

	    return 1;
	}
    }

    return 0;
}

/*
 * Does the given path represent a reserved window path name? If not return 0,
 * if true, return the number of characters of the path that we actually want
 * (not any trailing :).
 */

static size_t
WinIsReserved(
    const char *path)		/* Path in UTF-8 */
{
    if ((path[0] == 'c' || path[0] == 'C')
	    && (path[1] == 'o' || path[1] == 'O')) {
	if ((path[2] == 'm' || path[2] == 'M')
		&& path[3] >= '1' && path[3] <= '9') {
	    /*
	     * May have match for 'com[1-9]:?', which is a serial port.
	     */

	    if (path[4] == '\0') {
		return 4;
	    } else if (path[4] == ':' && path[5] == '\0') {
		return 4;
	    }
	} else if ((path[2] == 'n' || path[2] == 'N') && path[3] == '\0') {
	    /*
	     * Have match for 'con'
	     */

	    return 3;
	}

    } else if ((path[0] == 'l' || path[0] == 'L')
	    && (path[1] == 'p' || path[1] == 'P')
	    && (path[2] == 't' || path[2] == 'T')) {
	if (path[3] >= '1' && path[3] <= '9') {
	    /*
	     * May have match for 'lpt[1-9]:?'
	     */

	    if (path[4] == '\0') {
		return 4;
	    } else if (path[4] == ':' && path[5] == '\0') {
		return 4;
	    }
	}

    } else if (!strcasecmp(path, "prn") || !strcasecmp(path, "nul")
	    || !strcasecmp(path, "aux")) {
	/*
	 * Have match for 'prn', 'nul' or 'aux'.
	 */

	return 3;
    }
    return 0;
}

/*
 *----------------------------------------------------------------------
 *
 * NativeMatchType --
 *
 *	This function needs a special case for a path which is a root volume,
 *	because for NTFS root volumes, the getFileAttributesProc returns a
 *	'hidden' attribute when it should not.
 *
 *	We never make any calls to a 'get attributes' routine here, since we
 *	have arranged things so that our caller already knows such
 *	information.
 *
 * Results:
 *	0 = file doesn't match
 *	1 = file matches
 *
 *----------------------------------------------------------------------
 */

static int
NativeMatchType(
    int isDrive,		/* Is this a drive. */
    DWORD attr,			/* We already know the attributes for the
				 * file. */
    const WCHAR *nativeName,	/* Native path to check. */
    Tcl_GlobTypeData *types)	/* Type description to match against. */
{
    /*
     * 'attr' represents the attributes of the file, but we only want to
     * retrieve this info if it is absolutely necessary because it is an
     * expensive call. Unfortunately, to deal with hidden files properly, we
     * must always retrieve it.
     */

    if (types == NULL) {
	/*
	 * If invisible, don't return the file.
	 */

	return !(attr & FILE_ATTRIBUTE_HIDDEN && !isDrive);
    }

    if (attr & FILE_ATTRIBUTE_HIDDEN && !isDrive) {
	/*
	 * If invisible.
	 */

	if ((types->perm == 0) || !(types->perm & TCL_GLOB_PERM_HIDDEN)) {
	    return 0;
	}
    } else {
	/*
	 * Visible.
	 */

	if (types->perm & TCL_GLOB_PERM_HIDDEN) {
	    return 0;
	}
    }

    if (types->perm != 0) {
	if (((types->perm & TCL_GLOB_PERM_RONLY) &&
		    !(attr & FILE_ATTRIBUTE_READONLY)) ||
		((types->perm & TCL_GLOB_PERM_R) &&
		    (0 /* File exists => R_OK on Windows */)) ||
		((types->perm & TCL_GLOB_PERM_W) &&
		    (attr & FILE_ATTRIBUTE_READONLY)) ||
		((types->perm & TCL_GLOB_PERM_X) &&
		    (!(attr & FILE_ATTRIBUTE_DIRECTORY)
		    && !NativeIsExec(nativeName)))) {
	    return 0;
	}
    }

    if ((types->type & TCL_GLOB_TYPE_DIR)
	    && (attr & FILE_ATTRIBUTE_DIRECTORY)) {
	/*
	 * Quicker test for directory, which is a common case.
	 */

	return 1;

    } else if (types->type != 0) {
	unsigned short st_mode;
	int isExec = NativeIsExec(nativeName);

	st_mode = NativeStatMode(attr, 0, isExec);

	/*
	 * In order bcdpfls as in 'find -t'
	 */

	if (((types->type&TCL_GLOB_TYPE_BLOCK)    && S_ISBLK(st_mode)) ||
		((types->type&TCL_GLOB_TYPE_CHAR) && S_ISCHR(st_mode)) ||
		((types->type&TCL_GLOB_TYPE_DIR)  && S_ISDIR(st_mode)) ||
		((types->type&TCL_GLOB_TYPE_PIPE) && S_ISFIFO(st_mode)) ||
#ifdef S_ISSOCK
		((types->type&TCL_GLOB_TYPE_SOCK) && S_ISSOCK(st_mode)) ||
#endif
		((types->type&TCL_GLOB_TYPE_FILE) && S_ISREG(st_mode))) {
	    /*
	     * Do nothing - this file is ok.
	     */
	} else {
#ifdef S_ISLNK
	    if (types->type & TCL_GLOB_TYPE_LINK) {
		st_mode = NativeStatMode(attr, 1, isExec);
		if (S_ISLNK(st_mode)) {
		    return 1;
		}
	    }
#endif /* S_ISLNK */
	    return 0;
	}
    }
    return 1;
}

/*
 *----------------------------------------------------------------------
 *
 * TclpGetUserHome --
 *
 *	This function takes the passed in user name and finds the
 *	corresponding home directory specified in the password file.
 *
 * Results:
 *	The result is a pointer to a string specifying the user's home
 *	directory, or NULL if the user's home directory could not be
 *	determined. Storage for the result string is allocated in bufferPtr;
 *	the caller must call Tcl_DStringFree() when the result is no longer
 *	needed.
 *
 * Side effects:
 *	None.
 *
 *----------------------------------------------------------------------
 */

const char *
TclpGetUserHome(
    const char *name,		/* User name for desired home directory. */
    Tcl_DString *bufferPtr)	/* Uninitialized or free DString filled with
				 * name of user's home directory. */
{
    char *result = NULL;
    USER_INFO_1 *uiPtr;
    Tcl_DString ds;
    int nameLen = -1;
    int rc = 0;
    const char *domain;
    WCHAR *wName, *wHomeDir, *wDomain;

    Tcl_DStringInit(bufferPtr);

    wDomain = NULL;
    domain = Tcl_UtfFindFirst(name, '@');
    if (domain == NULL) {
	const char *ptr;

	/*
	 * Treat the current user as a special case because the general case
	 * below does not properly retrieve the path. The NetUserGetInfo
	 * call returns an empty path and the code defaults to the user's
	 * name in the profiles directory. On modern Windows systems, this
	 * is generally wrong as when the account is a Microsoft account,
	 * for example abcdefghi@outlook.com, the directory name is
	 * abcde and not abcdefghi.
	 *
	 * Note we could have just used env(USERPROFILE) here but
	 * the intent is to retrieve (as on Unix) the system's view
	 * of the home irrespective of environment settings of HOME
	 * and USERPROFILE.
	 *
	 * Fixing this for the general user needs more investigating but
	 * at least for the current user we can use a direct call.
	 */
	ptr = TclpGetUserName(&ds);
	if (ptr != NULL && strcasecmp(name, ptr) == 0) {
	    HANDLE hProcess;
	    WCHAR buf[MAX_PATH];
	    DWORD nChars = sizeof(buf) / sizeof(buf[0]);
	    /* Sadly GetCurrentProcessToken not in Win 7 so slightly longer */
	    hProcess = GetCurrentProcess(); /* Need not be closed */
	    if (hProcess) {
		HANDLE hToken;
		if (OpenProcessToken(hProcess, TOKEN_QUERY, &hToken)) {
		    if (GetUserProfileDirectoryW(hToken, buf, &nChars)) {
			result = Tcl_WCharToUtfDString(buf, nChars-1, (bufferPtr));
			rc = 1;
		    }
		    CloseHandle(hToken);
		}
	    }
	}
	Tcl_DStringFree(&ds);
    } else {
	Tcl_DStringInit(&ds);
	wName = Tcl_UtfToWCharDString(domain + 1, TCL_INDEX_NONE, &ds);
	rc = NetGetDCName(NULL, wName, (LPBYTE *) &wDomain);
	Tcl_DStringFree(&ds);
	nameLen = domain - name;
    }
    if (rc == 0) {
	Tcl_DStringInit(&ds);
	wName = Tcl_UtfToWCharDString(name, nameLen, &ds);
	while (NetUserGetInfo(wDomain, wName, 1, (LPBYTE *) &uiPtr) != 0) {
	    /*
	     * User does not exist; if domain was not specified, try again
	     * using current domain.
	     */

	    rc = 1;
	    if (domain != NULL) {
		break;
	    }

	    /*
	     * Get current domain
	     */

	    rc = NetGetDCName(NULL, NULL, (LPBYTE *) &wDomain);
	    if (rc != 0) {
		break;
	    }
	    domain = (const char *)INT2PTR(-1); /* repeat once */
	}
	if (rc == 0) {
	    DWORD i, size = MAX_PATH;

	    wHomeDir = uiPtr->usri1_home_dir;
	    if ((wHomeDir != NULL) && (wHomeDir[0] != '\0')) {
		size = lstrlenW(wHomeDir);
		Tcl_WCharToUtfDString(wHomeDir, size, bufferPtr);
	    } else {
		WCHAR buf[MAX_PATH];
		/*
		 * User exists but has no home dir. Return
		 * "{GetProfilesDirectory}/<user>".
		 */

		GetProfilesDirectoryW(buf, &size);
		Tcl_WCharToUtfDString(buf, size-1, bufferPtr);
		Tcl_DStringAppend(bufferPtr, "/", 1);
		Tcl_DStringAppend(bufferPtr, name, nameLen);
	    }
	    result = Tcl_DStringValue(bufferPtr);

	    /*
	     * Be sure we return normalized path
	     */

	    for (i = 0; i < size; ++i) {
		if (result[i] == '\\') {
		    result[i] = '/';
		}
	    }
	    NetApiBufferFree((void *)uiPtr);
	}
	Tcl_DStringFree(&ds);
    }
    if (wDomain != NULL) {
	NetApiBufferFree((void *)wDomain);
    }

    return result;
}

/*
 *---------------------------------------------------------------------------
 *
 * NativeAccess --
 *
 *	This function replaces the library version of access(), fixing the
 *	following bugs:
 *
 *	1. access() returns that all files have execute permission.
 *
 * Results:
 *	See access documentation.
 *
 * Side effects:
 *	See access documentation.
 *
 *---------------------------------------------------------------------------
 */

static int
NativeAccess(
    const WCHAR *nativePath,	/* Path of file to access, native encoding. */
    int mode)			/* Permission setting. */
{
    DWORD attr;

    attr = GetFileAttributesW(nativePath);

    if (attr == INVALID_FILE_ATTRIBUTES) {
	/*
	 * File might not exist.
	 */

	DWORD lasterror = GetLastError();
	if (lasterror != ERROR_SHARING_VIOLATION) {
	    Tcl_WinConvertError(lasterror);
	    return -1;
	}
    }

    if (mode == F_OK) {
	/*
	 * File exists, nothing else to check.
	 */

	return 0;
    }

    /*
     * If it's not a directory (assume file), do several fast checks:
     */

    if (!(attr & FILE_ATTRIBUTE_DIRECTORY)) {
	/*
	 * If the attributes say this is not writable at all.  The file is a
	 * regular file (i.e., not a directory), then the file is not
	 * writable, full stop.  For directories, the read-only bit is
	 * (mostly) ignored by Windows, so we can't ascertain anything about
	 * directory access from the attrib data.  However, if we have the
	 * advanced 'getFileSecurityProc', then more robust ACL checks will be
	 * done below.
	 */

	if ((mode & W_OK) && (attr & FILE_ATTRIBUTE_READONLY)) {
	    Tcl_SetErrno(EACCES);
	    return -1;
	}

	/*
	 * If doesn't have the correct extension, it can't be executable
	 */

	if ((mode & X_OK) && !NativeIsExec(nativePath)) {
	    Tcl_SetErrno(EACCES);
	    return -1;
	}

	/*
	 * Special case for read/write/executable check on file
	 */

	if ((mode & (R_OK|W_OK|X_OK)) && !(mode & ~(R_OK|W_OK|X_OK))) {
	    DWORD mask = 0;
	    HANDLE hFile;

	    if (mode & R_OK) {
		mask |= GENERIC_READ;
	    }
	    if (mode & W_OK) {
		mask |= GENERIC_WRITE;
	    }
	    if (mode & X_OK) {
		mask |= GENERIC_EXECUTE;
	    }

	    hFile = CreateFileW(nativePath, mask,
		    FILE_SHARE_READ | FILE_SHARE_WRITE | FILE_SHARE_DELETE,
		    NULL, OPEN_EXISTING, FILE_FLAG_NO_BUFFERING, NULL);
	    if (hFile != INVALID_HANDLE_VALUE) {
		CloseHandle(hFile);
		return 0;
	    }

	    /*
	     * Fast exit if access was denied
	     */

	    if (GetLastError() == ERROR_ACCESS_DENIED) {
		Tcl_SetErrno(EACCES);
		return -1;
	    }
	}

	/*
	 * We cannot verify the access fast, check it below using security
	 * info.
	 */
    }

    /*
     * It looks as if the permissions are ok, but if we are on NT, 2000 or XP,
     * we have a more complex permissions structure so we try to check that.
     * The code below is remarkably complex for such a simple thing as finding
     * what permissions the OS has set for a file.
     */

    {
	SECURITY_DESCRIPTOR *sdPtr = NULL;
	unsigned long size;
	PSID pSid = 0;
	BOOL SidDefaulted;
	SID_IDENTIFIER_AUTHORITY samba_unmapped = {{0, 0, 0, 0, 0, 22}};
	GENERIC_MAPPING genMap;
	HANDLE hToken = NULL;
	DWORD desiredAccess = 0, grantedAccess = 0;
	BOOL accessYesNo = FALSE;
	PRIVILEGE_SET privSet;
	DWORD privSetSize = sizeof(PRIVILEGE_SET);
	int error;

	/*
	 * First find out how big the buffer needs to be.
	 */

	size = 0;
	GetFileSecurityW(nativePath,
		OWNER_SECURITY_INFORMATION | GROUP_SECURITY_INFORMATION
		| DACL_SECURITY_INFORMATION | LABEL_SECURITY_INFORMATION,
		0, 0, &size);

	/*
	 * Should have failed with ERROR_INSUFFICIENT_BUFFER
	 */

	error = GetLastError();
	if (error != ERROR_INSUFFICIENT_BUFFER) {
	    /*
	     * Most likely case is ERROR_ACCESS_DENIED, which we will convert
	     * to EACCES - just what we want!
	     */

	    Tcl_WinConvertError((DWORD) error);
	    return -1;
	}

	/*
	 * Now size contains the size of buffer needed.
	 */

	sdPtr = (SECURITY_DESCRIPTOR *) HeapAlloc(GetProcessHeap(), 0, size);

	if (sdPtr == NULL) {
	    goto accessError;
	}

	/*
	 * Call GetFileSecurityW() for real.
	 */

	if (!GetFileSecurityW(nativePath,
		OWNER_SECURITY_INFORMATION | GROUP_SECURITY_INFORMATION
		| DACL_SECURITY_INFORMATION | LABEL_SECURITY_INFORMATION,
		sdPtr, size, &size)) {
	    /*
	     * Error getting owner SD
	     */

	    goto accessError;
	}

	/*
	 * As of Samba 3.0.23 (10-Jul-2006), unmapped users and groups are
	 * assigned to SID domains S-1-22-1 and S-1-22-2, where "22" is the
	 * top-level authority.	 If the file owner and group is unmapped then
	 * the ACL access check below will only test against world access,
	 * which is likely to be more restrictive than the actual access
	 * restrictions.  Since the ACL tests are more likely wrong than
	 * right, skip them.  Moreover, the unix owner access permissions are
	 * usually mapped to the Windows attributes, so if the user is the
	 * file owner then the attrib checks above are correct (as far as they
	 * go).
	 */

	if(!GetSecurityDescriptorOwner(sdPtr,&pSid,&SidDefaulted) ||
	   memcmp(GetSidIdentifierAuthority(pSid),&samba_unmapped,
		  sizeof(SID_IDENTIFIER_AUTHORITY))==0) {
	    HeapFree(GetProcessHeap(), 0, sdPtr);
	    return 0; /* Attrib tests say access allowed. */
	}

	/*
	 * Perform security impersonation of the user and open the resulting
	 * thread token.
	 */

	if (!ImpersonateSelf(SecurityImpersonation)) {
	    /*
	     * Unable to perform security impersonation.
	     */

	    goto accessError;
	}
	if (!OpenThreadToken(GetCurrentThread(),
		TOKEN_DUPLICATE | TOKEN_QUERY, FALSE, &hToken)) {
	    /*
	     * Unable to get current thread's token.
	     */

	    goto accessError;
	}

	RevertToSelf();

	/*
	 * Setup desiredAccess according to the access privileges we are
	 * checking.
	 */

	if (mode & R_OK) {
	    desiredAccess |= FILE_GENERIC_READ;
	}
	if (mode & W_OK) {
	    desiredAccess |= FILE_GENERIC_WRITE;
	}
	if (mode & X_OK) {
	    desiredAccess |= FILE_GENERIC_EXECUTE;
	}

	memset(&genMap, 0x0, sizeof(GENERIC_MAPPING));
	genMap.GenericRead = FILE_GENERIC_READ;
	genMap.GenericWrite = FILE_GENERIC_WRITE;
	genMap.GenericExecute = FILE_GENERIC_EXECUTE;
	genMap.GenericAll = FILE_ALL_ACCESS;

	/*
	 * Perform access check using the token.
	 */

	if (!AccessCheck(sdPtr, hToken, desiredAccess,
		&genMap, &privSet, &privSetSize, &grantedAccess,
		&accessYesNo)) {
	    /*
	     * Unable to perform access check.
	     */

	accessError:
	    Tcl_WinConvertError(GetLastError());
	    if (sdPtr != NULL) {
		HeapFree(GetProcessHeap(), 0, sdPtr);
	    }
	    if (hToken != NULL) {
		CloseHandle(hToken);
	    }
	    return -1;
	}

	/*
	 * Clean up.
	 */

	HeapFree(GetProcessHeap(), 0, sdPtr);
	CloseHandle(hToken);
	if (!accessYesNo) {
	    Tcl_SetErrno(EACCES);
	    return -1;
	}

    }
    return 0;
}

/*
 *----------------------------------------------------------------------
 *
 * NativeIsExec --
 *
 *	Determines if a path is executable. On windows this is simply defined
 *	by whether the path ends in a standard executable extension.
 *
 * Results:
 *	1 = executable, 0 = not.
 *
 *----------------------------------------------------------------------
 */

static int
NativeIsExec(
    const WCHAR *path)
{
    int len = wcslen(path);

    if (len < 5) {
	return 0;
    }

    if (path[len-4] != '.') {
	return 0;
    }

    path += len-3;
    if ((_wcsicmp(path, L"exe") == 0)
	    || (_wcsicmp(path, L"com") == 0)
	    || (_wcsicmp(path, L"cmd") == 0)
	    || (_wcsicmp(path, L"bat") == 0)) {
	return 1;
    }
    return 0;
}

/*
 *----------------------------------------------------------------------
 *
 * TclpObjChdir --
 *
 *	This function replaces the library version of chdir().
 *
 * Results:
 *	See chdir() documentation.
 *
 * Side effects:
 *	See chdir() documentation.
 *
 *----------------------------------------------------------------------
 */

int
TclpObjChdir(
    Tcl_Obj *pathPtr)	/* Path to new working directory. */
{
    int result;
    const WCHAR *nativePath;

    nativePath = (const WCHAR *)Tcl_FSGetNativePath(pathPtr);

    if (!nativePath) {
	return -1;
    }
    result = SetCurrentDirectoryW(nativePath);

    if (result == 0) {
	Tcl_WinConvertError(GetLastError());
	return -1;
    }
    return 0;
}

/*
 *----------------------------------------------------------------------
 *
 * TclpGetCwd --
 *
 *	This function replaces the library version of getcwd(). (Obsolete
 *	function, only retained for old extensions which may call it
 *	directly).
 *
 * Results:
 *	The result is a pointer to a string specifying the current directory,
 *	or NULL if the current directory could not be determined. If NULL is
 *	returned, an error message is left in the interp's result. Storage for
 *	the result string is allocated in bufferPtr; the caller must call
 *	Tcl_DStringFree() when the result is no longer needed.
 *
 * Side effects:
 *	None.
 *
 *----------------------------------------------------------------------
 */

const char *
TclpGetCwd(
    Tcl_Interp *interp,		/* If non-NULL, used for error reporting. */
    Tcl_DString *bufferPtr)	/* Uninitialized or free DString filled with
				 * name of current directory. */
{
    WCHAR buffer[MAX_PATH];
    char *p;
    WCHAR *native;

    if (GetCurrentDirectoryW(MAX_PATH, buffer) == 0) {
	Tcl_WinConvertError(GetLastError());
	if (interp != NULL) {
	    Tcl_SetObjResult(interp, Tcl_ObjPrintf(
		    "error getting working directory name: %s",
		    Tcl_PosixError(interp)));
	}
	return NULL;
    }

    /*
     * Watch for the weird Windows c:\\UNC syntax.
     */

    native = (WCHAR *) buffer;
    if ((native[0] != '\0') && (native[1] == ':')
	    && (native[2] == '\\') && (native[3] == '\\')) {
	native += 2;
    }
    Tcl_DStringInit(bufferPtr);
    Tcl_WCharToUtfDString(native, TCL_INDEX_NONE, bufferPtr);

    /*
     * Convert to forward slashes for easier use in scripts.
     */

    for (p = Tcl_DStringValue(bufferPtr); *p != '\0'; p++) {
	if (*p == '\\') {
	    *p = '/';
	}
    }
    return Tcl_DStringValue(bufferPtr);
}

int
TclpObjStat(
    Tcl_Obj *pathPtr,		/* Path of file to stat. */
    Tcl_StatBuf *statPtr)	/* Filled with results of stat call. */
{
    /*
     * Ensure correct file sizes by forcing the OS to write any pending data
     * to disk. This is done only for channels which are dirty, i.e. have been
     * written to since the last flush here.
     */

    TclWinFlushDirtyChannels();

    return NativeStat((const WCHAR *)Tcl_FSGetNativePath(pathPtr), statPtr, 0);
}

/*
 *----------------------------------------------------------------------
 *
 * NativeStat --
 *
 *	This function replaces the library version of stat(), fixing the
 *	following bugs:
 *
 *	1. stat("c:") returns an error.
 *	2. Borland stat() return time in GMT instead of localtime.
 *	3. stat("\\server\mount") would return error.
 *	4. Accepts slashes or backslashes.
 *	5. st_dev and st_rdev were wrong for UNC paths.
 *
 * Results:
 *	See stat documentation.
 *
 * Side effects:
 *	See stat documentation.
 *
 *----------------------------------------------------------------------
 */

static int
NativeStat(
    const WCHAR *nativePath,	/* Path of file to stat */
    Tcl_StatBuf *statPtr,	/* Filled with results of stat call. */
    int checkLinks)		/* If non-zero, behave like 'lstat' */
{
    DWORD attr;
    int dev, nlink = 1;
    unsigned short mode;
    unsigned int inode = 0;
    HANDLE fileHandle;
    DWORD fileType = FILE_TYPE_UNKNOWN;

    /*
     * If we can use 'createFile' on this, then we can use the resulting
     * fileHandle to read more information (nlink, ino) than we can get from
     * other attributes reading APIs. If not, then we try to fall back on the
     * 'getFileAttributesExProc', and if that isn't available, then on even
     * simpler routines.
     *
     * Special consideration must be given to Windows hard-coded names like
     * CON, NULL, COM1, LPT1 etc. For these, we still need to do the
     * CreateFile as some may not exist (e.g. there is no CON in wish by
     * default). However the subsequent GetFileInformationByHandle will
     * fail. We do a WinIsReserved to see if it is one of the special names,
     * and if successful, mock up a BY_HANDLE_FILE_INFORMATION structure.
     */

    fileHandle = CreateFileW(nativePath, GENERIC_READ,
	    FILE_SHARE_READ | FILE_SHARE_WRITE | FILE_SHARE_DELETE,
	    NULL, OPEN_EXISTING,
	    FILE_FLAG_BACKUP_SEMANTICS | FILE_FLAG_OPEN_REPARSE_POINT, NULL);

    if (fileHandle != INVALID_HANDLE_VALUE) {
	BY_HANDLE_FILE_INFORMATION data;

	if (GetFileInformationByHandle(fileHandle,&data) != TRUE) {
	    fileType = GetFileType(fileHandle);
	    CloseHandle(fileHandle);
	    if (fileType != FILE_TYPE_CHAR && fileType != FILE_TYPE_DISK) {
		Tcl_SetErrno(ENOENT);
		return -1;
	    }

	    /*
	     * Mock up the expected structure
	     */

	    memset(&data, 0, sizeof(data));
	    statPtr->st_atime = 0;
	    statPtr->st_mtime = 0;
	    statPtr->st_ctime = 0;
	} else {
	    CloseHandle(fileHandle);
	    statPtr->st_atime = ToCTime(data.ftLastAccessTime);
	    statPtr->st_mtime = ToCTime(data.ftLastWriteTime);
	    statPtr->st_ctime = ToCTime(data.ftCreationTime);
	}
	attr = data.dwFileAttributes;
	statPtr->st_size = ((long long) data.nFileSizeLow) |
		(((long long) data.nFileSizeHigh) << 32);

	/*
	 * On Unix, for directories, nlink apparently depends on the number of
	 * files in the directory.  We could calculate that, but it would be a
	 * bit of a performance penalty, I think. Hence we just use what
	 * Windows gives us, which is the same as Unix for files, at least.
	 */

	nlink = data.nNumberOfLinks;

	/*
	 * Unfortunately our stat definition's inode field (unsigned short)
	 * will throw away most of the precision we have here, which means we
	 * can't rely on inode as a unique identifier of a file. We'd really
	 * like to do something like how we handle 'st_size'.
	 */

	inode = data.nFileIndexHigh | data.nFileIndexLow;
    } else {
	/*
	 * Fall back on the less capable routines. This means no nlink or ino.
	 */

	WIN32_FILE_ATTRIBUTE_DATA data;

	if (GetFileAttributesExW(nativePath,
		GetFileExInfoStandard, &data) != TRUE) {
	    HANDLE hFind;
	    WIN32_FIND_DATAW ffd;
	    DWORD lasterror = GetLastError();

	    if (lasterror != ERROR_SHARING_VIOLATION) {
		Tcl_WinConvertError(lasterror);
		return -1;
		}
	    hFind = FindFirstFileW(nativePath, &ffd);
	    if (hFind == INVALID_HANDLE_VALUE) {
		Tcl_WinConvertError(GetLastError());
		return -1;
	    }
	    memcpy(&data, &ffd, sizeof(data));
	    FindClose(hFind);
	}

	attr = data.dwFileAttributes;

	statPtr->st_size = ((long long) data.nFileSizeLow) |
		(((long long) data.nFileSizeHigh) << 32);
	statPtr->st_atime = ToCTime(data.ftLastAccessTime);
	statPtr->st_mtime = ToCTime(data.ftLastWriteTime);
	statPtr->st_ctime = ToCTime(data.ftCreationTime);
    }

    dev = NativeDev(nativePath);
    mode = NativeStatMode(attr, checkLinks, NativeIsExec(nativePath));
    if (fileType == FILE_TYPE_CHAR) {
	mode &= ~S_IFMT;
	mode |= S_IFCHR;
    } else if (fileType == FILE_TYPE_DISK) {
	mode &= ~S_IFMT;
	mode |= S_IFBLK;
    }

    statPtr->st_dev	= (dev_t) dev;
    statPtr->st_ino	= inode;
    statPtr->st_mode	= mode;
    statPtr->st_nlink	= nlink;
    statPtr->st_uid	= 0;
    statPtr->st_gid	= 0;
    statPtr->st_rdev	= (dev_t) dev;
    return 0;
}

/*
 *----------------------------------------------------------------------
 *
 * NativeDev --
 *
 *	Calculate just the 'st_dev' field of a 'stat' structure.
 *
 *----------------------------------------------------------------------
 */

static int
NativeDev(
    const WCHAR *nativePath)	/* Full path of file to stat */
{
    int dev;
    Tcl_DString ds;
    WCHAR nativeFullPath[MAX_PATH];
    WCHAR *nativePart;
    const char *fullPath;

    GetFullPathNameW(nativePath, MAX_PATH, nativeFullPath, &nativePart);
    Tcl_DStringInit(&ds);
    fullPath = Tcl_WCharToUtfDString(nativeFullPath, TCL_INDEX_NONE, &ds);

    if ((fullPath[0] == '\\') && (fullPath[1] == '\\')) {
	const char *p;
	DWORD dw;
	const WCHAR *nativeVol;
	Tcl_DString volString;

	p = strchr(fullPath + 2, '\\');
	p = strchr(p + 1, '\\');
	if (p == NULL) {
	    /*
	     * Add terminating backslash to fullpath or GetVolumeInformationW()
	     * won't work.
	     */

	    fullPath = TclDStringAppendLiteral(&ds, "\\");
	    p = fullPath + Tcl_DStringLength(&ds);
	} else {
	    p++;
	}
	Tcl_DStringInit(&volString);
	nativeVol = Tcl_UtfToWCharDString(fullPath, p - fullPath, &volString);
	dw = (DWORD) -1;
	GetVolumeInformationW(nativeVol, NULL, 0, &dw, NULL, NULL, NULL, 0);

	/*
	 * GetFullPathNameW() turns special devices like "NUL" into "\\.\NUL",
	 * but GetVolumeInformationW() returns failure for "\\.\NUL". This will
	 * cause "NUL" to get a drive number of -1, which makes about as much
	 * sense as anything since the special devices don't live on any
	 * drive.
	 */

	dev = dw;
	Tcl_DStringFree(&volString);
    } else if ((fullPath[0] != '\0') && (fullPath[1] == ':')) {
	dev = Tcl_UniCharToLower(fullPath[0]) - 'a';
    } else {
	dev = -1;
    }
    Tcl_DStringFree(&ds);

    return dev;
}

/*
 *----------------------------------------------------------------------
 *
 * NativeStatMode --
 *
 *	Calculate just the 'st_mode' field of a 'stat' structure.
 *
 *	In many places we don't need the full stat structure, and it's much
 *	faster just to calculate these pieces, if that's all we need.
 *
 *----------------------------------------------------------------------
 */

static unsigned short
NativeStatMode(
    DWORD attr,
    int checkLinks,
    int isExec)
{
    int mode;

    if (checkLinks && (attr & FILE_ATTRIBUTE_REPARSE_POINT)) {
	/*
	 * It is a link.
	 */

	mode = S_IFLNK;
    } else {
	mode = (attr & FILE_ATTRIBUTE_DIRECTORY) ? S_IFDIR|S_IEXEC : S_IFREG;
    }
    mode |= (attr & FILE_ATTRIBUTE_READONLY) ? S_IREAD : S_IREAD|S_IWRITE;
    if (isExec) {
	mode |= S_IEXEC;
    }

    /*
     * Propagate the S_IREAD, S_IWRITE, S_IEXEC bits to the group and other
     * positions.
     */

    mode |= (mode & (S_IREAD|S_IWRITE|S_IEXEC)) >> 3;
    mode |= (mode & (S_IREAD|S_IWRITE|S_IEXEC)) >> 6;
    return (unsigned short) mode;
}

/*
 *------------------------------------------------------------------------
 *
 * ToCTime --
 *
 *	Converts a Windows FILETIME to a __time64_t in UTC.
 *
 * Results:
 *	Returns the count of seconds from the Posix epoch.
 *
 *------------------------------------------------------------------------
 */

static __time64_t
ToCTime(
    FILETIME fileTime)		/* UTC time */
{
    LARGE_INTEGER convertedTime;

    convertedTime.LowPart = fileTime.dwLowDateTime;
    convertedTime.HighPart = (LONG) fileTime.dwHighDateTime;

    return (__time64_t) ((convertedTime.QuadPart -
	    (long long) POSIX_EPOCH_AS_FILETIME) / (long long) 10000000);
}

/*
 *------------------------------------------------------------------------
 *
 * FromCTime --
 *
 *	Converts a __time64_t to a Windows FILETIME
 *
 * Results:
 *	Returns the count of 100-ns ticks seconds from the Windows epoch.
 *
 *------------------------------------------------------------------------
 */

static void
FromCTime(
    __time64_t posixTime,
    FILETIME *fileTime)		/* UTC Time */
{
    LARGE_INTEGER convertedTime;

    convertedTime.QuadPart = ((LONGLONG) posixTime) * 10000000
	    + POSIX_EPOCH_AS_FILETIME;
    fileTime->dwLowDateTime = convertedTime.LowPart;
    fileTime->dwHighDateTime = convertedTime.HighPart;
}

/*
 *---------------------------------------------------------------------------
 *
 * TclpGetNativeCwd --
 *
 *	This function replaces the library version of getcwd().
 *
 * Results:
 *	The input and output are filesystem paths in native form. The result
 *	is either the given clientData, if the working directory hasn't
 *	changed, or a new clientData (owned by our caller), giving the new
 *	native path, or NULL if the current directory could not be determined.
 *	If NULL is returned, the caller can examine the standard Posix error
 *	codes to determine the cause of the problem.
 *
 * Side effects:
 *	None.
 *
 *----------------------------------------------------------------------
 */

void *
TclpGetNativeCwd(
    void *clientData)
{
    WCHAR buffer[MAX_PATH];

    if (GetCurrentDirectoryW(MAX_PATH, buffer) == 0) {
	Tcl_WinConvertError(GetLastError());
	return NULL;
    }

    if (clientData != NULL) {
	if (wcscmp((const WCHAR *) clientData, buffer) == 0) {
	    return clientData;
	}
    }

    return TclNativeDupInternalRep(buffer);
}

int
TclpObjAccess(
    Tcl_Obj *pathPtr,
    int mode)
{
    return NativeAccess((const WCHAR *)Tcl_FSGetNativePath(pathPtr), mode);
}

int
TclpObjLstat(
    Tcl_Obj *pathPtr,
    Tcl_StatBuf *statPtr)
{
    /*
     * Ensure correct file sizes by forcing the OS to write any pending data
     * to disk. This is done only for channels which are dirty, i.e. have been
     * written to since the last flush here.
     */

    TclWinFlushDirtyChannels();

    return NativeStat((const WCHAR *)Tcl_FSGetNativePath(pathPtr), statPtr, 1);
}

#ifdef S_IFLNK
Tcl_Obj *
TclpObjLink(
    Tcl_Obj *pathPtr,
    Tcl_Obj *toPtr,
    int linkAction)
{
    if (toPtr != NULL) {
	int res;
	const WCHAR *LinkTarget;
	const WCHAR *LinkSource = (const WCHAR *)Tcl_FSGetNativePath(pathPtr);
	Tcl_Obj *normalizedToPtr = Tcl_FSGetNormalizedPath(NULL, toPtr);

	if (normalizedToPtr == NULL) {
	    return NULL;
	}

	LinkTarget = (const WCHAR *)Tcl_FSGetNativePath(normalizedToPtr);

	if (LinkSource == NULL || LinkTarget == NULL) {
	    return NULL;
	}
	res = WinLink(LinkSource, LinkTarget, linkAction);
	if (res == 0) {
	    return toPtr;
	} else {
	    return NULL;
	}
    } else {
	const WCHAR *LinkSource = (const WCHAR *)Tcl_FSGetNativePath(pathPtr);

	if (LinkSource == NULL) {
	    return NULL;
	}
	return WinReadLink(LinkSource);
    }
}
#endif /* S_IFLNK */

/*
 *---------------------------------------------------------------------------
 *
 * TclpFilesystemPathType --
 *
 *	This function is part of the native filesystem support, and returns
 *	the path type of the given path. Returns NTFS or FAT or whatever is
 *	returned by the 'volume information' proc.
 *
 * Results:
 *	NULL at present.
 *
 * Side effects:
 *	None.
 *
 *---------------------------------------------------------------------------
 */

Tcl_Obj *
TclpFilesystemPathType(
    Tcl_Obj *pathPtr)
{
#define VOL_BUF_SIZE 32
    int found;
    WCHAR volType[VOL_BUF_SIZE];
    char *firstSeparator;
    const char *path;
    Tcl_Obj *normPath = Tcl_FSGetNormalizedPath(NULL, pathPtr);

    if (normPath == NULL) {
	return NULL;
    }
    path = TclGetString(normPath);
    if (path == NULL) {
	return NULL;
    }

    firstSeparator = strchr((char *)path, '/');
    if (firstSeparator == NULL) {
	found = GetVolumeInformationW((const WCHAR *)Tcl_FSGetNativePath(pathPtr),
		NULL, 0, NULL, NULL, NULL, volType, VOL_BUF_SIZE);
    } else {
	Tcl_Obj *driveName = Tcl_NewStringObj(path, firstSeparator - path+1);

	Tcl_IncrRefCount(driveName);
	found = GetVolumeInformationW((const WCHAR *)Tcl_FSGetNativePath(driveName),
		NULL, 0, NULL, NULL, NULL, volType, VOL_BUF_SIZE);
	Tcl_DecrRefCount(driveName);
    }

    if (found == 0) {
	return NULL;
    } else {
	Tcl_DString ds;

	Tcl_DStringInit(&ds);
	Tcl_WCharToUtfDString(volType, TCL_INDEX_NONE, &ds);
	return Tcl_DStringToObj(&ds);
    }
#undef VOL_BUF_SIZE
}

/*
 * This define can be turned on to experiment with a different way of
 * normalizing paths (using a different Windows API). Unfortunately the new
 * path seems to take almost exactly the same amount of time as the old path!
 * The primary time taken by normalization is in
 * GetFileAttributesEx/FindFirstFile or GetFileAttributesEx/GetLongPathName.
 * Conversion to/from native is not a significant factor at all.
 *
 * Also, since we have to check for symbolic links (reparse points) then we
 * have to call GetFileAttributes on each path segment anyway, so there's no
 * benefit to doing anything clever there.
 */

/* #define TclNORM_LONG_PATH */

/*
 *---------------------------------------------------------------------------
 *
 * TclpObjNormalizePath --
 *
 *	This function scans through a path specification and replaces it, in
 *	place, with a normalized version. This means using the 'longname', and
 *	expanding any symbolic links contained within the path.
 *
 * Results:
 *	The new 'nextCheckpoint' value, giving as far as we could understand
 *	in the path.
 *
 * Side effects:
 *	The pathPtr string, which must contain a valid path, is possibly
 *	modified in place.
 *
 *---------------------------------------------------------------------------
 */

int
TclpObjNormalizePath(
    TCL_UNUSED(Tcl_Interp *),
    Tcl_Obj *pathPtr,	        /* An unshared object containing the path to
				 * normalize */
    int nextCheckpoint)	        /* offset to start at in pathPtr */
{
    char *lastValidPathEnd = NULL;
    Tcl_DString dsNorm;		/* This will hold the normalized string. */
    char *path, *currentPathEndPosition;
    Tcl_Obj *temp = NULL;
    int isDrive = 1;
    Tcl_DString ds;		/* Some workspace. */

    Tcl_DStringInit(&dsNorm);
    path = TclGetString(pathPtr);

    currentPathEndPosition = path + nextCheckpoint;
    if (*currentPathEndPosition == '/') {
	currentPathEndPosition++;
    }
    while (1) {
	char cur = *currentPathEndPosition;

	if ((cur=='/' || cur==0) && (path != currentPathEndPosition)) {
	    /*
	     * Reached directory separator, or end of string.
	     */

	    WIN32_FILE_ATTRIBUTE_DATA data;
	    const WCHAR *nativePath;

	    Tcl_DStringInit(&ds);
	    nativePath = Tcl_UtfToWCharDString(path,
		    currentPathEndPosition - path, &ds);

	    if (GetFileAttributesExW(nativePath,
		    GetFileExInfoStandard, &data) != TRUE) {
		/*
		 * File doesn't exist.
		 */

		if (isDrive) {
		    size_t len = WinIsReserved(path);

		    if (len > 0) {
			/*
			 * Actually it does exist - COM1, etc.
			 */

			size_t i;

			for (i=0 ; i<len ; i++) {
			    WCHAR wc = ((WCHAR *)nativePath)[i];

			    if (wc >= 'a') {
				wc -= ('a' - 'A');
				((WCHAR *) nativePath)[i] = wc;
			    }
			}
			Tcl_DStringAppend(&dsNorm,
				(const char *)nativePath,
				sizeof(WCHAR) * len);
			lastValidPathEnd = currentPathEndPosition;
		    } else if (nextCheckpoint == 0) {
			/*
			 * Path starts with a drive designation that's not
			 * actually on the system. We still must normalize up
			 * past the first separator. [Bug 3603434]
			 */

			currentPathEndPosition++;
		    }
		}
		Tcl_DStringFree(&ds);
		break;
	    }

	    /*
	     * File 'nativePath' does exist if we get here. We now want to
	     * check if it is a symlink and otherwise continue with the
	     * rest of the path.
	     */

	    /*
	     * Check for symlinks, except at last component of path (we don't
	     * follow final symlinks). Also a drive (C:/) for example, may
	     * sometimes have the reparse flag set for some reason I don't
	     * understand. We therefore don't perform this check for drives.
	     */

	    if (cur != 0 && !isDrive &&
		    data.dwFileAttributes & FILE_ATTRIBUTE_REPARSE_POINT){
		Tcl_Obj *to = WinReadLinkDirectory(nativePath);

		if (to != NULL) {
		    /*
		     * Read the reparse point ok. Now, reparse points need not
		     * be normalized, otherwise we could use:
		     *
		     * Tcl_GetStringFromObj(to, &pathLen);
		     * nextCheckpoint = pathLen;
		     *
		     * So, instead we have to start from the beginning.
		     */

		    nextCheckpoint = 0;
		    Tcl_AppendToObj(to, currentPathEndPosition, TCL_INDEX_NONE);

		    /*
		     * Convert link to forward slashes.
		     */

		    for (path = TclGetString(to); *path != 0; path++) {
			if (*path == '\\') {
			    *path = '/';
			}
		    }
		    path = TclGetString(to);
		    currentPathEndPosition = path + nextCheckpoint;
		    if (temp != NULL) {
			Tcl_DecrRefCount(temp);
		    }
		    temp = to;

		    /*
		     * Reset variables so we can restart normalization.
		     */

		    isDrive = 1;
		    Tcl_DStringFree(&dsNorm);
		    Tcl_DStringFree(&ds);
		    continue;
		}
	    }

#ifndef TclNORM_LONG_PATH
	    /*
	     * Now we convert the tail of the current path to its 'long form',
	     * and append it to 'dsNorm' which holds the current normalized
	     * path
	     */

	    if (isDrive) {
		WCHAR drive = ((WCHAR *) nativePath)[0];

		if (drive >= 'a') {
		    drive -= ('a' - 'A');
		    ((WCHAR *) nativePath)[0] = drive;
		}
		Tcl_DStringAppend(&dsNorm, (const char *)nativePath,
			Tcl_DStringLength(&ds));
	    } else {
		char *checkDots = NULL;

		if (lastValidPathEnd[1] == '.') {
		    checkDots = lastValidPathEnd + 1;
		    while (checkDots < currentPathEndPosition) {
			if (*checkDots != '.') {
			    checkDots = NULL;
			    break;
			}
			checkDots++;
		    }
		}
		if (checkDots != NULL) {
		    int dotLen = currentPathEndPosition-lastValidPathEnd;

		    /*
		     * Path is just dots. We shouldn't really ever see a path
		     * like that. However, to be nice we at least don't mangle
		     * the path - we just add the dots as a path segment and
		     * continue.
		     */

		    Tcl_DStringAppend(&dsNorm, ((const char *)nativePath)
			    + Tcl_DStringLength(&ds)
			    - (dotLen * sizeof(WCHAR)),
			    dotLen * sizeof(WCHAR));
		} else {
		    /*
		     * Normal path.
		     */

		    WIN32_FIND_DATAW fData;
		    HANDLE handle;

		    handle = FindFirstFileW((WCHAR *) nativePath, &fData);
		    if (handle == INVALID_HANDLE_VALUE) {
			/*
			 * This is usually the '/' in 'c:/' at end of string.
			 */

			Tcl_DStringAppend(&dsNorm, (const char *) L"/",
				sizeof(WCHAR));
		    } else {
			WCHAR *nativeName;

			if (fData.cFileName[0] != '\0') {
			    nativeName = fData.cFileName;
			} else {
			    nativeName = fData.cAlternateFileName;
			}
			FindClose(handle);
			Tcl_DStringAppend(&dsNorm, (const char *) L"/",
				sizeof(WCHAR));
			Tcl_DStringAppend(&dsNorm,
				(const char *) nativeName,
				wcslen(nativeName)*sizeof(WCHAR));
		    }
		}
	    }
#endif /* !TclNORM_LONG_PATH */
	    Tcl_DStringFree(&ds);
	    lastValidPathEnd = currentPathEndPosition;
	    if (cur == 0) {
		break;
	    }

	    /*
	     * If we get here, we've got past one directory delimiter, so we
	     * know it is no longer a drive.
	     */

	    isDrive = 0;
	}
	currentPathEndPosition++;

#ifdef TclNORM_LONG_PATH
	/*
	 * Convert the entire known path to long form.
	 */

	WCHAR wpath[MAX_PATH];
	const WCHAR *nativePath;
	DWORD wpathlen;

	Tcl_DStringInit(&ds);
	nativePath =
		Tcl_UtfToWCharDString(path, lastValidPathEnd - path, &ds);
	wpathlen = GetLongPathNameProc(nativePath,
		(WCHAR *) wpath, MAX_PATH);
	/*
	 * We have to make the drive letter uppercase.
	 */

	if (wpath[0] >= 'a') {
	    wpath[0] -= ('a' - 'A');
	}
	Tcl_DStringAppend(&dsNorm, (const char *) wpath,
		wpathlen * sizeof(WCHAR));
	Tcl_DStringFree(&ds);
#endif /* TclNORM_LONG_PATH */
    }

    /*
     * Common code path for all Windows platforms.
     */

    nextCheckpoint = currentPathEndPosition - path;
    if (lastValidPathEnd != NULL) {
	/*
	 * Concatenate the normalized string in dsNorm with the tail of the
	 * path which we didn't recognise. The string in dsNorm is in the
	 * native encoding, so we have to convert it to Utf.
	 */

	Tcl_DStringInit(&ds);
	Tcl_WCharToUtfDString((const WCHAR *) Tcl_DStringValue(&dsNorm),
		Tcl_DStringLength(&dsNorm)>>1, &ds);
	nextCheckpoint = Tcl_DStringLength(&ds);
	if (*lastValidPathEnd != 0) {
	    /*
	     * Not the end of the string.
	     */

	    Tcl_Obj *tmpPathPtr;
	    Tcl_Size len;

	    tmpPathPtr = Tcl_NewStringObj(Tcl_DStringValue(&ds),
		    nextCheckpoint);
	    Tcl_AppendToObj(tmpPathPtr, lastValidPathEnd, TCL_INDEX_NONE);
	    path = TclGetStringFromObj(tmpPathPtr, &len);
	    Tcl_SetStringObj(pathPtr, path, len);
	    Tcl_DecrRefCount(tmpPathPtr);
	} else {
	    /*
	     * End of string was reached above.
	     */

	    Tcl_SetStringObj(pathPtr, Tcl_DStringValue(&ds), nextCheckpoint);
	}
	Tcl_DStringFree(&ds);
    }
    Tcl_DStringFree(&dsNorm);

    /*
     * This must be done after we are totally finished with 'path' as we are
     * sharing the same underlying string.
     */

    if (temp != NULL) {
	Tcl_DecrRefCount(temp);
    }

    return nextCheckpoint;
}

/*
 *---------------------------------------------------------------------------
 *
 * TclWinVolumeRelativeNormalize --
 *
 *	Only Windows has volume-relative paths. These paths are rather rare,
 *	but it is nice if Tcl can handle them. It is much better if we can
 *	handle them here, rather than in the native fs code, because we really
 *	need to have a real absolute path just below.
 *
 *	We do not let this block compile on non-Windows platforms because the
 *	test suite's manual forcing of tclPlatform can otherwise cause this
 *	code path to be executed, causing various errors because
 *	volume-relative paths really do not exist.
 *
 * Results:
 *	A valid normalized path.
 *
 * Side effects:
 *	None.
 *
 *---------------------------------------------------------------------------
 */

Tcl_Obj *
TclWinVolumeRelativeNormalize(
    Tcl_Interp *interp,
    const char *path,
    Tcl_Obj **useThisCwdPtr)
{
    Tcl_Obj *absolutePath, *useThisCwd;

    useThisCwd = Tcl_FSGetCwd(interp);
    if (useThisCwd == NULL) {
	return NULL;
    }

    if (path[0] == '/') {
	/*
	 * Path of form /foo/bar which is a path in the root directory of the
	 * current volume.
	 */

	const char *drive = TclGetString(useThisCwd);

	absolutePath = Tcl_NewStringObj(drive,2);
	Tcl_AppendToObj(absolutePath, path, TCL_INDEX_NONE);
	Tcl_IncrRefCount(absolutePath);

	/*
	 * We have a refCount on the cwd.
	 */
    } else {
	/*
	 * Path of form C:foo/bar, but this only makes sense if the cwd is
	 * also on drive C.
	 */

	Tcl_Size cwdLen;
	const char *drive = TclGetStringFromObj(useThisCwd, &cwdLen);
	char drive_cur = path[0];

	if (drive_cur >= 'a') {
	    drive_cur -= ('a' - 'A');
	}
	if (drive[0] == drive_cur) {
	    absolutePath = Tcl_DuplicateObj(useThisCwd);

	    /*
	     * We have a refCount on the cwd, which we will release later.
	     */

	    if (drive[cwdLen-1] != '/' && (path[2] != '\0')) {
		/*
		 * Only add a trailing '/' if needed, which is if there isn't
		 * one already, and if we are going to be adding some more
		 * characters.
		 */

		Tcl_AppendToObj(absolutePath, "/", 1);
	    }
	} else {
	    Tcl_DecrRefCount(useThisCwd);
	    useThisCwd = NULL;

	    /*
	     * The path is not in the current drive, but is volume-relative.
	     * The way Tcl 8.3 handles this is that it treats such a path as
	     * relative to the root of the drive. We therefore behave the same
	     * here. This behaviour is, however, different to that of the
	     * windows command-line. If we want to fix this at some point in
	     * the future (at the expense of a behaviour change to Tcl), we
	     * could use the '_dgetdcwd' Win32 API to get the drive's cwd.
	     */

	    absolutePath = Tcl_NewStringObj(path, 2);
	    Tcl_AppendToObj(absolutePath, "/", 1);
	}
	Tcl_IncrRefCount(absolutePath);
	Tcl_AppendToObj(absolutePath, path+2, TCL_INDEX_NONE);
    }
    *useThisCwdPtr = useThisCwd;
    return absolutePath;
}

/*
 *---------------------------------------------------------------------------
 *
 * TclpNativeToNormalized --
 *
 *	Convert native format to a normalized path object, with refCount of
 *	zero.
 *
 *	Currently assumes all native paths are actually normalized already, so
 *	if the path given is not normalized this will actually just convert to
 *	a valid string path, but not necessarily a normalized one.
 *
 * Results:
 *	A valid normalized path.
 *
 * Side effects:
 *	None.
 *
 *---------------------------------------------------------------------------
 */

Tcl_Obj *
TclpNativeToNormalized(
    void *clientData)
{
    Tcl_DString ds;
    Tcl_Obj *objPtr;
    size_t len;
    char *copy, *p;

    Tcl_DStringInit(&ds);
    Tcl_WCharToUtfDString((const WCHAR *) clientData, TCL_INDEX_NONE, &ds);
    copy = Tcl_DStringValue(&ds);
    len = Tcl_DStringLength(&ds);

    /*
     * Certain native path representations on Windows have this special prefix
     * to indicate that they are to be treated specially. For example
     * extremely long paths, or symlinks.
     */

    if (*copy == '\\') {
	if (0 == strncmp(copy,"\\??\\",4)) {
	    copy += 4;
	    len -= 4;
	} else if (0 == strncmp(copy,"\\\\?\\",4)) {
	    copy += 4;
	    len -= 4;
	}
    }

    /*
     * Ensure we are using forward slashes only.
     */

    for (p = copy; *p != '\0'; p++) {
	if (*p == '\\') {
	    *p = '/';
	}
    }

    objPtr = Tcl_NewStringObj(copy,len);
    Tcl_DStringFree(&ds);

    return objPtr;
}

/*
 *---------------------------------------------------------------------------
 *
 * TclNativeCreateNativeRep --
 *
 *	Create a native representation for the given path.
 *
 * Results:
 *	The nativePath representation.
 *
 * Side effects:
 *	Memory will be allocated. The path might be normalized.
 *
 *---------------------------------------------------------------------------
 */

void *
TclNativeCreateNativeRep(
    Tcl_Obj *pathPtr)
{
    WCHAR *nativePathPtr = NULL;
    const char *str;
    Tcl_Obj *validPathPtr;
    Tcl_Size len;
    WCHAR *wp;

    if (TclFSCwdIsNative() || Tcl_FSGetPathType(pathPtr) == TCL_PATH_ABSOLUTE) {
	/*
	 * The cwd is native (or path is absolute), use the translated path
	 * without worrying about normalization (this will also usually be
	 * shorter so the utf-to-external conversion will be somewhat faster).
	 */

	validPathPtr = Tcl_FSGetTranslatedPath(NULL, pathPtr);
	if (validPathPtr == NULL) {
	    return NULL;
	}

	/*
	 * refCount of validPathPtr was already incremented in
	 * Tcl_FSGetTranslatedPath
	 */
    } else {
	/*
	 * Make sure the normalized path is set.
	 */

	validPathPtr = Tcl_FSGetNormalizedPath(NULL, pathPtr);
	if (validPathPtr == NULL) {
	    return NULL;
	}

	/*
	 * validPathPtr returned from Tcl_FSGetNormalizedPath is owned by Tcl,
	 * so incr refCount here
	 */

	Tcl_IncrRefCount(validPathPtr);
    }

    str = TclGetStringFromObj(validPathPtr, &len);

    if (strlen(str) != (size_t)len) {
	/*
	 * String contains NUL-bytes. This is invalid.
	 */

	goto done;
    }

    /*
     * For a reserved device, strip a possible postfix ':'
     */

    len = WinIsReserved(str);
    if (len == 0) {
	/*
	 * Let MultiByteToWideChar check for other invalid sequences, like
	 * 0xC0 0x80 (== overlong NUL). See bug [3118489]: NUL in filenames
	 */

	len = MultiByteToWideChar(CP_UTF8, MB_ERR_INVALID_CHARS, str, -1, 0, 0);
	if (len==0) {
	    goto done;
	}
    }

    /*
     * Overallocate 6 chars, making some room for extended paths
     */

    wp = nativePathPtr = (WCHAR *)Tcl_Alloc((len + 6) * sizeof(WCHAR));
    if (nativePathPtr==0) {
	goto done;
    }
    MultiByteToWideChar(CP_UTF8, MB_ERR_INVALID_CHARS, str, -1, nativePathPtr,
	    len + 2);
    nativePathPtr[len] = 0;

    /*
     * If path starts with "//?/" or "\\?\" (extended path), translate any
     * slashes to backslashes but leave the '?' intact
     */

    if ((str[0] == '\\' || str[0] == '/') && (str[1] == '\\' || str[1] == '/')
	    && str[2] == '?' && (str[3] == '\\' || str[3] == '/')) {
	wp[0] = wp[1] = wp[3] = '\\';
	str += 4;
	wp += 4;
    }

    /*
     * If there is no "\\?\" prefix but there is a drive or UNC path prefix
     * and the path is larger than MAX_PATH chars, no Win32 API function can
     * handle that unless it is prefixed with the extended path prefix. See:
     * <https://docs.microsoft.com/en-us/windows/win32/fileio/naming-a-file#maxpath>
     */

    if (((str[0] >= 'A' && str[0] <= 'Z') || (str[0] >= 'a' && str[0] <= 'z'))
	    && str[1] == ':') {
	if (wp == nativePathPtr && len > MAX_PATH
		&& (str[2] == '\\' || str[2] == '/')) {
	    memmove(wp + 4, wp, len * sizeof(WCHAR));
	    memcpy(wp, L"\\\\?\\", 4 * sizeof(WCHAR));
	    wp += 4;
	}

	/*
	 * If (remainder of) path starts with "<drive>:", leave the ':'
	 * intact.
	 */

	wp += 2;
    } else if (wp == nativePathPtr && len > MAX_PATH
	    && (str[0] == '\\' || str[0] == '/')
	    && (str[1] == '\\' || str[1] == '/') && str[2] != '?') {
	memmove(wp + 6, wp, len * sizeof(WCHAR));
	memcpy(wp, L"\\\\?\\UNC", 7 * sizeof(WCHAR));
	wp += 7;
    }

    /*
     * In the remainder of the path, translate invalid characters to
     * characters in the Unicode private use area.
     */

    while (*wp != '\0') {
	if ((*wp < ' ') || wcschr(L"\"*<>?|", *wp)) {
	    *wp |= 0xF000;
	} else if (*wp == '/') {
	    *wp = '\\';
	}
	++wp;
    }

  done:
    TclDecrRefCount(validPathPtr);
    return nativePathPtr;
}

/*
 *---------------------------------------------------------------------------
 *
 * TclNativeDupInternalRep --
 *
 *	Duplicate the native representation.
 *
 * Results:
 *	The copied native representation, or NULL if it is not possible to
 *	copy the representation.
 *
 * Side effects:
 *	Memory allocation for the copy.
 *
 *---------------------------------------------------------------------------
 */

void *
TclNativeDupInternalRep(
    void *clientData)
{
    char *copy;
    size_t len;

    if (clientData == NULL) {
	return NULL;
    }

    len = sizeof(WCHAR) * (wcslen((const WCHAR *) clientData) + 1);

    copy = (char *)Tcl_Alloc(len);
    memcpy(copy, clientData, len);
    return copy;
}

/*
 *---------------------------------------------------------------------------
 *
 * TclpUtime --
 *
 *	Set the modification date for a file.
 *
 * Results:
 *	0 on success, -1 on error.
 *
 * Side effects:
 *	Sets errno to a representation of any Windows problem that's observed
 *	in the process.
 *
 *---------------------------------------------------------------------------
 */

int
TclpUtime(
    Tcl_Obj *pathPtr,		/* File to modify */
    struct utimbuf *tval)	/* New modification date structure */
{
    int res = 0;
    HANDLE fileHandle;
    const WCHAR *native;
    DWORD attr = 0;
    DWORD flags = FILE_ATTRIBUTE_NORMAL;
    FILETIME lastAccessTime, lastModTime;

    FromCTime(tval->actime, &lastAccessTime);
    FromCTime(tval->modtime, &lastModTime);

    native = (const WCHAR *)Tcl_FSGetNativePath(pathPtr);

    attr = GetFileAttributesW(native);

    if (attr != INVALID_FILE_ATTRIBUTES && attr & FILE_ATTRIBUTE_DIRECTORY) {
	flags = FILE_FLAG_BACKUP_SEMANTICS;
    }

    /*
     * We use the native APIs (not 'utime') because there are some daylight
     * savings complications that utime gets wrong.
     */

    fileHandle = CreateFileW(native, FILE_WRITE_ATTRIBUTES, 0, NULL,
	    OPEN_EXISTING, flags, NULL);

    if (fileHandle == INVALID_HANDLE_VALUE ||
	    !SetFileTime(fileHandle, NULL, &lastAccessTime, &lastModTime)) {
	Tcl_WinConvertError(GetLastError());
	res = -1;
    }
    if (fileHandle != INVALID_HANDLE_VALUE) {
	CloseHandle(fileHandle);
    }
    return res;
}

/*
 *---------------------------------------------------------------------------
 *
 * TclWinFileOwned --
 *
 *	Returns 1 if the specified file exists and is owned by the current
 *      user and 0 otherwise. Like the Unix case, the check is made using
 *      the real process SID, not the effective (impersonation) one.
 *
 *---------------------------------------------------------------------------
 */

int
TclWinFileOwned(
    Tcl_Obj *pathPtr)		/* File whose ownership is to be checked */
{
    const WCHAR *native;
    PSID ownerSid = NULL;
    PSECURITY_DESCRIPTOR secd = NULL;
    HANDLE token;
    LPBYTE buf = NULL;
    DWORD bufsz;
    int owned = 0;

    native = (const WCHAR *)Tcl_FSGetNativePath(pathPtr);

    if (GetNamedSecurityInfoW((LPWSTR) native, SE_FILE_OBJECT,
	    OWNER_SECURITY_INFORMATION, &ownerSid, NULL, NULL, NULL,
	    &secd) != ERROR_SUCCESS) {
	/*
	 * Either not a file, or we do not have access to it in which case we
	 * are in all likelihood not the owner.
	 */

	return 0;
    }

    /*
     * Getting the current process SID is a multi-step process.  We make the
     * assumption that if a call fails, this process is so underprivileged it
     * could not possibly own anything. Normally a process can *always* look
     * up its own token.
     */

    if (OpenProcessToken(GetCurrentProcess(), TOKEN_QUERY, &token)) {
	/*
	 * Find out how big the buffer needs to be.
	 */

	bufsz = 0;
	GetTokenInformation(token, TokenUser, NULL, 0, &bufsz);
	if (bufsz) {
	    buf = (LPBYTE)Tcl_Alloc(bufsz);
	    if (GetTokenInformation(token, TokenUser, buf, bufsz, &bufsz)) {
		owned = EqualSid(ownerSid, ((PTOKEN_USER) buf)->User.Sid);
	    }
	}
	CloseHandle(token);
    }

    /*
     * Free allocations and be done.
     */

    if (secd) {
	LocalFree(secd);            /* Also frees ownerSid */
    }
    if (buf) {
	Tcl_Free(buf);
    }

    return (owned != 0);        /* Convert non-0 to 1 */
}

/*
 * Local Variables:
 * mode: c
 * c-basic-offset: 4
 * fill-column: 78
 * End:
 */<|MERGE_RESOLUTION|>--- conflicted
+++ resolved
@@ -983,12 +983,8 @@
 	attr = GetFileAttributesW(native);
 
 	if ((attr == INVALID_FILE_ATTRIBUTES)
-<<<<<<< HEAD
 		|| ((attr & FILE_ATTRIBUTE_DIRECTORY) == 0)) {
-=======
-	    || ((attr & FILE_ATTRIBUTE_DIRECTORY) == 0)) {
 	    Tcl_DecrRefCount(fileNamePtr);
->>>>>>> 8a6d551e
 	    return TCL_OK;
 	}
 
