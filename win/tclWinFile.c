--- conflicted
+++ resolved
@@ -2511,21 +2511,13 @@
 
     firstSeparator = strchr(path, '/');
     if (firstSeparator == NULL) {
-<<<<<<< HEAD
-	found = GetVolumeInformation((const WCHAR *)Tcl_FSGetNativePath(pathPtr),
-=======
-	found = GetVolumeInformationW(Tcl_FSGetNativePath(pathPtr),
->>>>>>> 39795a1d
+	found = GetVolumeInformationW((const WCHAR *)Tcl_FSGetNativePath(pathPtr),
 		NULL, 0, NULL, NULL, NULL, volType, VOL_BUF_SIZE);
     } else {
 	Tcl_Obj *driveName = Tcl_NewStringObj(path, firstSeparator - path+1);
 
 	Tcl_IncrRefCount(driveName);
-<<<<<<< HEAD
-	found = GetVolumeInformation((const WCHAR *)Tcl_FSGetNativePath(driveName),
-=======
-	found = GetVolumeInformationW(Tcl_FSGetNativePath(driveName),
->>>>>>> 39795a1d
+	found = GetVolumeInformationW((const WCHAR *)Tcl_FSGetNativePath(driveName),
 		NULL, 0, NULL, NULL, NULL, volType, VOL_BUF_SIZE);
 	Tcl_DecrRefCount(driveName);
     }
