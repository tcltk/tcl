/*
 * tclWinFile.c --
 *
 *	This file contains temporary wrappers around UNIX file handling
 *	functions. These wrappers map the UNIX functions to Win32 HANDLE-style
 *	files, which can be manipulated through the Win32 console redirection
 *	interfaces.
 *
 * Copyright (c) 1995-1998 Sun Microsystems, Inc.
 *
 * See the file "license.terms" for information on usage and redistribution of
 * this file, and for a DISCLAIMER OF ALL WARRANTIES.
 */

#include "tclWinInt.h"
#include "tclFileSystem.h"
#include <winioctl.h>
#include <shlobj.h>
#include <lm.h>		        /* For TclpGetUserHome(). */
#include <userenv.h>		/* For TclpGetUserHome(). */
#include <aclapi.h>             /* For GetNamedSecurityInfo */

#ifdef _MSC_VER
#   pragma comment(lib, "userenv.lib")
#endif
/*
 * The number of 100-ns intervals between the Windows system epoch (1601-01-01
 * on the proleptic Gregorian calendar) and the Posix epoch (1970-01-01).
 */

#define POSIX_EPOCH_AS_FILETIME	\
	((Tcl_WideInt) 116444736 * (Tcl_WideInt) 1000000000)

/*
 * Declarations for 'link' related information. This information should come
 * with VC++ 6.0, but is not in some older SDKs. In any case it is not well
 * documented.
 */

#ifndef IO_REPARSE_TAG_RESERVED_ONE
#  define IO_REPARSE_TAG_RESERVED_ONE	0x000000001
#endif
#ifndef IO_REPARSE_TAG_RESERVED_RANGE
#  define IO_REPARSE_TAG_RESERVED_RANGE	0x000000001
#endif
#ifndef IO_REPARSE_TAG_VALID_VALUES
#  define IO_REPARSE_TAG_VALID_VALUES	0x0E000FFFF
#endif
#ifndef IO_REPARSE_TAG_HSM
#  define IO_REPARSE_TAG_HSM		0x0C0000004
#endif
#ifndef IO_REPARSE_TAG_NSS
#  define IO_REPARSE_TAG_NSS		0x080000005
#endif
#ifndef IO_REPARSE_TAG_NSSRECOVER
#  define IO_REPARSE_TAG_NSSRECOVER	0x080000006
#endif
#ifndef IO_REPARSE_TAG_SIS
#  define IO_REPARSE_TAG_SIS		0x080000007
#endif
#ifndef IO_REPARSE_TAG_DFS
#  define IO_REPARSE_TAG_DFS		0x080000008
#endif

#ifndef IO_REPARSE_TAG_RESERVED_ZERO
#  define IO_REPARSE_TAG_RESERVED_ZERO	0x00000000
#endif
#ifndef FILE_FLAG_OPEN_REPARSE_POINT
#  define FILE_FLAG_OPEN_REPARSE_POINT	0x00200000
#endif
#ifndef IO_REPARSE_TAG_MOUNT_POINT
#  define IO_REPARSE_TAG_MOUNT_POINT	0xA0000003
#endif
#ifndef IsReparseTagValid
#  define IsReparseTagValid(x) \
    (!((x)&~IO_REPARSE_TAG_VALID_VALUES)&&((x)>IO_REPARSE_TAG_RESERVED_RANGE))
#endif
#ifndef IO_REPARSE_TAG_SYMBOLIC_LINK
#  define IO_REPARSE_TAG_SYMBOLIC_LINK	IO_REPARSE_TAG_RESERVED_ZERO
#endif
#ifndef FILE_SPECIAL_ACCESS
#  define FILE_SPECIAL_ACCESS		(FILE_ANY_ACCESS)
#endif
#ifndef FSCTL_SET_REPARSE_POINT
#  define FSCTL_SET_REPARSE_POINT \
    CTL_CODE(FILE_DEVICE_FILE_SYSTEM, 41, METHOD_BUFFERED, FILE_SPECIAL_ACCESS)
#  define FSCTL_GET_REPARSE_POINT \
    CTL_CODE(FILE_DEVICE_FILE_SYSTEM, 42, METHOD_BUFFERED, FILE_ANY_ACCESS)
#  define FSCTL_DELETE_REPARSE_POINT \
    CTL_CODE(FILE_DEVICE_FILE_SYSTEM, 43, METHOD_BUFFERED, FILE_SPECIAL_ACCESS)
#endif
#ifndef INVALID_FILE_ATTRIBUTES
#define INVALID_FILE_ATTRIBUTES		((DWORD)-1)
#endif

/*
 * Maximum reparse buffer info size. The max user defined reparse data is
 * 16KB, plus there's a header.
 */

#define MAX_REPARSE_SIZE		17000

/*
 * Undocumented REPARSE_MOUNTPOINT_HEADER_SIZE structure definition. This is
 * found in winnt.h.
 *
 * IMPORTANT: caution when using this structure, since the actual structures
 * used will want to store a full path in the 'PathBuffer' field, but there
 * isn't room (there's only a single WCHAR!). Therefore one must artificially
 * create a larger space of memory and then cast it to this type. We use the
 * 'DUMMY_REPARSE_BUFFER' struct just below to deal with this problem.
 */

#define REPARSE_MOUNTPOINT_HEADER_SIZE	 8
#ifndef REPARSE_DATA_BUFFER_HEADER_SIZE
typedef struct _REPARSE_DATA_BUFFER {
    DWORD ReparseTag;
    WORD ReparseDataLength;
    WORD Reserved;
    union {
	struct {
	    WORD SubstituteNameOffset;
	    WORD SubstituteNameLength;
	    WORD PrintNameOffset;
	    WORD PrintNameLength;
	    ULONG Flags;
	    WCHAR PathBuffer[1];
	} SymbolicLinkReparseBuffer;
	struct {
	    WORD SubstituteNameOffset;
	    WORD SubstituteNameLength;
	    WORD PrintNameOffset;
	    WORD PrintNameLength;
	    WCHAR PathBuffer[1];
	} MountPointReparseBuffer;
	struct {
	    BYTE DataBuffer[1];
	} GenericReparseBuffer;
    };
} REPARSE_DATA_BUFFER;
#endif

typedef struct {
    REPARSE_DATA_BUFFER dummy;
    WCHAR dummyBuf[MAX_PATH * 3];
} DUMMY_REPARSE_BUFFER;

/*
 * Other typedefs required by this code.
 */

static time_t		ToCTime(FILETIME fileTime);
static void		FromCTime(time_t posixTime, FILETIME *fileTime);

/*
 * Declarations for local functions defined in this file:
 */

static int		NativeAccess(const TCHAR *path, int mode);
static int		NativeDev(const TCHAR *path);
static int		NativeStat(const TCHAR *path, Tcl_StatBuf *statPtr,
			    int checkLinks);
static unsigned short	NativeStatMode(DWORD attr, int checkLinks,
			    int isExec);
static int		NativeIsExec(const TCHAR *path);
static int		NativeReadReparse(const TCHAR *LinkDirectory,
			    REPARSE_DATA_BUFFER *buffer, DWORD desiredAccess);
static int		NativeWriteReparse(const TCHAR *LinkDirectory,
			    REPARSE_DATA_BUFFER *buffer);
static int		NativeMatchType(int isDrive, DWORD attr,
			    const TCHAR *nativeName, Tcl_GlobTypeData *types);
static int		WinIsDrive(const char *name, int nameLen);
static int		WinIsReserved(const char *path);
static Tcl_Obj *	WinReadLink(const TCHAR *LinkSource);
static Tcl_Obj *	WinReadLinkDirectory(const TCHAR *LinkDirectory);
static int		WinLink(const TCHAR *LinkSource,
			    const TCHAR *LinkTarget, int linkAction);
static int		WinSymLinkDirectory(const TCHAR *LinkDirectory,
			    const TCHAR *LinkTarget);
MODULE_SCOPE TCL_NORETURN void	tclWinDebugPanic(const char *format, ...);

/*
 *--------------------------------------------------------------------
 *
 * WinLink --
 *
 *	Make a link from source to target.
 *
 *--------------------------------------------------------------------
 */

static int
WinLink(
    const TCHAR *linkSourcePath,
    const TCHAR *linkTargetPath,
    int linkAction)
{
    TCHAR tempFileName[MAX_PATH];
    TCHAR *tempFilePart;
    DWORD attr;

    /*
     * Get the full path referenced by the target.
     */

    if (!GetFullPathName(linkTargetPath, MAX_PATH, tempFileName,
	    &tempFilePart)) {
	/*
	 * Invalid file.
	 */

	TclWinConvertError(GetLastError());
	return -1;
    }

    /*
     * Make sure source file doesn't exist.
     */

    attr = GetFileAttributes(linkSourcePath);
    if (attr != INVALID_FILE_ATTRIBUTES) {
	Tcl_SetErrno(EEXIST);
	return -1;
    }

    /*
     * Get the full path referenced by the source file/directory.
     */

    if (!GetFullPathName(linkSourcePath, MAX_PATH, tempFileName,
	    &tempFilePart)) {
	/*
	 * Invalid file.
	 */

	TclWinConvertError(GetLastError());
	return -1;
    }

    /*
     * Check the target.
     */

    attr = GetFileAttributes(linkTargetPath);
    if (attr == INVALID_FILE_ATTRIBUTES) {
	/*
	 * The target doesn't exist.
	 */

	TclWinConvertError(GetLastError());
    } else if ((attr & FILE_ATTRIBUTE_DIRECTORY) == 0) {
	/*
	 * It is a file.
	 */

	if (linkAction & TCL_CREATE_HARD_LINK) {
	    if (CreateHardLink(linkSourcePath, linkTargetPath, NULL)) {
		/*
		 * Success!
		 */

		return 0;
	    }

	    TclWinConvertError(GetLastError());
	} else if (linkAction & TCL_CREATE_SYMBOLIC_LINK) {
	    /*
	     * Can't symlink files.
	     */

	    Tcl_SetErrno(ENOTDIR);
	} else {
	    Tcl_SetErrno(ENODEV);
	}
    } else {
	/*
	 * We've got a directory. Now check whether what we're trying to do is
	 * reasonable.
	 */

	if (linkAction & TCL_CREATE_SYMBOLIC_LINK) {
	    return WinSymLinkDirectory(linkSourcePath, linkTargetPath);

	} else if (linkAction & TCL_CREATE_HARD_LINK) {
	    /*
	     * Can't hard link directories.
	     */

	    Tcl_SetErrno(EISDIR);
	} else {
	    Tcl_SetErrno(ENODEV);
	}
    }
    return -1;
}

/*
 *--------------------------------------------------------------------
 *
 * WinReadLink --
 *
 *	What does 'LinkSource' point to?
 *
 *--------------------------------------------------------------------
 */

static Tcl_Obj *
WinReadLink(
    const TCHAR *linkSourcePath)
{
    TCHAR tempFileName[MAX_PATH];
    TCHAR *tempFilePart;
    DWORD attr;

    /*
     * Get the full path referenced by the target.
     */

    if (!GetFullPathName(linkSourcePath, MAX_PATH, tempFileName,
	    &tempFilePart)) {
	/*
	 * Invalid file.
	 */

	TclWinConvertError(GetLastError());
	return NULL;
    }

    /*
     * Make sure source file does exist.
     */

    attr = GetFileAttributes(linkSourcePath);
    if (attr == INVALID_FILE_ATTRIBUTES) {
	/*
	 * The source doesn't exist.
	 */

	TclWinConvertError(GetLastError());
	return NULL;

    } else if ((attr & FILE_ATTRIBUTE_DIRECTORY) == 0) {
	/*
	 * It is a file - this is not yet supported.
	 */

	Tcl_SetErrno(ENOTDIR);
	return NULL;
    }

    return WinReadLinkDirectory(linkSourcePath);
}

/*
 *--------------------------------------------------------------------
 *
 * WinSymLinkDirectory --
 *
 *	This routine creates a NTFS junction, using the undocumented
 *	FSCTL_SET_REPARSE_POINT structure Win2K uses for mount points and
 *	junctions.
 *
 *	Assumption that linkTargetPath is a valid, existing directory.
 *
 * Returns:
 *	Zero on success.
 *
 *--------------------------------------------------------------------
 */

static int
WinSymLinkDirectory(
    const TCHAR *linkDirPath,
    const TCHAR *linkTargetPath)
{
    DUMMY_REPARSE_BUFFER dummy;
    REPARSE_DATA_BUFFER *reparseBuffer = (REPARSE_DATA_BUFFER *) &dummy;
    int len;
    WCHAR nativeTarget[MAX_PATH];
    WCHAR *loop;

    /*
     * Make the native target name.
     */

    memcpy(nativeTarget, L"\\??\\", 4 * sizeof(WCHAR));
    memcpy(nativeTarget + 4, linkTargetPath,
	   sizeof(WCHAR) * (1+wcslen((WCHAR *) linkTargetPath)));
    len = wcslen(nativeTarget);

    /*
     * We must have backslashes only. This is VERY IMPORTANT. If we have any
     * forward slashes everything appears to work, but the resulting symlink
     * is useless!
     */

    for (loop = nativeTarget; *loop != 0; loop++) {
	if (*loop == L'/') {
	    *loop = L'\\';
	}
    }
    if ((nativeTarget[len-1] == L'\\') && (nativeTarget[len-2] != L':')) {
	nativeTarget[len-1] = 0;
    }

    /*
     * Build the reparse info.
     */

    memset(reparseBuffer, 0, sizeof(DUMMY_REPARSE_BUFFER));
    reparseBuffer->ReparseTag = IO_REPARSE_TAG_MOUNT_POINT;
    reparseBuffer->MountPointReparseBuffer.SubstituteNameLength =
	    wcslen(nativeTarget) * sizeof(WCHAR);
    reparseBuffer->Reserved = 0;
    reparseBuffer->MountPointReparseBuffer.PrintNameLength = 0;
    reparseBuffer->MountPointReparseBuffer.PrintNameOffset =
	    reparseBuffer->MountPointReparseBuffer.SubstituteNameLength
	    + sizeof(WCHAR);
    memcpy(reparseBuffer->MountPointReparseBuffer.PathBuffer, nativeTarget,
	    sizeof(WCHAR)
	    + reparseBuffer->MountPointReparseBuffer.SubstituteNameLength);
    reparseBuffer->ReparseDataLength =
	    reparseBuffer->MountPointReparseBuffer.SubstituteNameLength+12;

    return NativeWriteReparse(linkDirPath, reparseBuffer);
}

/*
 *--------------------------------------------------------------------
 *
 * TclWinSymLinkCopyDirectory --
 *
 *	Copy a Windows NTFS junction. This function assumes that LinkOriginal
 *	exists and is a valid junction point, and that LinkCopy does not
 *	exist.
 *
 * Returns:
 *	Zero on success.
 *
 *--------------------------------------------------------------------
 */

int
TclWinSymLinkCopyDirectory(
    const TCHAR *linkOrigPath,	/* Existing junction - reparse point */
    const TCHAR *linkCopyPath)	/* Will become a duplicate junction */
{
    DUMMY_REPARSE_BUFFER dummy;
    REPARSE_DATA_BUFFER *reparseBuffer = (REPARSE_DATA_BUFFER *) &dummy;

    if (NativeReadReparse(linkOrigPath, reparseBuffer, GENERIC_READ)) {
	return -1;
    }
    return NativeWriteReparse(linkCopyPath, reparseBuffer);
}

/*
 *--------------------------------------------------------------------
 *
 * TclWinSymLinkDelete --
 *
 *	Delete a Windows NTFS junction. Once the junction information is
 *	deleted, the filesystem object becomes an ordinary directory. Unless
 *	'linkOnly' is given, that directory is also removed.
 *
 *	Assumption that LinkOriginal is a valid, existing junction.
 *
 * Returns:
 *	Zero on success.
 *
 *--------------------------------------------------------------------
 */

int
TclWinSymLinkDelete(
    const TCHAR *linkOrigPath,
    int linkOnly)
{
    /*
     * It is a symbolic link - remove it.
     */

    DUMMY_REPARSE_BUFFER dummy;
    REPARSE_DATA_BUFFER *reparseBuffer = (REPARSE_DATA_BUFFER *) &dummy;
    HANDLE hFile;
    DWORD returnedLength;

    memset(reparseBuffer, 0, sizeof(DUMMY_REPARSE_BUFFER));
    reparseBuffer->ReparseTag = IO_REPARSE_TAG_MOUNT_POINT;
    hFile = CreateFile(linkOrigPath, GENERIC_WRITE, 0, NULL, OPEN_EXISTING,
	    FILE_FLAG_OPEN_REPARSE_POINT | FILE_FLAG_BACKUP_SEMANTICS, NULL);

    if (hFile != INVALID_HANDLE_VALUE) {
	if (!DeviceIoControl(hFile, FSCTL_DELETE_REPARSE_POINT, reparseBuffer,
		REPARSE_MOUNTPOINT_HEADER_SIZE,NULL,0,&returnedLength,NULL)) {
	    /*
	     * Error setting junction.
	     */

	    TclWinConvertError(GetLastError());
	    CloseHandle(hFile);
	} else {
	    CloseHandle(hFile);
	    if (!linkOnly) {
		RemoveDirectory(linkOrigPath);
	    }
	    return 0;
	}
    }
    return -1;
}

/*
 *--------------------------------------------------------------------
 *
 * WinReadLinkDirectory --
 *
 *	This routine reads a NTFS junction, using the undocumented
 *	FSCTL_GET_REPARSE_POINT structure Win2K uses for mount points and
 *	junctions.
 *
 *	Assumption that LinkDirectory is a valid, existing directory.
 *
 * Returns:
 *	A Tcl_Obj with refCount of 1 (i.e. owned by the caller), or NULL if
 *	anything went wrong.
 *
 *	In the future we should enhance this to return a path object rather
 *	than a string.
 *
 *--------------------------------------------------------------------
 */

static Tcl_Obj *
WinReadLinkDirectory(
    const TCHAR *linkDirPath)
{
    int attr, len, offset;
    DUMMY_REPARSE_BUFFER dummy;
    REPARSE_DATA_BUFFER *reparseBuffer = (REPARSE_DATA_BUFFER *) &dummy;
    Tcl_Obj *retVal;
    Tcl_DString ds;
    const char *copy;

    attr = GetFileAttributes(linkDirPath);
    if (!(attr & FILE_ATTRIBUTE_REPARSE_POINT)) {
	goto invalidError;
    }
    if (NativeReadReparse(linkDirPath, reparseBuffer, 0)) {
	return NULL;
    }

    switch (reparseBuffer->ReparseTag) {
    case 0x80000000|IO_REPARSE_TAG_SYMBOLIC_LINK:
    case IO_REPARSE_TAG_SYMBOLIC_LINK:
    case IO_REPARSE_TAG_MOUNT_POINT:
	/*
	 * Certain native path representations on Windows have a special
	 * prefix to indicate that they are to be treated specially. For
	 * example extremely long paths, or symlinks, or volumes mounted
	 * inside directories.
	 *
	 * There is an assumption in this code that 'wide' interfaces are
	 * being used (see tclWin32Dll.c), which is true for the only systems
	 * which support reparse tags at present. If that changes in the
	 * future, this code will have to be generalised.
	 */

	offset = 0;
#ifdef UNICODE
	if (reparseBuffer->MountPointReparseBuffer.PathBuffer[0] == L'\\') {
	    /*
	     * Check whether this is a mounted volume.
	     */

	    if (wcsncmp(reparseBuffer->MountPointReparseBuffer.PathBuffer,
		    L"\\??\\Volume{",11) == 0) {
		char drive;

		/*
		 * There is some confusion between \??\ and \\?\ which we have
		 * to fix here. It doesn't seem very well documented.
		 */

		reparseBuffer->MountPointReparseBuffer.PathBuffer[1]=L'\\';

		/*
		 * Check if a corresponding drive letter exists, and use that
		 * if it is found
		 */

		drive = TclWinDriveLetterForVolMountPoint(
			reparseBuffer->MountPointReparseBuffer.PathBuffer);
		if (drive != -1) {
		    char driveSpec[3] = {
			'\0', ':', '\0'
		    };

		    driveSpec[0] = drive;
		    retVal = Tcl_NewStringObj(driveSpec,2);
		    Tcl_IncrRefCount(retVal);
		    return retVal;
		}

		/*
		 * This is actually a mounted drive, which doesn't exists as a
		 * DOS drive letter. This means the path isn't actually a
		 * link, although we partially treat it like one ('file type'
		 * will return 'link'), but then the link will actually just
		 * be treated like an ordinary directory. I don't believe any
		 * serious inconsistency will arise from this, but it is
		 * something to be aware of.
		 */

		goto invalidError;
	    } else if (wcsncmp(reparseBuffer->MountPointReparseBuffer
		    .PathBuffer, L"\\\\?\\",4) == 0) {
		/*
		 * Strip off the prefix.
		 */

		offset = 4;
	    } else if (wcsncmp(reparseBuffer->MountPointReparseBuffer
		    .PathBuffer, L"\\??\\",4) == 0) {
		/*
		 * Strip off the prefix.
		 */

		offset = 4;
	    }
	}
#endif /* UNICODE */

	Tcl_WinTCharToUtf((const TCHAR *)
		reparseBuffer->MountPointReparseBuffer.PathBuffer,
		(int) reparseBuffer->MountPointReparseBuffer
		.SubstituteNameLength, &ds);

	copy = Tcl_DStringValue(&ds)+offset;
	len = Tcl_DStringLength(&ds)-offset;
	retVal = Tcl_NewStringObj(copy,len);
	Tcl_IncrRefCount(retVal);
	Tcl_DStringFree(&ds);
	return retVal;
    }

  invalidError:
    Tcl_SetErrno(EINVAL);
    return NULL;
}

/*
 *--------------------------------------------------------------------
 *
 * NativeReadReparse --
 *
 *	Read the junction/reparse information from a given NTFS directory.
 *
 *	Assumption that linkDirPath is a valid, existing directory.
 *
 * Returns:
 *	Zero on success.
 *
 *--------------------------------------------------------------------
 */

static int
NativeReadReparse(
    const TCHAR *linkDirPath,	/* The junction to read */
    REPARSE_DATA_BUFFER *buffer,/* Pointer to buffer. Cannot be NULL */
    DWORD desiredAccess)
{
    HANDLE hFile;
    DWORD returnedLength;

    hFile = CreateFile(linkDirPath, desiredAccess, FILE_SHARE_READ, NULL, OPEN_EXISTING,
	    FILE_FLAG_OPEN_REPARSE_POINT | FILE_FLAG_BACKUP_SEMANTICS, NULL);

    if (hFile == INVALID_HANDLE_VALUE) {
	/*
	 * Error creating directory.
	 */

	TclWinConvertError(GetLastError());
	return -1;
    }

    /*
     * Get the link.
     */

    if (!DeviceIoControl(hFile, FSCTL_GET_REPARSE_POINT, NULL, 0, buffer,
	    sizeof(DUMMY_REPARSE_BUFFER), &returnedLength, NULL)) {
	/*
	 * Error setting junction.
	 */

	TclWinConvertError(GetLastError());
	CloseHandle(hFile);
	return -1;
    }
    CloseHandle(hFile);

    if (!IsReparseTagValid(buffer->ReparseTag)) {
	Tcl_SetErrno(EINVAL);
	return -1;
    }
    return 0;
}

/*
 *--------------------------------------------------------------------
 *
 * NativeWriteReparse --
 *
 *	Write the reparse information for a given directory.
 *
 *	Assumption that LinkDirectory does not exist.
 *
 *--------------------------------------------------------------------
 */

static int
NativeWriteReparse(
    const TCHAR *linkDirPath,
    REPARSE_DATA_BUFFER *buffer)
{
    HANDLE hFile;
    DWORD returnedLength;

    /*
     * Create the directory - it must not already exist.
     */

    if (CreateDirectory(linkDirPath, NULL) == 0) {
	/*
	 * Error creating directory.
	 */

	TclWinConvertError(GetLastError());
	return -1;
    }
    hFile = CreateFile(linkDirPath, GENERIC_WRITE, 0, NULL,
	    OPEN_EXISTING, FILE_FLAG_OPEN_REPARSE_POINT
	    | FILE_FLAG_BACKUP_SEMANTICS, NULL);
    if (hFile == INVALID_HANDLE_VALUE) {
	/*
	 * Error creating directory.
	 */

	TclWinConvertError(GetLastError());
	return -1;
    }

    /*
     * Set the link.
     */

    if (!DeviceIoControl(hFile, FSCTL_SET_REPARSE_POINT, buffer,
	    (DWORD) buffer->ReparseDataLength + REPARSE_MOUNTPOINT_HEADER_SIZE,
	    NULL, 0, &returnedLength, NULL)) {
	/*
	 * Error setting junction.
	 */

	TclWinConvertError(GetLastError());
	CloseHandle(hFile);
	RemoveDirectory(linkDirPath);
	return -1;
    }
    CloseHandle(hFile);

    /*
     * We succeeded.
     */

    return 0;
}

/*
 *----------------------------------------------------------------------
 *
 * tclWinDebugPanic --
 *
 *	Display a message. If a debugger is present, present it directly to
 *	the debugger, otherwise use a MessageBox.
 *
 * Results:
 *	None.
 *
 * Side effects:
 *	None.
 *
 *----------------------------------------------------------------------
 */

TCL_NORETURN void
tclWinDebugPanic(
    const char *format, ...)
{
#define TCL_MAX_WARN_LEN 1024
    va_list argList;
    char buf[TCL_MAX_WARN_LEN * TCL_UTF_MAX];
    WCHAR msgString[TCL_MAX_WARN_LEN];

    va_start(argList, format);
    vsnprintf(buf, sizeof(buf), format, argList);

    msgString[TCL_MAX_WARN_LEN-1] = L'\0';
    MultiByteToWideChar(CP_UTF8, 0, buf, -1, msgString, TCL_MAX_WARN_LEN);

    /*
     * Truncate MessageBox string if it is too long to not overflow the screen
     * and cause possible oversized window error.
     */

    if (msgString[TCL_MAX_WARN_LEN-1] != L'\0') {
	memcpy(msgString + (TCL_MAX_WARN_LEN - 5), L" ...", 5 * sizeof(WCHAR));
    }
    if (IsDebuggerPresent()) {
	OutputDebugStringW(msgString);
    } else {
	MessageBeep(MB_ICONEXCLAMATION);
	MessageBoxW(NULL, msgString, L"Fatal Error",
		MB_ICONSTOP | MB_OK | MB_TASKMODAL | MB_SETFOREGROUND);
    }
#if defined(__GNUC__)
    __builtin_trap();
#elif defined(_WIN64)
    __debugbreak();
#elif defined(_MSC_VER) && defined (_M_IX86)
    _asm {int 3}
#else
    DebugBreak();
#endif
    abort();
}

/*
 *---------------------------------------------------------------------------
 *
 * TclpFindExecutable --
 *
 *	This function computes the absolute path name of the current
 *	application.
 *
 * Results:
 *	None.
 *
 * Side effects:
 *	The computed path is stored.
 *
 *---------------------------------------------------------------------------
 */

void
TclpFindExecutable(
    const char *argv0)		/* If NULL, install PanicMessageBox, otherwise
				 * ignore. */
{
    WCHAR wName[MAX_PATH];
    char name[MAX_PATH * TCL_UTF_MAX];

    /*
     * Under Windows we ignore argv0, and return the path for the file used to
     * create this process. Only if it is NULL, install a new panic handler.
     */

    if (argv0 == NULL) {
	Tcl_SetPanicProc(tclWinDebugPanic);
    }

#ifdef UNICODE
    GetModuleFileNameW(NULL, wName, MAX_PATH);
#else
    GetModuleFileNameA(NULL, name, sizeof(name));

    /*
     * Convert to WCHAR to get out of ANSI codepage
     */

    MultiByteToWideChar(CP_ACP, 0, name, -1, wName, MAX_PATH);
#endif
    WideCharToMultiByte(CP_UTF8, 0, wName, -1, name, sizeof(name), NULL, NULL);
    TclWinNoBackslash(name);
    TclSetObjNameOfExecutable(Tcl_NewStringObj(name, -1), NULL);
}

/*
 *----------------------------------------------------------------------
 *
 * TclpMatchInDirectory --
 *
 *	This routine is used by the globbing code to search a directory for
 *	all files which match a given pattern.
 *
 * Results:
 *	The return value is a standard Tcl result indicating whether an error
 *	occurred in globbing. Errors are left in interp, good results are
 *	lappended to resultPtr (which must be a valid object).
 *
 * Side effects:
 *	None.
 *
 *----------------------------------------------------------------------
 */

int
TclpMatchInDirectory(
    Tcl_Interp *interp,		/* Interpreter to receive errors. */
    Tcl_Obj *resultPtr,		/* List object to lappend results. */
    Tcl_Obj *pathPtr,		/* Contains path to directory to search. */
    const char *pattern,	/* Pattern to match against. */
    Tcl_GlobTypeData *types)	/* Object containing list of acceptable types.
				 * May be NULL. In particular the directory
				 * flag is very important. */
{
    const TCHAR *native;

    if (types != NULL && types->type == TCL_GLOB_TYPE_MOUNT) {
	/*
	 * The native filesystem never adds mounts.
	 */

	return TCL_OK;
    }

    if (pattern == NULL || (*pattern == '\0')) {
	Tcl_Obj *norm = Tcl_FSGetNormalizedPath(NULL, pathPtr);

	if (norm != NULL) {
	    /*
	     * Match a single file directly.
	     */

	    int len;
	    DWORD attr;
	    WIN32_FILE_ATTRIBUTE_DATA data;
	    const char *str = Tcl_GetStringFromObj(norm,&len);

	    native = Tcl_FSGetNativePath(pathPtr);

	    if (GetFileAttributesEx(native,
		    GetFileExInfoStandard, &data) != TRUE) {
		return TCL_OK;
	    }
	    attr = data.dwFileAttributes;

	    if (NativeMatchType(WinIsDrive(str,len), attr, native, types)) {
		Tcl_ListObjAppendElement(interp, resultPtr, pathPtr);
	    }
	}
	return TCL_OK;
    } else {
	DWORD attr;
	HANDLE handle;
	WIN32_FIND_DATA data;
	const char *dirName;	/* UTF-8 dir name, later with pattern
				 * appended. */
	int dirLength;
	int matchSpecialDots;
	Tcl_DString ds;		/* Native encoding of dir, also used
				 * temporarily for other things. */
	Tcl_DString dsOrig;	/* UTF-8 encoding of dir. */
	Tcl_Obj *fileNamePtr;
	char lastChar;

	/*
	 * Get the normalized path representation (the main thing is we dont
	 * want any '~' sequences).
	 */

	fileNamePtr = Tcl_FSGetNormalizedPath(interp, pathPtr);
	if (fileNamePtr == NULL) {
	    return TCL_ERROR;
	}

	/*
	 * Verify that the specified path exists and is actually a directory.
	 */

	native = Tcl_FSGetNativePath(pathPtr);
	if (native == NULL) {
	    return TCL_OK;
	}
	attr = GetFileAttributes(native);

	if ((attr == INVALID_FILE_ATTRIBUTES)
	    || ((attr & FILE_ATTRIBUTE_DIRECTORY) == 0)) {
	    return TCL_OK;
	}

	/*
	 * Build up the directory name for searching, including a trailing
	 * directory separator.
	 */

	Tcl_DStringInit(&dsOrig);
	dirName = Tcl_GetStringFromObj(fileNamePtr, &dirLength);
	Tcl_DStringAppend(&dsOrig, dirName, dirLength);

	lastChar = dirName[dirLength -1];
	if ((lastChar != '\\') && (lastChar != '/') && (lastChar != ':')) {
	    TclDStringAppendLiteral(&dsOrig, "/");
	    dirLength++;
	}
	dirName = Tcl_DStringValue(&dsOrig);

	/*
	 * We need to check all files in the directory, so we append '*.*' to
	 * the path, unless the pattern we've been given is rather simple,
	 * when we can use that instead.
	 */

	if (strpbrk(pattern, "[]\\") == NULL) {
	    /*
	     * The pattern is a simple one containing just '*' and/or '?'.
	     * This means we can get the OS to help us, by passing it the
	     * pattern.
	     */

	    dirName = Tcl_DStringAppend(&dsOrig, pattern, -1);
	} else {
	    dirName = TclDStringAppendLiteral(&dsOrig, "*.*");
	}

	native = Tcl_WinUtfToTChar(dirName, -1, &ds);
	if ((types == NULL) || (types->type != TCL_GLOB_TYPE_DIR)) {
	    handle = FindFirstFile(native, &data);
	} else {
	    /*
	     * We can be more efficient, for pure directory requests.
	     */

	    handle = FindFirstFileEx(native,
		    FindExInfoStandard, &data,
		    FindExSearchLimitToDirectories, NULL, 0);
	}

	if (handle == INVALID_HANDLE_VALUE) {
	    DWORD err = GetLastError();

	    Tcl_DStringFree(&ds);
	    if (err == ERROR_FILE_NOT_FOUND) {
		/*
		 * We used our 'pattern' above, and matched nothing. This
		 * means we just return TCL_OK, indicating no results found.
		 */

		Tcl_DStringFree(&dsOrig);
		return TCL_OK;
	    }

	    TclWinConvertError(err);
	    if (interp != NULL) {
		Tcl_SetObjResult(interp, Tcl_ObjPrintf(
			"couldn't read directory \"%s\": %s",
			Tcl_DStringValue(&dsOrig), Tcl_PosixError(interp)));
	    }
	    Tcl_DStringFree(&dsOrig);
	    return TCL_ERROR;
	}
	Tcl_DStringFree(&ds);

	/*
	 * We may use this later, so we must restore it to its length
	 * including the directory delimiter.
	 */

	Tcl_DStringSetLength(&dsOrig, dirLength);

	/*
	 * Check to see if the pattern should match the special . and
	 * .. names, referring to the current directory, or the directory
	 * above. We need a special check for this because paths beginning
	 * with a dot are not considered hidden on Windows, and so otherwise a
	 * relative glob like 'glob -join * *' will actually return
	 * './. ../..' etc.
	 */

	if ((pattern[0] == '.')
		|| ((pattern[0] == '\\') && (pattern[1] == '.'))) {
	    matchSpecialDots = 1;
	} else {
	    matchSpecialDots = 0;
	}

	/*
	 * Now iterate over all of the files in the directory, starting with
	 * the first one we found.
	 */

	do {
	    const char *utfname;
	    int checkDrive = 0, isDrive;
	    DWORD attr;

	    native = data.cFileName;
	    attr = data.dwFileAttributes;
	    utfname = Tcl_WinTCharToUtf(native, -1, &ds);

	    if (!matchSpecialDots) {
		/*
		 * If it is exactly '.' or '..' then we ignore it.
		 */

		if ((utfname[0] == '.') && (utfname[1] == '\0'
			|| (utfname[1] == '.' && utfname[2] == '\0'))) {
		    Tcl_DStringFree(&ds);
		    continue;
		}
	    } else if (utfname[0] == '.' && utfname[1] == '.'
		    && utfname[2] == '\0') {
		/*
		 * Have to check if this is a drive below, so we can correctly
		 * match 'hidden' and not hidden files.
		 */

		checkDrive = 1;
	    }

	    /*
	     * Check to see if the file matches the pattern. Note that we are
	     * ignoring the case sensitivity flag because Windows doesn't
	     * honor case even if the volume is case sensitive. If the volume
	     * also doesn't preserve case, then we previously returned the
	     * lower case form of the name. This didn't seem quite right since
	     * there are non-case-preserving volumes that actually return
	     * mixed case. So now we are returning exactly what we get from
	     * the system.
	     */

	    if (Tcl_StringCaseMatch(utfname, pattern, 1)) {
		/*
		 * If the file matches, then we need to process the remainder
		 * of the path.
		 */

		if (checkDrive) {
		    const char *fullname = Tcl_DStringAppend(&dsOrig, utfname,
			    Tcl_DStringLength(&ds));

		    isDrive = WinIsDrive(fullname, Tcl_DStringLength(&dsOrig));
		    Tcl_DStringSetLength(&dsOrig, dirLength);
		} else {
		    isDrive = 0;
		}
		if (NativeMatchType(isDrive, attr, native, types)) {
		    Tcl_ListObjAppendElement(interp, resultPtr,
			    TclNewFSPathObj(pathPtr, utfname,
				    Tcl_DStringLength(&ds)));
		}
	    }

	    /*
	     * Free ds here to ensure that native is valid above.
	     */

	    Tcl_DStringFree(&ds);
	} while (FindNextFile(handle, &data) == TRUE);

	FindClose(handle);
	Tcl_DStringFree(&dsOrig);
	return TCL_OK;
    }
}

/*
 * Does the given path represent a root volume? We need this special case
 * because for NTFS root volumes, the getFileAttributesProc returns a 'hidden'
 * attribute when it should not.
 */

static int
WinIsDrive(
    const char *name,		/* Name (UTF-8) */
    int len)			/* Length of name */
{
    int remove = 0;

    while (len > 4) {
	if ((name[len-1] != '.' || name[len-2] != '.')
		|| (name[len-3] != '/' && name[len-3] != '\\')) {
	    /*
	     * We don't have '/..' at the end.
	     */

	    if (remove == 0) {
		break;
	    }
	    remove--;
	    while (len > 0) {
		len--;
		if (name[len] == '/' || name[len] == '\\') {
		    break;
		}
	    }
	    if (len < 4) {
		len++;
		break;
	    }
	} else {
	    /*
	     * We do have '/..'
	     */

	    len -= 3;
	    remove++;
	}
    }

    if (len < 4) {
	if (len == 0) {
	    /*
	     * Not sure if this is possible, but we pass it on anyway.
	     */
	} else if (len == 1 && (name[0] == '/' || name[0] == '\\')) {
	    /*
	     * Path is pointing to the root volume.
	     */

	    return 1;
	} else if ((name[1] == ':')
		   && (len == 2 || (name[2] == '/' || name[2] == '\\'))) {
	    /*
	     * Path is of the form 'x:' or 'x:/' or 'x:\'
	     */

	    return 1;
	}
    }

    return 0;
}

/*
 * Does the given path represent a reserved window path name? If not return 0,
 * if true, return the number of characters of the path that we actually want
 * (not any trailing :).
 */

static int
WinIsReserved(
    const char *path)		/* Path in UTF-8 */
{
    if ((path[0] == 'c' || path[0] == 'C')
	    && (path[1] == 'o' || path[1] == 'O')) {
	if ((path[2] == 'm' || path[2] == 'M')
		&& path[3] >= '1' && path[3] <= '9') {
	    /*
	     * May have match for 'com[1-9]:?', which is a serial port.
	     */

	    if (path[4] == '\0') {
		return 4;
	    } else if (path [4] == ':' && path[5] == '\0') {
		return 4;
	    }
	} else if ((path[2] == 'n' || path[2] == 'N') && path[3] == '\0') {
	    /*
	     * Have match for 'con'
	     */

	    return 3;
	}

    } else if ((path[0] == 'l' || path[0] == 'L')
	    && (path[1] == 'p' || path[1] == 'P')
	    && (path[2] == 't' || path[2] == 'T')) {
	if (path[3] >= '1' && path[3] <= '9') {
	    /*
	     * May have match for 'lpt[1-9]:?'
	     */

	    if (path[4] == '\0') {
		return 4;
	    } else if (path [4] == ':' && path[5] == '\0') {
		return 4;
	    }
	}

    } else if (!strcasecmp(path, "prn") || !strcasecmp(path, "nul")
	    || !strcasecmp(path, "aux")) {
	/*
	 * Have match for 'prn', 'nul' or 'aux'.
	 */

	return 3;
    }
    return 0;
}

/*
 *----------------------------------------------------------------------
 *
 * NativeMatchType --
 *
 *	This function needs a special case for a path which is a root volume,
 *	because for NTFS root volumes, the getFileAttributesProc returns a
 *	'hidden' attribute when it should not.
 *
 *	We never make any calls to a 'get attributes' routine here, since we
 *	have arranged things so that our caller already knows such
 *	information.
 *
 * Results:
 *	0 = file doesn't match
 *	1 = file matches
 *
 *----------------------------------------------------------------------
 */

static int
NativeMatchType(
    int isDrive,		/* Is this a drive. */
    DWORD attr,			/* We already know the attributes for the
				 * file. */
    const TCHAR *nativeName,	/* Native path to check. */
    Tcl_GlobTypeData *types)	/* Type description to match against. */
{
    /*
     * 'attr' represents the attributes of the file, but we only want to
     * retrieve this info if it is absolutely necessary because it is an
     * expensive call. Unfortunately, to deal with hidden files properly, we
     * must always retrieve it.
     */

    if (types == NULL) {
	/*
	 * If invisible, don't return the file.
	 */

	return !(attr & FILE_ATTRIBUTE_HIDDEN && !isDrive);
    }

    if (attr & FILE_ATTRIBUTE_HIDDEN && !isDrive) {
	/*
	 * If invisible.
	 */

	if ((types->perm == 0) || !(types->perm & TCL_GLOB_PERM_HIDDEN)) {
	    return 0;
	}
    } else {
	/*
	 * Visible.
	 */

	if (types->perm & TCL_GLOB_PERM_HIDDEN) {
	    return 0;
	}
    }

    if (types->perm != 0) {
	if (((types->perm & TCL_GLOB_PERM_RONLY) &&
		    !(attr & FILE_ATTRIBUTE_READONLY)) ||
		((types->perm & TCL_GLOB_PERM_R) &&
		    (0 /* File exists => R_OK on Windows */)) ||
		((types->perm & TCL_GLOB_PERM_W) &&
		    (attr & FILE_ATTRIBUTE_READONLY)) ||
		((types->perm & TCL_GLOB_PERM_X) &&
		    (!(attr & FILE_ATTRIBUTE_DIRECTORY)
		    && !NativeIsExec(nativeName)))) {
	    return 0;
	}
    }

    if ((types->type & TCL_GLOB_TYPE_DIR)
	    && (attr & FILE_ATTRIBUTE_DIRECTORY)) {
	/*
	 * Quicker test for directory, which is a common case.
	 */

	return 1;

    } else if (types->type != 0) {
	unsigned short st_mode;
	int isExec = NativeIsExec(nativeName);

	st_mode = NativeStatMode(attr, 0, isExec);

	/*
	 * In order bcdpfls as in 'find -t'
	 */

	if (((types->type&TCL_GLOB_TYPE_BLOCK)    && S_ISBLK(st_mode)) ||
		((types->type&TCL_GLOB_TYPE_CHAR) && S_ISCHR(st_mode)) ||
		((types->type&TCL_GLOB_TYPE_DIR)  && S_ISDIR(st_mode)) ||
		((types->type&TCL_GLOB_TYPE_PIPE) && S_ISFIFO(st_mode)) ||
#ifdef S_ISSOCK
		((types->type&TCL_GLOB_TYPE_SOCK) && S_ISSOCK(st_mode)) ||
#endif
		((types->type&TCL_GLOB_TYPE_FILE) && S_ISREG(st_mode))) {
	    /*
	     * Do nothing - this file is ok.
	     */
	} else {
#ifdef S_ISLNK
	    if (types->type & TCL_GLOB_TYPE_LINK) {
		st_mode = NativeStatMode(attr, 1, isExec);
		if (S_ISLNK(st_mode)) {
		    return 1;
		}
	    }
#endif /* S_ISLNK */
	    return 0;
	}
    }
    return 1;
}

/*
 *----------------------------------------------------------------------
 *
 * TclpGetUserHome --
 *
 *	This function takes the passed in user name and finds the
 *	corresponding home directory specified in the password file.
 *
 * Results:
 *	The result is a pointer to a string specifying the user's home
 *	directory, or NULL if the user's home directory could not be
 *	determined. Storage for the result string is allocated in bufferPtr;
 *	the caller must call Tcl_DStringFree() when the result is no longer
 *	needed.
 *
 * Side effects:
 *	None.
 *
 *----------------------------------------------------------------------
 */

const char *
TclpGetUserHome(
    const char *name,		/* User name for desired home directory. */
    Tcl_DString *bufferPtr)	/* Uninitialized or free DString filled with
				 * name of user's home directory. */
{
    const char *result = NULL;
    USER_INFO_1 *uiPtr, **uiPtrPtr = &uiPtr;
    Tcl_DString ds;
    int nameLen = -1;
    int badDomain = 0;
    char *domain;
    WCHAR *wName, *wHomeDir, *wDomain, **wDomainPtr = &wDomain;
    WCHAR buf[MAX_PATH];

    Tcl_DStringInit(bufferPtr);
    wDomain = NULL;
    domain = strchr(name, '@');
    if (domain != NULL) {
	Tcl_DStringInit(&ds);
	wName = Tcl_UtfToUniCharDString(domain + 1, -1, &ds);
	badDomain = NetGetDCName(NULL, wName, (LPBYTE *) wDomainPtr);
	Tcl_DStringFree(&ds);
	nameLen = domain - name;
    }
    if (badDomain == 0) {
	Tcl_DStringInit(&ds);
	wName = Tcl_UtfToUniCharDString(name, nameLen, &ds);
	if (NetUserGetInfo(wDomain, wName, 1, (LPBYTE *) uiPtrPtr) == 0) {
	    wHomeDir = uiPtr->usri1_home_dir;
	    if ((wHomeDir != NULL) && (wHomeDir[0] != L'\0')) {
		Tcl_UniCharToUtfDString(wHomeDir, lstrlenW(wHomeDir),
			bufferPtr);
	    } else {
		/*
		 * User exists but has no home dir. Return
		 * "{GetProfilesDirectory}/<user>".
		 */
		DWORD i, size = MAX_PATH;
		GetProfilesDirectoryW(buf, &size);
		for (i = 0; i < size; ++i){
		    if (buf[i] == '\\') buf[i] = '/';
		}
		Tcl_UniCharToUtfDString(buf, size-1, bufferPtr);
		Tcl_DStringAppend(bufferPtr, "/", -1);
		Tcl_DStringAppend(bufferPtr, name, -1);
	    }
	    result = Tcl_DStringValue(bufferPtr);
	    NetApiBufferFree((void *) uiPtr);
	}
	Tcl_DStringFree(&ds);
    }
    if (wDomain != NULL) {
	NetApiBufferFree((void *) wDomain);
    }
    if (result == NULL) {
	/*
	 * Look in the "Password Lists" section of system.ini for the local
	 * user. There are also entries in that section that begin with a "*"
	 * character that are used by Windows for other purposes; ignore user
	 * names beginning with a "*".
	 */

	char buf[MAX_PATH];

	if (name[0] != '*') {
	    if (GetPrivateProfileStringA("Password Lists", name, "", buf,
		    MAX_PATH, "system.ini") > 0) {
		/*
		 * User exists, but there is no such thing as a home directory
		 * in system.ini. Return "{Windows drive}:/".
		 */

		GetWindowsDirectoryA(buf, MAX_PATH);
		Tcl_DStringAppend(bufferPtr, buf, 3);
		result = Tcl_DStringValue(bufferPtr);
	    }
	}
    }

    return result;
}

/*
 *---------------------------------------------------------------------------
 *
 * NativeAccess --
 *
 *	This function replaces the library version of access(), fixing the
 *	following bugs:
 *
 *	1. access() returns that all files have execute permission.
 *
 * Results:
 *	See access documentation.
 *
 * Side effects:
 *	See access documentation.
 *
 *---------------------------------------------------------------------------
 */

static int
NativeAccess(
    const TCHAR *nativePath,	/* Path of file to access, native encoding. */
    int mode)			/* Permission setting. */
{
    DWORD attr;

    attr = GetFileAttributes(nativePath);

    if (attr == INVALID_FILE_ATTRIBUTES) {
	/*
	 * File might not exist.
	 */

	DWORD lasterror = GetLastError();
	if (lasterror != ERROR_SHARING_VIOLATION) {
	    TclWinConvertError(lasterror);
	    return -1;
	}
    }

    if (mode == F_OK) {
	/*
	 * File exists, nothing else to check.
	 */

	return 0;
    }

    /* 
     * If it's not a directory (assume file), do several fast checks:
     */
    if (!(attr & FILE_ATTRIBUTE_DIRECTORY)) {
	/*
	 * If the attributes say this is not writable at all.  The file is a
	 * regular file (i.e., not a directory), then the file is not
	 * writable, full stop.	 For directories, the read-only bit is
	 * (mostly) ignored by Windows, so we can't ascertain anything about
	 * directory access from the attrib data.  However, if we have the
	 * advanced 'getFileSecurityProc', then more robust ACL checks
	 * will be done below.
	 */
	if ((mode & W_OK) && (attr & FILE_ATTRIBUTE_READONLY)) {
	    Tcl_SetErrno(EACCES);
	    return -1;
	}

	/* If doesn't have the correct extension, it can't be executable */
	if ((mode & X_OK) && !NativeIsExec(nativePath)) {
	    Tcl_SetErrno(EACCES);
	    return -1;
	}
	/* Special case for read/write/executable check on file */
	if ((mode & (R_OK|W_OK|X_OK)) && !(mode & ~(R_OK|W_OK|X_OK))) {
	    DWORD mask = 0;
	    HANDLE hFile;
	    if (mode & R_OK) { mask |= GENERIC_READ;  }
	    if (mode & W_OK) { mask |= GENERIC_WRITE; }
	    if (mode & X_OK) { mask |= GENERIC_EXECUTE; }

	    hFile = (tclWinProcs->createFileProc)(nativePath, mask,
		FILE_SHARE_READ | FILE_SHARE_WRITE | FILE_SHARE_DELETE, NULL,
		OPEN_EXISTING, FILE_FLAG_NO_BUFFERING, NULL);
	    if (hFile != INVALID_HANDLE_VALUE) {
		CloseHandle(hFile);
		return 0;
	    }
	    /* fast exit if access was denied */
	    if (GetLastError() == ERROR_ACCESS_DENIED) {
		Tcl_SetErrno(EACCES);
		return -1;
	    }
	}
	/* We cannnot verify the access fast, check it below using security info. */
    }

    /*
     * It looks as if the permissions are ok, but if we are on NT, 2000 or XP,
     * we have a more complex permissions structure so we try to check that.
     * The code below is remarkably complex for such a simple thing as finding
     * what permissions the OS has set for a file.
     */

#ifdef UNICODE
    {
	SECURITY_DESCRIPTOR *sdPtr = NULL;
	unsigned long size;
	PSID pSid = 0;
	BOOL SidDefaulted;
	SID_IDENTIFIER_AUTHORITY samba_unmapped = {{0, 0, 0, 0, 0, 22}};
	GENERIC_MAPPING genMap;
	HANDLE hToken = NULL;
	DWORD desiredAccess = 0, grantedAccess = 0;
	BOOL accessYesNo = FALSE;
	PRIVILEGE_SET privSet;
	DWORD privSetSize = sizeof(PRIVILEGE_SET);
	int error;

	/*
	 * First find out how big the buffer needs to be.
	 */

	size = 0;
	GetFileSecurity(nativePath,
		OWNER_SECURITY_INFORMATION | GROUP_SECURITY_INFORMATION
		| DACL_SECURITY_INFORMATION | LABEL_SECURITY_INFORMATION,
		0, 0, &size);

	/*
	 * Should have failed with ERROR_INSUFFICIENT_BUFFER
	 */

	error = GetLastError();
	if (error != ERROR_INSUFFICIENT_BUFFER) {
	    /*
	     * Most likely case is ERROR_ACCESS_DENIED, which we will convert
	     * to EACCES - just what we want!
	     */

	    TclWinConvertError((DWORD) error);
	    return -1;
	}

	/*
	 * Now size contains the size of buffer needed.
	 */

	sdPtr = (SECURITY_DESCRIPTOR *) HeapAlloc(GetProcessHeap(), 0, size);

	if (sdPtr == NULL) {
	    goto accessError;
	}

	/*
	 * Call GetFileSecurity() for real.
	 */

	if (!GetFileSecurity(nativePath,
		OWNER_SECURITY_INFORMATION | GROUP_SECURITY_INFORMATION
		| DACL_SECURITY_INFORMATION | LABEL_SECURITY_INFORMATION,
		sdPtr, size, &size)) {
	    /*
	     * Error getting owner SD
	     */

	    goto accessError;
	}

	/*
	 * As of Samba 3.0.23 (10-Jul-2006), unmapped users and groups are
	 * assigned to SID domains S-1-22-1 and S-1-22-2, where "22" is the
	 * top-level authority.	 If the file owner and group is unmapped then
	 * the ACL access check below will only test against world access,
	 * which is likely to be more restrictive than the actual access
	 * restrictions.  Since the ACL tests are more likely wrong than
	 * right, skip them.  Moreover, the unix owner access permissions are
	 * usually mapped to the Windows attributes, so if the user is the
	 * file owner then the attrib checks above are correct (as far as they
	 * go).
	 */

	if(!GetSecurityDescriptorOwner(sdPtr,&pSid,&SidDefaulted) ||
	   memcmp(GetSidIdentifierAuthority(pSid),&samba_unmapped,
		  sizeof(SID_IDENTIFIER_AUTHORITY))==0) {
	    HeapFree(GetProcessHeap(), 0, sdPtr);
	    return 0; /* Attrib tests say access allowed. */
	}

	/*
	 * Perform security impersonation of the user and open the resulting
	 * thread token.
	 */

	if (!ImpersonateSelf(SecurityImpersonation)) {
	    /*
	     * Unable to perform security impersonation.
	     */

	    goto accessError;
	}
	if (!OpenThreadToken(GetCurrentThread(),
		TOKEN_DUPLICATE | TOKEN_QUERY, FALSE, &hToken)) {
	    /*
	     * Unable to get current thread's token.
	     */

	    goto accessError;
	}

	RevertToSelf();

	/*
	 * Setup desiredAccess according to the access priveleges we are
	 * checking.
	 */

	if (mode & R_OK) {
	    desiredAccess |= FILE_GENERIC_READ;
	}
	if (mode & W_OK) {
	    desiredAccess |= FILE_GENERIC_WRITE;
	}
	if (mode & X_OK) {
	    desiredAccess |= FILE_GENERIC_EXECUTE;
	}

	memset(&genMap, 0x0, sizeof(GENERIC_MAPPING));
	genMap.GenericRead = FILE_GENERIC_READ;
	genMap.GenericWrite = FILE_GENERIC_WRITE;
	genMap.GenericExecute = FILE_GENERIC_EXECUTE;
	genMap.GenericAll = FILE_ALL_ACCESS;

	/*
	 * Perform access check using the token.
	 */

	if (!AccessCheck(sdPtr, hToken, desiredAccess,
		&genMap, &privSet, &privSetSize, &grantedAccess,
		&accessYesNo)) {
	    /*
	     * Unable to perform access check.
	     */

	accessError:
	    TclWinConvertError(GetLastError());
	    if (sdPtr != NULL) {
		HeapFree(GetProcessHeap(), 0, sdPtr);
	    }
	    if (hToken != NULL) {
		CloseHandle(hToken);
	    }
	    return -1;
	}

	/*
	 * Clean up.
	 */

	HeapFree(GetProcessHeap(), 0, sdPtr);
	CloseHandle(hToken);
	if (!accessYesNo) {
	    Tcl_SetErrno(EACCES);
	    return -1;
	}

    }
#endif /* !UNICODE */
    return 0;
}

/*
 *----------------------------------------------------------------------
 *
 * NativeIsExec --
 *
 *	Determines if a path is executable. On windows this is simply defined
 *	by whether the path ends in a standard executable extension.
 *
 * Results:
 *	1 = executable, 0 = not.
 *
 *----------------------------------------------------------------------
 */

static int
NativeIsExec(
    const TCHAR *path)
{
    int len = _tcslen(path);

<<<<<<< HEAD
    if (len < 5) {
	return 0;
    }
=======
	if (path[len-4] != L'.') {
	    return 0;
	}

	/*
	 * Use wide-char case-insensitive comparison
	 */

	path += len-3;
	if ((_wcsicmp(path, L"exe") == 0)
		|| (_wcsicmp(path, L"com") == 0)
		|| (_wcsicmp(path, L"cmd") == 0)
		|| (_wcsicmp(path, L"ps1") == 0)
		|| (_wcsicmp(path, L"bat") == 0)) {
	    return 1;
	}
    } else {
	const char *p;

	/*
	 * We are only looking for pure ascii.
	 */

	p = strrchr((const char *) nativePath, '.');
	if (p != NULL) {
	    p++;

	    /*
	     * Note: in the old code, stat considered '.pif' files as
	     * executable, whereas access did not.
	     */
>>>>>>> 9afdeb46

    if (path[len-4] != '.') {
	return 0;
    }

    if ((_tcsicmp(path+len-3, TEXT("exe")) == 0)
	    || (_tcsicmp(path+len-3, TEXT("com")) == 0)
	    || (_tcsicmp(path+len-3, TEXT("cmd")) == 0)
	    || (_tcsicmp(path+len-3, TEXT("bat")) == 0)) {
	return 1;
    }
    return 0;
}

/*
 *----------------------------------------------------------------------
 *
 * TclpObjChdir --
 *
 *	This function replaces the library version of chdir().
 *
 * Results:
 *	See chdir() documentation.
 *
 * Side effects:
 *	See chdir() documentation.
 *
 *----------------------------------------------------------------------
 */

int
TclpObjChdir(
    Tcl_Obj *pathPtr)	/* Path to new working directory. */
{
    int result;
    const TCHAR *nativePath;

    nativePath = Tcl_FSGetNativePath(pathPtr);

    if (!nativePath) {
	return -1;
    }
    result = SetCurrentDirectory(nativePath);

    if (result == 0) {
	TclWinConvertError(GetLastError());
	return -1;
    }
    return 0;
}

/*
 *----------------------------------------------------------------------
 *
 * TclpGetCwd --
 *
 *	This function replaces the library version of getcwd(). (Obsolete
 *	function, only retained for old extensions which may call it
 *	directly).
 *
 * Results:
 *	The result is a pointer to a string specifying the current directory,
 *	or NULL if the current directory could not be determined. If NULL is
 *	returned, an error message is left in the interp's result. Storage for
 *	the result string is allocated in bufferPtr; the caller must call
 *	Tcl_DStringFree() when the result is no longer needed.
 *
 * Side effects:
 *	None.
 *
 *----------------------------------------------------------------------
 */

const char *
TclpGetCwd(
    Tcl_Interp *interp,		/* If non-NULL, used for error reporting. */
    Tcl_DString *bufferPtr)	/* Uninitialized or free DString filled with
				 * name of current directory. */
{
    TCHAR buffer[MAX_PATH];
    char *p;
    WCHAR *native;

    if (GetCurrentDirectory(MAX_PATH, buffer) == 0) {
	TclWinConvertError(GetLastError());
	if (interp != NULL) {
	    Tcl_SetObjResult(interp, Tcl_ObjPrintf(
		    "error getting working directory name: %s",
		    Tcl_PosixError(interp)));
	}
	return NULL;
    }

    /*
     * Watch for the weird Windows c:\\UNC syntax.
     */

    native = (WCHAR *) buffer;
    if ((native[0] != '\0') && (native[1] == ':')
	    && (native[2] == '\\') && (native[3] == '\\')) {
	native += 2;
    }
    Tcl_WinTCharToUtf((TCHAR *) native, -1, bufferPtr);

    /*
     * Convert to forward slashes for easier use in scripts.
     */

    for (p = Tcl_DStringValue(bufferPtr); *p != '\0'; p++) {
	if (*p == '\\') {
	    *p = '/';
	}
    }
    return Tcl_DStringValue(bufferPtr);
}

int
TclpObjStat(
    Tcl_Obj *pathPtr,		/* Path of file to stat. */
    Tcl_StatBuf *statPtr)	/* Filled with results of stat call. */
{
    /*
     * Ensure correct file sizes by forcing the OS to write any pending data
     * to disk. This is done only for channels which are dirty, i.e. have been
     * written to since the last flush here.
     */

    TclWinFlushDirtyChannels();

    return NativeStat(Tcl_FSGetNativePath(pathPtr), statPtr, 0);
}

/*
 *----------------------------------------------------------------------
 *
 * NativeStat --
 *
 *	This function replaces the library version of stat(), fixing the
 *	following bugs:
 *
 *	1. stat("c:") returns an error.
 *	2. Borland stat() return time in GMT instead of localtime.
 *	3. stat("\\server\mount") would return error.
 *	4. Accepts slashes or backslashes.
 *	5. st_dev and st_rdev were wrong for UNC paths.
 *
 * Results:
 *	See stat documentation.
 *
 * Side effects:
 *	See stat documentation.
 *
 *----------------------------------------------------------------------
 */

static int
NativeStat(
    const TCHAR *nativePath,	/* Path of file to stat */
    Tcl_StatBuf *statPtr,	/* Filled with results of stat call. */
    int checkLinks)		/* If non-zero, behave like 'lstat' */
{
    DWORD attr;
    int dev, nlink = 1;
    unsigned short mode;
    unsigned int inode = 0;
    HANDLE fileHandle;
    DWORD fileType = FILE_TYPE_UNKNOWN;

    /*
     * If we can use 'createFile' on this, then we can use the resulting
     * fileHandle to read more information (nlink, ino) than we can get from
     * other attributes reading APIs. If not, then we try to fall back on the
     * 'getFileAttributesExProc', and if that isn't available, then on even
     * simpler routines.
     *
     * Special consideration must be given to Windows hardcoded names
     * like CON, NULL, COM1, LPT1 etc. For these, we still need to
     * do the CreateFile as some may not exist (e.g. there is no CON
     * in wish by default). However the subsequent GetFileInformationByHandle
     * will fail. We do a WinIsReserved to see if it is one of the special
     * names, and if successful, mock up a BY_HANDLE_FILE_INFORMATION
     * structure.
     */

    fileHandle = CreateFile(nativePath, GENERIC_READ,
	    FILE_SHARE_READ | FILE_SHARE_WRITE, NULL, OPEN_EXISTING,
	    FILE_FLAG_BACKUP_SEMANTICS | FILE_FLAG_OPEN_REPARSE_POINT, NULL);

    if (fileHandle != INVALID_HANDLE_VALUE) {
	BY_HANDLE_FILE_INFORMATION data;

	if (GetFileInformationByHandle(fileHandle,&data) != TRUE) {
            fileType = GetFileType(fileHandle);
            CloseHandle(fileHandle);
            if (fileType != FILE_TYPE_CHAR && fileType != FILE_TYPE_DISK) {
                Tcl_SetErrno(ENOENT);
                return -1;
            }
            /* Mock up the expected structure */
            memset(&data, 0, sizeof(data));
            statPtr->st_atime = 0;
            statPtr->st_mtime = 0;
            statPtr->st_ctime = 0;
        } else {
            CloseHandle(fileHandle);
            statPtr->st_atime = ToCTime(data.ftLastAccessTime);
            statPtr->st_mtime = ToCTime(data.ftLastWriteTime);
            statPtr->st_ctime = ToCTime(data.ftCreationTime);
        }
	attr = data.dwFileAttributes;
	statPtr->st_size = ((Tcl_WideInt) data.nFileSizeLow) |
		(((Tcl_WideInt) data.nFileSizeHigh) << 32);

	/*
	 * On Unix, for directories, nlink apparently depends on the number of
	 * files in the directory.  We could calculate that, but it would be a
	 * bit of a performance penalty, I think. Hence we just use what
	 * Windows gives us, which is the same as Unix for files, at least.
	 */

	nlink = data.nNumberOfLinks;

	/*
	 * Unfortunately our stat definition's inode field (unsigned short)
	 * will throw away most of the precision we have here, which means we
	 * can't rely on inode as a unique identifier of a file. We'd really
	 * like to do something like how we handle 'st_size'.
	 */

	inode = data.nFileIndexHigh | data.nFileIndexLow;
    } else {
	/*
	 * Fall back on the less capable routines. This means no nlink or ino.
	 */

	WIN32_FILE_ATTRIBUTE_DATA data;

	if (GetFileAttributesEx(nativePath,
		GetFileExInfoStandard, &data) != TRUE) {
	    HANDLE hFind;
	    WIN32_FIND_DATA ffd;
	    DWORD lasterror = GetLastError();

	    if (lasterror != ERROR_SHARING_VIOLATION) {
		TclWinConvertError(lasterror);
		return -1;
		}
	    hFind = FindFirstFile(nativePath, &ffd);
	    if (hFind == INVALID_HANDLE_VALUE) {
		TclWinConvertError(GetLastError());
		return -1;
	    }
	    memcpy(&data, &ffd, sizeof(data));
	    FindClose(hFind);
	}

	attr = data.dwFileAttributes;

	statPtr->st_size = ((Tcl_WideInt) data.nFileSizeLow) |
		(((Tcl_WideInt) data.nFileSizeHigh) << 32);
	statPtr->st_atime = ToCTime(data.ftLastAccessTime);
	statPtr->st_mtime = ToCTime(data.ftLastWriteTime);
	statPtr->st_ctime = ToCTime(data.ftCreationTime);
    }

    dev = NativeDev(nativePath);
    mode = NativeStatMode(attr, checkLinks, NativeIsExec(nativePath));
    if (fileType == FILE_TYPE_CHAR) {
        mode &= ~S_IFMT;
        mode |= S_IFCHR;
    } else if (fileType == FILE_TYPE_DISK) {
        mode &= ~S_IFMT;
        mode |= S_IFBLK;
    }

    statPtr->st_dev	= (dev_t) dev;
    statPtr->st_ino	= inode;
    statPtr->st_mode	= mode;
    statPtr->st_nlink	= nlink;
    statPtr->st_uid	= 0;
    statPtr->st_gid	= 0;
    statPtr->st_rdev	= (dev_t) dev;
    return 0;
}

/*
 *----------------------------------------------------------------------
 *
 * NativeDev --
 *
 *	Calculate just the 'st_dev' field of a 'stat' structure.
 *
 *----------------------------------------------------------------------
 */

static int
NativeDev(
    const TCHAR *nativePath)	/* Full path of file to stat */
{
    int dev;
    Tcl_DString ds;
    TCHAR nativeFullPath[MAX_PATH];
    TCHAR *nativePart;
    const char *fullPath;

    GetFullPathName(nativePath, MAX_PATH, nativeFullPath, &nativePart);
    fullPath = Tcl_WinTCharToUtf(nativeFullPath, -1, &ds);

    if ((fullPath[0] == '\\') && (fullPath[1] == '\\')) {
	const char *p;
	DWORD dw;
	const TCHAR *nativeVol;
	Tcl_DString volString;

	p = strchr(fullPath + 2, '\\');
	p = strchr(p + 1, '\\');
	if (p == NULL) {
	    /*
	     * Add terminating backslash to fullpath or GetVolumeInformation()
	     * won't work.
	     */

	    fullPath = TclDStringAppendLiteral(&ds, "\\");
	    p = fullPath + Tcl_DStringLength(&ds);
	} else {
	    p++;
	}
	nativeVol = Tcl_WinUtfToTChar(fullPath, p - fullPath, &volString);
	dw = (DWORD) -1;
	GetVolumeInformation(nativeVol, NULL, 0, &dw, NULL, NULL, NULL, 0);

	/*
	 * GetFullPathName() turns special devices like "NUL" into "\\.\NUL",
	 * but GetVolumeInformation() returns failure for "\\.\NUL". This will
	 * cause "NUL" to get a drive number of -1, which makes about as much
	 * sense as anything since the special devices don't live on any
	 * drive.
	 */

	dev = dw;
	Tcl_DStringFree(&volString);
    } else if ((fullPath[0] != '\0') && (fullPath[1] == ':')) {
	dev = Tcl_UniCharToLower(fullPath[0]) - 'a';
    } else {
	dev = -1;
    }
    Tcl_DStringFree(&ds);

    return dev;
}

/*
 *----------------------------------------------------------------------
 *
 * NativeStatMode --
 *
 *	Calculate just the 'st_mode' field of a 'stat' structure.
 *
 *	In many places we don't need the full stat structure, and it's much
 *	faster just to calculate these pieces, if that's all we need.
 *
 *----------------------------------------------------------------------
 */

static unsigned short
NativeStatMode(
    DWORD attr,
    int checkLinks,
    int isExec)
{
    int mode;

    if (checkLinks && (attr & FILE_ATTRIBUTE_REPARSE_POINT)) {
	/*
	 * It is a link.
	 */

	mode = S_IFLNK;
    } else {
	mode = (attr & FILE_ATTRIBUTE_DIRECTORY) ? S_IFDIR|S_IEXEC : S_IFREG;
    }
    mode |= (attr & FILE_ATTRIBUTE_READONLY) ? S_IREAD : S_IREAD|S_IWRITE;
    if (isExec) {
	mode |= S_IEXEC;
    }

    /*
     * Propagate the S_IREAD, S_IWRITE, S_IEXEC bits to the group and other
     * positions.
     */

    mode |= (mode & (S_IREAD|S_IWRITE|S_IEXEC)) >> 3;
    mode |= (mode & (S_IREAD|S_IWRITE|S_IEXEC)) >> 6;
    return (unsigned short) mode;
}

/*
 *------------------------------------------------------------------------
 *
 * ToCTime --
 *
 *	Converts a Windows FILETIME to a time_t in UTC.
 *
 * Results:
 *	Returns the count of seconds from the Posix epoch.
 *
 *------------------------------------------------------------------------
 */

static time_t
ToCTime(
    FILETIME fileTime)		/* UTC time */
{
    LARGE_INTEGER convertedTime;

    convertedTime.LowPart = fileTime.dwLowDateTime;
    convertedTime.HighPart = (LONG) fileTime.dwHighDateTime;

    return (time_t) ((convertedTime.QuadPart -
	    (Tcl_WideInt) POSIX_EPOCH_AS_FILETIME) / (Tcl_WideInt) 10000000);
}

/*
 *------------------------------------------------------------------------
 *
 * FromCTime --
 *
 *	Converts a time_t to a Windows FILETIME
 *
 * Results:
 *	Returns the count of 100-ns ticks seconds from the Windows epoch.
 *
 *------------------------------------------------------------------------
 */

static void
FromCTime(
    time_t posixTime,
    FILETIME *fileTime)		/* UTC Time */
{
    LARGE_INTEGER convertedTime;

    convertedTime.QuadPart = ((LONGLONG) posixTime) * 10000000
	    + POSIX_EPOCH_AS_FILETIME;
    fileTime->dwLowDateTime = convertedTime.LowPart;
    fileTime->dwHighDateTime = convertedTime.HighPart;
}

/*
 *---------------------------------------------------------------------------
 *
 * TclpGetNativeCwd --
 *
 *	This function replaces the library version of getcwd().
 *
 * Results:
 *	The input and output are filesystem paths in native form. The result
 *	is either the given clientData, if the working directory hasn't
 *	changed, or a new clientData (owned by our caller), giving the new
 *	native path, or NULL if the current directory could not be determined.
 *	If NULL is returned, the caller can examine the standard posix error
 *	codes to determine the cause of the problem.
 *
 * Side effects:
 *	None.
 *
 *----------------------------------------------------------------------
 */

ClientData
TclpGetNativeCwd(
    ClientData clientData)
{
    TCHAR buffer[MAX_PATH];

    if (GetCurrentDirectory(MAX_PATH, buffer) == 0) {
	TclWinConvertError(GetLastError());
	return NULL;
    }

    if (clientData != NULL) {
	if (_tcscmp((const TCHAR*)clientData, buffer) == 0) {
	    return clientData;
	}
    }

    return TclNativeDupInternalRep(buffer);
}

int
TclpObjAccess(
    Tcl_Obj *pathPtr,
    int mode)
{
    return NativeAccess(Tcl_FSGetNativePath(pathPtr), mode);
}

int
TclpObjLstat(
    Tcl_Obj *pathPtr,
    Tcl_StatBuf *statPtr)
{
    /*
     * Ensure correct file sizes by forcing the OS to write any pending data
     * to disk. This is done only for channels which are dirty, i.e. have been
     * written to since the last flush here.
     */

    TclWinFlushDirtyChannels();

    return NativeStat(Tcl_FSGetNativePath(pathPtr), statPtr, 1);
}

#ifdef S_IFLNK
Tcl_Obj *
TclpObjLink(
    Tcl_Obj *pathPtr,
    Tcl_Obj *toPtr,
    int linkAction)
{
    if (toPtr != NULL) {
	int res;
	const TCHAR *LinkTarget;
	const TCHAR *LinkSource = Tcl_FSGetNativePath(pathPtr);
	Tcl_Obj *normalizedToPtr = Tcl_FSGetNormalizedPath(NULL, toPtr);

	if (normalizedToPtr == NULL) {
	    return NULL;
	}

	LinkTarget = Tcl_FSGetNativePath(normalizedToPtr);

	if (LinkSource == NULL || LinkTarget == NULL) {
	    return NULL;
	}
	res = WinLink(LinkSource, LinkTarget, linkAction);
	if (res == 0) {
	    return toPtr;
	} else {
	    return NULL;
	}
    } else {
	const TCHAR *LinkSource = Tcl_FSGetNativePath(pathPtr);

	if (LinkSource == NULL) {
	    return NULL;
	}
	return WinReadLink(LinkSource);
    }
}
#endif /* S_IFLNK */

/*
 *---------------------------------------------------------------------------
 *
 * TclpFilesystemPathType --
 *
 *	This function is part of the native filesystem support, and returns
 *	the path type of the given path. Returns NTFS or FAT or whatever is
 *	returned by the 'volume information' proc.
 *
 * Results:
 *	NULL at present.
 *
 * Side effects:
 *	None.
 *
 *---------------------------------------------------------------------------
 */

Tcl_Obj *
TclpFilesystemPathType(
    Tcl_Obj *pathPtr)
{
#define VOL_BUF_SIZE 32
    int found;
    TCHAR volType[VOL_BUF_SIZE];
    char *firstSeparator;
    const char *path;
    Tcl_Obj *normPath = Tcl_FSGetNormalizedPath(NULL, pathPtr);

    if (normPath == NULL) {
	return NULL;
    }
    path = Tcl_GetString(normPath);
    if (path == NULL) {
	return NULL;
    }

    firstSeparator = strchr(path, '/');
    if (firstSeparator == NULL) {
	found = GetVolumeInformation(Tcl_FSGetNativePath(pathPtr),
		NULL, 0, NULL, NULL, NULL, volType, VOL_BUF_SIZE);
    } else {
	Tcl_Obj *driveName = Tcl_NewStringObj(path, firstSeparator - path+1);

	Tcl_IncrRefCount(driveName);
	found = GetVolumeInformation(Tcl_FSGetNativePath(driveName),
		NULL, 0, NULL, NULL, NULL, volType, VOL_BUF_SIZE);
	Tcl_DecrRefCount(driveName);
    }

    if (found == 0) {
	return NULL;
    } else {
	Tcl_DString ds;

	Tcl_WinTCharToUtf(volType, -1, &ds);
	return TclDStringToObj(&ds);
    }
#undef VOL_BUF_SIZE
}

/*
 * This define can be turned on to experiment with a different way of
 * normalizing paths (using a different Windows API). Unfortunately the new
 * path seems to take almost exactly the same amount of time as the old path!
 * The primary time taken by normalization is in
 * GetFileAttributesEx/FindFirstFile or GetFileAttributesEx/GetLongPathName.
 * Conversion to/from native is not a significant factor at all.
 *
 * Also, since we have to check for symbolic links (reparse points) then we
 * have to call GetFileAttributes on each path segment anyway, so there's no
 * benefit to doing anything clever there.
 */

/* #define TclNORM_LONG_PATH */

/*
 *---------------------------------------------------------------------------
 *
 * TclpObjNormalizePath --
 *
 *	This function scans through a path specification and replaces it, in
 *	place, with a normalized version. This means using the 'longname', and
 *	expanding any symbolic links contained within the path.
 *
 * Results:
 *	The new 'nextCheckpoint' value, giving as far as we could understand
 *	in the path.
 *
 * Side effects:
 *	The pathPtr string, which must contain a valid path, is possibly
 *	modified in place.
 *
 *---------------------------------------------------------------------------
 */

int
TclpObjNormalizePath(
    Tcl_Interp *interp,
    Tcl_Obj *pathPtr,
    int nextCheckpoint)
{
    char *lastValidPathEnd = NULL;
    Tcl_DString dsNorm;		/* This will hold the normalized string. */
    char *path, *currentPathEndPosition;
    Tcl_Obj *temp = NULL;
    int isDrive = 1;
    Tcl_DString ds;		/* Some workspace. */

    Tcl_DStringInit(&dsNorm);
    path = Tcl_GetString(pathPtr);

    currentPathEndPosition = path + nextCheckpoint;
    if (*currentPathEndPosition == '/') {
	currentPathEndPosition++;
    }
    while (1) {
	char cur = *currentPathEndPosition;

	if ((cur=='/' || cur==0) && (path != currentPathEndPosition)) {
	    /*
	     * Reached directory separator, or end of string.
	     */

	    WIN32_FILE_ATTRIBUTE_DATA data;
	    const TCHAR *nativePath = Tcl_WinUtfToTChar(path,
		    currentPathEndPosition - path, &ds);

	    if (GetFileAttributesEx(nativePath,
		    GetFileExInfoStandard, &data) != TRUE) {
		/*
		 * File doesn't exist.
		 */

		if (isDrive) {
		    int len = WinIsReserved(path);

		    if (len > 0) {
			/*
			 * Actually it does exist - COM1, etc.
			 */

			int i;

			for (i=0 ; i<len ; i++) {
			    WCHAR wc = ((WCHAR *) nativePath)[i];

			    if (wc >= L'a') {
				wc -= (L'a' - L'A');
				((WCHAR *) nativePath)[i] = wc;
			    }
			}
			Tcl_DStringAppend(&dsNorm,
				(const char *)nativePath,
				(int)(sizeof(WCHAR) * len));
			lastValidPathEnd = currentPathEndPosition;
		    } else if (nextCheckpoint == 0) {
			/* Path starts with a drive designation
			 * that's not actually on the system.
			 * We still must normalize up past the
			 * first separator.  [Bug 3603434] */
			currentPathEndPosition++;
		    }
		}
		Tcl_DStringFree(&ds);
		break;
	    }

	    /*
	     * File 'nativePath' does exist if we get here. We now want to
	     * check if it is a symlink and otherwise continue with the
	     * rest of the path.
	     */

	    /*
	     * Check for symlinks, except at last component of path (we
	     * don't follow final symlinks). Also a drive (C:/) for
	     * example, may sometimes have the reparse flag set for some
	     * reason I don't understand. We therefore don't perform this
	     * check for drives.
	     */

	    if (cur != 0 && !isDrive &&
		    data.dwFileAttributes & FILE_ATTRIBUTE_REPARSE_POINT){
		Tcl_Obj *to = WinReadLinkDirectory(nativePath);

		if (to != NULL) {
		    /*
		     * Read the reparse point ok. Now, reparse points need
		     * not be normalized, otherwise we could use:
		     *
		     * Tcl_GetStringFromObj(to, &pathLen);
		     * nextCheckpoint = pathLen;
		     *
		     * So, instead we have to start from the beginning.
		     */

		    nextCheckpoint = 0;
		    Tcl_AppendToObj(to, currentPathEndPosition, -1);

		    /*
		     * Convert link to forward slashes.
		     */

		    for (path = Tcl_GetString(to); *path != 0; path++) {
			if (*path == '\\') {
			    *path = '/';
			}
		    }
		    path = Tcl_GetString(to);
		    currentPathEndPosition = path + nextCheckpoint;
		    if (temp != NULL) {
			Tcl_DecrRefCount(temp);
		    }
		    temp = to;

		    /*
		     * Reset variables so we can restart normalization.
		     */

		    isDrive = 1;
		    Tcl_DStringFree(&dsNorm);
		    Tcl_DStringFree(&ds);
		    continue;
		}
	    }

#ifndef TclNORM_LONG_PATH
	    /*
	     * Now we convert the tail of the current path to its 'long
	     * form', and append it to 'dsNorm' which holds the current
	     * normalized path
	     */

	    if (isDrive) {
		WCHAR drive = ((WCHAR *) nativePath)[0];

		if (drive >= L'a') {
		    drive -= (L'a' - L'A');
		    ((WCHAR *) nativePath)[0] = drive;
		}
		Tcl_DStringAppend(&dsNorm, (const char *)nativePath,
			Tcl_DStringLength(&ds));
	    } else {
		char *checkDots = NULL;

		if (lastValidPathEnd[1] == '.') {
		    checkDots = lastValidPathEnd + 1;
		    while (checkDots < currentPathEndPosition) {
			if (*checkDots != '.') {
			    checkDots = NULL;
			    break;
			}
			checkDots++;
		    }
		}
		if (checkDots != NULL) {
		    int dotLen = currentPathEndPosition-lastValidPathEnd;

		    /*
		     * Path is just dots. We shouldn't really ever see a
		     * path like that. However, to be nice we at least
		     * don't mangle the path - we just add the dots as a
		     * path segment and continue.
		     */

		    Tcl_DStringAppend(&dsNorm, ((const char *)nativePath)
			    + Tcl_DStringLength(&ds)
			    - (dotLen * sizeof(TCHAR)),
			    (int)(dotLen * sizeof(TCHAR)));
		} else {
		    /*
		     * Normal path.
		     */

		    WIN32_FIND_DATAW fData;
		    HANDLE handle;

		    handle = FindFirstFileW((WCHAR *) nativePath, &fData);
		    if (handle == INVALID_HANDLE_VALUE) {
			/*
			 * This is usually the '/' in 'c:/' at end of
			 * string.
			 */

			Tcl_DStringAppend(&dsNorm, (const char *) L"/",
				sizeof(WCHAR));
		    } else {
			WCHAR *nativeName;

			if (fData.cFileName[0] != '\0') {
			    nativeName = fData.cFileName;
			} else {
			    nativeName = fData.cAlternateFileName;
			}
			FindClose(handle);
			Tcl_DStringAppend(&dsNorm, (const char *) L"/",
				sizeof(WCHAR));
			Tcl_DStringAppend(&dsNorm,
				(const char *) nativeName,
				(int) (wcslen(nativeName)*sizeof(WCHAR)));
		    }
		}
	    }
#endif /* !TclNORM_LONG_PATH */
	    Tcl_DStringFree(&ds);
	    lastValidPathEnd = currentPathEndPosition;
	    if (cur == 0) {
		break;
	    }

	    /*
	     * If we get here, we've got past one directory delimiter, so
	     * we know it is no longer a drive.
	     */

	    isDrive = 0;
	}
	currentPathEndPosition++;

#ifdef TclNORM_LONG_PATH
	/*
	 * Convert the entire known path to long form.
	 */

	if (1) {
	    WCHAR wpath[MAX_PATH];
	    const TCHAR *nativePath =
		    Tcl_WinUtfToTChar(path, lastValidPathEnd - path, &ds);
	    DWORD wpathlen = GetLongPathNameProc(nativePath,
		    (TCHAR *) wpath, MAX_PATH);

	    /*
	     * We have to make the drive letter uppercase.
	     */

	    if (wpath[0] >= L'a') {
		wpath[0] -= (L'a' - L'A');
	    }
	    Tcl_DStringAppend(&dsNorm, (const char *) wpath,
		    wpathlen * sizeof(WCHAR));
	    Tcl_DStringFree(&ds);
	}
#endif /* TclNORM_LONG_PATH */
    }

    /*
     * Common code path for all Windows platforms.
     */

    nextCheckpoint = currentPathEndPosition - path;
    if (lastValidPathEnd != NULL) {
	/*
	 * Concatenate the normalized string in dsNorm with the tail of the
	 * path which we didn't recognise. The string in dsNorm is in the
	 * native encoding, so we have to convert it to Utf.
	 */

	Tcl_WinTCharToUtf((const TCHAR *) Tcl_DStringValue(&dsNorm),
		Tcl_DStringLength(&dsNorm), &ds);
	nextCheckpoint = Tcl_DStringLength(&ds);
	if (*lastValidPathEnd != 0) {
	    /*
	     * Not the end of the string.
	     */

	    int len;
	    char *path;
	    Tcl_Obj *tmpPathPtr;

	    tmpPathPtr = Tcl_NewStringObj(Tcl_DStringValue(&ds),
		    nextCheckpoint);
	    Tcl_AppendToObj(tmpPathPtr, lastValidPathEnd, -1);
	    path = Tcl_GetStringFromObj(tmpPathPtr, &len);
	    Tcl_SetStringObj(pathPtr, path, len);
	    Tcl_DecrRefCount(tmpPathPtr);
	} else {
	    /*
	     * End of string was reached above.
	     */

	    Tcl_SetStringObj(pathPtr, Tcl_DStringValue(&ds), nextCheckpoint);
	}
	Tcl_DStringFree(&ds);
    }
    Tcl_DStringFree(&dsNorm);

    /*
     * This must be done after we are totally finished with 'path' as we are
     * sharing the same underlying string.
     */

    if (temp != NULL) {
	Tcl_DecrRefCount(temp);
    }

    return nextCheckpoint;
}

/*
 *---------------------------------------------------------------------------
 *
 * TclWinVolumeRelativeNormalize --
 *
 *	Only Windows has volume-relative paths. These paths are rather rare,
 *	but it is nice if Tcl can handle them. It is much better if we can
 *	handle them here, rather than in the native fs code, because we really
 *	need to have a real absolute path just below.
 *
 *	We do not let this block compile on non-Windows platforms because the
 *	test suite's manual forcing of tclPlatform can otherwise cause this
 *	code path to be executed, causing various errors because
 *	volume-relative paths really do not exist.
 *
 * Results:
 *	A valid normalized path.
 *
 * Side effects:
 *	None.
 *
 *---------------------------------------------------------------------------
 */

Tcl_Obj *
TclWinVolumeRelativeNormalize(
    Tcl_Interp *interp,
    const char *path,
    Tcl_Obj **useThisCwdPtr)
{
    Tcl_Obj *absolutePath, *useThisCwd;

    useThisCwd = Tcl_FSGetCwd(interp);
    if (useThisCwd == NULL) {
	return NULL;
    }

    if (path[0] == '/') {
	/*
	 * Path of form /foo/bar which is a path in the root directory of the
	 * current volume.
	 */

	const char *drive = Tcl_GetString(useThisCwd);

	absolutePath = Tcl_NewStringObj(drive,2);
	Tcl_AppendToObj(absolutePath, path, -1);
	Tcl_IncrRefCount(absolutePath);

	/*
	 * We have a refCount on the cwd.
	 */
    } else {
	/*
	 * Path of form C:foo/bar, but this only makes sense if the cwd is
	 * also on drive C.
	 */

	int cwdLen;
	const char *drive =
		Tcl_GetStringFromObj(useThisCwd, &cwdLen);
	char drive_cur = path[0];

	if (drive_cur >= 'a') {
	    drive_cur -= ('a' - 'A');
	}
	if (drive[0] == drive_cur) {
	    absolutePath = Tcl_DuplicateObj(useThisCwd);

	    /*
	     * We have a refCount on the cwd, which we will release later.
	     */

	    if (drive[cwdLen-1] != '/' && (path[2] != '\0')) {
		/*
		 * Only add a trailing '/' if needed, which is if there isn't
		 * one already, and if we are going to be adding some more
		 * characters.
		 */

		Tcl_AppendToObj(absolutePath, "/", 1);
	    }
	} else {
	    Tcl_DecrRefCount(useThisCwd);
	    useThisCwd = NULL;

	    /*
	     * The path is not in the current drive, but is volume-relative.
	     * The way Tcl 8.3 handles this is that it treats such a path as
	     * relative to the root of the drive. We therefore behave the same
	     * here. This behaviour is, however, different to that of the
	     * windows command-line. If we want to fix this at some point in
	     * the future (at the expense of a behaviour change to Tcl), we
	     * could use the '_dgetdcwd' Win32 API to get the drive's cwd.
	     */

	    absolutePath = Tcl_NewStringObj(path, 2);
	    Tcl_AppendToObj(absolutePath, "/", 1);
	}
	Tcl_IncrRefCount(absolutePath);
	Tcl_AppendToObj(absolutePath, path+2, -1);
    }
    *useThisCwdPtr = useThisCwd;
    return absolutePath;
}

/*
 *---------------------------------------------------------------------------
 *
 * TclpNativeToNormalized --
 *
 *	Convert native format to a normalized path object, with refCount of
 *	zero.
 *
 *	Currently assumes all native paths are actually normalized already, so
 *	if the path given is not normalized this will actually just convert to
 *	a valid string path, but not necessarily a normalized one.
 *
 * Results:
 *	A valid normalized path.
 *
 * Side effects:
 *	None.
 *
 *---------------------------------------------------------------------------
 */

Tcl_Obj *
TclpNativeToNormalized(
    ClientData clientData)
{
    Tcl_DString ds;
    Tcl_Obj *objPtr;
    int len;
    char *copy, *p;

    Tcl_WinTCharToUtf((const TCHAR *) clientData, -1, &ds);
    copy = Tcl_DStringValue(&ds);
    len = Tcl_DStringLength(&ds);

    /*
     * Certain native path representations on Windows have this special prefix
     * to indicate that they are to be treated specially. For example
     * extremely long paths, or symlinks.
     */

    if (*copy == '\\') {
	if (0 == strncmp(copy,"\\??\\",4)) {
	    copy += 4;
	    len -= 4;
	} else if (0 == strncmp(copy,"\\\\?\\",4)) {
	    copy += 4;
	    len -= 4;
	}
    }

    /*
     * Ensure we are using forward slashes only.
     */

    for (p = copy; *p != '\0'; p++) {
	if (*p == '\\') {
	    *p = '/';
	}
    }

    objPtr = Tcl_NewStringObj(copy,len);
    Tcl_DStringFree(&ds);

    return objPtr;
}

/*
 *---------------------------------------------------------------------------
 *
 * TclNativeCreateNativeRep --
 *
 *	Create a native representation for the given path.
 *
 * Results:
 *	The nativePath representation.
 *
 * Side effects:
 *	Memory will be allocated. The path may need to be normalized.
 *
 *---------------------------------------------------------------------------
 */

ClientData
TclNativeCreateNativeRep(
    Tcl_Obj *pathPtr)
{
    WCHAR *nativePathPtr = NULL;
    const char *str;
    Tcl_Obj *validPathPtr;
    size_t len;
    WCHAR *wp;

    if (TclFSCwdIsNative()) {
	/*
	 * The cwd is native, which means we can use the translated path
	 * without worrying about normalization (this will also usually be
	 * shorter so the utf-to-external conversion will be somewhat faster).
	 */

	validPathPtr = Tcl_FSGetTranslatedPath(NULL, pathPtr);
	if (validPathPtr == NULL) {
	    return NULL;
	}
	/* refCount of validPathPtr was already incremented in Tcl_FSGetTranslatedPath */
    } else {
	/*
	 * Make sure the normalized path is set.
	 */

	validPathPtr = Tcl_FSGetNormalizedPath(NULL, pathPtr);
	if (validPathPtr == NULL) {
	    return NULL;
	}
	/* validPathPtr returned from Tcl_FSGetNormalizedPath is owned by Tcl, so incr refCount here */
	Tcl_IncrRefCount(validPathPtr);
    }

    str = Tcl_GetString(validPathPtr);
    len = validPathPtr->length;

    if (strlen(str)!=(unsigned int)len) {
	/* String contains NUL-bytes. This is invalid. */
	goto done;
    }
    /* For a reserved device, strip a possible postfix ':' */
    len = WinIsReserved(str);
    if (len == 0) {
	/* Let MultiByteToWideChar check for other invalid sequences, like
	 * 0xC0 0x80 (== overlong NUL). See bug [3118489]: NUL in filenames */
	len = MultiByteToWideChar(CP_UTF8, MB_ERR_INVALID_CHARS, str, -1, 0, 0);
	if (len==0) {
	    goto done;
	}
    }
    /* Overallocate 6 chars, making some room for extended paths */
    wp = nativePathPtr = ckalloc( (len+6) * sizeof(WCHAR) );
    if (nativePathPtr==0) {
      goto done;
    }
    MultiByteToWideChar(CP_UTF8, MB_ERR_INVALID_CHARS, str, -1, nativePathPtr, len+1);
    /*
    ** If path starts with "//?/" or "\\?\" (extended path), translate
    ** any slashes to backslashes but leave the '?' intact
    */
    if ((str[0]=='\\' || str[0]=='/') && (str[1]=='\\' || str[1]=='/')
	    && str[2]=='?' && (str[3]=='\\' || str[3]=='/')) {
	wp[0] = wp[1] = wp[3] = '\\';
	str += 4;
	wp += 4;
    }
    /*
    ** If there is no "\\?\" prefix but there is a drive or UNC
    ** path prefix and the path is larger than MAX_PATH chars,
    ** no Win32 API function can handle that unless it is
    ** prefixed with the extended path prefix. See:
    ** <http://msdn.microsoft.com/en-us/library/aa365247(VS.85).aspx#maxpath>
    **/
    if (((str[0]>='A'&&str[0]<='Z') || (str[0]>='a'&&str[0]<='z'))
	    && str[1]==':') {
	if (wp==nativePathPtr && len>MAX_PATH && (str[2]=='\\' || str[2]=='/')) {
	    memmove(wp+4, wp, len*sizeof(WCHAR));
	    memcpy(wp, L"\\\\?\\", 4*sizeof(WCHAR));
	    wp += 4;
	}
	/*
	 ** If (remainder of) path starts with "<drive>:",
	 ** leave the ':' intact.
	 */
	wp += 2;
    } else if (wp==nativePathPtr && len>MAX_PATH
	    && (str[0]=='\\' || str[0]=='/')
	    && (str[1]=='\\' || str[1]=='/') && str[2]!='?') {
	memmove(wp+6, wp, len*sizeof(WCHAR));
	memcpy(wp, L"\\\\?\\UNC", 7*sizeof(WCHAR));
	wp += 7;
    }
    /*
    ** In the remainder of the path, translate invalid characters to
    ** characters in the Unicode private use area.
    */
    while (*wp != '\0') {
	if ((*wp < ' ') || wcschr(L"\"*:<>?|", *wp)) {
	    *wp |= 0xF000;
	} else if (*wp == '/') {
	    *wp = '\\';
	}
	++wp;
    }

  done:

    TclDecrRefCount(validPathPtr);
    return nativePathPtr;
}

/*
 *---------------------------------------------------------------------------
 *
 * TclNativeDupInternalRep --
 *
 *	Duplicate the native representation.
 *
 * Results:
 *	The copied native representation, or NULL if it is not possible to
 *	copy the representation.
 *
 * Side effects:
 *	Memory allocation for the copy.
 *
 *---------------------------------------------------------------------------
 */

ClientData
TclNativeDupInternalRep(
    ClientData clientData)
{
    char *copy;
    size_t len;

    if (clientData == NULL) {
	return NULL;
    }

    len = sizeof(TCHAR) * (_tcslen((const TCHAR *) clientData) + 1);

    copy = ckalloc(len);
    memcpy(copy, clientData, len);
    return copy;
}

/*
 *---------------------------------------------------------------------------
 *
 * TclpUtime --
 *
 *	Set the modification date for a file.
 *
 * Results:
 *	0 on success, -1 on error.
 *
 * Side effects:
 *	Sets errno to a representation of any Windows problem that's observed
 *	in the process.
 *
 *---------------------------------------------------------------------------
 */

int
TclpUtime(
    Tcl_Obj *pathPtr,		/* File to modify */
    struct utimbuf *tval)	/* New modification date structure */
{
    int res = 0;
    HANDLE fileHandle;
    const TCHAR *native;
    DWORD attr = 0;
    DWORD flags = FILE_ATTRIBUTE_NORMAL;
    FILETIME lastAccessTime, lastModTime;

    FromCTime(tval->actime, &lastAccessTime);
    FromCTime(tval->modtime, &lastModTime);

    native = Tcl_FSGetNativePath(pathPtr);

    attr = GetFileAttributes(native);

    if (attr != INVALID_FILE_ATTRIBUTES && attr & FILE_ATTRIBUTE_DIRECTORY) {
	flags = FILE_FLAG_BACKUP_SEMANTICS;
    }

    /*
     * We use the native APIs (not 'utime') because there are some daylight
     * savings complications that utime gets wrong.
     */

    fileHandle = CreateFile(native, FILE_WRITE_ATTRIBUTES, 0, NULL,
	    OPEN_EXISTING, flags, NULL);

    if (fileHandle == INVALID_HANDLE_VALUE ||
	    !SetFileTime(fileHandle, NULL, &lastAccessTime, &lastModTime)) {
	TclWinConvertError(GetLastError());
	res = -1;
    }
    if (fileHandle != INVALID_HANDLE_VALUE) {
	CloseHandle(fileHandle);
    }
    return res;
}

/*
 *---------------------------------------------------------------------------
 *
 * TclWinFileOwned --
 *
 *	Returns 1 if the specified file exists and is owned by the current
 *      user and 0 otherwise. Like the Unix case, the check is made using
 *      the real process SID, not the effective (impersonation) one.
 *
 *---------------------------------------------------------------------------
 */

int
TclWinFileOwned(
    Tcl_Obj *pathPtr)		/* File whose ownership is to be checked */
{
    const TCHAR *native;
    PSID ownerSid = NULL;
    PSECURITY_DESCRIPTOR secd = NULL;
    HANDLE token;
    LPBYTE buf = NULL;
    DWORD bufsz;
    int owned = 0;

    native = Tcl_FSGetNativePath(pathPtr);

    if (GetNamedSecurityInfo((LPTSTR) native, SE_FILE_OBJECT,
                             OWNER_SECURITY_INFORMATION, &ownerSid,
                             NULL, NULL, NULL, &secd) != ERROR_SUCCESS) {
        /* Either not a file, or we do not have access to it in which
           case we are in all likelihood not the owner */
        return 0;
    }

    /*
     * Getting the current process SID is a multi-step process.
     * We make the assumption that if a call fails, this process is
     * so underprivileged it could not possibly own anything. Normally
     * a process can *always* look up its own token.
     */
    if (OpenProcessToken(GetCurrentProcess(), TOKEN_QUERY, &token)) {
        /* Find out how big the buffer needs to be */
        bufsz = 0;
        GetTokenInformation(token, TokenUser, NULL, 0, &bufsz);
        if (bufsz) {
            buf = ckalloc(bufsz);
            if (GetTokenInformation(token, TokenUser, buf, bufsz, &bufsz)) {
                owned = EqualSid(ownerSid, ((PTOKEN_USER) buf)->User.Sid);
            }
        }
        CloseHandle(token);
    }

    /* Free allocations and be done */
    if (secd)
        LocalFree(secd);            /* Also frees ownerSid */
    if (buf)
        ckfree(buf);

    return (owned != 0);        /* Convert non-0 to 1 */
}

/*
 * Local Variables:
 * mode: c
 * c-basic-offset: 4
 * fill-column: 78
 * End:
 */<|MERGE_RESOLUTION|>--- conflicted
+++ resolved
@@ -1818,52 +1818,20 @@
 {
     int len = _tcslen(path);
 
-<<<<<<< HEAD
     if (len < 5) {
 	return 0;
     }
-=======
-	if (path[len-4] != L'.') {
-	    return 0;
-	}
-
-	/*
-	 * Use wide-char case-insensitive comparison
-	 */
-
-	path += len-3;
-	if ((_wcsicmp(path, L"exe") == 0)
-		|| (_wcsicmp(path, L"com") == 0)
-		|| (_wcsicmp(path, L"cmd") == 0)
-		|| (_wcsicmp(path, L"ps1") == 0)
-		|| (_wcsicmp(path, L"bat") == 0)) {
-	    return 1;
-	}
-    } else {
-	const char *p;
-
-	/*
-	 * We are only looking for pure ascii.
-	 */
-
-	p = strrchr((const char *) nativePath, '.');
-	if (p != NULL) {
-	    p++;
-
-	    /*
-	     * Note: in the old code, stat considered '.pif' files as
-	     * executable, whereas access did not.
-	     */
->>>>>>> 9afdeb46
 
     if (path[len-4] != '.') {
 	return 0;
     }
 
-    if ((_tcsicmp(path+len-3, TEXT("exe")) == 0)
-	    || (_tcsicmp(path+len-3, TEXT("com")) == 0)
-	    || (_tcsicmp(path+len-3, TEXT("cmd")) == 0)
-	    || (_tcsicmp(path+len-3, TEXT("bat")) == 0)) {
+    path += len-3;
+    if ((_tcsicmp(path, TEXT("exe")) == 0)
+	    || (_tcsicmp(path, TEXT("com")) == 0)
+	    || (_tcsicmp(path, TEXT("cmd")) == 0)
+	    || (_tcsicmp(path, TEXT("cmd")) == 0)
+	    || (_tcsicmp(path, TEXT("bat")) == 0)) {
 	return 1;
     }
     return 0;
