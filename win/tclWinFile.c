--- conflicted
+++ resolved
@@ -644,11 +644,7 @@
 	Tcl_WCharToUtfDString(
 		reparseBuffer->MountPointReparseBuffer.PathBuffer,
 		reparseBuffer->MountPointReparseBuffer
-<<<<<<< HEAD
 		.SubstituteNameLength>>1, &ds);
-=======
-		.SubstituteNameLength, &ds);
->>>>>>> 0acc7002
 
 	copy = Tcl_DStringValue(&ds)+offset;
 	len = Tcl_DStringLength(&ds)-offset;
@@ -1492,23 +1488,15 @@
 	}
 	Tcl_DStringFree(&ds);
     } else {
-<<<<<<< HEAD
 	Tcl_DStringInit(&ds);
 	wName = Tcl_UtfToWCharDString(domain + 1, -1, &ds);
-=======
-	wName = (WCHAR *)Tcl_WinUtfToTChar(domain + 1, -1, &ds);
->>>>>>> 0acc7002
 	rc = NetGetDCName(NULL, wName, (LPBYTE *) &wDomain);
 	Tcl_DStringFree(&ds);
 	nameLen = domain - name;
     }
     if (rc == 0) {
-<<<<<<< HEAD
 	Tcl_DStringInit(&ds);
 	wName = Tcl_UtfToWCharDString(name, nameLen, &ds);
-=======
-	wName = (WCHAR *)Tcl_WinUtfToTChar(name, nameLen, &ds);
->>>>>>> 0acc7002
 	while (NetUserGetInfo(wDomain, wName, 1, (LPBYTE *) &uiPtr) != 0) {
 	    /*
 	     * User does not exist; if domain was not specified, try again
@@ -3092,7 +3080,7 @@
     WCHAR *nativePathPtr = NULL;
     const char *str;
     Tcl_Obj *validPathPtr;
-    int len;
+    size_t len;
     WCHAR *wp;
 
     if (TclFSCwdIsNative()) {
@@ -3129,13 +3117,10 @@
 	Tcl_IncrRefCount(validPathPtr);
     }
 
-    str = Tcl_GetStringFromObj(validPathPtr, &len);
-
-<<<<<<< HEAD
-    if (strlen(str) != (size_t) len) {
-=======
+    str = Tcl_GetString(validPathPtr);
+    len = validPathPtr->length;
+
     if (strlen(str) != len) {
->>>>>>> 0acc7002
 	/*
 	 * String contains NUL-bytes. This is invalid.
 	 */
