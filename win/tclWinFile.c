--- conflicted
+++ resolved
@@ -1492,15 +1492,9 @@
     domain = Tcl_UtfFindFirst(name, '@');
     if (domain == NULL) {
 	const char *ptr;
-<<<<<<< HEAD
-	
+
 	/* no domain - first, check it's the current user */
-	if ( (ptr = TclpGetUserName(&ds)) != NULL 
-=======
-
-	/* no domain - firstly check it's the current user */
 	if ( (ptr = TclpGetUserName(&ds)) != NULL
->>>>>>> 9d183921
 	  && strcasecmp(name, ptr) == 0
 	) {
 	    /* try safest and fastest way to get current user home */
