--- conflicted
+++ resolved
@@ -1520,41 +1520,24 @@
 	 */
 	ptr = TclpGetUserName(&ds);
 	if (ptr != NULL && strcasecmp(name, ptr) == 0) {
-<<<<<<< HEAD
-	    HANDLE hProcess;
-	    /* Sadly GetCurrentProcessToken not in Win 7 so slightly longer */
-	    hProcess = GetCurrentProcess(); /* Need not be closed */
-	    if (hProcess) {
-		HANDLE hToken;
-		if (OpenProcessToken(hProcess, TOKEN_QUERY, &hToken)) {
-		    if (GetUserProfileDirectoryW(hToken,
-			    winPathBuf, &winPathSize) != TRUE) {
-			if (GetLastError() != ERROR_INSUFFICIENT_BUFFER) {
-			    winPathBuf = NULL;
-			} else {
-			    winPathBuf = TclWinPathResize(&winPath,
-					    winPathSize);
-			    if (GetUserProfileDirectoryW(hToken, winPathBuf,
-				    &winPathSize) != TRUE) {
-				winPathBuf = NULL; /* Still failed */
-			    }
-			}
+	    HANDLE hToken;
+	    hToken = GetCurrentProcessToken();
+	    if (GetUserProfileDirectoryW(hToken, winPathBuf, &winPathSize) !=
+		TRUE) {
+		if (GetLastError() != ERROR_INSUFFICIENT_BUFFER) {
+		    winPathBuf = NULL;
+		} else {
+		    winPathBuf = TclWinPathResize(&winPath, winPathSize);
+		    if (GetUserProfileDirectoryW(hToken, winPathBuf,
+			    &winPathSize) != TRUE) {
+			winPathBuf = NULL; /* Still failed */
 		    }
-		    if (winPathBuf) {
-			result = Tcl_WCharToUtfDString(winPathBuf,
-				     winPathSize-1, bufferPtr);
-			rc = 1;
-		    }
-		    CloseHandle(hToken);
 		}
-=======
-	    WCHAR buf[MAX_PATH];
-	    DWORD nChars = sizeof(buf) / sizeof(buf[0]);
-	    if (GetUserProfileDirectoryW(GetCurrentProcessToken(), buf,
-		    &nChars)) {
-		result = Tcl_WCharToUtfDString(buf, nChars - 1, (bufferPtr));
+	    }
+	    if (winPathBuf) {
+		result = Tcl_WCharToUtfDString(winPathBuf, winPathSize - 1,
+		    bufferPtr);
 		rc = 1;
->>>>>>> 3866ff78
 	    }
 	}
 	Tcl_DStringFree(&ds);
