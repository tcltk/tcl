--- conflicted
+++ resolved
@@ -930,18 +930,12 @@
 
 	    DWORD attr;
 	    WIN32_FILE_ATTRIBUTE_DATA data;
-<<<<<<< HEAD
 	    Tcl_Size len = 0;
-	    const char *str = TclGetStringFromObj(norm, &len);
-
-	    native = (const WCHAR *)Tcl_FSGetNativePath(pathPtr);
-=======
 	    const char *str;
 
 	    if (norm != pathPtr) { Tcl_IncrRefCount(norm); }
 	    str = TclGetStringFromObj(norm, &len);
-	    native = (WCHAR *)Tcl_FSGetNativePath(pathPtr);
->>>>>>> ed44479c
+	    native = (const WCHAR *)Tcl_FSGetNativePath(pathPtr);
 
 	    if (GetFileAttributesExW(native,
 		    GetFileExInfoStandard, &data) != TRUE) {
@@ -994,13 +988,8 @@
 	attr = GetFileAttributesW(native);
 
 	if ((attr == INVALID_FILE_ATTRIBUTES)
-<<<<<<< HEAD
 		|| ((attr & FILE_ATTRIBUTE_DIRECTORY) == 0)) {
-	    Tcl_DecrRefCount(fileNamePtr);
-=======
-	    || ((attr & FILE_ATTRIBUTE_DIRECTORY) == 0)) {
 	    if (fileNamePtr != pathPtr) { Tcl_DecrRefCount(fileNamePtr); }
->>>>>>> ed44479c
 	    return TCL_OK;
 	}
 
