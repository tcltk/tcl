--- conflicted
+++ resolved
@@ -869,6 +869,7 @@
 {
     WCHAR wName[MAX_PATH];
     char name[MAX_PATH * 3];
+    (void)argv0;
 
     GetModuleFileNameW(NULL, wName, MAX_PATH);
     WideCharToMultiByte(CP_UTF8, 0, wName, -1, name, sizeof(name), NULL, NULL);
@@ -3129,11 +3130,7 @@
      * Overallocate 6 chars, making some room for extended paths
      */
 
-<<<<<<< HEAD
-    wp = nativePathPtr = Tcl_Alloc((len + 6) * sizeof(WCHAR));
-=======
-    wp = nativePathPtr = (WCHAR *)ckalloc((len + 6) * sizeof(WCHAR));
->>>>>>> 52e543c5
+    wp = nativePathPtr = (WCHAR *)Tcl_Alloc((len + 6) * sizeof(WCHAR));
     if (nativePathPtr==0) {
       goto done;
     }
@@ -3232,11 +3229,7 @@
 
     len = sizeof(WCHAR) * (wcslen((const WCHAR *) clientData) + 1);
 
-<<<<<<< HEAD
-    copy = Tcl_Alloc(len);
-=======
-    copy = (char *)ckalloc(len);
->>>>>>> 52e543c5
+    copy = (char *)Tcl_Alloc(len);
     memcpy(copy, clientData, len);
     return copy;
 }
@@ -3354,11 +3347,7 @@
         bufsz = 0;
         GetTokenInformation(token, TokenUser, NULL, 0, &bufsz);
         if (bufsz) {
-<<<<<<< HEAD
-            buf = Tcl_Alloc(bufsz);
-=======
-            buf = (LPBYTE)ckalloc(bufsz);
->>>>>>> 52e543c5
+            buf = (LPBYTE)Tcl_Alloc(bufsz);
             if (GetTokenInformation(token, TokenUser, buf, bufsz, &bufsz)) {
                 owned = EqualSid(ownerSid, ((PTOKEN_USER) buf)->User.Sid);
             }
