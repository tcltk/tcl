--- conflicted
+++ resolved
@@ -2840,11 +2840,7 @@
 	 */
 
 	Tcl_DStringInit(&ds);
-<<<<<<< HEAD
-	Tcl_WCharToUtfDString((const wchar_t *)Tcl_DStringValue(&dsNorm),
-=======
 	Tcl_WCharToUtfDString((const WCHAR *) Tcl_DStringValue(&dsNorm),
->>>>>>> e77d5993
 		Tcl_DStringLength(&dsNorm)>>1, &ds);
 	nextCheckpoint = Tcl_DStringLength(&ds);
 	if (*lastValidPathEnd != 0) {
@@ -3023,11 +3019,7 @@
     char *copy, *p;
 
     Tcl_DStringInit(&ds);
-<<<<<<< HEAD
-    Tcl_WCharToUtfDString((const wchar_t *)clientData, -1, &ds);
-=======
     Tcl_WCharToUtfDString((const WCHAR *) clientData, -1, &ds);
->>>>>>> e77d5993
     copy = Tcl_DStringValue(&ds);
     len = Tcl_DStringLength(&ds);
 
