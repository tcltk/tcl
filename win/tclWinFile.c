/*
 * tclWinFile.c --
 *
 *	This file contains temporary wrappers around UNIX file handling
 *	functions. These wrappers map the UNIX functions to Win32 HANDLE-style
 *	files, which can be manipulated through the Win32 console redirection
 *	interfaces.
 *
 * Copyright (c) 1995-1998 Sun Microsystems, Inc.
 *
 * See the file "license.terms" for information on usage and redistribution of
 * this file, and for a DISCLAIMER OF ALL WARRANTIES.
 */

#include "tclWinInt.h"
#include "tclFileSystem.h"
#include <winioctl.h>
#include <shlobj.h>
#include <lm.h>		/* For TclpGetUserHome(). */

/*
 * The number of 100-ns intervals between the Windows system epoch (1601-01-01
 * on the proleptic Gregorian calendar) and the Posix epoch (1970-01-01).
 */

#define POSIX_EPOCH_AS_FILETIME	\
	((Tcl_WideInt) 116444736 * (Tcl_WideInt) 1000000000)

/*
 * Declarations for 'link' related information. This information should come
 * with VC++ 6.0, but is not in some older SDKs. In any case it is not well
 * documented.
 */

#ifndef IO_REPARSE_TAG_RESERVED_ONE
#  define IO_REPARSE_TAG_RESERVED_ONE	0x000000001
#endif
#ifndef IO_REPARSE_TAG_RESERVED_RANGE
#  define IO_REPARSE_TAG_RESERVED_RANGE	0x000000001
#endif
#ifndef IO_REPARSE_TAG_VALID_VALUES
#  define IO_REPARSE_TAG_VALID_VALUES	0x0E000FFFF
#endif
#ifndef IO_REPARSE_TAG_HSM
#  define IO_REPARSE_TAG_HSM		0x0C0000004
#endif
#ifndef IO_REPARSE_TAG_NSS
#  define IO_REPARSE_TAG_NSS		0x080000005
#endif
#ifndef IO_REPARSE_TAG_NSSRECOVER
#  define IO_REPARSE_TAG_NSSRECOVER	0x080000006
#endif
#ifndef IO_REPARSE_TAG_SIS
#  define IO_REPARSE_TAG_SIS		0x080000007
#endif
#ifndef IO_REPARSE_TAG_DFS
#  define IO_REPARSE_TAG_DFS		0x080000008
#endif

#ifndef IO_REPARSE_TAG_RESERVED_ZERO
#  define IO_REPARSE_TAG_RESERVED_ZERO	0x00000000
#endif
#ifndef FILE_FLAG_OPEN_REPARSE_POINT
#  define FILE_FLAG_OPEN_REPARSE_POINT	0x00200000
#endif
#ifndef IO_REPARSE_TAG_MOUNT_POINT
#  define IO_REPARSE_TAG_MOUNT_POINT	0xA0000003
#endif
#ifndef IsReparseTagValid
#  define IsReparseTagValid(x) \
    (!((x)&~IO_REPARSE_TAG_VALID_VALUES)&&((x)>IO_REPARSE_TAG_RESERVED_RANGE))
#endif
#ifndef IO_REPARSE_TAG_SYMBOLIC_LINK
#  define IO_REPARSE_TAG_SYMBOLIC_LINK	IO_REPARSE_TAG_RESERVED_ZERO
#endif
#ifndef FILE_SPECIAL_ACCESS
#  define FILE_SPECIAL_ACCESS		(FILE_ANY_ACCESS)
#endif
#ifndef FSCTL_SET_REPARSE_POINT
#  define FSCTL_SET_REPARSE_POINT \
    CTL_CODE(FILE_DEVICE_FILE_SYSTEM, 41, METHOD_BUFFERED, FILE_SPECIAL_ACCESS)
#  define FSCTL_GET_REPARSE_POINT \
    CTL_CODE(FILE_DEVICE_FILE_SYSTEM, 42, METHOD_BUFFERED, FILE_ANY_ACCESS)
#  define FSCTL_DELETE_REPARSE_POINT \
    CTL_CODE(FILE_DEVICE_FILE_SYSTEM, 43, METHOD_BUFFERED, FILE_SPECIAL_ACCESS)
#endif
#ifndef INVALID_FILE_ATTRIBUTES
#define INVALID_FILE_ATTRIBUTES		((DWORD)-1)
#endif

/*
 * Maximum reparse buffer info size. The max user defined reparse data is
 * 16KB, plus there's a header.
 */

#define MAX_REPARSE_SIZE		17000

/*
 * Undocumented REPARSE_MOUNTPOINT_HEADER_SIZE structure definition. This is
 * found in winnt.h.
 *
 * IMPORTANT: caution when using this structure, since the actual structures
 * used will want to store a full path in the 'PathBuffer' field, but there
 * isn't room (there's only a single WCHAR!). Therefore one must artificially
 * create a larger space of memory and then cast it to this type. We use the
 * 'DUMMY_REPARSE_BUFFER' struct just below to deal with this problem.
 */

#define REPARSE_MOUNTPOINT_HEADER_SIZE	 8
#ifndef REPARSE_DATA_BUFFER_HEADER_SIZE
typedef struct _REPARSE_DATA_BUFFER {
    DWORD ReparseTag;
    WORD ReparseDataLength;
    WORD Reserved;
    union {
	struct {
	    WORD SubstituteNameOffset;
	    WORD SubstituteNameLength;
	    WORD PrintNameOffset;
	    WORD PrintNameLength;
	    ULONG Flags;
	    WCHAR PathBuffer[1];
	} SymbolicLinkReparseBuffer;
	struct {
	    WORD SubstituteNameOffset;
	    WORD SubstituteNameLength;
	    WORD PrintNameOffset;
	    WORD PrintNameLength;
	    WCHAR PathBuffer[1];
	} MountPointReparseBuffer;
	struct {
	    BYTE DataBuffer[1];
	} GenericReparseBuffer;
    };
} REPARSE_DATA_BUFFER;
#endif

typedef struct {
    REPARSE_DATA_BUFFER dummy;
    WCHAR dummyBuf[MAX_PATH * 3];
} DUMMY_REPARSE_BUFFER;

/*
 * Other typedefs required by this code.
 */

static time_t		ToCTime(FILETIME fileTime);
static void		FromCTime(time_t posixTime, FILETIME *fileTime);

/*
 * Declarations for local functions defined in this file:
 */

static int		NativeAccess(const TCHAR *path, int mode);
static int		NativeDev(const TCHAR *path);
static int		NativeStat(const TCHAR *path, Tcl_StatBuf *statPtr,
			    int checkLinks);
static unsigned short	NativeStatMode(DWORD attr, int checkLinks,
			    int isExec);
static int		NativeIsExec(const TCHAR *path);
static int		NativeReadReparse(const TCHAR *LinkDirectory,
			    REPARSE_DATA_BUFFER *buffer, DWORD desiredAccess);
static int		NativeWriteReparse(const TCHAR *LinkDirectory,
			    REPARSE_DATA_BUFFER *buffer);
static int		NativeMatchType(int isDrive, DWORD attr,
			    const TCHAR *nativeName, Tcl_GlobTypeData *types);
static int		WinIsDrive(const char *name, int nameLen);
static int		WinIsReserved(const char *path);
static Tcl_Obj *	WinReadLink(const TCHAR *LinkSource);
static Tcl_Obj *	WinReadLinkDirectory(const TCHAR *LinkDirectory);
static int		WinLink(const TCHAR *LinkSource,
			    const TCHAR *LinkTarget, int linkAction);
static int		WinSymLinkDirectory(const TCHAR *LinkDirectory,
			    const TCHAR *LinkTarget);
MODULE_SCOPE void	tclWinDebugPanic(const char *format, ...);

/*
 *--------------------------------------------------------------------
 *
 * WinLink --
 *
 *	Make a link from source to target.
 *
 *--------------------------------------------------------------------
 */

static int
WinLink(
    const TCHAR *linkSourcePath,
    const TCHAR *linkTargetPath,
    int linkAction)
{
    TCHAR tempFileName[MAX_PATH];
    TCHAR *tempFilePart;
    DWORD attr;

    /*
     * Get the full path referenced by the target.
     */

    if (!GetFullPathName(linkTargetPath, MAX_PATH, tempFileName,
	    &tempFilePart)) {
	/*
	 * Invalid file.
	 */

	TclWinConvertError(GetLastError());
	return -1;
    }

    /*
     * Make sure source file doesn't exist.
     */

    attr = GetFileAttributes(linkSourcePath);
    if (attr != INVALID_FILE_ATTRIBUTES) {
	Tcl_SetErrno(EEXIST);
	return -1;
    }

    /*
     * Get the full path referenced by the source file/directory.
     */

    if (!GetFullPathName(linkSourcePath, MAX_PATH, tempFileName,
	    &tempFilePart)) {
	/*
	 * Invalid file.
	 */

	TclWinConvertError(GetLastError());
	return -1;
    }

    /*
     * Check the target.
     */

    attr = GetFileAttributes(linkTargetPath);
    if (attr == INVALID_FILE_ATTRIBUTES) {
	/*
	 * The target doesn't exist.
	 */

	TclWinConvertError(GetLastError());
    } else if ((attr & FILE_ATTRIBUTE_DIRECTORY) == 0) {
	/*
	 * It is a file.
	 */

	if (linkAction & TCL_CREATE_HARD_LINK) {
	    if (CreateHardLink(linkSourcePath, linkTargetPath, NULL)) {
		/*
		 * Success!
		 */

		return 0;
	    }

	    TclWinConvertError(GetLastError());
	} else if (linkAction & TCL_CREATE_SYMBOLIC_LINK) {
	    /*
	     * Can't symlink files.
	     */

	    Tcl_SetErrno(ENOTDIR);
	} else {
	    Tcl_SetErrno(ENODEV);
	}
    } else {
	/*
	 * We've got a directory. Now check whether what we're trying to do is
	 * reasonable.
	 */

	if (linkAction & TCL_CREATE_SYMBOLIC_LINK) {
	    return WinSymLinkDirectory(linkSourcePath, linkTargetPath);

	} else if (linkAction & TCL_CREATE_HARD_LINK) {
	    /*
	     * Can't hard link directories.
	     */

	    Tcl_SetErrno(EISDIR);
	} else {
	    Tcl_SetErrno(ENODEV);
	}
    }
    return -1;
}

/*
 *--------------------------------------------------------------------
 *
 * WinReadLink --
 *
 *	What does 'LinkSource' point to?
 *
 *--------------------------------------------------------------------
 */

static Tcl_Obj *
WinReadLink(
    const TCHAR *linkSourcePath)
{
    TCHAR tempFileName[MAX_PATH];
    TCHAR *tempFilePart;
    DWORD attr;

    /*
     * Get the full path referenced by the target.
     */

    if (!GetFullPathName(linkSourcePath, MAX_PATH, tempFileName,
	    &tempFilePart)) {
	/*
	 * Invalid file.
	 */

	TclWinConvertError(GetLastError());
	return NULL;
    }

    /*
     * Make sure source file does exist.
     */

    attr = GetFileAttributes(linkSourcePath);
    if (attr == INVALID_FILE_ATTRIBUTES) {
	/*
	 * The source doesn't exist.
	 */

	TclWinConvertError(GetLastError());
	return NULL;

    } else if ((attr & FILE_ATTRIBUTE_DIRECTORY) == 0) {
	/*
	 * It is a file - this is not yet supported.
	 */

	Tcl_SetErrno(ENOTDIR);
	return NULL;
    }

    return WinReadLinkDirectory(linkSourcePath);
}

/*
 *--------------------------------------------------------------------
 *
 * WinSymLinkDirectory --
 *
 *	This routine creates a NTFS junction, using the undocumented
 *	FSCTL_SET_REPARSE_POINT structure Win2K uses for mount points and
 *	junctions.
 *
 *	Assumption that linkTargetPath is a valid, existing directory.
 *
 * Returns:
 *	Zero on success.
 *
 *--------------------------------------------------------------------
 */

static int
WinSymLinkDirectory(
    const TCHAR *linkDirPath,
    const TCHAR *linkTargetPath)
{
    DUMMY_REPARSE_BUFFER dummy;
    REPARSE_DATA_BUFFER *reparseBuffer = (REPARSE_DATA_BUFFER *) &dummy;
    int len;
    WCHAR nativeTarget[MAX_PATH];
    WCHAR *loop;

    /*
     * Make the native target name.
     */

    memcpy(nativeTarget, L"\\??\\", 4 * sizeof(WCHAR));
    memcpy(nativeTarget + 4, linkTargetPath,
	   sizeof(WCHAR) * (1+wcslen((WCHAR *) linkTargetPath)));
    len = wcslen(nativeTarget);

    /*
     * We must have backslashes only. This is VERY IMPORTANT. If we have any
     * forward slashes everything appears to work, but the resulting symlink
     * is useless!
     */

    for (loop = nativeTarget; *loop != 0; loop++) {
	if (*loop == L'/') {
	    *loop = L'\\';
	}
    }
    if ((nativeTarget[len-1] == L'\\') && (nativeTarget[len-2] != L':')) {
	nativeTarget[len-1] = 0;
    }

    /*
     * Build the reparse info.
     */

    memset(reparseBuffer, 0, sizeof(DUMMY_REPARSE_BUFFER));
    reparseBuffer->ReparseTag = IO_REPARSE_TAG_MOUNT_POINT;
    reparseBuffer->MountPointReparseBuffer.SubstituteNameLength =
	    wcslen(nativeTarget) * sizeof(WCHAR);
    reparseBuffer->Reserved = 0;
    reparseBuffer->MountPointReparseBuffer.PrintNameLength = 0;
    reparseBuffer->MountPointReparseBuffer.PrintNameOffset =
	    reparseBuffer->MountPointReparseBuffer.SubstituteNameLength
	    + sizeof(WCHAR);
    memcpy(reparseBuffer->MountPointReparseBuffer.PathBuffer, nativeTarget,
	    sizeof(WCHAR)
	    + reparseBuffer->MountPointReparseBuffer.SubstituteNameLength);
    reparseBuffer->ReparseDataLength =
	    reparseBuffer->MountPointReparseBuffer.SubstituteNameLength+12;

    return NativeWriteReparse(linkDirPath, reparseBuffer);
}

/*
 *--------------------------------------------------------------------
 *
 * TclWinSymLinkCopyDirectory --
 *
 *	Copy a Windows NTFS junction. This function assumes that LinkOriginal
 *	exists and is a valid junction point, and that LinkCopy does not
 *	exist.
 *
 * Returns:
 *	Zero on success.
 *
 *--------------------------------------------------------------------
 */

int
TclWinSymLinkCopyDirectory(
    const TCHAR *linkOrigPath,	/* Existing junction - reparse point */
    const TCHAR *linkCopyPath)	/* Will become a duplicate junction */
{
    DUMMY_REPARSE_BUFFER dummy;
    REPARSE_DATA_BUFFER *reparseBuffer = (REPARSE_DATA_BUFFER *) &dummy;

    if (NativeReadReparse(linkOrigPath, reparseBuffer, GENERIC_READ)) {
	return -1;
    }
    return NativeWriteReparse(linkCopyPath, reparseBuffer);
}

/*
 *--------------------------------------------------------------------
 *
 * TclWinSymLinkDelete --
 *
 *	Delete a Windows NTFS junction. Once the junction information is
 *	deleted, the filesystem object becomes an ordinary directory. Unless
 *	'linkOnly' is given, that directory is also removed.
 *
 *	Assumption that LinkOriginal is a valid, existing junction.
 *
 * Returns:
 *	Zero on success.
 *
 *--------------------------------------------------------------------
 */

int
TclWinSymLinkDelete(
    const TCHAR *linkOrigPath,
    int linkOnly)
{
    /*
     * It is a symbolic link - remove it.
     */

    DUMMY_REPARSE_BUFFER dummy;
    REPARSE_DATA_BUFFER *reparseBuffer = (REPARSE_DATA_BUFFER *) &dummy;
    HANDLE hFile;
    DWORD returnedLength;

    memset(reparseBuffer, 0, sizeof(DUMMY_REPARSE_BUFFER));
    reparseBuffer->ReparseTag = IO_REPARSE_TAG_MOUNT_POINT;
    hFile = CreateFile(linkOrigPath, GENERIC_WRITE, 0, NULL, OPEN_EXISTING,
	    FILE_FLAG_OPEN_REPARSE_POINT | FILE_FLAG_BACKUP_SEMANTICS, NULL);

    if (hFile != INVALID_HANDLE_VALUE) {
	if (!DeviceIoControl(hFile, FSCTL_DELETE_REPARSE_POINT, reparseBuffer,
		REPARSE_MOUNTPOINT_HEADER_SIZE,NULL,0,&returnedLength,NULL)) {
	    /*
	     * Error setting junction.
	     */

	    TclWinConvertError(GetLastError());
	    CloseHandle(hFile);
	} else {
	    CloseHandle(hFile);
	    if (!linkOnly) {
		RemoveDirectory(linkOrigPath);
	    }
	    return 0;
	}
    }
    return -1;
}

/*
 *--------------------------------------------------------------------
 *
 * WinReadLinkDirectory --
 *
 *	This routine reads a NTFS junction, using the undocumented
 *	FSCTL_GET_REPARSE_POINT structure Win2K uses for mount points and
 *	junctions.
 *
 *	Assumption that LinkDirectory is a valid, existing directory.
 *
 * Returns:
 *	A Tcl_Obj with refCount of 1 (i.e. owned by the caller), or NULL if
 *	anything went wrong.
 *
 *	In the future we should enhance this to return a path object rather
 *	than a string.
 *
 *--------------------------------------------------------------------
 */

static Tcl_Obj *
WinReadLinkDirectory(
    const TCHAR *linkDirPath)
{
    int attr, len, offset;
    DUMMY_REPARSE_BUFFER dummy;
    REPARSE_DATA_BUFFER *reparseBuffer = (REPARSE_DATA_BUFFER *) &dummy;
    Tcl_Obj *retVal;
    Tcl_DString ds;
    const char *copy;

    attr = GetFileAttributes(linkDirPath);
    if (!(attr & FILE_ATTRIBUTE_REPARSE_POINT)) {
	goto invalidError;
    }
    if (NativeReadReparse(linkDirPath, reparseBuffer, 0)) {
	return NULL;
    }

    switch (reparseBuffer->ReparseTag) {
    case 0x80000000|IO_REPARSE_TAG_SYMBOLIC_LINK:
    case IO_REPARSE_TAG_SYMBOLIC_LINK:
    case IO_REPARSE_TAG_MOUNT_POINT:
	/*
	 * Certain native path representations on Windows have a special
	 * prefix to indicate that they are to be treated specially. For
	 * example extremely long paths, or symlinks, or volumes mounted
	 * inside directories.
	 *
	 * There is an assumption in this code that 'wide' interfaces are
	 * being used (see tclWin32Dll.c), which is true for the only systems
	 * which support reparse tags at present. If that changes in the
	 * future, this code will have to be generalised.
	 */

	offset = 0;
#ifdef UNICODE
	if (reparseBuffer->MountPointReparseBuffer.PathBuffer[0] == L'\\') {
	    /*
	     * Check whether this is a mounted volume.
	     */

	    if (wcsncmp(reparseBuffer->MountPointReparseBuffer.PathBuffer,
		    L"\\??\\Volume{",11) == 0) {
		char drive;

		/*
		 * There is some confusion between \??\ and \\?\ which we have
		 * to fix here. It doesn't seem very well documented.
		 */

		reparseBuffer->MountPointReparseBuffer.PathBuffer[1]=L'\\';

		/*
		 * Check if a corresponding drive letter exists, and use that
		 * if it is found
		 */

		drive = TclWinDriveLetterForVolMountPoint(
			reparseBuffer->MountPointReparseBuffer.PathBuffer);
		if (drive != -1) {
		    char driveSpec[3] = {
			'\0', ':', '\0'
		    };

		    driveSpec[0] = drive;
		    retVal = Tcl_NewStringObj(driveSpec,2);
		    Tcl_IncrRefCount(retVal);
		    return retVal;
		}

		/*
		 * This is actually a mounted drive, which doesn't exists as a
		 * DOS drive letter. This means the path isn't actually a
		 * link, although we partially treat it like one ('file type'
		 * will return 'link'), but then the link will actually just
		 * be treated like an ordinary directory. I don't believe any
		 * serious inconsistency will arise from this, but it is
		 * something to be aware of.
		 */

		goto invalidError;
	    } else if (wcsncmp(reparseBuffer->MountPointReparseBuffer
		    .PathBuffer, L"\\\\?\\",4) == 0) {
		/*
		 * Strip off the prefix.
		 */

		offset = 4;
	    } else if (wcsncmp(reparseBuffer->MountPointReparseBuffer
		    .PathBuffer, L"\\??\\",4) == 0) {
		/*
		 * Strip off the prefix.
		 */

		offset = 4;
	    }
	}
#endif /* UNICODE */

	Tcl_WinTCharToUtf((const TCHAR *)
		reparseBuffer->MountPointReparseBuffer.PathBuffer,
		(int) reparseBuffer->MountPointReparseBuffer
		.SubstituteNameLength, &ds);

	copy = Tcl_DStringValue(&ds)+offset;
	len = Tcl_DStringLength(&ds)-offset;
	retVal = Tcl_NewStringObj(copy,len);
	Tcl_IncrRefCount(retVal);
	Tcl_DStringFree(&ds);
	return retVal;
    }

  invalidError:
    Tcl_SetErrno(EINVAL);
    return NULL;
}

/*
 *--------------------------------------------------------------------
 *
 * NativeReadReparse --
 *
 *	Read the junction/reparse information from a given NTFS directory.
 *
 *	Assumption that linkDirPath is a valid, existing directory.
 *
 * Returns:
 *	Zero on success.
 *
 *--------------------------------------------------------------------
 */

static int
NativeReadReparse(
    const TCHAR *linkDirPath,	/* The junction to read */
    REPARSE_DATA_BUFFER *buffer,/* Pointer to buffer. Cannot be NULL */
    DWORD desiredAccess)
{
    HANDLE hFile;
    DWORD returnedLength;

    hFile = CreateFile(linkDirPath, desiredAccess, 0, NULL, OPEN_EXISTING,
	    FILE_FLAG_OPEN_REPARSE_POINT | FILE_FLAG_BACKUP_SEMANTICS, NULL);

    if (hFile == INVALID_HANDLE_VALUE) {
	/*
	 * Error creating directory.
	 */

	TclWinConvertError(GetLastError());
	return -1;
    }

    /*
     * Get the link.
     */

    if (!DeviceIoControl(hFile, FSCTL_GET_REPARSE_POINT, NULL, 0, buffer,
	    sizeof(DUMMY_REPARSE_BUFFER), &returnedLength, NULL)) {
	/*
	 * Error setting junction.
	 */

	TclWinConvertError(GetLastError());
	CloseHandle(hFile);
	return -1;
    }
    CloseHandle(hFile);

    if (!IsReparseTagValid(buffer->ReparseTag)) {
	Tcl_SetErrno(EINVAL);
	return -1;
    }
    return 0;
}

/*
 *--------------------------------------------------------------------
 *
 * NativeWriteReparse --
 *
 *	Write the reparse information for a given directory.
 *
 *	Assumption that LinkDirectory does not exist.
 *
 *--------------------------------------------------------------------
 */

static int
NativeWriteReparse(
    const TCHAR *linkDirPath,
    REPARSE_DATA_BUFFER *buffer)
{
    HANDLE hFile;
    DWORD returnedLength;

    /*
     * Create the directory - it must not already exist.
     */

    if (CreateDirectory(linkDirPath, NULL) == 0) {
	/*
	 * Error creating directory.
	 */

	TclWinConvertError(GetLastError());
	return -1;
    }
    hFile = CreateFile(linkDirPath, GENERIC_WRITE, 0, NULL,
	    OPEN_EXISTING, FILE_FLAG_OPEN_REPARSE_POINT
	    | FILE_FLAG_BACKUP_SEMANTICS, NULL);
    if (hFile == INVALID_HANDLE_VALUE) {
	/*
	 * Error creating directory.
	 */

	TclWinConvertError(GetLastError());
	return -1;
    }

    /*
     * Set the link.
     */

    if (!DeviceIoControl(hFile, FSCTL_SET_REPARSE_POINT, buffer,
	    (DWORD) buffer->ReparseDataLength + REPARSE_MOUNTPOINT_HEADER_SIZE,
	    NULL, 0, &returnedLength, NULL)) {
	/*
	 * Error setting junction.
	 */

	TclWinConvertError(GetLastError());
	CloseHandle(hFile);
	RemoveDirectory(linkDirPath);
	return -1;
    }
    CloseHandle(hFile);

    /*
     * We succeeded.
     */

    return 0;
}

/*
 *----------------------------------------------------------------------
 *
 * tclWinDebugPanic --
 *
 *	Display a message. If a debugger is present, present it directly to
 *	the debugger, otherwise use a MessageBox.
 *
 * Results:
 *	None.
 *
 * Side effects:
 *	None.
 *
 *----------------------------------------------------------------------
 */

void
tclWinDebugPanic(
    const char *format, ...)
{
#define TCL_MAX_WARN_LEN 1024
    va_list argList;
    char buf[TCL_MAX_WARN_LEN * TCL_UTF_MAX];
    WCHAR msgString[TCL_MAX_WARN_LEN];

    va_start(argList, format);
    vsnprintf(buf, sizeof(buf), format, argList);

    msgString[TCL_MAX_WARN_LEN-1] = L'\0';
    MultiByteToWideChar(CP_UTF8, 0, buf, -1, msgString, TCL_MAX_WARN_LEN);

    /*
     * Truncate MessageBox string if it is too long to not overflow the screen
     * and cause possible oversized window error.
     */

    if (msgString[TCL_MAX_WARN_LEN-1] != L'\0') {
	memcpy(msgString + (TCL_MAX_WARN_LEN - 5), L" ...", 5 * sizeof(WCHAR));
    }
    if (IsDebuggerPresent()) {
	OutputDebugStringW(msgString);
    } else {
	MessageBeep(MB_ICONEXCLAMATION);
	MessageBoxW(NULL, msgString, L"Fatal Error",
		MB_ICONSTOP | MB_OK | MB_TASKMODAL | MB_SETFOREGROUND);
    }
#if defined(__GNUC__)
    __builtin_trap();
#elif defined(_WIN64)
    __debugbreak();
#elif defined(_MSC_VER)
    _asm {int 3}
#else
    DebugBreak();
#endif
    abort();
}

/*
 *---------------------------------------------------------------------------
 *
 * TclpFindExecutable --
 *
 *	This function computes the absolute path name of the current
 *	application.
 *
 * Results:
 *	None.
 *
 * Side effects:
 *	The computed path is stored.
 *
 *---------------------------------------------------------------------------
 */

void
TclpFindExecutable(
    const char *argv0)		/* If NULL, install PanicMessageBox, otherwise
				 * ignore. */
{
    WCHAR wName[MAX_PATH];
    char name[MAX_PATH * TCL_UTF_MAX];

    /*
     * Under Windows we ignore argv0, and return the path for the file used to
     * create this process. Only if it is NULL, install a new panic handler.
     */

    if (argv0 == NULL) {
	Tcl_SetPanicProc(tclWinDebugPanic);
    }

#ifdef UNICODE
    GetModuleFileNameW(NULL, wName, MAX_PATH);
#else
    GetModuleFileNameA(NULL, name, sizeof(name));

    /*
     * Convert to WCHAR to get out of ANSI codepage
     */

    MultiByteToWideChar(CP_ACP, 0, name, -1, wName, MAX_PATH);
#endif
    WideCharToMultiByte(CP_UTF8, 0, wName, -1, name, sizeof(name), NULL, NULL);
    TclWinNoBackslash(name);
    TclSetObjNameOfExecutable(Tcl_NewStringObj(name, -1), NULL);
}

/*
 *----------------------------------------------------------------------
 *
 * TclpMatchInDirectory --
 *
 *	This routine is used by the globbing code to search a directory for
 *	all files which match a given pattern.
 *
 * Results:
 *	The return value is a standard Tcl result indicating whether an error
 *	occurred in globbing. Errors are left in interp, good results are
 *	lappended to resultPtr (which must be a valid object).
 *
 * Side effects:
 *	None.
 *
 *----------------------------------------------------------------------
 */

int
TclpMatchInDirectory(
    Tcl_Interp *interp,		/* Interpreter to receive errors. */
    Tcl_Obj *resultPtr,		/* List object to lappend results. */
    Tcl_Obj *pathPtr,		/* Contains path to directory to search. */
    const char *pattern,	/* Pattern to match against. */
    Tcl_GlobTypeData *types)	/* Object containing list of acceptable types.
				 * May be NULL. In particular the directory
				 * flag is very important. */
{
    const TCHAR *native;

    if (types != NULL && types->type == TCL_GLOB_TYPE_MOUNT) {
	/*
	 * The native filesystem never adds mounts.
	 */

	return TCL_OK;
    }

    if (pattern == NULL || (*pattern == '\0')) {
	Tcl_Obj *norm = Tcl_FSGetNormalizedPath(NULL, pathPtr);

	if (norm != NULL) {
	    /*
	     * Match a single file directly.
	     */

	    int len;
	    DWORD attr;
	    WIN32_FILE_ATTRIBUTE_DATA data;
	    const char *str = Tcl_GetStringFromObj(norm,&len);

	    native = Tcl_FSGetNativePath(pathPtr);

	    if (GetFileAttributesEx(native,
		    GetFileExInfoStandard, &data) != TRUE) {
		return TCL_OK;
	    }
	    attr = data.dwFileAttributes;

	    if (NativeMatchType(WinIsDrive(str,len), attr, native, types)) {
		Tcl_ListObjAppendElement(interp, resultPtr, pathPtr);
	    }
	}
	return TCL_OK;
    } else {
	DWORD attr;
	HANDLE handle;
	WIN32_FIND_DATA data;
	const char *dirName;	/* UTF-8 dir name, later with pattern
				 * appended. */
	int dirLength;
	int matchSpecialDots;
	Tcl_DString ds;		/* Native encoding of dir, also used
				 * temporarily for other things. */
	Tcl_DString dsOrig;	/* UTF-8 encoding of dir. */
	Tcl_Obj *fileNamePtr;
	char lastChar;

	/*
	 * Get the normalized path representation (the main thing is we dont
	 * want any '~' sequences).
	 */

	fileNamePtr = Tcl_FSGetNormalizedPath(interp, pathPtr);
	if (fileNamePtr == NULL) {
	    return TCL_ERROR;
	}

	/*
	 * Verify that the specified path exists and is actually a directory.
	 */

	native = Tcl_FSGetNativePath(pathPtr);
	if (native == NULL) {
	    return TCL_OK;
	}
	attr = GetFileAttributes(native);

	if ((attr == INVALID_FILE_ATTRIBUTES)
	    || ((attr & FILE_ATTRIBUTE_DIRECTORY) == 0)) {
	    return TCL_OK;
	}

	/*
	 * Build up the directory name for searching, including a trailing
	 * directory separator.
	 */

	Tcl_DStringInit(&dsOrig);
	dirName = Tcl_GetStringFromObj(fileNamePtr, &dirLength);
	Tcl_DStringAppend(&dsOrig, dirName, dirLength);

	lastChar = dirName[dirLength -1];
	if ((lastChar != '\\') && (lastChar != '/') && (lastChar != ':')) {
	    TclDStringAppendLiteral(&dsOrig, "/");
	    dirLength++;
	}
	dirName = Tcl_DStringValue(&dsOrig);

	/*
	 * We need to check all files in the directory, so we append '*.*' to
	 * the path, unless the pattern we've been given is rather simple,
	 * when we can use that instead.
	 */

	if (strpbrk(pattern, "[]\\") == NULL) {
	    /*
	     * The pattern is a simple one containing just '*' and/or '?'.
	     * This means we can get the OS to help us, by passing it the
	     * pattern.
	     */

	    dirName = Tcl_DStringAppend(&dsOrig, pattern, -1);
	} else {
	    dirName = TclDStringAppendLiteral(&dsOrig, "*.*");
	}

	native = Tcl_WinUtfToTChar(dirName, -1, &ds);
	if ((types == NULL) || (types->type != TCL_GLOB_TYPE_DIR)) {
	    handle = FindFirstFile(native, &data);
	} else {
	    /*
	     * We can be more efficient, for pure directory requests.
	     */

	    handle = FindFirstFileEx(native,
		    FindExInfoStandard, &data,
		    FindExSearchLimitToDirectories, NULL, 0);
	}

	if (handle == INVALID_HANDLE_VALUE) {
	    DWORD err = GetLastError();

	    Tcl_DStringFree(&ds);
	    if (err == ERROR_FILE_NOT_FOUND) {
		/*
		 * We used our 'pattern' above, and matched nothing. This
		 * means we just return TCL_OK, indicating no results found.
		 */

		Tcl_DStringFree(&dsOrig);
		return TCL_OK;
	    }

	    TclWinConvertError(err);
	    if (interp != NULL) {
		Tcl_SetObjResult(interp, Tcl_ObjPrintf(
			"couldn't read directory \"%s\": %s",
			Tcl_DStringValue(&dsOrig), Tcl_PosixError(interp)));
	    }
	    Tcl_DStringFree(&dsOrig);
	    return TCL_ERROR;
	}
	Tcl_DStringFree(&ds);

	/*
	 * We may use this later, so we must restore it to its length
	 * including the directory delimiter.
	 */

	Tcl_DStringSetLength(&dsOrig, dirLength);

	/*
	 * Check to see if the pattern should match the special . and
	 * .. names, referring to the current directory, or the directory
	 * above. We need a special check for this because paths beginning
	 * with a dot are not considered hidden on Windows, and so otherwise a
	 * relative glob like 'glob -join * *' will actually return
	 * './. ../..' etc.
	 */

	if ((pattern[0] == '.')
		|| ((pattern[0] == '\\') && (pattern[1] == '.'))) {
	    matchSpecialDots = 1;
	} else {
	    matchSpecialDots = 0;
	}

	/*
	 * Now iterate over all of the files in the directory, starting with
	 * the first one we found.
	 */

	do {
	    const char *utfname;
	    int checkDrive = 0, isDrive;
	    DWORD attr;

	    native = data.cFileName;
	    attr = data.dwFileAttributes;
	    utfname = Tcl_WinTCharToUtf(native, -1, &ds);

	    if (!matchSpecialDots) {
		/*
		 * If it is exactly '.' or '..' then we ignore it.
		 */

		if ((utfname[0] == '.') && (utfname[1] == '\0'
			|| (utfname[1] == '.' && utfname[2] == '\0'))) {
		    Tcl_DStringFree(&ds);
		    continue;
		}
	    } else if (utfname[0] == '.' && utfname[1] == '.'
		    && utfname[2] == '\0') {
		/*
		 * Have to check if this is a drive below, so we can correctly
		 * match 'hidden' and not hidden files.
		 */

		checkDrive = 1;
	    }

	    /*
	     * Check to see if the file matches the pattern. Note that we are
	     * ignoring the case sensitivity flag because Windows doesn't
	     * honor case even if the volume is case sensitive. If the volume
	     * also doesn't preserve case, then we previously returned the
	     * lower case form of the name. This didn't seem quite right since
	     * there are non-case-preserving volumes that actually return
	     * mixed case. So now we are returning exactly what we get from
	     * the system.
	     */

	    if (Tcl_StringCaseMatch(utfname, pattern, 1)) {
		/*
		 * If the file matches, then we need to process the remainder
		 * of the path.
		 */

		if (checkDrive) {
		    const char *fullname = Tcl_DStringAppend(&dsOrig, utfname,
			    Tcl_DStringLength(&ds));

		    isDrive = WinIsDrive(fullname, Tcl_DStringLength(&dsOrig));
		    Tcl_DStringSetLength(&dsOrig, dirLength);
		} else {
		    isDrive = 0;
		}
		if (NativeMatchType(isDrive, attr, native, types)) {
		    Tcl_ListObjAppendElement(interp, resultPtr,
			    TclNewFSPathObj(pathPtr, utfname,
				    Tcl_DStringLength(&ds)));
		}
	    }

	    /*
	     * Free ds here to ensure that native is valid above.
	     */

	    Tcl_DStringFree(&ds);
	} while (FindNextFile(handle, &data) == TRUE);

	FindClose(handle);
	Tcl_DStringFree(&dsOrig);
	return TCL_OK;
    }
}

/*
 * Does the given path represent a root volume? We need this special case
 * because for NTFS root volumes, the getFileAttributesProc returns a 'hidden'
 * attribute when it should not.
 */

static int
WinIsDrive(
    const char *name,		/* Name (UTF-8) */
    int len)			/* Length of name */
{
    int remove = 0;

    while (len > 4) {
	if ((name[len-1] != '.' || name[len-2] != '.')
		|| (name[len-3] != '/' && name[len-3] != '\\')) {
	    /*
	     * We don't have '/..' at the end.
	     */

	    if (remove == 0) {
		break;
	    }
	    remove--;
	    while (len > 0) {
		len--;
		if (name[len] == '/' || name[len] == '\\') {
		    break;
		}
	    }
	    if (len < 4) {
		len++;
		break;
	    }
	} else {
	    /*
	     * We do have '/..'
	     */

	    len -= 3;
	    remove++;
	}
    }

    if (len < 4) {
	if (len == 0) {
	    /*
	     * Not sure if this is possible, but we pass it on anyway.
	     */
	} else if (len == 1 && (name[0] == '/' || name[0] == '\\')) {
	    /*
	     * Path is pointing to the root volume.
	     */

	    return 1;
	} else if ((name[1] == ':')
		   && (len == 2 || (name[2] == '/' || name[2] == '\\'))) {
	    /*
	     * Path is of the form 'x:' or 'x:/' or 'x:\'
	     */

	    return 1;
	}
    }

    return 0;
}

/*
 * Does the given path represent a reserved window path name? If not return 0,
 * if true, return the number of characters of the path that we actually want
 * (not any trailing :).
 */

static int
WinIsReserved(
    const char *path)		/* Path in UTF-8 */
{
    if ((path[0] == 'c' || path[0] == 'C')
	    && (path[1] == 'o' || path[1] == 'O')) {
	if ((path[2] == 'm' || path[2] == 'M')
		&& path[3] >= '1' && path[3] <= '4') {
	    /*
	     * May have match for 'com[1-4]:?', which is a serial port.
	     */

	    if (path[4] == '\0') {
		return 4;
	    } else if (path [4] == ':' && path[5] == '\0') {
		return 4;
	    }
	} else if ((path[2] == 'n' || path[2] == 'N') && path[3] == '\0') {
	    /*
	     * Have match for 'con'
	     */

	    return 3;
	}

    } else if ((path[0] == 'l' || path[0] == 'L')
	    && (path[1] == 'p' || path[1] == 'P')
	    && (path[2] == 't' || path[2] == 'T')) {
	if (path[3] >= '1' && path[3] <= '3') {
	    /*
	     * May have match for 'lpt[1-3]:?'
	     */

	    if (path[4] == '\0') {
		return 4;
	    } else if (path [4] == ':' && path[5] == '\0') {
		return 4;
	    }
	}

    } else if (!strcasecmp(path, "prn") || !strcasecmp(path, "nul")
	    || !strcasecmp(path, "aux")) {
	/*
	 * Have match for 'prn', 'nul' or 'aux'.
	 */

	return 3;
    }
    return 0;
}

/*
 *----------------------------------------------------------------------
 *
 * NativeMatchType --
 *
 *	This function needs a special case for a path which is a root volume,
 *	because for NTFS root volumes, the getFileAttributesProc returns a
 *	'hidden' attribute when it should not.
 *
 *	We never make any calls to a 'get attributes' routine here, since we
 *	have arranged things so that our caller already knows such
 *	information.
 *
 * Results:
 *	0 = file doesn't match
 *	1 = file matches
 *
 *----------------------------------------------------------------------
 */

static int
NativeMatchType(
    int isDrive,		/* Is this a drive. */
    DWORD attr,			/* We already know the attributes for the
				 * file. */
    const TCHAR *nativeName,	/* Native path to check. */
    Tcl_GlobTypeData *types)	/* Type description to match against. */
{
    /*
     * 'attr' represents the attributes of the file, but we only want to
     * retrieve this info if it is absolutely necessary because it is an
     * expensive call. Unfortunately, to deal with hidden files properly, we
     * must always retrieve it.
     */

    if (types == NULL) {
	/*
	 * If invisible, don't return the file.
	 */

	return !(attr & FILE_ATTRIBUTE_HIDDEN && !isDrive);
    }

    if (attr & FILE_ATTRIBUTE_HIDDEN && !isDrive) {
	/*
	 * If invisible.
	 */

	if ((types->perm == 0) || !(types->perm & TCL_GLOB_PERM_HIDDEN)) {
	    return 0;
	}
    } else {
	/*
	 * Visible.
	 */

	if (types->perm & TCL_GLOB_PERM_HIDDEN) {
	    return 0;
	}
    }

    if (types->perm != 0) {
	if (((types->perm & TCL_GLOB_PERM_RONLY) &&
		    !(attr & FILE_ATTRIBUTE_READONLY)) ||
		((types->perm & TCL_GLOB_PERM_R) &&
		    (0 /* File exists => R_OK on Windows */)) ||
		((types->perm & TCL_GLOB_PERM_W) &&
		    (attr & FILE_ATTRIBUTE_READONLY)) ||
		((types->perm & TCL_GLOB_PERM_X) &&
		    (!(attr & FILE_ATTRIBUTE_DIRECTORY)
		    && !NativeIsExec(nativeName)))) {
	    return 0;
	}
    }

    if ((types->type & TCL_GLOB_TYPE_DIR)
	    && (attr & FILE_ATTRIBUTE_DIRECTORY)) {
	/*
	 * Quicker test for directory, which is a common case.
	 */

	return 1;

    } else if (types->type != 0) {
	unsigned short st_mode;
	int isExec = NativeIsExec(nativeName);

	st_mode = NativeStatMode(attr, 0, isExec);

	/*
	 * In order bcdpfls as in 'find -t'
	 */

	if (((types->type&TCL_GLOB_TYPE_BLOCK)    && S_ISBLK(st_mode)) ||
		((types->type&TCL_GLOB_TYPE_CHAR) && S_ISCHR(st_mode)) ||
		((types->type&TCL_GLOB_TYPE_DIR)  && S_ISDIR(st_mode)) ||
		((types->type&TCL_GLOB_TYPE_PIPE) && S_ISFIFO(st_mode)) ||
#ifdef S_ISSOCK
		((types->type&TCL_GLOB_TYPE_SOCK) && S_ISSOCK(st_mode)) ||
#endif
		((types->type&TCL_GLOB_TYPE_FILE) && S_ISREG(st_mode))) {
	    /*
	     * Do nothing - this file is ok.
	     */
	} else {
#ifdef S_ISLNK
	    if (types->type & TCL_GLOB_TYPE_LINK) {
		st_mode = NativeStatMode(attr, 1, isExec);
		if (S_ISLNK(st_mode)) {
		    return 1;
		}
	    }
#endif /* S_ISLNK */
	    return 0;
	}
    }
    return 1;
}

/*
 *----------------------------------------------------------------------
 *
 * TclpGetUserHome --
 *
 *	This function takes the passed in user name and finds the
 *	corresponding home directory specified in the password file.
 *
 * Results:
 *	The result is a pointer to a string specifying the user's home
 *	directory, or NULL if the user's home directory could not be
 *	determined. Storage for the result string is allocated in bufferPtr;
 *	the caller must call Tcl_DStringFree() when the result is no longer
 *	needed.
 *
 * Side effects:
 *	None.
 *
 *----------------------------------------------------------------------
 */

const char *
TclpGetUserHome(
    const char *name,		/* User name for desired home directory. */
    Tcl_DString *bufferPtr)	/* Uninitialized or free DString filled with
				 * name of user's home directory. */
{
    const char *result = NULL;
    USER_INFO_1 *uiPtr, **uiPtrPtr = &uiPtr;
    Tcl_DString ds;
    int nameLen = -1;
    int badDomain = 0;
    char *domain;
    WCHAR *wName, *wHomeDir, *wDomain, **wDomainPtr = &wDomain;
    WCHAR buf[MAX_PATH];

    Tcl_DStringInit(bufferPtr);
    wDomain = NULL;
    domain = strchr(name, '@');
    if (domain != NULL) {
	Tcl_DStringInit(&ds);
	wName = Tcl_UtfToUniCharDString(domain + 1, -1, &ds);
	badDomain = NetGetDCName(NULL, wName, (LPBYTE *) wDomainPtr);
	Tcl_DStringFree(&ds);
	nameLen = domain - name;
    }
    if (badDomain == 0) {
	Tcl_DStringInit(&ds);
	wName = Tcl_UtfToUniCharDString(name, nameLen, &ds);
	if (NetUserGetInfo(wDomain, wName, 1, (LPBYTE *) uiPtrPtr) == 0) {
	    wHomeDir = uiPtr->usri1_home_dir;
	    if ((wHomeDir != NULL) && (wHomeDir[0] != L'\0')) {
		Tcl_UniCharToUtfDString(wHomeDir, lstrlenW(wHomeDir),
			bufferPtr);
	    } else {
		/*
		 * User exists but has no home dir. Return
		 * "{Windows Drive}:/users/default".
		 */

		GetWindowsDirectoryW(buf, MAX_PATH);
		Tcl_UniCharToUtfDString(buf, 2, bufferPtr);
		TclDStringAppendLiteral(bufferPtr, "/users/default");
	    }
	    result = Tcl_DStringValue(bufferPtr);
	    NetApiBufferFree((void *) uiPtr);
	}
	Tcl_DStringFree(&ds);
    }
    if (wDomain != NULL) {
	NetApiBufferFree((void *) wDomain);
    }
    if (result == NULL) {
	/*
	 * Look in the "Password Lists" section of system.ini for the local
	 * user. There are also entries in that section that begin with a "*"
	 * character that are used by Windows for other purposes; ignore user
	 * names beginning with a "*".
	 */

	char buf[MAX_PATH];

	if (name[0] != '*') {
	    if (GetPrivateProfileStringA("Password Lists", name, "", buf,
		    MAX_PATH, "system.ini") > 0) {
		/*
		 * User exists, but there is no such thing as a home directory
		 * in system.ini. Return "{Windows drive}:/".
		 */

		GetWindowsDirectoryA(buf, MAX_PATH);
		Tcl_DStringAppend(bufferPtr, buf, 3);
		result = Tcl_DStringValue(bufferPtr);
	    }
	}
    }

    return result;
}

/*
 *---------------------------------------------------------------------------
 *
 * NativeAccess --
 *
 *	This function replaces the library version of access(), fixing the
 *	following bugs:
 *
 *	1. access() returns that all files have execute permission.
 *
 * Results:
 *	See access documentation.
 *
 * Side effects:
 *	See access documentation.
 *
 *---------------------------------------------------------------------------
 */

static int
NativeAccess(
    const TCHAR *nativePath,	/* Path of file to access, native encoding. */
    int mode)			/* Permission setting. */
{
    DWORD attr;

    attr = GetFileAttributes(nativePath);

    if (attr == INVALID_FILE_ATTRIBUTES) {
	/*
	 * File might not exist.
	 */

	DWORD lasterror = GetLastError();
	if (lasterror != ERROR_SHARING_VIOLATION) {
	    TclWinConvertError(lasterror);
	    return -1;
	}
    }

    if (mode == F_OK) {
	/*
	 * File exists, nothing else to check.
	 */

	return 0;
    }

    if ((mode & W_OK)
	&& (attr & FILE_ATTRIBUTE_READONLY)
	&& !(attr & FILE_ATTRIBUTE_DIRECTORY)) {
	/*
	 * The attributes say the file is not writable.	 If the file is a
	 * regular file (i.e., not a directory), then the file is not
	 * writable, full stop.	 For directories, the read-only bit is
	 * (mostly) ignored by Windows, so we can't ascertain anything about
	 * directory access from the attrib data.  However, if we have the
	 * advanced 'getFileSecurityProc', then more robust ACL checks
	 * will be done below.
	 */

	Tcl_SetErrno(EACCES);
	return -1;
    }

    if (mode & X_OK) {
	if (!(attr & FILE_ATTRIBUTE_DIRECTORY) && !NativeIsExec(nativePath)) {
	    /*
	     * It's not a directory and doesn't have the correct extension.
	     * Therefore it can't be executable
	     */

	    Tcl_SetErrno(EACCES);
	    return -1;
	}
    }

    /*
     * It looks as if the permissions are ok, but if we are on NT, 2000 or XP,
     * we have a more complex permissions structure so we try to check that.
     * The code below is remarkably complex for such a simple thing as finding
     * what permissions the OS has set for a file.
     */

#ifdef UNICODE
    {
	SECURITY_DESCRIPTOR *sdPtr = NULL;
	unsigned long size;
	PSID pSid = 0;
	BOOL SidDefaulted;
	SID_IDENTIFIER_AUTHORITY samba_unmapped = {{0, 0, 0, 0, 0, 22}};
	GENERIC_MAPPING genMap;
	HANDLE hToken = NULL;
	DWORD desiredAccess = 0, grantedAccess = 0;
	BOOL accessYesNo = FALSE;
	PRIVILEGE_SET privSet;
	DWORD privSetSize = sizeof(PRIVILEGE_SET);
	int error;

	/*
	 * First find out how big the buffer needs to be.
	 */

	size = 0;
	GetFileSecurity(nativePath,
		OWNER_SECURITY_INFORMATION | GROUP_SECURITY_INFORMATION
		| DACL_SECURITY_INFORMATION | LABEL_SECURITY_INFORMATION,
		0, 0, &size);

	/*
	 * Should have failed with ERROR_INSUFFICIENT_BUFFER
	 */

	error = GetLastError();
	if (error != ERROR_INSUFFICIENT_BUFFER) {
	    /*
	     * Most likely case is ERROR_ACCESS_DENIED, which we will convert
	     * to EACCES - just what we want!
	     */

	    TclWinConvertError((DWORD) error);
	    return -1;
	}

	/*
	 * Now size contains the size of buffer needed.
	 */

	sdPtr = (SECURITY_DESCRIPTOR *) HeapAlloc(GetProcessHeap(), 0, size);

	if (sdPtr == NULL) {
	    goto accessError;
	}

	/*
	 * Call GetFileSecurity() for real.
	 */

	if (!GetFileSecurity(nativePath,
		OWNER_SECURITY_INFORMATION | GROUP_SECURITY_INFORMATION
		| DACL_SECURITY_INFORMATION | LABEL_SECURITY_INFORMATION,
		sdPtr, size, &size)) {
	    /*
	     * Error getting owner SD
	     */

	    goto accessError;
	}

	/*
	 * As of Samba 3.0.23 (10-Jul-2006), unmapped users and groups are
	 * assigned to SID domains S-1-22-1 and S-1-22-2, where "22" is the
	 * top-level authority.	 If the file owner and group is unmapped then
	 * the ACL access check below will only test against world access,
	 * which is likely to be more restrictive than the actual access
	 * restrictions.  Since the ACL tests are more likely wrong than
	 * right, skip them.  Moreover, the unix owner access permissions are
	 * usually mapped to the Windows attributes, so if the user is the
	 * file owner then the attrib checks above are correct (as far as they
	 * go).
	 */

	if(!GetSecurityDescriptorOwner(sdPtr,&pSid,&SidDefaulted) ||
	   memcmp(GetSidIdentifierAuthority(pSid),&samba_unmapped,
		  sizeof(SID_IDENTIFIER_AUTHORITY))==0) {
	    HeapFree(GetProcessHeap(), 0, sdPtr);
	    return 0; /* Attrib tests say access allowed. */
	}

	/*
	 * Perform security impersonation of the user and open the resulting
	 * thread token.
	 */

	if (!ImpersonateSelf(SecurityImpersonation)) {
	    /*
	     * Unable to perform security impersonation.
	     */

	    goto accessError;
	}
	if (!OpenThreadToken(GetCurrentThread(),
		TOKEN_DUPLICATE | TOKEN_QUERY, FALSE, &hToken)) {
	    /*
	     * Unable to get current thread's token.
	     */

	    goto accessError;
	}

	RevertToSelf();

	/*
	 * Setup desiredAccess according to the access priveleges we are
	 * checking.
	 */

	if (mode & R_OK) {
	    desiredAccess |= FILE_GENERIC_READ;
	}
	if (mode & W_OK) {
	    desiredAccess |= FILE_GENERIC_WRITE;
	}
	if (mode & X_OK) {
	    desiredAccess |= FILE_GENERIC_EXECUTE;
	}

	memset(&genMap, 0x0, sizeof(GENERIC_MAPPING));
	genMap.GenericRead = FILE_GENERIC_READ;
	genMap.GenericWrite = FILE_GENERIC_WRITE;
	genMap.GenericExecute = FILE_GENERIC_EXECUTE;
	genMap.GenericAll = FILE_ALL_ACCESS;

	/*
	 * Perform access check using the token.
	 */

	if (!AccessCheck(sdPtr, hToken, desiredAccess,
		&genMap, &privSet, &privSetSize, &grantedAccess,
		&accessYesNo)) {
	    /*
	     * Unable to perform access check.
	     */

	accessError:
	    TclWinConvertError(GetLastError());
	    if (sdPtr != NULL) {
		HeapFree(GetProcessHeap(), 0, sdPtr);
	    }
	    if (hToken != NULL) {
		CloseHandle(hToken);
	    }
	    return -1;
	}

	/*
	 * Clean up.
	 */

	HeapFree(GetProcessHeap(), 0, sdPtr);
	CloseHandle(hToken);
	if (!accessYesNo) {
	    Tcl_SetErrno(EACCES);
	    return -1;
	}

    }
#endif /* !UNICODE */
    return 0;
}

/*
 *----------------------------------------------------------------------
 *
 * NativeIsExec --
 *
 *	Determines if a path is executable. On windows this is simply defined
 *	by whether the path ends in any of ".exe", ".com", or ".bat"
 *
 * Results:
 *	1 = executable, 0 = not.
 *
 *----------------------------------------------------------------------
 */

static int
NativeIsExec(
    const TCHAR *path)
{
    int len = _tcslen(path);

    if (len < 5) {
	return 0;
    }

    if (path[len-4] != '.') {
	return 0;
    }

    if ((_tcsicmp(path+len-3, TEXT("exe")) == 0)
	    || (_tcsicmp(path+len-3, TEXT("com")) == 0)
	    || (_tcsicmp(path+len-3, TEXT("bat")) == 0)) {
	return 1;
    }
    return 0;
}

/*
 *----------------------------------------------------------------------
 *
 * TclpObjChdir --
 *
 *	This function replaces the library version of chdir().
 *
 * Results:
 *	See chdir() documentation.
 *
 * Side effects:
 *	See chdir() documentation.
 *
 *----------------------------------------------------------------------
 */

int
TclpObjChdir(
    Tcl_Obj *pathPtr)	/* Path to new working directory. */
{
    int result;
    const TCHAR *nativePath;

    nativePath = Tcl_FSGetNativePath(pathPtr);

    result = SetCurrentDirectory(nativePath);

    if (result == 0) {
	TclWinConvertError(GetLastError());
	return -1;
    }
    return 0;
}

/*
 *----------------------------------------------------------------------
 *
 * TclpGetCwd --
 *
 *	This function replaces the library version of getcwd(). (Obsolete
 *	function, only retained for old extensions which may call it
 *	directly).
 *
 * Results:
 *	The result is a pointer to a string specifying the current directory,
 *	or NULL if the current directory could not be determined. If NULL is
 *	returned, an error message is left in the interp's result. Storage for
 *	the result string is allocated in bufferPtr; the caller must call
 *	Tcl_DStringFree() when the result is no longer needed.
 *
 * Side effects:
 *	None.
 *
 *----------------------------------------------------------------------
 */

const char *
TclpGetCwd(
    Tcl_Interp *interp,		/* If non-NULL, used for error reporting. */
    Tcl_DString *bufferPtr)	/* Uninitialized or free DString filled with
				 * name of current directory. */
{
    TCHAR buffer[MAX_PATH];
    char *p;
    WCHAR *native;

    if (GetCurrentDirectory(MAX_PATH, buffer) == 0) {
	TclWinConvertError(GetLastError());
	if (interp != NULL) {
	    Tcl_SetObjResult(interp, Tcl_ObjPrintf(
		    "error getting working directory name: %s",
		    Tcl_PosixError(interp)));
	}
	return NULL;
    }

    /*
     * Watch for the weird Windows c:\\UNC syntax.
     */

    native = (WCHAR *) buffer;
    if ((native[0] != '\0') && (native[1] == ':')
	    && (native[2] == '\\') && (native[3] == '\\')) {
	native += 2;
    }
    Tcl_WinTCharToUtf((TCHAR *) native, -1, bufferPtr);

    /*
     * Convert to forward slashes for easier use in scripts.
     */

    for (p = Tcl_DStringValue(bufferPtr); *p != '\0'; p++) {
	if (*p == '\\') {
	    *p = '/';
	}
    }
    return Tcl_DStringValue(bufferPtr);
}

int
TclpObjStat(
    Tcl_Obj *pathPtr,		/* Path of file to stat. */
    Tcl_StatBuf *statPtr)	/* Filled with results of stat call. */
{
    /*
     * Ensure correct file sizes by forcing the OS to write any pending data
     * to disk. This is done only for channels which are dirty, i.e. have been
     * written to since the last flush here.
     */

    TclWinFlushDirtyChannels();

    return NativeStat(Tcl_FSGetNativePath(pathPtr), statPtr, 0);
}

/*
 *----------------------------------------------------------------------
 *
 * NativeStat --
 *
 *	This function replaces the library version of stat(), fixing the
 *	following bugs:
 *
 *	1. stat("c:") returns an error.
 *	2. Borland stat() return time in GMT instead of localtime.
 *	3. stat("\\server\mount") would return error.
 *	4. Accepts slashes or backslashes.
 *	5. st_dev and st_rdev were wrong for UNC paths.
 *
 * Results:
 *	See stat documentation.
 *
 * Side effects:
 *	See stat documentation.
 *
 *----------------------------------------------------------------------
 */

static int
NativeStat(
    const TCHAR *nativePath,	/* Path of file to stat */
    Tcl_StatBuf *statPtr,	/* Filled with results of stat call. */
    int checkLinks)		/* If non-zero, behave like 'lstat' */
{
    DWORD attr;
    int dev, nlink = 1;
    unsigned short mode;
    unsigned int inode = 0;
    HANDLE fileHandle;

    /*
     * If we can use 'createFile' on this, then we can use the resulting
     * fileHandle to read more information (nlink, ino) than we can get from
     * other attributes reading APIs. If not, then we try to fall back on the
     * 'getFileAttributesExProc', and if that isn't available, then on even
     * simpler routines.
     */

    fileHandle = CreateFile(nativePath, GENERIC_READ,
	    FILE_SHARE_READ | FILE_SHARE_WRITE, NULL, OPEN_EXISTING,
	    FILE_FLAG_BACKUP_SEMANTICS | FILE_FLAG_OPEN_REPARSE_POINT, NULL);

    if (fileHandle != INVALID_HANDLE_VALUE) {
	BY_HANDLE_FILE_INFORMATION data;

	if (GetFileInformationByHandle(fileHandle,&data) != TRUE) {
	    CloseHandle(fileHandle);
	    Tcl_SetErrno(ENOENT);
	    return -1;
	}
	CloseHandle(fileHandle);

	attr = data.dwFileAttributes;

	statPtr->st_size = ((Tcl_WideInt) data.nFileSizeLow) |
		(((Tcl_WideInt) data.nFileSizeHigh) << 32);
	statPtr->st_atime = ToCTime(data.ftLastAccessTime);
	statPtr->st_mtime = ToCTime(data.ftLastWriteTime);
	statPtr->st_ctime = ToCTime(data.ftCreationTime);

	/*
	 * On Unix, for directories, nlink apparently depends on the number of
	 * files in the directory.  We could calculate that, but it would be a
	 * bit of a performance penalty, I think. Hence we just use what
	 * Windows gives us, which is the same as Unix for files, at least.
	 */

	nlink = data.nNumberOfLinks;

	/*
	 * Unfortunately our stat definition's inode field (unsigned short)
	 * will throw away most of the precision we have here, which means we
	 * can't rely on inode as a unique identifier of a file. We'd really
	 * like to do something like how we handle 'st_size'.
	 */

	inode = data.nFileIndexHigh | data.nFileIndexLow;
    } else {
	/*
	 * Fall back on the less capable routines. This means no nlink or ino.
	 */

	WIN32_FILE_ATTRIBUTE_DATA data;

	if (GetFileAttributesEx(nativePath,
		GetFileExInfoStandard, &data) != TRUE) {
	    HANDLE hFind;
	    WIN32_FIND_DATA ffd;
	    DWORD lasterror = GetLastError();

	    if (lasterror != ERROR_SHARING_VIOLATION) {
		TclWinConvertError(lasterror);
		return -1;
		}
	    hFind = FindFirstFile(nativePath, &ffd);
	    if (hFind == INVALID_HANDLE_VALUE) {
		TclWinConvertError(GetLastError());
		return -1;
	    }
	    memcpy(&data, &ffd, sizeof(data));
	    FindClose(hFind);
	}

	attr = data.dwFileAttributes;

	statPtr->st_size = ((Tcl_WideInt) data.nFileSizeLow) |
		(((Tcl_WideInt) data.nFileSizeHigh) << 32);
	statPtr->st_atime = ToCTime(data.ftLastAccessTime);
	statPtr->st_mtime = ToCTime(data.ftLastWriteTime);
	statPtr->st_ctime = ToCTime(data.ftCreationTime);
    }

    dev = NativeDev(nativePath);
    mode = NativeStatMode(attr, checkLinks, NativeIsExec(nativePath));

    statPtr->st_dev	= (dev_t) dev;
    statPtr->st_ino	= inode;
    statPtr->st_mode	= mode;
    statPtr->st_nlink	= nlink;
    statPtr->st_uid	= 0;
    statPtr->st_gid	= 0;
    statPtr->st_rdev	= (dev_t) dev;
    return 0;
}

/*
 *----------------------------------------------------------------------
 *
 * NativeDev --
 *
 *	Calculate just the 'st_dev' field of a 'stat' structure.
 *
 *----------------------------------------------------------------------
 */

static int
NativeDev(
    const TCHAR *nativePath)	/* Full path of file to stat */
{
    int dev;
    Tcl_DString ds;
    TCHAR nativeFullPath[MAX_PATH];
    TCHAR *nativePart;
    const char *fullPath;

    GetFullPathName(nativePath, MAX_PATH, nativeFullPath, &nativePart);
    fullPath = Tcl_WinTCharToUtf(nativeFullPath, -1, &ds);

    if ((fullPath[0] == '\\') && (fullPath[1] == '\\')) {
	const char *p;
	DWORD dw;
	const TCHAR *nativeVol;
	Tcl_DString volString;

	p = strchr(fullPath + 2, '\\');
	p = strchr(p + 1, '\\');
	if (p == NULL) {
	    /*
	     * Add terminating backslash to fullpath or GetVolumeInformation()
	     * won't work.
	     */

	    fullPath = TclDStringAppendLiteral(&ds, "\\");
	    p = fullPath + Tcl_DStringLength(&ds);
	} else {
	    p++;
	}
	nativeVol = Tcl_WinUtfToTChar(fullPath, p - fullPath, &volString);
	dw = (DWORD) -1;
	GetVolumeInformation(nativeVol, NULL, 0, &dw, NULL, NULL, NULL, 0);

	/*
	 * GetFullPathName() turns special devices like "NUL" into "\\.\NUL",
	 * but GetVolumeInformation() returns failure for "\\.\NUL". This will
	 * cause "NUL" to get a drive number of -1, which makes about as much
	 * sense as anything since the special devices don't live on any
	 * drive.
	 */

	dev = dw;
	Tcl_DStringFree(&volString);
    } else if ((fullPath[0] != '\0') && (fullPath[1] == ':')) {
	dev = Tcl_UniCharToLower(fullPath[0]) - 'a';
    } else {
	dev = -1;
    }
    Tcl_DStringFree(&ds);

    return dev;
}

/*
 *----------------------------------------------------------------------
 *
 * NativeStatMode --
 *
 *	Calculate just the 'st_mode' field of a 'stat' structure.
 *
 *	In many places we don't need the full stat structure, and it's much
 *	faster just to calculate these pieces, if that's all we need.
 *
 *----------------------------------------------------------------------
 */

static unsigned short
NativeStatMode(
    DWORD attr,
    int checkLinks,
    int isExec)
{
    int mode;

    if (checkLinks && (attr & FILE_ATTRIBUTE_REPARSE_POINT)) {
	/*
	 * It is a link.
	 */

	mode = S_IFLNK;
    } else {
	mode = (attr & FILE_ATTRIBUTE_DIRECTORY) ? S_IFDIR|S_IEXEC : S_IFREG;
    }
    mode |= (attr & FILE_ATTRIBUTE_READONLY) ? S_IREAD : S_IREAD|S_IWRITE;
    if (isExec) {
	mode |= S_IEXEC;
    }

    /*
     * Propagate the S_IREAD, S_IWRITE, S_IEXEC bits to the group and other
     * positions.
     */

    mode |= (mode & (S_IREAD|S_IWRITE|S_IEXEC)) >> 3;
    mode |= (mode & (S_IREAD|S_IWRITE|S_IEXEC)) >> 6;
    return (unsigned short) mode;
}

/*
 *------------------------------------------------------------------------
 *
 * ToCTime --
 *
 *	Converts a Windows FILETIME to a time_t in UTC.
 *
 * Results:
 *	Returns the count of seconds from the Posix epoch.
 *
 *------------------------------------------------------------------------
 */

static time_t
ToCTime(
    FILETIME fileTime)		/* UTC time */
{
    LARGE_INTEGER convertedTime;

    convertedTime.LowPart = fileTime.dwLowDateTime;
    convertedTime.HighPart = (LONG) fileTime.dwHighDateTime;

    return (time_t) ((convertedTime.QuadPart -
	    (Tcl_WideInt) POSIX_EPOCH_AS_FILETIME) / (Tcl_WideInt) 10000000);
}

/*
 *------------------------------------------------------------------------
 *
 * FromCTime --
 *
 *	Converts a time_t to a Windows FILETIME
 *
 * Results:
 *	Returns the count of 100-ns ticks seconds from the Windows epoch.
 *
 *------------------------------------------------------------------------
 */

static void
FromCTime(
    time_t posixTime,
    FILETIME *fileTime)		/* UTC Time */
{
    LARGE_INTEGER convertedTime;

    convertedTime.QuadPart = ((LONGLONG) posixTime) * 10000000
	    + POSIX_EPOCH_AS_FILETIME;
    fileTime->dwLowDateTime = convertedTime.LowPart;
    fileTime->dwHighDateTime = convertedTime.HighPart;
}

/*
 *---------------------------------------------------------------------------
 *
 * TclpGetNativeCwd --
 *
 *	This function replaces the library version of getcwd().
 *
 * Results:
 *	The input and output are filesystem paths in native form. The result
 *	is either the given clientData, if the working directory hasn't
 *	changed, or a new clientData (owned by our caller), giving the new
 *	native path, or NULL if the current directory could not be determined.
 *	If NULL is returned, the caller can examine the standard posix error
 *	codes to determine the cause of the problem.
 *
 * Side effects:
 *	None.
 *
 *----------------------------------------------------------------------
 */

ClientData
TclpGetNativeCwd(
    ClientData clientData)
{
    TCHAR buffer[MAX_PATH];

    if (GetCurrentDirectory(MAX_PATH, buffer) == 0) {
	TclWinConvertError(GetLastError());
	return NULL;
    }

    if (clientData != NULL) {
	if (_tcscmp((const TCHAR*)clientData, buffer) == 0) {
	    return clientData;
	}
    }

    return TclNativeDupInternalRep(buffer);
}

int
TclpObjAccess(
    Tcl_Obj *pathPtr,
    int mode)
{
    return NativeAccess(Tcl_FSGetNativePath(pathPtr), mode);
}

int
TclpObjLstat(
    Tcl_Obj *pathPtr,
    Tcl_StatBuf *statPtr)
{
    /*
     * Ensure correct file sizes by forcing the OS to write any pending data
     * to disk. This is done only for channels which are dirty, i.e. have been
     * written to since the last flush here.
     */

    TclWinFlushDirtyChannels();

    return NativeStat(Tcl_FSGetNativePath(pathPtr), statPtr, 1);
}

#ifdef S_IFLNK
Tcl_Obj *
TclpObjLink(
    Tcl_Obj *pathPtr,
    Tcl_Obj *toPtr,
    int linkAction)
{
    if (toPtr != NULL) {
	int res;
	const TCHAR *LinkTarget;
	const TCHAR *LinkSource = Tcl_FSGetNativePath(pathPtr);
	Tcl_Obj *normalizedToPtr = Tcl_FSGetNormalizedPath(NULL, toPtr);

	if (normalizedToPtr == NULL) {
	    return NULL;
	}

	LinkTarget = Tcl_FSGetNativePath(normalizedToPtr);

	if (LinkSource == NULL || LinkTarget == NULL) {
	    return NULL;
	}
	res = WinLink(LinkSource, LinkTarget, linkAction);
	if (res == 0) {
	    return toPtr;
	} else {
	    return NULL;
	}
    } else {
	const TCHAR *LinkSource = Tcl_FSGetNativePath(pathPtr);

	if (LinkSource == NULL) {
	    return NULL;
	}
	return WinReadLink(LinkSource);
    }
}
#endif /* S_IFLNK */

/*
 *---------------------------------------------------------------------------
 *
 * TclpFilesystemPathType --
 *
 *	This function is part of the native filesystem support, and returns
 *	the path type of the given path. Returns NTFS or FAT or whatever is
 *	returned by the 'volume information' proc.
 *
 * Results:
 *	NULL at present.
 *
 * Side effects:
 *	None.
 *
 *---------------------------------------------------------------------------
 */

Tcl_Obj *
TclpFilesystemPathType(
    Tcl_Obj *pathPtr)
{
#define VOL_BUF_SIZE 32
    int found;
    TCHAR volType[VOL_BUF_SIZE];
    char *firstSeparator;
    const char *path;
    Tcl_Obj *normPath = Tcl_FSGetNormalizedPath(NULL, pathPtr);

    if (normPath == NULL) {
	return NULL;
    }
    path = Tcl_GetString(normPath);
    if (path == NULL) {
	return NULL;
    }

    firstSeparator = strchr(path, '/');
    if (firstSeparator == NULL) {
	found = GetVolumeInformation(Tcl_FSGetNativePath(pathPtr),
		NULL, 0, NULL, NULL, NULL, volType, VOL_BUF_SIZE);
    } else {
	Tcl_Obj *driveName = Tcl_NewStringObj(path, firstSeparator - path+1);

	Tcl_IncrRefCount(driveName);
	found = GetVolumeInformation(Tcl_FSGetNativePath(driveName),
		NULL, 0, NULL, NULL, NULL, volType, VOL_BUF_SIZE);
	Tcl_DecrRefCount(driveName);
    }

    if (found == 0) {
	return NULL;
    } else {
	Tcl_DString ds;

	Tcl_WinTCharToUtf(volType, -1, &ds);
	return TclDStringToObj(&ds);
    }
#undef VOL_BUF_SIZE
}

/*
 * This define can be turned on to experiment with a different way of
 * normalizing paths (using a different Windows API). Unfortunately the new
 * path seems to take almost exactly the same amount of time as the old path!
 * The primary time taken by normalization is in
 * GetFileAttributesEx/FindFirstFile or GetFileAttributesEx/GetLongPathName.
 * Conversion to/from native is not a significant factor at all.
 *
 * Also, since we have to check for symbolic links (reparse points) then we
 * have to call GetFileAttributes on each path segment anyway, so there's no
 * benefit to doing anything clever there.
 */

/* #define TclNORM_LONG_PATH */

/*
 *---------------------------------------------------------------------------
 *
 * TclpObjNormalizePath --
 *
 *	This function scans through a path specification and replaces it, in
 *	place, with a normalized version. This means using the 'longname', and
 *	expanding any symbolic links contained within the path.
 *
 * Results:
 *	The new 'nextCheckpoint' value, giving as far as we could understand
 *	in the path.
 *
 * Side effects:
 *	The pathPtr string, which must contain a valid path, is possibly
 *	modified in place.
 *
 *---------------------------------------------------------------------------
 */

int
TclpObjNormalizePath(
    Tcl_Interp *interp,
    Tcl_Obj *pathPtr,
    int nextCheckpoint)
{
    char *lastValidPathEnd = NULL;
    Tcl_DString dsNorm;		/* This will hold the normalized string. */
    char *path, *currentPathEndPosition;
    Tcl_Obj *temp = NULL;
    int isDrive = 1;
    Tcl_DString ds;		/* Some workspace. */

    Tcl_DStringInit(&dsNorm);
    path = Tcl_GetString(pathPtr);

    currentPathEndPosition = path + nextCheckpoint;
    if (*currentPathEndPosition == '/') {
	currentPathEndPosition++;
    }
    while (1) {
	char cur = *currentPathEndPosition;

	if ((cur=='/' || cur==0) && (path != currentPathEndPosition)) {
	    /*
	     * Reached directory separator, or end of string.
	     */

	    WIN32_FILE_ATTRIBUTE_DATA data;
	    const TCHAR *nativePath = Tcl_WinUtfToTChar(path,
		    currentPathEndPosition - path, &ds);

	    if (GetFileAttributesEx(nativePath,
		    GetFileExInfoStandard, &data) != TRUE) {
		/*
		 * File doesn't exist.
		 */

		if (isDrive) {
		    int len = WinIsReserved(path);

		    if (len > 0) {
			/*
			 * Actually it does exist - COM1, etc.
			 */

			int i;

			for (i=0 ; i<len ; i++) {
			    WCHAR wc = ((WCHAR *) nativePath)[i];

			    if (wc >= L'a') {
				wc -= (L'a' - L'A');
				((WCHAR *) nativePath)[i] = wc;
			    }
			}
			Tcl_DStringAppend(&dsNorm,
				(const char *)nativePath,
				(int)(sizeof(WCHAR) * len));
			lastValidPathEnd = currentPathEndPosition;
		    } else if (nextCheckpoint == 0) {
			/* Path starts with a drive designation
			 * that's not actually on the system.
			 * We still must normalize up past the
			 * first separator.  [Bug 3603434] */
			currentPathEndPosition++;
		    }
		}
		Tcl_DStringFree(&ds);
		break;
	    }

	    /*
	     * File 'nativePath' does exist if we get here. We now want to
	     * check if it is a symlink and otherwise continue with the
	     * rest of the path.
	     */

	    /*
	     * Check for symlinks, except at last component of path (we
	     * don't follow final symlinks). Also a drive (C:/) for
	     * example, may sometimes have the reparse flag set for some
	     * reason I don't understand. We therefore don't perform this
	     * check for drives.
	     */

	    if (cur != 0 && !isDrive &&
		    data.dwFileAttributes & FILE_ATTRIBUTE_REPARSE_POINT){
		Tcl_Obj *to = WinReadLinkDirectory(nativePath);

		if (to != NULL) {
		    /*
		     * Read the reparse point ok. Now, reparse points need
		     * not be normalized, otherwise we could use:
		     *
		     * Tcl_GetStringFromObj(to, &pathLen);
		     * nextCheckpoint = pathLen;
		     *
		     * So, instead we have to start from the beginning.
		     */

		    nextCheckpoint = 0;
		    Tcl_AppendToObj(to, currentPathEndPosition, -1);

		    /*
		     * Convert link to forward slashes.
		     */

		    for (path = Tcl_GetString(to); *path != 0; path++) {
			if (*path == '\\') {
			    *path = '/';
			}
		    }
		    path = Tcl_GetString(to);
		    currentPathEndPosition = path + nextCheckpoint;
		    if (temp != NULL) {
			Tcl_DecrRefCount(temp);
		    }
		    temp = to;

		    /*
		     * Reset variables so we can restart normalization.
		     */

		    isDrive = 1;
		    Tcl_DStringFree(&dsNorm);
		    Tcl_DStringFree(&ds);
		    continue;
		}
	    }

#ifndef TclNORM_LONG_PATH
	    /*
	     * Now we convert the tail of the current path to its 'long
	     * form', and append it to 'dsNorm' which holds the current
	     * normalized path
	     */

	    if (isDrive) {
		WCHAR drive = ((WCHAR *) nativePath)[0];

		if (drive >= L'a') {
		    drive -= (L'a' - L'A');
		    ((WCHAR *) nativePath)[0] = drive;
		}
		Tcl_DStringAppend(&dsNorm, (const char *)nativePath,
			Tcl_DStringLength(&ds));
	    } else {
		char *checkDots = NULL;

		if (lastValidPathEnd[1] == '.') {
		    checkDots = lastValidPathEnd + 1;
		    while (checkDots < currentPathEndPosition) {
			if (*checkDots != '.') {
			    checkDots = NULL;
			    break;
			}
			checkDots++;
		    }
		}
		if (checkDots != NULL) {
		    int dotLen = currentPathEndPosition-lastValidPathEnd;

		    /*
		     * Path is just dots. We shouldn't really ever see a
		     * path like that. However, to be nice we at least
		     * don't mangle the path - we just add the dots as a
		     * path segment and continue.
		     */

		    Tcl_DStringAppend(&dsNorm, ((const char *)nativePath)
			    + Tcl_DStringLength(&ds)
			    - (dotLen * sizeof(TCHAR)),
			    (int)(dotLen * sizeof(TCHAR)));
		} else {
		    /*
		     * Normal path.
		     */

		    WIN32_FIND_DATAW fData;
		    HANDLE handle;

		    handle = FindFirstFileW((WCHAR *) nativePath, &fData);
		    if (handle == INVALID_HANDLE_VALUE) {
			/*
			 * This is usually the '/' in 'c:/' at end of
			 * string.
			 */

			Tcl_DStringAppend(&dsNorm, (const char *) L"/",
				sizeof(WCHAR));
		    } else {
			WCHAR *nativeName;

			if (fData.cFileName[0] != '\0') {
			    nativeName = fData.cFileName;
			} else {
			    nativeName = fData.cAlternateFileName;
			}
			FindClose(handle);
			Tcl_DStringAppend(&dsNorm, (const char *) L"/",
				sizeof(WCHAR));
			Tcl_DStringAppend(&dsNorm,
				(const char *) nativeName,
				(int) (wcslen(nativeName)*sizeof(WCHAR)));
		    }
		}
	    }
#endif /* !TclNORM_LONG_PATH */
	    Tcl_DStringFree(&ds);
	    lastValidPathEnd = currentPathEndPosition;
	    if (cur == 0) {
		break;
	    }

	    /*
	     * If we get here, we've got past one directory delimiter, so
	     * we know it is no longer a drive.
	     */

	    isDrive = 0;
	}
	currentPathEndPosition++;

#ifdef TclNORM_LONG_PATH
	/*
	 * Convert the entire known path to long form.
	 */

	if (1) {
	    WCHAR wpath[MAX_PATH];
	    const TCHAR *nativePath =
		    Tcl_WinUtfToTChar(path, lastValidPathEnd - path, &ds);
	    DWORD wpathlen = GetLongPathNameProc(nativePath,
		    (TCHAR *) wpath, MAX_PATH);

	    /*
	     * We have to make the drive letter uppercase.
	     */

	    if (wpath[0] >= L'a') {
		wpath[0] -= (L'a' - L'A');
	    }
	    Tcl_DStringAppend(&dsNorm, (const char *) wpath,
		    wpathlen * sizeof(WCHAR));
	    Tcl_DStringFree(&ds);
	}
#endif /* TclNORM_LONG_PATH */
    }

    /*
     * Common code path for all Windows platforms.
     */

    nextCheckpoint = currentPathEndPosition - path;
    if (lastValidPathEnd != NULL) {
	/*
	 * Concatenate the normalized string in dsNorm with the tail of the
	 * path which we didn't recognise. The string in dsNorm is in the
	 * native encoding, so we have to convert it to Utf.
	 */

	Tcl_WinTCharToUtf((const TCHAR *) Tcl_DStringValue(&dsNorm),
		Tcl_DStringLength(&dsNorm), &ds);
	nextCheckpoint = Tcl_DStringLength(&ds);
	if (*lastValidPathEnd != 0) {
	    /*
	     * Not the end of the string.
	     */

	    int len;
	    char *path;
	    Tcl_Obj *tmpPathPtr;

	    tmpPathPtr = Tcl_NewStringObj(Tcl_DStringValue(&ds),
		    nextCheckpoint);
	    Tcl_AppendToObj(tmpPathPtr, lastValidPathEnd, -1);
	    path = Tcl_GetStringFromObj(tmpPathPtr, &len);
	    Tcl_SetStringObj(pathPtr, path, len);
	    Tcl_DecrRefCount(tmpPathPtr);
	} else {
	    /*
	     * End of string was reached above.
	     */

	    Tcl_SetStringObj(pathPtr, Tcl_DStringValue(&ds), nextCheckpoint);
	}
	Tcl_DStringFree(&ds);
    }
    Tcl_DStringFree(&dsNorm);

    /*
     * This must be done after we are totally finished with 'path' as we are
     * sharing the same underlying string.
     */

    if (temp != NULL) {
	Tcl_DecrRefCount(temp);
    }

    return nextCheckpoint;
}

/*
 *---------------------------------------------------------------------------
 *
 * TclWinVolumeRelativeNormalize --
 *
 *	Only Windows has volume-relative paths. These paths are rather rare,
 *	but it is nice if Tcl can handle them. It is much better if we can
 *	handle them here, rather than in the native fs code, because we really
 *	need to have a real absolute path just below.
 *
 *	We do not let this block compile on non-Windows platforms because the
 *	test suite's manual forcing of tclPlatform can otherwise cause this
 *	code path to be executed, causing various errors because
 *	volume-relative paths really do not exist.
 *
 * Results:
 *	A valid normalized path.
 *
 * Side effects:
 *	None.
 *
 *---------------------------------------------------------------------------
 */

Tcl_Obj *
TclWinVolumeRelativeNormalize(
    Tcl_Interp *interp,
    const char *path,
    Tcl_Obj **useThisCwdPtr)
{
    Tcl_Obj *absolutePath, *useThisCwd;

    useThisCwd = Tcl_FSGetCwd(interp);
    if (useThisCwd == NULL) {
	return NULL;
    }

    if (path[0] == '/') {
	/*
	 * Path of form /foo/bar which is a path in the root directory of the
	 * current volume.
	 */

	const char *drive = Tcl_GetString(useThisCwd);

	absolutePath = Tcl_NewStringObj(drive,2);
	Tcl_AppendToObj(absolutePath, path, -1);
	Tcl_IncrRefCount(absolutePath);

	/*
	 * We have a refCount on the cwd.
	 */
    } else {
	/*
	 * Path of form C:foo/bar, but this only makes sense if the cwd is
	 * also on drive C.
	 */

	int cwdLen;
	const char *drive =
		Tcl_GetStringFromObj(useThisCwd, &cwdLen);
	char drive_cur = path[0];

	if (drive_cur >= 'a') {
	    drive_cur -= ('a' - 'A');
	}
	if (drive[0] == drive_cur) {
	    absolutePath = Tcl_DuplicateObj(useThisCwd);

	    /*
	     * We have a refCount on the cwd, which we will release later.
	     */

	    if (drive[cwdLen-1] != '/' && (path[2] != '\0')) {
		/*
		 * Only add a trailing '/' if needed, which is if there isn't
		 * one already, and if we are going to be adding some more
		 * characters.
		 */

		Tcl_AppendToObj(absolutePath, "/", 1);
	    }
	} else {
	    Tcl_DecrRefCount(useThisCwd);
	    useThisCwd = NULL;

	    /*
	     * The path is not in the current drive, but is volume-relative.
	     * The way Tcl 8.3 handles this is that it treats such a path as
	     * relative to the root of the drive. We therefore behave the same
	     * here. This behaviour is, however, different to that of the
	     * windows command-line. If we want to fix this at some point in
	     * the future (at the expense of a behaviour change to Tcl), we
	     * could use the '_dgetdcwd' Win32 API to get the drive's cwd.
	     */

	    absolutePath = Tcl_NewStringObj(path, 2);
	    Tcl_AppendToObj(absolutePath, "/", 1);
	}
	Tcl_IncrRefCount(absolutePath);
	Tcl_AppendToObj(absolutePath, path+2, -1);
    }
    *useThisCwdPtr = useThisCwd;
    return absolutePath;
}

/*
 *---------------------------------------------------------------------------
 *
 * TclpNativeToNormalized --
 *
 *	Convert native format to a normalized path object, with refCount of
 *	zero.
 *
 *	Currently assumes all native paths are actually normalized already, so
 *	if the path given is not normalized this will actually just convert to
 *	a valid string path, but not necessarily a normalized one.
 *
 * Results:
 *	A valid normalized path.
 *
 * Side effects:
 *	None.
 *
 *---------------------------------------------------------------------------
 */

Tcl_Obj *
TclpNativeToNormalized(
    ClientData clientData)
{
    Tcl_DString ds;
    Tcl_Obj *objPtr;
    int len;
    char *copy, *p;

    Tcl_WinTCharToUtf((const TCHAR *) clientData, -1, &ds);
    copy = Tcl_DStringValue(&ds);
    len = Tcl_DStringLength(&ds);

    /*
     * Certain native path representations on Windows have this special prefix
     * to indicate that they are to be treated specially. For example
     * extremely long paths, or symlinks.
     */

    if (*copy == '\\') {
	if (0 == strncmp(copy,"\\??\\",4)) {
	    copy += 4;
	    len -= 4;
	} else if (0 == strncmp(copy,"\\\\?\\",4)) {
	    copy += 4;
	    len -= 4;
	}
    }

    /*
     * Ensure we are using forward slashes only.
     */

    for (p = copy; *p != '\0'; p++) {
	if (*p == '\\') {
	    *p = '/';
	}
    }

    objPtr = Tcl_NewStringObj(copy,len);
    Tcl_DStringFree(&ds);

    return objPtr;
}

/*
 *---------------------------------------------------------------------------
 *
 * TclNativeCreateNativeRep --
 *
 *	Create a native representation for the given path.
 *
 * Results:
 *	The nativePath representation.
 *
 * Side effects:
 *	Memory will be allocated. The path may need to be normalized.
 *
 *---------------------------------------------------------------------------
 */

ClientData
TclNativeCreateNativeRep(
    Tcl_Obj *pathPtr)
{
    char *nativePathPtr, *str;
    Tcl_DString ds;
    Tcl_Obj *validPathPtr;
    int len;

    if (TclFSCwdIsNative()) {
	/*
	 * The cwd is native, which means we can use the translated path
	 * without worrying about normalization (this will also usually be
	 * shorter so the utf-to-external conversion will be somewhat faster).
	 */

	validPathPtr = Tcl_FSGetTranslatedPath(NULL, pathPtr);
	if (validPathPtr == NULL) {
	    return NULL;
	}
    } else {
	/*
	 * Make sure the normalized path is set.
	 */

	validPathPtr = Tcl_FSGetNormalizedPath(NULL, pathPtr);
	if (validPathPtr == NULL) {
	    return NULL;
	}
	Tcl_IncrRefCount(validPathPtr);
    }

    str = Tcl_GetStringFromObj(validPathPtr, &len);
    Tcl_WinUtfToTChar(str, len, &ds);
<<<<<<< HEAD
    len = Tcl_DStringLength(&ds) + sizeof(WCHAR);
=======
    if (tclWinProcs->useWide) {
	WCHAR *wp = (WCHAR *) Tcl_DStringValue(&ds);
	for (; *wp; ++wp) {
	    if (*wp=='/') {
		*wp = '\\';
	    }
	}
	len = Tcl_DStringLength(&ds) + sizeof(WCHAR);
    } else {
	len = Tcl_DStringLength(&ds) + sizeof(char);
    }
>>>>>>> 4a23caa6
    Tcl_DecrRefCount(validPathPtr);
    nativePathPtr = ckalloc(len);
    memcpy(nativePathPtr, Tcl_DStringValue(&ds), (size_t) len);

    Tcl_DStringFree(&ds);
    return nativePathPtr;
}

/*
 *---------------------------------------------------------------------------
 *
 * TclNativeDupInternalRep --
 *
 *	Duplicate the native representation.
 *
 * Results:
 *	The copied native representation, or NULL if it is not possible to
 *	copy the representation.
 *
 * Side effects:
 *	Memory allocation for the copy.
 *
 *---------------------------------------------------------------------------
 */

ClientData
TclNativeDupInternalRep(
    ClientData clientData)
{
    char *copy;
    size_t len;

    if (clientData == NULL) {
	return NULL;
    }

    len = sizeof(TCHAR) * (_tcslen((const TCHAR *) clientData) + 1);

    copy = ckalloc(len);
    memcpy(copy, clientData, len);
    return copy;
}

/*
 *---------------------------------------------------------------------------
 *
 * TclpUtime --
 *
 *	Set the modification date for a file.
 *
 * Results:
 *	0 on success, -1 on error.
 *
 * Side effects:
 *	Sets errno to a representation of any Windows problem that's observed
 *	in the process.
 *
 *---------------------------------------------------------------------------
 */

int
TclpUtime(
    Tcl_Obj *pathPtr,		/* File to modify */
    struct utimbuf *tval)	/* New modification date structure */
{
    int res = 0;
    HANDLE fileHandle;
    const TCHAR *native;
    DWORD attr = 0;
    DWORD flags = FILE_ATTRIBUTE_NORMAL;
    FILETIME lastAccessTime, lastModTime;

    FromCTime(tval->actime, &lastAccessTime);
    FromCTime(tval->modtime, &lastModTime);

    native = Tcl_FSGetNativePath(pathPtr);

    attr = GetFileAttributes(native);

    if (attr != INVALID_FILE_ATTRIBUTES && attr & FILE_ATTRIBUTE_DIRECTORY) {
	flags = FILE_FLAG_BACKUP_SEMANTICS;
    }

    /*
     * We use the native APIs (not 'utime') because there are some daylight
     * savings complications that utime gets wrong.
     */

    fileHandle = CreateFile(native, FILE_WRITE_ATTRIBUTES, 0, NULL,
	    OPEN_EXISTING, flags, NULL);

    if (fileHandle == INVALID_HANDLE_VALUE ||
	    !SetFileTime(fileHandle, NULL, &lastAccessTime, &lastModTime)) {
	TclWinConvertError(GetLastError());
	res = -1;
    }
    if (fileHandle != INVALID_HANDLE_VALUE) {
	CloseHandle(fileHandle);
    }
    return res;
}

/*
 * Local Variables:
 * mode: c
 * c-basic-offset: 4
 * fill-column: 78
 * End:
 */<|MERGE_RESOLUTION|>--- conflicted
+++ resolved
@@ -2932,6 +2932,7 @@
     Tcl_DString ds;
     Tcl_Obj *validPathPtr;
     int len;
+    WCHAR *wp;
 
     if (TclFSCwdIsNative()) {
 	/*
@@ -2958,21 +2959,13 @@
 
     str = Tcl_GetStringFromObj(validPathPtr, &len);
     Tcl_WinUtfToTChar(str, len, &ds);
-<<<<<<< HEAD
     len = Tcl_DStringLength(&ds) + sizeof(WCHAR);
-=======
-    if (tclWinProcs->useWide) {
-	WCHAR *wp = (WCHAR *) Tcl_DStringValue(&ds);
-	for (; *wp; ++wp) {
-	    if (*wp=='/') {
-		*wp = '\\';
-	    }
-	}
-	len = Tcl_DStringLength(&ds) + sizeof(WCHAR);
-    } else {
-	len = Tcl_DStringLength(&ds) + sizeof(char);
-    }
->>>>>>> 4a23caa6
+    wp = (WCHAR *) Tcl_DStringValue(&ds);
+    for (; *wp; ++wp) {
+	if (*wp=='/') {
+	    *wp = '\\';
+	}
+    }
     Tcl_DecrRefCount(validPathPtr);
     nativePathPtr = ckalloc(len);
     memcpy(nativePathPtr, Tcl_DStringValue(&ds), (size_t) len);
