/*
 * tclWinFile.c --
 *
 *	This file contains temporary wrappers around UNIX file handling
 *	functions. These wrappers map the UNIX functions to Win32 HANDLE-style
 *	files, which can be manipulated through the Win32 console redirection
 *	interfaces.
 *
 * Copyright © 1995-1998 Sun Microsystems, Inc.
 *
 * See the file "license.terms" for information on usage and redistribution of
 * this file, and for a DISCLAIMER OF ALL WARRANTIES.
 */

#include "tclWinInt.h"
#include "tclFileSystem.h"
#include <winioctl.h>
#include <shlobj.h>
#include <lm.h>		        /* For TclpGetUserHome(). */
#include <userenv.h>		/* For TclpGetUserHome(). */
#include <aclapi.h>             /* For GetNamedSecurityInfo */

#ifdef _MSC_VER
#   pragma comment(lib, "userenv.lib")
#endif
/*
 * The number of 100-ns intervals between the Windows system epoch (1601-01-01
 * on the proleptic Gregorian calendar) and the Posix epoch (1970-01-01).
 */

#define POSIX_EPOCH_AS_FILETIME	\
	((long long) 116444736 * (long long) 1000000000)

/*
 * Declarations for 'link' related information. This information should come
 * with VC++ 6.0, but is not in some older SDKs. In any case it is not well
 * documented.
 */

#ifndef IO_REPARSE_TAG_RESERVED_ONE
#  define IO_REPARSE_TAG_RESERVED_ONE	0x000000001
#endif
#ifndef IO_REPARSE_TAG_RESERVED_RANGE
#  define IO_REPARSE_TAG_RESERVED_RANGE	0x000000001
#endif
#ifndef IO_REPARSE_TAG_VALID_VALUES
#  define IO_REPARSE_TAG_VALID_VALUES	0x0E000FFFF
#endif
#ifndef IO_REPARSE_TAG_HSM
#  define IO_REPARSE_TAG_HSM		0x0C0000004
#endif
#ifndef IO_REPARSE_TAG_NSS
#  define IO_REPARSE_TAG_NSS		0x080000005
#endif
#ifndef IO_REPARSE_TAG_NSSRECOVER
#  define IO_REPARSE_TAG_NSSRECOVER	0x080000006
#endif
#ifndef IO_REPARSE_TAG_SIS
#  define IO_REPARSE_TAG_SIS		0x080000007
#endif
#ifndef IO_REPARSE_TAG_DFS
#  define IO_REPARSE_TAG_DFS		0x080000008
#endif

#ifndef IO_REPARSE_TAG_RESERVED_ZERO
#  define IO_REPARSE_TAG_RESERVED_ZERO	0x00000000
#endif
#ifndef FILE_FLAG_OPEN_REPARSE_POINT
#  define FILE_FLAG_OPEN_REPARSE_POINT	0x00200000
#endif
#ifndef IO_REPARSE_TAG_MOUNT_POINT
#  define IO_REPARSE_TAG_MOUNT_POINT	0xA0000003
#endif
#ifndef IsReparseTagValid
#  define IsReparseTagValid(x) \
    (!((x)&~IO_REPARSE_TAG_VALID_VALUES)&&((x)>IO_REPARSE_TAG_RESERVED_RANGE))
#endif
#ifndef IO_REPARSE_TAG_SYMBOLIC_LINK
#  define IO_REPARSE_TAG_SYMBOLIC_LINK	IO_REPARSE_TAG_RESERVED_ZERO
#endif
#ifndef FILE_SPECIAL_ACCESS
#  define FILE_SPECIAL_ACCESS		(FILE_ANY_ACCESS)
#endif
#ifndef FSCTL_SET_REPARSE_POINT
#  define FSCTL_SET_REPARSE_POINT \
    CTL_CODE(FILE_DEVICE_FILE_SYSTEM, 41, METHOD_BUFFERED, FILE_SPECIAL_ACCESS)
#  define FSCTL_GET_REPARSE_POINT \
    CTL_CODE(FILE_DEVICE_FILE_SYSTEM, 42, METHOD_BUFFERED, FILE_ANY_ACCESS)
#  define FSCTL_DELETE_REPARSE_POINT \
    CTL_CODE(FILE_DEVICE_FILE_SYSTEM, 43, METHOD_BUFFERED, FILE_SPECIAL_ACCESS)
#endif
#ifndef INVALID_FILE_ATTRIBUTES
#define INVALID_FILE_ATTRIBUTES		((DWORD)-1)
#endif

/*
 * Maximum reparse buffer info size. The max user defined reparse data is
 * 16KB, plus there's a header.
 */

#define MAX_REPARSE_SIZE		17000

/*
 * Undocumented REPARSE_MOUNTPOINT_HEADER_SIZE structure definition. This is
 * found in winnt.h.
 *
 * IMPORTANT: caution when using this structure, since the actual structures
 * used will want to store a full path in the 'PathBuffer' field, but there
 * isn't room (there's only a single WCHAR!). Therefore one must artificially
 * create a larger space of memory and then cast it to this type. We use the
 * 'DUMMY_REPARSE_BUFFER' struct just below to deal with this problem.
 */

#define REPARSE_MOUNTPOINT_HEADER_SIZE	 8
#ifndef REPARSE_DATA_BUFFER_HEADER_SIZE
typedef struct _REPARSE_DATA_BUFFER {
    DWORD ReparseTag;
    WORD ReparseDataLength;
    WORD Reserved;
    union {
	struct {
	    WORD SubstituteNameOffset;
	    WORD SubstituteNameLength;
	    WORD PrintNameOffset;
	    WORD PrintNameLength;
	    ULONG Flags;
	    WCHAR PathBuffer[1];
	} SymbolicLinkReparseBuffer;
	struct {
	    WORD SubstituteNameOffset;
	    WORD SubstituteNameLength;
	    WORD PrintNameOffset;
	    WORD PrintNameLength;
	    WCHAR PathBuffer[1];
	} MountPointReparseBuffer;
	struct {
	    BYTE DataBuffer[1];
	} GenericReparseBuffer;
    };
} REPARSE_DATA_BUFFER;
#endif

typedef struct {
    REPARSE_DATA_BUFFER dummy;
    WCHAR dummyBuf[MAX_PATH * 3];
} DUMMY_REPARSE_BUFFER;

/*
 * Other typedefs required by this code.
 */

static __time64_t		ToCTime(FILETIME fileTime);
static void		FromCTime(__time64_t posixTime, FILETIME *fileTime);

/*
 * Declarations for local functions defined in this file:
 */

static int		NativeAccess(const WCHAR *path, int mode);
static int		NativeDev(const WCHAR *path);
static int		NativeStat(const WCHAR *path, Tcl_StatBuf *statPtr,
			    int checkLinks);
static unsigned short	NativeStatMode(DWORD attr, int checkLinks,
			    int isExec);
static int		NativeIsExec(const WCHAR *path);
static int		NativeReadReparse(const WCHAR *LinkDirectory,
			    REPARSE_DATA_BUFFER *buffer, DWORD desiredAccess);
static int		NativeWriteReparse(const WCHAR *LinkDirectory,
			    REPARSE_DATA_BUFFER *buffer);
static int		NativeMatchType(int isDrive, DWORD attr,
			    const WCHAR *nativeName, Tcl_GlobTypeData *types);
static int		WinIsDrive(const char *name, size_t nameLen);
static int		WinIsReserved(const char *path);
static Tcl_Obj *	WinReadLink(const WCHAR *LinkSource);
static Tcl_Obj *	WinReadLinkDirectory(const WCHAR *LinkDirectory);
static int		WinLink(const WCHAR *LinkSource,
			    const WCHAR *LinkTarget, int linkAction);
static int		WinSymLinkDirectory(const WCHAR *LinkDirectory,
			    const WCHAR *LinkTarget);
MODULE_SCOPE void	tclWinDebugPanic(const char *format, ...);

/*
 *--------------------------------------------------------------------
 *
 * WinLink --
 *
 *	Make a link from source to target.
 *
 *--------------------------------------------------------------------
 */

static int
WinLink(
    const WCHAR *linkSourcePath,
    const WCHAR *linkTargetPath,
    int linkAction)
{
    WCHAR tempFileName[MAX_PATH];
    WCHAR *tempFilePart;
    DWORD attr;

    /*
     * Get the full path referenced by the target.
     */

    if (!GetFullPathNameW(linkTargetPath, MAX_PATH, tempFileName,
	    &tempFilePart)) {
	/*
	 * Invalid file.
	 */

	Tcl_WinConvertError(GetLastError());
	return -1;
    }

    /*
     * Make sure source file doesn't exist.
     */

    attr = GetFileAttributesW(linkSourcePath);
    if (attr != INVALID_FILE_ATTRIBUTES) {
	Tcl_SetErrno(EEXIST);
	return -1;
    }

    /*
     * Get the full path referenced by the source file/directory.
     */

    if (!GetFullPathNameW(linkSourcePath, MAX_PATH, tempFileName,
	    &tempFilePart)) {
	/*
	 * Invalid file.
	 */

	Tcl_WinConvertError(GetLastError());
	return -1;
    }

    /*
     * Check the target.
     */

    attr = GetFileAttributesW(linkTargetPath);
    if (attr == INVALID_FILE_ATTRIBUTES) {
	/*
	 * The target doesn't exist.
	 */

	Tcl_WinConvertError(GetLastError());
    } else if ((attr & FILE_ATTRIBUTE_DIRECTORY) == 0) {
	/*
	 * It is a file.
	 */

	if (linkAction & TCL_CREATE_HARD_LINK) {
	    if (CreateHardLinkW(linkSourcePath, linkTargetPath, NULL)) {
		/*
		 * Success!
		 */

		return 0;
	    }

	    Tcl_WinConvertError(GetLastError());
	} else if (linkAction & TCL_CREATE_SYMBOLIC_LINK) {
	    if (CreateSymbolicLinkW(linkSourcePath, linkTargetPath,
		    0x2 /* SYMBOLIC_LINK_FLAG_ALLOW_UNPRIVILEGED_CREATE */)) {
		/*
		 * Success!
		 */

		return 0;
	    } else {
		Tcl_WinConvertError(GetLastError());
	    }
	} else {
	    Tcl_SetErrno(ENODEV);
	}
    } else {
	/*
	 * We've got a directory. Now check whether what we're trying to do is
	 * reasonable.
	 */

	if (linkAction & TCL_CREATE_SYMBOLIC_LINK) {
	    return WinSymLinkDirectory(linkSourcePath, linkTargetPath);

	} else if (linkAction & TCL_CREATE_HARD_LINK) {
	    /*
	     * Can't hard link directories.
	     */

	    Tcl_SetErrno(EISDIR);
	} else {
	    Tcl_SetErrno(ENODEV);
	}
    }
    return -1;
}

/*
 *--------------------------------------------------------------------
 *
 * WinReadLink --
 *
 *	What does 'LinkSource' point to?
 *
 *--------------------------------------------------------------------
 */

static Tcl_Obj *
WinReadLink(
    const WCHAR *linkSourcePath)
{
    WCHAR tempFileName[MAX_PATH];
    WCHAR *tempFilePart;
    DWORD attr;

    /*
     * Get the full path referenced by the target.
     */

    if (!GetFullPathNameW(linkSourcePath, MAX_PATH, tempFileName,
	    &tempFilePart)) {
	/*
	 * Invalid file.
	 */

	Tcl_WinConvertError(GetLastError());
	return NULL;
    }

    /*
     * Make sure source file does exist.
     */

    attr = GetFileAttributesW(linkSourcePath);
    if (attr == INVALID_FILE_ATTRIBUTES) {
	/*
	 * The source doesn't exist.
	 */

	Tcl_WinConvertError(GetLastError());
	return NULL;

    } else if ((attr & FILE_ATTRIBUTE_DIRECTORY) == 0) {
	/*
	 * It is a file - this is not yet supported.
	 */

	Tcl_SetErrno(ENOTDIR);
	return NULL;
    }

    return WinReadLinkDirectory(linkSourcePath);
}

/*
 *--------------------------------------------------------------------
 *
 * WinSymLinkDirectory --
 *
 *	This routine creates a NTFS junction, using the undocumented
 *	FSCTL_SET_REPARSE_POINT structure Win2K uses for mount points and
 *	junctions.
 *
 *	Assumption that linkTargetPath is a valid, existing directory.
 *
 * Returns:
 *	Zero on success.
 *
 *--------------------------------------------------------------------
 */

static int
WinSymLinkDirectory(
    const WCHAR *linkDirPath,
    const WCHAR *linkTargetPath)
{
    DUMMY_REPARSE_BUFFER dummy;
    REPARSE_DATA_BUFFER *reparseBuffer = (REPARSE_DATA_BUFFER *) &dummy;
    int len;
    WCHAR nativeTarget[MAX_PATH];
    WCHAR *loop;

    /*
     * Make the native target name.
     */

    memcpy(nativeTarget, L"\\??\\", 4 * sizeof(WCHAR));
    memcpy(nativeTarget + 4, linkTargetPath,
	   sizeof(WCHAR) * (1+wcslen((WCHAR *) linkTargetPath)));
    len = wcslen(nativeTarget);

    /*
     * We must have backslashes only. This is VERY IMPORTANT. If we have any
     * forward slashes everything appears to work, but the resulting symlink
     * is useless!
     */

    for (loop = nativeTarget; *loop != 0; loop++) {
	if (*loop == '/') {
	    *loop = '\\';
	}
    }
    if ((nativeTarget[len-1] == '\\') && (nativeTarget[len-2] != ':')) {
	nativeTarget[len-1] = 0;
    }

    /*
     * Build the reparse info.
     */

    memset(reparseBuffer, 0, sizeof(DUMMY_REPARSE_BUFFER));
    reparseBuffer->ReparseTag = IO_REPARSE_TAG_MOUNT_POINT;
    reparseBuffer->MountPointReparseBuffer.SubstituteNameLength =
	    wcslen(nativeTarget) * sizeof(WCHAR);
    reparseBuffer->Reserved = 0;
    reparseBuffer->MountPointReparseBuffer.PrintNameLength = 0;
    reparseBuffer->MountPointReparseBuffer.PrintNameOffset =
	    reparseBuffer->MountPointReparseBuffer.SubstituteNameLength
	    + sizeof(WCHAR);
    memcpy(reparseBuffer->MountPointReparseBuffer.PathBuffer, nativeTarget,
	    sizeof(WCHAR)
	    + reparseBuffer->MountPointReparseBuffer.SubstituteNameLength);
    reparseBuffer->ReparseDataLength =
	    reparseBuffer->MountPointReparseBuffer.SubstituteNameLength+12;

    return NativeWriteReparse(linkDirPath, reparseBuffer);
}

/*
 *--------------------------------------------------------------------
 *
 * TclWinSymLinkCopyDirectory --
 *
 *	Copy a Windows NTFS junction. This function assumes that LinkOriginal
 *	exists and is a valid junction point, and that LinkCopy does not
 *	exist.
 *
 * Returns:
 *	Zero on success.
 *
 *--------------------------------------------------------------------
 */

int
TclWinSymLinkCopyDirectory(
    const WCHAR *linkOrigPath,	/* Existing junction - reparse point */
    const WCHAR *linkCopyPath)	/* Will become a duplicate junction */
{
    DUMMY_REPARSE_BUFFER dummy;
    REPARSE_DATA_BUFFER *reparseBuffer = (REPARSE_DATA_BUFFER *) &dummy;

    if (NativeReadReparse(linkOrigPath, reparseBuffer, GENERIC_READ)) {
	return -1;
    }
    return NativeWriteReparse(linkCopyPath, reparseBuffer);
}

/*
 *--------------------------------------------------------------------
 *
 * TclWinSymLinkDelete --
 *
 *	Delete a Windows NTFS junction. Once the junction information is
 *	deleted, the filesystem object becomes an ordinary directory. Unless
 *	'linkOnly' is given, that directory is also removed.
 *
 *	Assumption that LinkOriginal is a valid, existing junction.
 *
 * Returns:
 *	Zero on success.
 *
 *--------------------------------------------------------------------
 */

int
TclWinSymLinkDelete(
    const WCHAR *linkOrigPath,
    int linkOnly)
{
    /*
     * It is a symbolic link - remove it.
     */

    DUMMY_REPARSE_BUFFER dummy;
    REPARSE_DATA_BUFFER *reparseBuffer = (REPARSE_DATA_BUFFER *) &dummy;
    HANDLE hFile;
    DWORD returnedLength;

    memset(reparseBuffer, 0, sizeof(DUMMY_REPARSE_BUFFER));
    reparseBuffer->ReparseTag = IO_REPARSE_TAG_MOUNT_POINT;
    hFile = CreateFileW(linkOrigPath, GENERIC_WRITE, 0, NULL, OPEN_EXISTING,
	    FILE_FLAG_OPEN_REPARSE_POINT | FILE_FLAG_BACKUP_SEMANTICS, NULL);

    if (hFile != INVALID_HANDLE_VALUE) {
	if (!DeviceIoControl(hFile, FSCTL_DELETE_REPARSE_POINT, reparseBuffer,
		REPARSE_MOUNTPOINT_HEADER_SIZE,NULL,0,&returnedLength,NULL)) {
	    /*
	     * Error setting junction.
	     */

	    Tcl_WinConvertError(GetLastError());
	    CloseHandle(hFile);
	} else {
	    CloseHandle(hFile);
	    if (!linkOnly) {
		RemoveDirectoryW(linkOrigPath);
	    }
	    return 0;
	}
    }
    return -1;
}

/*
 *--------------------------------------------------------------------
 *
 * WinReadLinkDirectory --
 *
 *	This routine reads a NTFS junction, using the undocumented
 *	FSCTL_GET_REPARSE_POINT structure Win2K uses for mount points and
 *	junctions.
 *
 *	Assumption that LinkDirectory is a valid, existing directory.
 *
 * Returns:
 *	A Tcl_Obj with refCount of 1 (i.e. owned by the caller), or NULL if
 *	anything went wrong.
 *
 *	In the future we should enhance this to return a path object rather
 *	than a string.
 *
 *--------------------------------------------------------------------
 */

#if defined (__clang__) || ((__GNUC__)  && ((__GNUC__ > 4) || ((__GNUC__ == 4) && (__GNUC_MINOR__ > 5))))
#pragma GCC diagnostic push
#pragma GCC diagnostic ignored "-Warray-bounds"
#endif

static Tcl_Obj *
WinReadLinkDirectory(
    const WCHAR *linkDirPath)
{
    int attr, len, offset;
    DUMMY_REPARSE_BUFFER dummy;
    REPARSE_DATA_BUFFER *reparseBuffer = (REPARSE_DATA_BUFFER *) &dummy;
    Tcl_Obj *retVal;
    Tcl_DString ds;
    const char *copy;

    attr = GetFileAttributesW(linkDirPath);
    if (!(attr & FILE_ATTRIBUTE_REPARSE_POINT)) {
	goto invalidError;
    }
    if (NativeReadReparse(linkDirPath, reparseBuffer, 0)) {
	return NULL;
    }

    switch (reparseBuffer->ReparseTag) {
    case 0x80000000|IO_REPARSE_TAG_SYMBOLIC_LINK:
    case IO_REPARSE_TAG_SYMBOLIC_LINK:
    case IO_REPARSE_TAG_MOUNT_POINT:
	/*
	 * Certain native path representations on Windows have a special
	 * prefix to indicate that they are to be treated specially. For
	 * example extremely long paths, or symlinks, or volumes mounted
	 * inside directories.
	 *
	 * There is an assumption in this code that 'wide' interfaces are
	 * being used (see tclWin32Dll.c), which is true for the only systems
	 * which support reparse tags at present. If that changes in the
	 * future, this code will have to be generalised.
	 */

	offset = 0;
	if (reparseBuffer->MountPointReparseBuffer.PathBuffer[0] == '\\') {
	    /*
	     * Check whether this is a mounted volume.
	     */

	    if (wcsncmp(reparseBuffer->MountPointReparseBuffer.PathBuffer,
		    L"\\??\\Volume{",11) == 0) {
		char drive;

		/*
		 * There is some confusion between \??\ and \\?\ which we have
		 * to fix here. It doesn't seem very well documented.
		 */

		reparseBuffer->MountPointReparseBuffer.PathBuffer[1] = '\\';

		/*
		 * Check if a corresponding drive letter exists, and use that
		 * if it is found
		 */

		drive = TclWinDriveLetterForVolMountPoint(
			reparseBuffer->MountPointReparseBuffer.PathBuffer);
		if (drive != -1) {
		    char driveSpec[3] = {
			'\0', ':', '\0'
		    };

		    driveSpec[0] = drive;
		    retVal = Tcl_NewStringObj(driveSpec,2);
		    Tcl_IncrRefCount(retVal);
		    return retVal;
		}

		/*
		 * This is actually a mounted drive, which doesn't exists as a
		 * DOS drive letter. This means the path isn't actually a
		 * link, although we partially treat it like one ('file type'
		 * will return 'link'), but then the link will actually just
		 * be treated like an ordinary directory. I don't believe any
		 * serious inconsistency will arise from this, but it is
		 * something to be aware of.
		 */

		goto invalidError;
	    } else if (wcsncmp(reparseBuffer->MountPointReparseBuffer
		    .PathBuffer, L"\\\\?\\",4) == 0) {
		/*
		 * Strip off the prefix.
		 */

		offset = 4;
	    } else if (wcsncmp(reparseBuffer->MountPointReparseBuffer
		    .PathBuffer, L"\\??\\",4) == 0) {
		/*
		 * Strip off the prefix.
		 */

		offset = 4;
	    }
	}

	Tcl_DStringInit(&ds);
	Tcl_WCharToUtfDString(
		reparseBuffer->MountPointReparseBuffer.PathBuffer,
		reparseBuffer->MountPointReparseBuffer
		.SubstituteNameLength>>1, &ds);

	copy = Tcl_DStringValue(&ds)+offset;
	len = Tcl_DStringLength(&ds)-offset;
	retVal = Tcl_NewStringObj(copy,len);
	Tcl_IncrRefCount(retVal);
	Tcl_DStringFree(&ds);
	return retVal;
    }

  invalidError:
    Tcl_SetErrno(EINVAL);
    return NULL;
}

#if defined (__clang__) || ((__GNUC__)  && ((__GNUC__ > 4) || ((__GNUC__ == 4) && (__GNUC_MINOR__ > 5))))
#pragma GCC diagnostic pop
#endif

/*
 *--------------------------------------------------------------------
 *
 * NativeReadReparse --
 *
 *	Read the junction/reparse information from a given NTFS directory.
 *
 *	Assumption that linkDirPath is a valid, existing directory.
 *
 * Returns:
 *	Zero on success.
 *
 *--------------------------------------------------------------------
 */

static int
NativeReadReparse(
    const WCHAR *linkDirPath,	/* The junction to read */
    REPARSE_DATA_BUFFER *buffer,/* Pointer to buffer. Cannot be NULL */
    DWORD desiredAccess)
{
    HANDLE hFile;
    DWORD returnedLength;

    hFile = CreateFileW(linkDirPath, desiredAccess, FILE_SHARE_READ, NULL,
	    OPEN_EXISTING,
	    FILE_FLAG_OPEN_REPARSE_POINT | FILE_FLAG_BACKUP_SEMANTICS, NULL);

    if (hFile == INVALID_HANDLE_VALUE) {
	/*
	 * Error creating directory.
	 */

	Tcl_WinConvertError(GetLastError());
	return -1;
    }

    /*
     * Get the link.
     */

    if (!DeviceIoControl(hFile, FSCTL_GET_REPARSE_POINT, NULL, 0, buffer,
	    sizeof(DUMMY_REPARSE_BUFFER), &returnedLength, NULL)) {
	/*
	 * Error setting junction.
	 */

	Tcl_WinConvertError(GetLastError());
	CloseHandle(hFile);
	return -1;
    }
    CloseHandle(hFile);

    if (!IsReparseTagValid(buffer->ReparseTag)) {
	Tcl_SetErrno(EINVAL);
	return -1;
    }
    return 0;
}

/*
 *--------------------------------------------------------------------
 *
 * NativeWriteReparse --
 *
 *	Write the reparse information for a given directory.
 *
 *	Assumption that LinkDirectory does not exist.
 *
 *--------------------------------------------------------------------
 */

static int
NativeWriteReparse(
    const WCHAR *linkDirPath,
    REPARSE_DATA_BUFFER *buffer)
{
    HANDLE hFile;
    DWORD returnedLength;

    /*
     * Create the directory - it must not already exist.
     */

    if (CreateDirectoryW(linkDirPath, NULL) == 0) {
	/*
	 * Error creating directory.
	 */

	Tcl_WinConvertError(GetLastError());
	return -1;
    }
    hFile = CreateFileW(linkDirPath, GENERIC_WRITE, 0, NULL,
	    OPEN_EXISTING, FILE_FLAG_OPEN_REPARSE_POINT
	    | FILE_FLAG_BACKUP_SEMANTICS, NULL);
    if (hFile == INVALID_HANDLE_VALUE) {
	/*
	 * Error creating directory.
	 */

	Tcl_WinConvertError(GetLastError());
	return -1;
    }

    /*
     * Set the link.
     */

    if (!DeviceIoControl(hFile, FSCTL_SET_REPARSE_POINT, buffer,
	    (DWORD) buffer->ReparseDataLength + REPARSE_MOUNTPOINT_HEADER_SIZE,
	    NULL, 0, &returnedLength, NULL)) {
	/*
	 * Error setting junction.
	 */

	Tcl_WinConvertError(GetLastError());
	CloseHandle(hFile);
	RemoveDirectoryW(linkDirPath);
	return -1;
    }
    CloseHandle(hFile);

    /*
     * We succeeded.
     */

    return 0;
}

/*
 *----------------------------------------------------------------------
 *
 * tclWinDebugPanic --
 *
 *	Display a message. If a debugger is present, present it directly to
 *	the debugger, otherwise use a MessageBox.
 *
 * Results:
 *	None.
 *
 * Side effects:
 *	None.
 *
 *----------------------------------------------------------------------
 */

void
tclWinDebugPanic(
    const char *format, ...)
{
#define TCL_MAX_WARN_LEN 1024
    va_list argList;
    char buf[TCL_MAX_WARN_LEN * 3];
    WCHAR msgString[TCL_MAX_WARN_LEN];

    va_start(argList, format);
    vsnprintf(buf, sizeof(buf), format, argList);

    msgString[TCL_MAX_WARN_LEN-1] = '\0';
    MultiByteToWideChar(CP_UTF8, 0, buf, -1, msgString, TCL_MAX_WARN_LEN);

    /*
     * Truncate MessageBox string if it is too long to not overflow the screen
     * and cause possible oversized window error.
     */

    if (msgString[TCL_MAX_WARN_LEN-1] != '\0') {
	memcpy(msgString + (TCL_MAX_WARN_LEN - 5), L" ...", 5 * sizeof(WCHAR));
    }
    if (IsDebuggerPresent()) {
	OutputDebugStringW(msgString);
    } else {
	MessageBeep(MB_ICONEXCLAMATION);
	MessageBoxW(NULL, msgString, L"Fatal Error",
		MB_ICONSTOP | MB_OK | MB_TASKMODAL | MB_SETFOREGROUND);
    }
}

/*
 *---------------------------------------------------------------------------
 *
 * TclpFindExecutable --
 *
 *	This function computes the absolute path name of the current
 *	application.
 *
 * Results:
 *	None.
 *
 * Side effects:
 *	The computed path is stored.
 *
 *---------------------------------------------------------------------------
 */

void
TclpFindExecutable(
    const char *argv0)		/* If NULL, install PanicMessageBox, otherwise
				 * ignore. */
{
    WCHAR wName[MAX_PATH];
    char name[MAX_PATH * 3];
    (void)argv0;

    GetModuleFileNameW(NULL, wName, sizeof(wName)/sizeof(WCHAR));
    WideCharToMultiByte(CP_UTF8, 0, wName, -1, name, sizeof(name), NULL, NULL);
    TclWinNoBackslash(name);
    TclSetObjNameOfExecutable(Tcl_NewStringObj(name, TCL_INDEX_NONE), NULL);
}

/*
 *----------------------------------------------------------------------
 *
 * TclpMatchInDirectory --
 *
 *	This routine is used by the globbing code to search a directory for
 *	all files which match a given pattern.
 *
 * Results:
 *	The return value is a standard Tcl result indicating whether an error
 *	occurred in globbing. Errors are left in interp, good results are
 *	lappended to resultPtr (which must be a valid object).
 *
 * Side effects:
 *	None.
 *
 *----------------------------------------------------------------------
 */

int
TclpMatchInDirectory(
    Tcl_Interp *interp,		/* Interpreter to receive errors. */
    Tcl_Obj *resultPtr,		/* List object to lappend results. */
    Tcl_Obj *pathPtr,		/* Contains path to directory to search. */
    const char *pattern,	/* Pattern to match against. */
    Tcl_GlobTypeData *types)	/* Object containing list of acceptable types.
				 * May be NULL. In particular the directory
				 * flag is very important. */
{
    const WCHAR *native;

    if (types != NULL && types->type == TCL_GLOB_TYPE_MOUNT) {
	/*
	 * The native filesystem never adds mounts.
	 */

	return TCL_OK;
    }

    if (pattern == NULL || (*pattern == '\0')) {
	Tcl_Obj *norm = Tcl_FSGetNormalizedPath(NULL, pathPtr);

	if (norm != NULL) {
	    /*
	     * Match a single file directly.
	     */

	    DWORD attr;
	    WIN32_FILE_ATTRIBUTE_DATA data;
	    size_t length = 0;
	    const char *str = Tcl_GetStringFromObj(norm, &length);

	    native = (const WCHAR *)Tcl_FSGetNativePath(pathPtr);

	    if (GetFileAttributesExW(native,
		    GetFileExInfoStandard, &data) != TRUE) {
		return TCL_OK;
	    }
	    attr = data.dwFileAttributes;

	    if (NativeMatchType(WinIsDrive(str, length), attr, native, types)) {
		Tcl_ListObjAppendElement(interp, resultPtr, pathPtr);
	    }
	}
	return TCL_OK;
    } else {
	DWORD attr;
	HANDLE handle;
	WIN32_FIND_DATAW data;
	const char *dirName;	/* UTF-8 dir name, later with pattern
				 * appended. */
	size_t dirLength;
	int matchSpecialDots;
	Tcl_DString ds;		/* Native encoding of dir, also used
				 * temporarily for other things. */
	Tcl_DString dsOrig;	/* UTF-8 encoding of dir. */
	Tcl_Obj *fileNamePtr;
	char lastChar;

	/*
	 * Get the normalized path representation (the main thing is we dont
	 * want any '~' sequences).
	 */

	fileNamePtr = Tcl_FSGetNormalizedPath(interp, pathPtr);
	if (fileNamePtr == NULL) {
	    return TCL_ERROR;
	}

	/*
	 * Verify that the specified path exists and is actually a directory.
	 */

	native = (const WCHAR *)Tcl_FSGetNativePath(pathPtr);
	if (native == NULL) {
	    return TCL_OK;
	}
	attr = GetFileAttributesW(native);

	if ((attr == INVALID_FILE_ATTRIBUTES)
	    || ((attr & FILE_ATTRIBUTE_DIRECTORY) == 0)) {
	    return TCL_OK;
	}

	/*
	 * Build up the directory name for searching, including a trailing
	 * directory separator.
	 */

	Tcl_DStringInit(&dsOrig);
	dirName = Tcl_GetStringFromObj(fileNamePtr, &dirLength);
	Tcl_DStringAppend(&dsOrig, dirName, dirLength);

	lastChar = dirName[dirLength -1];
	if ((lastChar != '\\') && (lastChar != '/') && (lastChar != ':')) {
	    TclDStringAppendLiteral(&dsOrig, "/");
	    dirLength++;
	}
	dirName = Tcl_DStringValue(&dsOrig);

	/*
	 * We need to check all files in the directory, so we append '*.*' to
	 * the path, unless the pattern we've been given is rather simple,
	 * when we can use that instead.
	 */

	if (strpbrk(pattern, "[]\\") == NULL) {
	    /*
	     * The pattern is a simple one containing just '*' and/or '?'.
	     * This means we can get the OS to help us, by passing it the
	     * pattern.
	     */

	    dirName = Tcl_DStringAppend(&dsOrig, pattern, TCL_INDEX_NONE);
	} else {
	    dirName = TclDStringAppendLiteral(&dsOrig, "*.*");
	}

	Tcl_DStringInit(&ds);
	native = Tcl_UtfToWCharDString(dirName, -1, &ds);
	if ((types == NULL) || (types->type != TCL_GLOB_TYPE_DIR)) {
	    handle = FindFirstFileW(native, &data);
	} else {
	    /*
	     * We can be more efficient, for pure directory requests.
	     */

	    handle = FindFirstFileExW(native,
		    FindExInfoStandard, &data,
		    FindExSearchLimitToDirectories, NULL, 0);
	}

	if (handle == INVALID_HANDLE_VALUE) {
	    DWORD err = GetLastError();

	    Tcl_DStringFree(&ds);
	    if (err == ERROR_FILE_NOT_FOUND) {
		/*
		 * We used our 'pattern' above, and matched nothing. This
		 * means we just return TCL_OK, indicating no results found.
		 */

		Tcl_DStringFree(&dsOrig);
		return TCL_OK;
	    }

	    Tcl_WinConvertError(err);
	    if (interp != NULL) {
		Tcl_SetObjResult(interp, Tcl_ObjPrintf(
			"couldn't read directory \"%s\": %s",
			Tcl_DStringValue(&dsOrig), Tcl_PosixError(interp)));
	    }
	    Tcl_DStringFree(&dsOrig);
	    return TCL_ERROR;
	}
	Tcl_DStringFree(&ds);

	/*
	 * We may use this later, so we must restore it to its length
	 * including the directory delimiter.
	 */

	Tcl_DStringSetLength(&dsOrig, dirLength);

	/*
	 * Check to see if the pattern should match the special . and
	 * .. names, referring to the current directory, or the directory
	 * above. We need a special check for this because paths beginning
	 * with a dot are not considered hidden on Windows, and so otherwise a
	 * relative glob like 'glob -join * *' will actually return
	 * './. ../..' etc.
	 */

	if ((pattern[0] == '.')
		|| ((pattern[0] == '\\') && (pattern[1] == '.'))) {
	    matchSpecialDots = 1;
	} else {
	    matchSpecialDots = 0;
	}

	/*
	 * Now iterate over all of the files in the directory, starting with
	 * the first one we found.
	 */

	do {
	    const char *utfname;
	    int checkDrive = 0, isDrive;

	    native = data.cFileName;
	    attr = data.dwFileAttributes;
	    Tcl_DStringInit(&ds);
	    utfname = Tcl_WCharToUtfDString(native, TCL_INDEX_NONE, &ds);

	    if (!matchSpecialDots) {
		/*
		 * If it is exactly '.' or '..' then we ignore it.
		 */

		if ((utfname[0] == '.') && (utfname[1] == '\0'
			|| (utfname[1] == '.' && utfname[2] == '\0'))) {
		    Tcl_DStringFree(&ds);
		    continue;
		}
	    } else if (utfname[0] == '.' && utfname[1] == '.'
		    && utfname[2] == '\0') {
		/*
		 * Have to check if this is a drive below, so we can correctly
		 * match 'hidden' and not hidden files.
		 */

		checkDrive = 1;
	    }

	    /*
	     * Check to see if the file matches the pattern. Note that we are
	     * ignoring the case sensitivity flag because Windows doesn't
	     * honor case even if the volume is case sensitive. If the volume
	     * also doesn't preserve case, then we previously returned the
	     * lower case form of the name. This didn't seem quite right since
	     * there are non-case-preserving volumes that actually return
	     * mixed case. So now we are returning exactly what we get from
	     * the system.
	     */

	    if (Tcl_StringCaseMatch(utfname, pattern, 1)) {
		/*
		 * If the file matches, then we need to process the remainder
		 * of the path.
		 */

		if (checkDrive) {
		    const char *fullname = Tcl_DStringAppend(&dsOrig, utfname,
			    Tcl_DStringLength(&ds));

		    isDrive = WinIsDrive(fullname, Tcl_DStringLength(&dsOrig));
		    Tcl_DStringSetLength(&dsOrig, dirLength);
		} else {
		    isDrive = 0;
		}
		if (NativeMatchType(isDrive, attr, native, types)) {
		    Tcl_ListObjAppendElement(interp, resultPtr,
			    TclNewFSPathObj(pathPtr, utfname,
				    Tcl_DStringLength(&ds)));
		}
	    }

	    /*
	     * Free ds here to ensure that native is valid above.
	     */

	    Tcl_DStringFree(&ds);
	} while (FindNextFileW(handle, &data) == TRUE);

	FindClose(handle);
	Tcl_DStringFree(&dsOrig);
	return TCL_OK;
    }
}

/*
 * Does the given path represent a root volume? We need this special case
 * because for NTFS root volumes, the getFileAttributesProc returns a 'hidden'
 * attribute when it should not.
 */

static int
WinIsDrive(
    const char *name,		/* Name (UTF-8) */
    size_t len)			/* Length of name */
{
    int remove = 0;

    while (len > 4) {
	if ((name[len-1] != '.' || name[len-2] != '.')
		|| (name[len-3] != '/' && name[len-3] != '\\')) {
	    /*
	     * We don't have '/..' at the end.
	     */

	    if (remove == 0) {
		break;
	    }
	    remove--;
	    while (len > 0) {
		len--;
		if (name[len] == '/' || name[len] == '\\') {
		    break;
		}
	    }
	    if (len < 4) {
		len++;
		break;
	    }
	} else {
	    /*
	     * We do have '/..'
	     */

	    len -= 3;
	    remove++;
	}
    }

    if (len < 4) {
	if (len == 0) {
	    /*
	     * Not sure if this is possible, but we pass it on anyway.
	     */
	} else if (len == 1 && (name[0] == '/' || name[0] == '\\')) {
	    /*
	     * Path is pointing to the root volume.
	     */

	    return 1;
	} else if ((name[1] == ':')
		   && (len == 2 || (name[2] == '/' || name[2] == '\\'))) {
	    /*
	     * Path is of the form 'x:' or 'x:/' or 'x:\'
	     */

	    return 1;
	}
    }

    return 0;
}

/*
 * Does the given path represent a reserved window path name? If not return 0,
 * if true, return the number of characters of the path that we actually want
 * (not any trailing :).
 */

static int
WinIsReserved(
    const char *path)		/* Path in UTF-8 */
{
    if ((path[0] == 'c' || path[0] == 'C')
	    && (path[1] == 'o' || path[1] == 'O')) {
	if ((path[2] == 'm' || path[2] == 'M')
		&& path[3] >= '1' && path[3] <= '9') {
	    /*
	     * May have match for 'com[1-9]:?', which is a serial port.
	     */

	    if (path[4] == '\0') {
		return 4;
	    } else if (path[4] == ':' && path[5] == '\0') {
		return 4;
	    }
	} else if ((path[2] == 'n' || path[2] == 'N') && path[3] == '\0') {
	    /*
	     * Have match for 'con'
	     */

	    return 3;
	}

    } else if ((path[0] == 'l' || path[0] == 'L')
	    && (path[1] == 'p' || path[1] == 'P')
	    && (path[2] == 't' || path[2] == 'T')) {
	if (path[3] >= '1' && path[3] <= '9') {
	    /*
	     * May have match for 'lpt[1-9]:?'
	     */

	    if (path[4] == '\0') {
		return 4;
	    } else if (path[4] == ':' && path[5] == '\0') {
		return 4;
	    }
	}

    } else if (!strcasecmp(path, "prn") || !strcasecmp(path, "nul")
	    || !strcasecmp(path, "aux")) {
	/*
	 * Have match for 'prn', 'nul' or 'aux'.
	 */

	return 3;
    }
    return 0;
}

/*
 *----------------------------------------------------------------------
 *
 * NativeMatchType --
 *
 *	This function needs a special case for a path which is a root volume,
 *	because for NTFS root volumes, the getFileAttributesProc returns a
 *	'hidden' attribute when it should not.
 *
 *	We never make any calls to a 'get attributes' routine here, since we
 *	have arranged things so that our caller already knows such
 *	information.
 *
 * Results:
 *	0 = file doesn't match
 *	1 = file matches
 *
 *----------------------------------------------------------------------
 */

static int
NativeMatchType(
    int isDrive,		/* Is this a drive. */
    DWORD attr,			/* We already know the attributes for the
				 * file. */
    const WCHAR *nativeName,	/* Native path to check. */
    Tcl_GlobTypeData *types)	/* Type description to match against. */
{
    /*
     * 'attr' represents the attributes of the file, but we only want to
     * retrieve this info if it is absolutely necessary because it is an
     * expensive call. Unfortunately, to deal with hidden files properly, we
     * must always retrieve it.
     */

    if (types == NULL) {
	/*
	 * If invisible, don't return the file.
	 */

	return !(attr & FILE_ATTRIBUTE_HIDDEN && !isDrive);
    }

    if (attr & FILE_ATTRIBUTE_HIDDEN && !isDrive) {
	/*
	 * If invisible.
	 */

	if ((types->perm == 0) || !(types->perm & TCL_GLOB_PERM_HIDDEN)) {
	    return 0;
	}
    } else {
	/*
	 * Visible.
	 */

	if (types->perm & TCL_GLOB_PERM_HIDDEN) {
	    return 0;
	}
    }

    if (types->perm != 0) {
	if (((types->perm & TCL_GLOB_PERM_RONLY) &&
		    !(attr & FILE_ATTRIBUTE_READONLY)) ||
		((types->perm & TCL_GLOB_PERM_R) &&
		    (0 /* File exists => R_OK on Windows */)) ||
		((types->perm & TCL_GLOB_PERM_W) &&
		    (attr & FILE_ATTRIBUTE_READONLY)) ||
		((types->perm & TCL_GLOB_PERM_X) &&
		    (!(attr & FILE_ATTRIBUTE_DIRECTORY)
		    && !NativeIsExec(nativeName)))) {
	    return 0;
	}
    }

    if ((types->type & TCL_GLOB_TYPE_DIR)
	    && (attr & FILE_ATTRIBUTE_DIRECTORY)) {
	/*
	 * Quicker test for directory, which is a common case.
	 */

	return 1;

    } else if (types->type != 0) {
	unsigned short st_mode;
	int isExec = NativeIsExec(nativeName);

	st_mode = NativeStatMode(attr, 0, isExec);

	/*
	 * In order bcdpfls as in 'find -t'
	 */

	if (((types->type&TCL_GLOB_TYPE_BLOCK)    && S_ISBLK(st_mode)) ||
		((types->type&TCL_GLOB_TYPE_CHAR) && S_ISCHR(st_mode)) ||
		((types->type&TCL_GLOB_TYPE_DIR)  && S_ISDIR(st_mode)) ||
		((types->type&TCL_GLOB_TYPE_PIPE) && S_ISFIFO(st_mode)) ||
#ifdef S_ISSOCK
		((types->type&TCL_GLOB_TYPE_SOCK) && S_ISSOCK(st_mode)) ||
#endif
		((types->type&TCL_GLOB_TYPE_FILE) && S_ISREG(st_mode))) {
	    /*
	     * Do nothing - this file is ok.
	     */
	} else {
#ifdef S_ISLNK
	    if (types->type & TCL_GLOB_TYPE_LINK) {
		st_mode = NativeStatMode(attr, 1, isExec);
		if (S_ISLNK(st_mode)) {
		    return 1;
		}
	    }
#endif /* S_ISLNK */
	    return 0;
	}
    }
    return 1;
}

/*
 *----------------------------------------------------------------------
 *
 * TclpGetUserHome --
 *
 *	This function takes the passed in user name and finds the
 *	corresponding home directory specified in the password file.
 *
 * Results:
 *	The result is a pointer to a string specifying the user's home
 *	directory, or NULL if the user's home directory could not be
 *	determined. Storage for the result string is allocated in bufferPtr;
 *	the caller must call Tcl_DStringFree() when the result is no longer
 *	needed.
 *
 * Side effects:
 *	None.
 *
 *----------------------------------------------------------------------
 */

const char *
TclpGetUserHome(
    const char *name,		/* User name for desired home directory. */
    Tcl_DString *bufferPtr)	/* Uninitialized or free DString filled with
				 * name of user's home directory. */
{
    char *result = NULL;
    USER_INFO_1 *uiPtr;
    Tcl_DString ds;
    int nameLen = -1;
    int rc = 0;
    const char *domain;
    WCHAR *wName, *wHomeDir, *wDomain;

    Tcl_DStringInit(bufferPtr);

    wDomain = NULL;
    domain = Tcl_UtfFindFirst(name, '@');
    if (domain == NULL) {
	const char *ptr;

	/*
	 * No domain. Firstly check it's the current user
	 */

	ptr = TclpGetUserName(&ds);
	if (ptr != NULL && strcasecmp(name, ptr) == 0) {
	    /*
	     * Try safest and fastest way to get current user home
	     */

	    ptr = TclGetEnv("HOME", &ds);
	    if (ptr != NULL) {
		Tcl_JoinPath(1, &ptr, bufferPtr);
		rc = 1;
		result = Tcl_DStringValue(bufferPtr);
	    }
	}
	Tcl_DStringFree(&ds);
    } else {
	Tcl_DStringInit(&ds);
	wName = Tcl_UtfToWCharDString(domain + 1, -1, &ds);
	rc = NetGetDCName(NULL, wName, (LPBYTE *) &wDomain);
	Tcl_DStringFree(&ds);
	nameLen = domain - name;
    }
    if (rc == 0) {
	Tcl_DStringInit(&ds);
	wName = Tcl_UtfToWCharDString(name, nameLen, &ds);
	while (NetUserGetInfo(wDomain, wName, 1, (LPBYTE *) &uiPtr) != 0) {
	    /*
	     * User does not exist; if domain was not specified, try again
	     * using current domain.
	     */

	    rc = 1;
	    if (domain != NULL) {
		break;
	    }

	    /*
	     * Get current domain
	     */

	    rc = NetGetDCName(NULL, NULL, (LPBYTE *) &wDomain);
	    if (rc != 0) {
		break;
	    }
	    domain = (const char *)INT2PTR(-1); /* repeat once */
	}
	if (rc == 0) {
	    DWORD i, size = MAX_PATH;

	    wHomeDir = uiPtr->usri1_home_dir;
	    if ((wHomeDir != NULL) && (wHomeDir[0] != '\0')) {
		size = lstrlenW(wHomeDir);
		Tcl_WCharToUtfDString(wHomeDir, size, bufferPtr);
	    } else {
		WCHAR buf[MAX_PATH];
		/*
		 * User exists but has no home dir. Return
		 * "{GetProfilesDirectory}/<user>".
		 */

		GetProfilesDirectoryW(buf, &size);
		Tcl_WCharToUtfDString(buf, size-1, bufferPtr);
		Tcl_DStringAppend(bufferPtr, "/", 1);
		Tcl_DStringAppend(bufferPtr, name, nameLen);
	    }
	    result = Tcl_DStringValue(bufferPtr);

	    /*
	     * Be sure we return normalized path
	     */

	    for (i = 0; i < size; ++i) {
		if (result[i] == '\\') {
		    result[i] = '/';
		}
	    }
	    NetApiBufferFree((void *) uiPtr);
	}
	Tcl_DStringFree(&ds);
    }
    if (wDomain != NULL) {
	NetApiBufferFree((void *) wDomain);
    }
    if (result == NULL) {
	/*
	 * Look in the "Password Lists" section of system.ini for the local
	 * user. There are also entries in that section that begin with a "*"
	 * character that are used by Windows for other purposes; ignore user
	 * names beginning with a "*".
	 */

	char buf[MAX_PATH];

	if (name[0] != '*') {
	    if (GetPrivateProfileStringA("Password Lists", name, "", buf,
		    MAX_PATH, "system.ini") > 0) {
		/*
		 * User exists, but there is no such thing as a home directory
		 * in system.ini. Return "{Windows drive}:/".
		 */

		GetWindowsDirectoryA(buf, MAX_PATH);
		Tcl_DStringAppend(bufferPtr, buf, 3);
		result = Tcl_DStringValue(bufferPtr);
	    }
	}
    }

    return result;
}

/*
 *---------------------------------------------------------------------------
 *
 * NativeAccess --
 *
 *	This function replaces the library version of access(), fixing the
 *	following bugs:
 *
 *	1. access() returns that all files have execute permission.
 *
 * Results:
 *	See access documentation.
 *
 * Side effects:
 *	See access documentation.
 *
 *---------------------------------------------------------------------------
 */

static int
NativeAccess(
    const WCHAR *nativePath,	/* Path of file to access, native encoding. */
    int mode)			/* Permission setting. */
{
    DWORD attr;

    attr = GetFileAttributesW(nativePath);

    if (attr == INVALID_FILE_ATTRIBUTES) {
	/*
	 * File might not exist.
	 */

	DWORD lasterror = GetLastError();
	if (lasterror != ERROR_SHARING_VIOLATION) {
	    Tcl_WinConvertError(lasterror);
	    return -1;
	}
    }

    if (mode == F_OK) {
	/*
	 * File exists, nothing else to check.
	 */

	return 0;
    }

    /*
     * If it's not a directory (assume file), do several fast checks:
     */

    if (!(attr & FILE_ATTRIBUTE_DIRECTORY)) {
	/*
	 * If the attributes say this is not writable at all.  The file is a
	 * regular file (i.e., not a directory), then the file is not
	 * writable, full stop.  For directories, the read-only bit is
	 * (mostly) ignored by Windows, so we can't ascertain anything about
	 * directory access from the attrib data.  However, if we have the
	 * advanced 'getFileSecurityProc', then more robust ACL checks will be
	 * done below.
	 */

	if ((mode & W_OK) && (attr & FILE_ATTRIBUTE_READONLY)) {
	    Tcl_SetErrno(EACCES);
	    return -1;
	}

	/*
	 * If doesn't have the correct extension, it can't be executable
	 */

	if ((mode & X_OK) && !NativeIsExec(nativePath)) {
	    Tcl_SetErrno(EACCES);
	    return -1;
	}

	/*
	 * Special case for read/write/executable check on file
	 */

	if ((mode & (R_OK|W_OK|X_OK)) && !(mode & ~(R_OK|W_OK|X_OK))) {
	    DWORD mask = 0;
	    HANDLE hFile;

	    if (mode & R_OK) {
		mask |= GENERIC_READ;
	    }
	    if (mode & W_OK) {
		mask |= GENERIC_WRITE;
	    }
	    if (mode & X_OK) {
		mask |= GENERIC_EXECUTE;
	    }

	    hFile = CreateFileW(nativePath, mask,
		    FILE_SHARE_READ | FILE_SHARE_WRITE | FILE_SHARE_DELETE,
		    NULL, OPEN_EXISTING, FILE_FLAG_NO_BUFFERING, NULL);
	    if (hFile != INVALID_HANDLE_VALUE) {
		CloseHandle(hFile);
		return 0;
	    }

	    /*
	     * Fast exit if access was denied
	     */

	    if (GetLastError() == ERROR_ACCESS_DENIED) {
		Tcl_SetErrno(EACCES);
		return -1;
	    }
	}

	/*
	 * We cannnot verify the access fast, check it below using security
	 * info.
	 */
    }

    /*
     * It looks as if the permissions are ok, but if we are on NT, 2000 or XP,
     * we have a more complex permissions structure so we try to check that.
     * The code below is remarkably complex for such a simple thing as finding
     * what permissions the OS has set for a file.
     */

    {
	SECURITY_DESCRIPTOR *sdPtr = NULL;
	unsigned long size;
	PSID pSid = 0;
	BOOL SidDefaulted;
	SID_IDENTIFIER_AUTHORITY samba_unmapped = {{0, 0, 0, 0, 0, 22}};
	GENERIC_MAPPING genMap;
	HANDLE hToken = NULL;
	DWORD desiredAccess = 0, grantedAccess = 0;
	BOOL accessYesNo = FALSE;
	PRIVILEGE_SET privSet;
	DWORD privSetSize = sizeof(PRIVILEGE_SET);
	int error;

	/*
	 * First find out how big the buffer needs to be.
	 */

	size = 0;
	GetFileSecurityW(nativePath,
		OWNER_SECURITY_INFORMATION | GROUP_SECURITY_INFORMATION
		| DACL_SECURITY_INFORMATION | LABEL_SECURITY_INFORMATION,
		0, 0, &size);

	/*
	 * Should have failed with ERROR_INSUFFICIENT_BUFFER
	 */

	error = GetLastError();
	if (error != ERROR_INSUFFICIENT_BUFFER) {
	    /*
	     * Most likely case is ERROR_ACCESS_DENIED, which we will convert
	     * to EACCES - just what we want!
	     */

	    Tcl_WinConvertError((DWORD) error);
	    return -1;
	}

	/*
	 * Now size contains the size of buffer needed.
	 */

	sdPtr = (SECURITY_DESCRIPTOR *) HeapAlloc(GetProcessHeap(), 0, size);

	if (sdPtr == NULL) {
	    goto accessError;
	}

	/*
	 * Call GetFileSecurityW() for real.
	 */

	if (!GetFileSecurityW(nativePath,
		OWNER_SECURITY_INFORMATION | GROUP_SECURITY_INFORMATION
		| DACL_SECURITY_INFORMATION | LABEL_SECURITY_INFORMATION,
		sdPtr, size, &size)) {
	    /*
	     * Error getting owner SD
	     */

	    goto accessError;
	}

	/*
	 * As of Samba 3.0.23 (10-Jul-2006), unmapped users and groups are
	 * assigned to SID domains S-1-22-1 and S-1-22-2, where "22" is the
	 * top-level authority.	 If the file owner and group is unmapped then
	 * the ACL access check below will only test against world access,
	 * which is likely to be more restrictive than the actual access
	 * restrictions.  Since the ACL tests are more likely wrong than
	 * right, skip them.  Moreover, the unix owner access permissions are
	 * usually mapped to the Windows attributes, so if the user is the
	 * file owner then the attrib checks above are correct (as far as they
	 * go).
	 */

	if(!GetSecurityDescriptorOwner(sdPtr,&pSid,&SidDefaulted) ||
	   memcmp(GetSidIdentifierAuthority(pSid),&samba_unmapped,
		  sizeof(SID_IDENTIFIER_AUTHORITY))==0) {
	    HeapFree(GetProcessHeap(), 0, sdPtr);
	    return 0; /* Attrib tests say access allowed. */
	}

	/*
	 * Perform security impersonation of the user and open the resulting
	 * thread token.
	 */

	if (!ImpersonateSelf(SecurityImpersonation)) {
	    /*
	     * Unable to perform security impersonation.
	     */

	    goto accessError;
	}
	if (!OpenThreadToken(GetCurrentThread(),
		TOKEN_DUPLICATE | TOKEN_QUERY, FALSE, &hToken)) {
	    /*
	     * Unable to get current thread's token.
	     */

	    goto accessError;
	}

	RevertToSelf();

	/*
	 * Setup desiredAccess according to the access priveleges we are
	 * checking.
	 */

	if (mode & R_OK) {
	    desiredAccess |= FILE_GENERIC_READ;
	}
	if (mode & W_OK) {
	    desiredAccess |= FILE_GENERIC_WRITE;
	}
	if (mode & X_OK) {
	    desiredAccess |= FILE_GENERIC_EXECUTE;
	}

	memset(&genMap, 0x0, sizeof(GENERIC_MAPPING));
	genMap.GenericRead = FILE_GENERIC_READ;
	genMap.GenericWrite = FILE_GENERIC_WRITE;
	genMap.GenericExecute = FILE_GENERIC_EXECUTE;
	genMap.GenericAll = FILE_ALL_ACCESS;

	/*
	 * Perform access check using the token.
	 */

	if (!AccessCheck(sdPtr, hToken, desiredAccess,
		&genMap, &privSet, &privSetSize, &grantedAccess,
		&accessYesNo)) {
	    /*
	     * Unable to perform access check.
	     */

	accessError:
	    Tcl_WinConvertError(GetLastError());
	    if (sdPtr != NULL) {
		HeapFree(GetProcessHeap(), 0, sdPtr);
	    }
	    if (hToken != NULL) {
		CloseHandle(hToken);
	    }
	    return -1;
	}

	/*
	 * Clean up.
	 */

	HeapFree(GetProcessHeap(), 0, sdPtr);
	CloseHandle(hToken);
	if (!accessYesNo) {
	    Tcl_SetErrno(EACCES);
	    return -1;
	}

    }
    return 0;
}

/*
 *----------------------------------------------------------------------
 *
 * NativeIsExec --
 *
 *	Determines if a path is executable. On windows this is simply defined
 *	by whether the path ends in a standard executable extension.
 *
 * Results:
 *	1 = executable, 0 = not.
 *
 *----------------------------------------------------------------------
 */

static int
NativeIsExec(
    const WCHAR *path)
{
    int len = wcslen(path);

    if (len < 5) {
	return 0;
    }

    if (path[len-4] != '.') {
	return 0;
    }

    path += len-3;
    if ((_wcsicmp(path, L"exe") == 0)
	    || (_wcsicmp(path, L"com") == 0)
	    || (_wcsicmp(path, L"cmd") == 0)
	    || (_wcsicmp(path, L"bat") == 0)) {
	return 1;
    }
    return 0;
}

/*
 *----------------------------------------------------------------------
 *
 * TclpObjChdir --
 *
 *	This function replaces the library version of chdir().
 *
 * Results:
 *	See chdir() documentation.
 *
 * Side effects:
 *	See chdir() documentation.
 *
 *----------------------------------------------------------------------
 */

int
TclpObjChdir(
    Tcl_Obj *pathPtr)	/* Path to new working directory. */
{
    int result;
    const WCHAR *nativePath;

    nativePath = (const WCHAR *)Tcl_FSGetNativePath(pathPtr);

    if (!nativePath) {
	return -1;
    }
    result = SetCurrentDirectoryW(nativePath);

    if (result == 0) {
	Tcl_WinConvertError(GetLastError());
	return -1;
    }
    return 0;
}

/*
 *----------------------------------------------------------------------
 *
 * TclpGetCwd --
 *
 *	This function replaces the library version of getcwd(). (Obsolete
 *	function, only retained for old extensions which may call it
 *	directly).
 *
 * Results:
 *	The result is a pointer to a string specifying the current directory,
 *	or NULL if the current directory could not be determined. If NULL is
 *	returned, an error message is left in the interp's result. Storage for
 *	the result string is allocated in bufferPtr; the caller must call
 *	Tcl_DStringFree() when the result is no longer needed.
 *
 * Side effects:
 *	None.
 *
 *----------------------------------------------------------------------
 */

const char *
TclpGetCwd(
    Tcl_Interp *interp,		/* If non-NULL, used for error reporting. */
    Tcl_DString *bufferPtr)	/* Uninitialized or free DString filled with
				 * name of current directory. */
{
    WCHAR buffer[MAX_PATH];
    char *p;
    WCHAR *native;

    if (GetCurrentDirectoryW(MAX_PATH, buffer) == 0) {
	Tcl_WinConvertError(GetLastError());
	if (interp != NULL) {
	    Tcl_SetObjResult(interp, Tcl_ObjPrintf(
		    "error getting working directory name: %s",
		    Tcl_PosixError(interp)));
	}
	return NULL;
    }

    /*
     * Watch for the weird Windows c:\\UNC syntax.
     */

    native = (WCHAR *) buffer;
    if ((native[0] != '\0') && (native[1] == ':')
	    && (native[2] == '\\') && (native[3] == '\\')) {
	native += 2;
    }
    Tcl_DStringInit(bufferPtr);
    Tcl_WCharToUtfDString(native, TCL_INDEX_NONE, bufferPtr);

    /*
     * Convert to forward slashes for easier use in scripts.
     */

    for (p = Tcl_DStringValue(bufferPtr); *p != '\0'; p++) {
	if (*p == '\\') {
	    *p = '/';
	}
    }
    return Tcl_DStringValue(bufferPtr);
}

int
TclpObjStat(
    Tcl_Obj *pathPtr,		/* Path of file to stat. */
    Tcl_StatBuf *statPtr)	/* Filled with results of stat call. */
{
    /*
     * Ensure correct file sizes by forcing the OS to write any pending data
     * to disk. This is done only for channels which are dirty, i.e. have been
     * written to since the last flush here.
     */

    TclWinFlushDirtyChannels();

    return NativeStat((const WCHAR *)Tcl_FSGetNativePath(pathPtr), statPtr, 0);
}

/*
 *----------------------------------------------------------------------
 *
 * NativeStat --
 *
 *	This function replaces the library version of stat(), fixing the
 *	following bugs:
 *
 *	1. stat("c:") returns an error.
 *	2. Borland stat() return time in GMT instead of localtime.
 *	3. stat("\\server\mount") would return error.
 *	4. Accepts slashes or backslashes.
 *	5. st_dev and st_rdev were wrong for UNC paths.
 *
 * Results:
 *	See stat documentation.
 *
 * Side effects:
 *	See stat documentation.
 *
 *----------------------------------------------------------------------
 */

static int
NativeStat(
    const WCHAR *nativePath,	/* Path of file to stat */
    Tcl_StatBuf *statPtr,	/* Filled with results of stat call. */
    int checkLinks)		/* If non-zero, behave like 'lstat' */
{
    DWORD attr;
    int dev, nlink = 1;
    unsigned short mode;
    unsigned int inode = 0;
    HANDLE fileHandle;
    DWORD fileType = FILE_TYPE_UNKNOWN;

    /*
     * If we can use 'createFile' on this, then we can use the resulting
     * fileHandle to read more information (nlink, ino) than we can get from
     * other attributes reading APIs. If not, then we try to fall back on the
     * 'getFileAttributesExProc', and if that isn't available, then on even
     * simpler routines.
     *
     * Special consideration must be given to Windows hardcoded names like
     * CON, NULL, COM1, LPT1 etc. For these, we still need to do the
     * CreateFile as some may not exist (e.g. there is no CON in wish by
     * default). However the subsequent GetFileInformationByHandle will
     * fail. We do a WinIsReserved to see if it is one of the special names,
     * and if successful, mock up a BY_HANDLE_FILE_INFORMATION structure.
     */

    fileHandle = CreateFileW(nativePath, GENERIC_READ,
	    FILE_SHARE_READ | FILE_SHARE_WRITE | FILE_SHARE_DELETE,
	    NULL, OPEN_EXISTING,
	    FILE_FLAG_BACKUP_SEMANTICS | FILE_FLAG_OPEN_REPARSE_POINT, NULL);

    if (fileHandle != INVALID_HANDLE_VALUE) {
	BY_HANDLE_FILE_INFORMATION data;

	if (GetFileInformationByHandle(fileHandle,&data) != TRUE) {
            fileType = GetFileType(fileHandle);
            CloseHandle(fileHandle);
            if (fileType != FILE_TYPE_CHAR && fileType != FILE_TYPE_DISK) {
                Tcl_SetErrno(ENOENT);
                return -1;
            }

            /*
	     * Mock up the expected structure
	     */

            memset(&data, 0, sizeof(data));
            statPtr->st_atime = 0;
            statPtr->st_mtime = 0;
            statPtr->st_ctime = 0;
        } else {
            CloseHandle(fileHandle);
            statPtr->st_atime = ToCTime(data.ftLastAccessTime);
            statPtr->st_mtime = ToCTime(data.ftLastWriteTime);
            statPtr->st_ctime = ToCTime(data.ftCreationTime);
        }
	attr = data.dwFileAttributes;
	statPtr->st_size = ((long long) data.nFileSizeLow) |
		(((long long) data.nFileSizeHigh) << 32);

	/*
	 * On Unix, for directories, nlink apparently depends on the number of
	 * files in the directory.  We could calculate that, but it would be a
	 * bit of a performance penalty, I think. Hence we just use what
	 * Windows gives us, which is the same as Unix for files, at least.
	 */

	nlink = data.nNumberOfLinks;

	/*
	 * Unfortunately our stat definition's inode field (unsigned short)
	 * will throw away most of the precision we have here, which means we
	 * can't rely on inode as a unique identifier of a file. We'd really
	 * like to do something like how we handle 'st_size'.
	 */

	inode = data.nFileIndexHigh | data.nFileIndexLow;
    } else {
	/*
	 * Fall back on the less capable routines. This means no nlink or ino.
	 */

	WIN32_FILE_ATTRIBUTE_DATA data;

	if (GetFileAttributesExW(nativePath,
		GetFileExInfoStandard, &data) != TRUE) {
	    HANDLE hFind;
	    WIN32_FIND_DATAW ffd;
	    DWORD lasterror = GetLastError();

	    if (lasterror != ERROR_SHARING_VIOLATION) {
		Tcl_WinConvertError(lasterror);
		return -1;
		}
	    hFind = FindFirstFileW(nativePath, &ffd);
	    if (hFind == INVALID_HANDLE_VALUE) {
		Tcl_WinConvertError(GetLastError());
		return -1;
	    }
	    memcpy(&data, &ffd, sizeof(data));
	    FindClose(hFind);
	}

	attr = data.dwFileAttributes;

	statPtr->st_size = ((long long) data.nFileSizeLow) |
		(((long long) data.nFileSizeHigh) << 32);
	statPtr->st_atime = ToCTime(data.ftLastAccessTime);
	statPtr->st_mtime = ToCTime(data.ftLastWriteTime);
	statPtr->st_ctime = ToCTime(data.ftCreationTime);
    }

    dev = NativeDev(nativePath);
    mode = NativeStatMode(attr, checkLinks, NativeIsExec(nativePath));
    if (fileType == FILE_TYPE_CHAR) {
        mode &= ~S_IFMT;
        mode |= S_IFCHR;
    } else if (fileType == FILE_TYPE_DISK) {
        mode &= ~S_IFMT;
        mode |= S_IFBLK;
    }

    statPtr->st_dev	= (dev_t) dev;
    statPtr->st_ino	= inode;
    statPtr->st_mode	= mode;
    statPtr->st_nlink	= nlink;
    statPtr->st_uid	= 0;
    statPtr->st_gid	= 0;
    statPtr->st_rdev	= (dev_t) dev;
    return 0;
}

/*
 *----------------------------------------------------------------------
 *
 * NativeDev --
 *
 *	Calculate just the 'st_dev' field of a 'stat' structure.
 *
 *----------------------------------------------------------------------
 */

static int
NativeDev(
    const WCHAR *nativePath)	/* Full path of file to stat */
{
    int dev;
    Tcl_DString ds;
    WCHAR nativeFullPath[MAX_PATH];
    WCHAR *nativePart;
    const char *fullPath;

    GetFullPathNameW(nativePath, MAX_PATH, nativeFullPath, &nativePart);
    Tcl_DStringInit(&ds);
    fullPath = Tcl_WCharToUtfDString(nativeFullPath, TCL_INDEX_NONE, &ds);

    if ((fullPath[0] == '\\') && (fullPath[1] == '\\')) {
	const char *p;
	DWORD dw;
	const WCHAR *nativeVol;
	Tcl_DString volString;

	p = strchr(fullPath + 2, '\\');
	p = strchr(p + 1, '\\');
	if (p == NULL) {
	    /*
	     * Add terminating backslash to fullpath or GetVolumeInformationW()
	     * won't work.
	     */

	    fullPath = TclDStringAppendLiteral(&ds, "\\");
	    p = fullPath + Tcl_DStringLength(&ds);
	} else {
	    p++;
	}
	Tcl_DStringInit(&volString);
	nativeVol = Tcl_UtfToWCharDString(fullPath, p - fullPath, &volString);
	dw = (DWORD) -1;
	GetVolumeInformationW(nativeVol, NULL, 0, &dw, NULL, NULL, NULL, 0);

	/*
	 * GetFullPathNameW() turns special devices like "NUL" into "\\.\NUL",
	 * but GetVolumeInformationW() returns failure for "\\.\NUL". This will
	 * cause "NUL" to get a drive number of -1, which makes about as much
	 * sense as anything since the special devices don't live on any
	 * drive.
	 */

	dev = dw;
	Tcl_DStringFree(&volString);
    } else if ((fullPath[0] != '\0') && (fullPath[1] == ':')) {
	dev = Tcl_UniCharToLower(fullPath[0]) - 'a';
    } else {
	dev = -1;
    }
    Tcl_DStringFree(&ds);

    return dev;
}

/*
 *----------------------------------------------------------------------
 *
 * NativeStatMode --
 *
 *	Calculate just the 'st_mode' field of a 'stat' structure.
 *
 *	In many places we don't need the full stat structure, and it's much
 *	faster just to calculate these pieces, if that's all we need.
 *
 *----------------------------------------------------------------------
 */

static unsigned short
NativeStatMode(
    DWORD attr,
    int checkLinks,
    int isExec)
{
    int mode;

    if (checkLinks && (attr & FILE_ATTRIBUTE_REPARSE_POINT)) {
	/*
	 * It is a link.
	 */

	mode = S_IFLNK;
    } else {
	mode = (attr & FILE_ATTRIBUTE_DIRECTORY) ? S_IFDIR|S_IEXEC : S_IFREG;
    }
    mode |= (attr & FILE_ATTRIBUTE_READONLY) ? S_IREAD : S_IREAD|S_IWRITE;
    if (isExec) {
	mode |= S_IEXEC;
    }

    /*
     * Propagate the S_IREAD, S_IWRITE, S_IEXEC bits to the group and other
     * positions.
     */

    mode |= (mode & (S_IREAD|S_IWRITE|S_IEXEC)) >> 3;
    mode |= (mode & (S_IREAD|S_IWRITE|S_IEXEC)) >> 6;
    return (unsigned short) mode;
}

/*
 *------------------------------------------------------------------------
 *
 * ToCTime --
 *
 *	Converts a Windows FILETIME to a __time64_t in UTC.
 *
 * Results:
 *	Returns the count of seconds from the Posix epoch.
 *
 *------------------------------------------------------------------------
 */

static __time64_t
ToCTime(
    FILETIME fileTime)		/* UTC time */
{
    LARGE_INTEGER convertedTime;

    convertedTime.LowPart = fileTime.dwLowDateTime;
    convertedTime.HighPart = (LONG) fileTime.dwHighDateTime;

    return (__time64_t) ((convertedTime.QuadPart -
	    (long long) POSIX_EPOCH_AS_FILETIME) / (long long) 10000000);
}

/*
 *------------------------------------------------------------------------
 *
 * FromCTime --
 *
 *	Converts a __time64_t to a Windows FILETIME
 *
 * Results:
 *	Returns the count of 100-ns ticks seconds from the Windows epoch.
 *
 *------------------------------------------------------------------------
 */

static void
FromCTime(
    __time64_t posixTime,
    FILETIME *fileTime)		/* UTC Time */
{
    LARGE_INTEGER convertedTime;

    convertedTime.QuadPart = ((LONGLONG) posixTime) * 10000000
	    + POSIX_EPOCH_AS_FILETIME;
    fileTime->dwLowDateTime = convertedTime.LowPart;
    fileTime->dwHighDateTime = convertedTime.HighPart;
}

/*
 *---------------------------------------------------------------------------
 *
 * TclpGetNativeCwd --
 *
 *	This function replaces the library version of getcwd().
 *
 * Results:
 *	The input and output are filesystem paths in native form. The result
 *	is either the given clientData, if the working directory hasn't
 *	changed, or a new clientData (owned by our caller), giving the new
 *	native path, or NULL if the current directory could not be determined.
 *	If NULL is returned, the caller can examine the standard posix error
 *	codes to determine the cause of the problem.
 *
 * Side effects:
 *	None.
 *
 *----------------------------------------------------------------------
 */

ClientData
TclpGetNativeCwd(
    ClientData clientData)
{
    WCHAR buffer[MAX_PATH];

    if (GetCurrentDirectoryW(MAX_PATH, buffer) == 0) {
	Tcl_WinConvertError(GetLastError());
	return NULL;
    }

    if (clientData != NULL) {
	if (wcscmp((const WCHAR *) clientData, buffer) == 0) {
	    return clientData;
	}
    }

    return TclNativeDupInternalRep(buffer);
}

int
TclpObjAccess(
    Tcl_Obj *pathPtr,
    int mode)
{
    return NativeAccess((const WCHAR *)Tcl_FSGetNativePath(pathPtr), mode);
}

int
TclpObjLstat(
    Tcl_Obj *pathPtr,
    Tcl_StatBuf *statPtr)
{
    /*
     * Ensure correct file sizes by forcing the OS to write any pending data
     * to disk. This is done only for channels which are dirty, i.e. have been
     * written to since the last flush here.
     */

    TclWinFlushDirtyChannels();

    return NativeStat((const WCHAR *)Tcl_FSGetNativePath(pathPtr), statPtr, 1);
}

#ifdef S_IFLNK
Tcl_Obj *
TclpObjLink(
    Tcl_Obj *pathPtr,
    Tcl_Obj *toPtr,
    int linkAction)
{
    if (toPtr != NULL) {
	int res;
	const WCHAR *LinkTarget;
	const WCHAR *LinkSource = (const WCHAR *)Tcl_FSGetNativePath(pathPtr);
	Tcl_Obj *normalizedToPtr = Tcl_FSGetNormalizedPath(NULL, toPtr);

	if (normalizedToPtr == NULL) {
	    return NULL;
	}

	LinkTarget = (const WCHAR *)Tcl_FSGetNativePath(normalizedToPtr);

	if (LinkSource == NULL || LinkTarget == NULL) {
	    return NULL;
	}
	res = WinLink(LinkSource, LinkTarget, linkAction);
	if (res == 0) {
	    return toPtr;
	} else {
	    return NULL;
	}
    } else {
	const WCHAR *LinkSource = (const WCHAR *)Tcl_FSGetNativePath(pathPtr);

	if (LinkSource == NULL) {
	    return NULL;
	}
	return WinReadLink(LinkSource);
    }
}
#endif /* S_IFLNK */

/*
 *---------------------------------------------------------------------------
 *
 * TclpFilesystemPathType --
 *
 *	This function is part of the native filesystem support, and returns
 *	the path type of the given path. Returns NTFS or FAT or whatever is
 *	returned by the 'volume information' proc.
 *
 * Results:
 *	NULL at present.
 *
 * Side effects:
 *	None.
 *
 *---------------------------------------------------------------------------
 */

Tcl_Obj *
TclpFilesystemPathType(
    Tcl_Obj *pathPtr)
{
#define VOL_BUF_SIZE 32
    int found;
    WCHAR volType[VOL_BUF_SIZE];
    char *firstSeparator;
    const char *path;
    Tcl_Obj *normPath = Tcl_FSGetNormalizedPath(NULL, pathPtr);

    if (normPath == NULL) {
	return NULL;
    }
    path = TclGetString(normPath);
    if (path == NULL) {
	return NULL;
    }

    firstSeparator = strchr(path, '/');
    if (firstSeparator == NULL) {
	found = GetVolumeInformationW((const WCHAR *)Tcl_FSGetNativePath(pathPtr),
		NULL, 0, NULL, NULL, NULL, volType, VOL_BUF_SIZE);
    } else {
	Tcl_Obj *driveName = Tcl_NewStringObj(path, firstSeparator - path+1);

	Tcl_IncrRefCount(driveName);
	found = GetVolumeInformationW((const WCHAR *)Tcl_FSGetNativePath(driveName),
		NULL, 0, NULL, NULL, NULL, volType, VOL_BUF_SIZE);
	Tcl_DecrRefCount(driveName);
    }

    if (found == 0) {
	return NULL;
    } else {
	Tcl_DString ds;

	Tcl_DStringInit(&ds);
	Tcl_WCharToUtfDString(volType, TCL_INDEX_NONE, &ds);
	return TclDStringToObj(&ds);
    }
#undef VOL_BUF_SIZE
}

/*
 * This define can be turned on to experiment with a different way of
 * normalizing paths (using a different Windows API). Unfortunately the new
 * path seems to take almost exactly the same amount of time as the old path!
 * The primary time taken by normalization is in
 * GetFileAttributesEx/FindFirstFile or GetFileAttributesEx/GetLongPathName.
 * Conversion to/from native is not a significant factor at all.
 *
 * Also, since we have to check for symbolic links (reparse points) then we
 * have to call GetFileAttributes on each path segment anyway, so there's no
 * benefit to doing anything clever there.
 */

/* #define TclNORM_LONG_PATH */

/*
 *---------------------------------------------------------------------------
 *
 * TclpObjNormalizePath --
 *
 *	This function scans through a path specification and replaces it, in
 *	place, with a normalized version. This means using the 'longname', and
 *	expanding any symbolic links contained within the path.
 *
 * Results:
 *	The new 'nextCheckpoint' value, giving as far as we could understand
 *	in the path.
 *
 * Side effects:
 *	The pathPtr string, which must contain a valid path, is possibly
 *	modified in place.
 *
 *---------------------------------------------------------------------------
 */

int
TclpObjNormalizePath(
    TCL_UNUSED(Tcl_Interp *),
    Tcl_Obj *pathPtr,	        /* An unshared object containing the path to
				 * normalize */
    int nextCheckpoint)	        /* offset to start at in pathPtr */
{
    char *lastValidPathEnd = NULL;
    Tcl_DString dsNorm;		/* This will hold the normalized string. */
    char *path, *currentPathEndPosition;
    Tcl_Obj *temp = NULL;
    int isDrive = 1;
    Tcl_DString ds;		/* Some workspace. */

    Tcl_DStringInit(&dsNorm);
    path = TclGetString(pathPtr);

    currentPathEndPosition = path + nextCheckpoint;
    if (*currentPathEndPosition == '/') {
	currentPathEndPosition++;
    }
    while (1) {
	char cur = *currentPathEndPosition;

	if ((cur=='/' || cur==0) && (path != currentPathEndPosition)) {
	    /*
	     * Reached directory separator, or end of string.
	     */

	    WIN32_FILE_ATTRIBUTE_DATA data;
	    const WCHAR *nativePath;

	    Tcl_DStringInit(&ds);
	    nativePath = Tcl_UtfToWCharDString(path,
		    currentPathEndPosition - path, &ds);

	    if (GetFileAttributesExW(nativePath,
		    GetFileExInfoStandard, &data) != TRUE) {
		/*
		 * File doesn't exist.
		 */

		if (isDrive) {
		    int len = WinIsReserved(path);

		    if (len > 0) {
			/*
			 * Actually it does exist - COM1, etc.
			 */

			int i;

			for (i=0 ; i<len ; i++) {
			    WCHAR wc = ((WCHAR *) nativePath)[i];

			    if (wc >= 'a') {
				wc -= ('a' - 'A');
				((WCHAR *) nativePath)[i] = wc;
			    }
			}
			Tcl_DStringAppend(&dsNorm,
				(const char *)nativePath,
				(int)(sizeof(WCHAR) * len));
			lastValidPathEnd = currentPathEndPosition;
		    } else if (nextCheckpoint == 0) {
			/*
			 * Path starts with a drive designation that's not
			 * actually on the system. We still must normalize up
			 * past the first separator. [Bug 3603434]
			 */

			currentPathEndPosition++;
		    }
		}
		Tcl_DStringFree(&ds);
		break;
	    }

	    /*
	     * File 'nativePath' does exist if we get here. We now want to
	     * check if it is a symlink and otherwise continue with the
	     * rest of the path.
	     */

	    /*
	     * Check for symlinks, except at last component of path (we don't
	     * follow final symlinks). Also a drive (C:/) for example, may
	     * sometimes have the reparse flag set for some reason I don't
	     * understand. We therefore don't perform this check for drives.
	     */

	    if (cur != 0 && !isDrive &&
		    data.dwFileAttributes & FILE_ATTRIBUTE_REPARSE_POINT){
		Tcl_Obj *to = WinReadLinkDirectory(nativePath);

		if (to != NULL) {
		    /*
		     * Read the reparse point ok. Now, reparse points need not
		     * be normalized, otherwise we could use:
		     *
		     * Tcl_GetStringFromObj(to, &pathLen);
		     * nextCheckpoint = pathLen;
		     *
		     * So, instead we have to start from the beginning.
		     */

		    nextCheckpoint = 0;
		    Tcl_AppendToObj(to, currentPathEndPosition, TCL_INDEX_NONE);

		    /*
		     * Convert link to forward slashes.
		     */

		    for (path = TclGetString(to); *path != 0; path++) {
			if (*path == '\\') {
			    *path = '/';
			}
		    }
		    path = TclGetString(to);
		    currentPathEndPosition = path + nextCheckpoint;
		    if (temp != NULL) {
			Tcl_DecrRefCount(temp);
		    }
		    temp = to;

		    /*
		     * Reset variables so we can restart normalization.
		     */

		    isDrive = 1;
		    Tcl_DStringFree(&dsNorm);
		    Tcl_DStringFree(&ds);
		    continue;
		}
	    }

#ifndef TclNORM_LONG_PATH
	    /*
	     * Now we convert the tail of the current path to its 'long form',
	     * and append it to 'dsNorm' which holds the current normalized
	     * path
	     */

	    if (isDrive) {
		WCHAR drive = ((WCHAR *) nativePath)[0];

		if (drive >= 'a') {
		    drive -= ('a' - 'A');
		    ((WCHAR *) nativePath)[0] = drive;
		}
		Tcl_DStringAppend(&dsNorm, (const char *)nativePath,
			Tcl_DStringLength(&ds));
	    } else {
		char *checkDots = NULL;

		if (lastValidPathEnd[1] == '.') {
		    checkDots = lastValidPathEnd + 1;
		    while (checkDots < currentPathEndPosition) {
			if (*checkDots != '.') {
			    checkDots = NULL;
			    break;
			}
			checkDots++;
		    }
		}
		if (checkDots != NULL) {
		    int dotLen = currentPathEndPosition-lastValidPathEnd;

		    /*
		     * Path is just dots. We shouldn't really ever see a path
		     * like that. However, to be nice we at least don't mangle
		     * the path - we just add the dots as a path segment and
		     * continue.
		     */

		    Tcl_DStringAppend(&dsNorm, ((const char *)nativePath)
			    + Tcl_DStringLength(&ds)
			    - (dotLen * sizeof(WCHAR)),
			    dotLen * sizeof(WCHAR));
		} else {
		    /*
		     * Normal path.
		     */

		    WIN32_FIND_DATAW fData;
		    HANDLE handle;

		    handle = FindFirstFileW((WCHAR *) nativePath, &fData);
		    if (handle == INVALID_HANDLE_VALUE) {
			/*
			 * This is usually the '/' in 'c:/' at end of string.
			 */

			Tcl_DStringAppend(&dsNorm, (const char *) L"/",
				sizeof(WCHAR));
		    } else {
			WCHAR *nativeName;

			if (fData.cFileName[0] != '\0') {
			    nativeName = fData.cFileName;
			} else {
			    nativeName = fData.cAlternateFileName;
			}
			FindClose(handle);
			Tcl_DStringAppend(&dsNorm, (const char *) L"/",
				sizeof(WCHAR));
			Tcl_DStringAppend(&dsNorm,
				(const char *) nativeName,
				(int) (wcslen(nativeName)*sizeof(WCHAR)));
		    }
		}
	    }
#endif /* !TclNORM_LONG_PATH */
	    Tcl_DStringFree(&ds);
	    lastValidPathEnd = currentPathEndPosition;
	    if (cur == 0) {
		break;
	    }

	    /*
	     * If we get here, we've got past one directory delimiter, so we
	     * know it is no longer a drive.
	     */

	    isDrive = 0;
	}
	currentPathEndPosition++;

#ifdef TclNORM_LONG_PATH
	/*
	 * Convert the entire known path to long form.
	 */

	if (1) {
	    WCHAR wpath[MAX_PATH];
	    const WCHAR *nativePath;
	    DWORD wpathlen;

	    Tcl_DStringInit(&ds);
	    nativePath =
		    Tcl_UtfToWCharDString(path, lastValidPathEnd - path, &ds);
	    wpathlen = GetLongPathNameProc(nativePath,
		    (WCHAR *) wpath, MAX_PATH);
	    /*
	     * We have to make the drive letter uppercase.
	     */

	    if (wpath[0] >= 'a') {
		wpath[0] -= ('a' - 'A');
	    }
	    Tcl_DStringAppend(&dsNorm, (const char *) wpath,
		    wpathlen * sizeof(WCHAR));
	    Tcl_DStringFree(&ds);
	}
#endif /* TclNORM_LONG_PATH */
    }

    /*
     * Common code path for all Windows platforms.
     */

    nextCheckpoint = currentPathEndPosition - path;
    if (lastValidPathEnd != NULL) {
	/*
	 * Concatenate the normalized string in dsNorm with the tail of the
	 * path which we didn't recognise. The string in dsNorm is in the
	 * native encoding, so we have to convert it to Utf.
	 */

	Tcl_DStringInit(&ds);
	Tcl_WCharToUtfDString((const WCHAR *) Tcl_DStringValue(&dsNorm),
		Tcl_DStringLength(&dsNorm)>>1, &ds);
	nextCheckpoint = Tcl_DStringLength(&ds);
	if (*lastValidPathEnd != 0) {
	    /*
	     * Not the end of the string.
	     */

	    Tcl_Obj *tmpPathPtr;
	    size_t length;

	    tmpPathPtr = Tcl_NewStringObj(Tcl_DStringValue(&ds),
		    nextCheckpoint);
<<<<<<< HEAD
	    Tcl_AppendToObj(tmpPathPtr, lastValidPathEnd, -1);
	    path = Tcl_GetStringFromObj(tmpPathPtr, &length);
	    Tcl_SetStringObj(pathPtr, path, length);
=======
	    Tcl_AppendToObj(tmpPathPtr, lastValidPathEnd, TCL_INDEX_NONE);
	    path = TclGetStringFromObj(tmpPathPtr, &len);
	    Tcl_SetStringObj(pathPtr, path, len);
>>>>>>> 6f094ddd
	    Tcl_DecrRefCount(tmpPathPtr);
	} else {
	    /*
	     * End of string was reached above.
	     */

	    Tcl_SetStringObj(pathPtr, Tcl_DStringValue(&ds), nextCheckpoint);
	}
	Tcl_DStringFree(&ds);
    }
    Tcl_DStringFree(&dsNorm);

    /*
     * This must be done after we are totally finished with 'path' as we are
     * sharing the same underlying string.
     */

    if (temp != NULL) {
	Tcl_DecrRefCount(temp);
    }

    return nextCheckpoint;
}

/*
 *---------------------------------------------------------------------------
 *
 * TclWinVolumeRelativeNormalize --
 *
 *	Only Windows has volume-relative paths. These paths are rather rare,
 *	but it is nice if Tcl can handle them. It is much better if we can
 *	handle them here, rather than in the native fs code, because we really
 *	need to have a real absolute path just below.
 *
 *	We do not let this block compile on non-Windows platforms because the
 *	test suite's manual forcing of tclPlatform can otherwise cause this
 *	code path to be executed, causing various errors because
 *	volume-relative paths really do not exist.
 *
 * Results:
 *	A valid normalized path.
 *
 * Side effects:
 *	None.
 *
 *---------------------------------------------------------------------------
 */

Tcl_Obj *
TclWinVolumeRelativeNormalize(
    Tcl_Interp *interp,
    const char *path,
    Tcl_Obj **useThisCwdPtr)
{
    Tcl_Obj *absolutePath, *useThisCwd;

    useThisCwd = Tcl_FSGetCwd(interp);
    if (useThisCwd == NULL) {
	return NULL;
    }

    if (path[0] == '/') {
	/*
	 * Path of form /foo/bar which is a path in the root directory of the
	 * current volume.
	 */

	const char *drive = TclGetString(useThisCwd);

	absolutePath = Tcl_NewStringObj(drive,2);
	Tcl_AppendToObj(absolutePath, path, TCL_INDEX_NONE);
	Tcl_IncrRefCount(absolutePath);

	/*
	 * We have a refCount on the cwd.
	 */
    } else {
	/*
	 * Path of form C:foo/bar, but this only makes sense if the cwd is
	 * also on drive C.
	 */

	size_t cwdLen;
	const char *drive = Tcl_GetStringFromObj(useThisCwd, &cwdLen);
	char drive_cur = path[0];

	if (drive_cur >= 'a') {
	    drive_cur -= ('a' - 'A');
	}
	if (drive[0] == drive_cur) {
	    absolutePath = Tcl_DuplicateObj(useThisCwd);

	    /*
	     * We have a refCount on the cwd, which we will release later.
	     */

	    if (drive[cwdLen-1] != '/' && (path[2] != '\0')) {
		/*
		 * Only add a trailing '/' if needed, which is if there isn't
		 * one already, and if we are going to be adding some more
		 * characters.
		 */

		Tcl_AppendToObj(absolutePath, "/", 1);
	    }
	} else {
	    Tcl_DecrRefCount(useThisCwd);
	    useThisCwd = NULL;

	    /*
	     * The path is not in the current drive, but is volume-relative.
	     * The way Tcl 8.3 handles this is that it treats such a path as
	     * relative to the root of the drive. We therefore behave the same
	     * here. This behaviour is, however, different to that of the
	     * windows command-line. If we want to fix this at some point in
	     * the future (at the expense of a behaviour change to Tcl), we
	     * could use the '_dgetdcwd' Win32 API to get the drive's cwd.
	     */

	    absolutePath = Tcl_NewStringObj(path, 2);
	    Tcl_AppendToObj(absolutePath, "/", 1);
	}
	Tcl_IncrRefCount(absolutePath);
	Tcl_AppendToObj(absolutePath, path+2, TCL_INDEX_NONE);
    }
    *useThisCwdPtr = useThisCwd;
    return absolutePath;
}

/*
 *---------------------------------------------------------------------------
 *
 * TclpNativeToNormalized --
 *
 *	Convert native format to a normalized path object, with refCount of
 *	zero.
 *
 *	Currently assumes all native paths are actually normalized already, so
 *	if the path given is not normalized this will actually just convert to
 *	a valid string path, but not necessarily a normalized one.
 *
 * Results:
 *	A valid normalized path.
 *
 * Side effects:
 *	None.
 *
 *---------------------------------------------------------------------------
 */

Tcl_Obj *
TclpNativeToNormalized(
    ClientData clientData)
{
    Tcl_DString ds;
    Tcl_Obj *objPtr;
    size_t len;
    char *copy, *p;

    Tcl_DStringInit(&ds);
    Tcl_WCharToUtfDString((const WCHAR *) clientData, TCL_INDEX_NONE, &ds);
    copy = Tcl_DStringValue(&ds);
    len = Tcl_DStringLength(&ds);

    /*
     * Certain native path representations on Windows have this special prefix
     * to indicate that they are to be treated specially. For example
     * extremely long paths, or symlinks.
     */

    if (*copy == '\\') {
	if (0 == strncmp(copy,"\\??\\",4)) {
	    copy += 4;
	    len -= 4;
	} else if (0 == strncmp(copy,"\\\\?\\",4)) {
	    copy += 4;
	    len -= 4;
	}
    }

    /*
     * Ensure we are using forward slashes only.
     */

    for (p = copy; *p != '\0'; p++) {
	if (*p == '\\') {
	    *p = '/';
	}
    }

    objPtr = Tcl_NewStringObj(copy,len);
    Tcl_DStringFree(&ds);

    return objPtr;
}

/*
 *---------------------------------------------------------------------------
 *
 * TclNativeCreateNativeRep --
 *
 *	Create a native representation for the given path.
 *
 * Results:
 *	The nativePath representation.
 *
 * Side effects:
 *	Memory will be allocated. The path might be normalized.
 *
 *---------------------------------------------------------------------------
 */

ClientData
TclNativeCreateNativeRep(
    Tcl_Obj *pathPtr)
{
    WCHAR *nativePathPtr = NULL;
    const char *str;
    Tcl_Obj *validPathPtr;
    size_t len;
    WCHAR *wp;

    if (TclFSCwdIsNative()) {
	/*
	 * The cwd is native, which means we can use the translated path
	 * without worrying about normalization (this will also usually be
	 * shorter so the utf-to-external conversion will be somewhat faster).
	 */

	validPathPtr = Tcl_FSGetTranslatedPath(NULL, pathPtr);
	if (validPathPtr == NULL) {
	    return NULL;
	}

	/*
	 * refCount of validPathPtr was already incremented in
	 * Tcl_FSGetTranslatedPath
	 */
    } else {
	/*
	 * Make sure the normalized path is set.
	 */

	validPathPtr = Tcl_FSGetNormalizedPath(NULL, pathPtr);
	if (validPathPtr == NULL) {
	    return NULL;
	}

	/*
	 * validPathPtr returned from Tcl_FSGetNormalizedPath is owned by Tcl,
	 * so incr refCount here
	 */

	Tcl_IncrRefCount(validPathPtr);
    }

    str = Tcl_GetStringFromObj(validPathPtr, &len);

    if (strlen(str) != len) {
	/*
	 * String contains NUL-bytes. This is invalid.
	 */

	goto done;
    }

    /*
     * For a reserved device, strip a possible postfix ':'
     */

    len = WinIsReserved(str);
    if (len == 0) {
	/*
	 * Let MultiByteToWideChar check for other invalid sequences, like
	 * 0xC0 0x80 (== overlong NUL). See bug [3118489]: NUL in filenames
	 */

	len = MultiByteToWideChar(CP_UTF8, MB_ERR_INVALID_CHARS, str, -1, 0, 0);
	if (len==0) {
	    goto done;
	}
    }

    /*
     * Overallocate 6 chars, making some room for extended paths
     */

    wp = nativePathPtr = (WCHAR *)Tcl_Alloc((len + 6) * sizeof(WCHAR));
    if (nativePathPtr==0) {
      goto done;
    }
    MultiByteToWideChar(CP_UTF8, MB_ERR_INVALID_CHARS, str, -1, nativePathPtr,
	    len + 2);
    nativePathPtr[len] = 0;

    /*
     * If path starts with "//?/" or "\\?\" (extended path), translate any
     * slashes to backslashes but leave the '?' intact
     */

    if ((str[0] == '\\' || str[0] == '/') && (str[1] == '\\' || str[1] == '/')
	    && str[2] == '?' && (str[3] == '\\' || str[3] == '/')) {
	wp[0] = wp[1] = wp[3] = '\\';
	str += 4;
	wp += 4;
    }

    /*
     * If there is no "\\?\" prefix but there is a drive or UNC path prefix
     * and the path is larger than MAX_PATH chars, no Win32 API function can
     * handle that unless it is prefixed with the extended path prefix. See:
     * <https://docs.microsoft.com/en-us/windows/win32/fileio/naming-a-file#maxpath>
     */

    if (((str[0] >= 'A' && str[0] <= 'Z') || (str[0] >= 'a' && str[0] <= 'z'))
	    && str[1] == ':') {
	if (wp == nativePathPtr && len > MAX_PATH
		&& (str[2] == '\\' || str[2] == '/')) {
	    memmove(wp + 4, wp, len * sizeof(WCHAR));
	    memcpy(wp, L"\\\\?\\", 4 * sizeof(WCHAR));
	    wp += 4;
	}

	/*
	 * If (remainder of) path starts with "<drive>:", leave the ':'
	 * intact.
	 */

	wp += 2;
    } else if (wp == nativePathPtr && len > MAX_PATH
	    && (str[0] == '\\' || str[0] == '/')
	    && (str[1] == '\\' || str[1] == '/') && str[2] != '?') {
	memmove(wp + 6, wp, len * sizeof(WCHAR));
	memcpy(wp, L"\\\\?\\UNC", 7 * sizeof(WCHAR));
	wp += 7;
    }

    /*
     * In the remainder of the path, translate invalid characters to
     * characters in the Unicode private use area.
     */

    while (*wp != '\0') {
	if ((*wp < ' ') || wcschr(L"\"*:<>?|", *wp)) {
	    *wp |= 0xF000;
	} else if (*wp == '/') {
	    *wp = '\\';
	}
	++wp;
    }

  done:
    TclDecrRefCount(validPathPtr);
    return nativePathPtr;
}

/*
 *---------------------------------------------------------------------------
 *
 * TclNativeDupInternalRep --
 *
 *	Duplicate the native representation.
 *
 * Results:
 *	The copied native representation, or NULL if it is not possible to
 *	copy the representation.
 *
 * Side effects:
 *	Memory allocation for the copy.
 *
 *---------------------------------------------------------------------------
 */

ClientData
TclNativeDupInternalRep(
    ClientData clientData)
{
    char *copy;
    size_t len;

    if (clientData == NULL) {
	return NULL;
    }

    len = sizeof(WCHAR) * (wcslen((const WCHAR *) clientData) + 1);

    copy = (char *)Tcl_Alloc(len);
    memcpy(copy, clientData, len);
    return copy;
}

/*
 *---------------------------------------------------------------------------
 *
 * TclpUtime --
 *
 *	Set the modification date for a file.
 *
 * Results:
 *	0 on success, -1 on error.
 *
 * Side effects:
 *	Sets errno to a representation of any Windows problem that's observed
 *	in the process.
 *
 *---------------------------------------------------------------------------
 */

int
TclpUtime(
    Tcl_Obj *pathPtr,		/* File to modify */
    struct utimbuf *tval)	/* New modification date structure */
{
    int res = 0;
    HANDLE fileHandle;
    const WCHAR *native;
    DWORD attr = 0;
    DWORD flags = FILE_ATTRIBUTE_NORMAL;
    FILETIME lastAccessTime, lastModTime;

    FromCTime(tval->actime, &lastAccessTime);
    FromCTime(tval->modtime, &lastModTime);

    native = (const WCHAR *)Tcl_FSGetNativePath(pathPtr);

    attr = GetFileAttributesW(native);

    if (attr != INVALID_FILE_ATTRIBUTES && attr & FILE_ATTRIBUTE_DIRECTORY) {
	flags = FILE_FLAG_BACKUP_SEMANTICS;
    }

    /*
     * We use the native APIs (not 'utime') because there are some daylight
     * savings complications that utime gets wrong.
     */

    fileHandle = CreateFileW(native, FILE_WRITE_ATTRIBUTES, 0, NULL,
	    OPEN_EXISTING, flags, NULL);

    if (fileHandle == INVALID_HANDLE_VALUE ||
	    !SetFileTime(fileHandle, NULL, &lastAccessTime, &lastModTime)) {
	Tcl_WinConvertError(GetLastError());
	res = -1;
    }
    if (fileHandle != INVALID_HANDLE_VALUE) {
	CloseHandle(fileHandle);
    }
    return res;
}

/*
 *---------------------------------------------------------------------------
 *
 * TclWinFileOwned --
 *
 *	Returns 1 if the specified file exists and is owned by the current
 *      user and 0 otherwise. Like the Unix case, the check is made using
 *      the real process SID, not the effective (impersonation) one.
 *
 *---------------------------------------------------------------------------
 */

int
TclWinFileOwned(
    Tcl_Obj *pathPtr)		/* File whose ownership is to be checked */
{
    const WCHAR *native;
    PSID ownerSid = NULL;
    PSECURITY_DESCRIPTOR secd = NULL;
    HANDLE token;
    LPBYTE buf = NULL;
    DWORD bufsz;
    int owned = 0;

    native = (const WCHAR *)Tcl_FSGetNativePath(pathPtr);

    if (GetNamedSecurityInfoW((LPWSTR) native, SE_FILE_OBJECT,
	    OWNER_SECURITY_INFORMATION, &ownerSid, NULL, NULL, NULL,
	    &secd) != ERROR_SUCCESS) {
        /*
	 * Either not a file, or we do not have access to it in which case we
	 * are in all likelihood not the owner.
	 */

        return 0;
    }

    /*
     * Getting the current process SID is a multi-step process.  We make the
     * assumption that if a call fails, this process is so underprivileged it
     * could not possibly own anything. Normally a process can *always* look
     * up its own token.
     */

    if (OpenProcessToken(GetCurrentProcess(), TOKEN_QUERY, &token)) {
        /*
	 * Find out how big the buffer needs to be.
	 */

        bufsz = 0;
        GetTokenInformation(token, TokenUser, NULL, 0, &bufsz);
        if (bufsz) {
            buf = (LPBYTE)Tcl_Alloc(bufsz);
            if (GetTokenInformation(token, TokenUser, buf, bufsz, &bufsz)) {
                owned = EqualSid(ownerSid, ((PTOKEN_USER) buf)->User.Sid);
            }
        }
        CloseHandle(token);
    }

    /*
     * Free allocations and be done.
     */

    if (secd) {
        LocalFree(secd);            /* Also frees ownerSid */
    }
    if (buf) {
        Tcl_Free(buf);
    }

    return (owned != 0);        /* Convert non-0 to 1 */
}

/*
 * Local Variables:
 * mode: c
 * c-basic-offset: 4
 * fill-column: 78
 * End:
 */<|MERGE_RESOLUTION|>--- conflicted
+++ resolved
@@ -2838,15 +2838,9 @@
 
 	    tmpPathPtr = Tcl_NewStringObj(Tcl_DStringValue(&ds),
 		    nextCheckpoint);
-<<<<<<< HEAD
-	    Tcl_AppendToObj(tmpPathPtr, lastValidPathEnd, -1);
+	    Tcl_AppendToObj(tmpPathPtr, lastValidPathEnd, TCL_INDEX_NONE);
 	    path = Tcl_GetStringFromObj(tmpPathPtr, &length);
 	    Tcl_SetStringObj(pathPtr, path, length);
-=======
-	    Tcl_AppendToObj(tmpPathPtr, lastValidPathEnd, TCL_INDEX_NONE);
-	    path = TclGetStringFromObj(tmpPathPtr, &len);
-	    Tcl_SetStringObj(pathPtr, path, len);
->>>>>>> 6f094ddd
 	    Tcl_DecrRefCount(tmpPathPtr);
 	} else {
 	    /*
