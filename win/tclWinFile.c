--- conflicted
+++ resolved
@@ -953,37 +953,17 @@
 
 	    int len;
 	    DWORD attr;
-<<<<<<< HEAD
 	    WIN32_FILE_ATTRIBUTE_DATA data;
-	    const char *str = Tcl_GetStringFromObj(norm,&len);
-
+	    const char *str;
+
+	    if (norm != pathPtr) { Tcl_IncrRefCount(norm); }
+	    str = TclGetStringFromObj(norm, &len);
 	    native = (WCHAR *)Tcl_FSGetNativePath(pathPtr);
 
 	    if (GetFileAttributesExW(native,
 		    GetFileExInfoStandard, &data) != TRUE) {
+		if (norm != pathPtr) { Tcl_DecrRefCount(norm); }
 		return TCL_OK;
-=======
-	    const char *str;
-
-	    if (norm != pathPtr) { Tcl_IncrRefCount(norm); }
-	    str = TclGetStringFromObj(norm, &len);
-	    native = (const TCHAR *) Tcl_FSGetNativePath(pathPtr);
-
-	    if (tclWinProcs->getFileAttributesExProc == NULL) {
-		attr = (*tclWinProcs->getFileAttributesProc)(native);
-		if (attr == 0xffffffff) {
-		    if (norm != pathPtr) { Tcl_DecrRefCount(norm); }
-		    return TCL_OK;
-		}
-	    } else {
-		WIN32_FILE_ATTRIBUTE_DATA data;
-		if ((*tclWinProcs->getFileAttributesExProc)(native,
-			GetFileExInfoStandard, &data) != TRUE) {
-		    if (norm != pathPtr) { Tcl_DecrRefCount(norm); }
-		    return TCL_OK;
-		}
-		attr = data.dwFileAttributes;
->>>>>>> e7e759c6
 	    }
 	    attr = data.dwFileAttributes;
 
@@ -1030,14 +1010,9 @@
 	}
 	attr = GetFileAttributesW(native);
 
-<<<<<<< HEAD
 	if ((attr == INVALID_FILE_ATTRIBUTES)
 	    || ((attr & FILE_ATTRIBUTE_DIRECTORY) == 0)) {
-	    Tcl_DecrRefCount(fileNamePtr);
-=======
-	if ((attr == 0xffffffff) || ((attr & FILE_ATTRIBUTE_DIRECTORY) == 0)) {
 	    if (fileNamePtr != pathPtr) { Tcl_DecrRefCount(fileNamePtr); }
->>>>>>> e7e759c6
 	    return TCL_OK;
 	}
 
@@ -2469,26 +2444,16 @@
 {
     if (toPtr != NULL) {
 	int res;
-<<<<<<< HEAD
 	const WCHAR *LinkTarget;
 	const WCHAR *LinkSource = (const WCHAR *)Tcl_FSGetNativePath(pathPtr);
-	Tcl_Obj *normalizedToPtr = Tcl_FSGetNormalizedPath(NULL, toPtr);
-=======
-	TCHAR *LinkTarget;
-	TCHAR *LinkSource = (TCHAR *) Tcl_FSGetNativePath(pathPtr);
 	Tcl_Obj *normToPtr = Tcl_FSGetNormalizedPath(NULL, toPtr);
->>>>>>> e7e759c6
 
 	if (normToPtr == NULL) {
 	    return NULL;
 	}
 	if (normToPtr != toPtr) { Tcl_IncrRefCount(normToPtr); }
 
-<<<<<<< HEAD
-	LinkTarget = (const WCHAR *)Tcl_FSGetNativePath(normalizedToPtr);
-=======
-	LinkTarget = (TCHAR *) Tcl_FSGetNativePath(normToPtr);
->>>>>>> e7e759c6
+	LinkTarget = (const WCHAR *)Tcl_FSGetNativePath(normToPtr);
 
 	if (LinkSource == NULL || LinkTarget == NULL) {
 	    if (normToPtr != toPtr) { Tcl_DecrRefCount(normToPtr); }
