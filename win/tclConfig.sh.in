# tclConfig.sh --
#
# This shell script (for sh) is generated automatically by Tcl's
# configure script.  It will create shell variables for most of
# the configuration options discovered by the configure script.
# This script is intended to be included by the configure scripts
# for Tcl extensions so that they don't have to figure this all
# out for themselves.
#
# The information in this file is specific to a single platform.

TCL_DLL_FILE="@TCL_DLL_FILE@"

# Tcl's version number.
TCL_VERSION='@TCL_VERSION@'
TCL_MAJOR_VERSION='@TCL_MAJOR_VERSION@'
TCL_MINOR_VERSION='@TCL_MINOR_VERSION@'
TCL_PATCH_LEVEL='@TCL_PATCH_LEVEL@'

# C compiler to use for compilation.
TCL_CC='@CC@'

# -D flags for use with the C compiler.
TCL_DEFS='@DEFS@'

# TCL_DBGX used to be used to distinguish debug vs. non-debug builds.
# This was a righteous pain so the core doesn't do that any more.
# DEPRECATED, will be removed in Tcl 9!
TCL_DBGX=

# Default flags used in an optimized and debuggable build, respectively.
TCL_CFLAGS_DEBUG='@CFLAGS_DEBUG@'
TCL_CFLAGS_OPTIMIZE='@CFLAGS_OPTIMIZE@'

# Default linker flags used in an optimized and debuggable build, respectively.
TCL_LDFLAGS_DEBUG='@LDFLAGS_DEBUG@'
TCL_LDFLAGS_OPTIMIZE='@LDFLAGS_OPTIMIZE@'

# Flag, 1: we built a shared lib, 0 we didn't
TCL_SHARED_BUILD=@TCL_SHARED_BUILD@

# The name of the Tcl library (may be either a .a file or a shared library):
TCL_LIB_FILE='@TCL_LIB_FILE@'

# Flag to indicate whether shared libraries need export files.
TCL_NEEDS_EXP_FILE=@TCL_NEEDS_EXP_FILE@

# String that can be evaluated to generate the part of the export file
# name that comes after the "libxxx" (includes version number, if any,
# extension, and anything else needed).  May depend on the variables
# VERSION.  On most UNIX systems this is ${VERSION}.exp.
TCL_EXPORT_FILE_SUFFIX='@CFG_TCL_EXPORT_FILE_SUFFIX@'

# Additional libraries to use when linking Tcl.
TCL_LIBS='@LIBS@'

# Top-level directory in which Tcl's platform-independent files are
# installed.
TCL_PREFIX='@prefix@'

# Top-level directory in which Tcl's platform-specific files (e.g.
# executables) are installed.
TCL_EXEC_PREFIX='@exec_prefix@'

# Flags to pass to cc when compiling the components of a shared library:
TCL_SHLIB_CFLAGS='@SHLIB_CFLAGS@'

# Flags to pass to cc to get warning messages
TCL_CFLAGS_WARNING='@CFLAGS_WARNING@'

# Extra flags to pass to cc:
TCL_EXTRA_CFLAGS='@EXTRA_CFLAGS@'

# Base command to use for combining object files into a shared library:
TCL_SHLIB_LD='@SHLIB_LD@'

# Base command to use for combining object files into a static library:
TCL_STLIB_LD='@STLIB_LD@'

# Either '$LIBS' (if dependent libraries should be included when linking
# shared libraries) or an empty string.  See Tcl's configure.ac for more
# explanation.
TCL_SHLIB_LD_LIBS='@SHLIB_LD_LIBS@'

# Suffix to use for the name of a shared library.
TCL_SHLIB_SUFFIX='@SHLIB_SUFFIX@'

# Library file(s) to include in tclsh and other base applications
# in order to provide facilities needed by DLOBJ above.
TCL_DL_LIBS='@DL_LIBS@'

# Flags to pass to the compiler when linking object files into
# an executable tclsh or tcltest binary.
TCL_LD_FLAGS='@LDFLAGS@'

# Flags to pass to cc/ld, such as "-R /usr/local/tcl/lib", that tell the
# run-time dynamic linker where to look for shared libraries such as
# libtcl.so.  Used when linking applications.  Only works if there
# is a variable "LIB_RUNTIME_DIR" defined in the Makefile.
<<<<<<< HEAD
TCL_CC_SEARCH_FLAGS='@CC_SEARCH_FLAGS@'
TCL_LD_SEARCH_FLAGS='@LD_SEARCH_FLAGS@'
=======
TCL_CC_SEARCH_FLAGS='@TCL_CC_SEARCH_FLAGS@'
TCL_LD_SEARCH_FLAGS='@TCL_LD_SEARCH_FLAGS@'
>>>>>>> 2f99ece6

# Additional object files linked with Tcl to provide compatibility
# with standard facilities from ANSI C or POSIX.
TCL_COMPAT_OBJS='@LIBOBJS@'

# Name of the ranlib program to use.
TCL_RANLIB='@RANLIB@'

# -l flag to pass to the linker to pick up the Tcl library
TCL_LIB_FLAG='@TCL_LIB_FLAG@'

# String to pass to linker to pick up the Tcl library from its
# build directory.
TCL_BUILD_LIB_SPEC='@TCL_BUILD_LIB_SPEC@'

# String to pass to linker to pick up the Tcl library from its
# installed directory.
TCL_LIB_SPEC='@TCL_LIB_SPEC@'

# String to pass to the compiler so that an extension can
# find installed Tcl headers.
TCL_INCLUDE_SPEC='@TCL_INCLUDE_SPEC@'

# Indicates whether a version numbers should be used in -l switches
# ("ok" means it's safe to use switches like -ltcl7.5;  "nodots" means
# use switches like -ltcl75).  SunOS and FreeBSD require "nodots", for
# example. DEPRECATED, will be removed in Tcl 9!
TCL_LIB_VERSIONS_OK='@TCL_LIB_VERSIONS_OK@'

# String that can be evaluated to generate the part of a shared library
# name that comes after the "libxxx" (includes version number, if any,
# extension, and anything else needed).  May depend on the variables
# VERSION and SHLIB_SUFFIX.  On most UNIX systems this is
# ${VERSION}${SHLIB_SUFFIX}.
TCL_SHARED_LIB_SUFFIX='@CFG_TCL_SHARED_LIB_SUFFIX@'

# String that can be evaluated to generate the part of an unshared library
# name that comes after the "libxxx" (includes version number, if any,
# extension, and anything else needed).  May depend on the variable
# VERSION.  On most UNIX systems this is ${VERSION}.a.
TCL_UNSHARED_LIB_SUFFIX='@CFG_TCL_UNSHARED_LIB_SUFFIX@'

# Location of the top-level source directory from which Tcl was built.
# This is the directory that contains a README file as well as
# subdirectories such as generic, unix, etc.  If Tcl was compiled in a
# different place than the directory containing the source files, this
# points to the location of the sources, not the location where Tcl was
# compiled.
TCL_SRC_DIR='@TCL_SRC_DIR@'

# List of standard directories in which to look for packages during
# "package require" commands.  Contains the "prefix" directory plus also
# the "exec_prefix" directory, if it is different.
TCL_PACKAGE_PATH='@TCL_PACKAGE_PATH@'

# Tcl supports stub.
TCL_SUPPORTS_STUBS=1

# The name of the Tcl stub library (.a):
TCL_STUB_LIB_FILE='@TCL_STUB_LIB_FILE@'

# -l flag to pass to the linker to pick up the Tcl stub library
TCL_STUB_LIB_FLAG='@TCL_STUB_LIB_FLAG@'

# String to pass to linker to pick up the Tcl stub library from its
# build directory.
TCL_BUILD_STUB_LIB_SPEC='@TCL_BUILD_STUB_LIB_SPEC@'

# String to pass to linker to pick up the Tcl stub library from its
# installed directory.
TCL_STUB_LIB_SPEC='@TCL_STUB_LIB_SPEC@'

# Path to the Tcl stub library in the build directory.
TCL_BUILD_STUB_LIB_PATH='@TCL_BUILD_STUB_LIB_PATH@'

# Path to the Tcl stub library in the install directory.
TCL_STUB_LIB_PATH='@TCL_STUB_LIB_PATH@'

# Flag, 1: we built Tcl with threads enabled, 0 we didn't
TCL_THREADS=@TCL_THREADS@<|MERGE_RESOLUTION|>--- conflicted
+++ resolved
@@ -97,13 +97,8 @@
 # run-time dynamic linker where to look for shared libraries such as
 # libtcl.so.  Used when linking applications.  Only works if there
 # is a variable "LIB_RUNTIME_DIR" defined in the Makefile.
-<<<<<<< HEAD
-TCL_CC_SEARCH_FLAGS='@CC_SEARCH_FLAGS@'
-TCL_LD_SEARCH_FLAGS='@LD_SEARCH_FLAGS@'
-=======
 TCL_CC_SEARCH_FLAGS='@TCL_CC_SEARCH_FLAGS@'
 TCL_LD_SEARCH_FLAGS='@TCL_LD_SEARCH_FLAGS@'
->>>>>>> 2f99ece6
 
 # Additional object files linked with Tcl to provide compatibility
 # with standard facilities from ANSI C or POSIX.
