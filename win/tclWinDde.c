/*
 * tclWinDde.c --
 *
 *	This file provides functions that implement the "send" command,
 *	allowing commands to be passed from interpreter to interpreter.
 *
 * Copyright (c) 1997 by Sun Microsystems, Inc.
 *
 * See the file "license.terms" for information on usage and redistribution of
 * this file, and for a DISCLAIMER OF ALL WARRANTIES.
 */

#undef STATIC_BUILD
#ifndef USE_TCL_STUBS
#   define USE_TCL_STUBS
#endif
#include "tclInt.h"
#include <dde.h>
#include <ddeml.h>
#include <tchar.h>

#if !defined(NDEBUG)
    /* test POKE server Implemented for debug mode only */
#   undef CBF_FAIL_POKES
#   define CBF_FAIL_POKES 0
#endif

/*
 * The following structure is used to keep track of the interpreters
 * registered by this process.
 */

typedef struct RegisteredInterp {
    struct RegisteredInterp *nextPtr;
				/* The next interp this application knows
				 * about. */
    TCHAR *name;			/* Interpreter's name (malloc-ed). */
    Tcl_Obj *handlerPtr;	/* The server handler command */
    Tcl_Interp *interp;		/* The interpreter attached to this name. */
} RegisteredInterp;

/*
 * Used to keep track of conversations.
 */

typedef struct Conversation {
    struct Conversation *nextPtr;
				/* The next conversation in the list. */
    RegisteredInterp *riPtr;	/* The info we know about the conversation. */
    HCONV hConv;		/* The DDE handle for this conversation. */
    Tcl_Obj *returnPackagePtr;	/* The result package for this conversation. */
} Conversation;

typedef struct {
    Tcl_Interp *interp;
    int result;
    ATOM service;
    ATOM topic;
    HWND hwnd;
} DdeEnumServices;

typedef struct {
    Conversation *currentConversations;
				/* A list of conversations currently being
				 * processed. */
    RegisteredInterp *interpListPtr;
				/* List of all interpreters registered in the
				 * current process. */
} ThreadSpecificData;
static Tcl_ThreadDataKey dataKey;

/*
 * The following variables cannot be placed in thread-local storage. The Mutex
 * ddeMutex guards access to the ddeInstance.
 */

static HSZ ddeServiceGlobal = 0;
static DWORD ddeInstance;	/* The application instance handle given to us
				 * by DdeInitialize. */
static int ddeIsServer = 0;

#define TCL_DDE_VERSION		"1.4.1"
#define TCL_DDE_PACKAGE_NAME	"dde"
#define TCL_DDE_SERVICE_NAME	TEXT("TclEval")
#define TCL_DDE_EXECUTE_RESULT	TEXT("$TCLEVAL$EXECUTE$RESULT")

#define DDE_FLAG_ASYNC 1
#define DDE_FLAG_BINARY 2
#define DDE_FLAG_FORCE 4

TCL_DECLARE_MUTEX(ddeMutex)

/*
 * Forward declarations for functions defined later in this file.
 */

static LRESULT CALLBACK	DdeClientWindowProc(HWND hwnd, UINT uMsg,
			    WPARAM wParam, LPARAM lParam);
static int		DdeCreateClient(DdeEnumServices *es);
static BOOL CALLBACK	DdeEnumWindowsCallback(HWND hwndTarget,
			    LPARAM lParam);
static void		DdeExitProc(ClientData clientData);
static int		DdeGetServicesList(Tcl_Interp *interp,
			    const TCHAR *serviceName, const TCHAR *topicName);
static HDDEDATA CALLBACK DdeServerProc(UINT uType, UINT uFmt, HCONV hConv,
			    HSZ ddeTopic, HSZ ddeItem, HDDEDATA hData,
			    DWORD dwData1, DWORD dwData2);
static LRESULT		DdeServicesOnAck(HWND hwnd, WPARAM wParam,
			    LPARAM lParam);
static void		DeleteProc(ClientData clientData);
static Tcl_Obj *	ExecuteRemoteObject(RegisteredInterp *riPtr,
			    Tcl_Obj *ddeObjectPtr);
static int		MakeDdeConnection(Tcl_Interp *interp,
			    const TCHAR *name, HCONV *ddeConvPtr);
static void		SetDdeError(Tcl_Interp *interp);
static int		DdeObjCmd(ClientData clientData,
			    Tcl_Interp *interp, int objc,
			    Tcl_Obj *const objv[]);

static unsigned char *
getByteArrayFromObj(
	Tcl_Obj *objPtr,
	size_t *lengthPtr
) {
    int length;

    unsigned char *result = Tcl_GetByteArrayFromObj(objPtr, &length);
#if TCL_MAJOR_VERSION > 8
    if (sizeof(TCL_HASH_TYPE) > sizeof(int)) {
	/* 64-bit and TIP #494 situation: */
	 *lengthPtr = *(TCL_HASH_TYPE *) objPtr->internalRep.twoPtrValue.ptr1;
    } else
#endif
	/* 32-bit or without TIP #494 */
    *lengthPtr = (size_t) (unsigned) length;
    return result;
}

DLLEXPORT int		Dde_Init(Tcl_Interp *interp);
DLLEXPORT int		Dde_SafeInit(Tcl_Interp *interp);

/*
 *----------------------------------------------------------------------
 *
 * Dde_Init --
 *
 *	This function initializes the dde command.
 *
 * Results:
 *	A standard Tcl result.
 *
 * Side effects:
 *	None.
 *
 *----------------------------------------------------------------------
 */

int
Dde_Init(
    Tcl_Interp *interp)
{
    if (Tcl_InitStubs(interp, "8.5", 0) == NULL) {
	return TCL_ERROR;
    }

    Tcl_CreateObjCommand(interp, "dde", DdeObjCmd, NULL, NULL);
    Tcl_CreateExitHandler(DdeExitProc, NULL);
    return Tcl_PkgProvideEx(interp, TCL_DDE_PACKAGE_NAME, TCL_DDE_VERSION, NULL);
}

/*
 *----------------------------------------------------------------------
 *
 * Dde_SafeInit --
 *
 *	This function initializes the dde command within a safe interp
 *
 * Results:
 *	A standard Tcl result.
 *
 * Side effects:
 *	None.
 *
 *----------------------------------------------------------------------
 */

int
Dde_SafeInit(
    Tcl_Interp *interp)
{
    int result = Dde_Init(interp);
    if (result == TCL_OK) {
	Tcl_HideCommand(interp, "dde", "dde");
    }
    return result;
}

/*
 *----------------------------------------------------------------------
 *
 * Initialize --
 *
 *	Initialize the global DDE instance.
 *
 * Results:
 *	None.
 *
 * Side effects:
 *	Registers the DDE server proc.
 *
 *----------------------------------------------------------------------
 */

static void
Initialize(void)
{
    int nameFound = 0;
    ThreadSpecificData *tsdPtr = TCL_TSD_INIT(&dataKey);

    /*
     * See if the application is already registered; if so, remove its current
     * name from the registry. The deletion of the command will take care of
     * disposing of this entry.
     */

    if (tsdPtr->interpListPtr != NULL) {
	nameFound = 1;
    }

    /*
     * Make sure that the DDE server is there. This is done only once, add an
     * exit handler tear it down.
     */

    if (ddeInstance == 0) {
	Tcl_MutexLock(&ddeMutex);
	if (ddeInstance == 0) {
	    if (DdeInitialize(&ddeInstance, (PFNCALLBACK) DdeServerProc,
		    CBF_SKIP_REGISTRATIONS | CBF_SKIP_UNREGISTRATIONS
		    | CBF_FAIL_POKES, 0) != DMLERR_NO_ERROR) {
		ddeInstance = 0;
	    }
	}
	Tcl_MutexUnlock(&ddeMutex);
    }
    if ((ddeServiceGlobal == 0) && (nameFound != 0)) {
	Tcl_MutexLock(&ddeMutex);
	if ((ddeServiceGlobal == 0) && (nameFound != 0)) {
	    ddeIsServer = 1;
	    Tcl_CreateExitHandler(DdeExitProc, NULL);
	    ddeServiceGlobal = DdeCreateStringHandle(ddeInstance,
		    TCL_DDE_SERVICE_NAME, CP_WINUNICODE);
	    DdeNameService(ddeInstance, ddeServiceGlobal, 0L, DNS_REGISTER);
	} else {
	    ddeIsServer = 0;
	}
	Tcl_MutexUnlock(&ddeMutex);
    }
}

/*
 *----------------------------------------------------------------------
 *
 * DdeSetServerName --
 *
 *	This function is called to associate an ASCII name with a Dde server.
 *	If the interpreter has already been named, the name replaces the old
 *	one.
 *
 * Results:
 *	The return value is the name actually given to the interp. This will
 *	normally be the same as name, but if name was already in use for a Dde
 *	Server then a name of the form "name #2" will be chosen, with a high
 *	enough number to make the name unique.
 *
 * Side effects:
 *	Registration info is saved, thereby allowing the "send" command to be
 *	used later to invoke commands in the application. In addition, the
 *	"send" command is created in the application's interpreter. The
 *	registration will be removed automatically if the interpreter is
 *	deleted or the "send" command is removed.
 *
 *----------------------------------------------------------------------
 */

static const TCHAR *
DdeSetServerName(
    Tcl_Interp *interp,
    const TCHAR *name, /* The name that will be used to refer to the
				 * interpreter in later "send" commands. Must
				 * be globally unique. */
    int flags,		/* DDE_FLAG_FORCE or 0 */
    Tcl_Obj *handlerPtr)	/* Name of the optional proc/command to handle
				 * incoming Dde eval's */
{
    int suffix, offset;
    RegisteredInterp *riPtr, *prevPtr;
    Tcl_DString dString;
    const TCHAR *actualName;
    Tcl_Obj *srvListPtr = NULL, **srvPtrPtr = NULL;
    int n, srvCount = 0, lastSuffix, r = TCL_OK;
    ThreadSpecificData *tsdPtr = TCL_TSD_INIT(&dataKey);

    /*
     * See if the application is already registered; if so, remove its current
     * name from the registry. The deletion of the command will take care of
     * disposing of this entry.
     */

    for (riPtr = tsdPtr->interpListPtr, prevPtr = NULL; riPtr != NULL;
	    prevPtr = riPtr, riPtr = riPtr->nextPtr) {
	if (riPtr->interp == interp) {
	    if (name != NULL) {
		if (prevPtr == NULL) {
		    tsdPtr->interpListPtr = tsdPtr->interpListPtr->nextPtr;
		} else {
		    prevPtr->nextPtr = riPtr->nextPtr;
		}
		break;
	    } else {
		/*
		 * The name was NULL, so the caller is asking for the name of
		 * the current interp.
		 */

		return riPtr->name;
	    }
	}
    }

    if (name == NULL) {
	/*
	 * The name was NULL, so the caller is asking for the name of the
	 * current interp, but it doesn't have a name.
	 */

	return TEXT("");
    }

    /*
     * Get the list of currently registered Tcl interpreters by calling the
     * internal implementation of the 'dde services' command.
     */

    Tcl_DStringInit(&dString);
    actualName = name;

    if (!(flags & DDE_FLAG_FORCE)) {
	r = DdeGetServicesList(interp, TCL_DDE_SERVICE_NAME, NULL);
	if (r == TCL_OK) {
	    srvListPtr = Tcl_GetObjResult(interp);
	}
	if (r == TCL_OK) {
	    r = Tcl_ListObjGetElements(interp, srvListPtr, &srvCount,
		    &srvPtrPtr);
	}
	if (r != TCL_OK) {
	    Tcl_WinUtfToTChar(Tcl_GetStringResult(interp), -1, &dString);
	    OutputDebugString((TCHAR *) Tcl_DStringValue(&dString));
	    Tcl_DStringFree(&dString);
	    return NULL;
	}

	/*
	 * Pick a name to use for the application. Use "name" if it's not
	 * already in use. Otherwise add a suffix such as " #2", trying larger
	 * and larger numbers until we eventually find one that is unique.
	 */

	offset = lastSuffix = 0;
	suffix = 1;

	while (suffix != lastSuffix) {
	    lastSuffix = suffix;
	    if (suffix > 1) {
		if (suffix == 2) {
		    Tcl_DStringAppend(&dString, (char *)name, _tcslen(name) * sizeof(TCHAR));
		    Tcl_DStringAppend(&dString, (char *)TEXT(" #"), 2 * sizeof(TCHAR));
		    offset = Tcl_DStringLength(&dString);
		    Tcl_DStringSetLength(&dString, offset + sizeof(TCHAR) * TCL_INTEGER_SPACE);
		    actualName = (TCHAR *) Tcl_DStringValue(&dString);
		}
		_sntprintf((TCHAR *) (Tcl_DStringValue(&dString) + offset),
			TCL_INTEGER_SPACE, TEXT("%d"), suffix);
	    }

	    /*
	     * See if the name is already in use, if so increment suffix.
	     */

	    for (n = 0; n < srvCount; ++n) {
		Tcl_Obj* namePtr;
		Tcl_DString ds;
		const char *nameStr;
		int len;

		Tcl_ListObjIndex(interp, srvPtrPtr[n], 1, &namePtr);
		nameStr = Tcl_GetStringFromObj(namePtr, &len);
		Tcl_WinUtfToTChar(nameStr, len, &ds);
		if (_tcscmp(actualName, (TCHAR *)Tcl_DStringValue(&ds)) == 0) {
		    suffix++;
		    Tcl_DStringFree(&ds);
		    break;
		}
		Tcl_DStringFree(&ds);
	    }
	}
    }

    /*
     * We have found a unique name. Now add it to the registry.
     */

    riPtr = (RegisteredInterp *) Tcl_Alloc(sizeof(RegisteredInterp));
    riPtr->interp = interp;
    riPtr->name = (TCHAR *) Tcl_Alloc((_tcslen(actualName) + 1) * sizeof(TCHAR));
    riPtr->nextPtr = tsdPtr->interpListPtr;
    riPtr->handlerPtr = handlerPtr;
    if (riPtr->handlerPtr != NULL) {
	Tcl_IncrRefCount(riPtr->handlerPtr);
    }
    tsdPtr->interpListPtr = riPtr;
    _tcscpy(riPtr->name, actualName);

    if (Tcl_IsSafe(interp)) {
	Tcl_ExposeCommand(interp, "dde", "dde");
    }

    Tcl_CreateObjCommand(interp, "dde", DdeObjCmd,
	    riPtr, DeleteProc);
    if (Tcl_IsSafe(interp)) {
	Tcl_HideCommand(interp, "dde", "dde");
    }
    Tcl_DStringFree(&dString);

    /*
     * Re-initialize with the new name.
     */

    Initialize();

    return riPtr->name;
}

/*
 *----------------------------------------------------------------------
 *
 * DdeGetRegistrationPtr
 *
 *	Retrieve the registration info for an interpreter.
 *
 * Results:
 *	Returns a pointer to the registration structure or NULL
 *
 * Side effects:
 *	None
 *
 *----------------------------------------------------------------------
 */

static RegisteredInterp *
DdeGetRegistrationPtr(
    Tcl_Interp *interp)
{
    RegisteredInterp *riPtr;
    ThreadSpecificData *tsdPtr = TCL_TSD_INIT(&dataKey);

    for (riPtr = tsdPtr->interpListPtr; riPtr != NULL;
	    riPtr = riPtr->nextPtr) {
	if (riPtr->interp == interp) {
	    break;
	}
    }
    return riPtr;
}

/*
 *----------------------------------------------------------------------
 *
 * DeleteProc
 *
 *	This function is called when the command "dde" is destroyed.
 *
 * Results:
 *	none
 *
 * Side effects:
 *	The interpreter given by riPtr is unregistered.
 *
 *----------------------------------------------------------------------
 */

static void
DeleteProc(
    ClientData clientData)	/* The interp we are deleting passed as
				 * ClientData. */
{
    RegisteredInterp *riPtr = (RegisteredInterp *) clientData;
    RegisteredInterp *searchPtr, *prevPtr;
    ThreadSpecificData *tsdPtr = TCL_TSD_INIT(&dataKey);

    for (searchPtr = tsdPtr->interpListPtr, prevPtr = NULL;
	    (searchPtr != NULL) && (searchPtr != riPtr);
	    prevPtr = searchPtr, searchPtr = searchPtr->nextPtr) {
	/*
	 * Empty loop body.
	 */
    }

    if (searchPtr != NULL) {
	if (prevPtr == NULL) {
	    tsdPtr->interpListPtr = tsdPtr->interpListPtr->nextPtr;
	} else {
	    prevPtr->nextPtr = searchPtr->nextPtr;
	}
    }
    Tcl_Free((char *) riPtr->name);
    if (riPtr->handlerPtr) {
	Tcl_DecrRefCount(riPtr->handlerPtr);
    }
    Tcl_EventuallyFree(clientData, TCL_DYNAMIC);
}

/*
 *----------------------------------------------------------------------
 *
 * ExecuteRemoteObject --
 *
 *	Takes the package delivered by DDE and executes it in the server's
 *	interpreter.
 *
 * Results:
 *	A list Tcl_Obj * that describes what happened. The first element is
 *	the numerical return code (TCL_ERROR, etc.). The second element is the
 *	result of the script. If the return result was TCL_ERROR, then the
 *	third element will be the value of the global "errorCode", and the
 *	fourth will be the value of the global "errorInfo". The return result
 *	will have a refCount of 0.
 *
 * Side effects:
 *	A Tcl script is run, which can cause all kinds of other things to
 *	happen.
 *
 *----------------------------------------------------------------------
 */

static Tcl_Obj *
ExecuteRemoteObject(
    RegisteredInterp *riPtr,	    /* Info about this server. */
    Tcl_Obj *ddeObjectPtr)	    /* The object to execute. */
{
    Tcl_Obj *returnPackagePtr;
    int result = TCL_OK;

    if ((riPtr->handlerPtr == NULL) && Tcl_IsSafe(riPtr->interp)) {
	Tcl_SetObjResult(riPtr->interp, Tcl_NewStringObj("permission denied: "
		"a handler procedure must be defined for use in a safe "
		"interp", -1));
	Tcl_SetErrorCode(riPtr->interp, "TCL", "DDE", "SECURITY_CHECK", NULL);
	result = TCL_ERROR;
    }

    if (riPtr->handlerPtr != NULL) {
	/*
	 * Add the dde request data to the handler proc list.
	 */

	Tcl_Obj *cmdPtr = Tcl_DuplicateObj(riPtr->handlerPtr);

	result = Tcl_ListObjAppendElement(riPtr->interp, cmdPtr,
		ddeObjectPtr);
	if (result == TCL_OK) {
	    ddeObjectPtr = cmdPtr;
	}
    }

    if (result == TCL_OK) {
	result = Tcl_EvalObjEx(riPtr->interp, ddeObjectPtr, TCL_EVAL_GLOBAL);
    }

    returnPackagePtr = Tcl_NewListObj(0, NULL);

    Tcl_ListObjAppendElement(NULL, returnPackagePtr,
	    Tcl_NewLongObj(result));
    Tcl_ListObjAppendElement(NULL, returnPackagePtr,
	    Tcl_GetObjResult(riPtr->interp));

    if (result == TCL_ERROR) {
	Tcl_Obj *errorObjPtr;
	Tcl_Obj *varName = Tcl_NewStringObj("errorCode", -1);

	Tcl_IncrRefCount(varName);
	errorObjPtr = Tcl_ObjGetVar2(riPtr->interp, varName, NULL,
		TCL_GLOBAL_ONLY);
	Tcl_DecrRefCount(varName);
	if (errorObjPtr) {
	    Tcl_ListObjAppendElement(NULL, returnPackagePtr, errorObjPtr);
	}
	varName = Tcl_NewStringObj("errorInfo", -1);
	Tcl_IncrRefCount(varName);
	errorObjPtr = Tcl_ObjGetVar2(riPtr->interp, varName, NULL,
		TCL_GLOBAL_ONLY);
	Tcl_DecrRefCount(varName);
	if (errorObjPtr) {
	    Tcl_ListObjAppendElement(NULL, returnPackagePtr, errorObjPtr);
	}
    }

    return returnPackagePtr;
}

/*
 *----------------------------------------------------------------------
 *
 * DdeServerProc --
 *
 *	Handles all transactions for this server. Can handle execute, request,
 *	and connect protocols. Dde will call this routine when a client
 *	attempts to run a dde command using this server.
 *
 * Results:
 *	A DDE Handle with the result of the dde command.
 *
 * Side effects:
 *	Depending on which command is executed, arbitrary Tcl scripts can be
 *	run.
 *
 *----------------------------------------------------------------------
 */

static HDDEDATA CALLBACK
DdeServerProc(
    UINT uType,			/* The type of DDE transaction we are
				 * performing. */
    UINT uFmt,			/* The format that data is sent or received */
    HCONV hConv,		/* The conversation associated with the
				 * current transaction. */
    HSZ ddeTopic, HSZ ddeItem,	/* String handles. Transaction-type
				 * dependent. */
    HDDEDATA hData,		/* DDE data. Transaction-type dependent. */
    DWORD dwData1, DWORD dwData2)
				/* Transaction-dependent data. */
{
    Tcl_DString dString;
    size_t len;
    DWORD dlen;
    TCHAR *utilString;
    Tcl_Obj *ddeObjectPtr;
    HDDEDATA ddeReturn = NULL;
    RegisteredInterp *riPtr;
    Conversation *convPtr, *prevConvPtr;
    ThreadSpecificData *tsdPtr = TCL_TSD_INIT(&dataKey);

    switch(uType) {
    case XTYP_CONNECT:
	/*
	 * Dde is trying to initialize a conversation with us. Check and make
	 * sure we have a valid topic.
	 */

	len = DdeQueryString(ddeInstance, ddeTopic, NULL, 0, CP_WINUNICODE);
	Tcl_DStringInit(&dString);
	Tcl_DStringSetLength(&dString, (len + 1) * sizeof(TCHAR) - 1);
	utilString = (TCHAR *) Tcl_DStringValue(&dString);
	DdeQueryString(ddeInstance, ddeTopic, utilString, (DWORD) len + 1,
		CP_WINUNICODE);

	for (riPtr = tsdPtr->interpListPtr; riPtr != NULL;
		riPtr = riPtr->nextPtr) {
	    if (_tcsicmp(utilString, riPtr->name) == 0) {
		Tcl_DStringFree(&dString);
		return (HDDEDATA) TRUE;
	    }
	}

	Tcl_DStringFree(&dString);
	return (HDDEDATA) FALSE;

    case XTYP_CONNECT_CONFIRM:
	/*
	 * Dde has decided that we can connect, so it gives us a conversation
	 * handle. We need to keep track of it so we know which execution
	 * result to return in an XTYP_REQUEST.
	 */

	len = DdeQueryString(ddeInstance, ddeTopic, NULL, 0, CP_WINUNICODE);
	Tcl_DStringInit(&dString);
	Tcl_DStringSetLength(&dString,  (len + 1) * sizeof(TCHAR) - 1);
	utilString = (TCHAR *) Tcl_DStringValue(&dString);
	DdeQueryString(ddeInstance, ddeTopic, utilString, (DWORD) len + 1,
		CP_WINUNICODE);
	for (riPtr = tsdPtr->interpListPtr; riPtr != NULL;
		riPtr = riPtr->nextPtr) {
	    if (_tcsicmp(riPtr->name, utilString) == 0) {
		convPtr = (Conversation *) Tcl_Alloc(sizeof(Conversation));
		convPtr->nextPtr = tsdPtr->currentConversations;
		convPtr->returnPackagePtr = NULL;
		convPtr->hConv = hConv;
		convPtr->riPtr = riPtr;
		tsdPtr->currentConversations = convPtr;
		break;
	    }
	}
	Tcl_DStringFree(&dString);
	return (HDDEDATA) TRUE;

    case XTYP_DISCONNECT:
	/*
	 * The client has disconnected from our server. Forget this
	 * conversation.
	 */

	for (convPtr = tsdPtr->currentConversations, prevConvPtr = NULL;
		convPtr != NULL;
		prevConvPtr = convPtr, convPtr = convPtr->nextPtr) {
	    if (hConv == convPtr->hConv) {
		if (prevConvPtr == NULL) {
		    tsdPtr->currentConversations = convPtr->nextPtr;
		} else {
		    prevConvPtr->nextPtr = convPtr->nextPtr;
		}
		if (convPtr->returnPackagePtr != NULL) {
		    Tcl_DecrRefCount(convPtr->returnPackagePtr);
		}
		Tcl_Free((char *) convPtr);
		break;
	    }
	}
	return (HDDEDATA) TRUE;

    case XTYP_REQUEST:
	/*
	 * This could be either a request for a value of a Tcl variable, or it
	 * could be the send command requesting the results of the last
	 * execute.
	 */

	if ((uFmt != CF_TEXT) && (uFmt != CF_UNICODETEXT)) {
	    return (HDDEDATA) FALSE;
	}

	ddeReturn = (HDDEDATA) FALSE;
	for (convPtr = tsdPtr->currentConversations; (convPtr != NULL)
		&& (convPtr->hConv != hConv); convPtr = convPtr->nextPtr) {
	    /*
	     * Empty loop body.
	     */
	}

	if (convPtr != NULL) {
	    Tcl_DString dsBuf;
	    char *returnString;

	    len = DdeQueryString(ddeInstance, ddeItem, NULL, 0, CP_WINUNICODE);
	    Tcl_DStringInit(&dString);
	    Tcl_DStringInit(&dsBuf);
	    Tcl_DStringSetLength(&dString, (len + 1) * sizeof(TCHAR) - 1);
	    utilString = (TCHAR *) Tcl_DStringValue(&dString);
	    DdeQueryString(ddeInstance, ddeItem, utilString, (DWORD) len + 1,
		    CP_WINUNICODE);
	    if (_tcsicmp(utilString, TCL_DDE_EXECUTE_RESULT) == 0) {
<<<<<<< HEAD
		if (uFmt == CF_TEXT) {
		    returnString =
			    Tcl_GetStringFromObj(convPtr->returnPackagePtr, &len);
		} else {
		    returnString = (char *)
			    Tcl_GetUnicodeFromObj(convPtr->returnPackagePtr, &len);
		    len = 2 * len + 1;
=======
		returnString =
			Tcl_GetString(convPtr->returnPackagePtr);
		len = convPtr->returnPackagePtr->length;
		if (uFmt != CF_TEXT) {
		    Tcl_WinUtfToTChar(returnString, len, &dsBuf);
		    returnString = Tcl_DStringValue(&dsBuf);
		    len = Tcl_DStringLength(&dsBuf) + sizeof(TCHAR) - 1;
>>>>>>> 9d94ed0d
		}
		ddeReturn = DdeCreateDataHandle(ddeInstance, (BYTE *)returnString,
			(DWORD) len+1, 0, ddeItem, uFmt, 0);
	    } else {
		if (Tcl_IsSafe(convPtr->riPtr->interp)) {
		    ddeReturn = NULL;
		} else {
		    Tcl_DString ds;
		    Tcl_Obj *variableObjPtr;
<<<<<<< HEAD
		    Tcl_Obj *varName;
=======
>>>>>>> 9d94ed0d

		    Tcl_WinTCharToUtf(utilString, -1, &ds);
		    varName = Tcl_NewStringObj(Tcl_DStringValue(&ds), -1);
		    Tcl_IncrRefCount(varName);
		    variableObjPtr = Tcl_ObjGetVar2(
			    convPtr->riPtr->interp, varName, NULL,
			    TCL_GLOBAL_ONLY);
		    Tcl_DecrRefCount(varName);
		    if (variableObjPtr != NULL) {
<<<<<<< HEAD
			if (uFmt == CF_TEXT) {
			    returnString = Tcl_GetStringFromObj(
				    variableObjPtr, &len);
			} else {
			    returnString = (char *) Tcl_GetUnicodeFromObj(
				    variableObjPtr, &len);
			    len = 2 * len + 1;
=======
			returnString = Tcl_GetString(variableObjPtr);
			len = variableObjPtr->length;
			if (uFmt != CF_TEXT) {
			    Tcl_WinUtfToTChar(returnString, len, &dsBuf);
			    returnString = Tcl_DStringValue(&dsBuf);
			    len = Tcl_DStringLength(&dsBuf) + sizeof(TCHAR) - 1;
>>>>>>> 9d94ed0d
			}
			ddeReturn = DdeCreateDataHandle(ddeInstance,
				(BYTE *)returnString, (DWORD) len+1, 0, ddeItem,
				uFmt, 0);
		    } else {
			ddeReturn = NULL;
		    }
		    Tcl_DStringFree(&ds);
		}
	    }
	    Tcl_DStringFree(&dsBuf);
	    Tcl_DStringFree(&dString);
	}
	return ddeReturn;

#if !CBF_FAIL_POKES
    case XTYP_POKE:
	/*
	 * This is a poke for a Tcl variable, only implemented in
	 * debug/UNICODE mode.
	 */
	ddeReturn = DDE_FNOTPROCESSED;

	if ((uFmt != CF_TEXT) && (uFmt != CF_UNICODETEXT)) {
	    return ddeReturn;
	}

	for (convPtr = tsdPtr->currentConversations; (convPtr != NULL)
		&& (convPtr->hConv != hConv); convPtr = convPtr->nextPtr) {
	    /*
	     * Empty loop body.
	     */
	}

	if (convPtr && !Tcl_IsSafe(convPtr->riPtr->interp)) {
	    Tcl_DString ds, ds2;
	    Tcl_Obj *variableObjPtr;
<<<<<<< HEAD
	    Tcl_Obj *varName;
=======
	    DWORD len2;
>>>>>>> 9d94ed0d

	    Tcl_DStringInit(&dString);
	    Tcl_DStringInit(&ds2);
	    len = DdeQueryString(ddeInstance, ddeItem, NULL, 0, CP_WINUNICODE);
	    Tcl_DStringSetLength(&dString, (len + 1) * sizeof(TCHAR) - 1);
	    utilString = (TCHAR *) Tcl_DStringValue(&dString);
	    DdeQueryString(ddeInstance, ddeItem, utilString, (DWORD) len + 1,
		    CP_WINUNICODE);
	    Tcl_WinTCharToUtf(utilString, -1, &ds);
	    utilString = (TCHAR *) DdeAccessData(hData, &len2);
	    len = len2;
	    if (uFmt != CF_TEXT) {
		Tcl_WinTCharToUtf(utilString, -1, &ds2);
		utilString = (TCHAR *) Tcl_DStringValue(&ds2);
	    }
	    variableObjPtr = Tcl_NewStringObj((char *)utilString, -1);

	    varName = Tcl_NewStringObj(Tcl_DStringValue(&ds), -1);
	    Tcl_IncrRefCount(varName);
	    Tcl_ObjSetVar2(convPtr->riPtr->interp, varName, NULL,
		    variableObjPtr, TCL_GLOBAL_ONLY);
<<<<<<< HEAD
	    Tcl_DecrRefCount(varName);
=======

	    Tcl_DStringFree(&ds2);
>>>>>>> 9d94ed0d
	    Tcl_DStringFree(&ds);
	    Tcl_DStringFree(&dString);
		ddeReturn = (HDDEDATA) DDE_FACK;
	}
	return ddeReturn;

#endif
    case XTYP_EXECUTE: {
	/*
	 * Execute this script. The results will be saved into a list object
	 * which will be retreived later. See ExecuteRemoteObject.
	 */

	Tcl_Obj *returnPackagePtr;
	char *string;

	for (convPtr = tsdPtr->currentConversations; (convPtr != NULL)
		&& (convPtr->hConv != hConv); convPtr = convPtr->nextPtr) {
	    /*
	     * Empty loop body.
	     */
	}

	if (convPtr == NULL) {
	    return (HDDEDATA) DDE_FNOTPROCESSED;
	}

	utilString = (TCHAR *) DdeAccessData(hData, &dlen);
	string = (char *) utilString;
	if (!dlen) {
	    /* Empty binary array. */
	    ddeObjectPtr = Tcl_NewObj();
	} else if ((dlen & 1) || utilString[(dlen>>1)-1]) {
	    /* Cannot be unicode, so assume utf-8 */
	    if (!string[dlen-1]) {
		dlen--;
	    }
	    ddeObjectPtr = Tcl_NewStringObj(string, dlen);
	} else {
	    /* unicode */
	    Tcl_DString dsBuf;

	    Tcl_WinTCharToUtf(utilString, dlen - sizeof(TCHAR), &dsBuf);
	    ddeObjectPtr = Tcl_NewStringObj(Tcl_DStringValue(&dsBuf),
		    Tcl_DStringLength(&dsBuf));
	    Tcl_DStringFree(&dsBuf);
	}
	Tcl_IncrRefCount(ddeObjectPtr);
	DdeUnaccessData(hData);
	if (convPtr->returnPackagePtr != NULL) {
	    Tcl_DecrRefCount(convPtr->returnPackagePtr);
	}
	convPtr->returnPackagePtr = NULL;
	returnPackagePtr = ExecuteRemoteObject(convPtr->riPtr, ddeObjectPtr);
	Tcl_IncrRefCount(returnPackagePtr);
	for (convPtr = tsdPtr->currentConversations; (convPtr != NULL)
		&& (convPtr->hConv != hConv); convPtr = convPtr->nextPtr) {
	    /*
	     * Empty loop body.
	     */
	}
	if (convPtr != NULL) {
	    convPtr->returnPackagePtr = returnPackagePtr;
	} else {
	    Tcl_DecrRefCount(returnPackagePtr);
	}
	Tcl_DecrRefCount(ddeObjectPtr);
	if (returnPackagePtr == NULL) {
	    return (HDDEDATA) DDE_FNOTPROCESSED;
	} else {
	    return (HDDEDATA) DDE_FACK;
	}
    }

    case XTYP_WILDCONNECT: {
	/*
	 * Dde wants a list of services and topics that we support.
	 */

	HSZPAIR *returnPtr;
	int i;
	int numItems;

	for (i = 0, riPtr = tsdPtr->interpListPtr; riPtr != NULL;
		i++, riPtr = riPtr->nextPtr) {
	    /*
	     * Empty loop body.
	     */
	}

	numItems = i;
	ddeReturn = DdeCreateDataHandle(ddeInstance, NULL,
		(numItems + 1) * sizeof(HSZPAIR), 0, 0, 0, 0);
	returnPtr = (HSZPAIR *) DdeAccessData(ddeReturn, &dlen);
	len = dlen;
	for (i = 0, riPtr = tsdPtr->interpListPtr; i < numItems;
		i++, riPtr = riPtr->nextPtr) {
	    returnPtr[i].hszSvc = DdeCreateStringHandle(ddeInstance,
		    TCL_DDE_SERVICE_NAME, CP_WINUNICODE);
	    returnPtr[i].hszTopic = DdeCreateStringHandle(ddeInstance,
		    riPtr->name, CP_WINUNICODE);
	}
	returnPtr[i].hszSvc = NULL;
	returnPtr[i].hszTopic = NULL;
	DdeUnaccessData(ddeReturn);
	return ddeReturn;
    }

    default:
	return NULL;
    }
}

/*
 *----------------------------------------------------------------------
 *
 * DdeExitProc --
 *
 *	Gets rid of our DDE server when we go away.
 *
 * Results:
 *	None.
 *
 * Side effects:
 *	The DDE server is deleted.
 *
 *----------------------------------------------------------------------
 */

static void
DdeExitProc(
    ClientData clientData)	    /* Not used in this handler. */
{
    DdeNameService(ddeInstance, NULL, 0, DNS_UNREGISTER);
    DdeUninitialize(ddeInstance);
    ddeInstance = 0;
}

/*
 *----------------------------------------------------------------------
 *
 * MakeDdeConnection --
 *
 *	This function is a utility used to connect to a DDE server when given
 *	a server name and a topic name.
 *
 * Results:
 *	A standard Tcl result.
 *
 * Side effects:
 *	Passes back a conversation through ddeConvPtr
 *
 *----------------------------------------------------------------------
 */

static int
MakeDdeConnection(
    Tcl_Interp *interp,		/* Used to report errors. */
    const TCHAR *name,		/* The connection to use. */
    HCONV *ddeConvPtr)
{
    HSZ ddeTopic, ddeService;
    HCONV ddeConv;

    ddeService = DdeCreateStringHandle(ddeInstance, TCL_DDE_SERVICE_NAME, CP_WINUNICODE);
    ddeTopic = DdeCreateStringHandle(ddeInstance, name, CP_WINUNICODE);

    ddeConv = DdeConnect(ddeInstance, ddeService, ddeTopic, NULL);
    DdeFreeStringHandle(ddeInstance, ddeService);
    DdeFreeStringHandle(ddeInstance, ddeTopic);

    if (ddeConv == (HCONV) NULL) {
	if (interp != NULL) {
	    Tcl_DString dString;

	    Tcl_WinTCharToUtf(name, -1, &dString);
	    Tcl_SetObjResult(interp, Tcl_ObjPrintf(
		    "no registered server named \"%s\"", Tcl_DStringValue(&dString)));
	    Tcl_DStringFree(&dString);
	    Tcl_SetErrorCode(interp, "TCL", "DDE", "NO_SERVER", NULL);
	}
	return TCL_ERROR;
    }

    *ddeConvPtr = ddeConv;
    return TCL_OK;
}

/*
 *----------------------------------------------------------------------
 *
 * DdeGetServicesList --
 *
 *	This function obtains the list of DDE services.
 *
 *	The functions between here and this function are all involved with
 *	handling the DDE callbacks for this. They are: DdeCreateClient,
 *	DdeClientWindowProc, DdeServicesOnAck, and DdeEnumWindowsCallback
 *
 * Results:
 *	A standard Tcl result.
 *
 * Side effects:
 *	Sets the services list into the interp result.
 *
 *----------------------------------------------------------------------
 */

static int
DdeCreateClient(
    DdeEnumServices *es)
{
    WNDCLASSEX wc;
    static const TCHAR *szDdeClientClassName = TEXT("TclEval client class");
    static const TCHAR *szDdeClientWindowName = TEXT("TclEval client window");

    memset(&wc, 0, sizeof(wc));
    wc.cbSize = sizeof(wc);
    wc.lpfnWndProc = DdeClientWindowProc;
    wc.lpszClassName = szDdeClientClassName;
    wc.cbWndExtra = sizeof(DdeEnumServices *);

    /*
     * Register and create the callback window.
     */

    RegisterClassEx(&wc);
    es->hwnd = CreateWindowEx(0, szDdeClientClassName, szDdeClientWindowName,
	    WS_POPUP, 0, 0, 0, 0, NULL, NULL, NULL, (LPVOID)es);
    return TCL_OK;
}

static LRESULT CALLBACK
DdeClientWindowProc(
    HWND hwnd,			/* What window is the message for */
    UINT uMsg,			/* The type of message received */
    WPARAM wParam,
    LPARAM lParam)		/* (Potentially) our local handle */
{
    switch (uMsg) {
    case WM_CREATE: {
	LPCREATESTRUCT lpcs = (LPCREATESTRUCT) lParam;
	DdeEnumServices *es =
		(DdeEnumServices *) lpcs->lpCreateParams;

#ifdef _WIN64
	SetWindowLongPtr(hwnd, GWLP_USERDATA, (LONG_PTR) es);
#else
	SetWindowLong(hwnd, GWL_USERDATA, (LONG) es);
#endif
	return (LRESULT) 0L;
    }
    case WM_DDE_ACK:
	return DdeServicesOnAck(hwnd, wParam, lParam);
    default:
	return DefWindowProc(hwnd, uMsg, wParam, lParam);
    }
}

static LRESULT
DdeServicesOnAck(
    HWND hwnd,
    WPARAM wParam,
    LPARAM lParam)
{
    HWND hwndRemote = (HWND)wParam;
    ATOM service = (ATOM)LOWORD(lParam);
    ATOM topic = (ATOM)HIWORD(lParam);
    DdeEnumServices *es;
    TCHAR sz[255];
    Tcl_DString dString;

#ifdef _WIN64
    es = (DdeEnumServices *) GetWindowLongPtr(hwnd, GWLP_USERDATA);
#else
    es = (DdeEnumServices *) GetWindowLong(hwnd, GWL_USERDATA);
#endif

    if (((es->service == (ATOM)0) || (es->service == service))
	    && ((es->topic == (ATOM)0) || (es->topic == topic))) {
	Tcl_Obj *matchPtr = Tcl_NewListObj(0, NULL);
	Tcl_Obj *resultPtr = Tcl_GetObjResult(es->interp);

	GlobalGetAtomName(service, sz, 255);
	Tcl_WinTCharToUtf(sz, -1, &dString);
	Tcl_ListObjAppendElement(NULL, matchPtr, Tcl_NewStringObj(Tcl_DStringValue(&dString), -1));
	Tcl_DStringFree(&dString);
	GlobalGetAtomName(topic, sz, 255);
	Tcl_WinTCharToUtf(sz, -1, &dString);
	Tcl_ListObjAppendElement(NULL, matchPtr, Tcl_NewStringObj(Tcl_DStringValue(&dString), -1));
	Tcl_DStringFree(&dString);

	/*
	 * Adding the hwnd as a third list element provides a unique
	 * identifier in the case of multiple servers with the name
	 * application and topic names.
	 */
	/*
	 * Needs a TIP though:
	 * Tcl_ListObjAppendElement(NULL, matchPtr,
	 *	Tcl_NewLongObj((long)hwndRemote));
	 */

	if (Tcl_IsShared(resultPtr)) {
	    resultPtr = Tcl_DuplicateObj(resultPtr);
	}
	if (Tcl_ListObjAppendElement(es->interp, resultPtr,
		matchPtr) == TCL_OK) {
	    Tcl_SetObjResult(es->interp, resultPtr);
	}
    }

    /*
     * Tell the server we are no longer interested.
     */

    PostMessage(hwndRemote, WM_DDE_TERMINATE, (WPARAM)hwnd, 0L);
    return 0L;
}

static BOOL CALLBACK
DdeEnumWindowsCallback(
    HWND hwndTarget,
    LPARAM lParam)
{
    DWORD_PTR dwResult = 0;
    DdeEnumServices *es = (DdeEnumServices *) lParam;

    SendMessageTimeout(hwndTarget, WM_DDE_INITIATE, (WPARAM)es->hwnd,
	    MAKELONG(es->service, es->topic), SMTO_ABORTIFHUNG, 1000,
	    &dwResult);
    return TRUE;
}

static int
DdeGetServicesList(
    Tcl_Interp *interp,
    const TCHAR *serviceName,
    const TCHAR *topicName)
{
    DdeEnumServices es;

    es.interp = interp;
    es.result = TCL_OK;
    es.service = (serviceName == NULL)
	    ? (ATOM)0 : GlobalAddAtom(serviceName);
    es.topic = (topicName == NULL) ? (ATOM)0 : GlobalAddAtom(topicName);

    Tcl_ResetResult(interp); /* our list is to be appended to result. */
    DdeCreateClient(&es);
    EnumWindows(DdeEnumWindowsCallback, (LPARAM)&es);

    if (IsWindow(es.hwnd)) {
	DestroyWindow(es.hwnd);
    }
    if (es.service != (ATOM)0) {
	GlobalDeleteAtom(es.service);
    }
    if (es.topic != (ATOM)0) {
	GlobalDeleteAtom(es.topic);
    }
    return es.result;
}

/*
 *----------------------------------------------------------------------
 *
 * SetDdeError --
 *
 *	Sets the interp result to a cogent error message describing the last
 *	DDE error.
 *
 * Results:
 *	None.
 *
 * Side effects:
 *	The interp's result object is changed.
 *
 *----------------------------------------------------------------------
 */

static void
SetDdeError(
    Tcl_Interp *interp)	    /* The interp to put the message in. */
{
    const char *errorMessage, *errorCode;

    switch (DdeGetLastError(ddeInstance)) {
    case DMLERR_DATAACKTIMEOUT:
    case DMLERR_EXECACKTIMEOUT:
    case DMLERR_POKEACKTIMEOUT:
	errorMessage = "remote interpreter did not respond";
	errorCode = "TIMEOUT";
	break;
    case DMLERR_BUSY:
	errorMessage = "remote server is busy";
	errorCode = "BUSY";
	break;
    case DMLERR_NOTPROCESSED:
	errorMessage = "remote server cannot handle this command";
	errorCode = "NOCANDO";
	break;
    default:
	errorMessage = "dde command failed";
	errorCode = "FAILED";
    }

    Tcl_SetObjResult(interp, Tcl_NewStringObj(errorMessage, -1));
    Tcl_SetErrorCode(interp, "TCL", "DDE", errorCode, NULL);
}

/*
 *----------------------------------------------------------------------
 *
 * DdeObjCmd --
 *
 *	This function is invoked to process the "dde" Tcl command. See the
 *	user documentation for details on what it does.
 *
 * Results:
 *	A standard Tcl result.
 *
 * Side effects:
 *	See the user documentation.
 *
 *----------------------------------------------------------------------
 */

static int
DdeObjCmd(
    ClientData clientData,	/* Used only for deletion */
    Tcl_Interp *interp,		/* The interp we are sending from */
    int objc,			/* Number of arguments */
    Tcl_Obj *const *objv)	/* The arguments */
{
    static const char *const ddeCommands[] = {
	"servername", "execute", "poke", "request", "services", "eval",
	(char *) NULL};
    enum DdeSubcommands {
	DDE_SERVERNAME, DDE_EXECUTE, DDE_POKE, DDE_REQUEST, DDE_SERVICES,
	DDE_EVAL
    };
    static const char *const ddeSrvOptions[] = {
	"-force", "-handler", "--", NULL
    };
    enum DdeSrvOptions {
	DDE_SERVERNAME_EXACT, DDE_SERVERNAME_HANDLER, DDE_SERVERNAME_LAST,
    };
    static const char *const ddeExecOptions[] = {
	"-async", "-binary", NULL
    };
    enum DdeExecOptions {
        DDE_EXEC_ASYNC, DDE_EXEC_BINARY
    };
    static const char *const ddeEvalOptions[] = {
	"-async", NULL
    };
    static const char *const ddeReqOptions[] = {
	"-binary", NULL
    };

    int index, i, argIndex;
    size_t length;
    int flags = 0, result = TCL_OK, firstArg = 0;
    HSZ ddeService = NULL, ddeTopic = NULL, ddeItem = NULL, ddeCookie = NULL;
    HDDEDATA ddeData = NULL, ddeItemData = NULL, ddeReturn;
    HCONV hConv = NULL;
    const TCHAR *serviceName = NULL, *topicName = NULL;
    const char *string;
    DWORD ddeResult;
    Tcl_Obj *objPtr, *handlerPtr = NULL;
    Tcl_DString serviceBuf, topicBuf, itemBuf;

    /*
     * Initialize DDE server/client
     */

    if (objc < 2) {
	Tcl_WrongNumArgs(interp, 1, objv, "command ?arg ...?");
	return TCL_ERROR;
    }

    if (Tcl_GetIndexFromObjStruct(interp, objv[1], ddeCommands,
	    sizeof(char *), "command", 0, &index) != TCL_OK) {
	return TCL_ERROR;
    }

    Tcl_DStringInit(&serviceBuf);
    Tcl_DStringInit(&topicBuf);
    Tcl_DStringInit(&itemBuf);
    switch ((enum DdeSubcommands) index) {
    case DDE_SERVERNAME:
	for (i = 2; i < objc; i++) {
	    if (Tcl_GetIndexFromObjStruct(interp, objv[i], ddeSrvOptions,
		    sizeof(char *), "option", 0, &argIndex) != TCL_OK) {
		/*
		 * If it is the last argument, it might be a server name
		 * instead of a bad argument.
		 */

		if (i != objc-1) {
		    return TCL_ERROR;
		}
		Tcl_ResetResult(interp);
		break;
	    }
	    if (argIndex == DDE_SERVERNAME_EXACT) {
		flags |= DDE_FLAG_FORCE;
	    } else if (argIndex == DDE_SERVERNAME_HANDLER) {
		if ((objc - i) == 1) {	/* return current handler */
		    RegisteredInterp *riPtr = DdeGetRegistrationPtr(interp);

		    if (riPtr && riPtr->handlerPtr) {
			Tcl_SetObjResult(interp, riPtr->handlerPtr);
		    } else {
			Tcl_ResetResult(interp);
		    }
		    return TCL_OK;
		}
		handlerPtr = objv[++i];
	    } else if (argIndex == DDE_SERVERNAME_LAST) {
		i++;
		break;
	    }
	}

	if ((objc - i) > 1) {
	    Tcl_ResetResult(interp);
	    Tcl_WrongNumArgs(interp, 2, objv,
		    "?-force? ?-handler proc? ?--? ?serverName?");
	    return TCL_ERROR;
	}

	firstArg = (objc == i) ? 1 : i;
	break;
    case DDE_EXECUTE:
	if (objc == 5) {
	    firstArg = 2;
	    break;
	} else if ((objc >= 6) && (objc <= 7)) {
	    firstArg = objc - 3;
	    for (i = 2; i < firstArg; i++) {
		if (Tcl_GetIndexFromObjStruct(interp, objv[i], ddeExecOptions,
			sizeof(char *), "option", 0, &argIndex) != TCL_OK) {
		    goto wrongDdeExecuteArgs;
		}
		if (argIndex == DDE_EXEC_ASYNC) {
		    flags |= DDE_FLAG_ASYNC;
		} else {
		    flags |= DDE_FLAG_BINARY;
		}
	    }
	    break;
	}
	/* otherwise... */
    wrongDdeExecuteArgs:
	Tcl_WrongNumArgs(interp, 2, objv,
		"?-async? ?-binary? serviceName topicName value");
	return TCL_ERROR;
    case DDE_POKE:
	if (objc == 6) {
	    firstArg = 2;
	    break;
	} else if ((objc == 7) && (Tcl_GetIndexFromObjStruct(NULL, objv[2],
		ddeReqOptions, sizeof(char *), "option", 0, &argIndex) == TCL_OK)) {
	    flags |= DDE_FLAG_BINARY;
	    firstArg = 3;
	    break;
	}

	/*
	 * Otherwise...
	 */

	Tcl_WrongNumArgs(interp, 2, objv,
		"?-binary? serviceName topicName item value");
	return TCL_ERROR;
    case DDE_REQUEST:
	if (objc == 5) {
	    firstArg = 2;
	    break;
	} else if ((objc == 6) && (Tcl_GetIndexFromObjStruct(NULL, objv[2],
		ddeReqOptions, sizeof(char *), "option", 0, &argIndex) == TCL_OK)) {
	    flags |= DDE_FLAG_BINARY;
	    firstArg = 3;
	    break;
	}

	/*
	 * Otherwise ...
	 */

	Tcl_WrongNumArgs(interp, 2, objv,
		"?-binary? serviceName topicName value");
	return TCL_ERROR;
    case DDE_SERVICES:
	if (objc != 4) {
	    Tcl_WrongNumArgs(interp, 2, objv, "serviceName topicName");
	    return TCL_ERROR;
	}
	firstArg = 2;
	break;
    case DDE_EVAL:
	if (objc < 4) {
	wrongDdeEvalArgs:
	    Tcl_WrongNumArgs(interp, 2, objv, "?-async? serviceName args");
	    return TCL_ERROR;
	} else {
	    firstArg = 2;
	    if (Tcl_GetIndexFromObjStruct(NULL, objv[2], ddeEvalOptions,
		    sizeof(char *), "option", 0, &argIndex) == TCL_OK) {
		if (objc < 5) {
		    goto wrongDdeEvalArgs;
		}
		flags |= DDE_FLAG_ASYNC;
		firstArg++;
	    }
	    break;
	}
    }

    Initialize();

    if (firstArg != 1) {
	const char *src = Tcl_GetString(objv[firstArg]);

	length = objv[firstArg]->length;
	Tcl_WinUtfToTChar(src, length, &serviceBuf);
	serviceName = (TCHAR *) Tcl_DStringValue(&serviceBuf);
	length = Tcl_DStringLength(&serviceBuf) / sizeof(TCHAR);
    } else {
	length = 0;
    }

    if (length == 0) {
	serviceName = NULL;
    } else if ((index != DDE_SERVERNAME) && (index != DDE_EVAL)) {
	ddeService = DdeCreateStringHandle(ddeInstance, (void *) serviceName,
		CP_WINUNICODE);
    }

    if ((index != DDE_SERVERNAME) && (index != DDE_EVAL)) {
	const char *src = Tcl_GetString(objv[firstArg + 1]);

	length = objv[firstArg + 1]->length;
	topicName = Tcl_WinUtfToTChar(src, length, &topicBuf);
	length = Tcl_DStringLength(&topicBuf) / sizeof(TCHAR);
	if (length == 0) {
	    topicName = NULL;
	} else {
	    ddeTopic = DdeCreateStringHandle(ddeInstance, (void *) topicName,
		    CP_WINUNICODE);
	}
    }

    switch ((enum DdeSubcommands) index) {
    case DDE_SERVERNAME:
	serviceName = DdeSetServerName(interp, serviceName, flags,
		handlerPtr);
	if (serviceName != NULL) {
	    Tcl_DString dsBuf;

	    Tcl_WinTCharToUtf(serviceName, -1, &dsBuf);
	    Tcl_SetObjResult(interp, Tcl_NewStringObj(Tcl_DStringValue(&dsBuf),
		    Tcl_DStringLength(&dsBuf)));
	    Tcl_DStringFree(&dsBuf);
	} else {
	    Tcl_ResetResult(interp);
	}
	break;

    case DDE_EXECUTE: {
	size_t dataLength;
	const void *dataString;
	Tcl_DString dsBuf;

	Tcl_DStringInit(&dsBuf);
	if (flags & DDE_FLAG_BINARY) {
	    dataString =
		    getByteArrayFromObj(objv[firstArg + 2], &dataLength);
	} else {
	    const char *src;

	    src = Tcl_GetString(objv[firstArg + 2]);
	    dataLength = objv[firstArg + 2]->length;
	    dataString = (const TCHAR *)
		    Tcl_WinUtfToTChar(src, dataLength, &dsBuf);
	    dataLength = Tcl_DStringLength(&dsBuf) + sizeof(TCHAR);
	}

	if (dataLength + 1 < 2) {
	    Tcl_SetObjResult(interp,
		    Tcl_NewStringObj("cannot execute null data", -1));
	    Tcl_DStringFree(&dsBuf);
	    Tcl_SetErrorCode(interp, "TCL", "DDE", "NULL", NULL);
	    result = TCL_ERROR;
	    break;
	}
	hConv = DdeConnect(ddeInstance, ddeService, ddeTopic, NULL);
	DdeFreeStringHandle(ddeInstance, ddeService);
	DdeFreeStringHandle(ddeInstance, ddeTopic);

	if (hConv == NULL) {
	    Tcl_DStringFree(&dsBuf);
	    SetDdeError(interp);
	    result = TCL_ERROR;
	    break;
	}

	ddeData = DdeCreateDataHandle(ddeInstance, (BYTE *) dataString,
		(DWORD) dataLength, 0, 0, (flags & DDE_FLAG_BINARY) ? CF_TEXT : CF_UNICODETEXT, 0);
	if (ddeData != NULL) {
	    if (flags & DDE_FLAG_ASYNC) {
		DdeClientTransaction((LPBYTE) ddeData, 0xFFFFFFFF, hConv, 0,
			(flags & DDE_FLAG_BINARY) ? CF_TEXT : CF_UNICODETEXT, XTYP_EXECUTE, TIMEOUT_ASYNC, &ddeResult);
		DdeAbandonTransaction(ddeInstance, hConv, ddeResult);
	    } else {
		ddeReturn = DdeClientTransaction((LPBYTE) ddeData, 0xFFFFFFFF,
			hConv, 0, (flags & DDE_FLAG_BINARY) ? CF_TEXT : CF_UNICODETEXT, XTYP_EXECUTE, 30000, NULL);
		if (ddeReturn == 0) {
		    SetDdeError(interp);
		    result = TCL_ERROR;
		}
	    }
	    DdeFreeDataHandle(ddeData);
	} else {
	    SetDdeError(interp);
	    result = TCL_ERROR;
	}
	Tcl_DStringFree(&dsBuf);
	break;
    }
    case DDE_REQUEST: {
	const TCHAR *itemString;
	const char *src;

	src = Tcl_GetString(objv[firstArg + 2]);
	length = objv[firstArg + 2]->length;
	itemString = Tcl_WinUtfToTChar(src, length, &itemBuf);
	length = Tcl_DStringLength(&itemBuf) / sizeof(TCHAR);

	if (length == 0) {
	    Tcl_SetObjResult(interp,
		    Tcl_NewStringObj("cannot request value of null data", -1));
	    Tcl_SetErrorCode(interp, "TCL", "DDE", "NULL", NULL);
	    result = TCL_ERROR;
	    goto cleanup;
	}
	hConv = DdeConnect(ddeInstance, ddeService, ddeTopic, NULL);
	DdeFreeStringHandle(ddeInstance, ddeService);
	DdeFreeStringHandle(ddeInstance, ddeTopic);

	if (hConv == NULL) {
	    SetDdeError(interp);
	    result = TCL_ERROR;
	} else {
	    Tcl_Obj *returnObjPtr;
	    ddeItem = DdeCreateStringHandle(ddeInstance, (void *) itemString,
		    CP_WINUNICODE);
	    if (ddeItem != NULL) {
		ddeData = DdeClientTransaction(NULL, 0, hConv, ddeItem,
			(flags & DDE_FLAG_BINARY) ? CF_TEXT : CF_UNICODETEXT, XTYP_REQUEST, 5000, NULL);
		if (ddeData == NULL) {
		    SetDdeError(interp);
		    result = TCL_ERROR;
		} else {
		    DWORD tmp;
		    TCHAR *dataString = (TCHAR *) DdeAccessData(ddeData, &tmp);

		    if (flags & DDE_FLAG_BINARY) {
			returnObjPtr =
				Tcl_NewByteArrayObj((BYTE *) dataString, tmp);
		    } else {
			Tcl_DString dsBuf;

			if ((tmp >= sizeof(TCHAR))
				&& !dataString[tmp / sizeof(TCHAR) - 1]) {
			    tmp -= sizeof(TCHAR);
			}
			Tcl_WinTCharToUtf(dataString, tmp, &dsBuf);
			returnObjPtr =
			    Tcl_NewStringObj(Tcl_DStringValue(&dsBuf),
				    Tcl_DStringLength(&dsBuf));
			Tcl_DStringFree(&dsBuf);
		    }
		    DdeUnaccessData(ddeData);
		    DdeFreeDataHandle(ddeData);
		    Tcl_SetObjResult(interp, returnObjPtr);
		}
	    } else {
		SetDdeError(interp);
		result = TCL_ERROR;
	    }
	}
	break;
    }
    case DDE_POKE: {
	Tcl_DString dsBuf;
	const TCHAR *itemString;
	BYTE *dataString;
	const char *src;

	src = Tcl_GetString(objv[firstArg + 2]);
	length = objv[firstArg + 2]->length;
	itemString = Tcl_WinUtfToTChar(src, length, &itemBuf);
	length = Tcl_DStringLength(&itemBuf) / sizeof(TCHAR);
	if (length == 0) {
	    Tcl_SetObjResult(interp,
		    Tcl_NewStringObj("cannot have a null item", -1));
	    Tcl_SetErrorCode(interp, "TCL", "DDE", "NULL", NULL);
	    result = TCL_ERROR;
	    goto cleanup;
	}
	Tcl_DStringInit(&dsBuf);
	if (flags & DDE_FLAG_BINARY) {
	    dataString = (BYTE *)
		    getByteArrayFromObj(objv[firstArg + 3], &length);
	} else {
	    const char *data =
		    Tcl_GetString(objv[firstArg + 3]);
	    length = objv[firstArg + 3]->length;
	    dataString = (BYTE *)
		    Tcl_WinUtfToTChar(data, length, &dsBuf);
	    length = Tcl_DStringLength(&dsBuf) + sizeof(TCHAR);
	}

	hConv = DdeConnect(ddeInstance, ddeService, ddeTopic, NULL);
	DdeFreeStringHandle(ddeInstance, ddeService);
	DdeFreeStringHandle(ddeInstance, ddeTopic);

	if (hConv == NULL) {
	    SetDdeError(interp);
	    result = TCL_ERROR;
	} else {
	    ddeItem = DdeCreateStringHandle(ddeInstance, (void *) itemString,
		    CP_WINUNICODE);
	    if (ddeItem != NULL) {
		ddeData = DdeClientTransaction(dataString, (DWORD) length,
			hConv, ddeItem, (flags & DDE_FLAG_BINARY) ? CF_TEXT : CF_UNICODETEXT, XTYP_POKE, 5000, NULL);
		if (ddeData == NULL) {
		    SetDdeError(interp);
		    result = TCL_ERROR;
		}
	    } else {
		SetDdeError(interp);
		result = TCL_ERROR;
	    }
	}
	Tcl_DStringFree(&dsBuf);
	break;
    }

    case DDE_SERVICES:
	result = DdeGetServicesList(interp, serviceName, topicName);
	break;

    case DDE_EVAL: {
	RegisteredInterp *riPtr;
	ThreadSpecificData *tsdPtr = TCL_TSD_INIT(&dataKey);

	if (serviceName == NULL) {
	    Tcl_SetObjResult(interp,
		    Tcl_NewStringObj("invalid service name \"\"", -1));
	    Tcl_SetErrorCode(interp, "TCL", "DDE", "NO_SERVER", NULL);
	    result = TCL_ERROR;
	    goto cleanup;
	}

	objc -= firstArg + 1;
	objv += firstArg + 1;

	/*
	 * See if the target interpreter is local. If so, execute the command
	 * directly without going through the DDE server. Don't exchange
	 * objects between interps. The target interp could compile an object,
	 * producing a bytecode structure that refers to other objects owned
	 * by the target interp. If the target interp is then deleted, the
	 * bytecode structure would be referring to deallocated objects.
	 */

	for (riPtr = tsdPtr->interpListPtr; riPtr != NULL;
		riPtr = riPtr->nextPtr) {
	    if (_tcsicmp(serviceName, riPtr->name) == 0) {
		break;
	    }
	}

	if (riPtr != NULL) {
	    Tcl_Interp *sendInterp;

	    /*
	     * This command is to a local interp. No need to go through the
	     * server.
	     */

	    Tcl_Preserve(riPtr);
	    sendInterp = riPtr->interp;
	    Tcl_Preserve(sendInterp);

	    /*
	     * Don't exchange objects between interps. The target interp would
	     * compile an object, producing a bytecode structure that refers
	     * to other objects owned by the target interp. If the target
	     * interp is then deleted, the bytecode structure would be
	     * referring to deallocated objects.
	     */

	    if (Tcl_IsSafe(riPtr->interp) && (riPtr->handlerPtr == NULL)) {
		Tcl_SetObjResult(riPtr->interp, Tcl_NewStringObj(
			"permission denied: a handler procedure must be"
			" defined for use in a safe interp", -1));
		Tcl_SetErrorCode(interp, "TCL", "DDE", "SECURITY_CHECK",
			NULL);
		result = TCL_ERROR;
	    }

	    if (result == TCL_OK) {
		if (objc == 1)
		    objPtr = objv[0];
		else {
		    objPtr = Tcl_ConcatObj(objc, objv);
		}
		if (riPtr->handlerPtr != NULL) {
		    /* add the dde request data to the handler proc list */
		    /*
		     *result = Tcl_ListObjReplace(sendInterp, objPtr, 0, 0, 1,
		     *	    &(riPtr->handlerPtr));
		     */
		    Tcl_Obj *cmdPtr = Tcl_DuplicateObj(riPtr->handlerPtr);
		    result = Tcl_ListObjAppendElement(sendInterp, cmdPtr,
			    objPtr);
		    if (result == TCL_OK) {
			objPtr = cmdPtr;
		    }
		}
	    }
	    if (result == TCL_OK) {
		Tcl_IncrRefCount(objPtr);
		result = Tcl_EvalObjEx(sendInterp, objPtr, TCL_EVAL_GLOBAL);
		Tcl_DecrRefCount(objPtr);
	    }
	    if (interp != sendInterp) {
		if (result == TCL_ERROR) {
		    Tcl_Obj *varName;
		    /*
		     * An error occurred, so transfer error information from
		     * the destination interpreter back to our interpreter.
		     */

		    Tcl_ResetResult(interp);
		    varName = Tcl_NewStringObj("errorInfo", -1);
			Tcl_IncrRefCount(varName);
		    objPtr = Tcl_ObjGetVar2(sendInterp, varName, NULL,
			    TCL_GLOBAL_ONLY);
		    Tcl_DecrRefCount(varName);
		    if (objPtr) {
			Tcl_AppendObjToErrorInfo(interp, objPtr);
		    }
		    varName = Tcl_NewStringObj("errorCode", -1);
			Tcl_IncrRefCount(varName);
		    objPtr = Tcl_ObjGetVar2(sendInterp, varName, NULL,
			    TCL_GLOBAL_ONLY);
		    Tcl_DecrRefCount(varName);
		    if (objPtr) {
			Tcl_SetObjErrorCode(interp, objPtr);
		    }
		}
		Tcl_SetObjResult(interp, Tcl_GetObjResult(sendInterp));
	    }
	    Tcl_Release(riPtr);
	    Tcl_Release(sendInterp);
	} else {
	    Tcl_DString dsBuf;

	    /*
	     * This is a non-local request. Send the script to the server and
	     * poll it for a result.
	     */

	    if (MakeDdeConnection(interp, serviceName, &hConv) != TCL_OK) {
	    invalidServerResponse:
		Tcl_SetObjResult(interp,
			Tcl_NewStringObj("invalid data returned from server", -1));
		Tcl_SetErrorCode(interp, "TCL", "DDE", "BAD_RESPONSE", NULL);
		result = TCL_ERROR;
		goto cleanup;
	    }

	    objPtr = Tcl_ConcatObj(objc, objv);
	    string = Tcl_GetString(objPtr);
	    length = objPtr->length;
	    Tcl_WinUtfToTChar(string, length, &dsBuf);
	    string = Tcl_DStringValue(&dsBuf);
	    length = Tcl_DStringLength(&dsBuf) + sizeof(TCHAR);
	    ddeItemData = DdeCreateDataHandle(ddeInstance, (BYTE *) string,
		    (DWORD) length, 0, 0, CF_UNICODETEXT, 0);
	    Tcl_DStringFree(&dsBuf);

	    if (flags & DDE_FLAG_ASYNC) {
		ddeData = DdeClientTransaction((LPBYTE) ddeItemData,
			0xFFFFFFFF, hConv, 0,
			CF_UNICODETEXT, XTYP_EXECUTE, TIMEOUT_ASYNC, &ddeResult);
		DdeAbandonTransaction(ddeInstance, hConv, ddeResult);
	    } else {
		ddeData = DdeClientTransaction((LPBYTE) ddeItemData,
			0xFFFFFFFF, hConv, 0,
			CF_UNICODETEXT, XTYP_EXECUTE, 30000, NULL);
		if (ddeData != 0) {
		    ddeCookie = DdeCreateStringHandle(ddeInstance,
			    TCL_DDE_EXECUTE_RESULT, CP_WINUNICODE);
		    ddeData = DdeClientTransaction(NULL, 0, hConv, ddeCookie,
			    CF_UNICODETEXT, XTYP_REQUEST, 30000, NULL);
		}
	    }

	    Tcl_DecrRefCount(objPtr);

	    if (ddeData == 0) {
		SetDdeError(interp);
		result = TCL_ERROR;
		goto cleanup;
	    }

	    if (!(flags & DDE_FLAG_ASYNC)) {
		Tcl_Obj *resultPtr;
		TCHAR *ddeDataString;

		/*
		 * The return handle has a two or four element list in it. The
		 * first element is the return code (TCL_OK, TCL_ERROR, etc.).
		 * The second is the result of the script. If the return code
		 * is TCL_ERROR, then the third element is the value of the
		 * variable "errorCode", and the fourth is the value of the
		 * variable "errorInfo".
		 */

		length = DdeGetData(ddeData, NULL, 0, 0);
		ddeDataString = (TCHAR *) Tcl_Alloc(length);
		DdeGetData(ddeData, (BYTE *) ddeDataString, (DWORD) length, 0);
		if (length > sizeof(TCHAR)) {
		    length -= sizeof(TCHAR);
		}
		Tcl_WinTCharToUtf(ddeDataString, length, &dsBuf);
		resultPtr = Tcl_NewStringObj(Tcl_DStringValue(&dsBuf),
			Tcl_DStringLength(&dsBuf));
		Tcl_DStringFree(&dsBuf);
		Tcl_Free((char *) ddeDataString);

		if (Tcl_ListObjIndex(NULL, resultPtr, 0, &objPtr) != TCL_OK) {
		    Tcl_DecrRefCount(resultPtr);
		    goto invalidServerResponse;
		}
		if (Tcl_GetIntFromObj(NULL, objPtr, &result) != TCL_OK) {
		    Tcl_DecrRefCount(resultPtr);
		    goto invalidServerResponse;
		}
		if (result == TCL_ERROR) {
		    Tcl_ResetResult(interp);

		    if (Tcl_ListObjIndex(NULL, resultPtr, 3,
			    &objPtr) != TCL_OK) {
			Tcl_DecrRefCount(resultPtr);
			goto invalidServerResponse;
		    }
		    Tcl_AppendObjToErrorInfo(interp, objPtr);

		    Tcl_ListObjIndex(NULL, resultPtr, 2, &objPtr);
		    Tcl_SetObjErrorCode(interp, objPtr);
		}
		if (Tcl_ListObjIndex(NULL, resultPtr, 1, &objPtr) != TCL_OK) {
		    Tcl_DecrRefCount(resultPtr);
		    goto invalidServerResponse;
		}
		Tcl_SetObjResult(interp, objPtr);
		Tcl_DecrRefCount(resultPtr);
	    }
	}
    }
    }

  cleanup:
    if (ddeCookie != NULL) {
	DdeFreeStringHandle(ddeInstance, ddeCookie);
    }
    if (ddeItem != NULL) {
	DdeFreeStringHandle(ddeInstance, ddeItem);
    }
    if (ddeItemData != NULL) {
	DdeFreeDataHandle(ddeItemData);
    }
    if (ddeData != NULL) {
	DdeFreeDataHandle(ddeData);
    }
    if (hConv != NULL) {
	DdeDisconnect(hConv);
    }
    Tcl_DStringFree(&itemBuf);
    Tcl_DStringFree(&topicBuf);
    Tcl_DStringFree(&serviceBuf);
    return result;
}

/*
 * Local variables:
 * mode: c
 * indent-tabs-mode: t
 * tab-width: 8
 * c-basic-offset: 4
 * fill-column: 78
 * End:
 */<|MERGE_RESOLUTION|>--- conflicted
+++ resolved
@@ -160,13 +160,13 @@
 Dde_Init(
     Tcl_Interp *interp)
 {
-    if (Tcl_InitStubs(interp, "8.5", 0) == NULL) {
+    if (!Tcl_InitStubs(interp, "8.1", 0)) {
 	return TCL_ERROR;
     }
 
     Tcl_CreateObjCommand(interp, "dde", DdeObjCmd, NULL, NULL);
     Tcl_CreateExitHandler(DdeExitProc, NULL);
-    return Tcl_PkgProvideEx(interp, TCL_DDE_PACKAGE_NAME, TCL_DDE_VERSION, NULL);
+    return Tcl_PkgProvide(interp, TCL_DDE_PACKAGE_NAME, TCL_DDE_VERSION);
 }
  
@@ -395,12 +395,9 @@
 	    for (n = 0; n < srvCount; ++n) {
 		Tcl_Obj* namePtr;
 		Tcl_DString ds;
-		const char *nameStr;
-		int len;
 
 		Tcl_ListObjIndex(interp, srvPtrPtr[n], 1, &namePtr);
-		nameStr = Tcl_GetStringFromObj(namePtr, &len);
-		Tcl_WinUtfToTChar(nameStr, len, &ds);
+		Tcl_WinUtfToTChar(Tcl_GetString(namePtr), -1, &ds);
 		if (_tcscmp(actualName, (TCHAR *)Tcl_DStringValue(&ds)) == 0) {
 		    suffix++;
 		    Tcl_DStringFree(&ds);
@@ -588,26 +585,18 @@
     returnPackagePtr = Tcl_NewListObj(0, NULL);
 
     Tcl_ListObjAppendElement(NULL, returnPackagePtr,
-	    Tcl_NewLongObj(result));
+	    Tcl_NewIntObj(result));
     Tcl_ListObjAppendElement(NULL, returnPackagePtr,
 	    Tcl_GetObjResult(riPtr->interp));
 
     if (result == TCL_ERROR) {
-	Tcl_Obj *errorObjPtr;
-	Tcl_Obj *varName = Tcl_NewStringObj("errorCode", -1);
-
-	Tcl_IncrRefCount(varName);
-	errorObjPtr = Tcl_ObjGetVar2(riPtr->interp, varName, NULL,
+	Tcl_Obj *errorObjPtr = Tcl_GetVar2Ex(riPtr->interp, "errorCode", NULL,
 		TCL_GLOBAL_ONLY);
-	Tcl_DecrRefCount(varName);
 	if (errorObjPtr) {
 	    Tcl_ListObjAppendElement(NULL, returnPackagePtr, errorObjPtr);
 	}
-	varName = Tcl_NewStringObj("errorInfo", -1);
-	Tcl_IncrRefCount(varName);
-	errorObjPtr = Tcl_ObjGetVar2(riPtr->interp, varName, NULL,
+	errorObjPtr = Tcl_GetVar2Ex(riPtr->interp, "errorInfo", NULL,
 		TCL_GLOBAL_ONLY);
-	Tcl_DecrRefCount(varName);
 	if (errorObjPtr) {
 	    Tcl_ListObjAppendElement(NULL, returnPackagePtr, errorObjPtr);
 	}
@@ -767,15 +756,6 @@
 	    DdeQueryString(ddeInstance, ddeItem, utilString, (DWORD) len + 1,
 		    CP_WINUNICODE);
 	    if (_tcsicmp(utilString, TCL_DDE_EXECUTE_RESULT) == 0) {
-<<<<<<< HEAD
-		if (uFmt == CF_TEXT) {
-		    returnString =
-			    Tcl_GetStringFromObj(convPtr->returnPackagePtr, &len);
-		} else {
-		    returnString = (char *)
-			    Tcl_GetUnicodeFromObj(convPtr->returnPackagePtr, &len);
-		    len = 2 * len + 1;
-=======
 		returnString =
 			Tcl_GetString(convPtr->returnPackagePtr);
 		len = convPtr->returnPackagePtr->length;
@@ -783,7 +763,6 @@
 		    Tcl_WinUtfToTChar(returnString, len, &dsBuf);
 		    returnString = Tcl_DStringValue(&dsBuf);
 		    len = Tcl_DStringLength(&dsBuf) + sizeof(TCHAR) - 1;
->>>>>>> 9d94ed0d
 		}
 		ddeReturn = DdeCreateDataHandle(ddeInstance, (BYTE *)returnString,
 			(DWORD) len+1, 0, ddeItem, uFmt, 0);
@@ -793,35 +772,18 @@
 		} else {
 		    Tcl_DString ds;
 		    Tcl_Obj *variableObjPtr;
-<<<<<<< HEAD
-		    Tcl_Obj *varName;
-=======
->>>>>>> 9d94ed0d
 
 		    Tcl_WinTCharToUtf(utilString, -1, &ds);
-		    varName = Tcl_NewStringObj(Tcl_DStringValue(&ds), -1);
-		    Tcl_IncrRefCount(varName);
-		    variableObjPtr = Tcl_ObjGetVar2(
-			    convPtr->riPtr->interp, varName, NULL,
+		    variableObjPtr = Tcl_GetVar2Ex(
+			    convPtr->riPtr->interp, Tcl_DStringValue(&ds), NULL,
 			    TCL_GLOBAL_ONLY);
-		    Tcl_DecrRefCount(varName);
 		    if (variableObjPtr != NULL) {
-<<<<<<< HEAD
-			if (uFmt == CF_TEXT) {
-			    returnString = Tcl_GetStringFromObj(
-				    variableObjPtr, &len);
-			} else {
-			    returnString = (char *) Tcl_GetUnicodeFromObj(
-				    variableObjPtr, &len);
-			    len = 2 * len + 1;
-=======
 			returnString = Tcl_GetString(variableObjPtr);
 			len = variableObjPtr->length;
 			if (uFmt != CF_TEXT) {
 			    Tcl_WinUtfToTChar(returnString, len, &dsBuf);
 			    returnString = Tcl_DStringValue(&dsBuf);
 			    len = Tcl_DStringLength(&dsBuf) + sizeof(TCHAR) - 1;
->>>>>>> 9d94ed0d
 			}
 			ddeReturn = DdeCreateDataHandle(ddeInstance,
 				(BYTE *)returnString, (DWORD) len+1, 0, ddeItem,
@@ -859,11 +821,7 @@
 	if (convPtr && !Tcl_IsSafe(convPtr->riPtr->interp)) {
 	    Tcl_DString ds, ds2;
 	    Tcl_Obj *variableObjPtr;
-<<<<<<< HEAD
-	    Tcl_Obj *varName;
-=======
 	    DWORD len2;
->>>>>>> 9d94ed0d
 
 	    Tcl_DStringInit(&dString);
 	    Tcl_DStringInit(&ds2);
@@ -881,16 +839,10 @@
 	    }
 	    variableObjPtr = Tcl_NewStringObj((char *)utilString, -1);
 
-	    varName = Tcl_NewStringObj(Tcl_DStringValue(&ds), -1);
-	    Tcl_IncrRefCount(varName);
-	    Tcl_ObjSetVar2(convPtr->riPtr->interp, varName, NULL,
+	    Tcl_SetVar2Ex(convPtr->riPtr->interp, Tcl_DStringValue(&ds), NULL,
 		    variableObjPtr, TCL_GLOBAL_ONLY);
-<<<<<<< HEAD
-	    Tcl_DecrRefCount(varName);
-=======
 
 	    Tcl_DStringFree(&ds2);
->>>>>>> 9d94ed0d
 	    Tcl_DStringFree(&ds);
 	    Tcl_DStringFree(&dString);
 		ddeReturn = (HDDEDATA) DDE_FACK;
@@ -1380,8 +1332,8 @@
 	return TCL_ERROR;
     }
 
-    if (Tcl_GetIndexFromObjStruct(interp, objv[1], ddeCommands,
-	    sizeof(char *), "command", 0, &index) != TCL_OK) {
+    if (Tcl_GetIndexFromObj(interp, objv[1], ddeCommands, "command", 0,
+	    &index) != TCL_OK) {
 	return TCL_ERROR;
     }
 
@@ -1391,8 +1343,8 @@
     switch ((enum DdeSubcommands) index) {
     case DDE_SERVERNAME:
 	for (i = 2; i < objc; i++) {
-	    if (Tcl_GetIndexFromObjStruct(interp, objv[i], ddeSrvOptions,
-		    sizeof(char *), "option", 0, &argIndex) != TCL_OK) {
+	    if (Tcl_GetIndexFromObj(interp, objv[i], ddeSrvOptions,
+		    "option", 0, &argIndex) != TCL_OK) {
 		/*
 		 * If it is the last argument, it might be a server name
 		 * instead of a bad argument.
@@ -1440,8 +1392,8 @@
 	} else if ((objc >= 6) && (objc <= 7)) {
 	    firstArg = objc - 3;
 	    for (i = 2; i < firstArg; i++) {
-		if (Tcl_GetIndexFromObjStruct(interp, objv[i], ddeExecOptions,
-			sizeof(char *), "option", 0, &argIndex) != TCL_OK) {
+		if (Tcl_GetIndexFromObj(interp, objv[i], ddeExecOptions,
+			"option", 0, &argIndex) != TCL_OK) {
 		    goto wrongDdeExecuteArgs;
 		}
 		if (argIndex == DDE_EXEC_ASYNC) {
@@ -1461,8 +1413,8 @@
 	if (objc == 6) {
 	    firstArg = 2;
 	    break;
-	} else if ((objc == 7) && (Tcl_GetIndexFromObjStruct(NULL, objv[2],
-		ddeReqOptions, sizeof(char *), "option", 0, &argIndex) == TCL_OK)) {
+	} else if ((objc == 7) && (Tcl_GetIndexFromObj(NULL, objv[2],
+		ddeReqOptions, "option", 0, &argIndex) == TCL_OK)) {
 	    flags |= DDE_FLAG_BINARY;
 	    firstArg = 3;
 	    break;
@@ -1479,8 +1431,8 @@
 	if (objc == 5) {
 	    firstArg = 2;
 	    break;
-	} else if ((objc == 6) && (Tcl_GetIndexFromObjStruct(NULL, objv[2],
-		ddeReqOptions, sizeof(char *), "option", 0, &argIndex) == TCL_OK)) {
+	} else if ((objc == 6) && (Tcl_GetIndexFromObj(NULL, objv[2],
+		ddeReqOptions, "option", 0, &argIndex) == TCL_OK)) {
 	    flags |= DDE_FLAG_BINARY;
 	    firstArg = 3;
 	    break;
@@ -1507,8 +1459,8 @@
 	    return TCL_ERROR;
 	} else {
 	    firstArg = 2;
-	    if (Tcl_GetIndexFromObjStruct(NULL, objv[2], ddeEvalOptions,
-		    sizeof(char *), "option", 0, &argIndex) == TCL_OK) {
+	    if (Tcl_GetIndexFromObj(NULL, objv[2], ddeEvalOptions, "option",
+		    0, &argIndex) == TCL_OK) {
 		if (objc < 5) {
 		    goto wrongDdeEvalArgs;
 		}
@@ -1841,26 +1793,20 @@
 	    }
 	    if (interp != sendInterp) {
 		if (result == TCL_ERROR) {
-		    Tcl_Obj *varName;
 		    /*
 		     * An error occurred, so transfer error information from
 		     * the destination interpreter back to our interpreter.
 		     */
 
 		    Tcl_ResetResult(interp);
-		    varName = Tcl_NewStringObj("errorInfo", -1);
-			Tcl_IncrRefCount(varName);
-		    objPtr = Tcl_ObjGetVar2(sendInterp, varName, NULL,
+		    objPtr = Tcl_GetVar2Ex(sendInterp, "errorInfo", NULL,
 			    TCL_GLOBAL_ONLY);
-		    Tcl_DecrRefCount(varName);
 		    if (objPtr) {
 			Tcl_AppendObjToErrorInfo(interp, objPtr);
 		    }
-		    varName = Tcl_NewStringObj("errorCode", -1);
-			Tcl_IncrRefCount(varName);
-		    objPtr = Tcl_ObjGetVar2(sendInterp, varName, NULL,
+
+		    objPtr = Tcl_GetVar2Ex(sendInterp, "errorCode", NULL,
 			    TCL_GLOBAL_ONLY);
-		    Tcl_DecrRefCount(varName);
 		    if (objPtr) {
 			Tcl_SetObjErrorCode(interp, objPtr);
 		    }
