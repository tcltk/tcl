--- conflicted
+++ resolved
@@ -378,13 +378,10 @@
 	    lastSuffix = suffix;
 	    if (suffix > 1) {
 		if (suffix == 2) {
-		    Tcl_DStringAppend(&dString,
-			    (char *)name, _tcslen(name) * sizeof(TCHAR));
-		    Tcl_DStringAppend(&dString, (char *)TEXT(" #"),
-			    2 * sizeof(TCHAR));
+		    Tcl_DStringAppend(&dString, (char *)name, _tcslen(name) * sizeof(TCHAR));
+		    Tcl_DStringAppend(&dString, (char *)TEXT(" #"), 2 * sizeof(TCHAR));
 		    offset = Tcl_DStringLength(&dString);
-		    Tcl_DStringSetLength(&dString,
-			    offset + sizeof(TCHAR) * TCL_INTEGER_SPACE);
+		    Tcl_DStringSetLength(&dString, offset + sizeof(TCHAR) * TCL_INTEGER_SPACE);
 		    actualName = (TCHAR *) Tcl_DStringValue(&dString);
 		}
 		_sntprintf((TCHAR *) (Tcl_DStringValue(&dString) + offset),
@@ -760,19 +757,14 @@
 		    CP_WINUNICODE);
 	    if (_tcsicmp(utilString, TCL_DDE_EXECUTE_RESULT) == 0) {
 		returnString =
-<<<<<<< HEAD
-			Tcl_GetStringFromObj(convPtr->returnPackagePtr, &len);
-=======
 			Tcl_GetString(convPtr->returnPackagePtr);
 		len = convPtr->returnPackagePtr->length;
->>>>>>> 9d183921
 		if (uFmt != CF_TEXT) {
 		    Tcl_WinUtfToTChar(returnString, len, &dsBuf);
 		    returnString = Tcl_DStringValue(&dsBuf);
 		    len = Tcl_DStringLength(&dsBuf) + sizeof(TCHAR) - 1;
 		}
-		ddeReturn = DdeCreateDataHandle(ddeInstance,
-			(BYTE *)returnString,
+		ddeReturn = DdeCreateDataHandle(ddeInstance, (BYTE *)returnString,
 			(DWORD) len+1, 0, ddeItem, uFmt, 0);
 	    } else {
 		if (Tcl_IsSafe(convPtr->riPtr->interp)) {
@@ -786,13 +778,8 @@
 			    convPtr->riPtr->interp, Tcl_DStringValue(&ds), NULL,
 			    TCL_GLOBAL_ONLY);
 		    if (variableObjPtr != NULL) {
-<<<<<<< HEAD
-			returnString = Tcl_GetStringFromObj(
-				variableObjPtr, &len);
-=======
 			returnString = Tcl_GetString(variableObjPtr);
 			len = variableObjPtr->length;
->>>>>>> 9d183921
 			if (uFmt != CF_TEXT) {
 			    Tcl_WinUtfToTChar(returnString, len, &dsBuf);
 			    returnString = Tcl_DStringValue(&dsBuf);
@@ -841,16 +828,11 @@
 	    len = DdeQueryString(ddeInstance, ddeItem, NULL, 0, CP_WINUNICODE);
 	    Tcl_DStringSetLength(&dString, (len + 1) * sizeof(TCHAR) - 1);
 	    utilString = (TCHAR *) Tcl_DStringValue(&dString);
-	    Tcl_DStringInit(&ds2);
 	    DdeQueryString(ddeInstance, ddeItem, utilString, (DWORD) len + 1,
 		    CP_WINUNICODE);
 	    Tcl_WinTCharToUtf(utilString, -1, &ds);
-<<<<<<< HEAD
-	    utilString = (TCHAR *) DdeAccessData(hData, &dlen);
-=======
 	    utilString = (TCHAR *) DdeAccessData(hData, &len2);
 	    len = len2;
->>>>>>> 9d183921
 	    if (uFmt != CF_TEXT) {
 		Tcl_WinTCharToUtf(utilString, -1, &ds2);
 		utilString = (TCHAR *) Tcl_DStringValue(&ds2);
@@ -893,10 +875,9 @@
 	if (!dlen) {
 	    /* Empty binary array. */
 	    ddeObjectPtr = Tcl_NewObj();
-	} else if (((sizeof(TCHAR) > 1) && (dlen % sizeof(TCHAR)))
-			|| utilString[dlen / sizeof(TCHAR) - 1]) {
+	} else if ((dlen & 1) || utilString[(dlen>>1)-1]) {
 	    /* Cannot be unicode, so assume utf-8 */
-	    if (!string[dlen - 1]) {
+	    if (!string[dlen-1]) {
 		dlen--;
 	    }
 	    ddeObjectPtr = Tcl_NewStringObj(string, dlen);
@@ -1150,13 +1131,11 @@
 
 	GlobalGetAtomName(service, sz, 255);
 	Tcl_WinTCharToUtf(sz, -1, &dString);
-	Tcl_ListObjAppendElement(NULL, matchPtr,
-		Tcl_NewStringObj(Tcl_DStringValue(&dString), -1));
+	Tcl_ListObjAppendElement(NULL, matchPtr, Tcl_NewStringObj(Tcl_DStringValue(&dString), -1));
 	Tcl_DStringFree(&dString);
 	GlobalGetAtomName(topic, sz, 255);
 	Tcl_WinTCharToUtf(sz, -1, &dString);
-	Tcl_ListObjAppendElement(NULL, matchPtr,
-		Tcl_NewStringObj(Tcl_DStringValue(&dString), -1));
+	Tcl_ListObjAppendElement(NULL, matchPtr, Tcl_NewStringObj(Tcl_DStringValue(&dString), -1));
 	Tcl_DStringFree(&dString);
 
 	/*
@@ -1342,13 +1321,7 @@
     const char *string;
     DWORD ddeResult;
     Tcl_Obj *objPtr, *handlerPtr = NULL;
-<<<<<<< HEAD
-#ifdef UNICODE
     Tcl_DString serviceBuf, topicBuf, itemBuf;
-#endif
-=======
-    Tcl_DString serviceBuf, topicBuf, itemBuf;
->>>>>>> 9d183921
 
     /*
      * Initialize DDE server/client
@@ -1364,17 +1337,9 @@
 	return TCL_ERROR;
     }
 
-<<<<<<< HEAD
-#ifdef UNICODE
     Tcl_DStringInit(&serviceBuf);
     Tcl_DStringInit(&topicBuf);
     Tcl_DStringInit(&itemBuf);
-#endif
-=======
-    Tcl_DStringInit(&serviceBuf);
-    Tcl_DStringInit(&topicBuf);
-    Tcl_DStringInit(&itemBuf);
->>>>>>> 9d183921
     switch ((enum DdeSubcommands) index) {
     case DDE_SERVERNAME:
 	for (i = 2; i < objc; i++) {
@@ -1509,24 +1474,12 @@
     Initialize();
 
     if (firstArg != 1) {
-<<<<<<< HEAD
-#ifdef UNICODE
-	const char *src = Tcl_GetStringFromObj(objv[firstArg], &length);
-
-	Tcl_WinUtfToTChar(src, length, &serviceBuf);
-	serviceName = (TCHAR *) Tcl_DStringValue(&serviceBuf);
-	length = Tcl_DStringLength(&serviceBuf) / sizeof(TCHAR);
-#else
-	serviceName = Tcl_GetStringFromObj(objv[firstArg], &length);
-#endif
-=======
 	const char *src = Tcl_GetString(objv[firstArg]);
 
 	length = objv[firstArg]->length;
 	Tcl_WinUtfToTChar(src, length, &serviceBuf);
 	serviceName = (TCHAR *) Tcl_DStringValue(&serviceBuf);
 	length = Tcl_DStringLength(&serviceBuf) / sizeof(TCHAR);
->>>>>>> 9d183921
     } else {
 	length = 0;
     }
@@ -1539,23 +1492,11 @@
     }
 
     if ((index != DDE_SERVERNAME) && (index != DDE_EVAL)) {
-<<<<<<< HEAD
-#ifdef UNICODE
-	const char *src = Tcl_GetStringFromObj(objv[firstArg + 1], &length);
-
-	Tcl_WinUtfToTChar(src, length, &topicBuf);
-	topicName = (TCHAR *) Tcl_DStringValue(&topicBuf);
-	length = Tcl_DStringLength(&topicBuf) / sizeof(TCHAR);
-#else
-	topicName = Tcl_GetStringFromObj(objv[firstArg + 1], &length);
-#endif
-=======
 	const char *src = Tcl_GetString(objv[firstArg + 1]);
 
 	length = objv[firstArg + 1]->length;
 	topicName = Tcl_WinUtfToTChar(src, length, &topicBuf);
 	length = Tcl_DStringLength(&topicBuf) / sizeof(TCHAR);
->>>>>>> 9d183921
 	if (length == 0) {
 	    topicName = NULL;
 	} else {
@@ -1569,49 +1510,24 @@
 	serviceName = DdeSetServerName(interp, serviceName, flags,
 		handlerPtr);
 	if (serviceName != NULL) {
-<<<<<<< HEAD
-#ifdef UNICODE
-=======
->>>>>>> 9d183921
 	    Tcl_DString dsBuf;
 
 	    Tcl_WinTCharToUtf(serviceName, -1, &dsBuf);
 	    Tcl_SetObjResult(interp, Tcl_NewStringObj(Tcl_DStringValue(&dsBuf),
 		    Tcl_DStringLength(&dsBuf)));
 	    Tcl_DStringFree(&dsBuf);
-<<<<<<< HEAD
-#else
-	    Tcl_SetObjResult(interp, Tcl_NewStringObj(serviceName, -1));
-#endif
-=======
->>>>>>> 9d183921
 	} else {
 	    Tcl_ResetResult(interp);
 	}
 	break;
 
     case DDE_EXECUTE: {
-<<<<<<< HEAD
-	int dataLength;
-	const TCHAR *dataString;
-=======
 	size_t dataLength;
 	const void *dataString;
->>>>>>> 9d183921
 	Tcl_DString dsBuf;
 
 	Tcl_DStringInit(&dsBuf);
 	if (flags & DDE_FLAG_BINARY) {
-<<<<<<< HEAD
-	    dataString = (const TCHAR *)
-		    Tcl_GetByteArrayFromObj(objv[firstArg + 2], &dataLength);
-	} else {
-	    const char *src;
-
-	    src = Tcl_GetStringFromObj(objv[firstArg + 2], &dataLength);
-	    dataString = (const TCHAR *)
-		Tcl_WinUtfToTChar(src, dataLength, &dsBuf);
-=======
 	    dataString =
 		    getByteArrayFromObj(objv[firstArg + 2], &dataLength);
 	} else {
@@ -1621,7 +1537,6 @@
 	    dataLength = objv[firstArg + 2]->length;
 	    dataString = (const TCHAR *)
 		    Tcl_WinUtfToTChar(src, dataLength, &dsBuf);
->>>>>>> 9d183921
 	    dataLength = Tcl_DStringLength(&dsBuf) + sizeof(TCHAR);
 	}
 
@@ -1645,19 +1560,15 @@
 	}
 
 	ddeData = DdeCreateDataHandle(ddeInstance, (BYTE *) dataString,
-		(DWORD) dataLength, 0, 0,
-		(flags & DDE_FLAG_BINARY) ? CF_TEXT : CF_UNICODETEXT, 0);
+		(DWORD) dataLength, 0, 0, (flags & DDE_FLAG_BINARY) ? CF_TEXT : CF_UNICODETEXT, 0);
 	if (ddeData != NULL) {
 	    if (flags & DDE_FLAG_ASYNC) {
 		DdeClientTransaction((LPBYTE) ddeData, 0xFFFFFFFF, hConv, 0,
-			(flags & DDE_FLAG_BINARY) ? CF_TEXT : CF_UNICODETEXT,
-			XTYP_EXECUTE, TIMEOUT_ASYNC, &ddeResult);
+			(flags & DDE_FLAG_BINARY) ? CF_TEXT : CF_UNICODETEXT, XTYP_EXECUTE, TIMEOUT_ASYNC, &ddeResult);
 		DdeAbandonTransaction(ddeInstance, hConv, ddeResult);
 	    } else {
 		ddeReturn = DdeClientTransaction((LPBYTE) ddeData, 0xFFFFFFFF,
-			hConv, 0,
-			(flags & DDE_FLAG_BINARY) ? CF_TEXT : CF_UNICODETEXT,
-			XTYP_EXECUTE, 30000, NULL);
+			hConv, 0, (flags & DDE_FLAG_BINARY) ? CF_TEXT : CF_UNICODETEXT, XTYP_EXECUTE, 30000, NULL);
 		if (ddeReturn == 0) {
 		    SetDdeError(interp);
 		    result = TCL_ERROR;
@@ -1672,19 +1583,6 @@
 	break;
     }
     case DDE_REQUEST: {
-<<<<<<< HEAD
-#ifdef UNICODE
-	const TCHAR *itemString;
-	const char *src;
-
-	src = Tcl_GetStringFromObj(objv[firstArg + 2], &length);
-	itemString = (const TCHAR *) Tcl_WinUtfToTChar(src, length, &itemBuf);
-	length = Tcl_DStringLength(&itemBuf) / sizeof(TCHAR);
-#else
-	const TCHAR *itemString = Tcl_GetStringFromObj(objv[firstArg + 2],
-		&length);
-#endif
-=======
 	const TCHAR *itemString;
 	const char *src;
 
@@ -1692,7 +1590,6 @@
 	length = objv[firstArg + 2]->length;
 	itemString = Tcl_WinUtfToTChar(src, length, &itemBuf);
 	length = Tcl_DStringLength(&itemBuf) / sizeof(TCHAR);
->>>>>>> 9d183921
 
 	if (length == 0) {
 	    Tcl_SetObjResult(interp,
@@ -1714,27 +1611,17 @@
 		    CP_WINUNICODE);
 	    if (ddeItem != NULL) {
 		ddeData = DdeClientTransaction(NULL, 0, hConv, ddeItem,
-			(flags & DDE_FLAG_BINARY) ? CF_TEXT : CF_UNICODETEXT,
-			XTYP_REQUEST, 5000, NULL);
+			(flags & DDE_FLAG_BINARY) ? CF_TEXT : CF_UNICODETEXT, XTYP_REQUEST, 5000, NULL);
 		if (ddeData == NULL) {
 		    SetDdeError(interp);
 		    result = TCL_ERROR;
 		} else {
 		    DWORD tmp;
-<<<<<<< HEAD
-		    const TCHAR *dataString =
-			(const TCHAR *) DdeAccessData(ddeData, &tmp);
-
-		    if (flags & DDE_FLAG_BINARY) {
-			returnObjPtr =
-			    Tcl_NewByteArrayObj((BYTE *) dataString, (int) tmp);
-=======
 		    TCHAR *dataString = (TCHAR *) DdeAccessData(ddeData, &tmp);
 
 		    if (flags & DDE_FLAG_BINARY) {
 			returnObjPtr =
 				Tcl_NewByteArrayObj((BYTE *) dataString, tmp);
->>>>>>> 9d183921
 		    } else {
 			Tcl_DString dsBuf;
 
@@ -1761,24 +1648,9 @@
     }
     case DDE_POKE: {
 	Tcl_DString dsBuf;
-<<<<<<< HEAD
-	BYTE *dataString;
-#ifdef UNICODE
-	const TCHAR *itemString;
-	const char *src;
-
-	src = Tcl_GetStringFromObj(objv[firstArg + 2], &length);
-	itemString = (const TCHAR *) Tcl_WinUtfToTChar(src, length, &itemBuf);
-	length = Tcl_DStringLength(&itemBuf) / sizeof(TCHAR);
-#else
-	const TCHAR *itemString = Tcl_GetStringFromObj(objv[firstArg + 2],
-		&length);
-#endif
-=======
 	const TCHAR *itemString;
 	BYTE *dataString;
 	const char *src;
->>>>>>> 9d183921
 
 	src = Tcl_GetString(objv[firstArg + 2]);
 	length = objv[firstArg + 2]->length;
@@ -1797,12 +1669,8 @@
 		    getByteArrayFromObj(objv[firstArg + 3], &length);
 	} else {
 	    const char *data =
-<<<<<<< HEAD
-		    Tcl_GetStringFromObj(objv[firstArg + 3], &length);
-=======
 		    Tcl_GetString(objv[firstArg + 3]);
 	    length = objv[firstArg + 3]->length;
->>>>>>> 9d183921
 	    dataString = (BYTE *)
 		    Tcl_WinUtfToTChar(data, length, &dsBuf);
 	    length = Tcl_DStringLength(&dsBuf) + sizeof(TCHAR);
@@ -1820,9 +1688,7 @@
 		    CP_WINUNICODE);
 	    if (ddeItem != NULL) {
 		ddeData = DdeClientTransaction(dataString, (DWORD) length,
-			hConv, ddeItem,
-			(flags & DDE_FLAG_BINARY) ? CF_TEXT : CF_UNICODETEXT,
-			XTYP_POKE, 5000, NULL);
+			hConv, ddeItem, (flags & DDE_FLAG_BINARY) ? CF_TEXT : CF_UNICODETEXT, XTYP_POKE, 5000, NULL);
 		if (ddeData == NULL) {
 		    SetDdeError(interp);
 		    result = TCL_ERROR;
@@ -1967,12 +1833,8 @@
 	    }
 
 	    objPtr = Tcl_ConcatObj(objc, objv);
-<<<<<<< HEAD
-	    string = Tcl_GetStringFromObj(objPtr, &length);
-=======
 	    string = Tcl_GetString(objPtr);
 	    length = objPtr->length;
->>>>>>> 9d183921
 	    Tcl_WinUtfToTChar(string, length, &dsBuf);
 	    string = Tcl_DStringValue(&dsBuf);
 	    length = Tcl_DStringLength(&dsBuf) + sizeof(TCHAR);
@@ -1982,8 +1844,8 @@
 
 	    if (flags & DDE_FLAG_ASYNC) {
 		ddeData = DdeClientTransaction((LPBYTE) ddeItemData,
-			0xFFFFFFFF, hConv, 0, CF_UNICODETEXT,
-			XTYP_EXECUTE, TIMEOUT_ASYNC, &ddeResult);
+			0xFFFFFFFF, hConv, 0,
+			CF_UNICODETEXT, XTYP_EXECUTE, TIMEOUT_ASYNC, &ddeResult);
 		DdeAbandonTransaction(ddeInstance, hConv, ddeResult);
 	    } else {
 		ddeData = DdeClientTransaction((LPBYTE) ddeItemData,
@@ -2019,11 +1881,7 @@
 		 */
 
 		length = DdeGetData(ddeData, NULL, 0, 0);
-<<<<<<< HEAD
-		ddeDataString = (TCHAR *) ckalloc(length);
-=======
 		ddeDataString = (TCHAR *) Tcl_Alloc(length);
->>>>>>> 9d183921
 		DdeGetData(ddeData, (BYTE *) ddeDataString, (DWORD) length, 0);
 		if (length > sizeof(TCHAR)) {
 		    length -= sizeof(TCHAR);
@@ -2032,11 +1890,7 @@
 		resultPtr = Tcl_NewStringObj(Tcl_DStringValue(&dsBuf),
 			Tcl_DStringLength(&dsBuf));
 		Tcl_DStringFree(&dsBuf);
-<<<<<<< HEAD
-		ckfree(ddeDataString);
-=======
 		Tcl_Free((char *) ddeDataString);
->>>>>>> 9d183921
 
 		if (Tcl_ListObjIndex(NULL, resultPtr, 0, &objPtr) != TCL_OK) {
 		    Tcl_DecrRefCount(resultPtr);
@@ -2067,7 +1921,6 @@
 		Tcl_DecrRefCount(resultPtr);
 	    }
 	}
-	break;
     }
     }
 
@@ -2087,17 +1940,9 @@
     if (hConv != NULL) {
 	DdeDisconnect(hConv);
     }
-<<<<<<< HEAD
-#ifdef UNICODE
     Tcl_DStringFree(&itemBuf);
     Tcl_DStringFree(&topicBuf);
     Tcl_DStringFree(&serviceBuf);
-#endif
-=======
-    Tcl_DStringFree(&itemBuf);
-    Tcl_DStringFree(&topicBuf);
-    Tcl_DStringFree(&serviceBuf);
->>>>>>> 9d183921
     return result;
 }
 