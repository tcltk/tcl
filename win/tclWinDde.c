--- conflicted
+++ resolved
@@ -149,14 +149,6 @@
 #endif
 DLLEXPORT int		Dde_Init(Tcl_Interp *interp);
 DLLEXPORT int		Dde_SafeInit(Tcl_Interp *interp);
-<<<<<<< HEAD
-=======
-#if TCL_MAJOR_VERSION < 9
-/* With those additional entries, "load tcldde14.dll" works without 3th argument */
-DLLEXPORT int		Tcldde_Init(Tcl_Interp *interp);
-DLLEXPORT int		Tcldde_SafeInit(Tcl_Interp *interp);
-#endif
->>>>>>> 61736c44
 #ifdef __cplusplus
 }
 #endif
