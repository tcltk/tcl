<<<<<<< HEAD
 /*
=======
/*
 * tclWinPanic.c --
 *
 *	Contains the Windows-specific command-line panic proc.
 *
>>>>>>> ee55320d
 * Copyright © 2013 Jan Nijtmans.
 * All rights reserved.
 *
 * See the file "license.terms" for information on usage and redistribution of
 * this file, and for a DISCLAIMER OF ALL WARRANTIES.
 */

/*
 * You may distribute and/or modify this program under the terms of the GNU
 * Affero General Public License as published by the Free Software Foundation,
 * either version 3 of the License, or (at your option) any later version.

 * See the file "COPYING" for information on usage and redistribution
 * of this file, and for a DISCLAIMER OF ALL WARRANTIES.
 */

/*
 * tclWinPanic.c --
 *
 *	Contains the Windows-specific command-line panic proc.
 */

#include "tclInt.h"
/*
 *----------------------------------------------------------------------
 *
 * Tcl_ConsolePanic --
 *
 *	Display a message. If a debugger is present, present it directly to
 *	the debugger, otherwise send it to stderr.
 *
 * Results:
 *	None.
 *
 * Side effects:
 *	None.
 *
 *----------------------------------------------------------------------
 */

TCL_NORETURN void
Tcl_ConsolePanic(
    const char *format, ...)
{
#define TCL_MAX_WARN_LEN 26000
    va_list argList;
    WCHAR msgString[TCL_MAX_WARN_LEN];
    char buf[TCL_MAX_WARN_LEN * 3];
    HANDLE handle = GetStdHandle(STD_ERROR_HANDLE);
    DWORD dummy;

    va_start(argList, format);
    vsnprintf(buf+3, sizeof(buf)-3, format, argList);
    buf[sizeof(buf)-1] = 0;
    msgString[TCL_MAX_WARN_LEN-1] = '\0';
    MultiByteToWideChar(CP_UTF8, 0, buf+3, -1, msgString, TCL_MAX_WARN_LEN);

    /*
     * Truncate MessageBox string if it is too long to not overflow the buffer.
     */

    if (msgString[TCL_MAX_WARN_LEN-1] != '\0') {
	memcpy(msgString + (TCL_MAX_WARN_LEN - 5), L" ...", 5 * sizeof(WCHAR));
    }

    if (IsDebuggerPresent()) {
	OutputDebugStringW(msgString);
    } else if (_isatty(2)) {
	WriteConsoleW(handle, msgString, (DWORD)wcslen(msgString), &dummy, 0);
    } else {
	buf[0] = '\xEF'; buf[1] = '\xBB'; buf[2] = '\xBF'; /* UTF-8 bom */
	WriteFile(handle, buf, (DWORD)strlen(buf), &dummy, 0);
	WriteFile(handle, "\n", 1, &dummy, 0);
	FlushFileBuffers(handle);
    }
#   if defined(__GNUC__)
	__builtin_trap();
#   elif defined(_WIN64)
	__debugbreak();
#   elif defined(_MSC_VER)
	_asm {int 3}
#   else
	DebugBreak();
#   endif
#if defined(_WIN32)
	ExitProcess(1);
#else
	abort();
#endif
}
/*
 * Local Variables:
 * mode: c
 * c-basic-offset: 4
 * fill-column: 78
 * tab-width: 8
 * End:
 */<|MERGE_RESOLUTION|>--- conflicted
+++ resolved
@@ -1,12 +1,4 @@
-<<<<<<< HEAD
- /*
-=======
 /*
- * tclWinPanic.c --
- *
- *	Contains the Windows-specific command-line panic proc.
- *
->>>>>>> ee55320d
  * Copyright © 2013 Jan Nijtmans.
  * All rights reserved.
  *
