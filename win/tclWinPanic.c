 /*
 * tclWinPanic.c --
 *
 *	Contains the Windows-specific command-line panic proc.
 *
 * Copyright © 2013 Jan Nijtmans.
 * All rights reserved.
 *
 * See the file "license.terms" for information on usage and redistribution of
 * this file, and for a DISCLAIMER OF ALL WARRANTIES.
 */

#include "tclInt.h"
/*
 *----------------------------------------------------------------------
 *
 * Tcl_ConsolePanic --
 *
 *	Display a message. If a debugger is present, present it directly to
 *	the debugger, otherwise send it to stderr.
 *
 * Results:
 *	None.
 *
 * Side effects:
 *	None.
 *
 *----------------------------------------------------------------------
 */

<<<<<<< HEAD
TCL_NORETURN1 void
=======
TCL_NORETURN void
>>>>>>> a9a53e87
Tcl_ConsolePanic(
    const char *format, ...)
{
#define TCL_MAX_WARN_LEN 26000
    va_list argList;
    WCHAR msgString[TCL_MAX_WARN_LEN];
    char buf[TCL_MAX_WARN_LEN * 3];
    HANDLE handle = GetStdHandle(STD_ERROR_HANDLE);
    DWORD dummy;

    va_start(argList, format);
    vsnprintf(buf+3, sizeof(buf)-3, format, argList);
    buf[sizeof(buf)-1] = 0;
    msgString[TCL_MAX_WARN_LEN-1] = '\0';
    MultiByteToWideChar(CP_UTF8, 0, buf+3, -1, msgString, TCL_MAX_WARN_LEN);

    /*
     * Truncate MessageBox string if it is too long to not overflow the buffer.
     */

    if (msgString[TCL_MAX_WARN_LEN-1] != '\0') {
	memcpy(msgString + (TCL_MAX_WARN_LEN - 5), L" ...", 5 * sizeof(WCHAR));
    }

    if (IsDebuggerPresent()) {
	OutputDebugStringW(msgString);
    } else if (_isatty(2)) {
	WriteConsoleW(handle, msgString, (DWORD)wcslen(msgString), &dummy, 0);
    } else {
	buf[0] = '\xEF'; buf[1] = '\xBB'; buf[2] = '\xBF'; /* UTF-8 bom */
	WriteFile(handle, buf, (DWORD)strlen(buf), &dummy, 0);
	WriteFile(handle, "\n", 1, &dummy, 0);
	FlushFileBuffers(handle);
    }
#   if defined(__GNUC__)
	__builtin_trap();
#   elif defined(_WIN64)
	__debugbreak();
#   elif defined(_MSC_VER)
	_asm {int 3}
#   else
	DebugBreak();
#   endif
#if defined(_WIN32)
	ExitProcess(1);
#else
	abort();
#endif
}
/*
 * Local Variables:
 * mode: c
 * c-basic-offset: 4
 * fill-column: 78
 * tab-width: 8
 * End:
 */<|MERGE_RESOLUTION|>--- conflicted
+++ resolved
@@ -1,4 +1,4 @@
- /*
+/*
  * tclWinPanic.c --
  *
  *	Contains the Windows-specific command-line panic proc.
@@ -28,11 +28,7 @@
  *----------------------------------------------------------------------
  */
 
-<<<<<<< HEAD
-TCL_NORETURN1 void
-=======
 TCL_NORETURN void
->>>>>>> a9a53e87
 Tcl_ConsolePanic(
     const char *format, ...)
 {
