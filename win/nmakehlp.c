--- conflicted
+++ resolved
@@ -161,11 +161,7 @@
 		return 0;
 	    } else
 		return 1; /* Version not found. Return non-0 exit code */
-<<<<<<< HEAD
-		
-=======
-
->>>>>>> 3d2e35a2
+
 	case 'Q':
 	    if (argc != 3) {
 		chars = snprintf(msg, sizeof(msg) - 1,
