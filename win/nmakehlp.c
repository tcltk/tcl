--- conflicted
+++ resolved
@@ -803,11 +803,7 @@
 static int LocateDependency(const char *keypath)
 {
     int i, ret;
-<<<<<<< HEAD
-    static char *paths[] = {"..", "..\\..", "..\\..\\.."};
-=======
     static const char *paths[] = {"..", "..\\..", "..\\..\\.."};
->>>>>>> 1a220e87
 
     for (i = 0; i < (sizeof(paths)/sizeof(paths[0])); ++i) {
 	ret = LocateDependencyHelper(paths[i], keypath);
