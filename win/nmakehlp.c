--- conflicted
+++ resolved
@@ -807,11 +807,7 @@
 {
     size_t i;
     int ret;
-<<<<<<< HEAD
-    static const char * const paths[] = {"..", "..\\..", "..\\..\\.."};
-=======
     static const char *const paths[] = {"..", "..\\..", "..\\..\\.."};
->>>>>>> 521827e4
 
     for (i = 0; i < (sizeof(paths)/sizeof(paths[0])); ++i) {
 	ret = LocateDependencyHelper(paths[i], keypath);
