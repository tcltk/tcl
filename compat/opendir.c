--- conflicted
+++ resolved
@@ -1,18 +1,9 @@
 /* 
  * opendir.c --
  *
-<<<<<<< HEAD
  *	This file provides dirent-style directory-reading procedures for V7
  *	Unix systems that don't have such procedures. The origin of this code
  *	is unclear, but it seems to have come originally from Larry Wall.
- *
- * RCS: @(#) $Id: opendir.c,v 1.4 2007/04/16 13:36:34 dkf Exp $
-=======
- *	This file provides dirent-style directory-reading procedures
- *	for V7 Unix systems that don't have such procedures.  The
- *	origin of this code is unclear, but it seems to have come
- *	originally from Larry Wall.
->>>>>>> 3f68670d
  */
 
 #include "tclInt.h"
