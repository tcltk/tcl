/*
 * memcmp.c --
 *
 *	Source code for the "memcmp" library routine.
 *
 * Copyright (c) 1998 Sun Microsystems, Inc.
 *
 * See the file "license.terms" for information on usage and redistribution of
 * this file, and for a DISCLAIMER OF ALL WARRANTIES.
<<<<<<< HEAD
 *
 * RCS: @(#) $Id: memcmp.c,v 1.5 2008/04/27 22:21:27 dkf Exp $
=======
>>>>>>> 488806d8
 */

#include "tclPort.h"

/*
 * Here is the prototype just in case it is not included in tclPort.h.
 */

int		memcmp(const void *s1, const void *s2, size_t n);

/*
 *----------------------------------------------------------------------
 *
 * memcmp --
 *
 *	Compares two bytes sequences.
 *
 * Results:
 *	Compares its arguments, looking at the first n bytes (each interpreted
 *	as an unsigned char), and returns an integer less than, equal to, or
 *	greater than 0, according as s1 is less than, equal to, or greater
 *	than s2 when taken to be unsigned 8 bit numbers.
 *
 * Side effects:
 *	None.
 *
 *----------------------------------------------------------------------
 */

int
memcmp(
    const void *s1,		/* First string. */
    const void *s2,		/* Second string. */
    size_t n)			/* Length to compare. */
{
    const unsigned char *ptr1 = (const unsigned char *) s1;
    const unsigned char *ptr2 = (const unsigned char *) s2;

    for ( ; n-- ; ptr1++, ptr2++) {
	unsigned char u1 = *ptr1, u2 = *ptr2;

	if (u1 != u2) {
	    return (u1-u2);
	}
    }
    return 0;
}

/*
 * Local Variables:
 * mode: c
 * c-basic-offset: 4
 * fill-column: 78
 * End:
 */<|MERGE_RESOLUTION|>--- conflicted
+++ resolved
@@ -7,11 +7,6 @@
  *
  * See the file "license.terms" for information on usage and redistribution of
  * this file, and for a DISCLAIMER OF ALL WARRANTIES.
-<<<<<<< HEAD
- *
- * RCS: @(#) $Id: memcmp.c,v 1.5 2008/04/27 22:21:27 dkf Exp $
-=======
->>>>>>> 488806d8
  */
 
 #include "tclPort.h"
