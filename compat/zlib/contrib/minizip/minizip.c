--- conflicted
+++ resolved
@@ -27,15 +27,11 @@
         #endif
 #endif
 
-<<<<<<< HEAD
-#if defined(__APPLE__) || defined(IOAPI_NO_64)
-=======
 #if defined(_WIN32)
 #define FOPEN_FUNC(filename, mode) fopen(filename, mode)
 #define FTELLO_FUNC(stream) _ftelli64(stream)
 #define FSEEKO_FUNC(stream, offset, origin) _fseeki64(stream, offset, origin)
 #elif defined(__APPLE__) || defined(IOAPI_NO_64)
->>>>>>> 52483a4d
 // In darwin and perhaps other BSD variants off_t is a 64 bit value, hence no need for specific 64 bit functions
 #define FOPEN_FUNC(filename, mode) fopen(filename, mode)
 #define FTELLO_FUNC(stream) ftello(stream)
