--- conflicted
+++ resolved
@@ -12,11 +12,6 @@
  *
  * See the file "license.terms" for information on usage and redistribution of
  * this file, and for a DISCLAIMER OF ALL WARRANTIES.
-<<<<<<< HEAD
- *
- * RCS: @(#) $Id: stdlib.h,v 1.3.36.2 2010/04/29 23:32:23 dgp Exp $
-=======
->>>>>>> 64eb210f
  */
 
 #ifndef _STDLIB
