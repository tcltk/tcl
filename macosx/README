Tcl Mac OS X README
-------------------

This is the README file for the Mac OS X/Darwin version of Tcl.


1. Where to go for support
--------------------------

- The tcl-mac mailing list on sourceforge is the best place to ask questions
specific to Tcl & Tk on Mac OS X:
	http://lists.sourceforge.net/lists/listinfo/tcl-mac
(this page also has a link to searchable archives of the list, please check them
before asking on the list, many questions have already been answered).

- For general Tcl/Tk questions, the newsgroup comp.lang.tcl is your best bet:
	http://groups.google.com/group/comp.lang.tcl/

- The Tcl'ers Wiki also has many pages dealing with Tcl & Tk on Mac OS X, see
	http://wiki.tcl.tk/_/ref?N=3753
	http://wiki.tcl.tk/_/ref?N=8361

- Please report bugs with Tcl on Mac OS X to the tracker:
	https://core.tcl-lang.org/tcl/reportlist

2. Using Tcl on Mac OS X
------------------------

- At a minimum, Mac OS X 10.3 is required to run Tcl.

- Unless weak-linking is used, Tcl built on Mac OS X 10.x will not run on 10.y
with y < x; on the other hand Tcl built on 10.y will always run on 10.x with
y <= x (but without any of the fixes and optimizations that would be available
in a binary built on 10.x).
Weak-linking is available on OS X 10.2 or later, it additionally allows Tcl
built on 10.x to run on any 10.y with x > y >= z (for a chosen z >= 2).

- Tcl extensions can be installed in any of:
	$HOME/Library/Tcl /Library/Tcl
	$HOME/Library/Frameworks /Library/Frameworks
	(searched in that order).
Given a potential package directory $pkg, Tcl on OSX checks for the file
$pkg/Resources/Scripts/pkgIndex.tcl as well as the usual $pkg/pkgIndex.tcl.
This allows building extensions as frameworks with all script files contained in
the Resources/Scripts directory of the framework.

- [load]able binary extensions can linked as either ordinary shared libraries
(.dylib) or as MachO bundles (since 8.4.10/8.5a3); bundles have the advantage
that they are [load]ed more efficiently from a tcl VFS (no temporary copy to the
native filesystem required), and prior to Mac OS X 10.5, only bundles can be
[unload]ed.

- The 'deploy' target of macosx/GNUmakefile installs the html manpages into the
standard documentation location in the Tcl framework:
	Tcl.framework/Resources/Documentation/Reference/Tcl
No nroff manpages are installed by default by the GNUmakefile.

- The Tcl framework can be installed in any of the system's standard
framework directories:
	$HOME/Library/Frameworks /Library/Frameworks


3. Building Tcl on Mac OS X
---------------------------

- At least Mac OS X 10.3 is required to build Tcl.
Apple's Xcode Developer Tools need to be installed (only the most recent version
matching your OS release is supported), the Xcode installer is available on Mac
OS X install media or may be present in /Applications/Installers on Macs that
came with OS X preinstalled. The most recent version can always be downloaded
from the ADC website http://connect.apple.com (free ADC membership required).

- Tcl is most easily built as a Mac OS X framework via GNUmakefile in tcl/macosx
(see below for details), but can also be built with the standard unix configure
and make buildsystem in tcl/unix as on any other unix platform (indeed, the
GNUmakefile is just a wrapper around the unix buildsystem).
The Mac OS X specific configure flags are --enable-framework and
--disable-corefoundation (which disables CF and notably reverts to the standard
select based notifier).

<<<<<<< HEAD
- It is also possible to build with the Xcode IDE via the projects in
tcl/macosx, take care to use the project matching your DevTools and OS version:
	Tcl.xcodeproj:		    for Xcode 3.2 on 10.6
These have the following targets:
	Tcl:			    calls through to tcl/macosx/GNUMakefile.
	tcltest:		    static build of tcltest for debugging.
	tests:			    build tcltest target and run tcl testsuite.
The following build configurations are available:
	Debug:			    debug build for the active architecture,
				    with Fix & Continue enabled.
	Debug clang:		    use clang compiler.
	Debug llvm-gcc:		    use llvm-gcc compiler.
	Debug gcc40:		    use gcc 4.0 compiler.
	DebugNoFixAndContinue:      disable Fix & Continue.
	DebugNoCF:		    disable corefoundation.
	DebugMemCompile:	    enable memory and bytecode debugging.
	DebugLeaks:		    define PURIFY.
	DebugGCov:		    enable generation of gcov data files.
	Release:		    release build for the active architecture.
	ReleaseUniversal:	    32/64-bit universal build.
	ReleaseUniversal clang:	    use clang compiler.
	ReleaseUniversal llvm-gcc:  use llvm-gcc compiler.
	ReleaseUniversal gcc40:	    use gcc 4.0 compiler.
	ReleaseUniversal10.5SDK:    build against the 10.5 SDK (with 10.5
				    deployment target).
	Note that the non-SDK configurations have their deployment target set to
	10.6 (Tcl.xcodeproj).
The Xcode projects refer to the toplevel tcl source directory via the
TCL_SRCROOT user build setting, by default this is set to the project-relative
path '../../tcl', if your tcl source directory is named differently, e.g.
'../../tcl9.0', you need to manually change the TCL_SRCROOT setting by editing
your ${USER}.pbxuser file (located inside the Tcl.xcodeproj bundle directory)
with a text editor.

=======
>>>>>>> 60942614
- To build universal binaries outside of the Xcode IDE, set CFLAGS as follows:
	export CFLAGS="-arch x86_64 -arch arm64"
This requires Mac OS X 10.6 and Xcode 10.2 and will work on any architecture.
Note that configure requires CFLAGS to contain a least one architecture that can
be run on the build machine (i.e. x86_64 on Core2/Xeon).
Universal builds of Tcl TEA extensions are also possible with CFLAGS set as
above, they will be [load]able by universal as well as thin binaries of Tcl.

Detailed Instructions for building with macosx/GNUmakefile
----------------------------------------------------------

- Unpack the Tcl source release archive.

- The following instructions assume the Tcl source tree is named "tcl${ver}",
(where ${ver} is a shell variable containing the Tcl version number e.g. '9.0').
Setup this shell variable as follows:
	ver="9.0"

- Setup environment variables as desired, e.g. for a universal build on 10.9:
	CFLAGS="-arch x86_64 -arch arm64 -mmacosx-version-min=10.9"
	export CFLAGS

- Change to the directory containing the Tcl source tree and build:
	make -C tcl${ver}/macosx

- Install Tcl onto the root volume (admin password required):
	sudo make -C tcl${ver}/macosx install
if you don't have an admin password, you can install into your home directory
instead by passing an INSTALL_ROOT argument to make:
	make -C tcl${ver}/macosx install INSTALL_ROOT="${HOME}/"

- The default GNUmakefile targets will build _both_ debug and optimized versions
of the Tcl framework with the standard convention of naming the debug library
Tcl.framework/Tcl_debug.
This allows switching to the debug libraries at runtime by setting
	export DYLD_IMAGE_SUFFIX=_debug
(c.f. man dyld for more details)

If you only want to build and install the debug or optimized build, use the
'develop' or 'deploy' target variants of the GNUmakefile, respectively.
For example, to build and install only the optimized versions:
	make -C tcl${ver}/macosx deploy
	sudo make -C tcl${ver}/macosx install-deploy

- To build a Tcl.framework for use as a subframework in another framework, use the
install-embedded target and set SUBFRAMEWORK=1.  Set the DYLIB_INSTALL_DIR
variable to the path which should be the install_name path of the Tcl library, set
the DESTDIR variable to the pathname of a staging directory where the framework
will be written .  For example, running this command in the Tcl source directory:
	make -C macosx install-embedded SUBFRAMEWORK=1 DESTDIR=/tmp/tcl \
	DYLIB_INSTALL_DIR=/Library/Frameworks/Some.framework/Versions/X.Y/Frameworks/Tcl.framework
will produce a Tcl.framework intended for installing as a subframework of
Some.framework.  The framework will be found in /tmp/tcl/Frameworks/<|MERGE_RESOLUTION|>--- conflicted
+++ resolved
@@ -78,43 +78,6 @@
 --disable-corefoundation (which disables CF and notably reverts to the standard
 select based notifier).
 
-<<<<<<< HEAD
-- It is also possible to build with the Xcode IDE via the projects in
-tcl/macosx, take care to use the project matching your DevTools and OS version:
-	Tcl.xcodeproj:		    for Xcode 3.2 on 10.6
-These have the following targets:
-	Tcl:			    calls through to tcl/macosx/GNUMakefile.
-	tcltest:		    static build of tcltest for debugging.
-	tests:			    build tcltest target and run tcl testsuite.
-The following build configurations are available:
-	Debug:			    debug build for the active architecture,
-				    with Fix & Continue enabled.
-	Debug clang:		    use clang compiler.
-	Debug llvm-gcc:		    use llvm-gcc compiler.
-	Debug gcc40:		    use gcc 4.0 compiler.
-	DebugNoFixAndContinue:      disable Fix & Continue.
-	DebugNoCF:		    disable corefoundation.
-	DebugMemCompile:	    enable memory and bytecode debugging.
-	DebugLeaks:		    define PURIFY.
-	DebugGCov:		    enable generation of gcov data files.
-	Release:		    release build for the active architecture.
-	ReleaseUniversal:	    32/64-bit universal build.
-	ReleaseUniversal clang:	    use clang compiler.
-	ReleaseUniversal llvm-gcc:  use llvm-gcc compiler.
-	ReleaseUniversal gcc40:	    use gcc 4.0 compiler.
-	ReleaseUniversal10.5SDK:    build against the 10.5 SDK (with 10.5
-				    deployment target).
-	Note that the non-SDK configurations have their deployment target set to
-	10.6 (Tcl.xcodeproj).
-The Xcode projects refer to the toplevel tcl source directory via the
-TCL_SRCROOT user build setting, by default this is set to the project-relative
-path '../../tcl', if your tcl source directory is named differently, e.g.
-'../../tcl9.0', you need to manually change the TCL_SRCROOT setting by editing
-your ${USER}.pbxuser file (located inside the Tcl.xcodeproj bundle directory)
-with a text editor.
-
-=======
->>>>>>> 60942614
 - To build universal binaries outside of the Xcode IDE, set CFLAGS as follows:
 	export CFLAGS="-arch x86_64 -arch arm64"
 This requires Mac OS X 10.6 and Xcode 10.2 and will work on any architecture.
