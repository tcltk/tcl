--- conflicted
+++ resolved
@@ -1957,11 +1957,7 @@
 	 */
 
 	if (FD_ISSET(receivePipe, &readableMask)) {
-<<<<<<< HEAD
-	    int i = read(receivePipe, buf, 1);
-=======
-	    i = (int)read(receivePipe, buf, 1);
->>>>>>> 37de7db0
+	    int i = (int) read(receivePipe, buf, 1);
 
 	    if ((i == 0) || ((i == 1) && (buf[0] == 'q'))) {
 		/*
