--- conflicted
+++ resolved
@@ -5,11 +5,6 @@
 
 	See the file "license.terms" for information on usage and redistribution of
 	this file, and for a DISCLAIMER OF ALL WARRANTIES.
-<<<<<<< HEAD
-
-	RCS: @(#) $Id: Tclsh-Info.plist.in,v 1.3 2009/04/14 00:55:31 das Exp $
-=======
->>>>>>> 3aa31b5a
 -->
 <plist version="1.0">
 <dict>
