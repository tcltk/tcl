--- conflicted
+++ resolved
@@ -646,16 +646,11 @@
     Tcl_UtfToExternalDString(encoding, string, length, &ds);
 
     if (Tcl_DStringLength(&ds) > 4) {
-<<<<<<< HEAD
-	Tcl_AppendResult(interp, "expected Macintosh OS type but got \"",
-		string, "\": ", NULL);
-	Tcl_SetErrorCode(interp, "TCL", "VALUE", "MAC_OSTYPE", NULL);
-=======
 	if (interp) {
 	    Tcl_AppendResult(interp, "expected Macintosh OS type but got \"",
 		    string, "\": ", NULL);
-	}
->>>>>>> 842312f3
+	    Tcl_SetErrorCode(interp, "TCL", "VALUE", "MAC_OSTYPE", NULL);
+	}
 	result = TCL_ERROR;
     } else {
 	OSType osType;
