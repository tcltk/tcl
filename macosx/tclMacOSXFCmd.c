--- conflicted
+++ resolved
@@ -95,21 +95,12 @@
 static void		UpdateStringOfOSType(Tcl_Obj *objPtr);
 
 static const Tcl_ObjType tclOSTypeType = {
-<<<<<<< HEAD
-    "osType",				/* name */
-    NULL,				/* freeIntRepProc */
-    NULL,				/* dupIntRepProc */
-    UpdateStringOfOSType,		/* updateStringProc */
-    SetOSTypeFromAny,			/* setFromAnyProc */
-    0
-=======
     "osType",			/* name */
     NULL,			/* freeIntRepProc */
     NULL,			/* dupIntRepProc */
     UpdateStringOfOSType,	/* updateStringProc */
     SetOSTypeFromAny,		/* setFromAnyProc */
-    TCL_OBJTYPE_V0
->>>>>>> 444e06f2
+    0
 };
 
 enum {
