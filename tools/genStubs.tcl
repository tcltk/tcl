--- conflicted
+++ resolved
@@ -191,7 +191,6 @@
     regsub -all "\[ \t\n\]+" [string trim $decl] " " decl
     set decl [parseDecl $decl]
 
-<<<<<<< HEAD
     if {([lindex $platformList 0] eq "deprecated")} {
 	set stubs($curName,deprecated,$index) [lindex $platformList 1]
 	set stubs($curName,generic,$index) $decl
@@ -214,14 +213,6 @@
 			    || ($index > $stubs($curName,$platform,lastNum))} {
 			set stubs($curName,$platform,lastNum) $index
 		}
-=======
-    foreach platform $platformList {
-	if {$decl ne ""} {
-	    set stubs($curName,$platform,$index) $decl
-	    if {![info exists stubs($curName,$platform,lastNum)] \
-		    || ($index > $stubs($curName,$platform,lastNum))} {
-		set stubs($curName,$platform,lastNum) $index
->>>>>>> 3f89004e
 	    }
 	}
     }
@@ -586,11 +577,7 @@
     set lfname [string tolower [string index $fname 0]]
     append lfname [string range $fname 1 end]
 
-<<<<<<< HEAD
     set text "#define $fname \\\n\t("
-=======
-    set text "#ifndef $fname\n#define $fname \\\n\t("
->>>>>>> 3f89004e
     if {$args eq ""} {
 	append text "*"
     }
@@ -619,24 +606,15 @@
     append lfname [string range $fname 1 end]
 
     set text "    "
-<<<<<<< HEAD
     if {[info exists stubs($name,deprecated,$index)]} {
 	append text "TCL_DEPRECATED_API(\"$stubs($name,deprecated,$index)\") "
     } elseif {[info exists stubs($name,nostub,$index)]} {
 	append text "TCL_DEPRECATED_API(\"$stubs($name,nostub,$index)\") "
     }
-=======
->>>>>>> 3f89004e
     if {$args eq ""} {
 	append text $rtype " *" $lfname "; /* $index */\n"
 	return $text
     }
-<<<<<<< HEAD
-=======
-    if {$rtype ne "void"} {
-	regsub -all void $rtype VOID rtype
-    }
->>>>>>> 3f89004e
     if {[string range $rtype end-8 end] eq "__stdcall"} {
 	append text [string trim [string range $rtype 0 end-9]] " (__stdcall *" $lfname ") "
     } elseif {[string range $rtype 0 11] eq "TCL_NORETURN"} {
@@ -1121,7 +1099,6 @@
 	}
 	append text "\n\};\n"
     }
-<<<<<<< HEAD
     foreach intf [array names interfaces] {
 	if {[info exists hooks($intf)]} {
 	    if {$name in $hooks($intf)} {
@@ -1136,10 +1113,6 @@
 	append text "static "
     }
     append text "const ${capName}Stubs ${name}Stubs = \{\n    TCL_STUB_MAGIC,\n"
-=======
-    append text "\n${capName}Stubs ${name}Stubs = \{\n"
-    append text "    TCL_STUB_MAGIC,\n"
->>>>>>> 3f89004e
     if {$epoch ne ""} {
 	set CAPName [string toupper $name]
 	append text "    ${CAPName}_STUBS_EPOCH,\n"
