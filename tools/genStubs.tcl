# genStubs.tcl --
#
#	This script generates a set of stub files for a given
#	interface.
#
#
# Copyright (c) 1998-1999 by Scriptics Corporation.
# Copyright (c) 2007 Daniel A. Steffen <das@users.sourceforge.net>
#
# See the file "license.terms" for information on usage and redistribution
# of this file, and for a DISCLAIMER OF ALL WARRANTIES.

package require Tcl 8.4

namespace eval genStubs {
    # libraryName --
    #
    #	The name of the entire library.  This value is used to compute
    #	the USE_*_STUBS macro and the name of the init file.

    variable libraryName "UNKNOWN"

    # interfaces --
    #
    #	An array indexed by interface name that is used to maintain
    #   the set of valid interfaces.  The value is empty.

    array set interfaces {}

    # curName --
    #
    #	The name of the interface currently being defined.

    variable curName "UNKNOWN"

    # scspec --
    #
    #	Storage class specifier for external function declarations.
    #	Normally "EXTERN", may be set to something like XYZAPI
    #
    variable scspec "EXTERN"

    # epoch, revision --
    #
    #	The epoch and revision numbers of the interface currently being defined.
    #   (@@@TODO: should be an array mapping interface names -> numbers)
    #

    variable epoch {}
    variable revision 0

    # hooks --
    #
    #	An array indexed by interface name that contains the set of
    #	subinterfaces that should be defined for a given interface.

    array set hooks {}

    # stubs --
    #
    #	This three dimensional array is indexed first by interface name,
    #	second by platform name, and third by a numeric offset or the
    #	constant "lastNum".  The lastNum entry contains the largest
    #	numeric offset used for a given interface/platform combo.  Each
    #	numeric offset contains the C function specification that
    #	should be used for the given entry in the stub table.  The spec
    #	consists of a list in the form returned by parseDecl.

    array set stubs {}

    # outDir --
    #
    #	The directory where the generated files should be placed.

    variable outDir .
}

# genStubs::library --
#
#	This function is used in the declarations file to set the name
#	of the library that the interfaces are associated with (e.g. "tcl").
#	This value will be used to define the inline conditional macro.
#
# Arguments:
#	name	The library name.
#
# Results:
#	None.

proc genStubs::library {name} {
    variable libraryName $name
}

# genStubs::interface --
#
#	This function is used in the declarations file to set the name
#	of the interface currently being defined.
#
# Arguments:
#	name	The name of the interface.
#
# Results:
#	None.

proc genStubs::interface {name} {
    variable curName $name
    variable interfaces

    set interfaces($name) {}
    return
}

# genStubs::scspec --
#
#	Define the storage class macro used for external function declarations.
#	Typically, this will be a macro like XYZAPI or EXTERN that
#	expands to either DLLIMPORT or DLLEXPORT, depending on whether
#	-DBUILD_XYZ has been set.
#
proc genStubs::scspec {value} {
    variable scspec $value
}

# genStubs::epoch --
#
#	Define the epoch number for this library.  The epoch
#	should be incrememented when a release is made that
#	contains incompatible changes to the public API.
#
proc genStubs::epoch {value} {
    variable epoch $value
}

# genStubs::hooks --
#
#	This function defines the subinterface hooks for the current
#	interface.
#
# Arguments:
#	names	The ordered list of interfaces that are reachable through the
#		hook vector.
#
# Results:
#	None.

proc genStubs::hooks {names} {
    variable curName
    variable hooks

    set hooks($curName) $names
    return
}

# genStubs::declare --
#
#	This function is used in the declarations file to declare a new
#	interface entry.
#
# Arguments:
#	index		The index number of the interface.
#	platform	The platform the interface belongs to.  Should be one
#			of generic, win, unix, or macosx or aqua or x11.
#	decl		The C function declaration, or {} for an undefined
#			entry.
#
# Results:
#	None.

proc genStubs::declare {args} {
    variable stubs
    variable curName
    variable revision

    incr revision
    if {[llength $args] == 2} {
	lassign $args index decl
	set platformList generic
    } elseif {[llength $args] == 3} {
	lassign $args index platformList decl
    } else {
	puts stderr "wrong # args: declare $args"
	return
    }

    # Check for duplicate declarations, then add the declaration and
    # bump the lastNum counter if necessary.

    foreach platform $platformList {
	if {[info exists stubs($curName,$platform,$index)]} {
	    puts stderr "Duplicate entry: declare $args"
	}
    }
    regsub -all const $decl CONST decl
    regsub -all _XCONST $decl _Xconst decl
    regsub -all "\[ \t\n\]+" [string trim $decl] " " decl
    set decl [parseDecl $decl]

    foreach platform $platformList {
	if {$decl != ""} {
	    set stubs($curName,$platform,$index) $decl
	    if {![info exists stubs($curName,$platform,lastNum)] \
		    || ($index > $stubs($curName,$platform,lastNum))} {
		set stubs($curName,$platform,lastNum) $index
	    }
	}
    }
    return
}

# genStubs::export --
#
#	This function is used in the declarations file to declare a symbol
#	that is exported from the library but is not in the stubs table.
#
# Arguments:
#	decl		The C function declaration, or {} for an undefined
#			entry.
#
# Results:
#	None.

proc genStubs::export {args} {
    if {[llength $args] != 1} {
	puts stderr "wrong # args: export $args"
    }
    return
}

# genStubs::rewriteFile --
#
#	This function replaces the machine generated portion of the
#	specified file with new contents.  It looks for the !BEGIN! and
#	!END! comments to determine where to place the new text.
#
# Arguments:
#	file	The name of the file to modify.
#	text	The new text to place in the file.
#
# Results:
#	None.

proc genStubs::rewriteFile {file text} {
    if {![file exists $file]} {
	puts stderr "Cannot find file: $file"
	return
    }
    set in [open ${file} r]
    set out [open ${file}.new w]
    fconfigure $out -translation lf

    while {![eof $in]} {
	set line [gets $in]
	if {[string match "*!BEGIN!*" $line]} {
	    break
	}
	puts $out $line
    }
    puts $out "/* !BEGIN!: Do not edit below this line. */"
    puts $out $text
    while {![eof $in]} {
	set line [gets $in]
	if {[string match "*!END!*" $line]} {
	    break
	}
    }
    puts $out "/* !END!: Do not edit above this line. */"
    puts -nonewline $out [read $in]
    close $in
    close $out
    file rename -force ${file}.new ${file}
    return
}

# genStubs::addPlatformGuard --
#
#	Wrap a string inside a platform #ifdef.
#
# Arguments:
#	plat	Platform to test.
#
# Results:
#	Returns the original text inside an appropriate #ifdef.

proc genStubs::addPlatformGuard {plat iftxt {eltxt {}} {withCygwin 0}} {
    set text ""
    switch $plat {
	win {
<<<<<<< HEAD
	    append text "#if defined(__WIN32__) || defined(__CYGWIN__) /* WIN */\n${iftxt}"
	    if {$eltxt ne ""} {
=======
	    append text "#if defined(__WIN32__)"
	    if {$withCygwin} {
		append text " || defined(__CYGWIN__)"
	    }
	    append text " /* WIN */\n${iftxt}"
	    if {$eltxt != ""} {
>>>>>>> 53c90dd2
		append text "#else /* WIN */\n${eltxt}"
	    }
	    append text "#endif /* WIN */\n"
	}
	unix {
<<<<<<< HEAD
	    append text "#if !defined(__WIN32__) && !defined(__CYGWIN__) && !defined(MAC_OSX_TCL)\
=======
	    append text "#if !defined(__WIN32__)"
	    if {$withCygwin} {
		append text " && !defined(__CYGWIN__)"
	    }
	    append text " && !defined(MAC_TCL)\
>>>>>>> 53c90dd2
		    /* UNIX */\n${iftxt}"
	    if {$eltxt ne ""} {
		append text "#else /* UNIX */\n${eltxt}"
	    }
	    append text "#endif /* UNIX */\n"
	}
	macosx {
	    append text "#ifdef MAC_OSX_TCL /* MACOSX */\n${iftxt}"
	    if {$eltxt ne ""} {
		append text "#else /* MACOSX */\n${eltxt}"
	    }
	    append text "#endif /* MACOSX */\n"
	}
	aqua {
	    append text "#ifdef MAC_OSX_TK /* AQUA */\n${iftxt}"
	    if {$eltxt ne ""} {
		append text "#else /* AQUA */\n${eltxt}"
	    }
	    append text "#endif /* AQUA */\n"
	}
	x11 {
<<<<<<< HEAD
	    append text "#if !(defined(__WIN32__) || defined(__CYGWIN__) || defined(MAC_OSX_TK))\
=======
	    append text "#if !(defined(__WIN32__)"
	    if {$withCygwin} {
		append text " || defined(__CYGWIN__)"
	    }
	    append text " || defined(MAC_OSX_TK))\
>>>>>>> 53c90dd2
		    /* X11 */\n${iftxt}"
	    if {$eltxt ne ""} {
		append text "#else /* X11 */\n${eltxt}"
	    }
	    append text "#endif /* X11 */\n"
	}
	default {
	    append text "${iftxt}${eltxt}"
	}
    }
    return $text
}

# genStubs::emitSlots --
#
#	Generate the stub table slots for the given interface.  If there
#	are no generic slots, then one table is generated for each
#	platform, otherwise one table is generated for all platforms.
#
# Arguments:
#	name	The name of the interface being emitted.
#	textVar	The variable to use for output.
#
# Results:
#	None.

proc genStubs::emitSlots {name textVar} {
    upvar $textVar text

    forAllStubs $name makeSlot 1 text {"    VOID *reserved$i;\n"}
    return
}

# genStubs::parseDecl --
#
#	Parse a C function declaration into its component parts.
#
# Arguments:
#	decl	The function declaration.
#
# Results:
#	Returns a list of the form {returnType name args}.  The args
#	element consists of a list of type/name pairs, or a single
#	element "void".  If the function declaration is malformed
#	then an error is displayed and the return value is {}.

proc genStubs::parseDecl {decl} {
    if {![regexp {^(.*)\((.*)\)$} $decl all prefix args]} {
	set prefix $decl
	set args {}
    }
    set prefix [string trim $prefix]
    if {![regexp {^(.+[ ][*]*)([^ *]+)$} $prefix all rtype fname]} {
	puts stderr "Bad return type: $decl"
	return
    }
    set rtype [string trim $rtype]
    if {$args == ""} {
	return [list $rtype $fname {}]
    }
    foreach arg [split $args ,] {
	lappend argList [string trim $arg]
    }
    if {![string compare [lindex $argList end] "..."]} {
	set args TCL_VARARGS
	foreach arg [lrange $argList 0 end-1] {
	    set argInfo [parseArg $arg]
	    if {[llength $argInfo] == 2 || [llength $argInfo] == 3} {
		lappend args $argInfo
	    } else {
		puts stderr "Bad argument: '$arg' in '$decl'"
		return
	    }
	}
    } else {
	set args {}
	foreach arg $argList {
	    set argInfo [parseArg $arg]
	    if {![string compare $argInfo "void"]} {
		lappend args "void"
		break
	    } elseif {[llength $argInfo] == 2 || [llength $argInfo] == 3} {
		lappend args $argInfo
	    } else {
		puts stderr "Bad argument: '$arg' in '$decl'"
		return
	    }
	}
    }
    return [list $rtype $fname $args]
}

# genStubs::parseArg --
#
#	This function parses a function argument into a type and name.
#
# Arguments:
#	arg	The argument to parse.
#
# Results:
#	Returns a list of type and name with an optional third array
#	indicator.  If the argument is malformed, returns "".

proc genStubs::parseArg {arg} {
    if {![regexp {^(.+[ ][*]*)([^][ *]+)(\[\])?$} $arg all type name array]} {
	if {$arg == "void"} {
	    return $arg
	} else {
	    return
	}
    }
    set result [list [string trim $type] $name]
    if {$array != ""} {
	lappend result $array
    }
    return $result
}

# genStubs::makeDecl --
#
#	Generate the prototype for a function.
#
# Arguments:
#	name	The interface name.
#	decl	The function declaration.
#	index	The slot index for this function.
#
# Results:
#	Returns the formatted declaration string.

proc genStubs::makeDecl {name decl index} {
    variable scspec
    lassign $decl rtype fname args

    append text "/* $index */\n"
    if {$rtype != "void"} {
	regsub -all void $rtype VOID rtype
    }
    set line "$scspec $rtype"
    set count [expr {2 - ([string length $line] / 8)}]
    append line [string range "\t\t\t" 0 $count]
    set pad [expr {24 - [string length $line]}]
    if {$pad <= 0} {
	append line " "
	set pad 0
    }
    if {$args == ""} {
	append line $fname
	append text $line
	append text ";\n"
	return $text
    }
    if {$args == ""} {
	append line $fname
	append text $line
	append text ";\n"
	return $text
    }
    append line $fname

    regsub -all void $args VOID args
    set arg1 [lindex $args 0]
    switch -exact $arg1 {
	VOID {
	    append line "(void)"
	}
	TCL_VARARGS {
	    set sep "("
	    foreach arg [lrange $args 1 end] {
		append line $sep
		set next {}
		append next [lindex $arg 0]
		if {[string index $next end] ne "*"} {
		    append next " "
		}
		append next [lindex $arg 1] [lindex $arg 2]
		if {[string length $line] + [string length $next] \
			+ $pad > 76} {
		    append text [string trimright $line] \n
		    set line "\t\t\t\t"
		    set pad 28
		}
		append line $next
		set sep ", "
	    }
	    append line ", ...)"
	}
	default {
	    set sep "("
	    foreach arg $args {
		append line $sep
		set next {}
		append next [lindex $arg 0]
		if {[string index $next end] != "*"} {
		    append next " "
		}
		append next [lindex $arg 1] [lindex $arg 2]
		if {[string length $line] + [string length $next] \
			+ $pad > 76} {
		    append text [string trimright $line] \n
		    set line "\t\t\t\t"
		    set pad 28
		}
		append line $next
		set sep ", "
	    }
	    append line ")"
	}
    }
    append text $line ";"
    format "#ifndef %s_TCL_DECLARED\n#define %s_TCL_DECLARED\n%s\n#endif\n" \
	    $fname $fname $text
}

# genStubs::makeMacro --
#
#	Generate the inline macro for a function.
#
# Arguments:
#	name	The interface name.
#	decl	The function declaration.
#	index	The slot index for this function.
#
# Results:
#	Returns the formatted macro definition.

proc genStubs::makeMacro {name decl index} {
    lassign $decl rtype fname args

    set lfname [string tolower [string index $fname 0]]
    append lfname [string range $fname 1 end]

    set text "#ifndef $fname\n#define $fname \\\n\t("
    if {$args == ""} {
	append text "*"
    }
    append text "${name}StubsPtr->$lfname)"
    append text " /* $index */\n#endif\n"
    return $text
}

# genStubs::makeSlot --
#
#	Generate the stub table entry for a function.
#
# Arguments:
#	name	The interface name.
#	decl	The function declaration.
#	index	The slot index for this function.
#
# Results:
#	Returns the formatted table entry.

proc genStubs::makeSlot {name decl index} {
    lassign $decl rtype fname args

    set lfname [string tolower [string index $fname 0]]
    append lfname [string range $fname 1 end]

    set text "    "
    if {$rtype != "void"} {
	regsub -all void $rtype VOID rtype
    }
    if {$args == ""} {
	append text $rtype " *" $lfname "; /* $index */\n"
	return $text
    }
    if {[string range $rtype end-8 end] == "__stdcall"} {
	append text [string trim [string range $rtype 0 end-9]] " (__stdcall *" $lfname ") "
    } else {
	append text $rtype " (*" $lfname ") "
    }
    regsub -all void $args VOID args
    set arg1 [lindex $args 0]
    switch -exact $arg1 {
	VOID {
	    append text "(void)"
	}
	TCL_VARARGS {
	    set sep "("
	    foreach arg [lrange $args 1 end] {
		append text $sep [lindex $arg 0]
		if {[string index $text end] ne "*"} {
		    append text " "
		}
		append text [lindex $arg 1] [lindex $arg 2]
		set sep ", "
	    }
	    append text ", ...)"
	}
	default {
	    set sep "("
	    foreach arg $args {
		append text $sep [lindex $arg 0]
		if {[string index $text end] != "*"} {
		    append text " "
		}
		append text [lindex $arg 1] [lindex $arg 2]
		set sep ", "
	    }
	    append text ")"
	}
    }

    append text "; /* $index */\n"
    return $text
}

# genStubs::makeInit --
#
#	Generate the prototype for a function.
#
# Arguments:
#	name	The interface name.
#	decl	The function declaration.
#	index	The slot index for this function.
#
# Results:
#	Returns the formatted declaration string.

proc genStubs::makeInit {name decl index} {
    if {[lindex $decl 2] == ""} {
	append text "    &" [lindex $decl 1] ", /* " $index " */\n"
    } else {
	append text "    " [lindex $decl 1] ", /* " $index " */\n"
    }
    return $text
}

# genStubs::forAllStubs --
#
#	This function iterates over all of the platforms and invokes
#	a callback for each slot.  The result of the callback is then
#	placed inside appropriate platform guards.
#
# Arguments:
#	name		The interface name.
#	slotProc	The proc to invoke to handle the slot.  It will
#			have the interface name, the declaration,  and
#			the index appended.
#	onAll		If 1, emit the skip string even if there are
#			definitions for one or more platforms.
#	textVar		The variable to use for output.
#	skipString	The string to emit if a slot is skipped.  This
#			string will be subst'ed in the loop so "$i" can
#			be used to substitute the index value.
#
# Results:
#	None.

proc genStubs::forAllStubs {name slotProc onAll textVar
	{skipString {"/* Slot $i is reserved */\n"}}} {
    variable stubs
    upvar $textVar text

    set plats [array names stubs $name,*,lastNum]
    if {[info exists stubs($name,generic,lastNum)]} {
	# Emit integrated stubs block
	set lastNum -1
	foreach plat [array names stubs $name,*,lastNum] {
	    if {$stubs($plat) > $lastNum} {
		set lastNum $stubs($plat)
	    }
	}
	for {set i 0} {$i <= $lastNum} {incr i} {
	    set slots [array names stubs $name,*,$i]
	    set emit 0
	    if {[info exists stubs($name,generic,$i)]} {
		if {[llength $slots] > 1} {
		    puts stderr "conflicting generic and platform entries:\
			    $name $i"
		}
		append text [$slotProc $name $stubs($name,generic,$i) $i]
		set emit 1
	    } elseif {[llength $slots] > 0} {
		array set slot {unix 0 x11 0 win 0 macosx 0 aqua 0}
		foreach s $slots {
		    set slot([lindex [split $s ,] 1]) 1
		}
		# "aqua", "macosx" and "x11" are special cases:
		# "macosx" implies "unix", "aqua" implies "macosx" and "x11"
		# implies "unix", so we need to be careful not to emit
		# duplicate stubs entries:
		if {($slot(unix) && $slot(macosx)) || (
			($slot(unix) || $slot(macosx)) &&
			($slot(x11)  || $slot(aqua)))} {
		    puts stderr "conflicting platform entries: $name $i"
		}
		## unix ##
		set temp {}
		set plat unix
		if {!$slot(aqua) && !$slot(x11)} {
		    if {$slot($plat)} {
			append temp [$slotProc $name $stubs($name,$plat,$i) $i]
		    } elseif {$onAll} {
			eval {append temp} $skipString
		    }
		}
		if {$temp ne ""} {
		    append text [addPlatformGuard $plat $temp]
		    set emit 1
		}
		## x11 ##
		set temp {}
		set plat x11
		if {!$slot(unix) && !$slot(macosx)} {
		    if {$slot($plat)} {
			append temp [$slotProc $name $stubs($name,$plat,$i) $i]
		    } elseif {$onAll} {
			eval {append temp} $skipString
		    }
		}
		if {$temp ne ""} {
		    append text [addPlatformGuard $plat $temp]
		    set emit 1
		}
		## win ##
		set temp {}
		set plat win
		if {$slot($plat)} {
		    append temp [$slotProc $name $stubs($name,$plat,$i) $i]
		} elseif {$onAll} {
		    eval {append temp} $skipString
		}
		if {$temp ne ""} {
		    append text [addPlatformGuard $plat $temp]
		    set emit 1
		}
		## macosx ##
		set temp {}
		set plat macosx
		if {!$slot(aqua) && !$slot(x11)} {
		    if {$slot($plat)} {
			append temp [$slotProc $name $stubs($name,$plat,$i) $i]
		    } elseif {$slot(unix)} {
			append temp [$slotProc $name $stubs($name,unix,$i) $i]
		    } elseif {$onAll} {
			eval {append temp} $skipString
		    }
		}
		if {$temp ne ""} {
		    append text [addPlatformGuard $plat $temp]
		    set emit 1
		}
		## aqua ##
		set temp {}
		set plat aqua
		if {!$slot(unix) && !$slot(macosx)} {
		    if {[string range $skipString 1 2] ne "/*"} {
			# genStubs.tcl previously had a bug here causing it to
			# erroneously generate both a unix entry and an aqua
			# entry for a given stubs table slot. To preserve
			# backwards compatibility, generate a dummy stubs entry
			# before every aqua entry (note that this breaks the
			# correspondence between emitted entry number and
			# actual position of the entry in the stubs table, e.g.
			# TkIntStubs entry 113 for aqua is in fact at position
			# 114 in the table, entry 114 at position 116 etc).
			eval {append temp} $skipString
			set temp "[string range $temp 0 end-1] /*\
				Dummy entry for stubs table backwards\
				compatibility */\n"
		    }
		    if {$slot($plat)} {
			append temp [$slotProc $name $stubs($name,$plat,$i) $i]
		    } elseif {$onAll} {
			eval {append temp} $skipString
		    }
		}
		if {$temp ne ""} {
		    append text [addPlatformGuard $plat $temp]
		    set emit 1
		}
	    }
	    if {!$emit} {
		eval {append text} $skipString
	    }
	}
    } else {
	# Emit separate stubs blocks per platform
	array set block {unix 0 x11 0 win 0 macosx 0 aqua 0}
	foreach s [array names stubs $name,*,lastNum] {
	    set block([lindex [split $s ,] 1]) 1
	}
	## unix ##
	if {$block(unix) && !$block(x11)} {
	    set temp {}
	    set plat unix
	    set lastNum $stubs($name,$plat,lastNum)
	    for {set i 0} {$i <= $lastNum} {incr i} {
		if {[info exists stubs($name,$plat,$i)]} {
		    append temp [$slotProc $name $stubs($name,$plat,$i) $i]
		} else {
		    eval {append temp} $skipString
		}
<<<<<<< HEAD
=======
		append text [addPlatformGuard $plat $temp {} true]
>>>>>>> 53c90dd2
	    }
	    append text [addPlatformGuard $plat $temp]
	}
	## win ##
	if {$block(win)} {
	    set temp {}
	    set plat win
	    set lastNum $stubs($name,$plat,lastNum)
	    for {set i 0} {$i <= $lastNum} {incr i} {
		if {[info exists stubs($name,$plat,$i)]} {
		    append temp [$slotProc $name $stubs($name,$plat,$i) $i]
		} else {
		    eval {append temp} $skipString
		}
	    }
	    append text [addPlatformGuard $plat $temp]
	}
	## macosx ##
	if {$block(macosx) && !$block(aqua) && !$block(x11)} {
	    set temp {}
	    set lastNum -1
	    foreach plat {unix macosx} {
		if {$block($plat)} {
		    set lastNum [expr {$lastNum > $stubs($name,$plat,lastNum)
			    ? $lastNum : $stubs($name,$plat,lastNum)}]
		}
	    }
	    for {set i 0} {$i <= $lastNum} {incr i} {
		set emit 0
		foreach plat {unix macosx} {
		    if {[info exists stubs($name,$plat,$i)]} {
			append temp [$slotProc $name $stubs($name,$plat,$i) $i]
			set emit 1
			break
		    }
		}
		if {!$emit} {
		    eval {append temp} $skipString
		}
	    }
	    append text [addPlatformGuard macosx $temp]
	}
	## aqua ##
	if {$block(aqua)} {
	    set temp {}
	    set lastNum -1
	    foreach plat {unix macosx aqua} {
		if {$block($plat)} {
		    set lastNum [expr {$lastNum > $stubs($name,$plat,lastNum)
			    ? $lastNum : $stubs($name,$plat,lastNum)}]
		}
	    }
	    for {set i 0} {$i <= $lastNum} {incr i} {
		set emit 0
		foreach plat {unix macosx aqua} {
		    if {[info exists stubs($name,$plat,$i)]} {
			append temp [$slotProc $name $stubs($name,$plat,$i) $i]
			set emit 1
			break
		    }
		}
		if {!$emit} {
		    eval {append temp} $skipString
		}
	    }
	    append text [addPlatformGuard aqua $temp]
	}
	## x11 ##
	if {$block(x11)} {
	    set temp {}
	    set lastNum -1
	    foreach plat {unix macosx x11} {
		if {$block($plat)} {
		    set lastNum [expr {$lastNum > $stubs($name,$plat,lastNum)
			    ? $lastNum : $stubs($name,$plat,lastNum)}]
		}
	    }
	    for {set i 0} {$i <= $lastNum} {incr i} {
		set emit 0
		foreach plat {unix macosx x11} {
		    if {[info exists stubs($name,$plat,$i)]} {
			if {$plat ne "macosx"} {
			    append temp [$slotProc $name \
				    $stubs($name,$plat,$i) $i]
			} else {
			    eval {set etxt} $skipString
			    append temp [addPlatformGuard $plat [$slotProc \
				    $name $stubs($name,$plat,$i) $i] $etxt]
			}
			set emit 1
			break
		    }
		}
		if {!$emit} {
		    eval {append temp} $skipString
		}
	    }
	    append text [addPlatformGuard x11 $temp {} true]
	}
    }
}

# genStubs::emitDeclarations --
#
#	This function emits the function declarations for this interface.
#
# Arguments:
#	name	The interface name.
#	textVar	The variable to use for output.
#
# Results:
#	None.

proc genStubs::emitDeclarations {name textVar} {
    upvar $textVar text

    append text "\n/*\n * Exported function declarations:\n */\n\n"
    forAllStubs $name makeDecl 0 text
    return
}

# genStubs::emitMacros --
#
#	This function emits the inline macros for an interface.
#
# Arguments:
#	name	The name of the interface being emitted.
#	textVar	The variable to use for output.
#
# Results:
#	None.

proc genStubs::emitMacros {name textVar} {
    variable libraryName
    upvar $textVar text

    set upName [string toupper $libraryName]
    append text "\n#if defined(USE_${upName}_STUBS) &&\
	    !defined(USE_${upName}_STUB_PROCS)\n"
    append text "\n/*\n * Inline function declarations:\n */\n\n"

    forAllStubs $name makeMacro 0 text

    append text "\n#endif /* defined(USE_${upName}_STUBS) &&\
	    !defined(USE_${upName}_STUB_PROCS) */\n"
    return
}

# genStubs::emitHeader --
#
#	This function emits the body of the <name>Decls.h file for
#	the specified interface.
#
# Arguments:
#	name	The name of the interface being emitted.
#
# Results:
#	None.

proc genStubs::emitHeader {name} {
    variable outDir
    variable hooks
    variable epoch
    variable revision

    set capName [string toupper [string index $name 0]]
    append capName [string range $name 1 end]

    if {$epoch != ""} {
	set CAPName [string toupper $name]
	append text "\n"
	append text "#define ${CAPName}_STUBS_EPOCH $epoch\n"
	append text "#define ${CAPName}_STUBS_REVISION $revision\n"
    }

    emitDeclarations $name text

    if {[info exists hooks($name)]} {
	append text "\ntypedef struct ${capName}StubHooks {\n"
	foreach hook $hooks($name) {
	    set capHook [string toupper [string index $hook 0]]
	    append capHook [string range $hook 1 end]
	    append text "    struct ${capHook}Stubs *${hook}Stubs;\n"
	}
	append text "} ${capName}StubHooks;\n"
    }
    append text "\ntypedef struct ${capName}Stubs {\n"
    append text "    int magic;\n"
    if {$epoch != ""} {
	append text "    int epoch;\n"
	append text "    int revision;\n"
    }
    append text "    struct ${capName}StubHooks *hooks;\n\n"

    emitSlots $name text

    append text "} ${capName}Stubs;\n\n"

    append text "#ifdef __cplusplus\nextern \"C\" {\n#endif\n"
    append text "extern ${capName}Stubs *${name}StubsPtr;\n"
    append text "#ifdef __cplusplus\n}\n#endif\n"

    emitMacros $name text

    rewriteFile [file join $outDir ${name}Decls.h] $text
    return
}

# genStubs::emitInit --
#
#	Generate the table initializers for an interface.
#
# Arguments:
#	name		The name of the interface to initialize.
#	textVar		The variable to use for output.
#
# Results:
#	Returns the formatted output.

proc genStubs::emitInit {name textVar} {
    variable hooks
    variable epoch
    upvar $textVar text

    set capName [string toupper [string index $name 0]]
    append capName [string range $name 1 end]

    if {[info exists hooks($name)]} {
	append text "\nstatic ${capName}StubHooks ${name}StubHooks = \{\n"
	set sep "    "
	foreach sub $hooks($name) {
	    append text $sep "&${sub}Stubs"
	    set sep ",\n    "
	}
	append text "\n\};\n"
    }
    append text "\n${capName}Stubs ${name}Stubs = \{\n"
    append text "    TCL_STUB_MAGIC,\n"
    if {$epoch != ""} {
	set CAPName [string toupper $name]
	append text "    ${CAPName}_STUBS_EPOCH,\n"
	append text "    ${CAPName}_STUBS_REVISION,\n"
    }
    if {[info exists hooks($name)]} {
	append text "    &${name}StubHooks,\n"
    } else {
	append text "    NULL,\n"
    }

    forAllStubs $name makeInit 1 text {"    NULL, /* $i */\n"}

    append text "\};\n"
    return
}

# genStubs::emitInits --
#
#	This function emits the body of the <name>StubInit.c file for
#	the specified interface.
#
# Arguments:
#	name	The name of the interface being emitted.
#
# Results:
#	None.

proc genStubs::emitInits {} {
    variable hooks
    variable outDir
    variable libraryName
    variable interfaces

    # Assuming that dependencies only go one level deep, we need to emit
    # all of the leaves first to avoid needing forward declarations.

    set leaves {}
    set roots {}
    foreach name [lsort [array names interfaces]] {
	if {[info exists hooks($name)]} {
	    lappend roots $name
	} else {
	    lappend leaves $name
	}
    }
    foreach name $leaves {
	emitInit $name text
    }
    foreach name $roots {
	emitInit $name text
    }

    rewriteFile [file join $outDir ${libraryName}StubInit.c] $text
}

# genStubs::init --
#
#	This is the main entry point.
#
# Arguments:
#	None.
#
# Results:
#	None.

proc genStubs::init {} {
    global argv argv0
    variable outDir
    variable interfaces

    if {[llength $argv] < 2} {
	puts stderr "usage: $argv0 outDir declFile ?declFile...?"
	exit 1
    }

    set outDir [lindex $argv 0]

    foreach file [lrange $argv 1 end] {
	source $file
    }

    foreach name [lsort [array names interfaces]] {
	puts "Emitting $name"
	emitHeader $name
    }

    emitInits
}

# lassign --
#
#	This function emulates the TclX lassign command.
#
# Arguments:
#	valueList	A list containing the values to be assigned.
#	args		The list of variables to be assigned.
#
# Results:
#	Returns any values that were not assigned to variables.

if {[string length [namespace which lassign]] == 0} {
    proc lassign {valueList args} {
	if {[llength $args] == 0} {
	    error "wrong # args: should be \"lassign list varName ?varName ...?\""
	}
	uplevel [list foreach $args $valueList {break}]
	return [lrange $valueList [llength $args] end]
    }
}

genStubs::init<|MERGE_RESOLUTION|>--- conflicted
+++ resolved
@@ -285,31 +285,22 @@
     set text ""
     switch $plat {
 	win {
-<<<<<<< HEAD
-	    append text "#if defined(__WIN32__) || defined(__CYGWIN__) /* WIN */\n${iftxt}"
-	    if {$eltxt ne ""} {
-=======
 	    append text "#if defined(__WIN32__)"
 	    if {$withCygwin} {
 		append text " || defined(__CYGWIN__)"
 	    }
 	    append text " /* WIN */\n${iftxt}"
-	    if {$eltxt != ""} {
->>>>>>> 53c90dd2
+	    if {$eltxt ne ""} {
 		append text "#else /* WIN */\n${eltxt}"
 	    }
 	    append text "#endif /* WIN */\n"
 	}
 	unix {
-<<<<<<< HEAD
-	    append text "#if !defined(__WIN32__) && !defined(__CYGWIN__) && !defined(MAC_OSX_TCL)\
-=======
 	    append text "#if !defined(__WIN32__)"
 	    if {$withCygwin} {
 		append text " && !defined(__CYGWIN__)"
 	    }
 	    append text " && !defined(MAC_TCL)\
->>>>>>> 53c90dd2
 		    /* UNIX */\n${iftxt}"
 	    if {$eltxt ne ""} {
 		append text "#else /* UNIX */\n${eltxt}"
@@ -331,15 +322,11 @@
 	    append text "#endif /* AQUA */\n"
 	}
 	x11 {
-<<<<<<< HEAD
-	    append text "#if !(defined(__WIN32__) || defined(__CYGWIN__) || defined(MAC_OSX_TK))\
-=======
 	    append text "#if !(defined(__WIN32__)"
 	    if {$withCygwin} {
 		append text " || defined(__CYGWIN__)"
 	    }
 	    append text " || defined(MAC_OSX_TK))\
->>>>>>> 53c90dd2
 		    /* X11 */\n${iftxt}"
 	    if {$eltxt ne ""} {
 		append text "#else /* X11 */\n${eltxt}"
@@ -486,13 +473,7 @@
 	append line " "
 	set pad 0
     }
-    if {$args == ""} {
-	append line $fname
-	append text $line
-	append text ";\n"
-	return $text
-    }
-    if {$args == ""} {
+    if {$args eq ""} {
 	append line $fname
 	append text $line
 	append text ";\n"
@@ -533,7 +514,7 @@
 		append line $sep
 		set next {}
 		append next [lindex $arg 0]
-		if {[string index $next end] != "*"} {
+		if {[string index $next end] ne "*"} {
 		    append next " "
 		}
 		append next [lindex $arg 1] [lindex $arg 2]
@@ -600,12 +581,12 @@
     append lfname [string range $fname 1 end]
 
     set text "    "
-    if {$rtype != "void"} {
-	regsub -all void $rtype VOID rtype
-    }
     if {$args == ""} {
 	append text $rtype " *" $lfname "; /* $index */\n"
 	return $text
+    }
+    if {$rtype ne "void"} {
+	regsub -all void $rtype VOID rtype
     }
     if {[string range $rtype end-8 end] == "__stdcall"} {
 	append text [string trim [string range $rtype 0 end-9]] " (__stdcall *" $lfname ") "
@@ -634,7 +615,7 @@
 	    set sep "("
 	    foreach arg $args {
 		append text $sep [lindex $arg 0]
-		if {[string index $text end] != "*"} {
+		if {[string index $text end] ne "*"} {
 		    append text " "
 		}
 		append text [lindex $arg 1] [lindex $arg 2]
@@ -835,12 +816,8 @@
 		} else {
 		    eval {append temp} $skipString
 		}
-<<<<<<< HEAD
-=======
-		append text [addPlatformGuard $plat $temp {} true]
->>>>>>> 53c90dd2
-	    }
-	    append text [addPlatformGuard $plat $temp]
+	    }
+	    append text [addPlatformGuard $plat $temp {} true]
 	}
 	## win ##
 	if {$block(win)} {
@@ -854,7 +831,7 @@
 		    eval {append temp} $skipString
 		}
 	    }
-	    append text [addPlatformGuard $plat $temp]
+	    append text [addPlatformGuard $plat $temp {} true]
 	}
 	## macosx ##
 	if {$block(macosx) && !$block(aqua) && !$block(x11)} {
@@ -926,7 +903,7 @@
 			} else {
 			    eval {set etxt} $skipString
 			    append temp [addPlatformGuard $plat [$slotProc \
-				    $name $stubs($name,$plat,$i) $i] $etxt]
+				    $name $stubs($name,$plat,$i) $i] $etxt true]
 			}
 			set emit 1
 			break
