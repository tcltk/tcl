# genStubs.tcl --
#
#	This script generates a set of stub files for a given
#	interface.
#
#
# Copyright (c) 1998-1999 by Scriptics Corporation.
# Copyright (c) 2007 Daniel A. Steffen <das@users.sourceforge.net>
#
# See the file "license.terms" for information on usage and redistribution
# of this file, and for a DISCLAIMER OF ALL WARRANTIES.

package require Tcl 8.4

namespace eval genStubs {
    # libraryName --
    #
    #	The name of the entire library.  This value is used to compute
    #	the USE_*_STUBS macro and the name of the init file.

    variable libraryName "UNKNOWN"

    # interfaces --
    #
    #	An array indexed by interface name that is used to maintain
    #   the set of valid interfaces.  The value is empty.

    array set interfaces {}

    # curName --
    #
    #	The name of the interface currently being defined.

    variable curName "UNKNOWN"

    # hooks --
    #
    #	An array indexed by interface name that contains the set of
    #	subinterfaces that should be defined for a given interface.

    array set hooks {}

    # stubs --
    #
    #	This three dimensional array is indexed first by interface name,
    #	second by platform name, and third by a numeric offset or the
    #	constant "lastNum".  The lastNum entry contains the largest
    #	numeric offset used for a given interface/platform combo.  Each
    #	numeric offset contains the C function specification that
    #	should be used for the given entry in the stub table.  The spec
    #	consists of a list in the form returned by parseDecl.

    array set stubs {}

    # outDir --
    #
    #	The directory where the generated files should be placed.

    variable outDir .
}

# genStubs::library --
#
#	This function is used in the declarations file to set the name
#	of the library that the interfaces are associated with (e.g. "tcl").
#	This value will be used to define the inline conditional macro.
#
# Arguments:
#	name	The library name.
#
# Results:
#	None.

proc genStubs::library {name} {
    variable libraryName $name
}

# genStubs::interface --
#
#	This function is used in the declarations file to set the name
#	of the interface currently being defined.
#
# Arguments:
#	name	The name of the interface.
#
# Results:
#	None.

proc genStubs::interface {name} {
    variable curName $name
    variable interfaces

    set interfaces($name) {}
    return
}

# genStubs::hooks --
#
#	This function defines the subinterface hooks for the current
#	interface.
#
# Arguments:
#	names	The ordered list of interfaces that are reachable through the
#		hook vector.
#
# Results:
#	None.

proc genStubs::hooks {names} {
    variable curName
    variable hooks

    set hooks($curName) $names
    return
}

# genStubs::declare --
#
#	This function is used in the declarations file to declare a new
#	interface entry.
#
# Arguments:
#	index		The index number of the interface.
#	platform	The platform the interface belongs to.  Should be one
#			of generic, win, unix, or macosx or aqua or x11.
#	decl		The C function declaration, or {} for an undefined
#			entry.
#
# Results:
#	None.

proc genStubs::declare {args} {
    variable stubs
    variable curName

    if {[llength $args] == 2} {
	lassign $args index decl
	set platformList generic
    } elseif {[llength $args] == 3} {
	lassign $args index platformList decl
    } else {
	puts stderr "wrong # args: declare $args"
	return
    }

    # Check for duplicate declarations, then add the declaration and
    # bump the lastNum counter if necessary.

    foreach platform $platformList {
	if {[info exists stubs($curName,$platform,$index)]} {
	    puts stderr "Duplicate entry: declare $args"
	}
    }
    regsub -all const $decl CONST decl
    regsub -all _XCONST $decl _Xconst decl
    regsub -all "\[ \t\n\]+" [string trim $decl] " " decl
    set decl [parseDecl $decl]

    foreach platform $platformList {
	if {$decl != ""} {
	    set stubs($curName,$platform,$index) $decl
	    if {![info exists stubs($curName,$platform,lastNum)] \
		    || ($index > $stubs($curName,$platform,lastNum))} {
		set stubs($curName,$platform,lastNum) $index
	    }
	}
    }
    return
}

# genStubs::export --
#
#	This function is used in the declarations file to declare a symbol
#	that is exported from the library but is not in the stubs table.
#
# Arguments:
#	decl		The C function declaration, or {} for an undefined
#			entry.
#
# Results:
#	None.

proc genStubs::export {args} {
    if {[llength $args] != 1} {
	puts stderr "wrong # args: export $args"
    }
    return
}

# genStubs::rewriteFile --
#
#	This function replaces the machine generated portion of the
#	specified file with new contents.  It looks for the !BEGIN! and
#	!END! comments to determine where to place the new text.
#
# Arguments:
#	file	The name of the file to modify.
#	text	The new text to place in the file.
#
# Results:
#	None.

proc genStubs::rewriteFile {file text} {
    if {![file exists $file]} {
	puts stderr "Cannot find file: $file"
	return
    }
    set in [open ${file} r]
    set out [open ${file}.new w]
    fconfigure $out -translation lf

    while {![eof $in]} {
	set line [gets $in]
	if {[string match "*!BEGIN!*" $line]} {
	    break
	}
	puts $out $line
    }
    puts $out "/* !BEGIN!: Do not edit below this line. */"
    puts $out $text
    while {![eof $in]} {
	set line [gets $in]
	if {[string match "*!END!*" $line]} {
	    break
	}
    }
    puts $out "/* !END!: Do not edit above this line. */"
    puts -nonewline $out [read $in]
    close $in
    close $out
    file rename -force ${file}.new ${file}
    return
}

# genStubs::addPlatformGuard --
#
#	Wrap a string inside a platform #ifdef.
#
# Arguments:
#	plat	Platform to test.
#
# Results:
#	Returns the original text inside an appropriate #ifdef.

proc genStubs::addPlatformGuard {plat iftxt {eltxt {}}} {
    set text ""
    switch $plat {
	win {
	    append text "#ifdef __WIN32__ /* WIN */\n${iftxt}"
	    if {$eltxt ne ""} {
		append text "#else /* WIN */\n${eltxt}"
	    }
	    append text "#endif /* WIN */\n"
	}
	unix {
	    append text "#if !defined(__WIN32__) && !defined(MAC_OSX_TCL)\
		    /* UNIX */\n${iftxt}"
	    if {$eltxt ne ""} {
		append text "#else /* UNIX */\n${eltxt}"
	    }
	    append text "#endif /* UNIX */\n"
	}
	macosx {
	    append text "#ifdef MAC_OSX_TCL /* MACOSX */\n${iftxt}"
	    if {$eltxt ne ""} {
		append text "#else /* MACOSX */\n${eltxt}"
	    }
	    append text "#endif /* MACOSX */\n"
	}
	aqua {
	    append text "#ifdef MAC_OSX_TK /* AQUA */\n${iftxt}"
	    if {$eltxt ne ""} {
		append text "#else /* AQUA */\n${eltxt}"
	    }
	    append text "#endif /* AQUA */\n"
	}
	x11 {
	    append text "#if !(defined(__WIN32__) || defined(MAC_OSX_TK))\
		    /* X11 */\n${iftxt}"
	    if {$eltxt ne ""} {
		append text "#else /* X11 */\n${eltxt}"
	    }
	    append text "#endif /* X11 */\n"
	}
	default {
	    append text "${iftxt}${eltxt}"
	}
    }
    return $text
}

# genStubs::emitSlots --
#
#	Generate the stub table slots for the given interface.  If there
#	are no generic slots, then one table is generated for each
#	platform, otherwise one table is generated for all platforms.
#
# Arguments:
#	name	The name of the interface being emitted.
#	textVar	The variable to use for output.
#
# Results:
#	None.

proc genStubs::emitSlots {name textVar} {
    upvar $textVar text

    forAllStubs $name makeSlot 1 text {"    VOID *reserved$i;\n"}
    return
}

# genStubs::parseDecl --
#
#	Parse a C function declaration into its component parts.
#
# Arguments:
#	decl	The function declaration.
#
# Results:
#	Returns a list of the form {returnType name args}.  The args
#	element consists of a list of type/name pairs, or a single
#	element "void".  If the function declaration is malformed
#	then an error is displayed and the return value is {}.

proc genStubs::parseDecl {decl} {
    if {![regexp {^(.*)\((.*)\)$} $decl all prefix args]} {
	set prefix $decl
	set args {}
    }
    set prefix [string trim $prefix]
    if {![regexp {^(.+[ ][*]*)([^ *]+)$} $prefix all rtype fname]} {
	puts stderr "Bad return type: $decl"
	return
    }
    set rtype [string trim $rtype]
    if {$args == ""} {
	return [list $rtype $fname {}]
    }
    foreach arg [split $args ,] {
	lappend argList [string trim $arg]
    }
    if {![string compare [lindex $argList end] "..."]} {
	set args TCL_VARARGS
	foreach arg [lrange $argList 0 end-1] {
	    set argInfo [parseArg $arg]
	    if {[llength $argInfo] == 2 || [llength $argInfo] == 3} {
		lappend args $argInfo
	    } else {
		puts stderr "Bad argument: '$arg' in '$decl'"
		return
	    }
	}
    } else {
	set args {}
	foreach arg $argList {
	    set argInfo [parseArg $arg]
	    if {![string compare $argInfo "void"]} {
		lappend args "void"
		break
	    } elseif {[llength $argInfo] == 2 || [llength $argInfo] == 3} {
		lappend args $argInfo
	    } else {
		puts stderr "Bad argument: '$arg' in '$decl'"
		return
	    }
	}
    }
    return [list $rtype $fname $args]
}

# genStubs::parseArg --
#
#	This function parses a function argument into a type and name.
#
# Arguments:
#	arg	The argument to parse.
#
# Results:
#	Returns a list of type and name with an optional third array
#	indicator.  If the argument is malformed, returns "".

proc genStubs::parseArg {arg} {
    if {![regexp {^(.+[ ][*]*)([^][ *]+)(\[\])?$} $arg all type name array]} {
	if {$arg == "void"} {
	    return $arg
	} else {
	    return
	}
    }
    set result [list [string trim $type] $name]
    if {$array != ""} {
	lappend result $array
    }
    return $result
}

# genStubs::makeDecl --
#
#	Generate the prototype for a function.
#
# Arguments:
#	name	The interface name.
#	decl	The function declaration.
#	index	The slot index for this function.
#
# Results:
#	Returns the formatted declaration string.

proc genStubs::makeDecl {name decl index} {
    lassign $decl rtype fname args

    append text "/* $index */\n"
    if {$rtype != "void"} {
	regsub -all void $rtype VOID rtype
    }
    set line "EXTERN $rtype"
    set count [expr {2 - ([string length $line] / 8)}]
    append line [string range "\t\t\t" 0 $count]
    set pad [expr {24 - [string length $line]}]
    if {$pad <= 0} {
	append line " "
	set pad 0
    }
    if {$args == ""} {
	append line $fname
	append text $line
	append text ";\n"
	return $text
    }
    append line $fname

    regsub -all void $args VOID args
    set arg1 [lindex $args 0]
    switch -exact $arg1 {
	VOID {
	    append line "(void)"
	}
	TCL_VARARGS {
	    set sep "("
	    foreach arg [lrange $args 1 end] {
		append line $sep
		set next {}
		append next [lindex $arg 0]
		if {[string index $next end] ne "*"} {
		    append next " "
		}
		append next [lindex $arg 1] [lindex $arg 2]
		if {[string length $line] + [string length $next] \
			+ $pad > 76} {
		    append text [string trimright $line] \n
		    set line "\t\t\t\t"
		    set pad 28
		}
		append line $next
		set sep ", "
	    }
	    append line ", ...)"
	}
	default {
	    set sep "("
	    foreach arg $args {
		append line $sep
		set next {}
		append next [lindex $arg 0]
		if {[string index $next end] ne "*"} {
		    append next " "
		}
		append next [lindex $arg 1] [lindex $arg 2]
		if {[string length $line] + [string length $next] \
			+ $pad > 76} {
		    append text [string trimright $line] \n
		    set line "\t\t\t\t"
		    set pad 28
		}
		append line $next
		set sep ", "
	    }
	    append line ")"
	}
    }
    append text $line ";"
    format "#ifndef %s_TCL_DECLARED\n#define %s_TCL_DECLARED\n%s\n#endif\n" \
	    $fname $fname $text
}

# genStubs::makeMacro --
#
#	Generate the inline macro for a function.
#
# Arguments:
#	name	The interface name.
#	decl	The function declaration.
#	index	The slot index for this function.
#
# Results:
#	Returns the formatted macro definition.

proc genStubs::makeMacro {name decl index} {
    lassign $decl rtype fname args

    set lfname [string tolower [string index $fname 0]]
    append lfname [string range $fname 1 end]

    set text "#ifndef $fname\n#define $fname \\\n\t("
    if {$args == ""} {
	append text "*"
    }
    append text "${name}StubsPtr->$lfname)"
    append text " /* $index */\n#endif\n"
    return $text
}

# genStubs::makeSlot --
#
#	Generate the stub table entry for a function.
#
# Arguments:
#	name	The interface name.
#	decl	The function declaration.
#	index	The slot index for this function.
#
# Results:
#	Returns the formatted table entry.

proc genStubs::makeSlot {name decl index} {
    lassign $decl rtype fname args

    set lfname [string tolower [string index $fname 0]]
    append lfname [string range $fname 1 end]

    set text "    "
    if {$rtype != "void"} {
	regsub -all void $rtype VOID rtype
    }
<<<<<<< HEAD
    if {$args == ""} {
	append text $rtype " *" $lfname "; /* $index */\n"
	return $text
    }
    if {[string range $rtype end-7 end] == "CALLBACK"} {
	append text [string trim [string range $rtype 0 end-8]] " (CALLBACK *" $lfname ") "
    } else {
	append text $rtype " (*" $lfname ") "
=======
    if {[string range $rtype end-8 end] == "__stdcall"} {
	append text [string trim [string range $rtype 0 end-9]] " (__stdcall *" $lfname ") _ANSI_ARGS_("
    } else {
	append text $rtype " (*" $lfname ") _ANSI_ARGS_("
>>>>>>> 7e142aef
    }
    regsub -all void $args VOID args
    set arg1 [lindex $args 0]
    switch -exact $arg1 {
	VOID {
	    append text "(void)"
	}
	TCL_VARARGS {
	    set sep "("
	    foreach arg [lrange $args 1 end] {
		append text $sep [lindex $arg 0]
		if {[string index $text end] ne "*"} {
		    append text " "
		}
		append text [lindex $arg 1] [lindex $arg 2]
		set sep ", "
	    }
	    append text ", ...)"
	}
	default {
	    set sep "("
	    foreach arg $args {
		append text $sep [lindex $arg 0]
		if {[string index $text end] ne "*"} {
		    append text " "
		}
		append text [lindex $arg 1] [lindex $arg 2]
		set sep ", "
	    }
	    append text ")"
	}
    }

    append text "; /* $index */\n"
    return $text
}

# genStubs::makeInit --
#
#	Generate the prototype for a function.
#
# Arguments:
#	name	The interface name.
#	decl	The function declaration.
#	index	The slot index for this function.
#
# Results:
#	Returns the formatted declaration string.

proc genStubs::makeInit {name decl index} {
    if {[lindex $decl 2] == ""} {
	append text "    &" [lindex $decl 1] ", /* " $index " */\n"
    } else {
	append text "    " [lindex $decl 1] ", /* " $index " */\n"
    }
    return $text
}

# genStubs::forAllStubs --
#
#	This function iterates over all of the platforms and invokes
#	a callback for each slot.  The result of the callback is then
#	placed inside appropriate platform guards.
#
# Arguments:
#	name		The interface name.
#	slotProc	The proc to invoke to handle the slot.  It will
#			have the interface name, the declaration,  and
#			the index appended.
#	onAll		If 1, emit the skip string even if there are
#			definitions for one or more platforms.
#	textVar		The variable to use for output.
#	skipString	The string to emit if a slot is skipped.  This
#			string will be subst'ed in the loop so "$i" can
#			be used to substitute the index value.
#
# Results:
#	None.

proc genStubs::forAllStubs {name slotProc onAll textVar
	{skipString {"/* Slot $i is reserved */\n"}}} {
    variable stubs
    upvar $textVar text

    set plats [array names stubs $name,*,lastNum]
    if {[info exists stubs($name,generic,lastNum)]} {
	# Emit integrated stubs block
	set lastNum -1
	foreach plat [array names stubs $name,*,lastNum] {
	    if {$stubs($plat) > $lastNum} {
		set lastNum $stubs($plat)
	    }
	}
	for {set i 0} {$i <= $lastNum} {incr i} {
	    set slots [array names stubs $name,*,$i]
	    set emit 0
	    if {[info exists stubs($name,generic,$i)]} {
		if {[llength $slots] > 1} {
		    puts stderr "conflicting generic and platform entries:\
			    $name $i"
		}
		append text [$slotProc $name $stubs($name,generic,$i) $i]
		set emit 1
	    } elseif {[llength $slots] > 0} {
		array set slot {unix 0 x11 0 win 0 macosx 0 aqua 0}
		foreach s $slots {
		    set slot([lindex [split $s ,] 1]) 1
		}
		# "aqua", "macosx" and "x11" are special cases:
		# "macosx" implies "unix", "aqua" implies "macosx" and "x11"
		# implies "unix", so we need to be careful not to emit
		# duplicate stubs entries:
		if {($slot(unix) && $slot(macosx)) || (
			($slot(unix) || $slot(macosx)) &&
			($slot(x11)  || $slot(aqua)))} {
		    puts stderr "conflicting platform entries: $name $i"
		}
		## unix ##
		set temp {}
		set plat unix
		if {!$slot(aqua) && !$slot(x11)} {
		    if {$slot($plat)} {
			append temp [$slotProc $name $stubs($name,$plat,$i) $i]
		    } elseif {$onAll} {
			eval {append temp} $skipString
		    }
		}
		if {$temp ne ""} {
		    append text [addPlatformGuard $plat $temp]
		    set emit 1
		}
		## x11 ##
		set temp {}
		set plat x11
		if {!$slot(unix) && !$slot(macosx)} {
		    if {$slot($plat)} {
			append temp [$slotProc $name $stubs($name,$plat,$i) $i]
		    } elseif {$onAll} {
			eval {append temp} $skipString
		    }
		}
		if {$temp ne ""} {
		    append text [addPlatformGuard $plat $temp]
		    set emit 1
		}
		## win ##
		set temp {}
		set plat win
		if {$slot($plat)} {
		    append temp [$slotProc $name $stubs($name,$plat,$i) $i]
		} elseif {$onAll} {
		    eval {append temp} $skipString
		}
		if {$temp ne ""} {
		    append text [addPlatformGuard $plat $temp]
		    set emit 1
		}
		## macosx ##
		set temp {}
		set plat macosx
		if {!$slot(aqua) && !$slot(x11)} {
		    if {$slot($plat)} {
			append temp [$slotProc $name $stubs($name,$plat,$i) $i]
		    } elseif {$slot(unix)} {
			append temp [$slotProc $name $stubs($name,unix,$i) $i]
		    } elseif {$onAll} {
			eval {append temp} $skipString
		    }
		}
		if {$temp ne ""} {
		    append text [addPlatformGuard $plat $temp]
		    set emit 1
		}
		## aqua ##
		set temp {}
		set plat aqua
		if {!$slot(unix) && !$slot(macosx)} {
		    if {[string range $skipString 1 2] ne "/*"} {
			# genStubs.tcl previously had a bug here causing it to
			# erroneously generate both a unix entry and an aqua
			# entry for a given stubs table slot. To preserve
			# backwards compatibility, generate a dummy stubs entry
			# before every aqua entry (note that this breaks the
			# correspondence between emitted entry number and
			# actual position of the entry in the stubs table, e.g.
			# TkIntStubs entry 113 for aqua is in fact at position
			# 114 in the table, entry 114 at position 116 etc).
			eval {append temp} $skipString
			set temp "[string range $temp 0 end-1] /*\
				Dummy entry for stubs table backwards\
				compatibility */\n"
		    }
		    if {$slot($plat)} {
			append temp [$slotProc $name $stubs($name,$plat,$i) $i]
		    } elseif {$onAll} {
			eval {append temp} $skipString
		    }
		}
		if {$temp ne ""} {
		    append text [addPlatformGuard $plat $temp]
		    set emit 1
		}
	    }
	    if {!$emit} {
		eval {append text} $skipString
	    }
	}
    } else {
	# Emit separate stubs blocks per platform
	array set block {unix 0 x11 0 win 0 macosx 0 aqua 0}
	foreach s [array names stubs $name,*,lastNum] {
	    set block([lindex [split $s ,] 1]) 1
	}
	## unix ##
	if {$block(unix) && !$block(x11)} {
	    set temp {}
	    set plat unix
	    set lastNum $stubs($name,$plat,lastNum)
	    for {set i 0} {$i <= $lastNum} {incr i} {
		if {[info exists stubs($name,$plat,$i)]} {
		    append temp [$slotProc $name $stubs($name,$plat,$i) $i]
		} else {
		    eval {append temp} $skipString
		}
	    }
	    append text [addPlatformGuard $plat $temp]
	}
	## win ##
	if {$block(win)} {
	    set temp {}
	    set plat win
	    set lastNum $stubs($name,$plat,lastNum)
	    for {set i 0} {$i <= $lastNum} {incr i} {
		if {[info exists stubs($name,$plat,$i)]} {
		    append temp [$slotProc $name $stubs($name,$plat,$i) $i]
		} else {
		    eval {append temp} $skipString
		}
	    }
	    append text [addPlatformGuard $plat $temp]
	}
	## macosx ##
	if {$block(macosx) && !$block(aqua) && !$block(x11)} {
	    set temp {}
	    set lastNum -1
	    foreach plat {unix macosx} {
		if {$block($plat)} {
		    set lastNum [expr {$lastNum > $stubs($name,$plat,lastNum)
			    ? $lastNum : $stubs($name,$plat,lastNum)}]
		}
	    }
	    for {set i 0} {$i <= $lastNum} {incr i} {
		set emit 0
		foreach plat {unix macosx} {
		    if {[info exists stubs($name,$plat,$i)]} {
			append temp [$slotProc $name $stubs($name,$plat,$i) $i]
			set emit 1
			break
		    }
		}
		if {!$emit} {
		    eval {append temp} $skipString
		}
	    }
	    append text [addPlatformGuard macosx $temp]
	}
	## aqua ##
	if {$block(aqua)} {
	    set temp {}
	    set lastNum -1
	    foreach plat {unix macosx aqua} {
		if {$block($plat)} {
		    set lastNum [expr {$lastNum > $stubs($name,$plat,lastNum)
			    ? $lastNum : $stubs($name,$plat,lastNum)}]
		}
	    }
	    for {set i 0} {$i <= $lastNum} {incr i} {
		set emit 0
		foreach plat {unix macosx aqua} {
		    if {[info exists stubs($name,$plat,$i)]} {
			append temp [$slotProc $name $stubs($name,$plat,$i) $i]
			set emit 1
			break
		    }
		}
		if {!$emit} {
		    eval {append temp} $skipString
		}
	    }
	    append text [addPlatformGuard aqua $temp]
	}
	## x11 ##
	if {$block(x11)} {
	    set temp {}
	    set lastNum -1
	    foreach plat {unix macosx x11} {
		if {$block($plat)} {
		    set lastNum [expr {$lastNum > $stubs($name,$plat,lastNum)
			    ? $lastNum : $stubs($name,$plat,lastNum)}]
		}
	    }
	    for {set i 0} {$i <= $lastNum} {incr i} {
		set emit 0
		foreach plat {unix macosx x11} {
		    if {[info exists stubs($name,$plat,$i)]} {
			if {$plat ne "macosx"} {
			    append temp [$slotProc $name \
				    $stubs($name,$plat,$i) $i]
			} else {
			    eval {set etxt} $skipString
			    append temp [addPlatformGuard $plat [$slotProc \
				    $name $stubs($name,$plat,$i) $i] $etxt]
			}
			set emit 1
			break
		    }
		}
		if {!$emit} {
		    eval {append temp} $skipString
		}
	    }
	    append text [addPlatformGuard x11 $temp]
	}
    }
}

# genStubs::emitDeclarations --
#
#	This function emits the function declarations for this interface.
#
# Arguments:
#	name	The interface name.
#	textVar	The variable to use for output.
#
# Results:
#	None.

proc genStubs::emitDeclarations {name textVar} {
    upvar $textVar text

    append text "\n/*\n * Exported function declarations:\n */\n\n"
    forAllStubs $name makeDecl 0 text
    return
}

# genStubs::emitMacros --
#
#	This function emits the inline macros for an interface.
#
# Arguments:
#	name	The name of the interface being emitted.
#	textVar	The variable to use for output.
#
# Results:
#	None.

proc genStubs::emitMacros {name textVar} {
    variable libraryName
    upvar $textVar text

    set upName [string toupper $libraryName]
    append text "\n#if defined(USE_${upName}_STUBS) &&\
	    !defined(USE_${upName}_STUB_PROCS)\n"
    append text "\n/*\n * Inline function declarations:\n */\n\n"

    forAllStubs $name makeMacro 0 text

    append text "\n#endif /* defined(USE_${upName}_STUBS) &&\
	    !defined(USE_${upName}_STUB_PROCS) */\n"
    return
}

# genStubs::emitHeader --
#
#	This function emits the body of the <name>Decls.h file for
#	the specified interface.
#
# Arguments:
#	name	The name of the interface being emitted.
#
# Results:
#	None.

proc genStubs::emitHeader {name} {
    variable outDir
    variable hooks

    set capName [string toupper [string index $name 0]]
    append capName [string range $name 1 end]

    emitDeclarations $name text

    if {[info exists hooks($name)]} {
	append text "\ntypedef struct ${capName}StubHooks {\n"
	foreach hook $hooks($name) {
	    set capHook [string toupper [string index $hook 0]]
	    append capHook [string range $hook 1 end]
	    append text "    struct ${capHook}Stubs *${hook}Stubs;\n"
	}
	append text "} ${capName}StubHooks;\n"
    }
    append text "\ntypedef struct ${capName}Stubs {\n"
    append text "    int magic;\n"
    append text "    struct ${capName}StubHooks *hooks;\n\n"

    emitSlots $name text

    append text "} ${capName}Stubs;\n\n"

    append text "#ifdef __cplusplus\nextern \"C\" {\n#endif\n"
    append text "extern ${capName}Stubs *${name}StubsPtr;\n"
    append text "#ifdef __cplusplus\n}\n#endif\n"

    emitMacros $name text

    rewriteFile [file join $outDir ${name}Decls.h] $text
    return
}

# genStubs::emitInit --
#
#	Generate the table initializers for an interface.
#
# Arguments:
#	name		The name of the interface to initialize.
#	textVar		The variable to use for output.
#
# Results:
#	Returns the formatted output.

proc genStubs::emitInit {name textVar} {
    variable hooks
    upvar $textVar text

    set capName [string toupper [string index $name 0]]
    append capName [string range $name 1 end]

    if {[info exists hooks($name)]} {
	append text "\nstatic ${capName}StubHooks ${name}StubHooks = \{\n"
	set sep "    "
	foreach sub $hooks($name) {
	    append text $sep "&${sub}Stubs"
	    set sep ",\n    "
	}
	append text "\n\};\n"
    }
    append text "\n${capName}Stubs ${name}Stubs = \{\n"
    append text "    TCL_STUB_MAGIC,\n"
    if {[info exists hooks($name)]} {
	append text "    &${name}StubHooks,\n"
    } else {
	append text "    NULL,\n"
    }

    forAllStubs $name makeInit 1 text {"    NULL, /* $i */\n"}

    append text "\};\n"
    return
}

# genStubs::emitInits --
#
#	This function emits the body of the <name>StubInit.c file for
#	the specified interface.
#
# Arguments:
#	name	The name of the interface being emitted.
#
# Results:
#	None.

proc genStubs::emitInits {} {
    variable hooks
    variable outDir
    variable libraryName
    variable interfaces

    # Assuming that dependencies only go one level deep, we need to emit
    # all of the leaves first to avoid needing forward declarations.

    set leaves {}
    set roots {}
    foreach name [lsort [array names interfaces]] {
	if {[info exists hooks($name)]} {
	    lappend roots $name
	} else {
	    lappend leaves $name
	}
    }
    foreach name $leaves {
	emitInit $name text
    }
    foreach name $roots {
	emitInit $name text
    }

    rewriteFile [file join $outDir ${libraryName}StubInit.c] $text
}

# genStubs::init --
#
#	This is the main entry point.
#
# Arguments:
#	None.
#
# Results:
#	None.

proc genStubs::init {} {
    global argv argv0
    variable outDir
    variable interfaces

    if {[llength $argv] < 2} {
	puts stderr "usage: $argv0 outDir declFile ?declFile...?"
	exit 1
    }

    set outDir [lindex $argv 0]

    foreach file [lrange $argv 1 end] {
	source $file
    }

    foreach name [lsort [array names interfaces]] {
	puts "Emitting $name"
	emitHeader $name
    }

    emitInits
}

# lassign --
#
#	This function emulates the TclX lassign command.
#
# Arguments:
#	valueList	A list containing the values to be assigned.
#	args		The list of variables to be assigned.
#
# Results:
#	Returns any values that were not assigned to variables.

if {[string length [namespace which lassign]] == 0} {
    proc lassign {valueList args} {
	if {[llength $args] == 0} {
	    error "wrong # args: should be \"lassign list varName ?varName ...?\""
	}
	uplevel [list foreach $args $valueList {break}]
	return [lrange $valueList [llength $args] end]
    }
}

genStubs::init<|MERGE_RESOLUTION|>--- conflicted
+++ resolved
@@ -532,21 +532,14 @@
     if {$rtype != "void"} {
 	regsub -all void $rtype VOID rtype
     }
-<<<<<<< HEAD
     if {$args == ""} {
 	append text $rtype " *" $lfname "; /* $index */\n"
 	return $text
     }
-    if {[string range $rtype end-7 end] == "CALLBACK"} {
-	append text [string trim [string range $rtype 0 end-8]] " (CALLBACK *" $lfname ") "
+    if {[string range $rtype end-8 end] == "__stdcall"} {
+	append text [string trim [string range $rtype 0 end-9]] " (__stdcall *" $lfname ") "
     } else {
 	append text $rtype " (*" $lfname ") "
-=======
-    if {[string range $rtype end-8 end] == "__stdcall"} {
-	append text [string trim [string range $rtype 0 end-9]] " (__stdcall *" $lfname ") _ANSI_ARGS_("
-    } else {
-	append text $rtype " (*" $lfname ") _ANSI_ARGS_("
->>>>>>> 7e142aef
     }
     regsub -all void $args VOID args
     set arg1 [lindex $args 0]
