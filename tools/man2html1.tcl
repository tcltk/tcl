# man2html1.tcl --
#
# This file defines procedures that are used during the first pass of the
# man page to html conversion process. It is sourced by h.tcl.
#
# Copyright (c) 1996 by Sun Microsystems, Inc.

<<<<<<< HEAD
package require Tcl 8.4-

=======
>>>>>>> 33abb171
# Global variables used by these scripts:
#
# state -	state variable that controls action of text proc.
#
# curFile -	tail of current man page.
#
# file -	file pointer; for both xref.tcl and contents.html
#
# NAME_file -	array indexed by NAME and containing file names used
#		for hyperlinks.
#
# KEY_file -	array indexed by KEYWORD and containing file names used
#		for hyperlinks.
#
# lib -		contains package name. Used to label section in contents.html
#
# inDT -	in dictionary term.


# text --
#
# This procedure adds entries to the hypertext arrays NAME_file
# and KEY_file.
#
# DT: might do this: if first word of $dt matches $name and [llength $name==1]
# 	and [llength $dt > 1], then add to NAME_file.
#
# Arguments:
# string -		Text to index.

proc text string {
    global state curFile NAME_file KEY_file inDT

    switch $state {
	NAME {
	    foreach i [split $string ","] {
		lappend NAME_file([string trim $i]) $curFile
	    }
	}
	KEY {
	    foreach i [split $string ","] {
		lappend KEY_file([string trim $i]) $curFile
	    }
	}
	DT -
	OFF -
	DASH {}
	default {
	    puts stderr "text: unknown state: $state"
	}
    }
}


# macro --
#
# This procedure is invoked to process macro invocations that start
# with "." (instead of ').
#
# Arguments:
# name -	The name of the macro (without the ".").
# args -	Any additional arguments to the macro.

proc macro {name args} {
    switch $name {
	SH - SS {
	    global state

	    switch $args {
		NAME {
		    if {$state eq "INIT"} {
			set state NAME
		    }
		}
		DESCRIPTION {set state DT}
		INTRODUCTION {set state DT}
		KEYWORDS {set state KEY}
		default {set state OFF}
	    }

	}
	TP {
	    global inDT
	    set inDT 1
	}
	TH {
	    global lib state inDT
	    set inDT 0
	    set state INIT
	    if {[llength $args] != 5} {
		set args [join $args " "]
		puts stderr "Bad .TH macro: .$name $args"
	    }
	    set lib [lindex $args 3]				;# Tcl or Tk
	}
    }
}


# dash --
#
# This procedure is invoked to handle dash characters ("\-" in
# troff).  It only function in pass1 is to terminate the NAME state.
#
# Arguments:
# None.

proc dash {} {
    global state
    if {$state eq "NAME"} {
	set state DASH
    }
}


# newline --
#
# This procedure is invoked to handle newlines in the troff input.
# It's only purpose is to terminate a DT (dictionary term).
#
# Arguments:
# None.

proc newline {} {
    global inDT
    set inDT 0
}


# initGlobals, tab, font, char, macro2 --
#
# These procedures do nothing during the first pass.
#
# Arguments:
# None.

proc initGlobals {} {}
proc tab {} {}
proc font type {}
proc char name {}
proc macro2 {name args} {}


# doListing --
#
# Writes an ls like list to a file. Searches NAME_file for entries
# that match the input pattern.
#
# Arguments:
# file -		Output file pointer.
# pattern -		glob style match pattern

proc doListing {file pattern} {
    global NAME_file

    set max_len 0
    foreach name [lsort [array names NAME_file]] {
	set ref $NAME_file($name)
	    if [string match $pattern $ref] {
		lappend type $name
		if {[string length $name] > $max_len} {
		set max_len [string length $name]
	    }
	}
    }
    if [catch {llength $type} ] {
	puts stderr "       doListing: no names matched pattern ($pattern)"
	return
    }
    incr max_len
    set ncols [expr {90/$max_len}]
    set nrows [expr {int(ceil([llength $type] / double($ncols)))} ]

#	? max_len ncols nrows

    set index 0
    foreach f $type {
	lappend row([expr {$index % $nrows}]) $f
	incr index
    }

    puts -nonewline $file "<PRE>"
    for {set i 0} {$i<$nrows} {incr i} {
	foreach name $row($i) {
	    set str [format "%-*s" $max_len $name]
	    regsub $name $str "<A HREF=\"$NAME_file($name).html\">$name</A>" str
	    puts -nonewline $file $str
	}
	puts $file {}
    }
    puts $file "</PRE>"
}


# doContents --
#
# Generates a HTML contents file using the NAME_file array
# as its input database.
#
# Arguments:
# file -		name of the contents file.
# packageName -		string used in the title and sub-heads of the HTML
#			page. Normally name of the package without version
#			numbers.

proc doContents {file packageName} {
    global footer

    set file [open $file w]

    puts $file "<HTML><HEAD><TITLE>$packageName Manual</TITLE></HEAD><BODY>"
    puts $file "<H3>$packageName</H3>"
    doListing $file "*.1"

    puts $file "<HR><H3>$packageName Commands</H3>"
    doListing $file "*.n"

    puts $file "<HR><H3>$packageName Library</H3>"
    doListing $file "*.3"

    puts $file $footer
    puts $file "</BODY></HTML>"
    close $file
}


# do --
#
# This is the toplevel procedure that searches a man page
# for hypertext links.  It builds a data base consisting of
# two arrays: NAME_file and KEY file. It runs the man2tcl
# program to turn the man page into a script, then it evals
# that script.
#
# Arguments:
# fileName -		Name of the file to scan.

proc do fileName {
    global curFile
    set curFile [file tail $fileName]
    set file stdout
    puts "  Pass 1 -- $fileName"
    flush stdout
    if [catch {eval [exec man2tcl [glob $fileName]]} msg] {
	global errorInfo
	puts stderr $msg
	puts "in"
	puts $errorInfo
	exit 1
    }
}<|MERGE_RESOLUTION|>--- conflicted
+++ resolved
@@ -5,11 +5,6 @@
 #
 # Copyright (c) 1996 by Sun Microsystems, Inc.
 
-<<<<<<< HEAD
-package require Tcl 8.4-
-
-=======
->>>>>>> 33abb171
 # Global variables used by these scripts:
 #
 # state -	state variable that controls action of text proc.
