--- conflicted
+++ resolved
@@ -4,15 +4,9 @@
 # 	that the code can be definitely run even in safe interpreters; TclOO's
 # 	core setup is safe.
 #
-<<<<<<< HEAD
-# Copyright © 2012-2018 Donal K. Fellows
+# Copyright © 2012-2019 Donal K. Fellows
 # Copyright © 2013 Andreas Kupries
 # Copyright © 2017 Gerald Lester
-=======
-# Copyright (c) 2012-2019 Donal K. Fellows
-# Copyright (c) 2013 Andreas Kupries
-# Copyright (c) 2017 Gerald Lester
->>>>>>> f3b329dd
 #
 # See the file "license.terms" for information on usage and redistribution of
 # this file, and for a DISCLAIMER OF ALL WARRANTIES.
