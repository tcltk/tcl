--- conflicted
+++ resolved
@@ -1,12 +1,3 @@
-<<<<<<< HEAD
-=======
-# tclOOScript.h --
-#
-#	This file contains support scripts for TclOO. They are defined here so
-#	that the code can be definitely run even in safe interpreters; TclOO's
-#	core setup is safe.
-#
->>>>>>> 9d4f0b95
 # Copyright © 2012-2019 Donal K. Fellows
 # Copyright © 2013 Andreas Kupries
 # Copyright © 2017 Gerald Lester
@@ -23,9 +14,9 @@
 
 # tclOOScript.h --
 #
-# 	This file contains support scripts for TclOO. They are defined here so
-# 	that the code can be definitely run even in safe interpreters; TclOO's
-# 	core setup is safe.
+#   This file contains support scripts for TclOO. They are defined here so
+#   that the code can be definitely run even in safe interpreters; TclOO's
+#   core setup is safe.
  
 ::namespace eval ::oo {
