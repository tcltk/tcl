
The source code for Tcl is managed by fossil.  Tcl developers coordinate all
changes to the Tcl source code at

> [Tcl Source Code](https://core.tcl-lang.org/tcl/timeline)

<<<<<<< HEAD
Release Tcl 9.0.2 arises from the check-in with tag `core-9-0-2`.

Tcl patch releases have the primary purpose of delivering bug fixes
to the userbase.

# Bug fixes
 - Better error-message than "interpreter uses an incompatible stubs mechanism"](https://core.tcl-lang.org/tcl/tktview/fc3509)

# Incompatibilities
 - No known incompatibilities with the Tcl 9.0.0 public interface.

# Updated bundled packages, libraries, standards, data
 - sqlite3 3.48.0

Release Tcl 9.1a0 arises from the check-in with tag core-9-1-a0.
=======
Release Tcl 9.1a0 arises from the check-in with tag `core-9-1-a0`.
>>>>>>> 59f617f4

Highlighted differences between Tcl 9.1 and Tcl 9.0 are summarized below,
with focus on changes important to programmers using the Tcl library and
writing Tcl scripts.

## Continued 64-bit capacity: Command line arguments larger than 2Gb

<|MERGE_RESOLUTION|>--- conflicted
+++ resolved
@@ -4,25 +4,7 @@
 
 > [Tcl Source Code](https://core.tcl-lang.org/tcl/timeline)
 
-<<<<<<< HEAD
-Release Tcl 9.0.2 arises from the check-in with tag `core-9-0-2`.
-
-Tcl patch releases have the primary purpose of delivering bug fixes
-to the userbase.
-
-# Bug fixes
- - Better error-message than "interpreter uses an incompatible stubs mechanism"](https://core.tcl-lang.org/tcl/tktview/fc3509)
-
-# Incompatibilities
- - No known incompatibilities with the Tcl 9.0.0 public interface.
-
-# Updated bundled packages, libraries, standards, data
- - sqlite3 3.48.0
-
 Release Tcl 9.1a0 arises from the check-in with tag core-9-1-a0.
-=======
-Release Tcl 9.1a0 arises from the check-in with tag `core-9-1-a0`.
->>>>>>> 59f617f4
 
 Highlighted differences between Tcl 9.1 and Tcl 9.0 are summarized below,
 with focus on changes important to programmers using the Tcl library and
