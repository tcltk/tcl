
The source code for Tcl is managed by fossil.  Tcl developers coordinate all
changes to the Tcl source code at

> [Tcl Source Code](https://core.tcl-lang.org/tcl/timeline)

Release Tcl 9.0.1 arises from the check-in with tag `core-9-0-1`.

## Changes since Tcl 9.0.0
 - [zlib-8.8, zlib-8.16 fail on Fedora 40, gcc 14.1.1](https://core.tcl-lang.org/tcl/tktview/73d5cb)
 - [regression in tzdata, %z instead of offset TZ-name](https://core.tcl-lang.org/tcl/tktview/2c237b)
 - [Tcl will not start properly if there is an init.tcl file in the current dir](https://core.tcl-lang.org/tcl/tktview/43c94f)
 - [clock scan "24:00", ISO-8601 compatibility](https://core.tcl-lang.org/tcl/tktview/aee9f2)
 - [install registry and dde in $INSTALL_DIR\lib always](https://core.tcl-lang.org/tcl/tktview/364bd9)
 - [cannot build .chm help file (Windows)](https://core.tcl-lang.org/tcl/tktview/bb110c)
 - [TIP 701 - Tcl_FSTildeExpand C API](https://core.tcl-lang.org/tips/doc/trunk/tip/701.md)
 - [buffer overwrite for non-BMP characters in utf-16](https://core.tcl-lang.org/tcl/tktview/66da4d)
 - [Temporary folder with file "tcl9registry13.dll" remains after "exit"](https://core.tcl-lang.org/tcl/tktview/6ce3c0)
<<<<<<< HEAD
 - [load library (dll) from zipfs-library causes a leak in temporary folder](https://core.tcl-lang.org/tcl/tktview/a8e4f7)
=======
 - [Wrong result by "lsearch -stride -subindices -inline -all"](https://core.tcl-lang.org/tcl/info/5a1aaa20)
>>>>>>> 80a97427

Release Tcl 9.0.0 arises from the check-in with tag `core-9-0-0`.

Highlighted differences between Tcl 9.0 and Tcl 8.6 are summarized below,
with focus on changes important to programmers using the Tcl library and
writing Tcl scripts.

# Major Features

## 64-bit capacity: Data values larger than 2Gb
 - Strings can be any length (that fits in your available memory)
 - Lists and dictionaries can have very large numbers of elements

## Internationalization of text
 - Full Unicode range of codepoints
 - New encodings: `utf-16`/`utf-32`/`ucs-2`(`le`|`be`), `CESU-8`, etc.
 - `encoding` options `-profile`, `-failindex` manage encoding of I/O.
 - `msgcat` supports custom locale search list
 - `source` defaults to `-encoding utf-8`

## Zip filesystems and attached archives.
 - Packaging of the Tcl script library with the Tcl binary library,
   meaning that the `TCL_LIBRARY` environment variable is usually not required.
 - Packaging of an application into a virtual filesystem is now a supported
   core Tcl feature.

## Unix notifiers available using `epoll()` or `kqueue()`
 - This relieves limits on file descriptors imposed by legacy `select()` and fixes a performance bottleneck.

# Incompatibilities

## Notable incompatibilities
 - Unqualified varnames resolved in current namespace, not global.
   Note that in almost all cases where this causes a change, the change is actually the removal of a latent bug.
 - No `--disable-threads` build option.  Always thread-enabled.
 - I/O malencoding default response: raise error (`-profile strict`)
 - Windows platform needs Windows 7 or Windows Server 2008 R2 or later
 - Ended interpretation of `~` as home directory in pathnames.
   (See `file home` and `file tildeexpand` for replacements when you need them.)
 - Removed the `identity` encoding.
   (There were only ever very few valid use cases for this; almost all uses
   were systematically wrong.)
 - Removed the encoding alias `binary` to `iso8859-1`.
 - `$::tcl_precision` no longer controls string generation of doubles.
   (If you need a particular precision, use `format`.)
 - Removed pre-Tcl 8 legacies: `case`, `puts` and `read` variant syntaxes.
 - Removed subcommands [`trace variable`|`vdelete`|`vinfo`]
 - Removed `-eofchar` option for write channels.
 - On Windows 10+ (Version 1903 or higher), system encoding is always utf-8.
 - `%b`/`%d`/`%o`/`%x` format modifiers (without size modifier) for `format`
   and `scan` always truncate to 32-bits on all platforms.
 - `%L` size modifier for `scan` no longer truncates to 64-bit.
 - Removed command `::tcl::unsupported::inject`.
   (See `coroinject` and `coroprobe` for supported commands with significantly
   more comprehensible semantics.)

## Incompatibilities in C public interface
 - Extensions built against Tcl 8.6 and before will not work with Tcl 9.0;
   ABI compatibility was a non-goal for 9.0.  In _most_ cases, rebuilding
   against Tcl 9.0 should work except when a removed API function is used.
 - Many arguments expanded type from `int` to `Tcl_Size`, a signed integer type
   large enough to support 64-bit sized memory objects.
   The constant `TCL_AUTO_LENGTH` is a value of that type that indicates that
   the length should be obtained using an appropriate function (typically `strlen()` for `char *` values).
 - Ended support for `Tcl_ChannelTypeVersion` less than 5
 - Introduced versioning of the `Tcl_ObjType` struct
 - Removed macros `CONST*`: Tcl 9 support means dropping Tcl 8.3 support.
   (Replaced with standard C `const` keyword going forward.)
 - Removed registration of several `Tcl_ObjType`s.
 - Removed API functions:

     `Tcl_Backslash()`,
     `Tcl_*VA()`,
     `Tcl_*MathFunc*()`,
     `Tcl_MakeSafe()`,
     `Tcl_(Save|Restore|Discard|Free)Result()`,
     `Tcl_EvalTokens()`,
     `Tcl_(Get|Set)DefaultEncodingDir()`,
     `Tcl_UniCharN(case)cmp()`,
     `Tcl_UniCharCaseMatch()`

 - Revised many internals; beware reliance on undocumented behaviors.

# New Features

## New commands
 - `array default` — Specify default values for arrays (note that this alters the behaviour of `append`, `incr`, `lappend`).
 - `array for` — Cheap iteration over an array's contents.
 - `chan isbinary` — Test if a channel is configured to work with binary data.
 - `coroinject`, `coroprobe` — Interact with paused coroutines.
 - `clock add weekdays` — Clock arithmetic with week days.
 - `const`, `info const*` — Commands for defining constants (variables that can't be modified).
 - `dict getwithdefault` — Define a fallback value to use when `dict get` would otherwise fail.
 - `file home` — Get the user home directory.
 - `file tempdir` — Create a temporary directory.
 - `file tildeexpand` — Expand a file path containing a `~`.
 - `info commandtype` — Introspection for the kinds of commands.
 - `ledit` — Equivalent to `lreplace` but on a list in a variable.
 - `lpop` — Remove an item from a list in a variable.
 - `lremove` — Remove a sublist from a list in a variable.
 - `lseq` — Generate a list of numbers in a sequence.
 - `package files` — Describe the contents of a package.
 - `string insert` — Insert a string as a substring of another string.
 - `string is dict` — Test whether a string is a dictionary.
 - `tcl::process` — Commands for working with subprocesses.
 - `*::build-info` — Obtain information about the build of Tcl.
 - `readFile`, `writeFile`, `foreachLine` — Simple procedures for basic working with files.
 - `tcl::idna::*` — Commands for working with encoded DNS names.

## New command options
 - `chan configure ... -inputmode ...` — Support for raw terminal input and reading passwords.
 - `clock scan ... -validate ...`
 - `info loaded ... ?prefix?`
 - `lsearch ... -stride ...` — Search a list by groups of items.
 - `regsub ... -command ...` — Generate the replacement for a regular expression by calling a command.
 - `socket ... -nodelay ... -keepalive ...`
 - `vwait` controlled by several new options
 - `expr` string comparators `lt`, `gt`, `le`, `ge`
 - `expr` supports comments inside expressions

## Numbers
 - <code>0<i>NNN</i></code> format is no longer octal interpretation. Use <code>0o<i>NNN</i></code>.
 - <code>0d<i>NNNN</i></code> format to compel decimal interpretation.
 - <code>NN_NNN_NNN</code>, underscores in numbers for optional readability
 - Functions: `isinf()`, `isnan()`, `isnormal()`, `issubnormal()`, `isunordered()`
 - Command: `fpclassify`
 - Function `int()` no longer truncates to word size

## TclOO facilities
 - private variables and methods
 - class variables and methods
 - abstract and singleton classes
 - configurable properties
 - `method -export`, `method -unexport`

# Known bugs
 - [changed behaviour wrt command names, namespaces and resolution](https://core.tcl-lang.org/tcl/tktview/f14b33)
 - [windows dos device paths inconsistencies and missing functionality](https://core.tcl-lang.org/tcl/tktview/d8f121)
 - [lsearch -stride with -subindices and -inline -all gives unexpected result](https://core.tcl-lang.org/tcl/tktview/5a1aaa)
 - [lsearch -sorted -inline -subindices incorrect result](https://core.tcl-lang.org/tcl/tktview/bc4ac0)
 - ["No error" when load fails due to a missing secondary DLL](https://core.tcl-lang.org/tcl/tktview/bc4ac0)
<|MERGE_RESOLUTION|>--- conflicted
+++ resolved
@@ -16,11 +16,8 @@
  - [TIP 701 - Tcl_FSTildeExpand C API](https://core.tcl-lang.org/tips/doc/trunk/tip/701.md)
  - [buffer overwrite for non-BMP characters in utf-16](https://core.tcl-lang.org/tcl/tktview/66da4d)
  - [Temporary folder with file "tcl9registry13.dll" remains after "exit"](https://core.tcl-lang.org/tcl/tktview/6ce3c0)
-<<<<<<< HEAD
  - [load library (dll) from zipfs-library causes a leak in temporary folder](https://core.tcl-lang.org/tcl/tktview/a8e4f7)
-=======
  - [Wrong result by "lsearch -stride -subindices -inline -all"](https://core.tcl-lang.org/tcl/info/5a1aaa20)
->>>>>>> 80a97427
 
 Release Tcl 9.0.0 arises from the check-in with tag `core-9-0-0`.
 
