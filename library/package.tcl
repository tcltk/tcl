# package.tcl --
#
# utility procs formerly in init.tcl which can be loaded on demand
# for package management.
#
# Copyright © 1991-1993 The Regents of the University of California.
# Copyright © 1994-1998 Sun Microsystems, Inc.
#
# See the file "license.terms" for information on usage and redistribution
# of this file, and for a DISCLAIMER OF ALL WARRANTIES.
#

namespace eval tcl::Pkg {}

# ::tcl::Pkg::CompareExtension --
#
# Used internally by pkg_mkIndex to compare the extension of a file to a given
# extension. On Windows, it uses a case-insensitive comparison because the
# file system can be file insensitive.
#
# Arguments:
#  fileName	name of a file whose extension is compared
#  ext		(optional) The extension to compare against; you must
#		provide the starting dot.
#		Defaults to [info sharedlibextension]
#
# Results:
#  Returns 1 if the extension matches, 0 otherwise

proc tcl::Pkg::CompareExtension {fileName {ext {}}} {
    global tcl_platform
    if {$ext eq ""} {set ext [info sharedlibextension]}
    if {$tcl_platform(platform) eq "windows"} {
	return [string equal -nocase [file extension $fileName] $ext]
    } else {
	# Some unices add trailing numbers after the .so, so
	# we could have something like '.so.1.2'.
	set root $fileName
	while {1} {
	    set currExt [file extension $root]
	    if {$currExt eq $ext} {
		return 1
	    }

	    # The current extension does not match; if it is not a numeric
	    # value, quit, as we are only looking to ignore version number
	    # extensions.  Otherwise we might return 1 in this case:
	    #		tcl::Pkg::CompareExtension foo.so.bar .so
	    # which should not match.

	    if {![string is integer -strict [string range $currExt 1 end]]} {
		return 0
	    }
	    set root [file rootname $root]
	}
    }
}

# pkg_mkIndex --
# This procedure creates a package index in a given directory.  The package
# index consists of a "pkgIndex.tcl" file whose contents are a Tcl script that
# sets up package information with "package require" commands.  The commands
# describe all of the packages defined by the files given as arguments.
#
# Arguments:
# -direct		(optional) If this flag is present, the generated
#			code in pkgMkIndex.tcl will cause the package to be
#			loaded when "package require" is executed, rather
#			than lazily when the first reference to an exported
#			procedure in the package is made.
# -verbose		(optional) Verbose output; the name of each file that
#			was successfully processed is printed out. Additionally,
#			if processing of a file failed a message is printed.
# -load pat		(optional) Preload any packages whose names match
#			the pattern.  Used to handle DLLs that depend on
#			other packages during their Init procedure.
# dir -			Name of the directory in which to create the index.
# args -		Any number of additional arguments, each giving
#			a glob pattern that matches the names of one or
#			more shared libraries or Tcl script files in
#			dir.

proc pkg_mkIndex {args} {
    set usage {"pkg_mkIndex ?-direct? ?-lazy? ?-load pattern? ?-verbose? ?--? dir ?pattern ...?"}

    set argCount [llength $args]
    if {$argCount < 1} {
	return -code error "wrong # args: should be\n$usage"
    }

    set more ""
    set direct 1
    set doVerbose 0
    set loadPat ""
    for {set idx 0} {$idx < $argCount} {incr idx} {
	set flag [lindex $args $idx]
	switch -glob -- $flag {
	    -- {
		# done with the flags
		incr idx
		break
	    }
	    -verbose {
		set doVerbose 1
	    }
	    -lazy {
		set direct 0
		append more " -lazy"
	    }
	    -direct {
		append more " -direct"
	    }
	    -load {
		incr idx
		set loadPat [lindex $args $idx]
		append more " -load $loadPat"
	    }
	    -* {
		return -code error "unknown flag $flag: should be\n$usage"
	    }
	    default {
		# done with the flags
		break
	    }
	}
    }

    set dir [lindex $args $idx]
    set patternList [lrange $args [expr {$idx + 1}] end]
    if {![llength $patternList]} {
	set patternList [list "*.tcl" "*[info sharedlibextension]"]
    }

    try {
	set fileList [glob -directory $dir -tails -types {r f} -- \
		{*}$patternList]
    } on error {msg opt} {
	return -options $opt $msg
    }
    if {[llength $fileList] == 0} {
	return -code error "no files matched glob pattern \"$patternList\""
    }
    foreach file $fileList {
	# For each file, figure out what commands and packages it provides.
	# To do this, create a child interpreter, load the file into the
	# interpreter, and get a list of the new commands and packages that
	# are defined.

	if {$file eq "pkgIndex.tcl"} {
	    continue
	}

	set c [interp create]

	# Load into the child any packages currently loaded in the parent
	# interpreter that match the -load pattern.

	if {$loadPat ne ""} {
	    if {$doVerbose} {
		tclLog "currently loaded packages: '[info loaded]'"
		tclLog "trying to load all packages matching $loadPat"
	    }
	    if {![llength [info loaded]]} {
		tclLog "warning: no packages are currently loaded, nothing"
		tclLog "can possibly match '$loadPat'"
	    }
	}
	foreach pkg [info loaded] {
	    if {![string match -nocase $loadPat [lindex $pkg 1]]} {
		continue
	    }
	    if {$doVerbose} {
		tclLog "package [lindex $pkg 1] matches '$loadPat'"
	    }
	    try {
		load [lindex $pkg 0] [lindex $pkg 1] $c
	    } on error err {
		if {$doVerbose} {
		    tclLog "warning: load [lindex $pkg 0]\
			    [lindex $pkg 1]\nfailed with: $err"
		}
	    } on ok {} {
		if {$doVerbose} {
		    tclLog "loaded [lindex $pkg 0] [lindex $pkg 1]"
		}
	    }
	    if {[lindex $pkg 1] eq "Tk"} {
		# Withdraw . if Tk was loaded, to avoid showing a window.
		$c eval [list wm withdraw .]
	    }
	}

	$c eval {
	    # Stub out the package command so packages can require other
	    # packages.

	    rename package __package_orig
	    proc package {what args} {
		switch -- $what {
		    require {
			return;		# Ignore transitive requires
		    }
		    default {
			__package_orig $what {*}$args
		    }
		}
	    }
	    proc tclPkgUnknown args {}
	    package unknown tclPkgUnknown

	    # Stub out the unknown command so package can call into each other
	    # during their initialization.

	    proc unknown {args} {}

	    # Stub out the auto_import mechanism

	    proc auto_import {args} {}

	    # reserve the ::tcl namespace for support procs and temporary
	    # variables.  This might make it awkward to generate a
	    # pkgIndex.tcl file for the ::tcl namespace.

	    namespace eval ::tcl {
		variable dir {}		;# Current directory being processed
		variable file {}	;# Current file being processed
		variable direct {}	;# -direct flag value
		variable debug {}	;# For debugging
		variable type {}	;# "load" or "source", for -direct
		variable newCmds {}	;# Newly created commands
		variable newPkgs {}	;# Newly created packages
<<<<<<< HEAD
	    }
	}

	$c set ::tcl::dir $dir
	$c set ::tcl::file $file
	$c set ::tcl::direct $direct

	# Download needed procedures into the child because we've just deleted
	# the unknown procedure.  This doesn't handle procedures with default
	# arguments.

	foreach p {::tcl::Pkg::CompareExtension} {
	    $c eval [list namespace eval [namespace qualifiers $p] {}]
	    $c eval [list proc $p [info args $p] [info body $p]]
	}
=======
>>>>>>> d7c4c663

		proc GetAllNamespaces {{root ::}} {
		    set list $root
		    foreach ns [namespace children $root] {
			lappend list {*}[GetAllNamespaces $ns]
		    }
		    return $list
		}

		# we need to track command defined by each package even in the
		# -direct case, because they are needed internally by the
		# "partial pkgIndex.tcl" step above.
		proc DiscoverPackageContents {dir file direct} {
		    variable type
		    variable debug
		    variable newCmds
		    variable newPkgs

		    set debug "loading or sourcing"

		    foreach x [GetAllNamespaces] {
			set namespaces($x) 1
		    }
		    foreach x [package names] {
			if {[package provide $x] ne ""} {
			    set packages($x) 1
			}
		    }
		    set origCmds [uplevel #0 {info commands}]

		    # Try to load the file if it has the shared library extension,
		    # otherwise source it.  It's important not to try to load
		    # files that aren't shared libraries, because on some systems
		    # (like SunOS) the loader will abort the whole application
		    # when it gets an error.

		    if {[Pkg::CompareExtension $file [info sharedlibextension]]} {
			# The "file join ." command below is necessary.  Without
			# it, if the file name has no \'s and we're on UNIX, the
			# load command will invoke the LD_LIBRARY_PATH search
			# mechanism, which could cause the wrong file to be used.

			set debug loading
			uplevel #0 [list load [file join $dir $file]]
			set type load
		    } else {
			set debug sourcing
			uplevel #0 [list source [file join $dir $file]]
			set type source
		    }

		    # As a performance optimization, if we are creating direct
		    # load packages, don't bother figuring out the set of commands
		    # created by the new packages.  We only need that list for
		    # setting up the autoloading used in the non-direct case.
		    if {!$direct} {
			# See what new namespaces appeared, and import commands
			# from them.  Only exported commands go into the index.

			foreach x [GetAllNamespaces] {
			    if {![info exists namespaces($x)]} {
				uplevel #0 [list namespace import -force ${x}::*]
			    }

			    # Figure out what commands appeared

			    foreach x [uplevel #0 {info commands}] {
				dict set newCmds $x 1
			    }
			    foreach x $origCmds {
				dict unset newCmds $x
			    }
			    foreach x [dict keys $newCmds] {
				# determine which namespace a command comes from

				set abs [uplevel #0 [list namespace origin $x]]

				# special case so that global names have no
				# leading ::, this is required by the unknown
				# command

				set abs [lindex [auto_qualify $abs ::] 0]

				if {$x ne $abs} {
				    # Name changed during qualification

				    dict set newCmds $abs 1
				    dict unset newCmds $x
				}
			    }
			}
		    }

		    # Look through the packages that appeared, and if there is a
		    # version provided, then record it

		    foreach x [package names] {
			if {[package provide $x] ne ""
				&& ![info exists packages($x)]} {
			    lappend newPkgs [list $x [package provide $x]]
			}
		    }
		}
	    }
	}

	# Download needed procedures into the child because we've just deleted
	# the unknown procedure.  This doesn't handle procedures with default
	# arguments.

	foreach p {::tcl::Pkg::CompareExtension} {
	    $c eval [list namespace eval [namespace qualifiers $p] {}]
	    $c eval [list proc $p [info args $p] [info body $p]]
	}

	try {
	    $c eval [list ::tcl::DiscoverPackageContents $dir $file $direct]
	} on error msg {
<<<<<<< HEAD
	    set what [$c set ::tcl::debug]
=======
>>>>>>> d7c4c663
	    if {$doVerbose} {
		set what [$c eval set ::tcl::debug]
		tclLog "warning: error while $what $file: $msg"
	    }
	} on ok {} {
<<<<<<< HEAD
	    set what [$c set ::tcl::debug]
=======
>>>>>>> d7c4c663
	    if {$doVerbose} {
		set what [$c eval set ::tcl::debug]
		tclLog "successful $what of $file"
	    }
<<<<<<< HEAD
	    set type [$c set ::tcl::type]
	    set cmds [lsort [$c eval {array names ::tcl::newCmds}]]
	    set pkgs [$c set ::tcl::newPkgs]
=======
	    set type [$c eval set ::tcl::type]
	    set cmds [lsort [dict keys [$c eval set ::tcl::newCmds]]]
	    set pkgs [$c eval set ::tcl::newPkgs]
>>>>>>> d7c4c663
	    if {$doVerbose} {
		if {!$direct} {
		    tclLog "commands provided were $cmds"
		}
		tclLog "packages provided were $pkgs"
	    }
	    if {[llength $pkgs] > 1} {
		tclLog "warning: \"$file\" provides more than one package ($pkgs)"
	    }
	    foreach pkg $pkgs {
		# cmds is empty/not used in the direct case
		lappend files($pkg) [list $file $type $cmds]
	    }

	    if {$doVerbose} {
		tclLog "processed $file"
	    }
	}
	interp delete $c
    }

    append index "# Tcl package index file, version 1.1\n"
    append index "# This file is generated by the \"pkg_mkIndex$more\" command\n"
    append index "# and sourced either when an application starts up or\n"
    append index "# by a \"package unknown\" script.  It invokes the\n"
    append index "# \"package ifneeded\" command to set up package-related\n"
    append index "# information so that packages will be loaded automatically\n"
    append index "# in response to \"package require\" commands.  When this\n"
    append index "# script is sourced, the variable \$dir must contain the\n"
    append index "# full path name of this file's directory.\n"

    foreach pkg [lsort [array names files]] {
	set cmdArgs {}
	lassign $pkg name version
	foreach spec [lsort -index 0 $files($pkg)] {
	    foreach {file type procs} $spec {
		if {$direct} {
		    set procs {}
		}
		lappend cmdArgs "-$type" [list $file $procs]
	    }
	}
	append index "\n[::tcl::Pkg::Create -name $name -version $version {*}$cmdArgs]"
    }

    set f [open [file join $dir pkgIndex.tcl] w]
    try {
	fconfigure $f -encoding utf-8 -translation lf
	puts $f $index
    } finally {
	close $f
    }
}

# tclPkgSetup --
# This is a utility procedure use by pkgIndex.tcl files.  It is invoked as
# part of a "package ifneeded" script.  It calls "package provide" to indicate
# that a package is available, then sets entries in the auto_index array so
# that the package's files will be auto-loaded when the commands are used.
#
# Arguments:
# dir -			Directory containing all the files for this package.
# pkg -			Name of the package (no version number).
# version -		Version number for the package, such as 2.1.3.
# files -		List of files that constitute the package.  Each
#			element is a sub-list with three elements.  The first
#			is the name of a file relative to $dir, the second is
#			"load" or "source", indicating whether the file is a
#			loadable binary or a script to source, and the third
#			is a list of commands defined by this file.

proc tclPkgSetup {dir pkg version files} {
    global auto_index

    package provide $pkg $version
    foreach fileInfo $files {
	set f [lindex $fileInfo 0]
	set type [lindex $fileInfo 1]
	foreach cmd [lindex $fileInfo 2] {
	    if {$type eq "load"} {
		set auto_index($cmd) [list load [file join $dir $f] $pkg]
	    } else {
		set auto_index($cmd) [list source [file join $dir $f]]
	    }
	}
    }
}

# tclPkgUnknown --
# This procedure provides the default for the "package unknown" function.  It
# is invoked when a package that's needed can't be found.  It scans the
# auto_path directories and their immediate children looking for pkgIndex.tcl
# files and sources any such files that are found to setup the package
# database. As it searches, it will recognize changes to the auto_path and
# scan any new directories.
#
# Arguments:
# name -		Name of desired package.  Not used.
# version -		Version of desired package.  Not used.
# exact -		Either "-exact" or omitted.  Not used.

proc tclPkgUnknown {name args} {
    global auto_path env

    if {![info exists auto_path]} {
	return
    }
    # Cache the auto_path, because it may change while we run through the
    # first set of pkgIndex.tcl files
    set old_path [set use_path $auto_path]
    while {[llength $use_path]} {
	set dir [lindex $use_path end]

	# Make sure we only scan each directory one time.
	if {[info exists tclSeenPath($dir)]} {
	    set use_path [lrange $use_path 0 end-1]
	    continue
	}
	set tclSeenPath($dir) 1

	# Get the pkgIndex.tcl files in subdirectories of auto_path directories.
	# - Safe Base interpreters have a restricted "glob" command that
	#   works in this case.
	# - The "catch" was essential when there was no safe glob and every
	#   call in a safe interp failed; it is retained only for corner
	#   cases in which the eventual call to glob returns an error.
	catch {
	    foreach file [glob -directory $dir -join -nocomplain \
		    * pkgIndex.tcl] {
		set dir [file dirname $file]
		if {![info exists procdDirs($dir)]} {
		    try {
			::tcl::Pkg::source $file
		    } trap {POSIX EACCES} {} {
			# $file was not readable; silently ignore
			continue
		    } trap {TCL PACKAGE VERSIONCONFLICT} {} {
			# In case of version conflict, silently ignore
			continue
		    } on error msg {
			tclLog "error reading package index file $file: $msg"
		    } on ok {} {
			set procdDirs($dir) 1
		    }
		}
	    }
	}
	set dir [lindex $use_path end]
	if {![info exists procdDirs($dir)]} {
	    set file [file join $dir pkgIndex.tcl]
	    # safe interps usually don't have "file exists",
	    if {[interp issafe] || [file exists $file]} {
		try {
		    ::tcl::Pkg::source $file
		} trap {POSIX EACCES} {} {
		    # $file was not readable; silently ignore
		    continue
		} trap {TCL PACKAGE VERSIONCONFLICT} {} {
		    # In case of version conflict, silently ignore
		    continue
		} on error msg {
		    tclLog "error reading package index file $file: $msg"
		} on ok {} {
		    set procdDirs($dir) 1
		}
	    }
	}

	set use_path [lrange $use_path 0 end-1]

	# Check whether any of the index scripts we [source]d above set a new
	# value for $::auto_path.  If so, then find any new directories on the
	# $::auto_path, and lappend them to the $use_path we are working from.
	# This gives index scripts the (arguably unwise) power to expand the
	# index script search path while the search is in progress.
	set index 0
	if {[llength $old_path] == [llength $auto_path]} {
	    foreach dir $auto_path old $old_path {
		if {$dir ne $old} {
		    # This entry in $::auto_path has changed.
		    break
		}
		incr index
	    }
	}

	# $index now points to the first element of $auto_path that has
	# changed, or the beginning if $auto_path has changed length Scan the
	# new elements of $auto_path for directories to add to $use_path.
	# Don't add directories we've already seen, or ones already on the
	# $use_path.
	foreach dir [lrange $auto_path $index end] {
	    if {![info exists tclSeenPath($dir)] && ($dir ni $use_path)} {
		lappend use_path $dir
	    }
	}
	set old_path $auto_path
    }
}

# tcl::MacOSXPkgUnknown --
# This procedure extends the "package unknown" function for MacOSX.  It scans
# the Resources/Scripts directories of the immediate children of the auto_path
# directories for pkgIndex files.
#
# Arguments:
# original -		original [package unknown] procedure
# name -		Name of desired package.  Not used.
# version -		Version of desired package.  Not used.
# exact -		Either "-exact" or omitted.  Not used.

proc tcl::MacOSXPkgUnknown {original name args} {
    #  First do the cross-platform default search
    uplevel 1 $original [linsert $args 0 $name]

    # Now do MacOSX specific searching
    global auto_path

    if {![info exists auto_path]} {
	return
    }
    # Cache the auto_path, because it may change while we run through the
    # first set of pkgIndex.tcl files
    set old_path [set use_path $auto_path]
    while {[llength $use_path]} {
	set dir [lindex $use_path end]

	# Make sure we only scan each directory one time.
	if {[info exists tclSeenPath($dir)]} {
	    set use_path [lrange $use_path 0 end-1]
	    continue
	}
	set tclSeenPath($dir) 1

	# get the pkgIndex files out of the subdirectories
	# Safe interpreters do not use tcl::MacOSXPkgUnknown - see init.tcl.
	foreach file [glob -directory $dir -join -nocomplain \
		* Resources Scripts pkgIndex.tcl] {
	    set dir [file dirname $file]
	    if {![info exists procdDirs($dir)]} {
		try {
		    ::tcl::Pkg::source $file
		} trap {POSIX EACCES} {} {
		    # $file was not readable; silently ignore
		    continue
		} trap {TCL PACKAGE VERSIONCONFLICT} {} {
		    # In case of version conflict, silently ignore
		    continue
		} on error msg {
		    tclLog "error reading package index file $file: $msg"
		} on ok {} {
		    set procdDirs($dir) 1
		}
	    }
	}
	set use_path [lrange $use_path 0 end-1]

	# Check whether any of the index scripts we [source]d above set a new
	# value for $::auto_path.  If so, then find any new directories on the
	# $::auto_path, and lappend them to the $use_path we are working from.
	# This gives index scripts the (arguably unwise) power to expand the
	# index script search path while the search is in progress.
	set index 0
	if {[llength $old_path] == [llength $auto_path]} {
	    foreach dir $auto_path old $old_path {
		if {$dir ne $old} {
		    # This entry in $::auto_path has changed.
		    break
		}
		incr index
	    }
	}

	# $index now points to the first element of $auto_path that has
	# changed, or the beginning if $auto_path has changed length Scan the
	# new elements of $auto_path for directories to add to $use_path.
	# Don't add directories we've already seen, or ones already on the
	# $use_path.
	foreach dir [lrange $auto_path $index end] {
	    if {![info exists tclSeenPath($dir)] && ($dir ni $use_path)} {
		lappend use_path $dir
	    }
	}
	set old_path $auto_path
    }
}

# ::tcl::Pkg::Create --
#
#	Given a package specification generate a "package ifneeded" statement
#	for the package, suitable for inclusion in a pkgIndex.tcl file.
#
# Arguments:
#	args		arguments used by the Create function:
#			-name		packageName
#			-version	packageVersion
#			-load		{filename ?{procs}?}
#			...
#			-source		{filename ?{procs}?}
#			...
#
#			Any number of -load and -source parameters may be
#			specified, so long as there is at least one -load or
#			-source parameter.  If the procs component of a module
#			specifier is left off, that module will be set up for
#			direct loading; otherwise, it will be set up for lazy
#			loading.  If both -source and -load are specified, the
#			-load'ed files will be loaded first, followed by the
#			-source'd files.
#
# Results:
#	An appropriate "package ifneeded" statement for the package.

proc ::tcl::Pkg::Create {args} {
    append err(usage) "[lindex [info level 0] 0] "
    append err(usage) "-name packageName -version packageVersion"
    append err(usage) "?-load {filename ?{procs}?}? ... "
    append err(usage) "?-source {filename ?{procs}?}? ..."

    set err(wrongNumArgs) "wrong # args: should be \"$err(usage)\""
    set err(valueMissing) "value for \"%s\" missing: should be \"$err(usage)\""
    set err(unknownOpt)   "unknown option \"%s\": should be \"$err(usage)\""
    set err(noLoadOrSource) "at least one of -load and -source must be given"

    # process arguments
    set len [llength $args]
    if {$len < 6} {
	error $err(wrongNumArgs)
    }

    # Initialize parameters
    array set opts {-name {} -version {} -source {} -load {}}

    # process parameters
    for {set i 0} {$i < $len} {incr i} {
	set flag [lindex $args $i]
	incr i
	switch -glob -- $flag {
	    "-name"		-
	    "-version"		{
		if {$i >= $len} {
		    error [format $err(valueMissing) $flag]
		}
		set opts($flag) [lindex $args $i]
	    }
	    "-source"		-
	    "-load"		{
		if {$i >= $len} {
		    error [format $err(valueMissing) $flag]
		}
		lappend opts($flag) [lindex $args $i]
	    }
	    default {
		error [format $err(unknownOpt) [lindex $args $i]]
	    }
	}
    }

    # Validate the parameters
    if {![llength $opts(-name)]} {
	error [format $err(valueMissing) "-name"]
    }
    if {![llength $opts(-version)]} {
	error [format $err(valueMissing) "-version"]
    }

    if {!([llength $opts(-source)] || [llength $opts(-load)])} {
	error $err(noLoadOrSource)
    }

    # OK, now everything is good.  Generate the package ifneeded statement.
    set cmdline "package ifneeded $opts(-name) $opts(-version) "

    set cmdList {}
    set lazyFileList {}

    # Handle -load and -source specs
    foreach key {load source} {
	foreach filespec $opts(-$key) {
	    lassign $filespec filename proclist

	    if { [llength $proclist] == 0 } {
		set cmd "\[list $key \[file join \$dir [list $filename]\]\]"
		lappend cmdList $cmd
	    } else {
		lappend lazyFileList [list $filename $key $proclist]
	    }
	}
    }

    if {[llength $lazyFileList]} {
	lappend cmdList "\[list tclPkgSetup \$dir $opts(-name)\
		$opts(-version) [list $lazyFileList]\]"
    }
    append cmdline [join $cmdList "\\n"]
    return $cmdline
}

interp alias {} ::pkg::create {} ::tcl::Pkg::Create<|MERGE_RESOLUTION|>--- conflicted
+++ resolved
@@ -229,24 +229,6 @@
 		variable type {}	;# "load" or "source", for -direct
 		variable newCmds {}	;# Newly created commands
 		variable newPkgs {}	;# Newly created packages
-<<<<<<< HEAD
-	    }
-	}
-
-	$c set ::tcl::dir $dir
-	$c set ::tcl::file $file
-	$c set ::tcl::direct $direct
-
-	# Download needed procedures into the child because we've just deleted
-	# the unknown procedure.  This doesn't handle procedures with default
-	# arguments.
-
-	foreach p {::tcl::Pkg::CompareExtension} {
-	    $c eval [list namespace eval [namespace qualifiers $p] {}]
-	    $c eval [list proc $p [info args $p] [info body $p]]
-	}
-=======
->>>>>>> d7c4c663
 
 		proc GetAllNamespaces {{root ::}} {
 		    set list $root
@@ -365,32 +347,18 @@
 	try {
 	    $c eval [list ::tcl::DiscoverPackageContents $dir $file $direct]
 	} on error msg {
-<<<<<<< HEAD
-	    set what [$c set ::tcl::debug]
-=======
->>>>>>> d7c4c663
 	    if {$doVerbose} {
-		set what [$c eval set ::tcl::debug]
+		set what [$c set ::tcl::debug]
 		tclLog "warning: error while $what $file: $msg"
 	    }
 	} on ok {} {
-<<<<<<< HEAD
-	    set what [$c set ::tcl::debug]
-=======
->>>>>>> d7c4c663
 	    if {$doVerbose} {
-		set what [$c eval set ::tcl::debug]
+		set what [$c set ::tcl::debug]
 		tclLog "successful $what of $file"
 	    }
-<<<<<<< HEAD
 	    set type [$c set ::tcl::type]
-	    set cmds [lsort [$c eval {array names ::tcl::newCmds}]]
+	    set cmds [lsort [dict keys [$c set ::tcl::newCmds]]]
 	    set pkgs [$c set ::tcl::newPkgs]
-=======
-	    set type [$c eval set ::tcl::type]
-	    set cmds [lsort [dict keys [$c eval set ::tcl::newCmds]]]
-	    set pkgs [$c eval set ::tcl::newPkgs]
->>>>>>> d7c4c663
 	    if {$doVerbose} {
 		if {!$direct} {
 		    tclLog "commands provided were $cmds"
