--- conflicted
+++ resolved
@@ -542,12 +542,7 @@
 	# Don't add directories we've already seen, or ones already on the
 	# $use_path.
 	foreach dir [lrange $auto_path $index end] {
-<<<<<<< HEAD
-	    if {![info exists tclSeenPath($dir)]
-		    && ([lsearch -exact $use_path $dir] == -1) } {
-=======
 	    if {![info exists tclSeenPath($dir)] && ($dir ni $use_path)} {
->>>>>>> 3ac002a6
 		lappend use_path $dir
 	    }
 	}
@@ -630,12 +625,7 @@
 	# Don't add directories we've already seen, or ones already on the
 	# $use_path.
 	foreach dir [lrange $auto_path $index end] {
-<<<<<<< HEAD
-	    if {![info exists tclSeenPath($dir)]
-		    && ([lsearch -exact $use_path $dir] == -1) } {
-=======
 	    if {![info exists tclSeenPath($dir)] && ($dir ni $use_path)} {
->>>>>>> 3ac002a6
 		lappend use_path $dir
 	    }
 	}
@@ -735,20 +725,9 @@
     # Handle -load and -source specs
     foreach key {load source} {
 	foreach filespec $opts(-$key) {
-<<<<<<< HEAD
-	    foreach {filename proclist} {{} {}} {
-		break
-	    }
-	    foreach {filename proclist} $filespec {
-		break
-	    }
-
-	    if {![llength $proclist]} {
-=======
 	    lassign $filespec filename proclist
 	    
 	    if { [llength $proclist] == 0 } {
->>>>>>> 3ac002a6
 		set cmd "\[list $key \[file join \$dir [list $filename]\]\]"
 		lappend cmdList $cmd
 	    } else {
