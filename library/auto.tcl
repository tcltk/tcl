--- conflicted
+++ resolved
@@ -30,21 +30,11 @@
 	    rename $fqcn {}
 	}
     }
-<<<<<<< HEAD
-    unset -nocomplain ::auto_execs ::auto_index ::tcl::auto_oldpath
-    if {[catch {llength $::auto_path}]} {
-	set ::auto_path [list [info library]]
-    } elseif {[info library] ni $::auto_path} {
-	lappend ::auto_path [info library]
-=======
     unset -nocomplain auto_execs auto_index ::tcl::auto_oldpath
     if {[catch {llength $auto_path}]} {
 	set auto_path [list [info library]]
-    } else {
-	if {[info library] ni $auto_path} {
-	    lappend auto_path [info library]
-	}
->>>>>>> 3475ea53
+    } elseif {[info library] ni $auto_path} {
+	lappend auto_path [info library]
     }
 }
 
@@ -96,15 +86,8 @@
 	# auto_path that is not relative to the core library or binary paths.
 	foreach d $auto_path {
 	    lappend dirs [file join $d $basename$version]
-<<<<<<< HEAD
-	    if {
-		$::tcl_platform(platform) eq "unix"
-		&& $::tcl_platform(os) eq "Darwin"
-	    } then {
-=======
 	    if {$tcl_platform(platform) eq "unix"
 		    && $tcl_platform(os) eq "Darwin"} {
->>>>>>> 3475ea53
 		# 4. On MacOSX, check the Resources/Scripts subdir too
 		lappend dirs [file join $d $basename$version Resources Scripts]
 	    }
