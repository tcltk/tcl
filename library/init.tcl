# init.tcl --
#
# Default system startup file for Tcl-based applications.  Defines
# "unknown" procedure and auto-load facilities.
#
<<<<<<< HEAD
# Copyright © 1991-1993 The Regents of the University of California.
# Copyright © 1994-1996 Sun Microsystems, Inc.
# Copyright © 1998-1999 Scriptics Corporation.
# Copyright © 2004 Kevin B. Kenny.
# Copyright © 2018 Sean Woods
=======
# Copyright (c) 1991-1993 The Regents of the University of California.
# Copyright (c) 1994-1996 Sun Microsystems, Inc.
# Copyright (c) 1998-1999 Scriptics Corporation.
# Copyright (c) 2004 Kevin B. Kenny.
>>>>>>> fa77bf88
#
# All rights reserved.
#
# See the file "license.terms" for information on usage and redistribution
# of this file, and for a DISCLAIMER OF ALL WARRANTIES.
#

# This test intentionally written in pre-7.5 Tcl
if {[info commands package] == ""} {
    error "version mismatch: library\nscripts expect Tcl version 7.5b1 or later but the loaded version is\nonly [info patchlevel]"
}
package require -exact tcl 8.7a6

# Compute the auto path to use in this interpreter.
# The values on the path come from several locations:
#
# The environment variable TCLLIBPATH
#
# tcl_library, which is the directory containing this init.tcl script.
# [tclInit] (Tcl_Init()) searches around for the directory containing this
# init.tcl and defines tcl_library to that location before sourcing it.
#
# The parent directory of tcl_library. Adding the parent
# means that packages in peer directories will be found automatically.
#
# Also add the directory ../lib relative to the directory where the
# executable is located.  This is meant to find binary packages for the
# same architecture as the current executable.
#
# tcl_pkgPath, which is set by the platform-specific initialization routines
#	On UNIX it is compiled in
#       On Windows, it is not used
#
# (Ticket 41c9857bdd) In a safe interpreter, this file does not set
# ::auto_path (other than to {} if it is undefined). The caller, typically
# a Safe Base command, is responsible for setting ::auto_path.

if {![info exists auto_path]} {
    if {[info exists env(TCLLIBPATH)] && (![interp issafe])} {
	set auto_path $env(TCLLIBPATH)
    } else {
	set auto_path ""
    }
}

namespace eval tcl {
    if {![interp issafe]} {
	variable Dir
	foreach Dir [list $::tcl_library [file dirname $::tcl_library]] {
	    if {$Dir ni $::auto_path} {
		lappend ::auto_path $Dir
	    }
	}
	set Dir [file join [file dirname [file dirname \
		[info nameofexecutable]]] lib]
	if {$Dir ni $::auto_path} {
	    lappend ::auto_path $Dir
	}
	if {[info exists ::tcl_pkgPath]} { catch {
	    foreach Dir $::tcl_pkgPath {
		if {$Dir ni $::auto_path} {
		    lappend ::auto_path $Dir
		}
	    }
	}}

	variable Path [encoding dirs]
	set Dir [file join $::tcl_library encoding]
	if {$Dir ni $Path} {
	    lappend Path $Dir
	    encoding dirs $Path
	}
	unset Dir Path
    }
}

namespace eval tcl::Pkg {}


# Setup the unknown package handler


if {[interp issafe]} {
    package unknown {::tcl::tm::UnknownHandler ::tclPkgUnknown}
} else {
    # Set up search for Tcl Modules (TIP #189).
    # and setup platform specific unknown package handlers
    if {$tcl_platform(os) eq "Darwin"
	    && $tcl_platform(platform) eq "unix"} {
	package unknown {::tcl::tm::UnknownHandler \
		{::tcl::MacOSXPkgUnknown ::tclPkgUnknown}}
    } else {
	package unknown {::tcl::tm::UnknownHandler ::tclPkgUnknown}
    }

    # Set up the 'clock' ensemble

    namespace eval ::tcl::clock [list variable TclLibDir $::tcl_library]

    proc ::tcl::initClock {} {
	# Auto-loading stubs for 'clock.tcl'

	foreach cmd {add format scan} {
	    proc ::tcl::clock::$cmd args {
		variable TclLibDir
		source [file join $TclLibDir clock.tcl]
		return [uplevel 1 [info level 0]]
	    }
	}

	rename ::tcl::initClock {}
    }
    ::tcl::initClock
}

# Conditionalize for presence of exec.

if {[namespace which -command exec] eq ""} {

    # Some machines do not have exec. Also, on all
    # platforms, safe interpreters do not have exec.

    set auto_noexec 1
}

# Define a log command (which can be overwritten to log errors
# differently, specially when stderr is not available)

if {[namespace which -command tclLog] eq ""} {
    proc tclLog {string} {
	catch {puts stderr $string}
    }
}

# unknown --
# This procedure is called when a Tcl command is invoked that doesn't
# exist in the interpreter.  It takes the following steps to make the
# command available:
#
#	1. See if the autoload facility can locate the command in a
#	   Tcl script file.  If so, load it and execute it.
#	2. If the command was invoked interactively at top-level:
#	    (a) see if the command exists as an executable UNIX program.
#		If so, "exec" the command.
#	    (b) see if the command requests csh-like history substitution
#		in one of the common forms !!, !<number>, or ^old^new.  If
#		so, emulate csh's history substitution.
#	    (c) see if the command is a unique abbreviation for another
#		command.  If so, invoke the command.
#
# Arguments:
# args -	A list whose elements are the words of the original
#		command, including the command name.

proc unknown args {
    variable ::tcl::UnknownPending
    global auto_noexec auto_noload env tcl_interactive errorInfo errorCode

    if {[info exists errorInfo]} {
	set savedErrorInfo $errorInfo
    }
    if {[info exists errorCode]} {
	set savedErrorCode $errorCode
    }

    set name [lindex $args 0]
    if {![info exists auto_noload]} {
	#
	# Make sure we're not trying to load the same proc twice.
	#
	if {[info exists UnknownPending($name)]} {
	    return -code error "self-referential recursion\
		    in \"unknown\" for command \"$name\""
	}
	set UnknownPending($name) pending
	set ret [catch {
		auto_load $name [uplevel 1 {::namespace current}]
	} msg opts]
	unset UnknownPending($name)
	if {$ret != 0} {
	    dict append opts -errorinfo "\n    (autoloading \"$name\")"
	    return -options $opts $msg
	}
	if {![array size UnknownPending]} {
	    unset UnknownPending
	}
	if {$msg} {
	    if {[info exists savedErrorCode]} {
		set ::errorCode $savedErrorCode
	    } else {
		unset -nocomplain ::errorCode
	    }
	    if {[info exists savedErrorInfo]} {
		set errorInfo $savedErrorInfo
	    } else {
		unset -nocomplain errorInfo
	    }
	    set code [catch {uplevel 1 $args} msg opts]
	    if {$code ==  1} {
		#
		# Compute stack trace contribution from the [uplevel].
		# Note the dependence on how Tcl_AddErrorInfo, etc.
		# construct the stack trace.
		#
		set errInfo [dict get $opts -errorinfo]
		set errCode [dict get $opts -errorcode]
		set cinfo $args
		if {[string length [encoding convertto utf-8 $cinfo]] > 150} {
		    set cinfo [string range $cinfo 0 150]
		    while {[string length [encoding convertto utf-8 $cinfo]] > 150} {
			set cinfo [string range $cinfo 0 end-1]
		    }
		    append cinfo ...
		}
		set tail "\n    (\"uplevel\" body line 1)\n    invoked\
			from within\n\"uplevel 1 \$args\""
		set expect "$msg\n    while executing\n\"$cinfo\"$tail"
		if {$errInfo eq $expect} {
		    #
		    # The stack has only the eval from the expanded command
		    # Do not generate any stack trace here.
		    #
		    dict unset opts -errorinfo
		    dict incr opts -level
		    return -options $opts $msg
		}
		#
		# Stack trace is nested, trim off just the contribution
		# from the extra "eval" of $args due to the "catch" above.
		#
		set last [string last $tail $errInfo]
		if {$last + [string length $tail] != [string length $errInfo]} {
		    # Very likely cannot happen
		    return -options $opts $msg
		}
		set errInfo [string range $errInfo 0 $last-1]
		set tail "\"$cinfo\""
		set last [string last $tail $errInfo]
		if {$last < 0 || $last + [string length $tail] != [string length $errInfo]} {
		    return -code error -errorcode $errCode \
			    -errorinfo $errInfo $msg
		}
		set errInfo [string range $errInfo 0 $last-1]
		set tail "\n    invoked from within\n"
		set last [string last $tail $errInfo]
		if {$last + [string length $tail] == [string length $errInfo]} {
		    return -code error -errorcode $errCode \
			    -errorinfo [string range $errInfo 0 $last-1] $msg
		}
		set tail "\n    while executing\n"
		set last [string last $tail $errInfo]
		if {$last + [string length $tail] == [string length $errInfo]} {
		    return -code error -errorcode $errCode \
			    -errorinfo [string range $errInfo 0 $last-1] $msg
		}
		return -options $opts $msg
	    } else {
		dict incr opts -level
		return -options $opts $msg
	    }
	}
    }

    if {([info level] == 1) && ([info script] eq "")
	    && [info exists tcl_interactive] && $tcl_interactive} {
	if {![info exists auto_noexec]} {
	    set new [auto_execok $name]
	    if {$new ne ""} {
		set redir ""
		if {[namespace which -command console] eq ""} {
		    set redir ">&@stdout <@stdin"
		}
		uplevel 1 [list ::catch \
			[concat exec $redir $new [lrange $args 1 end]] \
			::tcl::UnknownResult ::tcl::UnknownOptions]
		dict incr ::tcl::UnknownOptions -level
		return -options $::tcl::UnknownOptions $::tcl::UnknownResult
	    }
	}
	if {$name eq "!!"} {
	    set newcmd [history event]
	} elseif {[regexp {^!(.+)$} $name -> event]} {
	    set newcmd [history event $event]
	} elseif {[regexp {^\^([^^]*)\^([^^]*)\^?$} $name -> old new]} {
	    set newcmd [history event -1]
	    catch {regsub -all -- $old $newcmd $new newcmd}
	}
	if {[info exists newcmd]} {
	    tclLog $newcmd
	    history change $newcmd 0
	    uplevel 1 [list ::catch $newcmd \
		    ::tcl::UnknownResult ::tcl::UnknownOptions]
	    dict incr ::tcl::UnknownOptions -level
	    return -options $::tcl::UnknownOptions $::tcl::UnknownResult
	}

	set ret [catch [list uplevel 1 [list info commands $name*]] candidates]
	if {$name eq "::"} {
	    set name ""
	}
	if {$ret != 0} {
	    dict append opts -errorinfo \
		    "\n    (expanding command prefix \"$name\" in unknown)"
	    return -options $opts $candidates
	}
	# Filter out bogus matches when $name contained
	# a glob-special char [Bug 946952]
	if {$name eq ""} {
	    # Handle empty $name separately due to strangeness
	    # in [string first] (See RFE 1243354)
	    set cmds $candidates
	} else {
	    set cmds [list]
	    foreach x $candidates {
		if {[string first $name $x] == 0} {
		    lappend cmds $x
		}
	    }
	}
	if {[llength $cmds] == 1} {
	    uplevel 1 [list ::catch [lreplace $args 0 0 [lindex $cmds 0]] \
		    ::tcl::UnknownResult ::tcl::UnknownOptions]
	    dict incr ::tcl::UnknownOptions -level
	    return -options $::tcl::UnknownOptions $::tcl::UnknownResult
	}
	if {[llength $cmds]} {
	    return -code error "ambiguous command name \"$name\": [lsort $cmds]"
	}
    }
    return -code error -errorcode [list TCL LOOKUP COMMAND $name] \
	"invalid command name \"$name\""
}

# auto_load --
# Checks a collection of library directories to see if a procedure
# is defined in one of them.  If so, it sources the appropriate
# library file to create the procedure.  Returns 1 if it successfully
# loaded the procedure, 0 otherwise.
#
# Arguments:
# cmd -			Name of the command to find and load.
# namespace (optional)  The namespace where the command is being used - must be
#                       a canonical namespace as returned [namespace current]
#                       for instance. If not given, namespace current is used.

proc auto_load {cmd {namespace {}}} {
    global auto_index auto_path

    # qualify names:
    if {$namespace eq ""} {
	set namespace [uplevel 1 [list ::namespace current]]
    }
    set nameList [auto_qualify $cmd $namespace]
    # workaround non canonical auto_index entries that might be around
    # from older auto_mkindex versions
    if {$cmd ni $nameList} {lappend nameList $cmd}

    # try to load (and create sub-cmd handler "_sub_load_cmd" for further usage):
    foreach name $nameList [set _sub_load_cmd {
	# via auto_index:
	if {[info exists auto_index($name)]} {
	    namespace inscope :: $auto_index($name)
	    # There's a couple of ways to look for a command of a given
	    # name.  One is to use
	    #    info commands $name
	    # Unfortunately, if the name has glob-magic chars in it like *
	    # or [], it may not match.  For our purposes here, a better
	    # route is to use
	    #    namespace which -command $name
	    if {[namespace which -command $name] ne ""} {
		return 1
	    }
	}
    }]

    # load auto_index if possible:
    if {![info exists auto_path]} {
	return 0
    }
    if {![auto_load_index]} {
	return 0
    }

    # try again (something new could be loaded):
    foreach name $nameList $_sub_load_cmd

    return 0
}

# ::tcl::Pkg::source --
# This procedure provides an alternative "source" command, which doesn't
# register the file for the "package files" command. Safe interpreters
# don't have to do anything special.
#
# Arguments:
# filename

proc ::tcl::Pkg::source {filename} {
    if {[interp issafe]} {
	uplevel 1 [list ::source $filename]
    } else {
	uplevel 1 [list ::source -nopkg $filename]
    }
}

# auto_load_index --
# Loads the contents of tclIndex files on the auto_path directory
# list.  This is usually invoked within auto_load to load the index
# of available commands.  Returns 1 if the index is loaded, and 0 if
# the index is already loaded and up to date.
#
# Arguments:
# None.

proc auto_load_index {} {
    variable ::tcl::auto_oldpath
    global auto_index auto_path

    if {[info exists auto_oldpath] && ($auto_oldpath eq $auto_path)} {
	return 0
    }
    set auto_oldpath $auto_path

    # Check if we are a safe interpreter. In that case, we support only
    # newer format tclIndex files.

    set issafe [interp issafe]
    for {set i [expr {[llength $auto_path] - 1}]} {$i >= 0} {incr i -1} {
	set dir [lindex $auto_path $i]
	set f ""
	if {$issafe} {
	    catch {source [file join $dir tclIndex]}
	} elseif {[catch {set f [open [file join $dir tclIndex]]}]} {
	    continue
	} else {
	    set error [catch {
		fconfigure $f -encoding utf-8 -eofchar "\x1A {}"
		set id [gets $f]
		if {$id eq "# Tcl autoload index file, version 2.0"} {
		    eval [read $f]
		} elseif {$id eq "# Tcl autoload index file: each line identifies a Tcl"} {
		    while {[gets $f line] >= 0} {
			if {([string index $line 0] eq "#") \
				|| ([llength $line] != 2)} {
			    continue
			}
			set name [lindex $line 0]
			set auto_index($name) \
				"::tcl::Pkg::source [file join $dir [lindex $line 1]]"
		    }
		} else {
		    error "[file join $dir tclIndex] isn't a proper Tcl index file"
		}
	    } msg opts]
	    if {$f ne ""} {
		close $f
	    }
	    if {$error} {
		return -options $opts $msg
	    }
	}
    }
    return 1
}

# auto_qualify --
#
# Compute a fully qualified names list for use in the auto_index array.
# For historical reasons, commands in the global namespace do not have leading
# :: in the index key. The list has two elements when the command name is
# relative (no leading ::) and the namespace is not the global one. Otherwise
# only one name is returned (and searched in the auto_index).
#
# Arguments -
# cmd		The command name. Can be any name accepted for command
#               invocations (Like "foo::::bar").
# namespace	The namespace where the command is being used - must be
#               a canonical namespace as returned by [namespace current]
#               for instance.

proc auto_qualify {cmd namespace} {

    # count separators and clean them up
    # (making sure that foo:::::bar will be treated as foo::bar)
    set n [regsub -all {::+} $cmd :: cmd]

    # Ignore namespace if the name starts with ::
    # Handle special case of only leading ::

    # Before each return case we give an example of which category it is
    # with the following form :
    # (inputCmd, inputNameSpace) -> output

    if {[string match ::* $cmd]} {
	if {$n > 1} {
	    # (::foo::bar , *) -> ::foo::bar
	    return [list $cmd]
	} else {
	    # (::global , *) -> global
	    return [list [string range $cmd 2 end]]
	}
    }

    # Potentially returning 2 elements to try  :
    # (if the current namespace is not the global one)

    if {$n == 0} {
	if {$namespace eq "::"} {
	    # (nocolons , ::) -> nocolons
	    return [list $cmd]
	} else {
	    # (nocolons , ::sub) -> ::sub::nocolons nocolons
	    return [list ${namespace}::$cmd $cmd]
	}
    } elseif {$namespace eq "::"} {
	#  (foo::bar , ::) -> ::foo::bar
	return [list ::$cmd]
    } else {
	# (foo::bar , ::sub) -> ::sub::foo::bar ::foo::bar
	return [list ${namespace}::$cmd ::$cmd]
    }
}

# auto_import --
#
# Invoked during "namespace import" to make see if the imported commands
# reside in an autoloaded library.  If so, the commands are loaded so
# that they will be available for the import links.  If not, then this
# procedure does nothing.
#
# Arguments -
# pattern	The pattern of commands being imported (like "foo::*")
#               a canonical namespace as returned by [namespace current]

proc auto_import {pattern} {
    global auto_index

    # If no namespace is specified, this will be an error case

    if {![string match *::* $pattern]} {
	return
    }

    set ns [uplevel 1 [list ::namespace current]]
    set patternList [auto_qualify $pattern $ns]

    auto_load_index

    foreach pattern $patternList {
        foreach name [array names auto_index $pattern] {
            if {([namespace which -command $name] eq "")
		    && ([namespace qualifiers $pattern] eq [namespace qualifiers $name])} {
                namespace inscope :: $auto_index($name)
            }
        }
    }
}

# auto_execok --
#
# Returns string that indicates name of program to execute if
# name corresponds to a shell builtin or an executable in the
# Windows search path, or "" otherwise.  Builds an associative
# array auto_execs that caches information about previous checks,
# for speed.
#
# Arguments:
# name -			Name of a command.

if {$tcl_platform(platform) eq "windows"} {
# Windows version.
#
# Note that file executable doesn't work under Windows, so we have to
# look for files with .exe, .com, or .bat extensions.  Also, the path
# may be in the Path or PATH environment variables, and path
# components are separated with semicolons, not colons as under Unix.
#
proc auto_execok name {
    global auto_execs env tcl_platform

    if {[info exists auto_execs($name)]} {
	return $auto_execs($name)
    }
    set auto_execs($name) ""

    set shellBuiltins [list assoc cls copy date del dir echo erase exit ftype \
	    md mkdir mklink move rd ren rename rmdir start time type ver vol]
    if {[info exists env(PATHEXT)]} {
	# Add an initial ; to have the {} extension check first.
	set execExtensions [split ";$env(PATHEXT)" ";"]
    } else {
	set execExtensions [list {} .com .exe .bat .cmd]
    }

    if {[string tolower $name] in $shellBuiltins} {
	# When this is command.com for some reason on Win2K, Tcl won't
	# exec it unless the case is right, which this corrects.  COMSPEC
	# may not point to a real file, so do the check.
	set cmd $env(COMSPEC)
	if {[file exists $cmd]} {
	    set cmd [file attributes $cmd -shortname]
	}
	return [set auto_execs($name) [list $cmd /c $name]]
    }

    if {[llength [file split $name]] != 1} {
	foreach ext $execExtensions {
	    set file ${name}${ext}
	    if {[file exists $file] && ![file isdirectory $file]} {
		return [set auto_execs($name) [list $file]]
	    }
	}
	return ""
    }

    set path "[file dirname [info nameofexecutable]];.;"
    if {[info exists env(SystemRoot)]} {
	set windir $env(SystemRoot)
    } elseif {[info exists env(WINDIR)]} {
	set windir $env(WINDIR)
    }
    if {[info exists windir]} {
	append path "$windir/system32;$windir/system;$windir;"
    }

    foreach var {PATH Path path} {
	if {[info exists env($var)]} {
	    append path ";$env($var)"
	}
    }

    foreach ext $execExtensions {
	unset -nocomplain checked
	foreach dir [split $path {;}] {
	    # Skip already checked directories
	    if {[info exists checked($dir)] || ($dir eq "")} {
		continue
	    }
	    set checked($dir) {}
	    set file [file join $dir ${name}${ext}]
	    if {[file exists $file] && ![file isdirectory $file]} {
		return [set auto_execs($name) [list $file]]
	    }
	}
    }
    return ""
}

} else {
# Unix version.
#
proc auto_execok name {
    global auto_execs env

    if {[info exists auto_execs($name)]} {
	return $auto_execs($name)
    }
    set auto_execs($name) ""
    if {[llength [file split $name]] != 1} {
	if {[file executable $name] && ![file isdirectory $name]} {
	    set auto_execs($name) [list $name]
	}
	return $auto_execs($name)
    }
    foreach dir [split $env(PATH) :] {
	if {$dir eq ""} {
	    set dir .
	}
	set file [file join $dir $name]
	if {[file executable $file] && ![file isdirectory $file]} {
	    set auto_execs($name) [list $file]
	    return $auto_execs($name)
	}
    }
    return ""
}

}

# ::tcl::CopyDirectory --
#
# This procedure is called by Tcl's core when attempts to call the
# filesystem's copydirectory function fail.  The semantics of the call
# are that 'dest' does not yet exist, i.e. dest should become the exact
# image of src.  If dest does exist, we throw an error.
#
# Note that making changes to this procedure can change the results
# of running Tcl's tests.
#
# Arguments:
# action -              "renaming" or "copying"
# src -			source directory
# dest -		destination directory
proc tcl::CopyDirectory {action src dest} {
    set nsrc [file normalize $src]
    set ndest [file normalize $dest]

    if {$action eq "renaming"} {
	# Can't rename volumes.  We could give a more precise
	# error message here, but that would break the test suite.
	if {$nsrc in [file volumes]} {
	    return -code error "error $action \"$src\" to\
	      \"$dest\": trying to rename a volume or move a directory\
	      into itself"
	}
    }
    if {[file exists $dest]} {
	if {$nsrc eq $ndest} {
	    return -code error "error $action \"$src\" to\
	      \"$dest\": trying to rename a volume or move a directory\
	      into itself"
	}
	if {$action eq "copying"} {
	    # We used to throw an error here, but, looking more closely
	    # at the core copy code in tclFCmd.c, if the destination
	    # exists, then we should only call this function if -force
	    # is true, which means we just want to over-write.  So,
	    # the following code is now commented out.
	    #
	    # return -code error "error $action \"$src\" to\
	    # \"$dest\": file exists"
	} else {
	    # Depending on the platform, and on the current
	    # working directory, the directories '.', '..'
	    # can be returned in various combinations.  Anyway,
	    # if any other file is returned, we must signal an error.
	    set existing [glob -nocomplain -directory $dest * .*]
	    lappend existing {*}[glob -nocomplain -directory $dest \
		    -type hidden * .*]
	    foreach s $existing {
		if {[file tail $s] ni {. ..}} {
		    return -code error "error $action \"$src\" to\
		      \"$dest\": file exists"
		}
	    }
	}
    } else {
	if {[string first $nsrc $ndest] >= 0} {
	    set srclen [expr {[llength [file split $nsrc]] - 1}]
	    set ndest [lindex [file split $ndest] $srclen]
	    if {$ndest eq [file tail $nsrc]} {
		return -code error "error $action \"$src\" to\
		  \"$dest\": trying to rename a volume or move a directory\
		  into itself"
	    }
	}
	file mkdir $dest
    }
    # Have to be careful to capture both visible and hidden files.
    # We will also be more generous to the file system and not
    # assume the hidden and non-hidden lists are non-overlapping.
    #
    # On Unix 'hidden' files begin with '.'.  On other platforms
    # or filesystems hidden files may have other interpretations.
    set filelist [concat [glob -nocomplain -directory $src *] \
      [glob -nocomplain -directory $src -types hidden *]]

    foreach s [lsort -unique $filelist] {
	if {[file tail $s] ni {. ..}} {
	    file copy -force -- $s [file join $dest [file tail $s]]
	}
    }
    return
}<|MERGE_RESOLUTION|>--- conflicted
+++ resolved
@@ -3,18 +3,11 @@
 # Default system startup file for Tcl-based applications.  Defines
 # "unknown" procedure and auto-load facilities.
 #
-<<<<<<< HEAD
 # Copyright © 1991-1993 The Regents of the University of California.
 # Copyright © 1994-1996 Sun Microsystems, Inc.
 # Copyright © 1998-1999 Scriptics Corporation.
 # Copyright © 2004 Kevin B. Kenny.
 # Copyright © 2018 Sean Woods
-=======
-# Copyright (c) 1991-1993 The Regents of the University of California.
-# Copyright (c) 1994-1996 Sun Microsystems, Inc.
-# Copyright (c) 1998-1999 Scriptics Corporation.
-# Copyright (c) 2004 Kevin B. Kenny.
->>>>>>> fa77bf88
 #
 # All rights reserved.
 #
