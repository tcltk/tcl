# init.tcl --
#
# Default system startup file for Tcl-based applications.  Defines
# "unknown" procedure and auto-load facilities.
#
# Copyright © 1991-1993 The Regents of the University of California.
# Copyright © 1994-1996 Sun Microsystems, Inc.
# Copyright © 1998-1999 Scriptics Corporation.
# Copyright © 2004 Kevin B. Kenny.
# Copyright © 2018 Sean Woods
#
# All rights reserved.
#
# See the file "license.terms" for information on usage and redistribution
# of this file, and for a DISCLAIMER OF ALL WARRANTIES.
#

package require -exact tcl 9.0.3

# Compute the auto path to use in this interpreter.
# The values on the path come from several locations:
#
# The environment variable TCLLIBPATH
#
# tcl_library, which is the directory containing this init.tcl script.
# [tclInit] (Tcl_Init()) searches around for the directory containing this
# init.tcl and defines tcl_library to that location before sourcing it.
#
# The parent directory of tcl_library. Adding the parent
# means that packages in peer directories will be found automatically.
#
# Also add the directory ../lib relative to the directory where the
# executable is located.  This is meant to find binary packages for the
# same architecture as the current executable.
#
# tcl_pkgPath, which is set by the platform-specific initialization routines
#	On UNIX it is compiled in
#       On Windows, it is not used
#
# (Ticket 41c9857bdd) In a safe interpreter, this file does not set
# ::auto_path (other than to {} if it is undefined). The caller, typically
# a Safe Base command, is responsible for setting ::auto_path.

if {![info exists auto_path]} {
    if {[info exists env(TCLLIBPATH)] && (![interp issafe])} {
	set auto_path [apply {{} {
	    lmap path $::env(TCLLIBPATH) {
		# Paths relative to unresolvable home dirs are ignored
		if {[catch {file tildeexpand $path} expanded_path]} {
		    continue
		}
		set expanded_path
	    }
	}}]
    } else {
	set auto_path ""
    }
}

namespace eval tcl {
    if {![interp issafe]} {
	variable Dir
	foreach Dir [list $::tcl_library [file dirname $::tcl_library]] {
	    if {$Dir ni $::auto_path} {
		lappend ::auto_path $Dir
	    }
	}
	set Dir [file join [file dirname [file dirname \
		[info nameofexecutable]]] lib]
	if {$Dir ni $::auto_path} {
	    lappend ::auto_path $Dir
	}
	if {[info exists ::tcl_pkgPath]} { catch {
	    foreach Dir $::tcl_pkgPath {
		if {$Dir ni $::auto_path} {
		    lappend ::auto_path $Dir
		}
	    }
	}}

	variable Path [encoding dirs]
	set Dir [file join $::tcl_library encoding]
	if {$Dir ni $Path} {
	    lappend Path $Dir
	    encoding dirs $Path
	}
	unset Dir Path
    }
}

namespace eval tcl::Pkg {}


# Setup the unknown package handler


if {[interp issafe]} {
    package unknown {::tcl::tm::UnknownHandler ::tclPkgUnknown}
} else {
    # Set up search for Tcl Modules (TIP #189).
    # and setup platform specific unknown package handlers
    if {$tcl_platform(os) eq "Darwin"
	    && $tcl_platform(platform) eq "unix"} {
	package unknown {::tcl::tm::UnknownHandler \
		{::tcl::MacOSXPkgUnknown ::tclPkgUnknown}}
    } else {
	package unknown {::tcl::tm::UnknownHandler ::tclPkgUnknown}
    }

    # Set up the 'clock' ensemble

    apply {{} {
	set cmdmap [dict create]
	foreach cmd {add clicks format microseconds milliseconds scan seconds} {
	    dict set cmdmap $cmd ::tcl::clock::$cmd
	}
	namespace inscope ::tcl::clock [list namespace ensemble create -command \
	    ::clock -map $cmdmap]
	::tcl::unsupported::clock::configure -init-complete
<<<<<<< HEAD
    }}
=======

	# Auto-loading stubs for 'clock.tcl'

	namespace inscope ::tcl::clock {
	    proc _load_stubs args {
		namespace unknown {}
		::source -encoding utf-8 [::file join [info library] clock.tcl]
		tailcall {*}$args
	    }
	    namespace unknown ::tcl::clock::_load_stubs
	}

	uplevel 1 [info level 0]
    }
>>>>>>> 741d156f
}

# Conditionalize for presence of exec.

if {[namespace which -command exec] eq ""} {

    # Some machines do not have exec. Also, on all
    # platforms, safe interpreters do not have exec.

    set auto_noexec 1
}

# Define a log command (which can be overwritten to log errors
# differently, specially when stderr is not available)

if {[namespace which -command tclLog] eq ""} {
    proc tclLog {string} {
	catch {puts stderr $string}
    }
}

# unknown --
# This procedure is called when a Tcl command is invoked that doesn't
# exist in the interpreter.  It takes the following steps to make the
# command available:
#
#	1. See if the autoload facility can locate the command in a
#	   Tcl script file.  If so, load it and execute it.
#	2. If the command was invoked interactively at top-level:
#	    (a) see if the command exists as an executable UNIX program.
#		If so, "exec" the command.
#	    (b) see if the command requests csh-like history substitution
#		in one of the common forms !!, !<number>, or ^old^new.  If
#		so, emulate csh's history substitution.
#	    (c) see if the command is a unique abbreviation for another
#		command.  If so, invoke the command.
#
# Arguments:
# args -	A list whose elements are the words of the original
#		command, including the command name.

proc unknown args {
    variable ::tcl::UnknownPending
    global auto_noexec auto_noload env tcl_interactive errorInfo errorCode

    if {[info exists errorInfo]} {
	set savedErrorInfo $errorInfo
    }
    if {[info exists errorCode]} {
	set savedErrorCode $errorCode
    }

    set name [lindex $args 0]
    if {![info exists auto_noload]} {
	#
	# Make sure we're not trying to load the same proc twice.
	#
	if {[info exists UnknownPending($name)]} {
	    return -code error "self-referential recursion\
		    in \"unknown\" for command \"$name\""
	}
	set UnknownPending($name) pending
	set ret [catch {
		auto_load $name [uplevel 1 {::namespace current}]
	} msg opts]
	unset UnknownPending($name)
	if {$ret != 0} {
	    dict append opts -errorinfo "\n    (autoloading \"$name\")"
	    return -options $opts $msg
	}
	if {![array size UnknownPending]} {
	    unset UnknownPending
	}
	if {$msg} {
	    if {[info exists savedErrorCode]} {
		set ::errorCode $savedErrorCode
	    } else {
		unset -nocomplain ::errorCode
	    }
	    if {[info exists savedErrorInfo]} {
		set errorInfo $savedErrorInfo
	    } else {
		unset -nocomplain errorInfo
	    }
	    set code [catch {uplevel 1 $args} msg opts]
	    if {$code ==  1} {
		#
		# Compute stack trace contribution from the [uplevel].
		# Note the dependence on how Tcl_AddErrorInfo, etc.
		# construct the stack trace.
		#
		set errInfo [dict get $opts -errorinfo]
		set errCode [dict get $opts -errorcode]
		set cinfo $args
		if {[string length [encoding convertto utf-8 $cinfo]] > 150} {
		    set cinfo [string range $cinfo 0 150]
		    while {[string length [encoding convertto utf-8 $cinfo]] > 150} {
			set cinfo [string range $cinfo 0 end-1]
		    }
		    append cinfo ...
		}
		set tail "\n    (\"uplevel\" body line 1)\n    invoked\
			from within\n\"uplevel 1 \$args\""
		set expect "$msg\n    while executing\n\"$cinfo\"$tail"
		if {$errInfo eq $expect} {
		    #
		    # The stack has only the eval from the expanded command
		    # Do not generate any stack trace here.
		    #
		    dict unset opts -errorinfo
		    dict incr opts -level
		    return -options $opts $msg
		}
		#
		# Stack trace is nested, trim off just the contribution
		# from the extra "eval" of $args due to the "catch" above.
		#
		set last [string last $tail $errInfo]
		if {$last + [string length $tail] != [string length $errInfo]} {
		    # Very likely cannot happen
		    return -options $opts $msg
		}
		set errInfo [string range $errInfo 0 $last-1]
		set tail "\"$cinfo\""
		set last [string last $tail $errInfo]
		if {$last < 0 || $last + [string length $tail] != [string length $errInfo]} {
		    return -code error -errorcode $errCode \
			    -errorinfo $errInfo $msg
		}
		set errInfo [string range $errInfo 0 $last-1]
		set tail "\n    invoked from within\n"
		set last [string last $tail $errInfo]
		if {$last + [string length $tail] == [string length $errInfo]} {
		    return -code error -errorcode $errCode \
			    -errorinfo [string range $errInfo 0 $last-1] $msg
		}
		set tail "\n    while executing\n"
		set last [string last $tail $errInfo]
		if {$last + [string length $tail] == [string length $errInfo]} {
		    return -code error -errorcode $errCode \
			    -errorinfo [string range $errInfo 0 $last-1] $msg
		}
		return -options $opts $msg
	    } else {
		dict incr opts -level
		return -options $opts $msg
	    }
	}
    }

    if {([info level] == 1) && ([info script] eq "")
	    && [info exists tcl_interactive] && $tcl_interactive} {
	if {![info exists auto_noexec]} {
	    set new [auto_execok $name]
	    if {$new ne ""} {
		set redir ""
		if {[namespace which -command console] eq ""} {
		    set redir ">&@stdout <@stdin"
		}
		uplevel 1 [list ::catch \
			[concat exec $redir $new [lrange $args 1 end]] \
			::tcl::UnknownResult ::tcl::UnknownOptions]
		dict incr ::tcl::UnknownOptions -level
		return -options $::tcl::UnknownOptions $::tcl::UnknownResult
	    }
	}
	if {$name eq "!!"} {
	    set newcmd [history event]
	} elseif {[regexp {^!(.+)$} $name -> event]} {
	    set newcmd [history event $event]
	} elseif {[regexp {^\^([^^]*)\^([^^]*)\^?$} $name -> old new]} {
	    set newcmd [history event -1]
	    catch {regsub -all -- $old $newcmd $new newcmd}
	}
	if {[info exists newcmd]} {
	    tclLog $newcmd
	    history change $newcmd 0
	    uplevel 1 [list ::catch $newcmd \
		    ::tcl::UnknownResult ::tcl::UnknownOptions]
	    dict incr ::tcl::UnknownOptions -level
	    return -options $::tcl::UnknownOptions $::tcl::UnknownResult
	}

	set ret [catch [list uplevel 1 [list info commands $name*]] candidates]
	if {$name eq "::"} {
	    set name ""
	}
	if {$ret != 0} {
	    dict append opts -errorinfo \
		    "\n    (expanding command prefix \"$name\" in unknown)"
	    return -options $opts $candidates
	}
	# Filter out bogus matches when $name contained
	# a glob-special char [Bug 946952]
	if {$name eq ""} {
	    # Handle empty $name separately due to strangeness
	    # in [string first] (See RFE 1243354)
	    set cmds $candidates
	} else {
	    set cmds [list]
	    foreach x $candidates {
		if {[string first $name $x] == 0} {
		    lappend cmds $x
		}
	    }
	}
	if {[llength $cmds] == 1} {
	    uplevel 1 [list ::catch [lreplace $args 0 0 [lindex $cmds 0]] \
		    ::tcl::UnknownResult ::tcl::UnknownOptions]
	    dict incr ::tcl::UnknownOptions -level
	    return -options $::tcl::UnknownOptions $::tcl::UnknownResult
	}
	if {[llength $cmds]} {
	    return -code error "ambiguous command name \"$name\": [lsort $cmds]"
	}
    }
    return -code error -errorcode [list TCL LOOKUP COMMAND $name] \
	"invalid command name \"$name\""
}

# auto_load --
# Checks a collection of library directories to see if a procedure
# is defined in one of them.  If so, it sources the appropriate
# library file to create the procedure.  Returns 1 if it successfully
# loaded the procedure, 0 otherwise.
#
# Arguments:
# cmd -			Name of the command to find and load.
# namespace (optional)  The namespace where the command is being used - must be
#                       a canonical namespace as returned [namespace current]
#                       for instance. If not given, namespace current is used.

proc auto_load {cmd {namespace {}}} {
    global auto_index auto_path

    # qualify names:
    if {$namespace eq ""} {
	set namespace [uplevel 1 [list ::namespace current]]
    }
    set nameList [auto_qualify $cmd $namespace]
    # workaround non canonical auto_index entries that might be around
    # from older auto_mkindex versions
    if {$cmd ni $nameList} {lappend nameList $cmd}

    # try to load (and create sub-cmd handler "_sub_load_cmd" for further usage):
    foreach name $nameList [set _sub_load_cmd {
	# via auto_index:
	if {[info exists auto_index($name)]} {
	    namespace inscope :: $auto_index($name)
	    # There's a couple of ways to look for a command of a given
	    # name.  One is to use
	    #    info commands $name
	    # Unfortunately, if the name has glob-magic chars in it like *
	    # or [], it may not match.  For our purposes here, a better
	    # route is to use
	    #    namespace which -command $name
	    if {[namespace which -command $name] ne ""} {
		return 1
	    }
	}
    }]

    # load auto_index if possible:
    if {![info exists auto_path]} {
	return 0
    }
    if {![auto_load_index]} {
	return 0
    }

    # try again (something new could be loaded):
    foreach name $nameList $_sub_load_cmd

    return 0
}

# ::tcl::Pkg::source --
# This procedure provides an alternative "source" command, which doesn't
# register the file for the "package files" command. Safe interpreters
# don't have to do anything special.
#
# Arguments:
# filename

proc ::tcl::Pkg::source {filename} {
    if {[interp issafe]} {
	uplevel 1 [list ::source $filename]
    } else {
	uplevel 1 [list ::source -nopkg $filename]
    }
}

# auto_load_index --
# Loads the contents of tclIndex files on the auto_path directory
# list.  This is usually invoked within auto_load to load the index
# of available commands.  Returns 1 if the index is loaded, and 0 if
# the index is already loaded and up to date.
#
# Arguments:
# None.

proc auto_load_index {} {
    variable ::tcl::auto_oldpath
    global auto_index auto_path

    if {[info exists auto_oldpath] && ($auto_oldpath eq $auto_path)} {
	return 0
    }
    set auto_oldpath $auto_path

    # Check if we are a safe interpreter. In that case, we support only
    # newer format tclIndex files.

    set issafe [interp issafe]
    for {set i [expr {[llength $auto_path] - 1}]} {$i >= 0} {incr i -1} {
	set dir [lindex $auto_path $i]
	set f ""
	if {$issafe} {
	    catch {source [file join $dir tclIndex]}
	} elseif {[catch {set f [open [file join $dir tclIndex]]}]} {
	    continue
	} else {
	    set error [catch {
		fconfigure $f -encoding utf-8 -eofchar \x1A
		set id [gets $f]
		if {$id eq "# Tcl autoload index file, version 2.0"} {
		    eval [read $f]
		} elseif {$id eq "# Tcl autoload index file: each line identifies a Tcl"} {
		    while {[gets $f line] >= 0} {
			if {([string index $line 0] eq "#") \
				|| ([llength $line] != 2)} {
			    continue
			}
			set name [lindex $line 0]
			set auto_index($name) \
				"::tcl::Pkg::source [file join $dir [lindex $line 1]]"
		    }
		} else {
		    error "[file join $dir tclIndex] isn't a proper Tcl index file"
		}
	    } msg opts]
	    if {$f ne ""} {
		close $f
	    }
	    if {$error} {
		return -options $opts $msg
	    }
	}
    }
    return 1
}

# auto_qualify --
#
# Compute a fully qualified names list for use in the auto_index array.
# For historical reasons, commands in the global namespace do not have leading
# :: in the index key. The list has two elements when the command name is
# relative (no leading ::) and the namespace is not the global one. Otherwise
# only one name is returned (and searched in the auto_index).
#
# Arguments -
# cmd		The command name. Can be any name accepted for command
#               invocations (Like "foo::::bar").
# namespace	The namespace where the command is being used - must be
#               a canonical namespace as returned by [namespace current]
#               for instance.

proc auto_qualify {cmd namespace} {

    # count separators and clean them up
    # (making sure that foo:::::bar will be treated as foo::bar)
    set n [regsub -all {::+} $cmd :: cmd]

    # Ignore namespace if the name starts with ::
    # Handle special case of only leading ::

    # Before each return case we give an example of which category it is
    # with the following form :
    # (inputCmd, inputNameSpace) -> output

    if {[string match ::* $cmd]} {
	if {$n > 1} {
	    # (::foo::bar , *) -> ::foo::bar
	    return [list $cmd]
	} else {
	    # (::global , *) -> global
	    return [list [string range $cmd 2 end]]
	}
    }

    # Potentially returning 2 elements to try  :
    # (if the current namespace is not the global one)

    if {$n == 0} {
	if {$namespace eq "::"} {
	    # (nocolons , ::) -> nocolons
	    return [list $cmd]
	} else {
	    # (nocolons , ::sub) -> ::sub::nocolons nocolons
	    return [list ${namespace}::$cmd $cmd]
	}
    } elseif {$namespace eq "::"} {
	#  (foo::bar , ::) -> ::foo::bar
	return [list ::$cmd]
    } else {
	# (foo::bar , ::sub) -> ::sub::foo::bar ::foo::bar
	return [list ${namespace}::$cmd ::$cmd]
    }
}

# auto_import --
#
# Invoked during "namespace import" to make see if the imported commands
# reside in an autoloaded library.  If so, the commands are loaded so
# that they will be available for the import links.  If not, then this
# procedure does nothing.
#
# Arguments -
# pattern	The pattern of commands being imported (like "foo::*")
#               a canonical namespace as returned by [namespace current]

proc auto_import {pattern} {
    global auto_index

    # If no namespace is specified, this will be an error case

    if {![string match *::* $pattern]} {
	return
    }

    set ns [uplevel 1 [list ::namespace current]]
    set patternList [auto_qualify $pattern $ns]

    auto_load_index

    foreach pattern $patternList {
	foreach name [array names auto_index $pattern] {
	    if {([namespace which -command $name] eq "")
		    && ([namespace qualifiers $pattern] eq [namespace qualifiers $name])} {
		namespace inscope :: $auto_index($name)
	    }
	}
    }
}

# auto_execok --
#
# Returns string that indicates name of program to execute if
# name corresponds to a shell builtin or an executable in the
# Windows search path, or "" otherwise.  Builds an associative
# array auto_execs that caches information about previous checks,
# for speed.
#
# Arguments:
# name -			Name of a command.

if {$tcl_platform(platform) eq "windows"} {
# Windows version.
#
# Note that file executable doesn't work under Windows, so we have to
# look for files with .exe, .com, or .bat extensions.  Also, the path
# may be in the Path or PATH environment variables, and path
# components are separated with semicolons, not colons as under Unix.
#
proc auto_execok name {
    global auto_execs env tcl_platform

    if {[info exists auto_execs($name)]} {
	return $auto_execs($name)
    }
    set auto_execs($name) ""

    set shellBuiltins [list assoc call cd cls color copy date del dir echo \
			   erase exit ftype for if md mkdir mklink move path \
			   pause prompt rd ren rename rmdir set start time \
			   title type ver vol]
    if {[info exists env(PATHEXT)]} {
	# Add an initial ; to have the {} extension check first.
	set execExtensions [split ";$env(PATHEXT)" ";"]
    } else {
	set execExtensions [list {} .com .exe .bat .cmd]
    }

    if {[string tolower $name] in $shellBuiltins} {
	# When this is command.com for some reason on Win2K, Tcl won't
	# exec it unless the case is right, which this corrects.  COMSPEC
	# may not point to a real file, so do the check.
	set cmd $env(COMSPEC)
	if {[file exists $cmd]} {
	    set cmd [file attributes $cmd -shortname]
	}
	return [set auto_execs($name) [list $cmd /c $name]]
    }

    if {[llength [file split $name]] != 1} {
	foreach ext $execExtensions {
	    set file ${name}${ext}
	    if {[file exists $file] && ![file isdirectory $file]} {
		return [set auto_execs($name) [list $file]]
	    }
	}
	return ""
    }

    set path "[file dirname [info nameofexecutable]];.;"
    if {[info exists env(SystemRoot)]} {
	set windir $env(SystemRoot)
    } elseif {[info exists env(WINDIR)]} {
	set windir $env(WINDIR)
    }
    if {[info exists windir]} {
	append path "$windir/system32;$windir/system;$windir;"
    }

    foreach var {PATH Path path} {
	if {[info exists env($var)]} {
	    append path ";$env($var)"
	}
    }

    foreach ext $execExtensions {
	unset -nocomplain checked
	foreach dir [split $path {;}] {
	    # Skip already checked directories
	    if {[info exists checked($dir)] || ($dir eq "")} {
		continue
	    }
	    set checked($dir) {}
	    set file [file join $dir ${name}${ext}]
	    if {[file exists $file] && ![file isdirectory $file]} {
		return [set auto_execs($name) [list $file]]
	    }
	}
    }
    return ""
}

} else {
# Unix version.
#
proc auto_execok name {
    global auto_execs env

    if {[info exists auto_execs($name)]} {
	return $auto_execs($name)
    }
    set auto_execs($name) ""
    if {[llength [file split $name]] != 1} {
	if {[file executable $name] && ![file isdirectory $name]} {
	    set auto_execs($name) [list $name]
	}
	return $auto_execs($name)
    }
    foreach dir [split $env(PATH) :] {
	if {$dir eq ""} {
	    set dir .
	}
	set file [file join $dir $name]
	if {[file executable $file] && ![file isdirectory $file]} {
	    set auto_execs($name) [list $file]
	    return $auto_execs($name)
	}
    }
    return ""
}

}

# ::tcl::CopyDirectory --
#
# This procedure is called by Tcl's core when attempts to call the
# filesystem's copydirectory function fail.  The semantics of the call
# are that 'dest' does not yet exist, i.e. dest should become the exact
# image of src.  If dest does exist, we throw an error.
#
# Note that making changes to this procedure can change the results
# of running Tcl's tests.
#
# Arguments:
# action -              "renaming" or "copying"
# src -			source directory
# dest -		destination directory
proc tcl::CopyDirectory {action src dest} {
    set nsrc [file normalize $src]
    set ndest [file normalize $dest]

    if {$action eq "renaming"} {
	# Can't rename volumes.  We could give a more precise
	# error message here, but that would break the test suite.
	if {$nsrc in [file volumes]} {
	    return -code error "error $action \"$src\" to\
	      \"$dest\": trying to rename a volume or move a directory\
	      into itself"
	}
    }
    if {[file exists $dest]} {
	if {$nsrc eq $ndest} {
	    return -code error "error $action \"$src\" to\
	      \"$dest\": trying to rename a volume or move a directory\
	      into itself"
	}
	if {$action eq "copying"} {
	    # We used to throw an error here, but, looking more closely
	    # at the core copy code in tclFCmd.c, if the destination
	    # exists, then we should only call this function if -force
	    # is true, which means we just want to over-write.  So,
	    # the following code is now commented out.
	    #
	    # return -code error "error $action \"$src\" to\
	    # \"$dest\": file exists"
	} else {
	    # Depending on the platform, and on the current
	    # working directory, the directories '.', '..'
	    # can be returned in various combinations.  Anyway,
	    # if any other file is returned, we must signal an error.
	    set existing [glob -nocomplain -directory $dest * .*]
	    lappend existing {*}[glob -nocomplain -directory $dest \
		    -type hidden * .*]
	    foreach s $existing {
		if {[file tail $s] ni {. ..}} {
		    return -code error "error $action \"$src\" to\
		      \"$dest\": file exists"
		}
	    }
	}
    } else {
	if {[string first $nsrc $ndest] >= 0} {
	    set srclen [expr {[llength [file split $nsrc]] - 1}]
	    set ndest [lindex [file split $ndest] $srclen]
	    if {$ndest eq [file tail $nsrc]} {
		return -code error "error $action \"$src\" to\
		  \"$dest\": trying to rename a volume or move a directory\
		  into itself"
	    }
	}
	file mkdir $dest
    }
    # Have to be careful to capture both visible and hidden files.
    # We will also be more generous to the file system and not
    # assume the hidden and non-hidden lists are non-overlapping.
    #
    # On Unix 'hidden' files begin with '.'.  On other platforms
    # or filesystems hidden files may have other interpretations.
    set filelist [concat [glob -nocomplain -directory $src *] \
      [glob -nocomplain -directory $src -types hidden *]]

    foreach s [lsort -unique $filelist] {
	if {[file tail $s] ni {. ..}} {
	    file copy -force -- $s [file join $dest [file tail $s]]
	}
    }
    return
}<|MERGE_RESOLUTION|>--- conflicted
+++ resolved
@@ -117,9 +117,6 @@
 	namespace inscope ::tcl::clock [list namespace ensemble create -command \
 	    ::clock -map $cmdmap]
 	::tcl::unsupported::clock::configure -init-complete
-<<<<<<< HEAD
-    }}
-=======
 
 	# Auto-loading stubs for 'clock.tcl'
 
@@ -131,10 +128,7 @@
 	    }
 	    namespace unknown ::tcl::clock::_load_stubs
 	}
-
-	uplevel 1 [info level 0]
-    }
->>>>>>> 741d156f
+    }}
 }
 
 # Conditionalize for presence of exec.
