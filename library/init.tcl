# init.tcl --
#
# Default system startup file for Tcl-based applications.  Defines
# "unknown" procedure and auto-load facilities.
#
# Copyright (c) 1991-1993 The Regents of the University of California.
# Copyright (c) 1994-1996 Sun Microsystems, Inc.
# Copyright (c) 1998-1999 Scriptics Corporation.
# Copyright (c) 2004 by Kevin B. Kenny.  All rights reserved.
#
# See the file "license.terms" for information on usage and redistribution
# of this file, and for a DISCLAIMER OF ALL WARRANTIES.
#

# This test intentionally written in pre-7.5 Tcl 
if {[info commands package] == ""} {
    error "version mismatch: library\nscripts expect Tcl version 7.5b1 or later but the loaded version is\nonly [info patchlevel]"
}
package require -exact Tcl 8.6.0

# Compute the auto path to use in this interpreter.
# The values on the path come from several locations:
#
# The environment variable TCLLIBPATH
#
# tcl_library, which is the directory containing this init.tcl script.
# [tclInit] (Tcl_Init()) searches around for the directory containing this
# init.tcl and defines tcl_library to that location before sourcing it.
#
# The parent directory of tcl_library. Adding the parent
# means that packages in peer directories will be found automatically.
#
# Also add the directory ../lib relative to the directory where the
# executable is located.  This is meant to find binary packages for the
# same architecture as the current executable.
#
# tcl_pkgPath, which is set by the platform-specific initialization routines
#	On UNIX it is compiled in
#       On Windows, it is not used

if {![info exists auto_path]} {
    if {[info exists env(TCLLIBPATH)]} {
	set auto_path $env(TCLLIBPATH)
    } else {
	set auto_path ""
    }
}
namespace eval tcl {
    variable Dir
    foreach Dir [list $::tcl_library [file dirname $::tcl_library]] {
	if {$Dir ni $::auto_path} {
	    lappend ::auto_path $Dir
	}
    }
    set Dir [file join [file dirname [file dirname \
	    [info nameofexecutable]]] lib]
    if {$Dir ni $::auto_path} {
	lappend ::auto_path $Dir
    }
    catch {
	foreach Dir $::tcl_pkgPath {
	    if {$Dir ni $::auto_path} {
		lappend ::auto_path $Dir
	    }
	}
    }

    if {![interp issafe]} {
        variable Path [encoding dirs]
        set Dir [file join $::tcl_library encoding]
        if {$Dir ni $Path} {
	    lappend Path $Dir
	    encoding dirs $Path
        }
    }

    # TIP #255 min and max functions
    namespace eval mathfunc {
	proc min {args} {
	    if {![llength $args]} {
		return -code error \
		    "too few arguments to math function \"min\""
	    }
	    set val Inf
	    foreach arg $args {
		# This will handle forcing the numeric value without
		# ruining the internal type of a numeric object
		if {[catch {expr {double($arg)}} err]} {
		    return -code error $err
		}
		if {$arg < $val} {set val $arg}
	    }
	    return $val
	}
	proc max {args} {
	    if {![llength $args]} {
		return -code error \
		    "too few arguments to math function \"max\""
	    }
	    set val -Inf
	    foreach arg $args {
		# This will handle forcing the numeric value without
		# ruining the internal type of a numeric object
		if {[catch {expr {double($arg)}} err]} {
		    return -code error $err
		}
		if {$arg > $val} {set val $arg}
	    }
	    return $val
	}
	namespace export min max
    }
}

# Windows specific end of initialization

if {(![interp issafe]) && ($tcl_platform(platform) eq "windows")} {
    namespace eval tcl {
	proc EnvTraceProc {lo n1 n2 op} {
	    global env
	    set x $env($n2)
	    set env($lo) $x
	    set env([string toupper $lo]) $x
	}
	proc InitWinEnv {} {
	    global env tcl_platform
	    foreach p [array names env] {
		set u [string toupper $p]
		if {$u ne $p} {
		    switch -- $u {
			COMSPEC -
			PATH {
			    if {![info exists env($u)]} {
				set env($u) $env($p)
			    }
			    trace add variable env($p) write \
				    [namespace code [list EnvTraceProc $p]]
			    trace add variable env($u) write \
				    [namespace code [list EnvTraceProc $p]]
			}
		    }
		}
	    }
	    if {![info exists env(COMSPEC)]} {
		if {$tcl_platform(os) eq "Windows NT"} {
		    set env(COMSPEC) cmd.exe
		} else {
		    set env(COMSPEC) command.com
		}
	    }
	}
	InitWinEnv
    }
}

# Setup the unknown package handler


if {[interp issafe]} {
    package unknown {::tcl::tm::UnknownHandler ::tclPkgUnknown}
} else {
    # Set up search for Tcl Modules (TIP #189).
    # and setup platform specific unknown package handlers
    if {$tcl_platform(os) eq "Darwin"
	    && $tcl_platform(platform) eq "unix"} {
	package unknown {::tcl::tm::UnknownHandler \
		{::tcl::MacOSXPkgUnknown ::tclPkgUnknown}}
    } else {
	package unknown {::tcl::tm::UnknownHandler ::tclPkgUnknown}
    }

    # Set up the 'clock' ensemble

    namespace eval ::tcl::clock [list variable TclLibDir $::tcl_library]

    proc clock args {
	namespace eval ::tcl::clock [list namespace ensemble create -command \
		[uplevel 1 [list namespace origin [lindex [info level 0] 0]]] \
		-subcommands {
		    add clicks format microseconds milliseconds scan seconds
		}]

	# Auto-loading stubs for 'clock.tcl'

	foreach cmd {add format scan} {
	    proc ::tcl::clock::$cmd args {
		variable TclLibDir
		source -encoding utf-8 [file join $TclLibDir clock.tcl]
		return [uplevel 1 [info level 0]]
	    }
	}

	return [uplevel 1 [info level 0]]
    }
}

# Conditionalize for presence of exec.

if {[namespace which -command exec] eq ""} {

    # Some machines do not have exec. Also, on all
    # platforms, safe interpreters do not have exec.

    set auto_noexec 1
}

# Define a log command (which can be overwitten to log errors
# differently, specially when stderr is not available)

if {[namespace which -command tclLog] eq ""} {
    proc tclLog {string} {
	catch {puts stderr $string}
    }
}

# unknown --
# This procedure is called when a Tcl command is invoked that doesn't
# exist in the interpreter.  It takes the following steps to make the
# command available:
#
#	1. See if the autoload facility can locate the command in a
#	   Tcl script file.  If so, load it and execute it.
#	2. If the command was invoked interactively at top-level:
#	    (a) see if the command exists as an executable UNIX program.
#		If so, "exec" the command.
#	    (b) see if the command requests csh-like history substitution
#		in one of the common forms !!, !<number>, or ^old^new.  If
#		so, emulate csh's history substitution.
#	    (c) see if the command is a unique abbreviation for another
#		command.  If so, invoke the command.
#
# Arguments:
# args -	A list whose elements are the words of the original
#		command, including the command name.

proc unknown args {
    variable ::tcl::UnknownPending
    global auto_noexec auto_noload env tcl_interactive errorInfo errorCode


    if {[info exists ::errorInfo]} {
	set savedErrorInfo $::errorInfo
    }
    if {[info exists ::errorCode]} {
	set savedErrorCode $::errorCode
    }

<<<<<<< HEAD
    set name [lindex $args 0]
=======
    catch {set savedErrorInfo $errorInfo}
    catch {set savedErrorCode $errorCode}
    set name $cmd
>>>>>>> 18f1f701
    if {![info exists auto_noload]} {
	#
	# Make sure we're not trying to load the same proc twice.
	#
	if {[info exists UnknownPending($name)]} {
	    return -code error "self-referential recursion\
		    in \"unknown\" for command \"$name\""
	}
	set UnknownPending($name) pending
	set ret [catch {
		auto_load $name [uplevel 1 {::namespace current}]
	} msg opts]
	unset UnknownPending($name)
	if {$ret != 0} {
	    dict append opts -errorinfo "\n    (autoloading \"$name\")"
	    return -options $opts $msg
	}
	if {![array size UnknownPending]} {
	    unset UnknownPending
	}
	if {$msg} {
	    if {[info exists savedErrorCode]} {
		set ::errorCode $savedErrorCode
	    } else {
		unset -nocomplain ::errorCode
	    }
	    if {[info exists savedErrorInfo]} {
		set errorInfo $savedErrorInfo
	    } else {
		unset -nocomplain errorInfo
	    }
	    set code [catch {uplevel 1 $args} msg opts]
	    if {$code ==  1} {
		#
		# Compute stack trace contribution from the [uplevel].
		# Note the dependence on how Tcl_AddErrorInfo, etc.
		# construct the stack trace.
		#
		set errInfo [dict get $opts -errorinfo]
		set errCode [dict get $opts -errorcode]
		set cinfo $args
		if {[string bytelength $cinfo] > 150} {
		    set cinfo [string range $cinfo 0 150]
		    while {[string bytelength $cinfo] > 150} {
			set cinfo [string range $cinfo 0 end-1]
		    }
		    append cinfo ...
		}
		append cinfo "\"\n    (\"uplevel\" body line 1)"
		append cinfo "\n    invoked from within"
		append cinfo "\n\"uplevel 1 \$args\""
		#
		# Try each possible form of the stack trace
		# and trim the extra contribution from the matching case
		#
		set expect "$msg\n    while executing\n\"$cinfo"
		if {$errInfo eq $expect} {
		    #
		    # The stack has only the eval from the expanded command
		    # Do not generate any stack trace here.
		    #
		    dict unset opts -errorinfo
		    dict incr opts -level
		    return -options $opts $msg
		}
		#
		# Stack trace is nested, trim off just the contribution
		# from the extra "eval" of $args due to the "catch" above.
		#
		set expect "\n    invoked from within\n\"$cinfo"
		set exlen [string length $expect]
		set eilen [string length $errInfo]
		set i [expr {$eilen - $exlen - 1}]
		set einfo [string range $errInfo 0 $i]
		#
		# For now verify that $errInfo consists of what we are about
		# to return plus what we expected to trim off.
		#
		if {$errInfo ne "$einfo$expect"} {
		    error "Tcl bug: unexpected stack trace in \"unknown\"" {} \
			[list CORE UNKNOWN BADTRACE $einfo $expect $errInfo]
		}
		return -code error -errorcode $errCode \
			-errorinfo $einfo $msg
	    } else {
		dict incr opts -level
		return -options $opts $msg
	    }
	}
    }

    if {([info level] == 1) && ([info script] eq "") 
	    && [info exists tcl_interactive] && $tcl_interactive} {
	if {![info exists auto_noexec]} {
	    set new [auto_execok $name]
	    if {$new ne ""} {
		set redir ""
		if {[namespace which -command console] eq ""} {
		    set redir ">&@stdout <@stdin"
		}
		uplevel 1 [list ::catch \
			[concat exec $redir $new [lrange $args 1 end]] \
			::tcl::UnknownResult ::tcl::UnknownOptions]
		dict incr ::tcl::UnknownOptions -level
		return -options $::tcl::UnknownOptions $::tcl::UnknownResult
	    }
	}
	if {$name eq "!!"} {
	    set newcmd [history event]
	} elseif {[regexp {^!(.+)$} $name -> event]} {
	    set newcmd [history event $event]
	} elseif {[regexp {^\^([^^]*)\^([^^]*)\^?$} $name -> old new]} {
	    set newcmd [history event -1]
	    catch {regsub -all -- $old $newcmd $new newcmd}
	}
	if {[info exists newcmd]} {
	    tclLog $newcmd
	    history change $newcmd 0
	    uplevel 1 [list ::catch $newcmd \
		    ::tcl::UnknownResult ::tcl::UnknownOptions]
	    dict incr ::tcl::UnknownOptions -level
	    return -options $::tcl::UnknownOptions $::tcl::UnknownResult
	}

	set ret [catch {set candidates [info commands $name*]} msg]
	if {$name eq "::"} {
	    set name ""
	}
	if {$ret != 0} {
	    dict append opts -errorinfo \
		    "\n    (expanding command prefix \"$name\" in unknown)"
	    return -options $opts $msg
	}
	# Filter out bogus matches when $name contained
	# a glob-special char [Bug 946952]
	if {$name eq ""} {
	    # Handle empty $name separately due to strangeness
	    # in [string first] (See RFE 1243354)
	    set cmds $candidates
	} else {
	    set cmds [list]
	    foreach x $candidates {
		if {[string first $name $x] == 0} {
		    lappend cmds $x
		}
	    }
	}
	if {[llength $cmds] == 1} {
	    uplevel 1 [list ::catch [lreplace $args 0 0 [lindex $cmds 0]] \
		    ::tcl::UnknownResult ::tcl::UnknownOptions]
	    dict incr ::tcl::UnknownOptions -level
	    return -options $::tcl::UnknownOptions $::tcl::UnknownResult
	}
	if {[llength $cmds]} {
	    return -code error "ambiguous command name \"$name\": [lsort $cmds]"
	}
    }
    return -code error "invalid command name \"$name\""
}

# auto_load --
# Checks a collection of library directories to see if a procedure
# is defined in one of them.  If so, it sources the appropriate
# library file to create the procedure.  Returns 1 if it successfully
# loaded the procedure, 0 otherwise.
#
# Arguments:
# cmd -			Name of the command to find and load.
# namespace (optional)  The namespace where the command is being used - must be
#                       a canonical namespace as returned [namespace current]
#                       for instance. If not given, namespace current is used.

proc auto_load {cmd {namespace {}}} {
    global auto_index auto_path

    if {$namespace eq ""} {
	set namespace [uplevel 1 [list ::namespace current]]
    }
    set nameList [auto_qualify $cmd $namespace]
    # workaround non canonical auto_index entries that might be around
    # from older auto_mkindex versions
    lappend nameList $cmd
    foreach name $nameList {
	if {[info exists auto_index($name)]} {
	    namespace eval :: $auto_index($name)
	    # There's a couple of ways to look for a command of a given
	    # name.  One is to use
	    #    info commands $name
	    # Unfortunately, if the name has glob-magic chars in it like *
	    # or [], it may not match.  For our purposes here, a better
	    # route is to use
	    #    namespace which -command $name
	    if {[namespace which -command $name] ne ""} {
		return 1
	    }
	}
    }
    if {![info exists auto_path]} {
	return 0
    }

    if {![auto_load_index]} {
	return 0
    }
    foreach name $nameList {
	if {[info exists auto_index($name)]} {
	    namespace eval :: $auto_index($name)
	    if {[namespace which -command $name] ne ""} {
		return 1
	    }
	}
    }
    return 0
}

# auto_load_index --
# Loads the contents of tclIndex files on the auto_path directory
# list.  This is usually invoked within auto_load to load the index
# of available commands.  Returns 1 if the index is loaded, and 0 if
# the index is already loaded and up to date.
#
# Arguments:
# None.

proc auto_load_index {} {
    variable ::tcl::auto_oldpath
    global auto_index auto_path

    if {[info exists auto_oldpath] && ($auto_oldpath eq $auto_path)} {
	return 0
    }
    set auto_oldpath $auto_path

    # Check if we are a safe interpreter. In that case, we support only
    # newer format tclIndex files.

    set issafe [interp issafe]
    for {set i [expr {[llength $auto_path] - 1}]} {$i >= 0} {incr i -1} {
	set dir [lindex $auto_path $i]
	set f ""
	if {$issafe} {
	    catch {source [file join $dir tclIndex]}
	} elseif {[catch {set f [open [file join $dir tclIndex]]}]} {
	    continue
	} else {
	    set error [catch {
		set id [gets $f]
		if {$id eq "# Tcl autoload index file, version 2.0"} {
		    eval [read $f]
		} elseif {$id eq "# Tcl autoload index file: each line identifies a Tcl"} {
		    while {[gets $f line] >= 0} {
			if {([string index $line 0] eq "#") \
				|| ([llength $line] != 2)} {
			    continue
			}
			set name [lindex $line 0]
			set auto_index($name) \
				"source [file join $dir [lindex $line 1]]"
		    }
		} else {
		    error "[file join $dir tclIndex] isn't a proper Tcl index file"
		}
	    } msg opts]
	    if {$f ne ""} {
		close $f
	    }
	    if {$error} {
		return -options $opts $msg
	    }
	}
    }
    return 1
}

# auto_qualify --
#
# Compute a fully qualified names list for use in the auto_index array.
# For historical reasons, commands in the global namespace do not have leading
# :: in the index key. The list has two elements when the command name is
# relative (no leading ::) and the namespace is not the global one. Otherwise
# only one name is returned (and searched in the auto_index).
#
# Arguments -
# cmd		The command name. Can be any name accepted for command
#               invocations (Like "foo::::bar").
# namespace	The namespace where the command is being used - must be
#               a canonical namespace as returned by [namespace current]
#               for instance.

proc auto_qualify {cmd namespace} {

    # count separators and clean them up
    # (making sure that foo:::::bar will be treated as foo::bar)
    set n [regsub -all {::+} $cmd :: cmd]

    # Ignore namespace if the name starts with ::
    # Handle special case of only leading ::

    # Before each return case we give an example of which category it is
    # with the following form :
    # (inputCmd, inputNameSpace) -> output

    if {[string match ::* $cmd]} {
	if {$n > 1} {
	    # (::foo::bar , *) -> ::foo::bar
	    return [list $cmd]
	} else {
	    # (::global , *) -> global
	    return [list [string range $cmd 2 end]]
	}
    }

    # Potentially returning 2 elements to try  :
    # (if the current namespace is not the global one)

    if {$n == 0} {
	if {$namespace eq "::"} {
	    # (nocolons , ::) -> nocolons
	    return [list $cmd]
	} else {
	    # (nocolons , ::sub) -> ::sub::nocolons nocolons
	    return [list ${namespace}::$cmd $cmd]
	}
    } elseif {$namespace eq "::"} {
	#  (foo::bar , ::) -> ::foo::bar
	return [list ::$cmd]
    } else {
	# (foo::bar , ::sub) -> ::sub::foo::bar ::foo::bar
	return [list ${namespace}::$cmd ::$cmd]
    }
}

# auto_import --
#
# Invoked during "namespace import" to make see if the imported commands
# reside in an autoloaded library.  If so, the commands are loaded so
# that they will be available for the import links.  If not, then this
# procedure does nothing.
#
# Arguments -
# pattern	The pattern of commands being imported (like "foo::*")
#               a canonical namespace as returned by [namespace current]

proc auto_import {pattern} {
    global auto_index

    # If no namespace is specified, this will be an error case

    if {![string match *::* $pattern]} {
	return
    }

    set ns [uplevel 1 [list ::namespace current]]
    set patternList [auto_qualify $pattern $ns]

    auto_load_index

    foreach pattern $patternList {
        foreach name [array names auto_index $pattern] {
            if {([namespace which -command $name] eq "")
		    && ([namespace qualifiers $pattern] eq [namespace qualifiers $name])} {
                namespace eval :: $auto_index($name)
            }
        }
    }
}

# auto_execok --
#
# Returns string that indicates name of program to execute if
# name corresponds to a shell builtin or an executable in the
# Windows search path, or "" otherwise.  Builds an associative
# array auto_execs that caches information about previous checks,
# for speed.
#
# Arguments:
# name -			Name of a command.

if {$tcl_platform(platform) eq "windows"} {
# Windows version.
#
# Note that info executable doesn't work under Windows, so we have to
# look for files with .exe, .com, or .bat extensions.  Also, the path
# may be in the Path or PATH environment variables, and path
# components are separated with semicolons, not colons as under Unix.
#
proc auto_execok name {
    global auto_execs env tcl_platform

    if {[info exists auto_execs($name)]} {
	return $auto_execs($name)
    }
    set auto_execs($name) ""

    set shellBuiltins [list cls copy date del erase dir echo mkdir \
	    md rename ren rmdir rd time type ver vol]
    if {$tcl_platform(os) eq "Windows NT"} {
	# NT includes the 'start' built-in
	lappend shellBuiltins "start"
    }
    if {[info exists env(PATHEXT)]} {
	# Add an initial ; to have the {} extension check first.
	set execExtensions [split ";$env(PATHEXT)" ";"]
    } else {
	set execExtensions [list {} .com .exe .bat .cmd]
    }

    if {[string tolower $name] in $shellBuiltins} {
	# When this is command.com for some reason on Win2K, Tcl won't
	# exec it unless the case is right, which this corrects.  COMSPEC
	# may not point to a real file, so do the check.
	set cmd $env(COMSPEC)
	if {[file exists $cmd]} {
	    set cmd [file attributes $cmd -shortname]
	}
	return [set auto_execs($name) [list $cmd /c $name]]
    }

    if {[llength [file split $name]] != 1} {
	foreach ext $execExtensions {
	    set file ${name}${ext}
	    if {[file exists $file] && ![file isdirectory $file]} {
		return [set auto_execs($name) [list $file]]
	    }
	}
	return ""
    }

    set path "[file dirname [info nameof]];.;"
    if {[info exists env(WINDIR)]} {
	set windir $env(WINDIR)
    }
    if {[info exists windir]} {
	if {$tcl_platform(os) eq "Windows NT"} {
	    append path "$windir/system32;"
	}
	append path "$windir/system;$windir;"
    }

    foreach var {PATH Path path} {
	if {[info exists env($var)]} {
	    append path ";$env($var)"
	}
    }

    foreach ext $execExtensions {
	unset -nocomplain checked
	foreach dir [split $path {;}] {
	    # Skip already checked directories
	    if {[info exists checked($dir)] || ($dir eq "")} {
		continue
	    }
	    set checked($dir) {}
	    set file [file join $dir ${name}${ext}]
	    if {[file exists $file] && ![file isdirectory $file]} {
		return [set auto_execs($name) [list $file]]
	    }
	}
    }
    return ""
}

} else {
# Unix version.
#
proc auto_execok name {
    global auto_execs env

    if {[info exists auto_execs($name)]} {
	return $auto_execs($name)
    }
    set auto_execs($name) ""
    if {[llength [file split $name]] != 1} {
	if {[file executable $name] && ![file isdirectory $name]} {
	    set auto_execs($name) [list $name]
	}
	return $auto_execs($name)
    }
    foreach dir [split $env(PATH) :] {
	if {$dir eq ""} {
	    set dir .
	}
	set file [file join $dir $name]
	if {[file executable $file] && ![file isdirectory $file]} {
	    set auto_execs($name) [list $file]
	    return $auto_execs($name)
	}
    }
    return ""
}

}

# ::tcl::CopyDirectory --
#
# This procedure is called by Tcl's core when attempts to call the
# filesystem's copydirectory function fail.  The semantics of the call
# are that 'dest' does not yet exist, i.e. dest should become the exact
# image of src.  If dest does exist, we throw an error.
#
# Note that making changes to this procedure can change the results
# of running Tcl's tests.
#
# Arguments:
# action -              "renaming" or "copying"
# src -			source directory
# dest -		destination directory
proc tcl::CopyDirectory {action src dest} {
    set nsrc [file normalize $src]
    set ndest [file normalize $dest]

    if {$action eq "renaming"} {
	# Can't rename volumes.  We could give a more precise
	# error message here, but that would break the test suite.
	if {$nsrc in [file volumes]} {
	    return -code error "error $action \"$src\" to\
	      \"$dest\": trying to rename a volume or move a directory\
	      into itself"
	}
    }
    if {[file exists $dest]} {
	if {$nsrc eq $ndest} {
	    return -code error "error $action \"$src\" to\
	      \"$dest\": trying to rename a volume or move a directory\
	      into itself"
	}
	if {$action eq "copying"} {
	    # We used to throw an error here, but, looking more closely
	    # at the core copy code in tclFCmd.c, if the destination
	    # exists, then we should only call this function if -force
	    # is true, which means we just want to over-write.  So,
	    # the following code is now commented out.
	    #
	    # return -code error "error $action \"$src\" to\
	    # \"$dest\": file already exists"
	} else {
	    # Depending on the platform, and on the current
	    # working directory, the directories '.', '..'
	    # can be returned in various combinations.  Anyway,
	    # if any other file is returned, we must signal an error.
	    set existing [glob -nocomplain -directory $dest * .*]
	    lappend existing {*}[glob -nocomplain -directory $dest \
		    -type hidden * .*]
	    foreach s $existing {
		if {[file tail $s] ni {. ..}} {
		    return -code error "error $action \"$src\" to\
		      \"$dest\": file already exists"
		}
	    }
	}
    } else {
	if {[string first $nsrc $ndest] != -1} {
	    set srclen [expr {[llength [file split $nsrc]] - 1}]
	    set ndest [lindex [file split $ndest] $srclen]
	    if {$ndest eq [file tail $nsrc]} {
		return -code error "error $action \"$src\" to\
		  \"$dest\": trying to rename a volume or move a directory\
		  into itself"
	    }
	}
	file mkdir $dest
    }
    # Have to be careful to capture both visible and hidden files.
    # We will also be more generous to the file system and not
    # assume the hidden and non-hidden lists are non-overlapping.
    #
    # On Unix 'hidden' files begin with '.'.  On other platforms
    # or filesystems hidden files may have other interpretations.
    set filelist [concat [glob -nocomplain -directory $src *] \
      [glob -nocomplain -directory $src -types hidden *]]

    foreach s [lsort -unique $filelist] {
	if {[file tail $s] ni {. ..}} {
	    file copy -force -- $s [file join $dest [file tail $s]]
	}
    }
    return
}

# TIP 131
if 0 {
proc tcl::rmmadwiw {} {
    set magic {
        42 83 fe f6 ff f8 f1 e5 c6 f9 eb fd ff fb f1 e5 cc f5 ec f5 e3 fd fe
        ff f5 fa f3 e1 c7 f9 f2 fd ff f9 fe f9 ed f4 fa f6 e6 f9 f2 e6 fd f9
        ff f9 f6 e6 fa fd ff fc fb fc f9 f1 ed
    }
    foreach mystic [lassign $magic tragic] {
        set comic [expr (0x$mystic ^ 0x$tragic) - 255 + 0x$tragic]
        append logic [format %x $comic]
        set tragic $mystic
    }
    binary format H* $logic
}

proc tcl::mathfunc::rmmadwiw {} {
    set age [expr {9*6}]
    set mind ""
    while {$age} {
        lappend mind [expr {$age%13}]
        set age [expr {$age/13}]
    }
    set matter [lreverse $mind]
    return [join $matter ""]
}
}<|MERGE_RESOLUTION|>--- conflicted
+++ resolved
@@ -237,21 +237,14 @@
     variable ::tcl::UnknownPending
     global auto_noexec auto_noload env tcl_interactive errorInfo errorCode
 
-
-    if {[info exists ::errorInfo]} {
-	set savedErrorInfo $::errorInfo
-    }
-    if {[info exists ::errorCode]} {
-	set savedErrorCode $::errorCode
-    }
-
-<<<<<<< HEAD
+    if {[info exists errorInfo]} {
+	set savedErrorInfo $errorInfo
+    }
+    if {[info exists errorCode]} {
+	set savedErrorCode $errorCode
+    }
+
     set name [lindex $args 0]
-=======
-    catch {set savedErrorInfo $errorInfo}
-    catch {set savedErrorCode $errorCode}
-    set name $cmd
->>>>>>> 18f1f701
     if {![info exists auto_noload]} {
 	#
 	# Make sure we're not trying to load the same proc twice.
@@ -829,32 +822,4 @@
 	}
     }
     return
-}
-
-# TIP 131
-if 0 {
-proc tcl::rmmadwiw {} {
-    set magic {
-        42 83 fe f6 ff f8 f1 e5 c6 f9 eb fd ff fb f1 e5 cc f5 ec f5 e3 fd fe
-        ff f5 fa f3 e1 c7 f9 f2 fd ff f9 fe f9 ed f4 fa f6 e6 f9 f2 e6 fd f9
-        ff f9 f6 e6 fa fd ff fc fb fc f9 f1 ed
-    }
-    foreach mystic [lassign $magic tragic] {
-        set comic [expr (0x$mystic ^ 0x$tragic) - 255 + 0x$tragic]
-        append logic [format %x $comic]
-        set tragic $mystic
-    }
-    binary format H* $logic
-}
-
-proc tcl::mathfunc::rmmadwiw {} {
-    set age [expr {9*6}]
-    set mind ""
-    while {$age} {
-        lappend mind [expr {$age%13}]
-        set age [expr {$age/13}]
-    }
-    set matter [lreverse $mind]
-    return [join $matter ""]
-}
 }