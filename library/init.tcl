# init.tcl --
#
# Default system startup file for Tcl-based applications.  Defines
# "unknown" procedure and auto-load facilities.
#
# Copyright © 1991-1993 The Regents of the University of California.
# Copyright © 1994-1996 Sun Microsystems, Inc.
# Copyright © 1998-1999 Scriptics Corporation.
# Copyright © 2004 Kevin B. Kenny.
# Copyright © 2018 Sean Woods
#
# All rights reserved.
#
# See the file "license.terms" for information on usage and redistribution
# of this file, and for a DISCLAIMER OF ALL WARRANTIES.
#

# This test intentionally written in pre-7.5 Tcl
if {[info commands package] == ""} {
    error "version mismatch: library\nscripts expect Tcl version 7.5b1 or later but the loaded version is\nonly [info patchlevel]"
}
package require -exact tcl 8.7a4

# Compute the auto path to use in this interpreter.
# The values on the path come from several locations:
#
# The environment variable TCLLIBPATH
#
# tcl_library, which is the directory containing this init.tcl script.
# [tclInit] (Tcl_Init()) searches around for the directory containing this
# init.tcl and defines tcl_library to that location before sourcing it.
#
# The parent directory of tcl_library. Adding the parent
# means that packages in peer directories will be found automatically.
#
# Also add the directory ../lib relative to the directory where the
# executable is located.  This is meant to find binary packages for the
# same architecture as the current executable.
#
# tcl_pkgPath, which is set by the platform-specific initialization routines
#	On UNIX it is compiled in
#       On Windows, it is not used
#
# (Ticket 41c9857bdd) In a safe interpreter, this file does not set
# ::auto_path (other than to {} if it is undefined). The caller, typically
# a Safe Base command, is responsible for setting ::auto_path.

if {![info exists auto_path]} {
    if {[info exists env(TCLLIBPATH)] && (![interp issafe])} {
	set auto_path $env(TCLLIBPATH)
    } else {
	set auto_path ""
    }
}

namespace eval tcl {
    if {![interp issafe]} {
	variable Dir
	foreach Dir [list $::tcl_library [file dirname $::tcl_library]] {
	    if {$Dir ni $::auto_path} {
		lappend ::auto_path $Dir
	    }
	}
	set Dir [file join [file dirname [file dirname \
		[info nameofexecutable]]] lib]
	if {$Dir ni $::auto_path} {
	    lappend ::auto_path $Dir
	}
	if {[info exists ::tcl_pkgPath]} { catch {
	    foreach Dir $::tcl_pkgPath {
		if {$Dir ni $::auto_path} {
		    lappend ::auto_path $Dir
		}
	    }
	}}

	variable Path [encoding dirs]
	set Dir [file join $::tcl_library encoding]
	if {$Dir ni $Path} {
	    lappend Path $Dir
	    encoding dirs $Path
	}
	unset Dir Path
    }
}

namespace eval tcl::Pkg {}


# Setup the unknown package handler


if {[interp issafe]} {
    package unknown {::tcl::tm::UnknownHandler ::tclPkgUnknown}
} else {
    # Default known auto_index (avoid loading auto index implicit after interp create):

    array set ::auto_index {
	::tcl::tm::UnknownHandler {source [info library]/tm.tcl}
	::tclPkgUnknown {source [info library]/package.tcl}
	::history {source [info library]/history.tcl}
    }

    # The newest possibility to load whole namespace:
    array set ::auto_index_ns {}

    # Set up search for Tcl Modules (TIP #189).
    # and setup platform specific unknown package handlers
    if {$tcl_platform(os) eq "Darwin"
	    && $tcl_platform(platform) eq "unix"} {
	package unknown {::tcl::tm::UnknownHandler \
		{::tcl::MacOSXPkgUnknown ::tclPkgUnknown}}
    } else {
	package unknown {::tcl::tm::UnknownHandler ::tclPkgUnknown}
    }

    # Set up the 'clock' ensemble

<<<<<<< HEAD
    namespace eval ::tcl::clock [list variable TclLibDir $::tcl_library]

    proc ::tcl::initClock {} {
	# Auto-loading stubs for 'clock.tcl'

	foreach cmd {add format scan} {
	    proc ::tcl::clock::$cmd args {
		variable TclLibDir
		source [file join $TclLibDir clock.tcl]
		return [uplevel 1 [info level 0]]
	    }
=======
    proc clock args {
	set cmdmap [dict create]
	foreach cmd {add clicks format microseconds milliseconds scan seconds configure} {
	    dict set cmdmap $cmd ::tcl::clock::$cmd
>>>>>>> c723b685
	}
	namespace inscope ::tcl::clock [list namespace ensemble create -command \
	    [uplevel 1 [list ::namespace origin [::lindex [info level 0] 0]]] \
	    -map $cmdmap]

	uplevel 1 [info level 0]
    }
    # Auto-loading stubs for 'clock.tcl'
    set ::auto_index_ns(::tcl::clock) {::namespace inscope ::tcl::clock {
	::source -encoding utf-8 [::file join [info library] clock.tcl]
    }}
}

# Conditionalize for presence of exec.

if {[namespace which -command exec] eq ""} {

    # Some machines do not have exec. Also, on all
    # platforms, safe interpreters do not have exec.

    set auto_noexec 1
}

# Define a log command (which can be overwitten to log errors
# differently, specially when stderr is not available)

if {[namespace which -command tclLog] eq ""} {
    proc tclLog {string} {
	catch {puts stderr $string}
    }
}

# unknown --
# This procedure is called when a Tcl command is invoked that doesn't
# exist in the interpreter.  It takes the following steps to make the
# command available:
#
#	1. See if the autoload facility can locate the command in a
#	   Tcl script file.  If so, load it and execute it.
#	2. If the command was invoked interactively at top-level:
#	    (a) see if the command exists as an executable UNIX program.
#		If so, "exec" the command.
#	    (b) see if the command requests csh-like history substitution
#		in one of the common forms !!, !<number>, or ^old^new.  If
#		so, emulate csh's history substitution.
#	    (c) see if the command is a unique abbreviation for another
#		command.  If so, invoke the command.
#
# Arguments:
# args -	A list whose elements are the words of the original
#		command, including the command name.

proc unknown args {
    variable ::tcl::UnknownPending
    global auto_noexec auto_noload env tcl_interactive errorInfo errorCode

    if {[info exists errorInfo]} {
	set savedErrorInfo $errorInfo
    }
    if {[info exists errorCode]} {
	set savedErrorCode $errorCode
    }

    set name [lindex $args 0]
    if {![info exists auto_noload]} {
	#
	# Make sure we're not trying to load the same proc twice.
	#
	if {[info exists UnknownPending($name)]} {
	    return -code error "self-referential recursion\
		    in \"unknown\" for command \"$name\""
	}
	set UnknownPending($name) pending
	set ret [catch {
		auto_load $name [uplevel 1 {::namespace current}]
	} msg opts]
	unset UnknownPending($name)
	if {$ret != 0} {
	    dict append opts -errorinfo "\n    (autoloading \"$name\")"
	    return -options $opts $msg
	}
	if {![array size UnknownPending]} {
	    unset UnknownPending
	}
	if {$msg} {
	    if {[info exists savedErrorCode]} {
		set ::errorCode $savedErrorCode
	    } else {
		unset -nocomplain ::errorCode
	    }
	    if {[info exists savedErrorInfo]} {
		set errorInfo $savedErrorInfo
	    } else {
		unset -nocomplain errorInfo
	    }
	    set code [catch {uplevel 1 $args} msg opts]
	    if {$code ==  1} {
		#
		# Compute stack trace contribution from the [uplevel].
		# Note the dependence on how Tcl_AddErrorInfo, etc.
		# construct the stack trace.
		#
		set errInfo [dict get $opts -errorinfo]
		set errCode [dict get $opts -errorcode]
		set cinfo $args
		if {[string bytelength $cinfo] > 150} {
		    set cinfo [string range $cinfo 0 150]
		    while {[string bytelength $cinfo] > 150} {
			set cinfo [string range $cinfo 0 end-1]
		    }
		    append cinfo ...
		}
		set tail "\n    (\"uplevel\" body line 1)\n    invoked\
			from within\n\"uplevel 1 \$args\""
		set expect "$msg\n    while executing\n\"$cinfo\"$tail"
		if {$errInfo eq $expect} {
		    #
		    # The stack has only the eval from the expanded command
		    # Do not generate any stack trace here.
		    #
		    dict unset opts -errorinfo
		    dict incr opts -level
		    return -options $opts $msg
		}
		#
		# Stack trace is nested, trim off just the contribution
		# from the extra "eval" of $args due to the "catch" above.
		#
		set last [string last $tail $errInfo]
		if {$last + [string length $tail] != [string length $errInfo]} {
		    # Very likely cannot happen
		    return -options $opts $msg
		}
		set errInfo [string range $errInfo 0 $last-1]
		set tail "\"$cinfo\""
		set last [string last $tail $errInfo]
		if {$last < 0 || $last + [string length $tail] != [string length $errInfo]} {
		    return -code error -errorcode $errCode \
			    -errorinfo $errInfo $msg
		}
		set errInfo [string range $errInfo 0 $last-1]
		set tail "\n    invoked from within\n"
		set last [string last $tail $errInfo]
		if {$last + [string length $tail] == [string length $errInfo]} {
		    return -code error -errorcode $errCode \
			    -errorinfo [string range $errInfo 0 $last-1] $msg
		}
		set tail "\n    while executing\n"
		set last [string last $tail $errInfo]
		if {$last + [string length $tail] == [string length $errInfo]} {
		    return -code error -errorcode $errCode \
			    -errorinfo [string range $errInfo 0 $last-1] $msg
		}
		return -options $opts $msg
	    } else {
		dict incr opts -level
		return -options $opts $msg
	    }
	}
    }

    if {([info level] == 1) && ([info script] eq "")
	    && [info exists tcl_interactive] && $tcl_interactive} {
	if {![info exists auto_noexec]} {
	    set new [auto_execok $name]
	    if {$new ne ""} {
		set redir ""
		if {[namespace which -command console] eq ""} {
		    set redir ">&@stdout <@stdin"
		}
		uplevel 1 [list ::catch \
			[concat exec $redir $new [lrange $args 1 end]] \
			::tcl::UnknownResult ::tcl::UnknownOptions]
		dict incr ::tcl::UnknownOptions -level
		return -options $::tcl::UnknownOptions $::tcl::UnknownResult
	    }
	}
	if {$name eq "!!"} {
	    set newcmd [history event]
	} elseif {[regexp {^!(.+)$} $name -> event]} {
	    set newcmd [history event $event]
	} elseif {[regexp {^\^([^^]*)\^([^^]*)\^?$} $name -> old new]} {
	    set newcmd [history event -1]
	    catch {regsub -all -- $old $newcmd $new newcmd}
	}
	if {[info exists newcmd]} {
	    tclLog $newcmd
	    history change $newcmd 0
	    uplevel 1 [list ::catch $newcmd \
		    ::tcl::UnknownResult ::tcl::UnknownOptions]
	    dict incr ::tcl::UnknownOptions -level
	    return -options $::tcl::UnknownOptions $::tcl::UnknownResult
	}

	set ret [catch {set candidates [info commands $name*]} msg]
	if {$name eq "::"} {
	    set name ""
	}
	if {$ret != 0} {
	    dict append opts -errorinfo \
		    "\n    (expanding command prefix \"$name\" in unknown)"
	    return -options $opts $msg
	}
	# Filter out bogus matches when $name contained
	# a glob-special char [Bug 946952]
	if {$name eq ""} {
	    # Handle empty $name separately due to strangeness
	    # in [string first] (See RFE 1243354)
	    set cmds $candidates
	} else {
	    set cmds [list]
	    foreach x $candidates {
		if {[string first $name $x] == 0} {
		    lappend cmds $x
		}
	    }
	}
	if {[llength $cmds] == 1} {
	    uplevel 1 [list ::catch [lreplace $args 0 0 [lindex $cmds 0]] \
		    ::tcl::UnknownResult ::tcl::UnknownOptions]
	    dict incr ::tcl::UnknownOptions -level
	    return -options $::tcl::UnknownOptions $::tcl::UnknownResult
	}
	if {[llength $cmds]} {
	    return -code error "ambiguous command name \"$name\": [lsort $cmds]"
	}
    }
    return -code error -errorcode [list TCL LOOKUP COMMAND $name] \
	"invalid command name \"$name\""
}

# auto_load --
# Checks a collection of library directories to see if a procedure
# is defined in one of them.  If so, it sources the appropriate
# library file to create the procedure.  Returns 1 if it successfully
# loaded the procedure, 0 otherwise.
#
# Arguments:
# cmd -			Name of the command to find and load.
# namespace (optional)  The namespace where the command is being used - must be
#                       a canonical namespace as returned [namespace current]
#                       for instance. If not given, namespace current is used.

proc auto_load {cmd {namespace {}}} {
    global auto_index auto_index_ns auto_path

    # qualify names:
    if {$namespace eq ""} {
	set namespace [uplevel 1 [list ::namespace current]]
    }
    set nameList [auto_qualify $cmd $namespace]
    # workaround non canonical auto_index entries that might be around
    # from older auto_mkindex versions
    if {$cmd ni $nameList} {lappend nameList $cmd}

    # try to load (and create sub-cmd handler "_sub_load_cmd" for further usage):
    foreach name $nameList [set _sub_load_cmd {
    	# via auto_index:
	if {[info exists auto_index($name)]} {
	    namespace inscope :: $auto_index($name)
	    # There's a couple of ways to look for a command of a given
	    # name.  One is to use
	    #    info commands $name
	    # Unfortunately, if the name has glob-magic chars in it like *
	    # or [], it may not match.  For our purposes here, a better
	    # route is to use
	    #    namespace which -command $name
	    if {[namespace which -command $name] ne ""} {
		return 1
	    }
	}
	# via auto_index_ns - resolver for the whole namespace loaders
	if {[set ns [::namespace qualifiers $name]] ni {"" "::"} &&
	    [info exists auto_index_ns($ns)]
	} {
	    # remove handler before loading (prevents several self-recursion cases):
	    set ldr $auto_index_ns($ns); unset auto_index_ns($ns)
	    namespace inscope :: $ldr
	    # if got it:
	    if {[namespace which -command $name] ne ""} {
		return 1
	    }
	}
    }]

    # load auto_index if possible:
    if {![info exists auto_path]} {
	return 0
    }
    if {![auto_load_index]} {
	return 0
    }

    # try again (something new could be loaded):
    foreach name $nameList $_sub_load_cmd

    return 0
}

# ::tcl::Pkg::source --
# This procedure provides an alternative "source" command, which doesn't
# register the file for the "package files" command. Safe interpreters
# don't have to do anything special.
#
# Arguments:
# filename

proc ::tcl::Pkg::source {filename} {
    if {[interp issafe]} {
	uplevel 1 [list ::source $filename]
    } else {
	uplevel 1 [list ::source -nopkg $filename]
    }
}

# auto_load_index --
# Loads the contents of tclIndex files on the auto_path directory
# list.  This is usually invoked within auto_load to load the index
# of available commands.  Returns 1 if the index is loaded, and 0 if
# the index is already loaded and up to date.
#
# Arguments:
# None.

proc auto_load_index {} {
    variable ::tcl::auto_oldpath
    global auto_index auto_path

    if {[info exists auto_oldpath] && ($auto_oldpath eq $auto_path)} {
	return 0
    }
    set auto_oldpath $auto_path

    # Check if we are a safe interpreter. In that case, we support only
    # newer format tclIndex files.

    set issafe [interp issafe]
    for {set i [expr {[llength $auto_path] - 1}]} {$i >= 0} {incr i -1} {
	set dir [lindex $auto_path $i]
	set f ""
	if {$issafe} {
	    catch {source [file join $dir tclIndex]}
	} elseif {[catch {set f [open [file join $dir tclIndex]]}]} {
	    continue
	} else {
	    set error [catch {
		fconfigure $f -encoding utf-8 -eofchar "\032 {}"
		set id [gets $f]
		if {$id eq "# Tcl autoload index file, version 2.0"} {
		    eval [read $f]
		} elseif {$id eq "# Tcl autoload index file: each line identifies a Tcl"} {
		    while {[gets $f line] >= 0} {
			if {([string index $line 0] eq "#") \
				|| ([llength $line] != 2)} {
			    continue
			}
			set name [lindex $line 0]
			set auto_index($name) \
				"::tcl::Pkg::source [file join $dir [lindex $line 1]]"
		    }
		} else {
		    error "[file join $dir tclIndex] isn't a proper Tcl index file"
		}
	    } msg opts]
	    if {$f ne ""} {
		close $f
	    }
	    if {$error} {
		return -options $opts $msg
	    }
	}
    }
    return 1
}

# auto_qualify --
#
# Compute a fully qualified names list for use in the auto_index array.
# For historical reasons, commands in the global namespace do not have leading
# :: in the index key. The list has two elements when the command name is
# relative (no leading ::) and the namespace is not the global one. Otherwise
# only one name is returned (and searched in the auto_index).
#
# Arguments -
# cmd		The command name. Can be any name accepted for command
#               invocations (Like "foo::::bar").
# namespace	The namespace where the command is being used - must be
#               a canonical namespace as returned by [namespace current]
#               for instance.

proc auto_qualify {cmd namespace} {

    # count separators and clean them up
    # (making sure that foo:::::bar will be treated as foo::bar)
    set n [regsub -all {::+} $cmd :: cmd]

    # Ignore namespace if the name starts with ::
    # Handle special case of only leading ::

    # Before each return case we give an example of which category it is
    # with the following form :
    # (inputCmd, inputNameSpace) -> output

    if {[string match ::* $cmd]} {
	if {$n > 1} {
	    # (::foo::bar , *) -> ::foo::bar
	    return [list $cmd]
	} else {
	    # (::global , *) -> global
	    return [list [string range $cmd 2 end]]
	}
    }

    # Potentially returning 2 elements to try  :
    # (if the current namespace is not the global one)

    if {$n == 0} {
	if {$namespace eq "::"} {
	    # (nocolons , ::) -> nocolons
	    return [list $cmd]
	} else {
	    # (nocolons , ::sub) -> ::sub::nocolons nocolons
	    return [list ${namespace}::$cmd $cmd]
	}
    } elseif {$namespace eq "::"} {
	#  (foo::bar , ::) -> ::foo::bar
	return [list ::$cmd]
    } else {
	# (foo::bar , ::sub) -> ::sub::foo::bar ::foo::bar
	return [list ${namespace}::$cmd ::$cmd]
    }
}

# auto_import --
#
# Invoked during "namespace import" to make see if the imported commands
# reside in an autoloaded library.  If so, the commands are loaded so
# that they will be available for the import links.  If not, then this
# procedure does nothing.
#
# Arguments -
# pattern	The pattern of commands being imported (like "foo::*")
#               a canonical namespace as returned by [namespace current]

proc auto_import {pattern} {
    global auto_index

    # If no namespace is specified, this will be an error case

    if {![string match *::* $pattern]} {
	return
    }

    set ns [uplevel 1 [list ::namespace current]]
    set patternList [auto_qualify $pattern $ns]

    auto_load_index

    foreach pattern $patternList {
        foreach name [array names auto_index $pattern] {
            if {([namespace which -command $name] eq "")
		    && ([namespace qualifiers $pattern] eq [namespace qualifiers $name])} {
                namespace inscope :: $auto_index($name)
            }
        }
    }
}

# auto_execok --
#
# Returns string that indicates name of program to execute if
# name corresponds to a shell builtin or an executable in the
# Windows search path, or "" otherwise.  Builds an associative
# array auto_execs that caches information about previous checks,
# for speed.
#
# Arguments:
# name -			Name of a command.

if {$tcl_platform(platform) eq "windows"} {
# Windows version.
#
# Note that file executable doesn't work under Windows, so we have to
# look for files with .exe, .com, or .bat extensions.  Also, the path
# may be in the Path or PATH environment variables, and path
# components are separated with semicolons, not colons as under Unix.
#
proc auto_execok name {
    global auto_execs env tcl_platform

    if {[info exists auto_execs($name)]} {
	return $auto_execs($name)
    }
    set auto_execs($name) ""

    set shellBuiltins [list assoc cls copy date del dir echo erase ftype \
	    md mkdir mklink move rd ren rename rmdir start time type ver vol]
    if {[info exists env(PATHEXT)]} {
	# Add an initial ; to have the {} extension check first.
	set execExtensions [split ";$env(PATHEXT)" ";"]
    } else {
	set execExtensions [list {} .com .exe .bat .cmd]
    }

    if {[string tolower $name] in $shellBuiltins} {
	# When this is command.com for some reason on Win2K, Tcl won't
	# exec it unless the case is right, which this corrects.  COMSPEC
	# may not point to a real file, so do the check.
	set cmd $env(COMSPEC)
	if {[file exists $cmd]} {
	    set cmd [file attributes $cmd -shortname]
	}
	return [set auto_execs($name) [list $cmd /c $name]]
    }

    if {[llength [file split $name]] != 1} {
	foreach ext $execExtensions {
	    set file ${name}${ext}
	    if {[file exists $file] && ![file isdirectory $file]} {
		return [set auto_execs($name) [list $file]]
	    }
	}
	return ""
    }

    set path "[file dirname [info nameof]];.;"
    if {[info exists env(SystemRoot)]} {
	set windir $env(SystemRoot)
    } elseif {[info exists env(WINDIR)]} {
	set windir $env(WINDIR)
    }
    if {[info exists windir]} {
	append path "$windir/system32;$windir/system;$windir;"
    }

    foreach var {PATH Path path} {
	if {[info exists env($var)]} {
	    append path ";$env($var)"
	}
    }

    foreach ext $execExtensions {
	unset -nocomplain checked
	foreach dir [split $path {;}] {
	    # Skip already checked directories
	    if {[info exists checked($dir)] || ($dir eq "")} {
		continue
	    }
	    set checked($dir) {}
	    set file [file join $dir ${name}${ext}]
	    if {[file exists $file] && ![file isdirectory $file]} {
		return [set auto_execs($name) [list $file]]
	    }
	}
    }
    return ""
}

} else {
# Unix version.
#
proc auto_execok name {
    global auto_execs env

    if {[info exists auto_execs($name)]} {
	return $auto_execs($name)
    }
    set auto_execs($name) ""
    if {[llength [file split $name]] != 1} {
	if {[file executable $name] && ![file isdirectory $name]} {
	    set auto_execs($name) [list $name]
	}
	return $auto_execs($name)
    }
    foreach dir [split $env(PATH) :] {
	if {$dir eq ""} {
	    set dir .
	}
	set file [file join $dir $name]
	if {[file executable $file] && ![file isdirectory $file]} {
	    set auto_execs($name) [list $file]
	    return $auto_execs($name)
	}
    }
    return ""
}

}

# ::tcl::CopyDirectory --
#
# This procedure is called by Tcl's core when attempts to call the
# filesystem's copydirectory function fail.  The semantics of the call
# are that 'dest' does not yet exist, i.e. dest should become the exact
# image of src.  If dest does exist, we throw an error.
#
# Note that making changes to this procedure can change the results
# of running Tcl's tests.
#
# Arguments:
# action -              "renaming" or "copying"
# src -			source directory
# dest -		destination directory
proc tcl::CopyDirectory {action src dest} {
    set nsrc [file normalize $src]
    set ndest [file normalize $dest]

    if {$action eq "renaming"} {
	# Can't rename volumes.  We could give a more precise
	# error message here, but that would break the test suite.
	if {$nsrc in [file volumes]} {
	    return -code error "error $action \"$src\" to\
	      \"$dest\": trying to rename a volume or move a directory\
	      into itself"
	}
    }
    if {[file exists $dest]} {
	if {$nsrc eq $ndest} {
	    return -code error "error $action \"$src\" to\
	      \"$dest\": trying to rename a volume or move a directory\
	      into itself"
	}
	if {$action eq "copying"} {
	    # We used to throw an error here, but, looking more closely
	    # at the core copy code in tclFCmd.c, if the destination
	    # exists, then we should only call this function if -force
	    # is true, which means we just want to over-write.  So,
	    # the following code is now commented out.
	    #
	    # return -code error "error $action \"$src\" to\
	    # \"$dest\": file already exists"
	} else {
	    # Depending on the platform, and on the current
	    # working directory, the directories '.', '..'
	    # can be returned in various combinations.  Anyway,
	    # if any other file is returned, we must signal an error.
	    set existing [glob -nocomplain -directory $dest * .*]
	    lappend existing {*}[glob -nocomplain -directory $dest \
		    -type hidden * .*]
	    foreach s $existing {
		if {[file tail $s] ni {. ..}} {
		    return -code error "error $action \"$src\" to\
		      \"$dest\": file already exists"
		}
	    }
	}
    } else {
	if {[string first $nsrc $ndest] >= 0} {
	    set srclen [expr {[llength [file split $nsrc]] - 1}]
	    set ndest [lindex [file split $ndest] $srclen]
	    if {$ndest eq [file tail $nsrc]} {
		return -code error "error $action \"$src\" to\
		  \"$dest\": trying to rename a volume or move a directory\
		  into itself"
	    }
	}
	file mkdir $dest
    }
    # Have to be careful to capture both visible and hidden files.
    # We will also be more generous to the file system and not
    # assume the hidden and non-hidden lists are non-overlapping.
    #
    # On Unix 'hidden' files begin with '.'.  On other platforms
    # or filesystems hidden files may have other interpretations.
    set filelist [concat [glob -nocomplain -directory $src *] \
      [glob -nocomplain -directory $src -types hidden *]]

    foreach s [lsort -unique $filelist] {
	if {[file tail $s] ni {. ..}} {
	    file copy -force -- $s [file join $dest [file tail $s]]
	}
    }
    return
}<|MERGE_RESOLUTION|>--- conflicted
+++ resolved
@@ -116,24 +116,10 @@
 
     # Set up the 'clock' ensemble
 
-<<<<<<< HEAD
-    namespace eval ::tcl::clock [list variable TclLibDir $::tcl_library]
-
-    proc ::tcl::initClock {} {
-	# Auto-loading stubs for 'clock.tcl'
-
-	foreach cmd {add format scan} {
-	    proc ::tcl::clock::$cmd args {
-		variable TclLibDir
-		source [file join $TclLibDir clock.tcl]
-		return [uplevel 1 [info level 0]]
-	    }
-=======
     proc clock args {
 	set cmdmap [dict create]
 	foreach cmd {add clicks format microseconds milliseconds scan seconds configure} {
 	    dict set cmdmap $cmd ::tcl::clock::$cmd
->>>>>>> c723b685
 	}
 	namespace inscope ::tcl::clock [list namespace ensemble create -command \
 	    [uplevel 1 [list ::namespace origin [::lindex [info level 0] 0]]] \
