# init.tcl --
#
# Default system startup file for Tcl-based applications.  Defines
# "unknown" procedure and auto-load facilities.
#
# Copyright (c) 1991-1993 The Regents of the University of California.
# Copyright (c) 1994-1996 Sun Microsystems, Inc.
# Copyright (c) 1998-1999 Scriptics Corporation.
# Copyright (c) 2004 by Kevin B. Kenny.
# Copyright (c) 2018 by Sean Woods
#
# All rights reserved.
#
# See the file "license.terms" for information on usage and redistribution
# of this file, and for a DISCLAIMER OF ALL WARRANTIES.
#

# This test intentionally written in pre-7.5 Tcl
if {[info commands package] == ""} {
    error "version mismatch: library\nscripts expect Tcl version 7.5b1 or later but the loaded version is\nonly [info patchlevel]"
}
package require -exact Tcl 9.0a2

# Compute the auto path to use in this interpreter.
# The values on the path come from several locations:
#
# The environment variable TCLLIBPATH
#
# tcl_library, which is the directory containing this init.tcl script.
# [tclInit] (Tcl_Init()) searches around for the directory containing this
# init.tcl and defines tcl_library to that location before sourcing it.
#
# The parent directory of tcl_library. Adding the parent
# means that packages in peer directories will be found automatically.
#
# Also add the directory ../lib relative to the directory where the
# executable is located.  This is meant to find binary packages for the
# same architecture as the current executable.
#
# tcl_pkgPath, which is set by the platform-specific initialization routines
#	On UNIX it is compiled in
#       On Windows, it is not used
#
# (Ticket 41c9857bdd) In a safe interpreter, this file does not set
# ::auto_path (other than to {} if it is undefined). The caller, typically
# a Safe Base command, is responsible for setting ::auto_path.

if {![info exists auto_path]} {
    if {[info exists env(TCLLIBPATH)] && (![interp issafe])} {
	set auto_path $env(TCLLIBPATH)
    } else {
	set auto_path ""
    }
}
namespace eval tcl {
<<<<<<< HEAD
    variable Dir
    foreach Dir [list $::tcl_library [file dirname $::tcl_library]] {
	if {$Dir ni $::auto_path} {
	    lappend ::auto_path $Dir
	}
    }
    set Dir [file join [file dirname [file dirname \
	    [info nameofexecutable]]] lib tcl9]
    if {$Dir ni $::auto_path} {
	lappend ::auto_path $Dir
    }
    if {[info exists ::tcl_pkgPath]} { catch {
	foreach Dir $::tcl_pkgPath {
=======
    if {![interp issafe]} {
	variable Dir
	foreach Dir [list $::tcl_library [file dirname $::tcl_library]] {
>>>>>>> 5758c119
	    if {$Dir ni $::auto_path} {
		lappend ::auto_path $Dir
	    }
	}
	set Dir [file join [file dirname [file dirname \
		[info nameofexecutable]]] lib]
	if {$Dir ni $::auto_path} {
	    lappend ::auto_path $Dir
	}
	if {[info exists ::tcl_pkgPath]} { catch {
	    foreach Dir $::tcl_pkgPath {
		if {$Dir ni $::auto_path} {
		    lappend ::auto_path $Dir
		}
	    }
	}}

	variable Path [encoding dirs]
	set Dir [file join $::tcl_library encoding]
	if {$Dir ni $Path} {
	    lappend Path $Dir
	    encoding dirs $Path
	}
	unset Dir Path
    }
}

namespace eval tcl::Pkg {}


# Setup the unknown package handler


if {[interp issafe]} {
    package unknown {::tcl::tm::UnknownHandler ::tclPkgUnknown}
} else {
    # Set up search for Tcl Modules (TIP #189).
    # and setup platform specific unknown package handlers
    if {$tcl_platform(os) eq "Darwin"
	    && $tcl_platform(platform) eq "unix"} {
	package unknown {::tcl::tm::UnknownHandler \
		{::tcl::MacOSXPkgUnknown ::tclPkgUnknown}}
    } else {
	package unknown {::tcl::tm::UnknownHandler ::tclPkgUnknown}
    }

    # Set up the 'clock' ensemble

    namespace eval ::tcl::clock [list variable TclLibDir $::tcl_library]

    proc ::tcl::initClock {} {
	# Auto-loading stubs for 'clock.tcl'

	foreach cmd {add format scan} {
	    proc ::tcl::clock::$cmd args {
		variable TclLibDir
		source -encoding utf-8 [file join $TclLibDir clock.tcl]
		return [uplevel 1 [info level 0]]
	    }
	}

	rename ::tcl::initClock {}
    }
    ::tcl::initClock
}

# Conditionalize for presence of exec.

if {[namespace which -command exec] eq ""} {

    # Some machines do not have exec. Also, on all
    # platforms, safe interpreters do not have exec.

    set auto_noexec 1
}

# Define a log command (which can be overwitten to log errors
# differently, specially when stderr is not available)

if {[namespace which -command tclLog] eq ""} {
    proc tclLog {string} {
	catch {puts stderr $string}
    }
}

# unknown --
# This procedure is called when a Tcl command is invoked that doesn't
# exist in the interpreter.  It takes the following steps to make the
# command available:
#
#	1. See if the autoload facility can locate the command in a
#	   Tcl script file.  If so, load it and execute it.
#	2. If the command was invoked interactively at top-level:
#	    (a) see if the command exists as an executable UNIX program.
#		If so, "exec" the command.
#	    (b) see if the command requests csh-like history substitution
#		in one of the common forms !!, !<number>, or ^old^new.  If
#		so, emulate csh's history substitution.
#	    (c) see if the command is a unique abbreviation for another
#		command.  If so, invoke the command.
#
# Arguments:
# args -	A list whose elements are the words of the original
#		command, including the command name.

proc unknown args {
    variable ::tcl::UnknownPending
    global auto_noexec auto_noload env tcl_interactive errorInfo errorCode

    if {[info exists errorInfo]} {
	set savedErrorInfo $errorInfo
    }
    if {[info exists errorCode]} {
	set savedErrorCode $errorCode
    }

    set name [lindex $args 0]
    if {![info exists auto_noload]} {
	#
	# Make sure we're not trying to load the same proc twice.
	#
	if {[info exists UnknownPending($name)]} {
	    return -code error "self-referential recursion\
		    in \"unknown\" for command \"$name\""
	}
	set UnknownPending($name) pending
	set ret [catch {
		auto_load $name [uplevel 1 {::namespace current}]
	} msg opts]
	unset UnknownPending($name)
	if {$ret != 0} {
	    dict append opts -errorinfo "\n    (autoloading \"$name\")"
	    return -options $opts $msg
	}
	if {![array size UnknownPending]} {
	    unset UnknownPending
	}
	if {$msg} {
	    if {[info exists savedErrorCode]} {
		set ::errorCode $savedErrorCode
	    } else {
		unset -nocomplain ::errorCode
	    }
	    if {[info exists savedErrorInfo]} {
		set errorInfo $savedErrorInfo
	    } else {
		unset -nocomplain errorInfo
	    }
	    set code [catch {uplevel 1 $args} msg opts]
	    if {$code ==  1} {
		#
		# Compute stack trace contribution from the [uplevel].
		# Note the dependence on how Tcl_AddErrorInfo, etc.
		# construct the stack trace.
		#
		set errInfo [dict get $opts -errorinfo]
		set errCode [dict get $opts -errorcode]
		set cinfo $args
		if {[string bytelength $cinfo] > 150} {
		    set cinfo [string range $cinfo 0 150]
		    while {[string bytelength $cinfo] > 150} {
			set cinfo [string range $cinfo 0 end-1]
		    }
		    append cinfo ...
		}
		set tail "\n    (\"uplevel\" body line 1)\n    invoked\
			from within\n\"uplevel 1 \$args\""
		set expect "$msg\n    while executing\n\"$cinfo\"$tail"
		if {$errInfo eq $expect} {
		    #
		    # The stack has only the eval from the expanded command
		    # Do not generate any stack trace here.
		    #
		    dict unset opts -errorinfo
		    dict incr opts -level
		    return -options $opts $msg
		}
		#
		# Stack trace is nested, trim off just the contribution
		# from the extra "eval" of $args due to the "catch" above.
		#
		set last [string last $tail $errInfo]
		if {$last + [string length $tail] != [string length $errInfo]} {
		    # Very likely cannot happen
		    return -options $opts $msg
		}
		set errInfo [string range $errInfo 0 $last-1]
		set tail "\"$cinfo\""
		set last [string last $tail $errInfo]
		if {$last < 0 || $last + [string length $tail] != [string length $errInfo]} {
		    return -code error -errorcode $errCode \
			    -errorinfo $errInfo $msg
		}
		set errInfo [string range $errInfo 0 $last-1]
		set tail "\n    invoked from within\n"
		set last [string last $tail $errInfo]
		if {$last + [string length $tail] == [string length $errInfo]} {
		    return -code error -errorcode $errCode \
			    -errorinfo [string range $errInfo 0 $last-1] $msg
		}
		set tail "\n    while executing\n"
		set last [string last $tail $errInfo]
		if {$last + [string length $tail] == [string length $errInfo]} {
		    return -code error -errorcode $errCode \
			    -errorinfo [string range $errInfo 0 $last-1] $msg
		}
		return -options $opts $msg
	    } else {
		dict incr opts -level
		return -options $opts $msg
	    }
	}
    }

    if {([info level] == 1) && ([info script] eq "")
	    && [info exists tcl_interactive] && $tcl_interactive} {
	if {![info exists auto_noexec]} {
	    set new [auto_execok $name]
	    if {$new ne ""} {
		set redir ""
		if {[namespace which -command console] eq ""} {
		    set redir ">&@stdout <@stdin"
		}
		uplevel 1 [list ::catch \
			[concat exec $redir $new [lrange $args 1 end]] \
			::tcl::UnknownResult ::tcl::UnknownOptions]
		dict incr ::tcl::UnknownOptions -level
		return -options $::tcl::UnknownOptions $::tcl::UnknownResult
	    }
	}
	if {$name eq "!!"} {
	    set newcmd [history event]
	} elseif {[regexp {^!(.+)$} $name -> event]} {
	    set newcmd [history event $event]
	} elseif {[regexp {^\^([^^]*)\^([^^]*)\^?$} $name -> old new]} {
	    set newcmd [history event -1]
	    catch {regsub -all -- $old $newcmd $new newcmd}
	}
	if {[info exists newcmd]} {
	    tclLog $newcmd
	    history change $newcmd 0
	    uplevel 1 [list ::catch $newcmd \
		    ::tcl::UnknownResult ::tcl::UnknownOptions]
	    dict incr ::tcl::UnknownOptions -level
	    return -options $::tcl::UnknownOptions $::tcl::UnknownResult
	}

	set ret [catch {set candidates [info commands $name*]} msg]
	if {$name eq "::"} {
	    set name ""
	}
	if {$ret != 0} {
	    dict append opts -errorinfo \
		    "\n    (expanding command prefix \"$name\" in unknown)"
	    return -options $opts $msg
	}
	# Filter out bogus matches when $name contained
	# a glob-special char [Bug 946952]
	if {$name eq ""} {
	    # Handle empty $name separately due to strangeness
	    # in [string first] (See RFE 1243354)
	    set cmds $candidates
	} else {
	    set cmds [list]
	    foreach x $candidates {
		if {[string first $name $x] == 0} {
		    lappend cmds $x
		}
	    }
	}
	if {[llength $cmds] == 1} {
	    uplevel 1 [list ::catch [lreplace $args 0 0 [lindex $cmds 0]] \
		    ::tcl::UnknownResult ::tcl::UnknownOptions]
	    dict incr ::tcl::UnknownOptions -level
	    return -options $::tcl::UnknownOptions $::tcl::UnknownResult
	}
	if {[llength $cmds]} {
	    return -code error "ambiguous command name \"$name\": [lsort $cmds]"
	}
    }
    return -code error -errorcode [list TCL LOOKUP COMMAND $name] \
	"invalid command name \"$name\""
}

# auto_load --
# Checks a collection of library directories to see if a procedure
# is defined in one of them.  If so, it sources the appropriate
# library file to create the procedure.  Returns 1 if it successfully
# loaded the procedure, 0 otherwise.
#
# Arguments:
# cmd -			Name of the command to find and load.
# namespace (optional)  The namespace where the command is being used - must be
#                       a canonical namespace as returned [namespace current]
#                       for instance. If not given, namespace current is used.

proc auto_load {cmd {namespace {}}} {
    global auto_index auto_path

    if {$namespace eq ""} {
	set namespace [uplevel 1 [list ::namespace current]]
    }
    set nameList [auto_qualify $cmd $namespace]
    # workaround non canonical auto_index entries that might be around
    # from older auto_mkindex versions
    lappend nameList $cmd
    foreach name $nameList {
	if {[info exists auto_index($name)]} {
	    namespace eval :: $auto_index($name)
	    # There's a couple of ways to look for a command of a given
	    # name.  One is to use
	    #    info commands $name
	    # Unfortunately, if the name has glob-magic chars in it like *
	    # or [], it may not match.  For our purposes here, a better
	    # route is to use
	    #    namespace which -command $name
	    if {[namespace which -command $name] ne ""} {
		return 1
	    }
	}
    }
    if {![info exists auto_path]} {
	return 0
    }

    if {![auto_load_index]} {
	return 0
    }
    foreach name $nameList {
	if {[info exists auto_index($name)]} {
	    namespace eval :: $auto_index($name)
	    if {[namespace which -command $name] ne ""} {
		return 1
	    }
	}
    }
    return 0
}

# ::tcl::Pkg::source --
# This procedure provides an alternative "source" command, which doesn't
# register the file for the "package files" command. Safe interpreters
# don't have to do anything special.
#
# Arguments:
# filename

proc ::tcl::Pkg::source {filename} {
    if {[interp issafe]} {
	uplevel 1 [list ::source $filename]
    } else {
	uplevel 1 [list ::source -nopkg $filename]
    }
}

# auto_load_index --
# Loads the contents of tclIndex files on the auto_path directory
# list.  This is usually invoked within auto_load to load the index
# of available commands.  Returns 1 if the index is loaded, and 0 if
# the index is already loaded and up to date.
#
# Arguments:
# None.

proc auto_load_index {} {
    variable ::tcl::auto_oldpath
    global auto_index auto_path

    if {[info exists auto_oldpath] && ($auto_oldpath eq $auto_path)} {
	return 0
    }
    set auto_oldpath $auto_path

    # Check if we are a safe interpreter. In that case, we support only
    # newer format tclIndex files.

    set issafe [interp issafe]
    for {set i [expr {[llength $auto_path] - 1}]} {$i >= 0} {incr i -1} {
	set dir [lindex $auto_path $i]
	set f ""
	if {$issafe} {
	    catch {source [file join $dir tclIndex]}
	} elseif {[catch {set f [open [file join $dir tclIndex]]}]} {
	    continue
	} else {
	    set error [catch {
		set id [gets $f]
		if {$id eq "# Tcl autoload index file, version 2.0"} {
		    eval [read $f]
		} elseif {$id eq "# Tcl autoload index file: each line identifies a Tcl"} {
		    while {[gets $f line] >= 0} {
			if {([string index $line 0] eq "#") \
				|| ([llength $line] != 2)} {
			    continue
			}
			set name [lindex $line 0]
			set auto_index($name) \
				"::tcl::Pkg::source [file join $dir [lindex $line 1]]"
		    }
		} else {
		    error "[file join $dir tclIndex] isn't a proper Tcl index file"
		}
	    } msg opts]
	    if {$f ne ""} {
		close $f
	    }
	    if {$error} {
		return -options $opts $msg
	    }
	}
    }
    return 1
}

# auto_qualify --
#
# Compute a fully qualified names list for use in the auto_index array.
# For historical reasons, commands in the global namespace do not have leading
# :: in the index key. The list has two elements when the command name is
# relative (no leading ::) and the namespace is not the global one. Otherwise
# only one name is returned (and searched in the auto_index).
#
# Arguments -
# cmd		The command name. Can be any name accepted for command
#               invocations (Like "foo::::bar").
# namespace	The namespace where the command is being used - must be
#               a canonical namespace as returned by [namespace current]
#               for instance.

proc auto_qualify {cmd namespace} {

    # count separators and clean them up
    # (making sure that foo:::::bar will be treated as foo::bar)
    set n [regsub -all {::+} $cmd :: cmd]

    # Ignore namespace if the name starts with ::
    # Handle special case of only leading ::

    # Before each return case we give an example of which category it is
    # with the following form :
    # (inputCmd, inputNameSpace) -> output

    if {[string match ::* $cmd]} {
	if {$n > 1} {
	    # (::foo::bar , *) -> ::foo::bar
	    return [list $cmd]
	} else {
	    # (::global , *) -> global
	    return [list [string range $cmd 2 end]]
	}
    }

    # Potentially returning 2 elements to try  :
    # (if the current namespace is not the global one)

    if {$n == 0} {
	if {$namespace eq "::"} {
	    # (nocolons , ::) -> nocolons
	    return [list $cmd]
	} else {
	    # (nocolons , ::sub) -> ::sub::nocolons nocolons
	    return [list ${namespace}::$cmd $cmd]
	}
    } elseif {$namespace eq "::"} {
	#  (foo::bar , ::) -> ::foo::bar
	return [list ::$cmd]
    } else {
	# (foo::bar , ::sub) -> ::sub::foo::bar ::foo::bar
	return [list ${namespace}::$cmd ::$cmd]
    }
}

# auto_import --
#
# Invoked during "namespace import" to make see if the imported commands
# reside in an autoloaded library.  If so, the commands are loaded so
# that they will be available for the import links.  If not, then this
# procedure does nothing.
#
# Arguments -
# pattern	The pattern of commands being imported (like "foo::*")
#               a canonical namespace as returned by [namespace current]

proc auto_import {pattern} {
    global auto_index

    # If no namespace is specified, this will be an error case

    if {![string match *::* $pattern]} {
	return
    }

    set ns [uplevel 1 [list ::namespace current]]
    set patternList [auto_qualify $pattern $ns]

    auto_load_index

    foreach pattern $patternList {
        foreach name [array names auto_index $pattern] {
            if {([namespace which -command $name] eq "")
		    && ([namespace qualifiers $pattern] eq [namespace qualifiers $name])} {
                namespace eval :: $auto_index($name)
            }
        }
    }
}

# auto_execok --
#
# Returns string that indicates name of program to execute if
# name corresponds to a shell builtin or an executable in the
# Windows search path, or "" otherwise.  Builds an associative
# array auto_execs that caches information about previous checks,
# for speed.
#
# Arguments:
# name -			Name of a command.

if {$tcl_platform(platform) eq "windows"} {
# Windows version.
#
# Note that file executable doesn't work under Windows, so we have to
# look for files with .exe, .com, or .bat extensions.  Also, the path
# may be in the Path or PATH environment variables, and path
# components are separated with semicolons, not colons as under Unix.
#
proc auto_execok name {
    global auto_execs env tcl_platform

    if {[info exists auto_execs($name)]} {
	return $auto_execs($name)
    }
    set auto_execs($name) ""

    set shellBuiltins [list assoc cls copy date del dir echo erase ftype \
	    md mkdir mklink move rd ren rename rmdir start time type ver vol]
    if {[info exists env(PATHEXT)]} {
	# Add an initial ; to have the {} extension check first.
	set execExtensions [split ";$env(PATHEXT)" ";"]
    } else {
	set execExtensions [list {} .com .exe .bat .cmd]
    }

    if {[string tolower $name] in $shellBuiltins} {
	# When this is command.com for some reason on Win2K, Tcl won't
	# exec it unless the case is right, which this corrects.  COMSPEC
	# may not point to a real file, so do the check.
	set cmd $env(COMSPEC)
	if {[file exists $cmd]} {
	    set cmd [file attributes $cmd -shortname]
	}
	return [set auto_execs($name) [list $cmd /c $name]]
    }

    if {[llength [file split $name]] != 1} {
	foreach ext $execExtensions {
	    set file ${name}${ext}
	    if {[file exists $file] && ![file isdirectory $file]} {
		return [set auto_execs($name) [list $file]]
	    }
	}
	return ""
    }

    set path "[file dirname [info nameof]];.;"
    if {[info exists env(SystemRoot)]} {
	set windir $env(SystemRoot)
    } elseif {[info exists env(WINDIR)]} {
	set windir $env(WINDIR)
    }
    if {[info exists windir]} {
	append path "$windir/system32;$windir/system;$windir;"
    }

    foreach var {PATH Path path} {
	if {[info exists env($var)]} {
	    append path ";$env($var)"
	}
    }

    foreach ext $execExtensions {
	unset -nocomplain checked
	foreach dir [split $path {;}] {
	    # Skip already checked directories
	    if {[info exists checked($dir)] || ($dir eq "")} {
		continue
	    }
	    set checked($dir) {}
	    set file [file join $dir ${name}${ext}]
	    if {[file exists $file] && ![file isdirectory $file]} {
		return [set auto_execs($name) [list $file]]
	    }
	}
    }
    return ""
}

} else {
# Unix version.
#
proc auto_execok name {
    global auto_execs env

    if {[info exists auto_execs($name)]} {
	return $auto_execs($name)
    }
    set auto_execs($name) ""
    if {[llength [file split $name]] != 1} {
	if {[file executable $name] && ![file isdirectory $name]} {
	    set auto_execs($name) [list $name]
	}
	return $auto_execs($name)
    }
    foreach dir [split $env(PATH) :] {
	if {$dir eq ""} {
	    set dir .
	}
	set file [file join $dir $name]
	if {[file executable $file] && ![file isdirectory $file]} {
	    set auto_execs($name) [list $file]
	    return $auto_execs($name)
	}
    }
    return ""
}

}

# ::tcl::CopyDirectory --
#
# This procedure is called by Tcl's core when attempts to call the
# filesystem's copydirectory function fail.  The semantics of the call
# are that 'dest' does not yet exist, i.e. dest should become the exact
# image of src.  If dest does exist, we throw an error.
#
# Note that making changes to this procedure can change the results
# of running Tcl's tests.
#
# Arguments:
# action -              "renaming" or "copying"
# src -			source directory
# dest -		destination directory
proc tcl::CopyDirectory {action src dest} {
    set nsrc [file normalize $src]
    set ndest [file normalize $dest]

    if {$action eq "renaming"} {
	# Can't rename volumes.  We could give a more precise
	# error message here, but that would break the test suite.
	if {$nsrc in [file volumes]} {
	    return -code error "error $action \"$src\" to\
	      \"$dest\": trying to rename a volume or move a directory\
	      into itself"
	}
    }
    if {[file exists $dest]} {
	if {$nsrc eq $ndest} {
	    return -code error "error $action \"$src\" to\
	      \"$dest\": trying to rename a volume or move a directory\
	      into itself"
	}
	if {$action eq "copying"} {
	    # We used to throw an error here, but, looking more closely
	    # at the core copy code in tclFCmd.c, if the destination
	    # exists, then we should only call this function if -force
	    # is true, which means we just want to over-write.  So,
	    # the following code is now commented out.
	    #
	    # return -code error "error $action \"$src\" to\
	    # \"$dest\": file already exists"
	} else {
	    # Depending on the platform, and on the current
	    # working directory, the directories '.', '..'
	    # can be returned in various combinations.  Anyway,
	    # if any other file is returned, we must signal an error.
	    set existing [glob -nocomplain -directory $dest * .*]
	    lappend existing {*}[glob -nocomplain -directory $dest \
		    -type hidden * .*]
	    foreach s $existing {
		if {[file tail $s] ni {. ..}} {
		    return -code error "error $action \"$src\" to\
		      \"$dest\": file already exists"
		}
	    }
	}
    } else {
	if {[string first $nsrc $ndest] >= 0} {
	    set srclen [expr {[llength [file split $nsrc]] - 1}]
	    set ndest [lindex [file split $ndest] $srclen]
	    if {$ndest eq [file tail $nsrc]} {
		return -code error "error $action \"$src\" to\
		  \"$dest\": trying to rename a volume or move a directory\
		  into itself"
	    }
	}
	file mkdir $dest
    }
    # Have to be careful to capture both visible and hidden files.
    # We will also be more generous to the file system and not
    # assume the hidden and non-hidden lists are non-overlapping.
    #
    # On Unix 'hidden' files begin with '.'.  On other platforms
    # or filesystems hidden files may have other interpretations.
    set filelist [concat [glob -nocomplain -directory $src *] \
      [glob -nocomplain -directory $src -types hidden *]]

    foreach s [lsort -unique $filelist] {
	if {[file tail $s] ni {. ..}} {
	    file copy -force -- $s [file join $dest [file tail $s]]
	}
    }
    return
}<|MERGE_RESOLUTION|>--- conflicted
+++ resolved
@@ -53,25 +53,9 @@
     }
 }
 namespace eval tcl {
-<<<<<<< HEAD
-    variable Dir
-    foreach Dir [list $::tcl_library [file dirname $::tcl_library]] {
-	if {$Dir ni $::auto_path} {
-	    lappend ::auto_path $Dir
-	}
-    }
-    set Dir [file join [file dirname [file dirname \
-	    [info nameofexecutable]]] lib tcl9]
-    if {$Dir ni $::auto_path} {
-	lappend ::auto_path $Dir
-    }
-    if {[info exists ::tcl_pkgPath]} { catch {
-	foreach Dir $::tcl_pkgPath {
-=======
     if {![interp issafe]} {
 	variable Dir
 	foreach Dir [list $::tcl_library [file dirname $::tcl_library]] {
->>>>>>> 5758c119
 	    if {$Dir ni $::auto_path} {
 		lappend ::auto_path $Dir
 	    }
