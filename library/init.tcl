# init.tcl --
#
# Default system startup file for Tcl-based applications.  Defines
# "unknown" procedure and auto-load facilities.
#
# Copyright (c) 1991-1993 The Regents of the University of California.
# Copyright (c) 1994-1996 Sun Microsystems, Inc.
# Copyright (c) 1998-1999 Scriptics Corporation.
# Copyright (c) 2004 by Kevin B. Kenny.
# Copyright (c) 2018 by Sean Woods
#
# All rights reserved.
#
# See the file "license.terms" for information on usage and redistribution
# of this file, and for a DISCLAIMER OF ALL WARRANTIES.
#

# This test intentionally written in pre-7.5 Tcl
if {[info commands package] == ""} {
    error "version mismatch: library\nscripts expect Tcl version 7.5b1 or later but the loaded version is\nonly [info patchlevel]"
}
package require -exact Tcl 8.7a2

# Compute the auto path to use in this interpreter.
# The values on the path come from several locations:
#
# The environment variable TCLLIBPATH
#
# tcl_library, which is the directory containing this init.tcl script.
# [tclInit] (Tcl_Init()) searches around for the directory containing this
# init.tcl and defines tcl_library to that location before sourcing it.
#
# The parent directory of tcl_library. Adding the parent
# means that packages in peer directories will be found automatically.
#
# Also add the directory ../lib relative to the directory where the
# executable is located.  This is meant to find binary packages for the
# same architecture as the current executable.
#
# tcl_pkgPath, which is set by the platform-specific initialization routines
#	On UNIX it is compiled in
#       On Windows, it is not used

if {![info exists auto_path]} {
    if {[info exists env(TCLLIBPATH)]} {
	set auto_path $env(TCLLIBPATH)
    } else {
	set auto_path ""
    }
}
namespace eval tcl {
    variable Dir
    foreach Dir [list $::tcl_library [file dirname $::tcl_library]] {
	if {$Dir ni $::auto_path} {
	    lappend ::auto_path $Dir
	}
    }
    set Dir [file join [file dirname [file dirname \
	    [info nameofexecutable]]] lib]
    if {$Dir ni $::auto_path} {
	lappend ::auto_path $Dir
    }
    catch {
	foreach Dir $::tcl_pkgPath {
	    if {$Dir ni $::auto_path} {
		lappend ::auto_path $Dir
	    }
	}
    }

    if {![interp issafe]} {
        variable Path [encoding dirs]
        set Dir [file join $::tcl_library encoding]
        if {$Dir ni $Path} {
	    lappend Path $Dir
	    encoding dirs $Path
        }
    }
}

namespace eval tcl::Pkg {}

# Windows specific end of initialization

if {(![interp issafe]) && ($tcl_platform(platform) eq "windows")} {
    namespace eval tcl {
	proc EnvTraceProc {lo n1 n2 op} {
	    global env
	    set x $env($n2)
	    set env($lo) $x
	    set env([string toupper $lo]) $x
	}
	proc InitWinEnv {} {
	    global env tcl_platform
	    foreach p [array names env] {
		set u [string toupper $p]
		if {$u ne $p} {
		    switch -- $u {
			COMSPEC -
			PATH {
			    set temp $env($p)
			    unset env($p)
			    set env($u) $temp
			    trace add variable env($p) write \
				    [namespace code [list EnvTraceProc $p]]
			    trace add variable env($u) write \
				    [namespace code [list EnvTraceProc $p]]
			}
		    }
		}
	    }
	    if {![info exists env(COMSPEC)]} {
		set env(COMSPEC) cmd.exe
	    }
	}
	InitWinEnv
    }
}

# Setup the unknown package handler


if {[interp issafe]} {
    package unknown {::tcl::tm::UnknownHandler ::tclPkgUnknown}
} else {
    # Set up search for Tcl Modules (TIP #189).
    # and setup platform specific unknown package handlers
    if {$tcl_platform(os) eq "Darwin"
	    && $tcl_platform(platform) eq "unix"} {
	package unknown {::tcl::tm::UnknownHandler \
		{::tcl::MacOSXPkgUnknown ::tclPkgUnknown}}
    } else {
	package unknown {::tcl::tm::UnknownHandler ::tclPkgUnknown}
    }

    # Set up the 'clock' ensemble

    namespace eval ::tcl::clock [list variable TclLibDir $::tcl_library]

    proc ::tcl::initClock {} {
	# Auto-loading stubs for 'clock.tcl'

	foreach cmd {add format scan} {
	    proc ::tcl::clock::$cmd args {
		variable TclLibDir
		source -encoding utf-8 [file join $TclLibDir clock.tcl]
		return [uplevel 1 [info level 0]]
	    }
	}

	rename ::tcl::initClock {}
    }
    ::tcl::initClock
}

# Conditionalize for presence of exec.

if {[namespace which -command exec] eq ""} {

    # Some machines do not have exec. Also, on all
    # platforms, safe interpreters do not have exec.

    set auto_noexec 1
}

# Define a log command (which can be overwitten to log errors
# differently, specially when stderr is not available)

if {[namespace which -command tclLog] eq ""} {
    proc tclLog {string} {
	catch {puts stderr $string}
    }
}

# unknown --
# This procedure is called when a Tcl command is invoked that doesn't
# exist in the interpreter.  It takes the following steps to make the
# command available:
#
#	1. See if the autoload facility can locate the command in a
#	   Tcl script file.  If so, load it and execute it.
#	2. If the command was invoked interactively at top-level:
#	    (a) see if the command exists as an executable UNIX program.
#		If so, "exec" the command.
#	    (b) see if the command requests csh-like history substitution
#		in one of the common forms !!, !<number>, or ^old^new.  If
#		so, emulate csh's history substitution.
#	    (c) see if the command is a unique abbreviation for another
#		command.  If so, invoke the command.
#
# Arguments:
# args -	A list whose elements are the words of the original
#		command, including the command name.

proc unknown args {
    variable ::tcl::UnknownPending
    global auto_noexec auto_noload env tcl_interactive errorInfo errorCode

    if {[info exists errorInfo]} {
	set savedErrorInfo $errorInfo
    }
    if {[info exists errorCode]} {
	set savedErrorCode $errorCode
    }

    set name [lindex $args 0]
    if {![info exists auto_noload]} {
	#
	# Make sure we're not trying to load the same proc twice.
	#
	if {[info exists UnknownPending($name)]} {
	    return -code error "self-referential recursion\
		    in \"unknown\" for command \"$name\""
	}
	set UnknownPending($name) pending
	set ret [catch {
		auto_load $name [uplevel 1 {::namespace current}]
	} msg opts]
	unset UnknownPending($name)
	if {$ret != 0} {
	    dict append opts -errorinfo "\n    (autoloading \"$name\")"
	    return -options $opts $msg
	}
	if {![array size UnknownPending]} {
	    unset UnknownPending
	}
	if {$msg} {
	    if {[info exists savedErrorCode]} {
		set ::errorCode $savedErrorCode
	    } else {
		unset -nocomplain ::errorCode
	    }
	    if {[info exists savedErrorInfo]} {
		set errorInfo $savedErrorInfo
	    } else {
		unset -nocomplain errorInfo
	    }
	    set code [catch {uplevel 1 $args} msg opts]
	    if {$code ==  1} {
		#
		# Compute stack trace contribution from the [uplevel].
		# Note the dependence on how Tcl_AddErrorInfo, etc.
		# construct the stack trace.
		#
		set errInfo [dict get $opts -errorinfo]
		set errCode [dict get $opts -errorcode]
		set cinfo $args
		if {[string bytelength $cinfo] > 150} {
		    set cinfo [string range $cinfo 0 150]
		    while {[string bytelength $cinfo] > 150} {
			set cinfo [string range $cinfo 0 end-1]
		    }
		    append cinfo ...
		}
		set tail "\n    (\"uplevel\" body line 1)\n    invoked\
			from within\n\"uplevel 1 \$args\""
		set expect "$msg\n    while executing\n\"$cinfo\"$tail"
		if {$errInfo eq $expect} {
		    #
		    # The stack has only the eval from the expanded command
		    # Do not generate any stack trace here.
		    #
		    dict unset opts -errorinfo
		    dict incr opts -level
		    return -options $opts $msg
		}
		#
		# Stack trace is nested, trim off just the contribution
		# from the extra "eval" of $args due to the "catch" above.
		#
		set last [string last $tail $errInfo]
		if {$last + [string length $tail] != [string length $errInfo]} {
		    # Very likely cannot happen
		    return -options $opts $msg
		}
		set errInfo [string range $errInfo 0 $last-1]
		set tail "\"$cinfo\""
		set last [string last $tail $errInfo]
		if {$last + [string length $tail] != [string length $errInfo]} {
		    return -code error -errorcode $errCode \
			    -errorinfo $errInfo $msg
		}
		set errInfo [string range $errInfo 0 $last-1]
		set tail "\n    invoked from within\n"
		set last [string last $tail $errInfo]
		if {$last + [string length $tail] == [string length $errInfo]} {
		    return -code error -errorcode $errCode \
			    -errorinfo [string range $errInfo 0 $last-1] $msg
		}
		set tail "\n    while executing\n"
		set last [string last $tail $errInfo]
		if {$last + [string length $tail] == [string length $errInfo]} {
		    return -code error -errorcode $errCode \
			    -errorinfo [string range $errInfo 0 $last-1] $msg
		}
		return -options $opts $msg
	    } else {
		dict incr opts -level
		return -options $opts $msg
	    }
	}
    }

    if {([info level] == 1) && ([info script] eq "")
	    && [info exists tcl_interactive] && $tcl_interactive} {
	if {![info exists auto_noexec]} {
	    set new [auto_execok $name]
	    if {$new ne ""} {
		set redir ""
		if {[namespace which -command console] eq ""} {
		    set redir ">&@stdout <@stdin"
		}
		uplevel 1 [list ::catch \
			[concat exec $redir $new [lrange $args 1 end]] \
			::tcl::UnknownResult ::tcl::UnknownOptions]
		dict incr ::tcl::UnknownOptions -level
		return -options $::tcl::UnknownOptions $::tcl::UnknownResult
	    }
	}
	if {$name eq "!!"} {
	    set newcmd [history event]
	} elseif {[regexp {^!(.+)$} $name -> event]} {
	    set newcmd [history event $event]
	} elseif {[regexp {^\^([^^]*)\^([^^]*)\^?$} $name -> old new]} {
	    set newcmd [history event -1]
	    catch {regsub -all -- $old $newcmd $new newcmd}
	}
	if {[info exists newcmd]} {
	    tclLog $newcmd
	    history change $newcmd 0
	    uplevel 1 [list ::catch $newcmd \
		    ::tcl::UnknownResult ::tcl::UnknownOptions]
	    dict incr ::tcl::UnknownOptions -level
	    return -options $::tcl::UnknownOptions $::tcl::UnknownResult
	}

	set ret [catch {set candidates [info commands $name*]} msg]
	if {$name eq "::"} {
	    set name ""
	}
	if {$ret != 0} {
	    dict append opts -errorinfo \
		    "\n    (expanding command prefix \"$name\" in unknown)"
	    return -options $opts $msg
	}
	# Filter out bogus matches when $name contained
	# a glob-special char [Bug 946952]
	if {$name eq ""} {
	    # Handle empty $name separately due to strangeness
	    # in [string first] (See RFE 1243354)
	    set cmds $candidates
	} else {
	    set cmds [list]
	    foreach x $candidates {
		if {[string first $name $x] == 0} {
		    lappend cmds $x
		}
	    }
	}
	if {[llength $cmds] == 1} {
	    uplevel 1 [list ::catch [lreplace $args 0 0 [lindex $cmds 0]] \
		    ::tcl::UnknownResult ::tcl::UnknownOptions]
	    dict incr ::tcl::UnknownOptions -level
	    return -options $::tcl::UnknownOptions $::tcl::UnknownResult
	}
	if {[llength $cmds]} {
	    return -code error "ambiguous command name \"$name\": [lsort $cmds]"
	}
    }
    return -code error -errorcode [list TCL LOOKUP COMMAND $name] \
	"invalid command name \"$name\""
}

# auto_load --
# Checks a collection of library directories to see if a procedure
# is defined in one of them.  If so, it sources the appropriate
# library file to create the procedure.  Returns 1 if it successfully
# loaded the procedure, 0 otherwise.
#
# Arguments:
# cmd -			Name of the command to find and load.
# namespace (optional)  The namespace where the command is being used - must be
#                       a canonical namespace as returned [namespace current]
#                       for instance. If not given, namespace current is used.

proc auto_load {cmd {namespace {}}} {
    global auto_index auto_path

    if {$namespace eq ""} {
	set namespace [uplevel 1 [list ::namespace current]]
    }
    set nameList [auto_qualify $cmd $namespace]
    # workaround non canonical auto_index entries that might be around
    # from older auto_mkindex versions
    lappend nameList $cmd
    foreach name $nameList {
	if {[info exists auto_index($name)]} {
	    namespace eval :: $auto_index($name)
	    # There's a couple of ways to look for a command of a given
	    # name.  One is to use
	    #    info commands $name
	    # Unfortunately, if the name has glob-magic chars in it like *
	    # or [], it may not match.  For our purposes here, a better
	    # route is to use
	    #    namespace which -command $name
	    if {[namespace which -command $name] ne ""} {
		return 1
	    }
	}
    }
    if {![info exists auto_path]} {
	return 0
    }

    if {![auto_load_index]} {
	return 0
    }
    foreach name $nameList {
	if {[info exists auto_index($name)]} {
	    namespace eval :: $auto_index($name)
	    if {[namespace which -command $name] ne ""} {
		return 1
	    }
	}
    }
    return 0
}

# ::tcl::Pkg::source --
# This procedure provides an alternative "source" command, which doesn't
# register the file for the "package files" command. Safe interpreters
# don't have to do anything special.
#
# Arguments:
# filename

proc ::tcl::Pkg::source {filename} {
    if {[interp issafe]} {
	uplevel 1 [list ::source $filename]
    } else {
	uplevel 1 [list ::source -nopkg $filename]
    }
}

# auto_load_index --
# Loads the contents of tclIndex files on the auto_path directory
# list.  This is usually invoked within auto_load to load the index
# of available commands.  Returns 1 if the index is loaded, and 0 if
# the index is already loaded and up to date.
#
# Arguments:
# None.

proc auto_load_index {} {
    variable ::tcl::auto_oldpath
    global auto_index auto_path

    if {[info exists auto_oldpath] && ($auto_oldpath eq $auto_path)} {
	return 0
    }
    set auto_oldpath $auto_path

    # Check if we are a safe interpreter. In that case, we support only
    # newer format tclIndex files.

    set issafe [interp issafe]
    for {set i [expr {[llength $auto_path] - 1}]} {$i >= 0} {incr i -1} {
	set dir [lindex $auto_path $i]
	set f ""
	if {$issafe} {
	    catch {source [file join $dir tclIndex]}
	} elseif {[catch {set f [open [file join $dir tclIndex]]}]} {
	    continue
	} else {
	    set error [catch {
		set id [gets $f]
		if {$id eq "# Tcl autoload index file, version 2.0"} {
		    eval [read $f]
		} elseif {$id eq "# Tcl autoload index file: each line identifies a Tcl"} {
		    while {[gets $f line] >= 0} {
			if {([string index $line 0] eq "#") \
				|| ([llength $line] != 2)} {
			    continue
			}
			set name [lindex $line 0]
			set auto_index($name) \
				"::tcl::Pkg::source [file join $dir [lindex $line 1]]"
		    }
		} else {
		    error "[file join $dir tclIndex] isn't a proper Tcl index file"
		}
	    } msg opts]
	    if {$f ne ""} {
		close $f
	    }
	    if {$error} {
		return -options $opts $msg
	    }
	}
    }
    return 1
}

# auto_qualify --
#
# Compute a fully qualified names list for use in the auto_index array.
# For historical reasons, commands in the global namespace do not have leading
# :: in the index key. The list has two elements when the command name is
# relative (no leading ::) and the namespace is not the global one. Otherwise
# only one name is returned (and searched in the auto_index).
#
# Arguments -
# cmd		The command name. Can be any name accepted for command
#               invocations (Like "foo::::bar").
# namespace	The namespace where the command is being used - must be
#               a canonical namespace as returned by [namespace current]
#               for instance.

proc auto_qualify {cmd namespace} {

    # count separators and clean them up
    # (making sure that foo:::::bar will be treated as foo::bar)
    set n [regsub -all {::+} $cmd :: cmd]

    # Ignore namespace if the name starts with ::
    # Handle special case of only leading ::

    # Before each return case we give an example of which category it is
    # with the following form :
    # (inputCmd, inputNameSpace) -> output

    if {[string match ::* $cmd]} {
	if {$n > 1} {
	    # (::foo::bar , *) -> ::foo::bar
	    return [list $cmd]
	} else {
	    # (::global , *) -> global
	    return [list [string range $cmd 2 end]]
	}
    }

    # Potentially returning 2 elements to try  :
    # (if the current namespace is not the global one)

    if {$n == 0} {
	if {$namespace eq "::"} {
	    # (nocolons , ::) -> nocolons
	    return [list $cmd]
	} else {
	    # (nocolons , ::sub) -> ::sub::nocolons nocolons
	    return [list ${namespace}::$cmd $cmd]
	}
    } elseif {$namespace eq "::"} {
	#  (foo::bar , ::) -> ::foo::bar
	return [list ::$cmd]
    } else {
	# (foo::bar , ::sub) -> ::sub::foo::bar ::foo::bar
	return [list ${namespace}::$cmd ::$cmd]
    }
}

# auto_import --
#
# Invoked during "namespace import" to make see if the imported commands
# reside in an autoloaded library.  If so, the commands are loaded so
# that they will be available for the import links.  If not, then this
# procedure does nothing.
#
# Arguments -
# pattern	The pattern of commands being imported (like "foo::*")
#               a canonical namespace as returned by [namespace current]

proc auto_import {pattern} {
    global auto_index

    # If no namespace is specified, this will be an error case

    if {![string match *::* $pattern]} {
	return
    }

    set ns [uplevel 1 [list ::namespace current]]
    set patternList [auto_qualify $pattern $ns]

    auto_load_index

    foreach pattern $patternList {
        foreach name [array names auto_index $pattern] {
            if {([namespace which -command $name] eq "")
		    && ([namespace qualifiers $pattern] eq [namespace qualifiers $name])} {
                namespace eval :: $auto_index($name)
            }
        }
    }
}

# auto_execok --
#
# Returns string that indicates name of program to execute if
# name corresponds to a shell builtin or an executable in the
# Windows search path, or "" otherwise.  Builds an associative
# array auto_execs that caches information about previous checks,
# for speed.
#
# Arguments:
# name -			Name of a command.

if {$tcl_platform(platform) eq "windows"} {
# Windows version.
#
# Note that file executable doesn't work under Windows, so we have to
# look for files with .exe, .com, or .bat extensions.  Also, the path
# may be in the Path or PATH environment variables, and path
# components are separated with semicolons, not colons as under Unix.
#
proc auto_execok name {
    global auto_execs env tcl_platform

    if {[info exists auto_execs($name)]} {
	return $auto_execs($name)
    }
    set auto_execs($name) ""

    set shellBuiltins [list assoc cls copy date del dir echo erase ftype \
	    md mkdir mklink move rd ren rename rmdir start time type ver vol]
    if {[info exists env(PATHEXT)]} {
	# Add an initial ; to have the {} extension check first.
	set execExtensions [split ";$env(PATHEXT)" ";"]
    } else {
	set execExtensions [list {} .com .exe .bat .cmd]
    }

    if {[string tolower $name] in $shellBuiltins} {
	# When this is command.com for some reason on Win2K, Tcl won't
	# exec it unless the case is right, which this corrects.  COMSPEC
	# may not point to a real file, so do the check.
	set cmd $env(COMSPEC)
	if {[file exists $cmd]} {
	    set cmd [file attributes $cmd -shortname]
	}
	return [set auto_execs($name) [list $cmd /c $name]]
    }

    if {[llength [file split $name]] != 1} {
	foreach ext $execExtensions {
	    set file ${name}${ext}
	    if {[file exists $file] && ![file isdirectory $file]} {
		return [set auto_execs($name) [list $file]]
	    }
	}
	return ""
    }

    set path "[file dirname [info nameof]];.;"
    if {[info exists env(WINDIR)]} {
	set windir $env(WINDIR)
    }
    if {[info exists windir]} {
	append path "$windir/system32;$windir/system;$windir;"
    }

    foreach var {PATH Path path} {
	if {[info exists env($var)]} {
	    append path ";$env($var)"
	}
    }

    foreach ext $execExtensions {
	unset -nocomplain checked
	foreach dir [split $path {;}] {
	    # Skip already checked directories
	    if {[info exists checked($dir)] || ($dir eq "")} {
		continue
	    }
	    set checked($dir) {}
	    set file [file join $dir ${name}${ext}]
	    if {[file exists $file] && ![file isdirectory $file]} {
		return [set auto_execs($name) [list $file]]
	    }
	}
    }
    return ""
}

} else {
# Unix version.
#
proc auto_execok name {
    global auto_execs env

    if {[info exists auto_execs($name)]} {
	return $auto_execs($name)
    }
    set auto_execs($name) ""
    if {[llength [file split $name]] != 1} {
	if {[file executable $name] && ![file isdirectory $name]} {
	    set auto_execs($name) [list $name]
	}
	return $auto_execs($name)
    }
    foreach dir [split $env(PATH) :] {
	if {$dir eq ""} {
	    set dir .
	}
	set file [file join $dir $name]
	if {[file executable $file] && ![file isdirectory $file]} {
	    set auto_execs($name) [list $file]
	    return $auto_execs($name)
	}
    }
    return ""
}

}

# ::tcl::CopyDirectory --
#
# This procedure is called by Tcl's core when attempts to call the
# filesystem's copydirectory function fail.  The semantics of the call
# are that 'dest' does not yet exist, i.e. dest should become the exact
# image of src.  If dest does exist, we throw an error.
#
# Note that making changes to this procedure can change the results
# of running Tcl's tests.
#
# Arguments:
# action -              "renaming" or "copying"
# src -			source directory
# dest -		destination directory
proc tcl::CopyDirectory {action src dest} {
    set nsrc [file normalize $src]
    set ndest [file normalize $dest]

    if {$action eq "renaming"} {
	# Can't rename volumes.  We could give a more precise
	# error message here, but that would break the test suite.
	if {$nsrc in [file volumes]} {
	    return -code error "error $action \"$src\" to\
	      \"$dest\": trying to rename a volume or move a directory\
	      into itself"
	}
    }
    if {[file exists $dest]} {
	if {$nsrc eq $ndest} {
	    return -code error "error $action \"$src\" to\
	      \"$dest\": trying to rename a volume or move a directory\
	      into itself"
	}
	if {$action eq "copying"} {
	    # We used to throw an error here, but, looking more closely
	    # at the core copy code in tclFCmd.c, if the destination
	    # exists, then we should only call this function if -force
	    # is true, which means we just want to over-write.  So,
	    # the following code is now commented out.
	    #
	    # return -code error "error $action \"$src\" to\
	    # \"$dest\": file already exists"
	} else {
	    # Depending on the platform, and on the current
	    # working directory, the directories '.', '..'
	    # can be returned in various combinations.  Anyway,
	    # if any other file is returned, we must signal an error.
	    set existing [glob -nocomplain -directory $dest * .*]
	    lappend existing {*}[glob -nocomplain -directory $dest \
		    -type hidden * .*]
	    foreach s $existing {
		if {[file tail $s] ni {. ..}} {
		    return -code error "error $action \"$src\" to\
		      \"$dest\": file already exists"
		}
	    }
	}
    } else {
	if {[string first $nsrc $ndest] != -1} {
	    set srclen [expr {[llength [file split $nsrc]] - 1}]
	    set ndest [lindex [file split $ndest] $srclen]
	    if {$ndest eq [file tail $nsrc]} {
		return -code error "error $action \"$src\" to\
		  \"$dest\": trying to rename a volume or move a directory\
		  into itself"
	    }
	}
	file mkdir $dest
    }
    # Have to be careful to capture both visible and hidden files.
    # We will also be more generous to the file system and not
    # assume the hidden and non-hidden lists are non-overlapping.
    #
    # On Unix 'hidden' files begin with '.'.  On other platforms
    # or filesystems hidden files may have other interpretations.
    set filelist [concat [glob -nocomplain -directory $src *] \
      [glob -nocomplain -directory $src -types hidden *]]

    foreach s [lsort -unique $filelist] {
	if {[file tail $s] ni {. ..}} {
	    file copy -force -- $s [file join $dest [file tail $s]]
	}
    }
    return
}
<<<<<<< HEAD


##
## TIP 452 -- start of addition
##
namespace eval ::tcltest:: {}
proc ::tcltest::seam {action seamName body} {
    if {![string equal $action "define"]} {
        return -code error -errorcode [list tcltest seam UNKACT $action] "Uknown action: '$action' -- must be 'define'"
    }
    return [uplevel 1 $body]
}
namespace eval ::tcltest:: {
       namespace seam
}
##
## TIP 452 -- end of addition
##
=======
set isafe [interp issafe]
###
# Package manifest for all Tcl packages included in the /library file system
###
set isafe [interp issafe]
set dir [file dirname [info script]]
foreach {safe package version file} {
  0 http            2.8.13 {http http.tcl}
  1 msgcat          1.7.0  {msgcat msgcat.tcl}
  1 opt             0.4.7  {opt optparse.tcl}
  0 platform        1.0.14 {platform platform.tcl}
  0 platform::shell 1.1.4  {platform shell.tcl}
  1 tcltest         2.4.1  {tcltest tcltest.tcl}
} {
  if {$isafe && !$safe} continue
  package ifneeded $package $version  [list source [file join $dir {*}$file]]
}
>>>>>>> bd421710
<|MERGE_RESOLUTION|>--- conflicted
+++ resolved
@@ -798,8 +798,6 @@
     }
     return
 }
-<<<<<<< HEAD
-
 
 ##
 ## TIP 452 -- start of addition
@@ -817,7 +815,7 @@
 ##
 ## TIP 452 -- end of addition
 ##
-=======
+
 set isafe [interp issafe]
 ###
 # Package manifest for all Tcl packages included in the /library file system
@@ -830,9 +828,8 @@
   1 opt             0.4.7  {opt optparse.tcl}
   0 platform        1.0.14 {platform platform.tcl}
   0 platform::shell 1.1.4  {platform shell.tcl}
-  1 tcltest         2.4.1  {tcltest tcltest.tcl}
+  1 tcltest         2.5.0  {tcltest tcltest.tcl}
 } {
   if {$isafe && !$safe} continue
   package ifneeded $package $version  [list source [file join $dir {*}$file]]
-}
->>>>>>> bd421710
+}