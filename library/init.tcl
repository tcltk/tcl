# init.tcl --
#
# Default system startup file for Tcl-based applications.  Defines
# "unknown" procedure and auto-load facilities.
#
# Copyright (c) 1991-1993 The Regents of the University of California.
# Copyright (c) 1994-1996 Sun Microsystems, Inc.
# Copyright (c) 1998-1999 Scriptics Corporation.
# Copyright (c) 2004 by Kevin B. Kenny.  All rights reserved.
#
# See the file "license.terms" for information on usage and redistribution
# of this file, and for a DISCLAIMER OF ALL WARRANTIES.
#

# This test intentionally written in pre-7.5 Tcl
if {[info commands package] == ""} {
    error "version mismatch: library\nscripts expect Tcl version 7.5b1 or later but the loaded version is\nonly [info patchlevel]"
}
package require -exact Tcl 8.6.6

# Compute the auto path to use in this interpreter.
# The values on the path come from several locations:
#
# The environment variable TCLLIBPATH
#
# tcl_library, which is the directory containing this init.tcl script.
# [tclInit] (Tcl_Init()) searches around for the directory containing this
# init.tcl and defines tcl_library to that location before sourcing it.
#
# The parent directory of tcl_library. Adding the parent
# means that packages in peer directories will be found automatically.
#
# Also add the directory ../lib relative to the directory where the
# executable is located.  This is meant to find binary packages for the
# same architecture as the current executable.
#
# tcl_pkgPath, which is set by the platform-specific initialization routines
#	On UNIX it is compiled in
#       On Windows, it is not used

if {![info exists auto_path]} {
    if {[info exists env(TCLLIBPATH)]} {
	set auto_path $env(TCLLIBPATH)
    } else {
	set auto_path ""
    }
}
namespace eval tcl {
    variable Dir
    foreach Dir [list $::tcl_library [file dirname $::tcl_library]] {
	if {$Dir ni $::auto_path} {
	    lappend ::auto_path $Dir
	}
    }
    set Dir [file join [file dirname [file dirname \
	    [info nameofexecutable]]] lib]
    if {$Dir ni $::auto_path} {
	lappend ::auto_path $Dir
    }
    catch {
	foreach Dir $::tcl_pkgPath {
	    if {$Dir ni $::auto_path} {
		lappend ::auto_path $Dir
	    }
	}
    }

    if {![interp issafe]} {
	variable Path [encoding dirs]
	set Dir [file join $::tcl_library encoding]
	if {$Dir ni $Path} {
	    lappend Path $Dir
	    encoding dirs $Path
	}
    }

    # TIP #255 min and max functions
    namespace eval mathfunc {
	proc min {args} {
	    if {![llength $args]} {
		return -code error \
		    "too few arguments to math function \"min\""
	    }
	    set val Inf
	    foreach arg $args {
		# This will handle forcing the numeric value without
		# ruining the internal type of a numeric object
		if {[catch {expr {double($arg)}} err]} {
		    return -code error $err
		}
		if {$arg < $val} {set val $arg}
	    }
	    return $val
	}
	proc max {args} {
	    if {![llength $args]} {
		return -code error \
		    "too few arguments to math function \"max\""
	    }
	    set val -Inf
	    foreach arg $args {
		# This will handle forcing the numeric value without
		# ruining the internal type of a numeric object
		if {[catch {expr {double($arg)}} err]} {
		    return -code error $err
		}
		if {$arg > $val} {set val $arg}
	    }
	    return $val
	}
	namespace export min max
    }
}

# Windows specific end of initialization

if {(![interp issafe]) && ($tcl_platform(platform) eq "windows")} {
    namespace eval tcl {
	proc EnvTraceProc {lo n1 n2 op} {
	    global env
	    set x $env($n2)
	    set env($lo) $x
	    set env([string toupper $lo]) $x
	}
	proc InitWinEnv {} {
	    global env tcl_platform
	    foreach p [array names env] {
		set u [string toupper $p]
		if {$u ne $p} {
		    switch -- $u {
			COMSPEC -
			PATH {
			    set temp $env($p)
			    unset env($p)
			    set env($u) $temp
			    trace add variable env($p) write \
				    [namespace code [list EnvTraceProc $p]]
			    trace add variable env($u) write \
				    [namespace code [list EnvTraceProc $p]]
			}
		    }
		}
	    }
	    if {![info exists env(COMSPEC)]} {
		set env(COMSPEC) cmd.exe
	    }
	}
	InitWinEnv
    }
}

# Setup the unknown package handler


if {[interp issafe]} {
    package unknown {::tcl::tm::UnknownHandler ::tclPkgUnknown}
} else {
    # Set up search for Tcl Modules (TIP #189).
    # and setup platform specific unknown package handlers
    if {$tcl_platform(os) eq "Darwin"
	    && $tcl_platform(platform) eq "unix"} {
	package unknown {::tcl::tm::UnknownHandler \
		{::tcl::MacOSXPkgUnknown ::tclPkgUnknown}}
    } else {
	package unknown {::tcl::tm::UnknownHandler ::tclPkgUnknown}
    }

    # Set up the 'clock' ensemble

    namespace eval ::tcl::clock [list variable TclLibDir $::tcl_library]

<<<<<<< HEAD
    proc ::tcl::initClock {} {
=======
    proc clock args {
	namespace eval ::tcl::clock [list namespace ensemble create -command \
	    [uplevel 1 [list namespace origin [lindex [info level 0] 0]]] \
	    -subcommands {
		add clicks format microseconds milliseconds scan seconds
	    }]

>>>>>>> 30dc72c0
	# Auto-loading stubs for 'clock.tcl'

	foreach cmd {mcget LocalizeFormat SetupTimeZone GetSystemTimeZone} {
	    proc ::tcl::clock::$cmd args {
		variable TclLibDir
		source -encoding utf-8 [file join $TclLibDir clock.tcl]
		return [uplevel 1 [info level 0]]
	    }
	}

	rename ::tcl::initClock {}
    }
    ::tcl::initClock
}

# Conditionalize for presence of exec.

if {[namespace which -command exec] eq ""} {

    # Some machines do not have exec. Also, on all
    # platforms, safe interpreters do not have exec.

    set auto_noexec 1
}

# Define a log command (which can be overwitten to log errors
# differently, specially when stderr is not available)

if {[namespace which -command tclLog] eq ""} {
    proc tclLog {string} {
	catch {puts stderr $string}
    }
}

# unknown --
# This procedure is called when a Tcl command is invoked that doesn't
# exist in the interpreter.  It takes the following steps to make the
# command available:
#
#	1. See if the autoload facility can locate the command in a
#	   Tcl script file.  If so, load it and execute it.
#	2. If the command was invoked interactively at top-level:
#	    (a) see if the command exists as an executable UNIX program.
#		If so, "exec" the command.
#	    (b) see if the command requests csh-like history substitution
#		in one of the common forms !!, !<number>, or ^old^new.  If
#		so, emulate csh's history substitution.
#	    (c) see if the command is a unique abbreviation for another
#		command.  If so, invoke the command.
#
# Arguments:
# args -	A list whose elements are the words of the original
#		command, including the command name.

proc unknown args {
    variable ::tcl::UnknownPending
    global auto_noexec auto_noload env tcl_interactive errorInfo errorCode

    if {[info exists errorInfo]} {
	set savedErrorInfo $errorInfo
    }
    if {[info exists errorCode]} {
	set savedErrorCode $errorCode
    }

    set name [lindex $args 0]
    if {![info exists auto_noload]} {
	#
	# Make sure we're not trying to load the same proc twice.
	#
	if {[info exists UnknownPending($name)]} {
	    return -code error "self-referential recursion\
		    in \"unknown\" for command \"$name\""
	}
	set UnknownPending($name) pending
	set ret [catch {
		auto_load $name [uplevel 1 {::namespace current}]
	} msg opts]
	unset UnknownPending($name)
	if {$ret != 0} {
	    dict append opts -errorinfo "\n    (autoloading \"$name\")"
	    return -options $opts $msg
	}
	if {![array size UnknownPending]} {
	    unset UnknownPending
	}
	if {$msg} {
	    if {[info exists savedErrorCode]} {
		set ::errorCode $savedErrorCode
	    } else {
		unset -nocomplain ::errorCode
	    }
	    if {[info exists savedErrorInfo]} {
		set errorInfo $savedErrorInfo
	    } else {
		unset -nocomplain errorInfo
	    }
	    set code [catch {uplevel 1 $args} msg opts]
	    if {$code ==  1} {
		#
		# Compute stack trace contribution from the [uplevel].
		# Note the dependence on how Tcl_AddErrorInfo, etc.
		# construct the stack trace.
		#
		set errInfo [dict get $opts -errorinfo]
		set errCode [dict get $opts -errorcode]
		set cinfo $args
		if {[string bytelength $cinfo] > 150} {
		    set cinfo [string range $cinfo 0 150]
		    while {[string bytelength $cinfo] > 150} {
			set cinfo [string range $cinfo 0 end-1]
		    }
		    append cinfo ...
		}
		append cinfo "\"\n    (\"uplevel\" body line 1)"
		append cinfo "\n    invoked from within"
		append cinfo "\n\"uplevel 1 \$args\""
		#
		# Try each possible form of the stack trace
		# and trim the extra contribution from the matching case
		#
		set expect "$msg\n    while executing\n\"$cinfo"
		if {$errInfo eq $expect} {
		    #
		    # The stack has only the eval from the expanded command
		    # Do not generate any stack trace here.
		    #
		    dict unset opts -errorinfo
		    dict incr opts -level
		    return -options $opts $msg
		}
		#
		# Stack trace is nested, trim off just the contribution
		# from the extra "eval" of $args due to the "catch" above.
		#
		set expect "\n    invoked from within\n\"$cinfo"
		set exlen [string length $expect]
		set eilen [string length $errInfo]
		set i [expr {$eilen - $exlen - 1}]
		set einfo [string range $errInfo 0 $i]
		#
		# For now verify that $errInfo consists of what we are about
		# to return plus what we expected to trim off.
		#
		if {$errInfo ne "$einfo$expect"} {
		    error "Tcl bug: unexpected stack trace in \"unknown\"" {} \
			[list CORE UNKNOWN BADTRACE $einfo $expect $errInfo]
		}
		return -code error -errorcode $errCode \
			-errorinfo $einfo $msg
	    } else {
		dict incr opts -level
		return -options $opts $msg
	    }
	}
    }

    if {([info level] == 1) && ([info script] eq "")
	    && [info exists tcl_interactive] && $tcl_interactive} {
	if {![info exists auto_noexec]} {
	    set new [auto_execok $name]
	    if {$new ne ""} {
		set redir ""
		if {[namespace which -command console] eq ""} {
		    set redir ">&@stdout <@stdin"
		}
		uplevel 1 [list ::catch \
			[concat exec $redir $new [lrange $args 1 end]] \
			::tcl::UnknownResult ::tcl::UnknownOptions]
		dict incr ::tcl::UnknownOptions -level
		return -options $::tcl::UnknownOptions $::tcl::UnknownResult
	    }
	}
	if {$name eq "!!"} {
	    set newcmd [history event]
	} elseif {[regexp {^!(.+)$} $name -> event]} {
	    set newcmd [history event $event]
	} elseif {[regexp {^\^([^^]*)\^([^^]*)\^?$} $name -> old new]} {
	    set newcmd [history event -1]
	    catch {regsub -all -- $old $newcmd $new newcmd}
	}
	if {[info exists newcmd]} {
	    tclLog $newcmd
	    history change $newcmd 0
	    uplevel 1 [list ::catch $newcmd \
		    ::tcl::UnknownResult ::tcl::UnknownOptions]
	    dict incr ::tcl::UnknownOptions -level
	    return -options $::tcl::UnknownOptions $::tcl::UnknownResult
	}

	set ret [catch {set candidates [info commands $name*]} msg]
	if {$name eq "::"} {
	    set name ""
	}
	if {$ret != 0} {
	    dict append opts -errorinfo \
		    "\n    (expanding command prefix \"$name\" in unknown)"
	    return -options $opts $msg
	}
	# Filter out bogus matches when $name contained
	# a glob-special char [Bug 946952]
	if {$name eq ""} {
	    # Handle empty $name separately due to strangeness
	    # in [string first] (See RFE 1243354)
	    set cmds $candidates
	} else {
	    set cmds [list]
	    foreach x $candidates {
		if {[string first $name $x] == 0} {
		    lappend cmds $x
		}
	    }
	}
	if {[llength $cmds] == 1} {
	    uplevel 1 [list ::catch [lreplace $args 0 0 [lindex $cmds 0]] \
		    ::tcl::UnknownResult ::tcl::UnknownOptions]
	    dict incr ::tcl::UnknownOptions -level
	    return -options $::tcl::UnknownOptions $::tcl::UnknownResult
	}
	if {[llength $cmds]} {
	    return -code error "ambiguous command name \"$name\": [lsort $cmds]"
	}
    }
    return -code error -errorcode [list TCL LOOKUP COMMAND $name] \
	"invalid command name \"$name\""
}

# auto_load --
# Checks a collection of library directories to see if a procedure
# is defined in one of them.  If so, it sources the appropriate
# library file to create the procedure.  Returns 1 if it successfully
# loaded the procedure, 0 otherwise.
#
# Arguments:
# cmd -			Name of the command to find and load.
# namespace (optional)  The namespace where the command is being used - must be
#                       a canonical namespace as returned [namespace current]
#                       for instance. If not given, namespace current is used.

proc auto_load {cmd {namespace {}}} {
    global auto_index auto_path

    if {$namespace eq ""} {
	set namespace [uplevel 1 [list ::namespace current]]
    }
    set nameList [auto_qualify $cmd $namespace]
    # workaround non canonical auto_index entries that might be around
    # from older auto_mkindex versions
    lappend nameList $cmd
    foreach name $nameList {
	if {[info exists auto_index($name)]} {
	    namespace eval :: $auto_index($name)
	    # There's a couple of ways to look for a command of a given
	    # name.  One is to use
	    #    info commands $name
	    # Unfortunately, if the name has glob-magic chars in it like *
	    # or [], it may not match.  For our purposes here, a better
	    # route is to use
	    #    namespace which -command $name
	    if {[namespace which -command $name] ne ""} {
		return 1
	    }
	}
    }
    if {![info exists auto_path]} {
	return 0
    }

    if {![auto_load_index]} {
	return 0
    }
    foreach name $nameList {
	if {[info exists auto_index($name)]} {
	    namespace eval :: $auto_index($name)
	    if {[namespace which -command $name] ne ""} {
		return 1
	    }
	}
    }
    return 0
}

# auto_load_index --
# Loads the contents of tclIndex files on the auto_path directory
# list.  This is usually invoked within auto_load to load the index
# of available commands.  Returns 1 if the index is loaded, and 0 if
# the index is already loaded and up to date.
#
# Arguments:
# None.

proc auto_load_index {} {
    variable ::tcl::auto_oldpath
    global auto_index auto_path

    if {[info exists auto_oldpath] && ($auto_oldpath eq $auto_path)} {
	return 0
    }
    set auto_oldpath $auto_path

    # Check if we are a safe interpreter. In that case, we support only
    # newer format tclIndex files.

    set issafe [interp issafe]
    for {set i [expr {[llength $auto_path] - 1}]} {$i >= 0} {incr i -1} {
	set dir [lindex $auto_path $i]
	set f ""
	if {$issafe} {
	    catch {source [file join $dir tclIndex]}
	} elseif {[catch {set f [open [file join $dir tclIndex]]}]} {
	    continue
	} else {
	    set error [catch {
		set id [gets $f]
		if {$id eq "# Tcl autoload index file, version 2.0"} {
		    eval [read $f]
		} elseif {$id eq "# Tcl autoload index file: each line identifies a Tcl"} {
		    while {[gets $f line] >= 0} {
			if {([string index $line 0] eq "#") \
				|| ([llength $line] != 2)} {
			    continue
			}
			set name [lindex $line 0]
			set auto_index($name) \
				"source [file join $dir [lindex $line 1]]"
		    }
		} else {
		    error "[file join $dir tclIndex] isn't a proper Tcl index file"
		}
	    } msg opts]
	    if {$f ne ""} {
		close $f
	    }
	    if {$error} {
		return -options $opts $msg
	    }
	}
    }
    return 1
}

# auto_qualify --
#
# Compute a fully qualified names list for use in the auto_index array.
# For historical reasons, commands in the global namespace do not have leading
# :: in the index key. The list has two elements when the command name is
# relative (no leading ::) and the namespace is not the global one. Otherwise
# only one name is returned (and searched in the auto_index).
#
# Arguments -
# cmd		The command name. Can be any name accepted for command
#               invocations (Like "foo::::bar").
# namespace	The namespace where the command is being used - must be
#               a canonical namespace as returned by [namespace current]
#               for instance.

proc auto_qualify {cmd namespace} {

    # count separators and clean them up
    # (making sure that foo:::::bar will be treated as foo::bar)
    set n [regsub -all {::+} $cmd :: cmd]

    # Ignore namespace if the name starts with ::
    # Handle special case of only leading ::

    # Before each return case we give an example of which category it is
    # with the following form :
    # (inputCmd, inputNameSpace) -> output

    if {[string match ::* $cmd]} {
	if {$n > 1} {
	    # (::foo::bar , *) -> ::foo::bar
	    return [list $cmd]
	} else {
	    # (::global , *) -> global
	    return [list [string range $cmd 2 end]]
	}
    }

    # Potentially returning 2 elements to try  :
    # (if the current namespace is not the global one)

    if {$n == 0} {
	if {$namespace eq "::"} {
	    # (nocolons , ::) -> nocolons
	    return [list $cmd]
	} else {
	    # (nocolons , ::sub) -> ::sub::nocolons nocolons
	    return [list ${namespace}::$cmd $cmd]
	}
    } elseif {$namespace eq "::"} {
	#  (foo::bar , ::) -> ::foo::bar
	return [list ::$cmd]
    } else {
	# (foo::bar , ::sub) -> ::sub::foo::bar ::foo::bar
	return [list ${namespace}::$cmd ::$cmd]
    }
}

# auto_import --
#
# Invoked during "namespace import" to make see if the imported commands
# reside in an autoloaded library.  If so, the commands are loaded so
# that they will be available for the import links.  If not, then this
# procedure does nothing.
#
# Arguments -
# pattern	The pattern of commands being imported (like "foo::*")
#               a canonical namespace as returned by [namespace current]

proc auto_import {pattern} {
    global auto_index

    # If no namespace is specified, this will be an error case

    if {![string match *::* $pattern]} {
	return
    }

    set ns [uplevel 1 [list ::namespace current]]
    set patternList [auto_qualify $pattern $ns]

    auto_load_index

    foreach pattern $patternList {
	foreach name [array names auto_index $pattern] {
	    if {([namespace which -command $name] eq "")
		    && ([namespace qualifiers $pattern] eq [namespace qualifiers $name])} {
		namespace eval :: $auto_index($name)
	    }
	}
    }
}

# auto_execok --
#
# Returns string that indicates name of program to execute if
# name corresponds to a shell builtin or an executable in the
# Windows search path, or "" otherwise.  Builds an associative
# array auto_execs that caches information about previous checks,
# for speed.
#
# Arguments:
# name -			Name of a command.

if {$tcl_platform(platform) eq "windows"} {
# Windows version.
#
# Note that info executable doesn't work under Windows, so we have to
# look for files with .exe, .com, or .bat extensions.  Also, the path
# may be in the Path or PATH environment variables, and path
# components are separated with semicolons, not colons as under Unix.
#
proc auto_execok name {
    global auto_execs env tcl_platform

    if {[info exists auto_execs($name)]} {
	return $auto_execs($name)
    }
    set auto_execs($name) ""

    set shellBuiltins [list cls copy date del dir echo erase md mkdir \
	    mklink rd ren rename rmdir start time type ver vol]
    if {[info exists env(PATHEXT)]} {
	# Add an initial ; to have the {} extension check first.
	set execExtensions [split ";$env(PATHEXT)" ";"]
    } else {
	set execExtensions [list {} .com .exe .bat .cmd]
    }

    if {[string tolower $name] in $shellBuiltins} {
	# When this is command.com for some reason on Win2K, Tcl won't
	# exec it unless the case is right, which this corrects.  COMSPEC
	# may not point to a real file, so do the check.
	set cmd $env(COMSPEC)
	if {[file exists $cmd]} {
	    set cmd [file attributes $cmd -shortname]
	}
	return [set auto_execs($name) [list $cmd /c $name]]
    }

    if {[llength [file split $name]] != 1} {
	foreach ext $execExtensions {
	    set file ${name}${ext}
	    if {[file exists $file] && ![file isdirectory $file]} {
		return [set auto_execs($name) [list $file]]
	    }
	}
	return ""
    }

    set path "[file dirname [info nameof]];.;"
    if {[info exists env(WINDIR)]} {
	set windir $env(WINDIR)
    }
    if {[info exists windir]} {
	if {$tcl_platform(os) eq "Windows NT"} {
	    append path "$windir/system32;"
	}
	append path "$windir/system;$windir;"
    }

    foreach var {PATH Path path} {
	if {[info exists env($var)]} {
	    append path ";$env($var)"
	}
    }

    foreach ext $execExtensions {
	unset -nocomplain checked
	foreach dir [split $path {;}] {
	    # Skip already checked directories
	    if {[info exists checked($dir)] || ($dir eq "")} {
		continue
	    }
	    set checked($dir) {}
	    set file [file join $dir ${name}${ext}]
	    if {[file exists $file] && ![file isdirectory $file]} {
		return [set auto_execs($name) [list $file]]
	    }
	}
    }
    return ""
}

} else {
# Unix version.
#
proc auto_execok name {
    global auto_execs env

    if {[info exists auto_execs($name)]} {
	return $auto_execs($name)
    }
    set auto_execs($name) ""
    if {[llength [file split $name]] != 1} {
	if {[file executable $name] && ![file isdirectory $name]} {
	    set auto_execs($name) [list $name]
	}
	return $auto_execs($name)
    }
    foreach dir [split $env(PATH) :] {
	if {$dir eq ""} {
	    set dir .
	}
	set file [file join $dir $name]
	if {[file executable $file] && ![file isdirectory $file]} {
	    set auto_execs($name) [list $file]
	    return $auto_execs($name)
	}
    }
    return ""
}

}

# ::tcl::CopyDirectory --
#
# This procedure is called by Tcl's core when attempts to call the
# filesystem's copydirectory function fail.  The semantics of the call
# are that 'dest' does not yet exist, i.e. dest should become the exact
# image of src.  If dest does exist, we throw an error.
#
# Note that making changes to this procedure can change the results
# of running Tcl's tests.
#
# Arguments:
# action -              "renaming" or "copying"
# src -			source directory
# dest -		destination directory
proc tcl::CopyDirectory {action src dest} {
    set nsrc [file normalize $src]
    set ndest [file normalize $dest]

    if {$action eq "renaming"} {
	# Can't rename volumes.  We could give a more precise
	# error message here, but that would break the test suite.
	if {$nsrc in [file volumes]} {
	    return -code error "error $action \"$src\" to\
	      \"$dest\": trying to rename a volume or move a directory\
	      into itself"
	}
    }
    if {[file exists $dest]} {
	if {$nsrc eq $ndest} {
	    return -code error "error $action \"$src\" to\
	      \"$dest\": trying to rename a volume or move a directory\
	      into itself"
	}
	if {$action eq "copying"} {
	    # We used to throw an error here, but, looking more closely
	    # at the core copy code in tclFCmd.c, if the destination
	    # exists, then we should only call this function if -force
	    # is true, which means we just want to over-write.  So,
	    # the following code is now commented out.
	    #
	    # return -code error "error $action \"$src\" to\
	    # \"$dest\": file already exists"
	} else {
	    # Depending on the platform, and on the current
	    # working directory, the directories '.', '..'
	    # can be returned in various combinations.  Anyway,
	    # if any other file is returned, we must signal an error.
	    set existing [glob -nocomplain -directory $dest * .*]
	    lappend existing {*}[glob -nocomplain -directory $dest \
		    -type hidden * .*]
	    foreach s $existing {
		if {[file tail $s] ni {. ..}} {
		    return -code error "error $action \"$src\" to\
		      \"$dest\": file already exists"
		}
	    }
	}
    } else {
	if {[string first $nsrc $ndest] != -1} {
	    set srclen [expr {[llength [file split $nsrc]] - 1}]
	    set ndest [lindex [file split $ndest] $srclen]
	    if {$ndest eq [file tail $nsrc]} {
		return -code error "error $action \"$src\" to\
		  \"$dest\": trying to rename a volume or move a directory\
		  into itself"
	    }
	}
	file mkdir $dest
    }
    # Have to be careful to capture both visible and hidden files.
    # We will also be more generous to the file system and not
    # assume the hidden and non-hidden lists are non-overlapping.
    #
    # On Unix 'hidden' files begin with '.'.  On other platforms
    # or filesystems hidden files may have other interpretations.
    set filelist [concat [glob -nocomplain -directory $src *] \
      [glob -nocomplain -directory $src -types hidden *]]

    foreach s [lsort -unique $filelist] {
	if {[file tail $s] ni {. ..}} {
	    file copy -force -- $s [file join $dest [file tail $s]]
	}
    }
    return
}<|MERGE_RESOLUTION|>--- conflicted
+++ resolved
@@ -169,17 +169,7 @@
 
     namespace eval ::tcl::clock [list variable TclLibDir $::tcl_library]
 
-<<<<<<< HEAD
     proc ::tcl::initClock {} {
-=======
-    proc clock args {
-	namespace eval ::tcl::clock [list namespace ensemble create -command \
-	    [uplevel 1 [list namespace origin [lindex [info level 0] 0]]] \
-	    -subcommands {
-		add clicks format microseconds milliseconds scan seconds
-	    }]
-
->>>>>>> 30dc72c0
 	# Auto-loading stubs for 'clock.tcl'
 
 	foreach cmd {mcget LocalizeFormat SetupTimeZone GetSystemTimeZone} {
