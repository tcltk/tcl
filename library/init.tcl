--- conflicted
+++ resolved
@@ -6,14 +6,10 @@
 # Copyright (c) 1991-1993 The Regents of the University of California.
 # Copyright (c) 1994-1996 Sun Microsystems, Inc.
 # Copyright (c) 1998-1999 Scriptics Corporation.
-<<<<<<< HEAD
-# Copyright (c) 2004 by Kevin B. Kenny.
-# Copyright (c) 2018 by Sean Woods
+# Copyright (c) 2004 Kevin B. Kenny.
+# Copyright (c) 2018 Sean Woods
 #
 # All rights reserved.
-=======
-# Copyright (c) 2004 Kevin B. Kenny.  All rights reserved.
->>>>>>> 201e6a92
 #
 # See the file "license.terms" for information on usage and redistribution
 # of this file, and for a DISCLAIMER OF ALL WARRANTIES.
