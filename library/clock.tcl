#----------------------------------------------------------------------
#
# clock.tcl --
#
#	This file implements the portions of the [clock] ensemble that are
#	coded in Tcl.  Refer to the users' manual to see the description of
#	the [clock] command and its subcommands.
#
#
#----------------------------------------------------------------------
#
# Copyright (c) 2004-2007 Kevin B. Kenny
# See the file "license.terms" for information on usage and redistribution
# of this file, and for a DISCLAIMER OF ALL WARRANTIES.
#
#----------------------------------------------------------------------

# We must have message catalogs that support the root locale, and we need
# access to the Registry on Windows systems.

uplevel \#0 {
    package require msgcat 1.6
    if { $::tcl_platform(platform) eq {windows} } {
	if { [catch { package require registry 1.1 }] } {
	    namespace eval ::tcl::clock [list variable NoRegistry {}]
	}
    }
}

# Put the library directory into the namespace for the ensemble so that the
# library code can find message catalogs and time zone definition files.

namespace eval ::tcl::clock \
    [list variable LibDir [info library]]

#----------------------------------------------------------------------
#
# clock --
#
#	Manipulate times.
#
# The 'clock' command manipulates time.  Refer to the user documentation for
# the available subcommands and what they do.
#
#----------------------------------------------------------------------

namespace eval ::tcl::clock {

    # Export the subcommands

    namespace export format
    namespace export clicks
    namespace export microseconds
    namespace export milliseconds
    namespace export scan
    namespace export seconds
    namespace export add

    # Import the message catalog commands that we use.

    namespace import ::msgcat::mcload
    namespace import ::msgcat::mclocale
    namespace import ::msgcat::mc
    namespace import ::msgcat::mcpackagelocale

}

#----------------------------------------------------------------------
#
# ::tcl::clock::Initialize --
#
#	Finish initializing the 'clock' subsystem
#
# Results:
#	None.
#
# Side effects:
#	Namespace variable in the 'clock' subsystem are initialized.
#
# The '::tcl::clock::Initialize' procedure initializes the namespace variables
# and root locale message catalog for the 'clock' subsystem.  It is broken
# into a procedure rather than simply evaluated as a script so that it will be
# able to use local variables, avoiding the dangers of 'creative writing' as
# in Bug 1185933.
#
#----------------------------------------------------------------------

proc ::tcl::clock::Initialize {} {

    rename ::tcl::clock::Initialize {}

    variable LibDir

    # Define the Greenwich time zone

    proc InitTZData {} {
	variable TZData
	array unset TZData
	set TZData(:Etc/GMT) {
	    {-9223372036854775808 0 0 GMT}
	}
	set TZData(:GMT) $TZData(:Etc/GMT)
	set TZData(:Etc/UTC) {
	    {-9223372036854775808 0 0 UTC}
	}
	set TZData(:UTC) $TZData(:Etc/UTC)
	set TZData(:localtime) {}
    }
    InitTZData

    mcpackagelocale set {}
    ::msgcat::mcpackageconfig set mcfolder [file join $LibDir msgs]
    ::msgcat::mcpackageconfig set unknowncmd ""
    ::msgcat::mcpackageconfig set changecmd ChangeCurrentLocale

    # Define the message catalog for the root locale.

    ::msgcat::mcmset {} {
	AM {am}
	BCE {B.C.E.}
	CE {C.E.}
	DATE_FORMAT {%m/%d/%Y}
	DATE_TIME_FORMAT {%a %b %e %H:%M:%S %Y}
	DAYS_OF_WEEK_ABBREV	{
	    Sun Mon Tue Wed Thu Fri Sat
	}
	DAYS_OF_WEEK_FULL	{
	    Sunday Monday Tuesday Wednesday Thursday Friday Saturday
	}
	GREGORIAN_CHANGE_DATE	2299161
	LOCALE_DATE_FORMAT {%m/%d/%Y}
	LOCALE_DATE_TIME_FORMAT {%a %b %e %H:%M:%S %Y}
	LOCALE_ERAS {}
	LOCALE_NUMERALS		{
	    00 01 02 03 04 05 06 07 08 09
	    10 11 12 13 14 15 16 17 18 19
	    20 21 22 23 24 25 26 27 28 29
	    30 31 32 33 34 35 36 37 38 39
	    40 41 42 43 44 45 46 47 48 49
	    50 51 52 53 54 55 56 57 58 59
	    60 61 62 63 64 65 66 67 68 69
	    70 71 72 73 74 75 76 77 78 79
	    80 81 82 83 84 85 86 87 88 89
	    90 91 92 93 94 95 96 97 98 99
	}
	LOCALE_TIME_FORMAT {%H:%M:%S}
	LOCALE_YEAR_FORMAT {%EC%Ey}
	MONTHS_ABBREV		{
	    Jan Feb Mar Apr May Jun Jul Aug Sep Oct Nov Dec
	}
	MONTHS_FULL		{
	    	January		February	March
	    	April		May		June
	    	July		August		September
		October		November	December
	}
	PM {pm}
	TIME_FORMAT {%H:%M:%S}
	TIME_FORMAT_12 {%I:%M:%S %P}
	TIME_FORMAT_24 {%H:%M}
	TIME_FORMAT_24_SECS {%H:%M:%S}
    }

    # Define a few Gregorian change dates for other locales.  In most cases
    # the change date follows a language, because a nation's colonies changed
    # at the same time as the nation itself.  In many cases, different
    # national boundaries existed; the dominating rule is to follow the
    # nation's capital.

    # Italy, Spain, Portugal, Poland

    ::msgcat::mcset it GREGORIAN_CHANGE_DATE 2299161
    ::msgcat::mcset es GREGORIAN_CHANGE_DATE 2299161
    ::msgcat::mcset pt GREGORIAN_CHANGE_DATE 2299161
    ::msgcat::mcset pl GREGORIAN_CHANGE_DATE 2299161

    # France, Austria

    ::msgcat::mcset fr GREGORIAN_CHANGE_DATE 2299227

    # For Belgium, we follow Southern Netherlands; Liege Diocese changed
    # several weeks later.

    ::msgcat::mcset fr_BE GREGORIAN_CHANGE_DATE 2299238
    ::msgcat::mcset nl_BE GREGORIAN_CHANGE_DATE 2299238

    # Austria

    ::msgcat::mcset de_AT GREGORIAN_CHANGE_DATE 2299527

    # Hungary

    ::msgcat::mcset hu GREGORIAN_CHANGE_DATE 2301004

    # Germany, Norway, Denmark (Catholic Germany changed earlier)

    ::msgcat::mcset de_DE GREGORIAN_CHANGE_DATE 2342032
    ::msgcat::mcset nb GREGORIAN_CHANGE_DATE 2342032
    ::msgcat::mcset nn GREGORIAN_CHANGE_DATE 2342032
    ::msgcat::mcset no GREGORIAN_CHANGE_DATE 2342032
    ::msgcat::mcset da GREGORIAN_CHANGE_DATE 2342032

    # Holland (Brabant, Gelderland, Flanders, Friesland, etc. changed at
    # various times)

    ::msgcat::mcset nl GREGORIAN_CHANGE_DATE 2342165

    # Protestant Switzerland (Catholic cantons changed earlier)

    ::msgcat::mcset fr_CH GREGORIAN_CHANGE_DATE 2361342
    ::msgcat::mcset it_CH GREGORIAN_CHANGE_DATE 2361342
    ::msgcat::mcset de_CH GREGORIAN_CHANGE_DATE 2361342

    # English speaking countries

    ::msgcat::mcset en GREGORIAN_CHANGE_DATE 2361222

    # Sweden (had several changes onto and off of the Gregorian calendar)

    ::msgcat::mcset sv GREGORIAN_CHANGE_DATE 2361390

    # Russia

    ::msgcat::mcset ru GREGORIAN_CHANGE_DATE 2421639

    # Romania (Transylvania changed earlier - perhaps de_RO should show the
    # earlier date?)

    ::msgcat::mcset ro GREGORIAN_CHANGE_DATE 2422063

    # Greece

    ::msgcat::mcset el GREGORIAN_CHANGE_DATE 2423480

    #------------------------------------------------------------------
    #
    #				CONSTANTS
    #
    #------------------------------------------------------------------

    # Paths at which binary time zone data for the Olson libraries are known
    # to reside on various operating systems

    variable ZoneinfoPaths {}
    foreach path {
	/usr/share/zoneinfo
	/usr/share/lib/zoneinfo
	/usr/lib/zoneinfo
	/usr/local/etc/zoneinfo
    } {
	if { [file isdirectory $path] } {
	    lappend ZoneinfoPaths $path
	}
    }

    # Define the directories for time zone data and message catalogs.

    variable DataDir [file join $LibDir tzdata]

    # Number of days in the months, in common years and leap years.

    variable DaysInRomanMonthInCommonYear \
	{ 31 28 31 30 31 30 31 31 30 31 30 31 }
    variable DaysInRomanMonthInLeapYear \
	{ 31 29 31 30 31 30 31 31 30 31 30 31 }
    variable DaysInPriorMonthsInCommonYear [list 0]
    variable DaysInPriorMonthsInLeapYear [list 0]
    set i 0
    foreach j $DaysInRomanMonthInCommonYear {
	lappend DaysInPriorMonthsInCommonYear [incr i $j]
    }
    set i 0
    foreach j $DaysInRomanMonthInLeapYear {
	lappend DaysInPriorMonthsInLeapYear [incr i $j]
    }

    # Another epoch (Hi, Jeff!)

    variable Roddenberry 1946

    # Integer ranges

    variable MINWIDE -9223372036854775808
    variable MAXWIDE 9223372036854775807

    # Day before Leap Day

    variable FEB_28	       58

    # Translation table to map Windows TZI onto cities, so that the Olson
    # rules can apply.  In some cases the mapping is ambiguous, so it's wise
    # to specify $::env(TCL_TZ) rather than simply depending on the system
    # time zone.

    # The keys are long lists of values obtained from the time zone
    # information in the Registry.  In order, the list elements are:
    # 	Bias StandardBias DaylightBias
    #   StandardDate.wYear StandardDate.wMonth StandardDate.wDayOfWeek
    #   StandardDate.wDay StandardDate.wHour StandardDate.wMinute
    #   StandardDate.wSecond StandardDate.wMilliseconds
    #   DaylightDate.wYear DaylightDate.wMonth DaylightDate.wDayOfWeek
    #   DaylightDate.wDay DaylightDate.wHour DaylightDate.wMinute
    #   DaylightDate.wSecond DaylightDate.wMilliseconds
    # The values are the names of time zones where those rules apply.  There
    # is considerable ambiguity in certain zones; an attempt has been made to
    # make a reasonable guess, but this table needs to be taken with a grain
    # of salt.

    variable WinZoneInfo [dict create {*}{
	{-43200 0 3600 0 0 0 0 0 0 0 0 0 0 0 0 0 0 0 0}  :Pacific/Kwajalein
	{-39600 0 3600 0 0 0 0 0 0 0 0 0 0 0 0 0 0 0 0}	 :Pacific/Midway
	{-36000 0 3600 0 0 0 0 0 0 0 0 0 0 0 0 0 0 0 0}  :Pacific/Honolulu
	{-32400 0 3600 0 11 0 1 2 0 0 0 0 3 0 2 2 0 0 0} :America/Anchorage
	{-28800 0 3600 0 11 0 1 2 0 0 0 0 3 0 2 2 0 0 0} :America/Los_Angeles
	{-28800 0 3600 0 10 0 5 2 0 0 0 0 4 0 1 2 0 0 0} :America/Tijuana
	{-25200 0 3600 0 11 0 1 2 0 0 0 0 3 0 2 2 0 0 0} :America/Denver
	{-25200 0 3600 0 10 0 5 2 0 0 0 0 4 0 1 2 0 0 0} :America/Chihuahua
	{-25200 0 3600 0 0 0 0 0 0 0 0 0 0 0 0 0 0 0 0}  :America/Phoenix
	{-21600 0 3600 0 0 0 0 0 0 0 0 0 0 0 0 0 0 0 0}  :America/Regina
	{-21600 0 3600 0 11 0 1 2 0 0 0 0 3 0 2 2 0 0 0} :America/Chicago
	{-21600 0 3600 0 10 0 5 2 0 0 0 0 4 0 1 2 0 0 0} :America/Mexico_City
	{-18000 0 3600 0 11 0 1 2 0 0 0 0 3 0 2 2 0 0 0} :America/New_York
	{-18000 0 3600 0 0 0 0 0 0 0 0 0 0 0 0 0 0 0 0}  :America/Indianapolis
	{-14400 0 3600 0 0 0 0 0 0 0 0 0 0 0 0 0 0 0 0}  :America/Caracas
	{-14400 0 3600 0 3 6 2 23 59 59 999 0 10 6 2 23 59 59 999}
							 :America/Santiago
	{-14400 0 3600 0 2 0 5 2 0 0 0 0 11 0 1 2 0 0 0} :America/Manaus
	{-14400 0 3600 0 11 0 1 2 0 0 0 0 3 0 2 2 0 0 0} :America/Halifax
	{-12600 0 3600 0 10 0 5 2 0 0 0 0 4 0 1 2 0 0 0} :America/St_Johns
	{-10800 0 3600 0 2 0 2 2 0 0 0 0 10 0 3 2 0 0 0} :America/Sao_Paulo
	{-10800 0 3600 0 10 0 5 2 0 0 0 0 4 0 1 2 0 0 0} :America/Godthab
	{-10800 0 3600 0 0 0 0 0 0 0 0 0 0 0 0 0 0 0 0}  :America/Buenos_Aires
	{-10800 0 3600 0 2 0 5 2 0 0 0 0 11 0 1 2 0 0 0} :America/Bahia
	{-10800 0 3600 0 3 0 2 2 0 0 0 0 10 0 1 2 0 0 0} :America/Montevideo
	{-7200 0 3600 0 9 0 5 2 0 0 0 0 3 0 5 2 0 0 0}   :America/Noronha
	{-3600 0 3600 0 10 0 5 3 0 0 0 0 3 0 5 2 0 0 0}  :Atlantic/Azores
	{-3600 0 3600 0 0 0 0 0 0 0 0 0 0 0 0 0 0 0 0}   :Atlantic/Cape_Verde
	{0 0 3600 0 0 0 0 0 0 0 0 0 0 0 0 0 0 0 0}       :UTC
	{0 0 3600 0 10 0 5 2 0 0 0 0 3 0 5 1 0 0 0}      :Europe/London
	{3600 0 3600 0 0 0 0 0 0 0 0 0 0 0 0 0 0 0 0}    :Africa/Kinshasa
	{3600 0 3600 0 10 0 5 3 0 0 0 0 3 0 5 2 0 0 0}   :CET
	{7200 0 3600 0 0 0 0 0 0 0 0 0 0 0 0 0 0 0 0}    :Africa/Harare
	{7200 0 3600 0 9 4 5 23 59 59 0 0 4 4 5 23 59 59 0}
			      				 :Africa/Cairo
	{7200 0 3600 0 10 0 5 4 0 0 0 0 3 0 5 3 0 0 0}   :Europe/Helsinki
	{7200 0 3600 0 9 0 3 2 0 0 0 0 3 5 5 2 0 0 0}    :Asia/Jerusalem
	{7200 0 3600 0 9 0 5 1 0 0 0 0 3 0 5 0 0 0 0}    :Europe/Bucharest
	{7200 0 3600 0 10 0 5 3 0 0 0 0 3 0 5 2 0 0 0}   :Europe/Athens
	{7200 0 3600 0 9 5 5 1 0 0 0 0 3 4 5 0 0 0 0}    :Asia/Amman
	{7200 0 3600 0 10 6 5 23 59 59 999 0 3 0 5 0 0 0 0}
							 :Asia/Beirut
	{7200 0 -3600 0 4 0 1 2 0 0 0 0 9 0 1 2 0 0 0}   :Africa/Windhoek
	{10800 0 3600 0 0 0 0 0 0 0 0 0 0 0 0 0 0 0 0}   :Asia/Riyadh
	{10800 0 3600 0 10 0 1 4 0 0 0 0 4 0 1 3 0 0 0}  :Asia/Baghdad
	{10800 0 3600 0 10 0 5 3 0 0 0 0 3 0 5 2 0 0 0}  :Europe/Moscow
	{12600 0 3600 0 9 2 4 2 0 0 0 0 3 0 1 2 0 0 0}   :Asia/Tehran
	{14400 0 3600 0 10 0 5 5 0 0 0 0 3 0 5 4 0 0 0}  :Asia/Baku
	{14400 0 3600 0 0 0 0 0 0 0 0 0 0 0 0 0 0 0 0}   :Asia/Muscat
	{14400 0 3600 0 10 0 5 3 0 0 0 0 3 0 5 2 0 0 0}  :Asia/Tbilisi
	{16200 0 3600 0 0 0 0 0 0 0 0 0 0 0 0 0 0 0 0}   :Asia/Kabul
	{18000 0 3600 0 0 0 0 0 0 0 0 0 0 0 0 0 0 0 0}   :Asia/Karachi
	{18000 0 3600 0 10 0 5 3 0 0 0 0 3 0 5 2 0 0 0}  :Asia/Yekaterinburg
	{19800 0 3600 0 0 0 0 0 0 0 0 0 0 0 0 0 0 0 0}   :Asia/Calcutta
	{20700 0 3600 0 0 0 0 0 0 0 0 0 0 0 0 0 0 0 0}   :Asia/Katmandu
	{21600 0 3600 0 0 0 0 0 0 0 0 0 0 0 0 0 0 0 0}   :Asia/Dhaka
	{21600 0 3600 0 10 0 5 3 0 0 0 0 3 0 5 2 0 0 0}  :Asia/Novosibirsk
	{23400 0 3600 0 0 0 0 0 0 0 0 0 0 0 0 0 0 0 0}   :Asia/Rangoon
	{25200 0 3600 0 0 0 0 0 0 0 0 0 0 0 0 0 0 0 0}   :Asia/Bangkok
	{25200 0 3600 0 10 0 5 3 0 0 0 0 3 0 5 2 0 0 0}  :Asia/Krasnoyarsk
	{28800 0 3600 0 0 0 0 0 0 0 0 0 0 0 0 0 0 0 0}   :Asia/Chongqing
	{28800 0 3600 0 10 0 5 3 0 0 0 0 3 0 5 2 0 0 0}  :Asia/Irkutsk
	{32400 0 3600 0 0 0 0 0 0 0 0 0 0 0 0 0 0 0 0}   :Asia/Tokyo
	{32400 0 3600 0 10 0 5 3 0 0 0 0 3 0 5 2 0 0 0}  :Asia/Yakutsk
	{34200 0 3600 0 3 0 5 3 0 0 0 0 10 0 5 2 0 0 0}  :Australia/Adelaide
	{34200 0 3600 0 0 0 0 0 0 0 0 0 0 0 0 0 0 0 0}   :Australia/Darwin
	{36000 0 3600 0 0 0 0 0 0 0 0 0 0 0 0 0 0 0 0}   :Australia/Brisbane
	{36000 0 3600 0 10 0 5 3 0 0 0 0 3 0 5 2 0 0 0}  :Asia/Vladivostok
	{36000 0 3600 0 3 0 5 3 0 0 0 0 10 0 1 2 0 0 0}  :Australia/Hobart
	{36000 0 3600 0 3 0 5 3 0 0 0 0 10 0 5 2 0 0 0}  :Australia/Sydney
	{39600 0 3600 0 0 0 0 0 0 0 0 0 0 0 0 0 0 0 0}   :Pacific/Noumea
	{43200 0 3600 0 3 0 3 3 0 0 0 0 10 0 1 2 0 0 0}  :Pacific/Auckland
	{43200 0 3600 0 0 0 0 0 0 0 0 0 0 0 0 0 0 0 0}   :Pacific/Fiji
	{46800 0 3600 0 0 0 0 0 0 0 0 0 0 0 0 0 0 0 0}   :Pacific/Tongatapu
    }]

    # Groups of fields that specify the date, priorities, and code bursts that
    # determine Julian Day Number given those groups.  The code in [clock
    # scan] will choose the highest priority (lowest numbered) set of fields
    # that determines the date.

    variable DateParseActions {

	{ seconds } 0 {}

	{ julianDay } 1 {}

	{ era century yearOfCentury month dayOfMonth } 2 {
	    dict set date year [expr { 100 * [dict get $date century]
				       + [dict get $date yearOfCentury] }]
	    set date [GetJulianDayFromEraYearMonthDay $date[set date {}] \
			  $changeover]
	}
	{ era century yearOfCentury dayOfYear } 2 {
	    dict set date year [expr { 100 * [dict get $date century]
				       + [dict get $date yearOfCentury] }]
	    set date [GetJulianDayFromEraYearDay $date[set date {}] \
			  $changeover]
	}

	{ century yearOfCentury month dayOfMonth } 3 {
	    dict set date era CE
	    dict set date year [expr { 100 * [dict get $date century]
				       + [dict get $date yearOfCentury] }]
	    set date [GetJulianDayFromEraYearMonthDay $date[set date {}] \
			  $changeover]
	}
	{ century yearOfCentury dayOfYear } 3 {
	    dict set date era CE
	    dict set date year [expr { 100 * [dict get $date century]
				       + [dict get $date yearOfCentury] }]
	    set date [GetJulianDayFromEraYearDay $date[set date {}] \
			  $changeover]
	}
	{ iso8601Century iso8601YearOfCentury iso8601Week dayOfWeek } 3 {
	    dict set date era CE
	    dict set date iso8601Year \
		[expr { 100 * [dict get $date iso8601Century]
			+ [dict get $date iso8601YearOfCentury] }]
	    set date [GetJulianDayFromEraYearWeekDay $date[set date {}] \
			 $changeover]
	}

	{ yearOfCentury month dayOfMonth } 4 {
	    set date [InterpretTwoDigitYear $date[set date {}] $baseTime]
	    dict set date era CE
	    set date [GetJulianDayFromEraYearMonthDay $date[set date {}] \
			  $changeover]
	}
	{ yearOfCentury dayOfYear } 4 {
	    set date [InterpretTwoDigitYear $date[set date {}] $baseTime]
	    dict set date era CE
	    set date [GetJulianDayFromEraYearDay $date[set date {}] \
			  $changeover]
	}
	{ iso8601YearOfCentury iso8601Week dayOfWeek } 4 {
	    set date [InterpretTwoDigitYear \
			  $date[set date {}] $baseTime \
			  iso8601YearOfCentury iso8601Year]
	    dict set date era CE
	    set date [GetJulianDayFromEraYearWeekDay $date[set date {}] \
			 $changeover]
	}

	{ month dayOfMonth } 5 {
	    set date [AssignBaseYear $date[set date {}] \
			  $baseTime $timeZone $changeover]
	    set date [GetJulianDayFromEraYearMonthDay $date[set date {}] \
			  $changeover]
	}
	{ dayOfYear } 5 {
	    set date [AssignBaseYear $date[set date {}] \
			  $baseTime $timeZone $changeover]
	    set date [GetJulianDayFromEraYearDay $date[set date {}] \
			 $changeover]
	}
	{ iso8601Week dayOfWeek } 5 {
	    set date [AssignBaseIso8601Year $date[set date {}] \
			  $baseTime $timeZone $changeover]
	    set date [GetJulianDayFromEraYearWeekDay $date[set date {}] \
			 $changeover]
	}

	{ dayOfMonth } 6 {
	    set date [AssignBaseMonth $date[set date {}] \
			  $baseTime $timeZone $changeover]
	    set date [GetJulianDayFromEraYearMonthDay $date[set date {}] \
			  $changeover]
	}

	{ dayOfWeek } 7 {
	    set date [AssignBaseWeek $date[set date {}] \
			  $baseTime $timeZone $changeover]
	    set date [GetJulianDayFromEraYearWeekDay $date[set date {}] \
			 $changeover]
	}

	{} 8 {
	    set date [AssignBaseJulianDay $date[set date {}] \
			  $baseTime $timeZone $changeover]
	}
    }

    # Groups of fields that specify time of day, priorities, and code that
    # processes them

    variable TimeParseActions {

	seconds 1 {}

	{ hourAMPM minute second amPmIndicator } 2 {
	    dict set date secondOfDay [InterpretHMSP $date]
	}
	{ hour minute second } 2 {
	    dict set date secondOfDay [InterpretHMS $date]
	}

	{ hourAMPM minute amPmIndicator } 3 {
	    dict set date second 0
	    dict set date secondOfDay [InterpretHMSP $date]
	}
	{ hour minute } 3 {
	    dict set date second 0
	    dict set date secondOfDay [InterpretHMS $date]
	}

	{ hourAMPM amPmIndicator } 4 {
	    dict set date minute 0
	    dict set date second 0
	    dict set date secondOfDay [InterpretHMSP $date]
	}
	{ hour } 4 {
	    dict set date minute 0
	    dict set date second 0
	    dict set date secondOfDay [InterpretHMS $date]
	}

	{ } 5 {
	    dict set date secondOfDay 0
	}
    }

    # Legacy time zones, used primarily for parsing RFC822 dates.

    variable LegacyTimeZone [dict create \
	gmt	+0000 \
	ut	+0000 \
	utc	+0000 \
	bst	+0100 \
	wet	+0000 \
	wat	-0100 \
	at	-0200 \
	nft	-0330 \
	nst	-0330 \
	ndt	-0230 \
	ast	-0400 \
	adt	-0300 \
	est	-0500 \
	edt	-0400 \
	cst	-0600 \
	cdt	-0500 \
	mst	-0700 \
	mdt	-0600 \
	pst	-0800 \
	pdt	-0700 \
	yst	-0900 \
	ydt	-0800 \
	akst	-0900 \
	akdt	-0800 \
	hst	-1000 \
	hdt	-0900 \
	cat	-1000 \
	ahst	-1000 \
	nt	-1100 \
	idlw	-1200 \
	cet	+0100 \
	cest	+0200 \
	met	+0100 \
	mewt	+0100 \
	mest	+0200 \
	swt	+0100 \
	sst	+0200 \
	fwt	+0100 \
	fst	+0200 \
	eet	+0200 \
	eest	+0300 \
	bt	+0300 \
	it	+0330 \
	zp4	+0400 \
	zp5	+0500 \
	ist	+0530 \
	zp6	+0600 \
	wast	+0700 \
	wadt	+0800 \
	jt	+0730 \
	cct	+0800 \
	jst	+0900 \
	kst     +0900 \
	cast	+0930 \
	jdt     +1000 \
	kdt     +1000 \
	cadt	+1030 \
	east	+1000 \
	eadt	+1030 \
	gst	+1000 \
	nzt	+1200 \
	nzst	+1200 \
	nzdt	+1300 \
	idle	+1200 \
	a	+0100 \
	b	+0200 \
	c	+0300 \
	d	+0400 \
	e	+0500 \
	f	+0600 \
	g	+0700 \
	h	+0800 \
	i	+0900 \
	k	+1000 \
	l	+1100 \
	m	+1200 \
	n	-0100 \
	o	-0200 \
	p	-0300 \
	q	-0400 \
	r	-0500 \
	s	-0600 \
	t	-0700 \
	u	-0800 \
	v	-0900 \
	w	-1000 \
	x	-1100 \
	y	-1200 \
	z	+0000 \
    ]

    # Caches

    variable LocaleNumeralCache {};	# Dictionary whose keys are locale
					# names and whose values are pairs
					# comprising regexes matching numerals
					# in the given locales and dictionaries
					# mapping the numerals to their numeric
					# values.
    # variable CachedSystemTimeZone;    # If 'CachedSystemTimeZone' exists,
					# it contains the value of the
					# system time zone, as determined from
					# the environment.
    variable TimeZoneBad {};	        # Dictionary whose keys are time zone
    					# names and whose values are 1 if
					# the time zone is unknown and 0
    					# if it is known.
    variable TZData;			# Array whose keys are time zone names
					# and whose values are lists of quads
					# comprising start time, UTC offset,
					# Daylight Saving Time indicator, and
					# time zone abbreviation.
    variable FormatProc;		# Array mapping format group
					# and locale to the name of a procedure
					# that renders the given format
}
::tcl::clock::Initialize

#----------------------------------------------------------------------
#
# clock format --
#
#	Formats a count of seconds since the Posix Epoch as a time of day.
#
# The 'clock format' command formats times of day for output.  Refer to the
# user documentation to see what it does.
#
#----------------------------------------------------------------------

proc ::tcl::clock::format { args } {

    variable FormatProc
    variable TZData

    lassign [ParseFormatArgs {*}$args] format locale timezone
    set locale [string tolower $locale]
    set clockval [lindex $args 0]

    # Get the data for time changes in the given zone

    if {$timezone eq ""} {
	set timezone [GetSystemTimeZone]
    }
    if {![info exists TZData($timezone)]} {
	if {[catch {SetupTimeZone $timezone} retval opts]} {
	    dict unset opts -errorinfo
	    return -options $opts $retval
	}
    }

    # Build a procedure to format the result. Cache the built procedure's name
    # in the 'FormatProc' array to avoid losing its internal representation,
    # which contains the name resolution.

    set procName formatproc'$format'$locale
    set procName [namespace current]::[string map {: {\:} \\ {\\}} $procName]
    if {[info exists FormatProc($procName)]} {
	set procName $FormatProc($procName)
    } else {
	set FormatProc($procName) \
	    [ParseClockFormatFormat $procName $format $locale]
    }

    return [$procName $clockval $timezone]

}

#----------------------------------------------------------------------
#
# ParseClockFormatFormat --
#
#	Builds and caches a procedure that formats a time value.
#
# Parameters:
#	format -- Format string to use
#	locale -- Locale in which the format string is to be interpreted
#
# Results:
#	Returns the name of the newly-built procedure.
#
#----------------------------------------------------------------------

proc ::tcl::clock::ParseClockFormatFormat {procName format locale} {

    if {[namespace which $procName] ne {}} {
	return $procName
    }

    # Map away the locale-dependent composite format groups

    EnterLocale $locale

    # Change locale if a fresh locale has been given on the command line.

    try {
	return [ParseClockFormatFormat2 $format $locale $procName]
    } trap CLOCK {result opts} {
	dict unset opts -errorinfo
	return -options $opts $result
    }
}

proc ::tcl::clock::ParseClockFormatFormat2 {format locale procName} {
    set didLocaleEra 0
    set didLocaleNumerals 0
    set preFormatCode \
	[string map [list @GREGORIAN_CHANGE_DATE@ \
				       [mc GREGORIAN_CHANGE_DATE]] \
	     {
		 variable TZData
		 set date [GetDateFields $clockval \
			       $TZData($timezone) \
			       @GREGORIAN_CHANGE_DATE@]
	     }]
    set formatString {}
    set substituents {}
    set state {}

    set format [LocalizeFormat $locale $format]

    foreach char [split $format {}] {
	switch -exact -- $state {
	    {} {
		if { [string equal % $char] } {
		    set state percent
		} else {
		    append formatString $char
		}
	    }
	    percent {			# Character following a '%' character
		set state {}
		switch -exact -- $char {
		    % {			# A literal character, '%'
			append formatString %%
		    }
		    a {			# Day of week, abbreviated
			append formatString %s
			append substituents \
			    [string map \
				 [list @DAYS_OF_WEEK_ABBREV@ \
				      [list [mc DAYS_OF_WEEK_ABBREV]]] \
				 { [lindex @DAYS_OF_WEEK_ABBREV@ \
					[expr {[dict get $date dayOfWeek] \
						   % 7}]]}]
		    }
		    A {			# Day of week, spelt out.
			append formatString %s
			append substituents \
			    [string map \
				 [list @DAYS_OF_WEEK_FULL@ \
				      [list [mc DAYS_OF_WEEK_FULL]]] \
				 { [lindex @DAYS_OF_WEEK_FULL@ \
					[expr {[dict get $date dayOfWeek] \
						   % 7}]]}]
		    }
		    b - h {		# Name of month, abbreviated.
			append formatString %s
			append substituents \
			    [string map \
				 [list @MONTHS_ABBREV@ \
				      [list [mc MONTHS_ABBREV]]] \
				 { [lindex @MONTHS_ABBREV@ \
					[expr {[dict get $date month]-1}]]}]
		    }
		    B {			# Name of month, spelt out
			append formatString %s
			append substituents \
			    [string map \
				 [list @MONTHS_FULL@ \
				      [list [mc MONTHS_FULL]]] \
				 { [lindex @MONTHS_FULL@ \
					[expr {[dict get $date month]-1}]]}]
		    }
		    C {			# Century number
			append formatString %02d
			append substituents \
			    { [expr {[dict get $date year] / 100}]}
		    }
		    d {			# Day of month, with leading zero
			append formatString %02d
			append substituents { [dict get $date dayOfMonth]}
		    }
		    e {			# Day of month, without leading zero
			append formatString %2d
			append substituents { [dict get $date dayOfMonth]}
		    }
		    E {			# Format group in a locale-dependent
					# alternative era
			set state percentE
			if {!$didLocaleEra} {
			    append preFormatCode \
				[string map \
				     [list @LOCALE_ERAS@ \
					  [list [mc LOCALE_ERAS]]] \
				     {
					 set date [GetLocaleEra \
						       $date[set date {}] \
						       @LOCALE_ERAS@]}] \n
			    set didLocaleEra 1
			}
			if {!$didLocaleNumerals} {
			    append preFormatCode \
				[list set localeNumerals \
				     [mc LOCALE_NUMERALS]] \n
			    set didLocaleNumerals 1
			}
		    }
		    g {			# Two-digit year relative to ISO8601
					# week number
			append formatString %02d
			append substituents \
			    { [expr { [dict get $date iso8601Year] % 100 }]}
		    }
		    G {			# Four-digit year relative to ISO8601
					# week number
			append formatString %02d
			append substituents { [dict get $date iso8601Year]}
		    }
		    H {			# Hour in the 24-hour day, leading zero
			append formatString %02d
			append substituents \
			    { [expr { [dict get $date localSeconds] \
					  / 3600 % 24}]}
		    }
		    I {			# Hour AM/PM, with leading zero
			append formatString %02d
			append substituents \
			    { [expr { ( ( ( [dict get $date localSeconds] \
					    % 86400 ) \
					  + 86400 \
					  - 3600 ) \
					/ 3600 ) \
				      % 12 + 1 }] }
		    }
		    j {			# Day of year (001-366)
			append formatString %03d
			append substituents { [dict get $date dayOfYear]}
		    }
		    J {			# Julian Day Number
			append formatString %07ld
			append substituents { [dict get $date julianDay]}
		    }
		    k {			# Hour (0-23), no leading zero
			append formatString %2d
			append substituents \
			    { [expr { [dict get $date localSeconds]
				      / 3600
				      % 24 }]}
		    }
		    l {			# Hour (12-11), no leading zero
			append formatString %2d
			append substituents \
			    { [expr { ( ( ( [dict get $date localSeconds]
					   % 86400 )
					 + 86400
					 - 3600 )
				       / 3600 )
				     % 12 + 1 }]}
		    }
		    m {			# Month number, leading zero
			append formatString %02d
			append substituents { [dict get $date month]}
		    }
		    M {			# Minute of the hour, leading zero
			append formatString %02d
			append substituents \
			    { [expr { [dict get $date localSeconds]
				      / 60
				      % 60 }]}
		    }
		    n {			# A literal newline
			append formatString \n
		    }
		    N {			# Month number, no leading zero
			append formatString %2d
			append substituents { [dict get $date month]}
		    }
		    O {			# A format group in the locale's
					# alternative numerals
			set state percentO
			if {!$didLocaleNumerals} {
			    append preFormatCode \
				[list set localeNumerals \
				     [mc LOCALE_NUMERALS]] \n
			    set didLocaleNumerals 1
			}
		    }
		    p {			# Localized 'AM' or 'PM' indicator
					# converted to uppercase
			append formatString %s
			append preFormatCode \
			    [list set AM [string toupper [mc AM]]] \n \
			    [list set PM [string toupper [mc PM]]] \n
			append substituents \
			    { [expr {(([dict get $date localSeconds]
				       % 86400) < 43200) ?
				     $AM : $PM}]}
		    }
		    P {			# Localized 'AM' or 'PM' indicator
			append formatString %s
			append preFormatCode \
			    [list set am [mc AM]] \n \
			    [list set pm [mc PM]] \n
			append substituents \
			    { [expr {(([dict get $date localSeconds]
				       % 86400) < 43200) ?
				     $am : $pm}]}

		    }
		    Q {			# Hi, Jeff!
			append formatString %s
			append substituents { [FormatStarDate $date]}
		    }
		    s {			# Seconds from the Posix Epoch
			append formatString %s
			append substituents { [dict get $date seconds]}
		    }
		    S {			# Second of the minute, with
			# leading zero
			append formatString %02d
			append substituents \
			    { [expr { [dict get $date localSeconds]
				      % 60 }]}
		    }
		    t {			# A literal tab character
			append formatString \t
		    }
		    u {			# Day of the week (1-Monday, 7-Sunday)
			append formatString %1d
			append substituents { [dict get $date dayOfWeek]}
		    }
		    U {			# Week of the year (00-53). The
					# first Sunday of the year is the
					# first day of week 01
			append formatString %02d
			append preFormatCode {
			    set dow [dict get $date dayOfWeek]
			    if { $dow == 7 } {
				set dow 0
			    }
			    incr dow
			    set UweekNumber \
				[expr { ( [dict get $date dayOfYear]
					  - $dow + 7 )
					/ 7 }]
			}
			append substituents { $UweekNumber}
		    }
		    V {			# The ISO8601 week number
			append formatString %02d
			append substituents { [dict get $date iso8601Week]}
		    }
		    w {			# Day of the week (0-Sunday,
					# 6-Saturday)
			append formatString %1d
			append substituents \
			    { [expr { [dict get $date dayOfWeek] % 7 }]}
		    }
		    W {			# Week of the year (00-53). The first
					# Monday of the year is the first day
					# of week 01.
			append preFormatCode {
			    set WweekNumber \
				[expr { ( [dict get $date dayOfYear]
					  - [dict get $date dayOfWeek]
					  + 7 )
					/ 7 }]
			}
			append formatString %02d
			append substituents { $WweekNumber}
		    }
		    y {			# The two-digit year of the century
			append formatString %02d
			append substituents \
			    { [expr { [dict get $date year] % 100 }]}
		    }
		    Y {			# The four-digit year
			append formatString %04d
			append substituents { [dict get $date year]}
		    }
		    z {			# The time zone as hours and minutes
					# east (+) or west (-) of Greenwich
			append formatString %s
			append substituents { [FormatNumericTimeZone \
						   [dict get $date tzOffset]]}
		    }
		    Z {			# The name of the time zone
			append formatString %s
			append substituents { [dict get $date tzName]}
		    }
		    % {			# A literal percent character
			append formatString %%
		    }
		    default {		# An unknown escape sequence
			append formatString %% $char
		    }
		}
	    }
	    percentE {			# Character following %E
		set state {}
		switch -exact -- $char {
		    E {
			append formatString %s
			append substituents { } \
			    [string map \
				 [list @BCE@ [list [mc BCE]] \
				      @CE@ [list [mc CE]]] \
				      {[dict get {BCE @BCE@ CE @CE@} \
					    [dict get $date era]]}]
		    }
		    C {			# Locale-dependent era
			append formatString %s
			append substituents { [dict get $date localeEra]}
		    }
		    y {			# Locale-dependent year of the era
			append preFormatCode {
			    set y [dict get $date localeYear]
			    if { $y >= 0 && $y < 100 } {
				set Eyear [lindex $localeNumerals $y]
			    } else {
				set Eyear $y
			    }
			}
			append formatString %s
			append substituents { $Eyear}
		    }
		    default {		# Unknown %E format group
			append formatString %%E $char
		    }
		}
	    }
	    percentO {			# Character following %O
		set state {}
		switch -exact -- $char {
		    d - e {		# Day of the month in alternative
			# numerals
			append formatString %s
			append substituents \
			    { [lindex $localeNumerals \
				   [dict get $date dayOfMonth]]}
		    }
		    H - k {		# Hour of the day in alternative
					# numerals
			append formatString %s
			append substituents \
			    { [lindex $localeNumerals \
				   [expr { [dict get $date localSeconds]
					   / 3600
					   % 24 }]]}
		    }
		    I - l {		# Hour (12-11) AM/PM in alternative
					# numerals
			append formatString %s
			append substituents \
			    { [lindex $localeNumerals \
				   [expr { ( ( ( [dict get $date localSeconds]
						 % 86400 )
					       + 86400
					       - 3600 )
					     / 3600 )
					   % 12 + 1 }]]}
		    }
		    m {			# Month number in alternative numerals
			append formatString %s
			append substituents \
			    { [lindex $localeNumerals [dict get $date month]]}
		    }
		    M {			# Minute of the hour in alternative
					# numerals
			append formatString %s
			append substituents \
			    { [lindex $localeNumerals \
				   [expr { [dict get $date localSeconds]
					   / 60
					   % 60 }]]}
		    }
		    S {			# Second of the minute in alternative
					# numerals
			append formatString %s
			append substituents \
			    { [lindex $localeNumerals \
				   [expr { [dict get $date localSeconds]
					   % 60 }]]}
		    }
		    u {			# Day of the week (Monday=1,Sunday=7)
					# in alternative numerals
			append formatString %s
			append substituents \
			    { [lindex $localeNumerals \
				   [dict get $date dayOfWeek]]}
			}
		    w {			# Day of the week (Sunday=0,Saturday=6)
					# in alternative numerals
			append formatString %s
			append substituents \
			    { [lindex $localeNumerals \
				   [expr { [dict get $date dayOfWeek] % 7 }]]}
		    }
		    y {			# Year of the century in alternative
					# numerals
			append formatString %s
			append substituents \
			    { [lindex $localeNumerals \
				   [expr { [dict get $date year] % 100 }]]}
		    }
		    default {	# Unknown format group
			append formatString %%O $char
		    }
		}
	    }
	}
    }

    # Clean up any improperly terminated groups

    switch -exact -- $state {
	percent {
	    append formatString %%
	}
	percentE {
	    append retval %%E
	}
	percentO {
	    append retval %%O
	}
    }

    proc $procName {clockval timezone} "
	$preFormatCode
	return \[::format [list $formatString] $substituents\]
    "

    #    puts [list $procName [info args $procName] [info body $procName]]

    return $procName
}

#----------------------------------------------------------------------
#
# clock scan --
#
#	Inputs a count of seconds since the Posix Epoch as a time of day.
#
# The 'clock scan' command scans times of day on input.  Refer to the user
# documentation to see what it does.
#
#----------------------------------------------------------------------

proc ::tcl::clock::scan { args } {

    set format {}

    # Check the count of args

    if { [llength $args] < 1 || [llength $args] % 2 != 1 } {
	set cmdName "clock scan"
	return -code error \
	    -errorcode [list CLOCK wrongNumArgs] \
	    "wrong \# args: should be\
	     \"$cmdName string\
	     ?-base seconds?\
	     ?-format string? ?-gmt boolean?\
	     ?-locale LOCALE? ?-timezone ZONE?\""
    }

    # Set defaults

    set base [clock seconds]
    set string [lindex $args 0]
    set format {}
    set gmt 0
    set locale c
    set timezone [GetSystemTimeZone]

    # Pick up command line options.

    foreach { flag value } [lreplace $args 0 0] {
	switch -exact -- $flag {
	    -b - -ba - -bas - -base {
		set base $value
	    }
	    -f - -fo - -for - -form - -forma - -format {
		set saw(-format) {}
		set format $value
	    }
	    -g - -gm - -gmt {
		set saw(-gmt) {}
		set gmt $value
	    }
	    -l - -lo - -loc - -loca - -local - -locale {
		set saw(-locale) {}
		set locale [string tolower $value]
	    }
	    -t - -ti - -tim - -time - -timez - -timezo - -timezon - -timezone {
		set saw(-timezone) {}
		set timezone $value
	    }
	    default {
		return -code error \
		    -errorcode [list CLOCK badOption $flag] \
		    "bad option \"$flag\",\
		     must be -base, -format, -gmt, -locale or -timezone"
	    }
	}
    }

    # Check options for validity

    if { [info exists saw(-gmt)] && [info exists saw(-timezone)] } {
	return -code error \
	    -errorcode [list CLOCK gmtWithTimezone] \
	    "cannot use -gmt and -timezone in same call"
    }
    if { [catch { expr { wide($base) } } result] } {
	return -code error "expected integer but got \"$base\""
    }
    if { ![string is boolean -strict $gmt] } {
	return -code error "expected boolean value but got \"$gmt\""
    } elseif { $gmt } {
	set timezone :GMT
    }

    if { ![info exists saw(-format)] } {
	# Perhaps someday we'll localize the legacy code. Right now, it's not
	# localized.
	if { [info exists saw(-locale)] } {
	    return -code error \
		-errorcode [list CLOCK flagWithLegacyFormat] \
		"legacy \[clock scan\] does not support -locale"

	}
	return [FreeScan $string $base $timezone $locale]
    }

    # Change locale if a fresh locale has been given on the command line.

    EnterLocale $locale

    try {
	# Map away the locale-dependent composite format groups

	set scanner [ParseClockScanFormat $format $locale]
	return [$scanner $string $base $timezone]
    } trap CLOCK {result opts} {
	# Conceal location of generation of expected errors
	dict unset opts -errorinfo
	return -options $opts $result
    }
}

#----------------------------------------------------------------------
#
# FreeScan --
#
#	Scans a time in free format
#
# Parameters:
#	string - String containing the time to scan
#	base - Base time, expressed in seconds from the Epoch
#	timezone - Default time zone in which the time will be expressed
#	locale - (Unused) Name of the locale where the time will be scanned.
#
# Results:
#	Returns the date and time extracted from the string in seconds from
#	the epoch
#
#----------------------------------------------------------------------

proc ::tcl::clock::FreeScan { string base timezone locale } {

    variable TZData

    # Get the data for time changes in the given zone

    try {
	SetupTimeZone $timezone
    } on error {retval opts} {
	dict unset opts -errorinfo
	return -options $opts $retval
    }

    # Extract year, month and day from the base time for the parser to use as
    # defaults

    set date [GetDateFields $base $TZData($timezone) 2361222]
    dict set date secondOfDay [expr {
	[dict get $date localSeconds] % 86400
    }]

    # Parse the date.  The parser will return a list comprising date, time,
    # time zone, relative month/day/seconds, relative weekday, ordinal month.

    try {
	set scanned [Oldscan $string \
		     [dict get $date year] \
		     [dict get $date month] \
		     [dict get $date dayOfMonth]]
	lassign $scanned \
	    parseDate parseTime parseZone parseRel \
	    parseWeekday parseOrdinalMonth
    } on error message {
	return -code error \
	    "unable to convert date-time string \"$string\": $message"
    }

    # If the caller supplied a date in the string, update the 'date' dict with
    # the value. If the caller didn't specify a time with the date, default to
    # midnight.

    if { [llength $parseDate] > 0 } {
	lassign $parseDate y m d
	if { $y < 100 } {
	    if { $y >= 39 } {
		incr y 1900
	    } else {
		incr y 2000
	    }
	}
	dict set date era CE
	dict set date year $y
	dict set date month $m
	dict set date dayOfMonth $d
	if { $parseTime eq {} } {
	    set parseTime 0
	}
    }

    # If the caller supplied a time zone in the string, it comes back as a
    # two-element list; the first element is the number of minutes east of
    # Greenwich, and the second is a Daylight Saving Time indicator (1 == yes,
    # 0 == no, -1 == unknown). We make it into a time zone indicator of
    # +-hhmm.

    if { [llength $parseZone] > 0 } {
	lassign $parseZone minEast dstFlag
	set timezone [FormatNumericTimeZone \
			  [expr { 60 * $minEast + 3600 * $dstFlag }]]
	SetupTimeZone $timezone
    }
    dict set date tzName $timezone

    # Assemble date, time, zone into seconds-from-epoch

    set date [GetJulianDayFromEraYearMonthDay $date[set date {}] 2361222]
    if { $parseTime ne {} } {
	dict set date secondOfDay $parseTime
    } elseif { [llength $parseWeekday] != 0
	       || [llength $parseOrdinalMonth] != 0
	       || ( [llength $parseRel] != 0
		    && ( [lindex $parseRel 0] != 0
			 || [lindex $parseRel 1] != 0 ) ) } {
	dict set date secondOfDay 0
    }

    dict set date localSeconds [expr {
	-210866803200
	+ ( 86400 * wide([dict get $date julianDay]) )
	+ [dict get $date secondOfDay]
    }]
    dict set date tzName $timezone
    set date [ConvertLocalToUTC $date[set date {}] $TZData($timezone) 2361222]
    set seconds [dict get $date seconds]

    # Do relative times

    if { [llength $parseRel] > 0 } {
	lassign $parseRel relMonth relDay relSecond
	set seconds [add $seconds \
			 $relMonth months $relDay days $relSecond seconds \
			 -timezone $timezone -locale $locale]
    }

    # Do relative weekday

    if { [llength $parseWeekday] > 0 } {
	lassign $parseWeekday dayOrdinal dayOfWeek
	set date2 [GetDateFields $seconds $TZData($timezone) 2361222]
	dict set date2 era CE
	set jdwkday [WeekdayOnOrBefore $dayOfWeek [expr {
	    [dict get $date2 julianDay] + 6
	}]]
	incr jdwkday [expr { 7 * $dayOrdinal }]
	if { $dayOrdinal > 0 } {
	    incr jdwkday -7
	}
	dict set date2 secondOfDay \
	    [expr { [dict get $date2 localSeconds] % 86400 }]
	dict set date2 julianDay $jdwkday
	dict set date2 localSeconds [expr {
	    -210866803200
	    + ( 86400 * wide([dict get $date2 julianDay]) )
	    + [dict get $date secondOfDay]
	}]
	dict set date2 tzName $timezone
	set date2 [ConvertLocalToUTC $date2[set date2 {}] $TZData($timezone) \
		       2361222]
	set seconds [dict get $date2 seconds]

    }

    # Do relative month

    if { [llength $parseOrdinalMonth] > 0 } {
	lassign $parseOrdinalMonth monthOrdinal monthNumber
	if { $monthOrdinal > 0 } {
	    set monthDiff [expr { $monthNumber - [dict get $date month] }]
	    if { $monthDiff <= 0 } {
		incr monthDiff 12
	    }
	    incr monthOrdinal -1
	} else {
	    set monthDiff [expr { [dict get $date month] - $monthNumber }]
	    if { $monthDiff >= 0 } {
		incr monthDiff -12
	    }
	    incr monthOrdinal
	}
	set seconds [add $seconds $monthOrdinal years $monthDiff months \
			 -timezone $timezone -locale $locale]
    }

    return $seconds
}


#----------------------------------------------------------------------
#
# ParseClockScanFormat --
#
#	Parses a format string given to [clock scan -format]
#
# Parameters:
#	formatString - The format being parsed
#	locale - The current locale
#
# Results:
#	Constructs and returns a procedure that accepts the string being
#	scanned, the base time, and the time zone.  The procedure will either
#	return the scanned time or else throw an error that should be rethrown
#	to the caller of [clock scan]
#
# Side effects:
#	The given procedure is defined in the ::tcl::clock namespace.  Scan
#	procedures are not deleted once installed.
#
# Why do we parse dates by defining a procedure to parse them?  The reason is
# that by doing so, we have one convenient place to cache all the information:
# the regular expressions that match the patterns (which will be compiled),
# the code that assembles the date information, everything lands in one place.
# In this way, when a given format is reused at run time, all the information
# of how to apply it is available in a single place.
#
#----------------------------------------------------------------------

proc ::tcl::clock::ParseClockScanFormat {formatString locale} {
    # Check whether the format has been parsed previously, and return the
    # existing recognizer if it has.

    set procName scanproc'$formatString'$locale
    set procName [namespace current]::[string map {: {\:} \\ {\\}} $procName]
    if { [namespace which $procName] != {} } {
	return $procName
    }

    variable DateParseActions
    variable TimeParseActions

    # Localize the %x, %X, etc. groups

    set formatString [LocalizeFormat $locale $formatString]

    # Condense whitespace

    regsub -all {[[:space:]]+} $formatString { } formatString

    # Walk through the groups of the format string.  In this loop, we
    # accumulate:
    #	- a regular expression that matches the string,
    #   - the count of capturing brackets in the regexp
    #   - a set of code that post-processes the fields captured by the regexp,
    #   - a dictionary whose keys are the names of fields that are present
    #     in the format string.

    set re {^[[:space:]]*}
    set captureCount 0
    set postcode {}
    set fieldSet [dict create]
    set fieldCount 0
    set postSep {}
    set state {}

    foreach c [split $formatString {}] {
	switch -exact -- $state {
	    {} {
		if { $c eq "%" } {
		    set state %
		} elseif { $c eq " " } {
		    append re {[[:space:]]+}
		} else {
		    if { ! [string is alnum $c] } {
			append re "\\"
		    }
		    append re $c
		}
	    }
	    % {
		set state {}
		switch -exact -- $c {
		    % {
			append re %
		    }
		    { } {
			append re "\[\[:space:\]\]*"
		    }
		    a - A { 		# Day of week, in words
			set l {}
			foreach \
			    i {7 1 2 3 4 5 6} \
			    abr [mc DAYS_OF_WEEK_ABBREV] \
			    full [mc DAYS_OF_WEEK_FULL] {
				dict set l [string tolower $abr] $i
				dict set l [string tolower $full] $i
				incr i
			    }
			lassign [UniquePrefixRegexp $l] regex lookup
			append re ( $regex )
			dict set fieldSet dayOfWeek [incr fieldCount]
			append postcode "dict set date dayOfWeek \[" \
			    "dict get " [list $lookup] " " \
			    \[ {string tolower $field} [incr captureCount] \] \
			    "\]\n"
		    }
		    b - B - h {		# Name of month
			set i 0
			set l {}
			foreach \
			    abr [mc MONTHS_ABBREV] \
			    full [mc MONTHS_FULL] {
				incr i
				dict set l [string tolower $abr] $i
				dict set l [string tolower $full] $i
			    }
			lassign [UniquePrefixRegexp $l] regex lookup
			append re ( $regex )
			dict set fieldSet month [incr fieldCount]
			append postcode "dict set date month \[" \
			    "dict get " [list $lookup] \
			    " " \[ {string tolower $field} \
			    [incr captureCount] \] \
			    "\]\n"
		    }
		    C {			# Gregorian century
			append re \\s*(\\d\\d?)
			dict set fieldSet century [incr fieldCount]
			append postcode "dict set date century \[" \
			    "::scan \$field" [incr captureCount] " %d" \
			    "\]\n"
		    }
		    d - e {		# Day of month
			append re \\s*(\\d\\d?)
			dict set fieldSet dayOfMonth [incr fieldCount]
			append postcode "dict set date dayOfMonth \[" \
			    "::scan \$field" [incr captureCount] " %d" \
			    "\]\n"
		    }
		    E {			# Prefix for locale-specific codes
			set state %E
		    }
		    g {			# ISO8601 2-digit year
			append re \\s*(\\d\\d)
			dict set fieldSet iso8601YearOfCentury \
			    [incr fieldCount]
			append postcode \
			    "dict set date iso8601YearOfCentury \[" \
			    "::scan \$field" [incr captureCount] " %d" \
			    "\]\n"
		    }
		    G {			# ISO8601 4-digit year
			append re \\s*(\\d\\d)(\\d\\d)
			dict set fieldSet iso8601Century [incr fieldCount]
			dict set fieldSet iso8601YearOfCentury \
			    [incr fieldCount]
			append postcode \
			    "dict set date iso8601Century \[" \
			    "::scan \$field" [incr captureCount] " %d" \
			    "\]\n" \
			    "dict set date iso8601YearOfCentury \[" \
			    "::scan \$field" [incr captureCount] " %d" \
			    "\]\n"
		    }
		    H - k {		# Hour of day
			append re \\s*(\\d\\d?)
			dict set fieldSet hour [incr fieldCount]
			append postcode "dict set date hour \[" \
			    "::scan \$field" [incr captureCount] " %d" \
			    "\]\n"
		    }
		    I - l {		# Hour, AM/PM
			append re \\s*(\\d\\d?)
			dict set fieldSet hourAMPM [incr fieldCount]
			append postcode "dict set date hourAMPM \[" \
			    "::scan \$field" [incr captureCount] " %d" \
			    "\]\n"
		    }
		    j {			# Day of year
			append re \\s*(\\d\\d?\\d?)
			dict set fieldSet dayOfYear [incr fieldCount]
			append postcode "dict set date dayOfYear \[" \
			    "::scan \$field" [incr captureCount] " %d" \
			    "\]\n"
		    }
		    J {			# Julian Day Number
			append re \\s*(\\d+)
			dict set fieldSet julianDay [incr fieldCount]
			append postcode "dict set date julianDay \[" \
			    "::scan \$field" [incr captureCount] " %ld" \
			    "\]\n"
		    }
		    m - N {		# Month number
			append re \\s*(\\d\\d?)
			dict set fieldSet month [incr fieldCount]
			append postcode "dict set date month \[" \
			    "::scan \$field" [incr captureCount] " %d" \
			    "\]\n"
		    }
		    M {			# Minute
			append re \\s*(\\d\\d?)
			dict set fieldSet minute [incr fieldCount]
			append postcode "dict set date minute \[" \
			    "::scan \$field" [incr captureCount] " %d" \
			    "\]\n"
		    }
		    n {			# Literal newline
			append re \\n
		    }
		    O {			# Prefix for locale numerics
			set state %O
		    }
		    p - P { 		# AM/PM indicator
			set l [list [string tolower [mc AM]] 0 \
				   [string tolower [mc PM]] 1]
			lassign [UniquePrefixRegexp $l] regex lookup
			append re ( $regex )
			dict set fieldSet amPmIndicator [incr fieldCount]
			append postcode "dict set date amPmIndicator \[" \
			    "dict get " [list $lookup] " \[string tolower " \
			    "\$field" \
			    [incr captureCount] \
			    "\]\]\n"
		    }
		    Q {			# Hi, Jeff!
			append re {Stardate\s+([-+]?\d+)(\d\d\d)[.](\d)}
			incr captureCount
			dict set fieldSet seconds [incr fieldCount]
			append postcode {dict set date seconds } \[ \
			    {ParseStarDate $field} [incr captureCount] \
			    { $field} [incr captureCount] \
			    { $field} [incr captureCount] \
			    \] \n
		    }
		    s {			# Seconds from Posix Epoch
			# This next case is insanely difficult, because it's
			# problematic to determine whether the field is
			# actually within the range of a wide integer.
			append re {\s*([-+]?\d+)}
			dict set fieldSet seconds [incr fieldCount]
			append postcode {dict set date seconds } \[ \
			    {ScanWide $field} [incr captureCount] \] \n
		    }
		    S {			# Second
			append re \\s*(\\d\\d?)
			dict set fieldSet second [incr fieldCount]
			append postcode "dict set date second \[" \
			    "::scan \$field" [incr captureCount] " %d" \
			    "\]\n"
		    }
		    t {			# Literal tab character
			append re \\t
		    }
		    u - w {		# Day number within week, 0 or 7 == Sun
					# 1=Mon, 6=Sat
			append re \\s*(\\d)
			dict set fieldSet dayOfWeek [incr fieldCount]
			append postcode {::scan $field} [incr captureCount] \
			    { %d dow} \n \
			    {
				if { $dow == 0 } {
				    set dow 7
				} elseif { $dow > 7 } {
				    return -code error \
					-errorcode [list CLOCK badDayOfWeek] \
					"day of week is greater than 7"
				}
				dict set date dayOfWeek $dow
			    }
		    }
		    U {			# Week of year. The first Sunday of
					# the year is the first day of week
					# 01. No scan rule uses this group.
			append re \\s*\\d\\d?
		    }
		    V {			# Week of ISO8601 year

			append re \\s*(\\d\\d?)
			dict set fieldSet iso8601Week [incr fieldCount]
			append postcode "dict set date iso8601Week \[" \
			    "::scan \$field" [incr captureCount] " %d" \
			    "\]\n"
		    }
		    W {			# Week of the year (00-53). The first
					# Monday of the year is the first day
					# of week 01. No scan rule uses this
					# group.
			append re \\s*\\d\\d?
		    }
		    y {			# Two-digit Gregorian year
			append re \\s*(\\d\\d?)
			dict set fieldSet yearOfCentury [incr fieldCount]
			append postcode "dict set date yearOfCentury \[" \
			    "::scan \$field" [incr captureCount] " %d" \
			    "\]\n"
		    }
		    Y {			# 4-digit Gregorian year
			append re \\s*(\\d\\d)(\\d\\d)
			dict set fieldSet century [incr fieldCount]
			dict set fieldSet yearOfCentury [incr fieldCount]
			append postcode \
			    "dict set date century \[" \
			    "::scan \$field" [incr captureCount] " %d" \
			    "\]\n" \
			    "dict set date yearOfCentury \[" \
			    "::scan \$field" [incr captureCount] " %d" \
			    "\]\n"
		    }
		    z - Z {			# Time zone name
			append re {(?:([-+]\d\d(?::?\d\d(?::?\d\d)?)?)|([[:alnum:]]{1,4}))}
			dict set fieldSet tzName [incr fieldCount]
			append postcode \
			    {if } \{ { $field} [incr captureCount] \
			    { ne "" } \} { } \{ \n \
			    {dict set date tzName $field} \
			    $captureCount \n \
			    \} { else } \{ \n \
			    {dict set date tzName } \[ \
			    {ConvertLegacyTimeZone $field} \
			    [incr captureCount] \] \n \
			    \} \n \
		    }
		    % {			# Literal percent character
			append re %
		    }
		    default {
			append re %
			if { ! [string is alnum $c] } {
			    append re \\
			    }
			append re $c
		    }
		}
	    }
	    %E {
		switch -exact -- $c {
		    C {			# Locale-dependent era
			set d {}
			foreach triple [mc LOCALE_ERAS] {
			    lassign $triple t symbol year
			    dict set d [string tolower $symbol] $year
			}
			lassign [UniquePrefixRegexp $d] regex lookup
			append re (?: $regex )
		    }
		    E {
			set l {}
			dict set l [string tolower [mc BCE]] BCE
			dict set l [string tolower [mc CE]] CE
			dict set l b.c.e. BCE
			dict set l c.e. CE
			dict set l b.c. BCE
			dict set l a.d. CE
			lassign [UniquePrefixRegexp $l] regex lookup
			append re ( $regex )
			dict set fieldSet era [incr fieldCount]
			append postcode "dict set date era \["\
			    "dict get " [list $lookup] \
			    { } \[ {string tolower $field} \
			    [incr captureCount] \] \
			    "\]\n"
		    }
		    y {			# Locale-dependent year of the era
			lassign [LocaleNumeralMatcher $locale] regex lookup
			append re $regex
			incr captureCount
		    }
		    default {
			append re %E
			if { ! [string is alnum $c] } {
			    append re \\
			    }
			append re $c
		    }
		}
		set state {}
	    }
	    %O {
		switch -exact -- $c {
		    d - e {
			lassign [LocaleNumeralMatcher $locale] regex lookup
			append re $regex
			dict set fieldSet dayOfMonth [incr fieldCount]
			append postcode "dict set date dayOfMonth \[" \
			    "dict get " [list $lookup] " \$field" \
			    [incr captureCount] \
			    "\]\n"
		    }
		    H - k {
			lassign [LocaleNumeralMatcher $locale] regex lookup
			append re $regex
			dict set fieldSet hour [incr fieldCount]
			append postcode "dict set date hour \[" \
			    "dict get " [list $lookup] " \$field" \
			    [incr captureCount] \
			    "\]\n"
		    }
		    I - l {
			lassign [LocaleNumeralMatcher $locale] regex lookup
			append re $regex
			dict set fieldSet hourAMPM [incr fieldCount]
			append postcode "dict set date hourAMPM \[" \
			    "dict get " [list $lookup] " \$field" \
			    [incr captureCount] \
			    "\]\n"
		    }
		    m {
			lassign [LocaleNumeralMatcher $locale] regex lookup
			append re $regex
			dict set fieldSet month [incr fieldCount]
			append postcode "dict set date month \[" \
			    "dict get " [list $lookup] " \$field" \
			    [incr captureCount] \
			    "\]\n"
		    }
		    M {
			lassign [LocaleNumeralMatcher $locale] regex lookup
			append re $regex
			dict set fieldSet minute [incr fieldCount]
			append postcode "dict set date minute \[" \
			    "dict get " [list $lookup] " \$field" \
			    [incr captureCount] \
			    "\]\n"
		    }
		    S {
			lassign [LocaleNumeralMatcher $locale] regex lookup
			append re $regex
			dict set fieldSet second [incr fieldCount]
			append postcode "dict set date second \[" \
			    "dict get " [list $lookup] " \$field" \
			    [incr captureCount] \
			    "\]\n"
		    }
		    u - w {
			lassign [LocaleNumeralMatcher $locale] regex lookup
			append re $regex
			dict set fieldSet dayOfWeek [incr fieldCount]
			append postcode "set dow \[dict get " [list $lookup] \
			    { $field} [incr captureCount] \] \n \
			    {
				if { $dow == 0 } {
				    set dow 7
				} elseif { $dow > 7 } {
				    return -code error \
					-errorcode [list CLOCK badDayOfWeek] \
					"day of week is greater than 7"
				}
				dict set date dayOfWeek $dow
			    }
		    }
		    y {
			lassign [LocaleNumeralMatcher $locale] regex lookup
			append re $regex
			dict set fieldSet yearOfCentury [incr fieldCount]
			append postcode {dict set date yearOfCentury } \[ \
			    {dict get } [list $lookup] { $field} \
			    [incr captureCount] \] \n
		    }
		    default {
			append re %O
			if { ! [string is alnum $c] } {
			    append re \\
			    }
			append re $c
		    }
		}
		set state {}
	    }
	}
    }

    # Clean up any unfinished format groups

    append re $state \\s*\$

    # Build the procedure

    set procBody {}
    append procBody "variable ::tcl::clock::TZData" \n
    append procBody "if \{ !\[ regexp -nocase [list $re] \$string ->"
    for { set i 1 } { $i <= $captureCount } { incr i } {
	append procBody " " field $i
    }
    append procBody "\] \} \{" \n
    append procBody {
	return -code error -errorcode [list CLOCK badInputString] \
	    {input string does not match supplied format}
    }
    append procBody \}\n
    append procBody "set date \[dict create\]" \n
    append procBody {dict set date tzName $timeZone} \n
    append procBody $postcode
    append procBody [list set changeover [mc GREGORIAN_CHANGE_DATE]] \n

    # Set up the time zone before doing anything with a default base date
    # that might need a timezone to interpret it.

    if { ![dict exists $fieldSet seconds]
	    && ![dict exists $fieldSet starDate] } {
	if { [dict exists $fieldSet tzName] } {
	    append procBody {
		set timeZone [dict get $date tzName]
	    }
	}
	append procBody {
	    ::tcl::clock::SetupTimeZone $timeZone
	}
    }

    # Add code that gets Julian Day Number from the fields.

    append procBody [MakeParseCodeFromFields $fieldSet $DateParseActions]

    # Get time of day

    append procBody [MakeParseCodeFromFields $fieldSet $TimeParseActions]

    # Assemble seconds from the Julian day and second of the day.
    # Convert to local time unless epoch seconds or stardate are
    # being processed - they're always absolute

    if { ![dict exists $fieldSet seconds]
	 && ![dict exists $fieldSet starDate] } {
	append procBody {
	    if { [dict get $date julianDay] > 5373484 } {
		return -code error -errorcode [list CLOCK dateTooLarge] \
		    "requested date too large to represent"
	    }
	    dict set date localSeconds [expr {
		-210866803200
		+ ( 86400 * wide([dict get $date julianDay]) )
		+ [dict get $date secondOfDay]
	    }]
	}

	# Finally, convert the date to local time

	append procBody {
	    set date [::tcl::clock::ConvertLocalToUTC $date[set date {}] \
			  $TZData($timeZone) $changeover]
	}
    }

    # Return result

    append procBody {return [dict get $date seconds]} \n

    proc $procName { string baseTime timeZone } $procBody

    # puts [list proc $procName [list string baseTime timeZone] $procBody]

    return $procName
}

#----------------------------------------------------------------------
#
# LocaleNumeralMatcher --
#
#	Composes a regexp that captures the numerals in the given locale, and
#	a dictionary to map them to conventional numerals.
#
# Parameters:
#	locale - Name of the current locale
#
# Results:
#	Returns a two-element list comprising the regexp and the dictionary.
#
# Side effects:
#	Caches the result.
#
#----------------------------------------------------------------------

proc ::tcl::clock::LocaleNumeralMatcher {l} {
    variable LocaleNumeralCache

    if { ![dict exists $LocaleNumeralCache $l] } {
	set d {}
	set i 0
	set sep \(
	foreach n [mc LOCALE_NUMERALS] {
	    dict set d $n $i
	    regsub -all {[^[:alnum:]]} $n \\\\& subex
	    append re $sep $subex
	    set sep |
	    incr i
	}
	append re \)
	dict set LocaleNumeralCache $l [list $re $d]
    }
    return [dict get $LocaleNumeralCache $l]
}



#----------------------------------------------------------------------
#
# UniquePrefixRegexp --
#
#	Composes a regexp that performs unique-prefix matching.  The RE
#	matches one of a supplied set of strings, or any unique prefix
#	thereof.
#
# Parameters:
#	data - List of alternating match-strings and values.
#	       Match-strings with distinct values are considered
#	       distinct.
#
# Results:
#	Returns a two-element list.  The first is a regexp that matches any
#	unique prefix of any of the strings.  The second is a dictionary whose
#	keys are match values from the regexp and whose values are the
#	corresponding values from 'data'.
#
# Side effects:
#	None.
#
#----------------------------------------------------------------------

proc ::tcl::clock::UniquePrefixRegexp { data } {
    # The 'successors' dictionary will contain, for each string that is a
    # prefix of any key, all characters that may follow that prefix.  The
    # 'prefixMapping' dictionary will have keys that are prefixes of keys and
    # values that correspond to the keys.

    set prefixMapping [dict create]
    set successors [dict create {} {}]

    # Walk the key-value pairs

    foreach { key value } $data {
	# Construct all prefixes of the key;

	set prefix {}
	foreach char [split $key {}] {
	    set oldPrefix $prefix
	    dict set successors $oldPrefix $char {}
	    append prefix $char

	    # Put the prefixes in the 'prefixMapping' and 'successors'
	    # dictionaries

	    dict lappend prefixMapping $prefix $value
	    if { ![dict exists $successors $prefix] } {
		dict set successors $prefix {}
	    }
	}
    }

    # Identify those prefixes that designate unique values, and those that are
    # the full keys

    set uniquePrefixMapping {}
    dict for { key valueList } $prefixMapping {
	if { [llength $valueList] == 1 } {
	    dict set uniquePrefixMapping $key [lindex $valueList 0]
	}
    }
    foreach { key value } $data {
	dict set uniquePrefixMapping $key $value
    }

    # Construct the re.

    return [list \
		[MakeUniquePrefixRegexp $successors $uniquePrefixMapping {}] \
		$uniquePrefixMapping]
}

#----------------------------------------------------------------------
#
# MakeUniquePrefixRegexp --
#
#	Service procedure for 'UniquePrefixRegexp' that constructs a regular
#	expresison that matches the unique prefixes.
#
# Parameters:
#	successors - Dictionary whose keys are all prefixes
#		     of keys passed to 'UniquePrefixRegexp' and whose
#		     values are dictionaries whose keys are the characters
#		     that may follow those prefixes.
#	uniquePrefixMapping - Dictionary whose keys are the unique
#			      prefixes and whose values are not examined.
#	prefixString - Current prefix being processed.
#
# Results:
#	Returns a constructed regular expression that matches the set of
#	unique prefixes beginning with the 'prefixString'.
#
# Side effects:
#	None.
#
#----------------------------------------------------------------------

proc ::tcl::clock::MakeUniquePrefixRegexp { successors
					  uniquePrefixMapping
					  prefixString } {

    # Get the characters that may follow the current prefix string

    set schars [lsort -ascii [dict keys [dict get $successors $prefixString]]]
    if { [llength $schars] == 0 } {
	return {}
    }

    # If there is more than one successor character, or if the current prefix
    # is a unique prefix, surround the generated re with non-capturing
    # parentheses.

    set re {}
    if {
	[dict exists $uniquePrefixMapping $prefixString]
	|| [llength $schars] > 1
    } then {
	append re "(?:"
    }

    # Generate a regexp that matches the successors.

    set sep ""
    foreach { c } $schars {
	set nextPrefix $prefixString$c
	regsub -all {[^[:alnum:]]} $c \\\\& rechar
	append re $sep $rechar \
	    [MakeUniquePrefixRegexp \
		 $successors $uniquePrefixMapping $nextPrefix]
	set sep |
    }

    # If the current prefix is a unique prefix, make all following text
    # optional. Otherwise, if there is more than one successor character,
    # close the non-capturing parentheses.

    if { [dict exists $uniquePrefixMapping $prefixString] } {
	append re ")?"
    } elseif { [llength $schars] > 1 } {
	append re ")"
    }

    return $re
}

#----------------------------------------------------------------------
#
# MakeParseCodeFromFields --
#
#	Composes Tcl code to extract the Julian Day Number from a dictionary
#	containing date fields.
#
# Parameters:
#	dateFields -- Dictionary whose keys are fields of the date,
#	              and whose values are the rightmost positions
#		      at which those fields appear.
#	parseActions -- List of triples: field set, priority, and
#			code to emit.  Smaller priorities are better, and
#			the list must be in ascending order by priority
#
# Results:
#	Returns a burst of code that extracts the day number from the given
#	date.
#
# Side effects:
#	None.
#
#----------------------------------------------------------------------

proc ::tcl::clock::MakeParseCodeFromFields { dateFields parseActions } {

    set currPrio 999
    set currFieldPos [list]
    set currCodeBurst {
	error "in ::tcl::clock::MakeParseCodeFromFields: can't happen"
    }

    foreach { fieldSet prio parseAction } $parseActions {
	# If we've found an answer that's better than any that follow, quit
	# now.

	if { $prio > $currPrio } {
	    break
	}

	# Accumulate the field positions that are used in the current field
	# grouping.

	set fieldPos [list]
	set ok true
	foreach field $fieldSet {
	    if { ! [dict exists $dateFields $field] } {
		set ok 0
		break
	    }
	    lappend fieldPos [dict get $dateFields $field]
	}

	# Quit if we don't have a complete set of fields
	if { !$ok } {
	    continue
	}

	# Determine whether the current answer is better than the last.

	set fPos [lsort -integer -decreasing $fieldPos]

	if { $prio ==  $currPrio } {
	    foreach currPos $currFieldPos newPos $fPos {
		if {
		    ![string is integer $newPos]
		    || ![string is integer $currPos]
		    || $newPos > $currPos
		} then {
		    break
		}
		if { $newPos < $currPos } {
		    set ok 0
		    break
		}
	    }
	}
	if { !$ok } {
	    continue
	}

	# Remember the best possibility for extracting date information

	set currPrio $prio
	set currFieldPos $fPos
	set currCodeBurst $parseAction
    }

    return $currCodeBurst
}

#----------------------------------------------------------------------
#
# EnterLocale --
#
#	Switch [mclocale] to a given locale if necessary
#
# Parameters:
#	locale -- Desired locale
#
# Results:
#	Returns the locale that was previously current.
#
# Side effects:
#	Does [mclocale].  If necessary, loads the designated locale's files.
#
#----------------------------------------------------------------------

proc ::tcl::clock::EnterLocale { locale } {
    if { $locale eq {system} } {
	if { $::tcl_platform(platform) ne {windows} } {
	    # On a non-windows platform, the 'system' locale is the same as
	    # the 'current' locale

	    set locale current
	} else {
	    # On a windows platform, the 'system' locale is adapted from the
	    # 'current' locale by applying the date and time formats from the
	    # Control Panel.  First, load the 'current' locale if it's not yet
	    # loaded

	    mcpackagelocale set [mclocale]

	    # Make a new locale string for the system locale, and get the
	    # Control Panel information

	    set locale [mclocale]_windows
	    if { ! [mcpackagelocale present $locale] } {
		LoadWindowsDateTimeFormats $locale
	    }
	}
    }
    if { $locale eq {current}} {
	set locale [mclocale]
    }
    # Eventually load the locale
    mcpackagelocale set $locale
}

#----------------------------------------------------------------------
#
# LoadWindowsDateTimeFormats --
#
#	Load the date/time formats from the Control Panel in Windows and
#	convert them so that they're usable by Tcl.
#
# Parameters:
#	locale - Name of the locale in whose message catalog
#	         the converted formats are to be stored.
#
# Results:
#	None.
#
# Side effects:
#	Updates the given message catalog with the locale strings.
#
# Presumes that on entry, [mclocale] is set to the current locale, so that
# default strings can be obtained if the Registry query fails.
#
#----------------------------------------------------------------------

proc ::tcl::clock::LoadWindowsDateTimeFormats { locale } {
    # Bail out if we can't find the Registry

    variable NoRegistry
    if { [info exists NoRegistry] } return

    if { ![catch {
	registry get "HKEY_CURRENT_USER\\Control Panel\\International" \
	    sShortDate
    } string] } {
	set quote {}
	set datefmt {}
	foreach { unquoted quoted } [split $string '] {
	    append datefmt $quote [string map {
		dddd %A
		ddd  %a
		dd   %d
		d    %e
		MMMM %B
		MMM  %b
		MM   %m
		M    %N
		yyyy %Y
		yy   %y
		y    %y
		gg   {}
	    } $unquoted]
	    if { $quoted eq {} } {
		set quote '
	    } else {
		set quote $quoted
	    }
	}
	::msgcat::mcset $locale DATE_FORMAT $datefmt
    }

    if { ![catch {
	registry get "HKEY_CURRENT_USER\\Control Panel\\International" \
	    sLongDate
    } string] } {
	set quote {}
	set ldatefmt {}
	foreach { unquoted quoted } [split $string '] {
	    append ldatefmt $quote [string map {
		dddd %A
		ddd  %a
		dd   %d
		d    %e
		MMMM %B
		MMM  %b
		MM   %m
		M    %N
		yyyy %Y
		yy   %y
		y    %y
		gg   {}
	    } $unquoted]
	    if { $quoted eq {} } {
		set quote '
	    } else {
		set quote $quoted
	    }
	}
	::msgcat::mcset $locale LOCALE_DATE_FORMAT $ldatefmt
    }

    if { ![catch {
	registry get "HKEY_CURRENT_USER\\Control Panel\\International" \
	    sTimeFormat
    } string] } {
	set quote {}
	set timefmt {}
	foreach { unquoted quoted } [split $string '] {
	    append timefmt $quote [string map {
		HH    %H
		H     %k
		hh    %I
		h     %l
		mm    %M
		m     %M
		ss    %S
		s     %S
		tt    %p
		t     %p
	    } $unquoted]
	    if { $quoted eq {} } {
		set quote '
	    } else {
		set quote $quoted
	    }
	}
	::msgcat::mcset $locale TIME_FORMAT $timefmt
    }

    catch {
	::msgcat::mcset $locale DATE_TIME_FORMAT "$datefmt $timefmt"
    }
    catch {
	::msgcat::mcset $locale LOCALE_DATE_TIME_FORMAT "$ldatefmt $timefmt"
    }

    return

}

#----------------------------------------------------------------------
#
# LocalizeFormat --
#
#	Map away locale-dependent format groups in a clock format.
#
# Parameters:
#	locale -- Current [mclocale] locale, supplied to avoid
#		  an extra call
#	format -- Format supplied to [clock scan] or [clock format]
#
# Results:
#	Returns the string with locale-dependent composite format groups
#	substituted out.
#
# Side effects:
#	None.
#
#----------------------------------------------------------------------

proc ::tcl::clock::LocalizeFormat { locale format } {

    # message catalog key to cache this format
    set key FORMAT_$format

    if { [::msgcat::mcexists -exactlocale -exactnamespace $key] } {
	return [mc $key]
    }
    # Handle locale-dependent format groups by mapping them out of the format
    # string.  Note that the order of the [string map] operations is
    # significant because later formats can refer to later ones; for example
    # %c can refer to %X, which in turn can refer to %T.

    set list {
	%% %%
	%D %m/%d/%Y
	%+ {%a %b %e %H:%M:%S %Z %Y}
    }
    lappend list %EY [string map $list [mc LOCALE_YEAR_FORMAT]]
    lappend list %T  [string map $list [mc TIME_FORMAT_24_SECS]]
    lappend list %R  [string map $list [mc TIME_FORMAT_24]]
    lappend list %r  [string map $list [mc TIME_FORMAT_12]]
    lappend list %X  [string map $list [mc TIME_FORMAT]]
    lappend list %EX [string map $list [mc LOCALE_TIME_FORMAT]]
    lappend list %x  [string map $list [mc DATE_FORMAT]]
    lappend list %Ex [string map $list [mc LOCALE_DATE_FORMAT]]
    lappend list %c  [string map $list [mc DATE_TIME_FORMAT]]
    lappend list %Ec [string map $list [mc LOCALE_DATE_TIME_FORMAT]]
    set format [string map $list $format]

    ::msgcat::mcset $locale $key $format
    return $format
}

#----------------------------------------------------------------------
#
# FormatNumericTimeZone --
#
#	Formats a time zone as +hhmmss
#
# Parameters:
#	z - Time zone in seconds east of Greenwich
#
# Results:
#	Returns the time zone formatted in a numeric form
#
# Side effects:
#	None.
#
#----------------------------------------------------------------------

proc ::tcl::clock::FormatNumericTimeZone { z } {
    if { $z < 0 } {
	set z [expr { - $z }]
	set retval -
    } else {
	set retval +
    }
    append retval [::format %02d [expr { $z / 3600 }]]
    set z [expr { $z % 3600 }]
    append retval [::format %02d [expr { $z / 60 }]]
    set z [expr { $z % 60 }]
    if { $z != 0 } {
	append retval [::format %02d $z]
    }
    return $retval
}

#----------------------------------------------------------------------
#
# FormatStarDate --
#
#	Formats a date as a StarDate.
#
# Parameters:
#	date - Dictionary containing 'year', 'dayOfYear', and
#	       'localSeconds' fields.
#
# Results:
#	Returns the given date formatted as a StarDate.
#
# Side effects:
#	None.
#
# Jeff Hobbs put this in to support an atrocious pun about Tcl being
# "Enterprise ready."  Now we're stuck with it.
#
#----------------------------------------------------------------------

proc ::tcl::clock::FormatStarDate { date } {
    variable Roddenberry

    # Get day of year, zero based

    set doy [expr { [dict get $date dayOfYear] - 1 }]

    # Determine whether the year is a leap year

    set lp [IsGregorianLeapYear $date]

    # Convert day of year to a fractional year

    if { $lp } {
	set fractYear [expr { 1000 * $doy / 366 }]
    } else {
	set fractYear [expr { 1000 * $doy / 365 }]
    }

    # Put together the StarDate

    return [::format "Stardate %02d%03d.%1d" \
		[expr { [dict get $date year] - $Roddenberry }] \
		$fractYear \
		[expr { [dict get $date localSeconds] % 86400
			/ ( 86400 / 10 ) }]]
}

#----------------------------------------------------------------------
#
# ParseStarDate --
#
#	Parses a StarDate
#
# Parameters:
#	year - Year from the Roddenberry epoch
#	fractYear - Fraction of a year specifying the day of year.
#	fractDay - Fraction of a day
#
# Results:
#	Returns a count of seconds from the Posix epoch.
#
# Side effects:
#	None.
#
# Jeff Hobbs put this in to support an atrocious pun about Tcl being
# "Enterprise ready."  Now we're stuck with it.
#
#----------------------------------------------------------------------

proc ::tcl::clock::ParseStarDate { year fractYear fractDay } {
    variable Roddenberry

    # Build a tentative date from year and fraction.

    set date [dict create \
		  gregorian 1 \
		  era CE \
		  year [expr { $year + $Roddenberry }] \
		  dayOfYear [expr { $fractYear * 365 / 1000 + 1 }]]
    set date [GetJulianDayFromGregorianEraYearDay $date[set date {}]]

    # Determine whether the given year is a leap year

    set lp [IsGregorianLeapYear $date]

    # Reconvert the fractional year according to whether the given year is a
    # leap year

    if { $lp } {
	dict set date dayOfYear \
	    [expr { $fractYear * 366 / 1000 + 1 }]
    } else {
	dict set date dayOfYear \
	    [expr { $fractYear * 365 / 1000 + 1 }]
    }
    dict unset date julianDay
    dict unset date gregorian
    set date [GetJulianDayFromGregorianEraYearDay $date[set date {}]]

    return [expr {
	86400 * [dict get $date julianDay]
	- 210866803200
	+ ( 86400 / 10 ) * $fractDay
    }]
}

#----------------------------------------------------------------------
#
# ScanWide --
#
#	Scans a wide integer from an input
#
# Parameters:
#	str - String containing a decimal wide integer
#
# Results:
#	Returns the string as a pure wide integer.  Throws an error if the
#	string is misformatted or out of range.
#
#----------------------------------------------------------------------

proc ::tcl::clock::ScanWide { str } {
    set count [::scan $str {%ld %c} result junk]
    if { $count != 1 } {
	return -code error -errorcode [list CLOCK notAnInteger $str] \
	    "\"$str\" is not an integer"
    }
    if { [incr result 0] != $str } {
	return -code error -errorcode [list CLOCK integervalueTooLarge] \
	    "integer value too large to represent"
    }
    return $result
}

#----------------------------------------------------------------------
#
# InterpretTwoDigitYear --
#
#	Given a date that contains only the year of the century, determines
#	the target value of a two-digit year.
#
# Parameters:
#	date - Dictionary containing fields of the date.
#	baseTime - Base time relative to which the date is expressed.
#	twoDigitField - Name of the field that stores the two-digit year.
#			Default is 'yearOfCentury'
#	fourDigitField - Name of the field that will receive the four-digit
#	                 year.  Default is 'year'
#
# Results:
#	Returns the dictionary augmented with the four-digit year, stored in
#	the given key.
#
# Side effects:
#	None.
#
# The current rule for interpreting a two-digit year is that the year shall be
# between 1937 and 2037, thus staying within the range of a 32-bit signed
# value for time.  This rule may change to a sliding window in future
# versions, so the 'baseTime' parameter (which is currently ignored) is
# provided in the procedure signature.
#
#----------------------------------------------------------------------

proc ::tcl::clock::InterpretTwoDigitYear { date baseTime
					   { twoDigitField yearOfCentury }
					   { fourDigitField year } } {
    set yr [dict get $date $twoDigitField]
    if { $yr <= 37 } {
	dict set date $fourDigitField [expr { $yr + 2000 }]
    } else {
	dict set date $fourDigitField [expr { $yr + 1900 }]
    }
    return $date
}

#----------------------------------------------------------------------
#
# AssignBaseYear --
#
#	Places the number of the current year into a dictionary.
#
# Parameters:
#	date - Dictionary value to update
#	baseTime - Base time from which to extract the year, expressed
#		   in seconds from the Posix epoch
#	timezone - the time zone in which the date is being scanned
#	changeover - the Julian Day on which the Gregorian calendar
#		     was adopted in the target locale.
#
# Results:
#	Returns the dictionary with the current year assigned.
#
# Side effects:
#	None.
#
#----------------------------------------------------------------------

proc ::tcl::clock::AssignBaseYear { date baseTime timezone changeover } {
    variable TZData

    # Find the Julian Day Number corresponding to the base time, and
    # find the Gregorian year corresponding to that Julian Day.

    set date2 [GetDateFields $baseTime $TZData($timezone) $changeover]

    # Store the converted year

    dict set date era [dict get $date2 era]
    dict set date year [dict get $date2 year]

    return $date
}

#----------------------------------------------------------------------
#
# AssignBaseIso8601Year --
#
#	Determines the base year in the ISO8601 fiscal calendar.
#
# Parameters:
#	date - Dictionary containing the fields of the date that
#	       is to be augmented with the base year.
#	baseTime - Base time expressed in seconds from the Posix epoch.
#	timeZone - Target time zone
#	changeover - Julian Day of adoption of the Gregorian calendar in
#		     the target locale.
#
# Results:
#	Returns the given date with "iso8601Year" set to the
#	base year.
#
# Side effects:
#	None.
#
#----------------------------------------------------------------------

proc ::tcl::clock::AssignBaseIso8601Year {date baseTime timeZone changeover} {
    variable TZData

    # Find the Julian Day Number corresponding to the base time

    set date2 [GetDateFields $baseTime $TZData($timeZone) $changeover]

    # Calculate the ISO8601 date and transfer the year

    dict set date era CE
    dict set date iso8601Year [dict get $date2 iso8601Year]
    return $date
}

#----------------------------------------------------------------------
#
# AssignBaseMonth --
#
#	Places the number of the current year and month into a
#	dictionary.
#
# Parameters:
#	date - Dictionary value to update
#	baseTime - Time from which the year and month are to be
#	           obtained, expressed in seconds from the Posix epoch.
#	timezone - Name of the desired time zone
#	changeover - Julian Day on which the Gregorian calendar was adopted.
#
# Results:
#	Returns the dictionary with the base year and month assigned.
#
# Side effects:
#	None.
#
#----------------------------------------------------------------------

proc ::tcl::clock::AssignBaseMonth {date baseTime timezone changeover} {
    variable TZData

    # Find the year and month corresponding to the base time

    set date2 [GetDateFields $baseTime $TZData($timezone) $changeover]
    dict set date era [dict get $date2 era]
    dict set date year [dict get $date2 year]
    dict set date month [dict get $date2 month]
    return $date
}

#----------------------------------------------------------------------
#
# AssignBaseWeek --
#
#	Determines the base year and week in the ISO8601 fiscal calendar.
#
# Parameters:
#	date - Dictionary containing the fields of the date that
#	       is to be augmented with the base year and week.
#	baseTime - Base time expressed in seconds from the Posix epoch.
#	changeover - Julian Day on which the Gregorian calendar was adopted
#		     in the target locale.
#
# Results:
#	Returns the given date with "iso8601Year" set to the
#	base year and "iso8601Week" to the week number.
#
# Side effects:
#	None.
#
#----------------------------------------------------------------------

proc ::tcl::clock::AssignBaseWeek {date baseTime timeZone changeover} {
    variable TZData

    # Find the Julian Day Number corresponding to the base time

    set date2 [GetDateFields $baseTime $TZData($timeZone) $changeover]

    # Calculate the ISO8601 date and transfer the year

    dict set date era CE
    dict set date iso8601Year [dict get $date2 iso8601Year]
    dict set date iso8601Week [dict get $date2 iso8601Week]
    return $date
}

#----------------------------------------------------------------------
#
# AssignBaseJulianDay --
#
#	Determines the base day for a time-of-day conversion.
#
# Parameters:
#	date - Dictionary that is to get the base day
#	baseTime - Base time expressed in seconds from the Posix epoch
#	changeover - Julian day on which the Gregorian calendar was
#		     adpoted in the target locale.
#
# Results:
#	Returns the given dictionary augmented with a 'julianDay' field
#	that contains the base day.
#
# Side effects:
#	None.
#
#----------------------------------------------------------------------

proc ::tcl::clock::AssignBaseJulianDay { date baseTime timeZone changeover } {
    variable TZData

    # Find the Julian Day Number corresponding to the base time

    set date2 [GetDateFields $baseTime $TZData($timeZone) $changeover]
    dict set date julianDay [dict get $date2 julianDay]

    return $date
}

#----------------------------------------------------------------------
#
# InterpretHMSP --
#
#	Interprets a time in the form "hh:mm:ss am".
#
# Parameters:
#	date -- Dictionary containing "hourAMPM", "minute", "second"
#	        and "amPmIndicator" fields.
#
# Results:
#	Returns the number of seconds from local midnight.
#
# Side effects:
#	None.
#
#----------------------------------------------------------------------

proc ::tcl::clock::InterpretHMSP { date } {
    set hr [dict get $date hourAMPM]
    if { $hr == 12 } {
	set hr 0
    }
    if { [dict get $date amPmIndicator] } {
	incr hr 12
    }
    dict set date hour $hr
    return [InterpretHMS $date[set date {}]]
}

#----------------------------------------------------------------------
#
# InterpretHMS --
#
#	Interprets a 24-hour time "hh:mm:ss"
#
# Parameters:
#	date -- Dictionary containing the "hour", "minute" and "second"
#	        fields.
#
# Results:
#	Returns the given dictionary augmented with a "secondOfDay"
#	field containing the number of seconds from local midnight.
#
# Side effects:
#	None.
#
#----------------------------------------------------------------------

proc ::tcl::clock::InterpretHMS { date } {
    return [expr {
	( [dict get $date hour] * 60
	  + [dict get $date minute] ) * 60
	+ [dict get $date second]
    }]
}

#----------------------------------------------------------------------
#
# GetSystemTimeZone --
#
#	Determines the system time zone, which is the default for the
#	'clock' command if no other zone is supplied.
#
# Parameters:
#	None.
#
# Results:
#	Returns the system time zone.
#
# Side effects:
#	Stores the system time zone in the 'CachedSystemTimeZone'
#	variable, since determining it may be an expensive process.
#
#----------------------------------------------------------------------

proc ::tcl::clock::GetSystemTimeZone {} {
    variable CachedSystemTimeZone
    variable TimeZoneBad

    if {[set result [getenv TCL_TZ]] ne {}} {
	set timezone $result
    } elseif {[set result [getenv TZ]] ne {}} {
	set timezone $result
    } else {
	# Cache the time zone only if it was detected by one of the
	# expensive methods.
	if { [info exists CachedSystemTimeZone] } {
	    set timezone $CachedSystemTimeZone
	} elseif { $::tcl_platform(platform) eq {windows} } {
	    set timezone [GuessWindowsTimeZone]
	} elseif { [file exists /etc/localtime]
		   && ![catch {ReadZoneinfoFile \
				   Tcl/Localtime /etc/localtime}] } {
	    set timezone :Tcl/Localtime
	} else {
	    set timezone :localtime
	}
	set CachedSystemTimeZone $timezone
    }
    if { ![dict exists $TimeZoneBad $timezone] } {
	dict set TimeZoneBad $timezone [catch {SetupTimeZone $timezone}]
    }
    if { [dict get $TimeZoneBad $timezone] } {
	return :localtime
    } else {
	return $timezone
    }
}

#----------------------------------------------------------------------
#
# ConvertLegacyTimeZone --
#
#	Given an alphanumeric time zone identifier and the system time zone,
#	convert the alphanumeric identifier to an unambiguous time zone.
#
# Parameters:
#	tzname - Name of the time zone to convert
#
# Results:
#	Returns a time zone name corresponding to tzname, but in an
#	unambiguous form, generally +hhmm.
#
# This procedure is implemented primarily to allow the parsing of RFC822
# date/time strings.  Processing a time zone name on input is not recommended
# practice, because there is considerable room for ambiguity; for instance, is
# BST Brazilian Standard Time, or British Summer Time?
#
#----------------------------------------------------------------------

proc ::tcl::clock::ConvertLegacyTimeZone { tzname } {
    variable LegacyTimeZone

    set tzname [string tolower $tzname]
    if { ![dict exists $LegacyTimeZone $tzname] } {
	return -code error -errorcode [list CLOCK badTZName $tzname] \
	    "time zone \"$tzname\" not found"
    }
    return [dict get $LegacyTimeZone $tzname]
}

#----------------------------------------------------------------------
#
# SetupTimeZone --
#
#	Given the name or specification of a time zone, sets up its in-memory
#	data.
#
# Parameters:
#	tzname - Name of a time zone
#
# Results:
#	Unless the time zone is ':localtime', sets the TZData array to contain
#	the lookup table for local<->UTC conversion.  Returns an error if the
#	time zone cannot be parsed.
#
#----------------------------------------------------------------------

proc ::tcl::clock::SetupTimeZone { timezone } {
    variable TZData

    if {! [info exists TZData($timezone)] } {
	variable MINWIDE
	if { $timezone eq {:localtime} } {
	    # Nothing to do, we'll convert using the localtime function

	} elseif {
	    [regexp {^([-+])(\d\d)(?::?(\d\d)(?::?(\d\d))?)?} $timezone \
		    -> s hh mm ss]
	} then {
	    # Make a fixed offset

	    ::scan $hh %d hh
	    if { $mm eq {} } {
		set mm 0
	    } else {
		::scan $mm %d mm
	    }
	    if { $ss eq {} } {
		set ss 0
	    } else {
		::scan $ss %d ss
	    }
	    set offset [expr { ( $hh * 60 + $mm ) * 60 + $ss }]
	    if { $s eq {-} } {
		set offset [expr { - $offset }]
	    }
	    set TZData($timezone) [list [list $MINWIDE $offset -1 $timezone]]

	} elseif { [string index $timezone 0] eq {:} } {
	    # Convert using a time zone file

	    if {
		[catch {
		    LoadTimeZoneFile [string range $timezone 1 end]
		}] && [catch {
		    LoadZoneinfoFile [string range $timezone 1 end]
<<<<<<< HEAD
		}]
	    } then {
		return -code error \
		    -errorcode [list CLOCK badTimeZone $timezone] \
		    "time zone \"$timezone\" not found"
=======
		} ret opts]
	    } {
		dict unset opts -errorinfo
		if {[lindex [dict get $opts -errorcode] 0] ne "CLOCK"} {
		    dict set opts -errorcode [list CLOCK badTimeZone $timezone]
		    set ret "time zone \"$timezone\" not found: $ret"
		}
		return -options $opts $ret
>>>>>>> 19bb05e3
	    }
	} elseif { ![catch {ParsePosixTimeZone $timezone} tzfields] } {
	    # This looks like a POSIX time zone - try to process it

	    if { [catch {ProcessPosixTimeZone $tzfields} ret opts] } {
		dict unset opts -errorinfo
		if {[lindex [dict get $opts -errorcode] 0] ne "CLOCK"} {
		    dict set opts -errorcode [list CLOCK badTimeZone $timezone]
		    set ret "time zone \"$timezone\" not found: $ret"
		}
		return -options $opts $ret
	    } else {
		set TZData($timezone) $ret
	    }

	} else {
	    # We couldn't parse this as a POSIX time zone.  Try again with a
	    # time zone file - this time without a colon

	    if { [catch { LoadTimeZoneFile $timezone }]
		 && [catch { LoadZoneinfoFile $timezone } ret opts] } {
		dict unset opts -errorinfo
		if {[lindex [dict get $opts -errorcode] 0] ne "CLOCK"} {
		    dict set opts -errorcode [list CLOCK badTimeZone $timezone]
		    set ret "time zone \"$timezone\" not found: $ret"
		}
		return -options $opts $ret
	    }
	    set TZData($timezone) $TZData(:$timezone)
	}
    }

    return
}

#----------------------------------------------------------------------
#
# GuessWindowsTimeZone --
#
#	Determines the system time zone on windows.
#
# Parameters:
#	None.
#
# Results:
#	Returns a time zone specifier that corresponds to the system time zone
#	information found in the Registry.
#
# Bugs:
#	Fixed dates for DST change are unimplemented at present, because no
#	time zone information supplied with Windows actually uses them!
#
# On a Windows system where neither $env(TCL_TZ) nor $env(TZ) is specified,
# GuessWindowsTimeZone looks in the Registry for the system time zone
# information.  It then attempts to find an entry in WinZoneInfo for a time
# zone that uses the same rules.  If it finds one, it returns it; otherwise,
# it constructs a Posix-style time zone string and returns that.
#
#----------------------------------------------------------------------

proc ::tcl::clock::GuessWindowsTimeZone {} {
    variable WinZoneInfo
    variable NoRegistry
    variable TimeZoneBad

    if { [info exists NoRegistry] } {
	return :localtime
    }

    # Dredge time zone information out of the registry

    if { [catch {
	set rpath HKEY_LOCAL_MACHINE\\System\\CurrentControlSet\\Control\\TimeZoneInformation
	set data [list \
		      [expr { -60
			      * [registry get $rpath Bias] }] \
		      [expr { -60
				  * [registry get $rpath StandardBias] }] \
		      [expr { -60 \
				  * [registry get $rpath DaylightBias] }]]
	set stdtzi [registry get $rpath StandardStart]
	foreach ind {0 2 14 4 6 8 10 12} {
	    binary scan $stdtzi @${ind}s val
	    lappend data $val
	}
	set daytzi [registry get $rpath DaylightStart]
	foreach ind {0 2 14 4 6 8 10 12} {
	    binary scan $daytzi @${ind}s val
	    lappend data $val
	}
    }] } {
	# Missing values in the Registry - bail out

	return :localtime
    }

    # Make up a Posix time zone specifier if we can't find one.  Check here
    # that the tzdata file exists, in case we're running in an environment
    # (e.g. starpack) where tzdata is incomplete.  (Bug 1237907)

    if { [dict exists $WinZoneInfo $data] } {
	set tzname [dict get $WinZoneInfo $data]
	if { ! [dict exists $TimeZoneBad $tzname] } {
	    dict set TimeZoneBad $tzname [catch {SetupTimeZone $tzname}]
	}
    } else {
	set tzname {}
    }
    if { $tzname eq {} || [dict get $TimeZoneBad $tzname] } {
	lassign $data \
	    bias stdBias dstBias \
	    stdYear stdMonth stdDayOfWeek stdDayOfMonth \
	    stdHour stdMinute stdSecond stdMillisec \
	    dstYear dstMonth dstDayOfWeek dstDayOfMonth \
	    dstHour dstMinute dstSecond dstMillisec
	set stdDelta [expr { $bias + $stdBias }]
	set dstDelta [expr { $bias + $dstBias }]
	if { $stdDelta <= 0 } {
	    set stdSignum +
	    set stdDelta [expr { - $stdDelta }]
	    set dispStdSignum -
	} else {
	    set stdSignum -
	    set dispStdSignum +
	}
	set hh [::format %02d [expr { $stdDelta / 3600 }]]
	set mm [::format %02d [expr { ($stdDelta / 60 ) % 60 }]]
	set ss [::format %02d [expr { $stdDelta % 60 }]]
	set tzname {}
	append tzname < $dispStdSignum $hh $mm > $stdSignum $hh : $mm : $ss
	if { $stdMonth >= 0 } {
	    if { $dstDelta <= 0 } {
		set dstSignum +
		set dstDelta [expr { - $dstDelta }]
		set dispDstSignum -
	    } else {
		set dstSignum -
		set dispDstSignum +
	    }
	    set hh [::format %02d [expr { $dstDelta / 3600 }]]
	    set mm [::format %02d [expr { ($dstDelta / 60 ) % 60 }]]
	    set ss [::format %02d [expr { $dstDelta % 60 }]]
	    append tzname < $dispDstSignum $hh $mm > $dstSignum $hh : $mm : $ss
	    if { $dstYear == 0 } {
		append tzname ,M $dstMonth . $dstDayOfMonth . $dstDayOfWeek
	    } else {
		# I have not been able to find any locale on which Windows
		# converts time zone on a fixed day of the year, hence don't
		# know how to interpret the fields.  If someone can inform me,
		# I'd be glad to code it up.  For right now, we bail out in
		# such a case.
		return :localtime
	    }
	    append tzname / [::format %02d $dstHour] \
		: [::format %02d $dstMinute] \
		: [::format %02d $dstSecond]
	    if { $stdYear == 0 } {
		append tzname ,M $stdMonth . $stdDayOfMonth . $stdDayOfWeek
	    } else {
		# I have not been able to find any locale on which Windows
		# converts time zone on a fixed day of the year, hence don't
		# know how to interpret the fields.  If someone can inform me,
		# I'd be glad to code it up.  For right now, we bail out in
		# such a case.
		return :localtime
	    }
	    append tzname / [::format %02d $stdHour] \
		: [::format %02d $stdMinute] \
		: [::format %02d $stdSecond]
	}
	dict set WinZoneInfo $data $tzname
    }

    return [dict get $WinZoneInfo $data]
}

#----------------------------------------------------------------------
#
# LoadTimeZoneFile --
#
#	Load the data file that specifies the conversion between a
#	given time zone and Greenwich.
#
# Parameters:
#	fileName -- Name of the file to load
#
# Results:
#	None.
#
# Side effects:
#	TZData(:fileName) contains the time zone data
#
#----------------------------------------------------------------------

proc ::tcl::clock::LoadTimeZoneFile { fileName } {
    variable DataDir
    variable TZData

    if { [info exists TZData($fileName)] } {
	return
    }

    # Since an unsafe interp uses the [clock] command in the parent, this code
    # is security sensitive.  Make sure that the path name cannot escape the
    # given directory.

    if { [regexp {^[/\\]|^[a-zA-Z]+:|(?:^|[/\\])\.\.} $fileName] } {
	return -code error \
	    -errorcode [list CLOCK badTimeZone :$fileName] \
	    "time zone \":$fileName\" not valid"
    }
    try {
	source -encoding utf-8 [file join $DataDir $fileName]
    } on error {} {
	return -code error \
	    -errorcode [list CLOCK badTimeZone :$fileName] \
	    "time zone \":$fileName\" not found"
    }
    return
}

#----------------------------------------------------------------------
#
# LoadZoneinfoFile --
#
#	Loads a binary time zone information file in Olson format.
#
# Parameters:
#	fileName - Relative path name of the file to load.
#
# Results:
#	Returns an empty result normally; returns an error if no Olson file
#	was found or the file was malformed in some way.
#
# Side effects:
#	TZData(:fileName) contains the time zone data
#
#----------------------------------------------------------------------

proc ::tcl::clock::LoadZoneinfoFile { fileName } {
    variable ZoneinfoPaths

    # Since an unsafe interp uses the [clock] command in the parent, this code
    # is security sensitive.  Make sure that the path name cannot escape the
    # given directory.

    if { [regexp {^[/\\]|^[a-zA-Z]+:|(?:^|[/\\])\.\.} $fileName] } {
	return -code error \
	    -errorcode [list CLOCK badTimeZone :$fileName] \
	    "time zone \":$fileName\" not valid"
    }
    set fname ""
    foreach d $ZoneinfoPaths {
	set fname [file join $d $fileName]
	if { [file readable $fname] && [file isfile $fname] } {
	    break
	}
	set fname ""
    }
    if {$fname eq ""} {
	return -code error \
	    -errorcode [list CLOCK badTimeZone :$fileName] \
	    "time zone \":$fileName\" not found"
    }
    ReadZoneinfoFile $fileName $fname
}

#----------------------------------------------------------------------
#
# ReadZoneinfoFile --
#
#	Loads a binary time zone information file in Olson format.
#
# Parameters:
#	fileName - Name of the time zone (relative path name of the
#		   file).
#	fname - Absolute path name of the file.
#
# Results:
#	Returns an empty result normally; returns an error if no Olson file
#	was found or the file was malformed in some way.
#
# Side effects:
#	TZData(:fileName) contains the time zone data
#
#----------------------------------------------------------------------

proc ::tcl::clock::ReadZoneinfoFile {fileName fname} {
    variable MINWIDE
    variable TZData
    if { ![file exists $fname] } {
	return -code error "$fileName not found"
    }

    if { [file size $fname] > 262144 } {
	return -code error "$fileName too big"
    }

    # Suck in all the data from the file

    set f [open $fname r]
    fconfigure $f -translation binary
    set d [read $f]
    close $f

    # The file begins with a magic number, sixteen reserved bytes, and then
    # six 4-byte integers giving counts of fields in the file.

    binary scan $d a4a1x15IIIIII \
	magic version nIsGMT nIsStd nLeap nTime nType nChar
    set seek 44
    set ilen 4
    set iformat I
    if { $magic != {TZif} } {
	return -code error "$fileName not a time zone information file"
    }
    if { $nType > 255 } {
	return -code error "$fileName contains too many time types"
    }
    # Accept only Posix-style zoneinfo.  Sorry, 'leaps' bigots.
    if { $nLeap != 0 } {
	return -code error "$fileName contains leap seconds"
    }

    # In a version 2 file, we use the second part of the file, which contains
    # 64-bit transition times.

    if {$version eq "2"} {
	set seek [expr {
	    44
	    + 5 * $nTime
	    + 6 * $nType
	    + 4 * $nLeap
	    + $nIsStd
	    + $nIsGMT
	    + $nChar
	}]
	binary scan $d @${seek}a4a1x15IIIIII \
	    magic version nIsGMT nIsStd nLeap nTime nType nChar
	if {$magic ne {TZif}} {
	    return -code error "seek address $seek miscomputed, magic = $magic"
	}
	set iformat W
	set ilen 8
	incr seek 44
    }

    # Next come ${nTime} transition times, followed by ${nTime} time type
    # codes.  The type codes are unsigned 1-byte quantities.  We insert an
    # arbitrary start time in front of the transitions.

    binary scan $d @${seek}${iformat}${nTime}c${nTime} times tempCodes
    incr seek [expr { ($ilen + 1) * $nTime }]
    set times [linsert $times 0 $MINWIDE]
    set codes {}
    foreach c $tempCodes {
	lappend codes [expr { $c & 0xFF }]
    }
    set codes [linsert $codes 0 0]

    # Next come ${nType} time type descriptions, each of which has an offset
    # (seconds east of GMT), a DST indicator, and an index into the
    # abbreviation text.

    for { set i 0 } { $i < $nType } { incr i } {
	binary scan $d @${seek}Icc gmtOff isDst abbrInd
	lappend types [list $gmtOff $isDst $abbrInd]
	incr seek 6
    }

    # Next come $nChar characters of time zone name abbreviations, which are
    # null-terminated.
    # We build them up into a dictionary indexed by character index, because
    # that's what's in the indices above.

    binary scan $d @${seek}a${nChar} abbrs
    incr seek ${nChar}
    set abbrList [split $abbrs \0]
    set i 0
    set abbrevs {}
    foreach a $abbrList {
	for {set j 0} {$j <= [string length $a]} {incr j} {
	    dict set abbrevs $i [string range $a $j end]
	    incr i
	}
    }

    # Package up a list of tuples, each of which contains transition time,
    # seconds east of Greenwich, DST flag and time zone abbreviation.

    set r {}
    set lastTime $MINWIDE
    foreach t $times c $codes {
	if { $t < $lastTime } {
	    return -code error "$fileName has times out of order"
	}
	set lastTime $t
	lassign [lindex $types $c] gmtoff isDst abbrInd
	set abbrev [dict get $abbrevs $abbrInd]
	lappend r [list $t $gmtoff $isDst $abbrev]
    }

    # In a version 2 file, there is also a POSIX-style time zone description
    # at the very end of the file.  To get to it, skip over nLeap leap second
    # values (8 bytes each),
    # nIsStd standard/DST indicators and nIsGMT UTC/local indicators.

    if {$version eq {2}} {
	set seek [expr {$seek + 8 * $nLeap + $nIsStd + $nIsGMT + 1}]
	set last [string first \n $d $seek]
	set posix [string range $d $seek [expr {$last-1}]]
	if {[llength $posix] > 0} {
	    set posixFields [ParsePosixTimeZone $posix]
	    foreach tuple [ProcessPosixTimeZone $posixFields] {
		lassign $tuple t gmtoff isDst abbrev
		if {$t > $lastTime} {
		    lappend r $tuple
		}
	    }
	}
    }

    set TZData(:$fileName) $r

    return
}

#----------------------------------------------------------------------
#
# ParsePosixTimeZone --
#
#	Parses the TZ environment variable in Posix form
#
# Parameters:
#	tz	Time zone specifier to be interpreted
#
# Results:
#	Returns a dictionary whose values contain the various pieces of the
#	time zone specification.
#
# Side effects:
#	None.
#
# Errors:
#	Throws an error if the syntax of the time zone is incorrect.
#
# The following keys are present in the dictionary:
#	stdName - Name of the time zone when Daylight Saving Time
#		  is not in effect.
#	stdSignum - Sign (+, -, or empty) of the offset from Greenwich
#		    to the given (non-DST) time zone.  + and the empty
#		    string denote zones west of Greenwich, - denotes east
#		    of Greenwich; this is contrary to the ISO convention
#		    but follows Posix.
#	stdHours - Hours part of the offset from Greenwich to the given
#		   (non-DST) time zone.
#	stdMinutes - Minutes part of the offset from Greenwich to the
#		     given (non-DST) time zone. Empty denotes zero.
#	stdSeconds - Seconds part of the offset from Greenwich to the
#		     given (non-DST) time zone. Empty denotes zero.
#	dstName - Name of the time zone when DST is in effect, or the
#		  empty string if the time zone does not observe Daylight
#		  Saving Time.
#	dstSignum, dstHours, dstMinutes, dstSeconds -
#		Fields corresponding to stdSignum, stdHours, stdMinutes,
#		stdSeconds for the Daylight Saving Time version of the
#		time zone.  If dstHours is empty, it is presumed to be 1.
#	startDayOfYear - The ordinal number of the day of the year on which
#			 Daylight Saving Time begins.  If this field is
#			 empty, then DST begins on a given month-week-day,
#			 as below.
#	startJ - The letter J, or an empty string.  If a J is present in
#		 this field, then startDayOfYear does not count February 29
#		 even in leap years.
#	startMonth - The number of the month in which Daylight Saving Time
#		     begins, supplied if startDayOfYear is empty.  If both
#		     startDayOfYear and startMonth are empty, then US rules
#		     are presumed.
#	startWeekOfMonth - The number of the week in the month in which
#			   Daylight Saving Time begins, in the range 1-5.
#			   5 denotes the last week of the month even in a
#			   4-week month.
#	startDayOfWeek - The number of the day of the week (Sunday=0,
#			 Saturday=6) on which Daylight Saving Time begins.
#	startHours - The hours part of the time of day at which Daylight
#		     Saving Time begins. An empty string is presumed to be 2.
#	startMinutes - The minutes part of the time of day at which DST begins.
#		       An empty string is presumed zero.
#	startSeconds - The seconds part of the time of day at which DST begins.
#		       An empty string is presumed zero.
#	endDayOfYear, endJ, endMonth, endWeekOfMonth, endDayOfWeek,
#	endHours, endMinutes, endSeconds -
#		Specify the end of DST in the same way that the start* fields
#		specify the beginning of DST.
#
# This procedure serves only to break the time specifier into fields.  No
# attempt is made to canonicalize the fields or supply default values.
#
#----------------------------------------------------------------------

proc ::tcl::clock::ParsePosixTimeZone { tz } {
    if {[regexp -expanded -nocase -- {
	^
	# 1 - Standard time zone name
	([[:alpha:]]+ | <[-+[:alnum:]]+>)
	# 2 - Standard time zone offset, signum
	([-+]?)
	# 3 - Standard time zone offset, hours
	([[:digit:]]{1,2})
	(?:
	    # 4 - Standard time zone offset, minutes
	    : ([[:digit:]]{1,2})
	    (?:
		# 5 - Standard time zone offset, seconds
		: ([[:digit:]]{1,2} )
	    )?
	)?
	(?:
	    # 6 - DST time zone name
	    ([[:alpha:]]+ | <[-+[:alnum:]]+>)
	    (?:
		(?:
		    # 7 - DST time zone offset, signum
		    ([-+]?)
		    # 8 - DST time zone offset, hours
		    ([[:digit:]]{1,2})
		    (?:
			# 9 - DST time zone offset, minutes
			: ([[:digit:]]{1,2})
			(?:
			    # 10 - DST time zone offset, seconds
			    : ([[:digit:]]{1,2})
			)?
		    )?
		)?
		(?:
		    ,
		    (?:
			# 11 - Optional J in n and Jn form 12 - Day of year
			( J ? )	( [[:digit:]]+ )
			| M
			# 13 - Month number 14 - Week of month 15 - Day of week
			( [[:digit:]] + )
			[.] ( [[:digit:]] + )
			[.] ( [[:digit:]] + )
		    )
		    (?:
			# 16 - Start time of DST - hours
			/ ( [[:digit:]]{1,2} )
			(?:
			    # 17 - Start time of DST - minutes
			    : ( [[:digit:]]{1,2} )
			    (?:
				# 18 - Start time of DST - seconds
				: ( [[:digit:]]{1,2} )
			    )?
			)?
		    )?
		    ,
		    (?:
			# 19 - Optional J in n and Jn form 20 - Day of year
			( J ? )	( [[:digit:]]+ )
			| M
			# 21 - Month number 22 - Week of month 23 - Day of week
			( [[:digit:]] + )
			[.] ( [[:digit:]] + )
			[.] ( [[:digit:]] + )
		    )
		    (?:
			# 24 - End time of DST - hours
			/ ( [[:digit:]]{1,2} )
			(?:
			    # 25 - End time of DST - minutes
			    : ( [[:digit:]]{1,2} )
			    (?:
				# 26 - End time of DST - seconds
				: ( [[:digit:]]{1,2} )
			    )?
			)?
		    )?
		)?
	    )?
	)?
	$
    } $tz -> x(stdName) x(stdSignum) x(stdHours) x(stdMinutes) x(stdSeconds) \
	     x(dstName) x(dstSignum) x(dstHours) x(dstMinutes) x(dstSeconds) \
	     x(startJ) x(startDayOfYear) \
	     x(startMonth) x(startWeekOfMonth) x(startDayOfWeek) \
	     x(startHours) x(startMinutes) x(startSeconds) \
	     x(endJ) x(endDayOfYear) \
	     x(endMonth) x(endWeekOfMonth) x(endDayOfWeek) \
	     x(endHours) x(endMinutes) x(endSeconds)] } {
	# it's a good timezone

	return [array get x]
    }

    return -code error\
	-errorcode [list CLOCK badTimeZone $tz] \
	"unable to parse time zone specification \"$tz\""
}

#----------------------------------------------------------------------
#
# ProcessPosixTimeZone --
#
#	Handle a Posix time zone after it's been broken out into fields.
#
# Parameters:
#	z - Dictionary returned from 'ParsePosixTimeZone'
#
# Results:
#	Returns time zone information for the 'TZData' array.
#
# Side effects:
#	None.
#
#----------------------------------------------------------------------

proc ::tcl::clock::ProcessPosixTimeZone { z } {
    variable MINWIDE
    variable TZData

    # Determine the standard time zone name and seconds east of Greenwich

    set stdName [dict get $z stdName]
    if { [string index $stdName 0] eq {<} } {
	set stdName [string range $stdName 1 end-1]
    }
    if { [dict get $z stdSignum] eq {-} } {
	set stdSignum +1
    } else {
	set stdSignum -1
    }
    set stdHours [lindex [::scan [dict get $z stdHours] %d] 0]
    if { [dict get $z stdMinutes] ne {} } {
	set stdMinutes [lindex [::scan [dict get $z stdMinutes] %d] 0]
    } else {
	set stdMinutes 0
    }
    if { [dict get $z stdSeconds] ne {} } {
	set stdSeconds [lindex [::scan [dict get $z stdSeconds] %d] 0]
    } else {
	set stdSeconds 0
    }
    set stdOffset [expr {
	(($stdHours * 60 + $stdMinutes) * 60 + $stdSeconds) * $stdSignum
    }]
    set data [list [list $MINWIDE $stdOffset 0 $stdName]]

    # If there's no daylight zone, we're done

    set dstName [dict get $z dstName]
    if { $dstName eq {} } {
	return $data
    }
    if { [string index $dstName 0] eq {<} } {
	set dstName [string range $dstName 1 end-1]
    }

    # Determine the daylight name

    if { [dict get $z dstSignum] eq {-} } {
	set dstSignum +1
    } else {
	set dstSignum -1
    }
    if { [dict get $z dstHours] eq {} } {
	set dstOffset [expr { 3600 + $stdOffset }]
    } else {
	set dstHours [lindex [::scan [dict get $z dstHours] %d] 0]
	if { [dict get $z dstMinutes] ne {} } {
	    set dstMinutes [lindex [::scan [dict get $z dstMinutes] %d] 0]
	} else {
	    set dstMinutes 0
	}
	if { [dict get $z dstSeconds] ne {} } {
	    set dstSeconds [lindex [::scan [dict get $z dstSeconds] %d] 0]
	} else {
	    set dstSeconds 0
	}
	set dstOffset [expr {
	    (($dstHours*60 + $dstMinutes) * 60 + $dstSeconds) * $dstSignum
	}]
    }

    # Fill in defaults for European or US DST rules
    # US start time is the second Sunday in March
    # EU start time is the last Sunday in March
    # US end time is the first Sunday in November.
    # EU end time is the last Sunday in October

    if {
	[dict get $z startDayOfYear] eq {}
	&& [dict get $z startMonth] eq {}
    } then {
	if {($stdSignum * $stdHours>=0) && ($stdSignum * $stdHours<=12)} {
	    # EU
	    dict set z startWeekOfMonth 5
	    if {$stdHours>2} {
		dict set z startHours 2
	    } else {
		dict set z startHours [expr {$stdHours+1}]
	    }
	} else {
	    # US
	    dict set z startWeekOfMonth 2
	    dict set z startHours 2
	}
	dict set z startMonth 3
	dict set z startDayOfWeek 0
	dict set z startMinutes 0
	dict set z startSeconds 0
    }
    if {
	[dict get $z endDayOfYear] eq {}
	&& [dict get $z endMonth] eq {}
    } then {
	if {($stdSignum * $stdHours>=0) && ($stdSignum * $stdHours<=12)} {
	    # EU
	    dict set z endMonth 10
	    dict set z endWeekOfMonth 5
	    if {$stdHours>2} {
		dict set z endHours 3
	    } else {
		dict set z endHours [expr {$stdHours+2}]
	    }
	} else {
	    # US
	    dict set z endMonth 11
	    dict set z endWeekOfMonth 1
	    dict set z endHours 2
	}
	dict set z endDayOfWeek 0
	dict set z endMinutes 0
	dict set z endSeconds 0
    }

    # Put DST in effect in all years from 1916 to 2099.

    for { set y 1916 } { $y < 2100 } { incr y } {
	set startTime [DeterminePosixDSTTime $z start $y]
	incr startTime [expr { - wide($stdOffset) }]
	set endTime [DeterminePosixDSTTime $z end $y]
	incr endTime [expr { - wide($dstOffset) }]
	if { $startTime < $endTime } {
	    lappend data \
		[list $startTime $dstOffset 1 $dstName] \
		[list $endTime $stdOffset 0 $stdName]
	} else {
	    lappend data \
		[list $endTime $stdOffset 0 $stdName] \
		[list $startTime $dstOffset 1 $dstName]
	}
    }

    return $data
}

#----------------------------------------------------------------------
#
# DeterminePosixDSTTime --
#
#	Determines the time that Daylight Saving Time starts or ends from a
#	Posix time zone specification.
#
# Parameters:
#	z - Time zone data returned from ParsePosixTimeZone.
#	    Missing fields are expected to be filled in with
#	    default values.
#	bound - The word 'start' or 'end'
#	y - The year for which the transition time is to be determined.
#
# Results:
#	Returns the transition time as a count of seconds from the epoch.  The
#	time is relative to the wall clock, not UTC.
#
#----------------------------------------------------------------------

proc ::tcl::clock::DeterminePosixDSTTime { z bound y } {

    variable FEB_28

    # Determine the start or end day of DST

    set date [dict create era CE year $y]
    set doy [dict get $z ${bound}DayOfYear]
    if { $doy ne {} } {

	# Time was specified as a day of the year

	if { [dict get $z ${bound}J] ne {}
	     && [IsGregorianLeapYear $y]
	     && ( $doy > $FEB_28 ) } {
	    incr doy
	}
	dict set date dayOfYear $doy
	set date [GetJulianDayFromEraYearDay $date[set date {}] 2361222]
    } else {
	# Time was specified as a day of the week within a month

	dict set date month [dict get $z ${bound}Month]
	dict set date dayOfWeek [dict get $z ${bound}DayOfWeek]
	set dowim [dict get $z ${bound}WeekOfMonth]
	if { $dowim >= 5 } {
	    set dowim -1
	}
	dict set date dayOfWeekInMonth $dowim
	set date [GetJulianDayFromEraYearMonthWeekDay $date[set date {}] 2361222]

    }

    set jd [dict get $date julianDay]
    set seconds [expr {
	wide($jd) * wide(86400) - wide(210866803200)
    }]

    set h [dict get $z ${bound}Hours]
    if { $h eq {} } {
	set h 2
    } else {
	set h [lindex [::scan $h %d] 0]
    }
    set m [dict get $z ${bound}Minutes]
    if { $m eq {} } {
	set m 0
    } else {
	set m [lindex [::scan $m %d] 0]
    }
    set s [dict get $z ${bound}Seconds]
    if { $s eq {} } {
	set s 0
    } else {
	set s [lindex [::scan $s %d] 0]
    }
    set tod [expr { ( $h * 60 + $m ) * 60 + $s }]
    return [expr { $seconds + $tod }]
}

#----------------------------------------------------------------------
#
# GetLocaleEra --
#
#	Given local time expressed in seconds from the Posix epoch,
#	determine localized era and year within the era.
#
# Parameters:
#	date - Dictionary that must contain the keys, 'localSeconds',
#	       whose value is expressed as the appropriate local time;
#	       and 'year', whose value is the Gregorian year.
#	etable - Value of the LOCALE_ERAS key in the message catalogue
#	         for the target locale.
#
# Results:
#	Returns the dictionary, augmented with the keys, 'localeEra' and
#	'localeYear'.
#
#----------------------------------------------------------------------

proc ::tcl::clock::GetLocaleEra { date etable } {
    set index [BSearch $etable [dict get $date localSeconds]]
    if { $index < 0} {
	dict set date localeEra \
	    [::format %02d [expr { [dict get $date year] / 100 }]]
	dict set date localeYear [expr {
	    [dict get $date year] % 100
	}]
    } else {
	dict set date localeEra [lindex $etable $index 1]
	dict set date localeYear [expr {
	    [dict get $date year] - [lindex $etable $index 2]
	}]
    }
    return $date
}

#----------------------------------------------------------------------
#
# GetJulianDayFromEraYearDay --
#
#	Given a year, month and day on the Gregorian calendar, determines
#	the Julian Day Number beginning at noon on that date.
#
# Parameters:
#	date -- A dictionary in which the 'era', 'year', and
#		'dayOfYear' slots are populated. The calendar in use
#		is determined by the date itself relative to:
#       changeover -- Julian day on which the Gregorian calendar was
#		adopted in the current locale.
#
# Results:
#	Returns the given dictionary augmented with a 'julianDay' key whose
#	value is the desired Julian Day Number, and a 'gregorian' key that
#	specifies whether the calendar is Gregorian (1) or Julian (0).
#
# Side effects:
#	None.
#
# Bugs:
#	This code needs to be moved to the C layer.
#
#----------------------------------------------------------------------

proc ::tcl::clock::GetJulianDayFromEraYearDay {date changeover} {
    # Get absolute year number from the civil year

    switch -exact -- [dict get $date era] {
	BCE {
	    set year [expr { 1 - [dict get $date year] }]
	}
	CE {
	    set year [dict get $date year]
	}
    }
    set ym1 [expr { $year - 1 }]

    # Try the Gregorian calendar first.

    dict set date gregorian 1
    set jd [expr {
	1721425
	+ [dict get $date dayOfYear]
	+ ( 365 * $ym1 )
	+ ( $ym1 / 4 )
	- ( $ym1 / 100 )
	+ ( $ym1 / 400 )
    }]

    # If the date is before the Gregorian change, use the Julian calendar.

    if { $jd < $changeover } {
	dict set date gregorian 0
	set jd [expr {
	    1721423
	    + [dict get $date dayOfYear]
	    + ( 365 * $ym1 )
	    + ( $ym1 / 4 )
	}]
    }

    dict set date julianDay $jd
    return $date
}

#----------------------------------------------------------------------
#
# GetJulianDayFromEraYearMonthWeekDay --
#
#	Determines the Julian Day number corresponding to the nth given
#	day-of-the-week in a given month.
#
# Parameters:
#	date - Dictionary containing the keys, 'era', 'year', 'month'
#	       'weekOfMonth', 'dayOfWeek', and 'dayOfWeekInMonth'.
#	changeover - Julian Day of adoption of the Gregorian calendar
#
# Results:
#	Returns the given dictionary, augmented with a 'julianDay' key.
#
# Side effects:
#	None.
#
# Bugs:
#	This code needs to be moved to the C layer.
#
#----------------------------------------------------------------------

proc ::tcl::clock::GetJulianDayFromEraYearMonthWeekDay {date changeover} {
    # Come up with a reference day; either the zeroeth day of the given month
    # (dayOfWeekInMonth >= 0) or the seventh day of the following month
    # (dayOfWeekInMonth < 0)

    set date2 $date
    set week [dict get $date dayOfWeekInMonth]
    if { $week >= 0 } {
	dict set date2 dayOfMonth 0
    } else {
	dict incr date2 month
	dict set date2 dayOfMonth 7
    }
    set date2 [GetJulianDayFromEraYearMonthDay $date2[set date2 {}] \
		   $changeover]
    set wd0 [WeekdayOnOrBefore [dict get $date dayOfWeek] \
		 [dict get $date2 julianDay]]
    dict set date julianDay [expr { $wd0 + 7 * $week }]
    return $date
}

#----------------------------------------------------------------------
#
# IsGregorianLeapYear --
#
#	Determines whether a given date represents a leap year in the
#	Gregorian calendar.
#
# Parameters:
#	date -- The date to test.  The fields, 'era', 'year' and 'gregorian'
#	        must be set.
#
# Results:
#	Returns 1 if the year is a leap year, 0 otherwise.
#
# Side effects:
#	None.
#
#----------------------------------------------------------------------

proc ::tcl::clock::IsGregorianLeapYear { date } {
    switch -exact -- [dict get $date era] {
	BCE {
	    set year [expr { 1 - [dict get $date year]}]
	}
	CE {
	    set year [dict get $date year]
	}
    }
    if { $year % 4 != 0 } {
	return 0
    } elseif { ![dict get $date gregorian] } {
	return 1
    } elseif { $year % 400 == 0 } {
	return 1
    } elseif { $year % 100 == 0 } {
	return 0
    } else {
	return 1
    }
}

#----------------------------------------------------------------------
#
# WeekdayOnOrBefore --
#
#	Determine the nearest day of week (given by the 'weekday' parameter,
#	Sunday==0) on or before a given Julian Day.
#
# Parameters:
#	weekday -- Day of the week
#	j -- Julian Day number
#
# Results:
#	Returns the Julian Day Number of the desired date.
#
# Side effects:
#	None.
#
#----------------------------------------------------------------------

proc ::tcl::clock::WeekdayOnOrBefore { weekday j } {
    set k [expr { ( $weekday + 6 )  % 7 }]
    return [expr { $j - ( $j - $k ) % 7 }]
}

#----------------------------------------------------------------------
#
# BSearch --
#
#	Service procedure that does binary search in several places inside the
#	'clock' command.
#
# Parameters:
#	list - List of lists, sorted in ascending order by the
#	       first elements
#	key - Value to search for
#
# Results:
#	Returns the index of the greatest element in $list that is less than
#	or equal to $key.
#
# Side effects:
#	None.
#
#----------------------------------------------------------------------

proc ::tcl::clock::BSearch { list key } {
    if {[llength $list] == 0} {
	return -1
    }
    if { $key < [lindex $list 0 0] } {
	return -1
    }

    set l 0
    set u [expr { [llength $list] - 1 }]

    while { $l < $u } {
	# At this point, we know that
	#   $k >= [lindex $list $l 0]
	#   Either $u == [llength $list] or else $k < [lindex $list $u+1 0]
	# We find the midpoint of the interval {l,u} rounded UP, compare
	# against it, and set l or u to maintain the invariant.  Note that the
	# interval shrinks at each step, guaranteeing convergence.

	set m [expr { ( $l + $u + 1 ) / 2 }]
	if { $key >= [lindex $list $m 0] } {
	    set l $m
	} else {
	    set u [expr { $m - 1 }]
	}
    }

    return $l
}

#----------------------------------------------------------------------
#
# clock add --
#
#	Adds an offset to a given time.
#
# Syntax:
#	clock add clockval ?count unit?... ?-option value?
#
# Parameters:
#	clockval -- Starting time value
#	count -- Amount of a unit of time to add
#	unit -- Unit of time to add, must be one of:
#			years year months month weeks week
#			days day hours hour minutes minute
#			seconds second
#
# Options:
#	-gmt BOOLEAN
#		(Deprecated) Flag synonymous with '-timezone :GMT'
#	-timezone ZONE
#		Name of the time zone in which calculations are to be done.
#	-locale NAME
#		Name of the locale in which calculations are to be done.
#		Used to determine the Gregorian change date.
#
# Results:
#	Returns the given time adjusted by the given offset(s) in
#	order.
#
# Notes:
#	It is possible that adding a number of months or years will adjust the
#	day of the month as well.  For instance, the time at one month after
#	31 January is either 28 or 29 February, because February has fewer
#	than 31 days.
#
#----------------------------------------------------------------------

proc ::tcl::clock::add { clockval args } {
    if { [llength $args] % 2 != 0 } {
	set cmdName "clock add"
	return -code error \
	    -errorcode [list CLOCK wrongNumArgs] \
	    "wrong \# args: should be\
	     \"$cmdName clockval ?number units?...\
	     ?-gmt boolean? ?-locale LOCALE? ?-timezone ZONE?\""
    }
    if { [catch { expr {wide($clockval)} } result] } {
	return -code error $result
    }

    set offsets {}
    set gmt 0
    set locale c
    set timezone [GetSystemTimeZone]

    foreach { a b } $args {
	if { [string is integer -strict $a] } {
	    lappend offsets $a $b
	} else {
	    switch -exact -- $a {
		-g - -gm - -gmt {
		    set saw(-gmt) {}
		    set gmt $b
		}
		-l - -lo - -loc - -loca - -local - -locale {
		    set locale [string tolower $b]
		}
		-t - -ti - -tim - -time - -timez - -timezo - -timezon -
		-timezone {
		    set saw(-timezone) {}
		    set timezone $b
		}
		default {
		    throw [list CLOCK badOption $a] \
			"bad option \"$a\",\
			 must be -gmt, -locale or -timezone"
		}
	    }
	}
    }

    # Check options for validity

    if { [info exists saw(-gmt)] && [info exists saw(-timezone)] } {
	return -code error \
	    -errorcode [list CLOCK gmtWithTimezone] \
	    "cannot use -gmt and -timezone in same call"
    }
    if { [catch { expr { wide($clockval) } } result] } {
	return -code error "expected integer but got \"$clockval\""
    }
    if { ![string is boolean -strict $gmt] } {
	return -code error "expected boolean value but got \"$gmt\""
    } elseif { $gmt } {
	set timezone :GMT
    }

    EnterLocale $locale

    set changeover [mc GREGORIAN_CHANGE_DATE]

    if {[catch {SetupTimeZone $timezone} retval opts]} {
	dict unset opts -errorinfo
	return -options $opts $retval
    }

    try {
	foreach { quantity unit } $offsets {
	    switch -exact -- $unit {
		years - year {
		    set clockval [AddMonths [expr { 12 * $quantity }] \
			    $clockval $timezone $changeover]
		}
		months - month {
		    set clockval [AddMonths $quantity $clockval $timezone \
			    $changeover]
		}

		weeks - week {
		    set clockval [AddDays [expr { 7 * $quantity }] \
			    $clockval $timezone $changeover]
		}
		days - day {
		    set clockval [AddDays $quantity $clockval $timezone \
			    $changeover]
		}

		hours - hour {
		    set clockval [expr { 3600 * $quantity + $clockval }]
		}
		minutes - minute {
		    set clockval [expr { 60 * $quantity + $clockval }]
		}
		seconds - second {
		    set clockval [expr { $quantity + $clockval }]
		}

		default {
		    throw [list CLOCK badUnit $unit] \
			"unknown unit \"$unit\", must be \
			years, months, weeks, days, hours, minutes or seconds"
		}
	    }
	}
	return $clockval
    } trap CLOCK {result opts} {
	# Conceal the innards of [clock] when it's an expected error
	dict unset opts -errorinfo
	return -options $opts $result
    }
}

#----------------------------------------------------------------------
#
# AddMonths --
#
#	Add a given number of months to a given clock value in a given
#	time zone.
#
# Parameters:
#	months - Number of months to add (may be negative)
#	clockval - Seconds since the epoch before the operation
#	timezone - Time zone in which the operation is to be performed
#
# Results:
#	Returns the new clock value as a number of seconds since
#	the epoch.
#
# Side effects:
#	None.
#
#----------------------------------------------------------------------

proc ::tcl::clock::AddMonths { months clockval timezone changeover } {
    variable DaysInRomanMonthInCommonYear
    variable DaysInRomanMonthInLeapYear
    variable TZData

    # Convert the time to year, month, day, and fraction of day.

    set date [GetDateFields $clockval $TZData($timezone) $changeover]
    dict set date secondOfDay [expr {
	[dict get $date localSeconds] % 86400
    }]
    dict set date tzName $timezone

    # Add the requisite number of months

    set m [dict get $date month]
    incr m $months
    incr m -1
    set delta [expr { $m / 12 }]
    set mm [expr { $m % 12 }]
    dict set date month [expr { $mm + 1 }]
    dict incr date year $delta

    # If the date doesn't exist in the current month, repair it

    if { [IsGregorianLeapYear $date] } {
	set hath [lindex $DaysInRomanMonthInLeapYear $mm]
    } else {
	set hath [lindex $DaysInRomanMonthInCommonYear $mm]
    }
    if { [dict get $date dayOfMonth] > $hath } {
	dict set date dayOfMonth $hath
    }

    # Reconvert to a number of seconds

    set date [GetJulianDayFromEraYearMonthDay \
		  $date[set date {}]\
		  $changeover]
    dict set date localSeconds [expr {
	-210866803200
	+ ( 86400 * wide([dict get $date julianDay]) )
	+ [dict get $date secondOfDay]
    }]
    set date [ConvertLocalToUTC $date[set date {}] $TZData($timezone) \
		 $changeover]

    return [dict get $date seconds]

}

#----------------------------------------------------------------------
#
# AddDays --
#
#	Add a given number of days to a given clock value in a given time
#	zone.
#
# Parameters:
#	days - Number of days to add (may be negative)
#	clockval - Seconds since the epoch before the operation
#	timezone - Time zone in which the operation is to be performed
#	changeover - Julian Day on which the Gregorian calendar was adopted
#		     in the target locale.
#
# Results:
#	Returns the new clock value as a number of seconds since the epoch.
#
# Side effects:
#	None.
#
#----------------------------------------------------------------------

proc ::tcl::clock::AddDays { days clockval timezone changeover } {
    variable TZData

    # Convert the time to Julian Day

    set date [GetDateFields $clockval $TZData($timezone) $changeover]
    dict set date secondOfDay [expr {
	[dict get $date localSeconds] % 86400
    }]
    dict set date tzName $timezone

    # Add the requisite number of days

    dict incr date julianDay $days

    # Reconvert to a number of seconds

    dict set date localSeconds [expr {
	-210866803200
	+ ( 86400 * wide([dict get $date julianDay]) )
	+ [dict get $date secondOfDay]
    }]
    set date [ConvertLocalToUTC $date[set date {}] $TZData($timezone) \
		  $changeover]

    return [dict get $date seconds]

}

#----------------------------------------------------------------------
#
# ChangeCurrentLocale --
#
#        The global locale was changed within msgcat.
#        Clears the buffered parse functions of the current locale.
#
# Parameters:
#        loclist (ignored)
#
# Results:
#        None.
#
# Side effects:
#        Buffered parse functions are cleared.
#
#----------------------------------------------------------------------

proc ::tcl::clock::ChangeCurrentLocale {args} {
    variable FormatProc
    variable LocaleNumeralCache
    variable CachedSystemTimeZone
    variable TimeZoneBad

    foreach p [info procs [namespace current]::scanproc'*'current] {
	rename $p {}
    }
    foreach p [info procs [namespace current]::formatproc'*'current] {
	rename $p {}
    }

    catch {array unset FormatProc *'current}
    set LocaleNumeralCache {}
}

#----------------------------------------------------------------------
#
# ClearCaches --
#
#	Clears all caches to reclaim the memory used in [clock]
#
# Parameters:
#	None.
#
# Results:
#	None.
#
# Side effects:
#	Caches are cleared.
#
#----------------------------------------------------------------------

proc ::tcl::clock::ClearCaches {} {
    variable FormatProc
    variable LocaleNumeralCache
    variable CachedSystemTimeZone
    variable TimeZoneBad

    foreach p [info procs [namespace current]::scanproc'*] {
	rename $p {}
    }
    foreach p [info procs [namespace current]::formatproc'*] {
	rename $p {}
    }

    catch {unset FormatProc}
    set LocaleNumeralCache {}
    catch {unset CachedSystemTimeZone}
    set TimeZoneBad {}
    InitTZData
}<|MERGE_RESOLUTION|>--- conflicted
+++ resolved
@@ -3107,22 +3107,14 @@
 		    LoadTimeZoneFile [string range $timezone 1 end]
 		}] && [catch {
 		    LoadZoneinfoFile [string range $timezone 1 end]
-<<<<<<< HEAD
-		}]
+		} ret opts]
 	    } then {
-		return -code error \
-		    -errorcode [list CLOCK badTimeZone $timezone] \
-		    "time zone \"$timezone\" not found"
-=======
-		} ret opts]
-	    } {
 		dict unset opts -errorinfo
 		if {[lindex [dict get $opts -errorcode] 0] ne "CLOCK"} {
 		    dict set opts -errorcode [list CLOCK badTimeZone $timezone]
 		    set ret "time zone \"$timezone\" not found: $ret"
 		}
 		return -options $opts $ret
->>>>>>> 19bb05e3
 	    }
 	} elseif { ![catch {ParsePosixTimeZone $timezone} tzfields] } {
 	    # This looks like a POSIX time zone - try to process it
