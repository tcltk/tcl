#----------------------------------------------------------------------
#
# clock.tcl --
#
#	This file implements the portions of the [clock] ensemble that are
#	coded in Tcl.  Refer to the users' manual to see the description of
#	the [clock] command and its subcommands.
#
#
#----------------------------------------------------------------------
#
# Copyright © 2004-2007 Kevin B. Kenny
# Copyright (c) 2015 by Sergey G. Brester aka sebres.
# See the file "license.terms" for information on usage and redistribution
# of this file, and for a DISCLAIMER OF ALL WARRANTIES.
#
#----------------------------------------------------------------------

# We must have message catalogs that support the root locale.

package require msgcat 1.6

# Put the library directory into the namespace for the ensemble so that the
# library code can find message catalogs and time zone definition files.

namespace eval ::tcl::clock \
    [list variable LibDir [info library]]

#----------------------------------------------------------------------
#
# clock --
#
#	Manipulate times.
#
# The 'clock' command manipulates time.  Refer to the user documentation for
# the available subcommands and what they do.
#
#----------------------------------------------------------------------

namespace eval ::tcl::clock {

    # Export the subcommands

    namespace export format
    namespace export clicks
    namespace export microseconds
    namespace export milliseconds
    namespace export scan
    namespace export seconds
    namespace export add

    # Import the message catalog commands that we use.

    namespace import ::msgcat::mclocale
    namespace import ::msgcat::mcpackagelocale

}

#----------------------------------------------------------------------
#
# ::tcl::clock::Initialize --
#
#	Finish initializing the 'clock' subsystem
#
# Results:
#	None.
#
# Side effects:
#	Namespace variable in the 'clock' subsystem are initialized.
#
# The '::tcl::clock::Initialize' procedure initializes the namespace variables
# and root locale message catalog for the 'clock' subsystem.  It is broken
# into a procedure rather than simply evaluated as a script so that it will be
# able to use local variables, avoiding the dangers of 'creative writing' as
# in Bug 1185933.
#
#----------------------------------------------------------------------

proc ::tcl::clock::Initialize {} {

    rename ::tcl::clock::Initialize {}

    variable LibDir

    # Define the Greenwich time zone

    proc InitTZData {} {
	variable TZData
	array unset TZData
	set TZData(:Etc/GMT) {
	    {-9223372036854775808 0 0 GMT}
	}
	set TZData(:GMT) $TZData(:Etc/GMT)
	set TZData(:Etc/UTC) {
	    {-9223372036854775808 0 0 UTC}
	}
	set TZData(:UTC) $TZData(:Etc/UTC)
	set TZData(:localtime) {}
    }
    InitTZData

    mcpackagelocale set {}
    ::msgcat::mcpackageconfig set mcfolder [file join $LibDir msgs]
    ::msgcat::mcpackageconfig set unknowncmd ""
    ::msgcat::mcpackageconfig set changecmd ChangeCurrentLocale

    # Define the message catalog for the root locale.

    ::msgcat::mcmset {} {
	AM {am}
	BCE {B.C.E.}
	CE {C.E.}
	DATE_FORMAT {%m/%d/%Y}
	DATE_TIME_FORMAT {%a %b %e %H:%M:%S %Y}
	DAYS_OF_WEEK_ABBREV	{
	    Sun Mon Tue Wed Thu Fri Sat
	}
	DAYS_OF_WEEK_FULL	{
	    Sunday Monday Tuesday Wednesday Thursday Friday Saturday
	}
	GREGORIAN_CHANGE_DATE	2299161
	LOCALE_DATE_FORMAT {%m/%d/%Y}
	LOCALE_DATE_TIME_FORMAT {%a %b %e %H:%M:%S %Y}
	LOCALE_ERAS {}
	LOCALE_NUMERALS		{
	    00 01 02 03 04 05 06 07 08 09
	    10 11 12 13 14 15 16 17 18 19
	    20 21 22 23 24 25 26 27 28 29
	    30 31 32 33 34 35 36 37 38 39
	    40 41 42 43 44 45 46 47 48 49
	    50 51 52 53 54 55 56 57 58 59
	    60 61 62 63 64 65 66 67 68 69
	    70 71 72 73 74 75 76 77 78 79
	    80 81 82 83 84 85 86 87 88 89
	    90 91 92 93 94 95 96 97 98 99
	}
	LOCALE_TIME_FORMAT {%H:%M:%S}
	LOCALE_YEAR_FORMAT {%EC%Ey}
	MONTHS_ABBREV		{
	    Jan Feb Mar Apr May Jun Jul Aug Sep Oct Nov Dec
	}
	MONTHS_FULL		{
	    	January		February	March
	    	April		May		June
	    	July		August		September
		October		November	December
	}
	PM {pm}
	TIME_FORMAT {%H:%M:%S}
	TIME_FORMAT_12 {%I:%M:%S %P}
	TIME_FORMAT_24 {%H:%M}
	TIME_FORMAT_24_SECS {%H:%M:%S}
    }

    # Define a few Gregorian change dates for other locales.  In most cases
    # the change date follows a language, because a nation's colonies changed
    # at the same time as the nation itself.  In many cases, different
    # national boundaries existed; the dominating rule is to follow the
    # nation's capital.

    # Italy, Spain, Portugal, Poland

    ::msgcat::mcset it GREGORIAN_CHANGE_DATE 2299161
    ::msgcat::mcset es GREGORIAN_CHANGE_DATE 2299161
    ::msgcat::mcset pt GREGORIAN_CHANGE_DATE 2299161
    ::msgcat::mcset pl GREGORIAN_CHANGE_DATE 2299161

    # France, Austria

    ::msgcat::mcset fr GREGORIAN_CHANGE_DATE 2299227

    # For Belgium, we follow Southern Netherlands; Liege Diocese changed
    # several weeks later.

    ::msgcat::mcset fr_BE GREGORIAN_CHANGE_DATE 2299238
    ::msgcat::mcset nl_BE GREGORIAN_CHANGE_DATE 2299238

    # Austria

    ::msgcat::mcset de_AT GREGORIAN_CHANGE_DATE 2299527

    # Hungary

    ::msgcat::mcset hu GREGORIAN_CHANGE_DATE 2301004

    # Germany, Norway, Denmark (Catholic Germany changed earlier)

    ::msgcat::mcset de_DE GREGORIAN_CHANGE_DATE 2342032
    ::msgcat::mcset nb GREGORIAN_CHANGE_DATE 2342032
    ::msgcat::mcset nn GREGORIAN_CHANGE_DATE 2342032
    ::msgcat::mcset no GREGORIAN_CHANGE_DATE 2342032
    ::msgcat::mcset da GREGORIAN_CHANGE_DATE 2342032

    # Holland (Brabant, Gelderland, Flanders, Friesland, etc. changed at
    # various times)

    ::msgcat::mcset nl GREGORIAN_CHANGE_DATE 2342165

    # Protestant Switzerland (Catholic cantons changed earlier)

    ::msgcat::mcset fr_CH GREGORIAN_CHANGE_DATE 2361342
    ::msgcat::mcset it_CH GREGORIAN_CHANGE_DATE 2361342
    ::msgcat::mcset de_CH GREGORIAN_CHANGE_DATE 2361342

    # English speaking countries

    ::msgcat::mcset en GREGORIAN_CHANGE_DATE 2361222

    # Sweden (had several changes onto and off of the Gregorian calendar)

    ::msgcat::mcset sv GREGORIAN_CHANGE_DATE 2361390

    # Russia

    ::msgcat::mcset ru GREGORIAN_CHANGE_DATE 2421639

    # Romania (Transylvania changed earlier - perhaps de_RO should show the
    # earlier date?)

    ::msgcat::mcset ro GREGORIAN_CHANGE_DATE 2422063

    # Greece

    ::msgcat::mcset el GREGORIAN_CHANGE_DATE 2423480

    #------------------------------------------------------------------
    #
    #				CONSTANTS
    #
    #------------------------------------------------------------------

    # Paths at which binary time zone data for the Olson libraries are known
    # to reside on various operating systems

    variable ZoneinfoPaths {}
    foreach path {
	/usr/share/zoneinfo
	/usr/share/lib/zoneinfo
	/usr/lib/zoneinfo
	/usr/local/etc/zoneinfo
    } {
	if { [file isdirectory $path] } {
	    lappend ZoneinfoPaths $path
	}
    }

    # Define the directories for time zone data and message catalogs.

    variable DataDir [file join $LibDir tzdata]

    # Number of days in the months, in common years and leap years.

    variable DaysInRomanMonthInCommonYear \
	{ 31 28 31 30 31 30 31 31 30 31 30 31 }
    variable DaysInRomanMonthInLeapYear \
	{ 31 29 31 30 31 30 31 31 30 31 30 31 }
    variable DaysInPriorMonthsInCommonYear [list 0]
    variable DaysInPriorMonthsInLeapYear [list 0]
    set i 0
    foreach j $DaysInRomanMonthInCommonYear {
	lappend DaysInPriorMonthsInCommonYear [incr i $j]
    }
    set i 0
    foreach j $DaysInRomanMonthInLeapYear {
	lappend DaysInPriorMonthsInLeapYear [incr i $j]
    }

    # Another epoch (Hi, Jeff!)

    variable Roddenberry 1946

    # Integer ranges

    variable MINWIDE -9223372036854775808
    variable MAXWIDE 9223372036854775807

    # Day before Leap Day

    variable FEB_28	       58

    # Default configuration

    configure -current-locale  [mclocale]
    #configure -default-locale  C
    #configure -year-century    2000 \
    #          -century-switch  38

    # Translation table to map Windows TZI onto cities, so that the Olson
    # rules can apply.  In some cases the mapping is ambiguous, so it's wise
    # to specify $::env(TCL_TZ) rather than simply depending on the system
    # time zone.

    # The keys are long lists of values obtained from the time zone
    # information in the Registry.  In order, the list elements are:
    # 	Bias StandardBias DaylightBias
    #   StandardDate.wYear StandardDate.wMonth StandardDate.wDayOfWeek
    #   StandardDate.wDay StandardDate.wHour StandardDate.wMinute
    #   StandardDate.wSecond StandardDate.wMilliseconds
    #   DaylightDate.wYear DaylightDate.wMonth DaylightDate.wDayOfWeek
    #   DaylightDate.wDay DaylightDate.wHour DaylightDate.wMinute
    #   DaylightDate.wSecond DaylightDate.wMilliseconds
    # The values are the names of time zones where those rules apply.  There
    # is considerable ambiguity in certain zones; an attempt has been made to
    # make a reasonable guess, but this table needs to be taken with a grain
    # of salt.

    variable WinZoneInfo [dict create {*}{
	{-43200 0 3600 0 0 0 0 0 0 0 0 0 0 0 0 0 0 0 0}  :Pacific/Kwajalein
	{-39600 0 3600 0 0 0 0 0 0 0 0 0 0 0 0 0 0 0 0}	 :Pacific/Midway
	{-36000 0 3600 0 0 0 0 0 0 0 0 0 0 0 0 0 0 0 0}  :Pacific/Honolulu
	{-32400 0 3600 0 11 0 1 2 0 0 0 0 3 0 2 2 0 0 0} :America/Anchorage
	{-28800 0 3600 0 11 0 1 2 0 0 0 0 3 0 2 2 0 0 0} :America/Los_Angeles
	{-28800 0 3600 0 10 0 5 2 0 0 0 0 4 0 1 2 0 0 0} :America/Tijuana
	{-25200 0 3600 0 11 0 1 2 0 0 0 0 3 0 2 2 0 0 0} :America/Denver
	{-25200 0 3600 0 10 0 5 2 0 0 0 0 4 0 1 2 0 0 0} :America/Chihuahua
	{-25200 0 3600 0 0 0 0 0 0 0 0 0 0 0 0 0 0 0 0}  :America/Phoenix
	{-21600 0 3600 0 0 0 0 0 0 0 0 0 0 0 0 0 0 0 0}  :America/Regina
	{-21600 0 3600 0 11 0 1 2 0 0 0 0 3 0 2 2 0 0 0} :America/Chicago
	{-21600 0 3600 0 10 0 5 2 0 0 0 0 4 0 1 2 0 0 0} :America/Mexico_City
	{-18000 0 3600 0 11 0 1 2 0 0 0 0 3 0 2 2 0 0 0} :America/New_York
	{-18000 0 3600 0 0 0 0 0 0 0 0 0 0 0 0 0 0 0 0}  :America/Indianapolis
	{-14400 0 3600 0 0 0 0 0 0 0 0 0 0 0 0 0 0 0 0}  :America/Caracas
	{-14400 0 3600 0 3 6 2 23 59 59 999 0 10 6 2 23 59 59 999}
							 :America/Santiago
	{-14400 0 3600 0 2 0 5 2 0 0 0 0 11 0 1 2 0 0 0} :America/Manaus
	{-14400 0 3600 0 11 0 1 2 0 0 0 0 3 0 2 2 0 0 0} :America/Halifax
	{-12600 0 3600 0 10 0 5 2 0 0 0 0 4 0 1 2 0 0 0} :America/St_Johns
	{-10800 0 3600 0 2 0 2 2 0 0 0 0 10 0 3 2 0 0 0} :America/Sao_Paulo
	{-10800 0 3600 0 10 0 5 2 0 0 0 0 4 0 1 2 0 0 0} :America/Godthab
	{-10800 0 3600 0 0 0 0 0 0 0 0 0 0 0 0 0 0 0 0}  :America/Buenos_Aires
	{-10800 0 3600 0 2 0 5 2 0 0 0 0 11 0 1 2 0 0 0} :America/Bahia
	{-10800 0 3600 0 3 0 2 2 0 0 0 0 10 0 1 2 0 0 0} :America/Montevideo
	{-7200 0 3600 0 9 0 5 2 0 0 0 0 3 0 5 2 0 0 0}   :America/Noronha
	{-3600 0 3600 0 10 0 5 3 0 0 0 0 3 0 5 2 0 0 0}  :Atlantic/Azores
	{-3600 0 3600 0 0 0 0 0 0 0 0 0 0 0 0 0 0 0 0}   :Atlantic/Cape_Verde
	{0 0 3600 0 0 0 0 0 0 0 0 0 0 0 0 0 0 0 0}       :UTC
	{0 0 3600 0 10 0 5 2 0 0 0 0 3 0 5 1 0 0 0}      :Europe/London
	{3600 0 3600 0 0 0 0 0 0 0 0 0 0 0 0 0 0 0 0}    :Africa/Kinshasa
	{3600 0 3600 0 10 0 5 3 0 0 0 0 3 0 5 2 0 0 0}   :CET
	{7200 0 3600 0 0 0 0 0 0 0 0 0 0 0 0 0 0 0 0}    :Africa/Harare
	{7200 0 3600 0 9 4 5 23 59 59 0 0 4 4 5 23 59 59 0}
			      				 :Africa/Cairo
	{7200 0 3600 0 10 0 5 4 0 0 0 0 3 0 5 3 0 0 0}   :Europe/Helsinki
	{7200 0 3600 0 9 0 3 2 0 0 0 0 3 5 5 2 0 0 0}    :Asia/Jerusalem
	{7200 0 3600 0 9 0 5 1 0 0 0 0 3 0 5 0 0 0 0}    :Europe/Bucharest
	{7200 0 3600 0 10 0 5 3 0 0 0 0 3 0 5 2 0 0 0}   :Europe/Athens
	{7200 0 3600 0 9 5 5 1 0 0 0 0 3 4 5 0 0 0 0}    :Asia/Amman
	{7200 0 3600 0 10 6 5 23 59 59 999 0 3 0 5 0 0 0 0}
							 :Asia/Beirut
	{7200 0 -3600 0 4 0 1 2 0 0 0 0 9 0 1 2 0 0 0}   :Africa/Windhoek
	{10800 0 3600 0 0 0 0 0 0 0 0 0 0 0 0 0 0 0 0}   :Asia/Riyadh
	{10800 0 3600 0 10 0 1 4 0 0 0 0 4 0 1 3 0 0 0}  :Asia/Baghdad
	{10800 0 3600 0 10 0 5 3 0 0 0 0 3 0 5 2 0 0 0}  :Europe/Moscow
	{12600 0 3600 0 9 2 4 2 0 0 0 0 3 0 1 2 0 0 0}   :Asia/Tehran
	{14400 0 3600 0 10 0 5 5 0 0 0 0 3 0 5 4 0 0 0}  :Asia/Baku
	{14400 0 3600 0 0 0 0 0 0 0 0 0 0 0 0 0 0 0 0}   :Asia/Muscat
	{14400 0 3600 0 10 0 5 3 0 0 0 0 3 0 5 2 0 0 0}  :Asia/Tbilisi
	{16200 0 3600 0 0 0 0 0 0 0 0 0 0 0 0 0 0 0 0}   :Asia/Kabul
	{18000 0 3600 0 0 0 0 0 0 0 0 0 0 0 0 0 0 0 0}   :Asia/Karachi
	{18000 0 3600 0 10 0 5 3 0 0 0 0 3 0 5 2 0 0 0}  :Asia/Yekaterinburg
	{19800 0 3600 0 0 0 0 0 0 0 0 0 0 0 0 0 0 0 0}   :Asia/Calcutta
	{20700 0 3600 0 0 0 0 0 0 0 0 0 0 0 0 0 0 0 0}   :Asia/Katmandu
	{21600 0 3600 0 0 0 0 0 0 0 0 0 0 0 0 0 0 0 0}   :Asia/Dhaka
	{21600 0 3600 0 10 0 5 3 0 0 0 0 3 0 5 2 0 0 0}  :Asia/Novosibirsk
	{23400 0 3600 0 0 0 0 0 0 0 0 0 0 0 0 0 0 0 0}   :Asia/Rangoon
	{25200 0 3600 0 0 0 0 0 0 0 0 0 0 0 0 0 0 0 0}   :Asia/Bangkok
	{25200 0 3600 0 10 0 5 3 0 0 0 0 3 0 5 2 0 0 0}  :Asia/Krasnoyarsk
	{28800 0 3600 0 0 0 0 0 0 0 0 0 0 0 0 0 0 0 0}   :Asia/Chongqing
	{28800 0 3600 0 10 0 5 3 0 0 0 0 3 0 5 2 0 0 0}  :Asia/Irkutsk
	{32400 0 3600 0 0 0 0 0 0 0 0 0 0 0 0 0 0 0 0}   :Asia/Tokyo
	{32400 0 3600 0 10 0 5 3 0 0 0 0 3 0 5 2 0 0 0}  :Asia/Yakutsk
	{34200 0 3600 0 3 0 5 3 0 0 0 0 10 0 5 2 0 0 0}  :Australia/Adelaide
	{34200 0 3600 0 0 0 0 0 0 0 0 0 0 0 0 0 0 0 0}   :Australia/Darwin
	{36000 0 3600 0 0 0 0 0 0 0 0 0 0 0 0 0 0 0 0}   :Australia/Brisbane
	{36000 0 3600 0 10 0 5 3 0 0 0 0 3 0 5 2 0 0 0}  :Asia/Vladivostok
	{36000 0 3600 0 3 0 5 3 0 0 0 0 10 0 1 2 0 0 0}  :Australia/Hobart
	{36000 0 3600 0 3 0 5 3 0 0 0 0 10 0 5 2 0 0 0}  :Australia/Sydney
	{39600 0 3600 0 0 0 0 0 0 0 0 0 0 0 0 0 0 0 0}   :Pacific/Noumea
	{43200 0 3600 0 3 0 3 3 0 0 0 0 10 0 1 2 0 0 0}  :Pacific/Auckland
	{43200 0 3600 0 0 0 0 0 0 0 0 0 0 0 0 0 0 0 0}   :Pacific/Fiji
	{46800 0 3600 0 0 0 0 0 0 0 0 0 0 0 0 0 0 0 0}   :Pacific/Tongatapu
    }]

    # Legacy time zones, used primarily for parsing RFC822 dates.

    variable LegacyTimeZone [dict create \
	gmt	+0000 \
	ut	+0000 \
	utc	+0000 \
	bst	+0100 \
	wet	+0000 \
	wat	-0100 \
	at	-0200 \
	nft	-0330 \
	nst	-0330 \
	ndt	-0230 \
	ast	-0400 \
	adt	-0300 \
	est	-0500 \
	edt	-0400 \
	cst	-0600 \
	cdt	-0500 \
	mst	-0700 \
	mdt	-0600 \
	pst	-0800 \
	pdt	-0700 \
	yst	-0900 \
	ydt	-0800 \
	akst	-0900 \
	akdt	-0800 \
	hst	-1000 \
	hdt	-0900 \
	cat	-1000 \
	ahst	-1000 \
	nt	-1100 \
	idlw	-1200 \
	cet	+0100 \
	cest	+0200 \
	met	+0100 \
	mewt	+0100 \
	mest	+0200 \
	swt	+0100 \
	sst	+0200 \
	fwt	+0100 \
	fst	+0200 \
	eet	+0200 \
	eest	+0300 \
	bt	+0300 \
	it	+0330 \
	zp4	+0400 \
	zp5	+0500 \
	ist	+0530 \
	zp6	+0600 \
	wast	+0700 \
	wadt	+0800 \
	jt	+0730 \
	cct	+0800 \
	jst	+0900 \
	kst     +0900 \
	cast	+0930 \
	jdt     +1000 \
	kdt     +1000 \
	cadt	+1030 \
	east	+1000 \
	eadt	+1030 \
	gst	+1000 \
	nzt	+1200 \
	nzst	+1200 \
	nzdt	+1300 \
	idle	+1200 \
	a	+0100 \
	b	+0200 \
	c	+0300 \
	d	+0400 \
	e	+0500 \
	f	+0600 \
	g	+0700 \
	h	+0800 \
	i	+0900 \
	k	+1000 \
	l	+1100 \
	m	+1200 \
	n	-0100 \
	o	-0200 \
	p	-0300 \
	q	-0400 \
	r	-0500 \
	s	-0600 \
	t	-0700 \
	u	-0800 \
	v	-0900 \
	w	-1000 \
	x	-1100 \
	y	-1200 \
	z	+0000 \
    ]

    # Caches

    variable LocFmtMap [dict create];	# Dictionary with localized format maps

    variable TimeZoneBad [dict create]; # Dictionary whose keys are time zone
    					# names and whose values are 1 if
					# the time zone is unknown and 0
    					# if it is known.
    variable TZData;			# Array whose keys are time zone names
					# and whose values are lists of quads
					# comprising start time, UTC offset,
					# Daylight Saving Time indicator, and
					# time zone abbreviation.

    variable mcLocales	 [dict create];	# Dictionary with loaded locales
    variable mcMergedCat [dict create];	# Dictionary with merged locale catalogs
}
::tcl::clock::Initialize

#----------------------------------------------------------------------

# mcget --
#
#	Return the merged translation catalog for the ::tcl::clock namespace
#	Searching of catalog is similar to "msgcat::mc".
#
#	Contrary to "msgcat::mc" may additionally load a package catalog
#	on demand.
#
# Arguments:
#	loc	The locale used for translation.
#
# Results:
#	Returns the dictionary object as whole catalog of the package/locale.
#
proc ::tcl::clock::mcget {loc} {
    variable mcMergedCat
    switch -- $loc system {
	set loc [GetSystemLocale]
    } current {
	set loc [mclocale]
    }
    if {$loc ne {}} {
    	set loc [string tolower $loc]
    }

    # try to retrieve now if already available:
    if {[dict exists $mcMergedCat $loc]} {
	return [dict get $mcMergedCat $loc]
    }

<<<<<<< HEAD
    proc $procName {clockval timezone} "
	$preFormatCode
	return \[::format [list $formatString] $substituents\]
    "

    #    puts [list $procName [info args $procName] [info body $procName]]

    return $procName
=======
    # get locales list for given locale (de_de -> {de_de de {}})
    variable mcLocales
    if {[dict exists $mcLocales $loc]} {
	set loclist [dict get $mcLocales $loc]
    } else {
	# save current locale:
	set prevloc [mclocale]
	# lazy load catalog on demand (set it will load the catalog)
	mcpackagelocale set $loc
	set loclist [msgcat::mcutil::getpreferences $loc]
	dict set $mcLocales $loc $loclist
	# restore:
        if {$prevloc ne $loc} {
	   mcpackagelocale set $prevloc
	}
    }
    # get whole catalog:
    mcMerge $loclist
>>>>>>> 984ff0cf
}

# mcMerge --
#
#	Merge message catalog dictionaries to one dictionary.
#
<<<<<<< HEAD
# The 'clock scan' command scans times of day on input.  Refer to the user
# documentation to see what it does.
#
#----------------------------------------------------------------------

proc ::tcl::clock::scan { args } {

    set format {}

    # Check the count of args

    if { [llength $args] < 1 || [llength $args] % 2 != 1 } {
	set cmdName "clock scan"
	return -code error \
	    -errorcode [list CLOCK wrongNumArgs] \
	    "wrong \# args: should be\
	     \"$cmdName string\
	     ?-base seconds?\
	     ?-format string? ?-gmt boolean?\
	     ?-locale LOCALE? ?-timezone ZONE?\""
    }

    # Set defaults

    set base [clock seconds]
    set string [lindex $args 0]
    set format {}
    set gmt 0
    set locale c
    set timezone [GetSystemTimeZone]

    # Pick up command line options.

    foreach { flag value } [lreplace $args 0 0] {
	switch -exact -- $flag {
	    -b - -ba - -bas - -base {
		set base $value
	    }
	    -f - -fo - -for - -form - -forma - -format {
		set saw(-format) {}
		set format $value
	    }
	    -g - -gm - -gmt {
		set saw(-gmt) {}
		set gmt $value
	    }
	    -l - -lo - -loc - -loca - -local - -locale {
		set saw(-locale) {}
		set locale [string tolower $value]
	    }
	    -t - -ti - -tim - -time - -timez - -timezo - -timezon - -timezone {
		set saw(-timezone) {}
		set timezone $value
	    }
	    default {
		return -code error \
		    -errorcode [list CLOCK badOption $flag] \
		    "bad option \"$flag\",\
		     must be -base, -format, -gmt, -locale or -timezone"
	    }
=======
# Arguments:
#	locales		List of locales to merge.
#
# Results:
#	Returns the (weak pointer) to merged dictionary of message catalog.
#
proc ::tcl::clock::mcMerge {locales} {
    variable mcMergedCat
    if {[dict exists $mcMergedCat [set loc [lindex $locales 0]]]} {
	return [dict get $mcMergedCat $loc]
    }
    # package msgcat currently does not provide possibility to get whole catalog:
    upvar ::msgcat::Msgs Msgs
    set ns ::tcl::clock
    # Merge sequential locales (in reverse order, e. g. {} -> en -> en_en):
    if {[llength $locales] > 1} {
	set mrgcat [mcMerge [lrange $locales 1 end]]
	if {[dict exists $Msgs $ns $loc]} {
	    set mrgcat [dict merge $mrgcat [dict get $Msgs $ns $loc]]
	    dict set mrgcat L $loc
	} else {
	    # be sure a duplicate is created, don't overwrite {} (common) locale:
	    set mrgcat [dict merge $mrgcat [dict create L $loc]]
>>>>>>> 984ff0cf
	}
    } else {
	if {[dict exists $Msgs $ns $loc]} {
	    set mrgcat [dict get $Msgs $ns $loc]
	    dict set mrgcat L $loc
	} else {
	    # be sure a duplicate is created, don't overwrite {} (common) locale:
	    set mrgcat [dict create L $loc]
	}
    }
    dict set mcMergedCat $loc $mrgcat
    # return smart reference (shared dict as object with exact one ref-counter)
    return $mrgcat
}

#----------------------------------------------------------------------
#
# GetSystemLocale --
#
#	Determines the system locale, which corresponds to "system"
#	keyword for locale parameter of 'clock' command.
#
# Parameters:
#	None.
#
# Results:
#	Returns the system locale.
#
# Side effects:
#	None
#
#----------------------------------------------------------------------

proc ::tcl::clock::GetSystemLocale {} {
    if { $::tcl_platform(platform) ne {windows} } {
	# On a non-windows platform, the 'system' locale is the same as
	# the 'current' locale

	return [mclocale]
    }

    # On a windows platform, the 'system' locale is adapted from the
    # 'current' locale by applying the date and time formats from the
    # Control Panel.  First, load the 'current' locale if it's not yet
    # loaded

    mcpackagelocale set [mclocale]

    # Make a new locale string for the system locale, and get the
    # Control Panel information

    set locale [mclocale]_windows
    if { ! [mcpackagelocale present $locale] } {
	LoadWindowsDateTimeFormats $locale
    }

    return $locale
}

#----------------------------------------------------------------------
#
# EnterLocale --
#
#	Switch [mclocale] to a given locale if necessary
#
# Parameters:
#	locale -- Desired locale
#
# Results:
#	Returns the locale that was previously current.
#
# Side effects:
#	Does [mclocale].  If necessary, loades the designated locale's files.
#
#----------------------------------------------------------------------

<<<<<<< HEAD
proc ::tcl::clock::ParseClockScanFormat {formatString locale} {
    # Check whether the format has been parsed previously, and return the
    # existing recognizer if it has.

    set procName scanproc'$formatString'$locale
    set procName [namespace current]::[string map {: {\:} \\ {\\}} $procName]
    if { [namespace which $procName] != {} } {
	return $procName
    }

    variable DateParseActions
    variable TimeParseActions

    # Localize the %x, %X, etc. groups

    set formatString [LocalizeFormat $locale $formatString]

    # Condense whitespace

    regsub -all {[[:space:]]+} $formatString { } formatString

    # Walk through the groups of the format string.  In this loop, we
    # accumulate:
    #	- a regular expression that matches the string,
    #   - the count of capturing brackets in the regexp
    #   - a set of code that post-processes the fields captured by the regexp,
    #   - a dictionary whose keys are the names of fields that are present
    #     in the format string.

    set re {^[[:space:]]*}
    set captureCount 0
    set postcode {}
    set fieldSet [dict create]
    set fieldCount 0
    set postSep {}
    set state {}

    foreach c [split $formatString {}] {
	switch -exact -- $state {
	    {} {
		if { $c eq "%" } {
		    set state %
		} elseif { $c eq " " } {
		    append re {[[:space:]]+}
		} else {
		    if { ! [string is alnum $c] } {
			append re "\\"
		    }
		    append re $c
		}
	    }
	    % {
		set state {}
		switch -exact -- $c {
		    % {
			append re %
		    }
		    { } {
			append re "\[\[:space:\]\]*"
		    }
		    a - A { 		# Day of week, in words
			set l {}
			foreach \
			    i {7 1 2 3 4 5 6} \
			    abr [mc DAYS_OF_WEEK_ABBREV] \
			    full [mc DAYS_OF_WEEK_FULL] {
				dict set l [string tolower $abr] $i
				dict set l [string tolower $full] $i
				incr i
			    }
			lassign [UniquePrefixRegexp $l] regex lookup
			append re ( $regex )
			dict set fieldSet dayOfWeek [incr fieldCount]
			append postcode "dict set date dayOfWeek \[" \
			    "dict get " [list $lookup] " " \
			    \[ {string tolower $field} [incr captureCount] \] \
			    "\]\n"
		    }
		    b - B - h {		# Name of month
			set i 0
			set l {}
			foreach \
			    abr [mc MONTHS_ABBREV] \
			    full [mc MONTHS_FULL] {
				incr i
				dict set l [string tolower $abr] $i
				dict set l [string tolower $full] $i
			    }
			lassign [UniquePrefixRegexp $l] regex lookup
			append re ( $regex )
			dict set fieldSet month [incr fieldCount]
			append postcode "dict set date month \[" \
			    "dict get " [list $lookup] \
			    " " \[ {string tolower $field} \
			    [incr captureCount] \] \
			    "\]\n"
		    }
		    C {			# Gregorian century
			append re \\s*(\\d\\d?)
			dict set fieldSet century [incr fieldCount]
			append postcode "dict set date century \[" \
			    "::scan \$field" [incr captureCount] " %d" \
			    "\]\n"
		    }
		    d - e {		# Day of month
			append re \\s*(\\d\\d?)
			dict set fieldSet dayOfMonth [incr fieldCount]
			append postcode "dict set date dayOfMonth \[" \
			    "::scan \$field" [incr captureCount] " %d" \
			    "\]\n"
		    }
		    E {			# Prefix for locale-specific codes
			set state %E
		    }
		    g {			# ISO8601 2-digit year
			append re \\s*(\\d\\d)
			dict set fieldSet iso8601YearOfCentury \
			    [incr fieldCount]
			append postcode \
			    "dict set date iso8601YearOfCentury \[" \
			    "::scan \$field" [incr captureCount] " %d" \
			    "\]\n"
		    }
		    G {			# ISO8601 4-digit year
			append re \\s*(\\d\\d)(\\d\\d)
			dict set fieldSet iso8601Century [incr fieldCount]
			dict set fieldSet iso8601YearOfCentury \
			    [incr fieldCount]
			append postcode \
			    "dict set date iso8601Century \[" \
			    "::scan \$field" [incr captureCount] " %d" \
			    "\]\n" \
			    "dict set date iso8601YearOfCentury \[" \
			    "::scan \$field" [incr captureCount] " %d" \
			    "\]\n"
		    }
		    H - k {		# Hour of day
			append re \\s*(\\d\\d?)
			dict set fieldSet hour [incr fieldCount]
			append postcode "dict set date hour \[" \
			    "::scan \$field" [incr captureCount] " %d" \
			    "\]\n"
		    }
		    I - l {		# Hour, AM/PM
			append re \\s*(\\d\\d?)
			dict set fieldSet hourAMPM [incr fieldCount]
			append postcode "dict set date hourAMPM \[" \
			    "::scan \$field" [incr captureCount] " %d" \
			    "\]\n"
		    }
		    j {			# Day of year
			append re \\s*(\\d\\d?\\d?)
			dict set fieldSet dayOfYear [incr fieldCount]
			append postcode "dict set date dayOfYear \[" \
			    "::scan \$field" [incr captureCount] " %d" \
			    "\]\n"
		    }
		    J {			# Julian Day Number
			append re \\s*(\\d+)
			dict set fieldSet julianDay [incr fieldCount]
			append postcode "dict set date julianDay \[" \
			    "::scan \$field" [incr captureCount] " %ld" \
			    "\]\n"
		    }
		    m - N {		# Month number
			append re \\s*(\\d\\d?)
			dict set fieldSet month [incr fieldCount]
			append postcode "dict set date month \[" \
			    "::scan \$field" [incr captureCount] " %d" \
			    "\]\n"
		    }
		    M {			# Minute
			append re \\s*(\\d\\d?)
			dict set fieldSet minute [incr fieldCount]
			append postcode "dict set date minute \[" \
			    "::scan \$field" [incr captureCount] " %d" \
			    "\]\n"
		    }
		    n {			# Literal newline
			append re \\n
		    }
		    O {			# Prefix for locale numerics
			set state %O
		    }
		    p - P { 		# AM/PM indicator
			set l [list [string tolower [mc AM]] 0 \
				   [string tolower [mc PM]] 1]
			lassign [UniquePrefixRegexp $l] regex lookup
			append re ( $regex )
			dict set fieldSet amPmIndicator [incr fieldCount]
			append postcode "dict set date amPmIndicator \[" \
			    "dict get " [list $lookup] " \[string tolower " \
			    "\$field" \
			    [incr captureCount] \
			    "\]\]\n"
		    }
		    Q {			# Hi, Jeff!
			append re {Stardate\s+([-+]?\d+)(\d\d\d)[.](\d)}
			incr captureCount
			dict set fieldSet seconds [incr fieldCount]
			append postcode {dict set date seconds } \[ \
			    {ParseStarDate $field} [incr captureCount] \
			    { $field} [incr captureCount] \
			    { $field} [incr captureCount] \
			    \] \n
		    }
		    s {			# Seconds from Posix Epoch
			# This next case is insanely difficult, because it's
			# problematic to determine whether the field is
			# actually within the range of a wide integer.
			append re {\s*([-+]?\d+)}
			dict set fieldSet seconds [incr fieldCount]
			append postcode {dict set date seconds } \[ \
			    {ScanWide $field} [incr captureCount] \] \n
		    }
		    S {			# Second
			append re \\s*(\\d\\d?)
			dict set fieldSet second [incr fieldCount]
			append postcode "dict set date second \[" \
			    "::scan \$field" [incr captureCount] " %d" \
			    "\]\n"
		    }
		    t {			# Literal tab character
			append re \\t
		    }
		    u - w {		# Day number within week, 0 or 7 == Sun
					# 1=Mon, 6=Sat
			append re \\s*(\\d)
			dict set fieldSet dayOfWeek [incr fieldCount]
			append postcode {::scan $field} [incr captureCount] \
			    { %d dow} \n \
			    {
				if { $dow == 0 } {
				    set dow 7
				} elseif { $dow > 7 } {
				    return -code error \
					-errorcode [list CLOCK badDayOfWeek] \
					"day of week is greater than 7"
				}
				dict set date dayOfWeek $dow
			    }
		    }
		    U {			# Week of year. The first Sunday of
					# the year is the first day of week
					# 01. No scan rule uses this group.
			append re \\s*\\d\\d?
		    }
		    V {			# Week of ISO8601 year

			append re \\s*(\\d\\d?)
			dict set fieldSet iso8601Week [incr fieldCount]
			append postcode "dict set date iso8601Week \[" \
			    "::scan \$field" [incr captureCount] " %d" \
			    "\]\n"
		    }
		    W {			# Week of the year (00-53). The first
					# Monday of the year is the first day
					# of week 01. No scan rule uses this
					# group.
			append re \\s*\\d\\d?
		    }
		    y {			# Two-digit Gregorian year
			append re \\s*(\\d\\d?)
			dict set fieldSet yearOfCentury [incr fieldCount]
			append postcode "dict set date yearOfCentury \[" \
			    "::scan \$field" [incr captureCount] " %d" \
			    "\]\n"
		    }
		    Y {			# 4-digit Gregorian year
			append re \\s*(\\d\\d)(\\d\\d)
			dict set fieldSet century [incr fieldCount]
			dict set fieldSet yearOfCentury [incr fieldCount]
			append postcode \
			    "dict set date century \[" \
			    "::scan \$field" [incr captureCount] " %d" \
			    "\]\n" \
			    "dict set date yearOfCentury \[" \
			    "::scan \$field" [incr captureCount] " %d" \
			    "\]\n"
		    }
		    z - Z {			# Time zone name
			append re {(?:([-+]\d\d(?::?\d\d(?::?\d\d)?)?)|([[:alnum:]]{1,4}))}
			dict set fieldSet tzName [incr fieldCount]
			append postcode \
			    {if } \{ { $field} [incr captureCount] \
			    { ne "" } \} { } \{ \n \
			    {dict set date tzName $field} \
			    $captureCount \n \
			    \} { else } \{ \n \
			    {dict set date tzName } \[ \
			    {ConvertLegacyTimeZone $field} \
			    [incr captureCount] \] \n \
			    \} \n \
		    }
		    % {			# Literal percent character
			append re %
		    }
		    default {
			append re %
			if { ! [string is alnum $c] } {
			    append re \\
			    }
			append re $c
		    }
		}
	    }
	    %E {
		switch -exact -- $c {
		    C {			# Locale-dependent era
			set d {}
			foreach triple [mc LOCALE_ERAS] {
			    lassign $triple t symbol year
			    dict set d [string tolower $symbol] $year
			}
			lassign [UniquePrefixRegexp $d] regex lookup
			append re (?: $regex )
		    }
		    E {
			set l {}
			dict set l [string tolower [mc BCE]] BCE
			dict set l [string tolower [mc CE]] CE
			dict set l b.c.e. BCE
			dict set l c.e. CE
			dict set l b.c. BCE
			dict set l a.d. CE
			lassign [UniquePrefixRegexp $l] regex lookup
			append re ( $regex )
			dict set fieldSet era [incr fieldCount]
			append postcode "dict set date era \["\
			    "dict get " [list $lookup] \
			    { } \[ {string tolower $field} \
			    [incr captureCount] \] \
			    "\]\n"
		    }
		    y {			# Locale-dependent year of the era
			lassign [LocaleNumeralMatcher $locale] regex lookup
			append re $regex
			incr captureCount
		    }
		    default {
			append re %E
			if { ! [string is alnum $c] } {
			    append re \\
			    }
			append re $c
		    }
		}
		set state {}
	    }
	    %O {
		switch -exact -- $c {
		    d - e {
			lassign [LocaleNumeralMatcher $locale] regex lookup
			append re $regex
			dict set fieldSet dayOfMonth [incr fieldCount]
			append postcode "dict set date dayOfMonth \[" \
			    "dict get " [list $lookup] " \$field" \
			    [incr captureCount] \
			    "\]\n"
		    }
		    H - k {
			lassign [LocaleNumeralMatcher $locale] regex lookup
			append re $regex
			dict set fieldSet hour [incr fieldCount]
			append postcode "dict set date hour \[" \
			    "dict get " [list $lookup] " \$field" \
			    [incr captureCount] \
			    "\]\n"
		    }
		    I - l {
			lassign [LocaleNumeralMatcher $locale] regex lookup
			append re $regex
			dict set fieldSet hourAMPM [incr fieldCount]
			append postcode "dict set date hourAMPM \[" \
			    "dict get " [list $lookup] " \$field" \
			    [incr captureCount] \
			    "\]\n"
		    }
		    m {
			lassign [LocaleNumeralMatcher $locale] regex lookup
			append re $regex
			dict set fieldSet month [incr fieldCount]
			append postcode "dict set date month \[" \
			    "dict get " [list $lookup] " \$field" \
			    [incr captureCount] \
			    "\]\n"
		    }
		    M {
			lassign [LocaleNumeralMatcher $locale] regex lookup
			append re $regex
			dict set fieldSet minute [incr fieldCount]
			append postcode "dict set date minute \[" \
			    "dict get " [list $lookup] " \$field" \
			    [incr captureCount] \
			    "\]\n"
		    }
		    S {
			lassign [LocaleNumeralMatcher $locale] regex lookup
			append re $regex
			dict set fieldSet second [incr fieldCount]
			append postcode "dict set date second \[" \
			    "dict get " [list $lookup] " \$field" \
			    [incr captureCount] \
			    "\]\n"
		    }
		    u - w {
			lassign [LocaleNumeralMatcher $locale] regex lookup
			append re $regex
			dict set fieldSet dayOfWeek [incr fieldCount]
			append postcode "set dow \[dict get " [list $lookup] \
			    { $field} [incr captureCount] \] \n \
			    {
				if { $dow == 0 } {
				    set dow 7
				} elseif { $dow > 7 } {
				    return -code error \
					-errorcode [list CLOCK badDayOfWeek] \
					"day of week is greater than 7"
				}
				dict set date dayOfWeek $dow
			    }
		    }
		    y {
			lassign [LocaleNumeralMatcher $locale] regex lookup
			append re $regex
			dict set fieldSet yearOfCentury [incr fieldCount]
			append postcode {dict set date yearOfCentury } \[ \
			    {dict get } [list $lookup] { $field} \
			    [incr captureCount] \] \n
		    }
		    default {
			append re %O
			if { ! [string is alnum $c] } {
			    append re \\
			    }
			append re $c
		    }
		}
		set state {}
	    }
	}
    }

    # Clean up any unfinished format groups

    append re $state \\s*\$

    # Build the procedure

    set procBody {}
    append procBody "variable ::tcl::clock::TZData" \n
    append procBody "if \{ !\[ regexp -nocase [list $re] \$string ->"
    for { set i 1 } { $i <= $captureCount } { incr i } {
	append procBody " " field $i
    }
    append procBody "\] \} \{" \n
    append procBody {
	return -code error -errorcode [list CLOCK badInputString] \
	    {input string does not match supplied format}
    }
    append procBody \}\n
    append procBody "set date \[dict create\]" \n
    append procBody {dict set date tzName $timeZone} \n
    append procBody $postcode
    append procBody [list set changeover [mc GREGORIAN_CHANGE_DATE]] \n

    # Set up the time zone before doing anything with a default base date
    # that might need a timezone to interpret it.

    if { ![dict exists $fieldSet seconds]
	    && ![dict exists $fieldSet starDate] } {
	if { [dict exists $fieldSet tzName] } {
	    append procBody {
		set timeZone [dict get $date tzName]
	    }
	}
	append procBody {
	    ::tcl::clock::SetupTimeZone $timeZone
	}
    }

    # Add code that gets Julian Day Number from the fields.

    append procBody [MakeParseCodeFromFields $fieldSet $DateParseActions]

    # Get time of day

    append procBody [MakeParseCodeFromFields $fieldSet $TimeParseActions]

    # Assemble seconds from the Julian day and second of the day.
    # Convert to local time unless epoch seconds or stardate are
    # being processed - they're always absolute

    if { ![dict exists $fieldSet seconds]
	 && ![dict exists $fieldSet starDate] } {
	append procBody {
	    if { [dict get $date julianDay] > 5373484 } {
		return -code error -errorcode [list CLOCK dateTooLarge] \
		    "requested date too large to represent"
	    }
	    dict set date localSeconds [expr {
		-210866803200
		+ ( 86400 * wide([dict get $date julianDay]) )
		+ [dict get $date secondOfDay]
	    }]
	}

	# Finally, convert the date to local time

	append procBody {
	    set date [::tcl::clock::ConvertLocalToUTC $date[set date {}] \
			  $TZData($timeZone) $changeover]
	}
=======
proc ::tcl::clock::EnterLocale { locale } {
    switch -- $locale system {
    	set locale [GetSystemLocale]
    } current {
	set locale [mclocale]
>>>>>>> 984ff0cf
    }
    # Select the locale, eventually load it
    mcpackagelocale set $locale
    return $locale
}

#----------------------------------------------------------------------
#
# _hasRegistry --
#
#	Helper that checks whether registry module is available (Windows only)
#	and loads it on demand.
#
#----------------------------------------------------------------------
proc ::tcl::clock::_hasRegistry {} {
    set res 0
    if { $::tcl_platform(platform) eq {windows} } {
	if { [catch { package require registry 1.1 }] } {
	    # try to load registry directly from root (if uninstalled / development env):
	    if {[regexp {[/\\]library$} [info library]]} {catch {
		load [lindex \
			[glob -tails -directory [file dirname [info nameofexecutable]] \
			    tclreg*[expr {[::tcl::pkgconfig get debug] ? {g} : {}}].dll] 0 \
		] registry
	    }}
	}
	if { [namespace which -command ::registry] ne "" } {
	    set res 1
	}
    }
    proc ::tcl::clock::_hasRegistry {} [list return $res]
    return $res
}

#----------------------------------------------------------------------
#
# LoadWindowsDateTimeFormats --
#
#	Load the date/time formats from the Control Panel in Windows and
#	convert them so that they're usable by Tcl.
#
# Parameters:
#	locale - Name of the locale in whose message catalog
#	         the converted formats are to be stored.
#
# Results:
#	None.
#
# Side effects:
#	Updates the given message catalog with the locale strings.
#
# Presumes that on entry, [mclocale] is set to the current locale, so that
# default strings can be obtained if the Registry query fails.
#
#----------------------------------------------------------------------

proc ::tcl::clock::LoadWindowsDateTimeFormats { locale } {
    # Bail out if we can't find the Registry

<<<<<<< HEAD
	    # Put the prefixes in the 'prefixMapping' and 'successors'
	    # dictionaries

	    dict lappend prefixMapping $prefix $value
	    if { ![dict exists $successors $prefix] } {
		dict set successors $prefix {}
	    }
	}
    }

    # Identify those prefixes that designate unique values, and those that are
    # the full keys

    set uniquePrefixMapping {}
    dict for { key valueList } $prefixMapping {
	if { [llength $valueList] == 1 } {
	    dict set uniquePrefixMapping $key [lindex $valueList 0]
	}
    }
    foreach { key value } $data {
	dict set uniquePrefixMapping $key $value
    }

    # Construct the re.

    return [list \
		[MakeUniquePrefixRegexp $successors $uniquePrefixMapping {}] \
		$uniquePrefixMapping]
}

#----------------------------------------------------------------------
#
# MakeUniquePrefixRegexp --
#
#	Service procedure for 'UniquePrefixRegexp' that constructs a regular
#	expresison that matches the unique prefixes.
#
# Parameters:
#	successors - Dictionary whose keys are all prefixes
#		     of keys passed to 'UniquePrefixRegexp' and whose
#		     values are dictionaries whose keys are the characters
#		     that may follow those prefixes.
#	uniquePrefixMapping - Dictionary whose keys are the unique
#			      prefixes and whose values are not examined.
#	prefixString - Current prefix being processed.
#
# Results:
#	Returns a constructed regular expression that matches the set of
#	unique prefixes beginning with the 'prefixString'.
#
# Side effects:
#	None.
#
#----------------------------------------------------------------------

proc ::tcl::clock::MakeUniquePrefixRegexp { successors
					  uniquePrefixMapping
					  prefixString } {

    # Get the characters that may follow the current prefix string

    set schars [lsort -ascii [dict keys [dict get $successors $prefixString]]]
    if { [llength $schars] == 0 } {
	return {}
    }

    # If there is more than one successor character, or if the current prefix
    # is a unique prefix, surround the generated re with non-capturing
    # parentheses.

    set re {}
    if {
	[dict exists $uniquePrefixMapping $prefixString]
	|| [llength $schars] > 1
    } then {
	append re "(?:"
    }

    # Generate a regexp that matches the successors.

    set sep ""
    foreach { c } $schars {
	set nextPrefix $prefixString$c
	regsub -all {[^[:alnum:]]} $c \\\\& rechar
	append re $sep $rechar \
	    [MakeUniquePrefixRegexp \
		 $successors $uniquePrefixMapping $nextPrefix]
	set sep |
    }

    # If the current prefix is a unique prefix, make all following text
    # optional. Otherwise, if there is more than one successor character,
    # close the non-capturing parentheses.

    if { [dict exists $uniquePrefixMapping $prefixString] } {
	append re ")?"
    } elseif { [llength $schars] > 1 } {
	append re ")"
    }

    return $re
}

#----------------------------------------------------------------------
#
# MakeParseCodeFromFields --
#
#	Composes Tcl code to extract the Julian Day Number from a dictionary
#	containing date fields.
#
# Parameters:
#	dateFields -- Dictionary whose keys are fields of the date,
#	              and whose values are the rightmost positions
#		      at which those fields appear.
#	parseActions -- List of triples: field set, priority, and
#			code to emit.  Smaller priorities are better, and
#			the list must be in ascending order by priority
#
# Results:
#	Returns a burst of code that extracts the day number from the given
#	date.
#
# Side effects:
#	None.
#
#----------------------------------------------------------------------

proc ::tcl::clock::MakeParseCodeFromFields { dateFields parseActions } {

    set currPrio 999
    set currFieldPos [list]
    set currCodeBurst {
	error "in ::tcl::clock::MakeParseCodeFromFields: can't happen"
    }

    foreach { fieldSet prio parseAction } $parseActions {
	# If we've found an answer that's better than any that follow, quit
	# now.

	if { $prio > $currPrio } {
	    break
	}

	# Accumulate the field positions that are used in the current field
	# grouping.

	set fieldPos [list]
	set ok true
	foreach field $fieldSet {
	    if { ! [dict exists $dateFields $field] } {
		set ok 0
		break
	    }
	    lappend fieldPos [dict get $dateFields $field]
	}

	# Quit if we don't have a complete set of fields
	if { !$ok } {
	    continue
	}

	# Determine whether the current answer is better than the last.

	set fPos [lsort -integer -decreasing $fieldPos]

	if { $prio ==  $currPrio } {
	    foreach currPos $currFieldPos newPos $fPos {
		if {
		    ![string is integer $newPos]
		    || ![string is integer $currPos]
		    || $newPos > $currPos
		} then {
		    break
		}
		if { $newPos < $currPos } {
		    set ok 0
		    break
		}
	    }
	}
	if { !$ok } {
	    continue
	}

	# Remember the best possibility for extracting date information

	set currPrio $prio
	set currFieldPos $fPos
	set currCodeBurst $parseAction
    }

    return $currCodeBurst
}

#----------------------------------------------------------------------
#
# EnterLocale --
#
#	Switch [mclocale] to a given locale if necessary
#
# Parameters:
#	locale -- Desired locale
#
# Results:
#	Returns the locale that was previously current.
#
# Side effects:
#	Does [mclocale].  If necessary, loads the designated locale's files.
#
#----------------------------------------------------------------------

proc ::tcl::clock::EnterLocale { locale } {
    if { $locale eq {system} } {
	if { $::tcl_platform(platform) ne {windows} } {
	    # On a non-windows platform, the 'system' locale is the same as
	    # the 'current' locale

	    set locale current
	} else {
	    # On a windows platform, the 'system' locale is adapted from the
	    # 'current' locale by applying the date and time formats from the
	    # Control Panel.  First, load the 'current' locale if it's not yet
	    # loaded

	    mcpackagelocale set [mclocale]

	    # Make a new locale string for the system locale, and get the
	    # Control Panel information

	    set locale [mclocale]_windows
	    if { ! [mcpackagelocale present $locale] } {
		LoadWindowsDateTimeFormats $locale
	    }
	}
    }
    if { $locale eq {current}} {
	set locale [mclocale]
    }
    # Eventually load the locale
    mcpackagelocale set $locale
}

#----------------------------------------------------------------------
#
# LoadWindowsDateTimeFormats --
#
#	Load the date/time formats from the Control Panel in Windows and
#	convert them so that they're usable by Tcl.
#
# Parameters:
#	locale - Name of the locale in whose message catalog
#	         the converted formats are to be stored.
#
# Results:
#	None.
#
# Side effects:
#	Updates the given message catalog with the locale strings.
#
# Presumes that on entry, [mclocale] is set to the current locale, so that
# default strings can be obtained if the Registry query fails.
#
#----------------------------------------------------------------------

proc ::tcl::clock::LoadWindowsDateTimeFormats { locale } {
    # Bail out if we can't find the Registry

    variable NoRegistry
    if { [info exists NoRegistry] } return
=======
    if { ![_hasRegistry] } return
>>>>>>> 984ff0cf

    if { ![catch {
	registry get "HKEY_CURRENT_USER\\Control Panel\\International" \
	    sShortDate
    } string] } {
	set quote {}
	set datefmt {}
	foreach { unquoted quoted } [split $string '] {
	    append datefmt $quote [string map {
		dddd %A
		ddd  %a
		dd   %d
		d    %e
		MMMM %B
		MMM  %b
		MM   %m
		M    %N
		yyyy %Y
		yy   %y
		y    %y
		gg   {}
	    } $unquoted]
	    if { $quoted eq {} } {
		set quote '
	    } else {
		set quote $quoted
	    }
	}
	::msgcat::mcset $locale DATE_FORMAT $datefmt
    }

    if { ![catch {
	registry get "HKEY_CURRENT_USER\\Control Panel\\International" \
	    sLongDate
    } string] } {
	set quote {}
	set ldatefmt {}
	foreach { unquoted quoted } [split $string '] {
	    append ldatefmt $quote [string map {
		dddd %A
		ddd  %a
		dd   %d
		d    %e
		MMMM %B
		MMM  %b
		MM   %m
		M    %N
		yyyy %Y
		yy   %y
<<<<<<< HEAD
		y    %y
		gg   {}
=======
                y    %y
                gg   {}
>>>>>>> 984ff0cf
	    } $unquoted]
	    if { $quoted eq {} } {
		set quote '
	    } else {
		set quote $quoted
	    }
	}
	::msgcat::mcset $locale LOCALE_DATE_FORMAT $ldatefmt
    }
<<<<<<< HEAD

    if { ![catch {
	registry get "HKEY_CURRENT_USER\\Control Panel\\International" \
	    sTimeFormat
    } string] } {
	set quote {}
	set timefmt {}
	foreach { unquoted quoted } [split $string '] {
	    append timefmt $quote [string map {
		HH    %H
		H     %k
		hh    %I
		h     %l
		mm    %M
		m     %M
		ss    %S
		s     %S
		tt    %p
		t     %p
	    } $unquoted]
	    if { $quoted eq {} } {
		set quote '
	    } else {
		set quote $quoted
	    }
	}
	::msgcat::mcset $locale TIME_FORMAT $timefmt
    }

    catch {
	::msgcat::mcset $locale DATE_TIME_FORMAT "$datefmt $timefmt"
    }
    catch {
	::msgcat::mcset $locale LOCALE_DATE_TIME_FORMAT "$ldatefmt $timefmt"
    }

    return

}

#----------------------------------------------------------------------
#
# LocalizeFormat --
#
#	Map away locale-dependent format groups in a clock format.
#
# Parameters:
#	locale -- Current [mclocale] locale, supplied to avoid
#		  an extra call
#	format -- Format supplied to [clock scan] or [clock format]
#
# Results:
#	Returns the string with locale-dependent composite format groups
#	substituted out.
#
# Side effects:
#	None.
#
#----------------------------------------------------------------------

proc ::tcl::clock::LocalizeFormat { locale format } {

    # message catalog key to cache this format
    set key FORMAT_$format

    if { [::msgcat::mcexists -exactlocale -exactnamespace $key] } {
	return [mc $key]
    }
    # Handle locale-dependent format groups by mapping them out of the format
    # string.  Note that the order of the [string map] operations is
    # significant because later formats can refer to later ones; for example
    # %c can refer to %X, which in turn can refer to %T.

    set list {
	%% %%
	%D %m/%d/%Y
	%+ {%a %b %e %H:%M:%S %Z %Y}
    }
    lappend list %EY [string map $list [mc LOCALE_YEAR_FORMAT]]
    lappend list %T  [string map $list [mc TIME_FORMAT_24_SECS]]
    lappend list %R  [string map $list [mc TIME_FORMAT_24]]
    lappend list %r  [string map $list [mc TIME_FORMAT_12]]
    lappend list %X  [string map $list [mc TIME_FORMAT]]
    lappend list %EX [string map $list [mc LOCALE_TIME_FORMAT]]
    lappend list %x  [string map $list [mc DATE_FORMAT]]
    lappend list %Ex [string map $list [mc LOCALE_DATE_FORMAT]]
    lappend list %c  [string map $list [mc DATE_TIME_FORMAT]]
    lappend list %Ec [string map $list [mc LOCALE_DATE_TIME_FORMAT]]
    set format [string map $list $format]

    ::msgcat::mcset $locale $key $format
    return $format
}

#----------------------------------------------------------------------
#
# FormatNumericTimeZone --
#
#	Formats a time zone as +hhmmss
#
# Parameters:
#	z - Time zone in seconds east of Greenwich
#
# Results:
#	Returns the time zone formatted in a numeric form
#
# Side effects:
#	None.
#
#----------------------------------------------------------------------

proc ::tcl::clock::FormatNumericTimeZone { z } {
    if { $z < 0 } {
	set z [expr { - $z }]
	set retval -
    } else {
	set retval +
    }
    append retval [::format %02d [expr { $z / 3600 }]]
    set z [expr { $z % 3600 }]
    append retval [::format %02d [expr { $z / 60 }]]
    set z [expr { $z % 60 }]
    if { $z != 0 } {
	append retval [::format %02d $z]
    }
    return $retval
}

#----------------------------------------------------------------------
#
# FormatStarDate --
#
#	Formats a date as a StarDate.
#
# Parameters:
#	date - Dictionary containing 'year', 'dayOfYear', and
#	       'localSeconds' fields.
#
# Results:
#	Returns the given date formatted as a StarDate.
#
# Side effects:
#	None.
#
# Jeff Hobbs put this in to support an atrocious pun about Tcl being
# "Enterprise ready."  Now we're stuck with it.
#
#----------------------------------------------------------------------

proc ::tcl::clock::FormatStarDate { date } {
    variable Roddenberry

    # Get day of year, zero based

    set doy [expr { [dict get $date dayOfYear] - 1 }]

    # Determine whether the year is a leap year

    set lp [IsGregorianLeapYear $date]

    # Convert day of year to a fractional year

    if { $lp } {
	set fractYear [expr { 1000 * $doy / 366 }]
    } else {
	set fractYear [expr { 1000 * $doy / 365 }]
    }

    # Put together the StarDate

    return [::format "Stardate %02d%03d.%1d" \
		[expr { [dict get $date year] - $Roddenberry }] \
		$fractYear \
		[expr { [dict get $date localSeconds] % 86400
			/ ( 86400 / 10 ) }]]
}

#----------------------------------------------------------------------
#
# ParseStarDate --
#
#	Parses a StarDate
#
# Parameters:
#	year - Year from the Roddenberry epoch
#	fractYear - Fraction of a year specifying the day of year.
#	fractDay - Fraction of a day
#
# Results:
#	Returns a count of seconds from the Posix epoch.
#
# Side effects:
#	None.
#
# Jeff Hobbs put this in to support an atrocious pun about Tcl being
# "Enterprise ready."  Now we're stuck with it.
#
#----------------------------------------------------------------------

proc ::tcl::clock::ParseStarDate { year fractYear fractDay } {
    variable Roddenberry

    # Build a tentative date from year and fraction.

    set date [dict create \
		  gregorian 1 \
		  era CE \
		  year [expr { $year + $Roddenberry }] \
		  dayOfYear [expr { $fractYear * 365 / 1000 + 1 }]]
    set date [GetJulianDayFromGregorianEraYearDay $date[set date {}]]

    # Determine whether the given year is a leap year

    set lp [IsGregorianLeapYear $date]

    # Reconvert the fractional year according to whether the given year is a
    # leap year

    if { $lp } {
	dict set date dayOfYear \
	    [expr { $fractYear * 366 / 1000 + 1 }]
    } else {
	dict set date dayOfYear \
	    [expr { $fractYear * 365 / 1000 + 1 }]
    }
    dict unset date julianDay
    dict unset date gregorian
    set date [GetJulianDayFromGregorianEraYearDay $date[set date {}]]

    return [expr {
	86400 * [dict get $date julianDay]
	- 210866803200
	+ ( 86400 / 10 ) * $fractDay
    }]
}

#----------------------------------------------------------------------
#
# ScanWide --
#
#	Scans a wide integer from an input
#
# Parameters:
#	str - String containing a decimal wide integer
#
# Results:
#	Returns the string as a pure wide integer.  Throws an error if the
#	string is misformatted or out of range.
#
#----------------------------------------------------------------------

proc ::tcl::clock::ScanWide { str } {
    set count [::scan $str {%ld %c} result junk]
    if { $count != 1 } {
	return -code error -errorcode [list CLOCK notAnInteger $str] \
	    "\"$str\" is not an integer"
    }
    if { [incr result 0] != $str } {
	return -code error -errorcode [list CLOCK integervalueTooLarge] \
	    "integer value too large to represent"
    }
    return $result
}

#----------------------------------------------------------------------
#
# InterpretTwoDigitYear --
#
#	Given a date that contains only the year of the century, determines
#	the target value of a two-digit year.
#
# Parameters:
#	date - Dictionary containing fields of the date.
#	baseTime - Base time relative to which the date is expressed.
#	twoDigitField - Name of the field that stores the two-digit year.
#			Default is 'yearOfCentury'
#	fourDigitField - Name of the field that will receive the four-digit
#	                 year.  Default is 'year'
#
# Results:
#	Returns the dictionary augmented with the four-digit year, stored in
#	the given key.
#
# Side effects:
#	None.
#
# The current rule for interpreting a two-digit year is that the year shall be
# between 1937 and 2037, thus staying within the range of a 32-bit signed
# value for time.  This rule may change to a sliding window in future
# versions, so the 'baseTime' parameter (which is currently ignored) is
# provided in the procedure signature.
#
#----------------------------------------------------------------------

proc ::tcl::clock::InterpretTwoDigitYear { date baseTime
					   { twoDigitField yearOfCentury }
					   { fourDigitField year } } {
    set yr [dict get $date $twoDigitField]
    if { $yr <= 37 } {
	dict set date $fourDigitField [expr { $yr + 2000 }]
    } else {
	dict set date $fourDigitField [expr { $yr + 1900 }]
    }
    return $date
}

#----------------------------------------------------------------------
#
# AssignBaseYear --
#
#	Places the number of the current year into a dictionary.
#
# Parameters:
#	date - Dictionary value to update
#	baseTime - Base time from which to extract the year, expressed
#		   in seconds from the Posix epoch
#	timezone - the time zone in which the date is being scanned
#	changeover - the Julian Day on which the Gregorian calendar
#		     was adopted in the target locale.
#
# Results:
#	Returns the dictionary with the current year assigned.
#
# Side effects:
#	None.
#
#----------------------------------------------------------------------

proc ::tcl::clock::AssignBaseYear { date baseTime timezone changeover } {
    variable TZData

    # Find the Julian Day Number corresponding to the base time, and
    # find the Gregorian year corresponding to that Julian Day.

    set date2 [GetDateFields $baseTime $TZData($timezone) $changeover]

    # Store the converted year

    dict set date era [dict get $date2 era]
    dict set date year [dict get $date2 year]

    return $date
}

#----------------------------------------------------------------------
#
# AssignBaseIso8601Year --
#
#	Determines the base year in the ISO8601 fiscal calendar.
#
# Parameters:
#	date - Dictionary containing the fields of the date that
#	       is to be augmented with the base year.
#	baseTime - Base time expressed in seconds from the Posix epoch.
#	timeZone - Target time zone
#	changeover - Julian Day of adoption of the Gregorian calendar in
#		     the target locale.
#
# Results:
#	Returns the given date with "iso8601Year" set to the
#	base year.
#
# Side effects:
#	None.
#
#----------------------------------------------------------------------

proc ::tcl::clock::AssignBaseIso8601Year {date baseTime timeZone changeover} {
    variable TZData

    # Find the Julian Day Number corresponding to the base time

    set date2 [GetDateFields $baseTime $TZData($timeZone) $changeover]

    # Calculate the ISO8601 date and transfer the year

    dict set date era CE
    dict set date iso8601Year [dict get $date2 iso8601Year]
    return $date
}

#----------------------------------------------------------------------
#
# AssignBaseMonth --
#
#	Places the number of the current year and month into a
#	dictionary.
#
# Parameters:
#	date - Dictionary value to update
#	baseTime - Time from which the year and month are to be
#	           obtained, expressed in seconds from the Posix epoch.
#	timezone - Name of the desired time zone
#	changeover - Julian Day on which the Gregorian calendar was adopted.
#
# Results:
#	Returns the dictionary with the base year and month assigned.
#
# Side effects:
#	None.
#
#----------------------------------------------------------------------

proc ::tcl::clock::AssignBaseMonth {date baseTime timezone changeover} {
    variable TZData

    # Find the year and month corresponding to the base time

    set date2 [GetDateFields $baseTime $TZData($timezone) $changeover]
    dict set date era [dict get $date2 era]
    dict set date year [dict get $date2 year]
    dict set date month [dict get $date2 month]
    return $date
}

#----------------------------------------------------------------------
#
# AssignBaseWeek --
#
#	Determines the base year and week in the ISO8601 fiscal calendar.
#
# Parameters:
#	date - Dictionary containing the fields of the date that
#	       is to be augmented with the base year and week.
#	baseTime - Base time expressed in seconds from the Posix epoch.
#	changeover - Julian Day on which the Gregorian calendar was adopted
#		     in the target locale.
#
# Results:
#	Returns the given date with "iso8601Year" set to the
#	base year and "iso8601Week" to the week number.
#
# Side effects:
#	None.
#
#----------------------------------------------------------------------

proc ::tcl::clock::AssignBaseWeek {date baseTime timeZone changeover} {
    variable TZData

    # Find the Julian Day Number corresponding to the base time

    set date2 [GetDateFields $baseTime $TZData($timeZone) $changeover]

    # Calculate the ISO8601 date and transfer the year

    dict set date era CE
    dict set date iso8601Year [dict get $date2 iso8601Year]
    dict set date iso8601Week [dict get $date2 iso8601Week]
    return $date
}

#----------------------------------------------------------------------
#
# AssignBaseJulianDay --
#
#	Determines the base day for a time-of-day conversion.
#
# Parameters:
#	date - Dictionary that is to get the base day
#	baseTime - Base time expressed in seconds from the Posix epoch
#	changeover - Julian day on which the Gregorian calendar was
#		     adpoted in the target locale.
#
# Results:
#	Returns the given dictionary augmented with a 'julianDay' field
#	that contains the base day.
#
# Side effects:
#	None.
#
#----------------------------------------------------------------------
=======
>>>>>>> 984ff0cf

    if { ![catch {
	registry get "HKEY_CURRENT_USER\\Control Panel\\International" \
	    sTimeFormat
    } string] } {
	set quote {}
	set timefmt {}
	foreach { unquoted quoted } [split $string '] {
	    append timefmt $quote [string map {
		HH    %H
		H     %k
		hh    %I
		h     %l
		mm    %M
		m     %M
		ss    %S
		s     %S
		tt    %p
		t     %p
	    } $unquoted]
	    if { $quoted eq {} } {
		set quote '
	    } else {
		set quote $quoted
	    }
	}
	::msgcat::mcset $locale TIME_FORMAT $timefmt
    }

    catch {
	::msgcat::mcset $locale DATE_TIME_FORMAT "$datefmt $timefmt"
    }
    catch {
	::msgcat::mcset $locale LOCALE_DATE_TIME_FORMAT "$ldatefmt $timefmt"
    }

    return

}

#----------------------------------------------------------------------
#
# LocalizeFormat --
#
#	Map away locale-dependent format groups in a clock format.
#
# Parameters:
#	locale -- Current [mclocale] locale, supplied to avoid
#		  an extra call
#	format -- Format supplied to [clock scan] or [clock format]
#	mcd    -- Message catalog dictionary for current locale (read-only,
#		  don't store it to avoid shared references).
#
# Results:
#	Returns the string with locale-dependent composite format groups
#	substituted out.
#
# Side effects:
#	None.
#
#----------------------------------------------------------------------

proc ::tcl::clock::LocalizeFormat { locale format mcd } {
    variable LocFmtMap

    # get map list cached or build it:
    if {[dict exists $LocFmtMap $locale]} {
	set mlst [dict get $LocFmtMap $locale]
    } else {
	# Handle locale-dependent format groups by mapping them out of the format
	# string.  Note that the order of the [string map] operations is
	# significant because later formats can refer to later ones; for example
	# %c can refer to %X, which in turn can refer to %T.

	set mlst {
	    %% %%
	    %D %m/%d/%Y
	    %+ {%a %b %e %H:%M:%S %Z %Y}
	}
	lappend mlst %EY [string map $mlst [dict get $mcd LOCALE_YEAR_FORMAT]]
	lappend mlst %T  [string map $mlst [dict get $mcd TIME_FORMAT_24_SECS]]
	lappend mlst %R  [string map $mlst [dict get $mcd TIME_FORMAT_24]]
	lappend mlst %r  [string map $mlst [dict get $mcd TIME_FORMAT_12]]
	lappend mlst %X  [string map $mlst [dict get $mcd TIME_FORMAT]]
	lappend mlst %EX [string map $mlst [dict get $mcd LOCALE_TIME_FORMAT]]
	lappend mlst %x  [string map $mlst [dict get $mcd DATE_FORMAT]]
	lappend mlst %Ex [string map $mlst [dict get $mcd LOCALE_DATE_FORMAT]]
	lappend mlst %c  [string map $mlst [dict get $mcd DATE_TIME_FORMAT]]
	lappend mlst %Ec [string map $mlst [dict get $mcd LOCALE_DATE_TIME_FORMAT]]

	dict set LocFmtMap $locale $mlst
    }

    # translate copy of format (don't use format object here, because otherwise
    # it can lose its internal representation (string map - convert to unicode)
    set locfmt [string map $mlst [string range " $format" 1 end]]

    # Save original format as long as possible, because of internal
    # representation (performance).
    # Note that in this case such format will be never localized (also
    # using another locales). To prevent this return a duplicate (but
    # it may be slower).
    if {$locfmt eq $format} {
        set locfmt $format
    }

    return $locfmt
}

#----------------------------------------------------------------------
#
# GetSystemTimeZone --
#
#	Determines the system time zone, which is the default for the
#	'clock' command if no other zone is supplied.
#
# Parameters:
#	None.
#
# Results:
#	Returns the system time zone.
#
# Side effects:
<<<<<<< HEAD
#	Stores the system time zone in the 'CachedSystemTimeZone'
#	variable, since determining it may be an expensive process.
=======
#	Stores the sustem time zone in engine configuration, since
#	determining it may be an expensive process.
>>>>>>> 984ff0cf
#
#----------------------------------------------------------------------

proc ::tcl::clock::GetSystemTimeZone {} {
    variable TimeZoneBad

    if {[set result [getenv TCL_TZ]] ne {}} {
	set timezone $result
    } elseif {[set result [getenv TZ]] ne {}} {
	set timezone $result
    } else {
<<<<<<< HEAD
	# Cache the time zone only if it was detected by one of the
	# expensive methods.
	if { [info exists CachedSystemTimeZone] } {
	    set timezone $CachedSystemTimeZone
	} elseif { $::tcl_platform(platform) eq {windows} } {
	    set timezone [GuessWindowsTimeZone]
	} elseif { [file exists /etc/localtime]
		   && ![catch {ReadZoneinfoFile \
				   Tcl/Localtime /etc/localtime}] } {
=======
        # ask engine for the cached timezone:
        set timezone [configure -system-tz]
        if { $timezone ne "" } {
            return $timezone
        }
	if { $::tcl_platform(platform) eq {windows} } {
	    set timezone [GuessWindowsTimeZone]
	} elseif { [file exists /etc/localtime]
	           && ![catch {ReadZoneinfoFile \
	                           Tcl/Localtime /etc/localtime}] } {
>>>>>>> 984ff0cf
	    set timezone :Tcl/Localtime
	} else {
	    set timezone :localtime
	}
<<<<<<< HEAD
	set CachedSystemTimeZone $timezone
=======
>>>>>>> 984ff0cf
    }
    if { ![dict exists $TimeZoneBad $timezone] } {
	catch {set timezone [SetupTimeZone $timezone]}
    }

    if { [dict exists $TimeZoneBad $timezone] } {
	set timezone :localtime
    }

    # tell backend - current system timezone:
    configure -system-tz $timezone

    return $timezone
}

#----------------------------------------------------------------------
#
# SetupTimeZone --
#
#	Given the name or specification of a time zone, sets up its in-memory
#	data.
#
# Parameters:
#	tzname - Name of a time zone
#
# Results:
#	Unless the time zone is ':localtime', sets the TZData array to contain
#	the lookup table for local<->UTC conversion.  Returns an error if the
#	time zone cannot be parsed.
#
#----------------------------------------------------------------------

proc ::tcl::clock::SetupTimeZone { timezone {alias {}} } {
    variable TZData

    if {! [info exists TZData($timezone)] } {

	variable TimeZoneBad
	if { [dict exists $TimeZoneBad $timezone] } {
	    return -code error \
		-errorcode [list CLOCK badTimeZone $timezone] \
		"time zone \"$timezone\" not found"
	}
	variable MINWIDE
	if { $timezone eq {:localtime} } {
	    # Nothing to do, we'll convert using the localtime function

	} elseif {
	    [regexp {^([-+])(\d\d)(?::?(\d\d)(?::?(\d\d))?)?} $timezone \
		    -> s hh mm ss]
	} then {
	    # Make a fixed offset

	    ::scan $hh %d hh
	    if { $mm eq {} } {
		set mm 0
	    } else {
		::scan $mm %d mm
	    }
	    if { $ss eq {} } {
		set ss 0
	    } else {
		::scan $ss %d ss
	    }
	    set offset [expr { ( $hh * 60 + $mm ) * 60 + $ss }]
	    if { $s eq {-} } {
		set offset [expr { - $offset }]
	    }
	    set TZData($timezone) [list [list $MINWIDE $offset -1 $timezone]]

	} elseif { [string index $timezone 0] eq {:} } {
	    # Convert using a time zone file

	    if {
		[catch {
		    LoadTimeZoneFile [string range $timezone 1 end]
		}] && [catch {
		    LoadZoneinfoFile [string range $timezone 1 end]
		}]
	    } then {
	    	dict set TimeZoneBad $timezone 1
		return -code error \
		    -errorcode [list CLOCK badTimeZone $timezone] \
		    "time zone \"$timezone\" not found"
	    }
	} elseif { ![catch {ParsePosixTimeZone $timezone} tzfields] } {
	    # This looks like a POSIX time zone - try to process it

	    if { [catch {ProcessPosixTimeZone $tzfields} data opts] } {
		if { [lindex [dict get $opts -errorcode] 0] eq {CLOCK} } {
		    dict unset opts -errorinfo
		}
		dict set TimeZoneBad $timezone 1
		return -options $opts $data
	    } else {
		set TZData($timezone) $data
	    }

	} else {

	    variable LegacyTimeZone

	    # We couldn't parse this as a POSIX time zone.  Try again with a
	    # time zone file - this time without a colon

	    if { [catch { LoadTimeZoneFile $timezone }]
		 && [catch { LoadZoneinfoFile $timezone } - opts] } {

		# Check may be a legacy zone:

		if { $alias eq {} && ![catch {
		    set tzname [dict get $LegacyTimeZone [string tolower $timezone]]
		}] } {
		    set tzname [::tcl::clock::SetupTimeZone $tzname $timezone]
		    set TZData($timezone) $TZData($tzname)
		    # tell backend - timezone is initialized and return shared timezone object:
		    return [configure -setup-tz $timezone]
		}

		dict unset opts -errorinfo
		dict set TimeZoneBad $timezone 1
		return -options $opts "time zone $timezone not found"
	    }
	    set TZData($timezone) $TZData(:$timezone)
	}
    }

    # tell backend - timezone is initialized and return shared timezone object:
    configure -setup-tz $timezone
}

#----------------------------------------------------------------------
#
# GuessWindowsTimeZone --
#
#	Determines the system time zone on windows.
#
# Parameters:
#	None.
#
# Results:
#	Returns a time zone specifier that corresponds to the system time zone
#	information found in the Registry.
#
# Bugs:
#	Fixed dates for DST change are unimplemented at present, because no
#	time zone information supplied with Windows actually uses them!
#
# On a Windows system where neither $env(TCL_TZ) nor $env(TZ) is specified,
# GuessWindowsTimeZone looks in the Registry for the system time zone
# information.  It then attempts to find an entry in WinZoneInfo for a time
# zone that uses the same rules.  If it finds one, it returns it; otherwise,
# it constructs a Posix-style time zone string and returns that.
#
#----------------------------------------------------------------------

proc ::tcl::clock::GuessWindowsTimeZone {} {
    variable WinZoneInfo
    variable TimeZoneBad

    if { ![_hasRegistry] } {
	return :localtime
    }

    # Dredge time zone information out of the registry

    if { [catch {
	set rpath HKEY_LOCAL_MACHINE\\System\\CurrentControlSet\\Control\\TimeZoneInformation
	set data [list \
		      [expr { -60
			      * [registry get $rpath Bias] }] \
		      [expr { -60
				  * [registry get $rpath StandardBias] }] \
		      [expr { -60 \
				  * [registry get $rpath DaylightBias] }]]
	set stdtzi [registry get $rpath StandardStart]
	foreach ind {0 2 14 4 6 8 10 12} {
	    binary scan $stdtzi @${ind}s val
	    lappend data $val
	}
	set daytzi [registry get $rpath DaylightStart]
	foreach ind {0 2 14 4 6 8 10 12} {
	    binary scan $daytzi @${ind}s val
	    lappend data $val
	}
    }] } {
	# Missing values in the Registry - bail out

	return :localtime
    }

    # Make up a Posix time zone specifier if we can't find one.  Check here
    # that the tzdata file exists, in case we're running in an environment
    # (e.g. starpack) where tzdata is incomplete.  (Bug 1237907)

    if { [dict exists $WinZoneInfo $data] } {
	set tzname [dict get $WinZoneInfo $data]
	if { ! [dict exists $TimeZoneBad $tzname] } {
	    catch {set tzname [SetupTimeZone $tzname]}
	}
    } else {
	set tzname {}
    }
    if { $tzname eq {} || [dict exists $TimeZoneBad $tzname] } {
	lassign $data \
	    bias stdBias dstBias \
	    stdYear stdMonth stdDayOfWeek stdDayOfMonth \
	    stdHour stdMinute stdSecond stdMillisec \
	    dstYear dstMonth dstDayOfWeek dstDayOfMonth \
	    dstHour dstMinute dstSecond dstMillisec
	set stdDelta [expr { $bias + $stdBias }]
	set dstDelta [expr { $bias + $dstBias }]
	if { $stdDelta <= 0 } {
	    set stdSignum +
	    set stdDelta [expr { - $stdDelta }]
	    set dispStdSignum -
	} else {
	    set stdSignum -
	    set dispStdSignum +
	}
	set hh [::format %02d [expr { $stdDelta / 3600 }]]
	set mm [::format %02d [expr { ($stdDelta / 60 ) % 60 }]]
	set ss [::format %02d [expr { $stdDelta % 60 }]]
	set tzname {}
	append tzname < $dispStdSignum $hh $mm > $stdSignum $hh : $mm : $ss
	if { $stdMonth >= 0 } {
	    if { $dstDelta <= 0 } {
		set dstSignum +
		set dstDelta [expr { - $dstDelta }]
		set dispDstSignum -
	    } else {
		set dstSignum -
		set dispDstSignum +
	    }
	    set hh [::format %02d [expr { $dstDelta / 3600 }]]
	    set mm [::format %02d [expr { ($dstDelta / 60 ) % 60 }]]
	    set ss [::format %02d [expr { $dstDelta % 60 }]]
	    append tzname < $dispDstSignum $hh $mm > $dstSignum $hh : $mm : $ss
	    if { $dstYear == 0 } {
		append tzname ,M $dstMonth . $dstDayOfMonth . $dstDayOfWeek
	    } else {
		# I have not been able to find any locale on which Windows
		# converts time zone on a fixed day of the year, hence don't
		# know how to interpret the fields.  If someone can inform me,
		# I'd be glad to code it up.  For right now, we bail out in
		# such a case.
		return :localtime
	    }
	    append tzname / [::format %02d $dstHour] \
		: [::format %02d $dstMinute] \
		: [::format %02d $dstSecond]
	    if { $stdYear == 0 } {
		append tzname ,M $stdMonth . $stdDayOfMonth . $stdDayOfWeek
	    } else {
		# I have not been able to find any locale on which Windows
		# converts time zone on a fixed day of the year, hence don't
		# know how to interpret the fields.  If someone can inform me,
		# I'd be glad to code it up.  For right now, we bail out in
		# such a case.
		return :localtime
	    }
	    append tzname / [::format %02d $stdHour] \
		: [::format %02d $stdMinute] \
		: [::format %02d $stdSecond]
	}
	dict set WinZoneInfo $data $tzname
    }

    return [dict get $WinZoneInfo $data]
}

#----------------------------------------------------------------------
#
# LoadTimeZoneFile --
#
#	Load the data file that specifies the conversion between a
#	given time zone and Greenwich.
#
# Parameters:
#	fileName -- Name of the file to load
#
# Results:
#	None.
#
# Side effects:
#	TZData(:fileName) contains the time zone data
#
#----------------------------------------------------------------------

proc ::tcl::clock::LoadTimeZoneFile { fileName } {
    variable DataDir
    variable TZData

    if { [info exists TZData($fileName)] } {
	return
    }

    # Since an unsafe interp uses the [clock] command in the parent, this code
    # is security sensitive.  Make sure that the path name cannot escape the
    # given directory.

    if { ![regexp {^[[.-.][:alpha:]_]+(?:/[[.-.][:alpha:]_]+)*$} $fileName] } {
	return -code error \
	    -errorcode [list CLOCK badTimeZone $:fileName] \
	    "time zone \":$fileName\" not valid"
    }
    try {
	source [file join $DataDir $fileName]
    } on error {} {
	return -code error \
	    -errorcode [list CLOCK badTimeZone :$fileName] \
	    "time zone \":$fileName\" not found"
    }
    return
}

#----------------------------------------------------------------------
#
# LoadZoneinfoFile --
#
#	Loads a binary time zone information file in Olson format.
#
# Parameters:
#	fileName - Relative path name of the file to load.
#
# Results:
#	Returns an empty result normally; returns an error if no Olson file
#	was found or the file was malformed in some way.
#
# Side effects:
#	TZData(:fileName) contains the time zone data
#
#----------------------------------------------------------------------

proc ::tcl::clock::LoadZoneinfoFile { fileName } {
    variable ZoneinfoPaths

    # Since an unsafe interp uses the [clock] command in the parent, this code
    # is security sensitive.  Make sure that the path name cannot escape the
    # given directory.

    if { ![regexp {^[[.-.][:alpha:]_]+(?:/[[.-.][:alpha:]_]+)*$} $fileName] } {
	return -code error \
	    -errorcode [list CLOCK badTimeZone $:fileName] \
	    "time zone \":$fileName\" not valid"
    }
    foreach d $ZoneinfoPaths {
	set fname [file join $d $fileName]
	if { [file readable $fname] && [file isfile $fname] } {
	    break
	}
	unset fname
    }
    ReadZoneinfoFile $fileName $fname
}

#----------------------------------------------------------------------
#
# ReadZoneinfoFile --
#
#	Loads a binary time zone information file in Olson format.
#
# Parameters:
#	fileName - Name of the time zone (relative path name of the
#		   file).
#	fname - Absolute path name of the file.
#
# Results:
#	Returns an empty result normally; returns an error if no Olson file
#	was found or the file was malformed in some way.
#
# Side effects:
#	TZData(:fileName) contains the time zone data
#
#----------------------------------------------------------------------

proc ::tcl::clock::ReadZoneinfoFile {fileName fname} {
    variable MINWIDE
    variable TZData
    if { ![file exists $fname] } {
	return -code error "$fileName not found"
    }

    if { [file size $fname] > 262144 } {
	return -code error "$fileName too big"
    }

    # Suck in all the data from the file

    set f [open $fname r]
    fconfigure $f -translation binary
    set d [read $f]
    close $f

    # The file begins with a magic number, sixteen reserved bytes, and then
    # six 4-byte integers giving counts of fields in the file.

    binary scan $d a4a1x15IIIIII \
	magic version nIsGMT nIsStd nLeap nTime nType nChar
    set seek 44
    set ilen 4
    set iformat I
    if { $magic != {TZif} } {
	return -code error "$fileName not a time zone information file"
    }
    if { $nType > 255 } {
	return -code error "$fileName contains too many time types"
    }
    # Accept only Posix-style zoneinfo.  Sorry, 'leaps' bigots.
    if { $nLeap != 0 } {
	return -code error "$fileName contains leap seconds"
    }

    # In a version 2 file, we use the second part of the file, which contains
    # 64-bit transition times.

    if {$version eq "2"} {
	set seek [expr {
	    44
	    + 5 * $nTime
	    + 6 * $nType
	    + 4 * $nLeap
	    + $nIsStd
	    + $nIsGMT
	    + $nChar
	}]
	binary scan $d @${seek}a4a1x15IIIIII \
	    magic version nIsGMT nIsStd nLeap nTime nType nChar
	if {$magic ne {TZif}} {
	    return -code error "seek address $seek miscomputed, magic = $magic"
	}
	set iformat W
	set ilen 8
	incr seek 44
    }

    # Next come ${nTime} transition times, followed by ${nTime} time type
    # codes.  The type codes are unsigned 1-byte quantities.  We insert an
    # arbitrary start time in front of the transitions.

    binary scan $d @${seek}${iformat}${nTime}c${nTime} times tempCodes
    incr seek [expr { ($ilen + 1) * $nTime }]
    set times [linsert $times 0 $MINWIDE]
    set codes {}
    foreach c $tempCodes {
	lappend codes [expr { $c & 0xFF }]
    }
    set codes [linsert $codes 0 0]

    # Next come ${nType} time type descriptions, each of which has an offset
    # (seconds east of GMT), a DST indicator, and an index into the
    # abbreviation text.

    for { set i 0 } { $i < $nType } { incr i } {
	binary scan $d @${seek}Icc gmtOff isDst abbrInd
	lappend types [list $gmtOff $isDst $abbrInd]
	incr seek 6
    }

    # Next come $nChar characters of time zone name abbreviations, which are
    # null-terminated.
    # We build them up into a dictionary indexed by character index, because
    # that's what's in the indices above.

    binary scan $d @${seek}a${nChar} abbrs
    incr seek ${nChar}
    set abbrList [split $abbrs \0]
    set i 0
    set abbrevs {}
    foreach a $abbrList {
	for {set j 0} {$j <= [string length $a]} {incr j} {
	    dict set abbrevs $i [string range $a $j end]
	    incr i
	}
    }

    # Package up a list of tuples, each of which contains transition time,
    # seconds east of Greenwich, DST flag and time zone abbreviation.

    set r {}
    set lastTime $MINWIDE
    foreach t $times c $codes {
	if { $t < $lastTime } {
	    return -code error "$fileName has times out of order"
	}
	set lastTime $t
	lassign [lindex $types $c] gmtoff isDst abbrInd
	set abbrev [dict get $abbrevs $abbrInd]
	lappend r [list $t $gmtoff $isDst $abbrev]
    }

    # In a version 2 file, there is also a POSIX-style time zone description
    # at the very end of the file.  To get to it, skip over nLeap leap second
    # values (8 bytes each),
    # nIsStd standard/DST indicators and nIsGMT UTC/local indicators.

    if {$version eq {2}} {
	set seek [expr {$seek + 8 * $nLeap + $nIsStd + $nIsGMT + 1}]
	set last [string first \n $d $seek]
	set posix [string range $d $seek [expr {$last-1}]]
	if {[llength $posix] > 0} {
	    set posixFields [ParsePosixTimeZone $posix]
	    foreach tuple [ProcessPosixTimeZone $posixFields] {
		lassign $tuple t gmtoff isDst abbrev
		if {$t > $lastTime} {
		    lappend r $tuple
		}
	    }
	}
    }

    set TZData(:$fileName) $r

    return
}

#----------------------------------------------------------------------
#
# ParsePosixTimeZone --
#
#	Parses the TZ environment variable in Posix form
#
# Parameters:
#	tz	Time zone specifier to be interpreted
#
# Results:
#	Returns a dictionary whose values contain the various pieces of the
#	time zone specification.
#
# Side effects:
#	None.
#
# Errors:
#	Throws an error if the syntax of the time zone is incorrect.
#
# The following keys are present in the dictionary:
#	stdName - Name of the time zone when Daylight Saving Time
#		  is not in effect.
#	stdSignum - Sign (+, -, or empty) of the offset from Greenwich
#		    to the given (non-DST) time zone.  + and the empty
#		    string denote zones west of Greenwich, - denotes east
#		    of Greenwich; this is contrary to the ISO convention
#		    but follows Posix.
#	stdHours - Hours part of the offset from Greenwich to the given
#		   (non-DST) time zone.
#	stdMinutes - Minutes part of the offset from Greenwich to the
#		     given (non-DST) time zone. Empty denotes zero.
#	stdSeconds - Seconds part of the offset from Greenwich to the
#		     given (non-DST) time zone. Empty denotes zero.
#	dstName - Name of the time zone when DST is in effect, or the
#		  empty string if the time zone does not observe Daylight
#		  Saving Time.
#	dstSignum, dstHours, dstMinutes, dstSeconds -
#		Fields corresponding to stdSignum, stdHours, stdMinutes,
#		stdSeconds for the Daylight Saving Time version of the
#		time zone.  If dstHours is empty, it is presumed to be 1.
#	startDayOfYear - The ordinal number of the day of the year on which
#			 Daylight Saving Time begins.  If this field is
#			 empty, then DST begins on a given month-week-day,
#			 as below.
#	startJ - The letter J, or an empty string.  If a J is present in
#		 this field, then startDayOfYear does not count February 29
#		 even in leap years.
#	startMonth - The number of the month in which Daylight Saving Time
#		     begins, supplied if startDayOfYear is empty.  If both
#		     startDayOfYear and startMonth are empty, then US rules
#		     are presumed.
#	startWeekOfMonth - The number of the week in the month in which
#			   Daylight Saving Time begins, in the range 1-5.
#			   5 denotes the last week of the month even in a
#			   4-week month.
#	startDayOfWeek - The number of the day of the week (Sunday=0,
#			 Saturday=6) on which Daylight Saving Time begins.
#	startHours - The hours part of the time of day at which Daylight
#		     Saving Time begins. An empty string is presumed to be 2.
#	startMinutes - The minutes part of the time of day at which DST begins.
#		       An empty string is presumed zero.
#	startSeconds - The seconds part of the time of day at which DST begins.
#		       An empty string is presumed zero.
#	endDayOfYear, endJ, endMonth, endWeekOfMonth, endDayOfWeek,
#	endHours, endMinutes, endSeconds -
#		Specify the end of DST in the same way that the start* fields
#		specify the beginning of DST.
#
# This procedure serves only to break the time specifier into fields.  No
# attempt is made to canonicalize the fields or supply default values.
#
#----------------------------------------------------------------------

proc ::tcl::clock::ParsePosixTimeZone { tz } {
    if {[regexp -expanded -nocase -- {
	^
	# 1 - Standard time zone name
	([[:alpha:]]+ | <[-+[:alnum:]]+>)
	# 2 - Standard time zone offset, signum
	([-+]?)
	# 3 - Standard time zone offset, hours
	([[:digit:]]{1,2})
	(?:
	    # 4 - Standard time zone offset, minutes
	    : ([[:digit:]]{1,2})
	    (?:
		# 5 - Standard time zone offset, seconds
		: ([[:digit:]]{1,2} )
	    )?
	)?
	(?:
	    # 6 - DST time zone name
	    ([[:alpha:]]+ | <[-+[:alnum:]]+>)
	    (?:
		(?:
		    # 7 - DST time zone offset, signum
		    ([-+]?)
		    # 8 - DST time zone offset, hours
		    ([[:digit:]]{1,2})
		    (?:
			# 9 - DST time zone offset, minutes
			: ([[:digit:]]{1,2})
			(?:
			    # 10 - DST time zone offset, seconds
			    : ([[:digit:]]{1,2})
			)?
		    )?
		)?
		(?:
		    ,
		    (?:
			# 11 - Optional J in n and Jn form 12 - Day of year
			( J ? )	( [[:digit:]]+ )
			| M
			# 13 - Month number 14 - Week of month 15 - Day of week
			( [[:digit:]] + )
			[.] ( [[:digit:]] + )
			[.] ( [[:digit:]] + )
		    )
		    (?:
			# 16 - Start time of DST - hours
			/ ( [[:digit:]]{1,2} )
			(?:
			    # 17 - Start time of DST - minutes
			    : ( [[:digit:]]{1,2} )
			    (?:
				# 18 - Start time of DST - seconds
				: ( [[:digit:]]{1,2} )
			    )?
			)?
		    )?
		    ,
		    (?:
			# 19 - Optional J in n and Jn form 20 - Day of year
			( J ? )	( [[:digit:]]+ )
			| M
			# 21 - Month number 22 - Week of month 23 - Day of week
			( [[:digit:]] + )
			[.] ( [[:digit:]] + )
			[.] ( [[:digit:]] + )
		    )
		    (?:
			# 24 - End time of DST - hours
			/ ( [[:digit:]]{1,2} )
			(?:
			    # 25 - End time of DST - minutes
			    : ( [[:digit:]]{1,2} )
			    (?:
				# 26 - End time of DST - seconds
				: ( [[:digit:]]{1,2} )
			    )?
			)?
		    )?
		)?
	    )?
	)?
	$
    } $tz -> x(stdName) x(stdSignum) x(stdHours) x(stdMinutes) x(stdSeconds) \
	     x(dstName) x(dstSignum) x(dstHours) x(dstMinutes) x(dstSeconds) \
	     x(startJ) x(startDayOfYear) \
	     x(startMonth) x(startWeekOfMonth) x(startDayOfWeek) \
	     x(startHours) x(startMinutes) x(startSeconds) \
	     x(endJ) x(endDayOfYear) \
	     x(endMonth) x(endWeekOfMonth) x(endDayOfWeek) \
	     x(endHours) x(endMinutes) x(endSeconds)] } {
	# it's a good timezone

	return [array get x]
    }

    return -code error\
	-errorcode [list CLOCK badTimeZone $tz] \
	"unable to parse time zone specification \"$tz\""
}

#----------------------------------------------------------------------
#
# ProcessPosixTimeZone --
#
#	Handle a Posix time zone after it's been broken out into fields.
#
# Parameters:
#	z - Dictionary returned from 'ParsePosixTimeZone'
#
# Results:
#	Returns time zone information for the 'TZData' array.
#
# Side effects:
#	None.
#
#----------------------------------------------------------------------

proc ::tcl::clock::ProcessPosixTimeZone { z } {
    variable MINWIDE
    variable TZData

    # Determine the standard time zone name and seconds east of Greenwich

    set stdName [dict get $z stdName]
    if { [string index $stdName 0] eq {<} } {
	set stdName [string range $stdName 1 end-1]
    }
    if { [dict get $z stdSignum] eq {-} } {
	set stdSignum +1
    } else {
	set stdSignum -1
    }
    set stdHours [lindex [::scan [dict get $z stdHours] %d] 0]
    if { [dict get $z stdMinutes] ne {} } {
	set stdMinutes [lindex [::scan [dict get $z stdMinutes] %d] 0]
    } else {
	set stdMinutes 0
    }
    if { [dict get $z stdSeconds] ne {} } {
	set stdSeconds [lindex [::scan [dict get $z stdSeconds] %d] 0]
    } else {
	set stdSeconds 0
    }
    set stdOffset [expr {
	(($stdHours * 60 + $stdMinutes) * 60 + $stdSeconds) * $stdSignum
    }]
    set data [list [list $MINWIDE $stdOffset 0 $stdName]]

    # If there's no daylight zone, we're done

    set dstName [dict get $z dstName]
    if { $dstName eq {} } {
	return $data
    }
    if { [string index $dstName 0] eq {<} } {
	set dstName [string range $dstName 1 end-1]
    }

    # Determine the daylight name

    if { [dict get $z dstSignum] eq {-} } {
	set dstSignum +1
    } else {
	set dstSignum -1
    }
    if { [dict get $z dstHours] eq {} } {
	set dstOffset [expr { 3600 + $stdOffset }]
    } else {
	set dstHours [lindex [::scan [dict get $z dstHours] %d] 0]
	if { [dict get $z dstMinutes] ne {} } {
	    set dstMinutes [lindex [::scan [dict get $z dstMinutes] %d] 0]
	} else {
	    set dstMinutes 0
	}
	if { [dict get $z dstSeconds] ne {} } {
	    set dstSeconds [lindex [::scan [dict get $z dstSeconds] %d] 0]
	} else {
	    set dstSeconds 0
	}
	set dstOffset [expr {
	    (($dstHours*60 + $dstMinutes) * 60 + $dstSeconds) * $dstSignum
	}]
    }

    # Fill in defaults for European or US DST rules
    # US start time is the second Sunday in March
    # EU start time is the last Sunday in March
    # US end time is the first Sunday in November.
    # EU end time is the last Sunday in October

    if {
	[dict get $z startDayOfYear] eq {}
	&& [dict get $z startMonth] eq {}
    } then {
	if {($stdSignum * $stdHours>=0) && ($stdSignum * $stdHours<=12)} {
	    # EU
	    dict set z startWeekOfMonth 5
	    if {$stdHours>2} {
		dict set z startHours 2
	    } else {
		dict set z startHours [expr {$stdHours+1}]
	    }
	} else {
	    # US
	    dict set z startWeekOfMonth 2
	    dict set z startHours 2
	}
	dict set z startMonth 3
	dict set z startDayOfWeek 0
	dict set z startMinutes 0
	dict set z startSeconds 0
    }
    if {
	[dict get $z endDayOfYear] eq {}
	&& [dict get $z endMonth] eq {}
    } then {
	if {($stdSignum * $stdHours>=0) && ($stdSignum * $stdHours<=12)} {
	    # EU
	    dict set z endMonth 10
	    dict set z endWeekOfMonth 5
	    if {$stdHours>2} {
		dict set z endHours 3
	    } else {
		dict set z endHours [expr {$stdHours+2}]
	    }
	} else {
	    # US
	    dict set z endMonth 11
	    dict set z endWeekOfMonth 1
	    dict set z endHours 2
	}
	dict set z endDayOfWeek 0
	dict set z endMinutes 0
	dict set z endSeconds 0
    }

    # Put DST in effect in all years from 1916 to 2099.

    for { set y 1916 } { $y < 2100 } { incr y } {
	set startTime [DeterminePosixDSTTime $z start $y]
	incr startTime [expr { - wide($stdOffset) }]
	set endTime [DeterminePosixDSTTime $z end $y]
	incr endTime [expr { - wide($dstOffset) }]
	if { $startTime < $endTime } {
	    lappend data \
		[list $startTime $dstOffset 1 $dstName] \
		[list $endTime $stdOffset 0 $stdName]
	} else {
	    lappend data \
		[list $endTime $stdOffset 0 $stdName] \
		[list $startTime $dstOffset 1 $dstName]
	}
    }

    return $data
}

#----------------------------------------------------------------------
#
# DeterminePosixDSTTime --
#
#	Determines the time that Daylight Saving Time starts or ends from a
#	Posix time zone specification.
#
# Parameters:
#	z - Time zone data returned from ParsePosixTimeZone.
#	    Missing fields are expected to be filled in with
#	    default values.
#	bound - The word 'start' or 'end'
#	y - The year for which the transition time is to be determined.
#
# Results:
#	Returns the transition time as a count of seconds from the epoch.  The
#	time is relative to the wall clock, not UTC.
#
#----------------------------------------------------------------------

proc ::tcl::clock::DeterminePosixDSTTime { z bound y } {

    variable FEB_28

    # Determine the start or end day of DST

    set date [dict create era CE year $y gregorian 1]
    set doy [dict get $z ${bound}DayOfYear]
    if { $doy ne {} } {

	# Time was specified as a day of the year

	if { [dict get $z ${bound}J] ne {}
	     && [IsGregorianLeapYear $date]
	     && ( $doy > $FEB_28 ) } {
	    incr doy
	}
	dict set date dayOfYear $doy
	set date [GetJulianDayFromEraYearDay $date[set date {}] 2361222]
    } else {
	# Time was specified as a day of the week within a month

	dict set date month [dict get $z ${bound}Month]
	dict set date dayOfWeek [dict get $z ${bound}DayOfWeek]
	set dowim [dict get $z ${bound}WeekOfMonth]
	if { $dowim >= 5 } {
	    set dowim -1
	}
	dict set date dayOfWeekInMonth $dowim
	set date [GetJulianDayFromEraYearMonthWeekDay $date[set date {}] 2361222]

    }

    set jd [dict get $date julianDay]
    set seconds [expr {
	wide($jd) * wide(86400) - wide(210866803200)
    }]

    set h [dict get $z ${bound}Hours]
    if { $h eq {} } {
	set h 2
    } else {
	set h [lindex [::scan $h %d] 0]
    }
    set m [dict get $z ${bound}Minutes]
    if { $m eq {} } {
	set m 0
    } else {
	set m [lindex [::scan $m %d] 0]
    }
    set s [dict get $z ${bound}Seconds]
    if { $s eq {} } {
	set s 0
    } else {
	set s [lindex [::scan $s %d] 0]
    }
    set tod [expr { ( $h * 60 + $m ) * 60 + $s }]
    return [expr { $seconds + $tod }]
}

#----------------------------------------------------------------------
#
# GetJulianDayFromEraYearDay --
#
#	Given a year, month and day on the Gregorian calendar, determines
#	the Julian Day Number beginning at noon on that date.
#
# Parameters:
#	date -- A dictionary in which the 'era', 'year', and
#		'dayOfYear' slots are populated. The calendar in use
#		is determined by the date itself relative to:
#       changeover -- Julian day on which the Gregorian calendar was
#		adopted in the current locale.
#
# Results:
#	Returns the given dictionary augmented with a 'julianDay' key whose
#	value is the desired Julian Day Number, and a 'gregorian' key that
#	specifies whether the calendar is Gregorian (1) or Julian (0).
#
# Side effects:
#	None.
#
# Bugs:
#	This code needs to be moved to the C layer.
#
#----------------------------------------------------------------------

proc ::tcl::clock::GetJulianDayFromEraYearDay {date changeover} {
    # Get absolute year number from the civil year

    switch -exact -- [dict get $date era] {
	BCE {
	    set year [expr { 1 - [dict get $date year] }]
	}
	CE {
	    set year [dict get $date year]
	}
    }
    set ym1 [expr { $year - 1 }]

    # Try the Gregorian calendar first.

    dict set date gregorian 1
    set jd [expr {
	1721425
	+ [dict get $date dayOfYear]
	+ ( 365 * $ym1 )
	+ ( $ym1 / 4 )
	- ( $ym1 / 100 )
	+ ( $ym1 / 400 )
    }]

    # If the date is before the Gregorian change, use the Julian calendar.

    if { $jd < $changeover } {
	dict set date gregorian 0
	set jd [expr {
	    1721423
	    + [dict get $date dayOfYear]
	    + ( 365 * $ym1 )
	    + ( $ym1 / 4 )
	}]
    }

    dict set date julianDay $jd
    return $date
}

#----------------------------------------------------------------------
#
# GetJulianDayFromEraYearMonthWeekDay --
#
#	Determines the Julian Day number corresponding to the nth given
#	day-of-the-week in a given month.
#
# Parameters:
#	date - Dictionary containing the keys, 'era', 'year', 'month'
#	       'weekOfMonth', 'dayOfWeek', and 'dayOfWeekInMonth'.
#	changeover - Julian Day of adoption of the Gregorian calendar
#
# Results:
#	Returns the given dictionary, augmented with a 'julianDay' key.
#
# Side effects:
#	None.
#
# Bugs:
#	This code needs to be moved to the C layer.
#
#----------------------------------------------------------------------

proc ::tcl::clock::GetJulianDayFromEraYearMonthWeekDay {date changeover} {
    # Come up with a reference day; either the zeroeth day of the given month
    # (dayOfWeekInMonth >= 0) or the seventh day of the following month
    # (dayOfWeekInMonth < 0)

    set date2 $date
    set week [dict get $date dayOfWeekInMonth]
    if { $week >= 0 } {
	dict set date2 dayOfMonth 0
    } else {
	dict incr date2 month
	dict set date2 dayOfMonth 7
    }
    set date2 [GetJulianDayFromEraYearMonthDay $date2[set date2 {}] \
		   $changeover]
    set wd0 [WeekdayOnOrBefore [dict get $date dayOfWeek] \
		 [dict get $date2 julianDay]]
    dict set date julianDay [expr { $wd0 + 7 * $week }]
    return $date
}

#----------------------------------------------------------------------
#
# IsGregorianLeapYear --
#
#	Determines whether a given date represents a leap year in the
#	Gregorian calendar.
#
# Parameters:
#	date -- The date to test.  The fields, 'era', 'year' and 'gregorian'
#	        must be set.
#
# Results:
#	Returns 1 if the year is a leap year, 0 otherwise.
#
# Side effects:
#	None.
#
#----------------------------------------------------------------------

proc ::tcl::clock::IsGregorianLeapYear { date } {
    switch -exact -- [dict get $date era] {
	BCE {
	    set year [expr { 1 - [dict get $date year]}]
	}
	CE {
	    set year [dict get $date year]
	}
    }
    if { $year % 4 != 0 } {
	return 0
    } elseif { ![dict get $date gregorian] } {
	return 1
    } elseif { $year % 400 == 0 } {
	return 1
    } elseif { $year % 100 == 0 } {
	return 0
    } else {
	return 1
    }
}

#----------------------------------------------------------------------
#
# WeekdayOnOrBefore --
#
#	Determine the nearest day of week (given by the 'weekday' parameter,
#	Sunday==0) on or before a given Julian Day.
#
# Parameters:
#	weekday -- Day of the week
#	j -- Julian Day number
#
# Results:
#	Returns the Julian Day Number of the desired date.
#
# Side effects:
#	None.
#
#----------------------------------------------------------------------

proc ::tcl::clock::WeekdayOnOrBefore { weekday j } {
    set k [expr { ( $weekday + 6 )  % 7 }]
    return [expr { $j - ( $j - $k ) % 7 }]
}

#----------------------------------------------------------------------
#
<<<<<<< HEAD
# BSearch --
#
#	Service procedure that does binary search in several places inside the
#	'clock' command.
#
# Parameters:
#	list - List of lists, sorted in ascending order by the
#	       first elements
#	key - Value to search for
#
# Results:
#	Returns the index of the greatest element in $list that is less than
#	or equal to $key.
#
# Side effects:
#	None.
#
#----------------------------------------------------------------------

proc ::tcl::clock::BSearch { list key } {
    if {[llength $list] == 0} {
	return -1
    }
    if { $key < [lindex $list 0 0] } {
	return -1
    }

    set l 0
    set u [expr { [llength $list] - 1 }]

    while { $l < $u } {
	# At this point, we know that
	#   $k >= [lindex $list $l 0]
	#   Either $u == [llength $list] or else $k < [lindex $list $u+1 0]
	# We find the midpoint of the interval {l,u} rounded UP, compare
	# against it, and set l or u to maintain the invariant.  Note that the
	# interval shrinks at each step, guaranteeing convergence.

	set m [expr { ( $l + $u + 1 ) / 2 }]
	if { $key >= [lindex $list $m 0] } {
	    set l $m
	} else {
	    set u [expr { $m - 1 }]
	}
    }

    return $l
}

#----------------------------------------------------------------------
#
# clock add --
#
#	Adds an offset to a given time.
#
# Syntax:
#	clock add clockval ?count unit?... ?-option value?
#
# Parameters:
#	clockval -- Starting time value
#	count -- Amount of a unit of time to add
#	unit -- Unit of time to add, must be one of:
#			years year months month weeks week
#			days day hours hour minutes minute
#			seconds second
#
# Options:
#	-gmt BOOLEAN
#		(Deprecated) Flag synonymous with '-timezone :GMT'
#	-timezone ZONE
#		Name of the time zone in which calculations are to be done.
#	-locale NAME
#		Name of the locale in which calculations are to be done.
#		Used to determine the Gregorian change date.
#
# Results:
#	Returns the given time adjusted by the given offset(s) in
#	order.
#
# Notes:
#	It is possible that adding a number of months or years will adjust the
#	day of the month as well.  For instance, the time at one month after
#	31 January is either 28 or 29 February, because February has fewer
#	than 31 days.
#
#----------------------------------------------------------------------

proc ::tcl::clock::add { clockval args } {
    if { [llength $args] % 2 != 0 } {
	set cmdName "clock add"
	return -code error \
	    -errorcode [list CLOCK wrongNumArgs] \
	    "wrong \# args: should be\
	     \"$cmdName clockval ?number units?...\
	     ?-gmt boolean? ?-locale LOCALE? ?-timezone ZONE?\""
    }
    if { [catch { expr {wide($clockval)} } result] } {
	return -code error $result
    }

    set offsets {}
    set gmt 0
    set locale c
    set timezone [GetSystemTimeZone]

    foreach { a b } $args {
	if { [string is integer -strict $a] } {
	    lappend offsets $a $b
	} else {
	    switch -exact -- $a {
		-g - -gm - -gmt {
		    set saw(-gmt) {}
		    set gmt $b
		}
		-l - -lo - -loc - -loca - -local - -locale {
		    set locale [string tolower $b]
		}
		-t - -ti - -tim - -time - -timez - -timezo - -timezon -
		-timezone {
		    set saw(-timezone) {}
		    set timezone $b
		}
		default {
		    throw [list CLOCK badOption $a] \
			"bad option \"$a\",\
			 must be -gmt, -locale or -timezone"
		}
	    }
	}
    }

    # Check options for validity

    if { [info exists saw(-gmt)] && [info exists saw(-timezone)] } {
	return -code error \
	    -errorcode [list CLOCK gmtWithTimezone] \
	    "cannot use -gmt and -timezone in same call"
    }
    if { [catch { expr { wide($clockval) } } result] } {
	return -code error "expected integer but got \"$clockval\""
    }
    if { ![string is boolean -strict $gmt] } {
	return -code error "expected boolean value but got \"$gmt\""
    } elseif { $gmt } {
	set timezone :GMT
    }

    EnterLocale $locale

    set changeover [mc GREGORIAN_CHANGE_DATE]

    if {[catch {SetupTimeZone $timezone} retval opts]} {
	dict unset opts -errorinfo
	return -options $opts $retval
    }

    try {
	foreach { quantity unit } $offsets {
	    switch -exact -- $unit {
		years - year {
		    set clockval [AddMonths [expr { 12 * $quantity }] \
			    $clockval $timezone $changeover]
		}
		months - month {
		    set clockval [AddMonths $quantity $clockval $timezone \
			    $changeover]
		}

		weeks - week {
		    set clockval [AddDays [expr { 7 * $quantity }] \
			    $clockval $timezone $changeover]
		}
		days - day {
		    set clockval [AddDays $quantity $clockval $timezone \
			    $changeover]
		}

		hours - hour {
		    set clockval [expr { 3600 * $quantity + $clockval }]
		}
		minutes - minute {
		    set clockval [expr { 60 * $quantity + $clockval }]
		}
		seconds - second {
		    set clockval [expr { $quantity + $clockval }]
		}

		default {
		    throw [list CLOCK badUnit $unit] \
			"unknown unit \"$unit\", must be \
			years, months, weeks, days, hours, minutes or seconds"
		}
	    }
	}
	return $clockval
    } trap CLOCK {result opts} {
	# Conceal the innards of [clock] when it's an expected error
	dict unset opts -errorinfo
	return -options $opts $result
    }
}

#----------------------------------------------------------------------
#
# AddMonths --
#
#	Add a given number of months to a given clock value in a given
#	time zone.
#
# Parameters:
#	months - Number of months to add (may be negative)
#	clockval - Seconds since the epoch before the operation
#	timezone - Time zone in which the operation is to be performed
#
# Results:
#	Returns the new clock value as a number of seconds since
#	the epoch.
#
# Side effects:
#	None.
#
#----------------------------------------------------------------------

proc ::tcl::clock::AddMonths { months clockval timezone changeover } {
    variable DaysInRomanMonthInCommonYear
    variable DaysInRomanMonthInLeapYear
    variable TZData

    # Convert the time to year, month, day, and fraction of day.

    set date [GetDateFields $clockval $TZData($timezone) $changeover]
    dict set date secondOfDay [expr {
	[dict get $date localSeconds] % 86400
    }]
    dict set date tzName $timezone

    # Add the requisite number of months

    set m [dict get $date month]
    incr m $months
    incr m -1
    set delta [expr { $m / 12 }]
    set mm [expr { $m % 12 }]
    dict set date month [expr { $mm + 1 }]
    dict incr date year $delta

    # If the date doesn't exist in the current month, repair it

    if { [IsGregorianLeapYear $date] } {
	set hath [lindex $DaysInRomanMonthInLeapYear $mm]
    } else {
	set hath [lindex $DaysInRomanMonthInCommonYear $mm]
    }
    if { [dict get $date dayOfMonth] > $hath } {
	dict set date dayOfMonth $hath
    }

    # Reconvert to a number of seconds

    set date [GetJulianDayFromEraYearMonthDay \
		  $date[set date {}]\
		  $changeover]
    dict set date localSeconds [expr {
	-210866803200
	+ ( 86400 * wide([dict get $date julianDay]) )
	+ [dict get $date secondOfDay]
    }]
    set date [ConvertLocalToUTC $date[set date {}] $TZData($timezone) \
		 $changeover]

    return [dict get $date seconds]

}

#----------------------------------------------------------------------
#
# AddDays --
#
#	Add a given number of days to a given clock value in a given time
#	zone.
#
# Parameters:
#	days - Number of days to add (may be negative)
#	clockval - Seconds since the epoch before the operation
#	timezone - Time zone in which the operation is to be performed
#	changeover - Julian Day on which the Gregorian calendar was adopted
#		     in the target locale.
#
# Results:
#	Returns the new clock value as a number of seconds since the epoch.
#
# Side effects:
#	None.
#
#----------------------------------------------------------------------

proc ::tcl::clock::AddDays { days clockval timezone changeover } {
    variable TZData

    # Convert the time to Julian Day

    set date [GetDateFields $clockval $TZData($timezone) $changeover]
    dict set date secondOfDay [expr {
	[dict get $date localSeconds] % 86400
    }]
    dict set date tzName $timezone

    # Add the requisite number of days

    dict incr date julianDay $days

    # Reconvert to a number of seconds

    dict set date localSeconds [expr {
	-210866803200
	+ ( 86400 * wide([dict get $date julianDay]) )
	+ [dict get $date secondOfDay]
    }]
    set date [ConvertLocalToUTC $date[set date {}] $TZData($timezone) \
		  $changeover]

    return [dict get $date seconds]

}

#----------------------------------------------------------------------
#
=======
>>>>>>> 984ff0cf
# ChangeCurrentLocale --
#
#        The global locale was changed within msgcat.
#        Clears the buffered parse functions of the current locale.
#
# Parameters:
#        loclist (ignored)
#
# Results:
#        None.
#
# Side effects:
#        Buffered parse functions are cleared.
#
#----------------------------------------------------------------------

proc ::tcl::clock::ChangeCurrentLocale {args} {
<<<<<<< HEAD
    variable FormatProc
    variable LocaleNumeralCache
    variable CachedSystemTimeZone
    variable TimeZoneBad

    foreach p [info procs [namespace current]::scanproc'*'current] {
	rename $p {}
    }
    foreach p [info procs [namespace current]::formatproc'*'current] {
	rename $p {}
    }
=======
>>>>>>> 984ff0cf

    configure -current-locale [lindex $args 0]
}

#----------------------------------------------------------------------
#
# ClearCaches --
#
#	Clears all caches to reclaim the memory used in [clock]
#
# Parameters:
#	None.
#
# Results:
#	None.
#
# Side effects:
#	Caches are cleared.
#
#----------------------------------------------------------------------

proc ::tcl::clock::ClearCaches {} {
    variable LocFmtMap
    variable mcMergedCat
    variable TimeZoneBad

    # tell backend - should invalidate:
    configure -clear

    # clear msgcat cache:
    set mcMergedCat [dict create]

    set LocFmtMap {}
    set TimeZoneBad {}
    InitTZData
}<|MERGE_RESOLUTION|>--- conflicted
+++ resolved
@@ -214,7 +214,7 @@
 
     ::msgcat::mcset ru GREGORIAN_CHANGE_DATE 2421639
 
-    # Romania (Transylvania changed earlier - perhaps de_RO should show the
+    # Romania (Transylvania changed earler - perhaps de_RO should show the
     # earlier date?)
 
     ::msgcat::mcset ro GREGORIAN_CHANGE_DATE 2422063
@@ -308,28 +308,28 @@
 	{-43200 0 3600 0 0 0 0 0 0 0 0 0 0 0 0 0 0 0 0}  :Pacific/Kwajalein
 	{-39600 0 3600 0 0 0 0 0 0 0 0 0 0 0 0 0 0 0 0}	 :Pacific/Midway
 	{-36000 0 3600 0 0 0 0 0 0 0 0 0 0 0 0 0 0 0 0}  :Pacific/Honolulu
-	{-32400 0 3600 0 11 0 1 2 0 0 0 0 3 0 2 2 0 0 0} :America/Anchorage
-	{-28800 0 3600 0 11 0 1 2 0 0 0 0 3 0 2 2 0 0 0} :America/Los_Angeles
-	{-28800 0 3600 0 10 0 5 2 0 0 0 0 4 0 1 2 0 0 0} :America/Tijuana
-	{-25200 0 3600 0 11 0 1 2 0 0 0 0 3 0 2 2 0 0 0} :America/Denver
-	{-25200 0 3600 0 10 0 5 2 0 0 0 0 4 0 1 2 0 0 0} :America/Chihuahua
+        {-32400 0 3600 0 11 0 1 2 0 0 0 0 3 0 2 2 0 0 0} :America/Anchorage
+        {-28800 0 3600 0 11 0 1 2 0 0 0 0 3 0 2 2 0 0 0} :America/Los_Angeles
+        {-28800 0 3600 0 10 0 5 2 0 0 0 0 4 0 1 2 0 0 0} :America/Tijuana
+        {-25200 0 3600 0 11 0 1 2 0 0 0 0 3 0 2 2 0 0 0} :America/Denver
+        {-25200 0 3600 0 10 0 5 2 0 0 0 0 4 0 1 2 0 0 0} :America/Chihuahua
 	{-25200 0 3600 0 0 0 0 0 0 0 0 0 0 0 0 0 0 0 0}  :America/Phoenix
 	{-21600 0 3600 0 0 0 0 0 0 0 0 0 0 0 0 0 0 0 0}  :America/Regina
 	{-21600 0 3600 0 11 0 1 2 0 0 0 0 3 0 2 2 0 0 0} :America/Chicago
-	{-21600 0 3600 0 10 0 5 2 0 0 0 0 4 0 1 2 0 0 0} :America/Mexico_City
+        {-21600 0 3600 0 10 0 5 2 0 0 0 0 4 0 1 2 0 0 0} :America/Mexico_City
 	{-18000 0 3600 0 11 0 1 2 0 0 0 0 3 0 2 2 0 0 0} :America/New_York
 	{-18000 0 3600 0 0 0 0 0 0 0 0 0 0 0 0 0 0 0 0}  :America/Indianapolis
 	{-14400 0 3600 0 0 0 0 0 0 0 0 0 0 0 0 0 0 0 0}  :America/Caracas
-	{-14400 0 3600 0 3 6 2 23 59 59 999 0 10 6 2 23 59 59 999}
+        {-14400 0 3600 0 3 6 2 23 59 59 999 0 10 6 2 23 59 59 999}
 							 :America/Santiago
-	{-14400 0 3600 0 2 0 5 2 0 0 0 0 11 0 1 2 0 0 0} :America/Manaus
-	{-14400 0 3600 0 11 0 1 2 0 0 0 0 3 0 2 2 0 0 0} :America/Halifax
+        {-14400 0 3600 0 2 0 5 2 0 0 0 0 11 0 1 2 0 0 0} :America/Manaus
+        {-14400 0 3600 0 11 0 1 2 0 0 0 0 3 0 2 2 0 0 0} :America/Halifax
 	{-12600 0 3600 0 10 0 5 2 0 0 0 0 4 0 1 2 0 0 0} :America/St_Johns
 	{-10800 0 3600 0 2 0 2 2 0 0 0 0 10 0 3 2 0 0 0} :America/Sao_Paulo
 	{-10800 0 3600 0 10 0 5 2 0 0 0 0 4 0 1 2 0 0 0} :America/Godthab
 	{-10800 0 3600 0 0 0 0 0 0 0 0 0 0 0 0 0 0 0 0}  :America/Buenos_Aires
-	{-10800 0 3600 0 2 0 5 2 0 0 0 0 11 0 1 2 0 0 0} :America/Bahia
-	{-10800 0 3600 0 3 0 2 2 0 0 0 0 10 0 1 2 0 0 0} :America/Montevideo
+        {-10800 0 3600 0 2 0 5 2 0 0 0 0 11 0 1 2 0 0 0} :America/Bahia
+        {-10800 0 3600 0 3 0 2 2 0 0 0 0 10 0 1 2 0 0 0} :America/Montevideo
 	{-7200 0 3600 0 9 0 5 2 0 0 0 0 3 0 5 2 0 0 0}   :America/Noronha
 	{-3600 0 3600 0 10 0 5 3 0 0 0 0 3 0 5 2 0 0 0}  :Atlantic/Azores
 	{-3600 0 3600 0 0 0 0 0 0 0 0 0 0 0 0 0 0 0 0}   :Atlantic/Cape_Verde
@@ -337,22 +337,22 @@
 	{0 0 3600 0 10 0 5 2 0 0 0 0 3 0 5 1 0 0 0}      :Europe/London
 	{3600 0 3600 0 0 0 0 0 0 0 0 0 0 0 0 0 0 0 0}    :Africa/Kinshasa
 	{3600 0 3600 0 10 0 5 3 0 0 0 0 3 0 5 2 0 0 0}   :CET
-	{7200 0 3600 0 0 0 0 0 0 0 0 0 0 0 0 0 0 0 0}    :Africa/Harare
-	{7200 0 3600 0 9 4 5 23 59 59 0 0 4 4 5 23 59 59 0}
+        {7200 0 3600 0 0 0 0 0 0 0 0 0 0 0 0 0 0 0 0}    :Africa/Harare
+        {7200 0 3600 0 9 4 5 23 59 59 0 0 4 4 5 23 59 59 0}
 			      				 :Africa/Cairo
 	{7200 0 3600 0 10 0 5 4 0 0 0 0 3 0 5 3 0 0 0}   :Europe/Helsinki
-	{7200 0 3600 0 9 0 3 2 0 0 0 0 3 5 5 2 0 0 0}    :Asia/Jerusalem
+        {7200 0 3600 0 9 0 3 2 0 0 0 0 3 5 5 2 0 0 0}    :Asia/Jerusalem
 	{7200 0 3600 0 9 0 5 1 0 0 0 0 3 0 5 0 0 0 0}    :Europe/Bucharest
 	{7200 0 3600 0 10 0 5 3 0 0 0 0 3 0 5 2 0 0 0}   :Europe/Athens
-	{7200 0 3600 0 9 5 5 1 0 0 0 0 3 4 5 0 0 0 0}    :Asia/Amman
-	{7200 0 3600 0 10 6 5 23 59 59 999 0 3 0 5 0 0 0 0}
+        {7200 0 3600 0 9 5 5 1 0 0 0 0 3 4 5 0 0 0 0}    :Asia/Amman
+        {7200 0 3600 0 10 6 5 23 59 59 999 0 3 0 5 0 0 0 0}
 							 :Asia/Beirut
-	{7200 0 -3600 0 4 0 1 2 0 0 0 0 9 0 1 2 0 0 0}   :Africa/Windhoek
+        {7200 0 -3600 0 4 0 1 2 0 0 0 0 9 0 1 2 0 0 0}   :Africa/Windhoek
 	{10800 0 3600 0 0 0 0 0 0 0 0 0 0 0 0 0 0 0 0}   :Asia/Riyadh
 	{10800 0 3600 0 10 0 1 4 0 0 0 0 4 0 1 3 0 0 0}  :Asia/Baghdad
 	{10800 0 3600 0 10 0 5 3 0 0 0 0 3 0 5 2 0 0 0}  :Europe/Moscow
 	{12600 0 3600 0 9 2 4 2 0 0 0 0 3 0 1 2 0 0 0}   :Asia/Tehran
-	{14400 0 3600 0 10 0 5 5 0 0 0 0 3 0 5 4 0 0 0}  :Asia/Baku
+        {14400 0 3600 0 10 0 5 5 0 0 0 0 3 0 5 4 0 0 0}  :Asia/Baku
 	{14400 0 3600 0 0 0 0 0 0 0 0 0 0 0 0 0 0 0 0}   :Asia/Muscat
 	{14400 0 3600 0 10 0 5 3 0 0 0 0 3 0 5 2 0 0 0}  :Asia/Tbilisi
 	{16200 0 3600 0 0 0 0 0 0 0 0 0 0 0 0 0 0 0 0}   :Asia/Kabul
@@ -438,8 +438,8 @@
 	jst	+0900 \
 	kst     +0900 \
 	cast	+0930 \
-	jdt     +1000 \
-	kdt     +1000 \
+        jdt     +1000 \
+        kdt     +1000 \
 	cadt	+1030 \
 	east	+1000 \
 	eadt	+1030 \
@@ -526,16 +526,6 @@
 	return [dict get $mcMergedCat $loc]
     }
 
-<<<<<<< HEAD
-    proc $procName {clockval timezone} "
-	$preFormatCode
-	return \[::format [list $formatString] $substituents\]
-    "
-
-    #    puts [list $procName [info args $procName] [info body $procName]]
-
-    return $procName
-=======
     # get locales list for given locale (de_de -> {de_de de {}})
     variable mcLocales
     if {[dict exists $mcLocales $loc]} {
@@ -554,75 +544,12 @@
     }
     # get whole catalog:
     mcMerge $loclist
->>>>>>> 984ff0cf
 }
 
 # mcMerge --
 #
 #	Merge message catalog dictionaries to one dictionary.
 #
-<<<<<<< HEAD
-# The 'clock scan' command scans times of day on input.  Refer to the user
-# documentation to see what it does.
-#
-#----------------------------------------------------------------------
-
-proc ::tcl::clock::scan { args } {
-
-    set format {}
-
-    # Check the count of args
-
-    if { [llength $args] < 1 || [llength $args] % 2 != 1 } {
-	set cmdName "clock scan"
-	return -code error \
-	    -errorcode [list CLOCK wrongNumArgs] \
-	    "wrong \# args: should be\
-	     \"$cmdName string\
-	     ?-base seconds?\
-	     ?-format string? ?-gmt boolean?\
-	     ?-locale LOCALE? ?-timezone ZONE?\""
-    }
-
-    # Set defaults
-
-    set base [clock seconds]
-    set string [lindex $args 0]
-    set format {}
-    set gmt 0
-    set locale c
-    set timezone [GetSystemTimeZone]
-
-    # Pick up command line options.
-
-    foreach { flag value } [lreplace $args 0 0] {
-	switch -exact -- $flag {
-	    -b - -ba - -bas - -base {
-		set base $value
-	    }
-	    -f - -fo - -for - -form - -forma - -format {
-		set saw(-format) {}
-		set format $value
-	    }
-	    -g - -gm - -gmt {
-		set saw(-gmt) {}
-		set gmt $value
-	    }
-	    -l - -lo - -loc - -loca - -local - -locale {
-		set saw(-locale) {}
-		set locale [string tolower $value]
-	    }
-	    -t - -ti - -tim - -time - -timez - -timezo - -timezon - -timezone {
-		set saw(-timezone) {}
-		set timezone $value
-	    }
-	    default {
-		return -code error \
-		    -errorcode [list CLOCK badOption $flag] \
-		    "bad option \"$flag\",\
-		     must be -base, -format, -gmt, -locale or -timezone"
-	    }
-=======
 # Arguments:
 #	locales		List of locales to merge.
 #
@@ -646,7 +573,6 @@
 	} else {
 	    # be sure a duplicate is created, don't overwrite {} (common) locale:
 	    set mrgcat [dict merge $mrgcat [dict create L $loc]]
->>>>>>> 984ff0cf
 	}
     } else {
 	if {[dict exists $Msgs $ns $loc]} {
@@ -723,527 +649,11 @@
 #
 #----------------------------------------------------------------------
 
-<<<<<<< HEAD
-proc ::tcl::clock::ParseClockScanFormat {formatString locale} {
-    # Check whether the format has been parsed previously, and return the
-    # existing recognizer if it has.
-
-    set procName scanproc'$formatString'$locale
-    set procName [namespace current]::[string map {: {\:} \\ {\\}} $procName]
-    if { [namespace which $procName] != {} } {
-	return $procName
-    }
-
-    variable DateParseActions
-    variable TimeParseActions
-
-    # Localize the %x, %X, etc. groups
-
-    set formatString [LocalizeFormat $locale $formatString]
-
-    # Condense whitespace
-
-    regsub -all {[[:space:]]+} $formatString { } formatString
-
-    # Walk through the groups of the format string.  In this loop, we
-    # accumulate:
-    #	- a regular expression that matches the string,
-    #   - the count of capturing brackets in the regexp
-    #   - a set of code that post-processes the fields captured by the regexp,
-    #   - a dictionary whose keys are the names of fields that are present
-    #     in the format string.
-
-    set re {^[[:space:]]*}
-    set captureCount 0
-    set postcode {}
-    set fieldSet [dict create]
-    set fieldCount 0
-    set postSep {}
-    set state {}
-
-    foreach c [split $formatString {}] {
-	switch -exact -- $state {
-	    {} {
-		if { $c eq "%" } {
-		    set state %
-		} elseif { $c eq " " } {
-		    append re {[[:space:]]+}
-		} else {
-		    if { ! [string is alnum $c] } {
-			append re "\\"
-		    }
-		    append re $c
-		}
-	    }
-	    % {
-		set state {}
-		switch -exact -- $c {
-		    % {
-			append re %
-		    }
-		    { } {
-			append re "\[\[:space:\]\]*"
-		    }
-		    a - A { 		# Day of week, in words
-			set l {}
-			foreach \
-			    i {7 1 2 3 4 5 6} \
-			    abr [mc DAYS_OF_WEEK_ABBREV] \
-			    full [mc DAYS_OF_WEEK_FULL] {
-				dict set l [string tolower $abr] $i
-				dict set l [string tolower $full] $i
-				incr i
-			    }
-			lassign [UniquePrefixRegexp $l] regex lookup
-			append re ( $regex )
-			dict set fieldSet dayOfWeek [incr fieldCount]
-			append postcode "dict set date dayOfWeek \[" \
-			    "dict get " [list $lookup] " " \
-			    \[ {string tolower $field} [incr captureCount] \] \
-			    "\]\n"
-		    }
-		    b - B - h {		# Name of month
-			set i 0
-			set l {}
-			foreach \
-			    abr [mc MONTHS_ABBREV] \
-			    full [mc MONTHS_FULL] {
-				incr i
-				dict set l [string tolower $abr] $i
-				dict set l [string tolower $full] $i
-			    }
-			lassign [UniquePrefixRegexp $l] regex lookup
-			append re ( $regex )
-			dict set fieldSet month [incr fieldCount]
-			append postcode "dict set date month \[" \
-			    "dict get " [list $lookup] \
-			    " " \[ {string tolower $field} \
-			    [incr captureCount] \] \
-			    "\]\n"
-		    }
-		    C {			# Gregorian century
-			append re \\s*(\\d\\d?)
-			dict set fieldSet century [incr fieldCount]
-			append postcode "dict set date century \[" \
-			    "::scan \$field" [incr captureCount] " %d" \
-			    "\]\n"
-		    }
-		    d - e {		# Day of month
-			append re \\s*(\\d\\d?)
-			dict set fieldSet dayOfMonth [incr fieldCount]
-			append postcode "dict set date dayOfMonth \[" \
-			    "::scan \$field" [incr captureCount] " %d" \
-			    "\]\n"
-		    }
-		    E {			# Prefix for locale-specific codes
-			set state %E
-		    }
-		    g {			# ISO8601 2-digit year
-			append re \\s*(\\d\\d)
-			dict set fieldSet iso8601YearOfCentury \
-			    [incr fieldCount]
-			append postcode \
-			    "dict set date iso8601YearOfCentury \[" \
-			    "::scan \$field" [incr captureCount] " %d" \
-			    "\]\n"
-		    }
-		    G {			# ISO8601 4-digit year
-			append re \\s*(\\d\\d)(\\d\\d)
-			dict set fieldSet iso8601Century [incr fieldCount]
-			dict set fieldSet iso8601YearOfCentury \
-			    [incr fieldCount]
-			append postcode \
-			    "dict set date iso8601Century \[" \
-			    "::scan \$field" [incr captureCount] " %d" \
-			    "\]\n" \
-			    "dict set date iso8601YearOfCentury \[" \
-			    "::scan \$field" [incr captureCount] " %d" \
-			    "\]\n"
-		    }
-		    H - k {		# Hour of day
-			append re \\s*(\\d\\d?)
-			dict set fieldSet hour [incr fieldCount]
-			append postcode "dict set date hour \[" \
-			    "::scan \$field" [incr captureCount] " %d" \
-			    "\]\n"
-		    }
-		    I - l {		# Hour, AM/PM
-			append re \\s*(\\d\\d?)
-			dict set fieldSet hourAMPM [incr fieldCount]
-			append postcode "dict set date hourAMPM \[" \
-			    "::scan \$field" [incr captureCount] " %d" \
-			    "\]\n"
-		    }
-		    j {			# Day of year
-			append re \\s*(\\d\\d?\\d?)
-			dict set fieldSet dayOfYear [incr fieldCount]
-			append postcode "dict set date dayOfYear \[" \
-			    "::scan \$field" [incr captureCount] " %d" \
-			    "\]\n"
-		    }
-		    J {			# Julian Day Number
-			append re \\s*(\\d+)
-			dict set fieldSet julianDay [incr fieldCount]
-			append postcode "dict set date julianDay \[" \
-			    "::scan \$field" [incr captureCount] " %ld" \
-			    "\]\n"
-		    }
-		    m - N {		# Month number
-			append re \\s*(\\d\\d?)
-			dict set fieldSet month [incr fieldCount]
-			append postcode "dict set date month \[" \
-			    "::scan \$field" [incr captureCount] " %d" \
-			    "\]\n"
-		    }
-		    M {			# Minute
-			append re \\s*(\\d\\d?)
-			dict set fieldSet minute [incr fieldCount]
-			append postcode "dict set date minute \[" \
-			    "::scan \$field" [incr captureCount] " %d" \
-			    "\]\n"
-		    }
-		    n {			# Literal newline
-			append re \\n
-		    }
-		    O {			# Prefix for locale numerics
-			set state %O
-		    }
-		    p - P { 		# AM/PM indicator
-			set l [list [string tolower [mc AM]] 0 \
-				   [string tolower [mc PM]] 1]
-			lassign [UniquePrefixRegexp $l] regex lookup
-			append re ( $regex )
-			dict set fieldSet amPmIndicator [incr fieldCount]
-			append postcode "dict set date amPmIndicator \[" \
-			    "dict get " [list $lookup] " \[string tolower " \
-			    "\$field" \
-			    [incr captureCount] \
-			    "\]\]\n"
-		    }
-		    Q {			# Hi, Jeff!
-			append re {Stardate\s+([-+]?\d+)(\d\d\d)[.](\d)}
-			incr captureCount
-			dict set fieldSet seconds [incr fieldCount]
-			append postcode {dict set date seconds } \[ \
-			    {ParseStarDate $field} [incr captureCount] \
-			    { $field} [incr captureCount] \
-			    { $field} [incr captureCount] \
-			    \] \n
-		    }
-		    s {			# Seconds from Posix Epoch
-			# This next case is insanely difficult, because it's
-			# problematic to determine whether the field is
-			# actually within the range of a wide integer.
-			append re {\s*([-+]?\d+)}
-			dict set fieldSet seconds [incr fieldCount]
-			append postcode {dict set date seconds } \[ \
-			    {ScanWide $field} [incr captureCount] \] \n
-		    }
-		    S {			# Second
-			append re \\s*(\\d\\d?)
-			dict set fieldSet second [incr fieldCount]
-			append postcode "dict set date second \[" \
-			    "::scan \$field" [incr captureCount] " %d" \
-			    "\]\n"
-		    }
-		    t {			# Literal tab character
-			append re \\t
-		    }
-		    u - w {		# Day number within week, 0 or 7 == Sun
-					# 1=Mon, 6=Sat
-			append re \\s*(\\d)
-			dict set fieldSet dayOfWeek [incr fieldCount]
-			append postcode {::scan $field} [incr captureCount] \
-			    { %d dow} \n \
-			    {
-				if { $dow == 0 } {
-				    set dow 7
-				} elseif { $dow > 7 } {
-				    return -code error \
-					-errorcode [list CLOCK badDayOfWeek] \
-					"day of week is greater than 7"
-				}
-				dict set date dayOfWeek $dow
-			    }
-		    }
-		    U {			# Week of year. The first Sunday of
-					# the year is the first day of week
-					# 01. No scan rule uses this group.
-			append re \\s*\\d\\d?
-		    }
-		    V {			# Week of ISO8601 year
-
-			append re \\s*(\\d\\d?)
-			dict set fieldSet iso8601Week [incr fieldCount]
-			append postcode "dict set date iso8601Week \[" \
-			    "::scan \$field" [incr captureCount] " %d" \
-			    "\]\n"
-		    }
-		    W {			# Week of the year (00-53). The first
-					# Monday of the year is the first day
-					# of week 01. No scan rule uses this
-					# group.
-			append re \\s*\\d\\d?
-		    }
-		    y {			# Two-digit Gregorian year
-			append re \\s*(\\d\\d?)
-			dict set fieldSet yearOfCentury [incr fieldCount]
-			append postcode "dict set date yearOfCentury \[" \
-			    "::scan \$field" [incr captureCount] " %d" \
-			    "\]\n"
-		    }
-		    Y {			# 4-digit Gregorian year
-			append re \\s*(\\d\\d)(\\d\\d)
-			dict set fieldSet century [incr fieldCount]
-			dict set fieldSet yearOfCentury [incr fieldCount]
-			append postcode \
-			    "dict set date century \[" \
-			    "::scan \$field" [incr captureCount] " %d" \
-			    "\]\n" \
-			    "dict set date yearOfCentury \[" \
-			    "::scan \$field" [incr captureCount] " %d" \
-			    "\]\n"
-		    }
-		    z - Z {			# Time zone name
-			append re {(?:([-+]\d\d(?::?\d\d(?::?\d\d)?)?)|([[:alnum:]]{1,4}))}
-			dict set fieldSet tzName [incr fieldCount]
-			append postcode \
-			    {if } \{ { $field} [incr captureCount] \
-			    { ne "" } \} { } \{ \n \
-			    {dict set date tzName $field} \
-			    $captureCount \n \
-			    \} { else } \{ \n \
-			    {dict set date tzName } \[ \
-			    {ConvertLegacyTimeZone $field} \
-			    [incr captureCount] \] \n \
-			    \} \n \
-		    }
-		    % {			# Literal percent character
-			append re %
-		    }
-		    default {
-			append re %
-			if { ! [string is alnum $c] } {
-			    append re \\
-			    }
-			append re $c
-		    }
-		}
-	    }
-	    %E {
-		switch -exact -- $c {
-		    C {			# Locale-dependent era
-			set d {}
-			foreach triple [mc LOCALE_ERAS] {
-			    lassign $triple t symbol year
-			    dict set d [string tolower $symbol] $year
-			}
-			lassign [UniquePrefixRegexp $d] regex lookup
-			append re (?: $regex )
-		    }
-		    E {
-			set l {}
-			dict set l [string tolower [mc BCE]] BCE
-			dict set l [string tolower [mc CE]] CE
-			dict set l b.c.e. BCE
-			dict set l c.e. CE
-			dict set l b.c. BCE
-			dict set l a.d. CE
-			lassign [UniquePrefixRegexp $l] regex lookup
-			append re ( $regex )
-			dict set fieldSet era [incr fieldCount]
-			append postcode "dict set date era \["\
-			    "dict get " [list $lookup] \
-			    { } \[ {string tolower $field} \
-			    [incr captureCount] \] \
-			    "\]\n"
-		    }
-		    y {			# Locale-dependent year of the era
-			lassign [LocaleNumeralMatcher $locale] regex lookup
-			append re $regex
-			incr captureCount
-		    }
-		    default {
-			append re %E
-			if { ! [string is alnum $c] } {
-			    append re \\
-			    }
-			append re $c
-		    }
-		}
-		set state {}
-	    }
-	    %O {
-		switch -exact -- $c {
-		    d - e {
-			lassign [LocaleNumeralMatcher $locale] regex lookup
-			append re $regex
-			dict set fieldSet dayOfMonth [incr fieldCount]
-			append postcode "dict set date dayOfMonth \[" \
-			    "dict get " [list $lookup] " \$field" \
-			    [incr captureCount] \
-			    "\]\n"
-		    }
-		    H - k {
-			lassign [LocaleNumeralMatcher $locale] regex lookup
-			append re $regex
-			dict set fieldSet hour [incr fieldCount]
-			append postcode "dict set date hour \[" \
-			    "dict get " [list $lookup] " \$field" \
-			    [incr captureCount] \
-			    "\]\n"
-		    }
-		    I - l {
-			lassign [LocaleNumeralMatcher $locale] regex lookup
-			append re $regex
-			dict set fieldSet hourAMPM [incr fieldCount]
-			append postcode "dict set date hourAMPM \[" \
-			    "dict get " [list $lookup] " \$field" \
-			    [incr captureCount] \
-			    "\]\n"
-		    }
-		    m {
-			lassign [LocaleNumeralMatcher $locale] regex lookup
-			append re $regex
-			dict set fieldSet month [incr fieldCount]
-			append postcode "dict set date month \[" \
-			    "dict get " [list $lookup] " \$field" \
-			    [incr captureCount] \
-			    "\]\n"
-		    }
-		    M {
-			lassign [LocaleNumeralMatcher $locale] regex lookup
-			append re $regex
-			dict set fieldSet minute [incr fieldCount]
-			append postcode "dict set date minute \[" \
-			    "dict get " [list $lookup] " \$field" \
-			    [incr captureCount] \
-			    "\]\n"
-		    }
-		    S {
-			lassign [LocaleNumeralMatcher $locale] regex lookup
-			append re $regex
-			dict set fieldSet second [incr fieldCount]
-			append postcode "dict set date second \[" \
-			    "dict get " [list $lookup] " \$field" \
-			    [incr captureCount] \
-			    "\]\n"
-		    }
-		    u - w {
-			lassign [LocaleNumeralMatcher $locale] regex lookup
-			append re $regex
-			dict set fieldSet dayOfWeek [incr fieldCount]
-			append postcode "set dow \[dict get " [list $lookup] \
-			    { $field} [incr captureCount] \] \n \
-			    {
-				if { $dow == 0 } {
-				    set dow 7
-				} elseif { $dow > 7 } {
-				    return -code error \
-					-errorcode [list CLOCK badDayOfWeek] \
-					"day of week is greater than 7"
-				}
-				dict set date dayOfWeek $dow
-			    }
-		    }
-		    y {
-			lassign [LocaleNumeralMatcher $locale] regex lookup
-			append re $regex
-			dict set fieldSet yearOfCentury [incr fieldCount]
-			append postcode {dict set date yearOfCentury } \[ \
-			    {dict get } [list $lookup] { $field} \
-			    [incr captureCount] \] \n
-		    }
-		    default {
-			append re %O
-			if { ! [string is alnum $c] } {
-			    append re \\
-			    }
-			append re $c
-		    }
-		}
-		set state {}
-	    }
-	}
-    }
-
-    # Clean up any unfinished format groups
-
-    append re $state \\s*\$
-
-    # Build the procedure
-
-    set procBody {}
-    append procBody "variable ::tcl::clock::TZData" \n
-    append procBody "if \{ !\[ regexp -nocase [list $re] \$string ->"
-    for { set i 1 } { $i <= $captureCount } { incr i } {
-	append procBody " " field $i
-    }
-    append procBody "\] \} \{" \n
-    append procBody {
-	return -code error -errorcode [list CLOCK badInputString] \
-	    {input string does not match supplied format}
-    }
-    append procBody \}\n
-    append procBody "set date \[dict create\]" \n
-    append procBody {dict set date tzName $timeZone} \n
-    append procBody $postcode
-    append procBody [list set changeover [mc GREGORIAN_CHANGE_DATE]] \n
-
-    # Set up the time zone before doing anything with a default base date
-    # that might need a timezone to interpret it.
-
-    if { ![dict exists $fieldSet seconds]
-	    && ![dict exists $fieldSet starDate] } {
-	if { [dict exists $fieldSet tzName] } {
-	    append procBody {
-		set timeZone [dict get $date tzName]
-	    }
-	}
-	append procBody {
-	    ::tcl::clock::SetupTimeZone $timeZone
-	}
-    }
-
-    # Add code that gets Julian Day Number from the fields.
-
-    append procBody [MakeParseCodeFromFields $fieldSet $DateParseActions]
-
-    # Get time of day
-
-    append procBody [MakeParseCodeFromFields $fieldSet $TimeParseActions]
-
-    # Assemble seconds from the Julian day and second of the day.
-    # Convert to local time unless epoch seconds or stardate are
-    # being processed - they're always absolute
-
-    if { ![dict exists $fieldSet seconds]
-	 && ![dict exists $fieldSet starDate] } {
-	append procBody {
-	    if { [dict get $date julianDay] > 5373484 } {
-		return -code error -errorcode [list CLOCK dateTooLarge] \
-		    "requested date too large to represent"
-	    }
-	    dict set date localSeconds [expr {
-		-210866803200
-		+ ( 86400 * wide([dict get $date julianDay]) )
-		+ [dict get $date secondOfDay]
-	    }]
-	}
-
-	# Finally, convert the date to local time
-
-	append procBody {
-	    set date [::tcl::clock::ConvertLocalToUTC $date[set date {}] \
-			  $TZData($timeZone) $changeover]
-	}
-=======
 proc ::tcl::clock::EnterLocale { locale } {
     switch -- $locale system {
     	set locale [GetSystemLocale]
     } current {
 	set locale [mclocale]
->>>>>>> 984ff0cf
     }
     # Select the locale, eventually load it
     mcpackagelocale set $locale
@@ -1303,279 +713,7 @@
 proc ::tcl::clock::LoadWindowsDateTimeFormats { locale } {
     # Bail out if we can't find the Registry
 
-<<<<<<< HEAD
-	    # Put the prefixes in the 'prefixMapping' and 'successors'
-	    # dictionaries
-
-	    dict lappend prefixMapping $prefix $value
-	    if { ![dict exists $successors $prefix] } {
-		dict set successors $prefix {}
-	    }
-	}
-    }
-
-    # Identify those prefixes that designate unique values, and those that are
-    # the full keys
-
-    set uniquePrefixMapping {}
-    dict for { key valueList } $prefixMapping {
-	if { [llength $valueList] == 1 } {
-	    dict set uniquePrefixMapping $key [lindex $valueList 0]
-	}
-    }
-    foreach { key value } $data {
-	dict set uniquePrefixMapping $key $value
-    }
-
-    # Construct the re.
-
-    return [list \
-		[MakeUniquePrefixRegexp $successors $uniquePrefixMapping {}] \
-		$uniquePrefixMapping]
-}
-
-#----------------------------------------------------------------------
-#
-# MakeUniquePrefixRegexp --
-#
-#	Service procedure for 'UniquePrefixRegexp' that constructs a regular
-#	expresison that matches the unique prefixes.
-#
-# Parameters:
-#	successors - Dictionary whose keys are all prefixes
-#		     of keys passed to 'UniquePrefixRegexp' and whose
-#		     values are dictionaries whose keys are the characters
-#		     that may follow those prefixes.
-#	uniquePrefixMapping - Dictionary whose keys are the unique
-#			      prefixes and whose values are not examined.
-#	prefixString - Current prefix being processed.
-#
-# Results:
-#	Returns a constructed regular expression that matches the set of
-#	unique prefixes beginning with the 'prefixString'.
-#
-# Side effects:
-#	None.
-#
-#----------------------------------------------------------------------
-
-proc ::tcl::clock::MakeUniquePrefixRegexp { successors
-					  uniquePrefixMapping
-					  prefixString } {
-
-    # Get the characters that may follow the current prefix string
-
-    set schars [lsort -ascii [dict keys [dict get $successors $prefixString]]]
-    if { [llength $schars] == 0 } {
-	return {}
-    }
-
-    # If there is more than one successor character, or if the current prefix
-    # is a unique prefix, surround the generated re with non-capturing
-    # parentheses.
-
-    set re {}
-    if {
-	[dict exists $uniquePrefixMapping $prefixString]
-	|| [llength $schars] > 1
-    } then {
-	append re "(?:"
-    }
-
-    # Generate a regexp that matches the successors.
-
-    set sep ""
-    foreach { c } $schars {
-	set nextPrefix $prefixString$c
-	regsub -all {[^[:alnum:]]} $c \\\\& rechar
-	append re $sep $rechar \
-	    [MakeUniquePrefixRegexp \
-		 $successors $uniquePrefixMapping $nextPrefix]
-	set sep |
-    }
-
-    # If the current prefix is a unique prefix, make all following text
-    # optional. Otherwise, if there is more than one successor character,
-    # close the non-capturing parentheses.
-
-    if { [dict exists $uniquePrefixMapping $prefixString] } {
-	append re ")?"
-    } elseif { [llength $schars] > 1 } {
-	append re ")"
-    }
-
-    return $re
-}
-
-#----------------------------------------------------------------------
-#
-# MakeParseCodeFromFields --
-#
-#	Composes Tcl code to extract the Julian Day Number from a dictionary
-#	containing date fields.
-#
-# Parameters:
-#	dateFields -- Dictionary whose keys are fields of the date,
-#	              and whose values are the rightmost positions
-#		      at which those fields appear.
-#	parseActions -- List of triples: field set, priority, and
-#			code to emit.  Smaller priorities are better, and
-#			the list must be in ascending order by priority
-#
-# Results:
-#	Returns a burst of code that extracts the day number from the given
-#	date.
-#
-# Side effects:
-#	None.
-#
-#----------------------------------------------------------------------
-
-proc ::tcl::clock::MakeParseCodeFromFields { dateFields parseActions } {
-
-    set currPrio 999
-    set currFieldPos [list]
-    set currCodeBurst {
-	error "in ::tcl::clock::MakeParseCodeFromFields: can't happen"
-    }
-
-    foreach { fieldSet prio parseAction } $parseActions {
-	# If we've found an answer that's better than any that follow, quit
-	# now.
-
-	if { $prio > $currPrio } {
-	    break
-	}
-
-	# Accumulate the field positions that are used in the current field
-	# grouping.
-
-	set fieldPos [list]
-	set ok true
-	foreach field $fieldSet {
-	    if { ! [dict exists $dateFields $field] } {
-		set ok 0
-		break
-	    }
-	    lappend fieldPos [dict get $dateFields $field]
-	}
-
-	# Quit if we don't have a complete set of fields
-	if { !$ok } {
-	    continue
-	}
-
-	# Determine whether the current answer is better than the last.
-
-	set fPos [lsort -integer -decreasing $fieldPos]
-
-	if { $prio ==  $currPrio } {
-	    foreach currPos $currFieldPos newPos $fPos {
-		if {
-		    ![string is integer $newPos]
-		    || ![string is integer $currPos]
-		    || $newPos > $currPos
-		} then {
-		    break
-		}
-		if { $newPos < $currPos } {
-		    set ok 0
-		    break
-		}
-	    }
-	}
-	if { !$ok } {
-	    continue
-	}
-
-	# Remember the best possibility for extracting date information
-
-	set currPrio $prio
-	set currFieldPos $fPos
-	set currCodeBurst $parseAction
-    }
-
-    return $currCodeBurst
-}
-
-#----------------------------------------------------------------------
-#
-# EnterLocale --
-#
-#	Switch [mclocale] to a given locale if necessary
-#
-# Parameters:
-#	locale -- Desired locale
-#
-# Results:
-#	Returns the locale that was previously current.
-#
-# Side effects:
-#	Does [mclocale].  If necessary, loads the designated locale's files.
-#
-#----------------------------------------------------------------------
-
-proc ::tcl::clock::EnterLocale { locale } {
-    if { $locale eq {system} } {
-	if { $::tcl_platform(platform) ne {windows} } {
-	    # On a non-windows platform, the 'system' locale is the same as
-	    # the 'current' locale
-
-	    set locale current
-	} else {
-	    # On a windows platform, the 'system' locale is adapted from the
-	    # 'current' locale by applying the date and time formats from the
-	    # Control Panel.  First, load the 'current' locale if it's not yet
-	    # loaded
-
-	    mcpackagelocale set [mclocale]
-
-	    # Make a new locale string for the system locale, and get the
-	    # Control Panel information
-
-	    set locale [mclocale]_windows
-	    if { ! [mcpackagelocale present $locale] } {
-		LoadWindowsDateTimeFormats $locale
-	    }
-	}
-    }
-    if { $locale eq {current}} {
-	set locale [mclocale]
-    }
-    # Eventually load the locale
-    mcpackagelocale set $locale
-}
-
-#----------------------------------------------------------------------
-#
-# LoadWindowsDateTimeFormats --
-#
-#	Load the date/time formats from the Control Panel in Windows and
-#	convert them so that they're usable by Tcl.
-#
-# Parameters:
-#	locale - Name of the locale in whose message catalog
-#	         the converted formats are to be stored.
-#
-# Results:
-#	None.
-#
-# Side effects:
-#	Updates the given message catalog with the locale strings.
-#
-# Presumes that on entry, [mclocale] is set to the current locale, so that
-# default strings can be obtained if the Registry query fails.
-#
-#----------------------------------------------------------------------
-
-proc ::tcl::clock::LoadWindowsDateTimeFormats { locale } {
-    # Bail out if we can't find the Registry
-
-    variable NoRegistry
-    if { [info exists NoRegistry] } return
-=======
     if { ![_hasRegistry] } return
->>>>>>> 984ff0cf
 
     if { ![catch {
 	registry get "HKEY_CURRENT_USER\\Control Panel\\International" \
@@ -1595,8 +733,8 @@
 		M    %N
 		yyyy %Y
 		yy   %y
-		y    %y
-		gg   {}
+                y    %y
+                gg   {}
 	    } $unquoted]
 	    if { $quoted eq {} } {
 		set quote '
@@ -1625,13 +763,8 @@
 		M    %N
 		yyyy %Y
 		yy   %y
-<<<<<<< HEAD
-		y    %y
-		gg   {}
-=======
                 y    %y
                 gg   {}
->>>>>>> 984ff0cf
 	    } $unquoted]
 	    if { $quoted eq {} } {
 		set quote '
@@ -1641,7 +774,6 @@
 	}
 	::msgcat::mcset $locale LOCALE_DATE_FORMAT $ldatefmt
     }
-<<<<<<< HEAD
 
     if { ![catch {
 	registry get "HKEY_CURRENT_USER\\Control Panel\\International" \
@@ -1692,480 +824,6 @@
 #	locale -- Current [mclocale] locale, supplied to avoid
 #		  an extra call
 #	format -- Format supplied to [clock scan] or [clock format]
-#
-# Results:
-#	Returns the string with locale-dependent composite format groups
-#	substituted out.
-#
-# Side effects:
-#	None.
-#
-#----------------------------------------------------------------------
-
-proc ::tcl::clock::LocalizeFormat { locale format } {
-
-    # message catalog key to cache this format
-    set key FORMAT_$format
-
-    if { [::msgcat::mcexists -exactlocale -exactnamespace $key] } {
-	return [mc $key]
-    }
-    # Handle locale-dependent format groups by mapping them out of the format
-    # string.  Note that the order of the [string map] operations is
-    # significant because later formats can refer to later ones; for example
-    # %c can refer to %X, which in turn can refer to %T.
-
-    set list {
-	%% %%
-	%D %m/%d/%Y
-	%+ {%a %b %e %H:%M:%S %Z %Y}
-    }
-    lappend list %EY [string map $list [mc LOCALE_YEAR_FORMAT]]
-    lappend list %T  [string map $list [mc TIME_FORMAT_24_SECS]]
-    lappend list %R  [string map $list [mc TIME_FORMAT_24]]
-    lappend list %r  [string map $list [mc TIME_FORMAT_12]]
-    lappend list %X  [string map $list [mc TIME_FORMAT]]
-    lappend list %EX [string map $list [mc LOCALE_TIME_FORMAT]]
-    lappend list %x  [string map $list [mc DATE_FORMAT]]
-    lappend list %Ex [string map $list [mc LOCALE_DATE_FORMAT]]
-    lappend list %c  [string map $list [mc DATE_TIME_FORMAT]]
-    lappend list %Ec [string map $list [mc LOCALE_DATE_TIME_FORMAT]]
-    set format [string map $list $format]
-
-    ::msgcat::mcset $locale $key $format
-    return $format
-}
-
-#----------------------------------------------------------------------
-#
-# FormatNumericTimeZone --
-#
-#	Formats a time zone as +hhmmss
-#
-# Parameters:
-#	z - Time zone in seconds east of Greenwich
-#
-# Results:
-#	Returns the time zone formatted in a numeric form
-#
-# Side effects:
-#	None.
-#
-#----------------------------------------------------------------------
-
-proc ::tcl::clock::FormatNumericTimeZone { z } {
-    if { $z < 0 } {
-	set z [expr { - $z }]
-	set retval -
-    } else {
-	set retval +
-    }
-    append retval [::format %02d [expr { $z / 3600 }]]
-    set z [expr { $z % 3600 }]
-    append retval [::format %02d [expr { $z / 60 }]]
-    set z [expr { $z % 60 }]
-    if { $z != 0 } {
-	append retval [::format %02d $z]
-    }
-    return $retval
-}
-
-#----------------------------------------------------------------------
-#
-# FormatStarDate --
-#
-#	Formats a date as a StarDate.
-#
-# Parameters:
-#	date - Dictionary containing 'year', 'dayOfYear', and
-#	       'localSeconds' fields.
-#
-# Results:
-#	Returns the given date formatted as a StarDate.
-#
-# Side effects:
-#	None.
-#
-# Jeff Hobbs put this in to support an atrocious pun about Tcl being
-# "Enterprise ready."  Now we're stuck with it.
-#
-#----------------------------------------------------------------------
-
-proc ::tcl::clock::FormatStarDate { date } {
-    variable Roddenberry
-
-    # Get day of year, zero based
-
-    set doy [expr { [dict get $date dayOfYear] - 1 }]
-
-    # Determine whether the year is a leap year
-
-    set lp [IsGregorianLeapYear $date]
-
-    # Convert day of year to a fractional year
-
-    if { $lp } {
-	set fractYear [expr { 1000 * $doy / 366 }]
-    } else {
-	set fractYear [expr { 1000 * $doy / 365 }]
-    }
-
-    # Put together the StarDate
-
-    return [::format "Stardate %02d%03d.%1d" \
-		[expr { [dict get $date year] - $Roddenberry }] \
-		$fractYear \
-		[expr { [dict get $date localSeconds] % 86400
-			/ ( 86400 / 10 ) }]]
-}
-
-#----------------------------------------------------------------------
-#
-# ParseStarDate --
-#
-#	Parses a StarDate
-#
-# Parameters:
-#	year - Year from the Roddenberry epoch
-#	fractYear - Fraction of a year specifying the day of year.
-#	fractDay - Fraction of a day
-#
-# Results:
-#	Returns a count of seconds from the Posix epoch.
-#
-# Side effects:
-#	None.
-#
-# Jeff Hobbs put this in to support an atrocious pun about Tcl being
-# "Enterprise ready."  Now we're stuck with it.
-#
-#----------------------------------------------------------------------
-
-proc ::tcl::clock::ParseStarDate { year fractYear fractDay } {
-    variable Roddenberry
-
-    # Build a tentative date from year and fraction.
-
-    set date [dict create \
-		  gregorian 1 \
-		  era CE \
-		  year [expr { $year + $Roddenberry }] \
-		  dayOfYear [expr { $fractYear * 365 / 1000 + 1 }]]
-    set date [GetJulianDayFromGregorianEraYearDay $date[set date {}]]
-
-    # Determine whether the given year is a leap year
-
-    set lp [IsGregorianLeapYear $date]
-
-    # Reconvert the fractional year according to whether the given year is a
-    # leap year
-
-    if { $lp } {
-	dict set date dayOfYear \
-	    [expr { $fractYear * 366 / 1000 + 1 }]
-    } else {
-	dict set date dayOfYear \
-	    [expr { $fractYear * 365 / 1000 + 1 }]
-    }
-    dict unset date julianDay
-    dict unset date gregorian
-    set date [GetJulianDayFromGregorianEraYearDay $date[set date {}]]
-
-    return [expr {
-	86400 * [dict get $date julianDay]
-	- 210866803200
-	+ ( 86400 / 10 ) * $fractDay
-    }]
-}
-
-#----------------------------------------------------------------------
-#
-# ScanWide --
-#
-#	Scans a wide integer from an input
-#
-# Parameters:
-#	str - String containing a decimal wide integer
-#
-# Results:
-#	Returns the string as a pure wide integer.  Throws an error if the
-#	string is misformatted or out of range.
-#
-#----------------------------------------------------------------------
-
-proc ::tcl::clock::ScanWide { str } {
-    set count [::scan $str {%ld %c} result junk]
-    if { $count != 1 } {
-	return -code error -errorcode [list CLOCK notAnInteger $str] \
-	    "\"$str\" is not an integer"
-    }
-    if { [incr result 0] != $str } {
-	return -code error -errorcode [list CLOCK integervalueTooLarge] \
-	    "integer value too large to represent"
-    }
-    return $result
-}
-
-#----------------------------------------------------------------------
-#
-# InterpretTwoDigitYear --
-#
-#	Given a date that contains only the year of the century, determines
-#	the target value of a two-digit year.
-#
-# Parameters:
-#	date - Dictionary containing fields of the date.
-#	baseTime - Base time relative to which the date is expressed.
-#	twoDigitField - Name of the field that stores the two-digit year.
-#			Default is 'yearOfCentury'
-#	fourDigitField - Name of the field that will receive the four-digit
-#	                 year.  Default is 'year'
-#
-# Results:
-#	Returns the dictionary augmented with the four-digit year, stored in
-#	the given key.
-#
-# Side effects:
-#	None.
-#
-# The current rule for interpreting a two-digit year is that the year shall be
-# between 1937 and 2037, thus staying within the range of a 32-bit signed
-# value for time.  This rule may change to a sliding window in future
-# versions, so the 'baseTime' parameter (which is currently ignored) is
-# provided in the procedure signature.
-#
-#----------------------------------------------------------------------
-
-proc ::tcl::clock::InterpretTwoDigitYear { date baseTime
-					   { twoDigitField yearOfCentury }
-					   { fourDigitField year } } {
-    set yr [dict get $date $twoDigitField]
-    if { $yr <= 37 } {
-	dict set date $fourDigitField [expr { $yr + 2000 }]
-    } else {
-	dict set date $fourDigitField [expr { $yr + 1900 }]
-    }
-    return $date
-}
-
-#----------------------------------------------------------------------
-#
-# AssignBaseYear --
-#
-#	Places the number of the current year into a dictionary.
-#
-# Parameters:
-#	date - Dictionary value to update
-#	baseTime - Base time from which to extract the year, expressed
-#		   in seconds from the Posix epoch
-#	timezone - the time zone in which the date is being scanned
-#	changeover - the Julian Day on which the Gregorian calendar
-#		     was adopted in the target locale.
-#
-# Results:
-#	Returns the dictionary with the current year assigned.
-#
-# Side effects:
-#	None.
-#
-#----------------------------------------------------------------------
-
-proc ::tcl::clock::AssignBaseYear { date baseTime timezone changeover } {
-    variable TZData
-
-    # Find the Julian Day Number corresponding to the base time, and
-    # find the Gregorian year corresponding to that Julian Day.
-
-    set date2 [GetDateFields $baseTime $TZData($timezone) $changeover]
-
-    # Store the converted year
-
-    dict set date era [dict get $date2 era]
-    dict set date year [dict get $date2 year]
-
-    return $date
-}
-
-#----------------------------------------------------------------------
-#
-# AssignBaseIso8601Year --
-#
-#	Determines the base year in the ISO8601 fiscal calendar.
-#
-# Parameters:
-#	date - Dictionary containing the fields of the date that
-#	       is to be augmented with the base year.
-#	baseTime - Base time expressed in seconds from the Posix epoch.
-#	timeZone - Target time zone
-#	changeover - Julian Day of adoption of the Gregorian calendar in
-#		     the target locale.
-#
-# Results:
-#	Returns the given date with "iso8601Year" set to the
-#	base year.
-#
-# Side effects:
-#	None.
-#
-#----------------------------------------------------------------------
-
-proc ::tcl::clock::AssignBaseIso8601Year {date baseTime timeZone changeover} {
-    variable TZData
-
-    # Find the Julian Day Number corresponding to the base time
-
-    set date2 [GetDateFields $baseTime $TZData($timeZone) $changeover]
-
-    # Calculate the ISO8601 date and transfer the year
-
-    dict set date era CE
-    dict set date iso8601Year [dict get $date2 iso8601Year]
-    return $date
-}
-
-#----------------------------------------------------------------------
-#
-# AssignBaseMonth --
-#
-#	Places the number of the current year and month into a
-#	dictionary.
-#
-# Parameters:
-#	date - Dictionary value to update
-#	baseTime - Time from which the year and month are to be
-#	           obtained, expressed in seconds from the Posix epoch.
-#	timezone - Name of the desired time zone
-#	changeover - Julian Day on which the Gregorian calendar was adopted.
-#
-# Results:
-#	Returns the dictionary with the base year and month assigned.
-#
-# Side effects:
-#	None.
-#
-#----------------------------------------------------------------------
-
-proc ::tcl::clock::AssignBaseMonth {date baseTime timezone changeover} {
-    variable TZData
-
-    # Find the year and month corresponding to the base time
-
-    set date2 [GetDateFields $baseTime $TZData($timezone) $changeover]
-    dict set date era [dict get $date2 era]
-    dict set date year [dict get $date2 year]
-    dict set date month [dict get $date2 month]
-    return $date
-}
-
-#----------------------------------------------------------------------
-#
-# AssignBaseWeek --
-#
-#	Determines the base year and week in the ISO8601 fiscal calendar.
-#
-# Parameters:
-#	date - Dictionary containing the fields of the date that
-#	       is to be augmented with the base year and week.
-#	baseTime - Base time expressed in seconds from the Posix epoch.
-#	changeover - Julian Day on which the Gregorian calendar was adopted
-#		     in the target locale.
-#
-# Results:
-#	Returns the given date with "iso8601Year" set to the
-#	base year and "iso8601Week" to the week number.
-#
-# Side effects:
-#	None.
-#
-#----------------------------------------------------------------------
-
-proc ::tcl::clock::AssignBaseWeek {date baseTime timeZone changeover} {
-    variable TZData
-
-    # Find the Julian Day Number corresponding to the base time
-
-    set date2 [GetDateFields $baseTime $TZData($timeZone) $changeover]
-
-    # Calculate the ISO8601 date and transfer the year
-
-    dict set date era CE
-    dict set date iso8601Year [dict get $date2 iso8601Year]
-    dict set date iso8601Week [dict get $date2 iso8601Week]
-    return $date
-}
-
-#----------------------------------------------------------------------
-#
-# AssignBaseJulianDay --
-#
-#	Determines the base day for a time-of-day conversion.
-#
-# Parameters:
-#	date - Dictionary that is to get the base day
-#	baseTime - Base time expressed in seconds from the Posix epoch
-#	changeover - Julian day on which the Gregorian calendar was
-#		     adpoted in the target locale.
-#
-# Results:
-#	Returns the given dictionary augmented with a 'julianDay' field
-#	that contains the base day.
-#
-# Side effects:
-#	None.
-#
-#----------------------------------------------------------------------
-=======
->>>>>>> 984ff0cf
-
-    if { ![catch {
-	registry get "HKEY_CURRENT_USER\\Control Panel\\International" \
-	    sTimeFormat
-    } string] } {
-	set quote {}
-	set timefmt {}
-	foreach { unquoted quoted } [split $string '] {
-	    append timefmt $quote [string map {
-		HH    %H
-		H     %k
-		hh    %I
-		h     %l
-		mm    %M
-		m     %M
-		ss    %S
-		s     %S
-		tt    %p
-		t     %p
-	    } $unquoted]
-	    if { $quoted eq {} } {
-		set quote '
-	    } else {
-		set quote $quoted
-	    }
-	}
-	::msgcat::mcset $locale TIME_FORMAT $timefmt
-    }
-
-    catch {
-	::msgcat::mcset $locale DATE_TIME_FORMAT "$datefmt $timefmt"
-    }
-    catch {
-	::msgcat::mcset $locale LOCALE_DATE_TIME_FORMAT "$ldatefmt $timefmt"
-    }
-
-    return
-
-}
-
-#----------------------------------------------------------------------
-#
-# LocalizeFormat --
-#
-#	Map away locale-dependent format groups in a clock format.
-#
-# Parameters:
-#	locale -- Current [mclocale] locale, supplied to avoid
-#		  an extra call
-#	format -- Format supplied to [clock scan] or [clock format]
 #	mcd    -- Message catalog dictionary for current locale (read-only,
 #		  don't store it to avoid shared references).
 #
@@ -2239,13 +897,8 @@
 #	Returns the system time zone.
 #
 # Side effects:
-<<<<<<< HEAD
-#	Stores the system time zone in the 'CachedSystemTimeZone'
-#	variable, since determining it may be an expensive process.
-=======
 #	Stores the sustem time zone in engine configuration, since
 #	determining it may be an expensive process.
->>>>>>> 984ff0cf
 #
 #----------------------------------------------------------------------
 
@@ -2257,17 +910,6 @@
     } elseif {[set result [getenv TZ]] ne {}} {
 	set timezone $result
     } else {
-<<<<<<< HEAD
-	# Cache the time zone only if it was detected by one of the
-	# expensive methods.
-	if { [info exists CachedSystemTimeZone] } {
-	    set timezone $CachedSystemTimeZone
-	} elseif { $::tcl_platform(platform) eq {windows} } {
-	    set timezone [GuessWindowsTimeZone]
-	} elseif { [file exists /etc/localtime]
-		   && ![catch {ReadZoneinfoFile \
-				   Tcl/Localtime /etc/localtime}] } {
-=======
         # ask engine for the cached timezone:
         set timezone [configure -system-tz]
         if { $timezone ne "" } {
@@ -2278,15 +920,10 @@
 	} elseif { [file exists /etc/localtime]
 	           && ![catch {ReadZoneinfoFile \
 	                           Tcl/Localtime /etc/localtime}] } {
->>>>>>> 984ff0cf
 	    set timezone :Tcl/Localtime
 	} else {
 	    set timezone :localtime
 	}
-<<<<<<< HEAD
-	set CachedSystemTimeZone $timezone
-=======
->>>>>>> 984ff0cf
     }
     if { ![dict exists $TimeZoneBad $timezone] } {
 	catch {set timezone [SetupTimeZone $timezone]}
@@ -2682,7 +1319,7 @@
     close $f
 
     # The file begins with a magic number, sixteen reserved bytes, and then
-    # six 4-byte integers giving counts of fields in the file.
+    # six 4-byte integers giving counts of fileds in the file.
 
     binary scan $d a4a1x15IIIIII \
 	magic version nIsGMT nIsStd nLeap nTime nType nChar
@@ -2889,7 +1526,7 @@
 	    # 4 - Standard time zone offset, minutes
 	    : ([[:digit:]]{1,2})
 	    (?:
-		# 5 - Standard time zone offset, seconds
+	        # 5 - Standard time zone offset, seconds
 		: ([[:digit:]]{1,2} )
 	    )?
 	)?
@@ -2897,7 +1534,7 @@
 	    # 6 - DST time zone name
 	    ([[:alpha:]]+ | <[-+[:alnum:]]+>)
 	    (?:
-		(?:
+	        (?:
 		    # 7 - DST time zone offset, signum
 		    ([-+]?)
 		    # 8 - DST time zone offset, hours
@@ -2906,17 +1543,17 @@
 			# 9 - DST time zone offset, minutes
 			: ([[:digit:]]{1,2})
 			(?:
-			    # 10 - DST time zone offset, seconds
+		            # 10 - DST time zone offset, seconds
 			    : ([[:digit:]]{1,2})
 			)?
 		    )?
 		)?
-		(?:
+	        (?:
 		    ,
 		    (?:
 			# 11 - Optional J in n and Jn form 12 - Day of year
-			( J ? )	( [[:digit:]]+ )
-			| M
+		        ( J ? )	( [[:digit:]]+ )
+                        | M
 			# 13 - Month number 14 - Week of month 15 - Day of week
 			( [[:digit:]] + )
 			[.] ( [[:digit:]] + )
@@ -2925,7 +1562,7 @@
 		    (?:
 			# 16 - Start time of DST - hours
 			/ ( [[:digit:]]{1,2} )
-			(?:
+		        (?:
 			    # 17 - Start time of DST - minutes
 			    : ( [[:digit:]]{1,2} )
 			    (?:
@@ -2937,8 +1574,8 @@
 		    ,
 		    (?:
 			# 19 - Optional J in n and Jn form 20 - Day of year
-			( J ? )	( [[:digit:]]+ )
-			| M
+		        ( J ? )	( [[:digit:]]+ )
+                        | M
 			# 21 - Month number 22 - Week of month 23 - Day of week
 			( [[:digit:]] + )
 			[.] ( [[:digit:]] + )
@@ -2947,7 +1584,7 @@
 		    (?:
 			# 24 - End time of DST - hours
 			/ ( [[:digit:]]{1,2} )
-			(?:
+		        (?:
 			    # 25 - End time of DST - minutes
 			    : ( [[:digit:]]{1,2} )
 			    (?:
@@ -2956,9 +1593,9 @@
 			    )?
 			)?
 		    )?
-		)?
+                )?
 	    )?
-	)?
+        )?
 	$
     } $tz -> x(stdName) x(stdSignum) x(stdHours) x(stdMinutes) x(stdSeconds) \
 	     x(dstName) x(dstSignum) x(dstHours) x(dstMinutes) x(dstSeconds) \
@@ -3394,336 +2031,6 @@
 
 #----------------------------------------------------------------------
 #
-<<<<<<< HEAD
-# BSearch --
-#
-#	Service procedure that does binary search in several places inside the
-#	'clock' command.
-#
-# Parameters:
-#	list - List of lists, sorted in ascending order by the
-#	       first elements
-#	key - Value to search for
-#
-# Results:
-#	Returns the index of the greatest element in $list that is less than
-#	or equal to $key.
-#
-# Side effects:
-#	None.
-#
-#----------------------------------------------------------------------
-
-proc ::tcl::clock::BSearch { list key } {
-    if {[llength $list] == 0} {
-	return -1
-    }
-    if { $key < [lindex $list 0 0] } {
-	return -1
-    }
-
-    set l 0
-    set u [expr { [llength $list] - 1 }]
-
-    while { $l < $u } {
-	# At this point, we know that
-	#   $k >= [lindex $list $l 0]
-	#   Either $u == [llength $list] or else $k < [lindex $list $u+1 0]
-	# We find the midpoint of the interval {l,u} rounded UP, compare
-	# against it, and set l or u to maintain the invariant.  Note that the
-	# interval shrinks at each step, guaranteeing convergence.
-
-	set m [expr { ( $l + $u + 1 ) / 2 }]
-	if { $key >= [lindex $list $m 0] } {
-	    set l $m
-	} else {
-	    set u [expr { $m - 1 }]
-	}
-    }
-
-    return $l
-}
-
-#----------------------------------------------------------------------
-#
-# clock add --
-#
-#	Adds an offset to a given time.
-#
-# Syntax:
-#	clock add clockval ?count unit?... ?-option value?
-#
-# Parameters:
-#	clockval -- Starting time value
-#	count -- Amount of a unit of time to add
-#	unit -- Unit of time to add, must be one of:
-#			years year months month weeks week
-#			days day hours hour minutes minute
-#			seconds second
-#
-# Options:
-#	-gmt BOOLEAN
-#		(Deprecated) Flag synonymous with '-timezone :GMT'
-#	-timezone ZONE
-#		Name of the time zone in which calculations are to be done.
-#	-locale NAME
-#		Name of the locale in which calculations are to be done.
-#		Used to determine the Gregorian change date.
-#
-# Results:
-#	Returns the given time adjusted by the given offset(s) in
-#	order.
-#
-# Notes:
-#	It is possible that adding a number of months or years will adjust the
-#	day of the month as well.  For instance, the time at one month after
-#	31 January is either 28 or 29 February, because February has fewer
-#	than 31 days.
-#
-#----------------------------------------------------------------------
-
-proc ::tcl::clock::add { clockval args } {
-    if { [llength $args] % 2 != 0 } {
-	set cmdName "clock add"
-	return -code error \
-	    -errorcode [list CLOCK wrongNumArgs] \
-	    "wrong \# args: should be\
-	     \"$cmdName clockval ?number units?...\
-	     ?-gmt boolean? ?-locale LOCALE? ?-timezone ZONE?\""
-    }
-    if { [catch { expr {wide($clockval)} } result] } {
-	return -code error $result
-    }
-
-    set offsets {}
-    set gmt 0
-    set locale c
-    set timezone [GetSystemTimeZone]
-
-    foreach { a b } $args {
-	if { [string is integer -strict $a] } {
-	    lappend offsets $a $b
-	} else {
-	    switch -exact -- $a {
-		-g - -gm - -gmt {
-		    set saw(-gmt) {}
-		    set gmt $b
-		}
-		-l - -lo - -loc - -loca - -local - -locale {
-		    set locale [string tolower $b]
-		}
-		-t - -ti - -tim - -time - -timez - -timezo - -timezon -
-		-timezone {
-		    set saw(-timezone) {}
-		    set timezone $b
-		}
-		default {
-		    throw [list CLOCK badOption $a] \
-			"bad option \"$a\",\
-			 must be -gmt, -locale or -timezone"
-		}
-	    }
-	}
-    }
-
-    # Check options for validity
-
-    if { [info exists saw(-gmt)] && [info exists saw(-timezone)] } {
-	return -code error \
-	    -errorcode [list CLOCK gmtWithTimezone] \
-	    "cannot use -gmt and -timezone in same call"
-    }
-    if { [catch { expr { wide($clockval) } } result] } {
-	return -code error "expected integer but got \"$clockval\""
-    }
-    if { ![string is boolean -strict $gmt] } {
-	return -code error "expected boolean value but got \"$gmt\""
-    } elseif { $gmt } {
-	set timezone :GMT
-    }
-
-    EnterLocale $locale
-
-    set changeover [mc GREGORIAN_CHANGE_DATE]
-
-    if {[catch {SetupTimeZone $timezone} retval opts]} {
-	dict unset opts -errorinfo
-	return -options $opts $retval
-    }
-
-    try {
-	foreach { quantity unit } $offsets {
-	    switch -exact -- $unit {
-		years - year {
-		    set clockval [AddMonths [expr { 12 * $quantity }] \
-			    $clockval $timezone $changeover]
-		}
-		months - month {
-		    set clockval [AddMonths $quantity $clockval $timezone \
-			    $changeover]
-		}
-
-		weeks - week {
-		    set clockval [AddDays [expr { 7 * $quantity }] \
-			    $clockval $timezone $changeover]
-		}
-		days - day {
-		    set clockval [AddDays $quantity $clockval $timezone \
-			    $changeover]
-		}
-
-		hours - hour {
-		    set clockval [expr { 3600 * $quantity + $clockval }]
-		}
-		minutes - minute {
-		    set clockval [expr { 60 * $quantity + $clockval }]
-		}
-		seconds - second {
-		    set clockval [expr { $quantity + $clockval }]
-		}
-
-		default {
-		    throw [list CLOCK badUnit $unit] \
-			"unknown unit \"$unit\", must be \
-			years, months, weeks, days, hours, minutes or seconds"
-		}
-	    }
-	}
-	return $clockval
-    } trap CLOCK {result opts} {
-	# Conceal the innards of [clock] when it's an expected error
-	dict unset opts -errorinfo
-	return -options $opts $result
-    }
-}
-
-#----------------------------------------------------------------------
-#
-# AddMonths --
-#
-#	Add a given number of months to a given clock value in a given
-#	time zone.
-#
-# Parameters:
-#	months - Number of months to add (may be negative)
-#	clockval - Seconds since the epoch before the operation
-#	timezone - Time zone in which the operation is to be performed
-#
-# Results:
-#	Returns the new clock value as a number of seconds since
-#	the epoch.
-#
-# Side effects:
-#	None.
-#
-#----------------------------------------------------------------------
-
-proc ::tcl::clock::AddMonths { months clockval timezone changeover } {
-    variable DaysInRomanMonthInCommonYear
-    variable DaysInRomanMonthInLeapYear
-    variable TZData
-
-    # Convert the time to year, month, day, and fraction of day.
-
-    set date [GetDateFields $clockval $TZData($timezone) $changeover]
-    dict set date secondOfDay [expr {
-	[dict get $date localSeconds] % 86400
-    }]
-    dict set date tzName $timezone
-
-    # Add the requisite number of months
-
-    set m [dict get $date month]
-    incr m $months
-    incr m -1
-    set delta [expr { $m / 12 }]
-    set mm [expr { $m % 12 }]
-    dict set date month [expr { $mm + 1 }]
-    dict incr date year $delta
-
-    # If the date doesn't exist in the current month, repair it
-
-    if { [IsGregorianLeapYear $date] } {
-	set hath [lindex $DaysInRomanMonthInLeapYear $mm]
-    } else {
-	set hath [lindex $DaysInRomanMonthInCommonYear $mm]
-    }
-    if { [dict get $date dayOfMonth] > $hath } {
-	dict set date dayOfMonth $hath
-    }
-
-    # Reconvert to a number of seconds
-
-    set date [GetJulianDayFromEraYearMonthDay \
-		  $date[set date {}]\
-		  $changeover]
-    dict set date localSeconds [expr {
-	-210866803200
-	+ ( 86400 * wide([dict get $date julianDay]) )
-	+ [dict get $date secondOfDay]
-    }]
-    set date [ConvertLocalToUTC $date[set date {}] $TZData($timezone) \
-		 $changeover]
-
-    return [dict get $date seconds]
-
-}
-
-#----------------------------------------------------------------------
-#
-# AddDays --
-#
-#	Add a given number of days to a given clock value in a given time
-#	zone.
-#
-# Parameters:
-#	days - Number of days to add (may be negative)
-#	clockval - Seconds since the epoch before the operation
-#	timezone - Time zone in which the operation is to be performed
-#	changeover - Julian Day on which the Gregorian calendar was adopted
-#		     in the target locale.
-#
-# Results:
-#	Returns the new clock value as a number of seconds since the epoch.
-#
-# Side effects:
-#	None.
-#
-#----------------------------------------------------------------------
-
-proc ::tcl::clock::AddDays { days clockval timezone changeover } {
-    variable TZData
-
-    # Convert the time to Julian Day
-
-    set date [GetDateFields $clockval $TZData($timezone) $changeover]
-    dict set date secondOfDay [expr {
-	[dict get $date localSeconds] % 86400
-    }]
-    dict set date tzName $timezone
-
-    # Add the requisite number of days
-
-    dict incr date julianDay $days
-
-    # Reconvert to a number of seconds
-
-    dict set date localSeconds [expr {
-	-210866803200
-	+ ( 86400 * wide([dict get $date julianDay]) )
-	+ [dict get $date secondOfDay]
-    }]
-    set date [ConvertLocalToUTC $date[set date {}] $TZData($timezone) \
-		  $changeover]
-
-    return [dict get $date seconds]
-
-}
-
-#----------------------------------------------------------------------
-#
-=======
->>>>>>> 984ff0cf
 # ChangeCurrentLocale --
 #
 #        The global locale was changed within msgcat.
@@ -3741,20 +2048,6 @@
 #----------------------------------------------------------------------
 
 proc ::tcl::clock::ChangeCurrentLocale {args} {
-<<<<<<< HEAD
-    variable FormatProc
-    variable LocaleNumeralCache
-    variable CachedSystemTimeZone
-    variable TimeZoneBad
-
-    foreach p [info procs [namespace current]::scanproc'*'current] {
-	rename $p {}
-    }
-    foreach p [info procs [namespace current]::formatproc'*'current] {
-	rename $p {}
-    }
-=======
->>>>>>> 984ff0cf
 
     configure -current-locale [lindex $args 0]
 }
