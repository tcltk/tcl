if {![package vsatisfies [package provide Tcl] 8.5-]} return
if {[info sharedlibextension] != ".dll"} return
<<<<<<< HEAD
if {[package vsatisfies [package provide Tcl] 9.0-]} {
    package ifneeded registry 1.3.7 \
	    [list load [file join $dir tcl9registry13.dll] Registry]
} else {
    package ifneeded registry 1.3.7 \
	    [list load [file join $dir tclregistry13.dll] Registry]
}
if {![package vsatisfies [package provide Tcl] 8.5-]} return
if {[info sharedlibextension] != ".dll"} return
if {[package vsatisfies [package provide Tcl] 9.0-]} {
    package ifneeded registry 1.3.7 \
	    [list load [file join $dir tcl9registry13.dll] Registry]
} else {
    package ifneeded registry 1.3.7 \
	    [list load [file join $dir tclregistry13.dll] Registry]
=======
if {[::tcl::pkgconfig get debug]} {
    package ifneeded registry 1.3.5 \
	    [list load [file join $dir tclreg13g.dll] Registry]
} else {
    package ifneeded registry 1.3.5 \
	    [list load [file join $dir tclreg13.dll] Registry]
>>>>>>> 9b892cb7
}<|MERGE_RESOLUTION|>--- conflicted
+++ resolved
@@ -1,13 +1,3 @@
-if {![package vsatisfies [package provide Tcl] 8.5-]} return
-if {[info sharedlibextension] != ".dll"} return
-<<<<<<< HEAD
-if {[package vsatisfies [package provide Tcl] 9.0-]} {
-    package ifneeded registry 1.3.7 \
-	    [list load [file join $dir tcl9registry13.dll] Registry]
-} else {
-    package ifneeded registry 1.3.7 \
-	    [list load [file join $dir tclregistry13.dll] Registry]
-}
 if {![package vsatisfies [package provide Tcl] 8.5-]} return
 if {[info sharedlibextension] != ".dll"} return
 if {[package vsatisfies [package provide Tcl] 9.0-]} {
@@ -16,12 +6,4 @@
 } else {
     package ifneeded registry 1.3.7 \
 	    [list load [file join $dir tclregistry13.dll] Registry]
-=======
-if {[::tcl::pkgconfig get debug]} {
-    package ifneeded registry 1.3.5 \
-	    [list load [file join $dir tclreg13g.dll] Registry]
-} else {
-    package ifneeded registry 1.3.5 \
-	    [list load [file join $dir tclreg13.dll] Registry]
->>>>>>> 9b892cb7
 }