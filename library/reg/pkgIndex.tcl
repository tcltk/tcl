if {([info commands ::tcl::pkgconfig] eq "")
  || ([info sharedlibextension] ne ".dll")} return
if {[::tcl::pkgconfig get debug]} {
<<<<<<< HEAD
  if {[info exists [file join $dir tclreg13g.dll]]} {
    package ifneeded registry 1.3.2 \
=======
    package ifneeded registry 1.3.3 \
>>>>>>> 0801e742
            [list load [file join $dir tclreg13g.dll] registry]
  } else {
    package ifneeded registry 1.3.2 \
            [list load tclreg13g registry]
  }
} else {
<<<<<<< HEAD
  if {[info exists [file join $dir tclreg13.dll]]} {
    package ifneeded registry 1.3.2 \
=======
    package ifneeded registry 1.3.3 \
>>>>>>> 0801e742
            [list load [file join $dir tclreg13.dll] registry]
  } else {
    package ifneeded registry 1.3.2 \
            [list load tclreg13 registry]
  }
}<|MERGE_RESOLUTION|>--- conflicted
+++ resolved
@@ -1,27 +1,9 @@
 if {([info commands ::tcl::pkgconfig] eq "")
-  || ([info sharedlibextension] ne ".dll")} return
+	|| ([info sharedlibextension] ne ".dll")} return
 if {[::tcl::pkgconfig get debug]} {
-<<<<<<< HEAD
-  if {[info exists [file join $dir tclreg13g.dll]]} {
-    package ifneeded registry 1.3.2 \
-=======
     package ifneeded registry 1.3.3 \
->>>>>>> 0801e742
             [list load [file join $dir tclreg13g.dll] registry]
-  } else {
-    package ifneeded registry 1.3.2 \
-            [list load tclreg13g registry]
-  }
 } else {
-<<<<<<< HEAD
-  if {[info exists [file join $dir tclreg13.dll]]} {
-    package ifneeded registry 1.3.2 \
-=======
     package ifneeded registry 1.3.3 \
->>>>>>> 0801e742
             [list load [file join $dir tclreg13.dll] registry]
-  } else {
-    package ifneeded registry 1.3.2 \
-            [list load tclreg13 registry]
-  }
 }