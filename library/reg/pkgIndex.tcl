if {([info commands ::tcl::pkgconfig] eq "")
	|| ([info sharedlibextension] ne ".dll")} return
<<<<<<< HEAD
package ifneeded registry 1.3.1 \
	[list load [file join $dir tclreg13.dll] registry]
=======
if {[::tcl::pkgconfig get debug]} {
    package ifneeded registry 1.3.2 \
            [list load [file join $dir tclreg13g.dll] registry]
} else {
    package ifneeded registry 1.3.2 \
            [list load [file join $dir tclreg13.dll] registry]
}
>>>>>>> 8290f077
<|MERGE_RESOLUTION|>--- conflicted
+++ resolved
@@ -1,14 +1,4 @@
 if {([info commands ::tcl::pkgconfig] eq "")
 	|| ([info sharedlibextension] ne ".dll")} return
-<<<<<<< HEAD
-package ifneeded registry 1.3.1 \
-	[list load [file join $dir tclreg13.dll] registry]
-=======
-if {[::tcl::pkgconfig get debug]} {
-    package ifneeded registry 1.3.2 \
-            [list load [file join $dir tclreg13g.dll] registry]
-} else {
-    package ifneeded registry 1.3.2 \
-            [list load [file join $dir tclreg13.dll] registry]
-}
->>>>>>> 8290f077
+package ifneeded registry 1.3.2 \
+	[list load [file join $dir tclreg13.dll] registry]