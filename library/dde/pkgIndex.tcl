--- conflicted
+++ resolved
@@ -1,14 +1,7 @@
-<<<<<<< HEAD
 if {![package vsatisfies [package provide Tcl] 8.5]} return
-if {[string compare [info sharedlibextension] .dll]} return
+if {[info sharedlibextension] ne ".dll"} return
 if {[::tcl::pkgconfig get debug]} {
     package ifneeded dde 1.4.0 [list load [file join $dir tcldde14g.dll] dde]
-=======
-if {![package vsatisfies [package provide Tcl] 8]} return
-if {[info sharedlibextension] != ".dll"} return
-if {[info exists ::tcl_platform(debug)]} {
-    package ifneeded dde 1.3.3 [list load [file join $dir tcldde13g.dll] dde]
->>>>>>> e2e9a08b
 } else {
     package ifneeded dde 1.4.0 [list load [file join $dir tcldde14.dll] dde]
 }