if {![package vsatisfies [package provide Tcl] 8]} return
if {[string compare [info sharedlibextension] .dll]} return
if {[info exists ::tcl_platform(debug)]} {
<<<<<<< HEAD
    package ifneeded dde 1.3.2 [list load [file join $dir tcldde13g.dll] dde]
} else {
    package ifneeded dde 1.3.2 [list load [file join $dir tcldde13.dll] dde]
=======
    package ifneeded dde 1.2.5 [list load [file join $dir tcldde12g.dll] dde]
} else {
    package ifneeded dde 1.2.5 [list load [file join $dir tcldde12.dll] dde]
>>>>>>> d5e5d7b1
}<|MERGE_RESOLUTION|>--- conflicted
+++ resolved
@@ -1,13 +1,7 @@
 if {![package vsatisfies [package provide Tcl] 8]} return
 if {[string compare [info sharedlibextension] .dll]} return
 if {[info exists ::tcl_platform(debug)]} {
-<<<<<<< HEAD
-    package ifneeded dde 1.3.2 [list load [file join $dir tcldde13g.dll] dde]
+    package ifneeded dde 1.3.3 [list load [file join $dir tcldde13g.dll] dde]
 } else {
-    package ifneeded dde 1.3.2 [list load [file join $dir tcldde13.dll] dde]
-=======
-    package ifneeded dde 1.2.5 [list load [file join $dir tcldde12g.dll] dde]
-} else {
-    package ifneeded dde 1.2.5 [list load [file join $dir tcldde12.dll] dde]
->>>>>>> d5e5d7b1
+    package ifneeded dde 1.3.3 [list load [file join $dir tcldde13.dll] dde]
 }