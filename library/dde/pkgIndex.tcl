--- conflicted
+++ resolved
@@ -1,12 +1,7 @@
 if {![package vsatisfies [package provide Tcl] 8.5]} return
 if {[string compare [info sharedlibextension] .dll]} return
-<<<<<<< HEAD
 if {[::tcl::pkgconfig get debug]} {
-    package ifneeded dde 1.3.2 [list load [file join $dir tcldde13g.dll] dde]
-=======
-if {[info exists ::tcl_platform(debug)]} {
     package ifneeded dde 1.3.3 [list load [file join $dir tcldde13g.dll] dde]
->>>>>>> ba4dc87e
 } else {
     package ifneeded dde 1.3.3 [list load [file join $dir tcldde13.dll] dde]
 }