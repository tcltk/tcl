if {[info sharedlibextension] != ".dll"} return
if {[package vsatisfies [package provide Tcl] 9.0-]} {
    package ifneeded dde 1.4.5 \
	    [list load [file join $dir tcl9dde14.dll] Dde]
<<<<<<< HEAD
} elseif {![package vsatisfies [package provide Tcl] 8.7]
	&& [::tcl::pkgconfig get debug]} {
=======
} elseif {[::tcl::pkgconfig get debug]} {
>>>>>>> bb662c4f
    package ifneeded dde 1.4.5 \
	    [list load [file join $dir tcldde14g.dll] Dde]
} else {
    package ifneeded dde 1.4.5 \
	    [list load [file join $dir tcldde14.dll] Dde]
}<|MERGE_RESOLUTION|>--- conflicted
+++ resolved
@@ -2,12 +2,7 @@
 if {[package vsatisfies [package provide Tcl] 9.0-]} {
     package ifneeded dde 1.4.5 \
 	    [list load [file join $dir tcl9dde14.dll] Dde]
-<<<<<<< HEAD
-} elseif {![package vsatisfies [package provide Tcl] 8.7]
-	&& [::tcl::pkgconfig get debug]} {
-=======
 } elseif {[::tcl::pkgconfig get debug]} {
->>>>>>> bb662c4f
     package ifneeded dde 1.4.5 \
 	    [list load [file join $dir tcldde14g.dll] Dde]
 } else {
