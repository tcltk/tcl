--- conflicted
+++ resolved
@@ -1,9 +1,5 @@
 # created by tools/tclZIC.tcl - do not edit
 
 set TZData(:Etc/GMT+8) {
-<<<<<<< HEAD
-    {-9223372036854775808 -28800 0 %z}
-=======
     {-9223372036854775808 -28800 0 -0800}
->>>>>>> cbc72bac
 }