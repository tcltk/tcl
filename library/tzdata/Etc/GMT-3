# created by tools/tclZIC.tcl - do not edit

set TZData(:Etc/GMT-3) {
<<<<<<< HEAD
    {-9223372036854775808 10800 0 %z}
=======
    {-9223372036854775808 10800 0 +0300}
>>>>>>> cbc72bac
}<|MERGE_RESOLUTION|>--- conflicted
+++ resolved
@@ -1,9 +1,5 @@
 # created by tools/tclZIC.tcl - do not edit
 
 set TZData(:Etc/GMT-3) {
-<<<<<<< HEAD
-    {-9223372036854775808 10800 0 %z}
-=======
     {-9223372036854775808 10800 0 +0300}
->>>>>>> cbc72bac
 }