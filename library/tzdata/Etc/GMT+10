# created by tools/tclZIC.tcl - do not edit

set TZData(:Etc/GMT+10) {
<<<<<<< HEAD
    {-9223372036854775808 -36000 0 %z}
=======
    {-9223372036854775808 -36000 0 -1000}
>>>>>>> cbc72bac
}<|MERGE_RESOLUTION|>--- conflicted
+++ resolved
@@ -1,9 +1,5 @@
 # created by tools/tclZIC.tcl - do not edit
 
 set TZData(:Etc/GMT+10) {
-<<<<<<< HEAD
-    {-9223372036854775808 -36000 0 %z}
-=======
     {-9223372036854775808 -36000 0 -1000}
->>>>>>> cbc72bac
 }