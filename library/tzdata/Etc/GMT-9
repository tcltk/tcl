# created by tools/tclZIC.tcl - do not edit

set TZData(:Etc/GMT-9) {
<<<<<<< HEAD
    {-9223372036854775808 32400 0 %z}
=======
    {-9223372036854775808 32400 0 +0900}
>>>>>>> cbc72bac
}<|MERGE_RESOLUTION|>--- conflicted
+++ resolved
@@ -1,9 +1,5 @@
 # created by tools/tclZIC.tcl - do not edit
 
 set TZData(:Etc/GMT-9) {
-<<<<<<< HEAD
-    {-9223372036854775808 32400 0 %z}
-=======
     {-9223372036854775808 32400 0 +0900}
->>>>>>> cbc72bac
 }