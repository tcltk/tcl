###
# Package manifest for all Tcl packages included in the /library file system
###
apply {{dir} {
  set ::test [info script]
  set isafe [interp issafe]
  foreach {safe package version file} {
<<<<<<< HEAD
    0 http            2.9.1 {http http.tcl}
=======
    0 http            2.9.2 {http http.tcl}
>>>>>>> 0bf471f2
    1 msgcat          1.7.1  {msgcat msgcat.tcl}
    1 opt             0.4.7  {opt optparse.tcl}
    0 cookiejar       0.2.0  {cookiejar cookiejar.tcl}
    0 tcl::idna       1.0.1  {cookiejar idna.tcl}
    0 platform        1.0.14 {platform platform.tcl}
    0 platform::shell 1.1.4  {platform shell.tcl}
    1 tcltest         2.5.3  {tcltest tcltest.tcl}
  } {
    if {$isafe && !$safe} continue
    package ifneeded $package $version  [list source [file join $dir {*}$file]]
  }
}} $dir<|MERGE_RESOLUTION|>--- conflicted
+++ resolved
@@ -5,11 +5,7 @@
   set ::test [info script]
   set isafe [interp issafe]
   foreach {safe package version file} {
-<<<<<<< HEAD
-    0 http            2.9.1 {http http.tcl}
-=======
     0 http            2.9.2 {http http.tcl}
->>>>>>> 0bf471f2
     1 msgcat          1.7.1  {msgcat msgcat.tcl}
     1 opt             0.4.7  {opt optparse.tcl}
     0 cookiejar       0.2.0  {cookiejar cookiejar.tcl}
