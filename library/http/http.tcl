# http.tcl --
#
#	Client-side HTTP for GET, POST, and HEAD commands. These routines can
#	be used in untrusted code that uses the Safesock security policy.
#	These procedures use a callback interface to avoid using vwait, which
#	is not defined in the safe base.
#
# See the file "license.terms" for information on usage and redistribution of
# this file, and for a DISCLAIMER OF ALL WARRANTIES.

package require Tcl 8.6
# Keep this in sync with pkgIndex.tcl and with the install directories in
# Makefiles
<<<<<<< HEAD
package provide http 2.8.7
=======
package provide http 2.7.13
>>>>>>> 43478d3e

namespace eval http {
    # Allow resourcing to not clobber existing data

    variable http
    if {![info exists http]} {
	array set http {
	    -accept */*
	    -proxyhost {}
	    -proxyport {}
	    -proxyfilter http::ProxyRequired
	    -urlencoding utf-8
	}
	# We need a useragent string of this style or various servers will refuse to
	# send us compressed content even when we ask for it. This follows the
	# de-facto layout of user-agent strings in current browsers.
	set http(-useragent) "Mozilla/5.0\
            ([string totitle $::tcl_platform(platform)]; U;\
            $::tcl_platform(os) $::tcl_platform(osVersion))\
            http/[package provide http] Tcl/[package provide Tcl]"
    }

    proc init {} {
	# Set up the map for quoting chars. RFC3986 Section 2.3 say percent
	# encode all except: "... percent-encoded octets in the ranges of
	# ALPHA (%41-%5A and %61-%7A), DIGIT (%30-%39), hyphen (%2D), period
	# (%2E), underscore (%5F), or tilde (%7E) should not be created by URI
	# producers ..."
	for {set i 0} {$i <= 256} {incr i} {
	    set c [format %c $i]
	    if {![string match {[-._~a-zA-Z0-9]} $c]} {
		set map($c) %[format %.2X $i]
	    }
	}
	# These are handled specially
	set map(\n) %0D%0A
	variable formMap [array get map]

	# Create a map for HTTP/1.1 open sockets
	variable socketmap
	if {[info exists socketmap]} {
	    # Close but don't remove open sockets on re-init
	    foreach {url sock} [array get socketmap] {
		catch {close $sock}
	    }
	}
	array set socketmap {}
    }
    init

    variable urlTypes
    if {![info exists urlTypes]} {
	set urlTypes(http) [list 80 ::socket]
    }

    variable encodings [string tolower [encoding names]]
    # This can be changed, but iso8859-1 is the RFC standard.
    variable defaultCharset
    if {![info exists defaultCharset]} {
	set defaultCharset "iso8859-1"
    }

    # Force RFC 3986 strictness in geturl url verification?
    variable strict
    if {![info exists strict]} {
	set strict 1
    }

    # Let user control default keepalive for compatibility
    variable defaultKeepalive
    if {![info exists defaultKeepalive]} {
	set defaultKeepalive 0
    }

    namespace export geturl config reset wait formatQuery register unregister
    # Useful, but not exported: data size status code
}

# http::Log --
#
#	Debugging output -- define this to observe HTTP/1.1 socket usage.
#	Should echo any args received.
#
# Arguments:
#     msg	Message to output
#
if {[info command http::Log] eq {}} {proc http::Log {args} {}}

# http::register --
#
#     See documentation for details.
#
# Arguments:
#     proto	URL protocol prefix, e.g. https
#     port	Default port for protocol
#     command	Command to use to create socket
# Results:
#     list of port and command that was registered.

proc http::register {proto port command} {
    variable urlTypes
    set urlTypes([string tolower $proto]) [list $port $command]
}

# http::unregister --
#
#     Unregisters URL protocol handler
#
# Arguments:
#     proto	URL protocol prefix, e.g. https
# Results:
#     list of port and command that was unregistered.

proc http::unregister {proto} {
    variable urlTypes
    set lower [string tolower $proto]
    if {![info exists urlTypes($lower)]} {
	return -code error "unsupported url type \"$proto\""
    }
    set old $urlTypes($lower)
    unset urlTypes($lower)
    return $old
}

# http::config --
#
#	See documentation for details.
#
# Arguments:
#	args		Options parsed by the procedure.
# Results:
#        TODO

proc http::config {args} {
    variable http
    set options [lsort [array names http -*]]
    set usage [join $options ", "]
    if {[llength $args] == 0} {
	set result {}
	foreach name $options {
	    lappend result $name $http($name)
	}
	return $result
    }
    set options [string map {- ""} $options]
    set pat ^-(?:[join $options |])$
    if {[llength $args] == 1} {
	set flag [lindex $args 0]
	if {![regexp -- $pat $flag]} {
	    return -code error "Unknown option $flag, must be: $usage"
	}
	return $http($flag)
    } else {
	foreach {flag value} $args {
	    if {![regexp -- $pat $flag]} {
		return -code error "Unknown option $flag, must be: $usage"
	    }
	    set http($flag) $value
	}
    }
}

# http::Finish --
#
#	Clean up the socket and eval close time callbacks
#
# Arguments:
#	token	    Connection token.
#	errormsg    (optional) If set, forces status to error.
#       skipCB      (optional) If set, don't call the -command callback. This
#		    is useful when geturl wants to throw an exception instead
#		    of calling the callback. That way, the same error isn't
#		    reported to two places.
#
# Side Effects:
#        Closes the socket

proc http::Finish {token {errormsg ""} {skipCB 0}} {
    variable $token
    upvar 0 $token state
    global errorInfo errorCode
    if {$errormsg ne ""} {
	set state(error) [list $errormsg $errorInfo $errorCode]
	set state(status) "error"
    }
    if {
	($state(status) eq "timeout") || ($state(status) eq "error") ||
	([info exists state(connection)] && ($state(connection) eq "close"))
    } {
        CloseSocket $state(sock) $token
    }
    if {[info exists state(after)]} {
	after cancel $state(after)
    }
    if {[info exists state(-command)] && !$skipCB
	    && ![info exists state(done-command-cb)]} {
	set state(done-command-cb) yes
	if {[catch {eval $state(-command) {$token}} err] && $errormsg eq ""} {
	    set state(error) [list $err $errorInfo $errorCode]
	    set state(status) error
	}
    }
}

# http::CloseSocket -
#
#	Close a socket and remove it from the persistent sockets table.  If
#	possible an http token is included here but when we are called from a
#	fileevent on remote closure we need to find the correct entry - hence
#	the second section.

proc ::http::CloseSocket {s {token {}}} {
    variable socketmap
    catch {fileevent $s readable {}}
    set conn_id {}
    if {$token ne ""} {
        variable $token
        upvar 0 $token state
        if {[info exists state(socketinfo)]} {
	    set conn_id $state(socketinfo)
        }
    } else {
        set map [array get socketmap]
        set ndx [lsearch -exact $map $s]
        if {$ndx != -1} {
	    incr ndx -1
	    set conn_id [lindex $map $ndx]
        }
    }
    if {$conn_id eq {} || ![info exists socketmap($conn_id)]} {
        Log "Closing socket $s (no connection info)"
        if {[catch {close $s} err]} {
	    Log "Error: $err"
	}
    } else {
	if {[info exists socketmap($conn_id)]} {
	    Log "Closing connection $conn_id (sock $socketmap($conn_id))"
	    if {[catch {close $socketmap($conn_id)} err]} {
		Log "Error: $err"
	    }
	    unset socketmap($conn_id)
	} else {
	    Log "Cannot close connection $conn_id - no socket in socket map"
	}
    }
}

# http::reset --
#
#	See documentation for details.
#
# Arguments:
#	token	Connection token.
#	why	Status info.
#
# Side Effects:
#       See Finish

proc http::reset {token {why reset}} {
    variable $token
    upvar 0 $token state
    set state(status) $why
    catch {fileevent $state(sock) readable {}}
    catch {fileevent $state(sock) writable {}}
    Finish $token
    if {[info exists state(error)]} {
	set errorlist $state(error)
	unset state
	eval ::error $errorlist
    }
}

# http::geturl --
#
#	Establishes a connection to a remote url via http.
#
# Arguments:
#       url		The http URL to goget.
#       args		Option value pairs. Valid options include:
#				-blocksize, -validate, -headers, -timeout
# Results:
#	Returns a token for this connection. This token is the name of an
#	array that the caller should unset to garbage collect the state.

proc http::geturl {url args} {
    variable http
    variable urlTypes
    variable defaultCharset
    variable defaultKeepalive
    variable strict

    # Initialize the state variable, an array. We'll return the name of this
    # array as the token for the transaction.

    if {![info exists http(uid)]} {
	set http(uid) 0
    }
    set token [namespace current]::[incr http(uid)]
    variable $token
    upvar 0 $token state
    reset $token

    # Process command options.

    array set state {
	-binary		false
	-blocksize	8192
	-queryblocksize 8192
	-validate	0
	-headers	{}
	-timeout	0
	-type		application/x-www-form-urlencoded
	-queryprogress	{}
	-protocol	1.1
	binary		0
	state		connecting
	meta		{}
	coding		{}
	currentsize	0
	totalsize	0
	querylength	0
	queryoffset	0
	type		text/html
	body		{}
	status		""
	http		""
	connection	close
    }
    set state(-keepalive) $defaultKeepalive
    set state(-strict) $strict
    # These flags have their types verified [Bug 811170]
    array set type {
	-binary		boolean
	-blocksize	integer
	-queryblocksize integer
	-strict		boolean
	-timeout	integer
	-validate	boolean
    }
    set state(charset)	$defaultCharset
    set options {
	-binary -blocksize -channel -command -handler -headers -keepalive
	-method -myaddr -progress -protocol -query -queryblocksize
	-querychannel -queryprogress -strict -timeout -type -validate
    }
    set usage [join [lsort $options] ", "]
    set options [string map {- ""} $options]
    set pat ^-(?:[join $options |])$
    foreach {flag value} $args {
	if {[regexp -- $pat $flag]} {
	    # Validate numbers
	    if {
		[info exists type($flag)] &&
		![string is $type($flag) -strict $value]
	    } {
		unset $token
		return -code error \
		    "Bad value for $flag ($value), must be $type($flag)"
	    }
	    set state($flag) $value
	} else {
	    unset $token
	    return -code error "Unknown option $flag, can be: $usage"
	}
    }

    # Make sure -query and -querychannel aren't both specified

    set isQueryChannel [info exists state(-querychannel)]
    set isQuery [info exists state(-query)]
    if {$isQuery && $isQueryChannel} {
	unset $token
	return -code error "Can't combine -query and -querychannel options!"
    }

    # Validate URL, determine the server host and port, and check proxy case
    # Recognize user:pass@host URLs also, although we do not do anything with
    # that info yet.

    # URLs have basically four parts.
    # First, before the colon, is the protocol scheme (e.g. http)
    # Second, for HTTP-like protocols, is the authority
    #	The authority is preceded by // and lasts up to (but not including)
    #	the following / or ? and it identifies up to four parts, of which
    #	only one, the host, is required (if an authority is present at all).
    #	All other parts of the authority (user name, password, port number)
    #	are optional.
    # Third is the resource name, which is split into two parts at a ?
    #	The first part (from the single "/" up to "?") is the path, and the
    #	second part (from that "?" up to "#") is the query. *HOWEVER*, we do
    #	not need to separate them; we send the whole lot to the server.
    #	Both, path and query are allowed to be missing, including their
    #	delimiting character.
    # Fourth is the fragment identifier, which is everything after the first
    #	"#" in the URL. The fragment identifier MUST NOT be sent to the server
    #	and indeed, we don't bother to validate it (it could be an error to
    #	pass it in here, but it's cheap to strip).
    #
    # An example of a URL that has all the parts:
    #
    #     http://jschmoe:xyzzy@www.bogus.net:8000/foo/bar.tml?q=foo#changes
    #
    # The "http" is the protocol, the user is "jschmoe", the password is
    # "xyzzy", the host is "www.bogus.net", the port is "8000", the path is
    # "/foo/bar.tml", the query is "q=foo", and the fragment is "changes".
    #
    # Note that the RE actually combines the user and password parts, as
    # recommended in RFC 3986. Indeed, that RFC states that putting passwords
    # in URLs is a Really Bad Idea, something with which I would agree utterly.
    #
    # From a validation perspective, we need to ensure that the parts of the
    # URL that are going to the server are correctly encoded.  This is only
    # done if $state(-strict) is true (inherited from $::http::strict).

    set URLmatcher {(?x)		# this is _expanded_ syntax
	^
	(?: (\w+) : ) ?			# <protocol scheme>
	(?: //
	    (?:
		(
		    [^@/\#?]+		# <userinfo part of authority>
		) @
	    )?
	    (				# <host part of authority>
		[^/:\#?]+ |		# host name or IPv4 address
		\[ [^/\#?]+ \]		# IPv6 address in square brackets
	    )
	    (?: : (\d+) )?		# <port part of authority>
	)?
	( [/\?] [^\#]*)?		# <path> (including query)
	(?: \# (.*) )?			# <fragment>
	$
    }

    # Phase one: parse
    if {![regexp -- $URLmatcher $url -> proto user host port srvurl]} {
	unset $token
	return -code error "Unsupported URL: $url"
    }
    # Phase two: validate
    set host [string trim $host {[]}]; # strip square brackets from IPv6 address
    if {$host eq ""} {
	# Caller has to provide a host name; we do not have a "default host"
	# that would enable us to handle relative URLs.
	unset $token
	return -code error "Missing host part: $url"
	# Note that we don't check the hostname for validity here; if it's
	# invalid, we'll simply fail to resolve it later on.
    }
    if {$port ne "" && $port > 65535} {
	unset $token
	return -code error "Invalid port number: $port"
    }
    # The user identification and resource identification parts of the URL can
    # have encoded characters in them; take care!
    if {$user ne ""} {
	# Check for validity according to RFC 3986, Appendix A
	set validityRE {(?xi)
	    ^
	    (?: [-\w.~!$&'()*+,;=:] | %[0-9a-f][0-9a-f] )+
	    $
	}
	if {$state(-strict) && ![regexp -- $validityRE $user]} {
	    unset $token
	    # Provide a better error message in this error case
	    if {[regexp {(?i)%(?![0-9a-f][0-9a-f]).?.?} $user bad]} {
		return -code error \
			"Illegal encoding character usage \"$bad\" in URL user"
	    }
	    return -code error "Illegal characters in URL user"
	}
    }
    if {$srvurl ne ""} {
	# RFC 3986 allows empty paths (not even a /), but servers
	# return 400 if the path in the HTTP request doesn't start
	# with / , so add it here if needed.
	if {[string index $srvurl 0] ne "/"} {
	    set srvurl /$srvurl
	}
	# Check for validity according to RFC 3986, Appendix A
	set validityRE {(?xi)
	    ^
	    # Path part (already must start with / character)
	    (?:	      [-\w.~!$&'()*+,;=:@/]  | %[0-9a-f][0-9a-f] )*
	    # Query part (optional, permits ? characters)
	    (?: \? (?: [-\w.~!$&'()*+,;=:@/?] | %[0-9a-f][0-9a-f] )* )?
	    $
	}
	if {$state(-strict) && ![regexp -- $validityRE $srvurl]} {
	    unset $token
	    # Provide a better error message in this error case
	    if {[regexp {(?i)%(?![0-9a-f][0-9a-f])..} $srvurl bad]} {
		return -code error \
		    "Illegal encoding character usage \"$bad\" in URL path"
	    }
	    return -code error "Illegal characters in URL path"
	}
    } else {
	set srvurl /
    }
    if {$proto eq ""} {
	set proto http
    }
    set lower [string tolower $proto]
    if {![info exists urlTypes($lower)]} {
	unset $token
	return -code error "Unsupported URL type \"$proto\""
    }
    set defport [lindex $urlTypes($lower) 0]
    set defcmd [lindex $urlTypes($lower) 1]

    if {$port eq ""} {
	set port $defport
    }
    if {![catch {$http(-proxyfilter) $host} proxy]} {
	set phost [lindex $proxy 0]
	set pport [lindex $proxy 1]
    }

    # OK, now reassemble into a full URL
    set url ${proto}://
    if {$user ne ""} {
	append url $user
	append url @
    }
    append url $host
    if {$port != $defport} {
	append url : $port
    }
    append url $srvurl
    # Don't append the fragment!
    set state(url) $url

    # If a timeout is specified we set up the after event and arrange for an
    # asynchronous socket connection.

    set sockopts [list -async]
    if {$state(-timeout) > 0} {
	set state(after) [after $state(-timeout) \
		[list http::reset $token timeout]]
    }

    # If we are using the proxy, we must pass in the full URL that includes
    # the server name.

    if {[info exists phost] && ($phost ne "")} {
	set srvurl $url
	set targetAddr [list $phost $pport]
    } else {
	set targetAddr [list $host $port]
    }
    # Proxy connections aren't shared among different hosts.
    set state(socketinfo) $host:$port

    # See if we are supposed to use a previously opened channel.
    if {$state(-keepalive)} {
	variable socketmap
	if {[info exists socketmap($state(socketinfo))]} {
	    if {[catch {fconfigure $socketmap($state(socketinfo))}]} {
		Log "WARNING: socket for $state(socketinfo) was closed"
		unset socketmap($state(socketinfo))
	    } else {
		set sock $socketmap($state(socketinfo))
		Log "reusing socket $sock for $state(socketinfo)"
		catch {fileevent $sock writable {}}
		catch {fileevent $sock readable {}}
	    }
	}
	# don't automatically close this connection socket
	set state(connection) {}
    }
    if {![info exists sock]} {
	# Pass -myaddr directly to the socket command
	if {[info exists state(-myaddr)]} {
	    lappend sockopts -myaddr $state(-myaddr)
	}
        if {[catch {eval $defcmd $sockopts $targetAddr} sock]} {
	    # something went wrong while trying to establish the connection.
	    # Clean up after events and such, but DON'T call the command
	    # callback (if available) because we're going to throw an
	    # exception from here instead.

	    set state(sock) $sock
	    Finish $token "" 1
	    cleanup $token
	    return -code error $sock
        }
    }
    set state(sock) $sock
    Log "Using $sock for $state(socketinfo)" \
        [expr {$state(-keepalive)?"keepalive":""}]
    if {$state(-keepalive)} {
        set socketmap($state(socketinfo)) $sock
    }

    if {![info exists phost]} {
	set phost ""
    }
    fileevent $sock writable [list http::Connect $token $proto $phost $srvurl]

    # Wait for the connection to complete.
    if {![info exists state(-command)]} {
	# geturl does EVERYTHING asynchronously, so if the user
	# calls it synchronously, we just do a wait here.
	http::wait $token

	if {![info exists state]} {
	    # If we timed out then Finish has been called and the users
	    # command callback may have cleaned up the token. If so we end up
	    # here with nothing left to do.
	    return $token
	} elseif {$state(status) eq "error"} {
	    # Something went wrong while trying to establish the connection.
	    # Clean up after events and such, but DON'T call the command
	    # callback (if available) because we're going to throw an
	    # exception from here instead.
	    set err [lindex $state(error) 0]
	    cleanup $token
	    return -code error $err
	}
    }

    return $token
}


proc http::Connected { token proto phost srvurl} {
    variable http
    variable urlTypes

    variable $token
    upvar 0 $token state

    # Set back the variables needed here
    set sock $state(sock)
    set isQueryChannel [info exists state(-querychannel)]
    set isQuery [info exists state(-query)]
    set host [lindex [split $state(socketinfo) :] 0]
    set port [lindex [split $state(socketinfo) :] 1]

    set lower [string tolower $proto]
    set defport [lindex $urlTypes($lower) 0]

    # Send data in cr-lf format, but accept any line terminators

    fconfigure $sock -translation {auto crlf} -buffersize $state(-blocksize)

    # The following is disallowed in safe interpreters, but the socket is
    # already in non-blocking mode in that case.

    catch {fconfigure $sock -blocking off}
    set how GET
    if {$isQuery} {
	set state(querylength) [string length $state(-query)]
	if {$state(querylength) > 0} {
	    set how POST
	    set contDone 0
	} else {
	    # There's no query data.
	    unset state(-query)
	    set isQuery 0
	}
    } elseif {$state(-validate)} {
	set how HEAD
    } elseif {$isQueryChannel} {
	set how POST
	# The query channel must be blocking for the async Write to
	# work properly.
	fconfigure $state(-querychannel) -blocking 1 -translation binary
	set contDone 0
    }
    if {[info exists state(-method)] && $state(-method) ne ""} {
	set how $state(-method)
    }
    # We cannot handle chunked encodings with -handler, so force HTTP/1.0
    # until we can manage this.
    if {[info exists state(-handler)]} {
	set state(-protocol) 1.0
    }
    if {[catch {
	puts $sock "$how $srvurl HTTP/$state(-protocol)"
	puts $sock "Accept: $http(-accept)"
	array set hdrs $state(-headers)
	if {[info exists hdrs(Host)]} {
	    # Allow Host spoofing. [Bug 928154]
	    puts $sock "Host: $hdrs(Host)"
	} elseif {$port == $defport} {
	    # Don't add port in this case, to handle broken servers. [Bug
	    # #504508]
	    puts $sock "Host: $host"
	} else {
	    puts $sock "Host: $host:$port"
	}
	unset hdrs
	puts $sock "User-Agent: $http(-useragent)"
        if {$state(-protocol) == 1.0 && $state(-keepalive)} {
	    puts $sock "Connection: keep-alive"
        }
        if {$state(-protocol) > 1.0 && !$state(-keepalive)} {
	    puts $sock "Connection: close" ;# RFC2616 sec 8.1.2.1
        }
        if {[info exists phost] && ($phost ne "") && $state(-keepalive)} {
	    puts $sock "Proxy-Connection: Keep-Alive"
        }
        set accept_encoding_seen 0
	set content_type_seen 0
	foreach {key value} $state(-headers) {
	    if {[string equal -nocase $key "host"]} {
		continue
	    }
	    if {[string equal -nocase $key "accept-encoding"]} {
		set accept_encoding_seen 1
	    }
	    if {[string equal -nocase $key "content-type"]} {
		set content_type_seen 1
	    }
	    set value [string map [list \n "" \r ""] $value]
	    set key [string trim $key]
	    if {[string equal -nocase $key "content-length"]} {
		set contDone 1
		set state(querylength) $value
	    }
	    if {[string length $key]} {
		puts $sock "$key: $value"
	    }
	}
        if {!$accept_encoding_seen && ![info exists state(-handler)]} {
	    puts $sock "Accept-Encoding: deflate,gzip,compress"
        }
	if {$isQueryChannel && $state(querylength) == 0} {
	    # Try to determine size of data in channel. If we cannot seek, the
	    # surrounding catch will trap us

	    set start [tell $state(-querychannel)]
	    seek $state(-querychannel) 0 end
	    set state(querylength) \
		    [expr {[tell $state(-querychannel)] - $start}]
	    seek $state(-querychannel) $start
	}

	# Flush the request header and set up the fileevent that will either
	# push the POST data or read the response.
	#
	# fileevent note:
	#
	# It is possible to have both the read and write fileevents active at
	# this point. The only scenario it seems to affect is a server that
	# closes the connection without reading the POST data. (e.g., early
	# versions TclHttpd in various error cases). Depending on the
	# platform, the client may or may not be able to get the response from
	# the server because of the error it will get trying to write the post
	# data. Having both fileevents active changes the timing and the
	# behavior, but no two platforms (among Solaris, Linux, and NT) behave
	# the same, and none behave all that well in any case. Servers should
	# always read their POST data if they expect the client to read their
	# response.

	if {$isQuery || $isQueryChannel} {
	    if {!$content_type_seen} {
		puts $sock "Content-Type: $state(-type)"
	    }
	    if {!$contDone} {
		puts $sock "Content-Length: $state(querylength)"
	    }
	    puts $sock ""
	    fconfigure $sock -translation {auto binary}
	    fileevent $sock writable [list http::Write $token]
	} else {
	    puts $sock ""
	    flush $sock
	    fileevent $sock readable [list http::Event $sock $token]
	}

    } err]} {
	# The socket probably was never connected, or the connection dropped
	# later.

	# if state(status) is error, it means someone's already called Finish
	# to do the above-described clean up.
	if {$state(status) ne "error"} {
	    Finish $token $err
	}
    }

}

# Data access functions:
# Data - the URL data
# Status - the transaction status: ok, reset, eof, timeout
# Code - the HTTP transaction code, e.g., 200
# Size - the size of the URL data

proc http::data {token} {
    variable $token
    upvar 0 $token state
    return $state(body)
}
proc http::status {token} {
    if {![info exists $token]} {
	return "error"
    }
    variable $token
    upvar 0 $token state
    return $state(status)
}
proc http::code {token} {
    variable $token
    upvar 0 $token state
    return $state(http)
}
proc http::ncode {token} {
    variable $token
    upvar 0 $token state
    if {[regexp {[0-9]{3}} $state(http) numeric_code]} {
	return $numeric_code
    } else {
	return $state(http)
    }
}
proc http::size {token} {
    variable $token
    upvar 0 $token state
    return $state(currentsize)
}
proc http::meta {token} {
    variable $token
    upvar 0 $token state
    return $state(meta)
}
proc http::error {token} {
    variable $token
    upvar 0 $token state
    if {[info exists state(error)]} {
	return $state(error)
    }
    return ""
}

# http::cleanup
#
#	Garbage collect the state associated with a transaction
#
# Arguments
#	token	The token returned from http::geturl
#
# Side Effects
#	unsets the state array

proc http::cleanup {token} {
    variable $token
    upvar 0 $token state
    if {[info exists state]} {
	unset state
    }
}

# http::Connect
#
#	This callback is made when an asyncronous connection completes.
#
# Arguments
#	token	The token returned from http::geturl
#
# Side Effects
#	Sets the status of the connection, which unblocks
# 	the waiting geturl call

proc http::Connect {token proto phost srvurl} {
    variable $token
    upvar 0 $token state
    set err "due to unexpected EOF"
    if {
	[eof $state(sock)] ||
	[set err [fconfigure $state(sock) -error]] ne ""
    } {
	Finish $token "connect failed $err"
    } else {
	fileevent $state(sock) writable {}
	::http::Connected $token $proto $phost $srvurl
    }
    return
}

# http::Write
#
#	Write POST query data to the socket
#
# Arguments
#	token	The token for the connection
#
# Side Effects
#	Write the socket and handle callbacks.

proc http::Write {token} {
    variable $token
    upvar 0 $token state
    set sock $state(sock)

    # Output a block.  Tcl will buffer this if the socket blocks
    set done 0
    if {[catch {
	# Catch I/O errors on dead sockets

	if {[info exists state(-query)]} {
	    # Chop up large query strings so queryprogress callback can give
	    # smooth feedback.

	    puts -nonewline $sock \
		[string range $state(-query) $state(queryoffset) \
		     [expr {$state(queryoffset) + $state(-queryblocksize) - 1}]]
	    incr state(queryoffset) $state(-queryblocksize)
	    if {$state(queryoffset) >= $state(querylength)} {
		set state(queryoffset) $state(querylength)
		set done 1
	    }
	} else {
	    # Copy blocks from the query channel

	    set outStr [read $state(-querychannel) $state(-queryblocksize)]
	    puts -nonewline $sock $outStr
	    incr state(queryoffset) [string length $outStr]
	    if {[eof $state(-querychannel)]} {
		set done 1
	    }
	}
    } err]} {
	# Do not call Finish here, but instead let the read half of the socket
	# process whatever server reply there is to get.

	set state(posterror) $err
	set done 1
    }
    if {$done} {
	catch {flush $sock}
	fileevent $sock writable {}
	fileevent $sock readable [list http::Event $sock $token]
    }

    # Callback to the client after we've completely handled everything.

    if {[string length $state(-queryprogress)]} {
	eval $state(-queryprogress) \
	    [list $token $state(querylength) $state(queryoffset)]
    }
}

# http::Event
#
#	Handle input on the socket
#
# Arguments
#	sock	The socket receiving input.
#	token	The token returned from http::geturl
#
# Side Effects
#	Read the socket and handle callbacks.

proc http::Event {sock token} {
    variable $token
    upvar 0 $token state

    if {![info exists state]} {
	Log "Event $sock with invalid token '$token' - remote close?"
	if {![eof $sock]} {
	    if {[set d [read $sock]] ne ""} {
		Log "WARNING: additional data left on closed socket"
	    }
	}
	CloseSocket $sock
	return
    }
    if {$state(state) eq "connecting"} {
	if {[catch {gets $sock state(http)} n]} {
	    return [Finish $token $n]
	} elseif {$n >= 0} {
	    set state(state) "header"
	}
    } elseif {$state(state) eq "header"} {
	if {[catch {gets $sock line} n]} {
	    return [Finish $token $n]
	} elseif {$n == 0} {
	    # We have now read all headers
	    # We ignore HTTP/1.1 100 Continue returns. RFC2616 sec 8.2.3
	    if {$state(http) == "" || ([regexp {^\S+\s(\d+)} $state(http) {} x] && $x == 100)} {
		return
	    }

	    set state(state) body

	    # If doing a HEAD, then we won't get any body
	    if {$state(-validate)} {
		Eof $token
		return
	    }

	    # For non-chunked transfer we may have no body - in this case we
	    # may get no further file event if the connection doesn't close
	    # and no more data is sent. We can tell and must finish up now -
	    # not later.
	    if {
		!(([info exists state(connection)]
			&& ($state(connection) eq "close"))
		    || [info exists state(transfer)])
		&& ($state(totalsize) == 0)
	    } {
		Log "body size is 0 and no events likely - complete."
		Eof $token
		return
	    }

	    # We have to use binary translation to count bytes properly.
	    fconfigure $sock -translation binary

	    if {
		$state(-binary) || ![string match -nocase text* $state(type)]
	    } {
		# Turn off conversions for non-text data
		set state(binary) 1
	    }
	    if {[info exists state(-channel)]} {
		if {$state(binary) || [llength [ContentEncoding $token]]} {
		    fconfigure $state(-channel) -translation binary
		}
		if {![info exists state(-handler)]} {
		    # Initiate a sequence of background fcopies
		    fileevent $sock readable {}
		    CopyStart $sock $token
		    return
		}
	    }
	} elseif {$n > 0} {
	    # Process header lines
	    if {[regexp -nocase {^([^:]+):(.+)$} $line x key value]} {
		switch -- [string tolower $key] {
		    content-type {
			set state(type) [string trim [string tolower $value]]
			# grab the optional charset information
			if {[regexp -nocase \
				 {charset\s*=\s*\"((?:[^""]|\\\")*)\"} \
				 $state(type) -> cs]} {
			    set state(charset) [string map {{\"} \"} $cs]
			} else {
			    regexp -nocase {charset\s*=\s*(\S+?);?} \
				$state(type) -> state(charset)
			}
		    }
		    content-length {
			set state(totalsize) [string trim $value]
		    }
		    content-encoding {
			set state(coding) [string trim $value]
		    }
		    transfer-encoding {
			set state(transfer) \
			    [string trim [string tolower $value]]
		    }
		    proxy-connection -
		    connection {
			set state(connection) \
			    [string trim [string tolower $value]]
		    }
		}
		lappend state(meta) $key [string trim $value]
	    }
	}
    } else {
	# Now reading body
	if {[catch {
	    if {[info exists state(-handler)]} {
		set n [eval $state(-handler) [list $sock $token]]
	    } elseif {[info exists state(transfer_final)]} {
		set line [getTextLine $sock]
		set n [string length $line]
		if {$n > 0} {
		    Log "found $n bytes following final chunk"
		    append state(transfer_final) $line
		} else {
		    Log "final chunk part"
		    Eof $token
		}
	    } elseif {
		[info exists state(transfer)]
		&& $state(transfer) eq "chunked"
	    } {
		set size 0
		set chunk [getTextLine $sock]
		set n [string length $chunk]
		if {[string trim $chunk] ne ""} {
		    scan $chunk %x size
		    if {$size != 0} {
			set bl [fconfigure $sock -blocking]
			fconfigure $sock -blocking 1
			set chunk [read $sock $size]
			fconfigure $sock -blocking $bl
			set n [string length $chunk]
			if {$n >= 0} {
			    append state(body) $chunk
			}
			if {$size != [string length $chunk]} {
			    Log "WARNING: mis-sized chunk:\
				was [string length $chunk], should be $size"
			}
			getTextLine $sock
		    } else {
			set state(transfer_final) {}
		    }
		}
	    } else {
		#Log "read non-chunk $state(currentsize) of $state(totalsize)"
		set block [read $sock $state(-blocksize)]
		set n [string length $block]
		if {$n >= 0} {
		    append state(body) $block
		}
	    }
	    if {[info exists state]} {
		if {$n >= 0} {
		    incr state(currentsize) $n
		}
		# If Content-Length - check for end of data.
		if {
		    ($state(totalsize) > 0)
		    && ($state(currentsize) >= $state(totalsize))
		} {
		    Eof $token
		}
	    }
	} err]} {
	    return [Finish $token $err]
	} else {
	    if {[info exists state(-progress)]} {
		eval $state(-progress) \
		    [list $token $state(totalsize) $state(currentsize)]
	    }
	}
    }

    # catch as an Eof above may have closed the socket already
    if {![catch {eof $sock} eof] && $eof} {
	if {[info exists $token]} {
	    set state(connection) close
	    Eof $token
	} else {
	    # open connection closed on a token that has been cleaned up.
	    CloseSocket $sock
	}
	return
    }
}

# http::getTextLine --
#
#	Get one line with the stream in blocking crlf mode
#
# Arguments
#	sock	The socket receiving input.
#
# Results:
#	The line of text, without trailing newline

proc http::getTextLine {sock} {
    set tr [fconfigure $sock -translation]
    set bl [fconfigure $sock -blocking]
    fconfigure $sock -translation crlf -blocking 1
    set r [gets $sock]
    fconfigure $sock -translation $tr -blocking $bl
    return $r
}

# http::CopyStart
#
#	Error handling wrapper around fcopy
#
# Arguments
#	sock	The socket to copy from
#	token	The token returned from http::geturl
#
# Side Effects
#	This closes the connection upon error

proc http::CopyStart {sock token {initial 1}} {
    upvar #0 $token state
    if {[info exists state(transfer)] && $state(transfer) eq "chunked"} {
	foreach coding [ContentEncoding $token] {
	    lappend state(zlib) [zlib stream $coding]
	}
	make-transformation-chunked $sock [namespace code [list CopyChunk $token]]
    } else {
	if {$initial} {
	    foreach coding [ContentEncoding $token] {
		zlib push $coding $sock
	    }
	}
	if {[catch {
	    fcopy $sock $state(-channel) -size $state(-blocksize) -command \
		[list http::CopyDone $token]
	} err]} {
	    Finish $token $err
	}
    }
}

proc http::CopyChunk {token chunk} {
    upvar 0 $token state
    if {[set count [string length $chunk]]} {
	incr state(currentsize) $count
	if {[info exists state(zlib)]} {
	    foreach stream $state(zlib) {
		set chunk [$stream add $chunk]
	    }
	}
	puts -nonewline $state(-channel) $chunk
	if {[info exists state(-progress)]} {
	    eval [linsert $state(-progress) end \
		      $token $state(totalsize) $state(currentsize)]
	}
    } else {
	Log "CopyChunk Finish $token"
	if {[info exists state(zlib)]} {
	    set excess ""
	    foreach stream $state(zlib) {
		catch {set excess [$stream add -finalize $excess]}
	    }
	    puts -nonewline $state(-channel) $excess
	    foreach stream $state(zlib) { $stream close }
	    unset state(zlib)
	}
	Eof $token ;# FIX ME: pipelining.
    }
}

# http::CopyDone
#
#	fcopy completion callback
#
# Arguments
#	token	The token returned from http::geturl
#	count	The amount transfered
#
# Side Effects
#	Invokes callbacks

proc http::CopyDone {token count {error {}}} {
    variable $token
    upvar 0 $token state
    set sock $state(sock)
    incr state(currentsize) $count
    if {[info exists state(-progress)]} {
	eval $state(-progress) \
	    [list $token $state(totalsize) $state(currentsize)]
    }
    # At this point the token may have been reset
    if {[string length $error]} {
	Finish $token $error
    } elseif {[catch {eof $sock} iseof] || $iseof} {
	Eof $token
    } else {
	CopyStart $sock $token 0
    }
}

# http::Eof
#
#	Handle eof on the socket
#
# Arguments
#	token	The token returned from http::geturl
#
# Side Effects
#	Clean up the socket

proc http::Eof {token {force 0}} {
    variable $token
    upvar 0 $token state
    if {$state(state) eq "header"} {
	# Premature eof
	set state(status) eof
    } else {
	set state(status) ok
    }

    if {[string length $state(body)] > 0} {
	if {[catch {
	    foreach coding [ContentEncoding $token] {
		set state(body) [zlib $coding $state(body)]
	    }
	} err]} {
	    Log "error doing $coding '$state(body)'"
	    return [Finish $token $err]
	}

	if {!$state(binary)} {
	    # If we are getting text, set the incoming channel's encoding
	    # correctly.  iso8859-1 is the RFC default, but this could be any IANA
	    # charset.  However, we only know how to convert what we have
	    # encodings for.

	    set enc [CharsetToEncoding $state(charset)]
	    if {$enc ne "binary"} {
		set state(body) [encoding convertfrom $enc $state(body)]
	    }

	    # Translate text line endings.
	    set state(body) [string map {\r\n \n \r \n} $state(body)]
	}
    }
    Finish $token
}

# http::wait --
#
#	See documentation for details.
#
# Arguments:
#	token	Connection token.
#
# Results:
#        The status after the wait.

proc http::wait {token} {
    variable $token
    upvar 0 $token state

    if {![info exists state(status)] || $state(status) eq ""} {
	# We must wait on the original variable name, not the upvar alias
	vwait ${token}(status)
    }

    return [status $token]
}

# http::formatQuery --
#
#	See documentation for details.  Call http::formatQuery with an even
#	number of arguments, where the first is a name, the second is a value,
#	the third is another name, and so on.
#
# Arguments:
#	args	A list of name-value pairs.
#
# Results:
#	TODO

proc http::formatQuery {args} {
    set result ""
    set sep ""
    foreach i $args {
	append result $sep [mapReply $i]
	if {$sep eq "="} {
	    set sep &
	} else {
	    set sep =
	}
    }
    return $result
}

# http::mapReply --
#
#	Do x-www-urlencoded character mapping
#
# Arguments:
#	string	The string the needs to be encoded
#
# Results:
#       The encoded string

proc http::mapReply {string} {
    variable http
    variable formMap

    # The spec says: "non-alphanumeric characters are replaced by '%HH'". Use
    # a pre-computed map and [string map] to do the conversion (much faster
    # than [regsub]/[subst]). [Bug 1020491]

    if {$http(-urlencoding) ne ""} {
	set string [encoding convertto $http(-urlencoding) $string]
	return [string map $formMap $string]
    }
    set converted [string map $formMap $string]
    if {[string match "*\[\u0100-\uffff\]*" $converted]} {
	regexp "\[\u0100-\uffff\]" $converted badChar
	# Return this error message for maximum compatability... :^/
	return -code error \
	    "can't read \"formMap($badChar)\": no such element in array"
    }
    return $converted
}

# http::ProxyRequired --
#	Default proxy filter.
#
# Arguments:
#	host	The destination host
#
# Results:
#       The current proxy settings

proc http::ProxyRequired {host} {
    variable http
    if {[info exists http(-proxyhost)] && [string length $http(-proxyhost)]} {
	if {
	    ![info exists http(-proxyport)] ||
	    ![string length $http(-proxyport)]
	} {
	    set http(-proxyport) 8080
	}
	return [list $http(-proxyhost) $http(-proxyport)]
    }
}

# http::CharsetToEncoding --
#
#	Tries to map a given IANA charset to a tcl encoding.  If no encoding
#	can be found, returns binary.
#

proc http::CharsetToEncoding {charset} {
    variable encodings

    set charset [string tolower $charset]
    if {[regexp {iso-?8859-([0-9]+)} $charset -> num]} {
	set encoding "iso8859-$num"
    } elseif {[regexp {iso-?2022-(jp|kr)} $charset -> ext]} {
	set encoding "iso2022-$ext"
    } elseif {[regexp {shift[-_]?js} $charset]} {
	set encoding "shiftjis"
    } elseif {[regexp {(?:windows|cp)-?([0-9]+)} $charset -> num]} {
	set encoding "cp$num"
    } elseif {$charset eq "us-ascii"} {
	set encoding "ascii"
    } elseif {[regexp {(?:iso-?)?lat(?:in)?-?([0-9]+)} $charset -> num]} {
	switch -- $num {
	    5 {set encoding "iso8859-9"}
	    1 - 2 - 3 {
		set encoding "iso8859-$num"
	    }
	}
    } else {
	# other charset, like euc-xx, utf-8,...  may directly map to encoding
	set encoding $charset
    }
    set idx [lsearch -exact $encodings $encoding]
    if {$idx >= 0} {
	return $encoding
    } else {
	return "binary"
    }
}

# Return the list of content-encoding transformations we need to do in order.
proc http::ContentEncoding {token} {
    upvar 0 $token state
    set r {}
    if {[info exists state(coding)]} {
	foreach coding [split $state(coding) ,] {
	    switch -exact -- $coding {
		deflate { lappend r inflate }
		gzip - x-gzip { lappend r gunzip }
		compress - x-compress { lappend r decompress }
		identity {}
		default {
		    return -code error "unsupported content-encoding \"$coding\""
		}
	    }
	}
    }
    return $r
}

proc http::make-transformation-chunked {chan command} {
    set lambda {{chan command} {
        set data ""
        set size -1
        yield
        while {1} {
            chan configure $chan -translation {crlf binary}
            while {[gets $chan line] < 1} { yield }
            chan configure $chan -translation {binary binary}
            if {[scan $line %x size] != 1} { return -code error "invalid size: \"$line\"" }
            set chunk ""
            while {$size && ![chan eof $chan]} {
                set part [chan read $chan $size]
                incr size -[string length $part]
                append chunk $part
            }
            if {[catch {
		uplevel #0 [linsert $command end $chunk]
	    }]} {
		http::Log "Error in callback: $::errorInfo"
	    }
            if {[string length $chunk] == 0} {
		# channel might have been closed in the callback
                catch {chan event $chan readable {}}
                return
            }
        }
    }}
    coroutine dechunk$chan ::apply $lambda $chan $command
    chan event $chan readable [namespace origin dechunk$chan]
    return
}

# Local variables:
# indent-tabs-mode: t
# End:<|MERGE_RESOLUTION|>--- conflicted
+++ resolved
@@ -11,11 +11,7 @@
 package require Tcl 8.6
 # Keep this in sync with pkgIndex.tcl and with the install directories in
 # Makefiles
-<<<<<<< HEAD
-package provide http 2.8.7
-=======
-package provide http 2.7.13
->>>>>>> 43478d3e
+package provide http 2.8.8
 
 namespace eval http {
     # Allow resourcing to not clobber existing data
