--- conflicted
+++ resolved
@@ -206,11 +206,7 @@
 	set state(error) [list $errormsg $errorInfo $errorCode]
 	set state(status) "error"
     }
-<<<<<<< HEAD
-    if { ($state(status) eq "timeout") 
-=======
     if { ($state(status) eq "timeout")
->>>>>>> 202ffed8
        || ($state(status) eq "error")
        || ([info exists state(-keepalive)] && !$state(-keepalive))
        || ([info exists state(connection)] && ($state(connection) eq "close"))
