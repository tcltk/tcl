# http.tcl --
#
#	Client-side HTTP for GET, POST, and HEAD commands. These routines can
#	be used in untrusted code that uses the Safesock security policy.
#	These procedures use a callback interface to avoid using vwait, which
#	is not defined in the safe base.
#
# See the file "license.terms" for information on usage and redistribution of
# this file, and for a DISCLAIMER OF ALL WARRANTIES.
<<<<<<< HEAD
#
# RCS: @(#) $Id: http.tcl,v 1.79 2009/11/18 21:45:38 nijtmans Exp $
=======
>>>>>>> 09374559

package require Tcl 8.6
# Keep this in sync with pkgIndex.tcl and with the install directories in
# Makefiles
package provide http 2.8.2

namespace eval http {
    # Allow resourcing to not clobber existing data

    variable http
    if {![info exists http]} {
	array set http {
	    -accept */*
	    -proxyhost {}
	    -proxyport {}
	    -proxyfilter http::ProxyRequired
	    -urlencoding utf-8
	}
	# We need a useragent string of this style or various servers will refuse to
	# send us compressed content even when we ask for it. This follows the
	# de-facto layout of user-agent strings in current browsers.
	set http(-useragent) "Mozilla/5.0\
            ([string totitle $::tcl_platform(platform)]; U;\
            $::tcl_platform(os) $::tcl_platform(osVersion))\
            http/[package provide http] Tcl/[package provide Tcl]"
    }

    proc init {} {
	# Set up the map for quoting chars. RFC3986 Section 2.3 say percent
	# encode all except: "... percent-encoded octets in the ranges of
	# ALPHA (%41-%5A and %61-%7A), DIGIT (%30-%39), hyphen (%2D), period
	# (%2E), underscore (%5F), or tilde (%7E) should not be created by URI
	# producers ..."
	for {set i 0} {$i <= 256} {incr i} {
	    set c [format %c $i]
	    if {![string match {[-._~a-zA-Z0-9]} $c]} {
		set map($c) %[format %.2x $i]
	    }
	}
	# These are handled specially
	set map(\n) %0d%0a
	variable formMap [array get map]

	# Create a map for HTTP/1.1 open sockets
	variable socketmap
	if {[info exists socketmap]} {
	    # Close but don't remove open sockets on re-init
	    foreach {url sock} [array get socketmap] {
		catch {close $sock}
	    }
	}
	array set socketmap {}
    }
    init

    variable urlTypes
    if {![info exists urlTypes]} {
	set urlTypes(http) [list 80 ::socket]
    }

    variable encodings [string tolower [encoding names]]
    # This can be changed, but iso8859-1 is the RFC standard.
    variable defaultCharset
    if {![info exists defaultCharset]} {
	set defaultCharset "iso8859-1"
    }

    # Force RFC 3986 strictness in geturl url verification?
    variable strict
    if {![info exists strict]} {
	set strict 1
    }

    # Let user control default keepalive for compatibility
    variable defaultKeepalive
    if {![info exists defaultKeepalive]} {
	set defaultKeepalive 0
    }

    namespace export geturl config reset wait formatQuery register unregister
    # Useful, but not exported: data size status code
}

# http::Log --
#
#	Debugging output -- define this to observe HTTP/1.1 socket usage.
#	Should echo any args received.
#
# Arguments:
#     msg	Message to output
#
if {[info command http::Log] eq {}} {proc http::Log {args} {}}

# http::register --
#
#     See documentation for details.
#
# Arguments:
#     proto	URL protocol prefix, e.g. https
#     port	Default port for protocol
#     command	Command to use to create socket
# Results:
#     list of port and command that was registered.

proc http::register {proto port command} {
    variable urlTypes
    set urlTypes($proto) [list $port $command]
}

# http::unregister --
#
#     Unregisters URL protocol handler
#
# Arguments:
#     proto	URL protocol prefix, e.g. https
# Results:
#     list of port and command that was unregistered.

proc http::unregister {proto} {
    variable urlTypes
    if {![info exists urlTypes($proto)]} {
	return -code error "unsupported url type \"$proto\""
    }
    set old $urlTypes($proto)
    unset urlTypes($proto)
    return $old
}

# http::config --
#
#	See documentation for details.
#
# Arguments:
#	args		Options parsed by the procedure.
# Results:
#        TODO

proc http::config {args} {
    variable http
    set options [lsort [array names http -*]]
    set usage [join $options ", "]
    if {[llength $args] == 0} {
	set result {}
	foreach name $options {
	    lappend result $name $http($name)
	}
	return $result
    }
    set options [string map {- ""} $options]
    set pat ^-(?:[join $options |])$
    if {[llength $args] == 1} {
	set flag [lindex $args 0]
	if {![regexp -- $pat $flag]} {
	    return -code error "Unknown option $flag, must be: $usage"
	}
	return $http($flag)
    } else {
	foreach {flag value} $args {
	    if {![regexp -- $pat $flag]} {
		return -code error "Unknown option $flag, must be: $usage"
	    }
	    set http($flag) $value
	}
    }
}

# http::Finish --
#
#	Clean up the socket and eval close time callbacks
#
# Arguments:
#	token	    Connection token.
#	errormsg    (optional) If set, forces status to error.
#       skipCB      (optional) If set, don't call the -command callback. This
#		    is useful when geturl wants to throw an exception instead
#		    of calling the callback. That way, the same error isn't
#		    reported to two places.
#
# Side Effects:
#        Closes the socket

proc http::Finish {token {errormsg ""} {skipCB 0}} {
    variable $token
    upvar 0 $token state
    global errorInfo errorCode
    if {$errormsg ne ""} {
	set state(error) [list $errormsg $errorInfo $errorCode]
	set state(status) "error"
    }
    if {
	($state(status) eq "timeout") || ($state(status) eq "error") ||
	([info exists state(connection)] && ($state(connection) eq "close"))
    } {
        CloseSocket $state(sock) $token
    }
    if {[info exists state(after)]} {
	after cancel $state(after)
    }
    if {[info exists state(-command)] && !$skipCB} {
	if {[catch {eval $state(-command) {$token}} err]} {
	    if {$errormsg eq ""} {
		set state(error) [list $err $errorInfo $errorCode]
		set state(status) error
	    }
	}
	# Command callback may already have unset our state
	unset -nocomplain state(-command)
    }
}

# http::CloseSocket -
#
#	Close a socket and remove it from the persistent sockets table.  If
#	possible an http token is included here but when we are called from a
#	fileevent on remote closure we need to find the correct entry - hence
#	the second section.

proc ::http::CloseSocket {s {token {}}} {
    variable socketmap
    catch {fileevent $s readable {}}
    set conn_id {}
    if {$token ne ""} {
        variable $token
        upvar 0 $token state
        if {[info exists state(socketinfo)]} {
	    set conn_id $state(socketinfo)
        }
    } else {
        set map [array get socketmap]
        set ndx [lsearch -exact $map $s]
        if {$ndx != -1} {
	    incr ndx -1
	    set conn_id [lindex $map $ndx]
        }
    }
    if {$conn_id eq {} || ![info exists socketmap($conn_id)]} {
        Log "Closing socket $s (no connection info)"
        if {[catch {close $s} err]} {
	    Log "Error: $err"
	}
    } else {
	if {[info exists socketmap($conn_id)]} {
	    Log "Closing connection $conn_id (sock $socketmap($conn_id))"
	    if {[catch {close $socketmap($conn_id)} err]} {
		Log "Error: $err"
	    }
	    unset socketmap($conn_id)
	} else {
	    Log "Cannot close connection $conn_id - no socket in socket map"
	}
    }
}

# http::reset --
#
#	See documentation for details.
#
# Arguments:
#	token	Connection token.
#	why	Status info.
#
# Side Effects:
#       See Finish

proc http::reset {token {why reset}} {
    variable $token
    upvar 0 $token state
    set state(status) $why
    catch {fileevent $state(sock) readable {}}
    catch {fileevent $state(sock) writable {}}
    Finish $token
    if {[info exists state(error)]} {
	set errorlist $state(error)
	unset state
	eval ::error $errorlist
    }
}

# http::geturl --
#
#	Establishes a connection to a remote url via http.
#
# Arguments:
#       url		The http URL to goget.
#       args		Option value pairs. Valid options include:
#				-blocksize, -validate, -headers, -timeout
# Results:
#	Returns a token for this connection. This token is the name of an
#	array that the caller should unset to garbage collect the state.

proc http::geturl {url args} {
    variable http
    variable urlTypes
    variable defaultCharset
    variable defaultKeepalive
    variable strict

    # Initialize the state variable, an array. We'll return the name of this
    # array as the token for the transaction.

    if {![info exists http(uid)]} {
	set http(uid) 0
    }
    set token [namespace current]::[incr http(uid)]
    variable $token
    upvar 0 $token state
    reset $token

    # Process command options.

    array set state {
	-binary		false
	-blocksize	8192
	-queryblocksize 8192
	-validate	0
	-headers	{}
	-timeout	0
	-type		application/x-www-form-urlencoded
	-queryprogress	{}
	-protocol	1.1
	binary		0
	state		connecting
	meta		{}
	coding		{}
	currentsize	0
	totalsize	0
	querylength	0
	queryoffset	0
	type		text/html
	body		{}
	status		""
	http		""
	connection	close
    }
    set state(-keepalive) $defaultKeepalive
    set state(-strict) $strict
    # These flags have their types verified [Bug 811170]
    array set type {
	-binary		boolean
	-blocksize	integer
	-queryblocksize integer
	-strict		boolean
	-timeout	integer
	-validate	boolean
    }
    set state(charset)	$defaultCharset
    set options {
	-binary -blocksize -channel -command -handler -headers -keepalive
	-method -myaddr -progress -protocol -query -queryblocksize
	-querychannel -queryprogress -strict -timeout -type -validate
    }
    set usage [join [lsort $options] ", "]
    set options [string map {- ""} $options]
    set pat ^-(?:[join $options |])$
    foreach {flag value} $args {
	if {[regexp -- $pat $flag]} {
	    # Validate numbers
	    if {
		[info exists type($flag)] &&
		![string is $type($flag) -strict $value]
	    } {
		unset $token
		return -code error \
		    "Bad value for $flag ($value), must be $type($flag)"
	    }
	    set state($flag) $value
	} else {
	    unset $token
	    return -code error "Unknown option $flag, can be: $usage"
	}
    }

    # Make sure -query and -querychannel aren't both specified

    set isQueryChannel [info exists state(-querychannel)]
    set isQuery [info exists state(-query)]
    if {$isQuery && $isQueryChannel} {
	unset $token
	return -code error "Can't combine -query and -querychannel options!"
    }

    # Validate URL, determine the server host and port, and check proxy case
    # Recognize user:pass@host URLs also, although we do not do anything with
    # that info yet.

    # URLs have basically four parts.
    # First, before the colon, is the protocol scheme (e.g. http)
    # Second, for HTTP-like protocols, is the authority
    #	The authority is preceded by // and lasts up to (but not including)
    #	the following / and it identifies up to four parts, of which only one,
    #	the host, is required (if an authority is present at all). All other
    #	parts of the authority (user name, password, port number) are optional.
    # Third is the resource name, which is split into two parts at a ?
    #	The first part (from the single "/" up to "?") is the path, and the
    #	second part (from that "?" up to "#") is the query. *HOWEVER*, we do
    #	not need to separate them; we send the whole lot to the server.
    # Fourth is the fragment identifier, which is everything after the first
    #	"#" in the URL. The fragment identifier MUST NOT be sent to the server
    #	and indeed, we don't bother to validate it (it could be an error to
    #	pass it in here, but it's cheap to strip).
    #
    # An example of a URL that has all the parts:
    #
    #     http://jschmoe:xyzzy@www.bogus.net:8000/foo/bar.tml?q=foo#changes
    #
    # The "http" is the protocol, the user is "jschmoe", the password is
    # "xyzzy", the host is "www.bogus.net", the port is "8000", the path is
    # "/foo/bar.tml", the query is "q=foo", and the fragment is "changes".
    #
    # Note that the RE actually combines the user and password parts, as
    # recommended in RFC 3986. Indeed, that RFC states that putting passwords
    # in URLs is a Really Bad Idea, something with which I would agree utterly.
    # Also note that we do not currently support IPv6 addresses.
    #
    # From a validation perspective, we need to ensure that the parts of the
    # URL that are going to the server are correctly encoded.  This is only
    # done if $state(-strict) is true (inherited from $::http::strict).

    set URLmatcher {(?x)		# this is _expanded_ syntax
	^
	(?: (\w+) : ) ?			# <protocol scheme>
	(?: //
	    (?:
		(
		    [^@/\#?]+		# <userinfo part of authority>
		) @
	    )?
	    ( [^/:\#?]+ )		# <host part of authority>
	    (?: : (\d+) )?		# <port part of authority>
	)?
	( / [^\#]*)?			# <path> (including query)
	(?: \# (.*) )?			# <fragment>
	$
    }

    # Phase one: parse
    if {![regexp -- $URLmatcher $url -> proto user host port srvurl]} {
	unset $token
	return -code error "Unsupported URL: $url"
    }
    # Phase two: validate
    if {$host eq ""} {
	# Caller has to provide a host name; we do not have a "default host"
	# that would enable us to handle relative URLs.
	unset $token
	return -code error "Missing host part: $url"
	# Note that we don't check the hostname for validity here; if it's
	# invalid, we'll simply fail to resolve it later on.
    }
    if {$port ne "" && $port > 65535} {
	unset $token
	return -code error "Invalid port number: $port"
    }
    # The user identification and resource identification parts of the URL can
    # have encoded characters in them; take care!
    if {$user ne ""} {
	# Check for validity according to RFC 3986, Appendix A
	set validityRE {(?xi)
	    ^
	    (?: [-\w.~!$&'()*+,;=:] | %[0-9a-f][0-9a-f] )+
	    $
	}
	if {$state(-strict) && ![regexp -- $validityRE $user]} {
	    unset $token
	    # Provide a better error message in this error case
	    if {[regexp {(?i)%(?![0-9a-f][0-9a-f]).?.?} $user bad]} {
		return -code error \
			"Illegal encoding character usage \"$bad\" in URL user"
	    }
	    return -code error "Illegal characters in URL user"
	}
    }
    if {$srvurl ne ""} {
	# Check for validity according to RFC 3986, Appendix A
	set validityRE {(?xi)
	    ^
	    # Path part (already must start with / character)
	    (?:	      [-\w.~!$&'()*+,;=:@/]  | %[0-9a-f][0-9a-f] )*
	    # Query part (optional, permits ? characters)
	    (?: \? (?: [-\w.~!$&'()*+,;=:@/?] | %[0-9a-f][0-9a-f] )* )?
	    $
	}
	if {$state(-strict) && ![regexp -- $validityRE $srvurl]} {
	    unset $token
	    # Provide a better error message in this error case
	    if {[regexp {(?i)%(?![0-9a-f][0-9a-f])..} $srvurl bad]} {
		return -code error \
		    "Illegal encoding character usage \"$bad\" in URL path"
	    }
	    return -code error "Illegal characters in URL path"
	}
    } else {
	set srvurl /
    }
    if {$proto eq ""} {
	set proto http
    }
    if {![info exists urlTypes($proto)]} {
	unset $token
	return -code error "Unsupported URL type \"$proto\""
    }
    set defport [lindex $urlTypes($proto) 0]
    set defcmd [lindex $urlTypes($proto) 1]

    if {$port eq ""} {
	set port $defport
    }
    if {![catch {$http(-proxyfilter) $host} proxy]} {
	set phost [lindex $proxy 0]
	set pport [lindex $proxy 1]
    }

    # OK, now reassemble into a full URL
    set url ${proto}://
    if {$user ne ""} {
	append url $user
	append url @
    }
    append url $host
    if {$port != $defport} {
	append url : $port
    }
    append url $srvurl
    # Don't append the fragment!
    set state(url) $url

    # If a timeout is specified we set up the after event and arrange for an
    # asynchronous socket connection.

    set sockopts [list]
    if {$state(-timeout) > 0} {
	set state(after) [after $state(-timeout) \
		[list http::reset $token timeout]]
	lappend sockopts -async
    }

    # If we are using the proxy, we must pass in the full URL that includes
    # the server name.

    if {[info exists phost] && ($phost ne "")} {
	set srvurl $url
	set targetAddr [list $phost $pport]
    } else {
	set targetAddr [list $host $port]
    }
    # Proxy connections aren't shared among different hosts.
    set state(socketinfo) $host:$port

    # See if we are supposed to use a previously opened channel.
    if {$state(-keepalive)} {
	variable socketmap
	if {[info exists socketmap($state(socketinfo))]} {
	    if {[catch {fconfigure $socketmap($state(socketinfo))}]} {
		Log "WARNING: socket for $state(socketinfo) was closed"
		unset socketmap($state(socketinfo))
	    } else {
		set sock $socketmap($state(socketinfo))
		Log "reusing socket $sock for $state(socketinfo)"
		catch {fileevent $sock writable {}}
		catch {fileevent $sock readable {}}
	    }
	}
	# don't automatically close this connection socket
	set state(connection) {}
    }
    if {![info exists sock]} {
	# Pass -myaddr directly to the socket command
	if {[info exists state(-myaddr)]} {
	    lappend sockopts -myaddr $state(-myaddr)
	}
        if {[catch {eval $defcmd $sockopts $targetAddr} sock]} {
	    # something went wrong while trying to establish the connection.
	    # Clean up after events and such, but DON'T call the command
	    # callback (if available) because we're going to throw an
	    # exception from here instead.

	    set state(sock) $sock
	    Finish $token "" 1
	    cleanup $token
	    return -code error $sock
        }
    }
    set state(sock) $sock
    Log "Using $sock for $state(socketinfo)" \
        [expr {$state(-keepalive)?"keepalive":""}]
    if {$state(-keepalive)} {
        set socketmap($state(socketinfo)) $sock
    }

    # Wait for the connection to complete.

    if {$state(-timeout) > 0} {
	fileevent $sock writable [list http::Connect $token]
	http::wait $token

	if {![info exists state]} {
	    # If we timed out then Finish has been called and the users
	    # command callback may have cleaned up the token. If so we end up
	    # here with nothing left to do.
	    return $token
	} elseif {$state(status) eq "error"} {
	    # Something went wrong while trying to establish the connection.
	    # Clean up after events and such, but DON'T call the command
	    # callback (if available) because we're going to throw an
	    # exception from here instead.
	    set err [lindex $state(error) 0]
	    cleanup $token
	    return -code error $err
	} elseif {$state(status) ne "connect"} {
	    # Likely to be connection timeout
	    return $token
	}
	set state(status) ""
    }

    # Send data in cr-lf format, but accept any line terminators

    fconfigure $sock -translation {auto crlf} -buffersize $state(-blocksize)

    # The following is disallowed in safe interpreters, but the socket is
    # already in non-blocking mode in that case.

    catch {fconfigure $sock -blocking off}
    set how GET
    if {$isQuery} {
	set state(querylength) [string length $state(-query)]
	if {$state(querylength) > 0} {
	    set how POST
	    set contDone 0
	} else {
	    # There's no query data.
	    unset state(-query)
	    set isQuery 0
	}
    } elseif {$state(-validate)} {
	set how HEAD
    } elseif {$isQueryChannel} {
	set how POST
	# The query channel must be blocking for the async Write to
	# work properly.
	fconfigure $state(-querychannel) -blocking 1 -translation binary
	set contDone 0
    }
    if {[info exists state(-method)] && $state(-method) ne ""} {
	set how $state(-method)
    }
    # We cannot handle chunked encodings with -handler, so force HTTP/1.0
    # until we can manage this.
    if {[info exists state(-handler)]} {
	set state(-protocol) 1.0
    }
    if {[catch {
	puts $sock "$how $srvurl HTTP/$state(-protocol)"
	puts $sock "Accept: $http(-accept)"
	array set hdrs $state(-headers)
	if {[info exists hdrs(Host)]} {
	    # Allow Host spoofing. [Bug 928154]
	    puts $sock "Host: $hdrs(Host)"
	} elseif {$port == $defport} {
	    # Don't add port in this case, to handle broken servers. [Bug
	    # #504508]
	    puts $sock "Host: $host"
	} else {
	    puts $sock "Host: $host:$port"
	}
	unset hdrs
	puts $sock "User-Agent: $http(-useragent)"
        if {$state(-protocol) == 1.0 && $state(-keepalive)} {
	    puts $sock "Connection: keep-alive"
        }
        if {$state(-protocol) > 1.0 && !$state(-keepalive)} {
	    puts $sock "Connection: close" ;# RFC2616 sec 8.1.2.1
        }
        if {[info exists phost] && ($phost ne "") && $state(-keepalive)} {
	    puts $sock "Proxy-Connection: Keep-Alive"
        }
        set accept_encoding_seen 0
	foreach {key value} $state(-headers) {
	    if {[string equal -nocase $key "host"]} {
		continue
	    }
	    if {[string equal -nocase $key "accept-encoding"]} {
		set accept_encoding_seen 1
	    }
	    set value [string map [list \n "" \r ""] $value]
	    set key [string trim $key]
	    if {[string equal -nocase $key "content-length"]} {
		set contDone 1
		set state(querylength) $value
	    }
	    if {[string length $key]} {
		puts $sock "$key: $value"
	    }
	}
        if {!$accept_encoding_seen && ![info exists state(-handler)]} {
	    puts $sock "Accept-Encoding: deflate,gzip,compress"
        }
	if {$isQueryChannel && $state(querylength) == 0} {
	    # Try to determine size of data in channel. If we cannot seek, the
	    # surrounding catch will trap us

	    set start [tell $state(-querychannel)]
	    seek $state(-querychannel) 0 end
	    set state(querylength) \
		    [expr {[tell $state(-querychannel)] - $start}]
	    seek $state(-querychannel) $start
	}

	# Flush the request header and set up the fileevent that will either
	# push the POST data or read the response.
	#
	# fileevent note:
	#
	# It is possible to have both the read and write fileevents active at
	# this point. The only scenario it seems to affect is a server that
	# closes the connection without reading the POST data. (e.g., early
	# versions TclHttpd in various error cases). Depending on the
	# platform, the client may or may not be able to get the response from
	# the server because of the error it will get trying to write the post
	# data. Having both fileevents active changes the timing and the
	# behavior, but no two platforms (among Solaris, Linux, and NT) behave
	# the same, and none behave all that well in any case. Servers should
	# always read their POST data if they expect the client to read their
	# response.

	if {$isQuery || $isQueryChannel} {
	    puts $sock "Content-Type: $state(-type)"
	    if {!$contDone} {
		puts $sock "Content-Length: $state(querylength)"
	    }
	    puts $sock ""
	    fconfigure $sock -translation {auto binary}
	    fileevent $sock writable [list http::Write $token]
	} else {
	    puts $sock ""
	    flush $sock
	    fileevent $sock readable [list http::Event $sock $token]
	}

	if {![info exists state(-command)]} {
	    # geturl does EVERYTHING asynchronously, so if the user calls it
	    # synchronously, we just do a wait here.

	    wait $token
	    if {$state(status) eq "error"} {
		# Something went wrong, so throw the exception, and the
		# enclosing catch will do cleanup.
		return -code error [lindex $state(error) 0]
	    }
	}
    } err]} {
	# The socket probably was never connected, or the connection dropped
	# later.

	# Clean up after events and such, but DON'T call the command callback
	# (if available) because we're going to throw an exception from here
	# instead.

	# if state(status) is error, it means someone's already called Finish
	# to do the above-described clean up.
	if {$state(status) ne "error"} {
	    Finish $token $err 1
	}
	cleanup $token
	return -code error $err
    }

    return $token
}

# Data access functions:
# Data - the URL data
# Status - the transaction status: ok, reset, eof, timeout
# Code - the HTTP transaction code, e.g., 200
# Size - the size of the URL data

proc http::data {token} {
    variable $token
    upvar 0 $token state
    return $state(body)
}
proc http::status {token} {
    if {![info exists $token]} {
	return "error"
    }
    variable $token
    upvar 0 $token state
    return $state(status)
}
proc http::code {token} {
    variable $token
    upvar 0 $token state
    return $state(http)
}
proc http::ncode {token} {
    variable $token
    upvar 0 $token state
    if {[regexp {[0-9]{3}} $state(http) numeric_code]} {
	return $numeric_code
    } else {
	return $state(http)
    }
}
proc http::size {token} {
    variable $token
    upvar 0 $token state
    return $state(currentsize)
}
proc http::meta {token} {
    variable $token
    upvar 0 $token state
    return $state(meta)
}
proc http::error {token} {
    variable $token
    upvar 0 $token state
    if {[info exists state(error)]} {
	return $state(error)
    }
    return ""
}

# http::cleanup
#
#	Garbage collect the state associated with a transaction
#
# Arguments
#	token	The token returned from http::geturl
#
# Side Effects
#	unsets the state array

proc http::cleanup {token} {
    variable $token
    upvar 0 $token state
    if {[info exists state]} {
	unset state
    }
}

# http::Connect
#
#	This callback is made when an asyncronous connection completes.
#
# Arguments
#	token	The token returned from http::geturl
#
# Side Effects
#	Sets the status of the connection, which unblocks
# 	the waiting geturl call

proc http::Connect {token} {
    variable $token
    upvar 0 $token state
    global errorInfo errorCode
    if {
	[eof $state(sock)] ||
	[string length [fconfigure $state(sock) -error]]
    } {
	Finish $token "connect failed [fconfigure $state(sock) -error]" 1
    } else {
	set state(status) connect
	fileevent $state(sock) writable {}
    }
    return
}

# http::Write
#
#	Write POST query data to the socket
#
# Arguments
#	token	The token for the connection
#
# Side Effects
#	Write the socket and handle callbacks.

proc http::Write {token} {
    variable $token
    upvar 0 $token state
    set sock $state(sock)

    # Output a block.  Tcl will buffer this if the socket blocks
    set done 0
    if {[catch {
	# Catch I/O errors on dead sockets

	if {[info exists state(-query)]} {
	    # Chop up large query strings so queryprogress callback can give
	    # smooth feedback.

	    puts -nonewline $sock \
		[string range $state(-query) $state(queryoffset) \
		     [expr {$state(queryoffset) + $state(-queryblocksize) - 1}]]
	    incr state(queryoffset) $state(-queryblocksize)
	    if {$state(queryoffset) >= $state(querylength)} {
		set state(queryoffset) $state(querylength)
		set done 1
	    }
	} else {
	    # Copy blocks from the query channel

	    set outStr [read $state(-querychannel) $state(-queryblocksize)]
	    puts -nonewline $sock $outStr
	    incr state(queryoffset) [string length $outStr]
	    if {[eof $state(-querychannel)]} {
		set done 1
	    }
	}
    } err]} {
	# Do not call Finish here, but instead let the read half of the socket
	# process whatever server reply there is to get.

	set state(posterror) $err
	set done 1
    }
    if {$done} {
	catch {flush $sock}
	fileevent $sock writable {}
	fileevent $sock readable [list http::Event $sock $token]
    }

    # Callback to the client after we've completely handled everything.

    if {[string length $state(-queryprogress)]} {
	eval $state(-queryprogress) \
	    [list $token $state(querylength) $state(queryoffset)]
    }
}

# http::Event
#
#	Handle input on the socket
#
# Arguments
#	sock	The socket receiving input.
#	token	The token returned from http::geturl
#
# Side Effects
#	Read the socket and handle callbacks.

proc http::Event {sock token} {
    variable $token
    upvar 0 $token state

    if {![info exists state]} {
	Log "Event $sock with invalid token '$token' - remote close?"
	if {![eof $sock]} {
	    if {[set d [read $sock]] ne ""} {
		Log "WARNING: additional data left on closed socket"
	    }
	}
	CloseSocket $sock
	return
    }
    if {$state(state) eq "connecting"} {
	if {[catch {gets $sock state(http)} n]} {
	    return [Finish $token $n]
	} elseif {$n >= 0} {
	    set state(state) "header"
	}
    } elseif {$state(state) eq "header"} {
	if {[catch {gets $sock line} n]} {
	    return [Finish $token $n]
	} elseif {$n == 0} {
	    # We have now read all headers
	    # We ignore HTTP/1.1 100 Continue returns. RFC2616 sec 8.2.3
	    if {$state(http) == "" || [lindex $state(http) 1] == 100} {
		return
	    }

	    set state(state) body

	    # If doing a HEAD, then we won't get any body
	    if {$state(-validate)} {
		Eof $token
		return
	    }

	    # For non-chunked transfer we may have no body - in this case we
	    # may get no further file event if the connection doesn't close
	    # and no more data is sent. We can tell and must finish up now -
	    # not later.
	    if {
		!(([info exists state(connection)]
			&& ($state(connection) eq "close"))
		    || [info exists state(transfer)])
		&& ($state(totalsize) == 0)
	    } {
		Log "body size is 0 and no events likely - complete."
		Eof $token
		return
	    }

	    # We have to use binary translation to count bytes properly.
	    fconfigure $sock -translation binary

	    if {
		$state(-binary) || ![string match -nocase text* $state(type)]
	    } {
		# Turn off conversions for non-text data
		set state(binary) 1
	    }
	    if {[info exists state(-channel)]} {
		if {$state(binary) || [llength [ContentEncoding $token]]} {
		    fconfigure $state(-channel) -translation binary
		}
		if {![info exists state(-handler)]} {
		    # Initiate a sequence of background fcopies
		    fileevent $sock readable {}
		    CopyStart $sock $token
		    return
		}
	    }
	} elseif {$n > 0} {
	    # Process header lines
	    if {[regexp -nocase {^([^:]+):(.+)$} $line x key value]} {
		switch -- [string tolower $key] {
		    content-type {
			set state(type) [string trim [string tolower $value]]
			# grab the optional charset information
			if {[regexp -nocase \
				 {charset\s*=\s*\"((?:[^""]|\\\")*)\"} \
				 $state(type) -> cs]} {
			    set state(charset) [string map {{\"} \"} $cs]
			} else {
			    regexp -nocase {charset\s*=\s*(\S+?);?} \
				$state(type) -> state(charset)
			}
		    }
		    content-length {
			set state(totalsize) [string trim $value]
		    }
		    content-encoding {
			set state(coding) [string trim $value]
		    }
		    transfer-encoding {
			set state(transfer) \
			    [string trim [string tolower $value]]
		    }
		    proxy-connection -
		    connection {
			set state(connection) \
			    [string trim [string tolower $value]]
		    }
		}
		lappend state(meta) $key [string trim $value]
	    }
	}
    } else {
	# Now reading body
	if {[catch {
	    if {[info exists state(-handler)]} {
		set n [eval $state(-handler) [list $sock $token]]
	    } elseif {[info exists state(transfer_final)]} {
		set line [getTextLine $sock]
		set n [string length $line]
		if {$n > 0} {
		    Log "found $n bytes following final chunk"
		    append state(transfer_final) $line
		} else {
		    Log "final chunk part"
		    Eof $token
		}
	    } elseif {
		[info exists state(transfer)]
		&& $state(transfer) eq "chunked"
	    } {
		set size 0
		set chunk [getTextLine $sock]
		set n [string length $chunk]
		if {[string trim $chunk] ne ""} {
		    scan $chunk %x size
		    if {$size != 0} {
			set bl [fconfigure $sock -blocking]
			fconfigure $sock -blocking 1
			set chunk [read $sock $size]
			fconfigure $sock -blocking $bl
			set n [string length $chunk]
			if {$n >= 0} {
			    append state(body) $chunk
			}
			if {$size != [string length $chunk]} {
			    Log "WARNING: mis-sized chunk:\
				was [string length $chunk], should be $size"
			}
			getTextLine $sock
		    } else {
			set state(transfer_final) {}
		    }
		}
	    } else {
		#Log "read non-chunk $state(currentsize) of $state(totalsize)"
		set block [read $sock $state(-blocksize)]
		set n [string length $block]
		if {$n >= 0} {
		    append state(body) $block
		}
	    }
	    if {[info exists state]} {
		if {$n >= 0} {
		    incr state(currentsize) $n
		}
		# If Content-Length - check for end of data.
		if {
		    ($state(totalsize) > 0)
		    && ($state(currentsize) >= $state(totalsize))
		} {
		    Eof $token
		}
	    }
	} err]} {
	    return [Finish $token $err]
	} else {
	    if {[info exists state(-progress)]} {
		eval $state(-progress) \
		    [list $token $state(totalsize) $state(currentsize)]
	    }
	}
    }

    # catch as an Eof above may have closed the socket already
    if {![catch {eof $sock} eof] && $eof} {
	if {[info exists $token]} {
	    set state(connection) close
	    Eof $token
	} else {
	    # open connection closed on a token that has been cleaned up.
	    CloseSocket $sock
	}
	return
    }
}

# http::getTextLine --
#
#	Get one line with the stream in blocking crlf mode
#
# Arguments
#	sock	The socket receiving input.
#
# Results:
#	The line of text, without trailing newline

proc http::getTextLine {sock} {
    set tr [fconfigure $sock -translation]
    set bl [fconfigure $sock -blocking]
    fconfigure $sock -translation crlf -blocking 1
    set r [gets $sock]
    fconfigure $sock -translation $tr -blocking $bl
    return $r
}

# http::CopyStart
#
#	Error handling wrapper around fcopy
#
# Arguments
#	sock	The socket to copy from
#	token	The token returned from http::geturl
#
# Side Effects
#	This closes the connection upon error

proc http::CopyStart {sock token {initial 1}} {
    upvar #0 $token state
    if {[info exists state(transfer)] && $state(transfer) eq "chunked"} {
	foreach coding [ContentEncoding $token] {
	    lappend state(zlib) [zlib stream $coding]
	}
	make-transformation-chunked $sock [namespace code [list CopyChunk $token]]
    } else {
	if {$initial} {
	    foreach coding [ContentEncoding $token] {
		zlib push $coding $sock
	    }
	}
	if {[catch {
	    fcopy $sock $state(-channel) -size $state(-blocksize) -command \
		[list http::CopyDone $token]
	} err]} {
	    Finish $token $err
	}
    }
}

proc http::CopyChunk {token chunk} {
    upvar 0 $token state
    if {[set count [string length $chunk]]} {
	incr state(currentsize) $count
	if {[info exists state(zlib)]} {
	    foreach stream $state(zlib) {
		set chunk [$stream add $chunk]
	    }
	}
	puts -nonewline $state(-channel) $chunk
	if {[info exists state(-progress)]} {
	    eval [linsert $state(-progress) end \
		      $token $state(totalsize) $state(currentsize)]
	}
    } else {
	Log "CopyChunk Finish $token"
	if {[info exists state(zlib)]} {
	    set excess ""
	    foreach stream $state(zlib) {
		catch {set excess [$stream add -finalize $excess]}
	    }
	    puts -nonewline $state(-channel) $excess
	    foreach stream $state(zlib) { $stream close }
	    unset state(zlib)
	}
	Eof $token ;# FIX ME: pipelining.
    }
}

# http::CopyDone
#
#	fcopy completion callback
#
# Arguments
#	token	The token returned from http::geturl
#	count	The amount transfered
#
# Side Effects
#	Invokes callbacks

proc http::CopyDone {token count {error {}}} {
    variable $token
    upvar 0 $token state
    set sock $state(sock)
    incr state(currentsize) $count
    if {[info exists state(-progress)]} {
	eval $state(-progress) \
	    [list $token $state(totalsize) $state(currentsize)]
    }
    # At this point the token may have been reset
    if {[string length $error]} {
	Finish $token $error
    } elseif {[catch {eof $sock} iseof] || $iseof} {
	Eof $token
    } else {
	CopyStart $sock $token 0
    }
}

# http::Eof
#
#	Handle eof on the socket
#
# Arguments
#	token	The token returned from http::geturl
#
# Side Effects
#	Clean up the socket

proc http::Eof {token {force 0}} {
    variable $token
    upvar 0 $token state
    if {$state(state) eq "header"} {
	# Premature eof
	set state(status) eof
    } else {
	set state(status) ok
    }

    if {[string length $state(body)] > 0} {
	if {[catch {
	    foreach coding [ContentEncoding $token] {
		set state(body) [zlib $coding $state(body)]
	    }
	} err]} {
	    Log "error doing $coding '$state(body)'"
	    return [Finish $token $err]
	}

	if {!$state(binary)} {
	    # If we are getting text, set the incoming channel's encoding
	    # correctly.  iso8859-1 is the RFC default, but this could be any IANA
	    # charset.  However, we only know how to convert what we have
	    # encodings for.

	    set enc [CharsetToEncoding $state(charset)]
	    if {$enc ne "binary"} {
		set state(body) [encoding convertfrom $enc $state(body)]
	    }

	    # Translate text line endings.
	    set state(body) [string map {\r\n \n \r \n} $state(body)]
	}
    }
    Finish $token
}

# http::wait --
#
#	See documentation for details.
#
# Arguments:
#	token	Connection token.
#
# Results:
#        The status after the wait.

proc http::wait {token} {
    variable $token
    upvar 0 $token state

    if {![info exists state(status)] || $state(status) eq ""} {
	# We must wait on the original variable name, not the upvar alias
	vwait ${token}(status)
    }

    return [status $token]
}

# http::formatQuery --
#
#	See documentation for details.  Call http::formatQuery with an even
#	number of arguments, where the first is a name, the second is a value,
#	the third is another name, and so on.
#
# Arguments:
#	args	A list of name-value pairs.
#
# Results:
#	TODO

proc http::formatQuery {args} {
    set result ""
    set sep ""
    foreach i $args {
	append result $sep [mapReply $i]
	if {$sep eq "="} {
	    set sep &
	} else {
	    set sep =
	}
    }
    return $result
}

# http::mapReply --
#
#	Do x-www-urlencoded character mapping
#
# Arguments:
#	string	The string the needs to be encoded
#
# Results:
#       The encoded string

proc http::mapReply {string} {
    variable http
    variable formMap

    # The spec says: "non-alphanumeric characters are replaced by '%HH'". Use
    # a pre-computed map and [string map] to do the conversion (much faster
    # than [regsub]/[subst]). [Bug 1020491]

    if {$http(-urlencoding) ne ""} {
	set string [encoding convertto $http(-urlencoding) $string]
	return [string map $formMap $string]
    }
    set converted [string map $formMap $string]
    if {[string match "*\[\u0100-\uffff\]*" $converted]} {
	regexp {[\u0100-\uffff]} $converted badChar
	# Return this error message for maximum compatability... :^/
	return -code error \
	    "can't read \"formMap($badChar)\": no such element in array"
    }
    return $converted
}

# http::ProxyRequired --
#	Default proxy filter.
#
# Arguments:
#	host	The destination host
#
# Results:
#       The current proxy settings

proc http::ProxyRequired {host} {
    variable http
    if {[info exists http(-proxyhost)] && [string length $http(-proxyhost)]} {
	if {
	    ![info exists http(-proxyport)] ||
	    ![string length $http(-proxyport)]
	} {
	    set http(-proxyport) 8080
	}
	return [list $http(-proxyhost) $http(-proxyport)]
    }
}

# http::CharsetToEncoding --
#
#	Tries to map a given IANA charset to a tcl encoding.  If no encoding
#	can be found, returns binary.
#

proc http::CharsetToEncoding {charset} {
    variable encodings

    set charset [string tolower $charset]
    if {[regexp {iso-?8859-([0-9]+)} $charset -> num]} {
	set encoding "iso8859-$num"
    } elseif {[regexp {iso-?2022-(jp|kr)} $charset -> ext]} {
	set encoding "iso2022-$ext"
    } elseif {[regexp {shift[-_]?js} $charset]} {
	set encoding "shiftjis"
    } elseif {[regexp {(?:windows|cp)-?([0-9]+)} $charset -> num]} {
	set encoding "cp$num"
    } elseif {$charset eq "us-ascii"} {
	set encoding "ascii"
    } elseif {[regexp {(?:iso-?)?lat(?:in)?-?([0-9]+)} $charset -> num]} {
	switch -- $num {
	    5 {set encoding "iso8859-9"}
	    1 - 2 - 3 {
		set encoding "iso8859-$num"
	    }
	}
    } else {
	# other charset, like euc-xx, utf-8,...  may directly map to encoding
	set encoding $charset
    }
    set idx [lsearch -exact $encodings $encoding]
    if {$idx >= 0} {
	return $encoding
    } else {
	return "binary"
    }
}

# Return the list of content-encoding transformations we need to do in order.
proc http::ContentEncoding {token} {
    upvar 0 $token state
    set r {}
    if {[info exists state(coding)]} {
	foreach coding [split $state(coding) ,] {
	    switch -exact -- $coding {
		deflate { lappend r inflate }
		gzip - x-gzip { lappend r gunzip }
		compress - x-compress { lappend r decompress }
		identity {}
		default {
		    return -code error "unsupported content-encoding \"$coding\""
		}
	    }
	}
    }
    return $r
}

proc http::make-transformation-chunked {chan command} {
    set lambda {{chan command} {
        set data ""
        set size -1
        yield
        while {1} {
            chan configure $chan -translation {crlf binary}
            while {[gets $chan line] < 1} { yield }
            chan configure $chan -translation {binary binary}
            if {[scan $line %x size] != 1} { return -code error "invalid size: \"$line\"" }
            set chunk ""
            while {$size && ![chan eof $chan]} {
                set part [chan read $chan $size]
                incr size -[string length $part]
                append chunk $part
            }
            if {[catch {
		uplevel #0 [linsert $command end $chunk]
	    }]} {
		http::Log "Error in callback: $::errorInfo"
	    }
            if {[string length $chunk] == 0} {
		# channel might have been closed in the callback
                catch {chan event $chan readable {}}
                return
            }
        }
    }}
    coroutine dechunk$chan ::apply $lambda $chan $command
    chan event $chan readable [namespace origin dechunk$chan]
    return
}

# Local variables:
# indent-tabs-mode: t
# End:<|MERGE_RESOLUTION|>--- conflicted
+++ resolved
@@ -7,11 +7,6 @@
 #
 # See the file "license.terms" for information on usage and redistribution of
 # this file, and for a DISCLAIMER OF ALL WARRANTIES.
-<<<<<<< HEAD
-#
-# RCS: @(#) $Id: http.tcl,v 1.79 2009/11/18 21:45:38 nijtmans Exp $
-=======
->>>>>>> 09374559
 
 package require Tcl 8.6
 # Keep this in sync with pkgIndex.tcl and with the install directories in
