# http.tcl --
#
#	Client-side HTTP for GET, POST, and HEAD commands. These routines can
#	be used in untrusted code that uses the Safesock security policy.
#	These procedures use a callback interface to avoid using vwait, which
#	is not defined in the safe base.
#
# See the file "license.terms" for information on usage and redistribution of
# this file, and for a DISCLAIMER OF ALL WARRANTIES.

package require Tcl 8.6-
# Keep this in sync with pkgIndex.tcl and with the install directories in
# Makefiles
package provide http 2.10b1

namespace eval http {
    # Allow resourcing to not clobber existing data

    variable http
    if {![info exists http]} {
	array set http {
	    -accept */*
	    -cookiejar {}
	    -pipeline 1
	    -postfresh 0
	    -proxyhost {}
	    -proxyport {}
	    -proxyfilter http::ProxyRequired
	    -proxynot {}
	    -proxyauth {}
	    -repost 0
	    -threadlevel 0
	    -urlencoding utf-8
	    -zip 1
	}
	# We need a useragent string of this style or various servers will
	# refuse to send us compressed content even when we ask for it. This
	# follows the de-facto layout of user-agent strings in current browsers.
	# Safe interpreters do not have ::tcl_platform(os) or
	# ::tcl_platform(osVersion).
	if {[interp issafe]} {
	    set http(-useragent) "Mozilla/5.0\
		(Windows; U;\
		Windows NT 10.0)\
		http/[package provide http] Tcl/[package provide Tcl]"
	} else {
	    set http(-useragent) "Mozilla/5.0\
		([string totitle $::tcl_platform(platform)]; U;\
		$::tcl_platform(os) $::tcl_platform(osVersion))\
		http/[package provide http] Tcl/[package provide Tcl]"
	}
    }

    proc init {} {
	# Set up the map for quoting chars. RFC3986 Section 2.3 say percent
	# encode all except: "... percent-encoded octets in the ranges of
	# ALPHA (%41-%5A and %61-%7A), DIGIT (%30-%39), hyphen (%2D), period
	# (%2E), underscore (%5F), or tilde (%7E) should not be created by URI
	# producers ..."
	for {set i 0} {$i <= 256} {incr i} {
	    set c [format %c $i]
	    if {![string match {[-._~a-zA-Z0-9]} $c]} {
		set map($c) %[format %.2X $i]
	    }
	}
	# These are handled specially
	set map(\n) %0D%0A
	variable formMap [array get map]

	# Create a map for HTTP/1.1 open sockets
	variable socketMapping
	variable socketRdState
	variable socketWrState
	variable socketRdQueue
	variable socketWrQueue
	variable socketPhQueue
	variable socketClosing
	variable socketPlayCmd
	variable socketCoEvent
	variable socketProxyId
	if {[info exists socketMapping]} {
	    # Close open sockets on re-init.  Do not permit retries.
	    foreach {url sock} [array get socketMapping] {
		unset -nocomplain socketClosing($url)
		unset -nocomplain socketPlayCmd($url)
		CloseSocket $sock
	    }
	}

	# CloseSocket should have unset the socket* arrays, one element at
	# a time.  Now unset anything that was overlooked.
	# Traces on "unset socketRdState(*)" will call CancelReadPipeline and
	# cancel any queued responses.
	# Traces on "unset socketWrState(*)" will call CancelWritePipeline and
	# cancel any queued requests.
	array unset socketMapping
	array unset socketRdState
	array unset socketWrState
	array unset socketRdQueue
	array unset socketWrQueue
	array unset socketPhQueue
	array unset socketClosing
	array unset socketPlayCmd
	array unset socketCoEvent
	array unset socketProxyId
	array set socketMapping {}
	array set socketRdState {}
	array set socketWrState {}
	array set socketRdQueue {}
	array set socketWrQueue {}
	array set socketPhQueue {}
	array set socketClosing {}
	array set socketPlayCmd {}
	array set socketCoEvent {}
	array set socketProxyId {}
	return
    }
    init

    variable urlTypes
    if {![info exists urlTypes]} {
	set urlTypes(http) [list 80 ::http::socket]
    }

    variable encodings [string tolower [encoding names]]
    # This can be changed, but iso8859-1 is the RFC standard.
    variable defaultCharset
    if {![info exists defaultCharset]} {
	set defaultCharset "iso8859-1"
    }

    # Force RFC 3986 strictness in geturl url verification?
    variable strict
    if {![info exists strict]} {
	set strict 1
    }

    # Let user control default keepalive for compatibility
    variable defaultKeepalive
    if {![info exists defaultKeepalive]} {
	set defaultKeepalive 0
    }

    # Regular expression used to parse cookies
    variable CookieRE {(?x)                            # EXPANDED SYNTAX
	\s*                                            # Ignore leading spaces
	([^][\u0000- ()<>@,;:\\""/?={}\u007f-\uffff]+) # Match the name
	=                                              # LITERAL: Equal sign
	([!\u0023-+\u002D-:<-\u005B\u005D-~]*)         # Match the value
	(?:
	 \s* ; \s*                                     # LITERAL: semicolon
	 ([^\u0000]+)                                  # Match the options
	)?
    }

    variable TmpSockCounter 0
    variable ThreadCounter  0

    variable reasonDict [dict create {*}{
        100 Continue
        101 {Switching Protocols}
        102 Processing
        103 {Early Hints}
        200 OK
        201 Created
        202 Accepted
        203 {Non-Authoritative Information}
        204 {No Content}
        205 {Reset Content}
        206 {Partial Content}
        207 Multi-Status
        208 {Already Reported}
        226 {IM Used}
        300 {Multiple Choices}
        301 {Moved Permanently}
        302 Found
        303 {See Other}
        304 {Not Modified}
        305 {Use Proxy}
        306 (Unused)
        307 {Temporary Redirect}
        308 {Permanent Redirect}
        400 {Bad Request}
        401 Unauthorized
        402 {Payment Required}
        403 Forbidden
        404 {Not Found}
        405 {Method Not Allowed}
        406 {Not Acceptable}
        407 {Proxy Authentication Required}
        408 {Request Timeout}
        409 Conflict
        410 Gone
        411 {Length Required}
        412 {Precondition Failed}
        413 {Content Too Large}
        414 {URI Too Long}
        415 {Unsupported Media Type}
        416 {Range Not Satisfiable}
        417 {Expectation Failed}
        418 (Unused)
        421 {Misdirected Request}
        422 {Unprocessable Content}
        423 Locked
        424 {Failed Dependency}
        425 {Too Early}
        426 {Upgrade Required}
        428 {Precondition Required}
        429 {Too Many Requests}
        431 {Request Header Fields Too Large}
        451 {Unavailable For Legal Reasons}
        500 {Internal Server Error}
        501 {Not Implemented}
        502 {Bad Gateway}
        503 {Service Unavailable}
        504 {Gateway Timeout}
        505 {HTTP Version Not Supported}
        506 {Variant Also Negotiates}
        507 {Insufficient Storage}
        508 {Loop Detected}
        510 {Not Extended (OBSOLETED)}
        511 {Network Authentication Required}
    }]

    variable failedProxyValues {
	binary
	body
	charset
	coding
	connection
	connectionRespFlag
	currentsize
	host
	http
	httpResponse
	meta
	method
	querylength
	queryoffset
	reasonPhrase
	requestHeaders
	requestLine
	responseCode
	state
	status
	tid
	totalsize
	transfer
	type
    }

    namespace export geturl config reset wait formatQuery postError quoteString
    namespace export register unregister registerError
    namespace export requestLine requestHeaders requestHeaderValue
    namespace export responseLine responseHeaders responseHeaderValue
    namespace export responseCode responseBody responseInfo reasonPhrase
    # - Legacy aliases, were never exported:
    #     data, code, mapReply, meta, ncode
    # - Callable from outside (e.g. from TLS) by fully-qualified name, but
    #   not exported:
    #     socket
    # - Useful, but never exported (and likely to have naming collisions):
    #     size, status, cleanup, error, init
    #   Comments suggest that "init" can be used for re-initialisation,
    #   although the command is undocumented.
    # - Never exported, renamed from lower-case names:
    #   GetTextLine, MakeTransformationChunked.
}

# http::Log --
#
#	Debugging output -- define this to observe HTTP/1.1 socket usage.
#	Should echo any args received.
#
# Arguments:
#     msg	Message to output
#
if {[info command http::Log] eq {}} {proc http::Log {args} {}}

# http::register --
#
#     See documentation for details.
#
# Arguments:
#     proto	URL protocol prefix, e.g. https
#     port	Default port for protocol
#     command	Command to use to create socket
# Results:
#     list of port and command that was registered.

proc http::register {proto port command} {
    variable urlTypes
    set urlTypes([string tolower $proto]) [list $port $command]
}

# http::unregister --
#
#     Unregisters URL protocol handler
#
# Arguments:
#     proto	URL protocol prefix, e.g. https
# Results:
#     list of port and command that was unregistered.

proc http::unregister {proto} {
    variable urlTypes
    set lower [string tolower $proto]
    if {![info exists urlTypes($lower)]} {
	return -code error "unsupported url type \"$proto\""
    }
    set old $urlTypes($lower)
    unset urlTypes($lower)
    return $old
}

# http::config --
#
#	See documentation for details.
#
# Arguments:
#	args		Options parsed by the procedure.
# Results:
#        TODO

proc http::config {args} {
    variable http
    set options [lsort [array names http -*]]
    set usage [join $options ", "]
    if {[llength $args] == 0} {
	set result {}
	foreach name $options {
	    lappend result $name $http($name)
	}
	return $result
    }
    set options [string map {- ""} $options]
    set pat ^-(?:[join $options |])$
    if {[llength $args] == 1} {
	set flag [lindex $args 0]
	if {![regexp -- $pat $flag]} {
	    return -code error "Unknown option $flag, must be: $usage"
	}
	return $http($flag)
    } elseif {[llength $args] % 2} {
	return -code error "If more than one argument is supplied, the\
		number of arguments must be even"
    } else {
	foreach {flag value} $args {
	    if {![regexp -- $pat $flag]} {
		return -code error "Unknown option $flag, must be: $usage"
	    }
	    if {($flag eq {-threadlevel}) && ($value ni {0 1 2})} {
		return -code error {Option -threadlevel must be 0, 1 or 2}
	    }
	    set http($flag) $value
	}
	return
    }
}

# ------------------------------------------------------------------------------
#  Proc http::reasonPhrase
# ------------------------------------------------------------------------------
# Command to return the IANA-recommended "reason phrase" for a HTTP Status Code.
# Information obtained from:
# https://www.iana.org/assignments/http-status-codes/http-status-codes.xhtml
#
# Arguments:
# code        - A valid HTTP Status Code (integer from 100 to 599)
#
# Return Value: the reason phrase
# ------------------------------------------------------------------------------

proc http::reasonPhrase {code} {
    variable reasonDict
    if {![regexp -- {^[1-5][0-9][0-9]$} $code]} {
        set msg {argument must be a three-digit integer from 100 to 599}
        return -code error $msg
    }
    if {[dict exists $reasonDict $code]} {
        set reason [dict get $reasonDict $code]
    } else {
        set reason Unassigned
    }
    return $reason
}

# http::Finish --
#
#	Clean up the socket and eval close time callbacks
#
# Arguments:
#	token	    Connection token.
#	errormsg    (optional) If set, forces status to error.
#	skipCB      (optional) If set, don't call the -command callback. This
#		    is useful when geturl wants to throw an exception instead
#		    of calling the callback. That way, the same error isn't
#		    reported to two places.
#
# Side Effects:
#        May close the socket.

proc http::Finish {token {errormsg ""} {skipCB 0}} {
    variable socketMapping
    variable socketRdState
    variable socketWrState
    variable socketRdQueue
    variable socketWrQueue
    variable socketPhQueue
    variable socketClosing
    variable socketPlayCmd
    variable socketCoEvent
    variable socketProxyId

    variable $token
    upvar 0 $token state
    global errorInfo errorCode
    set closeQueue 0
    if {$errormsg ne ""} {
	set state(error) [list $errormsg $errorInfo $errorCode]
	set state(status) "error"
    }
    if {[info commands ${token}--EventCoroutine] ne {}} {
	rename ${token}--EventCoroutine {}
    }
    if {[info commands ${token}--SocketCoroutine] ne {}} {
	rename ${token}--SocketCoroutine {}
    }
    if {[info exists state(socketcoro)]} {
        Log $token Cancel socket after-idle event (Finish)
        after cancel $state(socketcoro)
        unset state(socketcoro)
    }

    # Is this an upgrade request/response?
    set upgradeResponse \
	[expr {    [info exists state(upgradeRequest)]
		&& $state(upgradeRequest)
		&& [info exists state(http)]
		&& ([ncode $token] eq {101})
		&& [info exists state(connection)]
		&& ("upgrade" in $state(connection))
		&& [info exists state(upgrade)]
		&& ("" ne $state(upgrade))
	}]

    if {  ($state(status) eq "timeout")
       || ($state(status) eq "error")
       || ($state(status) eq "eof")
    } {
	set closeQueue 1
	set connId $state(socketinfo)
	if {[info exists state(sock)]} {
	    set sock $state(sock)
	    CloseSocket $state(sock) $token
	} else {
            # When opening the socket and calling http::reset
            # immediately, the socket may not yet exist.
            # Test http-4.11 may come here.
	}
	if {$state(tid) ne {}} {
            # When opening the socket in a thread, and calling http::reset
            # immediately, the thread may still exist.
            # Test http-4.11 may come here.
	    thread::release $state(tid)
	    set state(tid) {}
	} else {
	}
    } elseif {$upgradeResponse} {
	# Special handling for an upgrade request/response.
	# - geturl ensures that this is not a "persistent" socket used for
	#   multiple HTTP requests, so a call to KeepSocket is not needed.
	# - Leave socket open, so a call to CloseSocket is not needed either.
	# - Remove fileevent bindings.  The caller will set its own bindings.
	# - THE CALLER MUST PROCESS THE UPGRADED SOCKET IN THE CALLBACK COMMAND
	#   PASSED TO http::geturl AS -command callback.
	catch {fileevent $state(sock) readable {}}
	catch {fileevent $state(sock) writable {}}
    } elseif {
          ([info exists state(-keepalive)] && !$state(-keepalive))
       || ([info exists state(connection)] && ("close" in $state(connection)))
    } {
	set closeQueue 1
	set connId $state(socketinfo)
	if {[info exists state(sock)]} {
	    set sock $state(sock)
	    CloseSocket $state(sock) $token
	} else {
            # When opening the socket and calling http::reset
            # immediately, the socket may not yet exist.
            # Test http-4.11 may come here.
	}
    } elseif {
	  ([info exists state(-keepalive)] && $state(-keepalive))
       && ([info exists state(connection)] && ("close" ni $state(connection)))
    } {
	KeepSocket $token
    }
    if {[info exists state(after)]} {
	after cancel $state(after)
	unset state(after)
    }
    if {[info exists state(-command)] && (!$skipCB)
	    && (![info exists state(done-command-cb)])} {
	set state(done-command-cb) yes
	if {    [catch {namespace eval :: $state(-command) $token} err]
	     && ($errormsg eq "")
	} {
	    set state(error) [list $err $errorInfo $errorCode]
	    set state(status) error
	}
    }

    if {    $closeQueue
	 && [info exists socketMapping($connId)]
	 && ($socketMapping($connId) eq $sock)
    } {
	http::CloseQueuedQueries $connId $token
	# This calls Unset.  Other cases do not need the call.
    }
    return
}

# http::KeepSocket -
#
#	Keep a socket in the persistent sockets table and connect it to its next
#	queued task if possible.  Otherwise leave it idle and ready for its next
#	use.
#
#	If $socketClosing(*), then ("close" in $state(connection)) and therefore
#	this command will not be called by Finish.
#
# Arguments:
#	token	    Connection token.

proc http::KeepSocket {token} {
    variable http
    variable socketMapping
    variable socketRdState
    variable socketWrState
    variable socketRdQueue
    variable socketWrQueue
    variable socketPhQueue
    variable socketClosing
    variable socketPlayCmd
    variable socketCoEvent
    variable socketProxyId

    variable $token
    upvar 0 $token state
    set tk [namespace tail $token]

    # Keep this socket open for another request ("Keep-Alive").
    # React if the server half-closes the socket.
    # Discussion is in http::geturl.
    catch {fileevent $state(sock) readable [list http::CheckEof $state(sock)]}

    # The line below should not be changed in production code.
    # It is edited by the test suite.
    set TEST_EOF 0
    if {$TEST_EOF} {
	# ONLY for testing reaction to server eof.
	# No server timeouts will be caught.
	catch {fileevent $state(sock) readable {}}
    }

    if {    [info exists state(socketinfo)]
	 && [info exists socketMapping($state(socketinfo))]
    } {
	set connId $state(socketinfo)
	# The value "Rready" is set only here.
	set socketRdState($connId) Rready

	if {    $state(-pipeline)
	     && [info exists socketRdQueue($connId)]
	     && [llength $socketRdQueue($connId)]
	} {
	    # The usual case for pipelined responses - if another response is
	    # queued, arrange to read it.
	    set token3 [lindex $socketRdQueue($connId) 0]
	    set socketRdQueue($connId) [lrange $socketRdQueue($connId) 1 end]

	    #Log pipelined, GRANT read access to $token3 in KeepSocket
	    set socketRdState($connId) $token3
	    ReceiveResponse $token3

	    # Other pipelined cases.
	    # - The test above ensures that, for the pipelined cases in the two
	    #   tests below, the read queue is empty.
	    # - In those two tests, check whether the next write will be
	    #   nonpipeline.
	} elseif {
		$state(-pipeline)
	     && [info exists socketWrState($connId)]
	     && ($socketWrState($connId) eq "peNding")

	     && [info exists socketWrQueue($connId)]
	     && [llength $socketWrQueue($connId)]
	     && (![set token3 [lindex $socketWrQueue($connId) 0]
		   set ${token3}(-pipeline)
		  ]
		)
	} {
	    # This case:
	    # - Now it the time to run the "pending" request.
	    # - The next token in the write queue is nonpipeline, and
	    #   socketWrState has been marked "pending" (in
	    #   http::NextPipelinedWrite or http::geturl) so a new pipelined
	    #   request cannot jump the queue.
	    #
	    # Tests:
	    # - In this case the read queue (tested above) is empty and this
	    #   "pending" write token is in front of the rest of the write
	    #   queue.
	    # - The write state is not Wready and therefore appears to be busy,
	    #   but because it is "pending" we know that it is reserved for the
	    #   first item in the write queue, a non-pipelined request that is
	    #   waiting for the read queue to empty.  That has now happened: so
	    #   give that request read and write access.
	    set conn [set ${token3}(connArgs)]
	    #Log nonpipeline, GRANT r/w access to $token3 in KeepSocket
	    set socketRdState($connId) $token3
	    set socketWrState($connId) $token3
	    set socketWrQueue($connId) [lrange $socketWrQueue($connId) 1 end]
	    # Connect does its own fconfigure.
	    fileevent $state(sock) writable [list http::Connect $token3 {*}$conn]
	    #Log ---- $state(sock) << conn to $token3 for HTTP request (c)

	} elseif {
		$state(-pipeline)
	     && [info exists socketWrState($connId)]
	     && ($socketWrState($connId) eq "peNding")

	} {
	    # Should not come here.  The second block in the previous "elseif"
	    # test should be tautologous (but was needed in an earlier
	    # implementation) and will be removed after testing.
	    # If we get here, the value "pending" was assigned in error.
	    # This error would block the queue for ever.
	    Log ^X$tk <<<<< Error in queueing of requests >>>>> - token $token

	} elseif {
		$state(-pipeline)
	     && [info exists socketWrState($connId)]
	     && ($socketWrState($connId) eq "Wready")

	     && [info exists socketWrQueue($connId)]
	     && [llength $socketWrQueue($connId)]
	     && (![set token3 [lindex $socketWrQueue($connId) 0]
		   set ${token3}(-pipeline)
		  ]
		)
	} {
	    # This case:
	    # - The next token in the write queue is nonpipeline, and
	    #   socketWrState is Wready.  Get the next event from socketWrQueue.
	    # Tests:
	    # - In this case the read state (tested above) is Rready and the
	    #   write state (tested here) is Wready - there is no "pending"
	    #   request.
	    # Code:
	    # - The code is the same as the code below for the nonpipelined
	    #   case with a queued request.
	    set conn [set ${token3}(connArgs)]
	    #Log nonpipeline, GRANT r/w access to $token3 in KeepSocket
	    set socketRdState($connId) $token3
	    set socketWrState($connId) $token3
	    set socketWrQueue($connId) [lrange $socketWrQueue($connId) 1 end]
	    # Connect does its own fconfigure.
	    fileevent $state(sock) writable [list http::Connect $token3 {*}$conn]
	    #Log ---- $state(sock) << conn to $token3 for HTTP request (c)

	} elseif {
		(!$state(-pipeline))
	     && [info exists socketWrQueue($connId)]
	     && [llength $socketWrQueue($connId)]
	     && ("close" ni $state(connection))
	} {
	    # If not pipelined, (socketRdState eq Rready) tells us that we are
	    # ready for the next write - there is no need to check
	    # socketWrState. Write the next request, if one is waiting.
	    # If the next request is pipelined, it receives premature read
	    # access to the socket. This is not a problem.
	    set token3 [lindex $socketWrQueue($connId) 0]
	    set conn [set ${token3}(connArgs)]
	    #Log nonpipeline, GRANT r/w access to $token3 in KeepSocket
	    set socketRdState($connId) $token3
	    set socketWrState($connId) $token3
	    set socketWrQueue($connId) [lrange $socketWrQueue($connId) 1 end]
	    # Connect does its own fconfigure.
	    fileevent $state(sock) writable [list http::Connect $token3 {*}$conn]
	    #Log ---- $state(sock) << conn to $token3 for HTTP request (d)

	} elseif {(!$state(-pipeline))} {
	    set socketWrState($connId) Wready
	    # Rready and Wready and idle: nothing to do.
	}

    } else {
	CloseSocket $state(sock) $token
	# There is no socketMapping($state(socketinfo)), so it does not matter
	# that CloseQueuedQueries is not called.
    }
    return
}

# http::CheckEof -
#
#	Read from a socket and close it if eof.
#	The command is bound to "fileevent readable" on an idle socket, and
#	"eof" is the only event that should trigger the binding, occurring when
#	the server times out and half-closes the socket.
#
#	A read is necessary so that [eof] gives a meaningful result.
#	Any bytes sent are junk (or a bug).

proc http::CheckEof {sock} {
    set junk [read $sock]
    set n [string length $junk]
    if {$n} {
	Log "WARNING: $n bytes received but no HTTP request sent"
    }

    if {[catch {eof $sock} res] || $res} {
	# The server has half-closed the socket.
	# If a new write has started, its transaction will fail and
	# will then be error-handled.
	CloseSocket $sock
    }
    return
}

# http::CloseSocket -
#
#	Close a socket and remove it from the persistent sockets table.  If
#	possible an http token is included here but when we are called from a
#	fileevent on remote closure we need to find the correct entry - hence
#	the "else" block of the first "if" command.

proc http::CloseSocket {s {token {}}} {
    variable socketMapping
    variable socketRdState
    variable socketWrState
    variable socketRdQueue
    variable socketWrQueue
    variable socketPhQueue
    variable socketClosing
    variable socketPlayCmd
    variable socketCoEvent
    variable socketProxyId

    set tk [namespace tail $token]

    catch {fileevent $s readable {}}
    set connId {}
    if {$token ne ""} {
	variable $token
	upvar 0 $token state
	if {[info exists state(socketinfo)]} {
	    set connId $state(socketinfo)
	}
    } else {
	set map [array get socketMapping]
	set ndx [lsearch -exact $map $s]
	if {$ndx >= 0} {
	    incr ndx -1
	    set connId [lindex $map $ndx]
	}
    }
    if {    ($connId ne {})
	 && [info exists socketMapping($connId)]
	 && ($socketMapping($connId) eq $s)
    } {
	Log "Closing connection $connId (sock $socketMapping($connId))"
	if {[catch {close $socketMapping($connId)} err]} {
	    Log "Error closing connection: $err"
	} else {
	}
	if {$token eq {}} {
	    # Cases with a non-empty token are handled by Finish, so the tokens
	    # are finished in connection order.
	    http::CloseQueuedQueries $connId
	} else {
	}
    } else {
	Log "Closing socket $s (no connection info)"
	if {[catch {close $s} err]} {
	    Log "Error closing socket: $err"
	} else {
	}
    }
    return
}

# http::CloseQueuedQueries
#
#	connId  - identifier "domain:port" for the connection
#	token   - (optional) used only for logging
#
# Called from http::CloseSocket and http::Finish, after a connection is closed,
# to clear the read and write queues if this has not already been done.

proc http::CloseQueuedQueries {connId {token {}}} {
    variable socketMapping
    variable socketRdState
    variable socketWrState
    variable socketRdQueue
    variable socketWrQueue
    variable socketPhQueue
    variable socketClosing
    variable socketPlayCmd
    variable socketCoEvent
    variable socketProxyId

    ##Log CloseQueuedQueries $connId $token
    if {![info exists socketMapping($connId)]} {
	# Command has already been called.
	# Don't come here again - especially recursively.
	return
    }

    # Used only for logging.
    if {$token eq {}} {
	set tk {}
    } else {
	set tk [namespace tail $token]
    }

    if {    [info exists socketPlayCmd($connId)]
	 && ($socketPlayCmd($connId) ne {ReplayIfClose Wready {} {}})
    } {
	# Before unsetting, there is some unfinished business.
	# - If the server sent "Connection: close", we have stored the command
	#   for retrying any queued requests in socketPlayCmd, so copy that
	#   value for execution below.  socketClosing(*) was also set.
	# - Also clear the queues to prevent calls to Finish that would set the
	#   state for the requests that will be retried to "finished with error
	#   status".
	# - At this stage socketPhQueue is empty.
	set unfinished $socketPlayCmd($connId)
	set socketRdQueue($connId) {}
	set socketWrQueue($connId) {}
    } else {
	set unfinished {}
    }

    Unset $connId

    if {$unfinished ne {}} {
	Log ^R$tk Any unfinished transactions (excluding $token) failed \
		- token $token - unfinished $unfinished
	{*}$unfinished
	# Calls ReplayIfClose.
    }
    return
}

# http::Unset
#
#	The trace on "unset socketRdState(*)" will call CancelReadPipeline
#	and cancel any queued responses.
#	The trace on "unset socketWrState(*)" will call CancelWritePipeline
#	and cancel any queued requests.

proc http::Unset {connId} {
    variable socketMapping
    variable socketRdState
    variable socketWrState
    variable socketRdQueue
    variable socketWrQueue
    variable socketPhQueue
    variable socketClosing
    variable socketPlayCmd
    variable socketCoEvent
    variable socketProxyId

    unset socketMapping($connId)
    unset socketRdState($connId)
    unset socketWrState($connId)
    unset -nocomplain socketRdQueue($connId)
    unset -nocomplain socketWrQueue($connId)
    unset -nocomplain socketClosing($connId)
    unset -nocomplain socketPlayCmd($connId)
    unset -nocomplain socketProxyId($connId)
    return
}

# http::reset --
#
#	See documentation for details.
#
# Arguments:
#	token	Connection token.
#	why	Status info.
#
# Side Effects:
#        See Finish

proc http::reset {token {why reset}} {
    variable $token
    upvar 0 $token state
    set state(status) $why
    catch {fileevent $state(sock) readable {}}
    catch {fileevent $state(sock) writable {}}
    Finish $token
    if {[info exists state(error)]} {
	set errorlist $state(error)
	unset state
	eval ::error $errorlist
	# i.e. error msg errorInfo errorCode
    }
    return
}

# http::geturl --
#
#	Establishes a connection to a remote url via http.
#
# Arguments:
#	url		The http URL to goget.
#	args		Option value pairs. Valid options include:
#				-blocksize, -validate, -headers, -timeout
# Results:
#	Returns a token for this connection. This token is the name of an
#	array that the caller should unset to garbage collect the state.

proc http::geturl {url args} {
    variable urlTypes

    # - If ::tls::socketCmd has its default value "::socket", change it to the
    #   new value ::http::socketForTls.
    # - If the old value is different, then it has been modified either by the
    #   script or by the Tcl installation, and replaced by a new command.  The
    #   script or installation that modified ::tls::socketCmd is also
    #   responsible for integrating ::http::socketForTls into its own "new"
    #   command, if it wishes to do so.
    # - Commands that open a socket:
    #   - ::socket             - basic
    #   - ::http::socket       - can use a thread to avoid blockage by slow DNS
    #                            lookup.  See http::config option -threadlevel.
    #   - ::http::socketForTls - as ::http::socket, but can also open a socket
    #                            for HTTPS/TLS through a proxy.

    if {[info exists ::tls::socketCmd] && ($::tls::socketCmd eq {::socket})} {
        set ::tls::socketCmd ::http::socketForTls
    }

    set token [CreateToken $url {*}$args]
    variable $token
    upvar 0 $token state

    AsyncTransaction $token

    # --------------------------------------------------------------------------
    # Synchronous Call to http::geturl
    # --------------------------------------------------------------------------
    # - If the call to http::geturl is asynchronous, it is now complete (apart
    #   from delivering the return value).
    # - If the call to http::geturl is synchronous, the command must now wait
    #   for the HTTP transaction to be completed.  The call to http::wait uses
    #   vwait, which may be inappropriate if the caller makes other HTTP
    #   requests in the background.
    # --------------------------------------------------------------------------

    if {![info exists state(-command)]} {
	# geturl does EVERYTHING asynchronously, so if the user
	# calls it synchronously, we just do a wait here.
	http::wait $token

	if {![info exists state]} {
	    # If we timed out then Finish has been called and the users
	    # command callback may have cleaned up the token. If so we end up
	    # here with nothing left to do.
	    return $token
	} elseif {$state(status) eq "error"} {
	    # Something went wrong while trying to establish the connection.
	    # Clean up after events and such, but DON'T call the command
	    # callback (if available) because we're going to throw an
	    # exception from here instead.
	    set err [lindex $state(error) 0]
	    cleanup $token
	    return -code error $err
	}
    }

    return $token
}

# ------------------------------------------------------------------------------
#  Proc http::CreateToken
# ------------------------------------------------------------------------------
# Command to convert arguments into an initialised request token.
# The return value is the variable name of the token.
#
# Other effects:
# - Sets ::http::http(usingThread) if not already done
# - Sets ::http::http(uid) if not already done
# - Increments ::http::http(uid)
# - May increment ::http::TmpSockCounter
# - Alters ::http::socketPlayCmd, ::http::socketWrQueue if a -keepalive 1
#   request is appended to the queue of a persistent socket that is already
#   scheduled to close.
#   This also sets state(alreadyQueued) to 1.
# - Alters ::http::socketPhQueue if a -keepalive 1 request is appended to the
#   queue of a persistent socket that has not yet been created (and is therefore
#   represented by a placeholder).
#   This also sets state(ReusingPlaceholder) to 1.
# ------------------------------------------------------------------------------

proc http::CreateToken {url args} {
    variable http
    variable urlTypes
    variable defaultCharset
    variable defaultKeepalive
    variable strict
    variable TmpSockCounter

    # Initialize the state variable, an array. We'll return the name of this
    # array as the token for the transaction.

    if {![info exists http(usingThread)]} {
	set http(usingThread) 0
    }
    if {![info exists http(uid)]} {
	set http(uid) 0
    }
    set token [namespace current]::[incr http(uid)]
    ##Log Starting http::geturl - token $token
    variable $token
    upvar 0 $token state
    set tk [namespace tail $token]
    reset $token
    Log ^A$tk URL $url - token $token

    # Process command options.

    array set state {
	-binary		false
	-blocksize	8192
	-queryblocksize 8192
	-validate	0
	-headers	{}
	-timeout	0
	-type		application/x-www-form-urlencoded
	-queryprogress	{}
	-protocol	1.1
	-guesstype      0
	binary		0
	state		created
	meta		{}
	method		{}
	coding		{}
	currentsize	0
	totalsize	0
	querylength	0
	queryoffset	0
	type		application/octet-stream
	body		{}
	status		""
	http		""
	httpResponse    {}
	responseCode    {}
	reasonPhrase    {}
	connection	keep-alive
	tid             {}
	requestHeaders  {}
	requestLine     {}
	transfer        {}
	proxyUsed       none
    }
    set state(-keepalive) $defaultKeepalive
    set state(-strict) $strict
    # These flags have their types verified [Bug 811170]
    array set type {
	-binary		boolean
	-blocksize	integer
	-guesstype      boolean
	-queryblocksize integer
	-strict		boolean
	-timeout	integer
	-validate	boolean
	-headers	list
    }
    set state(charset)	$defaultCharset
    set options {
	-binary -blocksize -channel -command -guesstype -handler -headers -keepalive
	-method -myaddr -progress -protocol -query -queryblocksize
	-querychannel -queryprogress -strict -timeout -type -validate
    }
    set usage [join [lsort $options] ", "]
    set options [string map {- ""} $options]
    set pat ^-(?:[join $options |])$
    foreach {flag value} $args {
	if {[regexp -- $pat $flag]} {
	    # Validate numbers
	    if {    [info exists type($flag)]
	        && (![string is $type($flag) -strict $value])
	    } {
		unset $token
		return -code error \
		    "Bad value for $flag ($value), must be $type($flag)"
	    }
	    if {($flag eq "-headers") && ([llength $value] % 2 != 0)} {
		unset $token
		return -code error "Bad value for $flag ($value), number\
			of list elements must be even"
	    }
	    set state($flag) $value
	} else {
	    unset $token
	    return -code error "Unknown option $flag, can be: $usage"
	}
    }

    # Make sure -query and -querychannel aren't both specified

    set isQueryChannel [info exists state(-querychannel)]
    set isQuery [info exists state(-query)]
    if {$isQuery && $isQueryChannel} {
	unset $token
	return -code error "Can't combine -query and -querychannel options!"
    }

    # Validate URL, determine the server host and port, and check proxy case
    # Recognize user:pass@host URLs also, although we do not do anything with
    # that info yet.

    # URLs have basically four parts.
    # First, before the colon, is the protocol scheme (e.g. http)
    # Second, for HTTP-like protocols, is the authority
    #	The authority is preceded by // and lasts up to (but not including)
    #	the following / or ? and it identifies up to four parts, of which
    #	only one, the host, is required (if an authority is present at all).
    #	All other parts of the authority (user name, password, port number)
    #	are optional.
    # Third is the resource name, which is split into two parts at a ?
    #	The first part (from the single "/" up to "?") is the path, and the
    #	second part (from that "?" up to "#") is the query. *HOWEVER*, we do
    #	not need to separate them; we send the whole lot to the server.
    #	Both, path and query are allowed to be missing, including their
    #	delimiting character.
    # Fourth is the fragment identifier, which is everything after the first
    #	"#" in the URL. The fragment identifier MUST NOT be sent to the server
    #	and indeed, we don't bother to validate it (it could be an error to
    #	pass it in here, but it's cheap to strip).
    #
    # An example of a URL that has all the parts:
    #
    #     http://jschmoe:xyzzy@www.bogus.net:8000/foo/bar.tml?q=foo#changes
    #
    # The "http" is the protocol, the user is "jschmoe", the password is
    # "xyzzy", the host is "www.bogus.net", the port is "8000", the path is
    # "/foo/bar.tml", the query is "q=foo", and the fragment is "changes".
    #
    # Note that the RE actually combines the user and password parts, as
    # recommended in RFC 3986. Indeed, that RFC states that putting passwords
    # in URLs is a Really Bad Idea, something with which I would agree utterly.
    # RFC 9110 Sec 4.2.4 goes further than this, and deprecates the format
    # "user:password@".  It is retained here for backward compatibility,
    # but its use is not recommended.
    #
    # From a validation perspective, we need to ensure that the parts of the
    # URL that are going to the server are correctly encoded.  This is only
    # done if $state(-strict) is true (inherited from $::http::strict).

    set URLmatcher {(?x)		# this is _expanded_ syntax
	^
	(?: (\w+) : ) ?			# <protocol scheme>
	(?: //
	    (?:
		(
		    [^@/\#?]+		# <userinfo part of authority>
		) @
	    )?
	    (				# <host part of authority>
		[^/:\#?]+ |		# host name or IPv4 address
		\[ [^/\#?]+ \]		# IPv6 address in square brackets
	    )
	    (?: : (\d+) )?		# <port part of authority>
	)?
	( [/\?] [^\#]*)?		# <path> (including query)
	(?: \# (.*) )?			# <fragment>
	$
    }

    # Phase one: parse
    if {![regexp -- $URLmatcher $url -> proto user host port srvurl]} {
	unset $token
	return -code error "Unsupported URL: $url"
    }
    # Phase two: validate
    set host [string trim $host {[]}]; # strip square brackets from IPv6 address
    if {$host eq ""} {
	# Caller has to provide a host name; we do not have a "default host"
	# that would enable us to handle relative URLs.
	unset $token
	return -code error "Missing host part: $url"
	# Note that we don't check the hostname for validity here; if it's
	# invalid, we'll simply fail to resolve it later on.
    }
    if {$port ne "" && $port > 65535} {
	unset $token
	return -code error "Invalid port number: $port"
    }
    # The user identification and resource identification parts of the URL can
    # have encoded characters in them; take care!
    if {$user ne ""} {
	# Check for validity according to RFC 3986, Appendix A
	set validityRE {(?xi)
	    ^
	    (?: [-\w.~!$&'()*+,;=:] | %[0-9a-f][0-9a-f] )+
	    $
	}
	if {$state(-strict) && ![regexp -- $validityRE $user]} {
	    unset $token
	    # Provide a better error message in this error case
	    if {[regexp {(?i)%(?![0-9a-f][0-9a-f]).?.?} $user bad]} {
		return -code error \
			"Illegal encoding character usage \"$bad\" in URL user"
	    }
	    return -code error "Illegal characters in URL user"
	}
    }
    if {$srvurl ne ""} {
	# RFC 3986 allows empty paths (not even a /), but servers
	# return 400 if the path in the HTTP request doesn't start
	# with / , so add it here if needed.
	if {[string index $srvurl 0] ne "/"} {
	    set srvurl /$srvurl
	}
	# Check for validity according to RFC 3986, Appendix A
	set validityRE {(?xi)
	    ^
	    # Path part (already must start with / character)
	    (?:	      [-\w.~!$&'()*+,;=:@/]  | %[0-9a-f][0-9a-f] )*
	    # Query part (optional, permits ? characters)
	    (?: \? (?: [-\w.~!$&'()*+,;=:@/?] | %[0-9a-f][0-9a-f] )* )?
	    $
	}
	if {$state(-strict) && ![regexp -- $validityRE $srvurl]} {
	    unset $token
	    # Provide a better error message in this error case
	    if {[regexp {(?i)%(?![0-9a-f][0-9a-f])..} $srvurl bad]} {
		return -code error \
		    "Illegal encoding character usage \"$bad\" in URL path"
	    }
	    return -code error "Illegal characters in URL path"
	}
	if {![regexp {^[^?#]+} $srvurl state(path)]} {
	    set state(path) /
	}
    } else {
	set srvurl /
	set state(path) /
    }
    if {$proto eq ""} {
	set proto http
    }
    set lower [string tolower $proto]
    if {![info exists urlTypes($lower)]} {
	unset $token
	return -code error "Unsupported URL type \"$proto\""
    }
    set defport [lindex $urlTypes($lower) 0]
    set defcmd [lindex $urlTypes($lower) 1]

    if {$port eq ""} {
	set port $defport
    }
    if {![catch {$http(-proxyfilter) $host} proxy]} {
	set phost [lindex $proxy 0]
	set pport [lindex $proxy 1]
    } else {
	set phost {}
	set pport {}
    }

    # OK, now reassemble into a full URL
    set url ${proto}://
    if {$user ne ""} {
	append url $user
	append url @
    }
    append url $host
    if {$port != $defport} {
	append url : $port
    }
    append url $srvurl
    # Don't append the fragment! RFC 7230 Sec 5.1
    set state(url) $url

    # Proxy connections aren't shared among different hosts.
    set state(socketinfo) $host:$port

    # Save the accept types at this point to prevent a race condition. [Bug
    # c11a51c482]
    set state(accept-types) $http(-accept)

    # Check whether this is an Upgrade request.
    set connectionValues [SplitCommaSeparatedFieldValue \
			      [GetFieldValue $state(-headers) Connection]]
    set connectionValues [string tolower $connectionValues]
    set upgradeValues [SplitCommaSeparatedFieldValue \
			   [GetFieldValue $state(-headers) Upgrade]]
    set state(upgradeRequest) [expr {    "upgrade" in $connectionValues
				      && [llength $upgradeValues] >= 1}]
    set state(connectionValues) $connectionValues

    if {$isQuery || $isQueryChannel} {
	# It's a POST.
	# A client wishing to send a non-idempotent request SHOULD wait to send
	# that request until it has received the response status for the
	# previous request.
	if {$http(-postfresh)} {
	    # Override -keepalive for a POST.  Use a new connection, and thus
	    # avoid the small risk of a race against server timeout.
	    set state(-keepalive) 0
	} else {
	    # Allow -keepalive but do not -pipeline - wait for the previous
	    # transaction to finish.
	    # There is a small risk of a race against server timeout.
	    set state(-pipeline) 0
	}
    } elseif {$state(upgradeRequest)} {
	# It's an upgrade request.  Method must be GET (untested).
	# Force -keepalive to 0 so the connection is not made over a persistent
	# socket, i.e. one used for multiple HTTP requests.
	set state(-keepalive) 0
    } else {
	# It's a non-upgrade GET or HEAD.
	set state(-pipeline) $http(-pipeline)
    }

    # We cannot handle chunked encodings with -handler, so force HTTP/1.0
    # until we can manage this.
    if {[info exists state(-handler)]} {
	set state(-protocol) 1.0
    }

    # RFC 7320 A.1 - HTTP/1.0 Keep-Alive is problematic. We do not support it.
    if {$state(-protocol) eq "1.0"} {
	set state(connection) close
	set state(-keepalive) 0
    }

    # Handle proxy requests here for http:// but not for https://
    # The proxying for https is done in the ::http::socketForTls command.
    # A proxy request for http:// needs the full URL in the HTTP request line,
    # including the server name.
    # The *tls* test below attempts to describe protocols in addition to
    # "https on port 443" that use HTTP over TLS.
    if {($phost ne "") && (![string match -nocase *tls* $defcmd])} {
	set srvurl $url
	set targetAddr [list $phost $pport]
	set state(proxyUsed) HttpProxy
	# The value of state(proxyUsed) none|HttpProxy depends only on the
	# all-transactions http::config settings and on the target URL.
	# Even if this is a persistent socket there is no need to change the
	# value of state(proxyUsed) for other transactions that use the socket:
	# they have the same value already.
    } else {
	set targetAddr [list $host $port]
    }

    set sockopts [list -async]

    # Pass -myaddr directly to the socket command
    if {[info exists state(-myaddr)]} {
	lappend sockopts -myaddr $state(-myaddr)
    }

    set state(connArgs) [list $proto $phost $srvurl]
    set state(openCmd) [list {*}$defcmd {*}$sockopts -type $token {*}$targetAddr]

    # See if we are supposed to use a previously opened channel.
    # - In principle, ANY call to http::geturl could use a previously opened
    #   channel if it is available - the "Connection: keep-alive" header is a
    #   request to leave the channel open AFTER completion of this call.
    # - In fact, we try to use an existing channel only if -keepalive 1 -- this
    #   means that at most one channel is left open for each value of
    #   $state(socketinfo). This property simplifies the mapping of open
    #   channels.
    set reusing 0
    set state(alreadyQueued) 0
    set state(ReusingPlaceholder) 0
    if {$state(-keepalive)} {
	variable socketMapping
	variable socketRdState
	variable socketWrState
	variable socketRdQueue
	variable socketWrQueue
	variable socketPhQueue
	variable socketClosing
	variable socketPlayCmd
	variable socketCoEvent
	variable socketProxyId

	if {[info exists socketMapping($state(socketinfo))]} {
	    # - If the connection is idle, it has a "fileevent readable" binding
	    #   to http::CheckEof, in case the server times out and half-closes
	    #   the socket (http::CheckEof closes the other half).
	    # - We leave this binding in place until just before the last
	    #   puts+flush in http::Connected (GET/HEAD) or http::Write (POST),
	    #   after which the HTTP response might be generated.

	    if {    [info exists socketClosing($state(socketinfo))]
		       && $socketClosing($state(socketinfo))
	    } {
		# socketClosing(*) is set because the server has sent a
		# "Connection: close" header.
		# Do not use the persistent socket again.
		# Since we have only one persistent socket per server, and the
		# old socket is not yet dead, add the request to the write queue
		# of the dying socket, which will be replayed by ReplayIfClose.
		# Also add it to socketWrQueue(*) which is used only if an error
		# causes a call to Finish.
		set reusing 1
		set sock $socketMapping($state(socketinfo))
		set state(proxyUsed) $socketProxyId($state(socketinfo))
		Log "reusing closing socket $sock for $state(socketinfo) - token $token"

		set state(alreadyQueued) 1
		lassign $socketPlayCmd($state(socketinfo)) com0 com1 com2 com3
		lappend com3 $token
		set socketPlayCmd($state(socketinfo)) [list $com0 $com1 $com2 $com3]
		lappend socketWrQueue($state(socketinfo)) $token
		##Log socketPlayCmd($state(socketinfo)) is $socketPlayCmd($state(socketinfo))
		##Log socketWrQueue($state(socketinfo)) is $socketWrQueue($state(socketinfo))
	    } elseif {
		   [catch {fconfigure $socketMapping($state(socketinfo))}]
		&& (![SockIsPlaceHolder $socketMapping($state(socketinfo))])
	    } {
		###Log "Socket $socketMapping($state(socketinfo)) for $state(socketinfo)"
		# FIXME Is it still possible for this code to be executed? If
		#       so, this could be another place to call TestForReplay,
		#       rather than discarding the queued transactions.
		Log "WARNING: socket for $state(socketinfo) was closed\
			- token $token"
		Log "WARNING - if testing, pay special attention to this\
			case (GH) which is seldom executed - token $token"

		# This will call CancelReadPipeline, CancelWritePipeline, and
		# cancel any queued requests, responses.
		Unset $state(socketinfo)
	    } else {
		# Use the persistent socket.
		# - The socket may not be ready to write: an earlier request might
		#   still be still writing (in the pipelined case) or
		#   writing/reading (in the nonpipeline case). This possibility
		#   is handled by socketWrQueue later in this command.
		# - The socket may not yet exist, and be defined with a placeholder.
		set reusing 1
		set sock $socketMapping($state(socketinfo))
		set state(proxyUsed) $socketProxyId($state(socketinfo))
		if {[SockIsPlaceHolder $sock]} {
		    set state(ReusingPlaceholder) 1
		    lappend socketPhQueue($sock) $token
		} else {
		}
		Log "reusing open socket $sock for $state(socketinfo) - token $token"
	    }
	    # Do not automatically close the connection socket.
	    set state(connection) keep-alive
	}
    }

    set state(reusing) $reusing
    unset reusing

    if {![info exists sock]} {
        # N.B. At this point ([info exists sock] == $state(reusing)).
        # This will no longer be true after we set a value of sock here.
	# Give the socket a placeholder name.
	set sock HTTP_PLACEHOLDER_[incr TmpSockCounter]
    }
    set state(sock) $sock

    if {$state(reusing)} {
	# Define these for use (only) by http::ReplayIfDead if the persistent
	# connection has died.
	set state(tmpConnArgs) $state(connArgs)
	set state(tmpState) [array get state]
	set state(tmpOpenCmd) $state(openCmd)
    }
    return $token
}


# ------------------------------------------------------------------------------
#  Proc ::http::SockIsPlaceHolder
# ------------------------------------------------------------------------------
# Command to return 0 if the argument is a genuine socket handle, or 1 if is a
# placeholder value generated by geturl or ReplayCore before the real socket is
# created.
#
# Arguments:
# sock        - either a valid socket handle or a placeholder value
#
# Return Value: 0 or 1
# ------------------------------------------------------------------------------

proc http::SockIsPlaceHolder {sock} {
    expr {[string range $sock 0 16] eq {HTTP_PLACEHOLDER_}}
}


# ------------------------------------------------------------------------------
# state(reusing)
# ------------------------------------------------------------------------------
# - state(reusing) is set by geturl, ReplayCore
# - state(reusing) is used by geturl, AsyncTransaction, OpenSocket,
#   ConfigureNewSocket, and ScheduleRequest when creating and configuring the
#   connection.
# - state(reusing) is used by Connect, Connected, Event x 2 when deciding
#   whether to call TestForReplay.
# - Other places where state(reusing) is used:
#   - Connected   - if reusing and not pipelined, start the state(-timeout)
#                   timeout (when writing).
#   - DoneRequest - if reusing and pipelined, send the next pipelined write
#   - Event       - if reusing and pipelined, start the state(-timeout)
#                   timeout (when reading).
#   - Event       - if (not reusing) and pipelined, send the next pipelined
#                   write.
# ------------------------------------------------------------------------------


# ------------------------------------------------------------------------------
#  Proc http::AsyncTransaction
# ------------------------------------------------------------------------------
# This command is called by geturl and ReplayCore to prepare the HTTP
# transaction prescribed by a suitably prepared token.
#
# Arguments:
# token         - connection token (name of an array)
#
# Return Value: none
# ------------------------------------------------------------------------------

proc http::AsyncTransaction {token} {
    variable $token
    upvar 0 $token state
    set tk [namespace tail $token]

    variable socketMapping
    variable socketRdState
    variable socketWrState
    variable socketRdQueue
    variable socketWrQueue
    variable socketPhQueue
    variable socketClosing
    variable socketPlayCmd
    variable socketCoEvent
    variable socketProxyId

    set sock $state(sock)

    # See comments above re the start of this timeout in other cases.
    if {(!$state(reusing)) && ($state(-timeout) > 0)} {
	set state(after) [after $state(-timeout) \
		[list http::reset $token timeout]]
    }

    if {    $state(-keepalive)
	 && (![info exists socketMapping($state(socketinfo))])
    } {
	# This code is executed only for the first -keepalive request on a
	# socket.  It makes the socket persistent.
	##Log "  PreparePersistentConnection" $token -- $sock -- DO
        set DoLater [PreparePersistentConnection $token]
    } else {
        ##Log "  PreparePersistentConnection" $token -- $sock -- SKIP
        set DoLater {-traceread 0 -tracewrite 0}
    }

    if {$state(ReusingPlaceholder)} {
        # - This request was added to the socketPhQueue of a persistent
        #   connection.
        # - But the connection has not yet been created and is a placeholder;
        # - And the placeholder was created by an earlier request.
        # - When that earlier request calls OpenSocket, its placeholder is
        #   replaced with a true socket, and it then executes the equivalent of
        #   OpenSocket for any subsequent requests that have
        #   $state(ReusingPlaceholder).
        Log >J$tk after idle coro NO - ReusingPlaceholder
    } elseif {$state(alreadyQueued)} {
        # - This request was added to the socketWrQueue and socketPlayCmd
        #   of a persistent connection that will close at the end of its current
        #   read operation.
        Log >J$tk after idle coro NO - alreadyQueued
    } else {
        Log >J$tk after idle coro YES
        set CoroName ${token}--SocketCoroutine
        set cancel [after idle [list coroutine $CoroName ::http::OpenSocket \
                $token $DoLater]]
        dict set socketCoEvent($state(socketinfo)) $token $cancel
        set state(socketcoro) $cancel
    }

    return
}


# ------------------------------------------------------------------------------
#  Proc http::PreparePersistentConnection
# ------------------------------------------------------------------------------
# This command is called by AsyncTransaction to initialise a "persistent
# connection" based upon a socket placeholder.  It is called the first time the
# socket is associated with a "-keepalive" request.
#
# Arguments:
# token         - connection token (name of an array)
#
# Return Value: - DoLater, a dictionary of boolean values listing unfinished
#                 tasks; to be passed to ConfigureNewSocket via OpenSocket.
# ------------------------------------------------------------------------------

proc http::PreparePersistentConnection {token} {
    variable $token
    upvar 0 $token state

    variable socketMapping
    variable socketRdState
    variable socketWrState
    variable socketRdQueue
    variable socketWrQueue
    variable socketPhQueue
    variable socketClosing
    variable socketPlayCmd
    variable socketCoEvent
    variable socketProxyId

    set DoLater {-traceread 0 -tracewrite 0}
    set socketMapping($state(socketinfo)) $state(sock)
    set socketProxyId($state(socketinfo)) $state(proxyUsed)
    # - The value of state(proxyUsed) was set in http::CreateToken to either
    #   "none" or "HttpProxy".
    # - $token is the first transaction to use this placeholder, so there are
    #   no other tokens whose (proxyUsed) must be modified.

    if {![info exists socketRdState($state(socketinfo))]} {
        set socketRdState($state(socketinfo)) {}
        # set varName ::http::socketRdState($state(socketinfo))
        # trace add variable $varName unset ::http::CancelReadPipeline
        dict set DoLater -traceread 1
    }
    if {![info exists socketWrState($state(socketinfo))]} {
        set socketWrState($state(socketinfo)) {}
        # set varName ::http::socketWrState($state(socketinfo))
        # trace add variable $varName unset ::http::CancelWritePipeline
        dict set DoLater -tracewrite 1
    }

    if {$state(-pipeline)} {
        #Log new, init for pipelined, GRANT write access to $token in geturl
        # Also grant premature read access to the socket. This is OK.
        set socketRdState($state(socketinfo)) $token
        set socketWrState($state(socketinfo)) $token
    } else {
        # socketWrState is not used by this non-pipelined transaction.
        # We cannot leave it as "Wready" because the next call to
        # http::geturl with a pipelined transaction would conclude that the
        # socket is available for writing.
        #Log new, init for nonpipeline, GRANT r/w access to $token in geturl
        set socketRdState($state(socketinfo)) $token
        set socketWrState($state(socketinfo)) $token
    }

    # Value of socketPhQueue() may have already been set by ReplayCore.
    if {![info exists socketPhQueue($state(sock))]} {
        set socketPhQueue($state(sock))   {}
    }
    set socketRdQueue($state(socketinfo)) {}
    set socketWrQueue($state(socketinfo)) {}
    set socketClosing($state(socketinfo)) 0
    set socketPlayCmd($state(socketinfo)) {ReplayIfClose Wready {} {}}
    set socketCoEvent($state(socketinfo)) {}
    set socketProxyId($state(socketinfo)) {}

    return $DoLater
}

# ------------------------------------------------------------------------------
#  Proc ::http::OpenSocket
# ------------------------------------------------------------------------------
# This command is called as a coroutine idletask to start the asynchronous HTTP
# transaction in most cases.  For the exceptions, see the calling code in
# command AsyncTransaction.
#
# Arguments:
# token       - connection token (name of an array)
# DoLater     - dictionary of boolean values listing unfinished tasks
#
# Return Value: none
# ------------------------------------------------------------------------------

proc http::OpenSocket {token DoLater} {
    variable $token
    upvar 0 $token state
    set tk [namespace tail $token]

    variable socketMapping
    variable socketRdState
    variable socketWrState
    variable socketRdQueue
    variable socketWrQueue
    variable socketPhQueue
    variable socketClosing
    variable socketPlayCmd
    variable socketCoEvent
    variable socketProxyId

    Log >K$tk Start OpenSocket coroutine

    if {![info exists state(-keepalive)]} {
        # The request has already been cancelled by the calling script.
        return
    }

    set sockOld $state(sock)

    dict unset socketCoEvent($state(socketinfo)) $token
    unset -nocomplain state(socketcoro)

    if {[catch {
        if {$state(reusing)} {
	    # If ($state(reusing)) is true, then we do not need to create a new
	    # socket, even if $sockOld is only a placeholder for a socket.
            set sock $sockOld
        } else {
	    # set sock in the [catch] below.
	    set pre [clock milliseconds]
	    ##Log pre socket opened, - token $token
	    ##Log $state(openCmd) - token $token
	    set sock [namespace eval :: $state(openCmd)]
	    set state(sock) $sock
	    # Normal return from $state(openCmd) always returns a valid socket.
	    # A TLS proxy connection with 407 or other failure from the
	    # proxy server raises an error.

	    # Initialisation of a new socket.
	    ##Log post socket opened, - token $token
	    ##Log socket opened, now fconfigure - token $token
	    set delay [expr {[clock milliseconds] - $pre}]
	    if {$delay > 3000} {
		Log socket delay $delay - token $token
	    }
	    fconfigure $sock -translation {auto crlf} \
			     -buffersize $state(-blocksize)
<<<<<<< HEAD
=======
	    if {[package vsatisfies [package provide Tcl] 9.0-]} {
		fconfigure $sock -profile tcl8
	    }
>>>>>>> 203f1d69
	    ##Log socket opened, DONE fconfigure - token $token
        }

        Log "Using $sock for $state(socketinfo) - token $token" \
	    [expr {$state(-keepalive)?"keepalive":""}]

        # Code above has set state(sock) $sock
        ConfigureNewSocket $token $sockOld $DoLater
        ##Log OpenSocket success $sock - token $token
    } result errdict]} {
	##Log OpenSocket failed $result - token $token
	# There may be other requests in the socketPhQueue.
	# Prepare socketPlayCmd so that Finish will replay them.
	if {    ($state(-keepalive)) && (!$state(reusing))
	     && [info exists socketPhQueue($sockOld)]
	     && ($socketPhQueue($sockOld) ne {})
	} {
	    if {$socketMapping($state(socketinfo)) ne $sockOld} {
		Log "WARNING: this code should not be reached.\
			{$socketMapping($state(socketinfo)) ne $sockOld}"
	    }
	    set socketPlayCmd($state(socketinfo)) [list ReplayIfClose Wready {} $socketPhQueue($sockOld)]
	    set socketPhQueue($sockOld) {}
	}
        if {[string range $result 0 20] eq {proxy connect failed:}} {
	    # - The HTTPS proxy did not create a socket.  The pre-existing value
	    #   (a "placeholder socket") is unchanged.
	    # - The proxy returned a valid HTTP response to the failed CONNECT
	    #   request, and http::SecureProxyConnect copied this to $token,
	    #   and also set ${token}(connection) set to "close".
	    # - Remove the error message $result so that Finish delivers this
	    #   HTTP response to the caller.
	    set result {}
	}
	Finish $token $result
	# Because socket creation failed, the placeholder "socket" must be
	# "closed" and (if persistent) removed from the persistent sockets
	# table.  In the {proxy connect failed:} case Finish does this because
	# the value of ${token}(connection) is "close". In the other cases here,
	# it does so because $result is non-empty.
    }
    ##Log Leaving http::OpenSocket coroutine [info coroutine] - token $token
    return
}


# ------------------------------------------------------------------------------
#  Proc ::http::ConfigureNewSocket
# ------------------------------------------------------------------------------
# Command to initialise a newly-created socket.  Called only from OpenSocket.
#
# This command is called by OpenSocket whenever a genuine socket (sockNew) has
# been opened for for use by HTTP.  It does two things:
# (1) If $token uses a placeholder socket, this command replaces the placeholder
#     socket with the real socket, not only in $token but in all other requests
#     that use the same placeholder.
# (2) It calls ScheduleRequest to schedule each request that uses the socket.
#
#
# Value of sockOld/sockNew can be "sock" (genuine socket) or "ph" (placeholder).
# sockNew is ${token}(sock)
# sockOld   sockNew  CASES
#  sock       sock   (if $reusing, and sockOld is sock)
#  ph         sock   (if (not $reusing), and sockOld is ph)
#  ph         ph     (if $reusing, and sockOld is ph) - not called in this case
#  sock       ph     (cannot occur unless a bug)      - not called in this case
#                    (if (not $reusing), and sockOld is sock) - illogical
#
# Arguments:
# token         - connection token (name of an array)
# sockOld       - handle or placeholder used for a socket before the call to
#                 OpenSocket
# DoLater       - dictionary of boolean values listing unfinished tasks
#
# Return Value: none
# ------------------------------------------------------------------------------

proc http::ConfigureNewSocket {token sockOld DoLater} {
    variable $token
    upvar 0 $token state
    set tk [namespace tail $token]

    variable socketMapping
    variable socketRdState
    variable socketWrState
    variable socketRdQueue
    variable socketWrQueue
    variable socketPhQueue
    variable socketClosing
    variable socketPlayCmd
    variable socketCoEvent
    variable socketProxyId

    set reusing $state(reusing)
    set sock $state(sock)
    set proxyUsed $state(proxyUsed)
    ##Log "  ConfigureNewSocket" $token $sockOld ... -- $reusing $sock $proxyUsed

    if {(!$reusing) && ($sock ne $sockOld)} {
        # Replace the placeholder value sockOld with sock.

        if {    [info exists socketMapping($state(socketinfo))]
             && ($socketMapping($state(socketinfo)) eq $sockOld)
        } {
            set socketMapping($state(socketinfo)) $sock
            set socketProxyId($state(socketinfo)) $proxyUsed
            # tokens that use the placeholder $sockOld are updated below.
            ##Log set socketMapping($state(socketinfo)) $sock
        }

        # Now finish any tasks left over from PreparePersistentConnection on
        # the connection.
        #
        # The "unset" traces are fired by init (clears entire arrays), and
        # by http::Unset.
        # Unset is called by CloseQueuedQueries and (possibly never) by geturl.
        #
        # CancelReadPipeline, CancelWritePipeline call http::Finish for each
        # token.
        #
        # FIXME If Finish is placeholder-aware, these traces can be set earlier,
        # in PreparePersistentConnection.

        if {[dict get $DoLater -traceread]} {
	    set varName ::http::socketRdState($state(socketinfo))
	    trace add variable $varName unset ::http::CancelReadPipeline
        }
        if {[dict get $DoLater -tracewrite]} {
	    set varName ::http::socketWrState($state(socketinfo))
	    trace add variable $varName unset ::http::CancelWritePipeline
        }
    }

    # Do this in all cases.
    ScheduleRequest $token

    # Now look at all other tokens that use the placeholder $sockOld.
    if {    (!$reusing)
         && ($sock ne $sockOld)
         && [info exists socketPhQueue($sockOld)]
    } {
        ##Log "  ConfigureNewSocket" $token scheduled, now do $socketPhQueue($sockOld)
        foreach tok $socketPhQueue($sockOld) {
	    # 1. Amend the token's (sock).
	    ##Log set ${tok}(sock) $sock
	    set ${tok}(sock) $sock
	    set ${tok}(proxyUsed) $proxyUsed

	    # 2. Schedule the token's HTTP request.
	    # Every token in socketPhQueue(*) has reusing 1 alreadyQueued 0.
	    set ${tok}(reusing) 1
	    set ${tok}(alreadyQueued) 0
	    ScheduleRequest $tok
	}
	set socketPhQueue($sockOld) {}
    }
    ##Log "  ConfigureNewSocket" $token DONE

    return
}


# ------------------------------------------------------------------------------
# The values of array variables socketMapping etc.
# ------------------------------------------------------------------------------
# connId                 "$host:$port"
# socketMapping($connId) the handle or placeholder for the socket that is used
#                        for "-keepalive 1" requests to $connId.
# socketRdState($connId) the token that is currently reading from the socket.
#                        Other values: Rready (ready for next token to read).
# socketWrState($connId) the token that is currently writing to the socket.
#                        Other values: Wready (ready for next token to write),
#                        peNding (would be ready for next write, except that
#                        the integrity of a non-pipelined transaction requires
#                        waiting until the read(s) in progress are finished).
# socketRdQueue($connId) List of tokens that are queued for reading later.
# socketWrQueue($connId) List of tokens that are queued for writing later.
# socketPhQueue($sock)   List of tokens that are queued to use a placeholder
#                        socket, when the real socket has not yet been created.
# socketClosing($connId) (boolean) true iff a server response header indicates
#                        that the server will close the connection at the end of
#                        the current response.
# socketPlayCmd($connId) The command to execute to replay pending and
#                        part-completed transactions if the socket closes early.
# socketCoEvent($connId) Identifier for the "after idle" event that will launch
#                        an OpenSocket coroutine to open or re-use a socket.
# socketProxyId($connId) The type of proxy that this socket uses: values are
#                        those of state(proxyUsed) i.e. none, HttpProxy,
#                        SecureProxy, and SecureProxyFailed.
#                        The value is not used for anything by http, its purpose
#                        is to set the value of state() for caller information.
# ------------------------------------------------------------------------------


# ------------------------------------------------------------------------------
# Using socketWrState(*), socketWrQueue(*), socketRdState(*), socketRdQueue(*)
# ------------------------------------------------------------------------------
# The element socketWrState($connId) has a value which is either the name of
# the token that is permitted to write to the socket, or "Wready" if no
# token is permitted to write.
#
# The code that sets the value to Wready immediately calls
# http::NextPipelinedWrite, which examines socketWrQueue($connId) and
# processes the next request in the queue, if there is one.  The value
# Wready is not found when the interpreter is in the event loop unless the
# socket is idle.
#
# The element socketRdState($connId) has a value which is either the name of
# the token that is permitted to read from the socket, or "Rready" if no
# token is permitted to read.
#
# The code that sets the value to Rready then examines
# socketRdQueue($connId) and processes the next request in the queue, if
# there is one.  The value Rready is not found when the interpreter is in
# the event loop unless the socket is idle.
# ------------------------------------------------------------------------------


# ------------------------------------------------------------------------------
#  Proc http::ScheduleRequest
# ------------------------------------------------------------------------------
# Command to either begin the HTTP request, or add it to the appropriate queue.
# Called from two places in ConfigureNewSocket.
#
# Arguments:
# token         - connection token (name of an array)
#
# Return Value: none
# ------------------------------------------------------------------------------

proc http::ScheduleRequest {token} {
    variable $token
    upvar 0 $token state
    set tk [namespace tail $token]

    Log >L$tk ScheduleRequest

    variable socketMapping
    variable socketRdState
    variable socketWrState
    variable socketRdQueue
    variable socketWrQueue
    variable socketPhQueue
    variable socketClosing
    variable socketPlayCmd
    variable socketCoEvent
    variable socketProxyId

    set Unfinished 0

    set reusing $state(reusing)
    set sockNew $state(sock)

    # The "if" tests below: must test against the current values of
    # socketWrState, socketRdState, and so the tests must be done here,
    # not earlier in PreparePersistentConnection.

    if {$state(alreadyQueued)} {
	# The request has been appended to the queue of a persistent socket
	# (that is scheduled to close and have its queue replayed).
	#
	# A write may or may not be in progress.  There is no need to set
	# socketWrState to prevent another call stealing write access - all
	# subsequent calls on this socket will come here because the socket
	# will close after the current read, and its
	# socketClosing($connId) is 1.
	##Log "HTTP request for token $token is queued"

    } elseif {    $reusing
	       && $state(-pipeline)
	       && ($socketWrState($state(socketinfo)) ne "Wready")
    } {
	##Log "HTTP request for token $token is queued for pipelined use"
	lappend socketWrQueue($state(socketinfo)) $token

    } elseif {    $reusing
	       && (!$state(-pipeline))
	       && ($socketWrState($state(socketinfo)) ne "Wready")
    } {
	# A write is queued or in progress.  Lappend to the write queue.
	##Log "HTTP request for token $token is queued for nonpipeline use"
	lappend socketWrQueue($state(socketinfo)) $token

    } elseif {    $reusing
	       && (!$state(-pipeline))
	       && ($socketWrState($state(socketinfo)) eq "Wready")
	       && ($socketRdState($state(socketinfo)) ne "Rready")
    } {
	# A read is queued or in progress, but not a write.  Cannot start the
	# nonpipeline transaction, but must set socketWrState to prevent a
	# pipelined request jumping the queue.
	##Log "HTTP request for token $token is queued for nonpipeline use"
	#Log re-use nonpipeline, GRANT delayed write access to $token in geturl
	set socketWrState($state(socketinfo)) peNding
	lappend socketWrQueue($state(socketinfo)) $token

    } else {
        if {$reusing && $state(-pipeline)} {
	    #Log new, init for pipelined, GRANT write access to $token in geturl
	    # DO NOT grant premature read access to the socket.
            # set socketRdState($state(socketinfo)) $token
            set socketWrState($state(socketinfo)) $token
        } elseif {$reusing} {
	    # socketWrState is not used by this non-pipelined transaction.
	    # We cannot leave it as "Wready" because the next call to
	    # http::geturl with a pipelined transaction would conclude that the
	    # socket is available for writing.
	    #Log new, init for nonpipeline, GRANT r/w access to $token in geturl
            set socketRdState($state(socketinfo)) $token
            set socketWrState($state(socketinfo)) $token
        } else {
        }

	# Process the request now.
	# - Command is not called unless $state(sock) is a real socket handle
	#   and not a placeholder.
	# - All (!$reusing) cases come here.
	# - Some $reusing cases come here too if the connection is
	#   marked as ready.  Those $reusing cases are:
	#   $reusing && ($socketWrState($state(socketinfo)) eq "Wready") &&
	#   EITHER !$pipeline && ($socketRdState($state(socketinfo)) eq "Rready")
	#   OR      $pipeline
	#
	#Log ---- $state(socketinfo) << conn to $token for HTTP request (a)
	##Log "  ScheduleRequest" $token -- fileevent $state(sock) writable for $token
	# Connect does its own fconfigure.

        lassign $state(connArgs) proto phost srvurl

	if {[catch {
		fileevent $state(sock) writable \
			[list http::Connect $token $proto $phost $srvurl]
	} res opts]} {
	    # The socket no longer exists.
	    ##Log bug -- socket gone -- $res -- $opts
	}

    }

    return
}


# ------------------------------------------------------------------------------
#  Proc http::SendHeader
# ------------------------------------------------------------------------------
# Command to send a request header, and keep a copy in state(requestHeaders)
# for debugging purposes.
#
# Arguments:
# token       - connection token (name of an array)
# key         - header name
# value       - header value
#
# Return Value: none
# ------------------------------------------------------------------------------

proc http::SendHeader {token key value} {
    variable $token
    upvar 0 $token state
    set tk [namespace tail $token]
    set sock $state(sock)
    lappend state(requestHeaders) [string tolower $key] $value
    puts $sock "$key: $value"
    return
}

# http::Connected --
#
#	Callback used when the connection to the HTTP server is actually
#	established.
#
# Arguments:
#	token	State token.
#	proto	What protocol (http, https, etc.) was used to connect.
#	phost	Are we using keep-alive? Non-empty if yes.
#	srvurl	Service-local URL that we're requesting
# Results:
#	None.

proc http::Connected {token proto phost srvurl} {
    variable http
    variable urlTypes
    variable socketMapping
    variable socketRdState
    variable socketWrState
    variable socketRdQueue
    variable socketWrQueue
    variable socketPhQueue
    variable socketClosing
    variable socketPlayCmd
    variable socketCoEvent
    variable socketProxyId

    variable $token
    upvar 0 $token state
    set tk [namespace tail $token]

    if {$state(reusing) && (!$state(-pipeline)) && ($state(-timeout) > 0)} {
	set state(after) [after $state(-timeout) \
		[list http::reset $token timeout]]
    }

    # Set back the variables needed here.
    set sock $state(sock)
    set isQueryChannel [info exists state(-querychannel)]
    set isQuery [info exists state(-query)]
    regexp {^(.+):([^:]+)$} $state(socketinfo) {} host port

    set lower [string tolower $proto]
    set defport [lindex $urlTypes($lower) 0]

    # Send data in cr-lf format, but accept any line terminators.
    # Initialisation to {auto *} now done in geturl, KeepSocket and DoneRequest.
    # We are concerned here with the request (write) not the response (read).
    lassign [fconfigure $sock -translation] trRead trWrite
    fconfigure $sock -translation [list $trRead crlf] \
		     -buffersize $state(-blocksize)
<<<<<<< HEAD
=======
    if {[package vsatisfies [package provide Tcl] 9.0-]} {
	fconfigure $sock -profile tcl8
    }
>>>>>>> 203f1d69

    # The following is disallowed in safe interpreters, but the socket is
    # already in non-blocking mode in that case.

    catch {fconfigure $sock -blocking off}
    set how GET
    if {$isQuery} {
	set state(querylength) [string length $state(-query)]
	if {$state(querylength) > 0} {
	    set how POST
	    set contDone 0
	} else {
	    # There's no query data.
	    unset state(-query)
	    set isQuery 0
	}
    } elseif {$state(-validate)} {
	set how HEAD
    } elseif {$isQueryChannel} {
	set how POST
	# The query channel must be blocking for the async Write to
	# work properly.
	fconfigure $state(-querychannel) -blocking 1 -translation binary
	set contDone 0
    }
    if {[info exists state(-method)] && ($state(-method) ne "")} {
	set how $state(-method)
    }
    set accept_types_seen 0

    Log ^B$tk begin sending request - token $token

    if {[catch {
	if {[info exists state(bypass)]} {
	    set state(method) [lindex [split $state(bypass) { }] 0]
	    set state(requestHeaders) {}
	    set state(requestLine) $state(bypass)
	} else {
	    set state(method) $how
	    set state(requestHeaders) {}
	    set state(requestLine) "$how $srvurl HTTP/$state(-protocol)"
	}
	puts $sock $state(requestLine)
	set hostValue [GetFieldValue $state(-headers) Host]
	if {$hostValue ne {}} {
	    # Allow Host spoofing. [Bug 928154]
	    regexp {^[^:]+} $hostValue state(host)
	    SendHeader $token Host $hostValue
	} elseif {$port == $defport} {
	    # Don't add port in this case, to handle broken servers. [Bug
	    # #504508]
	    set state(host) $host
	    SendHeader $token Host $host
	} else {
	    set state(host) $host
	    SendHeader $token Host "$host:$port"
	}
	SendHeader $token User-Agent $http(-useragent)
	if {($state(-protocol) > 1.0) && $state(-keepalive)} {
	    # Send this header, because a 1.1 server is not compelled to treat
	    # this as the default.
	    set ConnVal keep-alive
	} elseif {($state(-protocol) > 1.0)} {
	    # RFC2616 sec 8.1.2.1
	    set ConnVal close
	} else {
	    # ($state(-protocol) <= 1.0)
	    # RFC7230 A.1
	    # Some server implementations of HTTP/1.0 have a faulty
	    # implementation of RFC 2068 Keep-Alive.
	    # Don't leave this to chance.
	    # For HTTP/1.0 we have already "set state(connection) close"
	    # and "state(-keepalive) 0".
	    set ConnVal close
	}
        # Proxy authorisation (cf. mod by Anders Ramdahl to autoproxy by
        # Pat Thoyts).
        if {($http(-proxyauth) ne {}) && ($state(proxyUsed) eq {HttpProxy})} {
	    SendHeader $token Proxy-Authorization $http(-proxyauth)
        }
	# RFC7230 A.1 - "clients are encouraged not to send the
	# Proxy-Connection header field in any requests"
	set accept_encoding_seen 0
	set content_type_seen 0
	set connection_seen 0
	foreach {key value} $state(-headers) {
	    set value [string map [list \n "" \r ""] $value]
	    set key [string map {" " -} [string trim $key]]
	    if {[string equal -nocase $key "host"]} {
		continue
	    }
	    if {[string equal -nocase $key "accept-encoding"]} {
		set accept_encoding_seen 1
	    }
	    if {[string equal -nocase $key "accept"]} {
		set accept_types_seen 1
	    }
	    if {[string equal -nocase $key "content-type"]} {
		set content_type_seen 1
	    }
	    if {[string equal -nocase $key "content-length"]} {
		set contDone 1
		set state(querylength) $value
	    }
	    if {    [string equal -nocase $key "connection"]
	         && [info exists state(bypass)]
	    } {
		# Value supplied in -headers overrides $ConnVal.
		set connection_seen 1
	    } elseif {[string equal -nocase $key "connection"]} {
		# Remove "close" or "keep-alive" and use our own value.
		# In an upgrade request, the upgrade is not guaranteed.
		# Value "close" or "keep-alive" tells the server what to do
		# if it refuses the upgrade.  We send a single "Connection"
		# header because some websocket servers, e.g. civetweb, reject
		# multiple headers. Bug [d01de3281f] of tcllib/websocket.
		set connection_seen 1
		set listVal $state(connectionValues)
		if {[set pos [lsearch $listVal close]] != -1} {
		    set listVal [lreplace $listVal $pos $pos]
		}
		if {[set pos [lsearch $listVal keep-alive]] != -1} {
		    set listVal [lreplace $listVal $pos $pos]
		}
		lappend listVal $ConnVal
		set value [join $listVal {, }]
	    }
	    if {[string length $key]} {
		SendHeader $token $key $value
	    }
	}
	# Allow overriding the Accept header on a per-connection basis. Useful
	# for working with REST services. [Bug c11a51c482]
	if {!$accept_types_seen} {
	    SendHeader $token Accept $state(accept-types)
	}
	if {    (!$accept_encoding_seen)
	     && (![info exists state(-handler)])
	     && $http(-zip)
	} {
	    SendHeader $token Accept-Encoding gzip,deflate
	} elseif {!$accept_encoding_seen} {
	    SendHeader $token Accept-Encoding identity
	} else {
	}
	if {!$connection_seen} {
	    SendHeader $token Connection $ConnVal
	}
	if {$isQueryChannel && ($state(querylength) == 0)} {
	    # Try to determine size of data in channel. If we cannot seek, the
	    # surrounding catch will trap us

	    set start [tell $state(-querychannel)]
	    seek $state(-querychannel) 0 end
	    set state(querylength) \
		    [expr {[tell $state(-querychannel)] - $start}]
	    seek $state(-querychannel) $start
	}

	# Note that we don't do Cookie2; that's much nastier and not normally
	# observed in practice either. It also doesn't fix the multitude of
	# bugs in the basic cookie spec.
	if {$http(-cookiejar) ne ""} {
	    set cookies ""
	    set separator ""
	    foreach {key value} [{*}$http(-cookiejar) \
		    getCookies $proto $host $state(path)] {
		append cookies $separator $key = $value
		set separator "; "
	    }
	    if {$cookies ne ""} {
		SendHeader $token Cookie $cookies
	    }
	}

	# Flush the request header and set up the fileevent that will either
	# push the POST data or read the response.
	#
	# fileevent note:
	#
	# It is possible to have both the read and write fileevents active at
	# this point. The only scenario it seems to affect is a server that
	# closes the connection without reading the POST data. (e.g., early
	# versions TclHttpd in various error cases). Depending on the
	# platform, the client may or may not be able to get the response from
	# the server because of the error it will get trying to write the post
	# data. Having both fileevents active changes the timing and the
	# behavior, but no two platforms (among Solaris, Linux, and NT) behave
	# the same, and none behave all that well in any case. Servers should
	# always read their POST data if they expect the client to read their
	# response.

	if {$isQuery || $isQueryChannel} {
	    # POST method.
	    if {!$content_type_seen} {
		SendHeader $token Content-Type $state(-type)
	    }
	    if {!$contDone} {
		SendHeader $token Content-Length $state(querylength)
	    }
	    puts $sock ""
	    flush $sock
	    # Flush flushes the error in the https case with a bad handshake:
	    # else the socket never becomes writable again, and hangs until
	    # timeout (if any).

	    lassign [fconfigure $sock -translation] trRead trWrite
	    fconfigure $sock -translation [list $trRead binary]
	    fileevent $sock writable [list http::Write $token]
	    # The http::Write command decides when to make the socket readable,
	    # using the same test as the GET/HEAD case below.
	} else {
	    # GET or HEAD method.
	    if {    (![catch {fileevent $sock readable} binding])
		 && ($binding eq [list http::CheckEof $sock])
	    } {
		# Remove the "fileevent readable" binding of an idle persistent
		# socket to http::CheckEof.  We can no longer treat bytes
		# received as junk. The server might still time out and
		# half-close the socket if it has not yet received the first
		# "puts".
		fileevent $sock readable {}
	    }
	    puts $sock ""
	    flush $sock
	    Log ^C$tk end sending request - token $token
	    # End of writing (GET/HEAD methods).  The request has been sent.

	    DoneRequest $token
	}

    } err]} {
	# The socket probably was never connected, OR the connection dropped
	# later, OR https handshake error, which may be discovered as late as
	# the "flush" command above...
	Log "WARNING - if testing, pay special attention to this\
		case (GI) which is seldom executed - token $token"
	if {[info exists state(reusing)] && $state(reusing)} {
	    # The socket was closed at the server end, and closed at
	    # this end by http::CheckEof.
    	    if {[TestForReplay $token write $err a]} {
		return
	    } else {
		Finish $token {failed to re-use socket}
	    }

	    # else:
	    # This is NOT a persistent socket that has been closed since its
	    # last use.
	    # If any other requests are in flight or pipelined/queued, they will
	    # be discarded.
	} elseif {$state(status) eq ""} {
	    # https handshake errors come here, for
	    # Tcl 8.7 without http::SecureProxyConnect, and for Tcl 8.6.
	    set msg [registerError $sock]
	    registerError $sock {}
	    if {$msg eq {}} {
		set msg {failed to use socket}
	    }
	    Finish $token $msg
	} elseif {$state(status) ne "error"} {
	    Finish $token $err
	}
    }
    return
}

# http::registerError
#
#	Called (for example when processing TclTLS activity) to register
#	an error for a connection on a specific socket.  This helps
#	http::Connected to deliver meaningful error messages, e.g. when a TLS
#	certificate fails verification.
#
#	Usage: http::registerError socket ?newValue?
#
#	"set" semantics, except that a "get" (a call without a new value) for a
#	non-existent socket returns {}, not an error.

proc http::registerError {sock args} {
    variable registeredErrors

    if {    ([llength $args] == 0)
	 && (![info exists registeredErrors($sock)])
    } {
	return
    } elseif {    ([llength $args] == 1)
	       && ([lindex $args 0] eq {})
    } {
	unset -nocomplain registeredErrors($sock)
	return
    }
    set registeredErrors($sock) {*}$args
}

# http::DoneRequest --
#
#	Command called when a request has been sent.  It will arrange the
#	next request and/or response as appropriate.
#
#	If this command is called when $socketClosing(*), the request $token
#	that calls it must be pipelined and destined to fail.

proc http::DoneRequest {token} {
    variable http
    variable socketMapping
    variable socketRdState
    variable socketWrState
    variable socketRdQueue
    variable socketWrQueue
    variable socketPhQueue
    variable socketClosing
    variable socketPlayCmd
    variable socketCoEvent
    variable socketProxyId

    variable $token
    upvar 0 $token state
    set tk [namespace tail $token]
    set sock $state(sock)

    # If pipelined, connect the next HTTP request to the socket.
    if {$state(reusing) && $state(-pipeline)} {
	# Enable next token (if any) to write.
	# The value "Wready" is set only here, and
	# in http::Event after reading the response-headers of a
	# non-reusing transaction.
	# Previous value is $token. It cannot be pending.
	set socketWrState($state(socketinfo)) Wready

	# Now ready to write the next pipelined request (if any).
	http::NextPipelinedWrite $token
    } else {
	# If pipelined, this is the first transaction on this socket.  We wait
	# for the response headers to discover whether the connection is
	# persistent.  (If this is not done and the connection is not
	# persistent, we SHOULD retry and then MUST NOT pipeline before knowing
	# that we have a persistent connection
	# (rfc2616 8.1.2.2)).
    }

    # Connect to receive the response, unless the socket is pipelined
    # and another response is being sent.
    # This code block is separate from the code below because there are
    # cases where socketRdState already has the value $token.
    if {    $state(-keepalive)
	 && $state(-pipeline)
	 && [info exists socketRdState($state(socketinfo))]
	 && ($socketRdState($state(socketinfo)) eq "Rready")
    } {
	#Log pipelined, GRANT read access to $token in Connected
	set socketRdState($state(socketinfo)) $token
    }

    if {    $state(-keepalive)
	 && $state(-pipeline)
	 && [info exists socketRdState($state(socketinfo))]
	 && ($socketRdState($state(socketinfo)) ne $token)
    } {
	# Do not read from the socket until it is ready.
	##Log "HTTP response for token $token is queued for pipelined use"
	# If $socketClosing(*), then the caller will be a pipelined write and
	# execution will come here.
	# This token has already been recorded as "in flight" for writing.
	# When the socket is closed, the read queue will be cleared in
	# CloseQueuedQueries and so the "lappend" here has no effect.
	lappend socketRdQueue($state(socketinfo)) $token
    } else {
	# In the pipelined case, connection for reading depends on the
	# value of socketRdState.
	# In the nonpipeline case, connection for reading always occurs.
	ReceiveResponse $token
    }
    return
}

# http::ReceiveResponse
#
#	Connects token to its socket for reading.

proc http::ReceiveResponse {token} {
    variable $token
    upvar 0 $token state
    set tk [namespace tail $token]
    set sock $state(sock)

    #Log ---- $state(socketinfo) >> conn to $token for HTTP response
    lassign [fconfigure $sock -translation] trRead trWrite
    fconfigure $sock -translation [list auto $trWrite] \
		     -buffersize $state(-blocksize)
<<<<<<< HEAD
=======
    if {[package vsatisfies [package provide Tcl] 9.0-]} {
	fconfigure $sock -profile tcl8
    }
>>>>>>> 203f1d69
    Log ^D$tk begin receiving response - token $token

    coroutine ${token}--EventCoroutine http::Event $sock $token
    if {[info exists state(-handler)] || [info exists state(-progress)]} {
        fileevent $sock readable [list http::EventGateway $sock $token]
    } else {
        fileevent $sock readable ${token}--EventCoroutine
    }
    return
}


# http::EventGateway
#
#	Bug [c2dc1da315].
#	- Recursive launch of the coroutine can occur if a -handler or -progress
#	  callback is used, and the callback command enters the event loop.
#	- To prevent this, the fileevent "binding" is disabled while the
#	  coroutine is in flight.
#	- If a recursive call occurs despite these precautions, it is not
#	  trapped and discarded here, because it is better to report it as a
#	  bug.
#	- Although this solution is believed to be sufficiently general, it is
#	  used only if -handler or -progress is specified.  In other cases,
#	  the coroutine is called directly.

proc http::EventGateway {sock token} {
    variable $token
    upvar 0 $token state
    fileevent $sock readable {}
    catch {${token}--EventCoroutine} res opts
    if {[info commands ${token}--EventCoroutine] ne {}} {
        # The coroutine can be deleted by completion (a non-yield return), by
        # http::Finish (when there is a premature end to the transaction), by
        # http::reset or http::cleanup, or if the caller set option -channel
        # but not option -handler: in the last case reading from the socket is
        # now managed by commands ::http::Copy*, http::ReceiveChunked, and
        # http::MakeTransformationChunked.
        #
        # Catch in case the coroutine has closed the socket.
        catch {fileevent $sock readable [list http::EventGateway $sock $token]}
    }

    # If there was an error, re-throw it.
    return -options $opts $res
}


# http::NextPipelinedWrite
#
# - Connecting a socket to a token for writing is done by this command and by
#   command KeepSocket.
# - If another request has a pipelined write scheduled for $token's socket,
#   and if the socket is ready to accept it, connect the write and update
#   the queue accordingly.
# - This command is called from http::DoneRequest and http::Event,
#   IF $state(-pipeline) AND (the current transfer has reached the point at
#   which the socket is ready for the next request to be written).
# - This command is called when a token has write access and is pipelined and
#   keep-alive, and sets socketWrState to Wready.
# - The command need not consider the case where socketWrState is set to a token
#   that does not yet have write access.  Such a token is waiting for Rready,
#   and the assignment of the connection to the token will be done elsewhere (in
#   http::KeepSocket).
# - This command cannot be called after socketWrState has been set to a
#   "pending" token value (that is then overwritten by the caller), because that
#   value is set by this command when it is called by an earlier token when it
#   relinquishes its write access, and the pending token is always the next in
#   line to write.

proc http::NextPipelinedWrite {token} {
    variable http
    variable socketRdState
    variable socketWrState
    variable socketWrQueue
    variable socketClosing
    variable $token
    upvar 0 $token state
    set connId $state(socketinfo)

    if {    [info exists socketClosing($connId)]
	 && $socketClosing($connId)
    } {
	# socketClosing(*) is set because the server has sent a
	# "Connection: close" header.
	# Behave as if the queues are empty - so do nothing.
    } elseif {    $state(-pipeline)
	 && [info exists socketWrState($connId)]
	 && ($socketWrState($connId) eq "Wready")

	 && [info exists socketWrQueue($connId)]
	 && [llength $socketWrQueue($connId)]
	 && ([set token2 [lindex $socketWrQueue($connId) 0]
	      set ${token2}(-pipeline)
	     ]
	    )
    } {
	# - The usual case for a pipelined connection, ready for a new request.
	#Log pipelined, GRANT write access to $token2 in NextPipelinedWrite
	set conn [set ${token2}(connArgs)]
	set socketWrState($connId) $token2
	set socketWrQueue($connId) [lrange $socketWrQueue($connId) 1 end]
	# Connect does its own fconfigure.
	fileevent $state(sock) writable [list http::Connect $token2 {*}$conn]
	#Log ---- $connId << conn to $token2 for HTTP request (b)

	# In the tests below, the next request will be nonpipeline.
    } elseif {    $state(-pipeline)
	       && [info exists socketWrState($connId)]
	       && ($socketWrState($connId) eq "Wready")

	       && [info exists socketWrQueue($connId)]
	       && [llength $socketWrQueue($connId)]
	       && (![ set token3 [lindex $socketWrQueue($connId) 0]
		      set ${token3}(-pipeline)
		    ]
		  )

	       && [info exists socketRdState($connId)]
	       && ($socketRdState($connId) eq "Rready")
    } {
	# The case in which the next request will be non-pipelined, and the read
	# and write queues is ready: which is the condition for a non-pipelined
	# write.
	set conn [set ${token3}(connArgs)]
	#Log nonpipeline, GRANT r/w access to $token3 in NextPipelinedWrite
	set socketRdState($connId) $token3
	set socketWrState($connId) $token3
	set socketWrQueue($connId) [lrange $socketWrQueue($connId) 1 end]
	# Connect does its own fconfigure.
	fileevent $state(sock) writable [list http::Connect $token3 {*}$conn]
	#Log ---- $state(sock) << conn to $token3 for HTTP request (c)

    } elseif {    $state(-pipeline)
	 && [info exists socketWrState($connId)]
	 && ($socketWrState($connId) eq "Wready")

	 && [info exists socketWrQueue($connId)]
	 && [llength $socketWrQueue($connId)]
	 && (![set token2 [lindex $socketWrQueue($connId) 0]
	      set ${token2}(-pipeline)
	     ]
	    )
    } {
	# - The case in which the next request will be non-pipelined, but the
	#   read queue is NOT ready.
	# - A read is queued or in progress, but not a write.  Cannot start the
	#   nonpipeline transaction, but must set socketWrState to prevent a new
	#   pipelined request (in http::geturl) jumping the queue.
	# - Because socketWrState($connId) is not set to Wready, the assignment
	#   of the connection to $token2 will be done elsewhere - by command
	#   http::KeepSocket when $socketRdState($connId) is set to "Rready".

	#Log re-use nonpipeline, GRANT delayed write access to $token in NextP..
	set socketWrState($connId) peNding
    }
    return
}

# http::CancelReadPipeline
#
#	Cancel pipelined responses on a closing "Keep-Alive" socket.
#
#	- Called by a variable trace on "unset socketRdState($connId)".
#	- The variable relates to a Keep-Alive socket, which has been closed.
#	- Cancels all pipelined responses. The requests have been sent,
#	  the responses have not yet been received.
#	- This is a hard cancel that ends each transaction with error status,
#	  and closes the connection. Do not use it if you want to replay failed
#	  transactions.
#	- N.B. Always delete ::http::socketRdState($connId) before deleting
#	  ::http::socketRdQueue($connId), or this command will do nothing.
#
# Arguments
#	As for a trace command on a variable.

proc http::CancelReadPipeline {name1 connId op} {
    variable socketRdQueue
    ##Log CancelReadPipeline $name1 $connId $op
    if {[info exists socketRdQueue($connId)]} {
	set msg {the connection was closed by CancelReadPipeline}
	foreach token $socketRdQueue($connId) {
	    set tk [namespace tail $token]
	    Log ^X$tk end of response "($msg)" - token $token
	    set ${token}(status) eof
	    Finish $token ;#$msg
	}
	set socketRdQueue($connId) {}
    }
    return
}

# http::CancelWritePipeline
#
#	Cancel queued events on a closing "Keep-Alive" socket.
#
#	- Called by a variable trace on "unset socketWrState($connId)".
#	- The variable relates to a Keep-Alive socket, which has been closed.
#	- In pipelined or nonpipeline case: cancels all queued requests.  The
#	  requests have not yet been sent, the responses are not due.
#	- This is a hard cancel that ends each transaction with error status,
#	  and closes the connection. Do not use it if you want to replay failed
#	  transactions.
#	- N.B. Always delete ::http::socketWrState($connId) before deleting
#	  ::http::socketWrQueue($connId), or this command will do nothing.
#
# Arguments
#	As for a trace command on a variable.

proc http::CancelWritePipeline {name1 connId op} {
    variable socketWrQueue

    ##Log CancelWritePipeline $name1 $connId $op
    if {[info exists socketWrQueue($connId)]} {
	set msg {the connection was closed by CancelWritePipeline}
	foreach token $socketWrQueue($connId) {
	    set tk [namespace tail $token]
	    Log ^X$tk end of response "($msg)" - token $token
	    set ${token}(status) eof
	    Finish $token ;#$msg
	}
	set socketWrQueue($connId) {}
    }
    return
}

# http::ReplayIfDead --
#
# - A query on a re-used persistent socket failed at the earliest opportunity,
#   because the socket had been closed by the server.  Keep the token, tidy up,
#   and try to connect on a fresh socket.
# - The connection is monitored for eof by the command http::CheckEof.  Thus
#   http::ReplayIfDead is needed only when a server event (half-closing an
#   apparently idle connection), and a client event (sending a request) occur at
#   almost the same time, and neither client nor server detects the other's
#   action before performing its own (an "asynchronous close event").
# - To simplify testing of http::ReplayIfDead, set TEST_EOF 1 in
#   http::KeepSocket, and then http::ReplayIfDead will be called if http::geturl
#   is called at any time after the server timeout.
#
# Arguments:
#	token	Connection token.
#
# Side Effects:
#	Use the same token, but try to open a new socket.

proc http::ReplayIfDead {token doing} {
    variable socketMapping
    variable socketRdState
    variable socketWrState
    variable socketRdQueue
    variable socketWrQueue
    variable socketPhQueue
    variable socketClosing
    variable socketPlayCmd
    variable socketCoEvent
    variable socketProxyId

    variable $token
    upvar 0 $token state

    Log running http::ReplayIfDead for $token $doing

    # 1. Merge the tokens for transactions in flight, the read (response) queue,
    #    and the write (request) queue.

    set InFlightR {}
    set InFlightW {}

    # Obtain the tokens for transactions in flight.
    if {$state(-pipeline)} {
	# Two transactions may be in flight.  The "read" transaction was first.
	# It is unlikely that the server would close the socket if a response
	# was pending; however, an earlier request (as well as the present
	# request) may have been sent and ignored if the socket was half-closed
	# by the server.

	if {    [info exists socketRdState($state(socketinfo))]
	     && ($socketRdState($state(socketinfo)) ne "Rready")
	} {
	    lappend InFlightR $socketRdState($state(socketinfo))
	} elseif {($doing eq "read")} {
	    lappend InFlightR $token
	}

	if {    [info exists socketWrState($state(socketinfo))]
	     && $socketWrState($state(socketinfo)) ni {Wready peNding}
	} {
	    lappend InFlightW $socketWrState($state(socketinfo))
	} elseif {($doing eq "write")} {
	    lappend InFlightW $token
	}

	# Report any inconsistency of $token with socket*state.
	if {    ($doing eq "read")
	     && [info exists socketRdState($state(socketinfo))]
	     && ($token ne $socketRdState($state(socketinfo)))
	} {
	    Log WARNING - ReplayIfDead pipelined token $token $doing \
		    ne socketRdState($state(socketinfo)) \
		      $socketRdState($state(socketinfo))

	} elseif {
		($doing eq "write")
	     && [info exists socketWrState($state(socketinfo))]
	     && ($token ne $socketWrState($state(socketinfo)))
	} {
	    Log WARNING - ReplayIfDead pipelined token $token $doing \
		    ne socketWrState($state(socketinfo)) \
		      $socketWrState($state(socketinfo))
	}
    } else {
	# One transaction should be in flight.
	# socketRdState, socketWrQueue are used.
	# socketRdQueue should be empty.

	# Report any inconsistency of $token with socket*state.
	if {$token ne $socketRdState($state(socketinfo))} {
	    Log WARNING - ReplayIfDead nonpipeline token $token $doing \
		    ne socketRdState($state(socketinfo)) \
		      $socketRdState($state(socketinfo))
	}

	# Report the inconsistency that socketRdQueue is non-empty.
	if {    [info exists socketRdQueue($state(socketinfo))]
	     && ($socketRdQueue($state(socketinfo)) ne {})
	} {
	    Log WARNING - ReplayIfDead nonpipeline token $token $doing \
		    has read queue socketRdQueue($state(socketinfo)) \
		    $socketRdQueue($state(socketinfo)) ne {}
	}

	lappend InFlightW $socketRdState($state(socketinfo))
	set socketRdQueue($state(socketinfo)) {}
    }

    set newQueue {}
    lappend newQueue {*}$InFlightR
    lappend newQueue {*}$socketRdQueue($state(socketinfo))
    lappend newQueue {*}$InFlightW
    lappend newQueue {*}$socketWrQueue($state(socketinfo))


    # 2. Tidy up token.  This is a cut-down form of Finish/CloseSocket.
    #    Do not change state(status).
    #    No need to after cancel state(after) - either this is done in
    #    ReplayCore/ReInit, or Finish is called.

    catch {close $state(sock)}
    Unset $state(socketinfo)

    # 2a. Tidy the tokens in the queues - this is done in ReplayCore/ReInit.
    # - Transactions, if any, that are awaiting responses cannot be completed.
    #   They are listed for re-sending in newQueue.
    # - All tokens are preserved for re-use by ReplayCore, and their variables
    #   will be re-initialised by calls to ReInit.
    # - The relevant element of socketMapping, socketRdState, socketWrState,
    #   socketRdQueue, socketWrQueue, socketClosing, socketPlayCmd will be set
    #   to new values in ReplayCore.

    ReplayCore $newQueue
    return
}

# http::ReplayIfClose --
#
#	A request on a socket that was previously "Connection: keep-alive" has
#	received a "Connection: close" response header.  The server supplies
#	that response correctly, but any later requests already queued on this
#	connection will be lost when the socket closes.
#
#	This command takes arguments that represent the socketWrState,
#	socketRdQueue and socketWrQueue for this connection.  The socketRdState
#	is not needed because the server responds in full to the request that
#	received the "Connection: close" response header.
#
#	Existing request tokens $token (::http::$n) are preserved.  The caller
#	will be unaware that the request was processed this way.

proc http::ReplayIfClose {Wstate Rqueue Wqueue} {
    Log running http::ReplayIfClose for $Wstate $Rqueue $Wqueue

    if {$Wstate in $Rqueue || $Wstate in $Wqueue} {
	Log WARNING duplicate token in http::ReplayIfClose - token $Wstate
	set Wstate Wready
    }

    # 1. Create newQueue
    set InFlightW {}
    if {$Wstate ni {Wready peNding}} {
	lappend InFlightW $Wstate
    }
    ##Log $Rqueue -- $InFlightW -- $Wqueue
    set newQueue {}
    lappend newQueue {*}$Rqueue
    lappend newQueue {*}$InFlightW
    lappend newQueue {*}$Wqueue

    # 2. Cleanup - none needed, done by the caller.

    ReplayCore $newQueue
    return
}

# http::ReInit --
#
#	Command to restore a token's state to a condition that
#	makes it ready to replay a request.
#
#	Command http::geturl stores extra state in state(tmp*) so
#	we don't need to do the argument processing again.
#
#	The caller must:
#	- Set state(reusing) and state(sock) to their new values after calling
#	  this command.
#	- Unset state(tmpState), state(tmpOpenCmd) if future calls to ReplayCore
#	  or ReInit are inappropriate for this token. Typically only one retry
#	  is allowed.
#	The caller may also unset state(tmpConnArgs) if this value (and the
#	token) will be used immediately.  The value is needed by tokens that
#	will be stored in a queue.
#
# Arguments:
#	token	Connection token.
#
# Return Value: (boolean) true iff the re-initialisation was successful.

proc http::ReInit {token} {
    variable $token
    upvar 0 $token state

    if {!(
	      [info exists state(tmpState)]
	   && [info exists state(tmpOpenCmd)]
	   && [info exists state(tmpConnArgs)]
	 )
    } {
	Log FAILED in http::ReInit via ReplayCore - NO tmp vars for $token
	return 0
    }

    if {[info exists state(after)]} {
	after cancel $state(after)
	unset state(after)
    }
    if {[info exists state(socketcoro)]} {
        Log $token Cancel socket after-idle event (ReInit)
        after cancel $state(socketcoro)
        unset state(socketcoro)
    }

    # Don't alter state(status) - this would trigger http::wait if it is in use.
    set tmpState    $state(tmpState)
    set tmpOpenCmd  $state(tmpOpenCmd)
    set tmpConnArgs $state(tmpConnArgs)
    foreach name [array names state] {
	if {$name ne "status"} {
	    unset state($name)
	}
    }

    # Don't alter state(status).
    # Restore state(tmp*) - the caller may decide to unset them.
    # Restore state(tmpConnArgs) which is needed for connection.
    # state(tmpState), state(tmpOpenCmd) are needed only for retries.

    dict unset tmpState status
    array set state $tmpState
    set state(tmpState)    $tmpState
    set state(tmpOpenCmd)  $tmpOpenCmd
    set state(tmpConnArgs) $tmpConnArgs

    return 1
}

# http::ReplayCore --
#
#	Command to replay a list of requests, using existing connection tokens.
#
#	Abstracted from http::geturl which stores extra state in state(tmp*) so
#	we don't need to do the argument processing again.
#
# Arguments:
#	newQueue	List of connection tokens.
#
# Side Effects:
#	Use existing tokens, but try to open a new socket.

proc http::ReplayCore {newQueue} {
    variable TmpSockCounter

    variable socketMapping
    variable socketRdState
    variable socketWrState
    variable socketRdQueue
    variable socketWrQueue
    variable socketPhQueue
    variable socketClosing
    variable socketPlayCmd
    variable socketCoEvent
    variable socketProxyId

    if {[llength $newQueue] == 0} {
	# Nothing to do.
	return
    }

    ##Log running ReplayCore for {*}$newQueue
    set newToken [lindex $newQueue 0]
    set newQueue [lrange $newQueue 1 end]

    # 3. Use newToken, and restore its values of state(*).  Do not restore
    #    elements tmp* - we try again only once.

    set token $newToken
    variable $token
    upvar 0 $token state

    if {![ReInit $token]} {
	Log FAILED in http::ReplayCore - NO tmp vars
	Log ReplayCore reject $token
	Finish $token {cannot send this request again}
	return
    }

    set tmpState    $state(tmpState)
    set tmpOpenCmd  $state(tmpOpenCmd)
    set tmpConnArgs $state(tmpConnArgs)
    unset state(tmpState)
    unset state(tmpOpenCmd)
    unset state(tmpConnArgs)

    set state(reusing) 0
    set state(ReusingPlaceholder) 0
    set state(alreadyQueued) 0
    Log ReplayCore replay $token

    # Give the socket a placeholder name before it is created.
    set sock HTTP_PLACEHOLDER_[incr TmpSockCounter]
    set state(sock) $sock

    # Move the $newQueue into the placeholder socket's socketPhQueue.
    set socketPhQueue($sock) {}
    foreach tok $newQueue {
	if {[ReInit $tok]} {
	    set ${tok}(reusing) 1
	    set ${tok}(sock) $sock
	    lappend socketPhQueue($sock) $tok
	    Log ReplayCore replay $tok
	} else {
	    Log ReplayCore reject $tok
	    set ${tok}(reusing) 1
	    set ${tok}(sock) NONE
	    Finish $tok {cannot send this request again}
	}
    }

    AsyncTransaction $token

    return
}

# Data access functions:
# Data - the URL data
# Status - the transaction status: ok, reset, eof, timeout, error
# Code - the HTTP transaction code, e.g., 200
# Size - the size of the URL data

proc http::responseBody {token} {
    variable $token
    upvar 0 $token state
    return $state(body)
}
proc http::status {token} {
    if {![info exists $token]} {
	return "error"
    }
    variable $token
    upvar 0 $token state
    return $state(status)
}
proc http::responseLine {token} {
    variable $token
    upvar 0 $token state
    return $state(http)
}
proc http::requestLine {token} {
    variable $token
    upvar 0 $token state
    return $state(requestLine)
}
proc http::responseCode {token} {
    variable $token
    upvar 0 $token state
    if {[regexp {[0-9]{3}} $state(http) numeric_code]} {
	return $numeric_code
    } else {
	return $state(http)
    }
}
proc http::size {token} {
    variable $token
    upvar 0 $token state
    return $state(currentsize)
}
proc http::requestHeaders {token args} {
    set lenny  [llength $args]
    if {$lenny > 1} {
        return -code error {usage: ::http::requestHeaders token ?headerName?}
    } else {
        return [Meta $token request {*}$args]
    }
}
proc http::responseHeaders {token args} {
    set lenny  [llength $args]
    if {$lenny > 1} {
        return -code error {usage: ::http::responseHeaders token ?headerName?}
    } else {
        return [Meta $token response {*}$args]
    }
}
proc http::requestHeaderValue {token header} {
    Meta $token request $header VALUE
}
proc http::responseHeaderValue {token header} {
    Meta $token response $header VALUE
}
proc http::Meta {token who args} {
    variable $token
    upvar 0 $token state

    if {$who eq {request}} {
        set whom requestHeaders
    } elseif {$who eq {response}} {
        set whom meta
    } else {
        return -code error {usage: ::http::Meta token request|response ?headerName ?VALUE??}
    }

    set header [string tolower [lindex $args 0]]
    set how    [string tolower [lindex $args 1]]
    set lenny  [llength $args]
    if {$lenny == 0} {
        return $state($whom)
    } elseif {($lenny > 2) || (($lenny == 2) && ($how ne {value}))} {
        return -code error {usage: ::http::Meta token request|response ?headerName ?VALUE??}
    } else {
        set result {}
        set combined {}
        foreach {key value} $state($whom) {
            if {$key eq $header} {
                lappend result $key $value
                append combined $value {, }
            }
        }
        if {$lenny == 1} {
            return $result
        } else {
            return [string range $combined 0 end-2]
        }
    }
}


# ------------------------------------------------------------------------------
#  Proc http::responseInfo
# ------------------------------------------------------------------------------
# Command to return a dictionary of the most useful metadata of a HTTP
# response.
#
# Arguments:
# token       - connection token (name of an array)
#
# Return Value: a dict. See man page http(n) for a description of each item.
# ------------------------------------------------------------------------------

proc http::responseInfo {token} {
    variable $token
    upvar 0 $token state
    set result {}
    foreach {key origin name} {
        stage                 STATE  state
        status                STATE  status
        responseCode          STATE  responseCode
        reasonPhrase          STATE  reasonPhrase
        contentType           STATE  type
        binary                STATE  binary
        redirection           RESP   location
        upgrade               STATE  upgrade
        error                 ERROR  -
        postError             STATE  posterror
        method                STATE  method
        charset               STATE  charset
        compression           STATE  coding
        httpRequest           STATE  -protocol
        httpResponse          STATE  httpResponse
        url                   STATE  url
        connectionRequest     REQ    connection
        connectionResponse    RESP   connection
        connectionActual      STATE  connection
        transferEncoding      STATE  transfer
        totalPost             STATE  querylength
        currentPost           STATE  queryoffset
        totalSize             STATE  totalsize
        currentSize           STATE  currentsize
        proxyUsed             STATE  proxyUsed
    } {
        if {$origin eq {STATE}} {
            if {[info exists state($name)]} {
                dict set result $key $state($name)
            } else {
                # Should never come here
                dict set result $key {}
            }
        } elseif {$origin eq {REQ}} {
            dict set result $key [requestHeaderValue $token $name]
        } elseif {$origin eq {RESP}} {
            dict set result $key [responseHeaderValue $token $name]
        } elseif {$origin eq {ERROR}} {
            # Don't flood the dict with data.  The command ::http::error is
            # available.
            if {[info exists state(error)]} {
                set msg [lindex $state(error) 0]
            } else {
                set msg {}
            }
            dict set result $key $msg
        } else {
            # Should never come here
            dict set result $key {}
        }
    }
    return $result
}
proc http::error {token} {
    variable $token
    upvar 0 $token state
    if {[info exists state(error)]} {
	return $state(error)
    }
    return
}
proc http::postError {token} {
    variable $token
    upvar 0 $token state
    if {[info exists state(postErrorFull)]} {
	return $state(postErrorFull)
    }
    return
}

# http::cleanup
#
#	Garbage collect the state associated with a transaction
#
# Arguments
#	token	The token returned from http::geturl
#
# Side Effects
#	unsets the state array

proc http::cleanup {token} {
    variable $token
    upvar 0 $token state
    if {[info commands ${token}--EventCoroutine] ne {}} {
	rename ${token}--EventCoroutine {}
    }
    if {[info commands ${token}--SocketCoroutine] ne {}} {
	rename ${token}--SocketCoroutine {}
    }
    if {[info exists state(after)]} {
	after cancel $state(after)
	unset state(after)
    }
    if {[info exists state(socketcoro)]} {
        Log $token Cancel socket after-idle event (cleanup)
        after cancel $state(socketcoro)
        unset state(socketcoro)
    }
    if {[info exists state]} {
	unset state
    }
    return
}

# http::Connect
#
#	This callback is made when an asyncronous connection completes.
#
# Arguments
#	token	The token returned from http::geturl
#
# Side Effects
#	Sets the status of the connection, which unblocks
# 	the waiting geturl call

proc http::Connect {token proto phost srvurl} {
    variable $token
    upvar 0 $token state
    set tk [namespace tail $token]

    if {[catch {eof $state(sock)} tmp] || $tmp} {
        set err "due to unexpected EOF"
    } elseif {[set err [fconfigure $state(sock) -error]] ne ""} {
        # set err is done in test
    } else {
        # All OK
	set state(state) connecting
	fileevent $state(sock) writable {}
	::http::Connected $token $proto $phost $srvurl
	return
    }

    # Error cases.
	Log "WARNING - if testing, pay special attention to this\
		case (GJ) which is seldom executed - token $token"
	if {[info exists state(reusing)] && $state(reusing)} {
	    # The socket was closed at the server end, and closed at
	    # this end by http::CheckEof.
	    if {[TestForReplay $token write $err b]} {
		return
	    }

	    # else:
	    # This is NOT a persistent socket that has been closed since its
	    # last use.
	    # If any other requests are in flight or pipelined/queued, they will
	    # be discarded.
	}
	Finish $token "connect failed $err"
    return
}

# http::Write
#
#	Write POST query data to the socket
#
# Arguments
#	token	The token for the connection
#
# Side Effects
#	Write the socket and handle callbacks.

proc http::Write {token} {
    variable http
    variable socketMapping
    variable socketRdState
    variable socketWrState
    variable socketRdQueue
    variable socketWrQueue
    variable socketPhQueue
    variable socketClosing
    variable socketPlayCmd
    variable socketCoEvent
    variable socketProxyId

    variable $token
    upvar 0 $token state
    set tk [namespace tail $token]
    set sock $state(sock)

    # Output a block.  Tcl will buffer this if the socket blocks
    set done 0
    if {[catch {
	# Catch I/O errors on dead sockets

	if {[info exists state(-query)]} {
	    # Chop up large query strings so queryprogress callback can give
	    # smooth feedback.
	    if {    $state(queryoffset) + $state(-queryblocksize)
		 >= $state(querylength)
	    } {
		# This will be the last puts for the request-body.
		if {    (![catch {fileevent $sock readable} binding])
		     && ($binding eq [list http::CheckEof $sock])
		} {
		    # Remove the "fileevent readable" binding of an idle
		    # persistent socket to http::CheckEof.  We can no longer
		    # treat bytes received as junk. The server might still time
		    # out and half-close the socket if it has not yet received
		    # the first "puts".
		    fileevent $sock readable {}
		}
	    }
	    puts -nonewline $sock \
		[string range $state(-query) $state(queryoffset) \
		     [expr {$state(queryoffset) + $state(-queryblocksize) - 1}]]
	    incr state(queryoffset) $state(-queryblocksize)
	    if {$state(queryoffset) >= $state(querylength)} {
		set state(queryoffset) $state(querylength)
		set done 1
	    }
	} else {
	    # Copy blocks from the query channel

	    set outStr [read $state(-querychannel) $state(-queryblocksize)]
	    if {[eof $state(-querychannel)]} {
		# This will be the last puts for the request-body.
		if {    (![catch {fileevent $sock readable} binding])
		     && ($binding eq [list http::CheckEof $sock])
		} {
		    # Remove the "fileevent readable" binding of an idle
		    # persistent socket to http::CheckEof.  We can no longer
		    # treat bytes received as junk. The server might still time
		    # out and half-close the socket if it has not yet received
		    # the first "puts".
		    fileevent $sock readable {}
		}
	    }
	    puts -nonewline $sock $outStr
	    incr state(queryoffset) [string length $outStr]
	    if {[eof $state(-querychannel)]} {
		set done 1
	    }
	}
    } err opts]} {
	# Do not call Finish here, but instead let the read half of the socket
	# process whatever server reply there is to get.
	set state(posterror) $err
	set info [dict get $opts -errorinfo]
	set code [dict get $opts -code]
	set state(postErrorFull) [list $err $info $code]
	set done 1
    }

    if {$done} {
	catch {flush $sock}
	fileevent $sock writable {}
	Log ^C$tk end sending request - token $token
	# End of writing (POST method).  The request has been sent.

	DoneRequest $token
    }

    # Callback to the client after we've completely handled everything.

    if {[string length $state(-queryprogress)]} {
	namespace eval :: $state(-queryprogress) \
	    [list $token $state(querylength) $state(queryoffset)]
    }
    return
}

# http::Event
#
#	Handle input on the socket. This command is the core of
#	the coroutine commands ${token}--EventCoroutine that are
#	bound to "fileevent $sock readable" and process input.
#
# Arguments
#	sock	The socket receiving input.
#	token	The token returned from http::geturl
#
# Side Effects
#	Read the socket and handle callbacks.

proc http::Event {sock token} {
    variable http
    variable socketMapping
    variable socketRdState
    variable socketWrState
    variable socketRdQueue
    variable socketWrQueue
    variable socketPhQueue
    variable socketClosing
    variable socketPlayCmd
    variable socketCoEvent
    variable socketProxyId

    variable $token
    upvar 0 $token state
    set tk [namespace tail $token]
    while 1 {
	yield
	##Log Event call - token $token

	if {![info exists state]} {
	    Log "Event $sock with invalid token '$token' - remote close?"
	    if {!([catch {eof $sock} tmp] || $tmp)} {
		if {[set d [read $sock]] ne ""} {
		    Log "WARNING: additional data left on closed socket\
			    - token $token"
		} else {
		}
	    } else {
	    }
	    Log ^X$tk end of response (token error) - token $token
	    CloseSocket $sock
	    return
	} else {
	}
	if {$state(state) eq "connecting"} {
	    ##Log - connecting - token $token
	    if {    $state(reusing)
		 && $state(-pipeline)
		 && ($state(-timeout) > 0)
		 && (![info exists state(after)])
	    } {
		set state(after) [after $state(-timeout) \
			[list http::reset $token timeout]]
	    } else {
	    }

	    if {[catch {gets $sock state(http)} nsl]} {
		Log "WARNING - if testing, pay special attention to this\
			case (GK) which is seldom executed - token $token"
		if {[info exists state(reusing)] && $state(reusing)} {
		    # The socket was closed at the server end, and closed at
		    # this end by http::CheckEof.

		    if {[TestForReplay $token read $nsl c]} {
			return
		    } else {
		    }
		    # else:
		    # This is NOT a persistent socket that has been closed since
		    # its last use.
		    # If any other requests are in flight or pipelined/queued,
		    # they will be discarded.
		} else {
		    # https handshake errors come here, for
		    # Tcl 8.7 with http::SecureProxyConnect.
		    set msg [registerError $sock]
		    registerError $sock {}
		    if {$msg eq {}} {
			set msg $nsl
		    }
		    Log ^X$tk end of response (error) - token $token
		    Finish $token $msg
		    return
		}
	    } elseif {$nsl >= 0} {
		##Log - connecting 1 - token $token
		set state(state) "header"
	    } elseif {    ([catch {eof $sock} tmp] || $tmp)
		       && [info exists state(reusing)]
		       && $state(reusing)
	    } {
		# The socket was closed at the server end, and we didn't notice.
		# This is the first read - where the closure is usually first
		# detected.

		if {[TestForReplay $token read {} d]} {
		    return
		} else {
		}

		# else:
		# This is NOT a persistent socket that has been closed since its
		# last use.
		# If any other requests are in flight or pipelined/queued, they
		# will be discarded.
	    } else {
	    }
	} elseif {$state(state) eq "header"} {
	    if {[catch {gets $sock line} nhl]} {
		##Log header failed - token $token
		Log ^X$tk end of response (error) - token $token
		Finish $token $nhl
		return
	    } elseif {$nhl == 0} {
		##Log header done - token $token
		Log ^E$tk end of response headers - token $token
		# We have now read all headers
		# We ignore HTTP/1.1 100 Continue returns. RFC2616 sec 8.2.3
		if {    ($state(http) == "")
		     || ([regexp {^\S+\s(\d+)} $state(http) {} x] && $x == 100)
		} {
		    set state(state) "connecting"
		    continue
		    # This was a "return" in the pre-coroutine code.
		} else {
		}

		# We have $state(http) so let's split it into its components.
		if {[regexp {^HTTP/(\S+) ([0-9]{3}) (.*)$} $state(http) \
			-> httpResponse responseCode reasonPhrase]
		} {
		    set state(httpResponse) $httpResponse
		    set state(responseCode) $responseCode
		    set state(reasonPhrase) $reasonPhrase
		} else {
		    set state(httpResponse) $state(http)
		    set state(responseCode) $state(http)
		    set state(reasonPhrase) $state(http)
		}

		if {    ([info exists state(connection)])
		     && ([info exists socketMapping($state(socketinfo))])
		     && ("keep-alive" in $state(connection))
		     && ($state(-keepalive))
		     && (!$state(reusing))
		     && ($state(-pipeline))
		} {
		    # Response headers received for first request on a
		    # persistent socket.  Now ready for pipelined writes (if
		    # any).
		    # Previous value is $token. It cannot be "pending".
		    set socketWrState($state(socketinfo)) Wready
		    http::NextPipelinedWrite $token
		} else {
		}

		# Once a "close" has been signaled, the client MUST NOT send any
		# more requests on that connection.
		#
		# If either the client or the server sends the "close" token in
		# the Connection header, that request becomes the last one for
		# the connection.

		if {    ([info exists state(connection)])
		     && ([info exists socketMapping($state(socketinfo))])
		     && ("close" in $state(connection))
		     && ($state(-keepalive))
		} {
		    # The server warns that it will close the socket after this
		    # response.
		    ##Log WARNING - socket will close after response for $token
		    # Prepare data for a call to ReplayIfClose.
		    Log $token socket will close after this transaction
		    # 1. Cancel socket-assignment coro events that have not yet
		    # launched, and add the tokens to the write queue.
		    if {[info exists socketCoEvent($state(socketinfo))]} {
			foreach {tok can} $socketCoEvent($state(socketinfo)) {
			    lappend socketWrQueue($state(socketinfo)) $tok
			    unset -nocomplain ${tok}(socketcoro)
			    after cancel $can
			    Log $tok Cancel socket after-idle event (Event)
			    Log Move $tok from socketCoEvent to socketWrQueue and cancel its after idle coro
			}
			set socketCoEvent($state(socketinfo)) {}
		    } else {
		    }

		    if {    ($socketRdQueue($state(socketinfo)) ne {})
			 || ($socketWrQueue($state(socketinfo)) ne {})
			 || ($socketWrState($state(socketinfo)) ni
						[list Wready peNding $token])
		    } {
			set InFlightW $socketWrState($state(socketinfo))
			if {$InFlightW in [list Wready peNding $token]} {
			    set InFlightW Wready
			} else {
			    set msg "token ${InFlightW} is InFlightW"
			    ##Log $msg - token $token
			}
			set socketPlayCmd($state(socketinfo)) \
				[list ReplayIfClose $InFlightW \
				$socketRdQueue($state(socketinfo)) \
				$socketWrQueue($state(socketinfo))]

			# - All tokens are preserved for re-use by ReplayCore.
			# - Queues are preserved in case of Finish with error,
			#   but are not used for anything else because
			#   socketClosing(*) is set below.
			# - Cancel the state(after) timeout events.
			foreach tokenVal $socketRdQueue($state(socketinfo)) {
			    if {[info exists ${tokenVal}(after)]} {
				after cancel [set ${tokenVal}(after)]
				unset ${tokenVal}(after)
			    } else {
			    }
			    # Tokens in the read queue have no (socketcoro) to
			    # cancel.
			}
		    } else {
			set socketPlayCmd($state(socketinfo)) \
				{ReplayIfClose Wready {} {}}
		    }

		    # Do not allow further connections on this socket (but
		    # geturl can add new requests to the replay).
		    set socketClosing($state(socketinfo)) 1
		} else {
		}

		set state(state) body

		# According to
		# https://developer.mozilla.org/en-US/docs/Web/HTTP/Headers/Connection
		# any comma-separated "Connection:" list implies keep-alive, but I
		# don't see this in the RFC so we'll play safe and
		# scan any list for "close".
		# Done here to support combining duplicate header field's values.
		if {   [info exists state(connection)]
		    && ("close" ni $state(connection))
		    && ("keep-alive" ni $state(connection))
		} {
		    lappend state(connection) "keep-alive"
		} else {
		}

		# If doing a HEAD, then we won't get any body
		if {$state(-validate)} {
		    Log ^F$tk end of response for HEAD request - token $token
		    set state(state) complete
		    Eot $token
		    return
		} elseif {
			($state(method) eq {CONNECT})
		     && [string is integer -strict $state(responseCode)]
		     && ($state(responseCode) >= 200)
		     && ($state(responseCode) < 300)
		} {
		    # A successful CONNECT response has no body.
		    # (An unsuccessful CONNECT has headers and body.)
		    # The code below is abstracted from Eot/Finish, but
		    # keeps the socket open.
		    catch {fileevent $state(sock) readable {}}
		    catch {fileevent $state(sock) writable {}}
		    set state(state) complete
		    set state(status) ok
		    if {[info commands ${token}--EventCoroutine] ne {}} {
			rename ${token}--EventCoroutine {}
		    }
		    if {[info commands ${token}--SocketCoroutine] ne {}} {
			rename ${token}--SocketCoroutine {}
		    }
		    if {[info exists state(socketcoro)]} {
		        Log $token Cancel socket after-idle event (Finish)
		        after cancel $state(socketcoro)
		        unset state(socketcoro)
		    }
		    if {[info exists state(after)]} {
			after cancel $state(after)
			unset state(after)
		    }
		    if {    [info exists state(-command)]
			 && (![info exists state(done-command-cb)])
		    } {
			set state(done-command-cb) yes
			if {[catch {namespace eval :: $state(-command) $token} err]} {
			    set state(error) [list $err $errorInfo $errorCode]
			    set state(status) error
			}
		    }
		    return
		} else {
		}

		# - For non-chunked transfer we may have no body - in this case
		#   we may get no further file event if the connection doesn't
		#   close and no more data is sent. We can tell and must finish
		#   up now - not later - the alternative would be to wait until
		#   the server times out.
		# - In this case, the server has NOT told the client it will
		#   close the connection, AND it has NOT indicated the resource
		#   length EITHER by setting the Content-Length (totalsize) OR
		#   by using chunked Transfer-Encoding.
		# - Do not worry here about the case (Connection: close) because
		#   the server should close the connection.
		# - IF (NOT Connection: close) AND (NOT chunked encoding) AND
		#      (totalsize == 0).

		if {    (!(    [info exists state(connection)]
			    && ("close" in $state(connection))
			  )
			)
		     && ($state(transfer) eq {})
		     && ($state(totalsize) == 0)
		} {
		    set msg {body size is 0 and no events likely - complete}
		    Log "$msg - token $token"
		    set msg {(length unknown, set to 0)}
		    Log ^F$tk end of response body {*}$msg - token $token
		    set state(state) complete
		    Eot $token
		    return
		} else {
		}

		# We have to use binary translation to count bytes properly.
		lassign [fconfigure $sock -translation] trRead trWrite
		fconfigure $sock -translation [list binary $trWrite]

		if {
		    $state(-binary) || [IsBinaryContentType $state(type)]
		} {
		    # Turn off conversions for non-text data.
		    set state(binary) 1
		} else {
		}
		if {[info exists state(-channel)]} {
		    if {$state(binary) || [llength [ContentEncoding $token]]} {
			fconfigure $state(-channel) -translation binary
		    } else {
		    }
		    if {![info exists state(-handler)]} {
			# Initiate a sequence of background fcopies.
			fileevent $sock readable {}
			rename ${token}--EventCoroutine {}
			CopyStart $sock $token
			return
		    } else {
		    }
		} else {
		}
	    } elseif {$nhl > 0} {
		# Process header lines.
		##Log header - token $token - $line
		if {[regexp -nocase {^([^:]+):(.+)$} $line x key value]} {
		    set key [string tolower $key]
		    switch -- $key {
			content-type {
			    set state(type) [string trim [string tolower $value]]
			    # Grab the optional charset information.
			    if {[regexp -nocase \
				    {charset\s*=\s*\"((?:[^""]|\\\")*)\"} \
				    $state(type) -> cs]} {
				set state(charset) [string map {{\"} \"} $cs]
			    } else {
				regexp -nocase {charset\s*=\s*(\S+?);?} \
					$state(type) -> state(charset)
			    }
			}
			content-length {
			    set state(totalsize) [string trim $value]
			}
			content-encoding {
			    set state(coding) [string trim $value]
			}
			transfer-encoding {
			    set state(transfer) \
				    [string trim [string tolower $value]]
			}
			proxy-connection -
			connection {
			    # RFC 7230 Section 6.1 states that a comma-separated
			    # list is an acceptable value.
			    if {![info exists state(connectionRespFlag)]} {
				# This is the first "Connection" response header.
				# Scrub the earlier value set by iniitialisation.
				set state(connectionRespFlag) {}
				set state(connection) {}
			    }
			    foreach el [SplitCommaSeparatedFieldValue $value] {
				lappend state(connection) [string tolower $el]
			    }
			}
			upgrade {
			    set state(upgrade) [string trim $value]
			}
			set-cookie {
			    if {$http(-cookiejar) ne ""} {
				ParseCookie $token [string trim $value]
			    } else {
			    }
			}
		    }
		    lappend state(meta) $key [string trim $value]
		} else {
		}
	    } else {
	    }
	} else {
	    # Now reading body
	    ##Log body - token $token
	    if {[catch {
		if {[info exists state(-handler)]} {
		    set n [namespace eval :: $state(-handler) [list $sock $token]]
		    ##Log handler $n - token $token
		    # N.B. the protocol has been set to 1.0 because the -handler
		    # logic is not expected to handle chunked encoding.
		    # FIXME Allow -handler with 1.1 on dechunked stacked chan.
		    if {$state(totalsize) == 0} {
			# We know the transfer is complete only when the server
			# closes the connection - i.e. eof is not an error.
			set state(state) complete
		    } else {
		    }
		    if {![string is integer -strict $n]} {
			if 1 {
			    # Do not tolerate bad -handler - fail with error
			    # status.
			    set msg {the -handler command for http::geturl must\
				    return an integer (the number of bytes\
				    read)}
			    Log ^X$tk end of response (handler error) -\
				    token $token
			    Eot $token $msg
			} else {
			    # Tolerate the bad -handler, and continue.  The
			    # penalty:
			    # (a) Because the handler returns nonsense, we know
			    #     the transfer is complete only when the server
			    #     closes the connection - i.e. eof is not an
			    #     error.
			    # (b) http::size will not be accurate.
			    # (c) The transaction is already downgraded to 1.0
			    #     to avoid chunked transfer encoding.  It MUST
			    #     also be forced to "Connection: close" or the
			    #     HTTP/1.0 equivalent; or it MUST fail (as
			    #     above) if the server sends
			    #     "Connection: keep-alive" or the HTTP/1.0
			    #     equivalent.
			    set n 0
			    set state(state) complete
			}
		    } else {
		    }
		} elseif {[info exists state(transfer_final)]} {
		    # This code forgives EOF in place of the final CRLF.
		    set line [GetTextLine $sock]
		    set n [string length $line]
		    set state(state) complete
		    if {$n > 0} {
			# - HTTP trailers (late response headers) are permitted
			#   by Chunked Transfer-Encoding, and can be safely
			#   ignored.
			# - Do not count these bytes in the total received for
			#   the response body.
			Log "trailer of $n bytes after final chunk -\
				token $token"
			append state(transfer_final) $line
			set n 0
		    } else {
			Log ^F$tk end of response body (chunked) - token $token
			Log "final chunk part - token $token"
			Eot $token
		    }
		} elseif {    [info exists state(transfer)]
			   && ($state(transfer) eq "chunked")
		} {
		    ##Log chunked - token $token
		    set size 0
		    set hexLenChunk [GetTextLine $sock]
		    #set ntl [string length $hexLenChunk]
		    if {[string trim $hexLenChunk] ne ""} {
			scan $hexLenChunk %x size
			if {$size != 0} {
			    ##Log chunk-measure $size - token $token
			    set chunk [BlockingRead $sock $size]
			    set n [string length $chunk]
			    if {$n >= 0} {
				append state(body) $chunk
				incr state(log_size) [string length $chunk]
				##Log chunk $n cumul $state(log_size) -\
					token $token
			    } else {
			    }
			    if {$size != [string length $chunk]} {
				Log "WARNING: mis-sized chunk:\
				    was [string length $chunk], should be\
				    $size - token $token"
				set n 0
				set state(connection) close
				Log ^X$tk end of response (chunk error) \
					- token $token
				set msg {error in chunked encoding - fetch\
					terminated}
				Eot $token $msg
			    } else {
			    }
			    # CRLF that follows chunk.
			    # If eof, this is handled at the end of this proc.
			    GetTextLine $sock
			} else {
			    set n 0
			    set state(transfer_final) {}
			}
		    } else {
			# Line expected to hold chunk length is empty, or eof.
			##Log bad-chunk-measure - token $token
			set n 0
			set state(connection) close
			Log ^X$tk end of response (chunk error) - token $token
			Eot $token {error in chunked encoding -\
				fetch terminated}
		    }
		} else {
		    ##Log unchunked - token $token
		    if {$state(totalsize) == 0} {
			# We know the transfer is complete only when the server
			# closes the connection.
			set state(state) complete
			set reqSize $state(-blocksize)
		    } else {
			# Ask for the whole of the unserved response-body.
			# This works around a problem with a tls::socket - for
			# https in keep-alive mode, and a request for
			# $state(-blocksize) bytes, the last part of the
			# resource does not get read until the server times out.
			set reqSize [expr {  $state(totalsize)
					   - $state(currentsize)}]

			# The workaround fails if reqSize is
			# capped at $state(-blocksize).
			# set reqSize [expr {min($reqSize, $state(-blocksize))}]
		    }
		    set c $state(currentsize)
		    set t $state(totalsize)
		    ##Log non-chunk currentsize $c of totalsize $t -\
			    token $token
		    set block [read $sock $reqSize]
		    set n [string length $block]
		    if {$n >= 0} {
			append state(body) $block
			##Log non-chunk [string length $state(body)] -\
				token $token
		    } else {
		    }
		}
		# This calculation uses n from the -handler, chunked, or
		# unchunked case as appropriate.
		if {[info exists state]} {
		    if {$n >= 0} {
			incr state(currentsize) $n
			set c $state(currentsize)
			set t $state(totalsize)
			##Log another $n currentsize $c totalsize $t -\
				token $token
		    } else {
		    }
		    # If Content-Length - check for end of data.
		    if {
			   ($state(totalsize) > 0)
			&& ($state(currentsize) >= $state(totalsize))
		    } {
			Log ^F$tk end of response body (unchunked) -\
				token $token
			set state(state) complete
			Eot $token
		    } else {
		    }
		} else {
		}
	    } err]} {
		Log ^X$tk end of response (error ${err}) - token $token
		Finish $token $err
		return
	    } else {
		if {[info exists state(-progress)]} {
		    namespace eval :: $state(-progress) \
			[list $token $state(totalsize) $state(currentsize)]
		} else {
		}
	    }
	}

	# catch as an Eot above may have closed the socket already
	# $state(state) may be connecting, header, body, or complete
	if {(![catch {eof $sock} eof]) && $eof} {
	    # [eof sock] succeeded and the result was 1
	    ##Log eof - token $token
	    if {[info exists $token]} {
		set state(connection) close
		if {$state(state) eq "complete"} {
		    # This includes all cases in which the transaction
		    # can be completed by eof.
		    # The value "complete" is set only in http::Event, and it is
		    # used only in the test above.
		    Log ^F$tk end of response body (unchunked, eof) -\
			    token $token
		    Eot $token
		} else {
		    # Premature eof.
		    Log ^X$tk end of response (unexpected eof) - token $token
		    Eot $token eof
		}
	    } else {
		# open connection closed on a token that has been cleaned up.
		Log ^X$tk end of response (token error) - token $token
		CloseSocket $sock
	    }
	} else {
	    # EITHER [eof sock] failed - presumed done by Eot
	    # OR     [eof sock] succeeded and the result was 0
	}
    }
    return
}

# http::TestForReplay
#
#	Command called if eof is discovered when a socket is first used for a
#	new transaction.  Typically this occurs if a persistent socket is used
#	after a period of idleness and the server has half-closed the socket.
#
# token  - the connection token returned by http::geturl
# doing  - "read" or "write"
# err    - error message, if any
# caller - code to identify the caller - used only in logging
#
# Return Value: boolean, true iff the command calls http::ReplayIfDead.

proc http::TestForReplay {token doing err caller} {
    variable http
    variable $token
    upvar 0 $token state
    set tk [namespace tail $token]
    if {$doing eq "read"} {
	set code Q
	set action response
	set ing reading
    } else {
	set code P
	set action request
	set ing writing
    }

    if {$err eq {}} {
	set err "detect eof when $ing (server timed out?)"
    }

    if {$state(method) eq "POST" && !$http(-repost)} {
	# No Replay.
	# The present transaction will end when Finish is called.
	# That call to Finish will abort any other transactions
	# currently in the write queue.
	# For calls from http::Event this occurs when execution
	# reaches the code block at the end of that proc.
	set msg {no retry for POST with http::config -repost 0}
	Log reusing socket failed "($caller)" - $msg - token $token
	Log error - $err - token $token
	Log ^X$tk end of $action (error) - token $token
	return 0
    } else {
	# Replay.
	set msg {try a new socket}
	Log reusing socket failed "($caller)" - $msg - token $token
	Log error - $err - token $token
	Log ^$code$tk Any unfinished (incl this one) failed - token $token
	ReplayIfDead $token $doing
	return 1
    }
}

# http::IsBinaryContentType --
#
#	Determine if the content-type means that we should definitely transfer
#	the data as binary. [Bug 838e99a76d]
#
# Arguments
#	type	The content-type of the data.
#
# Results:
#	Boolean, true if we definitely should be binary.

proc http::IsBinaryContentType {type} {
    lassign [split [string tolower $type] "/;"] major minor
    if {$major eq "text"} {
	return false
    }
    # There's a bunch of XML-as-application-format things about. See RFC 3023
    # and so on.
    if {$major eq "application"} {
	set minor [string trimright $minor]
	if {$minor in {"json" "xml" "xml-external-parsed-entity" "xml-dtd"}} {
	    return false
	}
    }
    # Not just application/foobar+xml but also image/svg+xml, so let us not
    # restrict things for now...
    if {[string match "*+xml" $minor]} {
	return false
    }
    return true
}

proc http::ParseCookie {token value} {
    variable http
    variable CookieRE
    variable $token
    upvar 0 $token state

    if {![regexp $CookieRE $value -> cookiename cookieval opts]} {
	# Bad cookie! No biscuit!
	return
    }

    # Convert the options into a list before feeding into the cookie store;
    # ugly, but quite easy.
    set realopts {hostonly 1 path / secure 0 httponly 0}
    dict set realopts origin $state(host)
    dict set realopts domain $state(host)
    foreach option [split [regsub -all {;\s+} $opts \u0000] \u0000] {
	regexp {^(.*?)(?:=(.*))?$} $option -> optname optval
	switch -exact -- [string tolower $optname] {
	    expires {
		if {[catch {
		    #Sun, 06 Nov 1994 08:49:37 GMT
		    dict set realopts expires \
			[clock scan $optval -format "%a, %d %b %Y %T %Z"]
		}] && [catch {
		    # Google does this one
		    #Mon, 01-Jan-1990 00:00:00 GMT
		    dict set realopts expires \
			[clock scan $optval -format "%a, %d-%b-%Y %T %Z"]
		}] && [catch {
		    # This is in the RFC, but it is also in the original
		    # Netscape cookie spec, now online at:
		    # <URL:http://curl.haxx.se/rfc/cookie_spec.html>
		    #Sunday, 06-Nov-94 08:49:37 GMT
		    dict set realopts expires \
			[clock scan $optval -format "%A, %d-%b-%y %T %Z"]
		}]} {catch {
		    #Sun Nov  6 08:49:37 1994
		    dict set realopts expires \
			[clock scan $optval -gmt 1 -format "%a %b %d %T %Y"]
		}}
	    }
	    max-age {
		# Normalize
		if {[string is integer -strict $optval]} {
		    dict set realopts expires [expr {[clock seconds] + $optval}]
		}
	    }
	    domain {
		# From the domain-matches definition [RFC 2109, section 2]:
		#   Host A's name domain-matches host B's if [...]
		#	A is a FQDN string and has the form NB, where N is a
		#	non-empty name string, B has the form .B', and B' is a
		#	FQDN string. (So, x.y.com domain-matches .y.com but
		#	not y.com.)
		if {$optval ne "" && ![string match *. $optval]} {
		    dict set realopts domain [string trimleft $optval "."]
		    dict set realopts hostonly [expr {
			! [string match .* $optval]
		    }]
		}
	    }
	    path {
		if {[string match /* $optval]} {
		    dict set realopts path $optval
		}
	    }
	    secure - httponly {
		dict set realopts [string tolower $optname] 1
	    }
	}
    }
    dict set realopts key $cookiename
    dict set realopts value $cookieval
    {*}$http(-cookiejar) storeCookie $realopts
}

# http::GetTextLine --
#
#	Get one line with the stream in crlf mode.
#	Used if Transfer-Encoding is chunked, to read the line that
#	reports the size of the following chunk.
#	Empty line is not distinguished from eof.  The caller must
#	be able to handle this.
#
# Arguments
#	sock	The socket receiving input.
#
# Results:
#	The line of text, without trailing newline

proc http::GetTextLine {sock} {
    set tr [fconfigure $sock -translation]
    lassign $tr trRead trWrite
    fconfigure $sock -translation [list crlf $trWrite]
    set r [BlockingGets $sock]
    fconfigure $sock -translation $tr
    return $r
}

# http::BlockingRead
#
#	Replacement for a blocking read.
#	The caller must be a coroutine.
#	Used when we expect to read a chunked-encoding
#	chunk of known size.

proc http::BlockingRead {sock size} {
    if {$size < 1} {
	return
    }
    set result {}
    while 1 {
	set need [expr {$size - [string length $result]}]
	set block [read $sock $need]
	set eof [expr {[catch {eof $sock} tmp] || $tmp}]
	append result $block
	if {[string length $result] >= $size || $eof} {
	    return $result
	} else {
	    yield
	}
    }
}

# http::BlockingGets
#
#	Replacement for a blocking gets.
#	The caller must be a coroutine.
#	Empty line is not distinguished from eof.  The caller must
#	be able to handle this.

proc http::BlockingGets {sock} {
    while 1 {
	set count [gets $sock line]
	set eof [expr {[catch {eof $sock} tmp] || $tmp}]
	if {$count >= 0 || $eof} {
	    return $line
	} else {
	    yield
	}
    }
}

# http::CopyStart
#
#	Error handling wrapper around fcopy
#
# Arguments
#	sock	The socket to copy from
#	token	The token returned from http::geturl
#
# Side Effects
#	This closes the connection upon error

proc http::CopyStart {sock token {initial 1}} {
    upvar 0 $token state
    if {[info exists state(transfer)] && $state(transfer) eq "chunked"} {
	foreach coding [ContentEncoding $token] {
	    if {$coding eq {deflateX}} {
		# Use the standards-compliant choice.
		set coding2 decompress
	    } else {
		set coding2 $coding
	    }
	    lappend state(zlib) [zlib stream $coding2]
	}
	MakeTransformationChunked $sock [namespace code [list CopyChunk $token]]
    } else {
	if {$initial} {
	    foreach coding [ContentEncoding $token] {
		if {$coding eq {deflateX}} {
		    # Use the standards-compliant choice.
		    set coding2 decompress
		} else {
		    set coding2 $coding
		}
		zlib push $coding2 $sock
	    }
	}
	if {[catch {
	    # FIXME Keep-Alive on https tls::socket with unchunked transfer
	    # hangs until the server times out. A workaround is possible, as for
	    # the case without -channel, but it does not use the neat "fcopy"
	    # solution.
	    fcopy $sock $state(-channel) -size $state(-blocksize) -command \
		[list http::CopyDone $token]
	} err]} {
	    Finish $token $err
	}
    }
    return
}

proc http::CopyChunk {token chunk} {
    upvar 0 $token state
    if {[set count [string length $chunk]]} {
	incr state(currentsize) $count
	if {[info exists state(zlib)]} {
	    foreach stream $state(zlib) {
		set chunk [$stream add $chunk]
	    }
	}
	puts -nonewline $state(-channel) $chunk
	if {[info exists state(-progress)]} {
	    namespace eval :: [linsert $state(-progress) end \
		      $token $state(totalsize) $state(currentsize)]
	}
    } else {
	Log "CopyChunk Finish - token $token"
	if {[info exists state(zlib)]} {
	    set excess ""
	    foreach stream $state(zlib) {
		catch {
		    $stream put -finalize $excess
		    set excess ""
		    set overflood ""
		    while {[set overflood [$stream get]] ne ""} { append excess $overflood }
		}
	    }
	    puts -nonewline $state(-channel) $excess
	    foreach stream $state(zlib) { $stream close }
	    unset state(zlib)
	}
	Eot $token ;# FIX ME: pipelining.
    }
    return
}

# http::CopyDone
#
#	fcopy completion callback
#
# Arguments
#	token	The token returned from http::geturl
#	count	The amount transfered
#
# Side Effects
#	Invokes callbacks

proc http::CopyDone {token count {error {}}} {
    variable $token
    upvar 0 $token state
    set sock $state(sock)
    incr state(currentsize) $count
    if {[info exists state(-progress)]} {
	namespace eval :: $state(-progress) \
	    [list $token $state(totalsize) $state(currentsize)]
    }
    # At this point the token may have been reset.
    if {[string length $error]} {
	Finish $token $error
    } elseif {[catch {eof $sock} iseof] || $iseof} {
	Eot $token
    } else {
	CopyStart $sock $token 0
    }
    return
}

# http::Eot
#
#	Called when either:
#	a. An eof condition is detected on the socket.
#	b. The client decides that the response is complete.
#	c. The client detects an inconsistency and aborts the transaction.
#
#	Does:
#	1. Set state(status)
#	2. Reverse any Content-Encoding
#	3. Convert charset encoding and line ends if necessary
#	4. Call http::Finish
#
# Arguments
#	token	The token returned from http::geturl
#	force	(previously) optional, has no effect
#	reason	- "eof" means premature EOF (not EOF as the natural end of
#		  the response)
#		- "" means completion of response, with or without EOF
#		- anything else describes an error condition other than
#		  premature EOF.
#
# Side Effects
#	Clean up the socket

proc http::Eot {token {reason {}}} {
    variable $token
    upvar 0 $token state
    if {$reason eq "eof"} {
	# Premature eof.
	set state(status) eof
	set reason {}
    } elseif {$reason ne ""} {
	# Abort the transaction.
	set state(status) $reason
    } else {
	# The response is complete.
	set state(status) ok
    }

    if {[string length $state(body)] > 0} {
	if {[catch {
	    foreach coding [ContentEncoding $token] {
		if {$coding eq {deflateX}} {
		    # First try the standards-compliant choice.
		    set coding2 decompress
		    if {[catch {zlib $coding2 $state(body)} result]} {
			# If that fails, try the MS non-compliant choice.
			set coding2 inflate
			set state(body) [zlib $coding2 $state(body)]
		    } else {
			# error {failed at standards-compliant deflate}
			set state(body) $result
		    }
		} else {
		    set state(body) [zlib $coding $state(body)]
		}
	    }
	} err]} {
	    Log "error doing decompression for token $token: $err"
	    Finish $token $err
	    return
	}

	if {!$state(binary)} {
	    # If we are getting text, set the incoming channel's encoding
	    # correctly.  iso8859-1 is the RFC default, but this could be any
	    # IANA charset.  However, we only know how to convert what we have
	    # encodings for.

	    set enc [CharsetToEncoding $state(charset)]
	    if {$enc ne "binary"} {
		if {[package vsatisfies [package provide Tcl] 9.0-]} {
		    set state(body) [encoding convertfrom -profile replace $enc $state(body)]
		} else {
		    set state(body) [encoding convertfrom $enc $state(body)]
		}
	    }

	    # Translate text line endings.
	    set state(body) [string map {\r\n \n \r \n} $state(body)]
	}
	if {[info exists state(-guesstype)] && $state(-guesstype)} {
	    GuessType $token
	}
    }
    Finish $token $reason
    return
}


# ------------------------------------------------------------------------------
#  Proc http::GuessType
# ------------------------------------------------------------------------------
# Command to attempt limited analysis of a resource with undetermined
# Content-Type, i.e. "application/octet-stream".  This value can be set for two
# reasons:
# (a) by the server, in a Content-Type header
# (b) by http::geturl, as the default value if the server does not supply a
#     Content-Type header.
#
# This command converts a resource if:
# (1) it has type application/octet-stream
# (2) it begins with an XML declaration "<?xml name="value" ... >?"
# (3) one tag is named "encoding" and has a recognised value; or no "encoding"
#     tag exists (defaulting to utf-8)
#
# RFC 9110 Sec. 8.3 states:
# "If a Content-Type header field is not present, the recipient MAY either
# assume a media type of "application/octet-stream" ([RFC2046], Section 4.5.1)
# or examine the data to determine its type."
#
# The RFC goes on to describe the pitfalls of "MIME sniffing", including
# possible security risks.
#
# Arguments:
# token       - connection token
#
# Return Value: (boolean) true iff a change has been made
# ------------------------------------------------------------------------------

proc http::GuessType {token} {
    variable $token
    upvar 0 $token state

    if {$state(type) ne {application/octet-stream}} {
        return 0
    }

    set body $state(body)
    # e.g. {<?xml version="1.0" encoding="utf-8"?> ...}

    if {![regexp -nocase -- {^<[?]xml[[:space:]][^>?]*[?]>} $body match]} {
        return 0
    }
    # e.g. {<?xml version="1.0" encoding="utf-8"?>}

    set contents [regsub -- {[[:space:]]+} $match { }]
    set contents [string range [string tolower $contents] 6 end-2]
    # e.g. {version="1.0" encoding="utf-8"}
    # without excess whitespace or upper-case letters

    if {![regexp -- {^([^=" ]+="[^"]+" )+$} "$contents "]} {
        return 0
    }
    # The application/xml default encoding:
    set res utf-8

    set tagList [regexp -all -inline -- {[^=" ]+="[^"]+"} $contents]
    foreach tag $tagList {
        regexp -- {([^=" ]+)="([^"]+)"} $tag -> name value
        if {$name eq {encoding}} {
            set res $value
        }
    }
    set enc [CharsetToEncoding $res]
    if {$enc eq "binary"} {
        return 0
    }
    if {[package vsatisfies [package provide Tcl] 9.0-]} {
	set state(body) [encoding convertfrom -profile replace $enc $state(body)]
    } else {
	set state(body) [encoding convertfrom $enc $state(body)]
    }
    set state(body) [string map {\r\n \n \r \n} $state(body)]
    set state(type) application/xml
    set state(binary) 0
    set state(charset) $res
    return 1
}


# http::wait --
#
#	See documentation for details.
#
# Arguments:
#	token	Connection token.
#
# Results:
#	The status after the wait.

proc http::wait {token} {
    variable $token
    upvar 0 $token state

    if {![info exists state(status)] || $state(status) eq ""} {
	# We must wait on the original variable name, not the upvar alias
	vwait ${token}(status)
    }

    return [status $token]
}

# http::formatQuery --
#
#	See documentation for details.  Call http::formatQuery with an even
#	number of arguments, where the first is a name, the second is a value,
#	the third is another name, and so on.
#
# Arguments:
#	args	A list of name-value pairs.
#
# Results:
#	TODO

proc http::formatQuery {args} {
    if {[llength $args] % 2} {
        return \
            -code error \
            -errorcode [list HTTP BADARGCNT $args] \
            {Incorrect number of arguments, must be an even number.}
    }
    set result ""
    set sep ""
    foreach i $args {
	append result $sep [quoteString $i]
	if {$sep eq "="} {
	    set sep &
	} else {
	    set sep =
	}
    }
    return $result
}

# http::quoteString --
#
#	Do x-www-urlencoded character mapping
#
# Arguments:
#	string	The string the needs to be encoded
#
# Results:
#       The encoded string

proc http::quoteString {string} {
    variable http
    variable formMap

    # The spec says: "non-alphanumeric characters are replaced by '%HH'". Use
    # a pre-computed map and [string map] to do the conversion (much faster
    # than [regsub]/[subst]). [Bug 1020491]

    set string [encoding convertto $http(-urlencoding) $string]
    return [string map $formMap $string]
}

# http::ProxyRequired --
#	Default proxy filter.
#
# Arguments:
#	host	The destination host
#
# Results:
#       The current proxy settings

proc http::ProxyRequired {host} {
    variable http
    if {(![info exists http(-proxyhost)]) || ($http(-proxyhost) eq {})} {
        return
    }
    if {![info exists http(-proxyport)] || ($http(-proxyport) eq {})} {
	set port 8080
    } else {
	set port $http(-proxyport)
    }

    # Simple test (cf. autoproxy) for hosts that must be accessed directly,
    # not through the proxy server.
    foreach domain $http(-proxynot) {
        if {[string match -nocase $domain $host]} {
            return {}
        }
    }
    return [list $http(-proxyhost) $port]
}

# http::CharsetToEncoding --
#
#	Tries to map a given IANA charset to a tcl encoding.  If no encoding
#	can be found, returns binary.
#

proc http::CharsetToEncoding {charset} {
    variable encodings

    set charset [string tolower $charset]
    if {[regexp {iso-?8859-([0-9]+)} $charset -> num]} {
	set encoding "iso8859-$num"
    } elseif {[regexp {iso-?2022-(jp|kr)} $charset -> ext]} {
	set encoding "iso2022-$ext"
    } elseif {[regexp {shift[-_]?jis} $charset]} {
	set encoding "shiftjis"
    } elseif {[regexp {(?:windows|cp)-?([0-9]+)} $charset -> num]} {
	set encoding "cp$num"
    } elseif {$charset eq "us-ascii"} {
	set encoding "ascii"
    } elseif {[regexp {(?:iso-?)?lat(?:in)?-?([0-9]+)} $charset -> num]} {
	switch -- $num {
	    5 {set encoding "iso8859-9"}
	    1 - 2 - 3 {
		set encoding "iso8859-$num"
	    }
	    default {
		set encoding "binary"
	    }
	}
    } else {
	# other charset, like euc-xx, utf-8,...  may directly map to encoding
	set encoding $charset
    }
    set idx [lsearch -exact $encodings $encoding]
    if {$idx >= 0} {
	return $encoding
    } else {
	return "binary"
    }
}


# ------------------------------------------------------------------------------
#  Proc http::ContentEncoding
# ------------------------------------------------------------------------------
# Return the list of content-encoding transformations we need to do in order.
#
    # --------------------------------------------------------------------------
    # Options for Accept-Encoding, Content-Encoding: the switch command
    # --------------------------------------------------------------------------
    # The symbol deflateX allows http to attempt both versions of "deflate",
    # unless there is a -channel - for a -channel, only "decompress" is tried.
    # Alternative/extra lines for switch:
    # The standards-compliant version of "deflate" can be chosen with:
    #		deflate { lappend r decompress }
    # The Microsoft non-compliant version of "deflate" can be chosen with:
    #		deflate { lappend r inflate }
    # The previously used implementation of "compress", which appears to be
    # incorrect and is rarely used by web servers, can be chosen with:
    #		compress - x-compress { lappend r decompress }
    # --------------------------------------------------------------------------
#
# Arguments:
# token  - Connection token.
#
# Return Value: list
# ------------------------------------------------------------------------------

proc http::ContentEncoding {token} {
    upvar 0 $token state
    set r {}
    if {[info exists state(coding)]} {
	foreach coding [split $state(coding) ,] {
	    switch -exact -- $coding {
		deflate { lappend r deflateX }
		gzip - x-gzip { lappend r gunzip }
		identity {}
		br {
		    return -code error\
			    "content-encoding \"br\" not implemented"
		}
		default {
		    Log "unknown content-encoding \"$coding\" ignored"
		}
	    }
	}
    }
    return $r
}

proc http::ReceiveChunked {chan command} {
    set data ""
    set size -1
    yield
    while {1} {
	chan configure $chan -translation {crlf binary}
	while {[gets $chan line] < 1} { yield }
	chan configure $chan -translation {binary binary}
	if {[scan $line %x size] != 1} {
	    return -code error "invalid size: \"$line\""
	}
	set chunk ""
	while {$size && ![chan eof $chan]} {
	    set part [chan read $chan $size]
	    incr size -[string length $part]
	    append chunk $part
	}
	if {[catch {
	    uplevel #0 [linsert $command end $chunk]
	}]} {
	    http::Log "Error in callback: $::errorInfo"
	}
	if {[string length $chunk] == 0} {
	    # channel might have been closed in the callback
	    catch {chan event $chan readable {}}
	    return
	}
    }
}

# http::SplitCommaSeparatedFieldValue --
# 	Return the individual values of a comma-separated field value.
#
# Arguments:
#	fieldValue	Comma-separated header field value.
#
# Results:
#       List of values.
proc http::SplitCommaSeparatedFieldValue {fieldValue} {
    set r {}
    foreach el [split $fieldValue ,] {
	lappend r [string trim $el]
    }
    return $r
}


# http::GetFieldValue --
# 	Return the value of a header field.
#
# Arguments:
#	headers	Headers key-value list
#	fieldName	Name of header field whose value to return.
#
# Results:
#       The value of the fieldName header field
#
# Field names are matched case-insensitively (RFC 7230 Section 3.2).
#
# If the field is present multiple times, it is assumed that the field is
# defined as a comma-separated list and the values are combined (by separating
# them with commas, see RFC 7230 Section 3.2.2) and returned at once.
proc http::GetFieldValue {headers fieldName} {
    set r {}
    foreach {field value} $headers {
	if {[string equal -nocase $fieldName $field]} {
	    if {$r eq {}} {
		set r $value
	    } else {
		append r ", $value"
	    }
	}
    }
    return $r
}

proc http::MakeTransformationChunked {chan command} {
    coroutine [namespace current]::dechunk$chan ::http::ReceiveChunked $chan $command
    chan event $chan readable [namespace current]::dechunk$chan
    return
}

interp alias {} http::data {} http::responseBody
interp alias {} http::code {} http::responseLine
interp alias {} http::mapReply {} http::quoteString
interp alias {} http::meta {} http::responseHeaders
interp alias {} http::metaValue {} http::responseHeaderValue
interp alias {} http::ncode {} http::responseCode


# ------------------------------------------------------------------------------
#  Proc http::socketForTls
# ------------------------------------------------------------------------------
# Command to use in place of ::socket as the value of ::tls::socketCmd.
# This command does the same as http::socket, and also handles https connections
# through a proxy server.
#
# Notes.
# - The proxy server works differently for https and http.  This implementation
#   is for https.  The proxy for http is implemented in http::CreateToken (in
#   code that was previously part of http::geturl).
# - This code implicitly uses the tls options set for https in a call to
#   http::register, and does not need to call commands tls::*.  This simple
#   implementation is possible because tls uses a callback to ::socket that can
#   be redirected by changing the value of ::tls::socketCmd.
#
# Arguments:
# args        - as for ::socket
#
# Return Value: a socket identifier
# ------------------------------------------------------------------------------

proc http::socketForTls {args} {
    variable http
    set host [lindex $args end-1]
    set port [lindex $args end]
    if {    ($http(-proxyfilter) ne {})
         && (![catch {$http(-proxyfilter) $host} proxy])
    } {
        set phost [lindex $proxy 0]
        set pport [lindex $proxy 1]
    } else {
        set phost {}
        set pport {}
    }
    if {$phost eq ""} {
        set sock [::http::socket {*}$args]
    } else {
        set sock [::http::SecureProxyConnect {*}$args $phost $pport]
    }
    return $sock
}


# ------------------------------------------------------------------------------
#  Proc http::SecureProxyConnect
# ------------------------------------------------------------------------------
# Command to open a socket through a proxy server to a remote server for use by
# tls. The caller must perform the tls handshake.
#
# Notes
# - Based on patch supplied by Melissa Chawla in ticket 1173760, and
#   Proxy-Authorization header cf. autoproxy by Pat Thoyts.
# - Rewritten as a call to http::geturl, because response headers and body are
#   needed if the CONNECT request fails.  CONNECT is implemented for this case
#   only, by state(bypass).
# - FUTURE WORK: give http::geturl a -connect option for a general CONNECT.
# - The request header Proxy-Connection is discouraged in RFC 7230 (June 2014),
#   RFC 9112 (June 2022).
#
# Arguments:
# args        - as for ::socket, ending in host, port; with proxy host, proxy
#               port appended.
#
# Return Value: a socket identifier
# ------------------------------------------------------------------------------

proc http::SecureProxyConnect {args} {
    variable http
    variable ConnectVar
    variable ConnectCounter
    variable failedProxyValues
    set varName ::http::ConnectVar([incr ConnectCounter])

    # Extract (non-proxy) target from args.
    set host [lindex $args end-3]
    set port [lindex $args end-2]
    set args [lreplace $args end-3 end-2]

    # Proxy server URL for connection.
    # This determines where the socket is opened.
    set phost [lindex $args end-1]
    set pport [lindex $args end]
    if {[string first : $phost] != -1} {
        # IPv6 address, wrap it in [] so we can append :pport
        set phost "\[${phost}\]"
    }
    set url http://${phost}:${pport}
    # Elements of args other than host and port are not used when
    # AsyncTransaction opens a socket.  Those elements are -async and the
    # -type $tokenName for the https transaction.  Option -async is used by
    # AsyncTransaction anyway, and -type $tokenName should not be propagated:
    # the proxy request adds its own -type value.

    set targ [lsearch -exact $args -type]
    if {$targ != -1} {
        # Record in the token that this is a proxy call.
        set token [lindex $args $targ+1]
        upvar 0 ${token} state
        set tim $state(-timeout)
        set state(proxyUsed) SecureProxyFailed
        # This value is overwritten with "SecureProxy" below if the CONNECT is
        # successful.  If it is unsuccessful, the socket will be closed
        # below, and so in this unsuccessful case there are no other transactions
        # whose (proxyUsed) must be updated.
    } else {
        set tim 0
    }
    if {$tim == 0} {
        # Do not use infinite timeout for the proxy.
        set tim 30000
    }

    # Prepare and send a CONNECT request to the proxy, using
    # code similar to http::geturl.
    set requestHeaders [list Host $host]
    lappend requestHeaders Connection keep-alive
    if {$http(-proxyauth) != {}} {
        lappend requestHeaders Proxy-Authorization $http(-proxyauth)
    }

    set token2 [CreateToken $url -keepalive 0 -timeout $tim \
            -headers $requestHeaders -command [list http::AllDone $varName]]
    variable $token2
    upvar 0 $token2 state2

    # Kludges:
    # Setting this variable overrides the HTTP request line and also allows
    # -headers to override the Connection: header set by -keepalive.
    # The arguments "-keepalive 0" ensure that when Finish is called for an
    # unsuccessful request, the socket is always closed.
    set state2(bypass) "CONNECT $host:$port HTTP/1.1"

    AsyncTransaction $token2

    if {[info coroutine] ne {}} {
        # All callers in the http package are coroutines launched by
        # the event loop.
        # The cwait command requires a coroutine because it yields
        # to the caller; $varName is traced and the coroutine resumes
        # when the variable is written.
        cwait $varName
    } else {
        return -code error {code must run in a coroutine}
        # For testing with a non-coroutine caller outside the http package.
        # vwait $varName
    }
    unset $varName

    if {    ($state2(state) ne "complete")
         || ($state2(status) ne "ok")
         || (![string is integer -strict $state2(responseCode)])
    } {
        set msg {the HTTP request to the proxy server did not return a valid\
                and complete response}
        if {[info exists state2(error)]} {
            append msg ": " [lindex $state2(error) 0]
        }
        cleanup $token2
        return -code error $msg
    }

    set code $state2(responseCode)

    if {($code >= 200) && ($code < 300)} {
        # All OK.  The caller in package tls will now call "tls::import $sock".
        # The cleanup command does not close $sock.
        # Other tidying was done in http::Event.

        # If this is a persistent socket, any other transactions that are
        # already marked to use the socket will have their (proxyUsed) updated
        # when http::OpenSocket calls http::ConfigureNewSocket.
        set state(proxyUsed) SecureProxy
        set sock $state2(sock)
        cleanup $token2
        return $sock
    }

    if {$targ != -1} {
        # Non-OK HTTP status code; token is known because option -type
        # (cf. targ) was passed through tcltls, and so the useful
        # parts of the proxy's response can be copied to state(*).
        # Do not copy state2(sock).
        # Return the proxy response to the caller of geturl.
        foreach name $failedProxyValues {
            if {[info exists state2($name)]} {
                set state($name) $state2($name)
            }
        }
        set state(connection) close
        set msg "proxy connect failed: $code"
	# - This error message will be detected by http::OpenSocket and will
	#   cause it to present the proxy's HTTP response as that of the
	#   original $token transaction, identified only by state(proxyUsed)
	#   as the response of the proxy.
	# - The cases where this would mislead the caller of http::geturl are
	#   given a different value of msg (below) so that http::OpenSocket will
	#   treat them as errors, but will preserve the $token array for
	#   inspection by the caller.
	# - Status code 305 (Proxy Required) was deprecated for security reasons
	#   in RFC 2616 (June 1999) and in any case should never be served by a
	#   proxy.
	# - Other 3xx responses from the proxy are inappropriate, and should not
	#   occur.
	# - A 401 response from the proxy is inappropriate, and should not
	#   occur.  It would be confusing if returned to the caller.

	if {($code >= 300) && ($code < 400)} {
	    set msg "the proxy server responded to the HTTP request with an\
		    inappropriate $code redirect"
	    set loc [responseHeaderValue $token2 location]
	    if {$loc ne {}} {
		append msg "to " $loc
	    }
	} elseif {($code == 401)} {
	    set msg "the proxy server responded to the HTTP request with an\
		    inappropriate 401 request for target-host credentials"
	} else {
	}
    } else {
	set msg "connection to proxy failed with status code $code"
    }

    # - ${token2}(sock) has already been closed because -keepalive 0.
    # - Error return does not pass the socket ID to the
    #   $token transaction, which retains its socket placeholder.
    cleanup $token2
    return -code error $msg
}

proc http::AllDone {varName args} {
    set $varName done
    return
}


# ------------------------------------------------------------------------------
#  Proc http::socket
# ------------------------------------------------------------------------------
# This command is a drop-in replacement for ::socket.
# Arguments and return value as for ::socket.
#
# Notes.
# - http::socket is specified in place of ::socket by the definition of urlTypes
#   in the namespace header of this file (http.tcl).
# - The command makes a simple call to ::socket unless the user has called
#   http::config to change the value of -threadlevel from the default value 0.
# - For -threadlevel 1 or 2, if the Thread package is available, the command
#   waits in the event loop while the socket is opened in another thread.  This
#   is a workaround for bug [824251] - it prevents http::geturl from blocking
#   the event loop if the DNS lookup or server connection is slow.
# - FIXME Use a thread pool if connections are very frequent.
# - FIXME The peer thread can transfer the socket only to the main interpreter
#   in the present thread.  Therefore this code works only if this script runs
#   in the main interpreter.  In a child interpreter, the parent must alias a
#   command to ::http::socket in the child, run http::socket in the parent,
#   and then transfer the socket to the child.
# - The http::socket command is simple, and can easily be replaced with an
#   alternative command that uses a different technique to open a socket while
#   entering the event loop.
# - Unexpected behaviour by thread::send -async (Thread 2.8.6).
#   An error in thread::send -async causes return of just the error message
#   (not the expected 3 elements), and raises a bgerror in the main thread.
#   Hence wrap the command with catch as a precaution.
# ------------------------------------------------------------------------------

proc http::socket {args} {
    variable ThreadVar
    variable ThreadCounter
    variable http

    LoadThreadIfNeeded

    set targ [lsearch -exact $args -type]
    if {$targ != -1} {
        set token [lindex $args $targ+1]
        set args [lreplace $args $targ $targ+1]
        upvar 0 $token state
    }

    if {!$http(usingThread)} {
        # Use plain "::socket".  This is the default.
        return [eval ::socket $args]
    }

    set defcmd ::socket
    set sockargs $args
    set script "
        set code \[catch {
            [list proc ::SockInThread {caller defcmd sockargs} [info body ::http::SockInThread]]
            [list ::SockInThread [thread::id] $defcmd $sockargs]
        } result opts\]
        list \$code \$opts \$result
    "

    set state(tid) [thread::create]
    set varName ::http::ThreadVar([incr ThreadCounter])
    thread::send -async $state(tid) $script $varName
    Log >T Thread Start Wait $args -- coro [info coroutine] $varName
    if {[info coroutine] ne {}} {
        # All callers in the http package are coroutines launched by
        # the event loop.
        # The cwait command requires a coroutine because it yields
        # to the caller; $varName is traced and the coroutine resumes
        # when the variable is written.
        cwait $varName
    } else {
        return -code error {code must run in a coroutine}
        # For testing with a non-coroutine caller outside the http package.
        # vwait $varName
    }
    Log >U Thread End Wait $args -- coro [info coroutine] $varName [set $varName]
    thread::release $state(tid)
    set state(tid) {}
    set result [set $varName]
    unset $varName
    if {(![string is list $result]) || ([llength $result] != 3)} {
        return -code error "result from peer thread is not a list of\
                length 3: it is \n$result"
    }
    lassign $result threadCode threadDict threadResult
    if {($threadCode != 0)} {
        # This is an error in thread::send.  Return the lot.
        return -options $threadDict -code error $threadResult
    }

    # Now the results of the catch in the peer thread.
    lassign $threadResult catchCode errdict sock

    if {($catchCode == 0) && ($sock ni [chan names])} {
        return -code error {Transfer of socket from peer thread failed.\
		Check that this script is not running in a child interpreter.}
    }
    return -options $errdict -code $catchCode $sock
}

# The commands below are dependencies of http::socket and
# http::SecureProxyConnect and are not used elsewhere.

# ------------------------------------------------------------------------------
#  Proc http::LoadThreadIfNeeded
# ------------------------------------------------------------------------------
# Command to load the Thread package if it is needed.  If it is needed and not
# loadable, the outcome depends on $http(-threadlevel):
# value 0 => Thread package not required, no problem
# value 1 => operate as if -threadlevel 0
# value 2 => error return
#
# Arguments: none
# Return Value: none
# ------------------------------------------------------------------------------

proc http::LoadThreadIfNeeded {} {
    variable http
    if {$http(usingThread) || ($http(-threadlevel) == 0)} {
        return
    }
    if {[catch {package require Thread}]} {
        if {$http(-threadlevel) == 2} {
            set msg {[http::config -threadlevel] has value 2,\
                     but the Thread package is not available}
            return -code error $msg
        }
        return
    }
    set http(usingThread) 1
    return
}


# ------------------------------------------------------------------------------
#  Proc http::SockInThread
# ------------------------------------------------------------------------------
# Command http::socket is a ::socket replacement.  It defines and runs this
# command, http::SockInThread, in a peer thread.
#
# Arguments:
# caller
# defcmd
# sockargs
#
# Return value: list of values that describe the outcome.  The return is
# intended to be a normal (non-error) return in all cases.
# ------------------------------------------------------------------------------

proc http::SockInThread {caller defcmd sockargs} {
    package require Thread

    set catchCode [catch {eval $defcmd $sockargs} sock errdict]
    if {$catchCode == 0} {
        set catchCode [catch {thread::transfer $caller $sock; set sock} sock errdict]
    }
    return [list $catchCode $errdict $sock]
}


# ------------------------------------------------------------------------------
#  Proc http::cwaiter::cwait
# ------------------------------------------------------------------------------
# Command to substitute for vwait, without the ordering issues.
# A command that uses cwait must be a coroutine that is launched by an event,
# e.g. fileevent or after idle, and has no calling code to be resumed upon
# "yield".  It cannot return a value.
#
# Arguments:
# varName      - fully-qualified name of the variable that the calling script
#                will write to resume the coroutine.  Any scalar variable or
#                array element is permitted.
# coroName     - (optional) name of the coroutine to be called when varName is
#                written - defaults to this coroutine
# timeout      - (optional) timeout value in ms
# timeoutValue - (optional) value to assign to varName if there is a timeout
#
# Return Value: none
# ------------------------------------------------------------------------------

namespace eval http::cwaiter {
    namespace export cwait
    variable log   {}
    variable logOn 0
}

proc http::cwaiter::cwait {
    varName {coroName {}} {timeout {}} {timeoutValue {}}
} {
    set thisCoro [info coroutine]
    if {$thisCoro eq {}} {
        return -code error {cwait cannot be called outside a coroutine}
    }
    if {$coroName eq {}} {
        set coroName $thisCoro
    }
    if {[string range $varName 0 1] ne {::}} {
        return -code error {argument varName must be fully qualified}
    }
    if {$timeout eq {}} {
        set toe {}
    } elseif {[string is integer -strict $timeout] && ($timeout > 0)} {
        set toe [after $timeout [list set $varName $timeoutValue]]
    } else {
        return -code error {if timeout is supplied it must be a positive integer}
    }

    set cmd [list ::http::cwaiter::CwaitHelper $varName $coroName $toe]
    trace add variable $varName write $cmd
    CoLog "Yield $varName $coroName"
    yield
    CoLog "Resume $varName $coroName"
    return
}


# ------------------------------------------------------------------------------
#  Proc http::cwaiter::CwaitHelper
# ------------------------------------------------------------------------------
# Helper command called by the trace set by cwait.
# - Ignores the arguments added by trace.
# - A simple call to $coroName works, and in error cases gives a suitable stack
#   trace, but because it is inside a trace the headline error message is
#   something like {can't set "::Result(6)": error}, not the actual
#   error.  So let the trace command return.
# - Remove the trace immediately.  We don't want multiple calls.
# ------------------------------------------------------------------------------

proc http::cwaiter::CwaitHelper {varName coroName toe args} {
    CoLog "got $varName for $coroName"
    set cmd [list ::http::cwaiter::CwaitHelper $varName $coroName $toe]
    trace remove variable $varName write $cmd
    after cancel $toe

    after 0 $coroName
    return
}


# ------------------------------------------------------------------------------
#  Proc http::cwaiter::LogInit
# ------------------------------------------------------------------------------
# Call this command to initiate debug logging and clear the log.
# ------------------------------------------------------------------------------

proc http::cwaiter::LogInit {} {
    variable log
    variable logOn
    set log {}
    set logOn 1
    return
}

proc http::cwaiter::LogRead {} {
    variable log
    return $log
}

proc http::cwaiter::CoLog {msg} {
    variable log
    variable logOn
    if {$logOn} {
        append log $msg \n
    }
    return
}

namespace eval http {
    namespace import ::http::cwaiter::*
}

# Local variables:
# indent-tabs-mode: t
# End:<|MERGE_RESOLUTION|>--- conflicted
+++ resolved
@@ -1746,12 +1746,9 @@
 	    }
 	    fconfigure $sock -translation {auto crlf} \
 			     -buffersize $state(-blocksize)
-<<<<<<< HEAD
-=======
 	    if {[package vsatisfies [package provide Tcl] 9.0-]} {
-		fconfigure $sock -profile tcl8
+		fconfigure $sock -profile replace \
 	    }
->>>>>>> 203f1d69
 	    ##Log socket opened, DONE fconfigure - token $token
         }
 
@@ -2170,12 +2167,9 @@
     lassign [fconfigure $sock -translation] trRead trWrite
     fconfigure $sock -translation [list $trRead crlf] \
 		     -buffersize $state(-blocksize)
-<<<<<<< HEAD
-=======
     if {[package vsatisfies [package provide Tcl] 9.0-]} {
-	fconfigure $sock -profile tcl8
-    }
->>>>>>> 203f1d69
+	fconfigure $sock -profile replace \
+    }
 
     # The following is disallowed in safe interpreters, but the socket is
     # already in non-blocking mode in that case.
@@ -2566,12 +2560,9 @@
     lassign [fconfigure $sock -translation] trRead trWrite
     fconfigure $sock -translation [list auto $trWrite] \
 		     -buffersize $state(-blocksize)
-<<<<<<< HEAD
-=======
     if {[package vsatisfies [package provide Tcl] 9.0-]} {
-	fconfigure $sock -profile tcl8
-    }
->>>>>>> 203f1d69
+	fconfigure $sock -profile replace \
+    }
     Log ^D$tk begin receiving response - token $token
 
     coroutine ${token}--EventCoroutine http::Event $sock $token
@@ -4735,7 +4726,11 @@
     # a pre-computed map and [string map] to do the conversion (much faster
     # than [regsub]/[subst]). [Bug 1020491]
 
-    set string [encoding convertto $http(-urlencoding) $string]
+    if {[package vsatisfies [package provide Tcl] 9.0-]} {
+	set string [encoding convertto -profile replace $http(-urlencoding) $string]
+    } else {
+	set string [encoding convertto $http(-urlencoding) $string]
+    }
     return [string map $formMap $string]
 }
 
