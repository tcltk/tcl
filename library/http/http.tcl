# http.tcl --
#
#	Client-side HTTP for GET, POST, and HEAD commands. These routines can
#	be used in untrusted code that uses the Safesock security policy.
#	These procedures use a callback interface to avoid using vwait, which
#	is not defined in the safe base.
#
# See the file "license.terms" for information on usage and redistribution of
# this file, and for a DISCLAIMER OF ALL WARRANTIES.

package require Tcl 8.4
# Keep this in sync with pkgIndex.tcl and with the install directories in
# Makefiles
package provide http 2.7.7

namespace eval http {
    # Allow resourcing to not clobber existing data

    variable http
    if {![info exists http]} {
	array set http {
	    -accept */*
	    -proxyhost {}
	    -proxyport {}
	    -proxyfilter http::ProxyRequired
	    -urlencoding utf-8
	}
	set http(-useragent) "Tcl http client package [package provide http]"
    }

    proc init {} {
	# Set up the map for quoting chars. RFC3986 Section 2.3 say percent
	# encode all except: "... percent-encoded octets in the ranges of
	# ALPHA (%41-%5A and %61-%7A), DIGIT (%30-%39), hyphen (%2D), period
	# (%2E), underscore (%5F), or tilde (%7E) should not be created by URI
	# producers ..."
	for {set i 0} {$i <= 256} {incr i} {
	    set c [format %c $i]
	    if {![string match {[-._~a-zA-Z0-9]} $c]} {
		set map($c) %[format %.2x $i]
	    }
	}
	# These are handled specially
	set map(\n) %0d%0a
	variable formMap [array get map]

	# Create a map for HTTP/1.1 open sockets
	variable socketmap
	if {[info exists socketmap]} {
	    # Close but don't remove open sockets on re-init
	    foreach {url sock} [array get socketmap] {
		catch {close $sock}
	    }
	}
	array set socketmap {}
    }
    init

    variable urlTypes
    if {![info exists urlTypes]} {
	set urlTypes(http) [list 80 ::socket]
    }

    variable encodings [string tolower [encoding names]]
    # This can be changed, but iso8859-1 is the RFC standard.
    variable defaultCharset
    if {![info exists defaultCharset]} {
	set defaultCharset "iso8859-1"
    }

    # Force RFC 3986 strictness in geturl url verification?
    variable strict
    if {![info exists strict]} {
	set strict 1
    }

    # Let user control default keepalive for compatibility
    variable defaultKeepalive
    if {![info exists defaultKeepalive]} {
	set defaultKeepalive 0
    }

    namespace export geturl config reset wait formatQuery register unregister
    # Useful, but not exported: data size status code
}

# http::Log --
#
#	Debugging output -- define this to observe HTTP/1.1 socket usage.
#	Should echo any args received.
#
# Arguments:
#     msg	Message to output
#
proc http::Log {args} {}

# http::register --
#
#     See documentation for details.
#
# Arguments:
#     proto	URL protocol prefix, e.g. https
#     port	Default port for protocol
#     command	Command to use to create socket
# Results:
#     list of port and command that was registered.

proc http::register {proto port command} {
    variable urlTypes
    set urlTypes($proto) [list $port $command]
}

# http::unregister --
#
#     Unregisters URL protocol handler
#
# Arguments:
#     proto	URL protocol prefix, e.g. https
# Results:
#     list of port and command that was unregistered.

proc http::unregister {proto} {
    variable urlTypes
    if {![info exists urlTypes($proto)]} {
	return -code error "unsupported url type \"$proto\""
    }
    set old $urlTypes($proto)
    unset urlTypes($proto)
    return $old
}

# http::config --
#
#	See documentation for details.
#
# Arguments:
#	args		Options parsed by the procedure.
# Results:
#        TODO

proc http::config {args} {
    variable http
    set options [lsort [array names http -*]]
    set usage [join $options ", "]
    if {[llength $args] == 0} {
	set result {}
	foreach name $options {
	    lappend result $name $http($name)
	}
	return $result
    }
    set options [string map {- ""} $options]
    set pat ^-(?:[join $options |])$
    if {[llength $args] == 1} {
	set flag [lindex $args 0]
	if {![regexp -- $pat $flag]} {
	    return -code error "Unknown option $flag, must be: $usage"
	}
	return $http($flag)
    } else {
	foreach {flag value} $args {
	    if {![regexp -- $pat $flag]} {
		return -code error "Unknown option $flag, must be: $usage"
	    }
	    set http($flag) $value
	}
    }
}

# http::Finish --
#
#	Clean up the socket and eval close time callbacks
#
# Arguments:
#	token	    Connection token.
#	errormsg    (optional) If set, forces status to error.
#       skipCB      (optional) If set, don't call the -command callback. This
#		    is useful when geturl wants to throw an exception instead
#		    of calling the callback. That way, the same error isn't
#		    reported to two places.
#
# Side Effects:
#        Closes the socket

proc http::Finish {token {errormsg ""} {skipCB 0}} {
    variable $token
    upvar 0 $token state
    global errorInfo errorCode
    if {$errormsg ne ""} {
	set state(error) [list $errormsg $errorInfo $errorCode]
	set state(status) "error"
    }
    if {
	($state(status) eq "timeout") || ($state(status) eq "error") ||
	([info exists state(connection)] && ($state(connection) eq "close"))
    } then {
        CloseSocket $state(sock) $token
    }
    if {[info exists state(after)]} {
	after cancel $state(after)
    }
    if {[info exists state(-command)] && !$skipCB} {
	if {[catch {eval $state(-command) {$token}} err]} {
	    if {$errormsg eq ""} {
		set state(error) [list $err $errorInfo $errorCode]
		set state(status) error
	    }
	}
	# Command callback may already have unset our state
	unset -nocomplain state(-command)
    }
}

# http::CloseSocket -
#
#	Close a socket and remove it from the persistent sockets table.  If
#	possible an http token is included here but when we are called from a
#	fileevent on remote closure we need to find the correct entry - hence
#	the second section.

proc ::http::CloseSocket {s {token {}}} {
    variable socketmap
    catch {fileevent $s readable {}}
    set conn_id {}
    if {$token ne ""} {
        variable $token
        upvar 0 $token state
        if {[info exists state(socketinfo)]} {
	    set conn_id $state(socketinfo)
        }
    } else {
        set map [array get socketmap]
        set ndx [lsearch -exact $map $s]
        if {$ndx != -1} {
	    incr ndx -1
	    set conn_id [lindex $map $ndx]
        }
    }
    if {$conn_id eq {} || ![info exists socketmap($conn_id)]} {
        Log "Closing socket $s (no connection info)"
        if {[catch {close $s} err]} {
	    Log "Error: $err"
	}
    } else {
	if {[info exists socketmap($conn_id)]} {
	    Log "Closing connection $conn_id (sock $socketmap($conn_id))"
	    if {[catch {close $socketmap($conn_id)} err]} {
		Log "Error: $err"
	    }
	    unset socketmap($conn_id)
	} else {
	    Log "Cannot close connection $conn_id - no socket in socket map"
	}
    }
}

# http::reset --
#
#	See documentation for details.
#
# Arguments:
#	token	Connection token.
#	why	Status info.
#
# Side Effects:
#       See Finish

proc http::reset {token {why reset}} {
    variable $token
    upvar 0 $token state
    set state(status) $why
    catch {fileevent $state(sock) readable {}}
    catch {fileevent $state(sock) writable {}}
    Finish $token
    if {[info exists state(error)]} {
	set errorlist $state(error)
	unset state
	eval ::error $errorlist
    }
}

# http::geturl --
#
#	Establishes a connection to a remote url via http.
#
# Arguments:
#       url		The http URL to goget.
#       args		Option value pairs. Valid options include:
#				-blocksize, -validate, -headers, -timeout
# Results:
#	Returns a token for this connection. This token is the name of an
#	array that the caller should unset to garbage collect the state.

proc http::geturl {url args} {
    variable http
    variable urlTypes
    variable defaultCharset
    variable defaultKeepalive
    variable strict

    # Initialize the state variable, an array. We'll return the name of this
    # array as the token for the transaction.

    if {![info exists http(uid)]} {
	set http(uid) 0
    }
    set token [namespace current]::[incr http(uid)]
    variable $token
    upvar 0 $token state
    reset $token

    # Process command options.

    array set state {
	-binary		false
	-blocksize	8192
	-queryblocksize 8192
	-validate	0
	-headers	{}
	-timeout	0
	-type		application/x-www-form-urlencoded
	-queryprogress	{}
	-protocol	1.1
	binary		0
	state		connecting
	meta		{}
	coding		{}
	currentsize	0
	totalsize	0
	querylength	0
	queryoffset	0
	type		text/html
	body		{}
	status		""
	http		""
	connection	close
    }
    set state(-keepalive) $defaultKeepalive
    set state(-strict) $strict
    # These flags have their types verified [Bug 811170]
    array set type {
	-binary		boolean
	-blocksize	integer
	-queryblocksize integer
	-strict		boolean
	-timeout	integer
	-validate	boolean
    }
    set state(charset)	$defaultCharset
    set options {
	-binary -blocksize -channel -command -handler -headers -keepalive
	-method -myaddr -progress -protocol -query -queryblocksize
	-querychannel -queryprogress -strict -timeout -type -validate
    }
    set usage [join [lsort $options] ", "]
    set options [string map {- ""} $options]
    set pat ^-(?:[join $options |])$
    foreach {flag value} $args {
	if {[regexp -- $pat $flag]} {
	    # Validate numbers
	    if {
		[info exists type($flag)] &&
		![string is $type($flag) -strict $value]
	    } then {
		unset $token
		return -code error \
		    "Bad value for $flag ($value), must be $type($flag)"
	    }
	    set state($flag) $value
	} else {
	    unset $token
	    return -code error "Unknown option $flag, can be: $usage"
	}
    }

    # Make sure -query and -querychannel aren't both specified

    set isQueryChannel [info exists state(-querychannel)]
    set isQuery [info exists state(-query)]
    if {$isQuery && $isQueryChannel} {
	unset $token
	return -code error "Can't combine -query and -querychannel options!"
    }

    # Validate URL, determine the server host and port, and check proxy case
    # Recognize user:pass@host URLs also, although we do not do anything with
    # that info yet.

    # URLs have basically four parts.
    # First, before the colon, is the protocol scheme (e.g. http)
    # Second, for HTTP-like protocols, is the authority
    #	The authority is preceded by // and lasts up to (but not including)
    #	the following / and it identifies up to four parts, of which only one,
    #	the host, is required (if an authority is present at all). All other
    #	parts of the authority (user name, password, port number) are optional.
    # Third is the resource name, which is split into two parts at a ?
    #	The first part (from the single "/" up to "?") is the path, and the
    #	second part (from that "?" up to "#") is the query. *HOWEVER*, we do
    #	not need to separate them; we send the whole lot to the server.
    # Fourth is the fragment identifier, which is everything after the first
    #	"#" in the URL. The fragment identifier MUST NOT be sent to the server
    #	and indeed, we don't bother to validate it (it could be an error to
    #	pass it in here, but it's cheap to strip).
    #
    # An example of a URL that has all the parts:
    #
    #     http://jschmoe:xyzzy@www.bogus.net:8000/foo/bar.tml?q=foo#changes
    #
    # The "http" is the protocol, the user is "jschmoe", the password is
    # "xyzzy", the host is "www.bogus.net", the port is "8000", the path is
    # "/foo/bar.tml", the query is "q=foo", and the fragment is "changes".
    #
    # Note that the RE actually combines the user and password parts, as
    # recommended in RFC 3986. Indeed, that RFC states that putting passwords
    # in URLs is a Really Bad Idea, something with which I would agree utterly.
    # Also note that we do not currently support IPv6 addresses.
    #
    # From a validation perspective, we need to ensure that the parts of the
    # URL that are going to the server are correctly encoded.  This is only
    # done if $state(-strict) is true (inherited from $::http::strict).

    set URLmatcher {(?x)		# this is _expanded_ syntax
	^
	(?: (\w+) : ) ?			# <protocol scheme>
	(?: //
	    (?:
		(
		    [^@/\#?]+		# <userinfo part of authority>
		) @
	    )?
	    ( [^/:\#?]+ )		# <host part of authority>
	    (?: : (\d+) )?		# <port part of authority>
	)?
	( / [^\#]*)?			# <path> (including query)
	(?: \# (.*) )?			# <fragment>
	$
    }

    # Phase one: parse
    if {![regexp -- $URLmatcher $url -> proto user host port srvurl]} {
	unset $token
	return -code error "Unsupported URL: $url"
    }
    # Phase two: validate
    if {$host eq ""} {
	# Caller has to provide a host name; we do not have a "default host"
	# that would enable us to handle relative URLs.
	unset $token
	return -code error "Missing host part: $url"
	# Note that we don't check the hostname for validity here; if it's
	# invalid, we'll simply fail to resolve it later on.
    }
    if {$port ne "" && $port > 65535} {
	unset $token
	return -code error "Invalid port number: $port"
    }
    # The user identification and resource identification parts of the URL can
    # have encoded characters in them; take care!
    if {$user ne ""} {
	# Check for validity according to RFC 3986, Appendix A
	set validityRE {(?xi)
	    ^
	    (?: [-\w.~!$&'()*+,;=:] | %[0-9a-f][0-9a-f] )+
	    $
	}
	if {$state(-strict) && ![regexp -- $validityRE $user]} {
	    unset $token
	    # Provide a better error message in this error case
	    if {[regexp {(?i)%(?![0-9a-f][0-9a-f]).?.?} $user bad]} {
		return -code error \
			"Illegal encoding character usage \"$bad\" in URL user"
	    }
	    return -code error "Illegal characters in URL user"
	}
    }
    if {$srvurl ne ""} {
	# Check for validity according to RFC 3986, Appendix A
	set validityRE {(?xi)
	    ^
	    # Path part (already must start with / character)
	    (?:	      [-\w.~!$&'()*+,;=:@/]  | %[0-9a-f][0-9a-f] )*
	    # Query part (optional, permits ? characters)
	    (?: \? (?: [-\w.~!$&'()*+,;=:@/?] | %[0-9a-f][0-9a-f] )* )?
	    $
	}
	if {$state(-strict) && ![regexp -- $validityRE $srvurl]} {
	    unset $token
	    # Provide a better error message in this error case
	    if {[regexp {(?i)%(?![0-9a-f][0-9a-f])..} $srvurl bad]} {
		return -code error \
		    "Illegal encoding character usage \"$bad\" in URL path"
	    }
	    return -code error "Illegal characters in URL path"
	}
    } else {
	set srvurl /
    }
    if {$proto eq ""} {
	set proto http
    }
    if {![info exists urlTypes($proto)]} {
	unset $token
	return -code error "Unsupported URL type \"$proto\""
    }
    set defport [lindex $urlTypes($proto) 0]
    set defcmd [lindex $urlTypes($proto) 1]

    if {$port eq ""} {
	set port $defport
    }
    if {![catch {$http(-proxyfilter) $host} proxy]} {
	set phost [lindex $proxy 0]
	set pport [lindex $proxy 1]
    }

    # OK, now reassemble into a full URL
    set url ${proto}://
    if {$user ne ""} {
	append url $user
	append url @
    }
    append url $host
    if {$port != $defport} {
	append url : $port
    }
    append url $srvurl
    # Don't append the fragment!
    set state(url) $url

    # If a timeout is specified we set up the after event and arrange for an
    # asynchronous socket connection.

    set sockopts [list]
    if {$state(-timeout) > 0} {
	set state(after) [after $state(-timeout) \
		[list http::reset $token timeout]]
	lappend sockopts -async
    }

    # If we are using the proxy, we must pass in the full URL that includes
    # the server name.

    if {[info exists phost] && ($phost ne "")} {
	set srvurl $url
	set targetAddr [list $phost $pport]
    } else {
	set targetAddr [list $host $port]
    }
    # Proxy connections aren't shared among different hosts.
    set state(socketinfo) $host:$port

    # See if we are supposed to use a previously opened channel.
    if {$state(-keepalive)} {
	variable socketmap
	if {[info exists socketmap($state(socketinfo))]} {
	    if {[catch {fconfigure $socketmap($state(socketinfo))}]} {
		Log "WARNING: socket for $state(socketinfo) was closed"
		unset socketmap($state(socketinfo))
	    } else {
		set sock $socketmap($state(socketinfo))
		Log "reusing socket $sock for $state(socketinfo)"
		catch {fileevent $sock writable {}}
		catch {fileevent $sock readable {}}
	    }
	}
	# don't automatically close this connection socket
	set state(connection) {}
    }
    if {![info exists sock]} {
	# Pass -myaddr directly to the socket command
	if {[info exists state(-myaddr)]} {
	    lappend sockopts -myaddr $state(-myaddr)
	}
        if {[catch {eval $defcmd $sockopts $targetAddr} sock]} {
	    # something went wrong while trying to establish the connection.
	    # Clean up after events and such, but DON'T call the command
	    # callback (if available) because we're going to throw an
	    # exception from here instead.

	    set state(sock) $sock
	    Finish $token "" 1
	    cleanup $token
	    return -code error $sock
        }
    }
    set state(sock) $sock
    Log "Using $sock for $state(socketinfo)" \
        [expr {$state(-keepalive)?"keepalive":""}]
    if {$state(-keepalive)} {
        set socketmap($state(socketinfo)) $sock
    }

    # Wait for the connection to complete.

    if {$state(-timeout) > 0} {
	fileevent $sock writable [list http::Connect $token]
	http::wait $token

	if {![info exists state]} {
	    # If we timed out then Finish has been called and the users
	    # command callback may have cleaned up the token. If so we end up
	    # here with nothing left to do.
	    return $token
	} elseif {$state(status) eq "error"} {
	    # Something went wrong while trying to establish the connection.
	    # Clean up after events and such, but DON'T call the command
	    # callback (if available) because we're going to throw an
	    # exception from here instead.
	    set err [lindex $state(error) 0]
	    cleanup $token
	    return -code error $err
	} elseif {$state(status) ne "connect"} {
	    # Likely to be connection timeout
	    return $token
	}
	set state(status) ""
    }

    # Send data in cr-lf format, but accept any line terminators

    fconfigure $sock -translation {auto crlf} -buffersize $state(-blocksize)

    # The following is disallowed in safe interpreters, but the socket is
    # already in non-blocking mode in that case.

    catch {fconfigure $sock -blocking off}
    set how GET
    if {$isQuery} {
	set state(querylength) [string length $state(-query)]
	if {$state(querylength) > 0} {
	    set how POST
	    set contDone 0
	} else {
	    # There's no query data.
	    unset state(-query)
	    set isQuery 0
	}
    } elseif {$state(-validate)} {
	set how HEAD
    } elseif {$isQueryChannel} {
	set how POST
	# The query channel must be blocking for the async Write to
	# work properly.
	fconfigure $state(-querychannel) -blocking 1 -translation binary
	set contDone 0
    }
    if {[info exists state(-method)] && $state(-method) ne ""} {
	set how $state(-method)
    }

    if {[catch {
	puts $sock "$how $srvurl HTTP/$state(-protocol)"
	puts $sock "Accept: $http(-accept)"
	array set hdrs $state(-headers)
	if {[info exists hdrs(Host)]} {
	    # Allow Host spoofing. [Bug 928154]
	    puts $sock "Host: $hdrs(Host)"
	} elseif {$port == $defport} {
	    # Don't add port in this case, to handle broken servers. [Bug
	    # #504508]
	    puts $sock "Host: $host"
	} else {
	    puts $sock "Host: $host:$port"
	}
	unset hdrs
	puts $sock "User-Agent: $http(-useragent)"
        if {$state(-protocol) == 1.0 && $state(-keepalive)} {
	    puts $sock "Connection: keep-alive"
        }
        if {$state(-protocol) > 1.0 && !$state(-keepalive)} {
	    puts $sock "Connection: close" ;# RFC2616 sec 8.1.2.1
        }
        if {[info exists phost] && ($phost ne "") && $state(-keepalive)} {
	    puts $sock "Proxy-Connection: Keep-Alive"
        }
        set accept_encoding_seen 0
	set content_type_seen 0
	foreach {key value} $state(-headers) {
	    if {[string equal -nocase $key "host"]} {
		continue
	    }
	    if {[string equal -nocase $key "accept-encoding"]} {
		set accept_encoding_seen 1
	    }
	    if {[string equal -nocase $key "content-type"]} {
		set content_type_seen 1
	    }
	    set value [string map [list \n "" \r ""] $value]
	    set key [string trim $key]
	    if {[string equal -nocase $key "content-length"]} {
		set contDone 1
		set state(querylength) $value
	    }
	    if {[string length $key]} {
		puts $sock "$key: $value"
	    }
	}
	# Soft zlib dependency check - no package require
        if {
	    !$accept_encoding_seen &&
	    ([package vsatisfies [package provide Tcl] 8.6]
		|| [llength [package provide zlib]]) &&
	    !([info exists state(-channel)] || [info exists state(-handler)])
        } then {
	    puts $sock "Accept-Encoding: gzip, identity, *;q=0.1"
        }
	if {$isQueryChannel && $state(querylength) == 0} {
	    # Try to determine size of data in channel. If we cannot seek, the
	    # surrounding catch will trap us

	    set start [tell $state(-querychannel)]
	    seek $state(-querychannel) 0 end
	    set state(querylength) \
		    [expr {[tell $state(-querychannel)] - $start}]
	    seek $state(-querychannel) $start
	}

	# Flush the request header and set up the fileevent that will either
	# push the POST data or read the response.
	#
	# fileevent note:
	#
	# It is possible to have both the read and write fileevents active at
	# this point. The only scenario it seems to affect is a server that
	# closes the connection without reading the POST data. (e.g., early
	# versions TclHttpd in various error cases). Depending on the
	# platform, the client may or may not be able to get the response from
	# the server because of the error it will get trying to write the post
	# data.  Having both fileevents active changes the timing and the
	# behavior, but no two platforms (among Solaris, Linux, and NT) behave
	# the same, and none behave all that well in any case. Servers should
	# always read their POST data if they expect the client to read their
	# response.

	if {$isQuery || $isQueryChannel} {
	    if {!$content_type_seen} {
		puts $sock "Content-Type: $state(-type)"
	    }
	    if {!$contDone} {
		puts $sock "Content-Length: $state(querylength)"
	    }
	    puts $sock ""
	    fconfigure $sock -translation {auto binary}
	    fileevent $sock writable [list http::Write $token]
	} else {
	    puts $sock ""
	    flush $sock
	    fileevent $sock readable [list http::Event $sock $token]
	}

	if {![info exists state(-command)]} {
	    # geturl does EVERYTHING asynchronously, so if the user calls it
	    # synchronously, we just do a wait here.

	    wait $token
	    if {$state(status) eq "error"} {
		# Something went wrong, so throw the exception, and the
		# enclosing catch will do cleanup.
		return -code error [lindex $state(error) 0]
	    }
	}
    } err]} then {
	# The socket probably was never connected, or the connection dropped
	# later.

	# Clean up after events and such, but DON'T call the command callback
	# (if available) because we're going to throw an exception from here
	# instead.

	# if state(status) is error, it means someone's already called Finish
	# to do the above-described clean up.
	if {$state(status) ne "error"} {
	    Finish $token $err 1
	}
	cleanup $token
	return -code error $err
    }

    return $token
}

# Data access functions:
# Data - the URL data
# Status - the transaction status: ok, reset, eof, timeout
# Code - the HTTP transaction code, e.g., 200
# Size - the size of the URL data

proc http::data {token} {
    variable $token
    upvar 0 $token state
    return $state(body)
}
proc http::status {token} {
    if {![info exists $token]} {
	return "error"
    }
    variable $token
    upvar 0 $token state
    return $state(status)
}
proc http::code {token} {
    variable $token
    upvar 0 $token state
    return $state(http)
}
proc http::ncode {token} {
    variable $token
    upvar 0 $token state
    if {[regexp {[0-9]{3}} $state(http) numeric_code]} {
	return $numeric_code
    } else {
	return $state(http)
    }
}
proc http::size {token} {
    variable $token
    upvar 0 $token state
    return $state(currentsize)
}
proc http::meta {token} {
    variable $token
    upvar 0 $token state
    return $state(meta)
}
proc http::error {token} {
    variable $token
    upvar 0 $token state
    if {[info exists state(error)]} {
	return $state(error)
    }
    return ""
}

# http::cleanup
#
#	Garbage collect the state associated with a transaction
#
# Arguments
#	token	The token returned from http::geturl
#
# Side Effects
#	unsets the state array

proc http::cleanup {token} {
    variable $token
    upvar 0 $token state
    if {[info exists state]} {
	unset state
    }
}

# http::Connect
#
#	This callback is made when an asyncronous connection completes.
#
# Arguments
#	token	The token returned from http::geturl
#
# Side Effects
#	Sets the status of the connection, which unblocks
# 	the waiting geturl call

proc http::Connect {token} {
    variable $token
    upvar 0 $token state
<<<<<<< HEAD
    if {
	[eof $state(sock)] ||
	[set err [fconfigure $state(sock) -error]] ne ""
    } then {
=======
    set err "due to unexpected EOF"
    if {[eof $state(sock)] ||
	    [string length [set err [fconfigure $state(sock) -error]]]} {
>>>>>>> e52db8b7
	Finish $token "connect failed $err" 1
    } else {
	set state(status) connect
	fileevent $state(sock) writable {}
    }
    return
}

# http::Write
#
#	Write POST query data to the socket
#
# Arguments
#	token	The token for the connection
#
# Side Effects
#	Write the socket and handle callbacks.

proc http::Write {token} {
    variable $token
    upvar 0 $token state
    set sock $state(sock)

    # Output a block.  Tcl will buffer this if the socket blocks
    set done 0
    if {[catch {
	# Catch I/O errors on dead sockets

	if {[info exists state(-query)]} {
	    # Chop up large query strings so queryprogress callback can give
	    # smooth feedback.

	    puts -nonewline $sock \
		[string range $state(-query) $state(queryoffset) \
		     [expr {$state(queryoffset) + $state(-queryblocksize) - 1}]]
	    incr state(queryoffset) $state(-queryblocksize)
	    if {$state(queryoffset) >= $state(querylength)} {
		set state(queryoffset) $state(querylength)
		set done 1
	    }
	} else {
	    # Copy blocks from the query channel

	    set outStr [read $state(-querychannel) $state(-queryblocksize)]
	    puts -nonewline $sock $outStr
	    incr state(queryoffset) [string length $outStr]
	    if {[eof $state(-querychannel)]} {
		set done 1
	    }
	}
    } err]} then {
	# Do not call Finish here, but instead let the read half of the socket
	# process whatever server reply there is to get.

	set state(posterror) $err
	set done 1
    }
    if {$done} {
	catch {flush $sock}
	fileevent $sock writable {}
	fileevent $sock readable [list http::Event $sock $token]
    }

    # Callback to the client after we've completely handled everything.

    if {[string length $state(-queryprogress)]} {
	eval $state(-queryprogress) \
	    [list $token $state(querylength) $state(queryoffset)]
    }
}

# http::Event
#
#	Handle input on the socket
#
# Arguments
#	sock	The socket receiving input.
#	token	The token returned from http::geturl
#
# Side Effects
#	Read the socket and handle callbacks.

proc http::Event {sock token} {
    variable $token
    upvar 0 $token state

    if {![info exists state]} {
	Log "Event $sock with invalid token '$token' - remote close?"
	if {![eof $sock]} {
	    if {[set d [read $sock]] ne ""} {
		Log "WARNING: additional data left on closed socket"
	    }
	}
	CloseSocket $sock
	return
    }
    if {$state(state) eq "connecting"} {
	if {[catch {gets $sock state(http)} n]} {
	    return [Finish $token $n]
	} elseif {$n >= 0} {
	    set state(state) "header"
	}
    } elseif {$state(state) eq "header"} {
	if {[catch {gets $sock line} n]} {
	    return [Finish $token $n]
	} elseif {$n == 0} {
	    # We have now read all headers
	    # We ignore HTTP/1.1 100 Continue returns. RFC2616 sec 8.2.3
	    if {$state(http) == "" || [lindex $state(http) 1] == 100} {
		return
	    }

	    set state(state) body

	    # If doing a HEAD, then we won't get any body
	    if {$state(-validate)} {
		Eof $token
		return
	    }

	    # For non-chunked transfer we may have no body - in this case we
	    # may get no further file event if the connection doesn't close
	    # and no more data is sent. We can tell and must finish up now -
	    # not later.
	    if {
		!(([info exists state(connection)]
			&& ($state(connection) eq "close"))
		    || [info exists state(transfer)])
		&& ($state(totalsize) == 0)
	    } then {
		Log "body size is 0 and no events likely - complete."
		Eof $token
		return
	    }

	    # We have to use binary translation to count bytes properly.
	    fconfigure $sock -translation binary

	    if {
		$state(-binary) || ![string match -nocase text* $state(type)]
	    } then {
		# Turn off conversions for non-text data
		set state(binary) 1
	    }
	    if {
		$state(binary) || [string match *gzip* $state(coding)] ||
		[string match *compress* $state(coding)]
	    } then {
		if {[info exists state(-channel)]} {
		    fconfigure $state(-channel) -translation binary
		}
	    }
	    if {
		[info exists state(-channel)] &&
		![info exists state(-handler)]
	    } then {
		# Initiate a sequence of background fcopies
		fileevent $sock readable {}
		CopyStart $sock $token
		return
	    }
	} elseif {$n > 0} {
	    # Process header lines
	    if {[regexp -nocase {^([^:]+):(.+)$} $line x key value]} {
		switch -- [string tolower $key] {
		    content-type {
			set state(type) [string trim [string tolower $value]]
			# grab the optional charset information
			if {[regexp -nocase \
				 {charset\s*=\s*\"((?:[^""]|\\\")*)\"} \
				 $state(type) -> cs]} {
			    set state(charset) [string map {{\"} \"} $cs]
			} else {
			    regexp -nocase {charset\s*=\s*(\S+?);?} \
				$state(type) -> state(charset)
			}
		    }
		    content-length {
			set state(totalsize) [string trim $value]
		    }
		    content-encoding {
			set state(coding) [string trim $value]
		    }
		    transfer-encoding {
			set state(transfer) \
			    [string trim [string tolower $value]]
		    }
		    proxy-connection -
		    connection {
			set state(connection) \
			    [string trim [string tolower $value]]
		    }
		}
		lappend state(meta) $key [string trim $value]
	    }
	}
    } else {
	# Now reading body
	if {[catch {
	    if {[info exists state(-handler)]} {
		set n [eval $state(-handler) [list $sock $token]]
	    } elseif {[info exists state(transfer_final)]} {
		set line [getTextLine $sock]
		set n [string length $line]
		if {$n > 0} {
		    Log "found $n bytes following final chunk"
		    append state(transfer_final) $line
		} else {
		    Log "final chunk part"
		    Eof $token
		}
	    } elseif {
		[info exists state(transfer)]
		&& $state(transfer) eq "chunked"
	    } then {
		set size 0
		set chunk [getTextLine $sock]
		set n [string length $chunk]
		if {[string trim $chunk] ne ""} {
		    scan $chunk %x size
		    if {$size != 0} {
			set bl [fconfigure $sock -blocking]
			fconfigure $sock -blocking 1
			set chunk [read $sock $size]
			fconfigure $sock -blocking $bl
			set n [string length $chunk]
			if {$n >= 0} {
			    append state(body) $chunk
			}
			if {$size != [string length $chunk]} {
			    Log "WARNING: mis-sized chunk:\
				was [string length $chunk], should be $size"
			}
			getTextLine $sock
		    } else {
			set state(transfer_final) {}
		    }
		}
	    } else {
		#Log "read non-chunk $state(currentsize) of $state(totalsize)"
		set block [read $sock $state(-blocksize)]
		set n [string length $block]
		if {$n >= 0} {
		    append state(body) $block
		}
	    }
	    if {[info exists state]} {
		if {$n >= 0} {
		    incr state(currentsize) $n
		}
		# If Content-Length - check for end of data.
		if {
		    ($state(totalsize) > 0)
		    && ($state(currentsize) >= $state(totalsize))
		} then {
		    Eof $token
		}
	    }
	} err]} then {
	    return [Finish $token $err]
	} else {
	    if {[info exists state(-progress)]} {
		eval $state(-progress) \
		    [list $token $state(totalsize) $state(currentsize)]
	    }
	}
    }

    # catch as an Eof above may have closed the socket already
    if {![catch {eof $sock} eof] && $eof} {
	if {[info exists $token]} {
	    set state(connection) close
	    Eof $token
	} else {
	    # open connection closed on a token that has been cleaned up.
	    CloseSocket $sock
	}
	return
    }
}

# http::getTextLine --
#
#	Get one line with the stream in blocking crlf mode
#
# Arguments
#	sock	The socket receiving input.
#
# Results:
#	The line of text, without trailing newline

proc http::getTextLine {sock} {
    set tr [fconfigure $sock -translation]
    set bl [fconfigure $sock -blocking]
    fconfigure $sock -translation crlf -blocking 1
    set r [gets $sock]
    fconfigure $sock -translation $tr -blocking $bl
    return $r
}

# http::CopyStart
#
#	Error handling wrapper around fcopy
#
# Arguments
#	sock	The socket to copy from
#	token	The token returned from http::geturl
#
# Side Effects
#	This closes the connection upon error

proc http::CopyStart {sock token} {
    variable $token
    upvar 0 $token state
    if {[catch {
	fcopy $sock $state(-channel) -size $state(-blocksize) -command \
	    [list http::CopyDone $token]
    } err]} then {
	Finish $token $err
    }
}

# http::CopyDone
#
#	fcopy completion callback
#
# Arguments
#	token	The token returned from http::geturl
#	count	The amount transfered
#
# Side Effects
#	Invokes callbacks

proc http::CopyDone {token count {error {}}} {
    variable $token
    upvar 0 $token state
    set sock $state(sock)
    incr state(currentsize) $count
    if {[info exists state(-progress)]} {
	eval $state(-progress) \
	    [list $token $state(totalsize) $state(currentsize)]
    }
    # At this point the token may have been reset
    if {[string length $error]} {
	Finish $token $error
    } elseif {[catch {eof $sock} iseof] || $iseof} {
	Eof $token
    } else {
	CopyStart $sock $token
    }
}

# http::Eof
#
#	Handle eof on the socket
#
# Arguments
#	token	The token returned from http::geturl
#
# Side Effects
#	Clean up the socket

proc http::Eof {token {force 0}} {
    variable $token
    upvar 0 $token state
    if {$state(state) eq "header"} {
	# Premature eof
	set state(status) eof
    } else {
	set state(status) ok
    }

    if {($state(coding) eq "gzip") && [string length $state(body)] > 0} {
        if {[catch {
	    if {[package vsatisfies [package present Tcl] 8.6]} {
		# The zlib integration into 8.6 includes proper gzip support
		set state(body) [zlib gunzip $state(body)]
	    } else {
		set state(body) [Gunzip $state(body)]
	    }
        } err]} then {
	    return [Finish $token $err]
        }
    }

    if {!$state(binary)} {
        # If we are getting text, set the incoming channel's encoding
        # correctly.  iso8859-1 is the RFC default, but this could be any IANA
        # charset.  However, we only know how to convert what we have
        # encodings for.

        set enc [CharsetToEncoding $state(charset)]
        if {$enc ne "binary"} {
	    set state(body) [encoding convertfrom $enc $state(body)]
        }

        # Translate text line endings.
        set state(body) [string map {\r\n \n \r \n} $state(body)]
    }

    Finish $token
}

# http::wait --
#
#	See documentation for details.
#
# Arguments:
#	token	Connection token.
#
# Results:
#        The status after the wait.

proc http::wait {token} {
    variable $token
    upvar 0 $token state

    if {![info exists state(status)] || $state(status) eq ""} {
	# We must wait on the original variable name, not the upvar alias
	vwait ${token}(status)
    }

    return [status $token]
}

# http::formatQuery --
#
#	See documentation for details.  Call http::formatQuery with an even
#	number of arguments, where the first is a name, the second is a value,
#	the third is another name, and so on.
#
# Arguments:
#	args	A list of name-value pairs.
#
# Results:
#	TODO

proc http::formatQuery {args} {
    set result ""
    set sep ""
    foreach i $args {
	append result $sep [mapReply $i]
	if {$sep eq "="} {
	    set sep &
	} else {
	    set sep =
	}
    }
    return $result
}

# http::mapReply --
#
#	Do x-www-urlencoded character mapping
#
# Arguments:
#	string	The string the needs to be encoded
#
# Results:
#       The encoded string

proc http::mapReply {string} {
    variable http
    variable formMap

    # The spec says: "non-alphanumeric characters are replaced by '%HH'". Use
    # a pre-computed map and [string map] to do the conversion (much faster
    # than [regsub]/[subst]). [Bug 1020491]

    if {$http(-urlencoding) ne ""} {
	set string [encoding convertto $http(-urlencoding) $string]
	return [string map $formMap $string]
    }
    set converted [string map $formMap $string]
    if {[string match "*\[\u0100-\uffff\]*" $converted]} {
	regexp {[\u0100-\uffff]} $converted badChar
	# Return this error message for maximum compatability... :^/
	return -code error \
	    "can't read \"formMap($badChar)\": no such element in array"
    }
    return $converted
}

# http::ProxyRequired --
#	Default proxy filter.
#
# Arguments:
#	host	The destination host
#
# Results:
#       The current proxy settings

proc http::ProxyRequired {host} {
    variable http
    if {[info exists http(-proxyhost)] && [string length $http(-proxyhost)]} {
	if {
	    ![info exists http(-proxyport)] ||
	    ![string length $http(-proxyport)]
	} then {
	    set http(-proxyport) 8080
	}
	return [list $http(-proxyhost) $http(-proxyport)]
    }
}

# http::CharsetToEncoding --
#
#	Tries to map a given IANA charset to a tcl encoding.  If no encoding
#	can be found, returns binary.
#

proc http::CharsetToEncoding {charset} {
    variable encodings

    set charset [string tolower $charset]
    if {[regexp {iso-?8859-([0-9]+)} $charset -> num]} {
	set encoding "iso8859-$num"
    } elseif {[regexp {iso-?2022-(jp|kr)} $charset -> ext]} {
	set encoding "iso2022-$ext"
    } elseif {[regexp {shift[-_]?js} $charset]} {
	set encoding "shiftjis"
    } elseif {[regexp {(?:windows|cp)-?([0-9]+)} $charset -> num]} {
	set encoding "cp$num"
    } elseif {$charset eq "us-ascii"} {
	set encoding "ascii"
    } elseif {[regexp {(?:iso-?)?lat(?:in)?-?([0-9]+)} $charset -> num]} {
	switch -- $num {
	    5 {set encoding "iso8859-9"}
	    1 - 2 - 3 {
		set encoding "iso8859-$num"
	    }
	}
    } else {
	# other charset, like euc-xx, utf-8,...  may directly map to encoding
	set encoding $charset
    }
    set idx [lsearch -exact $encodings $encoding]
    if {$idx >= 0} {
	return $encoding
    } else {
	return "binary"
    }
}

# http::Gunzip --
#
#	Decompress data transmitted using the gzip transfer coding.
#

# FIX ME: redo using zlib sinflate
proc http::Gunzip {data} {
    binary scan $data Scb5icc magic method flags time xfl os
    set pos 10
    if {$magic != 0x1f8b} {
        return -code error "invalid data: supplied data is not in gzip format"
    }
    if {$method != 8} {
        return -code error "invalid compression method"
    }

    # lassign [split $flags ""] f_text f_crc f_extra f_name f_comment
    foreach {f_text f_crc f_extra f_name f_comment} [split $flags ""] break
    set extra ""
    if {$f_extra} {
	binary scan $data @${pos}S xlen
        incr pos 2
        set extra [string range $data $pos $xlen]
        set pos [incr xlen]
    }

    set name ""
    if {$f_name} {
        set ndx [string first \0 $data $pos]
        set name [string range $data $pos $ndx]
        set pos [incr ndx]
    }

    set comment ""
    if {$f_comment} {
        set ndx [string first \0 $data $pos]
        set comment [string range $data $pos $ndx]
        set pos [incr ndx]
    }

    set fcrc ""
    if {$f_crc} {
	set fcrc [string range $data $pos [incr pos]]
        incr pos
    }

    binary scan [string range $data end-7 end] ii crc size
    set inflated [zlib inflate [string range $data $pos end-8]]
    set chk [zlib crc32 $inflated]
    if {($crc & 0xffffffff) != ($chk & 0xffffffff)} {
	return -code error "invalid data: checksum mismatch $crc != $chk"
    }
    return $inflated
}

# Local variables:
# indent-tabs-mode: t
# End:<|MERGE_RESOLUTION|>--- conflicted
+++ resolved
@@ -863,16 +863,11 @@
 proc http::Connect {token} {
     variable $token
     upvar 0 $token state
-<<<<<<< HEAD
+    set err "due to unexpected EOF"
     if {
 	[eof $state(sock)] ||
 	[set err [fconfigure $state(sock) -error]] ne ""
     } then {
-=======
-    set err "due to unexpected EOF"
-    if {[eof $state(sock)] ||
-	    [string length [set err [fconfigure $state(sock) -error]]]} {
->>>>>>> e52db8b7
 	Finish $token "connect failed $err" 1
     } else {
 	set state(status) connect
