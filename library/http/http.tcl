--- conflicted
+++ resolved
@@ -1047,13 +1047,8 @@
 	    fconfigure $sock -translation binary
 
 	    if {
-<<<<<<< HEAD
-		$state(-binary) || ![string match -nocase text* $state(type)]
+		$state(-binary) || [IsBinaryContentType $state(type)]
 	    } {
-=======
-		$state(-binary) || [IsBinaryContentType $state(type)]
-	    } then {
->>>>>>> ab8a39e6
 		# Turn off conversions for non-text data
 		set state(binary) 1
 	    }
