--- conflicted
+++ resolved
@@ -1446,13 +1446,8 @@
     }
     set converted [string map $formMap $string]
     if {[string match "*\[\u0100-\uffff\]*" $converted]} {
-<<<<<<< HEAD
 	regexp "\[\u0100-\uffff\]" $converted badChar
-	# Return this error message for maximum compatability... :^/
-=======
-	regexp {[\u0100-\uffff]} $converted badChar
 	# Return this error message for maximum compatibility... :^/
->>>>>>> 353f5875
 	return -code error \
 	    "can't read \"formMap($badChar)\": no such element in array"
     }
