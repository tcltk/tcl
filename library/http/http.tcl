--- conflicted
+++ resolved
@@ -1752,13 +1752,7 @@
 		Log socket delay $delay - token $token
 	    }
 	    fconfigure $sock -translation {auto crlf} \
-			     -buffersize $state(-blocksize)
-<<<<<<< HEAD
-=======
-	    if {[package vsatisfies [package provide Tcl] 9.0-]} {
-		fconfigure $sock -profile replace
-	    }
->>>>>>> 346628a9
+		-buffersize $state(-blocksize) -profile strict
 	    ##Log socket opened, DONE fconfigure - token $token
         }
 
@@ -2176,13 +2170,7 @@
     # We are concerned here with the request (write) not the response (read).
     lassign [fconfigure $sock -translation] trRead trWrite
     fconfigure $sock -translation [list $trRead crlf] \
-		     -buffersize $state(-blocksize)
-<<<<<<< HEAD
-=======
-    if {[package vsatisfies [package provide Tcl] 9.0-]} {
-	fconfigure $sock -profile replace
-    }
->>>>>>> 346628a9
+	-buffersize $state(-blocksize) -profile strict
 
     # The following is disallowed in safe interpreters, but the socket is
     # already in non-blocking mode in that case.
@@ -2572,13 +2560,7 @@
     #Log ---- $state(socketinfo) >> conn to $token for HTTP response
     lassign [fconfigure $sock -translation] trRead trWrite
     fconfigure $sock -translation [list auto $trWrite] \
-		     -buffersize $state(-blocksize)
-<<<<<<< HEAD
-=======
-    if {[package vsatisfies [package provide Tcl] 9.0-]} {
-	fconfigure $sock -profile replace
-    }
->>>>>>> 346628a9
+	-buffersize $state(-blocksize) -profile strict
     Log ^D$tk begin receiving response - token $token
 
     coroutine ${token}--EventCoroutine http::Event $sock $token
@@ -4570,15 +4552,8 @@
 
 	    set enc [CharsetToEncoding $state(charset)]
 	    if {$enc ne "binary"} {
-<<<<<<< HEAD
-		set state(body) [encoding convertfrom $enc $state(body)]
-=======
-		if {[package vsatisfies [package provide Tcl] 9.0-]} {
-		    set state(body) [encoding convertfrom -profile replace $enc $state(body)]
-		} else {
-		    set state(body) [encoding convertfrom $enc $state(body)]
-		}
->>>>>>> 346628a9
+		set state(body) [
+		    encoding convertfrom -profile strict $enc $state(body)]
 	    }
 
 	    # Translate text line endings.
@@ -4661,15 +4636,7 @@
     if {$enc eq "binary"} {
         return 0
     }
-<<<<<<< HEAD
-    set state(body) [encoding convertfrom $enc $state(body)]
-=======
-    if {[package vsatisfies [package provide Tcl] 9.0-]} {
-	set state(body) [encoding convertfrom -profile replace $enc $state(body)]
-    } else {
-	set state(body) [encoding convertfrom $enc $state(body)]
-    }
->>>>>>> 346628a9
+    set state(body) [encoding convertfrom -profile strict $enc $state(body)]
     set state(body) [string map {\r\n \n \r \n} $state(body)]
     set state(type) application/xml
     set state(binary) 0
@@ -4750,15 +4717,7 @@
     # a pre-computed map and [string map] to do the conversion (much faster
     # than [regsub]/[subst]). [Bug 1020491]
 
-<<<<<<< HEAD
-    set string [encoding convertto $http(-urlencoding) $string]
-=======
-    if {[package vsatisfies [package provide Tcl] 9.0-]} {
-	set string [encoding convertto -profile replace $http(-urlencoding) $string]
-    } else {
-	set string [encoding convertto $http(-urlencoding) $string]
-    }
->>>>>>> 346628a9
+    set string [encoding convertto -profile strict $http(-urlencoding) $string]
     return [string map $formMap $string]
 }
 
