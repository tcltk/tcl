--- conflicted
+++ resolved
@@ -52,13 +52,8 @@
 	    foreach tclName [encoding names] {
 		try {
 		    set icuNames [aliases $tclName]
-<<<<<<< HEAD
 		} on error errMsg {
 		    LogError "Could not get aliases for $tclName: $errMsg"
-=======
-		} on error erMsg {
-		    LogError "Could not get aliases for $tclName: $erMsg"
->>>>>>> 8b0b028e
 		    continue
 		}
 		if {[llength $icuNames] == 0} {
