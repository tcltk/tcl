--- conflicted
+++ resolved
@@ -7,15 +7,8 @@
 # Copyright (c) 1996 by Sun Microsystems, Inc.
 # Copyright (c) 1998 by Scritpics Corporation.
 #
-<<<<<<< HEAD
-# See the file "license.terms" for information on usage and redistribution of
-# this file, and for a DISCLAIMER OF ALL WARRANTIES.
-#
-# RCS: @(#) $Id: word.tcl,v 1.10 2007/12/13 15:26:03 dgp Exp $
-=======
 # See the file "license.terms" for information on usage and redistribution
 # of this file, and for a DISCLAIMER OF ALL WARRANTIES.
->>>>>>> 01562d4f
 
 # The following variables are used to determine which characters are
 # interpreted as white space.
