<<<<<<< HEAD
if {![package vsatisfies [package provide Tcl] 8.5-]} {return}
package ifneeded msgcat 1.5.0 [list source [file join $dir msgcat.tcl]]
=======
if {![package vsatisfies [package provide Tcl] 8.5]} {return}
package ifneeded msgcat 1.5.1 [list source [file join $dir msgcat.tcl]]
>>>>>>> 02a26d7b
<|MERGE_RESOLUTION|>--- conflicted
+++ resolved
@@ -1,7 +1,2 @@
-<<<<<<< HEAD
 if {![package vsatisfies [package provide Tcl] 8.5-]} {return}
-package ifneeded msgcat 1.5.0 [list source [file join $dir msgcat.tcl]]
-=======
-if {![package vsatisfies [package provide Tcl] 8.5]} {return}
-package ifneeded msgcat 1.5.1 [list source [file join $dir msgcat.tcl]]
->>>>>>> 02a26d7b
+package ifneeded msgcat 1.5.1 [list source [file join $dir msgcat.tcl]]