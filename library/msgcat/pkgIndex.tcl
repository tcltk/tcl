--- conflicted
+++ resolved
@@ -1,7 +1,2 @@
-<<<<<<< HEAD
 if {![package vsatisfies [package provide Tcl] 8.5-]} {return}
-package ifneeded msgcat 1.5.2 [list source [file join $dir msgcat.tcl]]
-=======
-if {![package vsatisfies [package provide Tcl] 8.5]} {return}
-package ifneeded msgcat 1.6.0 [list source [file join $dir msgcat.tcl]]
->>>>>>> 0e97aa2e
+package ifneeded msgcat 1.6.0 [list source [file join $dir msgcat.tcl]]