--- conflicted
+++ resolved
@@ -9,11 +9,6 @@
 #
 # See the file "license.terms" for information on usage and redistribution
 # of this file, and for a DISCLAIMER OF ALL WARRANTIES.
-<<<<<<< HEAD
-# 
-# RCS: @(#) $Id: msgcat.tcl,v 1.26.4.2 2009/12/17 16:30:12 dgp Exp $
-=======
->>>>>>> e25ebfc2
 
 package require Tcl 8.5
 # When the version number changes, be sure to update the pkgIndex.tcl file,
