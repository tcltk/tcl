# msgcat.tcl --
#
#	This file defines various procedures which implement a
#	message catalog facility for Tcl programs.  It should be
#	loaded with the command "package require msgcat".
#
# Copyright (c) 1998-2000 by Ajuba Solutions.
# Copyright (c) 1998 by Mark Harrison.
#
# See the file "license.terms" for information on usage and redistribution
# of this file, and for a DISCLAIMER OF ALL WARRANTIES.

package require Tcl 8.5
# When the version number changes, be sure to update the pkgIndex.tcl file,
# and the installation directory in the Makefiles.
<<<<<<< HEAD
package provide msgcat 1.6.0
=======
package provide msgcat 1.5.2
>>>>>>> 462383e7

namespace eval msgcat {
    namespace export mc mcexists mcload mclocale mcmax mcmset\
	    mcpreferences mcset mcunknown mcflset mcflmset\
	    mcloadedlocales mcforgetpackage\
	    mcpackageconfig mcpackagelocale

    # Records the list of locales to search
    variable Loclist {}

    # List of currently loaded locales
    variable LoadedLocales {}

    # Records the locale of the currently sourced message catalogue file
    variable FileLocale

    # Configuration values per Package (e.g. client namespace).
    # The dict key is of the form "<option> <namespace>" and the value is the
    # configuration option. A nonexisting key is an unset option.
    variable PackageConfig [dict create mcfolder {} loadcmd {} changecmd {}\
	    unknowncmd {} loadedlocales {} loclist {}]

    # Records the mapping between source strings and translated strings.  The
    # dict key is of the form "<namespace> <locale> <src>", where locale and
    # namespace should be themselves dict values and the value is
    # the translated string.
    variable Msgs [dict create]

    # Map of language codes used in Windows registry to those of ISO-639
    if {[info sharedlibextension] eq ".dll"} {
	variable WinRegToISO639 [dict create  {*}{
	    01 ar 0401 ar_SA 0801 ar_IQ 0c01 ar_EG 1001 ar_LY 1401 ar_DZ
		  1801 ar_MA 1c01 ar_TN 2001 ar_OM 2401 ar_YE 2801 ar_SY
		  2c01 ar_JO 3001 ar_LB 3401 ar_KW 3801 ar_AE 3c01 ar_BH
		  4001 ar_QA
	    02 bg 0402 bg_BG
	    03 ca 0403 ca_ES
	    04 zh 0404 zh_TW 0804 zh_CN 0c04 zh_HK 1004 zh_SG 1404 zh_MO
	    05 cs 0405 cs_CZ
	    06 da 0406 da_DK
	    07 de 0407 de_DE 0807 de_CH 0c07 de_AT 1007 de_LU 1407 de_LI
	    08 el 0408 el_GR
	    09 en 0409 en_US 0809 en_GB 0c09 en_AU 1009 en_CA 1409 en_NZ
		  1809 en_IE 1c09 en_ZA 2009 en_JM 2409 en_GD 2809 en_BZ
		  2c09 en_TT 3009 en_ZW 3409 en_PH
	    0a es 040a es_ES 080a es_MX 0c0a es_ES@modern 100a es_GT 140a es_CR
		  180a es_PA 1c0a es_DO 200a es_VE 240a es_CO 280a es_PE
		  2c0a es_AR 300a es_EC 340a es_CL 380a es_UY 3c0a es_PY
		  400a es_BO 440a es_SV 480a es_HN 4c0a es_NI 500a es_PR
	    0b fi 040b fi_FI
	    0c fr 040c fr_FR 080c fr_BE 0c0c fr_CA 100c fr_CH 140c fr_LU
		  180c fr_MC
	    0d he 040d he_IL
	    0e hu 040e hu_HU
	    0f is 040f is_IS
	    10 it 0410 it_IT 0810 it_CH
	    11 ja 0411 ja_JP
	    12 ko 0412 ko_KR
	    13 nl 0413 nl_NL 0813 nl_BE
	    14 no 0414 no_NO 0814 nn_NO
	    15 pl 0415 pl_PL
	    16 pt 0416 pt_BR 0816 pt_PT
	    17 rm 0417 rm_CH
	    18 ro 0418 ro_RO 0818 ro_MO
	    19 ru 0819 ru_MO
	    1a hr 041a hr_HR 081a sr_YU 0c1a sr_YU@cyrillic
	    1b sk 041b sk_SK
	    1c sq 041c sq_AL
	    1d sv 041d sv_SE 081d sv_FI
	    1e th 041e th_TH
	    1f tr 041f tr_TR
	    20 ur 0420 ur_PK 0820 ur_IN
	    21 id 0421 id_ID
	    22 uk 0422 uk_UA
	    23 be 0423 be_BY
	    24 sl 0424 sl_SI
	    25 et 0425 et_EE
	    26 lv 0426 lv_LV
	    27 lt 0427 lt_LT
	    28 tg 0428 tg_TJ
	    29 fa 0429 fa_IR
	    2a vi 042a vi_VN
	    2b hy 042b hy_AM
	    2c az 042c az_AZ@latin 082c az_AZ@cyrillic
	    2d eu
	    2e wen 042e wen_DE
	    2f mk 042f mk_MK
	    30 bnt 0430 bnt_TZ
	    31 ts 0431 ts_ZA
	    32 tn
	    33 ven 0433 ven_ZA
	    34 xh 0434 xh_ZA
	    35 zu 0435 zu_ZA
	    36 af 0436 af_ZA
	    37 ka 0437 ka_GE
	    38 fo 0438 fo_FO
	    39 hi 0439 hi_IN
	    3a mt 043a mt_MT
	    3b se 043b se_NO
	    043c gd_UK 083c ga_IE
	    3d yi 043d yi_IL
	    3e ms 043e ms_MY 083e ms_BN
	    3f kk 043f kk_KZ
	    40 ky 0440 ky_KG
	    41 sw 0441 sw_KE
	    42 tk 0442 tk_TM
	    43 uz 0443 uz_UZ@latin 0843 uz_UZ@cyrillic
	    44 tt 0444 tt_RU
	    45 bn 0445 bn_IN
	    46 pa 0446 pa_IN
	    47 gu 0447 gu_IN
	    48 or 0448 or_IN
	    49 ta
	    4a te 044a te_IN
	    4b kn 044b kn_IN
	    4c ml 044c ml_IN
	    4d as 044d as_IN
	    4e mr 044e mr_IN
	    4f sa 044f sa_IN
	    50 mn
	    51 bo 0451 bo_CN
	    52 cy 0452 cy_GB
	    53 km 0453 km_KH
	    54 lo 0454 lo_LA
	    55 my 0455 my_MM
	    56 gl 0456 gl_ES
	    57 kok 0457 kok_IN
	    58 mni 0458 mni_IN
	    59 sd
	    5a syr 045a syr_TR
	    5b si 045b si_LK
	    5c chr 045c chr_US
	    5d iu 045d iu_CA
	    5e am 045e am_ET
	    5f ber 045f ber_MA
	    60 ks 0460 ks_PK 0860 ks_IN
	    61 ne 0461 ne_NP 0861 ne_IN
	    62 fy 0462 fy_NL
	    63 ps
	    64 tl 0464 tl_PH
	    65 div 0465 div_MV
	    66 bin 0466 bin_NG
	    67 ful 0467 ful_NG
	    68 ha 0468 ha_NG
	    69 nic 0469 nic_NG
	    6a yo 046a yo_NG
	    70 ibo 0470 ibo_NG
	    71 kau 0471 kau_NG
	    72 om 0472 om_ET
	    73 ti 0473 ti_ET
	    74 gn 0474 gn_PY
	    75 cpe 0475 cpe_US
	    76 la 0476 la_VA
	    77 so 0477 so_SO
	    78 sit 0478 sit_CN
	    79 pap 0479 pap_AN
	}]
    }
}

# msgcat::mc --
#
#	Find the translation for the given string based on the current
#	locale setting. Check the local namespace first, then look in each
#	parent namespace until the source is found.  If additional args are
#	specified, use the format command to work them into the traslated
#	string.
#	If no catalog item is found, mcunknown is called in the caller frame
#	and its result is returned.
#
# Arguments:
#	src	The string to translate.
#	args	Args to pass to the format command
#
# Results:
#	Returns the translated string.  Propagates errors thrown by the
#	format command.

proc msgcat::mc {src args} {
    # this may be replaced by:
    # return [mcget -namespace [uplevel 1 [list ::namespace current]] --\
    #	    $src {*}$args]

    # Check for the src in each namespace starting from the local and
    # ending in the global.

    variable Msgs
    variable Loclist

    set ns [uplevel 1 [list ::namespace current]]
    set loclist [PackagePreferences $ns]

    set nscur $ns
    while {$nscur != ""} {
	foreach loc $loclist {
	    if {[dict exists $Msgs $nscur $loc $src]} {
		return [DefaultUnknown "" [dict get $Msgs $nscur $loc $src]\
			{*}$args]
	    }
	}
	set nscur [namespace parent $nscur]
    }
    # call package local or default unknown command
    set args [linsert $args 0 [lindex $loclist 0] $src]
    switch -exact -- [Invoke unknowncmd $args $ns result] {
	0 { return [uplevel 1 [linsert $args 0 [namespace origin mcunknown]]] }
	1 { return [DefaultUnknown {*}$args] }
	default { return $result }
    }
}

# msgcat::mcexists --
#
#	Check if a catalog item is set or if mc would invoke mcunknown.
#
# Arguments:
#	-exactnamespace		Only check the exact namespace and no
#				parent namespaces
#	-exactlocale		Only check the exact locale and not all members
#				of the preferences list
#	src			Message catalog key
#
# Results:
#	true if an adequate catalog key was found

proc msgcat::mcexists {args} {

    variable Msgs
    variable Loclist
    variable PackageConfig

    set ns [uplevel 1 [list ::namespace current]]
    set loclist [PackagePreferences $ns]

    while {[llength $args] > 1} {
	set args [lassign $args option]
	switch -glob -- $option {
	    -exactnamespace { set exactnamespace 1 }
	    -exactlocale { set loclist [lrange $loclist 0 0] }
	    -* { return -code error "unknown option \"$option\"" }
	    default {
		return -code error "wrong # args: should be\
			\"[lindex [info level 0] 0] ?-exactnamespace?\
			?-exactlocale? src\""
	    }
	}
    }
    set src [lindex $args 0]
    
    while {$ns ne ""} {
	foreach loc $loclist {
	    if {[dict exists $Msgs $ns $loc $src]} {
		return 1
	    }
	}
	if {[info exists exactnamespace]} {return 0}
	set ns [namespace parent $ns]
    }
    return 0
}

# msgcat::mclocale --
#
#	Query or set the current locale.
#
# Arguments:
#	newLocale	(Optional) The new locale string. Locale strings
#			should be composed of one or more sublocale parts
#			separated by underscores (e.g. en_US).
#
# Results:
#	Returns the normalized set locale.

proc msgcat::mclocale {args} {
    variable Loclist
    variable LoadedLocales
    set len [llength $args]

    if {$len > 1} {
	return -code error "wrong # args: should be\
		\"[lindex [info level 0] 0] ?newLocale?\""
    }

    if {$len == 1} {
	set newLocale [string tolower [lindex $args 0]]
	if {$newLocale ne [file tail $newLocale]} {
	    return -code error "invalid newLocale value \"$newLocale\":\
		    could be path to unsafe code."
	}
	if {[lindex $Loclist 0] ne $newLocale} {
	    set Loclist [GetPreferences $newLocale]
	    
	    # locale not loaded jet
	    LoadAll $Loclist
	    # Invoke callback
	    Invoke changecmd $Loclist
	}
    }
    return [lindex $Loclist 0]
}

# msgcat::GetPreferences --
#
#	Get list of locales from a locale.
#	The first element is always the lowercase locale.
#	Other elements have one component separated by "_" less.
#	Multiple "_" are seen as one separator: de__ch_spec de__ch de {}
#
# Arguments:
#	Locale.
#
# Results:
#	Locale list

proc msgcat::GetPreferences {locale} {
    set locale [string tolower $locale]
    set loclist [list $locale]
    while {-1 !=[set pos [string last "_" $locale]]} {
	set locale [string range $locale 0 $pos-1]
	if { "_" ne [string index $locale end] } {
	    lappend loclist $locale
	}
    }
    if {"" ne [lindex $loclist end]} {
	lappend loclist {}
    }
    return $loclist
}

# msgcat::mcpreferences --
#
#	Fetch the list of locales used to look up strings, ordered from
#	most preferred to least preferred.
#
# Arguments:
#	None.
#
# Results:
#	Returns an ordered list of the locales preferred by the user.

proc msgcat::mcpreferences {} {
    variable Loclist
    return $Loclist
}

# msgcat::mcloadedlocales --
#
#	Get or change the list of currently loaded default locales
#
#	The following subcommands are available:
#	loaded
#	    Get the current list of loaded locales
#	clear
#	    Remove all loaded locales not present in mcpreferences.
#
# Arguments:
#	subcommand		One of loaded or clear
#
# Results:
#	Empty string, if not stated differently for the subcommand

proc msgcat::mcloadedlocales {subcommand} {
    variable Loclist
    variable LoadedLocales
    variable Msgs
    variable PackageConfig
    switch -exact -- $subcommand {
	clear {
	    # Remove all locales not contained in Loclist
	    # skip any packages with package locale
	    set LoadedLocales $Loclist
	    foreach ns [dict keys $Msgs] {
		if {![dict exists $PackageConfig loclist $ns]} {
		    foreach locale [dict keys [dict get $Msgs $ns]] {
			if {$locale ni $Loclist} {
			    dict unset Msgs $ns $locale
			}
		    }
		}
	    }
	}
	loaded { return $LoadedLocales }
	default {
	    return -code error "unknown subcommand \"$subcommand\": must be\
		    clear, or loaded"
	}
    }
    return
}

# msgcat::mcpackagelocale --
#
#	Get or change the package locale of the calling package.
#
#	The following subcommands are available:
#	set
#	    Set a package locale.
#	    This may load message catalog files and may clear message catalog
#	    items, if the former locale was the default locale.
#	    Returns the normalized set locale.
#	    The default locale is taken, if locale is not given.
#	get
#	    Get the locale valid for this package.
#	isset
#	    Returns true, if a package locale is set
#	unset
#	    Unset the package locale and activate the default locale.
#	    This loads message catalog file which where missing in the package
#	    locale.
#	preferences
#	    Return locale preference list valid for the package.
#	loaded
#	    Return loaded locale list valid for the current package.
#	clear
#	    If the current package has a package locale, remove all package
#	    locales not containes in package mcpreferences.
#	    It is an error to call this without a package locale set.
#
#	The subcommands get, preferences and loaded return the corresponding
#	default data, if no package locale is set.
#
# Arguments:
#	subcommand		One of get, init, present, add or remove
#	locale			package locale (only set subcommand)
#
# Results:
#	Empty string, if not stated differently for the subcommand

proc msgcat::mcpackagelocale {subcommand {locale ""}} {
    # todo: implement using an ensemble
    variable Loclist
    variable LoadedLocales
    variable Msgs
    variable PackageConfig
    # Check option
    # check if required item is exactly provided
    if {[llength [info level 0]] == 2} {
	# locale not given
	unset locale
    } else {
	# locale given
	if {$subcommand in
		{"get" "isset" "unset" "preferences" "loaded" "clear"} } {
	    return -code error "wrong # args: should be\
		    \"[lrange [info level 0] 0 1]\""
	}
        set locale [string tolower $locale]
    }
    set ns [uplevel 1 {::namespace current}]
    
    switch -exact -- $subcommand {
	get { return [lindex [PackagePreferences $ns] 0] }
	preferences { return [PackagePreferences $ns] }
	loaded { return [PackageLocales $ns] }
	isset {	return [dict exists $PackageConfig loclist $ns] }
	set {	# set a package locale or add a package locale
		
	    # Copy the default locale if no package locale set so far
	    if {![dict exists $PackageConfig loclist $ns]} {
		dict set PackageConfig loclist $ns $Loclist
		dict set PackageConfig loadedlocales $ns $LoadedLocales
	    }

	    # Check if changed
	    set loclist [dict get $PackageConfig loclist $ns]
	    if {! [info exists locale] || $locale eq [lindex $loclist 0] } {
		return [lindex $loclist 0]
	    }

	    # Change loclist
	    set loclist [GetPreferences $locale]
	    set locale [lindex $loclist 0]
	    dict set PackageConfig loclist $ns $loclist

	    # load eventual missing locales
	    set loadedLocales [dict get $PackageConfig loadedlocales $ns]
	    if {$locale in $loadedLocales} { return $locale }
	    set loadLocales [ListComplement $loadedLocales $loclist]
	    dict set PackageConfig loadedlocales $ns\
		    [concat $loadedLocales $loadLocales]
	    Load $ns $loadLocales
	    return $locale
	}
	clear { # Remove all locales not contained in Loclist
	    if {![dict exists $PackageConfig loclist $ns]} {
		return -code error "clear only when package locale set"
	    }
	    set loclist [dict get $PackageConfig loclist $ns]
	    dict set PackageConfig loadedlocales $ns $loclist
	    if {[dict exists $Msgs $ns]} {
		foreach locale [dict keys [dict get $Msgs $ns]] {
		    if {$locale ni $loclist} {
			dict unset Msgs $ns $locale
		    }
		}
	    }
	}
	unset {	# unset package locale and restore default locales
	    
	    if { ![dict exists $PackageConfig loclist $ns] } { return }
	    
	    # unset package locale
	    set loadLocales [ListComplement\
		    [dict get $PackageConfig loadedlocales $ns] $LoadedLocales]
	    dict unset PackageConfig loadedlocales $ns
	    dict unset PackageConfig loclist $ns

	    # Add missing locales
	    Load $ns $loadLocales
	}
	default {
	    return -code error "unknown subcommand \"$subcommand\": must be\
		    clear, get, isset, loaded, present, set, or unset"
	}
    }
    return
}

# msgcat::mcforgetpackage --
#
#	Remove any data of the calling package from msgcat
#

proc msgcat::mcforgetpackage {} {
    # todo: this may be implemented using an ensemble
    variable PackageConfig
    variable Msgs
    set ns [uplevel 1 {::namespace current}]
    # Remove MC items
    dict unset Msgs $ns
    # Remove config items
    foreach key [dict keys $PackageConfig] {
	dict unset PackageConfig $key $ns
    }
    return
}

# msgcat::mcpackageconfig --
#
#	Get or modify the per caller namespace (e.g. packages) config options.
#
#	Available subcommands are:
#
#	    get		get the current value or an error if not set.
#	    isset	return true, if the option is set
#	    set		set the value (see also distinct option).
#			Returns the number of loaded message files.
#	    unset	Clear option. return "".
#
#	Available options are:
#
#	mcfolder
#	    The message catalog folder of the package.
#	    This is automatically set by mcload.
#	    If the value is changed using the set subcommand, an evntual
#	    loadcmd is invoked and all message files of the package locale are
#	    loaded.
#
#	loadcmd
#	    The command gets executed before a message file would be
#	    sourced for this module.
#	    The command is invoked with the expanded locale list to load.
#	    The command is not invoked if the registering package namespace
#	    is not present.
#	    This callback might also be used as an alternative to message
#	    files.
#	    If the value is changed using the set subcommand, the callback is
#	    directly invoked with the current file locale list. No file load is
#	    executed.
#
#	changecmd
#	    The command is invoked, after an executed locale change.
#	    Appended argument is expanded mcpreferences.
#
#	unknowncmd
#	    Use a package locale mcunknown procedure instead the global one.
#	    The appended arguments are identical to mcunknown.
#	    A default unknown handler is used if set to the empty string.
#	    This consists in returning the key if no arguments are given.
#	    With given arguments, format is used to process the arguments.
#
# Arguments:
#	subcommand		Operation on the package
#	option			The package option to get or set.
#	?value?			Eventual value for the subcommand
#
# Results:
#	Depends on the subcommand and option and is described there

proc msgcat::mcpackageconfig {subcommand option {value ""}} {
    variable PackageConfig
    # get namespace
    set ns [uplevel 1 {::namespace current}]

    if {$option ni {"mcfolder" "loadcmd" "changecmd" "unknowncmd"}} {
	return -code error "bad option \"$option\": must be mcfolder, loadcmd,\
		changecmd, or unknowncmd"
    }

    # check if value argument is exactly provided
    if {[llength [info level 0]] == 4 } {
	# value provided
	if {$subcommand in {"get" "isset" "unset"}} {
	    return -code error "wrong # args: should be\
		    \"[lrange [info level 0] 0 2] value\""
	}
    } elseif {$subcommand eq "set"} {
        return -code error\
		"wrong # args: should be \"[lrange [info level 0] 0 2]\""
    }

    # Execute subcommands
    switch -exact -- $subcommand {
	get {	# Operation get return current value
	    if {![dict exists $PackageConfig $option $ns]} {
		return -code error "package option \"$option\" not set"
	    }
	    return [dict get $PackageConfig $option $ns]
	}
	isset {	return [dict exists $PackageConfig $option $ns] }
	unset {	dict unset PackageConfig $option $ns }
	set {	# Set option
	
	    if {$option eq "mcfolder"} {
		set value [file normalize $value]
	    }
	    # Check if changed
	    if { [dict exists $PackageConfig $option $ns]
		    && $value eq [dict get $PackageConfig $option $ns] } {
		return 0
	    }

	    # set new value
	    dict set PackageConfig $option $ns $value

	    # Reload pending message catalogs
	    switch -exact -- $option {
		mcfolder { return [Load $ns [PackageLocales $ns]] }
		loadcmd { return [Load $ns [PackageLocales $ns] 1] }
	    }
	    return 0
	}
	default {
	    return -code error "unknown subcommand \"$subcommand\":\
		    must be get, isset, unset, or set"
	}
    }
    return
}

# msgcat::PackagePreferences --
#
#	Return eventual present package preferences or the default list if not
#	present.
#
# Arguments:
#	ns		Package namespace
#
# Results:
#	locale list

proc msgcat::PackagePreferences {ns} {
    variable PackageConfig
    if {[dict exists $PackageConfig loclist $ns]} {
	return [dict get $PackageConfig loclist $ns]
    }
    variable Loclist
    return $Loclist
}

# msgcat::PackageLocales --
#
#	Return eventual present package locales or the default list if not
#	present.
#
# Arguments:
#	ns		Package namespace
#
# Results:
#	locale list

proc msgcat::PackageLocales {ns} {
    variable PackageConfig
    if {[dict exists $PackageConfig loadedlocales $ns]} {
	return [dict get $PackageConfig loadedlocales $ns]
    }
    variable LoadedLocales
    return $LoadedLocales
}

# msgcat::ListComplement --
#
#	Build the complement of two lists.
#	Return a list with all elements in list2 but not in list1.
#	Optionally return the intersection.
#
# Arguments:
#	list1		excluded list
#	list2		included list
#	inlistname	If not "", write in this variable the intersection list
#
# Results:
#	list with all elements in list2 but not in list1

proc msgcat::ListComplement {list1 list2 {inlistname ""}} {
    if {"" ne $inlistname} {
	upvar 1 $inlistname inlist
    }
    set inlist {}
    set outlist {}
    foreach item $list2 {
	if {$item in $list1} {
	    lappend inlist $item
	} else {
	    lappend outlist $item
	}
    }
    return $outlist
}

# msgcat::mcload --
#
#	Attempt to load message catalogs for each locale in the
#	preference list from the specified directory.
#
# Arguments:
#	langdir		The directory to search.
#
# Results:
#	Returns the number of message catalogs that were loaded.

proc msgcat::mcload {langdir} {
    return [uplevel 1 [list\
	    [namespace origin mcpackageconfig] set mcfolder $langdir]]
}

# msgcat::LoadAll --
#
#	Load a list of locales for all packages not having a package locale
#	list.
#
# Arguments:
#	langdir		The directory to search.
#
# Results:
#	Returns the number of message catalogs that were loaded.

proc msgcat::LoadAll {locales} {
    variable PackageConfig
    variable LoadedLocales
    if {0 == [llength $locales]} { return {} }
    # filter jet unloaded locales
    set locales [ListComplement $LoadedLocales $locales]
    if {0 == [llength $locales]} { return {} }
    lappend LoadedLocales {*}$locales
    
    set packages [lsort -unique [concat\
	    [dict keys [dict get $PackageConfig loadcmd]]\
	    [dict keys [dict get $PackageConfig mcfolder]]]]
    foreach ns $packages {
	if {! [dict exists $PackageConfig loclist $ns] } {
	    Load $ns $locales
	}
    }
    return $locales
}

# msgcat::Load --
#
#	Invoke message load callback and load message catalog files.
#
# Arguments:
#	ns		Namespace (equal package) to load the message catalog.
#	locales		List of locales to load.
#	callbackonly	true if only callback should be invoked
#
# Results:
#	Returns the number of message catalogs that were loaded.

proc msgcat::Load {ns locales {callbackonly 0}} {
    variable FileLocale
    variable PackageConfig
    variable LoadedLocals

    if {0 == [llength $locales]} { return 0 }

    # Invoke callback
    Invoke loadcmd $locales $ns
    
    if {$callbackonly || ![dict exists $PackageConfig mcfolder $ns]} {
	return 0
    }

    # Invoke file load
    set langdir [dict get $PackageConfig mcfolder $ns]
    
    # Save the file locale if we are recursively called
    if {[info exists FileLocale]} {
	set nestedFileLocale $FileLocale
    }
    set x 0
<<<<<<< HEAD
    foreach p $locales {
	if { $p eq {} } {
=======
    foreach p [mcpreferences] {
	if {$p eq {}} {
>>>>>>> 462383e7
	    set p ROOT
	}
	set langfile [file join $langdir $p.msg]
	if {[file exists $langfile]} {
	    incr x
	    set FileLocale [string tolower\
		    [file tail [file rootname $langfile]]]
	    if {"root" eq $FileLocale} {
		set FileLocale ""
	    }
	    namespace inscope $ns [list ::source -encoding utf-8 $langfile]
	    unset FileLocale
	}
    }
    if {[info exists nestedFileLocale]} {
	set FileLocale $nestedFileLocale
    }
    return $x
}

# msgcat::Invoke --
#
#	Invoke a set of registered callbacks.
#	The callback is only invoked, if its registered namespace exists.
#
# Arguments:
#	index		Index into PackageConfig to get callback command
#	arglist		parameters to the callback invocation
#	ns		(Optional) package to call.
#			If not given or empty, check all registered packages.
#	resultname	Variable to save the callback result of the last called
#			callback to. May be set to "" to discard the result.
#
# Results:
#	Possible values:
#	- 0: no valid command registered
#	- 1: registered command was the empty string
#	- 2: registered command called, resultname is set
#	If multiple commands are called, the maximum of all results is returned.

proc msgcat::Invoke {index arglist {ns ""} {resultname ""}} {
    variable PackageConfig
    variable Config
    if {"" ne $resultname} {
	upvar 1 $resultname result
    }
    if {"" eq $ns} {
	set packageList [dict keys [dict get $PackageConfig $index]]
    } else {
	set packageList [list $ns]
    }
    set ret 0
    foreach ns $packageList {
	if {[dict exists $PackageConfig $index $ns] && [namespace exists $ns]} {
	    set cmd [dict get $PackageConfig $index $ns]
	    if {"" eq $cmd} {
		if {$ret == 0} {set ret 1}
	    } else {
		set result [namespace inscope $ns $cmd {*}$arglist]
		set ret 2
	    }
	}
    }
    return $ret
}

# msgcat::mcset --
#
#	Set the translation for a given string in a specified locale.
#
# Arguments:
#	locale		The locale to use.
#	src		The source string.
#	dest		(Optional) The translated string.  If omitted,
#			the source string is used.
#
# Results:
#	Returns the new locale.

proc msgcat::mcset {locale src {dest ""}} {
    variable Msgs
    if {[llength [info level 0]] == 3} { ;# dest not specified
	set dest $src
    }

    set ns [uplevel 1 [list ::namespace current]]

    set locale [string tolower $locale]

    dict set Msgs $ns $locale $src $dest
    return $dest
}

# msgcat::mcflset --
#
#	Set the translation for a given string in the current file locale.
#
# Arguments:
#	src		The source string.
#	dest		(Optional) The translated string.  If omitted,
#			the source string is used.
#
# Results:
#	Returns the new locale.

proc msgcat::mcflset {src {dest ""}} {
    variable FileLocale
    variable Msgs

    if {![info exists FileLocale]} {
	return -code error "must only be used inside a message catalog loaded\
		with ::msgcat::mcload"
    }
    return [uplevel 1 [list [namespace origin mcset] $FileLocale $src $dest]]
}

# msgcat::mcmset --
#
#	Set the translation for multiple strings in a specified locale.
#
# Arguments:
#	locale		The locale to use.
#	pairs		One or more src/dest pairs (must be even length)
#
# Results:
#	Returns the number of pairs processed

proc msgcat::mcmset {locale pairs} {
    variable Msgs

    set length [llength $pairs]
    if {$length % 2} {
	return -code error "bad translation list:\
		should be \"[lindex [info level 0] 0] locale {src dest ...}\""
    }

    set locale [string tolower $locale]
    set ns [uplevel 1 [list ::namespace current]]

    foreach {src dest} $pairs {
	dict set Msgs $ns $locale $src $dest
    }

    return [expr {$length / 2}]
}

# msgcat::mcflmset --
#
#	Set the translation for multiple strings in the mc file locale.
#
# Arguments:
#	pairs		One or more src/dest pairs (must be even length)
#
# Results:
#	Returns the number of pairs processed

proc msgcat::mcflmset {pairs} {
    variable FileLocale
    variable Msgs

    if {![info exists FileLocale]} {
	return -code error "must only be used inside a message catalog loaded\
		with ::msgcat::mcload"
    }
    return [uplevel 1 [list [namespace origin mcmset] $FileLocale $pairs]]
}

# msgcat::mcunknown --
#
#	This routine is called by msgcat::mc if a translation cannot
#	be found for a string and no unknowncmd is set for the current
#	package. This routine is intended to be replaced
#	by an application specific routine for error reporting
#	purposes.  The default behavior is to return the source string.
#	If additional args are specified, the format command will be used
#	to work them into the traslated string.
#
# Arguments:
#	locale		The current locale.
#	src		The string to be translated.
#	args		Args to pass to the format command
#
# Results:
#	Returns the translated value.

proc msgcat::mcunknown {args} {
    return [uplevel 1 [list [namespace origin DefaultUnknown] {*}$args]]
}

# msgcat::DefaultUnknown --
#
#	This routine is called by msgcat::mc if a translation cannot
#	be found for a string in the following circumstances:
#	- Default global handler, if mcunknown is not redefined.
#	- Per package handler, if the package sets unknowncmd to the empty
#	  string.
#	It returna the source string if the argument list is empty.
#	If additional args are specified, the format command will be used
#	to work them into the traslated string.
#
# Arguments:
#	locale		(unused) The current locale.
#	src		The string to be translated.
#	args		Args to pass to the format command
#
# Results:
#	Returns the translated value.

proc msgcat::DefaultUnknown {locale src args} {
    if {[llength $args]} {
	return [format $src {*}$args]
    } else {
	return $src
    }
}

# msgcat::mcmax --
#
#	Calculates the maximum length of the translated strings of the given
#	list.
#
# Arguments:
#	args	strings to translate.
#
# Results:
#	Returns the length of the longest translated string.

proc msgcat::mcmax {args} {
    set max 0
    foreach string $args {
	set translated [uplevel 1 [list [namespace origin mc] $string]]
	set len [string length $translated]
	if {$len>$max} {
	    set max $len
	}
    }
    return $max
}

# Convert the locale values stored in environment variables to a form
# suitable for passing to [mclocale]
proc msgcat::ConvertLocale {value} {
    # Assume $value is of form: $language[_$territory][.$codeset][@modifier]
    # Convert to form: $language[_$territory][_$modifier]
    #
    # Comment out expanded RE version -- bugs alleged
    # regexp -expanded {
    #	^		# Match all the way to the beginning
    #	([^_.@]*)	# Match "lanugage"; ends with _, ., or @
    #	(_([^.@]*))?	# Match (optional) "territory"; starts with _
    #	([.]([^@]*))?	# Match (optional) "codeset"; starts with .
    #	(@(.*))?	# Match (optional) "modifier"; starts with @
    #	$		# Match all the way to the end
    # } $value -> language _ territory _ codeset _ modifier
    if {![regexp {^([^_.@]+)(_([^.@]*))?([.]([^@]*))?(@(.*))?$} $value \
	    -> language _ territory _ codeset _ modifier]} {
	return -code error "invalid locale '$value': empty language part"
    }
    set ret $language
    if {[string length $territory]} {
	append ret _$territory
    }
    if {[string length $modifier]} {
	append ret _$modifier
    }
    return $ret
}

# Initialize the default locale
proc msgcat::Init {} {
    global env

    #
    # set default locale, try to get from environment
    #
    foreach varName {LC_ALL LC_MESSAGES LANG} {
	if {[info exists env($varName)] && ("" ne $env($varName))} {
	    if {![catch {
		mclocale [ConvertLocale $env($varName)]
	    }]} {
		return
	    }
	}
    }
    #
    # On Darwin, fallback to current CFLocale identifier if available.
    #
    if {[info exists ::tcl::mac::locale] && $::tcl::mac::locale ne ""} {
	if {![catch {
	    mclocale [ConvertLocale $::tcl::mac::locale]
	}]} {
	    return
	}
    }
    #
    # The rest of this routine is special processing for Windows or
    # Cygwin. All other platforms, get out now.
    #
    if {([info sharedlibextension] ne ".dll")
	    || [catch {package require registry}]} {
	mclocale C
	return
    }
    #
    # On Windows or Cygwin, try to set locale depending on registry
    # settings, or fall back on locale of "C".
    #

    # On Vista and later:
    # HCU/Control Panel/Desktop : PreferredUILanguages is for language packs,
    # HCU/Control Pannel/International : localName is the default locale.
    #
    # They contain the local string as RFC5646, composed of:
    # [a-z]{2,3} : language
    # -[a-z]{4}  : script (optional, translated by table Latn->latin)
    # -[a-z]{2}|[0-9]{3} : territory (optional, numerical region codes not used)
    # (-.*)* : variant, extension, private use (optional, not used)
    # Those are translated to local strings.
    # Examples: de-CH -> de_ch, sr-Latn-CS -> sr_cs@latin, es-419 -> es
    #
    foreach key {{HKEY_CURRENT_USER\Control Panel\Desktop} {HKEY_CURRENT_USER\Control Panel\International}}\
	    value {PreferredUILanguages localeName} {
	if {![catch {registry get $key $value} localeName]
		&& [regexp {^([a-z]{2,3})(?:-([a-z]{4}))?(?:-([a-z]{2}))?(?:-.+)?$}\
		    [string tolower $localeName] match locale script territory]} {
	    if {"" ne $territory} {
		append locale _ $territory
	    }
	    set modifierDict [dict create latn latin cyrl cyrillic]
	    if {[dict exists $modifierDict $script]} {
		append locale @ [dict get $modifierDict $script]
	    }
	    if {![catch {mclocale [ConvertLocale $locale]}]} {
		return
	    }
	}
    }

    # then check value locale which contains a numerical language ID
    if {[catch {
	set locale [registry get $key "locale"]
    }]} {
	mclocale C
	return
    }
    #
    # Keep trying to match against smaller and smaller suffixes
    # of the registry value, since the latter hexadigits appear
    # to determine general language and earlier hexadigits determine
    # more precise information, such as territory.  For example,
    #     0409 - English - United States
    #     0809 - English - United Kingdom
    # Add more translations to the WinRegToISO639 array above.
    #
    variable WinRegToISO639
    set locale [string tolower $locale]
    while {[string length $locale]} {
	if {![catch {
	    mclocale [ConvertLocale [dict get $WinRegToISO639 $locale]]
	}]} {
	    return
	}
	set locale [string range $locale 1 end]
    }
    #
    # No translation known.  Fall back on "C" locale
    #
    mclocale C
}
msgcat::Init<|MERGE_RESOLUTION|>--- conflicted
+++ resolved
@@ -13,16 +13,11 @@
 package require Tcl 8.5
 # When the version number changes, be sure to update the pkgIndex.tcl file,
 # and the installation directory in the Makefiles.
-<<<<<<< HEAD
 package provide msgcat 1.6.0
-=======
-package provide msgcat 1.5.2
->>>>>>> 462383e7
 
 namespace eval msgcat {
-    namespace export mc mcexists mcload mclocale mcmax mcmset\
-	    mcpreferences mcset mcunknown mcflset mcflmset\
-	    mcloadedlocales mcforgetpackage\
+    namespace export mc mcexists mcload mclocale mcmax mcmset mcpreferences mcset\
+            mcunknown mcflset mcflmset mcloadedlocales mcforgetpackage\
 	    mcpackageconfig mcpackagelocale
 
     # Records the list of locales to search
@@ -819,13 +814,8 @@
 	set nestedFileLocale $FileLocale
     }
     set x 0
-<<<<<<< HEAD
     foreach p $locales {
-	if { $p eq {} } {
-=======
-    foreach p [mcpreferences] {
 	if {$p eq {}} {
->>>>>>> 462383e7
 	    set p ROOT
 	}
 	set langfile [file join $langdir $p.msg]
