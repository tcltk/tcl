# history.tcl --
#
# Implementation of the history command.
#
<<<<<<< HEAD
# RCS: @(#) $Id: history.tcl,v 1.11 2010/06/14 13:48:25 nijtmans Exp $
#
=======
>>>>>>> 9ef2ab9b
# Copyright (c) 1997 Sun Microsystems, Inc.
#
# See the file "license.terms" for information on usage and redistribution of
# this file, and for a DISCLAIMER OF ALL WARRANTIES.
#

# The tcl::history array holds the history list and some additional
# bookkeeping variables.
#
# nextid	the index used for the next history list item.
# keep		the max size of the history list
# oldest	the index of the oldest item in the history.

namespace eval ::tcl {
    variable history
    if {![info exists history]} {
	array set history {
	    nextid	0
	    keep	20
	    oldest	-20
	}
    }

    namespace ensemble create -command ::tcl::history -map {
	add	::tcl::HistAdd
	change	::tcl::HistChange
	clear	::tcl::HistClear
	event	::tcl::HistEvent
	info	::tcl::HistInfo
	keep	::tcl::HistKeep
	nextid	::tcl::HistNextID
	redo	::tcl::HistRedo
    }
}

# history --
#
#	This is the main history command.  See the man page for its interface.
#	This does some argument checking and calls the helper ensemble in the
#	tcl namespace.

proc ::history {args} {
    # If no command given, we're doing 'history info'. Can't be done with an
    # ensemble unknown handler, as those don't fire when no subcommand is
    # given at all.

    if {![llength $args]} {
	set args info
    }

    # Tricky stuff needed to make stack and errors come out right!
    tailcall apply {args {tailcall history {*}$args} ::tcl} {*}$args
}

# tcl::HistAdd --
#
#	Add an item to the history, and optionally eval it at the global scope
#
# Parameters:
#	event		the command to add
#	exec		(optional) a substring of "exec" causes the command to
#			be evaled.
# Results:
# 	If executing, then the results of the command are returned
#
# Side Effects:
#	Adds to the history list

proc ::tcl::HistAdd {event {exec {}}} {
    variable history

    if {
	[prefix longest {exec {}} $exec] eq ""
	&& [llength [info level 0]] == 3
    } then {
	return -code error "bad argument \"$exec\": should be \"exec\""
    }

    # Do not add empty commands to the history
    if {[string trim $event] eq ""} {
	return ""
    }

    # Maintain the history
    set history([incr history(nextid)]) $event
    unset -nocomplain history([incr history(oldest)])

    # Only execute if 'exec' (or non-empty prefix of it) given
    if {$exec eq ""} {
	return ""
    }
    tailcall eval $event
}

# tcl::HistKeep --
#
#	Set or query the limit on the length of the history list
#
# Parameters:
#	limit	(optional) the length of the history list
#
# Results:
#	If no limit is specified, the current limit is returned
#
# Side Effects:
#	Updates history(keep) if a limit is specified

proc ::tcl::HistKeep {{count {}}} {
    variable history
    if {[llength [info level 0]] == 1} {
	return $history(keep)
    }
    if {![string is integer -strict $count] || ($count < 0)} {
	return -code error "illegal keep count \"$count\""
    }
    set oldold $history(oldest)
    set history(oldest) [expr {$history(nextid) - $count}]
    for {} {$oldold <= $history(oldest)} {incr oldold} {
	unset -nocomplain history($oldold)
    }
    set history(keep) $count
}

# tcl::HistClear --
#
#	Erase the history list
#
# Parameters:
#	none
#
# Results:
#	none
#
# Side Effects:
#	Resets the history array, except for the keep limit

proc ::tcl::HistClear {} {
    variable history
    set keep $history(keep)
    unset history
    array set history [list \
	nextid	0	\
	keep	$keep	\
	oldest	-$keep	\
    ]
}

# tcl::HistInfo --
#
#	Return a pretty-printed version of the history list
#
# Parameters:
#	num	(optional) the length of the history list to return
#
# Results:
#	A formatted history list

proc ::tcl::HistInfo {{count {}}} {
    variable history
    if {[llength [info level 0]] == 1} {
	set count [expr {$history(keep) + 1}]
    } elseif {![string is integer -strict $count]} {
	return -code error "bad integer \"$count\""
    }
    set result {}
    set newline ""
    for {set i [expr {$history(nextid) - $count + 1}]} \
	    {$i <= $history(nextid)} {incr i} {
	if {![info exists history($i)]} {
	    continue
	}
        set cmd [string map [list \n \n\t] [string trimright $history($i) \ \n]]
	append result $newline[format "%6d  %s" $i $cmd]
	set newline \n
    }
    return $result
}

# tcl::HistRedo --
#
#	Fetch the previous or specified event, execute it, and then replace
#	the current history item with that event.
#
# Parameters:
#	event	(optional) index of history item to redo.  Defaults to -1,
#		which means the previous event.
#
# Results:
#	Those of the command being redone.
#
# Side Effects:
#	Replaces the current history list item with the one being redone.

proc ::tcl::HistRedo {{event -1}} {
    variable history

    set i [HistIndex $event]
    if {$i == $history(nextid)} {
	return -code error "cannot redo the current event"
    }
    set cmd $history($i)
    HistChange $cmd 0
    tailcall eval $cmd
}

# tcl::HistIndex --
#
#	Map from an event specifier to an index in the history list.
#
# Parameters:
#	event	index of history item to redo.
#		If this is a positive number, it is used directly.
#		If it is a negative number, then it counts back to a previous
#		event, where -1 is the most recent event.
#		A string can be matched, either by being the prefix of a
#		command or by matching a command with string match.
#
# Results:
#	The index into history, or an error if the index didn't match.

proc ::tcl::HistIndex {event} {
    variable history
    if {![string is integer -strict $event]} {
	for {set i [expr {$history(nextid)-1}]} {[info exists history($i)]} \
		{incr i -1} {
	    if {[string match $event* $history($i)]} {
		return $i
	    }
	    if {[string match $event $history($i)]} {
		return $i
	    }
	}
	return -code error "no event matches \"$event\""
    } elseif {$event <= 0} {
	set i [expr {$history(nextid) + $event}]
    } else {
	set i $event
    }
    if {$i <= $history(oldest)} {
	return -code error "event \"$event\" is too far in the past"
    }
    if {$i > $history(nextid)} {
	return -code error "event \"$event\" hasn't occured yet"
    }
    return $i
}

# tcl::HistEvent --
#
#	Map from an event specifier to the value in the history list.
#
# Parameters:
#	event	index of history item to redo.  See index for a description of
#		possible event patterns.
#
# Results:
#	The value from the history list.

proc ::tcl::HistEvent {{event -1}} {
    variable history
    set i [HistIndex $event]
    if {![info exists history($i)]} {
	return ""
    }
    return [string trimright $history($i) \ \n]
}

# tcl::HistChange --
#
#	Replace a value in the history list.
#
# Parameters:
#	newValue  The new value to put into the history list.
#	event	  (optional) index of history item to redo.  See index for a
#		  description of possible event patterns.  This defaults to 0,
#		  which specifies the current event.
#
# Side Effects:
#	Changes the history list.

proc ::tcl::HistChange {newValue {event 0}} {
    variable history
    set i [HistIndex $event]
    set history($i) $newValue
}

# tcl::HistNextID --
#
#	Returns the number of the next history event.
#
# Parameters:
#	None.
#
# Side Effects:
#	None.

proc ::tcl::HistNextID {} {
    variable history
    return [expr {$history(nextid) + 1}]
}

return

# Local Variables:
# mode: tcl
# fill-column: 78
# End:<|MERGE_RESOLUTION|>--- conflicted
+++ resolved
@@ -2,11 +2,6 @@
 #
 # Implementation of the history command.
 #
-<<<<<<< HEAD
-# RCS: @(#) $Id: history.tcl,v 1.11 2010/06/14 13:48:25 nijtmans Exp $
-#
-=======
->>>>>>> 9ef2ab9b
 # Copyright (c) 1997 Sun Microsystems, Inc.
 #
 # See the file "license.terms" for information on usage and redistribution of
