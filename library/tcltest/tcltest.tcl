# tcltest.tcl --
#
#	This file contains support code for the Tcl test suite.  It
#       defines the tcltest namespace and finds and defines the output
#       directory, constraints available, output and error channels,
#	etc. used by Tcl tests.  See the tcltest man page for more
#	details.
#
#       This design was based on the Tcl testing approach designed and
#       initially implemented by Mary Ann May-Pumphrey of Sun
#	Microsystems.
#
# Copyright © 1994-1997 Sun Microsystems, Inc.
# Copyright © 1998-1999 Scriptics Corporation.
# Copyright © 2000 Ajuba Solutions
# Contributions from Don Porter, NIST, 2002.  (not subject to US copyright)
# All rights reserved.

namespace eval tcltest {

    # When the version number changes, be sure to update the pkgIndex.tcl file,
    # and the install directory in the Makefiles.  When the minor version
    # changes (new feature) be sure to update the man page as well.
    variable Version 2.5.6

    # Compatibility support for dumb variables defined in tcltest 1
    # Do not use these.  Call [package require] and [info patchlevel]
    # yourself.  You don't need tcltest to wrap it for you.
    variable version [package require Tcl 8.5-]
    variable patchLevel [info patchlevel]
    variable fullutf [package vsatisfies $version 8.7-]

    # Detect if we can use code points >= \U10000
    variable fullutf [package vsatisfies $version 8.7-]

##### Export the public tcltest procs; several categories
    #
    # Export the main functional commands that do useful things
    namespace export cleanupTests loadTestedCommands makeDirectory \
	makeFile removeDirectory removeFile runAllTests test

    # Export configuration commands that control the functional commands
    namespace export configure customMatch errorChannel interpreter \
	    outputChannel testConstraint

    # Export commands that are duplication (candidates for deprecation)
    if {!$fullutf} {
	namespace export bytestring	;# dups [encoding convertfrom identity]
    }
    namespace export debug		;#	[configure -debug]
    namespace export errorFile		;#	[configure -errfile]
    namespace export limitConstraints	;#	[configure -limitconstraints]
    namespace export loadFile		;#	[configure -loadfile]
    namespace export loadScript		;#	[configure -load]
    namespace export match		;#	[configure -match]
    namespace export matchFiles		;#	[configure -file]
    namespace export matchDirectories	;#	[configure -relateddir]
    namespace export normalizeMsg	;#	application of [customMatch]
    namespace export normalizePath	;#	[file normalize] (8.4)
    namespace export outputFile		;#	[configure -outfile]
    namespace export preserveCore	;#	[configure -preservecore]
    namespace export singleProcess	;#	[configure -singleproc]
    namespace export skip		;#	[configure -skip]
    namespace export skipFiles		;#	[configure -notfile]
    namespace export skipDirectories	;#	[configure -asidefromdir]
    namespace export temporaryDirectory	;#	[configure -tmpdir]
    namespace export testsDirectory	;#	[configure -testdir]
    namespace export verbose		;#	[configure -verbose]
    namespace export viewFile		;#	binary encoding [read]
    namespace export workingDirectory	;#	[cd] [pwd]

    # Export deprecated commands for tcltest 1 compatibility
    namespace export getMatchingFiles mainThread restoreState saveState \
	    threadReap

    # tcltest::normalizePath --
    #
    #     This procedure resolves any symlinks in the path thus creating
    #     a path without internal redirection. It assumes that the
    #     incoming path is absolute.
    #
    # Arguments
    #     pathVar - name of variable containing path to modify.
    #
    # Results
    #     The path is modified in place.
    #
    # Side Effects:
    #     None.
    #
    proc normalizePath {pathVar} {
	upvar 1 $pathVar path
	set oldpwd [pwd]
	catch {cd $path}
	set path [pwd]
	cd $oldpwd
	return $path
    }

##### Verification commands used to test values of variables and options
    #
    # Verification command that accepts everything
    proc AcceptAll {value} {
	return $value
    }

    # Verification command that accepts valid Tcl lists
    proc AcceptList { list } {
	return [lrange $list 0 end]
    }

    # Verification command that accepts a glob pattern
    proc AcceptPattern { pattern } {
	return [AcceptAll $pattern]
    }

    # Verification command that accepts integers
    proc AcceptInteger { level } {
	return [incr level 0]
    }

    # Verification command that accepts boolean values
    proc AcceptBoolean { boolean } {
	return [expr {$boolean && $boolean}]
    }

    # Verification command that accepts (syntactically) valid Tcl scripts
    proc AcceptScript { script } {
	if {![info complete $script]} {
	    return -code error "invalid Tcl script: $script"
	}
	return $script
    }

    # Verification command that accepts (converts to) absolute pathnames
    proc AcceptAbsolutePath { path } {
	return [file join [pwd] $path]
    }

    # Verification command that accepts existing readable directories
    proc AcceptReadable { path } {
	if {![file readable $path]} {
	    return -code error "\"$path\" is not readable"
	}
	return $path
    }
    proc AcceptDirectory { directory } {
	set directory [AcceptAbsolutePath $directory]
	if {![file exists $directory]} {
	    return -code error "\"$directory\" does not exist"
	}
	if {![file isdir $directory]} {
	    return -code error "\"$directory\" is not a directory"
	}
	return [AcceptReadable $directory]
    }

##### Initialize internal arrays of tcltest, but only if the caller
    # has not already preinitialized them.  This is done to support
    # compatibility with older tests that directly access internals
    # rather than go through command interfaces.
    #
    proc ArrayDefault {varName value} {
	variable $varName
	if {[array exists $varName]} {
	    return
	}
	if {[info exists $varName]} {
	    # Preinitialized value is a scalar:  Destroy it!
	    unset $varName
	}
	array set $varName $value
    }

    # save the original environment so that it can be restored later
    ArrayDefault originalEnv [array get ::env]

    # initialize numTests array to keep track of the number of tests
    # that pass, fail, and are skipped.
    ArrayDefault numTests [list Total 0 Passed 0 Skipped 0 Failed 0]

    # createdNewFiles will store test files as indices and the list of
    # files (that should not have been) left behind by the test files
    # as values.
    ArrayDefault createdNewFiles {}

    # initialize skippedBecause array to keep track of constraints that
    # kept tests from running; a constraint name of "userSpecifiedSkip"
    # means that the test appeared on the list of tests that matched the
    # -skip value given to the flag; "userSpecifiedNonMatch" means that
    # the test didn't match the argument given to the -match flag; both
    # of these constraints are counted only if tcltest::debug is set to
    # true.
    ArrayDefault skippedBecause {}

    # initialize the testConstraints array to keep track of valid
    # predefined constraints (see the explanation for the
    # InitConstraints proc for more details).
    ArrayDefault testConstraints {}

##### Initialize internal variables of tcltest, but only if the caller
    # has not already preinitialized them.  This is done to support
    # compatibility with older tests that directly access internals
    # rather than go through command interfaces.
    #
    proc Default {varName value {verify AcceptAll}} {
	variable $varName
	if {![info exists $varName]} {
	    variable $varName [$verify $value]
	} else {
	    variable $varName [$verify [set $varName]]
	}
    }

    # Save any arguments that we might want to pass through to other
    # programs.  This is used by the -args flag.
    # FINDUSER
    Default parameters {}

    # Count the number of files tested (0 if runAllTests wasn't called).
    # runAllTests will set testSingleFile to false, so stats will
    # not be printed until runAllTests calls the cleanupTests proc.
    # The currentFailure var stores the boolean value of whether the
    # current test file has had any failures.  The failFiles list
    # stores the names of test files that had failures.
    Default numTestFiles 0 AcceptInteger
    Default testSingleFile true AcceptBoolean
    Default currentFailure false AcceptBoolean
    Default failFiles {} AcceptList

    # Tests should remove all files they create.  The test suite will
    # check the current working dir for files created by the tests.
    # filesMade keeps track of such files created using the makeFile and
    # makeDirectory procedures.  filesExisted stores the names of
    # preexisting files.
    #
    # Note that $filesExisted lists only those files that exist in
    # the original [temporaryDirectory].
    Default filesMade {} AcceptList
    Default filesExisted {} AcceptList
    proc FillFilesExisted {} {
	variable filesExisted

	# Save the names of files that already exist in the scratch directory.
	foreach file [glob -nocomplain -directory [temporaryDirectory] *] {
	    lappend filesExisted [file tail $file]
	}

	# After successful filling, turn this into a no-op.
	proc FillFilesExisted args {}
    }

    # Kept only for compatibility
    Default constraintsSpecified {} AcceptList
    trace add variable constraintsSpecified read [namespace code {
	    set constraintsSpecified [array names testConstraints] ;#}]

    # tests that use threads need to know which is the main thread
    Default mainThread 1
    variable mainThread
    if {[info commands thread::id] ne {}} {
	set mainThread [thread::id]
    } elseif {[info commands testthread] ne {}} {
	set mainThread [testthread id]
    }

    # Set workingDirectory to [pwd]. The default output directory for
    # Tcl tests is the working directory.  Whenever this value changes
    # change to that directory.
    variable workingDirectory
    trace add variable workingDirectory write \
	    [namespace code {cd $workingDirectory ;#}]

    Default workingDirectory [pwd] AcceptAbsolutePath
    proc workingDirectory { {dir ""} } {
	variable workingDirectory
	if {[llength [info level 0]] == 1} {
	    return $workingDirectory
	}
	set workingDirectory [AcceptAbsolutePath $dir]
    }

    # Set the location of the execuatble
    Default tcltest [info nameofexecutable]
    trace add variable tcltest write [namespace code {testConstraint stdio \
	    [eval [ConstraintInitializer stdio]] ;#}]

    # save the platform information so it can be restored later
    Default originalTclPlatform [array get ::tcl_platform]

    # If a core file exists, save its modification time.
    if {[file exists [file join [workingDirectory] core]]} {
	Default coreModTime \
		[file mtime [file join [workingDirectory] core]]
    }

    # stdout and stderr buffers for use when we want to store them
    Default outData {}
    Default errData {}

    # keep track of test level for nested test commands
    variable testLevel 0

    # the variables and procedures that existed when saveState was called are
    # stored in a variable of the same name
    Default saveState {}

    # Internationalization support -- used in [SetIso8859_1_Locale] and
    # [RestoreLocale]. Those commands are used in cmdIL.test.

    if {![info exists [namespace current]::isoLocale]} {
	variable isoLocale fr
	switch -- $::tcl_platform(platform) {
	    "unix" {

		# Try some 'known' values for some platforms:

		switch -exact -- $::tcl_platform(os) {
		    "FreeBSD" {
			set isoLocale fr_FR.ISO_8859-1
		    }
		    HP-UX {
			set isoLocale fr_FR.iso88591
		    }
		    Linux -
		    IRIX {
			set isoLocale fr
		    }
		    default {

			# Works on SunOS 4 and Solaris, and maybe
			# others...  Define it to something else on your
			# system if you want to test those.

			set isoLocale iso_8859_1
		    }
		}
	    }
	    "windows" {
		set isoLocale French
	    }
	}
    }

    variable ChannelsWeOpened; array set ChannelsWeOpened {}
    # output goes to stdout by default
    Default outputChannel stdout
    proc outputChannel { {filename ""} } {
	variable outputChannel
	variable ChannelsWeOpened
	variable fullutf

	# This is very subtle and tricky, so let me try to explain.
	# (Hopefully this longer comment will be clear when I come
	# back in a few months, unlike its predecessor :) )
	#
	# The [outputChannel] command (and underlying variable) have to
	# be kept in sync with the [configure -outfile] configuration
	# option ( and underlying variable Option(-outfile) ).  This is
	# accomplished with a write trace on Option(-outfile) that will
	# update [outputChannel] whenever a new value is written.  That
	# much is easy.
	#
	# The trick is that in order to maintain compatibility with
	# version 1 of tcltest, we must allow every configuration option
	# to get its initial value from command line arguments.  This is
	# accomplished by setting initial read traces on all the
	# configuration options to parse the command line option the first
	# time they are read.  These traces are cancelled whenever the
	# program itself calls [configure].
	#
	# OK, then so to support tcltest 1 compatibility, it seems we want
	# to get the return from [outputFile] to trigger the read traces,
	# just in case.
	#
	# BUT!  A little known feature of Tcl variable traces is that
	# traces are disabled during the handling of other traces.  So,
	# if we trigger read traces on Option(-outfile) and that triggers
	# command line parsing which turns around and sets an initial
	# value for Option(-outfile) -- <whew!> -- the write trace that
	# would keep [outputChannel] in sync with that new initial value
	# would not fire!
	#
	# SO, finally, as a workaround, instead of triggering read traces
	# by invoking [outputFile], we instead trigger the same set of
	# read traces by invoking [debug].  Any command that reads a
	# configuration option would do.  [debug] is just a handy one.
	# The end result is that we support tcltest 1 compatibility and
	# keep outputChannel and -outfile in sync in all cases.
	debug

	if {[llength [info level 0]] == 1} {
	    return $outputChannel
	}
	if {[info exists ChannelsWeOpened($outputChannel)]} {
	    close $outputChannel
	    unset ChannelsWeOpened($outputChannel)
	}
	switch -exact -- $filename {
	    stderr -
	    stdout {
		set outputChannel $filename
	    }
	    default {
		set outputChannel [open $filename a]
<<<<<<< HEAD
		if {[package vsatisfies [package provide Tcl] 8.7-]} {
=======
		if {$fullutf} {
>>>>>>> e39f6c75
		    fconfigure $outputChannel -profile tcl8 -encoding utf-8
		}
		set ChannelsWeOpened($outputChannel) 1

		# If we created the file in [temporaryDirectory], then
		# [cleanupTests] will delete it, unless we claim it was
		# already there.
		set outdir [normalizePath [file dirname \
			[file join [pwd] $filename]]]
		if {$outdir eq [temporaryDirectory]} {
		    variable filesExisted
		    FillFilesExisted
		    set filename [file tail $filename]
		    if {$filename ni $filesExisted} {
			lappend filesExisted $filename
		    }
		}
	    }
	}
	return $outputChannel
    }

    # errors go to stderr by default
    Default errorChannel stderr
    proc errorChannel { {filename ""} } {
	variable errorChannel
	variable ChannelsWeOpened
	variable fullutf

	# This is subtle and tricky.  See the comment above in
	# [outputChannel] for a detailed explanation.
	debug

	if {[llength [info level 0]] == 1} {
	    return $errorChannel
	}
	if {[info exists ChannelsWeOpened($errorChannel)]} {
	    close $errorChannel
	    unset ChannelsWeOpened($errorChannel)
	}
	switch -exact -- $filename {
	    stderr -
	    stdout {
		set errorChannel $filename
	    }
	    default {
		set errorChannel [open $filename a]
<<<<<<< HEAD
		if {[package vsatisfies [package provide Tcl] 8.7-]} {
=======
		if {$fullutf} {
>>>>>>> e39f6c75
		    fconfigure $errorChannel -profile tcl8 -encoding utf-8
		}
		set ChannelsWeOpened($errorChannel) 1

		# If we created the file in [temporaryDirectory], then
		# [cleanupTests] will delete it, unless we claim it was
		# already there.
		set outdir [normalizePath [file dirname \
			[file join [pwd] $filename]]]
		if {$outdir eq [temporaryDirectory]} {
		    variable filesExisted
		    FillFilesExisted
		    set filename [file tail $filename]
		    if {$filename ni $filesExisted} {
			lappend filesExisted $filename
		    }
		}
	    }
	}
	return $errorChannel
    }

##### Set up the configurable options
    #
    # The configurable options of the package
    variable Option; array set Option {}

    # Usage strings for those options
    variable Usage; array set Usage {}

    # Verification commands for those options
    variable Verify; array set Verify {}

    # Initialize the default values of the configurable options that are
    # historically associated with an exported variable.  If that variable
    # is already set, support compatibility by accepting its preset value.
    # Use [trace] to establish ongoing connection between the deprecated
    # exported variable and the modern option kept as a true internal var.
    # Also set up usage string and value testing for the option.
    proc Option {option value usage {verify AcceptAll} {varName {}}} {
	variable Option
	variable Verify
	variable Usage
	variable OptionControlledVariables
	variable DefaultValue
	set Usage($option) $usage
	set Verify($option) $verify
	set DefaultValue($option) $value
	if {[catch {$verify $value} msg]} {
	    return -code error $msg
	} else {
	    set Option($option) $msg
	}
	if {[string length $varName]} {
	    variable $varName
	    if {[info exists $varName]} {
		if {[catch {$verify [set $varName]} msg]} {
		    return -code error $msg
		} else {
		    set Option($option) $msg
		}
		unset $varName
	    }
	    namespace eval [namespace current] \
	    	    [list upvar 0 Option($option) $varName]
	    # Workaround for Bug (now Feature Request) 572889.  Grrrr....
	    # Track all the variables tied to options
	    lappend OptionControlledVariables $varName
	    # Later, set auto-configure read traces on all
	    # of them, since a single trace on Option does not work.
	    proc $varName {{value {}}} [subst -nocommands {
		if {[llength [info level 0]] == 2} {
		    Configure $option [set value]
		}
		return [Configure $option]
	    }]
	}
    }

    proc MatchingOption {option} {
	variable Option
	set match [array names Option $option*]
	switch -- [llength $match] {
	    0 {
		set sorted [lsort [array names Option]]
		set values [join [lrange $sorted 0 end-1] ", "]
		append values ", or [lindex $sorted end]"
		return -code error "unknown option $option: should be\
			one of $values"
	    }
	    1 {
		return [lindex $match 0]
	    }
	    default {
		# Exact match trumps ambiguity
		if {$option in $match} {
		    return $option
		}
		set values [join [lrange $match 0 end-1] ", "]
		append values ", or [lindex $match end]"
		return -code error "ambiguous option $option:\
			could match $values"
	    }
	}
    }

    proc EstablishAutoConfigureTraces {} {
	variable OptionControlledVariables
	foreach varName [concat $OptionControlledVariables Option] {
	    variable $varName
	    trace add variable $varName read [namespace code {
		    ProcessCmdLineArgs ;#}]
	}
    }

    proc RemoveAutoConfigureTraces {} {
	variable OptionControlledVariables
	foreach varName [concat $OptionControlledVariables Option] {
	    variable $varName
	    foreach pair [trace info variable $varName] {
		lassign $pair op cmd
		if {($op eq "read") &&
			[string match *ProcessCmdLineArgs* $cmd]} {
		    trace remove variable $varName $op $cmd
		}
	    }
	}
	# Once the traces are removed, this can become a no-op
	proc RemoveAutoConfigureTraces {} {}
    }

    proc Configure args {
	variable Option
	variable Verify
	set n [llength $args]
	if {$n == 0} {
	    return [lsort [array names Option]]
	}
	if {$n == 1} {
	    if {[catch {MatchingOption [lindex $args 0]} option]} {
		return -code error $option
	    }
	    return $Option($option)
	}
	while {[llength $args] > 1} {
	    if {[catch {MatchingOption [lindex $args 0]} option]} {
		return -code error $option
	    }
	    if {[catch {$Verify($option) [lindex $args 1]} value]} {
		return -code error "invalid $option\
			value \"[lindex $args 1]\": $value"
	    }
	    set Option($option) $value
	    set args [lrange $args 2 end]
	}
	if {[llength $args]} {
	    if {[catch {MatchingOption [lindex $args 0]} option]} {
		return -code error $option
	    }
	    return -code error "missing value for option $option"
	}
    }
    proc configure args {
	if {[llength $args] > 1} {
	    RemoveAutoConfigureTraces
	}
	set code [catch {Configure {*}$args} msg]
	return -code $code $msg
    }

    proc AcceptVerbose { level } {
	set level [AcceptList $level]
	set levelMap {
	    l list
	    p pass
	    b body
	    s skip
	    t start
	    e error
	    l line
	    m msec
	    u usec
	}
	set levelRegexp "^([join [dict values $levelMap] |])\$"
	if {[llength $level] == 1} {
	    if {![regexp $levelRegexp $level]} {
		# translate single characters abbreviations to expanded list
		set level [string map $levelMap [split $level {}]]
	    }
	}
	set valid [list]
	foreach v $level {
	    if {[regexp $levelRegexp $v]} {
		lappend valid $v
	    }
	}
	return $valid
    }

    proc IsVerbose {level} {
	variable Option
	return [expr {$level in $Option(-verbose)}]
    }

    # Default verbosity is to show bodies of failed tests
    Option -verbose {body error} {
	Takes any combination of the values 'p', 's', 'b', 't', 'e' and 'l'.
	Test suite will display all passed tests if 'p' is specified, all
	skipped tests if 's' is specified, the bodies of failed tests if
	'b' is specified, and when tests start if 't' is specified.
	ErrorInfo is displayed if 'e' is specified. Source file line
	information of failed tests is displayed if 'l' is specified.
    } AcceptVerbose verbose

    # Match and skip patterns default to the empty list, except for
    # matchFiles, which defaults to all .test files in the
    # testsDirectory and matchDirectories, which defaults to all
    # directories.
    Option -match * {
	Run all tests within the specified files that match one of the
	list of glob patterns given.
    } AcceptList match

    Option -skip {} {
	Skip all tests within the specified tests (via -match) and files
	that match one of the list of glob patterns given.
    } AcceptList skip

    Option -file *.test {
	Run tests in all test files that match the glob pattern given.
    } AcceptPattern matchFiles

    # By default, skip files that appear to be SCCS lock files.
    Option -notfile l.*.test {
	Skip all test files that match the glob pattern given.
    } AcceptPattern skipFiles

    Option -relateddir * {
	Run tests in directories that match the glob pattern given.
    } AcceptPattern matchDirectories

    Option -asidefromdir {} {
	Skip tests in directories that match the glob pattern given.
    } AcceptPattern skipDirectories

    # By default, don't save core files
    Option -preservecore 0 {
	If 2, save any core files produced during testing in the directory
	specified by -tmpdir. If 1, notify the user if core files are
	created.
    } AcceptInteger preserveCore

    # debug output doesn't get printed by default; debug level 1 spits
    # up only the tests that were skipped because they didn't match or
    # were specifically skipped.  A debug level of 2 would spit up the
    # tcltest variables and flags provided; a debug level of 3 causes
    # some additional output regarding operations of the test harness.
    # The tcltest package currently implements only up to debug level 3.
    Option -debug 0 {
	Internal debug level
    } AcceptInteger debug

    proc SetSelectedConstraints args {
	variable Option
	foreach c $Option(-constraints) {
	    testConstraint $c 1
	}
    }
    Option -constraints {} {
	Do not skip the listed constraints listed in -constraints.
    } AcceptList
    trace add variable Option(-constraints) write \
	    [namespace code {SetSelectedConstraints ;#}]

    # Don't run only the "-constraint" specified tests by default
    proc ClearUnselectedConstraints args {
	variable Option
	variable testConstraints
	if {!$Option(-limitconstraints)} {return}
	foreach c [array names testConstraints] {
	    if {$c ni $Option(-constraints)} {
		testConstraint $c 0
	    }
	}
    }
    Option -limitconstraints 0 {
	whether to run only tests with the constraints
    } AcceptBoolean limitConstraints
    trace add variable Option(-limitconstraints) write \
	    [namespace code {ClearUnselectedConstraints ;#}]

    # A test application has to know how to load the tested commands
    # into the interpreter.
    Option -load {} {
	Specifies the script to load the tested commands.
    } AcceptScript loadScript

    # Default is to run each test file in a separate process
    Option -singleproc 0 {
	whether to run all tests in one process
    } AcceptBoolean singleProcess

    proc AcceptTemporaryDirectory { directory } {
	set directory [AcceptAbsolutePath $directory]
	if {![file exists $directory]} {
	    file mkdir $directory
	}
	set directory [AcceptDirectory $directory]
	if {![file writable $directory]} {
	    if {[workingDirectory] eq $directory} {
		# Special exception: accept the default value
		# even if the directory is not writable
		return $directory
	    }
	    return -code error "\"$directory\" is not writable"
	}
	return $directory
    }

    # Directory where files should be created
    Option -tmpdir [workingDirectory] {
	Save temporary files in the specified directory.
    } AcceptTemporaryDirectory temporaryDirectory
    trace add variable Option(-tmpdir) write \
	    [namespace code {normalizePath Option(-tmpdir) ;#}]

    # Tests should not rely on the current working directory.
    # Files that are part of the test suite should be accessed relative
    # to [testsDirectory]
    Option -testdir [workingDirectory] {
	Search tests in the specified directory.
    } AcceptDirectory testsDirectory
    trace add variable Option(-testdir) write \
	    [namespace code {normalizePath Option(-testdir) ;#}]

    proc AcceptLoadFile { file } {
	if {$file eq {}} {return $file}
	set file [file join [temporaryDirectory] $file]
	return [AcceptReadable $file]
    }
    proc ReadLoadScript {args} {
	variable Option
	variable fullutf

	if {$Option(-loadfile) eq {}} {return}
	set tmp [open $Option(-loadfile) r]
<<<<<<< HEAD
	if {[package vsatisfies [package provide Tcl] 8.7-]} {
=======
	if {$fullutf} {
>>>>>>> e39f6c75
	    fconfigure $tmp -profile tcl8 -encoding utf-8
	}
	loadScript [read $tmp]
	close $tmp
    }
    Option -loadfile {} {
	Read the script to load the tested commands from the specified file.
    } AcceptLoadFile loadFile
    trace add variable Option(-loadfile) write [namespace code ReadLoadScript]

    proc AcceptOutFile { file } {
	if {[string equal stderr $file]} {return $file}
	if {[string equal stdout $file]} {return $file}
	return [file join [temporaryDirectory] $file]
    }

    # output goes to stdout by default
    Option -outfile stdout {
	Send output from test runs to the specified file.
    } AcceptOutFile outputFile
    trace add variable Option(-outfile) write \
	    [namespace code {outputChannel $Option(-outfile) ;#}]

    # errors go to stderr by default
    Option -errfile stderr {
	Send errors from test runs to the specified file.
    } AcceptOutFile errorFile
    trace add variable Option(-errfile) write \
	    [namespace code {errorChannel $Option(-errfile) ;#}]

    proc loadIntoChildInterpreter {child args} {
	variable Version
	interp eval $child [package ifneeded tcltest $Version]
	interp eval $child "tcltest::configure {*}{$args}"
	interp alias $child ::tcltest::ReportToParent \
	    {} ::tcltest::ReportedFromChild
    }
    proc ReportedFromChild {total passed skipped failed because newfiles} {
	variable numTests
	variable skippedBecause
	variable createdNewFiles
	incr numTests(Total)   $total
	incr numTests(Passed)  $passed
	incr numTests(Skipped) $skipped
	incr numTests(Failed)  $failed
	foreach {constraint count} $because {
	    incr skippedBecause($constraint) $count
	}
	foreach {testfile created} $newfiles {
	    lappend createdNewFiles($testfile) {*}$created
	}
	return
    }
}

#####################################################################

# tcltest::Debug* --
#
#     Internal helper procedures to write out debug information
#     dependent on the chosen level. A test shell may override
#     them, f.e. to redirect the output into a different
#     channel, or even into a GUI.

# tcltest::DebugPuts --
#
#     Prints the specified string if the current debug level is
#     higher than the provided level argument.
#
# Arguments:
#     level   The lowest debug level triggering the output
#     string  The string to print out.
#
# Results:
#     Prints the string. Nothing else is allowed.
#
# Side Effects:
#     None.
#

proc tcltest::DebugPuts {level string} {
    variable debug
    if {$debug >= $level} {
	puts $string
    }
    return
}

# tcltest::DebugPArray --
#
#     Prints the contents of the specified array if the current
#       debug level is higher than the provided level argument
#
# Arguments:
#     level           The lowest debug level triggering the output
#     arrayvar        The name of the array to print out.
#
# Results:
#     Prints the contents of the array. Nothing else is allowed.
#
# Side Effects:
#     None.
#

proc tcltest::DebugPArray {level arrayvar} {
    variable debug

    if {$debug >= $level} {
	catch {upvar 1 $arrayvar $arrayvar}
	parray $arrayvar
    }
    return
}

# Define our own [parray] in ::tcltest that will inherit use of the [puts]
# defined in ::tcltest.  NOTE: Ought to construct with [info args] and
# [info default], but can't be bothered now.  If [parray] changes, then
# this will need changing too.
auto_load ::parray
proc tcltest::parray {a {pattern *}} [info body ::parray]

# tcltest::DebugDo --
#
#     Executes the script if the current debug level is greater than
#       the provided level argument
#
# Arguments:
#     level   The lowest debug level triggering the execution.
#     script  The tcl script executed upon a debug level high enough.
#
# Results:
#     Arbitrary side effects, dependent on the executed script.
#
# Side Effects:
#     None.
#

proc tcltest::DebugDo {level script} {
    variable debug

    if {$debug >= $level} {
	uplevel 1 $script
    }
    return
}

#####################################################################

proc tcltest::Warn {msg} {
    puts [outputChannel] "WARNING: $msg"
}

# tcltest::mainThread
#
#     Accessor command for tcltest variable mainThread.
#
proc tcltest::mainThread { {new ""} } {
    variable mainThread
    if {[llength [info level 0]] == 1} {
	return $mainThread
    }
    set mainThread $new
}

# tcltest::testConstraint --
#
#	sets a test constraint to a value; to do multiple constraints,
#       call this proc multiple times.  also returns the value of the
#       named constraint if no value was supplied.
#
# Arguments:
#	constraint - name of the constraint
#       value - new value for constraint (should be boolean) - if not
#               supplied, this is a query
#
# Results:
#	content of tcltest::testConstraints($constraint)
#
# Side effects:
#	none

proc tcltest::testConstraint {constraint {value ""}} {
    variable testConstraints
    variable Option
    DebugPuts 3 "entering testConstraint $constraint $value"
    if {[llength [info level 0]] == 2} {
	return $testConstraints($constraint)
    }
    # Check for boolean values
    if {[catch {expr {$value && 1}} msg]} {
	return -code error $msg
    }
    if {[limitConstraints] && ($constraint ni $Option(-constraints))} {
	set value 0
    }
    set testConstraints($constraint) $value
}

# tcltest::interpreter --
#
#	the interpreter name stored in tcltest::tcltest
#
# Arguments:
#	executable name
#
# Results:
#	content of tcltest::tcltest
#
# Side effects:
#	None.

proc tcltest::interpreter { {interp ""} } {
    variable tcltest
    if {[llength [info level 0]] == 1} {
	return $tcltest
    }
    set tcltest $interp
}

#####################################################################

# tcltest::AddToSkippedBecause --
#
#	Increments the variable used to track how many tests were
#       skipped because of a particular constraint.
#
# Arguments:
#	constraint     The name of the constraint to be modified
#
# Results:
#	Modifies tcltest::skippedBecause; sets the variable to 1 if
#       didn't previously exist - otherwise, it just increments it.
#
# Side effects:
#	None.

proc tcltest::AddToSkippedBecause { constraint {value 1}} {
    # add the constraint to the list of constraints that kept tests
    # from running
    variable skippedBecause

    if {[info exists skippedBecause($constraint)]} {
	incr skippedBecause($constraint) $value
    } else {
	set skippedBecause($constraint) $value
    }
    return
}

# tcltest::PrintError --
#
#	Prints errors to tcltest::errorChannel and then flushes that
#       channel, making sure that all messages are < 80 characters per
#       line.
#
# Arguments:
#	errorMsg     String containing the error to be printed
#
# Results:
#	None.
#
# Side effects:
#	None.

proc tcltest::PrintError {errorMsg} {
    set InitialMessage "Error:  "
    set InitialMsgLen  [string length $InitialMessage]
    puts -nonewline [errorChannel] $InitialMessage

    # Keep track of where the end of the string is.
    set endingIndex [string length $errorMsg]

    if {$endingIndex < (80 - $InitialMsgLen)} {
	puts [errorChannel] $errorMsg
    } else {
	# Print up to 80 characters on the first line, including the
	# InitialMessage.
	set beginningIndex [string last " " [string range $errorMsg 0 \
		[expr {80 - $InitialMsgLen}]]]
	puts [errorChannel] [string range $errorMsg 0 $beginningIndex]

	while {$beginningIndex ne "end"} {
	    puts -nonewline [errorChannel] \
		    [string repeat " " $InitialMsgLen]
	    if {($endingIndex - $beginningIndex)
		    < (80 - $InitialMsgLen)} {
		puts [errorChannel] [string trim \
			[string range $errorMsg $beginningIndex end]]
		break
	    } else {
		set newEndingIndex [expr {[string last " " \
			[string range $errorMsg $beginningIndex \
				[expr {$beginningIndex
					+ (80 - $InitialMsgLen)}]
		]] + $beginningIndex}]
		if {($newEndingIndex <= 0)
			|| ($newEndingIndex <= $beginningIndex)} {
		    set newEndingIndex end
		}
		puts [errorChannel] [string trim \
			[string range $errorMsg \
			    $beginningIndex $newEndingIndex]]
		set beginningIndex $newEndingIndex
	    }
	}
    }
    flush [errorChannel]
    return
}

# tcltest::SafeFetch --
#
#	 The following trace procedure makes it so that we can safely
#        refer to non-existent members of the testConstraints array
#        without causing an error.  Instead, reading a non-existent
#        member will return 0. This is necessary because tests are
#        allowed to use constraint "X" without ensuring that
#        testConstraints("X") is defined.
#
# Arguments:
#	n1 - name of the array (testConstraints)
#       n2 - array key value (constraint name)
#       op - operation performed on testConstraints (generally r)
#
# Results:
#	none
#
# Side effects:
#	sets testConstraints($n2) to 0 if it's referenced but never
#       before used

proc tcltest::SafeFetch {n1 n2 op} {
    variable testConstraints
    DebugPuts 3 "entering SafeFetch $n1 $n2 $op"
    if {$n2 eq {}} {return}
    if {![info exists testConstraints($n2)]} {
	if {[catch {testConstraint $n2 [eval [ConstraintInitializer $n2]]}]} {
	    testConstraint $n2 0
	}
    }
}

# tcltest::Asciify --
#
#       Transforms the passed string to contain only printable ascii characters.
#       Useful for printing to terminals. Non-printables are mapped to
#       \x, \u or \U sequences.
#
# Arguments:
#       s - string to transform
#
# Results:
#       The transformed strings
#
# Side effects:
#       None.

proc tcltest::Asciify {s} {
<<<<<<< HEAD
    variable fullutf
=======
>>>>>>> e39f6c75
    set print ""
    foreach c [split $s ""] {
        if {[string is print $c] && (($c <= "\x7E") || ($c == "\n"))} {
            append print $c
        } elseif {$c < "\u0100"} {
            append print \\x[format %02X [scan $c %c]]
<<<<<<< HEAD
        } elseif {$fullutf && ($c >= "\U10000")} {
=======
        } elseif {$c > "\uFFFF"} {
>>>>>>> e39f6c75
            append print \\U[format %08X [scan $c %c]]
        } else {
            append print \\u[format %04X [scan $c %c]]
        }
    }
    return $print
}

# tcltest::ConstraintInitializer --
#
#	Get or set a script that when evaluated in the tcltest namespace
#	will return a boolean value with which to initialize the
#	associated constraint.
#
# Arguments:
#	constraint - name of the constraint initialized by the script
#	script - the initializer script
#
# Results
#	boolean value of the constraint - enabled or disabled
#
# Side effects:
#	Constraint is initialized for future reference by [test]
proc tcltest::ConstraintInitializer {constraint {script ""}} {
    variable ConstraintInitializer
    DebugPuts 3 "entering ConstraintInitializer $constraint $script"
    if {[llength [info level 0]] == 2} {
	return $ConstraintInitializer($constraint)
    }
    # Check for boolean values
    if {![info complete $script]} {
	return -code error "ConstraintInitializer must be complete script"
    }
    set ConstraintInitializer($constraint) $script
}

# tcltest::InitConstraints --
#
# Call all registered constraint initializers to force initialization
# of all known constraints.
# See the tcltest man page for the list of built-in constraints defined
# in this procedure.
#
# Arguments:
#	none
#
# Results:
#	The testConstraints array is reset to have an index for each
#	built-in test constraint.
#
# Side Effects:
#       None.
#

proc tcltest::InitConstraints {} {
    variable ConstraintInitializer
    initConstraintsHook
    foreach constraint [array names ConstraintInitializer] {
	testConstraint $constraint
    }
}

proc tcltest::DefineConstraintInitializers {} {
    ConstraintInitializer singleTestInterp {singleProcess}

    # All the 'pc' constraints are here for backward compatibility and
    # are not documented.  They have been replaced with equivalent 'win'
    # constraints.

    ConstraintInitializer unixOnly \
	    {string equal $::tcl_platform(platform) unix}
    ConstraintInitializer macOnly \
	    {string equal $::tcl_platform(platform) macintosh}
    ConstraintInitializer pcOnly \
	    {string equal $::tcl_platform(platform) windows}
    ConstraintInitializer winOnly \
	    {string equal $::tcl_platform(platform) windows}

    ConstraintInitializer unix {testConstraint unixOnly}
    ConstraintInitializer mac {testConstraint macOnly}
    ConstraintInitializer pc {testConstraint pcOnly}
    ConstraintInitializer win {testConstraint winOnly}

    ConstraintInitializer unixOrPc \
	    {expr {[testConstraint unix] || [testConstraint pc]}}
    ConstraintInitializer macOrPc \
	    {expr {[testConstraint mac] || [testConstraint pc]}}
    ConstraintInitializer unixOrWin \
	    {expr {[testConstraint unix] || [testConstraint win]}}
    ConstraintInitializer macOrWin \
	    {expr {[testConstraint mac] || [testConstraint win]}}
    ConstraintInitializer macOrUnix \
	    {expr {[testConstraint mac] || [testConstraint unix]}}

    ConstraintInitializer nt {string equal $::tcl_platform(os) "Windows NT"}
    ConstraintInitializer 95 {string equal $::tcl_platform(os) "Windows 95"}
    ConstraintInitializer 98 {string equal $::tcl_platform(os) "Windows 98"}

    # The following Constraints switches are used to mark tests that
    # should work, but have been temporarily disabled on certain
    # platforms because they don't and we haven't gotten around to
    # fixing the underlying problem.

    ConstraintInitializer tempNotPc {expr {![testConstraint pc]}}
    ConstraintInitializer tempNotWin {expr {![testConstraint win]}}
    ConstraintInitializer tempNotMac {expr {![testConstraint mac]}}
    ConstraintInitializer tempNotUnix {expr {![testConstraint unix]}}

    # The following Constraints switches are used to mark tests that
    # crash on certain platforms, so that they can be reactivated again
    # when the underlying problem is fixed.

    ConstraintInitializer pcCrash {expr {![testConstraint pc]}}
    ConstraintInitializer winCrash {expr {![testConstraint win]}}
    ConstraintInitializer macCrash {expr {![testConstraint mac]}}
    ConstraintInitializer unixCrash {expr {![testConstraint unix]}}

    # Skip empty tests

    ConstraintInitializer emptyTest {format 0}

    # By default, tests that expose known bugs are skipped.

    ConstraintInitializer knownBug {format 0}

    # By default, non-portable tests are skipped.

    ConstraintInitializer nonPortable {format 0}

    # Some tests require user interaction.

    ConstraintInitializer userInteraction {format 0}

    # Some tests must be skipped if the interpreter is not in
    # interactive mode

    ConstraintInitializer interactive \
	    {expr {[info exists ::tcl_interactive] && $::tcl_interactive}}

    # Some tests can only be run if the installation came from a CD
    # image instead of a web image.  Some tests must be skipped if you
    # are running as root on Unix.  Other tests can only be run if you
    # are running as root on Unix.

    ConstraintInitializer root {expr \
	    {($::tcl_platform(platform) eq "unix") &&
		    ($::tcl_platform(user) in {root {}})}}
    ConstraintInitializer notRoot {expr {![testConstraint root]}}

    # Set nonBlockFiles constraint: 1 means this platform supports
    # setting files into nonblocking mode.

    ConstraintInitializer nonBlockFiles {
	    set code [expr {[catch {set f [open defs r]}]
		    || [catch {fconfigure $f -blocking off}]}]
	    catch {close $f}
	    set code
    }

    # Set asyncPipeClose constraint: 1 means this platform supports
    # async flush and async close on a pipe.
    #
    # Test for SCO Unix - cannot run async flushing tests because a
    # potential problem with select is apparently interfering.
    # (Mark Diekhans).

    ConstraintInitializer asyncPipeClose {expr {
	    !([string equal unix $::tcl_platform(platform)]
	    && ([catch {exec uname -X | fgrep {Release = 3.2v}}] == 0))}}

    # Test to see if we have a broken version of sprintf with respect
    # to the "e" format of floating-point numbers.

    ConstraintInitializer eformat {string equal [format %g 5e-5] 5e-05}

    # Test to see if execed commands such as cat, echo, rm and so forth
    # are present on this machine.

    ConstraintInitializer unixExecs {
	set code 1
        if {$::tcl_platform(platform) eq "macintosh"} {
	    set code 0
        }
        if {$::tcl_platform(platform) eq "windows"} {
	    if {[catch {
	        set file _tcl_test_remove_me.txt
	        makeFile {hello} $file
	    }]} {
	        set code 0
	    } elseif {
	        [catch {exec cat $file}] ||
	        [catch {exec echo hello}] ||
	        [catch {exec sh -c echo hello}] ||
	        [catch {exec wc $file}] ||
	        [catch {exec sleep 1}] ||
	        [catch {exec echo abc > $file}] ||
	        [catch {exec chmod 644 $file}] ||
	        [catch {exec rm $file}] ||
	        [llength [auto_execok mkdir]] == 0 ||
	        [llength [auto_execok fgrep]] == 0 ||
	        [llength [auto_execok grep]] == 0 ||
	        [llength [auto_execok ps]] == 0
	    } {
	        set code 0
	    }
	    removeFile $file
        }
	set code
    }

    ConstraintInitializer stdio {
	variable fullutf

	set code 0
	if {![catch {set f [open "|[list [interpreter]]" w]}]} {
<<<<<<< HEAD
	    if {[package vsatisfies [package provide Tcl] 8.7-]} {
=======
	    if {$fullutf} {
>>>>>>> e39f6c75
		fconfigure $f -profile tcl8 -encoding utf-8
	    }
	    if {![catch {puts $f exit}]} {
		if {![catch {close $f}]} {
		    set code 1
		}
	    }
	}
	set code
    }

    # Deliberately call socket with the wrong number of arguments.  The
    # error message you get will indicate whether sockets are available
    # on this system.

    ConstraintInitializer socket {
	catch {socket} msg
	string compare $msg "sockets are not available on this system"
    }

    # Check for internationalization
    ConstraintInitializer hasIsoLocale {
	if {[llength [info commands testlocale]] == 0} {
	    set code 0
	} else {
	    set code [string length [SetIso8859_1_Locale]]
	    RestoreLocale
	}
	set code
    }

}
#####################################################################

# Usage and command line arguments processing.

# tcltest::PrintUsageInfo
#
#	Prints out the usage information for package tcltest.  This can
#	be customized with the redefinition of [PrintUsageInfoHook].
#
# Arguments:
#	none
#
# Results:
#       none
#
# Side Effects:
#       none
proc tcltest::PrintUsageInfo {} {
    puts [Usage]
    PrintUsageInfoHook
}

proc tcltest::Usage { {option ""} } {
    variable Usage
    variable Verify
    if {[llength [info level 0]] == 1} {
	set msg "Usage: [file tail [info nameofexecutable]] script "
	append msg "?-help? ?flag value? ... \n"
	append msg "Available flags (and valid input values) are:"

	set max 0
	set allOpts [concat -help [Configure]]
	foreach opt $allOpts {
	    set foo [Usage $opt]
	    lassign $foo x type($opt) usage($opt)
	    set line($opt) "  $opt $type($opt)  "
	    set length($opt) [string length $line($opt)]
	    if {$length($opt) > $max} {set max $length($opt)}
	}
	set rest [expr {72 - $max}]
	foreach opt $allOpts {
	    append msg \n$line($opt)
	    append msg [string repeat " " [expr {$max - $length($opt)}]]
	    set u [string trim $usage($opt)]
	    catch {append u "  (default: \[[Configure $opt]])"}
	    regsub -all {\s*\n\s*} $u " " u
	    while {[string length $u] > $rest} {
		set break [string wordstart $u $rest]
		if {$break == 0} {
		    set break [string wordend $u 0]
		}
		append msg [string range $u 0 [expr {$break - 1}]]
		set u [string trim [string range $u $break end]]
		append msg \n[string repeat " " $max]
	    }
	    append msg $u
	}
	return $msg\n
    } elseif {$option eq "-help"} {
	return [list -help "" "Display this usage information."]
    } else {
	set type [lindex [info args $Verify($option)] 0]
	return [list $option $type $Usage($option)]
    }
}

# tcltest::ProcessFlags --
#
#	process command line arguments supplied in the flagArray - this
#	is called by processCmdLineArgs.  Modifies tcltest variables
#	according to the content of the flagArray.
#
# Arguments:
#	flagArray - array containing name/value pairs of flags
#
# Results:
#	sets tcltest variables according to their values as defined by
#       flagArray
#
# Side effects:
#	None.

proc tcltest::ProcessFlags {flagArray} {
    # Process -help first
    if {"-help" in $flagArray} {
	PrintUsageInfo
	exit 1
    }

    if {[llength $flagArray] == 0} {
	RemoveAutoConfigureTraces
    } else {
	set args $flagArray
	while {[llength $args] > 1 && [catch {configure {*}$args} msg]} {

	    # Something went wrong parsing $args for tcltest options
	    # Check whether the problem is "unknown option"
	    if {[regexp {^unknown option (\S+):} $msg -> option]} {
		# Could be this is an option the Hook knows about
		set moreOptions [processCmdLineArgsAddFlagsHook]
		if {$option ni $moreOptions} {
		    # Nope.  Report the error, including additional options,
		    # but keep going
		    if {[llength $moreOptions]} {
			append msg ", "
			append msg [join [lrange $moreOptions 0 end-1] ", "]
			append msg "or [lindex $moreOptions end]"
		    }
		    Warn $msg
		}
	    } else {
		# error is something other than "unknown option"
		# notify user of the error; and exit
		puts [errorChannel] $msg
		exit 1
	    }

	    # To recover, find that unknown option and remove up to it.
	    # then retry
	    while {[lindex $args 0] ne $option} {
		set args [lrange $args 2 end]
	    }
	    set args [lrange $args 2 end]
	}
	if {[llength $args] == 1} {
	    puts [errorChannel] \
		    "missing value for option [lindex $args 0]"
	    exit 1
	}
    }

    # Call the hook
    catch {
        array set flag $flagArray
        processCmdLineArgsHook [array get flag]
    }
    return
}

# tcltest::ProcessCmdLineArgs --
#
#       This procedure must be run after constraint initialization is
#	set up (by [DefineConstraintInitializers]) because some constraints
#	can be overridden.
#
#       Perform configuration according to the command-line options.
#
# Arguments:
#	none
#
# Results:
#	Sets the above-named variables in the tcltest namespace.
#
# Side Effects:
#       None.
#

proc tcltest::ProcessCmdLineArgs {} {
    variable originalEnv
    variable testConstraints

    # The "argv" var doesn't exist in some cases, so use {}.
    if {![info exists ::argv]} {
	ProcessFlags {}
    } else {
	ProcessFlags $::argv
    }

    # Spit out everything you know if we're at a debug level 2 or
    # greater
    DebugPuts 2 "Flags passed into tcltest:"
    if {[info exists ::env(TCLTEST_OPTIONS)]} {
	DebugPuts 2 \
		"    ::env(TCLTEST_OPTIONS): $::env(TCLTEST_OPTIONS)"
    }
    if {[info exists ::argv]} {
	DebugPuts 2 "    argv: $::argv"
    }
    DebugPuts    2 "tcltest::debug              = [debug]"
    DebugPuts    2 "tcltest::testsDirectory     = [testsDirectory]"
    DebugPuts    2 "tcltest::workingDirectory   = [workingDirectory]"
    DebugPuts    2 "tcltest::temporaryDirectory = [temporaryDirectory]"
    DebugPuts    2 "tcltest::outputChannel      = [outputChannel]"
    DebugPuts    2 "tcltest::errorChannel       = [errorChannel]"
    DebugPuts    2 "Original environment (tcltest::originalEnv):"
    DebugPArray  2 originalEnv
    DebugPuts    2 "Constraints:"
    DebugPArray  2 testConstraints
}

#####################################################################

# Code to run the tests goes here.

# tcltest::TestPuts --
#
#	Used to redefine puts in test environment.  Stores whatever goes
#	out on stdout in tcltest::outData and stderr in errData before
#	sending it on to the regular puts.
#
# Arguments:
#	same as standard puts
#
# Results:
#	none
#
# Side effects:
#       Intercepts puts; data that would otherwise go to stdout, stderr,
#	or file channels specified in outputChannel and errorChannel
#	does not get sent to the normal puts function.
namespace eval tcltest::Replace {
    namespace export puts
}
proc tcltest::Replace::puts {args} {
    variable [namespace parent]::outData
    variable [namespace parent]::errData
    switch [llength $args] {
	1 {
	    # Only the string to be printed is specified
	    append outData [lindex $args 0]\n
	    return
	    # return [Puts [lindex $args 0]]
	}
	2 {
	    # Either -nonewline or channelId has been specified
	    if {[lindex $args 0] eq "-nonewline"} {
		append outData [lindex $args end]
		return
		# return [Puts -nonewline [lindex $args end]]
	    } else {
		set channel [lindex $args 0]
		set newline \n
	    }
	}
	3 {
	    if {[lindex $args 0] eq "-nonewline"} {
		# Both -nonewline and channelId are specified, unless
		# it's an error.  -nonewline is supposed to be argv[0].
		set channel [lindex $args 1]
		set newline ""
	    }
	}
    }

    if {[info exists channel]} {
	if {$channel in [list [[namespace parent]::outputChannel] stdout]} {
	    append outData [lindex $args end]$newline
	    return
	} elseif {$channel in [list [[namespace parent]::errorChannel] stderr]} {
	    append errData [lindex $args end]$newline
	    return
	}
    }

    # If we haven't returned by now, we don't know how to handle the
    # input.  Let puts handle it.
    return [Puts {*}$args]
}

# tcltest::Eval --
#
#	Evaluate the script in the test environment.  If ignoreOutput is
#       false, store data sent to stderr and stdout in outData and
#       errData.  Otherwise, ignore this output altogether.
#
# Arguments:
#	script             Script to evaluate
#       ?ignoreOutput?     Indicates whether or not to ignore output
#			   sent to stdout & stderr
#
# Results:
#	result from running the script
#
# Side effects:
#	Empties the contents of outData and errData before running a
#	test if ignoreOutput is set to 0.

proc tcltest::Eval {script {ignoreOutput 1}} {
    variable outData
    variable errData
    DebugPuts 3 "[lindex [info level 0] 0] called"
    if {!$ignoreOutput} {
	set outData {}
	set errData {}
	rename ::puts [namespace current]::Replace::Puts
	namespace eval :: [list namespace import [namespace origin Replace::puts]]
	namespace import Replace::puts
    }
    set result [uplevel 1 $script]
    if {!$ignoreOutput} {
	namespace forget puts
	namespace eval :: namespace forget puts
	rename [namespace current]::Replace::Puts ::puts
    }
    return $result
}

# tcltest::CompareStrings --
#
#	compares the expected answer to the actual answer, depending on
#	the mode provided.  Mode determines whether a regexp, exact,
#	glob or custom comparison is done.
#
# Arguments:
#	actual - string containing the actual result
#       expected - pattern to be matched against
#       mode - type of comparison to be done
#
# Results:
#	result of the match
#
# Side effects:
#	None.

proc tcltest::CompareStrings {actual expected mode} {
    variable CustomMatch
    if {![info exists CustomMatch($mode)]} {
        return -code error "No matching command registered for `-match $mode'"
    }
    set match [namespace eval :: $CustomMatch($mode) [list $expected $actual]]
    if {[catch {expr {$match && $match}} result]} {
	return -code error "Invalid result from `-match $mode' command: $result"
    }
    return $match
}

# tcltest::customMatch --
#
#	registers a command to be called when a particular type of
#	matching is required.
#
# Arguments:
#	nickname - Keyword for the type of matching
#	cmd - Incomplete command that implements that type of matching
#		when completed with expected string and actual string
#		and then evaluated.
#
# Results:
#	None.
#
# Side effects:
#	Sets the variable tcltest::CustomMatch

proc tcltest::customMatch {mode script} {
    variable CustomMatch
    if {![info complete $script]} {
	return -code error \
		"invalid customMatch script; can't evaluate after completion"
    }
    set CustomMatch($mode) $script
}

# tcltest::SubstArguments list
#
# This helper function takes in a list of words, then perform a
# substitution on the list as though each word in the list is a separate
# argument to the Tcl function.  For example, if this function is
# invoked as:
#
#      SubstArguments {$a {$a}}
#
# Then it is as though the function is invoked as:
#
#      SubstArguments $a {$a}
#
# This code is adapted from Paul Duffin's function "SplitIntoWords".
# The original function can be found  on:
#
#      http://purl.org/thecliff/tcl/wiki/858.html
#
# Results:
#     a list containing the result of the substitution
#
# Exceptions:
#     An error may occur if the list containing unbalanced quote or
#     unknown variable.
#
# Side Effects:
#     None.
#

proc tcltest::SubstArguments {argList} {

    # We need to split the argList up into tokens but cannot use list
    # operations as they throw away some significant quoting, and
    # [split] ignores braces as it should.  Therefore what we do is
    # gradually build up a string out of whitespace-separated strings.
    # We cannot use [split] to split the argList into whitespace
    # separated strings as it throws away the whitespace which maybe
    # important so we have to do it all by hand.

    set result {}
    set token ""

    while {[string length $argList]} {
        # Look for the next word containing a quote: " { }
        if {[regexp -indices {[^ \t\n]*[\"\{\}]+[^ \t\n]*} \
		$argList all]} {
            # Get the text leading up to this word, but not including
	    # this word, from the argList.
            set text [string range $argList 0 \
		    [expr {[lindex $all 0] - 1}]]
            # Get the word with the quote
            set word [string range $argList \
                    [lindex $all 0] [lindex $all 1]]

            # Remove all text up to and including the word from the
            # argList.
            set argList [string range $argList \
                    [expr {[lindex $all 1] + 1}] end]
        } else {
            # Take everything up to the end of the argList.
            set text $argList
            set word {}
            set argList {}
        }

        if {$token ne {}} {
            # If we saw a word with quote before, then there is a
            # multi-word token starting with that word.  In this case,
            # add the text and the current word to this token.
            append token $text $word
        } else {
            # Add the text to the result.  There is no need to parse
            # the text because it couldn't be a part of any multi-word
            # token.  Then start a new multi-word token with the word
            # because we need to pass this token to the Tcl parser to
            # check for balancing quotes
            append result $text
            set token $word
        }

        if { [catch {llength $token} length] == 0 && $length == 1} {
            # The token is a valid list so add it to the result.
            # lappend result [string trim $token]
            append result \{$token\}
            set token {}
        }
    }

    # If the last token has not been added to the list then there
    # is a problem.
    if { [string length $token] } {
        error "incomplete token \"$token\""
    }

    return $result
}


# tcltest::test --
#
# This procedure runs a test and prints an error message if the test
# fails.  If verbose has been set, it also prints a message even if the
# test succeeds.  The test will be skipped if it doesn't match the
# match variable, if it matches an element in skip, or if one of the
# elements of "constraints" turns out not to be true.
#
# If testLevel is 1, then this is a top level test, and we record
# pass/fail information; otherwise, this information is not logged and
# is not added to running totals.
#
# Attributes:
#   Only description is a required attribute.  All others are optional.
#   Default values are indicated.
#
#   constraints -	A list of one or more keywords, each of which
#			must be the name of an element in the array
#			"testConstraints".  If any of these elements is
#			zero, the test is skipped. This attribute is
#			optional; default is {}
#   body -	        Script to run to carry out the test.  It must
#		        return a result that can be checked for
#		        correctness.  This attribute is optional;
#                       default is {}
#   result -	        Expected result from script.  This attribute is
#                       optional; default is {}.
#   output -            Expected output sent to stdout.  This attribute
#                       is optional; default is {}.
#   errorOutput -       Expected output sent to stderr.  This attribute
#                       is optional; default is {}.
#   returnCodes -       Expected return codes.  This attribute is
#                       optional; default is {0 2}.
#   errorCode -         Expected error code.  This attribute is
#                       optional; default is {*}. It is a glob pattern.
#                       If given, returnCodes defaults to {1}.
#   setup -             Code to run before $script (above).  This
#                       attribute is optional; default is {}.
#   cleanup -           Code to run after $script (above).  This
#                       attribute is optional; default is {}.
#   match -             specifies type of matching to do on result,
#                       output, errorOutput; this must be a string
#			previously registered by a call to [customMatch].
#			The strings exact, glob, and regexp are preregistered
#			by the tcltest package.  Default value is exact.
#
# Arguments:
#   name -		Name of test, in the form foo-1.2.
#   description -	Short textual description of the test, to
#  		  	help humans understand what it does.
#
# Results:
#	None.
#
# Side effects:
#       Just about anything is possible depending on the test.
#

proc tcltest::test {name description args} {
    global tcl_platform
    variable testLevel
    variable coreModTime
    variable fullutf

    DebugPuts 3 "test $name $args"
    DebugDo 1 {
	variable TestNames
	catch {
	    puts "test name '$name' re-used; prior use in $TestNames($name)"
	}
	set TestNames($name) [info script]
    }

    FillFilesExisted
    incr testLevel

    # Predefine everything to null except output and errorOutput.  We
    # determine whether or not to trap output based on whether or not
    # these variables (output & errorOutput) are defined.
    lassign {} constraints setup cleanup body result returnCodes errorCode match

    # Set the default match mode
    set match exact

    # Set the default match values for return codes (0 is the standard
    # expected return value if everything went well; 2 represents
    # 'return' being used in the test script).
    set returnCodes [list 0 2]

    # Set the default error code pattern
    set errorCode "*"

    # The old test format can't have a 3rd argument (constraints or
    # script) that starts with '-'.
    if {[string match -* [lindex $args 0]] || ([llength $args] <= 1)} {
	if {[llength $args] == 1} {
	    set list [SubstArguments [lindex $args 0]]
	    foreach {element value} $list {
		set testAttributes($element) $value
	    }
	    foreach item {constraints match setup body cleanup \
		    result returnCodes errorCode output errorOutput} {
		if {[info exists testAttributes(-$item)]} {
		    set testAttributes(-$item) [uplevel 1 \
			    ::concat $testAttributes(-$item)]
		}
	    }
	} else {
	    array set testAttributes $args
	}

	set validFlags {-setup -cleanup -body -result -returnCodes \
		-errorCode -match -output -errorOutput -constraints}

	foreach flag [array names testAttributes] {
	    if {$flag ni $validFlags} {
		incr testLevel -1
		set sorted [lsort $validFlags]
		set options [join [lrange $sorted 0 end-1] ", "]
		append options ", or [lindex $sorted end]"
		return -code error "bad option \"$flag\": must be $options"
	    }
	}

	# store whatever the user gave us
	foreach item [array names testAttributes] {
	    set [string trimleft $item "-"] $testAttributes($item)
	}

	# Check the values supplied for -match
	variable CustomMatch
	if {$match ni [array names CustomMatch]} {
	    incr testLevel -1
	    set sorted [lsort [array names CustomMatch]]
	    set values [join [lrange $sorted 0 end-1] ", "]
	    append values ", or [lindex $sorted end]"
	    return -code error "bad -match value \"$match\":\
		    must be $values"
	}

	# Replace symbolic valies supplied for -returnCodes
	foreach {strcode numcode} {ok 0 normal 0 error 1 return 2 break 3 continue 4} {
	    set returnCodes [string map -nocase [list $strcode $numcode] $returnCodes]
	}
        # errorCode without returnCode 1 is meaningless
        if {$errorCode ne "*" && 1 ni $returnCodes} {
            set returnCodes 1
        }
    } else {
	# This is parsing for the old test command format; it is here
	# for backward compatibility.
	set result [lindex $args end]
	if {[llength $args] == 2} {
	    set body [lindex $args 0]
	} elseif {[llength $args] == 3} {
	    set constraints [lindex $args 0]
	    set body [lindex $args 1]
	} else {
	    incr testLevel -1
	    return -code error "wrong # args:\
		    should be \"test name desc ?options?\""
	}
    }

    if {[Skipped $name $constraints]} {
	incr testLevel -1
	return
    }

    # Save information about the core file.
    if {[preserveCore]} {
	if {[file exists [file join [workingDirectory] core]]} {
	    set coreModTime [file mtime [file join [workingDirectory] core]]
	}
    }

    # First, run the setup script (or a hook if it presents):
    if {[set cmd [namespace which -command [namespace current]::SetupTest]] ne ""} {
	set setup [list $cmd $setup]
    }
    set processTest 1
    set code [catch {uplevel 1 $setup} setupMsg]
    if {$code == 1} {
	set errorInfo(setup) $::errorInfo
	set errorCodeRes(setup) $::errorCode
	if {$errorCodeRes(setup) eq "BYPASS-SKIPPED-TEST"} {
	    _noticeSkipped $name $setupMsg
	    set processTest [set code 0]
	}
    }
    set setupFailure [expr {$code != 0}]

    # Only run the test body if the setup was successful
    if {$processTest && !$setupFailure} {

	# Register startup time
	if {[IsVerbose msec] || [IsVerbose usec]} {
	    set timeStart [clock microseconds]
	}

	# Verbose notification of $body start
	if {[IsVerbose start]} {
	    puts [outputChannel] "---- $name start"
	    flush [outputChannel]
	}

	set command [list [namespace origin RunTest] $name $body]
	if {[info exists output] || [info exists errorOutput]} {
	    set testResult [uplevel 1 [list [namespace origin Eval] $command 0]]
	} else {
	    set testResult [uplevel 1 [list [namespace origin Eval] $command 1]]
	}
	lassign $testResult actualAnswer returnCode
	if {$returnCode == 1} {
	    set errorInfo(body) $::errorInfo
	    set errorCodeRes(body) $::errorCode
	    if {$errorCodeRes(body) eq "BYPASS-SKIPPED-TEST"} {
		_noticeSkipped $name $actualAnswer
		set processTest [set returnCode 0]
	    }
	}
    }

    # check if the return code matched the expected return code
    set codeFailure 0
    if {$processTest && !$setupFailure && ($returnCode ni $returnCodes)} {
	set codeFailure 1
    }
    set errorCodeFailure 0
    if {$processTest && !$setupFailure && !$codeFailure && $returnCode == 1 && \
                ![string match $errorCode $errorCodeRes(body)]} {
	set errorCodeFailure 1
    }

    # If expected output/error strings exist, we have to compare
    # them.  If the comparison fails, then so did the test.
    set outputFailure 0
    variable outData
    if {$processTest && [info exists output] && !$codeFailure} {
	if {[set outputCompare [catch {
	    CompareStrings $outData $output $match
	} outputMatch]] == 0} {
	    set outputFailure [expr {!$outputMatch}]
	} else {
	    set outputFailure 1
	}
    }

    set errorFailure 0
    variable errData
    if {$processTest && [info exists errorOutput] && !$codeFailure} {
	if {[set errorCompare [catch {
	    CompareStrings $errData $errorOutput $match
	} errorMatch]] == 0} {
	    set errorFailure [expr {!$errorMatch}]
	} else {
	    set errorFailure 1
	}
    }

    # check if the answer matched the expected answer
    # Only check if we ran the body of the test (no setup failure)
    if {!$processTest} {
    	set scriptFailure 0
    } elseif {$setupFailure || $codeFailure} {
	set scriptFailure 0
    } elseif {[set scriptCompare [catch {
	CompareStrings $actualAnswer $result $match
    } scriptMatch]] == 0} {
	set scriptFailure [expr {!$scriptMatch}]
    } else {
	set scriptFailure 1
    }

    # Always run the cleanup script (or a hook if it presents):
    if {[set cmd [namespace which -command [namespace current]::CleanupTest]] ne ""} {
	set cleanup [list $cmd $cleanup]
    }
    set code [catch {uplevel 1 $cleanup} cleanupMsg]
    if {$code == 1} {
	set errorInfo(cleanup) $::errorInfo
	set errorCodeRes(cleanup) $::errorCode
    }
    set cleanupFailure [expr {$code != 0}]

    set coreFailure 0
    set coreMsg ""
    # check for a core file first - if one was created by the test,
    # then the test failed
    if {[preserveCore]} {
	if {[file exists [file join [workingDirectory] core]]} {
	    # There's only a test failure if there is a core file
	    # and (1) there previously wasn't one or (2) the new
	    # one is different from the old one.
	    if {[info exists coreModTime]} {
		if {$coreModTime != [file mtime \
			[file join [workingDirectory] core]]} {
		    set coreFailure 1
		}
	    } else {
		set coreFailure 1
	    }

	    if {([preserveCore] > 1) && ($coreFailure)} {
		append coreMsg "\nMoving file to:\
		    [file join [temporaryDirectory] core-$name]"
		catch {file rename -force -- \
		    [file join [workingDirectory] core] \
		    [file join [temporaryDirectory] core-$name]
		} msg
		if {$msg ne {}} {
		    append coreMsg "\nError:\
			Problem renaming core file: $msg"
		}
	    }
	}
    }

    if {[IsVerbose msec] || [IsVerbose usec]} {
	set t [expr {[clock microseconds] - $timeStart}]
	if {[IsVerbose usec]} {
	    puts [outputChannel] "++++ $name took $t \xB5s"
	}
	if {[IsVerbose msec]} {
	    puts [outputChannel] "++++ $name took [expr {round($t/1000.)}] ms"
	}
    }

    # if skipped, it is safe to return here
    if {!$processTest} {
	incr testLevel -1
	return
    }

    # if we didn't experience any failures, then we passed
    variable numTests
    if {!($setupFailure || $cleanupFailure || $coreFailure
	    || $outputFailure || $errorFailure || $codeFailure
	    || $errorCodeFailure || $scriptFailure)} {
	if {$testLevel == 1} {
	    incr numTests(Passed)
	    if {[IsVerbose pass]} {
		puts [outputChannel] "++++ $name PASSED"
	    }
	}
	incr testLevel -1
	return
    }

    # We know the test failed, tally it...
    if {$testLevel == 1} {
	incr numTests(Failed)
    }

    # ... then report according to the type of failure
    variable currentFailure true
    if {![IsVerbose body]} {
	set body ""
    }
    puts [outputChannel] "\n"
    if {[IsVerbose line]} {
	if {![catch {set testFrame [info frame -1]}] &&
		[dict get $testFrame type] eq "source"} {
	    set testFile [dict get $testFrame file]
	    set testLine [dict get $testFrame line]
	} else {
	    set testFile [file normalize [uplevel 1 {info script}]]
	    if {[file readable $testFile]} {
		set testFd [open $testFile r]
<<<<<<< HEAD
		if {[package vsatisfies [package provide Tcl] 8.7-]} {
=======
		if {$fullutf} {
>>>>>>> e39f6c75
		    fconfigure $testFd -profile tcl8 -encoding utf-8
		}
		set testLine [expr {[lsearch -regexp \
			[split [read $testFd] "\n"] \
			"^\[ \t\]*test [string map {. \\.} $name] "] + 1}]
		close $testFd
	    }
	}
	if {[info exists testLine]} {
	    puts [outputChannel] "$testFile:$testLine: error: test failed:\
		    $name [string trim $description]"
	}
    }
    puts [outputChannel] "==== $name\
	    [string trim $description] FAILED"
    if {[string length $body]} {
	puts [outputChannel] "==== Contents of test case:"
	puts [outputChannel] $body
    }
    if {$setupFailure} {
	puts [outputChannel] "---- Test setup\
		failed:\n$setupMsg"
	if {[info exists errorInfo(setup)]} {
	    puts [outputChannel] "---- errorInfo(setup): $errorInfo(setup)"
	    puts [outputChannel] "---- errorCode(setup): $errorCodeRes(setup)"
	}
    }
    if {$processTest && $scriptFailure} {
	if {$scriptCompare} {
	    puts [outputChannel] "---- Error testing result: $scriptMatch"
	} else {
	    if {[catch {
		puts [outputChannel] "---- Result was:\n[Asciify $actualAnswer]"
	    } errMsg]} {
		puts [outputChannel] "\n---- Result was:\n<error printing result: $errMsg>"
	    }
	    puts [outputChannel] "---- Result should have been\
		    ($match matching):\n[Asciify $result]"
	}
    }
    if {$errorCodeFailure} {
	puts [outputChannel] "---- Error code was: '$errorCodeRes(body)'"
	puts [outputChannel] "---- Error code should have been: '$errorCode'"
    }
    if {$codeFailure} {
	switch -- $returnCode {
	    0 { set msg "Test completed normally" }
	    1 { set msg "Test generated error" }
	    2 { set msg "Test generated return exception" }
	    3 { set msg "Test generated break exception" }
	    4 { set msg "Test generated continue exception" }
	    default { set msg "Test generated exception" }
	}
	puts [outputChannel] "---- $msg; Return code was: $returnCode"
	puts [outputChannel] "---- Return code should have been\
		one of: $returnCodes"
	if {[IsVerbose error]} {
	    if {[info exists errorInfo(body)] && (1 ni $returnCodes)} {
		puts [outputChannel] "---- errorInfo: $errorInfo(body)"
		puts [outputChannel] "---- errorCode: $errorCodeRes(body)"
	    }
	}
    }
    if {$outputFailure} {
	if {$outputCompare} {
	    puts [outputChannel] "---- Error testing output: $outputMatch"
	} else {
	    puts [outputChannel] "---- Output was:\n$outData"
	    puts [outputChannel] "---- Output should have been\
		    ($match matching):\n$output"
	}
    }
    if {$errorFailure} {
	if {$errorCompare} {
	    puts [outputChannel] "---- Error testing errorOutput: $errorMatch"
	} else {
	    puts [outputChannel] "---- Error output was:\n$errData"
	    puts [outputChannel] "---- Error output should have\
		    been ($match matching):\n$errorOutput"
	}
    }
    if {$cleanupFailure} {
	puts [outputChannel] "---- Test cleanup failed:\n$cleanupMsg"
	if {[info exists errorInfo(cleanup)]} {
	    puts [outputChannel] "---- errorInfo(cleanup): $errorInfo(cleanup)"
	    puts [outputChannel] "---- errorCode(cleanup): $errorCodeRes(cleanup)"
	}
    }
    if {$coreFailure} {
	puts [outputChannel] "---- Core file produced while running\
		test!  $coreMsg"
    }
    puts [outputChannel] "==== $name FAILED\n"

    incr testLevel -1
    return
}

# Skip --
#
# Skips a running test and add a reason to skipped "constraints". Can be used
# to conditional intended abort of the test.
#
# Side Effects:  Maintains tally of total tests seen and tests skipped.
#
proc tcltest::Skip {reason} {
    return -code error -errorcode BYPASS-SKIPPED-TEST $reason
}

proc tcltest::_noticeSkipped {name reason} {
    variable testLevel
    variable numTests

    if {[IsVerbose skip]} {
	puts [outputChannel] "++++ $name SKIPPED: $reason"
    }

    if {$testLevel == 1} {
	incr numTests(Skipped)
	AddToSkippedBecause $reason
    }
}


# Skipped --
#
# Given a test name and it constraints, returns a boolean indicating
# whether the current configuration says the test should be skipped.
#
# Side Effects:  Maintains tally of total tests seen and tests skipped.
#
proc tcltest::Skipped {name constraints} {
    variable testLevel
    variable numTests
    variable testConstraints

    if {$testLevel == 1} {
	incr numTests(Total)
    }
    # skip the test if it's name matches an element of skip
    foreach pattern [skip] {
	if {[string match $pattern $name]} {
	    if {$testLevel == 1} {
		incr numTests(Skipped)
		DebugDo 1 {AddToSkippedBecause userSpecifiedSkip}
	    }
	    return 1
	}
    }
    # skip the test if it's name doesn't match any element of match
    set ok 0
    foreach pattern [match] {
	if {[string match $pattern $name]} {
	    set ok 1
	    break
	}
    }
    if {!$ok} {
	if {$testLevel == 1} {
	    incr numTests(Skipped)
	    DebugDo 1 {AddToSkippedBecause userSpecifiedNonMatch}
	}
	return 1
    }
    if {$constraints eq {}} {
	# If we're limited to the listed constraints and there aren't
	# any listed, then we shouldn't run the test.
	if {[limitConstraints]} {
	    AddToSkippedBecause userSpecifiedLimitConstraint
	    if {$testLevel == 1} {
		incr numTests(Skipped)
	    }
	    return 1
	}
    } else {
	# "constraints" argument exists;
	# make sure that the constraints are satisfied.

	set doTest 0
        set constraints [string trim $constraints]
	if {[string match {*[$\[]*} $constraints] != 0} {
	    # full expression, e.g. {$foo > [info tclversion]}
	    catch {set doTest [uplevel #0 [list expr $constraints]]}
	} elseif {[regexp {[^.:_a-zA-Z0-9 \n\r\t]+} $constraints] != 0} {
	    # something like {a || b} should be turned into
	    # $testConstraints(a) || $testConstraints(b).
	    regsub -all {[.\w]+} $constraints {$testConstraints(&)} c
	    catch {set doTest [eval [list expr $c]]}
	} elseif {![catch {llength $constraints}]} {
	    # just simple constraints such as {unixOnly fonts}.
	    set doTest 1
	    foreach constraint $constraints {
		if {(![info exists testConstraints($constraint)]) \
			|| (!$testConstraints($constraint))} {
		    set doTest 0

		    # store the constraint that kept the test from
		    # running
		    set constraints $constraint
		    break
		}
	    }
	}

	if {!$doTest} {
	    _noticeSkipped $name $constraints
	    return 1
	}
    }
    return 0
}

# RunTest --
#
# This is where the body of a test is evaluated.  The combination of
# [RunTest] and [Eval] allows the output and error output of the test
# body to be captured for comparison against the expected values.

proc tcltest::RunTest {name script} {
    DebugPuts 3 "Running $name {$script}"

    # If there is no "memory" command (because memory debugging isn't
    # enabled), then don't attempt to use the command.

    if {[llength [info commands memory]] == 1} {
	memory tag $name
    }

    # run the test script (or a hook if it presents):
    if {[set cmd [namespace which -command [namespace current]::EvalTest]] ne ""} {
	set script [list $cmd $script]
    }
    set code [catch {uplevel 1 $script} actualAnswer]

    return [list $actualAnswer $code]
}

#####################################################################

# tcltest::cleanupTestsHook --
#
#	This hook allows a harness that builds upon tcltest to specify
#       additional things that should be done at cleanup.
#

if {[llength [info commands tcltest::cleanupTestsHook]] == 0} {
    proc tcltest::cleanupTestsHook {} {}
}

# tcltest::cleanupTests --
#
# Remove files and dirs created using the makeFile and makeDirectory
# commands since the last time this proc was invoked.
#
# Print the names of the files created without the makeFile command
# since the tests were invoked.
#
# Print the number tests (total, passed, failed, and skipped) since the
# tests were invoked.
#
# Restore original environment (as reported by special variable env).
#
# Arguments:
#      calledFromAllFile - if 0, behave as if we are running a single
#      test file within an entire suite of tests.  if we aren't running
#      a single test file, then don't report status.  check for new
#      files created during the test run and report on them.  if 1,
#      report collated status from all the test file runs.
#
# Results:
#      None.
#
# Side Effects:
#      None
#

proc tcltest::cleanupTests {{calledFromAllFile 0}} {
    variable filesMade
    variable filesExisted
    variable createdNewFiles
    variable testSingleFile
    variable numTests
    variable numTestFiles
    variable failFiles
    variable skippedBecause
    variable currentFailure
    variable originalEnv
    variable originalTclPlatform
    variable coreModTime

    FillFilesExisted
    set testFileName [file tail [info script]]

    # Hook to handle reporting to a parent interpreter
    if {[llength [info commands [namespace current]::ReportToParent]]} {
	ReportToParent $numTests(Total) $numTests(Passed) $numTests(Skipped) \
	    $numTests(Failed) [array get skippedBecause] \
	    [array get createdNewFiles]
	set testSingleFile false
    }

    # Call the cleanup hook
    cleanupTestsHook

    # Remove files and directories created by the makeFile and
    # makeDirectory procedures.  Record the names of files in
    # workingDirectory that were not preexisting, and associate them
    # with the test file that created them.

    if {!$calledFromAllFile} {
	foreach file $filesMade {
	    if {[file exists $file]} {
		DebugDo 1 {Warn "cleanupTests deleting $file..."}
		catch {file delete -force -- $file}
	    }
	}
	set currentFiles {}
	foreach file [glob -nocomplain \
		-directory [temporaryDirectory] *] {
	    lappend currentFiles [file tail $file]
	}
	set newFiles {}
	foreach file $currentFiles {
	    if {$file ni $filesExisted} {
		lappend newFiles $file
	    }
	}
	set filesExisted $currentFiles
	if {[llength $newFiles] > 0} {
	    set createdNewFiles($testFileName) $newFiles
	}
    }

    if {$calledFromAllFile || $testSingleFile} {

	# print stats

	puts -nonewline [outputChannel] "$testFileName:"
	foreach index [list "Total" "Passed" "Skipped" "Failed"] {
	    puts -nonewline [outputChannel] \
		    "\t$index\t$numTests($index)"
	}
	puts [outputChannel] ""

	# print number test files sourced
	# print names of files that ran tests which failed

	if {$calledFromAllFile} {
	    puts [outputChannel] \
		    "Sourced $numTestFiles Test Files."
	    set numTestFiles 0
	    if {[llength $failFiles] > 0} {
		puts [outputChannel] \
			"Files with failing tests: $failFiles"
		set failFiles {}
	    }
	}

	# if any tests were skipped, print the constraints that kept
	# them from running.

	set constraintList [array names skippedBecause]
	if {[llength $constraintList] > 0} {
	    puts [outputChannel] \
		    "Number of tests skipped for each constraint:"
	    foreach constraint [lsort $constraintList] {
		puts [outputChannel] \
			"\t$skippedBecause($constraint)\t$constraint"
		unset skippedBecause($constraint)
	    }
	}

	# report the names of test files in createdNewFiles, and reset
	# the array to be empty.

	set testFilesThatTurded [lsort [array names createdNewFiles]]
	if {[llength $testFilesThatTurded] > 0} {
	    puts [outputChannel] "Warning: files left behind:"
	    foreach testFile $testFilesThatTurded {
		puts [outputChannel] \
			"\t$testFile:\t$createdNewFiles($testFile)"
		unset createdNewFiles($testFile)
	    }
	}

	# reset filesMade, filesExisted, and numTests

	set filesMade {}
	foreach index [list "Total" "Passed" "Skipped" "Failed"] {
	    set numTests($index) 0
	}

	# exit only if running Tk in non-interactive mode
	# This should be changed to determine if an event
	# loop is running, which is the real issue.
	# Actually, this doesn't belong here at all.  A package
	# really has no business [exit]-ing an application.
	if {[info exists ::tk_version] && ![testConstraint interactive]} {
	    exit
	}
    } else {

	# if we're deferring stat-reporting until all files are sourced,
	# then add current file to failFile list if any tests in this
	# file failed

	if {$currentFailure && ($testFileName ni $failFiles)} {
	    lappend failFiles $testFileName
	}
	set currentFailure false

	# restore the environment to the state it was in before this package
	# was loaded

	set newEnv {}
	set changedEnv {}
	set removedEnv {}
	foreach index [array names ::env] {
	    if {![info exists originalEnv($index)]} {
		lappend newEnv $index
		unset ::env($index)
	    }
	}
	foreach index [array names originalEnv] {
	    if {![info exists ::env($index)]} {
		lappend removedEnv $index
		set ::env($index) $originalEnv($index)
	    } elseif {$::env($index) ne $originalEnv($index)} {
		lappend changedEnv $index
		set ::env($index) $originalEnv($index)
	    }
	}
	if {[llength $newEnv] > 0} {
	    puts [outputChannel] \
		    "env array elements created:\t$newEnv"
	}
	if {[llength $changedEnv] > 0} {
	    puts [outputChannel] \
		    "env array elements changed:\t$changedEnv"
	}
	if {[llength $removedEnv] > 0} {
	    puts [outputChannel] \
		    "env array elements removed:\t$removedEnv"
	}

	set changedTclPlatform {}
	foreach index [array names originalTclPlatform] {
	    if {$::tcl_platform($index) \
		    != $originalTclPlatform($index)} {
		lappend changedTclPlatform $index
		set ::tcl_platform($index) $originalTclPlatform($index)
	    }
	}
	if {[llength $changedTclPlatform] > 0} {
	    puts [outputChannel] "tcl_platform array elements\
		    changed:\t$changedTclPlatform"
	}

	if {[file exists [file join [workingDirectory] core]]} {
	    if {[preserveCore] > 1} {
		puts "rename core file (> 1)"
		puts [outputChannel] "produced core file! \
			Moving file to: \
			[file join [temporaryDirectory] core-$testFileName]"
		catch {file rename -force -- \
			[file join [workingDirectory] core] \
			[file join [temporaryDirectory] core-$testFileName]
		} msg
		if {$msg ne {}} {
		    PrintError "Problem renaming file: $msg"
		}
	    } else {
		# Print a message if there is a core file and (1) there
		# previously wasn't one or (2) the new one is different
		# from the old one.

		if {[info exists coreModTime]} {
		    if {$coreModTime != [file mtime \
			    [file join [workingDirectory] core]]} {
			puts [outputChannel] "A core file was created!"
		    }
		} else {
		    puts [outputChannel] "A core file was created!"
		}
	    }
	}
    }
    flush [outputChannel]
    flush [errorChannel]
    return
}

#####################################################################

# Procs that determine which tests/test files to run

# tcltest::GetMatchingFiles
#
#       Looks at the patterns given to match and skip files and uses
#	them to put together a list of the tests that will be run.
#
# Arguments:
#       directory to search
#
# Results:
#       The constructed list is returned to the user.  This will
#	primarily be used in 'all.tcl' files.  It is used in
#	runAllTests.
#
# Side Effects:
#       None

# a lower case version is needed for compatibility with tcltest 1.0
proc tcltest::getMatchingFiles args {GetMatchingFiles {*}$args}

proc tcltest::GetMatchingFiles { args } {
    if {[llength $args]} {
	set dirList $args
    } else {
	# Finding tests only in [testsDirectory] is normal operation.
	# This procedure is written to accept multiple directory arguments
	# only to satisfy version 1 compatibility.
	set dirList [list [testsDirectory]]
    }

    set matchingFiles [list]
    foreach directory $dirList {

	# List files in $directory that match patterns to run.
	set matchFileList [list]
	foreach match [matchFiles] {
	    set matchFileList [concat $matchFileList \
		    [glob -directory $directory -types {b c f p s} \
		    -nocomplain -- $match]]
	}

	# List files in $directory that match patterns to skip.
	set skipFileList [list]
	foreach skip [skipFiles] {
	    set skipFileList [concat $skipFileList \
		    [glob -directory $directory -types {b c f p s} \
		    -nocomplain -- $skip]]
	}

	# Add to result list all files in match list and not in skip list
	foreach file $matchFileList {
	    if {$file ni $skipFileList} {
		lappend matchingFiles $file
	    }
	}
    }

    if {[llength $matchingFiles] == 0} {
	PrintError "No test files remain after applying your match and\
		skip patterns!"
    }
    return $matchingFiles
}

# tcltest::GetMatchingDirectories --
#
#	Looks at the patterns given to match and skip directories and
#	uses them to put together a list of the test directories that we
#	should attempt to run.  (Only subdirectories containing an
#	"all.tcl" file are put into the list.)
#
# Arguments:
#	root directory from which to search
#
# Results:
#	The constructed list is returned to the user.  This is used in
#	the primary all.tcl file.
#
# Side Effects:
#       None.

proc tcltest::GetMatchingDirectories {rootdir} {

    # Determine the skip list first, to avoid [glob]-ing over subdirectories
    # we're going to throw away anyway.  Be sure we skip the $rootdir if it
    # comes up to avoid infinite loops.
    set skipDirs [list $rootdir]
    foreach pattern [skipDirectories] {
	set skipDirs [concat $skipDirs [glob -directory $rootdir -types d \
		-nocomplain -- $pattern]]
    }

    # Now step through the matching directories, prune out the skipped ones
    # as you go.
    set matchDirs [list]
    foreach pattern [matchDirectories] {
	foreach path [glob -directory $rootdir -types d -nocomplain -- \
		$pattern] {
	    if {$path ni $skipDirs} {
		set matchDirs [concat $matchDirs [GetMatchingDirectories $path]]
		if {[file exists [file join $path all.tcl]]} {
		    lappend matchDirs $path
		}
	    }
	}
    }

    if {[llength $matchDirs] == 0} {
	DebugPuts 1 "No test directories remain after applying match\
		and skip patterns!"
    }
    return [lsort $matchDirs]
}

# tcltest::runAllTests --
#
#	prints output and sources test files according to the match and
#	skip patterns provided.  after sourcing test files, it goes on
#	to source all.tcl files in matching test subdirectories.
#
# Arguments:
#	shell being tested
#
# Results:
#	Whether there were any failures.
#
# Side effects:
#	None.

proc tcltest::runAllTests { {shell ""} } {
    variable testSingleFile
    variable numTestFiles
    variable numTests
    variable failFiles
    variable DefaultValue
    variable fullutf

    FillFilesExisted
    if {[llength [info level 0]] == 1} {
	set shell [interpreter]
    }

    set testSingleFile false

    puts [outputChannel] "Tests running in interp:  $shell"
    puts [outputChannel] "Tests located in:  [testsDirectory]"
    puts [outputChannel] "Tests running in:  [workingDirectory]"
    puts [outputChannel] "Temporary files stored in\
	    [temporaryDirectory]"

    # [file system] first available in Tcl 8.4
    if {![catch {file system [testsDirectory]} result]
	    && ([lindex $result 0] ne "native")} {
	# If we aren't running in the native filesystem, then we must
	# run the tests in a single process (via 'source'), because
	# trying to run then via a pipe will fail since the files don't
	# really exist.
	singleProcess 1
    }

    if {[singleProcess]} {
	puts [outputChannel] \
		"Test files sourced into current interpreter"
    } else {
	puts [outputChannel] \
		"Test files run in separate interpreters"
    }
    if {[llength [skip]] > 0} {
	puts [outputChannel] "Skipping tests that match:  [skip]"
    }
    puts [outputChannel] "Running tests that match:  [match]"

    if {[llength [skipFiles]] > 0} {
	puts [outputChannel] \
		"Skipping test files that match:  [skipFiles]"
    }
    if {[llength [matchFiles]] > 0} {
	puts [outputChannel] \
		"Only running test files that match:  [matchFiles]"
    }

    set timeCmd {clock format [clock seconds]}
    puts [outputChannel] "Tests began at [eval $timeCmd]"

    # Run each of the specified tests
    foreach file [lsort [GetMatchingFiles]] {
	set tail [file tail $file]
	puts [outputChannel] $tail
	flush [outputChannel]

	if {[singleProcess]} {
	    if {[catch {
		incr numTestFiles
		uplevel 1 [list ::source $file]
	    } msg]} {
		puts [outputChannel] "Test file error: $msg"
		# append the name of the test to a list to be reported
		# later
		lappend testFileFailures $file
	    }
	    if {$numTests(Failed) > 0} {
		set failFilesSet 1
	    }
	} else {
	    # Pass along our configuration to the child processes.
	    # EXCEPT for the -outfile, because the parent process
	    # needs to read and process output of children.
	    set childargv [list]
	    foreach opt [Configure] {
		if {$opt eq "-outfile"} {continue}
		set value [Configure $opt]
		# Don't bother passing default configuration options
		if {$value eq $DefaultValue($opt)} {
			continue
		}
		lappend childargv $opt $value
	    }
	    set cmd [linsert $childargv 0 | $shell $file]
	    if {[catch {
		incr numTestFiles
		set pipeFd [open $cmd "r"]
<<<<<<< HEAD
		if {[package vsatisfies [package provide Tcl] 8.7-]} {
=======
		if {$fullutf} {
>>>>>>> e39f6c75
		    fconfigure $pipeFd -profile tcl8 -encoding utf-8
		}
		while {[gets $pipeFd line] >= 0} {
		    if {[regexp [join {
			    {^([^:]+):\t}
			    {Total\t([0-9]+)\t}
			    {Passed\t([0-9]+)\t}
			    {Skipped\t([0-9]+)\t}
			    {Failed\t([0-9]+)}
			    } ""] $line null testFile \
			    Total Passed Skipped Failed]} {
			foreach index {Total Passed Skipped Failed} {
			    incr numTests($index) [set $index]
			}
			if {$Failed > 0} {
			    lappend failFiles $testFile
			    set failFilesSet 1
			}
		    } elseif {[regexp [join {
			    {^Number of tests skipped }
			    {for each constraint:}
			    {|^\t(\d+)\t(.+)$}
			    } ""] $line match skipped constraint]} {
			if {[string match \t* $match]} {
			    AddToSkippedBecause $constraint $skipped
			}
		    } else {
			puts [outputChannel] $line
		    }
		}
		close $pipeFd
	    } msg]} {
		puts [outputChannel] "Test file error: $msg"
		# append the name of the test to a list to be reported
		# later
		lappend testFileFailures $file
	    }
	}
    }

    # cleanup
    puts [outputChannel] "\nTests ended at [eval $timeCmd]"
    cleanupTests 1
    if {[info exists testFileFailures]} {
	puts [outputChannel] "\nTest files exiting with errors:  \n"
	foreach file $testFileFailures {
	    puts [outputChannel] "  [file tail $file]\n"
	}
    }

    # Checking for subdirectories in which to run tests
    foreach directory [GetMatchingDirectories [testsDirectory]] {
	set dir [file tail $directory]
	puts [outputChannel] [string repeat ~ 44]
	puts [outputChannel] "$dir test began at [eval $timeCmd]\n"

	uplevel 1 [list ::source [file join $directory all.tcl]]

	set endTime [eval $timeCmd]
	puts [outputChannel] "\n$dir test ended at $endTime"
	puts [outputChannel] ""
	puts [outputChannel] [string repeat ~ 44]
    }
    return [expr {[info exists testFileFailures] || [info exists failFilesSet]}]
}

#####################################################################

# Test utility procs - not used in tcltest, but may be useful for
# testing.

# tcltest::loadTestedCommands --
#
#     Uses the specified script to load the commands to test. Allowed to
#     be empty, as the tested commands could have been compiled into the
#     interpreter.
#
# Arguments
#     none
#
# Results
#     none
#
# Side Effects:
#     none.

proc tcltest::loadTestedCommands {} {
    return [uplevel 1 [loadScript]]
}

# tcltest::saveState --
#
#	Save information regarding what procs and variables exist.
#
# Arguments:
#	none
#
# Results:
#	Modifies the variable saveState
#
# Side effects:
#	None.

proc tcltest::saveState {} {
    variable saveState
    uplevel 1 [list ::set [namespace which -variable saveState]] \
	    {[::list [::info procs] [::info vars]]}
    DebugPuts  2 "[lindex [info level 0] 0]: $saveState"
    return
}

# tcltest::restoreState --
#
#	Remove procs and variables that didn't exist before the call to
#       [saveState].
#
# Arguments:
#	none
#
# Results:
#	Removes procs and variables from your environment if they don't
#	exist in the saveState variable.
#
# Side effects:
#	None.

proc tcltest::restoreState {} {
    variable saveState
    foreach p [uplevel 1 {::info procs}] {
	if {($p ni [lindex $saveState 0]) && ("[namespace current]::$p" ne
		[uplevel 1 [list ::namespace origin $p]])} {

	    DebugPuts 2 "[lindex [info level 0] 0]: Removing proc $p"
	    uplevel 1 [list ::catch [list ::rename $p {}]]
	}
    }
    foreach p [uplevel 1 {::info vars}] {
	if {$p ni [lindex $saveState 1]} {
	    DebugPuts 2 "[lindex [info level 0] 0]:\
		    Removing variable $p"
	    uplevel 1 [list ::catch [list ::unset $p]]
	}
    }
    return
}

# tcltest::normalizeMsg --
#
#	Removes "extra" newlines from a string.
#
# Arguments:
#	msg        String to be modified
#
# Results:
#	string with extra newlines removed
#
# Side effects:
#	None.

proc tcltest::normalizeMsg {msg} {
    regsub "\n$" [string tolower $msg] "" msg
    set msg [string map [list "\n\n" "\n"] $msg]
    return [string map [list "\n\}" "\}"] $msg]
}

# tcltest::makeFile --
#
# Create a new file with the name <name>, and write <contents> to it.
#
# If this file hasn't been created via makeFile since the last time
# cleanupTests was called, add it to the $filesMade list, so it will be
# removed by the next call to cleanupTests.
#
# Arguments:
#	contents        content of the new file
#       name            name of the new file
#       directory       directory name for new file
#
# Results:
#	absolute path to the file created
#
# Side effects:
#	None.

proc tcltest::makeFile {contents name {directory ""}} {
    variable filesMade
    variable fullutf

    FillFilesExisted

    if {[llength [info level 0]] == 3} {
	set directory [temporaryDirectory]
    }

    set fullName [file join $directory $name]

    DebugPuts 3 "[lindex [info level 0] 0]:\
	     putting ``$contents'' into $fullName"

    set fd [open $fullName w]
    fconfigure $fd -translation lf
<<<<<<< HEAD
    if {[package vsatisfies [package provide Tcl] 8.7-]} {
=======
    if {$fullutf} {
>>>>>>> e39f6c75
	fconfigure $fd -profile tcl8 -encoding utf-8
    }
    if {[string index $contents end] eq "\n"} {
	puts -nonewline $fd $contents
    } else {
	puts $fd $contents
    }
    close $fd

    if {$fullName ni $filesMade} {
	lappend filesMade $fullName
    }
    return $fullName
}

# tcltest::removeFile --
#
#	Removes the named file from the filesystem
#
# Arguments:
#	name          file to be removed
#       directory     directory from which to remove file
#
# Results:
#	return value from [file delete]
#
# Side effects:
#	None.

proc tcltest::removeFile {name {directory ""}} {
    variable filesMade
    FillFilesExisted
    if {[llength [info level 0]] == 2} {
	set directory [temporaryDirectory]
    }
    set fullName [file join $directory $name]
    DebugPuts 3 "[lindex [info level 0] 0]: removing $fullName"
    set idx [lsearch -exact $filesMade $fullName]
    if {$idx < 0} {
	DebugDo 1 {
	    Warn "removeFile removing \"$fullName\":\n  not created by makeFile"
	}
    } else {
	set filesMade [lreplace $filesMade $idx $idx]
    }
    if {![file isfile $fullName]} {
	DebugDo 1 {
	    Warn "removeFile removing \"$fullName\":\n  not a file"
	}
    }
    if {[catch {file delete -- $fullName} msg ]} {
	DebugDo 1 {
	    Warn "removeFile removing \"$fullName\":\n  failed: $msg"
	}
    }
    return
}

# tcltest::makeDirectory --
#
# Create a new dir with the name <name>.
#
# If this dir hasn't been created via makeDirectory since the last time
# cleanupTests was called, add it to the $directoriesMade list, so it
# will be removed by the next call to cleanupTests.
#
# Arguments:
#       name            name of the new directory
#       directory       directory in which to create new dir
#
# Results:
#	absolute path to the directory created
#
# Side effects:
#	None.

proc tcltest::makeDirectory {name {directory ""}} {
    variable filesMade
    FillFilesExisted
    if {[llength [info level 0]] == 2} {
	set directory [temporaryDirectory]
    }
    set fullName [file join $directory $name]
    DebugPuts 3 "[lindex [info level 0] 0]: creating $fullName"
    file mkdir $fullName
    if {$fullName ni $filesMade} {
	lappend filesMade $fullName
    }
    return $fullName
}

# tcltest::removeDirectory --
#
#	Removes a named directory from the file system.
#
# Arguments:
#	name          Name of the directory to remove
#       directory     Directory from which to remove
#
# Results:
#	return value from [file delete]
#
# Side effects:
#	None

proc tcltest::removeDirectory {name {directory ""}} {
    variable filesMade
    FillFilesExisted
    if {[llength [info level 0]] == 2} {
	set directory [temporaryDirectory]
    }
    set fullName [file join $directory $name]
    DebugPuts 3 "[lindex [info level 0] 0]: deleting $fullName"
    set idx [lsearch -exact $filesMade $fullName]
    set filesMade [lreplace $filesMade $idx $idx]
    if {$idx < 0} {
	DebugDo 1 {
	    Warn "removeDirectory removing \"$fullName\":\n  not created\
		    by makeDirectory"
	}
    }
    if {![file isdirectory $fullName]} {
	DebugDo 1 {
	    Warn "removeDirectory removing \"$fullName\":\n  not a directory"
	}
    }
    return [file delete -force -- $fullName]
}

# tcltest::viewFile --
#
#	reads the content of a file and returns it
#
# Arguments:
#	name of the file to read
#       directory in which file is located
#
# Results:
#	content of the named file
#
# Side effects:
#	None.

proc tcltest::viewFile {name {directory ""}} {
    variable fullutf

    FillFilesExisted
    if {[llength [info level 0]] == 2} {
	set directory [temporaryDirectory]
    }
    set fullName [file join $directory $name]
    set f [open $fullName]
<<<<<<< HEAD
    if {[package vsatisfies [package provide Tcl] 8.7-]} {
=======
    if {$fullutf} {
>>>>>>> e39f6c75
	fconfigure $f -profile tcl8 -encoding utf-8
    }
    set data [read -nonewline $f]
    close $f
    return $data
}

# tcltest::bytestring --
#
# Construct a string that consists of the requested sequence of bytes,
# as opposed to a string of properly formed UTF-8 characters.
# This allows the tester to
# 1. Create denormalized or improperly formed strings to pass to C
#    procedures that are supposed to accept strings with embedded NULL
#    bytes.
# 2. Confirm that a string result has a certain pattern of bytes, for
#    instance to confirm that "\xE0\0" in a Tcl script is stored
#    internally in UTF-8 as the sequence of bytes "\xC3\xA0\xC0\x80".
#
# Generally, it's a bad idea to examine the bytes in a Tcl string or to
# construct improperly formed strings in this manner, because it involves
# exposing that Tcl uses UTF-8 internally.
#
# This function doesn't work any more in Tcl 8.7, since the 'identity'
# is gone (TIP #345)
#
# Arguments:
#	string being converted
#
# Results:
#	result fom encoding
#
# Side effects:
#	None

if {!$::tcltest::fullutf} {
    proc tcltest::bytestring {string} {
	return [encoding convertfrom identity $string]
    }
}

# tcltest::OpenFiles --
#
#	used in io tests, uses testchannel
#
# Arguments:
#	None.
#
# Results:
#	???
#
# Side effects:
#	None.

proc tcltest::OpenFiles {} {
    if {[catch {testchannel open} result]} {
	return {}
    }
    return $result
}

# tcltest::LeakFiles --
#
#	used in io tests, uses testchannel
#
# Arguments:
#	None.
#
# Results:
#	???
#
# Side effects:
#	None.

proc tcltest::LeakFiles {old} {
    if {[catch {testchannel open} new]} {
	return {}
    }
    set leak {}
    foreach p $new {
	if {$p ni $old} {
	    lappend leak $p
	}
    }
    return $leak
}

#
# Internationalization / ISO support procs     -- dl
#

# tcltest::SetIso8859_1_Locale --
#
#	used in cmdIL.test, uses testlocale
#
# Arguments:
#	None.
#
# Results:
#	None.
#
# Side effects:
#	None.

proc tcltest::SetIso8859_1_Locale {} {
    variable previousLocale
    variable isoLocale
    if {[info commands testlocale] != ""} {
	set previousLocale [testlocale ctype]
	testlocale ctype $isoLocale
    }
    return
}

# tcltest::RestoreLocale --
#
#	used in cmdIL.test, uses testlocale
#
# Arguments:
#	None.
#
# Results:
#	None.
#
# Side effects:
#	None.

proc tcltest::RestoreLocale {} {
    variable previousLocale
    if {[info commands testlocale] != ""} {
	testlocale ctype $previousLocale
    }
    return
}

# tcltest::threadReap --
#
#	Kill all threads except for the main thread.
#	Do nothing if testthread is not defined.
#
# Arguments:
#	none.
#
# Results:
#	Returns the number of existing threads.
#
# Side Effects:
#       none.
#

proc tcltest::threadReap {} {
    if {[info commands testthread] ne {}} {

	# testthread built into tcltest

	testthread errorproc ThreadNullError
	while {[llength [testthread names]] > 1} {
	    foreach tid [testthread names] {
		if {$tid != [mainThread]} {
		    catch {
			testthread send -async $tid {testthread exit}
		    }
		}
	    }
	    ## Enter a bit a sleep to give the threads enough breathing
	    ## room to kill themselves off, otherwise the end up with a
	    ## massive queue of repeated events
	    after 1
	}
	testthread errorproc ThreadError
	return [llength [testthread names]]
    } elseif {[info commands thread::id] ne {}} {

	# Thread extension

	thread::errorproc ThreadNullError
	while {[llength [thread::names]] > 1} {
	    foreach tid [thread::names] {
		if {$tid != [mainThread]} {
		    catch {thread::send -async $tid {thread::exit}}
		}
	    }
	    ## Enter a bit a sleep to give the threads enough breathing
	    ## room to kill themselves off, otherwise the end up with a
	    ## massive queue of repeated events
	    after 1
	}
	thread::errorproc ThreadError
	return [llength [thread::names]]
    } else {
	return 1
    }
    return 0
}

# Initialize the constraints and set up command line arguments
namespace eval tcltest {
    # Define initializers for all the built-in constraint definitions
    DefineConstraintInitializers

    # Set up the constraints in the testConstraints array to be lazily
    # initialized by a registered initializer, or by "false" if no
    # initializer is registered.
    trace add variable testConstraints read [namespace code SafeFetch]

    # Only initialize constraints at package load time if an
    # [initConstraintsHook] has been predefined.  This is only
    # for compatibility support.  The modern way to add a custom
    # test constraint is to just call the [testConstraint] command
    # straight away, without all this "hook" nonsense.
    if {[namespace current] eq
	    [namespace qualifiers [namespace which initConstraintsHook]]} {
	InitConstraints
    } else {
	proc initConstraintsHook {} {}
    }

    # Define the standard match commands
    customMatch exact	[list string equal]
    customMatch glob	[list string match]
    customMatch regexp	[list regexp --]

    # If the TCLTEST_OPTIONS environment variable exists, configure
    # tcltest according to the option values it specifies.  This has
    # the effect of resetting tcltest's default configuration.
    proc ConfigureFromEnvironment {} {
	upvar #0 env(TCLTEST_OPTIONS) options
	if {[catch {llength $options} msg]} {
	    Warn "invalid TCLTEST_OPTIONS \"$options\":\n  invalid\
		    Tcl list: $msg"
	    return
	}
	if {[llength $options] % 2} {
	    Warn "invalid TCLTEST_OPTIONS: \"$options\":\n  should be\
		    -option value ?-option value ...?"
	    return
	}
	if {[catch {Configure {*}$options} msg]} {
	    Warn "invalid TCLTEST_OPTIONS: \"$options\":\n  $msg"
	    return
	}
    }
    if {[info exists ::env(TCLTEST_OPTIONS)]} {
	ConfigureFromEnvironment
    }

    proc LoadTimeCmdLineArgParsingRequired {} {
	set required false
	if {[info exists ::argv] && ("-help" in $::argv)} {
	    # The command line asks for -help, so give it (and exit)
	    # right now.  ([configure] does not process -help)
	    set required true
	}
	foreach hook { PrintUsageInfoHook processCmdLineArgsHook
			processCmdLineArgsAddFlagsHook } {
	    if {[namespace current] eq
		    [namespace qualifiers [namespace which $hook]]} {
		set required true
	    } else {
		proc $hook args {}
	    }
	}
	return $required
    }

    # Only initialize configurable options from the command line arguments
    # at package load time if necessary for backward compatibility.  This
    # lets the tcltest user call [configure] for themselves if they wish.
    # Traces are established for auto-configuration from the command line
    # if any configurable options are accessed before the user calls
    # [configure].
    if {[LoadTimeCmdLineArgParsingRequired]} {
	ProcessCmdLineArgs
    } else {
	EstablishAutoConfigureTraces
    }

    package provide [namespace tail [namespace current]] $Version
}<|MERGE_RESOLUTION|>--- conflicted
+++ resolved
@@ -28,7 +28,6 @@
     # yourself.  You don't need tcltest to wrap it for you.
     variable version [package require Tcl 8.5-]
     variable patchLevel [info patchlevel]
-    variable fullutf [package vsatisfies $version 8.7-]
 
     # Detect if we can use code points >= \U10000
     variable fullutf [package vsatisfies $version 8.7-]
@@ -403,11 +402,7 @@
 	    }
 	    default {
 		set outputChannel [open $filename a]
-<<<<<<< HEAD
-		if {[package vsatisfies [package provide Tcl] 8.7-]} {
-=======
 		if {$fullutf} {
->>>>>>> e39f6c75
 		    fconfigure $outputChannel -profile tcl8 -encoding utf-8
 		}
 		set ChannelsWeOpened($outputChannel) 1
@@ -455,11 +450,7 @@
 	    }
 	    default {
 		set errorChannel [open $filename a]
-<<<<<<< HEAD
-		if {[package vsatisfies [package provide Tcl] 8.7-]} {
-=======
 		if {$fullutf} {
->>>>>>> e39f6c75
 		    fconfigure $errorChannel -profile tcl8 -encoding utf-8
 		}
 		set ChannelsWeOpened($errorChannel) 1
@@ -806,11 +797,7 @@
 
 	if {$Option(-loadfile) eq {}} {return}
 	set tmp [open $Option(-loadfile) r]
-<<<<<<< HEAD
-	if {[package vsatisfies [package provide Tcl] 8.7-]} {
-=======
 	if {$fullutf} {
->>>>>>> e39f6c75
 	    fconfigure $tmp -profile tcl8 -encoding utf-8
 	}
 	loadScript [read $tmp]
@@ -1169,21 +1156,13 @@
 #       None.
 
 proc tcltest::Asciify {s} {
-<<<<<<< HEAD
-    variable fullutf
-=======
->>>>>>> e39f6c75
     set print ""
     foreach c [split $s ""] {
         if {[string is print $c] && (($c <= "\x7E") || ($c == "\n"))} {
             append print $c
         } elseif {$c < "\u0100"} {
             append print \\x[format %02X [scan $c %c]]
-<<<<<<< HEAD
-        } elseif {$fullutf && ($c >= "\U10000")} {
-=======
         } elseif {$c > "\uFFFF"} {
->>>>>>> e39f6c75
             append print \\U[format %08X [scan $c %c]]
         } else {
             append print \\u[format %04X [scan $c %c]]
@@ -1399,11 +1378,7 @@
 
 	set code 0
 	if {![catch {set f [open "|[list [interpreter]]" w]}]} {
-<<<<<<< HEAD
-	    if {[package vsatisfies [package provide Tcl] 8.7-]} {
-=======
 	    if {$fullutf} {
->>>>>>> e39f6c75
 		fconfigure $f -profile tcl8 -encoding utf-8
 	    }
 	    if {![catch {puts $f exit}]} {
@@ -2255,11 +2230,7 @@
 	    set testFile [file normalize [uplevel 1 {info script}]]
 	    if {[file readable $testFile]} {
 		set testFd [open $testFile r]
-<<<<<<< HEAD
-		if {[package vsatisfies [package provide Tcl] 8.7-]} {
-=======
 		if {$fullutf} {
->>>>>>> e39f6c75
 		    fconfigure $testFd -profile tcl8 -encoding utf-8
 		}
 		set testLine [expr {[lsearch -regexp \
@@ -2976,11 +2947,7 @@
 	    if {[catch {
 		incr numTestFiles
 		set pipeFd [open $cmd "r"]
-<<<<<<< HEAD
-		if {[package vsatisfies [package provide Tcl] 8.7-]} {
-=======
 		if {$fullutf} {
->>>>>>> e39f6c75
 		    fconfigure $pipeFd -profile tcl8 -encoding utf-8
 		}
 		while {[gets $pipeFd line] >= 0} {
@@ -3182,11 +3149,7 @@
 
     set fd [open $fullName w]
     fconfigure $fd -translation lf
-<<<<<<< HEAD
-    if {[package vsatisfies [package provide Tcl] 8.7-]} {
-=======
     if {$fullutf} {
->>>>>>> e39f6c75
 	fconfigure $fd -profile tcl8 -encoding utf-8
     }
     if {[string index $contents end] eq "\n"} {
@@ -3339,11 +3302,7 @@
     }
     set fullName [file join $directory $name]
     set f [open $fullName]
-<<<<<<< HEAD
-    if {[package vsatisfies [package provide Tcl] 8.7-]} {
-=======
     if {$fullutf} {
->>>>>>> e39f6c75
 	fconfigure $f -profile tcl8 -encoding utf-8
     }
     set data [read -nonewline $f]
