# optparse.tcl --
#
#       (private) Option parsing package
#       Primarily used internally by the safe:: code.
#
#	WARNING: This code will go away in a future release
#	of Tcl.  It is NOT supported and you should not rely
#	on it.  If your code does rely on this package you
#	may directly incorporate this code into your application.

package require Tcl 8.5-
# When this version number changes, update the pkgIndex.tcl file
# and the install directory in the Makefiles.
package provide opt 0.4.9

namespace eval ::tcl {

    # Exported APIs
    namespace export OptKeyRegister OptKeyDelete OptKeyError OptKeyParse \
	    OptProc OptProcArgGiven OptParse \
	    Lempty Lget \
	    Lassign Lvarpop Lvarpop1 Lvarset Lvarincr \
	    SetMax SetMin


#################  Example of use / 'user documentation'  ###################

    proc OptCreateTestProc {} {

	# Defines ::tcl::OptParseTest as a test proc with parsed arguments
	# (can't be defined before the code below is loaded (before "OptProc"))

	# Every OptProc give usage information on "procname -help".
	# Try "tcl::OptParseTest -help" and "tcl::OptParseTest -a" and
	# then other arguments.
	#
	# example of 'valid' call:
	# ::tcl::OptParseTest save -4 -pr 23 -libsok SybTcl\
	#		-nostatics false ch1
	OptProc OptParseTest {
	    {subcommand -choice {save print} "sub command"}
	    {arg1 3 "some number"}
	    {-aflag}
	    {-intflag      7}
	    {-weirdflag                    "help string"}
	    {-noStatics                    "Not ok to load static packages"}
	    {-nestedloading1 true          "OK to load into nested children"}
	    {-nestedloading2 -boolean true "OK to load into nested children"}
	    {-libsOK        -choice {Tk SybTcl}
					   "List of packages that can be loaded"}
	    {-precision     -int 12        "Number of digits of precision"}
	    {-intval        7              "An integer"}
	    {-scale         -float 1.0     "Scale factor"}
	    {-zoom          1.0            "Zoom factor"}
	    {-arbitrary     foobar         "Arbitrary string"}
	    {-random        -string 12     "Random string"}
	    {-listval       -list {}       "List value"}
	    {-blahflag       -blah abc     "Funny type"}
	    {arg2 -boolean "a boolean"}
	    {arg3 -choice "ch1 ch2"}
	    {?optarg? -list {} "optional argument"}
	} {
	    foreach v [info locals] {
		puts stderr [format "%14s : %s" $v [set $v]]
	    }
	}
    }

###################  No User serviceable part below ! ###############

    # Array storing the parsed descriptions
    variable OptDesc
    array set OptDesc {}
    # Next potentially free key id (numeric)
    variable OptDescN 0

# Inside algorithm/mechanism description:
# (not for the faint-hearted ;-)
#
# The argument description is parsed into a "program tree"
# It is called a "program" because it is the program used by
# the state machine interpreter that use that program to
# actually parse the arguments at run time.
#
# The general structure of a "program" is
# notation (pseudo bnf like)
#    name :== definition        defines "name" as being "definition"
#    { x y z }                  means list of x, y, and z
#    x*                         means x repeated 0 or more time
#    x+                         means "x x*"
#    x?                         means optionally x
#    x | y                      means x or y
#    "cccc"                     means the literal string
#
#    program        :== { programCounter programStep* }
#
#    programStep    :== program | singleStep
#
#    programCounter :== {"P" integer+ }
#
#    singleStep     :== { instruction parameters* }
#
#    instruction    :== single element list
#
# (the difference between singleStep and program is that \
#   llength [lindex $program 0] >= 2
# while
#   llength [lindex $singleStep 0] == 1
# )
#
# And for this application:
#
#    singleStep     :== { instruction varname {hasBeenSet currentValue} type
#                         typeArgs help }
#    instruction    :== "flags" | "value"
#    type           :== knowType | anyword
#    knowType       :== "string" | "int" | "boolean" | "boolflag" | "float"
#                       | "choice"
#
# for type "choice" typeArgs is a list of possible choices, the first one
# is the default value. for all other types the typeArgs is the default value
#
# a "boolflag" is the type for a flag whose presence or absence, without
# additional arguments means respectively true or false (default flag type).
#
# programCounter is the index in the list of the currently processed
# programStep (thus starting at 1 (0 is {"P" prgCounterValue}).
# If it is a list it points toward each currently selected programStep.
# (like for "flags", as they are optional, form a set and programStep).

# Performance/Implementation issues
# ---------------------------------
# We use tcl lists instead of arrays because with tcl8.0
# they should start to be much faster.
# But this code use a lot of helper procs (like Lvarset)
# which are quite slow and would be helpfully optimized
# for instance by being written in C. Also our structure
# is complex and there is maybe some places where the
# string rep might be calculated at great expense. to be checked.

#
# Parse a given description and saves it here under the given key
# generate a unused keyid if not given
#
proc ::tcl::OptKeyRegister {desc {key ""}} {
    variable OptDesc
    variable OptDescN
    if {[string equal $key ""]} {
	# in case a key given to us as a parameter was a number
	while {[info exists OptDesc($OptDescN)]} {incr OptDescN}
	set key $OptDescN
	incr OptDescN
    }
    # program counter
    set program [list [list "P" 1]]

    # are we processing flags (which makes a single program step)
    set inflags 0

    set state {}

    # flag used to detect that we just have a single (flags set) subprogram.
    set empty 1

    foreach item $desc {
	if {$state == "args"} {
	    # more items after 'args'...
	    return -code error "'args' special argument must be the last one"
	}
	set res [OptNormalizeOne $item]
	set state [lindex $res 0]
	if {$inflags} {
	    if {$state == "flags"} {
		# add to 'subprogram'
		lappend flagsprg $res
	    } else {
		# put in the flags
		# structure for flag programs items is a list of
		# {subprgcounter {prg flag 1} {prg flag 2} {...}}
		lappend program $flagsprg
		# put the other regular stuff
		lappend program $res
		set inflags 0
		set empty 0
	    }
	} else {
	   if {$state == "flags"} {
	       set inflags 1
	       # sub program counter + first sub program
	       set flagsprg [list [list "P" 1] $res]
	   } else {
	       lappend program $res
	       set empty 0
	   }
       }
   }
   if {$inflags} {
       if {$empty} {
	   # We just have the subprogram, optimize and remove
	   # unneeded level:
	   set program $flagsprg
       } else {
	   lappend program $flagsprg
       }
   }

   set OptDesc($key) $program

   return $key
}

#
# Free the storage for that given key
#
proc ::tcl::OptKeyDelete {key} {
    variable OptDesc
    unset OptDesc($key)
}

    # Get the parsed description stored under the given key.
    proc OptKeyGetDesc {descKey} {
	variable OptDesc
	if {![info exists OptDesc($descKey)]} {
	    return -code error "Unknown option description key \"$descKey\""
	}
	set OptDesc($descKey)
    }

# Parse entry point for people who don't want to register with a key,
# for instance because the description changes dynamically.
#  (otherwise one should really use OptKeyRegister once + OptKeyParse
#   as it is way faster or simply OptProc which does it all)
# Assign a temporary key, call OptKeyParse and then free the storage
proc ::tcl::OptParse {desc arglist} {
    set tempkey [OptKeyRegister $desc]
    set ret [catch {uplevel 1 [list ::tcl::OptKeyParse $tempkey $arglist]} res]
    OptKeyDelete $tempkey
    return -code $ret $res
}

# Helper function, replacement for proc that both
# register the description under a key which is the name of the proc
# (and thus unique to that code)
# and add a first line to the code to call the OptKeyParse proc
# Stores the list of variables that have been actually given by the user
# (the other will be sets to their default value)
# into local variable named "Args".
proc ::tcl::OptProc {name desc body} {
    set namespace [uplevel 1 [list ::namespace current]]
    if {[string match "::*" $name] || [string equal $namespace "::"]} {
	# absolute name or global namespace, name is the key
	set key $name
    } else {
	# we are relative to some non top level namespace:
	set key "${namespace}::${name}"
    }
    OptKeyRegister $desc $key
    uplevel 1 [list ::proc $name args "set Args \[::tcl::OptKeyParse $key \$args\]\n$body"]
    return $key
}
# Check that a argument has been given
# assumes that "OptProc" has been used as it will check in "Args" list
proc ::tcl::OptProcArgGiven {argname} {
    upvar Args alist
    expr {[lsearch $alist $argname] >=0}
}

    #######
    # Programs/Descriptions manipulation

    # Return the instruction word/list of a given step/(sub)program
    proc OptInstr {lst} {
	lindex $lst 0
    }
    # Is a (sub) program or a plain instruction ?
    proc OptIsPrg {lst} {
	expr {[llength [OptInstr $lst]]>=2}
    }
    # Is this instruction a program counter or a real instr
    proc OptIsCounter {item} {
	expr {[lindex $item 0]=="P"}
    }
    # Current program counter (2nd word of first word)
    proc OptGetPrgCounter {lst} {
	Lget $lst {0 1}
    }
    # Current program counter (2nd word of first word)
    proc OptSetPrgCounter {lstName newValue} {
	upvar $lstName lst
	set lst [lreplace $lst 0 0 [concat "P" $newValue]]
    }
    # returns a list of currently selected items.
    proc OptSelection {lst} {
	set res {}
	foreach idx [lrange [lindex $lst 0] 1 end] {
	    lappend res [Lget $lst $idx]
	}
	return $res
    }

    # Advance to next description
    proc OptNextDesc {descName} {
	uplevel 1 [list Lvarincr $descName {0 1}]
    }

    # Get the current description, eventually descend
    proc OptCurDesc {descriptions} {
	lindex $descriptions [OptGetPrgCounter $descriptions]
    }
    # get the current description, eventually descend
    # through sub programs as needed.
    proc OptCurDescFinal {descriptions} {
	set item [OptCurDesc $descriptions]
	# Descend untill we get the actual item and not a sub program
	while {[OptIsPrg $item]} {
	    set item [OptCurDesc $item]
	}
	return $item
    }
    # Current final instruction adress
    proc OptCurAddr {descriptions {start {}}} {
	set adress [OptGetPrgCounter $descriptions]
	lappend start $adress
	set item [lindex $descriptions $adress]
	if {[OptIsPrg $item]} {
	    return [OptCurAddr $item $start]
	} else {
	    return $start
	}
    }
    # Set the value field of the current instruction.
    proc OptCurSetValue {descriptionsName value} {
	upvar $descriptionsName descriptions
	# Get the current item full address.
	set adress [OptCurAddr $descriptions]
	# Use the 3rd field of the item  (see OptValue / OptNewInst).
	lappend adress 2
	Lvarset descriptions $adress [list 1 $value]
	#                                  ^hasBeenSet flag
    }

    # Empty state means done/paste the end of the program.
    proc OptState {item} {
	lindex $item 0
    }

    # current state
    proc OptCurState {descriptions} {
	OptState [OptCurDesc $descriptions]
    }

    #######
    # Arguments manipulation

    # Returns the argument that has to be processed now.
    proc OptCurrentArg {lst} {
	lindex $lst 0
    }
    # Advance to next argument.
    proc OptNextArg {argsName} {
	uplevel 1 [list Lvarpop1 $argsName]
    }
    #######





    # Loop over all descriptions, calling OptDoOne which will
    # eventually eat all the arguments.
    proc OptDoAll {descriptionsName argumentsName} {
	upvar $descriptionsName descriptions
	upvar $argumentsName arguments
#	puts "entered DoAll"
	# Nb: the places where "state" can be set are tricky to figure
	#     because DoOne sets the state to flagsValue and return -continue
	#     when needed...
	set state [OptCurState $descriptions]
	# We'll exit the loop in "OptDoOne" or when state is empty.
	while 1 {
	    set curitem [OptCurDesc $descriptions]
	    # Do subprograms if needed, call ourselves on the sub branch
	    while {[OptIsPrg $curitem]} {
		OptDoAll curitem arguments
#		puts "done DoAll sub"
		# Insert back the results in current tree
		Lvarset1nc descriptions [OptGetPrgCounter $descriptions]\
			$curitem
		OptNextDesc descriptions
		set curitem [OptCurDesc $descriptions]
		set state [OptCurState $descriptions]
	    }
#           puts "state = \"$state\" - arguments=($arguments)"
	    if {[Lempty $state]} {
		# Nothing left to do, we are done in this branch:
		break
	    }
	    # The following statement can make us terminate/continue
	    # as it use return -code {break, continue, return and error}
	    # codes
	    OptDoOne descriptions state arguments
	    # If we are here, no special return code where issued,
	    # we'll step to next instruction :
#           puts "new state  = \"$state\""
	    OptNextDesc descriptions
	    set state [OptCurState $descriptions]
	}
    }

    # Process one step for the state machine,
    # eventually consuming the current argument.
    proc OptDoOne {descriptionsName stateName argumentsName} {
	upvar $argumentsName arguments
	upvar $descriptionsName descriptions
	upvar $stateName state

	# the special state/instruction "args" eats all
	# the remaining args (if any)
	if {($state == "args")} {
	    if {![Lempty $arguments]} {
		# If there is no additional arguments, leave the default value
		# in.
		OptCurSetValue descriptions $arguments
		set arguments {}
	    }
#            puts "breaking out ('args' state: consuming every reminding args)"
	    return -code break
	}

	if {[Lempty $arguments]} {
	    if {$state == "flags"} {
		# no argument and no flags : we're done
#                puts "returning to previous (sub)prg (no more args)"
		return -code return
	    } elseif {$state == "optValue"} {
		set state next; # not used, for debug only
		# go to next state
		return
	    } else {
		return -code error [OptMissingValue $descriptions]
	    }
	} else {
	    set arg [OptCurrentArg $arguments]
	}

	switch $state {
	    flags {
		# A non-dash argument terminates the options, as does --

		# Still a flag ?
		if {![OptIsFlag $arg]} {
		    # don't consume the argument, return to previous prg
		    return -code return
		}
		# consume the flag
		OptNextArg arguments
		if {[string equal "--" $arg]} {
		    # return from 'flags' state
		    return -code return
		}

		set hits [OptHits descriptions $arg]
		if {$hits > 1} {
		    return -code error [OptAmbigous $descriptions $arg]
		} elseif {$hits == 0} {
		    return -code error [OptFlagUsage $descriptions $arg]
		}
		set item [OptCurDesc $descriptions]
		if {[OptNeedValue $item]} {
		    # we need a value, next state is
		    set state flagValue
		} else {
		    OptCurSetValue descriptions 1
		}
		# continue
		return -code continue
	    }
	    flagValue -
	    value {
		set item [OptCurDesc $descriptions]
		# Test the values against their required type
		if {[catch {OptCheckType $arg\
			[OptType $item] [OptTypeArgs $item]} val]} {
		    return -code error [OptBadValue $item $arg $val]
		}
		# consume the value
		OptNextArg arguments
		# set the value
		OptCurSetValue descriptions $val
		# go to next state
		if {$state == "flagValue"} {
		    set state flags
		    return -code continue
		} else {
		    set state next; # not used, for debug only
		    return ; # will go on next step
		}
	    }
	    optValue {
		set item [OptCurDesc $descriptions]
		# Test the values against their required type
		if {![catch {OptCheckType $arg\
			[OptType $item] [OptTypeArgs $item]} val]} {
		    # right type, so :
		    # consume the value
		    OptNextArg arguments
		    # set the value
		    OptCurSetValue descriptions $val
		}
		# go to next state
		set state next; # not used, for debug only
		return ; # will go on next step
	    }
	}
	# If we reach this point: an unknown
	# state as been entered !
	return -code error "Bug! unknown state in DoOne \"$state\"\
		(prg counter [OptGetPrgCounter $descriptions]:\
			[OptCurDesc $descriptions])"
    }

# Parse the options given the key to previously registered description
# and arguments list
proc ::tcl::OptKeyParse {descKey arglist} {

    set desc [OptKeyGetDesc $descKey]

    # make sure -help always give usage
    if {[string equal -nocase "-help" $arglist]} {
	return -code error [OptError "Usage information:" $desc 1]
    }

    OptDoAll desc arglist

    if {![Lempty $arglist]} {
	return -code error [OptTooManyArgs $desc $arglist]
    }

    # Analyse the result
    # Walk through the tree:
    OptTreeVars $desc "#[expr {[info level]-1}]"
}

    # determine string length for nice tabulated output
    proc OptTreeVars {desc level {vnamesLst {}}} {
	foreach item $desc {
	    if {[OptIsCounter $item]} continue
	    if {[OptIsPrg $item]} {
		set vnamesLst [OptTreeVars $item $level $vnamesLst]
	    } else {
		set vname [OptVarName $item]
		upvar $level $vname var
		if {[OptHasBeenSet $item]} {
#		    puts "adding $vname"
		    # lets use the input name for the returned list
		    # it is more useful, for instance you can check that
		    # no flags at all was given with expr
		    # {![string match "*-*" $Args]}
		    lappend vnamesLst [OptName $item]
		    set var [OptValue $item]
		} else {
		    set var [OptDefaultValue $item]
		}
	    }
	}
	return $vnamesLst
    }


# Check the type of a value
# and emit an error if arg is not of the correct type
# otherwise returns the canonical value of that arg (ie 0/1 for booleans)
proc ::tcl::OptCheckType {arg type {typeArgs ""}} {
#    puts "checking '$arg' against '$type' ($typeArgs)"

    # only types "any", "choice", and numbers can have leading "-"

    switch -exact -- $type {
	int {
	    if {![string is integer -strict $arg]} {
		error "not an integer"
	    }
	    return $arg
	}
	float {
	    return [expr {double($arg)}]
	}
	script -
	list {
	    # if llength fail : malformed list
	    if {[llength $arg]==0 && [OptIsFlag $arg]} {
		error "no values with leading -"
	    }
	    return $arg
	}
	boolean {
	    if {![string is boolean -strict $arg]} {
		error "non canonic boolean"
	    }
	    # convert true/false because expr/if is broken with "!,...
	    return [expr {$arg ? 1 : 0}]
	}
	choice {
	    if {$arg ni $typeArgs} {
		error "invalid choice"
	    }
	    return $arg
	}
	any {
	    return $arg
	}
	string -
	default {
	    if {[OptIsFlag $arg]} {
		error "no values with leading -"
	    }
	    return $arg
	}
    }
    return neverReached
}

    # internal utilities

    # returns the number of flags matching the given arg
    # sets the (local) prg counter to the list of matches
    proc OptHits {descName arg} {
	upvar $descName desc
	set hits 0
	set hitems {}
	set i 1

	set larg [string tolower $arg]
	set len  [string length $larg]
	set last [expr {$len-1}]

	foreach item [lrange $desc 1 end] {
	    set flag [OptName $item]
	    # lets try to match case insensitively
	    # (string length ought to be cheap)
	    set lflag [string tolower $flag]
	    if {$len == [string length $lflag]} {
		if {[string equal $larg $lflag]} {
		    # Exact match case
		    OptSetPrgCounter desc $i
		    return 1
		}
	    } elseif {[string equal $larg [string range $lflag 0 $last]]} {
		lappend hitems $i
		incr hits
	    }
	    incr i
	}
	if {$hits} {
	    OptSetPrgCounter desc $hitems
	}
	return $hits
    }

    # Extract fields from the list structure:

    proc OptName {item} {
	lindex $item 1
    }
    proc OptHasBeenSet {item} {
	Lget $item {2 0}
    }
    proc OptValue {item} {
	Lget $item {2 1}
    }

    proc OptIsFlag {name} {
	string match "-*" $name
    }
    proc OptIsOpt {name} {
	string match {\?*} $name
    }
    proc OptVarName {item} {
	set name [OptName $item]
	if {[OptIsFlag $name]} {
	    return [string range $name 1 end]
	} elseif {[OptIsOpt $name]} {
	    return [string trim $name "?"]
	} else {
	    return $name
	}
    }
    proc OptType {item} {
	lindex $item 3
    }
    proc OptTypeArgs {item} {
	lindex $item 4
    }
    proc OptHelp {item} {
	lindex $item 5
    }
    proc OptNeedValue {item} {
	expr {![string equal [OptType $item] boolflag]}
    }
    proc OptDefaultValue {item} {
	set val [OptTypeArgs $item]
	switch -exact -- [OptType $item] {
	    choice {return [lindex $val 0]}
	    boolean -
	    boolflag {
		# convert back false/true to 0/1 because expr !$bool
		# is broken..
		if {$val} {
		    return 1
		} else {
		    return 0
		}
	    }
	}
	return $val
    }

    # Description format error helper
    proc OptOptUsage {item {what ""}} {
	return -code error "invalid description format$what: $item\n\
		should be a list of {varname|-flagname ?-type? ?defaultvalue?\
		?helpstring?}"
    }


    # Generate a canonical form single instruction
    proc OptNewInst {state varname type typeArgs help} {
	list $state $varname [list 0 {}] $type $typeArgs $help
	#                          ^  ^
	#                          |  |
	#               hasBeenSet=+  +=currentValue
    }

    # Translate one item to canonical form
    proc OptNormalizeOne {item} {
	set lg [Lassign $item varname arg1 arg2 arg3]
#       puts "called optnormalizeone '$item' v=($varname), lg=$lg"
	set isflag [OptIsFlag $varname]
	set isopt  [OptIsOpt  $varname]
	if {$isflag} {
	    set state "flags"
	} elseif {$isopt} {
	    set state "optValue"
	} elseif {![string equal $varname "args"]} {
	    set state "value"
	} else {
	    set state "args"
	}

	# apply 'smart' 'fuzzy' logic to try to make
	# description writer's life easy, and our's difficult :
	# let's guess the missing arguments :-)

	switch $lg {
	    1 {
		if {$isflag} {
		    return [OptNewInst $state $varname boolflag false ""]
		} else {
		    return [OptNewInst $state $varname any "" ""]
		}
	    }
	    2 {
		# varname default
		# varname help
		set type [OptGuessType $arg1]
		if {[string equal $type "string"]} {
		    if {$isflag} {
			set type boolflag
			set def false
		    } else {
			set type any
			set def ""
		    }
		    set help $arg1
		} else {
		    set help ""
		    set def $arg1
		}
		return [OptNewInst $state $varname $type $def $help]
	    }
	    3 {
		# varname type value
		# varname value comment

		if {[regexp {^-(.+)$} $arg1 x type]} {
		    # flags/optValue as they are optional, need a "value",
		    # on the contrary, for a variable (non optional),
		    # default value is pointless, 'cept for choices :
		    if {$isflag || $isopt || ($type == "choice")} {
			return [OptNewInst $state $varname $type $arg2 ""]
		    } else {
			return [OptNewInst $state $varname $type "" $arg2]
		    }
		} else {
		    return [OptNewInst $state $varname\
			    [OptGuessType $arg1] $arg1 $arg2]
		}
	    }
	    4 {
		if {[regexp {^-(.+)$} $arg1 x type]} {
		    return [OptNewInst $state $varname $type $arg2 $arg3]
		} else {
		    return -code error [OptOptUsage $item]
		}
	    }
	    default {
		return -code error [OptOptUsage $item]
	    }
	}
    }

    # Auto magic lazy type determination
    proc OptGuessType {arg} {
<<<<<<< HEAD
	if { $arg == "true" || $arg == "false" } {
            return boolean
        }
        if {[string is integer -strict $arg]} {
            return int
        }
        if {[string is double -strict $arg]} {
            return float
        }
        return string
=======
 	 if { $arg == "true" || $arg == "false" } {
	    return boolean
	}
	if {[string is integer -strict $arg]} {
	    return int
	}
	if {[string is double -strict $arg]} {
	    return float
	}
	return string
>>>>>>> 4c2e6e54
    }

    # Error messages front ends

    proc OptAmbigous {desc arg} {
	OptError "ambigous option \"$arg\", choose from:" [OptSelection $desc]
    }
    proc OptFlagUsage {desc arg} {
	OptError "bad flag \"$arg\", must be one of" $desc
    }
    proc OptTooManyArgs {desc arguments} {
	OptError "too many arguments (unexpected argument(s): $arguments),\
		usage:"\
		$desc 1
    }
    proc OptParamType {item} {
	if {[OptIsFlag $item]} {
	    return "flag"
	} else {
	    return "parameter"
	}
    }
    proc OptBadValue {item arg {err {}}} {
#       puts "bad val err = \"$err\""
	OptError "bad value \"$arg\" for [OptParamType $item]"\
		[list $item]
    }
    proc OptMissingValue {descriptions} {
#        set item [OptCurDescFinal $descriptions]
	set item [OptCurDesc $descriptions]
	OptError "no value given for [OptParamType $item] \"[OptName $item]\"\
		(use -help for full usage) :"\
		[list $item]
    }

proc ::tcl::OptKeyError {prefix descKey {header 0}} {
    OptError $prefix [OptKeyGetDesc $descKey] $header
}

    # determine string length for nice tabulated output
    proc OptLengths {desc nlName tlName dlName} {
	upvar $nlName nl
	upvar $tlName tl
	upvar $dlName dl
	foreach item $desc {
	    if {[OptIsCounter $item]} continue
	    if {[OptIsPrg $item]} {
		OptLengths $item nl tl dl
	    } else {
		SetMax nl [string length [OptName $item]]
		SetMax tl [string length [OptType $item]]
		set dv [OptTypeArgs $item]
		if {[OptState $item] != "header"} {
		    set dv "($dv)"
		}
		set l [string length $dv]
		# limit the space allocated to potentially big "choices"
		if {([OptType $item] != "choice") || ($l<=12)} {
		    SetMax dl $l
		} else {
		    if {![info exists dl]} {
			set dl 0
		    }
		}
	    }
	}
    }
    # output the tree
    proc OptTree {desc nl tl dl} {
	set res ""
	foreach item $desc {
	    if {[OptIsCounter $item]} continue
	    if {[OptIsPrg $item]} {
		append res [OptTree $item $nl $tl $dl]
	    } else {
		set dv [OptTypeArgs $item]
		if {[OptState $item] != "header"} {
		    set dv "($dv)"
		}
		append res [string trimright [format "\n    %-*s %-*s %-*s %s" \
			$nl [OptName $item] $tl [OptType $item] \
			$dl $dv [OptHelp $item]]]
	    }
	}
	return $res
    }

# Give nice usage string
proc ::tcl::OptError {prefix desc {header 0}} {
    # determine length
    if {$header} {
	# add faked instruction
	set h [list [OptNewInst header Var/FlagName Type Value Help]]
	lappend h   [OptNewInst header ------------ ---- ----- ----]
	lappend h   [OptNewInst header {(-help} "" "" {gives this help)}]
	set desc [concat $h $desc]
    }
    OptLengths $desc nl tl dl
    # actually output
    return "$prefix[OptTree $desc $nl $tl $dl]"
}


################     General Utility functions   #######################

#
# List utility functions
# Naming convention:
#     "Lvarxxx" take the list VARiable name as argument
#     "Lxxxx"   take the list value as argument
#               (which is not costly with Tcl8 objects system
#                as it's still a reference and not a copy of the values)
#

# Is that list empty ?
proc ::tcl::Lempty {list} {
    expr {[llength $list]==0}
}

# Gets the value of one leaf of a lists tree
proc ::tcl::Lget {list indexLst} {
    if {[llength $indexLst] <= 1} {
	return [lindex $list $indexLst]
    }
    Lget [lindex $list [lindex $indexLst 0]] [lrange $indexLst 1 end]
}
# Sets the value of one leaf of a lists tree
# (we use the version that does not create the elements because
#  it would be even slower... needs to be written in C !)
# (nb: there is a non trivial recursive problem with indexes 0,
#  which appear because there is no difference between a list
#  of 1 element and 1 element alone : [list "a"] == "a" while
#  it should be {a} and [listp a] should be 0 while [listp {a b}] would be 1
#  and [listp "a b"] maybe 0. listp does not exist either...)
proc ::tcl::Lvarset {listName indexLst newValue} {
    upvar $listName list
    if {[llength $indexLst] <= 1} {
	Lvarset1nc list $indexLst $newValue
    } else {
	set idx [lindex $indexLst 0]
	set targetList [lindex $list $idx]
	# reduce refcount on targetList (not really usefull now,
	# could be with optimizing compiler)
#        Lvarset1 list $idx {}
	# recursively replace in targetList
	Lvarset targetList [lrange $indexLst 1 end] $newValue
	# put updated sub list back in the tree
	Lvarset1nc list $idx $targetList
    }
}
# Set one cell to a value, eventually create all the needed elements
# (on level-1 of lists)
variable emptyList {}
proc ::tcl::Lvarset1 {listName index newValue} {
    upvar $listName list
    if {$index < 0} {return -code error "invalid negative index"}
    set lg [llength $list]
    if {$index >= $lg} {
	variable emptyList
	for {set i $lg} {$i<$index} {incr i} {
	    lappend list $emptyList
	}
	lappend list $newValue
    } else {
	set list [lreplace $list $index $index $newValue]
    }
}
# same as Lvarset1 but no bound checking / creation
proc ::tcl::Lvarset1nc {listName index newValue} {
    upvar $listName list
    set list [lreplace $list $index $index $newValue]
}
# Increments the value of one leaf of a lists tree
# (which must exists)
proc ::tcl::Lvarincr {listName indexLst {howMuch 1}} {
    upvar $listName list
    if {[llength $indexLst] <= 1} {
	Lvarincr1 list $indexLst $howMuch
    } else {
	set idx [lindex $indexLst 0]
	set targetList [lindex $list $idx]
	# reduce refcount on targetList
	Lvarset1nc list $idx {}
	# recursively replace in targetList
	Lvarincr targetList [lrange $indexLst 1 end] $howMuch
	# put updated sub list back in the tree
	Lvarset1nc list $idx $targetList
    }
}
# Increments the value of one cell of a list
proc ::tcl::Lvarincr1 {listName index {howMuch 1}} {
    upvar $listName list
    set newValue [expr {[lindex $list $index]+$howMuch}]
    set list [lreplace $list $index $index $newValue]
    return $newValue
}
# Removes the first element of a list
# and returns the new list value
proc ::tcl::Lvarpop1 {listName} {
    upvar $listName list
    set list [lrange $list 1 end]
}
# Same but returns the removed element
# (Like the tclX version)
proc ::tcl::Lvarpop {listName} {
    upvar $listName list
    set el [lindex $list 0]
    set list [lrange $list 1 end]
    return $el
}
# Assign list elements to variables and return the length of the list
proc ::tcl::Lassign {list args} {
    # faster than direct blown foreach (which does not byte compile)
    set i 0
    set lg [llength $list]
    foreach vname $args {
	if {$i>=$lg} break
	uplevel 1 [list ::set $vname [lindex $list $i]]
	incr i
    }
    return $lg
}

# Misc utilities

# Set the varname to value if value is greater than varname's current value
# or if varname is undefined
proc ::tcl::SetMax {varname value} {
    upvar 1 $varname var
    if {![info exists var] || $value > $var} {
	set var $value
    }
}

# Set the varname to value if value is smaller than varname's current value
# or if varname is undefined
proc ::tcl::SetMin {varname value} {
    upvar 1 $varname var
    if {![info exists var] || $value < $var} {
	set var $value
    }
}


    # everything loaded fine, lets create the test proc:
 #    OptCreateTestProc
    # Don't need the create temp proc anymore:
 #    rename OptCreateTestProc {}
}<|MERGE_RESOLUTION|>--- conflicted
+++ resolved
@@ -811,19 +811,7 @@
 
     # Auto magic lazy type determination
     proc OptGuessType {arg} {
-<<<<<<< HEAD
 	if { $arg == "true" || $arg == "false" } {
-            return boolean
-        }
-        if {[string is integer -strict $arg]} {
-            return int
-        }
-        if {[string is double -strict $arg]} {
-            return float
-        }
-        return string
-=======
- 	 if { $arg == "true" || $arg == "false" } {
 	    return boolean
 	}
 	if {[string is integer -strict $arg]} {
@@ -833,7 +821,6 @@
 	    return float
 	}
 	return string
->>>>>>> 4c2e6e54
     }
 
     # Error messages front ends
