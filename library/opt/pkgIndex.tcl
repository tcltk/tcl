# Tcl package index file, version 1.1
# This file is generated by the "pkg_mkIndex -direct" command
# and sourced either when an application starts up or
# by a "package unknown" script.  It invokes the
# "package ifneeded" command to set up package-related
# information so that packages will be loaded automatically
# in response to "package require" commands.  When this
# script is sourced, the variable $dir must contain the
# full path name of this file's directory.

<<<<<<< HEAD
if {![package vsatisfies [package provide Tcl] 8.2]} {return}
package ifneeded opt 0.4.6 [list source [file join $dir optparse.tcl]]
=======
if {![package vsatisfies [package provide Tcl] 8.5-]} {return}
package ifneeded opt 0.4.7 [list source [file join $dir optparse.tcl]]
>>>>>>> d473f150
<|MERGE_RESOLUTION|>--- conflicted
+++ resolved
@@ -8,10 +8,5 @@
 # script is sourced, the variable $dir must contain the
 # full path name of this file's directory.
 
-<<<<<<< HEAD
-if {![package vsatisfies [package provide Tcl] 8.2]} {return}
-package ifneeded opt 0.4.6 [list source [file join $dir optparse.tcl]]
-=======
 if {![package vsatisfies [package provide Tcl] 8.5-]} {return}
-package ifneeded opt 0.4.7 [list source [file join $dir optparse.tcl]]
->>>>>>> d473f150
+package ifneeded opt 0.4.7 [list source [file join $dir optparse.tcl]]