# -*- tcl -*-
#
# Searching for Tcl Modules. Defines a procedure, declares it as the primary
# command for finding packages, however also uses the former 'package unknown'
# command as a fallback.
#
# Locates all possible packages in a directory via a less restricted glob. The
# targeted directory is derived from the name of the requested package, i.e.
# the TM scan will look only at directories which can contain the requested
# package. It will register all packages it found in the directory so that
# future requests have a higher chance of being fulfilled by the ifneeded
# database without having to come to us again.
#
# We do not remember where we have been and simply rescan targeted directories
# when invoked again. The reasoning is this:
#
# - The only way we get back to the same directory is if someone is trying to
#   [package require] something that wasn't there on the first scan.
#
#   Either
#   1) It is there now:  If we rescan, you get it; if not you don't.
#
#      This covers the possibility that the application asked for a package
#      late, and the package was actually added to the installation after the
#      application was started. It shoukld still be able to find it.
#
#   2) It still is not there: Either way, you don't get it, but the rescan
#      takes time. This is however an error case and we dont't care that much
#      about it
#
#   3) It was there the first time; but for some reason a "package forget" has
#      been run, and "package" doesn't know about it anymore.
#
#      This can be an indication that the application wishes to reload some
#      functionality. And should work as well.
#
# Note that this also strikes a balance between doing a glob targeting a
# single package, and thus most likely requiring multiple globs of the same
# directory when the application is asking for many packages, and trying to
# glob for _everything_ in all subdirectories when looking for a package,
# which comes with a heavy startup cost.
#
# We scan for regular packages only if no satisfying module was found.

namespace eval ::tcl::tm {
    # Default paths. None yet.

    variable paths {}

    # The regex pattern a file name has to match to make it a Tcl Module.

    set pkgpattern {^([_[:alpha:]][:_[:alnum:]]*)-([[:digit:]].*)[.]tm$}

    # Export the public API

    namespace export path
    namespace ensemble create -command path -subcommands {add remove list}
}

# ::tcl::tm::path implementations --
#
#	Public API to the module path. See specification.
#
# Arguments
#	cmd -	The subcommand to execute
#	args -	The paths to add/remove. Must not appear querying the
#		path with 'list'.
#
# Results
#	No result for subcommands 'add' and 'remove'. A list of paths for
#	'list'.
#
# Sideeffects
#	The subcommands 'add' and 'remove' manipulate the list of paths to
#	search for Tcl Modules. The subcommand 'list' has no sideeffects.

proc ::tcl::tm::add {args} {
    # PART OF THE ::tcl::tm::path ENSEMBLE
    #
    # The path is added at the head to the list of module paths.
    #
    # The command enforces the restriction that no path may be an ancestor
    # directory of any other path on the list. If the new path violates this
    # restriction an error wil be raised.
    #
    # If the path is already present as is no error will be raised and no
    # action will be taken.

    variable paths

    # We use a copy of the path as source during validation, and extend it as
    # well. Because we not only have to detect if the new paths are bogus with
    # respect to the existing paths, but also between themselves. Otherwise we
    # can still add bogus paths, by specifying them in a single call. This
    # makes the use of the new paths simpler as well, a trivial assignment of
    # the collected paths to the official state var.

    set newpaths $paths
    foreach p $args {
	if {$p in $newpaths} {
	    # Ignore a path already on the list.
	    continue
	}

	# Search for paths which are subdirectories of the new one. If there
	# are any then the new path violates the restriction about ancestors.

	set pos [lsearch -glob $newpaths ${p}/*]
	# Cannot use "in", we need the position for the message.
	if {$pos >= 0} {
	    return -code error \
		"$p is ancestor of existing module path [lindex $newpaths $pos]."
	}

	# Now look for existing paths which are ancestors of the new one. This
	# reverse question forces us to loop over the existing paths, as each
	# element is the pattern, not the new path :(

	foreach ep $newpaths {
	    if {[string match ${ep}/* $p]} {
		return -code error \
		    "$p is subdirectory of existing module path $ep."
	    }
	}

	set newpaths [linsert $newpaths 0 $p]
    }

    # The validation of the input is complete and successful, and everything
    # in newpaths is either an old path, or added. We can now extend the
    # official list of paths, a simple assignment is sufficient.

    set paths $newpaths
    return
}

proc ::tcl::tm::remove {args} {
    # PART OF THE ::tcl::tm::path ENSEMBLE
    #
    # Removes the path from the list of module paths. The command is silently
    # ignored if the path is not on the list.

    variable paths

    foreach p $args {
	set pos [lsearch -exact $paths $p]
	if {$pos >= 0} {
	    set paths [lreplace $paths $pos $pos]
	}
    }
}

proc ::tcl::tm::list {} {
    # PART OF THE ::tcl::tm::path ENSEMBLE

    variable paths
    return  $paths
}

# ::tcl::tm::UnknownHandler --
#
#	Unknown handler for Tcl Modules, i.e. packages in module form.
#
# Arguments
#	original	- Original [package unknown] procedure.
#	name		- Name of desired package.
#	version		- Version of desired package. Can be the
#			  empty string.
#	exact		- Either -exact or ommitted.
#
#	Name, version, and exact are used to determine satisfaction. The
#	original is called iff no satisfaction was achieved. The name is also
#	used to compute the directory to target in the search.
#
# Results
#	None.
#
# Sideeffects
#	May populate the package ifneeded database with additional provide
#	scripts.

proc ::tcl::tm::UnknownHandler {original name args} {
    # Import the list of paths to search for packages in module form.
    # Import the pattern used to check package names in detail.

    variable paths
    variable pkgpattern

    # Without paths to search we can do nothing. (Except falling back to the
    # regular search).

    if {[llength $paths]} {
	set pkgpath [string map {:: /} $name]
	set pkgroot [file dirname $pkgpath]
	if {$pkgroot eq "."} {
	    set pkgroot ""
	}

	# We don't remember a copy of the paths while looping. Tcl Modules are
	# unable to change the list while we are searching for them. This also
	# simplifies the loop, as we cannot get additional directories while
	# iterating over the list. A simple foreach is sufficient.

	set satisfied 0
	foreach path $paths {
	    if {![interp issafe] && ![file exists $path]} {
		continue
	    }
	    set currentsearchpath [file join $path $pkgroot]
	    if {![interp issafe] && ![file exists $currentsearchpath]} {
		continue
	    }
	    set strip [llength [file split $path]]

	    # We can't use glob in safe interps, so enclose the following in a
	    # catch statement, where we get the module files out of the
	    # subdirectories. In other words, Tcl Modules are not-functional
	    # in such an interpreter. This is the same as for the command
	    # "tclPkgUnknown", i.e. the search for regular packages.

	    catch {
		# We always look for _all_ possible modules in the current
		# path, to get the max result out of the glob.

		foreach file [glob -nocomplain -directory $currentsearchpath *.tm] {
		    set pkgfilename [join [lrange [file split $file] $strip end] ::]

		    if {![regexp -- $pkgpattern $pkgfilename --> pkgname pkgversion]} {
			# Ignore everything not matching our pattern for
			# package names.
			continue
		    }
		    try {
			package vcompare $pkgversion 0
		    } on error {} {
			# Ignore everything where the version part is not
			# acceptable to "package vcompare".
			continue
		    }
<<<<<<< HEAD
		    if {    ([package ifneeded $pkgname $pkgversion] ne {})
			 && (![interp issafe])
=======

		    if {([package ifneeded $pkgname $pkgversion] ne {})
			    && (![interp issafe])
>>>>>>> e152f175
		    } {
			# There's already a provide script registered for
			# this version of this package.  Since all units of
			# code claiming to be the same version of the same
			# package ought to be identical, just stick with
			# the one we already have.
			# This does not apply to Safe Base interpreters because
			# the token-to-directory mapping may have changed.
			continue
		    }

		    # We have found a candidate, generate a "provide script"
		    # for it, and remember it.  Note that we are using ::list
		    # to do this; locally [list] means something else without
		    # the namespace specifier.

		    # NOTE. When making changes to the format of the provide
		    # command generated below CHECK that the 'LOCATE'
		    # procedure in core file 'platform/shell.tcl' still
		    # understands it, or, if not, update its implementation
		    # appropriately.
		    #
		    # Right now LOCATE's implementation assumes that the path
		    # of the package file is the last element in the list.

		    package ifneeded $pkgname $pkgversion \
			"[::list package provide $pkgname $pkgversion];[::list source -encoding utf-8 $file]"

		    # We abort in this unknown handler only if we got a
		    # satisfying candidate for the requested package.
		    # Otherwise we still have to fallback to the regular
		    # package search to complete the processing.

		    if {($pkgname eq $name)
			    && [package vsatisfies $pkgversion {*}$args]} {
			set satisfied 1

			# We do not abort the loop, and keep adding provide
			# scripts for every candidate in the directory, just
			# remember to not fall back to the regular search
			# anymore.
		    }
		}
	    }
	}

	if {$satisfied} {
	    return
	}
    }

    # Fallback to previous command, if existing.  See comment above about
    # ::list...

    if {[llength $original]} {
	uplevel 1 $original [::linsert $args 0 $name]
    }
}

# ::tcl::tm::Defaults --
#
#	Determines the default search paths.
#
# Arguments
#	None
#
# Results
#	None.
#
# Sideeffects
#	May add paths to the list of defaults.

proc ::tcl::tm::Defaults {} {
    global env tcl_platform

    regexp {^(\d+)\.(\d+)} [package provide Tcl] - major minor
    set exe [file normalize [info nameofexecutable]]

    # Note that we're using [::list], not [list] because [list] means
    # something other than [::list] in this namespace.
    roots [::list \
	    [file dirname [info library]] \
	    [file join [file dirname [file dirname $exe]] lib] \
	    ]

    if {$tcl_platform(platform) eq "windows"} {
	set sep ";"
    } else {
	set sep ":"
    }
    for {set n $minor} {$n >= 0} {incr n -1} {
	foreach ev [::list \
			TCL${major}.${n}_TM_PATH \
			TCL${major}_${n}_TM_PATH \
        ] {
	    if {![info exists env($ev)]} continue
	    foreach p [split $env($ev) $sep] {
		path add $p
	    }
	}
    }
    return
}

# ::tcl::tm::roots --
#
#	Public API to the module path. See specification.
#
# Arguments
#	paths -	List of 'root' paths to derive search paths from.
#
# Results
#	No result.
#
# Sideeffects
#	Calls 'path add' to paths to the list of module search paths.

proc ::tcl::tm::roots {paths} {
    regexp {^(\d+)\.(\d+)} [package provide Tcl] - major minor
    foreach pa $paths {
	set p [file join $pa tcl$major]
	for {set n $minor} {$n >= 0} {incr n -1} {
	    set px [file join $p ${major}.${n}]
	    if {![interp issafe]} {set px [file normalize $px]}
	    path add $px
	}
	set px [file join $p site-tcl]
	if {![interp issafe]} {set px [file normalize $px]}
	path add $px
    }
    return
}

# Initialization. Set up the default paths, then insert the new handler into
# the chain.

if {![interp issafe]} {::tcl::tm::Defaults}<|MERGE_RESOLUTION|>--- conflicted
+++ resolved
@@ -237,14 +237,9 @@
 			# acceptable to "package vcompare".
 			continue
 		    }
-<<<<<<< HEAD
-		    if {    ([package ifneeded $pkgname $pkgversion] ne {})
-			 && (![interp issafe])
-=======
 
 		    if {([package ifneeded $pkgname $pkgversion] ne {})
 			    && (![interp issafe])
->>>>>>> e152f175
 		    } {
 			# There's already a provide script registered for
 			# this version of this package.  Since all units of
