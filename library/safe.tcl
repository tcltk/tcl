# safe.tcl --
#
# This file provide a safe loading/sourcing mechanism for safe interpreters.
# It implements a virtual path mecanism to hide the real pathnames from the
# child. It runs in a parent interpreter and sets up data structure and
# aliases that will be invoked when used from a child interpreter.
#
# See the safe.n man page for details.
#
# Copyright © 1996-1997 Sun Microsystems, Inc.
#
# See the file "license.terms" for information on usage and redistribution of
# this file, and for a DISCLAIMER OF ALL WARRANTIES.

#
# The implementation is based on namespaces. These naming conventions are
# followed:
# Private procs starts with uppercase.
# Public  procs are exported and starts with lowercase
#

# Needed utilities package
package require opt 0.4.9

# Create the safe namespace
namespace eval ::safe {
    # Exported API:
    namespace export interpCreate interpInit interpConfigure interpDelete \
	interpAddToAccessPath interpFindInAccessPath setLogCmd
}

# Helper function to resolve the dual way of specifying staticsok (either
# by -noStatics or -statics 0)
proc ::safe::InterpStatics {} {
    foreach v {Args statics noStatics} {
	upvar $v $v
    }
    set flag [::tcl::OptProcArgGiven -noStatics]
    if {$flag && (!$noStatics == !$statics)
	&& ([::tcl::OptProcArgGiven -statics])} {
	return -code error\
	    "conflicting values given for -statics and -noStatics"
    }
    if {$flag} {
	return [expr {!$noStatics}]
    } else {
	return $statics
    }
}

# Helper function to resolve the dual way of specifying nested loading
# (either by -nestedLoadOk or -nested 1)
proc ::safe::InterpNested {} {
    foreach v {Args nested nestedLoadOk} {
	upvar $v $v
    }
    set flag [::tcl::OptProcArgGiven -nestedLoadOk]
    # note that the test here is the opposite of the "InterpStatics" one
    # (it is not -noNested... because of the wanted default value)
    if {$flag && (!$nestedLoadOk != !$nested)
	&& ([::tcl::OptProcArgGiven -nested])} {
	return -code error\
	    "conflicting values given for -nested and -nestedLoadOk"
    }
    if {$flag} {
	# another difference with "InterpStatics"
	return $nestedLoadOk
    } else {
	return $nested
    }
}

####
#
#  API entry points that needs argument parsing :
#
####

# Interface/entry point function and front end for "Create"
proc ::safe::interpCreate {args} {
    variable AutoPathSync
    if {$AutoPathSync} {
        set autoPath {}
    }
    set Args [::tcl::OptKeyParse ::safe::interpCreate $args]
    RejectExcessColons $child

    set withAutoPath [::tcl::OptProcArgGiven -autoPath]
    InterpCreate $child $accessPath \
	[InterpStatics] [InterpNested] $deleteHook $autoPath $withAutoPath
}

proc ::safe::interpInit {args} {
    variable AutoPathSync
    if {$AutoPathSync} {
        set autoPath {}
    }
    set Args [::tcl::OptKeyParse ::safe::interpIC $args]
    if {![::interp exists $child]} {
	return -code error "\"$child\" is not an interpreter"
    }
    RejectExcessColons $child

    set withAutoPath [::tcl::OptProcArgGiven -autoPath]
    InterpInit $child $accessPath \
	[InterpStatics] [InterpNested] $deleteHook $autoPath $withAutoPath
}

# Check that the given child is "one of us"
proc ::safe::CheckInterp {child} {
    namespace upvar ::safe [VarName $child] state
    if {![info exists state] || ![::interp exists $child]} {
	return -code error \
	    "\"$child\" is not an interpreter managed by ::safe::"
    }
}

# Interface/entry point function and front end for "Configure".  This code
# is awfully pedestrian because it would need more coupling and support
# between the way we store the configuration values in safe::interp's and
# the Opt package. Obviously we would like an OptConfigure to avoid
# duplicating all this code everywhere.
# -> TODO (the app should share or access easily the program/value stored
# by opt)

# This is even more complicated by the boolean flags with no values that
# we had the bad idea to support for the sake of user simplicity in
# create/init but which makes life hard in configure...
# So this will be hopefully written and some integrated with opt1.0
# (hopefully for tcl8.1 ?)
proc ::safe::interpConfigure {args} {
    variable AutoPathSync
    switch [llength $args] {
	1 {
	    # If we have exactly 1 argument the semantic is to return all
	    # the current configuration. We still call OptKeyParse though
	    # we know that "child" is our given argument because it also
	    # checks for the "-help" option.
	    set Args [::tcl::OptKeyParse ::safe::interpIC $args]
	    CheckInterp $child
	    namespace upvar ::safe [VarName $child] state

	    set TMP [list \
		[list -accessPath $state(access_path)] \
		[list -statics    $state(staticsok)]   \
		[list -nested     $state(nestedok)]    \
	        [list -deleteHook $state(cleanupHook)] \
	    ]
	    if {!$AutoPathSync} {
	        lappend TMP [list -autoPath $state(auto_path)]
	    }
	    return [join $TMP]
	}
	2 {
	    # If we have exactly 2 arguments the semantic is a "configure
	    # get"
	    lassign $args child arg

	    # get the flag sub program (we 'know' about Opt's internal
	    # representation of data)
	    set desc [lindex [::tcl::OptKeyGetDesc ::safe::interpIC] 2]
	    set hits [::tcl::OptHits desc $arg]
	    if {$hits > 1} {
		return -code error [::tcl::OptAmbigous $desc $arg]
	    } elseif {$hits == 0} {
		return -code error [::tcl::OptFlagUsage $desc $arg]
	    }
	    CheckInterp $child
	    namespace upvar ::safe [VarName $child] state

	    set item [::tcl::OptCurDesc $desc]
	    set name [::tcl::OptName $item]
	    switch -exact -- $name {
		-accessPath {
		    return [list -accessPath $state(access_path)]
		}
		-autoPath {
		    if {$AutoPathSync} {
		        return -code error "unknown flag $name (bug)"
		    } else {
		        return [list -autoPath $state(auto_path)]
		    }
		}
		-statics    {
		    return [list -statics $state(staticsok)]
		}
		-nested     {
		    return [list -nested $state(nestedok)]
		}
		-deleteHook {
		    return [list -deleteHook $state(cleanupHook)]
		}
		-noStatics {
		    # it is most probably a set in fact but we would need
		    # then to jump to the set part and it is not *sure*
		    # that it is a set action that the user want, so force
		    # it to use the unambiguous -statics ?value? instead:
		    return -code error\
			"ambigous query (get or set -noStatics ?)\
				use -statics instead"
		}
		-nestedLoadOk {
		    return -code error\
			"ambigous query (get or set -nestedLoadOk ?)\
				use -nested instead"
		}
		default {
		    return -code error "unknown flag $name (bug)"
		}
	    }
	}
	default {
	    # Otherwise we want to parse the arguments like init and
	    # create did
	    set Args [::tcl::OptKeyParse ::safe::interpIC $args]
	    CheckInterp $child
	    namespace upvar ::safe [VarName $child] state

	    # Get the current (and not the default) values of whatever has
	    # not been given:
	    if {![::tcl::OptProcArgGiven -accessPath]} {
		set doreset 0
		set accessPath $state(access_path)
	    } else {
		set doreset 1
	    }
	    if {(!$AutoPathSync) && (![::tcl::OptProcArgGiven -autoPath])} {
		set autoPath $state(auto_path)
	    } elseif {$AutoPathSync} {
		set autoPath {}
	    } else {
	    }
	    if {
		![::tcl::OptProcArgGiven -statics]
		&& ![::tcl::OptProcArgGiven -noStatics]
	    } then {
		set statics    $state(staticsok)
	    } else {
		set statics    [InterpStatics]
	    }
	    if {
		[::tcl::OptProcArgGiven -nested] ||
		[::tcl::OptProcArgGiven -nestedLoadOk]
	    } then {
		set nested     [InterpNested]
	    } else {
		set nested     $state(nestedok)
	    }
	    if {![::tcl::OptProcArgGiven -deleteHook]} {
		set deleteHook $state(cleanupHook)
	    }
	    # Now reconfigure
	    set withAutoPath [::tcl::OptProcArgGiven -autoPath]
	    InterpSetConfig $child $accessPath $statics $nested $deleteHook $autoPath $withAutoPath

	    # auto_reset the child (to completely sync the new access_path) tests safe-9.8 safe-9.9
	    if {$doreset} {
		if {[catch {::interp eval $child {auto_reset}} msg]} {
		    Log $child "auto_reset failed: $msg"
		} else {
		    Log $child "successful auto_reset" NOTICE
		}

		# Sync the paths used to search for Tcl modules.
		::interp eval $child {tcl::tm::path remove {*}[tcl::tm::list]}
		if {[llength $state(tm_path_child)] > 0} {
		    ::interp eval $child [list \
			    ::tcl::tm::add {*}[lreverse $state(tm_path_child)]]
		}

		# Remove stale "package ifneeded" data for non-loaded packages.
		# - Not for loaded packages, because "package forget" erases
		#   data from "package provide" as well as "package ifneeded".
		# - This is OK because the script cannot reload any version of
		#   the package unless it first does "package forget".
		foreach pkg [::interp eval $child {package names}] {
		    if {[::interp eval $child [list package provide $pkg]] eq ""} {
			::interp eval $child [list package forget $pkg]
		    }
		}
	    }
	    return
	}
    }
}

####
#
#  Functions that actually implements the exported APIs
#
####

#
# safe::InterpCreate : doing the real job
#
# This procedure creates a safe interpreter and initializes it with the safe
# base aliases.
# NB: child name must be simple alphanumeric string, no spaces, no (), no
# {},...  {because the state array is stored as part of the name}
#
# Returns the child name.
#
# Optional Arguments :
# + child name : if empty, generated name will be used
# + access_path: path list controlling where load/source can occur,
#                if empty: the parent auto_path and its subdirectories will be
#                used.
# + staticsok  : flag, if 0 :no static package can be loaded (load {} Xxx)
#                      if 1 :static packages are ok.
# + nestedok   : flag, if 0 :no loading to sub-sub interps (load xx xx sub)
#                      if 1 : multiple levels are ok.

# use the full name and no indent so auto_mkIndex can find us
proc ::safe::InterpCreate {
			   child
			   access_path
			   staticsok
			   nestedok
			   deletehook
			   autoPath
			   withAutoPath
		       } {
    # Create the child.
    # If evaluated in ::safe, the interpreter command for foo is ::foo;
    # but for foo::bar is safe::foo::bar.  So evaluate in :: instead.
    if {$child ne ""} {
	namespace eval :: [list ::interp create -safe $child]
    } else {
	# empty argument: generate child name
	set child [::interp create -safe]
    }
    Log $child "Created" NOTICE

    # Initialize it. (returns child name)
    InterpInit $child $access_path $staticsok $nestedok $deletehook $autoPath $withAutoPath
}

#
# InterpSetConfig (was setAccessPath) :
#    Sets up child virtual access path and corresponding structure within
#    the parent. Also sets the tcl_library in the child to be the first
#    directory in the path.
#    NB: If you change the path after the child has been initialized you
#    probably need to call "auto_reset" in the child in order that it gets
#    the right auto_index() array values.
#
#    It is the caller's responsibility, if it supplies a non-empty value for
#    access_path, to make the first directory in the path suitable for use as
#    tcl_library, and (if ![setSyncMode]), to set the child's ::auto_path.

proc ::safe::InterpSetConfig {child access_path staticsok nestedok deletehook autoPath withAutoPath} {
    global auto_path
    variable AutoPathSync

    # determine and store the access path if empty
    if {$access_path eq ""} {
	set access_path $auto_path

	# Make sure that tcl_library is in auto_path and at the first
	# position (needed by setAccessPath)
	set where [lsearch -exact $access_path [info library]]
	if {$where < 0} {
	    # not found, add it.
	    set access_path [linsert $access_path 0 [info library]]
	    Log $child "tcl_library was not in auto_path,\
			added it to child's access_path" NOTICE
	} elseif {$where != 0} {
	    # not first, move it first
	    set access_path [linsert \
				 [lreplace $access_path $where $where] \
				 0 [info library]]
	    Log $child "tcl_libray was not in first in auto_path,\
			moved it to front of child's access_path" NOTICE
	}

	set raw_auto_path $access_path

	# Add 1st level subdirs (will searched by auto loading from tcl
	# code in the child using glob and thus fail, so we add them here
	# so by default it works the same).
	set access_path [AddSubDirs $access_path]
    } else {
        set raw_auto_path $autoPath
    }

    if {$withAutoPath} {
        set raw_auto_path $autoPath
    }

    Log $child "Setting accessPath=($access_path) staticsok=$staticsok\
		nestedok=$nestedok deletehook=($deletehook)" NOTICE
    if {!$AutoPathSync} {
        Log $child "Setting auto_path=($raw_auto_path)" NOTICE
    }

    namespace upvar ::safe [VarName $child] state

    # clear old autopath if it existed
    # build new one
    # Extend the access list with the paths used to look for Tcl Modules.
    # We save the virtual form separately as well, as syncing it with the
    # child has to be defered until the necessary commands are present for
    # setup.
    set norm_access_path  {}
    set child_access_path {}
    set map_access_path   {}
    set remap_access_path {}
    set child_tm_path     {}

    set i 0
    foreach dir $access_path {
	set token [PathToken $i]
	lappend child_access_path  $token
	lappend map_access_path    $token $dir
	lappend remap_access_path  $dir $token
	lappend norm_access_path   [file normalize $dir]
	incr i
    }

    # Set the child auto_path to a tokenized raw_auto_path.
    # Silently ignore any directories that are not in the access path.
    # If [setSyncMode], SyncAccessPath will overwrite this value with the
    # full access path.
    # If ![setSyncMode], Safe Base code will not change this value.
    set tokens_auto_path {}
    foreach dir $raw_auto_path {
	if {[dict exists $remap_access_path $dir]} {
	    lappend tokens_auto_path [dict get $remap_access_path $dir]
	}
    }
    ::interp eval $child [list set auto_path $tokens_auto_path]

    # Add the tcl::tm directories to the access path.
    set morepaths [::tcl::tm::list]
    set firstpass 1
    while {[llength $morepaths]} {
	set addpaths $morepaths
	set morepaths {}

	foreach dir $addpaths {
	    # Prevent the addition of dirs on the tm list to the
	    # result if they are already known.
	    if {[dict exists $remap_access_path $dir]} {
<<<<<<< HEAD
	        if {$firstpass} {
		    # $dir is in [::tcl::tm::list] and belongs in the child_tm_path.
=======
		if {$firstpass} {
		    # $dir is in [::tcl::tm::list] and belongs in the slave_tm_path.
>>>>>>> e80a9647
		    # Later passes handle subdirectories, which belong in the
		    # access path but not in the module path.
		    lappend child_tm_path  [dict get $remap_access_path $dir]
		}
		continue
	    }

	    set token [PathToken $i]
	    lappend access_path        $dir
	    lappend child_access_path  $token
	    lappend map_access_path    $token $dir
	    lappend remap_access_path  $dir $token
	    lappend norm_access_path   [file normalize $dir]
	    if {$firstpass} {
		# $dir is in [::tcl::tm::list] and belongs in the child_tm_path.
		# Later passes handle subdirectories, which belong in the
		# access path but not in the module path.
		lappend child_tm_path  $token
	    }
	    incr i

	    # [Bug 2854929]
	    # Recursively find deeper paths which may contain
	    # modules. Required to handle modules with names like
	    # 'platform::shell', which translate into
	    # 'platform/shell-X.tm', i.e arbitrarily deep
	    # subdirectories.
	    lappend morepaths {*}[glob -nocomplain -directory $dir -type d *]
	}
	set firstpass 0
    }

    set state(access_path)       $access_path
    set state(access_path,map)   $map_access_path
    set state(access_path,remap) $remap_access_path
    set state(access_path,norm)  $norm_access_path
    set state(access_path,child) $child_access_path
    set state(tm_path_child)     $child_tm_path
    set state(staticsok)         $staticsok
    set state(nestedok)          $nestedok
    set state(cleanupHook)       $deletehook

    if {!$AutoPathSync} {
        set state(auto_path)     $raw_auto_path
    }

    SyncAccessPath $child
    return
}


#
# DetokPath:
#    Convert tokens to directories where possible.
#    Leave undefined tokens unconverted.  They are
#    nonsense in both the child and the parent.
#
proc ::safe::DetokPath {child tokenPath} {
    namespace upvar ::safe [VarName $child] state

    set childPath {}
    foreach token $tokenPath {
	if {[dict exists $state(access_path,map) $token]} {
	    lappend childPath [dict get $state(access_path,map) $token]
	} else {
	    lappend childPath $token
	}
    }
    return $childPath
}

#
#
# interpFindInAccessPath:
#    Search for a real directory and returns its virtual Id (including the
#    "$")
#
#    When debugging, use TranslatePath for the inverse operation.
proc ::safe::interpFindInAccessPath {child path} {
    CheckInterp $child
    namespace upvar ::safe [VarName $child] state

    if {![dict exists $state(access_path,remap) $path]} {
	return -code error "$path not found in access path"
    }

    return [dict get $state(access_path,remap) $path]
}


#
# addToAccessPath:
#    add (if needed) a real directory to access path and return its
#    virtual token (including the "$").
proc ::safe::interpAddToAccessPath {child path} {
    # first check if the directory is already in there
    # (inlined interpFindInAccessPath).
    CheckInterp $child
    namespace upvar ::safe [VarName $child] state

    if {[dict exists $state(access_path,remap) $path]} {
	return [dict get $state(access_path,remap) $path]
    }

    # new one, add it:
    set token [PathToken [llength $state(access_path)]]

    lappend state(access_path)       $path
    lappend state(access_path,child) $token
    lappend state(access_path,map)   $token $path
    lappend state(access_path,remap) $path $token
    lappend state(access_path,norm)  [file normalize $path]

    SyncAccessPath $child
    return $token
}

# This procedure applies the initializations to an already existing
# interpreter. It is useful when you want to install the safe base aliases
# into a preexisting safe interpreter.
proc ::safe::InterpInit {
			 child
			 access_path
			 staticsok
			 nestedok
			 deletehook
			 autoPath
			 withAutoPath
		     } {
    # Configure will generate an access_path when access_path is empty.
    InterpSetConfig $child $access_path $staticsok $nestedok $deletehook $autoPath $withAutoPath

    # NB we need to add [namespace current], aliases are always absolute
    # paths.

    # These aliases let the child load files to define new commands
    # This alias lets the child use the encoding names, convertfrom,
    # convertto, and system, but not "encoding system <name>" to set the
    # system encoding.
    # Handling Tcl Modules, we need a restricted form of Glob.
    # This alias interposes on the 'exit' command and cleanly terminates
    # the child.

    foreach {command alias} {
	source   AliasSource
	load     AliasLoad
	exit     interpDelete
	glob     AliasGlob
    } {
	::interp alias $child $command {} [namespace current]::$alias $child
    }

    # UGLY POINT! These commands are safe (they're ensembles with unsafe
    # subcommands), but is assumed to not be by existing policies so it is
    # hidden by default. Hack it...
    foreach command {encoding file} {
	::interp alias $child $command {} interp invokehidden $child $command
    }

    # This alias lets the child have access to a subset of the 'file'
    # command functionality.

    foreach subcommand {dirname extension rootname tail} {
	::interp alias $child ::tcl::file::$subcommand {} \
	    ::safe::AliasFileSubcommand $child $subcommand
    }

    # Subcommand of 'encoding' that has special handling; [encoding system] is
    # OK provided it has no other arguments passed to it.
    ::interp alias $child ::tcl::encoding::system {} \
	::safe::AliasEncodingSystem $child

    # Subcommands of info
    ::interp alias $child ::tcl::info::nameofexecutable {} \
	::safe::AliasExeName $child

    # The allowed child variables already have been set by Tcl_MakeSafe(3)

    # Source init.tcl and tm.tcl into the child, to get auto_load and
    # other procedures defined:

    if {[catch {::interp eval $child {
	source -encoding utf-8 [file join $tcl_library init.tcl]
    }} msg opt]} {
	Log $child "can't source init.tcl ($msg)"
	return -options $opt "can't source init.tcl into child $child ($msg)"
    }

    if {[catch {::interp eval $child {
	source -encoding utf-8 [file join $tcl_library tm.tcl]
    }} msg opt]} {
	Log $child "can't source tm.tcl ($msg)"
	return -options $opt "can't source tm.tcl into child $child ($msg)"
    }

    # Sync the paths used to search for Tcl modules. This can be done only
    # now, after tm.tcl was loaded.
    namespace upvar ::safe [VarName $child] state
    if {[llength $state(tm_path_child)] > 0} {
	::interp eval $child [list \
		::tcl::tm::add {*}[lreverse $state(tm_path_child)]]
    }
    return $child
}

# Add (only if needed, avoid duplicates) 1 level of sub directories to an
# existing path list.  Also removes non directories from the returned
# list.
proc ::safe::AddSubDirs {pathList} {
    set res {}
    foreach dir $pathList {
	if {[file isdirectory $dir]} {
	    # check that we don't have it yet as a children of a previous
	    # dir
	    if {$dir ni $res} {
		lappend res $dir
	    }
	    foreach sub [glob -directory $dir -nocomplain *] {
		if {[file isdirectory $sub] && ($sub ni $res)} {
		    # new sub dir, add it !
		    lappend res $sub
		}
	    }
	}
    }
    return $res
}

# This procedure deletes a safe interpreter managed by Safe Tcl and cleans up
# associated state.
# - The command will also delete non-Safe-Base interpreters.
# - This is regrettable, but to avoid breaking existing code this should be
#   amended at the next major revision by uncommenting "CheckInterp".

proc ::safe::interpDelete {child} {
    Log $child "About to delete" NOTICE

    # CheckInterp $child
    namespace upvar ::safe [VarName $child] state

    # When an interpreter is deleted with [interp delete], any sub-interpreters
    # are deleted automatically, but this leaves behind their data in the Safe
    # Base. To clean up properly, we call safe::interpDelete recursively on each
    # Safe Base sub-interpreter, so each one is deleted cleanly and not by
    # the automatic mechanism built into [interp delete].
    foreach sub [interp children $child] {
	if {[info exists ::safe::[VarName [list $child $sub]]]} {
	    ::safe::interpDelete [list $child $sub]
	}
    }

    # If the child has a cleanup hook registered, call it.  Check the
    # existence because we might be called to delete an interp which has
    # not been registered with us at all

    if {[info exists state(cleanupHook)]} {
	set hook $state(cleanupHook)
	if {[llength $hook]} {
	    # remove the hook now, otherwise if the hook calls us somehow,
	    # we'll loop
	    unset state(cleanupHook)
	    try {
		{*}$hook $child
	    } on error err {
		Log $child "Delete hook error ($err)"
	    }
	}
    }

    # Discard the global array of state associated with the child, and
    # delete the interpreter.

    if {[info exists state]} {
	unset state
    }

    # if we have been called twice, the interp might have been deleted
    # already
    if {[::interp exists $child]} {
	::interp delete $child
	Log $child "Deleted" NOTICE
    }

    return
}

# Set (or get) the logging mechanism

proc ::safe::setLogCmd {args} {
    variable Log
    set la [llength $args]
    if {$la == 0} {
	return $Log
    } elseif {$la == 1} {
	set Log [lindex $args 0]
    } else {
	set Log $args
    }

    if {$Log eq ""} {
	# Disable logging completely. Calls to it will be compiled out
	# of all users.
	proc ::safe::Log {args} {}
    } else {
	# Activate logging, define proper command.

	proc ::safe::Log {child msg {type ERROR}} {
	    variable Log
	    {*}$Log "$type for child $child : $msg"
	    return
	}
    }
}

# ------------------- END OF PUBLIC METHODS ------------

#
# Sets the child auto_path to its recorded access path.  Also sets
# tcl_library to the first token of the access path.
#
proc ::safe::SyncAccessPath {child} {
    variable AutoPathSync
    namespace upvar ::safe [VarName $child] state

    set child_access_path $state(access_path,child)
    if {$AutoPathSync} {
	::interp eval $child [list set auto_path $child_access_path]

	Log $child "auto_path in $child has been set to $child_access_path"\
		NOTICE
    }

    # This code assumes that info library is the first element in the
    # list of access path's. See -> InterpSetConfig for the code which
    # ensures this condition.

    ::interp eval $child [list \
	      set tcl_library [lindex $child_access_path 0]]
    return
}

# Returns the virtual token for directory number N.
proc ::safe::PathToken {n} {
    # We need to have a ":" in the token string so [file join] on the
    # mac won't turn it into a relative path.
    return "\$p(:$n:)" ;# Form tested by case 7.2
}

#
# translate virtual path into real path
#
proc ::safe::TranslatePath {child path} {
    namespace upvar ::safe [VarName $child] state

    # somehow strip the namespaces 'functionality' out (the danger is that
    # we would strip valid macintosh "../" queries... :
    if {[string match "*::*" $path] || [string match "*..*" $path]} {
	return -code error "invalid characters in path $path"
    }

    # Use a cached map instead of computed local vars and subst.

    return [string map $state(access_path,map) $path]
}

# file name control (limit access to files/resources that should be a
# valid tcl source file)
proc ::safe::CheckFileName {child file} {
    # This used to limit what can be sourced to ".tcl" and forbid files
    # with more than 1 dot and longer than 14 chars, but I changed that
    # for 8.4 as a safe interp has enough internal protection already to
    # allow sourcing anything. - hobbs

    if {![file exists $file]} {
	# don't tell the file path
	return -code error "no such file or directory"
    }

    if {![file readable $file]} {
	# don't tell the file path
	return -code error "not readable"
    }
}

# AliasFileSubcommand handles selected subcommands of [file] in safe
# interpreters that are *almost* safe. In particular, it just acts to
# prevent discovery of what home directories exist.

proc ::safe::AliasFileSubcommand {child subcommand name} {
    if {[string match ~* $name]} {
	set name ./$name
    }
    tailcall ::interp invokehidden $child tcl:file:$subcommand $name
}

# AliasGlob is the target of the "glob" alias in safe interpreters.

proc ::safe::AliasGlob {child args} {
    variable AutoPathSync
    Log $child "GLOB ! $args" NOTICE
    set cmd {}
    set at 0
    array set got {
	-directory 0
	-nocomplain 0
	-join 0
	-tails 0
	-- 0
    }

    if {$::tcl_platform(platform) eq "windows"} {
	set dirPartRE {^(.*)[\\/]([^\\/]*)$}
    } else {
	set dirPartRE {^(.*)/([^/]*)$}
    }

    set dir        {}
    set virtualdir {}

    while {$at < [llength $args]} {
	switch -glob -- [set opt [lindex $args $at]] {
	    -nocomplain - -- - -tails {
		lappend cmd $opt
		set got($opt) 1
		incr at
	    }
	    -join {
		set got($opt) 1
		incr at
	    }
	    -types - -type {
		lappend cmd -types [lindex $args [incr at]]
		incr at
	    }
	    -directory {
		if {$got($opt)} {
		    return -code error \
			{"-directory" cannot be used with "-path"}
		}
		set got($opt) 1
		set virtualdir [lindex $args [incr at]]
		incr at
	    }
	    -* {
		Log $child "Safe base rejecting glob option '$opt'"
		return -code error "Safe base rejecting glob option '$opt'"
		# unsafe/unnecessary options rejected: -path
	    }
	    default {
		break
	    }
	}
	if {$got(--)} break
    }

    # Get the real path from the virtual one and check that the path is in the
    # access path of that child. Done after basic argument processing so that
    # we know if -nocomplain is set.
    if {$got(-directory)} {
	try {
	    set dir [TranslatePath $child $virtualdir]
	    DirInAccessPath $child $dir
	} on error msg {
	    Log $child $msg
	    if {$got(-nocomplain)} return
	    return -code error "permission denied"
	}
	if {$got(--)} {
	    set cmd [linsert $cmd end-1 -directory $dir]
	} else {
	    lappend cmd -directory $dir
	}
    } else {
	# The code after this "if ... else" block would conspire to return with
	# no results in this case, if it were allowed to proceed.  Instead,
	# return now and reduce the number of cases to be considered later.
	Log $child {option -directory must be supplied}
	if {$got(-nocomplain)} return
	return -code error "permission denied"
    }

    # Apply the -join semantics ourselves (hence -join not copied to $cmd)
    if {$got(-join)} {
	set args [lreplace $args $at end [join [lrange $args $at end] "/"]]
    }

    # Process the pattern arguments.  If we've done a join there is only one
    # pattern argument.

    set firstPattern [llength $cmd]
    foreach opt [lrange $args $at end] {
	if {![regexp $dirPartRE $opt -> thedir thefile]} {
	    set thedir .
	    # The *.tm search comes here.
	}
	# "Special" treatment for (joined) argument {*/pkgIndex.tcl}.
	# Do the expansion of "*" here, and filter out any directories that are
	# not in the access path.  The outcome is to lappend to cmd a path of
	# the form $virtualdir/subdir/pkgIndex.tcl for each subdirectory subdir,
	# after removing any subdir that are not in the access path.
	if {($thedir eq "*") && ($thefile eq "pkgIndex.tcl")} {
	    set mapped 0
	    foreach d [glob -directory [TranslatePath $child $virtualdir] \
			   -types d -tails *] {
		catch {
		    DirInAccessPath $child \
			[TranslatePath $child [file join $virtualdir $d]]
		    lappend cmd [file join $d $thefile]
		    set mapped 1
		}
	    }
	    if {$mapped} continue
	    # Don't [continue] if */pkgIndex.tcl has no matches in the access
	    # path.  The pattern will now receive the same treatment as a
	    # "non-special" pattern (and will fail because it includes a "*" in
	    # the directory name).
	}
	# Any directory pattern that is not an exact (i.e. non-glob) match to a
	# directory in the access path will be rejected here.
	# - Rejections include any directory pattern that has glob matching
	#   patterns "*", "?", backslashes, braces or square brackets, (UNLESS
	#   it corresponds to a genuine directory name AND that directory is in
	#   the access path).
	# - The only "special matching characters" that remain in patterns for
	#   processing by glob are in the filename tail.
	# - [file join $anything ~${foo}] is ~${foo}, which is not an exact
	#   match to any directory in the access path.  Hence directory patterns
	#   that begin with "~" are rejected here.  Tests safe-16.[5-8] check
	#   that "file join" remains as required and does not expand ~${foo}.
	# - Bug [3529949] relates to unwanted expansion of ~${foo} and this is
	#   how the present code avoids the bug.  All tests safe-16.* relate.
	try {
	    DirInAccessPath $child [TranslatePath $child \
		    [file join $virtualdir $thedir]]
	} on error msg {
	    Log $child $msg
	    if {$got(-nocomplain)} continue
	    return -code error "permission denied"
	}
	lappend cmd $opt
    }

    Log $child "GLOB = $cmd" NOTICE

    if {$got(-nocomplain) && [llength $cmd] eq $firstPattern} {
	return
    }
    try {
	# >>>>>>>>>> HERE'S THE CALL TO SAFE INTERP GLOB <<<<<<<<<<
	# - Pattern arguments added to cmd have NOT been translated from tokens.
	#   Only the virtualdir is translated (to dir).
	# - In the pkgIndex.tcl case, there is no "*" in the pattern arguments,
	#   which are a list of names each with tail pkgIndex.tcl.  The purpose
	#   of the call to glob is to remove the names for which the file does
	#   not exist.
	set entries [::interp invokehidden $child glob {*}$cmd]
    } on error msg {
	# This is the only place that a call with -nocomplain and no invalid
	# "dash-options" can return an error.
	Log $child $msg
	return -code error "script error"
    }

    Log $child "GLOB < $entries" NOTICE

    # Translate path back to what the child should see.
    set res {}
    set l [string length $dir]
    foreach p $entries {
	if {[string equal -length $l $dir $p]} {
	    set p [string replace $p 0 [expr {$l-1}] $virtualdir]
	}
	lappend res $p
    }

    Log $child "GLOB > $res" NOTICE
    return $res
}

# AliasSource is the target of the "source" alias in safe interpreters.

proc ::safe::AliasSource {child args} {
    set argc [llength $args]
    # Extended for handling of Tcl Modules to allow not only "source
    # filename", but "source -encoding E filename" as well.
    if {[lindex $args 0] eq "-encoding"} {
	incr argc -2
	set encoding [lindex $args 1]
	set at 2
	if {$encoding eq "identity"} {
	    Log $child "attempt to use the identity encoding"
	    return -code error "permission denied"
	}
    } else {
	set at 0
	set encoding utf-8
    }
    if {$argc != 1} {
	set msg "wrong # args: should be \"source ?-encoding E? fileName\""
	Log $child "$msg ($args)"
	return -code error $msg
    }
    set file [lindex $args $at]

    # get the real path from the virtual one.
    if {[catch {
	set realfile [TranslatePath $child $file]
    } msg]} {
	Log $child $msg
	return -code error "permission denied"
    }

    # check that the path is in the access path of that child
    if {[catch {
	FileInAccessPath $child $realfile
    } msg]} {
	Log $child $msg
	return -code error "permission denied"
    }

    # Check that the filename exists and is readable.  If it is not, deliver
    # this -errorcode so that caller in tclPkgUnknown does not write a message
    # to tclLog.  Has no effect on other callers of ::source, which are in
    # "package ifneeded" scripts.
    if {[catch {
	CheckFileName $child $realfile
    } msg]} {
	Log $child "$realfile:$msg"
	return -code error -errorcode {POSIX EACCES} $msg
    }

    # Passed all the tests, lets source it. Note that we do this all manually
    # because we want to control [info script] in the child so information
    # doesn't leak so much. [Bug 2913625]
    set old [::interp eval $child {info script}]
    set replacementMsg "script error"
    set code [catch {
	set f [open $realfile]
	fconfigure $f -encoding $encoding -eofchar "\x1A {}"
	set contents [read $f]
	close $f
	::interp eval $child [list info script $file]
    } msg opt]
    if {$code == 0} {
	set code [catch {::interp eval $child $contents} msg opt]
	set replacementMsg $msg
    }
    catch {interp eval $child [list info script $old]}
    # Note that all non-errors are fine result codes from [source], so we must
    # take a little care to do it properly. [Bug 2923613]
    if {$code == 1} {
	Log $child $msg
	return -code error $replacementMsg
    }
    return -code $code -options $opt $msg
}

# AliasLoad is the target of the "load" alias in safe interpreters.

proc ::safe::AliasLoad {child file args} {
    set argc [llength $args]
    if {$argc > 2} {
	set msg "load error: too many arguments"
	Log $child "$msg ($argc) {$file $args}"
	return -code error $msg
    }

    # prefix (can be empty if file is not).
    set prefix [lindex $args 0]

    namespace upvar ::safe [VarName $child] state

    # Determine where to load. load use a relative interp path and {}
    # means self, so we can directly and safely use passed arg.
    set target [lindex $args 1]
    if {$target ne ""} {
	# we will try to load into a sub sub interp; check that we want to
	# authorize that.
	if {!$state(nestedok)} {
	    Log $child "loading to a sub interp (nestedok)\
			disabled (trying to load $prefix to $target)"
	    return -code error "permission denied (nested load)"
	}
    }

    # Determine what kind of load is requested
    if {$file eq ""} {
	# static loading
	if {$prefix eq ""} {
	    set msg "load error: empty filename and no prefix"
	    Log $child $msg
	    return -code error $msg
	}
	if {!$state(staticsok)} {
	    Log $child "static loading disabled\
			(trying to load $prefix to $target)"
	    return -code error "permission denied (static library)"
	}
    } else {
	# file loading

	# get the real path from the virtual one.
	try {
	    set file [TranslatePath $child $file]
	} on error msg {
	    Log $child $msg
	    return -code error "permission denied"
	}

	# check the translated path
	try {
	    FileInAccessPath $child $file
	} on error msg {
	    Log $child $msg
	    return -code error "permission denied (path)"
	}
    }

    try {
	return [::interp invokehidden $child load $file $prefix $target]
    } on error msg {
	# Some libraries return no error message.
	set msg0 "load of library for prefix $prefix failed"
	if {$msg eq {}} {
	    set msg $msg0
	} else {
	    set msg "$msg0: $msg"
	}
	Log $child $msg
	return -code error $msg
    }
}

# FileInAccessPath raises an error if the file is not found in the list of
# directories contained in the (parent side recorded) child's access path.

# the security here relies on "file dirname" answering the proper
# result... needs checking ?
proc ::safe::FileInAccessPath {child file} {
    namespace upvar ::safe [VarName $child] state
    set access_path $state(access_path)

    if {[file isdirectory $file]} {
	return -code error "\"$file\": is a directory"
    }
    set parent [file dirname $file]

    # Normalize paths for comparison since lsearch knows nothing of
    # potential pathname anomalies.
    set norm_parent [file normalize $parent]

    namespace upvar ::safe [VarName $child] state
    if {$norm_parent ni $state(access_path,norm)} {
	return -code error "\"$file\": not in access_path"
    }
}

proc ::safe::DirInAccessPath {child dir} {
    namespace upvar ::safe [VarName $child] state
    set access_path $state(access_path)

    if {[file isfile $dir]} {
	return -code error "\"$dir\": is a file"
    }

    # Normalize paths for comparison since lsearch knows nothing of
    # potential pathname anomalies.
    set norm_dir [file normalize $dir]

    namespace upvar ::safe [VarName $child] state
    if {$norm_dir ni $state(access_path,norm)} {
	return -code error "\"$dir\": not in access_path"
    }
}

# This procedure is used to report an attempt to use an unsafe member of an
# ensemble command.

proc ::safe::BadSubcommand {child command subcommand args} {
    set msg "not allowed to invoke subcommand $subcommand of $command"
    Log $child $msg
    return -code error -errorcode {TCL SAFE SUBCOMMAND} $msg
}

# AliasEncodingSystem is the target of the "encoding system" alias in safe
# interpreters.
proc ::safe::AliasEncodingSystem {child args} {
    try {
	# Must not pass extra arguments; safe interpreters may not set the
	# system encoding but they may read it.
	if {[llength $args]} {
	    return -code error -errorcode {TCL WRONGARGS} \
		"wrong # args: should be \"encoding system\""
	}
    } on error {msg options} {
	Log $child $msg
	return -options $options $msg
    }
    tailcall ::interp invokehidden $child tcl:encoding:system
}

# Various minor hiding of platform features. [Bug 2913625]

proc ::safe::AliasExeName {child} {
    return ""
}

# ------------------------------------------------------------------------------
# Using Interpreter Names with Namespace Qualifiers
# ------------------------------------------------------------------------------
# (1) We wish to preserve compatibility with existing code, in which Safe Base
#     interpreter names have no namespace qualifiers.
# (2) safe::interpCreate and the rest of the Safe Base previously could not
#     accept namespace qualifiers in an interpreter name.
# (3) The interp command will accept namespace qualifiers in an interpreter
#     name, but accepts distinct interpreters that will have the same command
#     name (e.g. foo, ::foo, and :::foo) (bug 66c2e8c974).
# (4) To satisfy these constraints, Safe Base interpreter names will be fully
#     qualified namespace names with no excess colons and with the leading "::"
#     omitted.
# (5) Trailing "::" implies a namespace tail {}, which interp reads as {{}}.
#     Reject such names.
# (6) We could:
#     (a) EITHER reject usable but non-compliant names (e.g. excess colons) in
#         interpCreate, interpInit;
#     (b) OR accept such names and then translate to a compliant name in every
#         command.
#     The problem with (b) is that the user will expect to use the name with the
#     interp command and will find that it is not recognised.
#     E.g "interpCreate ::foo" creates interpreter "foo", and the user's name
#     "::foo" works with all the Safe Base commands, but "interp eval ::foo"
#     fails.
#     So we choose (a).
# (7) The command
#         namespace upvar ::safe S$child state
#     becomes
#         namespace upvar ::safe [VarName $child] state
# ------------------------------------------------------------------------------

proc ::safe::RejectExcessColons {child} {
    set stripped [regsub -all -- {:::*} $child ::]
    if {[string range $stripped end-1 end] eq {::}} {
	return -code error {interpreter name must not end in "::"}
    }
    if {$stripped ne $child} {
	set msg {interpreter name has excess colons in namespace separators}
	return -code error $msg
    }
    if {[string range $stripped 0 1] eq {::}} {
	return -code error {interpreter name must not begin "::"}
    }
    return
}

proc ::safe::VarName {child} {
    # return S$child
    return S[string map {:: @N @ @A} $child]
}

proc ::safe::Setup {} {
    ####
    #
    # Setup the arguments parsing
    #
    ####
    variable AutoPathSync

    # Share the descriptions
    set OptList {
	{-accessPath -list {} "access path for the child"}
	{-noStatics "prevent loading of statically linked pkgs"}
	{-statics true "loading of statically linked pkgs"}
	{-nestedLoadOk "allow nested loading"}
	{-nested false "nested loading"}
	{-deleteHook -script {} "delete hook"}
    }
    if {!$AutoPathSync} {
        lappend OptList {-autoPath -list {} "::auto_path for the child"}
    }
    set temp [::tcl::OptKeyRegister $OptList]

    # create case (child is optional)
    ::tcl::OptKeyRegister {
	{?child? -name {} "name of the child (optional)"}
    } ::safe::interpCreate

    # adding the flags sub programs to the command program (relying on Opt's
    # internal implementation details)
    lappend ::tcl::OptDesc(::safe::interpCreate) $::tcl::OptDesc($temp)

    # init and configure (child is needed)
    ::tcl::OptKeyRegister {
	{child -name {} "name of the child"}
    } ::safe::interpIC

    # adding the flags sub programs to the command program (relying on Opt's
    # internal implementation details)
    lappend ::tcl::OptDesc(::safe::interpIC) $::tcl::OptDesc($temp)

    # temp not needed anymore
    ::tcl::OptKeyDelete $temp

    ####
    #
    # Default: No logging.
    #
    ####

    setLogCmd {}

    # Log eventually.
    # To enable error logging, set Log to {puts stderr} for instance,
    # via setLogCmd.
    return
}

# Accessor method for ::safe::AutoPathSync
# Usage: ::safe::setSyncMode ?newValue?
# Respond to changes by calling Setup again, preserving any
# caller-defined logging.  This allows complete equivalence with
# prior Safe Base behavior if AutoPathSync is true.
#
#                   >>> WARNING <<<
#
# DO NOT CHANGE AutoPathSync EXCEPT BY THIS COMMAND - IT IS VITAL THAT WHENEVER
# THE VALUE CHANGES, THE EXISTING PARSE TOKENS ARE DELETED AND Setup IS CALLED
# AGAIN.
# (The initialization of AutoPathSync at the end of this file is acceptable
#  because Setup has not yet been called.)

proc ::safe::setSyncMode {args} {
    variable AutoPathSync

    if {[llength $args] == 0} {
    } elseif {[llength $args] == 1} {
        set newValue [lindex $args 0]
        if {![string is boolean -strict $newValue]} {
            return -code error "new value must be a valid boolean"
        }
        set args [expr {$newValue && $newValue}]
        if {([info vars ::safe::S*] ne {}) && ($args != $AutoPathSync)} {
            return -code error \
                    "cannot set new value while Safe Base child interpreters exist"
        }
        if {($args != $AutoPathSync)} {
            set AutoPathSync {*}$args
            ::tcl::OptKeyDelete ::safe::interpCreate
            ::tcl::OptKeyDelete ::safe::interpIC
            set TmpLog [setLogCmd]
            Setup
            setLogCmd $TmpLog
        }
    } else {
        set msg {wrong # args: should be "safe::setSyncMode ?newValue?"}
        return -code error $msg
    }

    return $AutoPathSync
}

namespace eval ::safe {
    # internal variables (must not begin with "S")

    # AutoPathSync
    #
    # Set AutoPathSync to 0 to give a child's ::auto_path the same meaning as
    # for an unsafe interpreter: the package command will search its directories
    # and first-level subdirectories for pkgIndex.tcl files; the auto-loader
    # will search its directories for tclIndex files.  The access path and
    # module path will be maintained as separate values, and ::auto_path will
    # not be updated when the user calls ::safe::interpAddToAccessPath to add to
    # the access path.  If the user specifies an access path when calling
    # interpCreate, interpInit or interpConfigure, it is the user's
    # responsibility to define the child's auto_path.  If these commands are
    # called with no (or empty) access path, the child's auto_path will be set
    # to a tokenized form of the parent's auto_path, and these directories and
    # their first-level subdirectories will be added to the access path.
    #
    # Set to 1 for "traditional" behavior: a child's entire access path and
    # module path are copied to its ::auto_path, which is updated whenever
    # the user calls ::safe::interpAddToAccessPath to add to the access path.
    variable AutoPathSync 1

    # Log command, set via 'setLogCmd'. Logging is disabled when empty.
    variable Log {}

    # The package maintains a state array per child interp under its
    # control. The name of this array is S<interp-name>. This array is
    # brought into scope where needed, using 'namespace upvar'. The S
    # prefix is used to avoid that a child interp called "Log" smashes
    # the "Log" variable.
    #
    # The array's elements are:
    #
    # access_path       : List of paths accessible to the child.
    # access_path,norm  : Ditto, in normalized form.
    # access_path,child : Ditto, as the path tokens as seen by the child.
    # access_path,map   : dict ( token -> path )
    # access_path,remap : dict ( path -> token )
    # auto_path         : List of paths requested by the caller as child's ::auto_path.
    # tm_path_child     : List of TM root directories, as tokens seen by the child.
    # staticsok         : Value of option -statics
    # nestedok          : Value of option -nested
    # cleanupHook       : Value of option -deleteHook
    #
    # In principle, the child can change its value of ::auto_path -
    # - a package might add a path (that is already in the access path) for
    #   access to tclIndex files;
    # - the script might remove some elements of the auto_path.
    # However, this is really the business of the parent, and the auto_path will
    # be reset whenever the token mapping changes (i.e. when option -accessPath is
    # used to change the access path).
    # -autoPath is now stored in the array and is no longer obtained from
    # the child.
}

::safe::Setup<|MERGE_RESOLUTION|>--- conflicted
+++ resolved
@@ -80,7 +80,7 @@
 proc ::safe::interpCreate {args} {
     variable AutoPathSync
     if {$AutoPathSync} {
-        set autoPath {}
+	set autoPath {}
     }
     set Args [::tcl::OptKeyParse ::safe::interpCreate $args]
     RejectExcessColons $child
@@ -93,7 +93,7 @@
 proc ::safe::interpInit {args} {
     variable AutoPathSync
     if {$AutoPathSync} {
-        set autoPath {}
+	set autoPath {}
     }
     set Args [::tcl::OptKeyParse ::safe::interpIC $args]
     if {![::interp exists $child]} {
@@ -144,10 +144,10 @@
 		[list -accessPath $state(access_path)] \
 		[list -statics    $state(staticsok)]   \
 		[list -nested     $state(nestedok)]    \
-	        [list -deleteHook $state(cleanupHook)] \
+		[list -deleteHook $state(cleanupHook)] \
 	    ]
 	    if {!$AutoPathSync} {
-	        lappend TMP [list -autoPath $state(auto_path)]
+		lappend TMP [list -autoPath $state(auto_path)]
 	    }
 	    return [join $TMP]
 	}
@@ -176,9 +176,9 @@
 		}
 		-autoPath {
 		    if {$AutoPathSync} {
-		        return -code error "unknown flag $name (bug)"
+			return -code error "unknown flag $name (bug)"
 		    } else {
-		        return [list -autoPath $state(auto_path)]
+			return [list -autoPath $state(auto_path)]
 		    }
 		}
 		-statics    {
@@ -380,17 +380,17 @@
 	# so by default it works the same).
 	set access_path [AddSubDirs $access_path]
     } else {
-        set raw_auto_path $autoPath
+	set raw_auto_path $autoPath
     }
 
     if {$withAutoPath} {
-        set raw_auto_path $autoPath
+	set raw_auto_path $autoPath
     }
 
     Log $child "Setting accessPath=($access_path) staticsok=$staticsok\
 		nestedok=$nestedok deletehook=($deletehook)" NOTICE
     if {!$AutoPathSync} {
-        Log $child "Setting auto_path=($raw_auto_path)" NOTICE
+	Log $child "Setting auto_path=($raw_auto_path)" NOTICE
     }
 
     namespace upvar ::safe [VarName $child] state
@@ -441,13 +441,8 @@
 	    # Prevent the addition of dirs on the tm list to the
 	    # result if they are already known.
 	    if {[dict exists $remap_access_path $dir]} {
-<<<<<<< HEAD
-	        if {$firstpass} {
+		if {$firstpass} {
 		    # $dir is in [::tcl::tm::list] and belongs in the child_tm_path.
-=======
-		if {$firstpass} {
-		    # $dir is in [::tcl::tm::list] and belongs in the slave_tm_path.
->>>>>>> e80a9647
 		    # Later passes handle subdirectories, which belong in the
 		    # access path but not in the module path.
 		    lappend child_tm_path  [dict get $remap_access_path $dir]
@@ -491,7 +486,7 @@
     set state(cleanupHook)       $deletehook
 
     if {!$AutoPathSync} {
-        set state(auto_path)     $raw_auto_path
+	set state(auto_path)     $raw_auto_path
     }
 
     SyncAccessPath $child
@@ -1325,7 +1320,7 @@
 	{-deleteHook -script {} "delete hook"}
     }
     if {!$AutoPathSync} {
-        lappend OptList {-autoPath -list {} "::auto_path for the child"}
+	lappend OptList {-autoPath -list {} "::auto_path for the child"}
     }
     set temp [::tcl::OptKeyRegister $OptList]
 
@@ -1383,26 +1378,26 @@
 
     if {[llength $args] == 0} {
     } elseif {[llength $args] == 1} {
-        set newValue [lindex $args 0]
-        if {![string is boolean -strict $newValue]} {
-            return -code error "new value must be a valid boolean"
-        }
-        set args [expr {$newValue && $newValue}]
-        if {([info vars ::safe::S*] ne {}) && ($args != $AutoPathSync)} {
-            return -code error \
-                    "cannot set new value while Safe Base child interpreters exist"
-        }
-        if {($args != $AutoPathSync)} {
-            set AutoPathSync {*}$args
-            ::tcl::OptKeyDelete ::safe::interpCreate
-            ::tcl::OptKeyDelete ::safe::interpIC
-            set TmpLog [setLogCmd]
-            Setup
-            setLogCmd $TmpLog
-        }
+	set newValue [lindex $args 0]
+	if {![string is boolean -strict $newValue]} {
+	    return -code error "new value must be a valid boolean"
+	}
+	set args [expr {$newValue && $newValue}]
+	if {([info vars ::safe::S*] ne {}) && ($args != $AutoPathSync)} {
+	    return -code error \
+		    "cannot set new value while Safe Base child interpreters exist"
+	}
+	if {($args != $AutoPathSync)} {
+	    set AutoPathSync {*}$args
+	    ::tcl::OptKeyDelete ::safe::interpCreate
+	    ::tcl::OptKeyDelete ::safe::interpIC
+	    set TmpLog [setLogCmd]
+	    Setup
+	    setLogCmd $TmpLog
+	}
     } else {
-        set msg {wrong # args: should be "safe::setSyncMode ?newValue?"}
-        return -code error $msg
+	set msg {wrong # args: should be "safe::setSyncMode ?newValue?"}
+	return -code error $msg
     }
 
     return $AutoPathSync
