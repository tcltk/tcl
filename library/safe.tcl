--- conflicted
+++ resolved
@@ -1029,11 +1029,7 @@
 
     # Determine what kind of load is requested
     if {$file eq ""} {
-<<<<<<< HEAD
 	# static loading
-=======
-	# static library loading
->>>>>>> c6db382c
 	if {$prefix eq ""} {
 	    set msg "load error: empty filename and no prefix"
 	    Log $child $msg
@@ -1068,11 +1064,7 @@
 	return [::interp invokehidden $child load $file $prefix $target]
     } on error msg {
 	# Some libraries return no error message.
-<<<<<<< HEAD
-	set msg0 "load of binary library with prefix $prefix failed"
-=======
 	set msg0 "load of library for prefix $prefix failed"
->>>>>>> c6db382c
 	if {$msg eq {}} {
 	    set msg $msg0
 	} else {
