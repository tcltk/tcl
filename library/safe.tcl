--- conflicted
+++ resolved
@@ -253,15 +253,10 @@
 		set deleteHook $state(cleanupHook)
 	    }
 	    # we can now reconfigure :
-<<<<<<< HEAD
 	    set withAutoPath [::tcl::OptProcArgGiven -autoPath]
-	    set slave_tm_rel [InterpSetConfig $slave $accessPath $statics $nested $deleteHook $autoPath $withAutoPath]
+	    InterpSetConfig $slave $accessPath $statics $nested $deleteHook $autoPath $withAutoPath
 
 	    # auto_reset the slave (to completely synch the new access_path) tests safe-9.8 safe-9.9
-=======
-	    InterpSetConfig $slave $accessPath $statics $nested $deleteHook
-	    # auto_reset the slave (to completly synch the new access_path)
->>>>>>> 17c6c5b7
 	    if {$doreset} {
 		if {[catch {::interp eval $slave {auto_reset}} msg]} {
 		    Log $slave "auto_reset failed: $msg"
@@ -494,12 +489,7 @@
     set state(cleanupHook)       $deletehook
 
     SyncAccessPath $slave
-<<<<<<< HEAD
-
-    return $slave_tm_rel
-=======
     return
->>>>>>> 17c6c5b7
 }
 
 
