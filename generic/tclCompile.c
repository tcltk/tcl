/*
 * tclCompile.c --
 *
 *	This file contains procedures that compile Tcl commands or parts of
 *	commands (like quoted strings or nested sub-commands) into a sequence
 *	of instructions ("bytecodes").
 *
 * Copyright (c) 1996-1998 Sun Microsystems, Inc.
 * Copyright (c) 2001 by Kevin B. Kenny. All rights reserved.
 *
 * See the file "license.terms" for information on usage and redistribution of
 * this file, and for a DISCLAIMER OF ALL WARRANTIES.
 */

#include "tclInt.h"
#include "tclCompile.h"
#include <assert.h>

/*
 * Variable that controls whether compilation tracing is enabled and, if so,
 * what level of tracing is desired:
 *    0: no compilation tracing
 *    1: summarize compilation of top level cmds and proc bodies
 *    2: display all instructions of each ByteCode compiled
 * This variable is linked to the Tcl variable "tcl_traceCompile".
 */

#ifdef TCL_COMPILE_DEBUG
int tclTraceCompile = 0;
static int traceInitialized = 0;
#endif

/*
 * A table describing the Tcl bytecode instructions. Entries in this table
 * must correspond to the instruction opcode definitions in tclCompile.h. The
 * names "op1" and "op4" refer to an instruction's one or four byte first
 * operand. Similarly, "stktop" and "stknext" refer to the topmost and next to
 * topmost stack elements.
 *
 * Note that the load, store, and incr instructions do not distinguish local
 * from global variables; the bytecode interpreter at runtime uses the
 * existence of a procedure call frame to distinguish these.
 */

InstructionDesc const tclInstructionTable[] = {
    /* Name	      Bytes stackEffect #Opnds  Operand types */
    {"done",		  1,   -1,         0,	{OPERAND_NONE}},
	/* Finish ByteCode execution and return stktop (top stack item) */
    {"push1",		  2,   +1,         1,	{OPERAND_LIT1}},
	/* Push object at ByteCode objArray[op1] */
    {"push4",		  5,   +1,         1,	{OPERAND_LIT4}},
	/* Push object at ByteCode objArray[op4] */
    {"pop",		  1,   -1,         0,	{OPERAND_NONE}},
	/* Pop the topmost stack object */
    {"dup",		  1,   +1,         0,	{OPERAND_NONE}},
	/* Duplicate the topmost stack object and push the result */
    {"strcat",		  2,   INT_MIN,    1,	{OPERAND_UINT1}},
	/* Concatenate the top op1 items and push result */
    {"invokeStk1",	  2,   INT_MIN,    1,	{OPERAND_UINT1}},
	/* Invoke command named objv[0]; <objc,objv> = <op1,top op1> */
    {"invokeStk4",	  5,   INT_MIN,    1,	{OPERAND_UINT4}},
	/* Invoke command named objv[0]; <objc,objv> = <op4,top op4> */
    {"evalStk",		  1,   0,          0,	{OPERAND_NONE}},
	/* Evaluate command in stktop using Tcl_EvalObj. */
    {"exprStk",		  1,   0,          0,	{OPERAND_NONE}},
	/* Execute expression in stktop using Tcl_ExprStringObj. */

    {"loadScalar1",	  2,   1,          1,	{OPERAND_LVT1}},
	/* Load scalar variable at index op1 <= 255 in call frame */
    {"loadScalar4",	  5,   1,          1,	{OPERAND_LVT4}},
	/* Load scalar variable at index op1 >= 256 in call frame */
    {"loadScalarStk",	  1,   0,          0,	{OPERAND_NONE}},
	/* Load scalar variable; scalar's name is stktop */
    {"loadArray1",	  2,   0,          1,	{OPERAND_LVT1}},
	/* Load array element; array at slot op1<=255, element is stktop */
    {"loadArray4",	  5,   0,          1,	{OPERAND_LVT4}},
	/* Load array element; array at slot op1 > 255, element is stktop */
    {"loadArrayStk",	  1,   -1,         0,	{OPERAND_NONE}},
	/* Load array element; element is stktop, array name is stknext */
    {"loadStk",		  1,   0,          0,	{OPERAND_NONE}},
	/* Load general variable; unparsed variable name is stktop */
    {"storeScalar1",	  2,   0,          1,	{OPERAND_LVT1}},
	/* Store scalar variable at op1<=255 in frame; value is stktop */
    {"storeScalar4",	  5,   0,          1,	{OPERAND_LVT4}},
	/* Store scalar variable at op1 > 255 in frame; value is stktop */
    {"storeScalarStk",	  1,   -1,         0,	{OPERAND_NONE}},
	/* Store scalar; value is stktop, scalar name is stknext */
    {"storeArray1",	  2,   -1,         1,	{OPERAND_LVT1}},
	/* Store array element; array at op1<=255, value is top then elem */
    {"storeArray4",	  5,   -1,         1,	{OPERAND_LVT4}},
	/* Store array element; array at op1>=256, value is top then elem */
    {"storeArrayStk",	  1,   -2,         0,	{OPERAND_NONE}},
	/* Store array element; value is stktop, then elem, array names */
    {"storeStk",	  1,   -1,         0,	{OPERAND_NONE}},
	/* Store general variable; value is stktop, then unparsed name */

    {"incrScalar1",	  2,   0,          1,	{OPERAND_LVT1}},
	/* Incr scalar at index op1<=255 in frame; incr amount is stktop */
    {"incrScalarStk",	  1,   -1,         0,	{OPERAND_NONE}},
	/* Incr scalar; incr amount is stktop, scalar's name is stknext */
    {"incrArray1",	  2,   -1,         1,	{OPERAND_LVT1}},
	/* Incr array elem; arr at slot op1<=255, amount is top then elem */
    {"incrArrayStk",	  1,   -2,         0,	{OPERAND_NONE}},
	/* Incr array element; amount is top then elem then array names */
    {"incrStk",		  1,   -1,         0,	{OPERAND_NONE}},
	/* Incr general variable; amount is stktop then unparsed var name */
    {"incrScalar1Imm",	  3,   +1,         2,	{OPERAND_LVT1, OPERAND_INT1}},
	/* Incr scalar at slot op1 <= 255; amount is 2nd operand byte */
    {"incrScalarStkImm",  2,   0,          1,	{OPERAND_INT1}},
	/* Incr scalar; scalar name is stktop; incr amount is op1 */
    {"incrArray1Imm",	  3,   0,          2,	{OPERAND_LVT1, OPERAND_INT1}},
	/* Incr array elem; array at slot op1 <= 255, elem is stktop,
	 * amount is 2nd operand byte */
    {"incrArrayStkImm",	  2,   -1,         1,	{OPERAND_INT1}},
	/* Incr array element; elem is top then array name, amount is op1 */
    {"incrStkImm",	  2,   0,	   1,	{OPERAND_INT1}},
	/* Incr general variable; unparsed name is top, amount is op1 */

    {"jump1",		  2,   0,          1,	{OPERAND_OFFSET1}},
	/* Jump relative to (pc + op1) */
    {"jump4",		  5,   0,          1,	{OPERAND_OFFSET4}},
	/* Jump relative to (pc + op4) */
    {"jumpTrue1",	  2,   -1,         1,	{OPERAND_OFFSET1}},
	/* Jump relative to (pc + op1) if stktop expr object is true */
    {"jumpTrue4",	  5,   -1,         1,	{OPERAND_OFFSET4}},
	/* Jump relative to (pc + op4) if stktop expr object is true */
    {"jumpFalse1",	  2,   -1,         1,	{OPERAND_OFFSET1}},
	/* Jump relative to (pc + op1) if stktop expr object is false */
    {"jumpFalse4",	  5,   -1,         1,	{OPERAND_OFFSET4}},
	/* Jump relative to (pc + op4) if stktop expr object is false */

    {"bitor",		  1,   -1,         0,	{OPERAND_NONE}},
	/* Bitwise or:	push (stknext | stktop) */
    {"bitxor",		  1,   -1,         0,	{OPERAND_NONE}},
	/* Bitwise xor	push (stknext ^ stktop) */
    {"bitand",		  1,   -1,         0,	{OPERAND_NONE}},
	/* Bitwise and:	push (stknext & stktop) */
    {"eq",		  1,   -1,         0,	{OPERAND_NONE}},
	/* Equal:	push (stknext == stktop) */
    {"neq",		  1,   -1,         0,	{OPERAND_NONE}},
	/* Not equal:	push (stknext != stktop) */
    {"lt",		  1,   -1,         0,	{OPERAND_NONE}},
	/* Less:	push (stknext < stktop) */
    {"gt",		  1,   -1,         0,	{OPERAND_NONE}},
	/* Greater:	push (stknext > stktop) */
    {"le",		  1,   -1,         0,	{OPERAND_NONE}},
	/* Less or equal: push (stknext <= stktop) */
    {"ge",		  1,   -1,         0,	{OPERAND_NONE}},
	/* Greater or equal: push (stknext >= stktop) */
    {"lshift",		  1,   -1,         0,	{OPERAND_NONE}},
	/* Left shift:	push (stknext << stktop) */
    {"rshift",		  1,   -1,         0,	{OPERAND_NONE}},
	/* Right shift:	push (stknext >> stktop) */
    {"add",		  1,   -1,         0,	{OPERAND_NONE}},
	/* Add:		push (stknext + stktop) */
    {"sub",		  1,   -1,         0,	{OPERAND_NONE}},
	/* Sub:		push (stkext - stktop) */
    {"mult",		  1,   -1,         0,	{OPERAND_NONE}},
	/* Multiply:	push (stknext * stktop) */
    {"div",		  1,   -1,         0,	{OPERAND_NONE}},
	/* Divide:	push (stknext / stktop) */
    {"mod",		  1,   -1,         0,	{OPERAND_NONE}},
	/* Mod:		push (stknext % stktop) */
    {"uplus",		  1,   0,          0,	{OPERAND_NONE}},
	/* Unary plus:	push +stktop */
    {"uminus",		  1,   0,          0,	{OPERAND_NONE}},
	/* Unary minus:	push -stktop */
    {"bitnot",		  1,   0,          0,	{OPERAND_NONE}},
	/* Bitwise not:	push ~stktop */
    {"not",		  1,   0,          0,	{OPERAND_NONE}},
	/* Logical not:	push !stktop */
    {"tryCvtToNumeric",	  1,   0,          0,	{OPERAND_NONE}},
	/* Try converting stktop to first int then double if possible. */

    {"break",		  1,   0,          0,	{OPERAND_NONE}},
	/* Abort closest enclosing loop; if none, return TCL_BREAK code. */
    {"continue",	  1,   0,          0,	{OPERAND_NONE}},
	/* Skip to next iteration of closest enclosing loop; if none, return
	 * TCL_CONTINUE code. */

    {"beginCatch4",	  5,   0,          1,	{OPERAND_UINT4}},
	/* Record start of catch with the operand's exception index. Push the
	 * current stack depth onto a special catch stack. */
    {"endCatch",	  1,   0,          0,	{OPERAND_NONE}},
	/* End of last catch. Pop the bytecode interpreter's catch stack. */
    {"pushResult",	  1,   +1,         0,	{OPERAND_NONE}},
	/* Push the interpreter's object result onto the stack. */
    {"pushReturnCode",	  1,   +1,         0,	{OPERAND_NONE}},
	/* Push interpreter's return code (e.g. TCL_OK or TCL_ERROR) as a new
	 * object onto the stack. */

    {"streq",		  1,   -1,         0,	{OPERAND_NONE}},
	/* Str Equal:	push (stknext eq stktop) */
    {"strneq",		  1,   -1,         0,	{OPERAND_NONE}},
	/* Str !Equal:	push (stknext neq stktop) */
    {"strcmp",		  1,   -1,         0,	{OPERAND_NONE}},
	/* Str Compare:	push (stknext cmp stktop) */
    {"strlen",		  1,   0,          0,	{OPERAND_NONE}},
	/* Str Length:	push (strlen stktop) */
    {"strindex",	  1,   -1,         0,	{OPERAND_NONE}},
	/* Str Index:	push (strindex stknext stktop) */
    {"strmatch",	  2,   -1,         1,	{OPERAND_INT1}},
	/* Str Match:	push (strmatch stknext stktop) opnd == nocase */

    {"list",		  5,   INT_MIN,    1,	{OPERAND_UINT4}},
	/* List:	push (stk1 stk2 ... stktop) */
    {"listIndex",	  1,   -1,         0,	{OPERAND_NONE}},
	/* List Index:	push (listindex stknext stktop) */
    {"listLength",	  1,   0,          0,	{OPERAND_NONE}},
	/* List Len:	push (listlength stktop) */

    {"appendScalar1",	  2,   0,          1,	{OPERAND_LVT1}},
	/* Append scalar variable at op1<=255 in frame; value is stktop */
    {"appendScalar4",	  5,   0,          1,	{OPERAND_LVT4}},
	/* Append scalar variable at op1 > 255 in frame; value is stktop */
    {"appendArray1",	  2,   -1,         1,	{OPERAND_LVT1}},
	/* Append array element; array at op1<=255, value is top then elem */
    {"appendArray4",	  5,   -1,         1,	{OPERAND_LVT4}},
	/* Append array element; array at op1>=256, value is top then elem */
    {"appendArrayStk",	  1,   -2,         0,	{OPERAND_NONE}},
	/* Append array element; value is stktop, then elem, array names */
    {"appendStk",	  1,   -1,         0,	{OPERAND_NONE}},
	/* Append general variable; value is stktop, then unparsed name */
    {"lappendScalar1",	  2,   0,          1,	{OPERAND_LVT1}},
	/* Lappend scalar variable at op1<=255 in frame; value is stktop */
    {"lappendScalar4",	  5,   0,          1,	{OPERAND_LVT4}},
	/* Lappend scalar variable at op1 > 255 in frame; value is stktop */
    {"lappendArray1",	  2,   -1,         1,	{OPERAND_LVT1}},
	/* Lappend array element; array at op1<=255, value is top then elem */
    {"lappendArray4",	  5,   -1,         1,	{OPERAND_LVT4}},
	/* Lappend array element; array at op1>=256, value is top then elem */
    {"lappendArrayStk",	  1,   -2,         0,	{OPERAND_NONE}},
	/* Lappend array element; value is stktop, then elem, array names */
    {"lappendStk",	  1,   -1,         0,	{OPERAND_NONE}},
	/* Lappend general variable; value is stktop, then unparsed name */

    {"lindexMulti",	  5,   INT_MIN,    1,	{OPERAND_UINT4}},
	/* Lindex with generalized args, operand is number of stacked objs
	 * used: (operand-1) entries from stktop are the indices; then list to
	 * process. */
    {"over",		  5,   +1,         1,	{OPERAND_UINT4}},
	/* Duplicate the arg-th element from top of stack (TOS=0) */
    {"lsetList",          1,   -2,         0,	{OPERAND_NONE}},
	/* Four-arg version of 'lset'. stktop is old value; next is new
	 * element value, next is the index list; pushes new value */
    {"lsetFlat",          5,   INT_MIN,    1,	{OPERAND_UINT4}},
	/* Three- or >=5-arg version of 'lset', operand is number of stacked
	 * objs: stktop is old value, next is new element value, next come
	 * (operand-2) indices; pushes the new value.
	 */

    {"returnImm",	  9,   -1,         2,	{OPERAND_INT4, OPERAND_UINT4}},
	/* Compiled [return], code, level are operands; options and result
	 * are on the stack. */
    {"expon",		  1,   -1,	   0,	{OPERAND_NONE}},
	/* Binary exponentiation operator: push (stknext ** stktop) */

    /*
     * NOTE: the stack effects of expandStkTop and invokeExpanded are wrong -
     * but it cannot be done right at compile time, the stack effect is only
     * known at run time. The value for invokeExpanded is estimated better at
     * compile time.
     * See the comments further down in this file, where INST_INVOKE_EXPANDED
     * is emitted.
     */
    {"expandStart",       1,    0,          0,	{OPERAND_NONE}},
	/* Start of command with {*} (expanded) arguments */
    {"expandStkTop",      5,    0,          1,	{OPERAND_UINT4}},
	/* Expand the list at stacktop: push its elements on the stack */
    {"invokeExpanded",    1,    0,          0,	{OPERAND_NONE}},
	/* Invoke the command marked by the last 'expandStart' */

    {"listIndexImm",	  5,	0,	   1,	{OPERAND_IDX4}},
	/* List Index:	push (lindex stktop op4) */
    {"listRangeImm",	  9,	0,	   2,	{OPERAND_IDX4, OPERAND_IDX4}},
	/* List Range:	push (lrange stktop op4 op4) */
    {"startCommand",	  9,	0,	   2,	{OPERAND_OFFSET4, OPERAND_UINT4}},
	/* Start of bytecoded command: op is the length of the cmd's code, op2
	 * is number of commands here */

    {"listIn",		  1,	-1,	   0,	{OPERAND_NONE}},
	/* List containment: push [lsearch stktop stknext]>=0) */
    {"listNotIn",	  1,	-1,	   0,	{OPERAND_NONE}},
	/* List negated containment: push [lsearch stktop stknext]<0) */

    {"pushReturnOpts",	  1,	+1,	   0,	{OPERAND_NONE}},
	/* Push the interpreter's return option dictionary as an object on the
	 * stack. */
    {"returnStk",	  1,	-1,	   0,	{OPERAND_NONE}},
	/* Compiled [return]; options and result are on the stack, code and
	 * level are in the options. */

    {"dictGet",		  5,	INT_MIN,   1,	{OPERAND_UINT4}},
	/* The top op4 words (min 1) are a key path into the dictionary just
	 * below the keys on the stack, and all those values are replaced by
	 * the value read out of that key-path (like [dict get]).
	 * Stack:  ... dict key1 ... keyN => ... value */
    {"dictSet",		  9,	INT_MIN,   2,	{OPERAND_UINT4, OPERAND_LVT4}},
	/* Update a dictionary value such that the keys are a path pointing to
	 * the value. op4#1 = numKeys, op4#2 = LVTindex
	 * Stack:  ... key1 ... keyN value => ... newDict */
    {"dictUnset",	  9,	INT_MIN,   2,	{OPERAND_UINT4, OPERAND_LVT4}},
	/* Update a dictionary value such that the keys are not a path pointing
	 * to any value. op4#1 = numKeys, op4#2 = LVTindex
	 * Stack:  ... key1 ... keyN => ... newDict */
    {"dictIncrImm",	  9,	0,	   2,	{OPERAND_INT4, OPERAND_LVT4}},
	/* Update a dictionary value such that the value pointed to by key is
	 * incremented by some value (or set to it if the key isn't in the
	 * dictionary at all). op4#1 = incrAmount, op4#2 = LVTindex
	 * Stack:  ... key => ... newDict */
    {"dictAppend",	  5,	-1,	   1,	{OPERAND_LVT4}},
	/* Update a dictionary value such that the value pointed to by key has
	 * some value string-concatenated onto it. op4 = LVTindex
	 * Stack:  ... key valueToAppend => ... newDict */
    {"dictLappend",	  5,	-1,	   1,	{OPERAND_LVT4}},
	/* Update a dictionary value such that the value pointed to by key has
	 * some value list-appended onto it. op4 = LVTindex
	 * Stack:  ... key valueToAppend => ... newDict */
    {"dictFirst",	  5,	+2,	   1,	{OPERAND_LVT4}},
	/* Begin iterating over the dictionary, using the local scalar
	 * indicated by op4 to hold the iterator state. The local scalar
	 * should not refer to a named variable as the value is not wholly
	 * managed correctly.
	 * Stack:  ... dict => ... value key doneBool */
    {"dictNext",	  5,	+3,	   1,	{OPERAND_LVT4}},
	/* Get the next iteration from the iterator in op4's local scalar.
	 * Stack:  ... => ... value key doneBool */
    {"dictUpdateStart",   9,    0,	   2,	{OPERAND_LVT4, OPERAND_AUX4}},
	/* Create the variables (described in the aux data referred to by the
	 * second immediate argument) to mirror the state of the dictionary in
	 * the variable referred to by the first immediate argument. The list
	 * of keys (top of the stack, not popped) must be the same length as
	 * the list of variables.
	 * Stack:  ... keyList => ... keyList */
    {"dictUpdateEnd",	  9,    -1,	   2,	{OPERAND_LVT4, OPERAND_AUX4}},
	/* Reflect the state of local variables (described in the aux data
	 * referred to by the second immediate argument) back to the state of
	 * the dictionary in the variable referred to by the first immediate
	 * argument. The list of keys (popped from the stack) must be the same
	 * length as the list of variables.
	 * Stack:  ... keyList => ... */
    {"jumpTable",	 5,	-1,	   1,	{OPERAND_AUX4}},
	/* Jump according to the jump-table (in AuxData as indicated by the
	 * operand) and the argument popped from the list. Always executes the
	 * next instruction if no match against the table's entries was found.
	 * Stack:  ... value => ...
	 * Note that the jump table contains offsets relative to the PC when
	 * it points to this instruction; the code is relocatable. */
    {"upvar",            5,    -1,        1,   {OPERAND_LVT4}},
	/* finds level and otherName in stack, links to local variable at
	 * index op1. Leaves the level on stack. */
    {"nsupvar",          5,    -1,        1,   {OPERAND_LVT4}},
	/* finds namespace and otherName in stack, links to local variable at
	 * index op1. Leaves the namespace on stack. */
    {"variable",         5,    -1,        1,   {OPERAND_LVT4}},
	/* finds namespace and otherName in stack, links to local variable at
	 * index op1. Leaves the namespace on stack. */
    {"syntax",		 9,   -1,         2,	{OPERAND_INT4, OPERAND_UINT4}},
	/* Compiled bytecodes to signal syntax error. Equivalent to returnImm
	 * except for the ERR_ALREADY_LOGGED flag in the interpreter. */
    {"reverse",		 5,    0,         1,	{OPERAND_UINT4}},
	/* Reverse the order of the arg elements at the top of stack */

    {"regexp",		 2,   -1,         1,	{OPERAND_INT1}},
	/* Regexp:	push (regexp stknext stktop) opnd == nocase */

    {"existScalar",	 5,    1,         1,	{OPERAND_LVT4}},
	/* Test if scalar variable at index op1 in call frame exists */
    {"existArray",	 5,    0,         1,	{OPERAND_LVT4}},
	/* Test if array element exists; array at slot op1, element is
	 * stktop */
    {"existArrayStk",	 1,    -1,        0,	{OPERAND_NONE}},
	/* Test if array element exists; element is stktop, array name is
	 * stknext */
    {"existStk",	 1,    0,         0,	{OPERAND_NONE}},
	/* Test if general variable exists; unparsed variable name is stktop*/

    {"nop",		 1,    0,         0,	{OPERAND_NONE}},
	/* Do nothing */
    {"returnCodeBranch", 1,   -1,	  0,	{OPERAND_NONE}},
	/* Jump to next instruction based on the return code on top of stack
	 * ERROR: +1;	RETURN: +3;	BREAK: +5;	CONTINUE: +7;
	 * Other non-OK: +9
	 */

    {"unsetScalar",	 6,    0,         2,	{OPERAND_UINT1, OPERAND_LVT4}},
	/* Make scalar variable at index op2 in call frame cease to exist;
	 * op1 is 1 for errors on problems, 0 otherwise */
    {"unsetArray",	 6,    -1,        2,	{OPERAND_UINT1, OPERAND_LVT4}},
	/* Make array element cease to exist; array at slot op2, element is
	 * stktop; op1 is 1 for errors on problems, 0 otherwise */
    {"unsetArrayStk",	 2,    -2,        1,	{OPERAND_UINT1}},
	/* Make array element cease to exist; element is stktop, array name is
	 * stknext; op1 is 1 for errors on problems, 0 otherwise */
    {"unsetStk",	 2,    -1,        1,	{OPERAND_UINT1}},
	/* Make general variable cease to exist; unparsed variable name is
	 * stktop; op1 is 1 for errors on problems, 0 otherwise */

    {"dictExpand",       1,    -1,        0,    {OPERAND_NONE}},
        /* Probe into a dict and extract it (or a subdict of it) into
         * variables with matched names. Produces list of keys bound as
         * result. Part of [dict with].
	 * Stack:  ... dict path => ... keyList */
    {"dictRecombineStk", 1,    -3,        0,    {OPERAND_NONE}},
        /* Map variable contents back into a dictionary in a variable. Part of
         * [dict with].
	 * Stack:  ... dictVarName path keyList => ... */
    {"dictRecombineImm", 5,    -2,        1,    {OPERAND_LVT4}},
        /* Map variable contents back into a dictionary in the local variable
         * indicated by the LVT index. Part of [dict with].
	 * Stack:  ... path keyList => ... */
    {"dictExists",	 5,	INT_MIN,  1,	{OPERAND_UINT4}},
	/* The top op4 words (min 1) are a key path into the dictionary just
	 * below the keys on the stack, and all those values are replaced by a
	 * boolean indicating whether it is possible to read out a value from
	 * that key-path (like [dict exists]).
	 * Stack:  ... dict key1 ... keyN => ... boolean */
    {"verifyDict",	 1,    -1,	  0,	{OPERAND_NONE}},
	/* Verifies that the word on the top of the stack is a dictionary,
	 * popping it if it is and throwing an error if it is not.
	 * Stack:  ... value => ... */

    {"strmap",		 1,    -2,	  0,	{OPERAND_NONE}},
	/* Simplified version of [string map] that only applies one change
	 * string, and only case-sensitively.
	 * Stack:  ... from to string => ... changedString */
    {"strfind",		 1,    -1,	  0,	{OPERAND_NONE}},
	/* Find the first index of a needle string in a haystack string,
	 * producing the index (integer) or -1 if nothing found.
	 * Stack:  ... needle haystack => ... index */
    {"strrfind",	 1,    -1,	  0,	{OPERAND_NONE}},
	/* Find the last index of a needle string in a haystack string,
	 * producing the index (integer) or -1 if nothing found.
	 * Stack:  ... needle haystack => ... index */
    {"strrangeImm",	 9,	0,	  2,	{OPERAND_IDX4, OPERAND_IDX4}},
	/* String Range: push (string range stktop op4 op4) */
    {"strrange",	 1,    -2,	  0,	{OPERAND_NONE}},
	/* String Range with non-constant arguments.
	 * Stack:  ... string idxA idxB => ... substring */

    {"yield",		 1,	0,	  0,	{OPERAND_NONE}},
	/* Makes the current coroutine yield the value at the top of the
	 * stack, and places the response back on top of the stack when it
	 * resumes.
	 * Stack:  ... valueToYield => ... resumeValue */
    {"coroName",         1,    +1,	  0,	{OPERAND_NONE}},
	/* Push the name of the interpreter's current coroutine as an object
	 * on the stack. */
    {"tailcall",	 2,    INT_MIN,	  1,	{OPERAND_UINT1}},
	/* Do a tailcall with the opnd items on the stack as the thing to
	 * tailcall to; opnd must be greater than 0 for the semantics to work
	 * right. */

    {"currentNamespace", 1,    +1,	  0,	{OPERAND_NONE}},
	/* Push the name of the interpreter's current namespace as an object
	 * on the stack. */
    {"infoLevelNumber",  1,    +1,	  0,	{OPERAND_NONE}},
	/* Push the stack depth (i.e., [info level]) of the interpreter as an
	 * object on the stack. */
    {"infoLevelArgs",	 1,	0,	  0,	{OPERAND_NONE}},
	/* Push the argument words to a stack depth (i.e., [info level <n>])
	 * of the interpreter as an object on the stack.
	 * Stack:  ... depth => ... argList */
    {"resolveCmd",	 1,	0,	  0,	{OPERAND_NONE}},
	/* Resolves the command named on the top of the stack to its fully
	 * qualified version, or produces the empty string if no such command
	 * exists. Never generates errors.
	 * Stack:  ... cmdName => ... fullCmdName */

    {"tclooSelf",	 1,	+1,	  0,	{OPERAND_NONE}},
	/* Push the identity of the current TclOO object (i.e., the name of
	 * its current public access command) on the stack. */
    {"tclooClass",	 1,	0,	  0,	{OPERAND_NONE}},
	/* Push the class of the TclOO object named at the top of the stack
	 * onto the stack.
	 * Stack:  ... object => ... class */
    {"tclooNamespace",	 1,	0,	  0,	{OPERAND_NONE}},
	/* Push the namespace of the TclOO object named at the top of the
	 * stack onto the stack.
	 * Stack:  ... object => ... namespace */
    {"tclooIsObject",	 1,	0,	  0,	{OPERAND_NONE}},
	/* Push whether the value named at the top of the stack is a TclOO
	 * object (i.e., a boolean). Can corrupt the interpreter result
	 * despite not throwing, so not safe for use in a post-exception
	 * context.
	 * Stack:  ... value => ... boolean */

    {"arrayExistsStk",	 1,	0,	  0,	{OPERAND_NONE}},
	/* Looks up the element on the top of the stack and tests whether it
	 * is an array. Pushes a boolean describing whether this is the
	 * case. Also runs the whole-array trace on the named variable, so can
	 * throw anything.
	 * Stack:  ... varName => ... boolean */
    {"arrayExistsImm",	 5,	+1,	  1,	{OPERAND_LVT4}},
	/* Looks up the variable indexed by opnd and tests whether it is an
	 * array. Pushes a boolean describing whether this is the case. Also
	 * runs the whole-array trace on the named variable, so can throw
	 * anything.
	 * Stack:  ... => ... boolean */
    {"arrayMakeStk",	 1,	-1,	  0,	{OPERAND_NONE}},
	/* Forces the element on the top of the stack to be the name of an
	 * array.
	 * Stack:  ... varName => ... */
    {"arrayMakeImm",	 5,	0,	  1,	{OPERAND_LVT4}},
	/* Forces the variable indexed by opnd to be an array. Does not touch
	 * the stack. */

    {"invokeReplace",	 6,	INT_MIN,  2,	{OPERAND_UINT4,OPERAND_UINT1}},
	/* Invoke command named objv[0], replacing the first two words with
	 * the word at the top of the stack;
	 * <objc,objv> = <op4,top op4 after popping 1> */

    {"listConcat",	 1,	-1,	  0,	{OPERAND_NONE}},
	/* Concatenates the two lists at the top of the stack into a single
	 * list and pushes that resulting list onto the stack.
	 * Stack: ... list1 list2 => ... [lconcat list1 list2] */

    {"expandDrop",       1,    0,          0,	{OPERAND_NONE}},
	/* Drops an element from the auxiliary stack, popping stack elements
	 * until the matching stack depth is reached. */

    /* New foreach implementation */
    {"foreach_start",	 5,	+2,	  1,	{OPERAND_AUX4}},
	/* Initialize execution of a foreach loop. Operand is aux data index
	 * of the ForeachInfo structure for the foreach command. It pushes 2
	 * elements which hold runtime params for foreach_step, they are later
	 * dropped by foreach_end together with the value lists. NOTE that the
	 * iterator-tracker and info reference must not be passed to bytecodes
	 * that handle normal Tcl values. NOTE that this instruction jumps to
	 * the foreach_step instruction paired with it; the stack info below
	 * is only nominal.
	 * Stack: ... listObjs... => ... listObjs... iterTracker info */
    {"foreach_step",	 1,	 0,	  0,	{OPERAND_NONE}},
	/* "Step" or begin next iteration of foreach loop. Assigns to foreach
	 * iteration variables. May jump to straight after the foreach_start
	 * that pushed the iterTracker and info values. MUST be followed
	 * immediately by a foreach_end.
	 * Stack: ... listObjs... iterTracker info =>
	 *				... listObjs... iterTracker info */
    {"foreach_end",	 1,	 0,	  0,	{OPERAND_NONE}},
	/* Clean up a foreach loop by dropping the info value, the tracker
	 * value and the lists that were being iterated over.
	 * Stack: ... listObjs... iterTracker info => ... */
    {"lmap_collect",	 1,	-1,	  0,	{OPERAND_NONE}},
	/* Appends the value at the top of the stack to the list located on
	 * the stack the "other side" of the foreach-related values.
	 * Stack: ... collector listObjs... iterTracker info value =>
	 *			... collector listObjs... iterTracker info */

    {"strtrim",		 1,	-1,	  0,	{OPERAND_NONE}},
	/* [string trim] core: removes the characters (designated by the value
	 * at the top of the stack) from both ends of the string and pushes
	 * the resulting string.
	 * Stack: ... string charset => ... trimmedString */
    {"strtrimLeft",	 1,	-1,	  0,	{OPERAND_NONE}},
	/* [string trimleft] core: removes the characters (designated by the
	 * value at the top of the stack) from the left of the string and
	 * pushes the resulting string.
	 * Stack: ... string charset => ... trimmedString */
    {"strtrimRight",	 1,	-1,	  0,	{OPERAND_NONE}},
	/* [string trimright] core: removes the characters (designated by the
	 * value at the top of the stack) from the right of the string and
	 * pushes the resulting string.
	 * Stack: ... string charset => ... trimmedString */

    {"concatStk",	 5,	INT_MIN,  1,	{OPERAND_UINT4}},
	/* Wrapper round Tcl_ConcatObj(), used for [concat] and [eval]. opnd
	 * is number of values to concatenate.
	 * Operation:	push concat(stk1 stk2 ... stktop) */

    {"strcaseUpper",	 1,	0,	  0,	{OPERAND_NONE}},
	/* [string toupper] core: converts whole string to upper case using
	 * the default (extended "C" locale) rules.
	 * Stack: ... string => ... newString */
    {"strcaseLower",	 1,	0,	  0,	{OPERAND_NONE}},
	/* [string tolower] core: converts whole string to upper case using
	 * the default (extended "C" locale) rules.
	 * Stack: ... string => ... newString */
    {"strcaseTitle",	 1,	0,	  0,	{OPERAND_NONE}},
	/* [string totitle] core: converts whole string to upper case using
	 * the default (extended "C" locale) rules.
	 * Stack: ... string => ... newString */
    {"strreplace",	 1,	-3,	  0,	{OPERAND_NONE}},
	/* [string replace] core: replaces a non-empty range of one string
	 * with the contents of another.
	 * Stack: ... string fromIdx toIdx replacement => ... newString */

    {"originCmd",	 1,	0,	  0,	{OPERAND_NONE}},
	/* Reports which command was the origin (via namespace import chain)
	 * of the command named on the top of the stack.
	 * Stack:  ... cmdName => ... fullOriginalCmdName */

    {"tclooNext",	 2,	INT_MIN,  1,	{OPERAND_UINT1}},
	/* Call the next item on the TclOO call chain, passing opnd arguments
	 * (min 1, max 255, *includes* "next").  The result of the invoked
	 * method implementation will be pushed on the stack in place of the
	 * arguments (similar to invokeStk).
	 * Stack:  ... "next" arg2 arg3 -- argN => ... result */
    {"tclooNextClass",	 2,	INT_MIN,  1,	{OPERAND_UINT1}},
	/* Call the following item on the TclOO call chain defined by class
	 * className, passing opnd arguments (min 2, max 255, *includes*
	 * "nextto" and the class name). The result of the invoked method
	 * implementation will be pushed on the stack in place of the
	 * arguments (similar to invokeStk).
	 * Stack:  ... "nextto" className arg3 arg4 -- argN => ... result */

    {"yieldToInvoke",	 1,	0,	  0,	{OPERAND_NONE}},
	/* Makes the current coroutine yield the value at the top of the
	 * stack, invoking the given command/args with resolution in the given
	 * namespace (all packed into a list), and places the list of values
	 * that are the response back on top of the stack when it resumes.
	 * Stack:  ... [list ns cmd arg1 ... argN] => ... resumeList */

    {"numericType",	 1,	0,	  0,	{OPERAND_NONE}},
	/* Pushes the numeric type code of the word at the top of the stack.
	 * Stack:  ... value => ... typeCode */
    {"tryCvtToBoolean",	 1,	+1,	  0,	{OPERAND_NONE}},
	/* Try converting stktop to boolean if possible. No errors.
	 * Stack:  ... value => ... value isStrictBool */
    {"strclass",	 2,	0,	  1,	{OPERAND_SCLS1}},
	/* See if all the characters of the given string are a member of the
	 * specified (by opnd) character class. Note that an empty string will
	 * satisfy the class check (standard definition of "all").
	 * Stack:  ... stringValue => ... boolean */

    {"lappendList",	 5,	0,	1,	{OPERAND_LVT4}},
	/* Lappend list to scalar variable at op4 in frame.
	 * Stack:  ... list => ... listVarContents */
    {"lappendListArray", 5,	-1,	1,	{OPERAND_LVT4}},
	/* Lappend list to array element; array at op4.
	 * Stack:  ... elem list => ... listVarContents */
    {"lappendListArrayStk", 1,	-2,	0,	{OPERAND_NONE}},
	/* Lappend list to array element.
	 * Stack:  ... arrayName elem list => ... listVarContents */
    {"lappendListStk",	 1,	-1,	0,	{OPERAND_NONE}},
	/* Lappend list to general variable.
	 * Stack:  ... varName list => ... listVarContents */

    {"clockRead",	 2,	+1,	1,	{OPERAND_UINT1}},
        /* Read clock out to the stack. Operand is which clock to read
	 * 0=clicks, 1=microseconds, 2=milliseconds, 3=seconds.
	 * Stack: ... => ... time */

    {NULL, 0, 0, 0, {OPERAND_NONE}}
};

/*
 * Prototypes for procedures defined later in this file:
 */

static void		CleanupByteCode(ByteCode *codePtr);
static ByteCode *	CompileSubstObj(Tcl_Interp *interp, Tcl_Obj *objPtr,
			    int flags);
static void		DupByteCodeInternalRep(Tcl_Obj *srcPtr,
			    Tcl_Obj *copyPtr);
static unsigned char *	EncodeCmdLocMap(CompileEnv *envPtr,
			    ByteCode *codePtr, unsigned char *startPtr);
static void		EnterCmdExtentData(CompileEnv *envPtr,
			    int cmdNumber, int numSrcBytes, int numCodeBytes);
static void		EnterCmdStartData(CompileEnv *envPtr,
			    int cmdNumber, int srcOffset, int codeOffset);
static void		FreeByteCodeInternalRep(Tcl_Obj *objPtr);
static void		FreeSubstCodeInternalRep(Tcl_Obj *objPtr);
static int		GetCmdLocEncodingSize(CompileEnv *envPtr);
static int		IsCompactibleCompileEnv(Tcl_Interp *interp,
			    CompileEnv *envPtr);
static void		PreventCycle(Tcl_Obj *objPtr, CompileEnv *envPtr);
#ifdef TCL_COMPILE_STATS
static void		RecordByteCodeStats(ByteCode *codePtr);
#endif /* TCL_COMPILE_STATS */
static int		SetByteCodeFromAny(Tcl_Interp *interp,
			    Tcl_Obj *objPtr);
static void		StartExpanding(CompileEnv *envPtr);

/*
 * TIP #280: Helper for building the per-word line information of all compiled
 * commands.
 */
static void		EnterCmdWordData(ExtCmdLoc *eclPtr, int srcOffset,
			    Tcl_Token *tokenPtr, const char *cmd, int len,
			    int numWords, int line, int *clNext, int **lines,
			    CompileEnv *envPtr);
static void		ReleaseCmdWordData(ExtCmdLoc *eclPtr);

/*
 * The structure below defines the bytecode Tcl object type by means of
 * procedures that can be invoked by generic object code.
 */

const Tcl_ObjType tclByteCodeType = {
    "bytecode",			/* name */
    FreeByteCodeInternalRep,	/* freeIntRepProc */
    DupByteCodeInternalRep,	/* dupIntRepProc */
    NULL,			/* updateStringProc */
    SetByteCodeFromAny		/* setFromAnyProc */
};

/*
 * The structure below defines a bytecode Tcl object type to hold the
 * compiled bytecode for the [subst]itution of Tcl values.
 */

static const Tcl_ObjType substCodeType = {
    "substcode",		/* name */
    FreeSubstCodeInternalRep,	/* freeIntRepProc */
    DupByteCodeInternalRep,	/* dupIntRepProc - shared with bytecode */
    NULL,			/* updateStringProc */
    NULL,			/* setFromAnyProc */
};
#define SubstFlags(objPtr) (objPtr)->internalRep.twoPtrValue.ptr2

/*
 * Helper macros.
 */

#define TclIncrUInt4AtPtr(ptr, delta) \
    TclStoreInt4AtPtr(TclGetUInt4AtPtr(ptr)+(delta), (ptr))

/*
 *----------------------------------------------------------------------
 *
 * TclSetByteCodeFromAny --
 *
 *	Part of the bytecode Tcl object type implementation. Attempts to
 *	generate an byte code internal form for the Tcl object "objPtr" by
 *	compiling its string representation. This function also takes a hook
 *	procedure that will be invoked to perform any needed post processing
 *	on the compilation results before generating byte codes. interp is
 *	compilation context and may not be NULL.
 *
 * Results:
 *	The return value is a standard Tcl object result. If an error occurs
 *	during compilation, an error message is left in the interpreter's
 *	result.
 *
 * Side effects:
 *	Frees the old internal representation. If no error occurs, then the
 *	compiled code is stored as "objPtr"s bytecode representation. Also, if
 *	debugging, initializes the "tcl_traceCompile" Tcl variable used to
 *	trace compilations.
 *
 *----------------------------------------------------------------------
 */

int
TclSetByteCodeFromAny(
    Tcl_Interp *interp,		/* The interpreter for which the code is being
				 * compiled. Must not be NULL. */
    Tcl_Obj *objPtr,		/* The object to make a ByteCode object. */
    CompileHookProc *hookProc,	/* Procedure to invoke after compilation. */
    ClientData clientData)	/* Hook procedure private data. */
{
    Interp *iPtr = (Interp *) interp;
    CompileEnv compEnv;		/* Compilation environment structure allocated
				 * in frame. */
    size_t length;
    int result = TCL_OK;
    const char *stringPtr;
    Proc *procPtr = iPtr->compiledProcPtr;
    ContLineLoc *clLocPtr;

#ifdef TCL_COMPILE_DEBUG
    if (!traceInitialized) {
	if (Tcl_LinkVar(interp, "tcl_traceCompile",
		(char *) &tclTraceCompile, TCL_LINK_INT) != TCL_OK) {
	    Tcl_Panic("SetByteCodeFromAny: unable to create link for tcl_traceCompile variable");
	}
	traceInitialized = 1;
    }
#endif

    stringPtr = TclGetStringFromObj(objPtr, &length);

    /*
     * TIP #280: Pick up the CmdFrame in which the BC compiler was invoked and
     * use to initialize the tracking in the compiler. This information was
     * stored by TclCompEvalObj and ProcCompileProc.
     */

    TclInitCompileEnv(interp, &compEnv, stringPtr, length,
	    iPtr->invokeCmdFramePtr, iPtr->invokeWord);

    /*
     * Now we check if we have data about invisible continuation lines for the
     * script, and make it available to the compile environment, if so.
     *
     * It is not clear if the script Tcl_Obj* can be free'd while the compiler
     * is using it, leading to the release of the associated ContLineLoc
     * structure as well. To ensure that the latter doesn't happen we set a
     * lock on it. We release this lock in the function TclFreeCompileEnv(),
     * found in this file. The "lineCLPtr" hashtable is managed in the file
     * "tclObj.c".
     */

    clLocPtr = TclContinuationsGet(objPtr);
    if (clLocPtr) {
	compEnv.clNext = &clLocPtr->loc[0];
    }

    TclCompileScript(interp, stringPtr, length, &compEnv);

    /*
     * Successful compilation. Add a "done" instruction at the end.
     */

    TclEmitOpcode(INST_DONE, &compEnv);

    /*
     * Check for optimizations!
     *
     * Test if the generated code is free of most hazards; if so, recompile
     * but with generation of INST_START_CMD disabled. This produces somewhat
     * faster code in some cases, and more compact code in more.
     */

    if (Tcl_GetMaster(interp) == NULL &&
	    !Tcl_LimitTypeEnabled(interp, TCL_LIMIT_COMMANDS|TCL_LIMIT_TIME)
	    && IsCompactibleCompileEnv(interp, &compEnv)) {
	TclFreeCompileEnv(&compEnv);
	iPtr->compiledProcPtr = procPtr;
	TclInitCompileEnv(interp, &compEnv, stringPtr, length,
		iPtr->invokeCmdFramePtr, iPtr->invokeWord);
	if (clLocPtr) {
	    compEnv.clNext = &clLocPtr->loc[0];
	}
	compEnv.atCmdStart = 2;		/* The disabling magic. */
	TclCompileScript(interp, stringPtr, length, &compEnv);
	assert (compEnv.atCmdStart > 1);
	TclEmitOpcode(INST_DONE, &compEnv);
	assert (compEnv.atCmdStart > 1);
    }

    /*
     * Apply some peephole optimizations that can cross specific/generic
     * instruction generator boundaries.
     */

    if (iPtr->optimizer) {
	(iPtr->optimizer)(&compEnv);
    }

    /*
     * Invoke the compilation hook procedure if one exists.
     */

    if (hookProc) {
	result = hookProc(interp, &compEnv, clientData);
    }

    /*
     * Change the object into a ByteCode object. Ownership of the literal
     * objects and aux data items is given to the ByteCode object.
     */

#ifdef TCL_COMPILE_DEBUG
    TclVerifyLocalLiteralTable(&compEnv);
#endif /*TCL_COMPILE_DEBUG*/

    if (result == TCL_OK) {
	(void) TclInitByteCodeObj(objPtr, &tclByteCodeType, &compEnv);
#ifdef TCL_COMPILE_DEBUG
	if (tclTraceCompile >= 2) {
	    TclPrintByteCodeObj(interp, objPtr);
	    fflush(stdout);
	}
#endif /* TCL_COMPILE_DEBUG */
    }

    TclFreeCompileEnv(&compEnv);
    return result;
}

/*
 *-----------------------------------------------------------------------
 *
 * SetByteCodeFromAny --
 *
 *	Part of the bytecode Tcl object type implementation. Attempts to
 *	generate an byte code internal form for the Tcl object "objPtr" by
 *	compiling its string representation.
 *
 * Results:
 *	The return value is a standard Tcl object result. If an error occurs
 *	during compilation, an error message is left in the interpreter's
 *	result unless "interp" is NULL.
 *
 * Side effects:
 *	Frees the old internal representation. If no error occurs, then the
 *	compiled code is stored as "objPtr"s bytecode representation. Also, if
 *	debugging, initializes the "tcl_traceCompile" Tcl variable used to
 *	trace compilations.
 *
 *----------------------------------------------------------------------
 */

static int
SetByteCodeFromAny(
    Tcl_Interp *interp,		/* The interpreter for which the code is being
				 * compiled. Must not be NULL. */
    Tcl_Obj *objPtr)		/* The object to make a ByteCode object. */
{
    if (interp == NULL) {
	return TCL_ERROR;
    }
    return TclSetByteCodeFromAny(interp, objPtr, NULL, NULL);
}

/*
 *----------------------------------------------------------------------
 *
 * DupByteCodeInternalRep --
 *
 *	Part of the bytecode Tcl object type implementation. However, it does
 *	not copy the internal representation of a bytecode Tcl_Obj, but
 *	instead leaves the new object untyped (with a NULL type pointer).
 *	Code will be compiled for the new object only if necessary.
 *
 * Results:
 *	None.
 *
 * Side effects:
 *	None.
 *
 *----------------------------------------------------------------------
 */

static void
DupByteCodeInternalRep(
    Tcl_Obj *srcPtr,		/* Object with internal rep to copy. */
    Tcl_Obj *copyPtr)		/* Object with internal rep to set. */
{
    return;
}

/*
 *----------------------------------------------------------------------
 *
 * FreeByteCodeInternalRep --
 *
 *	Part of the bytecode Tcl object type implementation. Frees the storage
 *	associated with a bytecode object's internal representation unless its
 *	code is actively being executed.
 *
 * Results:
 *	None.
 *
 * Side effects:
 *	The bytecode object's internal rep is marked invalid and its code gets
 *	freed unless the code is actively being executed. In that case the
 *	cleanup is delayed until the last execution of the code completes.
 *
 *----------------------------------------------------------------------
 */

static void
FreeByteCodeInternalRep(
    register Tcl_Obj *objPtr)	/* Object whose internal rep to free. */
{
    ByteCode *codePtr;

    ByteCodeGetIntRep(objPtr, &tclByteCodeType, codePtr);
    assert(codePtr != NULL);

    TclReleaseByteCode(codePtr);
}

/*
 *----------------------------------------------------------------------
 *
 * TclReleaseByteCode --
 *
 *	This procedure does all the real work of freeing up a bytecode
 *	object's ByteCode structure. It's called only when the structure's
 *	reference count becomes zero.
 *
 * Results:
 *	None.
 *
 * Side effects:
 *	Frees objPtr's bytecode internal representation and sets its type NULL
 *	Also releases its literals and frees its auxiliary data items.
 *
 *----------------------------------------------------------------------
 */

void
TclPreserveByteCode(
    register ByteCode *codePtr)
{
    codePtr->refCount++;
}

void
TclReleaseByteCode(
    register ByteCode *codePtr)
{
    if (codePtr->refCount-- > 1) {
	return;
    }

    /* Just dropped to refcount==0.  Clean up. */
    CleanupByteCode(codePtr);
}

static void
CleanupByteCode(
    register ByteCode *codePtr)	/* Points to the ByteCode to free. */
{
    Tcl_Interp *interp = (Tcl_Interp *) *codePtr->interpHandle;
    Interp *iPtr = (Interp *) interp;
    int numLitObjects = codePtr->numLitObjects;
    int numAuxDataItems = codePtr->numAuxDataItems;
    register Tcl_Obj **objArrayPtr, *objPtr;
    register const AuxData *auxDataPtr;
    int i;
#ifdef TCL_COMPILE_STATS

    if (interp != NULL) {
	ByteCodeStats *statsPtr;
	Tcl_Time destroyTime;
	int lifetimeSec, lifetimeMicroSec, log2;

	statsPtr = &iPtr->stats;

	statsPtr->numByteCodesFreed++;
	statsPtr->currentSrcBytes -= (double) codePtr->numSrcBytes;
	statsPtr->currentByteCodeBytes -= (double) codePtr->structureSize;

	statsPtr->currentInstBytes -= (double) codePtr->numCodeBytes;
	statsPtr->currentLitBytes -= (double)
		codePtr->numLitObjects * sizeof(Tcl_Obj *);
	statsPtr->currentExceptBytes -= (double)
		codePtr->numExceptRanges * sizeof(ExceptionRange);
	statsPtr->currentAuxBytes -= (double)
		codePtr->numAuxDataItems * sizeof(AuxData);
	statsPtr->currentCmdMapBytes -= (double) codePtr->numCmdLocBytes;

	Tcl_GetTime(&destroyTime);
	lifetimeSec = destroyTime.sec - codePtr->createTime.sec;
	if (lifetimeSec > 2000) {	/* avoid overflow */
	    lifetimeSec = 2000;
	}
	lifetimeMicroSec = 1000000 * lifetimeSec +
		(destroyTime.usec - codePtr->createTime.usec);

	log2 = TclLog2(lifetimeMicroSec);
	if (log2 > 31) {
	    log2 = 31;
	}
	statsPtr->lifetimeCount[log2]++;
    }
#endif /* TCL_COMPILE_STATS */

    /*
     * A single heap object holds the ByteCode structure and its code, object,
     * command location, and auxiliary data arrays. This means we only need to
     * 1) decrement the ref counts of the LiteralEntry's in its literal array,
     * 2) call the free procs for the auxiliary data items, 3) free the
     * localCache if it is unused, and finally 4) free the ByteCode
     * structure's heap object.
     *
     * The case for TCL_BYTECODE_PRECOMPILED (precompiled ByteCodes, like
     * those generated from tbcload) is special, as they doesn't make use of
     * the global literal table. They instead maintain private references to
     * their literals which must be decremented.
     *
     * In order to insure a proper and efficient cleanup of the literal array
     * when it contains non-shared literals [Bug 983660], we also distinguish
     * the case of an interpreter being deleted (signaled by interp == NULL).
     * Also, as the interp deletion will remove the global literal table
     * anyway, we avoid the extra cost of updating it for each literal being
     * released.
     */

    if (codePtr->flags & TCL_BYTECODE_PRECOMPILED) {

	objArrayPtr = codePtr->objArrayPtr;
	for (i = 0;  i < numLitObjects;  i++) {
	    objPtr = *objArrayPtr;
	    if (objPtr) {
		Tcl_DecrRefCount(objPtr);
	    }
	    objArrayPtr++;
	}
	codePtr->numLitObjects = 0;
    } else {
	objArrayPtr = codePtr->objArrayPtr;
	while (numLitObjects--) {
	    /* TclReleaseLiteral calls Tcl_DecrRefCount() for us */
	    TclReleaseLiteral(interp, *objArrayPtr++);
	}
    }

    auxDataPtr = codePtr->auxDataArrayPtr;
    for (i = 0;  i < numAuxDataItems;  i++) {
	if (auxDataPtr->type->freeProc != NULL) {
	    auxDataPtr->type->freeProc(auxDataPtr->clientData);
	}
	auxDataPtr++;
    }

    /*
     * TIP #280. Release the location data associated with this byte code
     * structure, if any. NOTE: The interp we belong to may be gone already,
     * and the data with it.
     *
     * See also tclBasic.c, DeleteInterpProc
     */

    if (iPtr) {
	Tcl_HashEntry *hePtr = Tcl_FindHashEntry(iPtr->lineBCPtr,
		(char *) codePtr);

	if (hePtr) {
	    ReleaseCmdWordData(Tcl_GetHashValue(hePtr));
	    Tcl_DeleteHashEntry(hePtr);
	}
    }

    if (codePtr->localCachePtr && (codePtr->localCachePtr->refCount-- <= 1)) {
	TclFreeLocalCache(interp, codePtr->localCachePtr);
    }

    TclHandleRelease(codePtr->interpHandle);
    Tcl_Free(codePtr);
}

/*
 * ---------------------------------------------------------------------
 *
 * IsCompactibleCompileEnv --
 *
 *	Checks to see if we may apply some basic compaction optimizations to a
 *	piece of bytecode. Idempotent.
 *
 * ---------------------------------------------------------------------
 */

static int
IsCompactibleCompileEnv(
    Tcl_Interp *interp,
    CompileEnv *envPtr)
{
    unsigned char *pc;
    int size;

    /*
     * Special: procedures in the '::tcl' namespace (or its children) are
     * considered to be well-behaved and so can have compaction applied even
     * if it would otherwise be invalid.
     */

    if (envPtr->procPtr != NULL && envPtr->procPtr->cmdPtr != NULL
	    && envPtr->procPtr->cmdPtr->nsPtr != NULL) {
	Namespace *nsPtr = envPtr->procPtr->cmdPtr->nsPtr;

	if (strcmp(nsPtr->fullName, "::tcl") == 0
		|| strncmp(nsPtr->fullName, "::tcl::", 7) == 0) {
	    return 1;
	}
    }

    /*
     * Go through and ensure that no operation involved can cause a desired
     * change of bytecode sequence during running. This comes down to ensuring
     * that there are no mapped variables (due to traces) or calls to external
     * commands (traces, [uplevel] trickery). This is actually a very
     * conservative check; it turns down a lot of code that is OK in practice.
     */

    for (pc = envPtr->codeStart ; pc < envPtr->codeNext ; pc += size) {
	switch (*pc) {
	    /* Invokes */
	case INST_INVOKE_STK1:
	case INST_INVOKE_STK4:
	case INST_INVOKE_EXPANDED:
	case INST_INVOKE_REPLACE:
	    return 0;
	    /* Runtime evals */
	case INST_EVAL_STK:
	case INST_EXPR_STK:
	case INST_YIELD:
	    return 0;
	    /* Upvars */
	case INST_UPVAR:
	case INST_NSUPVAR:
	case INST_VARIABLE:
	    return 0;
	default:
	    size = tclInstructionTable[*pc].numBytes;
	    assert (size > 0);
	    break;
	}
    }

    return 1;
}

/*
 *----------------------------------------------------------------------
 *
 * Tcl_SubstObj --
 *
 *	This function performs the substitutions specified on the given string
 *	as described in the user documentation for the "subst" Tcl command.
 *
 * Results:
 *	A Tcl_Obj* containing the substituted string, or NULL to indicate that
 *	an error occurred.
 *
 * Side effects:
 *	See the user documentation.
 *
 *----------------------------------------------------------------------
 */

Tcl_Obj *
Tcl_SubstObj(
    Tcl_Interp *interp,		/* Interpreter in which substitution occurs */
    Tcl_Obj *objPtr,		/* The value to be substituted. */
    int flags)			/* What substitutions to do. */
{
    NRE_callback *rootPtr = TOP_CB(interp);

    if (TclNRRunCallbacks(interp, Tcl_NRSubstObj(interp, objPtr, flags),
	    rootPtr) != TCL_OK) {
	return NULL;
    }
    return Tcl_GetObjResult(interp);
}

/*
 *----------------------------------------------------------------------
 *
 * Tcl_NRSubstObj --
 *
 *	Request substitution of a Tcl value by the NR stack.
 *
 * Results:
 *	Returns TCL_OK.
 *
 * Side effects:
 *	Compiles objPtr into bytecode that performs the substitutions as
 *	governed by flags and places callbacks on the NR stack to execute
 *	the bytecode and store the result in the interp.
 *
 *----------------------------------------------------------------------
 */

int
Tcl_NRSubstObj(
    Tcl_Interp *interp,
    Tcl_Obj *objPtr,
    int flags)
{
    ByteCode *codePtr = CompileSubstObj(interp, objPtr, flags);

    /* TODO: Confirm we do not need this. */
    /* Tcl_ResetResult(interp); */
    return TclNRExecuteByteCode(interp, codePtr);
}

/*
 *----------------------------------------------------------------------
 *
 * CompileSubstObj --
 *
 *	Compile a Tcl value into ByteCode implementing its substitution, as
 *	governed by flags.
 *
 * Results:
 *	A (ByteCode *) is returned pointing to the resulting ByteCode.
 *
 * Side effects:
 *	The Tcl_ObjType of objPtr is changed to the "substcode" type, and the
 *	ByteCode and governing flags value are kept in the internal rep for
 *	faster operations the next time CompileSubstObj is called on the same
 *	value.
 *
 *----------------------------------------------------------------------
 */

static ByteCode *
CompileSubstObj(
    Tcl_Interp *interp,
    Tcl_Obj *objPtr,
    int flags)
{
    Interp *iPtr = (Interp *) interp;
    ByteCode *codePtr = NULL;

    ByteCodeGetIntRep(objPtr, &substCodeType, codePtr);

    if (codePtr != NULL) {
	Namespace *nsPtr = iPtr->varFramePtr->nsPtr;

	if (flags != PTR2INT(SubstFlags(objPtr))
		|| ((Interp *) *codePtr->interpHandle != iPtr)
		|| (codePtr->compileEpoch != iPtr->compileEpoch)
		|| (codePtr->nsPtr != nsPtr)
		|| (codePtr->nsEpoch != nsPtr->resolverEpoch)
		|| (codePtr->localCachePtr !=
		iPtr->varFramePtr->localCachePtr)) {
	    Tcl_StoreIntRep(objPtr, &substCodeType, NULL);
	    codePtr = NULL;
	}
    }
    if (codePtr == NULL) {
	CompileEnv compEnv;
	size_t numBytes;
	const char *bytes = TclGetStringFromObj(objPtr, &numBytes);

	/* TODO: Check for more TIP 280 */
	TclInitCompileEnv(interp, &compEnv, bytes, numBytes, NULL, 0);

	TclSubstCompile(interp, bytes, numBytes, flags, 1, &compEnv);

	TclEmitOpcode(INST_DONE, &compEnv);
	codePtr = TclInitByteCodeObj(objPtr, &substCodeType, &compEnv);
	TclFreeCompileEnv(&compEnv);

	SubstFlags(objPtr) = INT2PTR(flags);
	if (iPtr->varFramePtr->localCachePtr) {
	    codePtr->localCachePtr = iPtr->varFramePtr->localCachePtr;
	    codePtr->localCachePtr->refCount++;
	}
#ifdef TCL_COMPILE_DEBUG
	if (tclTraceCompile >= 2) {
	    TclPrintByteCodeObj(interp, objPtr);
	    fflush(stdout);
	}
#endif /* TCL_COMPILE_DEBUG */
    }
    return codePtr;
}

/*
 *----------------------------------------------------------------------
 *
 * FreeSubstCodeInternalRep --
 *
 *	Part of the substcode Tcl object type implementation. Frees the
 *	storage associated with a substcode object's internal representation
 *	unless its code is actively being executed.
 *
 * Results:
 *	None.
 *
 * Side effects:
 *	The substcode object's internal rep is marked invalid and its code
 *	gets freed unless the code is actively being executed. In that case
 *	the cleanup is delayed until the last execution of the code completes.
 *
 *----------------------------------------------------------------------
 */

static void
FreeSubstCodeInternalRep(
    register Tcl_Obj *objPtr)	/* Object whose internal rep to free. */
{
    register ByteCode *codePtr;

    ByteCodeGetIntRep(objPtr, &substCodeType, codePtr);
    assert(codePtr != NULL);

    TclReleaseByteCode(codePtr);
}

static void
ReleaseCmdWordData(
    ExtCmdLoc *eclPtr)
{
    int i;

    if (eclPtr->type == TCL_LOCATION_SOURCE) {
	Tcl_DecrRefCount(eclPtr->path);
    }
    for (i=0 ; i<eclPtr->nuloc ; i++) {
	Tcl_Free(eclPtr->loc[i].line);
    }

    if (eclPtr->loc != NULL) {
	Tcl_Free(eclPtr->loc);
    }

    Tcl_Free(eclPtr);
}

/*
 *----------------------------------------------------------------------
 *
 * TclInitCompileEnv --
 *
 *	Initializes a CompileEnv compilation environment structure for the
 *	compilation of a string in an interpreter.
 *
 * Results:
 *	None.
 *
 * Side effects:
 *	The CompileEnv structure is initialized.
 *
 *----------------------------------------------------------------------
 */

void
TclInitCompileEnv(
    Tcl_Interp *interp,		/* The interpreter for which a CompileEnv
				 * structure is initialized. */
    register CompileEnv *envPtr,/* Points to the CompileEnv structure to
				 * initialize. */
    const char *stringPtr,	/* The source string to be compiled. */
    size_t numBytes,		/* Number of bytes in source string. */
    const CmdFrame *invoker,	/* Location context invoking the bcc */
    int word)			/* Index of the word in that context getting
				 * compiled */
{
    Interp *iPtr = (Interp *) interp;

    assert(tclInstructionTable[LAST_INST_OPCODE].name == NULL);

    envPtr->iPtr = iPtr;
    envPtr->source = stringPtr;
    envPtr->numSrcBytes = numBytes;
    envPtr->procPtr = iPtr->compiledProcPtr;
    iPtr->compiledProcPtr = NULL;
    envPtr->numCommands = 0;
    envPtr->exceptDepth = 0;
    envPtr->maxExceptDepth = 0;
    envPtr->maxStackDepth = 0;
    envPtr->currStackDepth = 0;
    TclInitLiteralTable(&envPtr->localLitTable);

    envPtr->codeStart = envPtr->staticCodeSpace;
    envPtr->codeNext = envPtr->codeStart;
    envPtr->codeEnd = envPtr->codeStart + COMPILEENV_INIT_CODE_BYTES;
    envPtr->mallocedCodeArray = 0;

    envPtr->literalArrayPtr = envPtr->staticLiteralSpace;
    envPtr->literalArrayNext = 0;
    envPtr->literalArrayEnd = COMPILEENV_INIT_NUM_OBJECTS;
    envPtr->mallocedLiteralArray = 0;

    envPtr->exceptArrayPtr = envPtr->staticExceptArraySpace;
    envPtr->exceptAuxArrayPtr = envPtr->staticExAuxArraySpace;
    envPtr->exceptArrayNext = 0;
    envPtr->exceptArrayEnd = COMPILEENV_INIT_EXCEPT_RANGES;
    envPtr->mallocedExceptArray = 0;

    envPtr->cmdMapPtr = envPtr->staticCmdMapSpace;
    envPtr->cmdMapEnd = COMPILEENV_INIT_CMD_MAP_SIZE;
    envPtr->mallocedCmdMap = 0;
    envPtr->atCmdStart = 1;
    envPtr->expandCount = 0;

    /*
     * TIP #280: Set up the extended command location information, based on
     * the context invoking the byte code compiler. This structure is used to
     * keep the per-word line information for all compiled commands.
     *
     * See also tclBasic.c, TclEvalObjEx, for the equivalent code in the
     * non-compiling evaluator
     */

    envPtr->extCmdMapPtr = Tcl_Alloc(sizeof(ExtCmdLoc));
    envPtr->extCmdMapPtr->loc = NULL;
    envPtr->extCmdMapPtr->nloc = 0;
    envPtr->extCmdMapPtr->nuloc = 0;
    envPtr->extCmdMapPtr->path = NULL;

    if (invoker == NULL) {
	/*
	 * Initialize the compiler for relative counting in case of a
	 * dynamic context.
	 */

	envPtr->line = 1;
	if (iPtr->evalFlags & TCL_EVAL_FILE) {
	    iPtr->evalFlags &= ~TCL_EVAL_FILE;
	    envPtr->extCmdMapPtr->type = TCL_LOCATION_SOURCE;

	    if (iPtr->scriptFile) {
		/*
		 * Normalization here, to have the correct pwd. Should have
		 * negligible impact on performance, as the norm should have
		 * been done already by the 'source' invoking us, and it
		 * caches the result.
		 */

		Tcl_Obj *norm =
			Tcl_FSGetNormalizedPath(interp, iPtr->scriptFile);

		if (norm == NULL) {
		    /*
		     * Error message in the interp result. No place to put it.
		     * And no place to serve the error itself to either. Fake
		     * a path, empty string.
		     */

		    TclNewLiteralStringObj(envPtr->extCmdMapPtr->path, "");
		} else {
		    envPtr->extCmdMapPtr->path = norm;
		}
	    } else {
		TclNewLiteralStringObj(envPtr->extCmdMapPtr->path, "");
	    }

	    Tcl_IncrRefCount(envPtr->extCmdMapPtr->path);
	} else {
	    envPtr->extCmdMapPtr->type =
		(envPtr->procPtr ? TCL_LOCATION_PROC : TCL_LOCATION_BC);
	}
    } else {
	/*
	 * Initialize the compiler using the context, making counting absolute
	 * to that context. Note that the context can be byte code execution.
	 * In that case we have to fill out the missing pieces (line, path,
	 * ...) which may make change the type as well.
	 */

	CmdFrame *ctxPtr = TclStackAlloc(interp, sizeof(CmdFrame));
	int pc = 0;

	*ctxPtr = *invoker;
	if (invoker->type == TCL_LOCATION_BC) {
	    /*
	     * Note: Type BC => ctx.data.eval.path    is not used.
	     *			ctx.data.tebc.codePtr is used instead.
	     */

	    TclGetSrcInfoForPc(ctxPtr);
	    pc = 1;
	}

	if ((ctxPtr->nline <= word) || (ctxPtr->line[word] < 0)) {
	    /*
	     * Word is not a literal, relative counting.
	     */

	    envPtr->line = 1;
	    envPtr->extCmdMapPtr->type =
		    (envPtr->procPtr ? TCL_LOCATION_PROC : TCL_LOCATION_BC);

	    if (pc && (ctxPtr->type == TCL_LOCATION_SOURCE)) {
		/*
		 * The reference made by 'TclGetSrcInfoForPc' is dead.
		 */

		Tcl_DecrRefCount(ctxPtr->data.eval.path);
	    }
	} else {
	    envPtr->line = ctxPtr->line[word];
	    envPtr->extCmdMapPtr->type = ctxPtr->type;

	    if (ctxPtr->type == TCL_LOCATION_SOURCE) {
		envPtr->extCmdMapPtr->path = ctxPtr->data.eval.path;

		if (pc) {
		    /*
		     * The reference 'TclGetSrcInfoForPc' made is transfered.
		     */

		    ctxPtr->data.eval.path = NULL;
		} else {
		    /*
		     * We have a new reference here.
		     */

		    Tcl_IncrRefCount(envPtr->extCmdMapPtr->path);
		}
	    }
	}

	TclStackFree(interp, ctxPtr);
    }

    envPtr->extCmdMapPtr->start = envPtr->line;

    /*
     * Initialize the data about invisible continuation lines as empty, i.e.
     * not used. The caller (TclSetByteCodeFromAny) will set this up, if such
     * data is available.
     */

    envPtr->clNext = NULL;

    envPtr->auxDataArrayPtr = envPtr->staticAuxDataArraySpace;
    envPtr->auxDataArrayNext = 0;
    envPtr->auxDataArrayEnd = COMPILEENV_INIT_AUX_DATA_SIZE;
    envPtr->mallocedAuxDataArray = 0;
}

/*
 *----------------------------------------------------------------------
 *
 * TclFreeCompileEnv --
 *
 *	Free the storage allocated in a CompileEnv compilation environment
 *	structure.
 *
 * Results:
 *	None.
 *
 * Side effects:
 *	Allocated storage in the CompileEnv structure is freed. Note that its
 *	local literal table is not deleted and its literal objects are not
 *	released. In addition, storage referenced by its auxiliary data items
 *	is not freed. This is done so that, when compilation is successful,
 *	"ownership" of these objects and aux data items is handed over to the
 *	corresponding ByteCode structure.
 *
 *----------------------------------------------------------------------
 */

void
TclFreeCompileEnv(
    register CompileEnv *envPtr)/* Points to the CompileEnv structure. */
{
    if (envPtr->localLitTable.buckets != envPtr->localLitTable.staticBuckets){
	Tcl_Free(envPtr->localLitTable.buckets);
	envPtr->localLitTable.buckets = envPtr->localLitTable.staticBuckets;
    }
    if (envPtr->iPtr) {
	/*
	 * We never converted to Bytecode, so free the things we would
	 * have transferred to it.
	 */

	int i;
	LiteralEntry *entryPtr = envPtr->literalArrayPtr;
	AuxData *auxDataPtr = envPtr->auxDataArrayPtr;

	for (i = 0;  i < envPtr->literalArrayNext;  i++) {
	    TclReleaseLiteral((Tcl_Interp *)envPtr->iPtr, entryPtr->objPtr);
	    entryPtr++;
	}

#ifdef TCL_COMPILE_DEBUG
	TclVerifyGlobalLiteralTable(envPtr->iPtr);
#endif /*TCL_COMPILE_DEBUG*/

	for (i = 0;  i < envPtr->auxDataArrayNext;  i++) {
	    if (auxDataPtr->type->freeProc != NULL) {
		auxDataPtr->type->freeProc(auxDataPtr->clientData);
	    }
	    auxDataPtr++;
	}
    }
    if (envPtr->mallocedCodeArray) {
	Tcl_Free(envPtr->codeStart);
    }
    if (envPtr->mallocedLiteralArray) {
	Tcl_Free(envPtr->literalArrayPtr);
    }
    if (envPtr->mallocedExceptArray) {
	Tcl_Free(envPtr->exceptArrayPtr);
	Tcl_Free(envPtr->exceptAuxArrayPtr);
    }
    if (envPtr->mallocedCmdMap) {
	Tcl_Free(envPtr->cmdMapPtr);
    }
    if (envPtr->mallocedAuxDataArray) {
	Tcl_Free(envPtr->auxDataArrayPtr);
    }
    if (envPtr->extCmdMapPtr) {
	ReleaseCmdWordData(envPtr->extCmdMapPtr);
	envPtr->extCmdMapPtr = NULL;
    }
}

/*
 *----------------------------------------------------------------------
 *
 * TclWordKnownAtCompileTime --
 *
 *	Test whether the value of a token is completely known at compile time.
 *
 * Results:
 *	Returns true if the tokenPtr argument points to a word value that is
 *	completely known at compile time. Generally, values that are known at
 *	compile time can be compiled to their values, while values that cannot
 *	be known until substitution at runtime must be compiled to bytecode
 *	instructions that perform that substitution. For several commands,
 *	whether or not arguments are known at compile time determine whether
 *	it is worthwhile to compile at all.
 *
 * Side effects:
 *	When returning true, appends the known value of the word to the
 *	unshared Tcl_Obj (*valuePtr), unless valuePtr is NULL.
 *
 *----------------------------------------------------------------------
 */

int
TclWordKnownAtCompileTime(
    Tcl_Token *tokenPtr,	/* Points to Tcl_Token we should check */
    Tcl_Obj *valuePtr)		/* If not NULL, points to an unshared Tcl_Obj
				 * to which we should append the known value
				 * of the word. */
{
    int numComponents = tokenPtr->numComponents;
    Tcl_Obj *tempPtr = NULL;

    if (tokenPtr->type == TCL_TOKEN_SIMPLE_WORD) {
	if (valuePtr != NULL) {
	    Tcl_AppendToObj(valuePtr, tokenPtr[1].start, tokenPtr[1].size);
	}
	return 1;
    }
    if (tokenPtr->type != TCL_TOKEN_WORD) {
	return 0;
    }
    tokenPtr++;
    if (valuePtr != NULL) {
	tempPtr = Tcl_NewObj();
	Tcl_IncrRefCount(tempPtr);
    }
    while (numComponents--) {
	switch (tokenPtr->type) {
	case TCL_TOKEN_TEXT:
	    if (tempPtr != NULL) {
		Tcl_AppendToObj(tempPtr, tokenPtr->start, tokenPtr->size);
	    }
	    break;

	case TCL_TOKEN_BS:
	    if (tempPtr != NULL) {
<<<<<<< HEAD
		char utfBuf[TCL_UTF_MAX] = "";
		size_t length = TclParseBackslash(tokenPtr->start,
=======
		char utfBuf[4] = "";
		int length = TclParseBackslash(tokenPtr->start,
>>>>>>> fa83eea6
			tokenPtr->size, NULL, utfBuf);

		Tcl_AppendToObj(tempPtr, utfBuf, length);
	    }
	    break;

	default:
	    if (tempPtr != NULL) {
		Tcl_DecrRefCount(tempPtr);
	    }
	    return 0;
	}
	tokenPtr++;
    }
    if (valuePtr != NULL) {
	Tcl_AppendObjToObj(valuePtr, tempPtr);
	Tcl_DecrRefCount(tempPtr);
    }
    return 1;
}

/*
 *----------------------------------------------------------------------
 *
 * TclCompileScript --
 *
 *	Compile a Tcl script in a string.
 *
 * Results:
 *	The return value is TCL_OK on a successful compilation and TCL_ERROR
 *	on failure. If TCL_ERROR is returned, then the interpreter's result
 *	contains an error message.
 *
 * Side effects:
 *	Adds instructions to envPtr to evaluate the script at runtime.
 *
 *----------------------------------------------------------------------
 */

static int
ExpandRequested(
    Tcl_Token *tokenPtr,
    int numWords)
{
    /* Determine whether any words of the command require expansion */
    while (numWords--) {
	if (tokenPtr->type == TCL_TOKEN_EXPAND_WORD) {
	    return 1;
	}
	tokenPtr = TokenAfter(tokenPtr);
    }
    return 0;
}

static void
CompileCmdLiteral(
    Tcl_Interp *interp,
    Tcl_Obj *cmdObj,
    CompileEnv *envPtr)
{
    const char *bytes;
    Command *cmdPtr;
    int cmdLitIdx, extraLiteralFlags = LITERAL_CMD_NAME;
    size_t length;

    cmdPtr = (Command *) Tcl_GetCommandFromObj(interp, cmdObj);
    if ((cmdPtr != NULL) && (cmdPtr->flags & CMD_VIA_RESOLVER)) {
	extraLiteralFlags |= LITERAL_UNSHARED;
    }

    bytes = TclGetStringFromObj(cmdObj, &length);
    cmdLitIdx = TclRegisterLiteral(envPtr, bytes, length, extraLiteralFlags);

    if (cmdPtr) {
	TclSetCmdNameObj(interp, TclFetchLiteral(envPtr, cmdLitIdx), cmdPtr);
    }
    TclEmitPush(cmdLitIdx, envPtr);
}

void
TclCompileInvocation(
    Tcl_Interp *interp,
    Tcl_Token *tokenPtr,
    Tcl_Obj *cmdObj,
    int numWords,
    CompileEnv *envPtr)
{
    int wordIdx = 0, depth = TclGetStackDepth(envPtr);
    DefineLineInformation;

    if (cmdObj) {
	CompileCmdLiteral(interp, cmdObj, envPtr);
	wordIdx = 1;
	tokenPtr = TokenAfter(tokenPtr);
    }

    for (; wordIdx < numWords; wordIdx++, tokenPtr = TokenAfter(tokenPtr)) {
	int objIdx;

	SetLineInformation(wordIdx);

	if (tokenPtr->type != TCL_TOKEN_SIMPLE_WORD) {
	    CompileTokens(envPtr, tokenPtr, interp);
	    continue;
	}

	objIdx = TclRegisterLiteral(envPtr,
		tokenPtr[1].start, tokenPtr[1].size, 0);
	if (envPtr->clNext) {
	    TclContinuationsEnterDerived(TclFetchLiteral(envPtr, objIdx),
		    tokenPtr[1].start - envPtr->source, envPtr->clNext);
	}
	TclEmitPush(objIdx, envPtr);
    }

    if (wordIdx <= 255) {
	TclEmitInvoke(envPtr, INST_INVOKE_STK1, wordIdx);
    } else {
	TclEmitInvoke(envPtr, INST_INVOKE_STK4, wordIdx);
    }
    TclCheckStackDepth(depth+1, envPtr);
}

static void
CompileExpanded(
    Tcl_Interp *interp,
    Tcl_Token *tokenPtr,
    Tcl_Obj *cmdObj,
    int numWords,
    CompileEnv *envPtr)
{
    int wordIdx = 0;
    DefineLineInformation;
    int depth = TclGetStackDepth(envPtr);

    StartExpanding(envPtr);
    if (cmdObj) {
	CompileCmdLiteral(interp, cmdObj, envPtr);
	wordIdx = 1;
	tokenPtr = TokenAfter(tokenPtr);
    }

    for (; wordIdx < numWords; wordIdx++, tokenPtr = TokenAfter(tokenPtr)) {
	int objIdx;

	SetLineInformation(wordIdx);

	if (tokenPtr->type != TCL_TOKEN_SIMPLE_WORD) {
	    CompileTokens(envPtr, tokenPtr, interp);
	    if (tokenPtr->type == TCL_TOKEN_EXPAND_WORD) {
		TclEmitInstInt4(INST_EXPAND_STKTOP,
			envPtr->currStackDepth, envPtr);
	    }
	    continue;
	}

	objIdx = TclRegisterLiteral(envPtr,
		tokenPtr[1].start, tokenPtr[1].size, 0);
	if (envPtr->clNext) {
	    TclContinuationsEnterDerived(TclFetchLiteral(envPtr, objIdx),
		    tokenPtr[1].start - envPtr->source, envPtr->clNext);
	}
	TclEmitPush(objIdx, envPtr);
    }

    /*
     * The stack depth during argument expansion can only be managed at
     * runtime, as the number of elements in the expanded lists is not known
     * at compile time. We adjust here the stack depth estimate so that it is
     * correct after the command with expanded arguments returns.
     *
     * The end effect of this command's invocation is that all the words of
     * the command are popped from the stack, and the result is pushed: the
     * stack top changes by (1-wordIdx).
     *
     * Note that the estimates are not correct while the command is being
     * prepared and run, INST_EXPAND_STKTOP is not stack-neutral in general.
     */

    TclEmitInvoke(envPtr, INST_INVOKE_EXPANDED, wordIdx);
    TclCheckStackDepth(depth+1, envPtr);
}

static int
CompileCmdCompileProc(
    Tcl_Interp *interp,
    Tcl_Parse *parsePtr,
    Command *cmdPtr,
    CompileEnv *envPtr)
{
    int unwind = 0, incrOffset = -1;
    DefineLineInformation;
    int depth = TclGetStackDepth(envPtr);

    /*
     * Emit of the INST_START_CMD instruction is controlled by the value of
     * envPtr->atCmdStart:
     *
     * atCmdStart == 2	: We are not using the INST_START_CMD instruction.
     * atCmdStart == 1	: INST_START_CMD was the last instruction emitted.
     *			: We do not need to emit another.  Instead we
     *			: increment the number of cmds started at it (except
     *			: for the special case at the start of a script.)
     * atCmdStart == 0	: The last instruction was something else.  We need
     *			: to emit INST_START_CMD here.
     */

    switch (envPtr->atCmdStart) {
    case 0:
	unwind = tclInstructionTable[INST_START_CMD].numBytes;
	TclEmitInstInt4(INST_START_CMD, 0, envPtr);
	incrOffset = envPtr->codeNext - envPtr->codeStart;
	TclEmitInt4(0, envPtr);
	break;
    case 1:
	if (envPtr->codeNext > envPtr->codeStart) {
	    incrOffset = envPtr->codeNext - 4 - envPtr->codeStart;
	}
	break;
    case 2:
	/* Nothing to do */
	;
    }

    if (TCL_OK == TclAttemptCompileProc(interp, parsePtr, 1, cmdPtr, envPtr)) {
	if (incrOffset >= 0) {
	    /*
	     * We successfully compiled a command.  Increment the number of
	     * commands that start at the currently active INST_START_CMD.
	     */

	    unsigned char *incrPtr = envPtr->codeStart + incrOffset;
	    unsigned char *startPtr = incrPtr - 5;

	    TclIncrUInt4AtPtr(incrPtr, 1);
	    if (unwind) {
		/* We started the INST_START_CMD.  Record the code length. */
		TclStoreInt4AtPtr(envPtr->codeNext - startPtr, startPtr + 1);
	    }
	}
	TclCheckStackDepth(depth+1, envPtr);
	return TCL_OK;
    }

    envPtr->codeNext -= unwind; /* Unwind INST_START_CMD */

    /*
     * Throw out any line information generated by the failed compile attempt.
     */

    while (mapPtr->nuloc - 1 > eclIndex) {
	mapPtr->nuloc--;
	Tcl_Free(mapPtr->loc[mapPtr->nuloc].line);
	mapPtr->loc[mapPtr->nuloc].line = NULL;
    }

    /*
     * Reset the index of next command.  Toss out any from failed nested
     * partial compiles.
     */

    envPtr->numCommands = mapPtr->nuloc;
    return TCL_ERROR;
}

static int
CompileCommandTokens(
    Tcl_Interp *interp,
    Tcl_Parse *parsePtr,
    CompileEnv *envPtr)
{
    Interp *iPtr = (Interp *) interp;
    Tcl_Token *tokenPtr = parsePtr->tokenPtr;
    ExtCmdLoc *eclPtr = envPtr->extCmdMapPtr;
    Tcl_Obj *cmdObj = Tcl_NewObj();
    Command *cmdPtr = NULL;
    int code = TCL_ERROR;
    int cmdKnown, expand = -1;
    int *wlines, wlineat;
    int cmdLine = envPtr->line;
    int *clNext = envPtr->clNext;
    int cmdIdx = envPtr->numCommands;
    int startCodeOffset = envPtr->codeNext - envPtr->codeStart;
    int depth = TclGetStackDepth(envPtr);

    assert (parsePtr->numWords > 0);

    /* Pre-Compile */

    envPtr->numCommands++;
    EnterCmdStartData(envPtr, cmdIdx,
	    parsePtr->commandStart - envPtr->source, startCodeOffset);

    /*
     * TIP #280. Scan the words and compute the extended location information.
     * The map first contain full per-word line information for use by the
     * compiler. This is later replaced by a reduced form which signals
     * non-literal words, stored in 'wlines'.
     */

    EnterCmdWordData(eclPtr, parsePtr->commandStart - envPtr->source,
	    parsePtr->tokenPtr, parsePtr->commandStart,
	    parsePtr->commandSize, parsePtr->numWords, cmdLine,
	    clNext, &wlines, envPtr);
    wlineat = eclPtr->nuloc - 1;

    envPtr->line = eclPtr->loc[wlineat].line[0];
    envPtr->clNext = eclPtr->loc[wlineat].next[0];

    /* Do we know the command word? */
    Tcl_IncrRefCount(cmdObj);
    tokenPtr = parsePtr->tokenPtr;
    cmdKnown = TclWordKnownAtCompileTime(tokenPtr, cmdObj);

    /* Is this a command we should (try to) compile with a compileProc ? */
    if (cmdKnown && !(iPtr->flags & DONT_COMPILE_CMDS_INLINE)) {
	cmdPtr = (Command *) Tcl_GetCommandFromObj(interp, cmdObj);
	if (cmdPtr) {
	    /*
	     * Found a command.  Test the ways we can be told not to attempt
	     * to compile it.
	     */
	    if ((cmdPtr->compileProc == NULL)
		    || (cmdPtr->nsPtr->flags & NS_SUPPRESS_COMPILATION)
		    || (cmdPtr->flags & CMD_HAS_EXEC_TRACES)) {
		cmdPtr = NULL;
	    }
	}
	if (cmdPtr && !(cmdPtr->flags & CMD_COMPILES_EXPANDED)) {
	    expand = ExpandRequested(parsePtr->tokenPtr, parsePtr->numWords);
	    if (expand) {
		/* We need to expand, but compileProc cannot. */
		cmdPtr = NULL;
	    }
	}
    }

    /* If cmdPtr != NULL, we will try to call cmdPtr->compileProc */
    if (cmdPtr) {
	code = CompileCmdCompileProc(interp, parsePtr, cmdPtr, envPtr);
    }

    if (code == TCL_ERROR) {
	if (expand < 0) {
	    expand = ExpandRequested(parsePtr->tokenPtr, parsePtr->numWords);
	}

	if (expand) {
	    CompileExpanded(interp, parsePtr->tokenPtr,
		    cmdKnown ? cmdObj : NULL, parsePtr->numWords, envPtr);
	} else {
	    TclCompileInvocation(interp, parsePtr->tokenPtr,
		    cmdKnown ? cmdObj : NULL, parsePtr->numWords, envPtr);
	}
    }

    Tcl_DecrRefCount(cmdObj);

    TclEmitOpcode(INST_POP, envPtr);
    EnterCmdExtentData(envPtr, cmdIdx,
	    parsePtr->term - parsePtr->commandStart,
	    (envPtr->codeNext-envPtr->codeStart) - startCodeOffset);

    /*
     * TIP #280: Free full form of per-word line data and insert the reduced
     * form now
     */

    envPtr->line = cmdLine;
    envPtr->clNext = clNext;
    Tcl_Free(eclPtr->loc[wlineat].line);
    Tcl_Free(eclPtr->loc[wlineat].next);
    eclPtr->loc[wlineat].line = wlines;
    eclPtr->loc[wlineat].next = NULL;

    TclCheckStackDepth(depth, envPtr);
    return cmdIdx;
}

void
TclCompileScript(
    Tcl_Interp *interp,		/* Used for error and status reporting. Also
				 * serves as context for finding and compiling
				 * commands. May not be NULL. */
    const char *script,		/* The source script to compile. */
    size_t numBytes,		/* Number of bytes in script. If -1, the
				 * script consists of all bytes up to the
				 * first null character. */
    CompileEnv *envPtr)		/* Holds resulting instructions. */
{
    int lastCmdIdx = -1;	/* Index into envPtr->cmdMapPtr of the last
				 * command this routine compiles into bytecode.
				 * Initial value of -1 indicates this routine
				 * has not yet generated any bytecode. */
    const char *p = script;	/* Where we are in our compile. */
    int depth = TclGetStackDepth(envPtr);

    if (envPtr->iPtr == NULL) {
	Tcl_Panic("TclCompileScript() called on uninitialized CompileEnv");
    }

    /* Each iteration compiles one command from the script. */

    while (numBytes + 1 > 1) {
	Tcl_Parse parse;
	const char *next;

	if (TCL_OK != Tcl_ParseCommand(interp, p, numBytes, 0, &parse)) {
	    /*
	     * Compile bytecodes to report the parse error at runtime.
	     */

	    Tcl_LogCommandInfo(interp, script, parse.commandStart,
		    parse.term + 1 - parse.commandStart);
	    TclCompileSyntaxError(interp, envPtr);
	    return;
	}

#ifdef TCL_COMPILE_DEBUG
	/*
	 * If tracing, print a line for each top level command compiled.
	 * TODO: Suppress when numWords == 0 ?
	 */

	if ((tclTraceCompile >= 1) && (envPtr->procPtr == NULL)) {
	    int commandLength = parse.term - parse.commandStart;
	    fprintf(stdout, "  Compiling: ");
	    TclPrintSource(stdout, parse.commandStart,
		    TclMin(commandLength, 55));
	    fprintf(stdout, "\n");
	}
#endif

	/*
	 * TIP #280: Count newlines before the command start.
	 * (See test info-30.33).
	 */

	TclAdvanceLines(&envPtr->line, p, parse.commandStart);
	TclAdvanceContinuations(&envPtr->line, &envPtr->clNext,
		parse.commandStart - envPtr->source);

	/*
	 * Advance parser to the next command in the script.
	 */

	next = parse.commandStart + parse.commandSize;
	numBytes -= next - p;
	p = next;

	if (parse.numWords == 0) {
	    /*
	     * The "command" parsed has no words.  In this case we can skip
	     * the rest of the loop body.  With no words, clearly
	     * CompileCommandTokens() has nothing to do.  Since the parser
	     * aggressively sucks up leading comment and white space,
	     * including newlines, parse.commandStart must be pointing at
	     * either the end of script, or a command-terminating semi-colon.
	     * In either case, the TclAdvance*() calls have nothing to do.
	     * Finally, when no words are parsed, no tokens have been
	     * allocated at parse.tokenPtr so there's also nothing for
	     * Tcl_FreeParse() to do.
	     *
	     * The advantage of this shortcut is that CompileCommandTokens()
	     * can be written with an assumption that parse.numWords > 0, with
	     * the implication the CCT() always generates bytecode.
	     */
	    continue;
	}

	lastCmdIdx = CompileCommandTokens(interp, &parse, envPtr);

	/*
	 * TIP #280: Track lines in the just compiled command.
	 */

	TclAdvanceLines(&envPtr->line, parse.commandStart, p);
	TclAdvanceContinuations(&envPtr->line, &envPtr->clNext,
		p - envPtr->source);
	Tcl_FreeParse(&parse);
    }

    if (lastCmdIdx == -1) {
	/*
	 * Compiling the script yielded no bytecode.  The script must be all
	 * whitespace, comments, and empty commands.  Such scripts are defined
	 * to successfully produce the empty string result, so we emit the
	 * simple bytecode that makes that happen.
	 */

	PushStringLiteral(envPtr, "");
    } else {
	/*
	 * We compiled at least one command to bytecode.  The routine
	 * CompileCommandTokens() follows the bytecode of each compiled
	 * command with an INST_POP, so that stack balance is maintained when
	 * several commands are in sequence.  (The result of each command is
	 * thrown away before moving on to the next command).  For the last
	 * command compiled, we need to undo that INST_POP so that the result
	 * of the last command becomes the result of the script.  The code
	 * here removes that trailing INST_POP.
	 */

	envPtr->cmdMapPtr[lastCmdIdx].numCodeBytes--;
	envPtr->codeNext--;
	envPtr->currStackDepth++;
    }
    TclCheckStackDepth(depth+1, envPtr);
}

/*
 *----------------------------------------------------------------------
 *
 * TclCompileTokens --
 *
 *	Given an array of tokens parsed from a Tcl command (e.g., the tokens
 *	that make up a word) this procedure emits instructions to evaluate the
 *	tokens and concatenate their values to form a single result value on
 *	the interpreter's runtime evaluation stack.
 *
 * Results:
 *	The return value is a standard Tcl result. If an error occurs, an
 *	error message is left in the interpreter's result.
 *
 * Side effects:
 *	Instructions are added to envPtr to push and evaluate the tokens at
 *	runtime.
 *
 *----------------------------------------------------------------------
 */

void
TclCompileVarSubst(
    Tcl_Interp *interp,
    Tcl_Token *tokenPtr,
    CompileEnv *envPtr)
{
    const char *p, *name = tokenPtr[1].start;
    size_t i, nameBytes = tokenPtr[1].size;
    int localVar, localVarName = 1;

    /*
     * Determine how the variable name should be handled: if it contains any
     * namespace qualifiers it is not a local variable (localVarName=-1); if
     * it looks like an array element and the token has a single component, it
     * should not be created here [Bug 569438] (localVarName=0); otherwise,
     * the local variable can safely be created (localVarName=1).
     */

    for (i = 0, p = name;  i < nameBytes;  i++, p++) {
	if ((*p == ':') && (i < nameBytes-1) && (*(p+1) == ':')) {
	    localVarName = -1;
	    break;
	} else if ((*p == '(')
		&& (tokenPtr->numComponents == 1)
		&& (*(name + nameBytes - 1) == ')')) {
	    localVarName = 0;
	    break;
	}
    }

    /*
     * Either push the variable's name, or find its index in the array
     * of local variables in a procedure frame.
     */

    localVar = -1;
    if (localVarName != -1) {
	localVar = TclFindCompiledLocal(name, nameBytes, localVarName, envPtr);
    }
    if (localVar < 0) {
	PushLiteral(envPtr, name, nameBytes);
    }

    /*
     * Emit instructions to load the variable.
     */

    TclAdvanceLines(&envPtr->line, tokenPtr[1].start,
	    tokenPtr[1].start + tokenPtr[1].size);

    if (tokenPtr->numComponents == 1) {
	if (localVar < 0) {
	    TclEmitOpcode(INST_LOAD_STK, envPtr);
	} else if (localVar <= 255) {
	    TclEmitInstInt1(INST_LOAD_SCALAR1, localVar, envPtr);
	} else {
	    TclEmitInstInt4(INST_LOAD_SCALAR4, localVar, envPtr);
	}
    } else {
	TclCompileTokens(interp, tokenPtr+2, tokenPtr->numComponents-1, envPtr);
	if (localVar < 0) {
	    TclEmitOpcode(INST_LOAD_ARRAY_STK, envPtr);
	} else if (localVar <= 255) {
	    TclEmitInstInt1(INST_LOAD_ARRAY1, localVar, envPtr);
	} else {
	    TclEmitInstInt4(INST_LOAD_ARRAY4, localVar, envPtr);
	}
    }
}

void
TclCompileTokens(
    Tcl_Interp *interp,		/* Used for error and status reporting. */
    Tcl_Token *tokenPtr,	/* Pointer to first in an array of tokens to
				 * compile. */
    int count,			/* Number of tokens to consider at tokenPtr.
				 * Must be at least 1. */
    CompileEnv *envPtr)		/* Holds the resulting instructions. */
{
    Tcl_DString textBuffer;	/* Holds concatenated chars from adjacent
				 * TCL_TOKEN_TEXT, TCL_TOKEN_BS tokens. */
<<<<<<< HEAD
    char buffer[TCL_UTF_MAX] = "";
    int i, numObjsToConcat, adjust;
    size_t length;
=======
    char buffer[4] = "";
    int i, numObjsToConcat, length, adjust;
>>>>>>> fa83eea6
    unsigned char *entryCodeNext = envPtr->codeNext;
#define NUM_STATIC_POS 20
    int isLiteral, maxNumCL, numCL;
    int *clPosition = NULL;
    int depth = TclGetStackDepth(envPtr);

    /*
     * For the handling of continuation lines in literals we first check if
     * this is actually a literal. For if not we can forego the additional
     * processing. Otherwise we pre-allocate a small table to store the
     * locations of all continuation lines we find in this literal, if any.
     * The table is extended if needed.
     *
     * Note: Different to the equivalent code in function 'TclSubstTokens()'
     * (see file "tclParse.c") we do not seem to need the 'adjust' variable.
     * We also do not seem to need code which merges continuation line
     * information of multiple words which concat'd at runtime. Either that or
     * I have not managed to find a test case for these two possibilities yet.
     * It might be a difference between compile- versus run-time processing.
     */

    numCL = 0;
    maxNumCL = 0;
    isLiteral = 1;
    for (i=0 ; i < count; i++) {
	if ((tokenPtr[i].type != TCL_TOKEN_TEXT)
		&& (tokenPtr[i].type != TCL_TOKEN_BS)) {
	    isLiteral = 0;
	    break;
	}
    }

    if (isLiteral) {
	maxNumCL = NUM_STATIC_POS;
	clPosition = Tcl_Alloc(maxNumCL * sizeof(int));
    }

    adjust = 0;
    Tcl_DStringInit(&textBuffer);
    numObjsToConcat = 0;
    for ( ;  count > 0;  count--, tokenPtr++) {
	switch (tokenPtr->type) {
	case TCL_TOKEN_TEXT:
	    TclDStringAppendToken(&textBuffer, tokenPtr);
	    TclAdvanceLines(&envPtr->line, tokenPtr->start,
		    tokenPtr->start + tokenPtr->size);
	    break;

	case TCL_TOKEN_BS:
	    length = TclParseBackslash(tokenPtr->start, tokenPtr->size,
		    NULL, buffer);
	    Tcl_DStringAppend(&textBuffer, buffer, length);

	    /*
	     * If the backslash sequence we found is in a literal, and
	     * represented a continuation line, we compute and store its
	     * location (as char offset to the beginning of the _result_
	     * script). We may have to extend the table of locations.
	     *
	     * Note that the continuation line information is relevant even if
	     * the word we are processing is not a literal, as it can affect
	     * nested commands. See the branch for TCL_TOKEN_COMMAND below,
	     * where the adjustment we are tracking here is taken into
	     * account. The good thing is that we do not need a table of
	     * everything, just the number of lines we have to add as
	     * correction.
	     */

	    if ((length == 1) && (buffer[0] == ' ') &&
		(tokenPtr->start[1] == '\n')) {
		if (isLiteral) {
		    int clPos = Tcl_DStringLength(&textBuffer);

		    if (numCL >= maxNumCL) {
			maxNumCL *= 2;
			clPosition = Tcl_Realloc(clPosition,
                                maxNumCL * sizeof(int));
		    }
		    clPosition[numCL] = clPos;
		    numCL ++;
		}
		adjust++;
	    }
	    break;

	case TCL_TOKEN_COMMAND:
	    /*
	     * Push any accumulated chars appearing before the command.
	     */

	    if (Tcl_DStringLength(&textBuffer) > 0) {
		int literal = TclRegisterDStringLiteral(envPtr, &textBuffer);

		TclEmitPush(literal, envPtr);
		numObjsToConcat++;
		Tcl_DStringFree(&textBuffer);

		if (numCL) {
		    TclContinuationsEnter(TclFetchLiteral(envPtr, literal),
			    numCL, clPosition);
		}
		numCL = 0;
	    }

	    envPtr->line += adjust;
	    TclCompileScript(interp, tokenPtr->start+1,
		    tokenPtr->size-2, envPtr);
	    envPtr->line -= adjust;
	    numObjsToConcat++;
	    break;

	case TCL_TOKEN_VARIABLE:
	    /*
	     * Push any accumulated chars appearing before the $<var>.
	     */

	    if (Tcl_DStringLength(&textBuffer) > 0) {
		int literal;

		literal = TclRegisterDStringLiteral(envPtr, &textBuffer);
		TclEmitPush(literal, envPtr);
		numObjsToConcat++;
		Tcl_DStringFree(&textBuffer);
	    }

	    TclCompileVarSubst(interp, tokenPtr, envPtr);
	    numObjsToConcat++;
	    count -= tokenPtr->numComponents;
	    tokenPtr += tokenPtr->numComponents;
	    break;

	default:
	    Tcl_Panic("Unexpected token type in TclCompileTokens: %d; %.*s",
		    tokenPtr->type, (int)tokenPtr->size, tokenPtr->start);
	}
    }

    /*
     * Push any accumulated characters appearing at the end.
     */

    if (Tcl_DStringLength(&textBuffer) > 0) {
	int literal = TclRegisterDStringLiteral(envPtr, &textBuffer);

	TclEmitPush(literal, envPtr);
	numObjsToConcat++;
	if (numCL) {
	    TclContinuationsEnter(TclFetchLiteral(envPtr, literal),
		    numCL, clPosition);
	}
	numCL = 0;
    }

    /*
     * If necessary, concatenate the parts of the word.
     */

    while (numObjsToConcat > 255) {
	TclEmitInstInt1(INST_STR_CONCAT1, 255, envPtr);
	numObjsToConcat -= 254;	/* concat pushes 1 obj, the result */
    }
    if (numObjsToConcat > 1) {
	TclEmitInstInt1(INST_STR_CONCAT1, numObjsToConcat, envPtr);
    }

    /*
     * If the tokens yielded no instructions, push an empty string.
     */

    if (envPtr->codeNext == entryCodeNext) {
	PushStringLiteral(envPtr, "");
    }
    Tcl_DStringFree(&textBuffer);

    /*
     * Release the temp table we used to collect the locations of continuation
     * lines, if any.
     */

    if (maxNumCL) {
	Tcl_Free(clPosition);
    }
    TclCheckStackDepth(depth+1, envPtr);
}

/*
 *----------------------------------------------------------------------
 *
 * TclCompileCmdWord --
 *
 *	Given an array of parse tokens for a word containing one or more Tcl
 *	commands, emit inline instructions to execute them. This procedure
 *	differs from TclCompileTokens in that a simple word such as a loop
 *	body enclosed in braces is not just pushed as a string, but is itself
 *	parsed into tokens and compiled.
 *
 * Results:
 *	The return value is a standard Tcl result. If an error occurs, an
 *	error message is left in the interpreter's result.
 *
 * Side effects:
 *	Instructions are added to envPtr to execute the tokens at runtime.
 *
 *----------------------------------------------------------------------
 */

void
TclCompileCmdWord(
    Tcl_Interp *interp,		/* Used for error and status reporting. */
    Tcl_Token *tokenPtr,	/* Pointer to first in an array of tokens for
				 * a command word to compile inline. */
    int count,			/* Number of tokens to consider at tokenPtr.
				 * Must be at least 1. */
    CompileEnv *envPtr)		/* Holds the resulting instructions. */
{
    if ((count == 1) && (tokenPtr->type == TCL_TOKEN_TEXT)) {
	/*
	 * Handle the common case: if there is a single text token, compile it
	 * into an inline sequence of instructions.
	 */

	TclCompileScript(interp, tokenPtr->start, tokenPtr->size, envPtr);
    } else {
	/*
	 * Multiple tokens or the single token involves substitutions. Emit
	 * instructions to invoke the eval command procedure at runtime on the
	 * result of evaluating the tokens.
	 */

	TclCompileTokens(interp, tokenPtr, count, envPtr);
	TclEmitInvoke(envPtr, INST_EVAL_STK);
    }
}

/*
 *----------------------------------------------------------------------
 *
 * TclCompileExprWords --
 *
 *	Given an array of parse tokens representing one or more words that
 *	contain a Tcl expression, emit inline instructions to execute the
 *	expression. This procedure differs from TclCompileExpr in that it
 *	supports Tcl's two-level substitution semantics for expressions that
 *	appear as command words.
 *
 * Results:
 *	The return value is a standard Tcl result. If an error occurs, an
 *	error message is left in the interpreter's result.
 *
 * Side effects:
 *	Instructions are added to envPtr to execute the expression.
 *
 *----------------------------------------------------------------------
 */

void
TclCompileExprWords(
    Tcl_Interp *interp,		/* Used for error and status reporting. */
    Tcl_Token *tokenPtr,	/* Points to first in an array of word tokens
				 * tokens for the expression to compile
				 * inline. */
    int numWords,		/* Number of word tokens starting at tokenPtr.
				 * Must be at least 1. Each word token
				 * contains one or more subtokens. */
    CompileEnv *envPtr)		/* Holds the resulting instructions. */
{
    Tcl_Token *wordPtr;
    int i, concatItems;

    /*
     * If the expression is a single word that doesn't require substitutions,
     * just compile its string into inline instructions.
     */

    if ((numWords == 1) && (tokenPtr->type == TCL_TOKEN_SIMPLE_WORD)) {
	TclCompileExpr(interp, tokenPtr[1].start,tokenPtr[1].size, envPtr, 1);
	return;
    }

    /*
     * Emit code to call the expr command proc at runtime. Concatenate the
     * (already substituted once) expr tokens with a space between each.
     */

    wordPtr = tokenPtr;
    for (i = 0;  i < numWords;  i++) {
	CompileTokens(envPtr, wordPtr, interp);
	if (i < (numWords - 1)) {
	    PushStringLiteral(envPtr, " ");
	}
	wordPtr += wordPtr->numComponents + 1;
    }
    concatItems = 2*numWords - 1;
    while (concatItems > 255) {
	TclEmitInstInt1(INST_STR_CONCAT1, 255, envPtr);
	concatItems -= 254;
    }
    if (concatItems > 1) {
	TclEmitInstInt1(INST_STR_CONCAT1, concatItems, envPtr);
    }
    TclEmitOpcode(INST_EXPR_STK, envPtr);
}

/*
 *----------------------------------------------------------------------
 *
 * TclCompileNoOp --
 *
 *	Function called to compile no-op's
 *
 * Results:
 *	The return value is TCL_OK, indicating successful compilation.
 *
 * Side effects:
 *	Instructions are added to envPtr to execute a no-op at runtime. No
 *	result is pushed onto the stack: the compiler has to take care of this
 *	itself if the last compiled command is a NoOp.
 *
 *----------------------------------------------------------------------
 */

int
TclCompileNoOp(
    Tcl_Interp *interp,		/* Used for error reporting. */
    Tcl_Parse *parsePtr,	/* Points to a parse structure for the command
				 * created by Tcl_ParseCommand. */
    Command *cmdPtr,		/* Points to defintion of command being
				 * compiled. */
    CompileEnv *envPtr)		/* Holds resulting instructions. */
{
    Tcl_Token *tokenPtr;
    int i;

    tokenPtr = parsePtr->tokenPtr;
    for (i = 1; i < parsePtr->numWords; i++) {
	tokenPtr = tokenPtr + tokenPtr->numComponents + 1;

	if (tokenPtr->type != TCL_TOKEN_SIMPLE_WORD) {
	    CompileTokens(envPtr, tokenPtr, interp);
	    TclEmitOpcode(INST_POP, envPtr);
	}
    }
    PushStringLiteral(envPtr, "");
    return TCL_OK;
}

/*
 *----------------------------------------------------------------------
 *
 * TclInitByteCodeObj --
 *
 *	Create a ByteCode structure and initialize it from a CompileEnv
 *	compilation environment structure. The ByteCode structure is smaller
 *	and contains just that information needed to execute the bytecode
 *	instructions resulting from compiling a Tcl script. The resulting
 *	structure is placed in the specified object.
 *
 * Results:
 *	A newly constructed ByteCode object is stored in the internal
 *	representation of the objPtr.
 *
 * Side effects:
 *	A single heap object is allocated to hold the new ByteCode structure
 *	and its code, object, command location, and aux data arrays. Note that
 *	"ownership" (i.e., the pointers to) the Tcl objects and aux data items
 *	will be handed over to the new ByteCode structure from the CompileEnv
 *	structure.
 *
 *----------------------------------------------------------------------
 */

static void
PreventCycle(
    Tcl_Obj *objPtr,
    CompileEnv *envPtr)
{
    int i;

    for (i = 0;  i < envPtr->literalArrayNext; i++) {
	if (objPtr == TclFetchLiteral(envPtr, i)) {
	    /*
	     * Prevent circular reference where the bytecode intrep of
	     * a value contains a literal which is that same value.
	     * If this is allowed to happen, refcount decrements may not
	     * reach zero, and memory may leak.  Bugs 467523, 3357771
	     *
	     * NOTE:  [Bugs 3392070, 3389764] We make a copy based completely
	     * on the string value, and do not call Tcl_DuplicateObj() so we
             * can be sure we do not have any lingering cycles hiding in
	     * the intrep.
	     */
	    size_t numBytes;
	    const char *bytes = TclGetStringFromObj(objPtr, &numBytes);
	    Tcl_Obj *copyPtr = Tcl_NewStringObj(bytes, numBytes);

	    Tcl_IncrRefCount(copyPtr);
	    TclReleaseLiteral((Tcl_Interp *)envPtr->iPtr, objPtr);

	    envPtr->literalArrayPtr[i].objPtr = copyPtr;
	}
    }
}

ByteCode *
TclInitByteCode(
    register CompileEnv *envPtr)/* Points to the CompileEnv structure from
				 * which to create a ByteCode structure. */
{
    register ByteCode *codePtr;
    size_t codeBytes, objArrayBytes, exceptArrayBytes, cmdLocBytes;
    size_t auxDataArrayBytes, structureSize;
    register unsigned char *p;
#ifdef TCL_COMPILE_DEBUG
    unsigned char *nextPtr;
#endif
    int numLitObjects = envPtr->literalArrayNext;
    Namespace *namespacePtr;
    int i, isNew;
    Interp *iPtr;

    if (envPtr->iPtr == NULL) {
	Tcl_Panic("TclInitByteCodeObj() called on uninitialized CompileEnv");
    }

    iPtr = envPtr->iPtr;

    codeBytes = envPtr->codeNext - envPtr->codeStart;
    objArrayBytes = envPtr->literalArrayNext * sizeof(Tcl_Obj *);
    exceptArrayBytes = envPtr->exceptArrayNext * sizeof(ExceptionRange);
    auxDataArrayBytes = envPtr->auxDataArrayNext * sizeof(AuxData);
    cmdLocBytes = GetCmdLocEncodingSize(envPtr);

    /*
     * Compute the total number of bytes needed for this bytecode.
     */

    structureSize = sizeof(ByteCode);
    structureSize += TCL_ALIGN(codeBytes);	  /* align object array */
    structureSize += TCL_ALIGN(objArrayBytes);	  /* align exc range arr */
    structureSize += TCL_ALIGN(exceptArrayBytes); /* align AuxData array */
    structureSize += auxDataArrayBytes;
    structureSize += cmdLocBytes;

    if (envPtr->iPtr->varFramePtr != NULL) {
	namespacePtr = envPtr->iPtr->varFramePtr->nsPtr;
    } else {
	namespacePtr = envPtr->iPtr->globalNsPtr;
    }

    p = Tcl_Alloc(structureSize);
    codePtr = (ByteCode *) p;
    codePtr->interpHandle = TclHandlePreserve(iPtr->handle);
    codePtr->compileEpoch = iPtr->compileEpoch;
    codePtr->nsPtr = namespacePtr;
    codePtr->nsEpoch = namespacePtr->resolverEpoch;
    codePtr->refCount = 0;
    TclPreserveByteCode(codePtr);
    if (namespacePtr->compiledVarResProc || iPtr->resolverPtr) {
	codePtr->flags = TCL_BYTECODE_RESOLVE_VARS;
    } else {
	codePtr->flags = 0;
    }
    codePtr->source = envPtr->source;
    codePtr->procPtr = envPtr->procPtr;

    codePtr->numCommands = envPtr->numCommands;
    codePtr->numSrcBytes = envPtr->numSrcBytes;
    codePtr->numCodeBytes = codeBytes;
    codePtr->numLitObjects = numLitObjects;
    codePtr->numExceptRanges = envPtr->exceptArrayNext;
    codePtr->numAuxDataItems = envPtr->auxDataArrayNext;
    codePtr->numCmdLocBytes = cmdLocBytes;
    codePtr->maxExceptDepth = envPtr->maxExceptDepth;
    codePtr->maxStackDepth = envPtr->maxStackDepth;

    p += sizeof(ByteCode);
    codePtr->codeStart = p;
    memcpy(p, envPtr->codeStart, codeBytes);

    p += TCL_ALIGN(codeBytes);		/* align object array */
    codePtr->objArrayPtr = (Tcl_Obj **) p;
    for (i = 0;  i < numLitObjects;  i++) {
	codePtr->objArrayPtr[i] = TclFetchLiteral(envPtr, i);
    }

    p += TCL_ALIGN(objArrayBytes);	/* align exception range array */
    if (exceptArrayBytes > 0) {
	codePtr->exceptArrayPtr = (ExceptionRange *) p;
	memcpy(p, envPtr->exceptArrayPtr, exceptArrayBytes);
    } else {
	codePtr->exceptArrayPtr = NULL;
    }

    p += TCL_ALIGN(exceptArrayBytes);	/* align AuxData array */
    if (auxDataArrayBytes > 0) {
	codePtr->auxDataArrayPtr = (AuxData *) p;
	memcpy(p, envPtr->auxDataArrayPtr, auxDataArrayBytes);
    } else {
	codePtr->auxDataArrayPtr = NULL;
    }

    p += auxDataArrayBytes;
#ifndef TCL_COMPILE_DEBUG
    EncodeCmdLocMap(envPtr, codePtr, (unsigned char *) p);
#else
    nextPtr = EncodeCmdLocMap(envPtr, codePtr, (unsigned char *) p);
    if (((size_t)(nextPtr - p)) != cmdLocBytes) {
	Tcl_Panic("TclInitByteCodeObj: encoded cmd location bytes %lu != expected size %lu", (unsigned long)(nextPtr - p), (unsigned long)cmdLocBytes);
    }
#endif

    /*
     * Record various compilation-related statistics about the new ByteCode
     * structure. Don't include overhead for statistics-related fields.
     */

#ifdef TCL_COMPILE_STATS
    codePtr->structureSize = structureSize
	    - (sizeof(size_t) + sizeof(Tcl_Time));
    Tcl_GetTime(&codePtr->createTime);

    RecordByteCodeStats(codePtr);
#endif /* TCL_COMPILE_STATS */

    /*
     * TIP #280. Associate the extended per-word line information with the
     * byte code object (internal rep), for use with the bc compiler.
     */

    Tcl_SetHashValue(Tcl_CreateHashEntry(iPtr->lineBCPtr, codePtr,
	    &isNew), envPtr->extCmdMapPtr);
    envPtr->extCmdMapPtr = NULL;

    /* We've used up the CompileEnv.  Mark as uninitialized. */
    envPtr->iPtr = NULL;

    codePtr->localCachePtr = NULL;
    return codePtr;
}

ByteCode *
TclInitByteCodeObj(
    Tcl_Obj *objPtr,		/* Points object that should be initialized,
				 * and whose string rep contains the source
				 * code. */
    const Tcl_ObjType *typePtr,
    register CompileEnv *envPtr)/* Points to the CompileEnv structure from
				 * which to create a ByteCode structure. */
{
    ByteCode *codePtr;

    PreventCycle(objPtr, envPtr);

    codePtr = TclInitByteCode(envPtr);

    /*
     * Free the old internal rep then convert the object to a bytecode object
     * by making its internal rep point to the just compiled ByteCode.
     */

    ByteCodeSetIntRep(objPtr, typePtr, codePtr);
    return codePtr;
}

/*
 *----------------------------------------------------------------------
 *
 * TclFindCompiledLocal --
 *
 *	This procedure is called at compile time to look up and optionally
 *	allocate an entry ("slot") for a variable in a procedure's array of
 *	local variables. If the variable's name is NULL, a new temporary
 *	variable is always created. (Such temporary variables can only be
 *	referenced using their slot index.)
 *
 * Results:
 *	If create is 0 and the name is non-NULL, then if the variable is
 *	found, the index of its entry in the procedure's array of local
 *	variables is returned; otherwise -1 is returned. If name is NULL, the
 *	index of a new temporary variable is returned. Finally, if create is 1
 *	and name is non-NULL, the index of a new entry is returned.
 *
 * Side effects:
 *	Creates and registers a new local variable if create is 1 and the
 *	variable is unknown, or if the name is NULL.
 *
 *----------------------------------------------------------------------
 */

int
TclFindCompiledLocal(
    register const char *name,	/* Points to first character of the name of a
				 * scalar or array variable. If NULL, a
				 * temporary var should be created. */
    size_t nameBytes,		/* Number of bytes in the name. */
    int create,			/* If 1, allocate a local frame entry for the
				 * variable if it is new. */
    CompileEnv *envPtr)		/* Points to the current compile environment*/
{
    register CompiledLocal *localPtr;
    int localVar = -1;
    register int i;
    Proc *procPtr;

    /*
     * If not creating a temporary, does a local variable of the specified
     * name already exist?
     */

    procPtr = envPtr->procPtr;

    if (procPtr == NULL) {
	/*
	 * Compiling a non-body script: give it read access to the LVT in the
	 * current localCache
	 */

	LocalCache *cachePtr = envPtr->iPtr->varFramePtr->localCachePtr;
	const char *localName;
	Tcl_Obj **varNamePtr;
	size_t len;

	if (!cachePtr || !name) {
	    return -1;
	}

	varNamePtr = &cachePtr->varName0;
	for (i=0; i < cachePtr->numVars; varNamePtr++, i++) {
	    if (*varNamePtr) {
		localName = TclGetStringFromObj(*varNamePtr, &len);
		if ((len == nameBytes) && !strncmp(name, localName, len)) {
		    return i;
		}
	    }
	}
	return -1;
    }

    if (name != NULL) {
	int localCt = procPtr->numCompiledLocals;

	localPtr = procPtr->firstLocalPtr;
	for (i = 0;  i < localCt;  i++) {
	    if (!TclIsVarTemporary(localPtr)) {
		char *localName = localPtr->name;

		if ((nameBytes == localPtr->nameLength) &&
			(strncmp(name,localName,nameBytes) == 0)) {
		    return i;
		}
	    }
	    localPtr = localPtr->nextPtr;
	}
    }

    /*
     * Create a new variable if appropriate.
     */

    if (create || (name == NULL)) {
	localVar = procPtr->numCompiledLocals;
	localPtr = Tcl_Alloc(TclOffset(CompiledLocal, name) + nameBytes + 1);
	if (procPtr->firstLocalPtr == NULL) {
	    procPtr->firstLocalPtr = procPtr->lastLocalPtr = localPtr;
	} else {
	    procPtr->lastLocalPtr->nextPtr = localPtr;
	    procPtr->lastLocalPtr = localPtr;
	}
	localPtr->nextPtr = NULL;
	localPtr->nameLength = nameBytes;
	localPtr->frameIndex = localVar;
	localPtr->flags = 0;
	if (name == NULL) {
	    localPtr->flags |= VAR_TEMPORARY;
	}
	localPtr->defValuePtr = NULL;
	localPtr->resolveInfo = NULL;

	if (name != NULL) {
	    memcpy(localPtr->name, name, nameBytes);
	}
	localPtr->name[nameBytes] = '\0';
	procPtr->numCompiledLocals++;
    }
    return localVar;
}

/*
 *----------------------------------------------------------------------
 *
 * TclExpandCodeArray --
 *
 *	Procedure that uses malloc to allocate more storage for a CompileEnv's
 *	code array.
 *
 * Results:
 *	None.
 *
 * Side effects:
 *	The byte code array in *envPtr is reallocated to a new array of double
 *	the size, and if envPtr->mallocedCodeArray is non-zero the old array
 *	is freed. Byte codes are copied from the old array to the new one.
 *
 *----------------------------------------------------------------------
 */

void
TclExpandCodeArray(
    void *envArgPtr)		/* Points to the CompileEnv whose code array
				 * must be enlarged. */
{
    CompileEnv *envPtr = envArgPtr;
				/* The CompileEnv containing the code array to
				 * be doubled in size. */

    /*
     * envPtr->codeNext is equal to envPtr->codeEnd. The currently defined
     * code bytes are stored between envPtr->codeStart and envPtr->codeNext-1
     * [inclusive].
     */

    size_t currBytes = envPtr->codeNext - envPtr->codeStart;
    size_t newBytes = 2 * (envPtr->codeEnd - envPtr->codeStart);

    if (envPtr->mallocedCodeArray) {
	envPtr->codeStart = Tcl_Realloc(envPtr->codeStart, newBytes);
    } else {
	/*
	 * envPtr->codeStart isn't a Tcl_Alloc'd pointer, so we must code a
	 * Tcl_Realloc equivalent for ourselves.
	 */

	unsigned char *newPtr = Tcl_Alloc(newBytes);

	memcpy(newPtr, envPtr->codeStart, currBytes);
	envPtr->codeStart = newPtr;
	envPtr->mallocedCodeArray = 1;
    }

    envPtr->codeNext = envPtr->codeStart + currBytes;
    envPtr->codeEnd = envPtr->codeStart + newBytes;
}

/*
 *----------------------------------------------------------------------
 *
 * EnterCmdStartData --
 *
 *	Registers the starting source and bytecode location of a command. This
 *	information is used at runtime to map between instruction pc and
 *	source locations.
 *
 * Results:
 *	None.
 *
 * Side effects:
 *	Inserts source and code location information into the compilation
 *	environment envPtr for the command at index cmdIndex. The compilation
 *	environment's CmdLocation array is grown if necessary.
 *
 *----------------------------------------------------------------------
 */

static void
EnterCmdStartData(
    CompileEnv *envPtr,		/* Points to the compilation environment
				 * structure in which to enter command
				 * location information. */
    int cmdIndex,		/* Index of the command whose start data is
				 * being set. */
    int srcOffset,		/* Offset of first char of the command. */
    int codeOffset)		/* Offset of first byte of command code. */
{
    CmdLocation *cmdLocPtr;

    if ((cmdIndex < 0) || (cmdIndex >= envPtr->numCommands)) {
	Tcl_Panic("EnterCmdStartData: bad command index %d", cmdIndex);
    }

    if (cmdIndex >= envPtr->cmdMapEnd) {
	/*
	 * Expand the command location array by allocating more storage from
	 * the heap. The currently allocated CmdLocation entries are stored
	 * from cmdMapPtr[0] up to cmdMapPtr[envPtr->cmdMapEnd] (inclusive).
	 */

	size_t currElems = envPtr->cmdMapEnd;
	size_t newElems = 2 * currElems;
	size_t currBytes = currElems * sizeof(CmdLocation);
	size_t newBytes = newElems * sizeof(CmdLocation);

	if (envPtr->mallocedCmdMap) {
	    envPtr->cmdMapPtr = Tcl_Realloc(envPtr->cmdMapPtr, newBytes);
	} else {
	    /*
	     * envPtr->cmdMapPtr isn't a Tcl_Alloc'd pointer, so we must code a
	     * Tcl_Realloc equivalent for ourselves.
	     */

	    CmdLocation *newPtr = Tcl_Alloc(newBytes);

	    memcpy(newPtr, envPtr->cmdMapPtr, currBytes);
	    envPtr->cmdMapPtr = newPtr;
	    envPtr->mallocedCmdMap = 1;
	}
	envPtr->cmdMapEnd = newElems;
    }

    if (cmdIndex > 0) {
	if (codeOffset < envPtr->cmdMapPtr[cmdIndex-1].codeOffset) {
	    Tcl_Panic("EnterCmdStartData: cmd map not sorted by code offset");
	}
    }

    cmdLocPtr = &envPtr->cmdMapPtr[cmdIndex];
    cmdLocPtr->codeOffset = codeOffset;
    cmdLocPtr->srcOffset = srcOffset;
    cmdLocPtr->numSrcBytes = -1;
    cmdLocPtr->numCodeBytes = -1;
}

/*
 *----------------------------------------------------------------------
 *
 * EnterCmdExtentData --
 *
 *	Registers the source and bytecode length for a command. This
 *	information is used at runtime to map between instruction pc and
 *	source locations.
 *
 * Results:
 *	None.
 *
 * Side effects:
 *	Inserts source and code length information into the compilation
 *	environment envPtr for the command at index cmdIndex. Starting source
 *	and bytecode information for the command must already have been
 *	registered.
 *
 *----------------------------------------------------------------------
 */

static void
EnterCmdExtentData(
    CompileEnv *envPtr,		/* Points to the compilation environment
				 * structure in which to enter command
				 * location information. */
    int cmdIndex,		/* Index of the command whose source and code
				 * length data is being set. */
    int numSrcBytes,		/* Number of command source chars. */
    int numCodeBytes)		/* Offset of last byte of command code. */
{
    CmdLocation *cmdLocPtr;

    if ((cmdIndex < 0) || (cmdIndex >= envPtr->numCommands)) {
	Tcl_Panic("EnterCmdExtentData: bad command index %d", cmdIndex);
    }

    if (cmdIndex > envPtr->cmdMapEnd) {
	Tcl_Panic("EnterCmdExtentData: missing start data for command %d",
		cmdIndex);
    }

    cmdLocPtr = &envPtr->cmdMapPtr[cmdIndex];
    cmdLocPtr->numSrcBytes = numSrcBytes;
    cmdLocPtr->numCodeBytes = numCodeBytes;
}

/*
 *----------------------------------------------------------------------
 * TIP #280
 *
 * EnterCmdWordData --
 *
 *	Registers the lines for the words of a command. This information is
 *	used at runtime by 'info frame'.
 *
 * Results:
 *	None.
 *
 * Side effects:
 *	Inserts word location information into the compilation environment
 *	envPtr for the command at index cmdIndex. The compilation
 *	environment's ExtCmdLoc.ECL array is grown if necessary.
 *
 *----------------------------------------------------------------------
 */

static void
EnterCmdWordData(
    ExtCmdLoc *eclPtr,		/* Points to the map environment structure in
				 * which to enter command location
				 * information. */
    int srcOffset,		/* Offset of first char of the command. */
    Tcl_Token *tokenPtr,
    const char *cmd,
    int len,
    int numWords,
    int line,
    int *clNext,
    int **wlines,
    CompileEnv *envPtr)
{
    ECL *ePtr;
    const char *last;
    int wordIdx, wordLine, *wwlines, *wordNext;

    if (eclPtr->nuloc >= eclPtr->nloc) {
	/*
	 * Expand the ECL array by allocating more storage from the heap. The
	 * currently allocated ECL entries are stored from eclPtr->loc[0] up
	 * to eclPtr->loc[eclPtr->nuloc-1] (inclusive).
	 */

	size_t currElems = eclPtr->nloc;
	size_t newElems = (currElems ? 2*currElems : 1);
	size_t newBytes = newElems * sizeof(ECL);

	eclPtr->loc = Tcl_Realloc(eclPtr->loc, newBytes);
	eclPtr->nloc = newElems;
    }

    ePtr = &eclPtr->loc[eclPtr->nuloc];
    ePtr->srcOffset = srcOffset;
    ePtr->line = Tcl_Alloc(numWords * sizeof(int));
    ePtr->next = Tcl_Alloc(numWords * sizeof(int *));
    ePtr->nline = numWords;
    wwlines = Tcl_Alloc(numWords * sizeof(int));

    last = cmd;
    wordLine = line;
    wordNext = clNext;
    for (wordIdx=0 ; wordIdx<numWords;
	    wordIdx++, tokenPtr += tokenPtr->numComponents + 1) {
	TclAdvanceLines(&wordLine, last, tokenPtr->start);
	TclAdvanceContinuations(&wordLine, &wordNext,
		tokenPtr->start - envPtr->source);
	/* See Ticket 4b61afd660 */
	wwlines[wordIdx] =
		((wordIdx == 0) || TclWordKnownAtCompileTime(tokenPtr, NULL))
		? wordLine : -1;
	ePtr->line[wordIdx] = wordLine;
	ePtr->next[wordIdx] = wordNext;
	last = tokenPtr->start;
    }

    *wlines = wwlines;
    eclPtr->nuloc ++;
}

/*
 *----------------------------------------------------------------------
 *
 * TclCreateExceptRange --
 *
 *	Procedure that allocates and initializes a new ExceptionRange
 *	structure of the specified kind in a CompileEnv.
 *
 * Results:
 *	Returns the index for the newly created ExceptionRange.
 *
 * Side effects:
 *	If there is not enough room in the CompileEnv's ExceptionRange array,
 *	the array in expanded: a new array of double the size is allocated, if
 *	envPtr->mallocedExceptArray is non-zero the old array is freed, and
 *	ExceptionRange entries are copied from the old array to the new one.
 *
 *----------------------------------------------------------------------
 */

int
TclCreateExceptRange(
    ExceptionRangeType type,	/* The kind of ExceptionRange desired. */
    register CompileEnv *envPtr)/* Points to CompileEnv for which to create a
				 * new ExceptionRange structure. */
{
    register ExceptionRange *rangePtr;
    register ExceptionAux *auxPtr;
    int index = envPtr->exceptArrayNext;

    if (index >= envPtr->exceptArrayEnd) {
	/*
	 * Expand the ExceptionRange array. The currently allocated entries
	 * are stored between elements 0 and (envPtr->exceptArrayNext - 1)
	 * [inclusive].
	 */

	size_t currBytes =
		envPtr->exceptArrayNext * sizeof(ExceptionRange);
	size_t currBytes2 = envPtr->exceptArrayNext * sizeof(ExceptionAux);
	int newElems = 2*envPtr->exceptArrayEnd;
	size_t newBytes = newElems * sizeof(ExceptionRange);
	size_t newBytes2 = newElems * sizeof(ExceptionAux);

	if (envPtr->mallocedExceptArray) {
	    envPtr->exceptArrayPtr =
		    Tcl_Realloc(envPtr->exceptArrayPtr, newBytes);
	    envPtr->exceptAuxArrayPtr =
		    Tcl_Realloc(envPtr->exceptAuxArrayPtr, newBytes2);
	} else {
	    /*
	     * envPtr->exceptArrayPtr isn't a Tcl_Alloc'd pointer, so we must
	     * code a Tcl_Realloc equivalent for ourselves.
	     */

	    ExceptionRange *newPtr = Tcl_Alloc(newBytes);
	    ExceptionAux *newPtr2 = Tcl_Alloc(newBytes2);

	    memcpy(newPtr, envPtr->exceptArrayPtr, currBytes);
	    memcpy(newPtr2, envPtr->exceptAuxArrayPtr, currBytes2);
	    envPtr->exceptArrayPtr = newPtr;
	    envPtr->exceptAuxArrayPtr = newPtr2;
	    envPtr->mallocedExceptArray = 1;
	}
	envPtr->exceptArrayEnd = newElems;
    }
    envPtr->exceptArrayNext++;

    rangePtr = &envPtr->exceptArrayPtr[index];
    rangePtr->type = type;
    rangePtr->nestingLevel = envPtr->exceptDepth;
    rangePtr->codeOffset = -1;
    rangePtr->numCodeBytes = -1;
    rangePtr->breakOffset = -1;
    rangePtr->continueOffset = -1;
    rangePtr->catchOffset = -1;
    auxPtr = &envPtr->exceptAuxArrayPtr[index];
    auxPtr->supportsContinue = 1;
    auxPtr->stackDepth = envPtr->currStackDepth;
    auxPtr->expandTarget = envPtr->expandCount;
    auxPtr->expandTargetDepth = -1;
    auxPtr->numBreakTargets = 0;
    auxPtr->breakTargets = NULL;
    auxPtr->allocBreakTargets = 0;
    auxPtr->numContinueTargets = 0;
    auxPtr->continueTargets = NULL;
    auxPtr->allocContinueTargets = 0;
    return index;
}

/*
 * ---------------------------------------------------------------------
 *
 * TclGetInnermostExceptionRange --
 *
 *	Returns the innermost exception range that covers the current code
 *	creation point, and (optionally) the stack depth that is expected at
 *	that point. Relies on the fact that the range has a numCodeBytes = -1
 *	when it is being populated and that inner ranges come after outer
 *	ranges.
 *
 * ---------------------------------------------------------------------
 */

ExceptionRange *
TclGetInnermostExceptionRange(
    CompileEnv *envPtr,
    int returnCode,
    ExceptionAux **auxPtrPtr)
{
    int i = envPtr->exceptArrayNext;
    ExceptionRange *rangePtr = envPtr->exceptArrayPtr + i;

    while (i > 0) {
	rangePtr--; i--;

	if (CurrentOffset(envPtr) >= rangePtr->codeOffset &&
		(rangePtr->numCodeBytes == -1 || CurrentOffset(envPtr) <
			rangePtr->codeOffset+rangePtr->numCodeBytes) &&
		(returnCode != TCL_CONTINUE ||
			envPtr->exceptAuxArrayPtr[i].supportsContinue)) {

	    if (auxPtrPtr) {
		*auxPtrPtr = envPtr->exceptAuxArrayPtr + i;
	    }
	    return rangePtr;
	}
    }
    return NULL;
}

/*
 * ---------------------------------------------------------------------
 *
 * TclAddLoopBreakFixup, TclAddLoopContinueFixup --
 *
 *	Adds a place that wants to break/continue to the loop exception range
 *	tracking that will be fixed up once the loop can be finalized. These
 *	functions will generate an INST_JUMP4 that will be fixed up during the
 *	loop finalization.
 *
 * ---------------------------------------------------------------------
 */

void
TclAddLoopBreakFixup(
    CompileEnv *envPtr,
    ExceptionAux *auxPtr)
{
    int range = auxPtr - envPtr->exceptAuxArrayPtr;

    if (envPtr->exceptArrayPtr[range].type != LOOP_EXCEPTION_RANGE) {
	Tcl_Panic("trying to add 'break' fixup to full exception range");
    }

    if (++auxPtr->numBreakTargets > auxPtr->allocBreakTargets) {
	auxPtr->allocBreakTargets *= 2;
	auxPtr->allocBreakTargets += 2;
	if (auxPtr->breakTargets) {
	    auxPtr->breakTargets = Tcl_Realloc(auxPtr->breakTargets,
		    sizeof(int) * auxPtr->allocBreakTargets);
	} else {
	    auxPtr->breakTargets =
		    Tcl_Alloc(sizeof(int) * auxPtr->allocBreakTargets);
	}
    }
    auxPtr->breakTargets[auxPtr->numBreakTargets - 1] = CurrentOffset(envPtr);
    TclEmitInstInt4(INST_JUMP4, 0, envPtr);
}

void
TclAddLoopContinueFixup(
    CompileEnv *envPtr,
    ExceptionAux *auxPtr)
{
    int range = auxPtr - envPtr->exceptAuxArrayPtr;

    if (envPtr->exceptArrayPtr[range].type != LOOP_EXCEPTION_RANGE) {
	Tcl_Panic("trying to add 'continue' fixup to full exception range");
    }

    if (++auxPtr->numContinueTargets > auxPtr->allocContinueTargets) {
	auxPtr->allocContinueTargets *= 2;
	auxPtr->allocContinueTargets += 2;
	if (auxPtr->continueTargets) {
	    auxPtr->continueTargets = Tcl_Realloc(auxPtr->continueTargets,
		    sizeof(int) * auxPtr->allocContinueTargets);
	} else {
	    auxPtr->continueTargets =
		    Tcl_Alloc(sizeof(int) * auxPtr->allocContinueTargets);
	}
    }
    auxPtr->continueTargets[auxPtr->numContinueTargets - 1] =
	    CurrentOffset(envPtr);
    TclEmitInstInt4(INST_JUMP4, 0, envPtr);
}

/*
 * ---------------------------------------------------------------------
 *
 * TclCleanupStackForBreakContinue --
 *
 *	Ditch the extra elements from the auxiliary stack and the main stack.
 *	How to do this exactly depends on whether there are any elements on
 *	the auxiliary stack to pop.
 *
 * ---------------------------------------------------------------------
 */

void
TclCleanupStackForBreakContinue(
    CompileEnv *envPtr,
    ExceptionAux *auxPtr)
{
    int savedStackDepth = envPtr->currStackDepth;
    int toPop = envPtr->expandCount - auxPtr->expandTarget;

    if (toPop > 0) {
	while (toPop --> 0) {
	    TclEmitOpcode(INST_EXPAND_DROP, envPtr);
	}
	TclAdjustStackDepth(auxPtr->expandTargetDepth - envPtr->currStackDepth,
		envPtr);
	envPtr->currStackDepth = auxPtr->expandTargetDepth;
    }
    toPop = envPtr->currStackDepth - auxPtr->stackDepth;
    while (toPop --> 0) {
	TclEmitOpcode(INST_POP, envPtr);
    }
    envPtr->currStackDepth = savedStackDepth;
}

/*
 * ---------------------------------------------------------------------
 *
 * StartExpanding --
 *
 *	Pushes an INST_EXPAND_START and does some additional housekeeping so
 *	that the [break] and [continue] compilers can use an exception-free
 *	issue to discard it.
 *
 * ---------------------------------------------------------------------
 */

static void
StartExpanding(
    CompileEnv *envPtr)
{
    int i;

    TclEmitOpcode(INST_EXPAND_START, envPtr);

    /*
     * Update inner exception ranges with information about the environment
     * where this expansion started.
     */

    for (i=0 ; i<envPtr->exceptArrayNext ; i++) {
	ExceptionRange *rangePtr = &envPtr->exceptArrayPtr[i];
	ExceptionAux *auxPtr = &envPtr->exceptAuxArrayPtr[i];

	/*
	 * Ignore loops unless they're still being built.
	 */

	if (rangePtr->codeOffset > CurrentOffset(envPtr)) {
	    continue;
	}
	if (rangePtr->numCodeBytes != -1) {
	    continue;
	}

	/*
	 * Adequate condition: further out loops and further in exceptions
	 * don't actually need this information.
	 */

	if (auxPtr->expandTarget == envPtr->expandCount) {
	    auxPtr->expandTargetDepth = envPtr->currStackDepth;
	}
    }

    /*
     * There's now one more expansion being processed on the auxiliary stack.
     */

    envPtr->expandCount++;
}

/*
 * ---------------------------------------------------------------------
 *
 * TclFinalizeLoopExceptionRange --
 *
 *	Finalizes a loop exception range, binding the registered [break] and
 *	[continue] implementations so that they jump to the correct place.
 *	Note that this must only be called after *all* the exception range
 *	target offsets have been set.
 *
 * ---------------------------------------------------------------------
 */

void
TclFinalizeLoopExceptionRange(
    CompileEnv *envPtr,
    int range)
{
    ExceptionRange *rangePtr = &envPtr->exceptArrayPtr[range];
    ExceptionAux *auxPtr = &envPtr->exceptAuxArrayPtr[range];
    int i, offset;
    unsigned char *site;

    if (rangePtr->type != LOOP_EXCEPTION_RANGE) {
	Tcl_Panic("trying to finalize a loop exception range");
    }

    /*
     * Do the jump fixups. Note that these are always issued as INST_JUMP4 so
     * there is no need to fuss around with updating code offsets.
     */

    for (i=0 ; i<auxPtr->numBreakTargets ; i++) {
	site = envPtr->codeStart + auxPtr->breakTargets[i];
	offset = rangePtr->breakOffset - auxPtr->breakTargets[i];
	TclUpdateInstInt4AtPc(INST_JUMP4, offset, site);
    }
    for (i=0 ; i<auxPtr->numContinueTargets ; i++) {
	site = envPtr->codeStart + auxPtr->continueTargets[i];
	if (rangePtr->continueOffset == -1) {
	    int j;

	    /*
	     * WTF? Can't bind, so revert to an INST_CONTINUE. Not enough
	     * space to do anything else.
	     */

	    *site = INST_CONTINUE;
	    for (j=0 ; j<4 ; j++) {
		*++site = INST_NOP;
	    }
	} else {
	    offset = rangePtr->continueOffset - auxPtr->continueTargets[i];
	    TclUpdateInstInt4AtPc(INST_JUMP4, offset, site);
	}
    }

    /*
     * Drop the arrays we were holding the only reference to.
     */

    if (auxPtr->breakTargets) {
	Tcl_Free(auxPtr->breakTargets);
	auxPtr->breakTargets = NULL;
	auxPtr->numBreakTargets = 0;
    }
    if (auxPtr->continueTargets) {
	Tcl_Free(auxPtr->continueTargets);
	auxPtr->continueTargets = NULL;
	auxPtr->numContinueTargets = 0;
    }
}

/*
 *----------------------------------------------------------------------
 *
 * TclCreateAuxData --
 *
 *	Procedure that allocates and initializes a new AuxData structure in a
 *	CompileEnv's array of compilation auxiliary data records. These
 *	AuxData records hold information created during compilation by
 *	CompileProcs and used by instructions during execution.
 *
 * Results:
 *	Returns the index for the newly created AuxData structure.
 *
 * Side effects:
 *	If there is not enough room in the CompileEnv's AuxData array, the
 *	AuxData array in expanded: a new array of double the size is
 *	allocated, if envPtr->mallocedAuxDataArray is non-zero the old array
 *	is freed, and AuxData entries are copied from the old array to the new
 *	one.
 *
 *----------------------------------------------------------------------
 */

int
TclCreateAuxData(
    ClientData clientData,	/* The compilation auxiliary data to store in
				 * the new aux data record. */
    const AuxDataType *typePtr,	/* Pointer to the type to attach to this
				 * AuxData */
    register CompileEnv *envPtr)/* Points to the CompileEnv for which a new
				 * aux data structure is to be allocated. */
{
    int index;			/* Index for the new AuxData structure. */
    register AuxData *auxDataPtr;
				/* Points to the new AuxData structure */

    index = envPtr->auxDataArrayNext;
    if (index >= envPtr->auxDataArrayEnd) {
	/*
	 * Expand the AuxData array. The currently allocated entries are
	 * stored between elements 0 and (envPtr->auxDataArrayNext - 1)
	 * [inclusive].
	 */

	size_t currBytes = envPtr->auxDataArrayNext * sizeof(AuxData);
	int newElems = 2*envPtr->auxDataArrayEnd;
	size_t newBytes = newElems * sizeof(AuxData);

	if (envPtr->mallocedAuxDataArray) {
	    envPtr->auxDataArrayPtr =
		    Tcl_Realloc(envPtr->auxDataArrayPtr, newBytes);
	} else {
	    /*
	     * envPtr->auxDataArrayPtr isn't a Tcl_Alloc'd pointer, so we must
	     * code a Tcl_Realloc equivalent for ourselves.
	     */

	    AuxData *newPtr = Tcl_Alloc(newBytes);

	    memcpy(newPtr, envPtr->auxDataArrayPtr, currBytes);
	    envPtr->auxDataArrayPtr = newPtr;
	    envPtr->mallocedAuxDataArray = 1;
	}
	envPtr->auxDataArrayEnd = newElems;
    }
    envPtr->auxDataArrayNext++;

    auxDataPtr = &envPtr->auxDataArrayPtr[index];
    auxDataPtr->clientData = clientData;
    auxDataPtr->type = typePtr;
    return index;
}

/*
 *----------------------------------------------------------------------
 *
 * TclInitJumpFixupArray --
 *
 *	Initializes a JumpFixupArray structure to hold some number of jump
 *	fixup entries.
 *
 * Results:
 *	None.
 *
 * Side effects:
 *	The JumpFixupArray structure is initialized.
 *
 *----------------------------------------------------------------------
 */

void
TclInitJumpFixupArray(
    register JumpFixupArray *fixupArrayPtr)
				/* Points to the JumpFixupArray structure to
				 * initialize. */
{
    fixupArrayPtr->fixup = fixupArrayPtr->staticFixupSpace;
    fixupArrayPtr->next = 0;
    fixupArrayPtr->end = JUMPFIXUP_INIT_ENTRIES - 1;
    fixupArrayPtr->mallocedArray = 0;
}

/*
 *----------------------------------------------------------------------
 *
 * TclExpandJumpFixupArray --
 *
 *	Procedure that uses malloc to allocate more storage for a jump fixup
 *	array.
 *
 * Results:
 *	None.
 *
 * Side effects:
 *	The jump fixup array in *fixupArrayPtr is reallocated to a new array
 *	of double the size, and if fixupArrayPtr->mallocedArray is non-zero
 *	the old array is freed. Jump fixup structures are copied from the old
 *	array to the new one.
 *
 *----------------------------------------------------------------------
 */

void
TclExpandJumpFixupArray(
    register JumpFixupArray *fixupArrayPtr)
				/* Points to the JumpFixupArray structure to
				 * enlarge. */
{
    /*
     * The currently allocated jump fixup entries are stored from fixup[0] up
     * to fixup[fixupArrayPtr->fixupNext] (*not* inclusive). We assume
     * fixupArrayPtr->fixupNext is equal to fixupArrayPtr->fixupEnd.
     */

    size_t currBytes = fixupArrayPtr->next * sizeof(JumpFixup);
    int newElems = 2*(fixupArrayPtr->end + 1);
    size_t newBytes = newElems * sizeof(JumpFixup);

    if (fixupArrayPtr->mallocedArray) {
	fixupArrayPtr->fixup = Tcl_Realloc(fixupArrayPtr->fixup, newBytes);
    } else {
	/*
	 * fixupArrayPtr->fixup isn't a Tcl_Alloc'd pointer, so we must code a
	 * Tcl_Realloc equivalent for ourselves.
	 */

	JumpFixup *newPtr = Tcl_Alloc(newBytes);

	memcpy(newPtr, fixupArrayPtr->fixup, currBytes);
	fixupArrayPtr->fixup = newPtr;
	fixupArrayPtr->mallocedArray = 1;
    }
    fixupArrayPtr->end = newElems;
}

/*
 *----------------------------------------------------------------------
 *
 * TclFreeJumpFixupArray --
 *
 *	Free any storage allocated in a jump fixup array structure.
 *
 * Results:
 *	None.
 *
 * Side effects:
 *	Allocated storage in the JumpFixupArray structure is freed.
 *
 *----------------------------------------------------------------------
 */

void
TclFreeJumpFixupArray(
    register JumpFixupArray *fixupArrayPtr)
				/* Points to the JumpFixupArray structure to
				 * free. */
{
    if (fixupArrayPtr->mallocedArray) {
	Tcl_Free(fixupArrayPtr->fixup);
    }
}

/*
 *----------------------------------------------------------------------
 *
 * TclEmitForwardJump --
 *
 *	Procedure to emit a two-byte forward jump of kind "jumpType". Since
 *	the jump may later have to be grown to five bytes if the jump target
 *	is more than, say, 127 bytes away, this procedure also initializes a
 *	JumpFixup record with information about the jump.
 *
 * Results:
 *	None.
 *
 * Side effects:
 *	The JumpFixup record pointed to by "jumpFixupPtr" is initialized with
 *	information needed later if the jump is to be grown. Also, a two byte
 *	jump of the designated type is emitted at the current point in the
 *	bytecode stream.
 *
 *----------------------------------------------------------------------
 */

void
TclEmitForwardJump(
    CompileEnv *envPtr,		/* Points to the CompileEnv structure that
				 * holds the resulting instruction. */
    TclJumpType jumpType,	/* Indicates the kind of jump: if true or
				 * false or unconditional. */
    JumpFixup *jumpFixupPtr)	/* Points to the JumpFixup structure to
				 * initialize with information about this
				 * forward jump. */
{
    /*
     * Initialize the JumpFixup structure:
     *    - codeOffset is offset of first byte of jump below
     *    - cmdIndex is index of the command after the current one
     *    - exceptIndex is the index of the first ExceptionRange after the
     *	    current one.
     */

    jumpFixupPtr->jumpType = jumpType;
    jumpFixupPtr->codeOffset = envPtr->codeNext - envPtr->codeStart;
    jumpFixupPtr->cmdIndex = envPtr->numCommands;
    jumpFixupPtr->exceptIndex = envPtr->exceptArrayNext;

    switch (jumpType) {
    case TCL_UNCONDITIONAL_JUMP:
	TclEmitInstInt1(INST_JUMP1, 0, envPtr);
	break;
    case TCL_TRUE_JUMP:
	TclEmitInstInt1(INST_JUMP_TRUE1, 0, envPtr);
	break;
    default:
	TclEmitInstInt1(INST_JUMP_FALSE1, 0, envPtr);
	break;
    }
}

/*
 *----------------------------------------------------------------------
 *
 * TclFixupForwardJump --
 *
 *	Procedure that updates a previously-emitted forward jump to jump a
 *	specified number of bytes, "jumpDist". If necessary, the jump is grown
 *	from two to five bytes; this is done if the jump distance is greater
 *	than "distThreshold" (normally 127 bytes). The jump is described by a
 *	JumpFixup record previously initialized by TclEmitForwardJump.
 *
 * Results:
 *	1 if the jump was grown and subsequent instructions had to be moved;
 *	otherwise 0. This result is returned to allow callers to update any
 *	additional code offsets they may hold.
 *
 * Side effects:
 *	The jump may be grown and subsequent instructions moved. If this
 *	happens, the code offsets for any commands and any ExceptionRange
 *	records between the jump and the current code address will be updated
 *	to reflect the moved code. Also, the bytecode instruction array in the
 *	CompileEnv structure may be grown and reallocated.
 *
 *----------------------------------------------------------------------
 */

int
TclFixupForwardJump(
    CompileEnv *envPtr,		/* Points to the CompileEnv structure that
				 * holds the resulting instruction. */
    JumpFixup *jumpFixupPtr,	/* Points to the JumpFixup structure that
				 * describes the forward jump. */
    int jumpDist,		/* Jump distance to set in jump instr. */
    int distThreshold)		/* Maximum distance before the two byte jump
				 * is grown to five bytes. */
{
    unsigned char *jumpPc, *p;
    int firstCmd, lastCmd, firstRange, lastRange, k;
    size_t numBytes;

    if (jumpDist <= distThreshold) {
	jumpPc = envPtr->codeStart + jumpFixupPtr->codeOffset;
	switch (jumpFixupPtr->jumpType) {
	case TCL_UNCONDITIONAL_JUMP:
	    TclUpdateInstInt1AtPc(INST_JUMP1, jumpDist, jumpPc);
	    break;
	case TCL_TRUE_JUMP:
	    TclUpdateInstInt1AtPc(INST_JUMP_TRUE1, jumpDist, jumpPc);
	    break;
	default:
	    TclUpdateInstInt1AtPc(INST_JUMP_FALSE1, jumpDist, jumpPc);
	    break;
	}
	return 0;
    }

    /*
     * We must grow the jump then move subsequent instructions down. Note that
     * if we expand the space for generated instructions, code addresses might
     * change; be careful about updating any of these addresses held in
     * variables.
     */

    if ((envPtr->codeNext + 3) > envPtr->codeEnd) {
	TclExpandCodeArray(envPtr);
    }
    jumpPc = envPtr->codeStart + jumpFixupPtr->codeOffset;
    numBytes = envPtr->codeNext-jumpPc-2;
    p = jumpPc+2;
    memmove(p+3, p, numBytes);

    envPtr->codeNext += 3;
    jumpDist += 3;
    switch (jumpFixupPtr->jumpType) {
    case TCL_UNCONDITIONAL_JUMP:
	TclUpdateInstInt4AtPc(INST_JUMP4, jumpDist, jumpPc);
	break;
    case TCL_TRUE_JUMP:
	TclUpdateInstInt4AtPc(INST_JUMP_TRUE4, jumpDist, jumpPc);
	break;
    default:
	TclUpdateInstInt4AtPc(INST_JUMP_FALSE4, jumpDist, jumpPc);
	break;
    }

    /*
     * Adjust the code offsets for any commands and any ExceptionRange records
     * between the jump and the current code address.
     */

    firstCmd = jumpFixupPtr->cmdIndex;
    lastCmd = envPtr->numCommands - 1;
    if (firstCmd < lastCmd) {
	for (k = firstCmd;  k <= lastCmd;  k++) {
	    envPtr->cmdMapPtr[k].codeOffset += 3;
	}
    }

    firstRange = jumpFixupPtr->exceptIndex;
    lastRange = envPtr->exceptArrayNext - 1;
    for (k = firstRange;  k <= lastRange;  k++) {
	ExceptionRange *rangePtr = &envPtr->exceptArrayPtr[k];

	rangePtr->codeOffset += 3;
	switch (rangePtr->type) {
	case LOOP_EXCEPTION_RANGE:
	    rangePtr->breakOffset += 3;
	    if (rangePtr->continueOffset != -1) {
		rangePtr->continueOffset += 3;
	    }
	    break;
	case CATCH_EXCEPTION_RANGE:
	    rangePtr->catchOffset += 3;
	    break;
	default:
	    Tcl_Panic("TclFixupForwardJump: bad ExceptionRange type %d",
		    rangePtr->type);
	}
    }

    for (k = 0 ; k < envPtr->exceptArrayNext ; k++) {
	ExceptionAux *auxPtr = &envPtr->exceptAuxArrayPtr[k];
	int i;

	for (i=0 ; i<auxPtr->numBreakTargets ; i++) {
	    if (jumpFixupPtr->codeOffset < auxPtr->breakTargets[i]) {
		auxPtr->breakTargets[i] += 3;
	    }
	}
	for (i=0 ; i<auxPtr->numContinueTargets ; i++) {
	    if (jumpFixupPtr->codeOffset < auxPtr->continueTargets[i]) {
		auxPtr->continueTargets[i] += 3;
	    }
	}
    }

    return 1;			/* the jump was grown */
}

/*
 *----------------------------------------------------------------------
 *
 * TclEmitInvoke --
 *
 *	Emit one of the invoke-related instructions, wrapping it if necessary
 *	in code that ensures that any break or continue operation passing
 *	through it gets the stack unwinding correct, converting it into an
 *	internal jump if in an appropriate context.
 *
 * Results:
 *	None
 *
 * Side effects:
 *	Issues the jump with all correct stack management. May create another
 *	loop exception range; pointers to ExceptionRange and ExceptionAux
 *	structures should not be held across this call.
 *
 *----------------------------------------------------------------------
 */

void
TclEmitInvoke(
    CompileEnv *envPtr,
    int opcode,
    ...)
{
    va_list argList;
    ExceptionRange *rangePtr;
    ExceptionAux *auxBreakPtr, *auxContinuePtr;
    int arg1, arg2, wordCount = 0, expandCount = 0;
    int loopRange = 0, breakRange = 0, continueRange = 0;
    int cleanup, depth = TclGetStackDepth(envPtr);

    /*
     * Parse the arguments.
     */

    va_start(argList, opcode);
    switch (opcode) {
    case INST_INVOKE_STK1:
	wordCount = arg1 = cleanup = va_arg(argList, int);
	arg2 = 0;
	break;
    case INST_INVOKE_STK4:
	wordCount = arg1 = cleanup = va_arg(argList, int);
	arg2 = 0;
	break;
    case INST_INVOKE_REPLACE:
	arg1 = va_arg(argList, int);
	arg2 = va_arg(argList, int);
	wordCount = arg1 + arg2 - 1;
	cleanup = arg1 + 1;
	break;
    default:
	Tcl_Panic("unexpected opcode");
    case INST_EVAL_STK:
	wordCount = cleanup = 1;
	arg1 = arg2 = 0;
	break;
    case INST_RETURN_STK:
	wordCount = cleanup = 2;
	arg1 = arg2 = 0;
	break;
    case INST_INVOKE_EXPANDED:
	wordCount = arg1 = cleanup = va_arg(argList, int);
	arg2 = 0;
	expandCount = 1;
	break;
    }
    va_end(argList);

    /*
     * Determine if we need to handle break and continue exceptions with a
     * special handling exception range (so that we can correctly unwind the
     * stack).
     *
     * These must be done separately; they can be different (especially for
     * calls from inside a [for] increment clause).
     */

    rangePtr = TclGetInnermostExceptionRange(envPtr, TCL_CONTINUE,
	    &auxContinuePtr);
    if (rangePtr == NULL || rangePtr->type != LOOP_EXCEPTION_RANGE) {
	auxContinuePtr = NULL;
    } else if (auxContinuePtr->stackDepth == envPtr->currStackDepth-wordCount
	    && auxContinuePtr->expandTarget == envPtr->expandCount-expandCount) {
	auxContinuePtr = NULL;
    } else {
	continueRange = auxContinuePtr - envPtr->exceptAuxArrayPtr;
    }

    rangePtr = TclGetInnermostExceptionRange(envPtr, TCL_BREAK, &auxBreakPtr);
    if (rangePtr == NULL || rangePtr->type != LOOP_EXCEPTION_RANGE) {
	auxBreakPtr = NULL;
    } else if (auxContinuePtr == NULL
	    && auxBreakPtr->stackDepth == envPtr->currStackDepth-wordCount
	    && auxBreakPtr->expandTarget == envPtr->expandCount-expandCount) {
	auxBreakPtr = NULL;
    } else {
	breakRange = auxBreakPtr - envPtr->exceptAuxArrayPtr;
    }

    if (auxBreakPtr != NULL || auxContinuePtr != NULL) {
	loopRange = TclCreateExceptRange(LOOP_EXCEPTION_RANGE, envPtr);
	ExceptionRangeStarts(envPtr, loopRange);
    }

    /*
     * Issue the invoke itself.
     */

    switch (opcode) {
    case INST_INVOKE_STK1:
	TclEmitInstInt1(INST_INVOKE_STK1, arg1, envPtr);
	break;
    case INST_INVOKE_STK4:
	TclEmitInstInt4(INST_INVOKE_STK4, arg1, envPtr);
	break;
    case INST_INVOKE_EXPANDED:
	TclEmitOpcode(INST_INVOKE_EXPANDED, envPtr);
	envPtr->expandCount--;
	TclAdjustStackDepth(1 - arg1, envPtr);
	break;
    case INST_EVAL_STK:
	TclEmitOpcode(INST_EVAL_STK, envPtr);
	break;
    case INST_RETURN_STK:
	TclEmitOpcode(INST_RETURN_STK, envPtr);
	break;
    case INST_INVOKE_REPLACE:
	TclEmitInstInt4(INST_INVOKE_REPLACE, arg1, envPtr);
	TclEmitInt1(arg2, envPtr);
	TclAdjustStackDepth(-1, envPtr); /* Correction to stack depth calcs */
	break;
    }

    /*
     * If we're generating a special wrapper exception range, we need to
     * finish that up now.
     */

    if (auxBreakPtr != NULL || auxContinuePtr != NULL) {
	int savedStackDepth = envPtr->currStackDepth;
	int savedExpandCount = envPtr->expandCount;
	JumpFixup nonTrapFixup;

	if (auxBreakPtr != NULL) {
	    auxBreakPtr = envPtr->exceptAuxArrayPtr + breakRange;
	}
	if (auxContinuePtr != NULL) {
	    auxContinuePtr = envPtr->exceptAuxArrayPtr + continueRange;
	}

	ExceptionRangeEnds(envPtr, loopRange);
	TclEmitForwardJump(envPtr, TCL_UNCONDITIONAL_JUMP, &nonTrapFixup);

	/*
	 * Careful! When generating these stack unwinding sequences, the depth
	 * of stack in the cases where they are taken is not the same as if
	 * the exception is not taken.
	 */

	if (auxBreakPtr != NULL) {
	    TclAdjustStackDepth(-1, envPtr);

	    ExceptionRangeTarget(envPtr, loopRange, breakOffset);
	    TclCleanupStackForBreakContinue(envPtr, auxBreakPtr);
	    TclAddLoopBreakFixup(envPtr, auxBreakPtr);
	    TclAdjustStackDepth(1, envPtr);

	    envPtr->currStackDepth = savedStackDepth;
	    envPtr->expandCount = savedExpandCount;
	}

	if (auxContinuePtr != NULL) {
	    TclAdjustStackDepth(-1, envPtr);

	    ExceptionRangeTarget(envPtr, loopRange, continueOffset);
	    TclCleanupStackForBreakContinue(envPtr, auxContinuePtr);
	    TclAddLoopContinueFixup(envPtr, auxContinuePtr);
	    TclAdjustStackDepth(1, envPtr);

	    envPtr->currStackDepth = savedStackDepth;
	    envPtr->expandCount = savedExpandCount;
	}

	TclFinalizeLoopExceptionRange(envPtr, loopRange);
	TclFixupForwardJumpToHere(envPtr, &nonTrapFixup, 127);
    }
    TclCheckStackDepth(depth+1-cleanup, envPtr);
}

/*
 *----------------------------------------------------------------------
 *
 * TclGetInstructionTable --
 *
 *	Returns a pointer to the table describing Tcl bytecode instructions.
 *	This procedure is defined so that clients can access the pointer from
 *	outside the TCL DLLs.
 *
 * Results:
 *	Returns a pointer to the global instruction table, same as the
 *	expression (&tclInstructionTable[0]).
 *
 * Side effects:
 *	None.
 *
 *----------------------------------------------------------------------
 */

const void * /* == InstructionDesc* == */
TclGetInstructionTable(void)
{
    return &tclInstructionTable[0];
}

/*
 *----------------------------------------------------------------------
 *
 * GetCmdLocEncodingSize --
 *
 *	Computes the total number of bytes needed to encode the command
 *	location information for some compiled code.
 *
 * Results:
 *	The byte count needed to encode the compiled location information.
 *
 * Side effects:
 *	None.
 *
 *----------------------------------------------------------------------
 */

static int
GetCmdLocEncodingSize(
    CompileEnv *envPtr)		/* Points to compilation environment structure
				 * containing the CmdLocation structure to
				 * encode. */
{
    register CmdLocation *mapPtr = envPtr->cmdMapPtr;
    int numCmds = envPtr->numCommands;
    int codeDelta, codeLen, srcDelta, srcLen;
    int codeDeltaNext, codeLengthNext, srcDeltaNext, srcLengthNext;
				/* The offsets in their respective byte
				 * sequences where the next encoded offset or
				 * length should go. */
    int prevCodeOffset, prevSrcOffset, i;

    codeDeltaNext = codeLengthNext = srcDeltaNext = srcLengthNext = 0;
    prevCodeOffset = prevSrcOffset = 0;
    for (i = 0;  i < numCmds;  i++) {
	codeDelta = mapPtr[i].codeOffset - prevCodeOffset;
	if (codeDelta < 0) {
	    Tcl_Panic("GetCmdLocEncodingSize: bad code offset");
	} else if (codeDelta <= 127) {
	    codeDeltaNext++;
	} else {
	    codeDeltaNext += 5;	/* 1 byte for 0xFF, 4 for positive delta */
	}
	prevCodeOffset = mapPtr[i].codeOffset;

	codeLen = mapPtr[i].numCodeBytes;
	if (codeLen < 0) {
	    Tcl_Panic("GetCmdLocEncodingSize: bad code length");
	} else if (codeLen <= 127) {
	    codeLengthNext++;
	} else {
	    codeLengthNext += 5;/* 1 byte for 0xFF, 4 for length */
	}

	srcDelta = mapPtr[i].srcOffset - prevSrcOffset;
	if ((-127 <= srcDelta) && (srcDelta <= 127) && (srcDelta != -1)) {
	    srcDeltaNext++;
	} else {
	    srcDeltaNext += 5;	/* 1 byte for 0xFF, 4 for delta */
	}
	prevSrcOffset = mapPtr[i].srcOffset;

	srcLen = mapPtr[i].numSrcBytes;
	if (srcLen < 0) {
	    Tcl_Panic("GetCmdLocEncodingSize: bad source length");
	} else if (srcLen <= 127) {
	    srcLengthNext++;
	} else {
	    srcLengthNext += 5;	/* 1 byte for 0xFF, 4 for length */
	}
    }

    return (codeDeltaNext + codeLengthNext + srcDeltaNext + srcLengthNext);
}

/*
 *----------------------------------------------------------------------
 *
 * EncodeCmdLocMap --
 *
 *	Encode the command location information for some compiled code into a
 *	ByteCode structure. The encoded command location map is stored as
 *	three adjacent byte sequences.
 *
 * Results:
 *	Pointer to the first byte after the encoded command location
 *	information.
 *
 * Side effects:
 *	The encoded information is stored into the block of memory headed by
 *	codePtr. Also records pointers to the start of the four byte sequences
 *	in fields in codePtr's ByteCode header structure.
 *
 *----------------------------------------------------------------------
 */

static unsigned char *
EncodeCmdLocMap(
    CompileEnv *envPtr,		/* Points to compilation environment structure
				 * containing the CmdLocation structure to
				 * encode. */
    ByteCode *codePtr,		/* ByteCode in which to encode envPtr's
				 * command location information. */
    unsigned char *startPtr)	/* Points to the first byte in codePtr's
				 * memory block where the location information
				 * is to be stored. */
{
    register CmdLocation *mapPtr = envPtr->cmdMapPtr;
    int numCmds = envPtr->numCommands;
    register unsigned char *p = startPtr;
    int codeDelta, codeLen, srcDelta, srcLen, prevOffset;
    register int i;

    /*
     * Encode the code offset for each command as a sequence of deltas.
     */

    codePtr->codeDeltaStart = p;
    prevOffset = 0;
    for (i = 0;  i < numCmds;  i++) {
	codeDelta = mapPtr[i].codeOffset - prevOffset;
	if (codeDelta < 0) {
	    Tcl_Panic("EncodeCmdLocMap: bad code offset");
	} else if (codeDelta <= 127) {
	    TclStoreInt1AtPtr(codeDelta, p);
	    p++;
	} else {
	    TclStoreInt1AtPtr(0xFF, p);
	    p++;
	    TclStoreInt4AtPtr(codeDelta, p);
	    p += 4;
	}
	prevOffset = mapPtr[i].codeOffset;
    }

    /*
     * Encode the code length for each command.
     */

    codePtr->codeLengthStart = p;
    for (i = 0;  i < numCmds;  i++) {
	codeLen = mapPtr[i].numCodeBytes;
	if (codeLen < 0) {
	    Tcl_Panic("EncodeCmdLocMap: bad code length");
	} else if (codeLen <= 127) {
	    TclStoreInt1AtPtr(codeLen, p);
	    p++;
	} else {
	    TclStoreInt1AtPtr(0xFF, p);
	    p++;
	    TclStoreInt4AtPtr(codeLen, p);
	    p += 4;
	}
    }

    /*
     * Encode the source offset for each command as a sequence of deltas.
     */

    codePtr->srcDeltaStart = p;
    prevOffset = 0;
    for (i = 0;  i < numCmds;  i++) {
	srcDelta = mapPtr[i].srcOffset - prevOffset;
	if ((-127 <= srcDelta) && (srcDelta <= 127) && (srcDelta != -1)) {
	    TclStoreInt1AtPtr(srcDelta, p);
	    p++;
	} else {
	    TclStoreInt1AtPtr(0xFF, p);
	    p++;
	    TclStoreInt4AtPtr(srcDelta, p);
	    p += 4;
	}
	prevOffset = mapPtr[i].srcOffset;
    }

    /*
     * Encode the source length for each command.
     */

    codePtr->srcLengthStart = p;
    for (i = 0;  i < numCmds;  i++) {
	srcLen = mapPtr[i].numSrcBytes;
	if (srcLen < 0) {
	    Tcl_Panic("EncodeCmdLocMap: bad source length");
	} else if (srcLen <= 127) {
	    TclStoreInt1AtPtr(srcLen, p);
	    p++;
	} else {
	    TclStoreInt1AtPtr(0xFF, p);
	    p++;
	    TclStoreInt4AtPtr(srcLen, p);
	    p += 4;
	}
    }

    return p;
}

#ifdef TCL_COMPILE_STATS
/*
 *----------------------------------------------------------------------
 *
 * RecordByteCodeStats --
 *
 *	Accumulates various compilation-related statistics for each newly
 *	compiled ByteCode. Called by the TclInitByteCodeObj when Tcl is
 *	compiled with the -DTCL_COMPILE_STATS flag
 *
 * Results:
 *	None.
 *
 * Side effects:
 *	Accumulates aggregate code-related statistics in the interpreter's
 *	ByteCodeStats structure. Records statistics specific to a ByteCode in
 *	its ByteCode structure.
 *
 *----------------------------------------------------------------------
 */

void
RecordByteCodeStats(
    ByteCode *codePtr)		/* Points to ByteCode structure with info
				 * to add to accumulated statistics. */
{
    Interp *iPtr = (Interp *) *codePtr->interpHandle;
    register ByteCodeStats *statsPtr;

    if (iPtr == NULL) {
	/* Avoid segfaulting in case we're called in a deleted interp */
	return;
    }
    statsPtr = &(iPtr->stats);

    statsPtr->numCompilations++;
    statsPtr->totalSrcBytes += (double) codePtr->numSrcBytes;
    statsPtr->totalByteCodeBytes += (double) codePtr->structureSize;
    statsPtr->currentSrcBytes += (double) codePtr->numSrcBytes;
    statsPtr->currentByteCodeBytes += (double) codePtr->structureSize;

    statsPtr->srcCount[TclLog2(codePtr->numSrcBytes)]++;
    statsPtr->byteCodeCount[TclLog2((int) codePtr->structureSize)]++;

    statsPtr->currentInstBytes += (double) codePtr->numCodeBytes;
    statsPtr->currentLitBytes += (double)
	    codePtr->numLitObjects * sizeof(Tcl_Obj *);
    statsPtr->currentExceptBytes += (double)
	    codePtr->numExceptRanges * sizeof(ExceptionRange);
    statsPtr->currentAuxBytes += (double)
	    codePtr->numAuxDataItems * sizeof(AuxData);
    statsPtr->currentCmdMapBytes += (double) codePtr->numCmdLocBytes;
}
#endif /* TCL_COMPILE_STATS */

/*
 * Local Variables:
 * mode: c
 * c-basic-offset: 4
 * fill-column: 78
 * tab-width: 8
 * End:
 */<|MERGE_RESOLUTION|>--- conflicted
+++ resolved
@@ -1740,13 +1740,8 @@
 
 	case TCL_TOKEN_BS:
 	    if (tempPtr != NULL) {
-<<<<<<< HEAD
-		char utfBuf[TCL_UTF_MAX] = "";
+		char utfBuf[4] = "";
 		size_t length = TclParseBackslash(tokenPtr->start,
-=======
-		char utfBuf[4] = "";
-		int length = TclParseBackslash(tokenPtr->start,
->>>>>>> fa83eea6
 			tokenPtr->size, NULL, utfBuf);
 
 		Tcl_AppendToObj(tempPtr, utfBuf, length);
@@ -2361,14 +2356,9 @@
 {
     Tcl_DString textBuffer;	/* Holds concatenated chars from adjacent
 				 * TCL_TOKEN_TEXT, TCL_TOKEN_BS tokens. */
-<<<<<<< HEAD
-    char buffer[TCL_UTF_MAX] = "";
+    char buffer[4] = "";
     int i, numObjsToConcat, adjust;
     size_t length;
-=======
-    char buffer[4] = "";
-    int i, numObjsToConcat, length, adjust;
->>>>>>> fa83eea6
     unsigned char *entryCodeNext = envPtr->codeNext;
 #define NUM_STATIC_POS 20
     int isLiteral, maxNumCL, numCL;
