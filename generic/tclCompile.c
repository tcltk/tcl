/*
 * tclCompile.c --
 *
 *	This file contains procedures that compile Tcl commands or parts of
 *	commands (like quoted strings or nested sub-commands) into a sequence
 *	of instructions ("bytecodes").
 *
 * Copyright (c) 1996-1998 Sun Microsystems, Inc.
 * Copyright (c) 2001 by Kevin B. Kenny. All rights reserved.
 *
 * See the file "license.terms" for information on usage and redistribution of
 * this file, and for a DISCLAIMER OF ALL WARRANTIES.
 */

#include "tclInt.h"
#include "tclCompile.h"
#include <assert.h>

/*
 * Variable that controls whether compilation tracing is enabled and, if so,
 * what level of tracing is desired:
 *    0: no compilation tracing
 *    1: summarize compilation of top level cmds and proc bodies
 *    2: display all instructions of each ByteCode compiled
 * This variable is linked to the Tcl variable "tcl_traceCompile".
 */

#ifdef TCL_COMPILE_DEBUG
int tclTraceCompile = 0;
static int traceInitialized = 0;
#endif

/*
 * A table describing the Tcl bytecode instructions. Entries in this table
 * must correspond to the instruction opcode definitions in tclCompile.h. The
 * names "op1" and "op4" refer to an instruction's one or four byte first
 * operand. Similarly, "stktop" and "stknext" refer to the topmost and next to
 * topmost stack elements.
 *
 * Note that the load, store, and incr instructions do not distinguish local
 * from global variables; the bytecode interpreter at runtime uses the
 * existence of a procedure call frame to distinguish these.
 */

InstructionDesc const tclInstructionTable[] = {
    /* Name	      Bytes stackEffect #Opnds  Operand types */
    {"done",		  1,   -1,         0,	{OPERAND_NONE}},
	/* Finish ByteCode execution and return stktop (top stack item) */
    {"push1",		  2,   +1,         1,	{OPERAND_LIT1}},
	/* Push object at ByteCode objArray[op1] */
    {"push4",		  5,   +1,         1,	{OPERAND_LIT4}},
	/* Push object at ByteCode objArray[op4] */
    {"pop",		  1,   -1,         0,	{OPERAND_NONE}},
	/* Pop the topmost stack object */
    {"dup",		  1,   +1,         0,	{OPERAND_NONE}},
	/* Duplicate the topmost stack object and push the result */
    {"strcat",		  2,   INT_MIN,    1,	{OPERAND_UINT1}},
	/* Concatenate the top op1 items and push result */
    {"invokeStk1",	  2,   INT_MIN,    1,	{OPERAND_UINT1}},
	/* Invoke command named objv[0]; <objc,objv> = <op1,top op1> */
    {"invokeStk4",	  5,   INT_MIN,    1,	{OPERAND_UINT4}},
	/* Invoke command named objv[0]; <objc,objv> = <op4,top op4> */
    {"evalStk",		  1,   0,          0,	{OPERAND_NONE}},
	/* Evaluate command in stktop using Tcl_EvalObj. */
    {"exprStk",		  1,   0,          0,	{OPERAND_NONE}},
	/* Execute expression in stktop using Tcl_ExprStringObj. */

    {"loadScalar1",	  2,   1,          1,	{OPERAND_LVT1}},
	/* Load scalar variable at index op1 <= 255 in call frame */
    {"loadScalar4",	  5,   1,          1,	{OPERAND_LVT4}},
	/* Load scalar variable at index op1 >= 256 in call frame */
    {"loadScalarStk",	  1,   0,          0,	{OPERAND_NONE}},
	/* Load scalar variable; scalar's name is stktop */
    {"loadArray1",	  2,   0,          1,	{OPERAND_LVT1}},
	/* Load array element; array at slot op1<=255, element is stktop */
    {"loadArray4",	  5,   0,          1,	{OPERAND_LVT4}},
	/* Load array element; array at slot op1 > 255, element is stktop */
    {"loadArrayStk",	  1,   -1,         0,	{OPERAND_NONE}},
	/* Load array element; element is stktop, array name is stknext */
    {"loadStk",		  1,   0,          0,	{OPERAND_NONE}},
	/* Load general variable; unparsed variable name is stktop */
    {"storeScalar1",	  2,   0,          1,	{OPERAND_LVT1}},
	/* Store scalar variable at op1<=255 in frame; value is stktop */
    {"storeScalar4",	  5,   0,          1,	{OPERAND_LVT4}},
	/* Store scalar variable at op1 > 255 in frame; value is stktop */
    {"storeScalarStk",	  1,   -1,         0,	{OPERAND_NONE}},
	/* Store scalar; value is stktop, scalar name is stknext */
    {"storeArray1",	  2,   -1,         1,	{OPERAND_LVT1}},
	/* Store array element; array at op1<=255, value is top then elem */
    {"storeArray4",	  5,   -1,         1,	{OPERAND_LVT4}},
	/* Store array element; array at op1>=256, value is top then elem */
    {"storeArrayStk",	  1,   -2,         0,	{OPERAND_NONE}},
	/* Store array element; value is stktop, then elem, array names */
    {"storeStk",	  1,   -1,         0,	{OPERAND_NONE}},
	/* Store general variable; value is stktop, then unparsed name */

    {"incrScalar1",	  2,   0,          1,	{OPERAND_LVT1}},
	/* Incr scalar at index op1<=255 in frame; incr amount is stktop */
    {"incrScalarStk",	  1,   -1,         0,	{OPERAND_NONE}},
	/* Incr scalar; incr amount is stktop, scalar's name is stknext */
    {"incrArray1",	  2,   -1,         1,	{OPERAND_LVT1}},
	/* Incr array elem; arr at slot op1<=255, amount is top then elem */
    {"incrArrayStk",	  1,   -2,         0,	{OPERAND_NONE}},
	/* Incr array element; amount is top then elem then array names */
    {"incrStk",		  1,   -1,         0,	{OPERAND_NONE}},
	/* Incr general variable; amount is stktop then unparsed var name */
    {"incrScalar1Imm",	  3,   +1,         2,	{OPERAND_LVT1, OPERAND_INT1}},
	/* Incr scalar at slot op1 <= 255; amount is 2nd operand byte */
    {"incrScalarStkImm",  2,   0,          1,	{OPERAND_INT1}},
	/* Incr scalar; scalar name is stktop; incr amount is op1 */
    {"incrArray1Imm",	  3,   0,          2,	{OPERAND_LVT1, OPERAND_INT1}},
	/* Incr array elem; array at slot op1 <= 255, elem is stktop,
	 * amount is 2nd operand byte */
    {"incrArrayStkImm",	  2,   -1,         1,	{OPERAND_INT1}},
	/* Incr array element; elem is top then array name, amount is op1 */
    {"incrStkImm",	  2,   0,	   1,	{OPERAND_INT1}},
	/* Incr general variable; unparsed name is top, amount is op1 */

    {"jump1",		  2,   0,          1,	{OPERAND_OFFSET1}},
	/* Jump relative to (pc + op1) */
    {"jump4",		  5,   0,          1,	{OPERAND_OFFSET4}},
	/* Jump relative to (pc + op4) */
    {"jumpTrue1",	  2,   -1,         1,	{OPERAND_OFFSET1}},
	/* Jump relative to (pc + op1) if stktop expr object is true */
    {"jumpTrue4",	  5,   -1,         1,	{OPERAND_OFFSET4}},
	/* Jump relative to (pc + op4) if stktop expr object is true */
    {"jumpFalse1",	  2,   -1,         1,	{OPERAND_OFFSET1}},
	/* Jump relative to (pc + op1) if stktop expr object is false */
    {"jumpFalse4",	  5,   -1,         1,	{OPERAND_OFFSET4}},
	/* Jump relative to (pc + op4) if stktop expr object is false */

    {"bitor",		  1,   -1,         0,	{OPERAND_NONE}},
	/* Bitwise or:	push (stknext | stktop) */
    {"bitxor",		  1,   -1,         0,	{OPERAND_NONE}},
	/* Bitwise xor	push (stknext ^ stktop) */
    {"bitand",		  1,   -1,         0,	{OPERAND_NONE}},
	/* Bitwise and:	push (stknext & stktop) */
    {"eq",		  1,   -1,         0,	{OPERAND_NONE}},
	/* Equal:	push (stknext == stktop) */
    {"neq",		  1,   -1,         0,	{OPERAND_NONE}},
	/* Not equal:	push (stknext != stktop) */
    {"lt",		  1,   -1,         0,	{OPERAND_NONE}},
	/* Less:	push (stknext < stktop) */
    {"gt",		  1,   -1,         0,	{OPERAND_NONE}},
	/* Greater:	push (stknext > stktop) */
    {"le",		  1,   -1,         0,	{OPERAND_NONE}},
	/* Less or equal: push (stknext <= stktop) */
    {"ge",		  1,   -1,         0,	{OPERAND_NONE}},
	/* Greater or equal: push (stknext >= stktop) */
    {"lshift",		  1,   -1,         0,	{OPERAND_NONE}},
	/* Left shift:	push (stknext << stktop) */
    {"rshift",		  1,   -1,         0,	{OPERAND_NONE}},
	/* Right shift:	push (stknext >> stktop) */
    {"add",		  1,   -1,         0,	{OPERAND_NONE}},
	/* Add:		push (stknext + stktop) */
    {"sub",		  1,   -1,         0,	{OPERAND_NONE}},
	/* Sub:		push (stkext - stktop) */
    {"mult",		  1,   -1,         0,	{OPERAND_NONE}},
	/* Multiply:	push (stknext * stktop) */
    {"div",		  1,   -1,         0,	{OPERAND_NONE}},
	/* Divide:	push (stknext / stktop) */
    {"mod",		  1,   -1,         0,	{OPERAND_NONE}},
	/* Mod:		push (stknext % stktop) */
    {"uplus",		  1,   0,          0,	{OPERAND_NONE}},
	/* Unary plus:	push +stktop */
    {"uminus",		  1,   0,          0,	{OPERAND_NONE}},
	/* Unary minus:	push -stktop */
    {"bitnot",		  1,   0,          0,	{OPERAND_NONE}},
	/* Bitwise not:	push ~stktop */
    {"not",		  1,   0,          0,	{OPERAND_NONE}},
	/* Logical not:	push !stktop */
    {"tryCvtToNumeric",	  1,   0,          0,	{OPERAND_NONE}},
	/* Try converting stktop to first int then double if possible. */

    {"break",		  1,   0,          0,	{OPERAND_NONE}},
	/* Abort closest enclosing loop; if none, return TCL_BREAK code. */
    {"continue",	  1,   0,          0,	{OPERAND_NONE}},
	/* Skip to next iteration of closest enclosing loop; if none, return
	 * TCL_CONTINUE code. */

    {"beginCatch4",	  5,   0,          1,	{OPERAND_UINT4}},
	/* Record start of catch with the operand's exception index. Push the
	 * current stack depth onto a special catch stack. */
    {"endCatch",	  1,   0,          0,	{OPERAND_NONE}},
	/* End of last catch. Pop the bytecode interpreter's catch stack. */
    {"pushResult",	  1,   +1,         0,	{OPERAND_NONE}},
	/* Push the interpreter's object result onto the stack. */
    {"pushReturnCode",	  1,   +1,         0,	{OPERAND_NONE}},
	/* Push interpreter's return code (e.g. TCL_OK or TCL_ERROR) as a new
	 * object onto the stack. */

    {"streq",		  1,   -1,         0,	{OPERAND_NONE}},
	/* Str Equal:	push (stknext eq stktop) */
    {"strneq",		  1,   -1,         0,	{OPERAND_NONE}},
	/* Str !Equal:	push (stknext neq stktop) */
    {"strcmp",		  1,   -1,         0,	{OPERAND_NONE}},
	/* Str Compare:	push (stknext cmp stktop) */
    {"strlen",		  1,   0,          0,	{OPERAND_NONE}},
	/* Str Length:	push (strlen stktop) */
    {"strindex",	  1,   -1,         0,	{OPERAND_NONE}},
	/* Str Index:	push (strindex stknext stktop) */
    {"strmatch",	  2,   -1,         1,	{OPERAND_INT1}},
	/* Str Match:	push (strmatch stknext stktop) opnd == nocase */

    {"list",		  5,   INT_MIN,    1,	{OPERAND_UINT4}},
	/* List:	push (stk1 stk2 ... stktop) */
    {"listIndex",	  1,   -1,         0,	{OPERAND_NONE}},
	/* List Index:	push (listindex stknext stktop) */
    {"listLength",	  1,   0,          0,	{OPERAND_NONE}},
	/* List Len:	push (listlength stktop) */

    {"appendScalar1",	  2,   0,          1,	{OPERAND_LVT1}},
	/* Append scalar variable at op1<=255 in frame; value is stktop */
    {"appendScalar4",	  5,   0,          1,	{OPERAND_LVT4}},
	/* Append scalar variable at op1 > 255 in frame; value is stktop */
    {"appendArray1",	  2,   -1,         1,	{OPERAND_LVT1}},
	/* Append array element; array at op1<=255, value is top then elem */
    {"appendArray4",	  5,   -1,         1,	{OPERAND_LVT4}},
	/* Append array element; array at op1>=256, value is top then elem */
    {"appendArrayStk",	  1,   -2,         0,	{OPERAND_NONE}},
	/* Append array element; value is stktop, then elem, array names */
    {"appendStk",	  1,   -1,         0,	{OPERAND_NONE}},
	/* Append general variable; value is stktop, then unparsed name */
    {"lappendScalar1",	  2,   0,          1,	{OPERAND_LVT1}},
	/* Lappend scalar variable at op1<=255 in frame; value is stktop */
    {"lappendScalar4",	  5,   0,          1,	{OPERAND_LVT4}},
	/* Lappend scalar variable at op1 > 255 in frame; value is stktop */
    {"lappendArray1",	  2,   -1,         1,	{OPERAND_LVT1}},
	/* Lappend array element; array at op1<=255, value is top then elem */
    {"lappendArray4",	  5,   -1,         1,	{OPERAND_LVT4}},
	/* Lappend array element; array at op1>=256, value is top then elem */
    {"lappendArrayStk",	  1,   -2,         0,	{OPERAND_NONE}},
	/* Lappend array element; value is stktop, then elem, array names */
    {"lappendStk",	  1,   -1,         0,	{OPERAND_NONE}},
	/* Lappend general variable; value is stktop, then unparsed name */

    {"lindexMulti",	  5,   INT_MIN,    1,	{OPERAND_UINT4}},
	/* Lindex with generalized args, operand is number of stacked objs
	 * used: (operand-1) entries from stktop are the indices; then list to
	 * process. */
    {"over",		  5,   +1,         1,	{OPERAND_UINT4}},
	/* Duplicate the arg-th element from top of stack (TOS=0) */
    {"lsetList",          1,   -2,         0,	{OPERAND_NONE}},
	/* Four-arg version of 'lset'. stktop is old value; next is new
	 * element value, next is the index list; pushes new value */
    {"lsetFlat",          5,   INT_MIN,    1,	{OPERAND_UINT4}},
	/* Three- or >=5-arg version of 'lset', operand is number of stacked
	 * objs: stktop is old value, next is new element value, next come
	 * (operand-2) indices; pushes the new value.
	 */

    {"returnImm",	  9,   -1,         2,	{OPERAND_INT4, OPERAND_UINT4}},
	/* Compiled [return], code, level are operands; options and result
	 * are on the stack. */
    {"expon",		  1,   -1,	   0,	{OPERAND_NONE}},
	/* Binary exponentiation operator: push (stknext ** stktop) */

    /*
     * NOTE: the stack effects of expandStkTop and invokeExpanded are wrong -
     * but it cannot be done right at compile time, the stack effect is only
     * known at run time. The value for invokeExpanded is estimated better at
     * compile time.
     * See the comments further down in this file, where INST_INVOKE_EXPANDED
     * is emitted.
     */
    {"expandStart",       1,    0,          0,	{OPERAND_NONE}},
	/* Start of command with {*} (expanded) arguments */
    {"expandStkTop",      5,    0,          1,	{OPERAND_UINT4}},
	/* Expand the list at stacktop: push its elements on the stack */
    {"invokeExpanded",    1,    0,          0,	{OPERAND_NONE}},
	/* Invoke the command marked by the last 'expandStart' */

    {"listIndexImm",	  5,	0,	   1,	{OPERAND_IDX4}},
	/* List Index:	push (lindex stktop op4) */
    {"listRangeImm",	  9,	0,	   2,	{OPERAND_IDX4, OPERAND_IDX4}},
	/* List Range:	push (lrange stktop op4 op4) */
    {"startCommand",	  9,	0,	   2,	{OPERAND_OFFSET4, OPERAND_UINT4}},
	/* Start of bytecoded command: op is the length of the cmd's code, op2
	 * is number of commands here */

    {"listIn",		  1,	-1,	   0,	{OPERAND_NONE}},
	/* List containment: push [lsearch stktop stknext]>=0) */
    {"listNotIn",	  1,	-1,	   0,	{OPERAND_NONE}},
	/* List negated containment: push [lsearch stktop stknext]<0) */

    {"pushReturnOpts",	  1,	+1,	   0,	{OPERAND_NONE}},
	/* Push the interpreter's return option dictionary as an object on the
	 * stack. */
    {"returnStk",	  1,	-1,	   0,	{OPERAND_NONE}},
	/* Compiled [return]; options and result are on the stack, code and
	 * level are in the options. */

    {"dictGet",		  5,	INT_MIN,   1,	{OPERAND_UINT4}},
	/* The top op4 words (min 1) are a key path into the dictionary just
	 * below the keys on the stack, and all those values are replaced by
	 * the value read out of that key-path (like [dict get]).
	 * Stack:  ... dict key1 ... keyN => ... value */
    {"dictSet",		  9,	INT_MIN,   2,	{OPERAND_UINT4, OPERAND_LVT4}},
	/* Update a dictionary value such that the keys are a path pointing to
	 * the value. op4#1 = numKeys, op4#2 = LVTindex
	 * Stack:  ... key1 ... keyN value => ... newDict */
    {"dictUnset",	  9,	INT_MIN,   2,	{OPERAND_UINT4, OPERAND_LVT4}},
	/* Update a dictionary value such that the keys are not a path pointing
	 * to any value. op4#1 = numKeys, op4#2 = LVTindex
	 * Stack:  ... key1 ... keyN => ... newDict */
    {"dictIncrImm",	  9,	0,	   2,	{OPERAND_INT4, OPERAND_LVT4}},
	/* Update a dictionary value such that the value pointed to by key is
	 * incremented by some value (or set to it if the key isn't in the
	 * dictionary at all). op4#1 = incrAmount, op4#2 = LVTindex
	 * Stack:  ... key => ... newDict */
    {"dictAppend",	  5,	-1,	   1,	{OPERAND_LVT4}},
	/* Update a dictionary value such that the value pointed to by key has
	 * some value string-concatenated onto it. op4 = LVTindex
	 * Stack:  ... key valueToAppend => ... newDict */
    {"dictLappend",	  5,	-1,	   1,	{OPERAND_LVT4}},
	/* Update a dictionary value such that the value pointed to by key has
	 * some value list-appended onto it. op4 = LVTindex
	 * Stack:  ... key valueToAppend => ... newDict */
    {"dictFirst",	  5,	+2,	   1,	{OPERAND_LVT4}},
	/* Begin iterating over the dictionary, using the local scalar
	 * indicated by op4 to hold the iterator state. The local scalar
	 * should not refer to a named variable as the value is not wholly
	 * managed correctly.
	 * Stack:  ... dict => ... value key doneBool */
    {"dictNext",	  5,	+3,	   1,	{OPERAND_LVT4}},
	/* Get the next iteration from the iterator in op4's local scalar.
	 * Stack:  ... => ... value key doneBool */
    {"dictUpdateStart",   9,    0,	   2,	{OPERAND_LVT4, OPERAND_AUX4}},
	/* Create the variables (described in the aux data referred to by the
	 * second immediate argument) to mirror the state of the dictionary in
	 * the variable referred to by the first immediate argument. The list
	 * of keys (top of the stack, not popped) must be the same length as
	 * the list of variables.
	 * Stack:  ... keyList => ... keyList */
    {"dictUpdateEnd",	  9,    -1,	   2,	{OPERAND_LVT4, OPERAND_AUX4}},
	/* Reflect the state of local variables (described in the aux data
	 * referred to by the second immediate argument) back to the state of
	 * the dictionary in the variable referred to by the first immediate
	 * argument. The list of keys (popped from the stack) must be the same
	 * length as the list of variables.
	 * Stack:  ... keyList => ... */
    {"jumpTable",	 5,	-1,	   1,	{OPERAND_AUX4}},
	/* Jump according to the jump-table (in AuxData as indicated by the
	 * operand) and the argument popped from the list. Always executes the
	 * next instruction if no match against the table's entries was found.
	 * Stack:  ... value => ...
	 * Note that the jump table contains offsets relative to the PC when
	 * it points to this instruction; the code is relocatable. */
    {"upvar",            5,    -1,        1,   {OPERAND_LVT4}},
	/* finds level and otherName in stack, links to local variable at
	 * index op1. Leaves the level on stack. */
    {"nsupvar",          5,    -1,        1,   {OPERAND_LVT4}},
	/* finds namespace and otherName in stack, links to local variable at
	 * index op1. Leaves the namespace on stack. */
    {"variable",         5,    -1,        1,   {OPERAND_LVT4}},
	/* finds namespace and otherName in stack, links to local variable at
	 * index op1. Leaves the namespace on stack. */
    {"syntax",		 9,   -1,         2,	{OPERAND_INT4, OPERAND_UINT4}},
	/* Compiled bytecodes to signal syntax error. Equivalent to returnImm
	 * except for the ERR_ALREADY_LOGGED flag in the interpreter. */
    {"reverse",		 5,    0,         1,	{OPERAND_UINT4}},
	/* Reverse the order of the arg elements at the top of stack */

    {"regexp",		 2,   -1,         1,	{OPERAND_INT1}},
	/* Regexp:	push (regexp stknext stktop) opnd == nocase */

    {"existScalar",	 5,    1,         1,	{OPERAND_LVT4}},
	/* Test if scalar variable at index op1 in call frame exists */
    {"existArray",	 5,    0,         1,	{OPERAND_LVT4}},
	/* Test if array element exists; array at slot op1, element is
	 * stktop */
    {"existArrayStk",	 1,    -1,        0,	{OPERAND_NONE}},
	/* Test if array element exists; element is stktop, array name is
	 * stknext */
    {"existStk",	 1,    0,         0,	{OPERAND_NONE}},
	/* Test if general variable exists; unparsed variable name is stktop*/

    {"nop",		 1,    0,         0,	{OPERAND_NONE}},
	/* Do nothing */
    {"returnCodeBranch", 1,   -1,	  0,	{OPERAND_NONE}},
	/* Jump to next instruction based on the return code on top of stack
	 * ERROR: +1;	RETURN: +3;	BREAK: +5;	CONTINUE: +7;
	 * Other non-OK: +9
	 */

    {"unsetScalar",	 6,    0,         2,	{OPERAND_UINT1, OPERAND_LVT4}},
	/* Make scalar variable at index op2 in call frame cease to exist;
	 * op1 is 1 for errors on problems, 0 otherwise */
    {"unsetArray",	 6,    -1,        2,	{OPERAND_UINT1, OPERAND_LVT4}},
	/* Make array element cease to exist; array at slot op2, element is
	 * stktop; op1 is 1 for errors on problems, 0 otherwise */
    {"unsetArrayStk",	 2,    -2,        1,	{OPERAND_UINT1}},
	/* Make array element cease to exist; element is stktop, array name is
	 * stknext; op1 is 1 for errors on problems, 0 otherwise */
    {"unsetStk",	 2,    -1,        1,	{OPERAND_UINT1}},
	/* Make general variable cease to exist; unparsed variable name is
	 * stktop; op1 is 1 for errors on problems, 0 otherwise */

    {"dictExpand",       1,    -1,        0,    {OPERAND_NONE}},
        /* Probe into a dict and extract it (or a subdict of it) into
         * variables with matched names. Produces list of keys bound as
         * result. Part of [dict with].
	 * Stack:  ... dict path => ... keyList */
    {"dictRecombineStk", 1,    -3,        0,    {OPERAND_NONE}},
        /* Map variable contents back into a dictionary in a variable. Part of
         * [dict with].
	 * Stack:  ... dictVarName path keyList => ... */
    {"dictRecombineImm", 5,    -2,        1,    {OPERAND_LVT4}},
        /* Map variable contents back into a dictionary in the local variable
         * indicated by the LVT index. Part of [dict with].
	 * Stack:  ... path keyList => ... */
    {"dictExists",	 5,	INT_MIN,  1,	{OPERAND_UINT4}},
	/* The top op4 words (min 1) are a key path into the dictionary just
	 * below the keys on the stack, and all those values are replaced by a
	 * boolean indicating whether it is possible to read out a value from
	 * that key-path (like [dict exists]).
	 * Stack:  ... dict key1 ... keyN => ... boolean */
    {"verifyDict",	 1,    -1,	  0,	{OPERAND_NONE}},
	/* Verifies that the word on the top of the stack is a dictionary,
	 * popping it if it is and throwing an error if it is not.
	 * Stack:  ... value => ... */

    {"strmap",		 1,    -2,	  0,	{OPERAND_NONE}},
	/* Simplified version of [string map] that only applies one change
	 * string, and only case-sensitively.
	 * Stack:  ... from to string => ... changedString */
    {"strfind",		 1,    -1,	  0,	{OPERAND_NONE}},
	/* Find the first index of a needle string in a haystack string,
	 * producing the index (integer) or -1 if nothing found.
	 * Stack:  ... needle haystack => ... index */
    {"strrfind",	 1,    -1,	  0,	{OPERAND_NONE}},
	/* Find the last index of a needle string in a haystack string,
	 * producing the index (integer) or -1 if nothing found.
	 * Stack:  ... needle haystack => ... index */
    {"strrangeImm",	 9,	0,	  2,	{OPERAND_IDX4, OPERAND_IDX4}},
	/* String Range: push (string range stktop op4 op4) */
    {"strrange",	 1,    -2,	  0,	{OPERAND_NONE}},
	/* String Range with non-constant arguments.
	 * Stack:  ... string idxA idxB => ... substring */

    {"yield",		 1,	0,	  0,	{OPERAND_NONE}},
	/* Makes the current coroutine yield the value at the top of the
	 * stack, and places the response back on top of the stack when it
	 * resumes.
	 * Stack:  ... valueToYield => ... resumeValue */
    {"coroName",         1,    +1,	  0,	{OPERAND_NONE}},
	/* Push the name of the interpreter's current coroutine as an object
	 * on the stack. */
    {"tailcall",	 2,    INT_MIN,	  1,	{OPERAND_UINT1}},
	/* Do a tailcall with the opnd items on the stack as the thing to
	 * tailcall to; opnd must be greater than 0 for the semantics to work
	 * right. */

    {"currentNamespace", 1,    +1,	  0,	{OPERAND_NONE}},
	/* Push the name of the interpreter's current namespace as an object
	 * on the stack. */
    {"infoLevelNumber",  1,    +1,	  0,	{OPERAND_NONE}},
	/* Push the stack depth (i.e., [info level]) of the interpreter as an
	 * object on the stack. */
    {"infoLevelArgs",	 1,	0,	  0,	{OPERAND_NONE}},
	/* Push the argument words to a stack depth (i.e., [info level <n>])
	 * of the interpreter as an object on the stack.
	 * Stack:  ... depth => ... argList */
    {"resolveCmd",	 1,	0,	  0,	{OPERAND_NONE}},
	/* Resolves the command named on the top of the stack to its fully
	 * qualified version, or produces the empty string if no such command
	 * exists. Never generates errors.
	 * Stack:  ... cmdName => ... fullCmdName */

    {"tclooSelf",	 1,	+1,	  0,	{OPERAND_NONE}},
	/* Push the identity of the current TclOO object (i.e., the name of
	 * its current public access command) on the stack. */
    {"tclooClass",	 1,	0,	  0,	{OPERAND_NONE}},
	/* Push the class of the TclOO object named at the top of the stack
	 * onto the stack.
	 * Stack:  ... object => ... class */
    {"tclooNamespace",	 1,	0,	  0,	{OPERAND_NONE}},
	/* Push the namespace of the TclOO object named at the top of the
	 * stack onto the stack.
	 * Stack:  ... object => ... namespace */
    {"tclooIsObject",	 1,	0,	  0,	{OPERAND_NONE}},
	/* Push whether the value named at the top of the stack is a TclOO
	 * object (i.e., a boolean). Can corrupt the interpreter result
	 * despite not throwing, so not safe for use in a post-exception
	 * context.
	 * Stack:  ... value => ... boolean */

    {"arrayExistsStk",	 1,	0,	  0,	{OPERAND_NONE}},
	/* Looks up the element on the top of the stack and tests whether it
	 * is an array. Pushes a boolean describing whether this is the
	 * case. Also runs the whole-array trace on the named variable, so can
	 * throw anything.
	 * Stack:  ... varName => ... boolean */
    {"arrayExistsImm",	 5,	+1,	  1,	{OPERAND_LVT4}},
	/* Looks up the variable indexed by opnd and tests whether it is an
	 * array. Pushes a boolean describing whether this is the case. Also
	 * runs the whole-array trace on the named variable, so can throw
	 * anything.
	 * Stack:  ... => ... boolean */
    {"arrayMakeStk",	 1,	-1,	  0,	{OPERAND_NONE}},
	/* Forces the element on the top of the stack to be the name of an
	 * array.
	 * Stack:  ... varName => ... */
    {"arrayMakeImm",	 5,	0,	  1,	{OPERAND_LVT4}},
	/* Forces the variable indexed by opnd to be an array. Does not touch
	 * the stack. */

    {"invokeReplace",	 6,	INT_MIN,  2,	{OPERAND_UINT4,OPERAND_UINT1}},
	/* Invoke command named objv[0], replacing the first two words with
	 * the word at the top of the stack;
	 * <objc,objv> = <op4,top op4 after popping 1> */

    {"listConcat",	 1,	-1,	  0,	{OPERAND_NONE}},
	/* Concatenates the two lists at the top of the stack into a single
	 * list and pushes that resulting list onto the stack.
	 * Stack: ... list1 list2 => ... [lconcat list1 list2] */

    {"expandDrop",       1,    0,          0,	{OPERAND_NONE}},
	/* Drops an element from the auxiliary stack, popping stack elements
	 * until the matching stack depth is reached. */

    /* New foreach implementation */
    {"foreach_start",	 5,	+2,	  1,	{OPERAND_AUX4}},
	/* Initialize execution of a foreach loop. Operand is aux data index
	 * of the ForeachInfo structure for the foreach command. It pushes 2
	 * elements which hold runtime params for foreach_step, they are later
	 * dropped by foreach_end together with the value lists. NOTE that the
	 * iterator-tracker and info reference must not be passed to bytecodes
	 * that handle normal Tcl values. NOTE that this instruction jumps to
	 * the foreach_step instruction paired with it; the stack info below
	 * is only nominal.
	 * Stack: ... listObjs... => ... listObjs... iterTracker info */
    {"foreach_step",	 1,	 0,	  0,	{OPERAND_NONE}},
	/* "Step" or begin next iteration of foreach loop. Assigns to foreach
	 * iteration variables. May jump to straight after the foreach_start
	 * that pushed the iterTracker and info values. MUST be followed
	 * immediately by a foreach_end.
	 * Stack: ... listObjs... iterTracker info =>
	 *				... listObjs... iterTracker info */
    {"foreach_end",	 1,	 0,	  0,	{OPERAND_NONE}},
	/* Clean up a foreach loop by dropping the info value, the tracker
	 * value and the lists that were being iterated over.
	 * Stack: ... listObjs... iterTracker info => ... */
    {"lmap_collect",	 1,	-1,	  0,	{OPERAND_NONE}},
	/* Appends the value at the top of the stack to the list located on
	 * the stack the "other side" of the foreach-related values.
	 * Stack: ... collector listObjs... iterTracker info value =>
	 *			... collector listObjs... iterTracker info */

    {"strtrim",		 1,	-1,	  0,	{OPERAND_NONE}},
	/* [string trim] core: removes the characters (designated by the value
	 * at the top of the stack) from both ends of the string and pushes
	 * the resulting string.
	 * Stack: ... string charset => ... trimmedString */
    {"strtrimLeft",	 1,	-1,	  0,	{OPERAND_NONE}},
	/* [string trimleft] core: removes the characters (designated by the
	 * value at the top of the stack) from the left of the string and
	 * pushes the resulting string.
	 * Stack: ... string charset => ... trimmedString */
    {"strtrimRight",	 1,	-1,	  0,	{OPERAND_NONE}},
	/* [string trimright] core: removes the characters (designated by the
	 * value at the top of the stack) from the right of the string and
	 * pushes the resulting string.
	 * Stack: ... string charset => ... trimmedString */

    {"concatStk",	 5,	INT_MIN,  1,	{OPERAND_UINT4}},
	/* Wrapper round Tcl_ConcatObj(), used for [concat] and [eval]. opnd
	 * is number of values to concatenate.
	 * Operation:	push concat(stk1 stk2 ... stktop) */

    {"strcaseUpper",	 1,	0,	  0,	{OPERAND_NONE}},
	/* [string toupper] core: converts whole string to upper case using
	 * the default (extended "C" locale) rules.
	 * Stack: ... string => ... newString */
    {"strcaseLower",	 1,	0,	  0,	{OPERAND_NONE}},
	/* [string tolower] core: converts whole string to upper case using
	 * the default (extended "C" locale) rules.
	 * Stack: ... string => ... newString */
    {"strcaseTitle",	 1,	0,	  0,	{OPERAND_NONE}},
	/* [string totitle] core: converts whole string to upper case using
	 * the default (extended "C" locale) rules.
	 * Stack: ... string => ... newString */
    {"strreplace",	 1,	-3,	  0,	{OPERAND_NONE}},
	/* [string replace] core: replaces a non-empty range of one string
	 * with the contents of another.
	 * Stack: ... string fromIdx toIdx replacement => ... newString */

    {"originCmd",	 1,	0,	  0,	{OPERAND_NONE}},
	/* Reports which command was the origin (via namespace import chain)
	 * of the command named on the top of the stack.
	 * Stack:  ... cmdName => ... fullOriginalCmdName */

    {"tclooNext",	 2,	INT_MIN,  1,	{OPERAND_UINT1}},
	/* Call the next item on the TclOO call chain, passing opnd arguments
	 * (min 1, max 255, *includes* "next").  The result of the invoked
	 * method implementation will be pushed on the stack in place of the
	 * arguments (similar to invokeStk).
	 * Stack:  ... "next" arg2 arg3 -- argN => ... result */
    {"tclooNextClass",	 2,	INT_MIN,  1,	{OPERAND_UINT1}},
	/* Call the following item on the TclOO call chain defined by class
	 * className, passing opnd arguments (min 2, max 255, *includes*
	 * "nextto" and the class name). The result of the invoked method
	 * implementation will be pushed on the stack in place of the
	 * arguments (similar to invokeStk).
	 * Stack:  ... "nextto" className arg3 arg4 -- argN => ... result */

    {"yieldToInvoke",	 1,	0,	  0,	{OPERAND_NONE}},
	/* Makes the current coroutine yield the value at the top of the
	 * stack, invoking the given command/args with resolution in the given
	 * namespace (all packed into a list), and places the list of values
	 * that are the response back on top of the stack when it resumes.
	 * Stack:  ... [list ns cmd arg1 ... argN] => ... resumeList */

    {"numericType",	 1,	0,	  0,	{OPERAND_NONE}},
	/* Pushes the numeric type code of the word at the top of the stack.
	 * Stack:  ... value => ... typeCode */
    {"tryCvtToBoolean",	 1,	+1,	  0,	{OPERAND_NONE}},
	/* Try converting stktop to boolean if possible. No errors.
	 * Stack:  ... value => ... value isStrictBool */
    {"strclass",	 2,	0,	  1,	{OPERAND_SCLS1}},
	/* See if all the characters of the given string are a member of the
	 * specified (by opnd) character class. Note that an empty string will
	 * satisfy the class check (standard definition of "all").
	 * Stack:  ... stringValue => ... boolean */

    {"lappendList",	 5,	0,	1,	{OPERAND_LVT4}},
	/* Lappend list to scalar variable at op4 in frame.
	 * Stack:  ... list => ... listVarContents */
    {"lappendListArray", 5,	-1,	1,	{OPERAND_LVT4}},
	/* Lappend list to array element; array at op4.
	 * Stack:  ... elem list => ... listVarContents */
    {"lappendListArrayStk", 1,	-2,	0,	{OPERAND_NONE}},
	/* Lappend list to array element.
	 * Stack:  ... arrayName elem list => ... listVarContents */
    {"lappendListStk",	 1,	-1,	0,	{OPERAND_NONE}},
	/* Lappend list to general variable.
	 * Stack:  ... varName list => ... listVarContents */

    {"clockRead",	 2,	+1,	1,	{OPERAND_UINT1}},
        /* Read clock out to the stack. Operand is which clock to read
	 * 0=clicks, 1=microseconds, 2=milliseconds, 3=seconds.
	 * Stack: ... => ... time */

    {"dictGetDef",	  5,	INT_MIN,   1,	{OPERAND_UINT4}},
	/* The top word is the default, the next op4 words (min 1) are a key
	 * path into the dictionary just below the keys on the stack, and all
	 * those values are replaced by the value read out of that key-path
	 * (like [dict get]) except if there is no such key, when instead the
	 * default is pushed instead.
	 * Stack:  ... dict key1 ... keyN default => ... value */

    {"strlt",		  1,   -1,         0,	{OPERAND_NONE}},
	/* String Less:			push (stknext < stktop) */
    {"strgt",		  1,   -1,         0,	{OPERAND_NONE}},
	/* String Greater:		push (stknext > stktop) */
    {"strle",		  1,   -1,         0,	{OPERAND_NONE}},
	/* String Less or equal:	push (stknext <= stktop) */
    {"strge",		  1,   -1,         0,	{OPERAND_NONE}},
	/* String Greater or equal:	push (stknext >= stktop) */

    {NULL, 0, 0, 0, {OPERAND_NONE}}
};

/*
 * Prototypes for procedures defined later in this file:
 */

static void		CleanupByteCode(ByteCode *codePtr);
static ByteCode *	CompileSubstObj(Tcl_Interp *interp, Tcl_Obj *objPtr,
			    int flags);
static void		DupByteCodeInternalRep(Tcl_Obj *srcPtr,
			    Tcl_Obj *copyPtr);
static unsigned char *	EncodeCmdLocMap(CompileEnv *envPtr,
			    ByteCode *codePtr, unsigned char *startPtr);
static void		EnterCmdExtentData(CompileEnv *envPtr,
			    int cmdNumber, int numSrcBytes, int numCodeBytes);
static void		EnterCmdStartData(CompileEnv *envPtr,
			    int cmdNumber, int srcOffset, int codeOffset);
static void		FreeByteCodeInternalRep(Tcl_Obj *objPtr);
static void		FreeSubstCodeInternalRep(Tcl_Obj *objPtr);
static int		GetCmdLocEncodingSize(CompileEnv *envPtr);
static int		IsCompactibleCompileEnv(CompileEnv *envPtr);
static void		PreventCycle(Tcl_Obj *objPtr, CompileEnv *envPtr);
#ifdef TCL_COMPILE_STATS
static void		RecordByteCodeStats(ByteCode *codePtr);
#endif /* TCL_COMPILE_STATS */
static int		SetByteCodeFromAny(Tcl_Interp *interp,
			    Tcl_Obj *objPtr);
static void		StartExpanding(CompileEnv *envPtr);

/*
 * TIP #280: Helper for building the per-word line information of all compiled
 * commands.
 */
static void		EnterCmdWordData(ExtCmdLoc *eclPtr, int srcOffset,
			    Tcl_Token *tokenPtr, const char *cmd,
			    int numWords, int line, int *clNext, int **lines,
			    CompileEnv *envPtr);
static void		ReleaseCmdWordData(ExtCmdLoc *eclPtr);

/*
 * The structure below defines the bytecode Tcl object type by means of
 * procedures that can be invoked by generic object code.
 */

const Tcl_ObjType tclByteCodeType = {
    "bytecode",			/* name */
    FreeByteCodeInternalRep,	/* freeIntRepProc */
    DupByteCodeInternalRep,	/* dupIntRepProc */
    NULL,			/* updateStringProc */
    SetByteCodeFromAny		/* setFromAnyProc */
};

/*
 * The structure below defines a bytecode Tcl object type to hold the
 * compiled bytecode for the [subst]itution of Tcl values.
 */

static const Tcl_ObjType substCodeType = {
    "substcode",		/* name */
    FreeSubstCodeInternalRep,	/* freeIntRepProc */
    DupByteCodeInternalRep,	/* dupIntRepProc - shared with bytecode */
    NULL,			/* updateStringProc */
    NULL,			/* setFromAnyProc */
};
#define SubstFlags(objPtr) (objPtr)->internalRep.twoPtrValue.ptr2

/*
 * Helper macros.
 */

#define TclIncrUInt4AtPtr(ptr, delta) \
    TclStoreInt4AtPtr(TclGetUInt4AtPtr(ptr)+(delta), (ptr))

/*
 *----------------------------------------------------------------------
 *
 * TclSetByteCodeFromAny --
 *
 *	Part of the bytecode Tcl object type implementation. Attempts to
 *	generate an byte code internal form for the Tcl object "objPtr" by
 *	compiling its string representation. This function also takes a hook
 *	procedure that will be invoked to perform any needed post processing
 *	on the compilation results before generating byte codes. interp is
 *	compilation context and may not be NULL.
 *
 * Results:
 *	The return value is a standard Tcl object result. If an error occurs
 *	during compilation, an error message is left in the interpreter's
 *	result.
 *
 * Side effects:
 *	Frees the old internal representation. If no error occurs, then the
 *	compiled code is stored as "objPtr"s bytecode representation. Also, if
 *	debugging, initializes the "tcl_traceCompile" Tcl variable used to
 *	trace compilations.
 *
 *----------------------------------------------------------------------
 */

int
TclSetByteCodeFromAny(
    Tcl_Interp *interp,		/* The interpreter for which the code is being
				 * compiled. Must not be NULL. */
    Tcl_Obj *objPtr,		/* The object to make a ByteCode object. */
    CompileHookProc *hookProc,	/* Procedure to invoke after compilation. */
    ClientData clientData)	/* Hook procedure private data. */
{
    Interp *iPtr = (Interp *) interp;
    CompileEnv compEnv;		/* Compilation environment structure allocated
				 * in frame. */
    size_t length;
    int result = TCL_OK;
    const char *stringPtr;
    Proc *procPtr = iPtr->compiledProcPtr;
    ContLineLoc *clLocPtr;

#ifdef TCL_COMPILE_DEBUG
    if (!traceInitialized) {
	if (Tcl_LinkVar(interp, "tcl_traceCompile",
		&tclTraceCompile, TCL_LINK_INT) != TCL_OK) {
	    Tcl_Panic("SetByteCodeFromAny: unable to create link for tcl_traceCompile variable");
	}
	traceInitialized = 1;
    }
#endif

    stringPtr = TclGetStringFromObj(objPtr, &length);

    /*
     * TIP #280: Pick up the CmdFrame in which the BC compiler was invoked and
     * use to initialize the tracking in the compiler. This information was
     * stored by TclCompEvalObj and ProcCompileProc.
     */

    TclInitCompileEnv(interp, &compEnv, stringPtr, length,
	    iPtr->invokeCmdFramePtr, iPtr->invokeWord);

    /*
     * Now we check if we have data about invisible continuation lines for the
     * script, and make it available to the compile environment, if so.
     *
     * It is not clear if the script Tcl_Obj* can be free'd while the compiler
     * is using it, leading to the release of the associated ContLineLoc
     * structure as well. To ensure that the latter doesn't happen we set a
     * lock on it. We release this lock in the function TclFreeCompileEnv(),
     * found in this file. The "lineCLPtr" hashtable is managed in the file
     * "tclObj.c".
     */

    clLocPtr = TclContinuationsGet(objPtr);
    if (clLocPtr) {
	compEnv.clNext = &clLocPtr->loc[0];
    }

    TclCompileScript(interp, stringPtr, length, &compEnv);

    /*
     * Successful compilation. Add a "done" instruction at the end.
     */

    TclEmitOpcode(INST_DONE, &compEnv);

    /*
     * Check for optimizations!
     *
     * Test if the generated code is free of most hazards; if so, recompile
     * but with generation of INST_START_CMD disabled. This produces somewhat
     * faster code in some cases, and more compact code in more.
     */

    if (Tcl_GetMaster(interp) == NULL &&
	    !Tcl_LimitTypeEnabled(interp, TCL_LIMIT_COMMANDS|TCL_LIMIT_TIME)
	    && IsCompactibleCompileEnv(&compEnv)) {
	TclFreeCompileEnv(&compEnv);
	iPtr->compiledProcPtr = procPtr;
	TclInitCompileEnv(interp, &compEnv, stringPtr, length,
		iPtr->invokeCmdFramePtr, iPtr->invokeWord);
	if (clLocPtr) {
	    compEnv.clNext = &clLocPtr->loc[0];
	}
	compEnv.atCmdStart = 2;		/* The disabling magic. */
	TclCompileScript(interp, stringPtr, length, &compEnv);
	assert (compEnv.atCmdStart > 1);
	TclEmitOpcode(INST_DONE, &compEnv);
	assert (compEnv.atCmdStart > 1);
    }

    /*
     * Apply some peephole optimizations that can cross specific/generic
     * instruction generator boundaries.
     */

    if (iPtr->optimizer) {
	(iPtr->optimizer)(&compEnv);
    }

    /*
     * Invoke the compilation hook procedure if one exists.
     */

    if (hookProc) {
	result = hookProc(interp, &compEnv, clientData);
    }

    /*
     * Change the object into a ByteCode object. Ownership of the literal
     * objects and aux data items is given to the ByteCode object.
     */

#ifdef TCL_COMPILE_DEBUG
    TclVerifyLocalLiteralTable(&compEnv);
#endif /*TCL_COMPILE_DEBUG*/

    if (result == TCL_OK) {
	(void) TclInitByteCodeObj(objPtr, &tclByteCodeType, &compEnv);
#ifdef TCL_COMPILE_DEBUG
	if (tclTraceCompile >= 2) {
	    TclPrintByteCodeObj(interp, objPtr);
	    fflush(stdout);
	}
#endif /* TCL_COMPILE_DEBUG */
    }

    TclFreeCompileEnv(&compEnv);
    return result;
}

/*
 *-----------------------------------------------------------------------
 *
 * SetByteCodeFromAny --
 *
 *	Part of the bytecode Tcl object type implementation. Attempts to
 *	generate an byte code internal form for the Tcl object "objPtr" by
 *	compiling its string representation.
 *
 * Results:
 *	The return value is a standard Tcl object result. If an error occurs
 *	during compilation, an error message is left in the interpreter's
 *	result unless "interp" is NULL.
 *
 * Side effects:
 *	Frees the old internal representation. If no error occurs, then the
 *	compiled code is stored as "objPtr"s bytecode representation. Also, if
 *	debugging, initializes the "tcl_traceCompile" Tcl variable used to
 *	trace compilations.
 *
 *----------------------------------------------------------------------
 */

static int
SetByteCodeFromAny(
    Tcl_Interp *interp,		/* The interpreter for which the code is being
				 * compiled. Must not be NULL. */
    Tcl_Obj *objPtr)		/* The object to make a ByteCode object. */
{
    if (interp == NULL) {
	return TCL_ERROR;
    }
    return TclSetByteCodeFromAny(interp, objPtr, NULL, NULL);
}

/*
 *----------------------------------------------------------------------
 *
 * DupByteCodeInternalRep --
 *
 *	Part of the bytecode Tcl object type implementation. However, it does
 *	not copy the internal representation of a bytecode Tcl_Obj, but
 *	instead leaves the new object untyped (with a NULL type pointer).
 *	Code will be compiled for the new object only if necessary.
 *
 * Results:
 *	None.
 *
 * Side effects:
 *	None.
 *
 *----------------------------------------------------------------------
 */

static void
DupByteCodeInternalRep(
    TCL_UNUSED(Tcl_Obj *) /*srcPtr*/,
    TCL_UNUSED(Tcl_Obj *) /*copyPtr*/)
{
    return;
}

/*
 *----------------------------------------------------------------------
 *
 * FreeByteCodeInternalRep --
 *
 *	Part of the bytecode Tcl object type implementation. Frees the storage
 *	associated with a bytecode object's internal representation unless its
 *	code is actively being executed.
 *
 * Results:
 *	None.
 *
 * Side effects:
 *	The bytecode object's internal rep is marked invalid and its code gets
 *	freed unless the code is actively being executed. In that case the
 *	cleanup is delayed until the last execution of the code completes.
 *
 *----------------------------------------------------------------------
 */

static void
FreeByteCodeInternalRep(
    Tcl_Obj *objPtr)	/* Object whose internal rep to free. */
{
    ByteCode *codePtr;

    ByteCodeGetIntRep(objPtr, &tclByteCodeType, codePtr);
    assert(codePtr != NULL);

    TclReleaseByteCode(codePtr);
}

/*
 *----------------------------------------------------------------------
 *
 * TclReleaseByteCode --
 *
 *	This procedure does all the real work of freeing up a bytecode
 *	object's ByteCode structure. It's called only when the structure's
 *	reference count becomes zero.
 *
 * Results:
 *	None.
 *
 * Side effects:
 *	Frees objPtr's bytecode internal representation and sets its type NULL
 *	Also releases its literals and frees its auxiliary data items.
 *
 *----------------------------------------------------------------------
 */

void
TclPreserveByteCode(
    ByteCode *codePtr)
{
    codePtr->refCount++;
}

void
TclReleaseByteCode(
    ByteCode *codePtr)
{
    if (codePtr->refCount-- > 1) {
	return;
    }

    /* Just dropped to refcount==0.  Clean up. */
    CleanupByteCode(codePtr);
}

static void
CleanupByteCode(
    ByteCode *codePtr)	/* Points to the ByteCode to free. */
{
    Tcl_Interp *interp = (Tcl_Interp *) *codePtr->interpHandle;
    Interp *iPtr = (Interp *) interp;
    int numLitObjects = codePtr->numLitObjects;
    int numAuxDataItems = codePtr->numAuxDataItems;
    Tcl_Obj **objArrayPtr, *objPtr;
    const AuxData *auxDataPtr;
    int i;
#ifdef TCL_COMPILE_STATS

    if (interp != NULL) {
	ByteCodeStats *statsPtr;
	Tcl_Time destroyTime;
	int lifetimeSec, lifetimeMicroSec, log2;

	statsPtr = &iPtr->stats;

	statsPtr->numByteCodesFreed++;
	statsPtr->currentSrcBytes -= (double) codePtr->numSrcBytes;
	statsPtr->currentByteCodeBytes -= (double) codePtr->structureSize;

	statsPtr->currentInstBytes -= (double) codePtr->numCodeBytes;
	statsPtr->currentLitBytes -= (double)
		codePtr->numLitObjects * sizeof(Tcl_Obj *);
	statsPtr->currentExceptBytes -= (double)
		codePtr->numExceptRanges * sizeof(ExceptionRange);
	statsPtr->currentAuxBytes -= (double)
		codePtr->numAuxDataItems * sizeof(AuxData);
	statsPtr->currentCmdMapBytes -= (double) codePtr->numCmdLocBytes;

	Tcl_GetTime(&destroyTime);
	lifetimeSec = destroyTime.sec - codePtr->createTime.sec;
	if (lifetimeSec > 2000) {	/* avoid overflow */
	    lifetimeSec = 2000;
	}
	lifetimeMicroSec = 1000000 * lifetimeSec +
		(destroyTime.usec - codePtr->createTime.usec);

	log2 = TclLog2(lifetimeMicroSec);
	if (log2 > 31) {
	    log2 = 31;
	}
	statsPtr->lifetimeCount[log2]++;
    }
#endif /* TCL_COMPILE_STATS */

    /*
     * A single heap object holds the ByteCode structure and its code, object,
     * command location, and auxiliary data arrays. This means we only need to
     * 1) decrement the ref counts of the LiteralEntry's in its literal array,
     * 2) call the free procs for the auxiliary data items, 3) free the
     * localCache if it is unused, and finally 4) free the ByteCode
     * structure's heap object.
     *
     * The case for TCL_BYTECODE_PRECOMPILED (precompiled ByteCodes, like
     * those generated from tbcload) is special, as they doesn't make use of
     * the global literal table. They instead maintain private references to
     * their literals which must be decremented.
     *
     * In order to insure a proper and efficient cleanup of the literal array
     * when it contains non-shared literals [Bug 983660], we also distinguish
     * the case of an interpreter being deleted (signaled by interp == NULL).
     * Also, as the interp deletion will remove the global literal table
     * anyway, we avoid the extra cost of updating it for each literal being
     * released.
     */

    if (codePtr->flags & TCL_BYTECODE_PRECOMPILED) {

	objArrayPtr = codePtr->objArrayPtr;
	for (i = 0;  i < numLitObjects;  i++) {
	    objPtr = *objArrayPtr;
	    if (objPtr) {
		Tcl_DecrRefCount(objPtr);
	    }
	    objArrayPtr++;
	}
	codePtr->numLitObjects = 0;
    } else {
	objArrayPtr = codePtr->objArrayPtr;
	while (numLitObjects--) {
	    /* TclReleaseLiteral calls Tcl_DecrRefCount() for us */
	    TclReleaseLiteral(interp, *objArrayPtr++);
	}
    }

    auxDataPtr = codePtr->auxDataArrayPtr;
    for (i = 0;  i < numAuxDataItems;  i++) {
	if (auxDataPtr->type->freeProc != NULL) {
	    auxDataPtr->type->freeProc(auxDataPtr->clientData);
	}
	auxDataPtr++;
    }

    /*
     * TIP #280. Release the location data associated with this byte code
     * structure, if any. NOTE: The interp we belong to may be gone already,
     * and the data with it.
     *
     * See also tclBasic.c, DeleteInterpProc
     */

    if (iPtr) {
	Tcl_HashEntry *hePtr = Tcl_FindHashEntry(iPtr->lineBCPtr,
		(char *) codePtr);

	if (hePtr) {
	    ReleaseCmdWordData((ExtCmdLoc *)Tcl_GetHashValue(hePtr));
	    Tcl_DeleteHashEntry(hePtr);
	}
    }

    if (codePtr->localCachePtr && (codePtr->localCachePtr->refCount-- <= 1)) {
	TclFreeLocalCache(interp, codePtr->localCachePtr);
    }

    TclHandleRelease(codePtr->interpHandle);
    Tcl_Free(codePtr);
}

/*
 * ---------------------------------------------------------------------
 *
 * IsCompactibleCompileEnv --
 *
 *	Checks to see if we may apply some basic compaction optimizations to a
 *	piece of bytecode. Idempotent.
 *
 * ---------------------------------------------------------------------
 */

static int
IsCompactibleCompileEnv(
    CompileEnv *envPtr)
{
    unsigned char *pc;
    int size;

    /*
     * Special: procedures in the '::tcl' namespace (or its children) are
     * considered to be well-behaved and so can have compaction applied even
     * if it would otherwise be invalid.
     */

    if (envPtr->procPtr != NULL && envPtr->procPtr->cmdPtr != NULL
	    && envPtr->procPtr->cmdPtr->nsPtr != NULL) {
	Namespace *nsPtr = envPtr->procPtr->cmdPtr->nsPtr;

	if (strcmp(nsPtr->fullName, "::tcl") == 0
		|| strncmp(nsPtr->fullName, "::tcl::", 7) == 0) {
	    return 1;
	}
    }

    /*
     * Go through and ensure that no operation involved can cause a desired
     * change of bytecode sequence during running. This comes down to ensuring
     * that there are no mapped variables (due to traces) or calls to external
     * commands (traces, [uplevel] trickery). This is actually a very
     * conservative check; it turns down a lot of code that is OK in practice.
     */

    for (pc = envPtr->codeStart ; pc < envPtr->codeNext ; pc += size) {
	switch (*pc) {
	    /* Invokes */
	case INST_INVOKE_STK1:
	case INST_INVOKE_STK4:
	case INST_INVOKE_EXPANDED:
	case INST_INVOKE_REPLACE:
	    return 0;
	    /* Runtime evals */
	case INST_EVAL_STK:
	case INST_EXPR_STK:
	case INST_YIELD:
	    return 0;
	    /* Upvars */
	case INST_UPVAR:
	case INST_NSUPVAR:
	case INST_VARIABLE:
	    return 0;
	default:
	    size = tclInstructionTable[*pc].numBytes;
	    assert (size > 0);
	    break;
	}
    }

    return 1;
}

/*
 *----------------------------------------------------------------------
 *
 * Tcl_SubstObj --
 *
 *	This function performs the substitutions specified on the given string
 *	as described in the user documentation for the "subst" Tcl command.
 *
 * Results:
 *	A Tcl_Obj* containing the substituted string, or NULL to indicate that
 *	an error occurred.
 *
 * Side effects:
 *	See the user documentation.
 *
 *----------------------------------------------------------------------
 */

Tcl_Obj *
Tcl_SubstObj(
    Tcl_Interp *interp,		/* Interpreter in which substitution occurs */
    Tcl_Obj *objPtr,		/* The value to be substituted. */
    int flags)			/* What substitutions to do. */
{
    NRE_callback *rootPtr = TOP_CB(interp);

    if (TclNRRunCallbacks(interp, Tcl_NRSubstObj(interp, objPtr, flags),
	    rootPtr) != TCL_OK) {
	return NULL;
    }
    return Tcl_GetObjResult(interp);
}

/*
 *----------------------------------------------------------------------
 *
 * Tcl_NRSubstObj --
 *
 *	Request substitution of a Tcl value by the NR stack.
 *
 * Results:
 *	Returns TCL_OK.
 *
 * Side effects:
 *	Compiles objPtr into bytecode that performs the substitutions as
 *	governed by flags and places callbacks on the NR stack to execute
 *	the bytecode and store the result in the interp.
 *
 *----------------------------------------------------------------------
 */

int
Tcl_NRSubstObj(
    Tcl_Interp *interp,
    Tcl_Obj *objPtr,
    int flags)
{
    ByteCode *codePtr = CompileSubstObj(interp, objPtr, flags);

    /* TODO: Confirm we do not need this. */
    /* Tcl_ResetResult(interp); */
    return TclNRExecuteByteCode(interp, codePtr);
}

/*
 *----------------------------------------------------------------------
 *
 * CompileSubstObj --
 *
 *	Compile a Tcl value into ByteCode implementing its substitution, as
 *	governed by flags.
 *
 * Results:
 *	A (ByteCode *) is returned pointing to the resulting ByteCode.
 *
 * Side effects:
 *	The Tcl_ObjType of objPtr is changed to the "substcode" type, and the
 *	ByteCode and governing flags value are kept in the internal rep for
 *	faster operations the next time CompileSubstObj is called on the same
 *	value.
 *
 *----------------------------------------------------------------------
 */

static ByteCode *
CompileSubstObj(
    Tcl_Interp *interp,
    Tcl_Obj *objPtr,
    int flags)
{
    Interp *iPtr = (Interp *) interp;
    ByteCode *codePtr = NULL;

    ByteCodeGetIntRep(objPtr, &substCodeType, codePtr);

    if (codePtr != NULL) {
	Namespace *nsPtr = iPtr->varFramePtr->nsPtr;

	if (flags != PTR2INT(SubstFlags(objPtr))
		|| ((Interp *) *codePtr->interpHandle != iPtr)
		|| (codePtr->compileEpoch != iPtr->compileEpoch)
		|| (codePtr->nsPtr != nsPtr)
		|| (codePtr->nsEpoch != nsPtr->resolverEpoch)
		|| (codePtr->localCachePtr !=
		iPtr->varFramePtr->localCachePtr)) {
	    Tcl_StoreIntRep(objPtr, &substCodeType, NULL);
	    codePtr = NULL;
	}
    }
    if (codePtr == NULL) {
	CompileEnv compEnv;
	size_t numBytes;
	const char *bytes = TclGetStringFromObj(objPtr, &numBytes);

	/* TODO: Check for more TIP 280 */
	TclInitCompileEnv(interp, &compEnv, bytes, numBytes, NULL, 0);

	TclSubstCompile(interp, bytes, numBytes, flags, 1, &compEnv);

	TclEmitOpcode(INST_DONE, &compEnv);
	codePtr = TclInitByteCodeObj(objPtr, &substCodeType, &compEnv);
	TclFreeCompileEnv(&compEnv);

	SubstFlags(objPtr) = INT2PTR(flags);
	if (iPtr->varFramePtr->localCachePtr) {
	    codePtr->localCachePtr = iPtr->varFramePtr->localCachePtr;
	    codePtr->localCachePtr->refCount++;
	}
#ifdef TCL_COMPILE_DEBUG
	if (tclTraceCompile >= 2) {
	    TclPrintByteCodeObj(interp, objPtr);
	    fflush(stdout);
	}
#endif /* TCL_COMPILE_DEBUG */
    }
    return codePtr;
}

/*
 *----------------------------------------------------------------------
 *
 * FreeSubstCodeInternalRep --
 *
 *	Part of the substcode Tcl object type implementation. Frees the
 *	storage associated with a substcode object's internal representation
 *	unless its code is actively being executed.
 *
 * Results:
 *	None.
 *
 * Side effects:
 *	The substcode object's internal rep is marked invalid and its code
 *	gets freed unless the code is actively being executed. In that case
 *	the cleanup is delayed until the last execution of the code completes.
 *
 *----------------------------------------------------------------------
 */

static void
FreeSubstCodeInternalRep(
    Tcl_Obj *objPtr)	/* Object whose internal rep to free. */
{
    ByteCode *codePtr;

    ByteCodeGetIntRep(objPtr, &substCodeType, codePtr);
    assert(codePtr != NULL);

    TclReleaseByteCode(codePtr);
}

static void
ReleaseCmdWordData(
    ExtCmdLoc *eclPtr)
{
    int i;

    if (eclPtr->type == TCL_LOCATION_SOURCE) {
	Tcl_DecrRefCount(eclPtr->path);
    }
    for (i=0 ; i<eclPtr->nuloc ; i++) {
	Tcl_Free(eclPtr->loc[i].line);
    }

    if (eclPtr->loc != NULL) {
	Tcl_Free(eclPtr->loc);
    }

    Tcl_Free(eclPtr);
}

/*
 *----------------------------------------------------------------------
 *
 * TclInitCompileEnv --
 *
 *	Initializes a CompileEnv compilation environment structure for the
 *	compilation of a string in an interpreter.
 *
 * Results:
 *	None.
 *
 * Side effects:
 *	The CompileEnv structure is initialized.
 *
 *----------------------------------------------------------------------
 */

void
TclInitCompileEnv(
    Tcl_Interp *interp,		/* The interpreter for which a CompileEnv
				 * structure is initialized. */
    CompileEnv *envPtr,/* Points to the CompileEnv structure to
				 * initialize. */
    const char *stringPtr,	/* The source string to be compiled. */
    size_t numBytes,		/* Number of bytes in source string. */
    const CmdFrame *invoker,	/* Location context invoking the bcc */
    int word)			/* Index of the word in that context getting
				 * compiled */
{
    Interp *iPtr = (Interp *) interp;

    assert(tclInstructionTable[LAST_INST_OPCODE].name == NULL);

    envPtr->iPtr = iPtr;
    envPtr->source = stringPtr;
    envPtr->numSrcBytes = numBytes;
    envPtr->procPtr = iPtr->compiledProcPtr;
    iPtr->compiledProcPtr = NULL;
    envPtr->numCommands = 0;
    envPtr->exceptDepth = 0;
    envPtr->maxExceptDepth = 0;
    envPtr->maxStackDepth = 0;
    envPtr->currStackDepth = 0;
    TclInitLiteralTable(&envPtr->localLitTable);

    envPtr->codeStart = envPtr->staticCodeSpace;
    envPtr->codeNext = envPtr->codeStart;
    envPtr->codeEnd = envPtr->codeStart + COMPILEENV_INIT_CODE_BYTES;
    envPtr->mallocedCodeArray = 0;

    envPtr->literalArrayPtr = envPtr->staticLiteralSpace;
    envPtr->literalArrayNext = 0;
    envPtr->literalArrayEnd = COMPILEENV_INIT_NUM_OBJECTS;
    envPtr->mallocedLiteralArray = 0;

    envPtr->exceptArrayPtr = envPtr->staticExceptArraySpace;
    envPtr->exceptAuxArrayPtr = envPtr->staticExAuxArraySpace;
    envPtr->exceptArrayNext = 0;
    envPtr->exceptArrayEnd = COMPILEENV_INIT_EXCEPT_RANGES;
    envPtr->mallocedExceptArray = 0;

    envPtr->cmdMapPtr = envPtr->staticCmdMapSpace;
    envPtr->cmdMapEnd = COMPILEENV_INIT_CMD_MAP_SIZE;
    envPtr->mallocedCmdMap = 0;
    envPtr->atCmdStart = 1;
    envPtr->expandCount = 0;

    /*
     * TIP #280: Set up the extended command location information, based on
     * the context invoking the byte code compiler. This structure is used to
     * keep the per-word line information for all compiled commands.
     *
     * See also tclBasic.c, TclEvalObjEx, for the equivalent code in the
     * non-compiling evaluator
     */

    envPtr->extCmdMapPtr = (ExtCmdLoc *)Tcl_Alloc(sizeof(ExtCmdLoc));
    envPtr->extCmdMapPtr->loc = NULL;
    envPtr->extCmdMapPtr->nloc = 0;
    envPtr->extCmdMapPtr->nuloc = 0;
    envPtr->extCmdMapPtr->path = NULL;

    if (invoker == NULL) {
	/*
	 * Initialize the compiler for relative counting in case of a
	 * dynamic context.
	 */

	envPtr->line = 1;
	if (iPtr->evalFlags & TCL_EVAL_FILE) {
	    iPtr->evalFlags &= ~TCL_EVAL_FILE;
	    envPtr->extCmdMapPtr->type = TCL_LOCATION_SOURCE;

	    if (iPtr->scriptFile) {
		/*
		 * Normalization here, to have the correct pwd. Should have
		 * negligible impact on performance, as the norm should have
		 * been done already by the 'source' invoking us, and it
		 * caches the result.
		 */

		Tcl_Obj *norm =
			Tcl_FSGetNormalizedPath(interp, iPtr->scriptFile);

		if (norm == NULL) {
		    /*
		     * Error message in the interp result. No place to put it.
		     * And no place to serve the error itself to either. Fake
		     * a path, empty string.
		     */

		    TclNewLiteralStringObj(envPtr->extCmdMapPtr->path, "");
		} else {
		    envPtr->extCmdMapPtr->path = norm;
		}
	    } else {
		TclNewLiteralStringObj(envPtr->extCmdMapPtr->path, "");
	    }

	    Tcl_IncrRefCount(envPtr->extCmdMapPtr->path);
	} else {
	    envPtr->extCmdMapPtr->type =
		(envPtr->procPtr ? TCL_LOCATION_PROC : TCL_LOCATION_BC);
	}
    } else {
	/*
	 * Initialize the compiler using the context, making counting absolute
	 * to that context. Note that the context can be byte code execution.
	 * In that case we have to fill out the missing pieces (line, path,
	 * ...) which may make change the type as well.
	 */

	CmdFrame *ctxPtr = (CmdFrame *)TclStackAlloc(interp, sizeof(CmdFrame));
	int pc = 0;

	*ctxPtr = *invoker;
	if (invoker->type == TCL_LOCATION_BC) {
	    /*
	     * Note: Type BC => ctx.data.eval.path    is not used.
	     *			ctx.data.tebc.codePtr is used instead.
	     */

	    TclGetSrcInfoForPc(ctxPtr);
	    pc = 1;
	}

	if ((ctxPtr->nline <= word) || (ctxPtr->line[word] < 0)) {
	    /*
	     * Word is not a literal, relative counting.
	     */

	    envPtr->line = 1;
	    envPtr->extCmdMapPtr->type =
		    (envPtr->procPtr ? TCL_LOCATION_PROC : TCL_LOCATION_BC);

	    if (pc && (ctxPtr->type == TCL_LOCATION_SOURCE)) {
		/*
		 * The reference made by 'TclGetSrcInfoForPc' is dead.
		 */

		Tcl_DecrRefCount(ctxPtr->data.eval.path);
	    }
	} else {
	    envPtr->line = ctxPtr->line[word];
	    envPtr->extCmdMapPtr->type = ctxPtr->type;

	    if (ctxPtr->type == TCL_LOCATION_SOURCE) {
		envPtr->extCmdMapPtr->path = ctxPtr->data.eval.path;

		if (pc) {
		    /*
		     * The reference 'TclGetSrcInfoForPc' made is transfered.
		     */

		    ctxPtr->data.eval.path = NULL;
		} else {
		    /*
		     * We have a new reference here.
		     */

		    Tcl_IncrRefCount(envPtr->extCmdMapPtr->path);
		}
	    }
	}

	TclStackFree(interp, ctxPtr);
    }

    envPtr->extCmdMapPtr->start = envPtr->line;

    /*
     * Initialize the data about invisible continuation lines as empty, i.e.
     * not used. The caller (TclSetByteCodeFromAny) will set this up, if such
     * data is available.
     */

    envPtr->clNext = NULL;

    envPtr->auxDataArrayPtr = envPtr->staticAuxDataArraySpace;
    envPtr->auxDataArrayNext = 0;
    envPtr->auxDataArrayEnd = COMPILEENV_INIT_AUX_DATA_SIZE;
    envPtr->mallocedAuxDataArray = 0;
}

/*
 *----------------------------------------------------------------------
 *
 * TclFreeCompileEnv --
 *
 *	Free the storage allocated in a CompileEnv compilation environment
 *	structure.
 *
 * Results:
 *	None.
 *
 * Side effects:
 *	Allocated storage in the CompileEnv structure is freed. Note that its
 *	local literal table is not deleted and its literal objects are not
 *	released. In addition, storage referenced by its auxiliary data items
 *	is not freed. This is done so that, when compilation is successful,
 *	"ownership" of these objects and aux data items is handed over to the
 *	corresponding ByteCode structure.
 *
 *----------------------------------------------------------------------
 */

void
TclFreeCompileEnv(
    CompileEnv *envPtr)/* Points to the CompileEnv structure. */
{
    if (envPtr->localLitTable.buckets != envPtr->localLitTable.staticBuckets){
	Tcl_Free(envPtr->localLitTable.buckets);
	envPtr->localLitTable.buckets = envPtr->localLitTable.staticBuckets;
    }
    if (envPtr->iPtr) {
	/*
	 * We never converted to Bytecode, so free the things we would
	 * have transferred to it.
	 */

	int i;
	LiteralEntry *entryPtr = envPtr->literalArrayPtr;
	AuxData *auxDataPtr = envPtr->auxDataArrayPtr;

	for (i = 0;  i < envPtr->literalArrayNext;  i++) {
	    TclReleaseLiteral((Tcl_Interp *)envPtr->iPtr, entryPtr->objPtr);
	    entryPtr++;
	}

#ifdef TCL_COMPILE_DEBUG
	TclVerifyGlobalLiteralTable(envPtr->iPtr);
#endif /*TCL_COMPILE_DEBUG*/

	for (i = 0;  i < envPtr->auxDataArrayNext;  i++) {
	    if (auxDataPtr->type->freeProc != NULL) {
		auxDataPtr->type->freeProc(auxDataPtr->clientData);
	    }
	    auxDataPtr++;
	}
    }
    if (envPtr->mallocedCodeArray) {
	Tcl_Free(envPtr->codeStart);
    }
    if (envPtr->mallocedLiteralArray) {
	Tcl_Free(envPtr->literalArrayPtr);
    }
    if (envPtr->mallocedExceptArray) {
	Tcl_Free(envPtr->exceptArrayPtr);
	Tcl_Free(envPtr->exceptAuxArrayPtr);
    }
    if (envPtr->mallocedCmdMap) {
	Tcl_Free(envPtr->cmdMapPtr);
    }
    if (envPtr->mallocedAuxDataArray) {
	Tcl_Free(envPtr->auxDataArrayPtr);
    }
    if (envPtr->extCmdMapPtr) {
	ReleaseCmdWordData(envPtr->extCmdMapPtr);
	envPtr->extCmdMapPtr = NULL;
    }
}

/*
 *----------------------------------------------------------------------
 *
 * TclWordKnownAtCompileTime --
 *
 *	Test whether the value of a token is completely known at compile time.
 *
 * Results:
 *	Returns true if the tokenPtr argument points to a word value that is
 *	completely known at compile time. Generally, values that are known at
 *	compile time can be compiled to their values, while values that cannot
 *	be known until substitution at runtime must be compiled to bytecode
 *	instructions that perform that substitution. For several commands,
 *	whether or not arguments are known at compile time determine whether
 *	it is worthwhile to compile at all.
 *
 * Side effects:
 *	When returning true, appends the known value of the word to the
 *	unshared Tcl_Obj (*valuePtr), unless valuePtr is NULL.
 *
 *----------------------------------------------------------------------
 */

int
TclWordKnownAtCompileTime(
    Tcl_Token *tokenPtr,	/* Points to Tcl_Token we should check */
    Tcl_Obj *valuePtr)		/* If not NULL, points to an unshared Tcl_Obj
				 * to which we should append the known value
				 * of the word. */
{
    int numComponents = tokenPtr->numComponents;
    Tcl_Obj *tempPtr = NULL;

    if (tokenPtr->type == TCL_TOKEN_SIMPLE_WORD) {
	if (valuePtr != NULL) {
	    Tcl_AppendToObj(valuePtr, tokenPtr[1].start, tokenPtr[1].size);
	}
	return 1;
    }
    if (tokenPtr->type != TCL_TOKEN_WORD) {
	return 0;
    }
    tokenPtr++;
    if (valuePtr != NULL) {
	tempPtr = Tcl_NewObj();
	Tcl_IncrRefCount(tempPtr);
    }
    while (numComponents--) {
	switch (tokenPtr->type) {
	case TCL_TOKEN_TEXT:
	    if (tempPtr != NULL) {
		Tcl_AppendToObj(tempPtr, tokenPtr->start, tokenPtr->size);
	    }
	    break;

	case TCL_TOKEN_BS:
	    if (tempPtr != NULL) {
		char utfBuf[4] = "";
		size_t length = TclParseBackslash(tokenPtr->start,
			tokenPtr->size, NULL, utfBuf);

		Tcl_AppendToObj(tempPtr, utfBuf, length);
	    }
	    break;

	default:
	    if (tempPtr != NULL) {
		Tcl_DecrRefCount(tempPtr);
	    }
	    return 0;
	}
	tokenPtr++;
    }
    if (valuePtr != NULL) {
	Tcl_AppendObjToObj(valuePtr, tempPtr);
	Tcl_DecrRefCount(tempPtr);
    }
    return 1;
}

/*
 *----------------------------------------------------------------------
 *
 * TclCompileScript --
 *
 *	Compile a Tcl script in a string.
 *
 * Results:
 *	The return value is TCL_OK on a successful compilation and TCL_ERROR
 *	on failure. If TCL_ERROR is returned, then the interpreter's result
 *	contains an error message.
 *
 * Side effects:
 *	Adds instructions to envPtr to evaluate the script at runtime.
 *
 *----------------------------------------------------------------------
 */

static int
ExpandRequested(
    Tcl_Token *tokenPtr,
    size_t numWords)
{
    /* Determine whether any words of the command require expansion */
    while (numWords--) {
	if (tokenPtr->type == TCL_TOKEN_EXPAND_WORD) {
	    return 1;
	}
	tokenPtr = TokenAfter(tokenPtr);
    }
    return 0;
}

static void
CompileCmdLiteral(
    Tcl_Interp *interp,
    Tcl_Obj *cmdObj,
    CompileEnv *envPtr)
{
    const char *bytes;
    Command *cmdPtr;
    int cmdLitIdx, extraLiteralFlags = LITERAL_CMD_NAME;
    size_t length;

    cmdPtr = (Command *) Tcl_GetCommandFromObj(interp, cmdObj);
    if ((cmdPtr != NULL) && (cmdPtr->flags & CMD_VIA_RESOLVER)) {
	extraLiteralFlags |= LITERAL_UNSHARED;
    }

    bytes = TclGetStringFromObj(cmdObj, &length);
    cmdLitIdx = TclRegisterLiteral(envPtr, bytes, length, extraLiteralFlags);

    if (cmdPtr) {
	TclSetCmdNameObj(interp, TclFetchLiteral(envPtr, cmdLitIdx), cmdPtr);
    }
    TclEmitPush(cmdLitIdx, envPtr);
}

void
TclCompileInvocation(
    Tcl_Interp *interp,
    Tcl_Token *tokenPtr,
    Tcl_Obj *cmdObj,
    size_t numWords,
    CompileEnv *envPtr)
{
<<<<<<< HEAD
    size_t wordIdx = 0;
    int depth = TclGetStackDepth(envPtr);
=======
>>>>>>> 4840fc6a
    DefineLineInformation;
    int wordIdx = 0, depth = TclGetStackDepth(envPtr);

    if (cmdObj) {
	CompileCmdLiteral(interp, cmdObj, envPtr);
	wordIdx = 1;
	tokenPtr = TokenAfter(tokenPtr);
    }

    for (; wordIdx < numWords; wordIdx++, tokenPtr = TokenAfter(tokenPtr)) {
	int objIdx;

	SetLineInformation(wordIdx);

	if (tokenPtr->type != TCL_TOKEN_SIMPLE_WORD) {
	    CompileTokens(envPtr, tokenPtr, interp);
	    continue;
	}

	objIdx = TclRegisterLiteral(envPtr,
		tokenPtr[1].start, tokenPtr[1].size, 0);
	if (envPtr->clNext) {
	    TclContinuationsEnterDerived(TclFetchLiteral(envPtr, objIdx),
		    tokenPtr[1].start - envPtr->source, envPtr->clNext);
	}
	TclEmitPush(objIdx, envPtr);
    }

    if (wordIdx <= 255) {
	TclEmitInvoke(envPtr, INST_INVOKE_STK1, wordIdx);
    } else {
	TclEmitInvoke(envPtr, INST_INVOKE_STK4, wordIdx);
    }
    TclCheckStackDepth(depth+1, envPtr);
}

static void
CompileExpanded(
    Tcl_Interp *interp,
    Tcl_Token *tokenPtr,
    Tcl_Obj *cmdObj,
    int numWords,
    CompileEnv *envPtr)
{
    DefineLineInformation;
    int wordIdx = 0;
    int depth = TclGetStackDepth(envPtr);

    StartExpanding(envPtr);
    if (cmdObj) {
	CompileCmdLiteral(interp, cmdObj, envPtr);
	wordIdx = 1;
	tokenPtr = TokenAfter(tokenPtr);
    }

    for (; wordIdx < numWords; wordIdx++, tokenPtr = TokenAfter(tokenPtr)) {
	int objIdx;

	SetLineInformation(wordIdx);

	if (tokenPtr->type != TCL_TOKEN_SIMPLE_WORD) {
	    CompileTokens(envPtr, tokenPtr, interp);
	    if (tokenPtr->type == TCL_TOKEN_EXPAND_WORD) {
		TclEmitInstInt4(INST_EXPAND_STKTOP,
			envPtr->currStackDepth, envPtr);
	    }
	    continue;
	}

	objIdx = TclRegisterLiteral(envPtr,
		tokenPtr[1].start, tokenPtr[1].size, 0);
	if (envPtr->clNext) {
	    TclContinuationsEnterDerived(TclFetchLiteral(envPtr, objIdx),
		    tokenPtr[1].start - envPtr->source, envPtr->clNext);
	}
	TclEmitPush(objIdx, envPtr);
    }

    /*
     * The stack depth during argument expansion can only be managed at
     * runtime, as the number of elements in the expanded lists is not known
     * at compile time. We adjust here the stack depth estimate so that it is
     * correct after the command with expanded arguments returns.
     *
     * The end effect of this command's invocation is that all the words of
     * the command are popped from the stack, and the result is pushed: the
     * stack top changes by (1-wordIdx).
     *
     * Note that the estimates are not correct while the command is being
     * prepared and run, INST_EXPAND_STKTOP is not stack-neutral in general.
     */

    TclEmitInvoke(envPtr, INST_INVOKE_EXPANDED, wordIdx);
    TclCheckStackDepth(depth+1, envPtr);
}

static int
CompileCmdCompileProc(
    Tcl_Interp *interp,
    Tcl_Parse *parsePtr,
    Command *cmdPtr,
    CompileEnv *envPtr)
{
    DefineLineInformation;
    int unwind = 0, incrOffset = -1;
    int depth = TclGetStackDepth(envPtr);

    /*
     * Emit of the INST_START_CMD instruction is controlled by the value of
     * envPtr->atCmdStart:
     *
     * atCmdStart == 2	: We are not using the INST_START_CMD instruction.
     * atCmdStart == 1	: INST_START_CMD was the last instruction emitted.
     *			: We do not need to emit another.  Instead we
     *			: increment the number of cmds started at it (except
     *			: for the special case at the start of a script.)
     * atCmdStart == 0	: The last instruction was something else.  We need
     *			: to emit INST_START_CMD here.
     */

    switch (envPtr->atCmdStart) {
    case 0:
	unwind = tclInstructionTable[INST_START_CMD].numBytes;
	TclEmitInstInt4(INST_START_CMD, 0, envPtr);
	incrOffset = envPtr->codeNext - envPtr->codeStart;
	TclEmitInt4(0, envPtr);
	break;
    case 1:
	if (envPtr->codeNext > envPtr->codeStart) {
	    incrOffset = envPtr->codeNext - 4 - envPtr->codeStart;
	}
	break;
    case 2:
	/* Nothing to do */
	;
    }

    if (TCL_OK == TclAttemptCompileProc(interp, parsePtr, 1, cmdPtr, envPtr)) {
	if (incrOffset >= 0) {
	    /*
	     * We successfully compiled a command.  Increment the number of
	     * commands that start at the currently active INST_START_CMD.
	     */

	    unsigned char *incrPtr = envPtr->codeStart + incrOffset;
	    unsigned char *startPtr = incrPtr - 5;

	    TclIncrUInt4AtPtr(incrPtr, 1);
	    if (unwind) {
		/* We started the INST_START_CMD.  Record the code length. */
		TclStoreInt4AtPtr(envPtr->codeNext - startPtr, startPtr + 1);
	    }
	}
	TclCheckStackDepth(depth+1, envPtr);
	return TCL_OK;
    }

    envPtr->codeNext -= unwind; /* Unwind INST_START_CMD */

    /*
     * Throw out any line information generated by the failed compile attempt.
     */

    while (mapPtr->nuloc - 1 > eclIndex) {
	mapPtr->nuloc--;
	Tcl_Free(mapPtr->loc[mapPtr->nuloc].line);
	mapPtr->loc[mapPtr->nuloc].line = NULL;
    }

    /*
     * Reset the index of next command.  Toss out any from failed nested
     * partial compiles.
     */

    envPtr->numCommands = mapPtr->nuloc;
    return TCL_ERROR;
}

static int
CompileCommandTokens(
    Tcl_Interp *interp,
    Tcl_Parse *parsePtr,
    CompileEnv *envPtr)
{
    Interp *iPtr = (Interp *) interp;
    Tcl_Token *tokenPtr = parsePtr->tokenPtr;
    ExtCmdLoc *eclPtr = envPtr->extCmdMapPtr;
    Tcl_Obj *cmdObj = Tcl_NewObj();
    Command *cmdPtr = NULL;
    int code = TCL_ERROR;
    int cmdKnown, expand = -1;
    int *wlines, wlineat;
    int cmdLine = envPtr->line;
    int *clNext = envPtr->clNext;
    int cmdIdx = envPtr->numCommands;
    int startCodeOffset = envPtr->codeNext - envPtr->codeStart;
    int depth = TclGetStackDepth(envPtr);

    assert (parsePtr->numWords > 0);

    /* Pre-Compile */

    envPtr->numCommands++;
    EnterCmdStartData(envPtr, cmdIdx,
	    parsePtr->commandStart - envPtr->source, startCodeOffset);

    /*
     * TIP #280. Scan the words and compute the extended location information.
     * The map first contain full per-word line information for use by the
     * compiler. This is later replaced by a reduced form which signals
     * non-literal words, stored in 'wlines'.
     */

    EnterCmdWordData(eclPtr, parsePtr->commandStart - envPtr->source,
	    parsePtr->tokenPtr, parsePtr->commandStart,
	    parsePtr->numWords, cmdLine,
	    clNext, &wlines, envPtr);
    wlineat = eclPtr->nuloc - 1;

    envPtr->line = eclPtr->loc[wlineat].line[0];
    envPtr->clNext = eclPtr->loc[wlineat].next[0];

    /* Do we know the command word? */
    Tcl_IncrRefCount(cmdObj);
    tokenPtr = parsePtr->tokenPtr;
    cmdKnown = TclWordKnownAtCompileTime(tokenPtr, cmdObj);

    /* Is this a command we should (try to) compile with a compileProc ? */
    if (cmdKnown && !(iPtr->flags & DONT_COMPILE_CMDS_INLINE)) {
	cmdPtr = (Command *) Tcl_GetCommandFromObj(interp, cmdObj);
	if (cmdPtr) {
	    /*
	     * Found a command.  Test the ways we can be told not to attempt
	     * to compile it.
	     */
	    if ((cmdPtr->compileProc == NULL)
		    || (cmdPtr->nsPtr->flags & NS_SUPPRESS_COMPILATION)
		    || (cmdPtr->flags & CMD_HAS_EXEC_TRACES)) {
		cmdPtr = NULL;
	    }
	}
	if (cmdPtr && !(cmdPtr->flags & CMD_COMPILES_EXPANDED)) {
	    expand = ExpandRequested(parsePtr->tokenPtr, parsePtr->numWords);
	    if (expand) {
		/* We need to expand, but compileProc cannot. */
		cmdPtr = NULL;
	    }
	}
    }

    /* If cmdPtr != NULL, we will try to call cmdPtr->compileProc */
    if (cmdPtr) {
	code = CompileCmdCompileProc(interp, parsePtr, cmdPtr, envPtr);
    }

    if (code == TCL_ERROR) {
	if (expand < 0) {
	    expand = ExpandRequested(parsePtr->tokenPtr, parsePtr->numWords);
	}

	if (expand) {
	    CompileExpanded(interp, parsePtr->tokenPtr,
		    cmdKnown ? cmdObj : NULL, parsePtr->numWords, envPtr);
	} else {
	    TclCompileInvocation(interp, parsePtr->tokenPtr,
		    cmdKnown ? cmdObj : NULL, parsePtr->numWords, envPtr);
	}
    }

    Tcl_DecrRefCount(cmdObj);

    TclEmitOpcode(INST_POP, envPtr);
    EnterCmdExtentData(envPtr, cmdIdx,
	    parsePtr->term - parsePtr->commandStart,
	    (envPtr->codeNext-envPtr->codeStart) - startCodeOffset);

    /*
     * TIP #280: Free full form of per-word line data and insert the reduced
     * form now
     */

    envPtr->line = cmdLine;
    envPtr->clNext = clNext;
    Tcl_Free(eclPtr->loc[wlineat].line);
    Tcl_Free(eclPtr->loc[wlineat].next);
    eclPtr->loc[wlineat].line = wlines;
    eclPtr->loc[wlineat].next = NULL;

    TclCheckStackDepth(depth, envPtr);
    return cmdIdx;
}

void
TclCompileScript(
    Tcl_Interp *interp,		/* Used for error and status reporting. Also
				 * serves as context for finding and compiling
				 * commands. May not be NULL. */
    const char *script,		/* The source script to compile. */
    size_t numBytes,		/* Number of bytes in script. If -1, the
				 * script consists of all bytes up to the
				 * first null character. */
    CompileEnv *envPtr)		/* Holds resulting instructions. */
{
    int lastCmdIdx = -1;	/* Index into envPtr->cmdMapPtr of the last
				 * command this routine compiles into bytecode.
				 * Initial value of -1 indicates this routine
				 * has not yet generated any bytecode. */
    const char *p = script;	/* Where we are in our compile. */
    int depth = TclGetStackDepth(envPtr);
    Interp *iPtr = (Interp *) interp;

    if (envPtr->iPtr == NULL) {
	Tcl_Panic("TclCompileScript() called on uninitialized CompileEnv");
    }
    /*
     * Check depth to avoid overflow of the C execution stack by too many
     * nested calls of TclCompileScript (considering interp recursionlimit).
     * Factor 5/4 (1.25) is used to avoid too mistaken limit recognition
     * during "mixed" evaluation and compilation process (nested eval+compile)
     * and is good enough for default recursionlimit (1000).
     */
    if (iPtr->numLevels / 5 > iPtr->maxNestingDepth / 4) {
	Tcl_SetObjResult(interp, Tcl_NewStringObj(
	    "too many nested compilations (infinite loop?)", -1));
	Tcl_SetErrorCode(interp, "TCL", "LIMIT", "STACK", NULL);
	TclCompileSyntaxError(interp, envPtr);
	return;
    }

    /* Each iteration compiles one command from the script. */

    if (numBytes + 1 > 1) {
      /*
       * Don't use system stack (size of Tcl_Parse is ca. 400 bytes), so
       * many nested compilations (body enclosed in body) can cause abnormal
       * program termination with a stack overflow exception, bug [fec0c17d39].
       */
      Tcl_Parse *parsePtr = (Tcl_Parse *)Tcl_Alloc(sizeof(Tcl_Parse));

      do {
	const char *next;

	if (TCL_OK != Tcl_ParseCommand(interp, p, numBytes, 0, parsePtr)) {
	    /*
	     * Compile bytecodes to report the parsePtr error at runtime.
	     */

	    Tcl_LogCommandInfo(interp, script, parsePtr->commandStart,
		    parsePtr->term + 1 - parsePtr->commandStart);
	    TclCompileSyntaxError(interp, envPtr);
	    Tcl_Free(parsePtr);
	    return;
	}

#ifdef TCL_COMPILE_DEBUG
	/*
	 * If tracing, print a line for each top level command compiled.
	 * TODO: Suppress when numWords == 0 ?
	 */

	if ((tclTraceCompile >= 1) && (envPtr->procPtr == NULL)) {
	    int commandLength = parsePtr->term - parsePtr->commandStart;
	    fprintf(stdout, "  Compiling: ");
	    TclPrintSource(stdout, parsePtr->commandStart,
		    TclMin(commandLength, 55));
	    fprintf(stdout, "\n");
	}
#endif

	/*
	 * TIP #280: Count newlines before the command start.
	 * (See test info-30.33).
	 */

	TclAdvanceLines(&envPtr->line, p, parsePtr->commandStart);
	TclAdvanceContinuations(&envPtr->line, &envPtr->clNext,
		parsePtr->commandStart - envPtr->source);

	/*
	 * Advance parser to the next command in the script.
	 */

	next = parsePtr->commandStart + parsePtr->commandSize;
	numBytes -= next - p;
	p = next;

	if (parsePtr->numWords == 0) {
	    /*
	     * The "command" parsed has no words.  In this case we can skip
	     * the rest of the loop body.  With no words, clearly
	     * CompileCommandTokens() has nothing to do.  Since the parser
	     * aggressively sucks up leading comment and white space,
	     * including newlines, parsePtr->commandStart must be pointing at
	     * either the end of script, or a command-terminating semi-colon.
	     * In either case, the TclAdvance*() calls have nothing to do.
	     * Finally, when no words are parsed, no tokens have been
	     * allocated at parsePtr->tokenPtr so there's also nothing for
	     * Tcl_FreeParse() to do.
	     *
	     * The advantage of this shortcut is that CompileCommandTokens()
	     * can be written with an assumption that parsePtr->numWords > 0, with
	     * the implication the CCT() always generates bytecode.
	     */
	    continue;
	}

	/*
	 * Avoid stack exhaustion by too many nested calls of TclCompileScript
	 * (considering interp recursionlimit).
	 */
	iPtr->numLevels++;

	lastCmdIdx = CompileCommandTokens(interp, parsePtr, envPtr);

	iPtr->numLevels--;

	/*
	 * TIP #280: Track lines in the just compiled command.
	 */

	TclAdvanceLines(&envPtr->line, parsePtr->commandStart, p);
	TclAdvanceContinuations(&envPtr->line, &envPtr->clNext,
		p - envPtr->source);
	Tcl_FreeParse(parsePtr);
      } while (numBytes > 0);

      Tcl_Free(parsePtr);
    }

    if (lastCmdIdx == -1) {
	/*
	 * Compiling the script yielded no bytecode.  The script must be all
	 * whitespace, comments, and empty commands.  Such scripts are defined
	 * to successfully produce the empty string result, so we emit the
	 * simple bytecode that makes that happen.
	 */

	PushStringLiteral(envPtr, "");
    } else {
	/*
	 * We compiled at least one command to bytecode.  The routine
	 * CompileCommandTokens() follows the bytecode of each compiled
	 * command with an INST_POP, so that stack balance is maintained when
	 * several commands are in sequence.  (The result of each command is
	 * thrown away before moving on to the next command).  For the last
	 * command compiled, we need to undo that INST_POP so that the result
	 * of the last command becomes the result of the script.  The code
	 * here removes that trailing INST_POP.
	 */

	envPtr->cmdMapPtr[lastCmdIdx].numCodeBytes--;
	envPtr->codeNext--;
	envPtr->currStackDepth++;
    }
    TclCheckStackDepth(depth+1, envPtr);
}

/*
 *----------------------------------------------------------------------
 *
 * TclCompileTokens --
 *
 *	Given an array of tokens parsed from a Tcl command (e.g., the tokens
 *	that make up a word) this procedure emits instructions to evaluate the
 *	tokens and concatenate their values to form a single result value on
 *	the interpreter's runtime evaluation stack.
 *
 * Results:
 *	The return value is a standard Tcl result. If an error occurs, an
 *	error message is left in the interpreter's result.
 *
 * Side effects:
 *	Instructions are added to envPtr to push and evaluate the tokens at
 *	runtime.
 *
 *----------------------------------------------------------------------
 */

void
TclCompileVarSubst(
    Tcl_Interp *interp,
    Tcl_Token *tokenPtr,
    CompileEnv *envPtr)
{
    const char *p, *name = tokenPtr[1].start;
    size_t i, nameBytes = tokenPtr[1].size;
    int localVar, localVarName = 1;

    /*
     * Determine how the variable name should be handled: if it contains any
     * namespace qualifiers it is not a local variable (localVarName=-1); if
     * it looks like an array element and the token has a single component, it
     * should not be created here [Bug 569438] (localVarName=0); otherwise,
     * the local variable can safely be created (localVarName=1).
     */

    for (i = 0, p = name;  i < nameBytes;  i++, p++) {
	if ((*p == ':') && (i < nameBytes-1) && (*(p+1) == ':')) {
	    localVarName = -1;
	    break;
	} else if ((*p == '(')
		&& (tokenPtr->numComponents == 1)
		&& (*(name + nameBytes - 1) == ')')) {
	    localVarName = 0;
	    break;
	}
    }

    /*
     * Either push the variable's name, or find its index in the array
     * of local variables in a procedure frame.
     */

    localVar = -1;
    if (localVarName != -1) {
	localVar = TclFindCompiledLocal(name, nameBytes, localVarName, envPtr);
    }
    if (localVar < 0) {
	PushLiteral(envPtr, name, nameBytes);
    }

    /*
     * Emit instructions to load the variable.
     */

    TclAdvanceLines(&envPtr->line, tokenPtr[1].start,
	    tokenPtr[1].start + tokenPtr[1].size);

    if (tokenPtr->numComponents == 1) {
	if (localVar < 0) {
	    TclEmitOpcode(INST_LOAD_STK, envPtr);
	} else if (localVar <= 255) {
	    TclEmitInstInt1(INST_LOAD_SCALAR1, localVar, envPtr);
	} else {
	    TclEmitInstInt4(INST_LOAD_SCALAR4, localVar, envPtr);
	}
    } else {
	TclCompileTokens(interp, tokenPtr+2, tokenPtr->numComponents-1, envPtr);
	if (localVar < 0) {
	    TclEmitOpcode(INST_LOAD_ARRAY_STK, envPtr);
	} else if (localVar <= 255) {
	    TclEmitInstInt1(INST_LOAD_ARRAY1, localVar, envPtr);
	} else {
	    TclEmitInstInt4(INST_LOAD_ARRAY4, localVar, envPtr);
	}
    }
}

void
TclCompileTokens(
    Tcl_Interp *interp,		/* Used for error and status reporting. */
    Tcl_Token *tokenPtr,	/* Pointer to first in an array of tokens to
				 * compile. */
    int count,			/* Number of tokens to consider at tokenPtr.
				 * Must be at least 1. */
    CompileEnv *envPtr)		/* Holds the resulting instructions. */
{
    Tcl_DString textBuffer;	/* Holds concatenated chars from adjacent
				 * TCL_TOKEN_TEXT, TCL_TOKEN_BS tokens. */
    char buffer[4] = "";
    int i, numObjsToConcat, adjust;
    size_t length;
    unsigned char *entryCodeNext = envPtr->codeNext;
#define NUM_STATIC_POS 20
    int isLiteral, maxNumCL, numCL;
    int *clPosition = NULL;
    int depth = TclGetStackDepth(envPtr);

    /*
     * For the handling of continuation lines in literals we first check if
     * this is actually a literal. For if not we can forego the additional
     * processing. Otherwise we pre-allocate a small table to store the
     * locations of all continuation lines we find in this literal, if any.
     * The table is extended if needed.
     *
     * Note: Different to the equivalent code in function 'TclSubstTokens()'
     * (see file "tclParse.c") we do not seem to need the 'adjust' variable.
     * We also do not seem to need code which merges continuation line
     * information of multiple words which concat'd at runtime. Either that or
     * I have not managed to find a test case for these two possibilities yet.
     * It might be a difference between compile- versus run-time processing.
     */

    numCL = 0;
    maxNumCL = 0;
    isLiteral = 1;
    for (i=0 ; i < count; i++) {
	if ((tokenPtr[i].type != TCL_TOKEN_TEXT)
		&& (tokenPtr[i].type != TCL_TOKEN_BS)) {
	    isLiteral = 0;
	    break;
	}
    }

    if (isLiteral) {
	maxNumCL = NUM_STATIC_POS;
	clPosition = (int *)Tcl_Alloc(maxNumCL * sizeof(int));
    }

    adjust = 0;
    Tcl_DStringInit(&textBuffer);
    numObjsToConcat = 0;
    for ( ;  count > 0;  count--, tokenPtr++) {
	switch (tokenPtr->type) {
	case TCL_TOKEN_TEXT:
	    TclDStringAppendToken(&textBuffer, tokenPtr);
	    TclAdvanceLines(&envPtr->line, tokenPtr->start,
		    tokenPtr->start + tokenPtr->size);
	    break;

	case TCL_TOKEN_BS:
	    length = TclParseBackslash(tokenPtr->start, tokenPtr->size,
		    NULL, buffer);
	    Tcl_DStringAppend(&textBuffer, buffer, length);

	    /*
	     * If the backslash sequence we found is in a literal, and
	     * represented a continuation line, we compute and store its
	     * location (as char offset to the beginning of the _result_
	     * script). We may have to extend the table of locations.
	     *
	     * Note that the continuation line information is relevant even if
	     * the word we are processing is not a literal, as it can affect
	     * nested commands. See the branch for TCL_TOKEN_COMMAND below,
	     * where the adjustment we are tracking here is taken into
	     * account. The good thing is that we do not need a table of
	     * everything, just the number of lines we have to add as
	     * correction.
	     */

	    if ((length == 1) && (buffer[0] == ' ') &&
		(tokenPtr->start[1] == '\n')) {
		if (isLiteral) {
		    int clPos = Tcl_DStringLength(&textBuffer);

		    if (numCL >= maxNumCL) {
			maxNumCL *= 2;
			clPosition = (int *)Tcl_Realloc(clPosition,
                                maxNumCL * sizeof(int));
		    }
		    clPosition[numCL] = clPos;
		    numCL ++;
		}
		adjust++;
	    }
	    break;

	case TCL_TOKEN_COMMAND:
	    /*
	     * Push any accumulated chars appearing before the command.
	     */

	    if (Tcl_DStringLength(&textBuffer) > 0) {
		int literal = TclRegisterDStringLiteral(envPtr, &textBuffer);

		TclEmitPush(literal, envPtr);
		numObjsToConcat++;
		Tcl_DStringFree(&textBuffer);

		if (numCL) {
		    TclContinuationsEnter(TclFetchLiteral(envPtr, literal),
			    numCL, clPosition);
		}
		numCL = 0;
	    }

	    envPtr->line += adjust;
	    TclCompileScript(interp, tokenPtr->start+1,
		    tokenPtr->size-2, envPtr);
	    envPtr->line -= adjust;
	    numObjsToConcat++;
	    break;

	case TCL_TOKEN_VARIABLE:
	    /*
	     * Push any accumulated chars appearing before the $<var>.
	     */

	    if (Tcl_DStringLength(&textBuffer) > 0) {
		int literal;

		literal = TclRegisterDStringLiteral(envPtr, &textBuffer);
		TclEmitPush(literal, envPtr);
		numObjsToConcat++;
		Tcl_DStringFree(&textBuffer);
	    }

	    TclCompileVarSubst(interp, tokenPtr, envPtr);
	    numObjsToConcat++;
	    count -= tokenPtr->numComponents;
	    tokenPtr += tokenPtr->numComponents;
	    break;

	default:
	    Tcl_Panic("Unexpected token type in TclCompileTokens: %d; %.*s",
		    tokenPtr->type, (int)tokenPtr->size, tokenPtr->start);
	}
    }

    /*
     * Push any accumulated characters appearing at the end.
     */

    if (Tcl_DStringLength(&textBuffer) > 0) {
	int literal = TclRegisterDStringLiteral(envPtr, &textBuffer);

	TclEmitPush(literal, envPtr);
	numObjsToConcat++;
	if (numCL) {
	    TclContinuationsEnter(TclFetchLiteral(envPtr, literal),
		    numCL, clPosition);
	}
	numCL = 0;
    }

    /*
     * If necessary, concatenate the parts of the word.
     */

    while (numObjsToConcat > 255) {
	TclEmitInstInt1(INST_STR_CONCAT1, 255, envPtr);
	numObjsToConcat -= 254;	/* concat pushes 1 obj, the result */
    }
    if (numObjsToConcat > 1) {
	TclEmitInstInt1(INST_STR_CONCAT1, numObjsToConcat, envPtr);
    }

    /*
     * If the tokens yielded no instructions, push an empty string.
     */

    if (envPtr->codeNext == entryCodeNext) {
	PushStringLiteral(envPtr, "");
    }
    Tcl_DStringFree(&textBuffer);

    /*
     * Release the temp table we used to collect the locations of continuation
     * lines, if any.
     */

    if (maxNumCL) {
	Tcl_Free(clPosition);
    }
    TclCheckStackDepth(depth+1, envPtr);
}

/*
 *----------------------------------------------------------------------
 *
 * TclCompileCmdWord --
 *
 *	Given an array of parse tokens for a word containing one or more Tcl
 *	commands, emit inline instructions to execute them. This procedure
 *	differs from TclCompileTokens in that a simple word such as a loop
 *	body enclosed in braces is not just pushed as a string, but is itself
 *	parsed into tokens and compiled.
 *
 * Results:
 *	The return value is a standard Tcl result. If an error occurs, an
 *	error message is left in the interpreter's result.
 *
 * Side effects:
 *	Instructions are added to envPtr to execute the tokens at runtime.
 *
 *----------------------------------------------------------------------
 */

void
TclCompileCmdWord(
    Tcl_Interp *interp,		/* Used for error and status reporting. */
    Tcl_Token *tokenPtr,	/* Pointer to first in an array of tokens for
				 * a command word to compile inline. */
    int count,			/* Number of tokens to consider at tokenPtr.
				 * Must be at least 1. */
    CompileEnv *envPtr)		/* Holds the resulting instructions. */
{
    if ((count == 1) && (tokenPtr->type == TCL_TOKEN_TEXT)) {
	/*
	 * Handle the common case: if there is a single text token, compile it
	 * into an inline sequence of instructions.
	 */

	TclCompileScript(interp, tokenPtr->start, tokenPtr->size, envPtr);
    } else {
	/*
	 * Multiple tokens or the single token involves substitutions. Emit
	 * instructions to invoke the eval command procedure at runtime on the
	 * result of evaluating the tokens.
	 */

	TclCompileTokens(interp, tokenPtr, count, envPtr);
	TclEmitInvoke(envPtr, INST_EVAL_STK);
    }
}

/*
 *----------------------------------------------------------------------
 *
 * TclCompileExprWords --
 *
 *	Given an array of parse tokens representing one or more words that
 *	contain a Tcl expression, emit inline instructions to execute the
 *	expression. This procedure differs from TclCompileExpr in that it
 *	supports Tcl's two-level substitution semantics for expressions that
 *	appear as command words.
 *
 * Results:
 *	The return value is a standard Tcl result. If an error occurs, an
 *	error message is left in the interpreter's result.
 *
 * Side effects:
 *	Instructions are added to envPtr to execute the expression.
 *
 *----------------------------------------------------------------------
 */

void
TclCompileExprWords(
    Tcl_Interp *interp,		/* Used for error and status reporting. */
    Tcl_Token *tokenPtr,	/* Points to first in an array of word tokens
				 * tokens for the expression to compile
				 * inline. */
    int numWords,		/* Number of word tokens starting at tokenPtr.
				 * Must be at least 1. Each word token
				 * contains one or more subtokens. */
    CompileEnv *envPtr)		/* Holds the resulting instructions. */
{
    Tcl_Token *wordPtr;
    int i, concatItems;

    /*
     * If the expression is a single word that doesn't require substitutions,
     * just compile its string into inline instructions.
     */

    if ((numWords == 1) && (tokenPtr->type == TCL_TOKEN_SIMPLE_WORD)) {
	TclCompileExpr(interp, tokenPtr[1].start,tokenPtr[1].size, envPtr, 1);
	return;
    }

    /*
     * Emit code to call the expr command proc at runtime. Concatenate the
     * (already substituted once) expr tokens with a space between each.
     */

    wordPtr = tokenPtr;
    for (i = 0;  i < numWords;  i++) {
	CompileTokens(envPtr, wordPtr, interp);
	if (i < (numWords - 1)) {
	    PushStringLiteral(envPtr, " ");
	}
	wordPtr += wordPtr->numComponents + 1;
    }
    concatItems = 2*numWords - 1;
    while (concatItems > 255) {
	TclEmitInstInt1(INST_STR_CONCAT1, 255, envPtr);
	concatItems -= 254;
    }
    if (concatItems > 1) {
	TclEmitInstInt1(INST_STR_CONCAT1, concatItems, envPtr);
    }
    TclEmitOpcode(INST_EXPR_STK, envPtr);
}

/*
 *----------------------------------------------------------------------
 *
 * TclCompileNoOp --
 *
 *	Function called to compile no-op's
 *
 * Results:
 *	The return value is TCL_OK, indicating successful compilation.
 *
 * Side effects:
 *	Instructions are added to envPtr to execute a no-op at runtime. No
 *	result is pushed onto the stack: the compiler has to take care of this
 *	itself if the last compiled command is a NoOp.
 *
 *----------------------------------------------------------------------
 */

int
TclCompileNoOp(
    Tcl_Interp *interp,		/* Used for error reporting. */
    Tcl_Parse *parsePtr,	/* Points to a parse structure for the command
				 * created by Tcl_ParseCommand. */
    TCL_UNUSED(Command *),
    CompileEnv *envPtr)		/* Holds resulting instructions. */
{
    Tcl_Token *tokenPtr;
    int i;

    tokenPtr = parsePtr->tokenPtr;
    for (i = 1; i < parsePtr->numWords; i++) {
	tokenPtr = tokenPtr + tokenPtr->numComponents + 1;

	if (tokenPtr->type != TCL_TOKEN_SIMPLE_WORD) {
	    CompileTokens(envPtr, tokenPtr, interp);
	    TclEmitOpcode(INST_POP, envPtr);
	}
    }
    PushStringLiteral(envPtr, "");
    return TCL_OK;
}

/*
 *----------------------------------------------------------------------
 *
 * TclInitByteCodeObj --
 *
 *	Create a ByteCode structure and initialize it from a CompileEnv
 *	compilation environment structure. The ByteCode structure is smaller
 *	and contains just that information needed to execute the bytecode
 *	instructions resulting from compiling a Tcl script. The resulting
 *	structure is placed in the specified object.
 *
 * Results:
 *	A newly constructed ByteCode object is stored in the internal
 *	representation of the objPtr.
 *
 * Side effects:
 *	A single heap object is allocated to hold the new ByteCode structure
 *	and its code, object, command location, and aux data arrays. Note that
 *	"ownership" (i.e., the pointers to) the Tcl objects and aux data items
 *	will be handed over to the new ByteCode structure from the CompileEnv
 *	structure.
 *
 *----------------------------------------------------------------------
 */

static void
PreventCycle(
    Tcl_Obj *objPtr,
    CompileEnv *envPtr)
{
    int i;

    for (i = 0;  i < envPtr->literalArrayNext; i++) {
	if (objPtr == TclFetchLiteral(envPtr, i)) {
	    /*
	     * Prevent circular reference where the bytecode intrep of
	     * a value contains a literal which is that same value.
	     * If this is allowed to happen, refcount decrements may not
	     * reach zero, and memory may leak.  Bugs 467523, 3357771
	     *
	     * NOTE:  [Bugs 3392070, 3389764] We make a copy based completely
	     * on the string value, and do not call Tcl_DuplicateObj() so we
             * can be sure we do not have any lingering cycles hiding in
	     * the intrep.
	     */
	    size_t numBytes;
	    const char *bytes = TclGetStringFromObj(objPtr, &numBytes);
	    Tcl_Obj *copyPtr = Tcl_NewStringObj(bytes, numBytes);

	    Tcl_IncrRefCount(copyPtr);
	    TclReleaseLiteral((Tcl_Interp *)envPtr->iPtr, objPtr);

	    envPtr->literalArrayPtr[i].objPtr = copyPtr;
	}
    }
}

ByteCode *
TclInitByteCode(
    CompileEnv *envPtr)/* Points to the CompileEnv structure from
				 * which to create a ByteCode structure. */
{
    ByteCode *codePtr;
    size_t codeBytes, objArrayBytes, exceptArrayBytes, cmdLocBytes;
    size_t auxDataArrayBytes, structureSize;
    unsigned char *p;
#ifdef TCL_COMPILE_DEBUG
    unsigned char *nextPtr;
#endif
    int numLitObjects = envPtr->literalArrayNext;
    Namespace *namespacePtr;
    int i, isNew;
    Interp *iPtr;

    if (envPtr->iPtr == NULL) {
	Tcl_Panic("TclInitByteCodeObj() called on uninitialized CompileEnv");
    }

    iPtr = envPtr->iPtr;

    codeBytes = envPtr->codeNext - envPtr->codeStart;
    objArrayBytes = envPtr->literalArrayNext * sizeof(Tcl_Obj *);
    exceptArrayBytes = envPtr->exceptArrayNext * sizeof(ExceptionRange);
    auxDataArrayBytes = envPtr->auxDataArrayNext * sizeof(AuxData);
    cmdLocBytes = GetCmdLocEncodingSize(envPtr);

    /*
     * Compute the total number of bytes needed for this bytecode.
     */

    structureSize = sizeof(ByteCode);
    structureSize += TCL_ALIGN(codeBytes);	  /* align object array */
    structureSize += TCL_ALIGN(objArrayBytes);	  /* align exc range arr */
    structureSize += TCL_ALIGN(exceptArrayBytes); /* align AuxData array */
    structureSize += auxDataArrayBytes;
    structureSize += cmdLocBytes;

    if (envPtr->iPtr->varFramePtr != NULL) {
	namespacePtr = envPtr->iPtr->varFramePtr->nsPtr;
    } else {
	namespacePtr = envPtr->iPtr->globalNsPtr;
    }

    p = (unsigned char *)Tcl_Alloc(structureSize);
    codePtr = (ByteCode *) p;
    codePtr->interpHandle = TclHandlePreserve(iPtr->handle);
    codePtr->compileEpoch = iPtr->compileEpoch;
    codePtr->nsPtr = namespacePtr;
    codePtr->nsEpoch = namespacePtr->resolverEpoch;
    codePtr->refCount = 0;
    TclPreserveByteCode(codePtr);
    if (namespacePtr->compiledVarResProc || iPtr->resolverPtr) {
	codePtr->flags = TCL_BYTECODE_RESOLVE_VARS;
    } else {
	codePtr->flags = 0;
    }
    codePtr->source = envPtr->source;
    codePtr->procPtr = envPtr->procPtr;

    codePtr->numCommands = envPtr->numCommands;
    codePtr->numSrcBytes = envPtr->numSrcBytes;
    codePtr->numCodeBytes = codeBytes;
    codePtr->numLitObjects = numLitObjects;
    codePtr->numExceptRanges = envPtr->exceptArrayNext;
    codePtr->numAuxDataItems = envPtr->auxDataArrayNext;
    codePtr->numCmdLocBytes = cmdLocBytes;
    codePtr->maxExceptDepth = envPtr->maxExceptDepth;
    codePtr->maxStackDepth = envPtr->maxStackDepth;

    p += sizeof(ByteCode);
    codePtr->codeStart = p;
    memcpy(p, envPtr->codeStart, codeBytes);

    p += TCL_ALIGN(codeBytes);		/* align object array */
    codePtr->objArrayPtr = (Tcl_Obj **) p;
    for (i = 0;  i < numLitObjects;  i++) {
	codePtr->objArrayPtr[i] = TclFetchLiteral(envPtr, i);
    }

    p += TCL_ALIGN(objArrayBytes);	/* align exception range array */
    if (exceptArrayBytes > 0) {
	codePtr->exceptArrayPtr = (ExceptionRange *) p;
	memcpy(p, envPtr->exceptArrayPtr, exceptArrayBytes);
    } else {
	codePtr->exceptArrayPtr = NULL;
    }

    p += TCL_ALIGN(exceptArrayBytes);	/* align AuxData array */
    if (auxDataArrayBytes > 0) {
	codePtr->auxDataArrayPtr = (AuxData *) p;
	memcpy(p, envPtr->auxDataArrayPtr, auxDataArrayBytes);
    } else {
	codePtr->auxDataArrayPtr = NULL;
    }

    p += auxDataArrayBytes;
#ifndef TCL_COMPILE_DEBUG
    EncodeCmdLocMap(envPtr, codePtr, (unsigned char *) p);
#else
    nextPtr = EncodeCmdLocMap(envPtr, codePtr, (unsigned char *) p);
    if (((size_t)(nextPtr - p)) != cmdLocBytes) {
	Tcl_Panic("TclInitByteCodeObj: encoded cmd location bytes %lu != expected size %lu", (unsigned long)(nextPtr - p), (unsigned long)cmdLocBytes);
    }
#endif

    /*
     * Record various compilation-related statistics about the new ByteCode
     * structure. Don't include overhead for statistics-related fields.
     */

#ifdef TCL_COMPILE_STATS
    codePtr->structureSize = structureSize
	    - (sizeof(size_t) + sizeof(Tcl_Time));
    Tcl_GetTime(&codePtr->createTime);

    RecordByteCodeStats(codePtr);
#endif /* TCL_COMPILE_STATS */

    /*
     * TIP #280. Associate the extended per-word line information with the
     * byte code object (internal rep), for use with the bc compiler.
     */

    Tcl_SetHashValue(Tcl_CreateHashEntry(iPtr->lineBCPtr, codePtr,
	    &isNew), envPtr->extCmdMapPtr);
    envPtr->extCmdMapPtr = NULL;

    /* We've used up the CompileEnv.  Mark as uninitialized. */
    envPtr->iPtr = NULL;

    codePtr->localCachePtr = NULL;
    return codePtr;
}

ByteCode *
TclInitByteCodeObj(
    Tcl_Obj *objPtr,		/* Points object that should be initialized,
				 * and whose string rep contains the source
				 * code. */
    const Tcl_ObjType *typePtr,
    CompileEnv *envPtr)/* Points to the CompileEnv structure from
				 * which to create a ByteCode structure. */
{
    ByteCode *codePtr;

    PreventCycle(objPtr, envPtr);

    codePtr = TclInitByteCode(envPtr);

    /*
     * Free the old internal rep then convert the object to a bytecode object
     * by making its internal rep point to the just compiled ByteCode.
     */

    ByteCodeSetIntRep(objPtr, typePtr, codePtr);
    return codePtr;
}

/*
 *----------------------------------------------------------------------
 *
 * TclFindCompiledLocal --
 *
 *	This procedure is called at compile time to look up and optionally
 *	allocate an entry ("slot") for a variable in a procedure's array of
 *	local variables. If the variable's name is NULL, a new temporary
 *	variable is always created. (Such temporary variables can only be
 *	referenced using their slot index.)
 *
 * Results:
 *	If create is 0 and the name is non-NULL, then if the variable is
 *	found, the index of its entry in the procedure's array of local
 *	variables is returned; otherwise -1 is returned. If name is NULL, the
 *	index of a new temporary variable is returned. Finally, if create is 1
 *	and name is non-NULL, the index of a new entry is returned.
 *
 * Side effects:
 *	Creates and registers a new local variable if create is 1 and the
 *	variable is unknown, or if the name is NULL.
 *
 *----------------------------------------------------------------------
 */

int
TclFindCompiledLocal(
    const char *name,	/* Points to first character of the name of a
				 * scalar or array variable. If NULL, a
				 * temporary var should be created. */
    size_t nameBytes,		/* Number of bytes in the name. */
    int create,			/* If 1, allocate a local frame entry for the
				 * variable if it is new. */
    CompileEnv *envPtr)		/* Points to the current compile environment*/
{
    CompiledLocal *localPtr;
    int localVar = -1;
    int i;
    Proc *procPtr;

    /*
     * If not creating a temporary, does a local variable of the specified
     * name already exist?
     */

    procPtr = envPtr->procPtr;

    if (procPtr == NULL) {
	/*
	 * Compiling a non-body script: give it read access to the LVT in the
	 * current localCache
	 */

	LocalCache *cachePtr = envPtr->iPtr->varFramePtr->localCachePtr;
	const char *localName;
	Tcl_Obj **varNamePtr;
	size_t len;

	if (!cachePtr || !name) {
	    return -1;
	}

	varNamePtr = &cachePtr->varName0;
	for (i=0; i < cachePtr->numVars; varNamePtr++, i++) {
	    if (*varNamePtr) {
		localName = TclGetStringFromObj(*varNamePtr, &len);
		if ((len == nameBytes) && !strncmp(name, localName, len)) {
		    return i;
		}
	    }
	}
	return -1;
    }

    if (name != NULL) {
	int localCt = procPtr->numCompiledLocals;

	localPtr = procPtr->firstLocalPtr;
	for (i = 0;  i < localCt;  i++) {
	    if (!TclIsVarTemporary(localPtr)) {
		char *localName = localPtr->name;

		if ((nameBytes == localPtr->nameLength) &&
			(strncmp(name,localName,nameBytes) == 0)) {
		    return i;
		}
	    }
	    localPtr = localPtr->nextPtr;
	}
    }

    /*
     * Create a new variable if appropriate.
     */

    if (create || (name == NULL)) {
	localVar = procPtr->numCompiledLocals;
	localPtr = (CompiledLocal *)Tcl_Alloc(offsetof(CompiledLocal, name) + nameBytes + 1);
	if (procPtr->firstLocalPtr == NULL) {
	    procPtr->firstLocalPtr = procPtr->lastLocalPtr = localPtr;
	} else {
	    procPtr->lastLocalPtr->nextPtr = localPtr;
	    procPtr->lastLocalPtr = localPtr;
	}
	localPtr->nextPtr = NULL;
	localPtr->nameLength = nameBytes;
	localPtr->frameIndex = localVar;
	localPtr->flags = 0;
	if (name == NULL) {
	    localPtr->flags |= VAR_TEMPORARY;
	}
	localPtr->defValuePtr = NULL;
	localPtr->resolveInfo = NULL;

	if (name != NULL) {
	    memcpy(localPtr->name, name, nameBytes);
	}
	localPtr->name[nameBytes] = '\0';
	procPtr->numCompiledLocals++;
    }
    return localVar;
}

/*
 *----------------------------------------------------------------------
 *
 * TclExpandCodeArray --
 *
 *	Procedure that uses malloc to allocate more storage for a CompileEnv's
 *	code array.
 *
 * Results:
 *	None.
 *
 * Side effects:
 *	The byte code array in *envPtr is reallocated to a new array of double
 *	the size, and if envPtr->mallocedCodeArray is non-zero the old array
 *	is freed. Byte codes are copied from the old array to the new one.
 *
 *----------------------------------------------------------------------
 */

void
TclExpandCodeArray(
    void *envArgPtr)		/* Points to the CompileEnv whose code array
				 * must be enlarged. */
{
    CompileEnv *envPtr = (CompileEnv *)envArgPtr;
				/* The CompileEnv containing the code array to
				 * be doubled in size. */

    /*
     * envPtr->codeNext is equal to envPtr->codeEnd. The currently defined
     * code bytes are stored between envPtr->codeStart and envPtr->codeNext-1
     * [inclusive].
     */

    size_t currBytes = envPtr->codeNext - envPtr->codeStart;
    size_t newBytes = 2 * (envPtr->codeEnd - envPtr->codeStart);

    if (envPtr->mallocedCodeArray) {
	envPtr->codeStart = (unsigned char *)Tcl_Realloc(envPtr->codeStart, newBytes);
    } else {
	/*
	 * envPtr->codeStart isn't a Tcl_Alloc'd pointer, so we must code a
	 * Tcl_Realloc equivalent for ourselves.
	 */

	unsigned char *newPtr = (unsigned char *)Tcl_Alloc(newBytes);

	memcpy(newPtr, envPtr->codeStart, currBytes);
	envPtr->codeStart = newPtr;
	envPtr->mallocedCodeArray = 1;
    }

    envPtr->codeNext = envPtr->codeStart + currBytes;
    envPtr->codeEnd = envPtr->codeStart + newBytes;
}

/*
 *----------------------------------------------------------------------
 *
 * EnterCmdStartData --
 *
 *	Registers the starting source and bytecode location of a command. This
 *	information is used at runtime to map between instruction pc and
 *	source locations.
 *
 * Results:
 *	None.
 *
 * Side effects:
 *	Inserts source and code location information into the compilation
 *	environment envPtr for the command at index cmdIndex. The compilation
 *	environment's CmdLocation array is grown if necessary.
 *
 *----------------------------------------------------------------------
 */

static void
EnterCmdStartData(
    CompileEnv *envPtr,		/* Points to the compilation environment
				 * structure in which to enter command
				 * location information. */
    int cmdIndex,		/* Index of the command whose start data is
				 * being set. */
    int srcOffset,		/* Offset of first char of the command. */
    int codeOffset)		/* Offset of first byte of command code. */
{
    CmdLocation *cmdLocPtr;

    if ((cmdIndex < 0) || (cmdIndex >= envPtr->numCommands)) {
	Tcl_Panic("EnterCmdStartData: bad command index %d", cmdIndex);
    }

    if (cmdIndex >= envPtr->cmdMapEnd) {
	/*
	 * Expand the command location array by allocating more storage from
	 * the heap. The currently allocated CmdLocation entries are stored
	 * from cmdMapPtr[0] up to cmdMapPtr[envPtr->cmdMapEnd] (inclusive).
	 */

	size_t currElems = envPtr->cmdMapEnd;
	size_t newElems = 2 * currElems;
	size_t currBytes = currElems * sizeof(CmdLocation);
	size_t newBytes = newElems * sizeof(CmdLocation);

	if (envPtr->mallocedCmdMap) {
	    envPtr->cmdMapPtr = (CmdLocation *)Tcl_Realloc(envPtr->cmdMapPtr, newBytes);
	} else {
	    /*
	     * envPtr->cmdMapPtr isn't a Tcl_Alloc'd pointer, so we must code a
	     * Tcl_Realloc equivalent for ourselves.
	     */

	    CmdLocation *newPtr = (CmdLocation *)Tcl_Alloc(newBytes);

	    memcpy(newPtr, envPtr->cmdMapPtr, currBytes);
	    envPtr->cmdMapPtr = newPtr;
	    envPtr->mallocedCmdMap = 1;
	}
	envPtr->cmdMapEnd = newElems;
    }

    if (cmdIndex > 0) {
	if (codeOffset < envPtr->cmdMapPtr[cmdIndex-1].codeOffset) {
	    Tcl_Panic("EnterCmdStartData: cmd map not sorted by code offset");
	}
    }

    cmdLocPtr = &envPtr->cmdMapPtr[cmdIndex];
    cmdLocPtr->codeOffset = codeOffset;
    cmdLocPtr->srcOffset = srcOffset;
    cmdLocPtr->numSrcBytes = -1;
    cmdLocPtr->numCodeBytes = -1;
}

/*
 *----------------------------------------------------------------------
 *
 * EnterCmdExtentData --
 *
 *	Registers the source and bytecode length for a command. This
 *	information is used at runtime to map between instruction pc and
 *	source locations.
 *
 * Results:
 *	None.
 *
 * Side effects:
 *	Inserts source and code length information into the compilation
 *	environment envPtr for the command at index cmdIndex. Starting source
 *	and bytecode information for the command must already have been
 *	registered.
 *
 *----------------------------------------------------------------------
 */

static void
EnterCmdExtentData(
    CompileEnv *envPtr,		/* Points to the compilation environment
				 * structure in which to enter command
				 * location information. */
    int cmdIndex,		/* Index of the command whose source and code
				 * length data is being set. */
    int numSrcBytes,		/* Number of command source chars. */
    int numCodeBytes)		/* Offset of last byte of command code. */
{
    CmdLocation *cmdLocPtr;

    if ((cmdIndex < 0) || (cmdIndex >= envPtr->numCommands)) {
	Tcl_Panic("EnterCmdExtentData: bad command index %d", cmdIndex);
    }

    if (cmdIndex > envPtr->cmdMapEnd) {
	Tcl_Panic("EnterCmdExtentData: missing start data for command %d",
		cmdIndex);
    }

    cmdLocPtr = &envPtr->cmdMapPtr[cmdIndex];
    cmdLocPtr->numSrcBytes = numSrcBytes;
    cmdLocPtr->numCodeBytes = numCodeBytes;
}

/*
 *----------------------------------------------------------------------
 * TIP #280
 *
 * EnterCmdWordData --
 *
 *	Registers the lines for the words of a command. This information is
 *	used at runtime by 'info frame'.
 *
 * Results:
 *	None.
 *
 * Side effects:
 *	Inserts word location information into the compilation environment
 *	envPtr for the command at index cmdIndex. The compilation
 *	environment's ExtCmdLoc.ECL array is grown if necessary.
 *
 *----------------------------------------------------------------------
 */

static void
EnterCmdWordData(
    ExtCmdLoc *eclPtr,		/* Points to the map environment structure in
				 * which to enter command location
				 * information. */
    int srcOffset,		/* Offset of first char of the command. */
    Tcl_Token *tokenPtr,
    const char *cmd,
    int numWords,
    int line,
    int *clNext,
    int **wlines,
    CompileEnv *envPtr)
{
    ECL *ePtr;
    const char *last;
    int wordIdx, wordLine, *wwlines, *wordNext;

    if (eclPtr->nuloc >= eclPtr->nloc) {
	/*
	 * Expand the ECL array by allocating more storage from the heap. The
	 * currently allocated ECL entries are stored from eclPtr->loc[0] up
	 * to eclPtr->loc[eclPtr->nuloc-1] (inclusive).
	 */

	size_t currElems = eclPtr->nloc;
	size_t newElems = (currElems ? 2*currElems : 1);
	size_t newBytes = newElems * sizeof(ECL);

	eclPtr->loc = (ECL *)Tcl_Realloc(eclPtr->loc, newBytes);
	eclPtr->nloc = newElems;
    }

    ePtr = &eclPtr->loc[eclPtr->nuloc];
    ePtr->srcOffset = srcOffset;
    ePtr->line = (int *)Tcl_Alloc(numWords * sizeof(int));
    ePtr->next = (int **)Tcl_Alloc(numWords * sizeof(int *));
    ePtr->nline = numWords;
    wwlines = (int *)Tcl_Alloc(numWords * sizeof(int));

    last = cmd;
    wordLine = line;
    wordNext = clNext;
    for (wordIdx=0 ; wordIdx<numWords;
	    wordIdx++, tokenPtr += tokenPtr->numComponents + 1) {
	TclAdvanceLines(&wordLine, last, tokenPtr->start);
	TclAdvanceContinuations(&wordLine, &wordNext,
		tokenPtr->start - envPtr->source);
	/* See Ticket 4b61afd660 */
	wwlines[wordIdx] =
		((wordIdx == 0) || TclWordKnownAtCompileTime(tokenPtr, NULL))
		? wordLine : -1;
	ePtr->line[wordIdx] = wordLine;
	ePtr->next[wordIdx] = wordNext;
	last = tokenPtr->start;
    }

    *wlines = wwlines;
    eclPtr->nuloc ++;
}

/*
 *----------------------------------------------------------------------
 *
 * TclCreateExceptRange --
 *
 *	Procedure that allocates and initializes a new ExceptionRange
 *	structure of the specified kind in a CompileEnv.
 *
 * Results:
 *	Returns the index for the newly created ExceptionRange.
 *
 * Side effects:
 *	If there is not enough room in the CompileEnv's ExceptionRange array,
 *	the array in expanded: a new array of double the size is allocated, if
 *	envPtr->mallocedExceptArray is non-zero the old array is freed, and
 *	ExceptionRange entries are copied from the old array to the new one.
 *
 *----------------------------------------------------------------------
 */

int
TclCreateExceptRange(
    ExceptionRangeType type,	/* The kind of ExceptionRange desired. */
    CompileEnv *envPtr)/* Points to CompileEnv for which to create a
				 * new ExceptionRange structure. */
{
    ExceptionRange *rangePtr;
    ExceptionAux *auxPtr;
    int index = envPtr->exceptArrayNext;

    if (index >= envPtr->exceptArrayEnd) {
	/*
	 * Expand the ExceptionRange array. The currently allocated entries
	 * are stored between elements 0 and (envPtr->exceptArrayNext - 1)
	 * [inclusive].
	 */

	size_t currBytes =
		envPtr->exceptArrayNext * sizeof(ExceptionRange);
	size_t currBytes2 = envPtr->exceptArrayNext * sizeof(ExceptionAux);
	int newElems = 2*envPtr->exceptArrayEnd;
	size_t newBytes = newElems * sizeof(ExceptionRange);
	size_t newBytes2 = newElems * sizeof(ExceptionAux);

	if (envPtr->mallocedExceptArray) {
	    envPtr->exceptArrayPtr =
		    (ExceptionRange *)Tcl_Realloc(envPtr->exceptArrayPtr, newBytes);
	    envPtr->exceptAuxArrayPtr =
		    (ExceptionAux *)Tcl_Realloc(envPtr->exceptAuxArrayPtr, newBytes2);
	} else {
	    /*
	     * envPtr->exceptArrayPtr isn't a Tcl_Alloc'd pointer, so we must
	     * code a Tcl_Realloc equivalent for ourselves.
	     */

	    ExceptionRange *newPtr = (ExceptionRange *)Tcl_Alloc(newBytes);
	    ExceptionAux *newPtr2 = (ExceptionAux *)Tcl_Alloc(newBytes2);

	    memcpy(newPtr, envPtr->exceptArrayPtr, currBytes);
	    memcpy(newPtr2, envPtr->exceptAuxArrayPtr, currBytes2);
	    envPtr->exceptArrayPtr = newPtr;
	    envPtr->exceptAuxArrayPtr = newPtr2;
	    envPtr->mallocedExceptArray = 1;
	}
	envPtr->exceptArrayEnd = newElems;
    }
    envPtr->exceptArrayNext++;

    rangePtr = &envPtr->exceptArrayPtr[index];
    rangePtr->type = type;
    rangePtr->nestingLevel = envPtr->exceptDepth;
    rangePtr->codeOffset = -1;
    rangePtr->numCodeBytes = -1;
    rangePtr->breakOffset = -1;
    rangePtr->continueOffset = -1;
    rangePtr->catchOffset = -1;
    auxPtr = &envPtr->exceptAuxArrayPtr[index];
    auxPtr->supportsContinue = 1;
    auxPtr->stackDepth = envPtr->currStackDepth;
    auxPtr->expandTarget = envPtr->expandCount;
    auxPtr->expandTargetDepth = -1;
    auxPtr->numBreakTargets = 0;
    auxPtr->breakTargets = NULL;
    auxPtr->allocBreakTargets = 0;
    auxPtr->numContinueTargets = 0;
    auxPtr->continueTargets = NULL;
    auxPtr->allocContinueTargets = 0;
    return index;
}

/*
 * ---------------------------------------------------------------------
 *
 * TclGetInnermostExceptionRange --
 *
 *	Returns the innermost exception range that covers the current code
 *	creation point, and (optionally) the stack depth that is expected at
 *	that point. Relies on the fact that the range has a numCodeBytes = -1
 *	when it is being populated and that inner ranges come after outer
 *	ranges.
 *
 * ---------------------------------------------------------------------
 */

ExceptionRange *
TclGetInnermostExceptionRange(
    CompileEnv *envPtr,
    int returnCode,
    ExceptionAux **auxPtrPtr)
{
    int i = envPtr->exceptArrayNext;
    ExceptionRange *rangePtr = envPtr->exceptArrayPtr + i;

    while (i > 0) {
	rangePtr--; i--;

	if (CurrentOffset(envPtr) >= rangePtr->codeOffset &&
		(rangePtr->numCodeBytes == -1 || CurrentOffset(envPtr) <
			rangePtr->codeOffset+rangePtr->numCodeBytes) &&
		(returnCode != TCL_CONTINUE ||
			envPtr->exceptAuxArrayPtr[i].supportsContinue)) {

	    if (auxPtrPtr) {
		*auxPtrPtr = envPtr->exceptAuxArrayPtr + i;
	    }
	    return rangePtr;
	}
    }
    return NULL;
}

/*
 * ---------------------------------------------------------------------
 *
 * TclAddLoopBreakFixup, TclAddLoopContinueFixup --
 *
 *	Adds a place that wants to break/continue to the loop exception range
 *	tracking that will be fixed up once the loop can be finalized. These
 *	functions will generate an INST_JUMP4 that will be fixed up during the
 *	loop finalization.
 *
 * ---------------------------------------------------------------------
 */

void
TclAddLoopBreakFixup(
    CompileEnv *envPtr,
    ExceptionAux *auxPtr)
{
    int range = auxPtr - envPtr->exceptAuxArrayPtr;

    if (envPtr->exceptArrayPtr[range].type != LOOP_EXCEPTION_RANGE) {
	Tcl_Panic("trying to add 'break' fixup to full exception range");
    }

    if (++auxPtr->numBreakTargets > auxPtr->allocBreakTargets) {
	auxPtr->allocBreakTargets *= 2;
	auxPtr->allocBreakTargets += 2;
	if (auxPtr->breakTargets) {
	    auxPtr->breakTargets = (unsigned int *)Tcl_Realloc(auxPtr->breakTargets,
		    sizeof(int) * auxPtr->allocBreakTargets);
	} else {
	    auxPtr->breakTargets =
		    (unsigned int *)Tcl_Alloc(sizeof(int) * auxPtr->allocBreakTargets);
	}
    }
    auxPtr->breakTargets[auxPtr->numBreakTargets - 1] = CurrentOffset(envPtr);
    TclEmitInstInt4(INST_JUMP4, 0, envPtr);
}

void
TclAddLoopContinueFixup(
    CompileEnv *envPtr,
    ExceptionAux *auxPtr)
{
    int range = auxPtr - envPtr->exceptAuxArrayPtr;

    if (envPtr->exceptArrayPtr[range].type != LOOP_EXCEPTION_RANGE) {
	Tcl_Panic("trying to add 'continue' fixup to full exception range");
    }

    if (++auxPtr->numContinueTargets > auxPtr->allocContinueTargets) {
	auxPtr->allocContinueTargets *= 2;
	auxPtr->allocContinueTargets += 2;
	if (auxPtr->continueTargets) {
	    auxPtr->continueTargets = (unsigned int *)Tcl_Realloc(auxPtr->continueTargets,
		    sizeof(int) * auxPtr->allocContinueTargets);
	} else {
	    auxPtr->continueTargets =
		    (unsigned int *)Tcl_Alloc(sizeof(int) * auxPtr->allocContinueTargets);
	}
    }
    auxPtr->continueTargets[auxPtr->numContinueTargets - 1] =
	    CurrentOffset(envPtr);
    TclEmitInstInt4(INST_JUMP4, 0, envPtr);
}

/*
 * ---------------------------------------------------------------------
 *
 * TclCleanupStackForBreakContinue --
 *
 *	Ditch the extra elements from the auxiliary stack and the main stack.
 *	How to do this exactly depends on whether there are any elements on
 *	the auxiliary stack to pop.
 *
 * ---------------------------------------------------------------------
 */

void
TclCleanupStackForBreakContinue(
    CompileEnv *envPtr,
    ExceptionAux *auxPtr)
{
    int savedStackDepth = envPtr->currStackDepth;
    int toPop = envPtr->expandCount - auxPtr->expandTarget;

    if (toPop > 0) {
	while (toPop --> 0) {
	    TclEmitOpcode(INST_EXPAND_DROP, envPtr);
	}
	TclAdjustStackDepth(auxPtr->expandTargetDepth - envPtr->currStackDepth,
		envPtr);
	envPtr->currStackDepth = auxPtr->expandTargetDepth;
    }
    toPop = envPtr->currStackDepth - auxPtr->stackDepth;
    while (toPop --> 0) {
	TclEmitOpcode(INST_POP, envPtr);
    }
    envPtr->currStackDepth = savedStackDepth;
}

/*
 * ---------------------------------------------------------------------
 *
 * StartExpanding --
 *
 *	Pushes an INST_EXPAND_START and does some additional housekeeping so
 *	that the [break] and [continue] compilers can use an exception-free
 *	issue to discard it.
 *
 * ---------------------------------------------------------------------
 */

static void
StartExpanding(
    CompileEnv *envPtr)
{
    int i;

    TclEmitOpcode(INST_EXPAND_START, envPtr);

    /*
     * Update inner exception ranges with information about the environment
     * where this expansion started.
     */

    for (i=0 ; i<envPtr->exceptArrayNext ; i++) {
	ExceptionRange *rangePtr = &envPtr->exceptArrayPtr[i];
	ExceptionAux *auxPtr = &envPtr->exceptAuxArrayPtr[i];

	/*
	 * Ignore loops unless they're still being built.
	 */

	if (rangePtr->codeOffset > CurrentOffset(envPtr)) {
	    continue;
	}
	if (rangePtr->numCodeBytes != -1) {
	    continue;
	}

	/*
	 * Adequate condition: further out loops and further in exceptions
	 * don't actually need this information.
	 */

	if (auxPtr->expandTarget == envPtr->expandCount) {
	    auxPtr->expandTargetDepth = envPtr->currStackDepth;
	}
    }

    /*
     * There's now one more expansion being processed on the auxiliary stack.
     */

    envPtr->expandCount++;
}

/*
 * ---------------------------------------------------------------------
 *
 * TclFinalizeLoopExceptionRange --
 *
 *	Finalizes a loop exception range, binding the registered [break] and
 *	[continue] implementations so that they jump to the correct place.
 *	Note that this must only be called after *all* the exception range
 *	target offsets have been set.
 *
 * ---------------------------------------------------------------------
 */

void
TclFinalizeLoopExceptionRange(
    CompileEnv *envPtr,
    int range)
{
    ExceptionRange *rangePtr = &envPtr->exceptArrayPtr[range];
    ExceptionAux *auxPtr = &envPtr->exceptAuxArrayPtr[range];
    int i, offset;
    unsigned char *site;

    if (rangePtr->type != LOOP_EXCEPTION_RANGE) {
	Tcl_Panic("trying to finalize a loop exception range");
    }

    /*
     * Do the jump fixups. Note that these are always issued as INST_JUMP4 so
     * there is no need to fuss around with updating code offsets.
     */

    for (i=0 ; i<auxPtr->numBreakTargets ; i++) {
	site = envPtr->codeStart + auxPtr->breakTargets[i];
	offset = rangePtr->breakOffset - auxPtr->breakTargets[i];
	TclUpdateInstInt4AtPc(INST_JUMP4, offset, site);
    }
    for (i=0 ; i<auxPtr->numContinueTargets ; i++) {
	site = envPtr->codeStart + auxPtr->continueTargets[i];
	if (rangePtr->continueOffset == -1) {
	    int j;

	    /*
	     * WTF? Can't bind, so revert to an INST_CONTINUE. Not enough
	     * space to do anything else.
	     */

	    *site = INST_CONTINUE;
	    for (j=0 ; j<4 ; j++) {
		*++site = INST_NOP;
	    }
	} else {
	    offset = rangePtr->continueOffset - auxPtr->continueTargets[i];
	    TclUpdateInstInt4AtPc(INST_JUMP4, offset, site);
	}
    }

    /*
     * Drop the arrays we were holding the only reference to.
     */

    if (auxPtr->breakTargets) {
	Tcl_Free(auxPtr->breakTargets);
	auxPtr->breakTargets = NULL;
	auxPtr->numBreakTargets = 0;
    }
    if (auxPtr->continueTargets) {
	Tcl_Free(auxPtr->continueTargets);
	auxPtr->continueTargets = NULL;
	auxPtr->numContinueTargets = 0;
    }
}

/*
 *----------------------------------------------------------------------
 *
 * TclCreateAuxData --
 *
 *	Procedure that allocates and initializes a new AuxData structure in a
 *	CompileEnv's array of compilation auxiliary data records. These
 *	AuxData records hold information created during compilation by
 *	CompileProcs and used by instructions during execution.
 *
 * Results:
 *	Returns the index for the newly created AuxData structure.
 *
 * Side effects:
 *	If there is not enough room in the CompileEnv's AuxData array, the
 *	AuxData array in expanded: a new array of double the size is
 *	allocated, if envPtr->mallocedAuxDataArray is non-zero the old array
 *	is freed, and AuxData entries are copied from the old array to the new
 *	one.
 *
 *----------------------------------------------------------------------
 */

int
TclCreateAuxData(
    ClientData clientData,	/* The compilation auxiliary data to store in
				 * the new aux data record. */
    const AuxDataType *typePtr,	/* Pointer to the type to attach to this
				 * AuxData */
    CompileEnv *envPtr)/* Points to the CompileEnv for which a new
				 * aux data structure is to be allocated. */
{
    int index;			/* Index for the new AuxData structure. */
    AuxData *auxDataPtr;
				/* Points to the new AuxData structure */

    index = envPtr->auxDataArrayNext;
    if (index >= envPtr->auxDataArrayEnd) {
	/*
	 * Expand the AuxData array. The currently allocated entries are
	 * stored between elements 0 and (envPtr->auxDataArrayNext - 1)
	 * [inclusive].
	 */

	size_t currBytes = envPtr->auxDataArrayNext * sizeof(AuxData);
	int newElems = 2*envPtr->auxDataArrayEnd;
	size_t newBytes = newElems * sizeof(AuxData);

	if (envPtr->mallocedAuxDataArray) {
	    envPtr->auxDataArrayPtr =
		    (AuxData *)Tcl_Realloc(envPtr->auxDataArrayPtr, newBytes);
	} else {
	    /*
	     * envPtr->auxDataArrayPtr isn't a Tcl_Alloc'd pointer, so we must
	     * code a Tcl_Realloc equivalent for ourselves.
	     */

	    AuxData *newPtr = (AuxData *)Tcl_Alloc(newBytes);

	    memcpy(newPtr, envPtr->auxDataArrayPtr, currBytes);
	    envPtr->auxDataArrayPtr = newPtr;
	    envPtr->mallocedAuxDataArray = 1;
	}
	envPtr->auxDataArrayEnd = newElems;
    }
    envPtr->auxDataArrayNext++;

    auxDataPtr = &envPtr->auxDataArrayPtr[index];
    auxDataPtr->clientData = clientData;
    auxDataPtr->type = typePtr;
    return index;
}

/*
 *----------------------------------------------------------------------
 *
 * TclInitJumpFixupArray --
 *
 *	Initializes a JumpFixupArray structure to hold some number of jump
 *	fixup entries.
 *
 * Results:
 *	None.
 *
 * Side effects:
 *	The JumpFixupArray structure is initialized.
 *
 *----------------------------------------------------------------------
 */

void
TclInitJumpFixupArray(
    JumpFixupArray *fixupArrayPtr)
				/* Points to the JumpFixupArray structure to
				 * initialize. */
{
    fixupArrayPtr->fixup = fixupArrayPtr->staticFixupSpace;
    fixupArrayPtr->next = 0;
    fixupArrayPtr->end = JUMPFIXUP_INIT_ENTRIES - 1;
    fixupArrayPtr->mallocedArray = 0;
}

/*
 *----------------------------------------------------------------------
 *
 * TclExpandJumpFixupArray --
 *
 *	Procedure that uses malloc to allocate more storage for a jump fixup
 *	array.
 *
 * Results:
 *	None.
 *
 * Side effects:
 *	The jump fixup array in *fixupArrayPtr is reallocated to a new array
 *	of double the size, and if fixupArrayPtr->mallocedArray is non-zero
 *	the old array is freed. Jump fixup structures are copied from the old
 *	array to the new one.
 *
 *----------------------------------------------------------------------
 */

void
TclExpandJumpFixupArray(
    JumpFixupArray *fixupArrayPtr)
				/* Points to the JumpFixupArray structure to
				 * enlarge. */
{
    /*
     * The currently allocated jump fixup entries are stored from fixup[0] up
     * to fixup[fixupArrayPtr->fixupNext] (*not* inclusive). We assume
     * fixupArrayPtr->fixupNext is equal to fixupArrayPtr->fixupEnd.
     */

    size_t currBytes = fixupArrayPtr->next * sizeof(JumpFixup);
    int newElems = 2*(fixupArrayPtr->end + 1);
    size_t newBytes = newElems * sizeof(JumpFixup);

    if (fixupArrayPtr->mallocedArray) {
	fixupArrayPtr->fixup = (JumpFixup *)Tcl_Realloc(fixupArrayPtr->fixup, newBytes);
    } else {
	/*
	 * fixupArrayPtr->fixup isn't a Tcl_Alloc'd pointer, so we must code a
	 * Tcl_Realloc equivalent for ourselves.
	 */

	JumpFixup *newPtr = (JumpFixup *)Tcl_Alloc(newBytes);

	memcpy(newPtr, fixupArrayPtr->fixup, currBytes);
	fixupArrayPtr->fixup = newPtr;
	fixupArrayPtr->mallocedArray = 1;
    }
    fixupArrayPtr->end = newElems;
}

/*
 *----------------------------------------------------------------------
 *
 * TclFreeJumpFixupArray --
 *
 *	Free any storage allocated in a jump fixup array structure.
 *
 * Results:
 *	None.
 *
 * Side effects:
 *	Allocated storage in the JumpFixupArray structure is freed.
 *
 *----------------------------------------------------------------------
 */

void
TclFreeJumpFixupArray(
    JumpFixupArray *fixupArrayPtr)
				/* Points to the JumpFixupArray structure to
				 * free. */
{
    if (fixupArrayPtr->mallocedArray) {
	Tcl_Free(fixupArrayPtr->fixup);
    }
}

/*
 *----------------------------------------------------------------------
 *
 * TclEmitForwardJump --
 *
 *	Procedure to emit a two-byte forward jump of kind "jumpType". Since
 *	the jump may later have to be grown to five bytes if the jump target
 *	is more than, say, 127 bytes away, this procedure also initializes a
 *	JumpFixup record with information about the jump.
 *
 * Results:
 *	None.
 *
 * Side effects:
 *	The JumpFixup record pointed to by "jumpFixupPtr" is initialized with
 *	information needed later if the jump is to be grown. Also, a two byte
 *	jump of the designated type is emitted at the current point in the
 *	bytecode stream.
 *
 *----------------------------------------------------------------------
 */

void
TclEmitForwardJump(
    CompileEnv *envPtr,		/* Points to the CompileEnv structure that
				 * holds the resulting instruction. */
    TclJumpType jumpType,	/* Indicates the kind of jump: if true or
				 * false or unconditional. */
    JumpFixup *jumpFixupPtr)	/* Points to the JumpFixup structure to
				 * initialize with information about this
				 * forward jump. */
{
    /*
     * Initialize the JumpFixup structure:
     *    - codeOffset is offset of first byte of jump below
     *    - cmdIndex is index of the command after the current one
     *    - exceptIndex is the index of the first ExceptionRange after the
     *	    current one.
     */

    jumpFixupPtr->jumpType = jumpType;
    jumpFixupPtr->codeOffset = envPtr->codeNext - envPtr->codeStart;
    jumpFixupPtr->cmdIndex = envPtr->numCommands;
    jumpFixupPtr->exceptIndex = envPtr->exceptArrayNext;

    switch (jumpType) {
    case TCL_UNCONDITIONAL_JUMP:
	TclEmitInstInt1(INST_JUMP1, 0, envPtr);
	break;
    case TCL_TRUE_JUMP:
	TclEmitInstInt1(INST_JUMP_TRUE1, 0, envPtr);
	break;
    default:
	TclEmitInstInt1(INST_JUMP_FALSE1, 0, envPtr);
	break;
    }
}

/*
 *----------------------------------------------------------------------
 *
 * TclFixupForwardJump --
 *
 *	Procedure that updates a previously-emitted forward jump to jump a
 *	specified number of bytes, "jumpDist". If necessary, the jump is grown
 *	from two to five bytes; this is done if the jump distance is greater
 *	than "distThreshold" (normally 127 bytes). The jump is described by a
 *	JumpFixup record previously initialized by TclEmitForwardJump.
 *
 * Results:
 *	1 if the jump was grown and subsequent instructions had to be moved;
 *	otherwise 0. This result is returned to allow callers to update any
 *	additional code offsets they may hold.
 *
 * Side effects:
 *	The jump may be grown and subsequent instructions moved. If this
 *	happens, the code offsets for any commands and any ExceptionRange
 *	records between the jump and the current code address will be updated
 *	to reflect the moved code. Also, the bytecode instruction array in the
 *	CompileEnv structure may be grown and reallocated.
 *
 *----------------------------------------------------------------------
 */

int
TclFixupForwardJump(
    CompileEnv *envPtr,		/* Points to the CompileEnv structure that
				 * holds the resulting instruction. */
    JumpFixup *jumpFixupPtr,	/* Points to the JumpFixup structure that
				 * describes the forward jump. */
    int jumpDist,		/* Jump distance to set in jump instr. */
    int distThreshold)		/* Maximum distance before the two byte jump
				 * is grown to five bytes. */
{
    unsigned char *jumpPc, *p;
    int firstCmd, lastCmd, firstRange, lastRange, k;
    size_t numBytes;

    if (jumpDist <= distThreshold) {
	jumpPc = envPtr->codeStart + jumpFixupPtr->codeOffset;
	switch (jumpFixupPtr->jumpType) {
	case TCL_UNCONDITIONAL_JUMP:
	    TclUpdateInstInt1AtPc(INST_JUMP1, jumpDist, jumpPc);
	    break;
	case TCL_TRUE_JUMP:
	    TclUpdateInstInt1AtPc(INST_JUMP_TRUE1, jumpDist, jumpPc);
	    break;
	default:
	    TclUpdateInstInt1AtPc(INST_JUMP_FALSE1, jumpDist, jumpPc);
	    break;
	}
	return 0;
    }

    /*
     * We must grow the jump then move subsequent instructions down. Note that
     * if we expand the space for generated instructions, code addresses might
     * change; be careful about updating any of these addresses held in
     * variables.
     */

    if ((envPtr->codeNext + 3) > envPtr->codeEnd) {
	TclExpandCodeArray(envPtr);
    }
    jumpPc = envPtr->codeStart + jumpFixupPtr->codeOffset;
    numBytes = envPtr->codeNext-jumpPc-2;
    p = jumpPc+2;
    memmove(p+3, p, numBytes);

    envPtr->codeNext += 3;
    jumpDist += 3;
    switch (jumpFixupPtr->jumpType) {
    case TCL_UNCONDITIONAL_JUMP:
	TclUpdateInstInt4AtPc(INST_JUMP4, jumpDist, jumpPc);
	break;
    case TCL_TRUE_JUMP:
	TclUpdateInstInt4AtPc(INST_JUMP_TRUE4, jumpDist, jumpPc);
	break;
    default:
	TclUpdateInstInt4AtPc(INST_JUMP_FALSE4, jumpDist, jumpPc);
	break;
    }

    /*
     * Adjust the code offsets for any commands and any ExceptionRange records
     * between the jump and the current code address.
     */

    firstCmd = jumpFixupPtr->cmdIndex;
    lastCmd = envPtr->numCommands - 1;
    if (firstCmd < lastCmd) {
	for (k = firstCmd;  k <= lastCmd;  k++) {
	    envPtr->cmdMapPtr[k].codeOffset += 3;
	}
    }

    firstRange = jumpFixupPtr->exceptIndex;
    lastRange = envPtr->exceptArrayNext - 1;
    for (k = firstRange;  k <= lastRange;  k++) {
	ExceptionRange *rangePtr = &envPtr->exceptArrayPtr[k];

	rangePtr->codeOffset += 3;
	switch (rangePtr->type) {
	case LOOP_EXCEPTION_RANGE:
	    rangePtr->breakOffset += 3;
	    if (rangePtr->continueOffset != -1) {
		rangePtr->continueOffset += 3;
	    }
	    break;
	case CATCH_EXCEPTION_RANGE:
	    rangePtr->catchOffset += 3;
	    break;
	default:
	    Tcl_Panic("TclFixupForwardJump: bad ExceptionRange type %d",
		    rangePtr->type);
	}
    }

    for (k = 0 ; k < envPtr->exceptArrayNext ; k++) {
	ExceptionAux *auxPtr = &envPtr->exceptAuxArrayPtr[k];
	int i;

	for (i=0 ; i<auxPtr->numBreakTargets ; i++) {
	    if (jumpFixupPtr->codeOffset < auxPtr->breakTargets[i]) {
		auxPtr->breakTargets[i] += 3;
	    }
	}
	for (i=0 ; i<auxPtr->numContinueTargets ; i++) {
	    if (jumpFixupPtr->codeOffset < auxPtr->continueTargets[i]) {
		auxPtr->continueTargets[i] += 3;
	    }
	}
    }

    return 1;			/* the jump was grown */
}

/*
 *----------------------------------------------------------------------
 *
 * TclEmitInvoke --
 *
 *	Emit one of the invoke-related instructions, wrapping it if necessary
 *	in code that ensures that any break or continue operation passing
 *	through it gets the stack unwinding correct, converting it into an
 *	internal jump if in an appropriate context.
 *
 * Results:
 *	None
 *
 * Side effects:
 *	Issues the jump with all correct stack management. May create another
 *	loop exception range; pointers to ExceptionRange and ExceptionAux
 *	structures should not be held across this call.
 *
 *----------------------------------------------------------------------
 */

void
TclEmitInvoke(
    CompileEnv *envPtr,
    int opcode,
    ...)
{
    va_list argList;
    ExceptionRange *rangePtr;
    ExceptionAux *auxBreakPtr, *auxContinuePtr;
    int arg1, arg2, wordCount = 0, expandCount = 0;
    int loopRange = 0, breakRange = 0, continueRange = 0;
    int cleanup, depth = TclGetStackDepth(envPtr);

    /*
     * Parse the arguments.
     */

    va_start(argList, opcode);
    switch (opcode) {
    case INST_INVOKE_STK1:
	wordCount = arg1 = cleanup = va_arg(argList, int);
	arg2 = 0;
	break;
    case INST_INVOKE_STK4:
	wordCount = arg1 = cleanup = va_arg(argList, int);
	arg2 = 0;
	break;
    case INST_INVOKE_REPLACE:
	arg1 = va_arg(argList, int);
	arg2 = va_arg(argList, int);
	wordCount = arg1 + arg2 - 1;
	cleanup = arg1 + 1;
	break;
    default:
	Tcl_Panic("unexpected opcode");
    case INST_EVAL_STK:
	wordCount = cleanup = 1;
	arg1 = arg2 = 0;
	break;
    case INST_RETURN_STK:
	wordCount = cleanup = 2;
	arg1 = arg2 = 0;
	break;
    case INST_INVOKE_EXPANDED:
	wordCount = arg1 = cleanup = va_arg(argList, int);
	arg2 = 0;
	expandCount = 1;
	break;
    }
    va_end(argList);

    /*
     * Determine if we need to handle break and continue exceptions with a
     * special handling exception range (so that we can correctly unwind the
     * stack).
     *
     * These must be done separately; they can be different (especially for
     * calls from inside a [for] increment clause).
     */

    rangePtr = TclGetInnermostExceptionRange(envPtr, TCL_CONTINUE,
	    &auxContinuePtr);
    if (rangePtr == NULL || rangePtr->type != LOOP_EXCEPTION_RANGE) {
	auxContinuePtr = NULL;
    } else if (auxContinuePtr->stackDepth == envPtr->currStackDepth-wordCount
	    && auxContinuePtr->expandTarget == envPtr->expandCount-expandCount) {
	auxContinuePtr = NULL;
    } else {
	continueRange = auxContinuePtr - envPtr->exceptAuxArrayPtr;
    }

    rangePtr = TclGetInnermostExceptionRange(envPtr, TCL_BREAK, &auxBreakPtr);
    if (rangePtr == NULL || rangePtr->type != LOOP_EXCEPTION_RANGE) {
	auxBreakPtr = NULL;
    } else if (auxContinuePtr == NULL
	    && auxBreakPtr->stackDepth == envPtr->currStackDepth-wordCount
	    && auxBreakPtr->expandTarget == envPtr->expandCount-expandCount) {
	auxBreakPtr = NULL;
    } else {
	breakRange = auxBreakPtr - envPtr->exceptAuxArrayPtr;
    }

    if (auxBreakPtr != NULL || auxContinuePtr != NULL) {
	loopRange = TclCreateExceptRange(LOOP_EXCEPTION_RANGE, envPtr);
	ExceptionRangeStarts(envPtr, loopRange);
    }

    /*
     * Issue the invoke itself.
     */

    switch (opcode) {
    case INST_INVOKE_STK1:
	TclEmitInstInt1(INST_INVOKE_STK1, arg1, envPtr);
	break;
    case INST_INVOKE_STK4:
	TclEmitInstInt4(INST_INVOKE_STK4, arg1, envPtr);
	break;
    case INST_INVOKE_EXPANDED:
	TclEmitOpcode(INST_INVOKE_EXPANDED, envPtr);
	envPtr->expandCount--;
	TclAdjustStackDepth(1 - arg1, envPtr);
	break;
    case INST_EVAL_STK:
	TclEmitOpcode(INST_EVAL_STK, envPtr);
	break;
    case INST_RETURN_STK:
	TclEmitOpcode(INST_RETURN_STK, envPtr);
	break;
    case INST_INVOKE_REPLACE:
	TclEmitInstInt4(INST_INVOKE_REPLACE, arg1, envPtr);
	TclEmitInt1(arg2, envPtr);
	TclAdjustStackDepth(-1, envPtr); /* Correction to stack depth calcs */
	break;
    }

    /*
     * If we're generating a special wrapper exception range, we need to
     * finish that up now.
     */

    if (auxBreakPtr != NULL || auxContinuePtr != NULL) {
	int savedStackDepth = envPtr->currStackDepth;
	int savedExpandCount = envPtr->expandCount;
	JumpFixup nonTrapFixup;

	if (auxBreakPtr != NULL) {
	    auxBreakPtr = envPtr->exceptAuxArrayPtr + breakRange;
	}
	if (auxContinuePtr != NULL) {
	    auxContinuePtr = envPtr->exceptAuxArrayPtr + continueRange;
	}

	ExceptionRangeEnds(envPtr, loopRange);
	TclEmitForwardJump(envPtr, TCL_UNCONDITIONAL_JUMP, &nonTrapFixup);

	/*
	 * Careful! When generating these stack unwinding sequences, the depth
	 * of stack in the cases where they are taken is not the same as if
	 * the exception is not taken.
	 */

	if (auxBreakPtr != NULL) {
	    TclAdjustStackDepth(-1, envPtr);

	    ExceptionRangeTarget(envPtr, loopRange, breakOffset);
	    TclCleanupStackForBreakContinue(envPtr, auxBreakPtr);
	    TclAddLoopBreakFixup(envPtr, auxBreakPtr);
	    TclAdjustStackDepth(1, envPtr);

	    envPtr->currStackDepth = savedStackDepth;
	    envPtr->expandCount = savedExpandCount;
	}

	if (auxContinuePtr != NULL) {
	    TclAdjustStackDepth(-1, envPtr);

	    ExceptionRangeTarget(envPtr, loopRange, continueOffset);
	    TclCleanupStackForBreakContinue(envPtr, auxContinuePtr);
	    TclAddLoopContinueFixup(envPtr, auxContinuePtr);
	    TclAdjustStackDepth(1, envPtr);

	    envPtr->currStackDepth = savedStackDepth;
	    envPtr->expandCount = savedExpandCount;
	}

	TclFinalizeLoopExceptionRange(envPtr, loopRange);
	TclFixupForwardJumpToHere(envPtr, &nonTrapFixup, 127);
    }
    TclCheckStackDepth(depth+1-cleanup, envPtr);
}

/*
 *----------------------------------------------------------------------
 *
 * TclGetInstructionTable --
 *
 *	Returns a pointer to the table describing Tcl bytecode instructions.
 *	This procedure is defined so that clients can access the pointer from
 *	outside the TCL DLLs.
 *
 * Results:
 *	Returns a pointer to the global instruction table, same as the
 *	expression (&tclInstructionTable[0]).
 *
 * Side effects:
 *	None.
 *
 *----------------------------------------------------------------------
 */

const void * /* == InstructionDesc* == */
TclGetInstructionTable(void)
{
    return &tclInstructionTable[0];
}

/*
 *----------------------------------------------------------------------
 *
 * GetCmdLocEncodingSize --
 *
 *	Computes the total number of bytes needed to encode the command
 *	location information for some compiled code.
 *
 * Results:
 *	The byte count needed to encode the compiled location information.
 *
 * Side effects:
 *	None.
 *
 *----------------------------------------------------------------------
 */

static int
GetCmdLocEncodingSize(
    CompileEnv *envPtr)		/* Points to compilation environment structure
				 * containing the CmdLocation structure to
				 * encode. */
{
    CmdLocation *mapPtr = envPtr->cmdMapPtr;
    int numCmds = envPtr->numCommands;
    int codeDelta, codeLen, srcDelta, srcLen;
    int codeDeltaNext, codeLengthNext, srcDeltaNext, srcLengthNext;
				/* The offsets in their respective byte
				 * sequences where the next encoded offset or
				 * length should go. */
    int prevCodeOffset, prevSrcOffset, i;

    codeDeltaNext = codeLengthNext = srcDeltaNext = srcLengthNext = 0;
    prevCodeOffset = prevSrcOffset = 0;
    for (i = 0;  i < numCmds;  i++) {
	codeDelta = mapPtr[i].codeOffset - prevCodeOffset;
	if (codeDelta < 0) {
	    Tcl_Panic("GetCmdLocEncodingSize: bad code offset");
	} else if (codeDelta <= 127) {
	    codeDeltaNext++;
	} else {
	    codeDeltaNext += 5;	/* 1 byte for 0xFF, 4 for positive delta */
	}
	prevCodeOffset = mapPtr[i].codeOffset;

	codeLen = mapPtr[i].numCodeBytes;
	if (codeLen < 0) {
	    Tcl_Panic("GetCmdLocEncodingSize: bad code length");
	} else if (codeLen <= 127) {
	    codeLengthNext++;
	} else {
	    codeLengthNext += 5;/* 1 byte for 0xFF, 4 for length */
	}

	srcDelta = mapPtr[i].srcOffset - prevSrcOffset;
	if ((-127 <= srcDelta) && (srcDelta <= 127) && (srcDelta != -1)) {
	    srcDeltaNext++;
	} else {
	    srcDeltaNext += 5;	/* 1 byte for 0xFF, 4 for delta */
	}
	prevSrcOffset = mapPtr[i].srcOffset;

	srcLen = mapPtr[i].numSrcBytes;
	if (srcLen < 0) {
	    Tcl_Panic("GetCmdLocEncodingSize: bad source length");
	} else if (srcLen <= 127) {
	    srcLengthNext++;
	} else {
	    srcLengthNext += 5;	/* 1 byte for 0xFF, 4 for length */
	}
    }

    return (codeDeltaNext + codeLengthNext + srcDeltaNext + srcLengthNext);
}

/*
 *----------------------------------------------------------------------
 *
 * EncodeCmdLocMap --
 *
 *	Encode the command location information for some compiled code into a
 *	ByteCode structure. The encoded command location map is stored as
 *	three adjacent byte sequences.
 *
 * Results:
 *	Pointer to the first byte after the encoded command location
 *	information.
 *
 * Side effects:
 *	The encoded information is stored into the block of memory headed by
 *	codePtr. Also records pointers to the start of the four byte sequences
 *	in fields in codePtr's ByteCode header structure.
 *
 *----------------------------------------------------------------------
 */

static unsigned char *
EncodeCmdLocMap(
    CompileEnv *envPtr,		/* Points to compilation environment structure
				 * containing the CmdLocation structure to
				 * encode. */
    ByteCode *codePtr,		/* ByteCode in which to encode envPtr's
				 * command location information. */
    unsigned char *startPtr)	/* Points to the first byte in codePtr's
				 * memory block where the location information
				 * is to be stored. */
{
    CmdLocation *mapPtr = envPtr->cmdMapPtr;
    int numCmds = envPtr->numCommands;
    unsigned char *p = startPtr;
    int codeDelta, codeLen, srcDelta, srcLen, prevOffset;
    int i;

    /*
     * Encode the code offset for each command as a sequence of deltas.
     */

    codePtr->codeDeltaStart = p;
    prevOffset = 0;
    for (i = 0;  i < numCmds;  i++) {
	codeDelta = mapPtr[i].codeOffset - prevOffset;
	if (codeDelta < 0) {
	    Tcl_Panic("EncodeCmdLocMap: bad code offset");
	} else if (codeDelta <= 127) {
	    TclStoreInt1AtPtr(codeDelta, p);
	    p++;
	} else {
	    TclStoreInt1AtPtr(0xFF, p);
	    p++;
	    TclStoreInt4AtPtr(codeDelta, p);
	    p += 4;
	}
	prevOffset = mapPtr[i].codeOffset;
    }

    /*
     * Encode the code length for each command.
     */

    codePtr->codeLengthStart = p;
    for (i = 0;  i < numCmds;  i++) {
	codeLen = mapPtr[i].numCodeBytes;
	if (codeLen < 0) {
	    Tcl_Panic("EncodeCmdLocMap: bad code length");
	} else if (codeLen <= 127) {
	    TclStoreInt1AtPtr(codeLen, p);
	    p++;
	} else {
	    TclStoreInt1AtPtr(0xFF, p);
	    p++;
	    TclStoreInt4AtPtr(codeLen, p);
	    p += 4;
	}
    }

    /*
     * Encode the source offset for each command as a sequence of deltas.
     */

    codePtr->srcDeltaStart = p;
    prevOffset = 0;
    for (i = 0;  i < numCmds;  i++) {
	srcDelta = mapPtr[i].srcOffset - prevOffset;
	if ((-127 <= srcDelta) && (srcDelta <= 127) && (srcDelta != -1)) {
	    TclStoreInt1AtPtr(srcDelta, p);
	    p++;
	} else {
	    TclStoreInt1AtPtr(0xFF, p);
	    p++;
	    TclStoreInt4AtPtr(srcDelta, p);
	    p += 4;
	}
	prevOffset = mapPtr[i].srcOffset;
    }

    /*
     * Encode the source length for each command.
     */

    codePtr->srcLengthStart = p;
    for (i = 0;  i < numCmds;  i++) {
	srcLen = mapPtr[i].numSrcBytes;
	if (srcLen < 0) {
	    Tcl_Panic("EncodeCmdLocMap: bad source length");
	} else if (srcLen <= 127) {
	    TclStoreInt1AtPtr(srcLen, p);
	    p++;
	} else {
	    TclStoreInt1AtPtr(0xFF, p);
	    p++;
	    TclStoreInt4AtPtr(srcLen, p);
	    p += 4;
	}
    }

    return p;
}

#ifdef TCL_COMPILE_STATS
/*
 *----------------------------------------------------------------------
 *
 * RecordByteCodeStats --
 *
 *	Accumulates various compilation-related statistics for each newly
 *	compiled ByteCode. Called by the TclInitByteCodeObj when Tcl is
 *	compiled with the -DTCL_COMPILE_STATS flag
 *
 * Results:
 *	None.
 *
 * Side effects:
 *	Accumulates aggregate code-related statistics in the interpreter's
 *	ByteCodeStats structure. Records statistics specific to a ByteCode in
 *	its ByteCode structure.
 *
 *----------------------------------------------------------------------
 */

void
RecordByteCodeStats(
    ByteCode *codePtr)		/* Points to ByteCode structure with info
				 * to add to accumulated statistics. */
{
    Interp *iPtr = (Interp *) *codePtr->interpHandle;
    ByteCodeStats *statsPtr;

    if (iPtr == NULL) {
	/* Avoid segfaulting in case we're called in a deleted interp */
	return;
    }
    statsPtr = &(iPtr->stats);

    statsPtr->numCompilations++;
    statsPtr->totalSrcBytes += (double) codePtr->numSrcBytes;
    statsPtr->totalByteCodeBytes += (double) codePtr->structureSize;
    statsPtr->currentSrcBytes += (double) codePtr->numSrcBytes;
    statsPtr->currentByteCodeBytes += (double) codePtr->structureSize;

    statsPtr->srcCount[TclLog2(codePtr->numSrcBytes)]++;
    statsPtr->byteCodeCount[TclLog2((int) codePtr->structureSize)]++;

    statsPtr->currentInstBytes += (double) codePtr->numCodeBytes;
    statsPtr->currentLitBytes += (double)
	    codePtr->numLitObjects * sizeof(Tcl_Obj *);
    statsPtr->currentExceptBytes += (double)
	    codePtr->numExceptRanges * sizeof(ExceptionRange);
    statsPtr->currentAuxBytes += (double)
	    codePtr->numAuxDataItems * sizeof(AuxData);
    statsPtr->currentCmdMapBytes += (double) codePtr->numCmdLocBytes;
}
#endif /* TCL_COMPILE_STATS */

/*
 * Local Variables:
 * mode: c
 * c-basic-offset: 4
 * fill-column: 78
 * tab-width: 8
 * End:
 */<|MERGE_RESOLUTION|>--- conflicted
+++ resolved
@@ -1845,13 +1845,9 @@
     size_t numWords,
     CompileEnv *envPtr)
 {
-<<<<<<< HEAD
+    DefineLineInformation;
     size_t wordIdx = 0;
     int depth = TclGetStackDepth(envPtr);
-=======
->>>>>>> 4840fc6a
-    DefineLineInformation;
-    int wordIdx = 0, depth = TclGetStackDepth(envPtr);
 
     if (cmdObj) {
 	CompileCmdLiteral(interp, cmdObj, envPtr);
