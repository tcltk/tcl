--- conflicted
+++ resolved
@@ -8,15 +8,8 @@
  * Copyright (c) 1996-1998 Sun Microsystems, Inc.
  * Copyright (c) 2001 by Kevin B. Kenny. All rights reserved.
  *
-<<<<<<< HEAD
  * See the file "license.terms" for information on usage and redistribution of
  * this file, and for a DISCLAIMER OF ALL WARRANTIES.
- *
- * RCS: @(#) $Id: tclCompile.c,v 1.146.2.13 2010/02/02 20:51:46 andreas_kupries Exp $
-=======
- * See the file "license.terms" for information on usage and redistribution
- * of this file, and for a DISCLAIMER OF ALL WARRANTIES.
->>>>>>> ed7157d2
  */
 
 #include "tclInt.h"
