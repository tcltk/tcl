--- conflicted
+++ resolved
@@ -1052,14 +1052,8 @@
     Tcl_Interp *interp = (Tcl_Interp *) *codePtr->interpHandle;
     Interp *iPtr = (Interp *) interp;
     int numLitObjects = codePtr->numLitObjects;
-<<<<<<< HEAD
-    register Tcl_Obj **objArrayPtr, *objPtr;
-    AuxData *auxDataPtr;
-=======
-    int numAuxDataItems = codePtr->numAuxDataItems;
     Tcl_Obj **objArrayPtr, *objPtr;
     const AuxData *auxDataPtr;
->>>>>>> ab449cd1
     int i;
 #ifdef TCL_COMPILE_STATS
 
@@ -2850,13 +2844,8 @@
 {
     ByteCode *codePtr;
     size_t codeBytes, objArrayBytes, exceptArrayBytes, cmdLocBytes;
-<<<<<<< HEAD
     size_t structureSize;
-    register unsigned char *p;
-=======
-    size_t auxDataArrayBytes, structureSize;
     unsigned char *p;
->>>>>>> ab449cd1
 #ifdef TCL_COMPILE_DEBUG
     unsigned char *nextPtr;
 #endif
@@ -3736,36 +3725,7 @@
     CompileEnv *envPtr)/* Points to the CompileEnv for which a new
 				 * aux data structure is to be allocated. */
 {
-<<<<<<< HEAD
     AuxData *auxDataPtr;	/* Points to the new AuxData structure */
-=======
-    int index;			/* Index for the new AuxData structure. */
-    AuxData *auxDataPtr;
-				/* Points to the new AuxData structure */
-
-    index = envPtr->auxDataArrayNext;
-    if (index >= envPtr->auxDataArrayEnd) {
-	/*
-	 * Expand the AuxData array. The currently allocated entries are
-	 * stored between elements 0 and (envPtr->auxDataArrayNext - 1)
-	 * [inclusive].
-	 */
-
-	size_t currBytes = envPtr->auxDataArrayNext * sizeof(AuxData);
-	int newElems = 2*envPtr->auxDataArrayEnd;
-	size_t newBytes = newElems * sizeof(AuxData);
-
-	if (envPtr->mallocedAuxDataArray) {
-	    envPtr->auxDataArrayPtr =
-		    Tcl_Realloc(envPtr->auxDataArrayPtr, newBytes);
-	} else {
-	    /*
-	     * envPtr->auxDataArrayPtr isn't a Tcl_Alloc'd pointer, so we must
-	     * code a Tcl_Realloc equivalent for ourselves.
-	     */
-
-	    AuxData *newPtr = Tcl_Alloc(newBytes);
->>>>>>> ab449cd1
 
     if (envPtr->auxData == NULL) {
 	envPtr->auxData = BA_AuxData_Create();
@@ -3774,123 +3734,7 @@
     auxDataPtr = BA_AuxData_Append(envPtr->auxData);
     auxDataPtr->clientData = clientData;
     auxDataPtr->type = typePtr;
-<<<<<<< HEAD
     return (int) (BA_AuxData_Size(envPtr->auxData) - 1);
-=======
-    return index;
-}
--
-/*
- *----------------------------------------------------------------------
- *
- * TclInitJumpFixupArray --
- *
- *	Initializes a JumpFixupArray structure to hold some number of jump
- *	fixup entries.
- *
- * Results:
- *	None.
- *
- * Side effects:
- *	The JumpFixupArray structure is initialized.
- *
- *----------------------------------------------------------------------
- */
-
-void
-TclInitJumpFixupArray(
-    JumpFixupArray *fixupArrayPtr)
-				/* Points to the JumpFixupArray structure to
-				 * initialize. */
-{
-    fixupArrayPtr->fixup = fixupArrayPtr->staticFixupSpace;
-    fixupArrayPtr->next = 0;
-    fixupArrayPtr->end = JUMPFIXUP_INIT_ENTRIES - 1;
-    fixupArrayPtr->mallocedArray = 0;
-}
--
-/*
- *----------------------------------------------------------------------
- *
- * TclExpandJumpFixupArray --
- *
- *	Procedure that uses malloc to allocate more storage for a jump fixup
- *	array.
- *
- * Results:
- *	None.
- *
- * Side effects:
- *	The jump fixup array in *fixupArrayPtr is reallocated to a new array
- *	of double the size, and if fixupArrayPtr->mallocedArray is non-zero
- *	the old array is freed. Jump fixup structures are copied from the old
- *	array to the new one.
- *
- *----------------------------------------------------------------------
- */
-
-void
-TclExpandJumpFixupArray(
-    JumpFixupArray *fixupArrayPtr)
-				/* Points to the JumpFixupArray structure to
-				 * enlarge. */
-{
-    /*
-     * The currently allocated jump fixup entries are stored from fixup[0] up
-     * to fixup[fixupArrayPtr->fixupNext] (*not* inclusive). We assume
-     * fixupArrayPtr->fixupNext is equal to fixupArrayPtr->fixupEnd.
-     */
-
-    size_t currBytes = fixupArrayPtr->next * sizeof(JumpFixup);
-    int newElems = 2*(fixupArrayPtr->end + 1);
-    size_t newBytes = newElems * sizeof(JumpFixup);
-
-    if (fixupArrayPtr->mallocedArray) {
-	fixupArrayPtr->fixup = Tcl_Realloc(fixupArrayPtr->fixup, newBytes);
-    } else {
-	/*
-	 * fixupArrayPtr->fixup isn't a Tcl_Alloc'd pointer, so we must code a
-	 * Tcl_Realloc equivalent for ourselves.
-	 */
-
-	JumpFixup *newPtr = Tcl_Alloc(newBytes);
-
-	memcpy(newPtr, fixupArrayPtr->fixup, currBytes);
-	fixupArrayPtr->fixup = newPtr;
-	fixupArrayPtr->mallocedArray = 1;
-    }
-    fixupArrayPtr->end = newElems;
-}
--
-/*
- *----------------------------------------------------------------------
- *
- * TclFreeJumpFixupArray --
- *
- *	Free any storage allocated in a jump fixup array structure.
- *
- * Results:
- *	None.
- *
- * Side effects:
- *	Allocated storage in the JumpFixupArray structure is freed.
- *
- *----------------------------------------------------------------------
- */
-
-void
-TclFreeJumpFixupArray(
-    JumpFixupArray *fixupArrayPtr)
-				/* Points to the JumpFixupArray structure to
-				 * free. */
-{
-    if (fixupArrayPtr->mallocedArray) {
-	Tcl_Free(fixupArrayPtr->fixup);
-    }
->>>>>>> ab449cd1
 }
  
@@ -4361,11 +4205,6 @@
 				 * containing the CmdLocation structure to
 				 * encode. */
 {
-<<<<<<< HEAD
-=======
-    CmdLocation *mapPtr = envPtr->cmdMapPtr;
-    int numCmds = envPtr->numCommands;
->>>>>>> ab449cd1
     int codeDelta, codeLen, srcDelta, srcLen;
     int codeDeltaNext, codeLengthNext, srcDeltaNext, srcLengthNext;
 				/* The offsets in their respective byte
@@ -4453,19 +4292,11 @@
 				 * memory block where the location information
 				 * is to be stored. */
 {
-<<<<<<< HEAD
-    register unsigned char *p = startPtr;
+    unsigned char *p = startPtr;
     int codeDelta, codeLen, srcDelta, srcLen, prevOffset;
     BA_CmdLocation *map = envPtr->cmdMap;
     BP_CmdLocation ptr;
     CmdLocation *cmdLocPtr;
-=======
-    CmdLocation *mapPtr = envPtr->cmdMapPtr;
-    int numCmds = envPtr->numCommands;
-    unsigned char *p = startPtr;
-    int codeDelta, codeLen, srcDelta, srcLen, prevOffset;
-    int i;
->>>>>>> ab449cd1
 
     /*
      * Encode the code offset for each command as a sequence of deltas.
