--- conflicted
+++ resolved
@@ -1839,15 +1839,9 @@
      * stack-neutral in general.
      */
 
-<<<<<<< HEAD
-    TclEmitOpcode(INST_INVOKE_EXPANDED, envPtr);
-    envPtr->expandCount--;
-    TclAdjustStackDepth(1 - wordIdx, envPtr);
+    TclEmitInvoke(envPtr, INST_INVOKE_EXPANDED, wordIdx);
 
     return tokenPtr;
-=======
-    TclEmitInvoke(envPtr, INST_INVOKE_EXPANDED, wordIdx);
->>>>>>> 7a42d127
 }
 
 static int 
