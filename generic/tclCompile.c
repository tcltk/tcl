--- conflicted
+++ resolved
@@ -715,7 +715,7 @@
 
 /*
  * subtCodeType provides the standard type managemnt procedures for the
- * substcode type, which represents substiution within a Tcl value. 
+ * substcode type, which represents substiution within a Tcl value.
  */
 
 static const Tcl_ObjType substCodeType = {
@@ -1957,7 +1957,7 @@
      *
      * atCmdStart == 2	: Don't use the INST_START_CMD instruction.
      * atCmdStart == 1	: INST_START_CMD was the last instruction emitted,
-     *			: so no need to emit another.  Instead 
+     *			: so no need to emit another.  Instead
      *			: increment the number of cmds started at it, except
      *			: for the special case at the start of a script.
      * atCmdStart == 0	: The last instruction was something else.
@@ -3136,13 +3136,8 @@
 	envPtr->codeStart = (unsigned char *)Tcl_Realloc(envPtr->codeStart, newBytes);
     } else {
 	/*
-<<<<<<< HEAD
-	 * envPtr->codeStart isn't a Tcl_Alloc'd pointer, so we must code a
-	 * Tcl_Realloc equivalent for ourselves.
-=======
-     * envPtr->exceptArrayPtr isn't a Tcl_Alloc'd pointer, so
-     * perform the equivalent of Tcl_Realloc directly.
->>>>>>> fa2cb788
+	 * envPtr->exceptArrayPtr isn't a Tcl_Alloc'd pointer, so
+	 * perform the equivalent of Tcl_Realloc directly.
 	 */
 
 	unsigned char *newPtr = (unsigned char *)Tcl_Alloc(newBytes);
