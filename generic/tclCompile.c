--- conflicted
+++ resolved
@@ -481,22 +481,10 @@
     ClientData clientData)	/* Hook procedure private data. */
 {
     Interp *iPtr = (Interp *) interp;
-<<<<<<< HEAD
     CompileEnv compEnv;		/* Compilation environment structure allocated
 				 * in frame. */
-    register AuxData *auxDataPtr;
-    LiteralEntry *entryPtr;
-    register int i;
     int length, result = TCL_OK;
     const char *stringPtr;
-=======
-    CompileEnv compEnv;		/* Compilation environment structure
-				 * allocated in frame. */
-    LiteralTable *localTablePtr = &(compEnv.localLitTable);
-    int length, nested, result;
-    char *string;
-#ifdef TCL_TIP280
->>>>>>> b4dbbf2a
     ContLineLoc* clLocPtr;
 
 #ifdef TCL_COMPILE_DEBUG
@@ -563,56 +551,16 @@
     TclVerifyLocalLiteralTable(&compEnv);
 #endif /*TCL_COMPILE_DEBUG*/
 
-<<<<<<< HEAD
-    TclInitByteCodeObj(objPtr, &compEnv);
+    if (result == TCL_OK) {
+	TclInitByteCodeObj(objPtr, &compEnv);
 #ifdef TCL_COMPILE_DEBUG
-    if (tclTraceCompile >= 2) {
-	TclPrintByteCodeObj(interp, objPtr);
-	fflush(stdout);
-    }
+	if (tclTraceCompile >= 2) {
+	    TclPrintByteCodeObj(interp, objPtr);
+	    fflush(stdout);
+	}
 #endif /* TCL_COMPILE_DEBUG */
-
-    if (result != TCL_OK) {
-	/*
-	 * Handle any error from the hookProc
-	 */
-
-	entryPtr = compEnv.literalArrayPtr;
-	for (i = 0;  i < compEnv.literalArrayNext;  i++) {
-	    TclReleaseLiteral(interp, entryPtr->objPtr);
-	    entryPtr++;
-	}
-#ifdef TCL_COMPILE_DEBUG
-	TclVerifyGlobalLiteralTable(iPtr);
-#endif /*TCL_COMPILE_DEBUG*/
-
-	auxDataPtr = compEnv.auxDataArrayPtr;
-	for (i = 0;  i < compEnv.auxDataArrayNext;  i++) {
-	    if (auxDataPtr->type->freeProc != NULL) {
-		auxDataPtr->type->freeProc(auxDataPtr->clientData);
-=======
-	if (result == TCL_OK) {
-	    TclInitByteCodeObj(objPtr, &compEnv);
-#ifdef TCL_COMPILE_DEBUG
-	    if (tclTraceCompile >= 2) {
-		TclPrintByteCodeObj(interp, objPtr);
->>>>>>> b4dbbf2a
-	    }
-#endif /* TCL_COMPILE_DEBUG */
-	}
-    }
-<<<<<<< HEAD
-
-=======
-	
-    /*
-     * Free storage allocated during compilation.
-     */
-    
-    if (localTablePtr->buckets != localTablePtr->staticBuckets) {
-	ckfree((char *) localTablePtr->buckets);
-    }
->>>>>>> b4dbbf2a
+    }
+
     TclFreeCompileEnv(&compEnv);
     return result;
 }
@@ -1081,12 +1029,11 @@
 TclFreeCompileEnv(
     register CompileEnv *envPtr)/* Points to the CompileEnv structure. */
 {
-<<<<<<< HEAD
     if (envPtr->localLitTable.buckets != envPtr->localLitTable.staticBuckets) {
 	ckfree((char *) envPtr->localLitTable.buckets);
 	envPtr->localLitTable.buckets = envPtr->localLitTable.staticBuckets;
-=======
-    if (envPtr->source) {
+    }
+    if (envPtr->iPtr) {
 	/* 
 	 * We never converted to Bytecode, so free the things we would
 	 * have transferred to it.
@@ -1111,7 +1058,6 @@
 	    }
 	    auxDataPtr++;
 	}
->>>>>>> b4dbbf2a
     }
     if (envPtr->mallocedCodeArray) {
 	ckfree((char *) envPtr->codeStart);
@@ -1275,7 +1221,7 @@
     Tcl_Parse *parsePtr = (Tcl_Parse *)
 	    TclStackAlloc(interp, sizeof(Tcl_Parse));
 
-    if (envPtr->source == NULL) {
+    if (envPtr->iPtr == NULL) {
 	Tcl_Panic("TclCompileScript() called on uninitialized CompileEnv");
     }
 
@@ -2190,7 +2136,7 @@
     int i, isNew;
     Interp *iPtr;
 
-    if (envPtr->source == NULL) {
+    if (envPtr->iPtr == NULL) {
 	Tcl_Panic("TclInitByteCodeObj() called on uninitialized CompileEnv");
     }
 
@@ -2310,62 +2256,9 @@
     Tcl_SetHashValue(Tcl_CreateHashEntry(iPtr->lineBCPtr, (char *) codePtr,
 	    &isNew), envPtr->extCmdMapPtr);
     envPtr->extCmdMapPtr = NULL;
-<<<<<<< HEAD
-=======
-#endif
 
     /* We've used up the CompileEnv.  Mark as uninitialized. */
-    envPtr->source = NULL;
-}
--
-/*
- *----------------------------------------------------------------------
- *
- * LogCompilationInfo --
- *
- *	This procedure is invoked after an error occurs during compilation.
- *	It adds information to the "errorInfo" variable to describe the
- *	command that was being compiled when the error occurred.
- *
- * Results:
- *	None.
- *
- * Side effects:
- *	Information about the command is added to errorInfo and the
- *	line number stored internally in the interpreter is set.  If this
- *	is the first call to this procedure or Tcl_AddObjErrorInfo since
- *	an error occurred, then old information in errorInfo is
- *	deleted.
- *
- *----------------------------------------------------------------------
- */
-
-static void
-LogCompilationInfo(interp, script, command, length)
-    Tcl_Interp *interp;		/* Interpreter in which to log the
-				 * information. */
-    CONST char *script;		/* First character in script containing
-				 * command (must be <= command). */
-    CONST char *command;	/* First character in command that
-				 * generated the error. */
-    int length;			/* Number of bytes in command (-1 means
-				 * use all bytes up to first null byte). */
-{
-    char buffer[200];
-    register CONST char *p;
-    char *ellipsis = "";
-    Interp *iPtr = (Interp *) interp;
-
-    if (iPtr->flags & ERR_ALREADY_LOGGED) {
-	/*
-	 * Someone else has already logged error information for this
-	 * command; we shouldn't add anything more.
-	 */
-
-	return;
-    }
->>>>>>> b4dbbf2a
+    envPtr->iPtr = NULL;
 
     codePtr->localCachePtr = NULL;
 }
