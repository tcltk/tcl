/*
 * tclCompile.c --
 *
 *	This file contains procedures that compile Tcl commands or parts of
 *	commands (like quoted strings or nested sub-commands) into a sequence
 *	of instructions ("bytecodes").
 *
 * Copyright © 1996-1998 Sun Microsystems, Inc.
 * Copyright © 2001 Kevin B. Kenny. All rights reserved.
 *
 * See the file "license.terms" for information on usage and redistribution of
 * this file, and for a DISCLAIMER OF ALL WARRANTIES.
 */

#include "tclInt.h"
#include "tclCompile.h"
#include <assert.h>
#include "tclBrodnik.h"

/*
 * Structure used to map between instruction pc and source locations. It
 * defines for each compiled Tcl command its code's starting offset and its
 * source's starting offset and length. Note that the code offset increases
 * monotonically: that is, the table is sorted in code offset order. The
 * source offset is not monotonic.
 */

typedef struct CmdLocation {
    size_t codeOffset;		/* Offset of first byte of command code. */
    size_t numCodeBytes;		/* Number of bytes for command's code. */
    size_t srcOffset;		/* Offset of first char of the command. */
    size_t numSrcBytes;		/* Number of command source chars. */
} CmdLocation;
TclBrodnikArray(CmdLocation);
TclBrodnikArrayDefine(AuxData,MODULE_SCOPE);

/*
 * Variable that controls whether compilation tracing is enabled and, if so,
 * what level of tracing is desired:
 *    0: no compilation tracing
 *    1: summarize compilation of top level cmds and proc bodies
 *    2: display all instructions of each ByteCode compiled
 * This variable is linked to the Tcl variable "tcl_traceCompile".
 */

#ifdef TCL_COMPILE_DEBUG
int tclTraceCompile = 0;
static int traceInitialized = 0;
#endif

/*
 * A table describing the Tcl bytecode instructions. Entries in this table
 * must correspond to the instruction opcode definitions in tclCompile.h. The
 * names "op1" and "op4" refer to an instruction's one or four byte first
 * operand. Similarly, "stktop" and "stknext" refer to the topmost and next to
 * topmost stack elements.
 *
 * Note that the load, store, and incr instructions do not distinguish local
 * from global variables; the bytecode interpreter at runtime uses the
 * existence of a procedure call frame to distinguish these.
 */

InstructionDesc const tclInstructionTable[] = {
    /* Name	      Bytes stackEffect #Opnds  Operand types */
    {"done",		  1,   -1,         0,	{OPERAND_NONE}},
	/* Finish ByteCode execution and return stktop (top stack item) */
    {"push1",		  2,   +1,         1,	{OPERAND_LIT1}},
	/* Push object at ByteCode objArray[op1] */
    {"push4",		  5,   +1,         1,	{OPERAND_LIT4}},
	/* Push object at ByteCode objArray[op4] */
    {"pop",		  1,   -1,         0,	{OPERAND_NONE}},
	/* Pop the topmost stack object */
    {"dup",		  1,   +1,         0,	{OPERAND_NONE}},
	/* Duplicate the topmost stack object and push the result */
    {"strcat",		  2,   INT_MIN,    1,	{OPERAND_UINT1}},
	/* Concatenate the top op1 items and push result */
    {"invokeStk1",	  2,   INT_MIN,    1,	{OPERAND_UINT1}},
	/* Invoke command named objv[0]; <objc,objv> = <op1,top op1> */
    {"invokeStk4",	  5,   INT_MIN,    1,	{OPERAND_UINT4}},
	/* Invoke command named objv[0]; <objc,objv> = <op4,top op4> */
    {"evalStk",		  1,   0,          0,	{OPERAND_NONE}},
	/* Evaluate command in stktop using Tcl_EvalObj. */
    {"exprStk",		  1,   0,          0,	{OPERAND_NONE}},
	/* Execute expression in stktop using Tcl_ExprStringObj. */

    {"loadScalar1",	  2,   1,          1,	{OPERAND_LVT1}},
	/* Load scalar variable at index op1 <= 255 in call frame */
    {"loadScalar4",	  5,   1,          1,	{OPERAND_LVT4}},
	/* Load scalar variable at index op1 >= 256 in call frame */
    {"loadScalarStk",	  1,   0,          0,	{OPERAND_NONE}},
	/* Load scalar variable; scalar's name is stktop */
    {"loadArray1",	  2,   0,          1,	{OPERAND_LVT1}},
	/* Load array element; array at slot op1<=255, element is stktop */
    {"loadArray4",	  5,   0,          1,	{OPERAND_LVT4}},
	/* Load array element; array at slot op1 > 255, element is stktop */
    {"loadArrayStk",	  1,   -1,         0,	{OPERAND_NONE}},
	/* Load array element; element is stktop, array name is stknext */
    {"loadStk",		  1,   0,          0,	{OPERAND_NONE}},
	/* Load general variable; unparsed variable name is stktop */
    {"storeScalar1",	  2,   0,          1,	{OPERAND_LVT1}},
	/* Store scalar variable at op1<=255 in frame; value is stktop */
    {"storeScalar4",	  5,   0,          1,	{OPERAND_LVT4}},
	/* Store scalar variable at op1 > 255 in frame; value is stktop */
    {"storeScalarStk",	  1,   -1,         0,	{OPERAND_NONE}},
	/* Store scalar; value is stktop, scalar name is stknext */
    {"storeArray1",	  2,   -1,         1,	{OPERAND_LVT1}},
	/* Store array element; array at op1<=255, value is top then elem */
    {"storeArray4",	  5,   -1,         1,	{OPERAND_LVT4}},
	/* Store array element; array at op1>=256, value is top then elem */
    {"storeArrayStk",	  1,   -2,         0,	{OPERAND_NONE}},
	/* Store array element; value is stktop, then elem, array names */
    {"storeStk",	  1,   -1,         0,	{OPERAND_NONE}},
	/* Store general variable; value is stktop, then unparsed name */

    {"incrScalar1",	  2,   0,          1,	{OPERAND_LVT1}},
	/* Incr scalar at index op1<=255 in frame; incr amount is stktop */
    {"incrScalarStk",	  1,   -1,         0,	{OPERAND_NONE}},
	/* Incr scalar; incr amount is stktop, scalar's name is stknext */
    {"incrArray1",	  2,   -1,         1,	{OPERAND_LVT1}},
	/* Incr array elem; arr at slot op1<=255, amount is top then elem */
    {"incrArrayStk",	  1,   -2,         0,	{OPERAND_NONE}},
	/* Incr array element; amount is top then elem then array names */
    {"incrStk",		  1,   -1,         0,	{OPERAND_NONE}},
	/* Incr general variable; amount is stktop then unparsed var name */
    {"incrScalar1Imm",	  3,   +1,         2,	{OPERAND_LVT1, OPERAND_INT1}},
	/* Incr scalar at slot op1 <= 255; amount is 2nd operand byte */
    {"incrScalarStkImm",  2,   0,          1,	{OPERAND_INT1}},
	/* Incr scalar; scalar name is stktop; incr amount is op1 */
    {"incrArray1Imm",	  3,   0,          2,	{OPERAND_LVT1, OPERAND_INT1}},
	/* Incr array elem; array at slot op1 <= 255, elem is stktop,
	 * amount is 2nd operand byte */
    {"incrArrayStkImm",	  2,   -1,         1,	{OPERAND_INT1}},
	/* Incr array element; elem is top then array name, amount is op1 */
    {"incrStkImm",	  2,   0,	   1,	{OPERAND_INT1}},
	/* Incr general variable; unparsed name is top, amount is op1 */

    {"jump1",		  2,   0,          1,	{OPERAND_OFFSET1}},
	/* Jump relative to (pc + op1) */
    {"jump4",		  5,   0,          1,	{OPERAND_OFFSET4}},
	/* Jump relative to (pc + op4) */
    {"jumpTrue1",	  2,   -1,         1,	{OPERAND_OFFSET1}},
	/* Jump relative to (pc + op1) if stktop expr object is true */
    {"jumpTrue4",	  5,   -1,         1,	{OPERAND_OFFSET4}},
	/* Jump relative to (pc + op4) if stktop expr object is true */
    {"jumpFalse1",	  2,   -1,         1,	{OPERAND_OFFSET1}},
	/* Jump relative to (pc + op1) if stktop expr object is false */
    {"jumpFalse4",	  5,   -1,         1,	{OPERAND_OFFSET4}},
	/* Jump relative to (pc + op4) if stktop expr object is false */

    {"bitor",		  1,   -1,         0,	{OPERAND_NONE}},
	/* Bitwise or:	push (stknext | stktop) */
    {"bitxor",		  1,   -1,         0,	{OPERAND_NONE}},
	/* Bitwise xor	push (stknext ^ stktop) */
    {"bitand",		  1,   -1,         0,	{OPERAND_NONE}},
	/* Bitwise and:	push (stknext & stktop) */
    {"eq",		  1,   -1,         0,	{OPERAND_NONE}},
	/* Equal:	push (stknext == stktop) */
    {"neq",		  1,   -1,         0,	{OPERAND_NONE}},
	/* Not equal:	push (stknext != stktop) */
    {"lt",		  1,   -1,         0,	{OPERAND_NONE}},
	/* Less:	push (stknext < stktop) */
    {"gt",		  1,   -1,         0,	{OPERAND_NONE}},
	/* Greater:	push (stknext > stktop) */
    {"le",		  1,   -1,         0,	{OPERAND_NONE}},
	/* Less or equal: push (stknext <= stktop) */
    {"ge",		  1,   -1,         0,	{OPERAND_NONE}},
	/* Greater or equal: push (stknext >= stktop) */
    {"lshift",		  1,   -1,         0,	{OPERAND_NONE}},
	/* Left shift:	push (stknext << stktop) */
    {"rshift",		  1,   -1,         0,	{OPERAND_NONE}},
	/* Right shift:	push (stknext >> stktop) */
    {"add",		  1,   -1,         0,	{OPERAND_NONE}},
	/* Add:		push (stknext + stktop) */
    {"sub",		  1,   -1,         0,	{OPERAND_NONE}},
	/* Sub:		push (stkext - stktop) */
    {"mult",		  1,   -1,         0,	{OPERAND_NONE}},
	/* Multiply:	push (stknext * stktop) */
    {"div",		  1,   -1,         0,	{OPERAND_NONE}},
	/* Divide:	push (stknext / stktop) */
    {"mod",		  1,   -1,         0,	{OPERAND_NONE}},
	/* Mod:		push (stknext % stktop) */
    {"uplus",		  1,   0,          0,	{OPERAND_NONE}},
	/* Unary plus:	push +stktop */
    {"uminus",		  1,   0,          0,	{OPERAND_NONE}},
	/* Unary minus:	push -stktop */
    {"bitnot",		  1,   0,          0,	{OPERAND_NONE}},
	/* Bitwise not:	push ~stktop */
    {"not",		  1,   0,          0,	{OPERAND_NONE}},
	/* Logical not:	push !stktop */
    {"tryCvtToNumeric",	  1,   0,          0,	{OPERAND_NONE}},
	/* Try converting stktop to first int then double if possible. */

    {"break",		  1,   0,          0,	{OPERAND_NONE}},
	/* Abort closest enclosing loop; if none, return TCL_BREAK code. */
    {"continue",	  1,   0,          0,	{OPERAND_NONE}},
	/* Skip to next iteration of closest enclosing loop; if none, return
	 * TCL_CONTINUE code. */

    {"beginCatch4",	  5,   0,          1,	{OPERAND_UINT4}},
	/* Record start of catch with the operand's exception index. Push the
	 * current stack depth onto a special catch stack. */
    {"endCatch",	  1,   0,          0,	{OPERAND_NONE}},
	/* End of last catch. Pop the bytecode interpreter's catch stack. */
    {"pushResult",	  1,   +1,         0,	{OPERAND_NONE}},
	/* Push the interpreter's object result onto the stack. */
    {"pushReturnCode",	  1,   +1,         0,	{OPERAND_NONE}},
	/* Push interpreter's return code (e.g. TCL_OK or TCL_ERROR) as a new
	 * object onto the stack. */

    {"streq",		  1,   -1,         0,	{OPERAND_NONE}},
	/* Str Equal:	push (stknext eq stktop) */
    {"strneq",		  1,   -1,         0,	{OPERAND_NONE}},
	/* Str !Equal:	push (stknext neq stktop) */
    {"strcmp",		  1,   -1,         0,	{OPERAND_NONE}},
	/* Str Compare:	push (stknext cmp stktop) */
    {"strlen",		  1,   0,          0,	{OPERAND_NONE}},
	/* Str Length:	push (strlen stktop) */
    {"strindex",	  1,   -1,         0,	{OPERAND_NONE}},
	/* Str Index:	push (strindex stknext stktop) */
    {"strmatch",	  2,   -1,         1,	{OPERAND_INT1}},
	/* Str Match:	push (strmatch stknext stktop) opnd == nocase */

    {"list",		  5,   INT_MIN,    1,	{OPERAND_UINT4}},
	/* List:	push (stk1 stk2 ... stktop) */
    {"listIndex",	  1,   -1,         0,	{OPERAND_NONE}},
	/* List Index:	push (listindex stknext stktop) */
    {"listLength",	  1,   0,          0,	{OPERAND_NONE}},
	/* List Len:	push (listlength stktop) */

    {"appendScalar1",	  2,   0,          1,	{OPERAND_LVT1}},
	/* Append scalar variable at op1<=255 in frame; value is stktop */
    {"appendScalar4",	  5,   0,          1,	{OPERAND_LVT4}},
	/* Append scalar variable at op1 > 255 in frame; value is stktop */
    {"appendArray1",	  2,   -1,         1,	{OPERAND_LVT1}},
	/* Append array element; array at op1<=255, value is top then elem */
    {"appendArray4",	  5,   -1,         1,	{OPERAND_LVT4}},
	/* Append array element; array at op1>=256, value is top then elem */
    {"appendArrayStk",	  1,   -2,         0,	{OPERAND_NONE}},
	/* Append array element; value is stktop, then elem, array names */
    {"appendStk",	  1,   -1,         0,	{OPERAND_NONE}},
	/* Append general variable; value is stktop, then unparsed name */
    {"lappendScalar1",	  2,   0,          1,	{OPERAND_LVT1}},
	/* Lappend scalar variable at op1<=255 in frame; value is stktop */
    {"lappendScalar4",	  5,   0,          1,	{OPERAND_LVT4}},
	/* Lappend scalar variable at op1 > 255 in frame; value is stktop */
    {"lappendArray1",	  2,   -1,         1,	{OPERAND_LVT1}},
	/* Lappend array element; array at op1<=255, value is top then elem */
    {"lappendArray4",	  5,   -1,         1,	{OPERAND_LVT4}},
	/* Lappend array element; array at op1>=256, value is top then elem */
    {"lappendArrayStk",	  1,   -2,         0,	{OPERAND_NONE}},
	/* Lappend array element; value is stktop, then elem, array names */
    {"lappendStk",	  1,   -1,         0,	{OPERAND_NONE}},
	/* Lappend general variable; value is stktop, then unparsed name */

    {"lindexMulti",	  5,   INT_MIN,    1,	{OPERAND_UINT4}},
	/* Lindex with generalized args, operand is number of stacked objs
	 * used: (operand-1) entries from stktop are the indices; then list to
	 * process. */
    {"over",		  5,   +1,         1,	{OPERAND_UINT4}},
	/* Duplicate the arg-th element from top of stack (TOS=0) */
    {"lsetList",          1,   -2,         0,	{OPERAND_NONE}},
	/* Four-arg version of 'lset'. stktop is old value; next is new
	 * element value, next is the index list; pushes new value */
    {"lsetFlat",          5,   INT_MIN,    1,	{OPERAND_UINT4}},
	/* Three- or >=5-arg version of 'lset', operand is number of stacked
	 * objs: stktop is old value, next is new element value, next come
	 * (operand-2) indices; pushes the new value.
	 */

    {"returnImm",	  9,   -1,         2,	{OPERAND_INT4, OPERAND_UINT4}},
	/* Compiled [return], code, level are operands; options and result
	 * are on the stack. */
    {"expon",		  1,   -1,	   0,	{OPERAND_NONE}},
	/* Binary exponentiation operator: push (stknext ** stktop) */

    /*
     * NOTE: the stack effects of expandStkTop and invokeExpanded are wrong -
     * but it cannot be done right at compile time, the stack effect is only
     * known at run time. The value for invokeExpanded is estimated better at
     * compile time.
     * See the comments further down in this file, where INST_INVOKE_EXPANDED
     * is emitted.
     */
    {"expandStart",       1,    0,          0,	{OPERAND_NONE}},
	/* Start of command with {*} (expanded) arguments */
    {"expandStkTop",      5,    0,          1,	{OPERAND_UINT4}},
	/* Expand the list at stacktop: push its elements on the stack */
    {"invokeExpanded",    1,    0,          0,	{OPERAND_NONE}},
	/* Invoke the command marked by the last 'expandStart' */

    {"listIndexImm",	  5,	0,	   1,	{OPERAND_IDX4}},
	/* List Index:	push (lindex stktop op4) */
    {"listRangeImm",	  9,	0,	   2,	{OPERAND_IDX4, OPERAND_IDX4}},
	/* List Range:	push (lrange stktop op4 op4) */
    {"startCommand",	  9,	0,	   2,	{OPERAND_OFFSET4, OPERAND_UINT4}},
	/* Start of bytecoded command: op is the length of the cmd's code, op2
	 * is number of commands here */

    {"listIn",		  1,	-1,	   0,	{OPERAND_NONE}},
	/* List containment: push [lsearch stktop stknext]>=0) */
    {"listNotIn",	  1,	-1,	   0,	{OPERAND_NONE}},
	/* List negated containment: push [lsearch stktop stknext]<0) */

    {"pushReturnOpts",	  1,	+1,	   0,	{OPERAND_NONE}},
	/* Push the interpreter's return option dictionary as an object on the
	 * stack. */
    {"returnStk",	  1,	-1,	   0,	{OPERAND_NONE}},
	/* Compiled [return]; options and result are on the stack, code and
	 * level are in the options. */

    {"dictGet",		  5,	INT_MIN,   1,	{OPERAND_UINT4}},
	/* The top op4 words (min 1) are a key path into the dictionary just
	 * below the keys on the stack, and all those values are replaced by
	 * the value read out of that key-path (like [dict get]).
	 * Stack:  ... dict key1 ... keyN => ... value */
    {"dictSet",		  9,	INT_MIN,   2,	{OPERAND_UINT4, OPERAND_LVT4}},
	/* Update a dictionary value such that the keys are a path pointing to
	 * the value. op4#1 = numKeys, op4#2 = LVTindex
	 * Stack:  ... key1 ... keyN value => ... newDict */
    {"dictUnset",	  9,	INT_MIN,   2,	{OPERAND_UINT4, OPERAND_LVT4}},
	/* Update a dictionary value such that the keys are not a path pointing
	 * to any value. op4#1 = numKeys, op4#2 = LVTindex
	 * Stack:  ... key1 ... keyN => ... newDict */
    {"dictIncrImm",	  9,	0,	   2,	{OPERAND_INT4, OPERAND_LVT4}},
	/* Update a dictionary value such that the value pointed to by key is
	 * incremented by some value (or set to it if the key isn't in the
	 * dictionary at all). op4#1 = incrAmount, op4#2 = LVTindex
	 * Stack:  ... key => ... newDict */
    {"dictAppend",	  5,	-1,	   1,	{OPERAND_LVT4}},
	/* Update a dictionary value such that the value pointed to by key has
	 * some value string-concatenated onto it. op4 = LVTindex
	 * Stack:  ... key valueToAppend => ... newDict */
    {"dictLappend",	  5,	-1,	   1,	{OPERAND_LVT4}},
	/* Update a dictionary value such that the value pointed to by key has
	 * some value list-appended onto it. op4 = LVTindex
	 * Stack:  ... key valueToAppend => ... newDict */
    {"dictFirst",	  5,	+2,	   1,	{OPERAND_LVT4}},
	/* Begin iterating over the dictionary, using the local scalar
	 * indicated by op4 to hold the iterator state. The local scalar
	 * should not refer to a named variable as the value is not wholly
	 * managed correctly.
	 * Stack:  ... dict => ... value key doneBool */
    {"dictNext",	  5,	+3,	   1,	{OPERAND_LVT4}},
	/* Get the next iteration from the iterator in op4's local scalar.
	 * Stack:  ... => ... value key doneBool */
    {"dictUpdateStart",   9,    0,	   2,	{OPERAND_LVT4, OPERAND_AUX4}},
	/* Create the variables (described in the aux data referred to by the
	 * second immediate argument) to mirror the state of the dictionary in
	 * the variable referred to by the first immediate argument. The list
	 * of keys (top of the stack, not popped) must be the same length as
	 * the list of variables.
	 * Stack:  ... keyList => ... keyList */
    {"dictUpdateEnd",	  9,    -1,	   2,	{OPERAND_LVT4, OPERAND_AUX4}},
	/* Reflect the state of local variables (described in the aux data
	 * referred to by the second immediate argument) back to the state of
	 * the dictionary in the variable referred to by the first immediate
	 * argument. The list of keys (popped from the stack) must be the same
	 * length as the list of variables.
	 * Stack:  ... keyList => ... */
    {"jumpTable",	 5,	-1,	   1,	{OPERAND_AUX4}},
	/* Jump according to the jump-table (in AuxData as indicated by the
	 * operand) and the argument popped from the list. Always executes the
	 * next instruction if no match against the table's entries was found.
	 * Stack:  ... value => ...
	 * Note that the jump table contains offsets relative to the PC when
	 * it points to this instruction; the code is relocatable. */
    {"upvar",            5,    -1,        1,   {OPERAND_LVT4}},
	/* finds level and otherName in stack, links to local variable at
	 * index op1. Leaves the level on stack. */
    {"nsupvar",          5,    -1,        1,   {OPERAND_LVT4}},
	/* finds namespace and otherName in stack, links to local variable at
	 * index op1. Leaves the namespace on stack. */
    {"variable",         5,    -1,        1,   {OPERAND_LVT4}},
	/* finds namespace and otherName in stack, links to local variable at
	 * index op1. Leaves the namespace on stack. */
    {"syntax",		 9,   -1,         2,	{OPERAND_INT4, OPERAND_UINT4}},
	/* Compiled bytecodes to signal syntax error. Equivalent to returnImm
	 * except for the ERR_ALREADY_LOGGED flag in the interpreter. */
    {"reverse",		 5,    0,         1,	{OPERAND_UINT4}},
	/* Reverse the order of the arg elements at the top of stack */

    {"regexp",		 2,   -1,         1,	{OPERAND_INT1}},
	/* Regexp:	push (regexp stknext stktop) opnd == nocase */

    {"existScalar",	 5,    1,         1,	{OPERAND_LVT4}},
	/* Test if scalar variable at index op1 in call frame exists */
    {"existArray",	 5,    0,         1,	{OPERAND_LVT4}},
	/* Test if array element exists; array at slot op1, element is
	 * stktop */
    {"existArrayStk",	 1,    -1,        0,	{OPERAND_NONE}},
	/* Test if array element exists; element is stktop, array name is
	 * stknext */
    {"existStk",	 1,    0,         0,	{OPERAND_NONE}},
	/* Test if general variable exists; unparsed variable name is stktop*/

    {"nop",		 1,    0,         0,	{OPERAND_NONE}},
	/* Do nothing */
    {"returnCodeBranch", 1,   -1,	  0,	{OPERAND_NONE}},
	/* Jump to next instruction based on the return code on top of stack
	 * ERROR: +1;	RETURN: +3;	BREAK: +5;	CONTINUE: +7;
	 * Other non-OK: +9
	 */

    {"unsetScalar",	 6,    0,         2,	{OPERAND_UINT1, OPERAND_LVT4}},
	/* Make scalar variable at index op2 in call frame cease to exist;
	 * op1 is 1 for errors on problems, 0 otherwise */
    {"unsetArray",	 6,    -1,        2,	{OPERAND_UINT1, OPERAND_LVT4}},
	/* Make array element cease to exist; array at slot op2, element is
	 * stktop; op1 is 1 for errors on problems, 0 otherwise */
    {"unsetArrayStk",	 2,    -2,        1,	{OPERAND_UINT1}},
	/* Make array element cease to exist; element is stktop, array name is
	 * stknext; op1 is 1 for errors on problems, 0 otherwise */
    {"unsetStk",	 2,    -1,        1,	{OPERAND_UINT1}},
	/* Make general variable cease to exist; unparsed variable name is
	 * stktop; op1 is 1 for errors on problems, 0 otherwise */

    {"dictExpand",       1,    -1,        0,    {OPERAND_NONE}},
	/* Probe into a dict and extract it (or a subdict of it) into
	 * variables with matched names. Produces list of keys bound as
	 * result. Part of [dict with].
	 * Stack:  ... dict path => ... keyList */
    {"dictRecombineStk", 1,    -3,        0,    {OPERAND_NONE}},
	/* Map variable contents back into a dictionary in a variable. Part of
	 * [dict with].
	 * Stack:  ... dictVarName path keyList => ... */
    {"dictRecombineImm", 5,    -2,        1,    {OPERAND_LVT4}},
	/* Map variable contents back into a dictionary in the local variable
	 * indicated by the LVT index. Part of [dict with].
	 * Stack:  ... path keyList => ... */
    {"dictExists",	 5,	INT_MIN,  1,	{OPERAND_UINT4}},
	/* The top op4 words (min 1) are a key path into the dictionary just
	 * below the keys on the stack, and all those values are replaced by a
	 * boolean indicating whether it is possible to read out a value from
	 * that key-path (like [dict exists]).
	 * Stack:  ... dict key1 ... keyN => ... boolean */
    {"verifyDict",	 1,    -1,	  0,	{OPERAND_NONE}},
	/* Verifies that the word on the top of the stack is a dictionary,
	 * popping it if it is and throwing an error if it is not.
	 * Stack:  ... value => ... */

    {"strmap",		 1,    -2,	  0,	{OPERAND_NONE}},
	/* Simplified version of [string map] that only applies one change
	 * string, and only case-sensitively.
	 * Stack:  ... from to string => ... changedString */
    {"strfind",		 1,    -1,	  0,	{OPERAND_NONE}},
	/* Find the first index of a needle string in a haystack string,
	 * producing the index (integer) or -1 if nothing found.
	 * Stack:  ... needle haystack => ... index */
    {"strrfind",	 1,    -1,	  0,	{OPERAND_NONE}},
	/* Find the last index of a needle string in a haystack string,
	 * producing the index (integer) or -1 if nothing found.
	 * Stack:  ... needle haystack => ... index */
    {"strrangeImm",	 9,	0,	  2,	{OPERAND_IDX4, OPERAND_IDX4}},
	/* String Range: push (string range stktop op4 op4) */
    {"strrange",	 1,    -2,	  0,	{OPERAND_NONE}},
	/* String Range with non-constant arguments.
	 * Stack:  ... string idxA idxB => ... substring */

    {"yield",		 1,	0,	  0,	{OPERAND_NONE}},
	/* Makes the current coroutine yield the value at the top of the
	 * stack, and places the response back on top of the stack when it
	 * resumes.
	 * Stack:  ... valueToYield => ... resumeValue */
    {"coroName",         1,    +1,	  0,	{OPERAND_NONE}},
	/* Push the name of the interpreter's current coroutine as an object
	 * on the stack. */
    {"tailcall",	 2,    INT_MIN,	  1,	{OPERAND_UINT1}},
	/* Do a tailcall with the opnd items on the stack as the thing to
	 * tailcall to; opnd must be greater than 0 for the semantics to work
	 * right. */

    {"currentNamespace", 1,    +1,	  0,	{OPERAND_NONE}},
	/* Push the name of the interpreter's current namespace as an object
	 * on the stack. */
    {"infoLevelNumber",  1,    +1,	  0,	{OPERAND_NONE}},
	/* Push the stack depth (i.e., [info level]) of the interpreter as an
	 * object on the stack. */
    {"infoLevelArgs",	 1,	0,	  0,	{OPERAND_NONE}},
	/* Push the argument words to a stack depth (i.e., [info level <n>])
	 * of the interpreter as an object on the stack.
	 * Stack:  ... depth => ... argList */
    {"resolveCmd",	 1,	0,	  0,	{OPERAND_NONE}},
	/* Resolves the command named on the top of the stack to its fully
	 * qualified version, or produces the empty string if no such command
	 * exists. Never generates errors.
	 * Stack:  ... cmdName => ... fullCmdName */

    {"tclooSelf",	 1,	+1,	  0,	{OPERAND_NONE}},
	/* Push the identity of the current TclOO object (i.e., the name of
	 * its current public access command) on the stack. */
    {"tclooClass",	 1,	0,	  0,	{OPERAND_NONE}},
	/* Push the class of the TclOO object named at the top of the stack
	 * onto the stack.
	 * Stack:  ... object => ... class */
    {"tclooNamespace",	 1,	0,	  0,	{OPERAND_NONE}},
	/* Push the namespace of the TclOO object named at the top of the
	 * stack onto the stack.
	 * Stack:  ... object => ... namespace */
    {"tclooIsObject",	 1,	0,	  0,	{OPERAND_NONE}},
	/* Push whether the value named at the top of the stack is a TclOO
	 * object (i.e., a boolean). Can corrupt the interpreter result
	 * despite not throwing, so not safe for use in a post-exception
	 * context.
	 * Stack:  ... value => ... boolean */

    {"arrayExistsStk",	 1,	0,	  0,	{OPERAND_NONE}},
	/* Looks up the element on the top of the stack and tests whether it
	 * is an array. Pushes a boolean describing whether this is the
	 * case. Also runs the whole-array trace on the named variable, so can
	 * throw anything.
	 * Stack:  ... varName => ... boolean */
    {"arrayExistsImm",	 5,	+1,	  1,	{OPERAND_LVT4}},
	/* Looks up the variable indexed by opnd and tests whether it is an
	 * array. Pushes a boolean describing whether this is the case. Also
	 * runs the whole-array trace on the named variable, so can throw
	 * anything.
	 * Stack:  ... => ... boolean */
    {"arrayMakeStk",	 1,	-1,	  0,	{OPERAND_NONE}},
	/* Forces the element on the top of the stack to be the name of an
	 * array.
	 * Stack:  ... varName => ... */
    {"arrayMakeImm",	 5,	0,	  1,	{OPERAND_LVT4}},
	/* Forces the variable indexed by opnd to be an array. Does not touch
	 * the stack. */

    {"invokeReplace",	 6,	INT_MIN,  2,	{OPERAND_UINT4,OPERAND_UINT1}},
	/* Invoke command named objv[0], replacing the first two words with
	 * the word at the top of the stack;
	 * <objc,objv> = <op4,top op4 after popping 1> */

    {"listConcat",	 1,	-1,	  0,	{OPERAND_NONE}},
	/* Concatenates the two lists at the top of the stack into a single
	 * list and pushes that resulting list onto the stack.
	 * Stack: ... list1 list2 => ... [lconcat list1 list2] */

    {"expandDrop",       1,    0,          0,	{OPERAND_NONE}},
	/* Drops an element from the auxiliary stack, popping stack elements
	 * until the matching stack depth is reached. */

    /* New foreach implementation */
    {"foreach_start",	 5,	+2,	  1,	{OPERAND_AUX4}},
	/* Initialize execution of a foreach loop. Operand is aux data index
	 * of the ForeachInfo structure for the foreach command. It pushes 2
	 * elements which hold runtime params for foreach_step, they are later
	 * dropped by foreach_end together with the value lists. NOTE that the
	 * iterator-tracker and info reference must not be passed to bytecodes
	 * that handle normal Tcl values. NOTE that this instruction jumps to
	 * the foreach_step instruction paired with it; the stack info below
	 * is only nominal.
	 * Stack: ... listObjs... => ... listObjs... iterTracker info */
    {"foreach_step",	 1,	 0,	  0,	{OPERAND_NONE}},
	/* "Step" or begin next iteration of foreach loop. Assigns to foreach
	 * iteration variables. May jump to straight after the foreach_start
	 * that pushed the iterTracker and info values. MUST be followed
	 * immediately by a foreach_end.
	 * Stack: ... listObjs... iterTracker info =>
	 *				... listObjs... iterTracker info */
    {"foreach_end",	 1,	 0,	  0,	{OPERAND_NONE}},
	/* Clean up a foreach loop by dropping the info value, the tracker
	 * value and the lists that were being iterated over.
	 * Stack: ... listObjs... iterTracker info => ... */
    {"lmap_collect",	 1,	-1,	  0,	{OPERAND_NONE}},
	/* Appends the value at the top of the stack to the list located on
	 * the stack the "other side" of the foreach-related values.
	 * Stack: ... collector listObjs... iterTracker info value =>
	 *			... collector listObjs... iterTracker info */

    {"strtrim",		 1,	-1,	  0,	{OPERAND_NONE}},
	/* [string trim] core: removes the characters (designated by the value
	 * at the top of the stack) from both ends of the string and pushes
	 * the resulting string.
	 * Stack: ... string charset => ... trimmedString */
    {"strtrimLeft",	 1,	-1,	  0,	{OPERAND_NONE}},
	/* [string trimleft] core: removes the characters (designated by the
	 * value at the top of the stack) from the left of the string and
	 * pushes the resulting string.
	 * Stack: ... string charset => ... trimmedString */
    {"strtrimRight",	 1,	-1,	  0,	{OPERAND_NONE}},
	/* [string trimright] core: removes the characters (designated by the
	 * value at the top of the stack) from the right of the string and
	 * pushes the resulting string.
	 * Stack: ... string charset => ... trimmedString */

    {"concatStk",	 5,	INT_MIN,  1,	{OPERAND_UINT4}},
	/* Wrapper round Tcl_ConcatObj(), used for [concat] and [eval]. opnd
	 * is number of values to concatenate.
	 * Operation:	push concat(stk1 stk2 ... stktop) */

    {"strcaseUpper",	 1,	0,	  0,	{OPERAND_NONE}},
	/* [string toupper] core: converts whole string to upper case using
	 * the default (extended "C" locale) rules.
	 * Stack: ... string => ... newString */
    {"strcaseLower",	 1,	0,	  0,	{OPERAND_NONE}},
	/* [string tolower] core: converts whole string to upper case using
	 * the default (extended "C" locale) rules.
	 * Stack: ... string => ... newString */
    {"strcaseTitle",	 1,	0,	  0,	{OPERAND_NONE}},
	/* [string totitle] core: converts whole string to upper case using
	 * the default (extended "C" locale) rules.
	 * Stack: ... string => ... newString */
    {"strreplace",	 1,	-3,	  0,	{OPERAND_NONE}},
	/* [string replace] core: replaces a non-empty range of one string
	 * with the contents of another.
	 * Stack: ... string fromIdx toIdx replacement => ... newString */

    {"originCmd",	 1,	0,	  0,	{OPERAND_NONE}},
	/* Reports which command was the origin (via namespace import chain)
	 * of the command named on the top of the stack.
	 * Stack:  ... cmdName => ... fullOriginalCmdName */

    {"tclooNext",	 2,	INT_MIN,  1,	{OPERAND_UINT1}},
	/* Call the next item on the TclOO call chain, passing opnd arguments
	 * (min 1, max 255, *includes* "next").  The result of the invoked
	 * method implementation will be pushed on the stack in place of the
	 * arguments (similar to invokeStk).
	 * Stack:  ... "next" arg2 arg3 -- argN => ... result */
    {"tclooNextClass",	 2,	INT_MIN,  1,	{OPERAND_UINT1}},
	/* Call the following item on the TclOO call chain defined by class
	 * className, passing opnd arguments (min 2, max 255, *includes*
	 * "nextto" and the class name). The result of the invoked method
	 * implementation will be pushed on the stack in place of the
	 * arguments (similar to invokeStk).
	 * Stack:  ... "nextto" className arg3 arg4 -- argN => ... result */

    {"yieldToInvoke",	 1,	0,	  0,	{OPERAND_NONE}},
	/* Makes the current coroutine yield the value at the top of the
	 * stack, invoking the given command/args with resolution in the given
	 * namespace (all packed into a list), and places the list of values
	 * that are the response back on top of the stack when it resumes.
	 * Stack:  ... [list ns cmd arg1 ... argN] => ... resumeList */

    {"numericType",	 1,	0,	  0,	{OPERAND_NONE}},
	/* Pushes the numeric type code of the word at the top of the stack.
	 * Stack:  ... value => ... typeCode */
    {"tryCvtToBoolean",	 1,	+1,	  0,	{OPERAND_NONE}},
	/* Try converting stktop to boolean if possible. No errors.
	 * Stack:  ... value => ... value isStrictBool */
    {"strclass",	 2,	0,	  1,	{OPERAND_SCLS1}},
	/* See if all the characters of the given string are a member of the
	 * specified (by opnd) character class. Note that an empty string will
	 * satisfy the class check (standard definition of "all").
	 * Stack:  ... stringValue => ... boolean */

    {"lappendList",	 5,	0,	1,	{OPERAND_LVT4}},
	/* Lappend list to scalar variable at op4 in frame.
	 * Stack:  ... list => ... listVarContents */
    {"lappendListArray", 5,	-1,	1,	{OPERAND_LVT4}},
	/* Lappend list to array element; array at op4.
	 * Stack:  ... elem list => ... listVarContents */
    {"lappendListArrayStk", 1,	-2,	0,	{OPERAND_NONE}},
	/* Lappend list to array element.
	 * Stack:  ... arrayName elem list => ... listVarContents */
    {"lappendListStk",	 1,	-1,	0,	{OPERAND_NONE}},
	/* Lappend list to general variable.
	 * Stack:  ... varName list => ... listVarContents */

    {"clockRead",	 2,	+1,	1,	{OPERAND_UINT1}},
	/* Read clock out to the stack. Operand is which clock to read
	 * 0=clicks, 1=microseconds, 2=milliseconds, 3=seconds.
	 * Stack: ... => ... time */

    {"dictGetDef",	  5,	INT_MIN,   1,	{OPERAND_UINT4}},
	/* The top word is the default, the next op4 words (min 1) are a key
	 * path into the dictionary just below the keys on the stack, and all
	 * those values are replaced by the value read out of that key-path
	 * (like [dict get]) except if there is no such key, when instead the
	 * default is pushed instead.
	 * Stack:  ... dict key1 ... keyN default => ... value */

    {"strlt",		  1,   -1,         0,	{OPERAND_NONE}},
	/* String Less:			push (stknext < stktop) */
    {"strgt",		  1,   -1,         0,	{OPERAND_NONE}},
	/* String Greater:		push (stknext > stktop) */
    {"strle",		  1,   -1,         0,	{OPERAND_NONE}},
	/* String Less or equal:	push (stknext <= stktop) */
    {"strge",		  1,   -1,         0,	{OPERAND_NONE}},
	/* String Greater or equal:	push (stknext >= stktop) */
    {"lreplace4",	  6,   INT_MIN,    2,	{OPERAND_UINT4, OPERAND_UINT1}},
	/* Operands: number of arguments, flags
	 * flags: Combination of TCL_LREPLACE4_* flags
	 * Stack: ... listobj index1 ?index2? new1 ... newN => ... newlistobj
	 * where index2 is present only if TCL_LREPLACE_SINGLE_INDEX is not
	 * set in flags.
	 */

    {"constImm",	  5,   -1,	   1,	{OPERAND_LVT4}},
	/* Create constant. Index into LVT is immediate, value is on stack.
	 * Stack: ... value => ... */
    {"constStk",	  1,   -2,	   0,	{OPERAND_NONE}},
	/* Create constant. Variable name and value on stack.
	 * Stack: ... varName value => ... */

    {NULL, 0, 0, 0, {OPERAND_NONE}}
};

/*
 * Prototypes for procedures defined later in this file:
 */

static void		CleanupByteCode(ByteCode *codePtr);
static void		CompileScriptTokens(Tcl_Interp *interp,
			    Tcl_Token *tokens, Tcl_Token *lastTokenPtr,
			    CompileEnv *envPtr);
static ByteCode *	CompileSubstObj(Tcl_Interp *interp, Tcl_Obj *objPtr,
			    int flags);
static void		DupByteCodeInternalRep(Tcl_Obj *srcPtr,
			    Tcl_Obj *copyPtr);
static unsigned char *	EncodeCmdLocMap(CompileEnv *envPtr,
			    ByteCode *codePtr, unsigned char *startPtr);
static CmdLocation *	EnterCmdStartData(CompileEnv *envPtr,
			    Tcl_Size srcOffset, Tcl_Size codeOffset);
static void		FreeByteCodeInternalRep(Tcl_Obj *objPtr);
static void		FreeSubstCodeInternalRep(Tcl_Obj *objPtr);
static int		GetCmdLocEncodingSize(CompileEnv *envPtr);
static int		IsCompactibleCompileEnv(CompileEnv *envPtr);
static void		PreventCycle(Tcl_Obj *objPtr, CompileEnv *envPtr);
#ifdef TCL_COMPILE_STATS
static void		RecordByteCodeStats(ByteCode *codePtr);
#endif /* TCL_COMPILE_STATS */
static int		SetByteCodeFromAny(Tcl_Interp *interp,
			    Tcl_Obj *objPtr);
static void		StartExpanding(CompileEnv *envPtr);

/*
 * TIP #280: Helper for building the per-word line information of all compiled
 * commands.
 */
static void		EnterCmdWordData(ExtCmdLoc *eclPtr, Tcl_Size srcOffset,
			    Tcl_Token *tokenPtr, const char *cmd,
			    Tcl_Size numWords, Tcl_Size line,
			    Tcl_Size *clNext, Tcl_Size **lines,
			    CompileEnv *envPtr);
static void		ReleaseCmdWordData(ExtCmdLoc *eclPtr);

/*
 * tclByteCodeType provides the standard type management procedures for the
 * bytecode type.
 */

const Tcl_ObjType tclByteCodeType = {
    "bytecode",			/* name */
    FreeByteCodeInternalRep,	/* freeIntRepProc */
    DupByteCodeInternalRep,	/* dupIntRepProc */
    NULL,			/* updateStringProc */
    SetByteCodeFromAny,		/* setFromAnyProc */
    TCL_OBJTYPE_V0
};

/*
 * substCodeType provides the standard type management procedures for the
 * substcode type, which represents substitution within a Tcl value.
 */

static const Tcl_ObjType substCodeType = {
    "substcode",		/* name */
    FreeSubstCodeInternalRep,	/* freeIntRepProc */
    DupByteCodeInternalRep,	/* dupIntRepProc - shared with bytecode */
    NULL,			/* updateStringProc */
    NULL,			/* setFromAnyProc */
    TCL_OBJTYPE_V0
};
#define SubstFlags(objPtr) (objPtr)->internalRep.twoPtrValue.ptr2

/*
 * Helper macros.
 */

#define TclIncrUInt4AtPtr(ptr, delta) \
    TclStoreInt4AtPtr(TclGetUInt4AtPtr(ptr)+(delta), (ptr))

/*
 *----------------------------------------------------------------------
 *
 * TclSetByteCodeFromAny --
 *
 *	Part of the bytecode Tcl object type implementation. Attempts to
 *	compile the string representation of the objPtr into bytecode.  Accepts
 *	a hook routine that is invoked to perform any needed post-processing on
 *	the compilation results before generating byte codes.  interp is the
 *	compilation context and may not be NULL.
 *
 * Results:
 *	A standard Tcl object result. If an error occurs during compilation, an
 *	error message is left in the interpreter's result.
 *
 * Side effects:
 *	Frees the old internal representation. If no error occurs, then the
 *	compiled code is stored as "objPtr"s bytecode representation. Also, if
 *	debugging, initializes the "tcl_traceCompile" Tcl variable used to
 *	trace compilations.
 *
 *----------------------------------------------------------------------
 */

int
TclSetByteCodeFromAny(
    Tcl_Interp *interp,		/* The interpreter for which the code is being
				 * compiled. Must not be NULL. */
    Tcl_Obj *objPtr,		/* The object to make a ByteCode object. */
    CompileHookProc *hookProc,	/* Procedure to invoke after compilation. */
    void *clientData)	/* Hook procedure private data. */
{
    Interp *iPtr = (Interp *) interp;
    CompileEnv compEnv;		/* Compilation environment structure allocated
				 * in frame. */
    Tcl_Size length;
    int result = TCL_OK;
    const char *stringPtr;
    Proc *procPtr = iPtr->compiledProcPtr;
    ContLineLoc *clLocPtr;

#ifdef TCL_COMPILE_DEBUG
    if (!traceInitialized) {
	if (Tcl_LinkVar(interp, "tcl_traceCompile",
		&tclTraceCompile, TCL_LINK_INT) != TCL_OK) {
	    Tcl_Panic("SetByteCodeFromAny: unable to create link for tcl_traceCompile variable");
	}
	traceInitialized = 1;
    }
#endif

    stringPtr = TclGetStringFromObj(objPtr, &length);

    /*
     * TIP #280: Pick up the CmdFrame in which the BC compiler was invoked, and
     * use to initialize the tracking in the compiler. This information was
     * stored by TclCompEvalObj and ProcCompileProc.
     */

    TclInitCompileEnv(interp, &compEnv, stringPtr, length,
	    iPtr->invokeCmdFramePtr, iPtr->invokeWord);

    /*
     * Make available to the compilation environment any data about invisible
     * continuation lines for the script.
     *
     * It is not clear if the script Tcl_Obj* can be free'd while the compiler
     * is using it, leading to the release of the associated ContLineLoc
     * structure as well. To ensure that the latter doesn't happen set a lock
     * on it, which is released in TclFreeCompileEnv().  The "lineCLPtr"
     * hashtable tclObj.c.
     */

    clLocPtr = TclContinuationsGet(objPtr);
    if (clLocPtr) {
	compEnv.clNext = &clLocPtr->loc[0];
    }

    TclCompileScript(interp, stringPtr, length, &compEnv);

    /*
     * Compilation succeeded. Add a "done" instruction at the end.
     */

    TclEmitOpcode(INST_DONE, &compEnv);

    /*
     * Check for optimizations!
     *
     * If the generated code is free of most hazards, recompile with generation
     * of INST_START_CMD disabled to produce code that more compact in many
     * cases, and also sometimes more performant.
     */

    if (Tcl_GetParent(interp) == NULL &&
	    !Tcl_LimitTypeEnabled(interp, TCL_LIMIT_COMMANDS|TCL_LIMIT_TIME)
	    && IsCompactibleCompileEnv(&compEnv)) {
	TclFreeCompileEnv(&compEnv);
	iPtr->compiledProcPtr = procPtr;
	TclInitCompileEnv(interp, &compEnv, stringPtr, length,
		iPtr->invokeCmdFramePtr, iPtr->invokeWord);
	if (clLocPtr) {
	    compEnv.clNext = &clLocPtr->loc[0];
	}
	compEnv.atCmdStart = 2;		/* The disabling magic. */
	TclCompileScript(interp, stringPtr, length, &compEnv);
	assert (compEnv.atCmdStart > 1);
	TclEmitOpcode(INST_DONE, &compEnv);
	assert (compEnv.atCmdStart > 1);
    }

    /*
     * Apply some peephole optimizations that can cross specific/generic
     * instruction generator boundaries.
     */

    if (iPtr->optimizer) {
	(iPtr->optimizer)(&compEnv);
    }

    /*
     * Invoke the compilation hook procedure if there is one.
     */

    if (hookProc) {
	result = hookProc(interp, &compEnv, clientData);
    }

    /*
     * After optimization is all done, check that byte code length limits
     * are not exceeded. Bug [27b3ce2997].
     */
    if ((compEnv.codeNext - compEnv.codeStart) > INT_MAX) {
	/*
	 * Cannot just return TCL_ERROR as callers ignore return value.
	 * TODO - May be use TclCompileSyntaxError here?
	 */
	Tcl_Panic("Maximum byte code length %d exceeded.", INT_MAX);
    }

    /*
     * Change the object into a ByteCode object. Ownership of the literal
     * objects and aux data items passes to the ByteCode object.
     */

#ifdef TCL_COMPILE_DEBUG
    TclVerifyLocalLiteralTable(&compEnv);
#endif /*TCL_COMPILE_DEBUG*/

    if (result == TCL_OK) {
	(void) TclInitByteCodeObj(objPtr, &tclByteCodeType, &compEnv);
	TclDebugPrintByteCodeObj(objPtr);
    }

    TclFreeCompileEnv(&compEnv);
    return result;
}

/*
 *-----------------------------------------------------------------------
 *
 * SetByteCodeFromAny --
 *
 *	Part of the bytecode Tcl object type implementation. Attempts to
 *	generate an byte code internal form for the Tcl object "objPtr" by
 *	compiling its string representation.
 *
 * Results:
 *	A standard Tcl object result. If an error occurs during compilation and
 *	"interp" is not null, an error message is left in the interpreter's
 *	result.
 *
 * Side effects:
 *	Frees the old internal representation. If no error occurs then the
 *	compiled code is stored as "objPtr"s bytecode representation. Also, if
 *	debugging, initializes the "tcl_traceCompile" Tcl variable used to
 *	trace compilations.
 *
 *----------------------------------------------------------------------
 */

static int
SetByteCodeFromAny(
    Tcl_Interp *interp,		/* The interpreter for which the code is being
				 * compiled. Must not be NULL. */
    Tcl_Obj *objPtr)		/* The object to compile to bytecode */
{
    if (interp == NULL) {
	return TCL_ERROR;
    }
    return TclSetByteCodeFromAny(interp, objPtr, NULL, NULL);
}

/*
 *----------------------------------------------------------------------
 *
 * DupByteCodeInternalRep --
 *
 *	Part of the bytecode Tcl object type implementation. However, it does
 *	not copy the internal representation of a bytecode Tcl_Obj, instead
 *	assigning NULL to the type pointer of the new object.  Code is compiled
 *	for the new object only if necessary.
 *
 * Results:
 *	None.
 *
 * Side effects:
 *	None.
 *
 *----------------------------------------------------------------------
 */

static void
DupByteCodeInternalRep(
    TCL_UNUSED(Tcl_Obj *) /*srcPtr*/,
    TCL_UNUSED(Tcl_Obj *) /*copyPtr*/)
{
    return;
}

/*
 *----------------------------------------------------------------------
 *
 * FreeByteCodeInternalRep --
 *
 *	Part of the bytecode Tcl object type implementation. Frees the storage
 *	associated with a bytecode object's internal representation unless its
 *	code is actively being executed.
 *
 * Results:
 *	None.
 *
 * Side effects:
 *	The bytecode object's internal rep is invalidated and its code is freed
 *	unless the code is actively being executed, in which case cleanup is
 *	delayed until the last execution of the code completes.
 *
 *----------------------------------------------------------------------
 */

static void
FreeByteCodeInternalRep(
    Tcl_Obj *objPtr)	/* Object whose internal rep to free. */
{
    ByteCode *codePtr;

    ByteCodeGetInternalRep(objPtr, &tclByteCodeType, codePtr);
    assert(codePtr != NULL);

    TclReleaseByteCode(codePtr);
}

/*
 *----------------------------------------------------------------------
 *
 * TclReleaseByteCode --
 *
 *	Does all the real work of freeing up a bytecode object's ByteCode
 *	structure. Called only when the structure's reference count
 *	is zero.
 *
 * Results:
 *	None.
 *
 * Side effects:
 *	Frees objPtr's bytecode internal representation and sets its type to
 *	NULL.  Also releases its literals and frees its auxiliary data items.
 *
 *----------------------------------------------------------------------
 */

void
TclPreserveByteCode(
    ByteCode *codePtr)
{
    codePtr->refCount++;
}

void
TclReleaseByteCode(
    ByteCode *codePtr)
{
    if (codePtr->refCount-- > 1) {
	return;
    }

    /* Just dropped to refcount==0.  Clean up. */
    CleanupByteCode(codePtr);
}

static void
CleanupByteCode(
    ByteCode *codePtr)	/* Points to the ByteCode to free. */
{
    Tcl_Interp *interp = (Tcl_Interp *) *codePtr->interpHandle;
    Interp *iPtr = (Interp *) interp;
    int numLitObjects = codePtr->numLitObjects;
    Tcl_Obj **objArrayPtr, *objPtr;
    const AuxData *auxDataPtr;
    int i;
#ifdef TCL_COMPILE_STATS

    if (interp != NULL) {
	ByteCodeStats *statsPtr;
	Tcl_Time destroyTime;
	int lifetimeSec, lifetimeMicroSec, log2;

	statsPtr = &iPtr->stats;

	statsPtr->numByteCodesFreed++;
	statsPtr->currentSrcBytes -= (double)codePtr->numSrcBytes;
	statsPtr->currentByteCodeBytes -= (double) codePtr->structureSize;

	statsPtr->currentInstBytes -= (double) codePtr->numCodeBytes;
	statsPtr->currentLitBytes -= (double)
		codePtr->numLitObjects * sizeof(Tcl_Obj *);
	statsPtr->currentExceptBytes -= (double)
		codePtr->numExceptRanges * sizeof(ExceptionRange);
	statsPtr->currentAuxBytes -= (double)
		BA_AuxData_Size(codePtr->auxData) * sizeof(AuxData);
	statsPtr->currentCmdMapBytes -= (double) codePtr->numCmdLocBytes;

	Tcl_GetTime(&destroyTime);
	lifetimeSec = destroyTime.sec - codePtr->createTime.sec;
	if (lifetimeSec > 2000) {	/* avoid overflow */
	    lifetimeSec = 2000;
	}
	lifetimeMicroSec = 1000000 * lifetimeSec +
		(destroyTime.usec - codePtr->createTime.usec);

	log2 = TclLog2(lifetimeMicroSec);
	if (log2 > 31) {
	    log2 = 31;
	}
	statsPtr->lifetimeCount[log2]++;
    }
#endif /* TCL_COMPILE_STATS */

    /*
     * A single heap object holds the ByteCode structure and its code, object,
     * command location, and auxiliary data arrays. This means we only need to
     * 1) decrement the ref counts of each literal value in the literal array,
     * 2) call the free procedures for the auxiliary data items, 3) free the
     * localCache if it is unused, and finally 4) free the ByteCode
     * structure's heap object.
     *
     * The case for TCL_BYTECODE_PRECOMPILED (precompiled ByteCodes, like
     * those generated from tbcload) is special, as they doesn't make use of
     * the global literal table. They instead maintain private references to
     * their literals which must be decremented.
     *
     * In order to ensure proper and efficient cleanup of the literal array
     * when it contains non-shared literals [Bug 983660], distinguish the case
     * of an interpreter being deleted, which is signaled by interp == NULL.
     * Also, as the interp deletion will remove the global literal table
     * anyway, avoid the extra cost of updating it for each literal being
     * released.
     */

    if (codePtr->flags & TCL_BYTECODE_PRECOMPILED) {

	objArrayPtr = codePtr->objArrayPtr;
	for (i = 0;  i < numLitObjects;  i++) {
	    objPtr = *objArrayPtr;
	    if (objPtr) {
		Tcl_DecrRefCount(objPtr);
	    }
	    objArrayPtr++;
	}
	codePtr->numLitObjects = 0;
    } else {
	objArrayPtr = codePtr->objArrayPtr;
	while (numLitObjects--) {
	    /* TclReleaseLiteral calls Tcl_DecrRefCount() for us */
	    TclReleaseLiteral(interp, *objArrayPtr++);
	}
    }
    if (codePtr->flags & TCL_BYTECODE_FREE_LITERALS) {
	Tcl_Free(codePtr->objArrayPtr);
    }

    if (codePtr->auxData) {
	BA_AuxData *adArray = codePtr->auxData;

	codePtr->auxData = NULL;
	auxDataPtr = BA_AuxData_Detach(adArray);
	while (auxDataPtr) {
	    if (auxDataPtr->type->freeProc != NULL) {
		auxDataPtr->type->freeProc(auxDataPtr->clientData);
	    }
	    auxDataPtr = BA_AuxData_Detach(adArray);
	}
	BA_AuxData_Destroy(adArray);
    }

    /*
     * TIP #280. Release the location data associated with this bytecode
     * structure, if any. The associated interp may be gone already, and the
     * data with it.
     *
     * See also tclBasic.c, DeleteInterpProc
     */

    if (iPtr) {
	Tcl_HashEntry *hePtr = Tcl_FindHashEntry(iPtr->lineBCPtr,
		(char *) codePtr);

	if (hePtr) {
	    ReleaseCmdWordData((ExtCmdLoc *)Tcl_GetHashValue(hePtr));
	    Tcl_DeleteHashEntry(hePtr);
	}
    }

    if (codePtr->localCachePtr && (codePtr->localCachePtr->refCount-- <= 1)) {
	TclFreeLocalCache(interp, codePtr->localCachePtr);
    }

    TclHandleRelease(codePtr->interpHandle);
    Tcl_Free(codePtr);
}

/*
 * ---------------------------------------------------------------------
 *
 * IsCompactibleCompileEnv --
 *
 *	Determines whether some basic compaction optimizations may be applied
 *	to a piece of bytecode. Idempotent.
 *
 * ---------------------------------------------------------------------
 */

static int
IsCompactibleCompileEnv(
    CompileEnv *envPtr)
{
    unsigned char *pc;
    int size;

    /*
     * Special: procedures in the '::tcl' namespace (or its children) are
     * considered to be well-behaved, so compaction can be applied to them even
     * if it would otherwise be invalid.
     */

    if (envPtr->procPtr != NULL && envPtr->procPtr->cmdPtr != NULL
	    && envPtr->procPtr->cmdPtr->nsPtr != NULL) {
	Namespace *nsPtr = envPtr->procPtr->cmdPtr->nsPtr;

	if (strcmp(nsPtr->fullName, "::tcl") == 0
		|| strncmp(nsPtr->fullName, "::tcl::", 7) == 0) {
	    return 1;
	}
    }

    /*
     * Go through and ensure that no operation involved can cause a desired
     * change of bytecode sequence during its execution. This comes down to
     * ensuring that there are no mapped variables (due to traces) or calls to
     * external commands (traces, [uplevel] trickery). This is actually a very
     * conservative check.  It turns down a lot of code that is OK in practice.
     */

    for (pc = envPtr->codeStart ; pc < envPtr->codeNext ; pc += size) {
	switch (*pc) {
	    /* Invokes */
	case INST_INVOKE_STK1:
	case INST_INVOKE_STK4:
	case INST_INVOKE_EXPANDED:
	case INST_INVOKE_REPLACE:
	    return 0;
	    /* Runtime evals */
	case INST_EVAL_STK:
	case INST_EXPR_STK:
	case INST_YIELD:
	    return 0;
	    /* Upvars */
	case INST_UPVAR:
	case INST_NSUPVAR:
	case INST_VARIABLE:
	    return 0;
	default:
	    size = tclInstructionTable[*pc].numBytes;
	    assert (size > 0);
	    break;
	}
    }

    return 1;
}

/*
 *----------------------------------------------------------------------
 *
 * Tcl_SubstObj --
 *
 *	Performs substitutions on the given string as described in the user
 *	documentation for "subst".
 *
 * Results:
 *	A Tcl_Obj* containing the substituted string, or NULL to indicate that
 *	an error occurred.
 *
 * Side effects:
 *	See the user documentation.
 *
 *----------------------------------------------------------------------
 */

Tcl_Obj *
Tcl_SubstObj(
    Tcl_Interp *interp,		/* Interpreter in which substitution occurs */
    Tcl_Obj *objPtr,		/* The value to be substituted. */
    int flags)			/* What substitutions to do. */
{
    NRE_callback *rootPtr = TOP_CB(interp);

    if (TclNRRunCallbacks(interp, Tcl_NRSubstObj(interp, objPtr, flags),
	    rootPtr) != TCL_OK) {
	return NULL;
    }
    return Tcl_GetObjResult(interp);
}

/*
 *----------------------------------------------------------------------
 *
 * Tcl_NRSubstObj --
 *
 *	Adds substitution within the value of objPtr to the NR execution stack.
 *
 * Results:
 *	TCL_OK.
 *
 * Side effects:
 *	Compiles objPtr into bytecode that performs the substitutions as
 *	governed by flags, adds a callback to the NR execution stack to execute
 *	the bytecode and store the result in the interp.
 *
 *----------------------------------------------------------------------
 */

int
Tcl_NRSubstObj(
    Tcl_Interp *interp,
    Tcl_Obj *objPtr,
    int flags)
{
    ByteCode *codePtr = CompileSubstObj(interp, objPtr, flags);

    /* TODO: Confirm we do not need this. */
    /* Tcl_ResetResult(interp); */
    return TclNRExecuteByteCode(interp, codePtr);
}

/*
 *----------------------------------------------------------------------
 *
 * CompileSubstObj --
 *
 *	Compiles a value into bytecode that performs substitution within the
 *	value, as governed by flags.
 *
 * Results:
 *	A (ByteCode *) is pointing to the resulting ByteCode.
 *
 * Side effects:
 *	The Tcl_ObjType of objPtr is changed to the "substcode" type, and the
 *	ByteCode and governing flags value are kept in the internal rep for
 *	faster operations the next time CompileSubstObj is called on the same
 *	value.
 *
 *----------------------------------------------------------------------
 */

static ByteCode *
CompileSubstObj(
    Tcl_Interp *interp,
    Tcl_Obj *objPtr,
    int flags)
{
    Interp *iPtr = (Interp *) interp;
    ByteCode *codePtr = NULL;

    ByteCodeGetInternalRep(objPtr, &substCodeType, codePtr);

    if (codePtr != NULL) {
	Namespace *nsPtr = iPtr->varFramePtr->nsPtr;

	if (flags != PTR2INT(SubstFlags(objPtr))
		|| ((Interp *) *codePtr->interpHandle != iPtr)
		|| (codePtr->compileEpoch != iPtr->compileEpoch)
		|| (codePtr->nsPtr != nsPtr)
		|| (codePtr->nsEpoch != nsPtr->resolverEpoch)
		|| (codePtr->localCachePtr !=
		iPtr->varFramePtr->localCachePtr)) {
	    Tcl_StoreInternalRep(objPtr, &substCodeType, NULL);
	    codePtr = NULL;
	}
    }
    if (codePtr == NULL) {
	CompileEnv compEnv;
	Tcl_Size numBytes;
	const char *bytes = TclGetStringFromObj(objPtr, &numBytes);

	/* TODO: Check for more TIP 280 */
	TclInitCompileEnv(interp, &compEnv, bytes, numBytes, NULL, 0);

	TclSubstCompile(interp, bytes, numBytes, flags, 1, &compEnv);

	TclEmitOpcode(INST_DONE, &compEnv);
	codePtr = TclInitByteCodeObj(objPtr, &substCodeType, &compEnv);
	TclFreeCompileEnv(&compEnv);

	SubstFlags(objPtr) = INT2PTR(flags);
	if (iPtr->varFramePtr->localCachePtr) {
	    codePtr->localCachePtr = iPtr->varFramePtr->localCachePtr;
	    codePtr->localCachePtr->refCount++;
	}
	TclDebugPrintByteCodeObj(objPtr);
    }
    return codePtr;
}

/*
 *----------------------------------------------------------------------
 *
 * FreeSubstCodeInternalRep --
 *
 *	Part of the "substcode" Tcl object type implementation. Frees the
 *	storage associated with the substcode internal representation of a
 *	Tcl_Obj unless its code is actively being executed.
 *
 * Results:
 *	None.
 *
 * Side effects:
 *	The substcode object's internal rep is marked invalid and its code
 *	gets freed unless the code is actively being executed. In that case
 *	the cleanup is delayed until the last execution of the code completes.
 *
 *----------------------------------------------------------------------
 */

static void
FreeSubstCodeInternalRep(
    Tcl_Obj *objPtr)	/* Object whose internal rep to free. */
{
    ByteCode *codePtr;

    ByteCodeGetInternalRep(objPtr, &substCodeType, codePtr);
    assert(codePtr != NULL);

    TclReleaseByteCode(codePtr);
}

static void
ReleaseCmdWordData(
    ExtCmdLoc *eclPtr)
{
    Tcl_Size i;

    if (eclPtr->type == TCL_LOCATION_SOURCE) {
	Tcl_DecrRefCount(eclPtr->path);
    }
    for (i=0 ; i<eclPtr->nuloc ; i++) {
	Tcl_Free(eclPtr->loc[i].line);
    }

    if (eclPtr->loc != NULL) {
	Tcl_Free(eclPtr->loc);
    }

    Tcl_Free(eclPtr);
}

/*
 *----------------------------------------------------------------------
 *
 * TclInitCompileEnv --
 *
 *	Initializes a CompileEnv compilation environment structure for the
 *	compilation of a string in an interpreter.
 *
 * Results:
 *	None.
 *
 * Side effects:
 *	The CompileEnv structure is initialized.
 *
 *----------------------------------------------------------------------
 */

void
TclInitCompileEnv(
    Tcl_Interp *interp,		/* The interpreter for which a CompileEnv
				 * structure is initialized. */
    CompileEnv *envPtr,/* Points to the CompileEnv structure to
				 * initialize. */
    const char *stringPtr,	/* The source string to be compiled. */
    Tcl_Size numBytes,		/* Number of bytes in source string. */
    const CmdFrame *invoker,	/* Location context invoking the bcc */
    int word)			/* Index of the word in that context getting
				 * compiled */
{
    Interp *iPtr = (Interp *) interp;

    assert(tclInstructionTable[LAST_INST_OPCODE].name == NULL);

    envPtr->iPtr = iPtr;
    envPtr->source = stringPtr;
    envPtr->numSrcBytes = numBytes;
    envPtr->procPtr = iPtr->compiledProcPtr;
    iPtr->compiledProcPtr = NULL;
    envPtr->numCommands = 0;
    envPtr->exceptDepth = 0;
    envPtr->maxExceptDepth = 0;
    envPtr->maxStackDepth = 0;
    envPtr->currStackDepth = 0;
    Tcl_InitHashTable(&envPtr->litMap, TCL_ONE_WORD_KEYS);

    envPtr->codeStart = envPtr->staticCodeSpace;
    envPtr->codeNext = envPtr->codeStart;
    envPtr->codeEnd = envPtr->codeStart + COMPILEENV_INIT_CODE_BYTES;
    envPtr->mallocedCodeArray = 0;

    envPtr->literalArrayPtr = envPtr->staticLiteralSpace;
    envPtr->literalArrayNext = 0;
    envPtr->literalArrayEnd = COMPILEENV_INIT_NUM_OBJECTS;
    envPtr->mallocedLiteralArray = 0;

    envPtr->exceptArrayPtr = envPtr->staticExceptArraySpace;
    envPtr->exceptAuxArrayPtr = envPtr->staticExAuxArraySpace;
    envPtr->exceptArrayNext = 0;
    envPtr->exceptArrayEnd = COMPILEENV_INIT_EXCEPT_RANGES;
    envPtr->mallocedExceptArray = 0;

    envPtr->cmdMap = BA_CmdLocation_Create();
    envPtr->atCmdStart = 1;
    envPtr->expandCount = 0;

    /*
     * TIP #280: Set up the extended command location information, based on
     * the context invoking the byte code compiler. This structure is used to
     * keep the per-word line information for all compiled commands.
     *
     * See also tclBasic.c, TclEvalObjEx, for the equivalent code in the
     * non-compiling evaluator
     */

    envPtr->extCmdMapPtr = (ExtCmdLoc *)Tcl_Alloc(sizeof(ExtCmdLoc));
    envPtr->extCmdMapPtr->loc = NULL;
    envPtr->extCmdMapPtr->nloc = 0;
    envPtr->extCmdMapPtr->nuloc = 0;
    envPtr->extCmdMapPtr->path = NULL;

    if (invoker == NULL) {
	/*
	 * Initialize the compiler for relative counting in case of a
	 * dynamic context.
	 */

	envPtr->line = 1;
	if (iPtr->evalFlags & TCL_EVAL_FILE) {
	    iPtr->evalFlags &= ~TCL_EVAL_FILE;
	    envPtr->extCmdMapPtr->type = TCL_LOCATION_SOURCE;

	    if (iPtr->scriptFile) {
		/*
		 * Normalization here, to have the correct pwd. Should have
		 * negligible impact on performance, as the norm should have
		 * been done already by the 'source' invoking us, and it
		 * caches the result.
		 */

		Tcl_Obj *norm =
			Tcl_FSGetNormalizedPath(interp, iPtr->scriptFile);

		if (norm == NULL) {
		    /*
		     * Error message in the interp result. No place to put it.
		     * And no place to serve the error itself to either. Fake
		     * a path, empty string.
		     */

		    TclNewLiteralStringObj(envPtr->extCmdMapPtr->path, "");
		} else {
		    envPtr->extCmdMapPtr->path = norm;
		}
	    } else {
		TclNewLiteralStringObj(envPtr->extCmdMapPtr->path, "");
	    }

	    Tcl_IncrRefCount(envPtr->extCmdMapPtr->path);
	} else {
	    envPtr->extCmdMapPtr->type =
		(envPtr->procPtr ? TCL_LOCATION_PROC : TCL_LOCATION_BC);
	}
    } else {
	/*
	 * Initialize the compiler using the context, making counting absolute
	 * to that context. Note that the context can be byte code execution.
	 * In that case we have to fill out the missing pieces (line, path,
	 * ...) which may make change the type as well.
	 */

	CmdFrame *ctxPtr = (CmdFrame *)TclStackAlloc(interp, sizeof(CmdFrame));
	int pc = 0;

	*ctxPtr = *invoker;
	if (invoker->type == TCL_LOCATION_BC) {
	    /*
	     * Note: Type BC => ctx.data.eval.path    is not used.
	     *			ctx.data.tebc.codePtr is used instead.
	     */

	    TclGetSrcInfoForPc(ctxPtr);
	    pc = 1;
	}

	if ((ctxPtr->nline <= word) || (ctxPtr->line[word] < 0)) {
	    /*
	     * Word is not a literal, relative counting.
	     */

	    envPtr->line = 1;
	    envPtr->extCmdMapPtr->type =
		    (envPtr->procPtr ? TCL_LOCATION_PROC : TCL_LOCATION_BC);

	    if (pc && (ctxPtr->type == TCL_LOCATION_SOURCE)) {
		/*
		 * The reference made by 'TclGetSrcInfoForPc' is dead.
		 */

		Tcl_DecrRefCount(ctxPtr->data.eval.path);
	    }
	} else {
	    envPtr->line = ctxPtr->line[word];
	    envPtr->extCmdMapPtr->type = ctxPtr->type;

	    if (ctxPtr->type == TCL_LOCATION_SOURCE) {
		envPtr->extCmdMapPtr->path = ctxPtr->data.eval.path;

		if (pc) {
		    /*
		     * The reference 'TclGetSrcInfoForPc' made is transfered.
		     */

		    ctxPtr->data.eval.path = NULL;
		} else {
		    /*
		     * We have a new reference here.
		     */

		    Tcl_IncrRefCount(envPtr->extCmdMapPtr->path);
		}
	    }
	}

	TclStackFree(interp, ctxPtr);
    }

    envPtr->extCmdMapPtr->start = envPtr->line;

    /*
     * Initialize the data about invisible continuation lines as empty, i.e.
     * not used. The caller (TclSetByteCodeFromAny) will set this up, if such
     * data is available.
     */

    envPtr->clNext = NULL;

    envPtr->auxData = NULL;
}

/*
 *----------------------------------------------------------------------
 *
 * TclFreeCompileEnv --
 *
 *	Frees the storage allocated in a CompileEnv compilation environment
 *	structure.
 *
 * Results:
 *	None.
 *
 * Side effects:
 *	Allocated storage in the CompileEnv structure is freed, although its
 *	local literal table is not deleted and its literal objects are not
 *	released. In addition, storage referenced by its auxiliary data items
 *	is not freed. This is done so that, when compilation is successful,
 *	"ownership" of these objects and aux data items is handed over to the
 *	corresponding ByteCode structure.
 *
 *----------------------------------------------------------------------
 */

void
TclFreeCompileEnv(
    CompileEnv *envPtr)/* Points to the CompileEnv structure. */
{
    Tcl_DeleteHashTable(&envPtr->litMap);
    if (envPtr->iPtr) {
	/*
	 * We never converted to Bytecode, so free the things we would
	 * have transferred to it.
	 */

	Tcl_Size i;
	Tcl_Obj **litPtr = envPtr->literalArrayPtr;

	for (i = 0;  i < envPtr->literalArrayNext;  i++) {
	    TclReleaseLiteral((Tcl_Interp *)envPtr->iPtr, *litPtr++);
	}

#ifdef TCL_COMPILE_DEBUG
	TclVerifyGlobalLiteralTable(envPtr->iPtr);
#endif /*TCL_COMPILE_DEBUG*/

	if (envPtr->auxData) {
	    BA_AuxData *adArray = envPtr->auxData;
	    AuxData *auxDataPtr;

	    envPtr->auxData = NULL;
	    auxDataPtr = BA_AuxData_Detach(adArray);
	    while (auxDataPtr) {
		if (auxDataPtr->type->freeProc != NULL) {
		    auxDataPtr->type->freeProc(auxDataPtr->clientData);
		}
		auxDataPtr = BA_AuxData_Detach(adArray);
	    }
	    BA_AuxData_Destroy(adArray);
	}
    }
    if (envPtr->mallocedCodeArray) {
	Tcl_Free(envPtr->codeStart);
    }
    if (envPtr->mallocedLiteralArray && envPtr->iPtr) {
	Tcl_Free(envPtr->literalArrayPtr);
    }
    if (envPtr->mallocedExceptArray) {
	Tcl_Free(envPtr->exceptArrayPtr);
	Tcl_Free(envPtr->exceptAuxArrayPtr);
    }
    BA_CmdLocation_Destroy(envPtr->cmdMap);
    if (envPtr->extCmdMapPtr) {
	ReleaseCmdWordData(envPtr->extCmdMapPtr);
	envPtr->extCmdMapPtr = NULL;
    }
}

/*
 *----------------------------------------------------------------------
 *
 * TclWordKnownAtCompileTime --
 *
 *	Determines whether the value of a token is completely known at compile
 *	time.
 *
 * Results:
 *	True if the tokenPtr argument points to a word value that is
 *	completely known at compile time. Generally, values that are known at
 *	compile time can be compiled to their values, while values that cannot
 *	be known until substitution at runtime must be compiled to bytecode
 *	instructions that perform that substitution. For several commands,
 *	whether or not arguments are known at compile time determine whether
 *	it is worthwhile to compile at all.
 *
 * Side effects:
 *	When returning true, appends the known value of the word to the
 *	unshared Tcl_Obj (*valuePtr), unless valuePtr is NULL.
 *
 *----------------------------------------------------------------------
 */

Tcl_Size
TclWordKnownAtCompileTime(
    Tcl_Token *tokenPtr,	/* Points to Tcl_Token we should check */
    Tcl_Obj *valuePtr)		/* If not NULL, points to an unshared Tcl_Obj
				 * to which we should append the known value
				 * of the word. */
{
    int numComponents = tokenPtr->numComponents;
    Tcl_Obj *tempPtr = NULL;

    if (tokenPtr->type == TCL_TOKEN_SIMPLE_WORD) {
	if (valuePtr != NULL) {
	    Tcl_AppendToObj(valuePtr, tokenPtr[1].start, tokenPtr[1].size);
	}
	return 1;
    }
    if (tokenPtr->type != TCL_TOKEN_WORD) {
	return 0;
    }
    tokenPtr++;
    if (valuePtr != NULL) {
	TclNewObj(tempPtr);
	Tcl_IncrRefCount(tempPtr);
    }
    while (numComponents--) {
	switch (tokenPtr->type) {
	case TCL_TOKEN_TEXT:
	    if (tempPtr != NULL) {
		Tcl_AppendToObj(tempPtr, tokenPtr->start, tokenPtr->size);
	    }
	    break;

	case TCL_TOKEN_BS:
	    if (tempPtr != NULL) {
		char utfBuf[4] = "";
		Tcl_Size length = TclParseBackslash(tokenPtr->start,
			tokenPtr->size, NULL, utfBuf);

		Tcl_AppendToObj(tempPtr, utfBuf, length);
	    }
	    break;

	default:
	    if (tempPtr != NULL) {
		Tcl_DecrRefCount(tempPtr);
	    }
	    return 0;
	}
	tokenPtr++;
    }
    if (valuePtr != NULL) {
	Tcl_AppendObjToObj(valuePtr, tempPtr);
	Tcl_DecrRefCount(tempPtr);
    }
    return 1;
}

/*
 *----------------------------------------------------------------------
 *
 * TclCompileScript --
 *
 *	Compiles a Tcl script in a string.
 *
 * Results:
 *
 *	A standard Tcl result. If an error occurs, an
 *	error message is left in the interpreter's result.
 *
 * Side effects:
 *	Adds instructions to envPtr to evaluate the script at runtime.
 *
 *----------------------------------------------------------------------
 */

static int
ExpandRequested(
    Tcl_Token *tokenPtr,
    Tcl_Size numWords)
{
    /* Determine whether any words of the command require expansion */
    while (numWords--) {
	if (tokenPtr->type == TCL_TOKEN_EXPAND_WORD) {
	    return 1;
	}
	tokenPtr = TokenAfter(tokenPtr);
    }
    return 0;
}

static void
CompileCmdLiteral(
    Tcl_Interp *interp,
    Tcl_Obj *cmdObj,
    CompileEnv *envPtr)
{
    const char *bytes;
    Command *cmdPtr;
    int cmdLitIdx, extraLiteralFlags = LITERAL_CMD_NAME;
    Tcl_Size length;

    cmdPtr = (Command *) Tcl_GetCommandFromObj(interp, cmdObj);
    if ((cmdPtr != NULL) && (cmdPtr->flags & CMD_VIA_RESOLVER)) {
	extraLiteralFlags |= LITERAL_UNSHARED;
    }

    bytes = TclGetStringFromObj(cmdObj, &length);
    cmdLitIdx = TclRegisterLiteral(envPtr, bytes, length, extraLiteralFlags);

    if (cmdPtr && TclRoutineHasName(cmdPtr)) {
	TclSetCmdNameObj(interp, TclFetchLiteral(envPtr, cmdLitIdx), cmdPtr);
    }
    TclEmitPush(cmdLitIdx, envPtr);
}

Tcl_Token *
TclCompileInvocation(
    Tcl_Interp *interp,
    Tcl_Token *tokenPtr,
    Tcl_Obj *cmdObj,
    Tcl_Size numWords,
    CompileEnv *envPtr)
{
    DefineLineInformation;
    Tcl_Size wordIdx = 0;
    int depth = TclGetStackDepth(envPtr);

    if (cmdObj) {
	CompileCmdLiteral(interp, cmdObj, envPtr);
	wordIdx = 1;
	tokenPtr = TokenAfter(tokenPtr);
    }

    for (; wordIdx < numWords; wordIdx++, tokenPtr = TokenAfter(tokenPtr)) {
	int objIdx;

	SetLineInformation(wordIdx);

	if (tokenPtr->type != TCL_TOKEN_SIMPLE_WORD) {
	    CompileTokens(envPtr, tokenPtr, interp);
	    continue;
	}

	objIdx = TclRegisterLiteral(envPtr,
		tokenPtr[1].start, tokenPtr[1].size, 0);
	if (envPtr->clNext) {
	    TclContinuationsEnterDerived(TclFetchLiteral(envPtr, objIdx),
		    tokenPtr[1].start - envPtr->source, envPtr->clNext);
	}
	TclEmitPush(objIdx, envPtr);
    }

    if (wordIdx <= 255) {
	TclEmitInvoke(envPtr, INST_INVOKE_STK1, wordIdx);
    } else {
	TclEmitInvoke(envPtr, INST_INVOKE_STK4, wordIdx);
    }
    TclCheckStackDepth(depth+1, envPtr);

    return tokenPtr;
}

static Tcl_Token *
CompileExpanded(
    Tcl_Interp *interp,
    Tcl_Token *tokenPtr,
    Tcl_Obj *cmdObj,
    int numWords,
    CompileEnv *envPtr)
{
    DefineLineInformation;
    int wordIdx = 0;
    int depth = TclGetStackDepth(envPtr);

    StartExpanding(envPtr);
    if (cmdObj) {
	CompileCmdLiteral(interp, cmdObj, envPtr);
	wordIdx = 1;
	tokenPtr = TokenAfter(tokenPtr);
    }

    for (; wordIdx < numWords; wordIdx++, tokenPtr = TokenAfter(tokenPtr)) {
	int objIdx;

	SetLineInformation(wordIdx);

	if (tokenPtr->type != TCL_TOKEN_SIMPLE_WORD) {
	    CompileTokens(envPtr, tokenPtr, interp);
	    if (tokenPtr->type == TCL_TOKEN_EXPAND_WORD) {
		TclEmitInstInt4(INST_EXPAND_STKTOP,
			envPtr->currStackDepth, envPtr);
	    }
	    continue;
	}

	objIdx = TclRegisterLiteral(envPtr,
		tokenPtr[1].start, tokenPtr[1].size, 0);
	if (envPtr->clNext) {
	    TclContinuationsEnterDerived(TclFetchLiteral(envPtr, objIdx),
		    tokenPtr[1].start - envPtr->source, envPtr->clNext);
	}
	TclEmitPush(objIdx, envPtr);
    }

    /*
     * The stack depth during argument expansion can only be managed at
     * runtime, as the number of elements in the expanded lists is not known
     * at compile time.  Adjust the stack depth estimate here so that it is
     * correct after the command with expanded arguments returns.
     *
     * The end effect of this command's invocation is that all the words of
     * the command are popped from the stack and the result is pushed: The
     * stack top changes by (1-wordIdx).
     *
     * The estimates are not correct while the command is being
     * prepared and run, INST_EXPAND_STKTOP is not stack-neutral in general.
     */

    TclEmitInvoke(envPtr, INST_INVOKE_EXPANDED, wordIdx);
    TclCheckStackDepth(depth+1, envPtr);

    return tokenPtr;
}

static int
CompileCmdCompileProc(
    Tcl_Interp *interp,
    Tcl_Token *tokenPtr,
    Command *cmdPtr,
    CompileEnv *envPtr)
{
    DefineLineInformation;
    int unwind = 0;
    Tcl_Size incrOffset = -1;
    int depth = TclGetStackDepth(envPtr);
    Tcl_Parse parse;

    parse.commandStart = tokenPtr->start;
    parse.commandSize = tokenPtr->size;
    parse.numWords = tokenPtr->numComponents;
    parse.tokenPtr = tokenPtr + 1;

    /*
     * Emission of the INST_START_CMD instruction is controlled by the value of
     * envPtr->atCmdStart:
     *
     * atCmdStart == 2	: Don't use the INST_START_CMD instruction.
     * atCmdStart == 1	: INST_START_CMD was the last instruction emitted,
     *			: so no need to emit another.  Instead
     *			: increment the number of cmds started at it, except
     *			: for the special case at the start of a script.
     * atCmdStart == 0	: The last instruction was something else.
     *			: Emit INST_START_CMD here.
     */

    switch (envPtr->atCmdStart) {
    case 0:
	unwind = tclInstructionTable[INST_START_CMD].numBytes;
	TclEmitInstInt4(INST_START_CMD, 0, envPtr);
	incrOffset = envPtr->codeNext - envPtr->codeStart;
	TclEmitInt4(0, envPtr);
	break;
    case 1:
	if (envPtr->codeNext > envPtr->codeStart) {
	    incrOffset = envPtr->codeNext - 4 - envPtr->codeStart;
	}
	break;
    case 2:
	/* Nothing to do */
	;
    }

    if (TCL_OK == TclAttemptCompileProc(interp, &parse, 1, cmdPtr, envPtr)) {
	if (incrOffset >= 0) {
	    /*
	     * Command compiled succesfully.  Increment the number of
	     * commands that start at the currently active INST_START_CMD.
	     */

	    unsigned char *incrPtr = envPtr->codeStart + incrOffset;
	    unsigned char *startPtr = incrPtr - 5;

	    TclIncrUInt4AtPtr(incrPtr, 1);
	    if (unwind) {
		/* We started the INST_START_CMD.  Record the code length. */
		TclStoreInt4AtPtr(envPtr->codeNext - startPtr, startPtr + 1);
	    }
	}
	TclCheckStackDepth(depth+1, envPtr);
	return TCL_OK;
    }

    envPtr->codeNext -= unwind; /* Unwind INST_START_CMD */

    /*
     * Throw out any line information generated by the failed compile attempt.
     */

    while (mapPtr->nuloc - 1 > eclIndex) {
	mapPtr->nuloc--;
	Tcl_Free(mapPtr->loc[mapPtr->nuloc].line);
	mapPtr->loc[mapPtr->nuloc].line = NULL;
    }

    /*
     * Reset the index of next command.  Toss out any from failed nested
     * partial compiles.
     */

    TclDisposeFailedCompile(envPtr, mapPtr->nuloc);
    return TCL_ERROR;
}

void
TclDisposeFailedCompile(
    CompileEnv *envPtr,
    Tcl_Size numCommands)
{
    while (envPtr->numCommands > numCommands) {
	(void) BA_CmdLocation_Detach(envPtr->cmdMap);
	envPtr->numCommands--;
    }
}

static Tcl_Token *
CompileCommandTokens(
    Tcl_Interp *interp,
    Tcl_Token *commandTokenPtr,
    CompileEnv *envPtr,
    CmdLocation **cmdLocPtrPtr)
{
    Interp *iPtr = (Interp *) interp;

    Tcl_Token *tokenPtr = commandTokenPtr;
    Tcl_Size numWords = tokenPtr->numComponents;
    const char *commandStart = tokenPtr->start;
    Tcl_Size commandSize = tokenPtr->size;

    ExtCmdLoc *eclPtr = envPtr->extCmdMapPtr;
    Tcl_Obj *cmdObj;
    Command *cmdPtr = NULL;
    CmdLocation *cmdLocPtr = NULL;
    int code = TCL_ERROR;
    int cmdKnown, expand = -1;
    Tcl_Size *wlines, wlineat;
    Tcl_Size cmdLine = envPtr->line;
    Tcl_Size *clNext = envPtr->clNext;
    Tcl_Size startCodeOffset = envPtr->codeNext - envPtr->codeStart;
    int depth = TclGetStackDepth(envPtr);

    assert (numWords > 0);

    /* Precompile */

    TclNewObj(cmdObj);
    tokenPtr++;
    envPtr->numCommands++;
    cmdLocPtr = EnterCmdStartData(envPtr, commandStart - envPtr->source,
	    startCodeOffset);

    /*
     * TIP #280. Scan the words and compute the extended location information.
     * At first the map first contains full per-word line information for use by the
     * compiler. This is later replaced by a reduced form which signals
     * non-literal words, stored in 'wlines'.
     */

    EnterCmdWordData(eclPtr, commandStart - envPtr->source,
	    tokenPtr, commandStart, numWords, cmdLine,
	    clNext, &wlines, envPtr);
    wlineat = eclPtr->nuloc - 1;

    envPtr->line = eclPtr->loc[wlineat].line[0];
    envPtr->clNext = eclPtr->loc[wlineat].next[0];

    /* Do we know the command word? */
    Tcl_IncrRefCount(cmdObj);
    cmdKnown = TclWordKnownAtCompileTime(tokenPtr, cmdObj);

    /* Is this a command we should (try to) compile with a compileProc ? */
    if (cmdKnown && !(iPtr->flags & DONT_COMPILE_CMDS_INLINE)) {
	cmdPtr = (Command *) Tcl_GetCommandFromObj(interp, cmdObj);
	if (cmdPtr) {
	    /*
	     * Found a command.  Test the ways we can be told not to attempt
	     * to compile it.
	     */
	    if ((cmdPtr->compileProc == NULL)
		    || (cmdPtr->nsPtr->flags & NS_SUPPRESS_COMPILATION)
		    || (cmdPtr->flags & CMD_HAS_EXEC_TRACES)) {
		cmdPtr = NULL;
	    }
	}
	if (cmdPtr && !(cmdPtr->flags & CMD_COMPILES_EXPANDED)) {
	    expand = ExpandRequested(tokenPtr, numWords);
	    if (expand) {
		/* We need to expand, but compileProc cannot. */
		cmdPtr = NULL;
	    }
	}
    }

    /* If cmdPtr != NULL, try to call cmdPtr->compileProc */
    if (cmdPtr) {
	code = CompileCmdCompileProc(interp, commandTokenPtr, cmdPtr, envPtr);
    }

    if (code == TCL_ERROR) {
	if (expand < 0) {
	    expand = ExpandRequested(tokenPtr, numWords);
	}

	if (expand) {
	    tokenPtr = CompileExpanded(interp, tokenPtr,
		    cmdKnown ? cmdObj : NULL, numWords, envPtr);
	} else {
	    tokenPtr = TclCompileInvocation(interp, tokenPtr,
		    cmdKnown ? cmdObj : NULL, numWords, envPtr);
	}
    } else {
	while (numWords--) {
	    tokenPtr = TokenAfter(tokenPtr);
	}
    }

    Tcl_DecrRefCount(cmdObj);

    TclEmitOpcode(INST_POP, envPtr);
    cmdLocPtr->numSrcBytes = commandSize;
    cmdLocPtr->numCodeBytes = (envPtr->codeNext-envPtr->codeStart)
	    - startCodeOffset;

    /*
     * TIP #280: Free the full form of per-word line data and insert the
     * reduced form now.
     */

    envPtr->line = cmdLine;
    envPtr->clNext = clNext;
    Tcl_Free(eclPtr->loc[wlineat].line);
    Tcl_Free(eclPtr->loc[wlineat].next);
    eclPtr->loc[wlineat].line = wlines;
    eclPtr->loc[wlineat].next = NULL;

    *cmdLocPtrPtr = cmdLocPtr;
    TclCheckStackDepth(depth, envPtr);

    return tokenPtr;
}

void
TclCompileScript(
    Tcl_Interp *interp,		/* Used for error and status reporting. Also
				 * serves as context for finding and compiling
				 * commands. May not be NULL. */
    const char *script,		/* The source script to compile. */
    Tcl_Size numBytes,		/* Number of bytes in script. If < 0, the
				 * script consists of all bytes up to the
				 * first null character. */
    CompileEnv *envPtr)		/* Holds resulting instructions. */
{
    Tcl_Token *lastTokenPtr;
    Tcl_Token *tokens;

    if (envPtr->iPtr == NULL) {
	Tcl_Panic("TclCompileScript() called on uninitialized CompileEnv");
    }
    tokens = TclParseScript(interp, script, numBytes, /* flags */ 0,
	    &lastTokenPtr, NULL);
    CompileScriptTokens(interp, tokens, lastTokenPtr, envPtr);
    Tcl_Free(tokens);
}

static void
CompileScriptTokens(
    Tcl_Interp *interp,		/* Used for error and status reporting.
				 * Also serves as context for finding and
				 * compiling commands.  May not be NULL. */
    Tcl_Token *tokens,
    Tcl_Token *lastTokenPtr,
    CompileEnv *envPtr)		/* Holds resulting instructions. */
{
    Tcl_Token *tokenPtr;
    int numCommands = tokens[0].numComponents;
    int depth = TclGetStackDepth(envPtr);
    Interp *iPtr = (Interp *) interp;
    CmdLocation *cmdLocPtr = NULL;	/* Pointer into envPtr->cmdMap for
					 * the last command this routine
					 * compiles into bytecode;  If we
					 * exit still value NULL, there
					 * was no bytecode generated. */

    if (lastTokenPtr < tokens) {
	Tcl_Panic("CompileScriptTokens: parse produced no tokens");
    }
    if (tokens[0].type != TCL_TOKEN_SCRIPT) {
        Tcl_Panic("CompileScriptTokens: invalid token array, expected script");
    }
    if (envPtr->iPtr == NULL) {
	Tcl_Panic("TclCompileScript() called on uninitialized CompileEnv");
    }
    /*
     * Check depth to avoid overflow of the C execution stack by too many
     * nested calls of TclCompileScript, considering interp recursionlimit.
     * Use factor 5/4 (1.25) to avoid being too mistaken when recognizing the
     * limit during "mixed" evaluation and compilation process (nested
     * eval+compile) and is good enough for default recursionlimit (1000).
     */
    if (iPtr->numLevels / 5 > iPtr->maxNestingDepth / 4) {
	Tcl_SetObjResult(interp, Tcl_NewStringObj(
		"too many nested compilations (infinite loop?)", -1));
	Tcl_SetErrorCode(interp, "TCL", "LIMIT", "STACK", (char *)NULL);
	TclCompileSyntaxError(interp, envPtr);
	return;
    }

    tokenPtr = &(tokens[1]);
    if (numCommands) {
	TclAdvanceLines(&envPtr->line, tokens[0].start, tokenPtr->start);
	TclAdvanceContinuations(&envPtr->line, &envPtr->clNext,
		tokenPtr->start - envPtr->source);
    }

    while (numCommands--) {
	int numWords = tokenPtr->numComponents;
	const char * commandStart = tokenPtr->start;

	if (tokenPtr > lastTokenPtr) {
	    Tcl_Panic("CompileScriptTokens: overran token array");
	}
        if (tokenPtr->type != TCL_TOKEN_CMD) {
            Tcl_Panic("CompileScriptTokens: invalid token array, expected cmd: %d: %.*s", tokenPtr->type, (int)tokenPtr->size, tokenPtr->start);
        }

	/* TODO: comment here justifying. */
	if (numWords == 0) {
	    tokenPtr++;
	    continue;
	}

#ifdef TCL_COMPILE_DEBUG
	/*
	 * If tracing, print a line for each top level command compiled.
	 */

	if ((tclTraceCompile >= 1) && (envPtr->procPtr == NULL)) {
	    fprintf(stdout, "  Compiling: ");
	    TclPrintSource(stdout, commandStart, TclMin(tokenPtr->size, 55));
	    fprintf(stdout, "\n");
	}
#endif

	/*
	 * Avoid stack exhaustion by too many nested calls of TclCompileScript
	 * (considering interp recursionlimit).
	 */
	iPtr->numLevels++;

	tokenPtr = CompileCommandTokens(interp, tokenPtr, envPtr, &cmdLocPtr);

	iPtr->numLevels--;

	/*
	 * TIP #280: Track lines in the just compiled command.
	 */

	if (numCommands) {
	    TclAdvanceLines(&envPtr->line, commandStart, tokenPtr->start);
	    TclAdvanceContinuations(&envPtr->line, &envPtr->clNext,
		    tokenPtr->start - envPtr->source);
	}
    }
    if (tokenPtr <= lastTokenPtr) {
	TclCompileTokens(interp, tokenPtr, lastTokenPtr-tokenPtr+1, envPtr);
    } else if (cmdLocPtr == NULL) {
	/*
	 * Compiling the script yielded no bytecode.  The script must be all
	 * whitespace, comments, and empty commands.  Such scripts are defined
	 * to successfully produce the empty string result, so we emit the
	 * simple bytecode that makes that happen.
	 */

	PushStringLiteral(envPtr, "");
    } else {
	/*
	 * We compiled at least one command to bytecode.  The routine
	 * CompileCommandTokens() follows the bytecode of each compiled
	 * command with an INST_POP, so that stack balance is maintained when
	 * several commands are in sequence.  (The result of each command is
	 * thrown away before moving on to the next command).  For the last
	 * command compiled, we need to undo that INST_POP so that the result
	 * of the last command becomes the result of the script.  The code
	 * here removes that trailing INST_POP.
	 */

	cmdLocPtr->numCodeBytes--;
	envPtr->codeNext--;
	envPtr->currStackDepth++;
    }
    TclCheckStackDepth(depth+1, envPtr);
}

/*
 *----------------------------------------------------------------------
 *
 * TclCompileTokens --
 *
 *	Given an array of tokens parsed from a Tcl command, e.g. the tokens
 *	that make up a word, emits instructions to evaluate the
 *	tokens and concatenate their values to form a single result value on
 *	the interpreter's runtime evaluation stack.
 *
 * Results:
 *	The return value is a standard Tcl result. If an error occurs, an
 *	error message is left in the interpreter's result.
 *
 * Side effects:
 *	Instructions are added to envPtr to push and evaluate the tokens at
 *	runtime.
 *
 *----------------------------------------------------------------------
 */

void
TclCompileVarSubst(
    Tcl_Interp *interp,
    Tcl_Token *tokenPtr,
    CompileEnv *envPtr)
{
    const char *p, *name = tokenPtr[1].start;
    Tcl_Size i, nameBytes = tokenPtr[1].size;
    Tcl_Size localVar;
    int localVarName = 1;

    /*
     * Determine how the variable name should be handled: if it contains any
     * namespace qualifiers it is not a local variable (localVarName=-1); if
     * it looks like an array element and the token has a single component, it
     * should not be created here [Bug 569438] (localVarName=0); otherwise,
     * the local variable can safely be created (localVarName=1).
     */

    for (i = 0, p = name;  i < nameBytes;  i++, p++) {
	if ((p[0] == ':') && (i < nameBytes-1) && (p[1] == ':')) {
	    localVarName = -1;
	    break;
	} else if ((p[0] == '(')
		&& (tokenPtr->numComponents == 1)
		&& (name[nameBytes - 1] == ')')) {
	    localVarName = 0;
	    break;
	}
    }

    /*
     * Either push the variable's name, or find its index in the array
     * of local variables in a procedure frame.
     */

    localVar = -1;
    if (localVarName != -1) {
	localVar = TclFindCompiledLocal(name, nameBytes, localVarName, envPtr);
    }
    if (localVar < 0) {
	PushLiteral(envPtr, name, nameBytes);
    }

    /*
     * Emit instructions to load the variable.
     */

    TclAdvanceLines(&envPtr->line, tokenPtr[1].start,
	    tokenPtr[1].start + tokenPtr[1].size);

    if (tokenPtr->numComponents == 1) {
	if (localVar < 0) {
	    TclEmitOpcode(INST_LOAD_STK, envPtr);
	} else if (localVar <= 255) {
	    TclEmitInstInt1(INST_LOAD_SCALAR1, localVar, envPtr);
	} else {
	    TclEmitInstInt4(INST_LOAD_SCALAR4, localVar, envPtr);
	}
    } else {
	TclCompileTokens(interp, tokenPtr+2, tokenPtr->numComponents-1, envPtr);
	if (localVar < 0) {
	    TclEmitOpcode(INST_LOAD_ARRAY_STK, envPtr);
	} else if (localVar <= 255) {
	    TclEmitInstInt1(INST_LOAD_ARRAY1, localVar, envPtr);
	} else {
	    TclEmitInstInt4(INST_LOAD_ARRAY4, localVar, envPtr);
	}
    }
}

void
TclCompileTokens(
    Tcl_Interp *interp,		/* Used for error and status reporting. */
    Tcl_Token *tokenPtr,	/* Pointer to first in an array of tokens to
				 * compile. */
    Tcl_Size count,		/* Number of tokens to consider at tokenPtr.
				 * Must be at least 1. */
    CompileEnv *envPtr)		/* Holds the resulting instructions. */
{
    Tcl_DString textBuffer;	/* Holds concatenated chars from adjacent
				 * TCL_TOKEN_TEXT, TCL_TOKEN_BS tokens. */
    char buffer[4] = "";
    Tcl_Size i, numObjsToConcat, adjust;
    size_t length;
    unsigned char *entryCodeNext = envPtr->codeNext;
#define NUM_STATIC_POS 20
    int isLiteral;
    Tcl_Size maxNumCL, numCL;
    Tcl_Size *clPosition = NULL;
    int depth = TclGetStackDepth(envPtr);

    /*
     * If this is actually a literal, handle continuation lines by
     * preallocating a small table to store the locations of any continuation
     * lines found in this literal.  The table is extended if needed.
     *
     * Note: In contrast with the analagous code in 'TclSubstTokens()' the
     * 'adjust' variable seems unneeded here.  The code which merges
     * continuation line information of multiple words which concat'd at
     * runtime also seems unneeded. Either that or I have not managed to find a
     * test case for these two possibilities yet.  It might be a difference
     * between compile- versus run-time processing.
     */

    numCL = 0;
    maxNumCL = 0;
    isLiteral = 1;
    for (i=0 ; i < count; i++) {
	if ((tokenPtr[i].type != TCL_TOKEN_TEXT)
		&& (tokenPtr[i].type != TCL_TOKEN_BS)) {
	    isLiteral = 0;
	    break;
	}
    }

    if (isLiteral) {
	maxNumCL = NUM_STATIC_POS;
	clPosition = (Tcl_Size *)Tcl_Alloc(maxNumCL * sizeof(Tcl_Size));
    }

    adjust = 0;
    Tcl_DStringInit(&textBuffer);
    numObjsToConcat = 0;
    for ( ;  count > 0;  count--, tokenPtr++) {
	switch (tokenPtr->type) {
	case TCL_TOKEN_TEXT:
	    TclDStringAppendToken(&textBuffer, tokenPtr);
	    TclAdvanceLines(&envPtr->line, tokenPtr->start,
		    tokenPtr->start + tokenPtr->size);
	    break;

	case TCL_TOKEN_BS:
	    length = TclParseBackslash(tokenPtr->start, tokenPtr->size,
		    NULL, buffer);
	    Tcl_DStringAppend(&textBuffer, buffer, length);

	    /*
	     * If the identified backslash sequence is in a literal and
	     * represented a continuation line, compute and store its
	     * location (as char offset to the beginning of the _result_
	     * script). We may have to extend the table of locations.
	     *
	     * The continuation line information is relevant even if the word
	     * being processed is not a literal, as it can affect nested
	     * commands. See the branch below for TCL_TOKEN_COMMAND, where the
	     * adjustment being tracked here is taken into account. The good
	     * thing is a table of everything is not needed, just the number of
	     * lines to add as correction.
	     */

	    if ((length == 1) && (buffer[0] == ' ') &&
		    (tokenPtr->start[1] == '\n')) {
		if (isLiteral) {
		    int clPos = Tcl_DStringLength(&textBuffer);

		    if (numCL >= maxNumCL) {
			maxNumCL *= 2;
			clPosition = (Tcl_Size *)Tcl_Realloc(clPosition,
				maxNumCL * sizeof(Tcl_Size));
		    }
		    clPosition[numCL] = clPos;
		    numCL ++;
		}
		adjust++;
	    }
	    break;

	case TCL_TOKEN_VARIABLE:
	    /*
	     * Push any accumulated chars appearing before the $<var>.
	     */

	    if (Tcl_DStringLength(&textBuffer) > 0) {
		int literal;

		literal = TclRegisterDStringLiteral(envPtr, &textBuffer);
		TclEmitPush(literal, envPtr);
		numObjsToConcat++;
		Tcl_DStringFree(&textBuffer);
	    }

	    TclCompileVarSubst(interp, tokenPtr, envPtr);
	    numObjsToConcat++;
	    count -= tokenPtr->numComponents;
	    tokenPtr += tokenPtr->numComponents;
	    break;

	case TCL_TOKEN_SCRIPT_SUBST:
	    /*
	     * Push any accumulated chars appearing before the command.
	     */

	    if (Tcl_DStringLength(&textBuffer) > 0) {
		int literal = TclRegisterDStringLiteral(envPtr, &textBuffer);
		TclEmitPush(literal, envPtr);
		numObjsToConcat++;
		Tcl_DStringFree(&textBuffer);
	    }

	    if (count <= tokenPtr->numComponents) {
		Tcl_Panic("token components overflow token array");
	    }

	    envPtr->line += adjust;
	    CompileScriptTokens(interp, tokenPtr+1,
		    tokenPtr + (tokenPtr->numComponents), envPtr);
	    envPtr->line -= adjust;
	    numObjsToConcat++;
	    count -= tokenPtr->numComponents;
	    tokenPtr += tokenPtr->numComponents;
	    break;

	case TCL_TOKEN_ERROR:
	    /* Compile bytecodes to report the parse error at runtime. */
	    TclSubstTokens(interp, tokenPtr, 1, NULL, 1, NULL, NULL, 0);
	    Tcl_LogCommandInfo(interp, envPtr->source,
		    tokenPtr->start, tokenPtr->size);
	    TclCompileSyntaxError(interp, envPtr);
	    goto done;

	default:
	    Tcl_Panic("Unexpected token type in TclCompileTokens: %d; %.*s",
		    tokenPtr->type, (int)tokenPtr->size, tokenPtr->start);
	}
    }

    /*
     * Push any accumulated characters appearing at the end.
     */

    if (Tcl_DStringLength(&textBuffer) > 0) {
	int literal = TclRegisterDStringLiteral(envPtr, &textBuffer);

	TclEmitPush(literal, envPtr);
	numObjsToConcat++;
	if (numCL) {
	    TclContinuationsEnter(TclFetchLiteral(envPtr, literal),
		    numCL, clPosition);
	}
	numCL = 0;
    }

    /*
     * If necessary, concatenate the parts of the word.
     */

    while (numObjsToConcat > 255) {
	TclEmitInstInt1(INST_STR_CONCAT1, 255, envPtr);
	numObjsToConcat -= 254;	/* concat pushes 1 obj, the result */
    }
    if (numObjsToConcat > 1) {
	TclEmitInstInt1(INST_STR_CONCAT1, numObjsToConcat, envPtr);
    }

    /*
     * If the tokens yielded no instructions, push an empty string.
     */

    if (envPtr->codeNext == entryCodeNext) {
	PushStringLiteral(envPtr, "");
    }
done:
    Tcl_DStringFree(&textBuffer);

    /*
     * Release the temp table we used to collect the locations of continuation
     * lines, if any.
     */

    if (maxNumCL) {
	Tcl_Free(clPosition);
    }
    TclCheckStackDepth(depth+1, envPtr);
}

/*
 *----------------------------------------------------------------------
 *
 * TclCompileCmdWord --
 *
 *	Given an array of parse tokens for a word containing one or more Tcl
 *	commands, emits inline instructions to execute them.  In contrast with
 *	TclCompileTokens, a simple word such as a loop body enclosed in braces
 *	is not just pushed as a string, but is itself parsed into tokens and
 *	compiled.
 *
 * Results:
 *	A standard Tcl result. If an error occurs, an
 *	error message is left in the interpreter's result.
 *
 * Side effects:
 *	Instructions are added to envPtr to execute the tokens at runtime.
 *
 *----------------------------------------------------------------------
 */

void
TclCompileCmdWord(
    Tcl_Interp *interp,		/* Used for error and status reporting. */
    Tcl_Token *tokenPtr,	/* Pointer to first in an array of tokens for
				 * a command word to compile inline. */
    Tcl_Size count1,		/* Number of tokens to consider at tokenPtr.
				 * Must be at least 1. */
    CompileEnv *envPtr)		/* Holds the resulting instructions. */
{
    int count = count1;

    if ((count == 1) && (tokenPtr->type == TCL_TOKEN_TEXT)) {
	/*
	 * The common case that there is a single text token. Compile it
	 * into an inline sequence of instructions.
	 */

	TclCompileScript(interp, tokenPtr->start, tokenPtr->size, envPtr);
    } else {
	/*
	 * Either there are multiple tokens, or the single token involves
	 * substitutions. Emit instructions to invoke the eval command
	 * procedure at runtime on the result of evaluating the tokens.
	 */

	TclCompileTokens(interp, tokenPtr, count, envPtr);
	TclEmitInvoke(envPtr, INST_EVAL_STK);
    }
}

/*
 *----------------------------------------------------------------------
 *
 * TclCompileExprWords --
 *
 *	Given an array of parse tokens representing one or more words that
 *	contain a Tcl expression, emits inline instructions to execute the
 *	expression. In contrast with TclCompileExpr, supports Tcl's two-level
 *	substitution semantics for an expression that appears as command words.
 *
 * Results:
 *	A standard Tcl result. If an error occurs, an
 *	error message is left in the interpreter's result.
 *
 * Side effects:
 *	Instructions are added to envPtr to execute the expression.
 *
 *----------------------------------------------------------------------
 */

void
TclCompileExprWords(
    Tcl_Interp *interp,		/* Used for error and status reporting. */
    Tcl_Token *tokenPtr,	/* Points to first in an array of word tokens
<<<<<<< HEAD
				 * tokens for the expression to compile
				 * inline. */
    Tcl_Size numWords1,		/* Number of word tokens starting at tokenPtr.
=======
				 * for the expression to compile inline. */
    size_t numWords1,		/* Number of word tokens starting at tokenPtr.
>>>>>>> a3f06e94
				 * Must be at least 1. Each word token
				 * contains one or more subtokens. */
    CompileEnv *envPtr)		/* Holds the resulting instructions. */
{
    Tcl_Token *wordPtr;
    int i, concatItems;
    int numWords = numWords1;

    /*
     * If the expression is a single word that doesn't require substitutions,
     * just compile its string into inline instructions.
     */

    if ((numWords == 1) && (tokenPtr->type == TCL_TOKEN_SIMPLE_WORD)) {
	TclCompileExpr(interp, tokenPtr[1].start,tokenPtr[1].size, envPtr, 1);
	return;
    }

    /*
     * Emit code to call the expr command proc at runtime. Concatenate the
     * (already substituted once) expr tokens with a space between each.
     */

    wordPtr = tokenPtr;
    for (i = 0;  i < numWords;  i++) {
	CompileTokens(envPtr, wordPtr, interp);
	if (i < (numWords - 1)) {
	    PushStringLiteral(envPtr, " ");
	}
	wordPtr += wordPtr->numComponents + 1;
    }
    concatItems = 2*numWords - 1;
    while (concatItems > 255) {
	TclEmitInstInt1(INST_STR_CONCAT1, 255, envPtr);
	concatItems -= 254;
    }
    if (concatItems > 1) {
	TclEmitInstInt1(INST_STR_CONCAT1, concatItems, envPtr);
    }
    TclEmitOpcode(INST_EXPR_STK, envPtr);
}

/*
 *----------------------------------------------------------------------
 *
 * TclCompileNoOp --
 *
 *	Compiles no-op's
 *
 * Results:
 *	TCL_OK if completion was successful.
 *
 * Side effects:
 *	Instructions are added to envPtr to execute a no-op at runtime. No
 *	result is pushed onto the stack: the compiler has to take care of this
 *	itself if the last compiled command is a NoOp.
 *
 *----------------------------------------------------------------------
 */

int
TclCompileNoOp(
    Tcl_Interp *interp,		/* Used for error reporting. */
    Tcl_Parse *parsePtr,	/* Points to a parse structure for the command
				 * created by Tcl_ParseCommand. */
    TCL_UNUSED(Command *),
    CompileEnv *envPtr)		/* Holds resulting instructions. */
{
    Tcl_Token *tokenPtr;
    Tcl_Size i;

    tokenPtr = parsePtr->tokenPtr;
    for (i = 1; i < parsePtr->numWords; i++) {
	tokenPtr = tokenPtr + tokenPtr->numComponents + 1;

	if (tokenPtr->type != TCL_TOKEN_SIMPLE_WORD) {
	    CompileTokens(envPtr, tokenPtr, interp);
	    TclEmitOpcode(INST_POP, envPtr);
	}
    }
    PushStringLiteral(envPtr, "");
    return TCL_OK;
}

/*
 *----------------------------------------------------------------------
 *
 * TclInitByteCodeObj --
 *
 *	Creates a ByteCode structure and initializes it from a CompileEnv
 *	compilation environment structure. The ByteCode structure is smaller
 *	and contains just that information needed to execute the bytecode
 *	instructions resulting from compiling a Tcl script. The resulting
 *	structure is placed in the specified object.
 *
 * Results:
 *	A newly-constructed ByteCode object is stored in the internal
 *	representation of the objPtr.
 *
 * Side effects:
 *	A single heap object is allocated to hold the new ByteCode structure
 *	and its code, object, command location, and aux data arrays. Note that
 *	"ownership" (i.e., the pointers to) the Tcl objects and aux data items
 *	will be handed over to the new ByteCode structure from the CompileEnv
 *	structure.
 *
 *----------------------------------------------------------------------
 */

static void
PreventCycle(
    Tcl_Obj *objPtr,
    CompileEnv *envPtr)
{
    Tcl_HashEntry *hePtr = Tcl_FindHashEntry(&envPtr->litMap, objPtr);
    if (hePtr) {
	/*
	 * Prevent circular reference where the bytecode internalrep of
	 * a value contains a literal which is that same value.
	 * If this is allowed to happen, refcount decrements may not
	 * reach zero, and memory may leak.  Bugs 467523, 3357771
	 *
	 * NOTE:  [Bugs 3392070, 3389764] We make a copy based completely
	 * on the string value, and do not call Tcl_DuplicateObj() so we
	 * can be sure we do not have any lingering cycles hiding in
	 * the internalrep.
	 */
	Tcl_Size numBytes;
	size_t i = PTR2INT(Tcl_GetHashValue(hePtr));
	const char *bytes = TclGetStringFromObj(objPtr, &numBytes);

	envPtr->literalArrayPtr[i] = Tcl_NewStringObj(bytes, numBytes);
	Tcl_IncrRefCount(envPtr->literalArrayPtr[i]);
	TclReleaseLiteral((Tcl_Interp *)envPtr->iPtr, objPtr);
    }
}

ByteCode *
TclInitByteCode(
    CompileEnv *envPtr)/* Points to the CompileEnv structure from
				 * which to create a ByteCode structure. */
{
    ByteCode *codePtr;
    size_t codeBytes, objArrayBytes, exceptArrayBytes, cmdLocBytes;
    size_t structureSize;
    unsigned char *p;
#ifdef TCL_COMPILE_DEBUG
    unsigned char *nextPtr;
#endif
    int numLitObjects = envPtr->literalArrayNext;
    Namespace *namespacePtr;
    int isNew;
    Interp *iPtr;

    if (envPtr->iPtr == NULL) {
	Tcl_Panic("TclInitByteCodeObj() called on uninitialized CompileEnv");
    }

    iPtr = envPtr->iPtr;

    codeBytes = envPtr->codeNext - envPtr->codeStart;
    objArrayBytes = envPtr->mallocedLiteralArray ? 0 :
	    envPtr->literalArrayNext * sizeof(Tcl_Obj *);
    exceptArrayBytes = envPtr->exceptArrayNext * sizeof(ExceptionRange);
    cmdLocBytes = GetCmdLocEncodingSize(envPtr);

    /*
     * Compute the total number of bytes needed for this bytecode.
     *
     * Note that code bytes need not be aligned but since later elements are we
     * need to pad anyway, either directly after ByteCode or after codeBytes,
     * and it's easier and more consistent to do the former.
     */

    structureSize = TCL_ALIGN(sizeof(ByteCode));  /* align code bytes */
    structureSize += TCL_ALIGN(codeBytes);	  /* align object array */
    structureSize += TCL_ALIGN(objArrayBytes);	  /* align exc range arr */
    structureSize += TCL_ALIGN(exceptArrayBytes); /* align AuxData array */
    structureSize += cmdLocBytes;

    if (envPtr->iPtr->varFramePtr != NULL) {
	namespacePtr = envPtr->iPtr->varFramePtr->nsPtr;
    } else {
	namespacePtr = envPtr->iPtr->globalNsPtr;
    }

    p = (unsigned char *)Tcl_Alloc(structureSize);
    codePtr = (ByteCode *) p;
    codePtr->interpHandle = TclHandlePreserve(iPtr->handle);
    codePtr->compileEpoch = iPtr->compileEpoch;
    codePtr->nsPtr = namespacePtr;
    codePtr->nsEpoch = namespacePtr->resolverEpoch;
    codePtr->refCount = 0;
    TclPreserveByteCode(codePtr);
    if (namespacePtr->compiledVarResProc || iPtr->resolverPtr) {
	codePtr->flags = TCL_BYTECODE_RESOLVE_VARS;
    } else {
	codePtr->flags = 0;
    }
    codePtr->source = envPtr->source;
    codePtr->procPtr = envPtr->procPtr;

    codePtr->numCommands = envPtr->numCommands;
    codePtr->numSrcBytes = envPtr->numSrcBytes;
    codePtr->numCodeBytes = codeBytes;
    codePtr->numLitObjects = numLitObjects;
    codePtr->numExceptRanges = envPtr->exceptArrayNext;
    codePtr->numCmdLocBytes = cmdLocBytes;
    codePtr->maxExceptDepth = envPtr->maxExceptDepth;
    codePtr->maxStackDepth = envPtr->maxStackDepth;

    p += TCL_ALIGN(sizeof(ByteCode));	/* align code bytes */
    codePtr->codeStart = p;
    memcpy(p, envPtr->codeStart, codeBytes);
    p += TCL_ALIGN(codeBytes);		/* align object array */

    if (envPtr->mallocedLiteralArray) {
	codePtr->objArrayPtr = envPtr->literalArrayPtr;
	codePtr->flags |= TCL_BYTECODE_FREE_LITERALS;
    } else {
	codePtr->objArrayPtr = (Tcl_Obj **) p;
	memcpy(p, envPtr->literalArrayPtr, (size_t) objArrayBytes);
	p += TCL_ALIGN(objArrayBytes);	/* align exception range array */
    }

    if (exceptArrayBytes > 0) {
	codePtr->exceptArrayPtr = (ExceptionRange *) p;
	memcpy(p, envPtr->exceptArrayPtr, exceptArrayBytes);
    } else {
	codePtr->exceptArrayPtr = NULL;
    }

    p += exceptArrayBytes;

    codePtr->auxData = envPtr->auxData;
    envPtr->auxData = NULL;

#ifndef TCL_COMPILE_DEBUG
    EncodeCmdLocMap(envPtr, codePtr, (unsigned char *) p);
#else
    nextPtr = EncodeCmdLocMap(envPtr, codePtr, (unsigned char *) p);
    if (((size_t)(nextPtr - p)) != cmdLocBytes) {
	Tcl_Panic("TclInitByteCodeObj: encoded cmd location bytes %lu != expected size %lu", (unsigned long)(nextPtr - p), (unsigned long)cmdLocBytes);
    }
#endif

    /*
     * Record various compilation-related statistics about the new ByteCode
     * structure. Don't include overhead for statistics-related fields.
     */

#ifdef TCL_COMPILE_STATS
    codePtr->structureSize = structureSize
	    - (sizeof(size_t) + sizeof(Tcl_Time));
    Tcl_GetTime(&codePtr->createTime);

    RecordByteCodeStats(codePtr);
#endif /* TCL_COMPILE_STATS */

    /*
     * TIP #280. Associate the extended per-word line information with the
     * byte code object (internal rep), for use with the bc compiler.
     */

    Tcl_SetHashValue(Tcl_CreateHashEntry(iPtr->lineBCPtr, codePtr,
	    &isNew), envPtr->extCmdMapPtr);
    envPtr->extCmdMapPtr = NULL;

    /* We've used up the CompileEnv.  Mark as uninitialized. */
    envPtr->iPtr = NULL;

    codePtr->localCachePtr = NULL;
    return codePtr;
}

ByteCode *
TclInitByteCodeObj(
    Tcl_Obj *objPtr,		/* Points object that should be initialized,
				 * and whose string rep contains the source
				 * code. */
    const Tcl_ObjType *typePtr,
    CompileEnv *envPtr)/* Points to the CompileEnv structure from
				 * which to create a ByteCode structure. */
{
    ByteCode *codePtr;

    PreventCycle(objPtr, envPtr);

    codePtr = TclInitByteCode(envPtr);

    /*
     * Free the old internal rep then convert the object to a bytecode object
     * by making its internal rep point to the just compiled ByteCode.
     */

    ByteCodeSetInternalRep(objPtr, typePtr, codePtr);
    return codePtr;
}

/*
 *----------------------------------------------------------------------
 *
 * TclFindCompiledLocal --
 *
 *	This procedure is called at compile time to look up and optionally
 *	allocate an entry ("slot") for a variable in a procedure's array of
 *	local variables. If the variable's name is NULL, a new temporary
 *	variable is always created. (Such temporary variables can only be
 *	referenced using their slot index.)
 *
 * Results:
 *	If create is 0 and the name is non-NULL, then if the variable is
 *	found, the index of its entry in the procedure's array of local
 *	variables is returned; otherwise -1 is returned. If name is NULL, the
 *	index of a new temporary variable is returned. Finally, if create is 1
 *	and name is non-NULL, the index of a new entry is returned.
 *
 * Side effects:
 *	Creates and registers a new local variable if create is 1 and the
 *	variable is unknown, or if the name is NULL.
 *
 *----------------------------------------------------------------------
 */

Tcl_Size
TclFindCompiledLocal(
    const char *name,	/* Points to first character of the name of a
				 * scalar or array variable. If NULL, a
				 * temporary var should be created. */
    Tcl_Size nameBytes,		/* Number of bytes in the name. */
    int create,			/* If 1, allocate a local frame entry for the
				 * variable if it is new. */
    CompileEnv *envPtr)		/* Points to the current compile environment*/
{
    CompiledLocal *localPtr;
    Tcl_Size localVar = TCL_INDEX_NONE;
    Tcl_Size i;
    Proc *procPtr;

    /*
     * If not creating a temporary, does a local variable of the specified
     * name already exist?
     */

    procPtr = envPtr->procPtr;

    if (procPtr == NULL) {
	/*
	 * Compiling a non-body script: give it read access to the LVT in the
	 * current localCache
	 */

	LocalCache *cachePtr = envPtr->iPtr->varFramePtr->localCachePtr;
	const char *localName;
	Tcl_Obj **varNamePtr;
	Tcl_Size len;

	if (!cachePtr || !name) {
	    return TCL_INDEX_NONE;
	}

	varNamePtr = &cachePtr->varName0;
	for (i=0; i < cachePtr->numVars; varNamePtr++, i++) {
	    if (*varNamePtr) {
		localName = TclGetStringFromObj(*varNamePtr, &len);
		if ((len == nameBytes) && !strncmp(name, localName, len)) {
		    return i;
		}
	    }
	}
	return TCL_INDEX_NONE;
    }

    if (name != NULL) {
	Tcl_Size localCt = procPtr->numCompiledLocals;

	localPtr = procPtr->firstLocalPtr;
	for (i = 0;  i < localCt;  i++) {
	    if (!TclIsVarTemporary(localPtr)) {
		char *localName = localPtr->name;

		if ((nameBytes == localPtr->nameLength) &&
			(strncmp(name,localName,nameBytes) == 0)) {
		    return i;
		}
	    }
	    localPtr = localPtr->nextPtr;
	}
    }

    /*
     * Create a new variable if appropriate.
     */

    if (create || (name == NULL)) {
	localVar = procPtr->numCompiledLocals;
	localPtr = (CompiledLocal *)Tcl_Alloc(offsetof(CompiledLocal, name) + 1U + nameBytes);
	if (procPtr->firstLocalPtr == NULL) {
	    procPtr->firstLocalPtr = procPtr->lastLocalPtr = localPtr;
	} else {
	    procPtr->lastLocalPtr->nextPtr = localPtr;
	    procPtr->lastLocalPtr = localPtr;
	}
	localPtr->nextPtr = NULL;
	localPtr->nameLength = nameBytes;
	localPtr->frameIndex = localVar;
	localPtr->flags = 0;
	if (name == NULL) {
	    localPtr->flags |= VAR_TEMPORARY;
	}
	localPtr->defValuePtr = NULL;
	localPtr->resolveInfo = NULL;

	if (name != NULL) {
	    memcpy(localPtr->name, name, nameBytes);
	}
	localPtr->name[nameBytes] = '\0';
	procPtr->numCompiledLocals++;
    }
    return localVar;
}

/*
 *----------------------------------------------------------------------
 *
 * TclExpandCodeArray --
 *
 *	Uses malloc to allocate more storage for a CompileEnv's code array.
 *
 * Results:
 *	None.
 *
 * Side effects:
 *	The size of the bytecode array is doubled. If envPtr->mallocedCodeArray
 *	is non-zero the old array is freed. Byte codes are copied from the old
 *	array to the new one.
 *
 *----------------------------------------------------------------------
 */

void
TclExpandCodeArray(
    void *envArgPtr)		/* Points to the CompileEnv whose code array
				 * must be enlarged. */
{
    CompileEnv *envPtr = (CompileEnv *)envArgPtr;
				/* The CompileEnv containing the code array to
				 * be doubled in size. */

    /*
     * envPtr->codeNext is equal to envPtr->codeEnd. The currently defined
     * code bytes are stored between envPtr->codeStart and envPtr->codeNext-1
     * [inclusive].
     */

    size_t currBytes = envPtr->codeNext - envPtr->codeStart;
    size_t newBytes = 2 * (envPtr->codeEnd - envPtr->codeStart);

    if (envPtr->mallocedCodeArray) {
	envPtr->codeStart = (unsigned char *)Tcl_Realloc(envPtr->codeStart, newBytes);
    } else {
	/*
	 * envPtr->exceptArrayPtr isn't a Tcl_Alloc'd pointer, so
	 * perform the equivalent of Tcl_Realloc directly.
	 */

	unsigned char *newPtr = (unsigned char *)Tcl_Alloc(newBytes);

	memcpy(newPtr, envPtr->codeStart, currBytes);
	envPtr->codeStart = newPtr;
	envPtr->mallocedCodeArray = 1;
    }

    envPtr->codeNext = envPtr->codeStart + currBytes;
    envPtr->codeEnd = envPtr->codeStart + newBytes;
}

/*
 *----------------------------------------------------------------------
 *
 * EnterCmdStartData --
 *
 *	Registers the starting source and bytecode location of a command. This
 *	information is used at runtime to map between instruction pc and
 *	source locations.
 *
 * Results:
 *	None.
 *
 * Side effects:
 *	Inserts source and code location information into the compilation
 *	environment envPtr for the command at index cmdIndex. The compilation
 *	environment's CmdLocation array is grown if necessary.
 *
 *----------------------------------------------------------------------
 */

static CmdLocation *
EnterCmdStartData(
    CompileEnv *envPtr,		/* Points to the compilation environment
				 * structure in which to enter command
				 * location information. */
    Tcl_Size srcOffset,		/* Offset of first char of the command. */
    Tcl_Size codeOffset)		/* Offset of first byte of command code. */
{
    CmdLocation *cmdLocPtr = BA_CmdLocation_Append(envPtr->cmdMap);
    cmdLocPtr->codeOffset = codeOffset;
    cmdLocPtr->srcOffset = srcOffset;
    cmdLocPtr->numSrcBytes = TCL_INDEX_NONE;
    cmdLocPtr->numCodeBytes = TCL_INDEX_NONE;
    return cmdLocPtr;
}

/*
 *----------------------------------------------------------------------
 * TIP #280
 *
 * EnterCmdWordData --
 *
 *	Registers the lines for the words of a command. This information is
 *	used at runtime by 'info frame'.
 *
 * Results:
 *	None.
 *
 * Side effects:
 *	Inserts word location information into the compilation environment
 *	envPtr for the command at index cmdIndex. The compilation
 *	environment's ExtCmdLoc.ECL array is grown if necessary.
 *
 *----------------------------------------------------------------------
 */

static void
EnterCmdWordData(
    ExtCmdLoc *eclPtr,		/* Points to the map environment structure in
				 * which to enter command location
				 * information. */
    Tcl_Size srcOffset,		/* Offset of first char of the command. */
    Tcl_Token *tokenPtr,
    const char *cmd,
    Tcl_Size numWords,
    Tcl_Size line,
    Tcl_Size *clNext,
    Tcl_Size **wlines,
    CompileEnv *envPtr)
{
    ECL *ePtr;
    const char *last;
    Tcl_Size wordIdx, wordLine;
    Tcl_Size *wwlines;
    Tcl_Size *wordNext;

    if (eclPtr->nuloc >= eclPtr->nloc) {
	/*
	 * Expand the ECL array by allocating more storage from the heap. The
	 * currently allocated ECL entries are stored from eclPtr->loc[0] up
	 * to eclPtr->loc[eclPtr->nuloc-1] (inclusive).
	 */

	size_t currElems = eclPtr->nloc;
	size_t newElems = (currElems ? 2*currElems : 1);
	size_t newBytes = newElems * sizeof(ECL);

	eclPtr->loc = (ECL *)Tcl_Realloc(eclPtr->loc, newBytes);
	eclPtr->nloc = newElems;
    }

    ePtr = &eclPtr->loc[eclPtr->nuloc];
    ePtr->srcOffset = srcOffset;
    ePtr->line = (Tcl_Size *)Tcl_Alloc(numWords * sizeof(Tcl_Size));
    ePtr->next = (Tcl_Size **)Tcl_Alloc(numWords * sizeof(Tcl_Size *));
    ePtr->nline = numWords;
    wwlines = (Tcl_Size *)Tcl_Alloc(numWords * sizeof(Tcl_Size));

    last = cmd;
    wordLine = line;
    wordNext = clNext;
    for (wordIdx=0 ; wordIdx<numWords;
	    wordIdx++, tokenPtr += tokenPtr->numComponents + 1) {
	TclAdvanceLines(&wordLine, last, tokenPtr->start);
	TclAdvanceContinuations(&wordLine, &wordNext,
		tokenPtr->start - envPtr->source);
	/* See Ticket 4b61afd660 */
	wwlines[wordIdx] =
		((wordIdx == 0) || TclWordKnownAtCompileTime(tokenPtr, NULL))
		? wordLine : -1;
	ePtr->line[wordIdx] = wordLine;
	ePtr->next[wordIdx] = wordNext;
	last = tokenPtr->start;
    }

    *wlines = wwlines;
    eclPtr->nuloc ++;
}

/*
 *----------------------------------------------------------------------
 *
 * TclCreateExceptRange --
 *
 *	Procedure that allocates and initializes a new ExceptionRange
 *	structure of the specified kind in a CompileEnv.
 *
 * Results:
 *	Returns the index for the newly created ExceptionRange.
 *
 * Side effects:
 *	If there is not enough room in the CompileEnv's ExceptionRange array,
 *	the array in expanded: a new array of double the size is allocated, if
 *	envPtr->mallocedExceptArray is non-zero the old array is freed, and
 *	ExceptionRange entries are copied from the old array to the new one.
 *
 *----------------------------------------------------------------------
 */

Tcl_Size
TclCreateExceptRange(
    ExceptionRangeType type,	/* The kind of ExceptionRange desired. */
    CompileEnv *envPtr)/* Points to CompileEnv for which to create a
				 * new ExceptionRange structure. */
{
    ExceptionRange *rangePtr;
    ExceptionAux *auxPtr;
    Tcl_Size index = envPtr->exceptArrayNext;

    if (index >= envPtr->exceptArrayEnd) {
	/*
	 * Expand the ExceptionRange array. The currently allocated entries
	 * are stored between elements 0 and (envPtr->exceptArrayNext - 1)
	 * [inclusive].
	 */

	size_t currBytes =
		envPtr->exceptArrayNext * sizeof(ExceptionRange);
	size_t currBytes2 = envPtr->exceptArrayNext * sizeof(ExceptionAux);
	size_t newElems = 2*envPtr->exceptArrayEnd;
	size_t newBytes = newElems * sizeof(ExceptionRange);
	size_t newBytes2 = newElems * sizeof(ExceptionAux);

	if (envPtr->mallocedExceptArray) {
	    envPtr->exceptArrayPtr =
		    (ExceptionRange *)Tcl_Realloc(envPtr->exceptArrayPtr, newBytes);
	    envPtr->exceptAuxArrayPtr =
		    (ExceptionAux *)Tcl_Realloc(envPtr->exceptAuxArrayPtr, newBytes2);
	} else {
	    /*
	     * envPtr->exceptArrayPtr isn't a Tcl_Alloc'd pointer, so we must
	     * code a Tcl_Realloc equivalent for ourselves.
	     */

	    ExceptionRange *newPtr = (ExceptionRange *)Tcl_Alloc(newBytes);
	    ExceptionAux *newPtr2 = (ExceptionAux *)Tcl_Alloc(newBytes2);

	    memcpy(newPtr, envPtr->exceptArrayPtr, currBytes);
	    memcpy(newPtr2, envPtr->exceptAuxArrayPtr, currBytes2);
	    envPtr->exceptArrayPtr = newPtr;
	    envPtr->exceptAuxArrayPtr = newPtr2;
	    envPtr->mallocedExceptArray = 1;
	}
	envPtr->exceptArrayEnd = newElems;
    }
    envPtr->exceptArrayNext++;

    rangePtr = &envPtr->exceptArrayPtr[index];
    rangePtr->type = type;
    rangePtr->nestingLevel = envPtr->exceptDepth;
    rangePtr->codeOffset = TCL_INDEX_NONE;
    rangePtr->numCodeBytes = TCL_INDEX_NONE;
    rangePtr->breakOffset = TCL_INDEX_NONE;
    rangePtr->continueOffset = TCL_INDEX_NONE;
    rangePtr->catchOffset = TCL_INDEX_NONE;
    auxPtr = &envPtr->exceptAuxArrayPtr[index];
    auxPtr->supportsContinue = 1;
    auxPtr->stackDepth = envPtr->currStackDepth;
    auxPtr->expandTarget = envPtr->expandCount;
    auxPtr->expandTargetDepth = TCL_INDEX_NONE;
    auxPtr->numBreakTargets = 0;
    auxPtr->breakTargets = NULL;
    auxPtr->allocBreakTargets = 0;
    auxPtr->numContinueTargets = 0;
    auxPtr->continueTargets = NULL;
    auxPtr->allocContinueTargets = 0;
    return index;
}

/*
 * ---------------------------------------------------------------------
 *
 * TclGetInnermostExceptionRange --
 *
 *	Returns the innermost exception range that covers the current code
 *	creation point, and optionally the stack depth that is expected at
 *	that point. Relies on the fact that the range has a numCodeBytes = -1
 *	when it is being populated and that inner ranges come after outer
 *	ranges.
 *
 * ---------------------------------------------------------------------
 */

ExceptionRange *
TclGetInnermostExceptionRange(
    CompileEnv *envPtr,
    int returnCode,
    ExceptionAux **auxPtrPtr)
{
    size_t i = envPtr->exceptArrayNext;
    ExceptionRange *rangePtr = envPtr->exceptArrayPtr + i;

    while (i > 0) {
	rangePtr--; i--;

	if (CurrentOffset(envPtr) >= (int)rangePtr->codeOffset &&
		(rangePtr->numCodeBytes == TCL_INDEX_NONE || CurrentOffset(envPtr) <
			(int)rangePtr->codeOffset+(int)rangePtr->numCodeBytes) &&
		(returnCode != TCL_CONTINUE ||
			envPtr->exceptAuxArrayPtr[i].supportsContinue)) {

	    if (auxPtrPtr) {
		*auxPtrPtr = envPtr->exceptAuxArrayPtr + i;
	    }
	    return rangePtr;
	}
    }
    return NULL;
}

/*
 * ---------------------------------------------------------------------
 *
 * TclAddLoopBreakFixup, TclAddLoopContinueFixup --
 *
 *	Adds a place that wants to break/continue to the loop exception range
 *	tracking that will be fixed up once the loop can be finalized. These
 *	functions generate an INST_JUMP4 that is fixed up during the
 *	loop finalization.
 *
 * ---------------------------------------------------------------------
 */

void
TclAddLoopBreakFixup(
    CompileEnv *envPtr,
    ExceptionAux *auxPtr)
{
    int range = auxPtr - envPtr->exceptAuxArrayPtr;

    if (envPtr->exceptArrayPtr[range].type != LOOP_EXCEPTION_RANGE) {
	Tcl_Panic("trying to add 'break' fixup to full exception range");
    }

    if (++auxPtr->numBreakTargets > auxPtr->allocBreakTargets) {
	auxPtr->allocBreakTargets *= 2;
	auxPtr->allocBreakTargets += 2;
	if (auxPtr->breakTargets) {
	    auxPtr->breakTargets = (size_t *)Tcl_Realloc(auxPtr->breakTargets,
		    sizeof(size_t) * auxPtr->allocBreakTargets);
	} else {
	    auxPtr->breakTargets =
		    (size_t *)Tcl_Alloc(sizeof(size_t) * auxPtr->allocBreakTargets);
	}
    }
    auxPtr->breakTargets[auxPtr->numBreakTargets - 1] = CurrentOffset(envPtr);
    TclEmitInstInt4(INST_JUMP4, 0, envPtr);
}

void
TclAddLoopContinueFixup(
    CompileEnv *envPtr,
    ExceptionAux *auxPtr)
{
    int range = auxPtr - envPtr->exceptAuxArrayPtr;

    if (envPtr->exceptArrayPtr[range].type != LOOP_EXCEPTION_RANGE) {
	Tcl_Panic("trying to add 'continue' fixup to full exception range");
    }

    if (++auxPtr->numContinueTargets > auxPtr->allocContinueTargets) {
	auxPtr->allocContinueTargets *= 2;
	auxPtr->allocContinueTargets += 2;
	if (auxPtr->continueTargets) {
	    auxPtr->continueTargets = (size_t *)Tcl_Realloc(auxPtr->continueTargets,
		    sizeof(size_t) * auxPtr->allocContinueTargets);
	} else {
	    auxPtr->continueTargets =
		    (size_t *)Tcl_Alloc(sizeof(size_t) * auxPtr->allocContinueTargets);
	}
    }
    auxPtr->continueTargets[auxPtr->numContinueTargets - 1] =
	    CurrentOffset(envPtr);
    TclEmitInstInt4(INST_JUMP4, 0, envPtr);
}

/*
 * ---------------------------------------------------------------------
 *
 * TclCleanupStackForBreakContinue --
 *
 *	Removes the extra elements from the auxiliary stack and the main stack.
 *	How this is done depends on whether there are any elements on
 *	the auxiliary stack to pop.
 *
 * ---------------------------------------------------------------------
 */

void
TclCleanupStackForBreakContinue(
    CompileEnv *envPtr,
    ExceptionAux *auxPtr)
{
    size_t savedStackDepth = envPtr->currStackDepth;
    int toPop = envPtr->expandCount - auxPtr->expandTarget;

    if (toPop > 0) {
	while (toPop --> 0) {
	    TclEmitOpcode(INST_EXPAND_DROP, envPtr);
	}
	TclAdjustStackDepth((int)(auxPtr->expandTargetDepth - envPtr->currStackDepth),
		envPtr);
	envPtr->currStackDepth = auxPtr->expandTargetDepth;
    }
    toPop = envPtr->currStackDepth - auxPtr->stackDepth;
    while (toPop --> 0) {
	TclEmitOpcode(INST_POP, envPtr);
    }
    envPtr->currStackDepth = savedStackDepth;
}

/*
 * ---------------------------------------------------------------------
 *
 * StartExpanding --
 *
 *	Pushes an INST_EXPAND_START and does some additional housekeeping so
 *	that the [break] and [continue] compilers can use an exception-free
 *	issue to discard it.
 *
 * ---------------------------------------------------------------------
 */

static void
StartExpanding(
    CompileEnv *envPtr)
{
    int i;

    TclEmitOpcode(INST_EXPAND_START, envPtr);

    /*
     * Update inner exception ranges with information about the environment
     * where this expansion started.
     */

    for (i=0 ; i<(int)envPtr->exceptArrayNext ; i++) {
	ExceptionRange *rangePtr = &envPtr->exceptArrayPtr[i];
	ExceptionAux *auxPtr = &envPtr->exceptAuxArrayPtr[i];

	/*
	 * Ignore loops unless they're still being built.
	 */

	if ((int)rangePtr->codeOffset > CurrentOffset(envPtr)) {
	    continue;
	}
	if (rangePtr->numCodeBytes != TCL_INDEX_NONE) {
	    continue;
	}

	/*
	 * Adequate condition: loops further out and exceptions further in
	 * don't actually need this information.
	 */

	if (auxPtr->expandTarget == envPtr->expandCount) {
	    auxPtr->expandTargetDepth = envPtr->currStackDepth;
	}
    }

    /*
     * One more expansion is now being processed on the auxiliary stack.
     */

    envPtr->expandCount++;
}

/*
 * ---------------------------------------------------------------------
 *
 * TclFinalizeLoopExceptionRange --
 *
 *	Finalizes a loop exception range, binding the registered [break] and
 *	[continue] implementations so that they jump to the correct place.
 *	This must be called only after *all* the exception range
 *	target offsets have been set.
 *
 * ---------------------------------------------------------------------
 */

void
TclFinalizeLoopExceptionRange(
    CompileEnv *envPtr,
    int range)
{
    ExceptionRange *rangePtr = &envPtr->exceptArrayPtr[range];
    ExceptionAux *auxPtr = &envPtr->exceptAuxArrayPtr[range];
    int i, offset;
    unsigned char *site;

    if (rangePtr->type != LOOP_EXCEPTION_RANGE) {
	Tcl_Panic("trying to finalize a loop exception range");
    }

    /*
     * Do the jump fixups. Note that these are always issued as INST_JUMP4 so
     * there is no need to fuss around with updating code offsets.
     */

    for (i=0 ; i<(int)auxPtr->numBreakTargets ; i++) {
	site = envPtr->codeStart + auxPtr->breakTargets[i];
	offset = rangePtr->breakOffset - auxPtr->breakTargets[i];
	TclUpdateInstInt4AtPc(INST_JUMP4, offset, site);
    }
    for (i=0 ; i<(int)auxPtr->numContinueTargets ; i++) {
	site = envPtr->codeStart + auxPtr->continueTargets[i];
	if (rangePtr->continueOffset == TCL_INDEX_NONE) {
	    int j;

	    /*
	     * WTF? Can't bind, so revert to an INST_CONTINUE. Not enough
	     * space to do anything else.
	     */

	    *site = INST_CONTINUE;
	    for (j=0 ; j<4 ; j++) {
		*++site = INST_NOP;
	    }
	} else {
	    offset = rangePtr->continueOffset - auxPtr->continueTargets[i];
	    TclUpdateInstInt4AtPc(INST_JUMP4, offset, site);
	}
    }

    /*
     * Drop the arrays we were holding the only reference to.
     */

    if (auxPtr->breakTargets) {
	Tcl_Free(auxPtr->breakTargets);
	auxPtr->breakTargets = NULL;
	auxPtr->numBreakTargets = 0;
    }
    if (auxPtr->continueTargets) {
	Tcl_Free(auxPtr->continueTargets);
	auxPtr->continueTargets = NULL;
	auxPtr->numContinueTargets = 0;
    }
}

/*
 *----------------------------------------------------------------------
 *
 * TclFetchAuxData --
 *
 *	Fetch back from the CompileEnv an item of AuxData stored at
 *	index.
 *
 * Results:
 *	The ClientData previously stored by TclCreatAuxData().
 *
 * Side effects:
 *	None.
 *
 *----------------------------------------------------------------------
 */

ClientData
TclFetchAuxData(
    CompileEnv *envPtr,		/* CompileEnv from which to fetch */
    size_t index)			/* Index of AuxData to fetch */
{
    if (envPtr->auxData == NULL) {
	return NULL;
    }
    return BA_AuxData_At(envPtr->auxData, index)->clientData;
}

/*
 *----------------------------------------------------------------------
 *
 * TclCreateAuxData --
 *
 *	Allocates and initializes a new AuxData structure in a
 *	CompileEnv's array of compilation auxiliary data records. These
 *	AuxData records hold information created during compilation by
 *	CompileProcs and used by instructions during execution.
 *
 * Results:
 *	The index of the newly-created AuxData structure in the array.
 *
 * Side effects:
 *	The CompileEnv's AuxData Brodnik array grows as needed.
 *
 *----------------------------------------------------------------------
 */

Tcl_Size
TclCreateAuxData(
    void *clientData,	/* The compilation auxiliary data to store in
				 * the new aux data record. */
    const AuxDataType *typePtr,	/* Pointer to the type to attach to this
				 * AuxData */
    CompileEnv *envPtr)/* Points to the CompileEnv for which a new
				 * aux data structure is to be allocated. */
{
    AuxData *auxDataPtr;	/* Points to the new AuxData structure */

    if (envPtr->auxData == NULL) {
	envPtr->auxData = BA_AuxData_Create();
    }

    auxDataPtr = BA_AuxData_Append(envPtr->auxData);
    auxDataPtr->clientData = clientData;
    auxDataPtr->type = typePtr;
    return BA_AuxData_Size(envPtr->auxData) - 1;
}

/*
 *----------------------------------------------------------------------
 *
 * TclEmitForwardJump --
 *
 *	Emits a two-byte forward jump of kind "jumpType".  Also initializes a
 *	JumpFixup record with information about the jump.  Since may later be
 *	necessary to increase the size of the jump instruction to five bytes if
 *	the jump target is more than, say, 127 bytes away.
 *
 *
 * Results:
 *	None.
 *
 * Side effects:
 *	The JumpFixup record pointed to by "jumpFixupPtr" is initialized with
 *	information needed later if the jump is to be grown. Also, a two byte
 *	jump of the designated type is emitted at the current point in the
 *	bytecode stream.
 *
 *----------------------------------------------------------------------
 */

void
TclEmitForwardJump(
    CompileEnv *envPtr,		/* Points to the CompileEnv structure that
				 * holds the resulting instruction. */
    TclJumpType jumpType,	/* Indicates the kind of jump: if true or
				 * false or unconditional. */
    JumpFixup *jumpFixupPtr)	/* Points to the JumpFixup structure to
				 * initialize with information about this
				 * forward jump. */
{
    /*
     * Initialize the JumpFixup structure:
     *    - codeOffset is offset of first byte of jump below
     *    - cmdIndex is index of the command after the current one
     *    - exceptIndex is the index of the first ExceptionRange after the
     *	    current one.
     */

    jumpFixupPtr->jumpType = jumpType;
    jumpFixupPtr->codeOffset = envPtr->codeNext - envPtr->codeStart;
    jumpFixupPtr->cmdIndex = envPtr->numCommands;
    jumpFixupPtr->exceptIndex = envPtr->exceptArrayNext;

    switch (jumpType) {
    case TCL_UNCONDITIONAL_JUMP:
	TclEmitInstInt1(INST_JUMP1, 0, envPtr);
	break;
    case TCL_TRUE_JUMP:
	TclEmitInstInt1(INST_JUMP_TRUE1, 0, envPtr);
	break;
    default:
	TclEmitInstInt1(INST_JUMP_FALSE1, 0, envPtr);
	break;
    }
}

/*
 *----------------------------------------------------------------------
 *
 * TclFixupForwardJump --
 *
 *	Modifies a previously-emitted forward jump to jump a specified number
 *	of bytes, "jumpDist". If necessary, the size of the jump instruction is
 *	increased from two to five bytes.  This is done if the jump distance is
 *	greater than "distThreshold" (normally 127 bytes). The jump is
 *	described by a JumpFixup record previously initialized by
 *	TclEmitForwardJump.
 *
 * Results:
 *	1 if the jump was grown and subsequent instructions had to be moved, or
 *	0 otherwsie. This allows callers to update any additional code offsets
 *	they may hold.
 *
 * Side effects:
 *	The jump may be grown and subsequent instructions moved. If this
 *	happens, the code offsets for any commands and any ExceptionRange
 *	records between the jump and the current code address will be updated
 *	to reflect the moved code. Also, the bytecode instruction array in the
 *	CompileEnv structure may be grown and reallocated.
 *
 *----------------------------------------------------------------------
 */

int
TclFixupForwardJump(
    CompileEnv *envPtr,		/* Points to the CompileEnv structure that
				 * holds the resulting instruction. */
    JumpFixup *jumpFixupPtr,	/* Points to the JumpFixup structure that
				 * describes the forward jump. */
    int jumpDist,		/* Jump distance to set in jump instr. */
    int distThreshold)		/* Maximum distance before the two byte jump
				 * is grown to five bytes. */
{
    unsigned char *jumpPc, *p;
    int firstRange, lastRange, k;
    size_t numBytes;
    CmdLocation *cmdLocPtr = NULL;
    BP_CmdLocation ptr;

    if (jumpDist <= distThreshold) {
	jumpPc = envPtr->codeStart + jumpFixupPtr->codeOffset;
	switch (jumpFixupPtr->jumpType) {
	case TCL_UNCONDITIONAL_JUMP:
	    TclUpdateInstInt1AtPc(INST_JUMP1, jumpDist, jumpPc);
	    break;
	case TCL_TRUE_JUMP:
	    TclUpdateInstInt1AtPc(INST_JUMP_TRUE1, jumpDist, jumpPc);
	    break;
	default:
	    TclUpdateInstInt1AtPc(INST_JUMP_FALSE1, jumpDist, jumpPc);
	    break;
	}
	return 0;
    }

    /*
     * Increase the size of the jump instruction, and then move subsequent
     * instructions down.  Expanding the space for generated instructions means
     * that code addresses might change.  Be careful about updating any of
     * these addresses held in variables.
     */

    if ((envPtr->codeNext + 3) > envPtr->codeEnd) {
	TclExpandCodeArray(envPtr);
    }
    jumpPc = envPtr->codeStart + jumpFixupPtr->codeOffset;
    numBytes = envPtr->codeNext-jumpPc-2;
    p = jumpPc+2;
    memmove(p+3, p, numBytes);

    envPtr->codeNext += 3;
    jumpDist += 3;
    switch (jumpFixupPtr->jumpType) {
    case TCL_UNCONDITIONAL_JUMP:
	TclUpdateInstInt4AtPc(INST_JUMP4, jumpDist, jumpPc);
	break;
    case TCL_TRUE_JUMP:
	TclUpdateInstInt4AtPc(INST_JUMP_TRUE4, jumpDist, jumpPc);
	break;
    default:
	TclUpdateInstInt4AtPc(INST_JUMP_FALSE4, jumpDist, jumpPc);
	break;
    }

    /*
     * Adjust the code offsets for any commands and any ExceptionRange records
     * between the jump and the current code address.
     */

    for (cmdLocPtr = BA_CmdLocation_Get(envPtr->cmdMap,
	    jumpFixupPtr->cmdIndex, &ptr); cmdLocPtr;
	    cmdLocPtr = BP_CmdLocation_Next(&ptr)) {
	cmdLocPtr->codeOffset += 3;
    }

    firstRange = jumpFixupPtr->exceptIndex;
    lastRange = envPtr->exceptArrayNext - 1;
    for (k = firstRange;  k <= lastRange;  k++) {
	ExceptionRange *rangePtr = &envPtr->exceptArrayPtr[k];

	rangePtr->codeOffset += 3;
	switch (rangePtr->type) {
	case LOOP_EXCEPTION_RANGE:
	    rangePtr->breakOffset += 3;
	    if (rangePtr->continueOffset != TCL_INDEX_NONE) {
		rangePtr->continueOffset += 3;
	    }
	    break;
	case CATCH_EXCEPTION_RANGE:
	    rangePtr->catchOffset += 3;
	    break;
	default:
	    Tcl_Panic("TclFixupForwardJump: bad ExceptionRange type %d",
		    rangePtr->type);
	}
    }

    for (k = 0 ; k < (int)envPtr->exceptArrayNext ; k++) {
	ExceptionAux *auxPtr = &envPtr->exceptAuxArrayPtr[k];
	int i;

	for (i=0 ; i<(int)auxPtr->numBreakTargets ; i++) {
	    if (jumpFixupPtr->codeOffset < auxPtr->breakTargets[i]) {
		auxPtr->breakTargets[i] += 3;
	    }
	}
	for (i=0 ; i<(int)auxPtr->numContinueTargets ; i++) {
	    if (jumpFixupPtr->codeOffset < auxPtr->continueTargets[i]) {
		auxPtr->continueTargets[i] += 3;
	    }
	}
    }

    return 1;			/* the jump was grown */
}

/*
 *----------------------------------------------------------------------
 *
 * TclEmitInvoke --
 *
 *	Emits one of the invoke-related instructions, wrapping it if necessary
 *	in code that ensures that any break or continue operation passing
 *	through it gets the stack unwinding correct, converting it into an
 *	internal jump if in an appropriate context.
 *
 * Results:
 *	None
 *
 * Side effects:
 *	Issues the jump with all correct stack management. May create another
 *	loop exception range.  Pointers to ExceptionRange and ExceptionAux
 *	structures should not be held across this call.
 *
 *----------------------------------------------------------------------
 */

void
TclEmitInvoke(
    CompileEnv *envPtr,
    int opcode,
    ...)
{
    va_list argList;
    ExceptionRange *rangePtr;
    ExceptionAux *auxBreakPtr, *auxContinuePtr;
    int arg1, arg2, wordCount = 0, expandCount = 0;
    int loopRange = 0, breakRange = 0, continueRange = 0;
    int cleanup, depth = TclGetStackDepth(envPtr);

    /*
     * Parse the arguments.
     */

    va_start(argList, opcode);
    switch (opcode) {
    case INST_INVOKE_STK1:
	wordCount = arg1 = cleanup = va_arg(argList, int);
	arg2 = 0;
	break;
    case INST_INVOKE_STK4:
	wordCount = arg1 = cleanup = va_arg(argList, int);
	arg2 = 0;
	break;
    case INST_INVOKE_REPLACE:
	arg1 = va_arg(argList, int);
	arg2 = va_arg(argList, int);
	wordCount = arg1 + arg2 - 1;
	cleanup = arg1 + 1;
	break;
    default:
	Tcl_Panic("unexpected opcode");
    case INST_EVAL_STK:
	wordCount = cleanup = 1;
	arg1 = arg2 = 0;
	break;
    case INST_RETURN_STK:
	wordCount = cleanup = 2;
	arg1 = arg2 = 0;
	break;
    case INST_INVOKE_EXPANDED:
	wordCount = arg1 = cleanup = va_arg(argList, int);
	arg2 = 0;
	expandCount = 1;
	break;
    }
    va_end(argList);

    /*
     * If the exceptions is for break or continue handle it with special
     * handling exception range so the stack may be correctly unwound.
     *
     * These must be done separately since they can be different, especially
     * for calls from inside a [for] increment clause.
     */

    rangePtr = TclGetInnermostExceptionRange(envPtr, TCL_CONTINUE,
	    &auxContinuePtr);
    if (rangePtr == NULL || rangePtr->type != LOOP_EXCEPTION_RANGE) {
	auxContinuePtr = NULL;
    } else if (auxContinuePtr->stackDepth == envPtr->currStackDepth-wordCount
	    && (auxContinuePtr->expandTarget+expandCount == envPtr->expandCount)) {
	auxContinuePtr = NULL;
    } else {
	continueRange = auxContinuePtr - envPtr->exceptAuxArrayPtr;
    }

    rangePtr = TclGetInnermostExceptionRange(envPtr, TCL_BREAK, &auxBreakPtr);
    if (rangePtr == NULL || rangePtr->type != LOOP_EXCEPTION_RANGE) {
	auxBreakPtr = NULL;
    } else if (auxContinuePtr == NULL
	    && auxBreakPtr->stackDepth+wordCount == envPtr->currStackDepth
	    && auxBreakPtr->expandTarget+expandCount == envPtr->expandCount) {
	auxBreakPtr = NULL;
    } else {
	breakRange = auxBreakPtr - envPtr->exceptAuxArrayPtr;
    }

    if (auxBreakPtr != NULL || auxContinuePtr != NULL) {
	loopRange = TclCreateExceptRange(LOOP_EXCEPTION_RANGE, envPtr);
	ExceptionRangeStarts(envPtr, loopRange);
    }

    /*
     * Issue the invoke itself.
     */

    switch (opcode) {
    case INST_INVOKE_STK1:
	TclEmitInstInt1(INST_INVOKE_STK1, arg1, envPtr);
	break;
    case INST_INVOKE_STK4:
	TclEmitInstInt4(INST_INVOKE_STK4, arg1, envPtr);
	break;
    case INST_INVOKE_EXPANDED:
	TclEmitOpcode(INST_INVOKE_EXPANDED, envPtr);
	envPtr->expandCount--;
	TclAdjustStackDepth(1 - arg1, envPtr);
	break;
    case INST_EVAL_STK:
	TclEmitOpcode(INST_EVAL_STK, envPtr);
	break;
    case INST_RETURN_STK:
	TclEmitOpcode(INST_RETURN_STK, envPtr);
	break;
    case INST_INVOKE_REPLACE:
	TclEmitInstInt4(INST_INVOKE_REPLACE, arg1, envPtr);
	TclEmitInt1(arg2, envPtr);
	TclAdjustStackDepth(-1, envPtr); /* Correction to stack depth calcs */
	break;
    }

    /*
     * If we're generating a special wrapper exception range, we need to
     * finish that up now.
     */

    if (auxBreakPtr != NULL || auxContinuePtr != NULL) {
	size_t savedStackDepth = envPtr->currStackDepth;
	size_t savedExpandCount = envPtr->expandCount;
	JumpFixup nonTrapFixup;

	if (auxBreakPtr != NULL) {
	    auxBreakPtr = envPtr->exceptAuxArrayPtr + breakRange;
	}
	if (auxContinuePtr != NULL) {
	    auxContinuePtr = envPtr->exceptAuxArrayPtr + continueRange;
	}

	ExceptionRangeEnds(envPtr, loopRange);
	TclEmitForwardJump(envPtr, TCL_UNCONDITIONAL_JUMP, &nonTrapFixup);

	/*
	 * Careful! When generating these stack unwinding sequences, the depth
	 * of stack in the cases where they are taken is not the same as if
	 * the exception is not taken.
	 */

	if (auxBreakPtr != NULL) {
	    TclAdjustStackDepth(-1, envPtr);

	    ExceptionRangeTarget(envPtr, loopRange, breakOffset);
	    TclCleanupStackForBreakContinue(envPtr, auxBreakPtr);
	    TclAddLoopBreakFixup(envPtr, auxBreakPtr);
	    TclAdjustStackDepth(1, envPtr);

	    envPtr->currStackDepth = savedStackDepth;
	    envPtr->expandCount = savedExpandCount;
	}

	if (auxContinuePtr != NULL) {
	    TclAdjustStackDepth(-1, envPtr);

	    ExceptionRangeTarget(envPtr, loopRange, continueOffset);
	    TclCleanupStackForBreakContinue(envPtr, auxContinuePtr);
	    TclAddLoopContinueFixup(envPtr, auxContinuePtr);
	    TclAdjustStackDepth(1, envPtr);

	    envPtr->currStackDepth = savedStackDepth;
	    envPtr->expandCount = savedExpandCount;
	}

	TclFinalizeLoopExceptionRange(envPtr, loopRange);
	TclFixupForwardJumpToHere(envPtr, &nonTrapFixup, 127);
    }
    TclCheckStackDepth(depth+1-cleanup, envPtr);
}

/*
 *----------------------------------------------------------------------
 *
 * TclGetInstructionTable --
 *
 *	Returns a pointer to the table describing Tcl bytecode instructions.
 *	This procedure is defined so that clients can access the pointer from
 *	outside the TCL DLLs.
 *
 * Results:
 *	Returns a pointer to the global instruction table, same as the
 *	expression (&tclInstructionTable[0]).
 *
 * Side effects:
 *	None.
 *
 *----------------------------------------------------------------------
 */

const void * /* == InstructionDesc* == */
TclGetInstructionTable(void)
{
    return &tclInstructionTable[0];
}

/*
 *----------------------------------------------------------------------
 *
 * TclCmdStartAddress --
 *
 * Results:
 *	None.
 *
 * Side effects:
 *	Deletes all entries in the hash table of AuxData types.
 *
 *----------------------------------------------------------------------
 */

void *
TclCmdStartAddress(
    CompileEnv *envPtr,
    int i)
{
    BA_CmdLocation *map = envPtr->cmdMap;

    return envPtr->codeStart + BA_CmdLocation_At(map, i)->codeOffset;
}

/*
 *----------------------------------------------------------------------
 *
 * GetCmdLocEncodingSize --
 *
 *	Computes the total number of bytes needed to encode the command
 *	location information for some compiled code.
 *
 * Results:
 *	The byte count needed to encode the compiled location information.
 *
 * Side effects:
 *	None.
 *
 *----------------------------------------------------------------------
 */

static int
GetCmdLocEncodingSize(
    CompileEnv *envPtr)		/* Points to compilation environment structure
				 * containing the CmdLocation structure to
				 * encode. */
{
    int codeDelta, codeLen, srcDelta, srcLen;
    int codeDeltaNext, codeLengthNext, srcDeltaNext, srcLengthNext;
				/* The offsets in their respective byte
				 * sequences where the next encoded offset or
				 * length should go. */
    int prevCodeOffset, prevSrcOffset;
    BA_CmdLocation *map = envPtr->cmdMap;
    CmdLocation *cmdLocPtr;
    BP_CmdLocation ptr;

    codeDeltaNext = codeLengthNext = srcDeltaNext = srcLengthNext = 0;
    prevCodeOffset = prevSrcOffset = 0;
    for (cmdLocPtr = BA_CmdLocation_First(map, &ptr); cmdLocPtr;
	    cmdLocPtr = BP_CmdLocation_Next(&ptr)) {
	codeDelta = cmdLocPtr->codeOffset - prevCodeOffset;
	if (codeDelta < 0) {
	    Tcl_Panic("GetCmdLocEncodingSize: bad code offset");
	} else if (codeDelta <= 127) {
	    codeDeltaNext++;
	} else {
	    codeDeltaNext += 5;	/* 1 byte for 0xFF, 4 for positive delta */
	}
	prevCodeOffset = cmdLocPtr->codeOffset;

	codeLen = cmdLocPtr->numCodeBytes;
	if (codeLen < 0) {
	    Tcl_Panic("GetCmdLocEncodingSize: bad code length");
	} else if (codeLen <= 127) {
	    codeLengthNext++;
	} else {
	    codeLengthNext += 5;/* 1 byte for 0xFF, 4 for length */
	}

	srcDelta = cmdLocPtr->srcOffset - prevSrcOffset;
	if ((-127 <= srcDelta) && (srcDelta <= 127) && (srcDelta != -1)) {
	    srcDeltaNext++;
	} else {
	    srcDeltaNext += 5;	/* 1 byte for 0xFF, 4 for delta */
	}
	prevSrcOffset = cmdLocPtr->srcOffset;

	srcLen = cmdLocPtr->numSrcBytes;
	if (srcLen < 0) {
	    Tcl_Panic("GetCmdLocEncodingSize: bad source length");
	} else if (srcLen <= 127) {
	    srcLengthNext++;
	} else {
	    srcLengthNext += 5;	/* 1 byte for 0xFF, 4 for length */
	}
    }

    return (codeDeltaNext + codeLengthNext + srcDeltaNext + srcLengthNext);
}

/*
 *----------------------------------------------------------------------
 *
 * EncodeCmdLocMap --
 *
 *	Encodes the command location information for some compiled code into a
 *	ByteCode structure. The encoded command location map is stored as
 *	three-adjacent-byte sequences.
 *
 * Results:
 *	A pointer to the first byte after the encoded command location
 *	information.
 *
 * Side effects:
 *	Stores encoded information into the block of memory headed by
 *	codePtr. Also records pointers to the start of the four byte sequences
 *	in fields in codePtr's ByteCode header structure.
 *
 *----------------------------------------------------------------------
 */

static unsigned char *
EncodeCmdLocMap(
    CompileEnv *envPtr,		/* Points to compilation environment structure
				 * containing the CmdLocation structure to
				 * encode. */
    ByteCode *codePtr,		/* ByteCode in which to encode envPtr's
				 * command location information. */
    unsigned char *startPtr)	/* Points to the first byte in codePtr's
				 * memory block where the location information
				 * is to be stored. */
{
    unsigned char *p = startPtr;
    Tcl_Size codeDelta, codeLen, srcLen, prevOffset;
    int srcDelta;
    BA_CmdLocation *map = envPtr->cmdMap;
    BP_CmdLocation ptr;
    CmdLocation *cmdLocPtr;

    /*
     * Encode the code offset for each command as a sequence of deltas.
     */

    codePtr->codeDeltaStart = p;
    prevOffset = 0;
    for (cmdLocPtr = BA_CmdLocation_First(map, &ptr);  cmdLocPtr;
	    cmdLocPtr = BP_CmdLocation_Next(&ptr)) {
	codeDelta = cmdLocPtr->codeOffset - prevOffset;
	if (codeDelta < 0) {
	    Tcl_Panic("EncodeCmdLocMap: bad code offset");
	} else if (codeDelta <= 127) {
	    TclStoreInt1AtPtr(codeDelta, p);
	    p++;
	} else {
	    TclStoreInt1AtPtr(0xFF, p);
	    p++;
	    TclStoreInt4AtPtr(codeDelta, p);
	    p += 4;
	}
	prevOffset = cmdLocPtr->codeOffset;
    }

    /*
     * Encode the code length for each command.
     */

    codePtr->codeLengthStart = p;
    for (cmdLocPtr = BA_CmdLocation_First(map, &ptr);  cmdLocPtr;
	    cmdLocPtr = BP_CmdLocation_Next(&ptr)) {
	codeLen = cmdLocPtr->numCodeBytes;
	if (codeLen < 0) {
	    Tcl_Panic("EncodeCmdLocMap: bad code length");
	} else if (codeLen <= 127) {
	    TclStoreInt1AtPtr(codeLen, p);
	    p++;
	} else {
	    TclStoreInt1AtPtr(0xFF, p);
	    p++;
	    TclStoreInt4AtPtr(codeLen, p);
	    p += 4;
	}
    }

    /*
     * Encode the source offset for each command as a sequence of deltas.
     */

    codePtr->srcDeltaStart = p;
    prevOffset = 0;
    for (cmdLocPtr = BA_CmdLocation_First(map, &ptr);  cmdLocPtr;
	    cmdLocPtr = BP_CmdLocation_Next(&ptr)) {
	srcDelta = cmdLocPtr->srcOffset - prevOffset;
	if ((-127 <= srcDelta) && (srcDelta <= 127) && (srcDelta != -1)) {
	    TclStoreInt1AtPtr(srcDelta, p);
	    p++;
	} else {
	    TclStoreInt1AtPtr(0xFF, p);
	    p++;
	    TclStoreInt4AtPtr(srcDelta, p);
	    p += 4;
	}
	prevOffset = cmdLocPtr->srcOffset;
    }

    /*
     * Encode the source length for each command.
     */

    codePtr->srcLengthStart = p;
    for (cmdLocPtr = BA_CmdLocation_First(map, &ptr);  cmdLocPtr;
	    cmdLocPtr = BP_CmdLocation_Next(&ptr)) {
	srcLen = cmdLocPtr->numSrcBytes;
	if (srcLen < 0) {
	    Tcl_Panic("EncodeCmdLocMap: bad source length");
	} else if (srcLen <= 127) {
	    TclStoreInt1AtPtr(srcLen, p);
	    p++;
	} else {
	    TclStoreInt1AtPtr(0xFF, p);
	    p++;
	    TclStoreInt4AtPtr(srcLen, p);
	    p += 4;
	}
    }

    return p;
}

#ifdef TCL_COMPILE_STATS
/*
 *----------------------------------------------------------------------
 *
 * RecordByteCodeStats --
 *
 *	Accumulates compilation-related statistics for each newly-compiled
 *	ByteCode. Called by the TclInitByteCodeObj when Tcl is compiled with
 *	the -DTCL_COMPILE_STATS flag
 *
 * Results:
 *	None.
 *
 * Side effects:
 *	Accumulates aggregate code-related statistics in the interpreter's
 *	ByteCodeStats structure. Records statistics specific to a ByteCode in
 *	its ByteCode structure.
 *
 *----------------------------------------------------------------------
 */

void
RecordByteCodeStats(
    ByteCode *codePtr)		/* Points to ByteCode structure with info
				 * to add to accumulated statistics. */
{
    Interp *iPtr = (Interp *) *codePtr->interpHandle;
    ByteCodeStats *statsPtr;

    if (iPtr == NULL) {
	/* Avoid segfaulting in case we're called in a deleted interp */
	return;
    }
    statsPtr = &(iPtr->stats);

    statsPtr->numCompilations++;
    statsPtr->totalSrcBytes += (double)codePtr->numSrcBytes;
    statsPtr->totalByteCodeBytes += (double) codePtr->structureSize;
    statsPtr->currentSrcBytes += (double) (int)codePtr->numSrcBytes;
    statsPtr->currentByteCodeBytes += (double) codePtr->structureSize;

    statsPtr->srcCount[TclLog2((int)codePtr->numSrcBytes)]++;
    statsPtr->byteCodeCount[TclLog2((int) codePtr->structureSize)]++;

    statsPtr->currentInstBytes += (double) codePtr->numCodeBytes;
    statsPtr->currentLitBytes += (double)
	    codePtr->numLitObjects * sizeof(Tcl_Obj *);
    statsPtr->currentExceptBytes += (double)
	    codePtr->numExceptRanges * sizeof(ExceptionRange);
    statsPtr->currentAuxBytes += (double)
	    BA_AuxData_Size(codePtr->auxData) * sizeof(AuxData);
    statsPtr->currentCmdMapBytes += (double) codePtr->numCmdLocBytes;
}
#endif /* TCL_COMPILE_STATS */

/*
 * Local Variables:
 * mode: c
 * c-basic-offset: 4
 * fill-column: 78
 * tab-width: 8
 * End:
 */<|MERGE_RESOLUTION|>--- conflicted
+++ resolved
@@ -2736,14 +2736,8 @@
 TclCompileExprWords(
     Tcl_Interp *interp,		/* Used for error and status reporting. */
     Tcl_Token *tokenPtr,	/* Points to first in an array of word tokens
-<<<<<<< HEAD
-				 * tokens for the expression to compile
-				 * inline. */
+				 * for the expression to compile inline. */
     Tcl_Size numWords1,		/* Number of word tokens starting at tokenPtr.
-=======
-				 * for the expression to compile inline. */
-    size_t numWords1,		/* Number of word tokens starting at tokenPtr.
->>>>>>> a3f06e94
 				 * Must be at least 1. Each word token
 				 * contains one or more subtokens. */
     CompileEnv *envPtr)		/* Holds the resulting instructions. */
