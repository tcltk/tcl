--- conflicted
+++ resolved
@@ -1912,10 +1912,6 @@
     int numWords,
     CompileEnv *envPtr)
 {
-<<<<<<< HEAD
-=======
-    DefineLineInformation;
->>>>>>> 654d14d7
     int wordIdx = 0;
     int depth = TclGetStackDepth(envPtr);
     DefineLineInformation;
@@ -1977,13 +1973,8 @@
     Command *cmdPtr,
     CompileEnv *envPtr)
 {
-<<<<<<< HEAD
+    Tcl_Parse parse;
     int unwind = 0, incrOffset = -1;
-    Tcl_Parse parse;
-=======
-    DefineLineInformation;
-    int unwind = 0, incrOffset = -1;
->>>>>>> 654d14d7
     int depth = TclGetStackDepth(envPtr);
     DefineLineInformation;
 
