/*
 * tclCompile.c --
 *
 *	This file contains procedures that compile Tcl commands or parts of
 *	commands (like quoted strings or nested sub-commands) into a sequence
 *	of instructions ("bytecodes").
 *
 * Copyright © 1996-1998 Sun Microsystems, Inc.
 * Copyright © 2001 Kevin B. Kenny. All rights reserved.
 *
 * See the file "license.terms" for information on usage and redistribution of
 * this file, and for a DISCLAIMER OF ALL WARRANTIES.
 */

#include "tclInt.h"
#include "tclCompile.h"
#include <assert.h>

/*
 * Variable that controls whether compilation tracing is enabled and, if so,
 * what level of tracing is desired:
 *    0: no compilation tracing
 *    1: summarize compilation of top level cmds and proc bodies
 *    2: display all instructions of each ByteCode compiled
 * This variable is linked to the Tcl variable "tcl_traceCompile".
 */

#ifdef TCL_COMPILE_DEBUG
int tclTraceCompile = 0;
static int traceInitialized = 0;
#endif

/*
 * A table describing the Tcl bytecode instructions. Entries in this table
 * must correspond to the instruction opcode definitions in tclCompile.h. The
 * names "op1" and "op4" refer to an instruction's one or four byte first
 * operand. Similarly, "stktop" and "stknext" refer to the topmost and next to
 * topmost stack elements.
 *
 * Note that the load, store, and incr instructions do not distinguish local
 * from global variables; the bytecode interpreter at runtime uses the
 * existence of a procedure call frame to distinguish these.
 */

InstructionDesc const tclInstructionTable[] = {
    /* Name	      Bytes stackEffect #Opnds  Operand types */
    {"done",		  1,   -1,         0,	{OPERAND_NONE}},
	/* Finish ByteCode execution and return stktop (top stack item) */
    {"push1",		  2,   +1,         1,	{OPERAND_LIT1}},
	/* Push object at ByteCode objArray[op1] */
    {"push4",		  5,   +1,         1,	{OPERAND_LIT4}},
	/* Push object at ByteCode objArray[op4] */
    {"pop",		  1,   -1,         0,	{OPERAND_NONE}},
	/* Pop the topmost stack object */
    {"dup",		  1,   +1,         0,	{OPERAND_NONE}},
	/* Duplicate the topmost stack object and push the result */
    {"strcat",		  2,   INT_MIN,    1,	{OPERAND_UINT1}},
	/* Concatenate the top op1 items and push result */
    {"invokeStk1",	  2,   INT_MIN,    1,	{OPERAND_UINT1}},
	/* Invoke command named objv[0]; <objc,objv> = <op1,top op1> */
    {"invokeStk4",	  5,   INT_MIN,    1,	{OPERAND_UINT4}},
	/* Invoke command named objv[0]; <objc,objv> = <op4,top op4> */
    {"evalStk",		  1,   0,          0,	{OPERAND_NONE}},
	/* Evaluate command in stktop using Tcl_EvalObj. */
    {"exprStk",		  1,   0,          0,	{OPERAND_NONE}},
	/* Execute expression in stktop using Tcl_ExprStringObj. */

    {"loadScalar1",	  2,   1,          1,	{OPERAND_LVT1}},
	/* Load scalar variable at index op1 <= 255 in call frame */
    {"loadScalar4",	  5,   1,          1,	{OPERAND_LVT4}},
	/* Load scalar variable at index op1 >= 256 in call frame */
    {"loadScalarStk",	  1,   0,          0,	{OPERAND_NONE}},
	/* Load scalar variable; scalar's name is stktop */
    {"loadArray1",	  2,   0,          1,	{OPERAND_LVT1}},
	/* Load array element; array at slot op1<=255, element is stktop */
    {"loadArray4",	  5,   0,          1,	{OPERAND_LVT4}},
	/* Load array element; array at slot op1 > 255, element is stktop */
    {"loadArrayStk",	  1,   -1,         0,	{OPERAND_NONE}},
	/* Load array element; element is stktop, array name is stknext */
    {"loadStk",		  1,   0,          0,	{OPERAND_NONE}},
	/* Load general variable; unparsed variable name is stktop */
    {"storeScalar1",	  2,   0,          1,	{OPERAND_LVT1}},
	/* Store scalar variable at op1<=255 in frame; value is stktop */
    {"storeScalar4",	  5,   0,          1,	{OPERAND_LVT4}},
	/* Store scalar variable at op1 > 255 in frame; value is stktop */
    {"storeScalarStk",	  1,   -1,         0,	{OPERAND_NONE}},
	/* Store scalar; value is stktop, scalar name is stknext */
    {"storeArray1",	  2,   -1,         1,	{OPERAND_LVT1}},
	/* Store array element; array at op1<=255, value is top then elem */
    {"storeArray4",	  5,   -1,         1,	{OPERAND_LVT4}},
	/* Store array element; array at op1>=256, value is top then elem */
    {"storeArrayStk",	  1,   -2,         0,	{OPERAND_NONE}},
	/* Store array element; value is stktop, then elem, array names */
    {"storeStk",	  1,   -1,         0,	{OPERAND_NONE}},
	/* Store general variable; value is stktop, then unparsed name */

    {"incrScalar1",	  2,   0,          1,	{OPERAND_LVT1}},
	/* Incr scalar at index op1<=255 in frame; incr amount is stktop */
    {"incrScalarStk",	  1,   -1,         0,	{OPERAND_NONE}},
	/* Incr scalar; incr amount is stktop, scalar's name is stknext */
    {"incrArray1",	  2,   -1,         1,	{OPERAND_LVT1}},
	/* Incr array elem; arr at slot op1<=255, amount is top then elem */
    {"incrArrayStk",	  1,   -2,         0,	{OPERAND_NONE}},
	/* Incr array element; amount is top then elem then array names */
    {"incrStk",		  1,   -1,         0,	{OPERAND_NONE}},
	/* Incr general variable; amount is stktop then unparsed var name */
    {"incrScalar1Imm",	  3,   +1,         2,	{OPERAND_LVT1, OPERAND_INT1}},
	/* Incr scalar at slot op1 <= 255; amount is 2nd operand byte */
    {"incrScalarStkImm",  2,   0,          1,	{OPERAND_INT1}},
	/* Incr scalar; scalar name is stktop; incr amount is op1 */
    {"incrArray1Imm",	  3,   0,          2,	{OPERAND_LVT1, OPERAND_INT1}},
	/* Incr array elem; array at slot op1 <= 255, elem is stktop,
	 * amount is 2nd operand byte */
    {"incrArrayStkImm",	  2,   -1,         1,	{OPERAND_INT1}},
	/* Incr array element; elem is top then array name, amount is op1 */
    {"incrStkImm",	  2,   0,	   1,	{OPERAND_INT1}},
	/* Incr general variable; unparsed name is top, amount is op1 */

    {"jump1",		  2,   0,          1,	{OPERAND_OFFSET1}},
	/* Jump relative to (pc + op1) */
    {"jump4",		  5,   0,          1,	{OPERAND_OFFSET4}},
	/* Jump relative to (pc + op4) */
    {"jumpTrue1",	  2,   -1,         1,	{OPERAND_OFFSET1}},
	/* Jump relative to (pc + op1) if stktop expr object is true */
    {"jumpTrue4",	  5,   -1,         1,	{OPERAND_OFFSET4}},
	/* Jump relative to (pc + op4) if stktop expr object is true */
    {"jumpFalse1",	  2,   -1,         1,	{OPERAND_OFFSET1}},
	/* Jump relative to (pc + op1) if stktop expr object is false */
    {"jumpFalse4",	  5,   -1,         1,	{OPERAND_OFFSET4}},
	/* Jump relative to (pc + op4) if stktop expr object is false */

    {"bitor",		  1,   -1,         0,	{OPERAND_NONE}},
	/* Bitwise or:	push (stknext | stktop) */
    {"bitxor",		  1,   -1,         0,	{OPERAND_NONE}},
	/* Bitwise xor	push (stknext ^ stktop) */
    {"bitand",		  1,   -1,         0,	{OPERAND_NONE}},
	/* Bitwise and:	push (stknext & stktop) */
    {"eq",		  1,   -1,         0,	{OPERAND_NONE}},
	/* Equal:	push (stknext == stktop) */
    {"neq",		  1,   -1,         0,	{OPERAND_NONE}},
	/* Not equal:	push (stknext != stktop) */
    {"lt",		  1,   -1,         0,	{OPERAND_NONE}},
	/* Less:	push (stknext < stktop) */
    {"gt",		  1,   -1,         0,	{OPERAND_NONE}},
	/* Greater:	push (stknext > stktop) */
    {"le",		  1,   -1,         0,	{OPERAND_NONE}},
	/* Less or equal: push (stknext <= stktop) */
    {"ge",		  1,   -1,         0,	{OPERAND_NONE}},
	/* Greater or equal: push (stknext >= stktop) */
    {"lshift",		  1,   -1,         0,	{OPERAND_NONE}},
	/* Left shift:	push (stknext << stktop) */
    {"rshift",		  1,   -1,         0,	{OPERAND_NONE}},
	/* Right shift:	push (stknext >> stktop) */
    {"add",		  1,   -1,         0,	{OPERAND_NONE}},
	/* Add:		push (stknext + stktop) */
    {"sub",		  1,   -1,         0,	{OPERAND_NONE}},
	/* Sub:		push (stkext - stktop) */
    {"mult",		  1,   -1,         0,	{OPERAND_NONE}},
	/* Multiply:	push (stknext * stktop) */
    {"div",		  1,   -1,         0,	{OPERAND_NONE}},
	/* Divide:	push (stknext / stktop) */
    {"mod",		  1,   -1,         0,	{OPERAND_NONE}},
	/* Mod:		push (stknext % stktop) */
    {"uplus",		  1,   0,          0,	{OPERAND_NONE}},
	/* Unary plus:	push +stktop */
    {"uminus",		  1,   0,          0,	{OPERAND_NONE}},
	/* Unary minus:	push -stktop */
    {"bitnot",		  1,   0,          0,	{OPERAND_NONE}},
	/* Bitwise not:	push ~stktop */
    {"not",		  1,   0,          0,	{OPERAND_NONE}},
	/* Logical not:	push !stktop */
    {"tryCvtToNumeric",	  1,   0,          0,	{OPERAND_NONE}},
	/* Try converting stktop to first int then double if possible. */

    {"break",		  1,   0,          0,	{OPERAND_NONE}},
	/* Abort closest enclosing loop; if none, return TCL_BREAK code. */
    {"continue",	  1,   0,          0,	{OPERAND_NONE}},
	/* Skip to next iteration of closest enclosing loop; if none, return
	 * TCL_CONTINUE code. */

    {"beginCatch4",	  5,   0,          1,	{OPERAND_UINT4}},
	/* Record start of catch with the operand's exception index. Push the
	 * current stack depth onto a special catch stack. */
    {"endCatch",	  1,   0,          0,	{OPERAND_NONE}},
	/* End of last catch. Pop the bytecode interpreter's catch stack. */
    {"pushResult",	  1,   +1,         0,	{OPERAND_NONE}},
	/* Push the interpreter's object result onto the stack. */
    {"pushReturnCode",	  1,   +1,         0,	{OPERAND_NONE}},
	/* Push interpreter's return code (e.g. TCL_OK or TCL_ERROR) as a new
	 * object onto the stack. */

    {"streq",		  1,   -1,         0,	{OPERAND_NONE}},
	/* Str Equal:	push (stknext eq stktop) */
    {"strneq",		  1,   -1,         0,	{OPERAND_NONE}},
	/* Str !Equal:	push (stknext neq stktop) */
    {"strcmp",		  1,   -1,         0,	{OPERAND_NONE}},
	/* Str Compare:	push (stknext cmp stktop) */
    {"strlen",		  1,   0,          0,	{OPERAND_NONE}},
	/* Str Length:	push (strlen stktop) */
    {"strindex",	  1,   -1,         0,	{OPERAND_NONE}},
	/* Str Index:	push (strindex stknext stktop) */
    {"strmatch",	  2,   -1,         1,	{OPERAND_INT1}},
	/* Str Match:	push (strmatch stknext stktop) opnd == nocase */

    {"list",		  5,   INT_MIN,    1,	{OPERAND_UINT4}},
	/* List:	push (stk1 stk2 ... stktop) */
    {"listIndex",	  1,   -1,         0,	{OPERAND_NONE}},
	/* List Index:	push (listindex stknext stktop) */
    {"listLength",	  1,   0,          0,	{OPERAND_NONE}},
	/* List Len:	push (listlength stktop) */

    {"appendScalar1",	  2,   0,          1,	{OPERAND_LVT1}},
	/* Append scalar variable at op1<=255 in frame; value is stktop */
    {"appendScalar4",	  5,   0,          1,	{OPERAND_LVT4}},
	/* Append scalar variable at op1 > 255 in frame; value is stktop */
    {"appendArray1",	  2,   -1,         1,	{OPERAND_LVT1}},
	/* Append array element; array at op1<=255, value is top then elem */
    {"appendArray4",	  5,   -1,         1,	{OPERAND_LVT4}},
	/* Append array element; array at op1>=256, value is top then elem */
    {"appendArrayStk",	  1,   -2,         0,	{OPERAND_NONE}},
	/* Append array element; value is stktop, then elem, array names */
    {"appendStk",	  1,   -1,         0,	{OPERAND_NONE}},
	/* Append general variable; value is stktop, then unparsed name */
    {"lappendScalar1",	  2,   0,          1,	{OPERAND_LVT1}},
	/* Lappend scalar variable at op1<=255 in frame; value is stktop */
    {"lappendScalar4",	  5,   0,          1,	{OPERAND_LVT4}},
	/* Lappend scalar variable at op1 > 255 in frame; value is stktop */
    {"lappendArray1",	  2,   -1,         1,	{OPERAND_LVT1}},
	/* Lappend array element; array at op1<=255, value is top then elem */
    {"lappendArray4",	  5,   -1,         1,	{OPERAND_LVT4}},
	/* Lappend array element; array at op1>=256, value is top then elem */
    {"lappendArrayStk",	  1,   -2,         0,	{OPERAND_NONE}},
	/* Lappend array element; value is stktop, then elem, array names */
    {"lappendStk",	  1,   -1,         0,	{OPERAND_NONE}},
	/* Lappend general variable; value is stktop, then unparsed name */

    {"lindexMulti",	  5,   INT_MIN,    1,	{OPERAND_UINT4}},
	/* Lindex with generalized args, operand is number of stacked objs
	 * used: (operand-1) entries from stktop are the indices; then list to
	 * process. */
    {"over",		  5,   +1,         1,	{OPERAND_UINT4}},
	/* Duplicate the arg-th element from top of stack (TOS=0) */
    {"lsetList",          1,   -2,         0,	{OPERAND_NONE}},
	/* Four-arg version of 'lset'. stktop is old value; next is new
	 * element value, next is the index list; pushes new value */
    {"lsetFlat",          5,   INT_MIN,    1,	{OPERAND_UINT4}},
	/* Three- or >=5-arg version of 'lset', operand is number of stacked
	 * objs: stktop is old value, next is new element value, next come
	 * (operand-2) indices; pushes the new value.
	 */

    {"returnImm",	  9,   -1,         2,	{OPERAND_INT4, OPERAND_UINT4}},
	/* Compiled [return], code, level are operands; options and result
	 * are on the stack. */
    {"expon",		  1,   -1,	   0,	{OPERAND_NONE}},
	/* Binary exponentiation operator: push (stknext ** stktop) */

    /*
     * NOTE: the stack effects of expandStkTop and invokeExpanded are wrong -
     * but it cannot be done right at compile time, the stack effect is only
     * known at run time. The value for invokeExpanded is estimated better at
     * compile time.
     * See the comments further down in this file, where INST_INVOKE_EXPANDED
     * is emitted.
     */
    {"expandStart",       1,    0,          0,	{OPERAND_NONE}},
	/* Start of command with {*} (expanded) arguments */
    {"expandStkTop",      5,    0,          1,	{OPERAND_UINT4}},
	/* Expand the list at stacktop: push its elements on the stack */
    {"invokeExpanded",    1,    0,          0,	{OPERAND_NONE}},
	/* Invoke the command marked by the last 'expandStart' */

    {"listIndexImm",	  5,	0,	   1,	{OPERAND_IDX4}},
	/* List Index:	push (lindex stktop op4) */
    {"listRangeImm",	  9,	0,	   2,	{OPERAND_IDX4, OPERAND_IDX4}},
	/* List Range:	push (lrange stktop op4 op4) */
    {"startCommand",	  9,	0,	   2,	{OPERAND_OFFSET4, OPERAND_UINT4}},
	/* Start of bytecoded command: op is the length of the cmd's code, op2
	 * is number of commands here */

    {"listIn",		  1,	-1,	   0,	{OPERAND_NONE}},
	/* List containment: push [lsearch stktop stknext]>=0) */
    {"listNotIn",	  1,	-1,	   0,	{OPERAND_NONE}},
	/* List negated containment: push [lsearch stktop stknext]<0) */

    {"pushReturnOpts",	  1,	+1,	   0,	{OPERAND_NONE}},
	/* Push the interpreter's return option dictionary as an object on the
	 * stack. */
    {"returnStk",	  1,	-1,	   0,	{OPERAND_NONE}},
	/* Compiled [return]; options and result are on the stack, code and
	 * level are in the options. */

    {"dictGet",		  5,	INT_MIN,   1,	{OPERAND_UINT4}},
	/* The top op4 words (min 1) are a key path into the dictionary just
	 * below the keys on the stack, and all those values are replaced by
	 * the value read out of that key-path (like [dict get]).
	 * Stack:  ... dict key1 ... keyN => ... value */
    {"dictSet",		  9,	INT_MIN,   2,	{OPERAND_UINT4, OPERAND_LVT4}},
	/* Update a dictionary value such that the keys are a path pointing to
	 * the value. op4#1 = numKeys, op4#2 = LVTindex
	 * Stack:  ... key1 ... keyN value => ... newDict */
    {"dictUnset",	  9,	INT_MIN,   2,	{OPERAND_UINT4, OPERAND_LVT4}},
	/* Update a dictionary value such that the keys are not a path pointing
	 * to any value. op4#1 = numKeys, op4#2 = LVTindex
	 * Stack:  ... key1 ... keyN => ... newDict */
    {"dictIncrImm",	  9,	0,	   2,	{OPERAND_INT4, OPERAND_LVT4}},
	/* Update a dictionary value such that the value pointed to by key is
	 * incremented by some value (or set to it if the key isn't in the
	 * dictionary at all). op4#1 = incrAmount, op4#2 = LVTindex
	 * Stack:  ... key => ... newDict */
    {"dictAppend",	  5,	-1,	   1,	{OPERAND_LVT4}},
	/* Update a dictionary value such that the value pointed to by key has
	 * some value string-concatenated onto it. op4 = LVTindex
	 * Stack:  ... key valueToAppend => ... newDict */
    {"dictLappend",	  5,	-1,	   1,	{OPERAND_LVT4}},
	/* Update a dictionary value such that the value pointed to by key has
	 * some value list-appended onto it. op4 = LVTindex
	 * Stack:  ... key valueToAppend => ... newDict */
    {"dictFirst",	  5,	+2,	   1,	{OPERAND_LVT4}},
	/* Begin iterating over the dictionary, using the local scalar
	 * indicated by op4 to hold the iterator state. The local scalar
	 * should not refer to a named variable as the value is not wholly
	 * managed correctly.
	 * Stack:  ... dict => ... value key doneBool */
    {"dictNext",	  5,	+3,	   1,	{OPERAND_LVT4}},
	/* Get the next iteration from the iterator in op4's local scalar.
	 * Stack:  ... => ... value key doneBool */
    {"dictUpdateStart",   9,    0,	   2,	{OPERAND_LVT4, OPERAND_AUX4}},
	/* Create the variables (described in the aux data referred to by the
	 * second immediate argument) to mirror the state of the dictionary in
	 * the variable referred to by the first immediate argument. The list
	 * of keys (top of the stack, not popped) must be the same length as
	 * the list of variables.
	 * Stack:  ... keyList => ... keyList */
    {"dictUpdateEnd",	  9,    -1,	   2,	{OPERAND_LVT4, OPERAND_AUX4}},
	/* Reflect the state of local variables (described in the aux data
	 * referred to by the second immediate argument) back to the state of
	 * the dictionary in the variable referred to by the first immediate
	 * argument. The list of keys (popped from the stack) must be the same
	 * length as the list of variables.
	 * Stack:  ... keyList => ... */
    {"jumpTable",	 5,	-1,	   1,	{OPERAND_AUX4}},
	/* Jump according to the jump-table (in AuxData as indicated by the
	 * operand) and the argument popped from the list. Always executes the
	 * next instruction if no match against the table's entries was found.
	 * Stack:  ... value => ...
	 * Note that the jump table contains offsets relative to the PC when
	 * it points to this instruction; the code is relocatable. */
    {"upvar",            5,    -1,        1,   {OPERAND_LVT4}},
	/* finds level and otherName in stack, links to local variable at
	 * index op1. Leaves the level on stack. */
    {"nsupvar",          5,    -1,        1,   {OPERAND_LVT4}},
	/* finds namespace and otherName in stack, links to local variable at
	 * index op1. Leaves the namespace on stack. */
    {"variable",         5,    -1,        1,   {OPERAND_LVT4}},
	/* finds namespace and otherName in stack, links to local variable at
	 * index op1. Leaves the namespace on stack. */
    {"syntax",		 9,   -1,         2,	{OPERAND_INT4, OPERAND_UINT4}},
	/* Compiled bytecodes to signal syntax error. Equivalent to returnImm
	 * except for the ERR_ALREADY_LOGGED flag in the interpreter. */
    {"reverse",		 5,    0,         1,	{OPERAND_UINT4}},
	/* Reverse the order of the arg elements at the top of stack */

    {"regexp",		 2,   -1,         1,	{OPERAND_INT1}},
	/* Regexp:	push (regexp stknext stktop) opnd == nocase */

    {"existScalar",	 5,    1,         1,	{OPERAND_LVT4}},
	/* Test if scalar variable at index op1 in call frame exists */
    {"existArray",	 5,    0,         1,	{OPERAND_LVT4}},
	/* Test if array element exists; array at slot op1, element is
	 * stktop */
    {"existArrayStk",	 1,    -1,        0,	{OPERAND_NONE}},
	/* Test if array element exists; element is stktop, array name is
	 * stknext */
    {"existStk",	 1,    0,         0,	{OPERAND_NONE}},
	/* Test if general variable exists; unparsed variable name is stktop*/

    {"nop",		 1,    0,         0,	{OPERAND_NONE}},
	/* Do nothing */
    {"returnCodeBranch", 1,   -1,	  0,	{OPERAND_NONE}},
	/* Jump to next instruction based on the return code on top of stack
	 * ERROR: +1;	RETURN: +3;	BREAK: +5;	CONTINUE: +7;
	 * Other non-OK: +9
	 */

    {"unsetScalar",	 6,    0,         2,	{OPERAND_UINT1, OPERAND_LVT4}},
	/* Make scalar variable at index op2 in call frame cease to exist;
	 * op1 is 1 for errors on problems, 0 otherwise */
    {"unsetArray",	 6,    -1,        2,	{OPERAND_UINT1, OPERAND_LVT4}},
	/* Make array element cease to exist; array at slot op2, element is
	 * stktop; op1 is 1 for errors on problems, 0 otherwise */
    {"unsetArrayStk",	 2,    -2,        1,	{OPERAND_UINT1}},
	/* Make array element cease to exist; element is stktop, array name is
	 * stknext; op1 is 1 for errors on problems, 0 otherwise */
    {"unsetStk",	 2,    -1,        1,	{OPERAND_UINT1}},
	/* Make general variable cease to exist; unparsed variable name is
	 * stktop; op1 is 1 for errors on problems, 0 otherwise */

    {"dictExpand",       1,    -1,        0,    {OPERAND_NONE}},
	/* Probe into a dict and extract it (or a subdict of it) into
	 * variables with matched names. Produces list of keys bound as
	 * result. Part of [dict with].
	 * Stack:  ... dict path => ... keyList */
    {"dictRecombineStk", 1,    -3,        0,    {OPERAND_NONE}},
	/* Map variable contents back into a dictionary in a variable. Part of
	 * [dict with].
	 * Stack:  ... dictVarName path keyList => ... */
    {"dictRecombineImm", 5,    -2,        1,    {OPERAND_LVT4}},
	/* Map variable contents back into a dictionary in the local variable
	 * indicated by the LVT index. Part of [dict with].
	 * Stack:  ... path keyList => ... */
    {"dictExists",	 5,	INT_MIN,  1,	{OPERAND_UINT4}},
	/* The top op4 words (min 1) are a key path into the dictionary just
	 * below the keys on the stack, and all those values are replaced by a
	 * boolean indicating whether it is possible to read out a value from
	 * that key-path (like [dict exists]).
	 * Stack:  ... dict key1 ... keyN => ... boolean */
    {"verifyDict",	 1,    -1,	  0,	{OPERAND_NONE}},
	/* Verifies that the word on the top of the stack is a dictionary,
	 * popping it if it is and throwing an error if it is not.
	 * Stack:  ... value => ... */

    {"strmap",		 1,    -2,	  0,	{OPERAND_NONE}},
	/* Simplified version of [string map] that only applies one change
	 * string, and only case-sensitively.
	 * Stack:  ... from to string => ... changedString */
    {"strfind",		 1,    -1,	  0,	{OPERAND_NONE}},
	/* Find the first index of a needle string in a haystack string,
	 * producing the index (integer) or -1 if nothing found.
	 * Stack:  ... needle haystack => ... index */
    {"strrfind",	 1,    -1,	  0,	{OPERAND_NONE}},
	/* Find the last index of a needle string in a haystack string,
	 * producing the index (integer) or -1 if nothing found.
	 * Stack:  ... needle haystack => ... index */
    {"strrangeImm",	 9,	0,	  2,	{OPERAND_IDX4, OPERAND_IDX4}},
	/* String Range: push (string range stktop op4 op4) */
    {"strrange",	 1,    -2,	  0,	{OPERAND_NONE}},
	/* String Range with non-constant arguments.
	 * Stack:  ... string idxA idxB => ... substring */

    {"yield",		 1,	0,	  0,	{OPERAND_NONE}},
	/* Makes the current coroutine yield the value at the top of the
	 * stack, and places the response back on top of the stack when it
	 * resumes.
	 * Stack:  ... valueToYield => ... resumeValue */
    {"coroName",         1,    +1,	  0,	{OPERAND_NONE}},
	/* Push the name of the interpreter's current coroutine as an object
	 * on the stack. */
    {"tailcall",	 2,    INT_MIN,	  1,	{OPERAND_UINT1}},
	/* Do a tailcall with the opnd items on the stack as the thing to
	 * tailcall to; opnd must be greater than 0 for the semantics to work
	 * right. */

    {"currentNamespace", 1,    +1,	  0,	{OPERAND_NONE}},
	/* Push the name of the interpreter's current namespace as an object
	 * on the stack. */
    {"infoLevelNumber",  1,    +1,	  0,	{OPERAND_NONE}},
	/* Push the stack depth (i.e., [info level]) of the interpreter as an
	 * object on the stack. */
    {"infoLevelArgs",	 1,	0,	  0,	{OPERAND_NONE}},
	/* Push the argument words to a stack depth (i.e., [info level <n>])
	 * of the interpreter as an object on the stack.
	 * Stack:  ... depth => ... argList */
    {"resolveCmd",	 1,	0,	  0,	{OPERAND_NONE}},
	/* Resolves the command named on the top of the stack to its fully
	 * qualified version, or produces the empty string if no such command
	 * exists. Never generates errors.
	 * Stack:  ... cmdName => ... fullCmdName */

    {"tclooSelf",	 1,	+1,	  0,	{OPERAND_NONE}},
	/* Push the identity of the current TclOO object (i.e., the name of
	 * its current public access command) on the stack. */
    {"tclooClass",	 1,	0,	  0,	{OPERAND_NONE}},
	/* Push the class of the TclOO object named at the top of the stack
	 * onto the stack.
	 * Stack:  ... object => ... class */
    {"tclooNamespace",	 1,	0,	  0,	{OPERAND_NONE}},
	/* Push the namespace of the TclOO object named at the top of the
	 * stack onto the stack.
	 * Stack:  ... object => ... namespace */
    {"tclooIsObject",	 1,	0,	  0,	{OPERAND_NONE}},
	/* Push whether the value named at the top of the stack is a TclOO
	 * object (i.e., a boolean). Can corrupt the interpreter result
	 * despite not throwing, so not safe for use in a post-exception
	 * context.
	 * Stack:  ... value => ... boolean */

    {"arrayExistsStk",	 1,	0,	  0,	{OPERAND_NONE}},
	/* Looks up the element on the top of the stack and tests whether it
	 * is an array. Pushes a boolean describing whether this is the
	 * case. Also runs the whole-array trace on the named variable, so can
	 * throw anything.
	 * Stack:  ... varName => ... boolean */
    {"arrayExistsImm",	 5,	+1,	  1,	{OPERAND_LVT4}},
	/* Looks up the variable indexed by opnd and tests whether it is an
	 * array. Pushes a boolean describing whether this is the case. Also
	 * runs the whole-array trace on the named variable, so can throw
	 * anything.
	 * Stack:  ... => ... boolean */
    {"arrayMakeStk",	 1,	-1,	  0,	{OPERAND_NONE}},
	/* Forces the element on the top of the stack to be the name of an
	 * array.
	 * Stack:  ... varName => ... */
    {"arrayMakeImm",	 5,	0,	  1,	{OPERAND_LVT4}},
	/* Forces the variable indexed by opnd to be an array. Does not touch
	 * the stack. */

    {"invokeReplace",	 6,	INT_MIN,  2,	{OPERAND_UINT4,OPERAND_UINT1}},
	/* Invoke command named objv[0], replacing the first two words with
	 * the word at the top of the stack;
	 * <objc,objv> = <op4,top op4 after popping 1> */

    {"listConcat",	 1,	-1,	  0,	{OPERAND_NONE}},
	/* Concatenates the two lists at the top of the stack into a single
	 * list and pushes that resulting list onto the stack.
	 * Stack: ... list1 list2 => ... [lconcat list1 list2] */

    {"expandDrop",       1,    0,          0,	{OPERAND_NONE}},
	/* Drops an element from the auxiliary stack, popping stack elements
	 * until the matching stack depth is reached. */

    /* New foreach implementation */
    {"foreach_start",	 5,	+2,	  1,	{OPERAND_AUX4}},
	/* Initialize execution of a foreach loop. Operand is aux data index
	 * of the ForeachInfo structure for the foreach command. It pushes 2
	 * elements which hold runtime params for foreach_step, they are later
	 * dropped by foreach_end together with the value lists. NOTE that the
	 * iterator-tracker and info reference must not be passed to bytecodes
	 * that handle normal Tcl values. NOTE that this instruction jumps to
	 * the foreach_step instruction paired with it; the stack info below
	 * is only nominal.
	 * Stack: ... listObjs... => ... listObjs... iterTracker info */
    {"foreach_step",	 1,	 0,	  0,	{OPERAND_NONE}},
	/* "Step" or begin next iteration of foreach loop. Assigns to foreach
	 * iteration variables. May jump to straight after the foreach_start
	 * that pushed the iterTracker and info values. MUST be followed
	 * immediately by a foreach_end.
	 * Stack: ... listObjs... iterTracker info =>
	 *				... listObjs... iterTracker info */
    {"foreach_end",	 1,	 0,	  0,	{OPERAND_NONE}},
	/* Clean up a foreach loop by dropping the info value, the tracker
	 * value and the lists that were being iterated over.
	 * Stack: ... listObjs... iterTracker info => ... */
    {"lmap_collect",	 1,	-1,	  0,	{OPERAND_NONE}},
	/* Appends the value at the top of the stack to the list located on
	 * the stack the "other side" of the foreach-related values.
	 * Stack: ... collector listObjs... iterTracker info value =>
	 *			... collector listObjs... iterTracker info */

    {"strtrim",		 1,	-1,	  0,	{OPERAND_NONE}},
	/* [string trim] core: removes the characters (designated by the value
	 * at the top of the stack) from both ends of the string and pushes
	 * the resulting string.
	 * Stack: ... string charset => ... trimmedString */
    {"strtrimLeft",	 1,	-1,	  0,	{OPERAND_NONE}},
	/* [string trimleft] core: removes the characters (designated by the
	 * value at the top of the stack) from the left of the string and
	 * pushes the resulting string.
	 * Stack: ... string charset => ... trimmedString */
    {"strtrimRight",	 1,	-1,	  0,	{OPERAND_NONE}},
	/* [string trimright] core: removes the characters (designated by the
	 * value at the top of the stack) from the right of the string and
	 * pushes the resulting string.
	 * Stack: ... string charset => ... trimmedString */

    {"concatStk",	 5,	INT_MIN,  1,	{OPERAND_UINT4}},
	/* Wrapper round Tcl_ConcatObj(), used for [concat] and [eval]. opnd
	 * is number of values to concatenate.
	 * Operation:	push concat(stk1 stk2 ... stktop) */

    {"strcaseUpper",	 1,	0,	  0,	{OPERAND_NONE}},
	/* [string toupper] core: converts whole string to upper case using
	 * the default (extended "C" locale) rules.
	 * Stack: ... string => ... newString */
    {"strcaseLower",	 1,	0,	  0,	{OPERAND_NONE}},
	/* [string tolower] core: converts whole string to upper case using
	 * the default (extended "C" locale) rules.
	 * Stack: ... string => ... newString */
    {"strcaseTitle",	 1,	0,	  0,	{OPERAND_NONE}},
	/* [string totitle] core: converts whole string to upper case using
	 * the default (extended "C" locale) rules.
	 * Stack: ... string => ... newString */
    {"strreplace",	 1,	-3,	  0,	{OPERAND_NONE}},
	/* [string replace] core: replaces a non-empty range of one string
	 * with the contents of another.
	 * Stack: ... string fromIdx toIdx replacement => ... newString */

    {"originCmd",	 1,	0,	  0,	{OPERAND_NONE}},
	/* Reports which command was the origin (via namespace import chain)
	 * of the command named on the top of the stack.
	 * Stack:  ... cmdName => ... fullOriginalCmdName */

    {"tclooNext",	 2,	INT_MIN,  1,	{OPERAND_UINT1}},
	/* Call the next item on the TclOO call chain, passing opnd arguments
	 * (min 1, max 255, *includes* "next").  The result of the invoked
	 * method implementation will be pushed on the stack in place of the
	 * arguments (similar to invokeStk).
	 * Stack:  ... "next" arg2 arg3 -- argN => ... result */
    {"tclooNextClass",	 2,	INT_MIN,  1,	{OPERAND_UINT1}},
	/* Call the following item on the TclOO call chain defined by class
	 * className, passing opnd arguments (min 2, max 255, *includes*
	 * "nextto" and the class name). The result of the invoked method
	 * implementation will be pushed on the stack in place of the
	 * arguments (similar to invokeStk).
	 * Stack:  ... "nextto" className arg3 arg4 -- argN => ... result */

    {"yieldToInvoke",	 1,	0,	  0,	{OPERAND_NONE}},
	/* Makes the current coroutine yield the value at the top of the
	 * stack, invoking the given command/args with resolution in the given
	 * namespace (all packed into a list), and places the list of values
	 * that are the response back on top of the stack when it resumes.
	 * Stack:  ... [list ns cmd arg1 ... argN] => ... resumeList */

    {"numericType",	 1,	0,	  0,	{OPERAND_NONE}},
	/* Pushes the numeric type code of the word at the top of the stack.
	 * Stack:  ... value => ... typeCode */
    {"tryCvtToBoolean",	 1,	+1,	  0,	{OPERAND_NONE}},
	/* Try converting stktop to boolean if possible. No errors.
	 * Stack:  ... value => ... value isStrictBool */
    {"strclass",	 2,	0,	  1,	{OPERAND_SCLS1}},
	/* See if all the characters of the given string are a member of the
	 * specified (by opnd) character class. Note that an empty string will
	 * satisfy the class check (standard definition of "all").
	 * Stack:  ... stringValue => ... boolean */

    {"lappendList",	 5,	0,	1,	{OPERAND_LVT4}},
	/* Lappend list to scalar variable at op4 in frame.
	 * Stack:  ... list => ... listVarContents */
    {"lappendListArray", 5,	-1,	1,	{OPERAND_LVT4}},
	/* Lappend list to array element; array at op4.
	 * Stack:  ... elem list => ... listVarContents */
    {"lappendListArrayStk", 1,	-2,	0,	{OPERAND_NONE}},
	/* Lappend list to array element.
	 * Stack:  ... arrayName elem list => ... listVarContents */
    {"lappendListStk",	 1,	-1,	0,	{OPERAND_NONE}},
	/* Lappend list to general variable.
	 * Stack:  ... varName list => ... listVarContents */

    {"clockRead",	 2,	+1,	1,	{OPERAND_UINT1}},
	/* Read clock out to the stack. Operand is which clock to read
	 * 0=clicks, 1=microseconds, 2=milliseconds, 3=seconds.
	 * Stack: ... => ... time */

    {"dictGetDef",	  5,	INT_MIN,   1,	{OPERAND_UINT4}},
	/* The top word is the default, the next op4 words (min 1) are a key
	 * path into the dictionary just below the keys on the stack, and all
	 * those values are replaced by the value read out of that key-path
	 * (like [dict get]) except if there is no such key, when instead the
	 * default is pushed instead.
	 * Stack:  ... dict key1 ... keyN default => ... value */

    {"strlt",		  1,   -1,         0,	{OPERAND_NONE}},
	/* String Less:			push (stknext < stktop) */
    {"strgt",		  1,   -1,         0,	{OPERAND_NONE}},
	/* String Greater:		push (stknext > stktop) */
    {"strle",		  1,   -1,         0,	{OPERAND_NONE}},
	/* String Less or equal:	push (stknext <= stktop) */
    {"strge",		  1,   -1,         0,	{OPERAND_NONE}},
	/* String Greater or equal:	push (stknext >= stktop) */
    {"lreplace4",	  6,   INT_MIN,    2,	{OPERAND_UINT4, OPERAND_UINT1}},
	/* Operands: number of arguments, flags
	 * flags: Combination of TCL_LREPLACE4_* flags
	 * Stack: ... listobj index1 ?index2? new1 ... newN => ... newlistobj
	 * where index2 is present only if TCL_LREPLACE_SINGLE_INDEX is not
	 * set in flags.
	 */

    {"constImm",	  5,   -1,	   1,	{OPERAND_LVT4}},
	/* Create constant. Index into LVT is immediate, value is on stack.
	 * Stack: ... value => ... */
    {"constStk",	  1,   -2,	   0,	{OPERAND_NONE}},
	/* Create constant. Variable name and value on stack.
	 * Stack: ... varName value => ... */

    {NULL, 0, 0, 0, {OPERAND_NONE}}
};

/*
 * Prototypes for procedures defined later in this file:
 */

static void		CleanupByteCode(ByteCode *codePtr);
static ByteCode *	CompileSubstObj(Tcl_Interp *interp, Tcl_Obj *objPtr,
			    int flags);
static void		DupByteCodeInternalRep(Tcl_Obj *srcPtr,
			    Tcl_Obj *copyPtr);
static unsigned char *	EncodeCmdLocMap(CompileEnv *envPtr,
			    ByteCode *codePtr, unsigned char *startPtr);
static void		EnterCmdExtentData(CompileEnv *envPtr,
			    Tcl_Size cmdNumber, Tcl_Size numSrcBytes, Tcl_Size numCodeBytes);
static void		EnterCmdStartData(CompileEnv *envPtr,
			    Tcl_Size cmdNumber, Tcl_Size srcOffset, Tcl_Size codeOffset);
static void		FreeByteCodeInternalRep(Tcl_Obj *objPtr);
static void		FreeSubstCodeInternalRep(Tcl_Obj *objPtr);
static int		GetCmdLocEncodingSize(CompileEnv *envPtr);
static int		IsCompactibleCompileEnv(CompileEnv *envPtr);
static void		PreventCycle(Tcl_Obj *objPtr, CompileEnv *envPtr);
#ifdef TCL_COMPILE_STATS
static void		RecordByteCodeStats(ByteCode *codePtr);
#endif /* TCL_COMPILE_STATS */
static int		SetByteCodeFromAny(Tcl_Interp *interp,
			    Tcl_Obj *objPtr);
static void		StartExpanding(CompileEnv *envPtr);

/*
 * TIP #280: Helper for building the per-word line information of all compiled
 * commands.
 */
static void		EnterCmdWordData(ExtCmdLoc *eclPtr, Tcl_Size srcOffset,
			    Tcl_Token *tokenPtr, const char *cmd,
			    Tcl_Size numWords, Tcl_Size line,
			    Tcl_Size *clNext, Tcl_Size **lines,
			    CompileEnv *envPtr);
static void		ReleaseCmdWordData(ExtCmdLoc *eclPtr);

/*
 * tclByteCodeType provides the standard type management procedures for the
 * bytecode type.
 */

const Tcl_ObjType tclByteCodeType = {
    "bytecode",			/* name */
    FreeByteCodeInternalRep,	/* freeIntRepProc */
    DupByteCodeInternalRep,	/* dupIntRepProc */
    NULL,			/* updateStringProc */
    SetByteCodeFromAny,		/* setFromAnyProc */
    TCL_OBJTYPE_V0
};

/*
 * substCodeType provides the standard type management procedures for the
 * substcode type, which represents substitution within a Tcl value.
 */

static const Tcl_ObjType substCodeType = {
    "substcode",		/* name */
    FreeSubstCodeInternalRep,	/* freeIntRepProc */
    DupByteCodeInternalRep,	/* dupIntRepProc - shared with bytecode */
    NULL,			/* updateStringProc */
    NULL,			/* setFromAnyProc */
    TCL_OBJTYPE_V0
};
#define SubstFlags(objPtr) (objPtr)->internalRep.twoPtrValue.ptr2

/*
 * Helper macros.
 */

#define TclIncrUInt4AtPtr(ptr, delta) \
    TclStoreInt4AtPtr(TclGetUInt4AtPtr(ptr)+(delta), (ptr))

/*
 *----------------------------------------------------------------------
 *
 * TclSetByteCodeFromAny --
 *
 *	Part of the bytecode Tcl object type implementation. Attempts to
 *	compile the string representation of the objPtr into bytecode.  Accepts
 *	a hook routine that is invoked to perform any needed post-processing on
 *	the compilation results before generating byte codes.  interp is the
 *	compilation context and may not be NULL.
 *
 * Results:
 *	A standard Tcl object result. If an error occurs during compilation, an
 *	error message is left in the interpreter's result.
 *
 * Side effects:
 *	Frees the old internal representation. If no error occurs, then the
 *	compiled code is stored as "objPtr"s bytecode representation. Also, if
 *	debugging, initializes the "tcl_traceCompile" Tcl variable used to
 *	trace compilations.
 *
 *----------------------------------------------------------------------
 */

int
TclSetByteCodeFromAny(
    Tcl_Interp *interp,		/* The interpreter for which the code is being
				 * compiled. Must not be NULL. */
    Tcl_Obj *objPtr,		/* The object to make a ByteCode object. */
    CompileHookProc *hookProc,	/* Procedure to invoke after compilation. */
    void *clientData)	/* Hook procedure private data. */
{
    Interp *iPtr = (Interp *) interp;
    CompileEnv compEnv;		/* Compilation environment structure allocated
				 * in frame. */
    Tcl_Size length;
    int result = TCL_OK;
    const char *stringPtr;
    Proc *procPtr = iPtr->compiledProcPtr;
    ContLineLoc *clLocPtr;

#ifdef TCL_COMPILE_DEBUG
    if (!traceInitialized) {
	if (Tcl_LinkVar(interp, "tcl_traceCompile",
		&tclTraceCompile, TCL_LINK_INT) != TCL_OK) {
	    Tcl_Panic("SetByteCodeFromAny: unable to create link for tcl_traceCompile variable");
	}
	traceInitialized = 1;
    }
#endif

    stringPtr = TclGetStringFromObj(objPtr, &length);

    /*
     * TIP #280: Pick up the CmdFrame in which the BC compiler was invoked, and
     * use to initialize the tracking in the compiler. This information was
     * stored by TclCompEvalObj and ProcCompileProc.
     */

    TclInitCompileEnv(interp, &compEnv, stringPtr, length,
	    iPtr->invokeCmdFramePtr, iPtr->invokeWord);

    /*
     * Make available to the compilation environment any data about invisible
     * continuation lines for the script.
     *
     * It is not clear if the script Tcl_Obj* can be free'd while the compiler
     * is using it, leading to the release of the associated ContLineLoc
     * structure as well. To ensure that the latter doesn't happen set a lock
     * on it, which is released in TclFreeCompileEnv().  The "lineCLPtr"
     * hashtable tclObj.c.
     */

    clLocPtr = TclContinuationsGet(objPtr);
    if (clLocPtr) {
	compEnv.clNext = &clLocPtr->loc[0];
    }

    TclCompileScript(interp, stringPtr, length, &compEnv);

    /*
     * Compilation succeeded. Add a "done" instruction at the end.
     */

    TclEmitOpcode(INST_DONE, &compEnv);

    /*
     * Check for optimizations!
     *
     * If the generated code is free of most hazards, recompile with generation
     * of INST_START_CMD disabled to produce code that more compact in many
     * cases, and also sometimes more performant.
     */

    if (Tcl_GetParent(interp) == NULL &&
	    !Tcl_LimitTypeEnabled(interp, TCL_LIMIT_COMMANDS|TCL_LIMIT_TIME)
	    && IsCompactibleCompileEnv(&compEnv)) {
	TclFreeCompileEnv(&compEnv);
	iPtr->compiledProcPtr = procPtr;
	TclInitCompileEnv(interp, &compEnv, stringPtr, length,
		iPtr->invokeCmdFramePtr, iPtr->invokeWord);
	if (clLocPtr) {
	    compEnv.clNext = &clLocPtr->loc[0];
	}
	compEnv.atCmdStart = 2;		/* The disabling magic. */
	TclCompileScript(interp, stringPtr, length, &compEnv);
	assert (compEnv.atCmdStart > 1);
	TclEmitOpcode(INST_DONE, &compEnv);
	assert (compEnv.atCmdStart > 1);
    }

    /*
     * Apply some peephole optimizations that can cross specific/generic
     * instruction generator boundaries.
     */

    if (iPtr->optimizer) {
	(iPtr->optimizer)(&compEnv);
    }

    /*
     * Invoke the compilation hook procedure if there is one.
     */

    if (hookProc) {
	result = hookProc(interp, &compEnv, clientData);
    }

    /*
     * After optimization is all done, check that byte code length limits
     * are not exceeded. Bug [27b3ce2997].
     */
    if ((compEnv.codeNext - compEnv.codeStart) > INT_MAX) {
	/*
	 * Cannot just return TCL_ERROR as callers ignore return value.
	 * TODO - May be use TclCompileSyntaxError here?
	 */
	Tcl_Panic("Maximum byte code length %d exceeded.", INT_MAX);
    }

    /*
     * Change the object into a ByteCode object. Ownership of the literal
     * objects and aux data items passes to the ByteCode object.
     */

#ifdef TCL_COMPILE_DEBUG
    TclVerifyLocalLiteralTable(&compEnv);
#endif /*TCL_COMPILE_DEBUG*/

    if (result == TCL_OK) {
	(void) TclInitByteCodeObj(objPtr, &tclByteCodeType, &compEnv);
	TclDebugPrintByteCodeObj(objPtr);
    }

    TclFreeCompileEnv(&compEnv);
    return result;
}

/*
 *-----------------------------------------------------------------------
 *
 * SetByteCodeFromAny --
 *
 *	Part of the bytecode Tcl object type implementation. Attempts to
 *	generate an byte code internal form for the Tcl object "objPtr" by
 *	compiling its string representation.
 *
 * Results:
 *	A standard Tcl object result. If an error occurs during compilation and
 *	"interp" is not null, an error message is left in the interpreter's
 *	result.
 *
 * Side effects:
 *	Frees the old internal representation. If no error occurs then the
 *	compiled code is stored as "objPtr"s bytecode representation. Also, if
 *	debugging, initializes the "tcl_traceCompile" Tcl variable used to
 *	trace compilations.
 *
 *----------------------------------------------------------------------
 */

static int
SetByteCodeFromAny(
    Tcl_Interp *interp,		/* The interpreter for which the code is being
				 * compiled. Must not be NULL. */
    Tcl_Obj *objPtr)		/* The object to compile to bytecode */
{
    if (interp == NULL) {
	return TCL_ERROR;
    }
    return TclSetByteCodeFromAny(interp, objPtr, NULL, NULL);
}

/*
 *----------------------------------------------------------------------
 *
 * DupByteCodeInternalRep --
 *
 *	Part of the bytecode Tcl object type implementation. However, it does
 *	not copy the internal representation of a bytecode Tcl_Obj, instead
 *	assigning NULL to the type pointer of the new object.  Code is compiled
 *	for the new object only if necessary.
 *
 * Results:
 *	None.
 *
 * Side effects:
 *	None.
 *
 *----------------------------------------------------------------------
 */

static void
DupByteCodeInternalRep(
    TCL_UNUSED(Tcl_Obj *) /*srcPtr*/,
    TCL_UNUSED(Tcl_Obj *) /*copyPtr*/)
{
    return;
}

/*
 *----------------------------------------------------------------------
 *
 * FreeByteCodeInternalRep --
 *
 *	Part of the bytecode Tcl object type implementation. Frees the storage
 *	associated with a bytecode object's internal representation unless its
 *	code is actively being executed.
 *
 * Results:
 *	None.
 *
 * Side effects:
 *	The bytecode object's internal rep is invalidated and its code is freed
 *	unless the code is actively being executed, in which case cleanup is
 *	delayed until the last execution of the code completes.
 *
 *----------------------------------------------------------------------
 */

static void
FreeByteCodeInternalRep(
    Tcl_Obj *objPtr)	/* Object whose internal rep to free. */
{
    ByteCode *codePtr;

    ByteCodeGetInternalRep(objPtr, &tclByteCodeType, codePtr);
    assert(codePtr != NULL);

    TclReleaseByteCode(codePtr);
}

/*
 *----------------------------------------------------------------------
 *
 * TclReleaseByteCode --
 *
 *	Does all the real work of freeing up a bytecode object's ByteCode
 *	structure. Called only when the structure's reference count
 *	is zero.
 *
 * Results:
 *	None.
 *
 * Side effects:
 *	Frees objPtr's bytecode internal representation and sets its type to
 *	NULL.  Also releases its literals and frees its auxiliary data items.
 *
 *----------------------------------------------------------------------
 */

void
TclPreserveByteCode(
    ByteCode *codePtr)
{
    codePtr->refCount++;
}

void
TclReleaseByteCode(
    ByteCode *codePtr)
{
    if (codePtr->refCount-- > 1) {
	return;
    }

    /* Just dropped to refcount==0.  Clean up. */
    CleanupByteCode(codePtr);
}

static void
CleanupByteCode(
    ByteCode *codePtr)	/* Points to the ByteCode to free. */
{
    Tcl_Interp *interp = (Tcl_Interp *) *codePtr->interpHandle;
    Interp *iPtr = (Interp *) interp;
    int numLitObjects = codePtr->numLitObjects;
    int numAuxDataItems = codePtr->numAuxDataItems;
    Tcl_Obj **objArrayPtr, *objPtr;
    const AuxData *auxDataPtr;
    int i;
#ifdef TCL_COMPILE_STATS

    if (interp != NULL) {
	ByteCodeStats *statsPtr;
	Tcl_Time destroyTime;
	int lifetimeSec, lifetimeMicroSec, log2;

	statsPtr = &iPtr->stats;

	statsPtr->numByteCodesFreed++;
	statsPtr->currentSrcBytes -= (double)codePtr->numSrcBytes;
	statsPtr->currentByteCodeBytes -= (double) codePtr->structureSize;

	statsPtr->currentInstBytes -= (double) codePtr->numCodeBytes;
	statsPtr->currentLitBytes -= (double)
		codePtr->numLitObjects * sizeof(Tcl_Obj *);
	statsPtr->currentExceptBytes -= (double)
		codePtr->numExceptRanges * sizeof(ExceptionRange);
	statsPtr->currentAuxBytes -= (double)
		codePtr->numAuxDataItems * sizeof(AuxData);
	statsPtr->currentCmdMapBytes -= (double) codePtr->numCmdLocBytes;

	Tcl_GetTime(&destroyTime);
	lifetimeSec = destroyTime.sec - codePtr->createTime.sec;
	if (lifetimeSec > 2000) {	/* avoid overflow */
	    lifetimeSec = 2000;
	}
	lifetimeMicroSec = 1000000 * lifetimeSec +
		(destroyTime.usec - codePtr->createTime.usec);

	log2 = TclLog2(lifetimeMicroSec);
	if (log2 > 31) {
	    log2 = 31;
	}
	statsPtr->lifetimeCount[log2]++;
    }
#endif /* TCL_COMPILE_STATS */

    /*
     * A single heap object holds the ByteCode structure and its code, object,
     * command location, and auxiliary data arrays. This means we only need to
     * 1) decrement the ref counts of each LiteralEntry in the literal array,
     * 2) call the free procedures for the auxiliary data items, 3) free the
     * localCache if it is unused, and finally 4) free the ByteCode
     * structure's heap object.
     *
     * The case for TCL_BYTECODE_PRECOMPILED (precompiled ByteCodes, like
     * those generated from tbcload) is special, as they doesn't make use of
     * the global literal table. They instead maintain private references to
     * their literals which must be decremented.
     *
     * In order to ensure proper and efficient cleanup of the literal array
     * when it contains non-shared literals [Bug 983660], distinguish the case
     * of an interpreter being deleted, which is signaled by interp == NULL.
     * Also, as the interp deletion will remove the global literal table
     * anyway, avoid the extra cost of updating it for each literal being
     * released.
     */

    if (codePtr->flags & TCL_BYTECODE_PRECOMPILED) {

	objArrayPtr = codePtr->objArrayPtr;
	for (i = 0;  i < numLitObjects;  i++) {
	    objPtr = *objArrayPtr;
	    if (objPtr) {
		Tcl_DecrRefCount(objPtr);
	    }
	    objArrayPtr++;
	}
	codePtr->numLitObjects = 0;
    } else {
	objArrayPtr = codePtr->objArrayPtr;
	while (numLitObjects--) {
	    /* TclReleaseLiteral calls Tcl_DecrRefCount() for us */
	    TclReleaseLiteral(interp, *objArrayPtr++);
	}
    }

    auxDataPtr = codePtr->auxDataArrayPtr;
    for (i = 0;  i < numAuxDataItems;  i++) {
	if (auxDataPtr->type->freeProc != NULL) {
	    auxDataPtr->type->freeProc(auxDataPtr->clientData);
	}
	auxDataPtr++;
    }

    /*
     * TIP #280. Release the location data associated with this bytecode
     * structure, if any. The associated interp may be gone already, and the
     * data with it.
     *
     * See also tclBasic.c, DeleteInterpProc
     */

    if (iPtr) {
	Tcl_HashEntry *hePtr = Tcl_FindHashEntry(iPtr->lineBCPtr,
		codePtr);

	if (hePtr) {
	    ReleaseCmdWordData((ExtCmdLoc *)Tcl_GetHashValue(hePtr));
	    Tcl_DeleteHashEntry(hePtr);
	}
    }

    if (codePtr->localCachePtr && (codePtr->localCachePtr->refCount-- <= 1)) {
	TclFreeLocalCache(interp, codePtr->localCachePtr);
    }

    TclHandleRelease(codePtr->interpHandle);
    Tcl_Free(codePtr);
}

/*
 * ---------------------------------------------------------------------
 *
 * IsCompactibleCompileEnv --
 *
 *	Determines whether some basic compaction optimizations may be applied
 *	to a piece of bytecode. Idempotent.
 *
 * ---------------------------------------------------------------------
 */

static int
IsCompactibleCompileEnv(
    CompileEnv *envPtr)
{
    unsigned char *pc;
    int size;

    /*
     * Special: procedures in the '::tcl' namespace (or its children) are
     * considered to be well-behaved, so compaction can be applied to them even
     * if it would otherwise be invalid.
     */

    if (envPtr->procPtr != NULL && envPtr->procPtr->cmdPtr != NULL
	    && envPtr->procPtr->cmdPtr->nsPtr != NULL) {
	Namespace *nsPtr = envPtr->procPtr->cmdPtr->nsPtr;

	if (strcmp(nsPtr->fullName, "::tcl") == 0
		|| strncmp(nsPtr->fullName, "::tcl::", 7) == 0) {
	    return 1;
	}
    }

    /*
     * Go through and ensure that no operation involved can cause a desired
     * change of bytecode sequence during its execution. This comes down to
     * ensuring that there are no mapped variables (due to traces) or calls to
     * external commands (traces, [uplevel] trickery). This is actually a very
     * conservative check.  It turns down a lot of code that is OK in practice.
     */

    for (pc = envPtr->codeStart ; pc < envPtr->codeNext ; pc += size) {
	switch (*pc) {
	    /* Invokes */
	case INST_INVOKE_STK1:
	case INST_INVOKE_STK4:
	case INST_INVOKE_EXPANDED:
	case INST_INVOKE_REPLACE:
	    return 0;
	    /* Runtime evals */
	case INST_EVAL_STK:
	case INST_EXPR_STK:
	case INST_YIELD:
	    return 0;
	    /* Upvars */
	case INST_UPVAR:
	case INST_NSUPVAR:
	case INST_VARIABLE:
	    return 0;
	default:
	    size = tclInstructionTable[*pc].numBytes;
	    assert (size > 0);
	    break;
	}
    }

    return 1;
}

/*
 *----------------------------------------------------------------------
 *
 * Tcl_SubstObj --
 *
 *	Performs substitutions on the given string as described in the user
 *	documentation for "subst".
 *
 * Results:
 *	A Tcl_Obj* containing the substituted string, or NULL to indicate that
 *	an error occurred.
 *
 * Side effects:
 *	See the user documentation.
 *
 *----------------------------------------------------------------------
 */

Tcl_Obj *
Tcl_SubstObj(
    Tcl_Interp *interp,		/* Interpreter in which substitution occurs */
    Tcl_Obj *objPtr,		/* The value to be substituted. */
    int flags)			/* What substitutions to do. */
{
    NRE_callback *rootPtr = TOP_CB(interp);

    if (TclNRRunCallbacks(interp, Tcl_NRSubstObj(interp, objPtr, flags),
	    rootPtr) != TCL_OK) {
	return NULL;
    }
    return Tcl_GetObjResult(interp);
}

/*
 *----------------------------------------------------------------------
 *
 * Tcl_NRSubstObj --
 *
 *	Adds substitution within the value of objPtr to the NR execution stack.
 *
 * Results:
 *	TCL_OK.
 *
 * Side effects:
 *	Compiles objPtr into bytecode that performs the substitutions as
 *	governed by flags, adds a callback to the NR execution stack to execute
 *	the bytecode and store the result in the interp.
 *
 *----------------------------------------------------------------------
 */

int
Tcl_NRSubstObj(
    Tcl_Interp *interp,
    Tcl_Obj *objPtr,
    int flags)
{
    ByteCode *codePtr = CompileSubstObj(interp, objPtr, flags);

    /* TODO: Confirm we do not need this. */
    /* Tcl_ResetResult(interp); */
    return TclNRExecuteByteCode(interp, codePtr);
}

/*
 *----------------------------------------------------------------------
 *
 * CompileSubstObj --
 *
 *	Compiles a value into bytecode that performs substitution within the
 *	value, as governed by flags.
 *
 * Results:
 *	A (ByteCode *) is pointing to the resulting ByteCode.
 *
 * Side effects:
 *	The Tcl_ObjType of objPtr is changed to the "substcode" type, and the
 *	ByteCode and governing flags value are kept in the internal rep for
 *	faster operations the next time CompileSubstObj is called on the same
 *	value.
 *
 *----------------------------------------------------------------------
 */

static ByteCode *
CompileSubstObj(
    Tcl_Interp *interp,
    Tcl_Obj *objPtr,
    int flags)
{
    Interp *iPtr = (Interp *) interp;
    ByteCode *codePtr = NULL;

    ByteCodeGetInternalRep(objPtr, &substCodeType, codePtr);

    if (codePtr != NULL) {
	Namespace *nsPtr = iPtr->varFramePtr->nsPtr;

	if (flags != PTR2INT(SubstFlags(objPtr))
		|| ((Interp *) *codePtr->interpHandle != iPtr)
		|| (codePtr->compileEpoch != iPtr->compileEpoch)
		|| (codePtr->nsPtr != nsPtr)
		|| (codePtr->nsEpoch != nsPtr->resolverEpoch)
		|| (codePtr->localCachePtr !=
		iPtr->varFramePtr->localCachePtr)) {
	    Tcl_StoreInternalRep(objPtr, &substCodeType, NULL);
	    codePtr = NULL;
	}
    }
    if (codePtr == NULL) {
	CompileEnv compEnv;
	Tcl_Size numBytes;
	const char *bytes = TclGetStringFromObj(objPtr, &numBytes);

	/* TODO: Check for more TIP 280 */
	TclInitCompileEnv(interp, &compEnv, bytes, numBytes, NULL, 0);

	TclSubstCompile(interp, bytes, numBytes, flags, 1, &compEnv);

	TclEmitOpcode(INST_DONE, &compEnv);
	codePtr = TclInitByteCodeObj(objPtr, &substCodeType, &compEnv);
	TclFreeCompileEnv(&compEnv);

	SubstFlags(objPtr) = INT2PTR(flags);
	if (iPtr->varFramePtr->localCachePtr) {
	    codePtr->localCachePtr = iPtr->varFramePtr->localCachePtr;
	    codePtr->localCachePtr->refCount++;
	}
	TclDebugPrintByteCodeObj(objPtr);
    }
    return codePtr;
}

/*
 *----------------------------------------------------------------------
 *
 * FreeSubstCodeInternalRep --
 *
 *	Part of the "substcode" Tcl object type implementation. Frees the
 *	storage associated with the substcode internal representation of a
 *	Tcl_Obj unless its code is actively being executed.
 *
 * Results:
 *	None.
 *
 * Side effects:
 *	The substcode object's internal rep is marked invalid and its code
 *	gets freed unless the code is actively being executed. In that case
 *	the cleanup is delayed until the last execution of the code completes.
 *
 *----------------------------------------------------------------------
 */

static void
FreeSubstCodeInternalRep(
    Tcl_Obj *objPtr)	/* Object whose internal rep to free. */
{
    ByteCode *codePtr;

    ByteCodeGetInternalRep(objPtr, &substCodeType, codePtr);
    assert(codePtr != NULL);

    TclReleaseByteCode(codePtr);
}

static void
ReleaseCmdWordData(
    ExtCmdLoc *eclPtr)
{
    Tcl_Size i;

    if (eclPtr->type == TCL_LOCATION_SOURCE) {
	Tcl_DecrRefCount(eclPtr->path);
    }
    for (i=0 ; i<eclPtr->nuloc ; i++) {
	Tcl_Free(eclPtr->loc[i].line);
    }

    if (eclPtr->loc != NULL) {
	Tcl_Free(eclPtr->loc);
    }

    Tcl_Free(eclPtr);
}

/*
 *----------------------------------------------------------------------
 *
 * TclInitCompileEnv --
 *
 *	Initializes a CompileEnv compilation environment structure for the
 *	compilation of a string in an interpreter.
 *
 * Results:
 *	None.
 *
 * Side effects:
 *	The CompileEnv structure is initialized.
 *
 *----------------------------------------------------------------------
 */

void
TclInitCompileEnv(
    Tcl_Interp *interp,		/* The interpreter for which a CompileEnv
				 * structure is initialized. */
    CompileEnv *envPtr,/* Points to the CompileEnv structure to
				 * initialize. */
    const char *stringPtr,	/* The source string to be compiled. */
    size_t numBytes,		/* Number of bytes in source string. */
    const CmdFrame *invoker,	/* Location context invoking the bcc */
    int word)			/* Index of the word in that context getting
				 * compiled */
{
    Interp *iPtr = (Interp *) interp;

    assert(tclInstructionTable[LAST_INST_OPCODE].name == NULL);

    envPtr->iPtr = iPtr;
    envPtr->source = stringPtr;
    envPtr->numSrcBytes = numBytes;
    envPtr->procPtr = iPtr->compiledProcPtr;
    iPtr->compiledProcPtr = NULL;
    envPtr->numCommands = 0;
    envPtr->exceptDepth = 0;
    envPtr->maxExceptDepth = 0;
    envPtr->maxStackDepth = 0;
    envPtr->currStackDepth = 0;
    TclInitLiteralTable(&envPtr->localLitTable);

    envPtr->codeStart = envPtr->staticCodeSpace;
    envPtr->codeNext = envPtr->codeStart;
    envPtr->codeEnd = envPtr->codeStart + COMPILEENV_INIT_CODE_BYTES;
    envPtr->mallocedCodeArray = 0;

    envPtr->literalArrayPtr = envPtr->staticLiteralSpace;
    envPtr->literalArrayNext = 0;
    envPtr->literalArrayEnd = COMPILEENV_INIT_NUM_OBJECTS;
    envPtr->mallocedLiteralArray = 0;

    envPtr->exceptArrayPtr = envPtr->staticExceptArraySpace;
    envPtr->exceptAuxArrayPtr = envPtr->staticExAuxArraySpace;
    envPtr->exceptArrayNext = 0;
    envPtr->exceptArrayEnd = COMPILEENV_INIT_EXCEPT_RANGES;
    envPtr->mallocedExceptArray = 0;

    envPtr->cmdMapPtr = envPtr->staticCmdMapSpace;
    envPtr->cmdMapEnd = COMPILEENV_INIT_CMD_MAP_SIZE;
    envPtr->mallocedCmdMap = 0;
    envPtr->atCmdStart = 1;
    envPtr->expandCount = 0;

    /*
     * TIP #280: Set up the extended command location information, based on
     * the context invoking the byte code compiler. This structure is used to
     * keep the per-word line information for all compiled commands.
     *
     * See also tclBasic.c, TclEvalObjEx, for the equivalent code in the
     * non-compiling evaluator
     */

    envPtr->extCmdMapPtr = (ExtCmdLoc *)Tcl_Alloc(sizeof(ExtCmdLoc));
    envPtr->extCmdMapPtr->loc = NULL;
    envPtr->extCmdMapPtr->nloc = 0;
    envPtr->extCmdMapPtr->nuloc = 0;
    envPtr->extCmdMapPtr->path = NULL;

    if (invoker == NULL) {
	/*
	 * Initialize the compiler for relative counting in case of a
	 * dynamic context.
	 */

	envPtr->line = 1;
	if (iPtr->evalFlags & TCL_EVAL_FILE) {
	    iPtr->evalFlags &= ~TCL_EVAL_FILE;
	    envPtr->extCmdMapPtr->type = TCL_LOCATION_SOURCE;

	    if (iPtr->scriptFile) {
		/*
		 * Normalization here, to have the correct pwd. Should have
		 * negligible impact on performance, as the norm should have
		 * been done already by the 'source' invoking us, and it
		 * caches the result.
		 */

		Tcl_Obj *norm =
			Tcl_FSGetNormalizedPath(interp, iPtr->scriptFile);

		if (norm == NULL) {
		    /*
		     * Error message in the interp result. No place to put it.
		     * And no place to serve the error itself to either. Fake
		     * a path, empty string.
		     */

		    TclNewLiteralStringObj(envPtr->extCmdMapPtr->path, "");
		} else {
		    envPtr->extCmdMapPtr->path = norm;
		}
	    } else {
		TclNewLiteralStringObj(envPtr->extCmdMapPtr->path, "");
	    }

	    Tcl_IncrRefCount(envPtr->extCmdMapPtr->path);
	} else {
	    envPtr->extCmdMapPtr->type =
		(envPtr->procPtr ? TCL_LOCATION_PROC : TCL_LOCATION_BC);
	}
    } else {
	/*
	 * Initialize the compiler using the context, making counting absolute
	 * to that context. Note that the context can be byte code execution.
	 * In that case we have to fill out the missing pieces (line, path,
	 * ...) which may make change the type as well.
	 */

	CmdFrame *ctxPtr = (CmdFrame *)TclStackAlloc(interp, sizeof(CmdFrame));
	int pc = 0;

	*ctxPtr = *invoker;
	if (invoker->type == TCL_LOCATION_BC) {
	    /*
	     * Note: Type BC => ctx.data.eval.path    is not used.
	     *			ctx.data.tebc.codePtr is used instead.
	     */

	    TclGetSrcInfoForPc(ctxPtr);
	    pc = 1;
	}

	if ((ctxPtr->nline <= word) || (ctxPtr->line[word] < 0)) {
	    /*
	     * Word is not a literal, relative counting.
	     */

	    envPtr->line = 1;
	    envPtr->extCmdMapPtr->type =
		    (envPtr->procPtr ? TCL_LOCATION_PROC : TCL_LOCATION_BC);

	    if (pc && (ctxPtr->type == TCL_LOCATION_SOURCE)) {
		/*
		 * The reference made by 'TclGetSrcInfoForPc' is dead.
		 */

		Tcl_DecrRefCount(ctxPtr->data.eval.path);
	    }
	} else {
	    envPtr->line = ctxPtr->line[word];
	    envPtr->extCmdMapPtr->type = ctxPtr->type;

	    if (ctxPtr->type == TCL_LOCATION_SOURCE) {
		envPtr->extCmdMapPtr->path = ctxPtr->data.eval.path;

		if (pc) {
		    /*
		     * The reference 'TclGetSrcInfoForPc' made is transfered.
		     */

		    ctxPtr->data.eval.path = NULL;
		} else {
		    /*
		     * We have a new reference here.
		     */

		    Tcl_IncrRefCount(envPtr->extCmdMapPtr->path);
		}
	    }
	}

	TclStackFree(interp, ctxPtr);
    }

    envPtr->extCmdMapPtr->start = envPtr->line;

    /*
     * Initialize the data about invisible continuation lines as empty, i.e.
     * not used. The caller (TclSetByteCodeFromAny) will set this up, if such
     * data is available.
     */

    envPtr->clNext = NULL;

    envPtr->auxDataArrayPtr = envPtr->staticAuxDataArraySpace;
    envPtr->auxDataArrayNext = 0;
    envPtr->auxDataArrayEnd = COMPILEENV_INIT_AUX_DATA_SIZE;
    envPtr->mallocedAuxDataArray = 0;
}

/*
 *----------------------------------------------------------------------
 *
 * TclFreeCompileEnv --
 *
 *	Frees the storage allocated in a CompileEnv compilation environment
 *	structure.
 *
 * Results:
 *	None.
 *
 * Side effects:
 *	Allocated storage in the CompileEnv structure is freed, although its
 *	local literal table is not deleted and its literal objects are not
 *	released. In addition, storage referenced by its auxiliary data items
 *	is not freed. This is done so that, when compilation is successful,
 *	"ownership" of these objects and aux data items is handed over to the
 *	corresponding ByteCode structure.
 *
 *----------------------------------------------------------------------
 */

void
TclFreeCompileEnv(
    CompileEnv *envPtr)/* Points to the CompileEnv structure. */
{
    if (envPtr->localLitTable.buckets != envPtr->localLitTable.staticBuckets){
	Tcl_Free(envPtr->localLitTable.buckets);
	envPtr->localLitTable.buckets = envPtr->localLitTable.staticBuckets;
    }
    if (envPtr->iPtr) {
	/*
	 * We never converted to Bytecode, so free the things we would
	 * have transferred to it.
	 */

	Tcl_Size i;
	LiteralEntry *entryPtr = envPtr->literalArrayPtr;
	AuxData *auxDataPtr = envPtr->auxDataArrayPtr;

	for (i = 0;  i < envPtr->literalArrayNext;  i++) {
	    TclReleaseLiteral((Tcl_Interp *)envPtr->iPtr, entryPtr->objPtr);
	    entryPtr++;
	}

#ifdef TCL_COMPILE_DEBUG
	TclVerifyGlobalLiteralTable(envPtr->iPtr);
#endif /*TCL_COMPILE_DEBUG*/

	for (i = 0;  i < envPtr->auxDataArrayNext;  i++) {
	    if (auxDataPtr->type->freeProc != NULL) {
		auxDataPtr->type->freeProc(auxDataPtr->clientData);
	    }
	    auxDataPtr++;
	}
    }
    if (envPtr->mallocedCodeArray) {
	Tcl_Free(envPtr->codeStart);
    }
    if (envPtr->mallocedLiteralArray) {
	Tcl_Free(envPtr->literalArrayPtr);
    }
    if (envPtr->mallocedExceptArray) {
	Tcl_Free(envPtr->exceptArrayPtr);
	Tcl_Free(envPtr->exceptAuxArrayPtr);
    }
    if (envPtr->mallocedCmdMap) {
	Tcl_Free(envPtr->cmdMapPtr);
    }
    if (envPtr->mallocedAuxDataArray) {
	Tcl_Free(envPtr->auxDataArrayPtr);
    }
    if (envPtr->extCmdMapPtr) {
	ReleaseCmdWordData(envPtr->extCmdMapPtr);
	envPtr->extCmdMapPtr = NULL;
    }
}

/*
 *----------------------------------------------------------------------
 *
 * TclWordKnownAtCompileTime --
 *
 *	Determines whether the value of a token is completely known at compile
 *	time.
 *
 * Results:
 *	True if the tokenPtr argument points to a word value that is
 *	completely known at compile time. Generally, values that are known at
 *	compile time can be compiled to their values, while values that cannot
 *	be known until substitution at runtime must be compiled to bytecode
 *	instructions that perform that substitution. For several commands,
 *	whether or not arguments are known at compile time determine whether
 *	it is worthwhile to compile at all.
 *
 * Side effects:
 *	When returning true, appends the known value of the word to the
 *	unshared Tcl_Obj (*valuePtr), unless valuePtr is NULL.
 *
 *----------------------------------------------------------------------
 */

int
TclWordKnownAtCompileTime(
    Tcl_Token *tokenPtr,	/* Points to Tcl_Token we should check */
    Tcl_Obj *valuePtr)		/* If not NULL, points to an unshared Tcl_Obj
				 * to which we should append the known value
				 * of the word. */
{
    int numComponents = tokenPtr->numComponents;
    Tcl_Obj *tempPtr = NULL;

    if (tokenPtr->type == TCL_TOKEN_SIMPLE_WORD) {
	if (valuePtr != NULL) {
	    Tcl_AppendToObj(valuePtr, tokenPtr[1].start, tokenPtr[1].size);
	}
	return 1;
    }
    if (tokenPtr->type != TCL_TOKEN_WORD) {
	return 0;
    }
    tokenPtr++;
    if (valuePtr != NULL) {
	TclNewObj(tempPtr);
	Tcl_IncrRefCount(tempPtr);
    }
    while (numComponents--) {
	switch (tokenPtr->type) {
	case TCL_TOKEN_TEXT:
	    if (tempPtr != NULL) {
		Tcl_AppendToObj(tempPtr, tokenPtr->start, tokenPtr->size);
	    }
	    break;

	case TCL_TOKEN_BS:
	    if (tempPtr != NULL) {
		char utfBuf[4] = "";
		size_t length = TclParseBackslash(tokenPtr->start,
			tokenPtr->size, NULL, utfBuf);

		Tcl_AppendToObj(tempPtr, utfBuf, length);
	    }
	    break;

	default:
	    if (tempPtr != NULL) {
		Tcl_DecrRefCount(tempPtr);
	    }
	    return 0;
	}
	tokenPtr++;
    }
    if (valuePtr != NULL) {
	Tcl_AppendObjToObj(valuePtr, tempPtr);
	Tcl_DecrRefCount(tempPtr);
    }
    return 1;
}

/*
 *----------------------------------------------------------------------
 *
 * TclCompileScript --
 *
 *	Compiles a Tcl script in a string.
 *
 * Results:
 *
 *	A standard Tcl result. If an error occurs, an
 *	error message is left in the interpreter's result.
 *
 * Side effects:
 *	Adds instructions to envPtr to evaluate the script at runtime.
 *
 *----------------------------------------------------------------------
 */

static int
ExpandRequested(
    Tcl_Token *tokenPtr,
    size_t numWords)
{
    /* Determine whether any words of the command require expansion */
    while (numWords--) {
	if (tokenPtr->type == TCL_TOKEN_EXPAND_WORD) {
	    return 1;
	}
	tokenPtr = TokenAfter(tokenPtr);
    }
    return 0;
}

static void
CompileCmdLiteral(
    Tcl_Interp *interp,
    Tcl_Obj *cmdObj,
    CompileEnv *envPtr)
{
    const char *bytes;
    Command *cmdPtr;
    int cmdLitIdx, extraLiteralFlags = LITERAL_CMD_NAME;
    Tcl_Size length;

    cmdPtr = (Command *) Tcl_GetCommandFromObj(interp, cmdObj);
    if ((cmdPtr != NULL) && (cmdPtr->flags & CMD_VIA_RESOLVER)) {
	extraLiteralFlags |= LITERAL_UNSHARED;
    }

    bytes = TclGetStringFromObj(cmdObj, &length);
    cmdLitIdx = TclRegisterLiteral(envPtr, bytes, length, extraLiteralFlags);

    if (cmdPtr && TclRoutineHasName(cmdPtr)) {
	TclSetCmdNameObj(interp, TclFetchLiteral(envPtr, cmdLitIdx), cmdPtr);
    }
    TclEmitPush(cmdLitIdx, envPtr);
}

void
TclCompileInvocation(
    Tcl_Interp *interp,
    Tcl_Token *tokenPtr,
    Tcl_Obj *cmdObj,
    size_t numWords,
    CompileEnv *envPtr)
{
    DefineLineInformation;
    size_t wordIdx = 0;
    int depth = TclGetStackDepth(envPtr);

    if (cmdObj) {
	CompileCmdLiteral(interp, cmdObj, envPtr);
	wordIdx = 1;
	tokenPtr = TokenAfter(tokenPtr);
    }

    for (; wordIdx < numWords; wordIdx++, tokenPtr = TokenAfter(tokenPtr)) {
	int objIdx;

	SetLineInformation(wordIdx);

	if (tokenPtr->type != TCL_TOKEN_SIMPLE_WORD) {
	    CompileTokens(envPtr, tokenPtr, interp);
	    continue;
	}

	objIdx = TclRegisterLiteral(envPtr,
		tokenPtr[1].start, tokenPtr[1].size, 0);
	if (envPtr->clNext) {
	    TclContinuationsEnterDerived(TclFetchLiteral(envPtr, objIdx),
		    tokenPtr[1].start - envPtr->source, envPtr->clNext);
	}
	TclEmitPush(objIdx, envPtr);
    }

    if (wordIdx <= 255) {
	TclEmitInvoke(envPtr, INST_INVOKE_STK1, wordIdx);
    } else {
	TclEmitInvoke(envPtr, INST_INVOKE_STK4, wordIdx);
    }
    TclCheckStackDepth(depth+1, envPtr);
}

static void
CompileExpanded(
    Tcl_Interp *interp,
    Tcl_Token *tokenPtr,
    Tcl_Obj *cmdObj,
    int numWords,
    CompileEnv *envPtr)
{
    DefineLineInformation;
    int wordIdx = 0;
    int depth = TclGetStackDepth(envPtr);

    StartExpanding(envPtr);
    if (cmdObj) {
	CompileCmdLiteral(interp, cmdObj, envPtr);
	wordIdx = 1;
	tokenPtr = TokenAfter(tokenPtr);
    }

    for (; wordIdx < numWords; wordIdx++, tokenPtr = TokenAfter(tokenPtr)) {
	int objIdx;

	SetLineInformation(wordIdx);

	if (tokenPtr->type != TCL_TOKEN_SIMPLE_WORD) {
	    CompileTokens(envPtr, tokenPtr, interp);
	    if (tokenPtr->type == TCL_TOKEN_EXPAND_WORD) {
		TclEmitInstInt4(INST_EXPAND_STKTOP,
			envPtr->currStackDepth, envPtr);
	    }
	    continue;
	}

	objIdx = TclRegisterLiteral(envPtr,
		tokenPtr[1].start, tokenPtr[1].size, 0);
	if (envPtr->clNext) {
	    TclContinuationsEnterDerived(TclFetchLiteral(envPtr, objIdx),
		    tokenPtr[1].start - envPtr->source, envPtr->clNext);
	}
	TclEmitPush(objIdx, envPtr);
    }

    /*
     * The stack depth during argument expansion can only be managed at
     * runtime, as the number of elements in the expanded lists is not known
     * at compile time.  Adjust the stack depth estimate here so that it is
     * correct after the command with expanded arguments returns.
     *
     * The end effect of this command's invocation is that all the words of
     * the command are popped from the stack and the result is pushed: The
     * stack top changes by (1-wordIdx).
     *
     * The estimates are not correct while the command is being
     * prepared and run, INST_EXPAND_STKTOP is not stack-neutral in general.
     */

    TclEmitInvoke(envPtr, INST_INVOKE_EXPANDED, wordIdx);
    TclCheckStackDepth(depth+1, envPtr);
}

static int
CompileCmdCompileProc(
    Tcl_Interp *interp,
    Tcl_Parse *parsePtr,
    Command *cmdPtr,
    CompileEnv *envPtr)
{
    DefineLineInformation;
    int unwind = 0;
    Tcl_Size incrOffset = -1;
    int depth = TclGetStackDepth(envPtr);

    /*
     * Emission of the INST_START_CMD instruction is controlled by the value of
     * envPtr->atCmdStart:
     *
     * atCmdStart == 2	: Don't use the INST_START_CMD instruction.
     * atCmdStart == 1	: INST_START_CMD was the last instruction emitted,
     *			: so no need to emit another.  Instead
     *			: increment the number of cmds started at it, except
     *			: for the special case at the start of a script.
     * atCmdStart == 0	: The last instruction was something else.
     *			: Emit INST_START_CMD here.
     */

    switch (envPtr->atCmdStart) {
    case 0:
	unwind = tclInstructionTable[INST_START_CMD].numBytes;
	TclEmitInstInt4(INST_START_CMD, 0, envPtr);
	incrOffset = envPtr->codeNext - envPtr->codeStart;
	TclEmitInt4(0, envPtr);
	break;
    case 1:
	if (envPtr->codeNext > envPtr->codeStart) {
	    incrOffset = envPtr->codeNext - 4 - envPtr->codeStart;
	}
	break;
    case 2:
	/* Nothing to do */
	;
    }

    if (TCL_OK == TclAttemptCompileProc(interp, parsePtr, 1, cmdPtr, envPtr)) {
	if (incrOffset >= 0) {
	    /*
	     * Command compiled succesfully.  Increment the number of
	     * commands that start at the currently active INST_START_CMD.
	     */

	    unsigned char *incrPtr = envPtr->codeStart + incrOffset;
	    unsigned char *startPtr = incrPtr - 5;

	    TclIncrUInt4AtPtr(incrPtr, 1);
	    if (unwind) {
		/* We started the INST_START_CMD.  Record the code length. */
		TclStoreInt4AtPtr(envPtr->codeNext - startPtr, startPtr + 1);
	    }
	}
	TclCheckStackDepth(depth+1, envPtr);
	return TCL_OK;
    }

    envPtr->codeNext -= unwind; /* Unwind INST_START_CMD */

    /*
     * Throw out any line information generated by the failed compile attempt.
     */

    while (mapPtr->nuloc - 1 > eclIndex) {
	mapPtr->nuloc--;
	Tcl_Free(mapPtr->loc[mapPtr->nuloc].line);
	mapPtr->loc[mapPtr->nuloc].line = NULL;
    }

    /*
     * Reset the index of next command.  Toss out any from failed nested
     * partial compiles.
     */

    envPtr->numCommands = mapPtr->nuloc;
    return TCL_ERROR;
}

static int
CompileCommandTokens(
    Tcl_Interp *interp,
    Tcl_Parse *parsePtr,
    CompileEnv *envPtr)
{
    Interp *iPtr = (Interp *) interp;
    Tcl_Token *tokenPtr = parsePtr->tokenPtr;
    ExtCmdLoc *eclPtr = envPtr->extCmdMapPtr;
    Tcl_Obj *cmdObj;
    Command *cmdPtr = NULL;
    int code = TCL_ERROR;
    int cmdKnown, expand = -1;
    Tcl_Size *wlines, wlineat;
    Tcl_Size cmdLine = envPtr->line;
    Tcl_Size *clNext = envPtr->clNext;
    Tcl_Size cmdIdx = envPtr->numCommands;
    Tcl_Size startCodeOffset = envPtr->codeNext - envPtr->codeStart;
    int depth = TclGetStackDepth(envPtr);

    assert ((int)parsePtr->numWords > 0);

    /* Precompile */

    TclNewObj(cmdObj);
    envPtr->numCommands++;
    EnterCmdStartData(envPtr, cmdIdx,
	    parsePtr->commandStart - envPtr->source, startCodeOffset);

    /*
     * TIP #280. Scan the words and compute the extended location information.
     * At first the map first contains full per-word line information for use by the
     * compiler. This is later replaced by a reduced form which signals
     * non-literal words, stored in 'wlines'.
     */

    EnterCmdWordData(eclPtr, parsePtr->commandStart - envPtr->source,
	    parsePtr->tokenPtr, parsePtr->commandStart,
	    parsePtr->numWords, cmdLine,
	    clNext, &wlines, envPtr);
    wlineat = eclPtr->nuloc - 1;

    envPtr->line = eclPtr->loc[wlineat].line[0];
    envPtr->clNext = eclPtr->loc[wlineat].next[0];

    /* Do we know the command word? */
    Tcl_IncrRefCount(cmdObj);
    tokenPtr = parsePtr->tokenPtr;
    cmdKnown = TclWordKnownAtCompileTime(tokenPtr, cmdObj);

    /* Is this a command we should (try to) compile with a compileProc ? */
    if (cmdKnown && !(iPtr->flags & DONT_COMPILE_CMDS_INLINE)) {
	cmdPtr = (Command *) Tcl_GetCommandFromObj(interp, cmdObj);
	if (cmdPtr) {
	    /*
	     * Found a command.  Test the ways we can be told not to attempt
	     * to compile it.
	     */
	    if ((cmdPtr->compileProc == NULL)
		    || (cmdPtr->nsPtr->flags & NS_SUPPRESS_COMPILATION)
		    || (cmdPtr->flags & CMD_HAS_EXEC_TRACES)) {
		cmdPtr = NULL;
	    }
	}
	if (cmdPtr && !(cmdPtr->flags & CMD_COMPILES_EXPANDED)) {
	    expand = ExpandRequested(parsePtr->tokenPtr, (int)parsePtr->numWords);
	    if (expand) {
		/* We need to expand, but compileProc cannot. */
		cmdPtr = NULL;
	    }
	}
    }

    /* If cmdPtr != NULL, try to call cmdPtr->compileProc */
    if (cmdPtr) {
	code = CompileCmdCompileProc(interp, parsePtr, cmdPtr, envPtr);
    }

    if (code == TCL_ERROR) {
	if (expand < 0) {
	    expand = ExpandRequested(parsePtr->tokenPtr, (int)parsePtr->numWords);
	}

	if (expand) {
	    CompileExpanded(interp, parsePtr->tokenPtr,
		    cmdKnown ? cmdObj : NULL, (int)parsePtr->numWords, envPtr);
	} else {
	    TclCompileInvocation(interp, parsePtr->tokenPtr,
		    cmdKnown ? cmdObj : NULL, (int)parsePtr->numWords, envPtr);
	}
    }

    Tcl_DecrRefCount(cmdObj);

    TclEmitOpcode(INST_POP, envPtr);
    EnterCmdExtentData(envPtr, cmdIdx,
	    parsePtr->term - parsePtr->commandStart,
	    (envPtr->codeNext-envPtr->codeStart) - startCodeOffset);

    /*
     * TIP #280: Free the full form of per-word line data and insert the
     * reduced form now.
     */

    envPtr->line = cmdLine;
    envPtr->clNext = clNext;
    Tcl_Free(eclPtr->loc[wlineat].line);
    Tcl_Free(eclPtr->loc[wlineat].next);
    eclPtr->loc[wlineat].line = wlines;
    eclPtr->loc[wlineat].next = NULL;

    TclCheckStackDepth(depth, envPtr);
    return cmdIdx;
}

void
TclCompileScript(
    Tcl_Interp *interp,		/* Used for error and status reporting. Also
				 * serves as context for finding and compiling
				 * commands. May not be NULL. */
    const char *script,		/* The source script to compile. */
    Tcl_Size numBytes,		/* Number of bytes in script. If < 0, the
				 * script consists of all bytes up to the
				 * first null character. */
    CompileEnv *envPtr)		/* Holds resulting instructions. */
{
    int lastCmdIdx = -1;	/* Index into envPtr->cmdMapPtr of the last
				 * command this routine compiles into bytecode.
				 * Initial value of -1 indicates this routine
				 * has not yet generated any bytecode. */
    const char *p = script;	/* Where we are in our compile. */
    int depth = TclGetStackDepth(envPtr);
    Interp *iPtr = (Interp *) interp;

    if (envPtr->iPtr == NULL) {
	Tcl_Panic("TclCompileScript() called on uninitialized CompileEnv");
    }
    /*
     * Check depth to avoid overflow of the C execution stack by too many
     * nested calls of TclCompileScript, considering interp recursionlimit.
     * Use factor 5/4 (1.25) to avoid being too mistaken when recognizing the
     * limit during "mixed" evaluation and compilation process (nested
     * eval+compile) and is good enough for default recursionlimit (1000).
     */
    if (iPtr->numLevels / 5 > iPtr->maxNestingDepth / 4) {
	Tcl_SetObjResult(interp, Tcl_NewStringObj(
		"too many nested compilations (infinite loop?)", -1));
	Tcl_SetErrorCode(interp, "TCL", "LIMIT", "STACK", (char *)NULL);
	TclCompileSyntaxError(interp, envPtr);
	return;
    }

    if (numBytes < 0) {
	numBytes = strlen(script);
    }

    /* Each iteration compiles one command from the script. */

    if (numBytes > 0) {
	if (numBytes >= INT_MAX) {
	    /*
	     * Note this gets -errorline as 1. Not worth figuring out which line
	     * crosses the limit to get -errorline for this error case.
	     */
	    Tcl_SetObjResult(interp, Tcl_ObjPrintf(
		    "Script length %" TCL_SIZE_MODIFIER
		    "d exceeds max permitted length %d.",
		    numBytes, INT_MAX-1));
	    Tcl_SetErrorCode(interp, "TCL", "LIMIT", "SCRIPTLENGTH", (char *)NULL);
	    TclCompileSyntaxError(interp, envPtr);
	    return;
	}
	/*
	 * Don't use system stack (size of Tcl_Parse is ca. 400 bytes), so
	 * many nested compilations (body enclosed in body) can cause abnormal
	 * program termination with a stack overflow exception, bug [fec0c17d39].
	 */
	Tcl_Parse *parsePtr = (Tcl_Parse *)Tcl_Alloc(sizeof(Tcl_Parse));

	do {
	    const char *next;

	    if (TCL_OK != Tcl_ParseCommand(interp, p, numBytes, 0, parsePtr)) {
		/*
		* Compile bytecodes to report the parsePtr error at runtime.
		*/

		Tcl_LogCommandInfo(interp, script, parsePtr->commandStart,
			parsePtr->term + 1 - parsePtr->commandStart);
		TclCompileSyntaxError(interp, envPtr);
		Tcl_Free(parsePtr);
		return;
	    }

#ifdef TCL_COMPILE_DEBUG
	    /*
	     * If tracing, print a line for each top level command compiled.
	     * TODO: Suppress when numWords == 0 ?
	     */

	    if ((tclTraceCompile >= 1) && (envPtr->procPtr == NULL)) {
		int commandLength = parsePtr->term - parsePtr->commandStart;
		fprintf(stdout, "  Compiling: ");
		TclPrintSource(stdout, parsePtr->commandStart,
			TclMin(commandLength, 55));
		fprintf(stdout, "\n");
	    }
#endif

	    /*
	     * TIP #280: Count newlines before the command start.
	     * (See test info-30.33).
	     */

	    TclAdvanceLines(&envPtr->line, p, parsePtr->commandStart);
	    TclAdvanceContinuations(&envPtr->line, &envPtr->clNext,
		    parsePtr->commandStart - envPtr->source);

	    /*
	     * Advance parser to the next command in the script.
	     */

	    next = parsePtr->commandStart + parsePtr->commandSize;
	    numBytes -= next - p;
	    p = next;

	    if (parsePtr->numWords == 0) {
		/*
		 * The "command" parsed has no words.  In this case we can skip
		 * the rest of the loop body.  With no words, clearly
		 * CompileCommandTokens() has nothing to do.  Since the parser
		 * aggressively sucks up leading comment and white space,
		 * including newlines, parsePtr->commandStart must be pointing at
		 * either the end of script, or a command-terminating semi-colon.
		 * In either case, the TclAdvance*() calls have nothing to do.
		 * Finally, when no words are parsed, no tokens have been
		 * allocated at parsePtr->tokenPtr so there's also nothing for
		 * Tcl_FreeParse() to do.
		 *
		 * The advantage of this shortcut is that CompileCommandTokens()
		 * can be written with an assumption that (int)parsePtr->numWords > 0, with
		 * the implication the CCT() always generates bytecode.
		 */
		continue;
	    }

	    /*
	     * Avoid stack exhaustion by too many nested calls of TclCompileScript
	     * (considering interp recursionlimit).
	     */
	    iPtr->numLevels++;

	    lastCmdIdx = CompileCommandTokens(interp, parsePtr, envPtr);

	    iPtr->numLevels--;

	    /*
	     * TIP #280: Track lines in the just compiled command.
	     */

	    TclAdvanceLines(&envPtr->line, parsePtr->commandStart, p);
	    TclAdvanceContinuations(&envPtr->line, &envPtr->clNext,
		    p - envPtr->source);
	    Tcl_FreeParse(parsePtr);
	} while (numBytes > 0);

	Tcl_Free(parsePtr);
    }

    if (lastCmdIdx == -1) {
	/*
	 * Compiling the script yielded no bytecode.  The script must be all
	 * whitespace, comments, and empty commands.  Such scripts are defined
	 * to successfully produce the empty string result, so we emit the
	 * simple bytecode that makes that happen.
	 */

	PushStringLiteral(envPtr, "");
    } else {
	/*
	 * We compiled at least one command to bytecode.  The routine
	 * CompileCommandTokens() follows the bytecode of each compiled
	 * command with an INST_POP, so that stack balance is maintained when
	 * several commands are in sequence.  (The result of each command is
	 * thrown away before moving on to the next command).  For the last
	 * command compiled, we need to undo that INST_POP so that the result
	 * of the last command becomes the result of the script.  The code
	 * here removes that trailing INST_POP.
	 */

	envPtr->cmdMapPtr[lastCmdIdx].numCodeBytes--;
	envPtr->codeNext--;
	envPtr->currStackDepth++;
    }
    TclCheckStackDepth(depth+1, envPtr);
}

/*
 *----------------------------------------------------------------------
 *
 * TclCompileTokens --
 *
 *	Given an array of tokens parsed from a Tcl command, e.g. the tokens
 *	that make up a word, emits instructions to evaluate the
 *	tokens and concatenate their values to form a single result value on
 *	the interpreter's runtime evaluation stack.
 *
 * Results:
 *	The return value is a standard Tcl result. If an error occurs, an
 *	error message is left in the interpreter's result.
 *
 * Side effects:
 *	Instructions are added to envPtr to push and evaluate the tokens at
 *	runtime.
 *
 *----------------------------------------------------------------------
 */

void
TclCompileVarSubst(
    Tcl_Interp *interp,
    Tcl_Token *tokenPtr,
    CompileEnv *envPtr)
{
    const char *p, *name = tokenPtr[1].start;
    Tcl_Size i, nameBytes = tokenPtr[1].size;
    Tcl_Size localVar;
    int localVarName = 1;

    /*
     * Determine how the variable name should be handled: if it contains any
     * namespace qualifiers it is not a local variable (localVarName=-1); if
     * it looks like an array element and the token has a single component, it
     * should not be created here [Bug 569438] (localVarName=0); otherwise,
     * the local variable can safely be created (localVarName=1).
     */

    for (i = 0, p = name;  i < nameBytes;  i++, p++) {
	if ((p[0] == ':') && (i < nameBytes-1) && (p[1] == ':')) {
	    localVarName = -1;
	    break;
	} else if ((p[0] == '(')
		&& (tokenPtr->numComponents == 1)
		&& (name[nameBytes - 1] == ')')) {
	    localVarName = 0;
	    break;
	}
    }

    /*
     * Either push the variable's name, or find its index in the array
     * of local variables in a procedure frame.
     */

    localVar = -1;
    if (localVarName != -1) {
	localVar = TclFindCompiledLocal(name, nameBytes, localVarName, envPtr);
    }
    if (localVar < 0) {
	PushLiteral(envPtr, name, nameBytes);
    }

    /*
     * Emit instructions to load the variable.
     */

    TclAdvanceLines(&envPtr->line, tokenPtr[1].start,
	    tokenPtr[1].start + tokenPtr[1].size);

    if (tokenPtr->numComponents == 1) {
	if (localVar < 0) {
	    TclEmitOpcode(INST_LOAD_STK, envPtr);
	} else if (localVar <= 255) {
	    TclEmitInstInt1(INST_LOAD_SCALAR1, localVar, envPtr);
	} else {
	    TclEmitInstInt4(INST_LOAD_SCALAR4, localVar, envPtr);
	}
    } else {
	TclCompileTokens(interp, tokenPtr+2, tokenPtr->numComponents-1, envPtr);
	if (localVar < 0) {
	    TclEmitOpcode(INST_LOAD_ARRAY_STK, envPtr);
	} else if (localVar <= 255) {
	    TclEmitInstInt1(INST_LOAD_ARRAY1, localVar, envPtr);
	} else {
	    TclEmitInstInt4(INST_LOAD_ARRAY4, localVar, envPtr);
	}
    }
}

void
TclCompileTokens(
    Tcl_Interp *interp,		/* Used for error and status reporting. */
    Tcl_Token *tokenPtr,	/* Pointer to first in an array of tokens to
				 * compile. */
<<<<<<< HEAD
    size_t count1,		/* Number of tokens to consider at tokenPtr.
=======
    Tcl_Size count,		/* Number of tokens to consider at tokenPtr.
>>>>>>> 69c0f5ab
				 * Must be at least 1. */
    CompileEnv *envPtr)		/* Holds the resulting instructions. */
{
    Tcl_DString textBuffer;	/* Holds concatenated chars from adjacent
				 * TCL_TOKEN_TEXT, TCL_TOKEN_BS tokens. */
    char buffer[4] = "";
    Tcl_Size i, numObjsToConcat, adjust;
<<<<<<< HEAD
    size_t length;
=======
    int length;
>>>>>>> 69c0f5ab
    unsigned char *entryCodeNext = envPtr->codeNext;
#define NUM_STATIC_POS 20
    int isLiteral;
    Tcl_Size maxNumCL, numCL;
    Tcl_Size *clPosition = NULL;
    int depth = TclGetStackDepth(envPtr);
    int count = count1;

    /*
     * If this is actually a literal, handle continuation lines by
     * preallocating a small table to store the locations of any continuation
     * lines found in this literal.  The table is extended if needed.
     *
     * Note: In contrast with the analagous code in 'TclSubstTokens()' the
     * 'adjust' variable seems unneeded here.  The code which merges
     * continuation line information of multiple words which concat'd at
     * runtime also seems unneeded. Either that or I have not managed to find a
     * test case for these two possibilities yet.  It might be a difference
     * between compile- versus run-time processing.
     */

    numCL = 0;
    maxNumCL = 0;
    isLiteral = 1;
    for (i=0 ; i < count; i++) {
	if ((tokenPtr[i].type != TCL_TOKEN_TEXT)
		&& (tokenPtr[i].type != TCL_TOKEN_BS)) {
	    isLiteral = 0;
	    break;
	}
    }

    if (isLiteral) {
	maxNumCL = NUM_STATIC_POS;
	clPosition = (Tcl_Size *)Tcl_Alloc(maxNumCL * sizeof(Tcl_Size));
    }

    adjust = 0;
    Tcl_DStringInit(&textBuffer);
    numObjsToConcat = 0;
    for ( ;  count > 0;  count--, tokenPtr++) {
	switch (tokenPtr->type) {
	case TCL_TOKEN_TEXT:
	    TclDStringAppendToken(&textBuffer, tokenPtr);
	    TclAdvanceLines(&envPtr->line, tokenPtr->start,
		    tokenPtr->start + tokenPtr->size);
	    break;

	case TCL_TOKEN_BS:
	    length = TclParseBackslash(tokenPtr->start, tokenPtr->size,
		    NULL, buffer);
	    Tcl_DStringAppend(&textBuffer, buffer, length);

	    /*
	     * If the identified backslash sequence is in a literal and
	     * represented a continuation line, compute and store its
	     * location (as char offset to the beginning of the _result_
	     * script). We may have to extend the table of locations.
	     *
	     * The continuation line information is relevant even if the word
	     * being processed is not a literal, as it can affect nested
	     * commands. See the branch below for TCL_TOKEN_COMMAND, where the
	     * adjustment being tracked here is taken into account. The good
	     * thing is a table of everything is not needed, just the number of
	     * lines to add as correction.
	     */

	    if ((length == 1) && (buffer[0] == ' ') &&
		    (tokenPtr->start[1] == '\n')) {
		if (isLiteral) {
		    int clPos = Tcl_DStringLength(&textBuffer);

		    if (numCL >= maxNumCL) {
			maxNumCL *= 2;
			clPosition = (Tcl_Size *)Tcl_Realloc(clPosition,
				maxNumCL * sizeof(Tcl_Size));
		    }
		    clPosition[numCL] = clPos;
		    numCL ++;
		}
		adjust++;
	    }
	    break;

	case TCL_TOKEN_COMMAND:
	    /*
	     * Push any accumulated chars appearing before the command.
	     */

	    if (Tcl_DStringLength(&textBuffer) > 0) {
		int literal = TclRegisterDStringLiteral(envPtr, &textBuffer);

		TclEmitPush(literal, envPtr);
		numObjsToConcat++;
		Tcl_DStringFree(&textBuffer);

		if (numCL) {
		    TclContinuationsEnter(TclFetchLiteral(envPtr, literal),
			    numCL, clPosition);
		}
		numCL = 0;
	    }

	    envPtr->line += adjust;
	    TclCompileScript(interp, tokenPtr->start+1,
		    tokenPtr->size-2, envPtr);
	    envPtr->line -= adjust;
	    numObjsToConcat++;
	    break;

	case TCL_TOKEN_VARIABLE:
	    /*
	     * Push any accumulated chars appearing before the $<var>.
	     */

	    if (Tcl_DStringLength(&textBuffer) > 0) {
		int literal;

		literal = TclRegisterDStringLiteral(envPtr, &textBuffer);
		TclEmitPush(literal, envPtr);
		numObjsToConcat++;
		Tcl_DStringFree(&textBuffer);
	    }

	    TclCompileVarSubst(interp, tokenPtr, envPtr);
	    numObjsToConcat++;
	    count -= tokenPtr->numComponents;
	    tokenPtr += tokenPtr->numComponents;
	    break;

	default:
	    Tcl_Panic("Unexpected token type in TclCompileTokens: %d; %.*s",
		    tokenPtr->type, (int)tokenPtr->size, tokenPtr->start);
	}
    }

    /*
     * Push any accumulated characters appearing at the end.
     */

    if (Tcl_DStringLength(&textBuffer) > 0) {
	int literal = TclRegisterDStringLiteral(envPtr, &textBuffer);

	TclEmitPush(literal, envPtr);
	numObjsToConcat++;
	if (numCL) {
	    TclContinuationsEnter(TclFetchLiteral(envPtr, literal),
		    numCL, clPosition);
	}
	numCL = 0;
    }

    /*
     * If necessary, concatenate the parts of the word.
     */

    while (numObjsToConcat > 255) {
	TclEmitInstInt1(INST_STR_CONCAT1, 255, envPtr);
	numObjsToConcat -= 254;	/* concat pushes 1 obj, the result */
    }
    if (numObjsToConcat > 1) {
	TclEmitInstInt1(INST_STR_CONCAT1, numObjsToConcat, envPtr);
    }

    /*
     * If the tokens yielded no instructions, push an empty string.
     */

    if (envPtr->codeNext == entryCodeNext) {
	PushStringLiteral(envPtr, "");
    }
    Tcl_DStringFree(&textBuffer);

    /*
     * Release the temp table we used to collect the locations of continuation
     * lines, if any.
     */

    if (maxNumCL) {
	Tcl_Free(clPosition);
    }
    TclCheckStackDepth(depth+1, envPtr);
}

/*
 *----------------------------------------------------------------------
 *
 * TclCompileCmdWord --
 *
 *	Given an array of parse tokens for a word containing one or more Tcl
 *	commands, emits inline instructions to execute them.  In contrast with
 *	TclCompileTokens, a simple word such as a loop body enclosed in braces
 *	is not just pushed as a string, but is itself parsed into tokens and
 *	compiled.
 *
 * Results:
 *	A standard Tcl result. If an error occurs, an
 *	error message is left in the interpreter's result.
 *
 * Side effects:
 *	Instructions are added to envPtr to execute the tokens at runtime.
 *
 *----------------------------------------------------------------------
 */

void
TclCompileCmdWord(
    Tcl_Interp *interp,		/* Used for error and status reporting. */
    Tcl_Token *tokenPtr,	/* Pointer to first in an array of tokens for
				 * a command word to compile inline. */
<<<<<<< HEAD
    size_t count1,			/* Number of tokens to consider at tokenPtr.
=======
    Tcl_Size count,		/* Number of tokens to consider at tokenPtr.
>>>>>>> 69c0f5ab
				 * Must be at least 1. */
    CompileEnv *envPtr)		/* Holds the resulting instructions. */
{
    int count = count1;

    if ((count == 1) && (tokenPtr->type == TCL_TOKEN_TEXT)) {
	/*
	 * The common case that there is a single text token. Compile it
	 * into an inline sequence of instructions.
	 */

	TclCompileScript(interp, tokenPtr->start, tokenPtr->size, envPtr);
    } else {
	/*
	 * Either there are multiple tokens, or the single token involves
	 * substitutions. Emit instructions to invoke the eval command
	 * procedure at runtime on the result of evaluating the tokens.
	 */

	TclCompileTokens(interp, tokenPtr, count, envPtr);
	TclEmitInvoke(envPtr, INST_EVAL_STK);
    }
}

/*
 *----------------------------------------------------------------------
 *
 * TclCompileExprWords --
 *
 *	Given an array of parse tokens representing one or more words that
 *	contain a Tcl expression, emits inline instructions to execute the
 *	expression. In contrast with TclCompileExpr, supports Tcl's two-level
 *	substitution semantics for an expression that appears as command words.
 *
 * Results:
 *	A standard Tcl result. If an error occurs, an
 *	error message is left in the interpreter's result.
 *
 * Side effects:
 *	Instructions are added to envPtr to execute the expression.
 *
 *----------------------------------------------------------------------
 */

void
TclCompileExprWords(
    Tcl_Interp *interp,		/* Used for error and status reporting. */
    Tcl_Token *tokenPtr,	/* Points to first in an array of word tokens
				 * for the expression to compile inline. */
    size_t numWords1,		/* Number of word tokens starting at tokenPtr.
				 * Must be at least 1. Each word token
				 * contains one or more subtokens. */
    CompileEnv *envPtr)		/* Holds the resulting instructions. */
{
    Tcl_Token *wordPtr;
    int i, concatItems;
    int numWords = numWords1;

    /*
     * If the expression is a single word that doesn't require substitutions,
     * just compile its string into inline instructions.
     */

    if ((numWords == 1) && (tokenPtr->type == TCL_TOKEN_SIMPLE_WORD)) {
	TclCompileExpr(interp, tokenPtr[1].start,tokenPtr[1].size, envPtr, 1);
	return;
    }

    /*
     * Emit code to call the expr command proc at runtime. Concatenate the
     * (already substituted once) expr tokens with a space between each.
     */

    wordPtr = tokenPtr;
    for (i = 0;  i < numWords;  i++) {
	CompileTokens(envPtr, wordPtr, interp);
	if (i < (numWords - 1)) {
	    PushStringLiteral(envPtr, " ");
	}
	wordPtr += wordPtr->numComponents + 1;
    }
    concatItems = 2*numWords - 1;
    while (concatItems > 255) {
	TclEmitInstInt1(INST_STR_CONCAT1, 255, envPtr);
	concatItems -= 254;
    }
    if (concatItems > 1) {
	TclEmitInstInt1(INST_STR_CONCAT1, concatItems, envPtr);
    }
    TclEmitOpcode(INST_EXPR_STK, envPtr);
}

/*
 *----------------------------------------------------------------------
 *
 * TclCompileNoOp --
 *
 *	Compiles no-op's
 *
 * Results:
 *	TCL_OK if completion was successful.
 *
 * Side effects:
 *	Instructions are added to envPtr to execute a no-op at runtime. No
 *	result is pushed onto the stack: the compiler has to take care of this
 *	itself if the last compiled command is a NoOp.
 *
 *----------------------------------------------------------------------
 */

int
TclCompileNoOp(
    Tcl_Interp *interp,		/* Used for error reporting. */
    Tcl_Parse *parsePtr,	/* Points to a parse structure for the command
				 * created by Tcl_ParseCommand. */
    TCL_UNUSED(Command *),
    CompileEnv *envPtr)		/* Holds resulting instructions. */
{
    Tcl_Token *tokenPtr;
    int i;

    tokenPtr = parsePtr->tokenPtr;
    for (i = 1; i < (int)parsePtr->numWords; i++) {
	tokenPtr = tokenPtr + tokenPtr->numComponents + 1;

	if (tokenPtr->type != TCL_TOKEN_SIMPLE_WORD) {
	    CompileTokens(envPtr, tokenPtr, interp);
	    TclEmitOpcode(INST_POP, envPtr);
	}
    }
    PushStringLiteral(envPtr, "");
    return TCL_OK;
}

/*
 *----------------------------------------------------------------------
 *
 * TclInitByteCodeObj --
 *
 *	Creates a ByteCode structure and initializes it from a CompileEnv
 *	compilation environment structure. The ByteCode structure is smaller
 *	and contains just that information needed to execute the bytecode
 *	instructions resulting from compiling a Tcl script. The resulting
 *	structure is placed in the specified object.
 *
 * Results:
 *	A newly-constructed ByteCode object is stored in the internal
 *	representation of the objPtr.
 *
 * Side effects:
 *	A single heap object is allocated to hold the new ByteCode structure
 *	and its code, object, command location, and aux data arrays. Note that
 *	"ownership" (i.e., the pointers to) the Tcl objects and aux data items
 *	will be handed over to the new ByteCode structure from the CompileEnv
 *	structure.
 *
 *----------------------------------------------------------------------
 */

static void
PreventCycle(
    Tcl_Obj *objPtr,
    CompileEnv *envPtr)
{
    Tcl_Size i;

    for (i = 0;  i < envPtr->literalArrayNext; i++) {
	if (objPtr == TclFetchLiteral(envPtr, i)) {
	    /*
	     * Prevent circular reference where the bytecode internalrep of
	     * a value contains a literal which is that same value.
	     * If this is allowed to happen, refcount decrements may not
	     * reach zero, and memory may leak.  Bugs 467523, 3357771
	     *
	     * NOTE:  [Bugs 3392070, 3389764] We make a copy based completely
	     * on the string value, and do not call Tcl_DuplicateObj() so we
	     * can be sure we do not have any lingering cycles hiding in
	     * the internalrep.
	     */
	    Tcl_Size numBytes;
	    const char *bytes = TclGetStringFromObj(objPtr, &numBytes);
	    Tcl_Obj *copyPtr = Tcl_NewStringObj(bytes, numBytes);

	    Tcl_IncrRefCount(copyPtr);
	    TclReleaseLiteral((Tcl_Interp *)envPtr->iPtr, objPtr);

	    envPtr->literalArrayPtr[i].objPtr = copyPtr;
	}
    }
}

ByteCode *
TclInitByteCode(
    CompileEnv *envPtr)/* Points to the CompileEnv structure from
				 * which to create a ByteCode structure. */
{
    ByteCode *codePtr;
    size_t codeBytes, objArrayBytes, exceptArrayBytes, cmdLocBytes;
    size_t auxDataArrayBytes, structureSize;
    unsigned char *p;
#ifdef TCL_COMPILE_DEBUG
    unsigned char *nextPtr;
#endif
    int numLitObjects = envPtr->literalArrayNext;
    Namespace *namespacePtr;
    int i, isNew;
    Interp *iPtr;

    if (envPtr->iPtr == NULL) {
	Tcl_Panic("TclInitByteCodeObj() called on uninitialized CompileEnv");
    }

    iPtr = envPtr->iPtr;

    codeBytes = envPtr->codeNext - envPtr->codeStart;
    objArrayBytes = envPtr->literalArrayNext * sizeof(Tcl_Obj *);
    exceptArrayBytes = envPtr->exceptArrayNext * sizeof(ExceptionRange);
    auxDataArrayBytes = envPtr->auxDataArrayNext * sizeof(AuxData);
    cmdLocBytes = GetCmdLocEncodingSize(envPtr);

    /*
     * Compute the total number of bytes needed for this bytecode.
     *
     * Note that code bytes need not be aligned but since later elements are we
     * need to pad anyway, either directly after ByteCode or after codeBytes,
     * and it's easier and more consistent to do the former.
     */

    structureSize = TCL_ALIGN(sizeof(ByteCode));  /* align code bytes */
    structureSize += TCL_ALIGN(codeBytes);	  /* align object array */
    structureSize += TCL_ALIGN(objArrayBytes);	  /* align exc range arr */
    structureSize += TCL_ALIGN(exceptArrayBytes); /* align AuxData array */
    structureSize += auxDataArrayBytes;
    structureSize += cmdLocBytes;

    if (envPtr->iPtr->varFramePtr != NULL) {
	namespacePtr = envPtr->iPtr->varFramePtr->nsPtr;
    } else {
	namespacePtr = envPtr->iPtr->globalNsPtr;
    }

    p = (unsigned char *)Tcl_Alloc(structureSize);
    codePtr = (ByteCode *) p;
    codePtr->interpHandle = TclHandlePreserve(iPtr->handle);
    codePtr->compileEpoch = iPtr->compileEpoch;
    codePtr->nsPtr = namespacePtr;
    codePtr->nsEpoch = namespacePtr->resolverEpoch;
    codePtr->refCount = 0;
    TclPreserveByteCode(codePtr);
    if (namespacePtr->compiledVarResProc || iPtr->resolverPtr) {
	codePtr->flags = TCL_BYTECODE_RESOLVE_VARS;
    } else {
	codePtr->flags = 0;
    }
    codePtr->source = envPtr->source;
    codePtr->procPtr = envPtr->procPtr;

    codePtr->numCommands = envPtr->numCommands;
    codePtr->numSrcBytes = envPtr->numSrcBytes;
    codePtr->numCodeBytes = codeBytes;
    codePtr->numLitObjects = numLitObjects;
    codePtr->numExceptRanges = envPtr->exceptArrayNext;
    codePtr->numAuxDataItems = envPtr->auxDataArrayNext;
    codePtr->numCmdLocBytes = cmdLocBytes;
    codePtr->maxExceptDepth = envPtr->maxExceptDepth;
    codePtr->maxStackDepth = envPtr->maxStackDepth;

    p += TCL_ALIGN(sizeof(ByteCode));	/* align code bytes */
    codePtr->codeStart = p;
    memcpy(p, envPtr->codeStart, codeBytes);

    p += TCL_ALIGN(codeBytes);		/* align object array */
    codePtr->objArrayPtr = (Tcl_Obj **) p;
    for (i = 0;  i < numLitObjects;  i++) {
	codePtr->objArrayPtr[i] = TclFetchLiteral(envPtr, i);
    }

    p += TCL_ALIGN(objArrayBytes);	/* align exception range array */
    if (exceptArrayBytes > 0) {
	codePtr->exceptArrayPtr = (ExceptionRange *) p;
	memcpy(p, envPtr->exceptArrayPtr, exceptArrayBytes);
    } else {
	codePtr->exceptArrayPtr = NULL;
    }

    p += TCL_ALIGN(exceptArrayBytes);	/* align AuxData array */
    if (auxDataArrayBytes > 0) {
	codePtr->auxDataArrayPtr = (AuxData *) p;
	memcpy(p, envPtr->auxDataArrayPtr, auxDataArrayBytes);
    } else {
	codePtr->auxDataArrayPtr = NULL;
    }

    p += auxDataArrayBytes;
#ifndef TCL_COMPILE_DEBUG
    EncodeCmdLocMap(envPtr, codePtr, (unsigned char *) p);
#else
    nextPtr = EncodeCmdLocMap(envPtr, codePtr, (unsigned char *) p);
    if (((size_t)(nextPtr - p)) != cmdLocBytes) {
	Tcl_Panic("TclInitByteCodeObj: encoded cmd location bytes %lu != expected size %lu", (unsigned long)(nextPtr - p), (unsigned long)cmdLocBytes);
    }
#endif

    /*
     * Record various compilation-related statistics about the new ByteCode
     * structure. Don't include overhead for statistics-related fields.
     */

#ifdef TCL_COMPILE_STATS
    codePtr->structureSize = structureSize
	    - (sizeof(size_t) + sizeof(Tcl_Time));
    Tcl_GetTime(&codePtr->createTime);

    RecordByteCodeStats(codePtr);
#endif /* TCL_COMPILE_STATS */

    /*
     * TIP #280. Associate the extended per-word line information with the
     * byte code object (internal rep), for use with the bc compiler.
     */

    Tcl_SetHashValue(Tcl_CreateHashEntry(iPtr->lineBCPtr, codePtr,
	    &isNew), envPtr->extCmdMapPtr);
    envPtr->extCmdMapPtr = NULL;

    /* We've used up the CompileEnv.  Mark as uninitialized. */
    envPtr->iPtr = NULL;

    codePtr->localCachePtr = NULL;
    return codePtr;
}

ByteCode *
TclInitByteCodeObj(
    Tcl_Obj *objPtr,		/* Points object that should be initialized,
				 * and whose string rep contains the source
				 * code. */
    const Tcl_ObjType *typePtr,
    CompileEnv *envPtr)/* Points to the CompileEnv structure from
				 * which to create a ByteCode structure. */
{
    ByteCode *codePtr;

    PreventCycle(objPtr, envPtr);

    codePtr = TclInitByteCode(envPtr);

    /*
     * Free the old internal rep then convert the object to a bytecode object
     * by making its internal rep point to the just compiled ByteCode.
     */

    ByteCodeSetInternalRep(objPtr, typePtr, codePtr);
    return codePtr;
}

/*
 *----------------------------------------------------------------------
 *
 * TclFindCompiledLocal --
 *
 *	This procedure is called at compile time to look up and optionally
 *	allocate an entry ("slot") for a variable in a procedure's array of
 *	local variables. If the variable's name is NULL, a new temporary
 *	variable is always created. (Such temporary variables can only be
 *	referenced using their slot index.)
 *
 * Results:
 *	If create is 0 and the name is non-NULL, then if the variable is
 *	found, the index of its entry in the procedure's array of local
 *	variables is returned; otherwise -1 is returned. If name is NULL, the
 *	index of a new temporary variable is returned. Finally, if create is 1
 *	and name is non-NULL, the index of a new entry is returned.
 *
 * Side effects:
 *	Creates and registers a new local variable if create is 1 and the
 *	variable is unknown, or if the name is NULL.
 *
 *----------------------------------------------------------------------
 */

Tcl_Size
TclFindCompiledLocal(
    const char *name,	/* Points to first character of the name of a
				 * scalar or array variable. If NULL, a
				 * temporary var should be created. */
    Tcl_Size nameBytes,		/* Number of bytes in the name. */
    int create,			/* If 1, allocate a local frame entry for the
				 * variable if it is new. */
    CompileEnv *envPtr)		/* Points to the current compile environment*/
{
    CompiledLocal *localPtr;
    Tcl_Size localVar = TCL_INDEX_NONE;
    Tcl_Size i;
    Proc *procPtr;

    /*
     * If not creating a temporary, does a local variable of the specified
     * name already exist?
     */

    procPtr = envPtr->procPtr;

    if (procPtr == NULL) {
	/*
	 * Compiling a non-body script: give it read access to the LVT in the
	 * current localCache
	 */

	LocalCache *cachePtr = envPtr->iPtr->varFramePtr->localCachePtr;
	const char *localName;
	Tcl_Obj **varNamePtr;
	Tcl_Size len;

	if (!cachePtr || !name) {
	    return TCL_INDEX_NONE;
	}

	varNamePtr = &cachePtr->varName0;
	for (i=0; i < cachePtr->numVars; varNamePtr++, i++) {
	    if (*varNamePtr) {
		localName = TclGetStringFromObj(*varNamePtr, &len);
		if ((len == nameBytes) && !strncmp(name, localName, len)) {
		    return i;
		}
	    }
	}
	return TCL_INDEX_NONE;
    }

    if (name != NULL) {
	Tcl_Size localCt = procPtr->numCompiledLocals;

	localPtr = procPtr->firstLocalPtr;
	for (i = 0;  i < localCt;  i++) {
	    if (!TclIsVarTemporary(localPtr)) {
		char *localName = localPtr->name;

		if ((nameBytes == localPtr->nameLength) &&
			(strncmp(name,localName,nameBytes) == 0)) {
		    return i;
		}
	    }
	    localPtr = localPtr->nextPtr;
	}
    }

    /*
     * Create a new variable if appropriate.
     */

    if (create || (name == NULL)) {
	localVar = procPtr->numCompiledLocals;
	localPtr = (CompiledLocal *)Tcl_Alloc(offsetof(CompiledLocal, name) + 1U + nameBytes);
	if (procPtr->firstLocalPtr == NULL) {
	    procPtr->firstLocalPtr = procPtr->lastLocalPtr = localPtr;
	} else {
	    procPtr->lastLocalPtr->nextPtr = localPtr;
	    procPtr->lastLocalPtr = localPtr;
	}
	localPtr->nextPtr = NULL;
	localPtr->nameLength = nameBytes;
	localPtr->frameIndex = localVar;
	localPtr->flags = 0;
	if (name == NULL) {
	    localPtr->flags |= VAR_TEMPORARY;
	}
	localPtr->defValuePtr = NULL;
	localPtr->resolveInfo = NULL;

	if (name != NULL) {
	    memcpy(localPtr->name, name, nameBytes);
	}
	localPtr->name[nameBytes] = '\0';
	procPtr->numCompiledLocals++;
    }
    return localVar;
}

/*
 *----------------------------------------------------------------------
 *
 * TclExpandCodeArray --
 *
 *	Uses malloc to allocate more storage for a CompileEnv's code array.
 *
 * Results:
 *	None.
 *
 * Side effects:
 *	The size of the bytecode array is doubled. If envPtr->mallocedCodeArray
 *	is non-zero the old array is freed. Byte codes are copied from the old
 *	array to the new one.
 *
 *----------------------------------------------------------------------
 */

void
TclExpandCodeArray(
    void *envArgPtr)		/* Points to the CompileEnv whose code array
				 * must be enlarged. */
{
    CompileEnv *envPtr = (CompileEnv *)envArgPtr;
				/* The CompileEnv containing the code array to
				 * be doubled in size. */

    /*
     * envPtr->codeNext is equal to envPtr->codeEnd. The currently defined
     * code bytes are stored between envPtr->codeStart and envPtr->codeNext-1
     * [inclusive].
     */

    size_t currBytes = envPtr->codeNext - envPtr->codeStart;
    size_t newBytes = 2 * (envPtr->codeEnd - envPtr->codeStart);

    if (envPtr->mallocedCodeArray) {
	envPtr->codeStart = (unsigned char *)Tcl_Realloc(envPtr->codeStart, newBytes);
    } else {
	/*
	 * envPtr->exceptArrayPtr isn't a Tcl_Alloc'd pointer, so
	 * perform the equivalent of Tcl_Realloc directly.
	 */

	unsigned char *newPtr = (unsigned char *)Tcl_Alloc(newBytes);

	memcpy(newPtr, envPtr->codeStart, currBytes);
	envPtr->codeStart = newPtr;
	envPtr->mallocedCodeArray = 1;
    }

    envPtr->codeNext = envPtr->codeStart + currBytes;
    envPtr->codeEnd = envPtr->codeStart + newBytes;
}

/*
 *----------------------------------------------------------------------
 *
 * EnterCmdStartData --
 *
 *	Registers the starting source and bytecode location of a command. This
 *	information is used at runtime to map between instruction pc and
 *	source locations.
 *
 * Results:
 *	None.
 *
 * Side effects:
 *	Inserts source and code location information into the compilation
 *	environment envPtr for the command at index cmdIndex. The compilation
 *	environment's CmdLocation array is grown if necessary.
 *
 *----------------------------------------------------------------------
 */

static void
EnterCmdStartData(
    CompileEnv *envPtr,		/* Points to the compilation environment
				 * structure in which to enter command
				 * location information. */
    Tcl_Size cmdIndex,		/* Index of the command whose start data is
				 * being set. */
    Tcl_Size srcOffset,		/* Offset of first char of the command. */
    Tcl_Size codeOffset)		/* Offset of first byte of command code. */
{
    CmdLocation *cmdLocPtr;

    if (cmdIndex < 0 || cmdIndex >= envPtr->numCommands) {
	Tcl_Panic("EnterCmdStartData: bad command index %" TCL_Z_MODIFIER "u", cmdIndex);
    }

    if (cmdIndex >= envPtr->cmdMapEnd) {
	/*
	 * Expand the command location array by allocating more storage from
	 * the heap. The currently allocated CmdLocation entries are stored
	 * from cmdMapPtr[0] up to cmdMapPtr[envPtr->cmdMapEnd] (inclusive).
	 */

	size_t currElems = envPtr->cmdMapEnd;
	size_t newElems = 2 * currElems;
	size_t currBytes = currElems * sizeof(CmdLocation);
	size_t newBytes = newElems * sizeof(CmdLocation);

	if (envPtr->mallocedCmdMap) {
	    envPtr->cmdMapPtr = (CmdLocation *)Tcl_Realloc(envPtr->cmdMapPtr, newBytes);
	} else {
	    /*
	     * envPtr->cmdMapPtr isn't a Tcl_Alloc'd pointer, so we must code a
	     * Tcl_Realloc equivalent for ourselves.
	     */

	    CmdLocation *newPtr = (CmdLocation *)Tcl_Alloc(newBytes);

	    memcpy(newPtr, envPtr->cmdMapPtr, currBytes);
	    envPtr->cmdMapPtr = newPtr;
	    envPtr->mallocedCmdMap = 1;
	}
	envPtr->cmdMapEnd = newElems;
    }

    if (cmdIndex > 0) {
	if (codeOffset < envPtr->cmdMapPtr[cmdIndex-1].codeOffset) {
	    Tcl_Panic("EnterCmdStartData: cmd map not sorted by code offset");
	}
    }

    cmdLocPtr = &envPtr->cmdMapPtr[cmdIndex];
    cmdLocPtr->codeOffset = codeOffset;
    cmdLocPtr->srcOffset = srcOffset;
    cmdLocPtr->numSrcBytes = TCL_INDEX_NONE;
    cmdLocPtr->numCodeBytes = TCL_INDEX_NONE;
}

/*
 *----------------------------------------------------------------------
 *
 * EnterCmdExtentData --
 *
 *	Registers the source and bytecode length for a command. This
 *	information is used at runtime to map between instruction pc and
 *	source locations.
 *
 * Results:
 *	None.
 *
 * Side effects:
 *	Inserts source and code length information into the compilation
 *	environment envPtr for the command at index cmdIndex. Starting source
 *	and bytecode information for the command must already have been
 *	registered.
 *
 *----------------------------------------------------------------------
 */

static void
EnterCmdExtentData(
    CompileEnv *envPtr,		/* Points to the compilation environment
				 * structure in which to enter command
				 * location information. */
    Tcl_Size cmdIndex,		/* Index of the command whose source and code
				 * length data is being set. */
    Tcl_Size numSrcBytes,		/* Number of command source chars. */
    Tcl_Size numCodeBytes)		/* Offset of last byte of command code. */
{
    CmdLocation *cmdLocPtr;

    if (cmdIndex < 0 || cmdIndex >= envPtr->numCommands) {
	Tcl_Panic("EnterCmdExtentData: bad command index %" TCL_Z_MODIFIER "u", cmdIndex);
    }

    if (cmdIndex > envPtr->cmdMapEnd) {
	Tcl_Panic("EnterCmdExtentData: missing start data for command %" TCL_Z_MODIFIER "u",
		cmdIndex);
    }

    cmdLocPtr = &envPtr->cmdMapPtr[cmdIndex];
    cmdLocPtr->numSrcBytes = numSrcBytes;
    cmdLocPtr->numCodeBytes = numCodeBytes;
}

/*
 *----------------------------------------------------------------------
 * TIP #280
 *
 * EnterCmdWordData --
 *
 *	Registers the lines for the words of a command. This information is
 *	used at runtime by 'info frame'.
 *
 * Results:
 *	None.
 *
 * Side effects:
 *	Inserts word location information into the compilation environment
 *	envPtr for the command at index cmdIndex. The compilation
 *	environment's ExtCmdLoc.ECL array is grown if necessary.
 *
 *----------------------------------------------------------------------
 */

static void
EnterCmdWordData(
    ExtCmdLoc *eclPtr,		/* Points to the map environment structure in
				 * which to enter command location
				 * information. */
    Tcl_Size srcOffset,		/* Offset of first char of the command. */
    Tcl_Token *tokenPtr,
    const char *cmd,
    Tcl_Size numWords,
    Tcl_Size line,
    Tcl_Size *clNext,
    Tcl_Size **wlines,
    CompileEnv *envPtr)
{
    ECL *ePtr;
    const char *last;
    Tcl_Size wordIdx, wordLine;
    Tcl_Size *wwlines, *wordNext;

    if (eclPtr->nuloc >= eclPtr->nloc) {
	/*
	 * Expand the ECL array by allocating more storage from the heap. The
	 * currently allocated ECL entries are stored from eclPtr->loc[0] up
	 * to eclPtr->loc[eclPtr->nuloc-1] (inclusive).
	 */

	size_t currElems = eclPtr->nloc;
	size_t newElems = (currElems ? 2*currElems : 1);
	size_t newBytes = newElems * sizeof(ECL);

	eclPtr->loc = (ECL *)Tcl_Realloc(eclPtr->loc, newBytes);
	eclPtr->nloc = newElems;
    }

    ePtr = &eclPtr->loc[eclPtr->nuloc];
    ePtr->srcOffset = srcOffset;
    ePtr->line = (Tcl_Size *)Tcl_Alloc(numWords * sizeof(Tcl_Size));
    ePtr->next = (Tcl_Size **)Tcl_Alloc(numWords * sizeof(Tcl_Size *));
    ePtr->nline = numWords;
    wwlines = (Tcl_Size *)Tcl_Alloc(numWords * sizeof(Tcl_Size));

    last = cmd;
    wordLine = line;
    wordNext = clNext;
    for (wordIdx=0 ; wordIdx<numWords;
	    wordIdx++, tokenPtr += tokenPtr->numComponents + 1) {
	TclAdvanceLines(&wordLine, last, tokenPtr->start);
	TclAdvanceContinuations(&wordLine, &wordNext,
		tokenPtr->start - envPtr->source);
	/* See Ticket 4b61afd660 */
	wwlines[wordIdx] =
		((wordIdx == 0) || TclWordKnownAtCompileTime(tokenPtr, NULL))
		? wordLine : -1;
	ePtr->line[wordIdx] = wordLine;
	ePtr->next[wordIdx] = wordNext;
	last = tokenPtr->start;
    }

    *wlines = wwlines;
    eclPtr->nuloc ++;
}

/*
 *----------------------------------------------------------------------
 *
 * TclCreateExceptRange --
 *
 *	Procedure that allocates and initializes a new ExceptionRange
 *	structure of the specified kind in a CompileEnv.
 *
 * Results:
 *	Returns the index for the newly created ExceptionRange.
 *
 * Side effects:
 *	If there is not enough room in the CompileEnv's ExceptionRange array,
 *	the array in expanded: a new array of double the size is allocated, if
 *	envPtr->mallocedExceptArray is non-zero the old array is freed, and
 *	ExceptionRange entries are copied from the old array to the new one.
 *
 *----------------------------------------------------------------------
 */

Tcl_Size
TclCreateExceptRange(
    ExceptionRangeType type,	/* The kind of ExceptionRange desired. */
    CompileEnv *envPtr)/* Points to CompileEnv for which to create a
				 * new ExceptionRange structure. */
{
    ExceptionRange *rangePtr;
    ExceptionAux *auxPtr;
    Tcl_Size index = envPtr->exceptArrayNext;

    if (index >= envPtr->exceptArrayEnd) {
	/*
	 * Expand the ExceptionRange array. The currently allocated entries
	 * are stored between elements 0 and (envPtr->exceptArrayNext - 1)
	 * [inclusive].
	 */

	size_t currBytes =
		envPtr->exceptArrayNext * sizeof(ExceptionRange);
	size_t currBytes2 = envPtr->exceptArrayNext * sizeof(ExceptionAux);
	size_t newElems = 2*envPtr->exceptArrayEnd;
	size_t newBytes = newElems * sizeof(ExceptionRange);
	size_t newBytes2 = newElems * sizeof(ExceptionAux);

	if (envPtr->mallocedExceptArray) {
	    envPtr->exceptArrayPtr =
		    (ExceptionRange *)Tcl_Realloc(envPtr->exceptArrayPtr, newBytes);
	    envPtr->exceptAuxArrayPtr =
		    (ExceptionAux *)Tcl_Realloc(envPtr->exceptAuxArrayPtr, newBytes2);
	} else {
	    /*
	     * envPtr->exceptArrayPtr isn't a Tcl_Alloc'd pointer, so we must
	     * code a Tcl_Realloc equivalent for ourselves.
	     */

	    ExceptionRange *newPtr = (ExceptionRange *)Tcl_Alloc(newBytes);
	    ExceptionAux *newPtr2 = (ExceptionAux *)Tcl_Alloc(newBytes2);

	    memcpy(newPtr, envPtr->exceptArrayPtr, currBytes);
	    memcpy(newPtr2, envPtr->exceptAuxArrayPtr, currBytes2);
	    envPtr->exceptArrayPtr = newPtr;
	    envPtr->exceptAuxArrayPtr = newPtr2;
	    envPtr->mallocedExceptArray = 1;
	}
	envPtr->exceptArrayEnd = newElems;
    }
    envPtr->exceptArrayNext++;

    rangePtr = &envPtr->exceptArrayPtr[index];
    rangePtr->type = type;
    rangePtr->nestingLevel = envPtr->exceptDepth;
    rangePtr->codeOffset = TCL_INDEX_NONE;
    rangePtr->numCodeBytes = TCL_INDEX_NONE;
    rangePtr->breakOffset = TCL_INDEX_NONE;
    rangePtr->continueOffset = TCL_INDEX_NONE;
    rangePtr->catchOffset = TCL_INDEX_NONE;
    auxPtr = &envPtr->exceptAuxArrayPtr[index];
    auxPtr->supportsContinue = 1;
    auxPtr->stackDepth = envPtr->currStackDepth;
    auxPtr->expandTarget = envPtr->expandCount;
    auxPtr->expandTargetDepth = TCL_INDEX_NONE;
    auxPtr->numBreakTargets = 0;
    auxPtr->breakTargets = NULL;
    auxPtr->allocBreakTargets = 0;
    auxPtr->numContinueTargets = 0;
    auxPtr->continueTargets = NULL;
    auxPtr->allocContinueTargets = 0;
    return index;
}

/*
 * ---------------------------------------------------------------------
 *
 * TclGetInnermostExceptionRange --
 *
 *	Returns the innermost exception range that covers the current code
 *	creation point, and optionally the stack depth that is expected at
 *	that point. Relies on the fact that the range has a numCodeBytes = -1
 *	when it is being populated and that inner ranges come after outer
 *	ranges.
 *
 * ---------------------------------------------------------------------
 */

ExceptionRange *
TclGetInnermostExceptionRange(
    CompileEnv *envPtr,
    int returnCode,
    ExceptionAux **auxPtrPtr)
{
    size_t i = envPtr->exceptArrayNext;
    ExceptionRange *rangePtr = envPtr->exceptArrayPtr + i;

    while (i > 0) {
	rangePtr--; i--;

	if (CurrentOffset(envPtr) >= (int)rangePtr->codeOffset &&
		(rangePtr->numCodeBytes == TCL_INDEX_NONE || CurrentOffset(envPtr) <
			(int)rangePtr->codeOffset+(int)rangePtr->numCodeBytes) &&
		(returnCode != TCL_CONTINUE ||
			envPtr->exceptAuxArrayPtr[i].supportsContinue)) {

	    if (auxPtrPtr) {
		*auxPtrPtr = envPtr->exceptAuxArrayPtr + i;
	    }
	    return rangePtr;
	}
    }
    return NULL;
}

/*
 * ---------------------------------------------------------------------
 *
 * TclAddLoopBreakFixup, TclAddLoopContinueFixup --
 *
 *	Adds a place that wants to break/continue to the loop exception range
 *	tracking that will be fixed up once the loop can be finalized. These
 *	functions generate an INST_JUMP4 that is fixed up during the
 *	loop finalization.
 *
 * ---------------------------------------------------------------------
 */

void
TclAddLoopBreakFixup(
    CompileEnv *envPtr,
    ExceptionAux *auxPtr)
{
    int range = auxPtr - envPtr->exceptAuxArrayPtr;

    if (envPtr->exceptArrayPtr[range].type != LOOP_EXCEPTION_RANGE) {
	Tcl_Panic("trying to add 'break' fixup to full exception range");
    }

    if (++auxPtr->numBreakTargets > auxPtr->allocBreakTargets) {
	auxPtr->allocBreakTargets *= 2;
	auxPtr->allocBreakTargets += 2;
	if (auxPtr->breakTargets) {
	    auxPtr->breakTargets = (size_t *)Tcl_Realloc(auxPtr->breakTargets,
		    sizeof(size_t) * auxPtr->allocBreakTargets);
	} else {
	    auxPtr->breakTargets =
		    (size_t *)Tcl_Alloc(sizeof(size_t) * auxPtr->allocBreakTargets);
	}
    }
    auxPtr->breakTargets[auxPtr->numBreakTargets - 1] = CurrentOffset(envPtr);
    TclEmitInstInt4(INST_JUMP4, 0, envPtr);
}

void
TclAddLoopContinueFixup(
    CompileEnv *envPtr,
    ExceptionAux *auxPtr)
{
    int range = auxPtr - envPtr->exceptAuxArrayPtr;

    if (envPtr->exceptArrayPtr[range].type != LOOP_EXCEPTION_RANGE) {
	Tcl_Panic("trying to add 'continue' fixup to full exception range");
    }

    if (++auxPtr->numContinueTargets > auxPtr->allocContinueTargets) {
	auxPtr->allocContinueTargets *= 2;
	auxPtr->allocContinueTargets += 2;
	if (auxPtr->continueTargets) {
	    auxPtr->continueTargets = (size_t *)Tcl_Realloc(auxPtr->continueTargets,
		    sizeof(size_t) * auxPtr->allocContinueTargets);
	} else {
	    auxPtr->continueTargets =
		    (size_t *)Tcl_Alloc(sizeof(size_t) * auxPtr->allocContinueTargets);
	}
    }
    auxPtr->continueTargets[auxPtr->numContinueTargets - 1] =
	    CurrentOffset(envPtr);
    TclEmitInstInt4(INST_JUMP4, 0, envPtr);
}

/*
 * ---------------------------------------------------------------------
 *
 * TclCleanupStackForBreakContinue --
 *
 *	Removes the extra elements from the auxiliary stack and the main stack.
 *	How this is done depends on whether there are any elements on
 *	the auxiliary stack to pop.
 *
 * ---------------------------------------------------------------------
 */

void
TclCleanupStackForBreakContinue(
    CompileEnv *envPtr,
    ExceptionAux *auxPtr)
{
    size_t savedStackDepth = envPtr->currStackDepth;
    int toPop = envPtr->expandCount - auxPtr->expandTarget;

    if (toPop > 0) {
	while (toPop --> 0) {
	    TclEmitOpcode(INST_EXPAND_DROP, envPtr);
	}
	TclAdjustStackDepth((int)(auxPtr->expandTargetDepth - envPtr->currStackDepth),
		envPtr);
	envPtr->currStackDepth = auxPtr->expandTargetDepth;
    }
    toPop = envPtr->currStackDepth - auxPtr->stackDepth;
    while (toPop --> 0) {
	TclEmitOpcode(INST_POP, envPtr);
    }
    envPtr->currStackDepth = savedStackDepth;
}

/*
 * ---------------------------------------------------------------------
 *
 * StartExpanding --
 *
 *	Pushes an INST_EXPAND_START and does some additional housekeeping so
 *	that the [break] and [continue] compilers can use an exception-free
 *	issue to discard it.
 *
 * ---------------------------------------------------------------------
 */

static void
StartExpanding(
    CompileEnv *envPtr)
{
    int i;

    TclEmitOpcode(INST_EXPAND_START, envPtr);

    /*
     * Update inner exception ranges with information about the environment
     * where this expansion started.
     */

    for (i=0 ; i<(int)envPtr->exceptArrayNext ; i++) {
	ExceptionRange *rangePtr = &envPtr->exceptArrayPtr[i];
	ExceptionAux *auxPtr = &envPtr->exceptAuxArrayPtr[i];

	/*
	 * Ignore loops unless they're still being built.
	 */

	if ((int)rangePtr->codeOffset > CurrentOffset(envPtr)) {
	    continue;
	}
	if (rangePtr->numCodeBytes != TCL_INDEX_NONE) {
	    continue;
	}

	/*
	 * Adequate condition: loops further out and exceptions further in
	 * don't actually need this information.
	 */

	if (auxPtr->expandTarget == envPtr->expandCount) {
	    auxPtr->expandTargetDepth = envPtr->currStackDepth;
	}
    }

    /*
     * One more expansion is now being processed on the auxiliary stack.
     */

    envPtr->expandCount++;
}

/*
 * ---------------------------------------------------------------------
 *
 * TclFinalizeLoopExceptionRange --
 *
 *	Finalizes a loop exception range, binding the registered [break] and
 *	[continue] implementations so that they jump to the correct place.
 *	This must be called only after *all* the exception range
 *	target offsets have been set.
 *
 * ---------------------------------------------------------------------
 */

void
TclFinalizeLoopExceptionRange(
    CompileEnv *envPtr,
    int range)
{
    ExceptionRange *rangePtr = &envPtr->exceptArrayPtr[range];
    ExceptionAux *auxPtr = &envPtr->exceptAuxArrayPtr[range];
    int i, offset;
    unsigned char *site;

    if (rangePtr->type != LOOP_EXCEPTION_RANGE) {
	Tcl_Panic("trying to finalize a loop exception range");
    }

    /*
     * Do the jump fixups. Note that these are always issued as INST_JUMP4 so
     * there is no need to fuss around with updating code offsets.
     */

    for (i=0 ; i<(int)auxPtr->numBreakTargets ; i++) {
	site = envPtr->codeStart + auxPtr->breakTargets[i];
	offset = rangePtr->breakOffset - auxPtr->breakTargets[i];
	TclUpdateInstInt4AtPc(INST_JUMP4, offset, site);
    }
    for (i=0 ; i<(int)auxPtr->numContinueTargets ; i++) {
	site = envPtr->codeStart + auxPtr->continueTargets[i];
	if (rangePtr->continueOffset == TCL_INDEX_NONE) {
	    int j;

	    /*
	     * WTF? Can't bind, so revert to an INST_CONTINUE. Not enough
	     * space to do anything else.
	     */

	    *site = INST_CONTINUE;
	    for (j=0 ; j<4 ; j++) {
		*++site = INST_NOP;
	    }
	} else {
	    offset = rangePtr->continueOffset - auxPtr->continueTargets[i];
	    TclUpdateInstInt4AtPc(INST_JUMP4, offset, site);
	}
    }

    /*
     * Drop the arrays we were holding the only reference to.
     */

    if (auxPtr->breakTargets) {
	Tcl_Free(auxPtr->breakTargets);
	auxPtr->breakTargets = NULL;
	auxPtr->numBreakTargets = 0;
    }
    if (auxPtr->continueTargets) {
	Tcl_Free(auxPtr->continueTargets);
	auxPtr->continueTargets = NULL;
	auxPtr->numContinueTargets = 0;
    }
}

/*
 *----------------------------------------------------------------------
 *
 * TclCreateAuxData --
 *
 *	Allocates and initializes a new AuxData structure in a
 *	CompileEnv's array of compilation auxiliary data records. These
 *	AuxData records hold information created during compilation by
 *	CompileProcs and used by instructions during execution.
 *
 * Results:
 *	The index of the newly-created AuxData structure in the array.
 *
 * Side effects:
 *	If there is not enough room in the CompileEnv's AuxData array, its size
 *	is doubled.
 *----------------------------------------------------------------------
 */

Tcl_Size
TclCreateAuxData(
    void *clientData,	/* The compilation auxiliary data to store in
				 * the new aux data record. */
    const AuxDataType *typePtr,	/* Pointer to the type to attach to this
				 * AuxData */
    CompileEnv *envPtr)/* Points to the CompileEnv for which a new
				 * aux data structure is to be allocated. */
{
    Tcl_Size index;		/* Index for the new AuxData structure. */
    AuxData *auxDataPtr;
				/* Points to the new AuxData structure */

    index = envPtr->auxDataArrayNext;
    if (index >= envPtr->auxDataArrayEnd) {
	/*
	 * Expand the AuxData array. The currently allocated entries are
	 * stored between elements 0 and (envPtr->auxDataArrayNext - 1)
	 * [inclusive].
	 */

	size_t currBytes = envPtr->auxDataArrayNext * sizeof(AuxData);
	size_t newElems = 2*envPtr->auxDataArrayEnd;
	size_t newBytes = newElems * sizeof(AuxData);

	if (envPtr->mallocedAuxDataArray) {
	    envPtr->auxDataArrayPtr =
		    (AuxData *)Tcl_Realloc(envPtr->auxDataArrayPtr, newBytes);
	} else {
	    /*
	     * envPtr->auxDataArrayPtr isn't a Tcl_Alloc'd pointer, so we must
	     * code a Tcl_Realloc equivalent for ourselves.
	     */

	    AuxData *newPtr = (AuxData *)Tcl_Alloc(newBytes);

	    memcpy(newPtr, envPtr->auxDataArrayPtr, currBytes);
	    envPtr->auxDataArrayPtr = newPtr;
	    envPtr->mallocedAuxDataArray = 1;
	}
	envPtr->auxDataArrayEnd = newElems;
    }
    envPtr->auxDataArrayNext++;

    auxDataPtr = &envPtr->auxDataArrayPtr[index];
    auxDataPtr->clientData = clientData;
    auxDataPtr->type = typePtr;
    return index;
}

/*
 *----------------------------------------------------------------------
 *
 * TclInitJumpFixupArray --
 *
 *	Initializes a JumpFixupArray structure to hold some number of jump
 *	fixup entries.
 *
 * Results:
 *	None.
 *
 * Side effects:
 *	The JumpFixupArray structure is initialized.
 *
 *----------------------------------------------------------------------
 */

void
TclInitJumpFixupArray(
    JumpFixupArray *fixupArrayPtr)
				/* Points to the JumpFixupArray structure to
				 * initialize. */
{
    fixupArrayPtr->fixup = fixupArrayPtr->staticFixupSpace;
    fixupArrayPtr->next = 0;
    fixupArrayPtr->end = JUMPFIXUP_INIT_ENTRIES - 1;
    fixupArrayPtr->mallocedArray = 0;
}

/*
 *----------------------------------------------------------------------
 *
 * TclExpandJumpFixupArray --
 *
 *	Uses malloc to allocate more storage for a jump fixup array.
 *
 * Results:
 *	None.
 *
 * Side effects:
 *	The jump fixup array in *fixupArrayPtr is reallocated to a new array
 *	of double the size, and if fixupArrayPtr->mallocedArray is non-zero
 *	the old array is freed. Jump fixup structures are copied from the old
 *	array to the new one.
 *
 *----------------------------------------------------------------------
 */

void
TclExpandJumpFixupArray(
    JumpFixupArray *fixupArrayPtr)
				/* Points to the JumpFixupArray structure to
				 * enlarge. */
{
    /*
     * The currently allocated jump fixup entries are stored from fixup[0] up
     * to fixup[fixupArrayPtr->fixupNext] (*not* inclusive). We assume
     * fixupArrayPtr->fixupNext is equal to fixupArrayPtr->fixupEnd.
     */

    size_t currBytes = fixupArrayPtr->next * sizeof(JumpFixup);
    size_t newElems = 2*(fixupArrayPtr->end + 1);
    size_t newBytes = newElems * sizeof(JumpFixup);

    if (fixupArrayPtr->mallocedArray) {
	fixupArrayPtr->fixup = (JumpFixup *)Tcl_Realloc(fixupArrayPtr->fixup, newBytes);
    } else {
	/*
	 * fixupArrayPtr->fixup isn't a Tcl_Alloc'd pointer, so we must code a
	 * Tcl_Realloc equivalent for ourselves.
	 */

	JumpFixup *newPtr = (JumpFixup *)Tcl_Alloc(newBytes);

	memcpy(newPtr, fixupArrayPtr->fixup, currBytes);
	fixupArrayPtr->fixup = newPtr;
	fixupArrayPtr->mallocedArray = 1;
    }
    fixupArrayPtr->end = newElems;
}

/*
 *----------------------------------------------------------------------
 *
 * TclFreeJumpFixupArray --
 *
 *	Free any storage allocated in a jump fixup array structure.
 *
 * Results:
 *	None.
 *
 * Side effects:
 *	Allocated storage in the JumpFixupArray structure is freed.
 *
 *----------------------------------------------------------------------
 */

void
TclFreeJumpFixupArray(
    JumpFixupArray *fixupArrayPtr)
				/* Points to the JumpFixupArray structure to
				 * free. */
{
    if (fixupArrayPtr->mallocedArray) {
	Tcl_Free(fixupArrayPtr->fixup);
    }
}

/*
 *----------------------------------------------------------------------
 *
 * TclEmitForwardJump --
 *
 *	Emits a two-byte forward jump of kind "jumpType".  Also initializes a
 *	JumpFixup record with information about the jump.  Since may later be
 *	necessary to increase the size of the jump instruction to five bytes if
 *	the jump target is more than, say, 127 bytes away.
 *
 *
 * Results:
 *	None.
 *
 * Side effects:
 *	The JumpFixup record pointed to by "jumpFixupPtr" is initialized with
 *	information needed later if the jump is to be grown. Also, a two byte
 *	jump of the designated type is emitted at the current point in the
 *	bytecode stream.
 *
 *----------------------------------------------------------------------
 */

void
TclEmitForwardJump(
    CompileEnv *envPtr,		/* Points to the CompileEnv structure that
				 * holds the resulting instruction. */
    TclJumpType jumpType,	/* Indicates the kind of jump: if true or
				 * false or unconditional. */
    JumpFixup *jumpFixupPtr)	/* Points to the JumpFixup structure to
				 * initialize with information about this
				 * forward jump. */
{
    /*
     * Initialize the JumpFixup structure:
     *    - codeOffset is offset of first byte of jump below
     *    - cmdIndex is index of the command after the current one
     *    - exceptIndex is the index of the first ExceptionRange after the
     *	    current one.
     */

    jumpFixupPtr->jumpType = jumpType;
    jumpFixupPtr->codeOffset = envPtr->codeNext - envPtr->codeStart;
    jumpFixupPtr->cmdIndex = envPtr->numCommands;
    jumpFixupPtr->exceptIndex = envPtr->exceptArrayNext;

    switch (jumpType) {
    case TCL_UNCONDITIONAL_JUMP:
	TclEmitInstInt1(INST_JUMP1, 0, envPtr);
	break;
    case TCL_TRUE_JUMP:
	TclEmitInstInt1(INST_JUMP_TRUE1, 0, envPtr);
	break;
    default:
	TclEmitInstInt1(INST_JUMP_FALSE1, 0, envPtr);
	break;
    }
}

/*
 *----------------------------------------------------------------------
 *
 * TclFixupForwardJump --
 *
 *	Modifies a previously-emitted forward jump to jump a specified number
 *	of bytes, "jumpDist". If necessary, the size of the jump instruction is
 *	increased from two to five bytes.  This is done if the jump distance is
 *	greater than "distThreshold" (normally 127 bytes). The jump is
 *	described by a JumpFixup record previously initialized by
 *	TclEmitForwardJump.
 *
 * Results:
 *	1 if the jump was grown and subsequent instructions had to be moved, or
 *	0 otherwsie. This allows callers to update any additional code offsets
 *	they may hold.
 *
 * Side effects:
 *	The jump may be grown and subsequent instructions moved. If this
 *	happens, the code offsets for any commands and any ExceptionRange
 *	records between the jump and the current code address will be updated
 *	to reflect the moved code. Also, the bytecode instruction array in the
 *	CompileEnv structure may be grown and reallocated.
 *
 *----------------------------------------------------------------------
 */

int
TclFixupForwardJump(
    CompileEnv *envPtr,		/* Points to the CompileEnv structure that
				 * holds the resulting instruction. */
    JumpFixup *jumpFixupPtr,	/* Points to the JumpFixup structure that
				 * describes the forward jump. */
    int jumpDist,		/* Jump distance to set in jump instr. */
    int distThreshold)		/* Maximum distance before the two byte jump
				 * is grown to five bytes. */
{
    unsigned char *jumpPc, *p;
    int firstCmd, lastCmd, firstRange, lastRange, k;
    size_t numBytes;

    if (jumpDist <= distThreshold) {
	jumpPc = envPtr->codeStart + jumpFixupPtr->codeOffset;
	switch (jumpFixupPtr->jumpType) {
	case TCL_UNCONDITIONAL_JUMP:
	    TclUpdateInstInt1AtPc(INST_JUMP1, jumpDist, jumpPc);
	    break;
	case TCL_TRUE_JUMP:
	    TclUpdateInstInt1AtPc(INST_JUMP_TRUE1, jumpDist, jumpPc);
	    break;
	default:
	    TclUpdateInstInt1AtPc(INST_JUMP_FALSE1, jumpDist, jumpPc);
	    break;
	}
	return 0;
    }

    /*
     * Increase the size of the jump instruction, and then move subsequent
     * instructions down.  Expanding the space for generated instructions means
     * that code addresses might change.  Be careful about updating any of
     * these addresses held in variables.
     */

    if ((envPtr->codeNext + 3) > envPtr->codeEnd) {
	TclExpandCodeArray(envPtr);
    }
    jumpPc = envPtr->codeStart + jumpFixupPtr->codeOffset;
    numBytes = envPtr->codeNext-jumpPc-2;
    p = jumpPc+2;
    memmove(p+3, p, numBytes);

    envPtr->codeNext += 3;
    jumpDist += 3;
    switch (jumpFixupPtr->jumpType) {
    case TCL_UNCONDITIONAL_JUMP:
	TclUpdateInstInt4AtPc(INST_JUMP4, jumpDist, jumpPc);
	break;
    case TCL_TRUE_JUMP:
	TclUpdateInstInt4AtPc(INST_JUMP_TRUE4, jumpDist, jumpPc);
	break;
    default:
	TclUpdateInstInt4AtPc(INST_JUMP_FALSE4, jumpDist, jumpPc);
	break;
    }

    /*
     * Adjust the code offsets for any commands and any ExceptionRange records
     * between the jump and the current code address.
     */

    firstCmd = jumpFixupPtr->cmdIndex;
    lastCmd = envPtr->numCommands - 1;
    if (firstCmd < lastCmd) {
	for (k = firstCmd;  k <= lastCmd;  k++) {
	    envPtr->cmdMapPtr[k].codeOffset += 3;
	}
    }

    firstRange = jumpFixupPtr->exceptIndex;
    lastRange = envPtr->exceptArrayNext - 1;
    for (k = firstRange;  k <= lastRange;  k++) {
	ExceptionRange *rangePtr = &envPtr->exceptArrayPtr[k];

	rangePtr->codeOffset += 3;
	switch (rangePtr->type) {
	case LOOP_EXCEPTION_RANGE:
	    rangePtr->breakOffset += 3;
	    if (rangePtr->continueOffset != TCL_INDEX_NONE) {
		rangePtr->continueOffset += 3;
	    }
	    break;
	case CATCH_EXCEPTION_RANGE:
	    rangePtr->catchOffset += 3;
	    break;
	default:
	    Tcl_Panic("TclFixupForwardJump: bad ExceptionRange type %d",
		    rangePtr->type);
	}
    }

    for (k = 0 ; k < (int)envPtr->exceptArrayNext ; k++) {
	ExceptionAux *auxPtr = &envPtr->exceptAuxArrayPtr[k];
	int i;

	for (i=0 ; i<(int)auxPtr->numBreakTargets ; i++) {
	    if (jumpFixupPtr->codeOffset < auxPtr->breakTargets[i]) {
		auxPtr->breakTargets[i] += 3;
	    }
	}
	for (i=0 ; i<(int)auxPtr->numContinueTargets ; i++) {
	    if (jumpFixupPtr->codeOffset < auxPtr->continueTargets[i]) {
		auxPtr->continueTargets[i] += 3;
	    }
	}
    }

    return 1;			/* the jump was grown */
}

/*
 *----------------------------------------------------------------------
 *
 * TclEmitInvoke --
 *
 *	Emits one of the invoke-related instructions, wrapping it if necessary
 *	in code that ensures that any break or continue operation passing
 *	through it gets the stack unwinding correct, converting it into an
 *	internal jump if in an appropriate context.
 *
 * Results:
 *	None
 *
 * Side effects:
 *	Issues the jump with all correct stack management. May create another
 *	loop exception range.  Pointers to ExceptionRange and ExceptionAux
 *	structures should not be held across this call.
 *
 *----------------------------------------------------------------------
 */

void
TclEmitInvoke(
    CompileEnv *envPtr,
    int opcode,
    ...)
{
    va_list argList;
    ExceptionRange *rangePtr;
    ExceptionAux *auxBreakPtr, *auxContinuePtr;
    int arg1, arg2, wordCount = 0, expandCount = 0;
    int loopRange = 0, breakRange = 0, continueRange = 0;
    int cleanup, depth = TclGetStackDepth(envPtr);

    /*
     * Parse the arguments.
     */

    va_start(argList, opcode);
    switch (opcode) {
    case INST_INVOKE_STK1:
	wordCount = arg1 = cleanup = va_arg(argList, int);
	arg2 = 0;
	break;
    case INST_INVOKE_STK4:
	wordCount = arg1 = cleanup = va_arg(argList, int);
	arg2 = 0;
	break;
    case INST_INVOKE_REPLACE:
	arg1 = va_arg(argList, int);
	arg2 = va_arg(argList, int);
	wordCount = arg1 + arg2 - 1;
	cleanup = arg1 + 1;
	break;
    default:
	Tcl_Panic("unexpected opcode");
    case INST_EVAL_STK:
	wordCount = cleanup = 1;
	arg1 = arg2 = 0;
	break;
    case INST_RETURN_STK:
	wordCount = cleanup = 2;
	arg1 = arg2 = 0;
	break;
    case INST_INVOKE_EXPANDED:
	wordCount = arg1 = cleanup = va_arg(argList, int);
	arg2 = 0;
	expandCount = 1;
	break;
    }
    va_end(argList);

    /*
     * If the exceptions is for break or continue handle it with special
     * handling exception range so the stack may be correctly unwound.
     *
     * These must be done separately since they can be different, especially
     * for calls from inside a [for] increment clause.
     */

    rangePtr = TclGetInnermostExceptionRange(envPtr, TCL_CONTINUE,
	    &auxContinuePtr);
    if (rangePtr == NULL || rangePtr->type != LOOP_EXCEPTION_RANGE) {
	auxContinuePtr = NULL;
    } else if (auxContinuePtr->stackDepth == envPtr->currStackDepth-wordCount
	    && (auxContinuePtr->expandTarget+expandCount == envPtr->expandCount)) {
	auxContinuePtr = NULL;
    } else {
	continueRange = auxContinuePtr - envPtr->exceptAuxArrayPtr;
    }

    rangePtr = TclGetInnermostExceptionRange(envPtr, TCL_BREAK, &auxBreakPtr);
    if (rangePtr == NULL || rangePtr->type != LOOP_EXCEPTION_RANGE) {
	auxBreakPtr = NULL;
    } else if (auxContinuePtr == NULL
	    && auxBreakPtr->stackDepth+wordCount == envPtr->currStackDepth
	    && auxBreakPtr->expandTarget+expandCount == envPtr->expandCount) {
	auxBreakPtr = NULL;
    } else {
	breakRange = auxBreakPtr - envPtr->exceptAuxArrayPtr;
    }

    if (auxBreakPtr != NULL || auxContinuePtr != NULL) {
	loopRange = TclCreateExceptRange(LOOP_EXCEPTION_RANGE, envPtr);
	ExceptionRangeStarts(envPtr, loopRange);
    }

    /*
     * Issue the invoke itself.
     */

    switch (opcode) {
    case INST_INVOKE_STK1:
	TclEmitInstInt1(INST_INVOKE_STK1, arg1, envPtr);
	break;
    case INST_INVOKE_STK4:
	TclEmitInstInt4(INST_INVOKE_STK4, arg1, envPtr);
	break;
    case INST_INVOKE_EXPANDED:
	TclEmitOpcode(INST_INVOKE_EXPANDED, envPtr);
	envPtr->expandCount--;
	TclAdjustStackDepth(1 - arg1, envPtr);
	break;
    case INST_EVAL_STK:
	TclEmitOpcode(INST_EVAL_STK, envPtr);
	break;
    case INST_RETURN_STK:
	TclEmitOpcode(INST_RETURN_STK, envPtr);
	break;
    case INST_INVOKE_REPLACE:
	TclEmitInstInt4(INST_INVOKE_REPLACE, arg1, envPtr);
	TclEmitInt1(arg2, envPtr);
	TclAdjustStackDepth(-1, envPtr); /* Correction to stack depth calcs */
	break;
    }

    /*
     * If we're generating a special wrapper exception range, we need to
     * finish that up now.
     */

    if (auxBreakPtr != NULL || auxContinuePtr != NULL) {
	size_t savedStackDepth = envPtr->currStackDepth;
	size_t savedExpandCount = envPtr->expandCount;
	JumpFixup nonTrapFixup;

	if (auxBreakPtr != NULL) {
	    auxBreakPtr = envPtr->exceptAuxArrayPtr + breakRange;
	}
	if (auxContinuePtr != NULL) {
	    auxContinuePtr = envPtr->exceptAuxArrayPtr + continueRange;
	}

	ExceptionRangeEnds(envPtr, loopRange);
	TclEmitForwardJump(envPtr, TCL_UNCONDITIONAL_JUMP, &nonTrapFixup);

	/*
	 * Careful! When generating these stack unwinding sequences, the depth
	 * of stack in the cases where they are taken is not the same as if
	 * the exception is not taken.
	 */

	if (auxBreakPtr != NULL) {
	    TclAdjustStackDepth(-1, envPtr);

	    ExceptionRangeTarget(envPtr, loopRange, breakOffset);
	    TclCleanupStackForBreakContinue(envPtr, auxBreakPtr);
	    TclAddLoopBreakFixup(envPtr, auxBreakPtr);
	    TclAdjustStackDepth(1, envPtr);

	    envPtr->currStackDepth = savedStackDepth;
	    envPtr->expandCount = savedExpandCount;
	}

	if (auxContinuePtr != NULL) {
	    TclAdjustStackDepth(-1, envPtr);

	    ExceptionRangeTarget(envPtr, loopRange, continueOffset);
	    TclCleanupStackForBreakContinue(envPtr, auxContinuePtr);
	    TclAddLoopContinueFixup(envPtr, auxContinuePtr);
	    TclAdjustStackDepth(1, envPtr);

	    envPtr->currStackDepth = savedStackDepth;
	    envPtr->expandCount = savedExpandCount;
	}

	TclFinalizeLoopExceptionRange(envPtr, loopRange);
	TclFixupForwardJumpToHere(envPtr, &nonTrapFixup, 127);
    }
    TclCheckStackDepth(depth+1-cleanup, envPtr);
}

/*
 *----------------------------------------------------------------------
 *
 * TclGetInstructionTable --
 *
 *	Returns a pointer to the table describing Tcl bytecode instructions.
 *	This procedure is defined so that clients can access the pointer from
 *	outside the TCL DLLs.
 *
 * Results:
 *	Returns a pointer to the global instruction table, same as the
 *	expression (&tclInstructionTable[0]).
 *
 * Side effects:
 *	None.
 *
 *----------------------------------------------------------------------
 */

const void * /* == InstructionDesc* == */
TclGetInstructionTable(void)
{
    return &tclInstructionTable[0];
}

/*
 *----------------------------------------------------------------------
 *
 * GetCmdLocEncodingSize --
 *
 *	Computes the total number of bytes needed to encode the command
 *	location information for some compiled code.
 *
 * Results:
 *	The byte count needed to encode the compiled location information.
 *
 * Side effects:
 *	None.
 *
 *----------------------------------------------------------------------
 */

static int
GetCmdLocEncodingSize(
    CompileEnv *envPtr)		/* Points to compilation environment structure
				 * containing the CmdLocation structure to
				 * encode. */
{
    CmdLocation *mapPtr = envPtr->cmdMapPtr;
    int numCmds = envPtr->numCommands;
    int codeDelta, codeLen, srcDelta, srcLen;
    int codeDeltaNext, codeLengthNext, srcDeltaNext, srcLengthNext;
				/* The offsets in their respective byte
				 * sequences where the next encoded offset or
				 * length should go. */
    int prevCodeOffset, prevSrcOffset, i;

    codeDeltaNext = codeLengthNext = srcDeltaNext = srcLengthNext = 0;
    prevCodeOffset = prevSrcOffset = 0;
    for (i = 0;  i < numCmds;  i++) {
	codeDelta = mapPtr[i].codeOffset - prevCodeOffset;
	if (codeDelta < 0) {
	    Tcl_Panic("GetCmdLocEncodingSize: bad code offset");
	} else if (codeDelta <= 127) {
	    codeDeltaNext++;
	} else {
	    codeDeltaNext += 5;	/* 1 byte for 0xFF, 4 for positive delta */
	}
	prevCodeOffset = mapPtr[i].codeOffset;

	codeLen = mapPtr[i].numCodeBytes;
	if (codeLen < 0) {
	    Tcl_Panic("GetCmdLocEncodingSize: bad code length");
	} else if (codeLen <= 127) {
	    codeLengthNext++;
	} else {
	    codeLengthNext += 5;/* 1 byte for 0xFF, 4 for length */
	}

	srcDelta = mapPtr[i].srcOffset - prevSrcOffset;
	if ((-127 <= srcDelta) && (srcDelta <= 127) && (srcDelta != -1)) {
	    srcDeltaNext++;
	} else {
	    srcDeltaNext += 5;	/* 1 byte for 0xFF, 4 for delta */
	}
	prevSrcOffset = mapPtr[i].srcOffset;

	srcLen = mapPtr[i].numSrcBytes;
	if (srcLen < 0) {
	    Tcl_Panic("GetCmdLocEncodingSize: bad source length");
	} else if (srcLen <= 127) {
	    srcLengthNext++;
	} else {
	    srcLengthNext += 5;	/* 1 byte for 0xFF, 4 for length */
	}
    }

    return (codeDeltaNext + codeLengthNext + srcDeltaNext + srcLengthNext);
}

/*
 *----------------------------------------------------------------------
 *
 * EncodeCmdLocMap --
 *
 *	Encodes the command location information for some compiled code into a
 *	ByteCode structure. The encoded command location map is stored as
 *	three-adjacent-byte sequences.
 *
 * Results:
 *	A pointer to the first byte after the encoded command location
 *	information.
 *
 * Side effects:
 *	Stores encoded information into the block of memory headed by
 *	codePtr. Also records pointers to the start of the four byte sequences
 *	in fields in codePtr's ByteCode header structure.
 *
 *----------------------------------------------------------------------
 */

static unsigned char *
EncodeCmdLocMap(
    CompileEnv *envPtr,		/* Points to compilation environment structure
				 * containing the CmdLocation structure to
				 * encode. */
    ByteCode *codePtr,		/* ByteCode in which to encode envPtr's
				 * command location information. */
    unsigned char *startPtr)	/* Points to the first byte in codePtr's
				 * memory block where the location information
				 * is to be stored. */
{
    CmdLocation *mapPtr = envPtr->cmdMapPtr;
    Tcl_Size i, codeDelta, codeLen, srcLen, prevOffset;
    Tcl_Size numCmds = envPtr->numCommands;
    unsigned char *p = startPtr;
    int srcDelta;

    /*
     * Encode the code offset for each command as a sequence of deltas.
     */

    codePtr->codeDeltaStart = p;
    prevOffset = 0;
    for (i = 0;  i < numCmds;  i++) {
	codeDelta = mapPtr[i].codeOffset - prevOffset;
	if (codeDelta < 0) {
	    Tcl_Panic("EncodeCmdLocMap: bad code offset");
	} else if (codeDelta <= 127) {
	    TclStoreInt1AtPtr(codeDelta, p);
	    p++;
	} else {
	    TclStoreInt1AtPtr(0xFF, p);
	    p++;
	    TclStoreInt4AtPtr(codeDelta, p);
	    p += 4;
	}
	prevOffset = mapPtr[i].codeOffset;
    }

    /*
     * Encode the code length for each command.
     */

    codePtr->codeLengthStart = p;
    for (i = 0;  i < numCmds;  i++) {
	codeLen = mapPtr[i].numCodeBytes;
	if (codeLen < 0) {
	    Tcl_Panic("EncodeCmdLocMap: bad code length");
	} else if (codeLen <= 127) {
	    TclStoreInt1AtPtr(codeLen, p);
	    p++;
	} else {
	    TclStoreInt1AtPtr(0xFF, p);
	    p++;
	    TclStoreInt4AtPtr(codeLen, p);
	    p += 4;
	}
    }

    /*
     * Encode the source offset for each command as a sequence of deltas.
     */

    codePtr->srcDeltaStart = p;
    prevOffset = 0;
    for (i = 0;  i < numCmds;  i++) {
	srcDelta = mapPtr[i].srcOffset - prevOffset;
	if ((-127 <= srcDelta) && (srcDelta <= 127) && (srcDelta != -1)) {
	    TclStoreInt1AtPtr(srcDelta, p);
	    p++;
	} else {
	    TclStoreInt1AtPtr(0xFF, p);
	    p++;
	    TclStoreInt4AtPtr(srcDelta, p);
	    p += 4;
	}
	prevOffset = mapPtr[i].srcOffset;
    }

    /*
     * Encode the source length for each command.
     */

    codePtr->srcLengthStart = p;
    for (i = 0;  i < numCmds;  i++) {
	srcLen = mapPtr[i].numSrcBytes;
	if (srcLen < 0) {
	    Tcl_Panic("EncodeCmdLocMap: bad source length");
	} else if (srcLen <= 127) {
	    TclStoreInt1AtPtr(srcLen, p);
	    p++;
	} else {
	    TclStoreInt1AtPtr(0xFF, p);
	    p++;
	    TclStoreInt4AtPtr(srcLen, p);
	    p += 4;
	}
    }

    return p;
}

#ifdef TCL_COMPILE_STATS
/*
 *----------------------------------------------------------------------
 *
 * RecordByteCodeStats --
 *
 *	Accumulates compilation-related statistics for each newly-compiled
 *	ByteCode. Called by the TclInitByteCodeObj when Tcl is compiled with
 *	the -DTCL_COMPILE_STATS flag
 *
 * Results:
 *	None.
 *
 * Side effects:
 *	Accumulates aggregate code-related statistics in the interpreter's
 *	ByteCodeStats structure. Records statistics specific to a ByteCode in
 *	its ByteCode structure.
 *
 *----------------------------------------------------------------------
 */

void
RecordByteCodeStats(
    ByteCode *codePtr)		/* Points to ByteCode structure with info
				 * to add to accumulated statistics. */
{
    Interp *iPtr = (Interp *) *codePtr->interpHandle;
    ByteCodeStats *statsPtr;

    if (iPtr == NULL) {
	/* Avoid segfaulting in case we're called in a deleted interp */
	return;
    }
    statsPtr = &(iPtr->stats);

    statsPtr->numCompilations++;
    statsPtr->totalSrcBytes += (double)codePtr->numSrcBytes;
    statsPtr->totalByteCodeBytes += (double) codePtr->structureSize;
    statsPtr->currentSrcBytes += (double) (int)codePtr->numSrcBytes;
    statsPtr->currentByteCodeBytes += (double) codePtr->structureSize;

    statsPtr->srcCount[TclLog2((int)codePtr->numSrcBytes)]++;
    statsPtr->byteCodeCount[TclLog2((int) codePtr->structureSize)]++;

    statsPtr->currentInstBytes += (double) codePtr->numCodeBytes;
    statsPtr->currentLitBytes += (double)
	    codePtr->numLitObjects * sizeof(Tcl_Obj *);
    statsPtr->currentExceptBytes += (double)
	    codePtr->numExceptRanges * sizeof(ExceptionRange);
    statsPtr->currentAuxBytes += (double)
	    codePtr->numAuxDataItems * sizeof(AuxData);
    statsPtr->currentCmdMapBytes += (double) codePtr->numCmdLocBytes;
}
#endif /* TCL_COMPILE_STATS */

/*
 * Local Variables:
 * mode: c
 * c-basic-offset: 4
 * fill-column: 78
 * tab-width: 8
 * End:
 */<|MERGE_RESOLUTION|>--- conflicted
+++ resolved
@@ -2437,11 +2437,7 @@
     Tcl_Interp *interp,		/* Used for error and status reporting. */
     Tcl_Token *tokenPtr,	/* Pointer to first in an array of tokens to
 				 * compile. */
-<<<<<<< HEAD
-    size_t count1,		/* Number of tokens to consider at tokenPtr.
-=======
     Tcl_Size count,		/* Number of tokens to consider at tokenPtr.
->>>>>>> 69c0f5ab
 				 * Must be at least 1. */
     CompileEnv *envPtr)		/* Holds the resulting instructions. */
 {
@@ -2449,18 +2445,13 @@
 				 * TCL_TOKEN_TEXT, TCL_TOKEN_BS tokens. */
     char buffer[4] = "";
     Tcl_Size i, numObjsToConcat, adjust;
-<<<<<<< HEAD
-    size_t length;
-=======
     int length;
->>>>>>> 69c0f5ab
     unsigned char *entryCodeNext = envPtr->codeNext;
 #define NUM_STATIC_POS 20
     int isLiteral;
     Tcl_Size maxNumCL, numCL;
     Tcl_Size *clPosition = NULL;
     int depth = TclGetStackDepth(envPtr);
-    int count = count1;
 
     /*
      * If this is actually a literal, handle continuation lines by
@@ -2665,15 +2656,10 @@
     Tcl_Interp *interp,		/* Used for error and status reporting. */
     Tcl_Token *tokenPtr,	/* Pointer to first in an array of tokens for
 				 * a command word to compile inline. */
-<<<<<<< HEAD
-    size_t count1,			/* Number of tokens to consider at tokenPtr.
-=======
     Tcl_Size count,		/* Number of tokens to consider at tokenPtr.
->>>>>>> 69c0f5ab
 				 * Must be at least 1. */
     CompileEnv *envPtr)		/* Holds the resulting instructions. */
 {
-    int count = count1;
 
     if ((count == 1) && (tokenPtr->type == TCL_TOKEN_TEXT)) {
 	/*
