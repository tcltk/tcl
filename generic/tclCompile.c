/*
 * tclCompile.c --
 *
 *	This file contains procedures that compile Tcl commands or parts of
 *	commands (like quoted strings or nested sub-commands) into a sequence
 *	of instructions ("bytecodes").
 *
 * Copyright © 1996-1998 Sun Microsystems, Inc.
 * Copyright © 2001 Kevin B. Kenny. All rights reserved.
 *
 * See the file "license.terms" for information on usage and redistribution of
 * this file, and for a DISCLAIMER OF ALL WARRANTIES.
 */

#include "tclInt.h"
#include "tclCompile.h"
#include <assert.h>
#include "tclBrodnik.h"

/*
 * Structure used to map between instruction pc and source locations. It
 * defines for each compiled Tcl command its code's starting offset and its
 * source's starting offset and length. Note that the code offset increases
 * monotonically: that is, the table is sorted in code offset order. The
 * source offset is not monotonic.
 */

typedef struct CmdLocation {
    size_t codeOffset;		/* Offset of first byte of command code. */
    size_t numCodeBytes;		/* Number of bytes for command's code. */
    size_t srcOffset;		/* Offset of first char of the command. */
    size_t numSrcBytes;		/* Number of command source chars. */
} CmdLocation;
TclBrodnikArray(CmdLocation);
TclBrodnikArrayDefine(AuxData,MODULE_SCOPE);

/*
 * Variable that controls whether compilation tracing is enabled and, if so,
 * what level of tracing is desired:
 *    0: no compilation tracing
 *    1: summarize compilation of top level cmds and proc bodies
 *    2: display all instructions of each ByteCode compiled
 * This variable is linked to the Tcl variable "tcl_traceCompile".
 */

#ifdef TCL_COMPILE_DEBUG
int tclTraceCompile = 0;
static int traceInitialized = 0;
#endif

/*
 * A table describing the Tcl bytecode instructions. Entries in this table
 * must correspond to the instruction opcode definitions in tclCompile.h. The
 * names "op1" and "op4" refer to an instruction's one or four byte first
 * operand. Similarly, "stktop" and "stknext" refer to the topmost and next to
 * topmost stack elements.
 *
 * Note that the load, store, and incr instructions do not distinguish local
 * from global variables; the bytecode interpreter at runtime uses the
 * existence of a procedure call frame to distinguish these.
 */

InstructionDesc const tclInstructionTable[] = {
    /* Name	      Bytes stackEffect #Opnds  Operand types */
    {"done",		  1,   -1,         0,	{OPERAND_NONE}},
	/* Finish ByteCode execution and return stktop (top stack item) */
    {"push1",		  2,   +1,         1,	{OPERAND_LIT1}},
	/* Push object at ByteCode objArray[op1] */
    {"push4",		  5,   +1,         1,	{OPERAND_LIT4}},
	/* Push object at ByteCode objArray[op4] */
    {"pop",		  1,   -1,         0,	{OPERAND_NONE}},
	/* Pop the topmost stack object */
    {"dup",		  1,   +1,         0,	{OPERAND_NONE}},
	/* Duplicate the topmost stack object and push the result */
    {"strcat",		  2,   INT_MIN,    1,	{OPERAND_UINT1}},
	/* Concatenate the top op1 items and push result */
    {"invokeStk1",	  2,   INT_MIN,    1,	{OPERAND_UINT1}},
	/* Invoke command named objv[0]; <objc,objv> = <op1,top op1> */
    {"invokeStk4",	  5,   INT_MIN,    1,	{OPERAND_UINT4}},
	/* Invoke command named objv[0]; <objc,objv> = <op4,top op4> */
    {"evalStk",		  1,   0,          0,	{OPERAND_NONE}},
	/* Evaluate command in stktop using Tcl_EvalObj. */
    {"exprStk",		  1,   0,          0,	{OPERAND_NONE}},
	/* Execute expression in stktop using Tcl_ExprStringObj. */

    {"loadScalar1",	  2,   1,          1,	{OPERAND_LVT1}},
	/* Load scalar variable at index op1 <= 255 in call frame */
    {"loadScalar4",	  5,   1,          1,	{OPERAND_LVT4}},
	/* Load scalar variable at index op1 >= 256 in call frame */
    {"loadScalarStk",	  1,   0,          0,	{OPERAND_NONE}},
	/* Load scalar variable; scalar's name is stktop */
    {"loadArray1",	  2,   0,          1,	{OPERAND_LVT1}},
	/* Load array element; array at slot op1<=255, element is stktop */
    {"loadArray4",	  5,   0,          1,	{OPERAND_LVT4}},
	/* Load array element; array at slot op1 > 255, element is stktop */
    {"loadArrayStk",	  1,   -1,         0,	{OPERAND_NONE}},
	/* Load array element; element is stktop, array name is stknext */
    {"loadStk",		  1,   0,          0,	{OPERAND_NONE}},
	/* Load general variable; unparsed variable name is stktop */
    {"storeScalar1",	  2,   0,          1,	{OPERAND_LVT1}},
	/* Store scalar variable at op1<=255 in frame; value is stktop */
    {"storeScalar4",	  5,   0,          1,	{OPERAND_LVT4}},
	/* Store scalar variable at op1 > 255 in frame; value is stktop */
    {"storeScalarStk",	  1,   -1,         0,	{OPERAND_NONE}},
	/* Store scalar; value is stktop, scalar name is stknext */
    {"storeArray1",	  2,   -1,         1,	{OPERAND_LVT1}},
	/* Store array element; array at op1<=255, value is top then elem */
    {"storeArray4",	  5,   -1,         1,	{OPERAND_LVT4}},
	/* Store array element; array at op1>=256, value is top then elem */
    {"storeArrayStk",	  1,   -2,         0,	{OPERAND_NONE}},
	/* Store array element; value is stktop, then elem, array names */
    {"storeStk",	  1,   -1,         0,	{OPERAND_NONE}},
	/* Store general variable; value is stktop, then unparsed name */

    {"incrScalar1",	  2,   0,          1,	{OPERAND_LVT1}},
	/* Incr scalar at index op1<=255 in frame; incr amount is stktop */
    {"incrScalarStk",	  1,   -1,         0,	{OPERAND_NONE}},
	/* Incr scalar; incr amount is stktop, scalar's name is stknext */
    {"incrArray1",	  2,   -1,         1,	{OPERAND_LVT1}},
	/* Incr array elem; arr at slot op1<=255, amount is top then elem */
    {"incrArrayStk",	  1,   -2,         0,	{OPERAND_NONE}},
	/* Incr array element; amount is top then elem then array names */
    {"incrStk",		  1,   -1,         0,	{OPERAND_NONE}},
	/* Incr general variable; amount is stktop then unparsed var name */
    {"incrScalar1Imm",	  3,   +1,         2,	{OPERAND_LVT1, OPERAND_INT1}},
	/* Incr scalar at slot op1 <= 255; amount is 2nd operand byte */
    {"incrScalarStkImm",  2,   0,          1,	{OPERAND_INT1}},
	/* Incr scalar; scalar name is stktop; incr amount is op1 */
    {"incrArray1Imm",	  3,   0,          2,	{OPERAND_LVT1, OPERAND_INT1}},
	/* Incr array elem; array at slot op1 <= 255, elem is stktop,
	 * amount is 2nd operand byte */
    {"incrArrayStkImm",	  2,   -1,         1,	{OPERAND_INT1}},
	/* Incr array element; elem is top then array name, amount is op1 */
    {"incrStkImm",	  2,   0,	   1,	{OPERAND_INT1}},
	/* Incr general variable; unparsed name is top, amount is op1 */

    {"jump1",		  2,   0,          1,	{OPERAND_OFFSET1}},
	/* Jump relative to (pc + op1) */
    {"jump4",		  5,   0,          1,	{OPERAND_OFFSET4}},
	/* Jump relative to (pc + op4) */
    {"jumpTrue1",	  2,   -1,         1,	{OPERAND_OFFSET1}},
	/* Jump relative to (pc + op1) if stktop expr object is true */
    {"jumpTrue4",	  5,   -1,         1,	{OPERAND_OFFSET4}},
	/* Jump relative to (pc + op4) if stktop expr object is true */
    {"jumpFalse1",	  2,   -1,         1,	{OPERAND_OFFSET1}},
	/* Jump relative to (pc + op1) if stktop expr object is false */
    {"jumpFalse4",	  5,   -1,         1,	{OPERAND_OFFSET4}},
	/* Jump relative to (pc + op4) if stktop expr object is false */

    {"bitor",		  1,   -1,         0,	{OPERAND_NONE}},
	/* Bitwise or:	push (stknext | stktop) */
    {"bitxor",		  1,   -1,         0,	{OPERAND_NONE}},
	/* Bitwise xor	push (stknext ^ stktop) */
    {"bitand",		  1,   -1,         0,	{OPERAND_NONE}},
	/* Bitwise and:	push (stknext & stktop) */
    {"eq",		  1,   -1,         0,	{OPERAND_NONE}},
	/* Equal:	push (stknext == stktop) */
    {"neq",		  1,   -1,         0,	{OPERAND_NONE}},
	/* Not equal:	push (stknext != stktop) */
    {"lt",		  1,   -1,         0,	{OPERAND_NONE}},
	/* Less:	push (stknext < stktop) */
    {"gt",		  1,   -1,         0,	{OPERAND_NONE}},
	/* Greater:	push (stknext > stktop) */
    {"le",		  1,   -1,         0,	{OPERAND_NONE}},
	/* Less or equal: push (stknext <= stktop) */
    {"ge",		  1,   -1,         0,	{OPERAND_NONE}},
	/* Greater or equal: push (stknext >= stktop) */
    {"lshift",		  1,   -1,         0,	{OPERAND_NONE}},
	/* Left shift:	push (stknext << stktop) */
    {"rshift",		  1,   -1,         0,	{OPERAND_NONE}},
	/* Right shift:	push (stknext >> stktop) */
    {"add",		  1,   -1,         0,	{OPERAND_NONE}},
	/* Add:		push (stknext + stktop) */
    {"sub",		  1,   -1,         0,	{OPERAND_NONE}},
	/* Sub:		push (stkext - stktop) */
    {"mult",		  1,   -1,         0,	{OPERAND_NONE}},
	/* Multiply:	push (stknext * stktop) */
    {"div",		  1,   -1,         0,	{OPERAND_NONE}},
	/* Divide:	push (stknext / stktop) */
    {"mod",		  1,   -1,         0,	{OPERAND_NONE}},
	/* Mod:		push (stknext % stktop) */
    {"uplus",		  1,   0,          0,	{OPERAND_NONE}},
	/* Unary plus:	push +stktop */
    {"uminus",		  1,   0,          0,	{OPERAND_NONE}},
	/* Unary minus:	push -stktop */
    {"bitnot",		  1,   0,          0,	{OPERAND_NONE}},
	/* Bitwise not:	push ~stktop */
    {"not",		  1,   0,          0,	{OPERAND_NONE}},
	/* Logical not:	push !stktop */
    {"tryCvtToNumeric",	  1,   0,          0,	{OPERAND_NONE}},
	/* Try converting stktop to first int then double if possible. */

    {"break",		  1,   0,          0,	{OPERAND_NONE}},
	/* Abort closest enclosing loop; if none, return TCL_BREAK code. */
    {"continue",	  1,   0,          0,	{OPERAND_NONE}},
	/* Skip to next iteration of closest enclosing loop; if none, return
	 * TCL_CONTINUE code. */

    {"beginCatch4",	  5,   0,          1,	{OPERAND_UINT4}},
	/* Record start of catch with the operand's exception index. Push the
	 * current stack depth onto a special catch stack. */
    {"endCatch",	  1,   0,          0,	{OPERAND_NONE}},
	/* End of last catch. Pop the bytecode interpreter's catch stack. */
    {"pushResult",	  1,   +1,         0,	{OPERAND_NONE}},
	/* Push the interpreter's object result onto the stack. */
    {"pushReturnCode",	  1,   +1,         0,	{OPERAND_NONE}},
	/* Push interpreter's return code (e.g. TCL_OK or TCL_ERROR) as a new
	 * object onto the stack. */

    {"streq",		  1,   -1,         0,	{OPERAND_NONE}},
	/* Str Equal:	push (stknext eq stktop) */
    {"strneq",		  1,   -1,         0,	{OPERAND_NONE}},
	/* Str !Equal:	push (stknext neq stktop) */
    {"strcmp",		  1,   -1,         0,	{OPERAND_NONE}},
	/* Str Compare:	push (stknext cmp stktop) */
    {"strlen",		  1,   0,          0,	{OPERAND_NONE}},
	/* Str Length:	push (strlen stktop) */
    {"strindex",	  1,   -1,         0,	{OPERAND_NONE}},
	/* Str Index:	push (strindex stknext stktop) */
    {"strmatch",	  2,   -1,         1,	{OPERAND_INT1}},
	/* Str Match:	push (strmatch stknext stktop) opnd == nocase */

    {"list",		  5,   INT_MIN,    1,	{OPERAND_UINT4}},
	/* List:	push (stk1 stk2 ... stktop) */
    {"listIndex",	  1,   -1,         0,	{OPERAND_NONE}},
	/* List Index:	push (listindex stknext stktop) */
    {"listLength",	  1,   0,          0,	{OPERAND_NONE}},
	/* List Len:	push (listlength stktop) */

    {"appendScalar1",	  2,   0,          1,	{OPERAND_LVT1}},
	/* Append scalar variable at op1<=255 in frame; value is stktop */
    {"appendScalar4",	  5,   0,          1,	{OPERAND_LVT4}},
	/* Append scalar variable at op1 > 255 in frame; value is stktop */
    {"appendArray1",	  2,   -1,         1,	{OPERAND_LVT1}},
	/* Append array element; array at op1<=255, value is top then elem */
    {"appendArray4",	  5,   -1,         1,	{OPERAND_LVT4}},
	/* Append array element; array at op1>=256, value is top then elem */
    {"appendArrayStk",	  1,   -2,         0,	{OPERAND_NONE}},
	/* Append array element; value is stktop, then elem, array names */
    {"appendStk",	  1,   -1,         0,	{OPERAND_NONE}},
	/* Append general variable; value is stktop, then unparsed name */
    {"lappendScalar1",	  2,   0,          1,	{OPERAND_LVT1}},
	/* Lappend scalar variable at op1<=255 in frame; value is stktop */
    {"lappendScalar4",	  5,   0,          1,	{OPERAND_LVT4}},
	/* Lappend scalar variable at op1 > 255 in frame; value is stktop */
    {"lappendArray1",	  2,   -1,         1,	{OPERAND_LVT1}},
	/* Lappend array element; array at op1<=255, value is top then elem */
    {"lappendArray4",	  5,   -1,         1,	{OPERAND_LVT4}},
	/* Lappend array element; array at op1>=256, value is top then elem */
    {"lappendArrayStk",	  1,   -2,         0,	{OPERAND_NONE}},
	/* Lappend array element; value is stktop, then elem, array names */
    {"lappendStk",	  1,   -1,         0,	{OPERAND_NONE}},
	/* Lappend general variable; value is stktop, then unparsed name */

    {"lindexMulti",	  5,   INT_MIN,    1,	{OPERAND_UINT4}},
	/* Lindex with generalized args, operand is number of stacked objs
	 * used: (operand-1) entries from stktop are the indices; then list to
	 * process. */
    {"over",		  5,   +1,         1,	{OPERAND_UINT4}},
	/* Duplicate the arg-th element from top of stack (TOS=0) */
    {"lsetList",          1,   -2,         0,	{OPERAND_NONE}},
	/* Four-arg version of 'lset'. stktop is old value; next is new
	 * element value, next is the index list; pushes new value */
    {"lsetFlat",          5,   INT_MIN,    1,	{OPERAND_UINT4}},
	/* Three- or >=5-arg version of 'lset', operand is number of stacked
	 * objs: stktop is old value, next is new element value, next come
	 * (operand-2) indices; pushes the new value.
	 */

    {"returnImm",	  9,   -1,         2,	{OPERAND_INT4, OPERAND_UINT4}},
	/* Compiled [return], code, level are operands; options and result
	 * are on the stack. */
    {"expon",		  1,   -1,	   0,	{OPERAND_NONE}},
	/* Binary exponentiation operator: push (stknext ** stktop) */

    /*
     * NOTE: the stack effects of expandStkTop and invokeExpanded are wrong -
     * but it cannot be done right at compile time, the stack effect is only
     * known at run time. The value for invokeExpanded is estimated better at
     * compile time.
     * See the comments further down in this file, where INST_INVOKE_EXPANDED
     * is emitted.
     */
    {"expandStart",       1,    0,          0,	{OPERAND_NONE}},
	/* Start of command with {*} (expanded) arguments */
    {"expandStkTop",      5,    0,          1,	{OPERAND_UINT4}},
	/* Expand the list at stacktop: push its elements on the stack */
    {"invokeExpanded",    1,    0,          0,	{OPERAND_NONE}},
	/* Invoke the command marked by the last 'expandStart' */

    {"listIndexImm",	  5,	0,	   1,	{OPERAND_IDX4}},
	/* List Index:	push (lindex stktop op4) */
    {"listRangeImm",	  9,	0,	   2,	{OPERAND_IDX4, OPERAND_IDX4}},
	/* List Range:	push (lrange stktop op4 op4) */
    {"startCommand",	  9,	0,	   2,	{OPERAND_OFFSET4, OPERAND_UINT4}},
	/* Start of bytecoded command: op is the length of the cmd's code, op2
	 * is number of commands here */

    {"listIn",		  1,	-1,	   0,	{OPERAND_NONE}},
	/* List containment: push [lsearch stktop stknext]>=0) */
    {"listNotIn",	  1,	-1,	   0,	{OPERAND_NONE}},
	/* List negated containment: push [lsearch stktop stknext]<0) */

    {"pushReturnOpts",	  1,	+1,	   0,	{OPERAND_NONE}},
	/* Push the interpreter's return option dictionary as an object on the
	 * stack. */
    {"returnStk",	  1,	-1,	   0,	{OPERAND_NONE}},
	/* Compiled [return]; options and result are on the stack, code and
	 * level are in the options. */

    {"dictGet",		  5,	INT_MIN,   1,	{OPERAND_UINT4}},
	/* The top op4 words (min 1) are a key path into the dictionary just
	 * below the keys on the stack, and all those values are replaced by
	 * the value read out of that key-path (like [dict get]).
	 * Stack:  ... dict key1 ... keyN => ... value */
    {"dictSet",		  9,	INT_MIN,   2,	{OPERAND_UINT4, OPERAND_LVT4}},
	/* Update a dictionary value such that the keys are a path pointing to
	 * the value. op4#1 = numKeys, op4#2 = LVTindex
	 * Stack:  ... key1 ... keyN value => ... newDict */
    {"dictUnset",	  9,	INT_MIN,   2,	{OPERAND_UINT4, OPERAND_LVT4}},
	/* Update a dictionary value such that the keys are not a path pointing
	 * to any value. op4#1 = numKeys, op4#2 = LVTindex
	 * Stack:  ... key1 ... keyN => ... newDict */
    {"dictIncrImm",	  9,	0,	   2,	{OPERAND_INT4, OPERAND_LVT4}},
	/* Update a dictionary value such that the value pointed to by key is
	 * incremented by some value (or set to it if the key isn't in the
	 * dictionary at all). op4#1 = incrAmount, op4#2 = LVTindex
	 * Stack:  ... key => ... newDict */
    {"dictAppend",	  5,	-1,	   1,	{OPERAND_LVT4}},
	/* Update a dictionary value such that the value pointed to by key has
	 * some value string-concatenated onto it. op4 = LVTindex
	 * Stack:  ... key valueToAppend => ... newDict */
    {"dictLappend",	  5,	-1,	   1,	{OPERAND_LVT4}},
	/* Update a dictionary value such that the value pointed to by key has
	 * some value list-appended onto it. op4 = LVTindex
	 * Stack:  ... key valueToAppend => ... newDict */
    {"dictFirst",	  5,	+2,	   1,	{OPERAND_LVT4}},
	/* Begin iterating over the dictionary, using the local scalar
	 * indicated by op4 to hold the iterator state. The local scalar
	 * should not refer to a named variable as the value is not wholly
	 * managed correctly.
	 * Stack:  ... dict => ... value key doneBool */
    {"dictNext",	  5,	+3,	   1,	{OPERAND_LVT4}},
	/* Get the next iteration from the iterator in op4's local scalar.
	 * Stack:  ... => ... value key doneBool */
    {"dictUpdateStart",   9,    0,	   2,	{OPERAND_LVT4, OPERAND_AUX4}},
	/* Create the variables (described in the aux data referred to by the
	 * second immediate argument) to mirror the state of the dictionary in
	 * the variable referred to by the first immediate argument. The list
	 * of keys (top of the stack, not popped) must be the same length as
	 * the list of variables.
	 * Stack:  ... keyList => ... keyList */
    {"dictUpdateEnd",	  9,    -1,	   2,	{OPERAND_LVT4, OPERAND_AUX4}},
	/* Reflect the state of local variables (described in the aux data
	 * referred to by the second immediate argument) back to the state of
	 * the dictionary in the variable referred to by the first immediate
	 * argument. The list of keys (popped from the stack) must be the same
	 * length as the list of variables.
	 * Stack:  ... keyList => ... */
    {"jumpTable",	 5,	-1,	   1,	{OPERAND_AUX4}},
	/* Jump according to the jump-table (in AuxData as indicated by the
	 * operand) and the argument popped from the list. Always executes the
	 * next instruction if no match against the table's entries was found.
	 * Stack:  ... value => ...
	 * Note that the jump table contains offsets relative to the PC when
	 * it points to this instruction; the code is relocatable. */
    {"upvar",            5,    -1,        1,   {OPERAND_LVT4}},
	/* finds level and otherName in stack, links to local variable at
	 * index op1. Leaves the level on stack. */
    {"nsupvar",          5,    -1,        1,   {OPERAND_LVT4}},
	/* finds namespace and otherName in stack, links to local variable at
	 * index op1. Leaves the namespace on stack. */
    {"variable",         5,    -1,        1,   {OPERAND_LVT4}},
	/* finds namespace and otherName in stack, links to local variable at
	 * index op1. Leaves the namespace on stack. */
    {"syntax",		 9,   -1,         2,	{OPERAND_INT4, OPERAND_UINT4}},
	/* Compiled bytecodes to signal syntax error. Equivalent to returnImm
	 * except for the ERR_ALREADY_LOGGED flag in the interpreter. */
    {"reverse",		 5,    0,         1,	{OPERAND_UINT4}},
	/* Reverse the order of the arg elements at the top of stack */

    {"regexp",		 2,   -1,         1,	{OPERAND_INT1}},
	/* Regexp:	push (regexp stknext stktop) opnd == nocase */

    {"existScalar",	 5,    1,         1,	{OPERAND_LVT4}},
	/* Test if scalar variable at index op1 in call frame exists */
    {"existArray",	 5,    0,         1,	{OPERAND_LVT4}},
	/* Test if array element exists; array at slot op1, element is
	 * stktop */
    {"existArrayStk",	 1,    -1,        0,	{OPERAND_NONE}},
	/* Test if array element exists; element is stktop, array name is
	 * stknext */
    {"existStk",	 1,    0,         0,	{OPERAND_NONE}},
	/* Test if general variable exists; unparsed variable name is stktop*/

    {"nop",		 1,    0,         0,	{OPERAND_NONE}},
	/* Do nothing */
    {"returnCodeBranch", 1,   -1,	  0,	{OPERAND_NONE}},
	/* Jump to next instruction based on the return code on top of stack
	 * ERROR: +1;	RETURN: +3;	BREAK: +5;	CONTINUE: +7;
	 * Other non-OK: +9
	 */

    {"unsetScalar",	 6,    0,         2,	{OPERAND_UINT1, OPERAND_LVT4}},
	/* Make scalar variable at index op2 in call frame cease to exist;
	 * op1 is 1 for errors on problems, 0 otherwise */
    {"unsetArray",	 6,    -1,        2,	{OPERAND_UINT1, OPERAND_LVT4}},
	/* Make array element cease to exist; array at slot op2, element is
	 * stktop; op1 is 1 for errors on problems, 0 otherwise */
    {"unsetArrayStk",	 2,    -2,        1,	{OPERAND_UINT1}},
	/* Make array element cease to exist; element is stktop, array name is
	 * stknext; op1 is 1 for errors on problems, 0 otherwise */
    {"unsetStk",	 2,    -1,        1,	{OPERAND_UINT1}},
	/* Make general variable cease to exist; unparsed variable name is
	 * stktop; op1 is 1 for errors on problems, 0 otherwise */

    {"dictExpand",       1,    -1,        0,    {OPERAND_NONE}},
        /* Probe into a dict and extract it (or a subdict of it) into
         * variables with matched names. Produces list of keys bound as
         * result. Part of [dict with].
	 * Stack:  ... dict path => ... keyList */
    {"dictRecombineStk", 1,    -3,        0,    {OPERAND_NONE}},
        /* Map variable contents back into a dictionary in a variable. Part of
         * [dict with].
	 * Stack:  ... dictVarName path keyList => ... */
    {"dictRecombineImm", 5,    -2,        1,    {OPERAND_LVT4}},
        /* Map variable contents back into a dictionary in the local variable
         * indicated by the LVT index. Part of [dict with].
	 * Stack:  ... path keyList => ... */
    {"dictExists",	 5,	INT_MIN,  1,	{OPERAND_UINT4}},
	/* The top op4 words (min 1) are a key path into the dictionary just
	 * below the keys on the stack, and all those values are replaced by a
	 * boolean indicating whether it is possible to read out a value from
	 * that key-path (like [dict exists]).
	 * Stack:  ... dict key1 ... keyN => ... boolean */
    {"verifyDict",	 1,    -1,	  0,	{OPERAND_NONE}},
	/* Verifies that the word on the top of the stack is a dictionary,
	 * popping it if it is and throwing an error if it is not.
	 * Stack:  ... value => ... */

    {"strmap",		 1,    -2,	  0,	{OPERAND_NONE}},
	/* Simplified version of [string map] that only applies one change
	 * string, and only case-sensitively.
	 * Stack:  ... from to string => ... changedString */
    {"strfind",		 1,    -1,	  0,	{OPERAND_NONE}},
	/* Find the first index of a needle string in a haystack string,
	 * producing the index (integer) or -1 if nothing found.
	 * Stack:  ... needle haystack => ... index */
    {"strrfind",	 1,    -1,	  0,	{OPERAND_NONE}},
	/* Find the last index of a needle string in a haystack string,
	 * producing the index (integer) or -1 if nothing found.
	 * Stack:  ... needle haystack => ... index */
    {"strrangeImm",	 9,	0,	  2,	{OPERAND_IDX4, OPERAND_IDX4}},
	/* String Range: push (string range stktop op4 op4) */
    {"strrange",	 1,    -2,	  0,	{OPERAND_NONE}},
	/* String Range with non-constant arguments.
	 * Stack:  ... string idxA idxB => ... substring */

    {"yield",		 1,	0,	  0,	{OPERAND_NONE}},
	/* Makes the current coroutine yield the value at the top of the
	 * stack, and places the response back on top of the stack when it
	 * resumes.
	 * Stack:  ... valueToYield => ... resumeValue */
    {"coroName",         1,    +1,	  0,	{OPERAND_NONE}},
	/* Push the name of the interpreter's current coroutine as an object
	 * on the stack. */
    {"tailcall",	 2,    INT_MIN,	  1,	{OPERAND_UINT1}},
	/* Do a tailcall with the opnd items on the stack as the thing to
	 * tailcall to; opnd must be greater than 0 for the semantics to work
	 * right. */

    {"currentNamespace", 1,    +1,	  0,	{OPERAND_NONE}},
	/* Push the name of the interpreter's current namespace as an object
	 * on the stack. */
    {"infoLevelNumber",  1,    +1,	  0,	{OPERAND_NONE}},
	/* Push the stack depth (i.e., [info level]) of the interpreter as an
	 * object on the stack. */
    {"infoLevelArgs",	 1,	0,	  0,	{OPERAND_NONE}},
	/* Push the argument words to a stack depth (i.e., [info level <n>])
	 * of the interpreter as an object on the stack.
	 * Stack:  ... depth => ... argList */
    {"resolveCmd",	 1,	0,	  0,	{OPERAND_NONE}},
	/* Resolves the command named on the top of the stack to its fully
	 * qualified version, or produces the empty string if no such command
	 * exists. Never generates errors.
	 * Stack:  ... cmdName => ... fullCmdName */

    {"tclooSelf",	 1,	+1,	  0,	{OPERAND_NONE}},
	/* Push the identity of the current TclOO object (i.e., the name of
	 * its current public access command) on the stack. */
    {"tclooClass",	 1,	0,	  0,	{OPERAND_NONE}},
	/* Push the class of the TclOO object named at the top of the stack
	 * onto the stack.
	 * Stack:  ... object => ... class */
    {"tclooNamespace",	 1,	0,	  0,	{OPERAND_NONE}},
	/* Push the namespace of the TclOO object named at the top of the
	 * stack onto the stack.
	 * Stack:  ... object => ... namespace */
    {"tclooIsObject",	 1,	0,	  0,	{OPERAND_NONE}},
	/* Push whether the value named at the top of the stack is a TclOO
	 * object (i.e., a boolean). Can corrupt the interpreter result
	 * despite not throwing, so not safe for use in a post-exception
	 * context.
	 * Stack:  ... value => ... boolean */

    {"arrayExistsStk",	 1,	0,	  0,	{OPERAND_NONE}},
	/* Looks up the element on the top of the stack and tests whether it
	 * is an array. Pushes a boolean describing whether this is the
	 * case. Also runs the whole-array trace on the named variable, so can
	 * throw anything.
	 * Stack:  ... varName => ... boolean */
    {"arrayExistsImm",	 5,	+1,	  1,	{OPERAND_LVT4}},
	/* Looks up the variable indexed by opnd and tests whether it is an
	 * array. Pushes a boolean describing whether this is the case. Also
	 * runs the whole-array trace on the named variable, so can throw
	 * anything.
	 * Stack:  ... => ... boolean */
    {"arrayMakeStk",	 1,	-1,	  0,	{OPERAND_NONE}},
	/* Forces the element on the top of the stack to be the name of an
	 * array.
	 * Stack:  ... varName => ... */
    {"arrayMakeImm",	 5,	0,	  1,	{OPERAND_LVT4}},
	/* Forces the variable indexed by opnd to be an array. Does not touch
	 * the stack. */

    {"invokeReplace",	 6,	INT_MIN,  2,	{OPERAND_UINT4,OPERAND_UINT1}},
	/* Invoke command named objv[0], replacing the first two words with
	 * the word at the top of the stack;
	 * <objc,objv> = <op4,top op4 after popping 1> */

    {"listConcat",	 1,	-1,	  0,	{OPERAND_NONE}},
	/* Concatenates the two lists at the top of the stack into a single
	 * list and pushes that resulting list onto the stack.
	 * Stack: ... list1 list2 => ... [lconcat list1 list2] */

    {"expandDrop",       1,    0,          0,	{OPERAND_NONE}},
	/* Drops an element from the auxiliary stack, popping stack elements
	 * until the matching stack depth is reached. */

    /* New foreach implementation */
    {"foreach_start",	 5,	+2,	  1,	{OPERAND_AUX4}},
	/* Initialize execution of a foreach loop. Operand is aux data index
	 * of the ForeachInfo structure for the foreach command. It pushes 2
	 * elements which hold runtime params for foreach_step, they are later
	 * dropped by foreach_end together with the value lists. NOTE that the
	 * iterator-tracker and info reference must not be passed to bytecodes
	 * that handle normal Tcl values. NOTE that this instruction jumps to
	 * the foreach_step instruction paired with it; the stack info below
	 * is only nominal.
	 * Stack: ... listObjs... => ... listObjs... iterTracker info */
    {"foreach_step",	 1,	 0,	  0,	{OPERAND_NONE}},
	/* "Step" or begin next iteration of foreach loop. Assigns to foreach
	 * iteration variables. May jump to straight after the foreach_start
	 * that pushed the iterTracker and info values. MUST be followed
	 * immediately by a foreach_end.
	 * Stack: ... listObjs... iterTracker info =>
	 *				... listObjs... iterTracker info */
    {"foreach_end",	 1,	 0,	  0,	{OPERAND_NONE}},
	/* Clean up a foreach loop by dropping the info value, the tracker
	 * value and the lists that were being iterated over.
	 * Stack: ... listObjs... iterTracker info => ... */
    {"lmap_collect",	 1,	-1,	  0,	{OPERAND_NONE}},
	/* Appends the value at the top of the stack to the list located on
	 * the stack the "other side" of the foreach-related values.
	 * Stack: ... collector listObjs... iterTracker info value =>
	 *			... collector listObjs... iterTracker info */

    {"strtrim",		 1,	-1,	  0,	{OPERAND_NONE}},
	/* [string trim] core: removes the characters (designated by the value
	 * at the top of the stack) from both ends of the string and pushes
	 * the resulting string.
	 * Stack: ... string charset => ... trimmedString */
    {"strtrimLeft",	 1,	-1,	  0,	{OPERAND_NONE}},
	/* [string trimleft] core: removes the characters (designated by the
	 * value at the top of the stack) from the left of the string and
	 * pushes the resulting string.
	 * Stack: ... string charset => ... trimmedString */
    {"strtrimRight",	 1,	-1,	  0,	{OPERAND_NONE}},
	/* [string trimright] core: removes the characters (designated by the
	 * value at the top of the stack) from the right of the string and
	 * pushes the resulting string.
	 * Stack: ... string charset => ... trimmedString */

    {"concatStk",	 5,	INT_MIN,  1,	{OPERAND_UINT4}},
	/* Wrapper round Tcl_ConcatObj(), used for [concat] and [eval]. opnd
	 * is number of values to concatenate.
	 * Operation:	push concat(stk1 stk2 ... stktop) */

    {"strcaseUpper",	 1,	0,	  0,	{OPERAND_NONE}},
	/* [string toupper] core: converts whole string to upper case using
	 * the default (extended "C" locale) rules.
	 * Stack: ... string => ... newString */
    {"strcaseLower",	 1,	0,	  0,	{OPERAND_NONE}},
	/* [string tolower] core: converts whole string to upper case using
	 * the default (extended "C" locale) rules.
	 * Stack: ... string => ... newString */
    {"strcaseTitle",	 1,	0,	  0,	{OPERAND_NONE}},
	/* [string totitle] core: converts whole string to upper case using
	 * the default (extended "C" locale) rules.
	 * Stack: ... string => ... newString */
    {"strreplace",	 1,	-3,	  0,	{OPERAND_NONE}},
	/* [string replace] core: replaces a non-empty range of one string
	 * with the contents of another.
	 * Stack: ... string fromIdx toIdx replacement => ... newString */

    {"originCmd",	 1,	0,	  0,	{OPERAND_NONE}},
	/* Reports which command was the origin (via namespace import chain)
	 * of the command named on the top of the stack.
	 * Stack:  ... cmdName => ... fullOriginalCmdName */

    {"tclooNext",	 2,	INT_MIN,  1,	{OPERAND_UINT1}},
	/* Call the next item on the TclOO call chain, passing opnd arguments
	 * (min 1, max 255, *includes* "next").  The result of the invoked
	 * method implementation will be pushed on the stack in place of the
	 * arguments (similar to invokeStk).
	 * Stack:  ... "next" arg2 arg3 -- argN => ... result */
    {"tclooNextClass",	 2,	INT_MIN,  1,	{OPERAND_UINT1}},
	/* Call the following item on the TclOO call chain defined by class
	 * className, passing opnd arguments (min 2, max 255, *includes*
	 * "nextto" and the class name). The result of the invoked method
	 * implementation will be pushed on the stack in place of the
	 * arguments (similar to invokeStk).
	 * Stack:  ... "nextto" className arg3 arg4 -- argN => ... result */

    {"yieldToInvoke",	 1,	0,	  0,	{OPERAND_NONE}},
	/* Makes the current coroutine yield the value at the top of the
	 * stack, invoking the given command/args with resolution in the given
	 * namespace (all packed into a list), and places the list of values
	 * that are the response back on top of the stack when it resumes.
	 * Stack:  ... [list ns cmd arg1 ... argN] => ... resumeList */

    {"numericType",	 1,	0,	  0,	{OPERAND_NONE}},
	/* Pushes the numeric type code of the word at the top of the stack.
	 * Stack:  ... value => ... typeCode */
    {"tryCvtToBoolean",	 1,	+1,	  0,	{OPERAND_NONE}},
	/* Try converting stktop to boolean if possible. No errors.
	 * Stack:  ... value => ... value isStrictBool */
    {"strclass",	 2,	0,	  1,	{OPERAND_SCLS1}},
	/* See if all the characters of the given string are a member of the
	 * specified (by opnd) character class. Note that an empty string will
	 * satisfy the class check (standard definition of "all").
	 * Stack:  ... stringValue => ... boolean */

    {"lappendList",	 5,	0,	1,	{OPERAND_LVT4}},
	/* Lappend list to scalar variable at op4 in frame.
	 * Stack:  ... list => ... listVarContents */
    {"lappendListArray", 5,	-1,	1,	{OPERAND_LVT4}},
	/* Lappend list to array element; array at op4.
	 * Stack:  ... elem list => ... listVarContents */
    {"lappendListArrayStk", 1,	-2,	0,	{OPERAND_NONE}},
	/* Lappend list to array element.
	 * Stack:  ... arrayName elem list => ... listVarContents */
    {"lappendListStk",	 1,	-1,	0,	{OPERAND_NONE}},
	/* Lappend list to general variable.
	 * Stack:  ... varName list => ... listVarContents */

    {"clockRead",	 2,	+1,	1,	{OPERAND_UINT1}},
        /* Read clock out to the stack. Operand is which clock to read
	 * 0=clicks, 1=microseconds, 2=milliseconds, 3=seconds.
	 * Stack: ... => ... time */

    {"dictGetDef",	  5,	INT_MIN,   1,	{OPERAND_UINT4}},
	/* The top word is the default, the next op4 words (min 1) are a key
	 * path into the dictionary just below the keys on the stack, and all
	 * those values are replaced by the value read out of that key-path
	 * (like [dict get]) except if there is no such key, when instead the
	 * default is pushed instead.
	 * Stack:  ... dict key1 ... keyN default => ... value */

    {"strlt",		  1,   -1,         0,	{OPERAND_NONE}},
	/* String Less:			push (stknext < stktop) */
    {"strgt",		  1,   -1,         0,	{OPERAND_NONE}},
	/* String Greater:		push (stknext > stktop) */
    {"strle",		  1,   -1,         0,	{OPERAND_NONE}},
	/* String Less or equal:	push (stknext <= stktop) */
    {"strge",		  1,   -1,         0,	{OPERAND_NONE}},
	/* String Greater or equal:	push (stknext >= stktop) */
    {"lreplace4",	  6,   INT_MIN,    2,	{OPERAND_UINT4, OPERAND_UINT1}},
	/* Operands: number of arguments, flags
	 * flags: Combination of TCL_LREPLACE4_* flags
	 * Stack: ... listobj index1 ?index2? new1 ... newN => ... newlistobj
	 * where index2 is present only if TCL_LREPLACE_SINGLE_INDEX is not
	 * set in flags.
	 */

    {NULL, 0, 0, 0, {OPERAND_NONE}}
};

/*
 * Prototypes for procedures defined later in this file:
 */

static void		CleanupByteCode(ByteCode *codePtr);
static void		CompileScriptTokens(Tcl_Interp *interp,
			    Tcl_Token *tokens, Tcl_Token *lastTokenPtr,
			    CompileEnv *envPtr);
static ByteCode *	CompileSubstObj(Tcl_Interp *interp, Tcl_Obj *objPtr,
			    int flags);
static void		DupByteCodeInternalRep(Tcl_Obj *srcPtr,
			    Tcl_Obj *copyPtr);
static unsigned char *	EncodeCmdLocMap(CompileEnv *envPtr,
			    ByteCode *codePtr, unsigned char *startPtr);
static CmdLocation *	EnterCmdStartData(CompileEnv *envPtr,
			    Tcl_Size srcOffset, Tcl_Size codeOffset);
static void		FreeByteCodeInternalRep(Tcl_Obj *objPtr);
static void		FreeSubstCodeInternalRep(Tcl_Obj *objPtr);
static int		GetCmdLocEncodingSize(CompileEnv *envPtr);
static int		IsCompactibleCompileEnv(CompileEnv *envPtr);
static void		PreventCycle(Tcl_Obj *objPtr, CompileEnv *envPtr);
#ifdef TCL_COMPILE_STATS
static void		RecordByteCodeStats(ByteCode *codePtr);
#endif /* TCL_COMPILE_STATS */
static int		SetByteCodeFromAny(Tcl_Interp *interp,
			    Tcl_Obj *objPtr);
static void		StartExpanding(CompileEnv *envPtr);

/*
 * TIP #280: Helper for building the per-word line information of all compiled
 * commands.
 */
static void		EnterCmdWordData(ExtCmdLoc *eclPtr, Tcl_Size srcOffset,
			    Tcl_Token *tokenPtr, const char *cmd,
			    Tcl_Size numWords, Tcl_Size line, int *clNext,
			    Tcl_Size **lines, CompileEnv *envPtr);
static void		ReleaseCmdWordData(ExtCmdLoc *eclPtr);

/*
 * tclByteCodeType provides the standard type management procedures for the
 * bytecode type.
 */

const Tcl_ObjType tclByteCodeType = {
    "bytecode",			/* name */
    FreeByteCodeInternalRep,	/* freeIntRepProc */
    DupByteCodeInternalRep,	/* dupIntRepProc */
    NULL,			/* updateStringProc */
    SetByteCodeFromAny,		/* setFromAnyProc */
    TCL_OBJTYPE_V0
};

/*
 * subtCodeType provides the standard type managemnt procedures for the
 * substcode type, which represents substiution within a Tcl value.
 */

static const Tcl_ObjType substCodeType = {
    "substcode",		/* name */
    FreeSubstCodeInternalRep,	/* freeIntRepProc */
    DupByteCodeInternalRep,	/* dupIntRepProc - shared with bytecode */
    NULL,			/* updateStringProc */
    NULL,			/* setFromAnyProc */
    TCL_OBJTYPE_V0
};
#define SubstFlags(objPtr) (objPtr)->internalRep.twoPtrValue.ptr2

/*
 * Helper macros.
 */

#define TclIncrUInt4AtPtr(ptr, delta) \
    TclStoreInt4AtPtr(TclGetUInt4AtPtr(ptr)+(delta), (ptr))

/*
 *----------------------------------------------------------------------
 *
 * TclSetByteCodeFromAny --
 *
 *	Part of the bytecode Tcl object type implementation. Attempts to
 *	compile the string representation of the objPtr into bytecode.  Accepts
 *	a hook routine that is invoked to perform any needed post-processing on
 *	the compilation results before generating byte codes.  interp is the
 *	compilation context and may not be NULL.
 *
 * Results:
 *	A standard Tcl object result. If an error occurs during compilation, an
 *	error message is left in the interpreter's result.
 *
 * Side effects:
 *	Frees the old internal representation. If no error occurs, then the
 *	compiled code is stored as "objPtr"s bytecode representation. Also, if
 *	debugging, initializes the "tcl_traceCompile" Tcl variable used to
 *	trace compilations.
 *
 *----------------------------------------------------------------------
 */

int
TclSetByteCodeFromAny(
    Tcl_Interp *interp,		/* The interpreter for which the code is being
				 * compiled. Must not be NULL. */
    Tcl_Obj *objPtr,		/* The object to make a ByteCode object. */
    CompileHookProc *hookProc,	/* Procedure to invoke after compilation. */
    void *clientData)	/* Hook procedure private data. */
{
    Interp *iPtr = (Interp *) interp;
    CompileEnv compEnv;		/* Compilation environment structure allocated
				 * in frame. */
    Tcl_Size length;
    int result = TCL_OK;
    const char *stringPtr;
    Proc *procPtr = iPtr->compiledProcPtr;
    ContLineLoc *clLocPtr;

#ifdef TCL_COMPILE_DEBUG
    if (!traceInitialized) {
	if (Tcl_LinkVar(interp, "tcl_traceCompile",
		&tclTraceCompile, TCL_LINK_INT) != TCL_OK) {
	    Tcl_Panic("SetByteCodeFromAny: unable to create link for tcl_traceCompile variable");
	}
	traceInitialized = 1;
    }
#endif

    stringPtr = Tcl_GetStringFromObj(objPtr, &length);

    /*
     * TIP #280: Pick up the CmdFrame in which the BC compiler was invoked, and
     * use to initialize the tracking in the compiler. This information was
     * stored by TclCompEvalObj and ProcCompileProc.
     */

    TclInitCompileEnv(interp, &compEnv, stringPtr, length,
	    iPtr->invokeCmdFramePtr, iPtr->invokeWord);

    /*
     * Make available to the compilation environment any data about invisible
     * continuation lines for the script.
     *
     * It is not clear if the script Tcl_Obj* can be free'd while the compiler
     * is using it, leading to the release of the associated ContLineLoc
     * structure as well. To ensure that the latter doesn't happen set a lock
     * on it, which is released in TclFreeCompileEnv().  The "lineCLPtr"
     * hashtable tclObj.c.
     */

    clLocPtr = TclContinuationsGet(objPtr);
    if (clLocPtr) {
	compEnv.clNext = &clLocPtr->loc[0];
    }

    TclCompileScript(interp, stringPtr, length, &compEnv);

    /*
     * Compilation succeeded. Add a "done" instruction at the end.
     */

    TclEmitOpcode(INST_DONE, &compEnv);

    /*
     * Check for optimizations!
     *
     * If the generated code is free of most hazards, recompile with generation
     * of INST_START_CMD disabled to produce code that more compact in many
     * cases, and also sometimes more performant.
     */

    if (Tcl_GetParent(interp) == NULL &&
	    !Tcl_LimitTypeEnabled(interp, TCL_LIMIT_COMMANDS|TCL_LIMIT_TIME)
	    && IsCompactibleCompileEnv(&compEnv)) {
	TclFreeCompileEnv(&compEnv);
	iPtr->compiledProcPtr = procPtr;
	TclInitCompileEnv(interp, &compEnv, stringPtr, length,
		iPtr->invokeCmdFramePtr, iPtr->invokeWord);
	if (clLocPtr) {
	    compEnv.clNext = &clLocPtr->loc[0];
	}
	compEnv.atCmdStart = 2;		/* The disabling magic. */
	TclCompileScript(interp, stringPtr, length, &compEnv);
	assert (compEnv.atCmdStart > 1);
	TclEmitOpcode(INST_DONE, &compEnv);
	assert (compEnv.atCmdStart > 1);
    }

    /*
     * Apply some peephole optimizations that can cross specific/generic
     * instruction generator boundaries.
     */

    if (iPtr->optimizer) {
	(iPtr->optimizer)(&compEnv);
    }

    /*
     * Invoke the compilation hook procedure if there is one.
     */

    if (hookProc) {
	result = hookProc(interp, &compEnv, clientData);
    }

    /*
     * After optimization is all done, check that byte code length limits
     * are not exceeded. Bug [27b3ce2997].
     */
    if ((compEnv.codeNext - compEnv.codeStart) > INT_MAX) {
	/*
	 * Cannot just return TCL_ERROR as callers ignore return value.
	 * TODO - May be use TclCompileSyntaxError here?
	 */
	Tcl_Panic("Maximum byte code length %d exceeded.", INT_MAX);
    }

    /*
     * Change the object into a ByteCode object. Ownership of the literal
     * objects and aux data items passes to the ByteCode object.
     */

#ifdef TCL_COMPILE_DEBUG
    TclVerifyLocalLiteralTable(&compEnv);
#endif /*TCL_COMPILE_DEBUG*/

    if (result == TCL_OK) {
	(void) TclInitByteCodeObj(objPtr, &tclByteCodeType, &compEnv);
#ifdef TCL_COMPILE_DEBUG
	if (tclTraceCompile >= 2) {
	    TclPrintByteCodeObj(interp, objPtr);
	    fflush(stdout);
	}
#endif /* TCL_COMPILE_DEBUG */
    }

    TclFreeCompileEnv(&compEnv);
    return result;
}

/*
 *-----------------------------------------------------------------------
 *
 * SetByteCodeFromAny --
 *
 *	Part of the bytecode Tcl object type implementation. Attempts to
 *	generate an byte code internal form for the Tcl object "objPtr" by
 *	compiling its string representation.
 *
 * Results:
 *	A standard Tcl object result. If an error occurs during compilation and
 *	"interp" is not null, an error message is left in the interpreter's
 *	result.
 *
 * Side effects:
 *	Frees the old internal representation. If no error occurs then the
 *	compiled code is stored as "objPtr"s bytecode representation. Also, if
 *	debugging, initializes the "tcl_traceCompile" Tcl variable used to
 *	trace compilations.
 *
 *----------------------------------------------------------------------
 */

static int
SetByteCodeFromAny(
    Tcl_Interp *interp,		/* The interpreter for which the code is being
				 * compiled. Must not be NULL. */
    Tcl_Obj *objPtr)		/* The object to compile to bytecode */
{
    if (interp == NULL) {
	return TCL_ERROR;
    }
    return TclSetByteCodeFromAny(interp, objPtr, NULL, NULL);
}

/*
 *----------------------------------------------------------------------
 *
 * DupByteCodeInternalRep --
 *
 *	Part of the bytecode Tcl object type implementation. However, it does
 *	not copy the internal representation of a bytecode Tcl_Obj, instead
 *	assigning NULL to the type pointer of the new object.  Code is compiled
 *	for the new object only if necessary.
 *
 * Results:
 *	None.
 *
 * Side effects:
 *	None.
 *
 *----------------------------------------------------------------------
 */

static void
DupByteCodeInternalRep(
    TCL_UNUSED(Tcl_Obj *) /*srcPtr*/,
    TCL_UNUSED(Tcl_Obj *) /*copyPtr*/)
{
    return;
}

/*
 *----------------------------------------------------------------------
 *
 * FreeByteCodeInternalRep --
 *
 *	Part of the bytecode Tcl object type implementation. Frees the storage
 *	associated with a bytecode object's internal representation unless its
 *	code is actively being executed.
 *
 * Results:
 *	None.
 *
 * Side effects:
 *	The bytecode object's internal rep is invalidated and its code is freed
 *	unless the code is actively being executed, in which case cleanup is
 *	delayed until the last execution of the code completes.
 *
 *----------------------------------------------------------------------
 */

static void
FreeByteCodeInternalRep(
    Tcl_Obj *objPtr)	/* Object whose internal rep to free. */
{
    ByteCode *codePtr;

    ByteCodeGetInternalRep(objPtr, &tclByteCodeType, codePtr);
    assert(codePtr != NULL);

    TclReleaseByteCode(codePtr);
}

/*
 *----------------------------------------------------------------------
 *
 * TclReleaseByteCode --
 *
 *	Does all the real work of freeing up a bytecode object's ByteCode
 *	structure. Called only when the structure's reference count
 *	is zero.
 *
 * Results:
 *	None.
 *
 * Side effects:
 *	Frees objPtr's bytecode internal representation and sets its type to
 *	NULL.  Also releases its literals and frees its auxiliary data items.
 *
 *----------------------------------------------------------------------
 */

void
TclPreserveByteCode(
    ByteCode *codePtr)
{
    codePtr->refCount++;
}

void
TclReleaseByteCode(
    ByteCode *codePtr)
{
    if (codePtr->refCount-- > 1) {
	return;
    }

    /* Just dropped to refcount==0.  Clean up. */
    CleanupByteCode(codePtr);
}

static void
CleanupByteCode(
    ByteCode *codePtr)	/* Points to the ByteCode to free. */
{
    Tcl_Interp *interp = (Tcl_Interp *) *codePtr->interpHandle;
    Interp *iPtr = (Interp *) interp;
    int numLitObjects = codePtr->numLitObjects;
    Tcl_Obj **objArrayPtr, *objPtr;
    const AuxData *auxDataPtr;
    int i;
#ifdef TCL_COMPILE_STATS

    if (interp != NULL) {
	ByteCodeStats *statsPtr;
	Tcl_Time destroyTime;
	int lifetimeSec, lifetimeMicroSec, log2;

	statsPtr = &iPtr->stats;

	statsPtr->numByteCodesFreed++;
	statsPtr->currentSrcBytes -= (double)codePtr->numSrcBytes;
	statsPtr->currentByteCodeBytes -= (double) codePtr->structureSize;

	statsPtr->currentInstBytes -= (double) codePtr->numCodeBytes;
	statsPtr->currentLitBytes -= (double)
		codePtr->numLitObjects * sizeof(Tcl_Obj *);
	statsPtr->currentExceptBytes -= (double)
		codePtr->numExceptRanges * sizeof(ExceptionRange);
	statsPtr->currentAuxBytes -= (double)
		BA_AuxData_Size(codePtr->auxData) * sizeof(AuxData);
	statsPtr->currentCmdMapBytes -= (double) codePtr->numCmdLocBytes;

	Tcl_GetTime(&destroyTime);
	lifetimeSec = destroyTime.sec - codePtr->createTime.sec;
	if (lifetimeSec > 2000) {	/* avoid overflow */
	    lifetimeSec = 2000;
	}
	lifetimeMicroSec = 1000000 * lifetimeSec +
		(destroyTime.usec - codePtr->createTime.usec);

	log2 = TclLog2(lifetimeMicroSec);
	if (log2 > 31) {
	    log2 = 31;
	}
	statsPtr->lifetimeCount[log2]++;
    }
#endif /* TCL_COMPILE_STATS */

    /*
     * A single heap object holds the ByteCode structure and its code, object,
     * command location, and auxiliary data arrays. This means we only need to
     * 1) decrement the ref counts of each literal value in the literal array,
     * 2) call the free procedures for the auxiliary data items, 3) free the
     * localCache if it is unused, and finally 4) free the ByteCode
     * structure's heap object.
     *
     * The case for TCL_BYTECODE_PRECOMPILED (precompiled ByteCodes, like
     * those generated from tbcload) is special, as they doesn't make use of
     * the global literal table. They instead maintain private references to
     * their literals which must be decremented.
     *
     * In order to ensure proper and efficient cleanup of the literal array
     * when it contains non-shared literals [Bug 983660], distinguish the case
     * of an interpreter being deleted, which is signaled by interp == NULL.
     * Also, as the interp deletion will remove the global literal table
     * anyway, avoid the extra cost of updating it for each literal being
     * released.
     */

    if (codePtr->flags & TCL_BYTECODE_PRECOMPILED) {

	objArrayPtr = codePtr->objArrayPtr;
	for (i = 0;  i < numLitObjects;  i++) {
	    objPtr = *objArrayPtr;
	    if (objPtr) {
		Tcl_DecrRefCount(objPtr);
	    }
	    objArrayPtr++;
	}
	codePtr->numLitObjects = 0;
    } else {
	objArrayPtr = codePtr->objArrayPtr;
	while (numLitObjects--) {
	    /* TclReleaseLiteral calls Tcl_DecrRefCount() for us */
	    TclReleaseLiteral(interp, *objArrayPtr++);
	}
    }
    if (codePtr->flags & TCL_BYTECODE_FREE_LITERALS) {
	Tcl_Free(codePtr->objArrayPtr);
    }

    if (codePtr->auxData) {
	BA_AuxData *adArray = codePtr->auxData;

	codePtr->auxData = NULL;
	auxDataPtr = BA_AuxData_Detach(adArray);
	while (auxDataPtr) {
	    if (auxDataPtr->type->freeProc != NULL) {
		auxDataPtr->type->freeProc(auxDataPtr->clientData);
	    }
	    auxDataPtr = BA_AuxData_Detach(adArray);
	}
	BA_AuxData_Destroy(adArray);
    }

    /*
     * TIP #280. Release the location data associated with this bytecode
     * structure, if any. The associated interp may be gone already, and the
     * data with it.
     *
     * See also tclBasic.c, DeleteInterpProc
     */

    if (iPtr) {
	Tcl_HashEntry *hePtr = Tcl_FindHashEntry(iPtr->lineBCPtr,
		(char *) codePtr);

	if (hePtr) {
	    ReleaseCmdWordData((ExtCmdLoc *)Tcl_GetHashValue(hePtr));
	    Tcl_DeleteHashEntry(hePtr);
	}
    }

    if (codePtr->localCachePtr && (codePtr->localCachePtr->refCount-- <= 1)) {
	TclFreeLocalCache(interp, codePtr->localCachePtr);
    }

    TclHandleRelease(codePtr->interpHandle);
    Tcl_Free(codePtr);
}

/*
 * ---------------------------------------------------------------------
 *
 * IsCompactibleCompileEnv --
 *
 *	Determines whether some basic compaction optimizations may be applied
 *	to a piece of bytecode. Idempotent.
 *
 * ---------------------------------------------------------------------
 */

static int
IsCompactibleCompileEnv(
    CompileEnv *envPtr)
{
    unsigned char *pc;
    int size;

    /*
     * Special: procedures in the '::tcl' namespace (or its children) are
     * considered to be well-behaved, so compaction can be applied to them even
     * if it would otherwise be invalid.
     */

    if (envPtr->procPtr != NULL && envPtr->procPtr->cmdPtr != NULL
	    && envPtr->procPtr->cmdPtr->nsPtr != NULL) {
	Namespace *nsPtr = envPtr->procPtr->cmdPtr->nsPtr;

	if (strcmp(nsPtr->fullName, "::tcl") == 0
		|| strncmp(nsPtr->fullName, "::tcl::", 7) == 0) {
	    return 1;
	}
    }

    /*
     * Go through and ensure that no operation involved can cause a desired
     * change of bytecode sequence during its execution. This comes down to
     * ensuring that there are no mapped variables (due to traces) or calls to
     * external commands (traces, [uplevel] trickery). This is actually a very
     * conservative check.  It turns down a lot of code that is OK in practice.
     */

    for (pc = envPtr->codeStart ; pc < envPtr->codeNext ; pc += size) {
	switch (*pc) {
	    /* Invokes */
	case INST_INVOKE_STK1:
	case INST_INVOKE_STK4:
	case INST_INVOKE_EXPANDED:
	case INST_INVOKE_REPLACE:
	    return 0;
	    /* Runtime evals */
	case INST_EVAL_STK:
	case INST_EXPR_STK:
	case INST_YIELD:
	    return 0;
	    /* Upvars */
	case INST_UPVAR:
	case INST_NSUPVAR:
	case INST_VARIABLE:
	    return 0;
	default:
	    size = tclInstructionTable[*pc].numBytes;
	    assert (size > 0);
	    break;
	}
    }

    return 1;
}

/*
 *----------------------------------------------------------------------
 *
 * Tcl_SubstObj --
 *
 *	Performs substitutions on the given string as described in the user
 *	documentation for "subst".
 *
 * Results:
 *	A Tcl_Obj* containing the substituted string, or NULL to indicate that
 *	an error occurred.
 *
 * Side effects:
 *	See the user documentation.
 *
 *----------------------------------------------------------------------
 */

Tcl_Obj *
Tcl_SubstObj(
    Tcl_Interp *interp,		/* Interpreter in which substitution occurs */
    Tcl_Obj *objPtr,		/* The value to be substituted. */
    int flags)			/* What substitutions to do. */
{
    NRE_callback *rootPtr = TOP_CB(interp);

    if (TclNRRunCallbacks(interp, Tcl_NRSubstObj(interp, objPtr, flags),
	    rootPtr) != TCL_OK) {
	return NULL;
    }
    return Tcl_GetObjResult(interp);
}

/*
 *----------------------------------------------------------------------
 *
 * Tcl_NRSubstObj --
 *
 *	Adds substitution within the value of objPtr to the NR execution stack.
 *
 * Results:
 *	TCL_OK.
 *
 * Side effects:
 *	Compiles objPtr into bytecode that performs the substitutions as
 *	governed by flags, adds a callback to the NR execution stack to execute
 *	the bytecode and store the result in the interp.
 *
 *----------------------------------------------------------------------
 */

int
Tcl_NRSubstObj(
    Tcl_Interp *interp,
    Tcl_Obj *objPtr,
    int flags)
{
    ByteCode *codePtr = CompileSubstObj(interp, objPtr, flags);

    /* TODO: Confirm we do not need this. */
    /* Tcl_ResetResult(interp); */
    return TclNRExecuteByteCode(interp, codePtr);
}

/*
 *----------------------------------------------------------------------
 *
 * CompileSubstObj --
 *
 *	Compiles a value into bytecode that performs substitution within the
 *	value, as governed by flags.
 *
 * Results:
 *	A (ByteCode *) is pointing to the resulting ByteCode.
 *
 * Side effects:
 *	The Tcl_ObjType of objPtr is changed to the "substcode" type, and the
 *	ByteCode and governing flags value are kept in the internal rep for
 *	faster operations the next time CompileSubstObj is called on the same
 *	value.
 *
 *----------------------------------------------------------------------
 */

static ByteCode *
CompileSubstObj(
    Tcl_Interp *interp,
    Tcl_Obj *objPtr,
    int flags)
{
    Interp *iPtr = (Interp *) interp;
    ByteCode *codePtr = NULL;

    ByteCodeGetInternalRep(objPtr, &substCodeType, codePtr);

    if (codePtr != NULL) {
	Namespace *nsPtr = iPtr->varFramePtr->nsPtr;

	if (flags != PTR2INT(SubstFlags(objPtr))
		|| ((Interp *) *codePtr->interpHandle != iPtr)
		|| (codePtr->compileEpoch != iPtr->compileEpoch)
		|| (codePtr->nsPtr != nsPtr)
		|| (codePtr->nsEpoch != nsPtr->resolverEpoch)
		|| (codePtr->localCachePtr !=
		iPtr->varFramePtr->localCachePtr)) {
	    Tcl_StoreInternalRep(objPtr, &substCodeType, NULL);
	    codePtr = NULL;
	}
    }
    if (codePtr == NULL) {
	CompileEnv compEnv;
	Tcl_Size numBytes;
	const char *bytes = Tcl_GetStringFromObj(objPtr, &numBytes);

	/* TODO: Check for more TIP 280 */
	TclInitCompileEnv(interp, &compEnv, bytes, numBytes, NULL, 0);

	TclSubstCompile(interp, bytes, numBytes, flags, 1, &compEnv);

	TclEmitOpcode(INST_DONE, &compEnv);
	codePtr = TclInitByteCodeObj(objPtr, &substCodeType, &compEnv);
	TclFreeCompileEnv(&compEnv);

	SubstFlags(objPtr) = INT2PTR(flags);
	if (iPtr->varFramePtr->localCachePtr) {
	    codePtr->localCachePtr = iPtr->varFramePtr->localCachePtr;
	    codePtr->localCachePtr->refCount++;
	}
#ifdef TCL_COMPILE_DEBUG
	if (tclTraceCompile >= 2) {
	    TclPrintByteCodeObj(interp, objPtr);
	    fflush(stdout);
	}
#endif /* TCL_COMPILE_DEBUG */
    }
    return codePtr;
}

/*
 *----------------------------------------------------------------------
 *
 * FreeSubstCodeInternalRep --
 *
 *	Part of the "substcode" Tcl object type implementation. Frees the
 *	storage associated with the substcode internal representation of a
 *	Tcl_Obj unless its code is actively being executed.
 *
 * Results:
 *	None.
 *
 * Side effects:
 *	The substcode object's internal rep is marked invalid and its code
 *	gets freed unless the code is actively being executed. In that case
 *	the cleanup is delayed until the last execution of the code completes.
 *
 *----------------------------------------------------------------------
 */

static void
FreeSubstCodeInternalRep(
    Tcl_Obj *objPtr)	/* Object whose internal rep to free. */
{
    ByteCode *codePtr;

    ByteCodeGetInternalRep(objPtr, &substCodeType, codePtr);
    assert(codePtr != NULL);

    TclReleaseByteCode(codePtr);
}

static void
ReleaseCmdWordData(
    ExtCmdLoc *eclPtr)
{
    Tcl_Size i;

    if (eclPtr->type == TCL_LOCATION_SOURCE) {
	Tcl_DecrRefCount(eclPtr->path);
    }
    for (i=0 ; i<eclPtr->nuloc ; i++) {
	Tcl_Free(eclPtr->loc[i].line);
    }

    if (eclPtr->loc != NULL) {
	Tcl_Free(eclPtr->loc);
    }

    Tcl_Free(eclPtr);
}

/*
 *----------------------------------------------------------------------
 *
 * TclInitCompileEnv --
 *
 *	Initializes a CompileEnv compilation environment structure for the
 *	compilation of a string in an interpreter.
 *
 * Results:
 *	None.
 *
 * Side effects:
 *	The CompileEnv structure is initialized.
 *
 *----------------------------------------------------------------------
 */

void
TclInitCompileEnv(
    Tcl_Interp *interp,		/* The interpreter for which a CompileEnv
				 * structure is initialized. */
    CompileEnv *envPtr,/* Points to the CompileEnv structure to
				 * initialize. */
    const char *stringPtr,	/* The source string to be compiled. */
    Tcl_Size numBytes,		/* Number of bytes in source string. */
    const CmdFrame *invoker,	/* Location context invoking the bcc */
    int word)			/* Index of the word in that context getting
				 * compiled */
{
    Interp *iPtr = (Interp *) interp;

    assert(tclInstructionTable[LAST_INST_OPCODE].name == NULL);

    envPtr->iPtr = iPtr;
    envPtr->source = stringPtr;
    envPtr->numSrcBytes = numBytes;
    envPtr->procPtr = iPtr->compiledProcPtr;
    iPtr->compiledProcPtr = NULL;
    envPtr->numCommands = 0;
    envPtr->exceptDepth = 0;
    envPtr->maxExceptDepth = 0;
    envPtr->maxStackDepth = 0;
    envPtr->currStackDepth = 0;
    Tcl_InitHashTable(&envPtr->litMap, TCL_ONE_WORD_KEYS);

    envPtr->codeStart = envPtr->staticCodeSpace;
    envPtr->codeNext = envPtr->codeStart;
    envPtr->codeEnd = envPtr->codeStart + COMPILEENV_INIT_CODE_BYTES;
    envPtr->mallocedCodeArray = 0;

    envPtr->literalArrayPtr = envPtr->staticLiteralSpace;
    envPtr->literalArrayNext = 0;
    envPtr->literalArrayEnd = COMPILEENV_INIT_NUM_OBJECTS;
    envPtr->mallocedLiteralArray = 0;

    envPtr->exceptArrayPtr = envPtr->staticExceptArraySpace;
    envPtr->exceptAuxArrayPtr = envPtr->staticExAuxArraySpace;
    envPtr->exceptArrayNext = 0;
    envPtr->exceptArrayEnd = COMPILEENV_INIT_EXCEPT_RANGES;
    envPtr->mallocedExceptArray = 0;

    envPtr->cmdMap = BA_CmdLocation_Create();
    envPtr->atCmdStart = 1;
    envPtr->expandCount = 0;

    /*
     * TIP #280: Set up the extended command location information, based on
     * the context invoking the byte code compiler. This structure is used to
     * keep the per-word line information for all compiled commands.
     *
     * See also tclBasic.c, TclEvalObjEx, for the equivalent code in the
     * non-compiling evaluator
     */

    envPtr->extCmdMapPtr = (ExtCmdLoc *)Tcl_Alloc(sizeof(ExtCmdLoc));
    envPtr->extCmdMapPtr->loc = NULL;
    envPtr->extCmdMapPtr->nloc = 0;
    envPtr->extCmdMapPtr->nuloc = 0;
    envPtr->extCmdMapPtr->path = NULL;

    if (invoker == NULL) {
	/*
	 * Initialize the compiler for relative counting in case of a
	 * dynamic context.
	 */

	envPtr->line = 1;
	if (iPtr->evalFlags & TCL_EVAL_FILE) {
	    iPtr->evalFlags &= ~TCL_EVAL_FILE;
	    envPtr->extCmdMapPtr->type = TCL_LOCATION_SOURCE;

	    if (iPtr->scriptFile) {
		/*
		 * Normalization here, to have the correct pwd. Should have
		 * negligible impact on performance, as the norm should have
		 * been done already by the 'source' invoking us, and it
		 * caches the result.
		 */

		Tcl_Obj *norm =
			Tcl_FSGetNormalizedPath(interp, iPtr->scriptFile);

		if (norm == NULL) {
		    /*
		     * Error message in the interp result. No place to put it.
		     * And no place to serve the error itself to either. Fake
		     * a path, empty string.
		     */

		    TclNewLiteralStringObj(envPtr->extCmdMapPtr->path, "");
		} else {
		    envPtr->extCmdMapPtr->path = norm;
		}
	    } else {
		TclNewLiteralStringObj(envPtr->extCmdMapPtr->path, "");
	    }

	    Tcl_IncrRefCount(envPtr->extCmdMapPtr->path);
	} else {
	    envPtr->extCmdMapPtr->type =
		(envPtr->procPtr ? TCL_LOCATION_PROC : TCL_LOCATION_BC);
	}
    } else {
	/*
	 * Initialize the compiler using the context, making counting absolute
	 * to that context. Note that the context can be byte code execution.
	 * In that case we have to fill out the missing pieces (line, path,
	 * ...) which may make change the type as well.
	 */

	CmdFrame *ctxPtr = (CmdFrame *)TclStackAlloc(interp, sizeof(CmdFrame));
	int pc = 0;

	*ctxPtr = *invoker;
	if (invoker->type == TCL_LOCATION_BC) {
	    /*
	     * Note: Type BC => ctx.data.eval.path    is not used.
	     *			ctx.data.tebc.codePtr is used instead.
	     */

	    TclGetSrcInfoForPc(ctxPtr);
	    pc = 1;
	}

	if ((ctxPtr->nline <= word) || (ctxPtr->line[word] < 0)) {
	    /*
	     * Word is not a literal, relative counting.
	     */

	    envPtr->line = 1;
	    envPtr->extCmdMapPtr->type =
		    (envPtr->procPtr ? TCL_LOCATION_PROC : TCL_LOCATION_BC);

	    if (pc && (ctxPtr->type == TCL_LOCATION_SOURCE)) {
		/*
		 * The reference made by 'TclGetSrcInfoForPc' is dead.
		 */

		Tcl_DecrRefCount(ctxPtr->data.eval.path);
	    }
	} else {
	    envPtr->line = ctxPtr->line[word];
	    envPtr->extCmdMapPtr->type = ctxPtr->type;

	    if (ctxPtr->type == TCL_LOCATION_SOURCE) {
		envPtr->extCmdMapPtr->path = ctxPtr->data.eval.path;

		if (pc) {
		    /*
		     * The reference 'TclGetSrcInfoForPc' made is transfered.
		     */

		    ctxPtr->data.eval.path = NULL;
		} else {
		    /*
		     * We have a new reference here.
		     */

		    Tcl_IncrRefCount(envPtr->extCmdMapPtr->path);
		}
	    }
	}

	TclStackFree(interp, ctxPtr);
    }

    envPtr->extCmdMapPtr->start = envPtr->line;

    /*
     * Initialize the data about invisible continuation lines as empty, i.e.
     * not used. The caller (TclSetByteCodeFromAny) will set this up, if such
     * data is available.
     */

    envPtr->clNext = NULL;

    envPtr->auxData = NULL;
}

/*
 *----------------------------------------------------------------------
 *
 * TclFreeCompileEnv --
 *
 *	Frees the storage allocated in a CompileEnv compilation environment
 *	structure.
 *
 * Results:
 *	None.
 *
 * Side effects:
 *	Allocated storage in the CompileEnv structure is freed, although its
 *	local literal table is not deleted and its literal objects are not
 *	released. In addition, storage referenced by its auxiliary data items
 *	is not freed. This is done so that, when compilation is successful,
 *	"ownership" of these objects and aux data items is handed over to the
 *	corresponding ByteCode structure.
 *
 *----------------------------------------------------------------------
 */

void
TclFreeCompileEnv(
    CompileEnv *envPtr)/* Points to the CompileEnv structure. */
{
    Tcl_DeleteHashTable(&envPtr->litMap);
    if (envPtr->iPtr) {
	/*
	 * We never converted to Bytecode, so free the things we would
	 * have transferred to it.
	 */

	Tcl_Size i;
	Tcl_Obj **litPtr = envPtr->literalArrayPtr;

	for (i = 0;  i < envPtr->literalArrayNext;  i++) {
	    TclReleaseLiteral((Tcl_Interp *)envPtr->iPtr, *litPtr++);
	}

#ifdef TCL_COMPILE_DEBUG
	TclVerifyGlobalLiteralTable(envPtr->iPtr);
#endif /*TCL_COMPILE_DEBUG*/

	if (envPtr->auxData) {
	    BA_AuxData *adArray = envPtr->auxData;
	    AuxData *auxDataPtr;

	    envPtr->auxData = NULL;
	    auxDataPtr = BA_AuxData_Detach(adArray);
	    while (auxDataPtr) {
		if (auxDataPtr->type->freeProc != NULL) {
		    auxDataPtr->type->freeProc(auxDataPtr->clientData);
		}
		auxDataPtr = BA_AuxData_Detach(adArray);
	    }
	    BA_AuxData_Destroy(adArray);
	}
    }
    if (envPtr->mallocedCodeArray) {
	Tcl_Free(envPtr->codeStart);
    }
    if (envPtr->mallocedLiteralArray && envPtr->iPtr) {
	Tcl_Free(envPtr->literalArrayPtr);
    }
    if (envPtr->mallocedExceptArray) {
	Tcl_Free(envPtr->exceptArrayPtr);
	Tcl_Free(envPtr->exceptAuxArrayPtr);
    }
    BA_CmdLocation_Destroy(envPtr->cmdMap);
    if (envPtr->extCmdMapPtr) {
	ReleaseCmdWordData(envPtr->extCmdMapPtr);
	envPtr->extCmdMapPtr = NULL;
    }
}

/*
 *----------------------------------------------------------------------
 *
 * TclWordKnownAtCompileTime --
 *
 *	Determines whether the value of a token is completely known at compile
 *	time.
 *
 * Results:
 *	True if the tokenPtr argument points to a word value that is
 *	completely known at compile time. Generally, values that are known at
 *	compile time can be compiled to their values, while values that cannot
 *	be known until substitution at runtime must be compiled to bytecode
 *	instructions that perform that substitution. For several commands,
 *	whether or not arguments are known at compile time determine whether
 *	it is worthwhile to compile at all.
 *
 * Side effects:
 *	When returning true, appends the known value of the word to the
 *	unshared Tcl_Obj (*valuePtr), unless valuePtr is NULL.
 *
 *----------------------------------------------------------------------
 */

Tcl_Size
TclWordKnownAtCompileTime(
    Tcl_Token *tokenPtr,	/* Points to Tcl_Token we should check */
    Tcl_Obj *valuePtr)		/* If not NULL, points to an unshared Tcl_Obj
				 * to which we should append the known value
				 * of the word. */
{
    int numComponents = tokenPtr->numComponents;
    Tcl_Obj *tempPtr = NULL;

    if (tokenPtr->type == TCL_TOKEN_SIMPLE_WORD) {
	if (valuePtr != NULL) {
	    Tcl_AppendToObj(valuePtr, tokenPtr[1].start, tokenPtr[1].size);
	}
	return 1;
    }
    if (tokenPtr->type != TCL_TOKEN_WORD) {
	return 0;
    }
    tokenPtr++;
    if (valuePtr != NULL) {
	TclNewObj(tempPtr);
	Tcl_IncrRefCount(tempPtr);
    }
    while (numComponents--) {
	switch (tokenPtr->type) {
	case TCL_TOKEN_TEXT:
	    if (tempPtr != NULL) {
		Tcl_AppendToObj(tempPtr, tokenPtr->start, tokenPtr->size);
	    }
	    break;

	case TCL_TOKEN_BS:
	    if (tempPtr != NULL) {
		char utfBuf[4] = "";
		Tcl_Size length = TclParseBackslash(tokenPtr->start,
			tokenPtr->size, NULL, utfBuf);

		Tcl_AppendToObj(tempPtr, utfBuf, length);
	    }
	    break;

	default:
	    if (tempPtr != NULL) {
		Tcl_DecrRefCount(tempPtr);
	    }
	    return 0;
	}
	tokenPtr++;
    }
    if (valuePtr != NULL) {
	Tcl_AppendObjToObj(valuePtr, tempPtr);
	Tcl_DecrRefCount(tempPtr);
    }
    return 1;
}

/*
 *----------------------------------------------------------------------
 *
 * TclCompileScript --
 *
 *	Compiles a Tcl script in a string.
 *
 * Results:
 *
 *	A standard Tcl result. If an error occurs, an
 *	error message is left in the interpreter's result.
 *
 * Side effects:
 *	Adds instructions to envPtr to evaluate the script at runtime.
 *
 *----------------------------------------------------------------------
 */

static int
ExpandRequested(
    Tcl_Token *tokenPtr,
    Tcl_Size numWords)
{
    /* Determine whether any words of the command require expansion */
    while (numWords--) {
	if (tokenPtr->type == TCL_TOKEN_EXPAND_WORD) {
	    return 1;
	}
	tokenPtr = TokenAfter(tokenPtr);
    }
    return 0;
}

static void
CompileCmdLiteral(
    Tcl_Interp *interp,
    Tcl_Obj *cmdObj,
    CompileEnv *envPtr)
{
    const char *bytes;
    Command *cmdPtr;
    int cmdLitIdx, extraLiteralFlags = LITERAL_CMD_NAME;
    Tcl_Size length;

    cmdPtr = (Command *) Tcl_GetCommandFromObj(interp, cmdObj);
    if ((cmdPtr != NULL) && (cmdPtr->flags & CMD_VIA_RESOLVER)) {
	extraLiteralFlags |= LITERAL_UNSHARED;
    }

    bytes = Tcl_GetStringFromObj(cmdObj, &length);
    cmdLitIdx = TclRegisterLiteral(envPtr, bytes, length, extraLiteralFlags);

    if (cmdPtr && TclRoutineHasName(cmdPtr)) {
	TclSetCmdNameObj(interp, TclFetchLiteral(envPtr, cmdLitIdx), cmdPtr);
    }
    TclEmitPush(cmdLitIdx, envPtr);
}

Tcl_Token *
TclCompileInvocation(
    Tcl_Interp *interp,
    Tcl_Token *tokenPtr,
    Tcl_Obj *cmdObj,
    Tcl_Size numWords,
    CompileEnv *envPtr)
{
    DefineLineInformation;
    Tcl_Size wordIdx = 0;
    int depth = TclGetStackDepth(envPtr);

    if (cmdObj) {
	CompileCmdLiteral(interp, cmdObj, envPtr);
	wordIdx = 1;
	tokenPtr = TokenAfter(tokenPtr);
    }

    for (; wordIdx < numWords; wordIdx++, tokenPtr = TokenAfter(tokenPtr)) {
	int objIdx;

	SetLineInformation(wordIdx);

	if (tokenPtr->type != TCL_TOKEN_SIMPLE_WORD) {
	    CompileTokens(envPtr, tokenPtr, interp);
	    continue;
	}

	objIdx = TclRegisterLiteral(envPtr,
		tokenPtr[1].start, tokenPtr[1].size, 0);
	if (envPtr->clNext) {
	    TclContinuationsEnterDerived(TclFetchLiteral(envPtr, objIdx),
		    tokenPtr[1].start - envPtr->source, envPtr->clNext);
	}
	TclEmitPush(objIdx, envPtr);
    }

    if (wordIdx <= 255) {
	TclEmitInvoke(envPtr, INST_INVOKE_STK1, wordIdx);
    } else {
	TclEmitInvoke(envPtr, INST_INVOKE_STK4, wordIdx);
    }
    TclCheckStackDepth(depth+1, envPtr);

    return tokenPtr;
}

static Tcl_Token *
CompileExpanded(
    Tcl_Interp *interp,
    Tcl_Token *tokenPtr,
    Tcl_Obj *cmdObj,
    int numWords,
    CompileEnv *envPtr)
{
    DefineLineInformation;
    int wordIdx = 0;
    int depth = TclGetStackDepth(envPtr);

    StartExpanding(envPtr);
    if (cmdObj) {
	CompileCmdLiteral(interp, cmdObj, envPtr);
	wordIdx = 1;
	tokenPtr = TokenAfter(tokenPtr);
    }

    for (; wordIdx < numWords; wordIdx++, tokenPtr = TokenAfter(tokenPtr)) {
	int objIdx;

	SetLineInformation(wordIdx);

	if (tokenPtr->type != TCL_TOKEN_SIMPLE_WORD) {
	    CompileTokens(envPtr, tokenPtr, interp);
	    if (tokenPtr->type == TCL_TOKEN_EXPAND_WORD) {
		TclEmitInstInt4(INST_EXPAND_STKTOP,
			envPtr->currStackDepth, envPtr);
	    }
	    continue;
	}

	objIdx = TclRegisterLiteral(envPtr,
		tokenPtr[1].start, tokenPtr[1].size, 0);
	if (envPtr->clNext) {
	    TclContinuationsEnterDerived(TclFetchLiteral(envPtr, objIdx),
		    tokenPtr[1].start - envPtr->source, envPtr->clNext);
	}
	TclEmitPush(objIdx, envPtr);
    }

    /*
     * The stack depth during argument expansion can only be managed at
     * runtime, as the number of elements in the expanded lists is not known
     * at compile time.  Adjust the stack depth estimate here so that it is
     * correct after the command with expanded arguments returns.
     *
     * The end effect of this command's invocation is that all the words of
     * the command are popped from the stack and the result is pushed: The
     * stack top changes by (1-wordIdx).
     *
     * The estimates are not correct while the command is being
     * prepared and run, INST_EXPAND_STKTOP is not stack-neutral in general.
     */

    TclEmitInvoke(envPtr, INST_INVOKE_EXPANDED, wordIdx);
    TclCheckStackDepth(depth+1, envPtr);

    return tokenPtr;
}

static int
CompileCmdCompileProc(
    Tcl_Interp *interp,
    Tcl_Token *tokenPtr,
    Command *cmdPtr,
    CompileEnv *envPtr)
{
    DefineLineInformation;
    int unwind = 0, incrOffset = -1;
    int depth = TclGetStackDepth(envPtr);
    Tcl_Parse parse;

    parse.commandStart = tokenPtr->start;
    parse.commandSize = tokenPtr->size;
    parse.numWords = tokenPtr->numComponents;
    parse.tokenPtr = tokenPtr + 1;

    /*
     * Emission of the INST_START_CMD instruction is controlled by the value of
     * envPtr->atCmdStart:
     *
     * atCmdStart == 2	: Don't use the INST_START_CMD instruction.
     * atCmdStart == 1	: INST_START_CMD was the last instruction emitted,
     *			: so no need to emit another.  Instead
     *			: increment the number of cmds started at it, except
     *			: for the special case at the start of a script.
     * atCmdStart == 0	: The last instruction was something else.
     *			: Emit INST_START_CMD here.
     */

    switch (envPtr->atCmdStart) {
    case 0:
	unwind = tclInstructionTable[INST_START_CMD].numBytes;
	TclEmitInstInt4(INST_START_CMD, 0, envPtr);
	incrOffset = envPtr->codeNext - envPtr->codeStart;
	TclEmitInt4(0, envPtr);
	break;
    case 1:
	if (envPtr->codeNext > envPtr->codeStart) {
	    incrOffset = envPtr->codeNext - 4 - envPtr->codeStart;
	}
	break;
    case 2:
	/* Nothing to do */
	;
    }

    if (TCL_OK == TclAttemptCompileProc(interp, &parse, 1, cmdPtr, envPtr)) {
	if (incrOffset >= 0) {
	    /*
	     * Command compiled succesfully.  Increment the number of
	     * commands that start at the currently active INST_START_CMD.
	     */

	    unsigned char *incrPtr = envPtr->codeStart + incrOffset;
	    unsigned char *startPtr = incrPtr - 5;

	    TclIncrUInt4AtPtr(incrPtr, 1);
	    if (unwind) {
		/* We started the INST_START_CMD.  Record the code length. */
		TclStoreInt4AtPtr(envPtr->codeNext - startPtr, startPtr + 1);
	    }
	}
	TclCheckStackDepth(depth+1, envPtr);
	return TCL_OK;
    }

    envPtr->codeNext -= unwind; /* Unwind INST_START_CMD */

    /*
     * Throw out any line information generated by the failed compile attempt.
     */

    while (mapPtr->nuloc - 1 > eclIndex) {
	mapPtr->nuloc--;
	Tcl_Free(mapPtr->loc[mapPtr->nuloc].line);
	mapPtr->loc[mapPtr->nuloc].line = NULL;
    }

    /*
     * Reset the index of next command.  Toss out any from failed nested
     * partial compiles.
     */

    TclDisposeFailedCompile(envPtr, mapPtr->nuloc);
    return TCL_ERROR;
}

void
TclDisposeFailedCompile(
    CompileEnv *envPtr,
    Tcl_Size numCommands)
{
    while (envPtr->numCommands > numCommands) {
	(void) BA_CmdLocation_Detach(envPtr->cmdMap);
	envPtr->numCommands--;
    }
}

static Tcl_Token *
CompileCommandTokens(
    Tcl_Interp *interp,
    Tcl_Token *commandTokenPtr,
    CompileEnv *envPtr,
    CmdLocation **cmdLocPtrPtr)
{
    Interp *iPtr = (Interp *) interp;

    Tcl_Token *tokenPtr = commandTokenPtr;
    Tcl_Size numWords = tokenPtr->numComponents;
    const char *commandStart = tokenPtr->start;
    Tcl_Size commandSize = tokenPtr->size;

    ExtCmdLoc *eclPtr = envPtr->extCmdMapPtr;
    Tcl_Obj *cmdObj;
    Command *cmdPtr = NULL;
    CmdLocation *cmdLocPtr = NULL;
    int code = TCL_ERROR;
    int cmdKnown, expand = -1;
    Tcl_Size *wlines, wlineat;
    Tcl_Size cmdLine = envPtr->line;
    int *clNext = envPtr->clNext;
    Tcl_Size startCodeOffset = envPtr->codeNext - envPtr->codeStart;
    int depth = TclGetStackDepth(envPtr);

    assert (numWords > 0);

    /* Precompile */

    TclNewObj(cmdObj);
    tokenPtr++;
    envPtr->numCommands++;
    cmdLocPtr = EnterCmdStartData(envPtr, commandStart - envPtr->source,
	    startCodeOffset);

    /*
     * TIP #280. Scan the words and compute the extended location information.
     * At first the map first contains full per-word line information for use by the
     * compiler. This is later replaced by a reduced form which signals
     * non-literal words, stored in 'wlines'.
     */

    EnterCmdWordData(eclPtr, commandStart - envPtr->source,
	    tokenPtr, commandStart, numWords, cmdLine,
	    clNext, &wlines, envPtr);
    wlineat = eclPtr->nuloc - 1;

    envPtr->line = eclPtr->loc[wlineat].line[0];
    envPtr->clNext = eclPtr->loc[wlineat].next[0];

    /* Do we know the command word? */
    Tcl_IncrRefCount(cmdObj);
    cmdKnown = TclWordKnownAtCompileTime(tokenPtr, cmdObj);

    /* Is this a command we should (try to) compile with a compileProc ? */
    if (cmdKnown && !(iPtr->flags & DONT_COMPILE_CMDS_INLINE)) {
	cmdPtr = (Command *) Tcl_GetCommandFromObj(interp, cmdObj);
	if (cmdPtr) {
	    /*
	     * Found a command.  Test the ways we can be told not to attempt
	     * to compile it.
	     */
	    if ((cmdPtr->compileProc == NULL)
		    || (cmdPtr->nsPtr->flags & NS_SUPPRESS_COMPILATION)
		    || (cmdPtr->flags & CMD_HAS_EXEC_TRACES)) {
		cmdPtr = NULL;
	    }
	}
	if (cmdPtr && !(cmdPtr->flags & CMD_COMPILES_EXPANDED)) {
	    expand = ExpandRequested(tokenPtr, numWords);
	    if (expand) {
		/* We need to expand, but compileProc cannot. */
		cmdPtr = NULL;
	    }
	}
    }

    /* If cmdPtr != NULL, try to call cmdPtr->compileProc */
    if (cmdPtr) {
	code = CompileCmdCompileProc(interp, commandTokenPtr, cmdPtr, envPtr);
    }

    if (code == TCL_ERROR) {
	if (expand < 0) {
	    expand = ExpandRequested(tokenPtr, numWords);
	}

	if (expand) {
	    tokenPtr = CompileExpanded(interp, tokenPtr,
		    cmdKnown ? cmdObj : NULL, numWords, envPtr);
	} else {
	    tokenPtr = TclCompileInvocation(interp, tokenPtr,
		    cmdKnown ? cmdObj : NULL, numWords, envPtr);
	}
    } else {
	while (numWords--) {
	    tokenPtr = TokenAfter(tokenPtr);
	}
    }

    Tcl_DecrRefCount(cmdObj);

    TclEmitOpcode(INST_POP, envPtr);
    cmdLocPtr->numSrcBytes = commandSize;
    cmdLocPtr->numCodeBytes = (envPtr->codeNext-envPtr->codeStart)
	    - startCodeOffset;

    /*
     * TIP #280: Free the full form of per-word line data and insert the
     * reduced form now.
     */

    envPtr->line = cmdLine;
    envPtr->clNext = clNext;
    Tcl_Free(eclPtr->loc[wlineat].line);
    Tcl_Free(eclPtr->loc[wlineat].next);
    eclPtr->loc[wlineat].line = wlines;
    eclPtr->loc[wlineat].next = NULL;

    *cmdLocPtrPtr = cmdLocPtr;
    TclCheckStackDepth(depth, envPtr);

    return tokenPtr;
}

void
TclCompileScript(
    Tcl_Interp *interp,		/* Used for error and status reporting. Also
				 * serves as context for finding and compiling
				 * commands. May not be NULL. */
    const char *script,		/* The source script to compile. */
    Tcl_Size numBytes,		/* Number of bytes in script. If < 0, the
				 * script consists of all bytes up to the
				 * first null character. */
    CompileEnv *envPtr)		/* Holds resulting instructions. */
{
    Tcl_Token *lastTokenPtr;
    Tcl_Token *tokens;

    if (envPtr->iPtr == NULL) {
	Tcl_Panic("TclCompileScript() called on uninitialized CompileEnv");
    }
    tokens = TclParseScript(interp, script, numBytes, /* flags */ 0,
	    &lastTokenPtr, NULL);
    CompileScriptTokens(interp, tokens, lastTokenPtr, envPtr);
    Tcl_Free(tokens);
}

static void
CompileScriptTokens(
    Tcl_Interp *interp,		/* Used for error and status reporting.
				 * Also serves as context for finding and
				 * compiling commands.  May not be NULL. */
    Tcl_Token *tokens,
    Tcl_Token *lastTokenPtr,
    CompileEnv *envPtr)		/* Holds resulting instructions. */
{
    Tcl_Token *tokenPtr;
    int numCommands = tokens[0].numComponents;
    int depth = TclGetStackDepth(envPtr);
    Interp *iPtr = (Interp *) interp;
    CmdLocation *cmdLocPtr = NULL;	/* Pointer into envPtr->cmdMap for
					 * the last command this routine
					 * compiles into bytecode;  If we
					 * exit still value NULL, there
					 * was no bytecode generated. */

    if (lastTokenPtr < tokens) {
	Tcl_Panic("CompileScriptTokens: parse produced no tokens");
    }
    if (tokens[0].type != TCL_TOKEN_SCRIPT) {
        Tcl_Panic("CompileScriptTokens: invalid token array, expected script");
    }
    if (envPtr->iPtr == NULL) {
	Tcl_Panic("TclCompileScript() called on uninitialized CompileEnv");
    }
    /*
     * Check depth to avoid overflow of the C execution stack by too many
     * nested calls of TclCompileScript, considering interp recursionlimit.
     * Use factor 5/4 (1.25) to avoid being too mistaken when recognizing the
     * limit during "mixed" evaluation and compilation process (nested
     * eval+compile) and is good enough for default recursionlimit (1000).
     */
    if (iPtr->numLevels / 5 > iPtr->maxNestingDepth / 4) {
	Tcl_SetObjResult(interp, Tcl_NewStringObj(
	    "too many nested compilations (infinite loop?)", -1));
	Tcl_SetErrorCode(interp, "TCL", "LIMIT", "STACK", NULL);
	TclCompileSyntaxError(interp, envPtr);
	return;
    }

<<<<<<< HEAD
    tokenPtr = &(tokens[1]);
    if (numCommands) {
	TclAdvanceLines(&envPtr->line, tokens[0].start, tokenPtr->start);
	TclAdvanceContinuations(&envPtr->line, &envPtr->clNext,
		tokenPtr->start - envPtr->source);
    }
=======
    if (numBytes < 0) {
	numBytes = strlen(script);
    }

    /* Each iteration compiles one command from the script. */

    if (numBytes > 0) {
      if (numBytes >= INT_MAX) {
	/*
	 * Note this gets -errorline as 1. Not worth figuring out which line
	 * crosses the limit to get -errorline for this error case.
	 */
	Tcl_SetObjResult(interp,
	  Tcl_ObjPrintf("Script length %" TCL_SIZE_MODIFIER
			   "d exceeds max permitted length %d.",
			   numBytes, (int)INT_MAX-1));
	    Tcl_SetErrorCode(interp, "TCL", "LIMIT", "SCRIPTLENGTH", NULL);
	    TclCompileSyntaxError(interp, envPtr);
	    return;
      }
      /*
       * Don't use system stack (size of Tcl_Parse is ca. 400 bytes), so
       * many nested compilations (body enclosed in body) can cause abnormal
       * program termination with a stack overflow exception, bug [fec0c17d39].
       */
      Tcl_Parse *parsePtr = (Tcl_Parse *)Tcl_Alloc(sizeof(Tcl_Parse));
>>>>>>> 03d0f99e

    while (numCommands--) {
	int numWords = tokenPtr->numComponents;
	const char * commandStart = tokenPtr->start;

	if (tokenPtr > lastTokenPtr) {
	    Tcl_Panic("CompileScriptTokens: overran token array");
	}
        if (tokenPtr->type != TCL_TOKEN_CMD) {
            Tcl_Panic("CompileScriptTokens: invalid token array, expected cmd: %d: %.*s", tokenPtr->type, (int)tokenPtr->size, tokenPtr->start);
        }

	/* TODO: comment here justifying. */
	if (numWords == 0) {
	    tokenPtr++;
	    continue;
	}

#ifdef TCL_COMPILE_DEBUG
	/*
	 * If tracing, print a line for each top level command compiled.
	 */

	if ((tclTraceCompile >= 1) && (envPtr->procPtr == NULL)) {
	    fprintf(stdout, "  Compiling: ");
	    TclPrintSource(stdout, commandStart, TclMin(tokenPtr->size, 55));
	    fprintf(stdout, "\n");
	}
#endif

	/*
	 * Avoid stack exhaustion by too many nested calls of TclCompileScript
	 * (considering interp recursionlimit).
	 */
	iPtr->numLevels++;

	tokenPtr = CompileCommandTokens(interp, tokenPtr, envPtr, &cmdLocPtr);

	iPtr->numLevels--;

	/*
	 * TIP #280: Track lines in the just compiled command.
	 */

	if (numCommands) {
	    TclAdvanceLines(&envPtr->line, commandStart, tokenPtr->start);
	    TclAdvanceContinuations(&envPtr->line, &envPtr->clNext,
		    tokenPtr->start - envPtr->source);
	}
    }
    if (tokenPtr <= lastTokenPtr) {
	TclCompileTokens(interp, tokenPtr, lastTokenPtr-tokenPtr+1, envPtr);
    } else if (cmdLocPtr == NULL) {
	/*
	 * Compiling the script yielded no bytecode.  The script must be all
	 * whitespace, comments, and empty commands.  Such scripts are defined
	 * to successfully produce the empty string result, so we emit the
	 * simple bytecode that makes that happen.
	 */

	PushStringLiteral(envPtr, "");
    } else {
	/*
	 * We compiled at least one command to bytecode.  The routine
	 * CompileCommandTokens() follows the bytecode of each compiled
	 * command with an INST_POP, so that stack balance is maintained when
	 * several commands are in sequence.  (The result of each command is
	 * thrown away before moving on to the next command).  For the last
	 * command compiled, we need to undo that INST_POP so that the result
	 * of the last command becomes the result of the script.  The code
	 * here removes that trailing INST_POP.
	 */

	cmdLocPtr->numCodeBytes--;
	envPtr->codeNext--;
	envPtr->currStackDepth++;
    }
    TclCheckStackDepth(depth+1, envPtr);
}

/*
 *----------------------------------------------------------------------
 *
 * TclCompileTokens --
 *
 *	Given an array of tokens parsed from a Tcl command, e.g. the tokens
 *	that make up a word, emits instructions to evaluate the
 *	tokens and concatenate their values to form a single result value on
 *	the interpreter's runtime evaluation stack.
 *
 * Results:
 *	The return value is a standard Tcl result. If an error occurs, an
 *	error message is left in the interpreter's result.
 *
 * Side effects:
 *	Instructions are added to envPtr to push and evaluate the tokens at
 *	runtime.
 *
 *----------------------------------------------------------------------
 */

void
TclCompileVarSubst(
    Tcl_Interp *interp,
    Tcl_Token *tokenPtr,
    CompileEnv *envPtr)
{
    const char *p, *name = tokenPtr[1].start;
    Tcl_Size i, nameBytes = tokenPtr[1].size;
    Tcl_Size localVar;
    int localVarName = 1;

    /*
     * Determine how the variable name should be handled: if it contains any
     * namespace qualifiers it is not a local variable (localVarName=-1); if
     * it looks like an array element and the token has a single component, it
     * should not be created here [Bug 569438] (localVarName=0); otherwise,
     * the local variable can safely be created (localVarName=1).
     */

    for (i = 0, p = name;  i < nameBytes;  i++, p++) {
	if ((*p == ':') && (i < nameBytes-1) && (*(p+1) == ':')) {
	    localVarName = -1;
	    break;
	} else if ((*p == '(')
		&& (tokenPtr->numComponents == 1)
		&& (*(name + nameBytes - 1) == ')')) {
	    localVarName = 0;
	    break;
	}
    }

    /*
     * Either push the variable's name, or find its index in the array
     * of local variables in a procedure frame.
     */

    localVar = -1;
    if (localVarName != -1) {
	localVar = TclFindCompiledLocal(name, nameBytes, localVarName, envPtr);
    }
    if (localVar < 0) {
	PushLiteral(envPtr, name, nameBytes);
    }

    /*
     * Emit instructions to load the variable.
     */

    TclAdvanceLines(&envPtr->line, tokenPtr[1].start,
	    tokenPtr[1].start + tokenPtr[1].size);

    if (tokenPtr->numComponents == 1) {
	if (localVar < 0) {
	    TclEmitOpcode(INST_LOAD_STK, envPtr);
	} else if (localVar <= 255) {
	    TclEmitInstInt1(INST_LOAD_SCALAR1, localVar, envPtr);
	} else {
	    TclEmitInstInt4(INST_LOAD_SCALAR4, localVar, envPtr);
	}
    } else {
	TclCompileTokens(interp, tokenPtr+2, tokenPtr->numComponents-1, envPtr);
	if (localVar < 0) {
	    TclEmitOpcode(INST_LOAD_ARRAY_STK, envPtr);
	} else if (localVar <= 255) {
	    TclEmitInstInt1(INST_LOAD_ARRAY1, localVar, envPtr);
	} else {
	    TclEmitInstInt4(INST_LOAD_ARRAY4, localVar, envPtr);
	}
    }
}

void
TclCompileTokens(
    Tcl_Interp *interp,		/* Used for error and status reporting. */
    Tcl_Token *tokenPtr,	/* Pointer to first in an array of tokens to
				 * compile. */
    Tcl_Size count,		/* Number of tokens to consider at tokenPtr.
				 * Must be at least 1. */
    CompileEnv *envPtr)		/* Holds the resulting instructions. */
{
    Tcl_DString textBuffer;	/* Holds concatenated chars from adjacent
				 * TCL_TOKEN_TEXT, TCL_TOKEN_BS tokens. */
    char buffer[4] = "";
    int numObjsToConcat, adjust;
    Tcl_Size i, length;
    unsigned char *entryCodeNext = envPtr->codeNext;
#define NUM_STATIC_POS 20
    int isLiteral, maxNumCL, numCL;
    int *clPosition = NULL;
    int depth = TclGetStackDepth(envPtr);

    /*
     * If this is actually a literal, handle continuation lines by
     * preallocating a small table to store the locations of any continuation
     * lines found in this literal.  The table is extended if needed.
     *
     * Note: In contrast with the analagous code in 'TclSubstTokens()' the
     * 'adjust' variable seems unneeded here.  The code which merges
     * continuation line information of multiple words which concat'd at
     * runtime also seems unneeded. Either that or I have not managed to find a
     * test case for these two possibilities yet.  It might be a difference
     * between compile- versus run-time processing.
     */

    numCL = 0;
    maxNumCL = 0;
    isLiteral = 1;
    for (i=0 ; i < count; i++) {
	if ((tokenPtr[i].type != TCL_TOKEN_TEXT)
		&& (tokenPtr[i].type != TCL_TOKEN_BS)) {
	    isLiteral = 0;
	    break;
	}
    }

    if (isLiteral) {
	maxNumCL = NUM_STATIC_POS;
	clPosition = (int *)Tcl_Alloc(maxNumCL * sizeof(int));
    }

    adjust = 0;
    Tcl_DStringInit(&textBuffer);
    numObjsToConcat = 0;
    for ( ;  count > 0;  count--, tokenPtr++) {
	switch (tokenPtr->type) {
	case TCL_TOKEN_TEXT:
	    TclDStringAppendToken(&textBuffer, tokenPtr);
	    TclAdvanceLines(&envPtr->line, tokenPtr->start,
		    tokenPtr->start + tokenPtr->size);
	    break;

	case TCL_TOKEN_BS:
	    length = TclParseBackslash(tokenPtr->start, tokenPtr->size,
		    NULL, buffer);
	    Tcl_DStringAppend(&textBuffer, buffer, length);

	    /*
	     * If the identified backslash sequence is in a literal and
	     * represented a continuation line, compute and store its
	     * location (as char offset to the beginning of the _result_
	     * script). We may have to extend the table of locations.
	     *
	     * The continuation line information is relevant even if the word
	     * being processed is not a literal, as it can affect nested
	     * commands. See the branch below for TCL_TOKEN_COMMAND, where the
	     * adjustment being tracked here is taken into account. The good
	     * thing is a table of everything is not needed, just the number of
	     * lines to to add as correction.
	     */

	    if ((length == 1) && (buffer[0] == ' ') &&
		(tokenPtr->start[1] == '\n')) {
		if (isLiteral) {
		    int clPos = Tcl_DStringLength(&textBuffer);

		    if (numCL >= maxNumCL) {
			maxNumCL *= 2;
			clPosition = (int *)Tcl_Realloc(clPosition,
                                maxNumCL * sizeof(int));
		    }
		    clPosition[numCL] = clPos;
		    numCL ++;
		}
		adjust++;
	    }
	    break;

	case TCL_TOKEN_VARIABLE:
	    /*
	     * Push any accumulated chars appearing before the $<var>.
	     */

	    if (Tcl_DStringLength(&textBuffer) > 0) {
		int literal;

		literal = TclRegisterDStringLiteral(envPtr, &textBuffer);
		TclEmitPush(literal, envPtr);
		numObjsToConcat++;
		Tcl_DStringFree(&textBuffer);
	    }

	    TclCompileVarSubst(interp, tokenPtr, envPtr);
	    numObjsToConcat++;
	    count -= tokenPtr->numComponents;
	    tokenPtr += tokenPtr->numComponents;
	    break;

	case TCL_TOKEN_SCRIPT_SUBST:
	    /*
	     * Push any accumulated chars appearing before the command.
	     */

	    if (Tcl_DStringLength(&textBuffer) > 0) {
		int literal = TclRegisterDStringLiteral(envPtr, &textBuffer);
		TclEmitPush(literal, envPtr);
		numObjsToConcat++;
		Tcl_DStringFree(&textBuffer);
	    }

	    if (count <= tokenPtr->numComponents) {
		Tcl_Panic("token components overflow token array");
	    }

	    envPtr->line += adjust;
	    CompileScriptTokens(interp, tokenPtr+1,
		    tokenPtr + (tokenPtr->numComponents), envPtr);
	    envPtr->line -= adjust;
	    numObjsToConcat++;
	    count -= tokenPtr->numComponents;
	    tokenPtr += tokenPtr->numComponents;
	    break;

	case TCL_TOKEN_ERROR:
	    /* Compile bytecodes to report the parse error at runtime. */
	    TclSubstTokens(interp, tokenPtr, 1, NULL, 1, NULL, NULL, 0);
	    Tcl_LogCommandInfo(interp, envPtr->source,
		    tokenPtr->start, tokenPtr->size);
	    TclCompileSyntaxError(interp, envPtr);
	    goto done;

	default:
	    Tcl_Panic("Unexpected token type in TclCompileTokens: %d; %.*s",
		    tokenPtr->type, (int)tokenPtr->size, tokenPtr->start);
	}
    }

    /*
     * Push any accumulated characters appearing at the end.
     */

    if (Tcl_DStringLength(&textBuffer) > 0) {
	int literal = TclRegisterDStringLiteral(envPtr, &textBuffer);

	TclEmitPush(literal, envPtr);
	numObjsToConcat++;
	if (numCL) {
	    TclContinuationsEnter(TclFetchLiteral(envPtr, literal),
		    numCL, clPosition);
	}
	numCL = 0;
    }

    /*
     * If necessary, concatenate the parts of the word.
     */

    while (numObjsToConcat > 255) {
	TclEmitInstInt1(INST_STR_CONCAT1, 255, envPtr);
	numObjsToConcat -= 254;	/* concat pushes 1 obj, the result */
    }
    if (numObjsToConcat > 1) {
	TclEmitInstInt1(INST_STR_CONCAT1, numObjsToConcat, envPtr);
    }

    /*
     * If the tokens yielded no instructions, push an empty string.
     */

    if (envPtr->codeNext == entryCodeNext) {
	PushStringLiteral(envPtr, "");
    }
done:
    Tcl_DStringFree(&textBuffer);

    /*
     * Release the temp table we used to collect the locations of continuation
     * lines, if any.
     */

    if (maxNumCL) {
	Tcl_Free(clPosition);
    }
    TclCheckStackDepth(depth+1, envPtr);
}

/*
 *----------------------------------------------------------------------
 *
 * TclCompileCmdWord --
 *
 *	Given an array of parse tokens for a word containing one or more Tcl
 *	commands, emits inline instructions to execute them.  In contrast with
 *	TclCompileTokens, a simple word such as a loop body enclosed in braces
 *	is not just pushed as a string, but is itself parsed into tokens and
 *	compiled.
 *
 * Results:
 *	A standard Tcl result. If an error occurs, an
 *	error message is left in the interpreter's result.
 *
 * Side effects:
 *	Instructions are added to envPtr to execute the tokens at runtime.
 *
 *----------------------------------------------------------------------
 */

void
TclCompileCmdWord(
    Tcl_Interp *interp,		/* Used for error and status reporting. */
    Tcl_Token *tokenPtr,	/* Pointer to first in an array of tokens for
				 * a command word to compile inline. */
    Tcl_Size count1,		/* Number of tokens to consider at tokenPtr.
				 * Must be at least 1. */
    CompileEnv *envPtr)		/* Holds the resulting instructions. */
{
    int count = count1;

    if ((count == 1) && (tokenPtr->type == TCL_TOKEN_TEXT)) {
	/*
	 * The common case that there is a single text token. Compile it
	 * into an inline sequence of instructions.
	 */

	TclCompileScript(interp, tokenPtr->start, tokenPtr->size, envPtr);
    } else {
	/*
	 * Either there are multiple tokens, or the single token involves
	 * substitutions. Emit instructions to invoke the eval command
	 * procedure at runtime on the result of evaluating the tokens.
	 */

	TclCompileTokens(interp, tokenPtr, count, envPtr);
	TclEmitInvoke(envPtr, INST_EVAL_STK);
    }
}

/*
 *----------------------------------------------------------------------
 *
 * TclCompileExprWords --
 *
 *	Given an array of parse tokens representing one or more words that
 *	contain a Tcl expression, emits inline instructions to execute the
 *	expression. In contrast with TclCompileExpr, supports Tcl's two-level
 *	substitution semantics for an expression that appears as command words.
 *
 * Results:
 *	A standard Tcl result. If an error occurs, an
 *	error message is left in the interpreter's result.
 *
 * Side effects:
 *	Instructions are added to envPtr to execute the expression.
 *
 *----------------------------------------------------------------------
 */

void
TclCompileExprWords(
    Tcl_Interp *interp,		/* Used for error and status reporting. */
    Tcl_Token *tokenPtr,	/* Points to first in an array of word tokens
				 * tokens for the expression to compile
				 * inline. */
    Tcl_Size numWords1,		/* Number of word tokens starting at tokenPtr.
				 * Must be at least 1. Each word token
				 * contains one or more subtokens. */
    CompileEnv *envPtr)		/* Holds the resulting instructions. */
{
    Tcl_Token *wordPtr;
    int i, concatItems;
    int numWords = numWords1;

    /*
     * If the expression is a single word that doesn't require substitutions,
     * just compile its string into inline instructions.
     */

    if ((numWords == 1) && (tokenPtr->type == TCL_TOKEN_SIMPLE_WORD)) {
	TclCompileExpr(interp, tokenPtr[1].start,tokenPtr[1].size, envPtr, 1);
	return;
    }

    /*
     * Emit code to call the expr command proc at runtime. Concatenate the
     * (already substituted once) expr tokens with a space between each.
     */

    wordPtr = tokenPtr;
    for (i = 0;  i < numWords;  i++) {
	CompileTokens(envPtr, wordPtr, interp);
	if (i < (numWords - 1)) {
	    PushStringLiteral(envPtr, " ");
	}
	wordPtr += wordPtr->numComponents + 1;
    }
    concatItems = 2*numWords - 1;
    while (concatItems > 255) {
	TclEmitInstInt1(INST_STR_CONCAT1, 255, envPtr);
	concatItems -= 254;
    }
    if (concatItems > 1) {
	TclEmitInstInt1(INST_STR_CONCAT1, concatItems, envPtr);
    }
    TclEmitOpcode(INST_EXPR_STK, envPtr);
}

/*
 *----------------------------------------------------------------------
 *
 * TclCompileNoOp --
 *
 *	Compiles no-op's
 *
 * Results:
 *	TCL_OK if completion was successful.
 *
 * Side effects:
 *	Instructions are added to envPtr to execute a no-op at runtime. No
 *	result is pushed onto the stack: the compiler has to take care of this
 *	itself if the last compiled command is a NoOp.
 *
 *----------------------------------------------------------------------
 */

int
TclCompileNoOp(
    Tcl_Interp *interp,		/* Used for error reporting. */
    Tcl_Parse *parsePtr,	/* Points to a parse structure for the command
				 * created by Tcl_ParseCommand. */
    TCL_UNUSED(Command *),
    CompileEnv *envPtr)		/* Holds resulting instructions. */
{
    Tcl_Token *tokenPtr;
    Tcl_Size i;

    tokenPtr = parsePtr->tokenPtr;
    for (i = 1; i < parsePtr->numWords; i++) {
	tokenPtr = tokenPtr + tokenPtr->numComponents + 1;

	if (tokenPtr->type != TCL_TOKEN_SIMPLE_WORD) {
	    CompileTokens(envPtr, tokenPtr, interp);
	    TclEmitOpcode(INST_POP, envPtr);
	}
    }
    PushStringLiteral(envPtr, "");
    return TCL_OK;
}

/*
 *----------------------------------------------------------------------
 *
 * TclInitByteCodeObj --
 *
 *	Creates a ByteCode structure and initializes it from a CompileEnv
 *	compilation environment structure. The ByteCode structure is smaller
 *	and contains just that information needed to execute the bytecode
 *	instructions resulting from compiling a Tcl script. The resulting
 *	structure is placed in the specified object.
 *
 * Results:
 *	A newly-constructed ByteCode object is stored in the internal
 *	representation of the objPtr.
 *
 * Side effects:
 *	A single heap object is allocated to hold the new ByteCode structure
 *	and its code, object, command location, and aux data arrays. Note that
 *	"ownership" (i.e., the pointers to) the Tcl objects and aux data items
 *	will be handed over to the new ByteCode structure from the CompileEnv
 *	structure.
 *
 *----------------------------------------------------------------------
 */

static void
PreventCycle(
    Tcl_Obj *objPtr,
    CompileEnv *envPtr)
{
    Tcl_HashEntry *hePtr = Tcl_FindHashEntry(&envPtr->litMap, objPtr);
    if (hePtr) {
	/*
	 * Prevent circular reference where the bytecode internalrep of
	 * a value contains a literal which is that same value.
	 * If this is allowed to happen, refcount decrements may not
	 * reach zero, and memory may leak.  Bugs 467523, 3357771
	 *
	 * NOTE:  [Bugs 3392070, 3389764] We make a copy based completely
	 * on the string value, and do not call Tcl_DuplicateObj() so we
         * can be sure we do not have any lingering cycles hiding in
	 * the internalrep.
	 */
	size_t numBytes;
	size_t i = PTR2INT(Tcl_GetHashValue(hePtr));
	const char *bytes = Tcl_GetStringFromObj(objPtr, &numBytes);

	envPtr->literalArrayPtr[i] = Tcl_NewStringObj(bytes, numBytes);
	Tcl_IncrRefCount(envPtr->literalArrayPtr[i]);
	TclReleaseLiteral((Tcl_Interp *)envPtr->iPtr, objPtr);
    }
}

ByteCode *
TclInitByteCode(
    CompileEnv *envPtr)/* Points to the CompileEnv structure from
				 * which to create a ByteCode structure. */
{
    ByteCode *codePtr;
    size_t codeBytes, objArrayBytes, exceptArrayBytes, cmdLocBytes;
    size_t structureSize;
    unsigned char *p;
#ifdef TCL_COMPILE_DEBUG
    unsigned char *nextPtr;
#endif
    int numLitObjects = envPtr->literalArrayNext;
    Namespace *namespacePtr;
    int isNew;
    Interp *iPtr;

    if (envPtr->iPtr == NULL) {
	Tcl_Panic("TclInitByteCodeObj() called on uninitialized CompileEnv");
    }

    iPtr = envPtr->iPtr;

    codeBytes = envPtr->codeNext - envPtr->codeStart;
    objArrayBytes = envPtr->mallocedLiteralArray ? 0 :
	    envPtr->literalArrayNext * sizeof(Tcl_Obj *);
    exceptArrayBytes = envPtr->exceptArrayNext * sizeof(ExceptionRange);
    cmdLocBytes = GetCmdLocEncodingSize(envPtr);

    /*
     * Compute the total number of bytes needed for this bytecode.
     *
     * Note that code bytes need not be aligned but since later elements are we
     * need to pad anyway, either directly after ByteCode or after codeBytes,
     * and it's easier and more consistent to do the former.
     */

    structureSize = TCL_ALIGN(sizeof(ByteCode));  /* align code bytes */
    structureSize += TCL_ALIGN(codeBytes);	  /* align object array */
    structureSize += TCL_ALIGN(objArrayBytes);	  /* align exc range arr */
    structureSize += TCL_ALIGN(exceptArrayBytes); /* align AuxData array */
    structureSize += cmdLocBytes;

    if (envPtr->iPtr->varFramePtr != NULL) {
	namespacePtr = envPtr->iPtr->varFramePtr->nsPtr;
    } else {
	namespacePtr = envPtr->iPtr->globalNsPtr;
    }

    p = (unsigned char *)Tcl_Alloc(structureSize);
    codePtr = (ByteCode *) p;
    codePtr->interpHandle = TclHandlePreserve(iPtr->handle);
    codePtr->compileEpoch = iPtr->compileEpoch;
    codePtr->nsPtr = namespacePtr;
    codePtr->nsEpoch = namespacePtr->resolverEpoch;
    codePtr->refCount = 0;
    TclPreserveByteCode(codePtr);
    if (namespacePtr->compiledVarResProc || iPtr->resolverPtr) {
	codePtr->flags = TCL_BYTECODE_RESOLVE_VARS;
    } else {
	codePtr->flags = 0;
    }
    codePtr->source = envPtr->source;
    codePtr->procPtr = envPtr->procPtr;

    codePtr->numCommands = envPtr->numCommands;
    codePtr->numSrcBytes = envPtr->numSrcBytes;
    codePtr->numCodeBytes = codeBytes;
    codePtr->numLitObjects = numLitObjects;
    codePtr->numExceptRanges = envPtr->exceptArrayNext;
    codePtr->numCmdLocBytes = cmdLocBytes;
    codePtr->maxExceptDepth = envPtr->maxExceptDepth;
    codePtr->maxStackDepth = envPtr->maxStackDepth;

    p += TCL_ALIGN(sizeof(ByteCode));	/* align code bytes */
    codePtr->codeStart = p;
    memcpy(p, envPtr->codeStart, codeBytes);
    p += TCL_ALIGN(codeBytes);		/* align object array */

    if (envPtr->mallocedLiteralArray) {
	codePtr->objArrayPtr = envPtr->literalArrayPtr;
	codePtr->flags |= TCL_BYTECODE_FREE_LITERALS;
    } else {
	codePtr->objArrayPtr = (Tcl_Obj **) p;
	memcpy(p, envPtr->literalArrayPtr, (size_t) objArrayBytes);
	p += TCL_ALIGN(objArrayBytes);	/* align exception range array */
    }

    if (exceptArrayBytes > 0) {
	codePtr->exceptArrayPtr = (ExceptionRange *) p;
	memcpy(p, envPtr->exceptArrayPtr, exceptArrayBytes);
    } else {
	codePtr->exceptArrayPtr = NULL;
    }

    p += exceptArrayBytes;

    codePtr->auxData = envPtr->auxData;
    envPtr->auxData = NULL;

#ifndef TCL_COMPILE_DEBUG
    EncodeCmdLocMap(envPtr, codePtr, (unsigned char *) p);
#else
    nextPtr = EncodeCmdLocMap(envPtr, codePtr, (unsigned char *) p);
    if (((size_t)(nextPtr - p)) != cmdLocBytes) {
	Tcl_Panic("TclInitByteCodeObj: encoded cmd location bytes %lu != expected size %lu", (unsigned long)(nextPtr - p), (unsigned long)cmdLocBytes);
    }
#endif

    /*
     * Record various compilation-related statistics about the new ByteCode
     * structure. Don't include overhead for statistics-related fields.
     */

#ifdef TCL_COMPILE_STATS
    codePtr->structureSize = structureSize
	    - (sizeof(size_t) + sizeof(Tcl_Time));
    Tcl_GetTime(&codePtr->createTime);

    RecordByteCodeStats(codePtr);
#endif /* TCL_COMPILE_STATS */

    /*
     * TIP #280. Associate the extended per-word line information with the
     * byte code object (internal rep), for use with the bc compiler.
     */

    Tcl_SetHashValue(Tcl_CreateHashEntry(iPtr->lineBCPtr, codePtr,
	    &isNew), envPtr->extCmdMapPtr);
    envPtr->extCmdMapPtr = NULL;

    /* We've used up the CompileEnv.  Mark as uninitialized. */
    envPtr->iPtr = NULL;

    codePtr->localCachePtr = NULL;
    return codePtr;
}

ByteCode *
TclInitByteCodeObj(
    Tcl_Obj *objPtr,		/* Points object that should be initialized,
				 * and whose string rep contains the source
				 * code. */
    const Tcl_ObjType *typePtr,
    CompileEnv *envPtr)/* Points to the CompileEnv structure from
				 * which to create a ByteCode structure. */
{
    ByteCode *codePtr;

    PreventCycle(objPtr, envPtr);

    codePtr = TclInitByteCode(envPtr);

    /*
     * Free the old internal rep then convert the object to a bytecode object
     * by making its internal rep point to the just compiled ByteCode.
     */

    ByteCodeSetInternalRep(objPtr, typePtr, codePtr);
    return codePtr;
}

/*
 *----------------------------------------------------------------------
 *
 * TclFindCompiledLocal --
 *
 *	This procedure is called at compile time to look up and optionally
 *	allocate an entry ("slot") for a variable in a procedure's array of
 *	local variables. If the variable's name is NULL, a new temporary
 *	variable is always created. (Such temporary variables can only be
 *	referenced using their slot index.)
 *
 * Results:
 *	If create is 0 and the name is non-NULL, then if the variable is
 *	found, the index of its entry in the procedure's array of local
 *	variables is returned; otherwise -1 is returned. If name is NULL, the
 *	index of a new temporary variable is returned. Finally, if create is 1
 *	and name is non-NULL, the index of a new entry is returned.
 *
 * Side effects:
 *	Creates and registers a new local variable if create is 1 and the
 *	variable is unknown, or if the name is NULL.
 *
 *----------------------------------------------------------------------
 */

Tcl_Size
TclFindCompiledLocal(
    const char *name,	/* Points to first character of the name of a
				 * scalar or array variable. If NULL, a
				 * temporary var should be created. */
    Tcl_Size nameBytes,		/* Number of bytes in the name. */
    int create,			/* If 1, allocate a local frame entry for the
				 * variable if it is new. */
    CompileEnv *envPtr)		/* Points to the current compile environment*/
{
    CompiledLocal *localPtr;
    Tcl_Size localVar = TCL_INDEX_NONE;
    Tcl_Size i;
    Proc *procPtr;

    /*
     * If not creating a temporary, does a local variable of the specified
     * name already exist?
     */

    procPtr = envPtr->procPtr;

    if (procPtr == NULL) {
	/*
	 * Compiling a non-body script: give it read access to the LVT in the
	 * current localCache
	 */

	LocalCache *cachePtr = envPtr->iPtr->varFramePtr->localCachePtr;
	const char *localName;
	Tcl_Obj **varNamePtr;
	Tcl_Size len;

	if (!cachePtr || !name) {
	    return TCL_INDEX_NONE;
	}

	varNamePtr = &cachePtr->varName0;
	for (i=0; i < cachePtr->numVars; varNamePtr++, i++) {
	    if (*varNamePtr) {
		localName = Tcl_GetStringFromObj(*varNamePtr, &len);
		if ((len == nameBytes) && !strncmp(name, localName, len)) {
		    return i;
		}
	    }
	}
	return TCL_INDEX_NONE;
    }

    if (name != NULL) {
	Tcl_Size localCt = procPtr->numCompiledLocals;

	localPtr = procPtr->firstLocalPtr;
	for (i = 0;  i < localCt;  i++) {
	    if (!TclIsVarTemporary(localPtr)) {
		char *localName = localPtr->name;

		if ((nameBytes == localPtr->nameLength) &&
			(strncmp(name,localName,nameBytes) == 0)) {
		    return i;
		}
	    }
	    localPtr = localPtr->nextPtr;
	}
    }

    /*
     * Create a new variable if appropriate.
     */

    if (create || (name == NULL)) {
	localVar = procPtr->numCompiledLocals;
	localPtr = (CompiledLocal *)Tcl_Alloc(offsetof(CompiledLocal, name) + 1U + nameBytes);
	if (procPtr->firstLocalPtr == NULL) {
	    procPtr->firstLocalPtr = procPtr->lastLocalPtr = localPtr;
	} else {
	    procPtr->lastLocalPtr->nextPtr = localPtr;
	    procPtr->lastLocalPtr = localPtr;
	}
	localPtr->nextPtr = NULL;
	localPtr->nameLength = nameBytes;
	localPtr->frameIndex = localVar;
	localPtr->flags = 0;
	if (name == NULL) {
	    localPtr->flags |= VAR_TEMPORARY;
	}
	localPtr->defValuePtr = NULL;
	localPtr->resolveInfo = NULL;

	if (name != NULL) {
	    memcpy(localPtr->name, name, nameBytes);
	}
	localPtr->name[nameBytes] = '\0';
	procPtr->numCompiledLocals++;
    }
    return localVar;
}

/*
 *----------------------------------------------------------------------
 *
 * TclExpandCodeArray --
 *
 *	Uses malloc to allocate more storage for a CompileEnv's code array.
 *
 * Results:
 *	None.
 *
 * Side effects:
 *	The size of the bytecode array is doubled. If envPtr->mallocedCodeArray
 *	is non-zero the old array is freed. Byte codes are copied from the old
 *	array to the new one.
 *
 *----------------------------------------------------------------------
 */

void
TclExpandCodeArray(
    void *envArgPtr)		/* Points to the CompileEnv whose code array
				 * must be enlarged. */
{
    CompileEnv *envPtr = (CompileEnv *)envArgPtr;
				/* The CompileEnv containing the code array to
				 * be doubled in size. */

    /*
     * envPtr->codeNext is equal to envPtr->codeEnd. The currently defined
     * code bytes are stored between envPtr->codeStart and envPtr->codeNext-1
     * [inclusive].
     */

    size_t currBytes = envPtr->codeNext - envPtr->codeStart;
    size_t newBytes = 2 * (envPtr->codeEnd - envPtr->codeStart);

    if (envPtr->mallocedCodeArray) {
	envPtr->codeStart = (unsigned char *)Tcl_Realloc(envPtr->codeStart, newBytes);
    } else {
	/*
	 * envPtr->exceptArrayPtr isn't a Tcl_Alloc'd pointer, so
	 * perform the equivalent of Tcl_Realloc directly.
	 */

	unsigned char *newPtr = (unsigned char *)Tcl_Alloc(newBytes);

	memcpy(newPtr, envPtr->codeStart, currBytes);
	envPtr->codeStart = newPtr;
	envPtr->mallocedCodeArray = 1;
    }

    envPtr->codeNext = envPtr->codeStart + currBytes;
    envPtr->codeEnd = envPtr->codeStart + newBytes;
}

/*
 *----------------------------------------------------------------------
 *
 * EnterCmdStartData --
 *
 *	Registers the starting source and bytecode location of a command. This
 *	information is used at runtime to map between instruction pc and
 *	source locations.
 *
 * Results:
 *	None.
 *
 * Side effects:
 *	Inserts source and code location information into the compilation
 *	environment envPtr for the command at index cmdIndex. The compilation
 *	environment's CmdLocation array is grown if necessary.
 *
 *----------------------------------------------------------------------
 */

static CmdLocation *
EnterCmdStartData(
    CompileEnv *envPtr,		/* Points to the compilation environment
				 * structure in which to enter command
				 * location information. */
    Tcl_Size srcOffset,		/* Offset of first char of the command. */
    Tcl_Size codeOffset)		/* Offset of first byte of command code. */
{
    CmdLocation *cmdLocPtr = BA_CmdLocation_Append(envPtr->cmdMap);
    cmdLocPtr->codeOffset = codeOffset;
    cmdLocPtr->srcOffset = srcOffset;
    cmdLocPtr->numSrcBytes = TCL_INDEX_NONE;
    cmdLocPtr->numCodeBytes = TCL_INDEX_NONE;
    return cmdLocPtr;
}

/*
 *----------------------------------------------------------------------
 * TIP #280
 *
 * EnterCmdWordData --
 *
 *	Registers the lines for the words of a command. This information is
 *	used at runtime by 'info frame'.
 *
 * Results:
 *	None.
 *
 * Side effects:
 *	Inserts word location information into the compilation environment
 *	envPtr for the command at index cmdIndex. The compilation
 *	environment's ExtCmdLoc.ECL array is grown if necessary.
 *
 *----------------------------------------------------------------------
 */

static void
EnterCmdWordData(
    ExtCmdLoc *eclPtr,		/* Points to the map environment structure in
				 * which to enter command location
				 * information. */
    Tcl_Size srcOffset,		/* Offset of first char of the command. */
    Tcl_Token *tokenPtr,
    const char *cmd,
    Tcl_Size numWords,
    Tcl_Size line,
    int *clNext,
    Tcl_Size **wlines,
    CompileEnv *envPtr)
{
    ECL *ePtr;
    const char *last;
    Tcl_Size wordIdx, wordLine;
    Tcl_Size *wwlines;
    int *wordNext;

    if (eclPtr->nuloc >= eclPtr->nloc) {
	/*
	 * Expand the ECL array by allocating more storage from the heap. The
	 * currently allocated ECL entries are stored from eclPtr->loc[0] up
	 * to eclPtr->loc[eclPtr->nuloc-1] (inclusive).
	 */

	size_t currElems = eclPtr->nloc;
	size_t newElems = (currElems ? 2*currElems : 1);
	size_t newBytes = newElems * sizeof(ECL);

	eclPtr->loc = (ECL *)Tcl_Realloc(eclPtr->loc, newBytes);
	eclPtr->nloc = newElems;
    }

    ePtr = &eclPtr->loc[eclPtr->nuloc];
    ePtr->srcOffset = srcOffset;
    ePtr->line = (Tcl_Size *)Tcl_Alloc(numWords * sizeof(Tcl_Size));
    ePtr->next = (int **)Tcl_Alloc(numWords * sizeof(int *));
    ePtr->nline = numWords;
    wwlines = (Tcl_Size *)Tcl_Alloc(numWords * sizeof(Tcl_Size));

    last = cmd;
    wordLine = line;
    wordNext = clNext;
    for (wordIdx=0 ; wordIdx<numWords;
	    wordIdx++, tokenPtr += tokenPtr->numComponents + 1) {
	TclAdvanceLines(&wordLine, last, tokenPtr->start);
	TclAdvanceContinuations(&wordLine, &wordNext,
		tokenPtr->start - envPtr->source);
	/* See Ticket 4b61afd660 */
	wwlines[wordIdx] =
		((wordIdx == 0) || TclWordKnownAtCompileTime(tokenPtr, NULL))
		? (int)wordLine : -1;
	ePtr->line[wordIdx] = wordLine;
	ePtr->next[wordIdx] = wordNext;
	last = tokenPtr->start;
    }

    *wlines = wwlines;
    eclPtr->nuloc ++;
}

/*
 *----------------------------------------------------------------------
 *
 * TclCreateExceptRange --
 *
 *	Procedure that allocates and initializes a new ExceptionRange
 *	structure of the specified kind in a CompileEnv.
 *
 * Results:
 *	Returns the index for the newly created ExceptionRange.
 *
 * Side effects:
 *	If there is not enough room in the CompileEnv's ExceptionRange array,
 *	the array in expanded: a new array of double the size is allocated, if
 *	envPtr->mallocedExceptArray is non-zero the old array is freed, and
 *	ExceptionRange entries are copied from the old array to the new one.
 *
 *----------------------------------------------------------------------
 */

Tcl_Size
TclCreateExceptRange(
    ExceptionRangeType type,	/* The kind of ExceptionRange desired. */
    CompileEnv *envPtr)/* Points to CompileEnv for which to create a
				 * new ExceptionRange structure. */
{
    ExceptionRange *rangePtr;
    ExceptionAux *auxPtr;
    Tcl_Size index = envPtr->exceptArrayNext;

    if (index >= envPtr->exceptArrayEnd) {
	/*
	 * Expand the ExceptionRange array. The currently allocated entries
	 * are stored between elements 0 and (envPtr->exceptArrayNext - 1)
	 * [inclusive].
	 */

	size_t currBytes =
		envPtr->exceptArrayNext * sizeof(ExceptionRange);
	size_t currBytes2 = envPtr->exceptArrayNext * sizeof(ExceptionAux);
	size_t newElems = 2*envPtr->exceptArrayEnd;
	size_t newBytes = newElems * sizeof(ExceptionRange);
	size_t newBytes2 = newElems * sizeof(ExceptionAux);

	if (envPtr->mallocedExceptArray) {
	    envPtr->exceptArrayPtr =
		    (ExceptionRange *)Tcl_Realloc(envPtr->exceptArrayPtr, newBytes);
	    envPtr->exceptAuxArrayPtr =
		    (ExceptionAux *)Tcl_Realloc(envPtr->exceptAuxArrayPtr, newBytes2);
	} else {
	    /*
	     * envPtr->exceptArrayPtr isn't a Tcl_Alloc'd pointer, so we must
	     * code a Tcl_Realloc equivalent for ourselves.
	     */

	    ExceptionRange *newPtr = (ExceptionRange *)Tcl_Alloc(newBytes);
	    ExceptionAux *newPtr2 = (ExceptionAux *)Tcl_Alloc(newBytes2);

	    memcpy(newPtr, envPtr->exceptArrayPtr, currBytes);
	    memcpy(newPtr2, envPtr->exceptAuxArrayPtr, currBytes2);
	    envPtr->exceptArrayPtr = newPtr;
	    envPtr->exceptAuxArrayPtr = newPtr2;
	    envPtr->mallocedExceptArray = 1;
	}
	envPtr->exceptArrayEnd = newElems;
    }
    envPtr->exceptArrayNext++;

    rangePtr = &envPtr->exceptArrayPtr[index];
    rangePtr->type = type;
    rangePtr->nestingLevel = envPtr->exceptDepth;
    rangePtr->codeOffset = TCL_INDEX_NONE;
    rangePtr->numCodeBytes = TCL_INDEX_NONE;
    rangePtr->breakOffset = TCL_INDEX_NONE;
    rangePtr->continueOffset = TCL_INDEX_NONE;
    rangePtr->catchOffset = TCL_INDEX_NONE;
    auxPtr = &envPtr->exceptAuxArrayPtr[index];
    auxPtr->supportsContinue = 1;
    auxPtr->stackDepth = envPtr->currStackDepth;
    auxPtr->expandTarget = envPtr->expandCount;
    auxPtr->expandTargetDepth = TCL_INDEX_NONE;
    auxPtr->numBreakTargets = 0;
    auxPtr->breakTargets = NULL;
    auxPtr->allocBreakTargets = 0;
    auxPtr->numContinueTargets = 0;
    auxPtr->continueTargets = NULL;
    auxPtr->allocContinueTargets = 0;
    return index;
}

/*
 * ---------------------------------------------------------------------
 *
 * TclGetInnermostExceptionRange --
 *
 *	Returns the innermost exception range that covers the current code
 *	creation point, and optionally the stack depth that is expected at
 *	that point. Relies on the fact that the range has a numCodeBytes = -1
 *	when it is being populated and that inner ranges come after outer
 *	ranges.
 *
 * ---------------------------------------------------------------------
 */

ExceptionRange *
TclGetInnermostExceptionRange(
    CompileEnv *envPtr,
    int returnCode,
    ExceptionAux **auxPtrPtr)
{
    size_t i = envPtr->exceptArrayNext;
    ExceptionRange *rangePtr = envPtr->exceptArrayPtr + i;

    while (i > 0) {
	rangePtr--; i--;

	if (CurrentOffset(envPtr) >= (int)rangePtr->codeOffset &&
		(rangePtr->numCodeBytes == TCL_INDEX_NONE || CurrentOffset(envPtr) <
			(int)rangePtr->codeOffset+(int)rangePtr->numCodeBytes) &&
		(returnCode != TCL_CONTINUE ||
			envPtr->exceptAuxArrayPtr[i].supportsContinue)) {

	    if (auxPtrPtr) {
		*auxPtrPtr = envPtr->exceptAuxArrayPtr + i;
	    }
	    return rangePtr;
	}
    }
    return NULL;
}

/*
 * ---------------------------------------------------------------------
 *
 * TclAddLoopBreakFixup, TclAddLoopContinueFixup --
 *
 *	Adds a place that wants to break/continue to the loop exception range
 *	tracking that will be fixed up once the loop can be finalized. These
 *	functions generate an INST_JUMP4 that is fixed up during the
 *	loop finalization.
 *
 * ---------------------------------------------------------------------
 */

void
TclAddLoopBreakFixup(
    CompileEnv *envPtr,
    ExceptionAux *auxPtr)
{
    int range = auxPtr - envPtr->exceptAuxArrayPtr;

    if (envPtr->exceptArrayPtr[range].type != LOOP_EXCEPTION_RANGE) {
	Tcl_Panic("trying to add 'break' fixup to full exception range");
    }

    if (++auxPtr->numBreakTargets > auxPtr->allocBreakTargets) {
	auxPtr->allocBreakTargets *= 2;
	auxPtr->allocBreakTargets += 2;
	if (auxPtr->breakTargets) {
	    auxPtr->breakTargets = (size_t *)Tcl_Realloc(auxPtr->breakTargets,
		    sizeof(size_t) * auxPtr->allocBreakTargets);
	} else {
	    auxPtr->breakTargets =
		    (size_t *)Tcl_Alloc(sizeof(size_t) * auxPtr->allocBreakTargets);
	}
    }
    auxPtr->breakTargets[auxPtr->numBreakTargets - 1] = CurrentOffset(envPtr);
    TclEmitInstInt4(INST_JUMP4, 0, envPtr);
}

void
TclAddLoopContinueFixup(
    CompileEnv *envPtr,
    ExceptionAux *auxPtr)
{
    int range = auxPtr - envPtr->exceptAuxArrayPtr;

    if (envPtr->exceptArrayPtr[range].type != LOOP_EXCEPTION_RANGE) {
	Tcl_Panic("trying to add 'continue' fixup to full exception range");
    }

    if (++auxPtr->numContinueTargets > auxPtr->allocContinueTargets) {
	auxPtr->allocContinueTargets *= 2;
	auxPtr->allocContinueTargets += 2;
	if (auxPtr->continueTargets) {
	    auxPtr->continueTargets = (size_t *)Tcl_Realloc(auxPtr->continueTargets,
		    sizeof(size_t) * auxPtr->allocContinueTargets);
	} else {
	    auxPtr->continueTargets =
		    (size_t *)Tcl_Alloc(sizeof(size_t) * auxPtr->allocContinueTargets);
	}
    }
    auxPtr->continueTargets[auxPtr->numContinueTargets - 1] =
	    CurrentOffset(envPtr);
    TclEmitInstInt4(INST_JUMP4, 0, envPtr);
}

/*
 * ---------------------------------------------------------------------
 *
 * TclCleanupStackForBreakContinue --
 *
 *	Removes the extra elements from the auxiliary stack and the main stack.
 *	How this is done depends on whether there are any elements on
 *	the auxiliary stack to pop.
 *
 * ---------------------------------------------------------------------
 */

void
TclCleanupStackForBreakContinue(
    CompileEnv *envPtr,
    ExceptionAux *auxPtr)
{
    size_t savedStackDepth = envPtr->currStackDepth;
    int toPop = envPtr->expandCount - auxPtr->expandTarget;

    if (toPop > 0) {
	while (toPop --> 0) {
	    TclEmitOpcode(INST_EXPAND_DROP, envPtr);
	}
	TclAdjustStackDepth((int)(auxPtr->expandTargetDepth - envPtr->currStackDepth),
		envPtr);
	envPtr->currStackDepth = auxPtr->expandTargetDepth;
    }
    toPop = envPtr->currStackDepth - auxPtr->stackDepth;
    while (toPop --> 0) {
	TclEmitOpcode(INST_POP, envPtr);
    }
    envPtr->currStackDepth = savedStackDepth;
}

/*
 * ---------------------------------------------------------------------
 *
 * StartExpanding --
 *
 *	Pushes an INST_EXPAND_START and does some additional housekeeping so
 *	that the [break] and [continue] compilers can use an exception-free
 *	issue to discard it.
 *
 * ---------------------------------------------------------------------
 */

static void
StartExpanding(
    CompileEnv *envPtr)
{
    int i;

    TclEmitOpcode(INST_EXPAND_START, envPtr);

    /*
     * Update inner exception ranges with information about the environment
     * where this expansion started.
     */

    for (i=0 ; i<(int)envPtr->exceptArrayNext ; i++) {
	ExceptionRange *rangePtr = &envPtr->exceptArrayPtr[i];
	ExceptionAux *auxPtr = &envPtr->exceptAuxArrayPtr[i];

	/*
	 * Ignore loops unless they're still being built.
	 */

	if ((int)rangePtr->codeOffset > CurrentOffset(envPtr)) {
	    continue;
	}
	if (rangePtr->numCodeBytes != TCL_INDEX_NONE) {
	    continue;
	}

	/*
	 * Adequate condition: loops further out and exceptions further in
	 * don't actually need this information.
	 */

	if (auxPtr->expandTarget == envPtr->expandCount) {
	    auxPtr->expandTargetDepth = envPtr->currStackDepth;
	}
    }

    /*
     * One more expansion is now being processed on the auxiliary stack.
     */

    envPtr->expandCount++;
}

/*
 * ---------------------------------------------------------------------
 *
 * TclFinalizeLoopExceptionRange --
 *
 *	Finalizes a loop exception range, binding the registered [break] and
 *	[continue] implementations so that they jump to the correct place.
 *	This must be called only after *all* the exception range
 *	target offsets have been set.
 *
 * ---------------------------------------------------------------------
 */

void
TclFinalizeLoopExceptionRange(
    CompileEnv *envPtr,
    int range)
{
    ExceptionRange *rangePtr = &envPtr->exceptArrayPtr[range];
    ExceptionAux *auxPtr = &envPtr->exceptAuxArrayPtr[range];
    int i, offset;
    unsigned char *site;

    if (rangePtr->type != LOOP_EXCEPTION_RANGE) {
	Tcl_Panic("trying to finalize a loop exception range");
    }

    /*
     * Do the jump fixups. Note that these are always issued as INST_JUMP4 so
     * there is no need to fuss around with updating code offsets.
     */

    for (i=0 ; i<(int)auxPtr->numBreakTargets ; i++) {
	site = envPtr->codeStart + auxPtr->breakTargets[i];
	offset = rangePtr->breakOffset - auxPtr->breakTargets[i];
	TclUpdateInstInt4AtPc(INST_JUMP4, offset, site);
    }
    for (i=0 ; i<(int)auxPtr->numContinueTargets ; i++) {
	site = envPtr->codeStart + auxPtr->continueTargets[i];
	if (rangePtr->continueOffset == TCL_INDEX_NONE) {
	    int j;

	    /*
	     * WTF? Can't bind, so revert to an INST_CONTINUE. Not enough
	     * space to do anything else.
	     */

	    *site = INST_CONTINUE;
	    for (j=0 ; j<4 ; j++) {
		*++site = INST_NOP;
	    }
	} else {
	    offset = rangePtr->continueOffset - auxPtr->continueTargets[i];
	    TclUpdateInstInt4AtPc(INST_JUMP4, offset, site);
	}
    }

    /*
     * Drop the arrays we were holding the only reference to.
     */

    if (auxPtr->breakTargets) {
	Tcl_Free(auxPtr->breakTargets);
	auxPtr->breakTargets = NULL;
	auxPtr->numBreakTargets = 0;
    }
    if (auxPtr->continueTargets) {
	Tcl_Free(auxPtr->continueTargets);
	auxPtr->continueTargets = NULL;
	auxPtr->numContinueTargets = 0;
    }
}

/*
 *----------------------------------------------------------------------
 *
 * TclFetchAuxData --
 *
 *	Fetch back from the CompileEnv an item of AuxData stored at
 *	index.
 *
 * Results:
 *	The ClientData previously stored by TclCreatAuxData().
 *
 * Side effects:
 *	None.
 *
 *----------------------------------------------------------------------
 */

ClientData
TclFetchAuxData(
    CompileEnv *envPtr,		/* CompileEnv from which to fetch */
    size_t index)			/* Index of AuxData to fetch */
{
    if (envPtr->auxData == NULL) {
	return NULL;
    }
    return BA_AuxData_At(envPtr->auxData, index)->clientData;
}

/*
 *----------------------------------------------------------------------
 *
 * TclCreateAuxData --
 *
 *	Allocates and initializes a new AuxData structure in a
 *	CompileEnv's array of compilation auxiliary data records. These
 *	AuxData records hold information created during compilation by
 *	CompileProcs and used by instructions during execution.
 *
 * Results:
 *	The index of the newly-created AuxData structure in the array.
 *
 * Side effects:
 *	The CompileEnv's AuxData Brodnik array grows as needed.
 *
 *----------------------------------------------------------------------
 */

Tcl_Size
TclCreateAuxData(
    void *clientData,	/* The compilation auxiliary data to store in
				 * the new aux data record. */
    const AuxDataType *typePtr,	/* Pointer to the type to attach to this
				 * AuxData */
    CompileEnv *envPtr)/* Points to the CompileEnv for which a new
				 * aux data structure is to be allocated. */
{
    AuxData *auxDataPtr;	/* Points to the new AuxData structure */

    if (envPtr->auxData == NULL) {
	envPtr->auxData = BA_AuxData_Create();
    }

    auxDataPtr = BA_AuxData_Append(envPtr->auxData);
    auxDataPtr->clientData = clientData;
    auxDataPtr->type = typePtr;
    return BA_AuxData_Size(envPtr->auxData) - 1;
}

/*
 *----------------------------------------------------------------------
 *
 * TclEmitForwardJump --
 *
 *	Emits a two-byte forward jump of kind "jumpType".  Also initializes a
 *	JumpFixup record with information about the jump.  Since may later be
 *	necessary to increase the size of the jump instruction to five bytes if
 *	the jump target is more than, say, 127 bytes away.
 *
 *
 * Results:
 *	None.
 *
 * Side effects:
 *	The JumpFixup record pointed to by "jumpFixupPtr" is initialized with
 *	information needed later if the jump is to be grown. Also, a two byte
 *	jump of the designated type is emitted at the current point in the
 *	bytecode stream.
 *
 *----------------------------------------------------------------------
 */

void
TclEmitForwardJump(
    CompileEnv *envPtr,		/* Points to the CompileEnv structure that
				 * holds the resulting instruction. */
    TclJumpType jumpType,	/* Indicates the kind of jump: if true or
				 * false or unconditional. */
    JumpFixup *jumpFixupPtr)	/* Points to the JumpFixup structure to
				 * initialize with information about this
				 * forward jump. */
{
    /*
     * Initialize the JumpFixup structure:
     *    - codeOffset is offset of first byte of jump below
     *    - cmdIndex is index of the command after the current one
     *    - exceptIndex is the index of the first ExceptionRange after the
     *	    current one.
     */

    jumpFixupPtr->jumpType = jumpType;
    jumpFixupPtr->codeOffset = envPtr->codeNext - envPtr->codeStart;
    jumpFixupPtr->cmdIndex = envPtr->numCommands;
    jumpFixupPtr->exceptIndex = envPtr->exceptArrayNext;

    switch (jumpType) {
    case TCL_UNCONDITIONAL_JUMP:
	TclEmitInstInt1(INST_JUMP1, 0, envPtr);
	break;
    case TCL_TRUE_JUMP:
	TclEmitInstInt1(INST_JUMP_TRUE1, 0, envPtr);
	break;
    default:
	TclEmitInstInt1(INST_JUMP_FALSE1, 0, envPtr);
	break;
    }
}

/*
 *----------------------------------------------------------------------
 *
 * TclFixupForwardJump --
 *
 *	Modifies a previously-emitted forward jump to jump a specified number
 *	of bytes, "jumpDist". If necessary, the size of the jump instruction is
 *	increased from two to five bytes.  This is done if the jump distance is
 *	greater than "distThreshold" (normally 127 bytes). The jump is
 *	described by a JumpFixup record previously initialized by
 *	TclEmitForwardJump.
 *
 * Results:
 *	1 if the jump was grown and subsequent instructions had to be moved, or
 *	0 otherwsie. This allows callers to update any additional code offsets
 *	they may hold.
 *
 * Side effects:
 *	The jump may be grown and subsequent instructions moved. If this
 *	happens, the code offsets for any commands and any ExceptionRange
 *	records between the jump and the current code address will be updated
 *	to reflect the moved code. Also, the bytecode instruction array in the
 *	CompileEnv structure may be grown and reallocated.
 *
 *----------------------------------------------------------------------
 */

int
TclFixupForwardJump(
    CompileEnv *envPtr,		/* Points to the CompileEnv structure that
				 * holds the resulting instruction. */
    JumpFixup *jumpFixupPtr,	/* Points to the JumpFixup structure that
				 * describes the forward jump. */
    int jumpDist,		/* Jump distance to set in jump instr. */
    int distThreshold)		/* Maximum distance before the two byte jump
				 * is grown to five bytes. */
{
    unsigned char *jumpPc, *p;
    int firstRange, lastRange, k;
    size_t numBytes;
    CmdLocation *cmdLocPtr = NULL;
    BP_CmdLocation ptr;

    if (jumpDist <= distThreshold) {
	jumpPc = envPtr->codeStart + jumpFixupPtr->codeOffset;
	switch (jumpFixupPtr->jumpType) {
	case TCL_UNCONDITIONAL_JUMP:
	    TclUpdateInstInt1AtPc(INST_JUMP1, jumpDist, jumpPc);
	    break;
	case TCL_TRUE_JUMP:
	    TclUpdateInstInt1AtPc(INST_JUMP_TRUE1, jumpDist, jumpPc);
	    break;
	default:
	    TclUpdateInstInt1AtPc(INST_JUMP_FALSE1, jumpDist, jumpPc);
	    break;
	}
	return 0;
    }

    /*
     * Increase the size of the jump instruction, and then move subsequent
     * instructions down.  Expanding the space for generated instructions means
     * that code addresses might change.  Be careful about updating any of
     * these addresses held in variables.
     */

    if ((envPtr->codeNext + 3) > envPtr->codeEnd) {
	TclExpandCodeArray(envPtr);
    }
    jumpPc = envPtr->codeStart + jumpFixupPtr->codeOffset;
    numBytes = envPtr->codeNext-jumpPc-2;
    p = jumpPc+2;
    memmove(p+3, p, numBytes);

    envPtr->codeNext += 3;
    jumpDist += 3;
    switch (jumpFixupPtr->jumpType) {
    case TCL_UNCONDITIONAL_JUMP:
	TclUpdateInstInt4AtPc(INST_JUMP4, jumpDist, jumpPc);
	break;
    case TCL_TRUE_JUMP:
	TclUpdateInstInt4AtPc(INST_JUMP_TRUE4, jumpDist, jumpPc);
	break;
    default:
	TclUpdateInstInt4AtPc(INST_JUMP_FALSE4, jumpDist, jumpPc);
	break;
    }

    /*
     * Adjust the code offsets for any commands and any ExceptionRange records
     * between the jump and the current code address.
     */

    for (cmdLocPtr = BA_CmdLocation_Get(envPtr->cmdMap,
	    jumpFixupPtr->cmdIndex, &ptr); cmdLocPtr;
	    cmdLocPtr = BP_CmdLocation_Next(&ptr)) {
	cmdLocPtr->codeOffset += 3;
    }

    firstRange = jumpFixupPtr->exceptIndex;
    lastRange = envPtr->exceptArrayNext - 1;
    for (k = firstRange;  k <= lastRange;  k++) {
	ExceptionRange *rangePtr = &envPtr->exceptArrayPtr[k];

	rangePtr->codeOffset += 3;
	switch (rangePtr->type) {
	case LOOP_EXCEPTION_RANGE:
	    rangePtr->breakOffset += 3;
	    if (rangePtr->continueOffset != TCL_INDEX_NONE) {
		rangePtr->continueOffset += 3;
	    }
	    break;
	case CATCH_EXCEPTION_RANGE:
	    rangePtr->catchOffset += 3;
	    break;
	default:
	    Tcl_Panic("TclFixupForwardJump: bad ExceptionRange type %d",
		    rangePtr->type);
	}
    }

    for (k = 0 ; k < (int)envPtr->exceptArrayNext ; k++) {
	ExceptionAux *auxPtr = &envPtr->exceptAuxArrayPtr[k];
	int i;

	for (i=0 ; i<(int)auxPtr->numBreakTargets ; i++) {
	    if (jumpFixupPtr->codeOffset < auxPtr->breakTargets[i]) {
		auxPtr->breakTargets[i] += 3;
	    }
	}
	for (i=0 ; i<(int)auxPtr->numContinueTargets ; i++) {
	    if (jumpFixupPtr->codeOffset < auxPtr->continueTargets[i]) {
		auxPtr->continueTargets[i] += 3;
	    }
	}
    }

    return 1;			/* the jump was grown */
}

/*
 *----------------------------------------------------------------------
 *
 * TclEmitInvoke --
 *
 *	Emits one of the invoke-related instructions, wrapping it if necessary
 *	in code that ensures that any break or continue operation passing
 *	through it gets the stack unwinding correct, converting it into an
 *	internal jump if in an appropriate context.
 *
 * Results:
 *	None
 *
 * Side effects:
 *	Issues the jump with all correct stack management. May create another
 *	loop exception range.  Pointers to ExceptionRange and ExceptionAux
 *	structures should not be held across this call.
 *
 *----------------------------------------------------------------------
 */

void
TclEmitInvoke(
    CompileEnv *envPtr,
    int opcode,
    ...)
{
    va_list argList;
    ExceptionRange *rangePtr;
    ExceptionAux *auxBreakPtr, *auxContinuePtr;
    int arg1, arg2, wordCount = 0, expandCount = 0;
    int loopRange = 0, breakRange = 0, continueRange = 0;
    int cleanup, depth = TclGetStackDepth(envPtr);

    /*
     * Parse the arguments.
     */

    va_start(argList, opcode);
    switch (opcode) {
    case INST_INVOKE_STK1:
	wordCount = arg1 = cleanup = va_arg(argList, int);
	arg2 = 0;
	break;
    case INST_INVOKE_STK4:
	wordCount = arg1 = cleanup = va_arg(argList, int);
	arg2 = 0;
	break;
    case INST_INVOKE_REPLACE:
	arg1 = va_arg(argList, int);
	arg2 = va_arg(argList, int);
	wordCount = arg1 + arg2 - 1;
	cleanup = arg1 + 1;
	break;
    default:
	Tcl_Panic("unexpected opcode");
    case INST_EVAL_STK:
	wordCount = cleanup = 1;
	arg1 = arg2 = 0;
	break;
    case INST_RETURN_STK:
	wordCount = cleanup = 2;
	arg1 = arg2 = 0;
	break;
    case INST_INVOKE_EXPANDED:
	wordCount = arg1 = cleanup = va_arg(argList, int);
	arg2 = 0;
	expandCount = 1;
	break;
    }
    va_end(argList);

    /*
     * If the exceptions is for break or continue handle it with special
     * handling exception range so the stack may be correctly unwound.
     *
     * These must be done separately since they can be different, especially
     * for calls from inside a [for] increment clause.
     */

    rangePtr = TclGetInnermostExceptionRange(envPtr, TCL_CONTINUE,
	    &auxContinuePtr);
    if (rangePtr == NULL || rangePtr->type != LOOP_EXCEPTION_RANGE) {
	auxContinuePtr = NULL;
    } else if (auxContinuePtr->stackDepth == envPtr->currStackDepth-wordCount
	    && (auxContinuePtr->expandTarget+expandCount == envPtr->expandCount)) {
	auxContinuePtr = NULL;
    } else {
	continueRange = auxContinuePtr - envPtr->exceptAuxArrayPtr;
    }

    rangePtr = TclGetInnermostExceptionRange(envPtr, TCL_BREAK, &auxBreakPtr);
    if (rangePtr == NULL || rangePtr->type != LOOP_EXCEPTION_RANGE) {
	auxBreakPtr = NULL;
    } else if (auxContinuePtr == NULL
	    && auxBreakPtr->stackDepth+wordCount == envPtr->currStackDepth
	    && auxBreakPtr->expandTarget+expandCount == envPtr->expandCount) {
	auxBreakPtr = NULL;
    } else {
	breakRange = auxBreakPtr - envPtr->exceptAuxArrayPtr;
    }

    if (auxBreakPtr != NULL || auxContinuePtr != NULL) {
	loopRange = TclCreateExceptRange(LOOP_EXCEPTION_RANGE, envPtr);
	ExceptionRangeStarts(envPtr, loopRange);
    }

    /*
     * Issue the invoke itself.
     */

    switch (opcode) {
    case INST_INVOKE_STK1:
	TclEmitInstInt1(INST_INVOKE_STK1, arg1, envPtr);
	break;
    case INST_INVOKE_STK4:
	TclEmitInstInt4(INST_INVOKE_STK4, arg1, envPtr);
	break;
    case INST_INVOKE_EXPANDED:
	TclEmitOpcode(INST_INVOKE_EXPANDED, envPtr);
	envPtr->expandCount--;
	TclAdjustStackDepth(1 - arg1, envPtr);
	break;
    case INST_EVAL_STK:
	TclEmitOpcode(INST_EVAL_STK, envPtr);
	break;
    case INST_RETURN_STK:
	TclEmitOpcode(INST_RETURN_STK, envPtr);
	break;
    case INST_INVOKE_REPLACE:
	TclEmitInstInt4(INST_INVOKE_REPLACE, arg1, envPtr);
	TclEmitInt1(arg2, envPtr);
	TclAdjustStackDepth(-1, envPtr); /* Correction to stack depth calcs */
	break;
    }

    /*
     * If we're generating a special wrapper exception range, we need to
     * finish that up now.
     */

    if (auxBreakPtr != NULL || auxContinuePtr != NULL) {
	size_t savedStackDepth = envPtr->currStackDepth;
	size_t savedExpandCount = envPtr->expandCount;
	JumpFixup nonTrapFixup;

	if (auxBreakPtr != NULL) {
	    auxBreakPtr = envPtr->exceptAuxArrayPtr + breakRange;
	}
	if (auxContinuePtr != NULL) {
	    auxContinuePtr = envPtr->exceptAuxArrayPtr + continueRange;
	}

	ExceptionRangeEnds(envPtr, loopRange);
	TclEmitForwardJump(envPtr, TCL_UNCONDITIONAL_JUMP, &nonTrapFixup);

	/*
	 * Careful! When generating these stack unwinding sequences, the depth
	 * of stack in the cases where they are taken is not the same as if
	 * the exception is not taken.
	 */

	if (auxBreakPtr != NULL) {
	    TclAdjustStackDepth(-1, envPtr);

	    ExceptionRangeTarget(envPtr, loopRange, breakOffset);
	    TclCleanupStackForBreakContinue(envPtr, auxBreakPtr);
	    TclAddLoopBreakFixup(envPtr, auxBreakPtr);
	    TclAdjustStackDepth(1, envPtr);

	    envPtr->currStackDepth = savedStackDepth;
	    envPtr->expandCount = savedExpandCount;
	}

	if (auxContinuePtr != NULL) {
	    TclAdjustStackDepth(-1, envPtr);

	    ExceptionRangeTarget(envPtr, loopRange, continueOffset);
	    TclCleanupStackForBreakContinue(envPtr, auxContinuePtr);
	    TclAddLoopContinueFixup(envPtr, auxContinuePtr);
	    TclAdjustStackDepth(1, envPtr);

	    envPtr->currStackDepth = savedStackDepth;
	    envPtr->expandCount = savedExpandCount;
	}

	TclFinalizeLoopExceptionRange(envPtr, loopRange);
	TclFixupForwardJumpToHere(envPtr, &nonTrapFixup, 127);
    }
    TclCheckStackDepth(depth+1-cleanup, envPtr);
}

/*
 *----------------------------------------------------------------------
 *
 * TclGetInstructionTable --
 *
 *	Returns a pointer to the table describing Tcl bytecode instructions.
 *	This procedure is defined so that clients can access the pointer from
 *	outside the TCL DLLs.
 *
 * Results:
 *	Returns a pointer to the global instruction table, same as the
 *	expression (&tclInstructionTable[0]).
 *
 * Side effects:
 *	None.
 *
 *----------------------------------------------------------------------
 */

const void * /* == InstructionDesc* == */
TclGetInstructionTable(void)
{
    return &tclInstructionTable[0];
}

/*
 *----------------------------------------------------------------------
 *
 * TclCmdStartAddress --
 *
 * Results:
 *	None.
 *
 * Side effects:
 *	Deletes all entries in the hash table of AuxData types.
 *
 *----------------------------------------------------------------------
 */

void *
TclCmdStartAddress(
    CompileEnv *envPtr,
    int i)
{
    BA_CmdLocation *map = envPtr->cmdMap;

    return envPtr->codeStart + BA_CmdLocation_At(map, i)->codeOffset;
}

/*
 *----------------------------------------------------------------------
 *
 * GetCmdLocEncodingSize --
 *
 *	Computes the total number of bytes needed to encode the command
 *	location information for some compiled code.
 *
 * Results:
 *	The byte count needed to encode the compiled location information.
 *
 * Side effects:
 *	None.
 *
 *----------------------------------------------------------------------
 */

static int
GetCmdLocEncodingSize(
    CompileEnv *envPtr)		/* Points to compilation environment structure
				 * containing the CmdLocation structure to
				 * encode. */
{
    int codeDelta, codeLen, srcDelta, srcLen;
    int codeDeltaNext, codeLengthNext, srcDeltaNext, srcLengthNext;
				/* The offsets in their respective byte
				 * sequences where the next encoded offset or
				 * length should go. */
    int prevCodeOffset, prevSrcOffset;
    BA_CmdLocation *map = envPtr->cmdMap;
    CmdLocation *cmdLocPtr;
    BP_CmdLocation ptr;

    codeDeltaNext = codeLengthNext = srcDeltaNext = srcLengthNext = 0;
    prevCodeOffset = prevSrcOffset = 0;
    for (cmdLocPtr = BA_CmdLocation_First(map, &ptr); cmdLocPtr;
	    cmdLocPtr = BP_CmdLocation_Next(&ptr)) {
	codeDelta = cmdLocPtr->codeOffset - prevCodeOffset;
	if (codeDelta < 0) {
	    Tcl_Panic("GetCmdLocEncodingSize: bad code offset");
	} else if (codeDelta <= 127) {
	    codeDeltaNext++;
	} else {
	    codeDeltaNext += 5;	/* 1 byte for 0xFF, 4 for positive delta */
	}
	prevCodeOffset = cmdLocPtr->codeOffset;

	codeLen = cmdLocPtr->numCodeBytes;
	if (codeLen < 0) {
	    Tcl_Panic("GetCmdLocEncodingSize: bad code length");
	} else if (codeLen <= 127) {
	    codeLengthNext++;
	} else {
	    codeLengthNext += 5;/* 1 byte for 0xFF, 4 for length */
	}

	srcDelta = cmdLocPtr->srcOffset - prevSrcOffset;
	if ((-127 <= srcDelta) && (srcDelta <= 127) && (srcDelta != -1)) {
	    srcDeltaNext++;
	} else {
	    srcDeltaNext += 5;	/* 1 byte for 0xFF, 4 for delta */
	}
	prevSrcOffset = cmdLocPtr->srcOffset;

	srcLen = cmdLocPtr->numSrcBytes;
	if (srcLen < 0) {
	    Tcl_Panic("GetCmdLocEncodingSize: bad source length");
	} else if (srcLen <= 127) {
	    srcLengthNext++;
	} else {
	    srcLengthNext += 5;	/* 1 byte for 0xFF, 4 for length */
	}
    }

    return (codeDeltaNext + codeLengthNext + srcDeltaNext + srcLengthNext);
}

/*
 *----------------------------------------------------------------------
 *
 * EncodeCmdLocMap --
 *
 *	Encodes the command location information for some compiled code into a
 *	ByteCode structure. The encoded command location map is stored as
 *	three-adjacent-byte sequences.
 *
 * Results:
 *	A pointer to the first byte after the encoded command location
 *	information.
 *
 * Side effects:
 *	Stores encoded information into the block of memory headed by
 *	codePtr. Also records pointers to the start of the four byte sequences
 *	in fields in codePtr's ByteCode header structure.
 *
 *----------------------------------------------------------------------
 */

static unsigned char *
EncodeCmdLocMap(
    CompileEnv *envPtr,		/* Points to compilation environment structure
				 * containing the CmdLocation structure to
				 * encode. */
    ByteCode *codePtr,		/* ByteCode in which to encode envPtr's
				 * command location information. */
    unsigned char *startPtr)	/* Points to the first byte in codePtr's
				 * memory block where the location information
				 * is to be stored. */
{
    unsigned char *p = startPtr;
    Tcl_Size codeDelta, codeLen, srcLen, prevOffset;
    int srcDelta;
    BA_CmdLocation *map = envPtr->cmdMap;
    BP_CmdLocation ptr;
    CmdLocation *cmdLocPtr;

    /*
     * Encode the code offset for each command as a sequence of deltas.
     */

    codePtr->codeDeltaStart = p;
    prevOffset = 0;
    for (cmdLocPtr = BA_CmdLocation_First(map, &ptr);  cmdLocPtr;
	    cmdLocPtr = BP_CmdLocation_Next(&ptr)) {
	codeDelta = cmdLocPtr->codeOffset - prevOffset;
	if (codeDelta < 0) {
	    Tcl_Panic("EncodeCmdLocMap: bad code offset");
	} else if (codeDelta <= 127) {
	    TclStoreInt1AtPtr(codeDelta, p);
	    p++;
	} else {
	    TclStoreInt1AtPtr(0xFF, p);
	    p++;
	    TclStoreInt4AtPtr(codeDelta, p);
	    p += 4;
	}
	prevOffset = cmdLocPtr->codeOffset;
    }

    /*
     * Encode the code length for each command.
     */

    codePtr->codeLengthStart = p;
    for (cmdLocPtr = BA_CmdLocation_First(map, &ptr);  cmdLocPtr;
	    cmdLocPtr = BP_CmdLocation_Next(&ptr)) {
	codeLen = cmdLocPtr->numCodeBytes;
	if (codeLen < 0) {
	    Tcl_Panic("EncodeCmdLocMap: bad code length");
	} else if (codeLen <= 127) {
	    TclStoreInt1AtPtr(codeLen, p);
	    p++;
	} else {
	    TclStoreInt1AtPtr(0xFF, p);
	    p++;
	    TclStoreInt4AtPtr(codeLen, p);
	    p += 4;
	}
    }

    /*
     * Encode the source offset for each command as a sequence of deltas.
     */

    codePtr->srcDeltaStart = p;
    prevOffset = 0;
    for (cmdLocPtr = BA_CmdLocation_First(map, &ptr);  cmdLocPtr;
	    cmdLocPtr = BP_CmdLocation_Next(&ptr)) {
	srcDelta = cmdLocPtr->srcOffset - prevOffset;
	if ((-127 <= srcDelta) && (srcDelta <= 127) && (srcDelta != -1)) {
	    TclStoreInt1AtPtr(srcDelta, p);
	    p++;
	} else {
	    TclStoreInt1AtPtr(0xFF, p);
	    p++;
	    TclStoreInt4AtPtr(srcDelta, p);
	    p += 4;
	}
	prevOffset = cmdLocPtr->srcOffset;
    }

    /*
     * Encode the source length for each command.
     */

    codePtr->srcLengthStart = p;
    for (cmdLocPtr = BA_CmdLocation_First(map, &ptr);  cmdLocPtr;
	    cmdLocPtr = BP_CmdLocation_Next(&ptr)) {
	srcLen = cmdLocPtr->numSrcBytes;
	if (srcLen < 0) {
	    Tcl_Panic("EncodeCmdLocMap: bad source length");
	} else if (srcLen <= 127) {
	    TclStoreInt1AtPtr(srcLen, p);
	    p++;
	} else {
	    TclStoreInt1AtPtr(0xFF, p);
	    p++;
	    TclStoreInt4AtPtr(srcLen, p);
	    p += 4;
	}
    }

    return p;
}

#ifdef TCL_COMPILE_STATS
/*
 *----------------------------------------------------------------------
 *
 * RecordByteCodeStats --
 *
 *	Accumulates compilation-related statistics for each newly-compiled
 *	ByteCode. Called by the TclInitByteCodeObj when Tcl is compiled with
 *	the -DTCL_COMPILE_STATS flag
 *
 * Results:
 *	None.
 *
 * Side effects:
 *	Accumulates aggregate code-related statistics in the interpreter's
 *	ByteCodeStats structure. Records statistics specific to a ByteCode in
 *	its ByteCode structure.
 *
 *----------------------------------------------------------------------
 */

void
RecordByteCodeStats(
    ByteCode *codePtr)		/* Points to ByteCode structure with info
				 * to add to accumulated statistics. */
{
    Interp *iPtr = (Interp *) *codePtr->interpHandle;
    ByteCodeStats *statsPtr;

    if (iPtr == NULL) {
	/* Avoid segfaulting in case we're called in a deleted interp */
	return;
    }
    statsPtr = &(iPtr->stats);

    statsPtr->numCompilations++;
    statsPtr->totalSrcBytes += (double)codePtr->numSrcBytes;
    statsPtr->totalByteCodeBytes += (double) codePtr->structureSize;
    statsPtr->currentSrcBytes += (double) (int)codePtr->numSrcBytes;
    statsPtr->currentByteCodeBytes += (double) codePtr->structureSize;

    statsPtr->srcCount[TclLog2((int)codePtr->numSrcBytes)]++;
    statsPtr->byteCodeCount[TclLog2((int) codePtr->structureSize)]++;

    statsPtr->currentInstBytes += (double) codePtr->numCodeBytes;
    statsPtr->currentLitBytes += (double)
	    codePtr->numLitObjects * sizeof(Tcl_Obj *);
    statsPtr->currentExceptBytes += (double)
	    codePtr->numExceptRanges * sizeof(ExceptionRange);
    statsPtr->currentAuxBytes += (double)
	    BA_AuxData_Size(codePtr->auxData) * sizeof(AuxData);
    statsPtr->currentCmdMapBytes += (double) codePtr->numCmdLocBytes;
}
#endif /* TCL_COMPILE_STATS */

/*
 * Local Variables:
 * mode: c
 * c-basic-offset: 4
 * fill-column: 78
 * tab-width: 8
 * End:
 */<|MERGE_RESOLUTION|>--- conflicted
+++ resolved
@@ -2276,41 +2276,12 @@
 	return;
     }
 
-<<<<<<< HEAD
     tokenPtr = &(tokens[1]);
     if (numCommands) {
 	TclAdvanceLines(&envPtr->line, tokens[0].start, tokenPtr->start);
 	TclAdvanceContinuations(&envPtr->line, &envPtr->clNext,
 		tokenPtr->start - envPtr->source);
     }
-=======
-    if (numBytes < 0) {
-	numBytes = strlen(script);
-    }
-
-    /* Each iteration compiles one command from the script. */
-
-    if (numBytes > 0) {
-      if (numBytes >= INT_MAX) {
-	/*
-	 * Note this gets -errorline as 1. Not worth figuring out which line
-	 * crosses the limit to get -errorline for this error case.
-	 */
-	Tcl_SetObjResult(interp,
-	  Tcl_ObjPrintf("Script length %" TCL_SIZE_MODIFIER
-			   "d exceeds max permitted length %d.",
-			   numBytes, (int)INT_MAX-1));
-	    Tcl_SetErrorCode(interp, "TCL", "LIMIT", "SCRIPTLENGTH", NULL);
-	    TclCompileSyntaxError(interp, envPtr);
-	    return;
-      }
-      /*
-       * Don't use system stack (size of Tcl_Parse is ca. 400 bytes), so
-       * many nested compilations (body enclosed in body) can cause abnormal
-       * program termination with a stack overflow exception, bug [fec0c17d39].
-       */
-      Tcl_Parse *parsePtr = (Tcl_Parse *)Tcl_Alloc(sizeof(Tcl_Parse));
->>>>>>> 03d0f99e
 
     while (numCommands--) {
 	int numWords = tokenPtr->numComponents;
