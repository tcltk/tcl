--- conflicted
+++ resolved
@@ -2058,9 +2058,7 @@
 	    int savedNumCmds = envPtr->numCommands;
 	    unsigned savedCodeNext = envPtr->codeNext - envPtr->codeStart;
 	    int update = 0, code = TCL_ERROR;
-#ifdef TCL_COMPILE_DEBUG
 	    int startStackDepth = envPtr->currStackDepth;
-#endif
 
 	    if ((cmdPtr != NULL) && (cmdPtr->compileProc != NULL)
 		    && !(cmdPtr->nsPtr->flags & NS_SUPPRESS_COMPILATION)
@@ -2083,22 +2081,9 @@
 		 * Note that the environment is initialised with atCmdStart=1
 		 * to avoid emitting ISC for the first command.
 		 */
-<<<<<<< HEAD
 			    
 		if (envPtr->atCmdStart == 1) {
 		    if (savedCodeNext != 0) {
-=======
-
-		if ((wordIdx == 0) && !expand) {
-		    cmdPtr = FindCompiledCommandFromToken(interp, tokenPtr);
-		    if (cmdPtr) {
-			int savedNumCmds = envPtr->numCommands;
-			unsigned savedCodeNext =
-				envPtr->codeNext - envPtr->codeStart;
-			int update = 0;
-			int startStackDepth = envPtr->currStackDepth;
-
->>>>>>> e7da373e
 			/*
 			 * Increase the number of commands being
 			 * started at the current point.  Note that
@@ -2122,7 +2107,6 @@
 	    }
 
 	    if (code == TCL_OK) {
-#ifdef TCL_COMPILE_DEBUG
 	        int diff = envPtr->currStackDepth-startStackDepth;
 
 	        if (diff != 1 && (diff != 0 ||
@@ -2131,54 +2115,7 @@
 			    " %.*s (was %d instead of 1)", tokenPtr->size,
 			    tokenPtr->start, diff);
 	        }
-#endif
-<<<<<<< HEAD
 		if (update) {
-=======
-			    if (update) {
-				/*
-				 * Fix the bytecode length.
-				 */
-
-				unsigned char *fixPtr = envPtr->codeStart
-					+ savedCodeNext + 1;
-				unsigned fixLen = envPtr->codeNext
-					- envPtr->codeStart - savedCodeNext;
-
-				TclStoreInt4AtPtr(fixLen, fixPtr);
-			    }
-			    goto finishCommand;
-			}
-
-			if (envPtr->atCmdStart == 1 && savedCodeNext != 0) {
-			    /*
-			     * Decrease the number of commands being started
-			     * at the current point. Note that this depends on
-			     * the exact layout of the INST_START_CMD's
-			     * operands, so be careful!
-			     */
-
-			    TclIncrUInt4AtPtr(envPtr->codeNext - 4, -1);
-			}
-
-			/*
-			 * Restore numCommands and codeNext to their correct
-			 * values, removing any commands compiled before the
-			 * failure to produce bytecode got reported. [Bugs
-			 * 705406 and 735055]
-			 */
-
-			envPtr->numCommands = savedNumCmds;
-			envPtr->codeNext = envPtr->codeStart + savedCodeNext;
-
-			/*
-			 * And the stack depth too!!  [Bug 3614102].
-			 */
-
-			envPtr->currStackDepth = startStackDepth;
-		    }
-
->>>>>>> e7da373e
 		    /*
 		     * Fix the bytecode length.
 		     */
@@ -2222,6 +2159,12 @@
 
 		envPtr->numCommands = savedNumCmds;
 		envPtr->codeNext = envPtr->codeStart + savedCodeNext;
+
+		/*
+		 * And the stack depth too!!  [Bug 3614102].
+		 */
+
+		envPtr->currStackDepth = startStackDepth;
 		TclEmitPush(objIndex, envPtr);
 		wordIndex++;
 		tokenPtr += tokenPtr->numComponents + 1;
