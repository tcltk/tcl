/*
 * tclCompile.c --
 *
 *	This file contains procedures that compile Tcl commands or parts of
 *	commands (like quoted strings or nested sub-commands) into a sequence
 *	of instructions ("bytecodes").
 *
 * Copyright © 1996-1998 Sun Microsystems, Inc.
 * Copyright © 2001 Kevin B. Kenny. All rights reserved.
 *
 * See the file "license.terms" for information on usage and redistribution of
 * this file, and for a DISCLAIMER OF ALL WARRANTIES.
 */

#include "tclInt.h"
#include "tclCompile.h"
#include <assert.h>
#include "tclBrodnik.h"

/*
 * Structure used to map between instruction pc and source locations. It
 * defines for each compiled Tcl command its code's starting offset and its
 * source's starting offset and length. Note that the code offset increases
 * monotonically: that is, the table is sorted in code offset order. The
 * source offset is not monotonic.
 */

typedef struct CmdLocation {
    size_t codeOffset;		/* Offset of first byte of command code. */
    size_t numCodeBytes;		/* Number of bytes for command's code. */
    size_t srcOffset;		/* Offset of first char of the command. */
    size_t numSrcBytes;		/* Number of command source chars. */
} CmdLocation;
TclBrodnikArray(CmdLocation);
TclBrodnikArrayDefine(AuxData,MODULE_SCOPE);

/*
 * Variable that controls whether compilation tracing is enabled and, if so,
 * what level of tracing is desired:
 *    0: no compilation tracing
 *    1: summarize compilation of top level cmds and proc bodies
 *    2: display all instructions of each ByteCode compiled
 * This variable is linked to the Tcl variable "tcl_traceCompile".
 */

#ifdef TCL_COMPILE_DEBUG
int tclTraceCompile = 0;
static int traceInitialized = 0;
#endif

/*
 * A table describing the Tcl bytecode instructions. Entries in this table
 * must correspond to the instruction opcode definitions in tclCompile.h. The
 * names "op1" and "op4" refer to an instruction's one or four byte first
 * operand. Similarly, "stktop" and "stknext" refer to the topmost and next to
 * topmost stack elements.
 *
 * Note that the load, store, and incr instructions do not distinguish local
 * from global variables; the bytecode interpreter at runtime uses the
 * existence of a procedure call frame to distinguish these.
 */

InstructionDesc const tclInstructionTable[] = {
    /* Name	      Bytes stackEffect #Opnds  Operand types */
    {"done",		  1,   -1,         0,	{OPERAND_NONE}},
	/* Finish ByteCode execution and return stktop (top stack item) */
    {"push1",		  2,   +1,         1,	{OPERAND_LIT1}},
	/* Push object at ByteCode objArray[op1] */
    {"push4",		  5,   +1,         1,	{OPERAND_LIT4}},
	/* Push object at ByteCode objArray[op4] */
    {"pop",		  1,   -1,         0,	{OPERAND_NONE}},
	/* Pop the topmost stack object */
    {"dup",		  1,   +1,         0,	{OPERAND_NONE}},
	/* Duplicate the topmost stack object and push the result */
    {"strcat",		  2,   INT_MIN,    1,	{OPERAND_UINT1}},
	/* Concatenate the top op1 items and push result */
    {"invokeStk1",	  2,   INT_MIN,    1,	{OPERAND_UINT1}},
	/* Invoke command named objv[0]; <objc,objv> = <op1,top op1> */
    {"invokeStk4",	  5,   INT_MIN,    1,	{OPERAND_UINT4}},
	/* Invoke command named objv[0]; <objc,objv> = <op4,top op4> */
    {"evalStk",		  1,   0,          0,	{OPERAND_NONE}},
	/* Evaluate command in stktop using Tcl_EvalObj. */
    {"exprStk",		  1,   0,          0,	{OPERAND_NONE}},
	/* Execute expression in stktop using Tcl_ExprStringObj. */

    {"loadScalar1",	  2,   1,          1,	{OPERAND_LVT1}},
	/* Load scalar variable at index op1 <= 255 in call frame */
    {"loadScalar4",	  5,   1,          1,	{OPERAND_LVT4}},
	/* Load scalar variable at index op1 >= 256 in call frame */
    {"loadScalarStk",	  1,   0,          0,	{OPERAND_NONE}},
	/* Load scalar variable; scalar's name is stktop */
    {"loadArray1",	  2,   0,          1,	{OPERAND_LVT1}},
	/* Load array element; array at slot op1<=255, element is stktop */
    {"loadArray4",	  5,   0,          1,	{OPERAND_LVT4}},
	/* Load array element; array at slot op1 > 255, element is stktop */
    {"loadArrayStk",	  1,   -1,         0,	{OPERAND_NONE}},
	/* Load array element; element is stktop, array name is stknext */
    {"loadStk",		  1,   0,          0,	{OPERAND_NONE}},
	/* Load general variable; unparsed variable name is stktop */
    {"storeScalar1",	  2,   0,          1,	{OPERAND_LVT1}},
	/* Store scalar variable at op1<=255 in frame; value is stktop */
    {"storeScalar4",	  5,   0,          1,	{OPERAND_LVT4}},
	/* Store scalar variable at op1 > 255 in frame; value is stktop */
    {"storeScalarStk",	  1,   -1,         0,	{OPERAND_NONE}},
	/* Store scalar; value is stktop, scalar name is stknext */
    {"storeArray1",	  2,   -1,         1,	{OPERAND_LVT1}},
	/* Store array element; array at op1<=255, value is top then elem */
    {"storeArray4",	  5,   -1,         1,	{OPERAND_LVT4}},
	/* Store array element; array at op1>=256, value is top then elem */
    {"storeArrayStk",	  1,   -2,         0,	{OPERAND_NONE}},
	/* Store array element; value is stktop, then elem, array names */
    {"storeStk",	  1,   -1,         0,	{OPERAND_NONE}},
	/* Store general variable; value is stktop, then unparsed name */

    {"incrScalar1",	  2,   0,          1,	{OPERAND_LVT1}},
	/* Incr scalar at index op1<=255 in frame; incr amount is stktop */
    {"incrScalarStk",	  1,   -1,         0,	{OPERAND_NONE}},
	/* Incr scalar; incr amount is stktop, scalar's name is stknext */
    {"incrArray1",	  2,   -1,         1,	{OPERAND_LVT1}},
	/* Incr array elem; arr at slot op1<=255, amount is top then elem */
    {"incrArrayStk",	  1,   -2,         0,	{OPERAND_NONE}},
	/* Incr array element; amount is top then elem then array names */
    {"incrStk",		  1,   -1,         0,	{OPERAND_NONE}},
	/* Incr general variable; amount is stktop then unparsed var name */
    {"incrScalar1Imm",	  3,   +1,         2,	{OPERAND_LVT1, OPERAND_INT1}},
	/* Incr scalar at slot op1 <= 255; amount is 2nd operand byte */
    {"incrScalarStkImm",  2,   0,          1,	{OPERAND_INT1}},
	/* Incr scalar; scalar name is stktop; incr amount is op1 */
    {"incrArray1Imm",	  3,   0,          2,	{OPERAND_LVT1, OPERAND_INT1}},
	/* Incr array elem; array at slot op1 <= 255, elem is stktop,
	 * amount is 2nd operand byte */
    {"incrArrayStkImm",	  2,   -1,         1,	{OPERAND_INT1}},
	/* Incr array element; elem is top then array name, amount is op1 */
    {"incrStkImm",	  2,   0,	   1,	{OPERAND_INT1}},
	/* Incr general variable; unparsed name is top, amount is op1 */

    {"jump1",		  2,   0,          1,	{OPERAND_OFFSET1}},
	/* Jump relative to (pc + op1) */
    {"jump4",		  5,   0,          1,	{OPERAND_OFFSET4}},
	/* Jump relative to (pc + op4) */
    {"jumpTrue1",	  2,   -1,         1,	{OPERAND_OFFSET1}},
	/* Jump relative to (pc + op1) if stktop expr object is true */
    {"jumpTrue4",	  5,   -1,         1,	{OPERAND_OFFSET4}},
	/* Jump relative to (pc + op4) if stktop expr object is true */
    {"jumpFalse1",	  2,   -1,         1,	{OPERAND_OFFSET1}},
	/* Jump relative to (pc + op1) if stktop expr object is false */
    {"jumpFalse4",	  5,   -1,         1,	{OPERAND_OFFSET4}},
	/* Jump relative to (pc + op4) if stktop expr object is false */

    {"bitor",		  1,   -1,         0,	{OPERAND_NONE}},
	/* Bitwise or:	push (stknext | stktop) */
    {"bitxor",		  1,   -1,         0,	{OPERAND_NONE}},
	/* Bitwise xor	push (stknext ^ stktop) */
    {"bitand",		  1,   -1,         0,	{OPERAND_NONE}},
	/* Bitwise and:	push (stknext & stktop) */
    {"eq",		  1,   -1,         0,	{OPERAND_NONE}},
	/* Equal:	push (stknext == stktop) */
    {"neq",		  1,   -1,         0,	{OPERAND_NONE}},
	/* Not equal:	push (stknext != stktop) */
    {"lt",		  1,   -1,         0,	{OPERAND_NONE}},
	/* Less:	push (stknext < stktop) */
    {"gt",		  1,   -1,         0,	{OPERAND_NONE}},
	/* Greater:	push (stknext > stktop) */
    {"le",		  1,   -1,         0,	{OPERAND_NONE}},
	/* Less or equal: push (stknext <= stktop) */
    {"ge",		  1,   -1,         0,	{OPERAND_NONE}},
	/* Greater or equal: push (stknext >= stktop) */
    {"lshift",		  1,   -1,         0,	{OPERAND_NONE}},
	/* Left shift:	push (stknext << stktop) */
    {"rshift",		  1,   -1,         0,	{OPERAND_NONE}},
	/* Right shift:	push (stknext >> stktop) */
    {"add",		  1,   -1,         0,	{OPERAND_NONE}},
	/* Add:		push (stknext + stktop) */
    {"sub",		  1,   -1,         0,	{OPERAND_NONE}},
	/* Sub:		push (stkext - stktop) */
    {"mult",		  1,   -1,         0,	{OPERAND_NONE}},
	/* Multiply:	push (stknext * stktop) */
    {"div",		  1,   -1,         0,	{OPERAND_NONE}},
	/* Divide:	push (stknext / stktop) */
    {"mod",		  1,   -1,         0,	{OPERAND_NONE}},
	/* Mod:		push (stknext % stktop) */
    {"uplus",		  1,   0,          0,	{OPERAND_NONE}},
	/* Unary plus:	push +stktop */
    {"uminus",		  1,   0,          0,	{OPERAND_NONE}},
	/* Unary minus:	push -stktop */
    {"bitnot",		  1,   0,          0,	{OPERAND_NONE}},
	/* Bitwise not:	push ~stktop */
    {"not",		  1,   0,          0,	{OPERAND_NONE}},
	/* Logical not:	push !stktop */
    {"tryCvtToNumeric",	  1,   0,          0,	{OPERAND_NONE}},
	/* Try converting stktop to first int then double if possible. */

    {"break",		  1,   0,          0,	{OPERAND_NONE}},
	/* Abort closest enclosing loop; if none, return TCL_BREAK code. */
    {"continue",	  1,   0,          0,	{OPERAND_NONE}},
	/* Skip to next iteration of closest enclosing loop; if none, return
	 * TCL_CONTINUE code. */

    {"beginCatch4",	  5,   0,          1,	{OPERAND_UINT4}},
	/* Record start of catch with the operand's exception index. Push the
	 * current stack depth onto a special catch stack. */
    {"endCatch",	  1,   0,          0,	{OPERAND_NONE}},
	/* End of last catch. Pop the bytecode interpreter's catch stack. */
    {"pushResult",	  1,   +1,         0,	{OPERAND_NONE}},
	/* Push the interpreter's object result onto the stack. */
    {"pushReturnCode",	  1,   +1,         0,	{OPERAND_NONE}},
	/* Push interpreter's return code (e.g. TCL_OK or TCL_ERROR) as a new
	 * object onto the stack. */

    {"streq",		  1,   -1,         0,	{OPERAND_NONE}},
	/* Str Equal:	push (stknext eq stktop) */
    {"strneq",		  1,   -1,         0,	{OPERAND_NONE}},
	/* Str !Equal:	push (stknext neq stktop) */
    {"strcmp",		  1,   -1,         0,	{OPERAND_NONE}},
	/* Str Compare:	push (stknext cmp stktop) */
    {"strlen",		  1,   0,          0,	{OPERAND_NONE}},
	/* Str Length:	push (strlen stktop) */
    {"strindex",	  1,   -1,         0,	{OPERAND_NONE}},
	/* Str Index:	push (strindex stknext stktop) */
    {"strmatch",	  2,   -1,         1,	{OPERAND_INT1}},
	/* Str Match:	push (strmatch stknext stktop) opnd == nocase */

    {"list",		  5,   INT_MIN,    1,	{OPERAND_UINT4}},
	/* List:	push (stk1 stk2 ... stktop) */
    {"listIndex",	  1,   -1,         0,	{OPERAND_NONE}},
	/* List Index:	push (listindex stknext stktop) */
    {"listLength",	  1,   0,          0,	{OPERAND_NONE}},
	/* List Len:	push (listlength stktop) */

    {"appendScalar1",	  2,   0,          1,	{OPERAND_LVT1}},
	/* Append scalar variable at op1<=255 in frame; value is stktop */
    {"appendScalar4",	  5,   0,          1,	{OPERAND_LVT4}},
	/* Append scalar variable at op1 > 255 in frame; value is stktop */
    {"appendArray1",	  2,   -1,         1,	{OPERAND_LVT1}},
	/* Append array element; array at op1<=255, value is top then elem */
    {"appendArray4",	  5,   -1,         1,	{OPERAND_LVT4}},
	/* Append array element; array at op1>=256, value is top then elem */
    {"appendArrayStk",	  1,   -2,         0,	{OPERAND_NONE}},
	/* Append array element; value is stktop, then elem, array names */
    {"appendStk",	  1,   -1,         0,	{OPERAND_NONE}},
	/* Append general variable; value is stktop, then unparsed name */
    {"lappendScalar1",	  2,   0,          1,	{OPERAND_LVT1}},
	/* Lappend scalar variable at op1<=255 in frame; value is stktop */
    {"lappendScalar4",	  5,   0,          1,	{OPERAND_LVT4}},
	/* Lappend scalar variable at op1 > 255 in frame; value is stktop */
    {"lappendArray1",	  2,   -1,         1,	{OPERAND_LVT1}},
	/* Lappend array element; array at op1<=255, value is top then elem */
    {"lappendArray4",	  5,   -1,         1,	{OPERAND_LVT4}},
	/* Lappend array element; array at op1>=256, value is top then elem */
    {"lappendArrayStk",	  1,   -2,         0,	{OPERAND_NONE}},
	/* Lappend array element; value is stktop, then elem, array names */
    {"lappendStk",	  1,   -1,         0,	{OPERAND_NONE}},
	/* Lappend general variable; value is stktop, then unparsed name */

    {"lindexMulti",	  5,   INT_MIN,    1,	{OPERAND_UINT4}},
	/* Lindex with generalized args, operand is number of stacked objs
	 * used: (operand-1) entries from stktop are the indices; then list to
	 * process. */
    {"over",		  5,   +1,         1,	{OPERAND_UINT4}},
	/* Duplicate the arg-th element from top of stack (TOS=0) */
    {"lsetList",          1,   -2,         0,	{OPERAND_NONE}},
	/* Four-arg version of 'lset'. stktop is old value; next is new
	 * element value, next is the index list; pushes new value */
    {"lsetFlat",          5,   INT_MIN,    1,	{OPERAND_UINT4}},
	/* Three- or >=5-arg version of 'lset', operand is number of stacked
	 * objs: stktop is old value, next is new element value, next come
	 * (operand-2) indices; pushes the new value.
	 */

    {"returnImm",	  9,   -1,         2,	{OPERAND_INT4, OPERAND_UINT4}},
	/* Compiled [return], code, level are operands; options and result
	 * are on the stack. */
    {"expon",		  1,   -1,	   0,	{OPERAND_NONE}},
	/* Binary exponentiation operator: push (stknext ** stktop) */

    /*
     * NOTE: the stack effects of expandStkTop and invokeExpanded are wrong -
     * but it cannot be done right at compile time, the stack effect is only
     * known at run time. The value for invokeExpanded is estimated better at
     * compile time.
     * See the comments further down in this file, where INST_INVOKE_EXPANDED
     * is emitted.
     */
    {"expandStart",       1,    0,          0,	{OPERAND_NONE}},
	/* Start of command with {*} (expanded) arguments */
    {"expandStkTop",      5,    0,          1,	{OPERAND_UINT4}},
	/* Expand the list at stacktop: push its elements on the stack */
    {"invokeExpanded",    1,    0,          0,	{OPERAND_NONE}},
	/* Invoke the command marked by the last 'expandStart' */

    {"listIndexImm",	  5,	0,	   1,	{OPERAND_IDX4}},
	/* List Index:	push (lindex stktop op4) */
    {"listRangeImm",	  9,	0,	   2,	{OPERAND_IDX4, OPERAND_IDX4}},
	/* List Range:	push (lrange stktop op4 op4) */
    {"startCommand",	  9,	0,	   2,	{OPERAND_OFFSET4, OPERAND_UINT4}},
	/* Start of bytecoded command: op is the length of the cmd's code, op2
	 * is number of commands here */

    {"listIn",		  1,	-1,	   0,	{OPERAND_NONE}},
	/* List containment: push [lsearch stktop stknext]>=0) */
    {"listNotIn",	  1,	-1,	   0,	{OPERAND_NONE}},
	/* List negated containment: push [lsearch stktop stknext]<0) */

    {"pushReturnOpts",	  1,	+1,	   0,	{OPERAND_NONE}},
	/* Push the interpreter's return option dictionary as an object on the
	 * stack. */
    {"returnStk",	  1,	-1,	   0,	{OPERAND_NONE}},
	/* Compiled [return]; options and result are on the stack, code and
	 * level are in the options. */

    {"dictGet",		  5,	INT_MIN,   1,	{OPERAND_UINT4}},
	/* The top op4 words (min 1) are a key path into the dictionary just
	 * below the keys on the stack, and all those values are replaced by
	 * the value read out of that key-path (like [dict get]).
	 * Stack:  ... dict key1 ... keyN => ... value */
    {"dictSet",		  9,	INT_MIN,   2,	{OPERAND_UINT4, OPERAND_LVT4}},
	/* Update a dictionary value such that the keys are a path pointing to
	 * the value. op4#1 = numKeys, op4#2 = LVTindex
	 * Stack:  ... key1 ... keyN value => ... newDict */
    {"dictUnset",	  9,	INT_MIN,   2,	{OPERAND_UINT4, OPERAND_LVT4}},
	/* Update a dictionary value such that the keys are not a path pointing
	 * to any value. op4#1 = numKeys, op4#2 = LVTindex
	 * Stack:  ... key1 ... keyN => ... newDict */
    {"dictIncrImm",	  9,	0,	   2,	{OPERAND_INT4, OPERAND_LVT4}},
	/* Update a dictionary value such that the value pointed to by key is
	 * incremented by some value (or set to it if the key isn't in the
	 * dictionary at all). op4#1 = incrAmount, op4#2 = LVTindex
	 * Stack:  ... key => ... newDict */
    {"dictAppend",	  5,	-1,	   1,	{OPERAND_LVT4}},
	/* Update a dictionary value such that the value pointed to by key has
	 * some value string-concatenated onto it. op4 = LVTindex
	 * Stack:  ... key valueToAppend => ... newDict */
    {"dictLappend",	  5,	-1,	   1,	{OPERAND_LVT4}},
	/* Update a dictionary value such that the value pointed to by key has
	 * some value list-appended onto it. op4 = LVTindex
	 * Stack:  ... key valueToAppend => ... newDict */
    {"dictFirst",	  5,	+2,	   1,	{OPERAND_LVT4}},
	/* Begin iterating over the dictionary, using the local scalar
	 * indicated by op4 to hold the iterator state. The local scalar
	 * should not refer to a named variable as the value is not wholly
	 * managed correctly.
	 * Stack:  ... dict => ... value key doneBool */
    {"dictNext",	  5,	+3,	   1,	{OPERAND_LVT4}},
	/* Get the next iteration from the iterator in op4's local scalar.
	 * Stack:  ... => ... value key doneBool */
    {"dictUpdateStart",   9,    0,	   2,	{OPERAND_LVT4, OPERAND_AUX4}},
	/* Create the variables (described in the aux data referred to by the
	 * second immediate argument) to mirror the state of the dictionary in
	 * the variable referred to by the first immediate argument. The list
	 * of keys (top of the stack, not popped) must be the same length as
	 * the list of variables.
	 * Stack:  ... keyList => ... keyList */
    {"dictUpdateEnd",	  9,    -1,	   2,	{OPERAND_LVT4, OPERAND_AUX4}},
	/* Reflect the state of local variables (described in the aux data
	 * referred to by the second immediate argument) back to the state of
	 * the dictionary in the variable referred to by the first immediate
	 * argument. The list of keys (popped from the stack) must be the same
	 * length as the list of variables.
	 * Stack:  ... keyList => ... */
    {"jumpTable",	 5,	-1,	   1,	{OPERAND_AUX4}},
	/* Jump according to the jump-table (in AuxData as indicated by the
	 * operand) and the argument popped from the list. Always executes the
	 * next instruction if no match against the table's entries was found.
	 * Stack:  ... value => ...
	 * Note that the jump table contains offsets relative to the PC when
	 * it points to this instruction; the code is relocatable. */
    {"upvar",            5,    -1,        1,   {OPERAND_LVT4}},
	/* finds level and otherName in stack, links to local variable at
	 * index op1. Leaves the level on stack. */
    {"nsupvar",          5,    -1,        1,   {OPERAND_LVT4}},
	/* finds namespace and otherName in stack, links to local variable at
	 * index op1. Leaves the namespace on stack. */
    {"variable",         5,    -1,        1,   {OPERAND_LVT4}},
	/* finds namespace and otherName in stack, links to local variable at
	 * index op1. Leaves the namespace on stack. */
    {"syntax",		 9,   -1,         2,	{OPERAND_INT4, OPERAND_UINT4}},
	/* Compiled bytecodes to signal syntax error. Equivalent to returnImm
	 * except for the ERR_ALREADY_LOGGED flag in the interpreter. */
    {"reverse",		 5,    0,         1,	{OPERAND_UINT4}},
	/* Reverse the order of the arg elements at the top of stack */

    {"regexp",		 2,   -1,         1,	{OPERAND_INT1}},
	/* Regexp:	push (regexp stknext stktop) opnd == nocase */

    {"existScalar",	 5,    1,         1,	{OPERAND_LVT4}},
	/* Test if scalar variable at index op1 in call frame exists */
    {"existArray",	 5,    0,         1,	{OPERAND_LVT4}},
	/* Test if array element exists; array at slot op1, element is
	 * stktop */
    {"existArrayStk",	 1,    -1,        0,	{OPERAND_NONE}},
	/* Test if array element exists; element is stktop, array name is
	 * stknext */
    {"existStk",	 1,    0,         0,	{OPERAND_NONE}},
	/* Test if general variable exists; unparsed variable name is stktop*/

    {"nop",		 1,    0,         0,	{OPERAND_NONE}},
	/* Do nothing */
    {"returnCodeBranch", 1,   -1,	  0,	{OPERAND_NONE}},
	/* Jump to next instruction based on the return code on top of stack
	 * ERROR: +1;	RETURN: +3;	BREAK: +5;	CONTINUE: +7;
	 * Other non-OK: +9
	 */

    {"unsetScalar",	 6,    0,         2,	{OPERAND_UINT1, OPERAND_LVT4}},
	/* Make scalar variable at index op2 in call frame cease to exist;
	 * op1 is 1 for errors on problems, 0 otherwise */
    {"unsetArray",	 6,    -1,        2,	{OPERAND_UINT1, OPERAND_LVT4}},
	/* Make array element cease to exist; array at slot op2, element is
	 * stktop; op1 is 1 for errors on problems, 0 otherwise */
    {"unsetArrayStk",	 2,    -2,        1,	{OPERAND_UINT1}},
	/* Make array element cease to exist; element is stktop, array name is
	 * stknext; op1 is 1 for errors on problems, 0 otherwise */
    {"unsetStk",	 2,    -1,        1,	{OPERAND_UINT1}},
	/* Make general variable cease to exist; unparsed variable name is
	 * stktop; op1 is 1 for errors on problems, 0 otherwise */

    {"dictExpand",       1,    -1,        0,    {OPERAND_NONE}},
	/* Probe into a dict and extract it (or a subdict of it) into
	 * variables with matched names. Produces list of keys bound as
	 * result. Part of [dict with].
	 * Stack:  ... dict path => ... keyList */
    {"dictRecombineStk", 1,    -3,        0,    {OPERAND_NONE}},
	/* Map variable contents back into a dictionary in a variable. Part of
	 * [dict with].
	 * Stack:  ... dictVarName path keyList => ... */
    {"dictRecombineImm", 5,    -2,        1,    {OPERAND_LVT4}},
	/* Map variable contents back into a dictionary in the local variable
	 * indicated by the LVT index. Part of [dict with].
	 * Stack:  ... path keyList => ... */
    {"dictExists",	 5,	INT_MIN,  1,	{OPERAND_UINT4}},
	/* The top op4 words (min 1) are a key path into the dictionary just
	 * below the keys on the stack, and all those values are replaced by a
	 * boolean indicating whether it is possible to read out a value from
	 * that key-path (like [dict exists]).
	 * Stack:  ... dict key1 ... keyN => ... boolean */
    {"verifyDict",	 1,    -1,	  0,	{OPERAND_NONE}},
	/* Verifies that the word on the top of the stack is a dictionary,
	 * popping it if it is and throwing an error if it is not.
	 * Stack:  ... value => ... */

    {"strmap",		 1,    -2,	  0,	{OPERAND_NONE}},
	/* Simplified version of [string map] that only applies one change
	 * string, and only case-sensitively.
	 * Stack:  ... from to string => ... changedString */
    {"strfind",		 1,    -1,	  0,	{OPERAND_NONE}},
	/* Find the first index of a needle string in a haystack string,
	 * producing the index (integer) or -1 if nothing found.
	 * Stack:  ... needle haystack => ... index */
    {"strrfind",	 1,    -1,	  0,	{OPERAND_NONE}},
	/* Find the last index of a needle string in a haystack string,
	 * producing the index (integer) or -1 if nothing found.
	 * Stack:  ... needle haystack => ... index */
    {"strrangeImm",	 9,	0,	  2,	{OPERAND_IDX4, OPERAND_IDX4}},
	/* String Range: push (string range stktop op4 op4) */
    {"strrange",	 1,    -2,	  0,	{OPERAND_NONE}},
	/* String Range with non-constant arguments.
	 * Stack:  ... string idxA idxB => ... substring */

    {"yield",		 1,	0,	  0,	{OPERAND_NONE}},
	/* Makes the current coroutine yield the value at the top of the
	 * stack, and places the response back on top of the stack when it
	 * resumes.
	 * Stack:  ... valueToYield => ... resumeValue */
    {"coroName",         1,    +1,	  0,	{OPERAND_NONE}},
	/* Push the name of the interpreter's current coroutine as an object
	 * on the stack. */
    {"tailcall",	 2,    INT_MIN,	  1,	{OPERAND_UINT1}},
	/* Do a tailcall with the opnd items on the stack as the thing to
	 * tailcall to; opnd must be greater than 0 for the semantics to work
	 * right. */

    {"currentNamespace", 1,    +1,	  0,	{OPERAND_NONE}},
	/* Push the name of the interpreter's current namespace as an object
	 * on the stack. */
    {"infoLevelNumber",  1,    +1,	  0,	{OPERAND_NONE}},
	/* Push the stack depth (i.e., [info level]) of the interpreter as an
	 * object on the stack. */
    {"infoLevelArgs",	 1,	0,	  0,	{OPERAND_NONE}},
	/* Push the argument words to a stack depth (i.e., [info level <n>])
	 * of the interpreter as an object on the stack.
	 * Stack:  ... depth => ... argList */
    {"resolveCmd",	 1,	0,	  0,	{OPERAND_NONE}},
	/* Resolves the command named on the top of the stack to its fully
	 * qualified version, or produces the empty string if no such command
	 * exists. Never generates errors.
	 * Stack:  ... cmdName => ... fullCmdName */

    {"tclooSelf",	 1,	+1,	  0,	{OPERAND_NONE}},
	/* Push the identity of the current TclOO object (i.e., the name of
	 * its current public access command) on the stack. */
    {"tclooClass",	 1,	0,	  0,	{OPERAND_NONE}},
	/* Push the class of the TclOO object named at the top of the stack
	 * onto the stack.
	 * Stack:  ... object => ... class */
    {"tclooNamespace",	 1,	0,	  0,	{OPERAND_NONE}},
	/* Push the namespace of the TclOO object named at the top of the
	 * stack onto the stack.
	 * Stack:  ... object => ... namespace */
    {"tclooIsObject",	 1,	0,	  0,	{OPERAND_NONE}},
	/* Push whether the value named at the top of the stack is a TclOO
	 * object (i.e., a boolean). Can corrupt the interpreter result
	 * despite not throwing, so not safe for use in a post-exception
	 * context.
	 * Stack:  ... value => ... boolean */

    {"arrayExistsStk",	 1,	0,	  0,	{OPERAND_NONE}},
	/* Looks up the element on the top of the stack and tests whether it
	 * is an array. Pushes a boolean describing whether this is the
	 * case. Also runs the whole-array trace on the named variable, so can
	 * throw anything.
	 * Stack:  ... varName => ... boolean */
    {"arrayExistsImm",	 5,	+1,	  1,	{OPERAND_LVT4}},
	/* Looks up the variable indexed by opnd and tests whether it is an
	 * array. Pushes a boolean describing whether this is the case. Also
	 * runs the whole-array trace on the named variable, so can throw
	 * anything.
	 * Stack:  ... => ... boolean */
    {"arrayMakeStk",	 1,	-1,	  0,	{OPERAND_NONE}},
	/* Forces the element on the top of the stack to be the name of an
	 * array.
	 * Stack:  ... varName => ... */
    {"arrayMakeImm",	 5,	0,	  1,	{OPERAND_LVT4}},
	/* Forces the variable indexed by opnd to be an array. Does not touch
	 * the stack. */

    {"invokeReplace",	 6,	INT_MIN,  2,	{OPERAND_UINT4,OPERAND_UINT1}},
	/* Invoke command named objv[0], replacing the first two words with
	 * the word at the top of the stack;
	 * <objc,objv> = <op4,top op4 after popping 1> */

    {"listConcat",	 1,	-1,	  0,	{OPERAND_NONE}},
	/* Concatenates the two lists at the top of the stack into a single
	 * list and pushes that resulting list onto the stack.
	 * Stack: ... list1 list2 => ... [lconcat list1 list2] */

    {"expandDrop",       1,    0,          0,	{OPERAND_NONE}},
	/* Drops an element from the auxiliary stack, popping stack elements
	 * until the matching stack depth is reached. */

    /* New foreach implementation */
    {"foreach_start",	 5,	+2,	  1,	{OPERAND_AUX4}},
	/* Initialize execution of a foreach loop. Operand is aux data index
	 * of the ForeachInfo structure for the foreach command. It pushes 2
	 * elements which hold runtime params for foreach_step, they are later
	 * dropped by foreach_end together with the value lists. NOTE that the
	 * iterator-tracker and info reference must not be passed to bytecodes
	 * that handle normal Tcl values. NOTE that this instruction jumps to
	 * the foreach_step instruction paired with it; the stack info below
	 * is only nominal.
	 * Stack: ... listObjs... => ... listObjs... iterTracker info */
    {"foreach_step",	 1,	 0,	  0,	{OPERAND_NONE}},
	/* "Step" or begin next iteration of foreach loop. Assigns to foreach
	 * iteration variables. May jump to straight after the foreach_start
	 * that pushed the iterTracker and info values. MUST be followed
	 * immediately by a foreach_end.
	 * Stack: ... listObjs... iterTracker info =>
	 *				... listObjs... iterTracker info */
    {"foreach_end",	 1,	 0,	  0,	{OPERAND_NONE}},
	/* Clean up a foreach loop by dropping the info value, the tracker
	 * value and the lists that were being iterated over.
	 * Stack: ... listObjs... iterTracker info => ... */
    {"lmap_collect",	 1,	-1,	  0,	{OPERAND_NONE}},
	/* Appends the value at the top of the stack to the list located on
	 * the stack the "other side" of the foreach-related values.
	 * Stack: ... collector listObjs... iterTracker info value =>
	 *			... collector listObjs... iterTracker info */

    {"strtrim",		 1,	-1,	  0,	{OPERAND_NONE}},
	/* [string trim] core: removes the characters (designated by the value
	 * at the top of the stack) from both ends of the string and pushes
	 * the resulting string.
	 * Stack: ... string charset => ... trimmedString */
    {"strtrimLeft",	 1,	-1,	  0,	{OPERAND_NONE}},
	/* [string trimleft] core: removes the characters (designated by the
	 * value at the top of the stack) from the left of the string and
	 * pushes the resulting string.
	 * Stack: ... string charset => ... trimmedString */
    {"strtrimRight",	 1,	-1,	  0,	{OPERAND_NONE}},
	/* [string trimright] core: removes the characters (designated by the
	 * value at the top of the stack) from the right of the string and
	 * pushes the resulting string.
	 * Stack: ... string charset => ... trimmedString */

    {"concatStk",	 5,	INT_MIN,  1,	{OPERAND_UINT4}},
	/* Wrapper round Tcl_ConcatObj(), used for [concat] and [eval]. opnd
	 * is number of values to concatenate.
	 * Operation:	push concat(stk1 stk2 ... stktop) */

    {"strcaseUpper",	 1,	0,	  0,	{OPERAND_NONE}},
	/* [string toupper] core: converts whole string to upper case using
	 * the default (extended "C" locale) rules.
	 * Stack: ... string => ... newString */
    {"strcaseLower",	 1,	0,	  0,	{OPERAND_NONE}},
	/* [string tolower] core: converts whole string to upper case using
	 * the default (extended "C" locale) rules.
	 * Stack: ... string => ... newString */
    {"strcaseTitle",	 1,	0,	  0,	{OPERAND_NONE}},
	/* [string totitle] core: converts whole string to upper case using
	 * the default (extended "C" locale) rules.
	 * Stack: ... string => ... newString */
    {"strreplace",	 1,	-3,	  0,	{OPERAND_NONE}},
	/* [string replace] core: replaces a non-empty range of one string
	 * with the contents of another.
	 * Stack: ... string fromIdx toIdx replacement => ... newString */

    {"originCmd",	 1,	0,	  0,	{OPERAND_NONE}},
	/* Reports which command was the origin (via namespace import chain)
	 * of the command named on the top of the stack.
	 * Stack:  ... cmdName => ... fullOriginalCmdName */

    {"tclooNext",	 2,	INT_MIN,  1,	{OPERAND_UINT1}},
	/* Call the next item on the TclOO call chain, passing opnd arguments
	 * (min 1, max 255, *includes* "next").  The result of the invoked
	 * method implementation will be pushed on the stack in place of the
	 * arguments (similar to invokeStk).
	 * Stack:  ... "next" arg2 arg3 -- argN => ... result */
    {"tclooNextClass",	 2,	INT_MIN,  1,	{OPERAND_UINT1}},
	/* Call the following item on the TclOO call chain defined by class
	 * className, passing opnd arguments (min 2, max 255, *includes*
	 * "nextto" and the class name). The result of the invoked method
	 * implementation will be pushed on the stack in place of the
	 * arguments (similar to invokeStk).
	 * Stack:  ... "nextto" className arg3 arg4 -- argN => ... result */

    {"yieldToInvoke",	 1,	0,	  0,	{OPERAND_NONE}},
	/* Makes the current coroutine yield the value at the top of the
	 * stack, invoking the given command/args with resolution in the given
	 * namespace (all packed into a list), and places the list of values
	 * that are the response back on top of the stack when it resumes.
	 * Stack:  ... [list ns cmd arg1 ... argN] => ... resumeList */

    {"numericType",	 1,	0,	  0,	{OPERAND_NONE}},
	/* Pushes the numeric type code of the word at the top of the stack.
	 * Stack:  ... value => ... typeCode */
    {"tryCvtToBoolean",	 1,	+1,	  0,	{OPERAND_NONE}},
	/* Try converting stktop to boolean if possible. No errors.
	 * Stack:  ... value => ... value isStrictBool */
    {"strclass",	 2,	0,	  1,	{OPERAND_SCLS1}},
	/* See if all the characters of the given string are a member of the
	 * specified (by opnd) character class. Note that an empty string will
	 * satisfy the class check (standard definition of "all").
	 * Stack:  ... stringValue => ... boolean */

    {"lappendList",	 5,	0,	1,	{OPERAND_LVT4}},
	/* Lappend list to scalar variable at op4 in frame.
	 * Stack:  ... list => ... listVarContents */
    {"lappendListArray", 5,	-1,	1,	{OPERAND_LVT4}},
	/* Lappend list to array element; array at op4.
	 * Stack:  ... elem list => ... listVarContents */
    {"lappendListArrayStk", 1,	-2,	0,	{OPERAND_NONE}},
	/* Lappend list to array element.
	 * Stack:  ... arrayName elem list => ... listVarContents */
    {"lappendListStk",	 1,	-1,	0,	{OPERAND_NONE}},
	/* Lappend list to general variable.
	 * Stack:  ... varName list => ... listVarContents */

    {"clockRead",	 2,	+1,	1,	{OPERAND_UINT1}},
	/* Read clock out to the stack. Operand is which clock to read
	 * 0=clicks, 1=microseconds, 2=milliseconds, 3=seconds.
	 * Stack: ... => ... time */

    {"dictGetDef",	  5,	INT_MIN,   1,	{OPERAND_UINT4}},
	/* The top word is the default, the next op4 words (min 1) are a key
	 * path into the dictionary just below the keys on the stack, and all
	 * those values are replaced by the value read out of that key-path
	 * (like [dict get]) except if there is no such key, when instead the
	 * default is pushed instead.
	 * Stack:  ... dict key1 ... keyN default => ... value */

    {"strlt",		  1,   -1,         0,	{OPERAND_NONE}},
	/* String Less:			push (stknext < stktop) */
    {"strgt",		  1,   -1,         0,	{OPERAND_NONE}},
	/* String Greater:		push (stknext > stktop) */
    {"strle",		  1,   -1,         0,	{OPERAND_NONE}},
	/* String Less or equal:	push (stknext <= stktop) */
    {"strge",		  1,   -1,         0,	{OPERAND_NONE}},
	/* String Greater or equal:	push (stknext >= stktop) */
    {"lreplace4",	  6,   INT_MIN,    2,	{OPERAND_UINT4, OPERAND_UINT1}},
	/* Operands: number of arguments, flags
	 * flags: Combination of TCL_LREPLACE4_* flags
	 * Stack: ... listobj index1 ?index2? new1 ... newN => ... newlistobj
	 * where index2 is present only if TCL_LREPLACE_SINGLE_INDEX is not
	 * set in flags.
	 */

    {"constImm",	  5,   -1,	   1,	{OPERAND_LVT4}},
	/* Create constant. Index into LVT is immediate, value is on stack.
	 * Stack: ... value => ... */
    {"constStk",	  1,   -2,	   0,	{OPERAND_NONE}},
	/* Create constant. Variable name and value on stack.
	 * Stack: ... varName value => ... */

    {NULL, 0, 0, 0, {OPERAND_NONE}}
};

/*
 * Prototypes for procedures defined later in this file:
 */

static void		CleanupByteCode(ByteCode *codePtr);
static void		CompileScriptTokens(Tcl_Interp *interp,
			    Tcl_Token *tokens, Tcl_Token *lastTokenPtr,
			    CompileEnv *envPtr);
static ByteCode *	CompileSubstObj(Tcl_Interp *interp, Tcl_Obj *objPtr,
			    int flags);
static void		DupByteCodeInternalRep(Tcl_Obj *srcPtr,
			    Tcl_Obj *copyPtr);
static unsigned char *	EncodeCmdLocMap(CompileEnv *envPtr,
			    ByteCode *codePtr, unsigned char *startPtr);
static CmdLocation *	EnterCmdStartData(CompileEnv *envPtr,
			    Tcl_Size srcOffset, Tcl_Size codeOffset);
static void		FreeByteCodeInternalRep(Tcl_Obj *objPtr);
static void		FreeSubstCodeInternalRep(Tcl_Obj *objPtr);
static int		GetCmdLocEncodingSize(CompileEnv *envPtr);
static int		IsCompactibleCompileEnv(CompileEnv *envPtr);
static void		PreventCycle(Tcl_Obj *objPtr, CompileEnv *envPtr);
#ifdef TCL_COMPILE_STATS
static void		RecordByteCodeStats(ByteCode *codePtr);
#endif /* TCL_COMPILE_STATS */
static int		SetByteCodeFromAny(Tcl_Interp *interp,
			    Tcl_Obj *objPtr);
static void		StartExpanding(CompileEnv *envPtr);

/*
 * TIP #280: Helper for building the per-word line information of all compiled
 * commands.
 */
static void		EnterCmdWordData(ExtCmdLoc *eclPtr, Tcl_Size srcOffset,
			    Tcl_Token *tokenPtr, const char *cmd,
			    Tcl_Size numWords, Tcl_Size line,
			    Tcl_Size *clNext, Tcl_Size **lines,
			    CompileEnv *envPtr);
static void		ReleaseCmdWordData(ExtCmdLoc *eclPtr);

/*
 * tclByteCodeType provides the standard type management procedures for the
 * bytecode type.
 */

const Tcl_ObjType tclByteCodeType = {
    "bytecode",			/* name */
    FreeByteCodeInternalRep,	/* freeIntRepProc */
    DupByteCodeInternalRep,	/* dupIntRepProc */
    NULL,			/* updateStringProc */
    SetByteCodeFromAny,		/* setFromAnyProc */
    TCL_OBJTYPE_V0
};

/*
 * substCodeType provides the standard type management procedures for the
 * substcode type, which represents substitution within a Tcl value.
 */

static const Tcl_ObjType substCodeType = {
    "substcode",		/* name */
    FreeSubstCodeInternalRep,	/* freeIntRepProc */
    DupByteCodeInternalRep,	/* dupIntRepProc - shared with bytecode */
    NULL,			/* updateStringProc */
    NULL,			/* setFromAnyProc */
    TCL_OBJTYPE_V0
};
#define SubstFlags(objPtr) (objPtr)->internalRep.twoPtrValue.ptr2

/*
 * Helper macros.
 */

#define TclIncrUInt4AtPtr(ptr, delta) \
    TclStoreInt4AtPtr(TclGetUInt4AtPtr(ptr)+(delta), (ptr))

/*
 *----------------------------------------------------------------------
 *
 * TclSetByteCodeFromAny --
 *
 *	Part of the bytecode Tcl object type implementation. Attempts to
 *	compile the string representation of the objPtr into bytecode.  Accepts
 *	a hook routine that is invoked to perform any needed post-processing on
 *	the compilation results before generating byte codes.  interp is the
 *	compilation context and may not be NULL.
 *
 * Results:
 *	A standard Tcl object result. If an error occurs during compilation, an
 *	error message is left in the interpreter's result.
 *
 * Side effects:
 *	Frees the old internal representation. If no error occurs, then the
 *	compiled code is stored as "objPtr"s bytecode representation. Also, if
 *	debugging, initializes the "tcl_traceCompile" Tcl variable used to
 *	trace compilations.
 *
 *----------------------------------------------------------------------
 */

int
TclSetByteCodeFromAny(
    Tcl_Interp *interp,		/* The interpreter for which the code is being
				 * compiled. Must not be NULL. */
    Tcl_Obj *objPtr,		/* The object to make a ByteCode object. */
    CompileHookProc *hookProc,	/* Procedure to invoke after compilation. */
    void *clientData)		/* Hook procedure private data. */
{
    Interp *iPtr = (Interp *) interp;
    CompileEnv compEnv;		/* Compilation environment structure allocated
				 * in frame. */
    Tcl_Size length;
    int result = TCL_OK;
    const char *stringPtr;
    Proc *procPtr = iPtr->compiledProcPtr;
    ContLineLoc *clLocPtr;

#ifdef TCL_COMPILE_DEBUG
    if (!traceInitialized) {
	if (Tcl_LinkVar(interp, "tcl_traceCompile",
		&tclTraceCompile, TCL_LINK_INT) != TCL_OK) {
	    Tcl_Panic("SetByteCodeFromAny: unable to create link for tcl_traceCompile variable");
	}
	traceInitialized = 1;
    }
#endif

    stringPtr = TclGetStringFromObj(objPtr, &length);

    /*
     * TIP #280: Pick up the CmdFrame in which the BC compiler was invoked, and
     * use to initialize the tracking in the compiler. This information was
     * stored by TclCompEvalObj and ProcCompileProc.
     */

    TclInitCompileEnv(interp, &compEnv, stringPtr, length,
	    iPtr->invokeCmdFramePtr, iPtr->invokeWord);

    /*
     * Make available to the compilation environment any data about invisible
     * continuation lines for the script.
     *
     * It is not clear if the script Tcl_Obj* can be free'd while the compiler
     * is using it, leading to the release of the associated ContLineLoc
     * structure as well. To ensure that the latter doesn't happen set a lock
     * on it, which is released in TclFreeCompileEnv().  The "lineCLPtr"
     * hashtable tclObj.c.
     */

    clLocPtr = TclContinuationsGet(objPtr);
    if (clLocPtr) {
	compEnv.clNext = &clLocPtr->loc[0];
    }

    TclCompileScript(interp, stringPtr, length, &compEnv);

    /*
     * Compilation succeeded. Add a "done" instruction at the end.
     */

    TclEmitOpcode(INST_DONE, &compEnv);

    /*
     * Check for optimizations!
     *
     * If the generated code is free of most hazards, recompile with generation
     * of INST_START_CMD disabled to produce code that more compact in many
     * cases, and also sometimes more performant.
     */

    if (Tcl_GetParent(interp) == NULL &&
	    !Tcl_LimitTypeEnabled(interp, TCL_LIMIT_COMMANDS|TCL_LIMIT_TIME)
	    && IsCompactibleCompileEnv(&compEnv)) {
	TclFreeCompileEnv(&compEnv);
	iPtr->compiledProcPtr = procPtr;
	TclInitCompileEnv(interp, &compEnv, stringPtr, length,
		iPtr->invokeCmdFramePtr, iPtr->invokeWord);
	if (clLocPtr) {
	    compEnv.clNext = &clLocPtr->loc[0];
	}
	compEnv.atCmdStart = 2;		/* The disabling magic. */
	TclCompileScript(interp, stringPtr, length, &compEnv);
	assert (compEnv.atCmdStart > 1);
	TclEmitOpcode(INST_DONE, &compEnv);
	assert (compEnv.atCmdStart > 1);
    }

    /*
     * Apply some peephole optimizations that can cross specific/generic
     * instruction generator boundaries.
     */

    if (iPtr->optimizer) {
	(iPtr->optimizer)(&compEnv);
    }

    /*
     * Invoke the compilation hook procedure if there is one.
     */

    if (hookProc) {
	result = hookProc(interp, &compEnv, clientData);
    }

    /*
     * After optimization is all done, check that byte code length limits
     * are not exceeded. Bug [27b3ce2997].
     */
    if ((compEnv.codeNext - compEnv.codeStart) > INT_MAX) {
	/*
	 * Cannot just return TCL_ERROR as callers ignore return value.
	 * TODO - May be use TclCompileSyntaxError here?
	 */
	Tcl_Panic("Maximum byte code length %d exceeded.", INT_MAX);
    }

    /*
     * Change the object into a ByteCode object. Ownership of the literal
     * objects and aux data items passes to the ByteCode object.
     */

#ifdef TCL_COMPILE_DEBUG
    TclVerifyLocalLiteralTable(&compEnv);
#endif /*TCL_COMPILE_DEBUG*/

    if (result == TCL_OK) {
	(void) TclInitByteCodeObj(objPtr, &tclByteCodeType, &compEnv);
	TclDebugPrintByteCodeObj(objPtr);
    }

    TclFreeCompileEnv(&compEnv);
    return result;
}

/*
 *-----------------------------------------------------------------------
 *
 * SetByteCodeFromAny --
 *
 *	Part of the bytecode Tcl object type implementation. Attempts to
 *	generate an byte code internal form for the Tcl object "objPtr" by
 *	compiling its string representation.
 *
 * Results:
 *	A standard Tcl object result. If an error occurs during compilation and
 *	"interp" is not null, an error message is left in the interpreter's
 *	result.
 *
 * Side effects:
 *	Frees the old internal representation. If no error occurs then the
 *	compiled code is stored as "objPtr"s bytecode representation. Also, if
 *	debugging, initializes the "tcl_traceCompile" Tcl variable used to
 *	trace compilations.
 *
 *----------------------------------------------------------------------
 */

static int
SetByteCodeFromAny(
    Tcl_Interp *interp,		/* The interpreter for which the code is being
				 * compiled. Must not be NULL. */
    Tcl_Obj *objPtr)		/* The object to compile to bytecode */
{
    if (interp == NULL) {
	return TCL_ERROR;
    }
    return TclSetByteCodeFromAny(interp, objPtr, NULL, NULL);
}

/*
 *----------------------------------------------------------------------
 *
 * DupByteCodeInternalRep --
 *
 *	Part of the bytecode Tcl object type implementation. However, it does
 *	not copy the internal representation of a bytecode Tcl_Obj, instead
 *	assigning NULL to the type pointer of the new object.  Code is compiled
 *	for the new object only if necessary.
 *
 * Results:
 *	None.
 *
 * Side effects:
 *	None.
 *
 *----------------------------------------------------------------------
 */

static void
DupByteCodeInternalRep(
    TCL_UNUSED(Tcl_Obj *) /*srcPtr*/,
    TCL_UNUSED(Tcl_Obj *) /*copyPtr*/)
{
    return;
}

/*
 *----------------------------------------------------------------------
 *
 * FreeByteCodeInternalRep --
 *
 *	Part of the bytecode Tcl object type implementation. Frees the storage
 *	associated with a bytecode object's internal representation unless its
 *	code is actively being executed.
 *
 * Results:
 *	None.
 *
 * Side effects:
 *	The bytecode object's internal rep is invalidated and its code is freed
 *	unless the code is actively being executed, in which case cleanup is
 *	delayed until the last execution of the code completes.
 *
 *----------------------------------------------------------------------
 */

static void
FreeByteCodeInternalRep(
    Tcl_Obj *objPtr)	/* Object whose internal rep to free. */
{
    ByteCode *codePtr;

    ByteCodeGetInternalRep(objPtr, &tclByteCodeType, codePtr);
    assert(codePtr != NULL);

    TclReleaseByteCode(codePtr);
}

/*
 *----------------------------------------------------------------------
 *
 * TclReleaseByteCode --
 *
 *	Does all the real work of freeing up a bytecode object's ByteCode
 *	structure. Called only when the structure's reference count
 *	is zero.
 *
 * Results:
 *	None.
 *
 * Side effects:
 *	Frees objPtr's bytecode internal representation and sets its type to
 *	NULL.  Also releases its literals and frees its auxiliary data items.
 *
 *----------------------------------------------------------------------
 */

void
TclPreserveByteCode(
    ByteCode *codePtr)
{
    codePtr->refCount++;
}

void
TclReleaseByteCode(
    ByteCode *codePtr)
{
    if (codePtr->refCount-- > 1) {
	return;
    }

    /* Just dropped to refcount==0.  Clean up. */
    CleanupByteCode(codePtr);
}

static void
CleanupByteCode(
    ByteCode *codePtr)	/* Points to the ByteCode to free. */
{
    Tcl_Interp *interp = (Tcl_Interp *) *codePtr->interpHandle;
    Interp *iPtr = (Interp *) interp;
<<<<<<< HEAD
    int numLitObjects = codePtr->numLitObjects;
=======
    Tcl_Size numLitObjects = codePtr->numLitObjects;
    Tcl_Size numAuxDataItems = codePtr->numAuxDataItems;
>>>>>>> 9be3c081
    Tcl_Obj **objArrayPtr, *objPtr;
    const AuxData *auxDataPtr;
    int i;
#ifdef TCL_COMPILE_STATS

    if (interp != NULL) {
	ByteCodeStats *statsPtr;
	Tcl_Time destroyTime;
	long long lifetimeSec, lifetimeMicroSec;

	statsPtr = &iPtr->stats;

	statsPtr->numByteCodesFreed++;
	statsPtr->currentSrcBytes -= (double)codePtr->numSrcBytes;
	statsPtr->currentByteCodeBytes -= (double) codePtr->structureSize;

	statsPtr->currentInstBytes -= (double) codePtr->numCodeBytes;
	statsPtr->currentLitBytes -= (double)
		numLitObjects * sizeof(Tcl_Obj *);
	statsPtr->currentExceptBytes -= (double)
		codePtr->numExceptRanges * sizeof(ExceptionRange);
	statsPtr->currentAuxBytes -= (double)
		BA_AuxData_Size(codePtr->auxData) * sizeof(AuxData);
	statsPtr->currentCmdMapBytes -= (double) codePtr->numCmdLocBytes;

	Tcl_GetTime(&destroyTime);
	lifetimeSec = destroyTime.sec - codePtr->createTime.sec;
	lifetimeMicroSec = 1000000 * lifetimeSec +
		(destroyTime.usec - codePtr->createTime.usec);
	statsPtr->lifetimeCount[TclLog2(lifetimeMicroSec)]++;
    }
#endif /* TCL_COMPILE_STATS */

    /*
     * A single heap object holds the ByteCode structure and its code, object,
     * command location, and auxiliary data arrays. This means we only need to
     * 1) decrement the ref counts of each literal value in the literal array,
     * 2) call the free procedures for the auxiliary data items, 3) free the
     * localCache if it is unused, and finally 4) free the ByteCode
     * structure's heap object.
     *
     * The case for TCL_BYTECODE_PRECOMPILED (precompiled ByteCodes, like
     * those generated from tbcload) is special, as they doesn't make use of
     * the global literal table. They instead maintain private references to
     * their literals which must be decremented.
     *
     * In order to ensure proper and efficient cleanup of the literal array
     * when it contains non-shared literals [Bug 983660], distinguish the case
     * of an interpreter being deleted, which is signaled by interp == NULL.
     * Also, as the interp deletion will remove the global literal table
     * anyway, avoid the extra cost of updating it for each literal being
     * released.
     */

    if (codePtr->flags & TCL_BYTECODE_PRECOMPILED) {

	objArrayPtr = codePtr->objArrayPtr;
	for (i = 0;  i < numLitObjects;  i++) {
	    objPtr = *objArrayPtr;
	    if (objPtr) {
		Tcl_DecrRefCount(objPtr);
	    }
	    objArrayPtr++;
	}
	codePtr->numLitObjects = 0;
    } else {
	objArrayPtr = codePtr->objArrayPtr;
	while (numLitObjects--) {
	    /* TclReleaseLiteral calls Tcl_DecrRefCount() for us */
	    TclReleaseLiteral(interp, *objArrayPtr++);
	}
    }
    if (codePtr->flags & TCL_BYTECODE_FREE_LITERALS) {
	Tcl_Free(codePtr->objArrayPtr);
    }

    if (codePtr->auxData) {
	BA_AuxData *adArray = codePtr->auxData;

	codePtr->auxData = NULL;
	auxDataPtr = BA_AuxData_Detach(adArray);
	while (auxDataPtr) {
	    if (auxDataPtr->type->freeProc != NULL) {
		auxDataPtr->type->freeProc(auxDataPtr->clientData);
	    }
	    auxDataPtr = BA_AuxData_Detach(adArray);
	}
	BA_AuxData_Destroy(adArray);
    }

    /*
     * TIP #280. Release the location data associated with this bytecode
     * structure, if any. The associated interp may be gone already, and the
     * data with it.
     *
     * See also tclBasic.c, DeleteInterpProc
     */

    if (iPtr) {
	Tcl_HashEntry *hePtr = Tcl_FindHashEntry(iPtr->lineBCPtr,
		codePtr);

	if (hePtr) {
	    ReleaseCmdWordData((ExtCmdLoc *)Tcl_GetHashValue(hePtr));
	    Tcl_DeleteHashEntry(hePtr);
	}
    }

    if (codePtr->localCachePtr && (codePtr->localCachePtr->refCount-- <= 1)) {
	TclFreeLocalCache(interp, codePtr->localCachePtr);
    }

    TclHandleRelease(codePtr->interpHandle);
    Tcl_Free(codePtr);
}

/*
 * ---------------------------------------------------------------------
 *
 * IsCompactibleCompileEnv --
 *
 *	Determines whether some basic compaction optimizations may be applied
 *	to a piece of bytecode. Idempotent.
 *
 * ---------------------------------------------------------------------
 */

static int
IsCompactibleCompileEnv(
    CompileEnv *envPtr)
{
    unsigned char *pc;
    int size;

    /*
     * Special: procedures in the '::tcl' namespace (or its children) are
     * considered to be well-behaved, so compaction can be applied to them even
     * if it would otherwise be invalid.
     */

    if (envPtr->procPtr != NULL && envPtr->procPtr->cmdPtr != NULL
	    && envPtr->procPtr->cmdPtr->nsPtr != NULL) {
	Namespace *nsPtr = envPtr->procPtr->cmdPtr->nsPtr;

	if (strcmp(nsPtr->fullName, "::tcl") == 0
		|| strncmp(nsPtr->fullName, "::tcl::", 7) == 0) {
	    return 1;
	}
    }

    /*
     * Go through and ensure that no operation involved can cause a desired
     * change of bytecode sequence during its execution. This comes down to
     * ensuring that there are no mapped variables (due to traces) or calls to
     * external commands (traces, [uplevel] trickery). This is actually a very
     * conservative check.  It turns down a lot of code that is OK in practice.
     */

    for (pc = envPtr->codeStart ; pc < envPtr->codeNext ; pc += size) {
	switch (*pc) {
	    /* Invokes */
	case INST_INVOKE_STK1:
	case INST_INVOKE_STK4:
	case INST_INVOKE_EXPANDED:
	case INST_INVOKE_REPLACE:
	    return 0;
	    /* Runtime evals */
	case INST_EVAL_STK:
	case INST_EXPR_STK:
	case INST_YIELD:
	    return 0;
	    /* Upvars */
	case INST_UPVAR:
	case INST_NSUPVAR:
	case INST_VARIABLE:
	    return 0;
	default:
	    size = tclInstructionTable[*pc].numBytes;
	    assert (size > 0);
	    break;
	}
    }

    return 1;
}

/*
 *----------------------------------------------------------------------
 *
 * Tcl_SubstObj --
 *
 *	Performs substitutions on the given string as described in the user
 *	documentation for "subst".
 *
 * Results:
 *	A Tcl_Obj* containing the substituted string, or NULL to indicate that
 *	an error occurred.
 *
 * Side effects:
 *	See the user documentation.
 *
 *----------------------------------------------------------------------
 */

Tcl_Obj *
Tcl_SubstObj(
    Tcl_Interp *interp,		/* Interpreter in which substitution occurs */
    Tcl_Obj *objPtr,		/* The value to be substituted. */
    int flags)			/* What substitutions to do. */
{
    NRE_callback *rootPtr = TOP_CB(interp);

    if (TclNRRunCallbacks(interp, Tcl_NRSubstObj(interp, objPtr, flags),
	    rootPtr) != TCL_OK) {
	return NULL;
    }
    return Tcl_GetObjResult(interp);
}

/*
 *----------------------------------------------------------------------
 *
 * Tcl_NRSubstObj --
 *
 *	Adds substitution within the value of objPtr to the NR execution stack.
 *
 * Results:
 *	TCL_OK.
 *
 * Side effects:
 *	Compiles objPtr into bytecode that performs the substitutions as
 *	governed by flags, adds a callback to the NR execution stack to execute
 *	the bytecode and store the result in the interp.
 *
 *----------------------------------------------------------------------
 */

int
Tcl_NRSubstObj(
    Tcl_Interp *interp,
    Tcl_Obj *objPtr,
    int flags)
{
    ByteCode *codePtr = CompileSubstObj(interp, objPtr, flags);

    /* TODO: Confirm we do not need this. */
    /* Tcl_ResetResult(interp); */
    return TclNRExecuteByteCode(interp, codePtr);
}

/*
 *----------------------------------------------------------------------
 *
 * CompileSubstObj --
 *
 *	Compiles a value into bytecode that performs substitution within the
 *	value, as governed by flags.
 *
 * Results:
 *	A (ByteCode *) is pointing to the resulting ByteCode.
 *
 * Side effects:
 *	The Tcl_ObjType of objPtr is changed to the "substcode" type, and the
 *	ByteCode and governing flags value are kept in the internal rep for
 *	faster operations the next time CompileSubstObj is called on the same
 *	value.
 *
 *----------------------------------------------------------------------
 */

static ByteCode *
CompileSubstObj(
    Tcl_Interp *interp,
    Tcl_Obj *objPtr,
    int flags)
{
    Interp *iPtr = (Interp *) interp;
    ByteCode *codePtr = NULL;

    ByteCodeGetInternalRep(objPtr, &substCodeType, codePtr);

    if (codePtr != NULL) {
	Namespace *nsPtr = iPtr->varFramePtr->nsPtr;

	if (flags != PTR2INT(SubstFlags(objPtr))
		|| ((Interp *) *codePtr->interpHandle != iPtr)
		|| (codePtr->compileEpoch != iPtr->compileEpoch)
		|| (codePtr->nsPtr != nsPtr)
		|| (codePtr->nsEpoch != nsPtr->resolverEpoch)
		|| (codePtr->localCachePtr !=
		iPtr->varFramePtr->localCachePtr)) {
	    Tcl_StoreInternalRep(objPtr, &substCodeType, NULL);
	    codePtr = NULL;
	}
    }
    if (codePtr == NULL) {
	CompileEnv compEnv;
	Tcl_Size numBytes;
	const char *bytes = TclGetStringFromObj(objPtr, &numBytes);

	/* TODO: Check for more TIP 280 */
	TclInitCompileEnv(interp, &compEnv, bytes, numBytes, NULL, 0);

	TclSubstCompile(interp, bytes, numBytes, flags, 1, &compEnv);

	TclEmitOpcode(INST_DONE, &compEnv);
	codePtr = TclInitByteCodeObj(objPtr, &substCodeType, &compEnv);
	TclFreeCompileEnv(&compEnv);

	SubstFlags(objPtr) = INT2PTR(flags);
	if (iPtr->varFramePtr->localCachePtr) {
	    codePtr->localCachePtr = iPtr->varFramePtr->localCachePtr;
	    codePtr->localCachePtr->refCount++;
	}
	TclDebugPrintByteCodeObj(objPtr);
    }
    return codePtr;
}

/*
 *----------------------------------------------------------------------
 *
 * FreeSubstCodeInternalRep --
 *
 *	Part of the "substcode" Tcl object type implementation. Frees the
 *	storage associated with the substcode internal representation of a
 *	Tcl_Obj unless its code is actively being executed.
 *
 * Results:
 *	None.
 *
 * Side effects:
 *	The substcode object's internal rep is marked invalid and its code
 *	gets freed unless the code is actively being executed. In that case
 *	the cleanup is delayed until the last execution of the code completes.
 *
 *----------------------------------------------------------------------
 */

static void
FreeSubstCodeInternalRep(
    Tcl_Obj *objPtr)	/* Object whose internal rep to free. */
{
    ByteCode *codePtr;

    ByteCodeGetInternalRep(objPtr, &substCodeType, codePtr);
    assert(codePtr != NULL);

    TclReleaseByteCode(codePtr);
}

static void
ReleaseCmdWordData(
    ExtCmdLoc *eclPtr)
{
    Tcl_Size i;

    if (eclPtr->type == TCL_LOCATION_SOURCE) {
	Tcl_DecrRefCount(eclPtr->path);
    }
    for (i=0 ; i<eclPtr->nuloc ; i++) {
	Tcl_Free(eclPtr->loc[i].line);
    }

    if (eclPtr->loc != NULL) {
	Tcl_Free(eclPtr->loc);
    }

    Tcl_Free(eclPtr);
}

/*
 *----------------------------------------------------------------------
 *
 * TclInitCompileEnv --
 *
 *	Initializes a CompileEnv compilation environment structure for the
 *	compilation of a string in an interpreter.
 *
 * Results:
 *	None.
 *
 * Side effects:
 *	The CompileEnv structure is initialized.
 *
 *----------------------------------------------------------------------
 */

void
TclInitCompileEnv(
    Tcl_Interp *interp,		/* The interpreter for which a CompileEnv
				 * structure is initialized. */
    CompileEnv *envPtr,/* Points to the CompileEnv structure to
				 * initialize. */
    const char *stringPtr,	/* The source string to be compiled. */
    Tcl_Size numBytes,		/* Number of bytes in source string. */
    const CmdFrame *invoker,	/* Location context invoking the bcc */
    int word)			/* Index of the word in that context getting
				 * compiled */
{
    Interp *iPtr = (Interp *) interp;

    assert(tclInstructionTable[LAST_INST_OPCODE].name == NULL);

    envPtr->iPtr = iPtr;
    envPtr->source = stringPtr;
    envPtr->numSrcBytes = numBytes;
    envPtr->procPtr = iPtr->compiledProcPtr;
    iPtr->compiledProcPtr = NULL;
    envPtr->numCommands = 0;
    envPtr->exceptDepth = 0;
    envPtr->maxExceptDepth = 0;
    envPtr->maxStackDepth = 0;
    envPtr->currStackDepth = 0;
    Tcl_InitHashTable(&envPtr->litMap, TCL_ONE_WORD_KEYS);

    envPtr->codeStart = envPtr->staticCodeSpace;
    envPtr->codeNext = envPtr->codeStart;
    envPtr->codeEnd = envPtr->codeStart + COMPILEENV_INIT_CODE_BYTES;
    envPtr->mallocedCodeArray = 0;

    envPtr->literalArrayPtr = envPtr->staticLiteralSpace;
    envPtr->literalArrayNext = 0;
    envPtr->literalArrayEnd = COMPILEENV_INIT_NUM_OBJECTS;
    envPtr->mallocedLiteralArray = 0;

    envPtr->exceptArrayPtr = envPtr->staticExceptArraySpace;
    envPtr->exceptAuxArrayPtr = envPtr->staticExAuxArraySpace;
    envPtr->exceptArrayNext = 0;
    envPtr->exceptArrayEnd = COMPILEENV_INIT_EXCEPT_RANGES;
    envPtr->mallocedExceptArray = 0;

    envPtr->cmdMap = BA_CmdLocation_Create();
    envPtr->atCmdStart = 1;
    envPtr->expandCount = 0;

    /*
     * TIP #280: Set up the extended command location information, based on
     * the context invoking the byte code compiler. This structure is used to
     * keep the per-word line information for all compiled commands.
     *
     * See also tclBasic.c, TclEvalObjEx, for the equivalent code in the
     * non-compiling evaluator
     */

    envPtr->extCmdMapPtr = (ExtCmdLoc *)Tcl_Alloc(sizeof(ExtCmdLoc));
    envPtr->extCmdMapPtr->loc = NULL;
    envPtr->extCmdMapPtr->nloc = 0;
    envPtr->extCmdMapPtr->nuloc = 0;
    envPtr->extCmdMapPtr->path = NULL;

    if (invoker == NULL) {
	/*
	 * Initialize the compiler for relative counting in case of a
	 * dynamic context.
	 */

	envPtr->line = 1;
	if (iPtr->evalFlags & TCL_EVAL_FILE) {
	    iPtr->evalFlags &= ~TCL_EVAL_FILE;
	    envPtr->extCmdMapPtr->type = TCL_LOCATION_SOURCE;

	    if (iPtr->scriptFile) {
		/*
		 * Normalization here, to have the correct pwd. Should have
		 * negligible impact on performance, as the norm should have
		 * been done already by the 'source' invoking us, and it
		 * caches the result.
		 */

		Tcl_Obj *norm =
			Tcl_FSGetNormalizedPath(interp, iPtr->scriptFile);

		if (norm == NULL) {
		    /*
		     * Error message in the interp result. No place to put it.
		     * And no place to serve the error itself to either. Fake
		     * a path, empty string.
		     */

		    TclNewLiteralStringObj(envPtr->extCmdMapPtr->path, "");
		} else {
		    envPtr->extCmdMapPtr->path = norm;
		}
	    } else {
		TclNewLiteralStringObj(envPtr->extCmdMapPtr->path, "");
	    }

	    Tcl_IncrRefCount(envPtr->extCmdMapPtr->path);
	} else {
	    envPtr->extCmdMapPtr->type =
		(envPtr->procPtr ? TCL_LOCATION_PROC : TCL_LOCATION_BC);
	}
    } else {
	/*
	 * Initialize the compiler using the context, making counting absolute
	 * to that context. Note that the context can be byte code execution.
	 * In that case we have to fill out the missing pieces (line, path,
	 * ...) which may make change the type as well.
	 */

	CmdFrame *ctxPtr = (CmdFrame *)TclStackAlloc(interp, sizeof(CmdFrame));
	int pc = 0;

	*ctxPtr = *invoker;
	if (invoker->type == TCL_LOCATION_BC) {
	    /*
	     * Note: Type BC => ctx.data.eval.path    is not used.
	     *			ctx.data.tebc.codePtr is used instead.
	     */

	    TclGetSrcInfoForPc(ctxPtr);
	    pc = 1;
	}

	if ((ctxPtr->nline <= word) || (ctxPtr->line[word] < 0)) {
	    /*
	     * Word is not a literal, relative counting.
	     */

	    envPtr->line = 1;
	    envPtr->extCmdMapPtr->type =
		    (envPtr->procPtr ? TCL_LOCATION_PROC : TCL_LOCATION_BC);

	    if (pc && (ctxPtr->type == TCL_LOCATION_SOURCE)) {
		/*
		 * The reference made by 'TclGetSrcInfoForPc' is dead.
		 */

		Tcl_DecrRefCount(ctxPtr->data.eval.path);
	    }
	} else {
	    envPtr->line = ctxPtr->line[word];
	    envPtr->extCmdMapPtr->type = ctxPtr->type;

	    if (ctxPtr->type == TCL_LOCATION_SOURCE) {
		envPtr->extCmdMapPtr->path = ctxPtr->data.eval.path;

		if (pc) {
		    /*
		     * The reference 'TclGetSrcInfoForPc' made is transfered.
		     */

		    ctxPtr->data.eval.path = NULL;
		} else {
		    /*
		     * We have a new reference here.
		     */

		    Tcl_IncrRefCount(envPtr->extCmdMapPtr->path);
		}
	    }
	}

	TclStackFree(interp, ctxPtr);
    }

    envPtr->extCmdMapPtr->start = envPtr->line;

    /*
     * Initialize the data about invisible continuation lines as empty, i.e.
     * not used. The caller (TclSetByteCodeFromAny) will set this up, if such
     * data is available.
     */

    envPtr->clNext = NULL;

    envPtr->auxData = NULL;
}

/*
 *----------------------------------------------------------------------
 *
 * TclFreeCompileEnv --
 *
 *	Frees the storage allocated in a CompileEnv compilation environment
 *	structure.
 *
 * Results:
 *	None.
 *
 * Side effects:
 *	Allocated storage in the CompileEnv structure is freed, although its
 *	local literal table is not deleted and its literal objects are not
 *	released. In addition, storage referenced by its auxiliary data items
 *	is not freed. This is done so that, when compilation is successful,
 *	"ownership" of these objects and aux data items is handed over to the
 *	corresponding ByteCode structure.
 *
 *----------------------------------------------------------------------
 */

void
TclFreeCompileEnv(
    CompileEnv *envPtr)/* Points to the CompileEnv structure. */
{
    Tcl_DeleteHashTable(&envPtr->litMap);
    if (envPtr->iPtr) {
	/*
	 * We never converted to Bytecode, so free the things we would
	 * have transferred to it.
	 */

	Tcl_Size i;
	Tcl_Obj **litPtr = envPtr->literalArrayPtr;

	for (i = 0;  i < envPtr->literalArrayNext;  i++) {
	    TclReleaseLiteral((Tcl_Interp *)envPtr->iPtr, *litPtr++);
	}

#ifdef TCL_COMPILE_DEBUG
	TclVerifyGlobalLiteralTable(envPtr->iPtr);
#endif /*TCL_COMPILE_DEBUG*/

	if (envPtr->auxData) {
	    BA_AuxData *adArray = envPtr->auxData;
	    AuxData *auxDataPtr;

	    envPtr->auxData = NULL;
	    auxDataPtr = BA_AuxData_Detach(adArray);
	    while (auxDataPtr) {
		if (auxDataPtr->type->freeProc != NULL) {
		    auxDataPtr->type->freeProc(auxDataPtr->clientData);
		}
		auxDataPtr = BA_AuxData_Detach(adArray);
	    }
	    BA_AuxData_Destroy(adArray);
	}
    }
    if (envPtr->mallocedCodeArray) {
	Tcl_Free(envPtr->codeStart);
    }
    if (envPtr->mallocedLiteralArray && envPtr->iPtr) {
	Tcl_Free(envPtr->literalArrayPtr);
    }
    if (envPtr->mallocedExceptArray) {
	Tcl_Free(envPtr->exceptArrayPtr);
	Tcl_Free(envPtr->exceptAuxArrayPtr);
    }
    BA_CmdLocation_Destroy(envPtr->cmdMap);
    if (envPtr->extCmdMapPtr) {
	ReleaseCmdWordData(envPtr->extCmdMapPtr);
	envPtr->extCmdMapPtr = NULL;
    }
}

/*
 *----------------------------------------------------------------------
 *
 * TclWordKnownAtCompileTime --
 *
 *	Determines whether the value of a token is completely known at compile
 *	time.
 *
 * Results:
 *	True if the tokenPtr argument points to a word value that is
 *	completely known at compile time. Generally, values that are known at
 *	compile time can be compiled to their values, while values that cannot
 *	be known until substitution at runtime must be compiled to bytecode
 *	instructions that perform that substitution. For several commands,
 *	whether or not arguments are known at compile time determine whether
 *	it is worthwhile to compile at all.
 *
 * Side effects:
 *	When returning true, appends the known value of the word to the
 *	unshared Tcl_Obj (*valuePtr), unless valuePtr is NULL.
 *
 *----------------------------------------------------------------------
 */

Tcl_Size
TclWordKnownAtCompileTime(
    Tcl_Token *tokenPtr,	/* Points to Tcl_Token we should check */
    Tcl_Obj *valuePtr)		/* If not NULL, points to an unshared Tcl_Obj
				 * to which we should append the known value
				 * of the word. */
{
    int numComponents = tokenPtr->numComponents;
    Tcl_Obj *tempPtr = NULL;

    if (tokenPtr->type == TCL_TOKEN_SIMPLE_WORD) {
	if (valuePtr != NULL) {
	    Tcl_AppendToObj(valuePtr, tokenPtr[1].start, tokenPtr[1].size);
	}
	return 1;
    }
    if (tokenPtr->type != TCL_TOKEN_WORD) {
	return 0;
    }
    tokenPtr++;
    if (valuePtr != NULL) {
	TclNewObj(tempPtr);
	Tcl_IncrRefCount(tempPtr);
    }
    while (numComponents--) {
	switch (tokenPtr->type) {
	case TCL_TOKEN_TEXT:
	    if (tempPtr != NULL) {
		Tcl_AppendToObj(tempPtr, tokenPtr->start, tokenPtr->size);
	    }
	    break;

	case TCL_TOKEN_BS:
	    if (tempPtr != NULL) {
		char utfBuf[4] = "";
		Tcl_Size length = TclParseBackslash(tokenPtr->start,
			tokenPtr->size, NULL, utfBuf);

		Tcl_AppendToObj(tempPtr, utfBuf, length);
	    }
	    break;

	default:
	    if (tempPtr != NULL) {
		Tcl_DecrRefCount(tempPtr);
	    }
	    return 0;
	}
	tokenPtr++;
    }
    if (valuePtr != NULL) {
	Tcl_AppendObjToObj(valuePtr, tempPtr);
	Tcl_DecrRefCount(tempPtr);
    }
    return 1;
}

/*
 *----------------------------------------------------------------------
 *
 * TclCompileScript --
 *
 *	Compiles a Tcl script in a string.
 *
 * Results:
 *
 *	A standard Tcl result. If an error occurs, an
 *	error message is left in the interpreter's result.
 *
 * Side effects:
 *	Adds instructions to envPtr to evaluate the script at runtime.
 *
 *----------------------------------------------------------------------
 */

static int
ExpandRequested(
    Tcl_Token *tokenPtr,
    Tcl_Size numWords)
{
    /* Determine whether any words of the command require expansion */
    while (numWords--) {
	if (tokenPtr->type == TCL_TOKEN_EXPAND_WORD) {
	    return 1;
	}
	tokenPtr = TokenAfter(tokenPtr);
    }
    return 0;
}

static void
CompileCmdLiteral(
    Tcl_Interp *interp,
    Tcl_Obj *cmdObj,
    CompileEnv *envPtr)
{
    const char *bytes;
    Command *cmdPtr;
    int cmdLitIdx, extraLiteralFlags = LITERAL_CMD_NAME;
    Tcl_Size length;

    cmdPtr = (Command *) Tcl_GetCommandFromObj(interp, cmdObj);
    if ((cmdPtr != NULL) && (cmdPtr->flags & CMD_VIA_RESOLVER)) {
	extraLiteralFlags |= LITERAL_UNSHARED;
    }

    bytes = TclGetStringFromObj(cmdObj, &length);
    cmdLitIdx = TclRegisterLiteral(envPtr, bytes, length, extraLiteralFlags);

    if (cmdPtr && TclRoutineHasName(cmdPtr)) {
	TclSetCmdNameObj(interp, TclFetchLiteral(envPtr, cmdLitIdx), cmdPtr);
    }
    TclEmitPush(cmdLitIdx, envPtr);
}

Tcl_Token *
TclCompileInvocation(
    Tcl_Interp *interp,
    Tcl_Token *tokenPtr,
    Tcl_Obj *cmdObj,
    Tcl_Size numWords,
    CompileEnv *envPtr)
{
    DefineLineInformation;
    Tcl_Size wordIdx = 0;
    int depth = TclGetStackDepth(envPtr);

    if (cmdObj) {
	CompileCmdLiteral(interp, cmdObj, envPtr);
	wordIdx = 1;
	tokenPtr = TokenAfter(tokenPtr);
    }

    for (; wordIdx < numWords; wordIdx++, tokenPtr = TokenAfter(tokenPtr)) {
	int objIdx;

	SetLineInformation(wordIdx);

	if (tokenPtr->type != TCL_TOKEN_SIMPLE_WORD) {
	    CompileTokens(envPtr, tokenPtr, interp);
	    continue;
	}

	objIdx = TclRegisterLiteral(envPtr,
		tokenPtr[1].start, tokenPtr[1].size, 0);
	if (envPtr->clNext) {
	    TclContinuationsEnterDerived(TclFetchLiteral(envPtr, objIdx),
		    tokenPtr[1].start - envPtr->source, envPtr->clNext);
	}
	TclEmitPush(objIdx, envPtr);
    }

    if (wordIdx <= 255) {
	TclEmitInvoke(envPtr, INST_INVOKE_STK1, wordIdx);
    } else {
	TclEmitInvoke(envPtr, INST_INVOKE_STK4, wordIdx);
    }
    TclCheckStackDepth(depth+1, envPtr);

    return tokenPtr;
}

static Tcl_Token *
CompileExpanded(
    Tcl_Interp *interp,
    Tcl_Token *tokenPtr,
    Tcl_Obj *cmdObj,
    int numWords,
    CompileEnv *envPtr)
{
    DefineLineInformation;
    int wordIdx = 0;
    int depth = TclGetStackDepth(envPtr);

    StartExpanding(envPtr);
    if (cmdObj) {
	CompileCmdLiteral(interp, cmdObj, envPtr);
	wordIdx = 1;
	tokenPtr = TokenAfter(tokenPtr);
    }

    for (; wordIdx < numWords; wordIdx++, tokenPtr = TokenAfter(tokenPtr)) {
	int objIdx;

	SetLineInformation(wordIdx);

	if (tokenPtr->type != TCL_TOKEN_SIMPLE_WORD) {
	    CompileTokens(envPtr, tokenPtr, interp);
	    if (tokenPtr->type == TCL_TOKEN_EXPAND_WORD) {
		TclEmitInstInt4(INST_EXPAND_STKTOP,
			envPtr->currStackDepth, envPtr);
	    }
	    continue;
	}

	objIdx = TclRegisterLiteral(envPtr,
		tokenPtr[1].start, tokenPtr[1].size, 0);
	if (envPtr->clNext) {
	    TclContinuationsEnterDerived(TclFetchLiteral(envPtr, objIdx),
		    tokenPtr[1].start - envPtr->source, envPtr->clNext);
	}
	TclEmitPush(objIdx, envPtr);
    }

    /*
     * The stack depth during argument expansion can only be managed at
     * runtime, as the number of elements in the expanded lists is not known
     * at compile time.  Adjust the stack depth estimate here so that it is
     * correct after the command with expanded arguments returns.
     *
     * The end effect of this command's invocation is that all the words of
     * the command are popped from the stack and the result is pushed: The
     * stack top changes by (1-wordIdx).
     *
     * The estimates are not correct while the command is being
     * prepared and run, INST_EXPAND_STKTOP is not stack-neutral in general.
     */

    TclEmitInvoke(envPtr, INST_INVOKE_EXPANDED, wordIdx);
    TclCheckStackDepth(depth+1, envPtr);

    return tokenPtr;
}

static int
CompileCmdCompileProc(
    Tcl_Interp *interp,
    Tcl_Token *tokenPtr,
    Command *cmdPtr,
    CompileEnv *envPtr)
{
    DefineLineInformation;
    int unwind = 0;
    Tcl_Size incrOffset = -1;
    int depth = TclGetStackDepth(envPtr);
    Tcl_Parse parse;

    parse.commandStart = tokenPtr->start;
    parse.commandSize = tokenPtr->size;
    parse.numWords = tokenPtr->numComponents;
    parse.tokenPtr = tokenPtr + 1;

    /*
     * Emission of the INST_START_CMD instruction is controlled by the value of
     * envPtr->atCmdStart:
     *
     * atCmdStart == 2	: Don't use the INST_START_CMD instruction.
     * atCmdStart == 1	: INST_START_CMD was the last instruction emitted,
     *			: so no need to emit another.  Instead
     *			: increment the number of cmds started at it, except
     *			: for the special case at the start of a script.
     * atCmdStart == 0	: The last instruction was something else.
     *			: Emit INST_START_CMD here.
     */

    switch (envPtr->atCmdStart) {
    case 0:
	unwind = tclInstructionTable[INST_START_CMD].numBytes;
	TclEmitInstInt4(INST_START_CMD, 0, envPtr);
	incrOffset = envPtr->codeNext - envPtr->codeStart;
	TclEmitInt4(0, envPtr);
	break;
    case 1:
	if (envPtr->codeNext > envPtr->codeStart) {
	    incrOffset = envPtr->codeNext - 4 - envPtr->codeStart;
	}
	break;
    case 2:
	/* Nothing to do */
	;
    }

    if (TCL_OK == TclAttemptCompileProc(interp, &parse, 1, cmdPtr, envPtr)) {
	if (incrOffset >= 0) {
	    /*
	     * Command compiled succesfully.  Increment the number of
	     * commands that start at the currently active INST_START_CMD.
	     */

	    unsigned char *incrPtr = envPtr->codeStart + incrOffset;
	    unsigned char *startPtr = incrPtr - 5;

	    TclIncrUInt4AtPtr(incrPtr, 1);
	    if (unwind) {
		/* We started the INST_START_CMD.  Record the code length. */
		TclStoreInt4AtPtr(envPtr->codeNext - startPtr, startPtr + 1);
	    }
	}
	TclCheckStackDepth(depth+1, envPtr);
	return TCL_OK;
    }

    envPtr->codeNext -= unwind; /* Unwind INST_START_CMD */

    /*
     * Throw out any line information generated by the failed compile attempt.
     */

    while (mapPtr->nuloc - 1 > eclIndex) {
	mapPtr->nuloc--;
	Tcl_Free(mapPtr->loc[mapPtr->nuloc].line);
	mapPtr->loc[mapPtr->nuloc].line = NULL;
    }

    /*
     * Reset the index of next command.  Toss out any from failed nested
     * partial compiles.
     */

    TclDisposeFailedCompile(envPtr, mapPtr->nuloc);
    return TCL_ERROR;
}

void
TclDisposeFailedCompile(
    CompileEnv *envPtr,
    Tcl_Size numCommands)
{
    while (envPtr->numCommands > numCommands) {
	(void) BA_CmdLocation_Detach(envPtr->cmdMap);
	envPtr->numCommands--;
    }
}

static Tcl_Token *
CompileCommandTokens(
    Tcl_Interp *interp,
    Tcl_Token *commandTokenPtr,
    CompileEnv *envPtr,
    CmdLocation **cmdLocPtrPtr)
{
    Interp *iPtr = (Interp *) interp;

    Tcl_Token *tokenPtr = commandTokenPtr;
    Tcl_Size numWords = tokenPtr->numComponents;
    const char *commandStart = tokenPtr->start;
    Tcl_Size commandSize = tokenPtr->size;

    ExtCmdLoc *eclPtr = envPtr->extCmdMapPtr;
    Tcl_Obj *cmdObj;
    Command *cmdPtr = NULL;
    CmdLocation *cmdLocPtr = NULL;
    int code = TCL_ERROR;
    int cmdKnown, expand = -1;
    Tcl_Size *wlines, wlineat;
    Tcl_Size cmdLine = envPtr->line;
    Tcl_Size *clNext = envPtr->clNext;
    Tcl_Size startCodeOffset = envPtr->codeNext - envPtr->codeStart;
    int depth = TclGetStackDepth(envPtr);

    assert (numWords > 0);

    /* Precompile */

    TclNewObj(cmdObj);
    tokenPtr++;
    envPtr->numCommands++;
    cmdLocPtr = EnterCmdStartData(envPtr, commandStart - envPtr->source,
	    startCodeOffset);

    /*
     * TIP #280. Scan the words and compute the extended location information.
     * At first the map first contains full per-word line information for use by the
     * compiler. This is later replaced by a reduced form which signals
     * non-literal words, stored in 'wlines'.
     */

    EnterCmdWordData(eclPtr, commandStart - envPtr->source,
	    tokenPtr, commandStart, numWords, cmdLine,
	    clNext, &wlines, envPtr);
    wlineat = eclPtr->nuloc - 1;

    envPtr->line = eclPtr->loc[wlineat].line[0];
    envPtr->clNext = eclPtr->loc[wlineat].next[0];

    /* Do we know the command word? */
    Tcl_IncrRefCount(cmdObj);
    cmdKnown = TclWordKnownAtCompileTime(tokenPtr, cmdObj);

    /* Is this a command we should (try to) compile with a compileProc ? */
    if (cmdKnown && !(iPtr->flags & DONT_COMPILE_CMDS_INLINE)) {
	cmdPtr = (Command *) Tcl_GetCommandFromObj(interp, cmdObj);
	if (cmdPtr) {
	    /*
	     * Found a command.  Test the ways we can be told not to attempt
	     * to compile it.
	     */
	    if ((cmdPtr->compileProc == NULL)
		    || (cmdPtr->nsPtr->flags & NS_SUPPRESS_COMPILATION)
		    || (cmdPtr->flags & CMD_HAS_EXEC_TRACES)) {
		cmdPtr = NULL;
	    }
	}
	if (cmdPtr && !(cmdPtr->flags & CMD_COMPILES_EXPANDED)) {
	    expand = ExpandRequested(tokenPtr, numWords);
	    if (expand) {
		/* We need to expand, but compileProc cannot. */
		cmdPtr = NULL;
	    }
	}
    }

    /* If cmdPtr != NULL, try to call cmdPtr->compileProc */
    if (cmdPtr) {
	code = CompileCmdCompileProc(interp, commandTokenPtr, cmdPtr, envPtr);
    }

    if (code == TCL_ERROR) {
	if (expand < 0) {
	    expand = ExpandRequested(tokenPtr, numWords);
	}

	if (expand) {
	    tokenPtr = CompileExpanded(interp, tokenPtr,
		    cmdKnown ? cmdObj : NULL, numWords, envPtr);
	} else {
	    tokenPtr = TclCompileInvocation(interp, tokenPtr,
		    cmdKnown ? cmdObj : NULL, numWords, envPtr);
	}
    } else {
	while (numWords--) {
	    tokenPtr = TokenAfter(tokenPtr);
	}
    }

    Tcl_DecrRefCount(cmdObj);

    TclEmitOpcode(INST_POP, envPtr);
    cmdLocPtr->numSrcBytes = commandSize;
    cmdLocPtr->numCodeBytes = (envPtr->codeNext-envPtr->codeStart)
	    - startCodeOffset;

    /*
     * TIP #280: Free the full form of per-word line data and insert the
     * reduced form now.
     */

    envPtr->line = cmdLine;
    envPtr->clNext = clNext;
    Tcl_Free(eclPtr->loc[wlineat].line);
    Tcl_Free(eclPtr->loc[wlineat].next);
    eclPtr->loc[wlineat].line = wlines;
    eclPtr->loc[wlineat].next = NULL;

    *cmdLocPtrPtr = cmdLocPtr;
    TclCheckStackDepth(depth, envPtr);

    return tokenPtr;
}

void
TclCompileScript(
    Tcl_Interp *interp,		/* Used for error and status reporting. Also
				 * serves as context for finding and compiling
				 * commands. May not be NULL. */
    const char *script,		/* The source script to compile. */
    Tcl_Size numBytes,		/* Number of bytes in script. If < 0, the
				 * script consists of all bytes up to the
				 * first null character. */
    CompileEnv *envPtr)		/* Holds resulting instructions. */
{
    Tcl_Token *lastTokenPtr;
    Tcl_Token *tokens;

    if (envPtr->iPtr == NULL) {
	Tcl_Panic("TclCompileScript() called on uninitialized CompileEnv");
    }
    tokens = TclParseScript(interp, script, numBytes, /* flags */ 0,
	    &lastTokenPtr, NULL);
    CompileScriptTokens(interp, tokens, lastTokenPtr, envPtr);
    Tcl_Free(tokens);
}

static void
CompileScriptTokens(
    Tcl_Interp *interp,		/* Used for error and status reporting.
				 * Also serves as context for finding and
				 * compiling commands.  May not be NULL. */
    Tcl_Token *tokens,
    Tcl_Token *lastTokenPtr,
    CompileEnv *envPtr)		/* Holds resulting instructions. */
{
    Tcl_Token *tokenPtr;
    int numCommands = tokens[0].numComponents;
    int depth = TclGetStackDepth(envPtr);
    Interp *iPtr = (Interp *) interp;
    CmdLocation *cmdLocPtr = NULL;	/* Pointer into envPtr->cmdMap for
					 * the last command this routine
					 * compiles into bytecode;  If we
					 * exit still value NULL, there
					 * was no bytecode generated. */

    if (lastTokenPtr < tokens) {
	Tcl_Panic("CompileScriptTokens: parse produced no tokens");
    }
    if (tokens[0].type != TCL_TOKEN_SCRIPT) {
        Tcl_Panic("CompileScriptTokens: invalid token array, expected script");
    }
    if (envPtr->iPtr == NULL) {
	Tcl_Panic("TclCompileScript() called on uninitialized CompileEnv");
    }
    /*
     * Check depth to avoid overflow of the C execution stack by too many
     * nested calls of TclCompileScript, considering interp recursionlimit.
     * Use factor 5/4 (1.25) to avoid being too mistaken when recognizing the
     * limit during "mixed" evaluation and compilation process (nested
     * eval+compile) and is good enough for default recursionlimit (1000).
     */
    if (iPtr->numLevels / 5 > iPtr->maxNestingDepth / 4) {
	Tcl_SetObjResult(interp, Tcl_NewStringObj(
		"too many nested compilations (infinite loop?)", -1));
	Tcl_SetErrorCode(interp, "TCL", "LIMIT", "STACK", (char *)NULL);
	TclCompileSyntaxError(interp, envPtr);
	return;
    }

    tokenPtr = &(tokens[1]);
    if (numCommands) {
	TclAdvanceLines(&envPtr->line, tokens[0].start, tokenPtr->start);
	TclAdvanceContinuations(&envPtr->line, &envPtr->clNext,
		tokenPtr->start - envPtr->source);
    }

    while (numCommands--) {
	int numWords = tokenPtr->numComponents;
	const char * commandStart = tokenPtr->start;

	if (tokenPtr > lastTokenPtr) {
	    Tcl_Panic("CompileScriptTokens: overran token array");
	}
        if (tokenPtr->type != TCL_TOKEN_CMD) {
            Tcl_Panic("CompileScriptTokens: invalid token array, expected cmd: %d: %.*s", tokenPtr->type, (int)tokenPtr->size, tokenPtr->start);
        }

	/* TODO: comment here justifying. */
	if (numWords == 0) {
	    tokenPtr++;
	    continue;
	}

#ifdef TCL_COMPILE_DEBUG
	/*
	 * If tracing, print a line for each top level command compiled.
	 */

	if ((tclTraceCompile >= 1) && (envPtr->procPtr == NULL)) {
	    fprintf(stdout, "  Compiling: ");
	    TclPrintSource(stdout, commandStart, TclMin(tokenPtr->size, 55));
	    fprintf(stdout, "\n");
	}
#endif

	/*
	 * Avoid stack exhaustion by too many nested calls of TclCompileScript
	 * (considering interp recursionlimit).
	 */
	iPtr->numLevels++;

	tokenPtr = CompileCommandTokens(interp, tokenPtr, envPtr, &cmdLocPtr);

	iPtr->numLevels--;

	/*
	 * TIP #280: Track lines in the just compiled command.
	 */

	if (numCommands) {
	    TclAdvanceLines(&envPtr->line, commandStart, tokenPtr->start);
	    TclAdvanceContinuations(&envPtr->line, &envPtr->clNext,
		    tokenPtr->start - envPtr->source);
	}
    }
    if (tokenPtr <= lastTokenPtr) {
	TclCompileTokens(interp, tokenPtr, lastTokenPtr-tokenPtr+1, envPtr);
    } else if (cmdLocPtr == NULL) {
	/*
	 * Compiling the script yielded no bytecode.  The script must be all
	 * whitespace, comments, and empty commands.  Such scripts are defined
	 * to successfully produce the empty string result, so we emit the
	 * simple bytecode that makes that happen.
	 */

	PushStringLiteral(envPtr, "");
    } else {
	/*
	 * We compiled at least one command to bytecode.  The routine
	 * CompileCommandTokens() follows the bytecode of each compiled
	 * command with an INST_POP, so that stack balance is maintained when
	 * several commands are in sequence.  (The result of each command is
	 * thrown away before moving on to the next command).  For the last
	 * command compiled, we need to undo that INST_POP so that the result
	 * of the last command becomes the result of the script.  The code
	 * here removes that trailing INST_POP.
	 */

	cmdLocPtr->numCodeBytes--;
	envPtr->codeNext--;
	envPtr->currStackDepth++;
    }
    TclCheckStackDepth(depth+1, envPtr);
}

/*
 *----------------------------------------------------------------------
 *
 * TclCompileTokens --
 *
 *	Given an array of tokens parsed from a Tcl command, e.g. the tokens
 *	that make up a word, emits instructions to evaluate the
 *	tokens and concatenate their values to form a single result value on
 *	the interpreter's runtime evaluation stack.
 *
 * Results:
 *	The return value is a standard Tcl result. If an error occurs, an
 *	error message is left in the interpreter's result.
 *
 * Side effects:
 *	Instructions are added to envPtr to push and evaluate the tokens at
 *	runtime.
 *
 *----------------------------------------------------------------------
 */

void
TclCompileVarSubst(
    Tcl_Interp *interp,
    Tcl_Token *tokenPtr,
    CompileEnv *envPtr)
{
    const char *p, *name = tokenPtr[1].start;
    Tcl_Size i, nameBytes = tokenPtr[1].size;
    Tcl_Size localVar;
    int localVarName = 1;

    /*
     * Determine how the variable name should be handled: if it contains any
     * namespace qualifiers it is not a local variable (localVarName=-1); if
     * it looks like an array element and the token has a single component, it
     * should not be created here [Bug 569438] (localVarName=0); otherwise,
     * the local variable can safely be created (localVarName=1).
     */

    for (i = 0, p = name;  i < nameBytes;  i++, p++) {
	if ((p[0] == ':') && (i < nameBytes-1) && (p[1] == ':')) {
	    localVarName = -1;
	    break;
	} else if ((p[0] == '(')
		&& (tokenPtr->numComponents == 1)
		&& (name[nameBytes - 1] == ')')) {
	    localVarName = 0;
	    break;
	}
    }

    /*
     * Either push the variable's name, or find its index in the array
     * of local variables in a procedure frame.
     */

    localVar = -1;
    if (localVarName != -1) {
	localVar = TclFindCompiledLocal(name, nameBytes, localVarName, envPtr);
    }
    if (localVar < 0) {
	PushLiteral(envPtr, name, nameBytes);
    }

    /*
     * Emit instructions to load the variable.
     */

    TclAdvanceLines(&envPtr->line, tokenPtr[1].start,
	    tokenPtr[1].start + tokenPtr[1].size);

    if (tokenPtr->numComponents == 1) {
	if (localVar < 0) {
	    TclEmitOpcode(INST_LOAD_STK, envPtr);
	} else if (localVar <= 255) {
	    TclEmitInstInt1(INST_LOAD_SCALAR1, localVar, envPtr);
	} else {
	    TclEmitInstInt4(INST_LOAD_SCALAR4, localVar, envPtr);
	}
    } else {
	TclCompileTokens(interp, tokenPtr+2, tokenPtr->numComponents-1, envPtr);
	if (localVar < 0) {
	    TclEmitOpcode(INST_LOAD_ARRAY_STK, envPtr);
	} else if (localVar <= 255) {
	    TclEmitInstInt1(INST_LOAD_ARRAY1, localVar, envPtr);
	} else {
	    TclEmitInstInt4(INST_LOAD_ARRAY4, localVar, envPtr);
	}
    }
}

void
TclCompileTokens(
    Tcl_Interp *interp,		/* Used for error and status reporting. */
    Tcl_Token *tokenPtr,	/* Pointer to first in an array of tokens to
				 * compile. */
    Tcl_Size count,		/* Number of tokens to consider at tokenPtr.
				 * Must be at least 1. */
    CompileEnv *envPtr)		/* Holds the resulting instructions. */
{
    Tcl_DString textBuffer;	/* Holds concatenated chars from adjacent
				 * TCL_TOKEN_TEXT, TCL_TOKEN_BS tokens. */
    char buffer[4] = "";
    Tcl_Size i, numObjsToConcat, adjust;
    int length;
    unsigned char *entryCodeNext = envPtr->codeNext;
#define NUM_STATIC_POS 20
    int isLiteral;
    Tcl_Size maxNumCL, numCL;
    Tcl_Size *clPosition = NULL;
    int depth = TclGetStackDepth(envPtr);

    /*
     * If this is actually a literal, handle continuation lines by
     * preallocating a small table to store the locations of any continuation
     * lines found in this literal.  The table is extended if needed.
     *
     * Note: In contrast with the analagous code in 'TclSubstTokens()' the
     * 'adjust' variable seems unneeded here.  The code which merges
     * continuation line information of multiple words which concat'd at
     * runtime also seems unneeded. Either that or I have not managed to find a
     * test case for these two possibilities yet.  It might be a difference
     * between compile- versus run-time processing.
     */

    numCL = 0;
    maxNumCL = 0;
    isLiteral = 1;
    for (i=0 ; i < count; i++) {
	if ((tokenPtr[i].type != TCL_TOKEN_TEXT)
		&& (tokenPtr[i].type != TCL_TOKEN_BS)) {
	    isLiteral = 0;
	    break;
	}
    }

    if (isLiteral) {
	maxNumCL = NUM_STATIC_POS;
	clPosition = (Tcl_Size *)Tcl_Alloc(maxNumCL * sizeof(Tcl_Size));
    }

    adjust = 0;
    Tcl_DStringInit(&textBuffer);
    numObjsToConcat = 0;
    for ( ;  count > 0;  count--, tokenPtr++) {
	switch (tokenPtr->type) {
	case TCL_TOKEN_TEXT:
	    TclDStringAppendToken(&textBuffer, tokenPtr);
	    TclAdvanceLines(&envPtr->line, tokenPtr->start,
		    tokenPtr->start + tokenPtr->size);
	    break;

	case TCL_TOKEN_BS:
	    length = TclParseBackslash(tokenPtr->start, tokenPtr->size,
		    NULL, buffer);
	    Tcl_DStringAppend(&textBuffer, buffer, length);

	    /*
	     * If the identified backslash sequence is in a literal and
	     * represented a continuation line, compute and store its
	     * location (as char offset to the beginning of the _result_
	     * script). We may have to extend the table of locations.
	     *
	     * The continuation line information is relevant even if the word
	     * being processed is not a literal, as it can affect nested
	     * commands. See the branch below for TCL_TOKEN_COMMAND, where the
	     * adjustment being tracked here is taken into account. The good
	     * thing is a table of everything is not needed, just the number of
	     * lines to add as correction.
	     */

	    if ((length == 1) && (buffer[0] == ' ') &&
		    (tokenPtr->start[1] == '\n')) {
		if (isLiteral) {
		    int clPos = Tcl_DStringLength(&textBuffer);

		    if (numCL >= maxNumCL) {
			maxNumCL *= 2;
			clPosition = (Tcl_Size *)Tcl_Realloc(clPosition,
				maxNumCL * sizeof(Tcl_Size));
		    }
		    clPosition[numCL] = clPos;
		    numCL ++;
		}
		adjust++;
	    }
	    break;

	case TCL_TOKEN_VARIABLE:
	    /*
	     * Push any accumulated chars appearing before the $<var>.
	     */

	    if (Tcl_DStringLength(&textBuffer) > 0) {
		int literal;

		literal = TclRegisterDStringLiteral(envPtr, &textBuffer);
		TclEmitPush(literal, envPtr);
		numObjsToConcat++;
		Tcl_DStringFree(&textBuffer);
	    }

	    TclCompileVarSubst(interp, tokenPtr, envPtr);
	    numObjsToConcat++;
	    count -= tokenPtr->numComponents;
	    tokenPtr += tokenPtr->numComponents;
	    break;

	case TCL_TOKEN_SCRIPT_SUBST:
	    /*
	     * Push any accumulated chars appearing before the command.
	     */

	    if (Tcl_DStringLength(&textBuffer) > 0) {
		int literal = TclRegisterDStringLiteral(envPtr, &textBuffer);
		TclEmitPush(literal, envPtr);
		numObjsToConcat++;
		Tcl_DStringFree(&textBuffer);
	    }

	    if (count <= tokenPtr->numComponents) {
		Tcl_Panic("token components overflow token array");
	    }

	    envPtr->line += adjust;
	    CompileScriptTokens(interp, tokenPtr+1,
		    tokenPtr + (tokenPtr->numComponents), envPtr);
	    envPtr->line -= adjust;
	    numObjsToConcat++;
	    count -= tokenPtr->numComponents;
	    tokenPtr += tokenPtr->numComponents;
	    break;

	case TCL_TOKEN_ERROR:
	    /* Compile bytecodes to report the parse error at runtime. */
	    TclSubstTokens(interp, tokenPtr, 1, NULL, 1, NULL, NULL, 0);
	    Tcl_LogCommandInfo(interp, envPtr->source,
		    tokenPtr->start, tokenPtr->size);
	    TclCompileSyntaxError(interp, envPtr);
	    goto done;

	default:
	    Tcl_Panic("Unexpected token type in TclCompileTokens: %d; %.*s",
		    tokenPtr->type, (int)tokenPtr->size, tokenPtr->start);
	}
    }

    /*
     * Push any accumulated characters appearing at the end.
     */

    if (Tcl_DStringLength(&textBuffer) > 0) {
	int literal = TclRegisterDStringLiteral(envPtr, &textBuffer);

	TclEmitPush(literal, envPtr);
	numObjsToConcat++;
	if (numCL) {
	    TclContinuationsEnter(TclFetchLiteral(envPtr, literal),
		    numCL, clPosition);
	}
	numCL = 0;
    }

    /*
     * If necessary, concatenate the parts of the word.
     */

    while (numObjsToConcat > 255) {
	TclEmitInstInt1(INST_STR_CONCAT1, 255, envPtr);
	numObjsToConcat -= 254;	/* concat pushes 1 obj, the result */
    }
    if (numObjsToConcat > 1) {
	TclEmitInstInt1(INST_STR_CONCAT1, numObjsToConcat, envPtr);
    }

    /*
     * If the tokens yielded no instructions, push an empty string.
     */

    if (envPtr->codeNext == entryCodeNext) {
	PushStringLiteral(envPtr, "");
    }
done:
    Tcl_DStringFree(&textBuffer);

    /*
     * Release the temp table we used to collect the locations of continuation
     * lines, if any.
     */

    if (maxNumCL) {
	Tcl_Free(clPosition);
    }
    TclCheckStackDepth(depth+1, envPtr);
}

/*
 *----------------------------------------------------------------------
 *
 * TclCompileCmdWord --
 *
 *	Given an array of parse tokens for a word containing one or more Tcl
 *	commands, emits inline instructions to execute them.  In contrast with
 *	TclCompileTokens, a simple word such as a loop body enclosed in braces
 *	is not just pushed as a string, but is itself parsed into tokens and
 *	compiled.
 *
 * Results:
 *	A standard Tcl result. If an error occurs, an
 *	error message is left in the interpreter's result.
 *
 * Side effects:
 *	Instructions are added to envPtr to execute the tokens at runtime.
 *
 *----------------------------------------------------------------------
 */

void
TclCompileCmdWord(
    Tcl_Interp *interp,		/* Used for error and status reporting. */
    Tcl_Token *tokenPtr,	/* Pointer to first in an array of tokens for
				 * a command word to compile inline. */
    Tcl_Size count,		/* Number of tokens to consider at tokenPtr.
				 * Must be at least 1. */
    CompileEnv *envPtr)		/* Holds the resulting instructions. */
{

    if ((count == 1) && (tokenPtr->type == TCL_TOKEN_TEXT)) {
	/*
	 * The common case that there is a single text token. Compile it
	 * into an inline sequence of instructions.
	 */

	TclCompileScript(interp, tokenPtr->start, tokenPtr->size, envPtr);
    } else {
	/*
	 * Either there are multiple tokens, or the single token involves
	 * substitutions. Emit instructions to invoke the eval command
	 * procedure at runtime on the result of evaluating the tokens.
	 */

	TclCompileTokens(interp, tokenPtr, count, envPtr);
	TclEmitInvoke(envPtr, INST_EVAL_STK);
    }
}

/*
 *----------------------------------------------------------------------
 *
 * TclCompileExprWords --
 *
 *	Given an array of parse tokens representing one or more words that
 *	contain a Tcl expression, emits inline instructions to execute the
 *	expression. In contrast with TclCompileExpr, supports Tcl's two-level
 *	substitution semantics for an expression that appears as command words.
 *
 * Results:
 *	A standard Tcl result. If an error occurs, an
 *	error message is left in the interpreter's result.
 *
 * Side effects:
 *	Instructions are added to envPtr to execute the expression.
 *
 *----------------------------------------------------------------------
 */

void
TclCompileExprWords(
    Tcl_Interp *interp,		/* Used for error and status reporting. */
    Tcl_Token *tokenPtr,	/* Points to first in an array of word tokens
				 * for the expression to compile inline. */
    Tcl_Size numWords1,		/* Number of word tokens starting at tokenPtr.
				 * Must be at least 1. Each word token
				 * contains one or more subtokens. */
    CompileEnv *envPtr)		/* Holds the resulting instructions. */
{
    Tcl_Token *wordPtr;
    int i, concatItems;
    int numWords = numWords1;

    /*
     * If the expression is a single word that doesn't require substitutions,
     * just compile its string into inline instructions.
     */

    if ((numWords == 1) && (tokenPtr->type == TCL_TOKEN_SIMPLE_WORD)) {
	TclCompileExpr(interp, tokenPtr[1].start,tokenPtr[1].size, envPtr, 1);
	return;
    }

    /*
     * Emit code to call the expr command proc at runtime. Concatenate the
     * (already substituted once) expr tokens with a space between each.
     */

    wordPtr = tokenPtr;
    for (i = 0;  i < numWords;  i++) {
	CompileTokens(envPtr, wordPtr, interp);
	if (i < (numWords - 1)) {
	    PushStringLiteral(envPtr, " ");
	}
	wordPtr += wordPtr->numComponents + 1;
    }
    concatItems = 2*numWords - 1;
    while (concatItems > 255) {
	TclEmitInstInt1(INST_STR_CONCAT1, 255, envPtr);
	concatItems -= 254;
    }
    if (concatItems > 1) {
	TclEmitInstInt1(INST_STR_CONCAT1, concatItems, envPtr);
    }
    TclEmitOpcode(INST_EXPR_STK, envPtr);
}

/*
 *----------------------------------------------------------------------
 *
 * TclCompileNoOp --
 *
 *	Compiles no-op's
 *
 * Results:
 *	TCL_OK if completion was successful.
 *
 * Side effects:
 *	Instructions are added to envPtr to execute a no-op at runtime. No
 *	result is pushed onto the stack: the compiler has to take care of this
 *	itself if the last compiled command is a NoOp.
 *
 *----------------------------------------------------------------------
 */

int
TclCompileNoOp(
    Tcl_Interp *interp,		/* Used for error reporting. */
    Tcl_Parse *parsePtr,	/* Points to a parse structure for the command
				 * created by Tcl_ParseCommand. */
    TCL_UNUSED(Command *),
    CompileEnv *envPtr)		/* Holds resulting instructions. */
{
    Tcl_Token *tokenPtr;
    Tcl_Size i;

    tokenPtr = parsePtr->tokenPtr;
    for (i = 1; i < parsePtr->numWords; i++) {
	tokenPtr = tokenPtr + tokenPtr->numComponents + 1;

	if (tokenPtr->type != TCL_TOKEN_SIMPLE_WORD) {
	    CompileTokens(envPtr, tokenPtr, interp);
	    TclEmitOpcode(INST_POP, envPtr);
	}
    }
    PushStringLiteral(envPtr, "");
    return TCL_OK;
}

/*
 *----------------------------------------------------------------------
 *
 * TclInitByteCodeObj --
 *
 *	Creates a ByteCode structure and initializes it from a CompileEnv
 *	compilation environment structure. The ByteCode structure is smaller
 *	and contains just that information needed to execute the bytecode
 *	instructions resulting from compiling a Tcl script. The resulting
 *	structure is placed in the specified object.
 *
 * Results:
 *	A newly-constructed ByteCode object is stored in the internal
 *	representation of the objPtr.
 *
 * Side effects:
 *	A single heap object is allocated to hold the new ByteCode structure
 *	and its code, object, command location, and aux data arrays. Note that
 *	"ownership" (i.e., the pointers to) the Tcl objects and aux data items
 *	will be handed over to the new ByteCode structure from the CompileEnv
 *	structure.
 *
 *----------------------------------------------------------------------
 */

static void
PreventCycle(
    Tcl_Obj *objPtr,
    CompileEnv *envPtr)
{
    Tcl_HashEntry *hePtr = Tcl_FindHashEntry(&envPtr->litMap, objPtr);
    if (hePtr) {
	/*
	 * Prevent circular reference where the bytecode internalrep of
	 * a value contains a literal which is that same value.
	 * If this is allowed to happen, refcount decrements may not
	 * reach zero, and memory may leak.  Bugs 467523, 3357771
	 *
	 * NOTE:  [Bugs 3392070, 3389764] We make a copy based completely
	 * on the string value, and do not call Tcl_DuplicateObj() so we
	 * can be sure we do not have any lingering cycles hiding in
	 * the internalrep.
	 */
	Tcl_Size numBytes;
	size_t i = PTR2INT(Tcl_GetHashValue(hePtr));
	const char *bytes = TclGetStringFromObj(objPtr, &numBytes);

	envPtr->literalArrayPtr[i] = Tcl_NewStringObj(bytes, numBytes);
	Tcl_IncrRefCount(envPtr->literalArrayPtr[i]);
	TclReleaseLiteral((Tcl_Interp *)envPtr->iPtr, objPtr);
    }
}

ByteCode *
TclInitByteCode(
    CompileEnv *envPtr)		/* Points to the CompileEnv structure from
				 * which to create a ByteCode structure. */
{
    ByteCode *codePtr;
    size_t codeBytes, objArrayBytes, exceptArrayBytes, cmdLocBytes;
    size_t structureSize;
    unsigned char *p;
#ifdef TCL_COMPILE_DEBUG
    unsigned char *nextPtr;
#endif
    Tcl_Size i, numLitObjects = envPtr->literalArrayNext;
    Namespace *namespacePtr;
    int isNew;
    Interp *iPtr;

    if (envPtr->iPtr == NULL) {
	Tcl_Panic("TclInitByteCodeObj() called on uninitialized CompileEnv");
    }

    iPtr = envPtr->iPtr;

    codeBytes = envPtr->codeNext - envPtr->codeStart;
    objArrayBytes = envPtr->mallocedLiteralArray ? 0 :
	    envPtr->literalArrayNext * sizeof(Tcl_Obj *);
    exceptArrayBytes = envPtr->exceptArrayNext * sizeof(ExceptionRange);
    cmdLocBytes = GetCmdLocEncodingSize(envPtr);

    /*
     * Compute the total number of bytes needed for this bytecode.
     *
     * Note that code bytes need not be aligned but since later elements are we
     * need to pad anyway, either directly after ByteCode or after codeBytes,
     * and it's easier and more consistent to do the former.
     */

    structureSize = TCL_ALIGN(sizeof(ByteCode));  /* align code bytes */
    structureSize += TCL_ALIGN(codeBytes);	  /* align object array */
    structureSize += TCL_ALIGN(objArrayBytes);	  /* align exc range arr */
    structureSize += TCL_ALIGN(exceptArrayBytes); /* align AuxData array */
    structureSize += cmdLocBytes;

    if (envPtr->iPtr->varFramePtr != NULL) {
	namespacePtr = envPtr->iPtr->varFramePtr->nsPtr;
    } else {
	namespacePtr = envPtr->iPtr->globalNsPtr;
    }

    p = (unsigned char *)Tcl_Alloc(structureSize);
    codePtr = (ByteCode *) p;
    codePtr->interpHandle = TclHandlePreserve(iPtr->handle);
    codePtr->compileEpoch = iPtr->compileEpoch;
    codePtr->nsPtr = namespacePtr;
    codePtr->nsEpoch = namespacePtr->resolverEpoch;
    codePtr->refCount = 0;
    TclPreserveByteCode(codePtr);
    if (namespacePtr->compiledVarResProc || iPtr->resolverPtr) {
	codePtr->flags = TCL_BYTECODE_RESOLVE_VARS;
    } else {
	codePtr->flags = 0;
    }
    codePtr->source = envPtr->source;
    codePtr->procPtr = envPtr->procPtr;

    codePtr->numCommands = envPtr->numCommands;
    codePtr->numSrcBytes = envPtr->numSrcBytes;
    codePtr->numCodeBytes = codeBytes;
    codePtr->numLitObjects = numLitObjects;
    codePtr->numExceptRanges = envPtr->exceptArrayNext;
    codePtr->numCmdLocBytes = cmdLocBytes;
    codePtr->maxExceptDepth = envPtr->maxExceptDepth;
    codePtr->maxStackDepth = envPtr->maxStackDepth;

    p += TCL_ALIGN(sizeof(ByteCode));	/* align code bytes */
    codePtr->codeStart = p;
    memcpy(p, envPtr->codeStart, codeBytes);
    p += TCL_ALIGN(codeBytes);		/* align object array */

    if (envPtr->mallocedLiteralArray) {
	codePtr->objArrayPtr = envPtr->literalArrayPtr;
	codePtr->flags |= TCL_BYTECODE_FREE_LITERALS;
    } else {
	codePtr->objArrayPtr = (Tcl_Obj **) p;
	memcpy(p, envPtr->literalArrayPtr, (size_t) objArrayBytes);
	p += TCL_ALIGN(objArrayBytes);	/* align exception range array */
    }

    if (exceptArrayBytes > 0) {
	codePtr->exceptArrayPtr = (ExceptionRange *) p;
	memcpy(p, envPtr->exceptArrayPtr, exceptArrayBytes);
    } else {
	codePtr->exceptArrayPtr = NULL;
    }

    p += exceptArrayBytes;

    codePtr->auxData = envPtr->auxData;
    envPtr->auxData = NULL;

#ifndef TCL_COMPILE_DEBUG
    EncodeCmdLocMap(envPtr, codePtr, (unsigned char *) p);
#else
    nextPtr = EncodeCmdLocMap(envPtr, codePtr, (unsigned char *) p);
    if (((size_t)(nextPtr - p)) != cmdLocBytes) {
	Tcl_Panic("TclInitByteCodeObj: encoded cmd location bytes %lu != expected size %lu", (unsigned long)(nextPtr - p), (unsigned long)cmdLocBytes);
    }
#endif

    /*
     * Record various compilation-related statistics about the new ByteCode
     * structure. Don't include overhead for statistics-related fields.
     */

#ifdef TCL_COMPILE_STATS
    codePtr->structureSize = structureSize
	    - (sizeof(size_t) + sizeof(Tcl_Time));
    Tcl_GetTime(&codePtr->createTime);

    RecordByteCodeStats(codePtr);
#endif /* TCL_COMPILE_STATS */

    /*
     * TIP #280. Associate the extended per-word line information with the
     * byte code object (internal rep), for use with the bc compiler.
     */

    Tcl_SetHashValue(Tcl_CreateHashEntry(iPtr->lineBCPtr, codePtr,
	    &isNew), envPtr->extCmdMapPtr);
    envPtr->extCmdMapPtr = NULL;

    /* We've used up the CompileEnv.  Mark as uninitialized. */
    envPtr->iPtr = NULL;

    codePtr->localCachePtr = NULL;
    return codePtr;
}

ByteCode *
TclInitByteCodeObj(
    Tcl_Obj *objPtr,		/* Points object that should be initialized,
				 * and whose string rep contains the source
				 * code. */
    const Tcl_ObjType *typePtr,
    CompileEnv *envPtr)		/* Points to the CompileEnv structure from
				 * which to create a ByteCode structure. */
{
    ByteCode *codePtr;

    PreventCycle(objPtr, envPtr);

    codePtr = TclInitByteCode(envPtr);

    /*
     * Free the old internal rep then convert the object to a bytecode object
     * by making its internal rep point to the just compiled ByteCode.
     */

    ByteCodeSetInternalRep(objPtr, typePtr, codePtr);
    return codePtr;
}

/*
 *----------------------------------------------------------------------
 *
 * TclFindCompiledLocal --
 *
 *	This procedure is called at compile time to look up and optionally
 *	allocate an entry ("slot") for a variable in a procedure's array of
 *	local variables. If the variable's name is NULL, a new temporary
 *	variable is always created. (Such temporary variables can only be
 *	referenced using their slot index.)
 *
 * Results:
 *	If create is 0 and the name is non-NULL, then if the variable is
 *	found, the index of its entry in the procedure's array of local
 *	variables is returned; otherwise -1 is returned. If name is NULL, the
 *	index of a new temporary variable is returned. Finally, if create is 1
 *	and name is non-NULL, the index of a new entry is returned.
 *
 * Side effects:
 *	Creates and registers a new local variable if create is 1 and the
 *	variable is unknown, or if the name is NULL.
 *
 *----------------------------------------------------------------------
 */

Tcl_Size
TclFindCompiledLocal(
    const char *name,		/* Points to first character of the name of a
				 * scalar or array variable. If NULL, a
				 * temporary var should be created. */
    Tcl_Size nameBytes,		/* Number of bytes in the name. */
    int create,			/* If 1, allocate a local frame entry for the
				 * variable if it is new. */
    CompileEnv *envPtr)		/* Points to the current compile environment*/
{
    CompiledLocal *localPtr;
    Tcl_Size localVar = TCL_INDEX_NONE;
    Tcl_Size i;
    Proc *procPtr;

    /*
     * If not creating a temporary, does a local variable of the specified
     * name already exist?
     */

    procPtr = envPtr->procPtr;

    if (procPtr == NULL) {
	/*
	 * Compiling a non-body script: give it read access to the LVT in the
	 * current localCache
	 */

	LocalCache *cachePtr = envPtr->iPtr->varFramePtr->localCachePtr;
	const char *localName;
	Tcl_Obj **varNamePtr;
	Tcl_Size len;

	if (!cachePtr || !name) {
	    return TCL_INDEX_NONE;
	}

	varNamePtr = &cachePtr->varName0;
	for (i=0; i < cachePtr->numVars; varNamePtr++, i++) {
	    if (*varNamePtr) {
		localName = TclGetStringFromObj(*varNamePtr, &len);
		if ((len == nameBytes) && !strncmp(name, localName, len)) {
		    return i;
		}
	    }
	}
	return TCL_INDEX_NONE;
    }

    if (name != NULL) {
	Tcl_Size localCt = procPtr->numCompiledLocals;

	localPtr = procPtr->firstLocalPtr;
	for (i = 0;  i < localCt;  i++) {
	    if (!TclIsVarTemporary(localPtr)) {
		char *localName = localPtr->name;

		if ((nameBytes == localPtr->nameLength) &&
			(strncmp(name,localName,nameBytes) == 0)) {
		    return i;
		}
	    }
	    localPtr = localPtr->nextPtr;
	}
    }

    /*
     * Create a new variable if appropriate.
     */

    if (create || (name == NULL)) {
	localVar = procPtr->numCompiledLocals;
	localPtr = (CompiledLocal *)Tcl_Alloc(offsetof(CompiledLocal, name) + 1U + nameBytes);
	if (procPtr->firstLocalPtr == NULL) {
	    procPtr->firstLocalPtr = procPtr->lastLocalPtr = localPtr;
	} else {
	    procPtr->lastLocalPtr->nextPtr = localPtr;
	    procPtr->lastLocalPtr = localPtr;
	}
	localPtr->nextPtr = NULL;
	localPtr->nameLength = nameBytes;
	localPtr->frameIndex = localVar;
	localPtr->flags = 0;
	if (name == NULL) {
	    localPtr->flags |= VAR_TEMPORARY;
	}
	localPtr->defValuePtr = NULL;
	localPtr->resolveInfo = NULL;

	if (name != NULL) {
	    memcpy(localPtr->name, name, nameBytes);
	}
	localPtr->name[nameBytes] = '\0';
	procPtr->numCompiledLocals++;
    }
    return localVar;
}

/*
 *----------------------------------------------------------------------
 *
 * TclExpandCodeArray --
 *
 *	Uses malloc to allocate more storage for a CompileEnv's code array.
 *
 * Results:
 *	None.
 *
 * Side effects:
 *	The size of the bytecode array is doubled. If envPtr->mallocedCodeArray
 *	is non-zero the old array is freed. Byte codes are copied from the old
 *	array to the new one.
 *
 *----------------------------------------------------------------------
 */

void
TclExpandCodeArray(
    void *envArgPtr)		/* Points to the CompileEnv whose code array
				 * must be enlarged. */
{
    CompileEnv *envPtr = (CompileEnv *)envArgPtr;
				/* The CompileEnv containing the code array to
				 * be doubled in size. */

    /*
     * envPtr->codeNext is equal to envPtr->codeEnd. The currently defined
     * code bytes are stored between envPtr->codeStart and envPtr->codeNext-1
     * [inclusive].
     */

    size_t currBytes = envPtr->codeNext - envPtr->codeStart;
    size_t newBytes = 2 * (envPtr->codeEnd - envPtr->codeStart);

    if (envPtr->mallocedCodeArray) {
	envPtr->codeStart = (unsigned char *)Tcl_Realloc(envPtr->codeStart, newBytes);
    } else {
	/*
	 * envPtr->exceptArrayPtr isn't a Tcl_Alloc'd pointer, so
	 * perform the equivalent of Tcl_Realloc directly.
	 */

	unsigned char *newPtr = (unsigned char *)Tcl_Alloc(newBytes);

	memcpy(newPtr, envPtr->codeStart, currBytes);
	envPtr->codeStart = newPtr;
	envPtr->mallocedCodeArray = 1;
    }

    envPtr->codeNext = envPtr->codeStart + currBytes;
    envPtr->codeEnd = envPtr->codeStart + newBytes;
}

/*
 *----------------------------------------------------------------------
 *
 * EnterCmdStartData --
 *
 *	Registers the starting source and bytecode location of a command. This
 *	information is used at runtime to map between instruction pc and
 *	source locations.
 *
 * Results:
 *	None.
 *
 * Side effects:
 *	Inserts source and code location information into the compilation
 *	environment envPtr for the command at index cmdIndex. The compilation
 *	environment's CmdLocation array is grown if necessary.
 *
 *----------------------------------------------------------------------
 */

static CmdLocation *
EnterCmdStartData(
    CompileEnv *envPtr,		/* Points to the compilation environment
				 * structure in which to enter command
				 * location information. */
    Tcl_Size srcOffset,		/* Offset of first char of the command. */
    Tcl_Size codeOffset)	/* Offset of first byte of command code. */
{
    CmdLocation *cmdLocPtr = BA_CmdLocation_Append(envPtr->cmdMap);
    cmdLocPtr->codeOffset = codeOffset;
    cmdLocPtr->srcOffset = srcOffset;
    cmdLocPtr->numSrcBytes = TCL_INDEX_NONE;
    cmdLocPtr->numCodeBytes = TCL_INDEX_NONE;
    return cmdLocPtr;
}

/*
 *----------------------------------------------------------------------
 * TIP #280
 *
 * EnterCmdWordData --
 *
 *	Registers the lines for the words of a command. This information is
 *	used at runtime by 'info frame'.
 *
 * Results:
 *	None.
 *
 * Side effects:
 *	Inserts word location information into the compilation environment
 *	envPtr for the command at index cmdIndex. The compilation
 *	environment's ExtCmdLoc.ECL array is grown if necessary.
 *
 *----------------------------------------------------------------------
 */

static void
EnterCmdWordData(
    ExtCmdLoc *eclPtr,		/* Points to the map environment structure in
				 * which to enter command location
				 * information. */
    Tcl_Size srcOffset,		/* Offset of first char of the command. */
    Tcl_Token *tokenPtr,
    const char *cmd,
    Tcl_Size numWords,
    Tcl_Size line,
    Tcl_Size *clNext,
    Tcl_Size **wlines,
    CompileEnv *envPtr)
{
    ECL *ePtr;
    const char *last;
    Tcl_Size wordIdx, wordLine;
    Tcl_Size *wwlines;
    Tcl_Size *wordNext;

    if (eclPtr->nuloc >= eclPtr->nloc) {
	/*
	 * Expand the ECL array by allocating more storage from the heap. The
	 * currently allocated ECL entries are stored from eclPtr->loc[0] up
	 * to eclPtr->loc[eclPtr->nuloc-1] (inclusive).
	 */

	size_t currElems = eclPtr->nloc;
	size_t newElems = (currElems ? 2*currElems : 1);
	size_t newBytes = newElems * sizeof(ECL);

	eclPtr->loc = (ECL *)Tcl_Realloc(eclPtr->loc, newBytes);
	eclPtr->nloc = newElems;
    }

    ePtr = &eclPtr->loc[eclPtr->nuloc];
    ePtr->srcOffset = srcOffset;
    ePtr->line = (Tcl_Size *)Tcl_Alloc(numWords * sizeof(Tcl_Size));
    ePtr->next = (Tcl_Size **)Tcl_Alloc(numWords * sizeof(Tcl_Size *));
    ePtr->nline = numWords;
    wwlines = (Tcl_Size *)Tcl_Alloc(numWords * sizeof(Tcl_Size));

    last = cmd;
    wordLine = line;
    wordNext = clNext;
    for (wordIdx=0 ; wordIdx<numWords;
	    wordIdx++, tokenPtr += tokenPtr->numComponents + 1) {
	TclAdvanceLines(&wordLine, last, tokenPtr->start);
	TclAdvanceContinuations(&wordLine, &wordNext,
		tokenPtr->start - envPtr->source);
	/* See Ticket 4b61afd660 */
	wwlines[wordIdx] =
		((wordIdx == 0) || TclWordKnownAtCompileTime(tokenPtr, NULL))
		? wordLine : -1;
	ePtr->line[wordIdx] = wordLine;
	ePtr->next[wordIdx] = wordNext;
	last = tokenPtr->start;
    }

    *wlines = wwlines;
    eclPtr->nuloc ++;
}

/*
 *----------------------------------------------------------------------
 *
 * TclCreateExceptRange --
 *
 *	Procedure that allocates and initializes a new ExceptionRange
 *	structure of the specified kind in a CompileEnv.
 *
 * Results:
 *	Returns the index for the newly created ExceptionRange.
 *
 * Side effects:
 *	If there is not enough room in the CompileEnv's ExceptionRange array,
 *	the array in expanded: a new array of double the size is allocated, if
 *	envPtr->mallocedExceptArray is non-zero the old array is freed, and
 *	ExceptionRange entries are copied from the old array to the new one.
 *
 *----------------------------------------------------------------------
 */

Tcl_Size
TclCreateExceptRange(
    ExceptionRangeType type,	/* The kind of ExceptionRange desired. */
    CompileEnv *envPtr)/* Points to CompileEnv for which to create a
				 * new ExceptionRange structure. */
{
    ExceptionRange *rangePtr;
    ExceptionAux *auxPtr;
    Tcl_Size index = envPtr->exceptArrayNext;

    if (index >= envPtr->exceptArrayEnd) {
	/*
	 * Expand the ExceptionRange array. The currently allocated entries
	 * are stored between elements 0 and (envPtr->exceptArrayNext - 1)
	 * [inclusive].
	 */

	size_t currBytes =
		envPtr->exceptArrayNext * sizeof(ExceptionRange);
	size_t currBytes2 = envPtr->exceptArrayNext * sizeof(ExceptionAux);
	size_t newElems = 2*envPtr->exceptArrayEnd;
	size_t newBytes = newElems * sizeof(ExceptionRange);
	size_t newBytes2 = newElems * sizeof(ExceptionAux);

	if (envPtr->mallocedExceptArray) {
	    envPtr->exceptArrayPtr =
		    (ExceptionRange *)Tcl_Realloc(envPtr->exceptArrayPtr, newBytes);
	    envPtr->exceptAuxArrayPtr =
		    (ExceptionAux *)Tcl_Realloc(envPtr->exceptAuxArrayPtr, newBytes2);
	} else {
	    /*
	     * envPtr->exceptArrayPtr isn't a Tcl_Alloc'd pointer, so we must
	     * code a Tcl_Realloc equivalent for ourselves.
	     */

	    ExceptionRange *newPtr = (ExceptionRange *)Tcl_Alloc(newBytes);
	    ExceptionAux *newPtr2 = (ExceptionAux *)Tcl_Alloc(newBytes2);

	    memcpy(newPtr, envPtr->exceptArrayPtr, currBytes);
	    memcpy(newPtr2, envPtr->exceptAuxArrayPtr, currBytes2);
	    envPtr->exceptArrayPtr = newPtr;
	    envPtr->exceptAuxArrayPtr = newPtr2;
	    envPtr->mallocedExceptArray = 1;
	}
	envPtr->exceptArrayEnd = newElems;
    }
    envPtr->exceptArrayNext++;

    rangePtr = &envPtr->exceptArrayPtr[index];
    rangePtr->type = type;
    rangePtr->nestingLevel = envPtr->exceptDepth;
    rangePtr->codeOffset = TCL_INDEX_NONE;
    rangePtr->numCodeBytes = TCL_INDEX_NONE;
    rangePtr->breakOffset = TCL_INDEX_NONE;
    rangePtr->continueOffset = TCL_INDEX_NONE;
    rangePtr->catchOffset = TCL_INDEX_NONE;
    auxPtr = &envPtr->exceptAuxArrayPtr[index];
    auxPtr->supportsContinue = 1;
    auxPtr->stackDepth = envPtr->currStackDepth;
    auxPtr->expandTarget = envPtr->expandCount;
    auxPtr->expandTargetDepth = TCL_INDEX_NONE;
    auxPtr->numBreakTargets = 0;
    auxPtr->breakTargets = NULL;
    auxPtr->allocBreakTargets = 0;
    auxPtr->numContinueTargets = 0;
    auxPtr->continueTargets = NULL;
    auxPtr->allocContinueTargets = 0;
    return index;
}

/*
 * ---------------------------------------------------------------------
 *
 * TclGetInnermostExceptionRange --
 *
 *	Returns the innermost exception range that covers the current code
 *	creation point, and optionally the stack depth that is expected at
 *	that point. Relies on the fact that the range has a numCodeBytes = -1
 *	when it is being populated and that inner ranges come after outer
 *	ranges.
 *
 * ---------------------------------------------------------------------
 */

ExceptionRange *
TclGetInnermostExceptionRange(
    CompileEnv *envPtr,
    int returnCode,
    ExceptionAux **auxPtrPtr)
{
    size_t i = envPtr->exceptArrayNext;
    ExceptionRange *rangePtr = envPtr->exceptArrayPtr + i;

    while (i > 0) {
	rangePtr--; i--;

	if (CurrentOffset(envPtr) >= (int)rangePtr->codeOffset &&
		(rangePtr->numCodeBytes == TCL_INDEX_NONE || CurrentOffset(envPtr) <
			(int)rangePtr->codeOffset+(int)rangePtr->numCodeBytes) &&
		(returnCode != TCL_CONTINUE ||
			envPtr->exceptAuxArrayPtr[i].supportsContinue)) {

	    if (auxPtrPtr) {
		*auxPtrPtr = envPtr->exceptAuxArrayPtr + i;
	    }
	    return rangePtr;
	}
    }
    return NULL;
}

/*
 * ---------------------------------------------------------------------
 *
 * TclAddLoopBreakFixup, TclAddLoopContinueFixup --
 *
 *	Adds a place that wants to break/continue to the loop exception range
 *	tracking that will be fixed up once the loop can be finalized. These
 *	functions generate an INST_JUMP4 that is fixed up during the
 *	loop finalization.
 *
 * ---------------------------------------------------------------------
 */

void
TclAddLoopBreakFixup(
    CompileEnv *envPtr,
    ExceptionAux *auxPtr)
{
    int range = auxPtr - envPtr->exceptAuxArrayPtr;

    if (envPtr->exceptArrayPtr[range].type != LOOP_EXCEPTION_RANGE) {
	Tcl_Panic("trying to add 'break' fixup to full exception range");
    }

    if (++auxPtr->numBreakTargets > auxPtr->allocBreakTargets) {
	auxPtr->allocBreakTargets *= 2;
	auxPtr->allocBreakTargets += 2;
	if (auxPtr->breakTargets) {
	    auxPtr->breakTargets = (size_t *)Tcl_Realloc(auxPtr->breakTargets,
		    sizeof(size_t) * auxPtr->allocBreakTargets);
	} else {
	    auxPtr->breakTargets =
		    (size_t *)Tcl_Alloc(sizeof(size_t) * auxPtr->allocBreakTargets);
	}
    }
    auxPtr->breakTargets[auxPtr->numBreakTargets - 1] = CurrentOffset(envPtr);
    TclEmitInstInt4(INST_JUMP4, 0, envPtr);
}

void
TclAddLoopContinueFixup(
    CompileEnv *envPtr,
    ExceptionAux *auxPtr)
{
    int range = auxPtr - envPtr->exceptAuxArrayPtr;

    if (envPtr->exceptArrayPtr[range].type != LOOP_EXCEPTION_RANGE) {
	Tcl_Panic("trying to add 'continue' fixup to full exception range");
    }

    if (++auxPtr->numContinueTargets > auxPtr->allocContinueTargets) {
	auxPtr->allocContinueTargets *= 2;
	auxPtr->allocContinueTargets += 2;
	if (auxPtr->continueTargets) {
	    auxPtr->continueTargets = (size_t *)Tcl_Realloc(auxPtr->continueTargets,
		    sizeof(size_t) * auxPtr->allocContinueTargets);
	} else {
	    auxPtr->continueTargets =
		    (size_t *)Tcl_Alloc(sizeof(size_t) * auxPtr->allocContinueTargets);
	}
    }
    auxPtr->continueTargets[auxPtr->numContinueTargets - 1] =
	    CurrentOffset(envPtr);
    TclEmitInstInt4(INST_JUMP4, 0, envPtr);
}

/*
 * ---------------------------------------------------------------------
 *
 * TclCleanupStackForBreakContinue --
 *
 *	Removes the extra elements from the auxiliary stack and the main stack.
 *	How this is done depends on whether there are any elements on
 *	the auxiliary stack to pop.
 *
 * ---------------------------------------------------------------------
 */

void
TclCleanupStackForBreakContinue(
    CompileEnv *envPtr,
    ExceptionAux *auxPtr)
{
    size_t savedStackDepth = envPtr->currStackDepth;
    int toPop = envPtr->expandCount - auxPtr->expandTarget;

    if (toPop > 0) {
	while (toPop --> 0) {
	    TclEmitOpcode(INST_EXPAND_DROP, envPtr);
	}
	TclAdjustStackDepth((int)(auxPtr->expandTargetDepth - envPtr->currStackDepth),
		envPtr);
	envPtr->currStackDepth = auxPtr->expandTargetDepth;
    }
    toPop = envPtr->currStackDepth - auxPtr->stackDepth;
    while (toPop --> 0) {
	TclEmitOpcode(INST_POP, envPtr);
    }
    envPtr->currStackDepth = savedStackDepth;
}

/*
 * ---------------------------------------------------------------------
 *
 * StartExpanding --
 *
 *	Pushes an INST_EXPAND_START and does some additional housekeeping so
 *	that the [break] and [continue] compilers can use an exception-free
 *	issue to discard it.
 *
 * ---------------------------------------------------------------------
 */

static void
StartExpanding(
    CompileEnv *envPtr)
{
    int i;

    TclEmitOpcode(INST_EXPAND_START, envPtr);

    /*
     * Update inner exception ranges with information about the environment
     * where this expansion started.
     */

    for (i=0 ; i<(int)envPtr->exceptArrayNext ; i++) {
	ExceptionRange *rangePtr = &envPtr->exceptArrayPtr[i];
	ExceptionAux *auxPtr = &envPtr->exceptAuxArrayPtr[i];

	/*
	 * Ignore loops unless they're still being built.
	 */

	if ((int)rangePtr->codeOffset > CurrentOffset(envPtr)) {
	    continue;
	}
	if (rangePtr->numCodeBytes != TCL_INDEX_NONE) {
	    continue;
	}

	/*
	 * Adequate condition: loops further out and exceptions further in
	 * don't actually need this information.
	 */

	if (auxPtr->expandTarget == envPtr->expandCount) {
	    auxPtr->expandTargetDepth = envPtr->currStackDepth;
	}
    }

    /*
     * One more expansion is now being processed on the auxiliary stack.
     */

    envPtr->expandCount++;
}

/*
 * ---------------------------------------------------------------------
 *
 * TclFinalizeLoopExceptionRange --
 *
 *	Finalizes a loop exception range, binding the registered [break] and
 *	[continue] implementations so that they jump to the correct place.
 *	This must be called only after *all* the exception range
 *	target offsets have been set.
 *
 * ---------------------------------------------------------------------
 */

void
TclFinalizeLoopExceptionRange(
    CompileEnv *envPtr,
    int range)
{
    ExceptionRange *rangePtr = &envPtr->exceptArrayPtr[range];
    ExceptionAux *auxPtr = &envPtr->exceptAuxArrayPtr[range];
    int i, offset;
    unsigned char *site;

    if (rangePtr->type != LOOP_EXCEPTION_RANGE) {
	Tcl_Panic("trying to finalize a loop exception range");
    }

    /*
     * Do the jump fixups. Note that these are always issued as INST_JUMP4 so
     * there is no need to fuss around with updating code offsets.
     */

    for (i=0 ; i<(int)auxPtr->numBreakTargets ; i++) {
	site = envPtr->codeStart + auxPtr->breakTargets[i];
	offset = rangePtr->breakOffset - auxPtr->breakTargets[i];
	TclUpdateInstInt4AtPc(INST_JUMP4, offset, site);
    }
    for (i=0 ; i<(int)auxPtr->numContinueTargets ; i++) {
	site = envPtr->codeStart + auxPtr->continueTargets[i];
	if (rangePtr->continueOffset == TCL_INDEX_NONE) {
	    int j;

	    /*
	     * WTF? Can't bind, so revert to an INST_CONTINUE. Not enough
	     * space to do anything else.
	     */

	    *site = INST_CONTINUE;
	    for (j=0 ; j<4 ; j++) {
		*++site = INST_NOP;
	    }
	} else {
	    offset = rangePtr->continueOffset - auxPtr->continueTargets[i];
	    TclUpdateInstInt4AtPc(INST_JUMP4, offset, site);
	}
    }

    /*
     * Drop the arrays we were holding the only reference to.
     */

    if (auxPtr->breakTargets) {
	Tcl_Free(auxPtr->breakTargets);
	auxPtr->breakTargets = NULL;
	auxPtr->numBreakTargets = 0;
    }
    if (auxPtr->continueTargets) {
	Tcl_Free(auxPtr->continueTargets);
	auxPtr->continueTargets = NULL;
	auxPtr->numContinueTargets = 0;
    }
}

/*
 *----------------------------------------------------------------------
 *
 * TclFetchAuxData --
 *
 *	Fetch back from the CompileEnv an item of AuxData stored at
 *	index.
 *
 * Results:
 *	The ClientData previously stored by TclCreatAuxData().
 *
 * Side effects:
 *	None.
 *
 *----------------------------------------------------------------------
 */

ClientData
TclFetchAuxData(
    CompileEnv *envPtr,		/* CompileEnv from which to fetch */
    size_t index)			/* Index of AuxData to fetch */
{
    if (envPtr->auxData == NULL) {
	return NULL;
    }
    return BA_AuxData_At(envPtr->auxData, index)->clientData;
}

/*
 *----------------------------------------------------------------------
 *
 * TclCreateAuxData --
 *
 *	Allocates and initializes a new AuxData structure in a
 *	CompileEnv's array of compilation auxiliary data records. These
 *	AuxData records hold information created during compilation by
 *	CompileProcs and used by instructions during execution.
 *
 * Results:
 *	The index of the newly-created AuxData structure in the array.
 *
 * Side effects:
 *	The CompileEnv's AuxData Brodnik array grows as needed.
 *
 *----------------------------------------------------------------------
 */

Tcl_Size
TclCreateAuxData(
    void *clientData,		/* The compilation auxiliary data to store in
				 * the new aux data record. */
    const AuxDataType *typePtr,	/* Pointer to the type to attach to this
				 * AuxData */
    CompileEnv *envPtr)		/* Points to the CompileEnv for which a new
				 * aux data structure is to be allocated. */
{
    AuxData *auxDataPtr;	/* Points to the new AuxData structure */

    if (envPtr->auxData == NULL) {
	envPtr->auxData = BA_AuxData_Create();
    }

    auxDataPtr = BA_AuxData_Append(envPtr->auxData);
    auxDataPtr->clientData = clientData;
    auxDataPtr->type = typePtr;
    return BA_AuxData_Size(envPtr->auxData) - 1;
}

/*
 *----------------------------------------------------------------------
 *
 * TclEmitForwardJump --
 *
 *	Emits a two-byte forward jump of kind "jumpType".  Also initializes a
 *	JumpFixup record with information about the jump.  Since may later be
 *	necessary to increase the size of the jump instruction to five bytes if
 *	the jump target is more than, say, 127 bytes away.
 *
 *
 * Results:
 *	None.
 *
 * Side effects:
 *	The JumpFixup record pointed to by "jumpFixupPtr" is initialized with
 *	information needed later if the jump is to be grown. Also, a two byte
 *	jump of the designated type is emitted at the current point in the
 *	bytecode stream.
 *
 *----------------------------------------------------------------------
 */

void
TclEmitForwardJump(
    CompileEnv *envPtr,		/* Points to the CompileEnv structure that
				 * holds the resulting instruction. */
    TclJumpType jumpType,	/* Indicates the kind of jump: if true or
				 * false or unconditional. */
    JumpFixup *jumpFixupPtr)	/* Points to the JumpFixup structure to
				 * initialize with information about this
				 * forward jump. */
{
    /*
     * Initialize the JumpFixup structure:
     *    - codeOffset is offset of first byte of jump below
     *    - cmdIndex is index of the command after the current one
     *    - exceptIndex is the index of the first ExceptionRange after the
     *	    current one.
     */

    jumpFixupPtr->jumpType = jumpType;
    jumpFixupPtr->codeOffset = envPtr->codeNext - envPtr->codeStart;
    jumpFixupPtr->cmdIndex = envPtr->numCommands;
    jumpFixupPtr->exceptIndex = envPtr->exceptArrayNext;

    switch (jumpType) {
    case TCL_UNCONDITIONAL_JUMP:
	TclEmitInstInt1(INST_JUMP1, 0, envPtr);
	break;
    case TCL_TRUE_JUMP:
	TclEmitInstInt1(INST_JUMP_TRUE1, 0, envPtr);
	break;
    default:
	TclEmitInstInt1(INST_JUMP_FALSE1, 0, envPtr);
	break;
    }
}

/*
 *----------------------------------------------------------------------
 *
 * TclFixupForwardJump --
 *
 *	Modifies a previously-emitted forward jump to jump a specified number
 *	of bytes, "jumpDist". If necessary, the size of the jump instruction is
 *	increased from two to five bytes.  This is done if the jump distance is
 *	greater than "distThreshold" (normally 127 bytes). The jump is
 *	described by a JumpFixup record previously initialized by
 *	TclEmitForwardJump.
 *
 * Results:
 *	1 if the jump was grown and subsequent instructions had to be moved, or
 *	0 otherwsie. This allows callers to update any additional code offsets
 *	they may hold.
 *
 * Side effects:
 *	The jump may be grown and subsequent instructions moved. If this
 *	happens, the code offsets for any commands and any ExceptionRange
 *	records between the jump and the current code address will be updated
 *	to reflect the moved code. Also, the bytecode instruction array in the
 *	CompileEnv structure may be grown and reallocated.
 *
 *----------------------------------------------------------------------
 */

int
TclFixupForwardJump(
    CompileEnv *envPtr,		/* Points to the CompileEnv structure that
				 * holds the resulting instruction. */
    JumpFixup *jumpFixupPtr,	/* Points to the JumpFixup structure that
				 * describes the forward jump. */
    int jumpDist,		/* Jump distance to set in jump instr. */
    int distThreshold)		/* Maximum distance before the two byte jump
				 * is grown to five bytes. */
{
    unsigned char *jumpPc, *p;
    int firstRange, lastRange, k;
    size_t numBytes;
    CmdLocation *cmdLocPtr = NULL;
    BP_CmdLocation ptr;

    if (jumpDist <= distThreshold) {
	jumpPc = envPtr->codeStart + jumpFixupPtr->codeOffset;
	switch (jumpFixupPtr->jumpType) {
	case TCL_UNCONDITIONAL_JUMP:
	    TclUpdateInstInt1AtPc(INST_JUMP1, jumpDist, jumpPc);
	    break;
	case TCL_TRUE_JUMP:
	    TclUpdateInstInt1AtPc(INST_JUMP_TRUE1, jumpDist, jumpPc);
	    break;
	default:
	    TclUpdateInstInt1AtPc(INST_JUMP_FALSE1, jumpDist, jumpPc);
	    break;
	}
	return 0;
    }

    /*
     * Increase the size of the jump instruction, and then move subsequent
     * instructions down.  Expanding the space for generated instructions means
     * that code addresses might change.  Be careful about updating any of
     * these addresses held in variables.
     */

    if ((envPtr->codeNext + 3) > envPtr->codeEnd) {
	TclExpandCodeArray(envPtr);
    }
    jumpPc = envPtr->codeStart + jumpFixupPtr->codeOffset;
    numBytes = envPtr->codeNext-jumpPc-2;
    p = jumpPc+2;
    memmove(p+3, p, numBytes);

    envPtr->codeNext += 3;
    jumpDist += 3;
    switch (jumpFixupPtr->jumpType) {
    case TCL_UNCONDITIONAL_JUMP:
	TclUpdateInstInt4AtPc(INST_JUMP4, jumpDist, jumpPc);
	break;
    case TCL_TRUE_JUMP:
	TclUpdateInstInt4AtPc(INST_JUMP_TRUE4, jumpDist, jumpPc);
	break;
    default:
	TclUpdateInstInt4AtPc(INST_JUMP_FALSE4, jumpDist, jumpPc);
	break;
    }

    /*
     * Adjust the code offsets for any commands and any ExceptionRange records
     * between the jump and the current code address.
     */

    for (cmdLocPtr = BA_CmdLocation_Get(envPtr->cmdMap,
	    jumpFixupPtr->cmdIndex, &ptr); cmdLocPtr;
	    cmdLocPtr = BP_CmdLocation_Next(&ptr)) {
	cmdLocPtr->codeOffset += 3;
    }

    firstRange = jumpFixupPtr->exceptIndex;
    lastRange = envPtr->exceptArrayNext - 1;
    for (k = firstRange;  k <= lastRange;  k++) {
	ExceptionRange *rangePtr = &envPtr->exceptArrayPtr[k];

	rangePtr->codeOffset += 3;
	switch (rangePtr->type) {
	case LOOP_EXCEPTION_RANGE:
	    rangePtr->breakOffset += 3;
	    if (rangePtr->continueOffset != TCL_INDEX_NONE) {
		rangePtr->continueOffset += 3;
	    }
	    break;
	case CATCH_EXCEPTION_RANGE:
	    rangePtr->catchOffset += 3;
	    break;
	default:
	    Tcl_Panic("TclFixupForwardJump: bad ExceptionRange type %d",
		    rangePtr->type);
	}
    }

    for (k = 0 ; k < (int)envPtr->exceptArrayNext ; k++) {
	ExceptionAux *auxPtr = &envPtr->exceptAuxArrayPtr[k];
	int i;

	for (i=0 ; i<(int)auxPtr->numBreakTargets ; i++) {
	    if (jumpFixupPtr->codeOffset < auxPtr->breakTargets[i]) {
		auxPtr->breakTargets[i] += 3;
	    }
	}
	for (i=0 ; i<(int)auxPtr->numContinueTargets ; i++) {
	    if (jumpFixupPtr->codeOffset < auxPtr->continueTargets[i]) {
		auxPtr->continueTargets[i] += 3;
	    }
	}
    }

    return 1;			/* the jump was grown */
}

/*
 *----------------------------------------------------------------------
 *
 * TclEmitInvoke --
 *
 *	Emits one of the invoke-related instructions, wrapping it if necessary
 *	in code that ensures that any break or continue operation passing
 *	through it gets the stack unwinding correct, converting it into an
 *	internal jump if in an appropriate context.
 *
 * Results:
 *	None
 *
 * Side effects:
 *	Issues the jump with all correct stack management. May create another
 *	loop exception range.  Pointers to ExceptionRange and ExceptionAux
 *	structures should not be held across this call.
 *
 *----------------------------------------------------------------------
 */

void
TclEmitInvoke(
    CompileEnv *envPtr,
    int opcode,
    ...)
{
    va_list argList;
    ExceptionRange *rangePtr;
    ExceptionAux *auxBreakPtr, *auxContinuePtr;
    int arg1, arg2, wordCount = 0, expandCount = 0;
    int loopRange = 0, breakRange = 0, continueRange = 0;
    int cleanup, depth = TclGetStackDepth(envPtr);

    /*
     * Parse the arguments.
     */

    va_start(argList, opcode);
    switch (opcode) {
    case INST_INVOKE_STK1:
	wordCount = arg1 = cleanup = va_arg(argList, int);
	arg2 = 0;
	break;
    case INST_INVOKE_STK4:
	wordCount = arg1 = cleanup = va_arg(argList, int);
	arg2 = 0;
	break;
    case INST_INVOKE_REPLACE:
	arg1 = va_arg(argList, int);
	arg2 = va_arg(argList, int);
	wordCount = arg1 + arg2 - 1;
	cleanup = arg1 + 1;
	break;
    default:
	Tcl_Panic("unexpected opcode");
    case INST_EVAL_STK:
	wordCount = cleanup = 1;
	arg1 = arg2 = 0;
	break;
    case INST_RETURN_STK:
	wordCount = cleanup = 2;
	arg1 = arg2 = 0;
	break;
    case INST_INVOKE_EXPANDED:
	wordCount = arg1 = cleanup = va_arg(argList, int);
	arg2 = 0;
	expandCount = 1;
	break;
    }
    va_end(argList);

    /*
     * If the exceptions is for break or continue handle it with special
     * handling exception range so the stack may be correctly unwound.
     *
     * These must be done separately since they can be different, especially
     * for calls from inside a [for] increment clause.
     */

    rangePtr = TclGetInnermostExceptionRange(envPtr, TCL_CONTINUE,
	    &auxContinuePtr);
    if (rangePtr == NULL || rangePtr->type != LOOP_EXCEPTION_RANGE) {
	auxContinuePtr = NULL;
    } else if (auxContinuePtr->stackDepth == envPtr->currStackDepth-wordCount
	    && (auxContinuePtr->expandTarget+expandCount == envPtr->expandCount)) {
	auxContinuePtr = NULL;
    } else {
	continueRange = auxContinuePtr - envPtr->exceptAuxArrayPtr;
    }

    rangePtr = TclGetInnermostExceptionRange(envPtr, TCL_BREAK, &auxBreakPtr);
    if (rangePtr == NULL || rangePtr->type != LOOP_EXCEPTION_RANGE) {
	auxBreakPtr = NULL;
    } else if (auxContinuePtr == NULL
	    && auxBreakPtr->stackDepth+wordCount == envPtr->currStackDepth
	    && auxBreakPtr->expandTarget+expandCount == envPtr->expandCount) {
	auxBreakPtr = NULL;
    } else {
	breakRange = auxBreakPtr - envPtr->exceptAuxArrayPtr;
    }

    if (auxBreakPtr != NULL || auxContinuePtr != NULL) {
	loopRange = TclCreateExceptRange(LOOP_EXCEPTION_RANGE, envPtr);
	ExceptionRangeStarts(envPtr, loopRange);
    }

    /*
     * Issue the invoke itself.
     */

    switch (opcode) {
    case INST_INVOKE_STK1:
	TclEmitInstInt1(INST_INVOKE_STK1, arg1, envPtr);
	break;
    case INST_INVOKE_STK4:
	TclEmitInstInt4(INST_INVOKE_STK4, arg1, envPtr);
	break;
    case INST_INVOKE_EXPANDED:
	TclEmitOpcode(INST_INVOKE_EXPANDED, envPtr);
	envPtr->expandCount--;
	TclAdjustStackDepth(1 - arg1, envPtr);
	break;
    case INST_EVAL_STK:
	TclEmitOpcode(INST_EVAL_STK, envPtr);
	break;
    case INST_RETURN_STK:
	TclEmitOpcode(INST_RETURN_STK, envPtr);
	break;
    case INST_INVOKE_REPLACE:
	TclEmitInstInt4(INST_INVOKE_REPLACE, arg1, envPtr);
	TclEmitInt1(arg2, envPtr);
	TclAdjustStackDepth(-1, envPtr); /* Correction to stack depth calcs */
	break;
    }

    /*
     * If we're generating a special wrapper exception range, we need to
     * finish that up now.
     */

    if (auxBreakPtr != NULL || auxContinuePtr != NULL) {
	size_t savedStackDepth = envPtr->currStackDepth;
	size_t savedExpandCount = envPtr->expandCount;
	JumpFixup nonTrapFixup;

	if (auxBreakPtr != NULL) {
	    auxBreakPtr = envPtr->exceptAuxArrayPtr + breakRange;
	}
	if (auxContinuePtr != NULL) {
	    auxContinuePtr = envPtr->exceptAuxArrayPtr + continueRange;
	}

	ExceptionRangeEnds(envPtr, loopRange);
	TclEmitForwardJump(envPtr, TCL_UNCONDITIONAL_JUMP, &nonTrapFixup);

	/*
	 * Careful! When generating these stack unwinding sequences, the depth
	 * of stack in the cases where they are taken is not the same as if
	 * the exception is not taken.
	 */

	if (auxBreakPtr != NULL) {
	    TclAdjustStackDepth(-1, envPtr);

	    ExceptionRangeTarget(envPtr, loopRange, breakOffset);
	    TclCleanupStackForBreakContinue(envPtr, auxBreakPtr);
	    TclAddLoopBreakFixup(envPtr, auxBreakPtr);
	    TclAdjustStackDepth(1, envPtr);

	    envPtr->currStackDepth = savedStackDepth;
	    envPtr->expandCount = savedExpandCount;
	}

	if (auxContinuePtr != NULL) {
	    TclAdjustStackDepth(-1, envPtr);

	    ExceptionRangeTarget(envPtr, loopRange, continueOffset);
	    TclCleanupStackForBreakContinue(envPtr, auxContinuePtr);
	    TclAddLoopContinueFixup(envPtr, auxContinuePtr);
	    TclAdjustStackDepth(1, envPtr);

	    envPtr->currStackDepth = savedStackDepth;
	    envPtr->expandCount = savedExpandCount;
	}

	TclFinalizeLoopExceptionRange(envPtr, loopRange);
	TclFixupForwardJumpToHere(envPtr, &nonTrapFixup, 127);
    }
    TclCheckStackDepth(depth+1-cleanup, envPtr);
}

/*
 *----------------------------------------------------------------------
 *
 * TclGetInstructionTable --
 *
 *	Returns a pointer to the table describing Tcl bytecode instructions.
 *	This procedure is defined so that clients can access the pointer from
 *	outside the TCL DLLs.
 *
 * Results:
 *	Returns a pointer to the global instruction table, same as the
 *	expression (&tclInstructionTable[0]).
 *
 * Side effects:
 *	None.
 *
 *----------------------------------------------------------------------
 */

const void * /* == InstructionDesc* == */
TclGetInstructionTable(void)
{
    return &tclInstructionTable[0];
}

/*
 *----------------------------------------------------------------------
 *
 * TclCmdStartAddress --
 *
 * Results:
 *	None.
 *
 * Side effects:
 *	Deletes all entries in the hash table of AuxData types.
 *
 *----------------------------------------------------------------------
 */

void *
TclCmdStartAddress(
    CompileEnv *envPtr,
    int i)
{
    BA_CmdLocation *map = envPtr->cmdMap;

    return envPtr->codeStart + BA_CmdLocation_At(map, i)->codeOffset;
}

/*
 *----------------------------------------------------------------------
 *
 * GetCmdLocEncodingSize --
 *
 *	Computes the total number of bytes needed to encode the command
 *	location information for some compiled code.
 *
 * Results:
 *	The byte count needed to encode the compiled location information.
 *
 * Side effects:
 *	None.
 *
 *----------------------------------------------------------------------
 */

static int
GetCmdLocEncodingSize(
    CompileEnv *envPtr)		/* Points to compilation environment structure
				 * containing the CmdLocation structure to
				 * encode. */
{
    int codeDelta, codeLen, srcDelta, srcLen;
    int codeDeltaNext, codeLengthNext, srcDeltaNext, srcLengthNext;
				/* The offsets in their respective byte
				 * sequences where the next encoded offset or
				 * length should go. */
    int prevCodeOffset, prevSrcOffset;
    BA_CmdLocation *map = envPtr->cmdMap;
    CmdLocation *cmdLocPtr;
    BP_CmdLocation ptr;

    codeDeltaNext = codeLengthNext = srcDeltaNext = srcLengthNext = 0;
    prevCodeOffset = prevSrcOffset = 0;
    for (cmdLocPtr = BA_CmdLocation_First(map, &ptr); cmdLocPtr;
	    cmdLocPtr = BP_CmdLocation_Next(&ptr)) {
	codeDelta = cmdLocPtr->codeOffset - prevCodeOffset;
	if (codeDelta < 0) {
	    Tcl_Panic("GetCmdLocEncodingSize: bad code offset");
	} else if (codeDelta <= 127) {
	    codeDeltaNext++;
	} else {
	    codeDeltaNext += 5;	/* 1 byte for 0xFF, 4 for positive delta */
	}
	prevCodeOffset = cmdLocPtr->codeOffset;

	codeLen = cmdLocPtr->numCodeBytes;
	if (codeLen < 0) {
	    Tcl_Panic("GetCmdLocEncodingSize: bad code length");
	} else if (codeLen <= 127) {
	    codeLengthNext++;
	} else {
	    codeLengthNext += 5;/* 1 byte for 0xFF, 4 for length */
	}

	srcDelta = cmdLocPtr->srcOffset - prevSrcOffset;
	if ((-127 <= srcDelta) && (srcDelta <= 127) && (srcDelta != -1)) {
	    srcDeltaNext++;
	} else {
	    srcDeltaNext += 5;	/* 1 byte for 0xFF, 4 for delta */
	}
	prevSrcOffset = cmdLocPtr->srcOffset;

	srcLen = cmdLocPtr->numSrcBytes;
	if (srcLen < 0) {
	    Tcl_Panic("GetCmdLocEncodingSize: bad source length");
	} else if (srcLen <= 127) {
	    srcLengthNext++;
	} else {
	    srcLengthNext += 5;	/* 1 byte for 0xFF, 4 for length */
	}
    }

    return (codeDeltaNext + codeLengthNext + srcDeltaNext + srcLengthNext);
}

/*
 *----------------------------------------------------------------------
 *
 * EncodeCmdLocMap --
 *
 *	Encodes the command location information for some compiled code into a
 *	ByteCode structure. The encoded command location map is stored as
 *	three-adjacent-byte sequences.
 *
 * Results:
 *	A pointer to the first byte after the encoded command location
 *	information.
 *
 * Side effects:
 *	Stores encoded information into the block of memory headed by
 *	codePtr. Also records pointers to the start of the four byte sequences
 *	in fields in codePtr's ByteCode header structure.
 *
 *----------------------------------------------------------------------
 */

static unsigned char *
EncodeCmdLocMap(
    CompileEnv *envPtr,		/* Points to compilation environment structure
				 * containing the CmdLocation structure to
				 * encode. */
    ByteCode *codePtr,		/* ByteCode in which to encode envPtr's
				 * command location information. */
    unsigned char *startPtr)	/* Points to the first byte in codePtr's
				 * memory block where the location information
				 * is to be stored. */
{
    unsigned char *p = startPtr;
    Tcl_Size codeDelta, codeLen, srcLen, prevOffset;
    int srcDelta;
    BA_CmdLocation *map = envPtr->cmdMap;
    BP_CmdLocation ptr;
    CmdLocation *cmdLocPtr;

    /*
     * Encode the code offset for each command as a sequence of deltas.
     */

    codePtr->codeDeltaStart = p;
    prevOffset = 0;
    for (cmdLocPtr = BA_CmdLocation_First(map, &ptr);  cmdLocPtr;
	    cmdLocPtr = BP_CmdLocation_Next(&ptr)) {
	codeDelta = cmdLocPtr->codeOffset - prevOffset;
	if (codeDelta < 0) {
	    Tcl_Panic("EncodeCmdLocMap: bad code offset");
	} else if (codeDelta <= 127) {
	    TclStoreInt1AtPtr(codeDelta, p);
	    p++;
	} else {
	    TclStoreInt1AtPtr(0xFF, p);
	    p++;
	    TclStoreInt4AtPtr(codeDelta, p);
	    p += 4;
	}
	prevOffset = cmdLocPtr->codeOffset;
    }

    /*
     * Encode the code length for each command.
     */

    codePtr->codeLengthStart = p;
    for (cmdLocPtr = BA_CmdLocation_First(map, &ptr);  cmdLocPtr;
	    cmdLocPtr = BP_CmdLocation_Next(&ptr)) {
	codeLen = cmdLocPtr->numCodeBytes;
	if (codeLen < 0) {
	    Tcl_Panic("EncodeCmdLocMap: bad code length");
	} else if (codeLen <= 127) {
	    TclStoreInt1AtPtr(codeLen, p);
	    p++;
	} else {
	    TclStoreInt1AtPtr(0xFF, p);
	    p++;
	    TclStoreInt4AtPtr(codeLen, p);
	    p += 4;
	}
    }

    /*
     * Encode the source offset for each command as a sequence of deltas.
     */

    codePtr->srcDeltaStart = p;
    prevOffset = 0;
    for (cmdLocPtr = BA_CmdLocation_First(map, &ptr);  cmdLocPtr;
	    cmdLocPtr = BP_CmdLocation_Next(&ptr)) {
	srcDelta = cmdLocPtr->srcOffset - prevOffset;
	if ((-127 <= srcDelta) && (srcDelta <= 127) && (srcDelta != -1)) {
	    TclStoreInt1AtPtr(srcDelta, p);
	    p++;
	} else {
	    TclStoreInt1AtPtr(0xFF, p);
	    p++;
	    TclStoreInt4AtPtr(srcDelta, p);
	    p += 4;
	}
	prevOffset = cmdLocPtr->srcOffset;
    }

    /*
     * Encode the source length for each command.
     */

    codePtr->srcLengthStart = p;
    for (cmdLocPtr = BA_CmdLocation_First(map, &ptr);  cmdLocPtr;
	    cmdLocPtr = BP_CmdLocation_Next(&ptr)) {
	srcLen = cmdLocPtr->numSrcBytes;
	if (srcLen < 0) {
	    Tcl_Panic("EncodeCmdLocMap: bad source length");
	} else if (srcLen <= 127) {
	    TclStoreInt1AtPtr(srcLen, p);
	    p++;
	} else {
	    TclStoreInt1AtPtr(0xFF, p);
	    p++;
	    TclStoreInt4AtPtr(srcLen, p);
	    p += 4;
	}
    }

    return p;
}

#ifdef TCL_COMPILE_STATS
/*
 *----------------------------------------------------------------------
 *
 * RecordByteCodeStats --
 *
 *	Accumulates compilation-related statistics for each newly-compiled
 *	ByteCode. Called by the TclInitByteCodeObj when Tcl is compiled with
 *	the -DTCL_COMPILE_STATS flag
 *
 * Results:
 *	None.
 *
 * Side effects:
 *	Accumulates aggregate code-related statistics in the interpreter's
 *	ByteCodeStats structure. Records statistics specific to a ByteCode in
 *	its ByteCode structure.
 *
 *----------------------------------------------------------------------
 */

void
RecordByteCodeStats(
    ByteCode *codePtr)		/* Points to ByteCode structure with info
				 * to add to accumulated statistics. */
{
    Interp *iPtr = (Interp *) *codePtr->interpHandle;
    ByteCodeStats *statsPtr;

    if (iPtr == NULL) {
	/* Avoid segfaulting in case we're called in a deleted interp */
	return;
    }
    statsPtr = &(iPtr->stats);

    statsPtr->numCompilations++;
    statsPtr->totalSrcBytes += (double)codePtr->numSrcBytes;
    statsPtr->totalByteCodeBytes += (double) codePtr->structureSize;
    statsPtr->currentSrcBytes += (double) (int)codePtr->numSrcBytes;
    statsPtr->currentByteCodeBytes += (double) codePtr->structureSize;

    statsPtr->srcCount[TclLog2(codePtr->numSrcBytes)]++;
    statsPtr->byteCodeCount[TclLog2(codePtr->structureSize)]++;

    statsPtr->currentInstBytes += (double) codePtr->numCodeBytes;
    statsPtr->currentLitBytes += (double)
	    codePtr->numLitObjects * sizeof(Tcl_Obj *);
    statsPtr->currentExceptBytes += (double)
	    codePtr->numExceptRanges * sizeof(ExceptionRange);
    statsPtr->currentAuxBytes += (double)
	    BA_AuxData_Size(codePtr->auxData) * sizeof(AuxData);
    statsPtr->currentCmdMapBytes += (double) codePtr->numCmdLocBytes;
}
#endif /* TCL_COMPILE_STATS */

/*
 * Local Variables:
 * mode: c
 * c-basic-offset: 4
 * fill-column: 78
 * tab-width: 8
 * End:
 */<|MERGE_RESOLUTION|>--- conflicted
+++ resolved
@@ -1071,12 +1071,7 @@
 {
     Tcl_Interp *interp = (Tcl_Interp *) *codePtr->interpHandle;
     Interp *iPtr = (Interp *) interp;
-<<<<<<< HEAD
-    int numLitObjects = codePtr->numLitObjects;
-=======
     Tcl_Size numLitObjects = codePtr->numLitObjects;
-    Tcl_Size numAuxDataItems = codePtr->numAuxDataItems;
->>>>>>> 9be3c081
     Tcl_Obj **objArrayPtr, *objPtr;
     const AuxData *auxDataPtr;
     int i;
