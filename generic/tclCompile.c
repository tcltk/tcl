/*
 * tclCompile.c --
 *
 *	This file contains procedures that compile Tcl commands or parts of
 *	commands (like quoted strings or nested sub-commands) into a sequence
 *	of instructions ("bytecodes").
 *
 * Copyright © 1996-1998 Sun Microsystems, Inc.
 * Copyright © 2001 Kevin B. Kenny. All rights reserved.
 *
 * See the file "license.terms" for information on usage and redistribution of
 * this file, and for a DISCLAIMER OF ALL WARRANTIES.
 */

#include "tclInt.h"
#include "tclCompile.h"
#include <assert.h>
#include "tclBrodnik.h"

/*
 * Structure used to map between instruction pc and source locations. It
 * defines for each compiled Tcl command its code's starting offset and its
 * source's starting offset and length. Note that the code offset increases
 * monotonically: that is, the table is sorted in code offset order. The
 * source offset is not monotonic.
 */

typedef struct CmdLocation {
    size_t codeOffset;		/* Offset of first byte of command code. */
    size_t numCodeBytes;		/* Number of bytes for command's code. */
    size_t srcOffset;		/* Offset of first char of the command. */
    size_t numSrcBytes;		/* Number of command source chars. */
} CmdLocation;
TclBrodnikArray(CmdLocation);
TclBrodnikArrayDefine(AuxData,MODULE_SCOPE);

/*
 * Variable that controls whether compilation tracing is enabled and, if so,
 * what level of tracing is desired:
 *    0: no compilation tracing
 *    1: summarize compilation of top level cmds and proc bodies
 *    2: display all instructions of each ByteCode compiled
 * This variable is linked to the Tcl variable "tcl_traceCompile".
 */

#ifdef TCL_COMPILE_DEBUG
int tclTraceCompile = 0;
static int traceInitialized = 0;
#endif

/*
 * A table describing the Tcl bytecode instructions. Entries in this table
 * must correspond to the instruction opcode definitions in tclCompile.h. The
 * names "op1" and "op4" refer to an instruction's one or four byte first
 * operand. Similarly, "stktop" and "stknext" refer to the topmost and next to
 * topmost stack elements.
 *
 * Note that the load, store, and incr instructions do not distinguish local
 * from global variables; the bytecode interpreter at runtime uses the
 * existence of a procedure call frame to distinguish these.
 */

InstructionDesc const tclInstructionTable[] = {
    /* Name	      Bytes stackEffect #Opnds  Operand types */
    {"done",		  1,   -1,         0,	{OPERAND_NONE}},
	/* Finish ByteCode execution and return stktop (top stack item) */
    {"push1",		  2,   +1,         1,	{OPERAND_LIT1}},
	/* Push object at ByteCode objArray[op1] */
    {"push4",		  5,   +1,         1,	{OPERAND_LIT4}},
	/* Push object at ByteCode objArray[op4] */
    {"pop",		  1,   -1,         0,	{OPERAND_NONE}},
	/* Pop the topmost stack object */
    {"dup",		  1,   +1,         0,	{OPERAND_NONE}},
	/* Duplicate the topmost stack object and push the result */
    {"strcat",		  2,   INT_MIN,    1,	{OPERAND_UINT1}},
	/* Concatenate the top op1 items and push result */
    {"invokeStk1",	  2,   INT_MIN,    1,	{OPERAND_UINT1}},
	/* Invoke command named objv[0]; <objc,objv> = <op1,top op1> */
    {"invokeStk4",	  5,   INT_MIN,    1,	{OPERAND_UINT4}},
	/* Invoke command named objv[0]; <objc,objv> = <op4,top op4> */
    {"evalStk",		  1,   0,          0,	{OPERAND_NONE}},
	/* Evaluate command in stktop using Tcl_EvalObj. */
    {"exprStk",		  1,   0,          0,	{OPERAND_NONE}},
	/* Execute expression in stktop using Tcl_ExprStringObj. */

    {"loadScalar1",	  2,   1,          1,	{OPERAND_LVT1}},
	/* Load scalar variable at index op1 <= 255 in call frame */
    {"loadScalar4",	  5,   1,          1,	{OPERAND_LVT4}},
	/* Load scalar variable at index op1 >= 256 in call frame */
    {"loadScalarStk",	  1,   0,          0,	{OPERAND_NONE}},
	/* Load scalar variable; scalar's name is stktop */
    {"loadArray1",	  2,   0,          1,	{OPERAND_LVT1}},
	/* Load array element; array at slot op1<=255, element is stktop */
    {"loadArray4",	  5,   0,          1,	{OPERAND_LVT4}},
	/* Load array element; array at slot op1 > 255, element is stktop */
    {"loadArrayStk",	  1,   -1,         0,	{OPERAND_NONE}},
	/* Load array element; element is stktop, array name is stknext */
    {"loadStk",		  1,   0,          0,	{OPERAND_NONE}},
	/* Load general variable; unparsed variable name is stktop */
    {"storeScalar1",	  2,   0,          1,	{OPERAND_LVT1}},
	/* Store scalar variable at op1<=255 in frame; value is stktop */
    {"storeScalar4",	  5,   0,          1,	{OPERAND_LVT4}},
	/* Store scalar variable at op1 > 255 in frame; value is stktop */
    {"storeScalarStk",	  1,   -1,         0,	{OPERAND_NONE}},
	/* Store scalar; value is stktop, scalar name is stknext */
    {"storeArray1",	  2,   -1,         1,	{OPERAND_LVT1}},
	/* Store array element; array at op1<=255, value is top then elem */
    {"storeArray4",	  5,   -1,         1,	{OPERAND_LVT4}},
	/* Store array element; array at op1>=256, value is top then elem */
    {"storeArrayStk",	  1,   -2,         0,	{OPERAND_NONE}},
	/* Store array element; value is stktop, then elem, array names */
    {"storeStk",	  1,   -1,         0,	{OPERAND_NONE}},
	/* Store general variable; value is stktop, then unparsed name */

    {"incrScalar1",	  2,   0,          1,	{OPERAND_LVT1}},
	/* Incr scalar at index op1<=255 in frame; incr amount is stktop */
    {"incrScalarStk",	  1,   -1,         0,	{OPERAND_NONE}},
	/* Incr scalar; incr amount is stktop, scalar's name is stknext */
    {"incrArray1",	  2,   -1,         1,	{OPERAND_LVT1}},
	/* Incr array elem; arr at slot op1<=255, amount is top then elem */
    {"incrArrayStk",	  1,   -2,         0,	{OPERAND_NONE}},
	/* Incr array element; amount is top then elem then array names */
    {"incrStk",		  1,   -1,         0,	{OPERAND_NONE}},
	/* Incr general variable; amount is stktop then unparsed var name */
    {"incrScalar1Imm",	  3,   +1,         2,	{OPERAND_LVT1, OPERAND_INT1}},
	/* Incr scalar at slot op1 <= 255; amount is 2nd operand byte */
    {"incrScalarStkImm",  2,   0,          1,	{OPERAND_INT1}},
	/* Incr scalar; scalar name is stktop; incr amount is op1 */
    {"incrArray1Imm",	  3,   0,          2,	{OPERAND_LVT1, OPERAND_INT1}},
	/* Incr array elem; array at slot op1 <= 255, elem is stktop,
	 * amount is 2nd operand byte */
    {"incrArrayStkImm",	  2,   -1,         1,	{OPERAND_INT1}},
	/* Incr array element; elem is top then array name, amount is op1 */
    {"incrStkImm",	  2,   0,	   1,	{OPERAND_INT1}},
	/* Incr general variable; unparsed name is top, amount is op1 */

    {"jump1",		  2,   0,          1,	{OPERAND_OFFSET1}},
	/* Jump relative to (pc + op1) */
    {"jump4",		  5,   0,          1,	{OPERAND_OFFSET4}},
	/* Jump relative to (pc + op4) */
    {"jumpTrue1",	  2,   -1,         1,	{OPERAND_OFFSET1}},
	/* Jump relative to (pc + op1) if stktop expr object is true */
    {"jumpTrue4",	  5,   -1,         1,	{OPERAND_OFFSET4}},
	/* Jump relative to (pc + op4) if stktop expr object is true */
    {"jumpFalse1",	  2,   -1,         1,	{OPERAND_OFFSET1}},
	/* Jump relative to (pc + op1) if stktop expr object is false */
    {"jumpFalse4",	  5,   -1,         1,	{OPERAND_OFFSET4}},
	/* Jump relative to (pc + op4) if stktop expr object is false */

    {"bitor",		  1,   -1,         0,	{OPERAND_NONE}},
	/* Bitwise or:	push (stknext | stktop) */
    {"bitxor",		  1,   -1,         0,	{OPERAND_NONE}},
	/* Bitwise xor	push (stknext ^ stktop) */
    {"bitand",		  1,   -1,         0,	{OPERAND_NONE}},
	/* Bitwise and:	push (stknext & stktop) */
    {"eq",		  1,   -1,         0,	{OPERAND_NONE}},
	/* Equal:	push (stknext == stktop) */
    {"neq",		  1,   -1,         0,	{OPERAND_NONE}},
	/* Not equal:	push (stknext != stktop) */
    {"lt",		  1,   -1,         0,	{OPERAND_NONE}},
	/* Less:	push (stknext < stktop) */
    {"gt",		  1,   -1,         0,	{OPERAND_NONE}},
	/* Greater:	push (stknext > stktop) */
    {"le",		  1,   -1,         0,	{OPERAND_NONE}},
	/* Less or equal: push (stknext <= stktop) */
    {"ge",		  1,   -1,         0,	{OPERAND_NONE}},
	/* Greater or equal: push (stknext >= stktop) */
    {"lshift",		  1,   -1,         0,	{OPERAND_NONE}},
	/* Left shift:	push (stknext << stktop) */
    {"rshift",		  1,   -1,         0,	{OPERAND_NONE}},
	/* Right shift:	push (stknext >> stktop) */
    {"add",		  1,   -1,         0,	{OPERAND_NONE}},
	/* Add:		push (stknext + stktop) */
    {"sub",		  1,   -1,         0,	{OPERAND_NONE}},
	/* Sub:		push (stkext - stktop) */
    {"mult",		  1,   -1,         0,	{OPERAND_NONE}},
	/* Multiply:	push (stknext * stktop) */
    {"div",		  1,   -1,         0,	{OPERAND_NONE}},
	/* Divide:	push (stknext / stktop) */
    {"mod",		  1,   -1,         0,	{OPERAND_NONE}},
	/* Mod:		push (stknext % stktop) */
    {"uplus",		  1,   0,          0,	{OPERAND_NONE}},
	/* Unary plus:	push +stktop */
    {"uminus",		  1,   0,          0,	{OPERAND_NONE}},
	/* Unary minus:	push -stktop */
    {"bitnot",		  1,   0,          0,	{OPERAND_NONE}},
	/* Bitwise not:	push ~stktop */
    {"not",		  1,   0,          0,	{OPERAND_NONE}},
	/* Logical not:	push !stktop */
    {"tryCvtToNumeric",	  1,   0,          0,	{OPERAND_NONE}},
	/* Try converting stktop to first int then double if possible. */

    {"break",		  1,   0,          0,	{OPERAND_NONE}},
	/* Abort closest enclosing loop; if none, return TCL_BREAK code. */
    {"continue",	  1,   0,          0,	{OPERAND_NONE}},
	/* Skip to next iteration of closest enclosing loop; if none, return
	 * TCL_CONTINUE code. */

    {"beginCatch4",	  5,   0,          1,	{OPERAND_UINT4}},
	/* Record start of catch with the operand's exception index. Push the
	 * current stack depth onto a special catch stack. */
    {"endCatch",	  1,   0,          0,	{OPERAND_NONE}},
	/* End of last catch. Pop the bytecode interpreter's catch stack. */
    {"pushResult",	  1,   +1,         0,	{OPERAND_NONE}},
	/* Push the interpreter's object result onto the stack. */
    {"pushReturnCode",	  1,   +1,         0,	{OPERAND_NONE}},
	/* Push interpreter's return code (e.g. TCL_OK or TCL_ERROR) as a new
	 * object onto the stack. */

    {"streq",		  1,   -1,         0,	{OPERAND_NONE}},
	/* Str Equal:	push (stknext eq stktop) */
    {"strneq",		  1,   -1,         0,	{OPERAND_NONE}},
	/* Str !Equal:	push (stknext neq stktop) */
    {"strcmp",		  1,   -1,         0,	{OPERAND_NONE}},
	/* Str Compare:	push (stknext cmp stktop) */
    {"strlen",		  1,   0,          0,	{OPERAND_NONE}},
	/* Str Length:	push (strlen stktop) */
    {"strindex",	  1,   -1,         0,	{OPERAND_NONE}},
	/* Str Index:	push (strindex stknext stktop) */
    {"strmatch",	  2,   -1,         1,	{OPERAND_INT1}},
	/* Str Match:	push (strmatch stknext stktop) opnd == nocase */

    {"list",		  5,   INT_MIN,    1,	{OPERAND_UINT4}},
	/* List:	push (stk1 stk2 ... stktop) */
    {"listIndex",	  1,   -1,         0,	{OPERAND_NONE}},
	/* List Index:	push (listindex stknext stktop) */
    {"listLength",	  1,   0,          0,	{OPERAND_NONE}},
	/* List Len:	push (listlength stktop) */

    {"appendScalar1",	  2,   0,          1,	{OPERAND_LVT1}},
	/* Append scalar variable at op1<=255 in frame; value is stktop */
    {"appendScalar4",	  5,   0,          1,	{OPERAND_LVT4}},
	/* Append scalar variable at op1 > 255 in frame; value is stktop */
    {"appendArray1",	  2,   -1,         1,	{OPERAND_LVT1}},
	/* Append array element; array at op1<=255, value is top then elem */
    {"appendArray4",	  5,   -1,         1,	{OPERAND_LVT4}},
	/* Append array element; array at op1>=256, value is top then elem */
    {"appendArrayStk",	  1,   -2,         0,	{OPERAND_NONE}},
	/* Append array element; value is stktop, then elem, array names */
    {"appendStk",	  1,   -1,         0,	{OPERAND_NONE}},
	/* Append general variable; value is stktop, then unparsed name */
    {"lappendScalar1",	  2,   0,          1,	{OPERAND_LVT1}},
	/* Lappend scalar variable at op1<=255 in frame; value is stktop */
    {"lappendScalar4",	  5,   0,          1,	{OPERAND_LVT4}},
	/* Lappend scalar variable at op1 > 255 in frame; value is stktop */
    {"lappendArray1",	  2,   -1,         1,	{OPERAND_LVT1}},
	/* Lappend array element; array at op1<=255, value is top then elem */
    {"lappendArray4",	  5,   -1,         1,	{OPERAND_LVT4}},
	/* Lappend array element; array at op1>=256, value is top then elem */
    {"lappendArrayStk",	  1,   -2,         0,	{OPERAND_NONE}},
	/* Lappend array element; value is stktop, then elem, array names */
    {"lappendStk",	  1,   -1,         0,	{OPERAND_NONE}},
	/* Lappend general variable; value is stktop, then unparsed name */

    {"lindexMulti",	  5,   INT_MIN,    1,	{OPERAND_UINT4}},
	/* Lindex with generalized args, operand is number of stacked objs
	 * used: (operand-1) entries from stktop are the indices; then list to
	 * process. */
    {"over",		  5,   +1,         1,	{OPERAND_UINT4}},
	/* Duplicate the arg-th element from top of stack (TOS=0) */
    {"lsetList",          1,   -2,         0,	{OPERAND_NONE}},
	/* Four-arg version of 'lset'. stktop is old value; next is new
	 * element value, next is the index list; pushes new value */
    {"lsetFlat",          5,   INT_MIN,    1,	{OPERAND_UINT4}},
	/* Three- or >=5-arg version of 'lset', operand is number of stacked
	 * objs: stktop is old value, next is new element value, next come
	 * (operand-2) indices; pushes the new value.
	 */

    {"returnImm",	  9,   -1,         2,	{OPERAND_INT4, OPERAND_UINT4}},
	/* Compiled [return], code, level are operands; options and result
	 * are on the stack. */
    {"expon",		  1,   -1,	   0,	{OPERAND_NONE}},
	/* Binary exponentiation operator: push (stknext ** stktop) */

    /*
     * NOTE: the stack effects of expandStkTop and invokeExpanded are wrong -
     * but it cannot be done right at compile time, the stack effect is only
     * known at run time. The value for invokeExpanded is estimated better at
     * compile time.
     * See the comments further down in this file, where INST_INVOKE_EXPANDED
     * is emitted.
     */
    {"expandStart",       1,    0,          0,	{OPERAND_NONE}},
	/* Start of command with {*} (expanded) arguments */
    {"expandStkTop",      5,    0,          1,	{OPERAND_UINT4}},
	/* Expand the list at stacktop: push its elements on the stack */
    {"invokeExpanded",    1,    0,          0,	{OPERAND_NONE}},
	/* Invoke the command marked by the last 'expandStart' */

    {"listIndexImm",	  5,	0,	   1,	{OPERAND_IDX4}},
	/* List Index:	push (lindex stktop op4) */
    {"listRangeImm",	  9,	0,	   2,	{OPERAND_IDX4, OPERAND_IDX4}},
	/* List Range:	push (lrange stktop op4 op4) */
    {"startCommand",	  9,	0,	   2,	{OPERAND_OFFSET4, OPERAND_UINT4}},
	/* Start of bytecoded command: op is the length of the cmd's code, op2
	 * is number of commands here */

    {"listIn",		  1,	-1,	   0,	{OPERAND_NONE}},
	/* List containment: push [lsearch stktop stknext]>=0) */
    {"listNotIn",	  1,	-1,	   0,	{OPERAND_NONE}},
	/* List negated containment: push [lsearch stktop stknext]<0) */

    {"pushReturnOpts",	  1,	+1,	   0,	{OPERAND_NONE}},
	/* Push the interpreter's return option dictionary as an object on the
	 * stack. */
    {"returnStk",	  1,	-1,	   0,	{OPERAND_NONE}},
	/* Compiled [return]; options and result are on the stack, code and
	 * level are in the options. */

    {"dictGet",		  5,	INT_MIN,   1,	{OPERAND_UINT4}},
	/* The top op4 words (min 1) are a key path into the dictionary just
	 * below the keys on the stack, and all those values are replaced by
	 * the value read out of that key-path (like [dict get]).
	 * Stack:  ... dict key1 ... keyN => ... value */
    {"dictSet",		  9,	INT_MIN,   2,	{OPERAND_UINT4, OPERAND_LVT4}},
	/* Update a dictionary value such that the keys are a path pointing to
	 * the value. op4#1 = numKeys, op4#2 = LVTindex
	 * Stack:  ... key1 ... keyN value => ... newDict */
    {"dictUnset",	  9,	INT_MIN,   2,	{OPERAND_UINT4, OPERAND_LVT4}},
	/* Update a dictionary value such that the keys are not a path pointing
	 * to any value. op4#1 = numKeys, op4#2 = LVTindex
	 * Stack:  ... key1 ... keyN => ... newDict */
    {"dictIncrImm",	  9,	0,	   2,	{OPERAND_INT4, OPERAND_LVT4}},
	/* Update a dictionary value such that the value pointed to by key is
	 * incremented by some value (or set to it if the key isn't in the
	 * dictionary at all). op4#1 = incrAmount, op4#2 = LVTindex
	 * Stack:  ... key => ... newDict */
    {"dictAppend",	  5,	-1,	   1,	{OPERAND_LVT4}},
	/* Update a dictionary value such that the value pointed to by key has
	 * some value string-concatenated onto it. op4 = LVTindex
	 * Stack:  ... key valueToAppend => ... newDict */
    {"dictLappend",	  5,	-1,	   1,	{OPERAND_LVT4}},
	/* Update a dictionary value such that the value pointed to by key has
	 * some value list-appended onto it. op4 = LVTindex
	 * Stack:  ... key valueToAppend => ... newDict */
    {"dictFirst",	  5,	+2,	   1,	{OPERAND_LVT4}},
	/* Begin iterating over the dictionary, using the local scalar
	 * indicated by op4 to hold the iterator state. The local scalar
	 * should not refer to a named variable as the value is not wholly
	 * managed correctly.
	 * Stack:  ... dict => ... value key doneBool */
    {"dictNext",	  5,	+3,	   1,	{OPERAND_LVT4}},
	/* Get the next iteration from the iterator in op4's local scalar.
	 * Stack:  ... => ... value key doneBool */
    {"dictUpdateStart",   9,    0,	   2,	{OPERAND_LVT4, OPERAND_AUX4}},
	/* Create the variables (described in the aux data referred to by the
	 * second immediate argument) to mirror the state of the dictionary in
	 * the variable referred to by the first immediate argument. The list
	 * of keys (top of the stack, not popped) must be the same length as
	 * the list of variables.
	 * Stack:  ... keyList => ... keyList */
    {"dictUpdateEnd",	  9,    -1,	   2,	{OPERAND_LVT4, OPERAND_AUX4}},
	/* Reflect the state of local variables (described in the aux data
	 * referred to by the second immediate argument) back to the state of
	 * the dictionary in the variable referred to by the first immediate
	 * argument. The list of keys (popped from the stack) must be the same
	 * length as the list of variables.
	 * Stack:  ... keyList => ... */
    {"jumpTable",	 5,	-1,	   1,	{OPERAND_AUX4}},
	/* Jump according to the jump-table (in AuxData as indicated by the
	 * operand) and the argument popped from the list. Always executes the
	 * next instruction if no match against the table's entries was found.
	 * Stack:  ... value => ...
	 * Note that the jump table contains offsets relative to the PC when
	 * it points to this instruction; the code is relocatable. */
    {"upvar",            5,    -1,        1,   {OPERAND_LVT4}},
	/* finds level and otherName in stack, links to local variable at
	 * index op1. Leaves the level on stack. */
    {"nsupvar",          5,    -1,        1,   {OPERAND_LVT4}},
	/* finds namespace and otherName in stack, links to local variable at
	 * index op1. Leaves the namespace on stack. */
    {"variable",         5,    -1,        1,   {OPERAND_LVT4}},
	/* finds namespace and otherName in stack, links to local variable at
	 * index op1. Leaves the namespace on stack. */
    {"syntax",		 9,   -1,         2,	{OPERAND_INT4, OPERAND_UINT4}},
	/* Compiled bytecodes to signal syntax error. Equivalent to returnImm
	 * except for the ERR_ALREADY_LOGGED flag in the interpreter. */
    {"reverse",		 5,    0,         1,	{OPERAND_UINT4}},
	/* Reverse the order of the arg elements at the top of stack */

    {"regexp",		 2,   -1,         1,	{OPERAND_INT1}},
	/* Regexp:	push (regexp stknext stktop) opnd == nocase */

    {"existScalar",	 5,    1,         1,	{OPERAND_LVT4}},
	/* Test if scalar variable at index op1 in call frame exists */
    {"existArray",	 5,    0,         1,	{OPERAND_LVT4}},
	/* Test if array element exists; array at slot op1, element is
	 * stktop */
    {"existArrayStk",	 1,    -1,        0,	{OPERAND_NONE}},
	/* Test if array element exists; element is stktop, array name is
	 * stknext */
    {"existStk",	 1,    0,         0,	{OPERAND_NONE}},
	/* Test if general variable exists; unparsed variable name is stktop*/

    {"nop",		 1,    0,         0,	{OPERAND_NONE}},
	/* Do nothing */
    {"returnCodeBranch", 1,   -1,	  0,	{OPERAND_NONE}},
	/* Jump to next instruction based on the return code on top of stack
	 * ERROR: +1;	RETURN: +3;	BREAK: +5;	CONTINUE: +7;
	 * Other non-OK: +9
	 */

    {"unsetScalar",	 6,    0,         2,	{OPERAND_UINT1, OPERAND_LVT4}},
	/* Make scalar variable at index op2 in call frame cease to exist;
	 * op1 is 1 for errors on problems, 0 otherwise */
    {"unsetArray",	 6,    -1,        2,	{OPERAND_UINT1, OPERAND_LVT4}},
	/* Make array element cease to exist; array at slot op2, element is
	 * stktop; op1 is 1 for errors on problems, 0 otherwise */
    {"unsetArrayStk",	 2,    -2,        1,	{OPERAND_UINT1}},
	/* Make array element cease to exist; element is stktop, array name is
	 * stknext; op1 is 1 for errors on problems, 0 otherwise */
    {"unsetStk",	 2,    -1,        1,	{OPERAND_UINT1}},
	/* Make general variable cease to exist; unparsed variable name is
	 * stktop; op1 is 1 for errors on problems, 0 otherwise */

    {"dictExpand",       1,    -1,        0,    {OPERAND_NONE}},
        /* Probe into a dict and extract it (or a subdict of it) into
         * variables with matched names. Produces list of keys bound as
         * result. Part of [dict with].
	 * Stack:  ... dict path => ... keyList */
    {"dictRecombineStk", 1,    -3,        0,    {OPERAND_NONE}},
        /* Map variable contents back into a dictionary in a variable. Part of
         * [dict with].
	 * Stack:  ... dictVarName path keyList => ... */
    {"dictRecombineImm", 5,    -2,        1,    {OPERAND_LVT4}},
        /* Map variable contents back into a dictionary in the local variable
         * indicated by the LVT index. Part of [dict with].
	 * Stack:  ... path keyList => ... */
    {"dictExists",	 5,	INT_MIN,  1,	{OPERAND_UINT4}},
	/* The top op4 words (min 1) are a key path into the dictionary just
	 * below the keys on the stack, and all those values are replaced by a
	 * boolean indicating whether it is possible to read out a value from
	 * that key-path (like [dict exists]).
	 * Stack:  ... dict key1 ... keyN => ... boolean */
    {"verifyDict",	 1,    -1,	  0,	{OPERAND_NONE}},
	/* Verifies that the word on the top of the stack is a dictionary,
	 * popping it if it is and throwing an error if it is not.
	 * Stack:  ... value => ... */

    {"strmap",		 1,    -2,	  0,	{OPERAND_NONE}},
	/* Simplified version of [string map] that only applies one change
	 * string, and only case-sensitively.
	 * Stack:  ... from to string => ... changedString */
    {"strfind",		 1,    -1,	  0,	{OPERAND_NONE}},
	/* Find the first index of a needle string in a haystack string,
	 * producing the index (integer) or -1 if nothing found.
	 * Stack:  ... needle haystack => ... index */
    {"strrfind",	 1,    -1,	  0,	{OPERAND_NONE}},
	/* Find the last index of a needle string in a haystack string,
	 * producing the index (integer) or -1 if nothing found.
	 * Stack:  ... needle haystack => ... index */
    {"strrangeImm",	 9,	0,	  2,	{OPERAND_IDX4, OPERAND_IDX4}},
	/* String Range: push (string range stktop op4 op4) */
    {"strrange",	 1,    -2,	  0,	{OPERAND_NONE}},
	/* String Range with non-constant arguments.
	 * Stack:  ... string idxA idxB => ... substring */

    {"yield",		 1,	0,	  0,	{OPERAND_NONE}},
	/* Makes the current coroutine yield the value at the top of the
	 * stack, and places the response back on top of the stack when it
	 * resumes.
	 * Stack:  ... valueToYield => ... resumeValue */
    {"coroName",         1,    +1,	  0,	{OPERAND_NONE}},
	/* Push the name of the interpreter's current coroutine as an object
	 * on the stack. */
    {"tailcall",	 2,    INT_MIN,	  1,	{OPERAND_UINT1}},
	/* Do a tailcall with the opnd items on the stack as the thing to
	 * tailcall to; opnd must be greater than 0 for the semantics to work
	 * right. */

    {"currentNamespace", 1,    +1,	  0,	{OPERAND_NONE}},
	/* Push the name of the interpreter's current namespace as an object
	 * on the stack. */
    {"infoLevelNumber",  1,    +1,	  0,	{OPERAND_NONE}},
	/* Push the stack depth (i.e., [info level]) of the interpreter as an
	 * object on the stack. */
    {"infoLevelArgs",	 1,	0,	  0,	{OPERAND_NONE}},
	/* Push the argument words to a stack depth (i.e., [info level <n>])
	 * of the interpreter as an object on the stack.
	 * Stack:  ... depth => ... argList */
    {"resolveCmd",	 1,	0,	  0,	{OPERAND_NONE}},
	/* Resolves the command named on the top of the stack to its fully
	 * qualified version, or produces the empty string if no such command
	 * exists. Never generates errors.
	 * Stack:  ... cmdName => ... fullCmdName */

    {"tclooSelf",	 1,	+1,	  0,	{OPERAND_NONE}},
	/* Push the identity of the current TclOO object (i.e., the name of
	 * its current public access command) on the stack. */
    {"tclooClass",	 1,	0,	  0,	{OPERAND_NONE}},
	/* Push the class of the TclOO object named at the top of the stack
	 * onto the stack.
	 * Stack:  ... object => ... class */
    {"tclooNamespace",	 1,	0,	  0,	{OPERAND_NONE}},
	/* Push the namespace of the TclOO object named at the top of the
	 * stack onto the stack.
	 * Stack:  ... object => ... namespace */
    {"tclooIsObject",	 1,	0,	  0,	{OPERAND_NONE}},
	/* Push whether the value named at the top of the stack is a TclOO
	 * object (i.e., a boolean). Can corrupt the interpreter result
	 * despite not throwing, so not safe for use in a post-exception
	 * context.
	 * Stack:  ... value => ... boolean */

    {"arrayExistsStk",	 1,	0,	  0,	{OPERAND_NONE}},
	/* Looks up the element on the top of the stack and tests whether it
	 * is an array. Pushes a boolean describing whether this is the
	 * case. Also runs the whole-array trace on the named variable, so can
	 * throw anything.
	 * Stack:  ... varName => ... boolean */
    {"arrayExistsImm",	 5,	+1,	  1,	{OPERAND_LVT4}},
	/* Looks up the variable indexed by opnd and tests whether it is an
	 * array. Pushes a boolean describing whether this is the case. Also
	 * runs the whole-array trace on the named variable, so can throw
	 * anything.
	 * Stack:  ... => ... boolean */
    {"arrayMakeStk",	 1,	-1,	  0,	{OPERAND_NONE}},
	/* Forces the element on the top of the stack to be the name of an
	 * array.
	 * Stack:  ... varName => ... */
    {"arrayMakeImm",	 5,	0,	  1,	{OPERAND_LVT4}},
	/* Forces the variable indexed by opnd to be an array. Does not touch
	 * the stack. */

    {"invokeReplace",	 6,	INT_MIN,  2,	{OPERAND_UINT4,OPERAND_UINT1}},
	/* Invoke command named objv[0], replacing the first two words with
	 * the word at the top of the stack;
	 * <objc,objv> = <op4,top op4 after popping 1> */

    {"listConcat",	 1,	-1,	  0,	{OPERAND_NONE}},
	/* Concatenates the two lists at the top of the stack into a single
	 * list and pushes that resulting list onto the stack.
	 * Stack: ... list1 list2 => ... [lconcat list1 list2] */

    {"expandDrop",       1,    0,          0,	{OPERAND_NONE}},
	/* Drops an element from the auxiliary stack, popping stack elements
	 * until the matching stack depth is reached. */

    /* New foreach implementation */
    {"foreach_start",	 5,	+2,	  1,	{OPERAND_AUX4}},
	/* Initialize execution of a foreach loop. Operand is aux data index
	 * of the ForeachInfo structure for the foreach command. It pushes 2
	 * elements which hold runtime params for foreach_step, they are later
	 * dropped by foreach_end together with the value lists. NOTE that the
	 * iterator-tracker and info reference must not be passed to bytecodes
	 * that handle normal Tcl values. NOTE that this instruction jumps to
	 * the foreach_step instruction paired with it; the stack info below
	 * is only nominal.
	 * Stack: ... listObjs... => ... listObjs... iterTracker info */
    {"foreach_step",	 1,	 0,	  0,	{OPERAND_NONE}},
	/* "Step" or begin next iteration of foreach loop. Assigns to foreach
	 * iteration variables. May jump to straight after the foreach_start
	 * that pushed the iterTracker and info values. MUST be followed
	 * immediately by a foreach_end.
	 * Stack: ... listObjs... iterTracker info =>
	 *				... listObjs... iterTracker info */
    {"foreach_end",	 1,	 0,	  0,	{OPERAND_NONE}},
	/* Clean up a foreach loop by dropping the info value, the tracker
	 * value and the lists that were being iterated over.
	 * Stack: ... listObjs... iterTracker info => ... */
    {"lmap_collect",	 1,	-1,	  0,	{OPERAND_NONE}},
	/* Appends the value at the top of the stack to the list located on
	 * the stack the "other side" of the foreach-related values.
	 * Stack: ... collector listObjs... iterTracker info value =>
	 *			... collector listObjs... iterTracker info */

    {"strtrim",		 1,	-1,	  0,	{OPERAND_NONE}},
	/* [string trim] core: removes the characters (designated by the value
	 * at the top of the stack) from both ends of the string and pushes
	 * the resulting string.
	 * Stack: ... string charset => ... trimmedString */
    {"strtrimLeft",	 1,	-1,	  0,	{OPERAND_NONE}},
	/* [string trimleft] core: removes the characters (designated by the
	 * value at the top of the stack) from the left of the string and
	 * pushes the resulting string.
	 * Stack: ... string charset => ... trimmedString */
    {"strtrimRight",	 1,	-1,	  0,	{OPERAND_NONE}},
	/* [string trimright] core: removes the characters (designated by the
	 * value at the top of the stack) from the right of the string and
	 * pushes the resulting string.
	 * Stack: ... string charset => ... trimmedString */

    {"concatStk",	 5,	INT_MIN,  1,	{OPERAND_UINT4}},
	/* Wrapper round Tcl_ConcatObj(), used for [concat] and [eval]. opnd
	 * is number of values to concatenate.
	 * Operation:	push concat(stk1 stk2 ... stktop) */

    {"strcaseUpper",	 1,	0,	  0,	{OPERAND_NONE}},
	/* [string toupper] core: converts whole string to upper case using
	 * the default (extended "C" locale) rules.
	 * Stack: ... string => ... newString */
    {"strcaseLower",	 1,	0,	  0,	{OPERAND_NONE}},
	/* [string tolower] core: converts whole string to upper case using
	 * the default (extended "C" locale) rules.
	 * Stack: ... string => ... newString */
    {"strcaseTitle",	 1,	0,	  0,	{OPERAND_NONE}},
	/* [string totitle] core: converts whole string to upper case using
	 * the default (extended "C" locale) rules.
	 * Stack: ... string => ... newString */
    {"strreplace",	 1,	-3,	  0,	{OPERAND_NONE}},
	/* [string replace] core: replaces a non-empty range of one string
	 * with the contents of another.
	 * Stack: ... string fromIdx toIdx replacement => ... newString */

    {"originCmd",	 1,	0,	  0,	{OPERAND_NONE}},
	/* Reports which command was the origin (via namespace import chain)
	 * of the command named on the top of the stack.
	 * Stack:  ... cmdName => ... fullOriginalCmdName */

    {"tclooNext",	 2,	INT_MIN,  1,	{OPERAND_UINT1}},
	/* Call the next item on the TclOO call chain, passing opnd arguments
	 * (min 1, max 255, *includes* "next").  The result of the invoked
	 * method implementation will be pushed on the stack in place of the
	 * arguments (similar to invokeStk).
	 * Stack:  ... "next" arg2 arg3 -- argN => ... result */
    {"tclooNextClass",	 2,	INT_MIN,  1,	{OPERAND_UINT1}},
	/* Call the following item on the TclOO call chain defined by class
	 * className, passing opnd arguments (min 2, max 255, *includes*
	 * "nextto" and the class name). The result of the invoked method
	 * implementation will be pushed on the stack in place of the
	 * arguments (similar to invokeStk).
	 * Stack:  ... "nextto" className arg3 arg4 -- argN => ... result */

    {"yieldToInvoke",	 1,	0,	  0,	{OPERAND_NONE}},
	/* Makes the current coroutine yield the value at the top of the
	 * stack, invoking the given command/args with resolution in the given
	 * namespace (all packed into a list), and places the list of values
	 * that are the response back on top of the stack when it resumes.
	 * Stack:  ... [list ns cmd arg1 ... argN] => ... resumeList */

    {"numericType",	 1,	0,	  0,	{OPERAND_NONE}},
	/* Pushes the numeric type code of the word at the top of the stack.
	 * Stack:  ... value => ... typeCode */
    {"tryCvtToBoolean",	 1,	+1,	  0,	{OPERAND_NONE}},
	/* Try converting stktop to boolean if possible. No errors.
	 * Stack:  ... value => ... value isStrictBool */
    {"strclass",	 2,	0,	  1,	{OPERAND_SCLS1}},
	/* See if all the characters of the given string are a member of the
	 * specified (by opnd) character class. Note that an empty string will
	 * satisfy the class check (standard definition of "all").
	 * Stack:  ... stringValue => ... boolean */

    {"lappendList",	 5,	0,	1,	{OPERAND_LVT4}},
	/* Lappend list to scalar variable at op4 in frame.
	 * Stack:  ... list => ... listVarContents */
    {"lappendListArray", 5,	-1,	1,	{OPERAND_LVT4}},
	/* Lappend list to array element; array at op4.
	 * Stack:  ... elem list => ... listVarContents */
    {"lappendListArrayStk", 1,	-2,	0,	{OPERAND_NONE}},
	/* Lappend list to array element.
	 * Stack:  ... arrayName elem list => ... listVarContents */
    {"lappendListStk",	 1,	-1,	0,	{OPERAND_NONE}},
	/* Lappend list to general variable.
	 * Stack:  ... varName list => ... listVarContents */

    {"clockRead",	 2,	+1,	1,	{OPERAND_UINT1}},
        /* Read clock out to the stack. Operand is which clock to read
	 * 0=clicks, 1=microseconds, 2=milliseconds, 3=seconds.
	 * Stack: ... => ... time */

    {"dictGetDef",	  5,	INT_MIN,   1,	{OPERAND_UINT4}},
	/* The top word is the default, the next op4 words (min 1) are a key
	 * path into the dictionary just below the keys on the stack, and all
	 * those values are replaced by the value read out of that key-path
	 * (like [dict get]) except if there is no such key, when instead the
	 * default is pushed instead.
	 * Stack:  ... dict key1 ... keyN default => ... value */

    {"strlt",		  1,   -1,         0,	{OPERAND_NONE}},
	/* String Less:			push (stknext < stktop) */
    {"strgt",		  1,   -1,         0,	{OPERAND_NONE}},
	/* String Greater:		push (stknext > stktop) */
    {"strle",		  1,   -1,         0,	{OPERAND_NONE}},
	/* String Less or equal:	push (stknext <= stktop) */
    {"strge",		  1,   -1,         0,	{OPERAND_NONE}},
	/* String Greater or equal:	push (stknext >= stktop) */
    {"lreplace4",	  6,   INT_MIN,    2,	{OPERAND_UINT4, OPERAND_UINT1}},
	/* Operands: number of arguments, flags
	 * flags: Combination of TCL_LREPLACE4_* flags
	 * Stack: ... listobj index1 ?index2? new1 ... newN => ... newlistobj
	 * where index2 is present only if TCL_LREPLACE_SINGLE_INDEX is not
	 * set in flags.
	 */

    {"constImm",	  5,   -1,	   1,	{OPERAND_LVT4}},
	/* Create constant. Index into LVT is immediate, value is on stack.
	 * Stack: ... value => ... */
    {"constStk",	  1,   -2,	   0,	{OPERAND_NONE}},
	/* Create constant. Variable name and value on stack.
	 * Stack: ... varName value => ... */

    {NULL, 0, 0, 0, {OPERAND_NONE}}
};

/*
 * Prototypes for procedures defined later in this file:
 */

static void		CleanupByteCode(ByteCode *codePtr);
static void		CompileScriptTokens(Tcl_Interp *interp,
			    Tcl_Token *tokens, Tcl_Token *lastTokenPtr,
			    CompileEnv *envPtr);
static ByteCode *	CompileSubstObj(Tcl_Interp *interp, Tcl_Obj *objPtr,
			    int flags);
static void		DupByteCodeInternalRep(Tcl_Obj *srcPtr,
			    Tcl_Obj *copyPtr);
static unsigned char *	EncodeCmdLocMap(CompileEnv *envPtr,
			    ByteCode *codePtr, unsigned char *startPtr);
static CmdLocation *	EnterCmdStartData(CompileEnv *envPtr,
			    Tcl_Size srcOffset, Tcl_Size codeOffset);
static void		FreeByteCodeInternalRep(Tcl_Obj *objPtr);
static void		FreeSubstCodeInternalRep(Tcl_Obj *objPtr);
static int		GetCmdLocEncodingSize(CompileEnv *envPtr);
static int		IsCompactibleCompileEnv(CompileEnv *envPtr);
static void		PreventCycle(Tcl_Obj *objPtr, CompileEnv *envPtr);
#ifdef TCL_COMPILE_STATS
static void		RecordByteCodeStats(ByteCode *codePtr);
#endif /* TCL_COMPILE_STATS */
static int		SetByteCodeFromAny(Tcl_Interp *interp,
			    Tcl_Obj *objPtr);
static void		StartExpanding(CompileEnv *envPtr);

/*
 * TIP #280: Helper for building the per-word line information of all compiled
 * commands.
 */
static void		EnterCmdWordData(ExtCmdLoc *eclPtr, Tcl_Size srcOffset,
			    Tcl_Token *tokenPtr, const char *cmd,
			    Tcl_Size numWords, Tcl_Size line,
			    Tcl_Size *clNext, Tcl_Size **lines,
			    CompileEnv *envPtr);
static void		ReleaseCmdWordData(ExtCmdLoc *eclPtr);

/*
 * tclByteCodeType provides the standard type management procedures for the
 * bytecode type.
 */

const Tcl_ObjType tclByteCodeType = {
    "bytecode",			/* name */
    FreeByteCodeInternalRep,	/* freeIntRepProc */
    DupByteCodeInternalRep,	/* dupIntRepProc */
    NULL,			/* updateStringProc */
    SetByteCodeFromAny,		/* setFromAnyProc */
    TCL_OBJTYPE_V0
};

/*
 * substCodeType provides the standard type management procedures for the
 * substcode type, which represents substitution within a Tcl value.
 */

static const Tcl_ObjType substCodeType = {
    "substcode",		/* name */
    FreeSubstCodeInternalRep,	/* freeIntRepProc */
    DupByteCodeInternalRep,	/* dupIntRepProc - shared with bytecode */
    NULL,			/* updateStringProc */
    NULL,			/* setFromAnyProc */
    TCL_OBJTYPE_V0
};
#define SubstFlags(objPtr) (objPtr)->internalRep.twoPtrValue.ptr2

/*
 * Helper macros.
 */

#define TclIncrUInt4AtPtr(ptr, delta) \
    TclStoreInt4AtPtr(TclGetUInt4AtPtr(ptr)+(delta), (ptr))

/*
 *----------------------------------------------------------------------
 *
 * TclSetByteCodeFromAny --
 *
 *	Part of the bytecode Tcl object type implementation. Attempts to
 *	compile the string representation of the objPtr into bytecode.  Accepts
 *	a hook routine that is invoked to perform any needed post-processing on
 *	the compilation results before generating byte codes.  interp is the
 *	compilation context and may not be NULL.
 *
 * Results:
 *	A standard Tcl object result. If an error occurs during compilation, an
 *	error message is left in the interpreter's result.
 *
 * Side effects:
 *	Frees the old internal representation. If no error occurs, then the
 *	compiled code is stored as "objPtr"s bytecode representation. Also, if
 *	debugging, initializes the "tcl_traceCompile" Tcl variable used to
 *	trace compilations.
 *
 *----------------------------------------------------------------------
 */

int
TclSetByteCodeFromAny(
    Tcl_Interp *interp,		/* The interpreter for which the code is being
				 * compiled. Must not be NULL. */
    Tcl_Obj *objPtr,		/* The object to make a ByteCode object. */
    CompileHookProc *hookProc,	/* Procedure to invoke after compilation. */
    void *clientData)	/* Hook procedure private data. */
{
    Interp *iPtr = (Interp *) interp;
    CompileEnv compEnv;		/* Compilation environment structure allocated
				 * in frame. */
    Tcl_Size length;
    int result = TCL_OK;
    const char *stringPtr;
    Proc *procPtr = iPtr->compiledProcPtr;
    ContLineLoc *clLocPtr;

#ifdef TCL_COMPILE_DEBUG
    if (!traceInitialized) {
	if (Tcl_LinkVar(interp, "tcl_traceCompile",
		&tclTraceCompile, TCL_LINK_INT) != TCL_OK) {
	    Tcl_Panic("SetByteCodeFromAny: unable to create link for tcl_traceCompile variable");
	}
	traceInitialized = 1;
    }
#endif

    stringPtr = Tcl_GetStringFromObj(objPtr, &length);

    /*
     * TIP #280: Pick up the CmdFrame in which the BC compiler was invoked, and
     * use to initialize the tracking in the compiler. This information was
     * stored by TclCompEvalObj and ProcCompileProc.
     */

    TclInitCompileEnv(interp, &compEnv, stringPtr, length,
	    iPtr->invokeCmdFramePtr, iPtr->invokeWord);

    /*
     * Make available to the compilation environment any data about invisible
     * continuation lines for the script.
     *
     * It is not clear if the script Tcl_Obj* can be free'd while the compiler
     * is using it, leading to the release of the associated ContLineLoc
     * structure as well. To ensure that the latter doesn't happen set a lock
     * on it, which is released in TclFreeCompileEnv().  The "lineCLPtr"
     * hashtable tclObj.c.
     */

    clLocPtr = TclContinuationsGet(objPtr);
    if (clLocPtr) {
	compEnv.clNext = &clLocPtr->loc[0];
    }

    TclCompileScript(interp, stringPtr, length, &compEnv);

    /*
     * Compilation succeeded. Add a "done" instruction at the end.
     */

    TclEmitOpcode(INST_DONE, &compEnv);

    /*
     * Check for optimizations!
     *
     * If the generated code is free of most hazards, recompile with generation
     * of INST_START_CMD disabled to produce code that more compact in many
     * cases, and also sometimes more performant.
     */

    if (Tcl_GetParent(interp) == NULL &&
	    !Tcl_LimitTypeEnabled(interp, TCL_LIMIT_COMMANDS|TCL_LIMIT_TIME)
	    && IsCompactibleCompileEnv(&compEnv)) {
	TclFreeCompileEnv(&compEnv);
	iPtr->compiledProcPtr = procPtr;
	TclInitCompileEnv(interp, &compEnv, stringPtr, length,
		iPtr->invokeCmdFramePtr, iPtr->invokeWord);
	if (clLocPtr) {
	    compEnv.clNext = &clLocPtr->loc[0];
	}
	compEnv.atCmdStart = 2;		/* The disabling magic. */
	TclCompileScript(interp, stringPtr, length, &compEnv);
	assert (compEnv.atCmdStart > 1);
	TclEmitOpcode(INST_DONE, &compEnv);
	assert (compEnv.atCmdStart > 1);
    }

    /*
     * Apply some peephole optimizations that can cross specific/generic
     * instruction generator boundaries.
     */

    if (iPtr->optimizer) {
	(iPtr->optimizer)(&compEnv);
    }

    /*
     * Invoke the compilation hook procedure if there is one.
     */

    if (hookProc) {
	result = hookProc(interp, &compEnv, clientData);
    }

    /*
     * After optimization is all done, check that byte code length limits
     * are not exceeded. Bug [27b3ce2997].
     */
    if ((compEnv.codeNext - compEnv.codeStart) > INT_MAX) {
	/*
	 * Cannot just return TCL_ERROR as callers ignore return value.
	 * TODO - May be use TclCompileSyntaxError here?
	 */
	Tcl_Panic("Maximum byte code length %d exceeded.", INT_MAX);
    }

    /*
     * Change the object into a ByteCode object. Ownership of the literal
     * objects and aux data items passes to the ByteCode object.
     */

#ifdef TCL_COMPILE_DEBUG
    TclVerifyLocalLiteralTable(&compEnv);
#endif /*TCL_COMPILE_DEBUG*/

    if (result == TCL_OK) {
	(void) TclInitByteCodeObj(objPtr, &tclByteCodeType, &compEnv);
#ifdef TCL_COMPILE_DEBUG
	if (tclTraceCompile >= 2) {
	    TclPrintByteCodeObj(interp, objPtr);
	    fflush(stdout);
	}
#endif /* TCL_COMPILE_DEBUG */
    }

    TclFreeCompileEnv(&compEnv);
    return result;
}

/*
 *-----------------------------------------------------------------------
 *
 * SetByteCodeFromAny --
 *
 *	Part of the bytecode Tcl object type implementation. Attempts to
 *	generate an byte code internal form for the Tcl object "objPtr" by
 *	compiling its string representation.
 *
 * Results:
 *	A standard Tcl object result. If an error occurs during compilation and
 *	"interp" is not null, an error message is left in the interpreter's
 *	result.
 *
 * Side effects:
 *	Frees the old internal representation. If no error occurs then the
 *	compiled code is stored as "objPtr"s bytecode representation. Also, if
 *	debugging, initializes the "tcl_traceCompile" Tcl variable used to
 *	trace compilations.
 *
 *----------------------------------------------------------------------
 */

static int
SetByteCodeFromAny(
    Tcl_Interp *interp,		/* The interpreter for which the code is being
				 * compiled. Must not be NULL. */
    Tcl_Obj *objPtr)		/* The object to compile to bytecode */
{
    if (interp == NULL) {
	return TCL_ERROR;
    }
    return TclSetByteCodeFromAny(interp, objPtr, NULL, NULL);
}

/*
 *----------------------------------------------------------------------
 *
 * DupByteCodeInternalRep --
 *
 *	Part of the bytecode Tcl object type implementation. However, it does
 *	not copy the internal representation of a bytecode Tcl_Obj, instead
 *	assigning NULL to the type pointer of the new object.  Code is compiled
 *	for the new object only if necessary.
 *
 * Results:
 *	None.
 *
 * Side effects:
 *	None.
 *
 *----------------------------------------------------------------------
 */

static void
DupByteCodeInternalRep(
    TCL_UNUSED(Tcl_Obj *) /*srcPtr*/,
    TCL_UNUSED(Tcl_Obj *) /*copyPtr*/)
{
    return;
}

/*
 *----------------------------------------------------------------------
 *
 * FreeByteCodeInternalRep --
 *
 *	Part of the bytecode Tcl object type implementation. Frees the storage
 *	associated with a bytecode object's internal representation unless its
 *	code is actively being executed.
 *
 * Results:
 *	None.
 *
 * Side effects:
 *	The bytecode object's internal rep is invalidated and its code is freed
 *	unless the code is actively being executed, in which case cleanup is
 *	delayed until the last execution of the code completes.
 *
 *----------------------------------------------------------------------
 */

static void
FreeByteCodeInternalRep(
    Tcl_Obj *objPtr)	/* Object whose internal rep to free. */
{
    ByteCode *codePtr;

    ByteCodeGetInternalRep(objPtr, &tclByteCodeType, codePtr);
    assert(codePtr != NULL);

    TclReleaseByteCode(codePtr);
}

/*
 *----------------------------------------------------------------------
 *
 * TclReleaseByteCode --
 *
 *	Does all the real work of freeing up a bytecode object's ByteCode
 *	structure. Called only when the structure's reference count
 *	is zero.
 *
 * Results:
 *	None.
 *
 * Side effects:
 *	Frees objPtr's bytecode internal representation and sets its type to
 *	NULL.  Also releases its literals and frees its auxiliary data items.
 *
 *----------------------------------------------------------------------
 */

void
TclPreserveByteCode(
    ByteCode *codePtr)
{
    codePtr->refCount++;
}

void
TclReleaseByteCode(
    ByteCode *codePtr)
{
    if (codePtr->refCount-- > 1) {
	return;
    }

    /* Just dropped to refcount==0.  Clean up. */
    CleanupByteCode(codePtr);
}

static void
CleanupByteCode(
    ByteCode *codePtr)	/* Points to the ByteCode to free. */
{
    Tcl_Interp *interp = (Tcl_Interp *) *codePtr->interpHandle;
    Interp *iPtr = (Interp *) interp;
    int numLitObjects = codePtr->numLitObjects;
    Tcl_Obj **objArrayPtr, *objPtr;
    const AuxData *auxDataPtr;
    int i;
#ifdef TCL_COMPILE_STATS

    if (interp != NULL) {
	ByteCodeStats *statsPtr;
	Tcl_Time destroyTime;
	int lifetimeSec, lifetimeMicroSec, log2;

	statsPtr = &iPtr->stats;

	statsPtr->numByteCodesFreed++;
	statsPtr->currentSrcBytes -= (double)codePtr->numSrcBytes;
	statsPtr->currentByteCodeBytes -= (double) codePtr->structureSize;

	statsPtr->currentInstBytes -= (double) codePtr->numCodeBytes;
	statsPtr->currentLitBytes -= (double)
		codePtr->numLitObjects * sizeof(Tcl_Obj *);
	statsPtr->currentExceptBytes -= (double)
		codePtr->numExceptRanges * sizeof(ExceptionRange);
	statsPtr->currentAuxBytes -= (double)
		BA_AuxData_Size(codePtr->auxData) * sizeof(AuxData);
	statsPtr->currentCmdMapBytes -= (double) codePtr->numCmdLocBytes;

	Tcl_GetTime(&destroyTime);
	lifetimeSec = destroyTime.sec - codePtr->createTime.sec;
	if (lifetimeSec > 2000) {	/* avoid overflow */
	    lifetimeSec = 2000;
	}
	lifetimeMicroSec = 1000000 * lifetimeSec +
		(destroyTime.usec - codePtr->createTime.usec);

	log2 = TclLog2(lifetimeMicroSec);
	if (log2 > 31) {
	    log2 = 31;
	}
	statsPtr->lifetimeCount[log2]++;
    }
#endif /* TCL_COMPILE_STATS */

    /*
     * A single heap object holds the ByteCode structure and its code, object,
     * command location, and auxiliary data arrays. This means we only need to
     * 1) decrement the ref counts of each literal value in the literal array,
     * 2) call the free procedures for the auxiliary data items, 3) free the
     * localCache if it is unused, and finally 4) free the ByteCode
     * structure's heap object.
     *
     * The case for TCL_BYTECODE_PRECOMPILED (precompiled ByteCodes, like
     * those generated from tbcload) is special, as they doesn't make use of
     * the global literal table. They instead maintain private references to
     * their literals which must be decremented.
     *
     * In order to ensure proper and efficient cleanup of the literal array
     * when it contains non-shared literals [Bug 983660], distinguish the case
     * of an interpreter being deleted, which is signaled by interp == NULL.
     * Also, as the interp deletion will remove the global literal table
     * anyway, avoid the extra cost of updating it for each literal being
     * released.
     */

    if (codePtr->flags & TCL_BYTECODE_PRECOMPILED) {

	objArrayPtr = codePtr->objArrayPtr;
	for (i = 0;  i < numLitObjects;  i++) {
	    objPtr = *objArrayPtr;
	    if (objPtr) {
		Tcl_DecrRefCount(objPtr);
	    }
	    objArrayPtr++;
	}
	codePtr->numLitObjects = 0;
    } else {
	objArrayPtr = codePtr->objArrayPtr;
	while (numLitObjects--) {
	    /* TclReleaseLiteral calls Tcl_DecrRefCount() for us */
	    TclReleaseLiteral(interp, *objArrayPtr++);
	}
    }
    if (codePtr->flags & TCL_BYTECODE_FREE_LITERALS) {
	Tcl_Free(codePtr->objArrayPtr);
    }

    if (codePtr->auxData) {
	BA_AuxData *adArray = codePtr->auxData;

	codePtr->auxData = NULL;
	auxDataPtr = BA_AuxData_Detach(adArray);
	while (auxDataPtr) {
	    if (auxDataPtr->type->freeProc != NULL) {
		auxDataPtr->type->freeProc(auxDataPtr->clientData);
	    }
	    auxDataPtr = BA_AuxData_Detach(adArray);
	}
	BA_AuxData_Destroy(adArray);
    }

    /*
     * TIP #280. Release the location data associated with this bytecode
     * structure, if any. The associated interp may be gone already, and the
     * data with it.
     *
     * See also tclBasic.c, DeleteInterpProc
     */

    if (iPtr) {
	Tcl_HashEntry *hePtr = Tcl_FindHashEntry(iPtr->lineBCPtr,
		(char *) codePtr);

	if (hePtr) {
	    ReleaseCmdWordData((ExtCmdLoc *)Tcl_GetHashValue(hePtr));
	    Tcl_DeleteHashEntry(hePtr);
	}
    }

    if (codePtr->localCachePtr && (codePtr->localCachePtr->refCount-- <= 1)) {
	TclFreeLocalCache(interp, codePtr->localCachePtr);
    }

    TclHandleRelease(codePtr->interpHandle);
    Tcl_Free(codePtr);
}

/*
 * ---------------------------------------------------------------------
 *
 * IsCompactibleCompileEnv --
 *
 *	Determines whether some basic compaction optimizations may be applied
 *	to a piece of bytecode. Idempotent.
 *
 * ---------------------------------------------------------------------
 */

static int
IsCompactibleCompileEnv(
    CompileEnv *envPtr)
{
    unsigned char *pc;
    int size;

    /*
     * Special: procedures in the '::tcl' namespace (or its children) are
     * considered to be well-behaved, so compaction can be applied to them even
     * if it would otherwise be invalid.
     */

    if (envPtr->procPtr != NULL && envPtr->procPtr->cmdPtr != NULL
	    && envPtr->procPtr->cmdPtr->nsPtr != NULL) {
	Namespace *nsPtr = envPtr->procPtr->cmdPtr->nsPtr;

	if (strcmp(nsPtr->fullName, "::tcl") == 0
		|| strncmp(nsPtr->fullName, "::tcl::", 7) == 0) {
	    return 1;
	}
    }

    /*
     * Go through and ensure that no operation involved can cause a desired
     * change of bytecode sequence during its execution. This comes down to
     * ensuring that there are no mapped variables (due to traces) or calls to
     * external commands (traces, [uplevel] trickery). This is actually a very
     * conservative check.  It turns down a lot of code that is OK in practice.
     */

    for (pc = envPtr->codeStart ; pc < envPtr->codeNext ; pc += size) {
	switch (*pc) {
	    /* Invokes */
	case INST_INVOKE_STK1:
	case INST_INVOKE_STK4:
	case INST_INVOKE_EXPANDED:
	case INST_INVOKE_REPLACE:
	    return 0;
	    /* Runtime evals */
	case INST_EVAL_STK:
	case INST_EXPR_STK:
	case INST_YIELD:
	    return 0;
	    /* Upvars */
	case INST_UPVAR:
	case INST_NSUPVAR:
	case INST_VARIABLE:
	    return 0;
	default:
	    size = tclInstructionTable[*pc].numBytes;
	    assert (size > 0);
	    break;
	}
    }

    return 1;
}

/*
 *----------------------------------------------------------------------
 *
 * Tcl_SubstObj --
 *
 *	Performs substitutions on the given string as described in the user
 *	documentation for "subst".
 *
 * Results:
 *	A Tcl_Obj* containing the substituted string, or NULL to indicate that
 *	an error occurred.
 *
 * Side effects:
 *	See the user documentation.
 *
 *----------------------------------------------------------------------
 */

Tcl_Obj *
Tcl_SubstObj(
    Tcl_Interp *interp,		/* Interpreter in which substitution occurs */
    Tcl_Obj *objPtr,		/* The value to be substituted. */
    int flags)			/* What substitutions to do. */
{
    NRE_callback *rootPtr = TOP_CB(interp);

    if (TclNRRunCallbacks(interp, Tcl_NRSubstObj(interp, objPtr, flags),
	    rootPtr) != TCL_OK) {
	return NULL;
    }
    return Tcl_GetObjResult(interp);
}

/*
 *----------------------------------------------------------------------
 *
 * Tcl_NRSubstObj --
 *
 *	Adds substitution within the value of objPtr to the NR execution stack.
 *
 * Results:
 *	TCL_OK.
 *
 * Side effects:
 *	Compiles objPtr into bytecode that performs the substitutions as
 *	governed by flags, adds a callback to the NR execution stack to execute
 *	the bytecode and store the result in the interp.
 *
 *----------------------------------------------------------------------
 */

int
Tcl_NRSubstObj(
    Tcl_Interp *interp,
    Tcl_Obj *objPtr,
    int flags)
{
    ByteCode *codePtr = CompileSubstObj(interp, objPtr, flags);

    /* TODO: Confirm we do not need this. */
    /* Tcl_ResetResult(interp); */
    return TclNRExecuteByteCode(interp, codePtr);
}

/*
 *----------------------------------------------------------------------
 *
 * CompileSubstObj --
 *
 *	Compiles a value into bytecode that performs substitution within the
 *	value, as governed by flags.
 *
 * Results:
 *	A (ByteCode *) is pointing to the resulting ByteCode.
 *
 * Side effects:
 *	The Tcl_ObjType of objPtr is changed to the "substcode" type, and the
 *	ByteCode and governing flags value are kept in the internal rep for
 *	faster operations the next time CompileSubstObj is called on the same
 *	value.
 *
 *----------------------------------------------------------------------
 */

static ByteCode *
CompileSubstObj(
    Tcl_Interp *interp,
    Tcl_Obj *objPtr,
    int flags)
{
    Interp *iPtr = (Interp *) interp;
    ByteCode *codePtr = NULL;

    ByteCodeGetInternalRep(objPtr, &substCodeType, codePtr);

    if (codePtr != NULL) {
	Namespace *nsPtr = iPtr->varFramePtr->nsPtr;

	if (flags != PTR2INT(SubstFlags(objPtr))
		|| ((Interp *) *codePtr->interpHandle != iPtr)
		|| (codePtr->compileEpoch != iPtr->compileEpoch)
		|| (codePtr->nsPtr != nsPtr)
		|| (codePtr->nsEpoch != nsPtr->resolverEpoch)
		|| (codePtr->localCachePtr !=
		iPtr->varFramePtr->localCachePtr)) {
	    Tcl_StoreInternalRep(objPtr, &substCodeType, NULL);
	    codePtr = NULL;
	}
    }
    if (codePtr == NULL) {
	CompileEnv compEnv;
	Tcl_Size numBytes;
	const char *bytes = Tcl_GetStringFromObj(objPtr, &numBytes);

	/* TODO: Check for more TIP 280 */
	TclInitCompileEnv(interp, &compEnv, bytes, numBytes, NULL, 0);

	TclSubstCompile(interp, bytes, numBytes, flags, 1, &compEnv);

	TclEmitOpcode(INST_DONE, &compEnv);
	codePtr = TclInitByteCodeObj(objPtr, &substCodeType, &compEnv);
	TclFreeCompileEnv(&compEnv);

	SubstFlags(objPtr) = INT2PTR(flags);
	if (iPtr->varFramePtr->localCachePtr) {
	    codePtr->localCachePtr = iPtr->varFramePtr->localCachePtr;
	    codePtr->localCachePtr->refCount++;
	}
#ifdef TCL_COMPILE_DEBUG
	if (tclTraceCompile >= 2) {
	    TclPrintByteCodeObj(interp, objPtr);
	    fflush(stdout);
	}
#endif /* TCL_COMPILE_DEBUG */
    }
    return codePtr;
}

/*
 *----------------------------------------------------------------------
 *
 * FreeSubstCodeInternalRep --
 *
 *	Part of the "substcode" Tcl object type implementation. Frees the
 *	storage associated with the substcode internal representation of a
 *	Tcl_Obj unless its code is actively being executed.
 *
 * Results:
 *	None.
 *
 * Side effects:
 *	The substcode object's internal rep is marked invalid and its code
 *	gets freed unless the code is actively being executed. In that case
 *	the cleanup is delayed until the last execution of the code completes.
 *
 *----------------------------------------------------------------------
 */

static void
FreeSubstCodeInternalRep(
    Tcl_Obj *objPtr)	/* Object whose internal rep to free. */
{
    ByteCode *codePtr;

    ByteCodeGetInternalRep(objPtr, &substCodeType, codePtr);
    assert(codePtr != NULL);

    TclReleaseByteCode(codePtr);
}

static void
ReleaseCmdWordData(
    ExtCmdLoc *eclPtr)
{
    Tcl_Size i;

    if (eclPtr->type == TCL_LOCATION_SOURCE) {
	Tcl_DecrRefCount(eclPtr->path);
    }
    for (i=0 ; i<eclPtr->nuloc ; i++) {
	Tcl_Free(eclPtr->loc[i].line);
    }

    if (eclPtr->loc != NULL) {
	Tcl_Free(eclPtr->loc);
    }

    Tcl_Free(eclPtr);
}

/*
 *----------------------------------------------------------------------
 *
 * TclInitCompileEnv --
 *
 *	Initializes a CompileEnv compilation environment structure for the
 *	compilation of a string in an interpreter.
 *
 * Results:
 *	None.
 *
 * Side effects:
 *	The CompileEnv structure is initialized.
 *
 *----------------------------------------------------------------------
 */

void
TclInitCompileEnv(
    Tcl_Interp *interp,		/* The interpreter for which a CompileEnv
				 * structure is initialized. */
    CompileEnv *envPtr,/* Points to the CompileEnv structure to
				 * initialize. */
    const char *stringPtr,	/* The source string to be compiled. */
    Tcl_Size numBytes,		/* Number of bytes in source string. */
    const CmdFrame *invoker,	/* Location context invoking the bcc */
    int word)			/* Index of the word in that context getting
				 * compiled */
{
    Interp *iPtr = (Interp *) interp;

    assert(tclInstructionTable[LAST_INST_OPCODE].name == NULL);

    envPtr->iPtr = iPtr;
    envPtr->source = stringPtr;
    envPtr->numSrcBytes = numBytes;
    envPtr->procPtr = iPtr->compiledProcPtr;
    iPtr->compiledProcPtr = NULL;
    envPtr->numCommands = 0;
    envPtr->exceptDepth = 0;
    envPtr->maxExceptDepth = 0;
    envPtr->maxStackDepth = 0;
    envPtr->currStackDepth = 0;
    Tcl_InitHashTable(&envPtr->litMap, TCL_ONE_WORD_KEYS);

    envPtr->codeStart = envPtr->staticCodeSpace;
    envPtr->codeNext = envPtr->codeStart;
    envPtr->codeEnd = envPtr->codeStart + COMPILEENV_INIT_CODE_BYTES;
    envPtr->mallocedCodeArray = 0;

    envPtr->literalArrayPtr = envPtr->staticLiteralSpace;
    envPtr->literalArrayNext = 0;
    envPtr->literalArrayEnd = COMPILEENV_INIT_NUM_OBJECTS;
    envPtr->mallocedLiteralArray = 0;

    envPtr->exceptArrayPtr = envPtr->staticExceptArraySpace;
    envPtr->exceptAuxArrayPtr = envPtr->staticExAuxArraySpace;
    envPtr->exceptArrayNext = 0;
    envPtr->exceptArrayEnd = COMPILEENV_INIT_EXCEPT_RANGES;
    envPtr->mallocedExceptArray = 0;

    envPtr->cmdMap = BA_CmdLocation_Create();
    envPtr->atCmdStart = 1;
    envPtr->expandCount = 0;

    /*
     * TIP #280: Set up the extended command location information, based on
     * the context invoking the byte code compiler. This structure is used to
     * keep the per-word line information for all compiled commands.
     *
     * See also tclBasic.c, TclEvalObjEx, for the equivalent code in the
     * non-compiling evaluator
     */

    envPtr->extCmdMapPtr = (ExtCmdLoc *)Tcl_Alloc(sizeof(ExtCmdLoc));
    envPtr->extCmdMapPtr->loc = NULL;
    envPtr->extCmdMapPtr->nloc = 0;
    envPtr->extCmdMapPtr->nuloc = 0;
    envPtr->extCmdMapPtr->path = NULL;

    if (invoker == NULL) {
	/*
	 * Initialize the compiler for relative counting in case of a
	 * dynamic context.
	 */

	envPtr->line = 1;
	if (iPtr->evalFlags & TCL_EVAL_FILE) {
	    iPtr->evalFlags &= ~TCL_EVAL_FILE;
	    envPtr->extCmdMapPtr->type = TCL_LOCATION_SOURCE;

	    if (iPtr->scriptFile) {
		/*
		 * Normalization here, to have the correct pwd. Should have
		 * negligible impact on performance, as the norm should have
		 * been done already by the 'source' invoking us, and it
		 * caches the result.
		 */

		Tcl_Obj *norm =
			Tcl_FSGetNormalizedPath(interp, iPtr->scriptFile);

		if (norm == NULL) {
		    /*
		     * Error message in the interp result. No place to put it.
		     * And no place to serve the error itself to either. Fake
		     * a path, empty string.
		     */

		    TclNewLiteralStringObj(envPtr->extCmdMapPtr->path, "");
		} else {
		    envPtr->extCmdMapPtr->path = norm;
		}
	    } else {
		TclNewLiteralStringObj(envPtr->extCmdMapPtr->path, "");
	    }

	    Tcl_IncrRefCount(envPtr->extCmdMapPtr->path);
	} else {
	    envPtr->extCmdMapPtr->type =
		(envPtr->procPtr ? TCL_LOCATION_PROC : TCL_LOCATION_BC);
	}
    } else {
	/*
	 * Initialize the compiler using the context, making counting absolute
	 * to that context. Note that the context can be byte code execution.
	 * In that case we have to fill out the missing pieces (line, path,
	 * ...) which may make change the type as well.
	 */

	CmdFrame *ctxPtr = (CmdFrame *)TclStackAlloc(interp, sizeof(CmdFrame));
	int pc = 0;

	*ctxPtr = *invoker;
	if (invoker->type == TCL_LOCATION_BC) {
	    /*
	     * Note: Type BC => ctx.data.eval.path    is not used.
	     *			ctx.data.tebc.codePtr is used instead.
	     */

	    TclGetSrcInfoForPc(ctxPtr);
	    pc = 1;
	}

	if ((ctxPtr->nline <= word) || (ctxPtr->line[word] < 0)) {
	    /*
	     * Word is not a literal, relative counting.
	     */

	    envPtr->line = 1;
	    envPtr->extCmdMapPtr->type =
		    (envPtr->procPtr ? TCL_LOCATION_PROC : TCL_LOCATION_BC);

	    if (pc && (ctxPtr->type == TCL_LOCATION_SOURCE)) {
		/*
		 * The reference made by 'TclGetSrcInfoForPc' is dead.
		 */

		Tcl_DecrRefCount(ctxPtr->data.eval.path);
	    }
	} else {
	    envPtr->line = ctxPtr->line[word];
	    envPtr->extCmdMapPtr->type = ctxPtr->type;

	    if (ctxPtr->type == TCL_LOCATION_SOURCE) {
		envPtr->extCmdMapPtr->path = ctxPtr->data.eval.path;

		if (pc) {
		    /*
		     * The reference 'TclGetSrcInfoForPc' made is transfered.
		     */

		    ctxPtr->data.eval.path = NULL;
		} else {
		    /*
		     * We have a new reference here.
		     */

		    Tcl_IncrRefCount(envPtr->extCmdMapPtr->path);
		}
	    }
	}

	TclStackFree(interp, ctxPtr);
    }

    envPtr->extCmdMapPtr->start = envPtr->line;

    /*
     * Initialize the data about invisible continuation lines as empty, i.e.
     * not used. The caller (TclSetByteCodeFromAny) will set this up, if such
     * data is available.
     */

    envPtr->clNext = NULL;

    envPtr->auxData = NULL;
}

/*
 *----------------------------------------------------------------------
 *
 * TclFreeCompileEnv --
 *
 *	Frees the storage allocated in a CompileEnv compilation environment
 *	structure.
 *
 * Results:
 *	None.
 *
 * Side effects:
 *	Allocated storage in the CompileEnv structure is freed, although its
 *	local literal table is not deleted and its literal objects are not
 *	released. In addition, storage referenced by its auxiliary data items
 *	is not freed. This is done so that, when compilation is successful,
 *	"ownership" of these objects and aux data items is handed over to the
 *	corresponding ByteCode structure.
 *
 *----------------------------------------------------------------------
 */

void
TclFreeCompileEnv(
    CompileEnv *envPtr)/* Points to the CompileEnv structure. */
{
    Tcl_DeleteHashTable(&envPtr->litMap);
    if (envPtr->iPtr) {
	/*
	 * We never converted to Bytecode, so free the things we would
	 * have transferred to it.
	 */

	Tcl_Size i;
	Tcl_Obj **litPtr = envPtr->literalArrayPtr;

	for (i = 0;  i < envPtr->literalArrayNext;  i++) {
	    TclReleaseLiteral((Tcl_Interp *)envPtr->iPtr, *litPtr++);
	}

#ifdef TCL_COMPILE_DEBUG
	TclVerifyGlobalLiteralTable(envPtr->iPtr);
#endif /*TCL_COMPILE_DEBUG*/

	if (envPtr->auxData) {
	    BA_AuxData *adArray = envPtr->auxData;
	    AuxData *auxDataPtr;

	    envPtr->auxData = NULL;
	    auxDataPtr = BA_AuxData_Detach(adArray);
	    while (auxDataPtr) {
		if (auxDataPtr->type->freeProc != NULL) {
		    auxDataPtr->type->freeProc(auxDataPtr->clientData);
		}
		auxDataPtr = BA_AuxData_Detach(adArray);
	    }
	    BA_AuxData_Destroy(adArray);
	}
    }
    if (envPtr->mallocedCodeArray) {
	Tcl_Free(envPtr->codeStart);
    }
    if (envPtr->mallocedLiteralArray && envPtr->iPtr) {
	Tcl_Free(envPtr->literalArrayPtr);
    }
    if (envPtr->mallocedExceptArray) {
	Tcl_Free(envPtr->exceptArrayPtr);
	Tcl_Free(envPtr->exceptAuxArrayPtr);
    }
    BA_CmdLocation_Destroy(envPtr->cmdMap);
    if (envPtr->extCmdMapPtr) {
	ReleaseCmdWordData(envPtr->extCmdMapPtr);
	envPtr->extCmdMapPtr = NULL;
    }
}

/*
 *----------------------------------------------------------------------
 *
 * TclWordKnownAtCompileTime --
 *
 *	Determines whether the value of a token is completely known at compile
 *	time.
 *
 * Results:
 *	True if the tokenPtr argument points to a word value that is
 *	completely known at compile time. Generally, values that are known at
 *	compile time can be compiled to their values, while values that cannot
 *	be known until substitution at runtime must be compiled to bytecode
 *	instructions that perform that substitution. For several commands,
 *	whether or not arguments are known at compile time determine whether
 *	it is worthwhile to compile at all.
 *
 * Side effects:
 *	When returning true, appends the known value of the word to the
 *	unshared Tcl_Obj (*valuePtr), unless valuePtr is NULL.
 *
 *----------------------------------------------------------------------
 */

Tcl_Size
TclWordKnownAtCompileTime(
    Tcl_Token *tokenPtr,	/* Points to Tcl_Token we should check */
    Tcl_Obj *valuePtr)		/* If not NULL, points to an unshared Tcl_Obj
				 * to which we should append the known value
				 * of the word. */
{
    int numComponents = tokenPtr->numComponents;
    Tcl_Obj *tempPtr = NULL;

    if (tokenPtr->type == TCL_TOKEN_SIMPLE_WORD) {
	if (valuePtr != NULL) {
	    Tcl_AppendToObj(valuePtr, tokenPtr[1].start, tokenPtr[1].size);
	}
	return 1;
    }
    if (tokenPtr->type != TCL_TOKEN_WORD) {
	return 0;
    }
    tokenPtr++;
    if (valuePtr != NULL) {
	TclNewObj(tempPtr);
	Tcl_IncrRefCount(tempPtr);
    }
    while (numComponents--) {
	switch (tokenPtr->type) {
	case TCL_TOKEN_TEXT:
	    if (tempPtr != NULL) {
		Tcl_AppendToObj(tempPtr, tokenPtr->start, tokenPtr->size);
	    }
	    break;

	case TCL_TOKEN_BS:
	    if (tempPtr != NULL) {
		char utfBuf[4] = "";
		Tcl_Size length = TclParseBackslash(tokenPtr->start,
			tokenPtr->size, NULL, utfBuf);

		Tcl_AppendToObj(tempPtr, utfBuf, length);
	    }
	    break;

	default:
	    if (tempPtr != NULL) {
		Tcl_DecrRefCount(tempPtr);
	    }
	    return 0;
	}
	tokenPtr++;
    }
    if (valuePtr != NULL) {
	Tcl_AppendObjToObj(valuePtr, tempPtr);
	Tcl_DecrRefCount(tempPtr);
    }
    return 1;
}

/*
 *----------------------------------------------------------------------
 *
 * TclCompileScript --
 *
 *	Compiles a Tcl script in a string.
 *
 * Results:
 *
 *	A standard Tcl result. If an error occurs, an
 *	error message is left in the interpreter's result.
 *
 * Side effects:
 *	Adds instructions to envPtr to evaluate the script at runtime.
 *
 *----------------------------------------------------------------------
 */

static int
ExpandRequested(
    Tcl_Token *tokenPtr,
    Tcl_Size numWords)
{
    /* Determine whether any words of the command require expansion */
    while (numWords--) {
	if (tokenPtr->type == TCL_TOKEN_EXPAND_WORD) {
	    return 1;
	}
	tokenPtr = TokenAfter(tokenPtr);
    }
    return 0;
}

static void
CompileCmdLiteral(
    Tcl_Interp *interp,
    Tcl_Obj *cmdObj,
    CompileEnv *envPtr)
{
    const char *bytes;
    Command *cmdPtr;
    int cmdLitIdx, extraLiteralFlags = LITERAL_CMD_NAME;
    Tcl_Size length;

    cmdPtr = (Command *) Tcl_GetCommandFromObj(interp, cmdObj);
    if ((cmdPtr != NULL) && (cmdPtr->flags & CMD_VIA_RESOLVER)) {
	extraLiteralFlags |= LITERAL_UNSHARED;
    }

    bytes = Tcl_GetStringFromObj(cmdObj, &length);
    cmdLitIdx = TclRegisterLiteral(envPtr, bytes, length, extraLiteralFlags);

    if (cmdPtr && TclRoutineHasName(cmdPtr)) {
	TclSetCmdNameObj(interp, TclFetchLiteral(envPtr, cmdLitIdx), cmdPtr);
    }
    TclEmitPush(cmdLitIdx, envPtr);
}

Tcl_Token *
TclCompileInvocation(
    Tcl_Interp *interp,
    Tcl_Token *tokenPtr,
    Tcl_Obj *cmdObj,
    Tcl_Size numWords,
    CompileEnv *envPtr)
{
    DefineLineInformation;
    Tcl_Size wordIdx = 0;
    int depth = TclGetStackDepth(envPtr);

    if (cmdObj) {
	CompileCmdLiteral(interp, cmdObj, envPtr);
	wordIdx = 1;
	tokenPtr = TokenAfter(tokenPtr);
    }

    for (; wordIdx < numWords; wordIdx++, tokenPtr = TokenAfter(tokenPtr)) {
	int objIdx;

	SetLineInformation(wordIdx);

	if (tokenPtr->type != TCL_TOKEN_SIMPLE_WORD) {
	    CompileTokens(envPtr, tokenPtr, interp);
	    continue;
	}

	objIdx = TclRegisterLiteral(envPtr,
		tokenPtr[1].start, tokenPtr[1].size, 0);
	if (envPtr->clNext) {
	    TclContinuationsEnterDerived(TclFetchLiteral(envPtr, objIdx),
		    tokenPtr[1].start - envPtr->source, envPtr->clNext);
	}
	TclEmitPush(objIdx, envPtr);
    }

    if (wordIdx <= 255) {
	TclEmitInvoke(envPtr, INST_INVOKE_STK1, wordIdx);
    } else {
	TclEmitInvoke(envPtr, INST_INVOKE_STK4, wordIdx);
    }
    TclCheckStackDepth(depth+1, envPtr);

    return tokenPtr;
}

static Tcl_Token *
CompileExpanded(
    Tcl_Interp *interp,
    Tcl_Token *tokenPtr,
    Tcl_Obj *cmdObj,
    int numWords,
    CompileEnv *envPtr)
{
    DefineLineInformation;
    int wordIdx = 0;
    int depth = TclGetStackDepth(envPtr);

    StartExpanding(envPtr);
    if (cmdObj) {
	CompileCmdLiteral(interp, cmdObj, envPtr);
	wordIdx = 1;
	tokenPtr = TokenAfter(tokenPtr);
    }

    for (; wordIdx < numWords; wordIdx++, tokenPtr = TokenAfter(tokenPtr)) {
	int objIdx;

	SetLineInformation(wordIdx);

	if (tokenPtr->type != TCL_TOKEN_SIMPLE_WORD) {
	    CompileTokens(envPtr, tokenPtr, interp);
	    if (tokenPtr->type == TCL_TOKEN_EXPAND_WORD) {
		TclEmitInstInt4(INST_EXPAND_STKTOP,
			envPtr->currStackDepth, envPtr);
	    }
	    continue;
	}

	objIdx = TclRegisterLiteral(envPtr,
		tokenPtr[1].start, tokenPtr[1].size, 0);
	if (envPtr->clNext) {
	    TclContinuationsEnterDerived(TclFetchLiteral(envPtr, objIdx),
		    tokenPtr[1].start - envPtr->source, envPtr->clNext);
	}
	TclEmitPush(objIdx, envPtr);
    }

    /*
     * The stack depth during argument expansion can only be managed at
     * runtime, as the number of elements in the expanded lists is not known
     * at compile time.  Adjust the stack depth estimate here so that it is
     * correct after the command with expanded arguments returns.
     *
     * The end effect of this command's invocation is that all the words of
     * the command are popped from the stack and the result is pushed: The
     * stack top changes by (1-wordIdx).
     *
     * The estimates are not correct while the command is being
     * prepared and run, INST_EXPAND_STKTOP is not stack-neutral in general.
     */

    TclEmitInvoke(envPtr, INST_INVOKE_EXPANDED, wordIdx);
    TclCheckStackDepth(depth+1, envPtr);

    return tokenPtr;
}

static int
CompileCmdCompileProc(
    Tcl_Interp *interp,
    Tcl_Token *tokenPtr,
    Command *cmdPtr,
    CompileEnv *envPtr)
{
    DefineLineInformation;
    int unwind = 0;
    Tcl_Size incrOffset = -1;
    int depth = TclGetStackDepth(envPtr);
    Tcl_Parse parse;

    parse.commandStart = tokenPtr->start;
    parse.commandSize = tokenPtr->size;
    parse.numWords = tokenPtr->numComponents;
    parse.tokenPtr = tokenPtr + 1;

    /*
     * Emission of the INST_START_CMD instruction is controlled by the value of
     * envPtr->atCmdStart:
     *
     * atCmdStart == 2	: Don't use the INST_START_CMD instruction.
     * atCmdStart == 1	: INST_START_CMD was the last instruction emitted,
     *			: so no need to emit another.  Instead
     *			: increment the number of cmds started at it, except
     *			: for the special case at the start of a script.
     * atCmdStart == 0	: The last instruction was something else.
     *			: Emit INST_START_CMD here.
     */

    switch (envPtr->atCmdStart) {
    case 0:
	unwind = tclInstructionTable[INST_START_CMD].numBytes;
	TclEmitInstInt4(INST_START_CMD, 0, envPtr);
	incrOffset = envPtr->codeNext - envPtr->codeStart;
	TclEmitInt4(0, envPtr);
	break;
    case 1:
	if (envPtr->codeNext > envPtr->codeStart) {
	    incrOffset = envPtr->codeNext - 4 - envPtr->codeStart;
	}
	break;
    case 2:
	/* Nothing to do */
	;
    }

    if (TCL_OK == TclAttemptCompileProc(interp, &parse, 1, cmdPtr, envPtr)) {
	if (incrOffset >= 0) {
	    /*
	     * Command compiled succesfully.  Increment the number of
	     * commands that start at the currently active INST_START_CMD.
	     */

	    unsigned char *incrPtr = envPtr->codeStart + incrOffset;
	    unsigned char *startPtr = incrPtr - 5;

	    TclIncrUInt4AtPtr(incrPtr, 1);
	    if (unwind) {
		/* We started the INST_START_CMD.  Record the code length. */
		TclStoreInt4AtPtr(envPtr->codeNext - startPtr, startPtr + 1);
	    }
	}
	TclCheckStackDepth(depth+1, envPtr);
	return TCL_OK;
    }

    envPtr->codeNext -= unwind; /* Unwind INST_START_CMD */

    /*
     * Throw out any line information generated by the failed compile attempt.
     */

    while (mapPtr->nuloc - 1 > eclIndex) {
	mapPtr->nuloc--;
	Tcl_Free(mapPtr->loc[mapPtr->nuloc].line);
	mapPtr->loc[mapPtr->nuloc].line = NULL;
    }

    /*
     * Reset the index of next command.  Toss out any from failed nested
     * partial compiles.
     */

    TclDisposeFailedCompile(envPtr, mapPtr->nuloc);
    return TCL_ERROR;
}

void
TclDisposeFailedCompile(
    CompileEnv *envPtr,
    Tcl_Size numCommands)
{
    while (envPtr->numCommands > numCommands) {
	(void) BA_CmdLocation_Detach(envPtr->cmdMap);
	envPtr->numCommands--;
    }
}

static Tcl_Token *
CompileCommandTokens(
    Tcl_Interp *interp,
    Tcl_Token *commandTokenPtr,
    CompileEnv *envPtr,
    CmdLocation **cmdLocPtrPtr)
{
    Interp *iPtr = (Interp *) interp;

    Tcl_Token *tokenPtr = commandTokenPtr;
    Tcl_Size numWords = tokenPtr->numComponents;
    const char *commandStart = tokenPtr->start;
    Tcl_Size commandSize = tokenPtr->size;

    ExtCmdLoc *eclPtr = envPtr->extCmdMapPtr;
    Tcl_Obj *cmdObj;
    Command *cmdPtr = NULL;
    CmdLocation *cmdLocPtr = NULL;
    int code = TCL_ERROR;
    int cmdKnown, expand = -1;
    Tcl_Size *wlines, wlineat;
    Tcl_Size cmdLine = envPtr->line;
    Tcl_Size *clNext = envPtr->clNext;
    Tcl_Size startCodeOffset = envPtr->codeNext - envPtr->codeStart;
    int depth = TclGetStackDepth(envPtr);

    assert (numWords > 0);

    /* Precompile */

    TclNewObj(cmdObj);
    tokenPtr++;
    envPtr->numCommands++;
    cmdLocPtr = EnterCmdStartData(envPtr, commandStart - envPtr->source,
	    startCodeOffset);

    /*
     * TIP #280. Scan the words and compute the extended location information.
     * At first the map first contains full per-word line information for use by the
     * compiler. This is later replaced by a reduced form which signals
     * non-literal words, stored in 'wlines'.
     */

    EnterCmdWordData(eclPtr, commandStart - envPtr->source,
	    tokenPtr, commandStart, numWords, cmdLine,
	    clNext, &wlines, envPtr);
    wlineat = eclPtr->nuloc - 1;

    envPtr->line = eclPtr->loc[wlineat].line[0];
    envPtr->clNext = eclPtr->loc[wlineat].next[0];

    /* Do we know the command word? */
    Tcl_IncrRefCount(cmdObj);
    cmdKnown = TclWordKnownAtCompileTime(tokenPtr, cmdObj);

    /* Is this a command we should (try to) compile with a compileProc ? */
    if (cmdKnown && !(iPtr->flags & DONT_COMPILE_CMDS_INLINE)) {
	cmdPtr = (Command *) Tcl_GetCommandFromObj(interp, cmdObj);
	if (cmdPtr) {
	    /*
	     * Found a command.  Test the ways we can be told not to attempt
	     * to compile it.
	     */
	    if ((cmdPtr->compileProc == NULL)
		    || (cmdPtr->nsPtr->flags & NS_SUPPRESS_COMPILATION)
		    || (cmdPtr->flags & CMD_HAS_EXEC_TRACES)) {
		cmdPtr = NULL;
	    }
	}
	if (cmdPtr && !(cmdPtr->flags & CMD_COMPILES_EXPANDED)) {
	    expand = ExpandRequested(tokenPtr, numWords);
	    if (expand) {
		/* We need to expand, but compileProc cannot. */
		cmdPtr = NULL;
	    }
	}
    }

    /* If cmdPtr != NULL, try to call cmdPtr->compileProc */
    if (cmdPtr) {
	code = CompileCmdCompileProc(interp, commandTokenPtr, cmdPtr, envPtr);
    }

    if (code == TCL_ERROR) {
	if (expand < 0) {
	    expand = ExpandRequested(tokenPtr, numWords);
	}

	if (expand) {
	    tokenPtr = CompileExpanded(interp, tokenPtr,
		    cmdKnown ? cmdObj : NULL, numWords, envPtr);
	} else {
	    tokenPtr = TclCompileInvocation(interp, tokenPtr,
		    cmdKnown ? cmdObj : NULL, numWords, envPtr);
	}
    } else {
	while (numWords--) {
	    tokenPtr = TokenAfter(tokenPtr);
	}
    }

    Tcl_DecrRefCount(cmdObj);

    TclEmitOpcode(INST_POP, envPtr);
    cmdLocPtr->numSrcBytes = commandSize;
    cmdLocPtr->numCodeBytes = (envPtr->codeNext-envPtr->codeStart)
	    - startCodeOffset;

    /*
     * TIP #280: Free the full form of per-word line data and insert the
     * reduced form now.
     */

    envPtr->line = cmdLine;
    envPtr->clNext = clNext;
    Tcl_Free(eclPtr->loc[wlineat].line);
    Tcl_Free(eclPtr->loc[wlineat].next);
    eclPtr->loc[wlineat].line = wlines;
    eclPtr->loc[wlineat].next = NULL;

    *cmdLocPtrPtr = cmdLocPtr;
    TclCheckStackDepth(depth, envPtr);

    return tokenPtr;
}

void
TclCompileScript(
    Tcl_Interp *interp,		/* Used for error and status reporting. Also
				 * serves as context for finding and compiling
				 * commands. May not be NULL. */
    const char *script,		/* The source script to compile. */
    Tcl_Size numBytes,		/* Number of bytes in script. If < 0, the
				 * script consists of all bytes up to the
				 * first null character. */
    CompileEnv *envPtr)		/* Holds resulting instructions. */
{
    Tcl_Token *lastTokenPtr;
    Tcl_Token *tokens;

    if (envPtr->iPtr == NULL) {
	Tcl_Panic("TclCompileScript() called on uninitialized CompileEnv");
    }
    tokens = TclParseScript(interp, script, numBytes, /* flags */ 0,
	    &lastTokenPtr, NULL);
    CompileScriptTokens(interp, tokens, lastTokenPtr, envPtr);
    Tcl_Free(tokens);
}

static void
CompileScriptTokens(
    Tcl_Interp *interp,		/* Used for error and status reporting.
				 * Also serves as context for finding and
				 * compiling commands.  May not be NULL. */
    Tcl_Token *tokens,
    Tcl_Token *lastTokenPtr,
    CompileEnv *envPtr)		/* Holds resulting instructions. */
{
    Tcl_Token *tokenPtr;
    int numCommands = tokens[0].numComponents;
    int depth = TclGetStackDepth(envPtr);
    Interp *iPtr = (Interp *) interp;
    CmdLocation *cmdLocPtr = NULL;	/* Pointer into envPtr->cmdMap for
					 * the last command this routine
					 * compiles into bytecode;  If we
					 * exit still value NULL, there
					 * was no bytecode generated. */

    if (lastTokenPtr < tokens) {
	Tcl_Panic("CompileScriptTokens: parse produced no tokens");
    }
    if (tokens[0].type != TCL_TOKEN_SCRIPT) {
        Tcl_Panic("CompileScriptTokens: invalid token array, expected script");
    }
    if (envPtr->iPtr == NULL) {
	Tcl_Panic("TclCompileScript() called on uninitialized CompileEnv");
    }
    /*
     * Check depth to avoid overflow of the C execution stack by too many
     * nested calls of TclCompileScript, considering interp recursionlimit.
     * Use factor 5/4 (1.25) to avoid being too mistaken when recognizing the
     * limit during "mixed" evaluation and compilation process (nested
     * eval+compile) and is good enough for default recursionlimit (1000).
     */
    if (iPtr->numLevels / 5 > iPtr->maxNestingDepth / 4) {
	Tcl_SetObjResult(interp, Tcl_NewStringObj(
		"too many nested compilations (infinite loop?)", -1));
	Tcl_SetErrorCode(interp, "TCL", "LIMIT", "STACK", (void *)NULL);
	TclCompileSyntaxError(interp, envPtr);
	return;
    }

    tokenPtr = &(tokens[1]);
    if (numCommands) {
	TclAdvanceLines(&envPtr->line, tokens[0].start, tokenPtr->start);
	TclAdvanceContinuations(&envPtr->line, &envPtr->clNext,
		tokenPtr->start - envPtr->source);
    }

    while (numCommands--) {
	int numWords = tokenPtr->numComponents;
	const char * commandStart = tokenPtr->start;

<<<<<<< HEAD
	if (tokenPtr > lastTokenPtr) {
	    Tcl_Panic("CompileScriptTokens: overran token array");
	}
        if (tokenPtr->type != TCL_TOKEN_CMD) {
            Tcl_Panic("CompileScriptTokens: invalid token array, expected cmd: %d: %.*s", tokenPtr->type, (int)tokenPtr->size, tokenPtr->start);
        }

	/* TODO: comment here justifying. */
	if (numWords == 0) {
	    tokenPtr++;
	    continue;
=======
    if (numBytes > 0) {
	if (numBytes >= INT_MAX) {
	    /*
	     * Note this gets -errorline as 1. Not worth figuring out which line
	     * crosses the limit to get -errorline for this error case.
	     */
	    Tcl_SetObjResult(interp, Tcl_ObjPrintf(
		    "Script length %" TCL_SIZE_MODIFIER
		    "d exceeds max permitted length %d.",
		    numBytes, INT_MAX-1));
	    Tcl_SetErrorCode(interp, "TCL", "LIMIT", "SCRIPTLENGTH", (void *)NULL);
	    TclCompileSyntaxError(interp, envPtr);
	    return;
>>>>>>> a72c1f96
	}
	/*
<<<<<<< HEAD
	 * If tracing, print a line for each top level command compiled.
=======
	 * Don't use system stack (size of Tcl_Parse is ca. 400 bytes), so
	 * many nested compilations (body enclosed in body) can cause abnormal
	 * program termination with a stack overflow exception, bug [fec0c17d39].
>>>>>>> a72c1f96
	 */
	Tcl_Parse *parsePtr = (Tcl_Parse *)Tcl_Alloc(sizeof(Tcl_Parse));

<<<<<<< HEAD
	if ((tclTraceCompile >= 1) && (envPtr->procPtr == NULL)) {
	    fprintf(stdout, "  Compiling: ");
	    TclPrintSource(stdout, commandStart, TclMin(tokenPtr->size, 55));
	    fprintf(stdout, "\n");
	}
#endif

	/*
	 * Avoid stack exhaustion by too many nested calls of TclCompileScript
	 * (considering interp recursionlimit).
	 */
	iPtr->numLevels++;

	tokenPtr = CompileCommandTokens(interp, tokenPtr, envPtr, &cmdLocPtr);
=======
	do {
	    const char *next;

	    if (TCL_OK != Tcl_ParseCommand(interp, p, numBytes, 0, parsePtr)) {
		/*
		* Compile bytecodes to report the parsePtr error at runtime.
		*/

		Tcl_LogCommandInfo(interp, script, parsePtr->commandStart,
			parsePtr->term + 1 - parsePtr->commandStart);
		TclCompileSyntaxError(interp, envPtr);
		Tcl_Free(parsePtr);
		return;
	    }

#ifdef TCL_COMPILE_DEBUG
	    /*
	     * If tracing, print a line for each top level command compiled.
	     * TODO: Suppress when numWords == 0 ?
	     */

	    if ((tclTraceCompile >= 1) && (envPtr->procPtr == NULL)) {
		int commandLength = parsePtr->term - parsePtr->commandStart;
		fprintf(stdout, "  Compiling: ");
		TclPrintSource(stdout, parsePtr->commandStart,
			TclMin(commandLength, 55));
		fprintf(stdout, "\n");
	    }
#endif

	    /*
	     * TIP #280: Count newlines before the command start.
	     * (See test info-30.33).
	     */

	    TclAdvanceLines(&envPtr->line, p, parsePtr->commandStart);
	    TclAdvanceContinuations(&envPtr->line, &envPtr->clNext,
		    parsePtr->commandStart - envPtr->source);

	    /*
	     * Advance parser to the next command in the script.
	     */

	    next = parsePtr->commandStart + parsePtr->commandSize;
	    numBytes -= next - p;
	    p = next;

	    if (parsePtr->numWords == 0) {
		/*
		 * The "command" parsed has no words.  In this case we can skip
		 * the rest of the loop body.  With no words, clearly
		 * CompileCommandTokens() has nothing to do.  Since the parser
		 * aggressively sucks up leading comment and white space,
		 * including newlines, parsePtr->commandStart must be pointing at
		 * either the end of script, or a command-terminating semi-colon.
		 * In either case, the TclAdvance*() calls have nothing to do.
		 * Finally, when no words are parsed, no tokens have been
		 * allocated at parsePtr->tokenPtr so there's also nothing for
		 * Tcl_FreeParse() to do.
		 *
		 * The advantage of this shortcut is that CompileCommandTokens()
		 * can be written with an assumption that (int)parsePtr->numWords > 0, with
		 * the implication the CCT() always generates bytecode.
		 */
		continue;
	    }

	    /*
	     * Avoid stack exhaustion by too many nested calls of TclCompileScript
	     * (considering interp recursionlimit).
	     */
	    iPtr->numLevels++;

	    lastCmdIdx = CompileCommandTokens(interp, parsePtr, envPtr);
>>>>>>> a72c1f96

	    iPtr->numLevels--;

	    /*
	     * TIP #280: Track lines in the just compiled command.
	     */

<<<<<<< HEAD
	if (numCommands) {
	    TclAdvanceLines(&envPtr->line, commandStart, tokenPtr->start);
	    TclAdvanceContinuations(&envPtr->line, &envPtr->clNext,
		    tokenPtr->start - envPtr->source);
	}
=======
	    TclAdvanceLines(&envPtr->line, parsePtr->commandStart, p);
	    TclAdvanceContinuations(&envPtr->line, &envPtr->clNext,
		    p - envPtr->source);
	    Tcl_FreeParse(parsePtr);
	} while (numBytes > 0);

	Tcl_Free(parsePtr);
>>>>>>> a72c1f96
    }
    if (tokenPtr <= lastTokenPtr) {
	TclCompileTokens(interp, tokenPtr, lastTokenPtr-tokenPtr+1, envPtr);
    } else if (cmdLocPtr == NULL) {
	/*
	 * Compiling the script yielded no bytecode.  The script must be all
	 * whitespace, comments, and empty commands.  Such scripts are defined
	 * to successfully produce the empty string result, so we emit the
	 * simple bytecode that makes that happen.
	 */

	PushStringLiteral(envPtr, "");
    } else {
	/*
	 * We compiled at least one command to bytecode.  The routine
	 * CompileCommandTokens() follows the bytecode of each compiled
	 * command with an INST_POP, so that stack balance is maintained when
	 * several commands are in sequence.  (The result of each command is
	 * thrown away before moving on to the next command).  For the last
	 * command compiled, we need to undo that INST_POP so that the result
	 * of the last command becomes the result of the script.  The code
	 * here removes that trailing INST_POP.
	 */

	cmdLocPtr->numCodeBytes--;
	envPtr->codeNext--;
	envPtr->currStackDepth++;
    }
    TclCheckStackDepth(depth+1, envPtr);
}

/*
 *----------------------------------------------------------------------
 *
 * TclCompileTokens --
 *
 *	Given an array of tokens parsed from a Tcl command, e.g. the tokens
 *	that make up a word, emits instructions to evaluate the
 *	tokens and concatenate their values to form a single result value on
 *	the interpreter's runtime evaluation stack.
 *
 * Results:
 *	The return value is a standard Tcl result. If an error occurs, an
 *	error message is left in the interpreter's result.
 *
 * Side effects:
 *	Instructions are added to envPtr to push and evaluate the tokens at
 *	runtime.
 *
 *----------------------------------------------------------------------
 */

void
TclCompileVarSubst(
    Tcl_Interp *interp,
    Tcl_Token *tokenPtr,
    CompileEnv *envPtr)
{
    const char *p, *name = tokenPtr[1].start;
    Tcl_Size i, nameBytes = tokenPtr[1].size;
    Tcl_Size localVar;
    int localVarName = 1;

    /*
     * Determine how the variable name should be handled: if it contains any
     * namespace qualifiers it is not a local variable (localVarName=-1); if
     * it looks like an array element and the token has a single component, it
     * should not be created here [Bug 569438] (localVarName=0); otherwise,
     * the local variable can safely be created (localVarName=1).
     */

    for (i = 0, p = name;  i < nameBytes;  i++, p++) {
	if ((p[0] == ':') && (i < nameBytes-1) && (p[1] == ':')) {
	    localVarName = -1;
	    break;
	} else if ((p[0] == '(')
		&& (tokenPtr->numComponents == 1)
		&& (name[nameBytes - 1] == ')')) {
	    localVarName = 0;
	    break;
	}
    }

    /*
     * Either push the variable's name, or find its index in the array
     * of local variables in a procedure frame.
     */

    localVar = -1;
    if (localVarName != -1) {
	localVar = TclFindCompiledLocal(name, nameBytes, localVarName, envPtr);
    }
    if (localVar < 0) {
	PushLiteral(envPtr, name, nameBytes);
    }

    /*
     * Emit instructions to load the variable.
     */

    TclAdvanceLines(&envPtr->line, tokenPtr[1].start,
	    tokenPtr[1].start + tokenPtr[1].size);

    if (tokenPtr->numComponents == 1) {
	if (localVar < 0) {
	    TclEmitOpcode(INST_LOAD_STK, envPtr);
	} else if (localVar <= 255) {
	    TclEmitInstInt1(INST_LOAD_SCALAR1, localVar, envPtr);
	} else {
	    TclEmitInstInt4(INST_LOAD_SCALAR4, localVar, envPtr);
	}
    } else {
	TclCompileTokens(interp, tokenPtr+2, tokenPtr->numComponents-1, envPtr);
	if (localVar < 0) {
	    TclEmitOpcode(INST_LOAD_ARRAY_STK, envPtr);
	} else if (localVar <= 255) {
	    TclEmitInstInt1(INST_LOAD_ARRAY1, localVar, envPtr);
	} else {
	    TclEmitInstInt4(INST_LOAD_ARRAY4, localVar, envPtr);
	}
    }
}

void
TclCompileTokens(
    Tcl_Interp *interp,		/* Used for error and status reporting. */
    Tcl_Token *tokenPtr,	/* Pointer to first in an array of tokens to
				 * compile. */
    Tcl_Size count,		/* Number of tokens to consider at tokenPtr.
				 * Must be at least 1. */
    CompileEnv *envPtr)		/* Holds the resulting instructions. */
{
    Tcl_DString textBuffer;	/* Holds concatenated chars from adjacent
				 * TCL_TOKEN_TEXT, TCL_TOKEN_BS tokens. */
    char buffer[4] = "";
    Tcl_Size i, numObjsToConcat, adjust;
    size_t length;
    unsigned char *entryCodeNext = envPtr->codeNext;
#define NUM_STATIC_POS 20
    int isLiteral;
    Tcl_Size maxNumCL, numCL;
    Tcl_Size *clPosition = NULL;
    int depth = TclGetStackDepth(envPtr);

    /*
     * If this is actually a literal, handle continuation lines by
     * preallocating a small table to store the locations of any continuation
     * lines found in this literal.  The table is extended if needed.
     *
     * Note: In contrast with the analagous code in 'TclSubstTokens()' the
     * 'adjust' variable seems unneeded here.  The code which merges
     * continuation line information of multiple words which concat'd at
     * runtime also seems unneeded. Either that or I have not managed to find a
     * test case for these two possibilities yet.  It might be a difference
     * between compile- versus run-time processing.
     */

    numCL = 0;
    maxNumCL = 0;
    isLiteral = 1;
    for (i=0 ; i < count; i++) {
	if ((tokenPtr[i].type != TCL_TOKEN_TEXT)
		&& (tokenPtr[i].type != TCL_TOKEN_BS)) {
	    isLiteral = 0;
	    break;
	}
    }

    if (isLiteral) {
	maxNumCL = NUM_STATIC_POS;
	clPosition = (Tcl_Size *)Tcl_Alloc(maxNumCL * sizeof(Tcl_Size));
    }

    adjust = 0;
    Tcl_DStringInit(&textBuffer);
    numObjsToConcat = 0;
    for ( ;  count > 0;  count--, tokenPtr++) {
	switch (tokenPtr->type) {
	case TCL_TOKEN_TEXT:
	    TclDStringAppendToken(&textBuffer, tokenPtr);
	    TclAdvanceLines(&envPtr->line, tokenPtr->start,
		    tokenPtr->start + tokenPtr->size);
	    break;

	case TCL_TOKEN_BS:
	    length = TclParseBackslash(tokenPtr->start, tokenPtr->size,
		    NULL, buffer);
	    Tcl_DStringAppend(&textBuffer, buffer, length);

	    /*
	     * If the identified backslash sequence is in a literal and
	     * represented a continuation line, compute and store its
	     * location (as char offset to the beginning of the _result_
	     * script). We may have to extend the table of locations.
	     *
	     * The continuation line information is relevant even if the word
	     * being processed is not a literal, as it can affect nested
	     * commands. See the branch below for TCL_TOKEN_COMMAND, where the
	     * adjustment being tracked here is taken into account. The good
	     * thing is a table of everything is not needed, just the number of
	     * lines to to add as correction.
	     */

	    if ((length == 1) && (buffer[0] == ' ') &&
		    (tokenPtr->start[1] == '\n')) {
		if (isLiteral) {
		    int clPos = Tcl_DStringLength(&textBuffer);

		    if (numCL >= maxNumCL) {
			maxNumCL *= 2;
			clPosition = (Tcl_Size *)Tcl_Realloc(clPosition,
                                maxNumCL * sizeof(Tcl_Size));
		    }
		    clPosition[numCL] = clPos;
		    numCL ++;
		}
		adjust++;
	    }
	    break;

	case TCL_TOKEN_VARIABLE:
	    /*
	     * Push any accumulated chars appearing before the $<var>.
	     */

	    if (Tcl_DStringLength(&textBuffer) > 0) {
		int literal;

		literal = TclRegisterDStringLiteral(envPtr, &textBuffer);
		TclEmitPush(literal, envPtr);
		numObjsToConcat++;
		Tcl_DStringFree(&textBuffer);
	    }

	    TclCompileVarSubst(interp, tokenPtr, envPtr);
	    numObjsToConcat++;
	    count -= tokenPtr->numComponents;
	    tokenPtr += tokenPtr->numComponents;
	    break;

	case TCL_TOKEN_SCRIPT_SUBST:
	    /*
	     * Push any accumulated chars appearing before the command.
	     */

	    if (Tcl_DStringLength(&textBuffer) > 0) {
		int literal = TclRegisterDStringLiteral(envPtr, &textBuffer);
		TclEmitPush(literal, envPtr);
		numObjsToConcat++;
		Tcl_DStringFree(&textBuffer);
	    }

	    if (count <= tokenPtr->numComponents) {
		Tcl_Panic("token components overflow token array");
	    }

	    envPtr->line += adjust;
	    CompileScriptTokens(interp, tokenPtr+1,
		    tokenPtr + (tokenPtr->numComponents), envPtr);
	    envPtr->line -= adjust;
	    numObjsToConcat++;
	    count -= tokenPtr->numComponents;
	    tokenPtr += tokenPtr->numComponents;
	    break;

	case TCL_TOKEN_ERROR:
	    /* Compile bytecodes to report the parse error at runtime. */
	    TclSubstTokens(interp, tokenPtr, 1, NULL, 1, NULL, NULL, 0);
	    Tcl_LogCommandInfo(interp, envPtr->source,
		    tokenPtr->start, tokenPtr->size);
	    TclCompileSyntaxError(interp, envPtr);
	    goto done;

	default:
	    Tcl_Panic("Unexpected token type in TclCompileTokens: %d; %.*s",
		    tokenPtr->type, (int)tokenPtr->size, tokenPtr->start);
	}
    }

    /*
     * Push any accumulated characters appearing at the end.
     */

    if (Tcl_DStringLength(&textBuffer) > 0) {
	int literal = TclRegisterDStringLiteral(envPtr, &textBuffer);

	TclEmitPush(literal, envPtr);
	numObjsToConcat++;
	if (numCL) {
	    TclContinuationsEnter(TclFetchLiteral(envPtr, literal),
		    numCL, clPosition);
	}
	numCL = 0;
    }

    /*
     * If necessary, concatenate the parts of the word.
     */

    while (numObjsToConcat > 255) {
	TclEmitInstInt1(INST_STR_CONCAT1, 255, envPtr);
	numObjsToConcat -= 254;	/* concat pushes 1 obj, the result */
    }
    if (numObjsToConcat > 1) {
	TclEmitInstInt1(INST_STR_CONCAT1, numObjsToConcat, envPtr);
    }

    /*
     * If the tokens yielded no instructions, push an empty string.
     */

    if (envPtr->codeNext == entryCodeNext) {
	PushStringLiteral(envPtr, "");
    }
done:
    Tcl_DStringFree(&textBuffer);

    /*
     * Release the temp table we used to collect the locations of continuation
     * lines, if any.
     */

    if (maxNumCL) {
	Tcl_Free(clPosition);
    }
    TclCheckStackDepth(depth+1, envPtr);
}

/*
 *----------------------------------------------------------------------
 *
 * TclCompileCmdWord --
 *
 *	Given an array of parse tokens for a word containing one or more Tcl
 *	commands, emits inline instructions to execute them.  In contrast with
 *	TclCompileTokens, a simple word such as a loop body enclosed in braces
 *	is not just pushed as a string, but is itself parsed into tokens and
 *	compiled.
 *
 * Results:
 *	A standard Tcl result. If an error occurs, an
 *	error message is left in the interpreter's result.
 *
 * Side effects:
 *	Instructions are added to envPtr to execute the tokens at runtime.
 *
 *----------------------------------------------------------------------
 */

void
TclCompileCmdWord(
    Tcl_Interp *interp,		/* Used for error and status reporting. */
    Tcl_Token *tokenPtr,	/* Pointer to first in an array of tokens for
				 * a command word to compile inline. */
    Tcl_Size count1,		/* Number of tokens to consider at tokenPtr.
				 * Must be at least 1. */
    CompileEnv *envPtr)		/* Holds the resulting instructions. */
{
    int count = count1;

    if ((count == 1) && (tokenPtr->type == TCL_TOKEN_TEXT)) {
	/*
	 * The common case that there is a single text token. Compile it
	 * into an inline sequence of instructions.
	 */

	TclCompileScript(interp, tokenPtr->start, tokenPtr->size, envPtr);
    } else {
	/*
	 * Either there are multiple tokens, or the single token involves
	 * substitutions. Emit instructions to invoke the eval command
	 * procedure at runtime on the result of evaluating the tokens.
	 */

	TclCompileTokens(interp, tokenPtr, count, envPtr);
	TclEmitInvoke(envPtr, INST_EVAL_STK);
    }
}

/*
 *----------------------------------------------------------------------
 *
 * TclCompileExprWords --
 *
 *	Given an array of parse tokens representing one or more words that
 *	contain a Tcl expression, emits inline instructions to execute the
 *	expression. In contrast with TclCompileExpr, supports Tcl's two-level
 *	substitution semantics for an expression that appears as command words.
 *
 * Results:
 *	A standard Tcl result. If an error occurs, an
 *	error message is left in the interpreter's result.
 *
 * Side effects:
 *	Instructions are added to envPtr to execute the expression.
 *
 *----------------------------------------------------------------------
 */

void
TclCompileExprWords(
    Tcl_Interp *interp,		/* Used for error and status reporting. */
    Tcl_Token *tokenPtr,	/* Points to first in an array of word tokens
				 * tokens for the expression to compile
				 * inline. */
    Tcl_Size numWords1,		/* Number of word tokens starting at tokenPtr.
				 * Must be at least 1. Each word token
				 * contains one or more subtokens. */
    CompileEnv *envPtr)		/* Holds the resulting instructions. */
{
    Tcl_Token *wordPtr;
    int i, concatItems;
    int numWords = numWords1;

    /*
     * If the expression is a single word that doesn't require substitutions,
     * just compile its string into inline instructions.
     */

    if ((numWords == 1) && (tokenPtr->type == TCL_TOKEN_SIMPLE_WORD)) {
	TclCompileExpr(interp, tokenPtr[1].start,tokenPtr[1].size, envPtr, 1);
	return;
    }

    /*
     * Emit code to call the expr command proc at runtime. Concatenate the
     * (already substituted once) expr tokens with a space between each.
     */

    wordPtr = tokenPtr;
    for (i = 0;  i < numWords;  i++) {
	CompileTokens(envPtr, wordPtr, interp);
	if (i < (numWords - 1)) {
	    PushStringLiteral(envPtr, " ");
	}
	wordPtr += wordPtr->numComponents + 1;
    }
    concatItems = 2*numWords - 1;
    while (concatItems > 255) {
	TclEmitInstInt1(INST_STR_CONCAT1, 255, envPtr);
	concatItems -= 254;
    }
    if (concatItems > 1) {
	TclEmitInstInt1(INST_STR_CONCAT1, concatItems, envPtr);
    }
    TclEmitOpcode(INST_EXPR_STK, envPtr);
}

/*
 *----------------------------------------------------------------------
 *
 * TclCompileNoOp --
 *
 *	Compiles no-op's
 *
 * Results:
 *	TCL_OK if completion was successful.
 *
 * Side effects:
 *	Instructions are added to envPtr to execute a no-op at runtime. No
 *	result is pushed onto the stack: the compiler has to take care of this
 *	itself if the last compiled command is a NoOp.
 *
 *----------------------------------------------------------------------
 */

int
TclCompileNoOp(
    Tcl_Interp *interp,		/* Used for error reporting. */
    Tcl_Parse *parsePtr,	/* Points to a parse structure for the command
				 * created by Tcl_ParseCommand. */
    TCL_UNUSED(Command *),
    CompileEnv *envPtr)		/* Holds resulting instructions. */
{
    Tcl_Token *tokenPtr;
    Tcl_Size i;

    tokenPtr = parsePtr->tokenPtr;
    for (i = 1; i < parsePtr->numWords; i++) {
	tokenPtr = tokenPtr + tokenPtr->numComponents + 1;

	if (tokenPtr->type != TCL_TOKEN_SIMPLE_WORD) {
	    CompileTokens(envPtr, tokenPtr, interp);
	    TclEmitOpcode(INST_POP, envPtr);
	}
    }
    PushStringLiteral(envPtr, "");
    return TCL_OK;
}

/*
 *----------------------------------------------------------------------
 *
 * TclInitByteCodeObj --
 *
 *	Creates a ByteCode structure and initializes it from a CompileEnv
 *	compilation environment structure. The ByteCode structure is smaller
 *	and contains just that information needed to execute the bytecode
 *	instructions resulting from compiling a Tcl script. The resulting
 *	structure is placed in the specified object.
 *
 * Results:
 *	A newly-constructed ByteCode object is stored in the internal
 *	representation of the objPtr.
 *
 * Side effects:
 *	A single heap object is allocated to hold the new ByteCode structure
 *	and its code, object, command location, and aux data arrays. Note that
 *	"ownership" (i.e., the pointers to) the Tcl objects and aux data items
 *	will be handed over to the new ByteCode structure from the CompileEnv
 *	structure.
 *
 *----------------------------------------------------------------------
 */

static void
PreventCycle(
    Tcl_Obj *objPtr,
    CompileEnv *envPtr)
{
    Tcl_HashEntry *hePtr = Tcl_FindHashEntry(&envPtr->litMap, objPtr);
    if (hePtr) {
	/*
	 * Prevent circular reference where the bytecode internalrep of
	 * a value contains a literal which is that same value.
	 * If this is allowed to happen, refcount decrements may not
	 * reach zero, and memory may leak.  Bugs 467523, 3357771
	 *
	 * NOTE:  [Bugs 3392070, 3389764] We make a copy based completely
	 * on the string value, and do not call Tcl_DuplicateObj() so we
         * can be sure we do not have any lingering cycles hiding in
	 * the internalrep.
	 */
	size_t numBytes;
	size_t i = PTR2INT(Tcl_GetHashValue(hePtr));
	const char *bytes = Tcl_GetStringFromObj(objPtr, &numBytes);

	envPtr->literalArrayPtr[i] = Tcl_NewStringObj(bytes, numBytes);
	Tcl_IncrRefCount(envPtr->literalArrayPtr[i]);
	TclReleaseLiteral((Tcl_Interp *)envPtr->iPtr, objPtr);
    }
}

ByteCode *
TclInitByteCode(
    CompileEnv *envPtr)/* Points to the CompileEnv structure from
				 * which to create a ByteCode structure. */
{
    ByteCode *codePtr;
    size_t codeBytes, objArrayBytes, exceptArrayBytes, cmdLocBytes;
    size_t structureSize;
    unsigned char *p;
#ifdef TCL_COMPILE_DEBUG
    unsigned char *nextPtr;
#endif
    int numLitObjects = envPtr->literalArrayNext;
    Namespace *namespacePtr;
    int isNew;
    Interp *iPtr;

    if (envPtr->iPtr == NULL) {
	Tcl_Panic("TclInitByteCodeObj() called on uninitialized CompileEnv");
    }

    iPtr = envPtr->iPtr;

    codeBytes = envPtr->codeNext - envPtr->codeStart;
    objArrayBytes = envPtr->mallocedLiteralArray ? 0 :
	    envPtr->literalArrayNext * sizeof(Tcl_Obj *);
    exceptArrayBytes = envPtr->exceptArrayNext * sizeof(ExceptionRange);
    cmdLocBytes = GetCmdLocEncodingSize(envPtr);

    /*
     * Compute the total number of bytes needed for this bytecode.
     *
     * Note that code bytes need not be aligned but since later elements are we
     * need to pad anyway, either directly after ByteCode or after codeBytes,
     * and it's easier and more consistent to do the former.
     */

    structureSize = TCL_ALIGN(sizeof(ByteCode));  /* align code bytes */
    structureSize += TCL_ALIGN(codeBytes);	  /* align object array */
    structureSize += TCL_ALIGN(objArrayBytes);	  /* align exc range arr */
    structureSize += TCL_ALIGN(exceptArrayBytes); /* align AuxData array */
    structureSize += cmdLocBytes;

    if (envPtr->iPtr->varFramePtr != NULL) {
	namespacePtr = envPtr->iPtr->varFramePtr->nsPtr;
    } else {
	namespacePtr = envPtr->iPtr->globalNsPtr;
    }

    p = (unsigned char *)Tcl_Alloc(structureSize);
    codePtr = (ByteCode *) p;
    codePtr->interpHandle = TclHandlePreserve(iPtr->handle);
    codePtr->compileEpoch = iPtr->compileEpoch;
    codePtr->nsPtr = namespacePtr;
    codePtr->nsEpoch = namespacePtr->resolverEpoch;
    codePtr->refCount = 0;
    TclPreserveByteCode(codePtr);
    if (namespacePtr->compiledVarResProc || iPtr->resolverPtr) {
	codePtr->flags = TCL_BYTECODE_RESOLVE_VARS;
    } else {
	codePtr->flags = 0;
    }
    codePtr->source = envPtr->source;
    codePtr->procPtr = envPtr->procPtr;

    codePtr->numCommands = envPtr->numCommands;
    codePtr->numSrcBytes = envPtr->numSrcBytes;
    codePtr->numCodeBytes = codeBytes;
    codePtr->numLitObjects = numLitObjects;
    codePtr->numExceptRanges = envPtr->exceptArrayNext;
    codePtr->numCmdLocBytes = cmdLocBytes;
    codePtr->maxExceptDepth = envPtr->maxExceptDepth;
    codePtr->maxStackDepth = envPtr->maxStackDepth;

    p += TCL_ALIGN(sizeof(ByteCode));	/* align code bytes */
    codePtr->codeStart = p;
    memcpy(p, envPtr->codeStart, codeBytes);
    p += TCL_ALIGN(codeBytes);		/* align object array */

    if (envPtr->mallocedLiteralArray) {
	codePtr->objArrayPtr = envPtr->literalArrayPtr;
	codePtr->flags |= TCL_BYTECODE_FREE_LITERALS;
    } else {
	codePtr->objArrayPtr = (Tcl_Obj **) p;
	memcpy(p, envPtr->literalArrayPtr, (size_t) objArrayBytes);
	p += TCL_ALIGN(objArrayBytes);	/* align exception range array */
    }

    if (exceptArrayBytes > 0) {
	codePtr->exceptArrayPtr = (ExceptionRange *) p;
	memcpy(p, envPtr->exceptArrayPtr, exceptArrayBytes);
    } else {
	codePtr->exceptArrayPtr = NULL;
    }

    p += exceptArrayBytes;

    codePtr->auxData = envPtr->auxData;
    envPtr->auxData = NULL;

#ifndef TCL_COMPILE_DEBUG
    EncodeCmdLocMap(envPtr, codePtr, (unsigned char *) p);
#else
    nextPtr = EncodeCmdLocMap(envPtr, codePtr, (unsigned char *) p);
    if (((size_t)(nextPtr - p)) != cmdLocBytes) {
	Tcl_Panic("TclInitByteCodeObj: encoded cmd location bytes %lu != expected size %lu", (unsigned long)(nextPtr - p), (unsigned long)cmdLocBytes);
    }
#endif

    /*
     * Record various compilation-related statistics about the new ByteCode
     * structure. Don't include overhead for statistics-related fields.
     */

#ifdef TCL_COMPILE_STATS
    codePtr->structureSize = structureSize
	    - (sizeof(size_t) + sizeof(Tcl_Time));
    Tcl_GetTime(&codePtr->createTime);

    RecordByteCodeStats(codePtr);
#endif /* TCL_COMPILE_STATS */

    /*
     * TIP #280. Associate the extended per-word line information with the
     * byte code object (internal rep), for use with the bc compiler.
     */

    Tcl_SetHashValue(Tcl_CreateHashEntry(iPtr->lineBCPtr, codePtr,
	    &isNew), envPtr->extCmdMapPtr);
    envPtr->extCmdMapPtr = NULL;

    /* We've used up the CompileEnv.  Mark as uninitialized. */
    envPtr->iPtr = NULL;

    codePtr->localCachePtr = NULL;
    return codePtr;
}

ByteCode *
TclInitByteCodeObj(
    Tcl_Obj *objPtr,		/* Points object that should be initialized,
				 * and whose string rep contains the source
				 * code. */
    const Tcl_ObjType *typePtr,
    CompileEnv *envPtr)/* Points to the CompileEnv structure from
				 * which to create a ByteCode structure. */
{
    ByteCode *codePtr;

    PreventCycle(objPtr, envPtr);

    codePtr = TclInitByteCode(envPtr);

    /*
     * Free the old internal rep then convert the object to a bytecode object
     * by making its internal rep point to the just compiled ByteCode.
     */

    ByteCodeSetInternalRep(objPtr, typePtr, codePtr);
    return codePtr;
}

/*
 *----------------------------------------------------------------------
 *
 * TclFindCompiledLocal --
 *
 *	This procedure is called at compile time to look up and optionally
 *	allocate an entry ("slot") for a variable in a procedure's array of
 *	local variables. If the variable's name is NULL, a new temporary
 *	variable is always created. (Such temporary variables can only be
 *	referenced using their slot index.)
 *
 * Results:
 *	If create is 0 and the name is non-NULL, then if the variable is
 *	found, the index of its entry in the procedure's array of local
 *	variables is returned; otherwise -1 is returned. If name is NULL, the
 *	index of a new temporary variable is returned. Finally, if create is 1
 *	and name is non-NULL, the index of a new entry is returned.
 *
 * Side effects:
 *	Creates and registers a new local variable if create is 1 and the
 *	variable is unknown, or if the name is NULL.
 *
 *----------------------------------------------------------------------
 */

Tcl_Size
TclFindCompiledLocal(
    const char *name,	/* Points to first character of the name of a
				 * scalar or array variable. If NULL, a
				 * temporary var should be created. */
    Tcl_Size nameBytes,		/* Number of bytes in the name. */
    int create,			/* If 1, allocate a local frame entry for the
				 * variable if it is new. */
    CompileEnv *envPtr)		/* Points to the current compile environment*/
{
    CompiledLocal *localPtr;
    Tcl_Size localVar = TCL_INDEX_NONE;
    Tcl_Size i;
    Proc *procPtr;

    /*
     * If not creating a temporary, does a local variable of the specified
     * name already exist?
     */

    procPtr = envPtr->procPtr;

    if (procPtr == NULL) {
	/*
	 * Compiling a non-body script: give it read access to the LVT in the
	 * current localCache
	 */

	LocalCache *cachePtr = envPtr->iPtr->varFramePtr->localCachePtr;
	const char *localName;
	Tcl_Obj **varNamePtr;
	Tcl_Size len;

	if (!cachePtr || !name) {
	    return TCL_INDEX_NONE;
	}

	varNamePtr = &cachePtr->varName0;
	for (i=0; i < cachePtr->numVars; varNamePtr++, i++) {
	    if (*varNamePtr) {
		localName = Tcl_GetStringFromObj(*varNamePtr, &len);
		if ((len == nameBytes) && !strncmp(name, localName, len)) {
		    return i;
		}
	    }
	}
	return TCL_INDEX_NONE;
    }

    if (name != NULL) {
	Tcl_Size localCt = procPtr->numCompiledLocals;

	localPtr = procPtr->firstLocalPtr;
	for (i = 0;  i < localCt;  i++) {
	    if (!TclIsVarTemporary(localPtr)) {
		char *localName = localPtr->name;

		if ((nameBytes == localPtr->nameLength) &&
			(strncmp(name,localName,nameBytes) == 0)) {
		    return i;
		}
	    }
	    localPtr = localPtr->nextPtr;
	}
    }

    /*
     * Create a new variable if appropriate.
     */

    if (create || (name == NULL)) {
	localVar = procPtr->numCompiledLocals;
	localPtr = (CompiledLocal *)Tcl_Alloc(offsetof(CompiledLocal, name) + 1U + nameBytes);
	if (procPtr->firstLocalPtr == NULL) {
	    procPtr->firstLocalPtr = procPtr->lastLocalPtr = localPtr;
	} else {
	    procPtr->lastLocalPtr->nextPtr = localPtr;
	    procPtr->lastLocalPtr = localPtr;
	}
	localPtr->nextPtr = NULL;
	localPtr->nameLength = nameBytes;
	localPtr->frameIndex = localVar;
	localPtr->flags = 0;
	if (name == NULL) {
	    localPtr->flags |= VAR_TEMPORARY;
	}
	localPtr->defValuePtr = NULL;
	localPtr->resolveInfo = NULL;

	if (name != NULL) {
	    memcpy(localPtr->name, name, nameBytes);
	}
	localPtr->name[nameBytes] = '\0';
	procPtr->numCompiledLocals++;
    }
    return localVar;
}

/*
 *----------------------------------------------------------------------
 *
 * TclExpandCodeArray --
 *
 *	Uses malloc to allocate more storage for a CompileEnv's code array.
 *
 * Results:
 *	None.
 *
 * Side effects:
 *	The size of the bytecode array is doubled. If envPtr->mallocedCodeArray
 *	is non-zero the old array is freed. Byte codes are copied from the old
 *	array to the new one.
 *
 *----------------------------------------------------------------------
 */

void
TclExpandCodeArray(
    void *envArgPtr)		/* Points to the CompileEnv whose code array
				 * must be enlarged. */
{
    CompileEnv *envPtr = (CompileEnv *)envArgPtr;
				/* The CompileEnv containing the code array to
				 * be doubled in size. */

    /*
     * envPtr->codeNext is equal to envPtr->codeEnd. The currently defined
     * code bytes are stored between envPtr->codeStart and envPtr->codeNext-1
     * [inclusive].
     */

    size_t currBytes = envPtr->codeNext - envPtr->codeStart;
    size_t newBytes = 2 * (envPtr->codeEnd - envPtr->codeStart);

    if (envPtr->mallocedCodeArray) {
	envPtr->codeStart = (unsigned char *)Tcl_Realloc(envPtr->codeStart, newBytes);
    } else {
	/*
	 * envPtr->exceptArrayPtr isn't a Tcl_Alloc'd pointer, so
	 * perform the equivalent of Tcl_Realloc directly.
	 */

	unsigned char *newPtr = (unsigned char *)Tcl_Alloc(newBytes);

	memcpy(newPtr, envPtr->codeStart, currBytes);
	envPtr->codeStart = newPtr;
	envPtr->mallocedCodeArray = 1;
    }

    envPtr->codeNext = envPtr->codeStart + currBytes;
    envPtr->codeEnd = envPtr->codeStart + newBytes;
}

/*
 *----------------------------------------------------------------------
 *
 * EnterCmdStartData --
 *
 *	Registers the starting source and bytecode location of a command. This
 *	information is used at runtime to map between instruction pc and
 *	source locations.
 *
 * Results:
 *	None.
 *
 * Side effects:
 *	Inserts source and code location information into the compilation
 *	environment envPtr for the command at index cmdIndex. The compilation
 *	environment's CmdLocation array is grown if necessary.
 *
 *----------------------------------------------------------------------
 */

static CmdLocation *
EnterCmdStartData(
    CompileEnv *envPtr,		/* Points to the compilation environment
				 * structure in which to enter command
				 * location information. */
    Tcl_Size srcOffset,		/* Offset of first char of the command. */
    Tcl_Size codeOffset)		/* Offset of first byte of command code. */
{
    CmdLocation *cmdLocPtr = BA_CmdLocation_Append(envPtr->cmdMap);
    cmdLocPtr->codeOffset = codeOffset;
    cmdLocPtr->srcOffset = srcOffset;
    cmdLocPtr->numSrcBytes = TCL_INDEX_NONE;
    cmdLocPtr->numCodeBytes = TCL_INDEX_NONE;
    return cmdLocPtr;
}

/*
 *----------------------------------------------------------------------
 * TIP #280
 *
 * EnterCmdWordData --
 *
 *	Registers the lines for the words of a command. This information is
 *	used at runtime by 'info frame'.
 *
 * Results:
 *	None.
 *
 * Side effects:
 *	Inserts word location information into the compilation environment
 *	envPtr for the command at index cmdIndex. The compilation
 *	environment's ExtCmdLoc.ECL array is grown if necessary.
 *
 *----------------------------------------------------------------------
 */

static void
EnterCmdWordData(
    ExtCmdLoc *eclPtr,		/* Points to the map environment structure in
				 * which to enter command location
				 * information. */
    Tcl_Size srcOffset,		/* Offset of first char of the command. */
    Tcl_Token *tokenPtr,
    const char *cmd,
    Tcl_Size numWords,
    Tcl_Size line,
    Tcl_Size *clNext,
    Tcl_Size **wlines,
    CompileEnv *envPtr)
{
    ECL *ePtr;
    const char *last;
    Tcl_Size wordIdx, wordLine;
    Tcl_Size *wwlines;
    Tcl_Size *wordNext;

    if (eclPtr->nuloc >= eclPtr->nloc) {
	/*
	 * Expand the ECL array by allocating more storage from the heap. The
	 * currently allocated ECL entries are stored from eclPtr->loc[0] up
	 * to eclPtr->loc[eclPtr->nuloc-1] (inclusive).
	 */

	size_t currElems = eclPtr->nloc;
	size_t newElems = (currElems ? 2*currElems : 1);
	size_t newBytes = newElems * sizeof(ECL);

	eclPtr->loc = (ECL *)Tcl_Realloc(eclPtr->loc, newBytes);
	eclPtr->nloc = newElems;
    }

    ePtr = &eclPtr->loc[eclPtr->nuloc];
    ePtr->srcOffset = srcOffset;
    ePtr->line = (Tcl_Size *)Tcl_Alloc(numWords * sizeof(Tcl_Size));
    ePtr->next = (Tcl_Size **)Tcl_Alloc(numWords * sizeof(Tcl_Size *));
    ePtr->nline = numWords;
    wwlines = (Tcl_Size *)Tcl_Alloc(numWords * sizeof(Tcl_Size));

    last = cmd;
    wordLine = line;
    wordNext = clNext;
    for (wordIdx=0 ; wordIdx<numWords;
	    wordIdx++, tokenPtr += tokenPtr->numComponents + 1) {
	TclAdvanceLines(&wordLine, last, tokenPtr->start);
	TclAdvanceContinuations(&wordLine, &wordNext,
		tokenPtr->start - envPtr->source);
	/* See Ticket 4b61afd660 */
	wwlines[wordIdx] =
		((wordIdx == 0) || TclWordKnownAtCompileTime(tokenPtr, NULL))
		? wordLine : -1;
	ePtr->line[wordIdx] = wordLine;
	ePtr->next[wordIdx] = wordNext;
	last = tokenPtr->start;
    }

    *wlines = wwlines;
    eclPtr->nuloc ++;
}

/*
 *----------------------------------------------------------------------
 *
 * TclCreateExceptRange --
 *
 *	Procedure that allocates and initializes a new ExceptionRange
 *	structure of the specified kind in a CompileEnv.
 *
 * Results:
 *	Returns the index for the newly created ExceptionRange.
 *
 * Side effects:
 *	If there is not enough room in the CompileEnv's ExceptionRange array,
 *	the array in expanded: a new array of double the size is allocated, if
 *	envPtr->mallocedExceptArray is non-zero the old array is freed, and
 *	ExceptionRange entries are copied from the old array to the new one.
 *
 *----------------------------------------------------------------------
 */

Tcl_Size
TclCreateExceptRange(
    ExceptionRangeType type,	/* The kind of ExceptionRange desired. */
    CompileEnv *envPtr)/* Points to CompileEnv for which to create a
				 * new ExceptionRange structure. */
{
    ExceptionRange *rangePtr;
    ExceptionAux *auxPtr;
    Tcl_Size index = envPtr->exceptArrayNext;

    if (index >= envPtr->exceptArrayEnd) {
	/*
	 * Expand the ExceptionRange array. The currently allocated entries
	 * are stored between elements 0 and (envPtr->exceptArrayNext - 1)
	 * [inclusive].
	 */

	size_t currBytes =
		envPtr->exceptArrayNext * sizeof(ExceptionRange);
	size_t currBytes2 = envPtr->exceptArrayNext * sizeof(ExceptionAux);
	size_t newElems = 2*envPtr->exceptArrayEnd;
	size_t newBytes = newElems * sizeof(ExceptionRange);
	size_t newBytes2 = newElems * sizeof(ExceptionAux);

	if (envPtr->mallocedExceptArray) {
	    envPtr->exceptArrayPtr =
		    (ExceptionRange *)Tcl_Realloc(envPtr->exceptArrayPtr, newBytes);
	    envPtr->exceptAuxArrayPtr =
		    (ExceptionAux *)Tcl_Realloc(envPtr->exceptAuxArrayPtr, newBytes2);
	} else {
	    /*
	     * envPtr->exceptArrayPtr isn't a Tcl_Alloc'd pointer, so we must
	     * code a Tcl_Realloc equivalent for ourselves.
	     */

	    ExceptionRange *newPtr = (ExceptionRange *)Tcl_Alloc(newBytes);
	    ExceptionAux *newPtr2 = (ExceptionAux *)Tcl_Alloc(newBytes2);

	    memcpy(newPtr, envPtr->exceptArrayPtr, currBytes);
	    memcpy(newPtr2, envPtr->exceptAuxArrayPtr, currBytes2);
	    envPtr->exceptArrayPtr = newPtr;
	    envPtr->exceptAuxArrayPtr = newPtr2;
	    envPtr->mallocedExceptArray = 1;
	}
	envPtr->exceptArrayEnd = newElems;
    }
    envPtr->exceptArrayNext++;

    rangePtr = &envPtr->exceptArrayPtr[index];
    rangePtr->type = type;
    rangePtr->nestingLevel = envPtr->exceptDepth;
    rangePtr->codeOffset = TCL_INDEX_NONE;
    rangePtr->numCodeBytes = TCL_INDEX_NONE;
    rangePtr->breakOffset = TCL_INDEX_NONE;
    rangePtr->continueOffset = TCL_INDEX_NONE;
    rangePtr->catchOffset = TCL_INDEX_NONE;
    auxPtr = &envPtr->exceptAuxArrayPtr[index];
    auxPtr->supportsContinue = 1;
    auxPtr->stackDepth = envPtr->currStackDepth;
    auxPtr->expandTarget = envPtr->expandCount;
    auxPtr->expandTargetDepth = TCL_INDEX_NONE;
    auxPtr->numBreakTargets = 0;
    auxPtr->breakTargets = NULL;
    auxPtr->allocBreakTargets = 0;
    auxPtr->numContinueTargets = 0;
    auxPtr->continueTargets = NULL;
    auxPtr->allocContinueTargets = 0;
    return index;
}

/*
 * ---------------------------------------------------------------------
 *
 * TclGetInnermostExceptionRange --
 *
 *	Returns the innermost exception range that covers the current code
 *	creation point, and optionally the stack depth that is expected at
 *	that point. Relies on the fact that the range has a numCodeBytes = -1
 *	when it is being populated and that inner ranges come after outer
 *	ranges.
 *
 * ---------------------------------------------------------------------
 */

ExceptionRange *
TclGetInnermostExceptionRange(
    CompileEnv *envPtr,
    int returnCode,
    ExceptionAux **auxPtrPtr)
{
    size_t i = envPtr->exceptArrayNext;
    ExceptionRange *rangePtr = envPtr->exceptArrayPtr + i;

    while (i > 0) {
	rangePtr--; i--;

	if (CurrentOffset(envPtr) >= (int)rangePtr->codeOffset &&
		(rangePtr->numCodeBytes == TCL_INDEX_NONE || CurrentOffset(envPtr) <
			(int)rangePtr->codeOffset+(int)rangePtr->numCodeBytes) &&
		(returnCode != TCL_CONTINUE ||
			envPtr->exceptAuxArrayPtr[i].supportsContinue)) {

	    if (auxPtrPtr) {
		*auxPtrPtr = envPtr->exceptAuxArrayPtr + i;
	    }
	    return rangePtr;
	}
    }
    return NULL;
}

/*
 * ---------------------------------------------------------------------
 *
 * TclAddLoopBreakFixup, TclAddLoopContinueFixup --
 *
 *	Adds a place that wants to break/continue to the loop exception range
 *	tracking that will be fixed up once the loop can be finalized. These
 *	functions generate an INST_JUMP4 that is fixed up during the
 *	loop finalization.
 *
 * ---------------------------------------------------------------------
 */

void
TclAddLoopBreakFixup(
    CompileEnv *envPtr,
    ExceptionAux *auxPtr)
{
    int range = auxPtr - envPtr->exceptAuxArrayPtr;

    if (envPtr->exceptArrayPtr[range].type != LOOP_EXCEPTION_RANGE) {
	Tcl_Panic("trying to add 'break' fixup to full exception range");
    }

    if (++auxPtr->numBreakTargets > auxPtr->allocBreakTargets) {
	auxPtr->allocBreakTargets *= 2;
	auxPtr->allocBreakTargets += 2;
	if (auxPtr->breakTargets) {
	    auxPtr->breakTargets = (size_t *)Tcl_Realloc(auxPtr->breakTargets,
		    sizeof(size_t) * auxPtr->allocBreakTargets);
	} else {
	    auxPtr->breakTargets =
		    (size_t *)Tcl_Alloc(sizeof(size_t) * auxPtr->allocBreakTargets);
	}
    }
    auxPtr->breakTargets[auxPtr->numBreakTargets - 1] = CurrentOffset(envPtr);
    TclEmitInstInt4(INST_JUMP4, 0, envPtr);
}

void
TclAddLoopContinueFixup(
    CompileEnv *envPtr,
    ExceptionAux *auxPtr)
{
    int range = auxPtr - envPtr->exceptAuxArrayPtr;

    if (envPtr->exceptArrayPtr[range].type != LOOP_EXCEPTION_RANGE) {
	Tcl_Panic("trying to add 'continue' fixup to full exception range");
    }

    if (++auxPtr->numContinueTargets > auxPtr->allocContinueTargets) {
	auxPtr->allocContinueTargets *= 2;
	auxPtr->allocContinueTargets += 2;
	if (auxPtr->continueTargets) {
	    auxPtr->continueTargets = (size_t *)Tcl_Realloc(auxPtr->continueTargets,
		    sizeof(size_t) * auxPtr->allocContinueTargets);
	} else {
	    auxPtr->continueTargets =
		    (size_t *)Tcl_Alloc(sizeof(size_t) * auxPtr->allocContinueTargets);
	}
    }
    auxPtr->continueTargets[auxPtr->numContinueTargets - 1] =
	    CurrentOffset(envPtr);
    TclEmitInstInt4(INST_JUMP4, 0, envPtr);
}

/*
 * ---------------------------------------------------------------------
 *
 * TclCleanupStackForBreakContinue --
 *
 *	Removes the extra elements from the auxiliary stack and the main stack.
 *	How this is done depends on whether there are any elements on
 *	the auxiliary stack to pop.
 *
 * ---------------------------------------------------------------------
 */

void
TclCleanupStackForBreakContinue(
    CompileEnv *envPtr,
    ExceptionAux *auxPtr)
{
    size_t savedStackDepth = envPtr->currStackDepth;
    int toPop = envPtr->expandCount - auxPtr->expandTarget;

    if (toPop > 0) {
	while (toPop --> 0) {
	    TclEmitOpcode(INST_EXPAND_DROP, envPtr);
	}
	TclAdjustStackDepth((int)(auxPtr->expandTargetDepth - envPtr->currStackDepth),
		envPtr);
	envPtr->currStackDepth = auxPtr->expandTargetDepth;
    }
    toPop = envPtr->currStackDepth - auxPtr->stackDepth;
    while (toPop --> 0) {
	TclEmitOpcode(INST_POP, envPtr);
    }
    envPtr->currStackDepth = savedStackDepth;
}

/*
 * ---------------------------------------------------------------------
 *
 * StartExpanding --
 *
 *	Pushes an INST_EXPAND_START and does some additional housekeeping so
 *	that the [break] and [continue] compilers can use an exception-free
 *	issue to discard it.
 *
 * ---------------------------------------------------------------------
 */

static void
StartExpanding(
    CompileEnv *envPtr)
{
    int i;

    TclEmitOpcode(INST_EXPAND_START, envPtr);

    /*
     * Update inner exception ranges with information about the environment
     * where this expansion started.
     */

    for (i=0 ; i<(int)envPtr->exceptArrayNext ; i++) {
	ExceptionRange *rangePtr = &envPtr->exceptArrayPtr[i];
	ExceptionAux *auxPtr = &envPtr->exceptAuxArrayPtr[i];

	/*
	 * Ignore loops unless they're still being built.
	 */

	if ((int)rangePtr->codeOffset > CurrentOffset(envPtr)) {
	    continue;
	}
	if (rangePtr->numCodeBytes != TCL_INDEX_NONE) {
	    continue;
	}

	/*
	 * Adequate condition: loops further out and exceptions further in
	 * don't actually need this information.
	 */

	if (auxPtr->expandTarget == envPtr->expandCount) {
	    auxPtr->expandTargetDepth = envPtr->currStackDepth;
	}
    }

    /*
     * One more expansion is now being processed on the auxiliary stack.
     */

    envPtr->expandCount++;
}

/*
 * ---------------------------------------------------------------------
 *
 * TclFinalizeLoopExceptionRange --
 *
 *	Finalizes a loop exception range, binding the registered [break] and
 *	[continue] implementations so that they jump to the correct place.
 *	This must be called only after *all* the exception range
 *	target offsets have been set.
 *
 * ---------------------------------------------------------------------
 */

void
TclFinalizeLoopExceptionRange(
    CompileEnv *envPtr,
    int range)
{
    ExceptionRange *rangePtr = &envPtr->exceptArrayPtr[range];
    ExceptionAux *auxPtr = &envPtr->exceptAuxArrayPtr[range];
    int i, offset;
    unsigned char *site;

    if (rangePtr->type != LOOP_EXCEPTION_RANGE) {
	Tcl_Panic("trying to finalize a loop exception range");
    }

    /*
     * Do the jump fixups. Note that these are always issued as INST_JUMP4 so
     * there is no need to fuss around with updating code offsets.
     */

    for (i=0 ; i<(int)auxPtr->numBreakTargets ; i++) {
	site = envPtr->codeStart + auxPtr->breakTargets[i];
	offset = rangePtr->breakOffset - auxPtr->breakTargets[i];
	TclUpdateInstInt4AtPc(INST_JUMP4, offset, site);
    }
    for (i=0 ; i<(int)auxPtr->numContinueTargets ; i++) {
	site = envPtr->codeStart + auxPtr->continueTargets[i];
	if (rangePtr->continueOffset == TCL_INDEX_NONE) {
	    int j;

	    /*
	     * WTF? Can't bind, so revert to an INST_CONTINUE. Not enough
	     * space to do anything else.
	     */

	    *site = INST_CONTINUE;
	    for (j=0 ; j<4 ; j++) {
		*++site = INST_NOP;
	    }
	} else {
	    offset = rangePtr->continueOffset - auxPtr->continueTargets[i];
	    TclUpdateInstInt4AtPc(INST_JUMP4, offset, site);
	}
    }

    /*
     * Drop the arrays we were holding the only reference to.
     */

    if (auxPtr->breakTargets) {
	Tcl_Free(auxPtr->breakTargets);
	auxPtr->breakTargets = NULL;
	auxPtr->numBreakTargets = 0;
    }
    if (auxPtr->continueTargets) {
	Tcl_Free(auxPtr->continueTargets);
	auxPtr->continueTargets = NULL;
	auxPtr->numContinueTargets = 0;
    }
}

/*
 *----------------------------------------------------------------------
 *
 * TclFetchAuxData --
 *
 *	Fetch back from the CompileEnv an item of AuxData stored at
 *	index.
 *
 * Results:
 *	The ClientData previously stored by TclCreatAuxData().
 *
 * Side effects:
 *	None.
 *
 *----------------------------------------------------------------------
 */

ClientData
TclFetchAuxData(
    CompileEnv *envPtr,		/* CompileEnv from which to fetch */
    size_t index)			/* Index of AuxData to fetch */
{
    if (envPtr->auxData == NULL) {
	return NULL;
    }
    return BA_AuxData_At(envPtr->auxData, index)->clientData;
}

/*
 *----------------------------------------------------------------------
 *
 * TclCreateAuxData --
 *
 *	Allocates and initializes a new AuxData structure in a
 *	CompileEnv's array of compilation auxiliary data records. These
 *	AuxData records hold information created during compilation by
 *	CompileProcs and used by instructions during execution.
 *
 * Results:
 *	The index of the newly-created AuxData structure in the array.
 *
 * Side effects:
 *	The CompileEnv's AuxData Brodnik array grows as needed.
 *
 *----------------------------------------------------------------------
 */

Tcl_Size
TclCreateAuxData(
    void *clientData,	/* The compilation auxiliary data to store in
				 * the new aux data record. */
    const AuxDataType *typePtr,	/* Pointer to the type to attach to this
				 * AuxData */
    CompileEnv *envPtr)/* Points to the CompileEnv for which a new
				 * aux data structure is to be allocated. */
{
    AuxData *auxDataPtr;	/* Points to the new AuxData structure */

    if (envPtr->auxData == NULL) {
	envPtr->auxData = BA_AuxData_Create();
    }

    auxDataPtr = BA_AuxData_Append(envPtr->auxData);
    auxDataPtr->clientData = clientData;
    auxDataPtr->type = typePtr;
    return BA_AuxData_Size(envPtr->auxData) - 1;
}

/*
 *----------------------------------------------------------------------
 *
 * TclEmitForwardJump --
 *
 *	Emits a two-byte forward jump of kind "jumpType".  Also initializes a
 *	JumpFixup record with information about the jump.  Since may later be
 *	necessary to increase the size of the jump instruction to five bytes if
 *	the jump target is more than, say, 127 bytes away.
 *
 *
 * Results:
 *	None.
 *
 * Side effects:
 *	The JumpFixup record pointed to by "jumpFixupPtr" is initialized with
 *	information needed later if the jump is to be grown. Also, a two byte
 *	jump of the designated type is emitted at the current point in the
 *	bytecode stream.
 *
 *----------------------------------------------------------------------
 */

void
TclEmitForwardJump(
    CompileEnv *envPtr,		/* Points to the CompileEnv structure that
				 * holds the resulting instruction. */
    TclJumpType jumpType,	/* Indicates the kind of jump: if true or
				 * false or unconditional. */
    JumpFixup *jumpFixupPtr)	/* Points to the JumpFixup structure to
				 * initialize with information about this
				 * forward jump. */
{
    /*
     * Initialize the JumpFixup structure:
     *    - codeOffset is offset of first byte of jump below
     *    - cmdIndex is index of the command after the current one
     *    - exceptIndex is the index of the first ExceptionRange after the
     *	    current one.
     */

    jumpFixupPtr->jumpType = jumpType;
    jumpFixupPtr->codeOffset = envPtr->codeNext - envPtr->codeStart;
    jumpFixupPtr->cmdIndex = envPtr->numCommands;
    jumpFixupPtr->exceptIndex = envPtr->exceptArrayNext;

    switch (jumpType) {
    case TCL_UNCONDITIONAL_JUMP:
	TclEmitInstInt1(INST_JUMP1, 0, envPtr);
	break;
    case TCL_TRUE_JUMP:
	TclEmitInstInt1(INST_JUMP_TRUE1, 0, envPtr);
	break;
    default:
	TclEmitInstInt1(INST_JUMP_FALSE1, 0, envPtr);
	break;
    }
}

/*
 *----------------------------------------------------------------------
 *
 * TclFixupForwardJump --
 *
 *	Modifies a previously-emitted forward jump to jump a specified number
 *	of bytes, "jumpDist". If necessary, the size of the jump instruction is
 *	increased from two to five bytes.  This is done if the jump distance is
 *	greater than "distThreshold" (normally 127 bytes). The jump is
 *	described by a JumpFixup record previously initialized by
 *	TclEmitForwardJump.
 *
 * Results:
 *	1 if the jump was grown and subsequent instructions had to be moved, or
 *	0 otherwsie. This allows callers to update any additional code offsets
 *	they may hold.
 *
 * Side effects:
 *	The jump may be grown and subsequent instructions moved. If this
 *	happens, the code offsets for any commands and any ExceptionRange
 *	records between the jump and the current code address will be updated
 *	to reflect the moved code. Also, the bytecode instruction array in the
 *	CompileEnv structure may be grown and reallocated.
 *
 *----------------------------------------------------------------------
 */

int
TclFixupForwardJump(
    CompileEnv *envPtr,		/* Points to the CompileEnv structure that
				 * holds the resulting instruction. */
    JumpFixup *jumpFixupPtr,	/* Points to the JumpFixup structure that
				 * describes the forward jump. */
    int jumpDist,		/* Jump distance to set in jump instr. */
    int distThreshold)		/* Maximum distance before the two byte jump
				 * is grown to five bytes. */
{
    unsigned char *jumpPc, *p;
    int firstRange, lastRange, k;
    size_t numBytes;
    CmdLocation *cmdLocPtr = NULL;
    BP_CmdLocation ptr;

    if (jumpDist <= distThreshold) {
	jumpPc = envPtr->codeStart + jumpFixupPtr->codeOffset;
	switch (jumpFixupPtr->jumpType) {
	case TCL_UNCONDITIONAL_JUMP:
	    TclUpdateInstInt1AtPc(INST_JUMP1, jumpDist, jumpPc);
	    break;
	case TCL_TRUE_JUMP:
	    TclUpdateInstInt1AtPc(INST_JUMP_TRUE1, jumpDist, jumpPc);
	    break;
	default:
	    TclUpdateInstInt1AtPc(INST_JUMP_FALSE1, jumpDist, jumpPc);
	    break;
	}
	return 0;
    }

    /*
     * Increase the size of the jump instruction, and then move subsequent
     * instructions down.  Expanding the space for generated instructions means
     * that code addresses might change.  Be careful about updating any of
     * these addresses held in variables.
     */

    if ((envPtr->codeNext + 3) > envPtr->codeEnd) {
	TclExpandCodeArray(envPtr);
    }
    jumpPc = envPtr->codeStart + jumpFixupPtr->codeOffset;
    numBytes = envPtr->codeNext-jumpPc-2;
    p = jumpPc+2;
    memmove(p+3, p, numBytes);

    envPtr->codeNext += 3;
    jumpDist += 3;
    switch (jumpFixupPtr->jumpType) {
    case TCL_UNCONDITIONAL_JUMP:
	TclUpdateInstInt4AtPc(INST_JUMP4, jumpDist, jumpPc);
	break;
    case TCL_TRUE_JUMP:
	TclUpdateInstInt4AtPc(INST_JUMP_TRUE4, jumpDist, jumpPc);
	break;
    default:
	TclUpdateInstInt4AtPc(INST_JUMP_FALSE4, jumpDist, jumpPc);
	break;
    }

    /*
     * Adjust the code offsets for any commands and any ExceptionRange records
     * between the jump and the current code address.
     */

    for (cmdLocPtr = BA_CmdLocation_Get(envPtr->cmdMap,
	    jumpFixupPtr->cmdIndex, &ptr); cmdLocPtr;
	    cmdLocPtr = BP_CmdLocation_Next(&ptr)) {
	cmdLocPtr->codeOffset += 3;
    }

    firstRange = jumpFixupPtr->exceptIndex;
    lastRange = envPtr->exceptArrayNext - 1;
    for (k = firstRange;  k <= lastRange;  k++) {
	ExceptionRange *rangePtr = &envPtr->exceptArrayPtr[k];

	rangePtr->codeOffset += 3;
	switch (rangePtr->type) {
	case LOOP_EXCEPTION_RANGE:
	    rangePtr->breakOffset += 3;
	    if (rangePtr->continueOffset != TCL_INDEX_NONE) {
		rangePtr->continueOffset += 3;
	    }
	    break;
	case CATCH_EXCEPTION_RANGE:
	    rangePtr->catchOffset += 3;
	    break;
	default:
	    Tcl_Panic("TclFixupForwardJump: bad ExceptionRange type %d",
		    rangePtr->type);
	}
    }

    for (k = 0 ; k < (int)envPtr->exceptArrayNext ; k++) {
	ExceptionAux *auxPtr = &envPtr->exceptAuxArrayPtr[k];
	int i;

	for (i=0 ; i<(int)auxPtr->numBreakTargets ; i++) {
	    if (jumpFixupPtr->codeOffset < auxPtr->breakTargets[i]) {
		auxPtr->breakTargets[i] += 3;
	    }
	}
	for (i=0 ; i<(int)auxPtr->numContinueTargets ; i++) {
	    if (jumpFixupPtr->codeOffset < auxPtr->continueTargets[i]) {
		auxPtr->continueTargets[i] += 3;
	    }
	}
    }

    return 1;			/* the jump was grown */
}

/*
 *----------------------------------------------------------------------
 *
 * TclEmitInvoke --
 *
 *	Emits one of the invoke-related instructions, wrapping it if necessary
 *	in code that ensures that any break or continue operation passing
 *	through it gets the stack unwinding correct, converting it into an
 *	internal jump if in an appropriate context.
 *
 * Results:
 *	None
 *
 * Side effects:
 *	Issues the jump with all correct stack management. May create another
 *	loop exception range.  Pointers to ExceptionRange and ExceptionAux
 *	structures should not be held across this call.
 *
 *----------------------------------------------------------------------
 */

void
TclEmitInvoke(
    CompileEnv *envPtr,
    int opcode,
    ...)
{
    va_list argList;
    ExceptionRange *rangePtr;
    ExceptionAux *auxBreakPtr, *auxContinuePtr;
    int arg1, arg2, wordCount = 0, expandCount = 0;
    int loopRange = 0, breakRange = 0, continueRange = 0;
    int cleanup, depth = TclGetStackDepth(envPtr);

    /*
     * Parse the arguments.
     */

    va_start(argList, opcode);
    switch (opcode) {
    case INST_INVOKE_STK1:
	wordCount = arg1 = cleanup = va_arg(argList, int);
	arg2 = 0;
	break;
    case INST_INVOKE_STK4:
	wordCount = arg1 = cleanup = va_arg(argList, int);
	arg2 = 0;
	break;
    case INST_INVOKE_REPLACE:
	arg1 = va_arg(argList, int);
	arg2 = va_arg(argList, int);
	wordCount = arg1 + arg2 - 1;
	cleanup = arg1 + 1;
	break;
    default:
	Tcl_Panic("unexpected opcode");
    case INST_EVAL_STK:
	wordCount = cleanup = 1;
	arg1 = arg2 = 0;
	break;
    case INST_RETURN_STK:
	wordCount = cleanup = 2;
	arg1 = arg2 = 0;
	break;
    case INST_INVOKE_EXPANDED:
	wordCount = arg1 = cleanup = va_arg(argList, int);
	arg2 = 0;
	expandCount = 1;
	break;
    }
    va_end(argList);

    /*
     * If the exceptions is for break or continue handle it with special
     * handling exception range so the stack may be correctly unwound.
     *
     * These must be done separately since they can be different, especially
     * for calls from inside a [for] increment clause.
     */

    rangePtr = TclGetInnermostExceptionRange(envPtr, TCL_CONTINUE,
	    &auxContinuePtr);
    if (rangePtr == NULL || rangePtr->type != LOOP_EXCEPTION_RANGE) {
	auxContinuePtr = NULL;
    } else if (auxContinuePtr->stackDepth == envPtr->currStackDepth-wordCount
	    && (auxContinuePtr->expandTarget+expandCount == envPtr->expandCount)) {
	auxContinuePtr = NULL;
    } else {
	continueRange = auxContinuePtr - envPtr->exceptAuxArrayPtr;
    }

    rangePtr = TclGetInnermostExceptionRange(envPtr, TCL_BREAK, &auxBreakPtr);
    if (rangePtr == NULL || rangePtr->type != LOOP_EXCEPTION_RANGE) {
	auxBreakPtr = NULL;
    } else if (auxContinuePtr == NULL
	    && auxBreakPtr->stackDepth+wordCount == envPtr->currStackDepth
	    && auxBreakPtr->expandTarget+expandCount == envPtr->expandCount) {
	auxBreakPtr = NULL;
    } else {
	breakRange = auxBreakPtr - envPtr->exceptAuxArrayPtr;
    }

    if (auxBreakPtr != NULL || auxContinuePtr != NULL) {
	loopRange = TclCreateExceptRange(LOOP_EXCEPTION_RANGE, envPtr);
	ExceptionRangeStarts(envPtr, loopRange);
    }

    /*
     * Issue the invoke itself.
     */

    switch (opcode) {
    case INST_INVOKE_STK1:
	TclEmitInstInt1(INST_INVOKE_STK1, arg1, envPtr);
	break;
    case INST_INVOKE_STK4:
	TclEmitInstInt4(INST_INVOKE_STK4, arg1, envPtr);
	break;
    case INST_INVOKE_EXPANDED:
	TclEmitOpcode(INST_INVOKE_EXPANDED, envPtr);
	envPtr->expandCount--;
	TclAdjustStackDepth(1 - arg1, envPtr);
	break;
    case INST_EVAL_STK:
	TclEmitOpcode(INST_EVAL_STK, envPtr);
	break;
    case INST_RETURN_STK:
	TclEmitOpcode(INST_RETURN_STK, envPtr);
	break;
    case INST_INVOKE_REPLACE:
	TclEmitInstInt4(INST_INVOKE_REPLACE, arg1, envPtr);
	TclEmitInt1(arg2, envPtr);
	TclAdjustStackDepth(-1, envPtr); /* Correction to stack depth calcs */
	break;
    }

    /*
     * If we're generating a special wrapper exception range, we need to
     * finish that up now.
     */

    if (auxBreakPtr != NULL || auxContinuePtr != NULL) {
	size_t savedStackDepth = envPtr->currStackDepth;
	size_t savedExpandCount = envPtr->expandCount;
	JumpFixup nonTrapFixup;

	if (auxBreakPtr != NULL) {
	    auxBreakPtr = envPtr->exceptAuxArrayPtr + breakRange;
	}
	if (auxContinuePtr != NULL) {
	    auxContinuePtr = envPtr->exceptAuxArrayPtr + continueRange;
	}

	ExceptionRangeEnds(envPtr, loopRange);
	TclEmitForwardJump(envPtr, TCL_UNCONDITIONAL_JUMP, &nonTrapFixup);

	/*
	 * Careful! When generating these stack unwinding sequences, the depth
	 * of stack in the cases where they are taken is not the same as if
	 * the exception is not taken.
	 */

	if (auxBreakPtr != NULL) {
	    TclAdjustStackDepth(-1, envPtr);

	    ExceptionRangeTarget(envPtr, loopRange, breakOffset);
	    TclCleanupStackForBreakContinue(envPtr, auxBreakPtr);
	    TclAddLoopBreakFixup(envPtr, auxBreakPtr);
	    TclAdjustStackDepth(1, envPtr);

	    envPtr->currStackDepth = savedStackDepth;
	    envPtr->expandCount = savedExpandCount;
	}

	if (auxContinuePtr != NULL) {
	    TclAdjustStackDepth(-1, envPtr);

	    ExceptionRangeTarget(envPtr, loopRange, continueOffset);
	    TclCleanupStackForBreakContinue(envPtr, auxContinuePtr);
	    TclAddLoopContinueFixup(envPtr, auxContinuePtr);
	    TclAdjustStackDepth(1, envPtr);

	    envPtr->currStackDepth = savedStackDepth;
	    envPtr->expandCount = savedExpandCount;
	}

	TclFinalizeLoopExceptionRange(envPtr, loopRange);
	TclFixupForwardJumpToHere(envPtr, &nonTrapFixup, 127);
    }
    TclCheckStackDepth(depth+1-cleanup, envPtr);
}

/*
 *----------------------------------------------------------------------
 *
 * TclGetInstructionTable --
 *
 *	Returns a pointer to the table describing Tcl bytecode instructions.
 *	This procedure is defined so that clients can access the pointer from
 *	outside the TCL DLLs.
 *
 * Results:
 *	Returns a pointer to the global instruction table, same as the
 *	expression (&tclInstructionTable[0]).
 *
 * Side effects:
 *	None.
 *
 *----------------------------------------------------------------------
 */

const void * /* == InstructionDesc* == */
TclGetInstructionTable(void)
{
    return &tclInstructionTable[0];
}

/*
 *----------------------------------------------------------------------
 *
 * TclCmdStartAddress --
 *
 * Results:
 *	None.
 *
 * Side effects:
 *	Deletes all entries in the hash table of AuxData types.
 *
 *----------------------------------------------------------------------
 */

void *
TclCmdStartAddress(
    CompileEnv *envPtr,
    int i)
{
    BA_CmdLocation *map = envPtr->cmdMap;

    return envPtr->codeStart + BA_CmdLocation_At(map, i)->codeOffset;
}

/*
 *----------------------------------------------------------------------
 *
 * GetCmdLocEncodingSize --
 *
 *	Computes the total number of bytes needed to encode the command
 *	location information for some compiled code.
 *
 * Results:
 *	The byte count needed to encode the compiled location information.
 *
 * Side effects:
 *	None.
 *
 *----------------------------------------------------------------------
 */

static int
GetCmdLocEncodingSize(
    CompileEnv *envPtr)		/* Points to compilation environment structure
				 * containing the CmdLocation structure to
				 * encode. */
{
    int codeDelta, codeLen, srcDelta, srcLen;
    int codeDeltaNext, codeLengthNext, srcDeltaNext, srcLengthNext;
				/* The offsets in their respective byte
				 * sequences where the next encoded offset or
				 * length should go. */
    int prevCodeOffset, prevSrcOffset;
    BA_CmdLocation *map = envPtr->cmdMap;
    CmdLocation *cmdLocPtr;
    BP_CmdLocation ptr;

    codeDeltaNext = codeLengthNext = srcDeltaNext = srcLengthNext = 0;
    prevCodeOffset = prevSrcOffset = 0;
    for (cmdLocPtr = BA_CmdLocation_First(map, &ptr); cmdLocPtr;
	    cmdLocPtr = BP_CmdLocation_Next(&ptr)) {
	codeDelta = cmdLocPtr->codeOffset - prevCodeOffset;
	if (codeDelta < 0) {
	    Tcl_Panic("GetCmdLocEncodingSize: bad code offset");
	} else if (codeDelta <= 127) {
	    codeDeltaNext++;
	} else {
	    codeDeltaNext += 5;	/* 1 byte for 0xFF, 4 for positive delta */
	}
	prevCodeOffset = cmdLocPtr->codeOffset;

	codeLen = cmdLocPtr->numCodeBytes;
	if (codeLen < 0) {
	    Tcl_Panic("GetCmdLocEncodingSize: bad code length");
	} else if (codeLen <= 127) {
	    codeLengthNext++;
	} else {
	    codeLengthNext += 5;/* 1 byte for 0xFF, 4 for length */
	}

	srcDelta = cmdLocPtr->srcOffset - prevSrcOffset;
	if ((-127 <= srcDelta) && (srcDelta <= 127) && (srcDelta != -1)) {
	    srcDeltaNext++;
	} else {
	    srcDeltaNext += 5;	/* 1 byte for 0xFF, 4 for delta */
	}
	prevSrcOffset = cmdLocPtr->srcOffset;

	srcLen = cmdLocPtr->numSrcBytes;
	if (srcLen < 0) {
	    Tcl_Panic("GetCmdLocEncodingSize: bad source length");
	} else if (srcLen <= 127) {
	    srcLengthNext++;
	} else {
	    srcLengthNext += 5;	/* 1 byte for 0xFF, 4 for length */
	}
    }

    return (codeDeltaNext + codeLengthNext + srcDeltaNext + srcLengthNext);
}

/*
 *----------------------------------------------------------------------
 *
 * EncodeCmdLocMap --
 *
 *	Encodes the command location information for some compiled code into a
 *	ByteCode structure. The encoded command location map is stored as
 *	three-adjacent-byte sequences.
 *
 * Results:
 *	A pointer to the first byte after the encoded command location
 *	information.
 *
 * Side effects:
 *	Stores encoded information into the block of memory headed by
 *	codePtr. Also records pointers to the start of the four byte sequences
 *	in fields in codePtr's ByteCode header structure.
 *
 *----------------------------------------------------------------------
 */

static unsigned char *
EncodeCmdLocMap(
    CompileEnv *envPtr,		/* Points to compilation environment structure
				 * containing the CmdLocation structure to
				 * encode. */
    ByteCode *codePtr,		/* ByteCode in which to encode envPtr's
				 * command location information. */
    unsigned char *startPtr)	/* Points to the first byte in codePtr's
				 * memory block where the location information
				 * is to be stored. */
{
    unsigned char *p = startPtr;
    Tcl_Size codeDelta, codeLen, srcLen, prevOffset;
    int srcDelta;
    BA_CmdLocation *map = envPtr->cmdMap;
    BP_CmdLocation ptr;
    CmdLocation *cmdLocPtr;

    /*
     * Encode the code offset for each command as a sequence of deltas.
     */

    codePtr->codeDeltaStart = p;
    prevOffset = 0;
    for (cmdLocPtr = BA_CmdLocation_First(map, &ptr);  cmdLocPtr;
	    cmdLocPtr = BP_CmdLocation_Next(&ptr)) {
	codeDelta = cmdLocPtr->codeOffset - prevOffset;
	if (codeDelta < 0) {
	    Tcl_Panic("EncodeCmdLocMap: bad code offset");
	} else if (codeDelta <= 127) {
	    TclStoreInt1AtPtr(codeDelta, p);
	    p++;
	} else {
	    TclStoreInt1AtPtr(0xFF, p);
	    p++;
	    TclStoreInt4AtPtr(codeDelta, p);
	    p += 4;
	}
	prevOffset = cmdLocPtr->codeOffset;
    }

    /*
     * Encode the code length for each command.
     */

    codePtr->codeLengthStart = p;
    for (cmdLocPtr = BA_CmdLocation_First(map, &ptr);  cmdLocPtr;
	    cmdLocPtr = BP_CmdLocation_Next(&ptr)) {
	codeLen = cmdLocPtr->numCodeBytes;
	if (codeLen < 0) {
	    Tcl_Panic("EncodeCmdLocMap: bad code length");
	} else if (codeLen <= 127) {
	    TclStoreInt1AtPtr(codeLen, p);
	    p++;
	} else {
	    TclStoreInt1AtPtr(0xFF, p);
	    p++;
	    TclStoreInt4AtPtr(codeLen, p);
	    p += 4;
	}
    }

    /*
     * Encode the source offset for each command as a sequence of deltas.
     */

    codePtr->srcDeltaStart = p;
    prevOffset = 0;
    for (cmdLocPtr = BA_CmdLocation_First(map, &ptr);  cmdLocPtr;
	    cmdLocPtr = BP_CmdLocation_Next(&ptr)) {
	srcDelta = cmdLocPtr->srcOffset - prevOffset;
	if ((-127 <= srcDelta) && (srcDelta <= 127) && (srcDelta != -1)) {
	    TclStoreInt1AtPtr(srcDelta, p);
	    p++;
	} else {
	    TclStoreInt1AtPtr(0xFF, p);
	    p++;
	    TclStoreInt4AtPtr(srcDelta, p);
	    p += 4;
	}
	prevOffset = cmdLocPtr->srcOffset;
    }

    /*
     * Encode the source length for each command.
     */

    codePtr->srcLengthStart = p;
    for (cmdLocPtr = BA_CmdLocation_First(map, &ptr);  cmdLocPtr;
	    cmdLocPtr = BP_CmdLocation_Next(&ptr)) {
	srcLen = cmdLocPtr->numSrcBytes;
	if (srcLen < 0) {
	    Tcl_Panic("EncodeCmdLocMap: bad source length");
	} else if (srcLen <= 127) {
	    TclStoreInt1AtPtr(srcLen, p);
	    p++;
	} else {
	    TclStoreInt1AtPtr(0xFF, p);
	    p++;
	    TclStoreInt4AtPtr(srcLen, p);
	    p += 4;
	}
    }

    return p;
}

#ifdef TCL_COMPILE_STATS
/*
 *----------------------------------------------------------------------
 *
 * RecordByteCodeStats --
 *
 *	Accumulates compilation-related statistics for each newly-compiled
 *	ByteCode. Called by the TclInitByteCodeObj when Tcl is compiled with
 *	the -DTCL_COMPILE_STATS flag
 *
 * Results:
 *	None.
 *
 * Side effects:
 *	Accumulates aggregate code-related statistics in the interpreter's
 *	ByteCodeStats structure. Records statistics specific to a ByteCode in
 *	its ByteCode structure.
 *
 *----------------------------------------------------------------------
 */

void
RecordByteCodeStats(
    ByteCode *codePtr)		/* Points to ByteCode structure with info
				 * to add to accumulated statistics. */
{
    Interp *iPtr = (Interp *) *codePtr->interpHandle;
    ByteCodeStats *statsPtr;

    if (iPtr == NULL) {
	/* Avoid segfaulting in case we're called in a deleted interp */
	return;
    }
    statsPtr = &(iPtr->stats);

    statsPtr->numCompilations++;
    statsPtr->totalSrcBytes += (double)codePtr->numSrcBytes;
    statsPtr->totalByteCodeBytes += (double) codePtr->structureSize;
    statsPtr->currentSrcBytes += (double) (int)codePtr->numSrcBytes;
    statsPtr->currentByteCodeBytes += (double) codePtr->structureSize;

    statsPtr->srcCount[TclLog2((int)codePtr->numSrcBytes)]++;
    statsPtr->byteCodeCount[TclLog2((int) codePtr->structureSize)]++;

    statsPtr->currentInstBytes += (double) codePtr->numCodeBytes;
    statsPtr->currentLitBytes += (double)
	    codePtr->numLitObjects * sizeof(Tcl_Obj *);
    statsPtr->currentExceptBytes += (double)
	    codePtr->numExceptRanges * sizeof(ExceptionRange);
    statsPtr->currentAuxBytes += (double)
	    BA_AuxData_Size(codePtr->auxData) * sizeof(AuxData);
    statsPtr->currentCmdMapBytes += (double) codePtr->numCmdLocBytes;
}
#endif /* TCL_COMPILE_STATS */

/*
 * Local Variables:
 * mode: c
 * c-basic-offset: 4
 * fill-column: 78
 * tab-width: 8
 * End:
 */<|MERGE_RESOLUTION|>--- conflicted
+++ resolved
@@ -2296,7 +2296,6 @@
 	int numWords = tokenPtr->numComponents;
 	const char * commandStart = tokenPtr->start;
 
-<<<<<<< HEAD
 	if (tokenPtr > lastTokenPtr) {
 	    Tcl_Panic("CompileScriptTokens: overran token array");
 	}
@@ -2308,34 +2307,13 @@
 	if (numWords == 0) {
 	    tokenPtr++;
 	    continue;
-=======
-    if (numBytes > 0) {
-	if (numBytes >= INT_MAX) {
-	    /*
-	     * Note this gets -errorline as 1. Not worth figuring out which line
-	     * crosses the limit to get -errorline for this error case.
-	     */
-	    Tcl_SetObjResult(interp, Tcl_ObjPrintf(
-		    "Script length %" TCL_SIZE_MODIFIER
-		    "d exceeds max permitted length %d.",
-		    numBytes, INT_MAX-1));
-	    Tcl_SetErrorCode(interp, "TCL", "LIMIT", "SCRIPTLENGTH", (void *)NULL);
-	    TclCompileSyntaxError(interp, envPtr);
-	    return;
->>>>>>> a72c1f96
-	}
+	}
+
+#ifdef TCL_COMPILE_DEBUG
 	/*
-<<<<<<< HEAD
 	 * If tracing, print a line for each top level command compiled.
-=======
-	 * Don't use system stack (size of Tcl_Parse is ca. 400 bytes), so
-	 * many nested compilations (body enclosed in body) can cause abnormal
-	 * program termination with a stack overflow exception, bug [fec0c17d39].
->>>>>>> a72c1f96
 	 */
-	Tcl_Parse *parsePtr = (Tcl_Parse *)Tcl_Alloc(sizeof(Tcl_Parse));
-
-<<<<<<< HEAD
+
 	if ((tclTraceCompile >= 1) && (envPtr->procPtr == NULL)) {
 	    fprintf(stdout, "  Compiling: ");
 	    TclPrintSource(stdout, commandStart, TclMin(tokenPtr->size, 55));
@@ -2350,104 +2328,18 @@
 	iPtr->numLevels++;
 
 	tokenPtr = CompileCommandTokens(interp, tokenPtr, envPtr, &cmdLocPtr);
-=======
-	do {
-	    const char *next;
-
-	    if (TCL_OK != Tcl_ParseCommand(interp, p, numBytes, 0, parsePtr)) {
-		/*
-		* Compile bytecodes to report the parsePtr error at runtime.
-		*/
-
-		Tcl_LogCommandInfo(interp, script, parsePtr->commandStart,
-			parsePtr->term + 1 - parsePtr->commandStart);
-		TclCompileSyntaxError(interp, envPtr);
-		Tcl_Free(parsePtr);
-		return;
-	    }
-
-#ifdef TCL_COMPILE_DEBUG
-	    /*
-	     * If tracing, print a line for each top level command compiled.
-	     * TODO: Suppress when numWords == 0 ?
-	     */
-
-	    if ((tclTraceCompile >= 1) && (envPtr->procPtr == NULL)) {
-		int commandLength = parsePtr->term - parsePtr->commandStart;
-		fprintf(stdout, "  Compiling: ");
-		TclPrintSource(stdout, parsePtr->commandStart,
-			TclMin(commandLength, 55));
-		fprintf(stdout, "\n");
-	    }
-#endif
-
-	    /*
-	     * TIP #280: Count newlines before the command start.
-	     * (See test info-30.33).
-	     */
-
-	    TclAdvanceLines(&envPtr->line, p, parsePtr->commandStart);
-	    TclAdvanceContinuations(&envPtr->line, &envPtr->clNext,
-		    parsePtr->commandStart - envPtr->source);
-
-	    /*
-	     * Advance parser to the next command in the script.
-	     */
-
-	    next = parsePtr->commandStart + parsePtr->commandSize;
-	    numBytes -= next - p;
-	    p = next;
-
-	    if (parsePtr->numWords == 0) {
-		/*
-		 * The "command" parsed has no words.  In this case we can skip
-		 * the rest of the loop body.  With no words, clearly
-		 * CompileCommandTokens() has nothing to do.  Since the parser
-		 * aggressively sucks up leading comment and white space,
-		 * including newlines, parsePtr->commandStart must be pointing at
-		 * either the end of script, or a command-terminating semi-colon.
-		 * In either case, the TclAdvance*() calls have nothing to do.
-		 * Finally, when no words are parsed, no tokens have been
-		 * allocated at parsePtr->tokenPtr so there's also nothing for
-		 * Tcl_FreeParse() to do.
-		 *
-		 * The advantage of this shortcut is that CompileCommandTokens()
-		 * can be written with an assumption that (int)parsePtr->numWords > 0, with
-		 * the implication the CCT() always generates bytecode.
-		 */
-		continue;
-	    }
-
-	    /*
-	     * Avoid stack exhaustion by too many nested calls of TclCompileScript
-	     * (considering interp recursionlimit).
-	     */
-	    iPtr->numLevels++;
-
-	    lastCmdIdx = CompileCommandTokens(interp, parsePtr, envPtr);
->>>>>>> a72c1f96
-
-	    iPtr->numLevels--;
-
-	    /*
-	     * TIP #280: Track lines in the just compiled command.
-	     */
-
-<<<<<<< HEAD
+
+	iPtr->numLevels--;
+
+	/*
+	 * TIP #280: Track lines in the just compiled command.
+	 */
+
 	if (numCommands) {
 	    TclAdvanceLines(&envPtr->line, commandStart, tokenPtr->start);
 	    TclAdvanceContinuations(&envPtr->line, &envPtr->clNext,
 		    tokenPtr->start - envPtr->source);
 	}
-=======
-	    TclAdvanceLines(&envPtr->line, parsePtr->commandStart, p);
-	    TclAdvanceContinuations(&envPtr->line, &envPtr->clNext,
-		    p - envPtr->source);
-	    Tcl_FreeParse(parsePtr);
-	} while (numBytes > 0);
-
-	Tcl_Free(parsePtr);
->>>>>>> a72c1f96
     }
     if (tokenPtr <= lastTokenPtr) {
 	TclCompileTokens(interp, tokenPtr, lastTokenPtr-tokenPtr+1, envPtr);
