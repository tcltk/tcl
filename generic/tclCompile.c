/*
 * tclCompile.c --
 *
 *	This file contains procedures that compile Tcl commands or parts of
 *	commands (like quoted strings or nested sub-commands) into a sequence
 *	of instructions ("bytecodes").
 *
 * Copyright © 1996-1998 Sun Microsystems, Inc.
 * Copyright © 2001 Kevin B. Kenny. All rights reserved.
 *
 * See the file "license.terms" for information on usage and redistribution of
 * this file, and for a DISCLAIMER OF ALL WARRANTIES.
 */

#include "tclInt.h"
#include "tclCompile.h"
#include <assert.h>

/*
 * Variable that controls whether compilation tracing is enabled and, if so,
 * what level of tracing is desired:
 *    0: no compilation tracing
 *    1: summarize compilation of top level cmds and proc bodies
 *    2: display all instructions of each ByteCode compiled
 * This variable is linked to the Tcl variable "tcl_traceCompile".
 */

#ifdef TCL_COMPILE_DEBUG
int tclTraceCompile = 0;
static int traceInitialized = 0;
#endif

/*
 * A table describing the Tcl bytecode instructions. Entries in this table
 * must correspond to the instruction opcode definitions in tclCompile.h. The
 * names "op1" and "op4" refer to an instruction's one or four byte first
 * operand. Similarly, "stktop" and "stknext" refer to the topmost and next to
 * topmost stack elements.
 *
 * Note that the load, store, and incr instructions do not distinguish local
 * from global variables; the bytecode interpreter at runtime uses the
 * existence of a procedure call frame to distinguish these.
 */

InstructionDesc const tclInstructionTable[] = {
    /* Name	      Bytes stackEffect #Opnds  Operand types */
    {"done",		  1,   -1,         0,	{OPERAND_NONE}},
	/* Finish ByteCode execution and return stktop (top stack item) */
    {"push1",		  2,   +1,         1,	{OPERAND_LIT1}},
	/* Push object at ByteCode objArray[op1] */
    {"push4",		  5,   +1,         1,	{OPERAND_LIT4}},
	/* Push object at ByteCode objArray[op4] */
    {"pop",		  1,   -1,         0,	{OPERAND_NONE}},
	/* Pop the topmost stack object */
    {"dup",		  1,   +1,         0,	{OPERAND_NONE}},
	/* Duplicate the topmost stack object and push the result */
    {"strcat",		  2,   INT_MIN,    1,	{OPERAND_UINT1}},
	/* Concatenate the top op1 items and push result */
    {"invokeStk1",	  2,   INT_MIN,    1,	{OPERAND_UINT1}},
	/* Invoke command named objv[0]; <objc,objv> = <op1,top op1> */
    {"invokeStk4",	  5,   INT_MIN,    1,	{OPERAND_UINT4}},
	/* Invoke command named objv[0]; <objc,objv> = <op4,top op4> */
    {"evalStk",		  1,   0,          0,	{OPERAND_NONE}},
	/* Evaluate command in stktop using Tcl_EvalObj. */
    {"exprStk",		  1,   0,          0,	{OPERAND_NONE}},
	/* Execute expression in stktop using Tcl_ExprStringObj. */

    {"loadScalar1",	  2,   1,          1,	{OPERAND_LVT1}},
	/* Load scalar variable at index op1 <= 255 in call frame */
    {"loadScalar4",	  5,   1,          1,	{OPERAND_LVT4}},
	/* Load scalar variable at index op1 >= 256 in call frame */
    {"loadScalarStk",	  1,   0,          0,	{OPERAND_NONE}},
	/* Load scalar variable; scalar's name is stktop */
    {"loadArray1",	  2,   0,          1,	{OPERAND_LVT1}},
	/* Load array element; array at slot op1<=255, element is stktop */
    {"loadArray4",	  5,   0,          1,	{OPERAND_LVT4}},
	/* Load array element; array at slot op1 > 255, element is stktop */
    {"loadArrayStk",	  1,   -1,         0,	{OPERAND_NONE}},
	/* Load array element; element is stktop, array name is stknext */
    {"loadStk",		  1,   0,          0,	{OPERAND_NONE}},
	/* Load general variable; unparsed variable name is stktop */
    {"storeScalar1",	  2,   0,          1,	{OPERAND_LVT1}},
	/* Store scalar variable at op1<=255 in frame; value is stktop */
    {"storeScalar4",	  5,   0,          1,	{OPERAND_LVT4}},
	/* Store scalar variable at op1 > 255 in frame; value is stktop */
    {"storeScalarStk",	  1,   -1,         0,	{OPERAND_NONE}},
	/* Store scalar; value is stktop, scalar name is stknext */
    {"storeArray1",	  2,   -1,         1,	{OPERAND_LVT1}},
	/* Store array element; array at op1<=255, value is top then elem */
    {"storeArray4",	  5,   -1,         1,	{OPERAND_LVT4}},
	/* Store array element; array at op1>=256, value is top then elem */
    {"storeArrayStk",	  1,   -2,         0,	{OPERAND_NONE}},
	/* Store array element; value is stktop, then elem, array names */
    {"storeStk",	  1,   -1,         0,	{OPERAND_NONE}},
	/* Store general variable; value is stktop, then unparsed name */

    {"incrScalar1",	  2,   0,          1,	{OPERAND_LVT1}},
	/* Incr scalar at index op1<=255 in frame; incr amount is stktop */
    {"incrScalarStk",	  1,   -1,         0,	{OPERAND_NONE}},
	/* Incr scalar; incr amount is stktop, scalar's name is stknext */
    {"incrArray1",	  2,   -1,         1,	{OPERAND_LVT1}},
	/* Incr array elem; arr at slot op1<=255, amount is top then elem */
    {"incrArrayStk",	  1,   -2,         0,	{OPERAND_NONE}},
	/* Incr array element; amount is top then elem then array names */
    {"incrStk",		  1,   -1,         0,	{OPERAND_NONE}},
	/* Incr general variable; amount is stktop then unparsed var name */
    {"incrScalar1Imm",	  3,   +1,         2,	{OPERAND_LVT1, OPERAND_INT1}},
	/* Incr scalar at slot op1 <= 255; amount is 2nd operand byte */
    {"incrScalarStkImm",  2,   0,          1,	{OPERAND_INT1}},
	/* Incr scalar; scalar name is stktop; incr amount is op1 */
    {"incrArray1Imm",	  3,   0,          2,	{OPERAND_LVT1, OPERAND_INT1}},
	/* Incr array elem; array at slot op1 <= 255, elem is stktop,
	 * amount is 2nd operand byte */
    {"incrArrayStkImm",	  2,   -1,         1,	{OPERAND_INT1}},
	/* Incr array element; elem is top then array name, amount is op1 */
    {"incrStkImm",	  2,   0,	   1,	{OPERAND_INT1}},
	/* Incr general variable; unparsed name is top, amount is op1 */

    {"jump1",		  2,   0,          1,	{OPERAND_OFFSET1}},
	/* Jump relative to (pc + op1) */
    {"jump4",		  5,   0,          1,	{OPERAND_OFFSET4}},
	/* Jump relative to (pc + op4) */
    {"jumpTrue1",	  2,   -1,         1,	{OPERAND_OFFSET1}},
	/* Jump relative to (pc + op1) if stktop expr object is true */
    {"jumpTrue4",	  5,   -1,         1,	{OPERAND_OFFSET4}},
	/* Jump relative to (pc + op4) if stktop expr object is true */
    {"jumpFalse1",	  2,   -1,         1,	{OPERAND_OFFSET1}},
	/* Jump relative to (pc + op1) if stktop expr object is false */
    {"jumpFalse4",	  5,   -1,         1,	{OPERAND_OFFSET4}},
	/* Jump relative to (pc + op4) if stktop expr object is false */

    {"bitor",		  1,   -1,         0,	{OPERAND_NONE}},
	/* Bitwise or:	push (stknext | stktop) */
    {"bitxor",		  1,   -1,         0,	{OPERAND_NONE}},
	/* Bitwise xor	push (stknext ^ stktop) */
    {"bitand",		  1,   -1,         0,	{OPERAND_NONE}},
	/* Bitwise and:	push (stknext & stktop) */
    {"eq",		  1,   -1,         0,	{OPERAND_NONE}},
	/* Equal:	push (stknext == stktop) */
    {"neq",		  1,   -1,         0,	{OPERAND_NONE}},
	/* Not equal:	push (stknext != stktop) */
    {"lt",		  1,   -1,         0,	{OPERAND_NONE}},
	/* Less:	push (stknext < stktop) */
    {"gt",		  1,   -1,         0,	{OPERAND_NONE}},
	/* Greater:	push (stknext > stktop) */
    {"le",		  1,   -1,         0,	{OPERAND_NONE}},
	/* Less or equal: push (stknext <= stktop) */
    {"ge",		  1,   -1,         0,	{OPERAND_NONE}},
	/* Greater or equal: push (stknext >= stktop) */
    {"lshift",		  1,   -1,         0,	{OPERAND_NONE}},
	/* Left shift:	push (stknext << stktop) */
    {"rshift",		  1,   -1,         0,	{OPERAND_NONE}},
	/* Right shift:	push (stknext >> stktop) */
    {"add",		  1,   -1,         0,	{OPERAND_NONE}},
	/* Add:		push (stknext + stktop) */
    {"sub",		  1,   -1,         0,	{OPERAND_NONE}},
	/* Sub:		push (stkext - stktop) */
    {"mult",		  1,   -1,         0,	{OPERAND_NONE}},
	/* Multiply:	push (stknext * stktop) */
    {"div",		  1,   -1,         0,	{OPERAND_NONE}},
	/* Divide:	push (stknext / stktop) */
    {"mod",		  1,   -1,         0,	{OPERAND_NONE}},
	/* Mod:		push (stknext % stktop) */
    {"uplus",		  1,   0,          0,	{OPERAND_NONE}},
	/* Unary plus:	push +stktop */
    {"uminus",		  1,   0,          0,	{OPERAND_NONE}},
	/* Unary minus:	push -stktop */
    {"bitnot",		  1,   0,          0,	{OPERAND_NONE}},
	/* Bitwise not:	push ~stktop */
    {"not",		  1,   0,          0,	{OPERAND_NONE}},
	/* Logical not:	push !stktop */
    {"tryCvtToNumeric",	  1,   0,          0,	{OPERAND_NONE}},
	/* Try converting stktop to first int then double if possible. */

    {"break",		  1,   0,          0,	{OPERAND_NONE}},
	/* Abort closest enclosing loop; if none, return TCL_BREAK code. */
    {"continue",	  1,   0,          0,	{OPERAND_NONE}},
	/* Skip to next iteration of closest enclosing loop; if none, return
	 * TCL_CONTINUE code. */

    {"beginCatch4",	  5,   0,          1,	{OPERAND_UINT4}},
	/* Record start of catch with the operand's exception index. Push the
	 * current stack depth onto a special catch stack. */
    {"endCatch",	  1,   0,          0,	{OPERAND_NONE}},
	/* End of last catch. Pop the bytecode interpreter's catch stack. */
    {"pushResult",	  1,   +1,         0,	{OPERAND_NONE}},
	/* Push the interpreter's object result onto the stack. */
    {"pushReturnCode",	  1,   +1,         0,	{OPERAND_NONE}},
	/* Push interpreter's return code (e.g. TCL_OK or TCL_ERROR) as a new
	 * object onto the stack. */

    {"streq",		  1,   -1,         0,	{OPERAND_NONE}},
	/* Str Equal:	push (stknext eq stktop) */
    {"strneq",		  1,   -1,         0,	{OPERAND_NONE}},
	/* Str !Equal:	push (stknext neq stktop) */
    {"strcmp",		  1,   -1,         0,	{OPERAND_NONE}},
	/* Str Compare:	push (stknext cmp stktop) */
    {"strlen",		  1,   0,          0,	{OPERAND_NONE}},
	/* Str Length:	push (strlen stktop) */
    {"strindex",	  1,   -1,         0,	{OPERAND_NONE}},
	/* Str Index:	push (strindex stknext stktop) */
    {"strmatch",	  2,   -1,         1,	{OPERAND_INT1}},
	/* Str Match:	push (strmatch stknext stktop) opnd == nocase */

    {"list",		  5,   INT_MIN,    1,	{OPERAND_UINT4}},
	/* List:	push (stk1 stk2 ... stktop) */
    {"listIndex",	  1,   -1,         0,	{OPERAND_NONE}},
	/* List Index:	push (listindex stknext stktop) */
    {"listLength",	  1,   0,          0,	{OPERAND_NONE}},
	/* List Len:	push (listlength stktop) */

    {"appendScalar1",	  2,   0,          1,	{OPERAND_LVT1}},
	/* Append scalar variable at op1<=255 in frame; value is stktop */
    {"appendScalar4",	  5,   0,          1,	{OPERAND_LVT4}},
	/* Append scalar variable at op1 > 255 in frame; value is stktop */
    {"appendArray1",	  2,   -1,         1,	{OPERAND_LVT1}},
	/* Append array element; array at op1<=255, value is top then elem */
    {"appendArray4",	  5,   -1,         1,	{OPERAND_LVT4}},
	/* Append array element; array at op1>=256, value is top then elem */
    {"appendArrayStk",	  1,   -2,         0,	{OPERAND_NONE}},
	/* Append array element; value is stktop, then elem, array names */
    {"appendStk",	  1,   -1,         0,	{OPERAND_NONE}},
	/* Append general variable; value is stktop, then unparsed name */
    {"lappendScalar1",	  2,   0,          1,	{OPERAND_LVT1}},
	/* Lappend scalar variable at op1<=255 in frame; value is stktop */
    {"lappendScalar4",	  5,   0,          1,	{OPERAND_LVT4}},
	/* Lappend scalar variable at op1 > 255 in frame; value is stktop */
    {"lappendArray1",	  2,   -1,         1,	{OPERAND_LVT1}},
	/* Lappend array element; array at op1<=255, value is top then elem */
    {"lappendArray4",	  5,   -1,         1,	{OPERAND_LVT4}},
	/* Lappend array element; array at op1>=256, value is top then elem */
    {"lappendArrayStk",	  1,   -2,         0,	{OPERAND_NONE}},
	/* Lappend array element; value is stktop, then elem, array names */
    {"lappendStk",	  1,   -1,         0,	{OPERAND_NONE}},
	/* Lappend general variable; value is stktop, then unparsed name */

    {"lindexMulti",	  5,   INT_MIN,    1,	{OPERAND_UINT4}},
	/* Lindex with generalized args, operand is number of stacked objs
	 * used: (operand-1) entries from stktop are the indices; then list to
	 * process. */
    {"over",		  5,   +1,         1,	{OPERAND_UINT4}},
	/* Duplicate the arg-th element from top of stack (TOS=0) */
    {"lsetList",          1,   -2,         0,	{OPERAND_NONE}},
	/* Four-arg version of 'lset'. stktop is old value; next is new
	 * element value, next is the index list; pushes new value */
    {"lsetFlat",          5,   INT_MIN,    1,	{OPERAND_UINT4}},
	/* Three- or >=5-arg version of 'lset', operand is number of stacked
	 * objs: stktop is old value, next is new element value, next come
	 * (operand-2) indices; pushes the new value.
	 */

    {"returnImm",	  9,   -1,         2,	{OPERAND_INT4, OPERAND_UINT4}},
	/* Compiled [return], code, level are operands; options and result
	 * are on the stack. */
    {"expon",		  1,   -1,	   0,	{OPERAND_NONE}},
	/* Binary exponentiation operator: push (stknext ** stktop) */

    /*
     * NOTE: the stack effects of expandStkTop and invokeExpanded are wrong -
     * but it cannot be done right at compile time, the stack effect is only
     * known at run time. The value for invokeExpanded is estimated better at
     * compile time.
     * See the comments further down in this file, where INST_INVOKE_EXPANDED
     * is emitted.
     */
    {"expandStart",       1,    0,          0,	{OPERAND_NONE}},
	/* Start of command with {*} (expanded) arguments */
    {"expandStkTop",      5,    0,          1,	{OPERAND_UINT4}},
	/* Expand the list at stacktop: push its elements on the stack */
    {"invokeExpanded",    1,    0,          0,	{OPERAND_NONE}},
	/* Invoke the command marked by the last 'expandStart' */

    {"listIndexImm",	  5,	0,	   1,	{OPERAND_IDX4}},
	/* List Index:	push (lindex stktop op4) */
    {"listRangeImm",	  9,	0,	   2,	{OPERAND_IDX4, OPERAND_IDX4}},
	/* List Range:	push (lrange stktop op4 op4) */
    {"startCommand",	  9,	0,	   2,	{OPERAND_OFFSET4, OPERAND_UINT4}},
	/* Start of bytecoded command: op is the length of the cmd's code, op2
	 * is number of commands here */

    {"listIn",		  1,	-1,	   0,	{OPERAND_NONE}},
	/* List containment: push [lsearch stktop stknext]>=0) */
    {"listNotIn",	  1,	-1,	   0,	{OPERAND_NONE}},
	/* List negated containment: push [lsearch stktop stknext]<0) */

    {"pushReturnOpts",	  1,	+1,	   0,	{OPERAND_NONE}},
	/* Push the interpreter's return option dictionary as an object on the
	 * stack. */
    {"returnStk",	  1,	-1,	   0,	{OPERAND_NONE}},
	/* Compiled [return]; options and result are on the stack, code and
	 * level are in the options. */

    {"dictGet",		  5,	INT_MIN,   1,	{OPERAND_UINT4}},
	/* The top op4 words (min 1) are a key path into the dictionary just
	 * below the keys on the stack, and all those values are replaced by
	 * the value read out of that key-path (like [dict get]).
	 * Stack:  ... dict key1 ... keyN => ... value */
    {"dictSet",		  9,	INT_MIN,   2,	{OPERAND_UINT4, OPERAND_LVT4}},
	/* Update a dictionary value such that the keys are a path pointing to
	 * the value. op4#1 = numKeys, op4#2 = LVTindex
	 * Stack:  ... key1 ... keyN value => ... newDict */
    {"dictUnset",	  9,	INT_MIN,   2,	{OPERAND_UINT4, OPERAND_LVT4}},
	/* Update a dictionary value such that the keys are not a path pointing
	 * to any value. op4#1 = numKeys, op4#2 = LVTindex
	 * Stack:  ... key1 ... keyN => ... newDict */
    {"dictIncrImm",	  9,	0,	   2,	{OPERAND_INT4, OPERAND_LVT4}},
	/* Update a dictionary value such that the value pointed to by key is
	 * incremented by some value (or set to it if the key isn't in the
	 * dictionary at all). op4#1 = incrAmount, op4#2 = LVTindex
	 * Stack:  ... key => ... newDict */
    {"dictAppend",	  5,	-1,	   1,	{OPERAND_LVT4}},
	/* Update a dictionary value such that the value pointed to by key has
	 * some value string-concatenated onto it. op4 = LVTindex
	 * Stack:  ... key valueToAppend => ... newDict */
    {"dictLappend",	  5,	-1,	   1,	{OPERAND_LVT4}},
	/* Update a dictionary value such that the value pointed to by key has
	 * some value list-appended onto it. op4 = LVTindex
	 * Stack:  ... key valueToAppend => ... newDict */
    {"dictFirst",	  5,	+2,	   1,	{OPERAND_LVT4}},
	/* Begin iterating over the dictionary, using the local scalar
	 * indicated by op4 to hold the iterator state. The local scalar
	 * should not refer to a named variable as the value is not wholly
	 * managed correctly.
	 * Stack:  ... dict => ... value key doneBool */
    {"dictNext",	  5,	+3,	   1,	{OPERAND_LVT4}},
	/* Get the next iteration from the iterator in op4's local scalar.
	 * Stack:  ... => ... value key doneBool */
    {"dictUpdateStart",   9,    0,	   2,	{OPERAND_LVT4, OPERAND_AUX4}},
	/* Create the variables (described in the aux data referred to by the
	 * second immediate argument) to mirror the state of the dictionary in
	 * the variable referred to by the first immediate argument. The list
	 * of keys (top of the stack, not popped) must be the same length as
	 * the list of variables.
	 * Stack:  ... keyList => ... keyList */
    {"dictUpdateEnd",	  9,    -1,	   2,	{OPERAND_LVT4, OPERAND_AUX4}},
	/* Reflect the state of local variables (described in the aux data
	 * referred to by the second immediate argument) back to the state of
	 * the dictionary in the variable referred to by the first immediate
	 * argument. The list of keys (popped from the stack) must be the same
	 * length as the list of variables.
	 * Stack:  ... keyList => ... */
    {"jumpTable",	 5,	-1,	   1,	{OPERAND_AUX4}},
	/* Jump according to the jump-table (in AuxData as indicated by the
	 * operand) and the argument popped from the list. Always executes the
	 * next instruction if no match against the table's entries was found.
	 * Stack:  ... value => ...
	 * Note that the jump table contains offsets relative to the PC when
	 * it points to this instruction; the code is relocatable. */
    {"upvar",            5,    -1,        1,   {OPERAND_LVT4}},
	/* finds level and otherName in stack, links to local variable at
	 * index op1. Leaves the level on stack. */
    {"nsupvar",          5,    -1,        1,   {OPERAND_LVT4}},
	/* finds namespace and otherName in stack, links to local variable at
	 * index op1. Leaves the namespace on stack. */
    {"variable",         5,    -1,        1,   {OPERAND_LVT4}},
	/* finds namespace and otherName in stack, links to local variable at
	 * index op1. Leaves the namespace on stack. */
    {"syntax",		 9,   -1,         2,	{OPERAND_INT4, OPERAND_UINT4}},
	/* Compiled bytecodes to signal syntax error. Equivalent to returnImm
	 * except for the ERR_ALREADY_LOGGED flag in the interpreter. */
    {"reverse",		 5,    0,         1,	{OPERAND_UINT4}},
	/* Reverse the order of the arg elements at the top of stack */

    {"regexp",		 2,   -1,         1,	{OPERAND_INT1}},
	/* Regexp:	push (regexp stknext stktop) opnd == nocase */

    {"existScalar",	 5,    1,         1,	{OPERAND_LVT4}},
	/* Test if scalar variable at index op1 in call frame exists */
    {"existArray",	 5,    0,         1,	{OPERAND_LVT4}},
	/* Test if array element exists; array at slot op1, element is
	 * stktop */
    {"existArrayStk",	 1,    -1,        0,	{OPERAND_NONE}},
	/* Test if array element exists; element is stktop, array name is
	 * stknext */
    {"existStk",	 1,    0,         0,	{OPERAND_NONE}},
	/* Test if general variable exists; unparsed variable name is stktop*/

    {"nop",		 1,    0,         0,	{OPERAND_NONE}},
	/* Do nothing */
    {"returnCodeBranch", 1,   -1,	  0,	{OPERAND_NONE}},
	/* Jump to next instruction based on the return code on top of stack
	 * ERROR: +1;	RETURN: +3;	BREAK: +5;	CONTINUE: +7;
	 * Other non-OK: +9
	 */

    {"unsetScalar",	 6,    0,         2,	{OPERAND_UINT1, OPERAND_LVT4}},
	/* Make scalar variable at index op2 in call frame cease to exist;
	 * op1 is 1 for errors on problems, 0 otherwise */
    {"unsetArray",	 6,    -1,        2,	{OPERAND_UINT1, OPERAND_LVT4}},
	/* Make array element cease to exist; array at slot op2, element is
	 * stktop; op1 is 1 for errors on problems, 0 otherwise */
    {"unsetArrayStk",	 2,    -2,        1,	{OPERAND_UINT1}},
	/* Make array element cease to exist; element is stktop, array name is
	 * stknext; op1 is 1 for errors on problems, 0 otherwise */
    {"unsetStk",	 2,    -1,        1,	{OPERAND_UINT1}},
	/* Make general variable cease to exist; unparsed variable name is
	 * stktop; op1 is 1 for errors on problems, 0 otherwise */

    {"dictExpand",       1,    -1,        0,    {OPERAND_NONE}},
	/* Probe into a dict and extract it (or a subdict of it) into
	 * variables with matched names. Produces list of keys bound as
	 * result. Part of [dict with].
	 * Stack:  ... dict path => ... keyList */
    {"dictRecombineStk", 1,    -3,        0,    {OPERAND_NONE}},
	/* Map variable contents back into a dictionary in a variable. Part of
	 * [dict with].
	 * Stack:  ... dictVarName path keyList => ... */
    {"dictRecombineImm", 5,    -2,        1,    {OPERAND_LVT4}},
	/* Map variable contents back into a dictionary in the local variable
	 * indicated by the LVT index. Part of [dict with].
	 * Stack:  ... path keyList => ... */
    {"dictExists",	 5,	INT_MIN,  1,	{OPERAND_UINT4}},
	/* The top op4 words (min 1) are a key path into the dictionary just
	 * below the keys on the stack, and all those values are replaced by a
	 * boolean indicating whether it is possible to read out a value from
	 * that key-path (like [dict exists]).
	 * Stack:  ... dict key1 ... keyN => ... boolean */
    {"verifyDict",	 1,    -1,	  0,	{OPERAND_NONE}},
	/* Verifies that the word on the top of the stack is a dictionary,
	 * popping it if it is and throwing an error if it is not.
	 * Stack:  ... value => ... */

    {"strmap",		 1,    -2,	  0,	{OPERAND_NONE}},
	/* Simplified version of [string map] that only applies one change
	 * string, and only case-sensitively.
	 * Stack:  ... from to string => ... changedString */
    {"strfind",		 1,    -1,	  0,	{OPERAND_NONE}},
	/* Find the first index of a needle string in a haystack string,
	 * producing the index (integer) or -1 if nothing found.
	 * Stack:  ... needle haystack => ... index */
    {"strrfind",	 1,    -1,	  0,	{OPERAND_NONE}},
	/* Find the last index of a needle string in a haystack string,
	 * producing the index (integer) or -1 if nothing found.
	 * Stack:  ... needle haystack => ... index */
    {"strrangeImm",	 9,	0,	  2,	{OPERAND_IDX4, OPERAND_IDX4}},
	/* String Range: push (string range stktop op4 op4) */
    {"strrange",	 1,    -2,	  0,	{OPERAND_NONE}},
	/* String Range with non-constant arguments.
	 * Stack:  ... string idxA idxB => ... substring */

    {"yield",		 1,	0,	  0,	{OPERAND_NONE}},
	/* Makes the current coroutine yield the value at the top of the
	 * stack, and places the response back on top of the stack when it
	 * resumes.
	 * Stack:  ... valueToYield => ... resumeValue */
    {"coroName",         1,    +1,	  0,	{OPERAND_NONE}},
	/* Push the name of the interpreter's current coroutine as an object
	 * on the stack. */
    {"tailcall",	 2,    INT_MIN,	  1,	{OPERAND_UINT1}},
	/* Do a tailcall with the opnd items on the stack as the thing to
	 * tailcall to; opnd must be greater than 0 for the semantics to work
	 * right. */

    {"currentNamespace", 1,    +1,	  0,	{OPERAND_NONE}},
	/* Push the name of the interpreter's current namespace as an object
	 * on the stack. */
    {"infoLevelNumber",  1,    +1,	  0,	{OPERAND_NONE}},
	/* Push the stack depth (i.e., [info level]) of the interpreter as an
	 * object on the stack. */
    {"infoLevelArgs",	 1,	0,	  0,	{OPERAND_NONE}},
	/* Push the argument words to a stack depth (i.e., [info level <n>])
	 * of the interpreter as an object on the stack.
	 * Stack:  ... depth => ... argList */
    {"resolveCmd",	 1,	0,	  0,	{OPERAND_NONE}},
	/* Resolves the command named on the top of the stack to its fully
	 * qualified version, or produces the empty string if no such command
	 * exists. Never generates errors.
	 * Stack:  ... cmdName => ... fullCmdName */

    {"tclooSelf",	 1,	+1,	  0,	{OPERAND_NONE}},
	/* Push the identity of the current TclOO object (i.e., the name of
	 * its current public access command) on the stack. */
    {"tclooClass",	 1,	0,	  0,	{OPERAND_NONE}},
	/* Push the class of the TclOO object named at the top of the stack
	 * onto the stack.
	 * Stack:  ... object => ... class */
    {"tclooNamespace",	 1,	0,	  0,	{OPERAND_NONE}},
	/* Push the namespace of the TclOO object named at the top of the
	 * stack onto the stack.
	 * Stack:  ... object => ... namespace */
    {"tclooIsObject",	 1,	0,	  0,	{OPERAND_NONE}},
	/* Push whether the value named at the top of the stack is a TclOO
	 * object (i.e., a boolean). Can corrupt the interpreter result
	 * despite not throwing, so not safe for use in a post-exception
	 * context.
	 * Stack:  ... value => ... boolean */

    {"arrayExistsStk",	 1,	0,	  0,	{OPERAND_NONE}},
	/* Looks up the element on the top of the stack and tests whether it
	 * is an array. Pushes a boolean describing whether this is the
	 * case. Also runs the whole-array trace on the named variable, so can
	 * throw anything.
	 * Stack:  ... varName => ... boolean */
    {"arrayExistsImm",	 5,	+1,	  1,	{OPERAND_LVT4}},
	/* Looks up the variable indexed by opnd and tests whether it is an
	 * array. Pushes a boolean describing whether this is the case. Also
	 * runs the whole-array trace on the named variable, so can throw
	 * anything.
	 * Stack:  ... => ... boolean */
    {"arrayMakeStk",	 1,	-1,	  0,	{OPERAND_NONE}},
	/* Forces the element on the top of the stack to be the name of an
	 * array.
	 * Stack:  ... varName => ... */
    {"arrayMakeImm",	 5,	0,	  1,	{OPERAND_LVT4}},
	/* Forces the variable indexed by opnd to be an array. Does not touch
	 * the stack. */

    {"invokeReplace",	 6,	INT_MIN,  2,	{OPERAND_UINT4,OPERAND_UINT1}},
	/* Invoke command named objv[0], replacing the first two words with
	 * the word at the top of the stack;
	 * <objc,objv> = <op4,top op4 after popping 1> */

    {"listConcat",	 1,	-1,	  0,	{OPERAND_NONE}},
	/* Concatenates the two lists at the top of the stack into a single
	 * list and pushes that resulting list onto the stack.
	 * Stack: ... list1 list2 => ... [lconcat list1 list2] */

    {"expandDrop",       1,    0,          0,	{OPERAND_NONE}},
	/* Drops an element from the auxiliary stack, popping stack elements
	 * until the matching stack depth is reached. */

    /* New foreach implementation */
    {"foreach_start",	 5,	+2,	  1,	{OPERAND_AUX4}},
	/* Initialize execution of a foreach loop. Operand is aux data index
	 * of the ForeachInfo structure for the foreach command. It pushes 2
	 * elements which hold runtime params for foreach_step, they are later
	 * dropped by foreach_end together with the value lists. NOTE that the
	 * iterator-tracker and info reference must not be passed to bytecodes
	 * that handle normal Tcl values. NOTE that this instruction jumps to
	 * the foreach_step instruction paired with it; the stack info below
	 * is only nominal.
	 * Stack: ... listObjs... => ... listObjs... iterTracker info */
    {"foreach_step",	 1,	 0,	  0,	{OPERAND_NONE}},
	/* "Step" or begin next iteration of foreach loop. Assigns to foreach
	 * iteration variables. May jump to straight after the foreach_start
	 * that pushed the iterTracker and info values. MUST be followed
	 * immediately by a foreach_end.
	 * Stack: ... listObjs... iterTracker info =>
	 *				... listObjs... iterTracker info */
    {"foreach_end",	 1,	 0,	  0,	{OPERAND_NONE}},
	/* Clean up a foreach loop by dropping the info value, the tracker
	 * value and the lists that were being iterated over.
	 * Stack: ... listObjs... iterTracker info => ... */
    {"lmap_collect",	 1,	-1,	  0,	{OPERAND_NONE}},
	/* Appends the value at the top of the stack to the list located on
	 * the stack the "other side" of the foreach-related values.
	 * Stack: ... collector listObjs... iterTracker info value =>
	 *			... collector listObjs... iterTracker info */

    {"strtrim",		 1,	-1,	  0,	{OPERAND_NONE}},
	/* [string trim] core: removes the characters (designated by the value
	 * at the top of the stack) from both ends of the string and pushes
	 * the resulting string.
	 * Stack: ... string charset => ... trimmedString */
    {"strtrimLeft",	 1,	-1,	  0,	{OPERAND_NONE}},
	/* [string trimleft] core: removes the characters (designated by the
	 * value at the top of the stack) from the left of the string and
	 * pushes the resulting string.
	 * Stack: ... string charset => ... trimmedString */
    {"strtrimRight",	 1,	-1,	  0,	{OPERAND_NONE}},
	/* [string trimright] core: removes the characters (designated by the
	 * value at the top of the stack) from the right of the string and
	 * pushes the resulting string.
	 * Stack: ... string charset => ... trimmedString */

    {"concatStk",	 5,	INT_MIN,  1,	{OPERAND_UINT4}},
	/* Wrapper round Tcl_ConcatObj(), used for [concat] and [eval]. opnd
	 * is number of values to concatenate.
	 * Operation:	push concat(stk1 stk2 ... stktop) */

    {"strcaseUpper",	 1,	0,	  0,	{OPERAND_NONE}},
	/* [string toupper] core: converts whole string to upper case using
	 * the default (extended "C" locale) rules.
	 * Stack: ... string => ... newString */
    {"strcaseLower",	 1,	0,	  0,	{OPERAND_NONE}},
	/* [string tolower] core: converts whole string to upper case using
	 * the default (extended "C" locale) rules.
	 * Stack: ... string => ... newString */
    {"strcaseTitle",	 1,	0,	  0,	{OPERAND_NONE}},
	/* [string totitle] core: converts whole string to upper case using
	 * the default (extended "C" locale) rules.
	 * Stack: ... string => ... newString */
    {"strreplace",	 1,	-3,	  0,	{OPERAND_NONE}},
	/* [string replace] core: replaces a non-empty range of one string
	 * with the contents of another.
	 * Stack: ... string fromIdx toIdx replacement => ... newString */

    {"originCmd",	 1,	0,	  0,	{OPERAND_NONE}},
	/* Reports which command was the origin (via namespace import chain)
	 * of the command named on the top of the stack.
	 * Stack:  ... cmdName => ... fullOriginalCmdName */

    {"tclooNext",	 2,	INT_MIN,  1,	{OPERAND_UINT1}},
	/* Call the next item on the TclOO call chain, passing opnd arguments
	 * (min 1, max 255, *includes* "next").  The result of the invoked
	 * method implementation will be pushed on the stack in place of the
	 * arguments (similar to invokeStk).
	 * Stack:  ... "next" arg2 arg3 -- argN => ... result */
    {"tclooNextClass",	 2,	INT_MIN,  1,	{OPERAND_UINT1}},
	/* Call the following item on the TclOO call chain defined by class
	 * className, passing opnd arguments (min 2, max 255, *includes*
	 * "nextto" and the class name). The result of the invoked method
	 * implementation will be pushed on the stack in place of the
	 * arguments (similar to invokeStk).
	 * Stack:  ... "nextto" className arg3 arg4 -- argN => ... result */

    {"yieldToInvoke",	 1,	0,	  0,	{OPERAND_NONE}},
	/* Makes the current coroutine yield the value at the top of the
	 * stack, invoking the given command/args with resolution in the given
	 * namespace (all packed into a list), and places the list of values
	 * that are the response back on top of the stack when it resumes.
	 * Stack:  ... [list ns cmd arg1 ... argN] => ... resumeList */

    {"numericType",	 1,	0,	  0,	{OPERAND_NONE}},
	/* Pushes the numeric type code of the word at the top of the stack.
	 * Stack:  ... value => ... typeCode */
    {"tryCvtToBoolean",	 1,	+1,	  0,	{OPERAND_NONE}},
	/* Try converting stktop to boolean if possible. No errors.
	 * Stack:  ... value => ... value isStrictBool */
    {"strclass",	 2,	0,	  1,	{OPERAND_SCLS1}},
	/* See if all the characters of the given string are a member of the
	 * specified (by opnd) character class. Note that an empty string will
	 * satisfy the class check (standard definition of "all").
	 * Stack:  ... stringValue => ... boolean */

    {"lappendList",	 5,	0,	1,	{OPERAND_LVT4}},
	/* Lappend list to scalar variable at op4 in frame.
	 * Stack:  ... list => ... listVarContents */
    {"lappendListArray", 5,	-1,	1,	{OPERAND_LVT4}},
	/* Lappend list to array element; array at op4.
	 * Stack:  ... elem list => ... listVarContents */
    {"lappendListArrayStk", 1,	-2,	0,	{OPERAND_NONE}},
	/* Lappend list to array element.
	 * Stack:  ... arrayName elem list => ... listVarContents */
    {"lappendListStk",	 1,	-1,	0,	{OPERAND_NONE}},
	/* Lappend list to general variable.
	 * Stack:  ... varName list => ... listVarContents */

    {"clockRead",	 2,	+1,	1,	{OPERAND_UINT1}},
	/* Read clock out to the stack. Operand is which clock to read
	 * 0=clicks, 1=microseconds, 2=milliseconds, 3=seconds.
	 * Stack: ... => ... time */

    {"dictGetDef",	  5,	INT_MIN,   1,	{OPERAND_UINT4}},
	/* The top word is the default, the next op4 words (min 1) are a key
	 * path into the dictionary just below the keys on the stack, and all
	 * those values are replaced by the value read out of that key-path
	 * (like [dict get]) except if there is no such key, when instead the
	 * default is pushed instead.
	 * Stack:  ... dict key1 ... keyN default => ... value */

    {"strlt",		  1,   -1,         0,	{OPERAND_NONE}},
	/* String Less:			push (stknext < stktop) */
    {"strgt",		  1,   -1,         0,	{OPERAND_NONE}},
	/* String Greater:		push (stknext > stktop) */
    {"strle",		  1,   -1,         0,	{OPERAND_NONE}},
	/* String Less or equal:	push (stknext <= stktop) */
    {"strge",		  1,   -1,         0,	{OPERAND_NONE}},
	/* String Greater or equal:	push (stknext >= stktop) */
    {"lreplace4",	  6,   INT_MIN,    2,	{OPERAND_UINT4, OPERAND_UINT1}},
	/* Operands: number of arguments, flags
	 * flags: Combination of TCL_LREPLACE4_* flags
	 * Stack: ... listobj index1 ?index2? new1 ... newN => ... newlistobj
	 * where index2 is present only if TCL_LREPLACE_SINGLE_INDEX is not
	 * set in flags.
	 */

    {"constImm",	  5,   -1,	   1,	{OPERAND_LVT4}},
	/* Create constant. Index into LVT is immediate, value is on stack.
	 * Stack: ... value => ... */
    {"constStk",	  1,   -2,	   0,	{OPERAND_NONE}},
	/* Create constant. Variable name and value on stack.
	 * Stack: ... varName value => ... */

    {NULL, 0, 0, 0, {OPERAND_NONE}}
};

/*
 * Prototypes for procedures defined later in this file:
 */

static void		CleanupByteCode(ByteCode *codePtr);
static ByteCode *	CompileSubstObj(Tcl_Interp *interp, Tcl_Obj *objPtr,
			    int flags);
static void		DupByteCodeInternalRep(Tcl_Obj *srcPtr,
			    Tcl_Obj *copyPtr);
static unsigned char *	EncodeCmdLocMap(CompileEnv *envPtr,
			    ByteCode *codePtr, unsigned char *startPtr);
static void		EnterCmdExtentData(CompileEnv *envPtr,
			    Tcl_Size cmdNumber, Tcl_Size numSrcBytes, Tcl_Size numCodeBytes);
static void		EnterCmdStartData(CompileEnv *envPtr,
			    Tcl_Size cmdNumber, Tcl_Size srcOffset, Tcl_Size codeOffset);
static void		FreeByteCodeInternalRep(Tcl_Obj *objPtr);
static void		FreeSubstCodeInternalRep(Tcl_Obj *objPtr);
static int		GetCmdLocEncodingSize(CompileEnv *envPtr);
static int		IsCompactibleCompileEnv(CompileEnv *envPtr);
static void		PreventCycle(Tcl_Obj *objPtr, CompileEnv *envPtr);
#ifdef TCL_COMPILE_STATS
static void		RecordByteCodeStats(ByteCode *codePtr);
#endif /* TCL_COMPILE_STATS */
static int		SetByteCodeFromAny(Tcl_Interp *interp,
			    Tcl_Obj *objPtr);
static void		StartExpanding(CompileEnv *envPtr);

/*
 * TIP #280: Helper for building the per-word line information of all compiled
 * commands.
 */
static void		EnterCmdWordData(ExtCmdLoc *eclPtr, Tcl_Size srcOffset,
			    Tcl_Token *tokenPtr, const char *cmd,
			    Tcl_Size numWords, Tcl_Size line,
			    Tcl_Size *clNext, Tcl_Size **lines,
			    CompileEnv *envPtr);
static void		ReleaseCmdWordData(ExtCmdLoc *eclPtr);

/*
 * tclByteCodeType provides the standard type management procedures for the
 * bytecode type.
 */

const Tcl_ObjType tclByteCodeType = {
    "bytecode",			/* name */
    FreeByteCodeInternalRep,	/* freeIntRepProc */
    DupByteCodeInternalRep,	/* dupIntRepProc */
    NULL,			/* updateStringProc */
    SetByteCodeFromAny,		/* setFromAnyProc */
    TCL_OBJTYPE_V0
};

/*
 * substCodeType provides the standard type management procedures for the
 * substcode type, which represents substitution within a Tcl value.
 */

static const Tcl_ObjType substCodeType = {
    "substcode",		/* name */
    FreeSubstCodeInternalRep,	/* freeIntRepProc */
    DupByteCodeInternalRep,	/* dupIntRepProc - shared with bytecode */
    NULL,			/* updateStringProc */
    NULL,			/* setFromAnyProc */
    TCL_OBJTYPE_V0
};
#define SubstFlags(objPtr) (objPtr)->internalRep.twoPtrValue.ptr2

/*
 * Helper macros.
 */

#define TclIncrUInt4AtPtr(ptr, delta) \
    TclStoreInt4AtPtr(TclGetUInt4AtPtr(ptr)+(delta), (ptr))

/*
 *----------------------------------------------------------------------
 *
 * TclSetByteCodeFromAny --
 *
 *	Part of the bytecode Tcl object type implementation. Attempts to
 *	compile the string representation of the objPtr into bytecode.  Accepts
 *	a hook routine that is invoked to perform any needed post-processing on
 *	the compilation results before generating byte codes.  interp is the
 *	compilation context and may not be NULL.
 *
 * Results:
 *	A standard Tcl object result. If an error occurs during compilation, an
 *	error message is left in the interpreter's result.
 *
 * Side effects:
 *	Frees the old internal representation. If no error occurs, then the
 *	compiled code is stored as "objPtr"s bytecode representation. Also, if
 *	debugging, initializes the "tcl_traceCompile" Tcl variable used to
 *	trace compilations.
 *
 *----------------------------------------------------------------------
 */

int
TclSetByteCodeFromAny(
    Tcl_Interp *interp,		/* The interpreter for which the code is being
				 * compiled. Must not be NULL. */
    Tcl_Obj *objPtr,		/* The object to make a ByteCode object. */
    CompileHookProc *hookProc,	/* Procedure to invoke after compilation. */
    void *clientData)		/* Hook procedure private data. */
{
    Interp *iPtr = (Interp *) interp;
    CompileEnv compEnv;		/* Compilation environment structure allocated
				 * in frame. */
    Tcl_Size length;
    int result = TCL_OK;
    const char *stringPtr;
    Proc *procPtr = iPtr->compiledProcPtr;
    ContLineLoc *clLocPtr;

#ifdef TCL_COMPILE_DEBUG
    if (!traceInitialized) {
	if (Tcl_LinkVar(interp, "tcl_traceCompile",
		&tclTraceCompile, TCL_LINK_INT) != TCL_OK) {
	    Tcl_Panic("SetByteCodeFromAny: unable to create link for tcl_traceCompile variable");
	}
	traceInitialized = 1;
    }
#endif

    stringPtr = TclGetStringFromObj(objPtr, &length);

    /*
     * TIP #280: Pick up the CmdFrame in which the BC compiler was invoked, and
     * use to initialize the tracking in the compiler. This information was
     * stored by TclCompEvalObj and ProcCompileProc.
     */

    TclInitCompileEnv(interp, &compEnv, stringPtr, length,
	    iPtr->invokeCmdFramePtr, iPtr->invokeWord);

    /*
     * Make available to the compilation environment any data about invisible
     * continuation lines for the script.
     *
     * It is not clear if the script Tcl_Obj* can be free'd while the compiler
     * is using it, leading to the release of the associated ContLineLoc
     * structure as well. To ensure that the latter doesn't happen set a lock
     * on it, which is released in TclFreeCompileEnv().  The "lineCLPtr"
     * hashtable tclObj.c.
     */

    clLocPtr = TclContinuationsGet(objPtr);
    if (clLocPtr) {
	compEnv.clNext = &clLocPtr->loc[0];
    }

    TclCompileScript(interp, stringPtr, length, &compEnv);

    /*
     * Compilation succeeded. Add a "done" instruction at the end.
     */

    TclEmitOpcode(INST_DONE, &compEnv);

    /*
     * Check for optimizations!
     *
     * If the generated code is free of most hazards, recompile with generation
     * of INST_START_CMD disabled to produce code that more compact in many
     * cases, and also sometimes more performant.
     */

    if (Tcl_GetParent(interp) == NULL &&
	    !Tcl_LimitTypeEnabled(interp, TCL_LIMIT_COMMANDS|TCL_LIMIT_TIME)
	    && IsCompactibleCompileEnv(&compEnv)) {
	TclFreeCompileEnv(&compEnv);
	iPtr->compiledProcPtr = procPtr;
	TclInitCompileEnv(interp, &compEnv, stringPtr, length,
		iPtr->invokeCmdFramePtr, iPtr->invokeWord);
	if (clLocPtr) {
	    compEnv.clNext = &clLocPtr->loc[0];
	}
	compEnv.atCmdStart = 2;		/* The disabling magic. */
	TclCompileScript(interp, stringPtr, length, &compEnv);
	assert (compEnv.atCmdStart > 1);
	TclEmitOpcode(INST_DONE, &compEnv);
	assert (compEnv.atCmdStart > 1);
    }

    /*
     * Apply some peephole optimizations that can cross specific/generic
     * instruction generator boundaries.
     */

    if (iPtr->optimizer) {
	(iPtr->optimizer)(&compEnv);
    }

    /*
     * Invoke the compilation hook procedure if there is one.
     */

    if (hookProc) {
	result = hookProc(interp, &compEnv, clientData);
    }

    /*
     * After optimization is all done, check that byte code length limits
     * are not exceeded. Bug [27b3ce2997].
     */
    if ((compEnv.codeNext - compEnv.codeStart) > INT_MAX) {
	/*
	 * Cannot just return TCL_ERROR as callers ignore return value.
	 * TODO - May be use TclCompileSyntaxError here?
	 */
	Tcl_Panic("Maximum byte code length %d exceeded.", INT_MAX);
    }

    /*
     * Change the object into a ByteCode object. Ownership of the literal
     * objects and aux data items passes to the ByteCode object.
     */

#ifdef TCL_COMPILE_DEBUG
    TclVerifyLocalLiteralTable(&compEnv);
#endif /*TCL_COMPILE_DEBUG*/

    if (result == TCL_OK) {
	(void) TclInitByteCodeObj(objPtr, &tclByteCodeType, &compEnv);
	TclDebugPrintByteCodeObj(objPtr);
    }

    TclFreeCompileEnv(&compEnv);
    return result;
}

/*
 *-----------------------------------------------------------------------
 *
 * SetByteCodeFromAny --
 *
 *	Part of the bytecode Tcl object type implementation. Attempts to
 *	generate an byte code internal form for the Tcl object "objPtr" by
 *	compiling its string representation.
 *
 * Results:
 *	A standard Tcl object result. If an error occurs during compilation and
 *	"interp" is not null, an error message is left in the interpreter's
 *	result.
 *
 * Side effects:
 *	Frees the old internal representation. If no error occurs then the
 *	compiled code is stored as "objPtr"s bytecode representation. Also, if
 *	debugging, initializes the "tcl_traceCompile" Tcl variable used to
 *	trace compilations.
 *
 *----------------------------------------------------------------------
 */

static int
SetByteCodeFromAny(
    Tcl_Interp *interp,		/* The interpreter for which the code is being
				 * compiled. Must not be NULL. */
    Tcl_Obj *objPtr)		/* The object to compile to bytecode */
{
    if (interp == NULL) {
	return TCL_ERROR;
    }
    return TclSetByteCodeFromAny(interp, objPtr, NULL, NULL);
}

/*
 *----------------------------------------------------------------------
 *
 * DupByteCodeInternalRep --
 *
 *	Part of the bytecode Tcl object type implementation. However, it does
 *	not copy the internal representation of a bytecode Tcl_Obj, instead
 *	assigning NULL to the type pointer of the new object.  Code is compiled
 *	for the new object only if necessary.
 *
 * Results:
 *	None.
 *
 * Side effects:
 *	None.
 *
 *----------------------------------------------------------------------
 */

static void
DupByteCodeInternalRep(
    TCL_UNUSED(Tcl_Obj *) /*srcPtr*/,
    TCL_UNUSED(Tcl_Obj *) /*copyPtr*/)
{
    return;
}

/*
 *----------------------------------------------------------------------
 *
 * FreeByteCodeInternalRep --
 *
 *	Part of the bytecode Tcl object type implementation. Frees the storage
 *	associated with a bytecode object's internal representation unless its
 *	code is actively being executed.
 *
 * Results:
 *	None.
 *
 * Side effects:
 *	The bytecode object's internal rep is invalidated and its code is freed
 *	unless the code is actively being executed, in which case cleanup is
 *	delayed until the last execution of the code completes.
 *
 *----------------------------------------------------------------------
 */

static void
FreeByteCodeInternalRep(
    Tcl_Obj *objPtr)	/* Object whose internal rep to free. */
{
    ByteCode *codePtr;

    ByteCodeGetInternalRep(objPtr, &tclByteCodeType, codePtr);
    assert(codePtr != NULL);

    TclReleaseByteCode(codePtr);
}

/*
 *----------------------------------------------------------------------
 *
 * TclReleaseByteCode --
 *
 *	Does all the real work of freeing up a bytecode object's ByteCode
 *	structure. Called only when the structure's reference count
 *	is zero.
 *
 * Results:
 *	None.
 *
 * Side effects:
 *	Frees objPtr's bytecode internal representation and sets its type to
 *	NULL.  Also releases its literals and frees its auxiliary data items.
 *
 *----------------------------------------------------------------------
 */

void
TclPreserveByteCode(
    ByteCode *codePtr)
{
    codePtr->refCount++;
}

void
TclReleaseByteCode(
    ByteCode *codePtr)
{
    if (codePtr->refCount-- > 1) {
	return;
    }

    /* Just dropped to refcount==0.  Clean up. */
    CleanupByteCode(codePtr);
}

static void
CleanupByteCode(
    ByteCode *codePtr)	/* Points to the ByteCode to free. */
{
    Tcl_Interp *interp = (Tcl_Interp *) *codePtr->interpHandle;
    Interp *iPtr = (Interp *) interp;
    int numLitObjects = codePtr->numLitObjects;
    int numAuxDataItems = codePtr->numAuxDataItems;
    Tcl_Obj **objArrayPtr, *objPtr;
    const AuxData *auxDataPtr;
    int i;
#ifdef TCL_COMPILE_STATS

    if (interp != NULL) {
	ByteCodeStats *statsPtr;
	Tcl_Time destroyTime;
	int lifetimeSec, lifetimeMicroSec, log2;

	statsPtr = &iPtr->stats;

	statsPtr->numByteCodesFreed++;
	statsPtr->currentSrcBytes -= (double)codePtr->numSrcBytes;
	statsPtr->currentByteCodeBytes -= (double) codePtr->structureSize;

	statsPtr->currentInstBytes -= (double) codePtr->numCodeBytes;
	statsPtr->currentLitBytes -= (double)
		codePtr->numLitObjects * sizeof(Tcl_Obj *);
	statsPtr->currentExceptBytes -= (double)
		codePtr->numExceptRanges * sizeof(ExceptionRange);
	statsPtr->currentAuxBytes -= (double)
		codePtr->numAuxDataItems * sizeof(AuxData);
	statsPtr->currentCmdMapBytes -= (double) codePtr->numCmdLocBytes;

	Tcl_GetTime(&destroyTime);
	lifetimeSec = destroyTime.sec - codePtr->createTime.sec;
	if (lifetimeSec > 2000) {	/* avoid overflow */
	    lifetimeSec = 2000;
	}
	lifetimeMicroSec = 1000000 * lifetimeSec +
		(destroyTime.usec - codePtr->createTime.usec);

	log2 = TclLog2(lifetimeMicroSec);
	if (log2 > 31) {
	    log2 = 31;
	}
	statsPtr->lifetimeCount[log2]++;
    }
#endif /* TCL_COMPILE_STATS */

    /*
     * A single heap object holds the ByteCode structure and its code, object,
     * command location, and auxiliary data arrays. This means we only need to
     * 1) decrement the ref counts of each LiteralEntry in the literal array,
     * 2) call the free procedures for the auxiliary data items, 3) free the
     * localCache if it is unused, and finally 4) free the ByteCode
     * structure's heap object.
     *
     * The case for TCL_BYTECODE_PRECOMPILED (precompiled ByteCodes, like
     * those generated from tbcload) is special, as they doesn't make use of
     * the global literal table. They instead maintain private references to
     * their literals which must be decremented.
     *
     * In order to ensure proper and efficient cleanup of the literal array
     * when it contains non-shared literals [Bug 983660], distinguish the case
     * of an interpreter being deleted, which is signaled by interp == NULL.
     * Also, as the interp deletion will remove the global literal table
     * anyway, avoid the extra cost of updating it for each literal being
     * released.
     */

    if (codePtr->flags & TCL_BYTECODE_PRECOMPILED) {

	objArrayPtr = codePtr->objArrayPtr;
	for (i = 0;  i < numLitObjects;  i++) {
	    objPtr = *objArrayPtr;
	    if (objPtr) {
		Tcl_DecrRefCount(objPtr);
	    }
	    objArrayPtr++;
	}
	codePtr->numLitObjects = 0;
    } else {
	objArrayPtr = codePtr->objArrayPtr;
	while (numLitObjects--) {
	    /* TclReleaseLiteral calls Tcl_DecrRefCount() for us */
	    TclReleaseLiteral(interp, *objArrayPtr++);
	}
    }

    auxDataPtr = codePtr->auxDataArrayPtr;
    for (i = 0;  i < numAuxDataItems;  i++) {
	if (auxDataPtr->type->freeProc != NULL) {
	    auxDataPtr->type->freeProc(auxDataPtr->clientData);
	}
	auxDataPtr++;
    }

    /*
     * TIP #280. Release the location data associated with this bytecode
     * structure, if any. The associated interp may be gone already, and the
     * data with it.
     *
     * See also tclBasic.c, DeleteInterpProc
     */

    if (iPtr) {
	Tcl_HashEntry *hePtr = Tcl_FindHashEntry(iPtr->lineBCPtr,
		codePtr);

	if (hePtr) {
	    ReleaseCmdWordData((ExtCmdLoc *)Tcl_GetHashValue(hePtr));
	    Tcl_DeleteHashEntry(hePtr);
	}
    }

    if (codePtr->localCachePtr && (codePtr->localCachePtr->refCount-- <= 1)) {
	TclFreeLocalCache(interp, codePtr->localCachePtr);
    }

    TclHandleRelease(codePtr->interpHandle);
    Tcl_Free(codePtr);
}

/*
 * ---------------------------------------------------------------------
 *
 * IsCompactibleCompileEnv --
 *
 *	Determines whether some basic compaction optimizations may be applied
 *	to a piece of bytecode. Idempotent.
 *
 * ---------------------------------------------------------------------
 */

static int
IsCompactibleCompileEnv(
    CompileEnv *envPtr)
{
    unsigned char *pc;
    int size;

    /*
     * Special: procedures in the '::tcl' namespace (or its children) are
     * considered to be well-behaved, so compaction can be applied to them even
     * if it would otherwise be invalid.
     */

    if (envPtr->procPtr != NULL && envPtr->procPtr->cmdPtr != NULL
	    && envPtr->procPtr->cmdPtr->nsPtr != NULL) {
	Namespace *nsPtr = envPtr->procPtr->cmdPtr->nsPtr;

	if (strcmp(nsPtr->fullName, "::tcl") == 0
		|| strncmp(nsPtr->fullName, "::tcl::", 7) == 0) {
	    return 1;
	}
    }

    /*
     * Go through and ensure that no operation involved can cause a desired
     * change of bytecode sequence during its execution. This comes down to
     * ensuring that there are no mapped variables (due to traces) or calls to
     * external commands (traces, [uplevel] trickery). This is actually a very
     * conservative check.  It turns down a lot of code that is OK in practice.
     */

    for (pc = envPtr->codeStart ; pc < envPtr->codeNext ; pc += size) {
	switch (*pc) {
	    /* Invokes */
	case INST_INVOKE_STK1:
	case INST_INVOKE_STK4:
	case INST_INVOKE_EXPANDED:
	case INST_INVOKE_REPLACE:
	    return 0;
	    /* Runtime evals */
	case INST_EVAL_STK:
	case INST_EXPR_STK:
	case INST_YIELD:
	    return 0;
	    /* Upvars */
	case INST_UPVAR:
	case INST_NSUPVAR:
	case INST_VARIABLE:
	    return 0;
	default:
	    size = tclInstructionTable[*pc].numBytes;
	    assert (size > 0);
	    break;
	}
    }

    return 1;
}

/*
 *----------------------------------------------------------------------
 *
 * Tcl_SubstObj --
 *
 *	Performs substitutions on the given string as described in the user
 *	documentation for "subst".
 *
 * Results:
 *	A Tcl_Obj* containing the substituted string, or NULL to indicate that
 *	an error occurred.
 *
 * Side effects:
 *	See the user documentation.
 *
 *----------------------------------------------------------------------
 */

Tcl_Obj *
Tcl_SubstObj(
    Tcl_Interp *interp,		/* Interpreter in which substitution occurs */
    Tcl_Obj *objPtr,		/* The value to be substituted. */
    int flags)			/* What substitutions to do. */
{
    NRE_callback *rootPtr = TOP_CB(interp);

    if (TclNRRunCallbacks(interp, Tcl_NRSubstObj(interp, objPtr, flags),
	    rootPtr) != TCL_OK) {
	return NULL;
    }
    return Tcl_GetObjResult(interp);
}

/*
 *----------------------------------------------------------------------
 *
 * Tcl_NRSubstObj --
 *
 *	Adds substitution within the value of objPtr to the NR execution stack.
 *
 * Results:
 *	TCL_OK.
 *
 * Side effects:
 *	Compiles objPtr into bytecode that performs the substitutions as
 *	governed by flags, adds a callback to the NR execution stack to execute
 *	the bytecode and store the result in the interp.
 *
 *----------------------------------------------------------------------
 */

int
Tcl_NRSubstObj(
    Tcl_Interp *interp,
    Tcl_Obj *objPtr,
    int flags)
{
    ByteCode *codePtr = CompileSubstObj(interp, objPtr, flags);

    /* TODO: Confirm we do not need this. */
    /* Tcl_ResetResult(interp); */
    return TclNRExecuteByteCode(interp, codePtr);
}

/*
 *----------------------------------------------------------------------
 *
 * CompileSubstObj --
 *
 *	Compiles a value into bytecode that performs substitution within the
 *	value, as governed by flags.
 *
 * Results:
 *	A (ByteCode *) is pointing to the resulting ByteCode.
 *
 * Side effects:
 *	The Tcl_ObjType of objPtr is changed to the "substcode" type, and the
 *	ByteCode and governing flags value are kept in the internal rep for
 *	faster operations the next time CompileSubstObj is called on the same
 *	value.
 *
 *----------------------------------------------------------------------
 */

static ByteCode *
CompileSubstObj(
    Tcl_Interp *interp,
    Tcl_Obj *objPtr,
    int flags)
{
    Interp *iPtr = (Interp *) interp;
    ByteCode *codePtr = NULL;

    ByteCodeGetInternalRep(objPtr, &substCodeType, codePtr);

    if (codePtr != NULL) {
	Namespace *nsPtr = iPtr->varFramePtr->nsPtr;

	if (flags != PTR2INT(SubstFlags(objPtr))
		|| ((Interp *) *codePtr->interpHandle != iPtr)
		|| (codePtr->compileEpoch != iPtr->compileEpoch)
		|| (codePtr->nsPtr != nsPtr)
		|| (codePtr->nsEpoch != nsPtr->resolverEpoch)
		|| (codePtr->localCachePtr !=
		iPtr->varFramePtr->localCachePtr)) {
	    Tcl_StoreInternalRep(objPtr, &substCodeType, NULL);
	    codePtr = NULL;
	}
    }
    if (codePtr == NULL) {
	CompileEnv compEnv;
	Tcl_Size numBytes;
	const char *bytes = TclGetStringFromObj(objPtr, &numBytes);

	/* TODO: Check for more TIP 280 */
	TclInitCompileEnv(interp, &compEnv, bytes, numBytes, NULL, 0);

	TclSubstCompile(interp, bytes, numBytes, flags, 1, &compEnv);

	TclEmitOpcode(INST_DONE, &compEnv);
	codePtr = TclInitByteCodeObj(objPtr, &substCodeType, &compEnv);
	TclFreeCompileEnv(&compEnv);

	SubstFlags(objPtr) = INT2PTR(flags);
	if (iPtr->varFramePtr->localCachePtr) {
	    codePtr->localCachePtr = iPtr->varFramePtr->localCachePtr;
	    codePtr->localCachePtr->refCount++;
	}
	TclDebugPrintByteCodeObj(objPtr);
    }
    return codePtr;
}

/*
 *----------------------------------------------------------------------
 *
 * FreeSubstCodeInternalRep --
 *
 *	Part of the "substcode" Tcl object type implementation. Frees the
 *	storage associated with the substcode internal representation of a
 *	Tcl_Obj unless its code is actively being executed.
 *
 * Results:
 *	None.
 *
 * Side effects:
 *	The substcode object's internal rep is marked invalid and its code
 *	gets freed unless the code is actively being executed. In that case
 *	the cleanup is delayed until the last execution of the code completes.
 *
 *----------------------------------------------------------------------
 */

static void
FreeSubstCodeInternalRep(
    Tcl_Obj *objPtr)	/* Object whose internal rep to free. */
{
    ByteCode *codePtr;

    ByteCodeGetInternalRep(objPtr, &substCodeType, codePtr);
    assert(codePtr != NULL);

    TclReleaseByteCode(codePtr);
}

static void
ReleaseCmdWordData(
    ExtCmdLoc *eclPtr)
{
    Tcl_Size i;

    if (eclPtr->type == TCL_LOCATION_SOURCE) {
	Tcl_DecrRefCount(eclPtr->path);
    }
    for (i=0 ; i<eclPtr->nuloc ; i++) {
	Tcl_Free(eclPtr->loc[i].line);
    }

    if (eclPtr->loc != NULL) {
	Tcl_Free(eclPtr->loc);
    }

    Tcl_Free(eclPtr);
}

/*
 *----------------------------------------------------------------------
 *
 * TclInitCompileEnv --
 *
 *	Initializes a CompileEnv compilation environment structure for the
 *	compilation of a string in an interpreter.
 *
 * Results:
 *	None.
 *
 * Side effects:
 *	The CompileEnv structure is initialized.
 *
 *----------------------------------------------------------------------
 */

void
TclInitCompileEnv(
    Tcl_Interp *interp,		/* The interpreter for which a CompileEnv
				 * structure is initialized. */
    CompileEnv *envPtr,/* Points to the CompileEnv structure to
				 * initialize. */
    const char *stringPtr,	/* The source string to be compiled. */
    size_t numBytes,		/* Number of bytes in source string. */
    const CmdFrame *invoker,	/* Location context invoking the bcc */
    int word)			/* Index of the word in that context getting
				 * compiled */
{
    Interp *iPtr = (Interp *) interp;

    assert(tclInstructionTable[LAST_INST_OPCODE].name == NULL);

    envPtr->iPtr = iPtr;
    envPtr->source = stringPtr;
    envPtr->numSrcBytes = numBytes;
    envPtr->procPtr = iPtr->compiledProcPtr;
    iPtr->compiledProcPtr = NULL;
    envPtr->numCommands = 0;
    envPtr->exceptDepth = 0;
    envPtr->maxExceptDepth = 0;
    envPtr->maxStackDepth = 0;
    envPtr->currStackDepth = 0;
    TclInitLiteralTable(&envPtr->localLitTable);

    envPtr->codeStart = envPtr->staticCodeSpace;
    envPtr->codeNext = envPtr->codeStart;
    envPtr->codeEnd = envPtr->codeStart + COMPILEENV_INIT_CODE_BYTES;
    envPtr->mallocedCodeArray = 0;

    envPtr->literalArrayPtr = envPtr->staticLiteralSpace;
    envPtr->literalArrayNext = 0;
    envPtr->literalArrayEnd = COMPILEENV_INIT_NUM_OBJECTS;
    envPtr->mallocedLiteralArray = 0;

    envPtr->exceptArrayPtr = envPtr->staticExceptArraySpace;
    envPtr->exceptAuxArrayPtr = envPtr->staticExAuxArraySpace;
    envPtr->exceptArrayNext = 0;
    envPtr->exceptArrayEnd = COMPILEENV_INIT_EXCEPT_RANGES;
    envPtr->mallocedExceptArray = 0;

    envPtr->cmdMapPtr = envPtr->staticCmdMapSpace;
    envPtr->cmdMapEnd = COMPILEENV_INIT_CMD_MAP_SIZE;
    envPtr->mallocedCmdMap = 0;
    envPtr->atCmdStart = 1;
    envPtr->expandCount = 0;

    /*
     * TIP #280: Set up the extended command location information, based on
     * the context invoking the byte code compiler. This structure is used to
     * keep the per-word line information for all compiled commands.
     *
     * See also tclBasic.c, TclEvalObjEx, for the equivalent code in the
     * non-compiling evaluator
     */

    envPtr->extCmdMapPtr = (ExtCmdLoc *)Tcl_Alloc(sizeof(ExtCmdLoc));
    envPtr->extCmdMapPtr->loc = NULL;
    envPtr->extCmdMapPtr->nloc = 0;
    envPtr->extCmdMapPtr->nuloc = 0;
    envPtr->extCmdMapPtr->path = NULL;

    if (invoker == NULL) {
	/*
	 * Initialize the compiler for relative counting in case of a
	 * dynamic context.
	 */

	envPtr->line = 1;
	if (iPtr->evalFlags & TCL_EVAL_FILE) {
	    iPtr->evalFlags &= ~TCL_EVAL_FILE;
	    envPtr->extCmdMapPtr->type = TCL_LOCATION_SOURCE;

	    if (iPtr->scriptFile) {
		/*
		 * Normalization here, to have the correct pwd. Should have
		 * negligible impact on performance, as the norm should have
		 * been done already by the 'source' invoking us, and it
		 * caches the result.
		 */

		Tcl_Obj *norm =
			Tcl_FSGetNormalizedPath(interp, iPtr->scriptFile);

		if (norm == NULL) {
		    /*
		     * Error message in the interp result. No place to put it.
		     * And no place to serve the error itself to either. Fake
		     * a path, empty string.
		     */

		    TclNewLiteralStringObj(envPtr->extCmdMapPtr->path, "");
		} else {
		    envPtr->extCmdMapPtr->path = norm;
		}
	    } else {
		TclNewLiteralStringObj(envPtr->extCmdMapPtr->path, "");
	    }

	    Tcl_IncrRefCount(envPtr->extCmdMapPtr->path);
	} else {
	    envPtr->extCmdMapPtr->type =
		(envPtr->procPtr ? TCL_LOCATION_PROC : TCL_LOCATION_BC);
	}
    } else {
	/*
	 * Initialize the compiler using the context, making counting absolute
	 * to that context. Note that the context can be byte code execution.
	 * In that case we have to fill out the missing pieces (line, path,
	 * ...) which may make change the type as well.
	 */

	CmdFrame *ctxPtr = (CmdFrame *)TclStackAlloc(interp, sizeof(CmdFrame));
	int pc = 0;

	*ctxPtr = *invoker;
	if (invoker->type == TCL_LOCATION_BC) {
	    /*
	     * Note: Type BC => ctx.data.eval.path    is not used.
	     *			ctx.data.tebc.codePtr is used instead.
	     */

	    TclGetSrcInfoForPc(ctxPtr);
	    pc = 1;
	}

	if ((ctxPtr->nline <= word) || (ctxPtr->line[word] < 0)) {
	    /*
	     * Word is not a literal, relative counting.
	     */

	    envPtr->line = 1;
	    envPtr->extCmdMapPtr->type =
		    (envPtr->procPtr ? TCL_LOCATION_PROC : TCL_LOCATION_BC);

	    if (pc && (ctxPtr->type == TCL_LOCATION_SOURCE)) {
		/*
		 * The reference made by 'TclGetSrcInfoForPc' is dead.
		 */

		Tcl_DecrRefCount(ctxPtr->data.eval.path);
	    }
	} else {
	    envPtr->line = ctxPtr->line[word];
	    envPtr->extCmdMapPtr->type = ctxPtr->type;

	    if (ctxPtr->type == TCL_LOCATION_SOURCE) {
		envPtr->extCmdMapPtr->path = ctxPtr->data.eval.path;

		if (pc) {
		    /*
		     * The reference 'TclGetSrcInfoForPc' made is transfered.
		     */

		    ctxPtr->data.eval.path = NULL;
		} else {
		    /*
		     * We have a new reference here.
		     */

		    Tcl_IncrRefCount(envPtr->extCmdMapPtr->path);
		}
	    }
	}

	TclStackFree(interp, ctxPtr);
    }

    envPtr->extCmdMapPtr->start = envPtr->line;

    /*
     * Initialize the data about invisible continuation lines as empty, i.e.
     * not used. The caller (TclSetByteCodeFromAny) will set this up, if such
     * data is available.
     */

    envPtr->clNext = NULL;

    envPtr->auxDataArrayPtr = envPtr->staticAuxDataArraySpace;
    envPtr->auxDataArrayNext = 0;
    envPtr->auxDataArrayEnd = COMPILEENV_INIT_AUX_DATA_SIZE;
    envPtr->mallocedAuxDataArray = 0;
}

/*
 *----------------------------------------------------------------------
 *
 * TclFreeCompileEnv --
 *
 *	Frees the storage allocated in a CompileEnv compilation environment
 *	structure.
 *
 * Results:
 *	None.
 *
 * Side effects:
 *	Allocated storage in the CompileEnv structure is freed, although its
 *	local literal table is not deleted and its literal objects are not
 *	released. In addition, storage referenced by its auxiliary data items
 *	is not freed. This is done so that, when compilation is successful,
 *	"ownership" of these objects and aux data items is handed over to the
 *	corresponding ByteCode structure.
 *
 *----------------------------------------------------------------------
 */

void
TclFreeCompileEnv(
    CompileEnv *envPtr)/* Points to the CompileEnv structure. */
{
    if (envPtr->localLitTable.buckets != envPtr->localLitTable.staticBuckets){
	Tcl_Free(envPtr->localLitTable.buckets);
	envPtr->localLitTable.buckets = envPtr->localLitTable.staticBuckets;
    }
    if (envPtr->iPtr) {
	/*
	 * We never converted to Bytecode, so free the things we would
	 * have transferred to it.
	 */

	Tcl_Size i;
	LiteralEntry *entryPtr = envPtr->literalArrayPtr;
	AuxData *auxDataPtr = envPtr->auxDataArrayPtr;

	for (i = 0;  i < envPtr->literalArrayNext;  i++) {
	    TclReleaseLiteral((Tcl_Interp *)envPtr->iPtr, entryPtr->objPtr);
	    entryPtr++;
	}

#ifdef TCL_COMPILE_DEBUG
	TclVerifyGlobalLiteralTable(envPtr->iPtr);
#endif /*TCL_COMPILE_DEBUG*/

	for (i = 0;  i < envPtr->auxDataArrayNext;  i++) {
	    if (auxDataPtr->type->freeProc != NULL) {
		auxDataPtr->type->freeProc(auxDataPtr->clientData);
	    }
	    auxDataPtr++;
	}
    }
    if (envPtr->mallocedCodeArray) {
	Tcl_Free(envPtr->codeStart);
    }
    if (envPtr->mallocedLiteralArray) {
	Tcl_Free(envPtr->literalArrayPtr);
    }
    if (envPtr->mallocedExceptArray) {
	Tcl_Free(envPtr->exceptArrayPtr);
	Tcl_Free(envPtr->exceptAuxArrayPtr);
    }
    if (envPtr->mallocedCmdMap) {
	Tcl_Free(envPtr->cmdMapPtr);
    }
    if (envPtr->mallocedAuxDataArray) {
	Tcl_Free(envPtr->auxDataArrayPtr);
    }
    if (envPtr->extCmdMapPtr) {
	ReleaseCmdWordData(envPtr->extCmdMapPtr);
	envPtr->extCmdMapPtr = NULL;
    }
}

/*
 *----------------------------------------------------------------------
 *
 * TclWordKnownAtCompileTime --
 *
 *	Determines whether the value of a token is completely known at compile
 *	time.
 *
 * Results:
 *	True if the tokenPtr argument points to a word value that is
 *	completely known at compile time. Generally, values that are known at
 *	compile time can be compiled to their values, while values that cannot
 *	be known until substitution at runtime must be compiled to bytecode
 *	instructions that perform that substitution. For several commands,
 *	whether or not arguments are known at compile time determine whether
 *	it is worthwhile to compile at all.
 *
 * Side effects:
 *	When returning true, appends the known value of the word to the
 *	unshared Tcl_Obj (*valuePtr), unless valuePtr is NULL.
 *
 *----------------------------------------------------------------------
 */

int
TclWordKnownAtCompileTime(
    Tcl_Token *tokenPtr,	/* Points to Tcl_Token we should check */
    Tcl_Obj *valuePtr)		/* If not NULL, points to an unshared Tcl_Obj
				 * to which we should append the known value
				 * of the word. */
{
    int numComponents = tokenPtr->numComponents;
    Tcl_Obj *tempPtr = NULL;

    if (tokenPtr->type == TCL_TOKEN_SIMPLE_WORD) {
	if (valuePtr != NULL) {
	    Tcl_AppendToObj(valuePtr, tokenPtr[1].start, tokenPtr[1].size);
	}
	return 1;
    }
    if (tokenPtr->type != TCL_TOKEN_WORD) {
	return 0;
    }
    tokenPtr++;
    if (valuePtr != NULL) {
	TclNewObj(tempPtr);
	Tcl_IncrRefCount(tempPtr);
    }
    while (numComponents--) {
	switch (tokenPtr->type) {
	case TCL_TOKEN_TEXT:
	    if (tempPtr != NULL) {
		Tcl_AppendToObj(tempPtr, tokenPtr->start, tokenPtr->size);
	    }
	    break;

	case TCL_TOKEN_BS:
	    if (tempPtr != NULL) {
		char utfBuf[4] = "";
		size_t length = TclParseBackslash(tokenPtr->start,
			tokenPtr->size, NULL, utfBuf);

		Tcl_AppendToObj(tempPtr, utfBuf, length);
	    }
	    break;

	default:
	    if (tempPtr != NULL) {
		Tcl_DecrRefCount(tempPtr);
	    }
	    return 0;
	}
	tokenPtr++;
    }
    if (valuePtr != NULL) {
	Tcl_AppendObjToObj(valuePtr, tempPtr);
	Tcl_DecrRefCount(tempPtr);
    }
    return 1;
}

/*
 *----------------------------------------------------------------------
 *
 * TclCompileScript --
 *
 *	Compiles a Tcl script in a string.
 *
 * Results:
 *
 *	A standard Tcl result. If an error occurs, an
 *	error message is left in the interpreter's result.
 *
 * Side effects:
 *	Adds instructions to envPtr to evaluate the script at runtime.
 *
 *----------------------------------------------------------------------
 */

static int
ExpandRequested(
    Tcl_Token *tokenPtr,
    size_t numWords)
{
    /* Determine whether any words of the command require expansion */
    while (numWords--) {
	if (tokenPtr->type == TCL_TOKEN_EXPAND_WORD) {
	    return 1;
	}
	tokenPtr = TokenAfter(tokenPtr);
    }
    return 0;
}

static void
CompileCmdLiteral(
    Tcl_Interp *interp,
    Tcl_Obj *cmdObj,
    CompileEnv *envPtr)
{
    const char *bytes;
    Command *cmdPtr;
    int cmdLitIdx, extraLiteralFlags = LITERAL_CMD_NAME;
    Tcl_Size length;

    cmdPtr = (Command *) Tcl_GetCommandFromObj(interp, cmdObj);
    if ((cmdPtr != NULL) && (cmdPtr->flags & CMD_VIA_RESOLVER)) {
	extraLiteralFlags |= LITERAL_UNSHARED;
    }

    bytes = TclGetStringFromObj(cmdObj, &length);
    cmdLitIdx = TclRegisterLiteral(envPtr, bytes, length, extraLiteralFlags);

    if (cmdPtr && TclRoutineHasName(cmdPtr)) {
	TclSetCmdNameObj(interp, TclFetchLiteral(envPtr, cmdLitIdx), cmdPtr);
    }
    TclEmitPush(cmdLitIdx, envPtr);
}

void
TclCompileInvocation(
    Tcl_Interp *interp,
    Tcl_Token *tokenPtr,
    Tcl_Obj *cmdObj,
    size_t numWords,
    CompileEnv *envPtr)
{
    DefineLineInformation;
    size_t wordIdx = 0;
    int depth = TclGetStackDepth(envPtr);

    if (cmdObj) {
	CompileCmdLiteral(interp, cmdObj, envPtr);
	wordIdx = 1;
	tokenPtr = TokenAfter(tokenPtr);
    }

    for (; wordIdx < numWords; wordIdx++, tokenPtr = TokenAfter(tokenPtr)) {
	int objIdx;

	SetLineInformation(wordIdx);

	if (tokenPtr->type != TCL_TOKEN_SIMPLE_WORD) {
	    CompileTokens(envPtr, tokenPtr, interp);
	    continue;
	}

	objIdx = TclRegisterLiteral(envPtr,
		tokenPtr[1].start, tokenPtr[1].size, 0);
	if (envPtr->clNext) {
	    TclContinuationsEnterDerived(TclFetchLiteral(envPtr, objIdx),
		    tokenPtr[1].start - envPtr->source, envPtr->clNext);
	}
	TclEmitPush(objIdx, envPtr);
    }

    if (wordIdx <= 255) {
	TclEmitInvoke(envPtr, INST_INVOKE_STK1, wordIdx);
    } else {
	TclEmitInvoke(envPtr, INST_INVOKE_STK4, wordIdx);
    }
    TclCheckStackDepth(depth+1, envPtr);
}

static void
CompileExpanded(
    Tcl_Interp *interp,
    Tcl_Token *tokenPtr,
    Tcl_Obj *cmdObj,
    int numWords,
    CompileEnv *envPtr)
{
    DefineLineInformation;
    int wordIdx = 0;
    int depth = TclGetStackDepth(envPtr);

    StartExpanding(envPtr);
    if (cmdObj) {
	CompileCmdLiteral(interp, cmdObj, envPtr);
	wordIdx = 1;
	tokenPtr = TokenAfter(tokenPtr);
    }

    for (; wordIdx < numWords; wordIdx++, tokenPtr = TokenAfter(tokenPtr)) {
	int objIdx;

	SetLineInformation(wordIdx);

	if (tokenPtr->type != TCL_TOKEN_SIMPLE_WORD) {
	    CompileTokens(envPtr, tokenPtr, interp);
	    if (tokenPtr->type == TCL_TOKEN_EXPAND_WORD) {
		TclEmitInstInt4(INST_EXPAND_STKTOP,
			envPtr->currStackDepth, envPtr);
	    }
	    continue;
	}

	objIdx = TclRegisterLiteral(envPtr,
		tokenPtr[1].start, tokenPtr[1].size, 0);
	if (envPtr->clNext) {
	    TclContinuationsEnterDerived(TclFetchLiteral(envPtr, objIdx),
		    tokenPtr[1].start - envPtr->source, envPtr->clNext);
	}
	TclEmitPush(objIdx, envPtr);
    }

    /*
     * The stack depth during argument expansion can only be managed at
     * runtime, as the number of elements in the expanded lists is not known
     * at compile time.  Adjust the stack depth estimate here so that it is
     * correct after the command with expanded arguments returns.
     *
     * The end effect of this command's invocation is that all the words of
     * the command are popped from the stack and the result is pushed: The
     * stack top changes by (1-wordIdx).
     *
     * The estimates are not correct while the command is being
     * prepared and run, INST_EXPAND_STKTOP is not stack-neutral in general.
     */

    TclEmitInvoke(envPtr, INST_INVOKE_EXPANDED, wordIdx);
    TclCheckStackDepth(depth+1, envPtr);
}

static int
CompileCmdCompileProc(
    Tcl_Interp *interp,
    Tcl_Parse *parsePtr,
    Command *cmdPtr,
    CompileEnv *envPtr)
{
    DefineLineInformation;
    int unwind = 0;
    Tcl_Size incrOffset = -1;
    int depth = TclGetStackDepth(envPtr);

    /*
     * Emission of the INST_START_CMD instruction is controlled by the value of
     * envPtr->atCmdStart:
     *
     * atCmdStart == 2	: Don't use the INST_START_CMD instruction.
     * atCmdStart == 1	: INST_START_CMD was the last instruction emitted,
     *			: so no need to emit another.  Instead
     *			: increment the number of cmds started at it, except
     *			: for the special case at the start of a script.
     * atCmdStart == 0	: The last instruction was something else.
     *			: Emit INST_START_CMD here.
     */

    switch (envPtr->atCmdStart) {
    case 0:
	unwind = tclInstructionTable[INST_START_CMD].numBytes;
	TclEmitInstInt4(INST_START_CMD, 0, envPtr);
	incrOffset = envPtr->codeNext - envPtr->codeStart;
	TclEmitInt4(0, envPtr);
	break;
    case 1:
	if (envPtr->codeNext > envPtr->codeStart) {
	    incrOffset = envPtr->codeNext - 4 - envPtr->codeStart;
	}
	break;
    case 2:
	/* Nothing to do */
	;
    }

    if (TCL_OK == TclAttemptCompileProc(interp, parsePtr, 1, cmdPtr, envPtr)) {
	if (incrOffset >= 0) {
	    /*
	     * Command compiled succesfully.  Increment the number of
	     * commands that start at the currently active INST_START_CMD.
	     */

	    unsigned char *incrPtr = envPtr->codeStart + incrOffset;
	    unsigned char *startPtr = incrPtr - 5;

	    TclIncrUInt4AtPtr(incrPtr, 1);
	    if (unwind) {
		/* We started the INST_START_CMD.  Record the code length. */
		TclStoreInt4AtPtr(envPtr->codeNext - startPtr, startPtr + 1);
	    }
	}
	TclCheckStackDepth(depth+1, envPtr);
	return TCL_OK;
    }

    envPtr->codeNext -= unwind; /* Unwind INST_START_CMD */

    /*
     * Throw out any line information generated by the failed compile attempt.
     */

    while (mapPtr->nuloc - 1 > eclIndex) {
	mapPtr->nuloc--;
	Tcl_Free(mapPtr->loc[mapPtr->nuloc].line);
	mapPtr->loc[mapPtr->nuloc].line = NULL;
    }

    /*
     * Reset the index of next command.  Toss out any from failed nested
     * partial compiles.
     */

    envPtr->numCommands = mapPtr->nuloc;
    return TCL_ERROR;
}

static int
CompileCommandTokens(
    Tcl_Interp *interp,
    Tcl_Parse *parsePtr,
    CompileEnv *envPtr)
{
    Interp *iPtr = (Interp *) interp;
    Tcl_Token *tokenPtr = parsePtr->tokenPtr;
    ExtCmdLoc *eclPtr = envPtr->extCmdMapPtr;
    Tcl_Obj *cmdObj;
    Command *cmdPtr = NULL;
    int code = TCL_ERROR;
    int cmdKnown, expand = -1;
    Tcl_Size *wlines, wlineat;
    Tcl_Size cmdLine = envPtr->line;
    Tcl_Size *clNext = envPtr->clNext;
    Tcl_Size cmdIdx = envPtr->numCommands;
    Tcl_Size startCodeOffset = envPtr->codeNext - envPtr->codeStart;
    int depth = TclGetStackDepth(envPtr);

    assert ((int)parsePtr->numWords > 0);

    /* Precompile */

    TclNewObj(cmdObj);
    envPtr->numCommands++;
    EnterCmdStartData(envPtr, cmdIdx,
	    parsePtr->commandStart - envPtr->source, startCodeOffset);

    /*
     * TIP #280. Scan the words and compute the extended location information.
     * At first the map first contains full per-word line information for use by the
     * compiler. This is later replaced by a reduced form which signals
     * non-literal words, stored in 'wlines'.
     */

    EnterCmdWordData(eclPtr, parsePtr->commandStart - envPtr->source,
	    parsePtr->tokenPtr, parsePtr->commandStart,
	    parsePtr->numWords, cmdLine,
	    clNext, &wlines, envPtr);
    wlineat = eclPtr->nuloc - 1;

    envPtr->line = eclPtr->loc[wlineat].line[0];
    envPtr->clNext = eclPtr->loc[wlineat].next[0];

    /* Do we know the command word? */
    Tcl_IncrRefCount(cmdObj);
    tokenPtr = parsePtr->tokenPtr;
    cmdKnown = TclWordKnownAtCompileTime(tokenPtr, cmdObj);

    /* Is this a command we should (try to) compile with a compileProc ? */
    if (cmdKnown && !(iPtr->flags & DONT_COMPILE_CMDS_INLINE)) {
	cmdPtr = (Command *) Tcl_GetCommandFromObj(interp, cmdObj);
	if (cmdPtr) {
	    /*
	     * Found a command.  Test the ways we can be told not to attempt
	     * to compile it.
	     */
	    if ((cmdPtr->compileProc == NULL)
		    || (cmdPtr->nsPtr->flags & NS_SUPPRESS_COMPILATION)
		    || (cmdPtr->flags & CMD_HAS_EXEC_TRACES)) {
		cmdPtr = NULL;
	    }
	}
	if (cmdPtr && !(cmdPtr->flags & CMD_COMPILES_EXPANDED)) {
	    expand = ExpandRequested(parsePtr->tokenPtr, (int)parsePtr->numWords);
	    if (expand) {
		/* We need to expand, but compileProc cannot. */
		cmdPtr = NULL;
	    }
	}
    }

    /* If cmdPtr != NULL, try to call cmdPtr->compileProc */
    if (cmdPtr) {
	code = CompileCmdCompileProc(interp, parsePtr, cmdPtr, envPtr);
    }

    if (code == TCL_ERROR) {
	if (expand < 0) {
	    expand = ExpandRequested(parsePtr->tokenPtr, (int)parsePtr->numWords);
	}

	if (expand) {
	    CompileExpanded(interp, parsePtr->tokenPtr,
		    cmdKnown ? cmdObj : NULL, (int)parsePtr->numWords, envPtr);
	} else {
	    TclCompileInvocation(interp, parsePtr->tokenPtr,
		    cmdKnown ? cmdObj : NULL, (int)parsePtr->numWords, envPtr);
	}
    }

    Tcl_DecrRefCount(cmdObj);

    TclEmitOpcode(INST_POP, envPtr);
    EnterCmdExtentData(envPtr, cmdIdx,
	    parsePtr->term - parsePtr->commandStart,
	    (envPtr->codeNext-envPtr->codeStart) - startCodeOffset);

    /*
     * TIP #280: Free the full form of per-word line data and insert the
     * reduced form now.
     */

    envPtr->line = cmdLine;
    envPtr->clNext = clNext;
    Tcl_Free(eclPtr->loc[wlineat].line);
    Tcl_Free(eclPtr->loc[wlineat].next);
    eclPtr->loc[wlineat].line = wlines;
    eclPtr->loc[wlineat].next = NULL;

    TclCheckStackDepth(depth, envPtr);
    return cmdIdx;
}

void
TclCompileScript(
    Tcl_Interp *interp,		/* Used for error and status reporting. Also
				 * serves as context for finding and compiling
				 * commands. May not be NULL. */
    const char *script,		/* The source script to compile. */
    Tcl_Size numBytes,		/* Number of bytes in script. If < 0, the
				 * script consists of all bytes up to the
				 * first null character. */
    CompileEnv *envPtr)		/* Holds resulting instructions. */
{
    int lastCmdIdx = -1;	/* Index into envPtr->cmdMapPtr of the last
				 * command this routine compiles into bytecode.
				 * Initial value of -1 indicates this routine
				 * has not yet generated any bytecode. */
    const char *p = script;	/* Where we are in our compile. */
    int depth = TclGetStackDepth(envPtr);
    Interp *iPtr = (Interp *) interp;

    if (envPtr->iPtr == NULL) {
	Tcl_Panic("TclCompileScript() called on uninitialized CompileEnv");
    }
    /*
     * Check depth to avoid overflow of the C execution stack by too many
     * nested calls of TclCompileScript, considering interp recursionlimit.
     * Use factor 5/4 (1.25) to avoid being too mistaken when recognizing the
     * limit during "mixed" evaluation and compilation process (nested
     * eval+compile) and is good enough for default recursionlimit (1000).
     */
    if (iPtr->numLevels / 5 > iPtr->maxNestingDepth / 4) {
	Tcl_SetObjResult(interp, Tcl_NewStringObj(
		"too many nested compilations (infinite loop?)", -1));
	Tcl_SetErrorCode(interp, "TCL", "LIMIT", "STACK", (char *)NULL);
	TclCompileSyntaxError(interp, envPtr);
	return;
    }

    if (numBytes < 0) {
	numBytes = strlen(script);
    }

    /* Each iteration compiles one command from the script. */

    if (numBytes > 0) {
	if (numBytes >= INT_MAX) {
	    /*
	     * Note this gets -errorline as 1. Not worth figuring out which line
	     * crosses the limit to get -errorline for this error case.
	     */
	    Tcl_SetObjResult(interp, Tcl_ObjPrintf(
		    "Script length %" TCL_SIZE_MODIFIER
		    "d exceeds max permitted length %d.",
		    numBytes, INT_MAX-1));
	    Tcl_SetErrorCode(interp, "TCL", "LIMIT", "SCRIPTLENGTH", (char *)NULL);
	    TclCompileSyntaxError(interp, envPtr);
	    return;
	}
	/*
	 * Don't use system stack (size of Tcl_Parse is ca. 400 bytes), so
	 * many nested compilations (body enclosed in body) can cause abnormal
	 * program termination with a stack overflow exception, bug [fec0c17d39].
	 */
	Tcl_Parse *parsePtr = (Tcl_Parse *)Tcl_Alloc(sizeof(Tcl_Parse));

	do {
	    const char *next;

	    if (TCL_OK != Tcl_ParseCommand(interp, p, numBytes, 0, parsePtr)) {
		/*
		* Compile bytecodes to report the parsePtr error at runtime.
		*/

		Tcl_LogCommandInfo(interp, script, parsePtr->commandStart,
			parsePtr->term + 1 - parsePtr->commandStart);
		TclCompileSyntaxError(interp, envPtr);
		Tcl_Free(parsePtr);
		return;
	    }

#ifdef TCL_COMPILE_DEBUG
	    /*
	     * If tracing, print a line for each top level command compiled.
	     * TODO: Suppress when numWords == 0 ?
	     */

	    if ((tclTraceCompile >= 1) && (envPtr->procPtr == NULL)) {
		int commandLength = parsePtr->term - parsePtr->commandStart;
		fprintf(stdout, "  Compiling: ");
		TclPrintSource(stdout, parsePtr->commandStart,
			TclMin(commandLength, 55));
		fprintf(stdout, "\n");
	    }
#endif

	    /*
	     * TIP #280: Count newlines before the command start.
	     * (See test info-30.33).
	     */

	    TclAdvanceLines(&envPtr->line, p, parsePtr->commandStart);
	    TclAdvanceContinuations(&envPtr->line, &envPtr->clNext,
		    parsePtr->commandStart - envPtr->source);

	    /*
	     * Advance parser to the next command in the script.
	     */

	    next = parsePtr->commandStart + parsePtr->commandSize;
	    numBytes -= next - p;
	    p = next;

	    if (parsePtr->numWords == 0) {
		/*
		 * The "command" parsed has no words.  In this case we can skip
		 * the rest of the loop body.  With no words, clearly
		 * CompileCommandTokens() has nothing to do.  Since the parser
		 * aggressively sucks up leading comment and white space,
		 * including newlines, parsePtr->commandStart must be pointing at
		 * either the end of script, or a command-terminating semi-colon.
		 * In either case, the TclAdvance*() calls have nothing to do.
		 * Finally, when no words are parsed, no tokens have been
		 * allocated at parsePtr->tokenPtr so there's also nothing for
		 * Tcl_FreeParse() to do.
		 *
		 * The advantage of this shortcut is that CompileCommandTokens()
		 * can be written with an assumption that (int)parsePtr->numWords > 0, with
		 * the implication the CCT() always generates bytecode.
		 */
		continue;
	    }

	    /*
	     * Avoid stack exhaustion by too many nested calls of TclCompileScript
	     * (considering interp recursionlimit).
	     */
	    iPtr->numLevels++;

	    lastCmdIdx = CompileCommandTokens(interp, parsePtr, envPtr);

	    iPtr->numLevels--;

	    /*
	     * TIP #280: Track lines in the just compiled command.
	     */

	    TclAdvanceLines(&envPtr->line, parsePtr->commandStart, p);
	    TclAdvanceContinuations(&envPtr->line, &envPtr->clNext,
		    p - envPtr->source);
	    Tcl_FreeParse(parsePtr);
	} while (numBytes > 0);

	Tcl_Free(parsePtr);
    }

    if (lastCmdIdx == -1) {
	/*
	 * Compiling the script yielded no bytecode.  The script must be all
	 * whitespace, comments, and empty commands.  Such scripts are defined
	 * to successfully produce the empty string result, so we emit the
	 * simple bytecode that makes that happen.
	 */

	PushStringLiteral(envPtr, "");
    } else {
	/*
	 * We compiled at least one command to bytecode.  The routine
	 * CompileCommandTokens() follows the bytecode of each compiled
	 * command with an INST_POP, so that stack balance is maintained when
	 * several commands are in sequence.  (The result of each command is
	 * thrown away before moving on to the next command).  For the last
	 * command compiled, we need to undo that INST_POP so that the result
	 * of the last command becomes the result of the script.  The code
	 * here removes that trailing INST_POP.
	 */

	envPtr->cmdMapPtr[lastCmdIdx].numCodeBytes--;
	envPtr->codeNext--;
	envPtr->currStackDepth++;
    }
    TclCheckStackDepth(depth+1, envPtr);
}

/*
 *----------------------------------------------------------------------
 *
 * TclCompileTokens --
 *
 *	Given an array of tokens parsed from a Tcl command, e.g. the tokens
 *	that make up a word, emits instructions to evaluate the
 *	tokens and concatenate their values to form a single result value on
 *	the interpreter's runtime evaluation stack.
 *
 * Results:
 *	The return value is a standard Tcl result. If an error occurs, an
 *	error message is left in the interpreter's result.
 *
 * Side effects:
 *	Instructions are added to envPtr to push and evaluate the tokens at
 *	runtime.
 *
 *----------------------------------------------------------------------
 */

void
TclCompileVarSubst(
    Tcl_Interp *interp,
    Tcl_Token *tokenPtr,
    CompileEnv *envPtr)
{
    const char *p, *name = tokenPtr[1].start;
    Tcl_Size i, nameBytes = tokenPtr[1].size;
    Tcl_Size localVar;
    int localVarName = 1;

    /*
     * Determine how the variable name should be handled: if it contains any
     * namespace qualifiers it is not a local variable (localVarName=-1); if
     * it looks like an array element and the token has a single component, it
     * should not be created here [Bug 569438] (localVarName=0); otherwise,
     * the local variable can safely be created (localVarName=1).
     */

    for (i = 0, p = name;  i < nameBytes;  i++, p++) {
	if ((p[0] == ':') && (i < nameBytes-1) && (p[1] == ':')) {
	    localVarName = -1;
	    break;
	} else if ((p[0] == '(')
		&& (tokenPtr->numComponents == 1)
		&& (name[nameBytes - 1] == ')')) {
	    localVarName = 0;
	    break;
	}
    }

    /*
     * Either push the variable's name, or find its index in the array
     * of local variables in a procedure frame.
     */

    localVar = -1;
    if (localVarName != -1) {
	localVar = TclFindCompiledLocal(name, nameBytes, localVarName, envPtr);
    }
    if (localVar < 0) {
	PushLiteral(envPtr, name, nameBytes);
    }

    /*
     * Emit instructions to load the variable.
     */

    TclAdvanceLines(&envPtr->line, tokenPtr[1].start,
	    tokenPtr[1].start + tokenPtr[1].size);

    if (tokenPtr->numComponents == 1) {
	if (localVar < 0) {
	    TclEmitOpcode(INST_LOAD_STK, envPtr);
	} else if (localVar <= 255) {
	    TclEmitInstInt1(INST_LOAD_SCALAR1, localVar, envPtr);
	} else {
	    TclEmitInstInt4(INST_LOAD_SCALAR4, localVar, envPtr);
	}
    } else {
	TclCompileTokens(interp, tokenPtr+2, tokenPtr->numComponents-1, envPtr);
	if (localVar < 0) {
	    TclEmitOpcode(INST_LOAD_ARRAY_STK, envPtr);
	} else if (localVar <= 255) {
	    TclEmitInstInt1(INST_LOAD_ARRAY1, localVar, envPtr);
	} else {
	    TclEmitInstInt4(INST_LOAD_ARRAY4, localVar, envPtr);
	}
    }
}

void
TclCompileTokens(
    Tcl_Interp *interp,		/* Used for error and status reporting. */
    Tcl_Token *tokenPtr,	/* Pointer to first in an array of tokens to
				 * compile. */
    Tcl_Size count,		/* Number of tokens to consider at tokenPtr.
				 * Must be at least 1. */
    CompileEnv *envPtr)		/* Holds the resulting instructions. */
{
    Tcl_DString textBuffer;	/* Holds concatenated chars from adjacent
				 * TCL_TOKEN_TEXT, TCL_TOKEN_BS tokens. */
    char buffer[4] = "";
    Tcl_Size i, numObjsToConcat, adjust;
    int length;
    unsigned char *entryCodeNext = envPtr->codeNext;
#define NUM_STATIC_POS 20
    int isLiteral;
    Tcl_Size maxNumCL, numCL;
    Tcl_Size *clPosition = NULL;
    int depth = TclGetStackDepth(envPtr);

    /*
     * If this is actually a literal, handle continuation lines by
     * preallocating a small table to store the locations of any continuation
     * lines found in this literal.  The table is extended if needed.
     *
     * Note: In contrast with the analagous code in 'TclSubstTokens()' the
     * 'adjust' variable seems unneeded here.  The code which merges
     * continuation line information of multiple words which concat'd at
     * runtime also seems unneeded. Either that or I have not managed to find a
     * test case for these two possibilities yet.  It might be a difference
     * between compile- versus run-time processing.
     */

    numCL = 0;
    maxNumCL = 0;
    isLiteral = 1;
    for (i=0 ; i < count; i++) {
	if ((tokenPtr[i].type != TCL_TOKEN_TEXT)
		&& (tokenPtr[i].type != TCL_TOKEN_BS)) {
	    isLiteral = 0;
	    break;
	}
    }

    if (isLiteral) {
	maxNumCL = NUM_STATIC_POS;
	clPosition = (Tcl_Size *)Tcl_Alloc(maxNumCL * sizeof(Tcl_Size));
    }

    adjust = 0;
    Tcl_DStringInit(&textBuffer);
    numObjsToConcat = 0;
    for ( ;  count > 0;  count--, tokenPtr++) {
	switch (tokenPtr->type) {
	case TCL_TOKEN_TEXT:
	    TclDStringAppendToken(&textBuffer, tokenPtr);
	    TclAdvanceLines(&envPtr->line, tokenPtr->start,
		    tokenPtr->start + tokenPtr->size);
	    break;

	case TCL_TOKEN_BS:
	    length = TclParseBackslash(tokenPtr->start, tokenPtr->size,
		    NULL, buffer);
	    Tcl_DStringAppend(&textBuffer, buffer, length);

	    /*
	     * If the identified backslash sequence is in a literal and
	     * represented a continuation line, compute and store its
	     * location (as char offset to the beginning of the _result_
	     * script). We may have to extend the table of locations.
	     *
	     * The continuation line information is relevant even if the word
	     * being processed is not a literal, as it can affect nested
	     * commands. See the branch below for TCL_TOKEN_COMMAND, where the
	     * adjustment being tracked here is taken into account. The good
	     * thing is a table of everything is not needed, just the number of
	     * lines to add as correction.
	     */

	    if ((length == 1) && (buffer[0] == ' ') &&
		    (tokenPtr->start[1] == '\n')) {
		if (isLiteral) {
		    int clPos = Tcl_DStringLength(&textBuffer);

		    if (numCL >= maxNumCL) {
			maxNumCL *= 2;
			clPosition = (Tcl_Size *)Tcl_Realloc(clPosition,
				maxNumCL * sizeof(Tcl_Size));
		    }
		    clPosition[numCL] = clPos;
		    numCL ++;
		}
		adjust++;
	    }
	    break;

	case TCL_TOKEN_COMMAND:
	    /*
	     * Push any accumulated chars appearing before the command.
	     */

	    if (Tcl_DStringLength(&textBuffer) > 0) {
		int literal = TclRegisterDStringLiteral(envPtr, &textBuffer);

		TclEmitPush(literal, envPtr);
		numObjsToConcat++;
		Tcl_DStringFree(&textBuffer);

		if (numCL) {
		    TclContinuationsEnter(TclFetchLiteral(envPtr, literal),
			    numCL, clPosition);
		}
		numCL = 0;
	    }

	    envPtr->line += adjust;
	    TclCompileScript(interp, tokenPtr->start+1,
		    tokenPtr->size-2, envPtr);
	    envPtr->line -= adjust;
	    numObjsToConcat++;
	    break;

	case TCL_TOKEN_VARIABLE:
	    /*
	     * Push any accumulated chars appearing before the $<var>.
	     */

	    if (Tcl_DStringLength(&textBuffer) > 0) {
		int literal;

		literal = TclRegisterDStringLiteral(envPtr, &textBuffer);
		TclEmitPush(literal, envPtr);
		numObjsToConcat++;
		Tcl_DStringFree(&textBuffer);
	    }

	    TclCompileVarSubst(interp, tokenPtr, envPtr);
	    numObjsToConcat++;
	    count -= tokenPtr->numComponents;
	    tokenPtr += tokenPtr->numComponents;
	    break;

	default:
	    Tcl_Panic("Unexpected token type in TclCompileTokens: %d; %.*s",
		    tokenPtr->type, (int)tokenPtr->size, tokenPtr->start);
	}
    }

    /*
     * Push any accumulated characters appearing at the end.
     */

    if (Tcl_DStringLength(&textBuffer) > 0) {
	int literal = TclRegisterDStringLiteral(envPtr, &textBuffer);

	TclEmitPush(literal, envPtr);
	numObjsToConcat++;
	if (numCL) {
	    TclContinuationsEnter(TclFetchLiteral(envPtr, literal),
		    numCL, clPosition);
	}
	numCL = 0;
    }

    /*
     * If necessary, concatenate the parts of the word.
     */

    while (numObjsToConcat > 255) {
	TclEmitInstInt1(INST_STR_CONCAT1, 255, envPtr);
	numObjsToConcat -= 254;	/* concat pushes 1 obj, the result */
    }
    if (numObjsToConcat > 1) {
	TclEmitInstInt1(INST_STR_CONCAT1, numObjsToConcat, envPtr);
    }

    /*
     * If the tokens yielded no instructions, push an empty string.
     */

    if (envPtr->codeNext == entryCodeNext) {
	PushStringLiteral(envPtr, "");
    }
    Tcl_DStringFree(&textBuffer);

    /*
     * Release the temp table we used to collect the locations of continuation
     * lines, if any.
     */

    if (maxNumCL) {
	Tcl_Free(clPosition);
    }
    TclCheckStackDepth(depth+1, envPtr);
}

/*
 *----------------------------------------------------------------------
 *
 * TclCompileCmdWord --
 *
 *	Given an array of parse tokens for a word containing one or more Tcl
 *	commands, emits inline instructions to execute them.  In contrast with
 *	TclCompileTokens, a simple word such as a loop body enclosed in braces
 *	is not just pushed as a string, but is itself parsed into tokens and
 *	compiled.
 *
 * Results:
 *	A standard Tcl result. If an error occurs, an
 *	error message is left in the interpreter's result.
 *
 * Side effects:
 *	Instructions are added to envPtr to execute the tokens at runtime.
 *
 *----------------------------------------------------------------------
 */

void
TclCompileCmdWord(
    Tcl_Interp *interp,		/* Used for error and status reporting. */
    Tcl_Token *tokenPtr,	/* Pointer to first in an array of tokens for
				 * a command word to compile inline. */
<<<<<<< HEAD
    size_t count1,		/* Number of tokens to consider at tokenPtr.
=======
    Tcl_Size count,		/* Number of tokens to consider at tokenPtr.
>>>>>>> 9fae99c5
				 * Must be at least 1. */
    CompileEnv *envPtr)		/* Holds the resulting instructions. */
{

    if ((count == 1) && (tokenPtr->type == TCL_TOKEN_TEXT)) {
	/*
	 * The common case that there is a single text token. Compile it
	 * into an inline sequence of instructions.
	 */

	TclCompileScript(interp, tokenPtr->start, tokenPtr->size, envPtr);
    } else {
	/*
	 * Either there are multiple tokens, or the single token involves
	 * substitutions. Emit instructions to invoke the eval command
	 * procedure at runtime on the result of evaluating the tokens.
	 */

	TclCompileTokens(interp, tokenPtr, count, envPtr);
	TclEmitInvoke(envPtr, INST_EVAL_STK);
    }
}

/*
 *----------------------------------------------------------------------
 *
 * TclCompileExprWords --
 *
 *	Given an array of parse tokens representing one or more words that
 *	contain a Tcl expression, emits inline instructions to execute the
 *	expression. In contrast with TclCompileExpr, supports Tcl's two-level
 *	substitution semantics for an expression that appears as command words.
 *
 * Results:
 *	A standard Tcl result. If an error occurs, an
 *	error message is left in the interpreter's result.
 *
 * Side effects:
 *	Instructions are added to envPtr to execute the expression.
 *
 *----------------------------------------------------------------------
 */

void
TclCompileExprWords(
    Tcl_Interp *interp,		/* Used for error and status reporting. */
    Tcl_Token *tokenPtr,	/* Points to first in an array of word tokens
				 * for the expression to compile inline. */
    size_t numWords1,		/* Number of word tokens starting at tokenPtr.
				 * Must be at least 1. Each word token
				 * contains one or more subtokens. */
    CompileEnv *envPtr)		/* Holds the resulting instructions. */
{
    Tcl_Token *wordPtr;
    int i, concatItems;
    int numWords = numWords1;

    /*
     * If the expression is a single word that doesn't require substitutions,
     * just compile its string into inline instructions.
     */

    if ((numWords == 1) && (tokenPtr->type == TCL_TOKEN_SIMPLE_WORD)) {
	TclCompileExpr(interp, tokenPtr[1].start,tokenPtr[1].size, envPtr, 1);
	return;
    }

    /*
     * Emit code to call the expr command proc at runtime. Concatenate the
     * (already substituted once) expr tokens with a space between each.
     */

    wordPtr = tokenPtr;
    for (i = 0;  i < numWords;  i++) {
	CompileTokens(envPtr, wordPtr, interp);
	if (i < (numWords - 1)) {
	    PushStringLiteral(envPtr, " ");
	}
	wordPtr += wordPtr->numComponents + 1;
    }
    concatItems = 2*numWords - 1;
    while (concatItems > 255) {
	TclEmitInstInt1(INST_STR_CONCAT1, 255, envPtr);
	concatItems -= 254;
    }
    if (concatItems > 1) {
	TclEmitInstInt1(INST_STR_CONCAT1, concatItems, envPtr);
    }
    TclEmitOpcode(INST_EXPR_STK, envPtr);
}

/*
 *----------------------------------------------------------------------
 *
 * TclCompileNoOp --
 *
 *	Compiles no-op's
 *
 * Results:
 *	TCL_OK if completion was successful.
 *
 * Side effects:
 *	Instructions are added to envPtr to execute a no-op at runtime. No
 *	result is pushed onto the stack: the compiler has to take care of this
 *	itself if the last compiled command is a NoOp.
 *
 *----------------------------------------------------------------------
 */

int
TclCompileNoOp(
    Tcl_Interp *interp,		/* Used for error reporting. */
    Tcl_Parse *parsePtr,	/* Points to a parse structure for the command
				 * created by Tcl_ParseCommand. */
    TCL_UNUSED(Command *),
    CompileEnv *envPtr)		/* Holds resulting instructions. */
{
    Tcl_Token *tokenPtr;
    int i;

    tokenPtr = parsePtr->tokenPtr;
    for (i = 1; i < (int)parsePtr->numWords; i++) {
	tokenPtr = tokenPtr + tokenPtr->numComponents + 1;

	if (tokenPtr->type != TCL_TOKEN_SIMPLE_WORD) {
	    CompileTokens(envPtr, tokenPtr, interp);
	    TclEmitOpcode(INST_POP, envPtr);
	}
    }
    PushStringLiteral(envPtr, "");
    return TCL_OK;
}

/*
 *----------------------------------------------------------------------
 *
 * TclInitByteCodeObj --
 *
 *	Creates a ByteCode structure and initializes it from a CompileEnv
 *	compilation environment structure. The ByteCode structure is smaller
 *	and contains just that information needed to execute the bytecode
 *	instructions resulting from compiling a Tcl script. The resulting
 *	structure is placed in the specified object.
 *
 * Results:
 *	A newly-constructed ByteCode object is stored in the internal
 *	representation of the objPtr.
 *
 * Side effects:
 *	A single heap object is allocated to hold the new ByteCode structure
 *	and its code, object, command location, and aux data arrays. Note that
 *	"ownership" (i.e., the pointers to) the Tcl objects and aux data items
 *	will be handed over to the new ByteCode structure from the CompileEnv
 *	structure.
 *
 *----------------------------------------------------------------------
 */

static void
PreventCycle(
    Tcl_Obj *objPtr,
    CompileEnv *envPtr)
{
    Tcl_Size i;

    for (i = 0;  i < envPtr->literalArrayNext; i++) {
	if (objPtr == TclFetchLiteral(envPtr, i)) {
	    /*
	     * Prevent circular reference where the bytecode internalrep of
	     * a value contains a literal which is that same value.
	     * If this is allowed to happen, refcount decrements may not
	     * reach zero, and memory may leak.  Bugs 467523, 3357771
	     *
	     * NOTE:  [Bugs 3392070, 3389764] We make a copy based completely
	     * on the string value, and do not call Tcl_DuplicateObj() so we
	     * can be sure we do not have any lingering cycles hiding in
	     * the internalrep.
	     */
	    Tcl_Size numBytes;
	    const char *bytes = TclGetStringFromObj(objPtr, &numBytes);
	    Tcl_Obj *copyPtr = Tcl_NewStringObj(bytes, numBytes);

	    Tcl_IncrRefCount(copyPtr);
	    TclReleaseLiteral((Tcl_Interp *)envPtr->iPtr, objPtr);

	    envPtr->literalArrayPtr[i].objPtr = copyPtr;
	}
    }
}

ByteCode *
TclInitByteCode(
    CompileEnv *envPtr)		/* Points to the CompileEnv structure from
				 * which to create a ByteCode structure. */
{
    ByteCode *codePtr;
    size_t codeBytes, objArrayBytes, exceptArrayBytes, cmdLocBytes;
    size_t auxDataArrayBytes, structureSize;
    unsigned char *p;
#ifdef TCL_COMPILE_DEBUG
    unsigned char *nextPtr;
#endif
    int numLitObjects = envPtr->literalArrayNext;
    Namespace *namespacePtr;
    int i, isNew;
    Interp *iPtr;

    if (envPtr->iPtr == NULL) {
	Tcl_Panic("TclInitByteCodeObj() called on uninitialized CompileEnv");
    }

    iPtr = envPtr->iPtr;

    codeBytes = envPtr->codeNext - envPtr->codeStart;
    objArrayBytes = envPtr->literalArrayNext * sizeof(Tcl_Obj *);
    exceptArrayBytes = envPtr->exceptArrayNext * sizeof(ExceptionRange);
    auxDataArrayBytes = envPtr->auxDataArrayNext * sizeof(AuxData);
    cmdLocBytes = GetCmdLocEncodingSize(envPtr);

    /*
     * Compute the total number of bytes needed for this bytecode.
     *
     * Note that code bytes need not be aligned but since later elements are we
     * need to pad anyway, either directly after ByteCode or after codeBytes,
     * and it's easier and more consistent to do the former.
     */

    structureSize = TCL_ALIGN(sizeof(ByteCode));  /* align code bytes */
    structureSize += TCL_ALIGN(codeBytes);	  /* align object array */
    structureSize += TCL_ALIGN(objArrayBytes);	  /* align exc range arr */
    structureSize += TCL_ALIGN(exceptArrayBytes); /* align AuxData array */
    structureSize += auxDataArrayBytes;
    structureSize += cmdLocBytes;

    if (envPtr->iPtr->varFramePtr != NULL) {
	namespacePtr = envPtr->iPtr->varFramePtr->nsPtr;
    } else {
	namespacePtr = envPtr->iPtr->globalNsPtr;
    }

    p = (unsigned char *)Tcl_Alloc(structureSize);
    codePtr = (ByteCode *) p;
    codePtr->interpHandle = TclHandlePreserve(iPtr->handle);
    codePtr->compileEpoch = iPtr->compileEpoch;
    codePtr->nsPtr = namespacePtr;
    codePtr->nsEpoch = namespacePtr->resolverEpoch;
    codePtr->refCount = 0;
    TclPreserveByteCode(codePtr);
    if (namespacePtr->compiledVarResProc || iPtr->resolverPtr) {
	codePtr->flags = TCL_BYTECODE_RESOLVE_VARS;
    } else {
	codePtr->flags = 0;
    }
    codePtr->source = envPtr->source;
    codePtr->procPtr = envPtr->procPtr;

    codePtr->numCommands = envPtr->numCommands;
    codePtr->numSrcBytes = envPtr->numSrcBytes;
    codePtr->numCodeBytes = codeBytes;
    codePtr->numLitObjects = numLitObjects;
    codePtr->numExceptRanges = envPtr->exceptArrayNext;
    codePtr->numAuxDataItems = envPtr->auxDataArrayNext;
    codePtr->numCmdLocBytes = cmdLocBytes;
    codePtr->maxExceptDepth = envPtr->maxExceptDepth;
    codePtr->maxStackDepth = envPtr->maxStackDepth;

    p += TCL_ALIGN(sizeof(ByteCode));	/* align code bytes */
    codePtr->codeStart = p;
    memcpy(p, envPtr->codeStart, codeBytes);

    p += TCL_ALIGN(codeBytes);		/* align object array */
    codePtr->objArrayPtr = (Tcl_Obj **) p;
    for (i = 0;  i < numLitObjects;  i++) {
	codePtr->objArrayPtr[i] = TclFetchLiteral(envPtr, i);
    }

    p += TCL_ALIGN(objArrayBytes);	/* align exception range array */
    if (exceptArrayBytes > 0) {
	codePtr->exceptArrayPtr = (ExceptionRange *) p;
	memcpy(p, envPtr->exceptArrayPtr, exceptArrayBytes);
    } else {
	codePtr->exceptArrayPtr = NULL;
    }

    p += TCL_ALIGN(exceptArrayBytes);	/* align AuxData array */
    if (auxDataArrayBytes > 0) {
	codePtr->auxDataArrayPtr = (AuxData *) p;
	memcpy(p, envPtr->auxDataArrayPtr, auxDataArrayBytes);
    } else {
	codePtr->auxDataArrayPtr = NULL;
    }

    p += auxDataArrayBytes;
#ifndef TCL_COMPILE_DEBUG
    EncodeCmdLocMap(envPtr, codePtr, (unsigned char *) p);
#else
    nextPtr = EncodeCmdLocMap(envPtr, codePtr, (unsigned char *) p);
    if (((size_t)(nextPtr - p)) != cmdLocBytes) {
	Tcl_Panic("TclInitByteCodeObj: encoded cmd location bytes %lu != expected size %lu", (unsigned long)(nextPtr - p), (unsigned long)cmdLocBytes);
    }
#endif

    /*
     * Record various compilation-related statistics about the new ByteCode
     * structure. Don't include overhead for statistics-related fields.
     */

#ifdef TCL_COMPILE_STATS
    codePtr->structureSize = structureSize
	    - (sizeof(size_t) + sizeof(Tcl_Time));
    Tcl_GetTime(&codePtr->createTime);

    RecordByteCodeStats(codePtr);
#endif /* TCL_COMPILE_STATS */

    /*
     * TIP #280. Associate the extended per-word line information with the
     * byte code object (internal rep), for use with the bc compiler.
     */

    Tcl_SetHashValue(Tcl_CreateHashEntry(iPtr->lineBCPtr, codePtr,
	    &isNew), envPtr->extCmdMapPtr);
    envPtr->extCmdMapPtr = NULL;

    /* We've used up the CompileEnv.  Mark as uninitialized. */
    envPtr->iPtr = NULL;

    codePtr->localCachePtr = NULL;
    return codePtr;
}

ByteCode *
TclInitByteCodeObj(
    Tcl_Obj *objPtr,		/* Points object that should be initialized,
				 * and whose string rep contains the source
				 * code. */
    const Tcl_ObjType *typePtr,
    CompileEnv *envPtr)		/* Points to the CompileEnv structure from
				 * which to create a ByteCode structure. */
{
    ByteCode *codePtr;

    PreventCycle(objPtr, envPtr);

    codePtr = TclInitByteCode(envPtr);

    /*
     * Free the old internal rep then convert the object to a bytecode object
     * by making its internal rep point to the just compiled ByteCode.
     */

    ByteCodeSetInternalRep(objPtr, typePtr, codePtr);
    return codePtr;
}

/*
 *----------------------------------------------------------------------
 *
 * TclFindCompiledLocal --
 *
 *	This procedure is called at compile time to look up and optionally
 *	allocate an entry ("slot") for a variable in a procedure's array of
 *	local variables. If the variable's name is NULL, a new temporary
 *	variable is always created. (Such temporary variables can only be
 *	referenced using their slot index.)
 *
 * Results:
 *	If create is 0 and the name is non-NULL, then if the variable is
 *	found, the index of its entry in the procedure's array of local
 *	variables is returned; otherwise -1 is returned. If name is NULL, the
 *	index of a new temporary variable is returned. Finally, if create is 1
 *	and name is non-NULL, the index of a new entry is returned.
 *
 * Side effects:
 *	Creates and registers a new local variable if create is 1 and the
 *	variable is unknown, or if the name is NULL.
 *
 *----------------------------------------------------------------------
 */

Tcl_Size
TclFindCompiledLocal(
    const char *name,		/* Points to first character of the name of a
				 * scalar or array variable. If NULL, a
				 * temporary var should be created. */
    Tcl_Size nameBytes,		/* Number of bytes in the name. */
    int create,			/* If 1, allocate a local frame entry for the
				 * variable if it is new. */
    CompileEnv *envPtr)		/* Points to the current compile environment*/
{
    CompiledLocal *localPtr;
    Tcl_Size localVar = TCL_INDEX_NONE;
    Tcl_Size i;
    Proc *procPtr;

    /*
     * If not creating a temporary, does a local variable of the specified
     * name already exist?
     */

    procPtr = envPtr->procPtr;

    if (procPtr == NULL) {
	/*
	 * Compiling a non-body script: give it read access to the LVT in the
	 * current localCache
	 */

	LocalCache *cachePtr = envPtr->iPtr->varFramePtr->localCachePtr;
	const char *localName;
	Tcl_Obj **varNamePtr;
	Tcl_Size len;

	if (!cachePtr || !name) {
	    return TCL_INDEX_NONE;
	}

	varNamePtr = &cachePtr->varName0;
	for (i=0; i < cachePtr->numVars; varNamePtr++, i++) {
	    if (*varNamePtr) {
		localName = TclGetStringFromObj(*varNamePtr, &len);
		if ((len == nameBytes) && !strncmp(name, localName, len)) {
		    return i;
		}
	    }
	}
	return TCL_INDEX_NONE;
    }

    if (name != NULL) {
	Tcl_Size localCt = procPtr->numCompiledLocals;

	localPtr = procPtr->firstLocalPtr;
	for (i = 0;  i < localCt;  i++) {
	    if (!TclIsVarTemporary(localPtr)) {
		char *localName = localPtr->name;

		if ((nameBytes == localPtr->nameLength) &&
			(strncmp(name,localName,nameBytes) == 0)) {
		    return i;
		}
	    }
	    localPtr = localPtr->nextPtr;
	}
    }

    /*
     * Create a new variable if appropriate.
     */

    if (create || (name == NULL)) {
	localVar = procPtr->numCompiledLocals;
	localPtr = (CompiledLocal *)Tcl_Alloc(offsetof(CompiledLocal, name) + 1U + nameBytes);
	if (procPtr->firstLocalPtr == NULL) {
	    procPtr->firstLocalPtr = procPtr->lastLocalPtr = localPtr;
	} else {
	    procPtr->lastLocalPtr->nextPtr = localPtr;
	    procPtr->lastLocalPtr = localPtr;
	}
	localPtr->nextPtr = NULL;
	localPtr->nameLength = nameBytes;
	localPtr->frameIndex = localVar;
	localPtr->flags = 0;
	if (name == NULL) {
	    localPtr->flags |= VAR_TEMPORARY;
	}
	localPtr->defValuePtr = NULL;
	localPtr->resolveInfo = NULL;

	if (name != NULL) {
	    memcpy(localPtr->name, name, nameBytes);
	}
	localPtr->name[nameBytes] = '\0';
	procPtr->numCompiledLocals++;
    }
    return localVar;
}

/*
 *----------------------------------------------------------------------
 *
 * TclExpandCodeArray --
 *
 *	Uses malloc to allocate more storage for a CompileEnv's code array.
 *
 * Results:
 *	None.
 *
 * Side effects:
 *	The size of the bytecode array is doubled. If envPtr->mallocedCodeArray
 *	is non-zero the old array is freed. Byte codes are copied from the old
 *	array to the new one.
 *
 *----------------------------------------------------------------------
 */

void
TclExpandCodeArray(
    void *envArgPtr)		/* Points to the CompileEnv whose code array
				 * must be enlarged. */
{
    CompileEnv *envPtr = (CompileEnv *)envArgPtr;
				/* The CompileEnv containing the code array to
				 * be doubled in size. */

    /*
     * envPtr->codeNext is equal to envPtr->codeEnd. The currently defined
     * code bytes are stored between envPtr->codeStart and envPtr->codeNext-1
     * [inclusive].
     */

    size_t currBytes = envPtr->codeNext - envPtr->codeStart;
    size_t newBytes = 2 * (envPtr->codeEnd - envPtr->codeStart);

    if (envPtr->mallocedCodeArray) {
	envPtr->codeStart = (unsigned char *)Tcl_Realloc(envPtr->codeStart, newBytes);
    } else {
	/*
	 * envPtr->exceptArrayPtr isn't a Tcl_Alloc'd pointer, so
	 * perform the equivalent of Tcl_Realloc directly.
	 */

	unsigned char *newPtr = (unsigned char *)Tcl_Alloc(newBytes);

	memcpy(newPtr, envPtr->codeStart, currBytes);
	envPtr->codeStart = newPtr;
	envPtr->mallocedCodeArray = 1;
    }

    envPtr->codeNext = envPtr->codeStart + currBytes;
    envPtr->codeEnd = envPtr->codeStart + newBytes;
}

/*
 *----------------------------------------------------------------------
 *
 * EnterCmdStartData --
 *
 *	Registers the starting source and bytecode location of a command. This
 *	information is used at runtime to map between instruction pc and
 *	source locations.
 *
 * Results:
 *	None.
 *
 * Side effects:
 *	Inserts source and code location information into the compilation
 *	environment envPtr for the command at index cmdIndex. The compilation
 *	environment's CmdLocation array is grown if necessary.
 *
 *----------------------------------------------------------------------
 */

static void
EnterCmdStartData(
    CompileEnv *envPtr,		/* Points to the compilation environment
				 * structure in which to enter command
				 * location information. */
    Tcl_Size cmdIndex,		/* Index of the command whose start data is
				 * being set. */
    Tcl_Size srcOffset,		/* Offset of first char of the command. */
    Tcl_Size codeOffset)	/* Offset of first byte of command code. */
{
    CmdLocation *cmdLocPtr;

    if (cmdIndex < 0 || cmdIndex >= envPtr->numCommands) {
	Tcl_Panic("EnterCmdStartData: bad command index %" TCL_Z_MODIFIER "u", cmdIndex);
    }

    if (cmdIndex >= envPtr->cmdMapEnd) {
	/*
	 * Expand the command location array by allocating more storage from
	 * the heap. The currently allocated CmdLocation entries are stored
	 * from cmdMapPtr[0] up to cmdMapPtr[envPtr->cmdMapEnd] (inclusive).
	 */

	size_t currElems = envPtr->cmdMapEnd;
	size_t newElems = 2 * currElems;
	size_t currBytes = currElems * sizeof(CmdLocation);
	size_t newBytes = newElems * sizeof(CmdLocation);

	if (envPtr->mallocedCmdMap) {
	    envPtr->cmdMapPtr = (CmdLocation *)Tcl_Realloc(envPtr->cmdMapPtr, newBytes);
	} else {
	    /*
	     * envPtr->cmdMapPtr isn't a Tcl_Alloc'd pointer, so we must code a
	     * Tcl_Realloc equivalent for ourselves.
	     */

	    CmdLocation *newPtr = (CmdLocation *)Tcl_Alloc(newBytes);

	    memcpy(newPtr, envPtr->cmdMapPtr, currBytes);
	    envPtr->cmdMapPtr = newPtr;
	    envPtr->mallocedCmdMap = 1;
	}
	envPtr->cmdMapEnd = newElems;
    }

    if (cmdIndex > 0) {
	if (codeOffset < envPtr->cmdMapPtr[cmdIndex-1].codeOffset) {
	    Tcl_Panic("EnterCmdStartData: cmd map not sorted by code offset");
	}
    }

    cmdLocPtr = &envPtr->cmdMapPtr[cmdIndex];
    cmdLocPtr->codeOffset = codeOffset;
    cmdLocPtr->srcOffset = srcOffset;
    cmdLocPtr->numSrcBytes = TCL_INDEX_NONE;
    cmdLocPtr->numCodeBytes = TCL_INDEX_NONE;
}

/*
 *----------------------------------------------------------------------
 *
 * EnterCmdExtentData --
 *
 *	Registers the source and bytecode length for a command. This
 *	information is used at runtime to map between instruction pc and
 *	source locations.
 *
 * Results:
 *	None.
 *
 * Side effects:
 *	Inserts source and code length information into the compilation
 *	environment envPtr for the command at index cmdIndex. Starting source
 *	and bytecode information for the command must already have been
 *	registered.
 *
 *----------------------------------------------------------------------
 */

static void
EnterCmdExtentData(
    CompileEnv *envPtr,		/* Points to the compilation environment
				 * structure in which to enter command
				 * location information. */
    Tcl_Size cmdIndex,		/* Index of the command whose source and code
				 * length data is being set. */
    Tcl_Size numSrcBytes,	/* Number of command source chars. */
    Tcl_Size numCodeBytes)	/* Offset of last byte of command code. */
{
    CmdLocation *cmdLocPtr;

    if (cmdIndex < 0 || cmdIndex >= envPtr->numCommands) {
	Tcl_Panic("EnterCmdExtentData: bad command index %" TCL_Z_MODIFIER "u", cmdIndex);
    }

    if (cmdIndex > envPtr->cmdMapEnd) {
	Tcl_Panic("EnterCmdExtentData: missing start data for command %" TCL_Z_MODIFIER "u",
		cmdIndex);
    }

    cmdLocPtr = &envPtr->cmdMapPtr[cmdIndex];
    cmdLocPtr->numSrcBytes = numSrcBytes;
    cmdLocPtr->numCodeBytes = numCodeBytes;
}

/*
 *----------------------------------------------------------------------
 * TIP #280
 *
 * EnterCmdWordData --
 *
 *	Registers the lines for the words of a command. This information is
 *	used at runtime by 'info frame'.
 *
 * Results:
 *	None.
 *
 * Side effects:
 *	Inserts word location information into the compilation environment
 *	envPtr for the command at index cmdIndex. The compilation
 *	environment's ExtCmdLoc.ECL array is grown if necessary.
 *
 *----------------------------------------------------------------------
 */

static void
EnterCmdWordData(
    ExtCmdLoc *eclPtr,		/* Points to the map environment structure in
				 * which to enter command location
				 * information. */
    Tcl_Size srcOffset,		/* Offset of first char of the command. */
    Tcl_Token *tokenPtr,
    const char *cmd,
    Tcl_Size numWords,
    Tcl_Size line,
    Tcl_Size *clNext,
    Tcl_Size **wlines,
    CompileEnv *envPtr)
{
    ECL *ePtr;
    const char *last;
    Tcl_Size wordIdx, wordLine;
    Tcl_Size *wwlines, *wordNext;

    if (eclPtr->nuloc >= eclPtr->nloc) {
	/*
	 * Expand the ECL array by allocating more storage from the heap. The
	 * currently allocated ECL entries are stored from eclPtr->loc[0] up
	 * to eclPtr->loc[eclPtr->nuloc-1] (inclusive).
	 */

	size_t currElems = eclPtr->nloc;
	size_t newElems = (currElems ? 2*currElems : 1);
	size_t newBytes = newElems * sizeof(ECL);

	eclPtr->loc = (ECL *)Tcl_Realloc(eclPtr->loc, newBytes);
	eclPtr->nloc = newElems;
    }

    ePtr = &eclPtr->loc[eclPtr->nuloc];
    ePtr->srcOffset = srcOffset;
    ePtr->line = (Tcl_Size *)Tcl_Alloc(numWords * sizeof(Tcl_Size));
    ePtr->next = (Tcl_Size **)Tcl_Alloc(numWords * sizeof(Tcl_Size *));
    ePtr->nline = numWords;
    wwlines = (Tcl_Size *)Tcl_Alloc(numWords * sizeof(Tcl_Size));

    last = cmd;
    wordLine = line;
    wordNext = clNext;
    for (wordIdx=0 ; wordIdx<numWords;
	    wordIdx++, tokenPtr += tokenPtr->numComponents + 1) {
	TclAdvanceLines(&wordLine, last, tokenPtr->start);
	TclAdvanceContinuations(&wordLine, &wordNext,
		tokenPtr->start - envPtr->source);
	/* See Ticket 4b61afd660 */
	wwlines[wordIdx] =
		((wordIdx == 0) || TclWordKnownAtCompileTime(tokenPtr, NULL))
		? wordLine : -1;
	ePtr->line[wordIdx] = wordLine;
	ePtr->next[wordIdx] = wordNext;
	last = tokenPtr->start;
    }

    *wlines = wwlines;
    eclPtr->nuloc ++;
}

/*
 *----------------------------------------------------------------------
 *
 * TclCreateExceptRange --
 *
 *	Procedure that allocates and initializes a new ExceptionRange
 *	structure of the specified kind in a CompileEnv.
 *
 * Results:
 *	Returns the index for the newly created ExceptionRange.
 *
 * Side effects:
 *	If there is not enough room in the CompileEnv's ExceptionRange array,
 *	the array in expanded: a new array of double the size is allocated, if
 *	envPtr->mallocedExceptArray is non-zero the old array is freed, and
 *	ExceptionRange entries are copied from the old array to the new one.
 *
 *----------------------------------------------------------------------
 */

Tcl_Size
TclCreateExceptRange(
    ExceptionRangeType type,	/* The kind of ExceptionRange desired. */
    CompileEnv *envPtr)/* Points to CompileEnv for which to create a
				 * new ExceptionRange structure. */
{
    ExceptionRange *rangePtr;
    ExceptionAux *auxPtr;
    Tcl_Size index = envPtr->exceptArrayNext;

    if (index >= envPtr->exceptArrayEnd) {
	/*
	 * Expand the ExceptionRange array. The currently allocated entries
	 * are stored between elements 0 and (envPtr->exceptArrayNext - 1)
	 * [inclusive].
	 */

	size_t currBytes =
		envPtr->exceptArrayNext * sizeof(ExceptionRange);
	size_t currBytes2 = envPtr->exceptArrayNext * sizeof(ExceptionAux);
	size_t newElems = 2*envPtr->exceptArrayEnd;
	size_t newBytes = newElems * sizeof(ExceptionRange);
	size_t newBytes2 = newElems * sizeof(ExceptionAux);

	if (envPtr->mallocedExceptArray) {
	    envPtr->exceptArrayPtr =
		    (ExceptionRange *)Tcl_Realloc(envPtr->exceptArrayPtr, newBytes);
	    envPtr->exceptAuxArrayPtr =
		    (ExceptionAux *)Tcl_Realloc(envPtr->exceptAuxArrayPtr, newBytes2);
	} else {
	    /*
	     * envPtr->exceptArrayPtr isn't a Tcl_Alloc'd pointer, so we must
	     * code a Tcl_Realloc equivalent for ourselves.
	     */

	    ExceptionRange *newPtr = (ExceptionRange *)Tcl_Alloc(newBytes);
	    ExceptionAux *newPtr2 = (ExceptionAux *)Tcl_Alloc(newBytes2);

	    memcpy(newPtr, envPtr->exceptArrayPtr, currBytes);
	    memcpy(newPtr2, envPtr->exceptAuxArrayPtr, currBytes2);
	    envPtr->exceptArrayPtr = newPtr;
	    envPtr->exceptAuxArrayPtr = newPtr2;
	    envPtr->mallocedExceptArray = 1;
	}
	envPtr->exceptArrayEnd = newElems;
    }
    envPtr->exceptArrayNext++;

    rangePtr = &envPtr->exceptArrayPtr[index];
    rangePtr->type = type;
    rangePtr->nestingLevel = envPtr->exceptDepth;
    rangePtr->codeOffset = TCL_INDEX_NONE;
    rangePtr->numCodeBytes = TCL_INDEX_NONE;
    rangePtr->breakOffset = TCL_INDEX_NONE;
    rangePtr->continueOffset = TCL_INDEX_NONE;
    rangePtr->catchOffset = TCL_INDEX_NONE;
    auxPtr = &envPtr->exceptAuxArrayPtr[index];
    auxPtr->supportsContinue = 1;
    auxPtr->stackDepth = envPtr->currStackDepth;
    auxPtr->expandTarget = envPtr->expandCount;
    auxPtr->expandTargetDepth = TCL_INDEX_NONE;
    auxPtr->numBreakTargets = 0;
    auxPtr->breakTargets = NULL;
    auxPtr->allocBreakTargets = 0;
    auxPtr->numContinueTargets = 0;
    auxPtr->continueTargets = NULL;
    auxPtr->allocContinueTargets = 0;
    return index;
}

/*
 * ---------------------------------------------------------------------
 *
 * TclGetInnermostExceptionRange --
 *
 *	Returns the innermost exception range that covers the current code
 *	creation point, and optionally the stack depth that is expected at
 *	that point. Relies on the fact that the range has a numCodeBytes = -1
 *	when it is being populated and that inner ranges come after outer
 *	ranges.
 *
 * ---------------------------------------------------------------------
 */

ExceptionRange *
TclGetInnermostExceptionRange(
    CompileEnv *envPtr,
    int returnCode,
    ExceptionAux **auxPtrPtr)
{
    size_t i = envPtr->exceptArrayNext;
    ExceptionRange *rangePtr = envPtr->exceptArrayPtr + i;

    while (i > 0) {
	rangePtr--; i--;

	if (CurrentOffset(envPtr) >= (int)rangePtr->codeOffset &&
		(rangePtr->numCodeBytes == TCL_INDEX_NONE || CurrentOffset(envPtr) <
			(int)rangePtr->codeOffset+(int)rangePtr->numCodeBytes) &&
		(returnCode != TCL_CONTINUE ||
			envPtr->exceptAuxArrayPtr[i].supportsContinue)) {

	    if (auxPtrPtr) {
		*auxPtrPtr = envPtr->exceptAuxArrayPtr + i;
	    }
	    return rangePtr;
	}
    }
    return NULL;
}

/*
 * ---------------------------------------------------------------------
 *
 * TclAddLoopBreakFixup, TclAddLoopContinueFixup --
 *
 *	Adds a place that wants to break/continue to the loop exception range
 *	tracking that will be fixed up once the loop can be finalized. These
 *	functions generate an INST_JUMP4 that is fixed up during the
 *	loop finalization.
 *
 * ---------------------------------------------------------------------
 */

void
TclAddLoopBreakFixup(
    CompileEnv *envPtr,
    ExceptionAux *auxPtr)
{
    int range = auxPtr - envPtr->exceptAuxArrayPtr;

    if (envPtr->exceptArrayPtr[range].type != LOOP_EXCEPTION_RANGE) {
	Tcl_Panic("trying to add 'break' fixup to full exception range");
    }

    if (++auxPtr->numBreakTargets > auxPtr->allocBreakTargets) {
	auxPtr->allocBreakTargets *= 2;
	auxPtr->allocBreakTargets += 2;
	if (auxPtr->breakTargets) {
	    auxPtr->breakTargets = (size_t *)Tcl_Realloc(auxPtr->breakTargets,
		    sizeof(size_t) * auxPtr->allocBreakTargets);
	} else {
	    auxPtr->breakTargets =
		    (size_t *)Tcl_Alloc(sizeof(size_t) * auxPtr->allocBreakTargets);
	}
    }
    auxPtr->breakTargets[auxPtr->numBreakTargets - 1] = CurrentOffset(envPtr);
    TclEmitInstInt4(INST_JUMP4, 0, envPtr);
}

void
TclAddLoopContinueFixup(
    CompileEnv *envPtr,
    ExceptionAux *auxPtr)
{
    int range = auxPtr - envPtr->exceptAuxArrayPtr;

    if (envPtr->exceptArrayPtr[range].type != LOOP_EXCEPTION_RANGE) {
	Tcl_Panic("trying to add 'continue' fixup to full exception range");
    }

    if (++auxPtr->numContinueTargets > auxPtr->allocContinueTargets) {
	auxPtr->allocContinueTargets *= 2;
	auxPtr->allocContinueTargets += 2;
	if (auxPtr->continueTargets) {
	    auxPtr->continueTargets = (size_t *)Tcl_Realloc(auxPtr->continueTargets,
		    sizeof(size_t) * auxPtr->allocContinueTargets);
	} else {
	    auxPtr->continueTargets =
		    (size_t *)Tcl_Alloc(sizeof(size_t) * auxPtr->allocContinueTargets);
	}
    }
    auxPtr->continueTargets[auxPtr->numContinueTargets - 1] =
	    CurrentOffset(envPtr);
    TclEmitInstInt4(INST_JUMP4, 0, envPtr);
}

/*
 * ---------------------------------------------------------------------
 *
 * TclCleanupStackForBreakContinue --
 *
 *	Removes the extra elements from the auxiliary stack and the main stack.
 *	How this is done depends on whether there are any elements on
 *	the auxiliary stack to pop.
 *
 * ---------------------------------------------------------------------
 */

void
TclCleanupStackForBreakContinue(
    CompileEnv *envPtr,
    ExceptionAux *auxPtr)
{
    size_t savedStackDepth = envPtr->currStackDepth;
    int toPop = envPtr->expandCount - auxPtr->expandTarget;

    if (toPop > 0) {
	while (toPop --> 0) {
	    TclEmitOpcode(INST_EXPAND_DROP, envPtr);
	}
	TclAdjustStackDepth((int)(auxPtr->expandTargetDepth - envPtr->currStackDepth),
		envPtr);
	envPtr->currStackDepth = auxPtr->expandTargetDepth;
    }
    toPop = envPtr->currStackDepth - auxPtr->stackDepth;
    while (toPop --> 0) {
	TclEmitOpcode(INST_POP, envPtr);
    }
    envPtr->currStackDepth = savedStackDepth;
}

/*
 * ---------------------------------------------------------------------
 *
 * StartExpanding --
 *
 *	Pushes an INST_EXPAND_START and does some additional housekeeping so
 *	that the [break] and [continue] compilers can use an exception-free
 *	issue to discard it.
 *
 * ---------------------------------------------------------------------
 */

static void
StartExpanding(
    CompileEnv *envPtr)
{
    int i;

    TclEmitOpcode(INST_EXPAND_START, envPtr);

    /*
     * Update inner exception ranges with information about the environment
     * where this expansion started.
     */

    for (i=0 ; i<(int)envPtr->exceptArrayNext ; i++) {
	ExceptionRange *rangePtr = &envPtr->exceptArrayPtr[i];
	ExceptionAux *auxPtr = &envPtr->exceptAuxArrayPtr[i];

	/*
	 * Ignore loops unless they're still being built.
	 */

	if ((int)rangePtr->codeOffset > CurrentOffset(envPtr)) {
	    continue;
	}
	if (rangePtr->numCodeBytes != TCL_INDEX_NONE) {
	    continue;
	}

	/*
	 * Adequate condition: loops further out and exceptions further in
	 * don't actually need this information.
	 */

	if (auxPtr->expandTarget == envPtr->expandCount) {
	    auxPtr->expandTargetDepth = envPtr->currStackDepth;
	}
    }

    /*
     * One more expansion is now being processed on the auxiliary stack.
     */

    envPtr->expandCount++;
}

/*
 * ---------------------------------------------------------------------
 *
 * TclFinalizeLoopExceptionRange --
 *
 *	Finalizes a loop exception range, binding the registered [break] and
 *	[continue] implementations so that they jump to the correct place.
 *	This must be called only after *all* the exception range
 *	target offsets have been set.
 *
 * ---------------------------------------------------------------------
 */

void
TclFinalizeLoopExceptionRange(
    CompileEnv *envPtr,
    int range)
{
    ExceptionRange *rangePtr = &envPtr->exceptArrayPtr[range];
    ExceptionAux *auxPtr = &envPtr->exceptAuxArrayPtr[range];
    int i, offset;
    unsigned char *site;

    if (rangePtr->type != LOOP_EXCEPTION_RANGE) {
	Tcl_Panic("trying to finalize a loop exception range");
    }

    /*
     * Do the jump fixups. Note that these are always issued as INST_JUMP4 so
     * there is no need to fuss around with updating code offsets.
     */

    for (i=0 ; i<(int)auxPtr->numBreakTargets ; i++) {
	site = envPtr->codeStart + auxPtr->breakTargets[i];
	offset = rangePtr->breakOffset - auxPtr->breakTargets[i];
	TclUpdateInstInt4AtPc(INST_JUMP4, offset, site);
    }
    for (i=0 ; i<(int)auxPtr->numContinueTargets ; i++) {
	site = envPtr->codeStart + auxPtr->continueTargets[i];
	if (rangePtr->continueOffset == TCL_INDEX_NONE) {
	    int j;

	    /*
	     * WTF? Can't bind, so revert to an INST_CONTINUE. Not enough
	     * space to do anything else.
	     */

	    *site = INST_CONTINUE;
	    for (j=0 ; j<4 ; j++) {
		*++site = INST_NOP;
	    }
	} else {
	    offset = rangePtr->continueOffset - auxPtr->continueTargets[i];
	    TclUpdateInstInt4AtPc(INST_JUMP4, offset, site);
	}
    }

    /*
     * Drop the arrays we were holding the only reference to.
     */

    if (auxPtr->breakTargets) {
	Tcl_Free(auxPtr->breakTargets);
	auxPtr->breakTargets = NULL;
	auxPtr->numBreakTargets = 0;
    }
    if (auxPtr->continueTargets) {
	Tcl_Free(auxPtr->continueTargets);
	auxPtr->continueTargets = NULL;
	auxPtr->numContinueTargets = 0;
    }
}

/*
 *----------------------------------------------------------------------
 *
 * TclCreateAuxData --
 *
 *	Allocates and initializes a new AuxData structure in a
 *	CompileEnv's array of compilation auxiliary data records. These
 *	AuxData records hold information created during compilation by
 *	CompileProcs and used by instructions during execution.
 *
 * Results:
 *	The index of the newly-created AuxData structure in the array.
 *
 * Side effects:
 *	If there is not enough room in the CompileEnv's AuxData array, its size
 *	is doubled.
 *----------------------------------------------------------------------
 */

Tcl_Size
TclCreateAuxData(
    void *clientData,		/* The compilation auxiliary data to store in
				 * the new aux data record. */
    const AuxDataType *typePtr,	/* Pointer to the type to attach to this
				 * AuxData */
    CompileEnv *envPtr)		/* Points to the CompileEnv for which a new
				 * aux data structure is to be allocated. */
{
    Tcl_Size index;		/* Index for the new AuxData structure. */
    AuxData *auxDataPtr;
				/* Points to the new AuxData structure */

    index = envPtr->auxDataArrayNext;
    if (index >= envPtr->auxDataArrayEnd) {
	/*
	 * Expand the AuxData array. The currently allocated entries are
	 * stored between elements 0 and (envPtr->auxDataArrayNext - 1)
	 * [inclusive].
	 */

	size_t currBytes = envPtr->auxDataArrayNext * sizeof(AuxData);
	size_t newElems = 2*envPtr->auxDataArrayEnd;
	size_t newBytes = newElems * sizeof(AuxData);

	if (envPtr->mallocedAuxDataArray) {
	    envPtr->auxDataArrayPtr =
		    (AuxData *)Tcl_Realloc(envPtr->auxDataArrayPtr, newBytes);
	} else {
	    /*
	     * envPtr->auxDataArrayPtr isn't a Tcl_Alloc'd pointer, so we must
	     * code a Tcl_Realloc equivalent for ourselves.
	     */

	    AuxData *newPtr = (AuxData *)Tcl_Alloc(newBytes);

	    memcpy(newPtr, envPtr->auxDataArrayPtr, currBytes);
	    envPtr->auxDataArrayPtr = newPtr;
	    envPtr->mallocedAuxDataArray = 1;
	}
	envPtr->auxDataArrayEnd = newElems;
    }
    envPtr->auxDataArrayNext++;

    auxDataPtr = &envPtr->auxDataArrayPtr[index];
    auxDataPtr->clientData = clientData;
    auxDataPtr->type = typePtr;
    return index;
}

/*
 *----------------------------------------------------------------------
 *
 * TclInitJumpFixupArray --
 *
 *	Initializes a JumpFixupArray structure to hold some number of jump
 *	fixup entries.
 *
 * Results:
 *	None.
 *
 * Side effects:
 *	The JumpFixupArray structure is initialized.
 *
 *----------------------------------------------------------------------
 */

void
TclInitJumpFixupArray(
    JumpFixupArray *fixupArrayPtr)
				/* Points to the JumpFixupArray structure to
				 * initialize. */
{
    fixupArrayPtr->fixup = fixupArrayPtr->staticFixupSpace;
    fixupArrayPtr->next = 0;
    fixupArrayPtr->end = JUMPFIXUP_INIT_ENTRIES - 1;
    fixupArrayPtr->mallocedArray = 0;
}

/*
 *----------------------------------------------------------------------
 *
 * TclExpandJumpFixupArray --
 *
 *	Uses malloc to allocate more storage for a jump fixup array.
 *
 * Results:
 *	None.
 *
 * Side effects:
 *	The jump fixup array in *fixupArrayPtr is reallocated to a new array
 *	of double the size, and if fixupArrayPtr->mallocedArray is non-zero
 *	the old array is freed. Jump fixup structures are copied from the old
 *	array to the new one.
 *
 *----------------------------------------------------------------------
 */

void
TclExpandJumpFixupArray(
    JumpFixupArray *fixupArrayPtr)
				/* Points to the JumpFixupArray structure to
				 * enlarge. */
{
    /*
     * The currently allocated jump fixup entries are stored from fixup[0] up
     * to fixup[fixupArrayPtr->fixupNext] (*not* inclusive). We assume
     * fixupArrayPtr->fixupNext is equal to fixupArrayPtr->fixupEnd.
     */

    size_t currBytes = fixupArrayPtr->next * sizeof(JumpFixup);
    size_t newElems = 2*(fixupArrayPtr->end + 1);
    size_t newBytes = newElems * sizeof(JumpFixup);

    if (fixupArrayPtr->mallocedArray) {
	fixupArrayPtr->fixup = (JumpFixup *)Tcl_Realloc(fixupArrayPtr->fixup, newBytes);
    } else {
	/*
	 * fixupArrayPtr->fixup isn't a Tcl_Alloc'd pointer, so we must code a
	 * Tcl_Realloc equivalent for ourselves.
	 */

	JumpFixup *newPtr = (JumpFixup *)Tcl_Alloc(newBytes);

	memcpy(newPtr, fixupArrayPtr->fixup, currBytes);
	fixupArrayPtr->fixup = newPtr;
	fixupArrayPtr->mallocedArray = 1;
    }
    fixupArrayPtr->end = newElems;
}

/*
 *----------------------------------------------------------------------
 *
 * TclFreeJumpFixupArray --
 *
 *	Free any storage allocated in a jump fixup array structure.
 *
 * Results:
 *	None.
 *
 * Side effects:
 *	Allocated storage in the JumpFixupArray structure is freed.
 *
 *----------------------------------------------------------------------
 */

void
TclFreeJumpFixupArray(
    JumpFixupArray *fixupArrayPtr)
				/* Points to the JumpFixupArray structure to
				 * free. */
{
    if (fixupArrayPtr->mallocedArray) {
	Tcl_Free(fixupArrayPtr->fixup);
    }
}

/*
 *----------------------------------------------------------------------
 *
 * TclEmitForwardJump --
 *
 *	Emits a two-byte forward jump of kind "jumpType".  Also initializes a
 *	JumpFixup record with information about the jump.  Since may later be
 *	necessary to increase the size of the jump instruction to five bytes if
 *	the jump target is more than, say, 127 bytes away.
 *
 *
 * Results:
 *	None.
 *
 * Side effects:
 *	The JumpFixup record pointed to by "jumpFixupPtr" is initialized with
 *	information needed later if the jump is to be grown. Also, a two byte
 *	jump of the designated type is emitted at the current point in the
 *	bytecode stream.
 *
 *----------------------------------------------------------------------
 */

void
TclEmitForwardJump(
    CompileEnv *envPtr,		/* Points to the CompileEnv structure that
				 * holds the resulting instruction. */
    TclJumpType jumpType,	/* Indicates the kind of jump: if true or
				 * false or unconditional. */
    JumpFixup *jumpFixupPtr)	/* Points to the JumpFixup structure to
				 * initialize with information about this
				 * forward jump. */
{
    /*
     * Initialize the JumpFixup structure:
     *    - codeOffset is offset of first byte of jump below
     *    - cmdIndex is index of the command after the current one
     *    - exceptIndex is the index of the first ExceptionRange after the
     *	    current one.
     */

    jumpFixupPtr->jumpType = jumpType;
    jumpFixupPtr->codeOffset = envPtr->codeNext - envPtr->codeStart;
    jumpFixupPtr->cmdIndex = envPtr->numCommands;
    jumpFixupPtr->exceptIndex = envPtr->exceptArrayNext;

    switch (jumpType) {
    case TCL_UNCONDITIONAL_JUMP:
	TclEmitInstInt1(INST_JUMP1, 0, envPtr);
	break;
    case TCL_TRUE_JUMP:
	TclEmitInstInt1(INST_JUMP_TRUE1, 0, envPtr);
	break;
    default:
	TclEmitInstInt1(INST_JUMP_FALSE1, 0, envPtr);
	break;
    }
}

/*
 *----------------------------------------------------------------------
 *
 * TclFixupForwardJump --
 *
 *	Modifies a previously-emitted forward jump to jump a specified number
 *	of bytes, "jumpDist". If necessary, the size of the jump instruction is
 *	increased from two to five bytes.  This is done if the jump distance is
 *	greater than "distThreshold" (normally 127 bytes). The jump is
 *	described by a JumpFixup record previously initialized by
 *	TclEmitForwardJump.
 *
 * Results:
 *	1 if the jump was grown and subsequent instructions had to be moved, or
 *	0 otherwsie. This allows callers to update any additional code offsets
 *	they may hold.
 *
 * Side effects:
 *	The jump may be grown and subsequent instructions moved. If this
 *	happens, the code offsets for any commands and any ExceptionRange
 *	records between the jump and the current code address will be updated
 *	to reflect the moved code. Also, the bytecode instruction array in the
 *	CompileEnv structure may be grown and reallocated.
 *
 *----------------------------------------------------------------------
 */

int
TclFixupForwardJump(
    CompileEnv *envPtr,		/* Points to the CompileEnv structure that
				 * holds the resulting instruction. */
    JumpFixup *jumpFixupPtr,	/* Points to the JumpFixup structure that
				 * describes the forward jump. */
    int jumpDist,		/* Jump distance to set in jump instr. */
    int distThreshold)		/* Maximum distance before the two byte jump
				 * is grown to five bytes. */
{
    unsigned char *jumpPc, *p;
    int firstCmd, lastCmd, firstRange, lastRange, k;
    size_t numBytes;

    if (jumpDist <= distThreshold) {
	jumpPc = envPtr->codeStart + jumpFixupPtr->codeOffset;
	switch (jumpFixupPtr->jumpType) {
	case TCL_UNCONDITIONAL_JUMP:
	    TclUpdateInstInt1AtPc(INST_JUMP1, jumpDist, jumpPc);
	    break;
	case TCL_TRUE_JUMP:
	    TclUpdateInstInt1AtPc(INST_JUMP_TRUE1, jumpDist, jumpPc);
	    break;
	default:
	    TclUpdateInstInt1AtPc(INST_JUMP_FALSE1, jumpDist, jumpPc);
	    break;
	}
	return 0;
    }

    /*
     * Increase the size of the jump instruction, and then move subsequent
     * instructions down.  Expanding the space for generated instructions means
     * that code addresses might change.  Be careful about updating any of
     * these addresses held in variables.
     */

    if ((envPtr->codeNext + 3) > envPtr->codeEnd) {
	TclExpandCodeArray(envPtr);
    }
    jumpPc = envPtr->codeStart + jumpFixupPtr->codeOffset;
    numBytes = envPtr->codeNext-jumpPc-2;
    p = jumpPc+2;
    memmove(p+3, p, numBytes);

    envPtr->codeNext += 3;
    jumpDist += 3;
    switch (jumpFixupPtr->jumpType) {
    case TCL_UNCONDITIONAL_JUMP:
	TclUpdateInstInt4AtPc(INST_JUMP4, jumpDist, jumpPc);
	break;
    case TCL_TRUE_JUMP:
	TclUpdateInstInt4AtPc(INST_JUMP_TRUE4, jumpDist, jumpPc);
	break;
    default:
	TclUpdateInstInt4AtPc(INST_JUMP_FALSE4, jumpDist, jumpPc);
	break;
    }

    /*
     * Adjust the code offsets for any commands and any ExceptionRange records
     * between the jump and the current code address.
     */

    firstCmd = jumpFixupPtr->cmdIndex;
    lastCmd = envPtr->numCommands - 1;
    if (firstCmd < lastCmd) {
	for (k = firstCmd;  k <= lastCmd;  k++) {
	    envPtr->cmdMapPtr[k].codeOffset += 3;
	}
    }

    firstRange = jumpFixupPtr->exceptIndex;
    lastRange = envPtr->exceptArrayNext - 1;
    for (k = firstRange;  k <= lastRange;  k++) {
	ExceptionRange *rangePtr = &envPtr->exceptArrayPtr[k];

	rangePtr->codeOffset += 3;
	switch (rangePtr->type) {
	case LOOP_EXCEPTION_RANGE:
	    rangePtr->breakOffset += 3;
	    if (rangePtr->continueOffset != TCL_INDEX_NONE) {
		rangePtr->continueOffset += 3;
	    }
	    break;
	case CATCH_EXCEPTION_RANGE:
	    rangePtr->catchOffset += 3;
	    break;
	default:
	    Tcl_Panic("TclFixupForwardJump: bad ExceptionRange type %d",
		    rangePtr->type);
	}
    }

    for (k = 0 ; k < (int)envPtr->exceptArrayNext ; k++) {
	ExceptionAux *auxPtr = &envPtr->exceptAuxArrayPtr[k];
	int i;

	for (i=0 ; i<(int)auxPtr->numBreakTargets ; i++) {
	    if (jumpFixupPtr->codeOffset < auxPtr->breakTargets[i]) {
		auxPtr->breakTargets[i] += 3;
	    }
	}
	for (i=0 ; i<(int)auxPtr->numContinueTargets ; i++) {
	    if (jumpFixupPtr->codeOffset < auxPtr->continueTargets[i]) {
		auxPtr->continueTargets[i] += 3;
	    }
	}
    }

    return 1;			/* the jump was grown */
}

/*
 *----------------------------------------------------------------------
 *
 * TclEmitInvoke --
 *
 *	Emits one of the invoke-related instructions, wrapping it if necessary
 *	in code that ensures that any break or continue operation passing
 *	through it gets the stack unwinding correct, converting it into an
 *	internal jump if in an appropriate context.
 *
 * Results:
 *	None
 *
 * Side effects:
 *	Issues the jump with all correct stack management. May create another
 *	loop exception range.  Pointers to ExceptionRange and ExceptionAux
 *	structures should not be held across this call.
 *
 *----------------------------------------------------------------------
 */

void
TclEmitInvoke(
    CompileEnv *envPtr,
    int opcode,
    ...)
{
    va_list argList;
    ExceptionRange *rangePtr;
    ExceptionAux *auxBreakPtr, *auxContinuePtr;
    int arg1, arg2, wordCount = 0, expandCount = 0;
    int loopRange = 0, breakRange = 0, continueRange = 0;
    int cleanup, depth = TclGetStackDepth(envPtr);

    /*
     * Parse the arguments.
     */

    va_start(argList, opcode);
    switch (opcode) {
    case INST_INVOKE_STK1:
	wordCount = arg1 = cleanup = va_arg(argList, int);
	arg2 = 0;
	break;
    case INST_INVOKE_STK4:
	wordCount = arg1 = cleanup = va_arg(argList, int);
	arg2 = 0;
	break;
    case INST_INVOKE_REPLACE:
	arg1 = va_arg(argList, int);
	arg2 = va_arg(argList, int);
	wordCount = arg1 + arg2 - 1;
	cleanup = arg1 + 1;
	break;
    default:
	Tcl_Panic("unexpected opcode");
    case INST_EVAL_STK:
	wordCount = cleanup = 1;
	arg1 = arg2 = 0;
	break;
    case INST_RETURN_STK:
	wordCount = cleanup = 2;
	arg1 = arg2 = 0;
	break;
    case INST_INVOKE_EXPANDED:
	wordCount = arg1 = cleanup = va_arg(argList, int);
	arg2 = 0;
	expandCount = 1;
	break;
    }
    va_end(argList);

    /*
     * If the exceptions is for break or continue handle it with special
     * handling exception range so the stack may be correctly unwound.
     *
     * These must be done separately since they can be different, especially
     * for calls from inside a [for] increment clause.
     */

    rangePtr = TclGetInnermostExceptionRange(envPtr, TCL_CONTINUE,
	    &auxContinuePtr);
    if (rangePtr == NULL || rangePtr->type != LOOP_EXCEPTION_RANGE) {
	auxContinuePtr = NULL;
    } else if (auxContinuePtr->stackDepth == envPtr->currStackDepth-wordCount
	    && (auxContinuePtr->expandTarget+expandCount == envPtr->expandCount)) {
	auxContinuePtr = NULL;
    } else {
	continueRange = auxContinuePtr - envPtr->exceptAuxArrayPtr;
    }

    rangePtr = TclGetInnermostExceptionRange(envPtr, TCL_BREAK, &auxBreakPtr);
    if (rangePtr == NULL || rangePtr->type != LOOP_EXCEPTION_RANGE) {
	auxBreakPtr = NULL;
    } else if (auxContinuePtr == NULL
	    && auxBreakPtr->stackDepth+wordCount == envPtr->currStackDepth
	    && auxBreakPtr->expandTarget+expandCount == envPtr->expandCount) {
	auxBreakPtr = NULL;
    } else {
	breakRange = auxBreakPtr - envPtr->exceptAuxArrayPtr;
    }

    if (auxBreakPtr != NULL || auxContinuePtr != NULL) {
	loopRange = TclCreateExceptRange(LOOP_EXCEPTION_RANGE, envPtr);
	ExceptionRangeStarts(envPtr, loopRange);
    }

    /*
     * Issue the invoke itself.
     */

    switch (opcode) {
    case INST_INVOKE_STK1:
	TclEmitInstInt1(INST_INVOKE_STK1, arg1, envPtr);
	break;
    case INST_INVOKE_STK4:
	TclEmitInstInt4(INST_INVOKE_STK4, arg1, envPtr);
	break;
    case INST_INVOKE_EXPANDED:
	TclEmitOpcode(INST_INVOKE_EXPANDED, envPtr);
	envPtr->expandCount--;
	TclAdjustStackDepth(1 - arg1, envPtr);
	break;
    case INST_EVAL_STK:
	TclEmitOpcode(INST_EVAL_STK, envPtr);
	break;
    case INST_RETURN_STK:
	TclEmitOpcode(INST_RETURN_STK, envPtr);
	break;
    case INST_INVOKE_REPLACE:
	TclEmitInstInt4(INST_INVOKE_REPLACE, arg1, envPtr);
	TclEmitInt1(arg2, envPtr);
	TclAdjustStackDepth(-1, envPtr); /* Correction to stack depth calcs */
	break;
    }

    /*
     * If we're generating a special wrapper exception range, we need to
     * finish that up now.
     */

    if (auxBreakPtr != NULL || auxContinuePtr != NULL) {
	size_t savedStackDepth = envPtr->currStackDepth;
	size_t savedExpandCount = envPtr->expandCount;
	JumpFixup nonTrapFixup;

	if (auxBreakPtr != NULL) {
	    auxBreakPtr = envPtr->exceptAuxArrayPtr + breakRange;
	}
	if (auxContinuePtr != NULL) {
	    auxContinuePtr = envPtr->exceptAuxArrayPtr + continueRange;
	}

	ExceptionRangeEnds(envPtr, loopRange);
	TclEmitForwardJump(envPtr, TCL_UNCONDITIONAL_JUMP, &nonTrapFixup);

	/*
	 * Careful! When generating these stack unwinding sequences, the depth
	 * of stack in the cases where they are taken is not the same as if
	 * the exception is not taken.
	 */

	if (auxBreakPtr != NULL) {
	    TclAdjustStackDepth(-1, envPtr);

	    ExceptionRangeTarget(envPtr, loopRange, breakOffset);
	    TclCleanupStackForBreakContinue(envPtr, auxBreakPtr);
	    TclAddLoopBreakFixup(envPtr, auxBreakPtr);
	    TclAdjustStackDepth(1, envPtr);

	    envPtr->currStackDepth = savedStackDepth;
	    envPtr->expandCount = savedExpandCount;
	}

	if (auxContinuePtr != NULL) {
	    TclAdjustStackDepth(-1, envPtr);

	    ExceptionRangeTarget(envPtr, loopRange, continueOffset);
	    TclCleanupStackForBreakContinue(envPtr, auxContinuePtr);
	    TclAddLoopContinueFixup(envPtr, auxContinuePtr);
	    TclAdjustStackDepth(1, envPtr);

	    envPtr->currStackDepth = savedStackDepth;
	    envPtr->expandCount = savedExpandCount;
	}

	TclFinalizeLoopExceptionRange(envPtr, loopRange);
	TclFixupForwardJumpToHere(envPtr, &nonTrapFixup, 127);
    }
    TclCheckStackDepth(depth+1-cleanup, envPtr);
}

/*
 *----------------------------------------------------------------------
 *
 * TclGetInstructionTable --
 *
 *	Returns a pointer to the table describing Tcl bytecode instructions.
 *	This procedure is defined so that clients can access the pointer from
 *	outside the TCL DLLs.
 *
 * Results:
 *	Returns a pointer to the global instruction table, same as the
 *	expression (&tclInstructionTable[0]).
 *
 * Side effects:
 *	None.
 *
 *----------------------------------------------------------------------
 */

const void * /* == InstructionDesc* == */
TclGetInstructionTable(void)
{
    return &tclInstructionTable[0];
}

/*
 *----------------------------------------------------------------------
 *
 * GetCmdLocEncodingSize --
 *
 *	Computes the total number of bytes needed to encode the command
 *	location information for some compiled code.
 *
 * Results:
 *	The byte count needed to encode the compiled location information.
 *
 * Side effects:
 *	None.
 *
 *----------------------------------------------------------------------
 */

static int
GetCmdLocEncodingSize(
    CompileEnv *envPtr)		/* Points to compilation environment structure
				 * containing the CmdLocation structure to
				 * encode. */
{
    CmdLocation *mapPtr = envPtr->cmdMapPtr;
    int numCmds = envPtr->numCommands;
    int codeDelta, codeLen, srcDelta, srcLen;
    int codeDeltaNext, codeLengthNext, srcDeltaNext, srcLengthNext;
				/* The offsets in their respective byte
				 * sequences where the next encoded offset or
				 * length should go. */
    int prevCodeOffset, prevSrcOffset, i;

    codeDeltaNext = codeLengthNext = srcDeltaNext = srcLengthNext = 0;
    prevCodeOffset = prevSrcOffset = 0;
    for (i = 0;  i < numCmds;  i++) {
	codeDelta = mapPtr[i].codeOffset - prevCodeOffset;
	if (codeDelta < 0) {
	    Tcl_Panic("GetCmdLocEncodingSize: bad code offset");
	} else if (codeDelta <= 127) {
	    codeDeltaNext++;
	} else {
	    codeDeltaNext += 5;	/* 1 byte for 0xFF, 4 for positive delta */
	}
	prevCodeOffset = mapPtr[i].codeOffset;

	codeLen = mapPtr[i].numCodeBytes;
	if (codeLen < 0) {
	    Tcl_Panic("GetCmdLocEncodingSize: bad code length");
	} else if (codeLen <= 127) {
	    codeLengthNext++;
	} else {
	    codeLengthNext += 5;/* 1 byte for 0xFF, 4 for length */
	}

	srcDelta = mapPtr[i].srcOffset - prevSrcOffset;
	if ((-127 <= srcDelta) && (srcDelta <= 127) && (srcDelta != -1)) {
	    srcDeltaNext++;
	} else {
	    srcDeltaNext += 5;	/* 1 byte for 0xFF, 4 for delta */
	}
	prevSrcOffset = mapPtr[i].srcOffset;

	srcLen = mapPtr[i].numSrcBytes;
	if (srcLen < 0) {
	    Tcl_Panic("GetCmdLocEncodingSize: bad source length");
	} else if (srcLen <= 127) {
	    srcLengthNext++;
	} else {
	    srcLengthNext += 5;	/* 1 byte for 0xFF, 4 for length */
	}
    }

    return (codeDeltaNext + codeLengthNext + srcDeltaNext + srcLengthNext);
}

/*
 *----------------------------------------------------------------------
 *
 * EncodeCmdLocMap --
 *
 *	Encodes the command location information for some compiled code into a
 *	ByteCode structure. The encoded command location map is stored as
 *	three-adjacent-byte sequences.
 *
 * Results:
 *	A pointer to the first byte after the encoded command location
 *	information.
 *
 * Side effects:
 *	Stores encoded information into the block of memory headed by
 *	codePtr. Also records pointers to the start of the four byte sequences
 *	in fields in codePtr's ByteCode header structure.
 *
 *----------------------------------------------------------------------
 */

static unsigned char *
EncodeCmdLocMap(
    CompileEnv *envPtr,		/* Points to compilation environment structure
				 * containing the CmdLocation structure to
				 * encode. */
    ByteCode *codePtr,		/* ByteCode in which to encode envPtr's
				 * command location information. */
    unsigned char *startPtr)	/* Points to the first byte in codePtr's
				 * memory block where the location information
				 * is to be stored. */
{
    CmdLocation *mapPtr = envPtr->cmdMapPtr;
    Tcl_Size i, codeDelta, codeLen, srcLen, prevOffset;
    Tcl_Size numCmds = envPtr->numCommands;
    unsigned char *p = startPtr;
    int srcDelta;

    /*
     * Encode the code offset for each command as a sequence of deltas.
     */

    codePtr->codeDeltaStart = p;
    prevOffset = 0;
    for (i = 0;  i < numCmds;  i++) {
	codeDelta = mapPtr[i].codeOffset - prevOffset;
	if (codeDelta < 0) {
	    Tcl_Panic("EncodeCmdLocMap: bad code offset");
	} else if (codeDelta <= 127) {
	    TclStoreInt1AtPtr(codeDelta, p);
	    p++;
	} else {
	    TclStoreInt1AtPtr(0xFF, p);
	    p++;
	    TclStoreInt4AtPtr(codeDelta, p);
	    p += 4;
	}
	prevOffset = mapPtr[i].codeOffset;
    }

    /*
     * Encode the code length for each command.
     */

    codePtr->codeLengthStart = p;
    for (i = 0;  i < numCmds;  i++) {
	codeLen = mapPtr[i].numCodeBytes;
	if (codeLen < 0) {
	    Tcl_Panic("EncodeCmdLocMap: bad code length");
	} else if (codeLen <= 127) {
	    TclStoreInt1AtPtr(codeLen, p);
	    p++;
	} else {
	    TclStoreInt1AtPtr(0xFF, p);
	    p++;
	    TclStoreInt4AtPtr(codeLen, p);
	    p += 4;
	}
    }

    /*
     * Encode the source offset for each command as a sequence of deltas.
     */

    codePtr->srcDeltaStart = p;
    prevOffset = 0;
    for (i = 0;  i < numCmds;  i++) {
	srcDelta = mapPtr[i].srcOffset - prevOffset;
	if ((-127 <= srcDelta) && (srcDelta <= 127) && (srcDelta != -1)) {
	    TclStoreInt1AtPtr(srcDelta, p);
	    p++;
	} else {
	    TclStoreInt1AtPtr(0xFF, p);
	    p++;
	    TclStoreInt4AtPtr(srcDelta, p);
	    p += 4;
	}
	prevOffset = mapPtr[i].srcOffset;
    }

    /*
     * Encode the source length for each command.
     */

    codePtr->srcLengthStart = p;
    for (i = 0;  i < numCmds;  i++) {
	srcLen = mapPtr[i].numSrcBytes;
	if (srcLen < 0) {
	    Tcl_Panic("EncodeCmdLocMap: bad source length");
	} else if (srcLen <= 127) {
	    TclStoreInt1AtPtr(srcLen, p);
	    p++;
	} else {
	    TclStoreInt1AtPtr(0xFF, p);
	    p++;
	    TclStoreInt4AtPtr(srcLen, p);
	    p += 4;
	}
    }

    return p;
}

#ifdef TCL_COMPILE_STATS
/*
 *----------------------------------------------------------------------
 *
 * RecordByteCodeStats --
 *
 *	Accumulates compilation-related statistics for each newly-compiled
 *	ByteCode. Called by the TclInitByteCodeObj when Tcl is compiled with
 *	the -DTCL_COMPILE_STATS flag
 *
 * Results:
 *	None.
 *
 * Side effects:
 *	Accumulates aggregate code-related statistics in the interpreter's
 *	ByteCodeStats structure. Records statistics specific to a ByteCode in
 *	its ByteCode structure.
 *
 *----------------------------------------------------------------------
 */

void
RecordByteCodeStats(
    ByteCode *codePtr)		/* Points to ByteCode structure with info
				 * to add to accumulated statistics. */
{
    Interp *iPtr = (Interp *) *codePtr->interpHandle;
    ByteCodeStats *statsPtr;

    if (iPtr == NULL) {
	/* Avoid segfaulting in case we're called in a deleted interp */
	return;
    }
    statsPtr = &(iPtr->stats);

    statsPtr->numCompilations++;
    statsPtr->totalSrcBytes += (double)codePtr->numSrcBytes;
    statsPtr->totalByteCodeBytes += (double) codePtr->structureSize;
    statsPtr->currentSrcBytes += (double) (int)codePtr->numSrcBytes;
    statsPtr->currentByteCodeBytes += (double) codePtr->structureSize;

    statsPtr->srcCount[TclLog2((int)codePtr->numSrcBytes)]++;
    statsPtr->byteCodeCount[TclLog2((int) codePtr->structureSize)]++;

    statsPtr->currentInstBytes += (double) codePtr->numCodeBytes;
    statsPtr->currentLitBytes += (double)
	    codePtr->numLitObjects * sizeof(Tcl_Obj *);
    statsPtr->currentExceptBytes += (double)
	    codePtr->numExceptRanges * sizeof(ExceptionRange);
    statsPtr->currentAuxBytes += (double)
	    codePtr->numAuxDataItems * sizeof(AuxData);
    statsPtr->currentCmdMapBytes += (double) codePtr->numCmdLocBytes;
}
#endif /* TCL_COMPILE_STATS */

/*
 * Local Variables:
 * mode: c
 * c-basic-offset: 4
 * fill-column: 78
 * tab-width: 8
 * End:
 */<|MERGE_RESOLUTION|>--- conflicted
+++ resolved
@@ -2656,11 +2656,7 @@
     Tcl_Interp *interp,		/* Used for error and status reporting. */
     Tcl_Token *tokenPtr,	/* Pointer to first in an array of tokens for
 				 * a command word to compile inline. */
-<<<<<<< HEAD
-    size_t count1,		/* Number of tokens to consider at tokenPtr.
-=======
     Tcl_Size count,		/* Number of tokens to consider at tokenPtr.
->>>>>>> 9fae99c5
 				 * Must be at least 1. */
     CompileEnv *envPtr)		/* Holds the resulting instructions. */
 {
