--- conflicted
+++ resolved
@@ -2164,11 +2164,7 @@
 
     /* Each iteration compiles one command from the script. */
 
-<<<<<<< HEAD
-    while (numBytes + 1 > 1) {
-	Tcl_Parse parse;
-=======
-    if (numBytes > 0) {
+    if (numBytes + 1 > 1) {
       /*
        * Don't use system stack (size of Tcl_Parse is ca. 400 bytes), so
        * many nested compilations (body enclosed in body) can cause abnormal
@@ -2177,7 +2173,6 @@
       Tcl_Parse *parsePtr = ckalloc(sizeof(Tcl_Parse));
 
       do {
->>>>>>> 2d3d61a1
 	const char *next;
 
 	if (TCL_OK != Tcl_ParseCommand(interp, p, numBytes, 0, parsePtr)) {
