--- conflicted
+++ resolved
@@ -2322,30 +2322,17 @@
     ExtCmdLoc *eclPtr = envPtr->extCmdMapPtr;
     Tcl_Obj *cmdObj;
     Command *cmdPtr = NULL;
-<<<<<<< HEAD
     int code = TCL_ERROR, expand = -1;
-    int cmdKnown, numWords = (int) parsePtr->numWords;
-    Tcl_Size *wlines, wlineat;
+    int cmdKnown;
+    int *wlines;
+    Tcl_Size wlineat, numWords = parsePtr->numWords;
     Tcl_Size cmdLine = envPtr->line;
     Tcl_Size *clNext = envPtr->clNext;
     Tcl_Size cmdIdx = envPtr->numCommands;
     Tcl_Size startCodeOffset = CurrentOffset(envPtr);
-    int depth = TclGetStackDepth(envPtr);
+    Tcl_Size depth = TclGetStackDepth(envPtr);
 
     assert (numWords > 0);
-=======
-    int code = TCL_ERROR;
-    int cmdKnown, expand = -1;
-    int *wlines;
-    Tcl_Size wlineat;
-    Tcl_Size cmdLine = envPtr->line;
-    Tcl_Size *clNext = envPtr->clNext;
-    Tcl_Size cmdIdx = envPtr->numCommands;
-    Tcl_Size startCodeOffset = envPtr->codeNext - envPtr->codeStart;
-    Tcl_Size depth = TclGetStackDepth(envPtr);
-
-    assert (parsePtr->numWords > 0);
->>>>>>> 43a3c29d
 
     /* Precompile */
 
@@ -2362,8 +2349,7 @@
      */
 
     EnterCmdWordData(eclPtr, parsePtr->commandStart - envPtr->source,
-	    parsePtr->tokenPtr, parsePtr->commandStart,
-	    parsePtr->numWords, cmdLine,
+	    parsePtr->tokenPtr, parsePtr->commandStart, numWords, cmdLine,
 	    clNext, &wlines, envPtr);
     wlineat = eclPtr->nuloc - 1;
 
@@ -2390,11 +2376,7 @@
 	    }
 	}
 	if (cmdPtr && !(cmdPtr->flags & CMD_COMPILES_EXPANDED)) {
-<<<<<<< HEAD
 	    expand = ExpandRequested(parsePtr->tokenPtr, numWords);
-=======
-	    expand = ExpandRequested(parsePtr->tokenPtr, parsePtr->numWords);
->>>>>>> 43a3c29d
 	    if (expand) {
 		/* We need to expand, but compileProc cannot. */
 		cmdPtr = NULL;
@@ -2414,26 +2396,15 @@
 	 * to be its true value now.
 	 */
 	if (expand < 0) {
-<<<<<<< HEAD
 	    expand = ExpandRequested(parsePtr->tokenPtr, numWords);
-=======
-	    expand = ExpandRequested(parsePtr->tokenPtr, parsePtr->numWords);
->>>>>>> 43a3c29d
 	}
 
 	if (expand) {
 	    CompileExpanded(interp, parsePtr->tokenPtr,
-<<<<<<< HEAD
 		    cmdKnown ? cmdObj : NULL, numWords, envPtr);
 	} else {
 	    TclCompileInvocation(interp, parsePtr->tokenPtr,
 		    cmdKnown ? cmdObj : NULL, numWords, envPtr);
-=======
-		    cmdKnown ? cmdObj : NULL, parsePtr->numWords, envPtr);
-	} else {
-	    TclCompileInvocation(interp, parsePtr->tokenPtr,
-		    cmdKnown ? cmdObj : NULL, parsePtr->numWords, envPtr);
->>>>>>> 43a3c29d
 	}
     }
 
@@ -4296,15 +4267,9 @@
      */
 
     jumpFixupPtr->jumpType = jumpType;
-<<<<<<< HEAD
     jumpFixupPtr->codeOffset = CurrentOffset(envPtr);
     jumpFixupPtr->cmdIndex = envPtr->numCommands;
     jumpFixupPtr->exceptIndex = envPtr->exceptArrayNext;
-=======
-    jumpFixupPtr->codeOffset = (unsigned int)(envPtr->codeNext - envPtr->codeStart);
-    jumpFixupPtr->cmdIndex = (int)envPtr->numCommands;
-    jumpFixupPtr->exceptIndex = (int)envPtr->exceptArrayNext;
->>>>>>> 43a3c29d
 
     switch (jumpType) {
     case TCL_UNCONDITIONAL_JUMP:
@@ -4344,50 +4309,9 @@
 				 * holds the resulting instruction. */
     JumpFixup *jumpFixupPtr,	/* Points to the JumpFixup structure that
 				 * describes the forward jump. */
-<<<<<<< HEAD
-    int jumpDist)		/* Jump distance to set in jump instr. */
+    Tcl_Size jumpDist)		/* Jump distance to set in jump instr. */
 {
     unsigned char *jumpPc = envPtr->codeStart + jumpFixupPtr->codeOffset;
-=======
-    Tcl_Size jumpDist,		/* Jump distance to set in jump instr. */
-    Tcl_Size distThreshold)		/* Maximum distance before the two byte jump
-				 * is grown to five bytes. */
-{
-    unsigned char *jumpPc, *p;
-    Tcl_Size firstCmd, lastCmd, firstRange, lastRange, k;
-    size_t numBytes;
-
-    if (jumpDist <= distThreshold) {
-	jumpPc = envPtr->codeStart + jumpFixupPtr->codeOffset;
-	switch (jumpFixupPtr->jumpType) {
-	case TCL_UNCONDITIONAL_JUMP:
-	    TclUpdateInstInt1AtPc(INST_JUMP1, jumpDist, jumpPc);
-	    break;
-	case TCL_TRUE_JUMP:
-	    TclUpdateInstInt1AtPc(INST_JUMP_TRUE1, jumpDist, jumpPc);
-	    break;
-	default:
-	    TclUpdateInstInt1AtPc(INST_JUMP_FALSE1, jumpDist, jumpPc);
-	    break;
-	}
-	return 0;
-    }
-
-    /*
-     * Increase the size of the jump instruction, and then move subsequent
-     * instructions down.  Expanding the space for generated instructions means
-     * that code addresses might change.  Be careful about updating any of
-     * these addresses held in variables.
-     */
-
-    if ((envPtr->codeNext + 3) > envPtr->codeEnd) {
-	TclExpandCodeArray(envPtr);
-    }
-    jumpPc = envPtr->codeStart + jumpFixupPtr->codeOffset;
-    numBytes = envPtr->codeNext-jumpPc-2;
-    p = jumpPc+2;
-    memmove(p+3, p, numBytes);
->>>>>>> 43a3c29d
 
     switch (jumpFixupPtr->jumpType) {
     case TCL_UNCONDITIONAL_JUMP:
@@ -4400,62 +4324,6 @@
 	TclUpdateInstInt4AtPc(	INST_JUMP_FALSE, jumpDist, jumpPc);
 	break;
     }
-<<<<<<< HEAD
-=======
-
-    /*
-     * Adjust the code offsets for any commands and any ExceptionRange records
-     * between the jump and the current code address.
-     */
-
-    firstCmd = jumpFixupPtr->cmdIndex;
-    lastCmd = envPtr->numCommands - 1;
-    if (firstCmd < lastCmd) {
-	for (k = firstCmd;  k <= lastCmd;  k++) {
-	    envPtr->cmdMapPtr[k].codeOffset += 3;
-	}
-    }
-
-    firstRange = jumpFixupPtr->exceptIndex;
-    lastRange = envPtr->exceptArrayNext - 1;
-    for (k = firstRange;  k <= lastRange;  k++) {
-	ExceptionRange *rangePtr = &envPtr->exceptArrayPtr[k];
-
-	rangePtr->codeOffset += 3;
-	switch (rangePtr->type) {
-	case LOOP_EXCEPTION_RANGE:
-	    rangePtr->breakOffset += 3;
-	    if (rangePtr->continueOffset != TCL_INDEX_NONE) {
-		rangePtr->continueOffset += 3;
-	    }
-	    break;
-	case CATCH_EXCEPTION_RANGE:
-	    rangePtr->catchOffset += 3;
-	    break;
-	default:
-	    Tcl_Panic("TclFixupForwardJump: bad ExceptionRange type %d",
-		    rangePtr->type);
-	}
-    }
-
-    for (k = 0 ; k < (int)envPtr->exceptArrayNext ; k++) {
-	ExceptionAux *auxPtr = &envPtr->exceptAuxArrayPtr[k];
-	Tcl_Size i;
-
-	for (i=0 ; i<auxPtr->numBreakTargets ; i++) {
-	    if (jumpFixupPtr->codeOffset < auxPtr->breakTargets[i]) {
-		auxPtr->breakTargets[i] += 3;
-	    }
-	}
-	for (i=0 ; i<auxPtr->numContinueTargets ; i++) {
-	    if (jumpFixupPtr->codeOffset < auxPtr->continueTargets[i]) {
-		auxPtr->continueTargets[i] += 3;
-	    }
-	}
-    }
-
-    return 1;			/* the jump was grown */
->>>>>>> 43a3c29d
 }
  
