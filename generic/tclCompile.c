/*
 * tclCompile.c --
 *
 *	This file contains procedures that compile Tcl commands or parts of
 *	commands (like quoted strings or nested sub-commands) into a sequence
 *	of instructions ("bytecodes").
 *
 * Copyright © 1996-1998 Sun Microsystems, Inc.
 * Copyright © 2001 Kevin B. Kenny. All rights reserved.
 *
 * See the file "license.terms" for information on usage and redistribution of
 * this file, and for a DISCLAIMER OF ALL WARRANTIES.
 */

#include "tclInt.h"
#define ALLOW_DEPRECATED_OPCODES
#include "tclCompile.h"
#include <assert.h>

/*
 * Variable that controls whether compilation tracing is enabled and, if so,
 * what level of tracing is desired:
 *    0: no compilation tracing
 *    1: summarize compilation of top level cmds and proc bodies
 *    2: display all instructions of each ByteCode compiled
 * This variable is linked to the Tcl variable "tcl_traceCompile".
 */

#ifdef TCL_COMPILE_DEBUG
int tclTraceCompile = TCL_TRACE_BYTECODE_COMPILE_NONE;
static int traceInitialized = 0;
#endif

/*
 * Minor helpers for the table below. The compiler doesn't enforce
 * the deprecation here; that's not possible.
 */

#define TCL_INSTRUCTION_ENTRY(name,stack) \
    {name,1,stack,0,{OPERAND_NONE,OPERAND_NONE}}
#define TCL_INSTRUCTION_ENTRY1(name,size,stack,type1) \
    {name,size,stack,1,{type1,OPERAND_NONE}}
#define TCL_INSTRUCTION_ENTRY2(name,size,stack,type1,type2) \
    {name,size,stack,2,{type1,type2}}

/* TODO: Mark these differently when REMOVE_DEPRECATED_OPCODES is defined. */
#define DEPRECATED_INSTRUCTION_ENTRY(name,stack) \
    {name,1,stack,0,{OPERAND_NONE,OPERAND_NONE}}
#define DEPRECATED_INSTRUCTION_ENTRY1(name,size,stack,type1) \
    {name,size,stack,1,{type1,OPERAND_NONE}}
#define DEPRECATED_INSTRUCTION_ENTRY2(name,size,stack,type1,type2) \
    {name,size,stack,2,{type1,type2}}

/*
 * A table describing the Tcl bytecode instructions. Entries in this table
 * must correspond to the instruction opcode definitions in tclCompile.h. The
 * names "op1" and "op4" refer to an instruction's one or four byte first
 * operand. Similarly, "stktop" and "stknext" refer to the topmost and next to
 * topmost stack elements.
 *
 * Note that the load, store, and incr instructions do not distinguish local
 * from global variables; the bytecode interpreter at runtime uses the
 * existence of a procedure call frame to distinguish these.
 */

InstructionDesc const tclInstructionTable[] = {
    /*  Name	      Bytes stackEffect	  Operand types */
    TCL_INSTRUCTION_ENTRY(
	"done",			-1),
	/* Finish ByteCode execution and return stktop (top stack item) */
    DEPRECATED_INSTRUCTION_ENTRY1(
	"push1",	  2,	+1,	  OPERAND_LIT1),
	/* Push object at ByteCode objArray[op1] */
    TCL_INSTRUCTION_ENTRY1(
	"push",		  5,	+1,	  OPERAND_LIT4),
	/* Push object at ByteCode objArray[op4] */
    TCL_INSTRUCTION_ENTRY(
	"pop",			-1),
	/* Pop the topmost stack object */
    TCL_INSTRUCTION_ENTRY(
	"dup",			+1),
	/* Duplicate the topmost stack object and push the result */
    TCL_INSTRUCTION_ENTRY1(
	"strcat",	  2,	INT_MIN,  OPERAND_UINT1),
	/* Concatenate the top op1 items and push result */
    DEPRECATED_INSTRUCTION_ENTRY1(
	"invokeStk1",	  2,	INT_MIN,  OPERAND_UINT1),
	/* Invoke command named objv[0]; <objc,objv> = <op1,top op1> */
    TCL_INSTRUCTION_ENTRY1(
	"invokeStk",	  5,	INT_MIN,  OPERAND_UINT4),
	/* Invoke command named objv[0]; <objc,objv> = <op4,top op4> */
    TCL_INSTRUCTION_ENTRY(
	"evalStk",		0),
	/* Evaluate command in stktop using Tcl_EvalObj. */
    TCL_INSTRUCTION_ENTRY(
	"exprStk",		0),
	/* Execute expression in stktop using Tcl_ExprStringObj. */

    DEPRECATED_INSTRUCTION_ENTRY1(
	"loadScalar1",	  2,	1,	  OPERAND_LVT1),
	/* Load scalar variable at index op1 <= 255 in call frame */
    TCL_INSTRUCTION_ENTRY1(
	"loadScalar",	  5,	1,	  OPERAND_LVT4),
	/* Load scalar variable at index op1 >= 256 in call frame */
    TCL_INSTRUCTION_ENTRY(
	"loadScalarStk",	0),
	/* Load scalar variable; scalar's name is stktop */
    DEPRECATED_INSTRUCTION_ENTRY1(
	"loadArray1",	  2,	0,	  OPERAND_LVT1),
	/* Load array element; array at slot op1<=255, element is stktop */
    TCL_INSTRUCTION_ENTRY1(
	"loadArray",	  5,	0,	  OPERAND_LVT4),
	/* Load array element; array at slot op1 > 255, element is stktop */
    TCL_INSTRUCTION_ENTRY(
	"loadArrayStk",		-1),
	/* Load array element; element is stktop, array name is stknext */
    TCL_INSTRUCTION_ENTRY(
	"loadStk",		0),
	/* Load general variable; unparsed variable name is stktop */
    DEPRECATED_INSTRUCTION_ENTRY1(
	"storeScalar1",	  2,	0,	  OPERAND_LVT1),
	/* Store scalar variable at op1<=255 in frame; value is stktop */
    TCL_INSTRUCTION_ENTRY1(
	"storeScalar",	  5,	0,	  OPERAND_LVT4),
	/* Store scalar variable at op1 > 255 in frame; value is stktop */
    TCL_INSTRUCTION_ENTRY(
	"storeScalarStk",	-1),
	/* Store scalar; value is stktop, scalar name is stknext */
    DEPRECATED_INSTRUCTION_ENTRY1(
	"storeArray1",	  2,	-1,	  OPERAND_LVT1),
	/* Store array element; array at op1<=255, value is top then elem */
    TCL_INSTRUCTION_ENTRY1(
	"storeArray",	  5,	-1,	  OPERAND_LVT4),
	/* Store array element; array at op1>=256, value is top then elem */
    TCL_INSTRUCTION_ENTRY(
	"storeArrayStk",	-2),
	/* Store array element; value is stktop, then elem, array names */
    TCL_INSTRUCTION_ENTRY(
	"storeStk",		-1),
	/* Store general variable; value is stktop, then unparsed name */

    DEPRECATED_INSTRUCTION_ENTRY1(
	"incrScalar1",	  2,	0,	  OPERAND_LVT1),
	/* Incr scalar at index op1<=255 in frame; incr amount is stktop */
    TCL_INSTRUCTION_ENTRY(
	"incrScalarStk",	-1),
	/* Incr scalar; incr amount is stktop, scalar's name is stknext */
    DEPRECATED_INSTRUCTION_ENTRY1(
	"incrArray1",	  2,	-1,	  OPERAND_LVT1),
	/* Incr array elem; arr at slot op1<=255, amount is top then elem */
    TCL_INSTRUCTION_ENTRY(
	"incrArrayStk",		-2),
	/* Incr array element; amount is top then elem then array names */
    TCL_INSTRUCTION_ENTRY(
	"incrStk",		-1),
	/* Incr general variable; amount is stktop then unparsed var name */
    DEPRECATED_INSTRUCTION_ENTRY2(
	"incrScalar1Imm", 3,	+1,	  OPERAND_LVT1, OPERAND_INT1),
	/* Incr scalar at slot op1 <= 255; amount is 2nd operand byte */
    TCL_INSTRUCTION_ENTRY1(
	"incrScalarStkImm",2,	0,	  OPERAND_INT1),
	/* Incr scalar; scalar name is stktop; incr amount is op1 */
    DEPRECATED_INSTRUCTION_ENTRY2(
	"incrArray1Imm",  3,	0,	  OPERAND_LVT1, OPERAND_INT1),
	/* Incr array elem; array at slot op1 <= 255, elem is stktop,
	 * amount is 2nd operand byte */
    TCL_INSTRUCTION_ENTRY1(
	"incrArrayStkImm",2,	-1,	  OPERAND_INT1),
	/* Incr array element; elem is top then array name, amount is op1 */
    TCL_INSTRUCTION_ENTRY1(
	"incrStkImm",	  2,	0,	  OPERAND_INT1),
	/* Incr general variable; unparsed name is top, amount is op1 */

    DEPRECATED_INSTRUCTION_ENTRY1(
	"jump1",	  2,	0,	  OPERAND_OFFSET1),
	/* Jump relative to (pc + op1) */
    TCL_INSTRUCTION_ENTRY1(
	"jump",		  5,	0,	  OPERAND_OFFSET4),
	/* Jump relative to (pc + op4) */
    DEPRECATED_INSTRUCTION_ENTRY1(
	"jumpTrue1",	  2,	-1,	  OPERAND_OFFSET1),
	/* Jump relative to (pc + op1) if stktop expr object is true */
    TCL_INSTRUCTION_ENTRY1(
	"jumpTrue",	  5,	-1,	  OPERAND_OFFSET4),
	/* Jump relative to (pc + op4) if stktop expr object is true */
    DEPRECATED_INSTRUCTION_ENTRY1(
	"jumpFalse1",	  2,	-1,	  OPERAND_OFFSET1),
	/* Jump relative to (pc + op1) if stktop expr object is false */
    TCL_INSTRUCTION_ENTRY1(
	"jumpFalse",	  5,	-1,	  OPERAND_OFFSET4),
	/* Jump relative to (pc + op4) if stktop expr object is false */

    TCL_INSTRUCTION_ENTRY(
	"bitor",		-1),
	/* Bitwise or:	push (stknext | stktop) */
    TCL_INSTRUCTION_ENTRY(
	"bitxor",		-1),
	/* Bitwise xor	push (stknext ^ stktop) */
    TCL_INSTRUCTION_ENTRY(
	"bitand",		-1),
	/* Bitwise and:	push (stknext & stktop) */
    TCL_INSTRUCTION_ENTRY(
	"eq",			-1),
	/* Equal:	push (stknext == stktop) */
    TCL_INSTRUCTION_ENTRY(
	"neq",			-1),
	/* Not equal:	push (stknext != stktop) */
    TCL_INSTRUCTION_ENTRY(
	"lt",			-1),
	/* Less:	push (stknext < stktop) */
    TCL_INSTRUCTION_ENTRY(
	"gt",			-1),
	/* Greater:	push (stknext > stktop) */
    TCL_INSTRUCTION_ENTRY(
	"le",			-1),
	/* Less or equal: push (stknext <= stktop) */
    TCL_INSTRUCTION_ENTRY(
	"ge",			-1),
	/* Greater or equal: push (stknext >= stktop) */
    TCL_INSTRUCTION_ENTRY(
	"lshift",		-1),
	/* Left shift:	push (stknext << stktop) */
    TCL_INSTRUCTION_ENTRY(
	"rshift",		-1),
	/* Right shift:	push (stknext >> stktop) */
    TCL_INSTRUCTION_ENTRY(
	"add",			-1),
	/* Add:		push (stknext + stktop) */
    TCL_INSTRUCTION_ENTRY(
	"sub",			-1),
	/* Sub:		push (stkext - stktop) */
    TCL_INSTRUCTION_ENTRY(
	"mult",			-1),
	/* Multiply:	push (stknext * stktop) */
    TCL_INSTRUCTION_ENTRY(
	"div",			-1),
	/* Divide:	push (stknext / stktop) */
    TCL_INSTRUCTION_ENTRY(
	"mod",			-1),
	/* Mod:		push (stknext % stktop) */
    TCL_INSTRUCTION_ENTRY(
	"uplus",		0),
	/* Unary plus:	push +stktop */
    TCL_INSTRUCTION_ENTRY(
	"uminus",		0),
	/* Unary minus:	push -stktop */
    TCL_INSTRUCTION_ENTRY(
	"bitnot",		0),
	/* Bitwise not:	push ~stktop */
    TCL_INSTRUCTION_ENTRY(
	"not",			0),
	/* Logical not:	push !stktop */
    TCL_INSTRUCTION_ENTRY(
	"tryCvtToNumeric",	0),
	/* Try converting stktop to first int then double if possible. */

    TCL_INSTRUCTION_ENTRY(
	"break",		0),
	/* Abort closest enclosing loop; if none, return TCL_BREAK code. */
    TCL_INSTRUCTION_ENTRY(
	"continue",		0),
	/* Skip to next iteration of closest enclosing loop; if none, return
	 * TCL_CONTINUE code. */

    TCL_INSTRUCTION_ENTRY1(
	"beginCatch",	  5,	0,	  OPERAND_UINT4),
	/* Record start of catch with the operand's exception index. Push the
	 * current stack depth onto a special catch stack. */
    TCL_INSTRUCTION_ENTRY(
	"endCatch",		0),
	/* End of last catch. Pop the bytecode interpreter's catch stack. */
    TCL_INSTRUCTION_ENTRY(
	"pushResult",		+1),
	/* Push the interpreter's object result onto the stack. */
    TCL_INSTRUCTION_ENTRY(
	"pushReturnCode",	+1),
	/* Push interpreter's return code (e.g. TCL_OK or TCL_ERROR) as a new
	 * object onto the stack. */

    TCL_INSTRUCTION_ENTRY(
	"streq",		-1),
	/* Str Equal:	push (stknext eq stktop) */
    TCL_INSTRUCTION_ENTRY(
	"strneq",		-1),
	/* Str !Equal:	push (stknext neq stktop) */
    TCL_INSTRUCTION_ENTRY(
	"strcmp",		-1),
	/* Str Compare:	push (stknext cmp stktop) */
    TCL_INSTRUCTION_ENTRY(
	"strlen",		0),
	/* Str Length:	push (strlen stktop) */
    TCL_INSTRUCTION_ENTRY(
	"strindex",		-1),
	/* Str Index:	push (strindex stknext stktop) */
    TCL_INSTRUCTION_ENTRY1(
	"strmatch",	  2,	-1,	  OPERAND_INT1),
	/* Str Match:	push (strmatch stknext stktop) opnd == nocase */

    TCL_INSTRUCTION_ENTRY1(
	"list",		  5,	INT_MIN,  OPERAND_UINT4),
	/* List:	push (stk1 stk2 ... stktop) */
    TCL_INSTRUCTION_ENTRY(
	"listIndex",		-1),
	/* List Index:	push (listindex stknext stktop) */
    TCL_INSTRUCTION_ENTRY(
	"listLength",		0),
	/* List Len:	push (listlength stktop) */

    DEPRECATED_INSTRUCTION_ENTRY1(
	"appendScalar1",  2,	0,	  OPERAND_LVT1),
	/* Append scalar variable at op1<=255 in frame; value is stktop */
    TCL_INSTRUCTION_ENTRY1(
	"appendScalar",	  5,	0,	  OPERAND_LVT4),
	/* Append scalar variable at op1 > 255 in frame; value is stktop */
    DEPRECATED_INSTRUCTION_ENTRY1(
	"appendArray1",	  2,	-1,	  OPERAND_LVT1),
	/* Append array element; array at op1<=255, value is top then elem */
    TCL_INSTRUCTION_ENTRY1(
	"appendArray",	  5,	-1,	  OPERAND_LVT4),
	/* Append array element; array at op1>=256, value is top then elem */
    TCL_INSTRUCTION_ENTRY(
	"appendArrayStk",	-2),
	/* Append array element; value is stktop, then elem, array names */
    TCL_INSTRUCTION_ENTRY(
	"appendStk",		-1),
	/* Append general variable; value is stktop, then unparsed name */
    DEPRECATED_INSTRUCTION_ENTRY1(
	"lappendScalar1", 2,	0,	  OPERAND_LVT1),
	/* Lappend scalar variable at op1<=255 in frame; value is stktop */
    TCL_INSTRUCTION_ENTRY1(
	"lappendScalar",  5,	0,	  OPERAND_LVT4),
	/* Lappend scalar variable at op1 > 255 in frame; value is stktop */
    DEPRECATED_INSTRUCTION_ENTRY1(
	"lappendArray1",  2,	-1,	  OPERAND_LVT1),
	/* Lappend array element; array at op1<=255, value is top then elem */
    TCL_INSTRUCTION_ENTRY1(
	"lappendArray",	  5,	-1,	  OPERAND_LVT4),
	/* Lappend array element; array at op1>=256, value is top then elem */
    TCL_INSTRUCTION_ENTRY(
	"lappendArrayStk",	-2),
	/* Lappend array element; value is stktop, then elem, array names */
    TCL_INSTRUCTION_ENTRY(
	"lappendStk",		-1),
	/* Lappend general variable; value is stktop, then unparsed name */

    TCL_INSTRUCTION_ENTRY1(
	"lindexMulti",	  5,	INT_MIN,  OPERAND_UINT4),
	/* Lindex with generalized args, operand is number of stacked objs
	 * used: (operand-1) entries from stktop are the indices; then list to
	 * process. */
    TCL_INSTRUCTION_ENTRY1(
	"over",		  5,	+1,	  OPERAND_UINT4),
	/* Duplicate the arg-th element from top of stack (TOS=0) */
    TCL_INSTRUCTION_ENTRY(
	"lsetList",		-2),
	/* Four-arg version of 'lset'. stktop is old value; next is new
	 * element value, next is the index list; pushes new value */
    TCL_INSTRUCTION_ENTRY1(
	"lsetFlat",	 5,	INT_MIN,  OPERAND_UINT4),
	/* Three- or >=5-arg version of 'lset', operand is number of stacked
	 * objs: stktop is old value, next is new element value, next come
	 * (operand-2) indices; pushes the new value. */

    TCL_INSTRUCTION_ENTRY2(
	"returnImm",	  9,	-1,	  OPERAND_INT4, OPERAND_UINT4),
	/* Compiled [return], code, level are operands; options and result
	 * are on the stack. */
    TCL_INSTRUCTION_ENTRY(
	"expon",		-1),
	/* Binary exponentiation operator: push (stknext ** stktop) */

    /*
     * NOTE: the stack effects of expandStkTop and invokeExpanded are wrong -
     * but it cannot be done right at compile time, the stack effect is only
     * known at run time. The value for invokeExpanded is estimated better at
     * compile time.
     * See the comments further down in this file, where INST_INVOKE_EXPANDED
     * is emitted.
     */
    TCL_INSTRUCTION_ENTRY(
	"expandStart",		0),
	/* Start of command with {*} (expanded) arguments */
    TCL_INSTRUCTION_ENTRY1(
	"expandStkTop",	  5,	0,	  OPERAND_UINT4),
	/* Expand the list at stacktop: push its elements on the stack */
    TCL_INSTRUCTION_ENTRY(
	"invokeExpanded",	0),
	/* Invoke the command marked by the last 'expandStart' */

    TCL_INSTRUCTION_ENTRY1(
	"listIndexImm",	  5,	0,	  OPERAND_IDX4),
	/* List Index:	push (lindex stktop op4) */
    TCL_INSTRUCTION_ENTRY2(
	"listRangeImm",	  9,	0,	  OPERAND_IDX4, OPERAND_IDX4),
	/* List Range:	push (lrange stktop op4 op4) */
    TCL_INSTRUCTION_ENTRY2(
	"startCommand",	  9,	0,	  OPERAND_OFFSET4, OPERAND_UINT4),
	/* Start of bytecoded command: op is the length of the cmd's code, op2
	 * is number of commands here */

    TCL_INSTRUCTION_ENTRY(
	"listIn",		-1),
	/* List containment: push [lsearch stktop stknext]>=0 */
    TCL_INSTRUCTION_ENTRY(
	"listNotIn",		-1),
	/* List negated containment: push [lsearch stktop stknext]<0 */

    TCL_INSTRUCTION_ENTRY(
	"pushReturnOpts",	+1),
	/* Push the interpreter's return option dictionary as an object on the
	 * stack. */
    TCL_INSTRUCTION_ENTRY(
	"returnStk",		-1),
	/* Compiled [return]; options and result are on the stack, code and
	 * level are in the options. */

    TCL_INSTRUCTION_ENTRY1(
	"dictGet",	 5,	INT_MIN,  OPERAND_UINT4),
	/* The top op4 words (min 1) are a key path into the dictionary just
	 * below the keys on the stack, and all those values are replaced by
	 * the value read out of that key-path (like [dict get]).
	 * Stack:  ... dict key1 ... keyN => ... value */
    TCL_INSTRUCTION_ENTRY2(
	"dictSet",	 9,	INT_MIN,  OPERAND_UINT4, OPERAND_LVT4),
	/* Update a dictionary value such that the keys are a path pointing to
	 * the value. op4#1 = numKeys, op4#2 = LVTindex
	 * Stack:  ... key1 ... keyN value => ... newDict */
    TCL_INSTRUCTION_ENTRY2(
	"dictUnset",	 9,	INT_MIN,  OPERAND_UINT4, OPERAND_LVT4),
	/* Update a dictionary value such that the keys are not a path pointing
	 * to any value. op4#1 = numKeys, op4#2 = LVTindex
	 * Stack:  ... key1 ... keyN => ... newDict */
    TCL_INSTRUCTION_ENTRY2(
	"dictIncrImm",	 9,	0,	  OPERAND_INT4, OPERAND_LVT4),
	/* Update a dictionary value such that the value pointed to by key is
	 * incremented by some value (or set to it if the key isn't in the
	 * dictionary at all). op4#1 = incrAmount, op4#2 = LVTindex
	 * Stack:  ... key => ... newDict */
    TCL_INSTRUCTION_ENTRY1(
	"dictAppend",	 5,	-1,	  OPERAND_LVT4),
	/* Update a dictionary value such that the value pointed to by key has
	 * some value string-concatenated onto it. op4 = LVTindex
	 * Stack:  ... key valueToAppend => ... newDict */
    TCL_INSTRUCTION_ENTRY1(
	"dictLappend",	 5,	-1,	  OPERAND_LVT4),
	/* Update a dictionary value such that the value pointed to by key has
	 * some value list-appended onto it. op4 = LVTindex
	 * Stack:  ... key valueToAppend => ... newDict */
    TCL_INSTRUCTION_ENTRY1(
	"dictFirst",	 5,	+2,	  OPERAND_LVT4),
	/* Begin iterating over the dictionary, using the local scalar
	 * indicated by op4 to hold the iterator state. The local scalar
	 * should not refer to a named variable as the value is not wholly
	 * managed correctly.
	 * Stack:  ... dict => ... value key doneBool */
    TCL_INSTRUCTION_ENTRY1(
	"dictNext",	 5,	+3,	  OPERAND_LVT4),
	/* Get the next iteration from the iterator in op4's local scalar.
	 * Stack:  ... => ... value key doneBool */
    TCL_INSTRUCTION_ENTRY2(
	"dictUpdateStart", 9,	0,	  OPERAND_LVT4, OPERAND_AUX4),
	/* Create the variables (described in the aux data referred to by the
	 * second immediate argument) to mirror the state of the dictionary in
	 * the variable referred to by the first immediate argument. The list
	 * of keys (top of the stack, not popped) must be the same length as
	 * the list of variables.
	 * Stack:  ... keyList => ... keyList */
    TCL_INSTRUCTION_ENTRY2(
	"dictUpdateEnd", 9,	-1,	  OPERAND_LVT4, OPERAND_AUX4),
	/* Reflect the state of local variables (described in the aux data
	 * referred to by the second immediate argument) back to the state of
	 * the dictionary in the variable referred to by the first immediate
	 * argument. The list of keys (popped from the stack) must be the same
	 * length as the list of variables.
	 * Stack:  ... keyList => ... */
    TCL_INSTRUCTION_ENTRY1(
	"jumpTable",	 5,	-1,	  OPERAND_AUX4),
	/* Jump according to the jump-table (in AuxData as indicated by the
	 * operand) and the argument popped from the list. Always executes the
	 * next instruction if no match against the table's entries was found.
	 * Keys are strings.
	 * Stack:  ... value => ...
	 * Note that the jump table contains offsets relative to the PC when
	 * it points to this instruction; the code is relocatable. */
    TCL_INSTRUCTION_ENTRY1(
	"upvar",	 5,	-1,	  OPERAND_LVT4),
	/* finds level and otherName in stack, links to local variable at
	 * index op1. Leaves the level on stack. */
    TCL_INSTRUCTION_ENTRY1(
	"nsupvar",	 5,	-1,	  OPERAND_LVT4),
	/* finds namespace and otherName in stack, links to local variable at
	 * index op1. Leaves the namespace on stack. */
    TCL_INSTRUCTION_ENTRY1(
	"variable",	 5,	-1,	  OPERAND_LVT4),
	/* finds namespace and otherName in stack, links to local variable at
	 * index op1. Leaves the namespace on stack. */
    TCL_INSTRUCTION_ENTRY2(
	"syntax",	 9,	-1,	  OPERAND_INT4, OPERAND_UINT4),
	/* Compiled bytecodes to signal syntax error. Equivalent to returnImm
	 * except for the ERR_ALREADY_LOGGED flag in the interpreter. */
    TCL_INSTRUCTION_ENTRY1(
	"reverse",	 5,	0,	  OPERAND_UINT4),
	/* Reverse the order of the arg elements at the top of stack */

    TCL_INSTRUCTION_ENTRY1(
	"regexp",	 2,	-1,	  OPERAND_INT1),
	/* Regexp:	push (regexp stknext stktop) opnd == nocase */

    TCL_INSTRUCTION_ENTRY1(
	"existScalar",	 5,	1,	  OPERAND_LVT4),
	/* Test if scalar variable at index op1 in call frame exists */
    TCL_INSTRUCTION_ENTRY1(
	"existArray",	 5,	0,	  OPERAND_LVT4),
	/* Test if array element exists; array at slot op1, element is
	 * stktop */
    TCL_INSTRUCTION_ENTRY(
	"existArrayStk",	-1),
	/* Test if array element exists; element is stktop, array name is
	 * stknext */
    TCL_INSTRUCTION_ENTRY(
	"existStk",		0),
	/* Test if general variable exists; unparsed variable name is stktop*/

    TCL_INSTRUCTION_ENTRY(
	"nop",			0),
	/* Do nothing */
    DEPRECATED_INSTRUCTION_ENTRY(
	"returnCodeBranch1",	-1),
	/* Jump to next instruction based on the return code on top of stack
	 * ERROR: +1;	RETURN: +3;	BREAK: +5;	CONTINUE: +7;
	 * Other non-OK: +9 */

    TCL_INSTRUCTION_ENTRY2(
	"unsetScalar",	 6,	0,	  OPERAND_UNSF1, OPERAND_LVT4),
	/* Make scalar variable at index op2 in call frame cease to exist;
	 * op1 is 1 for errors on problems, 0 otherwise */
    TCL_INSTRUCTION_ENTRY2(
	"unsetArray",	 6,	-1,	  OPERAND_UNSF1, OPERAND_LVT4),
	/* Make array element cease to exist; array at slot op2, element is
	 * stktop; op1 is 1 for errors on problems, 0 otherwise */
    TCL_INSTRUCTION_ENTRY1(
	"unsetArrayStk", 2,	-2,	  OPERAND_UNSF1),
	/* Make array element cease to exist; element is stktop, array name is
	 * stknext; op1 is 1 for errors on problems, 0 otherwise */
    TCL_INSTRUCTION_ENTRY1(
	"unsetStk",	 2,	-1,	  OPERAND_UNSF1),
	/* Make general variable cease to exist; unparsed variable name is
	 * stktop; op1 is 1 for errors on problems, 0 otherwise */

    TCL_INSTRUCTION_ENTRY(
	"dictExpand",		-1),
	/* Probe into a dict and extract it (or a subdict of it) into
	 * variables with matched names. Produces list of keys bound as
	 * result. Part of [dict with].
	 * Stack:  ... dict path => ... keyList */
    TCL_INSTRUCTION_ENTRY(
	"dictRecombineStk",	-3),
	/* Map variable contents back into a dictionary in a variable. Part of
	 * [dict with].
	 * Stack:  ... dictVarName path keyList => ... */
    TCL_INSTRUCTION_ENTRY1(
	"dictRecombineImm", 5,	-2,	  OPERAND_LVT4),
	/* Map variable contents back into a dictionary in the local variable
	 * indicated by the LVT index. Part of [dict with].
	 * Stack:  ... path keyList => ... */
    TCL_INSTRUCTION_ENTRY1(
	"dictExists",	 5,	INT_MIN,  OPERAND_UINT4),
	/* The top op4 words (min 1) are a key path into the dictionary just
	 * below the keys on the stack, and all those values are replaced by a
	 * boolean indicating whether it is possible to read out a value from
	 * that key-path (like [dict exists]).
	 * Stack:  ... dict key1 ... keyN => ... boolean */
    TCL_INSTRUCTION_ENTRY(
	"verifyDict",		-1),
	/* Verifies that the word on the top of the stack is a dictionary,
	 * popping it if it is and throwing an error if it is not.
	 * Stack:  ... value => ... */

    TCL_INSTRUCTION_ENTRY(
	"strmap",		-2),
	/* Simplified version of [string map] that only applies one change
	 * string, and only case-sensitively.
	 * Stack:  ... from to string => ... changedString */
    TCL_INSTRUCTION_ENTRY(
	"strfind",		-1),
	/* Find the first index of a needle string in a haystack string,
	 * producing the index (integer) or -1 if nothing found.
	 * Stack:  ... needle haystack => ... index */
    TCL_INSTRUCTION_ENTRY(
	"strrfind",		-1),
	/* Find the last index of a needle string in a haystack string,
	 * producing the index (integer) or -1 if nothing found.
	 * Stack:  ... needle haystack => ... index */
    TCL_INSTRUCTION_ENTRY2(
	"strrangeImm",	 9,	0,	  OPERAND_IDX4, OPERAND_IDX4),
	/* String Range: push (string range stktop op4 op4) */
    TCL_INSTRUCTION_ENTRY(
	"strrange",		-2),
	/* String Range with non-constant arguments.
	 * Stack:  ... string idxA idxB => ... substring */

    TCL_INSTRUCTION_ENTRY(
	"yield",		0),
	/* Makes the current coroutine yield the value at the top of the
	 * stack, and places the response back on top of the stack when it
	 * resumes.
	 * Stack:  ... valueToYield => ... resumeValue */
    TCL_INSTRUCTION_ENTRY(
	"coroName",		+1),
	/* Push the name of the interpreter's current coroutine as an object
	 * on the stack. */
    DEPRECATED_INSTRUCTION_ENTRY1(
	"tailcall",	 2,	INT_MIN,  OPERAND_UINT1),
	/* Do a tailcall with the opnd items on the stack as the thing to
	 * tailcall to; opnd must be greater than 0 for the semantics to work
	 * right. */

    TCL_INSTRUCTION_ENTRY(
	"currentNamespace",	+1),
	/* Push the name of the interpreter's current namespace as an object
	 * on the stack. */
    TCL_INSTRUCTION_ENTRY(
	"infoLevelNumber",	+1),
	/* Push the stack depth (i.e., [info level]) of the interpreter as an
	 * object on the stack. */
    TCL_INSTRUCTION_ENTRY(
	"infoLevelArgs",	0),
	/* Push the argument words to a stack depth (i.e., [info level <n>])
	 * of the interpreter as an object on the stack.
	 * Stack:  ... depth => ... argList */
    TCL_INSTRUCTION_ENTRY(
	"resolveCmd",		0),
	/* Resolves the command named on the top of the stack to its fully
	 * qualified version, or produces the empty string if no such command
	 * exists. Never generates errors.
	 * Stack:  ... cmdName => ... fullCmdName */

    TCL_INSTRUCTION_ENTRY(
	"tclooSelf",		+1),
	/* Push the identity of the current TclOO object (i.e., the name of
	 * its current public access command) on the stack. */
    TCL_INSTRUCTION_ENTRY(
	"tclooClass",		0),
	/* Push the class of the TclOO object named at the top of the stack
	 * onto the stack.
	 * Stack:  ... object => ... class */
    TCL_INSTRUCTION_ENTRY(
	"tclooNamespace",	0),
	/* Push the namespace of the TclOO object named at the top of the
	 * stack onto the stack.
	 * Stack:  ... object => ... namespace */
    TCL_INSTRUCTION_ENTRY(
	"tclooIsObject",	0),
	/* Push whether the value named at the top of the stack is a TclOO
	 * object (i.e., a boolean). Can corrupt the interpreter result
	 * despite not throwing, so not safe for use in a post-exception
	 * context.
	 * Stack:  ... value => ... boolean */

    TCL_INSTRUCTION_ENTRY(
	"arrayExistsStk",	0),
	/* Looks up the element on the top of the stack and tests whether it
	 * is an array. Pushes a boolean describing whether this is the
	 * case. Also runs the whole-array trace on the named variable, so can
	 * throw anything.
	 * Stack:  ... varName => ... boolean */
    TCL_INSTRUCTION_ENTRY1(
	"arrayExistsImm", 5,	+1,	  OPERAND_LVT4),
	/* Looks up the variable indexed by opnd and tests whether it is an
	 * array. Pushes a boolean describing whether this is the case. Also
	 * runs the whole-array trace on the named variable, so can throw
	 * anything.
	 * Stack:  ... => ... boolean */
    TCL_INSTRUCTION_ENTRY(
	"arrayMakeStk",		-1),
	/* Forces the element on the top of the stack to be the name of an
	 * array.
	 * Stack:  ... varName => ... */
    TCL_INSTRUCTION_ENTRY1(
	"arrayMakeImm",	 5,	0,	  OPERAND_LVT4),
	/* Forces the variable indexed by opnd to be an array. Does not touch
	 * the stack. */

    TCL_INSTRUCTION_ENTRY2(
	"invokeReplace", 6, INT_MIN,	  OPERAND_UINT4, OPERAND_UINT1),
	/* Invoke command named objv[0], replacing the first two words with
	 * the op1 words at the top of the stack;
	 * <objc,objv> = <op4,top op4 after popping 1> */

    TCL_INSTRUCTION_ENTRY(
	"listConcat",		-1),
	/* Concatenates the two lists at the top of the stack into a single
	 * list and pushes that resulting list onto the stack.
	 * Stack: ... list1 list2 => ... [lconcat list1 list2] */

    TCL_INSTRUCTION_ENTRY(
	"expandDrop",		0),
	/* Drops an element from the auxiliary stack, popping stack elements
	 * until the matching stack depth is reached. */

    /* New foreach implementation */
    TCL_INSTRUCTION_ENTRY1(
	"foreach_start", 5,	+2,	  OPERAND_AUX4),
	/* Initialize execution of a foreach loop. Operand is aux data index
	 * of the ForeachInfo structure for the foreach command. It pushes 2
	 * elements which hold runtime params for foreach_step, they are later
	 * dropped by foreach_end together with the value lists. NOTE that the
	 * iterator-tracker and info reference must not be passed to bytecodes
	 * that handle normal Tcl values. NOTE that this instruction jumps to
	 * the foreach_step instruction paired with it; the stack info below
	 * is only nominal.
	 * Stack: ... listObjs... => ... listObjs... iterTracker info */
    TCL_INSTRUCTION_ENTRY(
	"foreach_step",		0),
	/* "Step" or begin next iteration of foreach loop. Assigns to foreach
	 * iteration variables. May jump to straight after the foreach_start
	 * that pushed the iterTracker and info values. MUST be followed
	 * immediately by a foreach_end.
	 * Stack: ... listObjs... iterTracker info =>
	 *				... listObjs... iterTracker info */
    TCL_INSTRUCTION_ENTRY(
	"foreach_end",		0),
	/* Clean up a foreach loop by dropping the info value, the tracker
	 * value and the lists that were being iterated over.
	 * Stack: ... listObjs... iterTracker info => ... */
    TCL_INSTRUCTION_ENTRY(
	"lmap_collect",		-1),
	/* Appends the value at the top of the stack to the list located on
	 * the stack the "other side" of the foreach-related values.
	 * Stack: ... collector listObjs... iterTracker info value =>
	 *			... collector listObjs... iterTracker info */

    TCL_INSTRUCTION_ENTRY(
	"strtrim",		-1),
	/* [string trim] core: removes the characters (designated by the value
	 * at the top of the stack) from both ends of the string and pushes
	 * the resulting string.
	 * Stack: ... string charset => ... trimmedString */
    TCL_INSTRUCTION_ENTRY(
	"strtrimLeft",		-1),
	/* [string trimleft] core: removes the characters (designated by the
	 * value at the top of the stack) from the left of the string and
	 * pushes the resulting string.
	 * Stack: ... string charset => ... trimmedString */
    TCL_INSTRUCTION_ENTRY(
	"strtrimRight",		-1),
	/* [string trimright] core: removes the characters (designated by the
	 * value at the top of the stack) from the right of the string and
	 * pushes the resulting string.
	 * Stack: ... string charset => ... trimmedString */

    TCL_INSTRUCTION_ENTRY1(
	"concatStk",	 5,	INT_MIN,  OPERAND_UINT4),
	/* Wrapper round Tcl_ConcatObj(), used for [concat] and [eval]. opnd
	 * is number of values to concatenate.
	 * Operation:	push concat(stk1 stk2 ... stktop) */

    TCL_INSTRUCTION_ENTRY(
	"strcaseUpper",		0),
	/* [string toupper] core: converts whole string to upper case using
	 * the default (extended "C" locale) rules.
	 * Stack: ... string => ... newString */
    TCL_INSTRUCTION_ENTRY(
	"strcaseLower",		0),
	/* [string tolower] core: converts whole string to upper case using
	 * the default (extended "C" locale) rules.
	 * Stack: ... string => ... newString */
    TCL_INSTRUCTION_ENTRY(
	"strcaseTitle",		0),
	/* [string totitle] core: converts whole string to upper case using
	 * the default (extended "C" locale) rules.
	 * Stack: ... string => ... newString */
    TCL_INSTRUCTION_ENTRY(
	"strreplace",		-3),
	/* [string replace] core: replaces a non-empty range of one string
	 * with the contents of another.
	 * Stack: ... string fromIdx toIdx replacement => ... newString */

    TCL_INSTRUCTION_ENTRY(
	"originCmd",		0),
	/* Reports which command was the origin (via namespace import chain)
	 * of the command named on the top of the stack.
	 * Stack:  ... cmdName => ... fullOriginalCmdName */

    DEPRECATED_INSTRUCTION_ENTRY1(
	"tclooNext",	 2,	INT_MIN,  OPERAND_UINT1),
	/* Call the next item on the TclOO call chain, passing opnd arguments
	 * (min 1, max 255, *includes* "next").  The result of the invoked
	 * method implementation will be pushed on the stack in place of the
	 * arguments (similar to invokeStk).
	 * Stack:  ... "next" arg2 arg3 -- argN => ... result */
    DEPRECATED_INSTRUCTION_ENTRY1(
	"tclooNextClass", 2,	INT_MIN,  OPERAND_UINT1),
	/* Call the following item on the TclOO call chain defined by class
	 * className, passing opnd arguments (min 2, max 255, *includes*
	 * "nextto" and the class name). The result of the invoked method
	 * implementation will be pushed on the stack in place of the
	 * arguments (similar to invokeStk).
	 * Stack:  ... "nextto" className arg3 arg4 -- argN => ... result */

    TCL_INSTRUCTION_ENTRY(
	"yieldToInvoke",	0),
	/* Makes the current coroutine yield the value at the top of the
	 * stack, invoking the given command/args with resolution in the given
	 * namespace (all packed into a list), and places the list of values
	 * that are the response back on top of the stack when it resumes.
	 * Stack:  ... [list ns cmd arg1 ... argN] => ... resumeList */

    TCL_INSTRUCTION_ENTRY(
	"numericType",		0),
	/* Pushes the numeric type code of the word at the top of the stack.
	 * Stack:  ... value => ... typeCode */
    TCL_INSTRUCTION_ENTRY(
	"tryCvtToBoolean",	+1),
	/* Try converting stktop to boolean if possible. No errors.
	 * Stack:  ... value => ... value isStrictBool */
    TCL_INSTRUCTION_ENTRY1(
	"strclass",	 2,	0,	  OPERAND_SCLS1),
	/* See if all the characters of the given string are a member of the
	 * specified (by opnd) character class. Note that an empty string will
	 * satisfy the class check (standard definition of "all").
	 * Stack:  ... stringValue => ... boolean */

    TCL_INSTRUCTION_ENTRY1(
	"lappendList",	 5,	0,	  OPERAND_LVT4),
	/* Lappend list to scalar variable at op4 in frame.
	 * Stack:  ... list => ... listVarContents */
    TCL_INSTRUCTION_ENTRY1(
	"lappendListArray", 5,	-1,	  OPERAND_LVT4),
	/* Lappend list to array element; array at op4.
	 * Stack:  ... elem list => ... listVarContents */
    TCL_INSTRUCTION_ENTRY(
	"lappendListArrayStk",	-2),
	/* Lappend list to array element.
	 * Stack:  ... arrayName elem list => ... listVarContents */
    TCL_INSTRUCTION_ENTRY(
	"lappendListStk",	-1),
	/* Lappend list to general variable.
	 * Stack:  ... varName list => ... listVarContents */

    TCL_INSTRUCTION_ENTRY1(
	"clockRead",	 2,	+1,	  OPERAND_CLK1),
	/* Read clock out to the stack. Operand is which clock to read
	 * 0=clicks, 1=microseconds, 2=milliseconds, 3=seconds.
	 * Stack: ... => ... time */

    TCL_INSTRUCTION_ENTRY1(
	"dictGetDef",	 5,	INT_MIN,  OPERAND_UINT4),
	/* The top word is the default, the next op4 words (min 1) are a key
	 * path into the dictionary just below the keys on the stack, and all
	 * those values are replaced by the value read out of that key-path
	 * (like [dict get]) except if there is no such key, when instead the
	 * default is pushed instead.
	 * Stack:  ... dict key1 ... keyN default => ... value */

    TCL_INSTRUCTION_ENTRY(
	"strlt",		-1),
	/* String Less:			push (stknext < stktop) */
    TCL_INSTRUCTION_ENTRY(
	"strgt",		-1),
	/* String Greater:		push (stknext > stktop) */
    TCL_INSTRUCTION_ENTRY(
	"strle",		-1),
	/* String Less or equal:	push (stknext <= stktop) */
    TCL_INSTRUCTION_ENTRY(
	"strge",		-1),
	/* String Greater or equal:	push (stknext >= stktop) */
    TCL_INSTRUCTION_ENTRY2(
	"lreplace",	  6,	INT_MIN,  OPERAND_UINT4, OPERAND_LRPL1),
	/* Operands: number of arguments, flags
	 * flags: Combination of TCL_LREPLACE_* flags
	 * Stack: ... listobj index1 ?index2? new1 ... newN => ... newlistobj
	 * where index2 is present only if TCL_LREPLACE_SINGLE_INDEX is not
	 * set in flags. */

    TCL_INSTRUCTION_ENTRY1(
	"constImm",	  5,	-1,	  OPERAND_LVT4),
	/* Create constant. Index into LVT is immediate, value is on stack.
	 * Stack: ... value => ... */
    TCL_INSTRUCTION_ENTRY(
	"constStk",		-2),
	/* Create constant. Variable name and value on stack.
	 * Stack: ... varName value => ... */

    TCL_INSTRUCTION_ENTRY1(
	"incrScalar",	  5,	0,	  OPERAND_LVT4),
	/* Incr scalar at index op1 in frame; incr amount is stktop */
    TCL_INSTRUCTION_ENTRY1(
	"incrArray",	  5,	-1,	  OPERAND_LVT4),
	/* Incr array elem; arr at slot op1, amount is top then elem */
    TCL_INSTRUCTION_ENTRY2(
	"incrScalarImm",  6,	+1,	  OPERAND_LVT4, OPERAND_INT1),
	/* Incr scalar at slot op1; amount is 2nd operand byte */
    TCL_INSTRUCTION_ENTRY2(
	"incrArrayImm",	  6,	0,	  OPERAND_LVT4, OPERAND_INT1),
	/* Incr array elem; array at slot op1, elem is stktop,
	 * amount is 2nd operand byte */
    TCL_INSTRUCTION_ENTRY1(
	"tailcall",	  5,	INT_MIN,  OPERAND_UINT4),
	/* Do a tailcall with the opnd items on the stack as the thing to
	 * tailcall to; opnd must be greater than 0 for the semantics to work
	 * right. */
    TCL_INSTRUCTION_ENTRY1(
	"tclooNext",	  5,	INT_MIN,  OPERAND_UINT4),
	/* Call the next item on the TclOO call chain, passing opnd arguments
	 * (min 1, *includes* "next").  The result of the invoked
	 * method implementation will be pushed on the stack in place of the
	 * arguments (similar to invokeStk).
	 * Stack:  ... "next" arg2 arg3 -- argN => ... result */
    TCL_INSTRUCTION_ENTRY1(
	"tclooNextClass", 5,	INT_MIN,  OPERAND_UINT4),
	/* Call the following item on the TclOO call chain defined by class
	 * className, passing opnd arguments (min 2, *includes*
	 * "nextto" and the class name). The result of the invoked method
	 * implementation will be pushed on the stack in place of the
	 * arguments (similar to invokeStk).
	 * Stack:  ... "nextto" className arg3 arg4 -- argN => ... result */

    TCL_INSTRUCTION_ENTRY(
	"swap",			0),
	/* Exchanges the top two items on the stack.
	 * Stack:  ... val1 val2 => ... val2 val1 */
    TCL_INSTRUCTION_ENTRY1(
	"errorPrefixEq",  5,	-1,	  OPERAND_UINT4),
	/* Compare the two lists at stack top for equality in the first opnd
	 * words. The words are themselves compared using string equality.
	 * As: [string equal [lrange list1 0 opnd] [lrange list2 0 opnd]]
	 * Stack:  ... list1 list2 => isEqual */
    TCL_INSTRUCTION_ENTRY(
	"tclooId",		0),
	/* Push the global ID of the TclOO object named at the top of the
	 * stack onto the stack.
	 * Stack:  ... object => ... id */
    TCL_INSTRUCTION_ENTRY(
	"dictPut",		-2),
	/* Modify the dict by replacing/creating the key/value pair given,
	 * pushing the result on the stack.
	 * Stack:  ... dict key value => ... updatedDict */
    TCL_INSTRUCTION_ENTRY(
	"dictRemove",		-1),
	/* Modify the dict by removing the key/value pair for the given key,
	 * pushing the result on the stack.
	 * Stack:  ... dict key => ... updatedDict */
    TCL_INSTRUCTION_ENTRY(
	"isEmpty",		0),
	/* Test if the value at the top of the stack is empty (via a call to
	 * Tcl_IsEmpty).
	 * Stack:  ... value => ... boolean */
    TCL_INSTRUCTION_ENTRY1(
	"jumpTableNum",	 5,	-1,	  OPERAND_AUX4),
	/* Jump according to the jump-table (in AuxData as indicated by the
	 * operand) and the argument popped from the list. Always executes the
	 * next instruction if no match against the table's entries was found.
	 * Keys are Tcl_WideInt.
	 * Stack:  ... value => ...
	 * Note that the jump table contains offsets relative to the PC when
	 * it points to this instruction; the code is relocatable. */
    TCL_INSTRUCTION_ENTRY(
	"tailcallList",		0),
	/* Do a tailcall with the words from the argument as the thing to
	 * tailcall to, and currNs is the namespace scope.
	 * Stack: ... {currNs words...} => ...[NOT REACHED] */
    TCL_INSTRUCTION_ENTRY(
	"tclooNextList",	0),
	/* Call the next item on the TclOO call chain, passing the arguments
	 * from argumentList (min 1, *includes* "next"). The result of the
	 * invoked method implementation will be pushed on the stack after the
	 * target returns.
	 * Stack:  ... argumentList => ... result */
    TCL_INSTRUCTION_ENTRY(
	"tclooNextClassList",	0),
	/* Call the following item on the TclOO call chain defined by class
	 * className, passing the arguments from argumentList (min 2,
	 * *includes* "nextto" and the class name). The result of the invoked
	 * method implementation will be pushed on the stack after the target
	 * returns.
	 * Stack:  ... argumentList => ... result */
<<<<<<< HEAD
    TCL_INSTRUCTION_ENTRY(
	"uplevel",		-1),
	/* Call the script in the given stack level, and stack the result.
	 * Stack:  ... level script => ... result */
=======
    TCL_INSTRUCTION_ENTRY1(
	"arithSeries",	  2,	-3,	  OPERAND_UINT1),
	/* Push a new arithSeries object on the stack. The opnd is a bit mask
	 * stating which values are valid; bit 0 -> from, bit 1 -> to,
	 * bit 2 -> step, bit 3 -> count. Invalid values are passed to
	 * TclNewArithSeriesObj() as NULL (and the corresponding values on the
	 * stack simply are ignored).
	 * Stack:  ... from to step count => ... series */
>>>>>>> 88a7c0f1

    {NULL, 0, 0, 0, {OPERAND_NONE}}
};

/*
 * Prototypes for procedures defined later in this file:
 */

static void		CleanupByteCode(ByteCode *codePtr);
static ByteCode *	CompileSubstObj(Tcl_Interp *interp, Tcl_Obj *objPtr,
			    int flags);
static void		DupByteCodeInternalRep(Tcl_Obj *, Tcl_Obj *);
static unsigned char *	EncodeCmdLocMap(CompileEnv *envPtr,
			    ByteCode *codePtr, unsigned char *startPtr);
static void		EnterCmdExtentData(CompileEnv *envPtr,
			    Tcl_Size cmdNumber, Tcl_Size numSrcBytes,
			    Tcl_Size numCodeBytes);
static void		EnterCmdStartData(CompileEnv *envPtr,
			    Tcl_Size cmdNumber, Tcl_Size srcOffset,
			    Tcl_Size codeOffset);
static void		FreeByteCodeInternalRep(Tcl_Obj *objPtr);
static void		FreeSubstCodeInternalRep(Tcl_Obj *objPtr);
static int		GetCmdLocEncodingSize(CompileEnv *envPtr);
static int		IsCompactibleCompileEnv(CompileEnv *envPtr);
static void		PreventCycle(Tcl_Obj *objPtr, CompileEnv *envPtr);
#ifdef TCL_COMPILE_STATS
static void		RecordByteCodeStats(ByteCode *codePtr);
#endif /* TCL_COMPILE_STATS */
static int		SetByteCodeFromAny(Tcl_Interp *interp,
			    Tcl_Obj *objPtr);
static void		StartExpanding(CompileEnv *envPtr);

/*
 * TIP #280: Helper for building the per-word line information of all compiled
 * commands.
 */
static void		EnterCmdWordData(ExtCmdLoc *eclPtr, Tcl_Size srcOffset,
			    Tcl_Token *tokenPtr, const char *cmd,
			    Tcl_Size numWords, int line,
			    Tcl_Size *clNext, int **lines,
			    CompileEnv *envPtr);
static void		ReleaseCmdWordData(ExtCmdLoc *eclPtr);

/*
 * tclByteCodeType provides the standard type management procedures for the
 * bytecode type.
 */

const Tcl_ObjType tclByteCodeType = {
    "bytecode",			/* name */
    FreeByteCodeInternalRep,	/* freeIntRepProc */
    DupByteCodeInternalRep,	/* dupIntRepProc */
    NULL,			/* updateStringProc */
    SetByteCodeFromAny,		/* setFromAnyProc */
    TCL_OBJTYPE_V0
};

/*
 * substCodeType provides the standard type management procedures for the
 * substcode type, which represents substitution within a Tcl value.
 */

static const Tcl_ObjType substCodeType = {
    "substcode",		/* name */
    FreeSubstCodeInternalRep,	/* freeIntRepProc */
    DupByteCodeInternalRep,	/* dupIntRepProc - shared with bytecode */
    NULL,			/* updateStringProc */
    NULL,			/* setFromAnyProc */
    TCL_OBJTYPE_V0
};
#define SubstFlags(objPtr) (objPtr)->internalRep.twoPtrValue.ptr2

/*
 * Helper macros.
 */

#define TclIncrUInt4AtPtr(ptr, delta) \
    TclStoreInt4AtPtr(TclGetUInt4AtPtr(ptr)+(delta), (ptr))

/*
 *----------------------------------------------------------------------
 *
 * TclSetByteCodeFromAny --
 *
 *	Part of the bytecode Tcl object type implementation. Attempts to
 *	compile the string representation of the objPtr into bytecode.  Accepts
 *	a hook routine that is invoked to perform any needed post-processing on
 *	the compilation results before generating byte codes.  interp is the
 *	compilation context and may not be NULL.
 *
 * Results:
 *	A standard Tcl object result. If an error occurs during compilation, an
 *	error message is left in the interpreter's result.
 *
 * Side effects:
 *	Frees the old internal representation. If no error occurs, then the
 *	compiled code is stored as "objPtr"s bytecode representation. Also, if
 *	debugging, initializes the "tcl_traceCompile" Tcl variable used to
 *	trace compilations.
 *
 *----------------------------------------------------------------------
 */

int
TclSetByteCodeFromAny(
    Tcl_Interp *interp,		/* The interpreter for which the code is being
				 * compiled. Must not be NULL. */
    Tcl_Obj *objPtr,		/* The object to make a ByteCode object. */
    CompileHookProc *hookProc,	/* Procedure to invoke after compilation. */
    void *clientData)		/* Hook procedure private data. */
{
    Interp *iPtr = (Interp *) interp;
    CompileEnv compEnv;		/* Compilation environment structure allocated
				 * in frame. */
    Tcl_Size length;
    int result = TCL_OK;
    const char *stringPtr;
    Proc *procPtr = iPtr->compiledProcPtr;
    ContLineLoc *clLocPtr;

#ifdef TCL_COMPILE_DEBUG
    if (!traceInitialized) {
	if (Tcl_LinkVar(interp, "tcl_traceCompile",
		&tclTraceCompile, TCL_LINK_INT) != TCL_OK) {
	    Tcl_Panic("SetByteCodeFromAny: "
		    "unable to create link for tcl_traceCompile variable");
	}
	traceInitialized = 1;
    }
#endif

    stringPtr = TclGetStringFromObj(objPtr, &length);

    /*
     * TIP #280: Pick up the CmdFrame in which the BC compiler was invoked, and
     * use to initialize the tracking in the compiler. This information was
     * stored by TclCompEvalObj and ProcCompileProc.
     */

    TclInitCompileEnv(interp, &compEnv, stringPtr, length,
	    iPtr->invokeCmdFramePtr, iPtr->invokeWord);

    /*
     * Make available to the compilation environment any data about invisible
     * continuation lines for the script.
     *
     * It is not clear if the script Tcl_Obj* can be free'd while the compiler
     * is using it, leading to the release of the associated ContLineLoc
     * structure as well. To ensure that the latter doesn't happen set a lock
     * on it, which is released in TclFreeCompileEnv().  The "lineCLPtr"
     * hashtable tclObj.c.
     */

    clLocPtr = TclContinuationsGet(objPtr);
    if (clLocPtr) {
	compEnv.clNext = &clLocPtr->loc[0];
    }

    TclCompileScript(interp, stringPtr, length, &compEnv);

    /*
     * Compilation succeeded. Add a "done" instruction at the end.
     */

    TclEmitOpcode(		INST_DONE,			&compEnv);

    /*
     * Check for optimizations!
     *
     * If the generated code is free of most hazards, recompile with generation
     * of INST_START_CMD disabled to produce code that more compact in many
     * cases, and also sometimes more performant.
     */

    if (Tcl_GetParent(interp) == NULL &&
	    !Tcl_LimitTypeEnabled(interp, TCL_LIMIT_COMMANDS|TCL_LIMIT_TIME)
	    && IsCompactibleCompileEnv(&compEnv)) {
	TclFreeCompileEnv(&compEnv);
	iPtr->compiledProcPtr = procPtr;
	TclInitCompileEnv(interp, &compEnv, stringPtr, length,
		iPtr->invokeCmdFramePtr, iPtr->invokeWord);
	if (clLocPtr) {
	    compEnv.clNext = &clLocPtr->loc[0];
	}
	compEnv.atCmdStart = 2;		/* The disabling magic. */
	TclCompileScript(interp, stringPtr, length, &compEnv);
	assert (compEnv.atCmdStart > 1);
	TclEmitOpcode(		INST_DONE,			&compEnv);
	assert (compEnv.atCmdStart > 1);
    }

    /*
     * Apply some peephole optimizations that can cross specific/generic
     * instruction generator boundaries.
     */

    if (iPtr->optimizer) {
	(iPtr->optimizer)(&compEnv);
    }

    /*
     * Invoke the compilation hook procedure if there is one.
     */

    if (hookProc) {
	result = hookProc(interp, &compEnv, clientData);
    }

    /*
     * After optimization is all done, check that byte code length limits
     * are not exceeded. Bug [27b3ce2997].
     */
    if (CurrentOffset(&compEnv) > INT_MAX) {
	/*
	 * Cannot just return TCL_ERROR as callers ignore return value.
	 * TODO - May be use TclCompileSyntaxError here?
	 */
	Tcl_Panic("Maximum byte code length %d exceeded.", INT_MAX);
    }

    /*
     * Change the object into a ByteCode object. Ownership of the literal
     * objects and aux data items passes to the ByteCode object.
     */

#ifdef TCL_COMPILE_DEBUG
    TclVerifyLocalLiteralTable(&compEnv);
#endif /*TCL_COMPILE_DEBUG*/

    if (result == TCL_OK) {
	(void) TclInitByteCodeObj(objPtr, &tclByteCodeType, &compEnv);
	TclDebugPrintByteCodeObj(objPtr);
    }

    TclFreeCompileEnv(&compEnv);
    return result;
}

/*
 *-----------------------------------------------------------------------
 *
 * SetByteCodeFromAny --
 *
 *	Part of the bytecode Tcl object type implementation. Attempts to
 *	generate an byte code internal form for the Tcl object "objPtr" by
 *	compiling its string representation.
 *
 * Results:
 *	A standard Tcl object result. If an error occurs during compilation and
 *	"interp" is not null, an error message is left in the interpreter's
 *	result.
 *
 * Side effects:
 *	Frees the old internal representation. If no error occurs then the
 *	compiled code is stored as "objPtr"s bytecode representation. Also, if
 *	debugging, initializes the "tcl_traceCompile" Tcl variable used to
 *	trace compilations.
 *
 *----------------------------------------------------------------------
 */

static int
SetByteCodeFromAny(
    Tcl_Interp *interp,		/* The interpreter for which the code is being
				 * compiled. Must not be NULL. */
    Tcl_Obj *objPtr)		/* The object to compile to bytecode */
{
    if (interp == NULL) {
	return TCL_ERROR;
    }
    return TclSetByteCodeFromAny(interp, objPtr, NULL, NULL);
}

/*
 *----------------------------------------------------------------------
 *
 * DupByteCodeInternalRep --
 *
 *	Part of the bytecode Tcl object type implementation. However, it does
 *	not copy the internal representation of a bytecode Tcl_Obj, instead
 *	assigning NULL to the type pointer of the new object.  Code is compiled
 *	for the new object only if necessary.
 *
 * Results:
 *	None.
 *
 * Side effects:
 *	None.
 *
 *----------------------------------------------------------------------
 */

static void
DupByteCodeInternalRep(
    TCL_UNUSED(Tcl_Obj *) /*srcPtr*/,
    TCL_UNUSED(Tcl_Obj *) /*copyPtr*/)
{
    return;
}

/*
 *----------------------------------------------------------------------
 *
 * FreeByteCodeInternalRep --
 *
 *	Part of the bytecode Tcl object type implementation. Frees the storage
 *	associated with a bytecode object's internal representation unless its
 *	code is actively being executed.
 *
 * Results:
 *	None.
 *
 * Side effects:
 *	The bytecode object's internal rep is invalidated and its code is freed
 *	unless the code is actively being executed, in which case cleanup is
 *	delayed until the last execution of the code completes.
 *
 *----------------------------------------------------------------------
 */

static void
FreeByteCodeInternalRep(
    Tcl_Obj *objPtr)		/* Object whose internal rep to free. */
{
    ByteCode *codePtr;

    ByteCodeGetInternalRep(objPtr, &tclByteCodeType, codePtr);
    assert(codePtr != NULL);

    TclReleaseByteCode(codePtr);
}

/*
 *----------------------------------------------------------------------
 *
 * TclReleaseByteCode --
 *
 *	Does all the real work of freeing up a bytecode object's ByteCode
 *	structure. Called only when the structure's reference count
 *	is zero.
 *
 * Results:
 *	None.
 *
 * Side effects:
 *	Frees objPtr's bytecode internal representation and sets its type to
 *	NULL.  Also releases its literals and frees its auxiliary data items.
 *
 *----------------------------------------------------------------------
 */

void
TclPreserveByteCode(
    ByteCode *codePtr)
{
    codePtr->refCount++;
}

void
TclReleaseByteCode(
    ByteCode *codePtr)
{
    if (codePtr->refCount-- > 1) {
	return;
    }

    /* Just dropped to refcount==0.  Clean up. */
    CleanupByteCode(codePtr);
}

static void
CleanupByteCode(
    ByteCode *codePtr)		/* Points to the ByteCode to free. */
{
    Tcl_Interp *interp = (Tcl_Interp *) *codePtr->interpHandle;
    Interp *iPtr = (Interp *) interp;
    Tcl_Size numLitObjects = codePtr->numLitObjects;
    Tcl_Size numAuxDataItems = codePtr->numAuxDataItems;
    Tcl_Obj **objArrayPtr, *objPtr;
    const AuxData *auxDataPtr;
    int i;
#ifdef TCL_COMPILE_STATS

    if (interp != NULL) {
	ByteCodeStats *statsPtr;
	Tcl_Time destroyTime;
	long long lifetimeSec, lifetimeMicroSec;

	statsPtr = &iPtr->stats;

	statsPtr->numByteCodesFreed++;
	statsPtr->currentSrcBytes -= (double)codePtr->numSrcBytes;
	statsPtr->currentByteCodeBytes -= (double) codePtr->structureSize;

	statsPtr->currentInstBytes -= (double) codePtr->numCodeBytes;
	statsPtr->currentLitBytes -= (double)
		numLitObjects * sizeof(Tcl_Obj *);
	statsPtr->currentExceptBytes -= (double)
		codePtr->numExceptRanges * sizeof(ExceptionRange);
	statsPtr->currentAuxBytes -= (double)
		codePtr->numAuxDataItems * sizeof(AuxData);
	statsPtr->currentCmdMapBytes -= (double) codePtr->numCmdLocBytes;

	Tcl_GetTime(&destroyTime);
	lifetimeSec = destroyTime.sec - codePtr->createTime.sec;
	lifetimeMicroSec = 1000000 * lifetimeSec +
		(destroyTime.usec - codePtr->createTime.usec);
	statsPtr->lifetimeCount[TclLog2(lifetimeMicroSec)]++;
    }
#endif /* TCL_COMPILE_STATS */

    /*
     * A single heap object holds the ByteCode structure and its code, object,
     * command location, and auxiliary data arrays. This means we only need to
     * 1) decrement the ref counts of each LiteralEntry in the literal array,
     * 2) call the free procedures for the auxiliary data items, 3) free the
     * localCache if it is unused, and finally 4) free the ByteCode
     * structure's heap object.
     *
     * The case for TCL_BYTECODE_PRECOMPILED (precompiled ByteCodes, like
     * those generated from tbcload) is special, as they doesn't make use of
     * the global literal table. They instead maintain private references to
     * their literals which must be decremented.
     *
     * In order to ensure proper and efficient cleanup of the literal array
     * when it contains non-shared literals [Bug 983660], distinguish the case
     * of an interpreter being deleted, which is signaled by interp == NULL.
     * Also, as the interp deletion will remove the global literal table
     * anyway, avoid the extra cost of updating it for each literal being
     * released.
     */

    if (codePtr->flags & TCL_BYTECODE_PRECOMPILED) {

	objArrayPtr = codePtr->objArrayPtr;
	for (i = 0;  i < numLitObjects;  i++) {
	    objPtr = *objArrayPtr;
	    if (objPtr) {
		Tcl_DecrRefCount(objPtr);
	    }
	    objArrayPtr++;
	}
	codePtr->numLitObjects = 0;
    } else {
	objArrayPtr = codePtr->objArrayPtr;
	while (numLitObjects--) {
	    /* TclReleaseLiteral calls Tcl_DecrRefCount() for us */
	    TclReleaseLiteral(interp, *objArrayPtr++);
	}
    }

    auxDataPtr = codePtr->auxDataArrayPtr;
    for (i = 0;  i < numAuxDataItems;  i++) {
	if (auxDataPtr->type->freeProc != NULL) {
	    auxDataPtr->type->freeProc(auxDataPtr->clientData);
	}
	auxDataPtr++;
    }

    /*
     * TIP #280. Release the location data associated with this bytecode
     * structure, if any. The associated interp may be gone already, and the
     * data with it.
     *
     * See also tclBasic.c, DeleteInterpProc
     */

    if (iPtr) {
	Tcl_HashEntry *hePtr = Tcl_FindHashEntry(iPtr->lineBCPtr,
		codePtr);

	if (hePtr) {
	    ReleaseCmdWordData((ExtCmdLoc *)Tcl_GetHashValue(hePtr));
	    Tcl_DeleteHashEntry(hePtr);
	}
    }

    if (codePtr->localCachePtr && (codePtr->localCachePtr->refCount-- <= 1)) {
	TclFreeLocalCache(interp, codePtr->localCachePtr);
    }

    TclHandleRelease(codePtr->interpHandle);
    Tcl_Free(codePtr);
}

/*
 * ---------------------------------------------------------------------
 *
 * IsCompactibleCompileEnv --
 *
 *	Determines whether some basic compaction optimizations may be applied
 *	to a piece of bytecode. Idempotent.
 *
 * ---------------------------------------------------------------------
 */

static int
IsCompactibleCompileEnv(
    CompileEnv *envPtr)
{
    unsigned char *pc;
    int size;

    /*
     * Special: procedures in the '::tcl' namespace (or its children) are
     * considered to be well-behaved, so compaction can be applied to them even
     * if it would otherwise be invalid.
     */

    if (EnvIsProc(envPtr) && envPtr->procPtr->cmdPtr) {
	Namespace *nsPtr = envPtr->procPtr->cmdPtr->nsPtr;

	if (nsPtr && (strcmp(nsPtr->fullName, "::tcl") == 0
		|| strncmp(nsPtr->fullName, "::tcl::", 7) == 0)) {
	    return 1;
	}
    }

    /*
     * Go through and ensure that no operation involved can cause a desired
     * change of bytecode sequence during its execution. This comes down to
     * ensuring that there are no mapped variables (due to traces) or calls to
     * external commands (traces, [uplevel] trickery). This is actually a very
     * conservative check.  It turns down a lot of code that is OK in practice.
     */

    for (pc = envPtr->codeStart ; pc < envPtr->codeNext ; pc += size) {
	switch (*pc) {
	    /* Invokes */
	case INST_INVOKE_STK1:
	case INST_INVOKE_STK:
	case INST_INVOKE_EXPANDED:
	case INST_INVOKE_REPLACE:
	    return 0;
	    /* Runtime evals */
	case INST_EVAL_STK:
	case INST_EXPR_STK:
	case INST_YIELD:
	case INST_YIELD_TO_INVOKE:
	    return 0;
	    /* Upvars */
	case INST_UPVAR:
	case INST_NSUPVAR:
	case INST_VARIABLE:
	    return 0;
	    /* TclOO::next is NOT a problem: puts stack frame out of way.
	     * There's a way to do it, but it's beneath the threshold of
	     * likelihood. */
	case INST_TCLOO_NEXT:
	case INST_TCLOO_NEXT_CLASS:
	default:
	    size = tclInstructionTable[*pc].numBytes;
	    assert (size > 0);
	    break;
	}
    }

    return 1;
}

/*
 *----------------------------------------------------------------------
 *
 * Tcl_SubstObj --
 *
 *	Performs substitutions on the given string as described in the user
 *	documentation for "subst".
 *
 * Results:
 *	A Tcl_Obj* containing the substituted string, or NULL to indicate that
 *	an error occurred.
 *
 * Side effects:
 *	See the user documentation.
 *
 *----------------------------------------------------------------------
 */

Tcl_Obj *
Tcl_SubstObj(
    Tcl_Interp *interp,		/* Interpreter in which substitution occurs */
    Tcl_Obj *objPtr,		/* The value to be substituted. */
    int flags)			/* What substitutions to do. */
{
    NRE_callback *rootPtr = TOP_CB(interp);

    if (TclNRRunCallbacks(interp, Tcl_NRSubstObj(interp, objPtr, flags),
	    rootPtr) != TCL_OK) {
	return NULL;
    }
    return Tcl_GetObjResult(interp);
}

/*
 *----------------------------------------------------------------------
 *
 * Tcl_NRSubstObj --
 *
 *	Adds substitution within the value of objPtr to the NR execution stack.
 *
 * Results:
 *	TCL_OK.
 *
 * Side effects:
 *	Compiles objPtr into bytecode that performs the substitutions as
 *	governed by flags, adds a callback to the NR execution stack to execute
 *	the bytecode and store the result in the interp.
 *
 *----------------------------------------------------------------------
 */

int
Tcl_NRSubstObj(
    Tcl_Interp *interp,
    Tcl_Obj *objPtr,
    int flags)
{
    ByteCode *codePtr = CompileSubstObj(interp, objPtr, flags);

    /* TODO: Confirm we do not need this. */
    /* Tcl_ResetResult(interp); */
    return TclNRExecuteByteCode(interp, codePtr);
}

/*
 *----------------------------------------------------------------------
 *
 * CompileSubstObj --
 *
 *	Compiles a value into bytecode that performs substitution within the
 *	value, as governed by flags.
 *
 * Results:
 *	A (ByteCode *) is pointing to the resulting ByteCode.
 *
 * Side effects:
 *	The Tcl_ObjType of objPtr is changed to the "substcode" type, and the
 *	ByteCode and governing flags value are kept in the internal rep for
 *	faster operations the next time CompileSubstObj is called on the same
 *	value.
 *
 *----------------------------------------------------------------------
 */

static ByteCode *
CompileSubstObj(
    Tcl_Interp *interp,
    Tcl_Obj *objPtr,
    int flags)
{
    Interp *iPtr = (Interp *) interp;
    ByteCode *codePtr = NULL;

    ByteCodeGetInternalRep(objPtr, &substCodeType, codePtr);

    if (codePtr != NULL) {
	Namespace *nsPtr = iPtr->varFramePtr->nsPtr;

	if (flags != PTR2INT(SubstFlags(objPtr))
		|| ((Interp *) *codePtr->interpHandle != iPtr)
		|| (codePtr->compileEpoch != iPtr->compileEpoch)
		|| (codePtr->nsPtr != nsPtr)
		|| (codePtr->nsEpoch != nsPtr->resolverEpoch)
		|| (codePtr->localCachePtr !=
		iPtr->varFramePtr->localCachePtr)) {
	    Tcl_StoreInternalRep(objPtr, &substCodeType, NULL);
	    codePtr = NULL;
	}
    }
    if (codePtr == NULL) {
	CompileEnv compEnv;
	Tcl_Size numBytes;
	const char *bytes = TclGetStringFromObj(objPtr, &numBytes);

	/* TODO: Check for more TIP 280 */
	TclInitCompileEnv(interp, &compEnv, bytes, numBytes, NULL, 0);

	TclSubstCompile(interp, bytes, numBytes, flags, 1, &compEnv);

	TclEmitOpcode(		INST_DONE,			&compEnv);
	codePtr = TclInitByteCodeObj(objPtr, &substCodeType, &compEnv);
	TclFreeCompileEnv(&compEnv);

	SubstFlags(objPtr) = INT2PTR(flags);
	if (iPtr->varFramePtr->localCachePtr) {
	    codePtr->localCachePtr = iPtr->varFramePtr->localCachePtr;
	    codePtr->localCachePtr->refCount++;
	}
	TclDebugPrintByteCodeObj(objPtr);
    }
    return codePtr;
}

/*
 *----------------------------------------------------------------------
 *
 * FreeSubstCodeInternalRep --
 *
 *	Part of the "substcode" Tcl object type implementation. Frees the
 *	storage associated with the substcode internal representation of a
 *	Tcl_Obj unless its code is actively being executed.
 *
 * Results:
 *	None.
 *
 * Side effects:
 *	The substcode object's internal rep is marked invalid and its code
 *	gets freed unless the code is actively being executed. In that case
 *	the cleanup is delayed until the last execution of the code completes.
 *
 *----------------------------------------------------------------------
 */

static void
FreeSubstCodeInternalRep(
    Tcl_Obj *objPtr)		/* Object whose internal rep to free. */
{
    ByteCode *codePtr;

    ByteCodeGetInternalRep(objPtr, &substCodeType, codePtr);
    assert(codePtr != NULL);

    TclReleaseByteCode(codePtr);
}

static void
ReleaseCmdWordData(
    ExtCmdLoc *eclPtr)
{
    Tcl_Size i;

    if (eclPtr->type == TCL_LOCATION_SOURCE) {
	Tcl_DecrRefCount(eclPtr->path);
    }
    for (i=0 ; i<eclPtr->nuloc ; i++) {
	Tcl_Free(eclPtr->loc[i].line);
    }

    if (eclPtr->loc != NULL) {
	Tcl_Free(eclPtr->loc);
    }

    Tcl_Free(eclPtr);
}

/*
 *----------------------------------------------------------------------
 *
 * TclInitCompileEnv --
 *
 *	Initializes a CompileEnv compilation environment structure for the
 *	compilation of a string in an interpreter.
 *
 * Results:
 *	None.
 *
 * Side effects:
 *	The CompileEnv structure is initialized.
 *
 *----------------------------------------------------------------------
 */

void
TclInitCompileEnv(
    Tcl_Interp *interp,		/* The interpreter for which a CompileEnv
				 * structure is initialized. */
    CompileEnv *envPtr,/* Points to the CompileEnv structure to
				 * initialize. */
    const char *stringPtr,	/* The source string to be compiled. */
    size_t numBytes,		/* Number of bytes in source string. */
    const CmdFrame *invoker,	/* Location context invoking the bcc */
    Tcl_Size word)			/* Index of the word in that context getting
				 * compiled */
{
    Interp *iPtr = (Interp *) interp;

    assert(tclInstructionTable[LAST_INST_OPCODE].name == NULL);

    envPtr->iPtr = iPtr;
    envPtr->source = stringPtr;
    envPtr->numSrcBytes = numBytes;
    envPtr->procPtr = iPtr->compiledProcPtr;
    iPtr->compiledProcPtr = NULL;
    envPtr->numCommands = 0;
    envPtr->exceptDepth = 0;
    envPtr->maxExceptDepth = 0;
    envPtr->maxStackDepth = 0;
    envPtr->currStackDepth = 0;
    TclInitLiteralTable(&envPtr->localLitTable);

    envPtr->codeStart = envPtr->staticCodeSpace;
    envPtr->codeNext = envPtr->codeStart;
    envPtr->codeEnd = envPtr->codeStart + COMPILEENV_INIT_CODE_BYTES;
    envPtr->mallocedCodeArray = 0;

    envPtr->literalArrayPtr = envPtr->staticLiteralSpace;
    envPtr->literalArrayNext = 0;
    envPtr->literalArrayEnd = COMPILEENV_INIT_NUM_OBJECTS;
    envPtr->mallocedLiteralArray = 0;

    envPtr->exceptArrayPtr = envPtr->staticExceptArraySpace;
    envPtr->exceptAuxArrayPtr = envPtr->staticExAuxArraySpace;
    envPtr->exceptArrayNext = 0;
    envPtr->exceptArrayEnd = COMPILEENV_INIT_EXCEPT_RANGES;
    envPtr->mallocedExceptArray = 0;

    envPtr->cmdMapPtr = envPtr->staticCmdMapSpace;
    envPtr->cmdMapEnd = COMPILEENV_INIT_CMD_MAP_SIZE;
    envPtr->mallocedCmdMap = 0;
    envPtr->atCmdStart = 1;
    envPtr->expandCount = 0;

    /*
     * TIP #280: Set up the extended command location information, based on
     * the context invoking the byte code compiler. This structure is used to
     * keep the per-word line information for all compiled commands.
     *
     * See also tclBasic.c, TclEvalObjEx, for the equivalent code in the
     * non-compiling evaluator
     */

    envPtr->extCmdMapPtr = (ExtCmdLoc *)Tcl_Alloc(sizeof(ExtCmdLoc));
    envPtr->extCmdMapPtr->loc = NULL;
    envPtr->extCmdMapPtr->nloc = 0;
    envPtr->extCmdMapPtr->nuloc = 0;
    envPtr->extCmdMapPtr->path = NULL;

    if (invoker == NULL) {
	/*
	 * Initialize the compiler for relative counting in case of a
	 * dynamic context.
	 */

	envPtr->line = 1;
	if (iPtr->evalFlags & TCL_EVAL_FILE) {
	    iPtr->evalFlags &= ~TCL_EVAL_FILE;
	    envPtr->extCmdMapPtr->type = TCL_LOCATION_SOURCE;

	    if (iPtr->scriptFile) {
		/*
		 * Normalization here, to have the correct pwd. Should have
		 * negligible impact on performance, as the norm should have
		 * been done already by the 'source' invoking us, and it
		 * caches the result.
		 */

		Tcl_Obj *norm =
			Tcl_FSGetNormalizedPath(interp, iPtr->scriptFile);

		if (norm == NULL) {
		    /*
		     * Error message in the interp result. No place to put it.
		     * And no place to serve the error itself to either. Fake
		     * a path, empty string.
		     */

		    TclNewLiteralStringObj(envPtr->extCmdMapPtr->path, "");
		} else {
		    envPtr->extCmdMapPtr->path = norm;
		}
	    } else {
		TclNewLiteralStringObj(envPtr->extCmdMapPtr->path, "");
	    }

	    Tcl_IncrRefCount(envPtr->extCmdMapPtr->path);
	} else {
	    envPtr->extCmdMapPtr->type =
		(EnvIsProc(envPtr) ? TCL_LOCATION_PROC : TCL_LOCATION_BC);
	}
    } else {
	/*
	 * Initialize the compiler using the context, making counting absolute
	 * to that context. Note that the context can be byte code execution.
	 * In that case we have to fill out the missing pieces (line, path,
	 * ...) which may make change the type as well.
	 */

	CmdFrame *ctxPtr = (CmdFrame *)TclStackAlloc(interp, sizeof(CmdFrame));
	int pc = 0;

	*ctxPtr = *invoker;
	if (invoker->type == TCL_LOCATION_BC) {
	    /*
	     * Note: Type BC => ctx.data.eval.path    is not used.
	     *			ctx.data.tebc.codePtr is used instead.
	     */

	    TclGetSrcInfoForPc(ctxPtr);
	    pc = 1;
	}

	if ((ctxPtr->nline <= word) || (ctxPtr->line[word] < 0)) {
	    /*
	     * Word is not a literal, relative counting.
	     */

	    envPtr->line = 1;
	    envPtr->extCmdMapPtr->type =
		    (EnvIsProc(envPtr) ? TCL_LOCATION_PROC : TCL_LOCATION_BC);

	    if (pc && (ctxPtr->type == TCL_LOCATION_SOURCE)) {
		/*
		 * The reference made by 'TclGetSrcInfoForPc' is dead.
		 */

		Tcl_DecrRefCount(ctxPtr->data.eval.path);
	    }
	} else {
	    envPtr->line = ctxPtr->line[word];
	    envPtr->extCmdMapPtr->type = ctxPtr->type;

	    if (ctxPtr->type == TCL_LOCATION_SOURCE) {
		envPtr->extCmdMapPtr->path = ctxPtr->data.eval.path;

		if (pc) {
		    /*
		     * The reference 'TclGetSrcInfoForPc' made is transfered.
		     */

		    ctxPtr->data.eval.path = NULL;
		} else {
		    /*
		     * We have a new reference here.
		     */

		    Tcl_IncrRefCount(envPtr->extCmdMapPtr->path);
		}
	    }
	}

	TclStackFree(interp, ctxPtr);
    }

    envPtr->extCmdMapPtr->start = envPtr->line;

    /*
     * Initialize the data about invisible continuation lines as empty, i.e.
     * not used. The caller (TclSetByteCodeFromAny) will set this up, if such
     * data is available.
     */

    envPtr->clNext = NULL;

    envPtr->auxDataArrayPtr = envPtr->staticAuxDataArraySpace;
    envPtr->auxDataArrayNext = 0;
    envPtr->auxDataArrayEnd = COMPILEENV_INIT_AUX_DATA_SIZE;
    envPtr->mallocedAuxDataArray = 0;
}

/*
 *----------------------------------------------------------------------
 *
 * TclFreeCompileEnv --
 *
 *	Frees the storage allocated in a CompileEnv compilation environment
 *	structure.
 *
 * Results:
 *	None.
 *
 * Side effects:
 *	Allocated storage in the CompileEnv structure is freed, although its
 *	local literal table is not deleted and its literal objects are not
 *	released. In addition, storage referenced by its auxiliary data items
 *	is not freed. This is done so that, when compilation is successful,
 *	"ownership" of these objects and aux data items is handed over to the
 *	corresponding ByteCode structure.
 *
 *----------------------------------------------------------------------
 */

void
TclFreeCompileEnv(
    CompileEnv *envPtr)/* Points to the CompileEnv structure. */
{
    if (envPtr->localLitTable.buckets != envPtr->localLitTable.staticBuckets){
	Tcl_Free(envPtr->localLitTable.buckets);
	envPtr->localLitTable.buckets = envPtr->localLitTable.staticBuckets;
    }
    if (envPtr->iPtr) {
	/*
	 * We never converted to Bytecode, so free the things we would
	 * have transferred to it.
	 */

	Tcl_Size i;
	LiteralEntry *entryPtr = envPtr->literalArrayPtr;
	AuxData *auxDataPtr = envPtr->auxDataArrayPtr;

	for (i = 0;  i < envPtr->literalArrayNext;  i++) {
	    TclReleaseLiteral((Tcl_Interp *)envPtr->iPtr, entryPtr->objPtr);
	    entryPtr++;
	}

#ifdef TCL_COMPILE_DEBUG
	TclVerifyGlobalLiteralTable(envPtr->iPtr);
#endif /*TCL_COMPILE_DEBUG*/

	for (i = 0;  i < envPtr->auxDataArrayNext;  i++) {
	    if (auxDataPtr->type->freeProc != NULL) {
		auxDataPtr->type->freeProc(auxDataPtr->clientData);
	    }
	    auxDataPtr++;
	}
    }
    if (envPtr->mallocedCodeArray) {
	Tcl_Free(envPtr->codeStart);
    }
    if (envPtr->mallocedLiteralArray) {
	Tcl_Free(envPtr->literalArrayPtr);
    }
    if (envPtr->mallocedExceptArray) {
	Tcl_Free(envPtr->exceptArrayPtr);
	Tcl_Free(envPtr->exceptAuxArrayPtr);
    }
    if (envPtr->mallocedCmdMap) {
	Tcl_Free(envPtr->cmdMapPtr);
    }
    if (envPtr->mallocedAuxDataArray) {
	Tcl_Free(envPtr->auxDataArrayPtr);
    }
    if (envPtr->extCmdMapPtr) {
	ReleaseCmdWordData(envPtr->extCmdMapPtr);
	envPtr->extCmdMapPtr = NULL;
    }
}

/*
 *----------------------------------------------------------------------
 *
 * TclWordKnownAtCompileTime --
 *
 *	Determines whether the value of a token is completely known at compile
 *	time.
 *
 * Results:
 *	True if the tokenPtr argument points to a word value that is
 *	completely known at compile time. Generally, values that are known at
 *	compile time can be compiled to their values, while values that cannot
 *	be known until substitution at runtime must be compiled to bytecode
 *	instructions that perform that substitution. For several commands,
 *	whether or not arguments are known at compile time determine whether
 *	it is worthwhile to compile at all.
 *
 * Side effects:
 *	When returning true, appends the known value of the word to the
 *	unshared Tcl_Obj (*valuePtr), unless valuePtr is NULL.
 *	NB: Does *NOT* manipulate the refCount of valuePtr.
 *
 *----------------------------------------------------------------------
 */

int
TclWordKnownAtCompileTime(
    Tcl_Token *tokenPtr,	/* Points to Tcl_Token we should check */
    Tcl_Obj *valuePtr)		/* If not NULL, points to an unshared Tcl_Obj
				 * to which we should append the known value
				 * of the word. */
{
    Tcl_Size numComponents = tokenPtr->numComponents;
    Tcl_Obj *tempPtr = NULL;

    if (tokenPtr->type == TCL_TOKEN_SIMPLE_WORD) {
	if (valuePtr != NULL) {
	    Tcl_AppendToObj(valuePtr, tokenPtr[1].start, tokenPtr[1].size);
	}
	return 1;
    }
    if (tokenPtr->type != TCL_TOKEN_WORD) {
	return 0;
    }
    tokenPtr++;
    if (valuePtr != NULL) {
	TclNewObj(tempPtr);
	Tcl_IncrRefCount(tempPtr);
    }
    while (numComponents--) {
	switch (tokenPtr->type) {
	case TCL_TOKEN_TEXT:
	    if (tempPtr != NULL) {
		Tcl_AppendToObj(tempPtr, tokenPtr->start, tokenPtr->size);
	    }
	    break;

	case TCL_TOKEN_BS:
	    if (tempPtr != NULL) {
		char utfBuf[4] = "";
		size_t length = TclParseBackslash(tokenPtr->start,
			tokenPtr->size, NULL, utfBuf);

		Tcl_AppendToObj(tempPtr, utfBuf, length);
	    }
	    break;

	default:
	    if (tempPtr != NULL) {
		Tcl_DecrRefCount(tempPtr);
	    }
	    return 0;
	}
	tokenPtr++;
    }
    if (valuePtr != NULL) {
	Tcl_AppendObjToObj(valuePtr, tempPtr);
	Tcl_DecrRefCount(tempPtr);
    }
    return 1;
}

/*
 *----------------------------------------------------------------------
 *
 * TclCompileScript --
 *
 *	Compiles a Tcl script in a string.
 *
 * Results:
 *
 *	A standard Tcl result. If an error occurs, an
 *	error message is left in the interpreter's result.
 *
 * Side effects:
 *	Adds instructions to envPtr to evaluate the script at runtime.
 *
 *----------------------------------------------------------------------
 */

static int
ExpandRequested(
    Tcl_Token *tokenPtr,
    Tcl_Size numWords)
{
    /* Determine whether any words of the command require expansion */
    while (numWords--) {
	if (tokenPtr->type == TCL_TOKEN_EXPAND_WORD) {
	    return 1;
	}
	tokenPtr = TokenAfter(tokenPtr);
    }
    return 0;
}

static void
CompileCmdLiteral(
    Tcl_Interp *interp,
    Tcl_Obj *cmdObj,
    CompileEnv *envPtr)
{
    Command *cmdPtr;
    int cmdLitIdx, extraLiteralFlags = LITERAL_CMD_NAME;

    cmdPtr = (Command *) Tcl_GetCommandFromObj(interp, cmdObj);
    if ((cmdPtr != NULL) && (cmdPtr->flags & CMD_VIA_RESOLVER)) {
	extraLiteralFlags |= LITERAL_UNSHARED;
    }

    cmdLitIdx = PUSH_OBJ_FLAGS(cmdObj, extraLiteralFlags);
    if (cmdPtr && TclRoutineHasName(cmdPtr)) {
	TclSetCmdNameObj(interp, TclFetchLiteral(envPtr, cmdLitIdx), cmdPtr);
    }
}

void
TclCompileInvocation(
    Tcl_Interp *interp,
    Tcl_Token *tokenPtr,
    Tcl_Obj *cmdObj,
    size_t numWords,
    CompileEnv *envPtr)
{
    DefineLineInformation;
    size_t wordIdx = 0;
    Tcl_Size depth = TclGetStackDepth(envPtr);

    if (cmdObj) {
	CompileCmdLiteral(interp, cmdObj, envPtr);
	wordIdx = 1;
	tokenPtr = TokenAfter(tokenPtr);
    }

    for (; wordIdx < numWords; wordIdx++, tokenPtr = TokenAfter(tokenPtr)) {
	int objIdx;

	SetLineInformation(wordIdx);

	if (tokenPtr->type != TCL_TOKEN_SIMPLE_WORD) {
	    CompileTokens(envPtr, tokenPtr, interp);
	    continue;
	}

	objIdx = PUSH_SIMPLE_TOKEN(tokenPtr);
	if (envPtr->clNext) {
	    TclContinuationsEnterDerived(TclFetchLiteral(envPtr, objIdx),
		    tokenPtr[1].start - envPtr->source, envPtr->clNext);
	}
    }

    INVOKE4(			INVOKE_STK, wordIdx);
    TclCheckStackDepth(depth+1, envPtr);
}

static void
CompileExpanded(
    Tcl_Interp *interp,
    Tcl_Token *tokenPtr,
    Tcl_Obj *cmdObj,
    Tcl_Size numWords,
    CompileEnv *envPtr)
{
    DefineLineInformation;
    Tcl_Size wordIdx = 0;
    Tcl_Size depth = TclGetStackDepth(envPtr);

    StartExpanding(envPtr);
    if (cmdObj) {
	CompileCmdLiteral(interp, cmdObj, envPtr);
	wordIdx = 1;
	tokenPtr = TokenAfter(tokenPtr);
    }

    for (; wordIdx < numWords; wordIdx++, tokenPtr = TokenAfter(tokenPtr)) {
	int objIdx;

	SetLineInformation(wordIdx);

	if (tokenPtr->type != TCL_TOKEN_SIMPLE_WORD) {
	    CompileTokens(envPtr, tokenPtr, interp);
	    if (tokenPtr->type == TCL_TOKEN_EXPAND_WORD) {
		OP4(		EXPAND_STKTOP, envPtr->currStackDepth);
	    }
	    continue;
	}

	objIdx = PUSH_SIMPLE_TOKEN(tokenPtr);
	if (envPtr->clNext) {
	    TclContinuationsEnterDerived(TclFetchLiteral(envPtr, objIdx),
		    tokenPtr[1].start - envPtr->source, envPtr->clNext);
	}
    }

    /*
     * The stack depth during argument expansion can only be managed at
     * runtime, as the number of elements in the expanded lists is not known
     * at compile time.  Adjust the stack depth estimate here so that it is
     * correct after the command with expanded arguments returns.
     *
     * The end effect of this command's invocation is that all the words of
     * the command are popped from the stack and the result is pushed: The
     * stack top changes by (1-wordIdx).
     *
     * The estimates are not correct while the command is being
     * prepared and run, INST_EXPAND_STKTOP is not stack-neutral in general.
     */

    INVOKE4(			INVOKE_EXPANDED, wordIdx);
    TclCheckStackDepth(depth + 1, envPtr);
}

static int
CompileCmdCompileProc(
    Tcl_Interp *interp,
    Tcl_Parse *parsePtr,
    Command *cmdPtr,
    CompileEnv *envPtr)
{
    DefineLineInformation;
    int unwind = 0;
    Tcl_Size incrOffset = -1;
    Tcl_Size depth = TclGetStackDepth(envPtr);

    /*
     * Emission of the INST_START_CMD instruction is controlled by the value of
     * envPtr->atCmdStart:
     *
     * atCmdStart == 2	: Don't use the INST_START_CMD instruction.
     * atCmdStart == 1	: INST_START_CMD was the last instruction emitted,
     *			: so no need to emit another.  Instead
     *			: increment the number of cmds started at it, except
     *			: for the special case at the start of a script.
     * atCmdStart == 0	: The last instruction was something else.
     *			: Emit INST_START_CMD here.
     */

    switch (envPtr->atCmdStart) {
    case 0:
	unwind = tclInstructionTable[INST_START_CMD].numBytes;
	incrOffset = CurrentOffset(envPtr) + 5;
	OP44(			START_CMD, 0, 0);
	break;
    case 1:
	if (envPtr->codeNext > envPtr->codeStart) {
	    incrOffset = CurrentOffset(envPtr) - 4;
	}
	break;
    case 2:
	/* Nothing to do */
	;
    }

    if (TCL_OK == TclAttemptCompileProc(interp, parsePtr, 1, cmdPtr, envPtr)) {
	if (incrOffset >= 0) {
	    /*
	     * Command compiled succesfully.  Increment the number of
	     * commands that start at the currently active INST_START_CMD.
	     */

	    unsigned char *incrPtr = envPtr->codeStart + incrOffset;
	    unsigned char *startPtr = incrPtr - 5;

	    TclIncrUInt4AtPtr(incrPtr, 1);
	    if (unwind) {
		/* We started the INST_START_CMD.  Record the code length. */
		TclStoreInt4AtPtr(envPtr->codeNext - startPtr, startPtr + 1);
	    }
	}
	TclCheckStackDepth(depth+1, envPtr);
	return TCL_OK;
    }

    envPtr->codeNext -= unwind; /* Unwind INST_START_CMD */

    /*
     * Throw out any line information generated by the failed compile attempt.
     * Reset the index of next command.  Toss out any from failed nested
     * partial compiles.
     */

    ClearFailedCompile(envPtr);
    return TCL_ERROR;
}

void
TclClearFailedCompile(
    CompileEnv *envPtr,
    LineInformation *lineInfoPtr)
{
    /*
     * Throw out any line information generated by the failed compile attempt.
     */

    while (lineInfoPtr->mapPtr->nuloc - 1 > lineInfoPtr->eclIndex) {
	ECL *eclPtr = &lineInfoPtr->mapPtr->loc[--lineInfoPtr->mapPtr->nuloc];
	Tcl_Free(eclPtr->line);
	eclPtr->line = NULL;
    }

    /*
     * Reset the index of next command.  Toss out any from failed nested
     * partial compiles.
     */

    envPtr->numCommands = lineInfoPtr->mapPtr->nuloc;
}

static Tcl_Size
CompileCommandTokens(
    Tcl_Interp *interp,
    Tcl_Parse *parsePtr,
    CompileEnv *envPtr)
{
    Interp *iPtr = (Interp *) interp;
    Tcl_Token *tokenPtr = parsePtr->tokenPtr;
    ExtCmdLoc *eclPtr = envPtr->extCmdMapPtr;
    Tcl_Obj *cmdObj;
    Command *cmdPtr = NULL;
    int code = TCL_ERROR, expand = -1;
    int cmdKnown;
    int *wlines;
    Tcl_Size wlineat, numWords = parsePtr->numWords;
    Tcl_Size cmdLine = envPtr->line;
    Tcl_Size *clNext = envPtr->clNext;
    Tcl_Size cmdIdx = envPtr->numCommands;
    Tcl_Size startCodeOffset = CurrentOffset(envPtr);
    Tcl_Size depth = TclGetStackDepth(envPtr);

    assert (numWords > 0);

    /* Precompile */

    TclNewObj(cmdObj);
    envPtr->numCommands++;
    EnterCmdStartData(envPtr, cmdIdx,
	    parsePtr->commandStart - envPtr->source, startCodeOffset);

    /*
     * TIP #280. Scan the words and compute the extended location information.
     * At first the map first contains full per-word line information for use
     * by the compiler. This is later replaced by a reduced form which signals
     * non-literal words, stored in 'wlines'.
     */

    EnterCmdWordData(eclPtr, parsePtr->commandStart - envPtr->source,
	    parsePtr->tokenPtr, parsePtr->commandStart, numWords, cmdLine,
	    clNext, &wlines, envPtr);
    wlineat = eclPtr->nuloc - 1;

    envPtr->line = eclPtr->loc[wlineat].line[0];
    envPtr->clNext = eclPtr->loc[wlineat].next[0];

    /* Do we know the command word? */
    Tcl_IncrRefCount(cmdObj);
    tokenPtr = parsePtr->tokenPtr;
    cmdKnown = TclWordKnownAtCompileTime(tokenPtr, cmdObj);

    /* Is this a command we should (try to) compile with a compileProc ? */
    if (cmdKnown && !(iPtr->flags & DONT_COMPILE_CMDS_INLINE)) {
	cmdPtr = (Command *) Tcl_GetCommandFromObj(interp, cmdObj);
	if (cmdPtr) {
	    /*
	     * Found a command.  Test the ways we can be told not to attempt
	     * to compile it.
	     */
	    if ((cmdPtr->compileProc == NULL)
		    || (cmdPtr->nsPtr->flags & NS_SUPPRESS_COMPILATION)
		    || (cmdPtr->flags & CMD_HAS_EXEC_TRACES)) {
		cmdPtr = NULL;
	    }
	}
	if (cmdPtr && !(cmdPtr->flags & CMD_COMPILES_EXPANDED)) {
	    expand = ExpandRequested(parsePtr->tokenPtr, numWords);
	    if (expand) {
		/* We need to expand, but compileProc cannot. */
		cmdPtr = NULL;
	    }
	}
    }

    /* If cmdPtr != NULL, try to call cmdPtr->compileProc */
    if (cmdPtr) {
	code = CompileCmdCompileProc(interp, parsePtr, cmdPtr, envPtr);
    }

    if (code == TCL_ERROR) {
	/*
	 * We might have a failure to compile an expansion-aware command. If
	 * that's happened, expand will still be -1 and should be determined
	 * to be its true value now.
	 */
	if (expand < 0) {
	    expand = ExpandRequested(parsePtr->tokenPtr, numWords);
	}

	if (expand) {
	    CompileExpanded(interp, parsePtr->tokenPtr,
		    cmdKnown ? cmdObj : NULL, numWords, envPtr);
	} else {
	    TclCompileInvocation(interp, parsePtr->tokenPtr,
		    cmdKnown ? cmdObj : NULL, numWords, envPtr);
	}
    }

    Tcl_DecrRefCount(cmdObj);

    OP(				POP);
    EnterCmdExtentData(envPtr, cmdIdx,
	    parsePtr->term - parsePtr->commandStart,
	    CurrentOffset(envPtr) - startCodeOffset);

    /*
     * TIP #280: Free the full form of per-word line data and insert the
     * reduced form now.
     */

    envPtr->line = cmdLine;
    envPtr->clNext = clNext;
    Tcl_Free(eclPtr->loc[wlineat].line);
    Tcl_Free(eclPtr->loc[wlineat].next);
    eclPtr->loc[wlineat].line = wlines;
    eclPtr->loc[wlineat].next = NULL;

    TclCheckStackDepth(depth, envPtr);
    return cmdIdx;
}

void
TclCompileScript(
    Tcl_Interp *interp,		/* Used for error and status reporting. Also
				 * serves as context for finding and compiling
				 * commands. May not be NULL. */
    const char *script,		/* The source script to compile. */
    Tcl_Size numBytes,		/* Number of bytes in script. If < 0, the
				 * script consists of all bytes up to the
				 * first null character. */
    CompileEnv *envPtr)		/* Holds resulting instructions. */
{
    Tcl_Size lastCmdIdx = TCL_INDEX_NONE;
				/* Index into envPtr->cmdMapPtr of the last
				 * command this routine compiles into bytecode.
				 * Initial value of TCL_INDEX_NONE indicates
				 * this routine has not yet generated any
				 * bytecode. */
    const char *p = script;	/* Where we are in our compile. */
    Tcl_Size depth = TclGetStackDepth(envPtr);
    Interp *iPtr = (Interp *) interp;

    if (envPtr->iPtr == NULL) {
	Tcl_Panic("TclCompileScript() called on uninitialized CompileEnv");
    }
    /*
     * Check depth to avoid overflow of the C execution stack by too many
     * nested calls of TclCompileScript, considering interp recursionlimit.
     * Use factor 5/4 (1.25) to avoid being too mistaken when recognizing the
     * limit during "mixed" evaluation and compilation process (nested
     * eval+compile) and is good enough for default recursionlimit (1000).
     */
    if (iPtr->numLevels / 5 > iPtr->maxNestingDepth / 4) {
	Tcl_SetObjResult(interp, Tcl_NewStringObj(
		"too many nested compilations (infinite loop?)",
		TCL_AUTO_LENGTH));
	Tcl_SetErrorCode(interp, "TCL", "LIMIT", "STACK", (char *)NULL);
	TclCompileSyntaxError(interp, envPtr);
	return;
    }

    if (numBytes < 0) {
	numBytes = strlen(script);
    }

    /* Each iteration compiles one command from the script. */

    if (numBytes > 0) {
	if (numBytes >= INT_MAX) {
	    /*
	     * Note this gets -errorline as 1. Not worth figuring out which line
	     * crosses the limit to get -errorline for this error case.
	     */
	    Tcl_SetObjResult(interp, Tcl_ObjPrintf(
		    "Script length %" TCL_SIZE_MODIFIER
		    "d exceeds max permitted length %d.",
		    numBytes, INT_MAX - 1));
	    Tcl_SetErrorCode(interp, "TCL", "LIMIT", "SCRIPTLENGTH", (char *)NULL);
	    TclCompileSyntaxError(interp, envPtr);
	    return;
	}
	/*
	 * Don't use system stack (size of Tcl_Parse is ca. 400 bytes), so
	 * many nested compilations (body enclosed in body) can cause abnormal
	 * program termination with a stack overflow exception, bug [fec0c17d39].
	 */
	Tcl_Parse *parsePtr = (Tcl_Parse *)Tcl_Alloc(sizeof(Tcl_Parse));

	do {
	    const char *next;

	    if (TCL_OK != Tcl_ParseCommand(interp, p, numBytes, 0, parsePtr)) {
		/*
		* Compile bytecodes to report the parsePtr error at runtime.
		*/

		Tcl_LogCommandInfo(interp, script, parsePtr->commandStart,
			parsePtr->term + 1 - parsePtr->commandStart);
		TclCompileSyntaxError(interp, envPtr);
		Tcl_Free(parsePtr);
		return;
	    }

#ifdef TCL_COMPILE_DEBUG
	    /*
	     * If tracing, print a line for each top level command compiled.
	     * TODO: Suppress when numWords == 0 ?
	     */

	    if ((tclTraceCompile >= TCL_TRACE_BYTECODE_COMPILE_SUMMARY)
		    && !EnvIsProc(envPtr)) {
		int commandLength = parsePtr->term - parsePtr->commandStart;
		fprintf(stdout, "  Compiling: ");
		TclPrintSource(stdout, parsePtr->commandStart,
			TclMin(commandLength, 55));
		fprintf(stdout, "\n");
	    }
#endif

	    /*
	     * TIP #280: Count newlines before the command start.
	     * (See test info-30.33).
	     */

	    TclAdvanceLines(&envPtr->line, p, parsePtr->commandStart);
	    TclAdvanceContinuations(&envPtr->line, &envPtr->clNext,
		    parsePtr->commandStart - envPtr->source);

	    /*
	     * Advance parser to the next command in the script.
	     */

	    next = parsePtr->commandStart + parsePtr->commandSize;
	    numBytes -= next - p;
	    p = next;

	    if (parsePtr->numWords == 0) {
		/*
		 * The "command" parsed has no words.  In this case we can skip
		 * the rest of the loop body.  With no words, clearly
		 * CompileCommandTokens() has nothing to do.  Since the parser
		 * aggressively sucks up leading comment and white space,
		 * including newlines, parsePtr->commandStart must be pointing at
		 * either the end of script, or a command-terminating semi-colon.
		 * In either case, the TclAdvance*() calls have nothing to do.
		 * Finally, when no words are parsed, no tokens have been
		 * allocated at parsePtr->tokenPtr so there's also nothing for
		 * Tcl_FreeParse() to do.
		 *
		 * The advantage of this shortcut is that CompileCommandTokens()
		 * can be written with an assumption that parsePtr->numWords > 0, with
		 * the implication the CCT() always generates bytecode.
		 */
		continue;
	    }

	    /*
	     * Avoid stack exhaustion by too many nested calls of TclCompileScript
	     * (considering interp recursionlimit).
	     */
	    iPtr->numLevels++;

	    lastCmdIdx = CompileCommandTokens(interp, parsePtr, envPtr);

	    iPtr->numLevels--;

	    /*
	     * TIP #280: Track lines in the just compiled command.
	     */

	    TclAdvanceLines(&envPtr->line, parsePtr->commandStart, p);
	    TclAdvanceContinuations(&envPtr->line, &envPtr->clNext,
		    p - envPtr->source);
	    Tcl_FreeParse(parsePtr);
	} while (numBytes > 0);

	Tcl_Free(parsePtr);
    }

    if (lastCmdIdx == TCL_INDEX_NONE) {
	/*
	 * Compiling the script yielded no bytecode.  The script must be all
	 * whitespace, comments, and empty commands.  Such scripts are defined
	 * to successfully produce the empty string result, so we emit the
	 * simple bytecode that makes that happen.
	 */

	PUSH(			"");
    } else {
	/*
	 * We compiled at least one command to bytecode.  The routine
	 * CompileCommandTokens() follows the bytecode of each compiled
	 * command with an INST_POP, so that stack balance is maintained when
	 * several commands are in sequence.  (The result of each command is
	 * thrown away before moving on to the next command).  For the last
	 * command compiled, we need to undo that INST_POP so that the result
	 * of the last command becomes the result of the script.  The code
	 * here removes that trailing INST_POP.
	 */

	envPtr->cmdMapPtr[lastCmdIdx].numCodeBytes--;
	envPtr->codeNext--;
	envPtr->currStackDepth++;
    }
    TclCheckStackDepth(depth+1, envPtr);
}

/*
 *----------------------------------------------------------------------
 *
 * TclCompileTokens --
 *
 *	Given an array of tokens parsed from a Tcl command, e.g. the tokens
 *	that make up a word, emits instructions to evaluate the
 *	tokens and concatenate their values to form a single result value on
 *	the interpreter's runtime evaluation stack.
 *
 * Results:
 *	The return value is a standard Tcl result. If an error occurs, an
 *	error message is left in the interpreter's result.
 *
 * Side effects:
 *	Instructions are added to envPtr to push and evaluate the tokens at
 *	runtime.
 *
 *----------------------------------------------------------------------
 */

void
TclCompileVarSubst(
    Tcl_Interp *interp,
    Tcl_Token *tokenPtr,
    CompileEnv *envPtr)
{
    const char *p, *name = tokenPtr[1].start;
    Tcl_Size i, nameBytes = tokenPtr[1].size;
    Tcl_Size localVar;
    int localVarName = 1;

    /*
     * Determine how the variable name should be handled: if it contains any
     * namespace qualifiers it is not a local variable (localVarName=-1); if
     * it looks like an array element and the token has a single component, it
     * should not be created here [Bug 569438] (localVarName=0); otherwise,
     * the local variable can safely be created (localVarName=1).
     */

    for (i = 0, p = name;  i < nameBytes;  i++, p++) {
	if ((p[0] == ':') && (i < nameBytes-1) && (p[1] == ':')) {
	    localVarName = -1;
	    break;
	} else if ((p[0] == '(')
		&& (tokenPtr->numComponents == 1)
		&& (name[nameBytes - 1] == ')')) {
	    localVarName = 0;
	    break;
	}
    }

    /*
     * Either push the variable's name, or find its index in the array
     * of local variables in a procedure frame.
     */

    localVar = TCL_INDEX_NONE;
    if (localVarName != -1) {
	localVar = TclFindCompiledLocal(name, nameBytes, localVarName, envPtr);
    }
    if (localVar < 0) {
	PushLiteral(envPtr, name, nameBytes);
    }

    /*
     * Emit instructions to load the variable.
     */

    TclAdvanceLines(&envPtr->line, tokenPtr[1].start,
	    tokenPtr[1].start + tokenPtr[1].size);

    if (tokenPtr->numComponents == 1) {
	if (localVar < 0) {
	    OP(			LOAD_STK);
	} else {
	    OP4(		LOAD_SCALAR, localVar);
	}
    } else {
	TclCompileTokens(interp, tokenPtr+2, tokenPtr->numComponents-1, envPtr);
	if (localVar < 0) {
	    OP(			LOAD_ARRAY_STK);
	} else {
	    OP4(		LOAD_ARRAY, localVar);
	}
    }
}

void
TclCompileTokens(
    Tcl_Interp *interp,		/* Used for error and status reporting. */
    Tcl_Token *tokenPtr,	/* Pointer to first in an array of tokens to
				 * compile. */
    Tcl_Size count,		/* Number of tokens to consider at tokenPtr.
				 * Must be at least 1. */
    CompileEnv *envPtr)		/* Holds the resulting instructions. */
{
    Tcl_DString textBuffer;	/* Holds concatenated chars from adjacent
				 * TCL_TOKEN_TEXT, TCL_TOKEN_BS tokens. */
    char buffer[4] = "";
    Tcl_Size i, numObjsToConcat, adjust;
    Tcl_Size length;
    unsigned char *entryCodeNext = envPtr->codeNext;
#define NUM_STATIC_POS 20
    int isLiteral;
    Tcl_Size maxNumCL, numCL;
    Tcl_Size *clPosition = NULL;
    Tcl_Size depth = TclGetStackDepth(envPtr);

    /*
     * If this is actually a literal, handle continuation lines by
     * preallocating a small table to store the locations of any continuation
     * lines found in this literal.  The table is extended if needed.
     *
     * Note: In contrast with the analagous code in 'TclSubstTokens()' the
     * 'adjust' variable seems unneeded here.  The code which merges
     * continuation line information of multiple words which concat'd at
     * runtime also seems unneeded. Either that or I have not managed to find a
     * test case for these two possibilities yet.  It might be a difference
     * between compile- versus run-time processing.
     */

    numCL = 0;
    maxNumCL = 0;
    isLiteral = 1;
    for (i=0 ; i < count; i++) {
	if ((tokenPtr[i].type != TCL_TOKEN_TEXT)
		&& (tokenPtr[i].type != TCL_TOKEN_BS)) {
	    isLiteral = 0;
	    break;
	}
    }

    if (isLiteral) {
	maxNumCL = NUM_STATIC_POS;
	clPosition = (Tcl_Size *)Tcl_Alloc(maxNumCL * sizeof(Tcl_Size));
    }

    adjust = 0;
    Tcl_DStringInit(&textBuffer);
    numObjsToConcat = 0;
    for ( ;  count > 0;  count--, tokenPtr++) {
	switch (tokenPtr->type) {
	case TCL_TOKEN_TEXT:
	    TclDStringAppendToken(&textBuffer, tokenPtr);
	    TclAdvanceLines(&envPtr->line, tokenPtr->start,
		    tokenPtr->start + tokenPtr->size);
	    break;

	case TCL_TOKEN_BS:
	    length = TclParseBackslash(tokenPtr->start, tokenPtr->size,
		    NULL, buffer);
	    Tcl_DStringAppend(&textBuffer, buffer, length);

	    /*
	     * If the identified backslash sequence is in a literal and
	     * represented a continuation line, compute and store its
	     * location (as char offset to the beginning of the _result_
	     * script). We may have to extend the table of locations.
	     *
	     * The continuation line information is relevant even if the word
	     * being processed is not a literal, as it can affect nested
	     * commands. See the branch below for TCL_TOKEN_COMMAND, where the
	     * adjustment being tracked here is taken into account. The good
	     * thing is a table of everything is not needed, just the number of
	     * lines to add as correction.
	     */

	    if ((length == 1) && (buffer[0] == ' ') &&
		    (tokenPtr->start[1] == '\n')) {
		if (isLiteral) {
		    Tcl_Size clPos = Tcl_DStringLength(&textBuffer);

		    if (numCL >= maxNumCL) {
			maxNumCL *= 2;
			clPosition = (Tcl_Size *)Tcl_Realloc(clPosition,
				maxNumCL * sizeof(Tcl_Size));
		    }
		    clPosition[numCL] = clPos;
		    numCL ++;
		}
		adjust++;
	    }
	    break;

	case TCL_TOKEN_COMMAND:
	    /*
	     * Push any accumulated chars appearing before the command.
	     */

	    if (Tcl_DStringLength(&textBuffer) > 0) {
		int literal = TclPushDString(envPtr, &textBuffer);

		numObjsToConcat++;
		Tcl_DStringFree(&textBuffer);
		if (numCL) {
		    TclContinuationsEnter(TclFetchLiteral(envPtr, literal),
			    numCL, clPosition);
		}
		numCL = 0;
	    }

	    envPtr->line += adjust;
	    TclCompileScript(interp, tokenPtr->start+1,
		    tokenPtr->size-2, envPtr);
	    envPtr->line -= adjust;
	    numObjsToConcat++;
	    break;

	case TCL_TOKEN_VARIABLE:
	    /*
	     * Push any accumulated chars appearing before the $<var>.
	     */

	    if (Tcl_DStringLength(&textBuffer) > 0) {
		TclPushDString(envPtr, &textBuffer);
		numObjsToConcat++;
		Tcl_DStringFree(&textBuffer);
	    }

	    TclCompileVarSubst(interp, tokenPtr, envPtr);
	    numObjsToConcat++;
	    count -= tokenPtr->numComponents;
	    tokenPtr += tokenPtr->numComponents;
	    break;

	default:
	    Tcl_Panic("Unexpected token type in TclCompileTokens: %d; %.*s",
		    tokenPtr->type, (int)tokenPtr->size, tokenPtr->start);
	}
    }

    /*
     * Push any accumulated characters appearing at the end.
     */

    if (Tcl_DStringLength(&textBuffer) > 0) {
	int literal = TclPushDString(envPtr, &textBuffer);

	numObjsToConcat++;
	if (numCL) {
	    TclContinuationsEnter(TclFetchLiteral(envPtr, literal),
		    numCL, clPosition);
	}
	numCL = 0;
    }

    /*
     * If necessary, concatenate the parts of the word.
     */

    while (numObjsToConcat > 255) {
	OP1(			STR_CONCAT1, 255);
	numObjsToConcat -= 254;	/* concat pushes 1 obj, the result */
    }
    if (numObjsToConcat > 1) {
	OP1(			STR_CONCAT1, numObjsToConcat);
    }

    /*
     * If the tokens yielded no instructions, push an empty string.
     */

    if (envPtr->codeNext == entryCodeNext) {
	PUSH(			"");
    }
    Tcl_DStringFree(&textBuffer);

    /*
     * Release the temp table we used to collect the locations of continuation
     * lines, if any.
     */

    if (maxNumCL) {
	Tcl_Free(clPosition);
    }
    TclCheckStackDepth(depth+1, envPtr);
}

/*
 *----------------------------------------------------------------------
 *
 * TclCompileCmdWord --
 *
 *	Given an array of parse tokens for a word containing one or more Tcl
 *	commands, emits inline instructions to execute them.  In contrast with
 *	TclCompileTokens, a simple word such as a loop body enclosed in braces
 *	is not just pushed as a string, but is itself parsed into tokens and
 *	compiled.
 *
 * Results:
 *	A standard Tcl result. If an error occurs, an
 *	error message is left in the interpreter's result.
 *
 * Side effects:
 *	Instructions are added to envPtr to execute the tokens at runtime.
 *
 *----------------------------------------------------------------------
 */

void
TclCompileCmdWord(
    Tcl_Interp *interp,		/* Used for error and status reporting. */
    Tcl_Token *tokenPtr,	/* Pointer to first in an array of tokens for
				 * a command word to compile inline. */
    Tcl_Size count,		/* Number of tokens to consider at tokenPtr.
				 * Must be at least 1. */
    CompileEnv *envPtr)		/* Holds the resulting instructions. */
{

    if ((count == 1) && (tokenPtr->type == TCL_TOKEN_TEXT)) {
	/*
	 * The common case that there is a single text token. Compile it
	 * into an inline sequence of instructions.
	 */

	TclCompileScript(interp, tokenPtr->start, tokenPtr->size, envPtr);
    } else {
	/*
	 * Either there are multiple tokens, or the single token involves
	 * substitutions. Emit instructions to invoke the eval command
	 * procedure at runtime on the result of evaluating the tokens.
	 */

	TclCompileTokens(interp, tokenPtr, count, envPtr);
	INVOKE(			EVAL_STK);
    }
}

/*
 *----------------------------------------------------------------------
 *
 * TclCompileExprWords --
 *
 *	Given an array of parse tokens representing one or more words that
 *	contain a Tcl expression, emits inline instructions to execute the
 *	expression. In contrast with TclCompileExpr, supports Tcl's two-level
 *	substitution semantics for an expression that appears as command words.
 *
 * Results:
 *	A standard Tcl result. If an error occurs, an
 *	error message is left in the interpreter's result.
 *
 * Side effects:
 *	Instructions are added to envPtr to execute the expression.
 *
 *----------------------------------------------------------------------
 */

void
TclCompileExprWords(
    Tcl_Interp *interp,		/* Used for error and status reporting. */
    Tcl_Token *tokenPtr,	/* Points to first in an array of word tokens
				 * for the expression to compile inline. */
    size_t numWords,		/* Number of word tokens starting at tokenPtr.
				 * Must be at least 1. Each word token
				 * contains one or more subtokens. */
    CompileEnv *envPtr)		/* Holds the resulting instructions. */
{
    Tcl_Token *wordPtr;
    size_t i, concatItems;

    /*
     * If the expression is a single word that doesn't require substitutions,
     * just compile its string into inline instructions.
     */

    if ((numWords == 1) && (tokenPtr->type == TCL_TOKEN_SIMPLE_WORD)) {
	TclCompileExpr(interp, tokenPtr[1].start,tokenPtr[1].size, envPtr, 1);
	return;
    }

    /*
     * Emit code to call the expr command proc at runtime. Concatenate the
     * (already substituted once) expr tokens with a space between each.
     */

    wordPtr = tokenPtr;
    for (i = 0;  i < numWords;  i++) {
	CompileTokens(envPtr, wordPtr, interp);
	if (i + 1 < numWords) {
	    PUSH(		" ");
	}
	wordPtr += wordPtr->numComponents + 1;
    }
    concatItems = 2*numWords - 1;
    while (concatItems > 255) {
	OP1(			STR_CONCAT1, 255);
	concatItems -= 254;
    }
    if (concatItems > 1) {
	OP1(			STR_CONCAT1, concatItems);
    }
    OP(				EXPR_STK);
}

/*
 *----------------------------------------------------------------------
 *
 * TclCompileNoOp --
 *
 *	Compiles no-op's
 *
 * Results:
 *	TCL_OK if completion was successful.
 *
 * Side effects:
 *	Instructions are added to envPtr to execute a no-op at runtime. No
 *	result is pushed onto the stack: the compiler has to take care of this
 *	itself if the last compiled command is a NoOp.
 *
 *----------------------------------------------------------------------
 */

int
TclCompileNoOp(
    Tcl_Interp *interp,		/* Used for error reporting. */
    Tcl_Parse *parsePtr,	/* Points to a parse structure for the command
				 * created by Tcl_ParseCommand. */
    TCL_UNUSED(Command *),
    CompileEnv *envPtr)		/* Holds resulting instructions. */
{
    Tcl_Token *tokenPtr;
    Tcl_Size i;

    tokenPtr = parsePtr->tokenPtr;
    for (i = 1; i < parsePtr->numWords; i++) {
	tokenPtr = tokenPtr + tokenPtr->numComponents + 1;

	if (tokenPtr->type != TCL_TOKEN_SIMPLE_WORD) {
	    CompileTokens(envPtr, tokenPtr, interp);
	    OP(			POP);
	}
    }
    PUSH(			"");
    return TCL_OK;
}

/*
 *----------------------------------------------------------------------
 *
 * TclInitByteCodeObj --
 *
 *	Creates a ByteCode structure and initializes it from a CompileEnv
 *	compilation environment structure. The ByteCode structure is smaller
 *	and contains just that information needed to execute the bytecode
 *	instructions resulting from compiling a Tcl script. The resulting
 *	structure is placed in the specified object.
 *
 * Results:
 *	A newly-constructed ByteCode object is stored in the internal
 *	representation of the objPtr.
 *
 * Side effects:
 *	A single heap object is allocated to hold the new ByteCode structure
 *	and its code, object, command location, and aux data arrays. Note that
 *	"ownership" (i.e., the pointers to) the Tcl objects and aux data items
 *	will be handed over to the new ByteCode structure from the CompileEnv
 *	structure.
 *
 *----------------------------------------------------------------------
 */

static void
PreventCycle(
    Tcl_Obj *objPtr,
    CompileEnv *envPtr)
{
    Tcl_Size i;

    for (i = 0;  i < envPtr->literalArrayNext; i++) {
	if (objPtr == TclFetchLiteral(envPtr, i)) {
	    /*
	     * Prevent circular reference where the bytecode internalrep of
	     * a value contains a literal which is that same value.
	     * If this is allowed to happen, refcount decrements may not
	     * reach zero, and memory may leak.  Bugs 467523, 3357771
	     *
	     * NOTE:  [Bugs 3392070, 3389764] We make a copy based completely
	     * on the string value, and do not call Tcl_DuplicateObj() so we
	     * can be sure we do not have any lingering cycles hiding in
	     * the internalrep.
	     */
	    Tcl_Size numBytes;
	    const char *bytes = TclGetStringFromObj(objPtr, &numBytes);
	    Tcl_Obj *copyPtr = Tcl_NewStringObj(bytes, numBytes);

	    Tcl_IncrRefCount(copyPtr);
	    TclReleaseLiteral((Tcl_Interp *)envPtr->iPtr, objPtr);

	    envPtr->literalArrayPtr[i].objPtr = copyPtr;
	}
    }
}

ByteCode *
TclInitByteCode(
    CompileEnv *envPtr)		/* Points to the CompileEnv structure from
				 * which to create a ByteCode structure. */
{
    ByteCode *codePtr;
    size_t codeBytes, objArrayBytes, exceptArrayBytes, cmdLocBytes;
    size_t auxDataArrayBytes, structureSize;
    unsigned char *p;
#ifdef TCL_COMPILE_DEBUG
    unsigned char *nextPtr;
#endif
    Tcl_Size i, numLitObjects = envPtr->literalArrayNext;
    Namespace *namespacePtr;
    Interp *iPtr;

    if (envPtr->iPtr == NULL) {
	Tcl_Panic("TclInitByteCodeObj() called on uninitialized CompileEnv");
    }

    iPtr = envPtr->iPtr;

    codeBytes = CurrentOffset(envPtr);
    objArrayBytes = envPtr->literalArrayNext * sizeof(Tcl_Obj *);
    exceptArrayBytes = envPtr->exceptArrayNext * sizeof(ExceptionRange);
    auxDataArrayBytes = envPtr->auxDataArrayNext * sizeof(AuxData);
    cmdLocBytes = GetCmdLocEncodingSize(envPtr);

    /*
     * Compute the total number of bytes needed for this bytecode.
     *
     * Note that code bytes need not be aligned but since later elements are we
     * need to pad anyway, either directly after ByteCode or after codeBytes,
     * and it's easier and more consistent to do the former.
     */

    structureSize = TCL_ALIGN(sizeof(ByteCode));  /* align code bytes */
    structureSize += TCL_ALIGN(codeBytes);	  /* align object array */
    structureSize += TCL_ALIGN(objArrayBytes);	  /* align exc range arr */
    structureSize += TCL_ALIGN(exceptArrayBytes); /* align AuxData array */
    structureSize += auxDataArrayBytes;
    structureSize += cmdLocBytes;

    if (envPtr->iPtr->varFramePtr != NULL) {
	namespacePtr = envPtr->iPtr->varFramePtr->nsPtr;
    } else {
	namespacePtr = envPtr->iPtr->globalNsPtr;
    }

    p = (unsigned char *)Tcl_Alloc(structureSize);
    codePtr = (ByteCode *) p;
    codePtr->interpHandle = TclHandlePreserve(iPtr->handle);
    codePtr->compileEpoch = iPtr->compileEpoch;
    codePtr->nsPtr = namespacePtr;
    codePtr->nsEpoch = namespacePtr->resolverEpoch;
    codePtr->refCount = 0;
    TclPreserveByteCode(codePtr);
    if (namespacePtr->compiledVarResProc || iPtr->resolverPtr) {
	codePtr->flags = TCL_BYTECODE_RESOLVE_VARS;
    } else {
	codePtr->flags = 0;
    }
    codePtr->source = envPtr->source;
    codePtr->procPtr = envPtr->procPtr;

    codePtr->numCommands = envPtr->numCommands;
    codePtr->numSrcBytes = envPtr->numSrcBytes;
    codePtr->numCodeBytes = codeBytes;
    codePtr->numLitObjects = numLitObjects;
    codePtr->numExceptRanges = envPtr->exceptArrayNext;
    codePtr->numAuxDataItems = envPtr->auxDataArrayNext;
    codePtr->numCmdLocBytes = cmdLocBytes;
    codePtr->maxExceptDepth = envPtr->maxExceptDepth;
    codePtr->maxStackDepth = envPtr->maxStackDepth;

    p += TCL_ALIGN(sizeof(ByteCode));	/* align code bytes */
    codePtr->codeStart = p;
    memcpy(p, envPtr->codeStart, codeBytes);

    p += TCL_ALIGN(codeBytes);		/* align object array */
    codePtr->objArrayPtr = (Tcl_Obj **) p;
    for (i = 0;  i < numLitObjects;  i++) {
	codePtr->objArrayPtr[i] = TclFetchLiteral(envPtr, i);
    }

    p += TCL_ALIGN(objArrayBytes);	/* align exception range array */
    if (exceptArrayBytes > 0) {
	codePtr->exceptArrayPtr = (ExceptionRange *) p;
	memcpy(p, envPtr->exceptArrayPtr, exceptArrayBytes);
    } else {
	codePtr->exceptArrayPtr = NULL;
    }

    p += TCL_ALIGN(exceptArrayBytes);	/* align AuxData array */
    if (auxDataArrayBytes > 0) {
	codePtr->auxDataArrayPtr = (AuxData *) p;
	memcpy(p, envPtr->auxDataArrayPtr, auxDataArrayBytes);
    } else {
	codePtr->auxDataArrayPtr = NULL;
    }

    p += auxDataArrayBytes;
#ifndef TCL_COMPILE_DEBUG
    EncodeCmdLocMap(envPtr, codePtr, (unsigned char *) p);
#else
    nextPtr = EncodeCmdLocMap(envPtr, codePtr, (unsigned char *) p);
    if (((size_t)(nextPtr - p)) != cmdLocBytes) {
	Tcl_Panic("TclInitByteCodeObj: "
		"encoded cmd location bytes %lu != expected size %lu",
		(unsigned long)(nextPtr - p), (unsigned long)cmdLocBytes);
    }
#endif

    /*
     * Record various compilation-related statistics about the new ByteCode
     * structure. Don't include overhead for statistics-related fields.
     */

#ifdef TCL_COMPILE_STATS
    codePtr->structureSize = structureSize
	    - (sizeof(size_t) + sizeof(Tcl_Time));
    Tcl_GetTime(&codePtr->createTime);

    RecordByteCodeStats(codePtr);
#endif /* TCL_COMPILE_STATS */

    /*
     * TIP #280. Associate the extended per-word line information with the
     * byte code object (internal rep), for use with the bc compiler.
     */

    Tcl_SetHashValue(Tcl_CreateHashEntry(iPtr->lineBCPtr, codePtr,
	    NULL), envPtr->extCmdMapPtr);
    envPtr->extCmdMapPtr = NULL;

    /* We've used up the CompileEnv.  Mark as uninitialized. */
    envPtr->iPtr = NULL;

    codePtr->localCachePtr = NULL;
    return codePtr;
}

ByteCode *
TclInitByteCodeObj(
    Tcl_Obj *objPtr,		/* Points object that should be initialized,
				 * and whose string rep contains the source
				 * code. */
    const Tcl_ObjType *typePtr,
    CompileEnv *envPtr)		/* Points to the CompileEnv structure from
				 * which to create a ByteCode structure. */
{
    ByteCode *codePtr;

    PreventCycle(objPtr, envPtr);

    codePtr = TclInitByteCode(envPtr);

    /*
     * Free the old internal rep then convert the object to a bytecode object
     * by making its internal rep point to the just compiled ByteCode.
     */

    ByteCodeSetInternalRep(objPtr, typePtr, codePtr);
    return codePtr;
}

/*
 *----------------------------------------------------------------------
 *
 * TclFindCompiledLocal --
 *
 *	This procedure is called at compile time to look up and optionally
 *	allocate an entry ("slot") for a variable in a procedure's array of
 *	local variables. If the variable's name is NULL, a new temporary
 *	variable is always created. (Such temporary variables can only be
 *	referenced using their slot index.)
 *
 * Results:
 *	If create is 0 and the name is non-NULL, then if the variable is
 *	found, the index of its entry in the procedure's array of local
 *	variables is returned; otherwise -1 is returned. If name is NULL, the
 *	index of a new temporary variable is returned. Finally, if create is 1
 *	and name is non-NULL, the index of a new entry is returned.
 *
 * Side effects:
 *	Creates and registers a new local variable if create is 1 and the
 *	variable is unknown, or if the name is NULL.
 *
 *----------------------------------------------------------------------
 */

Tcl_LVTIndex
TclFindCompiledLocal(
    const char *name,		/* Points to first character of the name of a
				 * scalar or array variable. If NULL, a
				 * temporary var should be created. */
    Tcl_Size nameBytes,		/* Number of bytes in the name. */
    int create,			/* If 1, allocate a local frame entry for the
				 * variable if it is new. */
    CompileEnv *envPtr)		/* Points to the current compile environment*/
{
    CompiledLocal *localPtr;
    Tcl_Size localVar = TCL_INDEX_NONE;
    Tcl_Size i;
    Proc *procPtr;

    /*
     * If not creating a temporary, does a local variable of the specified
     * name already exist?
     */

    procPtr = envPtr->procPtr;

    if (procPtr == NULL) {
	/*
	 * Compiling a non-body script: give it read access to the LVT in the
	 * current localCache
	 */

	LocalCache *cachePtr = envPtr->iPtr->varFramePtr->localCachePtr;
	const char *localName;
	Tcl_Obj **varNamePtr;
	Tcl_Size len;

	if (!cachePtr || !name) {
	    return TCL_INDEX_NONE;
	}

	varNamePtr = &cachePtr->varName0;
	for (i=0; i < cachePtr->numVars; varNamePtr++, i++) {
	    if (*varNamePtr) {
		localName = TclGetStringFromObj(*varNamePtr, &len);
		if ((len == nameBytes) && !strncmp(name, localName, len)) {
		    return i;
		}
	    }
	}
	return TCL_INDEX_NONE;
    }

    if (name != NULL) {
	Tcl_Size localCt = procPtr->numCompiledLocals;

	localPtr = procPtr->firstLocalPtr;
	for (i = 0;  i < localCt;  i++) {
	    if (!TclIsVarTemporary(localPtr)) {
		char *localName = localPtr->name;

		if ((nameBytes == localPtr->nameLength) &&
			(strncmp(name,localName,nameBytes) == 0)) {
		    return i;
		}
	    }
	    localPtr = localPtr->nextPtr;
	}
    }

    /*
     * Create a new variable if appropriate.
     */

    if (create || (name == NULL)) {
	localVar = procPtr->numCompiledLocals;
	localPtr = (CompiledLocal *)Tcl_Alloc(
		offsetof(CompiledLocal, name) + 1U + nameBytes);
	if (procPtr->firstLocalPtr == NULL) {
	    procPtr->firstLocalPtr = procPtr->lastLocalPtr = localPtr;
	} else {
	    procPtr->lastLocalPtr->nextPtr = localPtr;
	    procPtr->lastLocalPtr = localPtr;
	}
	localPtr->nextPtr = NULL;
	localPtr->nameLength = nameBytes;
	localPtr->frameIndex = localVar;
	localPtr->flags = 0;
	if (name == NULL) {
	    localPtr->flags |= VAR_TEMPORARY;
	}
	localPtr->defValuePtr = NULL;
	localPtr->resolveInfo = NULL;

	if (name != NULL) {
	    memcpy(localPtr->name, name, nameBytes);
	}
	localPtr->name[nameBytes] = '\0';
	procPtr->numCompiledLocals++;
    }
    return localVar;
}

/*
 *----------------------------------------------------------------------
 *
 * TclExpandCodeArray --
 *
 *	Uses malloc to allocate more storage for a CompileEnv's code array.
 *
 * Results:
 *	None.
 *
 * Side effects:
 *	The size of the bytecode array is doubled. If envPtr->mallocedCodeArray
 *	is non-zero the old array is freed. Byte codes are copied from the old
 *	array to the new one.
 *
 *----------------------------------------------------------------------
 */

void
TclExpandCodeArray(
    void *envArgPtr)		/* Points to the CompileEnv whose code array
				 * must be enlarged. */
{
    CompileEnv *envPtr = (CompileEnv *)envArgPtr;
				/* The CompileEnv containing the code array to
				 * be doubled in size. */

    /*
     * envPtr->codeNext is equal to envPtr->codeEnd. The currently defined
     * code bytes are stored between envPtr->codeStart and envPtr->codeNext-1
     * [inclusive].
     */

    size_t currBytes = CurrentOffset(envPtr);
    size_t newBytes = 2 * (envPtr->codeEnd - envPtr->codeStart);

    if (envPtr->mallocedCodeArray) {
	envPtr->codeStart = (unsigned char *)Tcl_Realloc(envPtr->codeStart, newBytes);
    } else {
	/*
	 * envPtr->exceptArrayPtr isn't a Tcl_Alloc'd pointer, so
	 * perform the equivalent of Tcl_Realloc directly.
	 */

	unsigned char *newPtr = (unsigned char *)Tcl_Alloc(newBytes);

	memcpy(newPtr, envPtr->codeStart, currBytes);
	envPtr->codeStart = newPtr;
	envPtr->mallocedCodeArray = 1;
    }

    envPtr->codeNext = envPtr->codeStart + currBytes;
    envPtr->codeEnd = envPtr->codeStart + newBytes;
}

/*
 *----------------------------------------------------------------------
 *
 * EnterCmdStartData --
 *
 *	Registers the starting source and bytecode location of a command. This
 *	information is used at runtime to map between instruction pc and
 *	source locations.
 *
 * Results:
 *	None.
 *
 * Side effects:
 *	Inserts source and code location information into the compilation
 *	environment envPtr for the command at index cmdIndex. The compilation
 *	environment's CmdLocation array is grown if necessary.
 *
 *----------------------------------------------------------------------
 */

static void
EnterCmdStartData(
    CompileEnv *envPtr,		/* Points to the compilation environment
				 * structure in which to enter command
				 * location information. */
    Tcl_Size cmdIndex,		/* Index of the command whose start data is
				 * being set. */
    Tcl_Size srcOffset,		/* Offset of first char of the command. */
    Tcl_Size codeOffset)	/* Offset of first byte of command code. */
{
    CmdLocation *cmdLocPtr;

    if (cmdIndex < 0 || cmdIndex >= envPtr->numCommands) {
	Tcl_Panic("EnterCmdStartData: bad command index %" TCL_Z_MODIFIER "u",
		cmdIndex);
    }

    if (cmdIndex >= envPtr->cmdMapEnd) {
	/*
	 * Expand the command location array by allocating more storage from
	 * the heap. The currently allocated CmdLocation entries are stored
	 * from cmdMapPtr[0] up to cmdMapPtr[envPtr->cmdMapEnd] (inclusive).
	 */

	size_t currElems = envPtr->cmdMapEnd;
	size_t newElems = 2 * currElems;
	size_t currBytes = currElems * sizeof(CmdLocation);
	size_t newBytes = newElems * sizeof(CmdLocation);

	if (envPtr->mallocedCmdMap) {
	    envPtr->cmdMapPtr = (CmdLocation *)Tcl_Realloc(envPtr->cmdMapPtr,
		    newBytes);
	} else {
	    /*
	     * envPtr->cmdMapPtr isn't a Tcl_Alloc'd pointer, so we must code a
	     * Tcl_Realloc equivalent for ourselves.
	     */

	    CmdLocation *newPtr = (CmdLocation *)Tcl_Alloc(newBytes);

	    memcpy(newPtr, envPtr->cmdMapPtr, currBytes);
	    envPtr->cmdMapPtr = newPtr;
	    envPtr->mallocedCmdMap = 1;
	}
	envPtr->cmdMapEnd = newElems;
    }

    if (cmdIndex > 0) {
	if (codeOffset < envPtr->cmdMapPtr[cmdIndex - 1].codeOffset) {
	    Tcl_Panic("EnterCmdStartData: cmd map not sorted by code offset");
	}
    }

    cmdLocPtr = &envPtr->cmdMapPtr[cmdIndex];
    cmdLocPtr->codeOffset = codeOffset;
    cmdLocPtr->srcOffset = srcOffset;
    cmdLocPtr->numSrcBytes = TCL_INDEX_NONE;
    cmdLocPtr->numCodeBytes = TCL_INDEX_NONE;
}

/*
 *----------------------------------------------------------------------
 *
 * EnterCmdExtentData --
 *
 *	Registers the source and bytecode length for a command. This
 *	information is used at runtime to map between instruction pc and
 *	source locations.
 *
 * Results:
 *	None.
 *
 * Side effects:
 *	Inserts source and code length information into the compilation
 *	environment envPtr for the command at index cmdIndex. Starting source
 *	and bytecode information for the command must already have been
 *	registered.
 *
 *----------------------------------------------------------------------
 */

static void
EnterCmdExtentData(
    CompileEnv *envPtr,		/* Points to the compilation environment
				 * structure in which to enter command
				 * location information. */
    Tcl_Size cmdIndex,		/* Index of the command whose source and code
				 * length data is being set. */
    Tcl_Size numSrcBytes,	/* Number of command source chars. */
    Tcl_Size numCodeBytes)	/* Offset of last byte of command code. */
{
    CmdLocation *cmdLocPtr;

    if (cmdIndex < 0 || cmdIndex >= envPtr->numCommands) {
	Tcl_Panic("EnterCmdExtentData: bad command index %" TCL_Z_MODIFIER "u",
		cmdIndex);
    }

    if (cmdIndex > envPtr->cmdMapEnd) {
	Tcl_Panic("EnterCmdExtentData: "
		"missing start data for command %" TCL_Z_MODIFIER "u",
		cmdIndex);
    }

    cmdLocPtr = &envPtr->cmdMapPtr[cmdIndex];
    cmdLocPtr->numSrcBytes = numSrcBytes;
    cmdLocPtr->numCodeBytes = numCodeBytes;
}

/*
 *----------------------------------------------------------------------
 * TIP #280
 *
 * EnterCmdWordData --
 *
 *	Registers the lines for the words of a command. This information is
 *	used at runtime by 'info frame'.
 *
 * Results:
 *	None.
 *
 * Side effects:
 *	Inserts word location information into the compilation environment
 *	envPtr for the command at index cmdIndex. The compilation
 *	environment's ExtCmdLoc.ECL array is grown if necessary.
 *
 *----------------------------------------------------------------------
 */

static void
EnterCmdWordData(
    ExtCmdLoc *eclPtr,		/* Points to the map environment structure in
				 * which to enter command location
				 * information. */
    Tcl_Size srcOffset,		/* Offset of first char of the command. */
    Tcl_Token *tokenPtr,
    const char *cmd,
    Tcl_Size numWords,
    int line,
    Tcl_Size *clNext,
    int **wlines,
    CompileEnv *envPtr)
{
    ECL *ePtr;
    const char *last;
    Tcl_Size wordIdx;
    int wordLine;
    int *wwlines;
    Tcl_Size *wordNext;

    if (eclPtr->nuloc >= eclPtr->nloc) {
	/*
	 * Expand the ECL array by allocating more storage from the heap. The
	 * currently allocated ECL entries are stored from eclPtr->loc[0] up
	 * to eclPtr->loc[eclPtr->nuloc - 1] (inclusive).
	 */

	size_t currElems = eclPtr->nloc;
	size_t newElems = (currElems ? 2*currElems : 1);
	size_t newBytes = newElems * sizeof(ECL);

	eclPtr->loc = (ECL *)Tcl_Realloc(eclPtr->loc, newBytes);
	eclPtr->nloc = newElems;
    }

    ePtr = &eclPtr->loc[eclPtr->nuloc];
    ePtr->srcOffset = srcOffset;
    ePtr->line = (int *)Tcl_Alloc(numWords * sizeof(int));
    ePtr->next = (Tcl_Size **)Tcl_Alloc(numWords * sizeof(Tcl_Size *));
    ePtr->nline = numWords;
    wwlines = (int *)Tcl_Alloc(numWords * sizeof(int));

    last = cmd;
    wordLine = line;
    wordNext = clNext;
    for (wordIdx=0 ; wordIdx<numWords;
	    wordIdx++, tokenPtr += tokenPtr->numComponents + 1) {
	TclAdvanceLines(&wordLine, last, tokenPtr->start);
	TclAdvanceContinuations(&wordLine, &wordNext,
		tokenPtr->start - envPtr->source);
	/* See Ticket 4b61afd660 */
	wwlines[wordIdx] =
		((wordIdx == 0) || TclWordKnownAtCompileTime(tokenPtr, NULL))
		? wordLine : -1;
	ePtr->line[wordIdx] = wordLine;
	ePtr->next[wordIdx] = wordNext;
	last = tokenPtr->start;
    }

    *wlines = wwlines;
    eclPtr->nuloc ++;
}

/*
 *----------------------------------------------------------------------
 *
 * TclCreateExceptRange --
 *
 *	Procedure that allocates and initializes a new ExceptionRange
 *	structure of the specified kind in a CompileEnv.
 *
 * Results:
 *	Returns the index for the newly created ExceptionRange.
 *
 * Side effects:
 *	If there is not enough room in the CompileEnv's ExceptionRange array,
 *	the array in expanded: a new array of double the size is allocated, if
 *	envPtr->mallocedExceptArray is non-zero the old array is freed, and
 *	ExceptionRange entries are copied from the old array to the new one.
 *
 *----------------------------------------------------------------------
 */

Tcl_ExceptionRange
TclCreateExceptRange(
    ExceptionRangeType type,	/* The kind of ExceptionRange desired. */
    CompileEnv *envPtr)		/* Points to CompileEnv for which to create a
				 * new ExceptionRange structure. */
{
    ExceptionRange *rangePtr;
    ExceptionAux *auxPtr;
    Tcl_Size index = envPtr->exceptArrayNext;

    if (index >= envPtr->exceptArrayEnd) {
	/*
	 * Expand the ExceptionRange array. The currently allocated entries
	 * are stored between elements 0 and (envPtr->exceptArrayNext - 1)
	 * [inclusive].
	 */

	size_t currBytes =
		envPtr->exceptArrayNext * sizeof(ExceptionRange);
	size_t currBytes2 = envPtr->exceptArrayNext * sizeof(ExceptionAux);
	size_t newElems = 2*envPtr->exceptArrayEnd;
	size_t newBytes = newElems * sizeof(ExceptionRange);
	size_t newBytes2 = newElems * sizeof(ExceptionAux);

	if (envPtr->mallocedExceptArray) {
	    envPtr->exceptArrayPtr = (ExceptionRange *)
		    Tcl_Realloc(envPtr->exceptArrayPtr, newBytes);
	    envPtr->exceptAuxArrayPtr = (ExceptionAux *)
		    Tcl_Realloc(envPtr->exceptAuxArrayPtr, newBytes2);
	} else {
	    /*
	     * envPtr->exceptArrayPtr isn't a Tcl_Alloc'd pointer, so we must
	     * code a Tcl_Realloc equivalent for ourselves.
	     */

	    ExceptionRange *newPtr = (ExceptionRange *)Tcl_Alloc(newBytes);
	    ExceptionAux *newPtr2 = (ExceptionAux *)Tcl_Alloc(newBytes2);

	    memcpy(newPtr, envPtr->exceptArrayPtr, currBytes);
	    memcpy(newPtr2, envPtr->exceptAuxArrayPtr, currBytes2);
	    envPtr->exceptArrayPtr = newPtr;
	    envPtr->exceptAuxArrayPtr = newPtr2;
	    envPtr->mallocedExceptArray = 1;
	}
	envPtr->exceptArrayEnd = newElems;
    }
    envPtr->exceptArrayNext++;

    rangePtr = &envPtr->exceptArrayPtr[index];
    rangePtr->type = type;
    rangePtr->nestingLevel = envPtr->exceptDepth;
    rangePtr->codeOffset = TCL_INDEX_NONE;
    rangePtr->numCodeBytes = TCL_INDEX_NONE;
    rangePtr->breakOffset = TCL_INDEX_NONE;
    rangePtr->continueOffset = TCL_INDEX_NONE;
    rangePtr->catchOffset = TCL_INDEX_NONE;
    auxPtr = &envPtr->exceptAuxArrayPtr[index];
    auxPtr->supportsContinue = 1;
    auxPtr->stackDepth = envPtr->currStackDepth;
    auxPtr->expandTarget = envPtr->expandCount;
    auxPtr->expandTargetDepth = TCL_INDEX_NONE;
    auxPtr->numBreakTargets = 0;
    auxPtr->breakTargets = NULL;
    auxPtr->allocBreakTargets = 0;
    auxPtr->numContinueTargets = 0;
    auxPtr->continueTargets = NULL;
    auxPtr->allocContinueTargets = 0;
    return index;
}

/*
 * ---------------------------------------------------------------------
 *
 * TclGetInnermostExceptionRange --
 *
 *	Returns the innermost exception range that covers the current code
 *	creation point, and optionally the stack depth that is expected at
 *	that point. Relies on the fact that the range has a numCodeBytes = -1
 *	when it is being populated and that inner ranges come after outer
 *	ranges.
 *
 * ---------------------------------------------------------------------
 */

ExceptionRange *
TclGetInnermostExceptionRange(
    CompileEnv *envPtr,
    int returnCode,
    ExceptionAux **auxPtrPtr)
{
    size_t i = envPtr->exceptArrayNext;
    ExceptionRange *rangePtr = envPtr->exceptArrayPtr + i;

    while (i > 0) {
	rangePtr--;
	i--;

	if (CurrentOffset(envPtr) >= rangePtr->codeOffset &&
		(rangePtr->numCodeBytes == TCL_INDEX_NONE || CurrentOffset(envPtr) <
			rangePtr->codeOffset+rangePtr->numCodeBytes) &&
		(returnCode != TCL_CONTINUE ||
			envPtr->exceptAuxArrayPtr[i].supportsContinue)) {

	    if (auxPtrPtr) {
		*auxPtrPtr = envPtr->exceptAuxArrayPtr + i;
	    }
	    return rangePtr;
	}
    }
    return NULL;
}

/*
 * ---------------------------------------------------------------------
 *
 * TclAddLoopBreakFixup, TclAddLoopContinueFixup --
 *
 *	Adds a place that wants to break/continue to the loop exception range
 *	tracking that will be fixed up once the loop can be finalized. These
 *	functions generate an INST_JUMP that is fixed up during the
 *	loop finalization.
 *
 * ---------------------------------------------------------------------
 */

void
TclAddLoopBreakFixup(
    CompileEnv *envPtr,
    ExceptionAux *auxPtr)
{
    Tcl_Size range = auxPtr - envPtr->exceptAuxArrayPtr;

    if (envPtr->exceptArrayPtr[range].type != LOOP_EXCEPTION_RANGE) {
	Tcl_Panic("trying to add 'break' fixup to full exception range");
    }

    if (++auxPtr->numBreakTargets > auxPtr->allocBreakTargets) {
	auxPtr->allocBreakTargets *= 2;
	auxPtr->allocBreakTargets += 2;
	if (auxPtr->breakTargets) {
	    auxPtr->breakTargets = (size_t *)Tcl_Realloc(auxPtr->breakTargets,
		    sizeof(size_t) * auxPtr->allocBreakTargets);
	} else {
	    auxPtr->breakTargets = (size_t *)Tcl_Alloc(
		    sizeof(size_t) * auxPtr->allocBreakTargets);
	}
    }
    auxPtr->breakTargets[auxPtr->numBreakTargets - 1] = CurrentOffset(envPtr);
    OP4(			JUMP, 0);
}

void
TclAddLoopContinueFixup(
    CompileEnv *envPtr,
    ExceptionAux *auxPtr)
{
    Tcl_Size range = auxPtr - envPtr->exceptAuxArrayPtr;

    if (envPtr->exceptArrayPtr[range].type != LOOP_EXCEPTION_RANGE) {
	Tcl_Panic("trying to add 'continue' fixup to full exception range");
    }

    if (++auxPtr->numContinueTargets > auxPtr->allocContinueTargets) {
	auxPtr->allocContinueTargets *= 2;
	auxPtr->allocContinueTargets += 2;
	if (auxPtr->continueTargets) {
	    auxPtr->continueTargets = (size_t *)Tcl_Realloc(auxPtr->continueTargets,
		    sizeof(size_t) * auxPtr->allocContinueTargets);
	} else {
	    auxPtr->continueTargets = (size_t *)Tcl_Alloc(
		    sizeof(size_t) * auxPtr->allocContinueTargets);
	}
    }
    auxPtr->continueTargets[auxPtr->numContinueTargets - 1] =
	    CurrentOffset(envPtr);
    OP4(			JUMP, 0);
}

/*
 * ---------------------------------------------------------------------
 *
 * TclCleanupStackForBreakContinue --
 *
 *	Removes the extra elements from the auxiliary stack and the main stack.
 *	How this is done depends on whether there are any elements on
 *	the auxiliary stack to pop.
 *
 * ---------------------------------------------------------------------
 */

void
TclCleanupStackForBreakContinue(
    CompileEnv *envPtr,
    ExceptionAux *auxPtr)
{
    size_t savedStackDepth = envPtr->currStackDepth;
    Tcl_Size toPop = envPtr->expandCount - auxPtr->expandTarget;

    if (toPop > 0) {
	while (toPop --> 0) {
	    OP(			EXPAND_DROP);
	}
	STKDELTA(auxPtr->expandTargetDepth - envPtr->currStackDepth);
	envPtr->currStackDepth = auxPtr->expandTargetDepth;
    }
    toPop = envPtr->currStackDepth - auxPtr->stackDepth;
    while (toPop --> 0) {
	OP(			POP);
    }
    envPtr->currStackDepth = savedStackDepth;
}

/*
 * ---------------------------------------------------------------------
 *
 * StartExpanding --
 *
 *	Pushes an INST_EXPAND_START and does some additional housekeeping so
 *	that the [break] and [continue] compilers can use an exception-free
 *	issue to discard it.
 *
 * ---------------------------------------------------------------------
 */

static void
StartExpanding(
    CompileEnv *envPtr)
{
    Tcl_Size i;

    OP(				EXPAND_START);

    /*
     * Update inner exception ranges with information about the environment
     * where this expansion started.
     */

    for (i=0 ; i<envPtr->exceptArrayNext ; i++) {
	ExceptionRange *rangePtr = &envPtr->exceptArrayPtr[i];
	ExceptionAux *auxPtr = &envPtr->exceptAuxArrayPtr[i];

	/*
	 * Ignore loops unless they're still being built.
	 */

	if (rangePtr->codeOffset > CurrentOffset(envPtr)) {
	    continue;
	}
	if (rangePtr->numCodeBytes != TCL_INDEX_NONE) {
	    continue;
	}

	/*
	 * Adequate condition: loops further out and exceptions further in
	 * don't actually need this information.
	 */

	if (auxPtr->expandTarget == envPtr->expandCount) {
	    auxPtr->expandTargetDepth = envPtr->currStackDepth;
	}
    }

    /*
     * One more expansion is now being processed on the auxiliary stack.
     */

    envPtr->expandCount++;
}

/*
 * ---------------------------------------------------------------------
 *
 * TclFinalizeLoopExceptionRange --
 *
 *	Finalizes a loop exception range, binding the registered [break] and
 *	[continue] implementations so that they jump to the correct place.
 *	This must be called only after *all* the exception range
 *	target offsets have been set.
 *
 * ---------------------------------------------------------------------
 */

void
TclFinalizeLoopExceptionRange(
    CompileEnv *envPtr,
    Tcl_ExceptionRange range)
{
    ExceptionRange *rangePtr = &envPtr->exceptArrayPtr[range];
    ExceptionAux *auxPtr = &envPtr->exceptAuxArrayPtr[range];
    Tcl_Size i, offset;
    unsigned char *site;

    if (rangePtr->type != LOOP_EXCEPTION_RANGE) {
	Tcl_Panic("trying to finalize a loop exception range");
    }

    /*
     * Do the jump fixups. Note that these are always issued as INST_JUMP so
     * there is no need to fuss around with updating code offsets.
     */

    for (i=0 ; i<auxPtr->numBreakTargets ; i++) {
	site = envPtr->codeStart + auxPtr->breakTargets[i];
	offset = rangePtr->breakOffset - auxPtr->breakTargets[i];
	TclUpdateInstInt4AtPc(INST_JUMP, offset, site);
    }
    for (i=0 ; i<(int)auxPtr->numContinueTargets ; i++) {
	site = envPtr->codeStart + auxPtr->continueTargets[i];
	if (rangePtr->continueOffset == TCL_INDEX_NONE) {
	    int j;

	    /*
	     * WTF? Can't bind, so revert to an INST_CONTINUE. Not enough
	     * space to do anything else.
	     */

	    *site = INST_CONTINUE;
	    for (j=0 ; j<4 ; j++) {
		*++site = INST_NOP;
	    }
	} else {
	    offset = rangePtr->continueOffset - auxPtr->continueTargets[i];
	    TclUpdateInstInt4AtPc(INST_JUMP, offset, site);
	}
    }

    /*
     * Drop the arrays we were holding the only reference to.
     */

    if (auxPtr->breakTargets) {
	Tcl_Free(auxPtr->breakTargets);
	auxPtr->breakTargets = NULL;
	auxPtr->numBreakTargets = 0;
    }
    if (auxPtr->continueTargets) {
	Tcl_Free(auxPtr->continueTargets);
	auxPtr->continueTargets = NULL;
	auxPtr->numContinueTargets = 0;
    }
}

/*
 *----------------------------------------------------------------------
 *
 * TclCreateAuxData --
 *
 *	Allocates and initializes a new AuxData structure in a
 *	CompileEnv's array of compilation auxiliary data records. These
 *	AuxData records hold information created during compilation by
 *	CompileProcs and used by instructions during execution.
 *
 * Results:
 *	The index of the newly-created AuxData structure in the array.
 *
 * Side effects:
 *	If there is not enough room in the CompileEnv's AuxData array, its size
 *	is doubled.
 *----------------------------------------------------------------------
 */

Tcl_AuxDataRef
TclCreateAuxData(
    void *clientData,		/* The compilation auxiliary data to store in
				 * the new aux data record. */
    const AuxDataType *typePtr,	/* Pointer to the type to attach to this
				 * AuxData */
    CompileEnv *envPtr)		/* Points to the CompileEnv for which a new
				 * aux data structure is to be allocated. */
{
    Tcl_Size index;		/* Index for the new AuxData structure. */
    AuxData *auxDataPtr;	/* Points to the new AuxData structure */

    index = envPtr->auxDataArrayNext;
    if (index >= envPtr->auxDataArrayEnd) {
	/*
	 * Expand the AuxData array. The currently allocated entries are
	 * stored between elements 0 and (envPtr->auxDataArrayNext - 1)
	 * [inclusive].
	 */

	size_t currBytes = envPtr->auxDataArrayNext * sizeof(AuxData);
	size_t newElems = 2*envPtr->auxDataArrayEnd;
	size_t newBytes = newElems * sizeof(AuxData);

	if (envPtr->mallocedAuxDataArray) {
	    envPtr->auxDataArrayPtr =
		    (AuxData *)Tcl_Realloc(envPtr->auxDataArrayPtr, newBytes);
	} else {
	    /*
	     * envPtr->auxDataArrayPtr isn't a Tcl_Alloc'd pointer, so we must
	     * code a Tcl_Realloc equivalent for ourselves.
	     */

	    AuxData *newPtr = (AuxData *)Tcl_Alloc(newBytes);

	    memcpy(newPtr, envPtr->auxDataArrayPtr, currBytes);
	    envPtr->auxDataArrayPtr = newPtr;
	    envPtr->mallocedAuxDataArray = 1;
	}
	envPtr->auxDataArrayEnd = newElems;
    }
    envPtr->auxDataArrayNext++;

    auxDataPtr = &envPtr->auxDataArrayPtr[index];
    auxDataPtr->clientData = clientData;
    auxDataPtr->type = typePtr;
    return index;
}

/*
 *----------------------------------------------------------------------
 *
 * TclInitJumpFixupArray --
 *
 *	Initializes a JumpFixupArray structure to hold some number of jump
 *	fixup entries.
 *
 * Results:
 *	None.
 *
 * Side effects:
 *	The JumpFixupArray structure is initialized.
 *
 *----------------------------------------------------------------------
 */

void
TclInitJumpFixupArray(
    JumpFixupArray *fixupArrayPtr)
				/* Points to the JumpFixupArray structure to
				 * initialize. */
{
    fixupArrayPtr->fixup = fixupArrayPtr->staticFixupSpace;
    fixupArrayPtr->next = 0;
    fixupArrayPtr->end = JUMPFIXUP_INIT_ENTRIES - 1;
    fixupArrayPtr->mallocedArray = 0;
}

/*
 *----------------------------------------------------------------------
 *
 * TclExpandJumpFixupArray --
 *
 *	Uses malloc to allocate more storage for a jump fixup array.
 *
 * Results:
 *	None.
 *
 * Side effects:
 *	The jump fixup array in *fixupArrayPtr is reallocated to a new array
 *	of double the size, and if fixupArrayPtr->mallocedArray is non-zero
 *	the old array is freed. Jump fixup structures are copied from the old
 *	array to the new one.
 *
 *----------------------------------------------------------------------
 */

void
TclExpandJumpFixupArray(
    JumpFixupArray *fixupArrayPtr)
				/* Points to the JumpFixupArray structure to
				 * enlarge. */
{
    /*
     * The currently allocated jump fixup entries are stored from fixup[0] up
     * to fixup[fixupArrayPtr->fixupNext] (*not* inclusive). We assume
     * fixupArrayPtr->fixupNext is equal to fixupArrayPtr->fixupEnd.
     */

    size_t currBytes = fixupArrayPtr->next * sizeof(JumpFixup);
    size_t newElems = 2*(fixupArrayPtr->end + 1);
    size_t newBytes = newElems * sizeof(JumpFixup);

    if (fixupArrayPtr->mallocedArray) {
	fixupArrayPtr->fixup = (JumpFixup *)Tcl_Realloc(fixupArrayPtr->fixup,
		newBytes);
    } else {
	/*
	 * fixupArrayPtr->fixup isn't a Tcl_Alloc'd pointer, so we must code a
	 * Tcl_Realloc equivalent for ourselves.
	 */

	JumpFixup *newPtr = (JumpFixup *)Tcl_Alloc(newBytes);

	memcpy(newPtr, fixupArrayPtr->fixup, currBytes);
	fixupArrayPtr->fixup = newPtr;
	fixupArrayPtr->mallocedArray = 1;
    }
    fixupArrayPtr->end = newElems;
}

/*
 *----------------------------------------------------------------------
 *
 * TclFreeJumpFixupArray --
 *
 *	Free any storage allocated in a jump fixup array structure.
 *
 * Results:
 *	None.
 *
 * Side effects:
 *	Allocated storage in the JumpFixupArray structure is freed.
 *
 *----------------------------------------------------------------------
 */

void
TclFreeJumpFixupArray(
    JumpFixupArray *fixupArrayPtr)
				/* Points to the JumpFixupArray structure to
				 * free. */
{
    if (fixupArrayPtr->mallocedArray) {
	Tcl_Free(fixupArrayPtr->fixup);
    }
}

/*
 *----------------------------------------------------------------------
 *
 * TclEmitForwardJump --
 *
 *	Emits a five-byte forward jump of kind "jumpType".  Also initializes a
 *	JumpFixup record with information about the jump.
 *
 *
 * Results:
 *	None.
 *
 * Side effects:
 *	The JumpFixup record pointed to by "jumpFixupPtr" is initialized with
 *	information needed later. Also, a five byte jump of the designated type
 *	is emitted at the current point in the bytecode stream.
 *
 *----------------------------------------------------------------------
 */

void
TclEmitForwardJump(
    CompileEnv *envPtr,		/* Points to the CompileEnv structure that
				 * holds the resulting instruction. */
    TclJumpType jumpType,	/* Indicates the kind of jump: if true or
				 * false or unconditional. */
    JumpFixup *jumpFixupPtr)	/* Points to the JumpFixup structure to
				 * initialize with information about this
				 * forward jump. */
{
    /*
     * Initialize the JumpFixup structure:
     *    - codeOffset is offset of first byte of jump below
     *    - cmdIndex is index of the command after the current one
     *    - exceptIndex is the index of the first ExceptionRange after the
     *	    current one.
     */

    jumpFixupPtr->jumpType = jumpType;
    jumpFixupPtr->codeOffset = CurrentOffset(envPtr);
    jumpFixupPtr->cmdIndex = envPtr->numCommands;
    jumpFixupPtr->exceptIndex = envPtr->exceptArrayNext;

    switch (jumpType) {
    case TCL_UNCONDITIONAL_JUMP:
	OP4(			JUMP, 0);
	break;
    case TCL_TRUE_JUMP:
	OP4(			JUMP_TRUE, 0);
	break;
    default: // TCL_FALSE_JUMP
	OP4(			JUMP_FALSE, 0);
	break;
    }
}

/*
 *----------------------------------------------------------------------
 *
 * TclFixupForwardJump --
 *
 *	Modifies a previously-emitted forward jump to jump a specified number
 *	of bytes, "jumpDist". The jump is described by a JumpFixup record
 *	previously initialized by TclEmitForwardJump.
 *
 * Results:
 *	None
 *
 * Side effects:
 *	None
 *
 *----------------------------------------------------------------------
 */

void
TclFixupForwardJump(
    CompileEnv *envPtr,		/* Points to the CompileEnv structure that
				 * holds the resulting instruction. */
    JumpFixup *jumpFixupPtr,	/* Points to the JumpFixup structure that
				 * describes the forward jump. */
    Tcl_Size jumpDist)		/* Jump distance to set in jump instr. */
{
    unsigned char *jumpPc = envPtr->codeStart + jumpFixupPtr->codeOffset;

    switch (jumpFixupPtr->jumpType) {
    case TCL_UNCONDITIONAL_JUMP:
	TclUpdateInstInt4AtPc(	INST_JUMP, jumpDist, jumpPc);
	break;
    case TCL_TRUE_JUMP:
	TclUpdateInstInt4AtPc(	INST_JUMP_TRUE, jumpDist, jumpPc);
	break;
    default: // TCL_FALSE_JUMP
	TclUpdateInstInt4AtPc(	INST_JUMP_FALSE, jumpDist, jumpPc);
	break;
    }
}

/*
 *----------------------------------------------------------------------
 *
 * TclEmitInvoke --
 *
 *	Emits one of the invoke-related instructions, wrapping it if necessary
 *	in code that ensures that any break or continue operation passing
 *	through it gets the stack unwinding correct, converting it into an
 *	internal jump if in an appropriate context.
 *
 *	Handles the instructions that can generate TCL_BREAK or TCL_CONTINUE.
 *
 * Results:
 *	None
 *
 * Side effects:
 *	Issues the jump with all correct stack management. May create another
 *	loop exception range.  Pointers to ExceptionRange and ExceptionAux
 *	structures should not be held across this call.
 *
 *----------------------------------------------------------------------
 */

void
TclEmitInvoke(
    CompileEnv *envPtr,
    int opcode,
    ...)
{
    va_list argList;
    ExceptionRange *rangePtr;
    ExceptionAux *auxBreakPtr, *auxContinuePtr;
    Tcl_Size arg1, arg2, wordCount = 0, expandCount = 0;
    Tcl_ExceptionRange loopRange = 0, breakRange = 0, continueRange = 0;
    Tcl_Size cleanup, depth = TclGetStackDepth(envPtr);

    /*
     * Parse the arguments.
     */

    va_start(argList, opcode);
    switch (opcode) {
#ifndef TCL_NO_DEPRECATED
    case INST_TCLOO_NEXT1:
    case INST_TCLOO_NEXT_CLASS1:
    case INST_INVOKE_STK1:
	wordCount = arg1 = cleanup = va_arg(argList, int);
	arg2 = 0;
	break;
#endif
    case INST_TCLOO_NEXT:
    case INST_TCLOO_NEXT_CLASS:
    case INST_INVOKE_STK:
	wordCount = arg1 = cleanup = va_arg(argList, int);
	arg2 = 0;
	break;
    case INST_INVOKE_REPLACE:
	arg1 = va_arg(argList, int);
	arg2 = va_arg(argList, int);
	wordCount = arg1 + arg2 - 1;
	cleanup = arg1 + 1;
	break;
    case INST_YIELD:
    case INST_YIELD_TO_INVOKE:
    case INST_EVAL_STK:
    case INST_TCLOO_NEXT_LIST:
    case INST_TCLOO_NEXT_CLASS_LIST:
	wordCount = cleanup = 1;
	arg1 = arg2 = 0;
	break;
    case INST_RETURN_STK:
    case INST_UPLEVEL:
	wordCount = cleanup = 2;
	arg1 = arg2 = 0;
	break;
    case INST_INVOKE_EXPANDED:
	wordCount = arg1 = cleanup = va_arg(argList, int);
	arg2 = 0;
	expandCount = 1;
	break;
    default:
	Tcl_Panic("opcode %s not handled by TclEmitInvoke()",
		tclInstructionTable[opcode].name);
    }
    va_end(argList);

    /*
     * If the exceptions is for break or continue handle it with special
     * handling exception range so the stack may be correctly unwound.
     *
     * These must be done separately since they can be different, especially
     * for calls from inside a [for] increment clause.
     */

    rangePtr = TclGetInnermostExceptionRange(envPtr, TCL_CONTINUE,
	    &auxContinuePtr);
    if (rangePtr == NULL || rangePtr->type != LOOP_EXCEPTION_RANGE) {
	auxContinuePtr = NULL;
    } else if (auxContinuePtr->stackDepth == envPtr->currStackDepth-wordCount
	    && (auxContinuePtr->expandTarget+expandCount == envPtr->expandCount)) {
	auxContinuePtr = NULL;
    } else {
	continueRange = auxContinuePtr - envPtr->exceptAuxArrayPtr;
    }

    rangePtr = TclGetInnermostExceptionRange(envPtr, TCL_BREAK, &auxBreakPtr);
    if (rangePtr == NULL || rangePtr->type != LOOP_EXCEPTION_RANGE) {
	auxBreakPtr = NULL;
    } else if (auxContinuePtr == NULL
	    && auxBreakPtr->stackDepth+wordCount == envPtr->currStackDepth
	    && auxBreakPtr->expandTarget+expandCount == envPtr->expandCount) {
	auxBreakPtr = NULL;
    } else {
	breakRange = auxBreakPtr - envPtr->exceptAuxArrayPtr;
    }

    if (auxBreakPtr != NULL || auxContinuePtr != NULL) {
	loopRange = MAKE_LOOP_RANGE();
	ExceptionRangeStarts(envPtr, loopRange);
    }

    /*
     * Issue the invoke itself.
     */

    switch (opcode) {
#ifndef TCL_NO_DEPRECATED
    case INST_INVOKE_STK1:
	OP1(			INVOKE_STK1, arg1);
	break;
#endif
    case INST_INVOKE_STK:
	OP4(			INVOKE_STK, arg1);
	break;
    case INST_INVOKE_EXPANDED:
	OP(			INVOKE_EXPANDED);
	envPtr->expandCount--;
	STKDELTA(1 - arg1);
	break;
    case INST_EVAL_STK:
	OP(			EVAL_STK);
	break;
    case INST_RETURN_STK:
	OP(			RETURN_STK);
	break;
    case INST_INVOKE_REPLACE:
	OP41(			INVOKE_REPLACE, arg1, arg2);
	break;
#ifndef TCL_NO_DEPRECATED
    case INST_TCLOO_NEXT1:
	OP1(			TCLOO_NEXT1, arg1);
	break;
    case INST_TCLOO_NEXT_CLASS1:
	OP1(			TCLOO_NEXT_CLASS1, arg1);
	break;
#endif
    case INST_TCLOO_NEXT:
	OP4(			TCLOO_NEXT, arg1);
	break;
    case INST_TCLOO_NEXT_LIST:
	OP(			TCLOO_NEXT_LIST);
	break;
    case INST_TCLOO_NEXT_CLASS:
	OP4(			TCLOO_NEXT_CLASS, arg1);
	break;
    case INST_TCLOO_NEXT_CLASS_LIST:
	OP(			TCLOO_NEXT_CLASS_LIST);
	break;
    case INST_UPLEVEL:
	OP(			UPLEVEL);
	break;
    case INST_YIELD:
	OP(			YIELD);
	break;
    case INST_YIELD_TO_INVOKE:
	OP(			YIELD_TO_INVOKE);
	break;
    default:
	Tcl_Panic("opcode %s not handled by TclEmitInvoke()",
		tclInstructionTable[opcode].name);
    }

    /*
     * If we're generating a special wrapper exception range, we need to
     * finish that up now.
     */

    if (auxBreakPtr != NULL || auxContinuePtr != NULL) {
	size_t savedStackDepth = envPtr->currStackDepth;
	size_t savedExpandCount = envPtr->expandCount;
	Tcl_BytecodeLabel noTrap;

	if (auxBreakPtr != NULL) {
	    auxBreakPtr = envPtr->exceptAuxArrayPtr + breakRange;
	}
	if (auxContinuePtr != NULL) {
	    auxContinuePtr = envPtr->exceptAuxArrayPtr + continueRange;
	}

	ExceptionRangeEnds(envPtr, loopRange);
	FWDJUMP(		JUMP, noTrap);

	/*
	 * Careful! When generating these stack unwinding sequences, the depth
	 * of stack in the cases where they are taken is not the same as if
	 * the exception is not taken.
	 */

	if (auxBreakPtr != NULL) {
	    STKDELTA(-1);

	    BREAK_TARGET(	loopRange);
	    TclCleanupStackForBreakContinue(envPtr, auxBreakPtr);
	    TclAddLoopBreakFixup(envPtr, auxBreakPtr);
	    STKDELTA(1);

	    envPtr->currStackDepth = savedStackDepth;
	    envPtr->expandCount = savedExpandCount;
	}

	if (auxContinuePtr != NULL) {
	    STKDELTA(-1);

	    CONTINUE_TARGET(	loopRange);
	    TclCleanupStackForBreakContinue(envPtr, auxContinuePtr);
	    TclAddLoopContinueFixup(envPtr, auxContinuePtr);
	    STKDELTA(1);

	    envPtr->currStackDepth = savedStackDepth;
	    envPtr->expandCount = savedExpandCount;
	}

	FINALIZE_LOOP(		loopRange);
	FWDLABEL(		noTrap);
    }
    TclCheckStackDepth(depth+1-cleanup, envPtr);
}

/*
 *----------------------------------------------------------------------
 *
 * TclGetInstructionTable --
 *
 *	Returns a pointer to the table describing Tcl bytecode instructions.
 *	This procedure is defined so that clients can access the pointer from
 *	outside the TCL DLLs.
 *
 * Results:
 *	Returns a pointer to the global instruction table, same as the
 *	expression (&tclInstructionTable[0]).
 *
 * Side effects:
 *	None.
 *
 *----------------------------------------------------------------------
 */

const void * /* == InstructionDesc* == */
TclGetInstructionTable(void)
{
    return &tclInstructionTable[0];
}

/*
 *----------------------------------------------------------------------
 *
 * GetCmdLocEncodingSize --
 *
 *	Computes the total number of bytes needed to encode the command
 *	location information for some compiled code.
 *
 * Results:
 *	The byte count needed to encode the compiled location information.
 *
 * Side effects:
 *	None.
 *
 *----------------------------------------------------------------------
 */

static int
GetCmdLocEncodingSize(
    CompileEnv *envPtr)		/* Points to compilation environment structure
				 * containing the CmdLocation structure to
				 * encode. */
{
    CmdLocation *mapPtr = envPtr->cmdMapPtr;
    Tcl_Size numCmds = envPtr->numCommands;
    Tcl_Size codeDelta, codeLen, srcDelta, srcLen;
    int codeDeltaNext, codeLengthNext, srcDeltaNext, srcLengthNext;
				/* The offsets in their respective byte
				 * sequences where the next encoded offset or
				 * length should go. */
    Tcl_Size prevCodeOffset, prevSrcOffset, i;

    codeDeltaNext = codeLengthNext = srcDeltaNext = srcLengthNext = 0;
    prevCodeOffset = prevSrcOffset = 0;
    for (i = 0;  i < numCmds;  i++) {
	codeDelta = mapPtr[i].codeOffset - prevCodeOffset;
	if (codeDelta < 0) {
	    Tcl_Panic("GetCmdLocEncodingSize: bad code offset");
	} else if (codeDelta <= 127) {
	    codeDeltaNext++;
	} else {
	    codeDeltaNext += 5;	/* 1 byte for 0xFF, 4 for positive delta */
	}
	prevCodeOffset = mapPtr[i].codeOffset;

	codeLen = mapPtr[i].numCodeBytes;
	if (codeLen < 0) {
	    Tcl_Panic("GetCmdLocEncodingSize: bad code length");
	} else if (codeLen <= 127) {
	    codeLengthNext++;
	} else {
	    codeLengthNext += 5;/* 1 byte for 0xFF, 4 for length */
	}

	srcDelta = mapPtr[i].srcOffset - prevSrcOffset;
	if ((-127 <= srcDelta) && (srcDelta <= 127) && (srcDelta != -1)) {
	    srcDeltaNext++;
	} else {
	    srcDeltaNext += 5;	/* 1 byte for 0xFF, 4 for delta */
	}
	prevSrcOffset = mapPtr[i].srcOffset;

	srcLen = mapPtr[i].numSrcBytes;
	if (srcLen < 0) {
	    Tcl_Panic("GetCmdLocEncodingSize: bad source length");
	} else if (srcLen <= 127) {
	    srcLengthNext++;
	} else {
	    srcLengthNext += 5;	/* 1 byte for 0xFF, 4 for length */
	}
    }

    return (codeDeltaNext + codeLengthNext + srcDeltaNext + srcLengthNext);
}

/*
 *----------------------------------------------------------------------
 *
 * EncodeCmdLocMap --
 *
 *	Encodes the command location information for some compiled code into a
 *	ByteCode structure. The encoded command location map is stored as
 *	three-adjacent-byte sequences.
 *
 * Results:
 *	A pointer to the first byte after the encoded command location
 *	information.
 *
 * Side effects:
 *	Stores encoded information into the block of memory headed by
 *	codePtr. Also records pointers to the start of the four byte sequences
 *	in fields in codePtr's ByteCode header structure.
 *
 *----------------------------------------------------------------------
 */

static unsigned char *
EncodeCmdLocMap(
    CompileEnv *envPtr,		/* Points to compilation environment structure
				 * containing the CmdLocation structure to
				 * encode. */
    ByteCode *codePtr,		/* ByteCode in which to encode envPtr's
				 * command location information. */
    unsigned char *startPtr)	/* Points to the first byte in codePtr's
				 * memory block where the location information
				 * is to be stored. */
{
    CmdLocation *mapPtr = envPtr->cmdMapPtr;
    Tcl_Size i, codeDelta, codeLen, srcLen, prevOffset;
    Tcl_Size numCmds = envPtr->numCommands;
    unsigned char *p = startPtr;
    Tcl_Size srcDelta;

    /*
     * Encode the code offset for each command as a sequence of deltas.
     */

    codePtr->codeDeltaStart = p;
    prevOffset = 0;
    for (i = 0;  i < numCmds;  i++) {
	codeDelta = mapPtr[i].codeOffset - prevOffset;
	if (codeDelta < 0) {
	    Tcl_Panic("EncodeCmdLocMap: bad code offset");
	} else if (codeDelta <= 127) {
	    TclStoreInt1AtPtr(codeDelta, p);
	    p++;
	} else {
	    TclStoreInt1AtPtr(0xFF, p);
	    p++;
	    TclStoreInt4AtPtr(codeDelta, p);
	    p += 4;
	}
	prevOffset = mapPtr[i].codeOffset;
    }

    /*
     * Encode the code length for each command.
     */

    codePtr->codeLengthStart = p;
    for (i = 0;  i < numCmds;  i++) {
	codeLen = mapPtr[i].numCodeBytes;
	if (codeLen < 0) {
	    Tcl_Panic("EncodeCmdLocMap: bad code length");
	} else if (codeLen <= 127) {
	    TclStoreInt1AtPtr(codeLen, p);
	    p++;
	} else {
	    TclStoreInt1AtPtr(0xFF, p);
	    p++;
	    TclStoreInt4AtPtr(codeLen, p);
	    p += 4;
	}
    }

    /*
     * Encode the source offset for each command as a sequence of deltas.
     */

    codePtr->srcDeltaStart = p;
    prevOffset = 0;
    for (i = 0;  i < numCmds;  i++) {
	srcDelta = mapPtr[i].srcOffset - prevOffset;
	if ((-127 <= srcDelta) && (srcDelta <= 127) && (srcDelta != -1)) {
	    TclStoreInt1AtPtr(srcDelta, p);
	    p++;
	} else {
	    TclStoreInt1AtPtr(0xFF, p);
	    p++;
	    TclStoreInt4AtPtr(srcDelta, p);
	    p += 4;
	}
	prevOffset = mapPtr[i].srcOffset;
    }

    /*
     * Encode the source length for each command.
     */

    codePtr->srcLengthStart = p;
    for (i = 0;  i < numCmds;  i++) {
	srcLen = mapPtr[i].numSrcBytes;
	if (srcLen < 0) {
	    Tcl_Panic("EncodeCmdLocMap: bad source length");
	} else if (srcLen <= 127) {
	    TclStoreInt1AtPtr(srcLen, p);
	    p++;
	} else {
	    TclStoreInt1AtPtr(0xFF, p);
	    p++;
	    TclStoreInt4AtPtr(srcLen, p);
	    p += 4;
	}
    }

    return p;
}

/*
 *----------------------------------------------------------------------
 *
 * TclIsEmptyToken --
 *
 *	Test if the token is empty.
 *
 *	We don't test if it's just comments. Fixes are welcome.
 *
 * Results:
 *	True iff the token (assumed a TCL_TOKEN_SIMPLE_TEXT) only contains
 *	whitespace of the kind that never results in code being generated.
 *	False otherwise.
 *
 * Side effects:
 *	None.
 *
 *----------------------------------------------------------------------
 */
int
TclIsEmptyToken(
    const Tcl_Token *tokenPtr)
{
    const char *ptr, *end;
    int ucs4, chLen = 0;

    end = tokenPtr[1].start + tokenPtr[1].size;
    for (ptr = tokenPtr[1].start; ptr < end; ptr += chLen) {
	chLen = TclUtfToUniChar(ptr, &ucs4);
	// Can't use Tcl_UniCharIsSpace; see test dict-22.24
	if (!TclIsSpaceProcM((unsigned) ucs4)) {
	    return 0;
	}
    }
    return 1;
}

/*
 *----------------------------------------------------------------------
 *
 * TclLocalScalarFromToken --
 *
 *	Get the index into the table of compiled locals that corresponds
 *	to a local scalar variable name.
 *
 * Results:
 *	Returns the non-negative integer index value into the table of
 *	compiled locals corresponding to a local scalar variable name.
 *	If the arguments passed in do not identify a local scalar variable
 *	then return TCL_INDEX_NONE.
 *
 * Side effects:
 *	May add an entry into the table of compiled locals.
 *
 *----------------------------------------------------------------------
 */

Tcl_Size
TclLocalScalarFromToken(
    Tcl_Token *tokenPtr,
    CompileEnv *envPtr)
{
    int isScalar;
    Tcl_LVTIndex index;

    TclPushVarName(NULL, tokenPtr, envPtr, TCL_NO_ELEMENT, &index, &isScalar);
    if (!isScalar) {
	index = TCL_INDEX_NONE;
    }
    return index;
}

Tcl_Size
TclLocalScalar(
    const char *bytes,
    size_t numBytes,
    CompileEnv *envPtr)
{
    Tcl_Token token[2] = {
	{TCL_TOKEN_SIMPLE_WORD, NULL, 0, 1},
	{TCL_TOKEN_TEXT, NULL, 0, 0}
    };

    token[1].start = bytes;
    token[1].size = numBytes;
    return TclLocalScalarFromToken(token, envPtr);
}

/*
 *----------------------------------------------------------------------
 *
 * TclPushVarName --
 *
 *	Procedure used in the compiling where pushing a variable name is
 *	necessary (append, lappend, set).
 *
 * Results:
 *	The values written to *localIndexPtr and *isScalarPtr signal to
 *	the caller what the instructions emitted by this routine will do:
 *
 *	*isScalarPtr	(*localIndexPtr < 0)
 *	1		1	Push the varname on the stack. (Stack +1)
 *	1		0	*localIndexPtr is the index of the compiled
 *				local for this varname.  No instructions
 *				emitted.	(Stack +0)
 *	0		1	Push part1 and part2 names of array element
 *				on the stack.	(Stack +2)
 *	0		0	*localIndexPtr is the index of the compiled
 *				local for this array.  Element name is pushed
 *				on the stack.	(Stack +1)
 *
 * Side effects:
 *	Instructions are added to envPtr.
 *
 *----------------------------------------------------------------------
 */

void
TclPushVarName(
    Tcl_Interp *interp,		/* Used for error reporting. */
    Tcl_Token *varTokenPtr,	/* Points to a variable token. */
    CompileEnv *envPtr,		/* Holds resulting instructions. */
    int flags,			/* TCL_NO_ELEMENT. */
    Tcl_Size *localIndexPtr,	/* Must not be NULL. */
    int *isScalarPtr)		/* Must not be NULL. */
{
    const char *p;
    const char *last, *name, *elName;
    Tcl_Token *elemTokenPtr = NULL;
    Tcl_Size nameLen, elNameLen, n;
    int simpleVarName = 0, allocedTokens = 0;
    Tcl_Size elemTokenCount = 0, removedParen = 0;
    Tcl_LVTIndex localIndex;

    /*
     * Decide if we can use a frame slot for the var/array name or if we need
     * to emit code to compute and push the name at runtime. We use a frame
     * slot (entry in the array of local vars) if we are compiling a procedure
     * body and if the name is simple text that does not include namespace
     * qualifiers.
     */

    name = elName = NULL;
    nameLen = elNameLen = 0;
    localIndex = TCL_INDEX_NONE;

    if (varTokenPtr->type == TCL_TOKEN_SIMPLE_WORD) {
	/*
	 * A simple variable name. Divide it up into "name" and "elName"
	 * strings. If it is not a local variable, look it up at runtime.
	 */

	simpleVarName = 1;

	name = varTokenPtr[1].start;
	nameLen = varTokenPtr[1].size;
	if (name[nameLen - 1] == ')') {
	    /*
	     * last char is ')' => potential array reference.
	     */
	    last = &name[nameLen - 1];

	    if (*last == ')') {
		for (p = name;  p < last;  p++) {
		    if (*p == '(') {
			elName = p + 1;
			elNameLen = last - elName;
			nameLen = p - name;
			break;
		    }
		}
	    }

	    if (!(flags & TCL_NO_ELEMENT) && elNameLen) {
		/*
		 * An array element, the element name is a simple string:
		 * assemble the corresponding token.
		 */

		elemTokenPtr = (Tcl_Token *)TclStackAlloc(interp, sizeof(Tcl_Token));
		allocedTokens = 1;
		elemTokenPtr->type = TCL_TOKEN_TEXT;
		elemTokenPtr->start = elName;
		elemTokenPtr->size = elNameLen;
		elemTokenPtr->numComponents = 0;
		elemTokenCount = 1;
	    }
	}
    } else if (interp && ((n = varTokenPtr->numComponents) > 1)
	    && (varTokenPtr[1].type == TCL_TOKEN_TEXT)
	    && (varTokenPtr[n].type == TCL_TOKEN_TEXT)
	    && (varTokenPtr[n].start[varTokenPtr[n].size - 1] == ')')) {
	/*
	 * Check for parentheses inside first token.
	 */

	simpleVarName = 0;
	for (p = varTokenPtr[1].start, last = p + varTokenPtr[1].size;
		p < last;  p++) {
	    if (*p == '(') {
		simpleVarName = 1;
		break;
	    }
	}
	if (simpleVarName) {
	    size_t remainingLen;

	    /*
	     * Check the last token: if it is just ')', do not count it.
	     * Otherwise, remove the ')' and flag so that it is restored at
	     * the end.
	     */

	    if (varTokenPtr[n].size == 1) {
		n--;
	    } else {
		varTokenPtr[n].size--;
		removedParen = n;
	    }

	    name = varTokenPtr[1].start;
	    nameLen = p - varTokenPtr[1].start;
	    elName = p + 1;
	    remainingLen = (varTokenPtr[2].start - p) - 1;
	    elNameLen = (varTokenPtr[n].start-p) + varTokenPtr[n].size - 1;

	    if (!(flags & TCL_NO_ELEMENT)) {
		if (remainingLen) {
		    /*
		     * Make a first token with the extra characters in the
		     * first token.
		     */

		    elemTokenPtr = (Tcl_Token *)TclStackAlloc(interp,
			    n * sizeof(Tcl_Token));
		    allocedTokens = 1;
		    elemTokenPtr->type = TCL_TOKEN_TEXT;
		    elemTokenPtr->start = elName;
		    elemTokenPtr->size = remainingLen;
		    elemTokenPtr->numComponents = 0;
		    elemTokenCount = n;

		    /*
		     * Copy the remaining tokens.
		     */

		    memcpy(elemTokenPtr + 1, varTokenPtr + 2,
			    (n - 1) * sizeof(Tcl_Token));
		} else {
		    /*
		     * Use the already available tokens.
		     */

		    elemTokenPtr = &varTokenPtr[2];
		    elemTokenCount = n - 1;
		}
	    }
	}
    }

    if (simpleVarName) {
	/*
	 * See whether name has any namespace separators (::'s).
	 */

	int hasNsQualifiers = 0;

	for (p = name, last = p + nameLen-1;  p < last;  p++) {
	    if ((p[0] == ':') && (p[1] == ':')) {
		hasNsQualifiers = 1;
		break;
	    }
	}

	/*
	 * Look up the var name's index in the array of local vars in the proc
	 * frame. If retrieving the var's value and it doesn't already exist,
	 * push its name and look it up at runtime.
	 */

	if (!hasNsQualifiers) {
	    localIndex = TclFindCompiledLocal(name, nameLen, 1, envPtr);
	}
	if (interp && localIndex < 0) {
	    PushLiteral(envPtr, name, nameLen);
	}

	/*
	 * Compile the element script, if any, and only if not inhibited. [Bug
	 * 3600328]
	 */

	if (elName != NULL && !(flags & TCL_NO_ELEMENT)) {
	    if (elNameLen) {
		TclCompileTokens(interp, elemTokenPtr, elemTokenCount,
			envPtr);
	    } else {
		PUSH(		"");
	    }
	}
    } else if (interp) {
	/*
	 * The var name isn't simple: compile and push it.
	 */

	CompileTokens(envPtr, varTokenPtr, interp);
    }

    if (removedParen) {
	varTokenPtr[removedParen].size++;
    }
    if (allocedTokens) {
	TclStackFree(interp, elemTokenPtr);
    }
    *localIndexPtr = localIndex;
    *isScalarPtr = (elName == NULL);
}

#ifdef TCL_COMPILE_STATS
/*
 *----------------------------------------------------------------------
 *
 * RecordByteCodeStats --
 *
 *	Accumulates compilation-related statistics for each newly-compiled
 *	ByteCode. Called by the TclInitByteCodeObj when Tcl is compiled with
 *	the -DTCL_COMPILE_STATS flag
 *
 * Results:
 *	None.
 *
 * Side effects:
 *	Accumulates aggregate code-related statistics in the interpreter's
 *	ByteCodeStats structure. Records statistics specific to a ByteCode in
 *	its ByteCode structure.
 *
 *----------------------------------------------------------------------
 */

void
RecordByteCodeStats(
    ByteCode *codePtr)		/* Points to ByteCode structure with info
				 * to add to accumulated statistics. */
{
    Interp *iPtr = (Interp *) *codePtr->interpHandle;
    ByteCodeStats *statsPtr;

    if (iPtr == NULL) {
	/* Avoid segfaulting in case we're called in a deleted interp */
	return;
    }
    statsPtr = &(iPtr->stats);

    statsPtr->numCompilations++;
    statsPtr->totalSrcBytes += (double)codePtr->numSrcBytes;
    statsPtr->totalByteCodeBytes += (double) codePtr->structureSize;
    statsPtr->currentSrcBytes += (double) (int)codePtr->numSrcBytes;
    statsPtr->currentByteCodeBytes += (double) codePtr->structureSize;

    statsPtr->srcCount[TclLog2(codePtr->numSrcBytes)]++;
    statsPtr->byteCodeCount[TclLog2(codePtr->structureSize)]++;

    statsPtr->currentInstBytes += (double) codePtr->numCodeBytes;
    statsPtr->currentLitBytes += (double)
	    codePtr->numLitObjects * sizeof(Tcl_Obj *);
    statsPtr->currentExceptBytes += (double)
	    codePtr->numExceptRanges * sizeof(ExceptionRange);
    statsPtr->currentAuxBytes += (double)
	    codePtr->numAuxDataItems * sizeof(AuxData);
    statsPtr->currentCmdMapBytes += (double) codePtr->numCmdLocBytes;
}
#endif /* TCL_COMPILE_STATS */

/*
 * Local Variables:
 * mode: c
 * c-basic-offset: 4
 * fill-column: 78
 * tab-width: 8
 * End:
 */<|MERGE_RESOLUTION|>--- conflicted
+++ resolved
@@ -976,12 +976,6 @@
 	 * method implementation will be pushed on the stack after the target
 	 * returns.
 	 * Stack:  ... argumentList => ... result */
-<<<<<<< HEAD
-    TCL_INSTRUCTION_ENTRY(
-	"uplevel",		-1),
-	/* Call the script in the given stack level, and stack the result.
-	 * Stack:  ... level script => ... result */
-=======
     TCL_INSTRUCTION_ENTRY1(
 	"arithSeries",	  2,	-3,	  OPERAND_UINT1),
 	/* Push a new arithSeries object on the stack. The opnd is a bit mask
@@ -990,7 +984,10 @@
 	 * TclNewArithSeriesObj() as NULL (and the corresponding values on the
 	 * stack simply are ignored).
 	 * Stack:  ... from to step count => ... series */
->>>>>>> 88a7c0f1
+    TCL_INSTRUCTION_ENTRY(
+	"uplevel",		-1),
+	/* Call the script in the given stack level, and stack the result.
+	 * Stack:  ... level script => ... result */
 
     {NULL, 0, 0, 0, {OPERAND_NONE}}
 };
