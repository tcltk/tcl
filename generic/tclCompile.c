/*
 * tclCompile.c --
 *
 *	This file contains procedures that compile Tcl commands or parts of
 *	commands (like quoted strings or nested sub-commands) into a sequence
 *	of instructions ("bytecodes").
 *
 * Copyright © 1996-1998 Sun Microsystems, Inc.
 * Copyright © 2001 Kevin B. Kenny. All rights reserved.
 *
 * See the file "license.terms" for information on usage and redistribution of
 * this file, and for a DISCLAIMER OF ALL WARRANTIES.
 */

#include "tclInt.h"
#include "tclCompile.h"
#include <assert.h>
#include "tclBrodnik.h"

/*
 * Structure used to map between instruction pc and source locations. It
 * defines for each compiled Tcl command its code's starting offset and its
 * source's starting offset and length. Note that the code offset increases
 * monotonically: that is, the table is sorted in code offset order. The
 * source offset is not monotonic.
 */

typedef struct CmdLocation {
    size_t codeOffset;		/* Offset of first byte of command code. */
    size_t numCodeBytes;		/* Number of bytes for command's code. */
    size_t srcOffset;		/* Offset of first char of the command. */
    size_t numSrcBytes;		/* Number of command source chars. */
} CmdLocation;
TclBrodnikArray(CmdLocation);
TclBrodnikArrayDefine(AuxData,MODULE_SCOPE);

/*
 * Variable that controls whether compilation tracing is enabled and, if so,
 * what level of tracing is desired:
 *    0: no compilation tracing
 *    1: summarize compilation of top level cmds and proc bodies
 *    2: display all instructions of each ByteCode compiled
 * This variable is linked to the Tcl variable "tcl_traceCompile".
 */

#ifdef TCL_COMPILE_DEBUG
int tclTraceCompile = 0;
static int traceInitialized = 0;
#endif

/*
 * A table describing the Tcl bytecode instructions. Entries in this table
 * must correspond to the instruction opcode definitions in tclCompile.h. The
 * names "op1" and "op4" refer to an instruction's one or four byte first
 * operand. Similarly, "stktop" and "stknext" refer to the topmost and next to
 * topmost stack elements.
 *
 * Note that the load, store, and incr instructions do not distinguish local
 * from global variables; the bytecode interpreter at runtime uses the
 * existence of a procedure call frame to distinguish these.
 */

InstructionDesc const tclInstructionTable[] = {
    /* Name	      Bytes stackEffect #Opnds  Operand types */
    {"done",		  1,   -1,         0,	{OPERAND_NONE}},
	/* Finish ByteCode execution and return stktop (top stack item) */
    {"push1",		  2,   +1,         1,	{OPERAND_LIT1}},
	/* Push object at ByteCode objArray[op1] */
    {"push4",		  5,   +1,         1,	{OPERAND_LIT4}},
	/* Push object at ByteCode objArray[op4] */
    {"pop",		  1,   -1,         0,	{OPERAND_NONE}},
	/* Pop the topmost stack object */
    {"dup",		  1,   +1,         0,	{OPERAND_NONE}},
	/* Duplicate the topmost stack object and push the result */
    {"strcat",		  2,   INT_MIN,    1,	{OPERAND_UINT1}},
	/* Concatenate the top op1 items and push result */
    {"invokeStk1",	  2,   INT_MIN,    1,	{OPERAND_UINT1}},
	/* Invoke command named objv[0]; <objc,objv> = <op1,top op1> */
    {"invokeStk4",	  5,   INT_MIN,    1,	{OPERAND_UINT4}},
	/* Invoke command named objv[0]; <objc,objv> = <op4,top op4> */
    {"evalStk",		  1,   0,          0,	{OPERAND_NONE}},
	/* Evaluate command in stktop using Tcl_EvalObj. */
    {"exprStk",		  1,   0,          0,	{OPERAND_NONE}},
	/* Execute expression in stktop using Tcl_ExprStringObj. */

    {"loadScalar1",	  2,   1,          1,	{OPERAND_LVT1}},
	/* Load scalar variable at index op1 <= 255 in call frame */
    {"loadScalar4",	  5,   1,          1,	{OPERAND_LVT4}},
	/* Load scalar variable at index op1 >= 256 in call frame */
    {"loadScalarStk",	  1,   0,          0,	{OPERAND_NONE}},
	/* Load scalar variable; scalar's name is stktop */
    {"loadArray1",	  2,   0,          1,	{OPERAND_LVT1}},
	/* Load array element; array at slot op1<=255, element is stktop */
    {"loadArray4",	  5,   0,          1,	{OPERAND_LVT4}},
	/* Load array element; array at slot op1 > 255, element is stktop */
    {"loadArrayStk",	  1,   -1,         0,	{OPERAND_NONE}},
	/* Load array element; element is stktop, array name is stknext */
    {"loadStk",		  1,   0,          0,	{OPERAND_NONE}},
	/* Load general variable; unparsed variable name is stktop */
    {"storeScalar1",	  2,   0,          1,	{OPERAND_LVT1}},
	/* Store scalar variable at op1<=255 in frame; value is stktop */
    {"storeScalar4",	  5,   0,          1,	{OPERAND_LVT4}},
	/* Store scalar variable at op1 > 255 in frame; value is stktop */
    {"storeScalarStk",	  1,   -1,         0,	{OPERAND_NONE}},
	/* Store scalar; value is stktop, scalar name is stknext */
    {"storeArray1",	  2,   -1,         1,	{OPERAND_LVT1}},
	/* Store array element; array at op1<=255, value is top then elem */
    {"storeArray4",	  5,   -1,         1,	{OPERAND_LVT4}},
	/* Store array element; array at op1>=256, value is top then elem */
    {"storeArrayStk",	  1,   -2,         0,	{OPERAND_NONE}},
	/* Store array element; value is stktop, then elem, array names */
    {"storeStk",	  1,   -1,         0,	{OPERAND_NONE}},
	/* Store general variable; value is stktop, then unparsed name */

    {"incrScalar1",	  2,   0,          1,	{OPERAND_LVT1}},
	/* Incr scalar at index op1<=255 in frame; incr amount is stktop */
    {"incrScalarStk",	  1,   -1,         0,	{OPERAND_NONE}},
	/* Incr scalar; incr amount is stktop, scalar's name is stknext */
    {"incrArray1",	  2,   -1,         1,	{OPERAND_LVT1}},
	/* Incr array elem; arr at slot op1<=255, amount is top then elem */
    {"incrArrayStk",	  1,   -2,         0,	{OPERAND_NONE}},
	/* Incr array element; amount is top then elem then array names */
    {"incrStk",		  1,   -1,         0,	{OPERAND_NONE}},
	/* Incr general variable; amount is stktop then unparsed var name */
    {"incrScalar1Imm",	  3,   +1,         2,	{OPERAND_LVT1, OPERAND_INT1}},
	/* Incr scalar at slot op1 <= 255; amount is 2nd operand byte */
    {"incrScalarStkImm",  2,   0,          1,	{OPERAND_INT1}},
	/* Incr scalar; scalar name is stktop; incr amount is op1 */
    {"incrArray1Imm",	  3,   0,          2,	{OPERAND_LVT1, OPERAND_INT1}},
	/* Incr array elem; array at slot op1 <= 255, elem is stktop,
	 * amount is 2nd operand byte */
    {"incrArrayStkImm",	  2,   -1,         1,	{OPERAND_INT1}},
	/* Incr array element; elem is top then array name, amount is op1 */
    {"incrStkImm",	  2,   0,	   1,	{OPERAND_INT1}},
	/* Incr general variable; unparsed name is top, amount is op1 */

    {"jump1",		  2,   0,          1,	{OPERAND_OFFSET1}},
	/* Jump relative to (pc + op1) */
    {"jump4",		  5,   0,          1,	{OPERAND_OFFSET4}},
	/* Jump relative to (pc + op4) */
    {"jumpTrue1",	  2,   -1,         1,	{OPERAND_OFFSET1}},
	/* Jump relative to (pc + op1) if stktop expr object is true */
    {"jumpTrue4",	  5,   -1,         1,	{OPERAND_OFFSET4}},
	/* Jump relative to (pc + op4) if stktop expr object is true */
    {"jumpFalse1",	  2,   -1,         1,	{OPERAND_OFFSET1}},
	/* Jump relative to (pc + op1) if stktop expr object is false */
    {"jumpFalse4",	  5,   -1,         1,	{OPERAND_OFFSET4}},
	/* Jump relative to (pc + op4) if stktop expr object is false */

    {"bitor",		  1,   -1,         0,	{OPERAND_NONE}},
	/* Bitwise or:	push (stknext | stktop) */
    {"bitxor",		  1,   -1,         0,	{OPERAND_NONE}},
	/* Bitwise xor	push (stknext ^ stktop) */
    {"bitand",		  1,   -1,         0,	{OPERAND_NONE}},
	/* Bitwise and:	push (stknext & stktop) */
    {"eq",		  1,   -1,         0,	{OPERAND_NONE}},
	/* Equal:	push (stknext == stktop) */
    {"neq",		  1,   -1,         0,	{OPERAND_NONE}},
	/* Not equal:	push (stknext != stktop) */
    {"lt",		  1,   -1,         0,	{OPERAND_NONE}},
	/* Less:	push (stknext < stktop) */
    {"gt",		  1,   -1,         0,	{OPERAND_NONE}},
	/* Greater:	push (stknext > stktop) */
    {"le",		  1,   -1,         0,	{OPERAND_NONE}},
	/* Less or equal: push (stknext <= stktop) */
    {"ge",		  1,   -1,         0,	{OPERAND_NONE}},
	/* Greater or equal: push (stknext >= stktop) */
    {"lshift",		  1,   -1,         0,	{OPERAND_NONE}},
	/* Left shift:	push (stknext << stktop) */
    {"rshift",		  1,   -1,         0,	{OPERAND_NONE}},
	/* Right shift:	push (stknext >> stktop) */
    {"add",		  1,   -1,         0,	{OPERAND_NONE}},
	/* Add:		push (stknext + stktop) */
    {"sub",		  1,   -1,         0,	{OPERAND_NONE}},
	/* Sub:		push (stkext - stktop) */
    {"mult",		  1,   -1,         0,	{OPERAND_NONE}},
	/* Multiply:	push (stknext * stktop) */
    {"div",		  1,   -1,         0,	{OPERAND_NONE}},
	/* Divide:	push (stknext / stktop) */
    {"mod",		  1,   -1,         0,	{OPERAND_NONE}},
	/* Mod:		push (stknext % stktop) */
    {"uplus",		  1,   0,          0,	{OPERAND_NONE}},
	/* Unary plus:	push +stktop */
    {"uminus",		  1,   0,          0,	{OPERAND_NONE}},
	/* Unary minus:	push -stktop */
    {"bitnot",		  1,   0,          0,	{OPERAND_NONE}},
	/* Bitwise not:	push ~stktop */
    {"not",		  1,   0,          0,	{OPERAND_NONE}},
	/* Logical not:	push !stktop */
    {"tryCvtToNumeric",	  1,   0,          0,	{OPERAND_NONE}},
	/* Try converting stktop to first int then double if possible. */

    {"break",		  1,   0,          0,	{OPERAND_NONE}},
	/* Abort closest enclosing loop; if none, return TCL_BREAK code. */
    {"continue",	  1,   0,          0,	{OPERAND_NONE}},
	/* Skip to next iteration of closest enclosing loop; if none, return
	 * TCL_CONTINUE code. */

    {"beginCatch4",	  5,   0,          1,	{OPERAND_UINT4}},
	/* Record start of catch with the operand's exception index. Push the
	 * current stack depth onto a special catch stack. */
    {"endCatch",	  1,   0,          0,	{OPERAND_NONE}},
	/* End of last catch. Pop the bytecode interpreter's catch stack. */
    {"pushResult",	  1,   +1,         0,	{OPERAND_NONE}},
	/* Push the interpreter's object result onto the stack. */
    {"pushReturnCode",	  1,   +1,         0,	{OPERAND_NONE}},
	/* Push interpreter's return code (e.g. TCL_OK or TCL_ERROR) as a new
	 * object onto the stack. */

    {"streq",		  1,   -1,         0,	{OPERAND_NONE}},
	/* Str Equal:	push (stknext eq stktop) */
    {"strneq",		  1,   -1,         0,	{OPERAND_NONE}},
	/* Str !Equal:	push (stknext neq stktop) */
    {"strcmp",		  1,   -1,         0,	{OPERAND_NONE}},
	/* Str Compare:	push (stknext cmp stktop) */
    {"strlen",		  1,   0,          0,	{OPERAND_NONE}},
	/* Str Length:	push (strlen stktop) */
    {"strindex",	  1,   -1,         0,	{OPERAND_NONE}},
	/* Str Index:	push (strindex stknext stktop) */
    {"strmatch",	  2,   -1,         1,	{OPERAND_INT1}},
	/* Str Match:	push (strmatch stknext stktop) opnd == nocase */

    {"list",		  5,   INT_MIN,    1,	{OPERAND_UINT4}},
	/* List:	push (stk1 stk2 ... stktop) */
    {"listIndex",	  1,   -1,         0,	{OPERAND_NONE}},
	/* List Index:	push (listindex stknext stktop) */
    {"listLength",	  1,   0,          0,	{OPERAND_NONE}},
	/* List Len:	push (listlength stktop) */

    {"appendScalar1",	  2,   0,          1,	{OPERAND_LVT1}},
	/* Append scalar variable at op1<=255 in frame; value is stktop */
    {"appendScalar4",	  5,   0,          1,	{OPERAND_LVT4}},
	/* Append scalar variable at op1 > 255 in frame; value is stktop */
    {"appendArray1",	  2,   -1,         1,	{OPERAND_LVT1}},
	/* Append array element; array at op1<=255, value is top then elem */
    {"appendArray4",	  5,   -1,         1,	{OPERAND_LVT4}},
	/* Append array element; array at op1>=256, value is top then elem */
    {"appendArrayStk",	  1,   -2,         0,	{OPERAND_NONE}},
	/* Append array element; value is stktop, then elem, array names */
    {"appendStk",	  1,   -1,         0,	{OPERAND_NONE}},
	/* Append general variable; value is stktop, then unparsed name */
    {"lappendScalar1",	  2,   0,          1,	{OPERAND_LVT1}},
	/* Lappend scalar variable at op1<=255 in frame; value is stktop */
    {"lappendScalar4",	  5,   0,          1,	{OPERAND_LVT4}},
	/* Lappend scalar variable at op1 > 255 in frame; value is stktop */
    {"lappendArray1",	  2,   -1,         1,	{OPERAND_LVT1}},
	/* Lappend array element; array at op1<=255, value is top then elem */
    {"lappendArray4",	  5,   -1,         1,	{OPERAND_LVT4}},
	/* Lappend array element; array at op1>=256, value is top then elem */
    {"lappendArrayStk",	  1,   -2,         0,	{OPERAND_NONE}},
	/* Lappend array element; value is stktop, then elem, array names */
    {"lappendStk",	  1,   -1,         0,	{OPERAND_NONE}},
	/* Lappend general variable; value is stktop, then unparsed name */

    {"lindexMulti",	  5,   INT_MIN,    1,	{OPERAND_UINT4}},
	/* Lindex with generalized args, operand is number of stacked objs
	 * used: (operand-1) entries from stktop are the indices; then list to
	 * process. */
    {"over",		  5,   +1,         1,	{OPERAND_UINT4}},
	/* Duplicate the arg-th element from top of stack (TOS=0) */
    {"lsetList",          1,   -2,         0,	{OPERAND_NONE}},
	/* Four-arg version of 'lset'. stktop is old value; next is new
	 * element value, next is the index list; pushes new value */
    {"lsetFlat",          5,   INT_MIN,    1,	{OPERAND_UINT4}},
	/* Three- or >=5-arg version of 'lset', operand is number of stacked
	 * objs: stktop is old value, next is new element value, next come
	 * (operand-2) indices; pushes the new value.
	 */

    {"returnImm",	  9,   -1,         2,	{OPERAND_INT4, OPERAND_UINT4}},
	/* Compiled [return], code, level are operands; options and result
	 * are on the stack. */
    {"expon",		  1,   -1,	   0,	{OPERAND_NONE}},
	/* Binary exponentiation operator: push (stknext ** stktop) */

    /*
     * NOTE: the stack effects of expandStkTop and invokeExpanded are wrong -
     * but it cannot be done right at compile time, the stack effect is only
     * known at run time. The value for invokeExpanded is estimated better at
     * compile time.
     * See the comments further down in this file, where INST_INVOKE_EXPANDED
     * is emitted.
     */
    {"expandStart",       1,    0,          0,	{OPERAND_NONE}},
	/* Start of command with {*} (expanded) arguments */
    {"expandStkTop",      5,    0,          1,	{OPERAND_UINT4}},
	/* Expand the list at stacktop: push its elements on the stack */
    {"invokeExpanded",    1,    0,          0,	{OPERAND_NONE}},
	/* Invoke the command marked by the last 'expandStart' */

    {"listIndexImm",	  5,	0,	   1,	{OPERAND_IDX4}},
	/* List Index:	push (lindex stktop op4) */
    {"listRangeImm",	  9,	0,	   2,	{OPERAND_IDX4, OPERAND_IDX4}},
	/* List Range:	push (lrange stktop op4 op4) */
    {"startCommand",	  9,	0,	   2,	{OPERAND_OFFSET4, OPERAND_UINT4}},
	/* Start of bytecoded command: op is the length of the cmd's code, op2
	 * is number of commands here */

    {"listIn",		  1,	-1,	   0,	{OPERAND_NONE}},
	/* List containment: push [lsearch stktop stknext]>=0) */
    {"listNotIn",	  1,	-1,	   0,	{OPERAND_NONE}},
	/* List negated containment: push [lsearch stktop stknext]<0) */

    {"pushReturnOpts",	  1,	+1,	   0,	{OPERAND_NONE}},
	/* Push the interpreter's return option dictionary as an object on the
	 * stack. */
    {"returnStk",	  1,	-1,	   0,	{OPERAND_NONE}},
	/* Compiled [return]; options and result are on the stack, code and
	 * level are in the options. */

    {"dictGet",		  5,	INT_MIN,   1,	{OPERAND_UINT4}},
	/* The top op4 words (min 1) are a key path into the dictionary just
	 * below the keys on the stack, and all those values are replaced by
	 * the value read out of that key-path (like [dict get]).
	 * Stack:  ... dict key1 ... keyN => ... value */
    {"dictSet",		  9,	INT_MIN,   2,	{OPERAND_UINT4, OPERAND_LVT4}},
	/* Update a dictionary value such that the keys are a path pointing to
	 * the value. op4#1 = numKeys, op4#2 = LVTindex
	 * Stack:  ... key1 ... keyN value => ... newDict */
    {"dictUnset",	  9,	INT_MIN,   2,	{OPERAND_UINT4, OPERAND_LVT4}},
	/* Update a dictionary value such that the keys are not a path pointing
	 * to any value. op4#1 = numKeys, op4#2 = LVTindex
	 * Stack:  ... key1 ... keyN => ... newDict */
    {"dictIncrImm",	  9,	0,	   2,	{OPERAND_INT4, OPERAND_LVT4}},
	/* Update a dictionary value such that the value pointed to by key is
	 * incremented by some value (or set to it if the key isn't in the
	 * dictionary at all). op4#1 = incrAmount, op4#2 = LVTindex
	 * Stack:  ... key => ... newDict */
    {"dictAppend",	  5,	-1,	   1,	{OPERAND_LVT4}},
	/* Update a dictionary value such that the value pointed to by key has
	 * some value string-concatenated onto it. op4 = LVTindex
	 * Stack:  ... key valueToAppend => ... newDict */
    {"dictLappend",	  5,	-1,	   1,	{OPERAND_LVT4}},
	/* Update a dictionary value such that the value pointed to by key has
	 * some value list-appended onto it. op4 = LVTindex
	 * Stack:  ... key valueToAppend => ... newDict */
    {"dictFirst",	  5,	+2,	   1,	{OPERAND_LVT4}},
	/* Begin iterating over the dictionary, using the local scalar
	 * indicated by op4 to hold the iterator state. The local scalar
	 * should not refer to a named variable as the value is not wholly
	 * managed correctly.
	 * Stack:  ... dict => ... value key doneBool */
    {"dictNext",	  5,	+3,	   1,	{OPERAND_LVT4}},
	/* Get the next iteration from the iterator in op4's local scalar.
	 * Stack:  ... => ... value key doneBool */
    {"dictUpdateStart",   9,    0,	   2,	{OPERAND_LVT4, OPERAND_AUX4}},
	/* Create the variables (described in the aux data referred to by the
	 * second immediate argument) to mirror the state of the dictionary in
	 * the variable referred to by the first immediate argument. The list
	 * of keys (top of the stack, not popped) must be the same length as
	 * the list of variables.
	 * Stack:  ... keyList => ... keyList */
    {"dictUpdateEnd",	  9,    -1,	   2,	{OPERAND_LVT4, OPERAND_AUX4}},
	/* Reflect the state of local variables (described in the aux data
	 * referred to by the second immediate argument) back to the state of
	 * the dictionary in the variable referred to by the first immediate
	 * argument. The list of keys (popped from the stack) must be the same
	 * length as the list of variables.
	 * Stack:  ... keyList => ... */
    {"jumpTable",	 5,	-1,	   1,	{OPERAND_AUX4}},
	/* Jump according to the jump-table (in AuxData as indicated by the
	 * operand) and the argument popped from the list. Always executes the
	 * next instruction if no match against the table's entries was found.
	 * Stack:  ... value => ...
	 * Note that the jump table contains offsets relative to the PC when
	 * it points to this instruction; the code is relocatable. */
    {"upvar",            5,    -1,        1,   {OPERAND_LVT4}},
	/* finds level and otherName in stack, links to local variable at
	 * index op1. Leaves the level on stack. */
    {"nsupvar",          5,    -1,        1,   {OPERAND_LVT4}},
	/* finds namespace and otherName in stack, links to local variable at
	 * index op1. Leaves the namespace on stack. */
    {"variable",         5,    -1,        1,   {OPERAND_LVT4}},
	/* finds namespace and otherName in stack, links to local variable at
	 * index op1. Leaves the namespace on stack. */
    {"syntax",		 9,   -1,         2,	{OPERAND_INT4, OPERAND_UINT4}},
	/* Compiled bytecodes to signal syntax error. Equivalent to returnImm
	 * except for the ERR_ALREADY_LOGGED flag in the interpreter. */
    {"reverse",		 5,    0,         1,	{OPERAND_UINT4}},
	/* Reverse the order of the arg elements at the top of stack */

    {"regexp",		 2,   -1,         1,	{OPERAND_INT1}},
	/* Regexp:	push (regexp stknext stktop) opnd == nocase */

    {"existScalar",	 5,    1,         1,	{OPERAND_LVT4}},
	/* Test if scalar variable at index op1 in call frame exists */
    {"existArray",	 5,    0,         1,	{OPERAND_LVT4}},
	/* Test if array element exists; array at slot op1, element is
	 * stktop */
    {"existArrayStk",	 1,    -1,        0,	{OPERAND_NONE}},
	/* Test if array element exists; element is stktop, array name is
	 * stknext */
    {"existStk",	 1,    0,         0,	{OPERAND_NONE}},
	/* Test if general variable exists; unparsed variable name is stktop*/

    {"nop",		 1,    0,         0,	{OPERAND_NONE}},
	/* Do nothing */
    {"returnCodeBranch", 1,   -1,	  0,	{OPERAND_NONE}},
	/* Jump to next instruction based on the return code on top of stack
	 * ERROR: +1;	RETURN: +3;	BREAK: +5;	CONTINUE: +7;
	 * Other non-OK: +9
	 */

    {"unsetScalar",	 6,    0,         2,	{OPERAND_UINT1, OPERAND_LVT4}},
	/* Make scalar variable at index op2 in call frame cease to exist;
	 * op1 is 1 for errors on problems, 0 otherwise */
    {"unsetArray",	 6,    -1,        2,	{OPERAND_UINT1, OPERAND_LVT4}},
	/* Make array element cease to exist; array at slot op2, element is
	 * stktop; op1 is 1 for errors on problems, 0 otherwise */
    {"unsetArrayStk",	 2,    -2,        1,	{OPERAND_UINT1}},
	/* Make array element cease to exist; element is stktop, array name is
	 * stknext; op1 is 1 for errors on problems, 0 otherwise */
    {"unsetStk",	 2,    -1,        1,	{OPERAND_UINT1}},
	/* Make general variable cease to exist; unparsed variable name is
	 * stktop; op1 is 1 for errors on problems, 0 otherwise */

    {"dictExpand",       1,    -1,        0,    {OPERAND_NONE}},
        /* Probe into a dict and extract it (or a subdict of it) into
         * variables with matched names. Produces list of keys bound as
         * result. Part of [dict with].
	 * Stack:  ... dict path => ... keyList */
    {"dictRecombineStk", 1,    -3,        0,    {OPERAND_NONE}},
        /* Map variable contents back into a dictionary in a variable. Part of
         * [dict with].
	 * Stack:  ... dictVarName path keyList => ... */
    {"dictRecombineImm", 5,    -2,        1,    {OPERAND_LVT4}},
        /* Map variable contents back into a dictionary in the local variable
         * indicated by the LVT index. Part of [dict with].
	 * Stack:  ... path keyList => ... */
    {"dictExists",	 5,	INT_MIN,  1,	{OPERAND_UINT4}},
	/* The top op4 words (min 1) are a key path into the dictionary just
	 * below the keys on the stack, and all those values are replaced by a
	 * boolean indicating whether it is possible to read out a value from
	 * that key-path (like [dict exists]).
	 * Stack:  ... dict key1 ... keyN => ... boolean */
    {"verifyDict",	 1,    -1,	  0,	{OPERAND_NONE}},
	/* Verifies that the word on the top of the stack is a dictionary,
	 * popping it if it is and throwing an error if it is not.
	 * Stack:  ... value => ... */

    {"strmap",		 1,    -2,	  0,	{OPERAND_NONE}},
	/* Simplified version of [string map] that only applies one change
	 * string, and only case-sensitively.
	 * Stack:  ... from to string => ... changedString */
    {"strfind",		 1,    -1,	  0,	{OPERAND_NONE}},
	/* Find the first index of a needle string in a haystack string,
	 * producing the index (integer) or -1 if nothing found.
	 * Stack:  ... needle haystack => ... index */
    {"strrfind",	 1,    -1,	  0,	{OPERAND_NONE}},
	/* Find the last index of a needle string in a haystack string,
	 * producing the index (integer) or -1 if nothing found.
	 * Stack:  ... needle haystack => ... index */
    {"strrangeImm",	 9,	0,	  2,	{OPERAND_IDX4, OPERAND_IDX4}},
	/* String Range: push (string range stktop op4 op4) */
    {"strrange",	 1,    -2,	  0,	{OPERAND_NONE}},
	/* String Range with non-constant arguments.
	 * Stack:  ... string idxA idxB => ... substring */

    {"yield",		 1,	0,	  0,	{OPERAND_NONE}},
	/* Makes the current coroutine yield the value at the top of the
	 * stack, and places the response back on top of the stack when it
	 * resumes.
	 * Stack:  ... valueToYield => ... resumeValue */
    {"coroName",         1,    +1,	  0,	{OPERAND_NONE}},
	/* Push the name of the interpreter's current coroutine as an object
	 * on the stack. */
    {"tailcall",	 2,    INT_MIN,	  1,	{OPERAND_UINT1}},
	/* Do a tailcall with the opnd items on the stack as the thing to
	 * tailcall to; opnd must be greater than 0 for the semantics to work
	 * right. */

    {"currentNamespace", 1,    +1,	  0,	{OPERAND_NONE}},
	/* Push the name of the interpreter's current namespace as an object
	 * on the stack. */
    {"infoLevelNumber",  1,    +1,	  0,	{OPERAND_NONE}},
	/* Push the stack depth (i.e., [info level]) of the interpreter as an
	 * object on the stack. */
    {"infoLevelArgs",	 1,	0,	  0,	{OPERAND_NONE}},
	/* Push the argument words to a stack depth (i.e., [info level <n>])
	 * of the interpreter as an object on the stack.
	 * Stack:  ... depth => ... argList */
    {"resolveCmd",	 1,	0,	  0,	{OPERAND_NONE}},
	/* Resolves the command named on the top of the stack to its fully
	 * qualified version, or produces the empty string if no such command
	 * exists. Never generates errors.
	 * Stack:  ... cmdName => ... fullCmdName */

    {"tclooSelf",	 1,	+1,	  0,	{OPERAND_NONE}},
	/* Push the identity of the current TclOO object (i.e., the name of
	 * its current public access command) on the stack. */
    {"tclooClass",	 1,	0,	  0,	{OPERAND_NONE}},
	/* Push the class of the TclOO object named at the top of the stack
	 * onto the stack.
	 * Stack:  ... object => ... class */
    {"tclooNamespace",	 1,	0,	  0,	{OPERAND_NONE}},
	/* Push the namespace of the TclOO object named at the top of the
	 * stack onto the stack.
	 * Stack:  ... object => ... namespace */
    {"tclooIsObject",	 1,	0,	  0,	{OPERAND_NONE}},
	/* Push whether the value named at the top of the stack is a TclOO
	 * object (i.e., a boolean). Can corrupt the interpreter result
	 * despite not throwing, so not safe for use in a post-exception
	 * context.
	 * Stack:  ... value => ... boolean */

    {"arrayExistsStk",	 1,	0,	  0,	{OPERAND_NONE}},
	/* Looks up the element on the top of the stack and tests whether it
	 * is an array. Pushes a boolean describing whether this is the
	 * case. Also runs the whole-array trace on the named variable, so can
	 * throw anything.
	 * Stack:  ... varName => ... boolean */
    {"arrayExistsImm",	 5,	+1,	  1,	{OPERAND_LVT4}},
	/* Looks up the variable indexed by opnd and tests whether it is an
	 * array. Pushes a boolean describing whether this is the case. Also
	 * runs the whole-array trace on the named variable, so can throw
	 * anything.
	 * Stack:  ... => ... boolean */
    {"arrayMakeStk",	 1,	-1,	  0,	{OPERAND_NONE}},
	/* Forces the element on the top of the stack to be the name of an
	 * array.
	 * Stack:  ... varName => ... */
    {"arrayMakeImm",	 5,	0,	  1,	{OPERAND_LVT4}},
	/* Forces the variable indexed by opnd to be an array. Does not touch
	 * the stack. */

    {"invokeReplace",	 6,	INT_MIN,  2,	{OPERAND_UINT4,OPERAND_UINT1}},
	/* Invoke command named objv[0], replacing the first two words with
	 * the word at the top of the stack;
	 * <objc,objv> = <op4,top op4 after popping 1> */

    {"listConcat",	 1,	-1,	  0,	{OPERAND_NONE}},
	/* Concatenates the two lists at the top of the stack into a single
	 * list and pushes that resulting list onto the stack.
	 * Stack: ... list1 list2 => ... [lconcat list1 list2] */

    {"expandDrop",       1,    0,          0,	{OPERAND_NONE}},
	/* Drops an element from the auxiliary stack, popping stack elements
	 * until the matching stack depth is reached. */

    /* New foreach implementation */
    {"foreach_start",	 5,	+2,	  1,	{OPERAND_AUX4}},
	/* Initialize execution of a foreach loop. Operand is aux data index
	 * of the ForeachInfo structure for the foreach command. It pushes 2
	 * elements which hold runtime params for foreach_step, they are later
	 * dropped by foreach_end together with the value lists. NOTE that the
	 * iterator-tracker and info reference must not be passed to bytecodes
	 * that handle normal Tcl values. NOTE that this instruction jumps to
	 * the foreach_step instruction paired with it; the stack info below
	 * is only nominal.
	 * Stack: ... listObjs... => ... listObjs... iterTracker info */
    {"foreach_step",	 1,	 0,	  0,	{OPERAND_NONE}},
	/* "Step" or begin next iteration of foreach loop. Assigns to foreach
	 * iteration variables. May jump to straight after the foreach_start
	 * that pushed the iterTracker and info values. MUST be followed
	 * immediately by a foreach_end.
	 * Stack: ... listObjs... iterTracker info =>
	 *				... listObjs... iterTracker info */
    {"foreach_end",	 1,	 0,	  0,	{OPERAND_NONE}},
	/* Clean up a foreach loop by dropping the info value, the tracker
	 * value and the lists that were being iterated over.
	 * Stack: ... listObjs... iterTracker info => ... */
    {"lmap_collect",	 1,	-1,	  0,	{OPERAND_NONE}},
	/* Appends the value at the top of the stack to the list located on
	 * the stack the "other side" of the foreach-related values.
	 * Stack: ... collector listObjs... iterTracker info value =>
	 *			... collector listObjs... iterTracker info */

    {"strtrim",		 1,	-1,	  0,	{OPERAND_NONE}},
	/* [string trim] core: removes the characters (designated by the value
	 * at the top of the stack) from both ends of the string and pushes
	 * the resulting string.
	 * Stack: ... string charset => ... trimmedString */
    {"strtrimLeft",	 1,	-1,	  0,	{OPERAND_NONE}},
	/* [string trimleft] core: removes the characters (designated by the
	 * value at the top of the stack) from the left of the string and
	 * pushes the resulting string.
	 * Stack: ... string charset => ... trimmedString */
    {"strtrimRight",	 1,	-1,	  0,	{OPERAND_NONE}},
	/* [string trimright] core: removes the characters (designated by the
	 * value at the top of the stack) from the right of the string and
	 * pushes the resulting string.
	 * Stack: ... string charset => ... trimmedString */

    {"concatStk",	 5,	INT_MIN,  1,	{OPERAND_UINT4}},
	/* Wrapper round Tcl_ConcatObj(), used for [concat] and [eval]. opnd
	 * is number of values to concatenate.
	 * Operation:	push concat(stk1 stk2 ... stktop) */

    {"strcaseUpper",	 1,	0,	  0,	{OPERAND_NONE}},
	/* [string toupper] core: converts whole string to upper case using
	 * the default (extended "C" locale) rules.
	 * Stack: ... string => ... newString */
    {"strcaseLower",	 1,	0,	  0,	{OPERAND_NONE}},
	/* [string tolower] core: converts whole string to upper case using
	 * the default (extended "C" locale) rules.
	 * Stack: ... string => ... newString */
    {"strcaseTitle",	 1,	0,	  0,	{OPERAND_NONE}},
	/* [string totitle] core: converts whole string to upper case using
	 * the default (extended "C" locale) rules.
	 * Stack: ... string => ... newString */
    {"strreplace",	 1,	-3,	  0,	{OPERAND_NONE}},
	/* [string replace] core: replaces a non-empty range of one string
	 * with the contents of another.
	 * Stack: ... string fromIdx toIdx replacement => ... newString */

    {"originCmd",	 1,	0,	  0,	{OPERAND_NONE}},
	/* Reports which command was the origin (via namespace import chain)
	 * of the command named on the top of the stack.
	 * Stack:  ... cmdName => ... fullOriginalCmdName */

    {"tclooNext",	 2,	INT_MIN,  1,	{OPERAND_UINT1}},
	/* Call the next item on the TclOO call chain, passing opnd arguments
	 * (min 1, max 255, *includes* "next").  The result of the invoked
	 * method implementation will be pushed on the stack in place of the
	 * arguments (similar to invokeStk).
	 * Stack:  ... "next" arg2 arg3 -- argN => ... result */
    {"tclooNextClass",	 2,	INT_MIN,  1,	{OPERAND_UINT1}},
	/* Call the following item on the TclOO call chain defined by class
	 * className, passing opnd arguments (min 2, max 255, *includes*
	 * "nextto" and the class name). The result of the invoked method
	 * implementation will be pushed on the stack in place of the
	 * arguments (similar to invokeStk).
	 * Stack:  ... "nextto" className arg3 arg4 -- argN => ... result */

    {"yieldToInvoke",	 1,	0,	  0,	{OPERAND_NONE}},
	/* Makes the current coroutine yield the value at the top of the
	 * stack, invoking the given command/args with resolution in the given
	 * namespace (all packed into a list), and places the list of values
	 * that are the response back on top of the stack when it resumes.
	 * Stack:  ... [list ns cmd arg1 ... argN] => ... resumeList */

    {"numericType",	 1,	0,	  0,	{OPERAND_NONE}},
	/* Pushes the numeric type code of the word at the top of the stack.
	 * Stack:  ... value => ... typeCode */
    {"tryCvtToBoolean",	 1,	+1,	  0,	{OPERAND_NONE}},
	/* Try converting stktop to boolean if possible. No errors.
	 * Stack:  ... value => ... value isStrictBool */
    {"strclass",	 2,	0,	  1,	{OPERAND_SCLS1}},
	/* See if all the characters of the given string are a member of the
	 * specified (by opnd) character class. Note that an empty string will
	 * satisfy the class check (standard definition of "all").
	 * Stack:  ... stringValue => ... boolean */

    {"lappendList",	 5,	0,	1,	{OPERAND_LVT4}},
	/* Lappend list to scalar variable at op4 in frame.
	 * Stack:  ... list => ... listVarContents */
    {"lappendListArray", 5,	-1,	1,	{OPERAND_LVT4}},
	/* Lappend list to array element; array at op4.
	 * Stack:  ... elem list => ... listVarContents */
    {"lappendListArrayStk", 1,	-2,	0,	{OPERAND_NONE}},
	/* Lappend list to array element.
	 * Stack:  ... arrayName elem list => ... listVarContents */
    {"lappendListStk",	 1,	-1,	0,	{OPERAND_NONE}},
	/* Lappend list to general variable.
	 * Stack:  ... varName list => ... listVarContents */

    {"clockRead",	 2,	+1,	1,	{OPERAND_UINT1}},
        /* Read clock out to the stack. Operand is which clock to read
	 * 0=clicks, 1=microseconds, 2=milliseconds, 3=seconds.
	 * Stack: ... => ... time */

    {"dictGetDef",	  5,	INT_MIN,   1,	{OPERAND_UINT4}},
	/* The top word is the default, the next op4 words (min 1) are a key
	 * path into the dictionary just below the keys on the stack, and all
	 * those values are replaced by the value read out of that key-path
	 * (like [dict get]) except if there is no such key, when instead the
	 * default is pushed instead.
	 * Stack:  ... dict key1 ... keyN default => ... value */

    {"strlt",		  1,   -1,         0,	{OPERAND_NONE}},
	/* String Less:			push (stknext < stktop) */
    {"strgt",		  1,   -1,         0,	{OPERAND_NONE}},
	/* String Greater:		push (stknext > stktop) */
    {"strle",		  1,   -1,         0,	{OPERAND_NONE}},
	/* String Less or equal:	push (stknext <= stktop) */
    {"strge",		  1,   -1,         0,	{OPERAND_NONE}},
	/* String Greater or equal:	push (stknext >= stktop) */
    {"lreplace4",	  6,   INT_MIN,    2,	{OPERAND_UINT4, OPERAND_UINT1}},
	/* Operands: number of arguments, flags
	 * flags: Combination of TCL_LREPLACE4_* flags
	 * Stack: ... listobj index1 ?index2? new1 ... newN => ... newlistobj
	 * where index2 is present only if TCL_LREPLACE_SINGLE_INDEX is not
	 * set in flags.
	 */

    {NULL, 0, 0, 0, {OPERAND_NONE}}
};

/*
 * Prototypes for procedures defined later in this file:
 */

static void		CleanupByteCode(ByteCode *codePtr);
static void		CompileScriptTokens(Tcl_Interp *interp,
			    Tcl_Token *tokens, Tcl_Token *lastTokenPtr,
			    CompileEnv *envPtr);
static ByteCode *	CompileSubstObj(Tcl_Interp *interp, Tcl_Obj *objPtr,
			    int flags);
static void		DupByteCodeInternalRep(Tcl_Obj *srcPtr,
			    Tcl_Obj *copyPtr);
static unsigned char *	EncodeCmdLocMap(CompileEnv *envPtr,
			    ByteCode *codePtr, unsigned char *startPtr);
static CmdLocation *	EnterCmdStartData(CompileEnv *envPtr,
			    Tcl_Size srcOffset, Tcl_Size codeOffset);
static void		FreeByteCodeInternalRep(Tcl_Obj *objPtr);
static void		FreeSubstCodeInternalRep(Tcl_Obj *objPtr);
static int		GetCmdLocEncodingSize(CompileEnv *envPtr);
static int		IsCompactibleCompileEnv(CompileEnv *envPtr);
static void		PreventCycle(Tcl_Obj *objPtr, CompileEnv *envPtr);
#ifdef TCL_COMPILE_STATS
static void		RecordByteCodeStats(ByteCode *codePtr);
#endif /* TCL_COMPILE_STATS */
static int		SetByteCodeFromAny(Tcl_Interp *interp,
			    Tcl_Obj *objPtr);
static void		StartExpanding(CompileEnv *envPtr);

/*
 * TIP #280: Helper for building the per-word line information of all compiled
 * commands.
 */
static void		EnterCmdWordData(ExtCmdLoc *eclPtr, Tcl_Size srcOffset,
			    Tcl_Token *tokenPtr, const char *cmd,
<<<<<<< HEAD
			    Tcl_Size numWords, Tcl_Size line, int *clNext,
			    Tcl_Size **lines, CompileEnv *envPtr);
=======
			    Tcl_Size numWords, Tcl_Size line,
			    Tcl_Size *clNext, Tcl_Size **lines,
			    CompileEnv *envPtr);
>>>>>>> ae7471ec
static void		ReleaseCmdWordData(ExtCmdLoc *eclPtr);

/*
 * tclByteCodeType provides the standard type management procedures for the
 * bytecode type.
 */

const Tcl_ObjType tclByteCodeType = {
    "bytecode",			/* name */
    FreeByteCodeInternalRep,	/* freeIntRepProc */
    DupByteCodeInternalRep,	/* dupIntRepProc */
    NULL,			/* updateStringProc */
    SetByteCodeFromAny,		/* setFromAnyProc */
    TCL_OBJTYPE_V0
};

/*
 * substCodeType provides the standard type management procedures for the
 * substcode type, which represents substitution within a Tcl value.
 */

static const Tcl_ObjType substCodeType = {
    "substcode",		/* name */
    FreeSubstCodeInternalRep,	/* freeIntRepProc */
    DupByteCodeInternalRep,	/* dupIntRepProc - shared with bytecode */
    NULL,			/* updateStringProc */
    NULL,			/* setFromAnyProc */
    TCL_OBJTYPE_V0
};
#define SubstFlags(objPtr) (objPtr)->internalRep.twoPtrValue.ptr2

/*
 * Helper macros.
 */

#define TclIncrUInt4AtPtr(ptr, delta) \
    TclStoreInt4AtPtr(TclGetUInt4AtPtr(ptr)+(delta), (ptr))

/*
 *----------------------------------------------------------------------
 *
 * TclSetByteCodeFromAny --
 *
 *	Part of the bytecode Tcl object type implementation. Attempts to
 *	compile the string representation of the objPtr into bytecode.  Accepts
 *	a hook routine that is invoked to perform any needed post-processing on
 *	the compilation results before generating byte codes.  interp is the
 *	compilation context and may not be NULL.
 *
 * Results:
 *	A standard Tcl object result. If an error occurs during compilation, an
 *	error message is left in the interpreter's result.
 *
 * Side effects:
 *	Frees the old internal representation. If no error occurs, then the
 *	compiled code is stored as "objPtr"s bytecode representation. Also, if
 *	debugging, initializes the "tcl_traceCompile" Tcl variable used to
 *	trace compilations.
 *
 *----------------------------------------------------------------------
 */

int
TclSetByteCodeFromAny(
    Tcl_Interp *interp,		/* The interpreter for which the code is being
				 * compiled. Must not be NULL. */
    Tcl_Obj *objPtr,		/* The object to make a ByteCode object. */
    CompileHookProc *hookProc,	/* Procedure to invoke after compilation. */
    void *clientData)	/* Hook procedure private data. */
{
    Interp *iPtr = (Interp *) interp;
    CompileEnv compEnv;		/* Compilation environment structure allocated
				 * in frame. */
    Tcl_Size length;
    int result = TCL_OK;
    const char *stringPtr;
    Proc *procPtr = iPtr->compiledProcPtr;
    ContLineLoc *clLocPtr;

#ifdef TCL_COMPILE_DEBUG
    if (!traceInitialized) {
	if (Tcl_LinkVar(interp, "tcl_traceCompile",
		&tclTraceCompile, TCL_LINK_INT) != TCL_OK) {
	    Tcl_Panic("SetByteCodeFromAny: unable to create link for tcl_traceCompile variable");
	}
	traceInitialized = 1;
    }
#endif

    stringPtr = Tcl_GetStringFromObj(objPtr, &length);

    /*
     * TIP #280: Pick up the CmdFrame in which the BC compiler was invoked, and
     * use to initialize the tracking in the compiler. This information was
     * stored by TclCompEvalObj and ProcCompileProc.
     */

    TclInitCompileEnv(interp, &compEnv, stringPtr, length,
	    iPtr->invokeCmdFramePtr, iPtr->invokeWord);

    /*
     * Make available to the compilation environment any data about invisible
     * continuation lines for the script.
     *
     * It is not clear if the script Tcl_Obj* can be free'd while the compiler
     * is using it, leading to the release of the associated ContLineLoc
     * structure as well. To ensure that the latter doesn't happen set a lock
     * on it, which is released in TclFreeCompileEnv().  The "lineCLPtr"
     * hashtable tclObj.c.
     */

    clLocPtr = TclContinuationsGet(objPtr);
    if (clLocPtr) {
	compEnv.clNext = &clLocPtr->loc[0];
    }

    TclCompileScript(interp, stringPtr, length, &compEnv);

    /*
     * Compilation succeeded. Add a "done" instruction at the end.
     */

    TclEmitOpcode(INST_DONE, &compEnv);

    /*
     * Check for optimizations!
     *
     * If the generated code is free of most hazards, recompile with generation
     * of INST_START_CMD disabled to produce code that more compact in many
     * cases, and also sometimes more performant.
     */

    if (Tcl_GetParent(interp) == NULL &&
	    !Tcl_LimitTypeEnabled(interp, TCL_LIMIT_COMMANDS|TCL_LIMIT_TIME)
	    && IsCompactibleCompileEnv(&compEnv)) {
	TclFreeCompileEnv(&compEnv);
	iPtr->compiledProcPtr = procPtr;
	TclInitCompileEnv(interp, &compEnv, stringPtr, length,
		iPtr->invokeCmdFramePtr, iPtr->invokeWord);
	if (clLocPtr) {
	    compEnv.clNext = &clLocPtr->loc[0];
	}
	compEnv.atCmdStart = 2;		/* The disabling magic. */
	TclCompileScript(interp, stringPtr, length, &compEnv);
	assert (compEnv.atCmdStart > 1);
	TclEmitOpcode(INST_DONE, &compEnv);
	assert (compEnv.atCmdStart > 1);
    }

    /*
     * Apply some peephole optimizations that can cross specific/generic
     * instruction generator boundaries.
     */

    if (iPtr->optimizer) {
	(iPtr->optimizer)(&compEnv);
    }

    /*
     * Invoke the compilation hook procedure if there is one.
     */

    if (hookProc) {
	result = hookProc(interp, &compEnv, clientData);
    }

    /*
     * After optimization is all done, check that byte code length limits
     * are not exceeded. Bug [27b3ce2997].
     */
    if ((compEnv.codeNext - compEnv.codeStart) > INT_MAX) {
	/*
	 * Cannot just return TCL_ERROR as callers ignore return value.
	 * TODO - May be use TclCompileSyntaxError here?
	 */
	Tcl_Panic("Maximum byte code length %d exceeded.", INT_MAX);
    }

    /*
     * Change the object into a ByteCode object. Ownership of the literal
     * objects and aux data items passes to the ByteCode object.
     */

#ifdef TCL_COMPILE_DEBUG
    TclVerifyLocalLiteralTable(&compEnv);
#endif /*TCL_COMPILE_DEBUG*/

    if (result == TCL_OK) {
	(void) TclInitByteCodeObj(objPtr, &tclByteCodeType, &compEnv);
#ifdef TCL_COMPILE_DEBUG
	if (tclTraceCompile >= 2) {
	    TclPrintByteCodeObj(interp, objPtr);
	    fflush(stdout);
	}
#endif /* TCL_COMPILE_DEBUG */
    }

    TclFreeCompileEnv(&compEnv);
    return result;
}

/*
 *-----------------------------------------------------------------------
 *
 * SetByteCodeFromAny --
 *
 *	Part of the bytecode Tcl object type implementation. Attempts to
 *	generate an byte code internal form for the Tcl object "objPtr" by
 *	compiling its string representation.
 *
 * Results:
 *	A standard Tcl object result. If an error occurs during compilation and
 *	"interp" is not null, an error message is left in the interpreter's
 *	result.
 *
 * Side effects:
 *	Frees the old internal representation. If no error occurs then the
 *	compiled code is stored as "objPtr"s bytecode representation. Also, if
 *	debugging, initializes the "tcl_traceCompile" Tcl variable used to
 *	trace compilations.
 *
 *----------------------------------------------------------------------
 */

static int
SetByteCodeFromAny(
    Tcl_Interp *interp,		/* The interpreter for which the code is being
				 * compiled. Must not be NULL. */
    Tcl_Obj *objPtr)		/* The object to compile to bytecode */
{
    if (interp == NULL) {
	return TCL_ERROR;
    }
    return TclSetByteCodeFromAny(interp, objPtr, NULL, NULL);
}

/*
 *----------------------------------------------------------------------
 *
 * DupByteCodeInternalRep --
 *
 *	Part of the bytecode Tcl object type implementation. However, it does
 *	not copy the internal representation of a bytecode Tcl_Obj, instead
 *	assigning NULL to the type pointer of the new object.  Code is compiled
 *	for the new object only if necessary.
 *
 * Results:
 *	None.
 *
 * Side effects:
 *	None.
 *
 *----------------------------------------------------------------------
 */

static void
DupByteCodeInternalRep(
    TCL_UNUSED(Tcl_Obj *) /*srcPtr*/,
    TCL_UNUSED(Tcl_Obj *) /*copyPtr*/)
{
    return;
}

/*
 *----------------------------------------------------------------------
 *
 * FreeByteCodeInternalRep --
 *
 *	Part of the bytecode Tcl object type implementation. Frees the storage
 *	associated with a bytecode object's internal representation unless its
 *	code is actively being executed.
 *
 * Results:
 *	None.
 *
 * Side effects:
 *	The bytecode object's internal rep is invalidated and its code is freed
 *	unless the code is actively being executed, in which case cleanup is
 *	delayed until the last execution of the code completes.
 *
 *----------------------------------------------------------------------
 */

static void
FreeByteCodeInternalRep(
    Tcl_Obj *objPtr)	/* Object whose internal rep to free. */
{
    ByteCode *codePtr;

    ByteCodeGetInternalRep(objPtr, &tclByteCodeType, codePtr);
    assert(codePtr != NULL);

    TclReleaseByteCode(codePtr);
}

/*
 *----------------------------------------------------------------------
 *
 * TclReleaseByteCode --
 *
 *	Does all the real work of freeing up a bytecode object's ByteCode
 *	structure. Called only when the structure's reference count
 *	is zero.
 *
 * Results:
 *	None.
 *
 * Side effects:
 *	Frees objPtr's bytecode internal representation and sets its type to
 *	NULL.  Also releases its literals and frees its auxiliary data items.
 *
 *----------------------------------------------------------------------
 */

void
TclPreserveByteCode(
    ByteCode *codePtr)
{
    codePtr->refCount++;
}

void
TclReleaseByteCode(
    ByteCode *codePtr)
{
    if (codePtr->refCount-- > 1) {
	return;
    }

    /* Just dropped to refcount==0.  Clean up. */
    CleanupByteCode(codePtr);
}

static void
CleanupByteCode(
    ByteCode *codePtr)	/* Points to the ByteCode to free. */
{
    Tcl_Interp *interp = (Tcl_Interp *) *codePtr->interpHandle;
    Interp *iPtr = (Interp *) interp;
    int numLitObjects = codePtr->numLitObjects;
    Tcl_Obj **objArrayPtr, *objPtr;
    const AuxData *auxDataPtr;
    int i;
#ifdef TCL_COMPILE_STATS

    if (interp != NULL) {
	ByteCodeStats *statsPtr;
	Tcl_Time destroyTime;
	int lifetimeSec, lifetimeMicroSec, log2;

	statsPtr = &iPtr->stats;

	statsPtr->numByteCodesFreed++;
	statsPtr->currentSrcBytes -= (double)codePtr->numSrcBytes;
	statsPtr->currentByteCodeBytes -= (double) codePtr->structureSize;

	statsPtr->currentInstBytes -= (double) codePtr->numCodeBytes;
	statsPtr->currentLitBytes -= (double)
		codePtr->numLitObjects * sizeof(Tcl_Obj *);
	statsPtr->currentExceptBytes -= (double)
		codePtr->numExceptRanges * sizeof(ExceptionRange);
	statsPtr->currentAuxBytes -= (double)
		BA_AuxData_Size(codePtr->auxData) * sizeof(AuxData);
	statsPtr->currentCmdMapBytes -= (double) codePtr->numCmdLocBytes;

	Tcl_GetTime(&destroyTime);
	lifetimeSec = destroyTime.sec - codePtr->createTime.sec;
	if (lifetimeSec > 2000) {	/* avoid overflow */
	    lifetimeSec = 2000;
	}
	lifetimeMicroSec = 1000000 * lifetimeSec +
		(destroyTime.usec - codePtr->createTime.usec);

	log2 = TclLog2(lifetimeMicroSec);
	if (log2 > 31) {
	    log2 = 31;
	}
	statsPtr->lifetimeCount[log2]++;
    }
#endif /* TCL_COMPILE_STATS */

    /*
     * A single heap object holds the ByteCode structure and its code, object,
     * command location, and auxiliary data arrays. This means we only need to
     * 1) decrement the ref counts of each literal value in the literal array,
     * 2) call the free procedures for the auxiliary data items, 3) free the
     * localCache if it is unused, and finally 4) free the ByteCode
     * structure's heap object.
     *
     * The case for TCL_BYTECODE_PRECOMPILED (precompiled ByteCodes, like
     * those generated from tbcload) is special, as they doesn't make use of
     * the global literal table. They instead maintain private references to
     * their literals which must be decremented.
     *
     * In order to ensure proper and efficient cleanup of the literal array
     * when it contains non-shared literals [Bug 983660], distinguish the case
     * of an interpreter being deleted, which is signaled by interp == NULL.
     * Also, as the interp deletion will remove the global literal table
     * anyway, avoid the extra cost of updating it for each literal being
     * released.
     */

    if (codePtr->flags & TCL_BYTECODE_PRECOMPILED) {

	objArrayPtr = codePtr->objArrayPtr;
	for (i = 0;  i < numLitObjects;  i++) {
	    objPtr = *objArrayPtr;
	    if (objPtr) {
		Tcl_DecrRefCount(objPtr);
	    }
	    objArrayPtr++;
	}
	codePtr->numLitObjects = 0;
    } else {
	objArrayPtr = codePtr->objArrayPtr;
	while (numLitObjects--) {
	    /* TclReleaseLiteral calls Tcl_DecrRefCount() for us */
	    TclReleaseLiteral(interp, *objArrayPtr++);
	}
    }
    if (codePtr->flags & TCL_BYTECODE_FREE_LITERALS) {
	Tcl_Free(codePtr->objArrayPtr);
    }

    if (codePtr->auxData) {
	BA_AuxData *adArray = codePtr->auxData;

	codePtr->auxData = NULL;
	auxDataPtr = BA_AuxData_Detach(adArray);
	while (auxDataPtr) {
	    if (auxDataPtr->type->freeProc != NULL) {
		auxDataPtr->type->freeProc(auxDataPtr->clientData);
	    }
	    auxDataPtr = BA_AuxData_Detach(adArray);
	}
	BA_AuxData_Destroy(adArray);
    }

    /*
     * TIP #280. Release the location data associated with this bytecode
     * structure, if any. The associated interp may be gone already, and the
     * data with it.
     *
     * See also tclBasic.c, DeleteInterpProc
     */

    if (iPtr) {
	Tcl_HashEntry *hePtr = Tcl_FindHashEntry(iPtr->lineBCPtr,
		(char *) codePtr);

	if (hePtr) {
	    ReleaseCmdWordData((ExtCmdLoc *)Tcl_GetHashValue(hePtr));
	    Tcl_DeleteHashEntry(hePtr);
	}
    }

    if (codePtr->localCachePtr && (codePtr->localCachePtr->refCount-- <= 1)) {
	TclFreeLocalCache(interp, codePtr->localCachePtr);
    }

    TclHandleRelease(codePtr->interpHandle);
    Tcl_Free(codePtr);
}

/*
 * ---------------------------------------------------------------------
 *
 * IsCompactibleCompileEnv --
 *
 *	Determines whether some basic compaction optimizations may be applied
 *	to a piece of bytecode. Idempotent.
 *
 * ---------------------------------------------------------------------
 */

static int
IsCompactibleCompileEnv(
    CompileEnv *envPtr)
{
    unsigned char *pc;
    int size;

    /*
     * Special: procedures in the '::tcl' namespace (or its children) are
     * considered to be well-behaved, so compaction can be applied to them even
     * if it would otherwise be invalid.
     */

    if (envPtr->procPtr != NULL && envPtr->procPtr->cmdPtr != NULL
	    && envPtr->procPtr->cmdPtr->nsPtr != NULL) {
	Namespace *nsPtr = envPtr->procPtr->cmdPtr->nsPtr;

	if (strcmp(nsPtr->fullName, "::tcl") == 0
		|| strncmp(nsPtr->fullName, "::tcl::", 7) == 0) {
	    return 1;
	}
    }

    /*
     * Go through and ensure that no operation involved can cause a desired
     * change of bytecode sequence during its execution. This comes down to
     * ensuring that there are no mapped variables (due to traces) or calls to
     * external commands (traces, [uplevel] trickery). This is actually a very
     * conservative check.  It turns down a lot of code that is OK in practice.
     */

    for (pc = envPtr->codeStart ; pc < envPtr->codeNext ; pc += size) {
	switch (*pc) {
	    /* Invokes */
	case INST_INVOKE_STK1:
	case INST_INVOKE_STK4:
	case INST_INVOKE_EXPANDED:
	case INST_INVOKE_REPLACE:
	    return 0;
	    /* Runtime evals */
	case INST_EVAL_STK:
	case INST_EXPR_STK:
	case INST_YIELD:
	    return 0;
	    /* Upvars */
	case INST_UPVAR:
	case INST_NSUPVAR:
	case INST_VARIABLE:
	    return 0;
	default:
	    size = tclInstructionTable[*pc].numBytes;
	    assert (size > 0);
	    break;
	}
    }

    return 1;
}

/*
 *----------------------------------------------------------------------
 *
 * Tcl_SubstObj --
 *
 *	Performs substitutions on the given string as described in the user
 *	documentation for "subst".
 *
 * Results:
 *	A Tcl_Obj* containing the substituted string, or NULL to indicate that
 *	an error occurred.
 *
 * Side effects:
 *	See the user documentation.
 *
 *----------------------------------------------------------------------
 */

Tcl_Obj *
Tcl_SubstObj(
    Tcl_Interp *interp,		/* Interpreter in which substitution occurs */
    Tcl_Obj *objPtr,		/* The value to be substituted. */
    int flags)			/* What substitutions to do. */
{
    NRE_callback *rootPtr = TOP_CB(interp);

    if (TclNRRunCallbacks(interp, Tcl_NRSubstObj(interp, objPtr, flags),
	    rootPtr) != TCL_OK) {
	return NULL;
    }
    return Tcl_GetObjResult(interp);
}

/*
 *----------------------------------------------------------------------
 *
 * Tcl_NRSubstObj --
 *
 *	Adds substitution within the value of objPtr to the NR execution stack.
 *
 * Results:
 *	TCL_OK.
 *
 * Side effects:
 *	Compiles objPtr into bytecode that performs the substitutions as
 *	governed by flags, adds a callback to the NR execution stack to execute
 *	the bytecode and store the result in the interp.
 *
 *----------------------------------------------------------------------
 */

int
Tcl_NRSubstObj(
    Tcl_Interp *interp,
    Tcl_Obj *objPtr,
    int flags)
{
    ByteCode *codePtr = CompileSubstObj(interp, objPtr, flags);

    /* TODO: Confirm we do not need this. */
    /* Tcl_ResetResult(interp); */
    return TclNRExecuteByteCode(interp, codePtr);
}

/*
 *----------------------------------------------------------------------
 *
 * CompileSubstObj --
 *
 *	Compiles a value into bytecode that performs substitution within the
 *	value, as governed by flags.
 *
 * Results:
 *	A (ByteCode *) is pointing to the resulting ByteCode.
 *
 * Side effects:
 *	The Tcl_ObjType of objPtr is changed to the "substcode" type, and the
 *	ByteCode and governing flags value are kept in the internal rep for
 *	faster operations the next time CompileSubstObj is called on the same
 *	value.
 *
 *----------------------------------------------------------------------
 */

static ByteCode *
CompileSubstObj(
    Tcl_Interp *interp,
    Tcl_Obj *objPtr,
    int flags)
{
    Interp *iPtr = (Interp *) interp;
    ByteCode *codePtr = NULL;

    ByteCodeGetInternalRep(objPtr, &substCodeType, codePtr);

    if (codePtr != NULL) {
	Namespace *nsPtr = iPtr->varFramePtr->nsPtr;

	if (flags != PTR2INT(SubstFlags(objPtr))
		|| ((Interp *) *codePtr->interpHandle != iPtr)
		|| (codePtr->compileEpoch != iPtr->compileEpoch)
		|| (codePtr->nsPtr != nsPtr)
		|| (codePtr->nsEpoch != nsPtr->resolverEpoch)
		|| (codePtr->localCachePtr !=
		iPtr->varFramePtr->localCachePtr)) {
	    Tcl_StoreInternalRep(objPtr, &substCodeType, NULL);
	    codePtr = NULL;
	}
    }
    if (codePtr == NULL) {
	CompileEnv compEnv;
	Tcl_Size numBytes;
	const char *bytes = Tcl_GetStringFromObj(objPtr, &numBytes);

	/* TODO: Check for more TIP 280 */
	TclInitCompileEnv(interp, &compEnv, bytes, numBytes, NULL, 0);

	TclSubstCompile(interp, bytes, numBytes, flags, 1, &compEnv);

	TclEmitOpcode(INST_DONE, &compEnv);
	codePtr = TclInitByteCodeObj(objPtr, &substCodeType, &compEnv);
	TclFreeCompileEnv(&compEnv);

	SubstFlags(objPtr) = INT2PTR(flags);
	if (iPtr->varFramePtr->localCachePtr) {
	    codePtr->localCachePtr = iPtr->varFramePtr->localCachePtr;
	    codePtr->localCachePtr->refCount++;
	}
#ifdef TCL_COMPILE_DEBUG
	if (tclTraceCompile >= 2) {
	    TclPrintByteCodeObj(interp, objPtr);
	    fflush(stdout);
	}
#endif /* TCL_COMPILE_DEBUG */
    }
    return codePtr;
}

/*
 *----------------------------------------------------------------------
 *
 * FreeSubstCodeInternalRep --
 *
 *	Part of the "substcode" Tcl object type implementation. Frees the
 *	storage associated with the substcode internal representation of a
 *	Tcl_Obj unless its code is actively being executed.
 *
 * Results:
 *	None.
 *
 * Side effects:
 *	The substcode object's internal rep is marked invalid and its code
 *	gets freed unless the code is actively being executed. In that case
 *	the cleanup is delayed until the last execution of the code completes.
 *
 *----------------------------------------------------------------------
 */

static void
FreeSubstCodeInternalRep(
    Tcl_Obj *objPtr)	/* Object whose internal rep to free. */
{
    ByteCode *codePtr;

    ByteCodeGetInternalRep(objPtr, &substCodeType, codePtr);
    assert(codePtr != NULL);

    TclReleaseByteCode(codePtr);
}

static void
ReleaseCmdWordData(
    ExtCmdLoc *eclPtr)
{
    Tcl_Size i;

    if (eclPtr->type == TCL_LOCATION_SOURCE) {
	Tcl_DecrRefCount(eclPtr->path);
    }
    for (i=0 ; i<eclPtr->nuloc ; i++) {
	Tcl_Free(eclPtr->loc[i].line);
    }

    if (eclPtr->loc != NULL) {
	Tcl_Free(eclPtr->loc);
    }

    Tcl_Free(eclPtr);
}

/*
 *----------------------------------------------------------------------
 *
 * TclInitCompileEnv --
 *
 *	Initializes a CompileEnv compilation environment structure for the
 *	compilation of a string in an interpreter.
 *
 * Results:
 *	None.
 *
 * Side effects:
 *	The CompileEnv structure is initialized.
 *
 *----------------------------------------------------------------------
 */

void
TclInitCompileEnv(
    Tcl_Interp *interp,		/* The interpreter for which a CompileEnv
				 * structure is initialized. */
    CompileEnv *envPtr,/* Points to the CompileEnv structure to
				 * initialize. */
    const char *stringPtr,	/* The source string to be compiled. */
    Tcl_Size numBytes,		/* Number of bytes in source string. */
    const CmdFrame *invoker,	/* Location context invoking the bcc */
    int word)			/* Index of the word in that context getting
				 * compiled */
{
    Interp *iPtr = (Interp *) interp;

    assert(tclInstructionTable[LAST_INST_OPCODE].name == NULL);

    envPtr->iPtr = iPtr;
    envPtr->source = stringPtr;
    envPtr->numSrcBytes = numBytes;
    envPtr->procPtr = iPtr->compiledProcPtr;
    iPtr->compiledProcPtr = NULL;
    envPtr->numCommands = 0;
    envPtr->exceptDepth = 0;
    envPtr->maxExceptDepth = 0;
    envPtr->maxStackDepth = 0;
    envPtr->currStackDepth = 0;
    Tcl_InitHashTable(&envPtr->litMap, TCL_ONE_WORD_KEYS);

    envPtr->codeStart = envPtr->staticCodeSpace;
    envPtr->codeNext = envPtr->codeStart;
    envPtr->codeEnd = envPtr->codeStart + COMPILEENV_INIT_CODE_BYTES;
    envPtr->mallocedCodeArray = 0;

    envPtr->literalArrayPtr = envPtr->staticLiteralSpace;
    envPtr->literalArrayNext = 0;
    envPtr->literalArrayEnd = COMPILEENV_INIT_NUM_OBJECTS;
    envPtr->mallocedLiteralArray = 0;

    envPtr->exceptArrayPtr = envPtr->staticExceptArraySpace;
    envPtr->exceptAuxArrayPtr = envPtr->staticExAuxArraySpace;
    envPtr->exceptArrayNext = 0;
    envPtr->exceptArrayEnd = COMPILEENV_INIT_EXCEPT_RANGES;
    envPtr->mallocedExceptArray = 0;

    envPtr->cmdMap = BA_CmdLocation_Create();
    envPtr->atCmdStart = 1;
    envPtr->expandCount = 0;

    /*
     * TIP #280: Set up the extended command location information, based on
     * the context invoking the byte code compiler. This structure is used to
     * keep the per-word line information for all compiled commands.
     *
     * See also tclBasic.c, TclEvalObjEx, for the equivalent code in the
     * non-compiling evaluator
     */

    envPtr->extCmdMapPtr = (ExtCmdLoc *)Tcl_Alloc(sizeof(ExtCmdLoc));
    envPtr->extCmdMapPtr->loc = NULL;
    envPtr->extCmdMapPtr->nloc = 0;
    envPtr->extCmdMapPtr->nuloc = 0;
    envPtr->extCmdMapPtr->path = NULL;

    if (invoker == NULL) {
	/*
	 * Initialize the compiler for relative counting in case of a
	 * dynamic context.
	 */

	envPtr->line = 1;
	if (iPtr->evalFlags & TCL_EVAL_FILE) {
	    iPtr->evalFlags &= ~TCL_EVAL_FILE;
	    envPtr->extCmdMapPtr->type = TCL_LOCATION_SOURCE;

	    if (iPtr->scriptFile) {
		/*
		 * Normalization here, to have the correct pwd. Should have
		 * negligible impact on performance, as the norm should have
		 * been done already by the 'source' invoking us, and it
		 * caches the result.
		 */

		Tcl_Obj *norm =
			Tcl_FSGetNormalizedPath(interp, iPtr->scriptFile);

		if (norm == NULL) {
		    /*
		     * Error message in the interp result. No place to put it.
		     * And no place to serve the error itself to either. Fake
		     * a path, empty string.
		     */

		    TclNewLiteralStringObj(envPtr->extCmdMapPtr->path, "");
		} else {
		    envPtr->extCmdMapPtr->path = norm;
		}
	    } else {
		TclNewLiteralStringObj(envPtr->extCmdMapPtr->path, "");
	    }

	    Tcl_IncrRefCount(envPtr->extCmdMapPtr->path);
	} else {
	    envPtr->extCmdMapPtr->type =
		(envPtr->procPtr ? TCL_LOCATION_PROC : TCL_LOCATION_BC);
	}
    } else {
	/*
	 * Initialize the compiler using the context, making counting absolute
	 * to that context. Note that the context can be byte code execution.
	 * In that case we have to fill out the missing pieces (line, path,
	 * ...) which may make change the type as well.
	 */

	CmdFrame *ctxPtr = (CmdFrame *)TclStackAlloc(interp, sizeof(CmdFrame));
	int pc = 0;

	*ctxPtr = *invoker;
	if (invoker->type == TCL_LOCATION_BC) {
	    /*
	     * Note: Type BC => ctx.data.eval.path    is not used.
	     *			ctx.data.tebc.codePtr is used instead.
	     */

	    TclGetSrcInfoForPc(ctxPtr);
	    pc = 1;
	}

	if ((ctxPtr->nline <= word) || (ctxPtr->line[word] < 0)) {
	    /*
	     * Word is not a literal, relative counting.
	     */

	    envPtr->line = 1;
	    envPtr->extCmdMapPtr->type =
		    (envPtr->procPtr ? TCL_LOCATION_PROC : TCL_LOCATION_BC);

	    if (pc && (ctxPtr->type == TCL_LOCATION_SOURCE)) {
		/*
		 * The reference made by 'TclGetSrcInfoForPc' is dead.
		 */

		Tcl_DecrRefCount(ctxPtr->data.eval.path);
	    }
	} else {
	    envPtr->line = ctxPtr->line[word];
	    envPtr->extCmdMapPtr->type = ctxPtr->type;

	    if (ctxPtr->type == TCL_LOCATION_SOURCE) {
		envPtr->extCmdMapPtr->path = ctxPtr->data.eval.path;

		if (pc) {
		    /*
		     * The reference 'TclGetSrcInfoForPc' made is transfered.
		     */

		    ctxPtr->data.eval.path = NULL;
		} else {
		    /*
		     * We have a new reference here.
		     */

		    Tcl_IncrRefCount(envPtr->extCmdMapPtr->path);
		}
	    }
	}

	TclStackFree(interp, ctxPtr);
    }

    envPtr->extCmdMapPtr->start = envPtr->line;

    /*
     * Initialize the data about invisible continuation lines as empty, i.e.
     * not used. The caller (TclSetByteCodeFromAny) will set this up, if such
     * data is available.
     */

    envPtr->clNext = NULL;

    envPtr->auxData = NULL;
}

/*
 *----------------------------------------------------------------------
 *
 * TclFreeCompileEnv --
 *
 *	Frees the storage allocated in a CompileEnv compilation environment
 *	structure.
 *
 * Results:
 *	None.
 *
 * Side effects:
 *	Allocated storage in the CompileEnv structure is freed, although its
 *	local literal table is not deleted and its literal objects are not
 *	released. In addition, storage referenced by its auxiliary data items
 *	is not freed. This is done so that, when compilation is successful,
 *	"ownership" of these objects and aux data items is handed over to the
 *	corresponding ByteCode structure.
 *
 *----------------------------------------------------------------------
 */

void
TclFreeCompileEnv(
    CompileEnv *envPtr)/* Points to the CompileEnv structure. */
{
    Tcl_DeleteHashTable(&envPtr->litMap);
    if (envPtr->iPtr) {
	/*
	 * We never converted to Bytecode, so free the things we would
	 * have transferred to it.
	 */

	Tcl_Size i;
	Tcl_Obj **litPtr = envPtr->literalArrayPtr;

	for (i = 0;  i < envPtr->literalArrayNext;  i++) {
	    TclReleaseLiteral((Tcl_Interp *)envPtr->iPtr, *litPtr++);
	}

#ifdef TCL_COMPILE_DEBUG
	TclVerifyGlobalLiteralTable(envPtr->iPtr);
#endif /*TCL_COMPILE_DEBUG*/

	if (envPtr->auxData) {
	    BA_AuxData *adArray = envPtr->auxData;
	    AuxData *auxDataPtr;

	    envPtr->auxData = NULL;
	    auxDataPtr = BA_AuxData_Detach(adArray);
	    while (auxDataPtr) {
		if (auxDataPtr->type->freeProc != NULL) {
		    auxDataPtr->type->freeProc(auxDataPtr->clientData);
		}
		auxDataPtr = BA_AuxData_Detach(adArray);
	    }
	    BA_AuxData_Destroy(adArray);
	}
    }
    if (envPtr->mallocedCodeArray) {
	Tcl_Free(envPtr->codeStart);
    }
    if (envPtr->mallocedLiteralArray && envPtr->iPtr) {
	Tcl_Free(envPtr->literalArrayPtr);
    }
    if (envPtr->mallocedExceptArray) {
	Tcl_Free(envPtr->exceptArrayPtr);
	Tcl_Free(envPtr->exceptAuxArrayPtr);
    }
    BA_CmdLocation_Destroy(envPtr->cmdMap);
    if (envPtr->extCmdMapPtr) {
	ReleaseCmdWordData(envPtr->extCmdMapPtr);
	envPtr->extCmdMapPtr = NULL;
    }
}

/*
 *----------------------------------------------------------------------
 *
 * TclWordKnownAtCompileTime --
 *
 *	Determines whether the value of a token is completely known at compile
 *	time.
 *
 * Results:
 *	True if the tokenPtr argument points to a word value that is
 *	completely known at compile time. Generally, values that are known at
 *	compile time can be compiled to their values, while values that cannot
 *	be known until substitution at runtime must be compiled to bytecode
 *	instructions that perform that substitution. For several commands,
 *	whether or not arguments are known at compile time determine whether
 *	it is worthwhile to compile at all.
 *
 * Side effects:
 *	When returning true, appends the known value of the word to the
 *	unshared Tcl_Obj (*valuePtr), unless valuePtr is NULL.
 *
 *----------------------------------------------------------------------
 */

Tcl_Size
TclWordKnownAtCompileTime(
    Tcl_Token *tokenPtr,	/* Points to Tcl_Token we should check */
    Tcl_Obj *valuePtr)		/* If not NULL, points to an unshared Tcl_Obj
				 * to which we should append the known value
				 * of the word. */
{
    int numComponents = tokenPtr->numComponents;
    Tcl_Obj *tempPtr = NULL;

    if (tokenPtr->type == TCL_TOKEN_SIMPLE_WORD) {
	if (valuePtr != NULL) {
	    Tcl_AppendToObj(valuePtr, tokenPtr[1].start, tokenPtr[1].size);
	}
	return 1;
    }
    if (tokenPtr->type != TCL_TOKEN_WORD) {
	return 0;
    }
    tokenPtr++;
    if (valuePtr != NULL) {
	TclNewObj(tempPtr);
	Tcl_IncrRefCount(tempPtr);
    }
    while (numComponents--) {
	switch (tokenPtr->type) {
	case TCL_TOKEN_TEXT:
	    if (tempPtr != NULL) {
		Tcl_AppendToObj(tempPtr, tokenPtr->start, tokenPtr->size);
	    }
	    break;

	case TCL_TOKEN_BS:
	    if (tempPtr != NULL) {
		char utfBuf[4] = "";
		Tcl_Size length = TclParseBackslash(tokenPtr->start,
			tokenPtr->size, NULL, utfBuf);

		Tcl_AppendToObj(tempPtr, utfBuf, length);
	    }
	    break;

	default:
	    if (tempPtr != NULL) {
		Tcl_DecrRefCount(tempPtr);
	    }
	    return 0;
	}
	tokenPtr++;
    }
    if (valuePtr != NULL) {
	Tcl_AppendObjToObj(valuePtr, tempPtr);
	Tcl_DecrRefCount(tempPtr);
    }
    return 1;
}

/*
 *----------------------------------------------------------------------
 *
 * TclCompileScript --
 *
 *	Compiles a Tcl script in a string.
 *
 * Results:
 *
 *	A standard Tcl result. If an error occurs, an
 *	error message is left in the interpreter's result.
 *
 * Side effects:
 *	Adds instructions to envPtr to evaluate the script at runtime.
 *
 *----------------------------------------------------------------------
 */

static int
ExpandRequested(
    Tcl_Token *tokenPtr,
    Tcl_Size numWords)
{
    /* Determine whether any words of the command require expansion */
    while (numWords--) {
	if (tokenPtr->type == TCL_TOKEN_EXPAND_WORD) {
	    return 1;
	}
	tokenPtr = TokenAfter(tokenPtr);
    }
    return 0;
}

static void
CompileCmdLiteral(
    Tcl_Interp *interp,
    Tcl_Obj *cmdObj,
    CompileEnv *envPtr)
{
    const char *bytes;
    Command *cmdPtr;
    int cmdLitIdx, extraLiteralFlags = LITERAL_CMD_NAME;
    Tcl_Size length;

    cmdPtr = (Command *) Tcl_GetCommandFromObj(interp, cmdObj);
    if ((cmdPtr != NULL) && (cmdPtr->flags & CMD_VIA_RESOLVER)) {
	extraLiteralFlags |= LITERAL_UNSHARED;
    }

    bytes = Tcl_GetStringFromObj(cmdObj, &length);
    cmdLitIdx = TclRegisterLiteral(envPtr, bytes, length, extraLiteralFlags);

    if (cmdPtr && TclRoutineHasName(cmdPtr)) {
	TclSetCmdNameObj(interp, TclFetchLiteral(envPtr, cmdLitIdx), cmdPtr);
    }
    TclEmitPush(cmdLitIdx, envPtr);
}

Tcl_Token *
TclCompileInvocation(
    Tcl_Interp *interp,
    Tcl_Token *tokenPtr,
    Tcl_Obj *cmdObj,
    Tcl_Size numWords,
    CompileEnv *envPtr)
{
    DefineLineInformation;
    Tcl_Size wordIdx = 0;
    int depth = TclGetStackDepth(envPtr);

    if (cmdObj) {
	CompileCmdLiteral(interp, cmdObj, envPtr);
	wordIdx = 1;
	tokenPtr = TokenAfter(tokenPtr);
    }

    for (; wordIdx < numWords; wordIdx++, tokenPtr = TokenAfter(tokenPtr)) {
	int objIdx;

	SetLineInformation(wordIdx);

	if (tokenPtr->type != TCL_TOKEN_SIMPLE_WORD) {
	    CompileTokens(envPtr, tokenPtr, interp);
	    continue;
	}

	objIdx = TclRegisterLiteral(envPtr,
		tokenPtr[1].start, tokenPtr[1].size, 0);
	if (envPtr->clNext) {
	    TclContinuationsEnterDerived(TclFetchLiteral(envPtr, objIdx),
		    tokenPtr[1].start - envPtr->source, envPtr->clNext);
	}
	TclEmitPush(objIdx, envPtr);
    }

    if (wordIdx <= 255) {
	TclEmitInvoke(envPtr, INST_INVOKE_STK1, wordIdx);
    } else {
	TclEmitInvoke(envPtr, INST_INVOKE_STK4, wordIdx);
    }
    TclCheckStackDepth(depth+1, envPtr);

    return tokenPtr;
}

static Tcl_Token *
CompileExpanded(
    Tcl_Interp *interp,
    Tcl_Token *tokenPtr,
    Tcl_Obj *cmdObj,
    int numWords,
    CompileEnv *envPtr)
{
    DefineLineInformation;
    int wordIdx = 0;
    int depth = TclGetStackDepth(envPtr);

    StartExpanding(envPtr);
    if (cmdObj) {
	CompileCmdLiteral(interp, cmdObj, envPtr);
	wordIdx = 1;
	tokenPtr = TokenAfter(tokenPtr);
    }

    for (; wordIdx < numWords; wordIdx++, tokenPtr = TokenAfter(tokenPtr)) {
	int objIdx;

	SetLineInformation(wordIdx);

	if (tokenPtr->type != TCL_TOKEN_SIMPLE_WORD) {
	    CompileTokens(envPtr, tokenPtr, interp);
	    if (tokenPtr->type == TCL_TOKEN_EXPAND_WORD) {
		TclEmitInstInt4(INST_EXPAND_STKTOP,
			envPtr->currStackDepth, envPtr);
	    }
	    continue;
	}

	objIdx = TclRegisterLiteral(envPtr,
		tokenPtr[1].start, tokenPtr[1].size, 0);
	if (envPtr->clNext) {
	    TclContinuationsEnterDerived(TclFetchLiteral(envPtr, objIdx),
		    tokenPtr[1].start - envPtr->source, envPtr->clNext);
	}
	TclEmitPush(objIdx, envPtr);
    }

    /*
     * The stack depth during argument expansion can only be managed at
     * runtime, as the number of elements in the expanded lists is not known
     * at compile time.  Adjust the stack depth estimate here so that it is
     * correct after the command with expanded arguments returns.
     *
     * The end effect of this command's invocation is that all the words of
     * the command are popped from the stack and the result is pushed: The
     * stack top changes by (1-wordIdx).
     *
     * The estimates are not correct while the command is being
     * prepared and run, INST_EXPAND_STKTOP is not stack-neutral in general.
     */

    TclEmitInvoke(envPtr, INST_INVOKE_EXPANDED, wordIdx);
    TclCheckStackDepth(depth+1, envPtr);

    return tokenPtr;
}

static int
CompileCmdCompileProc(
    Tcl_Interp *interp,
    Tcl_Token *tokenPtr,
    Command *cmdPtr,
    CompileEnv *envPtr)
{
    DefineLineInformation;
    int unwind = 0;
    Tcl_Size incrOffset = -1;
    int depth = TclGetStackDepth(envPtr);
    Tcl_Parse parse;

    parse.commandStart = tokenPtr->start;
    parse.commandSize = tokenPtr->size;
    parse.numWords = tokenPtr->numComponents;
    parse.tokenPtr = tokenPtr + 1;

    /*
     * Emission of the INST_START_CMD instruction is controlled by the value of
     * envPtr->atCmdStart:
     *
     * atCmdStart == 2	: Don't use the INST_START_CMD instruction.
     * atCmdStart == 1	: INST_START_CMD was the last instruction emitted,
     *			: so no need to emit another.  Instead
     *			: increment the number of cmds started at it, except
     *			: for the special case at the start of a script.
     * atCmdStart == 0	: The last instruction was something else.
     *			: Emit INST_START_CMD here.
     */

    switch (envPtr->atCmdStart) {
    case 0:
	unwind = tclInstructionTable[INST_START_CMD].numBytes;
	TclEmitInstInt4(INST_START_CMD, 0, envPtr);
	incrOffset = envPtr->codeNext - envPtr->codeStart;
	TclEmitInt4(0, envPtr);
	break;
    case 1:
	if (envPtr->codeNext > envPtr->codeStart) {
	    incrOffset = envPtr->codeNext - 4 - envPtr->codeStart;
	}
	break;
    case 2:
	/* Nothing to do */
	;
    }

    if (TCL_OK == TclAttemptCompileProc(interp, &parse, 1, cmdPtr, envPtr)) {
	if (incrOffset >= 0) {
	    /*
	     * Command compiled succesfully.  Increment the number of
	     * commands that start at the currently active INST_START_CMD.
	     */

	    unsigned char *incrPtr = envPtr->codeStart + incrOffset;
	    unsigned char *startPtr = incrPtr - 5;

	    TclIncrUInt4AtPtr(incrPtr, 1);
	    if (unwind) {
		/* We started the INST_START_CMD.  Record the code length. */
		TclStoreInt4AtPtr(envPtr->codeNext - startPtr, startPtr + 1);
	    }
	}
	TclCheckStackDepth(depth+1, envPtr);
	return TCL_OK;
    }

    envPtr->codeNext -= unwind; /* Unwind INST_START_CMD */

    /*
     * Throw out any line information generated by the failed compile attempt.
     */

    while (mapPtr->nuloc - 1 > eclIndex) {
	mapPtr->nuloc--;
	Tcl_Free(mapPtr->loc[mapPtr->nuloc].line);
	mapPtr->loc[mapPtr->nuloc].line = NULL;
    }

    /*
     * Reset the index of next command.  Toss out any from failed nested
     * partial compiles.
     */

    TclDisposeFailedCompile(envPtr, mapPtr->nuloc);
    return TCL_ERROR;
}

void
TclDisposeFailedCompile(
    CompileEnv *envPtr,
    Tcl_Size numCommands)
{
    while (envPtr->numCommands > numCommands) {
	(void) BA_CmdLocation_Detach(envPtr->cmdMap);
	envPtr->numCommands--;
    }
}

static Tcl_Token *
CompileCommandTokens(
    Tcl_Interp *interp,
    Tcl_Token *commandTokenPtr,
    CompileEnv *envPtr,
    CmdLocation **cmdLocPtrPtr)
{
    Interp *iPtr = (Interp *) interp;

    Tcl_Token *tokenPtr = commandTokenPtr;
    Tcl_Size numWords = tokenPtr->numComponents;
    const char *commandStart = tokenPtr->start;
    Tcl_Size commandSize = tokenPtr->size;

    ExtCmdLoc *eclPtr = envPtr->extCmdMapPtr;
    Tcl_Obj *cmdObj;
    Command *cmdPtr = NULL;
    CmdLocation *cmdLocPtr = NULL;
    int code = TCL_ERROR;
    int cmdKnown, expand = -1;
    Tcl_Size *wlines, wlineat;
    Tcl_Size cmdLine = envPtr->line;
<<<<<<< HEAD
    int *clNext = envPtr->clNext;
=======
    Tcl_Size *clNext = envPtr->clNext;
    Tcl_Size cmdIdx = envPtr->numCommands;
>>>>>>> ae7471ec
    Tcl_Size startCodeOffset = envPtr->codeNext - envPtr->codeStart;
    int depth = TclGetStackDepth(envPtr);

    assert (numWords > 0);

    /* Precompile */

    TclNewObj(cmdObj);
    tokenPtr++;
    envPtr->numCommands++;
    cmdLocPtr = EnterCmdStartData(envPtr, commandStart - envPtr->source,
	    startCodeOffset);

    /*
     * TIP #280. Scan the words and compute the extended location information.
     * At first the map first contains full per-word line information for use by the
     * compiler. This is later replaced by a reduced form which signals
     * non-literal words, stored in 'wlines'.
     */

    EnterCmdWordData(eclPtr, commandStart - envPtr->source,
	    tokenPtr, commandStart, numWords, cmdLine,
	    clNext, &wlines, envPtr);
    wlineat = eclPtr->nuloc - 1;

    envPtr->line = eclPtr->loc[wlineat].line[0];
    envPtr->clNext = eclPtr->loc[wlineat].next[0];

    /* Do we know the command word? */
    Tcl_IncrRefCount(cmdObj);
    cmdKnown = TclWordKnownAtCompileTime(tokenPtr, cmdObj);

    /* Is this a command we should (try to) compile with a compileProc ? */
    if (cmdKnown && !(iPtr->flags & DONT_COMPILE_CMDS_INLINE)) {
	cmdPtr = (Command *) Tcl_GetCommandFromObj(interp, cmdObj);
	if (cmdPtr) {
	    /*
	     * Found a command.  Test the ways we can be told not to attempt
	     * to compile it.
	     */
	    if ((cmdPtr->compileProc == NULL)
		    || (cmdPtr->nsPtr->flags & NS_SUPPRESS_COMPILATION)
		    || (cmdPtr->flags & CMD_HAS_EXEC_TRACES)) {
		cmdPtr = NULL;
	    }
	}
	if (cmdPtr && !(cmdPtr->flags & CMD_COMPILES_EXPANDED)) {
	    expand = ExpandRequested(tokenPtr, numWords);
	    if (expand) {
		/* We need to expand, but compileProc cannot. */
		cmdPtr = NULL;
	    }
	}
    }

    /* If cmdPtr != NULL, try to call cmdPtr->compileProc */
    if (cmdPtr) {
	code = CompileCmdCompileProc(interp, commandTokenPtr, cmdPtr, envPtr);
    }

    if (code == TCL_ERROR) {
	if (expand < 0) {
	    expand = ExpandRequested(tokenPtr, numWords);
	}

	if (expand) {
	    tokenPtr = CompileExpanded(interp, tokenPtr,
		    cmdKnown ? cmdObj : NULL, numWords, envPtr);
	} else {
	    tokenPtr = TclCompileInvocation(interp, tokenPtr,
		    cmdKnown ? cmdObj : NULL, numWords, envPtr);
	}
    } else {
	while (numWords--) {
	    tokenPtr = TokenAfter(tokenPtr);
	}
    }

    Tcl_DecrRefCount(cmdObj);

    TclEmitOpcode(INST_POP, envPtr);
    cmdLocPtr->numSrcBytes = commandSize;
    cmdLocPtr->numCodeBytes = (envPtr->codeNext-envPtr->codeStart)
	    - startCodeOffset;

    /*
     * TIP #280: Free the full form of per-word line data and insert the
     * reduced form now.
     */

    envPtr->line = cmdLine;
    envPtr->clNext = clNext;
    Tcl_Free(eclPtr->loc[wlineat].line);
    Tcl_Free(eclPtr->loc[wlineat].next);
    eclPtr->loc[wlineat].line = wlines;
    eclPtr->loc[wlineat].next = NULL;

    *cmdLocPtrPtr = cmdLocPtr;
    TclCheckStackDepth(depth, envPtr);

    return tokenPtr;
}

void
TclCompileScript(
    Tcl_Interp *interp,		/* Used for error and status reporting. Also
				 * serves as context for finding and compiling
				 * commands. May not be NULL. */
    const char *script,		/* The source script to compile. */
    Tcl_Size numBytes,		/* Number of bytes in script. If < 0, the
				 * script consists of all bytes up to the
				 * first null character. */
    CompileEnv *envPtr)		/* Holds resulting instructions. */
{
    Tcl_Token *lastTokenPtr;
    Tcl_Token *tokens;

    if (envPtr->iPtr == NULL) {
	Tcl_Panic("TclCompileScript() called on uninitialized CompileEnv");
    }
    tokens = TclParseScript(interp, script, numBytes, /* flags */ 0,
	    &lastTokenPtr, NULL);
    CompileScriptTokens(interp, tokens, lastTokenPtr, envPtr);
    Tcl_Free(tokens);
}

static void
CompileScriptTokens(
    Tcl_Interp *interp,		/* Used for error and status reporting.
				 * Also serves as context for finding and
				 * compiling commands.  May not be NULL. */
    Tcl_Token *tokens,
    Tcl_Token *lastTokenPtr,
    CompileEnv *envPtr)		/* Holds resulting instructions. */
{
    Tcl_Token *tokenPtr;
    int numCommands = tokens[0].numComponents;
    int depth = TclGetStackDepth(envPtr);
    Interp *iPtr = (Interp *) interp;
    CmdLocation *cmdLocPtr = NULL;	/* Pointer into envPtr->cmdMap for
					 * the last command this routine
					 * compiles into bytecode;  If we
					 * exit still value NULL, there
					 * was no bytecode generated. */

    if (lastTokenPtr < tokens) {
	Tcl_Panic("CompileScriptTokens: parse produced no tokens");
    }
    if (tokens[0].type != TCL_TOKEN_SCRIPT) {
        Tcl_Panic("CompileScriptTokens: invalid token array, expected script");
    }
    if (envPtr->iPtr == NULL) {
	Tcl_Panic("TclCompileScript() called on uninitialized CompileEnv");
    }
    /*
     * Check depth to avoid overflow of the C execution stack by too many
     * nested calls of TclCompileScript, considering interp recursionlimit.
     * Use factor 5/4 (1.25) to avoid being too mistaken when recognizing the
     * limit during "mixed" evaluation and compilation process (nested
     * eval+compile) and is good enough for default recursionlimit (1000).
     */
    if (iPtr->numLevels / 5 > iPtr->maxNestingDepth / 4) {
	Tcl_SetObjResult(interp, Tcl_NewStringObj(
	    "too many nested compilations (infinite loop?)", -1));
	Tcl_SetErrorCode(interp, "TCL", "LIMIT", "STACK", NULL);
	TclCompileSyntaxError(interp, envPtr);
	return;
    }

    tokenPtr = &(tokens[1]);
    if (numCommands) {
	TclAdvanceLines(&envPtr->line, tokens[0].start, tokenPtr->start);
	TclAdvanceContinuations(&envPtr->line, &envPtr->clNext,
		tokenPtr->start - envPtr->source);
    }

    while (numCommands--) {
	int numWords = tokenPtr->numComponents;
	const char * commandStart = tokenPtr->start;

<<<<<<< HEAD
	if (tokenPtr > lastTokenPtr) {
	    Tcl_Panic("CompileScriptTokens: overran token array");
	}
        if (tokenPtr->type != TCL_TOKEN_CMD) {
            Tcl_Panic("CompileScriptTokens: invalid token array, expected cmd: %d: %.*s", tokenPtr->type, (int)tokenPtr->size, tokenPtr->start);
        }
=======
    if (numBytes > 0) {
      if (numBytes >= INT_MAX) {
	/*
	 * Note this gets -errorline as 1. Not worth figuring out which line
	 * crosses the limit to get -errorline for this error case.
	 */
	Tcl_SetObjResult(interp,
	  Tcl_ObjPrintf("Script length %" TCL_SIZE_MODIFIER
			   "d exceeds max permitted length %d.",
			   numBytes, INT_MAX-1));
	    Tcl_SetErrorCode(interp, "TCL", "LIMIT", "SCRIPTLENGTH", NULL);
	    TclCompileSyntaxError(interp, envPtr);
	    return;
      }
      /*
       * Don't use system stack (size of Tcl_Parse is ca. 400 bytes), so
       * many nested compilations (body enclosed in body) can cause abnormal
       * program termination with a stack overflow exception, bug [fec0c17d39].
       */
      Tcl_Parse *parsePtr = (Tcl_Parse *)Tcl_Alloc(sizeof(Tcl_Parse));

      do {
	const char *next;

	if (TCL_OK != Tcl_ParseCommand(interp, p, numBytes, 0, parsePtr)) {
	    /*
	     * Compile bytecodes to report the parsePtr error at runtime.
	     */
>>>>>>> ae7471ec

	/* TODO: comment here justifying. */
	if (numWords == 0) {
	    tokenPtr++;
	    continue;
	}

#ifdef TCL_COMPILE_DEBUG
	/*
	 * If tracing, print a line for each top level command compiled.
	 */

	if ((tclTraceCompile >= 1) && (envPtr->procPtr == NULL)) {
	    fprintf(stdout, "  Compiling: ");
	    TclPrintSource(stdout, commandStart, TclMin(tokenPtr->size, 55));
	    fprintf(stdout, "\n");
	}
#endif

	/*
	 * Avoid stack exhaustion by too many nested calls of TclCompileScript
	 * (considering interp recursionlimit).
	 */
	iPtr->numLevels++;

	tokenPtr = CompileCommandTokens(interp, tokenPtr, envPtr, &cmdLocPtr);

	iPtr->numLevels--;

	/*
	 * TIP #280: Track lines in the just compiled command.
	 */

	if (numCommands) {
	    TclAdvanceLines(&envPtr->line, commandStart, tokenPtr->start);
	    TclAdvanceContinuations(&envPtr->line, &envPtr->clNext,
		    tokenPtr->start - envPtr->source);
	}
    }
    if (tokenPtr <= lastTokenPtr) {
	TclCompileTokens(interp, tokenPtr, lastTokenPtr-tokenPtr+1, envPtr);
    } else if (cmdLocPtr == NULL) {
	/*
	 * Compiling the script yielded no bytecode.  The script must be all
	 * whitespace, comments, and empty commands.  Such scripts are defined
	 * to successfully produce the empty string result, so we emit the
	 * simple bytecode that makes that happen.
	 */

	PushStringLiteral(envPtr, "");
    } else {
	/*
	 * We compiled at least one command to bytecode.  The routine
	 * CompileCommandTokens() follows the bytecode of each compiled
	 * command with an INST_POP, so that stack balance is maintained when
	 * several commands are in sequence.  (The result of each command is
	 * thrown away before moving on to the next command).  For the last
	 * command compiled, we need to undo that INST_POP so that the result
	 * of the last command becomes the result of the script.  The code
	 * here removes that trailing INST_POP.
	 */

	cmdLocPtr->numCodeBytes--;
	envPtr->codeNext--;
	envPtr->currStackDepth++;
    }
    TclCheckStackDepth(depth+1, envPtr);
}

/*
 *----------------------------------------------------------------------
 *
 * TclCompileTokens --
 *
 *	Given an array of tokens parsed from a Tcl command, e.g. the tokens
 *	that make up a word, emits instructions to evaluate the
 *	tokens and concatenate their values to form a single result value on
 *	the interpreter's runtime evaluation stack.
 *
 * Results:
 *	The return value is a standard Tcl result. If an error occurs, an
 *	error message is left in the interpreter's result.
 *
 * Side effects:
 *	Instructions are added to envPtr to push and evaluate the tokens at
 *	runtime.
 *
 *----------------------------------------------------------------------
 */

void
TclCompileVarSubst(
    Tcl_Interp *interp,
    Tcl_Token *tokenPtr,
    CompileEnv *envPtr)
{
    const char *p, *name = tokenPtr[1].start;
    Tcl_Size i, nameBytes = tokenPtr[1].size;
    Tcl_Size localVar;
    int localVarName = 1;

    /*
     * Determine how the variable name should be handled: if it contains any
     * namespace qualifiers it is not a local variable (localVarName=-1); if
     * it looks like an array element and the token has a single component, it
     * should not be created here [Bug 569438] (localVarName=0); otherwise,
     * the local variable can safely be created (localVarName=1).
     */

    for (i = 0, p = name;  i < nameBytes;  i++, p++) {
	if ((*p == ':') && (i < nameBytes-1) && (*(p+1) == ':')) {
	    localVarName = -1;
	    break;
	} else if ((*p == '(')
		&& (tokenPtr->numComponents == 1)
		&& (*(name + nameBytes - 1) == ')')) {
	    localVarName = 0;
	    break;
	}
    }

    /*
     * Either push the variable's name, or find its index in the array
     * of local variables in a procedure frame.
     */

    localVar = -1;
    if (localVarName != -1) {
	localVar = TclFindCompiledLocal(name, nameBytes, localVarName, envPtr);
    }
    if (localVar < 0) {
	PushLiteral(envPtr, name, nameBytes);
    }

    /*
     * Emit instructions to load the variable.
     */

    TclAdvanceLines(&envPtr->line, tokenPtr[1].start,
	    tokenPtr[1].start + tokenPtr[1].size);

    if (tokenPtr->numComponents == 1) {
	if (localVar < 0) {
	    TclEmitOpcode(INST_LOAD_STK, envPtr);
	} else if (localVar <= 255) {
	    TclEmitInstInt1(INST_LOAD_SCALAR1, localVar, envPtr);
	} else {
	    TclEmitInstInt4(INST_LOAD_SCALAR4, localVar, envPtr);
	}
    } else {
	TclCompileTokens(interp, tokenPtr+2, tokenPtr->numComponents-1, envPtr);
	if (localVar < 0) {
	    TclEmitOpcode(INST_LOAD_ARRAY_STK, envPtr);
	} else if (localVar <= 255) {
	    TclEmitInstInt1(INST_LOAD_ARRAY1, localVar, envPtr);
	} else {
	    TclEmitInstInt4(INST_LOAD_ARRAY4, localVar, envPtr);
	}
    }
}

void
TclCompileTokens(
    Tcl_Interp *interp,		/* Used for error and status reporting. */
    Tcl_Token *tokenPtr,	/* Pointer to first in an array of tokens to
				 * compile. */
<<<<<<< HEAD
    Tcl_Size count,		/* Number of tokens to consider at tokenPtr.
=======
    size_t count1,		/* Number of tokens to consider at tokenPtr.
>>>>>>> ae7471ec
				 * Must be at least 1. */
    CompileEnv *envPtr)		/* Holds the resulting instructions. */
{
    Tcl_DString textBuffer;	/* Holds concatenated chars from adjacent
				 * TCL_TOKEN_TEXT, TCL_TOKEN_BS tokens. */
    char buffer[4] = "";
<<<<<<< HEAD
    int numObjsToConcat, adjust;
    Tcl_Size i, length;
=======
    Tcl_Size i, numObjsToConcat, adjust;
    size_t length;
>>>>>>> ae7471ec
    unsigned char *entryCodeNext = envPtr->codeNext;
#define NUM_STATIC_POS 20
    int isLiteral;
    Tcl_Size maxNumCL, numCL;
    Tcl_Size *clPosition = NULL;
    int depth = TclGetStackDepth(envPtr);

    /*
     * If this is actually a literal, handle continuation lines by
     * preallocating a small table to store the locations of any continuation
     * lines found in this literal.  The table is extended if needed.
     *
     * Note: In contrast with the analagous code in 'TclSubstTokens()' the
     * 'adjust' variable seems unneeded here.  The code which merges
     * continuation line information of multiple words which concat'd at
     * runtime also seems unneeded. Either that or I have not managed to find a
     * test case for these two possibilities yet.  It might be a difference
     * between compile- versus run-time processing.
     */

    numCL = 0;
    maxNumCL = 0;
    isLiteral = 1;
    for (i=0 ; i < count; i++) {
	if ((tokenPtr[i].type != TCL_TOKEN_TEXT)
		&& (tokenPtr[i].type != TCL_TOKEN_BS)) {
	    isLiteral = 0;
	    break;
	}
    }

    if (isLiteral) {
	maxNumCL = NUM_STATIC_POS;
	clPosition = (Tcl_Size *)Tcl_Alloc(maxNumCL * sizeof(Tcl_Size));
    }

    adjust = 0;
    Tcl_DStringInit(&textBuffer);
    numObjsToConcat = 0;
    for ( ;  count > 0;  count--, tokenPtr++) {
	switch (tokenPtr->type) {
	case TCL_TOKEN_TEXT:
	    TclDStringAppendToken(&textBuffer, tokenPtr);
	    TclAdvanceLines(&envPtr->line, tokenPtr->start,
		    tokenPtr->start + tokenPtr->size);
	    break;

	case TCL_TOKEN_BS:
	    length = TclParseBackslash(tokenPtr->start, tokenPtr->size,
		    NULL, buffer);
	    Tcl_DStringAppend(&textBuffer, buffer, length);

	    /*
	     * If the identified backslash sequence is in a literal and
	     * represented a continuation line, compute and store its
	     * location (as char offset to the beginning of the _result_
	     * script). We may have to extend the table of locations.
	     *
	     * The continuation line information is relevant even if the word
	     * being processed is not a literal, as it can affect nested
	     * commands. See the branch below for TCL_TOKEN_COMMAND, where the
	     * adjustment being tracked here is taken into account. The good
	     * thing is a table of everything is not needed, just the number of
	     * lines to to add as correction.
	     */

	    if ((length == 1) && (buffer[0] == ' ') &&
		(tokenPtr->start[1] == '\n')) {
		if (isLiteral) {
		    int clPos = Tcl_DStringLength(&textBuffer);

		    if (numCL >= maxNumCL) {
			maxNumCL *= 2;
			clPosition = (Tcl_Size *)Tcl_Realloc(clPosition,
                                maxNumCL * sizeof(Tcl_Size));
		    }
		    clPosition[numCL] = clPos;
		    numCL ++;
		}
		adjust++;
	    }
	    break;

	case TCL_TOKEN_VARIABLE:
	    /*
	     * Push any accumulated chars appearing before the $<var>.
	     */

	    if (Tcl_DStringLength(&textBuffer) > 0) {
		int literal;

		literal = TclRegisterDStringLiteral(envPtr, &textBuffer);
		TclEmitPush(literal, envPtr);
		numObjsToConcat++;
		Tcl_DStringFree(&textBuffer);
	    }

	    TclCompileVarSubst(interp, tokenPtr, envPtr);
	    numObjsToConcat++;
	    count -= tokenPtr->numComponents;
	    tokenPtr += tokenPtr->numComponents;
	    break;

	case TCL_TOKEN_SCRIPT_SUBST:
	    /*
	     * Push any accumulated chars appearing before the command.
	     */

	    if (Tcl_DStringLength(&textBuffer) > 0) {
		int literal = TclRegisterDStringLiteral(envPtr, &textBuffer);
		TclEmitPush(literal, envPtr);
		numObjsToConcat++;
		Tcl_DStringFree(&textBuffer);
	    }

	    if (count <= tokenPtr->numComponents) {
		Tcl_Panic("token components overflow token array");
	    }

	    envPtr->line += adjust;
	    CompileScriptTokens(interp, tokenPtr+1,
		    tokenPtr + (tokenPtr->numComponents), envPtr);
	    envPtr->line -= adjust;
	    numObjsToConcat++;
	    count -= tokenPtr->numComponents;
	    tokenPtr += tokenPtr->numComponents;
	    break;

	case TCL_TOKEN_ERROR:
	    /* Compile bytecodes to report the parse error at runtime. */
	    TclSubstTokens(interp, tokenPtr, 1, NULL, 1, NULL, NULL, 0);
	    Tcl_LogCommandInfo(interp, envPtr->source,
		    tokenPtr->start, tokenPtr->size);
	    TclCompileSyntaxError(interp, envPtr);
	    goto done;

	default:
	    Tcl_Panic("Unexpected token type in TclCompileTokens: %d; %.*s",
		    tokenPtr->type, (int)tokenPtr->size, tokenPtr->start);
	}
    }

    /*
     * Push any accumulated characters appearing at the end.
     */

    if (Tcl_DStringLength(&textBuffer) > 0) {
	int literal = TclRegisterDStringLiteral(envPtr, &textBuffer);

	TclEmitPush(literal, envPtr);
	numObjsToConcat++;
	if (numCL) {
	    TclContinuationsEnter(TclFetchLiteral(envPtr, literal),
		    numCL, clPosition);
	}
	numCL = 0;
    }

    /*
     * If necessary, concatenate the parts of the word.
     */

    while (numObjsToConcat > 255) {
	TclEmitInstInt1(INST_STR_CONCAT1, 255, envPtr);
	numObjsToConcat -= 254;	/* concat pushes 1 obj, the result */
    }
    if (numObjsToConcat > 1) {
	TclEmitInstInt1(INST_STR_CONCAT1, numObjsToConcat, envPtr);
    }

    /*
     * If the tokens yielded no instructions, push an empty string.
     */

    if (envPtr->codeNext == entryCodeNext) {
	PushStringLiteral(envPtr, "");
    }
done:
    Tcl_DStringFree(&textBuffer);

    /*
     * Release the temp table we used to collect the locations of continuation
     * lines, if any.
     */

    if (maxNumCL) {
	Tcl_Free(clPosition);
    }
    TclCheckStackDepth(depth+1, envPtr);
}

/*
 *----------------------------------------------------------------------
 *
 * TclCompileCmdWord --
 *
 *	Given an array of parse tokens for a word containing one or more Tcl
 *	commands, emits inline instructions to execute them.  In contrast with
 *	TclCompileTokens, a simple word such as a loop body enclosed in braces
 *	is not just pushed as a string, but is itself parsed into tokens and
 *	compiled.
 *
 * Results:
 *	A standard Tcl result. If an error occurs, an
 *	error message is left in the interpreter's result.
 *
 * Side effects:
 *	Instructions are added to envPtr to execute the tokens at runtime.
 *
 *----------------------------------------------------------------------
 */

void
TclCompileCmdWord(
    Tcl_Interp *interp,		/* Used for error and status reporting. */
    Tcl_Token *tokenPtr,	/* Pointer to first in an array of tokens for
				 * a command word to compile inline. */
    Tcl_Size count1,		/* Number of tokens to consider at tokenPtr.
				 * Must be at least 1. */
    CompileEnv *envPtr)		/* Holds the resulting instructions. */
{
    int count = count1;

    if ((count == 1) && (tokenPtr->type == TCL_TOKEN_TEXT)) {
	/*
	 * The common case that there is a single text token. Compile it
	 * into an inline sequence of instructions.
	 */

	TclCompileScript(interp, tokenPtr->start, tokenPtr->size, envPtr);
    } else {
	/*
	 * Either there are multiple tokens, or the single token involves
	 * substitutions. Emit instructions to invoke the eval command
	 * procedure at runtime on the result of evaluating the tokens.
	 */

	TclCompileTokens(interp, tokenPtr, count, envPtr);
	TclEmitInvoke(envPtr, INST_EVAL_STK);
    }
}

/*
 *----------------------------------------------------------------------
 *
 * TclCompileExprWords --
 *
 *	Given an array of parse tokens representing one or more words that
 *	contain a Tcl expression, emits inline instructions to execute the
 *	expression. In contrast with TclCompileExpr, supports Tcl's two-level
 *	substitution semantics for an expression that appears as command words.
 *
 * Results:
 *	A standard Tcl result. If an error occurs, an
 *	error message is left in the interpreter's result.
 *
 * Side effects:
 *	Instructions are added to envPtr to execute the expression.
 *
 *----------------------------------------------------------------------
 */

void
TclCompileExprWords(
    Tcl_Interp *interp,		/* Used for error and status reporting. */
    Tcl_Token *tokenPtr,	/* Points to first in an array of word tokens
				 * tokens for the expression to compile
				 * inline. */
    Tcl_Size numWords1,		/* Number of word tokens starting at tokenPtr.
				 * Must be at least 1. Each word token
				 * contains one or more subtokens. */
    CompileEnv *envPtr)		/* Holds the resulting instructions. */
{
    Tcl_Token *wordPtr;
    int i, concatItems;
    int numWords = numWords1;

    /*
     * If the expression is a single word that doesn't require substitutions,
     * just compile its string into inline instructions.
     */

    if ((numWords == 1) && (tokenPtr->type == TCL_TOKEN_SIMPLE_WORD)) {
	TclCompileExpr(interp, tokenPtr[1].start,tokenPtr[1].size, envPtr, 1);
	return;
    }

    /*
     * Emit code to call the expr command proc at runtime. Concatenate the
     * (already substituted once) expr tokens with a space between each.
     */

    wordPtr = tokenPtr;
    for (i = 0;  i < numWords;  i++) {
	CompileTokens(envPtr, wordPtr, interp);
	if (i < (numWords - 1)) {
	    PushStringLiteral(envPtr, " ");
	}
	wordPtr += wordPtr->numComponents + 1;
    }
    concatItems = 2*numWords - 1;
    while (concatItems > 255) {
	TclEmitInstInt1(INST_STR_CONCAT1, 255, envPtr);
	concatItems -= 254;
    }
    if (concatItems > 1) {
	TclEmitInstInt1(INST_STR_CONCAT1, concatItems, envPtr);
    }
    TclEmitOpcode(INST_EXPR_STK, envPtr);
}

/*
 *----------------------------------------------------------------------
 *
 * TclCompileNoOp --
 *
 *	Compiles no-op's
 *
 * Results:
 *	TCL_OK if completion was successful.
 *
 * Side effects:
 *	Instructions are added to envPtr to execute a no-op at runtime. No
 *	result is pushed onto the stack: the compiler has to take care of this
 *	itself if the last compiled command is a NoOp.
 *
 *----------------------------------------------------------------------
 */

int
TclCompileNoOp(
    Tcl_Interp *interp,		/* Used for error reporting. */
    Tcl_Parse *parsePtr,	/* Points to a parse structure for the command
				 * created by Tcl_ParseCommand. */
    TCL_UNUSED(Command *),
    CompileEnv *envPtr)		/* Holds resulting instructions. */
{
    Tcl_Token *tokenPtr;
    Tcl_Size i;

    tokenPtr = parsePtr->tokenPtr;
    for (i = 1; i < parsePtr->numWords; i++) {
	tokenPtr = tokenPtr + tokenPtr->numComponents + 1;

	if (tokenPtr->type != TCL_TOKEN_SIMPLE_WORD) {
	    CompileTokens(envPtr, tokenPtr, interp);
	    TclEmitOpcode(INST_POP, envPtr);
	}
    }
    PushStringLiteral(envPtr, "");
    return TCL_OK;
}

/*
 *----------------------------------------------------------------------
 *
 * TclInitByteCodeObj --
 *
 *	Creates a ByteCode structure and initializes it from a CompileEnv
 *	compilation environment structure. The ByteCode structure is smaller
 *	and contains just that information needed to execute the bytecode
 *	instructions resulting from compiling a Tcl script. The resulting
 *	structure is placed in the specified object.
 *
 * Results:
 *	A newly-constructed ByteCode object is stored in the internal
 *	representation of the objPtr.
 *
 * Side effects:
 *	A single heap object is allocated to hold the new ByteCode structure
 *	and its code, object, command location, and aux data arrays. Note that
 *	"ownership" (i.e., the pointers to) the Tcl objects and aux data items
 *	will be handed over to the new ByteCode structure from the CompileEnv
 *	structure.
 *
 *----------------------------------------------------------------------
 */

static void
PreventCycle(
    Tcl_Obj *objPtr,
    CompileEnv *envPtr)
{
    Tcl_HashEntry *hePtr = Tcl_FindHashEntry(&envPtr->litMap, objPtr);
    if (hePtr) {
	/*
	 * Prevent circular reference where the bytecode internalrep of
	 * a value contains a literal which is that same value.
	 * If this is allowed to happen, refcount decrements may not
	 * reach zero, and memory may leak.  Bugs 467523, 3357771
	 *
	 * NOTE:  [Bugs 3392070, 3389764] We make a copy based completely
	 * on the string value, and do not call Tcl_DuplicateObj() so we
         * can be sure we do not have any lingering cycles hiding in
	 * the internalrep.
	 */
	size_t numBytes;
	size_t i = PTR2INT(Tcl_GetHashValue(hePtr));
	const char *bytes = Tcl_GetStringFromObj(objPtr, &numBytes);

	envPtr->literalArrayPtr[i] = Tcl_NewStringObj(bytes, numBytes);
	Tcl_IncrRefCount(envPtr->literalArrayPtr[i]);
	TclReleaseLiteral((Tcl_Interp *)envPtr->iPtr, objPtr);
    }
}

ByteCode *
TclInitByteCode(
    CompileEnv *envPtr)/* Points to the CompileEnv structure from
				 * which to create a ByteCode structure. */
{
    ByteCode *codePtr;
    size_t codeBytes, objArrayBytes, exceptArrayBytes, cmdLocBytes;
    size_t structureSize;
    unsigned char *p;
#ifdef TCL_COMPILE_DEBUG
    unsigned char *nextPtr;
#endif
    int numLitObjects = envPtr->literalArrayNext;
    Namespace *namespacePtr;
    int isNew;
    Interp *iPtr;

    if (envPtr->iPtr == NULL) {
	Tcl_Panic("TclInitByteCodeObj() called on uninitialized CompileEnv");
    }

    iPtr = envPtr->iPtr;

    codeBytes = envPtr->codeNext - envPtr->codeStart;
    objArrayBytes = envPtr->mallocedLiteralArray ? 0 :
	    envPtr->literalArrayNext * sizeof(Tcl_Obj *);
    exceptArrayBytes = envPtr->exceptArrayNext * sizeof(ExceptionRange);
    cmdLocBytes = GetCmdLocEncodingSize(envPtr);

    /*
     * Compute the total number of bytes needed for this bytecode.
     *
     * Note that code bytes need not be aligned but since later elements are we
     * need to pad anyway, either directly after ByteCode or after codeBytes,
     * and it's easier and more consistent to do the former.
     */

    structureSize = TCL_ALIGN(sizeof(ByteCode));  /* align code bytes */
    structureSize += TCL_ALIGN(codeBytes);	  /* align object array */
    structureSize += TCL_ALIGN(objArrayBytes);	  /* align exc range arr */
    structureSize += TCL_ALIGN(exceptArrayBytes); /* align AuxData array */
    structureSize += cmdLocBytes;

    if (envPtr->iPtr->varFramePtr != NULL) {
	namespacePtr = envPtr->iPtr->varFramePtr->nsPtr;
    } else {
	namespacePtr = envPtr->iPtr->globalNsPtr;
    }

    p = (unsigned char *)Tcl_Alloc(structureSize);
    codePtr = (ByteCode *) p;
    codePtr->interpHandle = TclHandlePreserve(iPtr->handle);
    codePtr->compileEpoch = iPtr->compileEpoch;
    codePtr->nsPtr = namespacePtr;
    codePtr->nsEpoch = namespacePtr->resolverEpoch;
    codePtr->refCount = 0;
    TclPreserveByteCode(codePtr);
    if (namespacePtr->compiledVarResProc || iPtr->resolverPtr) {
	codePtr->flags = TCL_BYTECODE_RESOLVE_VARS;
    } else {
	codePtr->flags = 0;
    }
    codePtr->source = envPtr->source;
    codePtr->procPtr = envPtr->procPtr;

    codePtr->numCommands = envPtr->numCommands;
    codePtr->numSrcBytes = envPtr->numSrcBytes;
    codePtr->numCodeBytes = codeBytes;
    codePtr->numLitObjects = numLitObjects;
    codePtr->numExceptRanges = envPtr->exceptArrayNext;
    codePtr->numCmdLocBytes = cmdLocBytes;
    codePtr->maxExceptDepth = envPtr->maxExceptDepth;
    codePtr->maxStackDepth = envPtr->maxStackDepth;

    p += TCL_ALIGN(sizeof(ByteCode));	/* align code bytes */
    codePtr->codeStart = p;
    memcpy(p, envPtr->codeStart, codeBytes);
    p += TCL_ALIGN(codeBytes);		/* align object array */

    if (envPtr->mallocedLiteralArray) {
	codePtr->objArrayPtr = envPtr->literalArrayPtr;
	codePtr->flags |= TCL_BYTECODE_FREE_LITERALS;
    } else {
	codePtr->objArrayPtr = (Tcl_Obj **) p;
	memcpy(p, envPtr->literalArrayPtr, (size_t) objArrayBytes);
	p += TCL_ALIGN(objArrayBytes);	/* align exception range array */
    }

    if (exceptArrayBytes > 0) {
	codePtr->exceptArrayPtr = (ExceptionRange *) p;
	memcpy(p, envPtr->exceptArrayPtr, exceptArrayBytes);
    } else {
	codePtr->exceptArrayPtr = NULL;
    }

    p += exceptArrayBytes;

    codePtr->auxData = envPtr->auxData;
    envPtr->auxData = NULL;

#ifndef TCL_COMPILE_DEBUG
    EncodeCmdLocMap(envPtr, codePtr, (unsigned char *) p);
#else
    nextPtr = EncodeCmdLocMap(envPtr, codePtr, (unsigned char *) p);
    if (((size_t)(nextPtr - p)) != cmdLocBytes) {
	Tcl_Panic("TclInitByteCodeObj: encoded cmd location bytes %lu != expected size %lu", (unsigned long)(nextPtr - p), (unsigned long)cmdLocBytes);
    }
#endif

    /*
     * Record various compilation-related statistics about the new ByteCode
     * structure. Don't include overhead for statistics-related fields.
     */

#ifdef TCL_COMPILE_STATS
    codePtr->structureSize = structureSize
	    - (sizeof(size_t) + sizeof(Tcl_Time));
    Tcl_GetTime(&codePtr->createTime);

    RecordByteCodeStats(codePtr);
#endif /* TCL_COMPILE_STATS */

    /*
     * TIP #280. Associate the extended per-word line information with the
     * byte code object (internal rep), for use with the bc compiler.
     */

    Tcl_SetHashValue(Tcl_CreateHashEntry(iPtr->lineBCPtr, codePtr,
	    &isNew), envPtr->extCmdMapPtr);
    envPtr->extCmdMapPtr = NULL;

    /* We've used up the CompileEnv.  Mark as uninitialized. */
    envPtr->iPtr = NULL;

    codePtr->localCachePtr = NULL;
    return codePtr;
}

ByteCode *
TclInitByteCodeObj(
    Tcl_Obj *objPtr,		/* Points object that should be initialized,
				 * and whose string rep contains the source
				 * code. */
    const Tcl_ObjType *typePtr,
    CompileEnv *envPtr)/* Points to the CompileEnv structure from
				 * which to create a ByteCode structure. */
{
    ByteCode *codePtr;

    PreventCycle(objPtr, envPtr);

    codePtr = TclInitByteCode(envPtr);

    /*
     * Free the old internal rep then convert the object to a bytecode object
     * by making its internal rep point to the just compiled ByteCode.
     */

    ByteCodeSetInternalRep(objPtr, typePtr, codePtr);
    return codePtr;
}

/*
 *----------------------------------------------------------------------
 *
 * TclFindCompiledLocal --
 *
 *	This procedure is called at compile time to look up and optionally
 *	allocate an entry ("slot") for a variable in a procedure's array of
 *	local variables. If the variable's name is NULL, a new temporary
 *	variable is always created. (Such temporary variables can only be
 *	referenced using their slot index.)
 *
 * Results:
 *	If create is 0 and the name is non-NULL, then if the variable is
 *	found, the index of its entry in the procedure's array of local
 *	variables is returned; otherwise -1 is returned. If name is NULL, the
 *	index of a new temporary variable is returned. Finally, if create is 1
 *	and name is non-NULL, the index of a new entry is returned.
 *
 * Side effects:
 *	Creates and registers a new local variable if create is 1 and the
 *	variable is unknown, or if the name is NULL.
 *
 *----------------------------------------------------------------------
 */

Tcl_Size
TclFindCompiledLocal(
    const char *name,	/* Points to first character of the name of a
				 * scalar or array variable. If NULL, a
				 * temporary var should be created. */
    Tcl_Size nameBytes,		/* Number of bytes in the name. */
    int create,			/* If 1, allocate a local frame entry for the
				 * variable if it is new. */
    CompileEnv *envPtr)		/* Points to the current compile environment*/
{
    CompiledLocal *localPtr;
    Tcl_Size localVar = TCL_INDEX_NONE;
    Tcl_Size i;
    Proc *procPtr;

    /*
     * If not creating a temporary, does a local variable of the specified
     * name already exist?
     */

    procPtr = envPtr->procPtr;

    if (procPtr == NULL) {
	/*
	 * Compiling a non-body script: give it read access to the LVT in the
	 * current localCache
	 */

	LocalCache *cachePtr = envPtr->iPtr->varFramePtr->localCachePtr;
	const char *localName;
	Tcl_Obj **varNamePtr;
	Tcl_Size len;

	if (!cachePtr || !name) {
	    return TCL_INDEX_NONE;
	}

	varNamePtr = &cachePtr->varName0;
	for (i=0; i < cachePtr->numVars; varNamePtr++, i++) {
	    if (*varNamePtr) {
		localName = Tcl_GetStringFromObj(*varNamePtr, &len);
		if ((len == nameBytes) && !strncmp(name, localName, len)) {
		    return i;
		}
	    }
	}
	return TCL_INDEX_NONE;
    }

    if (name != NULL) {
	Tcl_Size localCt = procPtr->numCompiledLocals;

	localPtr = procPtr->firstLocalPtr;
	for (i = 0;  i < localCt;  i++) {
	    if (!TclIsVarTemporary(localPtr)) {
		char *localName = localPtr->name;

		if ((nameBytes == localPtr->nameLength) &&
			(strncmp(name,localName,nameBytes) == 0)) {
		    return i;
		}
	    }
	    localPtr = localPtr->nextPtr;
	}
    }

    /*
     * Create a new variable if appropriate.
     */

    if (create || (name == NULL)) {
	localVar = procPtr->numCompiledLocals;
	localPtr = (CompiledLocal *)Tcl_Alloc(offsetof(CompiledLocal, name) + 1U + nameBytes);
	if (procPtr->firstLocalPtr == NULL) {
	    procPtr->firstLocalPtr = procPtr->lastLocalPtr = localPtr;
	} else {
	    procPtr->lastLocalPtr->nextPtr = localPtr;
	    procPtr->lastLocalPtr = localPtr;
	}
	localPtr->nextPtr = NULL;
	localPtr->nameLength = nameBytes;
	localPtr->frameIndex = localVar;
	localPtr->flags = 0;
	if (name == NULL) {
	    localPtr->flags |= VAR_TEMPORARY;
	}
	localPtr->defValuePtr = NULL;
	localPtr->resolveInfo = NULL;

	if (name != NULL) {
	    memcpy(localPtr->name, name, nameBytes);
	}
	localPtr->name[nameBytes] = '\0';
	procPtr->numCompiledLocals++;
    }
    return localVar;
}

/*
 *----------------------------------------------------------------------
 *
 * TclExpandCodeArray --
 *
 *	Uses malloc to allocate more storage for a CompileEnv's code array.
 *
 * Results:
 *	None.
 *
 * Side effects:
 *	The size of the bytecode array is doubled. If envPtr->mallocedCodeArray
 *	is non-zero the old array is freed. Byte codes are copied from the old
 *	array to the new one.
 *
 *----------------------------------------------------------------------
 */

void
TclExpandCodeArray(
    void *envArgPtr)		/* Points to the CompileEnv whose code array
				 * must be enlarged. */
{
    CompileEnv *envPtr = (CompileEnv *)envArgPtr;
				/* The CompileEnv containing the code array to
				 * be doubled in size. */

    /*
     * envPtr->codeNext is equal to envPtr->codeEnd. The currently defined
     * code bytes are stored between envPtr->codeStart and envPtr->codeNext-1
     * [inclusive].
     */

    size_t currBytes = envPtr->codeNext - envPtr->codeStart;
    size_t newBytes = 2 * (envPtr->codeEnd - envPtr->codeStart);

    if (envPtr->mallocedCodeArray) {
	envPtr->codeStart = (unsigned char *)Tcl_Realloc(envPtr->codeStart, newBytes);
    } else {
	/*
	 * envPtr->exceptArrayPtr isn't a Tcl_Alloc'd pointer, so
	 * perform the equivalent of Tcl_Realloc directly.
	 */

	unsigned char *newPtr = (unsigned char *)Tcl_Alloc(newBytes);

	memcpy(newPtr, envPtr->codeStart, currBytes);
	envPtr->codeStart = newPtr;
	envPtr->mallocedCodeArray = 1;
    }

    envPtr->codeNext = envPtr->codeStart + currBytes;
    envPtr->codeEnd = envPtr->codeStart + newBytes;
}

/*
 *----------------------------------------------------------------------
 *
 * EnterCmdStartData --
 *
 *	Registers the starting source and bytecode location of a command. This
 *	information is used at runtime to map between instruction pc and
 *	source locations.
 *
 * Results:
 *	None.
 *
 * Side effects:
 *	Inserts source and code location information into the compilation
 *	environment envPtr for the command at index cmdIndex. The compilation
 *	environment's CmdLocation array is grown if necessary.
 *
 *----------------------------------------------------------------------
 */

static CmdLocation *
EnterCmdStartData(
    CompileEnv *envPtr,		/* Points to the compilation environment
				 * structure in which to enter command
				 * location information. */
    Tcl_Size srcOffset,		/* Offset of first char of the command. */
    Tcl_Size codeOffset)		/* Offset of first byte of command code. */
{
    CmdLocation *cmdLocPtr = BA_CmdLocation_Append(envPtr->cmdMap);
    cmdLocPtr->codeOffset = codeOffset;
    cmdLocPtr->srcOffset = srcOffset;
    cmdLocPtr->numSrcBytes = TCL_INDEX_NONE;
    cmdLocPtr->numCodeBytes = TCL_INDEX_NONE;
    return cmdLocPtr;
}

/*
 *----------------------------------------------------------------------
 * TIP #280
 *
 * EnterCmdWordData --
 *
 *	Registers the lines for the words of a command. This information is
 *	used at runtime by 'info frame'.
 *
 * Results:
 *	None.
 *
 * Side effects:
 *	Inserts word location information into the compilation environment
 *	envPtr for the command at index cmdIndex. The compilation
 *	environment's ExtCmdLoc.ECL array is grown if necessary.
 *
 *----------------------------------------------------------------------
 */

static void
EnterCmdWordData(
    ExtCmdLoc *eclPtr,		/* Points to the map environment structure in
				 * which to enter command location
				 * information. */
    Tcl_Size srcOffset,		/* Offset of first char of the command. */
    Tcl_Token *tokenPtr,
    const char *cmd,
    Tcl_Size numWords,
    Tcl_Size line,
<<<<<<< HEAD
    int *clNext,
=======
    Tcl_Size *clNext,
>>>>>>> ae7471ec
    Tcl_Size **wlines,
    CompileEnv *envPtr)
{
    ECL *ePtr;
    const char *last;
    Tcl_Size wordIdx, wordLine;
<<<<<<< HEAD
    Tcl_Size *wwlines;
    int *wordNext;
=======
    Tcl_Size *wwlines, *wordNext;
>>>>>>> ae7471ec

    if (eclPtr->nuloc >= eclPtr->nloc) {
	/*
	 * Expand the ECL array by allocating more storage from the heap. The
	 * currently allocated ECL entries are stored from eclPtr->loc[0] up
	 * to eclPtr->loc[eclPtr->nuloc-1] (inclusive).
	 */

	size_t currElems = eclPtr->nloc;
	size_t newElems = (currElems ? 2*currElems : 1);
	size_t newBytes = newElems * sizeof(ECL);

	eclPtr->loc = (ECL *)Tcl_Realloc(eclPtr->loc, newBytes);
	eclPtr->nloc = newElems;
    }

    ePtr = &eclPtr->loc[eclPtr->nuloc];
    ePtr->srcOffset = srcOffset;
    ePtr->line = (Tcl_Size *)Tcl_Alloc(numWords * sizeof(Tcl_Size));
<<<<<<< HEAD
    ePtr->next = (int **)Tcl_Alloc(numWords * sizeof(int *));
=======
    ePtr->next = (Tcl_Size **)Tcl_Alloc(numWords * sizeof(Tcl_Size *));
>>>>>>> ae7471ec
    ePtr->nline = numWords;
    wwlines = (Tcl_Size *)Tcl_Alloc(numWords * sizeof(Tcl_Size));

    last = cmd;
    wordLine = line;
    wordNext = clNext;
    for (wordIdx=0 ; wordIdx<numWords;
	    wordIdx++, tokenPtr += tokenPtr->numComponents + 1) {
	TclAdvanceLines(&wordLine, last, tokenPtr->start);
	TclAdvanceContinuations(&wordLine, &wordNext,
		tokenPtr->start - envPtr->source);
	/* See Ticket 4b61afd660 */
	wwlines[wordIdx] =
		((wordIdx == 0) || TclWordKnownAtCompileTime(tokenPtr, NULL))
		? wordLine : -1;
	ePtr->line[wordIdx] = wordLine;
	ePtr->next[wordIdx] = wordNext;
	last = tokenPtr->start;
    }

    *wlines = wwlines;
    eclPtr->nuloc ++;
}

/*
 *----------------------------------------------------------------------
 *
 * TclCreateExceptRange --
 *
 *	Procedure that allocates and initializes a new ExceptionRange
 *	structure of the specified kind in a CompileEnv.
 *
 * Results:
 *	Returns the index for the newly created ExceptionRange.
 *
 * Side effects:
 *	If there is not enough room in the CompileEnv's ExceptionRange array,
 *	the array in expanded: a new array of double the size is allocated, if
 *	envPtr->mallocedExceptArray is non-zero the old array is freed, and
 *	ExceptionRange entries are copied from the old array to the new one.
 *
 *----------------------------------------------------------------------
 */

Tcl_Size
TclCreateExceptRange(
    ExceptionRangeType type,	/* The kind of ExceptionRange desired. */
    CompileEnv *envPtr)/* Points to CompileEnv for which to create a
				 * new ExceptionRange structure. */
{
    ExceptionRange *rangePtr;
    ExceptionAux *auxPtr;
    Tcl_Size index = envPtr->exceptArrayNext;

    if (index >= envPtr->exceptArrayEnd) {
	/*
	 * Expand the ExceptionRange array. The currently allocated entries
	 * are stored between elements 0 and (envPtr->exceptArrayNext - 1)
	 * [inclusive].
	 */

	size_t currBytes =
		envPtr->exceptArrayNext * sizeof(ExceptionRange);
	size_t currBytes2 = envPtr->exceptArrayNext * sizeof(ExceptionAux);
	size_t newElems = 2*envPtr->exceptArrayEnd;
	size_t newBytes = newElems * sizeof(ExceptionRange);
	size_t newBytes2 = newElems * sizeof(ExceptionAux);

	if (envPtr->mallocedExceptArray) {
	    envPtr->exceptArrayPtr =
		    (ExceptionRange *)Tcl_Realloc(envPtr->exceptArrayPtr, newBytes);
	    envPtr->exceptAuxArrayPtr =
		    (ExceptionAux *)Tcl_Realloc(envPtr->exceptAuxArrayPtr, newBytes2);
	} else {
	    /*
	     * envPtr->exceptArrayPtr isn't a Tcl_Alloc'd pointer, so we must
	     * code a Tcl_Realloc equivalent for ourselves.
	     */

	    ExceptionRange *newPtr = (ExceptionRange *)Tcl_Alloc(newBytes);
	    ExceptionAux *newPtr2 = (ExceptionAux *)Tcl_Alloc(newBytes2);

	    memcpy(newPtr, envPtr->exceptArrayPtr, currBytes);
	    memcpy(newPtr2, envPtr->exceptAuxArrayPtr, currBytes2);
	    envPtr->exceptArrayPtr = newPtr;
	    envPtr->exceptAuxArrayPtr = newPtr2;
	    envPtr->mallocedExceptArray = 1;
	}
	envPtr->exceptArrayEnd = newElems;
    }
    envPtr->exceptArrayNext++;

    rangePtr = &envPtr->exceptArrayPtr[index];
    rangePtr->type = type;
    rangePtr->nestingLevel = envPtr->exceptDepth;
    rangePtr->codeOffset = TCL_INDEX_NONE;
    rangePtr->numCodeBytes = TCL_INDEX_NONE;
    rangePtr->breakOffset = TCL_INDEX_NONE;
    rangePtr->continueOffset = TCL_INDEX_NONE;
    rangePtr->catchOffset = TCL_INDEX_NONE;
    auxPtr = &envPtr->exceptAuxArrayPtr[index];
    auxPtr->supportsContinue = 1;
    auxPtr->stackDepth = envPtr->currStackDepth;
    auxPtr->expandTarget = envPtr->expandCount;
    auxPtr->expandTargetDepth = TCL_INDEX_NONE;
    auxPtr->numBreakTargets = 0;
    auxPtr->breakTargets = NULL;
    auxPtr->allocBreakTargets = 0;
    auxPtr->numContinueTargets = 0;
    auxPtr->continueTargets = NULL;
    auxPtr->allocContinueTargets = 0;
    return index;
}

/*
 * ---------------------------------------------------------------------
 *
 * TclGetInnermostExceptionRange --
 *
 *	Returns the innermost exception range that covers the current code
 *	creation point, and optionally the stack depth that is expected at
 *	that point. Relies on the fact that the range has a numCodeBytes = -1
 *	when it is being populated and that inner ranges come after outer
 *	ranges.
 *
 * ---------------------------------------------------------------------
 */

ExceptionRange *
TclGetInnermostExceptionRange(
    CompileEnv *envPtr,
    int returnCode,
    ExceptionAux **auxPtrPtr)
{
    size_t i = envPtr->exceptArrayNext;
    ExceptionRange *rangePtr = envPtr->exceptArrayPtr + i;

    while (i > 0) {
	rangePtr--; i--;

	if (CurrentOffset(envPtr) >= (int)rangePtr->codeOffset &&
		(rangePtr->numCodeBytes == TCL_INDEX_NONE || CurrentOffset(envPtr) <
			(int)rangePtr->codeOffset+(int)rangePtr->numCodeBytes) &&
		(returnCode != TCL_CONTINUE ||
			envPtr->exceptAuxArrayPtr[i].supportsContinue)) {

	    if (auxPtrPtr) {
		*auxPtrPtr = envPtr->exceptAuxArrayPtr + i;
	    }
	    return rangePtr;
	}
    }
    return NULL;
}

/*
 * ---------------------------------------------------------------------
 *
 * TclAddLoopBreakFixup, TclAddLoopContinueFixup --
 *
 *	Adds a place that wants to break/continue to the loop exception range
 *	tracking that will be fixed up once the loop can be finalized. These
 *	functions generate an INST_JUMP4 that is fixed up during the
 *	loop finalization.
 *
 * ---------------------------------------------------------------------
 */

void
TclAddLoopBreakFixup(
    CompileEnv *envPtr,
    ExceptionAux *auxPtr)
{
    int range = auxPtr - envPtr->exceptAuxArrayPtr;

    if (envPtr->exceptArrayPtr[range].type != LOOP_EXCEPTION_RANGE) {
	Tcl_Panic("trying to add 'break' fixup to full exception range");
    }

    if (++auxPtr->numBreakTargets > auxPtr->allocBreakTargets) {
	auxPtr->allocBreakTargets *= 2;
	auxPtr->allocBreakTargets += 2;
	if (auxPtr->breakTargets) {
	    auxPtr->breakTargets = (size_t *)Tcl_Realloc(auxPtr->breakTargets,
		    sizeof(size_t) * auxPtr->allocBreakTargets);
	} else {
	    auxPtr->breakTargets =
		    (size_t *)Tcl_Alloc(sizeof(size_t) * auxPtr->allocBreakTargets);
	}
    }
    auxPtr->breakTargets[auxPtr->numBreakTargets - 1] = CurrentOffset(envPtr);
    TclEmitInstInt4(INST_JUMP4, 0, envPtr);
}

void
TclAddLoopContinueFixup(
    CompileEnv *envPtr,
    ExceptionAux *auxPtr)
{
    int range = auxPtr - envPtr->exceptAuxArrayPtr;

    if (envPtr->exceptArrayPtr[range].type != LOOP_EXCEPTION_RANGE) {
	Tcl_Panic("trying to add 'continue' fixup to full exception range");
    }

    if (++auxPtr->numContinueTargets > auxPtr->allocContinueTargets) {
	auxPtr->allocContinueTargets *= 2;
	auxPtr->allocContinueTargets += 2;
	if (auxPtr->continueTargets) {
	    auxPtr->continueTargets = (size_t *)Tcl_Realloc(auxPtr->continueTargets,
		    sizeof(size_t) * auxPtr->allocContinueTargets);
	} else {
	    auxPtr->continueTargets =
		    (size_t *)Tcl_Alloc(sizeof(size_t) * auxPtr->allocContinueTargets);
	}
    }
    auxPtr->continueTargets[auxPtr->numContinueTargets - 1] =
	    CurrentOffset(envPtr);
    TclEmitInstInt4(INST_JUMP4, 0, envPtr);
}

/*
 * ---------------------------------------------------------------------
 *
 * TclCleanupStackForBreakContinue --
 *
 *	Removes the extra elements from the auxiliary stack and the main stack.
 *	How this is done depends on whether there are any elements on
 *	the auxiliary stack to pop.
 *
 * ---------------------------------------------------------------------
 */

void
TclCleanupStackForBreakContinue(
    CompileEnv *envPtr,
    ExceptionAux *auxPtr)
{
    size_t savedStackDepth = envPtr->currStackDepth;
    int toPop = envPtr->expandCount - auxPtr->expandTarget;

    if (toPop > 0) {
	while (toPop --> 0) {
	    TclEmitOpcode(INST_EXPAND_DROP, envPtr);
	}
	TclAdjustStackDepth((int)(auxPtr->expandTargetDepth - envPtr->currStackDepth),
		envPtr);
	envPtr->currStackDepth = auxPtr->expandTargetDepth;
    }
    toPop = envPtr->currStackDepth - auxPtr->stackDepth;
    while (toPop --> 0) {
	TclEmitOpcode(INST_POP, envPtr);
    }
    envPtr->currStackDepth = savedStackDepth;
}

/*
 * ---------------------------------------------------------------------
 *
 * StartExpanding --
 *
 *	Pushes an INST_EXPAND_START and does some additional housekeeping so
 *	that the [break] and [continue] compilers can use an exception-free
 *	issue to discard it.
 *
 * ---------------------------------------------------------------------
 */

static void
StartExpanding(
    CompileEnv *envPtr)
{
    int i;

    TclEmitOpcode(INST_EXPAND_START, envPtr);

    /*
     * Update inner exception ranges with information about the environment
     * where this expansion started.
     */

    for (i=0 ; i<(int)envPtr->exceptArrayNext ; i++) {
	ExceptionRange *rangePtr = &envPtr->exceptArrayPtr[i];
	ExceptionAux *auxPtr = &envPtr->exceptAuxArrayPtr[i];

	/*
	 * Ignore loops unless they're still being built.
	 */

	if ((int)rangePtr->codeOffset > CurrentOffset(envPtr)) {
	    continue;
	}
	if (rangePtr->numCodeBytes != TCL_INDEX_NONE) {
	    continue;
	}

	/*
	 * Adequate condition: loops further out and exceptions further in
	 * don't actually need this information.
	 */

	if (auxPtr->expandTarget == envPtr->expandCount) {
	    auxPtr->expandTargetDepth = envPtr->currStackDepth;
	}
    }

    /*
     * One more expansion is now being processed on the auxiliary stack.
     */

    envPtr->expandCount++;
}

/*
 * ---------------------------------------------------------------------
 *
 * TclFinalizeLoopExceptionRange --
 *
 *	Finalizes a loop exception range, binding the registered [break] and
 *	[continue] implementations so that they jump to the correct place.
 *	This must be called only after *all* the exception range
 *	target offsets have been set.
 *
 * ---------------------------------------------------------------------
 */

void
TclFinalizeLoopExceptionRange(
    CompileEnv *envPtr,
    int range)
{
    ExceptionRange *rangePtr = &envPtr->exceptArrayPtr[range];
    ExceptionAux *auxPtr = &envPtr->exceptAuxArrayPtr[range];
    int i, offset;
    unsigned char *site;

    if (rangePtr->type != LOOP_EXCEPTION_RANGE) {
	Tcl_Panic("trying to finalize a loop exception range");
    }

    /*
     * Do the jump fixups. Note that these are always issued as INST_JUMP4 so
     * there is no need to fuss around with updating code offsets.
     */

    for (i=0 ; i<(int)auxPtr->numBreakTargets ; i++) {
	site = envPtr->codeStart + auxPtr->breakTargets[i];
	offset = rangePtr->breakOffset - auxPtr->breakTargets[i];
	TclUpdateInstInt4AtPc(INST_JUMP4, offset, site);
    }
    for (i=0 ; i<(int)auxPtr->numContinueTargets ; i++) {
	site = envPtr->codeStart + auxPtr->continueTargets[i];
	if (rangePtr->continueOffset == TCL_INDEX_NONE) {
	    int j;

	    /*
	     * WTF? Can't bind, so revert to an INST_CONTINUE. Not enough
	     * space to do anything else.
	     */

	    *site = INST_CONTINUE;
	    for (j=0 ; j<4 ; j++) {
		*++site = INST_NOP;
	    }
	} else {
	    offset = rangePtr->continueOffset - auxPtr->continueTargets[i];
	    TclUpdateInstInt4AtPc(INST_JUMP4, offset, site);
	}
    }

    /*
     * Drop the arrays we were holding the only reference to.
     */

    if (auxPtr->breakTargets) {
	Tcl_Free(auxPtr->breakTargets);
	auxPtr->breakTargets = NULL;
	auxPtr->numBreakTargets = 0;
    }
    if (auxPtr->continueTargets) {
	Tcl_Free(auxPtr->continueTargets);
	auxPtr->continueTargets = NULL;
	auxPtr->numContinueTargets = 0;
    }
}

/*
 *----------------------------------------------------------------------
 *
 * TclFetchAuxData --
 *
 *	Fetch back from the CompileEnv an item of AuxData stored at
 *	index.
 *
 * Results:
 *	The ClientData previously stored by TclCreatAuxData().
 *
 * Side effects:
 *	None.
 *
 *----------------------------------------------------------------------
 */

ClientData
TclFetchAuxData(
    CompileEnv *envPtr,		/* CompileEnv from which to fetch */
    size_t index)			/* Index of AuxData to fetch */
{
    if (envPtr->auxData == NULL) {
	return NULL;
    }
    return BA_AuxData_At(envPtr->auxData, index)->clientData;
}

/*
 *----------------------------------------------------------------------
 *
 * TclCreateAuxData --
 *
 *	Allocates and initializes a new AuxData structure in a
 *	CompileEnv's array of compilation auxiliary data records. These
 *	AuxData records hold information created during compilation by
 *	CompileProcs and used by instructions during execution.
 *
 * Results:
 *	The index of the newly-created AuxData structure in the array.
 *
 * Side effects:
 *	The CompileEnv's AuxData Brodnik array grows as needed.
 *
 *----------------------------------------------------------------------
 */

Tcl_Size
TclCreateAuxData(
    void *clientData,	/* The compilation auxiliary data to store in
				 * the new aux data record. */
    const AuxDataType *typePtr,	/* Pointer to the type to attach to this
				 * AuxData */
    CompileEnv *envPtr)/* Points to the CompileEnv for which a new
				 * aux data structure is to be allocated. */
{
    AuxData *auxDataPtr;	/* Points to the new AuxData structure */

    if (envPtr->auxData == NULL) {
	envPtr->auxData = BA_AuxData_Create();
    }

    auxDataPtr = BA_AuxData_Append(envPtr->auxData);
    auxDataPtr->clientData = clientData;
    auxDataPtr->type = typePtr;
    return BA_AuxData_Size(envPtr->auxData) - 1;
}

/*
 *----------------------------------------------------------------------
 *
 * TclEmitForwardJump --
 *
 *	Emits a two-byte forward jump of kind "jumpType".  Also initializes a
 *	JumpFixup record with information about the jump.  Since may later be
 *	necessary to increase the size of the jump instruction to five bytes if
 *	the jump target is more than, say, 127 bytes away.
 *
 *
 * Results:
 *	None.
 *
 * Side effects:
 *	The JumpFixup record pointed to by "jumpFixupPtr" is initialized with
 *	information needed later if the jump is to be grown. Also, a two byte
 *	jump of the designated type is emitted at the current point in the
 *	bytecode stream.
 *
 *----------------------------------------------------------------------
 */

void
TclEmitForwardJump(
    CompileEnv *envPtr,		/* Points to the CompileEnv structure that
				 * holds the resulting instruction. */
    TclJumpType jumpType,	/* Indicates the kind of jump: if true or
				 * false or unconditional. */
    JumpFixup *jumpFixupPtr)	/* Points to the JumpFixup structure to
				 * initialize with information about this
				 * forward jump. */
{
    /*
     * Initialize the JumpFixup structure:
     *    - codeOffset is offset of first byte of jump below
     *    - cmdIndex is index of the command after the current one
     *    - exceptIndex is the index of the first ExceptionRange after the
     *	    current one.
     */

    jumpFixupPtr->jumpType = jumpType;
    jumpFixupPtr->codeOffset = envPtr->codeNext - envPtr->codeStart;
    jumpFixupPtr->cmdIndex = envPtr->numCommands;
    jumpFixupPtr->exceptIndex = envPtr->exceptArrayNext;

    switch (jumpType) {
    case TCL_UNCONDITIONAL_JUMP:
	TclEmitInstInt1(INST_JUMP1, 0, envPtr);
	break;
    case TCL_TRUE_JUMP:
	TclEmitInstInt1(INST_JUMP_TRUE1, 0, envPtr);
	break;
    default:
	TclEmitInstInt1(INST_JUMP_FALSE1, 0, envPtr);
	break;
    }
}

/*
 *----------------------------------------------------------------------
 *
 * TclFixupForwardJump --
 *
 *	Modifies a previously-emitted forward jump to jump a specified number
 *	of bytes, "jumpDist". If necessary, the size of the jump instruction is
 *	increased from two to five bytes.  This is done if the jump distance is
 *	greater than "distThreshold" (normally 127 bytes). The jump is
 *	described by a JumpFixup record previously initialized by
 *	TclEmitForwardJump.
 *
 * Results:
 *	1 if the jump was grown and subsequent instructions had to be moved, or
 *	0 otherwsie. This allows callers to update any additional code offsets
 *	they may hold.
 *
 * Side effects:
 *	The jump may be grown and subsequent instructions moved. If this
 *	happens, the code offsets for any commands and any ExceptionRange
 *	records between the jump and the current code address will be updated
 *	to reflect the moved code. Also, the bytecode instruction array in the
 *	CompileEnv structure may be grown and reallocated.
 *
 *----------------------------------------------------------------------
 */

int
TclFixupForwardJump(
    CompileEnv *envPtr,		/* Points to the CompileEnv structure that
				 * holds the resulting instruction. */
    JumpFixup *jumpFixupPtr,	/* Points to the JumpFixup structure that
				 * describes the forward jump. */
    int jumpDist,		/* Jump distance to set in jump instr. */
    int distThreshold)		/* Maximum distance before the two byte jump
				 * is grown to five bytes. */
{
    unsigned char *jumpPc, *p;
    int firstRange, lastRange, k;
    size_t numBytes;
    CmdLocation *cmdLocPtr = NULL;
    BP_CmdLocation ptr;

    if (jumpDist <= distThreshold) {
	jumpPc = envPtr->codeStart + jumpFixupPtr->codeOffset;
	switch (jumpFixupPtr->jumpType) {
	case TCL_UNCONDITIONAL_JUMP:
	    TclUpdateInstInt1AtPc(INST_JUMP1, jumpDist, jumpPc);
	    break;
	case TCL_TRUE_JUMP:
	    TclUpdateInstInt1AtPc(INST_JUMP_TRUE1, jumpDist, jumpPc);
	    break;
	default:
	    TclUpdateInstInt1AtPc(INST_JUMP_FALSE1, jumpDist, jumpPc);
	    break;
	}
	return 0;
    }

    /*
     * Increase the size of the jump instruction, and then move subsequent
     * instructions down.  Expanding the space for generated instructions means
     * that code addresses might change.  Be careful about updating any of
     * these addresses held in variables.
     */

    if ((envPtr->codeNext + 3) > envPtr->codeEnd) {
	TclExpandCodeArray(envPtr);
    }
    jumpPc = envPtr->codeStart + jumpFixupPtr->codeOffset;
    numBytes = envPtr->codeNext-jumpPc-2;
    p = jumpPc+2;
    memmove(p+3, p, numBytes);

    envPtr->codeNext += 3;
    jumpDist += 3;
    switch (jumpFixupPtr->jumpType) {
    case TCL_UNCONDITIONAL_JUMP:
	TclUpdateInstInt4AtPc(INST_JUMP4, jumpDist, jumpPc);
	break;
    case TCL_TRUE_JUMP:
	TclUpdateInstInt4AtPc(INST_JUMP_TRUE4, jumpDist, jumpPc);
	break;
    default:
	TclUpdateInstInt4AtPc(INST_JUMP_FALSE4, jumpDist, jumpPc);
	break;
    }

    /*
     * Adjust the code offsets for any commands and any ExceptionRange records
     * between the jump and the current code address.
     */

    for (cmdLocPtr = BA_CmdLocation_Get(envPtr->cmdMap,
	    jumpFixupPtr->cmdIndex, &ptr); cmdLocPtr;
	    cmdLocPtr = BP_CmdLocation_Next(&ptr)) {
	cmdLocPtr->codeOffset += 3;
    }

    firstRange = jumpFixupPtr->exceptIndex;
    lastRange = envPtr->exceptArrayNext - 1;
    for (k = firstRange;  k <= lastRange;  k++) {
	ExceptionRange *rangePtr = &envPtr->exceptArrayPtr[k];

	rangePtr->codeOffset += 3;
	switch (rangePtr->type) {
	case LOOP_EXCEPTION_RANGE:
	    rangePtr->breakOffset += 3;
	    if (rangePtr->continueOffset != TCL_INDEX_NONE) {
		rangePtr->continueOffset += 3;
	    }
	    break;
	case CATCH_EXCEPTION_RANGE:
	    rangePtr->catchOffset += 3;
	    break;
	default:
	    Tcl_Panic("TclFixupForwardJump: bad ExceptionRange type %d",
		    rangePtr->type);
	}
    }

    for (k = 0 ; k < (int)envPtr->exceptArrayNext ; k++) {
	ExceptionAux *auxPtr = &envPtr->exceptAuxArrayPtr[k];
	int i;

	for (i=0 ; i<(int)auxPtr->numBreakTargets ; i++) {
	    if (jumpFixupPtr->codeOffset < auxPtr->breakTargets[i]) {
		auxPtr->breakTargets[i] += 3;
	    }
	}
	for (i=0 ; i<(int)auxPtr->numContinueTargets ; i++) {
	    if (jumpFixupPtr->codeOffset < auxPtr->continueTargets[i]) {
		auxPtr->continueTargets[i] += 3;
	    }
	}
    }

    return 1;			/* the jump was grown */
}

/*
 *----------------------------------------------------------------------
 *
 * TclEmitInvoke --
 *
 *	Emits one of the invoke-related instructions, wrapping it if necessary
 *	in code that ensures that any break or continue operation passing
 *	through it gets the stack unwinding correct, converting it into an
 *	internal jump if in an appropriate context.
 *
 * Results:
 *	None
 *
 * Side effects:
 *	Issues the jump with all correct stack management. May create another
 *	loop exception range.  Pointers to ExceptionRange and ExceptionAux
 *	structures should not be held across this call.
 *
 *----------------------------------------------------------------------
 */

void
TclEmitInvoke(
    CompileEnv *envPtr,
    int opcode,
    ...)
{
    va_list argList;
    ExceptionRange *rangePtr;
    ExceptionAux *auxBreakPtr, *auxContinuePtr;
    int arg1, arg2, wordCount = 0, expandCount = 0;
    int loopRange = 0, breakRange = 0, continueRange = 0;
    int cleanup, depth = TclGetStackDepth(envPtr);

    /*
     * Parse the arguments.
     */

    va_start(argList, opcode);
    switch (opcode) {
    case INST_INVOKE_STK1:
	wordCount = arg1 = cleanup = va_arg(argList, int);
	arg2 = 0;
	break;
    case INST_INVOKE_STK4:
	wordCount = arg1 = cleanup = va_arg(argList, int);
	arg2 = 0;
	break;
    case INST_INVOKE_REPLACE:
	arg1 = va_arg(argList, int);
	arg2 = va_arg(argList, int);
	wordCount = arg1 + arg2 - 1;
	cleanup = arg1 + 1;
	break;
    default:
	Tcl_Panic("unexpected opcode");
    case INST_EVAL_STK:
	wordCount = cleanup = 1;
	arg1 = arg2 = 0;
	break;
    case INST_RETURN_STK:
	wordCount = cleanup = 2;
	arg1 = arg2 = 0;
	break;
    case INST_INVOKE_EXPANDED:
	wordCount = arg1 = cleanup = va_arg(argList, int);
	arg2 = 0;
	expandCount = 1;
	break;
    }
    va_end(argList);

    /*
     * If the exceptions is for break or continue handle it with special
     * handling exception range so the stack may be correctly unwound.
     *
     * These must be done separately since they can be different, especially
     * for calls from inside a [for] increment clause.
     */

    rangePtr = TclGetInnermostExceptionRange(envPtr, TCL_CONTINUE,
	    &auxContinuePtr);
    if (rangePtr == NULL || rangePtr->type != LOOP_EXCEPTION_RANGE) {
	auxContinuePtr = NULL;
    } else if (auxContinuePtr->stackDepth == envPtr->currStackDepth-wordCount
	    && (auxContinuePtr->expandTarget+expandCount == envPtr->expandCount)) {
	auxContinuePtr = NULL;
    } else {
	continueRange = auxContinuePtr - envPtr->exceptAuxArrayPtr;
    }

    rangePtr = TclGetInnermostExceptionRange(envPtr, TCL_BREAK, &auxBreakPtr);
    if (rangePtr == NULL || rangePtr->type != LOOP_EXCEPTION_RANGE) {
	auxBreakPtr = NULL;
    } else if (auxContinuePtr == NULL
	    && auxBreakPtr->stackDepth+wordCount == envPtr->currStackDepth
	    && auxBreakPtr->expandTarget+expandCount == envPtr->expandCount) {
	auxBreakPtr = NULL;
    } else {
	breakRange = auxBreakPtr - envPtr->exceptAuxArrayPtr;
    }

    if (auxBreakPtr != NULL || auxContinuePtr != NULL) {
	loopRange = TclCreateExceptRange(LOOP_EXCEPTION_RANGE, envPtr);
	ExceptionRangeStarts(envPtr, loopRange);
    }

    /*
     * Issue the invoke itself.
     */

    switch (opcode) {
    case INST_INVOKE_STK1:
	TclEmitInstInt1(INST_INVOKE_STK1, arg1, envPtr);
	break;
    case INST_INVOKE_STK4:
	TclEmitInstInt4(INST_INVOKE_STK4, arg1, envPtr);
	break;
    case INST_INVOKE_EXPANDED:
	TclEmitOpcode(INST_INVOKE_EXPANDED, envPtr);
	envPtr->expandCount--;
	TclAdjustStackDepth(1 - arg1, envPtr);
	break;
    case INST_EVAL_STK:
	TclEmitOpcode(INST_EVAL_STK, envPtr);
	break;
    case INST_RETURN_STK:
	TclEmitOpcode(INST_RETURN_STK, envPtr);
	break;
    case INST_INVOKE_REPLACE:
	TclEmitInstInt4(INST_INVOKE_REPLACE, arg1, envPtr);
	TclEmitInt1(arg2, envPtr);
	TclAdjustStackDepth(-1, envPtr); /* Correction to stack depth calcs */
	break;
    }

    /*
     * If we're generating a special wrapper exception range, we need to
     * finish that up now.
     */

    if (auxBreakPtr != NULL || auxContinuePtr != NULL) {
	size_t savedStackDepth = envPtr->currStackDepth;
	size_t savedExpandCount = envPtr->expandCount;
	JumpFixup nonTrapFixup;

	if (auxBreakPtr != NULL) {
	    auxBreakPtr = envPtr->exceptAuxArrayPtr + breakRange;
	}
	if (auxContinuePtr != NULL) {
	    auxContinuePtr = envPtr->exceptAuxArrayPtr + continueRange;
	}

	ExceptionRangeEnds(envPtr, loopRange);
	TclEmitForwardJump(envPtr, TCL_UNCONDITIONAL_JUMP, &nonTrapFixup);

	/*
	 * Careful! When generating these stack unwinding sequences, the depth
	 * of stack in the cases where they are taken is not the same as if
	 * the exception is not taken.
	 */

	if (auxBreakPtr != NULL) {
	    TclAdjustStackDepth(-1, envPtr);

	    ExceptionRangeTarget(envPtr, loopRange, breakOffset);
	    TclCleanupStackForBreakContinue(envPtr, auxBreakPtr);
	    TclAddLoopBreakFixup(envPtr, auxBreakPtr);
	    TclAdjustStackDepth(1, envPtr);

	    envPtr->currStackDepth = savedStackDepth;
	    envPtr->expandCount = savedExpandCount;
	}

	if (auxContinuePtr != NULL) {
	    TclAdjustStackDepth(-1, envPtr);

	    ExceptionRangeTarget(envPtr, loopRange, continueOffset);
	    TclCleanupStackForBreakContinue(envPtr, auxContinuePtr);
	    TclAddLoopContinueFixup(envPtr, auxContinuePtr);
	    TclAdjustStackDepth(1, envPtr);

	    envPtr->currStackDepth = savedStackDepth;
	    envPtr->expandCount = savedExpandCount;
	}

	TclFinalizeLoopExceptionRange(envPtr, loopRange);
	TclFixupForwardJumpToHere(envPtr, &nonTrapFixup, 127);
    }
    TclCheckStackDepth(depth+1-cleanup, envPtr);
}

/*
 *----------------------------------------------------------------------
 *
 * TclGetInstructionTable --
 *
 *	Returns a pointer to the table describing Tcl bytecode instructions.
 *	This procedure is defined so that clients can access the pointer from
 *	outside the TCL DLLs.
 *
 * Results:
 *	Returns a pointer to the global instruction table, same as the
 *	expression (&tclInstructionTable[0]).
 *
 * Side effects:
 *	None.
 *
 *----------------------------------------------------------------------
 */

const void * /* == InstructionDesc* == */
TclGetInstructionTable(void)
{
    return &tclInstructionTable[0];
}

/*
 *----------------------------------------------------------------------
 *
 * TclCmdStartAddress --
 *
 * Results:
 *	None.
 *
 * Side effects:
 *	Deletes all entries in the hash table of AuxData types.
 *
 *----------------------------------------------------------------------
 */

void *
TclCmdStartAddress(
    CompileEnv *envPtr,
    int i)
{
    BA_CmdLocation *map = envPtr->cmdMap;

    return envPtr->codeStart + BA_CmdLocation_At(map, i)->codeOffset;
}

/*
 *----------------------------------------------------------------------
 *
 * GetCmdLocEncodingSize --
 *
 *	Computes the total number of bytes needed to encode the command
 *	location information for some compiled code.
 *
 * Results:
 *	The byte count needed to encode the compiled location information.
 *
 * Side effects:
 *	None.
 *
 *----------------------------------------------------------------------
 */

static int
GetCmdLocEncodingSize(
    CompileEnv *envPtr)		/* Points to compilation environment structure
				 * containing the CmdLocation structure to
				 * encode. */
{
    int codeDelta, codeLen, srcDelta, srcLen;
    int codeDeltaNext, codeLengthNext, srcDeltaNext, srcLengthNext;
				/* The offsets in their respective byte
				 * sequences where the next encoded offset or
				 * length should go. */
    int prevCodeOffset, prevSrcOffset;
    BA_CmdLocation *map = envPtr->cmdMap;
    CmdLocation *cmdLocPtr;
    BP_CmdLocation ptr;

    codeDeltaNext = codeLengthNext = srcDeltaNext = srcLengthNext = 0;
    prevCodeOffset = prevSrcOffset = 0;
    for (cmdLocPtr = BA_CmdLocation_First(map, &ptr); cmdLocPtr;
	    cmdLocPtr = BP_CmdLocation_Next(&ptr)) {
	codeDelta = cmdLocPtr->codeOffset - prevCodeOffset;
	if (codeDelta < 0) {
	    Tcl_Panic("GetCmdLocEncodingSize: bad code offset");
	} else if (codeDelta <= 127) {
	    codeDeltaNext++;
	} else {
	    codeDeltaNext += 5;	/* 1 byte for 0xFF, 4 for positive delta */
	}
	prevCodeOffset = cmdLocPtr->codeOffset;

	codeLen = cmdLocPtr->numCodeBytes;
	if (codeLen < 0) {
	    Tcl_Panic("GetCmdLocEncodingSize: bad code length");
	} else if (codeLen <= 127) {
	    codeLengthNext++;
	} else {
	    codeLengthNext += 5;/* 1 byte for 0xFF, 4 for length */
	}

	srcDelta = cmdLocPtr->srcOffset - prevSrcOffset;
	if ((-127 <= srcDelta) && (srcDelta <= 127) && (srcDelta != -1)) {
	    srcDeltaNext++;
	} else {
	    srcDeltaNext += 5;	/* 1 byte for 0xFF, 4 for delta */
	}
	prevSrcOffset = cmdLocPtr->srcOffset;

	srcLen = cmdLocPtr->numSrcBytes;
	if (srcLen < 0) {
	    Tcl_Panic("GetCmdLocEncodingSize: bad source length");
	} else if (srcLen <= 127) {
	    srcLengthNext++;
	} else {
	    srcLengthNext += 5;	/* 1 byte for 0xFF, 4 for length */
	}
    }

    return (codeDeltaNext + codeLengthNext + srcDeltaNext + srcLengthNext);
}

/*
 *----------------------------------------------------------------------
 *
 * EncodeCmdLocMap --
 *
 *	Encodes the command location information for some compiled code into a
 *	ByteCode structure. The encoded command location map is stored as
 *	three-adjacent-byte sequences.
 *
 * Results:
 *	A pointer to the first byte after the encoded command location
 *	information.
 *
 * Side effects:
 *	Stores encoded information into the block of memory headed by
 *	codePtr. Also records pointers to the start of the four byte sequences
 *	in fields in codePtr's ByteCode header structure.
 *
 *----------------------------------------------------------------------
 */

static unsigned char *
EncodeCmdLocMap(
    CompileEnv *envPtr,		/* Points to compilation environment structure
				 * containing the CmdLocation structure to
				 * encode. */
    ByteCode *codePtr,		/* ByteCode in which to encode envPtr's
				 * command location information. */
    unsigned char *startPtr)	/* Points to the first byte in codePtr's
				 * memory block where the location information
				 * is to be stored. */
{
    unsigned char *p = startPtr;
    Tcl_Size codeDelta, codeLen, srcLen, prevOffset;
    int srcDelta;
    BA_CmdLocation *map = envPtr->cmdMap;
    BP_CmdLocation ptr;
    CmdLocation *cmdLocPtr;

    /*
     * Encode the code offset for each command as a sequence of deltas.
     */

    codePtr->codeDeltaStart = p;
    prevOffset = 0;
    for (cmdLocPtr = BA_CmdLocation_First(map, &ptr);  cmdLocPtr;
	    cmdLocPtr = BP_CmdLocation_Next(&ptr)) {
	codeDelta = cmdLocPtr->codeOffset - prevOffset;
	if (codeDelta < 0) {
	    Tcl_Panic("EncodeCmdLocMap: bad code offset");
	} else if (codeDelta <= 127) {
	    TclStoreInt1AtPtr(codeDelta, p);
	    p++;
	} else {
	    TclStoreInt1AtPtr(0xFF, p);
	    p++;
	    TclStoreInt4AtPtr(codeDelta, p);
	    p += 4;
	}
	prevOffset = cmdLocPtr->codeOffset;
    }

    /*
     * Encode the code length for each command.
     */

    codePtr->codeLengthStart = p;
    for (cmdLocPtr = BA_CmdLocation_First(map, &ptr);  cmdLocPtr;
	    cmdLocPtr = BP_CmdLocation_Next(&ptr)) {
	codeLen = cmdLocPtr->numCodeBytes;
	if (codeLen < 0) {
	    Tcl_Panic("EncodeCmdLocMap: bad code length");
	} else if (codeLen <= 127) {
	    TclStoreInt1AtPtr(codeLen, p);
	    p++;
	} else {
	    TclStoreInt1AtPtr(0xFF, p);
	    p++;
	    TclStoreInt4AtPtr(codeLen, p);
	    p += 4;
	}
    }

    /*
     * Encode the source offset for each command as a sequence of deltas.
     */

    codePtr->srcDeltaStart = p;
    prevOffset = 0;
    for (cmdLocPtr = BA_CmdLocation_First(map, &ptr);  cmdLocPtr;
	    cmdLocPtr = BP_CmdLocation_Next(&ptr)) {
	srcDelta = cmdLocPtr->srcOffset - prevOffset;
	if ((-127 <= srcDelta) && (srcDelta <= 127) && (srcDelta != -1)) {
	    TclStoreInt1AtPtr(srcDelta, p);
	    p++;
	} else {
	    TclStoreInt1AtPtr(0xFF, p);
	    p++;
	    TclStoreInt4AtPtr(srcDelta, p);
	    p += 4;
	}
	prevOffset = cmdLocPtr->srcOffset;
    }

    /*
     * Encode the source length for each command.
     */

    codePtr->srcLengthStart = p;
    for (cmdLocPtr = BA_CmdLocation_First(map, &ptr);  cmdLocPtr;
	    cmdLocPtr = BP_CmdLocation_Next(&ptr)) {
	srcLen = cmdLocPtr->numSrcBytes;
	if (srcLen < 0) {
	    Tcl_Panic("EncodeCmdLocMap: bad source length");
	} else if (srcLen <= 127) {
	    TclStoreInt1AtPtr(srcLen, p);
	    p++;
	} else {
	    TclStoreInt1AtPtr(0xFF, p);
	    p++;
	    TclStoreInt4AtPtr(srcLen, p);
	    p += 4;
	}
    }

    return p;
}

#ifdef TCL_COMPILE_STATS
/*
 *----------------------------------------------------------------------
 *
 * RecordByteCodeStats --
 *
 *	Accumulates compilation-related statistics for each newly-compiled
 *	ByteCode. Called by the TclInitByteCodeObj when Tcl is compiled with
 *	the -DTCL_COMPILE_STATS flag
 *
 * Results:
 *	None.
 *
 * Side effects:
 *	Accumulates aggregate code-related statistics in the interpreter's
 *	ByteCodeStats structure. Records statistics specific to a ByteCode in
 *	its ByteCode structure.
 *
 *----------------------------------------------------------------------
 */

void
RecordByteCodeStats(
    ByteCode *codePtr)		/* Points to ByteCode structure with info
				 * to add to accumulated statistics. */
{
    Interp *iPtr = (Interp *) *codePtr->interpHandle;
    ByteCodeStats *statsPtr;

    if (iPtr == NULL) {
	/* Avoid segfaulting in case we're called in a deleted interp */
	return;
    }
    statsPtr = &(iPtr->stats);

    statsPtr->numCompilations++;
    statsPtr->totalSrcBytes += (double)codePtr->numSrcBytes;
    statsPtr->totalByteCodeBytes += (double) codePtr->structureSize;
    statsPtr->currentSrcBytes += (double) (int)codePtr->numSrcBytes;
    statsPtr->currentByteCodeBytes += (double) codePtr->structureSize;

    statsPtr->srcCount[TclLog2((int)codePtr->numSrcBytes)]++;
    statsPtr->byteCodeCount[TclLog2((int) codePtr->structureSize)]++;

    statsPtr->currentInstBytes += (double) codePtr->numCodeBytes;
    statsPtr->currentLitBytes += (double)
	    codePtr->numLitObjects * sizeof(Tcl_Obj *);
    statsPtr->currentExceptBytes += (double)
	    codePtr->numExceptRanges * sizeof(ExceptionRange);
    statsPtr->currentAuxBytes += (double)
	    BA_AuxData_Size(codePtr->auxData) * sizeof(AuxData);
    statsPtr->currentCmdMapBytes += (double) codePtr->numCmdLocBytes;
}
#endif /* TCL_COMPILE_STATS */

/*
 * Local Variables:
 * mode: c
 * c-basic-offset: 4
 * fill-column: 78
 * tab-width: 8
 * End:
 */<|MERGE_RESOLUTION|>--- conflicted
+++ resolved
@@ -722,14 +722,9 @@
  */
 static void		EnterCmdWordData(ExtCmdLoc *eclPtr, Tcl_Size srcOffset,
 			    Tcl_Token *tokenPtr, const char *cmd,
-<<<<<<< HEAD
-			    Tcl_Size numWords, Tcl_Size line, int *clNext,
-			    Tcl_Size **lines, CompileEnv *envPtr);
-=======
 			    Tcl_Size numWords, Tcl_Size line,
 			    Tcl_Size *clNext, Tcl_Size **lines,
 			    CompileEnv *envPtr);
->>>>>>> ae7471ec
 static void		ReleaseCmdWordData(ExtCmdLoc *eclPtr);
 
 /*
@@ -2113,12 +2108,7 @@
     int cmdKnown, expand = -1;
     Tcl_Size *wlines, wlineat;
     Tcl_Size cmdLine = envPtr->line;
-<<<<<<< HEAD
-    int *clNext = envPtr->clNext;
-=======
     Tcl_Size *clNext = envPtr->clNext;
-    Tcl_Size cmdIdx = envPtr->numCommands;
->>>>>>> ae7471ec
     Tcl_Size startCodeOffset = envPtr->codeNext - envPtr->codeStart;
     int depth = TclGetStackDepth(envPtr);
 
@@ -2299,43 +2289,12 @@
 	int numWords = tokenPtr->numComponents;
 	const char * commandStart = tokenPtr->start;
 
-<<<<<<< HEAD
 	if (tokenPtr > lastTokenPtr) {
 	    Tcl_Panic("CompileScriptTokens: overran token array");
 	}
         if (tokenPtr->type != TCL_TOKEN_CMD) {
             Tcl_Panic("CompileScriptTokens: invalid token array, expected cmd: %d: %.*s", tokenPtr->type, (int)tokenPtr->size, tokenPtr->start);
         }
-=======
-    if (numBytes > 0) {
-      if (numBytes >= INT_MAX) {
-	/*
-	 * Note this gets -errorline as 1. Not worth figuring out which line
-	 * crosses the limit to get -errorline for this error case.
-	 */
-	Tcl_SetObjResult(interp,
-	  Tcl_ObjPrintf("Script length %" TCL_SIZE_MODIFIER
-			   "d exceeds max permitted length %d.",
-			   numBytes, INT_MAX-1));
-	    Tcl_SetErrorCode(interp, "TCL", "LIMIT", "SCRIPTLENGTH", NULL);
-	    TclCompileSyntaxError(interp, envPtr);
-	    return;
-      }
-      /*
-       * Don't use system stack (size of Tcl_Parse is ca. 400 bytes), so
-       * many nested compilations (body enclosed in body) can cause abnormal
-       * program termination with a stack overflow exception, bug [fec0c17d39].
-       */
-      Tcl_Parse *parsePtr = (Tcl_Parse *)Tcl_Alloc(sizeof(Tcl_Parse));
-
-      do {
-	const char *next;
-
-	if (TCL_OK != Tcl_ParseCommand(interp, p, numBytes, 0, parsePtr)) {
-	    /*
-	     * Compile bytecodes to report the parsePtr error at runtime.
-	     */
->>>>>>> ae7471ec
 
 	/* TODO: comment here justifying. */
 	if (numWords == 0) {
@@ -2503,24 +2462,15 @@
     Tcl_Interp *interp,		/* Used for error and status reporting. */
     Tcl_Token *tokenPtr,	/* Pointer to first in an array of tokens to
 				 * compile. */
-<<<<<<< HEAD
     Tcl_Size count,		/* Number of tokens to consider at tokenPtr.
-=======
-    size_t count1,		/* Number of tokens to consider at tokenPtr.
->>>>>>> ae7471ec
 				 * Must be at least 1. */
     CompileEnv *envPtr)		/* Holds the resulting instructions. */
 {
     Tcl_DString textBuffer;	/* Holds concatenated chars from adjacent
 				 * TCL_TOKEN_TEXT, TCL_TOKEN_BS tokens. */
     char buffer[4] = "";
-<<<<<<< HEAD
-    int numObjsToConcat, adjust;
-    Tcl_Size i, length;
-=======
     Tcl_Size i, numObjsToConcat, adjust;
     size_t length;
->>>>>>> ae7471ec
     unsigned char *entryCodeNext = envPtr->codeNext;
 #define NUM_STATIC_POS 20
     int isLiteral;
@@ -3341,23 +3291,15 @@
     const char *cmd,
     Tcl_Size numWords,
     Tcl_Size line,
-<<<<<<< HEAD
-    int *clNext,
-=======
     Tcl_Size *clNext,
->>>>>>> ae7471ec
     Tcl_Size **wlines,
     CompileEnv *envPtr)
 {
     ECL *ePtr;
     const char *last;
     Tcl_Size wordIdx, wordLine;
-<<<<<<< HEAD
     Tcl_Size *wwlines;
-    int *wordNext;
-=======
-    Tcl_Size *wwlines, *wordNext;
->>>>>>> ae7471ec
+    Tcl_Size *wordNext;
 
     if (eclPtr->nuloc >= eclPtr->nloc) {
 	/*
@@ -3377,11 +3319,7 @@
     ePtr = &eclPtr->loc[eclPtr->nuloc];
     ePtr->srcOffset = srcOffset;
     ePtr->line = (Tcl_Size *)Tcl_Alloc(numWords * sizeof(Tcl_Size));
-<<<<<<< HEAD
-    ePtr->next = (int **)Tcl_Alloc(numWords * sizeof(int *));
-=======
     ePtr->next = (Tcl_Size **)Tcl_Alloc(numWords * sizeof(Tcl_Size *));
->>>>>>> ae7471ec
     ePtr->nline = numWords;
     wwlines = (Tcl_Size *)Tcl_Alloc(numWords * sizeof(Tcl_Size));
 
