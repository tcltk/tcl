--- conflicted
+++ resolved
@@ -2296,43 +2296,12 @@
 	int numWords = tokenPtr->numComponents;
 	const char * commandStart = tokenPtr->start;
 
-<<<<<<< HEAD
 	if (tokenPtr > lastTokenPtr) {
 	    Tcl_Panic("CompileScriptTokens: overran token array");
 	}
         if (tokenPtr->type != TCL_TOKEN_CMD) {
             Tcl_Panic("CompileScriptTokens: invalid token array, expected cmd: %d: %.*s", tokenPtr->type, (int)tokenPtr->size, tokenPtr->start);
         }
-=======
-    if (numBytes > 0) {
-      if (numBytes >= INT_MAX) {
-	/*
-	 * Note this gets -errorline as 1. Not worth figuring out which line
-	 * crosses the limit to get -errorline for this error case.
-	 */
-	Tcl_SetObjResult(interp, Tcl_ObjPrintf(
-		"Script length %" TCL_SIZE_MODIFIER
-		"d exceeds max permitted length %d.",
-		numBytes, INT_MAX-1));
-	    Tcl_SetErrorCode(interp, "TCL", "LIMIT", "SCRIPTLENGTH", (void *)NULL);
-	    TclCompileSyntaxError(interp, envPtr);
-	    return;
-      }
-      /*
-       * Don't use system stack (size of Tcl_Parse is ca. 400 bytes), so
-       * many nested compilations (body enclosed in body) can cause abnormal
-       * program termination with a stack overflow exception, bug [fec0c17d39].
-       */
-      Tcl_Parse *parsePtr = (Tcl_Parse *)Tcl_Alloc(sizeof(Tcl_Parse));
-
-      do {
-	const char *next;
-
-	if (TCL_OK != Tcl_ParseCommand(interp, p, numBytes, 0, parsePtr)) {
-	    /*
-	     * Compile bytecodes to report the parsePtr error at runtime.
-	     */
->>>>>>> 16b3adf6
 
 	/* TODO: comment here justifying. */
 	if (numWords == 0) {
