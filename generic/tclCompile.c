--- conflicted
+++ resolved
@@ -961,7 +961,21 @@
 	/* Do a tailcall with the words from the argument as the thing to
 	 * tailcall to, and currNs is the namespace scope.
 	 * Stack: ... {currNs words...} => ...[NOT REACHED] */
-<<<<<<< HEAD
+    TCL_INSTRUCTION_ENTRY(
+	"tclooNextList",	0),
+	/* Call the next item on the TclOO call chain, passing the arguments
+	 * from argumentList (min 1, *includes* "next"). The result of the
+	 * invoked method implementation will be pushed on the stack after the
+	 * target returns.
+	 * Stack:  ... argumentList => ... result */
+    TCL_INSTRUCTION_ENTRY(
+	"tclooNextClassList",	0),
+	/* Call the following item on the TclOO call chain defined by class
+	 * className, passing the arguments from argumentList (min 2,
+	 * *includes* "nextto" and the class name). The result of the invoked
+	 * method implementation will be pushed on the stack after the target
+	 * returns.
+	 * Stack:  ... argumentList => ... result */
     TCL_INSTRUCTION_ENTRY1(
 	"arithSeries",	  2,	-3,	  OPERAND_UINT1),
 	/* Push a new arithSeries object on the stack. The opnd is a bit mask
@@ -970,23 +984,6 @@
 	 * TclNewArithSeriesObj() as NULL (and the corresponding values on the
 	 * stack simply are ignored).
 	 * Stack:  ... from to step count => ... series */
-=======
-    TCL_INSTRUCTION_ENTRY(
-	"tclooNextList",	0),
-	/* Call the next item on the TclOO call chain, passing the arguments
-	 * from argumentList (min 1, *includes* "next"). The result of the
-	 * invoked method implementation will be pushed on the stack after the
-	 * target returns.
-	 * Stack:  ... argumentList => ... result */
-    TCL_INSTRUCTION_ENTRY(
-	"tclooNextClassList",	0),
-	/* Call the following item on the TclOO call chain defined by class
-	 * className, passing the arguments from argumentList (min 2,
-	 * *includes* "nextto" and the class name). The result of the invoked
-	 * method implementation will be pushed on the stack after the target
-	 * returns.
-	 * Stack:  ... argumentList => ... result */
->>>>>>> 8db5a8ae
 
     {NULL, 0, 0, 0, {OPERAND_NONE}}
 };
