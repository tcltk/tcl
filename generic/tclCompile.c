/*
 * tclCompile.c --
 *
 *	This file contains procedures that compile Tcl commands or parts of
 *	commands (like quoted strings or nested sub-commands) into a sequence
 *	of instructions ("bytecodes").
 *
 * Copyright (c) 1996-1998 Sun Microsystems, Inc.
 * Copyright (c) 2001 by Kevin B. Kenny. All rights reserved.
 *
 * See the file "license.terms" for information on usage and redistribution of
 * this file, and for a DISCLAIMER OF ALL WARRANTIES.
 */

#include "tclInt.h"
#include "tclCompile.h"

/*
 * Table of all AuxData types.
 */

static Tcl_HashTable auxDataTypeTable;
static int auxDataTypeTableInitialized; /* 0 means not yet initialized. */

TCL_DECLARE_MUTEX(tableMutex)

/*
 * Variable that controls whether compilation tracing is enabled and, if so,
 * what level of tracing is desired:
 *    0: no compilation tracing
 *    1: summarize compilation of top level cmds and proc bodies
 *    2: display all instructions of each ByteCode compiled
 * This variable is linked to the Tcl variable "tcl_traceCompile".
 */

#ifdef TCL_COMPILE_DEBUG
int tclTraceCompile = 0;
static int traceInitialized = 0;
#endif

/*
 * A table describing the Tcl bytecode instructions. Entries in this table
 * must correspond to the instruction opcode definitions in tclCompile.h. The
 * names "op1" and "op4" refer to an instruction's one or four byte first
 * operand. Similarly, "stktop" and "stknext" refer to the topmost and next to
 * topmost stack elements.
 *
 * Note that the load, store, and incr instructions do not distinguish local
 * from global variables; the bytecode interpreter at runtime uses the
 * existence of a procedure call frame to distinguish these.
 */

InstructionDesc tclInstructionTable[] = {
    /* Name	      Bytes stackEffect #Opnds  Operand types */
    {"done",		  1,   -1,         0,	{OPERAND_NONE}},
	/* Finish ByteCode execution and return stktop (top stack item) */
    {"push1",		  2,   +1,         1,	{OPERAND_UINT1}},
	/* Push object at ByteCode objArray[op1] */
    {"push4",		  5,   +1,         1,	{OPERAND_UINT4}},
	/* Push object at ByteCode objArray[op4] */
    {"pop",		  1,   -1,         0,	{OPERAND_NONE}},
	/* Pop the topmost stack object */
    {"dup",		  1,   +1,         0,	{OPERAND_NONE}},
	/* Duplicate the topmost stack object and push the result */
    {"concat1",		  2,   INT_MIN,    1,	{OPERAND_UINT1}},
	/* Concatenate the top op1 items and push result */
    {"invokeStk1",	  2,   INT_MIN,    1,	{OPERAND_UINT1}},
	/* Invoke command named objv[0]; <objc,objv> = <op1,top op1> */
    {"invokeStk4",	  5,   INT_MIN,    1,	{OPERAND_UINT4}},
	/* Invoke command named objv[0]; <objc,objv> = <op4,top op4> */
    {"evalStk",		  1,   0,          0,	{OPERAND_NONE}},
	/* Evaluate command in stktop using Tcl_EvalObj. */
    {"exprStk",		  1,   0,          0,	{OPERAND_NONE}},
	/* Execute expression in stktop using Tcl_ExprStringObj. */

    {"loadScalar1",	  2,   1,          1,	{OPERAND_LVT1}},
	/* Load scalar variable at index op1 <= 255 in call frame */
    {"loadScalar4",	  5,   1,          1,	{OPERAND_LVT4}},
	/* Load scalar variable at index op1 >= 256 in call frame */
    {"loadScalarStk",	  1,   0,          0,	{OPERAND_NONE}},
	/* Load scalar variable; scalar's name is stktop */
    {"loadArray1",	  2,   0,          1,	{OPERAND_LVT1}},
	/* Load array element; array at slot op1<=255, element is stktop */
    {"loadArray4",	  5,   0,          1,	{OPERAND_LVT4}},
	/* Load array element; array at slot op1 > 255, element is stktop */
    {"loadArrayStk",	  1,   -1,         0,	{OPERAND_NONE}},
	/* Load array element; element is stktop, array name is stknext */
    {"loadStk",		  1,   0,          0,	{OPERAND_NONE}},
	/* Load general variable; unparsed variable name is stktop */
    {"storeScalar1",	  2,   0,          1,	{OPERAND_LVT1}},
	/* Store scalar variable at op1<=255 in frame; value is stktop */
    {"storeScalar4",	  5,   0,          1,	{OPERAND_LVT4}},
	/* Store scalar variable at op1 > 255 in frame; value is stktop */
    {"storeScalarStk",	  1,   -1,         0,	{OPERAND_NONE}},
	/* Store scalar; value is stktop, scalar name is stknext */
    {"storeArray1",	  2,   -1,         1,	{OPERAND_LVT1}},
	/* Store array element; array at op1<=255, value is top then elem */
    {"storeArray4",	  5,   -1,         1,	{OPERAND_LVT4}},
	/* Store array element; array at op1>=256, value is top then elem */
    {"storeArrayStk",	  1,   -2,         0,	{OPERAND_NONE}},
	/* Store array element; value is stktop, then elem, array names */
    {"storeStk",	  1,   -1,         0,	{OPERAND_NONE}},
	/* Store general variable; value is stktop, then unparsed name */

    {"incrScalar1",	  2,   0,          1,	{OPERAND_LVT1}},
	/* Incr scalar at index op1<=255 in frame; incr amount is stktop */
    {"incrScalarStk",	  1,   -1,         0,	{OPERAND_NONE}},
	/* Incr scalar; incr amount is stktop, scalar's name is stknext */
    {"incrArray1",	  2,   -1,         1,	{OPERAND_LVT1}},
	/* Incr array elem; arr at slot op1<=255, amount is top then elem */
    {"incrArrayStk",	  1,   -2,         0,	{OPERAND_NONE}},
	/* Incr array element; amount is top then elem then array names */
    {"incrStk",		  1,   -1,         0,	{OPERAND_NONE}},
	/* Incr general variable; amount is stktop then unparsed var name */
    {"incrScalar1Imm",	  3,   +1,         2,	{OPERAND_LVT1, OPERAND_INT1}},
	/* Incr scalar at slot op1 <= 255; amount is 2nd operand byte */
    {"incrScalarStkImm",  2,   0,          1,	{OPERAND_INT1}},
	/* Incr scalar; scalar name is stktop; incr amount is op1 */
    {"incrArray1Imm",	  3,   0,          2,	{OPERAND_LVT1, OPERAND_INT1}},
	/* Incr array elem; array at slot op1 <= 255, elem is stktop,
	 * amount is 2nd operand byte */
    {"incrArrayStkImm",	  2,   -1,         1,	{OPERAND_INT1}},
	/* Incr array element; elem is top then array name, amount is op1 */
    {"incrStkImm",	  2,   0,	   1,	{OPERAND_INT1}},
	/* Incr general variable; unparsed name is top, amount is op1 */

    {"jump1",		  2,   0,          1,	{OPERAND_INT1}},
	/* Jump relative to (pc + op1) */
    {"jump4",		  5,   0,          1,	{OPERAND_INT4}},
	/* Jump relative to (pc + op4) */
    {"jumpTrue1",	  2,   -1,         1,	{OPERAND_INT1}},
	/* Jump relative to (pc + op1) if stktop expr object is true */
    {"jumpTrue4",	  5,   -1,         1,	{OPERAND_INT4}},
	/* Jump relative to (pc + op4) if stktop expr object is true */
    {"jumpFalse1",	  2,   -1,         1,	{OPERAND_INT1}},
	/* Jump relative to (pc + op1) if stktop expr object is false */
    {"jumpFalse4",	  5,   -1,         1,	{OPERAND_INT4}},
	/* Jump relative to (pc + op4) if stktop expr object is false */

    {"lor",		  1,   -1,         0,	{OPERAND_NONE}},
	/* Logical or:	push (stknext || stktop) */
    {"land",		  1,   -1,         0,	{OPERAND_NONE}},
	/* Logical and:	push (stknext && stktop) */
    {"bitor",		  1,   -1,         0,	{OPERAND_NONE}},
	/* Bitwise or:	push (stknext | stktop) */
    {"bitxor",		  1,   -1,         0,	{OPERAND_NONE}},
	/* Bitwise xor	push (stknext ^ stktop) */
    {"bitand",		  1,   -1,         0,	{OPERAND_NONE}},
	/* Bitwise and:	push (stknext & stktop) */
    {"eq",		  1,   -1,         0,	{OPERAND_NONE}},
	/* Equal:	push (stknext == stktop) */
    {"neq",		  1,   -1,         0,	{OPERAND_NONE}},
	/* Not equal:	push (stknext != stktop) */
    {"lt",		  1,   -1,         0,	{OPERAND_NONE}},
	/* Less:	push (stknext < stktop) */
    {"gt",		  1,   -1,         0,	{OPERAND_NONE}},
	/* Greater:	push (stknext || stktop) */
    {"le",		  1,   -1,         0,	{OPERAND_NONE}},
	/* Less or equal: push (stknext || stktop) */
    {"ge",		  1,   -1,         0,	{OPERAND_NONE}},
	/* Greater or equal: push (stknext || stktop) */
    {"lshift",		  1,   -1,         0,	{OPERAND_NONE}},
	/* Left shift:	push (stknext << stktop) */
    {"rshift",		  1,   -1,         0,	{OPERAND_NONE}},
	/* Right shift:	push (stknext >> stktop) */
    {"add",		  1,   -1,         0,	{OPERAND_NONE}},
	/* Add:		push (stknext + stktop) */
    {"sub",		  1,   -1,         0,	{OPERAND_NONE}},
	/* Sub:		push (stkext - stktop) */
    {"mult",		  1,   -1,         0,	{OPERAND_NONE}},
	/* Multiply:	push (stknext * stktop) */
    {"div",		  1,   -1,         0,	{OPERAND_NONE}},
	/* Divide:	push (stknext / stktop) */
    {"mod",		  1,   -1,         0,	{OPERAND_NONE}},
	/* Mod:		push (stknext % stktop) */
    {"uplus",		  1,   0,          0,	{OPERAND_NONE}},
	/* Unary plus:	push +stktop */
    {"uminus",		  1,   0,          0,	{OPERAND_NONE}},
	/* Unary minus:	push -stktop */
    {"bitnot",		  1,   0,          0,	{OPERAND_NONE}},
	/* Bitwise not:	push ~stktop */
    {"not",		  1,   0,          0,	{OPERAND_NONE}},
	/* Logical not:	push !stktop */
    {"callBuiltinFunc1",  2,   1,          1,	{OPERAND_UINT1}},
	/* Call builtin math function with index op1; any args are on stk */
    {"callFunc1",	  2,   INT_MIN,    1,	{OPERAND_UINT1}},
	/* Call non-builtin func objv[0]; <objc,objv>=<op1,top op1> */
    {"tryCvtToNumeric",	  1,   0,          0,	{OPERAND_NONE}},
	/* Try converting stktop to first int then double if possible. */

    {"break",		  1,   0,          0,	{OPERAND_NONE}},
	/* Abort closest enclosing loop; if none, return TCL_BREAK code. */
    {"continue",	  1,   0,          0,	{OPERAND_NONE}},
	/* Skip to next iteration of closest enclosing loop; if none, return
	 * TCL_CONTINUE code. */

    {"foreach_start4",	  5,   0,          1,	{OPERAND_AUX4}},
	/* Initialize execution of a foreach loop. Operand is aux data index
	 * of the ForeachInfo structure for the foreach command. */
    {"foreach_step4",	  5,   +1,         1,	{OPERAND_AUX4}},
	/* "Step" or begin next iteration of foreach loop. Push 0 if to
	 * terminate loop, else push 1. */

    {"beginCatch4",	  5,   0,          1,	{OPERAND_UINT4}},
	/* Record start of catch with the operand's exception index. Push the
	 * current stack depth onto a special catch stack. */
    {"endCatch",	  1,   0,          0,	{OPERAND_NONE}},
	/* End of last catch. Pop the bytecode interpreter's catch stack. */
    {"pushResult",	  1,   +1,         0,	{OPERAND_NONE}},
	/* Push the interpreter's object result onto the stack. */
    {"pushReturnCode",	  1,   +1,         0,	{OPERAND_NONE}},
	/* Push interpreter's return code (e.g. TCL_OK or TCL_ERROR) as a new
	 * object onto the stack. */

    {"streq",		  1,   -1,         0,	{OPERAND_NONE}},
	/* Str Equal:	push (stknext eq stktop) */
    {"strneq",		  1,   -1,         0,	{OPERAND_NONE}},
	/* Str !Equal:	push (stknext neq stktop) */
    {"strcmp",		  1,   -1,         0,	{OPERAND_NONE}},
	/* Str Compare:	push (stknext cmp stktop) */
    {"strlen",		  1,   0,          0,	{OPERAND_NONE}},
	/* Str Length:	push (strlen stktop) */
    {"strindex",	  1,   -1,         0,	{OPERAND_NONE}},
	/* Str Index:	push (strindex stknext stktop) */
    {"strmatch",	  2,   -1,         1,	{OPERAND_INT1}},
	/* Str Match:	push (strmatch stknext stktop) opnd == nocase */

    {"list",		  5,   INT_MIN,    1,	{OPERAND_UINT4}},
	/* List:	push (stk1 stk2 ... stktop) */
    {"listIndex",	  1,   -1,         0,	{OPERAND_NONE}},
	/* List Index:	push (listindex stknext stktop) */
    {"listLength",	  1,   0,          0,	{OPERAND_NONE}},
	/* List Len:	push (listlength stktop) */

    {"appendScalar1",	  2,   0,          1,	{OPERAND_LVT1}},
	/* Append scalar variable at op1<=255 in frame; value is stktop */
    {"appendScalar4",	  5,   0,          1,	{OPERAND_LVT4}},
	/* Append scalar variable at op1 > 255 in frame; value is stktop */
    {"appendArray1",	  2,   -1,         1,	{OPERAND_LVT1}},
	/* Append array element; array at op1<=255, value is top then elem */
    {"appendArray4",	  5,   -1,         1,	{OPERAND_LVT4}},
	/* Append array element; array at op1>=256, value is top then elem */
    {"appendArrayStk",	  1,   -2,         0,	{OPERAND_NONE}},
	/* Append array element; value is stktop, then elem, array names */
    {"appendStk",	  1,   -1,         0,	{OPERAND_NONE}},
	/* Append general variable; value is stktop, then unparsed name */
    {"lappendScalar1",	  2,   0,          1,	{OPERAND_LVT1}},
	/* Lappend scalar variable at op1<=255 in frame; value is stktop */
    {"lappendScalar4",	  5,   0,          1,	{OPERAND_LVT4}},
	/* Lappend scalar variable at op1 > 255 in frame; value is stktop */
    {"lappendArray1",	  2,   -1,         1,	{OPERAND_LVT1}},
	/* Lappend array element; array at op1<=255, value is top then elem */
    {"lappendArray4",	  5,   -1,         1,	{OPERAND_LVT4}},
	/* Lappend array element; array at op1>=256, value is top then elem */
    {"lappendArrayStk",	  1,   -2,         0,	{OPERAND_NONE}},
	/* Lappend array element; value is stktop, then elem, array names */
    {"lappendStk",	  1,   -1,         0,	{OPERAND_NONE}},
	/* Lappend general variable; value is stktop, then unparsed name */

    {"lindexMulti",	  5,   INT_MIN,    1,	{OPERAND_UINT4}},
	/* Lindex with generalized args, operand is number of stacked objs
	 * used: (operand-1) entries from stktop are the indices; then list to
	 * process. */
    {"over",		  5,   +1,         1,	{OPERAND_UINT4}},
	/* Duplicate the arg-th element from top of stack (TOS=0) */
    {"lsetList",          1,   -2,         0,	{OPERAND_NONE}},
	/* Four-arg version of 'lset'. stktop is old value; next is new
	 * element value, next is the index list; pushes new value */
    {"lsetFlat",          5,   INT_MIN,    1,	{OPERAND_UINT4}},
	/* Three- or >=5-arg version of 'lset', operand is number of stacked
	 * objs: stktop is old value, next is new element value, next come
	 * (operand-2) indices; pushes the new value.
	 */

    {"returnImm",	  9,   -1,         2,	{OPERAND_INT4, OPERAND_UINT4}},
	/* Compiled [return], code, level are operands; options and result
	 * are on the stack. */
    {"expon",		  1,   -1,	   0,	{OPERAND_NONE}},
	/* Binary exponentiation operator: push (stknext ** stktop) */

    /*
     * NOTE: the stack effects of expandStkTop and invokeExpanded are wrong -
     * but it cannot be done right at compile time, the stack effect is only
     * known at run time. The value for invokeExpanded is estimated better at
     * compile time.
     * See the comments further down in this file, where INST_INVOKE_EXPANDED
     * is emitted.
     */
    {"expandStart",       1,    0,          0,	{OPERAND_NONE}},
	/* Start of command with {*} (expanded) arguments */
    {"expandStkTop",      5,    0,          1,	{OPERAND_UINT4}},
	/* Expand the list at stacktop: push its elements on the stack */
    {"invokeExpanded",    1,    0,          0,	{OPERAND_NONE}},
	/* Invoke the command marked by the last 'expandStart' */

    {"listIndexImm",	  5,	0,	   1,	{OPERAND_IDX4}},
	/* List Index:	push (lindex stktop op4) */
    {"listRangeImm",	  9,	0,	   2,	{OPERAND_IDX4, OPERAND_IDX4}},
	/* List Range:	push (lrange stktop op4 op4) */
    {"startCommand",	  9,	0,	   2,	{OPERAND_INT4,OPERAND_UINT4}},
	/* Start of bytecoded command: op is the length of the cmd's code, op2
	 * is number of commands here */

    {"listIn",		  1,	-1,	   0,	{OPERAND_NONE}},
	/* List containment: push [lsearch stktop stknext]>=0) */
    {"listNotIn",	  1,	-1,	   0,	{OPERAND_NONE}},
	/* List negated containment: push [lsearch stktop stknext]<0) */

    {"pushReturnOpts",	  1,	+1,	   0,	{OPERAND_NONE}},
	/* Push the interpreter's return option dictionary as an object on the
	 * stack. */
    {"returnStk",	  1,	-2,	   0,	{OPERAND_NONE}},
	/* Compiled [return]; options and result are on the stack, code and
	 * level are in the options. */

    {"dictGet",		  5,	INT_MIN,   1,	{OPERAND_UINT4}},
	/* The top op4 words (min 1) are a key path into the dictionary just
	 * below the keys on the stack, and all those values are replaced by
	 * the value read out of that key-path (like [dict get]).
	 * Stack:  ... dict key1 ... keyN => ... value */
    {"dictSet",		  9,	INT_MIN,   2,	{OPERAND_UINT4, OPERAND_LVT4}},
	/* Update a dictionary value such that the keys are a path pointing to
	 * the value. op4#1 = numKeys, op4#2 = LVTindex
	 * Stack:  ... key1 ... keyN value => ... newDict */
    {"dictUnset",	  9,	INT_MIN,   2,	{OPERAND_UINT4, OPERAND_LVT4}},
	/* Update a dictionary value such that the keys are not a path pointing
	 * to any value. op4#1 = numKeys, op4#2 = LVTindex
	 * Stack:  ... key1 ... keyN => ... newDict */
    {"dictIncrImm",	  9,	0,	   2,	{OPERAND_INT4, OPERAND_LVT4}},
	/* Update a dictionary value such that the value pointed to by key is
	 * incremented by some value (or set to it if the key isn't in the
	 * dictionary at all). op4#1 = incrAmount, op4#2 = LVTindex
	 * Stack:  ... key => ... newDict */
    {"dictAppend",	  5,	-1,	   1,	{OPERAND_LVT4}},
	/* Update a dictionary value such that the value pointed to by key has
	 * some value string-concatenated onto it. op4 = LVTindex
	 * Stack:  ... key valueToAppend => ... newDict */
    {"dictLappend",	  5,	-1,	   1,	{OPERAND_LVT4}},
	/* Update a dictionary value such that the value pointed to by key has
	 * some value list-appended onto it. op4 = LVTindex
	 * Stack:  ... key valueToAppend => ... newDict */
    {"dictFirst",	  5,	+2,	   1,	{OPERAND_LVT4}},
	/* Begin iterating over the dictionary, using the local scalar
	 * indicated by op4 to hold the iterator state. If doneBool is true,
	 * dictDone *must* be called later on.
	 * Stack:  ... dict => ... value key doneBool */
    {"dictNext",	  5,	+3,	   1,	{OPERAND_LVT4}},
	/* Get the next iteration from the iterator in op4's local scalar.
	 * Stack:  ... => ... value key doneBool */
    {"dictDone",	  5,	0,	   1,	{OPERAND_LVT4}},
	/* Terminate the iterator in op4's local scalar. */
    {"dictUpdateStart",   9,    0,	   2,	{OPERAND_LVT4, OPERAND_AUX4}},
	/* Create the variables (described in the aux data referred to by the
	 * second immediate argument) to mirror the state of the dictionary in
	 * the variable referred to by the first immediate argument. The list
	 * of keys (popped from the stack) must be the same length as the list
	 * of variables.
	 * Stack:  ... keyList => ... */
    {"dictUpdateEnd",	  9,    -1,	   2,	{OPERAND_LVT4, OPERAND_AUX4}},
	/* Reflect the state of local variables (described in the aux data
	 * referred to by the second immediate argument) back to the state of
	 * the dictionary in the variable referred to by the first immediate
	 * argument. The list of keys (popped from the stack) must be the same
	 * length as the list of variables.
	 * Stack:  ... keyList => ... */
    {"jumpTable",	  5,	-1,	   1,	{OPERAND_AUX4}},
	/* Jump according to the jump-table (in AuxData as indicated by the
	 * operand) and the argument popped from the list. Always executes the
	 * next instruction if no match against the table's entries was found.
	 * Stack:  ... value => ...
	 * Note that the jump table contains offsets relative to the PC when
	 * it points to this instruction; the code is relocatable. */
    {"upvar",            5,     0,        1,   {OPERAND_LVT4}},
         /* finds level and otherName in stack, links to local variable at
	  * index op1. Leaves the level on stack. */
    {"nsupvar",          5,     0,        1,   {OPERAND_LVT4}},
         /* finds namespace and otherName in stack, links to local variable at
	  * index op1. Leaves the namespace on stack. */
    {"variable",         5,     0,        1,   {OPERAND_LVT4}},
         /* finds namespace and otherName in stack, links to local variable at
	  * index op1. Leaves the namespace on stack. */
    {"syntax",	 	 9,   -1,         2,	{OPERAND_INT4, OPERAND_UINT4}},
	/* Compiled bytecodes to signal syntax error. */
    {"reverse",		 5,    0,         1,	{OPERAND_UINT4}},
	/* Reverse the order of the arg elements at the top of stack */

    {"regexp",		 2,   -1,         1,	{OPERAND_INT1}},
	/* Regexp:	push (regexp stknext stktop) opnd == nocase */

    {"existScalar",	 5,    1,         1,	{OPERAND_LVT4}},
	/* Test if scalar variable at index op1 in call frame exists */
    {"existArray",	 5,    0,         1,	{OPERAND_LVT4}},
	/* Test if array element exists; array at slot op1, element is
	 * stktop */
    {"existArrayStk",	 1,    -1,        0,	{OPERAND_NONE}},
	/* Test if array element exists; element is stktop, array name is
	 * stknext */
    {"existStk",	 1,    0,         0,	{OPERAND_NONE}},
	/* Test if general variable exists; unparsed variable name is stktop*/
    {0}
};

/*
 * Prototypes for procedures defined later in this file:
 */

static void		DupByteCodeInternalRep(Tcl_Obj *srcPtr,
			    Tcl_Obj *copyPtr);
static unsigned char *	EncodeCmdLocMap(CompileEnv *envPtr,
			    ByteCode *codePtr, unsigned char *startPtr);
static void		EnterCmdExtentData(CompileEnv *envPtr,
			    int cmdNumber, int numSrcBytes, int numCodeBytes);
static void		EnterCmdStartData(CompileEnv *envPtr,
			    int cmdNumber, int srcOffset, int codeOffset);
static void		FreeByteCodeInternalRep(Tcl_Obj *objPtr);
static int		GetCmdLocEncodingSize(CompileEnv *envPtr);
#ifdef TCL_COMPILE_STATS
static void		RecordByteCodeStats(ByteCode *codePtr);
#endif /* TCL_COMPILE_STATS */
static int		SetByteCodeFromAny(Tcl_Interp *interp,
			    Tcl_Obj *objPtr);
static int		FormatInstruction(ByteCode *codePtr,
			    unsigned char *pc, Tcl_Obj *bufferObj);
static void		PrintSourceToObj(Tcl_Obj *appendObj,
			    const char *stringPtr, int maxChars);
/*
 * TIP #280: Helper for building the per-word line information of all compiled
 * commands.
 */
static void		EnterCmdWordData(ExtCmdLoc *eclPtr, int srcOffset,
			    Tcl_Token *tokenPtr, const char *cmd, int len,
			    int numWords, int line, int* clNext, int **lines,
			    CompileEnv* envPtr);

/*
 * The structure below defines the bytecode Tcl object type by means of
 * procedures that can be invoked by generic object code.
 */

Tcl_ObjType tclByteCodeType = {
    "bytecode",			/* name */
    FreeByteCodeInternalRep,	/* freeIntRepProc */
    DupByteCodeInternalRep,	/* dupIntRepProc */
    NULL,			/* updateStringProc */
    SetByteCodeFromAny		/* setFromAnyProc */
};

/*
 *----------------------------------------------------------------------
 *
 * TclSetByteCodeFromAny --
 *
 *	Part of the bytecode Tcl object type implementation. Attempts to
 *	generate an byte code internal form for the Tcl object "objPtr" by
 *	compiling its string representation. This function also takes a hook
 *	procedure that will be invoked to perform any needed post processing
 *	on the compilation results before generating byte codes.
 *
 * Results:
 *	The return value is a standard Tcl object result. If an error occurs
 *	during compilation, an error message is left in the interpreter's
 *	result unless "interp" is NULL.
 *
 * Side effects:
 *	Frees the old internal representation. If no error occurs, then the
 *	compiled code is stored as "objPtr"s bytecode representation. Also, if
 *	debugging, initializes the "tcl_traceCompile" Tcl variable used to
 *	trace compilations.
 *
 *----------------------------------------------------------------------
 */

int
TclSetByteCodeFromAny(
    Tcl_Interp *interp,		/* The interpreter for which the code is being
				 * compiled. Must not be NULL. */
    Tcl_Obj *objPtr,		/* The object to make a ByteCode object. */
    CompileHookProc *hookProc,	/* Procedure to invoke after compilation. */
    ClientData clientData)	/* Hook procedure private data. */
{
    Interp *iPtr = (Interp *) interp;
    CompileEnv compEnv;		/* Compilation environment structure allocated
				 * in frame. */
    register AuxData *auxDataPtr;
    LiteralEntry *entryPtr;
    register int i;
    int length, result = TCL_OK;
    const char *stringPtr;
    ContLineLoc* clLocPtr;

#ifdef TCL_COMPILE_DEBUG
    if (!traceInitialized) {
	if (Tcl_LinkVar(interp, "tcl_traceCompile",
		(char *) &tclTraceCompile, TCL_LINK_INT) != TCL_OK) {
	    Tcl_Panic("SetByteCodeFromAny: unable to create link for tcl_traceCompile variable");
	}
	traceInitialized = 1;
    }
#endif

    stringPtr = TclGetStringFromObj(objPtr, &length);

    /*
     * TIP #280: Pick up the CmdFrame in which the BC compiler was invoked and
     * use to initialize the tracking in the compiler. This information was
     * stored by TclCompEvalObj and ProcCompileProc.
     */

    TclInitCompileEnv(interp, &compEnv, stringPtr, length,
	    iPtr->invokeCmdFramePtr, iPtr->invokeWord);
    /*
     * Now we check if we have data about invisible continuation lines for the
     * script, and make it available to the compile environment, if so.
     *
     * It is not clear if the script Tcl_Obj* can be free'd while the compiler
     * is using it, leading to the release of the associated ContLineLoc
     * structure as well. To ensure that the latter doesn't happen we set a
     * lock on it. We release this lock in the function TclFreeCompileEnv (),
     * found in this file. The "lineCLPtr" hashtable is managed in the file
     * "tclObj.c".
     */

    clLocPtr = TclContinuationsGet (objPtr);
    if (clLocPtr) {
	compEnv.clLoc  = clLocPtr;
	compEnv.clNext = &compEnv.clLoc->loc[0];
	Tcl_Preserve (compEnv.clLoc);
    }

    TclCompileScript(interp, stringPtr, length, &compEnv);

    /*
     * Successful compilation. Add a "done" instruction at the end.
     */

    TclEmitOpcode(INST_DONE, &compEnv);

    /*
     * Invoke the compilation hook procedure if one exists.
     */

    if (hookProc) {
	result = (*hookProc)(interp, &compEnv, clientData);
    }

    /*
     * Change the object into a ByteCode object. Ownership of the literal
     * objects and aux data items is given to the ByteCode object.
     */

#ifdef TCL_COMPILE_DEBUG
    TclVerifyLocalLiteralTable(&compEnv);
#endif /*TCL_COMPILE_DEBUG*/

    TclInitByteCodeObj(objPtr, &compEnv);
#ifdef TCL_COMPILE_DEBUG
    if (tclTraceCompile >= 2) {
	TclPrintByteCodeObj(interp, objPtr);
	fflush(stdout);
    }
#endif /* TCL_COMPILE_DEBUG */

    if (result != TCL_OK) {
	/*
	 * Handle any error from the hookProc
	 */

	entryPtr = compEnv.literalArrayPtr;
	for (i = 0;  i < compEnv.literalArrayNext;  i++) {
	    TclReleaseLiteral(interp, entryPtr->objPtr);
	    entryPtr++;
	}
#ifdef TCL_COMPILE_DEBUG
	TclVerifyGlobalLiteralTable(iPtr);
#endif /*TCL_COMPILE_DEBUG*/

	auxDataPtr = compEnv.auxDataArrayPtr;
	for (i = 0;  i < compEnv.auxDataArrayNext;  i++) {
	    if (auxDataPtr->type->freeProc != NULL) {
		auxDataPtr->type->freeProc(auxDataPtr->clientData);
	    }
	    auxDataPtr++;
	}
    }

    TclFreeCompileEnv(&compEnv);
    return result;
}

/*
 *-----------------------------------------------------------------------
 *
 * SetByteCodeFromAny --
 *
 *	Part of the bytecode Tcl object type implementation. Attempts to
 *	generate an byte code internal form for the Tcl object "objPtr" by
 *	compiling its string representation.
 *
 * Results:
 *	The return value is a standard Tcl object result. If an error occurs
 *	during compilation, an error message is left in the interpreter's
 *	result unless "interp" is NULL.
 *
 * Side effects:
 *	Frees the old internal representation. If no error occurs, then the
 *	compiled code is stored as "objPtr"s bytecode representation. Also, if
 *	debugging, initializes the "tcl_traceCompile" Tcl variable used to
 *	trace compilations.
 *
 *----------------------------------------------------------------------
 */

static int
SetByteCodeFromAny(
    Tcl_Interp *interp,		/* The interpreter for which the code is being
				 * compiled. Must not be NULL. */
    Tcl_Obj *objPtr)		/* The object to make a ByteCode object. */
{
    (void) TclSetByteCodeFromAny(interp, objPtr, NULL, (ClientData) NULL);
    return TCL_OK;
}

/*
 *----------------------------------------------------------------------
 *
 * DupByteCodeInternalRep --
 *
 *	Part of the bytecode Tcl object type implementation. However, it does
 *	not copy the internal representation of a bytecode Tcl_Obj, but
 *	instead leaves the new object untyped (with a NULL type pointer).
 *	Code will be compiled for the new object only if necessary.
 *
 * Results:
 *	None.
 *
 * Side effects:
 *	None.
 *
 *----------------------------------------------------------------------
 */

static void
DupByteCodeInternalRep(
    Tcl_Obj *srcPtr,		/* Object with internal rep to copy. */
    Tcl_Obj *copyPtr)		/* Object with internal rep to set. */
{
    return;
}

/*
 *----------------------------------------------------------------------
 *
 * FreeByteCodeInternalRep --
 *
 *	Part of the bytecode Tcl object type implementation. Frees the storage
 *	associated with a bytecode object's internal representation unless its
 *	code is actively being executed.
 *
 * Results:
 *	None.
 *
 * Side effects:
 *	The bytecode object's internal rep is marked invalid and its code gets
 *	freed unless the code is actively being executed. In that case the
 *	cleanup is delayed until the last execution of the code completes.
 *
 *----------------------------------------------------------------------
 */

static void
FreeByteCodeInternalRep(
    register Tcl_Obj *objPtr)	/* Object whose internal rep to free. */
{
    register ByteCode *codePtr = (ByteCode *)
	    objPtr->internalRep.otherValuePtr;

    codePtr->refCount--;
    if (codePtr->refCount <= 0) {
	TclCleanupByteCode(codePtr);
    }
    objPtr->typePtr = NULL;
    objPtr->internalRep.otherValuePtr = NULL;
}

/*
 *----------------------------------------------------------------------
 *
 * TclCleanupByteCode --
 *
 *	This procedure does all the real work of freeing up a bytecode
 *	object's ByteCode structure. It's called only when the structure's
 *	reference count becomes zero.
 *
 * Results:
 *	None.
 *
 * Side effects:
 *	Frees objPtr's bytecode internal representation and sets its type and
 *	objPtr->internalRep.otherValuePtr NULL. Also releases its literals and
 *	frees its auxiliary data items.
 *
 *----------------------------------------------------------------------
 */

void
TclCleanupByteCode(
    register ByteCode *codePtr)	/* Points to the ByteCode to free. */
{
    Tcl_Interp *interp = (Tcl_Interp *) *codePtr->interpHandle;
    Interp *iPtr = (Interp *) interp;
    int numLitObjects = codePtr->numLitObjects;
    int numAuxDataItems = codePtr->numAuxDataItems;
    register Tcl_Obj **objArrayPtr, *objPtr;
    register AuxData *auxDataPtr;
    int i;
#ifdef TCL_COMPILE_STATS

    if (interp != NULL) {
	ByteCodeStats *statsPtr;
	Tcl_Time destroyTime;
	int lifetimeSec, lifetimeMicroSec, log2;

	statsPtr = &((Interp *) interp)->stats;

	statsPtr->numByteCodesFreed++;
	statsPtr->currentSrcBytes -= (double) codePtr->numSrcBytes;
	statsPtr->currentByteCodeBytes -= (double) codePtr->structureSize;

	statsPtr->currentInstBytes -= (double) codePtr->numCodeBytes;
	statsPtr->currentLitBytes -= (double)
		codePtr->numLitObjects * sizeof(Tcl_Obj *);
	statsPtr->currentExceptBytes -= (double)
		codePtr->numExceptRanges * sizeof(ExceptionRange);
	statsPtr->currentAuxBytes -= (double)
		codePtr->numAuxDataItems * sizeof(AuxData);
	statsPtr->currentCmdMapBytes -= (double) codePtr->numCmdLocBytes;

	Tcl_GetTime(&destroyTime);
	lifetimeSec = destroyTime.sec - codePtr->createTime.sec;
	if (lifetimeSec > 2000) {	/* avoid overflow */
	    lifetimeSec = 2000;
	}
	lifetimeMicroSec = 1000000 * lifetimeSec +
		(destroyTime.usec - codePtr->createTime.usec);

	log2 = TclLog2(lifetimeMicroSec);
	if (log2 > 31) {
	    log2 = 31;
	}
	statsPtr->lifetimeCount[log2]++;
    }
#endif /* TCL_COMPILE_STATS */

    /*
     * A single heap object holds the ByteCode structure and its code, object,
     * command location, and auxiliary data arrays. This means we only need to
     * 1) decrement the ref counts of the LiteralEntry's in its literal array,
     * 2) call the free procs for the auxiliary data items, 3) free the
     * localCache if it is unused, and finally 4) free the ByteCode
     * structure's heap object.
     *
     * The case for TCL_BYTECODE_PRECOMPILED (precompiled ByteCodes, like
     * those generated from tbcload) is special, as they doesn't make use of
     * the global literal table. They instead maintain private references to
     * their literals which must be decremented.
     *
     * In order to insure a proper and efficient cleanup of the literal array
     * when it contains non-shared literals [Bug 983660], we also distinguish
     * the case of an interpreter being deleted (signaled by interp == NULL).
     * Also, as the interp deletion will remove the global literal table
     * anyway, we avoid the extra cost of updating it for each literal being
     * released.
     */

    if ((codePtr->flags & TCL_BYTECODE_PRECOMPILED) || (interp == NULL)) {

	objArrayPtr = codePtr->objArrayPtr;
	for (i = 0;  i < numLitObjects;  i++) {
	    objPtr = *objArrayPtr;
	    if (objPtr) {
		Tcl_DecrRefCount(objPtr);
	    }
	    objArrayPtr++;
	}
	codePtr->numLitObjects = 0;
    } else {
	objArrayPtr = codePtr->objArrayPtr;
	for (i = 0;  i < numLitObjects;  i++) {
	    /*
	     * TclReleaseLiteral sets a ByteCode's object array entry NULL to
	     * indicate that it has already freed the literal.
	     */

	    objPtr = *objArrayPtr;
	    if (objPtr != NULL) {
		TclReleaseLiteral(interp, objPtr);
	    }
	    objArrayPtr++;
	}
    }

    auxDataPtr = codePtr->auxDataArrayPtr;
    for (i = 0;  i < numAuxDataItems;  i++) {
	if (auxDataPtr->type->freeProc != NULL) {
	    (auxDataPtr->type->freeProc)(auxDataPtr->clientData);
	}
	auxDataPtr++;
    }

    /*
     * TIP #280. Release the location data associated with this byte code
     * structure, if any. NOTE: The interp we belong to may be gone already,
     * and the data with it.
     *
     * See also tclBasic.c, DeleteInterpProc
     */

    if (iPtr) {
	Tcl_HashEntry *hePtr = Tcl_FindHashEntry(iPtr->lineBCPtr,
		(char *) codePtr);
	if (hePtr) {
	    ExtCmdLoc *eclPtr = Tcl_GetHashValue(hePtr);
	    int i;

	    if (eclPtr->type == TCL_LOCATION_SOURCE) {
		Tcl_DecrRefCount(eclPtr->path);
	    }
	    for (i=0 ; i<eclPtr->nuloc ; i++) {
		ckfree((char *) eclPtr->loc[i].line);
	    }

	    if (eclPtr->loc != NULL) {
		ckfree((char *) eclPtr->loc);
	    }

	    Tcl_DeleteHashTable (&eclPtr->litInfo);

	    ckfree((char *) eclPtr);
	    Tcl_DeleteHashEntry(hePtr);
	}
    }

    if (codePtr->localCachePtr && (--codePtr->localCachePtr->refCount == 0)) {
	TclFreeLocalCache(interp, codePtr->localCachePtr);
    }

    TclHandleRelease(codePtr->interpHandle);
    ckfree((char *) codePtr);
}

/*
 *----------------------------------------------------------------------
 *
 * TclInitCompileEnv --
 *
 *	Initializes a CompileEnv compilation environment structure for the
 *	compilation of a string in an interpreter.
 *
 * Results:
 *	None.
 *
 * Side effects:
 *	The CompileEnv structure is initialized.
 *
 *----------------------------------------------------------------------
 */

void
TclInitCompileEnv(
    Tcl_Interp *interp,		/* The interpreter for which a CompileEnv
				 * structure is initialized. */
    register CompileEnv *envPtr,/* Points to the CompileEnv structure to
				 * initialize. */
    const char *stringPtr,	/* The source string to be compiled. */
    int numBytes,		/* Number of bytes in source string. */
    const CmdFrame *invoker,	/* Location context invoking the bcc */
    int word)			/* Index of the word in that context getting
				 * compiled */
{
    Interp *iPtr = (Interp *) interp;

    envPtr->iPtr = iPtr;
    envPtr->source = stringPtr;
    envPtr->numSrcBytes = numBytes;
    envPtr->procPtr = iPtr->compiledProcPtr;
    iPtr->compiledProcPtr = NULL;
    envPtr->numCommands = 0;
    envPtr->exceptDepth = 0;
    envPtr->maxExceptDepth = 0;
    envPtr->maxStackDepth = 0;
    envPtr->currStackDepth = 0;
    TclInitLiteralTable(&(envPtr->localLitTable));

    envPtr->codeStart = envPtr->staticCodeSpace;
    envPtr->codeNext = envPtr->codeStart;
    envPtr->codeEnd = (envPtr->codeStart + COMPILEENV_INIT_CODE_BYTES);
    envPtr->mallocedCodeArray = 0;

    envPtr->literalArrayPtr = envPtr->staticLiteralSpace;
    envPtr->literalArrayNext = 0;
    envPtr->literalArrayEnd = COMPILEENV_INIT_NUM_OBJECTS;
    envPtr->mallocedLiteralArray = 0;

    envPtr->exceptArrayPtr = envPtr->staticExceptArraySpace;
    envPtr->exceptArrayNext = 0;
    envPtr->exceptArrayEnd = COMPILEENV_INIT_EXCEPT_RANGES;
    envPtr->mallocedExceptArray = 0;

    envPtr->cmdMapPtr = envPtr->staticCmdMapSpace;
    envPtr->cmdMapEnd = COMPILEENV_INIT_CMD_MAP_SIZE;
    envPtr->mallocedCmdMap = 0;
    envPtr->atCmdStart = 1;

    /*
     * TIP #280: Set up the extended command location information, based on
     * the context invoking the byte code compiler. This structure is used to
     * keep the per-word line information for all compiled commands.
     *
     * See also tclBasic.c, TclEvalObjEx, for the equivalent code in the
     * non-compiling evaluator
     */

    envPtr->extCmdMapPtr = (ExtCmdLoc *) ckalloc(sizeof(ExtCmdLoc));
    envPtr->extCmdMapPtr->loc = NULL;
    envPtr->extCmdMapPtr->nloc = 0;
    envPtr->extCmdMapPtr->nuloc = 0;
    envPtr->extCmdMapPtr->path = NULL;
    Tcl_InitHashTable(&envPtr->extCmdMapPtr->litInfo, TCL_ONE_WORD_KEYS);

    if (invoker == NULL ||
	(invoker->type == TCL_LOCATION_EVAL_LIST)) {
        /*
	 * Initialize the compiler for relative counting in case of a
	 * dynamic context.
	 */

	envPtr->line = 1;
	envPtr->extCmdMapPtr->type =
		(envPtr->procPtr ? TCL_LOCATION_PROC : TCL_LOCATION_BC);
    } else {
        /*
	 * Initialize the compiler using the context, making counting absolute
	 * to that context. Note that the context can be byte code execution.
	 * In that case we have to fill out the missing pieces (line, path,
	 * ...) which may make change the type as well.
	 */

	CmdFrame* ctxPtr = (CmdFrame *) TclStackAlloc(interp, sizeof(CmdFrame));
	int pc = 0;

	*ctxPtr = *invoker;

	if (invoker->type == TCL_LOCATION_BC) {
	    /*
	     * Note: Type BC => ctx.data.eval.path    is not used.
	     *                  ctx.data.tebc.codePtr is used instead.
	     */

	    TclGetSrcInfoForPc(ctxPtr);
	    pc = 1;
	}

	if ((ctxPtr->nline <= word) || (ctxPtr->line[word] < 0)) {
	    /*
	     * Word is not a literal, relative counting.
	     */

	    envPtr->line = 1;
	    envPtr->extCmdMapPtr->type =
		    (envPtr->procPtr ? TCL_LOCATION_PROC : TCL_LOCATION_BC);

	    if (pc && (ctxPtr->type == TCL_LOCATION_SOURCE)) {
		/*
		 * The reference made by 'TclGetSrcInfoForPc' is dead.
		 */
		Tcl_DecrRefCount(ctxPtr->data.eval.path);
	    }
	} else {
	    envPtr->line = ctxPtr->line[word];
	    envPtr->extCmdMapPtr->type = ctxPtr->type;

	    if (ctxPtr->type == TCL_LOCATION_SOURCE) {
		envPtr->extCmdMapPtr->path = ctxPtr->data.eval.path;

		if (pc) {
		    /*
		     * The reference 'TclGetSrcInfoForPc' made is transfered.
		     */

		    ctxPtr->data.eval.path = NULL;
		} else {
		    /*
		     * We have a new reference here.
		     */

		    Tcl_IncrRefCount(ctxPtr->data.eval.path);
		}
	    }
	}

	TclStackFree(interp, ctxPtr);
    }

    envPtr->extCmdMapPtr->start = envPtr->line;

    /*
     * Initialize the data about invisible continuation lines as empty,
     * i.e. not used. The caller (TclSetByteCodeFromAny) will set this up, if
     * such data is available.
     */

    envPtr->clLoc  = NULL;
    envPtr->clNext = NULL;

    envPtr->auxDataArrayPtr = envPtr->staticAuxDataArraySpace;
    envPtr->auxDataArrayNext = 0;
    envPtr->auxDataArrayEnd = COMPILEENV_INIT_AUX_DATA_SIZE;
    envPtr->mallocedAuxDataArray = 0;
}

/*
 *----------------------------------------------------------------------
 *
 * TclFreeCompileEnv --
 *
 *	Free the storage allocated in a CompileEnv compilation environment
 *	structure.
 *
 * Results:
 *	None.
 *
 * Side effects:
 *	Allocated storage in the CompileEnv structure is freed. Note that its
 *	local literal table is not deleted and its literal objects are not
 *	released. In addition, storage referenced by its auxiliary data items
 *	is not freed. This is done so that, when compilation is successful,
 *	"ownership" of these objects and aux data items is handed over to the
 *	corresponding ByteCode structure.
 *
 *----------------------------------------------------------------------
 */

void
TclFreeCompileEnv(
    register CompileEnv *envPtr)/* Points to the CompileEnv structure. */
{
    if (envPtr->localLitTable.buckets != envPtr->localLitTable.staticBuckets) {
	ckfree((char *) envPtr->localLitTable.buckets);
	envPtr->localLitTable.buckets = envPtr->localLitTable.staticBuckets;
    }
    if (envPtr->mallocedCodeArray) {
	ckfree((char *) envPtr->codeStart);
    }
    if (envPtr->mallocedLiteralArray) {
	ckfree((char *) envPtr->literalArrayPtr);
    }
    if (envPtr->mallocedExceptArray) {
	ckfree((char *) envPtr->exceptArrayPtr);
    }
    if (envPtr->mallocedCmdMap) {
	ckfree((char *) envPtr->cmdMapPtr);
    }
    if (envPtr->mallocedAuxDataArray) {
	ckfree((char *) envPtr->auxDataArrayPtr);
    }
    if (envPtr->extCmdMapPtr) {
	ckfree((char *) envPtr->extCmdMapPtr);
    }

    /*
     * If we used data about invisible continuation lines, then now is the
     * time to release on our hold on it. The lock was set in function
     * TclSetByteCodeFromAny(), found in this file.
     */

    if (envPtr->clLoc) {
	Tcl_Release (envPtr->clLoc);
    }
}

/*
 *----------------------------------------------------------------------
 *
 * TclWordKnownAtCompileTime --
 *
 *	Test whether the value of a token is completely known at compile time.
 *
 * Results:
 *	Returns true if the tokenPtr argument points to a word value that is
 *	completely known at compile time. Generally, values that are known at
 *	compile time can be compiled to their values, while values that cannot
 *	be known until substitution at runtime must be compiled to bytecode
 *	instructions that perform that substitution. For several commands,
 *	whether or not arguments are known at compile time determine whether
 *	it is worthwhile to compile at all.
 *
 * Side effects:
 *	When returning true, appends the known value of the word to the
 *	unshared Tcl_Obj (*valuePtr), unless valuePtr is NULL.
 *
 *----------------------------------------------------------------------
 */

int
TclWordKnownAtCompileTime(
    Tcl_Token *tokenPtr,	/* Points to Tcl_Token we should check */
    Tcl_Obj *valuePtr)		/* If not NULL, points to an unshared Tcl_Obj
				 * to which we should append the known value
				 * of the word. */
{
    int numComponents = tokenPtr->numComponents;
    Tcl_Obj *tempPtr = NULL;

    if (tokenPtr->type == TCL_TOKEN_SIMPLE_WORD) {
	if (valuePtr != NULL) {
	    Tcl_AppendToObj(valuePtr, tokenPtr[1].start, tokenPtr[1].size);
	}
	return 1;
    }
    if (tokenPtr->type != TCL_TOKEN_WORD) {
	return 0;
    }
    tokenPtr++;
    if (valuePtr != NULL) {
	tempPtr = Tcl_NewObj();
	Tcl_IncrRefCount(tempPtr);
    }
    while (numComponents--) {
	switch (tokenPtr->type) {
	case TCL_TOKEN_TEXT:
	    if (tempPtr != NULL) {
		Tcl_AppendToObj(tempPtr, tokenPtr->start, tokenPtr->size);
	    }
	    break;

	case TCL_TOKEN_BS:
	    if (tempPtr != NULL) {
		char utfBuf[TCL_UTF_MAX];
		int length = Tcl_UtfBackslash(tokenPtr->start, NULL, utfBuf);
		Tcl_AppendToObj(tempPtr, utfBuf, length);
	    }
	    break;

	default:
	    if (tempPtr != NULL) {
		Tcl_DecrRefCount(tempPtr);
	    }
	    return 0;
	}
	tokenPtr++;
    }
    if (valuePtr != NULL) {
	Tcl_AppendObjToObj(valuePtr, tempPtr);
	Tcl_DecrRefCount(tempPtr);
    }
    return 1;
}

/*
 *----------------------------------------------------------------------
 *
 * TclCompileScript --
 *
 *	Compile a Tcl script in a string.
 *
 * Results:
 *	The return value is TCL_OK on a successful compilation and TCL_ERROR
 *	on failure. If TCL_ERROR is returned, then the interpreter's result
 *	contains an error message.
 *
 * Side effects:
 *	Adds instructions to envPtr to evaluate the script at runtime.
 *
 *----------------------------------------------------------------------
 */

void
TclCompileScript(
    Tcl_Interp *interp,		/* Used for error and status reporting. Also
				 * serves as context for finding and compiling
				 * commands. May not be NULL. */
    const char *script,		/* The source script to compile. */
    int numBytes,		/* Number of bytes in script. If < 0, the
				 * script consists of all bytes up to the
				 * first null character. */
    CompileEnv *envPtr)		/* Holds resulting instructions. */
{
    Interp *iPtr = (Interp *) interp;
    int lastTopLevelCmdIndex = -1;
    				/* Index of most recent toplevel command in
 				 * the command location table. Initialized to
 				 * avoid compiler warning. */
    int startCodeOffset = -1;	/* Offset of first byte of current command's
				 * code. Init. to avoid compiler warning. */
    unsigned char *entryCodeNext = envPtr->codeNext;
    const char *p, *next;
    Namespace *cmdNsPtr;
    Command *cmdPtr;
    Tcl_Token *tokenPtr;
    int bytesLeft, isFirstCmd, wordIdx, currCmdIndex;
    int commandLength, objIndex;
    Tcl_DString ds;
    /* TIP #280 */
    ExtCmdLoc *eclPtr = envPtr->extCmdMapPtr;
    int *wlines, wlineat, cmdLine;
    int* clNext;
    Tcl_Parse *parsePtr = (Tcl_Parse *)
	    TclStackAlloc(interp, sizeof(Tcl_Parse));

    Tcl_DStringInit(&ds);

    if (numBytes < 0) {
	numBytes = strlen(script);
    }
    Tcl_ResetResult(interp);
    isFirstCmd = 1;

    if (envPtr->procPtr != NULL) {
	cmdNsPtr = envPtr->procPtr->cmdPtr->nsPtr;
    } else {
	cmdNsPtr = NULL;	/* use current NS */
    }

    /*
     * Each iteration through the following loop compiles the next command
     * from the script.
     */

    p = script;
    bytesLeft = numBytes;
    cmdLine = envPtr->line;
    clNext = envPtr->clNext;
    do {
	if (Tcl_ParseCommand(interp, p, bytesLeft, 0, parsePtr) != TCL_OK) {
	    /*
	     * Compile bytecodes to report the parse error at runtime.
	     */

	    Tcl_LogCommandInfo(interp, script, parsePtr->commandStart,
		    /* Drop the command terminator (";","]") if appropriate */
		    (parsePtr->term ==
		    parsePtr->commandStart + parsePtr->commandSize - 1)?
		    parsePtr->commandSize - 1 : parsePtr->commandSize);
	    TclCompileSyntaxError(interp, envPtr);
	    break;
	}
	if (parsePtr->numWords > 0) {
	    int expand = 0;	/* Set if there are dynamic expansions to
				 * handle */

	    /*
	     * If not the first command, pop the previous command's result
	     * and, if we're compiling a top level command, update the last
	     * command's code size to account for the pop instruction.
	     */

	    if (!isFirstCmd) {
		TclEmitOpcode(INST_POP, envPtr);
		envPtr->cmdMapPtr[lastTopLevelCmdIndex].numCodeBytes =
			(envPtr->codeNext - envPtr->codeStart)
			- startCodeOffset;
	    }

	    /*
	     * Determine the actual length of the command.
	     */

	    commandLength = parsePtr->commandSize;
	    if (parsePtr->term == parsePtr->commandStart + commandLength - 1) {
		/*
		 * The command terminator character (such as ; or ]) is the
		 * last character in the parsed command. Reduce the length by
		 * one so that the trace message doesn't include the
		 * terminator character.
		 */

		commandLength -= 1;
	    }

#ifdef TCL_COMPILE_DEBUG
	    /*
	     * If tracing, print a line for each top level command compiled.
	     */

	    if ((tclTraceCompile >= 1) && (envPtr->procPtr == NULL)) {
		fprintf(stdout, "  Compiling: ");
		TclPrintSource(stdout, parsePtr->commandStart,
			TclMin(commandLength, 55));
		fprintf(stdout, "\n");
	    }
#endif

	    /*
	     * Check whether expansion has been requested for any of the
	     * words.
	     */

	    for (wordIdx = 0, tokenPtr = parsePtr->tokenPtr;
		    wordIdx < parsePtr->numWords;
		    wordIdx++, tokenPtr += (tokenPtr->numComponents + 1)) {
		if (tokenPtr->type == TCL_TOKEN_EXPAND_WORD) {
		    expand = 1;
		    break;
		}
	    }

	    envPtr->numCommands++;
	    currCmdIndex = (envPtr->numCommands - 1);
	    lastTopLevelCmdIndex = currCmdIndex;
	    startCodeOffset = (envPtr->codeNext - envPtr->codeStart);
	    EnterCmdStartData(envPtr, currCmdIndex,
		    parsePtr->commandStart - envPtr->source, startCodeOffset);

	    /*
	     * Should only start issuing instructions after the "command has
	     * started" so that the command range is correct in the bytecode.
	     */

	    if (expand) {
		TclEmitOpcode(INST_EXPAND_START, envPtr);
	    }

	    /*
	     * TIP #280. Scan the words and compute the extended location
	     * information. The map first contain full per-word line
	     * information for use by the compiler. This is later replaced by
	     * a reduced form which signals non-literal words, stored in
	     * 'wlines'.
	     */

	    TclAdvanceLines(&cmdLine, p, parsePtr->commandStart);
	    TclAdvanceContinuations (&cmdLine, &clNext,
				     parsePtr->commandStart - envPtr->source);
	    EnterCmdWordData(eclPtr, parsePtr->commandStart - envPtr->source,
			     parsePtr->tokenPtr, parsePtr->commandStart,
			     parsePtr->commandSize, parsePtr->numWords, cmdLine,
			     clNext, &wlines, envPtr);
	    wlineat = eclPtr->nuloc - 1;

	    /*
	     * Each iteration of the following loop compiles one word from the
	     * command.
	     */

	    for (wordIdx = 0, tokenPtr = parsePtr->tokenPtr;
		    wordIdx < parsePtr->numWords; wordIdx++,
		    tokenPtr += (tokenPtr->numComponents + 1)) {

		envPtr->line = eclPtr->loc[wlineat].line[wordIdx];
		envPtr->clNext = eclPtr->loc [wlineat].next [wordIdx];

		if (tokenPtr->type != TCL_TOKEN_SIMPLE_WORD) {
		    /*
		     * The word is not a simple string of characters.
		     */

		    TclCompileTokens(interp, tokenPtr+1,
			    tokenPtr->numComponents, envPtr);
		    if (tokenPtr->type == TCL_TOKEN_EXPAND_WORD) {
			TclEmitInstInt4(INST_EXPAND_STKTOP,
				envPtr->currStackDepth, envPtr);
		    }
		    continue;
		}

		/*
		 * This is a simple string of literal characters (i.e. we know
		 * it absolutely and can use it directly). If this is the
		 * first word and the command has a compile procedure, let it
		 * compile the command.
		 */

		if ((wordIdx == 0) && !expand) {
		    /*
		     * We copy the string before trying to find the command by
		     * name. We used to modify the string in place, but this
		     * is not safe because the name resolution handlers could
		     * have side effects that rely on the unmodified string.
		     */

		    Tcl_DStringSetLength(&ds, 0);
		    Tcl_DStringAppend(&ds, tokenPtr[1].start,tokenPtr[1].size);

		    cmdPtr = (Command *) Tcl_FindCommand(interp,
			    Tcl_DStringValue(&ds),
			    (Tcl_Namespace *) cmdNsPtr, /*flags*/ 0);

		    if ((cmdPtr != NULL)
			    && (cmdPtr->compileProc != NULL)
			    && !(cmdPtr->flags & CMD_HAS_EXEC_TRACES)
			    && !(iPtr->flags & DONT_COMPILE_CMDS_INLINE)) {
			int savedNumCmds = envPtr->numCommands;
			unsigned savedCodeNext =
				envPtr->codeNext - envPtr->codeStart;
			int update = 0, code;

			/*
			 * Mark the start of the command; the proper bytecode
			 * length will be updated later. There is no need to
			 * do this for the first bytecode in the compile env,
			 * as the check is done before calling
			 * TclExecuteByteCode(). Do emit an INST_START_CMD in
			 * special cases where the first bytecode is in a
			 * loop, to insure that the corresponding command is
			 * counted properly. Compilers for commands able to
			 * produce such a beast (currently 'while 1' only) set
			 * envPtr->atCmdStart to 0 in order to signal this
			 * case. [Bug 1752146]
			 *
			 * Note that the environment is initialised with
			 * atCmdStart=1 to avoid emitting ISC for the first
			 * command.
			 */

			if (envPtr->atCmdStart) {
			    if (savedCodeNext != 0) {
				/*
				 * Increase the number of commands being
				 * started at the current point. Note that
				 * this depends on the exact layout of the
				 * INST_START_CMD's operands, so be careful!
				 */

				unsigned char *fixPtr = envPtr->codeNext - 4;

				TclStoreInt4AtPtr(TclGetUInt4AtPtr(fixPtr)+1,
					fixPtr);
			    }
			} else {
			    TclEmitInstInt4(INST_START_CMD, 0, envPtr);
			    TclEmitInt4(1, envPtr);
			    update = 1;
			}

			code = (cmdPtr->compileProc)(interp, parsePtr,
				cmdPtr, envPtr);

			if (code == TCL_OK) {
			    if (update) {
				/*
				 * Fix the bytecode length.
				 */

				unsigned char *fixPtr = envPtr->codeStart
					+ savedCodeNext + 1;
				unsigned fixLen = envPtr->codeNext
					- envPtr->codeStart - savedCodeNext;

				TclStoreInt4AtPtr(fixLen, fixPtr);
			    }
			    goto finishCommand;
			} else {
			    if (envPtr->atCmdStart && savedCodeNext != 0) {
				/*
				 * Decrease the number of commands being
				 * started at the current point. Note that
				 * this depends on the exact layout of the
				 * INST_START_CMD's operands, so be careful!
				 */

				unsigned char *fixPtr = envPtr->codeNext - 4;

				TclStoreInt4AtPtr(TclGetUInt4AtPtr(fixPtr)-1,
					fixPtr);
			    }

			    /*
			     * Restore numCommands and codeNext to their
			     * correct values, removing any commands compiled
			     * before the failure to produce bytecode got
			     * reported. [Bugs 705406 and 735055]
			     */

			    envPtr->numCommands = savedNumCmds;
			    envPtr->codeNext = envPtr->codeStart+savedCodeNext;
			}
		    }

		    /*
		     * No compile procedure so push the word. If the command
		     * was found, push a CmdName object to reduce runtime
		     * lookups. Avoid sharing this literal among different
		     * namespaces to reduce shimmering.
		     */

		    objIndex = TclRegisterNewNSLiteral(envPtr,
			    tokenPtr[1].start, tokenPtr[1].size);
		    if (cmdPtr != NULL) {
			TclSetCmdNameObj(interp,
			      envPtr->literalArrayPtr[objIndex].objPtr,cmdPtr);
		    }
		    if ((wordIdx == 0) && (parsePtr->numWords == 1)) {
			/*
			 * Single word script: unshare the command name to
			 * avoid shimmering between bytecode and cmdName
			 * representations [Bug 458361]
			 */

			TclHideLiteral(interp, envPtr, objIndex);
		    }
		} else {
		    /*
		     * Simple argument word of a command. We reach this if and
		     * only if the command word was not compiled for whatever
		     * reason. Register the literal's location for use by
		     * uplevel, etc. commands, should they encounter it
		     * unmodified. We care only if the we are in a context
		     * which already allows absolute counting.
		     */
		    objIndex = TclRegisterNewLiteral(envPtr,
			    tokenPtr[1].start, tokenPtr[1].size);

		    if (envPtr->clNext) {
			TclContinuationsEnterDerived (envPtr->literalArrayPtr[objIndex].objPtr,
						      tokenPtr[1].start - envPtr->source,
						      eclPtr->loc [wlineat].next [wordIdx]);
		    }
		}
		TclEmitPush(objIndex, envPtr);
	    } /* for loop */

	    /*
	     * Emit an invoke instruction for the command. We skip this if a
	     * compile procedure was found for the command.
	     */

	    if (expand) {
		/*
		 * The stack depth during argument expansion can only be
		 * managed at runtime, as the number of elements in the
		 * expanded lists is not known at compile time. We adjust here
		 * the stack depth estimate so that it is correct after the
		 * command with expanded arguments returns.
		 *
		 * The end effect of this command's invocation is that all the
		 * words of the command are popped from the stack, and the
		 * result is pushed: the stack top changes by (1-wordIdx).
		 *
		 * Note that the estimates are not correct while the command
		 * is being prepared and run, INST_EXPAND_STKTOP is not
		 * stack-neutral in general.
		 */

		TclEmitOpcode(INST_INVOKE_EXPANDED, envPtr);
		TclAdjustStackDepth((1-wordIdx), envPtr);
	    } else if (wordIdx > 0) {
		/*
		 * Save PC -> command map for the TclArgumentBC* functions.
		 */

		int isnew;
		Tcl_HashEntry* hePtr = Tcl_CreateHashEntry(&eclPtr->litInfo,
			   (char*) (envPtr->codeNext - envPtr->codeStart), &isnew);
		Tcl_SetHashValue(hePtr, INT2PTR(wlineat));

		if (wordIdx <= 255) {
		    TclEmitInstInt1(INST_INVOKE_STK1, wordIdx, envPtr);
		} else {
		    TclEmitInstInt4(INST_INVOKE_STK4, wordIdx, envPtr);
		}
	    }

	    /*
	     * Update the compilation environment structure and record the
	     * offsets of the source and code for the command.
	     */

	finishCommand:
	    EnterCmdExtentData(envPtr, currCmdIndex, commandLength,
		    (envPtr->codeNext-envPtr->codeStart) - startCodeOffset);
	    isFirstCmd = 0;

	    /*
	     * TIP #280: Free full form of per-word line data and insert the
	     * reduced form now
	     */

	    ckfree((char *) eclPtr->loc[wlineat].line);
	    ckfree((char *) eclPtr->loc[wlineat].next);
	    eclPtr->loc[wlineat].line = wlines;
	    eclPtr->loc[wlineat].next = NULL;
	} /* end if parsePtr->numWords > 0 */

	/*
	 * Advance to the next command in the script.
	 */

	next = parsePtr->commandStart + parsePtr->commandSize;
	bytesLeft -= next - p;
	p = next;

	/*
	 * TIP #280: Track lines in the just compiled command.
	 */

	TclAdvanceLines(&cmdLine, parsePtr->commandStart, p);
	TclAdvanceContinuations (&cmdLine, &clNext, p - envPtr->source);
	Tcl_FreeParse(parsePtr);
    } while (bytesLeft > 0);

    /*
     * If the source script yielded no instructions (e.g., if it was empty),
     * push an empty string as the command's result.
     *
     * WARNING: push an unshared object! If the script being compiled is a
     * shared empty string, it will otherwise be self-referential and cause
     * difficulties with literal management [Bugs 467523, 983660]. We used to
     * have special code in TclReleaseLiteral to handle this particular
     * self-reference, but now opt for avoiding its creation altogether.
     */

    if (envPtr->codeNext == entryCodeNext) {
	TclEmitPush(TclAddLiteralObj(envPtr, Tcl_NewObj(), NULL), envPtr);
    }

    envPtr->numSrcBytes = (p - script);
    TclStackFree(interp, parsePtr);
    Tcl_DStringFree(&ds);
}

/*
 *----------------------------------------------------------------------
 *
 * TclCompileTokens --
 *
 *	Given an array of tokens parsed from a Tcl command (e.g., the tokens
 *	that make up a word) this procedure emits instructions to evaluate the
 *	tokens and concatenate their values to form a single result value on
 *	the interpreter's runtime evaluation stack.
 *
 * Results:
 *	The return value is a standard Tcl result. If an error occurs, an
 *	error message is left in the interpreter's result.
 *
 * Side effects:
 *	Instructions are added to envPtr to push and evaluate the tokens at
 *	runtime.
 *
 *----------------------------------------------------------------------
 */

void
TclCompileTokens(
    Tcl_Interp *interp,		/* Used for error and status reporting. */
    Tcl_Token *tokenPtr,	/* Pointer to first in an array of tokens to
				 * compile. */
    int count,			/* Number of tokens to consider at tokenPtr.
				 * Must be at least 1. */
    CompileEnv *envPtr)		/* Holds the resulting instructions. */
{
    Tcl_DString textBuffer;	/* Holds concatenated chars from adjacent
				 * TCL_TOKEN_TEXT, TCL_TOKEN_BS tokens. */
    char buffer[TCL_UTF_MAX];
    const char *name, *p;
    int numObjsToConcat, nameBytes, localVarName, localVar;
    int length, i;
    unsigned char *entryCodeNext = envPtr->codeNext;
#define NUM_STATIC_POS 20
    int isLiteral, maxNumCL, numCL;
    int* clPosition = NULL;

    /*
     * For the handling of continuation lines in literals we first check if
     * this is actually a literal. For if not we can forego the additional
     * processing. Otherwise we pre-allocate a small table to store the
     * locations of all continuation lines we find in this literal, if
     * any. The table is extended if needed.
     *
     * Note: Different to the equivalent code in function
     * 'EvalTokensStandard()' (see file "tclBasic.c") we do not seem to need
     * the 'adjust' variable. We also do not seem to need code which merges
     * continuation line information of multiple words which concat'd at
     * runtime. Either that or I have not managed to find a test case for
     * these two possibilities yet. It might be a difference between compile-
     * versus runtime processing.
     */

    numCL     = 0;
    maxNumCL  = 0;
    isLiteral = 1;
    for (i=0 ; i < count; i++) {
	if ((tokenPtr[i].type != TCL_TOKEN_TEXT) &&
	    (tokenPtr[i].type != TCL_TOKEN_BS)) {
	    isLiteral = 0;
	    break;
	}
    }

    if (isLiteral) {
	maxNumCL   = NUM_STATIC_POS;
	clPosition = (int*) ckalloc (maxNumCL*sizeof(int));
    }

    Tcl_DStringInit(&textBuffer);
    numObjsToConcat = 0;
    for ( ;  count > 0;  count--, tokenPtr++) {
	switch (tokenPtr->type) {
	case TCL_TOKEN_TEXT:
	    Tcl_DStringAppend(&textBuffer, tokenPtr->start, tokenPtr->size);
	    break;

<<<<<<< HEAD
	case TCL_TOKEN_BS:
	    length = Tcl_UtfBackslash(tokenPtr->start, NULL, buffer);
	    Tcl_DStringAppend(&textBuffer, buffer, length);
=======
	    case TCL_TOKEN_BS:
		length = TclParseBackslash(tokenPtr->start, tokenPtr->size,
			(int *) NULL, buffer);
		Tcl_DStringAppend(&textBuffer, buffer, length);
>>>>>>> 1e59c995

	    /*
	     * If the backslash sequence we found is in a literal, and
	     * represented a continuation line, we compute and store its
	     * location (as char offset to the beginning of the _result_
	     * script). We may have to extend the table of locations.
	     *
	     * Note that the continuation line information is relevant even if
	     * the word we are processing is not a literal, as it can affect
	     * nested commands. See the branch for TCL_TOKEN_COMMAND below,
	     * where the adjustment we are tracking here is taken into
	     * account. The good thing is that we do not need a table of
	     * everything, just the number of lines we have to add as
	     * correction.
	     */

	    if ((length == 1) && (buffer[0] == ' ') &&
		(tokenPtr->start[1] == '\n')) {
		if (isLiteral) {
		    int clPos = Tcl_DStringLength (&textBuffer);

		    if (numCL >= maxNumCL) {
			maxNumCL *= 2;
			clPosition = (int*) ckrealloc ((char*)clPosition,
						       maxNumCL*sizeof(int));
		    }
		    clPosition[numCL] = clPos;
		    numCL ++;
		}
	    }
	    break;

	case TCL_TOKEN_COMMAND:
	    /*
	     * Push any accumulated chars appearing before the command.
	     */

	    if (Tcl_DStringLength(&textBuffer) > 0) {
		int literal = TclRegisterNewLiteral(envPtr,
			Tcl_DStringValue(&textBuffer),
			Tcl_DStringLength(&textBuffer));

		TclEmitPush(literal, envPtr);
		numObjsToConcat++;
		Tcl_DStringFree(&textBuffer);

		if (numCL) {
		    TclContinuationsEnter(envPtr->literalArrayPtr[literal].objPtr,
					  numCL, clPosition);
		}
		numCL = 0;
	    }

	    TclCompileScript(interp, tokenPtr->start+1,
		    tokenPtr->size-2, envPtr);
	    numObjsToConcat++;
	    break;

	case TCL_TOKEN_VARIABLE:
	    /*
	     * Push any accumulated chars appearing before the $<var>.
	     */

	    if (Tcl_DStringLength(&textBuffer) > 0) {
		int literal;

		literal = TclRegisterNewLiteral(envPtr,
			Tcl_DStringValue(&textBuffer),
			Tcl_DStringLength(&textBuffer));
		TclEmitPush(literal, envPtr);
		numObjsToConcat++;
		Tcl_DStringFree(&textBuffer);
	    }

	    /*
	     * Determine how the variable name should be handled: if it
	     * contains any namespace qualifiers it is not a local variable
	     * (localVarName=-1); if it looks like an array element and the
	     * token has a single component, it should not be created here
	     * [Bug 569438] (localVarName=0); otherwise, the local variable
	     * can safely be created (localVarName=1).
	     */

	    name = tokenPtr[1].start;
	    nameBytes = tokenPtr[1].size;
	    localVarName = -1;
	    if (envPtr->procPtr != NULL) {
		localVarName = 1;
		for (i = 0, p = name;  i < nameBytes;  i++, p++) {
		    if ((*p == ':') && (i < nameBytes-1) && (*(p+1) == ':')) {
			localVarName = -1;
			break;
		    } else if ((*p == '(')
			    && (tokenPtr->numComponents == 1)
			    && (*(name + nameBytes - 1) == ')')) {
			localVarName = 0;
			break;
		    }
		}
	    }

	    /*
	     * Either push the variable's name, or find its index in the array
	     * of local variables in a procedure frame.
	     */

	    localVar = -1;
	    if (localVarName != -1) {
		localVar = TclFindCompiledLocal(name, nameBytes, localVarName,
			envPtr->procPtr);
	    }
	    if (localVar < 0) {
		TclEmitPush(TclRegisterNewLiteral(envPtr, name, nameBytes),
			envPtr);
	    }

	    /*
	     * Emit instructions to load the variable.
	     */

	    if (tokenPtr->numComponents == 1) {
		if (localVar < 0) {
		    TclEmitOpcode(INST_LOAD_SCALAR_STK, envPtr);
		} else if (localVar <= 255) {
		    TclEmitInstInt1(INST_LOAD_SCALAR1, localVar, envPtr);
		} else {
		    TclEmitInstInt4(INST_LOAD_SCALAR4, localVar, envPtr);
		}
	    } else {
		TclCompileTokens(interp, tokenPtr+2,
			tokenPtr->numComponents-1, envPtr);
		if (localVar < 0) {
		    TclEmitOpcode(INST_LOAD_ARRAY_STK, envPtr);
		} else if (localVar <= 255) {
		    TclEmitInstInt1(INST_LOAD_ARRAY1, localVar, envPtr);
		} else {
		    TclEmitInstInt4(INST_LOAD_ARRAY4, localVar, envPtr);
		}
	    }
	    numObjsToConcat++;
	    count -= tokenPtr->numComponents;
	    tokenPtr += tokenPtr->numComponents;
	    break;

	default:
	    Tcl_Panic("Unexpected token type in TclCompileTokens: %d; %.*s",
		    tokenPtr->type, tokenPtr->size, tokenPtr->start);
	}
    }

    /*
     * Push any accumulated characters appearing at the end.
     */

    if (Tcl_DStringLength(&textBuffer) > 0) {
	int literal;

	literal = TclRegisterNewLiteral(envPtr, Tcl_DStringValue(&textBuffer),
		Tcl_DStringLength(&textBuffer));
	TclEmitPush(literal, envPtr);
	numObjsToConcat++;

	if (numCL) {
	    TclContinuationsEnter(envPtr->literalArrayPtr[literal].objPtr,
				  numCL, clPosition);
	}
	numCL = 0;
    }

    /*
     * If necessary, concatenate the parts of the word.
     */

    while (numObjsToConcat > 255) {
	TclEmitInstInt1(INST_CONCAT1, 255, envPtr);
	numObjsToConcat -= 254;	/* concat pushes 1 obj, the result */
    }
    if (numObjsToConcat > 1) {
	TclEmitInstInt1(INST_CONCAT1, numObjsToConcat, envPtr);
    }

    /*
     * If the tokens yielded no instructions, push an empty string.
     */

    if (envPtr->codeNext == entryCodeNext) {
	TclEmitPush(TclRegisterNewLiteral(envPtr, "", 0), envPtr);
    }
    Tcl_DStringFree(&textBuffer);

    /*
     * Release the temp table we used to collect the locations of
     * continuation lines, if any.
     */

    if (maxNumCL) {
	ckfree ((char*) clPosition);
    }
}

/*
 *----------------------------------------------------------------------
 *
 * TclCompileCmdWord --
 *
 *	Given an array of parse tokens for a word containing one or more Tcl
 *	commands, emit inline instructions to execute them. This procedure
 *	differs from TclCompileTokens in that a simple word such as a loop
 *	body enclosed in braces is not just pushed as a string, but is itself
 *	parsed into tokens and compiled.
 *
 * Results:
 *	The return value is a standard Tcl result. If an error occurs, an
 *	error message is left in the interpreter's result.
 *
 * Side effects:
 *	Instructions are added to envPtr to execute the tokens at runtime.
 *
 *----------------------------------------------------------------------
 */

void
TclCompileCmdWord(
    Tcl_Interp *interp,		/* Used for error and status reporting. */
    Tcl_Token *tokenPtr,	/* Pointer to first in an array of tokens for
				 * a command word to compile inline. */
    int count,			/* Number of tokens to consider at tokenPtr.
				 * Must be at least 1. */
    CompileEnv *envPtr)		/* Holds the resulting instructions. */
{
    if ((count == 1) && (tokenPtr->type == TCL_TOKEN_TEXT)) {
	/*
	 * Handle the common case: if there is a single text token, compile it
	 * into an inline sequence of instructions.
	 */

	TclCompileScript(interp, tokenPtr->start, tokenPtr->size, envPtr);
    } else {
	/*
	 * Multiple tokens or the single token involves substitutions. Emit
	 * instructions to invoke the eval command procedure at runtime on the
	 * result of evaluating the tokens.
	 */

	TclCompileTokens(interp, tokenPtr, count, envPtr);
	TclEmitOpcode(INST_EVAL_STK, envPtr);
    }
}

/*
 *----------------------------------------------------------------------
 *
 * TclCompileExprWords --
 *
 *	Given an array of parse tokens representing one or more words that
 *	contain a Tcl expression, emit inline instructions to execute the
 *	expression. This procedure differs from TclCompileExpr in that it
 *	supports Tcl's two-level substitution semantics for expressions that
 *	appear as command words.
 *
 * Results:
 *	The return value is a standard Tcl result. If an error occurs, an
 *	error message is left in the interpreter's result.
 *
 * Side effects:
 *	Instructions are added to envPtr to execute the expression.
 *
 *----------------------------------------------------------------------
 */

void
TclCompileExprWords(
    Tcl_Interp *interp,		/* Used for error and status reporting. */
    Tcl_Token *tokenPtr,	/* Points to first in an array of word tokens
				 * tokens for the expression to compile
				 * inline. */
    int numWords,		/* Number of word tokens starting at tokenPtr.
				 * Must be at least 1. Each word token
				 * contains one or more subtokens. */
    CompileEnv *envPtr)		/* Holds the resulting instructions. */
{
    Tcl_Token *wordPtr;
    int i, concatItems;

    /*
     * If the expression is a single word that doesn't require substitutions,
     * just compile its string into inline instructions.
     */

    if ((numWords == 1) && (tokenPtr->type == TCL_TOKEN_SIMPLE_WORD)) {
	TclCompileExpr(interp, tokenPtr[1].start, tokenPtr[1].size, envPtr, 1);
	return;
    }

    /*
     * Emit code to call the expr command proc at runtime. Concatenate the
     * (already substituted once) expr tokens with a space between each.
     */

    wordPtr = tokenPtr;
    for (i = 0;  i < numWords;  i++) {
	TclCompileTokens(interp, wordPtr+1, wordPtr->numComponents, envPtr);
	if (i < (numWords - 1)) {
	    TclEmitPush(TclRegisterNewLiteral(envPtr, " ", 1), envPtr);
	}
	wordPtr += (wordPtr->numComponents + 1);
    }
    concatItems = 2*numWords - 1;
    while (concatItems > 255) {
	TclEmitInstInt1(INST_CONCAT1, 255, envPtr);
	concatItems -= 254;
    }
    if (concatItems > 1) {
	TclEmitInstInt1(INST_CONCAT1, concatItems, envPtr);
    }
    TclEmitOpcode(INST_EXPR_STK, envPtr);
}

/*
 *----------------------------------------------------------------------
 *
 * TclCompileNoOp --
 *
 *	Function called to compile no-op's
 *
 * Results:
 *	The return value is TCL_OK, indicating successful compilation.
 *
 * Side effects:
 *	Instructions are added to envPtr to execute a no-op at runtime. No
 *      result is pushed onto the stack: the compiler has to take care of this
 *      itself if the last compiled command is a NoOp.
 *
 *----------------------------------------------------------------------
 */

int
TclCompileNoOp(
    Tcl_Interp *interp,		/* Used for error reporting. */
    Tcl_Parse *parsePtr,	/* Points to a parse structure for the command
				 * created by Tcl_ParseCommand. */
    Command *cmdPtr,		/* Points to defintion of command being
				 * compiled. */
    CompileEnv *envPtr)		/* Holds resulting instructions. */
{
    Tcl_Token *tokenPtr;
    int i;
    int savedStackDepth = envPtr->currStackDepth;

    tokenPtr = parsePtr->tokenPtr;
    for(i = 1; i < parsePtr->numWords; i++) {
	tokenPtr = tokenPtr + tokenPtr->numComponents + 1;
	envPtr->currStackDepth = savedStackDepth;

	if (tokenPtr->type != TCL_TOKEN_SIMPLE_WORD) {
	    TclCompileTokens(interp, tokenPtr+1, tokenPtr->numComponents,
		    envPtr);
	    TclEmitOpcode(INST_POP, envPtr);
	}
    }
    envPtr->currStackDepth = savedStackDepth;
    TclEmitPush(TclRegisterNewLiteral(envPtr, "", 0), envPtr);
    return TCL_OK;
}

/*
 *----------------------------------------------------------------------
 *
 * TclInitByteCodeObj --
 *
 *	Create a ByteCode structure and initialize it from a CompileEnv
 *	compilation environment structure. The ByteCode structure is smaller
 *	and contains just that information needed to execute the bytecode
 *	instructions resulting from compiling a Tcl script. The resulting
 *	structure is placed in the specified object.
 *
 * Results:
 *	A newly constructed ByteCode object is stored in the internal
 *	representation of the objPtr.
 *
 * Side effects:
 *	A single heap object is allocated to hold the new ByteCode structure
 *	and its code, object, command location, and aux data arrays. Note that
 *	"ownership" (i.e., the pointers to) the Tcl objects and aux data items
 *	will be handed over to the new ByteCode structure from the CompileEnv
 *	structure.
 *
 *----------------------------------------------------------------------
 */

void
TclInitByteCodeObj(
    Tcl_Obj *objPtr,		/* Points object that should be initialized,
				 * and whose string rep contains the source
				 * code. */
    register CompileEnv *envPtr)/* Points to the CompileEnv structure from
				 * which to create a ByteCode structure. */
{
    register ByteCode *codePtr;
    size_t codeBytes, objArrayBytes, exceptArrayBytes, cmdLocBytes;
    size_t auxDataArrayBytes, structureSize;
    register unsigned char *p;
#ifdef TCL_COMPILE_DEBUG
    unsigned char *nextPtr;
#endif
    int numLitObjects = envPtr->literalArrayNext;
    Namespace *namespacePtr;
    int i, isNew;
    Interp *iPtr;

    iPtr = envPtr->iPtr;

    codeBytes = (envPtr->codeNext - envPtr->codeStart);
    objArrayBytes = (envPtr->literalArrayNext * sizeof(Tcl_Obj *));
    exceptArrayBytes = (envPtr->exceptArrayNext * sizeof(ExceptionRange));
    auxDataArrayBytes = (envPtr->auxDataArrayNext * sizeof(AuxData));
    cmdLocBytes = GetCmdLocEncodingSize(envPtr);

    /*
     * Compute the total number of bytes needed for this bytecode.
     */

    structureSize = sizeof(ByteCode);
    structureSize += TCL_ALIGN(codeBytes);	  /* align object array */
    structureSize += TCL_ALIGN(objArrayBytes);	  /* align exc range arr */
    structureSize += TCL_ALIGN(exceptArrayBytes); /* align AuxData array */
    structureSize += auxDataArrayBytes;
    structureSize += cmdLocBytes;

    if (envPtr->iPtr->varFramePtr != NULL) {
	namespacePtr = envPtr->iPtr->varFramePtr->nsPtr;
    } else {
	namespacePtr = envPtr->iPtr->globalNsPtr;
    }

    p = (unsigned char *) ckalloc((size_t) structureSize);
    codePtr = (ByteCode *) p;
    codePtr->interpHandle = TclHandlePreserve(iPtr->handle);
    codePtr->compileEpoch = iPtr->compileEpoch;
    codePtr->nsPtr = namespacePtr;
    codePtr->nsEpoch = namespacePtr->resolverEpoch;
    codePtr->refCount = 1;
    if (namespacePtr->compiledVarResProc || iPtr->resolverPtr) {
	codePtr->flags = TCL_BYTECODE_RESOLVE_VARS;
    } else {
	codePtr->flags = 0;
    }
    codePtr->source = envPtr->source;
    codePtr->procPtr = envPtr->procPtr;

    codePtr->numCommands = envPtr->numCommands;
    codePtr->numSrcBytes = envPtr->numSrcBytes;
    codePtr->numCodeBytes = codeBytes;
    codePtr->numLitObjects = numLitObjects;
    codePtr->numExceptRanges = envPtr->exceptArrayNext;
    codePtr->numAuxDataItems = envPtr->auxDataArrayNext;
    codePtr->numCmdLocBytes = cmdLocBytes;
    codePtr->maxExceptDepth = envPtr->maxExceptDepth;
    codePtr->maxStackDepth = envPtr->maxStackDepth;

    p += sizeof(ByteCode);
    codePtr->codeStart = p;
    memcpy(p, envPtr->codeStart, (size_t) codeBytes);

    p += TCL_ALIGN(codeBytes);		/* align object array */
    codePtr->objArrayPtr = (Tcl_Obj **) p;
    for (i = 0;  i < numLitObjects;  i++) {
	codePtr->objArrayPtr[i] = envPtr->literalArrayPtr[i].objPtr;
    }

    p += TCL_ALIGN(objArrayBytes);	/* align exception range array */
    if (exceptArrayBytes > 0) {
	codePtr->exceptArrayPtr = (ExceptionRange *) p;
	memcpy(p, envPtr->exceptArrayPtr, (size_t) exceptArrayBytes);
    } else {
	codePtr->exceptArrayPtr = NULL;
    }

    p += TCL_ALIGN(exceptArrayBytes);	/* align AuxData array */
    if (auxDataArrayBytes > 0) {
	codePtr->auxDataArrayPtr = (AuxData *) p;
	memcpy(p, envPtr->auxDataArrayPtr, (size_t) auxDataArrayBytes);
    } else {
	codePtr->auxDataArrayPtr = NULL;
    }

    p += auxDataArrayBytes;
#ifndef TCL_COMPILE_DEBUG
    EncodeCmdLocMap(envPtr, codePtr, (unsigned char *) p);
#else
    nextPtr = EncodeCmdLocMap(envPtr, codePtr, (unsigned char *) p);
    if (((size_t)(nextPtr - p)) != cmdLocBytes) {
	Tcl_Panic("TclInitByteCodeObj: encoded cmd location bytes %d != expected size %d", (nextPtr - p), cmdLocBytes);
    }
#endif

    /*
     * Record various compilation-related statistics about the new ByteCode
     * structure. Don't include overhead for statistics-related fields.
     */

#ifdef TCL_COMPILE_STATS
    codePtr->structureSize = structureSize
	    - (sizeof(size_t) + sizeof(Tcl_Time));
    Tcl_GetTime(&(codePtr->createTime));

    RecordByteCodeStats(codePtr);
#endif /* TCL_COMPILE_STATS */

    /*
     * Free the old internal rep then convert the object to a bytecode object
     * by making its internal rep point to the just compiled ByteCode.
     */

    TclFreeIntRep(objPtr);
    objPtr->internalRep.otherValuePtr = (void *) codePtr;
    objPtr->typePtr = &tclByteCodeType;

    /*
     * TIP #280. Associate the extended per-word line information with the
     * byte code object (internal rep), for use with the bc compiler.
     */

    Tcl_SetHashValue(Tcl_CreateHashEntry(iPtr->lineBCPtr, (char *) codePtr,
	    &isNew), envPtr->extCmdMapPtr);
    envPtr->extCmdMapPtr = NULL;

    codePtr->localCachePtr = NULL;
}

/*
 *----------------------------------------------------------------------
 *
 * TclFindCompiledLocal --
 *
 *	This procedure is called at compile time to look up and optionally
 *	allocate an entry ("slot") for a variable in a procedure's array of
 *	local variables. If the variable's name is NULL, a new temporary
 *	variable is always created. (Such temporary variables can only be
 *	referenced using their slot index.)
 *
 * Results:
 *	If create is 0 and the name is non-NULL, then if the variable is
 *	found, the index of its entry in the procedure's array of local
 *	variables is returned; otherwise -1 is returned. If name is NULL, the
 *	index of a new temporary variable is returned. Finally, if create is 1
 *	and name is non-NULL, the index of a new entry is returned.
 *
 * Side effects:
 *	Creates and registers a new local variable if create is 1 and the
 *	variable is unknown, or if the name is NULL.
 *
 *----------------------------------------------------------------------
 */

int
TclFindCompiledLocal(
    register const char *name,	/* Points to first character of the name of a
				 * scalar or array variable. If NULL, a
				 * temporary var should be created. */
    int nameBytes,		/* Number of bytes in the name. */
    int create,			/* If 1, allocate a local frame entry for the
				 * variable if it is new. */
    register Proc *procPtr)	/* Points to structure describing procedure
				 * containing the variable reference. */
{
    register CompiledLocal *localPtr;
    int localVar = -1;
    register int i;

    /*
     * If not creating a temporary, does a local variable of the specified
     * name already exist?
     */

    if (name != NULL) {
	int localCt = procPtr->numCompiledLocals;

	localPtr = procPtr->firstLocalPtr;
	for (i = 0;  i < localCt;  i++) {
	    if (!TclIsVarTemporary(localPtr)) {
		char *localName = localPtr->name;

		if ((nameBytes == localPtr->nameLength) &&
			(strncmp(name,localName,(unsigned)nameBytes) == 0)) {
		    return i;
		}
	    }
	    localPtr = localPtr->nextPtr;
	}
    }

    /*
     * Create a new variable if appropriate.
     */

    if (create || (name == NULL)) {
	localVar = procPtr->numCompiledLocals;
	localPtr = (CompiledLocal *) ckalloc((unsigned)
		(sizeof(CompiledLocal) - sizeof(localPtr->name)
		+ nameBytes + 1));
	if (procPtr->firstLocalPtr == NULL) {
	    procPtr->firstLocalPtr = procPtr->lastLocalPtr = localPtr;
	} else {
	    procPtr->lastLocalPtr->nextPtr = localPtr;
	    procPtr->lastLocalPtr = localPtr;
	}
	localPtr->nextPtr = NULL;
	localPtr->nameLength = nameBytes;
	localPtr->frameIndex = localVar;
	localPtr->flags = 0;
	if (name == NULL) {
	    localPtr->flags |= VAR_TEMPORARY;
	}
	localPtr->defValuePtr = NULL;
	localPtr->resolveInfo = NULL;

	if (name != NULL) {
	    memcpy(localPtr->name, name, (size_t) nameBytes);
	}
	localPtr->name[nameBytes] = '\0';
	procPtr->numCompiledLocals++;
    }
    return localVar;
}

/*
 *----------------------------------------------------------------------
 *
 * TclExpandCodeArray --
 *
 *	Procedure that uses malloc to allocate more storage for a CompileEnv's
 *	code array.
 *
 * Results:
 *	None.
 *
 * Side effects:
 *	The byte code array in *envPtr is reallocated to a new array of double
 *	the size, and if envPtr->mallocedCodeArray is non-zero the old array
 *	is freed. Byte codes are copied from the old array to the new one.
 *
 *----------------------------------------------------------------------
 */

void
TclExpandCodeArray(
    void *envArgPtr)		/* Points to the CompileEnv whose code array
				 * must be enlarged. */
{
    CompileEnv *envPtr = (CompileEnv *) envArgPtr;
				/* The CompileEnv containing the code array to
				 * be doubled in size. */

    /*
     * envPtr->codeNext is equal to envPtr->codeEnd. The currently defined
     * code bytes are stored between envPtr->codeStart and envPtr->codeNext-1
     * [inclusive].
     */

    size_t currBytes = (envPtr->codeNext - envPtr->codeStart);
    size_t newBytes = 2*(envPtr->codeEnd - envPtr->codeStart);

    if (envPtr->mallocedCodeArray) {
	envPtr->codeStart = (unsigned char *)
		ckrealloc((char *)envPtr->codeStart, newBytes);
    } else {
	/*
	 * envPtr->codeStart isn't a ckalloc'd pointer, so we must
	 * code a ckrealloc equivalent for ourselves.
	 */
	unsigned char *newPtr = (unsigned char *) ckalloc((unsigned) newBytes);
	memcpy(newPtr, envPtr->codeStart, currBytes);
	envPtr->codeStart = newPtr;
	envPtr->mallocedCodeArray = 1;
    }

    envPtr->codeNext = (envPtr->codeStart + currBytes);
    envPtr->codeEnd = (envPtr->codeStart + newBytes);
}

/*
 *----------------------------------------------------------------------
 *
 * EnterCmdStartData --
 *
 *	Registers the starting source and bytecode location of a command. This
 *	information is used at runtime to map between instruction pc and
 *	source locations.
 *
 * Results:
 *	None.
 *
 * Side effects:
 *	Inserts source and code location information into the compilation
 *	environment envPtr for the command at index cmdIndex. The compilation
 *	environment's CmdLocation array is grown if necessary.
 *
 *----------------------------------------------------------------------
 */

static void
EnterCmdStartData(
    CompileEnv *envPtr,		/* Points to the compilation environment
				 * structure in which to enter command
				 * location information. */
    int cmdIndex,		/* Index of the command whose start data is
				 * being set. */
    int srcOffset,		/* Offset of first char of the command. */
    int codeOffset)		/* Offset of first byte of command code. */
{
    CmdLocation *cmdLocPtr;

    if ((cmdIndex < 0) || (cmdIndex >= envPtr->numCommands)) {
	Tcl_Panic("EnterCmdStartData: bad command index %d", cmdIndex);
    }

    if (cmdIndex >= envPtr->cmdMapEnd) {
	/*
	 * Expand the command location array by allocating more storage from
	 * the heap. The currently allocated CmdLocation entries are stored
	 * from cmdMapPtr[0] up to cmdMapPtr[envPtr->cmdMapEnd] (inclusive).
	 */

	size_t currElems = envPtr->cmdMapEnd;
	size_t newElems = 2*currElems;
	size_t currBytes = currElems * sizeof(CmdLocation);
	size_t newBytes = newElems * sizeof(CmdLocation);

	if (envPtr->mallocedCmdMap) {
	    envPtr->cmdMapPtr = (CmdLocation *)
		    ckrealloc((char *) envPtr->cmdMapPtr, newBytes);
	} else {
	    /*
	     * envPtr->cmdMapPtr isn't a ckalloc'd pointer, so we must
	     * code a ckrealloc equivalent for ourselves.
	     */
	    CmdLocation *newPtr = (CmdLocation *) ckalloc((unsigned) newBytes);
	    memcpy(newPtr, envPtr->cmdMapPtr, currBytes);
	    envPtr->cmdMapPtr = newPtr;
	    envPtr->mallocedCmdMap = 1;
	}
	envPtr->cmdMapEnd = newElems;
    }

    if (cmdIndex > 0) {
	if (codeOffset < envPtr->cmdMapPtr[cmdIndex-1].codeOffset) {
	    Tcl_Panic("EnterCmdStartData: cmd map not sorted by code offset");
	}
    }

    cmdLocPtr = &(envPtr->cmdMapPtr[cmdIndex]);
    cmdLocPtr->codeOffset = codeOffset;
    cmdLocPtr->srcOffset = srcOffset;
    cmdLocPtr->numSrcBytes = -1;
    cmdLocPtr->numCodeBytes = -1;
}

/*
 *----------------------------------------------------------------------
 *
 * EnterCmdExtentData --
 *
 *	Registers the source and bytecode length for a command. This
 *	information is used at runtime to map between instruction pc and
 *	source locations.
 *
 * Results:
 *	None.
 *
 * Side effects:
 *	Inserts source and code length information into the compilation
 *	environment envPtr for the command at index cmdIndex. Starting source
 *	and bytecode information for the command must already have been
 *	registered.
 *
 *----------------------------------------------------------------------
 */

static void
EnterCmdExtentData(
    CompileEnv *envPtr,		/* Points to the compilation environment
				 * structure in which to enter command
				 * location information. */
    int cmdIndex,		/* Index of the command whose source and code
				 * length data is being set. */
    int numSrcBytes,		/* Number of command source chars. */
    int numCodeBytes)		/* Offset of last byte of command code. */
{
    CmdLocation *cmdLocPtr;

    if ((cmdIndex < 0) || (cmdIndex >= envPtr->numCommands)) {
	Tcl_Panic("EnterCmdExtentData: bad command index %d", cmdIndex);
    }

    if (cmdIndex > envPtr->cmdMapEnd) {
	Tcl_Panic("EnterCmdExtentData: missing start data for command %d",
		cmdIndex);
    }

    cmdLocPtr = &(envPtr->cmdMapPtr[cmdIndex]);
    cmdLocPtr->numSrcBytes = numSrcBytes;
    cmdLocPtr->numCodeBytes = numCodeBytes;
}

/*
 *----------------------------------------------------------------------
 * TIP #280
 *
 * EnterCmdWordData --
 *
 *	Registers the lines for the words of a command. This information is
 *	used at runtime by 'info frame'.
 *
 * Results:
 *	None.
 *
 * Side effects:
 *	Inserts word location information into the compilation environment
 *	envPtr for the command at index cmdIndex. The compilation
 *	environment's ExtCmdLoc.ECL array is grown if necessary.
 *
 *----------------------------------------------------------------------
 */

static void
EnterCmdWordData(
    ExtCmdLoc *eclPtr,		/* Points to the map environment structure in
				 * which to enter command location
				 * information. */
    int srcOffset,		/* Offset of first char of the command. */
    Tcl_Token *tokenPtr,
    const char *cmd,
    int len,
    int numWords,
    int line,
    int* clNext,
    int **wlines,
    CompileEnv* envPtr)
{
    ECL *ePtr;
    const char *last;
    int wordIdx, wordLine, *wwlines;
    int* wordNext;

    if (eclPtr->nuloc >= eclPtr->nloc) {
	/*
	 * Expand the ECL array by allocating more storage from the heap. The
	 * currently allocated ECL entries are stored from eclPtr->loc[0] up
	 * to eclPtr->loc[eclPtr->nuloc-1] (inclusive).
	 */

	size_t currElems = eclPtr->nloc;
	size_t newElems = (currElems ? 2*currElems : 1);
	size_t newBytes = newElems * sizeof(ECL);

	eclPtr->loc = (ECL *) ckrealloc((char *)(eclPtr->loc), newBytes);
	eclPtr->nloc = newElems;
    }

    ePtr = &eclPtr->loc[eclPtr->nuloc];
    ePtr->srcOffset = srcOffset;
    ePtr->line = (int *) ckalloc(numWords * sizeof(int));
    ePtr->next = (int**) ckalloc (numWords * sizeof (int*));
    ePtr->nline = numWords;
    wwlines = (int *) ckalloc(numWords * sizeof(int));

    last = cmd;
    wordLine = line;
    wordNext = clNext;
    for (wordIdx=0 ; wordIdx<numWords;
	    wordIdx++, tokenPtr += tokenPtr->numComponents + 1) {
        TclAdvanceLines         (&wordLine, last, tokenPtr->start);
	TclAdvanceContinuations (&wordLine, &wordNext,
				 tokenPtr->start - envPtr->source);
	wwlines[wordIdx] =
		(TclWordKnownAtCompileTime(tokenPtr, NULL) ? wordLine : -1);
	ePtr->line[wordIdx] = wordLine;
	ePtr->next[wordIdx] = wordNext;
	last = tokenPtr->start;
    }

    *wlines = wwlines;
    eclPtr->nuloc ++;
}

/*
 *----------------------------------------------------------------------
 *
 * TclCreateExceptRange --
 *
 *	Procedure that allocates and initializes a new ExceptionRange
 *	structure of the specified kind in a CompileEnv.
 *
 * Results:
 *	Returns the index for the newly created ExceptionRange.
 *
 * Side effects:
 *	If there is not enough room in the CompileEnv's ExceptionRange array,
 *	the array in expanded: a new array of double the size is allocated, if
 *	envPtr->mallocedExceptArray is non-zero the old array is freed, and
 *	ExceptionRange entries are copied from the old array to the new one.
 *
 *----------------------------------------------------------------------
 */

int
TclCreateExceptRange(
    ExceptionRangeType type,	/* The kind of ExceptionRange desired. */
    register CompileEnv *envPtr)/* Points to CompileEnv for which to create a
				 * new ExceptionRange structure. */
{
    register ExceptionRange *rangePtr;
    int index = envPtr->exceptArrayNext;

    if (index >= envPtr->exceptArrayEnd) {
	/*
	 * Expand the ExceptionRange array. The currently allocated entries
	 * are stored between elements 0 and (envPtr->exceptArrayNext - 1)
	 * [inclusive].
	 */

	size_t currBytes =
		envPtr->exceptArrayNext * sizeof(ExceptionRange);
	int newElems = 2*envPtr->exceptArrayEnd;
	size_t newBytes = newElems * sizeof(ExceptionRange);

	if (envPtr->mallocedExceptArray) {
	    envPtr->exceptArrayPtr = (ExceptionRange *)
		    ckrealloc((char *)(envPtr->exceptArrayPtr), newBytes);
	} else {
	    /*
	     * envPtr->exceptArrayPtr isn't a ckalloc'd pointer, so we must
	     * code a ckrealloc equivalent for ourselves.
	     */
	    ExceptionRange *newPtr = (ExceptionRange *)
		    ckalloc((unsigned) newBytes);
	    memcpy(newPtr, envPtr->exceptArrayPtr, currBytes);
	    envPtr->exceptArrayPtr = newPtr;
	    envPtr->mallocedExceptArray = 1;
	}
	envPtr->exceptArrayEnd = newElems;
    }
    envPtr->exceptArrayNext++;

    rangePtr = &(envPtr->exceptArrayPtr[index]);
    rangePtr->type = type;
    rangePtr->nestingLevel = envPtr->exceptDepth;
    rangePtr->codeOffset = -1;
    rangePtr->numCodeBytes = -1;
    rangePtr->breakOffset = -1;
    rangePtr->continueOffset = -1;
    rangePtr->catchOffset = -1;
    return index;
}

/*
 *----------------------------------------------------------------------
 *
 * TclCreateAuxData --
 *
 *	Procedure that allocates and initializes a new AuxData structure in a
 *	CompileEnv's array of compilation auxiliary data records. These
 *	AuxData records hold information created during compilation by
 *	CompileProcs and used by instructions during execution.
 *
 * Results:
 *	Returns the index for the newly created AuxData structure.
 *
 * Side effects:
 *	If there is not enough room in the CompileEnv's AuxData array, the
 *	AuxData array in expanded: a new array of double the size is
 *	allocated, if envPtr->mallocedAuxDataArray is non-zero the old array
 *	is freed, and AuxData entries are copied from the old array to the new
 *	one.
 *
 *----------------------------------------------------------------------
 */

int
TclCreateAuxData(
    ClientData clientData,	/* The compilation auxiliary data to store in
				 * the new aux data record. */
    AuxDataType *typePtr,	/* Pointer to the type to attach to this
				 * AuxData */
    register CompileEnv *envPtr)/* Points to the CompileEnv for which a new
				 * aux data structure is to be allocated. */
{
    int index;			/* Index for the new AuxData structure. */
    register AuxData *auxDataPtr;
    				/* Points to the new AuxData structure */

    index = envPtr->auxDataArrayNext;
    if (index >= envPtr->auxDataArrayEnd) {
	/*
	 * Expand the AuxData array. The currently allocated entries are
	 * stored between elements 0 and (envPtr->auxDataArrayNext - 1)
	 * [inclusive].
	 */

	size_t currBytes = envPtr->auxDataArrayNext * sizeof(AuxData);
	int newElems = 2*envPtr->auxDataArrayEnd;
	size_t newBytes = newElems * sizeof(AuxData);

	if (envPtr->mallocedAuxDataArray) {
	    envPtr->auxDataArrayPtr = (AuxData *)
		    ckrealloc((char *)(envPtr->auxDataArrayPtr), newBytes);
	} else {
	    /*
	     * envPtr->auxDataArrayPtr isn't a ckalloc'd pointer, so we must
	     * code a ckrealloc equivalent for ourselves.
	     */
	    AuxData *newPtr = (AuxData *) ckalloc((unsigned) newBytes);
	    memcpy(newPtr, envPtr->auxDataArrayPtr, currBytes);
	    envPtr->auxDataArrayPtr = newPtr;
	    envPtr->mallocedAuxDataArray = 1;
	}
	envPtr->auxDataArrayEnd = newElems;
    }
    envPtr->auxDataArrayNext++;

    auxDataPtr = &(envPtr->auxDataArrayPtr[index]);
    auxDataPtr->clientData = clientData;
    auxDataPtr->type = typePtr;
    return index;
}

/*
 *----------------------------------------------------------------------
 *
 * TclInitJumpFixupArray --
 *
 *	Initializes a JumpFixupArray structure to hold some number of jump
 *	fixup entries.
 *
 * Results:
 *	None.
 *
 * Side effects:
 *	The JumpFixupArray structure is initialized.
 *
 *----------------------------------------------------------------------
 */

void
TclInitJumpFixupArray(
    register JumpFixupArray *fixupArrayPtr)
				/* Points to the JumpFixupArray structure to
				 * initialize. */
{
    fixupArrayPtr->fixup = fixupArrayPtr->staticFixupSpace;
    fixupArrayPtr->next = 0;
    fixupArrayPtr->end = (JUMPFIXUP_INIT_ENTRIES - 1);
    fixupArrayPtr->mallocedArray = 0;
}

/*
 *----------------------------------------------------------------------
 *
 * TclExpandJumpFixupArray --
 *
 *	Procedure that uses malloc to allocate more storage for a jump fixup
 *	array.
 *
 * Results:
 *	None.
 *
 * Side effects:
 *	The jump fixup array in *fixupArrayPtr is reallocated to a new array
 *	of double the size, and if fixupArrayPtr->mallocedArray is non-zero
 *	the old array is freed. Jump fixup structures are copied from the old
 *	array to the new one.
 *
 *----------------------------------------------------------------------
 */

void
TclExpandJumpFixupArray(
    register JumpFixupArray *fixupArrayPtr)
				/* Points to the JumpFixupArray structure
				 * to enlarge. */
{
    /*
     * The currently allocated jump fixup entries are stored from fixup[0] up
     * to fixup[fixupArrayPtr->fixupNext] (*not* inclusive). We assume
     * fixupArrayPtr->fixupNext is equal to fixupArrayPtr->fixupEnd.
     */

    size_t currBytes = fixupArrayPtr->next * sizeof(JumpFixup);
    int newElems = 2*(fixupArrayPtr->end + 1);
    size_t newBytes = newElems * sizeof(JumpFixup);

    if (fixupArrayPtr->mallocedArray) {
	fixupArrayPtr->fixup = (JumpFixup *)
		ckrealloc((char *)(fixupArrayPtr->fixup), newBytes);
    } else {
	/*
	 * fixupArrayPtr->fixup isn't a ckalloc'd pointer, so we must
	 * code a ckrealloc equivalent for ourselves.
	 */
	JumpFixup *newPtr = (JumpFixup *) ckalloc((unsigned) newBytes);
	memcpy(newPtr, fixupArrayPtr->fixup, currBytes);
	fixupArrayPtr->fixup = newPtr;
	fixupArrayPtr->mallocedArray = 1;
    }
    fixupArrayPtr->end = newElems;
}

/*
 *----------------------------------------------------------------------
 *
 * TclFreeJumpFixupArray --
 *
 *	Free any storage allocated in a jump fixup array structure.
 *
 * Results:
 *	None.
 *
 * Side effects:
 *	Allocated storage in the JumpFixupArray structure is freed.
 *
 *----------------------------------------------------------------------
 */

void
TclFreeJumpFixupArray(
    register JumpFixupArray *fixupArrayPtr)
				/* Points to the JumpFixupArray structure to
				 * free. */
{
    if (fixupArrayPtr->mallocedArray) {
	ckfree((char *) fixupArrayPtr->fixup);
    }
}

/*
 *----------------------------------------------------------------------
 *
 * TclEmitForwardJump --
 *
 *	Procedure to emit a two-byte forward jump of kind "jumpType". Since
 *	the jump may later have to be grown to five bytes if the jump target
 *	is more than, say, 127 bytes away, this procedure also initializes a
 *	JumpFixup record with information about the jump.
 *
 * Results:
 *	None.
 *
 * Side effects:
 *	The JumpFixup record pointed to by "jumpFixupPtr" is initialized with
 *	information needed later if the jump is to be grown. Also, a two byte
 *	jump of the designated type is emitted at the current point in the
 *	bytecode stream.
 *
 *----------------------------------------------------------------------
 */

void
TclEmitForwardJump(
    CompileEnv *envPtr,		/* Points to the CompileEnv structure that
				 * holds the resulting instruction. */
    TclJumpType jumpType,	/* Indicates the kind of jump: if true or
				 * false or unconditional. */
    JumpFixup *jumpFixupPtr)	/* Points to the JumpFixup structure to
				 * initialize with information about this
				 * forward jump. */
{
    /*
     * Initialize the JumpFixup structure:
     *    - codeOffset is offset of first byte of jump below
     *    - cmdIndex is index of the command after the current one
     *    - exceptIndex is the index of the first ExceptionRange after the
     *	    current one.
     */

    jumpFixupPtr->jumpType = jumpType;
    jumpFixupPtr->codeOffset = (envPtr->codeNext - envPtr->codeStart);
    jumpFixupPtr->cmdIndex = envPtr->numCommands;
    jumpFixupPtr->exceptIndex = envPtr->exceptArrayNext;

    switch (jumpType) {
    case TCL_UNCONDITIONAL_JUMP:
	TclEmitInstInt1(INST_JUMP1, 0, envPtr);
	break;
    case TCL_TRUE_JUMP:
	TclEmitInstInt1(INST_JUMP_TRUE1, 0, envPtr);
	break;
    default:
	TclEmitInstInt1(INST_JUMP_FALSE1, 0, envPtr);
	break;
    }
}

/*
 *----------------------------------------------------------------------
 *
 * TclFixupForwardJump --
 *
 *	Procedure that updates a previously-emitted forward jump to jump a
 *	specified number of bytes, "jumpDist". If necessary, the jump is grown
 *	from two to five bytes; this is done if the jump distance is greater
 *	than "distThreshold" (normally 127 bytes). The jump is described by a
 *	JumpFixup record previously initialized by TclEmitForwardJump.
 *
 * Results:
 *	1 if the jump was grown and subsequent instructions had to be moved;
 *	otherwise 0. This result is returned to allow callers to update any
 *	additional code offsets they may hold.
 *
 * Side effects:
 *	The jump may be grown and subsequent instructions moved. If this
 *	happens, the code offsets for any commands and any ExceptionRange
 *	records between the jump and the current code address will be updated
 *	to reflect the moved code. Also, the bytecode instruction array in the
 *	CompileEnv structure may be grown and reallocated.
 *
 *----------------------------------------------------------------------
 */

int
TclFixupForwardJump(
    CompileEnv *envPtr,		/* Points to the CompileEnv structure that
				 * holds the resulting instruction. */
    JumpFixup *jumpFixupPtr,	/* Points to the JumpFixup structure that
				 * describes the forward jump. */
    int jumpDist,		/* Jump distance to set in jump instr. */
    int distThreshold)		/* Maximum distance before the two byte jump
				 * is grown to five bytes. */
{
    unsigned char *jumpPc, *p;
    int firstCmd, lastCmd, firstRange, lastRange, k;
    unsigned numBytes;

    if (jumpDist <= distThreshold) {
	jumpPc = (envPtr->codeStart + jumpFixupPtr->codeOffset);
	switch (jumpFixupPtr->jumpType) {
	case TCL_UNCONDITIONAL_JUMP:
	    TclUpdateInstInt1AtPc(INST_JUMP1, jumpDist, jumpPc);
	    break;
	case TCL_TRUE_JUMP:
	    TclUpdateInstInt1AtPc(INST_JUMP_TRUE1, jumpDist, jumpPc);
	    break;
	default:
	    TclUpdateInstInt1AtPc(INST_JUMP_FALSE1, jumpDist, jumpPc);
	    break;
	}
	return 0;
    }

    /*
     * We must grow the jump then move subsequent instructions down. Note that
     * if we expand the space for generated instructions, code addresses might
     * change; be careful about updating any of these addresses held in
     * variables.
     */

    if ((envPtr->codeNext + 3) > envPtr->codeEnd) {
	TclExpandCodeArray(envPtr);
    }
    jumpPc = (envPtr->codeStart + jumpFixupPtr->codeOffset);
    numBytes = envPtr->codeNext-jumpPc-2;
    p = jumpPc+2;
    memmove(p+3, p, numBytes);

    envPtr->codeNext += 3;
    jumpDist += 3;
    switch (jumpFixupPtr->jumpType) {
    case TCL_UNCONDITIONAL_JUMP:
	TclUpdateInstInt4AtPc(INST_JUMP4, jumpDist, jumpPc);
	break;
    case TCL_TRUE_JUMP:
	TclUpdateInstInt4AtPc(INST_JUMP_TRUE4, jumpDist, jumpPc);
	break;
    default:
	TclUpdateInstInt4AtPc(INST_JUMP_FALSE4, jumpDist, jumpPc);
	break;
    }

    /*
     * Adjust the code offsets for any commands and any ExceptionRange records
     * between the jump and the current code address.
     */

    firstCmd = jumpFixupPtr->cmdIndex;
    lastCmd = (envPtr->numCommands - 1);
    if (firstCmd < lastCmd) {
	for (k = firstCmd;  k <= lastCmd;  k++) {
	    (envPtr->cmdMapPtr[k]).codeOffset += 3;
	}
    }

    firstRange = jumpFixupPtr->exceptIndex;
    lastRange = (envPtr->exceptArrayNext - 1);
    for (k = firstRange;  k <= lastRange;  k++) {
	ExceptionRange *rangePtr = &(envPtr->exceptArrayPtr[k]);
	rangePtr->codeOffset += 3;

	switch (rangePtr->type) {
	case LOOP_EXCEPTION_RANGE:
	    rangePtr->breakOffset += 3;
	    if (rangePtr->continueOffset != -1) {
		rangePtr->continueOffset += 3;
	    }
	    break;
	case CATCH_EXCEPTION_RANGE:
	    rangePtr->catchOffset += 3;
	    break;
	default:
	    Tcl_Panic("TclFixupForwardJump: bad ExceptionRange type %d",
		    rangePtr->type);
	}
    }
    return 1;			/* the jump was grown */
}

/*
 *----------------------------------------------------------------------
 *
 * TclGetInstructionTable --
 *
 *	Returns a pointer to the table describing Tcl bytecode instructions.
 *	This procedure is defined so that clients can access the pointer from
 *	outside the TCL DLLs.
 *
 * Results:
 *	Returns a pointer to the global instruction table, same as the
 *	expression (&tclInstructionTable[0]).
 *
 * Side effects:
 *	None.
 *
 *----------------------------------------------------------------------
 */

void * /* == InstructionDesc* == */
TclGetInstructionTable(void)
{
    return &tclInstructionTable[0];
}

/*
 *--------------------------------------------------------------
 *
 * TclRegisterAuxDataType --
 *
 *	This procedure is called to register a new AuxData type in the table
 *	of all AuxData types supported by Tcl.
 *
 * Results:
 *	None.
 *
 * Side effects:
 *	The type is registered in the AuxData type table. If there was already
 *	a type with the same name as in typePtr, it is replaced with the new
 *	type.
 *
 *--------------------------------------------------------------
 */

void
TclRegisterAuxDataType(
    AuxDataType *typePtr)	/* Information about object type; storage must
				 * be statically allocated (must live forever;
				 * will not be deallocated). */
{
    register Tcl_HashEntry *hPtr;
    int isNew;

    Tcl_MutexLock(&tableMutex);
    if (!auxDataTypeTableInitialized) {
	TclInitAuxDataTypeTable();
    }

    /*
     * If there's already a type with the given name, remove it.
     */

    hPtr = Tcl_FindHashEntry(&auxDataTypeTable, typePtr->name);
    if (hPtr != NULL) {
	Tcl_DeleteHashEntry(hPtr);
    }

    /*
     * Now insert the new object type.
     */

    hPtr = Tcl_CreateHashEntry(&auxDataTypeTable, typePtr->name, &isNew);
    if (isNew) {
	Tcl_SetHashValue(hPtr, typePtr);
    }
    Tcl_MutexUnlock(&tableMutex);
}

/*
 *----------------------------------------------------------------------
 *
 * TclGetAuxDataType --
 *
 *	This procedure looks up an Auxdata type by name.
 *
 * Results:
 *	If an AuxData type with name matching "typeName" is found, a pointer
 *	to its AuxDataType structure is returned; otherwise, NULL is returned.
 *
 * Side effects:
 *	None.
 *
 *----------------------------------------------------------------------
 */

AuxDataType *
TclGetAuxDataType(
    char *typeName)		/* Name of AuxData type to look up. */
{
    register Tcl_HashEntry *hPtr;
    AuxDataType *typePtr = NULL;

    Tcl_MutexLock(&tableMutex);
    if (!auxDataTypeTableInitialized) {
	TclInitAuxDataTypeTable();
    }

    hPtr = Tcl_FindHashEntry(&auxDataTypeTable, typeName);
    if (hPtr != NULL) {
	typePtr = (AuxDataType *) Tcl_GetHashValue(hPtr);
    }
    Tcl_MutexUnlock(&tableMutex);

    return typePtr;
}

/*
 *--------------------------------------------------------------
 *
 * TclInitAuxDataTypeTable --
 *
 *	This procedure is invoked to perform once-only initialization of the
 *	AuxData type table. It also registers the AuxData types defined in
 *	this file.
 *
 * Results:
 *	None.
 *
 * Side effects:
 *	Initializes the table of defined AuxData types "auxDataTypeTable" with
 *	builtin AuxData types defined in this file.
 *
 *--------------------------------------------------------------
 */

void
TclInitAuxDataTypeTable(void)
{
    /*
     * The table mutex must already be held before this routine is invoked.
     */

    auxDataTypeTableInitialized = 1;
    Tcl_InitHashTable(&auxDataTypeTable, TCL_STRING_KEYS);

    /*
     * There are only two AuxData type at this time, so register them here.
     */

    TclRegisterAuxDataType(&tclForeachInfoType);
    TclRegisterAuxDataType(&tclJumptableInfoType);
}

/*
 *----------------------------------------------------------------------
 *
 * TclFinalizeAuxDataTypeTable --
 *
 *	This procedure is called by Tcl_Finalize after all exit handlers have
 *	been run to free up storage associated with the table of AuxData
 *	types. This procedure is called by TclFinalizeExecution() which is
 *	called by Tcl_Finalize().
 *
 * Results:
 *	None.
 *
 * Side effects:
 *	Deletes all entries in the hash table of AuxData types.
 *
 *----------------------------------------------------------------------
 */

void
TclFinalizeAuxDataTypeTable(void)
{
    Tcl_MutexLock(&tableMutex);
    if (auxDataTypeTableInitialized) {
	Tcl_DeleteHashTable(&auxDataTypeTable);
	auxDataTypeTableInitialized = 0;
    }
    Tcl_MutexUnlock(&tableMutex);
}

/*
 *----------------------------------------------------------------------
 *
 * GetCmdLocEncodingSize --
 *
 *	Computes the total number of bytes needed to encode the command
 *	location information for some compiled code.
 *
 * Results:
 *	The byte count needed to encode the compiled location information.
 *
 * Side effects:
 *	None.
 *
 *----------------------------------------------------------------------
 */

static int
GetCmdLocEncodingSize(
    CompileEnv *envPtr)		/* Points to compilation environment structure
				 * containing the CmdLocation structure to
				 * encode. */
{
    register CmdLocation *mapPtr = envPtr->cmdMapPtr;
    int numCmds = envPtr->numCommands;
    int codeDelta, codeLen, srcDelta, srcLen;
    int codeDeltaNext, codeLengthNext, srcDeltaNext, srcLengthNext;
				/* The offsets in their respective byte
				 * sequences where the next encoded offset or
				 * length should go. */
    int prevCodeOffset, prevSrcOffset, i;

    codeDeltaNext = codeLengthNext = srcDeltaNext = srcLengthNext = 0;
    prevCodeOffset = prevSrcOffset = 0;
    for (i = 0;  i < numCmds;  i++) {
	codeDelta = (mapPtr[i].codeOffset - prevCodeOffset);
	if (codeDelta < 0) {
	    Tcl_Panic("GetCmdLocEncodingSize: bad code offset");
	} else if (codeDelta <= 127) {
	    codeDeltaNext++;
	} else {
	    codeDeltaNext += 5;	 /* 1 byte for 0xFF, 4 for positive delta */
	}
	prevCodeOffset = mapPtr[i].codeOffset;

	codeLen = mapPtr[i].numCodeBytes;
	if (codeLen < 0) {
	    Tcl_Panic("GetCmdLocEncodingSize: bad code length");
	} else if (codeLen <= 127) {
	    codeLengthNext++;
	} else {
	    codeLengthNext += 5; /* 1 byte for 0xFF, 4 for length */
	}

	srcDelta = (mapPtr[i].srcOffset - prevSrcOffset);
	if ((-127 <= srcDelta) && (srcDelta <= 127)) {
	    srcDeltaNext++;
	} else {
	    srcDeltaNext += 5;	 /* 1 byte for 0xFF, 4 for delta */
	}
	prevSrcOffset = mapPtr[i].srcOffset;

	srcLen = mapPtr[i].numSrcBytes;
	if (srcLen < 0) {
	    Tcl_Panic("GetCmdLocEncodingSize: bad source length");
	} else if (srcLen <= 127) {
	    srcLengthNext++;
	} else {
	    srcLengthNext += 5;	 /* 1 byte for 0xFF, 4 for length */
	}
    }

    return (codeDeltaNext + codeLengthNext + srcDeltaNext + srcLengthNext);
}

/*
 *----------------------------------------------------------------------
 *
 * EncodeCmdLocMap --
 *
 *	Encode the command location information for some compiled code into a
 *	ByteCode structure. The encoded command location map is stored as
 *	three adjacent byte sequences.
 *
 * Results:
 *	Pointer to the first byte after the encoded command location
 *	information.
 *
 * Side effects:
 *	The encoded information is stored into the block of memory headed by
 *	codePtr. Also records pointers to the start of the four byte sequences
 *	in fields in codePtr's ByteCode header structure.
 *
 *----------------------------------------------------------------------
 */

static unsigned char *
EncodeCmdLocMap(
    CompileEnv *envPtr,		/* Points to compilation environment structure
				 * containing the CmdLocation structure to
				 * encode. */
    ByteCode *codePtr,		/* ByteCode in which to encode envPtr's
				 * command location information. */
    unsigned char *startPtr)	/* Points to the first byte in codePtr's
				 * memory block where the location information
				 * is to be stored. */
{
    register CmdLocation *mapPtr = envPtr->cmdMapPtr;
    int numCmds = envPtr->numCommands;
    register unsigned char *p = startPtr;
    int codeDelta, codeLen, srcDelta, srcLen, prevOffset;
    register int i;

    /*
     * Encode the code offset for each command as a sequence of deltas.
     */

    codePtr->codeDeltaStart = p;
    prevOffset = 0;
    for (i = 0;  i < numCmds;  i++) {
	codeDelta = (mapPtr[i].codeOffset - prevOffset);
	if (codeDelta < 0) {
	    Tcl_Panic("EncodeCmdLocMap: bad code offset");
	} else if (codeDelta <= 127) {
	    TclStoreInt1AtPtr(codeDelta, p);
	    p++;
	} else {
	    TclStoreInt1AtPtr(0xFF, p);
	    p++;
	    TclStoreInt4AtPtr(codeDelta, p);
	    p += 4;
	}
	prevOffset = mapPtr[i].codeOffset;
    }

    /*
     * Encode the code length for each command.
     */

    codePtr->codeLengthStart = p;
    for (i = 0;  i < numCmds;  i++) {
	codeLen = mapPtr[i].numCodeBytes;
	if (codeLen < 0) {
	    Tcl_Panic("EncodeCmdLocMap: bad code length");
	} else if (codeLen <= 127) {
	    TclStoreInt1AtPtr(codeLen, p);
	    p++;
	} else {
	    TclStoreInt1AtPtr(0xFF, p);
	    p++;
	    TclStoreInt4AtPtr(codeLen, p);
	    p += 4;
	}
    }

    /*
     * Encode the source offset for each command as a sequence of deltas.
     */

    codePtr->srcDeltaStart = p;
    prevOffset = 0;
    for (i = 0;  i < numCmds;  i++) {
	srcDelta = (mapPtr[i].srcOffset - prevOffset);
	if ((-127 <= srcDelta) && (srcDelta <= 127)) {
	    TclStoreInt1AtPtr(srcDelta, p);
	    p++;
	} else {
	    TclStoreInt1AtPtr(0xFF, p);
	    p++;
	    TclStoreInt4AtPtr(srcDelta, p);
	    p += 4;
	}
	prevOffset = mapPtr[i].srcOffset;
    }

    /*
     * Encode the source length for each command.
     */

    codePtr->srcLengthStart = p;
    for (i = 0;  i < numCmds;  i++) {
	srcLen = mapPtr[i].numSrcBytes;
	if (srcLen < 0) {
	    Tcl_Panic("EncodeCmdLocMap: bad source length");
	} else if (srcLen <= 127) {
	    TclStoreInt1AtPtr(srcLen, p);
	    p++;
	} else {
	    TclStoreInt1AtPtr(0xFF, p);
	    p++;
	    TclStoreInt4AtPtr(srcLen, p);
	    p += 4;
	}
    }

    return p;
}

#ifdef TCL_COMPILE_DEBUG
/*
 *----------------------------------------------------------------------
 *
 * TclPrintByteCodeObj --
 *
 *	This procedure prints ("disassembles") the instructions of a bytecode
 *	object to stdout.
 *
 * Results:
 *	None.
 *
 * Side effects:
 *	None.
 *
 *----------------------------------------------------------------------
 */

void
TclPrintByteCodeObj(
    Tcl_Interp *interp,		/* Used only for Tcl_GetStringFromObj. */
    Tcl_Obj *objPtr)		/* The bytecode object to disassemble. */
{
    Tcl_Obj *bufPtr = TclDisassembleByteCodeObj(objPtr);

    fprintf(stdout, "\n%s", TclGetString(bufPtr));
    Tcl_DecrRefCount(bufPtr);
}

/*
 *----------------------------------------------------------------------
 *
 * TclPrintInstruction --
 *
 *	This procedure prints ("disassembles") one instruction from a bytecode
 *	object to stdout.
 *
 * Results:
 *	Returns the length in bytes of the current instruiction.
 *
 * Side effects:
 *	None.
 *
 *----------------------------------------------------------------------
 */

int
TclPrintInstruction(
    ByteCode *codePtr,		/* Bytecode containing the instruction. */
    unsigned char *pc)		/* Points to first byte of instruction. */
{
    Tcl_Obj *bufferObj;
    int numBytes;

    TclNewObj(bufferObj);
    numBytes = FormatInstruction(codePtr, pc, bufferObj);
    fprintf(stdout, "%s", TclGetString(bufferObj));
    Tcl_DecrRefCount(bufferObj);
    return numBytes;
}

/*
 *----------------------------------------------------------------------
 *
 * TclPrintObject --
 *
 *	This procedure prints up to a specified number of characters from the
 *	argument Tcl object's string representation to a specified file.
 *
 * Results:
 *	None.
 *
 * Side effects:
 *	Outputs characters to the specified file.
 *
 *----------------------------------------------------------------------
 */

void
TclPrintObject(
    FILE *outFile,		/* The file to print the source to. */
    Tcl_Obj *objPtr,		/* Points to the Tcl object whose string
				 * representation should be printed. */
    int maxChars)		/* Maximum number of chars to print. */
{
    char *bytes;
    int length;

    bytes = Tcl_GetStringFromObj(objPtr, &length);
    TclPrintSource(outFile, bytes, TclMin(length, maxChars));
}

/*
 *----------------------------------------------------------------------
 *
 * TclPrintSource --
 *
 *	This procedure prints up to a specified number of characters from the
 *	argument string to a specified file. It tries to produce legible
 *	output by adding backslashes as necessary.
 *
 * Results:
 *	None.
 *
 * Side effects:
 *	Outputs characters to the specified file.
 *
 *----------------------------------------------------------------------
 */

void
TclPrintSource(
    FILE *outFile,		/* The file to print the source to. */
    const char *stringPtr,	/* The string to print. */
    int maxChars)		/* Maximum number of chars to print. */
{
    Tcl_Obj *bufferObj;

    TclNewObj(bufferObj);
    PrintSourceToObj(bufferObj, stringPtr, maxChars);
    fprintf(outFile, "%s", TclGetString(bufferObj));
    Tcl_DecrRefCount(bufferObj);
}
#endif /* TCL_COMPILE_DEBUG */

/*
 *----------------------------------------------------------------------
 *
 * TclDisassembleByteCodeObj --
 *
 *	Given an object which is of bytecode type, return a disassembled
 *	version of the bytecode (in a new refcount 0 object). No guarantees
 *	are made about the details of the contents of the result.
 *
 *----------------------------------------------------------------------
 */

Tcl_Obj *
TclDisassembleByteCodeObj(
    Tcl_Obj *objPtr)		/* The bytecode object to disassemble. */
{
    ByteCode *codePtr = objPtr->internalRep.otherValuePtr;
    unsigned char *codeStart, *codeLimit, *pc;
    unsigned char *codeDeltaNext, *codeLengthNext;
    unsigned char *srcDeltaNext, *srcLengthNext;
    int codeOffset, codeLen, srcOffset, srcLen, numCmds, delta, i;
    Interp *iPtr = (Interp *) *codePtr->interpHandle;
    Tcl_Obj *bufferObj;
    char ptrBuf1[20], ptrBuf2[20];

    TclNewObj(bufferObj);
    if (codePtr->refCount <= 0) {
	return bufferObj;	/* Already freed. */
    }

    codeStart = codePtr->codeStart;
    codeLimit = (codeStart + codePtr->numCodeBytes);
    numCmds = codePtr->numCommands;

    /*
     * Print header lines describing the ByteCode.
     */

    sprintf(ptrBuf1, "%p", codePtr);
    sprintf(ptrBuf2, "%p", iPtr);
    Tcl_AppendPrintfToObj(bufferObj,
	    "ByteCode 0x%s, refCt %u, epoch %u, interp 0x%s (epoch %u)\n",
	    ptrBuf1, codePtr->refCount, codePtr->compileEpoch, ptrBuf2,
	    iPtr->compileEpoch);
    Tcl_AppendToObj(bufferObj, "  Source ", -1);
    PrintSourceToObj(bufferObj, codePtr->source,
	    TclMin(codePtr->numSrcBytes, 55));
    Tcl_AppendPrintfToObj(bufferObj,
	    "\n  Cmds %d, src %d, inst %d, litObjs %u, aux %d, stkDepth %u, code/src %.2f\n",
	    numCmds, codePtr->numSrcBytes, codePtr->numCodeBytes,
	    codePtr->numLitObjects, codePtr->numAuxDataItems,
	    codePtr->maxStackDepth,
#ifdef TCL_COMPILE_STATS
	    codePtr->numSrcBytes?
		    codePtr->structureSize/(float)codePtr->numSrcBytes :
#endif
	    0.0);

#ifdef TCL_COMPILE_STATS
    Tcl_AppendPrintfToObj(bufferObj,
	    "  Code %lu = header %lu+inst %d+litObj %lu+exc %lu+aux %lu+cmdMap %d\n",
	    (unsigned long) codePtr->structureSize,
	    (unsigned long) (sizeof(ByteCode) - sizeof(size_t) - sizeof(Tcl_Time)),
	    codePtr->numCodeBytes,
	    (unsigned long) (codePtr->numLitObjects * sizeof(Tcl_Obj *)),
	    (unsigned long) (codePtr->numExceptRanges*sizeof(ExceptionRange)),
	    (unsigned long) (codePtr->numAuxDataItems * sizeof(AuxData)),
	    codePtr->numCmdLocBytes);
#endif /* TCL_COMPILE_STATS */

    /*
     * If the ByteCode is the compiled body of a Tcl procedure, print
     * information about that procedure. Note that we don't know the
     * procedure's name since ByteCode's can be shared among procedures.
     */

    if (codePtr->procPtr != NULL) {
	Proc *procPtr = codePtr->procPtr;
	int numCompiledLocals = procPtr->numCompiledLocals;

	sprintf(ptrBuf1, "%p", procPtr);
	Tcl_AppendPrintfToObj(bufferObj,
		"  Proc 0x%s, refCt %d, args %d, compiled locals %d\n",
		ptrBuf1, procPtr->refCount, procPtr->numArgs,
		numCompiledLocals);
	if (numCompiledLocals > 0) {
	    CompiledLocal *localPtr = procPtr->firstLocalPtr;

	    for (i = 0;  i < numCompiledLocals;  i++) {
		Tcl_AppendPrintfToObj(bufferObj,
			"      slot %d%s%s%s%s%s%s", i,
			(localPtr->flags & (VAR_ARRAY|VAR_LINK)) ? "" : ", scalar",
			(localPtr->flags & VAR_ARRAY) ? ", array" : "",
			(localPtr->flags & VAR_LINK) ? ", link" : "",
			(localPtr->flags & VAR_ARGUMENT) ? ", arg" : "",
			(localPtr->flags & VAR_TEMPORARY) ? ", temp" : "",
			(localPtr->flags & VAR_RESOLVED) ? ", resolved" : "");
		if (TclIsVarTemporary(localPtr)) {
		    Tcl_AppendToObj(bufferObj, "\n", -1);
		} else {
		    Tcl_AppendPrintfToObj(bufferObj, ", \"%s\"\n",
			    localPtr->name);
		}
		localPtr = localPtr->nextPtr;
	    }
	}
    }

    /*
     * Print the ExceptionRange array.
     */

    if (codePtr->numExceptRanges > 0) {
	Tcl_AppendPrintfToObj(bufferObj, "  Exception ranges %d, depth %d:\n",
		codePtr->numExceptRanges, codePtr->maxExceptDepth);
	for (i = 0;  i < codePtr->numExceptRanges;  i++) {
	    ExceptionRange *rangePtr = &(codePtr->exceptArrayPtr[i]);

	    Tcl_AppendPrintfToObj(bufferObj,
		    "      %d: level %d, %s, pc %d-%d, ",
		    i, rangePtr->nestingLevel,
		    (rangePtr->type==LOOP_EXCEPTION_RANGE ? "loop" : "catch"),
		    rangePtr->codeOffset,
		    (rangePtr->codeOffset + rangePtr->numCodeBytes - 1));
	    switch (rangePtr->type) {
	    case LOOP_EXCEPTION_RANGE:
		Tcl_AppendPrintfToObj(bufferObj, "continue %d, break %d\n",
			rangePtr->continueOffset, rangePtr->breakOffset);
		break;
	    case CATCH_EXCEPTION_RANGE:
		Tcl_AppendPrintfToObj(bufferObj, "catch %d\n",
			rangePtr->catchOffset);
		break;
	    default:
		Tcl_Panic("TclDisassembleByteCodeObj: bad ExceptionRange type %d",
			rangePtr->type);
	    }
	}
    }

    /*
     * If there were no commands (e.g., an expression or an empty string was
     * compiled), just print all instructions and return.
     */

    if (numCmds == 0) {
	pc = codeStart;
	while (pc < codeLimit) {
	    Tcl_AppendToObj(bufferObj, "    ", -1);
	    pc += FormatInstruction(codePtr, pc, bufferObj);
	}
	return bufferObj;
    }

    /*
     * Print table showing the code offset, source offset, and source length
     * for each command. These are encoded as a sequence of bytes.
     */

    Tcl_AppendPrintfToObj(bufferObj, "  Commands %d:", numCmds);
    codeDeltaNext = codePtr->codeDeltaStart;
    codeLengthNext = codePtr->codeLengthStart;
    srcDeltaNext = codePtr->srcDeltaStart;
    srcLengthNext = codePtr->srcLengthStart;
    codeOffset = srcOffset = 0;
    for (i = 0;  i < numCmds;  i++) {
	if ((unsigned) *codeDeltaNext == (unsigned) 0xFF) {
	    codeDeltaNext++;
	    delta = TclGetInt4AtPtr(codeDeltaNext);
	    codeDeltaNext += 4;
	} else {
	    delta = TclGetInt1AtPtr(codeDeltaNext);
	    codeDeltaNext++;
	}
	codeOffset += delta;

	if ((unsigned) *codeLengthNext == (unsigned) 0xFF) {
	    codeLengthNext++;
	    codeLen = TclGetInt4AtPtr(codeLengthNext);
	    codeLengthNext += 4;
	} else {
	    codeLen = TclGetInt1AtPtr(codeLengthNext);
	    codeLengthNext++;
	}

	if ((unsigned) *srcDeltaNext == (unsigned) 0xFF) {
	    srcDeltaNext++;
	    delta = TclGetInt4AtPtr(srcDeltaNext);
	    srcDeltaNext += 4;
	} else {
	    delta = TclGetInt1AtPtr(srcDeltaNext);
	    srcDeltaNext++;
	}
	srcOffset += delta;

	if ((unsigned) *srcLengthNext == (unsigned) 0xFF) {
	    srcLengthNext++;
	    srcLen = TclGetInt4AtPtr(srcLengthNext);
	    srcLengthNext += 4;
	} else {
	    srcLen = TclGetInt1AtPtr(srcLengthNext);
	    srcLengthNext++;
	}

	Tcl_AppendPrintfToObj(bufferObj, "%s%4d: pc %d-%d, src %d-%d",
		((i % 2)? "   	" : "\n   "),
		(i+1), codeOffset, (codeOffset + codeLen - 1),
		srcOffset, (srcOffset + srcLen - 1));
    }
    if (numCmds > 0) {
	Tcl_AppendToObj(bufferObj, "\n", -1);
    }

    /*
     * Print each instruction. If the instruction corresponds to the start of
     * a command, print the command's source. Note that we don't need the code
     * length here.
     */

    codeDeltaNext = codePtr->codeDeltaStart;
    srcDeltaNext = codePtr->srcDeltaStart;
    srcLengthNext = codePtr->srcLengthStart;
    codeOffset = srcOffset = 0;
    pc = codeStart;
    for (i = 0;  i < numCmds;  i++) {
	if ((unsigned) *codeDeltaNext == (unsigned) 0xFF) {
	    codeDeltaNext++;
	    delta = TclGetInt4AtPtr(codeDeltaNext);
	    codeDeltaNext += 4;
	} else {
	    delta = TclGetInt1AtPtr(codeDeltaNext);
	    codeDeltaNext++;
	}
	codeOffset += delta;

	if ((unsigned) *srcDeltaNext == (unsigned) 0xFF) {
	    srcDeltaNext++;
	    delta = TclGetInt4AtPtr(srcDeltaNext);
	    srcDeltaNext += 4;
	} else {
	    delta = TclGetInt1AtPtr(srcDeltaNext);
	    srcDeltaNext++;
	}
	srcOffset += delta;

	if ((unsigned) *srcLengthNext == (unsigned) 0xFF) {
	    srcLengthNext++;
	    srcLen = TclGetInt4AtPtr(srcLengthNext);
	    srcLengthNext += 4;
	} else {
	    srcLen = TclGetInt1AtPtr(srcLengthNext);
	    srcLengthNext++;
	}

	/*
	 * Print instructions before command i.
	 */

	while ((pc-codeStart) < codeOffset) {
	    Tcl_AppendToObj(bufferObj, "    ", -1);
	    pc += FormatInstruction(codePtr, pc, bufferObj);
	}

	Tcl_AppendPrintfToObj(bufferObj, "  Command %d: ", i+1);
	PrintSourceToObj(bufferObj, (codePtr->source + srcOffset),
		TclMin(srcLen, 55));
	Tcl_AppendToObj(bufferObj, "\n", -1);
    }
    if (pc < codeLimit) {
	/*
	 * Print instructions after the last command.
	 */

	while (pc < codeLimit) {
	    Tcl_AppendToObj(bufferObj, "    ", -1);
	    pc += FormatInstruction(codePtr, pc, bufferObj);
	}
    }
    return bufferObj;
}

/*
 *----------------------------------------------------------------------
 *
 * FormatInstruction --
 *
 *	Appends a representation of a bytecode instruction to a Tcl_Obj.
 *
 *----------------------------------------------------------------------
 */

static int
FormatInstruction(
    ByteCode *codePtr,		/* Bytecode containing the instruction. */
    unsigned char *pc,		/* Points to first byte of instruction. */
    Tcl_Obj *bufferObj)		/* Object to append instruction info to. */
{
    Proc *procPtr = codePtr->procPtr;
    unsigned char opCode = *pc;
    register InstructionDesc *instDesc = &tclInstructionTable[opCode];
    unsigned char *codeStart = codePtr->codeStart;
    unsigned pcOffset = pc - codeStart;
    int opnd = 0, i, j, numBytes = 1;
    int localCt = procPtr ? procPtr->numCompiledLocals : 0;
    CompiledLocal *localPtr = procPtr ? procPtr->firstLocalPtr : NULL;
    char suffixBuffer[128];	/* Additional info to print after main opcode
				 * and immediates. */
    char *suffixSrc = NULL;
    Tcl_Obj *suffixObj = NULL;
    AuxData *auxPtr = NULL;

    suffixBuffer[0] = '\0';
    Tcl_AppendPrintfToObj(bufferObj, "(%u) %s ", pcOffset, instDesc->name);
    for (i = 0;  i < instDesc->numOperands;  i++) {
	switch (instDesc->opTypes[i]) {
	case OPERAND_INT1:
	    opnd = TclGetInt1AtPtr(pc+numBytes); numBytes++;
	    if (opCode == INST_JUMP1 || opCode == INST_JUMP_TRUE1
		    || opCode == INST_JUMP_FALSE1) {
		sprintf(suffixBuffer, "pc %u", pcOffset+opnd);
	    }
	    Tcl_AppendPrintfToObj(bufferObj, "%+d ", opnd);
	    break;
	case OPERAND_INT4:
	    opnd = TclGetInt4AtPtr(pc+numBytes); numBytes += 4;
	    if (opCode == INST_JUMP4 || opCode == INST_JUMP_TRUE4
		    || opCode == INST_JUMP_FALSE4) {
		sprintf(suffixBuffer, "pc %u", pcOffset+opnd);
	    } else if (opCode == INST_START_CMD) {
		sprintf(suffixBuffer, "next cmd at pc %u", pcOffset+opnd);
	    }
	    Tcl_AppendPrintfToObj(bufferObj, "%+d ", opnd);
	    break;
	case OPERAND_UINT1:
	    opnd = TclGetUInt1AtPtr(pc+numBytes); numBytes++;
	    if (opCode == INST_PUSH1) {
		suffixObj = codePtr->objArrayPtr[opnd];
	    }
	    Tcl_AppendPrintfToObj(bufferObj, "%u ", (unsigned) opnd);
	    break;
	case OPERAND_AUX4:
	case OPERAND_UINT4:
	    opnd = TclGetUInt4AtPtr(pc+numBytes); numBytes += 4;
	    if (opCode == INST_PUSH4) {
		suffixObj = codePtr->objArrayPtr[opnd];
	    } else if (opCode == INST_START_CMD && opnd != 1) {
		sprintf(suffixBuffer+strlen(suffixBuffer),
			", %u cmds start here", opnd);
	    }
	    Tcl_AppendPrintfToObj(bufferObj, "%u ", (unsigned) opnd);
	    if (instDesc->opTypes[i] == OPERAND_AUX4) {
		auxPtr = &codePtr->auxDataArrayPtr[opnd];
	    }
	    break;
	case OPERAND_IDX4:
	    opnd = TclGetInt4AtPtr(pc+numBytes); numBytes += 4;
	    if (opnd >= -1) {
		Tcl_AppendPrintfToObj(bufferObj, "%d ", opnd);
	    } else if (opnd == -2) {
		Tcl_AppendPrintfToObj(bufferObj, "end ");
	    } else {
		Tcl_AppendPrintfToObj(bufferObj, "end-%d ", -2-opnd);
	    }
	    break;
	case OPERAND_LVT1:
	    opnd = TclGetUInt1AtPtr(pc+numBytes);
	    numBytes++;
	    goto printLVTindex;
	case OPERAND_LVT4:
	    opnd = TclGetUInt4AtPtr(pc+numBytes);
	    numBytes += 4;
	printLVTindex:
	    if (localPtr != NULL) {
		if (opnd >= localCt) {
		    Tcl_Panic("FormatInstruction: bad local var index %u (%u locals)",
			    (unsigned) opnd, localCt);
		}
		for (j = 0;  j < opnd;  j++) {
		    localPtr = localPtr->nextPtr;
		}
		if (TclIsVarTemporary(localPtr)) {
		    sprintf(suffixBuffer, "temp var %u", (unsigned) opnd);
		} else {
		    sprintf(suffixBuffer, "var ");
		    suffixSrc = localPtr->name;
		}
	    }
	    Tcl_AppendPrintfToObj(bufferObj, "%%v%u ", (unsigned) opnd);
	    break;
	case OPERAND_NONE:
	default:
	    break;
	}
    }
    if (suffixObj) {
	char *bytes;
	int length;

	Tcl_AppendToObj(bufferObj, "\t# ", -1);
	bytes = Tcl_GetStringFromObj(codePtr->objArrayPtr[opnd], &length);
	PrintSourceToObj(bufferObj, bytes, TclMin(length, 40));
    } else if (suffixBuffer[0]) {
	Tcl_AppendPrintfToObj(bufferObj, "\t# %s", suffixBuffer);
	if (suffixSrc) {
	    PrintSourceToObj(bufferObj, suffixSrc, 40);
	}
    }
    Tcl_AppendToObj(bufferObj, "\n", -1);
    if (auxPtr && auxPtr->type->printProc) {
	Tcl_AppendToObj(bufferObj, "\t\t[", -1);
	auxPtr->type->printProc(auxPtr->clientData, bufferObj, codePtr,
		pcOffset);
	Tcl_AppendToObj(bufferObj, "]\n", -1);
    }
    return numBytes;
}

/*
 *----------------------------------------------------------------------
 *
 * PrintSourceToObj --
 *
 *	Appends a quoted representation of a string to a Tcl_Obj.
 *
 *----------------------------------------------------------------------
 */

static void
PrintSourceToObj(
    Tcl_Obj *appendObj,		/* The object to print the source to. */
    const char *stringPtr,	/* The string to print. */
    int maxChars)		/* Maximum number of chars to print. */
{
    register const char *p;
    register int i = 0;

    if (stringPtr == NULL) {
	Tcl_AppendToObj(appendObj, "\"\"", -1);
	return;
    }

    Tcl_AppendToObj(appendObj, "\"", -1);
    p = stringPtr;
    for (;  (*p != '\0') && (i < maxChars);  p++, i++) {
	switch (*p) {
	case '"':
	    Tcl_AppendToObj(appendObj, "\\\"", -1);
	    continue;
	case '\f':
	    Tcl_AppendToObj(appendObj, "\\f", -1);
	    continue;
	case '\n':
	    Tcl_AppendToObj(appendObj, "\\n", -1);
	    continue;
	case '\r':
	    Tcl_AppendToObj(appendObj, "\\r", -1);
	    continue;
	case '\t':
	    Tcl_AppendToObj(appendObj, "\\t", -1);
	    continue;
	case '\v':
	    Tcl_AppendToObj(appendObj, "\\v", -1);
	    continue;
	default:
	    Tcl_AppendPrintfToObj(appendObj, "%c", *p);
	    continue;
	}
    }
    Tcl_AppendToObj(appendObj, "\"", -1);
}

#ifdef TCL_COMPILE_STATS
/*
 *----------------------------------------------------------------------
 *
 * RecordByteCodeStats --
 *
 *	Accumulates various compilation-related statistics for each newly
 *	compiled ByteCode. Called by the TclInitByteCodeObj when Tcl is
 *	compiled with the -DTCL_COMPILE_STATS flag
 *
 * Results:
 *	None.
 *
 * Side effects:
 *	Accumulates aggregate code-related statistics in the interpreter's
 *	ByteCodeStats structure. Records statistics specific to a ByteCode in
 *	its ByteCode structure.
 *
 *----------------------------------------------------------------------
 */

void
RecordByteCodeStats(
    ByteCode *codePtr)		/* Points to ByteCode structure with info
				 * to add to accumulated statistics. */
{
    Interp *iPtr = (Interp *) *codePtr->interpHandle;
    register ByteCodeStats *statsPtr = &(iPtr->stats);

    statsPtr->numCompilations++;
    statsPtr->totalSrcBytes += (double) codePtr->numSrcBytes;
    statsPtr->totalByteCodeBytes += (double) codePtr->structureSize;
    statsPtr->currentSrcBytes += (double) codePtr->numSrcBytes;
    statsPtr->currentByteCodeBytes += (double) codePtr->structureSize;

    statsPtr->srcCount[TclLog2(codePtr->numSrcBytes)]++;
    statsPtr->byteCodeCount[TclLog2((int)(codePtr->structureSize))]++;

    statsPtr->currentInstBytes += (double) codePtr->numCodeBytes;
    statsPtr->currentLitBytes += (double)
	    codePtr->numLitObjects * sizeof(Tcl_Obj *);
    statsPtr->currentExceptBytes += (double)
	    codePtr->numExceptRanges * sizeof(ExceptionRange);
    statsPtr->currentAuxBytes += (double)
	    codePtr->numAuxDataItems * sizeof(AuxData);
    statsPtr->currentCmdMapBytes += (double) codePtr->numCmdLocBytes;
}
#endif /* TCL_COMPILE_STATS */

/*
 * Local Variables:
 * mode: c
 * c-basic-offset: 4
 * fill-column: 78
 * End:
 */<|MERGE_RESOLUTION|>--- conflicted
+++ resolved
@@ -1144,7 +1144,8 @@
 	case TCL_TOKEN_BS:
 	    if (tempPtr != NULL) {
 		char utfBuf[TCL_UTF_MAX];
-		int length = Tcl_UtfBackslash(tokenPtr->start, NULL, utfBuf);
+		int length = TclParseBackslash(tokenPtr->start,
+			tokenPtr->size, NULL, utfBuf);
 		Tcl_AppendToObj(tempPtr, utfBuf, length);
 	    }
 	    break;
@@ -1677,7 +1678,7 @@
      * any. The table is extended if needed.
      *
      * Note: Different to the equivalent code in function
-     * 'EvalTokensStandard()' (see file "tclBasic.c") we do not seem to need
+     * 'TclSubstTokens()' (see file "tclParse.c") we do not seem to need
      * the 'adjust' variable. We also do not seem to need code which merges
      * continuation line information of multiple words which concat'd at
      * runtime. Either that or I have not managed to find a test case for
@@ -1709,16 +1710,10 @@
 	    Tcl_DStringAppend(&textBuffer, tokenPtr->start, tokenPtr->size);
 	    break;
 
-<<<<<<< HEAD
 	case TCL_TOKEN_BS:
-	    length = Tcl_UtfBackslash(tokenPtr->start, NULL, buffer);
+	    length = TclParseBackslash(tokenPtr->start, tokenPtr->size,
+		    NULL, buffer);
 	    Tcl_DStringAppend(&textBuffer, buffer, length);
-=======
-	    case TCL_TOKEN_BS:
-		length = TclParseBackslash(tokenPtr->start, tokenPtr->size,
-			(int *) NULL, buffer);
-		Tcl_DStringAppend(&textBuffer, buffer, length);
->>>>>>> 1e59c995
 
 	    /*
 	     * If the backslash sequence we found is in a literal, and
