/*
 * tclCompile.c --
 *
 *	This file contains procedures that compile Tcl commands or parts of
 *	commands (like quoted strings or nested sub-commands) into a sequence
 *	of instructions ("bytecodes").
 *
 * Copyright (c) 1996-1998 Sun Microsystems, Inc.
 * Copyright (c) 2001 by Kevin B. Kenny. All rights reserved.
 *
 * See the file "license.terms" for information on usage and redistribution of
 * this file, and for a DISCLAIMER OF ALL WARRANTIES.
 */

#include "tclInt.h"
#include "tclCompile.h"

/*
 * Table of all AuxData types.
 */

static Tcl_HashTable auxDataTypeTable;
static int auxDataTypeTableInitialized; /* 0 means not yet initialized. */

TCL_DECLARE_MUTEX(tableMutex)

/*
 * Variable that controls whether compilation tracing is enabled and, if so,
 * what level of tracing is desired:
 *    0: no compilation tracing
 *    1: summarize compilation of top level cmds and proc bodies
 *    2: display all instructions of each ByteCode compiled
 * This variable is linked to the Tcl variable "tcl_traceCompile".
 */

#ifdef TCL_COMPILE_DEBUG
int tclTraceCompile = 0;
static int traceInitialized = 0;
#endif

/*
 * A table describing the Tcl bytecode instructions. Entries in this table
 * must correspond to the instruction opcode definitions in tclCompile.h. The
 * names "op1" and "op4" refer to an instruction's one or four byte first
 * operand. Similarly, "stktop" and "stknext" refer to the topmost and next to
 * topmost stack elements.
 *
 * Note that the load, store, and incr instructions do not distinguish local
 * from global variables; the bytecode interpreter at runtime uses the
 * existence of a procedure call frame to distinguish these.
 */

InstructionDesc const tclInstructionTable[] = {
    /* Name	      Bytes stackEffect #Opnds  Operand types */
    {"done",		  1,   -1,         0,	{OPERAND_NONE}},
	/* Finish ByteCode execution and return stktop (top stack item) */
    {"push",		  5,   +1,         1,	{OPERAND_UINT4}},
	/* Push object at ByteCode objArray[op4] */
    {"pop",		  1,   -1,         0,	{OPERAND_NONE}},
	/* Pop the topmost stack object */
    {"dup",		  1,   +1,         0,	{OPERAND_NONE}},
	/* Duplicate the topmost stack object and push the result */
    {"concat",		  2,   INT_MIN,    1,	{OPERAND_UINT1}},
	/* Concatenate the top op1 items and push result */
    {"invokeStk",	  5,   INT_MIN,    1,	{OPERAND_UINT4}},
	/* Invoke command named objv[0]; <objc,objv> = <op4,top op4> */
    {"evalStk",		  1,   0,          0,	{OPERAND_NONE}},
	/* Evaluate command in stktop using Tcl_EvalObj. */
    {"exprStk",		  1,   0,          0,	{OPERAND_NONE}},
	/* Execute expression in stktop using Tcl_ExprStringObj. */

    {"loadScalar",	  5,   1,          1,	{OPERAND_LVT4}},
	/* Load scalar variable at index op1 in call frame */
    {"loadScalarStk",	  1,   0,          0,	{OPERAND_NONE}},
	/* Load scalar variable; scalar's name is stktop */
    {"loadArray",	  5,   0,          1,	{OPERAND_LVT4}},
	/* Load array element; array at slot op1 > 255, element is stktop */
    {"loadArrayStk",	  1,   -1,         0,	{OPERAND_NONE}},
	/* Load array element; element is stktop, array name is stknext */
    {"loadStk",		  1,   0,          0,	{OPERAND_NONE}},
	/* Load general variable; unparsed variable name is stktop */
    {"storeScalar",	  5,   0,          1,	{OPERAND_LVT4}},
	/* Store scalar variable at op1 in frame; value is stktop */
    {"storeScalarStk",	  1,   -1,         0,	{OPERAND_NONE}},
	/* Store scalar; value is stktop, scalar name is stknext */
    {"storeArray",	  5,   -1,         1,	{OPERAND_LVT4}},
	/* Store array element; array at op1>=256, value is top then elem */
    {"storeArrayStk",	  1,   -2,         0,	{OPERAND_NONE}},
	/* Store array element; value is stktop, then elem, array names */
    {"storeStk",	  1,   -1,         0,	{OPERAND_NONE}},
	/* Store general variable; value is stktop, then unparsed name */

    {"incrScalar",	  5,   0,          1,	{OPERAND_LVT4}},
	/* Incr scalar at index op1 in frame; incr amount is stktop */
    {"incrArray",	  5,   -1,         1,	{OPERAND_LVT4}},
	/* Incr array elem; arr at slot op1, amount is top then elem */
    {"incrArrayStk",	  1,   -2,         0,	{OPERAND_NONE}},
	/* Incr array element; amount is top then elem then array names */
    {"incrStk",		  1,   -1,         0,	{OPERAND_NONE}},
	/* Incr general variable; amount is stktop then unparsed var name */
    {"incrScalarImm",	  6,   +1,         2,	{OPERAND_LVT4, OPERAND_INT1}},
	/* Incr scalar at slot op1 <= 255; amount is 2nd operand byte */
    {"incrArrayImm",	  6,   0,          2,	{OPERAND_LVT4, OPERAND_INT1}},
	/* Incr array elem; array at slot op1 <= 255, elem is stktop,
	 * amount is 2nd operand byte */
    {"incrArrayStkImm",	  2,   -1,         1,	{OPERAND_INT1}},
	/* Incr array element; elem is top then array name, amount is op1 */
    {"incrStkImm",	  2,   0,	   1,	{OPERAND_INT1}},
	/* Incr general variable; unparsed name is top, amount is op1 */

    {"jump",		  5,   0,          1,	{OPERAND_INT4}},
	/* Jump relative to (pc + op4) */
    {"jumpTrue",	  5,   -1,         1,	{OPERAND_INT4}},
	/* Jump relative to (pc + op4) if stktop expr object is true */
    {"jumpFalse",	  5,   -1,         1,	{OPERAND_INT4}},
	/* Jump relative to (pc + op4) if stktop expr object is false */

    {"lor",		  1,   -1,         0,	{OPERAND_NONE}},
	/* Logical or:	push (stknext || stktop) */
    {"land",		  1,   -1,         0,	{OPERAND_NONE}},
	/* Logical and:	push (stknext && stktop) */
    {"bitor",		  1,   -1,         0,	{OPERAND_NONE}},
	/* Bitwise or:	push (stknext | stktop) */
    {"bitxor",		  1,   -1,         0,	{OPERAND_NONE}},
	/* Bitwise xor	push (stknext ^ stktop) */
    {"bitand",		  1,   -1,         0,	{OPERAND_NONE}},
	/* Bitwise and:	push (stknext & stktop) */
    {"eq",		  1,   -1,         0,	{OPERAND_NONE}},
	/* Equal:	push (stknext == stktop) */
    {"neq",		  1,   -1,         0,	{OPERAND_NONE}},
	/* Not equal:	push (stknext != stktop) */
    {"lt",		  1,   -1,         0,	{OPERAND_NONE}},
	/* Less:	push (stknext < stktop) */
    {"gt",		  1,   -1,         0,	{OPERAND_NONE}},
	/* Greater:	push (stknext > stktop) */
    {"le",		  1,   -1,         0,	{OPERAND_NONE}},
	/* Less or equal: push (stknext <= stktop) */
    {"ge",		  1,   -1,         0,	{OPERAND_NONE}},
	/* Greater or equal: push (stknext >= stktop) */
    {"lshift",		  1,   -1,         0,	{OPERAND_NONE}},
	/* Left shift:	push (stknext << stktop) */
    {"rshift",		  1,   -1,         0,	{OPERAND_NONE}},
	/* Right shift:	push (stknext >> stktop) */
    {"add",		  1,   -1,         0,	{OPERAND_NONE}},
	/* Add:		push (stknext + stktop) */
    {"sub",		  1,   -1,         0,	{OPERAND_NONE}},
	/* Sub:		push (stkext - stktop) */
    {"mult",		  1,   -1,         0,	{OPERAND_NONE}},
	/* Multiply:	push (stknext * stktop) */
    {"div",		  1,   -1,         0,	{OPERAND_NONE}},
	/* Divide:	push (stknext / stktop) */
    {"mod",		  1,   -1,         0,	{OPERAND_NONE}},
	/* Mod:		push (stknext % stktop) */
    {"uplus",		  1,   0,          0,	{OPERAND_NONE}},
	/* Unary plus:	push +stktop */
    {"uminus",		  1,   0,          0,	{OPERAND_NONE}},
	/* Unary minus:	push -stktop */
    {"bitnot",		  1,   0,          0,	{OPERAND_NONE}},
	/* Bitwise not:	push ~stktop */
    {"not",		  1,   0,          0,	{OPERAND_NONE}},
	/* Logical not:	push !stktop */
    {"tryCvtToNumeric",	  1,   0,          0,	{OPERAND_NONE}},
	/* Try converting stktop to first int then double if possible. */
    {"expon",		  1,   -1,	   0,	{OPERAND_NONE}},
	/* Binary exponentiation operator: push (stknext ** stktop) */
    {"listIn",		  1,	-1,	   0,	{OPERAND_NONE}},
	/* List containment: push [lsearch stktop stknext]>=0) */
    {"listNotIn",	  1,	-1,	   0,	{OPERAND_NONE}},
	/* List negated containment: push [lsearch stktop stknext]<0) */

    {"foreach_start",	  5,   0,          1,	{OPERAND_AUX4}},
	/* Initialize execution of a foreach loop. Operand is aux data index
	 * of the ForeachInfo structure for the foreach command. */
    {"foreach_step",	  5,   +1,         1,	{OPERAND_AUX4}},
	/* "Step" or begin next iteration of foreach loop. Push 0 if to
	 * terminate loop, else push 1. */

    {"break",		  1,   0,          0,	{OPERAND_NONE}},
	/* Abort closest enclosing loop; if none, return TCL_BREAK code. */
    {"continue",	  1,   0,          0,	{OPERAND_NONE}},
	/* Skip to next iteration of closest enclosing loop; if none, return
	 * TCL_CONTINUE code. */
    {"beginCatch",	  5,   0,          1,	{OPERAND_UINT4}},
	/* Record start of catch with the operand's exception index. Push the
	 * current stack depth onto a special catch stack. */
    {"endCatch",	  1,   0,          0,	{OPERAND_NONE}},
	/* End of last catch. Pop the bytecode interpreter's catch stack. */
    {"pushResult",	  1,   +1,         0,	{OPERAND_NONE}},
	/* Push the interpreter's object result onto the stack. */
    {"pushReturnCode",	  1,   +1,         0,	{OPERAND_NONE}},
	/* Push interpreter's return code (e.g. TCL_OK or TCL_ERROR) as a new
	 * object onto the stack. */
    {"pushReturnOpts",	  1,	+1,	   0,	{OPERAND_NONE}},
	/* Push the interpreter's return option dictionary as an object on the
	 * stack. */
    {"returnStk",	  1,	-2,	   0,	{OPERAND_NONE}},
	/* Compiled [return]; options and result are on the stack, code and
	 * level are in the options. */
    {"returnImm",	  9,   -1,         2,	{OPERAND_INT4, OPERAND_UINT4}},
	/* Compiled [return], code, level are operands; options and result
	 * are on the stack. */
    {"returnCodeBranch", 1,   -1,	  0,	{OPERAND_NONE}},
	/* Jump to next instruction based on the return code on top of stack
	 * ERROR: +1;	RETURN: +6;	BREAK: +11;	CONTINUE: +16;
	 * Other non-OK: +21 */

    {"streq",		  1,   -1,         0,	{OPERAND_NONE}},
	/* Str Equal:	push (stknext eq stktop) */
    {"strneq",		  1,   -1,         0,	{OPERAND_NONE}},
	/* Str !Equal:	push (stknext neq stktop) */
    {"strcmp",		  1,   -1,         0,	{OPERAND_NONE}},
	/* Str Compare:	push (stknext cmp stktop) */
    {"strlen",		  1,   0,          0,	{OPERAND_NONE}},
	/* Str Length:	push (strlen stktop) */
    {"strindex",	  1,   -1,         0,	{OPERAND_NONE}},
	/* Str Index:	push (strindex stknext stktop) */
    {"strmatch",	  2,   -1,         1,	{OPERAND_INT1}},
	/* Str Match:	push (strmatch stknext stktop) opnd == nocase */

    {"list",		  5,   INT_MIN,    1,	{OPERAND_UINT4}},
	/* List:	push (stk1 stk2 ... stktop) */
    {"listIndex",	  1,   -1,         0,	{OPERAND_NONE}},
	/* List Index:	push (listindex stknext stktop) */
    {"listLength",	  1,   0,          0,	{OPERAND_NONE}},
	/* List Len:	push (listlength stktop) */

    {"appendScalar",	  5,   0,          1,	{OPERAND_LVT4}},
	/* Append scalar variable at op1 > 255 in frame; value is stktop */
    {"appendArray",	  5,   -1,         1,	{OPERAND_LVT4}},
	/* Append array element; array at op1>=256, value is top then elem */
    {"appendArrayStk",	  1,   -2,         0,	{OPERAND_NONE}},
	/* Append array element; value is stktop, then elem, array names */
    {"appendStk",	  1,   -1,         0,	{OPERAND_NONE}},
	/* Append general variable; value is stktop, then unparsed name */

    {"lappendScalar",	  5,   0,          1,	{OPERAND_LVT4}},
	/* Lappend scalar variable at op1 > 255 in frame; value is stktop */
    {"lappendArray",	  5,   -1,         1,	{OPERAND_LVT4}},
	/* Lappend array element; array at op1>=256, value is top then elem */
    {"lappendArrayStk",	  1,   -2,         0,	{OPERAND_NONE}},
	/* Lappend array element; value is stktop, then elem, array names */
    {"lappendStk",	  1,   -1,         0,	{OPERAND_NONE}},
	/* Lappend general variable; value is stktop, then unparsed name */

    {"lindexMulti",	  5,   INT_MIN,    1,	{OPERAND_UINT4}},
	/* Lindex with generalized args, operand is number of stacked objs
	 * used: (operand-1) entries from stktop are the indices; then list to
	 * process. */

    {"lsetList",          1,   -2,         0,	{OPERAND_NONE}},
	/* Four-arg version of 'lset'. stktop is old value; next is new
	 * element value, next is the index list; pushes new value */
    {"lsetFlat",          5,   INT_MIN,    1,	{OPERAND_UINT4}},
	/* Three- or >=5-arg version of 'lset', operand is number of stacked
	 * objs: stktop is old value, next is new element value, next come
	 * (operand-2) indices; pushes the new value.
	 */

    /*
     * NOTE: the stack effects of expandStkTop and invokeExpanded are wrong -
     * but it cannot be done right at compile time, the stack effect is only
     * known at run time. The value for invokeExpanded is estimated better at
     * compile time.
     * See the comments further down in this file, where INST_INVOKE_EXPANDED
     * is emitted.
     */
    {"expandStart",       1,    0,          0,	{OPERAND_NONE}},
	/* Start of command with {*} (expanded) arguments */
    {"expandStkTop",      5,    0,          1,	{OPERAND_UINT4}},
	/* Expand the list at stacktop: push its elements on the stack */
    {"invokeExpanded",    1,    0,          0,	{OPERAND_NONE}},
	/* Invoke the command marked by the last 'expandStart' */

    {"listIndexImm",	  5,	0,	   1,	{OPERAND_IDX4}},
	/* List Index:	push (lindex stktop op4) */
    {"listRangeImm",	  9,	0,	   2,	{OPERAND_IDX4, OPERAND_IDX4}},
	/* List Range:	push (lrange stktop op4 op4) */

    {"startCommand",	  9,	0,	   2,	{OPERAND_INT4,OPERAND_UINT4}},
	/* Start of bytecoded command: op is the length of the cmd's code, op2
	 * is number of commands here */

    {"dictGet",		  5,	INT_MIN,   1,	{OPERAND_UINT4}},
	/* The top op4 words (min 1) are a key path into the dictionary just
	 * below the keys on the stack, and all those values are replaced by
	 * the value read out of that key-path (like [dict get]).
	 * Stack:  ... dict key1 ... keyN => ... value */
    {"dictSet",		  9,	INT_MIN,   2,	{OPERAND_UINT4, OPERAND_LVT4}},
	/* Update a dictionary value such that the keys are a path pointing to
	 * the value. op4#1 = numKeys, op4#2 = LVTindex
	 * Stack:  ... key1 ... keyN value => ... newDict */
    {"dictUnset",	  9,	INT_MIN,   2,	{OPERAND_UINT4, OPERAND_LVT4}},
	/* Update a dictionary value such that the keys are not a path pointing
	 * to any value. op4#1 = numKeys, op4#2 = LVTindex
	 * Stack:  ... key1 ... keyN => ... newDict */
    {"dictIncrImm",	  9,	0,	   2,	{OPERAND_INT4, OPERAND_LVT4}},
	/* Update a dictionary value such that the value pointed to by key is
	 * incremented by some value (or set to it if the key isn't in the
	 * dictionary at all). op4#1 = incrAmount, op4#2 = LVTindex
	 * Stack:  ... key => ... newDict */
    {"dictAppend",	  5,	-1,	   1,	{OPERAND_LVT4}},
	/* Update a dictionary value such that the value pointed to by key has
	 * some value string-concatenated onto it. op4 = LVTindex
	 * Stack:  ... key valueToAppend => ... newDict */
    {"dictLappend",	  5,	-1,	   1,	{OPERAND_LVT4}},
	/* Update a dictionary value such that the value pointed to by key has
	 * some value list-appended onto it. op4 = LVTindex
	 * Stack:  ... key valueToAppend => ... newDict */
    {"dictFirst",	  5,	+2,	   1,	{OPERAND_LVT4}},
	/* Begin iterating over the dictionary, using the local scalar
	 * indicated by op4 to hold the iterator state. The local scalar
	 * should not refer to a named variable as the value is not wholly
	 * managed correctly.
	 * Stack:  ... dict => ... value key doneBool */
    {"dictNext",	  5,	+3,	   1,	{OPERAND_LVT4}},
	/* Get the next iteration from the iterator in op4's local scalar.
	 * Stack:  ... => ... value key doneBool */
    {"dictUpdateStart",   9,    0,	   2,	{OPERAND_LVT4, OPERAND_AUX4}},
	/* Create the variables (described in the aux data referred to by the
	 * second immediate argument) to mirror the state of the dictionary in
	 * the variable referred to by the first immediate argument. The list
	 * of keys (top of the stack, not poppsed) must be the same length as
	 * the list of variables.
	 * Stack:  ... keyList => ... keyList */
    {"dictUpdateEnd",	  9,    -1,	   2,	{OPERAND_LVT4, OPERAND_AUX4}},
	/* Reflect the state of local variables (described in the aux data
	 * referred to by the second immediate argument) back to the state of
	 * the dictionary in the variable referred to by the first immediate
	 * argument. The list of keys (popped from the stack) must be the same
	 * length as the list of variables.
	 * Stack:  ... keyList => ... */
    {"dictExpand",       1,    -1,        0,    {OPERAND_NONE}},
        /* Probe into a dict and extract it (or a subdict of it) into
         * variables with matched names. Produces list of keys bound as
         * result. Part of [dict with].
	 * Stack:  ... dict path => ... keyList */
    {"dictRecombineStk", 1,    -3,        0,    {OPERAND_NONE}},
        /* Map variable contents back into a dictionary in a variable. Part of
         * [dict with].
	 * Stack:  ... dictVarName path keyList => ... */
    {"dictRecombineImm", 1,    -2,        1,    {OPERAND_LVT4}},
        /* Map variable contents back into a dictionary in the local variable
         * indicated by the LVT index. Part of [dict with].
	 * Stack:  ... path keyList => ... */
    {"dictExists",	 5,	INT_MIN,  1,	{OPERAND_UINT4}},
	/* The top op4 words (min 1) are a key path into the dictionary just
	 * below the keys on the stack, and all those values are replaced by a
	 * boolean indicating whether it is possible to read out a value from
	 * that key-path (like [dict exists]).
	 * Stack:  ... dict key1 ... keyN => ... boolean */
    {"verifyDict",	 1,    -1,	  0,	{OPERAND_NONE}},
	/* Verifies that the word on the top of the stack is a dictionary,
	 * popping it if it is and throwing an error if it is not.
	 * Stack:  ... value => ... */

    {"jumpTable",	 5,	-1,	   1,	{OPERAND_AUX4}},
	/* Jump according to the jump-table (in AuxData as indicated by the
	 * operand) and the argument popped from the list. Always executes the
	 * next instruction if no match against the table's entries was found.
	 * Stack:  ... value => ...
	 * Note that the jump table contains offsets relative to the PC when
	 * it points to this instruction; the code is relocatable. */

    {"upvar",            5,    -1,        1,   {OPERAND_LVT4}},
	/* finds level and otherName in stack, links to local variable at
	 * index op1. Leaves the level on stack. */
    {"nsupvar",          5,    -1,        1,   {OPERAND_LVT4}},
	/* finds namespace and otherName in stack, links to local variable at
	 * index op1. Leaves the namespace on stack. */
    {"variable",         5,    -1,        1,   {OPERAND_LVT4}},
	/* finds namespace and otherName in stack, links to local variable at
	 * index op1. Leaves the namespace on stack. */

    {"over",		  5,   +1,         1,	{OPERAND_UINT4}},
	/* Duplicate the arg-th element from top of stack (TOS=0) */
    {"syntax",		 9,   -1,         2,	{OPERAND_INT4, OPERAND_UINT4}},
	/* Compiled bytecodes to signal syntax error. */
    {"reverse",		 5,    0,         1,	{OPERAND_UINT4}},
	/* Reverse the order of the arg elements at the top of stack */
    {"nop",		 1,    0,         0,	{OPERAND_NONE}},
	/* Do nothing */

    {"regexp",		 2,   -1,         1,	{OPERAND_INT1}},
	/* Regexp:	push (regexp stknext stktop) opnd == nocase */

    {"existScalar",	 5,    1,         1,	{OPERAND_LVT4}},
	/* Test if scalar variable at index op1 in call frame exists */
    {"existArray",	 5,    0,         1,	{OPERAND_LVT4}},
	/* Test if array element exists; array at slot op1, element is
	 * stktop */
    {"existArrayStk",	 1,    -1,        0,	{OPERAND_NONE}},
	/* Test if array element exists; element is stktop, array name is
	 * stknext */
    {"existStk",	 1,    0,         0,	{OPERAND_NONE}},
	/* Test if general variable exists; unparsed variable name is stktop*/


    {"unsetScalar",	 6,    0,         2,	{OPERAND_UINT1, OPERAND_LVT4}},
	/* Make scalar variable at index op2 in call frame cease to exist;
	 * op1 is 1 for errors on problems, 0 otherwise */
    {"unsetArray",	 6,    -1,        2,	{OPERAND_UINT1, OPERAND_LVT4}},
	/* Make array element cease to exist; array at slot op2, element is
	 * stktop; op1 is 1 for errors on problems, 0 otherwise */
    {"unsetArrayStk",	 2,    -2,        1,	{OPERAND_UINT1}},
	/* Make array element cease to exist; element is stktop, array name is
	 * stknext; op1 is 1 for errors on problems, 0 otherwise */
    {"unsetStk",	 2,    -1,        1,	{OPERAND_UINT1}},
	/* Make general variable cease to exist; unparsed variable name is
	 * stktop; op1 is 1 for errors on problems, 0 otherwise */

    {"strmap",		 1,    -2,	  0,	{OPERAND_NONE}},
	/* Simplified version of [string map] that only applies one change
	 * string, and only case-sensitively.
	 * Stack:  ... from to string => ... changedString */
    {"strfind",		 1,    -1,	  0,	{OPERAND_NONE}},
	/* Find the first index of a needle string in a haystack string,
	 * producing the index (integer) or -1 if nothing found.
	 * Stack:  ... needle haystack => ... index */
    {"strrfind",	 1,    -1,	  0,	{OPERAND_NONE}},
	/* Find the last index of a needle string in a haystack string,
	 * producing the index (integer) or -1 if nothing found.
	 * Stack:  ... needle haystack => ... index */
    {"strrangeImm",	 9,	0,	  2,	{OPERAND_IDX4, OPERAND_IDX4}},
	/* String Range: push (string range stktop op4 op4) */
    {"strrange",	 1,    -2,	  0,	{OPERAND_NONE}},
	/* String Range with non-constant arguments.
	 * Stack:  ... string idxA idxB => ... substring */

    {"yield",		 1,	0,	  0,	{OPERAND_NONE}},
	/* Makes the current coroutine yield the value at the top of the
	 * stack, and places the response back on top of the stack when it
	 * resumes.
	 * Stack:  ... valueToYield => ... resumeValue */
    {"coroName",         1,    +1,	  0,	{OPERAND_NONE}},
	/* Push the name of the interpreter's current coroutine as an object
	 * on the stack. */
    {"tailcall",	 2,    INT_MIN,	  1,	{OPERAND_UINT1}},
	/* Do a tailcall with the opnd items on the stack as the thing to
	 * tailcall to; opnd must be greater than 0 for the semantics to work
	 * right. */

    {"currentNamespace", 1,    +1,	  0,	{OPERAND_NONE}},
	/* Push the name of the interpreter's current namespace as an object
	 * on the stack. */
    {"infoLevelNumber",  1,    +1,	  0,	{OPERAND_NONE}},
	/* Push the stack depth (i.e., [info level]) of the interpreter as an
	 * object on the stack. */
    {"infoLevelArgs",	 1,	0,	  0,	{OPERAND_NONE}},
	/* Push the argument words to a stack depth (i.e., [info level <n>])
	 * of the interpreter as an object on the stack.
	 * Stack:  ... depth => ... argList */
    {"resolveCmd",	 1,	0,	  0,	{OPERAND_NONE}},
	/* Resolves the command named on the top of the stack to its fully
	 * qualified version, or produces the empty string if no such command
	 * exists. Never generates errors.
	 * Stack:  ... cmdName => ... fullCmdName */
    {"tclooSelf",	 1,	+1,	  0,	{OPERAND_NONE}},
	/* Push the identity of the current TclOO object (i.e., the name of
	 * its current public access command) on the stack. */
    {"tclooClass",	 1,	0,	  0,	{OPERAND_NONE}},
	/* Push the class of the TclOO object named at the top of the stack
	 * onto the stack.
	 * Stack:  ... object => ... class */
    {"tclooNamespace",	 1,	0,	  0,	{OPERAND_NONE}},
	/* Push the namespace of the TclOO object named at the top of the
	 * stack onto the stack.
	 * Stack:  ... object => ... namespace */
    {"tclooIsObject",	 1,	0,	  0,	{OPERAND_NONE}},
	/* Push whether the value named at the top of the stack is a TclOO
	 * object (i.e., a boolean). Can corrupt the interpreter result
	 * despite not throwing, so not safe for use in a post-exception
	 * context.
	 * Stack:  ... value => ... boolean */

    {"arrayExistsStk",	 1,	0,	  0,	{OPERAND_NONE}},
	/* Looks up the element on the top of the stack and tests whether it
	 * is an array. Pushes a boolean describing whether this is the
	 * case. Also runs the whole-array trace on the named variable, so can
	 * throw anything.
	 * Stack:  ... varName => ... boolean */
    {"arrayExistsImm",	 5,	+1,	  1,	{OPERAND_UINT4}},
	/* Looks up the variable indexed by opnd and tests whether it is an
	 * array. Pushes a boolean describing whether this is the case. Also
	 * runs the whole-array trace on the named variable, so can throw
	 * anything.
	 * Stack:  ... => ... boolean */
    {"arrayMakeStk",	 1,	-1,	  0,	{OPERAND_NONE}},
	/* Forces the element on the top of the stack to be the name of an
	 * array.
	 * Stack:  ... varName => ... */
    {"arrayMakeImm",	 5,	0,	  1,	{OPERAND_UINT4}},
	/* Forces the variable indexed by opnd to be an array. Does not touch
	 * the stack. */

<<<<<<< HEAD
    {"exch",		1,	0,	  0,	{OPERAND_NONE}},
	/* Swap the two items on the top of the stack.
	 * Stack:  ... a b => ... b a */
    {"under",		1,	+1,	  0,	{OPERAND_NONE}},
	/* Duplicates the item under the top of the stack.
	 * Stack:  ... a b => ... a b a */
=======
    {"invokeReplace",	 6,	INT_MIN,  2,	{OPERAND_UINT4,OPERAND_UINT1}},
	/* Invoke command named objv[0], replacing the first two words with
	 * the word at the top of the stack;
	 * <objc,objv> = <op4,top op4 after popping 1> */
>>>>>>> d818399b

    {NULL, 0, 0, 0, {OPERAND_NONE}}
};

/*
 * Prototypes for procedures defined later in this file:
 */

static ByteCode *	CompileSubstObj(Tcl_Interp *interp, Tcl_Obj *objPtr,
			    int flags);
static void		DupByteCodeInternalRep(Tcl_Obj *srcPtr,
			    Tcl_Obj *copyPtr);
static unsigned char *	EncodeCmdLocMap(CompileEnv *envPtr,
			    ByteCode *codePtr, unsigned char *startPtr);
static void		EnterCmdExtentData(CompileEnv *envPtr,
			    int cmdNumber, int numSrcBytes, int numCodeBytes);
static void		EnterCmdStartData(CompileEnv *envPtr,
			    int cmdNumber, int srcOffset, int codeOffset);
static void		FreeByteCodeInternalRep(Tcl_Obj *objPtr);
static void		FreeSubstCodeInternalRep(Tcl_Obj *objPtr);
static int		GetCmdLocEncodingSize(CompileEnv *envPtr);
#ifdef TCL_COMPILE_STATS
static void		RecordByteCodeStats(ByteCode *codePtr);
#endif /* TCL_COMPILE_STATS */
static int		SetByteCodeFromAny(Tcl_Interp *interp,
			    Tcl_Obj *objPtr);
static int		FormatInstruction(ByteCode *codePtr,
			    const unsigned char *pc, Tcl_Obj *bufferObj);
static void		PrintSourceToObj(Tcl_Obj *appendObj,
			    const char *stringPtr, int maxChars);
static void		UpdateStringOfInstName(Tcl_Obj *objPtr);

/*
 * TIP #280: Helper for building the per-word line information of all compiled
 * commands.
 */
static void		EnterCmdWordData(ExtCmdLoc *eclPtr, int srcOffset,
			    Tcl_Token *tokenPtr, const char *cmd, int len,
			    int numWords, int line, int *clNext, int **lines,
			    CompileEnv *envPtr);

/*
 * The structure below defines the bytecode Tcl object type by means of
 * procedures that can be invoked by generic object code.
 */

const Tcl_ObjType tclByteCodeType = {
    "bytecode",			/* name */
    FreeByteCodeInternalRep,	/* freeIntRepProc */
    DupByteCodeInternalRep,	/* dupIntRepProc */
    NULL,			/* updateStringProc */
    SetByteCodeFromAny		/* setFromAnyProc */
};

/*
 * The structure below defines a bytecode Tcl object type to hold the
 * compiled bytecode for the [subst]itution of Tcl values.
 */

static const Tcl_ObjType substCodeType = {
    "substcode",		/* name */
    FreeSubstCodeInternalRep,	/* freeIntRepProc */
    DupByteCodeInternalRep,	/* dupIntRepProc - shared with bytecode */
    NULL,			/* updateStringProc */
    NULL,			/* setFromAnyProc */
};

/*
 * The structure below defines an instruction name Tcl object to allow
 * reporting of inner contexts in errorstack without string allocation.
 */

static const Tcl_ObjType tclInstNameType = {
    "instname",			/* name */
    NULL,			/* freeIntRepProc */
    NULL,			/* dupIntRepProc */
    UpdateStringOfInstName,	/* updateStringProc */
    NULL,			/* setFromAnyProc */
};

/*
 *----------------------------------------------------------------------
 *
 * TclSetByteCodeFromAny --
 *
 *	Part of the bytecode Tcl object type implementation. Attempts to
 *	generate an byte code internal form for the Tcl object "objPtr" by
 *	compiling its string representation. This function also takes a hook
 *	procedure that will be invoked to perform any needed post processing
 *	on the compilation results before generating byte codes. interp is
 *	compilation context and may not be NULL.
 *
 * Results:
 *	The return value is a standard Tcl object result. If an error occurs
 *	during compilation, an error message is left in the interpreter's
 *	result.
 *
 * Side effects:
 *	Frees the old internal representation. If no error occurs, then the
 *	compiled code is stored as "objPtr"s bytecode representation. Also, if
 *	debugging, initializes the "tcl_traceCompile" Tcl variable used to
 *	trace compilations.
 *
 *----------------------------------------------------------------------
 */

int
TclSetByteCodeFromAny(
    Tcl_Interp *interp,		/* The interpreter for which the code is being
				 * compiled. Must not be NULL. */
    Tcl_Obj *objPtr,		/* The object to make a ByteCode object. */
    CompileHookProc *hookProc,	/* Procedure to invoke after compilation. */
    ClientData clientData)	/* Hook procedure private data. */
{
    Interp *iPtr = (Interp *) interp;
    CompileEnv compEnv;		/* Compilation environment structure allocated
				 * in frame. */
    register const AuxData *auxDataPtr;
    LiteralEntry *entryPtr;
    register int i;
    int length, result = TCL_OK;
    const char *stringPtr;
    ContLineLoc *clLocPtr;

#ifdef TCL_COMPILE_DEBUG
    if (!traceInitialized) {
	if (Tcl_LinkVar(interp, "tcl_traceCompile",
		(char *) &tclTraceCompile, TCL_LINK_INT) != TCL_OK) {
	    Tcl_Panic("SetByteCodeFromAny: unable to create link for tcl_traceCompile variable");
	}
	traceInitialized = 1;
    }
#endif

    stringPtr = TclGetStringFromObj(objPtr, &length);

    /*
     * TIP #280: Pick up the CmdFrame in which the BC compiler was invoked and
     * use to initialize the tracking in the compiler. This information was
     * stored by TclCompEvalObj and ProcCompileProc.
     */

    TclInitCompileEnv(interp, &compEnv, stringPtr, length,
	    iPtr->invokeCmdFramePtr, iPtr->invokeWord);

    /*
     * Now we check if we have data about invisible continuation lines for the
     * script, and make it available to the compile environment, if so.
     *
     * It is not clear if the script Tcl_Obj* can be free'd while the compiler
     * is using it, leading to the release of the associated ContLineLoc
     * structure as well. To ensure that the latter doesn't happen we set a
     * lock on it. We release this lock in the function TclFreeCompileEnv(),
     * found in this file. The "lineCLPtr" hashtable is managed in the file
     * "tclObj.c".
     */

    clLocPtr = TclContinuationsGet(objPtr);
    if (clLocPtr) {
	compEnv.clLoc = clLocPtr;
	compEnv.clNext = &compEnv.clLoc->loc[0];
	Tcl_Preserve(compEnv.clLoc);
    }

    TclCompileScript(interp, stringPtr, length, &compEnv);

    /*
     * Successful compilation. Add a "done" instruction at the end.
     */

    TclEmitOpcode(INST_DONE, &compEnv);

    /*
     * Invoke the compilation hook procedure if one exists.
     */

    if (hookProc) {
	result = hookProc(interp, &compEnv, clientData);
    }

    /*
     * Change the object into a ByteCode object. Ownership of the literal
     * objects and aux data items is given to the ByteCode object.
     */

#ifdef TCL_COMPILE_DEBUG
    TclVerifyLocalLiteralTable(&compEnv);
#endif /*TCL_COMPILE_DEBUG*/

    TclInitByteCodeObj(objPtr, &compEnv);
#ifdef TCL_COMPILE_DEBUG
    if (tclTraceCompile >= 2) {
	TclPrintByteCodeObj(interp, objPtr);
	fflush(stdout);
    }
#endif /* TCL_COMPILE_DEBUG */

    if (result != TCL_OK) {
	/*
	 * Handle any error from the hookProc
	 */

	entryPtr = compEnv.literalArrayPtr;
	for (i = 0;  i < compEnv.literalArrayNext;  i++) {
	    TclReleaseLiteral(interp, entryPtr->objPtr);
	    entryPtr++;
	}
#ifdef TCL_COMPILE_DEBUG
	TclVerifyGlobalLiteralTable(iPtr);
#endif /*TCL_COMPILE_DEBUG*/

	auxDataPtr = compEnv.auxDataArrayPtr;
	for (i = 0;  i < compEnv.auxDataArrayNext;  i++) {
	    if (auxDataPtr->type->freeProc != NULL) {
		auxDataPtr->type->freeProc(auxDataPtr->clientData);
	    }
	    auxDataPtr++;
	}
    }

    TclFreeCompileEnv(&compEnv);
    return result;
}

/*
 *-----------------------------------------------------------------------
 *
 * SetByteCodeFromAny --
 *
 *	Part of the bytecode Tcl object type implementation. Attempts to
 *	generate an byte code internal form for the Tcl object "objPtr" by
 *	compiling its string representation.
 *
 * Results:
 *	The return value is a standard Tcl object result. If an error occurs
 *	during compilation, an error message is left in the interpreter's
 *	result unless "interp" is NULL.
 *
 * Side effects:
 *	Frees the old internal representation. If no error occurs, then the
 *	compiled code is stored as "objPtr"s bytecode representation. Also, if
 *	debugging, initializes the "tcl_traceCompile" Tcl variable used to
 *	trace compilations.
 *
 *----------------------------------------------------------------------
 */

static int
SetByteCodeFromAny(
    Tcl_Interp *interp,		/* The interpreter for which the code is being
				 * compiled. Must not be NULL. */
    Tcl_Obj *objPtr)		/* The object to make a ByteCode object. */
{
    if (interp == NULL) {
	return TCL_ERROR;
    }
    TclSetByteCodeFromAny(interp, objPtr, NULL, NULL);
    return TCL_OK;
}

/*
 *----------------------------------------------------------------------
 *
 * DupByteCodeInternalRep --
 *
 *	Part of the bytecode Tcl object type implementation. However, it does
 *	not copy the internal representation of a bytecode Tcl_Obj, but
 *	instead leaves the new object untyped (with a NULL type pointer).
 *	Code will be compiled for the new object only if necessary.
 *
 * Results:
 *	None.
 *
 * Side effects:
 *	None.
 *
 *----------------------------------------------------------------------
 */

static void
DupByteCodeInternalRep(
    Tcl_Obj *srcPtr,		/* Object with internal rep to copy. */
    Tcl_Obj *copyPtr)		/* Object with internal rep to set. */
{
    return;
}

/*
 *----------------------------------------------------------------------
 *
 * FreeByteCodeInternalRep --
 *
 *	Part of the bytecode Tcl object type implementation. Frees the storage
 *	associated with a bytecode object's internal representation unless its
 *	code is actively being executed.
 *
 * Results:
 *	None.
 *
 * Side effects:
 *	The bytecode object's internal rep is marked invalid and its code gets
 *	freed unless the code is actively being executed. In that case the
 *	cleanup is delayed until the last execution of the code completes.
 *
 *----------------------------------------------------------------------
 */

static void
FreeByteCodeInternalRep(
    register Tcl_Obj *objPtr)	/* Object whose internal rep to free. */
{
    register ByteCode *codePtr = objPtr->internalRep.otherValuePtr;

    objPtr->typePtr = NULL;
    objPtr->internalRep.otherValuePtr = NULL;
    codePtr->refCount--;
    if (codePtr->refCount <= 0) {
	TclCleanupByteCode(codePtr);
    }
}

/*
 *----------------------------------------------------------------------
 *
 * TclCleanupByteCode --
 *
 *	This procedure does all the real work of freeing up a bytecode
 *	object's ByteCode structure. It's called only when the structure's
 *	reference count becomes zero.
 *
 * Results:
 *	None.
 *
 * Side effects:
 *	Frees objPtr's bytecode internal representation and sets its type and
 *	objPtr->internalRep.otherValuePtr NULL. Also releases its literals and
 *	frees its auxiliary data items.
 *
 *----------------------------------------------------------------------
 */

void
TclCleanupByteCode(
    register ByteCode *codePtr)	/* Points to the ByteCode to free. */
{
    Tcl_Interp *interp = (Tcl_Interp *) *codePtr->interpHandle;
    Interp *iPtr = (Interp *) interp;
    int numLitObjects = codePtr->numLitObjects;
    int numAuxDataItems = codePtr->numAuxDataItems;
    register Tcl_Obj **objArrayPtr, *objPtr;
    register const AuxData *auxDataPtr;
    int i;
#ifdef TCL_COMPILE_STATS

    if (interp != NULL) {
	ByteCodeStats *statsPtr;
	Tcl_Time destroyTime;
	int lifetimeSec, lifetimeMicroSec, log2;

	statsPtr = &iPtr->stats;

	statsPtr->numByteCodesFreed++;
	statsPtr->currentSrcBytes -= (double) codePtr->numSrcBytes;
	statsPtr->currentByteCodeBytes -= (double) codePtr->structureSize;

	statsPtr->currentInstBytes -= (double) codePtr->numCodeBytes;
	statsPtr->currentLitBytes -= (double)
		codePtr->numLitObjects * sizeof(Tcl_Obj *);
	statsPtr->currentExceptBytes -= (double)
		codePtr->numExceptRanges * sizeof(ExceptionRange);
	statsPtr->currentAuxBytes -= (double)
		codePtr->numAuxDataItems * sizeof(AuxData);
	statsPtr->currentCmdMapBytes -= (double) codePtr->numCmdLocBytes;

	Tcl_GetTime(&destroyTime);
	lifetimeSec = destroyTime.sec - codePtr->createTime.sec;
	if (lifetimeSec > 2000) {	/* avoid overflow */
	    lifetimeSec = 2000;
	}
	lifetimeMicroSec = 1000000 * lifetimeSec +
		(destroyTime.usec - codePtr->createTime.usec);

	log2 = TclLog2(lifetimeMicroSec);
	if (log2 > 31) {
	    log2 = 31;
	}
	statsPtr->lifetimeCount[log2]++;
    }
#endif /* TCL_COMPILE_STATS */

    /*
     * A single heap object holds the ByteCode structure and its code, object,
     * command location, and auxiliary data arrays. This means we only need to
     * 1) decrement the ref counts of the LiteralEntry's in its literal array,
     * 2) call the free procs for the auxiliary data items, 3) free the
     * localCache if it is unused, and finally 4) free the ByteCode
     * structure's heap object.
     *
     * The case for TCL_BYTECODE_PRECOMPILED (precompiled ByteCodes, like
     * those generated from tbcload) is special, as they doesn't make use of
     * the global literal table. They instead maintain private references to
     * their literals which must be decremented.
     *
     * In order to insure a proper and efficient cleanup of the literal array
     * when it contains non-shared literals [Bug 983660], we also distinguish
     * the case of an interpreter being deleted (signaled by interp == NULL).
     * Also, as the interp deletion will remove the global literal table
     * anyway, we avoid the extra cost of updating it for each literal being
     * released.
     */

    if ((codePtr->flags & TCL_BYTECODE_PRECOMPILED) || (interp == NULL)) {

	objArrayPtr = codePtr->objArrayPtr;
	for (i = 0;  i < numLitObjects;  i++) {
	    objPtr = *objArrayPtr;
	    if (objPtr) {
		Tcl_DecrRefCount(objPtr);
	    }
	    objArrayPtr++;
	}
	codePtr->numLitObjects = 0;
    } else {
	objArrayPtr = codePtr->objArrayPtr;
	for (i = 0;  i < numLitObjects;  i++) {
	    /*
	     * TclReleaseLiteral sets a ByteCode's object array entry NULL to
	     * indicate that it has already freed the literal.
	     */

	    objPtr = *objArrayPtr;
	    if (objPtr != NULL) {
		TclReleaseLiteral(interp, objPtr);
	    }
	    objArrayPtr++;
	}
    }

    auxDataPtr = codePtr->auxDataArrayPtr;
    for (i = 0;  i < numAuxDataItems;  i++) {
	if (auxDataPtr->type->freeProc != NULL) {
	    auxDataPtr->type->freeProc(auxDataPtr->clientData);
	}
	auxDataPtr++;
    }

    /*
     * TIP #280. Release the location data associated with this byte code
     * structure, if any. NOTE: The interp we belong to may be gone already,
     * and the data with it.
     *
     * See also tclBasic.c, DeleteInterpProc
     */

    if (iPtr) {
	Tcl_HashEntry *hePtr = Tcl_FindHashEntry(iPtr->lineBCPtr,
		(char *) codePtr);

	if (hePtr) {
	    ExtCmdLoc *eclPtr = Tcl_GetHashValue(hePtr);

	    if (eclPtr->type == TCL_LOCATION_SOURCE) {
		Tcl_DecrRefCount(eclPtr->path);
	    }
	    for (i=0 ; i<eclPtr->nuloc ; i++) {
		ckfree(eclPtr->loc[i].line);
	    }

	    if (eclPtr->loc != NULL) {
		ckfree(eclPtr->loc);
	    }

	    Tcl_DeleteHashTable(&eclPtr->litInfo);

	    ckfree(eclPtr);
	    Tcl_DeleteHashEntry(hePtr);
	}
    }

    if (codePtr->localCachePtr && (--codePtr->localCachePtr->refCount == 0)) {
	TclFreeLocalCache(interp, codePtr->localCachePtr);
    }

    TclHandleRelease(codePtr->interpHandle);
    ckfree(codePtr);
}

/*
 *----------------------------------------------------------------------
 *
 * Tcl_SubstObj --
 *
 *	This function performs the substitutions specified on the given string
 *	as described in the user documentation for the "subst" Tcl command.
 *
 * Results:
 *	A Tcl_Obj* containing the substituted string, or NULL to indicate that
 *	an error occurred.
 *
 * Side effects:
 *	See the user documentation.
 *
 *----------------------------------------------------------------------
 */

Tcl_Obj *
Tcl_SubstObj(
    Tcl_Interp *interp,		/* Interpreter in which substitution occurs */
    Tcl_Obj *objPtr,		/* The value to be substituted. */
    int flags)			/* What substitutions to do. */
{
    NRE_callback *rootPtr = TOP_CB(interp);

    if (TclNRRunCallbacks(interp, Tcl_NRSubstObj(interp, objPtr, flags),
	    rootPtr) != TCL_OK) {
	return NULL;
    }
    return Tcl_GetObjResult(interp);
}

/*
 *----------------------------------------------------------------------
 *
 * Tcl_NRSubstObj --
 *
 *	Request substitution of a Tcl value by the NR stack.
 *
 * Results:
 *	Returns TCL_OK.
 *
 * Side effects:
 *	Compiles objPtr into bytecode that performs the substitutions as
 *	governed by flags and places callbacks on the NR stack to execute
 *	the bytecode and store the result in the interp.
 *
 *----------------------------------------------------------------------
 */

int
Tcl_NRSubstObj(
    Tcl_Interp *interp,
    Tcl_Obj *objPtr,
    int flags)
{
    ByteCode *codePtr = CompileSubstObj(interp, objPtr, flags);

    /* TODO: Confirm we do not need this. */
    /* Tcl_ResetResult(interp); */
    return TclNRExecuteByteCode(interp, codePtr);
}

/*
 *----------------------------------------------------------------------
 *
 * CompileSubstObj --
 *
 *	Compile a Tcl value into ByteCode implementing its substitution, as
 *	governed by flags.
 *
 * Results:
 *	A (ByteCode *) is returned pointing to the resulting ByteCode.
 *	The caller must manage its refCount and arrange for a call to
 *	TclCleanupByteCode() when the last reference disappears.
 *
 * Side effects:
 *	The Tcl_ObjType of objPtr is changed to the "substcode" type, and the
 *	ByteCode and governing flags value are kept in the internal rep for
 *	faster operations the next time CompileSubstObj is called on the same
 *	value.
 *
 *----------------------------------------------------------------------
 */

static ByteCode *
CompileSubstObj(
    Tcl_Interp *interp,
    Tcl_Obj *objPtr,
    int flags)
{
    Interp *iPtr = (Interp *) interp;
    ByteCode *codePtr = NULL;

    if (objPtr->typePtr == &substCodeType) {
	Namespace *nsPtr = iPtr->varFramePtr->nsPtr;

	codePtr = objPtr->internalRep.ptrAndLongRep.ptr;
	if ((unsigned long)flags != objPtr->internalRep.ptrAndLongRep.value
		|| ((Interp *) *codePtr->interpHandle != iPtr)
		|| (codePtr->compileEpoch != iPtr->compileEpoch)
		|| (codePtr->nsPtr != nsPtr)
		|| (codePtr->nsEpoch != nsPtr->resolverEpoch)
		|| (codePtr->localCachePtr !=
		iPtr->varFramePtr->localCachePtr)) {
	    FreeSubstCodeInternalRep(objPtr);
	}
    }
    if (objPtr->typePtr != &substCodeType) {
	CompileEnv compEnv;
	int numBytes;
	const char *bytes = Tcl_GetStringFromObj(objPtr, &numBytes);

	/* TODO: Check for more TIP 280 */
	TclInitCompileEnv(interp, &compEnv, bytes, numBytes, NULL, 0);

	TclSubstCompile(interp, bytes, numBytes, flags, 1, &compEnv);

	TclEmitOpcode(INST_DONE, &compEnv);
	TclInitByteCodeObj(objPtr, &compEnv);
	objPtr->typePtr = &substCodeType;
	TclFreeCompileEnv(&compEnv);

	codePtr = objPtr->internalRep.otherValuePtr;
	objPtr->internalRep.ptrAndLongRep.ptr = codePtr;
	objPtr->internalRep.ptrAndLongRep.value = flags;
	if (iPtr->varFramePtr->localCachePtr) {
	    codePtr->localCachePtr = iPtr->varFramePtr->localCachePtr;
	    codePtr->localCachePtr->refCount++;
	}
	/* TODO: Debug printing? */
    }
    return codePtr;
}

/*
 *----------------------------------------------------------------------
 *
 * FreeSubstCodeInternalRep --
 *
 *	Part of the substcode Tcl object type implementation. Frees the
 *	storage associated with a substcode object's internal representation
 *	unless its code is actively being executed.
 *
 * Results:
 *	None.
 *
 * Side effects:
 *	The substcode object's internal rep is marked invalid and its code
 *	gets freed unless the code is actively being executed. In that case
 *	the cleanup is delayed until the last execution of the code completes.
 *
 *----------------------------------------------------------------------
 */

static void
FreeSubstCodeInternalRep(
    register Tcl_Obj *objPtr)	/* Object whose internal rep to free. */
{
    register ByteCode *codePtr = objPtr->internalRep.ptrAndLongRep.ptr;

    objPtr->typePtr = NULL;
    objPtr->internalRep.otherValuePtr = NULL;
    codePtr->refCount--;
    if (codePtr->refCount <= 0) {
	TclCleanupByteCode(codePtr);
    }
}

/*
 *----------------------------------------------------------------------
 *
 * TclInitCompileEnv --
 *
 *	Initializes a CompileEnv compilation environment structure for the
 *	compilation of a string in an interpreter.
 *
 * Results:
 *	None.
 *
 * Side effects:
 *	The CompileEnv structure is initialized.
 *
 *----------------------------------------------------------------------
 */

void
TclInitCompileEnv(
    Tcl_Interp *interp,		/* The interpreter for which a CompileEnv
				 * structure is initialized. */
    register CompileEnv *envPtr,/* Points to the CompileEnv structure to
				 * initialize. */
    const char *stringPtr,	/* The source string to be compiled. */
    int numBytes,		/* Number of bytes in source string. */
    const CmdFrame *invoker,	/* Location context invoking the bcc */
    int word)			/* Index of the word in that context getting
				 * compiled */
{
    Interp *iPtr = (Interp *) interp;

    envPtr->iPtr = iPtr;
    envPtr->source = stringPtr;
    envPtr->numSrcBytes = numBytes;
    envPtr->procPtr = iPtr->compiledProcPtr;
    iPtr->compiledProcPtr = NULL;
    envPtr->numCommands = 0;
    envPtr->exceptDepth = 0;
    envPtr->maxExceptDepth = 0;
    envPtr->maxStackDepth = 0;
    envPtr->currStackDepth = 0;
    TclInitLiteralTable(&envPtr->localLitTable);

    envPtr->codeStart = envPtr->staticCodeSpace;
    envPtr->codeNext = envPtr->codeStart;
    envPtr->codeEnd = envPtr->codeStart + COMPILEENV_INIT_CODE_BYTES;
    envPtr->mallocedCodeArray = 0;

    envPtr->literalArrayPtr = envPtr->staticLiteralSpace;
    envPtr->literalArrayNext = 0;
    envPtr->literalArrayEnd = COMPILEENV_INIT_NUM_OBJECTS;
    envPtr->mallocedLiteralArray = 0;

    envPtr->exceptArrayPtr = envPtr->staticExceptArraySpace;
    envPtr->exceptArrayNext = 0;
    envPtr->exceptArrayEnd = COMPILEENV_INIT_EXCEPT_RANGES;
    envPtr->mallocedExceptArray = 0;

    envPtr->cmdMapPtr = envPtr->staticCmdMapSpace;
    envPtr->cmdMapEnd = COMPILEENV_INIT_CMD_MAP_SIZE;
    envPtr->mallocedCmdMap = 0;
    envPtr->atCmdStart = 1;

    /*
     * TIP #280: Set up the extended command location information, based on
     * the context invoking the byte code compiler. This structure is used to
     * keep the per-word line information for all compiled commands.
     *
     * See also tclBasic.c, TclEvalObjEx, for the equivalent code in the
     * non-compiling evaluator
     */

    envPtr->extCmdMapPtr = ckalloc(sizeof(ExtCmdLoc));
    envPtr->extCmdMapPtr->loc = NULL;
    envPtr->extCmdMapPtr->nloc = 0;
    envPtr->extCmdMapPtr->nuloc = 0;
    envPtr->extCmdMapPtr->path = NULL;
    Tcl_InitHashTable(&envPtr->extCmdMapPtr->litInfo, TCL_ONE_WORD_KEYS);

    if ((invoker == NULL) || (invoker->type == TCL_LOCATION_EVAL_LIST)) {
	/*
	 * Initialize the compiler for relative counting in case of a
	 * dynamic context.
	 */

	envPtr->line = 1;
	if (iPtr->evalFlags & TCL_EVAL_FILE) {
	    iPtr->evalFlags &= ~TCL_EVAL_FILE;
	    envPtr->extCmdMapPtr->type = TCL_LOCATION_SOURCE;

	    if (iPtr->scriptFile) {
		/*
		 * Normalization here, to have the correct pwd. Should have
		 * negligible impact on performance, as the norm should have
		 * been done already by the 'source' invoking us, and it
		 * caches the result.
		 */

		Tcl_Obj *norm =
			Tcl_FSGetNormalizedPath(interp, iPtr->scriptFile);

		if (norm == NULL) {
		    /*
		     * Error message in the interp result. No place to put it.
		     * And no place to serve the error itself to either. Fake
		     * a path, empty string.
		     */

		    TclNewLiteralStringObj(envPtr->extCmdMapPtr->path, "");
		} else {
		    envPtr->extCmdMapPtr->path = norm;
		}
	    } else {
		TclNewLiteralStringObj(envPtr->extCmdMapPtr->path, "");
	    }

	    Tcl_IncrRefCount(envPtr->extCmdMapPtr->path);
	} else {
	    envPtr->extCmdMapPtr->type =
		(envPtr->procPtr ? TCL_LOCATION_PROC : TCL_LOCATION_BC);
	}
    } else {
	/*
	 * Initialize the compiler using the context, making counting absolute
	 * to that context. Note that the context can be byte code execution.
	 * In that case we have to fill out the missing pieces (line, path,
	 * ...) which may make change the type as well.
	 */

	CmdFrame *ctxPtr = TclStackAlloc(interp, sizeof(CmdFrame));
	int pc = 0;

	*ctxPtr = *invoker;
	if (invoker->type == TCL_LOCATION_BC) {
	    /*
	     * Note: Type BC => ctx.data.eval.path    is not used.
	     *			ctx.data.tebc.codePtr is used instead.
	     */

	    TclGetSrcInfoForPc(ctxPtr);
	    pc = 1;
	}

	if ((ctxPtr->nline <= word) || (ctxPtr->line[word] < 0)) {
	    /*
	     * Word is not a literal, relative counting.
	     */

	    envPtr->line = 1;
	    envPtr->extCmdMapPtr->type =
		    (envPtr->procPtr ? TCL_LOCATION_PROC : TCL_LOCATION_BC);

	    if (pc && (ctxPtr->type == TCL_LOCATION_SOURCE)) {
		/*
		 * The reference made by 'TclGetSrcInfoForPc' is dead.
		 */

		Tcl_DecrRefCount(ctxPtr->data.eval.path);
	    }
	} else {
	    envPtr->line = ctxPtr->line[word];
	    envPtr->extCmdMapPtr->type = ctxPtr->type;

	    if (ctxPtr->type == TCL_LOCATION_SOURCE) {
		envPtr->extCmdMapPtr->path = ctxPtr->data.eval.path;

		if (pc) {
		    /*
		     * The reference 'TclGetSrcInfoForPc' made is transfered.
		     */

		    ctxPtr->data.eval.path = NULL;
		} else {
		    /*
		     * We have a new reference here.
		     */

		    Tcl_IncrRefCount(envPtr->extCmdMapPtr->path);
		}
	    }
	}

	TclStackFree(interp, ctxPtr);
    }

    envPtr->extCmdMapPtr->start = envPtr->line;

    /*
     * Initialize the data about invisible continuation lines as empty, i.e.
     * not used. The caller (TclSetByteCodeFromAny) will set this up, if such
     * data is available.
     */

    envPtr->clLoc = NULL;
    envPtr->clNext = NULL;

    envPtr->auxDataArrayPtr = envPtr->staticAuxDataArraySpace;
    envPtr->auxDataArrayNext = 0;
    envPtr->auxDataArrayEnd = COMPILEENV_INIT_AUX_DATA_SIZE;
    envPtr->mallocedAuxDataArray = 0;
}

/*
 *----------------------------------------------------------------------
 *
 * TclFreeCompileEnv --
 *
 *	Free the storage allocated in a CompileEnv compilation environment
 *	structure.
 *
 * Results:
 *	None.
 *
 * Side effects:
 *	Allocated storage in the CompileEnv structure is freed. Note that its
 *	local literal table is not deleted and its literal objects are not
 *	released. In addition, storage referenced by its auxiliary data items
 *	is not freed. This is done so that, when compilation is successful,
 *	"ownership" of these objects and aux data items is handed over to the
 *	corresponding ByteCode structure.
 *
 *----------------------------------------------------------------------
 */

void
TclFreeCompileEnv(
    register CompileEnv *envPtr)/* Points to the CompileEnv structure. */
{
    if (envPtr->localLitTable.buckets != envPtr->localLitTable.staticBuckets){
	ckfree(envPtr->localLitTable.buckets);
	envPtr->localLitTable.buckets = envPtr->localLitTable.staticBuckets;
    }
    if (envPtr->mallocedCodeArray) {
	ckfree(envPtr->codeStart);
    }
    if (envPtr->mallocedLiteralArray) {
	ckfree(envPtr->literalArrayPtr);
    }
    if (envPtr->mallocedExceptArray) {
	ckfree(envPtr->exceptArrayPtr);
    }
    if (envPtr->mallocedCmdMap) {
	ckfree(envPtr->cmdMapPtr);
    }
    if (envPtr->mallocedAuxDataArray) {
	ckfree(envPtr->auxDataArrayPtr);
    }
    if (envPtr->extCmdMapPtr) {
	ckfree(envPtr->extCmdMapPtr);
    }

    /*
     * If we used data about invisible continuation lines, then now is the
     * time to release on our hold on it. The lock was set in function
     * TclSetByteCodeFromAny(), found in this file.
     */

    if (envPtr->clLoc) {
	Tcl_Release(envPtr->clLoc);
    }
}

/*
 *----------------------------------------------------------------------
 *
 * TclWordKnownAtCompileTime --
 *
 *	Test whether the value of a token is completely known at compile time.
 *
 * Results:
 *	Returns true if the tokenPtr argument points to a word value that is
 *	completely known at compile time. Generally, values that are known at
 *	compile time can be compiled to their values, while values that cannot
 *	be known until substitution at runtime must be compiled to bytecode
 *	instructions that perform that substitution. For several commands,
 *	whether or not arguments are known at compile time determine whether
 *	it is worthwhile to compile at all.
 *
 * Side effects:
 *	When returning true, appends the known value of the word to the
 *	unshared Tcl_Obj (*valuePtr), unless valuePtr is NULL.
 *
 *----------------------------------------------------------------------
 */

int
TclWordKnownAtCompileTime(
    Tcl_Token *tokenPtr,	/* Points to Tcl_Token we should check */
    Tcl_Obj *valuePtr)		/* If not NULL, points to an unshared Tcl_Obj
				 * to which we should append the known value
				 * of the word. */
{
    int numComponents = tokenPtr->numComponents;
    Tcl_Obj *tempPtr = NULL;

    if (tokenPtr->type == TCL_TOKEN_SIMPLE_WORD) {
	if (valuePtr != NULL) {
	    Tcl_AppendToObj(valuePtr, tokenPtr[1].start, tokenPtr[1].size);
	}
	return 1;
    }
    if (tokenPtr->type != TCL_TOKEN_WORD) {
	return 0;
    }
    tokenPtr++;
    if (valuePtr != NULL) {
	tempPtr = Tcl_NewObj();
	Tcl_IncrRefCount(tempPtr);
    }
    while (numComponents--) {
	switch (tokenPtr->type) {
	case TCL_TOKEN_TEXT:
	    if (tempPtr != NULL) {
		Tcl_AppendToObj(tempPtr, tokenPtr->start, tokenPtr->size);
	    }
	    break;

	case TCL_TOKEN_BS:
	    if (tempPtr != NULL) {
		char utfBuf[TCL_UTF_MAX];
		int length = TclParseBackslash(tokenPtr->start,
			tokenPtr->size, NULL, utfBuf);

		Tcl_AppendToObj(tempPtr, utfBuf, length);
	    }
	    break;

	default:
	    if (tempPtr != NULL) {
		Tcl_DecrRefCount(tempPtr);
	    }
	    return 0;
	}
	tokenPtr++;
    }
    if (valuePtr != NULL) {
	Tcl_AppendObjToObj(valuePtr, tempPtr);
	Tcl_DecrRefCount(tempPtr);
    }
    return 1;
}

/*
 *----------------------------------------------------------------------
 *
 * TclCompileScript --
 *
 *	Compile a Tcl script in a string.
 *
 * Results:
 *	The return value is TCL_OK on a successful compilation and TCL_ERROR
 *	on failure. If TCL_ERROR is returned, then the interpreter's result
 *	contains an error message.
 *
 * Side effects:
 *	Adds instructions to envPtr to evaluate the script at runtime.
 *
 *----------------------------------------------------------------------
 */

void
TclCompileScript(
    Tcl_Interp *interp,		/* Used for error and status reporting. Also
				 * serves as context for finding and compiling
				 * commands. May not be NULL. */
    const char *script,		/* The source script to compile. */
    int numBytes,		/* Number of bytes in script. If < 0, the
				 * script consists of all bytes up to the
				 * first null character. */
    CompileEnv *envPtr)		/* Holds resulting instructions. */
{
    Interp *iPtr = (Interp *) interp;
    int lastTopLevelCmdIndex = -1;
				/* Index of most recent toplevel command in
				 * the command location table. Initialized to
				 * avoid compiler warning. */
    int startCodeOffset = -1;	/* Offset of first byte of current command's
				 * code. Init. to avoid compiler warning. */
    unsigned char *entryCodeNext = envPtr->codeNext;
    const char *p, *next;
    Namespace *cmdNsPtr;
    Command *cmdPtr;
    Tcl_Token *tokenPtr;
    int bytesLeft, isFirstCmd, wordIdx, currCmdIndex, commandLength, objIndex;
    Tcl_DString ds;
    /* TIP #280 */
    ExtCmdLoc *eclPtr = envPtr->extCmdMapPtr;
    int *wlines, wlineat, cmdLine, *clNext;
    Tcl_Parse *parsePtr = TclStackAlloc(interp, sizeof(Tcl_Parse));
    int generateStartCmds = Tcl_IsSafe(interp) ||
	    Tcl_LimitTypeEnabled(interp, TCL_LIMIT_COMMANDS|TCL_LIMIT_TIME);

    Tcl_DStringInit(&ds);

    if (numBytes < 0) {
	numBytes = strlen(script);
    }
    Tcl_ResetResult(interp);
    isFirstCmd = 1;

    if (envPtr->procPtr != NULL) {
	cmdNsPtr = envPtr->procPtr->cmdPtr->nsPtr;
    } else {
	cmdNsPtr = NULL;	/* use current NS */
    }

    /*
     * Each iteration through the following loop compiles the next command
     * from the script.
     */

    p = script;
    bytesLeft = numBytes;
    cmdLine = envPtr->line;
    clNext = envPtr->clNext;
    do {
	if (Tcl_ParseCommand(interp, p, bytesLeft, 0, parsePtr) != TCL_OK) {
	    /*
	     * Compile bytecodes to report the parse error at runtime.
	     */

	    Tcl_LogCommandInfo(interp, script, parsePtr->commandStart,
		    /* Drop the command terminator (";","]") if appropriate */
		    (parsePtr->term ==
		    parsePtr->commandStart + parsePtr->commandSize - 1)?
		    parsePtr->commandSize - 1 : parsePtr->commandSize);
	    TclCompileSyntaxError(interp, envPtr);
	    break;
	}

	/*
	 * TIP #280: We have to count newlines before the command even in the
	 * degenerate case when the command has no words. (See test
	 * info-30.33).
	 * So make that counting here, and not in the (numWords > 0) branch
	 * below.
	 */

	TclAdvanceLines(&cmdLine, p, parsePtr->commandStart);
	TclAdvanceContinuations(&cmdLine, &clNext,
		parsePtr->commandStart - envPtr->source);

	if (parsePtr->numWords > 0) {
	    int expand = 0;	/* Set if there are dynamic expansions to
				 * handle */

	    /*
	     * If not the first command, pop the previous command's result
	     * and, if we're compiling a top level command, update the last
	     * command's code size to account for the pop instruction.
	     */

	    if (!isFirstCmd) {
		TclEmitOpcode(INST_POP, envPtr);
		envPtr->cmdMapPtr[lastTopLevelCmdIndex].numCodeBytes =
			(envPtr->codeNext - envPtr->codeStart)
			- startCodeOffset;
	    }

	    /*
	     * Determine the actual length of the command.
	     */

	    commandLength = parsePtr->commandSize;
	    if (parsePtr->term == parsePtr->commandStart + commandLength-1) {
		/*
		 * The command terminator character (such as ; or ]) is the
		 * last character in the parsed command. Reduce the length by
		 * one so that the trace message doesn't include the
		 * terminator character.
		 */

		commandLength -= 1;
	    }

#ifdef TCL_COMPILE_DEBUG
	    /*
	     * If tracing, print a line for each top level command compiled.
	     */

	    if ((tclTraceCompile >= 1) && (envPtr->procPtr == NULL)) {
		fprintf(stdout, "  Compiling: ");
		TclPrintSource(stdout, parsePtr->commandStart,
			TclMin(commandLength, 55));
		fprintf(stdout, "\n");
	    }
#endif

	    /*
	     * Check whether expansion has been requested for any of the
	     * words.
	     */

	    for (wordIdx = 0, tokenPtr = parsePtr->tokenPtr;
		    wordIdx < parsePtr->numWords;
		    wordIdx++, tokenPtr += tokenPtr->numComponents + 1) {
		if (tokenPtr->type == TCL_TOKEN_EXPAND_WORD) {
		    expand = 1;
		    break;
		}
	    }

	    envPtr->numCommands++;
	    currCmdIndex = envPtr->numCommands - 1;
	    lastTopLevelCmdIndex = currCmdIndex;
	    startCodeOffset = envPtr->codeNext - envPtr->codeStart;
	    EnterCmdStartData(envPtr, currCmdIndex,
		    parsePtr->commandStart - envPtr->source, startCodeOffset);

	    /*
	     * Should only start issuing instructions after the "command has
	     * started" so that the command range is correct in the bytecode.
	     */

	    if (expand) {
		TclEmitOpcode(INST_EXPAND_START, envPtr);
	    }

	    /*
	     * TIP #280. Scan the words and compute the extended location
	     * information. The map first contain full per-word line
	     * information for use by the compiler. This is later replaced by
	     * a reduced form which signals non-literal words, stored in
	     * 'wlines'.
	     */

	    EnterCmdWordData(eclPtr, parsePtr->commandStart - envPtr->source,
		    parsePtr->tokenPtr, parsePtr->commandStart,
		    parsePtr->commandSize, parsePtr->numWords, cmdLine,
		    clNext, &wlines, envPtr);
	    wlineat = eclPtr->nuloc - 1;

	    /*
	     * Each iteration of the following loop compiles one word from the
	     * command.
	     */

	    for (wordIdx = 0, tokenPtr = parsePtr->tokenPtr;
		    wordIdx < parsePtr->numWords; wordIdx++,
		    tokenPtr += tokenPtr->numComponents + 1) {

		envPtr->line = eclPtr->loc[wlineat].line[wordIdx];
		envPtr->clNext = eclPtr->loc[wlineat].next[wordIdx];
		if (tokenPtr->type != TCL_TOKEN_SIMPLE_WORD) {
		    /*
		     * The word is not a simple string of characters.
		     */

		    TclCompileTokens(interp, tokenPtr+1,
			    tokenPtr->numComponents, envPtr);
		    if (tokenPtr->type == TCL_TOKEN_EXPAND_WORD) {
			TclEmitInstInt4(INST_EXPAND_STKTOP,
				envPtr->currStackDepth, envPtr);
		    }
		    continue;
		}

		/*
		 * This is a simple string of literal characters (i.e. we know
		 * it absolutely and can use it directly). If this is the
		 * first word and the command has a compile procedure, let it
		 * compile the command.
		 */

		if ((wordIdx == 0) && !expand) {
		    /*
		     * We copy the string before trying to find the command by
		     * name. We used to modify the string in place, but this
		     * is not safe because the name resolution handlers could
		     * have side effects that rely on the unmodified string.
		     */

		    TclDStringClear(&ds);
		    TclDStringAppendToken(&ds, &tokenPtr[1]);

		    cmdPtr = (Command *) Tcl_FindCommand(interp,
			    Tcl_DStringValue(&ds),
			    (Tcl_Namespace *) cmdNsPtr, /*flags*/ 0);

		    if ((cmdPtr != NULL)
			    && (cmdPtr->compileProc != NULL)
			    && !(cmdPtr->nsPtr->flags&NS_SUPPRESS_COMPILATION)
			    && !(cmdPtr->flags & CMD_HAS_EXEC_TRACES)
			    && !(iPtr->flags & DONT_COMPILE_CMDS_INLINE)) {
			int code, savedNumCmds = envPtr->numCommands;
			unsigned savedCodeNext =
				envPtr->codeNext - envPtr->codeStart;
			int savedExceptArrayNext = envPtr->exceptArrayNext;
			int update = 0;
#ifdef TCL_COMPILE_DEBUG
			int startStackDepth = envPtr->currStackDepth;
#endif

			/*
			 * Mark the start of the command; the proper bytecode
			 * length will be updated later. There is no need to
			 * do this for the first bytecode in the compile env,
			 * as the check is done before calling
			 * TclNRExecuteByteCode(). Do emit an INST_START_CMD in
			 * special cases where the first bytecode is in a
			 * loop, to insure that the corresponding command is
			 * counted properly. Compilers for commands able to
			 * produce such a beast (currently 'while 1' only) set
			 * envPtr->atCmdStart to 0 in order to signal this
			 * case. [Bug 1752146]
			 *
			 * Note that the environment is initialised with
			 * atCmdStart=1 to avoid emitting ISC for the first
			 * command.
			 */

			if (generateStartCmds) {
			    if (envPtr->atCmdStart) {
				if (savedCodeNext != 0) {
				    /*
				     * Increase the number of commands being
				     * started at the current point. Note that
				     * this depends on the exact layout of the
				     * INST_START_CMD's operands, so be
				     * careful!
				     */

				    unsigned char *fixPtr =
					    envPtr->codeNext - 4;

				    TclStoreInt4AtPtr(
					    TclGetUInt4AtPtr(fixPtr) + 1,
					    fixPtr);
				}
			    } else {
				TclEmitInstInt4(INST_START_CMD, 0, envPtr);
				TclEmitInt4(1, envPtr);
				update = 1;
			    }
			}

			code = cmdPtr->compileProc(interp, parsePtr, cmdPtr,
				envPtr);

			if (code == TCL_OK) {
			    /*
			     * Confirm that the command compiler generated a
			     * single value on the stack as its result. This
			     * is only done in debugging mode, as it *should*
			     * be correct and normal users have no reasonable
			     * way to fix it anyway.
			     */

#ifdef TCL_COMPILE_DEBUG
			    int diff = envPtr->currStackDepth-startStackDepth;

			    if (diff != 1 && (diff != 0 ||
				   *(envPtr->codeNext-1) != INST_DONE)) {
				Tcl_Panic("bad stack adjustment when compiling"
					" %.*s (was %d instead of 1)",
					parsePtr->tokenPtr->size,
					parsePtr->tokenPtr->start, diff);
			    }
#endif
			    if (generateStartCmds && update) {
				/*
				 * Fix the bytecode length.
				 */

				unsigned char *fixPtr = envPtr->codeStart
					+ savedCodeNext + 1;
				unsigned fixLen = envPtr->codeNext
					- envPtr->codeStart - savedCodeNext;

				TclStoreInt4AtPtr(fixLen, fixPtr);
			    }
			    goto finishCommand;
			}

			if (generateStartCmds && envPtr->atCmdStart
				&& savedCodeNext != 0) {
			    /*
			     * Decrease the number of commands being started
			     * at the current point. Note that this depends on
			     * the exact layout of the INST_START_CMD's
			     * operands, so be careful!
			     */

			    unsigned char *fixPtr = envPtr->codeNext - 4;

			    TclStoreInt4AtPtr(TclGetUInt4AtPtr(fixPtr)-1,
				    fixPtr);
			}

			/*
			 * Restore numCommands and codeNext to their correct
			 * values, removing any commands compiled before the
			 * failure to produce bytecode got reported. [Bugs
			 * 705406 and 735055]
			 */

			envPtr->numCommands = savedNumCmds;
			envPtr->codeNext = envPtr->codeStart + savedCodeNext;

			/*
			 * Must also restore the number of exception ranges;
			 * cannot guarantee that none were issued before the
			 * failure.
			 */

			envPtr->exceptArrayNext = savedExceptArrayNext;
		    }

		    /*
		     * No compile procedure so push the word. If the command
		     * was found, push a CmdName object to reduce runtime
		     * lookups. Mark this as a command name literal to reduce
		     * shimmering. 
		     */

		    objIndex = TclRegisterNewCmdLiteral(envPtr,
			    tokenPtr[1].start, tokenPtr[1].size);
		    if (cmdPtr != NULL) {
			TclSetCmdNameObj(interp,
				envPtr->literalArrayPtr[objIndex].objPtr,
				cmdPtr);
		    }
		} else {
		    /*
		     * Simple argument word of a command. We reach this if and
		     * only if the command word was not compiled for whatever
		     * reason. Register the literal's location for use by
		     * uplevel, etc. commands, should they encounter it
		     * unmodified. We care only if the we are in a context
		     * which already allows absolute counting.
		     */

		    objIndex = TclRegisterNewLiteral(envPtr,
			    tokenPtr[1].start, tokenPtr[1].size);

		    if (envPtr->clNext) {
			TclContinuationsEnterDerived(
				envPtr->literalArrayPtr[objIndex].objPtr,
				tokenPtr[1].start - envPtr->source,
				eclPtr->loc[wlineat].next[wordIdx]);
		    }
		}
		TclEmitPush(objIndex, envPtr);
	    } /* for loop */

	    /*
	     * Emit an invoke instruction for the command. We skip this if a
	     * compile procedure was found for the command.
	     */

	    if (expand) {
		/*
		 * The stack depth during argument expansion can only be
		 * managed at runtime, as the number of elements in the
		 * expanded lists is not known at compile time. We adjust here
		 * the stack depth estimate so that it is correct after the
		 * command with expanded arguments returns.
		 *
		 * The end effect of this command's invocation is that all the
		 * words of the command are popped from the stack, and the
		 * result is pushed: the stack top changes by (1-wordIdx).
		 *
		 * Note that the estimates are not correct while the command
		 * is being prepared and run, INST_EXPAND_STKTOP is not
		 * stack-neutral in general.
		 */

		TclEmitOpcode(INST_INVOKE_EXPANDED, envPtr);
		TclAdjustStackDepth((1-wordIdx), envPtr);
	    } else if (wordIdx > 0) {
		/*
		 * Save PC -> command map for the TclArgumentBC* functions.
		 */

		int isnew;
		Tcl_HashEntry *hePtr = Tcl_CreateHashEntry(&eclPtr->litInfo,
			INT2PTR(envPtr->codeNext - envPtr->codeStart),
			&isnew);

		Tcl_SetHashValue(hePtr, INT2PTR(wlineat));
		TclEmitInstInt4(INST_INVOKE_STK, wordIdx, envPtr);
	    }

	    /*
	     * Update the compilation environment structure and record the
	     * offsets of the source and code for the command.
	     */

	finishCommand:
	    EnterCmdExtentData(envPtr, currCmdIndex, commandLength,
		    (envPtr->codeNext-envPtr->codeStart) - startCodeOffset);
	    isFirstCmd = 0;

	    /*
	     * TIP #280: Free full form of per-word line data and insert the
	     * reduced form now
	     */

	    ckfree(eclPtr->loc[wlineat].line);
	    ckfree(eclPtr->loc[wlineat].next);
	    eclPtr->loc[wlineat].line = wlines;
	    eclPtr->loc[wlineat].next = NULL;
	} /* end if parsePtr->numWords > 0 */

	/*
	 * Advance to the next command in the script.
	 */

	next = parsePtr->commandStart + parsePtr->commandSize;
	bytesLeft -= next - p;
	p = next;

	/*
	 * TIP #280: Track lines in the just compiled command.
	 */

	TclAdvanceLines(&cmdLine, parsePtr->commandStart, p);
	TclAdvanceContinuations(&cmdLine, &clNext, p - envPtr->source);
	Tcl_FreeParse(parsePtr);
    } while (bytesLeft > 0);

    /*
     * TIP #280: Bring the line counts in the CompEnv up to date.
     *	See tests info-30.33,34,35 .
     */

    envPtr->line = cmdLine;
    envPtr->clNext = clNext;

    /*
     * If the source script yielded no instructions (e.g., if it was empty),
     * push an empty string as the command's result.
     */

    if (envPtr->codeNext == entryCodeNext) {
	TclEmitPush(TclRegisterNewLiteral(envPtr, "", 0), envPtr);
    }

    envPtr->numSrcBytes = p - script;
    TclStackFree(interp, parsePtr);
    Tcl_DStringFree(&ds);
}

/*
 *----------------------------------------------------------------------
 *
 * TclCompileTokens --
 *
 *	Given an array of tokens parsed from a Tcl command (e.g., the tokens
 *	that make up a word) this procedure emits instructions to evaluate the
 *	tokens and concatenate their values to form a single result value on
 *	the interpreter's runtime evaluation stack.
 *
 * Results:
 *	The return value is a standard Tcl result. If an error occurs, an
 *	error message is left in the interpreter's result.
 *
 * Side effects:
 *	Instructions are added to envPtr to push and evaluate the tokens at
 *	runtime.
 *
 *----------------------------------------------------------------------
 */

void
TclCompileVarSubst(
    Tcl_Interp *interp,
    Tcl_Token *tokenPtr,
    CompileEnv *envPtr)
{
    const char *p, *name = tokenPtr[1].start;
    int nameBytes = tokenPtr[1].size;
    int i, localVar, localVarName = 1;

    /*
     * Determine how the variable name should be handled: if it contains any
     * namespace qualifiers it is not a local variable (localVarName=-1); if
     * it looks like an array element and the token has a single component, it
     * should not be created here [Bug 569438] (localVarName=0); otherwise,
     * the local variable can safely be created (localVarName=1).
     */

    for (i = 0, p = name;  i < nameBytes;  i++, p++) {
	if ((*p == ':') && (i < nameBytes-1) && (*(p+1) == ':')) {
	    localVarName = -1;
	    break;
	} else if ((*p == '(')
		&& (tokenPtr->numComponents == 1)
		&& (*(name + nameBytes - 1) == ')')) {
	    localVarName = 0;
	    break;
	}
    }

    /*
     * Either push the variable's name, or find its index in the array
     * of local variables in a procedure frame.
     */

    localVar = -1;
    if (localVarName != -1) {
	localVar = TclFindCompiledLocal(name, nameBytes, localVarName, envPtr);
    }
    if (localVar < 0) {
	TclEmitPush(TclRegisterNewLiteral(envPtr, name, nameBytes), envPtr);
    }

    /*
     * Emit instructions to load the variable.
     */

    TclAdvanceLines(&envPtr->line, tokenPtr[1].start,
	    tokenPtr[1].start + tokenPtr[1].size);

    if (tokenPtr->numComponents == 1) {
	if (localVar < 0) {
	    TclEmitOpcode(INST_LOAD_SCALAR_STK, envPtr);
	} else {
	    TclEmitInstInt4(INST_LOAD_SCALAR, localVar, envPtr);
	}
    } else {
	TclCompileTokens(interp, tokenPtr+2, tokenPtr->numComponents-1, envPtr);
	if (localVar < 0) {
	    TclEmitOpcode(INST_LOAD_ARRAY_STK, envPtr);
	} else {
	    TclEmitInstInt4(INST_LOAD_ARRAY, localVar, envPtr);
	}
    }
}

void
TclCompileTokens(
    Tcl_Interp *interp,		/* Used for error and status reporting. */
    Tcl_Token *tokenPtr,	/* Pointer to first in an array of tokens to
				 * compile. */
    int count,			/* Number of tokens to consider at tokenPtr.
				 * Must be at least 1. */
    CompileEnv *envPtr)		/* Holds the resulting instructions. */
{
    Tcl_DString textBuffer;	/* Holds concatenated chars from adjacent
				 * TCL_TOKEN_TEXT, TCL_TOKEN_BS tokens. */
    char buffer[TCL_UTF_MAX];
    int i, numObjsToConcat, length;
    unsigned char *entryCodeNext = envPtr->codeNext;
#define NUM_STATIC_POS 20
    int isLiteral, maxNumCL, numCL;
    int *clPosition = NULL;

    /*
     * For the handling of continuation lines in literals we first check if
     * this is actually a literal. For if not we can forego the additional
     * processing. Otherwise we pre-allocate a small table to store the
     * locations of all continuation lines we find in this literal, if any.
     * The table is extended if needed.
     *
     * Note: Different to the equivalent code in function 'TclSubstTokens()'
     * (see file "tclParse.c") we do not seem to need the 'adjust' variable.
     * We also do not seem to need code which merges continuation line
     * information of multiple words which concat'd at runtime. Either that or
     * I have not managed to find a test case for these two possibilities yet.
     * It might be a difference between compile- versus run-time processing.
     */

    numCL = 0;
    maxNumCL = 0;
    isLiteral = 1;
    for (i=0 ; i < count; i++) {
	if ((tokenPtr[i].type != TCL_TOKEN_TEXT)
		&& (tokenPtr[i].type != TCL_TOKEN_BS)) {
	    isLiteral = 0;
	    break;
	}
    }

    if (isLiteral) {
	maxNumCL = NUM_STATIC_POS;
	clPosition = ckalloc(maxNumCL * sizeof(int));
    }

    Tcl_DStringInit(&textBuffer);
    numObjsToConcat = 0;
    for ( ;  count > 0;  count--, tokenPtr++) {
	switch (tokenPtr->type) {
	case TCL_TOKEN_TEXT:
	    TclDStringAppendToken(&textBuffer, tokenPtr);
	    TclAdvanceLines(&envPtr->line, tokenPtr->start,
		    tokenPtr->start + tokenPtr->size);
	    break;

	case TCL_TOKEN_BS:
	    length = TclParseBackslash(tokenPtr->start, tokenPtr->size,
		    NULL, buffer);
	    Tcl_DStringAppend(&textBuffer, buffer, length);

	    /*
	     * If the backslash sequence we found is in a literal, and
	     * represented a continuation line, we compute and store its
	     * location (as char offset to the beginning of the _result_
	     * script). We may have to extend the table of locations.
	     *
	     * Note that the continuation line information is relevant even if
	     * the word we are processing is not a literal, as it can affect
	     * nested commands. See the branch for TCL_TOKEN_COMMAND below,
	     * where the adjustment we are tracking here is taken into
	     * account. The good thing is that we do not need a table of
	     * everything, just the number of lines we have to add as
	     * correction.
	     */

	    if ((length == 1) && (buffer[0] == ' ') &&
		(tokenPtr->start[1] == '\n')) {
		if (isLiteral) {
		    int clPos = Tcl_DStringLength(&textBuffer);

		    if (numCL >= maxNumCL) {
			maxNumCL *= 2;
			clPosition = ckrealloc(clPosition,
                                maxNumCL * sizeof(int));
		    }
		    clPosition[numCL] = clPos;
		    numCL ++;
		}
	    }
	    break;

	case TCL_TOKEN_COMMAND:
	    /*
	     * Push any accumulated chars appearing before the command.
	     */

	    if (Tcl_DStringLength(&textBuffer) > 0) {
		int literal = TclRegisterDStringLiteral(envPtr, &textBuffer);

		TclEmitPush(literal, envPtr);
		numObjsToConcat++;
		Tcl_DStringFree(&textBuffer);

		if (numCL) {
		    TclContinuationsEnter(
			    envPtr->literalArrayPtr[literal].objPtr, numCL,
			    clPosition);
		}
		numCL = 0;
	    }

	    TclCompileScript(interp, tokenPtr->start+1,
		    tokenPtr->size-2, envPtr);
	    numObjsToConcat++;
	    break;

	case TCL_TOKEN_VARIABLE:
	    /*
	     * Push any accumulated chars appearing before the $<var>.
	     */

	    if (Tcl_DStringLength(&textBuffer) > 0) {
		int literal;

		literal = TclRegisterDStringLiteral(envPtr, &textBuffer);
		TclEmitPush(literal, envPtr);
		numObjsToConcat++;
		Tcl_DStringFree(&textBuffer);
	    }

	    TclCompileVarSubst(interp, tokenPtr, envPtr);
	    numObjsToConcat++;
	    count -= tokenPtr->numComponents;
	    tokenPtr += tokenPtr->numComponents;
	    break;

	default:
	    Tcl_Panic("Unexpected token type in TclCompileTokens: %d; %.*s",
		    tokenPtr->type, tokenPtr->size, tokenPtr->start);
	}
    }

    /*
     * Push any accumulated characters appearing at the end.
     */

    if (Tcl_DStringLength(&textBuffer) > 0) {
	int literal = TclRegisterDStringLiteral(envPtr, &textBuffer);

	TclEmitPush(literal, envPtr);
	numObjsToConcat++;
	if (numCL) {
	    TclContinuationsEnter(envPtr->literalArrayPtr[literal].objPtr,
		    numCL, clPosition);
	}
	numCL = 0;
    }

    /*
     * If necessary, concatenate the parts of the word.
     */

    while (numObjsToConcat > 255) {
	TclEmitInstInt1(INST_CONCAT, 255, envPtr);
	numObjsToConcat -= 254;	/* concat pushes 1 obj, the result */
    }
    if (numObjsToConcat > 1) {
	TclEmitInstInt1(INST_CONCAT, numObjsToConcat, envPtr);
    }

    /*
     * If the tokens yielded no instructions, push an empty string.
     */

    if (envPtr->codeNext == entryCodeNext) {
	TclEmitPush(TclRegisterNewLiteral(envPtr, "", 0), envPtr);
    }
    Tcl_DStringFree(&textBuffer);

    /*
     * Release the temp table we used to collect the locations of continuation
     * lines, if any.
     */

    if (maxNumCL) {
	ckfree(clPosition);
    }
}

/*
 *----------------------------------------------------------------------
 *
 * TclCompileCmdWord --
 *
 *	Given an array of parse tokens for a word containing one or more Tcl
 *	commands, emit inline instructions to execute them. This procedure
 *	differs from TclCompileTokens in that a simple word such as a loop
 *	body enclosed in braces is not just pushed as a string, but is itself
 *	parsed into tokens and compiled.
 *
 * Results:
 *	The return value is a standard Tcl result. If an error occurs, an
 *	error message is left in the interpreter's result.
 *
 * Side effects:
 *	Instructions are added to envPtr to execute the tokens at runtime.
 *
 *----------------------------------------------------------------------
 */

void
TclCompileCmdWord(
    Tcl_Interp *interp,		/* Used for error and status reporting. */
    Tcl_Token *tokenPtr,	/* Pointer to first in an array of tokens for
				 * a command word to compile inline. */
    int count,			/* Number of tokens to consider at tokenPtr.
				 * Must be at least 1. */
    CompileEnv *envPtr)		/* Holds the resulting instructions. */
{
    if ((count == 1) && (tokenPtr->type == TCL_TOKEN_TEXT)) {
	/*
	 * Handle the common case: if there is a single text token, compile it
	 * into an inline sequence of instructions.
	 */

	TclCompileScript(interp, tokenPtr->start, tokenPtr->size, envPtr);
    } else {
	/*
	 * Multiple tokens or the single token involves substitutions. Emit
	 * instructions to invoke the eval command procedure at runtime on the
	 * result of evaluating the tokens.
	 */

	TclCompileTokens(interp, tokenPtr, count, envPtr);
	TclEmitOpcode(INST_EVAL_STK, envPtr);
    }
}

/*
 *----------------------------------------------------------------------
 *
 * TclCompileExprWords --
 *
 *	Given an array of parse tokens representing one or more words that
 *	contain a Tcl expression, emit inline instructions to execute the
 *	expression. This procedure differs from TclCompileExpr in that it
 *	supports Tcl's two-level substitution semantics for expressions that
 *	appear as command words.
 *
 * Results:
 *	The return value is a standard Tcl result. If an error occurs, an
 *	error message is left in the interpreter's result.
 *
 * Side effects:
 *	Instructions are added to envPtr to execute the expression.
 *
 *----------------------------------------------------------------------
 */

void
TclCompileExprWords(
    Tcl_Interp *interp,		/* Used for error and status reporting. */
    Tcl_Token *tokenPtr,	/* Points to first in an array of word tokens
				 * tokens for the expression to compile
				 * inline. */
    int numWords,		/* Number of word tokens starting at tokenPtr.
				 * Must be at least 1. Each word token
				 * contains one or more subtokens. */
    CompileEnv *envPtr)		/* Holds the resulting instructions. */
{
    Tcl_Token *wordPtr;
    int i, concatItems;

    /*
     * If the expression is a single word that doesn't require substitutions,
     * just compile its string into inline instructions.
     */

    if ((numWords == 1) && (tokenPtr->type == TCL_TOKEN_SIMPLE_WORD)) {
	TclCompileExpr(interp, tokenPtr[1].start,tokenPtr[1].size, envPtr, 1);
	return;
    }

    /*
     * Emit code to call the expr command proc at runtime. Concatenate the
     * (already substituted once) expr tokens with a space between each.
     */

    wordPtr = tokenPtr;
    for (i = 0;  i < numWords;  i++) {
	TclCompileTokens(interp, wordPtr+1, wordPtr->numComponents, envPtr);
	if (i < (numWords - 1)) {
	    TclEmitPush(TclRegisterNewLiteral(envPtr, " ", 1), envPtr);
	}
	wordPtr += wordPtr->numComponents + 1;
    }
    concatItems = 2*numWords - 1;
    while (concatItems > 255) {
	TclEmitInstInt1(INST_CONCAT, 255, envPtr);
	concatItems -= 254;
    }
    if (concatItems > 1) {
	TclEmitInstInt1(INST_CONCAT, concatItems, envPtr);
    }
    TclEmitOpcode(INST_EXPR_STK, envPtr);
}

/*
 *----------------------------------------------------------------------
 *
 * PushVarName --
 *
 *	Procedure used in the compiling where pushing a variable name is
 *	necessary (append, lappend, set).
 *
 * Results:
 *	Returns TCL_OK for a successful compile. Returns TCL_ERROR to defer
 *	evaluation to runtime.
 *
 * Side effects:
 *	Instructions are added to envPtr to execute the "set" command at
 *	runtime.
 *
 *----------------------------------------------------------------------
 */

int
TclPushVarName(
    Tcl_Interp *interp,		/* Used for error reporting. */
    Tcl_Token *varTokenPtr,	/* Points to a variable token. */
    CompileEnv *envPtr,		/* Holds resulting instructions. */
    int flags,			/* TCL_NO_LARGE_INDEX. */
    int *localIndexPtr,		/* Must not be NULL. */
    int *simpleVarNamePtr,	/* Must not be NULL. */
    int *isScalarPtr,		/* Must not be NULL. */
    int line,			/* Line the token starts on. */
    int *clNext)		/* Reference to offset of next hidden cont.
				 * line. */
{
    register const char *p;
    const char *name, *elName;
    register int i, n;
    Tcl_Token *elemTokenPtr = NULL;
    int nameChars, elNameChars, simpleVarName, localIndex;
    int elemTokenCount = 0, allocedTokens = 0, removedParen = 0;

    /*
     * Decide if we can use a frame slot for the var/array name or if we need
     * to emit code to compute and push the name at runtime. We use a frame
     * slot (entry in the array of local vars) if we are compiling a procedure
     * body and if the name is simple text that does not include namespace
     * qualifiers.
     */

    simpleVarName = 0;
    name = elName = NULL;
    nameChars = elNameChars = 0;
    localIndex = -1;

    /*
     * Check not only that the type is TCL_TOKEN_SIMPLE_WORD, but whether
     * curly braces surround the variable name. This really matters for array
     * elements to handle things like
     *    set {x($foo)} 5
     * which raises an undefined var error if we are not careful here.
     */

    if ((varTokenPtr->type == TCL_TOKEN_SIMPLE_WORD) &&
	    (varTokenPtr->start[0] != '{')) {
	/*
	 * A simple variable name. Divide it up into "name" and "elName"
	 * strings. If it is not a local variable, look it up at runtime.
	 */

	simpleVarName = 1;

	name = varTokenPtr[1].start;
	nameChars = varTokenPtr[1].size;
	if (name[nameChars-1] == ')') {
	    /*
	     * last char is ')' => potential array reference.
	     */

	    for (i=0,p=name ; i<nameChars ; i++,p++) {
		if (*p == '(') {
		    elName = p + 1;
		    elNameChars = nameChars - i - 2;
		    nameChars = i;
		    break;
		}
	    }

	    if ((elName != NULL) && elNameChars) {
		/*
		 * An array element, the element name is a simple string:
		 * assemble the corresponding token.
		 */

		elemTokenPtr = TclStackAlloc(interp, sizeof(Tcl_Token));
		allocedTokens = 1;
		elemTokenPtr->type = TCL_TOKEN_TEXT;
		elemTokenPtr->start = elName;
		elemTokenPtr->size = elNameChars;
		elemTokenPtr->numComponents = 0;
		elemTokenCount = 1;
	    }
	}
    } else if (((n = varTokenPtr->numComponents) > 1)
	    && (varTokenPtr[1].type == TCL_TOKEN_TEXT)
	    && (varTokenPtr[n].type == TCL_TOKEN_TEXT)
	    && (varTokenPtr[n].start[varTokenPtr[n].size - 1] == ')')) {
	/*
	 * Check for parentheses inside first token.
	 */

	simpleVarName = 0;
	for (i = 0, p = varTokenPtr[1].start;
		i < varTokenPtr[1].size; i++, p++) {
	    if (*p == '(') {
		simpleVarName = 1;
		break;
	    }
	}
	if (simpleVarName) {
	    int remainingChars;

	    /*
	     * Check the last token: if it is just ')', do not count it.
	     * Otherwise, remove the ')' and flag so that it is restored at
	     * the end.
	     */

	    if (varTokenPtr[n].size == 1) {
		n--;
	    } else {
		varTokenPtr[n].size--;
		removedParen = n;
	    }

	    name = varTokenPtr[1].start;
	    nameChars = p - varTokenPtr[1].start;
	    elName = p + 1;
	    remainingChars = (varTokenPtr[2].start - p) - 1;
	    elNameChars = (varTokenPtr[n].start-p) + varTokenPtr[n].size - 2;

	    if (remainingChars) {
		/*
		 * Make a first token with the extra characters in the first
		 * token.
		 */

		elemTokenPtr = TclStackAlloc(interp, n * sizeof(Tcl_Token));
		allocedTokens = 1;
		elemTokenPtr->type = TCL_TOKEN_TEXT;
		elemTokenPtr->start = elName;
		elemTokenPtr->size = remainingChars;
		elemTokenPtr->numComponents = 0;
		elemTokenCount = n;

		/*
		 * Copy the remaining tokens.
		 */

		memcpy(elemTokenPtr+1, varTokenPtr+2,
			(n-1) * sizeof(Tcl_Token));
	    } else {
		/*
		 * Use the already available tokens.
		 */

		elemTokenPtr = &varTokenPtr[2];
		elemTokenCount = n - 1;
	    }
	}
    }

    if (simpleVarName) {
	/*
	 * See whether name has any namespace separators (::'s).
	 */

	int hasNsQualifiers = 0;

	for (i = 0, p = name;  i < nameChars;  i++, p++) {
	    if ((*p == ':') && ((i+1) < nameChars) && (*(p+1) == ':')) {
		hasNsQualifiers = 1;
		break;
	    }
	}

	/*
	 * Look up the var name's index in the array of local vars in the proc
	 * frame. If retrieving the var's value and it doesn't already exist,
	 * push its name and look it up at runtime.
	 */

	if (!hasNsQualifiers) {
	    localIndex = TclFindCompiledLocal(name, nameChars,
		    1, envPtr);
	    if ((flags & TCL_NO_LARGE_INDEX) && (localIndex > 255)) {
		/*
		 * We'll push the name.
		 */

		localIndex = -1;
	    }
	}
	if (localIndex < 0) {
	    PushLiteral(envPtr, name, nameChars);
	}

	/*
	 * Compile the element script, if any.
	 */

	if (elName != NULL) {
	    if (elNameChars) {
		envPtr->line = line;
		envPtr->clNext = clNext;
		TclCompileTokens(interp, elemTokenPtr, elemTokenCount,
			envPtr);
	    } else {
		PUSH("");
	    }
	}
    } else {
	/*
	 * The var name isn't simple: compile and push it.
	 */

	envPtr->line = line;
	envPtr->clNext = clNext;
	CompileTokens(envPtr, varTokenPtr, interp);
    }

    if (removedParen) {
	varTokenPtr[removedParen].size++;
    }
    if (allocedTokens) {
	TclStackFree(interp, elemTokenPtr);
    }
    *localIndexPtr = localIndex;
    *simpleVarNamePtr = simpleVarName;
    *isScalarPtr = (elName == NULL);
    return TCL_OK;
}

/*
 *----------------------------------------------------------------------
 *
 * TclCompileNoOp --
 *
 *	Function called to compile no-op's
 *
 * Results:
 *	The return value is TCL_OK, indicating successful compilation.
 *
 * Side effects:
 *	Instructions are added to envPtr to execute a no-op at runtime. No
 *	result is pushed onto the stack: the compiler has to take care of this
 *	itself if the last compiled command is a NoOp.
 *
 *----------------------------------------------------------------------
 */

int
TclCompileNoOp(
    Tcl_Interp *interp,		/* Used for error reporting. */
    Tcl_Parse *parsePtr,	/* Points to a parse structure for the command
				 * created by Tcl_ParseCommand. */
    Command *cmdPtr,		/* Points to defintion of command being
				 * compiled. */
    CompileEnv *envPtr)		/* Holds resulting instructions. */
{
    Tcl_Token *tokenPtr;
    int i;
    int savedStackDepth = envPtr->currStackDepth;

    tokenPtr = parsePtr->tokenPtr;
    for (i = 1; i < parsePtr->numWords; i++) {
	tokenPtr = tokenPtr + tokenPtr->numComponents + 1;
	envPtr->currStackDepth = savedStackDepth;

	if (tokenPtr->type != TCL_TOKEN_SIMPLE_WORD) {
	    TclCompileTokens(interp, tokenPtr+1, tokenPtr->numComponents,
		    envPtr);
	    TclEmitOpcode(INST_POP, envPtr);
	}
    }
    envPtr->currStackDepth = savedStackDepth;
    TclEmitPush(TclRegisterNewLiteral(envPtr, "", 0), envPtr);
    return TCL_OK;
}

/*
 *----------------------------------------------------------------------
 *
 * TclInitByteCodeObj --
 *
 *	Create a ByteCode structure and initialize it from a CompileEnv
 *	compilation environment structure. The ByteCode structure is smaller
 *	and contains just that information needed to execute the bytecode
 *	instructions resulting from compiling a Tcl script. The resulting
 *	structure is placed in the specified object.
 *
 * Results:
 *	A newly constructed ByteCode object is stored in the internal
 *	representation of the objPtr.
 *
 * Side effects:
 *	A single heap object is allocated to hold the new ByteCode structure
 *	and its code, object, command location, and aux data arrays. Note that
 *	"ownership" (i.e., the pointers to) the Tcl objects and aux data items
 *	will be handed over to the new ByteCode structure from the CompileEnv
 *	structure.
 *
 *----------------------------------------------------------------------
 */

void
TclInitByteCodeObj(
    Tcl_Obj *objPtr,		/* Points object that should be initialized,
				 * and whose string rep contains the source
				 * code. */
    register CompileEnv *envPtr)/* Points to the CompileEnv structure from
				 * which to create a ByteCode structure. */
{
    register ByteCode *codePtr;
    size_t codeBytes, objArrayBytes, exceptArrayBytes, cmdLocBytes;
    size_t auxDataArrayBytes, structureSize;
    register unsigned char *p;
#ifdef TCL_COMPILE_DEBUG
    unsigned char *nextPtr;
#endif
    int numLitObjects = envPtr->literalArrayNext;
    Namespace *namespacePtr;
    int i, isNew;
    Interp *iPtr;

    iPtr = envPtr->iPtr;

    codeBytes = envPtr->codeNext - envPtr->codeStart;
    objArrayBytes = envPtr->literalArrayNext * sizeof(Tcl_Obj *);
    exceptArrayBytes = envPtr->exceptArrayNext * sizeof(ExceptionRange);
    auxDataArrayBytes = envPtr->auxDataArrayNext * sizeof(AuxData);
    cmdLocBytes = GetCmdLocEncodingSize(envPtr);

    /*
     * Compute the total number of bytes needed for this bytecode.
     */

    structureSize = sizeof(ByteCode);
    structureSize += TCL_ALIGN(codeBytes);	  /* align object array */
    structureSize += TCL_ALIGN(objArrayBytes);	  /* align exc range arr */
    structureSize += TCL_ALIGN(exceptArrayBytes); /* align AuxData array */
    structureSize += auxDataArrayBytes;
    structureSize += cmdLocBytes;

    if (envPtr->iPtr->varFramePtr != NULL) {
	namespacePtr = envPtr->iPtr->varFramePtr->nsPtr;
    } else {
	namespacePtr = envPtr->iPtr->globalNsPtr;
    }

    p = ckalloc(structureSize);
    codePtr = (ByteCode *) p;
    codePtr->interpHandle = TclHandlePreserve(iPtr->handle);
    codePtr->compileEpoch = iPtr->compileEpoch;
    codePtr->nsPtr = namespacePtr;
    codePtr->nsEpoch = namespacePtr->resolverEpoch;
    codePtr->refCount = 1;
    if (namespacePtr->compiledVarResProc || iPtr->resolverPtr) {
	codePtr->flags = TCL_BYTECODE_RESOLVE_VARS;
    } else {
	codePtr->flags = 0;
    }
    codePtr->source = envPtr->source;
    codePtr->procPtr = envPtr->procPtr;

    codePtr->numCommands = envPtr->numCommands;
    codePtr->numSrcBytes = envPtr->numSrcBytes;
    codePtr->numCodeBytes = codeBytes;
    codePtr->numLitObjects = numLitObjects;
    codePtr->numExceptRanges = envPtr->exceptArrayNext;
    codePtr->numAuxDataItems = envPtr->auxDataArrayNext;
    codePtr->numCmdLocBytes = cmdLocBytes;
    codePtr->maxExceptDepth = envPtr->maxExceptDepth;
    codePtr->maxStackDepth = envPtr->maxStackDepth;

    p += sizeof(ByteCode);
    codePtr->codeStart = p;
    memcpy(p, envPtr->codeStart, (size_t) codeBytes);

    p += TCL_ALIGN(codeBytes);		/* align object array */
    codePtr->objArrayPtr = (Tcl_Obj **) p;
    for (i = 0;  i < numLitObjects;  i++) {
	if (objPtr == envPtr->literalArrayPtr[i].objPtr) {
	    /*
	     * Prevent circular reference where the bytecode intrep of
	     * a value contains a literal which is that same value.
	     * If this is allowed to happen, refcount decrements may not
	     * reach zero, and memory may leak.  Bugs 467523, 3357771
	     *
	     * NOTE:  [Bugs 3392070, 3389764] We make a copy based completely
	     * on the string value, and do not call Tcl_DuplicateObj() so we
             * can be sure we do not have any lingering cycles hiding in
	     * the intrep.
	     */
	    int numBytes;
	    const char *bytes = Tcl_GetStringFromObj(objPtr, &numBytes);

	    codePtr->objArrayPtr[i] = Tcl_NewStringObj(bytes, numBytes);
	    Tcl_IncrRefCount(codePtr->objArrayPtr[i]);
	    Tcl_DecrRefCount(objPtr);
	} else {
	    codePtr->objArrayPtr[i] = envPtr->literalArrayPtr[i].objPtr;
	}
    }

    p += TCL_ALIGN(objArrayBytes);	/* align exception range array */
    if (exceptArrayBytes > 0) {
	codePtr->exceptArrayPtr = (ExceptionRange *) p;
	memcpy(p, envPtr->exceptArrayPtr, (size_t) exceptArrayBytes);
    } else {
	codePtr->exceptArrayPtr = NULL;
    }

    p += TCL_ALIGN(exceptArrayBytes);	/* align AuxData array */
    if (auxDataArrayBytes > 0) {
	codePtr->auxDataArrayPtr = (AuxData *) p;
	memcpy(p, envPtr->auxDataArrayPtr, (size_t) auxDataArrayBytes);
    } else {
	codePtr->auxDataArrayPtr = NULL;
    }

    p += auxDataArrayBytes;
#ifndef TCL_COMPILE_DEBUG
    EncodeCmdLocMap(envPtr, codePtr, (unsigned char *) p);
#else
    nextPtr = EncodeCmdLocMap(envPtr, codePtr, (unsigned char *) p);
    if (((size_t)(nextPtr - p)) != cmdLocBytes) {
	Tcl_Panic("TclInitByteCodeObj: encoded cmd location bytes %lu != expected size %lu", (unsigned long)(nextPtr - p), (unsigned long)cmdLocBytes);
    }
#endif

    /*
     * Record various compilation-related statistics about the new ByteCode
     * structure. Don't include overhead for statistics-related fields.
     */

#ifdef TCL_COMPILE_STATS
    codePtr->structureSize = structureSize
	    - (sizeof(size_t) + sizeof(Tcl_Time));
    Tcl_GetTime(&codePtr->createTime);

    RecordByteCodeStats(codePtr);
#endif /* TCL_COMPILE_STATS */

    /*
     * Free the old internal rep then convert the object to a bytecode object
     * by making its internal rep point to the just compiled ByteCode.
     */

    TclFreeIntRep(objPtr);
    objPtr->internalRep.otherValuePtr = codePtr;
    objPtr->typePtr = &tclByteCodeType;

    /*
     * TIP #280. Associate the extended per-word line information with the
     * byte code object (internal rep), for use with the bc compiler.
     */

    Tcl_SetHashValue(Tcl_CreateHashEntry(iPtr->lineBCPtr, codePtr,
	    &isNew), envPtr->extCmdMapPtr);
    envPtr->extCmdMapPtr = NULL;

    codePtr->localCachePtr = NULL;
}

/*
 *----------------------------------------------------------------------
 *
 * TclFindCompiledLocal --
 *
 *	This procedure is called at compile time to look up and optionally
 *	allocate an entry ("slot") for a variable in a procedure's array of
 *	local variables. If the variable's name is NULL, a new temporary
 *	variable is always created. (Such temporary variables can only be
 *	referenced using their slot index.)
 *
 * Results:
 *	If create is 0 and the name is non-NULL, then if the variable is
 *	found, the index of its entry in the procedure's array of local
 *	variables is returned; otherwise -1 is returned. If name is NULL, the
 *	index of a new temporary variable is returned. Finally, if create is 1
 *	and name is non-NULL, the index of a new entry is returned.
 *
 * Side effects:
 *	Creates and registers a new local variable if create is 1 and the
 *	variable is unknown, or if the name is NULL.
 *
 *----------------------------------------------------------------------
 */

int
TclFindCompiledLocal(
    register const char *name,	/* Points to first character of the name of a
				 * scalar or array variable. If NULL, a
				 * temporary var should be created. */
    int nameBytes,		/* Number of bytes in the name. */
    int create,			/* If 1, allocate a local frame entry for the
				 * variable if it is new. */
    CompileEnv *envPtr)		/* Points to the current compile environment*/
{
    register CompiledLocal *localPtr;
    int localVar = -1;
    register int i;
    Proc *procPtr;

    /*
     * If not creating a temporary, does a local variable of the specified
     * name already exist?
     */

    procPtr = envPtr->procPtr;

    if (procPtr == NULL) {
	/*
	 * Compiling a non-body script: give it read access to the LVT in the
	 * current localCache
	 */

	LocalCache *cachePtr = envPtr->iPtr->varFramePtr->localCachePtr;
	const char *localName;
	Tcl_Obj **varNamePtr;
	int len;

	if (!cachePtr || !name) {
	    return -1;
	}

	varNamePtr = &cachePtr->varName0;
	for (i=0; i < cachePtr->numVars; varNamePtr++, i++) {
	    if (*varNamePtr) {
		localName = Tcl_GetStringFromObj(*varNamePtr, &len);
		if ((len == nameBytes) && !strncmp(name, localName, len)) {
		    return i;
		}
	    }
	}
	return -1;
    }

    if (name != NULL) {
	int localCt = procPtr->numCompiledLocals;

	localPtr = procPtr->firstLocalPtr;
	for (i = 0;  i < localCt;  i++) {
	    if (!TclIsVarTemporary(localPtr)) {
		char *localName = localPtr->name;

		if ((nameBytes == localPtr->nameLength) &&
			(strncmp(name,localName,(unsigned)nameBytes) == 0)) {
		    return i;
		}
	    }
	    localPtr = localPtr->nextPtr;
	}
    }

    /*
     * Create a new variable if appropriate.
     */

    if (create || (name == NULL)) {
	localVar = procPtr->numCompiledLocals;
	localPtr = ckalloc(TclOffset(CompiledLocal, name) + nameBytes + 1);
	if (procPtr->firstLocalPtr == NULL) {
	    procPtr->firstLocalPtr = procPtr->lastLocalPtr = localPtr;
	} else {
	    procPtr->lastLocalPtr->nextPtr = localPtr;
	    procPtr->lastLocalPtr = localPtr;
	}
	localPtr->nextPtr = NULL;
	localPtr->nameLength = nameBytes;
	localPtr->frameIndex = localVar;
	localPtr->flags = 0;
	if (name == NULL) {
	    localPtr->flags |= VAR_TEMPORARY;
	}
	localPtr->defValuePtr = NULL;
	localPtr->resolveInfo = NULL;

	if (name != NULL) {
	    memcpy(localPtr->name, name, (size_t) nameBytes);
	}
	localPtr->name[nameBytes] = '\0';
	procPtr->numCompiledLocals++;
    }
    return localVar;
}

/*
 *----------------------------------------------------------------------
 *
 * TclExpandCodeArray --
 *
 *	Procedure that uses malloc to allocate more storage for a CompileEnv's
 *	code array.
 *
 * Results:
 *	None.
 *
 * Side effects:
 *	The byte code array in *envPtr is reallocated to a new array of double
 *	the size, and if envPtr->mallocedCodeArray is non-zero the old array
 *	is freed. Byte codes are copied from the old array to the new one.
 *
 *----------------------------------------------------------------------
 */

void
TclExpandCodeArray(
    void *envArgPtr)		/* Points to the CompileEnv whose code array
				 * must be enlarged. */
{
    CompileEnv *envPtr = envArgPtr;
				/* The CompileEnv containing the code array to
				 * be doubled in size. */

    /*
     * envPtr->codeNext is equal to envPtr->codeEnd. The currently defined
     * code bytes are stored between envPtr->codeStart and envPtr->codeNext-1
     * [inclusive].
     */

    size_t currBytes = envPtr->codeNext - envPtr->codeStart;
    size_t newBytes = 2 * (envPtr->codeEnd - envPtr->codeStart);

    if (envPtr->mallocedCodeArray) {
	envPtr->codeStart = ckrealloc(envPtr->codeStart, newBytes);
    } else {
	/*
	 * envPtr->codeStart isn't a ckalloc'd pointer, so we must code a
	 * ckrealloc equivalent for ourselves.
	 */

	unsigned char *newPtr = ckalloc(newBytes);

	memcpy(newPtr, envPtr->codeStart, currBytes);
	envPtr->codeStart = newPtr;
	envPtr->mallocedCodeArray = 1;
    }

    envPtr->codeNext = envPtr->codeStart + currBytes;
    envPtr->codeEnd = envPtr->codeStart + newBytes;
}

/*
 *----------------------------------------------------------------------
 *
 * EnterCmdStartData --
 *
 *	Registers the starting source and bytecode location of a command. This
 *	information is used at runtime to map between instruction pc and
 *	source locations.
 *
 * Results:
 *	None.
 *
 * Side effects:
 *	Inserts source and code location information into the compilation
 *	environment envPtr for the command at index cmdIndex. The compilation
 *	environment's CmdLocation array is grown if necessary.
 *
 *----------------------------------------------------------------------
 */

static void
EnterCmdStartData(
    CompileEnv *envPtr,		/* Points to the compilation environment
				 * structure in which to enter command
				 * location information. */
    int cmdIndex,		/* Index of the command whose start data is
				 * being set. */
    int srcOffset,		/* Offset of first char of the command. */
    int codeOffset)		/* Offset of first byte of command code. */
{
    CmdLocation *cmdLocPtr;

    if ((cmdIndex < 0) || (cmdIndex >= envPtr->numCommands)) {
	Tcl_Panic("EnterCmdStartData: bad command index %d", cmdIndex);
    }

    if (cmdIndex >= envPtr->cmdMapEnd) {
	/*
	 * Expand the command location array by allocating more storage from
	 * the heap. The currently allocated CmdLocation entries are stored
	 * from cmdMapPtr[0] up to cmdMapPtr[envPtr->cmdMapEnd] (inclusive).
	 */

	size_t currElems = envPtr->cmdMapEnd;
	size_t newElems = 2 * currElems;
	size_t currBytes = currElems * sizeof(CmdLocation);
	size_t newBytes = newElems * sizeof(CmdLocation);

	if (envPtr->mallocedCmdMap) {
	    envPtr->cmdMapPtr = ckrealloc(envPtr->cmdMapPtr, newBytes);
	} else {
	    /*
	     * envPtr->cmdMapPtr isn't a ckalloc'd pointer, so we must code a
	     * ckrealloc equivalent for ourselves.
	     */

	    CmdLocation *newPtr = ckalloc(newBytes);

	    memcpy(newPtr, envPtr->cmdMapPtr, currBytes);
	    envPtr->cmdMapPtr = newPtr;
	    envPtr->mallocedCmdMap = 1;
	}
	envPtr->cmdMapEnd = newElems;
    }

    if (cmdIndex > 0) {
	if (codeOffset < envPtr->cmdMapPtr[cmdIndex-1].codeOffset) {
	    Tcl_Panic("EnterCmdStartData: cmd map not sorted by code offset");
	}
    }

    cmdLocPtr = &envPtr->cmdMapPtr[cmdIndex];
    cmdLocPtr->codeOffset = codeOffset;
    cmdLocPtr->srcOffset = srcOffset;
    cmdLocPtr->numSrcBytes = -1;
    cmdLocPtr->numCodeBytes = -1;
}

/*
 *----------------------------------------------------------------------
 *
 * EnterCmdExtentData --
 *
 *	Registers the source and bytecode length for a command. This
 *	information is used at runtime to map between instruction pc and
 *	source locations.
 *
 * Results:
 *	None.
 *
 * Side effects:
 *	Inserts source and code length information into the compilation
 *	environment envPtr for the command at index cmdIndex. Starting source
 *	and bytecode information for the command must already have been
 *	registered.
 *
 *----------------------------------------------------------------------
 */

static void
EnterCmdExtentData(
    CompileEnv *envPtr,		/* Points to the compilation environment
				 * structure in which to enter command
				 * location information. */
    int cmdIndex,		/* Index of the command whose source and code
				 * length data is being set. */
    int numSrcBytes,		/* Number of command source chars. */
    int numCodeBytes)		/* Offset of last byte of command code. */
{
    CmdLocation *cmdLocPtr;

    if ((cmdIndex < 0) || (cmdIndex >= envPtr->numCommands)) {
	Tcl_Panic("EnterCmdExtentData: bad command index %d", cmdIndex);
    }

    if (cmdIndex > envPtr->cmdMapEnd) {
	Tcl_Panic("EnterCmdExtentData: missing start data for command %d",
		cmdIndex);
    }

    cmdLocPtr = &envPtr->cmdMapPtr[cmdIndex];
    cmdLocPtr->numSrcBytes = numSrcBytes;
    cmdLocPtr->numCodeBytes = numCodeBytes;
}

/*
 *----------------------------------------------------------------------
 * TIP #280
 *
 * EnterCmdWordData --
 *
 *	Registers the lines for the words of a command. This information is
 *	used at runtime by 'info frame'.
 *
 * Results:
 *	None.
 *
 * Side effects:
 *	Inserts word location information into the compilation environment
 *	envPtr for the command at index cmdIndex. The compilation
 *	environment's ExtCmdLoc.ECL array is grown if necessary.
 *
 *----------------------------------------------------------------------
 */

static void
EnterCmdWordData(
    ExtCmdLoc *eclPtr,		/* Points to the map environment structure in
				 * which to enter command location
				 * information. */
    int srcOffset,		/* Offset of first char of the command. */
    Tcl_Token *tokenPtr,
    const char *cmd,
    int len,
    int numWords,
    int line,
    int *clNext,
    int **wlines,
    CompileEnv *envPtr)
{
    ECL *ePtr;
    const char *last;
    int wordIdx, wordLine, *wwlines, *wordNext;

    if (eclPtr->nuloc >= eclPtr->nloc) {
	/*
	 * Expand the ECL array by allocating more storage from the heap. The
	 * currently allocated ECL entries are stored from eclPtr->loc[0] up
	 * to eclPtr->loc[eclPtr->nuloc-1] (inclusive).
	 */

	size_t currElems = eclPtr->nloc;
	size_t newElems = (currElems ? 2*currElems : 1);
	size_t newBytes = newElems * sizeof(ECL);

	eclPtr->loc = ckrealloc(eclPtr->loc, newBytes);
	eclPtr->nloc = newElems;
    }

    ePtr = &eclPtr->loc[eclPtr->nuloc];
    ePtr->srcOffset = srcOffset;
    ePtr->line = ckalloc(numWords * sizeof(int));
    ePtr->next = ckalloc(numWords * sizeof(int *));
    ePtr->nline = numWords;
    wwlines = ckalloc(numWords * sizeof(int));

    last = cmd;
    wordLine = line;
    wordNext = clNext;
    for (wordIdx=0 ; wordIdx<numWords;
	    wordIdx++, tokenPtr += tokenPtr->numComponents + 1) {
	TclAdvanceLines(&wordLine, last, tokenPtr->start);
	TclAdvanceContinuations(&wordLine, &wordNext,
		tokenPtr->start - envPtr->source);
	wwlines[wordIdx] =
		(TclWordKnownAtCompileTime(tokenPtr, NULL) ? wordLine : -1);
	ePtr->line[wordIdx] = wordLine;
	ePtr->next[wordIdx] = wordNext;
	last = tokenPtr->start;
    }

    *wlines = wwlines;
    eclPtr->nuloc ++;
}

/*
 *----------------------------------------------------------------------
 *
 * TclCreateExceptRange --
 *
 *	Procedure that allocates and initializes a new ExceptionRange
 *	structure of the specified kind in a CompileEnv.
 *
 * Results:
 *	Returns the index for the newly created ExceptionRange.
 *
 * Side effects:
 *	If there is not enough room in the CompileEnv's ExceptionRange array,
 *	the array in expanded: a new array of double the size is allocated, if
 *	envPtr->mallocedExceptArray is non-zero the old array is freed, and
 *	ExceptionRange entries are copied from the old array to the new one.
 *
 *----------------------------------------------------------------------
 */

int
TclCreateExceptRange(
    ExceptionRangeType type,	/* The kind of ExceptionRange desired. */
    register CompileEnv *envPtr)/* Points to CompileEnv for which to create a
				 * new ExceptionRange structure. */
{
    register ExceptionRange *rangePtr;
    int index = envPtr->exceptArrayNext;

    if (index >= envPtr->exceptArrayEnd) {
	/*
	 * Expand the ExceptionRange array. The currently allocated entries
	 * are stored between elements 0 and (envPtr->exceptArrayNext - 1)
	 * [inclusive].
	 */

	size_t currBytes =
		envPtr->exceptArrayNext * sizeof(ExceptionRange);
	int newElems = 2*envPtr->exceptArrayEnd;
	size_t newBytes = newElems * sizeof(ExceptionRange);

	if (envPtr->mallocedExceptArray) {
	    envPtr->exceptArrayPtr =
		    ckrealloc(envPtr->exceptArrayPtr, newBytes);
	} else {
	    /*
	     * envPtr->exceptArrayPtr isn't a ckalloc'd pointer, so we must
	     * code a ckrealloc equivalent for ourselves.
	     */

	    ExceptionRange *newPtr = ckalloc(newBytes);

	    memcpy(newPtr, envPtr->exceptArrayPtr, currBytes);
	    envPtr->exceptArrayPtr = newPtr;
	    envPtr->mallocedExceptArray = 1;
	}
	envPtr->exceptArrayEnd = newElems;
    }
    envPtr->exceptArrayNext++;

    rangePtr = &envPtr->exceptArrayPtr[index];
    rangePtr->type = type;
    rangePtr->nestingLevel = envPtr->exceptDepth;
    rangePtr->codeOffset = -1;
    rangePtr->numCodeBytes = -1;
    rangePtr->breakOffset = -1;
    rangePtr->continueOffset = -1;
    rangePtr->catchOffset = -1;
    return index;
}

/*
 *----------------------------------------------------------------------
 *
 * TclCreateAuxData --
 *
 *	Procedure that allocates and initializes a new AuxData structure in a
 *	CompileEnv's array of compilation auxiliary data records. These
 *	AuxData records hold information created during compilation by
 *	CompileProcs and used by instructions during execution.
 *
 * Results:
 *	Returns the index for the newly created AuxData structure.
 *
 * Side effects:
 *	If there is not enough room in the CompileEnv's AuxData array, the
 *	AuxData array in expanded: a new array of double the size is
 *	allocated, if envPtr->mallocedAuxDataArray is non-zero the old array
 *	is freed, and AuxData entries are copied from the old array to the new
 *	one.
 *
 *----------------------------------------------------------------------
 */

int
TclCreateAuxData(
    ClientData clientData,	/* The compilation auxiliary data to store in
				 * the new aux data record. */
    const AuxDataType *typePtr,	/* Pointer to the type to attach to this
				 * AuxData */
    register CompileEnv *envPtr)/* Points to the CompileEnv for which a new
				 * aux data structure is to be allocated. */
{
    int index;			/* Index for the new AuxData structure. */
    register AuxData *auxDataPtr;
				/* Points to the new AuxData structure */

    index = envPtr->auxDataArrayNext;
    if (index >= envPtr->auxDataArrayEnd) {
	/*
	 * Expand the AuxData array. The currently allocated entries are
	 * stored between elements 0 and (envPtr->auxDataArrayNext - 1)
	 * [inclusive].
	 */

	size_t currBytes = envPtr->auxDataArrayNext * sizeof(AuxData);
	int newElems = 2*envPtr->auxDataArrayEnd;
	size_t newBytes = newElems * sizeof(AuxData);

	if (envPtr->mallocedAuxDataArray) {
	    envPtr->auxDataArrayPtr =
		    ckrealloc(envPtr->auxDataArrayPtr, newBytes);
	} else {
	    /*
	     * envPtr->auxDataArrayPtr isn't a ckalloc'd pointer, so we must
	     * code a ckrealloc equivalent for ourselves.
	     */

	    AuxData *newPtr = ckalloc(newBytes);

	    memcpy(newPtr, envPtr->auxDataArrayPtr, currBytes);
	    envPtr->auxDataArrayPtr = newPtr;
	    envPtr->mallocedAuxDataArray = 1;
	}
	envPtr->auxDataArrayEnd = newElems;
    }
    envPtr->auxDataArrayNext++;

    auxDataPtr = &envPtr->auxDataArrayPtr[index];
    auxDataPtr->clientData = clientData;
    auxDataPtr->type = typePtr;
    return index;
}

/*
 *----------------------------------------------------------------------
 *
 * TclInitJumpFixupArray --
 *
 *	Initializes a JumpFixupArray structure to hold some number of jump
 *	fixup entries.
 *
 * Results:
 *	None.
 *
 * Side effects:
 *	The JumpFixupArray structure is initialized.
 *
 *----------------------------------------------------------------------
 */

void
TclInitJumpFixupArray(
    register JumpFixupArray *fixupArrayPtr)
				/* Points to the JumpFixupArray structure to
				 * initialize. */
{
    fixupArrayPtr->fixup = fixupArrayPtr->staticFixupSpace;
    fixupArrayPtr->next = 0;
    fixupArrayPtr->end = JUMPFIXUP_INIT_ENTRIES - 1;
    fixupArrayPtr->mallocedArray = 0;
}

/*
 *----------------------------------------------------------------------
 *
 * TclExpandJumpFixupArray --
 *
 *	Procedure that uses malloc to allocate more storage for a jump fixup
 *	array.
 *
 * Results:
 *	None.
 *
 * Side effects:
 *	The jump fixup array in *fixupArrayPtr is reallocated to a new array
 *	of double the size, and if fixupArrayPtr->mallocedArray is non-zero
 *	the old array is freed. Jump fixup structures are copied from the old
 *	array to the new one.
 *
 *----------------------------------------------------------------------
 */

void
TclExpandJumpFixupArray(
    register JumpFixupArray *fixupArrayPtr)
				/* Points to the JumpFixupArray structure to
				 * enlarge. */
{
    /*
     * The currently allocated jump fixup entries are stored from fixup[0] up
     * to fixup[fixupArrayPtr->fixupNext] (*not* inclusive). We assume
     * fixupArrayPtr->fixupNext is equal to fixupArrayPtr->fixupEnd.
     */

    size_t currBytes = fixupArrayPtr->next * sizeof(JumpFixup);
    int newElems = 2*(fixupArrayPtr->end + 1);
    size_t newBytes = newElems * sizeof(JumpFixup);

    if (fixupArrayPtr->mallocedArray) {
	fixupArrayPtr->fixup = ckrealloc(fixupArrayPtr->fixup, newBytes);
    } else {
	/*
	 * fixupArrayPtr->fixup isn't a ckalloc'd pointer, so we must code a
	 * ckrealloc equivalent for ourselves.
	 */

	JumpFixup *newPtr = ckalloc(newBytes);

	memcpy(newPtr, fixupArrayPtr->fixup, currBytes);
	fixupArrayPtr->fixup = newPtr;
	fixupArrayPtr->mallocedArray = 1;
    }
    fixupArrayPtr->end = newElems;
}

/*
 *----------------------------------------------------------------------
 *
 * TclFreeJumpFixupArray --
 *
 *	Free any storage allocated in a jump fixup array structure.
 *
 * Results:
 *	None.
 *
 * Side effects:
 *	Allocated storage in the JumpFixupArray structure is freed.
 *
 *----------------------------------------------------------------------
 */

void
TclFreeJumpFixupArray(
    register JumpFixupArray *fixupArrayPtr)
				/* Points to the JumpFixupArray structure to
				 * free. */
{
    if (fixupArrayPtr->mallocedArray) {
	ckfree(fixupArrayPtr->fixup);
    }
}

/*
 *----------------------------------------------------------------------
 *
 * TclEmitForwardJump --
 *
 *	Procedure to emit a two-byte forward jump of kind "jumpType". Since
 *	the jump may later have to be grown to five bytes if the jump target
 *	is more than, say, 127 bytes away, this procedure also initializes a
 *	JumpFixup record with information about the jump.
 *
 * Results:
 *	None.
 *
 * Side effects:
 *	The JumpFixup record pointed to by "jumpFixupPtr" is initialized with
 *	information needed later if the jump is to be grown. Also, a two byte
 *	jump of the designated type is emitted at the current point in the
 *	bytecode stream.
 *
 *----------------------------------------------------------------------
 */

void
TclEmitForwardJump(
    CompileEnv *envPtr,		/* Points to the CompileEnv structure that
				 * holds the resulting instruction. */
    TclJumpType jumpType,	/* Indicates the kind of jump: if true or
				 * false or unconditional. */
    JumpFixup *jumpFixupPtr)	/* Points to the JumpFixup structure to
				 * initialize with information about this
				 * forward jump. */
{
    /*
     * Initialize the JumpFixup structure:
     *    - codeOffset is offset of first byte of jump below
     *    - cmdIndex is index of the command after the current one
     *    - exceptIndex is the index of the first ExceptionRange after the
     *	    current one.
     */

    jumpFixupPtr->jumpType = jumpType;
    jumpFixupPtr->codeOffset = envPtr->codeNext - envPtr->codeStart;
    jumpFixupPtr->cmdIndex = envPtr->numCommands;
    jumpFixupPtr->exceptIndex = envPtr->exceptArrayNext;

    switch (jumpType) {
    case TCL_UNCONDITIONAL_JUMP:
	TclEmitInstInt4(INST_JUMP, 0, envPtr);
	break;
    case TCL_TRUE_JUMP:
	TclEmitInstInt4(INST_JUMP_TRUE, 0, envPtr);
	break;
    default:
	TclEmitInstInt4(INST_JUMP_FALSE, 0, envPtr);
	break;
    }
}

/*
 *----------------------------------------------------------------------
 *
 * TclFixupForwardJump --
 *
 *	Procedure that updates a previously-emitted forward jump to jump a
 *	specified number of bytes, "jumpDist". If necessary, the jump is grown
 *	from two to five bytes; this is done if the jump distance is greater
 *	than "distThreshold" (normally 127 bytes). The jump is described by a
 *	JumpFixup record previously initialized by TclEmitForwardJump.
 *
 * Results:
 *	1 if the jump was grown and subsequent instructions had to be moved;
 *	otherwise 0. This result is returned to allow callers to update any
 *	additional code offsets they may hold.
 *
 * Side effects:
 *	The jump may be grown and subsequent instructions moved. If this
 *	happens, the code offsets for any commands and any ExceptionRange
 *	records between the jump and the current code address will be updated
 *	to reflect the moved code. Also, the bytecode instruction array in the
 *	CompileEnv structure may be grown and reallocated.
 *
 *----------------------------------------------------------------------
 */

int
TclFixupForwardJump(
    CompileEnv *envPtr,		/* Points to the CompileEnv structure that
				 * holds the resulting instruction. */
    JumpFixup *jumpFixupPtr,	/* Points to the JumpFixup structure that
				 * describes the forward jump. */
    int jumpDist,		/* Jump distance to set in jump instr. */
    int ignored)		/* Maximum distance before the two byte jump
				 * is grown to five bytes. */
{
    unsigned char *jumpPc = envPtr->codeStart + jumpFixupPtr->codeOffset;

    switch (jumpFixupPtr->jumpType) {
    case TCL_UNCONDITIONAL_JUMP:
	TclUpdateInstInt4AtPc(INST_JUMP, jumpDist, jumpPc);
	break;
    case TCL_TRUE_JUMP:
	TclUpdateInstInt4AtPc(INST_JUMP_TRUE, jumpDist, jumpPc);
	break;
    default:
	TclUpdateInstInt4AtPc(INST_JUMP_FALSE, jumpDist, jumpPc);
	break;
    }
    return 0;
}

/*
 *----------------------------------------------------------------------
 *
 * TclGetInstructionTable --
 *
 *	Returns a pointer to the table describing Tcl bytecode instructions.
 *	This procedure is defined so that clients can access the pointer from
 *	outside the TCL DLLs.
 *
 * Results:
 *	Returns a pointer to the global instruction table, same as the
 *	expression (&tclInstructionTable[0]).
 *
 * Side effects:
 *	None.
 *
 *----------------------------------------------------------------------
 */

const void * /* == InstructionDesc* == */
TclGetInstructionTable(void)
{
    return &tclInstructionTable[0];
}

/*
 *--------------------------------------------------------------
 *
 * TclRegisterAuxDataType --
 *
 *	This procedure is called to register a new AuxData type in the table
 *	of all AuxData types supported by Tcl.
 *
 * Results:
 *	None.
 *
 * Side effects:
 *	The type is registered in the AuxData type table. If there was already
 *	a type with the same name as in typePtr, it is replaced with the new
 *	type.
 *
 *--------------------------------------------------------------
 */

void
TclRegisterAuxDataType(
    const AuxDataType *typePtr)	/* Information about object type; storage must
				 * be statically allocated (must live forever;
				 * will not be deallocated). */
{
    register Tcl_HashEntry *hPtr;
    int isNew;

    Tcl_MutexLock(&tableMutex);
    if (!auxDataTypeTableInitialized) {
	TclInitAuxDataTypeTable();
    }

    /*
     * If there's already a type with the given name, remove it.
     */

    hPtr = Tcl_FindHashEntry(&auxDataTypeTable, typePtr->name);
    if (hPtr != NULL) {
	Tcl_DeleteHashEntry(hPtr);
    }

    /*
     * Now insert the new object type.
     */

    hPtr = Tcl_CreateHashEntry(&auxDataTypeTable, typePtr->name, &isNew);
    if (isNew) {
	Tcl_SetHashValue(hPtr, typePtr);
    }
    Tcl_MutexUnlock(&tableMutex);
}

/*
 *----------------------------------------------------------------------
 *
 * TclGetAuxDataType --
 *
 *	This procedure looks up an Auxdata type by name.
 *
 * Results:
 *	If an AuxData type with name matching "typeName" is found, a pointer
 *	to its AuxDataType structure is returned; otherwise, NULL is returned.
 *
 * Side effects:
 *	None.
 *
 *----------------------------------------------------------------------
 */

const AuxDataType *
TclGetAuxDataType(
    const char *typeName)	/* Name of AuxData type to look up. */
{
    register Tcl_HashEntry *hPtr;
    const AuxDataType *typePtr = NULL;

    Tcl_MutexLock(&tableMutex);
    if (!auxDataTypeTableInitialized) {
	TclInitAuxDataTypeTable();
    }

    hPtr = Tcl_FindHashEntry(&auxDataTypeTable, typeName);
    if (hPtr != NULL) {
	typePtr = Tcl_GetHashValue(hPtr);
    }
    Tcl_MutexUnlock(&tableMutex);

    return typePtr;
}

/*
 *--------------------------------------------------------------
 *
 * TclInitAuxDataTypeTable --
 *
 *	This procedure is invoked to perform once-only initialization of the
 *	AuxData type table. It also registers the AuxData types defined in
 *	this file.
 *
 * Results:
 *	None.
 *
 * Side effects:
 *	Initializes the table of defined AuxData types "auxDataTypeTable" with
 *	builtin AuxData types defined in this file.
 *
 *--------------------------------------------------------------
 */

void
TclInitAuxDataTypeTable(void)
{
    /*
     * The table mutex must already be held before this routine is invoked.
     */

    auxDataTypeTableInitialized = 1;
    Tcl_InitHashTable(&auxDataTypeTable, TCL_STRING_KEYS);

    /*
     * There are only two AuxData type at this time, so register them here.
     */

    TclRegisterAuxDataType(&tclForeachInfoType);
    TclRegisterAuxDataType(&tclJumptableInfoType);
    TclRegisterAuxDataType(&tclDictUpdateInfoType);
}

/*
 *----------------------------------------------------------------------
 *
 * TclFinalizeAuxDataTypeTable --
 *
 *	This procedure is called by Tcl_Finalize after all exit handlers have
 *	been run to free up storage associated with the table of AuxData
 *	types. This procedure is called by TclFinalizeExecution() which is
 *	called by Tcl_Finalize().
 *
 * Results:
 *	None.
 *
 * Side effects:
 *	Deletes all entries in the hash table of AuxData types.
 *
 *----------------------------------------------------------------------
 */

void
TclFinalizeAuxDataTypeTable(void)
{
    Tcl_MutexLock(&tableMutex);
    if (auxDataTypeTableInitialized) {
	Tcl_DeleteHashTable(&auxDataTypeTable);
	auxDataTypeTableInitialized = 0;
    }
    Tcl_MutexUnlock(&tableMutex);
}

/*
 *----------------------------------------------------------------------
 *
 * GetCmdLocEncodingSize --
 *
 *	Computes the total number of bytes needed to encode the command
 *	location information for some compiled code.
 *
 * Results:
 *	The byte count needed to encode the compiled location information.
 *
 * Side effects:
 *	None.
 *
 *----------------------------------------------------------------------
 */

static int
GetCmdLocEncodingSize(
    CompileEnv *envPtr)		/* Points to compilation environment structure
				 * containing the CmdLocation structure to
				 * encode. */
{
    register CmdLocation *mapPtr = envPtr->cmdMapPtr;
    int numCmds = envPtr->numCommands;
    int codeDelta, codeLen, srcDelta, srcLen;
    int codeDeltaNext, codeLengthNext, srcDeltaNext, srcLengthNext;
				/* The offsets in their respective byte
				 * sequences where the next encoded offset or
				 * length should go. */
    int prevCodeOffset, prevSrcOffset, i;

    codeDeltaNext = codeLengthNext = srcDeltaNext = srcLengthNext = 0;
    prevCodeOffset = prevSrcOffset = 0;
    for (i = 0;  i < numCmds;  i++) {
	codeDelta = mapPtr[i].codeOffset - prevCodeOffset;
	if (codeDelta < 0) {
	    Tcl_Panic("GetCmdLocEncodingSize: bad code offset");
	} else if (codeDelta <= 127) {
	    codeDeltaNext++;
	} else {
	    codeDeltaNext += 5;	/* 1 byte for 0xFF, 4 for positive delta */
	}
	prevCodeOffset = mapPtr[i].codeOffset;

	codeLen = mapPtr[i].numCodeBytes;
	if (codeLen < 0) {
	    Tcl_Panic("GetCmdLocEncodingSize: bad code length");
	} else if (codeLen <= 127) {
	    codeLengthNext++;
	} else {
	    codeLengthNext += 5;/* 1 byte for 0xFF, 4 for length */
	}

	srcDelta = mapPtr[i].srcOffset - prevSrcOffset;
	if ((-127 <= srcDelta) && (srcDelta <= 127) && (srcDelta != -1)) {
	    srcDeltaNext++;
	} else {
	    srcDeltaNext += 5;	/* 1 byte for 0xFF, 4 for delta */
	}
	prevSrcOffset = mapPtr[i].srcOffset;

	srcLen = mapPtr[i].numSrcBytes;
	if (srcLen < 0) {
	    Tcl_Panic("GetCmdLocEncodingSize: bad source length");
	} else if (srcLen <= 127) {
	    srcLengthNext++;
	} else {
	    srcLengthNext += 5;	/* 1 byte for 0xFF, 4 for length */
	}
    }

    return (codeDeltaNext + codeLengthNext + srcDeltaNext + srcLengthNext);
}

/*
 *----------------------------------------------------------------------
 *
 * EncodeCmdLocMap --
 *
 *	Encode the command location information for some compiled code into a
 *	ByteCode structure. The encoded command location map is stored as
 *	three adjacent byte sequences.
 *
 * Results:
 *	Pointer to the first byte after the encoded command location
 *	information.
 *
 * Side effects:
 *	The encoded information is stored into the block of memory headed by
 *	codePtr. Also records pointers to the start of the four byte sequences
 *	in fields in codePtr's ByteCode header structure.
 *
 *----------------------------------------------------------------------
 */

static unsigned char *
EncodeCmdLocMap(
    CompileEnv *envPtr,		/* Points to compilation environment structure
				 * containing the CmdLocation structure to
				 * encode. */
    ByteCode *codePtr,		/* ByteCode in which to encode envPtr's
				 * command location information. */
    unsigned char *startPtr)	/* Points to the first byte in codePtr's
				 * memory block where the location information
				 * is to be stored. */
{
    register CmdLocation *mapPtr = envPtr->cmdMapPtr;
    int numCmds = envPtr->numCommands;
    register unsigned char *p = startPtr;
    int codeDelta, codeLen, srcDelta, srcLen, prevOffset;
    register int i;

    /*
     * Encode the code offset for each command as a sequence of deltas.
     */

    codePtr->codeDeltaStart = p;
    prevOffset = 0;
    for (i = 0;  i < numCmds;  i++) {
	codeDelta = mapPtr[i].codeOffset - prevOffset;
	if (codeDelta < 0) {
	    Tcl_Panic("EncodeCmdLocMap: bad code offset");
	} else if (codeDelta <= 127) {
	    TclStoreInt1AtPtr(codeDelta, p);
	    p++;
	} else {
	    TclStoreInt1AtPtr(0xFF, p);
	    p++;
	    TclStoreInt4AtPtr(codeDelta, p);
	    p += 4;
	}
	prevOffset = mapPtr[i].codeOffset;
    }

    /*
     * Encode the code length for each command.
     */

    codePtr->codeLengthStart = p;
    for (i = 0;  i < numCmds;  i++) {
	codeLen = mapPtr[i].numCodeBytes;
	if (codeLen < 0) {
	    Tcl_Panic("EncodeCmdLocMap: bad code length");
	} else if (codeLen <= 127) {
	    TclStoreInt1AtPtr(codeLen, p);
	    p++;
	} else {
	    TclStoreInt1AtPtr(0xFF, p);
	    p++;
	    TclStoreInt4AtPtr(codeLen, p);
	    p += 4;
	}
    }

    /*
     * Encode the source offset for each command as a sequence of deltas.
     */

    codePtr->srcDeltaStart = p;
    prevOffset = 0;
    for (i = 0;  i < numCmds;  i++) {
	srcDelta = mapPtr[i].srcOffset - prevOffset;
	if ((-127 <= srcDelta) && (srcDelta <= 127) && (srcDelta != -1)) {
	    TclStoreInt1AtPtr(srcDelta, p);
	    p++;
	} else {
	    TclStoreInt1AtPtr(0xFF, p);
	    p++;
	    TclStoreInt4AtPtr(srcDelta, p);
	    p += 4;
	}
	prevOffset = mapPtr[i].srcOffset;
    }

    /*
     * Encode the source length for each command.
     */

    codePtr->srcLengthStart = p;
    for (i = 0;  i < numCmds;  i++) {
	srcLen = mapPtr[i].numSrcBytes;
	if (srcLen < 0) {
	    Tcl_Panic("EncodeCmdLocMap: bad source length");
	} else if (srcLen <= 127) {
	    TclStoreInt1AtPtr(srcLen, p);
	    p++;
	} else {
	    TclStoreInt1AtPtr(0xFF, p);
	    p++;
	    TclStoreInt4AtPtr(srcLen, p);
	    p += 4;
	}
    }

    return p;
}

#ifdef TCL_COMPILE_DEBUG
/*
 *----------------------------------------------------------------------
 *
 * TclPrintByteCodeObj --
 *
 *	This procedure prints ("disassembles") the instructions of a bytecode
 *	object to stdout.
 *
 * Results:
 *	None.
 *
 * Side effects:
 *	None.
 *
 *----------------------------------------------------------------------
 */

void
TclPrintByteCodeObj(
    Tcl_Interp *interp,		/* Used only for Tcl_GetStringFromObj. */
    Tcl_Obj *objPtr)		/* The bytecode object to disassemble. */
{
    Tcl_Obj *bufPtr = TclDisassembleByteCodeObj(objPtr);

    fprintf(stdout, "\n%s", TclGetString(bufPtr));
    Tcl_DecrRefCount(bufPtr);
}

/*
 *----------------------------------------------------------------------
 *
 * TclPrintInstruction --
 *
 *	This procedure prints ("disassembles") one instruction from a bytecode
 *	object to stdout.
 *
 * Results:
 *	Returns the length in bytes of the current instruiction.
 *
 * Side effects:
 *	None.
 *
 *----------------------------------------------------------------------
 */

int
TclPrintInstruction(
    ByteCode *codePtr,		/* Bytecode containing the instruction. */
    const unsigned char *pc)	/* Points to first byte of instruction. */
{
    Tcl_Obj *bufferObj;
    int numBytes;

    TclNewObj(bufferObj);
    numBytes = FormatInstruction(codePtr, pc, bufferObj);
    fprintf(stdout, "%s", TclGetString(bufferObj));
    Tcl_DecrRefCount(bufferObj);
    return numBytes;
}

/*
 *----------------------------------------------------------------------
 *
 * TclPrintObject --
 *
 *	This procedure prints up to a specified number of characters from the
 *	argument Tcl object's string representation to a specified file.
 *
 * Results:
 *	None.
 *
 * Side effects:
 *	Outputs characters to the specified file.
 *
 *----------------------------------------------------------------------
 */

void
TclPrintObject(
    FILE *outFile,		/* The file to print the source to. */
    Tcl_Obj *objPtr,		/* Points to the Tcl object whose string
				 * representation should be printed. */
    int maxChars)		/* Maximum number of chars to print. */
{
    char *bytes;
    int length;

    bytes = Tcl_GetStringFromObj(objPtr, &length);
    TclPrintSource(outFile, bytes, TclMin(length, maxChars));
}

/*
 *----------------------------------------------------------------------
 *
 * TclPrintSource --
 *
 *	This procedure prints up to a specified number of characters from the
 *	argument string to a specified file. It tries to produce legible
 *	output by adding backslashes as necessary.
 *
 * Results:
 *	None.
 *
 * Side effects:
 *	Outputs characters to the specified file.
 *
 *----------------------------------------------------------------------
 */

void
TclPrintSource(
    FILE *outFile,		/* The file to print the source to. */
    const char *stringPtr,	/* The string to print. */
    int maxChars)		/* Maximum number of chars to print. */
{
    Tcl_Obj *bufferObj;

    TclNewObj(bufferObj);
    PrintSourceToObj(bufferObj, stringPtr, maxChars);
    fprintf(outFile, "%s", TclGetString(bufferObj));
    Tcl_DecrRefCount(bufferObj);
}
#endif /* TCL_COMPILE_DEBUG */

/*
 *----------------------------------------------------------------------
 *
 * TclDisassembleByteCodeObj --
 *
 *	Given an object which is of bytecode type, return a disassembled
 *	version of the bytecode (in a new refcount 0 object). No guarantees
 *	are made about the details of the contents of the result.
 *
 *----------------------------------------------------------------------
 */

Tcl_Obj *
TclDisassembleByteCodeObj(
    Tcl_Obj *objPtr)		/* The bytecode object to disassemble. */
{
    ByteCode *codePtr = objPtr->internalRep.otherValuePtr;
    unsigned char *codeStart, *codeLimit, *pc;
    unsigned char *codeDeltaNext, *codeLengthNext;
    unsigned char *srcDeltaNext, *srcLengthNext;
    int codeOffset, codeLen, srcOffset, srcLen, numCmds, delta, i;
    Interp *iPtr = (Interp *) *codePtr->interpHandle;
    Tcl_Obj *bufferObj;
    char ptrBuf1[20], ptrBuf2[20];

    TclNewObj(bufferObj);
    if (codePtr->refCount <= 0) {
	return bufferObj;	/* Already freed. */
    }

    codeStart = codePtr->codeStart;
    codeLimit = codeStart + codePtr->numCodeBytes;
    numCmds = codePtr->numCommands;

    /*
     * Print header lines describing the ByteCode.
     */

    sprintf(ptrBuf1, "%p", codePtr);
    sprintf(ptrBuf2, "%p", iPtr);
    Tcl_AppendPrintfToObj(bufferObj,
	    "ByteCode 0x%s, refCt %u, epoch %u, interp 0x%s (epoch %u)\n",
	    ptrBuf1, codePtr->refCount, codePtr->compileEpoch, ptrBuf2,
	    iPtr->compileEpoch);
    Tcl_AppendToObj(bufferObj, "  Source ", -1);
    PrintSourceToObj(bufferObj, codePtr->source,
	    TclMin(codePtr->numSrcBytes, 55));
    Tcl_AppendPrintfToObj(bufferObj,
	    "\n  Cmds %d, src %d, inst %d, litObjs %u, aux %d, stkDepth %u, code/src %.2f\n",
	    numCmds, codePtr->numSrcBytes, codePtr->numCodeBytes,
	    codePtr->numLitObjects, codePtr->numAuxDataItems,
	    codePtr->maxStackDepth,
#ifdef TCL_COMPILE_STATS
	    codePtr->numSrcBytes?
		    codePtr->structureSize/(float)codePtr->numSrcBytes :
#endif
	    0.0);

#ifdef TCL_COMPILE_STATS
    Tcl_AppendPrintfToObj(bufferObj,
	    "  Code %lu = header %lu+inst %d+litObj %lu+exc %lu+aux %lu+cmdMap %d\n",
	    (unsigned long) codePtr->structureSize,
	    (unsigned long) (sizeof(ByteCode) - sizeof(size_t) - sizeof(Tcl_Time)),
	    codePtr->numCodeBytes,
	    (unsigned long) (codePtr->numLitObjects * sizeof(Tcl_Obj *)),
	    (unsigned long) (codePtr->numExceptRanges*sizeof(ExceptionRange)),
	    (unsigned long) (codePtr->numAuxDataItems * sizeof(AuxData)),
	    codePtr->numCmdLocBytes);
#endif /* TCL_COMPILE_STATS */

    /*
     * If the ByteCode is the compiled body of a Tcl procedure, print
     * information about that procedure. Note that we don't know the
     * procedure's name since ByteCode's can be shared among procedures.
     */

    if (codePtr->procPtr != NULL) {
	Proc *procPtr = codePtr->procPtr;
	int numCompiledLocals = procPtr->numCompiledLocals;

	sprintf(ptrBuf1, "%p", procPtr);
	Tcl_AppendPrintfToObj(bufferObj,
		"  Proc 0x%s, refCt %d, args %d, compiled locals %d\n",
		ptrBuf1, procPtr->refCount, procPtr->numArgs,
		numCompiledLocals);
	if (numCompiledLocals > 0) {
	    CompiledLocal *localPtr = procPtr->firstLocalPtr;

	    for (i = 0;  i < numCompiledLocals;  i++) {
		Tcl_AppendPrintfToObj(bufferObj,
			"      slot %d%s%s%s%s%s%s", i,
			(localPtr->flags & (VAR_ARRAY|VAR_LINK)) ? "" : ", scalar",
			(localPtr->flags & VAR_ARRAY) ? ", array" : "",
			(localPtr->flags & VAR_LINK) ? ", link" : "",
			(localPtr->flags & VAR_ARGUMENT) ? ", arg" : "",
			(localPtr->flags & VAR_TEMPORARY) ? ", temp" : "",
			(localPtr->flags & VAR_RESOLVED) ? ", resolved" : "");
		if (TclIsVarTemporary(localPtr)) {
		    Tcl_AppendToObj(bufferObj, "\n", -1);
		} else {
		    Tcl_AppendPrintfToObj(bufferObj, ", \"%s\"\n",
			    localPtr->name);
		}
		localPtr = localPtr->nextPtr;
	    }
	}
    }

    /*
     * Print the ExceptionRange array.
     */

    if (codePtr->numExceptRanges > 0) {
	Tcl_AppendPrintfToObj(bufferObj, "  Exception ranges %d, depth %d:\n",
		codePtr->numExceptRanges, codePtr->maxExceptDepth);
	for (i = 0;  i < codePtr->numExceptRanges;  i++) {
	    ExceptionRange *rangePtr = &codePtr->exceptArrayPtr[i];

	    Tcl_AppendPrintfToObj(bufferObj,
		    "      %d: level %d, %s, pc %d-%d, ",
		    i, rangePtr->nestingLevel,
		    (rangePtr->type==LOOP_EXCEPTION_RANGE ? "loop" : "catch"),
		    rangePtr->codeOffset,
		    (rangePtr->codeOffset + rangePtr->numCodeBytes - 1));
	    switch (rangePtr->type) {
	    case LOOP_EXCEPTION_RANGE:
		Tcl_AppendPrintfToObj(bufferObj, "continue %d, break %d\n",
			rangePtr->continueOffset, rangePtr->breakOffset);
		break;
	    case CATCH_EXCEPTION_RANGE:
		Tcl_AppendPrintfToObj(bufferObj, "catch %d\n",
			rangePtr->catchOffset);
		break;
	    default:
		Tcl_Panic("TclDisassembleByteCodeObj: bad ExceptionRange type %d",
			rangePtr->type);
	    }
	}
    }

    /*
     * If there were no commands (e.g., an expression or an empty string was
     * compiled), just print all instructions and return.
     */

    if (numCmds == 0) {
	pc = codeStart;
	while (pc < codeLimit) {
	    Tcl_AppendToObj(bufferObj, "    ", -1);
	    pc += FormatInstruction(codePtr, pc, bufferObj);
	}
	return bufferObj;
    }

    /*
     * Print table showing the code offset, source offset, and source length
     * for each command. These are encoded as a sequence of bytes.
     */

    Tcl_AppendPrintfToObj(bufferObj, "  Commands %d:", numCmds);
    codeDeltaNext = codePtr->codeDeltaStart;
    codeLengthNext = codePtr->codeLengthStart;
    srcDeltaNext = codePtr->srcDeltaStart;
    srcLengthNext = codePtr->srcLengthStart;
    codeOffset = srcOffset = 0;
    for (i = 0;  i < numCmds;  i++) {
	if ((unsigned) *codeDeltaNext == (unsigned) 0xFF) {
	    codeDeltaNext++;
	    delta = TclGetInt4AtPtr(codeDeltaNext);
	    codeDeltaNext += 4;
	} else {
	    delta = TclGetInt1AtPtr(codeDeltaNext);
	    codeDeltaNext++;
	}
	codeOffset += delta;

	if ((unsigned) *codeLengthNext == (unsigned) 0xFF) {
	    codeLengthNext++;
	    codeLen = TclGetInt4AtPtr(codeLengthNext);
	    codeLengthNext += 4;
	} else {
	    codeLen = TclGetInt1AtPtr(codeLengthNext);
	    codeLengthNext++;
	}

	if ((unsigned) *srcDeltaNext == (unsigned) 0xFF) {
	    srcDeltaNext++;
	    delta = TclGetInt4AtPtr(srcDeltaNext);
	    srcDeltaNext += 4;
	} else {
	    delta = TclGetInt1AtPtr(srcDeltaNext);
	    srcDeltaNext++;
	}
	srcOffset += delta;

	if ((unsigned) *srcLengthNext == (unsigned) 0xFF) {
	    srcLengthNext++;
	    srcLen = TclGetInt4AtPtr(srcLengthNext);
	    srcLengthNext += 4;
	} else {
	    srcLen = TclGetInt1AtPtr(srcLengthNext);
	    srcLengthNext++;
	}

	Tcl_AppendPrintfToObj(bufferObj, "%s%4d: pc %d-%d, src %d-%d",
		((i % 2)? "     " : "\n   "),
		(i+1), codeOffset, (codeOffset + codeLen - 1),
		srcOffset, (srcOffset + srcLen - 1));
    }
    if (numCmds > 0) {
	Tcl_AppendToObj(bufferObj, "\n", -1);
    }

    /*
     * Print each instruction. If the instruction corresponds to the start of
     * a command, print the command's source. Note that we don't need the code
     * length here.
     */

    codeDeltaNext = codePtr->codeDeltaStart;
    srcDeltaNext = codePtr->srcDeltaStart;
    srcLengthNext = codePtr->srcLengthStart;
    codeOffset = srcOffset = 0;
    pc = codeStart;
    for (i = 0;  i < numCmds;  i++) {
	if ((unsigned) *codeDeltaNext == (unsigned) 0xFF) {
	    codeDeltaNext++;
	    delta = TclGetInt4AtPtr(codeDeltaNext);
	    codeDeltaNext += 4;
	} else {
	    delta = TclGetInt1AtPtr(codeDeltaNext);
	    codeDeltaNext++;
	}
	codeOffset += delta;

	if ((unsigned) *srcDeltaNext == (unsigned) 0xFF) {
	    srcDeltaNext++;
	    delta = TclGetInt4AtPtr(srcDeltaNext);
	    srcDeltaNext += 4;
	} else {
	    delta = TclGetInt1AtPtr(srcDeltaNext);
	    srcDeltaNext++;
	}
	srcOffset += delta;

	if ((unsigned) *srcLengthNext == (unsigned) 0xFF) {
	    srcLengthNext++;
	    srcLen = TclGetInt4AtPtr(srcLengthNext);
	    srcLengthNext += 4;
	} else {
	    srcLen = TclGetInt1AtPtr(srcLengthNext);
	    srcLengthNext++;
	}

	/*
	 * Print instructions before command i.
	 */

	while ((pc-codeStart) < codeOffset) {
	    Tcl_AppendToObj(bufferObj, "    ", -1);
	    pc += FormatInstruction(codePtr, pc, bufferObj);
	}

	Tcl_AppendPrintfToObj(bufferObj, "  Command %d: ", i+1);
	PrintSourceToObj(bufferObj, (codePtr->source + srcOffset),
		TclMin(srcLen, 55));
	Tcl_AppendToObj(bufferObj, "\n", -1);
    }
    if (pc < codeLimit) {
	/*
	 * Print instructions after the last command.
	 */

	while (pc < codeLimit) {
	    Tcl_AppendToObj(bufferObj, "    ", -1);
	    pc += FormatInstruction(codePtr, pc, bufferObj);
	}
    }
    return bufferObj;
}

/*
 *----------------------------------------------------------------------
 *
 * FormatInstruction --
 *
 *	Appends a representation of a bytecode instruction to a Tcl_Obj.
 *
 *----------------------------------------------------------------------
 */

static int
FormatInstruction(
    ByteCode *codePtr,		/* Bytecode containing the instruction. */
    const unsigned char *pc,	/* Points to first byte of instruction. */
    Tcl_Obj *bufferObj)		/* Object to append instruction info to. */
{
    Proc *procPtr = codePtr->procPtr;
    unsigned char opCode = *pc;
    register const InstructionDesc *instDesc = &tclInstructionTable[opCode];
    unsigned char *codeStart = codePtr->codeStart;
    unsigned pcOffset = pc - codeStart;
    int opnd = 0, i, j, numBytes = 1;
    int localCt = procPtr ? procPtr->numCompiledLocals : 0;
    CompiledLocal *localPtr = procPtr ? procPtr->firstLocalPtr : NULL;
    char suffixBuffer[128];	/* Additional info to print after main opcode
				 * and immediates. */
    char *suffixSrc = NULL;
    Tcl_Obj *suffixObj = NULL;
    AuxData *auxPtr = NULL;

    suffixBuffer[0] = '\0';
    Tcl_AppendPrintfToObj(bufferObj, "(%u) %s ", pcOffset, instDesc->name);
    for (i = 0;  i < instDesc->numOperands;  i++) {
	switch (instDesc->opTypes[i]) {
	case OPERAND_INT1:
	    opnd = TclGetInt1AtPtr(pc+numBytes); numBytes++;
	    Tcl_AppendPrintfToObj(bufferObj, "%+d ", opnd);
	    break;
	case OPERAND_INT4:
	    opnd = TclGetInt4AtPtr(pc+numBytes); numBytes += 4;
	    if (opCode == INST_JUMP || opCode == INST_JUMP_TRUE
		    || opCode == INST_JUMP_FALSE) {
		sprintf(suffixBuffer, "pc %u", pcOffset+opnd);
	    } else if (opCode == INST_START_CMD) {
		sprintf(suffixBuffer, "next cmd at pc %u", pcOffset+opnd);
	    }
	    Tcl_AppendPrintfToObj(bufferObj, "%+d ", opnd);
	    break;
	case OPERAND_UINT1:
	    opnd = TclGetUInt1AtPtr(pc+numBytes); numBytes++;
	    Tcl_AppendPrintfToObj(bufferObj, "%u ", (unsigned) opnd);
	    break;
	case OPERAND_AUX4:
	case OPERAND_UINT4:
	    opnd = TclGetUInt4AtPtr(pc+numBytes); numBytes += 4;
	    if (opCode == INST_PUSH) {
		suffixObj = codePtr->objArrayPtr[opnd];
	    } else if (opCode == INST_START_CMD && opnd != 1) {
		sprintf(suffixBuffer+strlen(suffixBuffer),
			", %u cmds start here", opnd);
	    }
	    Tcl_AppendPrintfToObj(bufferObj, "%u ", (unsigned) opnd);
	    if (instDesc->opTypes[i] == OPERAND_AUX4) {
		auxPtr = &codePtr->auxDataArrayPtr[opnd];
	    }
	    break;
	case OPERAND_IDX4:
	    opnd = TclGetInt4AtPtr(pc+numBytes); numBytes += 4;
	    if (opnd >= -1) {
		Tcl_AppendPrintfToObj(bufferObj, "%d ", opnd);
	    } else if (opnd == -2) {
		Tcl_AppendPrintfToObj(bufferObj, "end ");
	    } else {
		Tcl_AppendPrintfToObj(bufferObj, "end-%d ", -2-opnd);
	    }
	    break;
	case OPERAND_LVT4:
	    opnd = TclGetUInt4AtPtr(pc+numBytes);
	    numBytes += 4;
	    if (localPtr != NULL) {
		if (opnd >= localCt) {
		    Tcl_Panic("FormatInstruction: bad local var index %u (%u locals)",
			    (unsigned) opnd, localCt);
		}
		for (j = 0;  j < opnd;  j++) {
		    localPtr = localPtr->nextPtr;
		}
		if (TclIsVarTemporary(localPtr)) {
		    sprintf(suffixBuffer, "temp var %u", (unsigned) opnd);
		} else {
		    sprintf(suffixBuffer, "var ");
		    suffixSrc = localPtr->name;
		}
	    }
	    Tcl_AppendPrintfToObj(bufferObj, "%%v%u ", (unsigned) opnd);
	    break;
	case OPERAND_NONE:
	default:
	    break;
	}
    }
    if (suffixObj) {
	const char *bytes;
	int length;

	Tcl_AppendToObj(bufferObj, "\t# ", -1);
	bytes = Tcl_GetStringFromObj(codePtr->objArrayPtr[opnd], &length);
	PrintSourceToObj(bufferObj, bytes, TclMin(length, 40));
    } else if (suffixBuffer[0]) {
	Tcl_AppendPrintfToObj(bufferObj, "\t# %s", suffixBuffer);
	if (suffixSrc) {
	    PrintSourceToObj(bufferObj, suffixSrc, 40);
	}
    }
    Tcl_AppendToObj(bufferObj, "\n", -1);
    if (auxPtr && auxPtr->type->printProc) {
	Tcl_AppendToObj(bufferObj, "\t\t[", -1);
	auxPtr->type->printProc(auxPtr->clientData, bufferObj, codePtr,
		pcOffset);
	Tcl_AppendToObj(bufferObj, "]\n", -1);
    }
    return numBytes;
}

/*
 *----------------------------------------------------------------------
 *
 * TclGetInnerContext --
 *
 *	If possible, returns a list capturing the inner context. Otherwise
 *	return NULL.
 *
 *----------------------------------------------------------------------
 */

Tcl_Obj *
TclGetInnerContext(
    Tcl_Interp *interp,
    const unsigned char *pc,
    Tcl_Obj **tosPtr)
{
    int objc = 0, off = 0;
    Tcl_Obj *result;
    Interp *iPtr = (Interp *) interp;

    switch (*pc) {
    case INST_STR_LEN:
    case INST_LNOT:
    case INST_BITNOT:
    case INST_UMINUS:
    case INST_UPLUS:
    case INST_TRY_CVT_TO_NUMERIC:
    case INST_EXPAND_STKTOP:
    case INST_EXPR_STK:
        objc = 1;
        break;

    case INST_LIST_IN:
    case INST_LIST_NOT_IN:	/* Basic list containment operators. */
    case INST_STR_EQ:
    case INST_STR_NEQ:		/* String (in)equality check */
    case INST_STR_CMP:		/* String compare. */
    case INST_STR_INDEX:
    case INST_STR_MATCH:
    case INST_REGEXP:
    case INST_EQ:
    case INST_NEQ:
    case INST_LT:
    case INST_GT:
    case INST_LE:
    case INST_GE:
    case INST_MOD:
    case INST_LSHIFT:
    case INST_RSHIFT:
    case INST_BITOR:
    case INST_BITXOR:
    case INST_BITAND:
    case INST_EXPON:
    case INST_ADD:
    case INST_SUB:
    case INST_DIV:
    case INST_MULT:
        objc = 2;
        break;

    case INST_RETURN_STK:
        /* early pop. TODO: dig out opt dict too :/ */
        objc = 1;
        break;

    case INST_SYNTAX:
    case INST_RETURN_IMM:
        objc = 2;
        break;

    case INST_INVOKE_STK:
	objc = TclGetUInt4AtPtr(pc+1);
        break;
    }

    result = iPtr->innerContext;
    if (Tcl_IsShared(result)) {
        Tcl_DecrRefCount(result);
        iPtr->innerContext = result = Tcl_NewListObj(objc + 1, NULL);
        Tcl_IncrRefCount(result);
    } else {
        int len;

        /*
         * Reset while keeping the list intrep as much as possible.
         */

	Tcl_ListObjLength(interp, result, &len);
        Tcl_ListObjReplace(interp, result, 0, len, 0, NULL);
    }
    Tcl_ListObjAppendElement(NULL, result, TclNewInstNameObj(*pc));

    for (; objc>0 ; objc--) {
        Tcl_Obj *objPtr;

        objPtr = tosPtr[1 - objc + off];
        if (!objPtr) {
            Tcl_Panic("InnerContext: bad tos -- appending null object");
        }
        if (objPtr->refCount<=0 || objPtr->refCount==0x61616161) {
            Tcl_Panic("InnerContext: bad tos -- appending freed object %p",
                    objPtr);
        }
        Tcl_ListObjAppendElement(NULL, result, objPtr);
    }

    return result;
}

/*
 *----------------------------------------------------------------------
 *
 * TclNewInstNameObj --
 *
 *	Creates a new InstName Tcl_Obj based on the given instruction
 *
 *----------------------------------------------------------------------
 */

Tcl_Obj *
TclNewInstNameObj(
    unsigned char inst)
{
    Tcl_Obj *objPtr = Tcl_NewObj();

    objPtr->typePtr = &tclInstNameType;
    objPtr->internalRep.longValue = (long) inst;
    objPtr->bytes = NULL;

    return objPtr;
}

/*
 *----------------------------------------------------------------------
 *
 * UpdateStringOfInstName --
 *
 *	Update the string representation for an instruction name object.
 *
 *----------------------------------------------------------------------
 */

static void
UpdateStringOfInstName(
    Tcl_Obj *objPtr)
{
    int inst = objPtr->internalRep.longValue;
    char *s, buf[20];
    int len;

    if ((inst < 0) || (inst > LAST_INST_OPCODE)) {
        sprintf(buf, "inst_%d", inst);
        s = buf;
    } else {
        s = (char *) tclInstructionTable[objPtr->internalRep.longValue].name;
    }
    len = strlen(s);
    objPtr->bytes = ckalloc(len + 1);
    memcpy(objPtr->bytes, s, len + 1);
    objPtr->length = len;
}

/*
 *----------------------------------------------------------------------
 *
 * PrintSourceToObj --
 *
 *	Appends a quoted representation of a string to a Tcl_Obj.
 *
 *----------------------------------------------------------------------
 */

static void
PrintSourceToObj(
    Tcl_Obj *appendObj,		/* The object to print the source to. */
    const char *stringPtr,	/* The string to print. */
    int maxChars)		/* Maximum number of chars to print. */
{
    register const char *p;
    register int i = 0;

    if (stringPtr == NULL) {
	Tcl_AppendToObj(appendObj, "\"\"", -1);
	return;
    }

    Tcl_AppendToObj(appendObj, "\"", -1);
    p = stringPtr;
    for (;  (*p != '\0') && (i < maxChars);  p++, i++) {
	switch (*p) {
	case '"':
	    Tcl_AppendToObj(appendObj, "\\\"", -1);
	    continue;
	case '\f':
	    Tcl_AppendToObj(appendObj, "\\f", -1);
	    continue;
	case '\n':
	    Tcl_AppendToObj(appendObj, "\\n", -1);
	    continue;
	case '\r':
	    Tcl_AppendToObj(appendObj, "\\r", -1);
	    continue;
	case '\t':
	    Tcl_AppendToObj(appendObj, "\\t", -1);
	    continue;
	case '\v':
	    Tcl_AppendToObj(appendObj, "\\v", -1);
	    continue;
	default:
	    Tcl_AppendPrintfToObj(appendObj, "%c", *p);
	    continue;
	}
    }
    Tcl_AppendToObj(appendObj, "\"", -1);
}

#ifdef TCL_COMPILE_STATS
/*
 *----------------------------------------------------------------------
 *
 * RecordByteCodeStats --
 *
 *	Accumulates various compilation-related statistics for each newly
 *	compiled ByteCode. Called by the TclInitByteCodeObj when Tcl is
 *	compiled with the -DTCL_COMPILE_STATS flag
 *
 * Results:
 *	None.
 *
 * Side effects:
 *	Accumulates aggregate code-related statistics in the interpreter's
 *	ByteCodeStats structure. Records statistics specific to a ByteCode in
 *	its ByteCode structure.
 *
 *----------------------------------------------------------------------
 */

void
RecordByteCodeStats(
    ByteCode *codePtr)		/* Points to ByteCode structure with info
				 * to add to accumulated statistics. */
{
    Interp *iPtr = (Interp *) *codePtr->interpHandle;
    register ByteCodeStats *statsPtr;

    if (iPtr == NULL) {
	/* Avoid segfaulting in case we're called in a deleted interp */
	return;
    }
    statsPtr = &(iPtr->stats);

    statsPtr->numCompilations++;
    statsPtr->totalSrcBytes += (double) codePtr->numSrcBytes;
    statsPtr->totalByteCodeBytes += (double) codePtr->structureSize;
    statsPtr->currentSrcBytes += (double) codePtr->numSrcBytes;
    statsPtr->currentByteCodeBytes += (double) codePtr->structureSize;

    statsPtr->srcCount[TclLog2(codePtr->numSrcBytes)]++;
    statsPtr->byteCodeCount[TclLog2((int) codePtr->structureSize)]++;

    statsPtr->currentInstBytes += (double) codePtr->numCodeBytes;
    statsPtr->currentLitBytes += (double)
	    codePtr->numLitObjects * sizeof(Tcl_Obj *);
    statsPtr->currentExceptBytes += (double)
	    codePtr->numExceptRanges * sizeof(ExceptionRange);
    statsPtr->currentAuxBytes += (double)
	    codePtr->numAuxDataItems * sizeof(AuxData);
    statsPtr->currentCmdMapBytes += (double) codePtr->numCmdLocBytes;
}
#endif /* TCL_COMPILE_STATS */

/*
 * Local Variables:
 * mode: c
 * c-basic-offset: 4
 * fill-column: 78
 * tab-width: 8
 * End:
 */<|MERGE_RESOLUTION|>--- conflicted
+++ resolved
@@ -493,19 +493,16 @@
 	/* Forces the variable indexed by opnd to be an array. Does not touch
 	 * the stack. */
 
-<<<<<<< HEAD
     {"exch",		1,	0,	  0,	{OPERAND_NONE}},
 	/* Swap the two items on the top of the stack.
 	 * Stack:  ... a b => ... b a */
     {"under",		1,	+1,	  0,	{OPERAND_NONE}},
 	/* Duplicates the item under the top of the stack.
 	 * Stack:  ... a b => ... a b a */
-=======
     {"invokeReplace",	 6,	INT_MIN,  2,	{OPERAND_UINT4,OPERAND_UINT1}},
 	/* Invoke command named objv[0], replacing the first two words with
 	 * the word at the top of the stack;
 	 * <objc,objv> = <op4,top op4 after popping 1> */
->>>>>>> d818399b
 
     {NULL, 0, 0, 0, {OPERAND_NONE}}
 };
@@ -2446,7 +2443,7 @@
     Tcl_Interp *interp,		/* Used for error reporting. */
     Tcl_Token *varTokenPtr,	/* Points to a variable token. */
     CompileEnv *envPtr,		/* Holds resulting instructions. */
-    int flags,			/* TCL_NO_LARGE_INDEX. */
+    int flags,			/* TCL_NO_LARGE_INDEX | TCL_NO_ELEMENT. */
     int *localIndexPtr,		/* Must not be NULL. */
     int *simpleVarNamePtr,	/* Must not be NULL. */
     int *isScalarPtr,		/* Must not be NULL. */
@@ -2630,7 +2627,7 @@
 	 * Compile the element script, if any.
 	 */
 
-	if (elName != NULL) {
+	if (elName != NULL && !(flags & TCL_NO_ELEMENT)) {
 	    if (elNameChars) {
 		envPtr->line = line;
 		envPtr->clNext = clNext;
