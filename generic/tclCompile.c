--- conflicted
+++ resolved
@@ -2531,11 +2531,7 @@
 
 		    if (numCL >= maxNumCL) {
 			maxNumCL *= 2;
-<<<<<<< HEAD
-			clPosition = (Tcl_Size *) Tcl_Realloc(clPosition,
-=======
 			clPosition = (Tcl_Size *)Tcl_Realloc(clPosition,
->>>>>>> 17f32792
 				maxNumCL * sizeof(Tcl_Size));
 		    }
 		    clPosition[numCL] = clPos;
