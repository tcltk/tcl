--- conflicted
+++ resolved
@@ -3253,58 +3253,7 @@
     cmdLocPtr->srcOffset = srcOffset;
     cmdLocPtr->numSrcBytes = TCL_INDEX_NONE;
     cmdLocPtr->numCodeBytes = TCL_INDEX_NONE;
-<<<<<<< HEAD
     return cmdLocPtr;
-=======
-}
--
-/*
- *----------------------------------------------------------------------
- *
- * EnterCmdExtentData --
- *
- *	Registers the source and bytecode length for a command. This
- *	information is used at runtime to map between instruction pc and
- *	source locations.
- *
- * Results:
- *	None.
- *
- * Side effects:
- *	Inserts source and code length information into the compilation
- *	environment envPtr for the command at index cmdIndex. Starting source
- *	and bytecode information for the command must already have been
- *	registered.
- *
- *----------------------------------------------------------------------
- */
-
-static void
-EnterCmdExtentData(
-    CompileEnv *envPtr,		/* Points to the compilation environment
-				 * structure in which to enter command
-				 * location information. */
-    Tcl_Size cmdIndex,		/* Index of the command whose source and code
-				 * length data is being set. */
-    Tcl_Size numSrcBytes,	/* Number of command source chars. */
-    Tcl_Size numCodeBytes)	/* Offset of last byte of command code. */
-{
-    CmdLocation *cmdLocPtr;
-
-    if (cmdIndex < 0 || cmdIndex >= envPtr->numCommands) {
-	Tcl_Panic("EnterCmdExtentData: bad command index %" TCL_Z_MODIFIER "u", cmdIndex);
-    }
-
-    if (cmdIndex > envPtr->cmdMapEnd) {
-	Tcl_Panic("EnterCmdExtentData: missing start data for command %" TCL_Z_MODIFIER "u",
-		cmdIndex);
-    }
-
-    cmdLocPtr = &envPtr->cmdMapPtr[cmdIndex];
-    cmdLocPtr->numSrcBytes = numSrcBytes;
-    cmdLocPtr->numCodeBytes = numCodeBytes;
->>>>>>> 0186a636
 }
  
@@ -3772,10 +3721,39 @@
  *	The ClientData previously stored by TclCreatAuxData().
  *
  * Side effects:
-<<<<<<< HEAD
-=======
- *	If there is not enough room in the CompileEnv's AuxData array, its size
- *	is doubled.
+ *	None.
+ *
+ *----------------------------------------------------------------------
+ */
+
+ClientData
+TclFetchAuxData(
+    CompileEnv *envPtr,		/* CompileEnv from which to fetch */
+    size_t index)			/* Index of AuxData to fetch */
+{
+    if (envPtr->auxData == NULL) {
+	return NULL;
+    }
+    return BA_AuxData_At(envPtr->auxData, index)->clientData;
+}
++
+/*
+ *----------------------------------------------------------------------
+ *
+ * TclCreateAuxData --
+ *
+ *	Allocates and initializes a new AuxData structure in a
+ *	CompileEnv's array of compilation auxiliary data records. These
+ *	AuxData records hold information created during compilation by
+ *	CompileProcs and used by instructions during execution.
+ *
+ * Results:
+ *	The index of the newly-created AuxData structure in the array.
+ *
+ * Side effects:
+ *	The CompileEnv's AuxData Brodnik array grows as needed.
+ *
  *----------------------------------------------------------------------
  */
 
@@ -3786,103 +3764,6 @@
     const AuxDataType *typePtr,	/* Pointer to the type to attach to this
 				 * AuxData */
     CompileEnv *envPtr)		/* Points to the CompileEnv for which a new
-				 * aux data structure is to be allocated. */
-{
-    Tcl_Size index;		/* Index for the new AuxData structure. */
-    AuxData *auxDataPtr;
-				/* Points to the new AuxData structure */
-
-    index = envPtr->auxDataArrayNext;
-    if (index >= envPtr->auxDataArrayEnd) {
-	/*
-	 * Expand the AuxData array. The currently allocated entries are
-	 * stored between elements 0 and (envPtr->auxDataArrayNext - 1)
-	 * [inclusive].
-	 */
-
-	size_t currBytes = envPtr->auxDataArrayNext * sizeof(AuxData);
-	size_t newElems = 2*envPtr->auxDataArrayEnd;
-	size_t newBytes = newElems * sizeof(AuxData);
-
-	if (envPtr->mallocedAuxDataArray) {
-	    envPtr->auxDataArrayPtr =
-		    (AuxData *)Tcl_Realloc(envPtr->auxDataArrayPtr, newBytes);
-	} else {
-	    /*
-	     * envPtr->auxDataArrayPtr isn't a Tcl_Alloc'd pointer, so we must
-	     * code a Tcl_Realloc equivalent for ourselves.
-	     */
-
-	    AuxData *newPtr = (AuxData *)Tcl_Alloc(newBytes);
-
-	    memcpy(newPtr, envPtr->auxDataArrayPtr, currBytes);
-	    envPtr->auxDataArrayPtr = newPtr;
-	    envPtr->mallocedAuxDataArray = 1;
-	}
-	envPtr->auxDataArrayEnd = newElems;
-    }
-    envPtr->auxDataArrayNext++;
-
-    auxDataPtr = &envPtr->auxDataArrayPtr[index];
-    auxDataPtr->clientData = clientData;
-    auxDataPtr->type = typePtr;
-    return index;
-}
--
-/*
- *----------------------------------------------------------------------
- *
- * TclInitJumpFixupArray --
- *
- *	Initializes a JumpFixupArray structure to hold some number of jump
- *	fixup entries.
- *
- * Results:
->>>>>>> 0186a636
- *	None.
- *
- *----------------------------------------------------------------------
- */
-
-ClientData
-TclFetchAuxData(
-    CompileEnv *envPtr,		/* CompileEnv from which to fetch */
-    size_t index)			/* Index of AuxData to fetch */
-{
-    if (envPtr->auxData == NULL) {
-	return NULL;
-    }
-    return BA_AuxData_At(envPtr->auxData, index)->clientData;
-}
--
-/*
- *----------------------------------------------------------------------
- *
- * TclCreateAuxData --
- *
- *	Allocates and initializes a new AuxData structure in a
- *	CompileEnv's array of compilation auxiliary data records. These
- *	AuxData records hold information created during compilation by
- *	CompileProcs and used by instructions during execution.
- *
- * Results:
- *	The index of the newly-created AuxData structure in the array.
- *
- * Side effects:
- *	The CompileEnv's AuxData Brodnik array grows as needed.
- *
- *----------------------------------------------------------------------
- */
-
-Tcl_Size
-TclCreateAuxData(
-    void *clientData,	/* The compilation auxiliary data to store in
-				 * the new aux data record. */
-    const AuxDataType *typePtr,	/* Pointer to the type to attach to this
-				 * AuxData */
-    CompileEnv *envPtr)/* Points to the CompileEnv for which a new
 				 * aux data structure is to be allocated. */
 {
     AuxData *auxDataPtr;	/* Points to the new AuxData structure */
