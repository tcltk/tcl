--- conflicted
+++ resolved
@@ -1438,11 +1438,7 @@
     Tcl_Token *wordTokenPtr = TokenAfter(parsePtr->tokenPtr);
     int code = TCL_ERROR;
 
-<<<<<<< HEAD
-    if (numArgs == 0 || numArgs > UINT_MAX) {
-=======
     if (numArgs == 0 || numArgs > INT_MAX) {
->>>>>>> 17e3b7b4
 	return TCL_ERROR;
     }
 
@@ -2862,11 +2858,7 @@
     TryHandlerInfo staticHandler, *handlers = &staticHandler;
     Tcl_Size handlerIdx = 0;
 
-<<<<<<< HEAD
-    if (numWords < 2 || numWords > UINT_MAX) {
-=======
     if (numWords < 2 || numWords > INT_MAX) {
->>>>>>> 17e3b7b4
 	return TCL_ERROR;
     }
 
@@ -4504,12 +4496,8 @@
     Tcl_Token *tokenPtr = TokenAfter(parsePtr->tokenPtr);
     Tcl_Size i;
 
-<<<<<<< HEAD
     /* TODO: Consider support for compiling expanded args. */
-    if (parsePtr->numWords < 2 || parsePtr->numWords > UINT_MAX) {
-=======
     if (parsePtr->numWords < 2 || parsePtr->numWords > INT_MAX) {
->>>>>>> 17e3b7b4
 	return TCL_ERROR;
     }
 
@@ -4697,11 +4685,7 @@
 	tokenPtr = TokenAfter(tokenPtr);
 	PUSH_TOKEN(		tokenPtr, 2);
 	TclEmitOpcode(instruction, envPtr);
-<<<<<<< HEAD
-    } else if (!EnvHasLVT(envPtr)) {
-=======
-    } else if (envPtr->procPtr == NULL || parsePtr->numWords > INT_MAX) {
->>>>>>> 17e3b7b4
+    } else if (!EnvHasLVT(envPtr) || parsePtr->numWords > INT_MAX) {
 	/*
 	 * No local variable space!
 	 */
@@ -5058,11 +5042,7 @@
     Tcl_Size words;
 
     /* TODO: Consider support for compiling expanded args. */
-<<<<<<< HEAD
-    if (parsePtr->numWords == 1 || parsePtr->numWords > UINT_MAX) {
-=======
     if (parsePtr->numWords == 1 || parsePtr->numWords > INT_MAX) {
->>>>>>> 17e3b7b4
 	/*
 	 * Fallback to direct eval to report syntax error.
 	 */
@@ -5108,11 +5088,7 @@
     Tcl_Size words;
 
     /* TODO: Consider support for compiling expanded args. */
-<<<<<<< HEAD
-    if (parsePtr->numWords == 1 || parsePtr->numWords > UINT_MAX) {
-=======
     if (parsePtr->numWords == 1 || parsePtr->numWords > INT_MAX) {
->>>>>>> 17e3b7b4
 	/*
 	 * Fallback to direct eval to report syntax error.
 	 */
