--- conflicted
+++ resolved
@@ -1781,13 +1781,7 @@
     Tcl_Size numWords;		/* Number of words in command. */
 
     Tcl_Token *valueTokenPtr;	/* Token for the value to switch on. */
-<<<<<<< HEAD
-    enum SwitchMode {Switch_Exact, Switch_Glob, Switch_Regexp} mode;
-				/* What kind of switch are we doing? */
-
-=======
     SwitchMode mode;		/* What kind of switch are we doing? */
->>>>>>> 4408b39e
     Tcl_Token *bodyTokenArray;	/* Array of real pattern list items. */
     SwitchArmInfo *arms;	/* Array of information about switch arms. */
     int noCase;			/* Has the -nocase flag been given? */
@@ -2183,10 +2177,6 @@
     Tcl_Size numArms,		/* Number of arms of the switch. */
     SwitchArmInfo *arms)	/* Array of arm descriptors. */
 {
-<<<<<<< HEAD
-    enum SwitchMode {Switch_Exact, Switch_Glob, Switch_Regexp};
-=======
->>>>>>> 4408b39e
     int foundDefault;		/* Flag to indicate whether a "default" clause
 				 * is present. */
     Tcl_BytecodeLabel *fwdJumps;/* Array of forward-jump fixup locations. */
