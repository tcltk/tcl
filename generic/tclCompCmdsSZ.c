--- conflicted
+++ resolved
@@ -424,27 +424,6 @@
     TclEmitOpcode(INST_STR_INDEX, envPtr);
     return TCL_OK;
 }
-<<<<<<< HEAD
--
-/*
- *----------------------------------------------------------------------
- *
- * TclCompileStringIsCmd --
- *
- *	Procedure called to compile the simplest and most common form of the
- *	"string is" command.
- *
- * Results:
- *	Returns TCL_OK for a successful compile. Returns TCL_ERROR to defer
- *	evaluation to runtime.
- *
- * Side effects:
- *	Instructions are added to envPtr to execute the "string is" command at
- *	runtime.
- *
- *----------------------------------------------------------------------
- */
 
 int
 TclCompileStringIsCmd(
@@ -616,28 +595,6 @@
     TclFixupForwardJumpToHere(envPtr, &jumpFixup, 127);
     return TCL_OK;
 }
--
-/*
- *----------------------------------------------------------------------
- *
- * TclCompileStringMatchCmd --
- *
- *	Procedure called to compile the simplest and most common form of the
- *	"string match" command.
- *
- * Results:
- *	Returns TCL_OK for a successful compile. Returns TCL_ERROR to defer
- *	evaluation to runtime.
- *
- * Side effects:
- *	Instructions are added to envPtr to execute the "string match" command
- *	at runtime.
- *
- *----------------------------------------------------------------------
- */
-=======
->>>>>>> 48f202f0
 
 int
 TclCompileStringMatchCmd(
