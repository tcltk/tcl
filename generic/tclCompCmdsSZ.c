--- conflicted
+++ resolved
@@ -508,38 +508,22 @@
     static const char *const isClasses[] = {
 	"alnum",	"alpha",	"ascii",	"control",
 	"boolean",	"dict",		"digit",	"double",
-<<<<<<< HEAD
-	"entier",	"false",	"graph",	"integer",
-	"list",		"lower",	"print",	"punct",
-	"space",	"true",		"upper",
-	"wideinteger", "wordchar",	"xdigit",	NULL
-=======
 	"entier",	"false",	"graph",	"index",
 	"integer",	"list",		"lower",	"print",
 	"punct",	"space",	"true",		"upper",
-	"unicode",	"wideinteger", "wordchar",	"xdigit",	NULL
->>>>>>> 4c1337af
+	"wideinteger", "wordchar",	"xdigit",	NULL
     };
     enum isClassesEnum {
 	STR_IS_ALNUM,	STR_IS_ALPHA,	STR_IS_ASCII,	STR_IS_CONTROL,
 	STR_IS_BOOL,	STR_IS_DICT,	STR_IS_DIGIT,	STR_IS_DOUBLE,
-<<<<<<< HEAD
-	STR_IS_ENTIER,	STR_IS_FALSE,	STR_IS_GRAPH,	STR_IS_INT,
-	STR_IS_LIST,	STR_IS_LOWER,	STR_IS_PRINT,	STR_IS_PUNCT,
-	STR_IS_SPACE,	STR_IS_TRUE,	STR_IS_UPPER,
+	STR_IS_ENTIER,	STR_IS_FALSE,	STR_IS_GRAPH,	STR_IS_INDEX,
+	STR_IS_INT,		STR_IS_LIST,	STR_IS_LOWER,	STR_IS_PRINT,
+	STR_IS_PUNCT,	STR_IS_SPACE,	STR_IS_TRUE,	STR_IS_UPPER,
 	STR_IS_WIDE,	STR_IS_WORD,	STR_IS_XDIGIT
     } t;
     int allowEmpty = 0;
     Tcl_ExceptionRange range;
     Tcl_BytecodeLabel end;
-=======
-	STR_IS_ENTIER,	STR_IS_FALSE,	STR_IS_GRAPH,	STR_IS_INDEX,
-	STR_IS_INT,	STR_IS_LIST,	STR_IS_LOWER,	STR_IS_PRINT,
-	STR_IS_PUNCT,	STR_IS_SPACE,	STR_IS_TRUE,	STR_IS_UPPER,
-	STR_IS_UNICODE,	STR_IS_WIDE,	STR_IS_WORD,	STR_IS_XDIGIT
-    };
-    int t, range, allowEmpty = 0, end;
->>>>>>> 4c1337af
     InstStringClassType strClassType;
     Tcl_Obj *isClass;
 
