--- conflicted
+++ resolved
@@ -2704,11 +2704,7 @@
     Tcl_Size build = 1;
     int concat = 0;
 
-<<<<<<< HEAD
-    if (numWords < 2 || numWords > UINT_MAX || !EnvIsProc(envPtr)) {
-=======
-    if (envPtr->procPtr == NULL) {
->>>>>>> 1b36f440
+    if (!EnvIsProc(envPtr)) {
 	return TCL_ERROR;
     }
 
