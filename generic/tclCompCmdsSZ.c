/*
 * tclCompCmdsSZ.c --
 *
 *	This file contains compilation procedures that compile various Tcl
 *	commands (beginning with the letters 's' through 'z', except for
 *	[upvar] and [variable]) into a sequence of instructions ("bytecodes").
 *	Also includes the operator command compilers.
 *
 * Copyright © 1997-1998 Sun Microsystems, Inc.
 * Copyright © 2001 Kevin B. Kenny.  All rights reserved.
 * Copyright © 2002 ActiveState Corporation.
 * Copyright © 2004-2025 Donal K. Fellows.
 *
 * See the file "license.terms" for information on usage and redistribution of
 * this file, and for a DISCLAIMER OF ALL WARRANTIES.
 */

#include "tclInt.h"
#include "tclCompile.h"
#include "tclStringTrim.h"

/*
 * Information about a single arm for [switch]. Used in an array to pass
 * information to the code-issuer functions.
 */
typedef struct SwitchArmInfo {
    Tcl_Token *valueToken;	// The value to match for the arm.
    Tcl_WideInt valueInt;	// The value to match in integer mode.
    Tcl_Token *bodyToken;	// The body of an arm; NULL if fall-through.
    Tcl_Size bodyLine;		// The line that the body starts on.
    Tcl_Size *bodyContLines;	// Continuations within the body.
} SwitchArmInfo;

/*
 * Information about a single handler for [try]. Used in an array to pass
 * information to the code-issuer functions.
 */
typedef struct TryHandlerInfo {
    Tcl_Token *tokenPtr;	// The handler body, or NULL for none.
    Tcl_Obj *matchClause;	// The [trap] clause, or NULL for none.
    int matchCode;		// The result code.
    Tcl_LVTIndex resultVar;	// The result variable index, or TCL_INDEX_NONE
    Tcl_LVTIndex optionVar;	// The option variable index, or TCL_INDEX_NONE
} TryHandlerInfo;

/*
 * Prototypes for procedures defined later in this file:
 */

static AuxDataDupProc	DupJumptableInfo;
static AuxDataFreeProc	FreeJumptableInfo;
static AuxDataPrintProc	PrintJumptableInfo;
static AuxDataPrintProc	DisassembleJumptableInfo;
static AuxDataDupProc	DupJumptableNumInfo;
static AuxDataPrintProc	PrintJumptableNumInfo;
static AuxDataPrintProc	DisassembleJumptableNumInfo;
static int		CompileAssociativeBinaryOpCmd(Tcl_Interp *interp,
			    Tcl_Parse *parsePtr, const char *identity,
			    int instruction, CompileEnv *envPtr);
static int		CompileComparisonOpCmd(Tcl_Interp *interp,
			    Tcl_Parse *parsePtr, int instruction,
			    CompileEnv *envPtr);
static int		CompileStrictlyBinaryOpCmd(Tcl_Interp *interp,
			    Tcl_Parse *parsePtr, int instruction,
			    CompileEnv *envPtr);
static int		CompileUnaryOpCmd(Tcl_Interp *interp,
			    Tcl_Parse *parsePtr, int instruction,
			    CompileEnv *envPtr);
static void		IssueSwitchChainedTests(Tcl_Interp *interp,
			    CompileEnv *envPtr, int mode, int noCase,
			    Tcl_Size numArms, SwitchArmInfo *arms);
static void		IssueSwitchJumpTable(Tcl_Interp *interp,
			    CompileEnv *envPtr, int noCase, Tcl_Size numArms,
			    SwitchArmInfo *arms);
static void		IssueSwitchNumJumpTable(Tcl_Interp *interp,
			    CompileEnv *envPtr, Tcl_Size numArms,
			    SwitchArmInfo *arms);
static int		IssueTryClausesInstructions(Tcl_Interp *interp,
			    CompileEnv *envPtr, Tcl_Token *bodyToken,
			    Tcl_Size numHandlers, TryHandlerInfo *handlers);
static int		IssueTryTraplessClausesInstructions(Tcl_Interp *interp,
			    CompileEnv *envPtr, Tcl_Token *bodyToken,
			    Tcl_Size numHandlers, TryHandlerInfo *handlers);
static int		IssueTryClausesFinallyInstructions(Tcl_Interp *interp,
			    CompileEnv *envPtr, Tcl_Token *bodyToken,
			    Tcl_Size numHandlers, TryHandlerInfo *handlers,
			    Tcl_Token *finallyToken);
static int		IssueTryTraplessClausesFinallyInstructions(
			    Tcl_Interp *interp, CompileEnv *envPtr,
			    Tcl_Token *bodyToken,
			    Tcl_Size numHandlers, TryHandlerInfo *handlers,
			    Tcl_Token *finallyToken);
static int		IssueTryFinallyInstructions(Tcl_Interp *interp,
			    CompileEnv *envPtr, Tcl_Token *bodyToken,
			    Tcl_Token *finallyToken);

/*
 * The structures below define the AuxData types defined in this file.
 */

const AuxDataType tclJumptableInfoType = {
    "JumptableInfo",		/* name */
    DupJumptableInfo,		/* dupProc */
    FreeJumptableInfo,		/* freeProc */
    PrintJumptableInfo,		/* printProc */
    DisassembleJumptableInfo	/* disassembleProc */
};

const AuxDataType tclJumptableNumericInfoType = {
    "JumptableNumInfo",		/* name */
    DupJumptableNumInfo,	/* dupProc */
    FreeJumptableInfo,		/* freeProc */
    PrintJumptableNumInfo,	/* printProc */
    DisassembleJumptableNumInfo	/* disassembleProc */
};

/*
 *----------------------------------------------------------------------
 *
 * TclCompileSetCmd --
 *
 *	Procedure called to compile the "set" command.
 *
 * Results:
 *	Returns TCL_OK for a successful compile. Returns TCL_ERROR to defer
 *	evaluation to runtime.
 *
 * Side effects:
 *	Instructions are added to envPtr to execute the "set" command at
 *	runtime.
 *
 *----------------------------------------------------------------------
 */

int
TclCompileSetCmd(
    Tcl_Interp *interp,		/* Used for error reporting. */
    Tcl_Parse *parsePtr,	/* Points to a parse structure for the command
				 * created by Tcl_ParseCommand. */
    TCL_UNUSED(Command *),
    CompileEnv *envPtr)		/* Holds resulting instructions. */
{
    DefineLineInformation;	/* TIP #280 */
    bool isAssignment, isScalar;
    Tcl_Size numWords = parsePtr->numWords;
    Tcl_LVTIndex localIndex;

    if ((numWords != 2) && (numWords != 3)) {
	return TCL_ERROR;
    }
    isAssignment = (numWords == 3);

    /*
     * Decide if we can use a frame slot for the var/array name or if we need
     * to emit code to compute and push the name at runtime. We use a frame
     * slot (entry in the array of local vars) if we are compiling a procedure
     * body and if the name is simple text that does not include namespace
     * qualifiers.
     */

    Tcl_Token *varTokenPtr = TokenAfter(parsePtr->tokenPtr);
    PushVarNameWord(varTokenPtr, 0, &localIndex, &isScalar, 1);

    /*
     * If we are doing an assignment, push the new value.
     */

    if (isAssignment) {
	Tcl_Token *valueTokenPtr = TokenAfter(varTokenPtr);
	PUSH_TOKEN(		valueTokenPtr, 2);
    }

    /*
     * Emit instructions to set/get the variable.
     */

    if (isScalar) {
	if (localIndex < 0) {
	    if (isAssignment) {
		OP(		STORE_STK);
	    } else {
		OP(		LOAD_STK);
	    }
	} else {
	    if (isAssignment) {
		OP4(		STORE_SCALAR, localIndex);
	    } else {
		OP4(		LOAD_SCALAR, localIndex);
	    }
	}
    } else {
	if (localIndex < 0) {
	    if (isAssignment) {
		OP(		STORE_ARRAY_STK);
	    } else {
		OP(		LOAD_ARRAY_STK);
	    }
	} else {
	    if (isAssignment) {
		OP4(		STORE_ARRAY, localIndex);
	    } else {
		OP4(		LOAD_ARRAY, localIndex);
	    }
	}
    }

    return TCL_OK;
}

/*
 *----------------------------------------------------------------------
 *
 * TclCompileString*Cmd --
 *
 *	Procedures called to compile various subcommands of the "string"
 *	command.
 *
 * Results:
 *	Returns TCL_OK for a successful compile. Returns TCL_ERROR to defer
 *	evaluation to runtime.
 *
 * Side effects:
 *	Instructions are added to envPtr to execute the "string" command at
 *	runtime.
 *
 *----------------------------------------------------------------------
 */

int
TclCompileStringCatCmd(
    Tcl_Interp *interp,		/* Used for error reporting. */
    Tcl_Parse *parsePtr,	/* Points to a parse structure for the command
				 * created by Tcl_ParseCommand. */
    TCL_UNUSED(Command *),
    CompileEnv *envPtr)		/* Holds resulting instructions. */
{
    DefineLineInformation;	/* TIP #280 */
    Tcl_Size numWords = parsePtr->numWords;
    /* TODO: Consider support for compiling expanded args. */

    /* Trivial case, no arg */

    if (numWords < 2) {
	PUSH(			"");
	return TCL_OK;
    }

    /* General case: issue CONCAT1's (by chunks of 254 if needed), folding
     * contiguous constants along the way */

    Tcl_Size numArgs = 0;
    Tcl_Obj *folded = NULL;
    Tcl_Token *wordTokenPtr = TokenAfter(parsePtr->tokenPtr);
    for (Tcl_Size i = 1; i < numWords; i++) {
	Tcl_Obj *obj;
	TclNewObj(obj);
	if (TclWordKnownAtCompileTime(wordTokenPtr, obj)) {
	    if (folded) {
		Tcl_AppendObjToObj(folded, obj);
		Tcl_BounceRefCount(obj);
	    } else {
		folded = obj;
	    }
	} else {
	    Tcl_BounceRefCount(obj);
	    if (folded) {
		PUSH_OBJ(	folded);
		folded = NULL;
		numArgs++;
	    }
	    PUSH_TOKEN(		wordTokenPtr, i);
	    numArgs++;
	    if (numArgs >= 254) { /* 254 to take care of the possible +1 of "folded" above */
		OP1(		STR_CONCAT1, numArgs);
		numArgs = 1;	/* concat pushes 1 obj, the result */
	    }
	}
	wordTokenPtr = TokenAfter(wordTokenPtr);
    }
    if (folded) {
	PUSH_OBJ(		folded);
	folded = NULL;
	numArgs++;
    }
    if (numArgs > 1) {
	OP1(			STR_CONCAT1, numArgs);
    }

    return TCL_OK;
}

int
TclCompileStringCmpCmd(
    Tcl_Interp *interp,		/* Used for error reporting. */
    Tcl_Parse *parsePtr,	/* Points to a parse structure for the command
				 * created by Tcl_ParseCommand. */
    TCL_UNUSED(Command *),
    CompileEnv *envPtr)		/* Holds resulting instructions. */
{
    DefineLineInformation;	/* TIP #280 */

    /*
     * We don't support any flags; the bytecode isn't that sophisticated.
     */

    if (parsePtr->numWords != 3) {
	return TCL_ERROR;
    }

    /*
     * Push the two operands onto the stack and then the test.
     */

    Tcl_Token *aTokenPtr = TokenAfter(parsePtr->tokenPtr);
    Tcl_Token *bTokenPtr = TokenAfter(aTokenPtr);
    PUSH_TOKEN(			aTokenPtr, 1);
    PUSH_TOKEN(			bTokenPtr, 2);
    OP(				STR_CMP);
    return TCL_OK;
}

int
TclCompileStringEqualCmd(
    Tcl_Interp *interp,		/* Used for error reporting. */
    Tcl_Parse *parsePtr,	/* Points to a parse structure for the command
				 * created by Tcl_ParseCommand. */
    TCL_UNUSED(Command *),
    CompileEnv *envPtr)		/* Holds resulting instructions. */
{
    DefineLineInformation;	/* TIP #280 */

    /*
     * We don't support any flags; the bytecode isn't that sophisticated.
     */

    if (parsePtr->numWords != 3) {
	return TCL_ERROR;
    }

    /*
     * Push the two operands onto the stack and then the test.
     */

    Tcl_Token *aTokenPtr = TokenAfter(parsePtr->tokenPtr);
    Tcl_Token *bTokenPtr = TokenAfter(aTokenPtr);
    PUSH_TOKEN(			aTokenPtr, 1);
    PUSH_TOKEN(			bTokenPtr, 2);
    OP(				STR_EQ);
    return TCL_OK;
}

int
TclCompileStringFirstCmd(
    Tcl_Interp *interp,		/* Used for error reporting. */
    Tcl_Parse *parsePtr,	/* Points to a parse structure for the command
				 * created by Tcl_ParseCommand. */
    TCL_UNUSED(Command *),
    CompileEnv *envPtr)		/* Holds resulting instructions. */
{
    DefineLineInformation;	/* TIP #280 */

    /*
     * We don't support any flags; the bytecode isn't that sophisticated.
     */

    if (parsePtr->numWords != 3) {
	return TCL_ERROR;
    }

    /*
     * Push the two operands onto the stack and then the test.
     */

    Tcl_Token *needleToken = TokenAfter(parsePtr->tokenPtr);
    Tcl_Token *haystackToken = TokenAfter(needleToken);
    PUSH_TOKEN(			needleToken, 1);
    PUSH_TOKEN(			haystackToken, 2);
    OP(				STR_FIND);
    return TCL_OK;
}

int
TclCompileStringLastCmd(
    Tcl_Interp *interp,		/* Used for error reporting. */
    Tcl_Parse *parsePtr,	/* Points to a parse structure for the command
				 * created by Tcl_ParseCommand. */
    TCL_UNUSED(Command *),
    CompileEnv *envPtr)		/* Holds resulting instructions. */
{
    DefineLineInformation;	/* TIP #280 */

    /*
     * We don't support any flags; the bytecode isn't that sophisticated.
     */

    if (parsePtr->numWords != 3) {
	return TCL_ERROR;
    }

    /*
     * Push the two operands onto the stack and then the test.
     */

    Tcl_Token *needleToken = TokenAfter(parsePtr->tokenPtr);
    Tcl_Token *haystackToken = TokenAfter(needleToken);
    PUSH_TOKEN(			needleToken, 1);
    PUSH_TOKEN(			haystackToken, 2);
    OP(				STR_FIND_LAST);
    return TCL_OK;
}

int
TclCompileStringIndexCmd(
    Tcl_Interp *interp,		/* Used for error reporting. */
    Tcl_Parse *parsePtr,	/* Points to a parse structure for the command
				 * created by Tcl_ParseCommand. */
    TCL_UNUSED(Command *),
    CompileEnv *envPtr)		/* Holds resulting instructions. */
{
    DefineLineInformation;	/* TIP #280 */

    if (parsePtr->numWords != 3) {
	return TCL_ERROR;
    }

    /*
     * Push the two operands onto the stack and then the index operation.
     */

    Tcl_Token *aTokenPtr = TokenAfter(parsePtr->tokenPtr);
    Tcl_Token *bTokenPtr = TokenAfter(aTokenPtr);
    PUSH_TOKEN(			aTokenPtr, 1);
    PUSH_TOKEN(			bTokenPtr, 2);
    OP(				STR_INDEX);
    return TCL_OK;
}

int
TclCompileStringInsertCmd(
    Tcl_Interp *interp,		/* Used for error reporting. */
    Tcl_Parse *parsePtr,	/* Points to a parse structure for the command
				 * created by Tcl_ParseCommand. */
    TCL_UNUSED(Command *),
    CompileEnv *envPtr)		/* Holds resulting instructions. */
{
    DefineLineInformation;	/* TIP #280 */

    if (parsePtr->numWords != 4) {
	return TCL_ERROR;
    }

    Tcl_Token *strToken = TokenAfter(parsePtr->tokenPtr);

    /* See what can be discovered about index at compile time */
    Tcl_Token *idxToken = TokenAfter(strToken);
    int idx;
    if (TCL_OK != TclGetIndexFromToken(idxToken, TCL_INDEX_START,
	    TCL_INDEX_END, &idx)) {

	/* Nothing useful knowable - cease compile; let it direct eval */
	return TCL_ERROR;
    }

    Tcl_Token *insToken = TokenAfter(idxToken);

    PUSH_TOKEN(			strToken, 1);
    PUSH_TOKEN(			insToken, 3);
    if (idx == (int)TCL_INDEX_START) {
	/* Prepend the insertion string */
	OP(			SWAP);
	OP1(			STR_CONCAT1, 2);
    } else  if (idx == (int)TCL_INDEX_END) {
	/* Append the insertion string */
	OP1(			STR_CONCAT1, 2);
    } else {
	/* Prefix + insertion + suffix */
	if (idx < (int)TCL_INDEX_END) {
	    /* See comments in compiler for [linsert]. */
	    idx++;
	}
	OP4(			OVER, 1);
	OP44(			STR_RANGE_IMM, 0, idx - 1);
	OP4(			REVERSE, 3);
	OP44(			STR_RANGE_IMM, idx, TCL_INDEX_END);
	OP1(			STR_CONCAT1, 3);
    }

    return TCL_OK;
}

int
TclCompileStringIsCmd(
    Tcl_Interp *interp,		/* Used for error reporting. */
    Tcl_Parse *parsePtr,	/* Points to a parse structure for the command
				 * created by Tcl_ParseCommand. */
    Command *cmdPtr,		/* Points to definition of command being
				 * compiled. */
    CompileEnv *envPtr)		/* Holds resulting instructions. */
{
    DefineLineInformation;	/* TIP #280 */
    Tcl_Token *tokenPtr = TokenAfter(parsePtr->tokenPtr);
    static const char *const isClasses[] = {
	"alnum",	"alpha",	"ascii",	"control",
	"boolean",	"dict",		"digit",	"double",
	"entier",	"false",	"graph",	"integer",
	"list",		"lower",	"print",	"punct",
	"space",	"true",		"upper",
	"wideinteger", "wordchar",	"xdigit",	NULL
    };
    enum isClassesEnum {
	STR_IS_ALNUM,	STR_IS_ALPHA,	STR_IS_ASCII,	STR_IS_CONTROL,
	STR_IS_BOOL,	STR_IS_DICT,	STR_IS_DIGIT,	STR_IS_DOUBLE,
	STR_IS_ENTIER,	STR_IS_FALSE,	STR_IS_GRAPH,	STR_IS_INT,
	STR_IS_LIST,	STR_IS_LOWER,	STR_IS_PRINT,	STR_IS_PUNCT,
	STR_IS_SPACE,	STR_IS_TRUE,	STR_IS_UPPER,
	STR_IS_WIDE,	STR_IS_WORD,	STR_IS_XDIGIT
    } t;
    bool allowEmpty = false;
    Tcl_ExceptionRange range;
    Tcl_BytecodeLabel end;
    InstStringClassType strClassType;
    Tcl_Obj *isClass;

    if (parsePtr->numWords < 3 || parsePtr->numWords > 6) {
	return TCL_ERROR;
    }
    TclNewObj(isClass);
    if (!TclWordKnownAtCompileTime(tokenPtr, isClass)) {
	Tcl_DecrRefCount(isClass);
	return TCL_ERROR;
    } else if (Tcl_GetIndexFromObj(interp, isClass, isClasses, "class", 0,
	    &t) != TCL_OK) {
	Tcl_DecrRefCount(isClass);
	TclCompileSyntaxError(interp, envPtr);
	return TCL_OK;
    }
    Tcl_DecrRefCount(isClass);

    /*
     * Cannot handle the -failindex option at all, and that's the only legal
     * way to have more than 4 arguments.
     */

    if (parsePtr->numWords != 3 && parsePtr->numWords != 4) {
	return TCL_ERROR;
    }

    tokenPtr = TokenAfter(tokenPtr);
    if (parsePtr->numWords == 3) {
	allowEmpty = true;
    } else {
	if (!IS_TOKEN_PREFIX(tokenPtr, 2, "-strict")) {
	    return TCL_ERROR;
	}
	tokenPtr = TokenAfter(tokenPtr);
    }

    /*
     * Compile the code. There are several main classes of check here.
     *	1. Character classes
     *	2. Booleans
     *	3. Integers
     *	4. Floats
     *	5. Lists
     */

    PUSH_TOKEN(			tokenPtr, parsePtr->numWords - 1);

    switch (t) {
    case STR_IS_ALNUM:
	strClassType = STR_CLASS_ALNUM;
	goto compileStrClass;
    case STR_IS_ALPHA:
	strClassType = STR_CLASS_ALPHA;
	goto compileStrClass;
    case STR_IS_ASCII:
	strClassType = STR_CLASS_ASCII;
	goto compileStrClass;
    case STR_IS_CONTROL:
	strClassType = STR_CLASS_CONTROL;
	goto compileStrClass;
    case STR_IS_DIGIT:
	strClassType = STR_CLASS_DIGIT;
	goto compileStrClass;
    case STR_IS_GRAPH:
	strClassType = STR_CLASS_GRAPH;
	goto compileStrClass;
    case STR_IS_LOWER:
	strClassType = STR_CLASS_LOWER;
	goto compileStrClass;
    case STR_IS_PRINT:
	strClassType = STR_CLASS_PRINT;
	goto compileStrClass;
    case STR_IS_PUNCT:
	strClassType = STR_CLASS_PUNCT;
	goto compileStrClass;
    case STR_IS_SPACE:
	strClassType = STR_CLASS_SPACE;
	goto compileStrClass;
    case STR_IS_UPPER:
	strClassType = STR_CLASS_UPPER;
	goto compileStrClass;
    case STR_IS_WORD:
	strClassType = STR_CLASS_WORD;
	goto compileStrClass;
    case STR_IS_XDIGIT:
	strClassType = STR_CLASS_XDIGIT;
    compileStrClass:
	if (allowEmpty) {
	    OP1(		STR_CLASS, strClassType);
	} else {
	    Tcl_BytecodeLabel over, over2;

	    OP(			DUP);
	    OP1(		STR_CLASS, strClassType);
	    FWDJUMP(		JUMP_TRUE, over);
	    OP(			POP);
	    PUSH(		"0");
	    FWDJUMP(		JUMP, over2);
	    FWDLABEL(	over);
	    OP(			IS_EMPTY);
	    OP(			LNOT);
	    FWDLABEL(	over2);
	}
	return TCL_OK;

    case STR_IS_BOOL:
    case STR_IS_FALSE:
    case STR_IS_TRUE:
	OP(			TRY_CVT_TO_BOOLEAN);
	switch (t) {
	    Tcl_BytecodeLabel over, over2;

	case STR_IS_BOOL:
	    if (allowEmpty) {
		FWDJUMP(	JUMP_TRUE, over);
		OP(		IS_EMPTY);
		FWDJUMP(	JUMP, over2);
		FWDLABEL(over);
		OP(		POP);
		PUSH(		"1");
		FWDLABEL(over2);
	    } else {
		OP(		SWAP);
		OP(		POP);
	    }
	    return TCL_OK;
	case STR_IS_TRUE:
	    FWDJUMP(		JUMP_TRUE, over);
	    if (allowEmpty) {
		OP(		IS_EMPTY);
	    } else {
		OP(		POP);
		PUSH(		"0");
	    }
	    FWDJUMP(		JUMP, over2);
	    FWDLABEL(	over);
	    // Normalize the boolean value
	    OP(			LNOT);
	    OP(			LNOT);
	    FWDLABEL(	over2);
	    return TCL_OK;
	case STR_IS_FALSE:
	    FWDJUMP(		JUMP_TRUE, over);
	    if (allowEmpty) {
		OP(		IS_EMPTY);
	    } else {
		OP(		POP);
		PUSH(		"0");
	    }
	    FWDJUMP(		JUMP, over2);
	    FWDLABEL(	over);
	    OP(			LNOT);
	    FWDLABEL(	over2);
	    return TCL_OK;
	default:
	    break;
	}
    break;

    case STR_IS_DOUBLE: {
	Tcl_BytecodeLabel satisfied, isEmpty;

	if (allowEmpty) {
	    OP(			DUP);
	    OP(			IS_EMPTY);
	    FWDJUMP(		JUMP_TRUE, isEmpty);
	    OP(			NUM_TYPE);
	    FWDJUMP(		JUMP_TRUE, satisfied);
	    PUSH(		"0");
	    FWDJUMP(		JUMP, end);
	    FWDLABEL(	isEmpty);
	    OP(			POP);
	    FWDLABEL(	satisfied);
	} else {
	    OP(			NUM_TYPE);
	    FWDJUMP(		JUMP_TRUE, satisfied);
	    PUSH(		"0");
	    FWDJUMP(		JUMP, end);
	    STKDELTA(-1);
	    FWDLABEL(	satisfied);
	}
	PUSH(			"1");
	FWDLABEL(	end);
	return TCL_OK;
    }

    case STR_IS_INT:
    case STR_IS_WIDE:
    case STR_IS_ENTIER:
	if (allowEmpty) {
	    Tcl_BytecodeLabel testNumType;

	    OP(			DUP);
	    OP(			NUM_TYPE);
	    OP(			DUP);
	    FWDJUMP(		JUMP_TRUE, testNumType);
	    OP(			POP);
	    OP(			IS_EMPTY);
	    FWDJUMP(		JUMP, end);
	    STKDELTA(+1);
	    FWDLABEL(	testNumType);
	    OP(			SWAP);
	    OP(			POP);
	} else {
	    OP(			NUM_TYPE);
	    OP(			DUP);
	    FWDJUMP(		JUMP_FALSE, end);
	}

	switch (t) {
	case STR_IS_WIDE:
	    PUSH(		"2");
	    OP(			LE);
	    break;
	case STR_IS_INT:
	case STR_IS_ENTIER:
	    PUSH(		"3");
	    OP(			LE);
	    break;
	default:
	    break;
	}
	FWDLABEL(	end);
	return TCL_OK;
    case STR_IS_DICT:
	range = MAKE_CATCH_RANGE();
	OP4(			BEGIN_CATCH, range);
	OP(			DUP);
	CATCH_RANGE(range) {
	    OP(			DICT_VERIFY);
	}
	CATCH_TARGET(	range);
	OP(			POP);
	OP(			PUSH_RETURN_CODE);
	OP(			END_CATCH);
	OP(			LNOT);
	return TCL_OK;
    case STR_IS_LIST:
	range = MAKE_CATCH_RANGE();
	OP4(			BEGIN_CATCH, range);
	OP(			DUP);
	CATCH_RANGE(range) {
	    OP(			LIST_LENGTH);
	}
	OP(			POP);
	CATCH_TARGET(	range);
	OP(			POP);
	OP(			PUSH_RETURN_CODE);
	OP(			END_CATCH);
	OP(			LNOT);
	return TCL_OK;
    }

    return TclCompileBasicMin0ArgCmd(interp, parsePtr, cmdPtr, envPtr);
}

int
TclCompileStringMatchCmd(
    Tcl_Interp *interp,		/* Used for error reporting. */
    Tcl_Parse *parsePtr,	/* Points to a parse structure for the command
				 * created by Tcl_ParseCommand. */
    Command *cmdPtr,		/* Points to definition of command being
				 * compiled. */
    CompileEnv *envPtr)		/* Holds resulting instructions. */
{
    DefineLineInformation;	/* TIP #280 */
    bool exactMatch = false, nocase = false;
    Tcl_Size numWords = parsePtr->numWords;

    if (numWords < 3 || numWords > 4) {
	return TCL_ERROR;
    }
    Tcl_Token *tokenPtr = TokenAfter(parsePtr->tokenPtr);

    /*
     * Check if we have a -nocase flag.
     */

    if (numWords == 4) {
	if (!IS_TOKEN_PREFIX(tokenPtr, 2, "-nocase")) {
	    /*
	     * Fail at run time, not in compilation.
	     */

	    return TclCompileBasic3ArgCmd(interp, parsePtr, cmdPtr, envPtr);
	}
	nocase = true;
	tokenPtr = TokenAfter(tokenPtr);
    }

    /*
     * Push the strings to match against each other.
     */

    for (Tcl_Size i = 0; i < 2; i++) {
	if (tokenPtr->type == TCL_TOKEN_SIMPLE_WORD && !nocase && (i == 0)) {
	    /*
	     * Trivial matches can be done by 'string equal'. If -nocase was
	     * specified, we can't do this because INST_STR_EQ has no support
	     * for nocase.
	     */

	    Tcl_Obj *copy = TokenToObj(tokenPtr);
	    exactMatch = TclMatchIsTrivial(TclGetString(copy));
	    Tcl_BounceRefCount(copy);
	}
	PUSH_TOKEN(		tokenPtr, i + 1 + (int)nocase);
	tokenPtr = TokenAfter(tokenPtr);
    }

    /*
     * Push the matcher.
     */

    if (exactMatch) {
	OP(			STR_EQ);
    } else {
	OP1(			STR_MATCH, nocase);
    }
    return TCL_OK;
}

int
TclCompileStringLenCmd(
    Tcl_Interp *interp,		/* Used for error reporting. */
    Tcl_Parse *parsePtr,	/* Points to a parse structure for the command
				 * created by Tcl_ParseCommand. */
    TCL_UNUSED(Command *),
    CompileEnv *envPtr)		/* Holds resulting instructions. */
{
    DefineLineInformation;	/* TIP #280 */
    Tcl_Obj *objPtr;

    if (parsePtr->numWords != 2) {
	return TCL_ERROR;
    }

    Tcl_Token *tokenPtr = TokenAfter(parsePtr->tokenPtr);
    TclNewObj(objPtr);
    if (TclWordKnownAtCompileTime(tokenPtr, objPtr)) {
	/*
	 * Here someone is asking for the length of a static string (or
	 * something with backslashes). Just push the actual character (not
	 * byte) length.
	 */

	Tcl_Obj *objLen = Tcl_NewWideUIntObj(Tcl_GetCharLength(objPtr));
	PUSH_OBJ(		objLen);
    } else {
	SetLineInformation(1);
	CompileTokens(tokenPtr);
	OP(			STR_LEN);
    }
    TclDecrRefCount(objPtr);
    return TCL_OK;
}

int
TclCompileStringMapCmd(
    Tcl_Interp *interp,		/* Used for error reporting. */
    Tcl_Parse *parsePtr,	/* Points to a parse structure for the command
				 * created by Tcl_ParseCommand. */
    Command *cmdPtr,		/* Points to definition of command being
				 * compiled. */
    CompileEnv *envPtr)		/* Holds resulting instructions. */
{
    DefineLineInformation;	/* TIP #280 */
    Tcl_Obj *mapObj, **objv;
    Tcl_Size len;

    /*
     * We only handle the case:
     *
     *    string map {foo bar} $thing
     *
     * That is, a literal two-element list (doesn't need to be brace-quoted,
     * but does need to be compile-time knowable) and any old argument (the
     * thing to map).
     */

    if (parsePtr->numWords != 3) {
	return TCL_ERROR;
    }
    Tcl_Token *mapTokenPtr = TokenAfter(parsePtr->tokenPtr);
    Tcl_Token *stringTokenPtr = TokenAfter(mapTokenPtr);
    TclNewObj(mapObj);
    Tcl_IncrRefCount(mapObj);
    if (!TclWordKnownAtCompileTime(mapTokenPtr, mapObj)) {
	Tcl_DecrRefCount(mapObj);
	return TclCompileBasic2ArgCmd(interp, parsePtr, cmdPtr, envPtr);
    } else if (TclListObjGetElements(NULL, mapObj, &len, &objv) != TCL_OK) {
	Tcl_DecrRefCount(mapObj);
	return TclCompileBasic2ArgCmd(interp, parsePtr, cmdPtr, envPtr);
    } else if (len != 2) {
	Tcl_DecrRefCount(mapObj);
	return TclCompileBasic2ArgCmd(interp, parsePtr, cmdPtr, envPtr);
    }

    /*
     * Now issue the opcodes. Note that in the case that we know that the
     * first word is an empty word, we don't issue the map at all. That is the
     * correct semantics for mapping.
     */

    if (!TclGetString(objv[0])[0]) {
	PUSH_TOKEN(		stringTokenPtr, 2);
    } else {
	PUSH_OBJ(		objv[0]);
	PUSH_OBJ(		objv[1]);
	PUSH_TOKEN(		stringTokenPtr, 2);
	OP(			STR_MAP);
    }
    Tcl_DecrRefCount(mapObj);
    return TCL_OK;
}

int
TclCompileStringRangeCmd(
    Tcl_Interp *interp,		/* Used for error reporting. */
    Tcl_Parse *parsePtr,	/* Points to a parse structure for the command
				 * created by Tcl_ParseCommand. */
    TCL_UNUSED(Command *),
    CompileEnv *envPtr)		/* Holds resulting instructions. */
{
    DefineLineInformation;	/* TIP #280 */
    int idx1, idx2;

    if (parsePtr->numWords != 4) {
	return TCL_ERROR;
    }
    Tcl_Token *stringTokenPtr = TokenAfter(parsePtr->tokenPtr);
    Tcl_Token *fromTokenPtr = TokenAfter(stringTokenPtr);
    Tcl_Token *toTokenPtr = TokenAfter(fromTokenPtr);

    /* Every path must push the string argument */
    PUSH_TOKEN(			stringTokenPtr, 1);

    /*
     * Parse the two indices.
     */

    if (TclGetIndexFromToken(fromTokenPtr, TCL_INDEX_START, TCL_INDEX_NONE,
	    &idx1) != TCL_OK) {
	goto nonConstantIndices;
    }
    /*
     * Token parsed as an index expression. We treat all indices before
     * the string the same as the start of the string.
     */

    if (idx1 == (int)TCL_INDEX_NONE) {
	/* [string range $s end+1 $last] must be empty string */
	OP(			POP);
	PUSH(			"");
	return TCL_OK;
    }

    if (TclGetIndexFromToken(toTokenPtr, TCL_INDEX_NONE, TCL_INDEX_END,
	    &idx2) != TCL_OK) {
	goto nonConstantIndices;
    }
    /*
     * Token parsed as an index expression. We treat all indices after
     * the string the same as the end of the string.
     */
    if (idx2 == (int)TCL_INDEX_NONE) {
	/* [string range $s $first -1] must be empty string */
	OP(			POP);
	PUSH(			"");
	return TCL_OK;
    }

    /*
     * Push the operand onto the stack and then the substring operation.
     */

    OP44(			STR_RANGE_IMM, idx1, idx2);
    return TCL_OK;

    /*
     * Push the operands onto the stack and then the substring operation.
     */

  nonConstantIndices:
    PUSH_TOKEN(			fromTokenPtr, 2);
    PUSH_TOKEN(			toTokenPtr, 3);
    OP(				STR_RANGE);
    return TCL_OK;
}

int
TclCompileStringReplaceCmd(
    Tcl_Interp *interp,		/* Tcl interpreter for context. */
    Tcl_Parse *parsePtr,	/* Points to a parse structure for the
				 * command. */
    TCL_UNUSED(Command *),
    CompileEnv *envPtr)		/* Holds the resulting instructions. */
{
    DefineLineInformation;	/* TIP #280 */
    int first, last;

    if (parsePtr->numWords < 4 || parsePtr->numWords > 5) {
	return TCL_ERROR;
    }

    /* Bytecode to compute/push string argument being replaced */
    Tcl_Token *valueTokenPtr = TokenAfter(parsePtr->tokenPtr);
    PUSH_TOKEN(			valueTokenPtr, 1);

    /*
     * Check for first index known and useful at compile time.
     */
    Tcl_Token *tokenPtr = TokenAfter(valueTokenPtr);
    if (TclGetIndexFromToken(tokenPtr, TCL_INDEX_START, TCL_INDEX_NONE,
	    &first) != TCL_OK) {
	goto genericReplace;
    }

    /*
     * Check for last index known and useful at compile time.
     */
    tokenPtr = TokenAfter(tokenPtr);
    if (TclGetIndexFromToken(tokenPtr, TCL_INDEX_NONE, TCL_INDEX_END,
	    &last) != TCL_OK) {
	goto genericReplace;
    }

    /*
     * [string replace] is an odd bird.  For many arguments it is
     * a conventional substring replacer.  However it also goes out
     * of its way to become a no-op for many cases where it would be
     * replacing an empty substring.  Precisely, it is a no-op when
     *
     *		(last < first)		OR
     *		(last < 0)		OR
     *		(end < first)
     *
     * For some compile-time values we can detect these cases, and
     * compile direct to bytecode implementing the no-op.
     */

    if ((last == (int)TCL_INDEX_NONE)		/* Know (last < 0) */
	    || (first == (int)TCL_INDEX_NONE)	/* Know (first > end) */

	/*
	 * Tricky to determine when runtime (last < first) can be
	 * certainly known based on the encoded values. Consider the
	 * cases...
	 *
	 * (first <= TCL_INDEX_END) &&
	 *	(last <= TCL_INDEX END) && (last < first) => ACCEPT
	 *	else => cannot tell REJECT
	 */
	    || ((first <= (int)TCL_INDEX_END) && (last <= (int)TCL_INDEX_END)
		&& (last < first))		/* Know (last < first) */
	/*
	 * (first == TCL_INDEX_NONE) &&
	 *	(last <= TCL_INDEX_END) => cannot tell REJECT
	 *	else		=> (first < last) REJECT
	 *
	 * else [[first >= TCL_INDEX_START]] &&
	 *	(last <= TCL_INDEX_END) => cannot tell REJECT
	 *	else [[last >= TCL_INDEX START]] && (last < first) => ACCEPT
	 */
	    || ((first >= (int)TCL_INDEX_START) && (last >= (int)TCL_INDEX_START)
		&& (last < first))) {		/* Know (last < first) */
	if (parsePtr->numWords == 5) {
	    tokenPtr = TokenAfter(tokenPtr);
	    PUSH_TOKEN(		tokenPtr, 4);
	    OP(			POP);		/* Pop newString */
	}
	/* Original string argument now on TOS as result */
	return TCL_OK;
    }

    if (parsePtr->numWords == 5) {
	/*
	 * When we have a string replacement, we have to take care about
	 * not replacing empty substrings that [string replace] promises
	 * not to replace
	 *
	 * The remaining index values might be suitable for conventional
	 * string replacement, but only if they cannot possibly meet the
	 * conditions described above at runtime. If there's a chance they
	 * might, we would have to emit bytecode to check and at that point
	 * we're paying more in bytecode execution time than would make
	 * things worthwhile. Trouble is we are very limited in
	 * how much we can detect that at compile time. After decoding,
	 * we need, first:
	 *
	 *		(first <= end)
	 *
	 * The encoded indices (first <= TCL_INDEX END) and
	 * (first == TCL_INDEX_NONE) always meets this condition, but
	 * any other encoded first index has some list for which it fails.
	 *
	 * We also need, second:
	 *
	 *		(last >= 0)
	 *
	 * The encoded index (last >= TCL_INDEX_START) always meet this
	 * condition but any other encoded last index has some list for
	 * which it fails.
	 *
	 * Finally we need, third:
	 *
	 *		(first <= last)
	 *
	 * Considered in combination with the constraints we already have,
	 * we see that we can proceed when (first == TCL_INDEX_NONE).
	 * These also permit simplification of the prefix|replace|suffix
	 * construction. The other constraints, though, interfere with
	 * getting a guarantee that first <= last.
	 */

	if ((first == (int)TCL_INDEX_START) && (last >= (int)TCL_INDEX_START)) {
	    /* empty prefix */
	    tokenPtr = TokenAfter(tokenPtr);
	    PUSH_TOKEN(		tokenPtr, 4);
	    OP(			SWAP);
	    if (last == INT_MAX) {
		OP(		POP);		/* Pop  original */
	    } else {
		OP44(		STR_RANGE_IMM, last + 1, (int)TCL_INDEX_END);
		OP1(		STR_CONCAT1, 2);
	    }
	    return TCL_OK;
	}

	if ((last == (int)TCL_INDEX_NONE) && (first <= (int)TCL_INDEX_END)) {
	    OP44(		STR_RANGE_IMM, 0, first-1);
	    tokenPtr = TokenAfter(tokenPtr);
	    PUSH_TOKEN(		tokenPtr, 4);
	    OP1(		STR_CONCAT1, 2);
	    return TCL_OK;
	}

	/* FLOW THROUGH TO genericReplace */
    } else {
	/*
	 * When we have no replacement string to worry about, we may
	 * have more luck, because the forbidden empty string replacements
	 * are harmless when they are replaced by another empty string.
	 */

	if (first == (int)TCL_INDEX_START) {
	    /* empty prefix - build suffix only */

	    if (last == (int)TCL_INDEX_END) {
		/* empty suffix too => empty result */
		OP(		POP);		/* Pop original */
		PUSH(		"");
		return TCL_OK;
	    }
	    OP44(		STR_RANGE_IMM, last + 1, TCL_INDEX_END);
	    return TCL_OK;
	} else {
	    if (last == (int)TCL_INDEX_END) {
		/* empty suffix - build prefix only */
		OP44(		STR_RANGE_IMM, 0, first - 1);
		return TCL_OK;
	    }
	    OP(			DUP);
	    OP44(		STR_RANGE_IMM, 0, first - 1);
	    OP(			SWAP);
	    OP44(		STR_RANGE_IMM, last + 1, TCL_INDEX_END);
	    OP1(		STR_CONCAT1, 2);
	    return TCL_OK;
	}
    }

  genericReplace:
    tokenPtr = TokenAfter(valueTokenPtr);
    PUSH_TOKEN(			tokenPtr, 2);
    tokenPtr = TokenAfter(tokenPtr);
    PUSH_TOKEN(			tokenPtr, 3);
    if (parsePtr->numWords == 5) {
	tokenPtr = TokenAfter(tokenPtr);
	PUSH_TOKEN(		tokenPtr, 4);
    } else {
	PUSH(			"");
    }
    OP(				STR_REPLACE);
    return TCL_OK;
}

int
TclCompileStringTrimLCmd(
    Tcl_Interp *interp,		/* Used for error reporting. */
    Tcl_Parse *parsePtr,	/* Points to a parse structure for the command
				 * created by Tcl_ParseCommand. */
    TCL_UNUSED(Command *),
    CompileEnv *envPtr)		/* Holds resulting instructions. */
{
    DefineLineInformation;	/* TIP #280 */

    if (parsePtr->numWords != 2 && parsePtr->numWords != 3) {
	return TCL_ERROR;
    }

    Tcl_Token *tokenPtr = TokenAfter(parsePtr->tokenPtr);
    PUSH_TOKEN(			tokenPtr, 1);
    if (parsePtr->numWords == 3) {
	tokenPtr = TokenAfter(tokenPtr);
	PUSH_TOKEN(		tokenPtr, 2);
    } else {
	PUSH_STRING(		tclDefaultTrimSet);
    }
    OP(				STR_TRIM_LEFT);
    return TCL_OK;
}

int
TclCompileStringTrimRCmd(
    Tcl_Interp *interp,		/* Used for error reporting. */
    Tcl_Parse *parsePtr,	/* Points to a parse structure for the command
				 * created by Tcl_ParseCommand. */
    TCL_UNUSED(Command *),
    CompileEnv *envPtr)		/* Holds resulting instructions. */
{
    DefineLineInformation;	/* TIP #280 */

    if (parsePtr->numWords != 2 && parsePtr->numWords != 3) {
	return TCL_ERROR;
    }

    Tcl_Token *tokenPtr = TokenAfter(parsePtr->tokenPtr);
    PUSH_TOKEN(			tokenPtr, 1);
    if (parsePtr->numWords == 3) {
	tokenPtr = TokenAfter(tokenPtr);
	PUSH_TOKEN(		tokenPtr, 2);
    } else {
	PUSH_STRING(		tclDefaultTrimSet);
    }
    OP(				STR_TRIM_RIGHT);
    return TCL_OK;
}

int
TclCompileStringTrimCmd(
    Tcl_Interp *interp,		/* Used for error reporting. */
    Tcl_Parse *parsePtr,	/* Points to a parse structure for the command
				 * created by Tcl_ParseCommand. */
    TCL_UNUSED(Command *),
    CompileEnv *envPtr)		/* Holds resulting instructions. */
{
    DefineLineInformation;	/* TIP #280 */

    if (parsePtr->numWords != 2 && parsePtr->numWords != 3) {
	return TCL_ERROR;
    }

    Tcl_Token *tokenPtr = TokenAfter(parsePtr->tokenPtr);
    PUSH_TOKEN(			tokenPtr, 1);
    if (parsePtr->numWords == 3) {
	tokenPtr = TokenAfter(tokenPtr);
	PUSH_TOKEN(		tokenPtr, 2);
    } else {
	PUSH_STRING(		tclDefaultTrimSet);
    }
    OP(				STR_TRIM);
    return TCL_OK;
}

int
TclCompileStringToUpperCmd(
    Tcl_Interp *interp,		/* Used for error reporting. */
    Tcl_Parse *parsePtr,	/* Points to a parse structure for the command
				 * created by Tcl_ParseCommand. */
    Command *cmdPtr,		/* Points to definition of command being
				 * compiled. */
    CompileEnv *envPtr)		/* Holds resulting instructions. */
{
    DefineLineInformation;	/* TIP #280 */

    if (parsePtr->numWords != 2) {
	return TclCompileBasic1To3ArgCmd(interp, parsePtr, cmdPtr, envPtr);
    }

    Tcl_Token *tokenPtr = TokenAfter(parsePtr->tokenPtr);
    PUSH_TOKEN(			tokenPtr, 1);
    OP(				STR_UPPER);
    return TCL_OK;
}

int
TclCompileStringToLowerCmd(
    Tcl_Interp *interp,		/* Used for error reporting. */
    Tcl_Parse *parsePtr,	/* Points to a parse structure for the command
				 * created by Tcl_ParseCommand. */
    Command *cmdPtr,		/* Points to definition of command being
				 * compiled. */
    CompileEnv *envPtr)		/* Holds resulting instructions. */
{
    DefineLineInformation;	/* TIP #280 */

    if (parsePtr->numWords != 2) {
	return TclCompileBasic1To3ArgCmd(interp, parsePtr, cmdPtr, envPtr);
    }

    Tcl_Token *tokenPtr = TokenAfter(parsePtr->tokenPtr);
    PUSH_TOKEN(			tokenPtr, 1);
    OP(				STR_LOWER);
    return TCL_OK;
}

int
TclCompileStringToTitleCmd(
    Tcl_Interp *interp,		/* Used for error reporting. */
    Tcl_Parse *parsePtr,	/* Points to a parse structure for the command
				 * created by Tcl_ParseCommand. */
    Command *cmdPtr,		/* Points to definition of command being
				 * compiled. */
    CompileEnv *envPtr)		/* Holds resulting instructions. */
{
    DefineLineInformation;	/* TIP #280 */

    if (parsePtr->numWords != 2) {
	return TclCompileBasic1To3ArgCmd(interp, parsePtr, cmdPtr, envPtr);
    }

    Tcl_Token *tokenPtr = TokenAfter(parsePtr->tokenPtr);
    PUSH_TOKEN(			tokenPtr, 1);
    OP(				STR_TITLE);
    return TCL_OK;
}

/*
 * Support definitions for the [string is] compilation.
 */

static int
UniCharIsAscii(
    int character)
{
    return (character >= 0) && (character < 0x80);
}

static int
UniCharIsHexDigit(
    int character)
{
    return (character >= 0) && (character < 0x80) && isxdigit(UCHAR(character));
}

StringClassDesc const tclStringClassTable[] = {
    {"alnum",	Tcl_UniCharIsAlnum},
    {"alpha",	Tcl_UniCharIsAlpha},
    {"ascii",	UniCharIsAscii},
    {"control", Tcl_UniCharIsControl},
    {"digit",	Tcl_UniCharIsDigit},
    {"graph",	Tcl_UniCharIsGraph},
    {"lower",	Tcl_UniCharIsLower},
    {"print",	Tcl_UniCharIsPrint},
    {"punct",	Tcl_UniCharIsPunct},
    {"space",	Tcl_UniCharIsSpace},
    {"upper",	Tcl_UniCharIsUpper},
    {"word",	Tcl_UniCharIsWordChar},
    {"xdigit",	UniCharIsHexDigit},
    {"",	NULL}
};

/*
 *----------------------------------------------------------------------
 *
 * TclCompileSubstCmd --
 *
 *	Procedure called to compile the "subst" command.
 *
 * Results:
 *	Returns TCL_OK for successful compile, or TCL_ERROR to defer
 *	evaluation to runtime (either when it is too complex to get the
 *	semantics right, or when we know for sure that it is an error but need
 *	the error to happen at the right time).
 *
 * Side effects:
 *	Instructions are added to envPtr to execute the "subst" command at
 *	runtime.
 *
 *----------------------------------------------------------------------
 */

int
TclCompileSubstCmd(
    Tcl_Interp *interp,		/* Used for error reporting. */
    Tcl_Parse *parsePtr,	/* Points to a parse structure for the command
				 * created by Tcl_ParseCommand. */
    TCL_UNUSED(Command *),
    CompileEnv *envPtr)		/* Holds resulting instructions. */
{
    DefineLineInformation;	/* TIP #280 */
    Tcl_Size numArgs = parsePtr->numWords - 1;
    Tcl_Size objc, numOpts = numArgs - 1;
    int flags = TCL_SUBST_ALL;
    Tcl_Token *wordTokenPtr = TokenAfter(parsePtr->tokenPtr);
    int code = TCL_ERROR;

    if (numArgs == 0 || numArgs > UINT_MAX) {
	return TCL_ERROR;
    }

    Tcl_Obj **objv = (Tcl_Obj **)TclStackAlloc(interp, numOpts * sizeof(Tcl_Obj *));

    for (objc = 0; objc < numOpts; objc++) {
	TclNewObj(objv[objc]);
	Tcl_IncrRefCount(objv[objc]);
	if (!TclWordKnownAtCompileTime(wordTokenPtr, objv[objc])) {
	    objc++;
	    goto cleanup;
	}
	wordTokenPtr = TokenAfter(wordTokenPtr);
    }

#if 0
    if (TclSubstOptions(NULL, numOpts, objv, &flags) == TCL_OK) {
	toSubst = objv[numOpts];
	Tcl_IncrRefCount(toSubst);
    }
#endif

    /* TODO: Figure out expansion to cover WordKnownAtCompileTime
     * The difficulty is that WKACT makes a copy, and if TclSubstParse
     * below parses the copy of the original source string, some deep
     * parts of the compile machinery get upset.  They want all pointers
     * stored in Tcl_Tokens to point back to the same original string.
     */
    if (wordTokenPtr->type == TCL_TOKEN_SIMPLE_WORD) {
	code = TclSubstOptions(NULL, numOpts, objv, &flags);
    }

  cleanup:
    while (--objc >= 0) {
	TclDecrRefCount(objv[objc]);
    }
    TclStackFree(interp, objv);
    if (/*toSubst == NULL*/ code != TCL_OK) {
	return TCL_ERROR;
    }

    SetLineInformation(numArgs);
    TclSubstCompile(interp, wordTokenPtr[1].start, wordTokenPtr[1].size,
	    flags, ExtCmdLocation.line[numArgs], envPtr);

/*    TclDecrRefCount(toSubst);*/
    return TCL_OK;
}

void
TclSubstCompile(
    Tcl_Interp *interp,
    const char *bytes,
    Tcl_Size numBytes,
    int flags,
    int line,
    CompileEnv *envPtr)
{
    Tcl_BytecodeLabel breakOffset = 0;
    Tcl_Size count = 0;
    int bline = line;
    Tcl_Parse parse;
    Tcl_InterpState state = NULL;

    TclSubstParse(interp, bytes, numBytes, flags, &parse, &state);
    if (state != NULL) {
	Tcl_ResetResult(interp);
    }

    /*
     * Tricky point! If the first token does not result in a *guaranteed* push
     * of a Tcl_Obj on the stack, we must push an empty object. Otherwise it
     * is possible to get to an INST_STR_CONCAT1 or INST_DONE without enough
     * values on the stack, resulting in a crash. Thanks to Joe Mistachkin for
     * identifying a script that could trigger this case.
     */

    Tcl_Token *tokenPtr = parse.tokenPtr;
    if (tokenPtr->type != TCL_TOKEN_TEXT && tokenPtr->type != TCL_TOKEN_BS) {
	PUSH(			"");
	count++;
    }

    for (const Tcl_Token *endTokenPtr = tokenPtr + parse.numTokens;
	    tokenPtr < endTokenPtr; tokenPtr = TokenAfter(tokenPtr)) {
	Tcl_Size length;
	Tcl_ExceptionRange catchRange;
	Tcl_BytecodeLabel end, haveOk, haveOther, tableBase;
	JumptableNumInfo *retCodeTable;
	Tcl_AuxDataRef tableIdx;
	char buf[4] = "";

	switch (tokenPtr->type) {
	case TCL_TOKEN_TEXT:
	    PushLiteral(envPtr, tokenPtr->start, tokenPtr->size);
	    TclAdvanceLines(&bline, tokenPtr->start,
		    tokenPtr->start + tokenPtr->size);
	    count++;
	    continue;
	case TCL_TOKEN_BS:
	    length = TclParseBackslash(tokenPtr->start, tokenPtr->size,
		    NULL, buf);
	    PushLiteral(envPtr, buf, length);
	    count++;
	    continue;
	case TCL_TOKEN_VARIABLE:
	    /*
	     * Check for simple variable access; see if we can only generate
	     * TCL_OK or TCL_ERROR from the substituted variable read; if so,
	     * there is no need to generate elaborate exception-management
	     * code. Note that the first component of TCL_TOKEN_VARIABLE is
	     * always TCL_TOKEN_TEXT...
	     */

	    if (tokenPtr->numComponents > 1) {
		bool foundCommand = false;

		for (Tcl_Size i=2 ; i<=tokenPtr->numComponents ; i++) {
		    if (tokenPtr[i].type == TCL_TOKEN_COMMAND) {
			foundCommand = true;
			break;
		    }
		}
		if (foundCommand) {
		    break;
		}
	    }

	    envPtr->line = bline;
	    TclCompileVarSubst(interp, tokenPtr, envPtr);
	    bline = envPtr->line;
	    count++;
	    continue;
	}

	while (count > 255) {
	    OP1(		STR_CONCAT1, 255);
	    count -= 254;
	}
	if (count > 1) {
	    OP1(		STR_CONCAT1, count);
	    count = 1;
	}

	if (breakOffset == 0) {
	    Tcl_BytecodeLabel start;
	    /* Jump to the start (jump over the jump to end) */
	    FWDJUMP(		JUMP, start);

	    /* Jump to the end (all BREAKs land here) */
	    FWDJUMP(		JUMP, breakOffset);

	    /* Start */
	    FWDLABEL(	start);
	}

	envPtr->line = bline;
	catchRange = MAKE_CATCH_RANGE();
	OP4(			BEGIN_CATCH, catchRange);
	CATCH_RANGE(catchRange) {
	    switch (tokenPtr->type) {
	    case TCL_TOKEN_COMMAND:
		TclCompileScript(interp, tokenPtr->start+1, tokenPtr->size-2,
			envPtr);
		count++;
		break;
	    case TCL_TOKEN_VARIABLE:
		TclCompileVarSubst(interp, tokenPtr, envPtr);
		count++;
		break;
	    default:
		Tcl_Panic("unexpected token type in TclCompileSubstCmd: %d",
			tokenPtr->type);
	    }
	}

	/* Substitution produced TCL_OK */
	OP(			END_CATCH);
	FWDJUMP(		JUMP, haveOk);
	STKDELTA(-1);

	/* Exceptional return codes processed here */
	CATCH_TARGET(	catchRange);
	OP(			PUSH_RETURN_CODE);

	retCodeTable = AllocJumptableNum();
	tableIdx = RegisterJumptableNum(retCodeTable, envPtr);
	tableBase = CurrentOffset(envPtr);
	OP4(			JUMP_TABLE_NUM, tableIdx);
	FWDJUMP(		JUMP, haveOther);

	/* ERROR -> reraise it; NB: can't require BREAK/CONTINUE handling */
	CreateJumptableNumEntryToHere(retCodeTable, TCL_ERROR, tableBase);
	OP(			PUSH_RETURN_OPTIONS);
	OP(			PUSH_RESULT);
	OP(			END_CATCH); // catchRange
	OP(			RETURN_STK);
	STKDELTA(-1);

	/* BREAK destination */
	CreateJumptableNumEntryToHere(retCodeTable, TCL_BREAK, tableBase);
	OP(			END_CATCH); // catchRange
	BACKJUMP(		JUMP, breakOffset);

	/* CONTINUE destination */
	CreateJumptableNumEntryToHere(retCodeTable, TCL_CONTINUE, tableBase);
	OP(			END_CATCH); // catchRange
	FWDJUMP(		JUMP, end);

	/* RETURN + other destination */
	FWDLABEL(	haveOther);
	OP(			PUSH_RESULT);
	OP(			END_CATCH); // catchRange

	/*
	 * Pull the result to top of stack, discard options dict.
	 */

	/* OK destination */
	FWDLABEL(	haveOk);
	if (count > 1) {
	    OP1(		STR_CONCAT1, count);
	    count = 1;
	}

	/* CONTINUE jump to here */
	FWDLABEL(		end);
	bline = envPtr->line;
    }

    while (count > 255) {
	OP1(			STR_CONCAT1, 255);
	count -= 254;
    }
    if (count > 1) {
	OP1(			STR_CONCAT1, count);
    }

    Tcl_FreeParse(&parse);

    if (state != NULL) {
	Tcl_RestoreInterpState(interp, state);
	TclCompileSyntaxError(interp, envPtr);
	STKDELTA(-1);
    }

    /* Final target of the multi-jump from all BREAKs */
    if (breakOffset > 0) {
	FWDLABEL(		breakOffset);
    }
}

/*
 *----------------------------------------------------------------------
 *
 * HasDefaultClause, IsFallthroughToken, IsFallthroughArm,
 * SetSwitchLineInformation --
 *
 *	Support utilities for [switch] compilation.
 *
 *----------------------------------------------------------------------
 */

static inline int
HasDefaultClause(
    Tcl_Size numArms,		/* Number of arms describing things the
				 * switch can match against and bodies to
				 * execute when the match succeeds. */
    const SwitchArmInfo *arms)	/* Array of body information. */
{
    const Tcl_Token *finalValue = arms[numArms - 1].valueToken;
    return (finalValue->size == 7) && !memcmp(finalValue->start, "default", 7);
}

static inline int
IsFallthroughToken(
    const Tcl_Token *tokenPtr)	/* The token to check. */
{
    return (tokenPtr->size == 1) && (tokenPtr->start[0] == '-');
}

static inline int
IsFallthroughArm(
    const SwitchArmInfo *arm)	/* Which arm to check. */
{
    return arm->bodyToken == NULL;
}

// SetLineInformation() for [switch] bodies
#define SetSwitchLineInformation(arm) \
    do {								\
	envPtr->line = (arm)->bodyLine;		/* TIP #280 */		\
	envPtr->clNext = (arm)->bodyContLines;	/* TIP #280 */		\
    } while (0)

/*
 *----------------------------------------------------------------------
 *
 * TclCompileSwitchCmd --
 *
 *	Procedure called to compile the "switch" command.
 *
 * Results:
 *	Returns TCL_OK for successful compile, or TCL_ERROR to defer
 *	evaluation to runtime (either when it is too complex to get the
 *	semantics right, or when we know for sure that it is an error but need
 *	the error to happen at the right time).
 *
 * Side effects:
 *	Instructions are added to envPtr to execute the "switch" command at
 *	runtime.
 *
 *----------------------------------------------------------------------
 */

// What kind of switch are we doing?
typedef enum SwitchMode {
    Switch_Exact,		// Use exact string matching.
    Switch_Glob,		// Use glob/[string match] matching.
    Switch_Integer,		// Use integer comparisons.
    Switch_Regexp		// Use regular expression matching.
} SwitchMode;

int
TclCompileSwitchCmd(
    Tcl_Interp *interp,		/* Used for error reporting. */
    Tcl_Parse *parsePtr,	/* Points to a parse structure for the command
				 * created by Tcl_ParseCommand. */
    TCL_UNUSED(Command *),
    CompileEnv *envPtr)		/* Holds resulting instructions. */
{
    DefineLineInformation;	/* TIP #280 */
    Tcl_Token *tokenPtr;	/* Pointer to tokens in command. */
    Tcl_Size numWords;		/* Number of words in command. */

    Tcl_Token *valueTokenPtr;	/* Token for the value to switch on. */
    SwitchMode mode;		/* What kind of switch are we doing? */
    Tcl_Token *bodyTokenArray;	/* Array of real pattern list items. */
    SwitchArmInfo *arms;	/* Array of information about switch arms. */
    bool noCase;		/* Has the -nocase flag been given? */
    bool foundMode = false;	/* Have we seen a mode flag yet? */
    Tcl_Size valueIndex;
    int result = TCL_ERROR;
    Tcl_Size *clNext = envPtr->clNext;

    /*
     * Only handle the following versions:
     *   switch          ?--? word {pattern body ...}
     *   switch -exact   ?--? word {pattern body ...}
     *   switch -glob    ?--? word {pattern body ...}
     *   switch -integer ?--? word {pattern body ...}
     *   switch -regexp  ?--? word {pattern body ...}
     *   switch          --   word simpleWordPattern simpleWordBody ...
     *   switch -exact   --   word simpleWordPattern simpleWordBody ...
     *   switch -glob    --   word simpleWordPattern simpleWordBody ...
     *   switch -integer --   word simpleWordPattern simpleWordBody ...
     *   switch -regexp  --   word simpleWordPattern simpleWordBody ...
     * When the mode is -exact or -glob, can also handle a -nocase flag.
     *
     * First off, we don't care how the command's word was generated; we're
     * compiling it anyway! So skip it...
     */

    tokenPtr = TokenAfter(parsePtr->tokenPtr);
    valueIndex = 1;
    numWords = parsePtr->numWords - 1;
    if (numWords > UINT_MAX) {
	return TCL_ERROR;
    }

    /*
     * Check for options.
     */

    noCase = false;
    mode = Switch_Exact;
    if (numWords == 2) {
	/*
	 * There's just the switch value and the bodies list. In that case, we
	 * can skip all option parsing and move on to consider switch values
	 * and the body list.
	 */

	goto finishedOptionParse;
    }

    /*
     * There must be at least one option, --, because without that there is no
     * way to statically avoid the problems you get from strings-to-be-matched
     * that start with a - (the interpreted code falls apart if it encounters
     * them, so we punt if we *might* encounter them as that is the easiest
     * way of emulating the behaviour).
     */

    for (; numWords>=3 ; tokenPtr=TokenAfter(tokenPtr),numWords--) {
	/*
	 * We only process literal options, and we assume that -e, -g and -n
	 * are unique prefixes of -exact, -glob and -nocase respectively (true
	 * at time of writing). Note that -exact and -glob may only be given
	 * at most once or we bail out (error case).
	 */

	if (IS_TOKEN_PREFIX(tokenPtr, 2, "-exact")) {
	    if (foundMode) {
		return TCL_ERROR;
	    }
	    mode = Switch_Exact;
	    foundMode = true;
	    valueIndex++;
	    continue;
	} else if (IS_TOKEN_PREFIX(tokenPtr, 2, "-glob")) {
	    if (foundMode) {
		return TCL_ERROR;
	    }
	    mode = Switch_Glob;
	    foundMode = true;
	    valueIndex++;
	    continue;
	} else if (IS_TOKEN_PREFIX(tokenPtr, 4, "-integer")) {
	    if (foundMode) {
		return TCL_ERROR;
	    }
	    mode = Switch_Integer;
	    foundMode = 1;
	    valueIndex++;
	    continue;
	} else if (IS_TOKEN_PREFIX(tokenPtr, 2, "-regexp")) {
	    if (foundMode) {
		return TCL_ERROR;
	    }
	    mode = Switch_Regexp;
	    foundMode = true;
	    valueIndex++;
	    continue;
	} else if (IS_TOKEN_PREFIX(tokenPtr, 2, "-nocase")) {
	    noCase = true;
	    valueIndex++;
	    continue;
	} else if (IS_TOKEN_LITERALLY(tokenPtr, "--")) {
	    valueIndex++;
	    break;
	} else if (IS_TOKEN_PREFIX(tokenPtr, 4, "-indexvar")
		|| IS_TOKEN_PREFIX(tokenPtr, 2, "-matchvar")) {
	    /*
	     * Options that the compiler doesn't support. The bytecode engine
	     * doesn't have the machinery to extract the info from the regexp
	     * engine (yet; code welcome!).
	     */
	    return TCL_ERROR;
	}

	/*
	 * We've run off the end with something unrecognised or ambiguous.
	 * Punt to the interpreted version.
	 */

	return TCL_ERROR;
    }
    if (numWords < 3) {
	return TCL_ERROR;
    }
    tokenPtr = TokenAfter(tokenPtr);
    numWords--;

    /*
     * The value to test against is going to always get pushed on the stack.
     * But not yet; we need to verify that the rest of the command is
     * compilable too.
     */

  finishedOptionParse:
    valueTokenPtr = tokenPtr;
    /* For valueIndex, see previous loop. */
    tokenPtr = TokenAfter(tokenPtr);
    numWords--;

    /*
     * Build an array of tokens for the matcher terms and script bodies. Note
     * that in the case of the quoted bodies, this is tricky as we cannot use
     * copies of the string from the input token for the generated tokens (it
     * causes a crash during exception handling). When multiple tokens are
     * available at this point, this is pretty easy.
     */

    if (numWords == 1) {
	const char *bytes;
	Tcl_Size maxLen, numBytes;
	int bline;		/* TIP #280: line of the pattern/action list,
				 * and start of list for when tracking the
				 * location. This list comes immediately after
				 * the value we switch on. */
	int wasDefault = 0;	/* For detecting a non-terminal "default" when
				 * in [switch -integer] mode, as that's an
				 * error case. */

	if (tokenPtr->type != TCL_TOKEN_SIMPLE_WORD) {
	    return TCL_ERROR;
	}
	bytes = tokenPtr[1].start;
	numBytes = tokenPtr[1].size;

	/* Allocate enough space to work in. */
	maxLen = TclMaxListLength(bytes, numBytes, NULL);
	if (maxLen < 2)  {
	    return TCL_ERROR;
	}
	bodyTokenArray = (Tcl_Token *) TclStackAlloc(interp,
		sizeof(Tcl_Token) * maxLen);
	arms = (SwitchArmInfo *) TclStackAlloc(interp,
		sizeof(SwitchArmInfo) * maxLen / 2);

	bline = ExtCmdLocation.line[valueIndex + 1];
	numWords = 0;

	/*
	 * Need to be slightly careful; we're iterating over the words of the
	 * list, not the arms of the [switch]. This means we go round this loop
	 * twice per arm.
	 */

	while (numBytes > 0) {
	    const char *prevBytes = bytes;
	    int literal;
	    bool isProcessingBody = (numWords & 1);
	    SwitchArmInfo *arm = &arms[numWords >> 1];
	    Tcl_Token *fakeToken = &bodyTokenArray[numWords];

	    if (TCL_OK != TclFindElement(NULL, bytes, numBytes,
		    &fakeToken->start, &bytes, &fakeToken->size, &literal)
		    || !literal) {
		goto freeTemporaries;
	    }

	    fakeToken->type = TCL_TOKEN_TEXT;
	    fakeToken->numComponents = 0;
	    if (isProcessingBody) {
		if (IsFallthroughToken(fakeToken)) {
		    arm->bodyToken = NULL;
		} else {
		    arm->bodyToken = fakeToken;
		}
	    } else {
		arm->valueToken = fakeToken;
		if (mode == Switch_Integer) {
		    if (wasDefault) {
			// Non-terminal default! Error as it isn't an int...
			result = TCL_ERROR;
			goto freeTemporaries;
		    }
		    // Can't use IS_TOKEN_LITERALLY; this is an unwrapped token
		    if (arm->valueToken->size == 7 &&
			    !memcmp(arm->valueToken->start, "default", 7)) {
			wasDefault = 1;
		    } else {
			// Try to parse the token as an integer. If we can't,
			// it's an error, and we fallback to interpreted.
			Tcl_Obj *objPtr = Tcl_NewStringObj(arm->valueToken->start,
				arm->valueToken->size);
			result = Tcl_GetWideIntFromObj(interp, objPtr,
				&arm->valueInt);
			Tcl_BounceRefCount(objPtr);
			if (result != TCL_OK) {
			    goto freeTemporaries;
			}
		    }
		}
	    }

	    /*
	     * TIP #280: Now determine the line the list element starts on
	     * (there is no need to do it earlier, due to the possibility of
	     * aborting, see above).
	     * Don't need to record the information for the values; they're
	     * known to be compile-time literals.
	     */

	    TclAdvanceLines(&bline, prevBytes, fakeToken->start);
	    TclAdvanceContinuations(&bline, &clNext,
		    fakeToken->start - envPtr->source);
	    if (isProcessingBody) {
		arm->bodyLine = bline;
		arm->bodyContLines = clNext;
	    }
	    TclAdvanceLines(&bline, fakeToken->start, bytes);
	    TclAdvanceContinuations(&bline, &clNext, bytes - envPtr->source);

	    numBytes -= (bytes - prevBytes);
	    numWords++;
	}
	if (numWords % 2) {
	    goto freeTemporaries;
	}
    } else if (numWords % 2 || numWords == 0) {
	/*
	 * Odd number of words (>1) available, or no words at all available.
	 * Both are error cases, so punt and let the interpreted-version
	 * generate the error message. Note that the second case probably
	 * should get caught earlier, but it's easy to check here again anyway
	 * because it'd cause a nasty crash otherwise.
	 */

	return TCL_ERROR;
    } else {
	/*
	 * Multi-word definition of patterns & actions.
	 */

	int wasDefault = 0;	/* For detecting a non-terminal "default" when
				 * in [switch -integer] mode, as that's an
				 * error case. */
	bodyTokenArray = NULL;
	arms = (SwitchArmInfo *) TclStackAlloc(interp,
		sizeof(SwitchArmInfo) * numWords / 2);
	for (Tcl_Size i=0 ; i<numWords ; i++) {
	    /*
	     * We only handle the very simplest case. Anything more complex is
	     * a good reason to go to the interpreted case anyway due to
	     * traces, etc.
	     */

	    int isProcessingBody = (int) (i & 1);
	    SwitchArmInfo *arm = &arms[i >> 1];

	    if (tokenPtr->type != TCL_TOKEN_SIMPLE_WORD) {
		goto freeTemporaries;
	    }

	    if (isProcessingBody) {
		if (IsFallthroughToken(tokenPtr)) {
		    arm->bodyToken = NULL;
		} else {
		    arm->bodyToken = tokenPtr + 1;
		}
		arm->bodyLine = ExtCmdLocation.line[valueIndex + 1 + i];
		arm->bodyContLines = ExtCmdLocation.next[valueIndex + 1 + i];
	    } else {
		arm->valueToken = tokenPtr + 1;
		if (mode == Switch_Integer) {
		    if (wasDefault) {
			// Non-terminal default! Error, as it isn't an int...
			result = TCL_ERROR;
			goto freeTemporaries;
		    } else if (IS_TOKEN_LITERALLY(tokenPtr, "default")) {
			wasDefault = 1;
		    } else {
			// Try to parse the token as an integer. If we can't,
			// it's an error, and we fallback to interpreted.
			Tcl_Obj *objPtr = Tcl_NewStringObj(arm->valueToken->start,
				arm->valueToken->size);
			result = Tcl_GetWideIntFromObj(interp, objPtr,
				&arm->valueInt);
			Tcl_BounceRefCount(objPtr);
			if (result != TCL_OK) {
			    goto freeTemporaries;
			}
		    }
		}
	    }
	    tokenPtr = TokenAfter(tokenPtr);
	}
    }

    /*
     * Fall back to interpreted if the last body is a continuation (it's
     * illegal, but this makes the error happen at the right time).
     */

    if (IsFallthroughArm(&arms[numWords / 2 - 1])) {
	goto freeTemporaries;
    }

    /*
     * Now we commit to generating code; the parsing stage per se is done.
     * Check if we can generate a jump table, since if so that's faster than
     * doing an explicit compare with each body. Note that we're definitely
     * over-conservative with determining whether we can do the jump table,
     * but it handles the most common case well enough.
     */

    /* All methods push the value to match against onto the stack. */
    PUSH_TOKEN(			valueTokenPtr, valueIndex);

    if (mode == Switch_Exact) {
	IssueSwitchJumpTable(interp, envPtr, noCase, numWords/2, arms);
    } else if (mode == Switch_Integer) {
	IssueSwitchNumJumpTable(interp, envPtr, numWords/2, arms);
    } else {
	IssueSwitchChainedTests(interp, envPtr, mode, noCase, numWords/2, arms);
    }
    result = TCL_OK;

    /*
     * Clean up all our temporary space and return.
     */

  freeTemporaries:
    TclStackFree(interp, arms);
    if (bodyTokenArray != NULL) {
	TclStackFree(interp, bodyTokenArray);
    }
    return result;
}

/*
 *----------------------------------------------------------------------
 *
 * IssueSwitchChainedTests --
 *
 *	Generate instructions for a [switch] command that is to be compiled
 *	into a sequence of tests. This is the generic handle-everything mode
 *	that inherently has performance that is (on average) linear in the
 *	number of tests. It is the only mode that can handle -glob and -regexp
 *	matches, or anything that is case-insensitive. It does not handle the
 *	wild-and-wooly end of regexp matching (i.e., capture of match results)
 *	so that's when we spill to the interpreted version.
 *
 *	We assume (because it was checked by our caller) that there's at least
 *	one body, all tokens are literals, and all fallthroughs eventually hit
 *	something real.
 *
 *----------------------------------------------------------------------
 */

static void
IssueSwitchChainedTests(
    Tcl_Interp *interp,		/* Context for compiling script bodies. */
    CompileEnv *envPtr,		/* Holds resulting instructions. */
    int mode,			/* Exact, Glob or Regexp */
    int noCase,			/* Case-insensitivity flag. */
    Tcl_Size numArms,		/* Number of arms of the switch. */
    SwitchArmInfo *arms)	/* Array of arm descriptors. */
{
<<<<<<< HEAD
    enum {Switch_Exact, Switch_Glob, Switch_Regexp};
    bool foundDefault;		/* Flag to indicate whether a "default" clause
=======
    int foundDefault;		/* Flag to indicate whether a "default" clause
>>>>>>> 7a685525
				 * is present. */
    Tcl_BytecodeLabel *fwdJumps;/* Array of forward-jump fixup locations. */
    Tcl_Size jumpCount;		/* Next cell to use in fwdJumps array. */
    Tcl_Size contJumpIdx;	/* Where the first of the jumps due to a group
				 * of continuation bodies starts, or -1 if
				 * there aren't any. */
    Tcl_Size contJumpCount;	/* Number of continuation bodies pointing to
				 * the current (or next) real body. */
    Tcl_Size nextArmFixupIndex;	/* Index of next issued arm to fix the jump to
				 * the next test for, or -1 if no fix pending. */
    bool simple, exact;

    /*
     * Generate a test for each arm.
     */

    contJumpIdx = NO_PENDING_JUMP;
    contJumpCount = 0;
    fwdJumps = (Tcl_BytecodeLabel *)TclStackAlloc(interp,
	    sizeof(Tcl_BytecodeLabel) * numArms * 2);
    jumpCount = 0;
    foundDefault = false;
    for (Tcl_Size i=0 ; i<numArms ; i++) {
	SwitchArmInfo *arm = &arms[i];

	nextArmFixupIndex = NO_PENDING_JUMP;
	if (i != numArms - 1 || !HasDefaultClause(numArms, arms)) {
	    /*
	     * Generate the test for the arm.
	     */

	    switch (mode) {
	    case Switch_Exact:
		// I think this should be unreachable. It's buggy...
		OP(		DUP);
		TclCompileTokens(interp, arm->valueToken, 1,	envPtr);
		OP(		STR_EQ);
		break;
	    case Switch_Glob:
		TclCompileTokens(interp, arm->valueToken, 1,	envPtr);
		OP4(		OVER, 1);
		OP1(		STR_MATCH, noCase);
		break;
	    case Switch_Integer:
		// I think this should be unreachable. It's buggy...
		OP(		DUP);
		TclCompileTokens(interp, arm->valueToken, 1,	envPtr);
		OP(		EQ);
		break;
	    case Switch_Regexp:
		simple = false;
		exact = false;

		/*
		 * Keep in sync with TclCompileRegexpCmd.
		 */

		if (arms[i].valueToken->type == TCL_TOKEN_TEXT) {
		    if (arms[i].valueToken->size == 0) {
			/*
			 * The semantics of regexps are that they always match
			 * when the RE == "".
			 */

			PUSH(	"1");
			break;
		    }

		    /*
		     * Attempt to convert pattern to glob. If successful, push
		     * the converted pattern.
		     */

		    Tcl_DString ds;
		    if (TclReToGlob(NULL, arm->valueToken->start,
			    arm->valueToken->size, &ds, &exact, NULL) == TCL_OK) {
			simple = true;
			TclPushDString(&ds);
			Tcl_DStringFree(&ds);
		    }
		}
		if (!simple) {
		    TclCompileTokens(interp, arm->valueToken, 1, envPtr);
		}

		OP4(		OVER, 1);
		if (!simple) {
		    /*
		     * Pass correct RE compile flags. We use only Int1
		     * (8-bit), but that handles all the flags we want to
		     * pass. Don't use TCL_REG_NOSUB as we may have backrefs
		     * or capture vars.
		     */

		    int cflags = TCL_REG_ADVANCED | (noCase ? TCL_REG_NOCASE : 0);

		    OP1(	REGEXP, cflags);
		} else if (exact && !noCase) {
		    OP(		STR_EQ);
		} else {
		    OP1(	STR_MATCH, noCase);
		}
		break;
	    default:
		TCL_UNREACHABLE();
	    }

	    /*
	     * In a fall-through case, we will jump on _true_ to the place
	     * where the body starts (generated later, with guarantee of this
	     * ensured earlier; the final body is never a fall-through).
	     */

	    if (IsFallthroughArm(arm)) {
		if (contJumpIdx == NO_PENDING_JUMP) {
		    contJumpIdx = jumpCount;
		    contJumpCount = 0;
		}
		FWDJUMP(	JUMP_TRUE, fwdJumps[contJumpIdx + contJumpCount]);
		jumpCount++;
		contJumpCount++;
		continue;
	    }

	    FWDJUMP(		JUMP_FALSE, fwdJumps[jumpCount]);
	    nextArmFixupIndex = jumpCount++;
	} else {
	    /*
	     * Got a default clause; set a flag to inhibit the generation of
	     * the jump after the body and the cleanup of the intermediate
	     * value that we are switching against.
	     *
	     * Note that default clauses (which are always terminal clauses)
	     * cannot be fall-through clauses as well, since the last clause
	     * is never a fall-through clause (which we have already
	     * verified).
	     */

	    foundDefault = true;
	}

	/*
	 * Generate the body for the arm. This is guaranteed not to be a
	 * fall-through case, but it might have preceding fall-through cases,
	 * so we must process those first.
	 */

	if (contJumpIdx != NO_PENDING_JUMP) {
	    for (Tcl_Size j=0 ; j<contJumpCount ; j++) {
		FWDLABEL(   fwdJumps[contJumpIdx + j]);
		fwdJumps[contJumpIdx + j] = 0;
	    }
	    contJumpIdx = NO_PENDING_JUMP;
	}

	/*
	 * Now do the actual compilation. Note that we do not use BODY()
	 * because we may have synthesized the tokens in a non-standard
	 * pattern.
	 */

	OP(			POP);
	SetSwitchLineInformation(arm);
	TclCompileCmdWord(interp, arm->bodyToken, 1, envPtr);

	if (!foundDefault) {
	    FWDJUMP(		JUMP, fwdJumps[jumpCount]);
	    jumpCount++;
	    FWDLABEL(	fwdJumps[nextArmFixupIndex]);
	    fwdJumps[nextArmFixupIndex] = 0;
	}
    }

    /*
     * Discard the value we are matching against unless we've had a default
     * clause (in which case it will already be gone due to the code at the
     * start of processing an arm, guaranteed) and make the result of the
     * command an empty string.
     */

    if (!foundDefault) {
	OP(			POP);
	PUSH(			"");
    }

    /*
     * Do jump fixups for arms that were executed and that haven't already
     * been fixed.
     */

    for (Tcl_Size j=0 ; j<jumpCount ; j++) {
	if (fwdJumps[j] != 0) {
	    FWDLABEL(	fwdJumps[j]);
	}
    }

    TclStackFree(interp, fwdJumps);
}

/*
 *----------------------------------------------------------------------
 *
 * IssueSwitchJumpTable --
 *
 *	Generate instructions for a [switch] command that is to be compiled
 *	into a jump table. This only handles the case where case-sensitive,
 *	exact matching is used, but this is actually the most common case in
 *	real code.
 *
 *	We assume (because it was checked by our caller) that there's at least
 *	one body, all tokens are literals, and all fallthroughs eventually hit
 *	something real.
 *
 *----------------------------------------------------------------------
 */

static void
IssueSwitchJumpTable(
    Tcl_Interp *interp,		/* Context for compiling script bodies. */
    CompileEnv *envPtr,		/* Holds resulting instructions. */
    int noCase,			/* Whether to do case-insensitive matches. */
    Tcl_Size numArms,		/* Number of arms of the switch. */
    SwitchArmInfo *arms)	/* Array of arm descriptors. */
{
    Tcl_Size numRealBodies = 0;
    Tcl_BytecodeLabel jumpLocation, jumpToDefault;

    /*
     * If doing case-insensitive matching, convert to lower case and then do
     * exact string matching.
     */
    if (noCase) {
	OP(			STR_LOWER);
    }

    /*
     * Compile the switch by using a jump table, which is basically a
     * hashtable that maps from literal values to match against to the offset
     * (relative to the INST_JUMP_TABLE instruction) to jump to. The jump
     * table itself is independent of any invocation of the bytecode, and as
     * such is stored in an auxData block.
     *
     * Start by allocating the jump table itself, plus some workspace.
     */

    JumptableInfo *jtPtr = AllocJumptable();
    Tcl_AuxDataRef infoIndex = RegisterJumptable(jtPtr, envPtr);
    Tcl_BytecodeLabel *finalFixups = (Tcl_BytecodeLabel *)TclStackAlloc(interp,
	    sizeof(Tcl_BytecodeLabel) * numArms);
    bool foundDefault = false;
    bool mustGenerate = true;

    /*
     * Next, issue the instruction to do the jump, together with what we want
     * to do if things do not work out (jump to either the default clause or
     * the "default" default, which just sets the result to empty).
     */

    BACKLABEL(		jumpLocation);
    OP4(			JUMP_TABLE, infoIndex);
    FWDJUMP(			JUMP, jumpToDefault);

    for (Tcl_Size i=0 ; i<numArms ; i++) {
	SwitchArmInfo *arm = &arms[i];
	int isNew;

	/*
	 * For each arm, we must first work out what to do with the match
	 * term.
	 */

	if (i != numArms-1 || !HasDefaultClause(numArms, arms)) {
	    /*
	     * This is not a default clause, so insert the current location as
	     * a target in the jump table (assuming it isn't already there,
	     * which would indicate that this clause is probably masked by an
	     * earlier one). Note that we use a Tcl_DString here simply
	     * because the hash API does not let us specify the string length.
	     *
	     * If we're doing case-insensitive matching, we construct the table
	     * with all keys being lower case strings.
	     */

	    Tcl_DString buffer;
	    Tcl_DStringInit(&buffer);
	    TclDStringAppendToken(&buffer, arm->valueToken);
	    if (noCase) {
		/*
		 * We do case-insensitive matching by conversion to lower case.
		 */

		Tcl_Size slength = Tcl_UtfToLower(Tcl_DStringValue(&buffer));
		Tcl_DStringSetLength(&buffer, slength);
	    }
	    isNew = CreateJumptableEntry(jtPtr, Tcl_DStringValue(&buffer),
		    CurrentOffset(envPtr) - jumpLocation);
	    Tcl_DStringFree(&buffer);
	} else {
	    /*
	     * This is a default clause, so patch up the fallthrough from the
	     * INST_JUMP_TABLE instruction to here.
	     */

	    foundDefault = true;
	    isNew = 1;
	    FWDLABEL(	jumpToDefault);
	}

	/*
	 * Now, for each arm we must deal with the body of the clause.
	 *
	 * If this is a continuation body (never true of a final clause,
	 * whether default or not) we're done because the next jump target
	 * will also point here, so we advance to the next clause.
	 */

	if (IsFallthroughArm(arm)) {
	    mustGenerate = true;
	    continue;
	}

	/*
	 * Also skip this arm if its only match clause is masked. (We could
	 * probably be more aggressive about this, but that would be much more
	 * difficult to get right.)
	 */

	if (!isNew && !mustGenerate) {
	    continue;
	}
	mustGenerate = false;

	/*
	 * Compile the body of the arm.
	 */

	SetSwitchLineInformation(arm);
	TclCompileCmdWord(interp, arm->bodyToken, 1, envPtr);

	/*
	 * Compile a jump in to the end of the command if this body is
	 * anything other than a user-supplied default arm (to either skip
	 * over the remaining bodies or the code that generates an empty
	 * result).
	 */

	if (i < numArms-1 || !foundDefault) {
	    FWDJUMP(		JUMP, finalFixups[numRealBodies++]);
	    STKDELTA(-1);
	}
    }

    /*
     * We're at the end. If we've not already done so through the processing
     * of a user-supplied default clause, add in a "default" default clause
     * now.
     */

    if (!foundDefault) {
	FWDLABEL(	jumpToDefault);
	PUSH(			"");
    }

    /*
     * No more instructions to be issued; everything that needs to jump to the
     * end of the command is fixed up at this point.
     */

    for (Tcl_Size i=0 ; i<numRealBodies ; i++) {
	FWDLABEL(	finalFixups[i]);
    }

    /*
     * Clean up all our temporary space and return.
     */

    TclStackFree(interp, finalFixups);
}

/*
 *----------------------------------------------------------------------
 *
 * IssueSwitchNumJumpTable --
 *
 *	Generate instructions for a [switch] command that is to be compiled
 *	into a numeric jump table. This is only for the -integer mode.
 *
 *	We assume (because it was checked by our caller) that there's at least
 *	one body, all value tokens are parsed integers or "default", all body
 *	tokens are literals, and all fallthroughs eventually hit something real.
 *
 *----------------------------------------------------------------------
 */

static void
IssueSwitchNumJumpTable(
    Tcl_Interp *interp,		// Context for compiling script bodies.
    CompileEnv *envPtr,		// Holds resulting instructions.
    Tcl_Size numArms,		// Number of arms of the switch.
    SwitchArmInfo *arms)	// Array of arm descriptors.
{
    JumptableNumInfo *jtPtr;
    Tcl_AuxDataRef infoIndex;
    int isNew, mustGenerate, foundDefault;
    Tcl_Size numRealBodies = 0, i;
    Tcl_BytecodeLabel jumpLocation, jumpToDefault, *finalFixups;

    /*
     * Compile the switch by using a jump table, which is basically a
     * hashtable that maps from literal values to match against to the offset
     * (relative to the INST_JUMP_TABLE instruction) to jump to. The jump
     * table itself is independent of any invocation of the bytecode, and as
     * such is stored in an auxData block.
     *
     * Start by allocating the jump table itself, plus some workspace.
     */

    jtPtr = AllocJumptableNum();
    infoIndex = RegisterJumptableNum(jtPtr, envPtr);
    finalFixups = (Tcl_BytecodeLabel *)TclStackAlloc(interp,
	    sizeof(Tcl_BytecodeLabel) * numArms);
    foundDefault = 0;
    mustGenerate = 1;

    /*
     * Next, issue the instruction to do the jump, together with what we want
     * to do if things do not work out (jump to either the default clause or
     * the "default" default, which just sets the result to empty).
     *
     * Note that the jumpTableNum opcode enforces wide-int-ness.
     */

    BACKLABEL(		jumpLocation);
    OP4(			JUMP_TABLE_NUM, infoIndex);
    FWDJUMP(			JUMP, jumpToDefault);

    for (i=0 ; i<numArms ; i++) {
	SwitchArmInfo *arm = &arms[i];

	/*
	 * For each arm, we must first work out what to do with the match
	 * term.
	 */

	if (i != numArms-1 || !HasDefaultClause(numArms, arms)) {
	    /*
	     * This is not a default clause, so insert the current location as
	     * a target in the jump table (assuming it isn't already there,
	     * which would indicate that this clause is probably masked by an
	     * earlier one). Note that we've verified that the value is either
	     * an integer or a _terminal_ default clause.
	     *
	     * The value was parsed earlier.
	     */

	    isNew = CreateJumptableNumEntry(jtPtr, arm->valueInt,
		    CurrentOffset(envPtr) - jumpLocation);
	} else {
	    /*
	     * This is a default clause, so patch up the fallthrough from the
	     * INST_JUMP_TABLE instruction to here.
	     */

	    foundDefault = 1;
	    isNew = 1;
	    FWDLABEL(	jumpToDefault);
	}

	/*
	 * Now, for each arm we must deal with the body of the clause.
	 *
	 * If this is a continuation body (never true of a final clause,
	 * whether default or not) we're done because the next jump target
	 * will also point here, so we advance to the next clause.
	 */

	if (IsFallthroughArm(arm)) {
	    mustGenerate = 1;
	    continue;
	}

	/*
	 * Also skip this arm if its only match clause is masked. (We could
	 * probably be more aggressive about this, but that would be much more
	 * difficult to get right.)
	 */

	if (!isNew && !mustGenerate) {
	    continue;
	}
	mustGenerate = 0;

	/*
	 * Compile the body of the arm.
	 */

	SetSwitchLineInformation(arm);
	TclCompileCmdWord(interp, arm->bodyToken, 1, envPtr);

	/*
	 * Compile a jump in to the end of the command if this body is
	 * anything other than a user-supplied default arm (to either skip
	 * over the remaining bodies or the code that generates an empty
	 * result).
	 */

	if (i < numArms-1 || !foundDefault) {
	    FWDJUMP(		JUMP, finalFixups[numRealBodies++]);
	    STKDELTA(-1);
	}
    }

    /*
     * We're at the end. If we've not already done so through the processing
     * of a user-supplied default clause, add in a "default" default clause
     * now.
     */

    if (!foundDefault) {
	FWDLABEL(	jumpToDefault);
	PUSH(			"");
    }

    /*
     * No more instructions to be issued; everything that needs to jump to the
     * end of the command is fixed up at this point.
     */

    for (i=0 ; i<numRealBodies ; i++) {
	FWDLABEL(	finalFixups[i]);
    }

    /*
     * Clean up all our temporary space and return.
     */

    TclStackFree(interp, finalFixups);
}

/*
 *----------------------------------------------------------------------
 *
 * DupJumptableInfo, FreeJumptableInfo, etc --
 *
 *	Functions to duplicate, release and print jump-tables created for use
 *	with the INST_JUMP_TABLE or INST_JUMP_TABLE_NUM instructions.
 *
 * Results:
 *	DupJumptableInfo: a copy of the jump-table
 *	FreeJumptableInfo: none
 *	PrintJumptableInfo: none
 *	DisassembleJumptableInfo: none
 *	DupJumptableNumInfo: a copy of the jump-table
 *	PrintJumptableNumInfo: none
 *	DisassembleJumptableNumInfo: none
 *
 * Side effects:
 *	DupJumptableInfo: allocates memory
 *	FreeJumptableInfo: releases memory
 *	PrintJumptableInfo: none
 *	DisassembleJumptableInfo: none
 *	DupJumptableNumInfo: allocates memory
 *	PrintJumptableNumInfo: none
 *	DisassembleJumptableNumInfo: none
 *
 *----------------------------------------------------------------------
 */

static void *
DupJumptableInfo(
    void *clientData)
{
    JumptableInfo *jtPtr = (JumptableInfo *)clientData;
    JumptableInfo *newJtPtr = AllocJumptable();
    Tcl_HashEntry *hPtr, *newHPtr;
    Tcl_HashSearch search;

    hPtr = Tcl_FirstHashEntry(&jtPtr->hashTable, &search);
    for (; hPtr ; hPtr = Tcl_NextHashEntry(&search)) {
	newHPtr = Tcl_CreateHashEntry(&newJtPtr->hashTable,
		Tcl_GetHashKey(&jtPtr->hashTable, hPtr), NULL);
	Tcl_SetHashValue(newHPtr, Tcl_GetHashValue(hPtr));
    }
    return newJtPtr;
}

static void
FreeJumptableInfo(
    void *clientData)
{
    JumptableInfo *jtPtr = (JumptableInfo *)clientData;

    Tcl_DeleteHashTable(&jtPtr->hashTable);
    Tcl_Free(jtPtr);
}

static void
PrintJumptableInfo(
    void *clientData,
    Tcl_Obj *appendObj,
    TCL_UNUSED(ByteCode *),
    size_t pcOffset)
{
    JumptableInfo *jtPtr = (JumptableInfo *)clientData;
    Tcl_HashEntry *hPtr;
    Tcl_HashSearch search;
    const char *keyPtr;
    size_t offset, i = 0;

    hPtr = Tcl_FirstHashEntry(&jtPtr->hashTable, &search);
    for (; hPtr ; hPtr = Tcl_NextHashEntry(&search)) {
	keyPtr = (const char *)Tcl_GetHashKey(&jtPtr->hashTable, hPtr);
	offset = PTR2INT(Tcl_GetHashValue(hPtr));

	if (i++) {
	    Tcl_AppendToObj(appendObj, ", ", TCL_AUTO_LENGTH);
	    if (i % 4 == 0) {
		Tcl_AppendToObj(appendObj, "\n\t\t", TCL_AUTO_LENGTH);
	    }
	}
	Tcl_AppendPrintfToObj(appendObj, "\"%s\"->pc %" TCL_Z_MODIFIER "u",
		keyPtr, pcOffset + offset);
    }
}

static void
DisassembleJumptableInfo(
    void *clientData,
    Tcl_Obj *dictObj,
    TCL_UNUSED(ByteCode *),
    TCL_UNUSED(size_t))
{
    JumptableInfo *jtPtr = (JumptableInfo *)clientData;
    Tcl_Obj *mapping;
    Tcl_HashEntry *hPtr;
    Tcl_HashSearch search;
    const char *keyPtr;
    size_t offset;

    TclNewObj(mapping);
    hPtr = Tcl_FirstHashEntry(&jtPtr->hashTable, &search);
    for (; hPtr ; hPtr = Tcl_NextHashEntry(&search)) {
	keyPtr = (const char *)Tcl_GetHashKey(&jtPtr->hashTable, hPtr);
	offset = PTR2INT(Tcl_GetHashValue(hPtr));
	TclDictPut(NULL, mapping, keyPtr, Tcl_NewWideIntObj(offset));
    }
    TclDictPut(NULL, dictObj, "mapping", mapping);
}

static void *
DupJumptableNumInfo(
    void *clientData)
{
    JumptableNumInfo *jtnPtr = (JumptableNumInfo *) clientData;
    JumptableNumInfo *newJtnPtr = AllocJumptableNum();
    Tcl_HashEntry *hPtr, *newHPtr;
    Tcl_HashSearch search;

    hPtr = Tcl_FirstHashEntry(&jtnPtr->hashTable, &search);
    for (; hPtr ; hPtr = Tcl_NextHashEntry(&search)) {
	newHPtr = Tcl_CreateHashEntry(&newJtnPtr->hashTable,
		Tcl_GetHashKey(&jtnPtr->hashTable, hPtr), NULL);
	Tcl_SetHashValue(newHPtr, Tcl_GetHashValue(hPtr));
    }
    return newJtnPtr;
}

// No FreeJumptableNumInfo; same as FreeJumptableInfo

static void
PrintJumptableNumInfo(
    void *clientData,
    Tcl_Obj *appendObj,
    TCL_UNUSED(ByteCode *),
    size_t pcOffset)
{
    JumptableNumInfo *jtnPtr = (JumptableNumInfo *)clientData;
    Tcl_HashEntry *hPtr;
    Tcl_HashSearch search;
    Tcl_Size key;
    size_t offset, i = 0;

    hPtr = Tcl_FirstHashEntry(&jtnPtr->hashTable, &search);
    for (; hPtr ; hPtr = Tcl_NextHashEntry(&search)) {
	key = (Tcl_Size) Tcl_GetHashKey(&jtnPtr->hashTable, hPtr);
	offset = PTR2INT(Tcl_GetHashValue(hPtr));

	if (i++) {
	    Tcl_AppendToObj(appendObj, ", ", TCL_AUTO_LENGTH);
	    if (i%4==0) {
		Tcl_AppendToObj(appendObj, "\n\t\t", TCL_AUTO_LENGTH);
	    }
	}
	Tcl_AppendPrintfToObj(appendObj,
		"%" TCL_SIZE_MODIFIER "d->pc %" TCL_Z_MODIFIER "u",
		key, pcOffset + offset);
    }
}

static void
DisassembleJumptableNumInfo(
    void *clientData,
    Tcl_Obj *dictObj,
    TCL_UNUSED(ByteCode *),
    TCL_UNUSED(size_t))
{
    JumptableNumInfo *jtnPtr = (JumptableNumInfo *)clientData;
    Tcl_Obj *mapping;
    Tcl_HashEntry *hPtr;
    Tcl_HashSearch search;
    Tcl_Size key;
    size_t offset;

    TclNewObj(mapping);
    hPtr = Tcl_FirstHashEntry(&jtnPtr->hashTable, &search);
    for (; hPtr ; hPtr = Tcl_NextHashEntry(&search)) {
	key = (Tcl_Size) Tcl_GetHashKey(&jtnPtr->hashTable, hPtr);
	offset = PTR2INT(Tcl_GetHashValue(hPtr));
	// Cannot fail: keys already known to be unique
	Tcl_DictObjPut(NULL, mapping, Tcl_NewWideIntObj(key),
		Tcl_NewWideIntObj(offset));
    }
    TclDictPut(NULL, dictObj, "mapping", mapping);
}

/*
 *----------------------------------------------------------------------
 *
 * TclCompileTailcallCmd --
 *
 *	Procedure called to compile the "tailcall" command.
 *
 * Results:
 *	Returns TCL_OK for a successful compile. Returns TCL_ERROR to defer
 *	evaluation to runtime.
 *
 * Side effects:
 *	Instructions are added to envPtr to execute the "tailcall" command at
 *	runtime.
 *
 *----------------------------------------------------------------------
 */

int
TclCompileTailcallCmd(
    Tcl_Interp *interp,		/* Used for error reporting. */
    Tcl_Parse *parsePtr,	/* Points to a parse structure for the command
				 * created by Tcl_ParseCommand. */
    TCL_UNUSED(Command *),
    CompileEnv *envPtr)		/* Holds resulting instructions. */
{
    DefineLineInformation;	/* TIP #280 */
    Tcl_Token *tokenPtr = parsePtr->tokenPtr;
    Tcl_Size numWords = parsePtr->numWords;
    Tcl_Size build = 1;
    bool concat = false;

    if (!EnvIsProc(envPtr)) {
	return TCL_ERROR;
    }

    // All paths want the current namespace at this point.
    OP(				NS_CURRENT);

    // If the number of words is too large, use the concat sequence.
    // Also send the no-command route there.
    if (numWords < 2 || numWords > LIST_CONCAT_THRESHOLD) {
	goto tailcallExpanded;
    }

    // Check if we're doing expansion.
    for (Tcl_Size i=1 ; i<numWords ; i++) {
	tokenPtr = TokenAfter(tokenPtr);
	if (tokenPtr->type == TCL_TOKEN_EXPAND_WORD) {
	    goto tailcallExpanded;
	}
    }
    tokenPtr = parsePtr->tokenPtr;

    // Push the words. The first one is marked for limited sharing.
    for (Tcl_Size i=1 ; i<numWords ; i++) {
	tokenPtr = TokenAfter(tokenPtr);
	if (i == 1 && tokenPtr->type == TCL_TOKEN_SIMPLE_WORD) {
	    PUSH_COMMAND_TOKEN(	tokenPtr);
	} else {
	    PUSH_TOKEN(		tokenPtr, i);
	}
    }

    // The tailcall operation itself.
    OP4(			TAILCALL, numWords);
    return TCL_OK;

  tailcallExpanded:
    // Build all the words into a list. Handles expansion.
    tokenPtr = parsePtr->tokenPtr;
    for (Tcl_Size i = 1; i < numWords; i++) {
	tokenPtr = TokenAfter(tokenPtr);
	// If we're about to expand, make sure we have a single list before.
	if (tokenPtr->type == TCL_TOKEN_EXPAND_WORD && build > 0) {
	    OP4(		LIST, build);
	    if (concat) {
		OP(		LIST_CONCAT);
	    }
	    build = 0;
	    concat = true;
	}
	// Push the word. The first one is marked for limited sharing.
	if (i == 1 && tokenPtr->type == TCL_TOKEN_SIMPLE_WORD) {
	    PUSH_COMMAND_TOKEN(	tokenPtr);
	} else {
	    PUSH_TOKEN(		tokenPtr, i);
	}
	// If it was expansion, join to list.
	if (tokenPtr->type == TCL_TOKEN_EXPAND_WORD) {
	    if (concat) {
		OP(		LIST_CONCAT);
	    } else {
		concat = true;
	    }
	} else {
	    // Otherwise, count how many words are pending to make into a list.
	    build++;
	}
	// Too many words pending? Convert to a list now.
	if (build > LIST_CONCAT_THRESHOLD) {
	    OP4(		LIST, build);
	    if (concat) {
		OP(		LIST_CONCAT);
	    }
	    build = 0;
	    concat = true;
	}
    }
    // Anything left over? Handle now.
    if (build > 0) {
	OP4(			LIST, build);
	if (concat) {
	    OP(			LIST_CONCAT);
	}
    }

    // The tailcall operation itself.
    OP(				TAILCALL_LIST);
    return TCL_OK;
}

/*
 *----------------------------------------------------------------------
 *
 * TclCompileThrowCmd --
 *
 *	Procedure called to compile the "throw" command.
 *
 * Results:
 *	Returns TCL_OK for a successful compile. Returns TCL_ERROR to defer
 *	evaluation to runtime.
 *
 * Side effects:
 *	Instructions are added to envPtr to execute the "throw" command at
 *	runtime.
 *
 *----------------------------------------------------------------------
 */

int
TclCompileThrowCmd(
    Tcl_Interp *interp,		/* Used for error reporting. */
    Tcl_Parse *parsePtr,	/* Points to a parse structure for the command
				 * created by Tcl_ParseCommand. */
    TCL_UNUSED(Command *),
    CompileEnv *envPtr)		/* Holds resulting instructions. */
{
    DefineLineInformation;	/* TIP #280 */
    Tcl_Size numWords = parsePtr->numWords;

    if (numWords != 3) {
	return TCL_ERROR;
    }
    Tcl_Token *codeToken = TokenAfter(parsePtr->tokenPtr);
    Tcl_Token *msgToken = TokenAfter(codeToken);

    Tcl_Obj *objPtr;
    TclNewObj(objPtr);
    Tcl_IncrRefCount(objPtr);

    int codeKnown = TclWordKnownAtCompileTime(codeToken, objPtr);

    /*
     * First we must emit the code to substitute the arguments.  This
     * must come first in case substitution raises errors.
     */
    if (!codeKnown) {
	PUSH_TOKEN(		codeToken, 1);
	PUSH(			"-errorcode");
    }
    PUSH_TOKEN(			msgToken, 2);

    Tcl_Size len;
    int codeIsList = codeKnown && (TCL_OK ==
	    TclListObjLength(interp, objPtr, &len));
    int codeIsValid = codeIsList && (len != 0);

    if (codeIsValid) {
	Tcl_Obj *dictPtr;

	TclNewObj(dictPtr);
	TclDictPut(NULL, dictPtr, "-errorcode", objPtr);
	PUSH_OBJ(		dictPtr);
    }
    TclDecrRefCount(objPtr);

    /*
     * Simpler bytecodes when we detect invalid arguments at compile time.
     */
    if (codeKnown && !codeIsValid) {
	OP(			POP);
	if (codeIsList) {
	    /* Must be an empty list */
	    goto issueErrorForEmptyCode;
	}
	TclCompileSyntaxError(interp, envPtr);
	return TCL_OK;
    }

    if (!codeKnown) {
	Tcl_BytecodeLabel popForError;
	/*
	 * Argument validity checking has to be done by bytecode at
	 * run time.
	 */
	OP4(			REVERSE, 3);
	OP(			DUP);
	OP(			LIST_LENGTH);
	FWDJUMP(		JUMP_FALSE, popForError);
	OP4(			LIST, 2);
	OP44(			RETURN_IMM, TCL_ERROR, 0);

	STKDELTA(+2);
	FWDLABEL(	popForError);
	OP(			POP);
	OP(			POP);
	OP(			POP);
    issueErrorForEmptyCode:
	PUSH(			"type must be non-empty list");
	PUSH(			"-errorcode {TCL OPERATION THROW BADEXCEPTION}");
    }
    OP44(			RETURN_IMM, TCL_ERROR, 0);
    return TCL_OK;
}

/*
 *----------------------------------------------------------------------
 *
 * TclCompileTryCmd --
 *
 *	Procedure called to compile the "try" command.
 *
 * Results:
 *	Returns TCL_OK for a successful compile. Returns TCL_ERROR to defer
 *	evaluation to runtime.
 *
 * Side effects:
 *	Instructions are added to envPtr to execute the "try" command at
 *	runtime.
 *
 *----------------------------------------------------------------------
 */

int
TclCompileTryCmd(
    Tcl_Interp *interp,		/* Used for error reporting. */
    Tcl_Parse *parsePtr,	/* Points to a parse structure for the command
				 * created by Tcl_ParseCommand. */
    TCL_UNUSED(Command *),
    CompileEnv *envPtr)		/* Holds resulting instructions. */
{
    Tcl_Size numHandlers, numWords = parsePtr->numWords;
    int result = TCL_ERROR;
    bool anyTrapClauses = false;
    TryHandlerInfo staticHandler, *handlers = &staticHandler;

    if (numWords < 2 || numWords > UINT_MAX) {
	return TCL_ERROR;
    }

    Tcl_Token *bodyToken = TokenAfter(parsePtr->tokenPtr);
    numWords -= 2;
    Tcl_Token *tokenPtr = TokenAfter(bodyToken);

    /*
     * Extract information about what handlers there are.
     */

    numHandlers = numWords >> 2;
    numWords -= numHandlers * 4;
    if (numHandlers > 0) {
	if (numHandlers > 1) {
	    handlers = (TryHandlerInfo *)TclStackAlloc(interp,
		    sizeof(TryHandlerInfo) * numHandlers);
	} else {
	    handlers = &staticHandler;
	}

	/* Bug [c587295271]. Initialize so they can be released on exit. */
	for (Tcl_Size handlerIdx = 0; handlerIdx < numHandlers ; handlerIdx++) {
	    handlers[handlerIdx].matchClause = NULL;
	}

	for (Tcl_Size handlerIdx = 0; handlerIdx < numHandlers ; handlerIdx++) {
	    Tcl_Obj *tmpObj, **objv;
	    Tcl_Size objc;

	    if (IS_TOKEN_LITERALLY(tokenPtr, "trap")) {
		/*
		 * Parse the list of errorCode words to match against.
		 */

		handlers[handlerIdx].matchCode = TCL_ERROR;
		tokenPtr = TokenAfter(tokenPtr);
		TclNewObj(tmpObj);
		if (!TclWordKnownAtCompileTime(tokenPtr, tmpObj)
			|| TclListObjLength(NULL, tmpObj, &objc) != TCL_OK
			|| (objc == 0)) {
		    Tcl_BounceRefCount(tmpObj);
		    goto failedToCompile;
		}
		Tcl_ListObjReplace(NULL, tmpObj, 0, 0, 0, NULL);
		Tcl_IncrRefCount(tmpObj);
		handlers[handlerIdx].matchClause = tmpObj;
		anyTrapClauses = true;
	    } else if (IS_TOKEN_LITERALLY(tokenPtr, "on")) {
		int code;

		/*
		 * Parse the result code to look for.
		 */

		tokenPtr = TokenAfter(tokenPtr);
		TclNewObj(tmpObj);
		if (!TclWordKnownAtCompileTime(tokenPtr, tmpObj)) {
		    Tcl_BounceRefCount(tmpObj);
		    goto failedToCompile;
		}
		if (TCL_ERROR == TclGetCompletionCodeFromObj(NULL, tmpObj, &code)) {
		    Tcl_BounceRefCount(tmpObj);
		    goto failedToCompile;
		}
		handlers[handlerIdx].matchCode = code;
		handlers[handlerIdx].matchClause = NULL;
		Tcl_BounceRefCount(tmpObj);
	    } else {
		goto failedToCompile;
	    }

	    /*
	     * Parse the variable binding.
	     */

	    tokenPtr = TokenAfter(tokenPtr);
	    TclNewObj(tmpObj);
	    if (!TclWordKnownAtCompileTime(tokenPtr, tmpObj)) {
		Tcl_BounceRefCount(tmpObj);
		goto failedToCompile;
	    }
	    if (TclListObjGetElements(NULL, tmpObj, &objc, &objv) != TCL_OK
		    || (objc > 2)) {
		Tcl_BounceRefCount(tmpObj);
		goto failedToCompile;
	    }
	    if (objc > 0) {
		Tcl_Size len;
		const char *varname = TclGetStringFromObj(objv[0], &len);

		handlers[handlerIdx].resultVar = LocalScalar(varname, len);
		if (handlers[handlerIdx].resultVar < 0) {
		    Tcl_BounceRefCount(tmpObj);
		    goto failedToCompile;
		}
	    } else {
		handlers[handlerIdx].resultVar = TCL_INDEX_NONE;
	    }
	    if (objc == 2) {
		Tcl_Size len;
		const char *varname = TclGetStringFromObj(objv[1], &len);

		handlers[handlerIdx].optionVar = LocalScalar(varname, len);
		if (handlers[handlerIdx].optionVar < 0) {
		    Tcl_BounceRefCount(tmpObj);
		    goto failedToCompile;
		}
	    } else {
		handlers[handlerIdx].optionVar = TCL_INDEX_NONE;
	    }
	    Tcl_BounceRefCount(tmpObj);

	    /*
	     * Extract the body for this handler.
	     */

	    tokenPtr = TokenAfter(tokenPtr);
	    if (tokenPtr->type != TCL_TOKEN_SIMPLE_WORD) {
		goto failedToCompile;
	    }
	    if (IS_TOKEN_LITERALLY(tokenPtr, "-")) {
		handlers[handlerIdx].tokenPtr = NULL;
	    } else {
		handlers[handlerIdx].tokenPtr = tokenPtr;
	    }

	    tokenPtr = TokenAfter(tokenPtr);
	}

	if (handlers[numHandlers - 1].tokenPtr == NULL) {
	    goto failedToCompile;
	}
    }

    /*
     * Parse the finally clause
     */

    Tcl_Token *finallyToken;
    if (numWords == 0) {
	finallyToken = NULL;
    } else if (numWords == 2) {
	if (!IS_TOKEN_LITERALLY(tokenPtr, "finally")) {
	    goto failedToCompile;
	}
	finallyToken = TokenAfter(tokenPtr);
	if (finallyToken->type != TCL_TOKEN_SIMPLE_WORD) {
	    goto failedToCompile;
	}
	// Special case: empty finally clause
	if (TclIsEmptyToken(finallyToken)) {
	    finallyToken = NULL;
	}
    } else {
	goto failedToCompile;
    }

    /*
     * Issue the bytecode.
     */

    if (!finallyToken && numHandlers == 0) {
	/*
	 * No handlers or finally; do nothing beyond evaluating the body.
	 */

	DefineLineInformation;	/* TIP #280 */
	BODY(			bodyToken, 1);
	result = TCL_OK;
    } else if (!finallyToken) {
	if (!anyTrapClauses) {
	    result = IssueTryTraplessClausesInstructions(interp, envPtr,
		    bodyToken, numHandlers, handlers);
	} else {
	    result = IssueTryClausesInstructions(interp, envPtr, bodyToken,
		    numHandlers, handlers);
	}
    } else if (numHandlers == 0) {
	result = IssueTryFinallyInstructions(interp, envPtr, bodyToken,
		finallyToken);
    } else {
	if (!anyTrapClauses) {
	    result = IssueTryTraplessClausesFinallyInstructions(interp, envPtr,
		    bodyToken, numHandlers, handlers, finallyToken);
	} else {
	    result = IssueTryClausesFinallyInstructions(interp, envPtr,
		    bodyToken, numHandlers, handlers, finallyToken);
	}
    }

    /*
     * Delete any temporary state and finish off.
     */

failedToCompile:
    for (Tcl_Size handlerIdx = 0; handlerIdx < numHandlers; ++handlerIdx) {
	if (handlers[handlerIdx].matchClause) {
	    TclDecrRefCount(handlers[handlerIdx].matchClause);
	}
    }
    if (handlers != &staticHandler) {
	TclStackFree(interp, handlers);
    }
    return result;
}

/*
 *----------------------------------------------------------------------
 *
 * IssueTryClausesInstructions, IssueTryTraplessClausesInstructions,
 * IssueTryClausesFinallyInstructions, IssueTryFinallyInstructions,
 * IssueTryTraplessClausesFinallyInstructions --
 *
 *	The code generators for [try]. Split from the parsing engine for
 *	reasons of developer sanity, and also split between no-finally,
 *	just-finally and with-finally cases because so many of the details of
 *	generation vary between the three.
 *
 *----------------------------------------------------------------------
 */

static int
IssueTryClausesInstructions(
    Tcl_Interp *interp,
    CompileEnv *envPtr,
    Tcl_Token *bodyToken,
    Tcl_Size numHandlers,	/* Min 1 */
    TryHandlerInfo *handlers)
{
    DefineLineInformation;	/* TIP #280 */
    bool continuationsPending = false, trapZero = false;
    Tcl_BytecodeLabel afterBody = 0, pushReturnOptions = 0;
    Tcl_BytecodeLabel notCodeJumpSource, notECJumpSource, dontSpliceDuring;
    Tcl_BytecodeLabel *continuationJumps, *afterReturn0, *noError;

    Tcl_LVTIndex resultVar = AnonymousLocal();
    Tcl_LVTIndex optionsVar = AnonymousLocal();
    if (resultVar < 0 || optionsVar < 0) {
	return TCL_ERROR;
    }

    /*
     * Check if we're supposed to trap a normal TCL_OK completion of the body.
     * If not, we can handle that case much more efficiently.
     */

    for (Tcl_Size i=0 ; i<numHandlers ; i++) {
	if (handlers[i].matchCode == 0) {
	    trapZero = true;
	    break;
	}
    }

    /*
     * Compile the body, trapping any error in it so that we can trap on it
     * and/or run a finally clause. Note that there must be at least one
     * on/trap clause; when none is present, this whole function is not called
     * (and it's never called when there's a finally clause).
     */

    Tcl_ExceptionRange range = MAKE_CATCH_RANGE();
    OP4(			BEGIN_CATCH, range);
    CATCH_RANGE(range) {
	BODY(			bodyToken, 1);
    }
    if (!trapZero) {
	OP(			END_CATCH);
	FWDJUMP(		JUMP, afterBody);
	STKDELTA(-1);
    } else {
	PUSH(			"0");
	OP(			SWAP);
	FWDJUMP(		JUMP, pushReturnOptions);
	STKDELTA(-2);
    }
    CATCH_TARGET(	range);
    OP(				PUSH_RETURN_CODE);
    OP(				PUSH_RESULT);
    if (pushReturnOptions > 0) {
	FWDLABEL(	pushReturnOptions);
    }
    OP(				PUSH_RETURN_OPTIONS);
    OP(				END_CATCH);
    OP4(			STORE_SCALAR, optionsVar);
    OP(				POP);
    OP4(			STORE_SCALAR, resultVar);
    OP(				POP);

    /*
     * Now we handle all the registered 'on' and 'trap' handlers in order.
     * For us to be here, there must be at least one handler.
     *
     * Slight overallocation, but reduces size of this function.
     */

    afterReturn0 = (Tcl_BytecodeLabel *)TclStackAlloc(interp,
	    sizeof(Tcl_BytecodeLabel) * numHandlers * 3);
    continuationJumps = afterReturn0 + numHandlers;
    noError = continuationJumps + numHandlers;
    for (Tcl_Size i=0; i<numHandlers*3; i++) {
	afterReturn0[i] = NO_PENDING_JUMP;
    }

    for (Tcl_Size i=0 ; i<numHandlers ; i++) {
	OP(			DUP);
	PUSH_OBJ(		Tcl_NewIntObj(handlers[i].matchCode));
	OP(			EQ);
	FWDJUMP(		JUMP_FALSE, notCodeJumpSource);
	if (handlers[i].matchClause) {
	    Tcl_Size len;
	    TclListObjLength(NULL, handlers[i].matchClause, &len);

	    /*
	     * Match the errorcode according to try/trap rules.
	     */

	    OP4(		LOAD_SCALAR, optionsVar);
	    PUSH(		"-errorcode");
	    OP4(		DICT_GET, 1);
	    PUSH_OBJ(		handlers[i].matchClause);
	    OP4(		ERROR_PREFIX_EQ, len);
	    FWDJUMP(		JUMP_FALSE, notECJumpSource);
	} else {
	    notECJumpSource = NO_PENDING_JUMP;
	}
	OP(			POP);

	/*
	 * There is no finally clause, so we can avoid wrapping a catch
	 * context around the handler. That simplifies what instructions need
	 * to be issued a lot since we can let errors just fall through.
	 */

	if (handlers[i].resultVar != TCL_INDEX_NONE) {
	    OP4(		LOAD_SCALAR, resultVar);
	    OP4(		STORE_SCALAR, handlers[i].resultVar);
	    OP(			POP);
	}
	if (handlers[i].optionVar != TCL_INDEX_NONE) {
	    OP4(		LOAD_SCALAR, optionsVar);
	    OP4(		STORE_SCALAR, handlers[i].optionVar);
	    OP(			POP);
	}
	if (!handlers[i].tokenPtr) {
	    continuationsPending = true;
	    FWDJUMP(		JUMP, continuationJumps[i]);
	    STKDELTA(+1);
	} else {
	    if (continuationsPending) {
		continuationsPending = false;
		for (Tcl_Size j=0 ; j<i ; j++) {
		    if (continuationJumps[j] != NO_PENDING_JUMP) {
			FWDLABEL(continuationJumps[j]);
		    }
		    continuationJumps[j] = NO_PENDING_JUMP;
		}
	    }

	    if (TclIsEmptyToken(handlers[i].tokenPtr)) {
		// Empty handler body; can't generate non-trivial result tuple
		PUSH(		"");
		FWDJUMP(	JUMP, noError[i]);
	    } else {
		range = MAKE_CATCH_RANGE();
		OP4(		BEGIN_CATCH, range);
		CATCH_RANGE(range) {
		    BODY(	handlers[i].tokenPtr, 5 + i*4);
		}
		OP(		END_CATCH);
		FWDJUMP(	JUMP, noError[i]);

		STKDELTA(-1);
		CATCH_TARGET(range);
		OP(		PUSH_RESULT);
		OP(		PUSH_RETURN_OPTIONS);
		OP(		PUSH_RETURN_CODE);
		OP(		END_CATCH);

		PUSH(		"1");
		OP(		EQ);
		FWDJUMP(	JUMP_FALSE, dontSpliceDuring);
		// Next bit isn't DICT_SET; alter which dict is in optionsVar
		PUSH(		"-during");
		OP4(		LOAD_SCALAR, optionsVar);
		OP(		DICT_PUT);
		FWDLABEL(	dontSpliceDuring);

		OP(		SWAP);
		INVOKE(		RETURN_STK);
		FWDJUMP(	JUMP, afterReturn0[i]);
	    }
	}

	if (handlers[i].matchClause) {
	    FWDLABEL(	notECJumpSource);
	}
	FWDLABEL(	notCodeJumpSource);
    }

    /*
     * Drop the result code since it didn't match any clause, and reissue the
     * exception. Note also that INST_RETURN_STK can proceed to the next
     * instruction.
     */

    OP(				POP);
    OP4(			LOAD_SCALAR, optionsVar);
    OP4(			LOAD_SCALAR, resultVar);
    INVOKE(			RETURN_STK);

    /*
     * Fix all the jumps from taken clauses to here (which is the end of the
     * [try]).
     */

    if (!trapZero) {
	FWDLABEL(	afterBody);
    }
    for (Tcl_Size i=0 ; i<numHandlers ; i++) {
	if (afterReturn0[i] != NO_PENDING_JUMP) {
	    FWDLABEL(	afterReturn0[i]);
	}
	if (noError[i] != NO_PENDING_JUMP) {
	    FWDLABEL(	noError[i]);
	}
    }
    TclStackFree(interp, afterReturn0);
    return TCL_OK;
}

static int
IssueTryTraplessClausesInstructions(
    Tcl_Interp *interp,
    CompileEnv *envPtr,
    Tcl_Token *bodyToken,
    Tcl_Size numHandlers,	/* Min 1 */
    TryHandlerInfo *handlers)
{
    DefineLineInformation;	/* TIP #280 */
    bool continuationsPending = false, trapZero = false;
    Tcl_BytecodeLabel afterBody = 0, pushReturnOptions = 0;
    Tcl_BytecodeLabel dontSpliceDuring, tableBase, haveOther;

    Tcl_LVTIndex resultVar = AnonymousLocal();
    Tcl_LVTIndex optionsVar = AnonymousLocal();
    if (resultVar < 0 || optionsVar < 0) {
	return TCL_ERROR;
    }
    Tcl_BytecodeLabel *afterReturn0 = (Tcl_BytecodeLabel *)TclStackAlloc(interp,
	    sizeof(Tcl_BytecodeLabel) * numHandlers * 3);
    Tcl_BytecodeLabel *continuationJumps = afterReturn0 + numHandlers;
    Tcl_BytecodeLabel *noError = continuationJumps + numHandlers;
    for (Tcl_Size i=0; i<numHandlers*3; i++) {
	afterReturn0[i] = NO_PENDING_JUMP;
    }
    JumptableNumInfo *tablePtr = AllocJumptableNum();
    Tcl_AuxDataRef tableIdx = RegisterJumptableNum(tablePtr, envPtr);

    /*
     * Check if we're supposed to trap a normal TCL_OK completion of the body.
     * If not, we can handle that case much more efficiently.
     */

    for (Tcl_Size i=0 ; i<numHandlers ; i++) {
	if (handlers[i].matchCode == 0) {
	    trapZero = true;
	    break;
	}
    }

    /*
     * Compile the body, trapping any error in it so that we can trap on it
     * and/or run a finally clause. Note that there must be at least one
     * on/trap clause; when none is present, this whole function is not called
     * (and it's never called when there's a finally clause).
     */

    Tcl_ExceptionRange range = MAKE_CATCH_RANGE();
    OP4(			BEGIN_CATCH, range);
    CATCH_RANGE(range) {
	BODY(			bodyToken, 1);
    }
    if (!trapZero) {
	OP(			END_CATCH);
	FWDJUMP(		JUMP, afterBody);
	STKDELTA(-1);
    } else {
	PUSH(			"0");
	OP(			SWAP);
	FWDJUMP(		JUMP, pushReturnOptions);
	STKDELTA(-2);
    }
    CATCH_TARGET(	range);
    OP(				PUSH_RETURN_CODE);
    OP(				PUSH_RESULT);
    if (pushReturnOptions > 0) {
	FWDLABEL(	pushReturnOptions);
    }
    OP(				PUSH_RETURN_OPTIONS);
    OP(				END_CATCH);
    OP4(			STORE_SCALAR, optionsVar);
    OP(				POP);
    OP4(			STORE_SCALAR, resultVar);
    OP(				POP);

    /*
     * Now we handle all the registered 'on' handlers.
     * For us to be here, there must be at least one handler.
     *
     * Slight overallocation, but reduces size of this function.
     */

    BACKLABEL(		tableBase);
    OP4(			JUMP_TABLE_NUM, tableIdx);
    FWDJUMP(		JUMP, haveOther);
    for (Tcl_Size i=0 ; i<numHandlers ; i++) {
	CreateJumptableNumEntryToHere(tablePtr, handlers[i].matchCode, tableBase);

	/*
	 * There is no finally clause, so we can avoid wrapping a catch
	 * context around the handler. That simplifies what instructions need
	 * to be issued a lot since we can let errors just fall through.
	 */

	if (handlers[i].resultVar != TCL_INDEX_NONE) {
	    OP4(		LOAD_SCALAR, resultVar);
	    OP4(		STORE_SCALAR, handlers[i].resultVar);
	    OP(			POP);
	}
	if (handlers[i].optionVar != TCL_INDEX_NONE) {
	    OP4(		LOAD_SCALAR, optionsVar);
	    OP4(		STORE_SCALAR, handlers[i].optionVar);
	    OP(			POP);
	}
	if (!handlers[i].tokenPtr) {
	    continuationsPending = true;
	    FWDJUMP(		JUMP, continuationJumps[i]);
	} else {
	    if (continuationsPending) {
		continuationsPending = false;
		for (Tcl_Size j=0 ; j<i ; j++) {
		    if (continuationJumps[j] != NO_PENDING_JUMP) {
			FWDLABEL(continuationJumps[j]);
		    }
		    continuationJumps[j] = NO_PENDING_JUMP;
		}
	    }

	    if (TclIsEmptyToken(handlers[i].tokenPtr)) {
		// Empty handler body; can't generate non-trivial result tuple
		PUSH(		"");
		FWDJUMP(	JUMP, noError[i]);
	    } else {
		range = MAKE_CATCH_RANGE();
		OP4(		BEGIN_CATCH, range);
		CATCH_RANGE(range) {
		    BODY(	handlers[i].tokenPtr, 5 + i*4);
		}
		OP(		END_CATCH);
		FWDJUMP(	JUMP, noError[i]);

		STKDELTA(-1);
		CATCH_TARGET(range);
		OP(		PUSH_RESULT);
		OP(		PUSH_RETURN_OPTIONS);
		OP(		PUSH_RETURN_CODE);
		OP(		END_CATCH);

		PUSH(		"1");
		OP(		EQ);
		FWDJUMP(	JUMP_FALSE, dontSpliceDuring);
		// Next bit isn't DICT_SET; alter which dict is in optionsVar
		PUSH(		"-during");
		OP4(		LOAD_SCALAR, optionsVar);
		OP(		DICT_PUT);
		FWDLABEL(	dontSpliceDuring);

		OP(		SWAP);
		INVOKE(		RETURN_STK);
		FWDJUMP(	JUMP, afterReturn0[i]);
	    }
	    STKDELTA(-1);
	}
    }

    /*
     * Drop the result code since it didn't match any clause, and reissue the
     * exception. Note also that INST_RETURN_STK can proceed to the next
     * instruction.
     */

    FWDLABEL(		haveOther);
    OP4(			LOAD_SCALAR, optionsVar);
    OP4(			LOAD_SCALAR, resultVar);
    INVOKE(			RETURN_STK);

    /*
     * Fix all the jumps from taken clauses to here (which is the end of the
     * [try]).
     */

    if (!trapZero) {
	FWDLABEL(	afterBody);
    }
    for (Tcl_Size i=0 ; i<numHandlers ; i++) {
	if (afterReturn0[i] != NO_PENDING_JUMP) {
	    FWDLABEL(	afterReturn0[i]);
	}
	if (noError[i] != NO_PENDING_JUMP) {
	    FWDLABEL(	noError[i]);
	}
    }
    TclStackFree(interp, afterReturn0);
    return TCL_OK;
}

static int
IssueTryClausesFinallyInstructions(
    Tcl_Interp *interp,
    CompileEnv *envPtr,
    Tcl_Token *bodyToken,
    Tcl_Size numHandlers,	/* Min 1 */
    TryHandlerInfo *handlers,
    Tcl_Token *finallyToken)	/* Not NULL */
{
    DefineLineInformation;	/* TIP #280 */
    Tcl_Size len;
    bool forwardsNeedFixing = false, trapZero = false;
    Tcl_BytecodeLabel finalOK, dontSpliceDuring;
    Tcl_BytecodeLabel pushReturnOptions = 0, endCatch = 0, afterBody = 0;

    Tcl_LVTIndex resultLocal = AnonymousLocal();
    Tcl_LVTIndex optionsLocal = AnonymousLocal();
    if (resultLocal < 0 || optionsLocal < 0) {
	return TCL_ERROR;
    }

    /*
     * Check if we're supposed to trap a normal TCL_OK completion of the body.
     * If not, we can handle that case much more efficiently.
     */

    for (Tcl_Size i=0 ; i<numHandlers ; i++) {
	if (handlers[i].matchCode == 0) {
	    trapZero = true;
	    break;
	}
    }

    /*
     * Compile the body, trapping any error in it so that we can trap on it
     * (if any trap matches) and run a finally clause.
     */

    Tcl_ExceptionRange range = MAKE_CATCH_RANGE();
    OP4(			BEGIN_CATCH, range);
    CATCH_RANGE(range) {
	BODY(			bodyToken, 1);
    }
    if (!trapZero) {
	OP(			END_CATCH);
	OP4(			STORE_SCALAR, resultLocal);
	OP(			POP);
	PUSH(			"-level 0 -code 0");
	OP4(			STORE_SCALAR, optionsLocal);
	OP(			POP);
	FWDJUMP(		JUMP, afterBody);
    } else {
	/*
	 * Fake a return code to go with our result.
	 */
	PUSH(			"0");
	OP(			SWAP);
	FWDJUMP(		JUMP, pushReturnOptions);
	STKDELTA(-2);
    }
    CATCH_TARGET(	range);
    OP(				PUSH_RETURN_CODE);
    OP(				PUSH_RESULT);
    if (pushReturnOptions) {
	FWDLABEL(	pushReturnOptions);
    }
    OP(				PUSH_RETURN_OPTIONS);
    OP(				END_CATCH);
    OP4(			STORE_SCALAR, optionsLocal);
    OP(				POP);
    OP4(			STORE_SCALAR, resultLocal);
    OP(				POP);

    /*
     * Now we handle all the registered 'on' and 'trap' handlers in order.
     *
     * Slight overallocation, but reduces size of this function.
     */

    Tcl_BytecodeLabel *addrsToFix = (Tcl_BytecodeLabel *)TclStackAlloc(interp,
	    sizeof(Tcl_BytecodeLabel) * numHandlers * 2);
    Tcl_BytecodeLabel *forwardsToFix = addrsToFix + numHandlers;

    for (Tcl_Size i=0 ; i<numHandlers ; i++) {
	Tcl_BytecodeLabel codeNotMatched, notErrorCodeMatched = NO_PENDING_JUMP;

	OP(			DUP);
	PUSH_OBJ(		Tcl_NewIntObj(handlers[i].matchCode));
	OP(			EQ);
	FWDJUMP(		JUMP_FALSE, codeNotMatched);
	if (handlers[i].matchClause) {
	    TclListObjLength(NULL, handlers[i].matchClause, &len);

	    /*
	     * Match the errorcode according to try/trap rules.
	     */

	    OP4(		LOAD_SCALAR, optionsLocal);
	    PUSH(		"-errorcode");
	    OP4(		DICT_GET, 1);
	    PUSH_OBJ(		handlers[i].matchClause);
	    OP4(		ERROR_PREFIX_EQ, len);
	    FWDJUMP(		JUMP_FALSE, notErrorCodeMatched);
	}
	OP(			POP);

	/*
	 * There is a finally clause, so we need a fairly complex sequence of
	 * instructions to deal with an on/trap handler because we must call
	 * the finally handler *and* we need to substitute the result from a
	 * failed trap for the result from the main script.
	 */

	if (handlers[i].resultVar != TCL_INDEX_NONE
		|| handlers[i].optionVar != TCL_INDEX_NONE
		|| handlers[i].tokenPtr) {
	    range = MAKE_CATCH_RANGE();
	    OP4(		BEGIN_CATCH, range);
	    ExceptionRangeStarts(envPtr, range);
	}
	if (handlers[i].resultVar != TCL_INDEX_NONE
		|| handlers[i].optionVar != TCL_INDEX_NONE) {
	    if (handlers[i].resultVar != TCL_INDEX_NONE) {
		OP4(		LOAD_SCALAR, resultLocal);
		OP4(		STORE_SCALAR, handlers[i].resultVar);
		OP(		POP);
	    }
	    if (handlers[i].optionVar != TCL_INDEX_NONE) {
		OP4(		LOAD_SCALAR, optionsLocal);
		OP4(		STORE_SCALAR, handlers[i].optionVar);
		OP(		POP);
	    }

	    if (!handlers[i].tokenPtr) {
		/*
		 * No handler. Will not be the last handler (that is a
		 * condition that is checked by the caller). Chain to the next
		 * one.
		 */

		ExceptionRangeEnds(envPtr, range);
		OP(		END_CATCH);
		forwardsNeedFixing = true;
		FWDJUMP(	JUMP, forwardsToFix[i]);
		goto finishTrapCatchHandling;
	    }
	} else if (!handlers[i].tokenPtr) {
	    /*
	     * No handler. Will not be the last handler (that condition is
	     * checked by the caller). Chain to the next one.
	     */

	    forwardsNeedFixing = true;
	    FWDJUMP(		JUMP, forwardsToFix[i]);
	    goto endOfThisArm;
	}

	/*
	 * Got a handler. Make sure that any pending patch-up actions from
	 * previous unprocessed handlers are dealt with now that we know where
	 * they are to jump to.
	 */

	if (forwardsNeedFixing) {
	    Tcl_BytecodeLabel bodyStart;
	    forwardsNeedFixing = false;
	    FWDJUMP(		JUMP, bodyStart);
	    for (Tcl_Size j=0 ; j<i ; j++) {
		if (forwardsToFix[j] == NO_PENDING_JUMP) {
		    continue;
		}
		FWDLABEL(forwardsToFix[j]);
		forwardsToFix[j] = NO_PENDING_JUMP;
	    }
	    OP4(		BEGIN_CATCH, range);
	    FWDLABEL(	bodyStart);
	}
	// TODO: Simplify based on TclIsEmptyToken(handlers[i].tokenPtr)
	BODY(			handlers[i].tokenPtr, 5 + i*4);
	ExceptionRangeEnds(envPtr, range);
	PUSH(			"0");
	OP(			PUSH_RETURN_OPTIONS);
	OP4(			REVERSE, 3);
	FWDJUMP(		JUMP, endCatch);
	STKDELTA(-3);
	forwardsToFix[i] = NO_PENDING_JUMP;

	/*
	 * Error in handler or setting of variables; replace the stored
	 * exception with the new one. Note that we only push this if we have
	 * either a body or some variable setting here. Otherwise this code is
	 * unreachable.
	 */

    finishTrapCatchHandling:
	CATCH_TARGET(	range);
	OP(			PUSH_RETURN_OPTIONS);
	OP(			PUSH_RETURN_CODE);
	OP(			PUSH_RESULT);
	if (endCatch) {
	    FWDLABEL(	endCatch);
	}
	OP(			END_CATCH);
	OP4(			STORE_SCALAR, resultLocal);
	OP(			POP);

	PUSH(			"1");
	OP(			EQ);
	FWDJUMP(		JUMP_FALSE, dontSpliceDuring);
	// Next bit isn't DICT_SET; alter which dict is in optionsLocal
	PUSH(			"-during");
	OP4(			LOAD_SCALAR, optionsLocal);
	OP(			DICT_PUT);
	FWDLABEL(	dontSpliceDuring);

	OP4(			STORE_SCALAR, optionsLocal);

	/* Skip POP at end; can clean up with subsequent POP */
	if (i+1 < numHandlers) {
	    OP(			POP);
	}

    endOfThisArm:
	if (i+1 < numHandlers) {
	    FWDJUMP(		JUMP, addrsToFix[i]);
	    STKDELTA(+1);
	}
	if (handlers[i].matchClause) {
	    FWDLABEL(	notErrorCodeMatched);
	}
	FWDLABEL(	codeNotMatched);
    }

    /*
     * Drop the result code, and fix all the jumps from taken clauses - which
     * drop the result code as their first action - to point straight after
     * (i.e., to the start of the finally clause).
     */

    OP(				POP);
    for (Tcl_Size i=0 ; i<numHandlers-1 ; i++) {
	FWDLABEL(	addrsToFix[i]);
    }
    TclStackFree(interp, addrsToFix);

    /*
     * Process the finally clause (at last!) Note that we do not wrap this in
     * error handlers because we would just rethrow immediately anyway. Then
     * (on normal success) we reissue the exception. Note also that
     * INST_RETURN_STK can proceed to the next instruction; that'll be the
     * next command (or some inter-command manipulation).
     */

    if (!trapZero) {
	FWDLABEL(	afterBody);
    }
    range = MAKE_CATCH_RANGE();
    OP4(			BEGIN_CATCH, range);
    CATCH_RANGE(range) {
	BODY(			finallyToken, 3 + 4*numHandlers);
    }
    OP(				END_CATCH);
    OP(				POP);
    FWDJUMP(			JUMP, finalOK);

    CATCH_TARGET(	range);
    OP(				PUSH_RESULT);
    OP(				PUSH_RETURN_OPTIONS);
    OP(				PUSH_RETURN_CODE);
    OP(				END_CATCH);

    PUSH(			"1");
    OP(				EQ);
    FWDJUMP(			JUMP_FALSE, dontSpliceDuring);
    // Next bit isn't DICT_SET; alter which dict is in optionsLocal
    PUSH(			"-during");
    OP4(			LOAD_SCALAR, optionsLocal);
    OP(				DICT_PUT);
    FWDLABEL(		dontSpliceDuring);

    OP4(			STORE_SCALAR, optionsLocal);
    OP(				POP);

    OP4(			STORE_SCALAR, resultLocal);
    OP(				POP);

    FWDLABEL(		finalOK);
    OP4(			LOAD_SCALAR, optionsLocal);
    OP4(			LOAD_SCALAR, resultLocal);
    INVOKE(			RETURN_STK);

    return TCL_OK;
}

static int
IssueTryTraplessClausesFinallyInstructions(
    Tcl_Interp *interp,
    CompileEnv *envPtr,
    Tcl_Token *bodyToken,
    Tcl_Size numHandlers,	/* Min 1 */
    TryHandlerInfo *handlers,
    Tcl_Token *finallyToken)	/* Not NULL */
{
    DefineLineInformation;	/* TIP #280 */
    bool forwardsNeedFixing = false, trapZero = false;
    Tcl_ExceptionRange range;
    Tcl_BytecodeLabel finalOK, dontSpliceDuring, tableBase, haveOther;
    Tcl_BytecodeLabel pushReturnOptions = 0, afterBody = 0;

    Tcl_LVTIndex resultLocal = AnonymousLocal();
    Tcl_LVTIndex optionsLocal = AnonymousLocal();
    if (resultLocal < 0 || optionsLocal < 0) {
	return TCL_ERROR;
    }
    Tcl_BytecodeLabel *addrsToFix = (Tcl_BytecodeLabel *)TclStackAlloc(interp,
	    sizeof(Tcl_BytecodeLabel) * numHandlers * 2);
    Tcl_BytecodeLabel *forwardsToFix = addrsToFix + numHandlers;
    for (Tcl_Size i=0; i < numHandlers * 2; i++) {
	addrsToFix[i] = NO_PENDING_JUMP;
    }
    JumptableNumInfo *tablePtr = AllocJumptableNum();
    Tcl_AuxDataRef tableIdx = RegisterJumptableNum(tablePtr, envPtr);

    /*
     * Check if we're supposed to trap a normal TCL_OK completion of the body.
     * If not, we can handle that case much more efficiently.
     */

    for (Tcl_Size i=0 ; i<numHandlers ; i++) {
	if (handlers[i].matchCode == 0) {
	    trapZero = true;
	    break;
	}
    }

    /*
     * Compile the body, trapping any error in it so that we can trap on it
     * (if any trap matches) and run a finally clause.
     */

    range = MAKE_CATCH_RANGE();
    OP4(			BEGIN_CATCH, range);
    CATCH_RANGE(range) {
	BODY(			bodyToken, 1);
    }
    if (!trapZero) {
	OP(			END_CATCH);
	OP4(			STORE_SCALAR, resultLocal);
	OP(			POP);
	PUSH(			"-level 0 -code 0");
	OP4(			STORE_SCALAR, optionsLocal);
	OP(			POP);
	FWDJUMP(		JUMP, afterBody);
    } else {
	/*
	 * Fake a return code to go with our result.
	 */
	PUSH(			"0");
	OP(			SWAP);
	FWDJUMP(		JUMP, pushReturnOptions);
	STKDELTA(-2);
    }
    CATCH_TARGET(	range);
    OP(				PUSH_RETURN_CODE);
    OP(				PUSH_RESULT);
    if (pushReturnOptions) {
	FWDLABEL(	pushReturnOptions);
    }
    OP(				PUSH_RETURN_OPTIONS);
    OP(				END_CATCH);
    OP4(			STORE_SCALAR, optionsLocal);
    OP(				POP);
    OP4(			STORE_SCALAR, resultLocal);
    OP(				POP);

    /*
     * Now we handle all the registered 'on' and 'trap' handlers in order.
     */

    BACKLABEL(		tableBase);
    OP4(			JUMP_TABLE_NUM, tableIdx);
    FWDJUMP(			JUMP, haveOther);
    for (Tcl_Size i=0 ; i<numHandlers ; i++) {
	Tcl_BytecodeLabel endCatch = 0;
	CreateJumptableNumEntryToHere(tablePtr, handlers[i].matchCode, tableBase);

	/*
	 * There is a finally clause, so we need a fairly complex sequence of
	 * instructions to deal with an on/trap handler because we must call
	 * the finally handler *and* we need to substitute the result from a
	 * failed trap for the result from the main script.
	 */

	if (handlers[i].resultVar != TCL_INDEX_NONE
		|| handlers[i].optionVar != TCL_INDEX_NONE
		|| handlers[i].tokenPtr) {
	    range = MAKE_CATCH_RANGE();
	    OP4(		BEGIN_CATCH, range);
	    ExceptionRangeStarts(envPtr, range);
	}
	if (handlers[i].resultVar != TCL_INDEX_NONE
		|| handlers[i].optionVar != TCL_INDEX_NONE) {
	    if (handlers[i].resultVar != TCL_INDEX_NONE) {
		OP4(		LOAD_SCALAR, resultLocal);
		OP4(		STORE_SCALAR, handlers[i].resultVar);
		OP(		POP);
	    }
	    if (handlers[i].optionVar != TCL_INDEX_NONE) {
		OP4(		LOAD_SCALAR, optionsLocal);
		OP4(		STORE_SCALAR, handlers[i].optionVar);
		OP(		POP);
	    }

	    if (!handlers[i].tokenPtr) {
		/*
		 * No handler. Will not be the last handler (that is a
		 * condition that is checked by the caller). Chain to the next
		 * one.
		 */

		ExceptionRangeEnds(envPtr, range);
		OP(		END_CATCH);
		forwardsNeedFixing = true;
		endCatch = 0;
		FWDJUMP(	JUMP, forwardsToFix[i]);
		goto finishTrapCatchHandling;
	    }
	} else if (!handlers[i].tokenPtr) {
	    /*
	     * No handler. Will not be the last handler (that condition is
	     * checked by the caller). Chain to the next one.
	     */

	    forwardsNeedFixing = true;
	    FWDJUMP(		JUMP, forwardsToFix[i]);
	    goto endOfThisArm;
	}

	/*
	 * Got a handler. Make sure that any pending patch-up actions from
	 * previous unprocessed handlers are dealt with now that we know where
	 * they are to jump to.
	 */

	if (forwardsNeedFixing) {
	    Tcl_BytecodeLabel bodyStart;
	    forwardsNeedFixing = false;
	    FWDJUMP(		JUMP, bodyStart);
	    for (Tcl_Size j=0 ; j<i ; j++) {
		if (forwardsToFix[j] == NO_PENDING_JUMP) {
		    continue;
		}
		FWDLABEL(forwardsToFix[j]);
		forwardsToFix[j] = NO_PENDING_JUMP;
	    }
	    OP4(		BEGIN_CATCH, range);
	    FWDLABEL(	bodyStart);
	}
	// TODO: Simplfy based on TclIsEmptyToken(handlers[i].tokenPtr)
	BODY(			handlers[i].tokenPtr, 5 + i*4);
	ExceptionRangeEnds(envPtr, range);
	OP(			PUSH_RETURN_OPTIONS);
	OP(			END_CATCH);
	FWDJUMP(		JUMP, endCatch);
	STKDELTA(-2);

	/*
	 * Error in handler or setting of variables; replace the stored
	 * exception with the new one. Note that we only push this if we have
	 * either a body or some variable setting here. Otherwise this code is
	 * unreachable.
	 */

    finishTrapCatchHandling:
	CATCH_TARGET(	range);
	OP(			PUSH_RESULT);
	OP(			PUSH_RETURN_OPTIONS);
	OP(			PUSH_RETURN_CODE);
	OP(			END_CATCH);

	PUSH(			"1");
	OP(			EQ);
	FWDJUMP(		JUMP_FALSE, dontSpliceDuring);
	// Next bit isn't DICT_SET; alter which dict is in optionsLocal
	PUSH(			"-during");
	OP4(			LOAD_SCALAR, optionsLocal);
	OP(			DICT_PUT);
	FWDLABEL(	dontSpliceDuring);

	if (endCatch) {
	    FWDLABEL(	endCatch);
	}
	OP4(			STORE_SCALAR, optionsLocal);
	OP(			POP);
	OP4(			STORE_SCALAR, resultLocal);
	OP(			POP);

    endOfThisArm:
	if (i+1 < numHandlers) {
	    FWDJUMP(		JUMP, addrsToFix[i]);
	}
    }

    /*
     * Fix all the jumps from taken clauses and the jump from after the jump
     * table to point to the start of the finally processing.
     */

    for (Tcl_Size i=0 ; i<numHandlers-1 ; i++) {
	FWDLABEL(	addrsToFix[i]);
    }
    TclStackFree(interp, addrsToFix);
    FWDLABEL(		haveOther);
    if (!trapZero) {
	FWDLABEL(	afterBody);
    }

    /*
     * Process the finally clause (at last!) Note that we do not wrap this in
     * error handlers because we would just rethrow immediately anyway. Then
     * (on normal success) we reissue the exception. Note also that
     * INST_RETURN_STK can proceed to the next instruction; that'll be the
     * next command (or some inter-command manipulation).
     */

    range = MAKE_CATCH_RANGE();
    OP4(			BEGIN_CATCH, range);
    CATCH_RANGE(range) {
	BODY(			finallyToken, 3 + 4*numHandlers);
    }
    OP(				END_CATCH);
    OP(				POP);
    FWDJUMP(			JUMP, finalOK);

    CATCH_TARGET(	range);
    OP(				PUSH_RESULT);
    OP(				PUSH_RETURN_OPTIONS);
    OP(				PUSH_RETURN_CODE);
    OP(				END_CATCH);

    PUSH(			"1");
    OP(				EQ);
    FWDJUMP(			JUMP_FALSE, dontSpliceDuring);
    // Next bit isn't DICT_SET; alter which dict is in optionsLocal
    PUSH(			"-during");
    OP4(			LOAD_SCALAR, optionsLocal);
    OP(				DICT_PUT);
    FWDLABEL(		dontSpliceDuring);

    OP4(			STORE_SCALAR, optionsLocal);
    OP(				POP);

    OP4(			STORE_SCALAR, resultLocal);
    OP(				POP);

    FWDLABEL(		finalOK);
    OP4(			LOAD_SCALAR, optionsLocal);
    OP4(			LOAD_SCALAR, resultLocal);
    INVOKE(			RETURN_STK);

    return TCL_OK;
}

static int
IssueTryFinallyInstructions(
    Tcl_Interp *interp,
    CompileEnv *envPtr,
    Tcl_Token *bodyToken,
    Tcl_Token *finallyToken)
{
    DefineLineInformation;	/* TIP #280 */
    Tcl_BytecodeLabel jumpOK, dontSpliceDuring, endCatch;

    /*
     * Note that this one is simple enough that we can issue it without
     * needing a local variable table, making it a universal compilation.
     */

    Tcl_ExceptionRange bodyRange = MAKE_CATCH_RANGE();

    // Body
    OP4(			BEGIN_CATCH, bodyRange);
    CATCH_RANGE(bodyRange) {
	BODY(			bodyToken, 1);
    }
    FWDJUMP(			JUMP, endCatch);
    STKDELTA(-1);

    CATCH_TARGET(	bodyRange);
    OP(				PUSH_RESULT);
    FWDLABEL(		endCatch);
    // Cannot avoid this next op: test-case error-15.9.0.0.2
    OP(				PUSH_RETURN_OPTIONS);
    OP(				END_CATCH);

    // Finally
    Tcl_ExceptionRange finallyRange = MAKE_CATCH_RANGE();
    OP4(			BEGIN_CATCH, finallyRange);
    CATCH_RANGE(finallyRange) {
	BODY(			finallyToken, 3);
    }
    OP(				END_CATCH);
    OP(				POP);
    OP(				SWAP);
    FWDJUMP(			JUMP, jumpOK);

    CATCH_TARGET(	finallyRange);
    OP(				PUSH_RESULT);
    OP(				PUSH_RETURN_OPTIONS);
    OP(				PUSH_RETURN_CODE);
    OP(				END_CATCH);

    // Don't forget original error
    PUSH(			"1");
    OP(				EQ);
    FWDJUMP(			JUMP_FALSE, dontSpliceDuring);
    PUSH(			"-during");
    OP4(			OVER, 3);
    OP(				DICT_PUT);
    FWDLABEL(		dontSpliceDuring);

    OP4(			REVERSE, 4);
    OP(				POP);
    OP(				POP);

    // Re-raise
    FWDLABEL(		jumpOK);
    // Cannot avoid this next op: test-case error-15.9.0.0.2
    INVOKE(			RETURN_STK);
    return TCL_OK;
}

/*
 *----------------------------------------------------------------------
 *
 * TclCompileUnsetCmd --
 *
 *	Procedure called to compile the "unset" command.
 *
 * Results:
 *	Returns TCL_OK for a successful compile. Returns TCL_ERROR to defer
 *	evaluation to runtime.
 *
 * Side effects:
 *	Instructions are added to envPtr to execute the "unset" command at
 *	runtime.
 *
 *----------------------------------------------------------------------
 */

int
TclCompileUnsetCmd(
    Tcl_Interp *interp,		/* Used for error reporting. */
    Tcl_Parse *parsePtr,	/* Points to a parse structure for the command
				 * created by Tcl_ParseCommand. */
    TCL_UNUSED(Command *),
    CompileEnv *envPtr)		/* Holds resulting instructions. */
{
    DefineLineInformation;	/* TIP #280 */
    int flags = 1;
    Tcl_Size haveFlags = 0, i = 1, varCount = 0;
    Tcl_LVTIndex localIndex;

    /* TODO: Consider support for compiling expanded args. */

    if (parsePtr->numWords > UINT_MAX) {
	return TCL_ERROR;
    }

    /*
     * Verify that all words - except the first non-option one - are known at
     * compile time so that we can handle them without needing to do a nasty
     * push/rotate. [Bug 3970f54c4e]
     */

    for (Tcl_Token *varTokenPtr=parsePtr->tokenPtr ; i<parsePtr->numWords ; i++) {
	Tcl_Obj *leadingWord;

	TclNewObj(leadingWord);
	varTokenPtr = TokenAfter(varTokenPtr);
	if (!TclWordKnownAtCompileTime(varTokenPtr, leadingWord)) {
	    TclDecrRefCount(leadingWord);

	    /*
	     * We can tolerate non-trivial substitutions in the first variable
	     * to be unset. If a '--' or '-nocomplain' was present, anything
	     * goes in that one place! (All subsequent variable names must be
	     * constants since we don't want to have to push them all first.)
	     */

	    if (varCount == 0) {
		if (haveFlags) {
		    continue;
		}

		/*
		 * In fact, we're OK as long as we're the first argument *and*
		 * we provably don't start with a '-'. If that is true, then
		 * even if everything else is varying, we still can't be a
		 * flag. Otherwise we'll spill to runtime to place a limit on
		 * the trickiness.
		 */

		if (varTokenPtr->type == TCL_TOKEN_WORD
			&& varTokenPtr[1].type == TCL_TOKEN_TEXT
			&& varTokenPtr[1].size > 0
			&& varTokenPtr[1].start[0] != '-') {
		    continue;
		}
	    }
	    return TCL_ERROR;
	}
	if (varCount == 0) {
	    const char *bytes;
	    Tcl_Size len;

	    bytes = TclGetStringFromObj(leadingWord, &len);
	    if (i == 1 && len == 11 && !strncmp("-nocomplain", bytes, 11)) {
		flags = 0;
		haveFlags++;
	    } else if (i == (2 - flags) && len == 2 && !strncmp("--", bytes, 2)) {
		haveFlags++;
	    } else {
		varCount++;
	    }
	} else {
	    varCount++;
	}
	TclDecrRefCount(leadingWord);
    }

    /*
     * Issue instructions to unset each of the named variables.
     */

    Tcl_Token *varTokenPtr = TokenAfter(parsePtr->tokenPtr);
    for (i=0; i<haveFlags;i++) {
	varTokenPtr = TokenAfter(varTokenPtr);
    }
    for (i=1+haveFlags ; i<parsePtr->numWords ; i++) {
	/*
	 * Decide if we can use a frame slot for the var/array name or if we
	 * need to emit code to compute and push the name at runtime. We use a
	 * frame slot (entry in the array of local vars) if we are compiling a
	 * procedure body and if the name is simple text that does not include
	 * namespace qualifiers.
	 */

	bool isScalar;
	PushVarNameWord(varTokenPtr, 0, &localIndex, &isScalar, i);

	/*
	 * Emit instructions to unset the variable.
	 */

	if (isScalar) {
	    if (localIndex < 0) {
		OP1(		UNSET_STK, flags);
	    } else {
		OP14(		UNSET_SCALAR, flags, localIndex);
	    }
	} else {
	    if (localIndex < 0) {
		OP1(		UNSET_ARRAY_STK, flags);
	    } else {
		OP14(		UNSET_ARRAY, flags, localIndex);
	    }
	}

	varTokenPtr = TokenAfter(varTokenPtr);
    }
    PUSH(			"");
    return TCL_OK;
}

/*
 *----------------------------------------------------------------------
 *
 * TclCompileUplevelCmd --
 *
 *	Procedure called to compile the "uplevel" command.
 *
 * Results:
 *	Returns TCL_OK for a successful compile. Returns TCL_ERROR to defer
 *	evaluation to runtime.
 *
 * Side effects:
 *	Instructions are added to envPtr to execute the "uplevel" command at
 *	runtime.
 *
 *----------------------------------------------------------------------
 */

int
TclCompileUplevelCmd(
    Tcl_Interp *interp,		/* Used for error reporting. */
    Tcl_Parse *parsePtr,	/* Points to a parse structure for the command
				 * created by Tcl_ParseCommand. */
    TCL_UNUSED(Command *),
    CompileEnv *envPtr)		/* Holds resulting instructions. */
{
    DefineLineInformation;	/* TIP #280 */
    Tcl_Size numWords = parsePtr->numWords;

    /* TODO: Consider support for compiling expanded args. */
    if (numWords < 2 || numWords > 1<<8 || !EnvIsProc(envPtr)) {
	/*
	 * The limit on the max number of words is arbitrary; could be higher,
	 * but I doubt we'll ever hit it anyway.
	 */
	return TCL_ERROR;
    }

    Tcl_Token *tokenPtr = TokenAfter(parsePtr->tokenPtr);
    Tcl_Obj *objPtr;
    TclNewObj(objPtr);
    if (!TclWordKnownAtCompileTime(tokenPtr, objPtr)) {
	/*
	 * If the first argument isn't known at compile time, we can't know if
	 * it is a script fragment or a level descriptor. Punt.
	 */
	Tcl_DecrRefCount(objPtr);
	return TCL_ERROR;
    }

    /*
     * Attempt to convert to a level reference. Note that TclObjGetFrame
     * only changes the obj type when a conversion was successful.
     */

    int numFrameWords = TclObjGetFrame(interp, objPtr, NULL);
    Tcl_DecrRefCount(objPtr);
    if (numFrameWords < 0) {
	return TCL_ERROR;
    }

    Tcl_Size first;
    if (numFrameWords) {
	PUSH_TOKEN(		tokenPtr, 1);
	tokenPtr = TokenAfter(tokenPtr);
	first = 2;
    } else {
	PUSH(			"1");
	first = 1;
    }
    if (first >= numWords) {
	// In this case, there's ambiguity about sole argument meaning.
	return TCL_ERROR;
    }

    // Push all remaining words and concatenate them to make a single script word
    for (Tcl_Size i=first; i<numWords; i++, tokenPtr=TokenAfter(tokenPtr)) {
	PUSH_TOKEN(		tokenPtr, i);
    }
    if (numWords - first > 1) {
	OP4(			CONCAT_STK, numWords - first);
    }

    // Do the actual uplevel operation.
    INVOKE(			UPLEVEL);
    return TCL_OK;
}

/*
 *----------------------------------------------------------------------
 *
 * TclCompileWhileCmd --
 *
 *	Procedure called to compile the "while" command.
 *
 * Results:
 *	Returns TCL_OK for a successful compile. Returns TCL_ERROR to defer
 *	evaluation to runtime.
 *
 * Side effects:
 *	Instructions are added to envPtr to execute the "while" command at
 *	runtime.
 *
 *----------------------------------------------------------------------
 */

int
TclCompileWhileCmd(
    Tcl_Interp *interp,		/* Used for error reporting. */
    Tcl_Parse *parsePtr,	/* Points to a parse structure for the command
				 * created by Tcl_ParseCommand. */
    TCL_UNUSED(Command *),
    CompileEnv *envPtr)		/* Holds resulting instructions. */
{
    DefineLineInformation;	/* TIP #280 */
    bool loopMayEnd = true;	/* Set to false if it is recognized as an
				 * infinite loop. */

    if (parsePtr->numWords != 3) {
	return TCL_ERROR;
    }

    /*
     * If the test expression requires substitutions, don't compile the while
     * command inline. E.g., the expression might cause the loop to never
     * execute or execute forever, as in "while "$x < 5" {}".
     *
     * Bail out also if the body expression requires substitutions in order to
     * insure correct behaviour [Bug 219166]
     */

    Tcl_Token *testTokenPtr = TokenAfter(parsePtr->tokenPtr);
    Tcl_Token *bodyTokenPtr = TokenAfter(testTokenPtr);

    if (bodyTokenPtr->type != TCL_TOKEN_SIMPLE_WORD) {
	return TCL_ERROR;
    }
    Tcl_Obj *boolObj;
    TclNewObj(boolObj);
    if (!TclWordKnownAtCompileTime(testTokenPtr, boolObj)) {
	Tcl_BounceRefCount(boolObj);
	return TCL_ERROR;
    }

    /*
     * Find out if the condition is a constant.
     */

    int boolVal, code = Tcl_GetBooleanFromObj(NULL, boolObj, &boolVal);
    Tcl_BounceRefCount(boolObj);
    if (code == TCL_OK) {
	if (boolVal) {
	    /*
	     * It is an infinite loop; flag it so that we generate a more
	     * efficient body.
	     */

	    loopMayEnd = false;
	} else {
	    /*
	     * This is an empty loop: "while 0 {...}" or such. Compile no
	     * bytecodes.
	     */

	    goto pushResult;
	}
    }

    /*
     * Create a ExceptionRange record for the loop body. This is used to
     * implement break and continue.
     */

    Tcl_ExceptionRange range = MAKE_LOOP_RANGE();
    Tcl_BytecodeLabel jumpEvalCond, bodyCodeOffset;

    /*
     * Jump to the evaluation of the condition. This code uses the "loop
     * rotation" optimisation (which eliminates one branch from the loop).
     * "while cond body" produces then:
     *       goto A
     *    B: body                : bodyCodeOffset
     *    A: cond -> result      : testCodeOffset, continueOffset
     *       if (result) goto B
     *
     * The infinite loop "while 1 body" produces:
     *    B: body                : all three offsets here
     *       goto B
     */

    if (loopMayEnd) {
	FWDJUMP(		JUMP, jumpEvalCond);
    } else {
	/*
	 * Make sure that the first command in the body is preceded by an
	 * INST_START_CMD, and hence counted properly. [Bug 1752146]
	 */

	envPtr->atCmdStart &= ~1;
	CONTINUE_TARGET(range);
    }

    /*
     * Compile the loop body.
     */

    BACKLABEL(		bodyCodeOffset);
    CATCH_RANGE(range) {
	BODY(			bodyTokenPtr, 2);
    }
    OP(				POP);

    /*
     * Compile the test expression then emit the conditional jump that
     * terminates the while. We already know it's a simple word.
     */

    if (loopMayEnd) {
	FWDLABEL(	jumpEvalCond);
	CONTINUE_TARGET(range);
	PUSH_EXPR_TOKEN(	testTokenPtr, 1);
	BACKJUMP(		JUMP_TRUE, bodyCodeOffset);
    } else {
	BACKJUMP(		JUMP, bodyCodeOffset);
    }

    /*
     * Set the loop's break offset.
     */

    BREAK_TARGET(	range);
    FINALIZE_LOOP(range);

    /*
     * The while command's result is an empty string.
     */

  pushResult:
    PUSH(			"");
    return TCL_OK;
}

/*
 *----------------------------------------------------------------------
 *
 * TclCompileYieldCmd --
 *
 *	Procedure called to compile the "yield" command.
 *
 * Results:
 *	Returns TCL_OK for a successful compile. Returns TCL_ERROR to defer
 *	evaluation to runtime.
 *
 * Side effects:
 *	Instructions are added to envPtr to execute the "yield" command at
 *	runtime.
 *
 *----------------------------------------------------------------------
 */

int
TclCompileYieldCmd(
    Tcl_Interp *interp,		/* Used for error reporting. */
    Tcl_Parse *parsePtr,	/* Points to a parse structure for the command
				 * created by Tcl_ParseCommand. */
    TCL_UNUSED(Command *),
    CompileEnv *envPtr)		/* Holds resulting instructions. */
{
    if (parsePtr->numWords < 1 || parsePtr->numWords > 2) {
	return TCL_ERROR;
    }

    if (parsePtr->numWords == 1) {
	PUSH(			"");
    } else {
	DefineLineInformation;	/* TIP #280 */
	Tcl_Token *valueTokenPtr = TokenAfter(parsePtr->tokenPtr);

	PUSH_TOKEN(		valueTokenPtr, 1);
    }
    INVOKE(			YIELD);
    return TCL_OK;
}

/*
 *----------------------------------------------------------------------
 *
 * TclCompileYieldToCmd --
 *
 *	Procedure called to compile the "yieldto" command.
 *
 * Results:
 *	Returns TCL_OK for a successful compile. Returns TCL_ERROR to defer
 *	evaluation to runtime.
 *
 * Side effects:
 *	Instructions are added to envPtr to execute the "yieldto" command at
 *	runtime.
 *
 *----------------------------------------------------------------------
 */

int
TclCompileYieldToCmd(
    Tcl_Interp *interp,		/* Used for error reporting. */
    Tcl_Parse *parsePtr,	/* Points to a parse structure for the command
				 * created by Tcl_ParseCommand. */
    TCL_UNUSED(Command *),
    CompileEnv *envPtr)		/* Holds resulting instructions. */
{
    DefineLineInformation;	/* TIP #280 */
    Tcl_Token *tokenPtr = TokenAfter(parsePtr->tokenPtr);
    Tcl_Size i, numWords = parsePtr->numWords, build;
    bool concat = false;

    OP(				NS_CURRENT);
    for (build = i = 1; i < numWords; i++) {
	if (tokenPtr->type == TCL_TOKEN_EXPAND_WORD && build > 0) {
	    OP4(		LIST, build);
	    if (concat) {
		OP(		LIST_CONCAT);
	    }
	    build = 0;
	    concat = true;
	}
	PUSH_TOKEN(		tokenPtr, i);
	if (tokenPtr->type == TCL_TOKEN_EXPAND_WORD) {
	    if (concat) {
		OP(		LIST_CONCAT);
	    } else {
		concat = true;
	    }
	} else {
	    build++;
	}
	if (build > LIST_CONCAT_THRESHOLD) {
	    OP4(		LIST, build);
	    if (concat) {
		OP(		LIST_CONCAT);
	    }
	    build = 0;
	    concat = true;
	}
	tokenPtr = TokenAfter(tokenPtr);
    }
    if (build > 0) {
	OP4(			LIST, build);
	if (concat) {
	    OP(			LIST_CONCAT);
	}
    }
    INVOKE(			YIELD_TO_INVOKE);
    return TCL_OK;
}

/*
 *----------------------------------------------------------------------
 *
 * CompileUnaryOpCmd --
 *
 *	Utility routine to compile the unary operator commands.
 *
 * Results:
 *	Returns TCL_OK for a successful compile. Returns TCL_ERROR to defer
 *	evaluation to runtime.
 *
 * Side effects:
 *	Instructions are added to envPtr to execute the compiled command at
 *	runtime.
 *
 *----------------------------------------------------------------------
 */

static int
CompileUnaryOpCmd(
    Tcl_Interp *interp,
    Tcl_Parse *parsePtr,
    int instruction,
    CompileEnv *envPtr)
{
    DefineLineInformation;	/* TIP #280 */

    if (parsePtr->numWords != 2) {
	return TCL_ERROR;
    }
    Tcl_Token *tokenPtr = TokenAfter(parsePtr->tokenPtr);
    PUSH_TOKEN(			tokenPtr, 1);
    TclEmitOpcode(instruction, envPtr);
    return TCL_OK;
}

/*
 *----------------------------------------------------------------------
 *
 * CompileAssociativeBinaryOpCmd --
 *
 *	Utility routine to compile the binary operator commands that accept an
 *	arbitrary number of arguments, and that are associative operations.
 *	Because of the associativity, we may combine operations from right to
 *	left, saving us any effort of re-ordering the arguments on the stack
 *	after substitutions are completed.
 *
 * Results:
 *	Returns TCL_OK for a successful compile. Returns TCL_ERROR to defer
 *	evaluation to runtime.
 *
 * Side effects:
 *	Instructions are added to envPtr to execute the compiled command at
 *	runtime.
 *
 *----------------------------------------------------------------------
 */

static int
CompileAssociativeBinaryOpCmd(
    Tcl_Interp *interp,
    Tcl_Parse *parsePtr,
    const char *identity,
    int instruction,
    CompileEnv *envPtr)
{
    DefineLineInformation;	/* TIP #280 */
    Tcl_Token *tokenPtr = parsePtr->tokenPtr;
    Tcl_Size words;

    /* TODO: Consider support for compiling expanded args. */
    if (parsePtr->numWords > UINT_MAX) {
	return TCL_ERROR;
    }
    for (words=1 ; words<parsePtr->numWords ; words++) {
	tokenPtr = TokenAfter(tokenPtr);
	PUSH_TOKEN(		tokenPtr, words);
    }
    if (parsePtr->numWords <= 2) {
	PUSH_STRING(		identity);
	words++;
    }
    if (words > 3) {
	/*
	 * Reverse order of arguments to get precise agreement with [expr] in
	 * calculations, including roundoff errors.
	 */

	OP4(			REVERSE, words - 1);
    }
    while (--words > 1) {
	TclEmitOpcode(instruction, envPtr);
    }
    return TCL_OK;
}

/*
 *----------------------------------------------------------------------
 *
 * CompileStrictlyBinaryOpCmd --
 *
 *	Utility routine to compile the binary operator commands, that strictly
 *	accept exactly two arguments.
 *
 * Results:
 *	Returns TCL_OK for a successful compile. Returns TCL_ERROR to defer
 *	evaluation to runtime.
 *
 * Side effects:
 *	Instructions are added to envPtr to execute the compiled command at
 *	runtime.
 *
 *----------------------------------------------------------------------
 */

static int
CompileStrictlyBinaryOpCmd(
    Tcl_Interp *interp,
    Tcl_Parse *parsePtr,
    int instruction,
    CompileEnv *envPtr)
{
    if (parsePtr->numWords != 3) {
	return TCL_ERROR;
    }
    return CompileAssociativeBinaryOpCmd(interp, parsePtr,
	    NULL, instruction, envPtr);
}

/*
 *----------------------------------------------------------------------
 *
 * CompileComparisonOpCmd --
 *
 *	Utility routine to compile the n-ary comparison operator commands.
 *
 * Results:
 *	Returns TCL_OK for a successful compile. Returns TCL_ERROR to defer
 *	evaluation to runtime.
 *
 * Side effects:
 *	Instructions are added to envPtr to execute the compiled command at
 *	runtime.
 *
 *----------------------------------------------------------------------
 */

static int
CompileComparisonOpCmd(
    Tcl_Interp *interp,
    Tcl_Parse *parsePtr,
    int instruction,
    CompileEnv *envPtr)
{
    DefineLineInformation;	/* TIP #280 */

    /* TODO: Consider support for compiling expanded args. */
    if (parsePtr->numWords > UINT_MAX) {
	return TCL_ERROR;
    }
    if (parsePtr->numWords < 3) {
	PUSH(			"1");
    } else if (parsePtr->numWords == 3) {
	Tcl_Token *tokenPtr = TokenAfter(parsePtr->tokenPtr);
	PUSH_TOKEN(		tokenPtr, 1);
	tokenPtr = TokenAfter(tokenPtr);
	PUSH_TOKEN(		tokenPtr, 2);
	TclEmitOpcode(instruction, envPtr);
    } else if (!EnvIsProc(envPtr)) {
	/*
	 * No local variable space!
	 */

	return TCL_ERROR;
    } else {
	Tcl_LVTIndex tmpIndex = AnonymousLocal();
	Tcl_Token *tokenPtr = TokenAfter(parsePtr->tokenPtr);
	PUSH_TOKEN(		tokenPtr, 1);
	tokenPtr = TokenAfter(tokenPtr);
	PUSH_TOKEN(		tokenPtr, 2);
	OP4(			STORE_SCALAR, tmpIndex);
	TclEmitOpcode(instruction, envPtr);
	Tcl_Size words;
	for (words=3 ; words<parsePtr->numWords ;) {
	    OP4(		LOAD_SCALAR, tmpIndex);
	    tokenPtr = TokenAfter(tokenPtr);
	    PUSH_TOKEN(		tokenPtr, words);
	    if (++words < parsePtr->numWords) {
		OP4(		STORE_SCALAR, tmpIndex);
	    }
	    TclEmitOpcode(instruction, envPtr);
	}
	for (; words>3 ; words--) {
	    OP(			BITAND);
	}

	/*
	 * Drop the value from the temp variable; retaining that reference
	 * might be expensive elsewhere.
	 */

	OP14(			UNSET_SCALAR, 0, tmpIndex);
    }
    return TCL_OK;
}

/*
 *----------------------------------------------------------------------
 *
 * TclCompile*OpCmd --
 *
 *	Procedures called to compile the corresponding "::tcl::mathop::*"
 *	commands. These are all wrappers around the utility operator command
 *	compiler functions, except for the compilers for subtraction and
 *	division, which are special.
 *
 * Results:
 *	Returns TCL_OK for a successful compile. Returns TCL_ERROR to defer
 *	evaluation to runtime.
 *
 * Side effects:
 *	Instructions are added to envPtr to execute the compiled command at
 *	runtime.
 *
 *----------------------------------------------------------------------
 */

int
TclCompileInvertOpCmd(
    Tcl_Interp *interp,
    Tcl_Parse *parsePtr,
    TCL_UNUSED(Command *),
    CompileEnv *envPtr)
{
    return CompileUnaryOpCmd(interp, parsePtr, INST_BITNOT, envPtr);
}

int
TclCompileNotOpCmd(
    Tcl_Interp *interp,
    Tcl_Parse *parsePtr,
    TCL_UNUSED(Command *),
    CompileEnv *envPtr)
{
    return CompileUnaryOpCmd(interp, parsePtr, INST_LNOT, envPtr);
}

int
TclCompileAddOpCmd(
    Tcl_Interp *interp,
    Tcl_Parse *parsePtr,
    TCL_UNUSED(Command *),
    CompileEnv *envPtr)
{
    return CompileAssociativeBinaryOpCmd(interp, parsePtr, "0", INST_ADD,
	    envPtr);
}

int
TclCompileMulOpCmd(
    Tcl_Interp *interp,
    Tcl_Parse *parsePtr,
    TCL_UNUSED(Command *),
    CompileEnv *envPtr)
{
    return CompileAssociativeBinaryOpCmd(interp, parsePtr, "1", INST_MULT,
	    envPtr);
}

int
TclCompileAndOpCmd(
    Tcl_Interp *interp,
    Tcl_Parse *parsePtr,
    TCL_UNUSED(Command *),
    CompileEnv *envPtr)
{
    return CompileAssociativeBinaryOpCmd(interp, parsePtr, "-1", INST_BITAND,
	    envPtr);
}

int
TclCompileOrOpCmd(
    Tcl_Interp *interp,
    Tcl_Parse *parsePtr,
    TCL_UNUSED(Command *),
    CompileEnv *envPtr)
{
    return CompileAssociativeBinaryOpCmd(interp, parsePtr, "0", INST_BITOR,
	    envPtr);
}

int
TclCompileXorOpCmd(
    Tcl_Interp *interp,
    Tcl_Parse *parsePtr,
    TCL_UNUSED(Command *),
    CompileEnv *envPtr)
{
    return CompileAssociativeBinaryOpCmd(interp, parsePtr, "0", INST_BITXOR,
	    envPtr);
}

int
TclCompilePowOpCmd(
    Tcl_Interp *interp,
    Tcl_Parse *parsePtr,
    TCL_UNUSED(Command *),
    CompileEnv *envPtr)
{
    DefineLineInformation;	/* TIP #280 */
    Tcl_Token *tokenPtr = parsePtr->tokenPtr;
    Tcl_Size words;

    if (parsePtr->numWords > UINT_MAX) {
	return TCL_ERROR;
    }

    /*
     * This one has its own implementation because the ** operator is the only
     * one with right associativity.
     */

    for (words=1 ; words<parsePtr->numWords ; words++) {
	tokenPtr = TokenAfter(tokenPtr);
	PUSH_TOKEN(		tokenPtr, words);
    }
    if (parsePtr->numWords <= 2) {
	PUSH(			"1");
	words++;
    }
    while (--words > 1) {
	OP(			EXPON);
    }
    return TCL_OK;
}

int
TclCompileLshiftOpCmd(
    Tcl_Interp *interp,
    Tcl_Parse *parsePtr,
    TCL_UNUSED(Command *),
    CompileEnv *envPtr)
{
    return CompileStrictlyBinaryOpCmd(interp, parsePtr, INST_LSHIFT, envPtr);
}

int
TclCompileRshiftOpCmd(
    Tcl_Interp *interp,
    Tcl_Parse *parsePtr,
    TCL_UNUSED(Command *),
    CompileEnv *envPtr)
{
    return CompileStrictlyBinaryOpCmd(interp, parsePtr, INST_RSHIFT, envPtr);
}

int
TclCompileModOpCmd(
    Tcl_Interp *interp,
    Tcl_Parse *parsePtr,
    TCL_UNUSED(Command *),
    CompileEnv *envPtr)
{
    return CompileStrictlyBinaryOpCmd(interp, parsePtr, INST_MOD, envPtr);
}

int
TclCompileNeqOpCmd(
    Tcl_Interp *interp,
    Tcl_Parse *parsePtr,
    TCL_UNUSED(Command *),
    CompileEnv *envPtr)
{
    return CompileStrictlyBinaryOpCmd(interp, parsePtr, INST_NEQ, envPtr);
}

int
TclCompileStrneqOpCmd(
    Tcl_Interp *interp,
    Tcl_Parse *parsePtr,
    TCL_UNUSED(Command *),
    CompileEnv *envPtr)
{
    return CompileStrictlyBinaryOpCmd(interp, parsePtr, INST_STR_NEQ, envPtr);
}

int
TclCompileInOpCmd(
    Tcl_Interp *interp,
    Tcl_Parse *parsePtr,
    TCL_UNUSED(Command *),
    CompileEnv *envPtr)
{
    return CompileStrictlyBinaryOpCmd(interp, parsePtr, INST_LIST_IN, envPtr);
}

int
TclCompileNiOpCmd(
    Tcl_Interp *interp,
    Tcl_Parse *parsePtr,
    TCL_UNUSED(Command *),
    CompileEnv *envPtr)
{
    return CompileStrictlyBinaryOpCmd(interp, parsePtr, INST_LIST_NOT_IN,
	    envPtr);
}

int
TclCompileLessOpCmd(
    Tcl_Interp *interp,
    Tcl_Parse *parsePtr,
    TCL_UNUSED(Command *),
    CompileEnv *envPtr)
{
    return CompileComparisonOpCmd(interp, parsePtr, INST_LT, envPtr);
}

int
TclCompileLeqOpCmd(
    Tcl_Interp *interp,
    Tcl_Parse *parsePtr,
    TCL_UNUSED(Command *),
    CompileEnv *envPtr)
{
    return CompileComparisonOpCmd(interp, parsePtr, INST_LE, envPtr);
}

int
TclCompileGreaterOpCmd(
    Tcl_Interp *interp,
    Tcl_Parse *parsePtr,
    TCL_UNUSED(Command *),
    CompileEnv *envPtr)
{
    return CompileComparisonOpCmd(interp, parsePtr, INST_GT, envPtr);
}

int
TclCompileGeqOpCmd(
    Tcl_Interp *interp,
    Tcl_Parse *parsePtr,
    TCL_UNUSED(Command *),
    CompileEnv *envPtr)
{
    return CompileComparisonOpCmd(interp, parsePtr, INST_GE, envPtr);
}

int
TclCompileEqOpCmd(
    Tcl_Interp *interp,
    Tcl_Parse *parsePtr,
    TCL_UNUSED(Command *),
    CompileEnv *envPtr)
{
    return CompileComparisonOpCmd(interp, parsePtr, INST_EQ, envPtr);
}

int
TclCompileStreqOpCmd(
    Tcl_Interp *interp,
    Tcl_Parse *parsePtr,
    TCL_UNUSED(Command *),
    CompileEnv *envPtr)
{
    return CompileComparisonOpCmd(interp, parsePtr, INST_STR_EQ, envPtr);
}

int
TclCompileStrLtOpCmd(
    Tcl_Interp *interp,
    Tcl_Parse *parsePtr,
    TCL_UNUSED(Command *),
    CompileEnv *envPtr)
{
    return CompileComparisonOpCmd(interp, parsePtr, INST_STR_LT, envPtr);
}

int
TclCompileStrLeOpCmd(
    Tcl_Interp *interp,
    Tcl_Parse *parsePtr,
    TCL_UNUSED(Command *),
    CompileEnv *envPtr)
{
    return CompileComparisonOpCmd(interp, parsePtr, INST_STR_LE, envPtr);
}

int
TclCompileStrGtOpCmd(
    Tcl_Interp *interp,
    Tcl_Parse *parsePtr,
    TCL_UNUSED(Command *),
    CompileEnv *envPtr)
{
    return CompileComparisonOpCmd(interp, parsePtr, INST_STR_GT, envPtr);
}

int
TclCompileStrGeOpCmd(
    Tcl_Interp *interp,
    Tcl_Parse *parsePtr,
    TCL_UNUSED(Command *),
    CompileEnv *envPtr)
{
    return CompileComparisonOpCmd(interp, parsePtr, INST_STR_GE, envPtr);
}

int
TclCompileMinusOpCmd(
    Tcl_Interp *interp,
    Tcl_Parse *parsePtr,
    TCL_UNUSED(Command *),
    CompileEnv *envPtr)
{
    DefineLineInformation;	/* TIP #280 */
    Tcl_Token *tokenPtr = parsePtr->tokenPtr;
    Tcl_Size words;

    /* TODO: Consider support for compiling expanded args. */
    if (parsePtr->numWords == 1 || parsePtr->numWords > UINT_MAX) {
	/*
	 * Fallback to direct eval to report syntax error.
	 */

	return TCL_ERROR;
    }
    for (words=1 ; words<parsePtr->numWords ; words++) {
	tokenPtr = TokenAfter(tokenPtr);
	PUSH_TOKEN(		tokenPtr, words);
    }
    if (words == 2) {
	OP(			UMINUS);
	return TCL_OK;
    }
    if (words == 3) {
	OP(			SUB);
	return TCL_OK;
    }

    /*
     * Reverse order of arguments to get precise agreement with [expr] in
     * calculations, including roundoff errors.
     */

    OP4(			REVERSE, words - 1);
    while (--words > 1) {
	OP(			SWAP);
	OP(			SUB);
    }
    return TCL_OK;
}

int
TclCompileDivOpCmd(
    Tcl_Interp *interp,
    Tcl_Parse *parsePtr,
    TCL_UNUSED(Command *),
    CompileEnv *envPtr)
{
    DefineLineInformation;	/* TIP #280 */
    Tcl_Token *tokenPtr = parsePtr->tokenPtr;
    Tcl_Size words;

    /* TODO: Consider support for compiling expanded args. */
    if (parsePtr->numWords == 1 || parsePtr->numWords > UINT_MAX) {
	/*
	 * Fallback to direct eval to report syntax error.
	 */

	return TCL_ERROR;
    }
    if (parsePtr->numWords == 2) {
	PUSH(			"1.0");
    }
    for (words=1 ; words<parsePtr->numWords ; words++) {
	tokenPtr = TokenAfter(tokenPtr);
	PUSH_TOKEN(		tokenPtr, words);
    }
    if (words <= 3) {
	OP(			DIV);
	return TCL_OK;
    }

    /*
     * Reverse order of arguments to get precise agreement with [expr] in
     * calculations, including roundoff errors.
     */

    OP4(			REVERSE, words - 1);
    while (--words > 1) {
	OP(			SWAP);
	OP(			DIV);
    }
    return TCL_OK;
}

/*
 * Local Variables:
 * mode: c
 * c-basic-offset: 4
 * fill-column: 78
 * End:
 */<|MERGE_RESOLUTION|>--- conflicted
+++ resolved
@@ -2156,12 +2156,7 @@
     Tcl_Size numArms,		/* Number of arms of the switch. */
     SwitchArmInfo *arms)	/* Array of arm descriptors. */
 {
-<<<<<<< HEAD
-    enum {Switch_Exact, Switch_Glob, Switch_Regexp};
     bool foundDefault;		/* Flag to indicate whether a "default" clause
-=======
-    int foundDefault;		/* Flag to indicate whether a "default" clause
->>>>>>> 7a685525
 				 * is present. */
     Tcl_BytecodeLabel *fwdJumps;/* Array of forward-jump fixup locations. */
     Tcl_Size jumpCount;		/* Next cell to use in fwdJumps array. */
@@ -2466,7 +2461,7 @@
 	     * INST_JUMP_TABLE instruction to here.
 	     */
 
-	    foundDefault = true;
+	    foundDefault = 1;
 	    isNew = 1;
 	    FWDLABEL(	jumpToDefault);
 	}
@@ -2480,7 +2475,7 @@
 	 */
 
 	if (IsFallthroughArm(arm)) {
-	    mustGenerate = true;
+	    mustGenerate = 1;
 	    continue;
 	}
 
@@ -2493,7 +2488,7 @@
 	if (!isNew && !mustGenerate) {
 	    continue;
 	}
-	mustGenerate = false;
+	mustGenerate = 0;
 
 	/*
 	 * Compile the body of the arm.
@@ -2531,7 +2526,7 @@
      * end of the command is fixed up at this point.
      */
 
-    for (Tcl_Size i=0 ; i<numRealBodies ; i++) {
+    for (i=0 ; i<numRealBodies ; i++) {
 	FWDLABEL(	finalFixups[i]);
     }
 
@@ -2627,7 +2622,7 @@
 	     * INST_JUMP_TABLE instruction to here.
 	     */
 
-	    foundDefault = 1;
+	    foundDefault = true;
 	    isNew = 1;
 	    FWDLABEL(	jumpToDefault);
 	}
@@ -2641,7 +2636,7 @@
 	 */
 
 	if (IsFallthroughArm(arm)) {
-	    mustGenerate = 1;
+	    mustGenerate = true;
 	    continue;
 	}
 
@@ -2654,7 +2649,7 @@
 	if (!isNew && !mustGenerate) {
 	    continue;
 	}
-	mustGenerate = 0;
+	mustGenerate = false;
 
 	/*
 	 * Compile the body of the arm.
@@ -2692,7 +2687,7 @@
      * end of the command is fixed up at this point.
      */
 
-    for (i=0 ; i<numRealBodies ; i++) {
+    for (Tcl_Size i=0 ; i<numRealBodies ; i++) {
 	FWDLABEL(	finalFixups[i]);
     }
 
