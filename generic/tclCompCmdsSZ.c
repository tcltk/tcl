/*
 * tclCompCmdsSZ.c --
 *
 *	This file contains compilation procedures that compile various Tcl
 *	commands (beginning with the letters 's' through 'z', except for
 *	[upvar] and [variable]) into a sequence of instructions ("bytecodes").
 *	Also includes the operator command compilers.
 *
 * Copyright (c) 1997-1998 Sun Microsystems, Inc.
 * Copyright (c) 2001 by Kevin B. Kenny.  All rights reserved.
 * Copyright (c) 2002 ActiveState Corporation.
 * Copyright (c) 2004-2010 by Donal K. Fellows.
 *
 * See the file "license.terms" for information on usage and redistribution of
 * this file, and for a DISCLAIMER OF ALL WARRANTIES.
 */

#include "tclInt.h"
#include "tclCompile.h"

/*
 * Prototypes for procedures defined later in this file:
 */

static ClientData	DupJumptableInfo(ClientData clientData);
static void		FreeJumptableInfo(ClientData clientData);
static void		PrintJumptableInfo(ClientData clientData,
			    Tcl_Obj *appendObj, ByteCode *codePtr,
			    unsigned int pcOffset);
static int		CompileAssociativeBinaryOpCmd(Tcl_Interp *interp,
			    Tcl_Parse *parsePtr, const char *identity,
			    int instruction, CompileEnv *envPtr);
static int		CompileComparisonOpCmd(Tcl_Interp *interp,
			    Tcl_Parse *parsePtr, int instruction,
			    CompileEnv *envPtr);
static int		CompileStrictlyBinaryOpCmd(Tcl_Interp *interp,
			    Tcl_Parse *parsePtr, int instruction,
			    CompileEnv *envPtr);
static int		CompileUnaryOpCmd(Tcl_Interp *interp,
			    Tcl_Parse *parsePtr, int instruction,
			    CompileEnv *envPtr);
static void		IssueSwitchChainedTests(Tcl_Interp *interp,
			    CompileEnv *envPtr, ExtCmdLoc *mapPtr,
			    int eclIndex, int mode, int noCase,
			    int valueIndex, Tcl_Token *valueTokenPtr,
			    int numWords, Tcl_Token **bodyToken,
			    int *bodyLines, int **bodyNext);
static void		IssueSwitchJumpTable(Tcl_Interp *interp,
			    CompileEnv *envPtr, ExtCmdLoc *mapPtr,
			    int eclIndex, int valueIndex,
			    Tcl_Token *valueTokenPtr, int numWords,
			    Tcl_Token **bodyToken, int *bodyLines,
			    int **bodyContLines);
static int		IssueTryClausesInstructions(Tcl_Interp *interp,
			    CompileEnv *envPtr, Tcl_Token *bodyToken,
			    int numHandlers, int *matchCodes,
			    Tcl_Obj **matchClauses, int *resultVarIndices,
			    int *optionVarIndices, Tcl_Token **handlerTokens);
static int		IssueTryClausesFinallyInstructions(Tcl_Interp *interp,
			    CompileEnv *envPtr, Tcl_Token *bodyToken,
			    int numHandlers, int *matchCodes,
			    Tcl_Obj **matchClauses, int *resultVarIndices,
			    int *optionVarIndices, Tcl_Token **handlerTokens,
			    Tcl_Token *finallyToken);
static int		IssueTryFinallyInstructions(Tcl_Interp *interp,
			    CompileEnv *envPtr, Tcl_Token *bodyToken,
			    Tcl_Token *finallyToken);

/*
 * The structures below define the AuxData types defined in this file.
 */

const AuxDataType tclJumptableInfoType = {
    "JumptableInfo",		/* name */
    DupJumptableInfo,		/* dupProc */
    FreeJumptableInfo,		/* freeProc */
    PrintJumptableInfo		/* printProc */
};

/*
 * Shorthand macros for instruction issuing.
 */

#define OP(name)	TclEmitOpcode(INST_##name, envPtr)
#define OP1(name,val)	TclEmitInstInt1(INST_##name,(val),envPtr)
#define OP4(name,val)	TclEmitInstInt4(INST_##name,(val),envPtr)
#define OP14(name,val1,val2) \
    TclEmitInstInt1(INST_##name,(val1),envPtr);TclEmitInt4((val2),envPtr)
#define OP44(name,val1,val2) \
    TclEmitInstInt4(INST_##name,(val1),envPtr);TclEmitInt4((val2),envPtr)
#define BODY(token,index) \
    SetLineInformation((index));CompileBody(envPtr,(token),interp)
#define PUSH(str) \
    PushStringLiteral(envPtr, str)
#define JUMP4(name,var) \
    (var) = CurrentOffset(envPtr);TclEmitInstInt4(INST_##name##4,0,envPtr)
#define FIXJUMP4(var) \
    TclStoreInt4AtPtr(CurrentOffset(envPtr)-(var),envPtr->codeStart+(var)+1)
#define JUMP1(name,var) \
    (var) = CurrentOffset(envPtr);TclEmitInstInt1(INST_##name##1,0,envPtr)
#define FIXJUMP1(var) \
    TclStoreInt1AtPtr(CurrentOffset(envPtr)-(var),envPtr->codeStart+(var)+1)
#define LOAD(idx) \
    if ((idx)<256) {OP1(LOAD_SCALAR1,(idx));} else {OP4(LOAD_SCALAR4,(idx));}
#define STORE(idx) \
    if ((idx)<256) {OP1(STORE_SCALAR1,(idx));} else {OP4(STORE_SCALAR4,(idx));}

/*
 *----------------------------------------------------------------------
 *
 * TclCompileSetCmd --
 *
 *	Procedure called to compile the "set" command.
 *
 * Results:
 *	Returns TCL_OK for a successful compile. Returns TCL_ERROR to defer
 *	evaluation to runtime.
 *
 * Side effects:
 *	Instructions are added to envPtr to execute the "set" command at
 *	runtime.
 *
 *----------------------------------------------------------------------
 */

int
TclCompileSetCmd(
    Tcl_Interp *interp,		/* Used for error reporting. */
    Tcl_Parse *parsePtr,	/* Points to a parse structure for the command
				 * created by Tcl_ParseCommand. */
    Command *cmdPtr,		/* Points to defintion of command being
				 * compiled. */
    CompileEnv *envPtr)		/* Holds resulting instructions. */
{
    Tcl_Token *varTokenPtr, *valueTokenPtr;
    int isAssignment, isScalar, localIndex, numWords;
    DefineLineInformation;	/* TIP #280 */

    numWords = parsePtr->numWords;
    if ((numWords != 2) && (numWords != 3)) {
	return TCL_ERROR;
    }
    isAssignment = (numWords == 3);

    /*
     * Decide if we can use a frame slot for the var/array name or if we need
     * to emit code to compute and push the name at runtime. We use a frame
     * slot (entry in the array of local vars) if we are compiling a procedure
     * body and if the name is simple text that does not include namespace
     * qualifiers.
     */

    varTokenPtr = TokenAfter(parsePtr->tokenPtr);
    PushVarNameWord(interp, varTokenPtr, envPtr, 0,
	    &localIndex, &isScalar, 1);

    /*
     * If we are doing an assignment, push the new value.
     */

    if (isAssignment) {
	valueTokenPtr = TokenAfter(varTokenPtr);
	CompileWord(envPtr, valueTokenPtr, interp, 2);
    }

    /*
     * Emit instructions to set/get the variable.
     */

	if (isScalar) {
	    if (localIndex < 0) {
		TclEmitOpcode((isAssignment?
			INST_STORE_STK : INST_LOAD_STK), envPtr);
	    } else if (localIndex <= 255) {
		TclEmitInstInt1((isAssignment?
			INST_STORE_SCALAR1 : INST_LOAD_SCALAR1),
			localIndex, envPtr);
	    } else {
		TclEmitInstInt4((isAssignment?
			INST_STORE_SCALAR4 : INST_LOAD_SCALAR4),
			localIndex, envPtr);
	    }
	} else {
	    if (localIndex < 0) {
		TclEmitOpcode((isAssignment?
			INST_STORE_ARRAY_STK : INST_LOAD_ARRAY_STK), envPtr);
	    } else if (localIndex <= 255) {
		TclEmitInstInt1((isAssignment?
			INST_STORE_ARRAY1 : INST_LOAD_ARRAY1),
			localIndex, envPtr);
	    } else {
		TclEmitInstInt4((isAssignment?
			INST_STORE_ARRAY4 : INST_LOAD_ARRAY4),
			localIndex, envPtr);
	    }
	}

    return TCL_OK;
}

/*
 *----------------------------------------------------------------------
 *
 * TclCompileString*Cmd --
 *
 *	Procedures called to compile various subcommands of the "string"
 *	command.
 *
 * Results:
 *	Returns TCL_OK for a successful compile. Returns TCL_ERROR to defer
 *	evaluation to runtime.
 *
 * Side effects:
 *	Instructions are added to envPtr to execute the "string" command at
 *	runtime.
 *
 *----------------------------------------------------------------------
 */

int
TclCompileStringCmpCmd(
    Tcl_Interp *interp,		/* Used for error reporting. */
    Tcl_Parse *parsePtr,	/* Points to a parse structure for the command
				 * created by Tcl_ParseCommand. */
    Command *cmdPtr,		/* Points to defintion of command being
				 * compiled. */
    CompileEnv *envPtr)		/* Holds resulting instructions. */
{
    DefineLineInformation;	/* TIP #280 */
    Tcl_Token *tokenPtr;

    /*
     * We don't support any flags; the bytecode isn't that sophisticated.
     */

    if (parsePtr->numWords != 3) {
	return TCL_ERROR;
    }

    /*
     * Push the two operands onto the stack and then the test.
     */

    tokenPtr = TokenAfter(parsePtr->tokenPtr);
    CompileWord(envPtr, tokenPtr, interp, 1);
    tokenPtr = TokenAfter(tokenPtr);
    CompileWord(envPtr, tokenPtr, interp, 2);
    TclEmitOpcode(INST_STR_CMP, envPtr);
    return TCL_OK;
}

int
TclCompileStringEqualCmd(
    Tcl_Interp *interp,		/* Used for error reporting. */
    Tcl_Parse *parsePtr,	/* Points to a parse structure for the command
				 * created by Tcl_ParseCommand. */
    Command *cmdPtr,		/* Points to defintion of command being
				 * compiled. */
    CompileEnv *envPtr)		/* Holds resulting instructions. */
{
    DefineLineInformation;	/* TIP #280 */
    Tcl_Token *tokenPtr;

    /*
     * We don't support any flags; the bytecode isn't that sophisticated.
     */

    if (parsePtr->numWords != 3) {
	return TCL_ERROR;
    }

    /*
     * Push the two operands onto the stack and then the test.
     */

    tokenPtr = TokenAfter(parsePtr->tokenPtr);
    CompileWord(envPtr, tokenPtr, interp, 1);
    tokenPtr = TokenAfter(tokenPtr);
    CompileWord(envPtr, tokenPtr, interp, 2);
    TclEmitOpcode(INST_STR_EQ, envPtr);
    return TCL_OK;
}

int
TclCompileStringFirstCmd(
    Tcl_Interp *interp,		/* Used for error reporting. */
    Tcl_Parse *parsePtr,	/* Points to a parse structure for the command
				 * created by Tcl_ParseCommand. */
    Command *cmdPtr,		/* Points to defintion of command being
				 * compiled. */
    CompileEnv *envPtr)		/* Holds resulting instructions. */
{
    DefineLineInformation;	/* TIP #280 */
    Tcl_Token *tokenPtr;

    /*
     * We don't support any flags; the bytecode isn't that sophisticated.
     */

    if (parsePtr->numWords != 3) {
	return TCL_ERROR;
    }

    /*
     * Push the two operands onto the stack and then the test.
     */

    tokenPtr = TokenAfter(parsePtr->tokenPtr);
    CompileWord(envPtr, tokenPtr, interp, 1);
    tokenPtr = TokenAfter(tokenPtr);
    CompileWord(envPtr, tokenPtr, interp, 2);
    OP(STR_FIND);
    return TCL_OK;
}

int
TclCompileStringLastCmd(
    Tcl_Interp *interp,		/* Used for error reporting. */
    Tcl_Parse *parsePtr,	/* Points to a parse structure for the command
				 * created by Tcl_ParseCommand. */
    Command *cmdPtr,		/* Points to defintion of command being
				 * compiled. */
    CompileEnv *envPtr)		/* Holds resulting instructions. */
{
    DefineLineInformation;	/* TIP #280 */
    Tcl_Token *tokenPtr;

    /*
     * We don't support any flags; the bytecode isn't that sophisticated.
     */

    if (parsePtr->numWords != 3) {
	return TCL_ERROR;
    }

    /*
     * Push the two operands onto the stack and then the test.
     */

    tokenPtr = TokenAfter(parsePtr->tokenPtr);
    CompileWord(envPtr, tokenPtr, interp, 1);
    tokenPtr = TokenAfter(tokenPtr);
    CompileWord(envPtr, tokenPtr, interp, 2);
    OP(STR_FIND_LAST);
    return TCL_OK;
}

int
TclCompileStringIndexCmd(
    Tcl_Interp *interp,		/* Used for error reporting. */
    Tcl_Parse *parsePtr,	/* Points to a parse structure for the command
				 * created by Tcl_ParseCommand. */
    Command *cmdPtr,		/* Points to defintion of command being
				 * compiled. */
    CompileEnv *envPtr)		/* Holds resulting instructions. */
{
    DefineLineInformation;	/* TIP #280 */
    Tcl_Token *tokenPtr;

    if (parsePtr->numWords != 3) {
	return TCL_ERROR;
    }

    /*
     * Push the two operands onto the stack and then the index operation.
     */

    tokenPtr = TokenAfter(parsePtr->tokenPtr);
    CompileWord(envPtr, tokenPtr, interp, 1);
    tokenPtr = TokenAfter(tokenPtr);
    CompileWord(envPtr, tokenPtr, interp, 2);
    TclEmitOpcode(INST_STR_INDEX, envPtr);
    return TCL_OK;
}

int
TclCompileStringMatchCmd(
    Tcl_Interp *interp,		/* Used for error reporting. */
    Tcl_Parse *parsePtr,	/* Points to a parse structure for the command
				 * created by Tcl_ParseCommand. */
    Command *cmdPtr,		/* Points to defintion of command being
				 * compiled. */
    CompileEnv *envPtr)		/* Holds resulting instructions. */
{
    DefineLineInformation;	/* TIP #280 */
    Tcl_Token *tokenPtr;
    int i, length, exactMatch = 0, nocase = 0;
    const char *str;

    if (parsePtr->numWords < 3 || parsePtr->numWords > 4) {
	return TCL_ERROR;
    }
    tokenPtr = TokenAfter(parsePtr->tokenPtr);

    /*
     * Check if we have a -nocase flag.
     */

    if (parsePtr->numWords == 4) {
	if (tokenPtr->type != TCL_TOKEN_SIMPLE_WORD) {
	    return TclCompileBasic3ArgCmd(interp, parsePtr, cmdPtr, envPtr);
	}
	str = tokenPtr[1].start;
	length = tokenPtr[1].size;
	if ((length <= 1) || strncmp(str, "-nocase", (size_t) length)) {
	    /*
	     * Fail at run time, not in compilation.
	     */

	    return TclCompileBasic3ArgCmd(interp, parsePtr, cmdPtr, envPtr);
	}
	nocase = 1;
	tokenPtr = TokenAfter(tokenPtr);
    }

    /*
     * Push the strings to match against each other.
     */

    for (i = 0; i < 2; i++) {
	if (tokenPtr->type == TCL_TOKEN_SIMPLE_WORD) {
	    str = tokenPtr[1].start;
	    length = tokenPtr[1].size;
	    if (!nocase && (i == 0)) {
		/*
		 * Trivial matches can be done by 'string equal'. If -nocase
		 * was specified, we can't do this because INST_STR_EQ has no
		 * support for nocase.
		 */

		Tcl_Obj *copy = Tcl_NewStringObj(str, length);

		Tcl_IncrRefCount(copy);
		exactMatch = TclMatchIsTrivial(TclGetString(copy));
		TclDecrRefCount(copy);
	    }
	    PushLiteral(envPtr, str, length);
	} else {
	    SetLineInformation(i+1+nocase);
	    CompileTokens(envPtr, tokenPtr, interp);
	}
	tokenPtr = TokenAfter(tokenPtr);
    }

    /*
     * Push the matcher.
     */

    if (exactMatch) {
	TclEmitOpcode(INST_STR_EQ, envPtr);
    } else {
	TclEmitInstInt1(INST_STR_MATCH, nocase, envPtr);
    }
    return TCL_OK;
}

int
TclCompileStringLenCmd(
    Tcl_Interp *interp,		/* Used for error reporting. */
    Tcl_Parse *parsePtr,	/* Points to a parse structure for the command
				 * created by Tcl_ParseCommand. */
    Command *cmdPtr,		/* Points to defintion of command being
				 * compiled. */
    CompileEnv *envPtr)		/* Holds resulting instructions. */
{
    DefineLineInformation;	/* TIP #280 */
    Tcl_Token *tokenPtr;
    Tcl_Obj *objPtr;

    if (parsePtr->numWords != 2) {
	return TCL_ERROR;
    }

    tokenPtr = TokenAfter(parsePtr->tokenPtr);
    TclNewObj(objPtr);
    if (TclWordKnownAtCompileTime(tokenPtr, objPtr)) {
	/*
	 * Here someone is asking for the length of a static string (or
	 * something with backslashes). Just push the actual character (not
	 * byte) length.
	 */

	char buf[TCL_INTEGER_SPACE];
	int len = Tcl_GetCharLength(objPtr);

	len = sprintf(buf, "%d", len);
	PushLiteral(envPtr, buf, len);
    } else {
	SetLineInformation(1);
	CompileTokens(envPtr, tokenPtr, interp);
	TclEmitOpcode(INST_STR_LEN, envPtr);
    }
    TclDecrRefCount(objPtr);
    return TCL_OK;
}

int
TclCompileStringMapCmd(
    Tcl_Interp *interp,		/* Used for error reporting. */
    Tcl_Parse *parsePtr,	/* Points to a parse structure for the command
				 * created by Tcl_ParseCommand. */
    Command *cmdPtr,		/* Points to defintion of command being
				 * compiled. */
    CompileEnv *envPtr)		/* Holds resulting instructions. */
{
    DefineLineInformation;	/* TIP #280 */
    Tcl_Token *mapTokenPtr, *stringTokenPtr;
    Tcl_Obj *mapObj, **objv;
    char *bytes;
    int len;

    /*
     * We only handle the case:
     *
     *    string map {foo bar} $thing
     *
     * That is, a literal two-element list (doesn't need to be brace-quoted,
     * but does need to be compile-time knowable) and any old argument (the
     * thing to map).
     */

    if (parsePtr->numWords != 3) {
	return TCL_ERROR;
    }
    mapTokenPtr = TokenAfter(parsePtr->tokenPtr);
    stringTokenPtr = TokenAfter(mapTokenPtr);
    mapObj = Tcl_NewObj();
    Tcl_IncrRefCount(mapObj);
    if (!TclWordKnownAtCompileTime(mapTokenPtr, mapObj)) {
	Tcl_DecrRefCount(mapObj);
	return TclCompileBasic2ArgCmd(interp, parsePtr, cmdPtr, envPtr);
    } else if (Tcl_ListObjGetElements(NULL, mapObj, &len, &objv) != TCL_OK) {
	Tcl_DecrRefCount(mapObj);
	return TclCompileBasic2ArgCmd(interp, parsePtr, cmdPtr, envPtr);
    } else if (len != 2) {
	Tcl_DecrRefCount(mapObj);
	return TclCompileBasic2ArgCmd(interp, parsePtr, cmdPtr, envPtr);
    }

    /*
     * Now issue the opcodes. Note that in the case that we know that the
     * first word is an empty word, we don't issue the map at all. That is the
     * correct semantics for mapping.
     */

    bytes = Tcl_GetStringFromObj(objv[0], &len);
    if (len == 0) {
	CompileWord(envPtr, stringTokenPtr, interp, 2);
    } else {
	PushLiteral(envPtr, bytes, len);
	bytes = Tcl_GetStringFromObj(objv[1], &len);
	PushLiteral(envPtr, bytes, len);
	CompileWord(envPtr, stringTokenPtr, interp, 2);
	OP(STR_MAP);
    }
    Tcl_DecrRefCount(mapObj);
    return TCL_OK;
}

int
TclCompileStringRangeCmd(
    Tcl_Interp *interp,		/* Used for error reporting. */
    Tcl_Parse *parsePtr,	/* Points to a parse structure for the command
				 * created by Tcl_ParseCommand. */
    Command *cmdPtr,		/* Points to defintion of command being
				 * compiled. */
    CompileEnv *envPtr)		/* Holds resulting instructions. */
{
    DefineLineInformation;	/* TIP #280 */
    Tcl_Token *stringTokenPtr, *fromTokenPtr, *toTokenPtr;
    Tcl_Obj *tmpObj;
    int idx1, idx2, result;

    if (parsePtr->numWords != 4) {
	return TCL_ERROR;
    }
    stringTokenPtr = TokenAfter(parsePtr->tokenPtr);
    fromTokenPtr = TokenAfter(stringTokenPtr);
    toTokenPtr = TokenAfter(fromTokenPtr);

    /*
     * Parse the first index. Will only compile if it is constant and not an
     * _integer_ less than zero (since we reserve negative indices here for
     * end-relative indexing).
     */

    tmpObj = Tcl_NewObj();
    result = TCL_ERROR;
    if (TclWordKnownAtCompileTime(fromTokenPtr, tmpObj)) {
	if (TclGetIntFromObj(NULL, tmpObj, &idx1) == TCL_OK) {
	    if (idx1 >= 0) {
		result = TCL_OK;
	    }
	} else if (TclGetIntForIndexM(NULL, tmpObj, -2, &idx1) == TCL_OK) {
	    if (idx1 <= -2) {
		result = TCL_OK;
	    }
	}
    }
    TclDecrRefCount(tmpObj);
    if (result != TCL_OK) {
	goto nonConstantIndices;
    }

    /*
     * Parse the second index. Will only compile if it is constant and not an
     * _integer_ less than zero (since we reserve negative indices here for
     * end-relative indexing).
     */

    tmpObj = Tcl_NewObj();
    result = TCL_ERROR;
    if (TclWordKnownAtCompileTime(toTokenPtr, tmpObj)) {
	if (TclGetIntFromObj(NULL, tmpObj, &idx2) == TCL_OK) {
	    if (idx2 >= 0) {
		result = TCL_OK;
	    }
	} else if (TclGetIntForIndexM(NULL, tmpObj, -2, &idx2) == TCL_OK) {
	    if (idx2 <= -2) {
		result = TCL_OK;
	    }
	}
    }
    TclDecrRefCount(tmpObj);
    if (result != TCL_OK) {
	goto nonConstantIndices;
    }

    /*
     * Push the operand onto the stack and then the substring operation.
     */

    CompileWord(envPtr, stringTokenPtr,			interp, 1);
    OP44(		STR_RANGE_IMM, idx1, idx2);
    return TCL_OK;

    /*
     * Push the operands onto the stack and then the substring operation.
     */    

  nonConstantIndices:
    CompileWord(envPtr, stringTokenPtr,			interp, 1);
    CompileWord(envPtr, fromTokenPtr,			interp, 2);
    CompileWord(envPtr, toTokenPtr,			interp, 3);
    OP(			STR_RANGE);
    return TCL_OK;
}

/*
 *----------------------------------------------------------------------
 *
 * TclCompileSubstCmd --
 *
 *	Procedure called to compile the "subst" command.
 *
 * Results:
 *	Returns TCL_OK for successful compile, or TCL_ERROR to defer
 *	evaluation to runtime (either when it is too complex to get the
 *	semantics right, or when we know for sure that it is an error but need
 *	the error to happen at the right time).
 *
 * Side effects:
 *	Instructions are added to envPtr to execute the "subst" command at
 *	runtime.
 *
 *----------------------------------------------------------------------
 */

int
TclCompileSubstCmd(
    Tcl_Interp *interp,		/* Used for error reporting. */
    Tcl_Parse *parsePtr,	/* Points to a parse structure for the command
				 * created by Tcl_ParseCommand. */
    Command *cmdPtr,		/* Points to defintion of command being
				 * compiled. */
    CompileEnv *envPtr)		/* Holds resulting instructions. */
{
    int numArgs = parsePtr->numWords - 1;
    int numOpts = numArgs - 1;
    int objc, flags = TCL_SUBST_ALL;
    Tcl_Obj **objv/*, *toSubst = NULL*/;
    Tcl_Token *wordTokenPtr = TokenAfter(parsePtr->tokenPtr);
    int code = TCL_ERROR;
    DefineLineInformation;	/* TIP #280 */

    if (numArgs == 0) {
	return TCL_ERROR;
    }

    objv = TclStackAlloc(interp, /*numArgs*/ numOpts * sizeof(Tcl_Obj *));

    for (objc = 0; objc < /*numArgs*/ numOpts; objc++) {
	objv[objc] = Tcl_NewObj();
	Tcl_IncrRefCount(objv[objc]);
	if (!TclWordKnownAtCompileTime(wordTokenPtr, objv[objc])) {
	    objc++;
	    goto cleanup;
	}
	wordTokenPtr = TokenAfter(wordTokenPtr);
    }

/*
    if (TclSubstOptions(NULL, numOpts, objv, &flags) == TCL_OK) {
	toSubst = objv[numOpts];
	Tcl_IncrRefCount(toSubst);
    }
*/

    /* TODO: Figure out expansion to cover WordKnownAtCompileTime
     *	The difficulty is that WKACT makes a copy, and if TclSubstParse
     *	below parses the copy of the original source string, some deep
     *	parts of the compile machinery get upset.  They want all pointers
     *	stored in Tcl_Tokens to point back to the same original string.
     */
    if (wordTokenPtr->type == TCL_TOKEN_SIMPLE_WORD) {
	code = TclSubstOptions(NULL, numOpts, objv, &flags);
    }

  cleanup:
    while (--objc >= 0) {
	TclDecrRefCount(objv[objc]);
    }
    TclStackFree(interp, objv);
    if (/*toSubst == NULL*/ code != TCL_OK) {
	return TCL_ERROR;
    }

    SetLineInformation(numArgs);
    TclSubstCompile(interp, wordTokenPtr[1].start, wordTokenPtr[1].size,
	    flags, mapPtr->loc[eclIndex].line[numArgs], envPtr);

/*    TclDecrRefCount(toSubst);*/
    return TCL_OK;
}

void
TclSubstCompile(
    Tcl_Interp *interp,
    const char *bytes,
    int numBytes,
    int flags,
    int line,
    CompileEnv *envPtr)
{
    Tcl_Token *endTokenPtr, *tokenPtr;
    int breakOffset = 0, count = 0, bline = line;
    Tcl_Parse parse;
    Tcl_InterpState state = NULL;

    TclSubstParse(interp, bytes, numBytes, flags, &parse, &state);

    /*
     * Tricky point! If the first token does not result in a *guaranteed* push
     * of a Tcl_Obj on the stack, we must push an empty object. Otherwise it
     * is possible to get to an INST_CONCAT1 or INST_DONE without enough
     * values on the stack, resulting in a crash. Thanks to Joe Mistachkin for
     * identifying a script that could trigger this case.
     */

    tokenPtr = parse.tokenPtr;
    if (tokenPtr->type != TCL_TOKEN_TEXT && tokenPtr->type != TCL_TOKEN_BS) {
	PUSH("");
	count++;
    }

    for (endTokenPtr = tokenPtr + parse.numTokens;
	    tokenPtr < endTokenPtr; tokenPtr = TokenAfter(tokenPtr)) {
	int length, literal, catchRange, breakJump;
	char buf[TCL_UTF_MAX];
	JumpFixup startFixup, okFixup, returnFixup, breakFixup;
	JumpFixup continueFixup, otherFixup, endFixup;

	switch (tokenPtr->type) {
	case TCL_TOKEN_TEXT:
	    literal = TclRegisterNewLiteral(envPtr,
		    tokenPtr->start, tokenPtr->size);
	    TclEmitPush(literal, envPtr);
	    TclAdvanceLines(&bline, tokenPtr->start,
		    tokenPtr->start + tokenPtr->size);
	    count++;
	    continue;
	case TCL_TOKEN_BS:
	    length = TclParseBackslash(tokenPtr->start, tokenPtr->size,
		    NULL, buf);
	    literal = TclRegisterNewLiteral(envPtr, buf, length);
	    TclEmitPush(literal, envPtr);
	    count++;
	    continue;
	case TCL_TOKEN_VARIABLE:
	    /*
	     * Check for simple variable access; see if we can only generate
	     * TCL_OK or TCL_ERROR from the substituted variable read; if so,
	     * there is no need to generate elaborate exception-management
	     * code. Note that the first component of TCL_TOKEN_VARIABLE is
	     * always TCL_TOKEN_TEXT...
	     */

	    if (tokenPtr->numComponents > 1) {
		int i, foundCommand = 0;

		for (i=2 ; i<=tokenPtr->numComponents ; i++) {
		    if (tokenPtr[i].type == TCL_TOKEN_COMMAND) {
			foundCommand = 1;
			break;
		    }
		}
		if (foundCommand) {
		    break;
		}
	    }

	    envPtr->line = bline;
	    TclCompileVarSubst(interp, tokenPtr, envPtr);
	    bline = envPtr->line;
	    count++;
	    continue;
	}

	while (count > 255) {
	    OP1(		CONCAT1, 255);
	    count -= 254;
	}
	if (count > 1) {
	    OP1(		CONCAT1, count);
	    count = 1;
	}

	if (breakOffset == 0) {
	    /* Jump to the start (jump over the jump to end) */
	    TclEmitForwardJump(envPtr, TCL_UNCONDITIONAL_JUMP, &startFixup);

	    /* Jump to the end (all BREAKs land here) */
	    breakOffset = CurrentOffset(envPtr);
	    TclEmitInstInt4(INST_JUMP4, 0, envPtr);

	    /* Start */
	    if (TclFixupForwardJumpToHere(envPtr, &startFixup, 127)) {
		Tcl_Panic("TclCompileSubstCmd: bad start jump distance %d",
			(int) (CurrentOffset(envPtr) - startFixup.codeOffset));
	    }
	}

	envPtr->line = bline;
	catchRange = TclCreateExceptRange(CATCH_EXCEPTION_RANGE, envPtr);
	OP4(	BEGIN_CATCH4, catchRange);
	ExceptionRangeStarts(envPtr, catchRange);

	switch (tokenPtr->type) {
	case TCL_TOKEN_COMMAND:
	    TclCompileScript(interp, tokenPtr->start+1, tokenPtr->size-2,
		    envPtr);
	    count++;
	    break;
	case TCL_TOKEN_VARIABLE:
	    TclCompileVarSubst(interp, tokenPtr, envPtr);
	    count++;
	    break;
	default:
	    Tcl_Panic("unexpected token type in TclCompileSubstCmd: %d",
		    tokenPtr->type);
	}

	ExceptionRangeEnds(envPtr, catchRange);

	/* Substitution produced TCL_OK */
	OP(	END_CATCH);
	TclEmitForwardJump(envPtr, TCL_UNCONDITIONAL_JUMP, &okFixup);
	TclAdjustStackDepth(-1, envPtr);

	/* Exceptional return codes processed here */
	ExceptionRangeTarget(envPtr, catchRange, catchOffset);
	OP(	PUSH_RETURN_OPTIONS);
	OP(	PUSH_RESULT);
	OP(	PUSH_RETURN_CODE);
	OP(	END_CATCH);
	OP(	RETURN_CODE_BRANCH);

	/* ERROR -> reraise it */
	OP(	RETURN_STK);
	OP(	NOP);

	/* RETURN */
	TclEmitForwardJump(envPtr, TCL_UNCONDITIONAL_JUMP, &returnFixup);

	/* BREAK */
	TclEmitForwardJump(envPtr, TCL_UNCONDITIONAL_JUMP, &breakFixup);

	/* CONTINUE */
	TclEmitForwardJump(envPtr, TCL_UNCONDITIONAL_JUMP, &continueFixup);

	/* OTHER */
	TclEmitForwardJump(envPtr, TCL_UNCONDITIONAL_JUMP, &otherFixup);

	TclAdjustStackDepth(1, envPtr);
	/* BREAK destination */
	if (TclFixupForwardJumpToHere(envPtr, &breakFixup, 127)) {
	    Tcl_Panic("TclCompileSubstCmd: bad break jump distance %d",
		    (int) (CurrentOffset(envPtr) - breakFixup.codeOffset));
	}
	OP(	POP);
	OP(	POP);

	breakJump = CurrentOffset(envPtr) - breakOffset;
	if (breakJump > 127) {
	    OP4(JUMP4, -breakJump);
	} else {
	    OP1(JUMP1, -breakJump);
	}

	TclAdjustStackDepth(2, envPtr);
	/* CONTINUE destination */
	if (TclFixupForwardJumpToHere(envPtr, &continueFixup, 127)) {
	    Tcl_Panic("TclCompileSubstCmd: bad continue jump distance %d",
		    (int) (CurrentOffset(envPtr) - continueFixup.codeOffset));
	}
	OP(	POP);
	OP(	POP);
	TclEmitForwardJump(envPtr, TCL_UNCONDITIONAL_JUMP, &endFixup);

	TclAdjustStackDepth(2, envPtr);
	/* RETURN + other destination */
	if (TclFixupForwardJumpToHere(envPtr, &returnFixup, 127)) {
	    Tcl_Panic("TclCompileSubstCmd: bad return jump distance %d",
		    (int) (CurrentOffset(envPtr) - returnFixup.codeOffset));
	}
	if (TclFixupForwardJumpToHere(envPtr, &otherFixup, 127)) {
	    Tcl_Panic("TclCompileSubstCmd: bad other jump distance %d",
		    (int) (CurrentOffset(envPtr) - otherFixup.codeOffset));
	}

	/*
	 * Pull the result to top of stack, discard options dict.
	 */

	OP4(	REVERSE, 2);
	OP(	POP);

	/* OK destination */
	if (TclFixupForwardJumpToHere(envPtr, &okFixup, 127)) {
	    Tcl_Panic("TclCompileSubstCmd: bad ok jump distance %d",
		    (int) (CurrentOffset(envPtr) - okFixup.codeOffset));
	}
	if (count > 1) {
	    OP1(CONCAT1, count);
	    count = 1;
	}

	/* CONTINUE jump to here */
	if (TclFixupForwardJumpToHere(envPtr, &endFixup, 127)) {
	    Tcl_Panic("TclCompileSubstCmd: bad end jump distance %d",
		    (int) (CurrentOffset(envPtr) - endFixup.codeOffset));
	}
	bline = envPtr->line;
    }

    while (count > 255) {
	OP1(	CONCAT1, 255);
	count -= 254;
    }
    if (count > 1) {
	OP1(	CONCAT1, count);
    }

    Tcl_FreeParse(&parse);

    if (state != NULL) {
	Tcl_RestoreInterpState(interp, state);
	TclCompileSyntaxError(interp, envPtr);
	TclAdjustStackDepth(-1, envPtr);
    }

    /* Final target of the multi-jump from all BREAKs */
    if (breakOffset > 0) {
	TclUpdateInstInt4AtPc(INST_JUMP4, CurrentOffset(envPtr) - breakOffset,
		envPtr->codeStart + breakOffset);
    }
}

/*
 *----------------------------------------------------------------------
 *
 * TclCompileSwitchCmd --
 *
 *	Procedure called to compile the "switch" command.
 *
 * Results:
 *	Returns TCL_OK for successful compile, or TCL_ERROR to defer
 *	evaluation to runtime (either when it is too complex to get the
 *	semantics right, or when we know for sure that it is an error but need
 *	the error to happen at the right time).
 *
 * Side effects:
 *	Instructions are added to envPtr to execute the "switch" command at
 *	runtime.
 *
 * FIXME:
 *	Stack depths are probably not calculated correctly.
 *
 *----------------------------------------------------------------------
 */

int
TclCompileSwitchCmd(
    Tcl_Interp *interp,		/* Used for error reporting. */
    Tcl_Parse *parsePtr,	/* Points to a parse structure for the command
				 * created by Tcl_ParseCommand. */
    Command *cmdPtr,		/* Points to defintion of command being
				 * compiled. */
    CompileEnv *envPtr)		/* Holds resulting instructions. */
{
    Tcl_Token *tokenPtr;	/* Pointer to tokens in command. */
    int numWords;		/* Number of words in command. */

    Tcl_Token *valueTokenPtr;	/* Token for the value to switch on. */
    enum {Switch_Exact, Switch_Glob, Switch_Regexp} mode;
				/* What kind of switch are we doing? */

    Tcl_Token *bodyTokenArray;	/* Array of real pattern list items. */
    Tcl_Token **bodyToken;	/* Array of pointers to pattern list items. */
    int *bodyLines;		/* Array of line numbers for body list
				 * items. */
    int **bodyContLines;	/* Array of continuation line info. */
    int noCase;			/* Has the -nocase flag been given? */
    int foundMode = 0;		/* Have we seen a mode flag yet? */
    int i, valueIndex;
    int result = TCL_ERROR;
    DefineLineInformation;	/* TIP #280 */
    int *clNext = envPtr->clNext;

    /*
     * Only handle the following versions:
     *   switch         ?--? word {pattern body ...}
     *   switch -exact  ?--? word {pattern body ...}
     *   switch -glob   ?--? word {pattern body ...}
     *   switch -regexp ?--? word {pattern body ...}
     *   switch         --   word simpleWordPattern simpleWordBody ...
     *   switch -exact  --   word simpleWordPattern simpleWordBody ...
     *   switch -glob   --   word simpleWordPattern simpleWordBody ...
     *   switch -regexp --   word simpleWordPattern simpleWordBody ...
     * When the mode is -glob, can also handle a -nocase flag.
     *
     * First off, we don't care how the command's word was generated; we're
     * compiling it anyway! So skip it...
     */

    tokenPtr = TokenAfter(parsePtr->tokenPtr);
    valueIndex = 1;
    numWords = parsePtr->numWords-1;

    /*
     * Check for options.
     */

    noCase = 0;
    mode = Switch_Exact;
    if (numWords == 2) {
	/*
	 * There's just the switch value and the bodies list. In that case, we
	 * can skip all option parsing and move on to consider switch values
	 * and the body list.
	 */

	goto finishedOptionParse;
    }

    /*
     * There must be at least one option, --, because without that there is no
     * way to statically avoid the problems you get from strings-to-be-matched
     * that start with a - (the interpreted code falls apart if it encounters
     * them, so we punt if we *might* encounter them as that is the easiest
     * way of emulating the behaviour).
     */

    for (; numWords>=3 ; tokenPtr=TokenAfter(tokenPtr),numWords--) {
	register unsigned size = tokenPtr[1].size;
	register const char *chrs = tokenPtr[1].start;

	/*
	 * We only process literal options, and we assume that -e, -g and -n
	 * are unique prefixes of -exact, -glob and -nocase respectively (true
	 * at time of writing). Note that -exact and -glob may only be given
	 * at most once or we bail out (error case).
	 */

	if (tokenPtr->type != TCL_TOKEN_SIMPLE_WORD || size < 2) {
	    return TCL_ERROR;
	}

	if ((size <= 6) && !memcmp(chrs, "-exact", size)) {
	    if (foundMode) {
		return TCL_ERROR;
	    }
	    mode = Switch_Exact;
	    foundMode = 1;
	    valueIndex++;
	    continue;
	} else if ((size <= 5) && !memcmp(chrs, "-glob", size)) {
	    if (foundMode) {
		return TCL_ERROR;
	    }
	    mode = Switch_Glob;
	    foundMode = 1;
	    valueIndex++;
	    continue;
	} else if ((size <= 7) && !memcmp(chrs, "-regexp", size)) {
	    if (foundMode) {
		return TCL_ERROR;
	    }
	    mode = Switch_Regexp;
	    foundMode = 1;
	    valueIndex++;
	    continue;
	} else if ((size <= 7) && !memcmp(chrs, "-nocase", size)) {
	    noCase = 1;
	    valueIndex++;
	    continue;
	} else if ((size == 2) && !memcmp(chrs, "--", 2)) {
	    valueIndex++;
	    break;
	}

	/*
	 * The switch command has many flags we cannot compile at all (e.g.
	 * all the RE-related ones) which we must have encountered. Either
	 * that or we have run off the end. The action here is the same: punt
	 * to interpreted version.
	 */

	return TCL_ERROR;
    }
    if (numWords < 3) {
	return TCL_ERROR;
    }
    tokenPtr = TokenAfter(tokenPtr);
    numWords--;
    if (noCase && (mode == Switch_Exact)) {
	/*
	 * Can't compile this case; no opcode for case-insensitive equality!
	 */

	return TCL_ERROR;
    }

    /*
     * The value to test against is going to always get pushed on the stack.
     * But not yet; we need to verify that the rest of the command is
     * compilable too.
     */

  finishedOptionParse:
    valueTokenPtr = tokenPtr;
    /* For valueIndex, see previous loop. */
    tokenPtr = TokenAfter(tokenPtr);
    numWords--;

    /*
     * Build an array of tokens for the matcher terms and script bodies. Note
     * that in the case of the quoted bodies, this is tricky as we cannot use
     * copies of the string from the input token for the generated tokens (it
     * causes a crash during exception handling). When multiple tokens are
     * available at this point, this is pretty easy.
     */

    if (numWords == 1) {
	const char *bytes;
	int maxLen, numBytes;
	int bline;		/* TIP #280: line of the pattern/action list,
				 * and start of list for when tracking the
				 * location. This list comes immediately after
				 * the value we switch on. */

	if (tokenPtr->type != TCL_TOKEN_SIMPLE_WORD) {
	    return TCL_ERROR;
	}
	bytes = tokenPtr[1].start;
	numBytes = tokenPtr[1].size;

	/* Allocate enough space to work in. */
	maxLen = TclMaxListLength(bytes, numBytes, NULL);
	if (maxLen < 2)  {
	    return TCL_ERROR;
	}
	bodyTokenArray = ckalloc(sizeof(Tcl_Token) * maxLen);
	bodyToken = ckalloc(sizeof(Tcl_Token *) * maxLen);
	bodyLines = ckalloc(sizeof(int) * maxLen);
	bodyContLines = ckalloc(sizeof(int*) * maxLen);

	bline = mapPtr->loc[eclIndex].line[valueIndex+1];
	numWords = 0;

	while (numBytes > 0) {
	    const char *prevBytes = bytes;
	    int literal;

	    if (TCL_OK != TclFindElement(NULL, bytes, numBytes,
		    &(bodyTokenArray[numWords].start), &bytes,
		    &(bodyTokenArray[numWords].size), &literal) || !literal) {
		goto abort;
	    }

	    bodyTokenArray[numWords].type = TCL_TOKEN_TEXT;
	    bodyTokenArray[numWords].numComponents = 0;
	    bodyToken[numWords] = bodyTokenArray + numWords;

	    /*
	     * TIP #280: Now determine the line the list element starts on
	     * (there is no need to do it earlier, due to the possibility of
	     * aborting, see above).
	     */

	    TclAdvanceLines(&bline, prevBytes, bodyTokenArray[numWords].start);
	    TclAdvanceContinuations(&bline, &clNext,
		    bodyTokenArray[numWords].start - envPtr->source);
	    bodyLines[numWords] = bline;
	    bodyContLines[numWords] = clNext;
	    TclAdvanceLines(&bline, bodyTokenArray[numWords].start, bytes);
	    TclAdvanceContinuations(&bline, &clNext, bytes - envPtr->source);

	    numBytes -= (bytes - prevBytes);
	    numWords++;
	}
	if (numWords % 2) {
	abort:
	    ckfree((char *) bodyToken);
	    ckfree((char *) bodyTokenArray);
	    ckfree((char *) bodyLines);
	    ckfree((char *) bodyContLines);
	    return TCL_ERROR;
	}
    } else if (numWords % 2 || numWords == 0) {
	/*
	 * Odd number of words (>1) available, or no words at all available.
	 * Both are error cases, so punt and let the interpreted-version
	 * generate the error message. Note that the second case probably
	 * should get caught earlier, but it's easy to check here again anyway
	 * because it'd cause a nasty crash otherwise.
	 */

	return TCL_ERROR;
    } else {
	/*
	 * Multi-word definition of patterns & actions.
	 */

	bodyToken = ckalloc(sizeof(Tcl_Token *) * numWords);
	bodyLines = ckalloc(sizeof(int) * numWords);
	bodyContLines = ckalloc(sizeof(int*) * numWords);
	bodyTokenArray = NULL;
	for (i=0 ; i<numWords ; i++) {
	    /*
	     * We only handle the very simplest case. Anything more complex is
	     * a good reason to go to the interpreted case anyway due to
	     * traces, etc.
	     */

	    if (tokenPtr->type != TCL_TOKEN_SIMPLE_WORD) {
		goto freeTemporaries;
	    }
	    bodyToken[i] = tokenPtr+1;

	    /*
	     * TIP #280: Copy line information from regular cmd info.
	     */

	    bodyLines[i] = mapPtr->loc[eclIndex].line[valueIndex+1+i];
	    bodyContLines[i] = mapPtr->loc[eclIndex].next[valueIndex+1+i];
	    tokenPtr = TokenAfter(tokenPtr);
	}
    }

    /*
     * Fall back to interpreted if the last body is a continuation (it's
     * illegal, but this makes the error happen at the right time).
     */

    if (bodyToken[numWords-1]->size == 1 &&
	    bodyToken[numWords-1]->start[0] == '-') {
	goto freeTemporaries;
    }

    /*
     * Now we commit to generating code; the parsing stage per se is done.
     * Check if we can generate a jump table, since if so that's faster than
     * doing an explicit compare with each body. Note that we're definitely
     * over-conservative with determining whether we can do the jump table,
     * but it handles the most common case well enough.
     */

    if (mode == Switch_Exact) {
	IssueSwitchJumpTable(interp, envPtr, mapPtr, eclIndex, valueIndex,
		valueTokenPtr, numWords, bodyToken, bodyLines, bodyContLines);
    } else {
	IssueSwitchChainedTests(interp, envPtr, mapPtr, eclIndex, mode,noCase,
		valueIndex, valueTokenPtr, numWords, bodyToken, bodyLines,
		bodyContLines);
    }
    result = TCL_OK;

    /*
     * Clean up all our temporary space and return.
     */

  freeTemporaries:
    ckfree(bodyToken);
    ckfree(bodyLines);
    ckfree(bodyContLines);
    if (bodyTokenArray != NULL) {
	ckfree(bodyTokenArray);
    }
    return result;
}

/*
 *----------------------------------------------------------------------
 *
 * IssueSwitchChainedTests --
 *
 *	Generate instructions for a [switch] command that is to be compiled
 *	into a sequence of tests. This is the generic handle-everything mode
 *	that inherently has performance that is (on average) linear in the
 *	number of tests. It is the only mode that can handle -glob and -regexp
 *	matches, or anything that is case-insensitive. It does not handle the
 *	wild-and-wooly end of regexp matching (i.e., capture of match results)
 *	so that's when we spill to the interpreted version.
 *
 *----------------------------------------------------------------------
 */

static void
IssueSwitchChainedTests(
    Tcl_Interp *interp,		/* Context for compiling script bodies. */
    CompileEnv *envPtr,		/* Holds resulting instructions. */
    ExtCmdLoc *mapPtr,		/* For mapping tokens to their source code
				 * location. */
    int eclIndex,
    int mode,			/* Exact, Glob or Regexp */
    int noCase,			/* Case-insensitivity flag. */
    int valueIndex,		/* The value to match against. */
    Tcl_Token *valueTokenPtr,
    int numBodyTokens,		/* Number of tokens describing things the
				 * switch can match against and bodies to
				 * execute when the match succeeds. */
    Tcl_Token **bodyToken,	/* Array of pointers to pattern list items. */
    int *bodyLines,		/* Array of line numbers for body list
				 * items. */
    int **bodyContLines)	/* Array of continuation line info. */
{
    enum {Switch_Exact, Switch_Glob, Switch_Regexp};
    int savedStackDepth = envPtr->currStackDepth;
    int foundDefault;		/* Flag to indicate whether a "default" clause
				 * is present. */
    JumpFixup *fixupArray;	/* Array of forward-jump fixup records. */
    int *fixupTargetArray;	/* Array of places for fixups to point at. */
    int fixupCount;		/* Number of places to fix up. */
    int contFixIndex;		/* Where the first of the jumps due to a group
				 * of continuation bodies starts, or -1 if
				 * there aren't any. */
    int contFixCount;		/* Number of continuation bodies pointing to
				 * the current (or next) real body. */
    int nextArmFixupIndex;
    int simple, exact;		/* For extracting the type of regexp. */
    int i;

    /*
     * First, we push the value we're matching against on the stack.
     */

    SetLineInformation(valueIndex);
    CompileTokens(envPtr, valueTokenPtr, interp);

    /*
     * Generate a test for each arm.
     */

    contFixIndex = -1;
    contFixCount = 0;
    fixupArray = TclStackAlloc(interp, sizeof(JumpFixup) * numBodyTokens);
    fixupTargetArray = TclStackAlloc(interp, sizeof(int) * numBodyTokens);
    memset(fixupTargetArray, 0, numBodyTokens * sizeof(int));
    fixupCount = 0;
    foundDefault = 0;
    for (i=0 ; i<numBodyTokens ; i+=2) {
	nextArmFixupIndex = -1;
	envPtr->currStackDepth = savedStackDepth + 1;
	if (i!=numBodyTokens-2 || bodyToken[numBodyTokens-2]->size != 7 ||
		memcmp(bodyToken[numBodyTokens-2]->start, "default", 7)) {
	    /*
	     * Generate the test for the arm.
	     */

	    switch (mode) {
	    case Switch_Exact:
		OP(	DUP);
		TclCompileTokens(interp, bodyToken[i], 1,	envPtr);
		OP(	STR_EQ);
		break;
	    case Switch_Glob:
		TclCompileTokens(interp, bodyToken[i], 1,	envPtr);
		OP4(	OVER, 1);
		OP1(	STR_MATCH, noCase);
		break;
	    case Switch_Regexp:
		simple = exact = 0;

		/*
		 * Keep in sync with TclCompileRegexpCmd.
		 */

		if (bodyToken[i]->type == TCL_TOKEN_TEXT) {
		    Tcl_DString ds;

		    if (bodyToken[i]->size == 0) {
			/*
			 * The semantics of regexps are that they always match
			 * when the RE == "".
			 */

			PUSH("1");
			break;
		    }

		    /*
		     * Attempt to convert pattern to glob. If successful, push
		     * the converted pattern.
		     */

		    if (TclReToGlob(NULL, bodyToken[i]->start,
			    bodyToken[i]->size, &ds, &exact) == TCL_OK) {
			simple = 1;
			PushLiteral(envPtr, Tcl_DStringValue(&ds),
				Tcl_DStringLength(&ds));
			Tcl_DStringFree(&ds);
		    }
		}
		if (!simple) {
		    TclCompileTokens(interp, bodyToken[i], 1, envPtr);
		}

		OP4(	OVER, 1);
		if (!simple) {
		    /*
		     * Pass correct RE compile flags. We use only Int1
		     * (8-bit), but that handles all the flags we want to
		     * pass. Don't use TCL_REG_NOSUB as we may have backrefs
		     * or capture vars.
		     */

		    int cflags = TCL_REG_ADVANCED
			    | (noCase ? TCL_REG_NOCASE : 0);

		    OP1(REGEXP, cflags);
		} else if (exact && !noCase) {
		    OP(	STR_EQ);
		} else {
		    OP1(STR_MATCH, noCase);
		}
		break;
	    default:
		Tcl_Panic("unknown switch mode: %d", mode);
	    }

	    /*
	     * In a fall-through case, we will jump on _true_ to the place
	     * where the body starts (generated later, with guarantee of this
	     * ensured earlier; the final body is never a fall-through).
	     */

	    if (bodyToken[i+1]->size==1 && bodyToken[i+1]->start[0]=='-') {
		if (contFixIndex == -1) {
		    contFixIndex = fixupCount;
		    contFixCount = 0;
		}
		TclEmitForwardJump(envPtr, TCL_TRUE_JUMP,
			&fixupArray[contFixIndex+contFixCount]);
		fixupCount++;
		contFixCount++;
		continue;
	    }

	    TclEmitForwardJump(envPtr, TCL_FALSE_JUMP,
		    &fixupArray[fixupCount]);
	    nextArmFixupIndex = fixupCount;
	    fixupCount++;
	} else {
	    /*
	     * Got a default clause; set a flag to inhibit the generation of
	     * the jump after the body and the cleanup of the intermediate
	     * value that we are switching against.
	     *
	     * Note that default clauses (which are always terminal clauses)
	     * cannot be fall-through clauses as well, since the last clause
	     * is never a fall-through clause (which we have already
	     * verified).
	     */

	    foundDefault = 1;
	}

	/*
	 * Generate the body for the arm. This is guaranteed not to be a
	 * fall-through case, but it might have preceding fall-through cases,
	 * so we must process those first.
	 */

	if (contFixIndex != -1) {
	    int j;

	    for (j=0 ; j<contFixCount ; j++) {
		fixupTargetArray[contFixIndex+j] = CurrentOffset(envPtr);
	    }
	    contFixIndex = -1;
	}

	/*
	 * Now do the actual compilation. Note that we do not use CompileBody
	 * because we may have synthesized the tokens in a non-standard
	 * pattern.
	 */

	OP(	POP);
	envPtr->currStackDepth = savedStackDepth;
	envPtr->line = bodyLines[i+1];		/* TIP #280 */
	envPtr->clNext = bodyContLines[i+1];	/* TIP #280 */
	TclCompileCmdWord(interp, bodyToken[i+1], 1, envPtr);

	if (!foundDefault) {
	    TclEmitForwardJump(envPtr, TCL_UNCONDITIONAL_JUMP,
		    &fixupArray[fixupCount]);
	    fixupCount++;
	    fixupTargetArray[nextArmFixupIndex] = CurrentOffset(envPtr);
	}
    }

    /*
     * Discard the value we are matching against unless we've had a default
     * clause (in which case it will already be gone due to the code at the
     * start of processing an arm, guaranteed) and make the result of the
     * command an empty string.
     */

    if (!foundDefault) {
	OP(	POP);
	PUSH("");
    }

    /*
     * Do jump fixups for arms that were executed. First, fill in the jumps of
     * all jumps that don't point elsewhere to point to here.
     */

    for (i=0 ; i<fixupCount ; i++) {
	if (fixupTargetArray[i] == 0) {
	    fixupTargetArray[i] = envPtr->codeNext-envPtr->codeStart;
	}
    }

    /*
     * Now scan backwards over all the jumps (all of which are forward jumps)
     * doing each one. When we do one and there is a size changes, we must
     * scan back over all the previous ones and see if they need adjusting
     * before proceeding with further jump fixups (the interleaved nature of
     * all the jumps makes this impossible to do without nested loops).
     */

    for (i=fixupCount-1 ; i>=0 ; i--) {
	if (TclFixupForwardJump(envPtr, &fixupArray[i],
		fixupTargetArray[i] - fixupArray[i].codeOffset, 127)) {
	    int j;

	    for (j=i-1 ; j>=0 ; j--) {
		if (fixupTargetArray[j] > fixupArray[i].codeOffset) {
		    fixupTargetArray[j] += 3;
		}
	    }
	}
    }
    TclStackFree(interp, fixupTargetArray);
    TclStackFree(interp, fixupArray);

    envPtr->currStackDepth = savedStackDepth + 1;
}

/*
 *----------------------------------------------------------------------
 *
 * IssueSwitchJumpTable --
 *
 *	Generate instructions for a [switch] command that is to be compiled
 *	into a jump table. This only handles the case where case-sensitive,
 *	exact matching is used, but this is actually the most common case in
 *	real code.
 *
 *----------------------------------------------------------------------
 */

static void
IssueSwitchJumpTable(
    Tcl_Interp *interp,		/* Context for compiling script bodies. */
    CompileEnv *envPtr,		/* Holds resulting instructions. */
    ExtCmdLoc *mapPtr,		/* For mapping tokens to their source code
				 * location. */
    int eclIndex,
    int valueIndex,		/* The value to match against. */
    Tcl_Token *valueTokenPtr,
    int numBodyTokens,		/* Number of tokens describing things the
				 * switch can match against and bodies to
				 * execute when the match succeeds. */
    Tcl_Token **bodyToken,	/* Array of pointers to pattern list items. */
    int *bodyLines,		/* Array of line numbers for body list
				 * items. */
    int **bodyContLines)	/* Array of continuation line info. */
{
    JumptableInfo *jtPtr;
    int savedStackDepth = envPtr->currStackDepth;
    int infoIndex, isNew, *finalFixups, numRealBodies = 0, jumpLocation;
    int mustGenerate, foundDefault, jumpToDefault, i;
    Tcl_DString buffer;
    Tcl_HashEntry *hPtr;

    /*
     * First, we push the value we're matching against on the stack.
     */

    SetLineInformation(valueIndex);
    CompileTokens(envPtr, valueTokenPtr, interp);

    /*
     * Compile the switch by using a jump table, which is basically a
     * hashtable that maps from literal values to match against to the offset
     * (relative to the INST_JUMP_TABLE instruction) to jump to. The jump
     * table itself is independent of any invokation of the bytecode, and as
     * such is stored in an auxData block.
     *
     * Start by allocating the jump table itself, plus some workspace.
     */

    jtPtr = ckalloc(sizeof(JumptableInfo));
    Tcl_InitHashTable(&jtPtr->hashTable, TCL_STRING_KEYS);
    infoIndex = TclCreateAuxData(jtPtr, &tclJumptableInfoType, envPtr);
    finalFixups = TclStackAlloc(interp, sizeof(int) * (numBodyTokens/2));
    foundDefault = 0;
    mustGenerate = 1;

    /*
     * Next, issue the instruction to do the jump, together with what we want
     * to do if things do not work out (jump to either the default clause or
     * the "default" default, which just sets the result to empty). Note that
     * we will come back and rewrite the jump's offset parameter when we know
     * what it should be, and that all jumps we issue are of the wide kind
     * because that makes the code much easier to debug!
     */

    jumpLocation = CurrentOffset(envPtr);
    OP4(	JUMP_TABLE, infoIndex);
    jumpToDefault = CurrentOffset(envPtr);
    OP4(	JUMP4, 0);

    for (i=0 ; i<numBodyTokens ; i+=2) {
	/*
	 * For each arm, we must first work out what to do with the match
	 * term.
	 */

	if (i!=numBodyTokens-2 || bodyToken[numBodyTokens-2]->size != 7 ||
		memcmp(bodyToken[numBodyTokens-2]->start, "default", 7)) {
	    /*
	     * This is not a default clause, so insert the current location as
	     * a target in the jump table (assuming it isn't already there,
	     * which would indicate that this clause is probably masked by an
	     * earlier one). Note that we use a Tcl_DString here simply
	     * because the hash API does not let us specify the string length.
	     */

	    Tcl_DStringInit(&buffer);
	    TclDStringAppendToken(&buffer, bodyToken[i]);
	    hPtr = Tcl_CreateHashEntry(&jtPtr->hashTable,
		    Tcl_DStringValue(&buffer), &isNew);
	    if (isNew) {
		/*
		 * First time we've encountered this match clause, so it must
		 * point to here.
		 */

		Tcl_SetHashValue(hPtr, CurrentOffset(envPtr) - jumpLocation);
	    }
	    Tcl_DStringFree(&buffer);
	} else {
	    /*
	     * This is a default clause, so patch up the fallthrough from the
	     * INST_JUMP_TABLE instruction to here.
	     */

	    foundDefault = 1;
	    isNew = 1;
	    TclStoreInt4AtPtr(CurrentOffset(envPtr)-jumpToDefault,
		    envPtr->codeStart+jumpToDefault+1);
	}

	/*
	 * Now, for each arm we must deal with the body of the clause.
	 *
	 * If this is a continuation body (never true of a final clause,
	 * whether default or not) we're done because the next jump target
	 * will also point here, so we advance to the next clause.
	 */

	if (bodyToken[i+1]->size == 1 && bodyToken[i+1]->start[0] == '-') {
	    mustGenerate = 1;
	    continue;
	}

	/*
	 * Also skip this arm if its only match clause is masked. (We could
	 * probably be more aggressive about this, but that would be much more
	 * difficult to get right.)
	 */

	if (!isNew && !mustGenerate) {
	    continue;
	}
	mustGenerate = 0;

	/*
	 * Compile the body of the arm.
	 */

	envPtr->currStackDepth = savedStackDepth;
	envPtr->line = bodyLines[i+1];		/* TIP #280 */
	envPtr->clNext = bodyContLines[i+1];	/* TIP #280 */
	TclCompileCmdWord(interp, bodyToken[i+1], 1, envPtr);

	/*
	 * Compile a jump in to the end of the command if this body is
	 * anything other than a user-supplied default arm (to either skip
	 * over the remaining bodies or the code that generates an empty
	 * result).
	 */

	if (i+2 < numBodyTokens || !foundDefault) {
	    finalFixups[numRealBodies++] = CurrentOffset(envPtr);

	    /*
	     * Easier by far to issue this jump as a fixed-width jump, since
	     * otherwise we'd need to do a lot more (and more awkward)
	     * rewriting when we fixed this all up.
	     */

	    OP4(	JUMP4, 0);
	}
    }

    /*
     * We're at the end. If we've not already done so through the processing
     * of a user-supplied default clause, add in a "default" default clause
     * now.
     */

    if (!foundDefault) {
	envPtr->currStackDepth = savedStackDepth;
	TclStoreInt4AtPtr(CurrentOffset(envPtr)-jumpToDefault,
		envPtr->codeStart+jumpToDefault+1);
	PUSH("");
    }

    /*
     * No more instructions to be issued; everything that needs to jump to the
     * end of the command is fixed up at this point.
     */

    for (i=0 ; i<numRealBodies ; i++) {
	TclStoreInt4AtPtr(CurrentOffset(envPtr)-finalFixups[i],
		envPtr->codeStart+finalFixups[i]+1);
    }

    /*
     * Clean up all our temporary space and return.
     */

    TclStackFree(interp, finalFixups);
    envPtr->currStackDepth = savedStackDepth + 1;
}

/*
 *----------------------------------------------------------------------
 *
 * DupJumptableInfo, FreeJumptableInfo --
 *
 *	Functions to duplicate, release and print a jump-table created for use
 *	with the INST_JUMP_TABLE instruction.
 *
 * Results:
 *	DupJumptableInfo: a copy of the jump-table
 *	FreeJumptableInfo: none
 *	PrintJumptableInfo: none
 *
 * Side effects:
 *	DupJumptableInfo: allocates memory
 *	FreeJumptableInfo: releases memory
 *	PrintJumptableInfo: none
 *
 *----------------------------------------------------------------------
 */

static ClientData
DupJumptableInfo(
    ClientData clientData)
{
    JumptableInfo *jtPtr = clientData;
    JumptableInfo *newJtPtr = ckalloc(sizeof(JumptableInfo));
    Tcl_HashEntry *hPtr, *newHPtr;
    Tcl_HashSearch search;
    int isNew;

    Tcl_InitHashTable(&newJtPtr->hashTable, TCL_STRING_KEYS);
    hPtr = Tcl_FirstHashEntry(&jtPtr->hashTable, &search);
    while (hPtr != NULL) {
	newHPtr = Tcl_CreateHashEntry(&newJtPtr->hashTable,
		Tcl_GetHashKey(&jtPtr->hashTable, hPtr), &isNew);
	Tcl_SetHashValue(newHPtr, Tcl_GetHashValue(hPtr));
    }
    return newJtPtr;
}

static void
FreeJumptableInfo(
    ClientData clientData)
{
    JumptableInfo *jtPtr = clientData;

    Tcl_DeleteHashTable(&jtPtr->hashTable);
    ckfree(jtPtr);
}

static void
PrintJumptableInfo(
    ClientData clientData,
    Tcl_Obj *appendObj,
    ByteCode *codePtr,
    unsigned int pcOffset)
{
    register JumptableInfo *jtPtr = clientData;
    Tcl_HashEntry *hPtr;
    Tcl_HashSearch search;
    const char *keyPtr;
    int offset, i = 0;

    hPtr = Tcl_FirstHashEntry(&jtPtr->hashTable, &search);
    for (; hPtr ; hPtr = Tcl_NextHashEntry(&search)) {
	keyPtr = Tcl_GetHashKey(&jtPtr->hashTable, hPtr);
	offset = PTR2INT(Tcl_GetHashValue(hPtr));

	if (i++) {
	    Tcl_AppendToObj(appendObj, ", ", -1);
	    if (i%4==0) {
		Tcl_AppendToObj(appendObj, "\n\t\t", -1);
	    }
	}
	Tcl_AppendPrintfToObj(appendObj, "\"%s\"->pc %d",
		keyPtr, pcOffset + offset);
    }
}

/*
 *----------------------------------------------------------------------
 *
 * TclCompileTailcallCmd --
 *
 *	Procedure called to compile the "tailcall" command.
 *
 * Results:
 *	Returns TCL_OK for a successful compile. Returns TCL_ERROR to defer
 *	evaluation to runtime.
 *
 * Side effects:
 *	Instructions are added to envPtr to execute the "tailcall" command at
 *	runtime.
 *
 *----------------------------------------------------------------------
 */

int
TclCompileTailcallCmd(
    Tcl_Interp *interp,		/* Used for error reporting. */
    Tcl_Parse *parsePtr,	/* Points to a parse structure for the command
				 * created by Tcl_ParseCommand. */
    Command *cmdPtr,		/* Points to defintion of command being
				 * compiled. */
    CompileEnv *envPtr)		/* Holds resulting instructions. */
{
    DefineLineInformation;	/* TIP #280 */
    Tcl_Token *tokenPtr = parsePtr->tokenPtr;
    int i;

    if (parsePtr->numWords < 2 || parsePtr->numWords > 256
	    || envPtr->procPtr == NULL) {
	return TCL_ERROR;
    }

    /* make room for the nsObjPtr */
    CompileWord(envPtr, tokenPtr, interp, 0);
    for (i=1 ; i<parsePtr->numWords ; i++) {
	tokenPtr = TokenAfter(tokenPtr);
	CompileWord(envPtr, tokenPtr, interp, i);
    }
    TclEmitInstInt1(	INST_TAILCALL, parsePtr->numWords,	envPtr);
    return TCL_OK;
}

/*
 *----------------------------------------------------------------------
 *
 * TclCompileThrowCmd --
 *
 *	Procedure called to compile the "throw" command.
 *
 * Results:
 *	Returns TCL_OK for a successful compile. Returns TCL_ERROR to defer
 *	evaluation to runtime.
 *
 * Side effects:
 *	Instructions are added to envPtr to execute the "throw" command at
 *	runtime.
 *
 *----------------------------------------------------------------------
 */

int
TclCompileThrowCmd(
    Tcl_Interp *interp,		/* Used for error reporting. */
    Tcl_Parse *parsePtr,	/* Points to a parse structure for the command
				 * created by Tcl_ParseCommand. */
    Command *cmdPtr,		/* Points to defintion of command being
				 * compiled. */
    CompileEnv *envPtr)		/* Holds resulting instructions. */
{
    DefineLineInformation;	/* TIP #280 */
    int numWords = parsePtr->numWords;
    int savedStackDepth = envPtr->currStackDepth;
    Tcl_Token *codeToken, *msgToken;
    Tcl_Obj *objPtr;

    if (numWords != 3) {
	return TCL_ERROR;
    }
    codeToken = TokenAfter(parsePtr->tokenPtr);
    msgToken = TokenAfter(codeToken);

    TclNewObj(objPtr);
    Tcl_IncrRefCount(objPtr);
    if (TclWordKnownAtCompileTime(codeToken, objPtr)) {
	Tcl_Obj *errPtr, *dictPtr;
	const char *string;
	int len;

	/*
	 * The code is known at compilation time. This allows us to issue a
	 * very efficient sequence of instructions.
	 */

	if (Tcl_ListObjLength(interp, objPtr, &len) != TCL_OK) {
	    /*
	     * Must still do this; might generate an error when getting this
	     * "ignored" value prepared as an argument.
	     */

	    CompileWord(envPtr, msgToken, interp, 2);
	    TclCompileSyntaxError(interp, envPtr);
	    Tcl_DecrRefCount(objPtr);
	    envPtr->currStackDepth = savedStackDepth + 1;
	    return TCL_OK;
	}
	if (len == 0) {
	    /*
	     * Must still do this; might generate an error when getting this
	     * "ignored" value prepared as an argument.
	     */

	    CompileWord(envPtr, msgToken, interp, 2);
	    goto issueErrorForEmptyCode;
	}
	TclNewLiteralStringObj(errPtr, "-errorcode");
	TclNewObj(dictPtr);
	Tcl_DictObjPut(NULL, dictPtr, errPtr, objPtr);
	Tcl_IncrRefCount(dictPtr);
	string = Tcl_GetStringFromObj(dictPtr, &len);
	CompileWord(envPtr, msgToken, interp, 2);
	PushLiteral(envPtr, string, len);
	TclDecrRefCount(dictPtr);
	OP44(				RETURN_IMM, 1, 0);
	envPtr->currStackDepth = savedStackDepth + 1;
    } else {
	/*
	 * When the code token is not known at compilation time, we need to do
	 * a little bit more work. The main tricky bit here is that the error
	 * code has to be a list (a [throw] restriction) so we must emit extra
	 * instructions to enforce that condition.
	 */

	CompileWord(envPtr, codeToken, interp, 1);
	PUSH(				"-errorcode");
	CompileWord(envPtr, msgToken, interp, 2);
	OP4(				REVERSE, 3);
	OP(				DUP);
	OP(				LIST_LENGTH);
	OP1(				JUMP_FALSE1, 16);
	OP4(				LIST, 2);
	OP44(				RETURN_IMM, 1, 0);

	/*
	 * Generate an error for being an empty list. Can't leverage anything
	 * else to do this for us.
	 */

    issueErrorForEmptyCode:
	PUSH(				"type must be non-empty list");
	PUSH(				"");
	OP44(				RETURN_IMM, 1, 0);
    }
    envPtr->currStackDepth = savedStackDepth + 1;
    TclDecrRefCount(objPtr);
    return TCL_OK;
}

/*
 *----------------------------------------------------------------------
 *
 * TclCompileTryCmd --
 *
 *	Procedure called to compile the "try" command.
 *
 * Results:
 *	Returns TCL_OK for a successful compile. Returns TCL_ERROR to defer
 *	evaluation to runtime.
 *
 * Side effects:
 *	Instructions are added to envPtr to execute the "try" command at
 *	runtime.
 *
 *----------------------------------------------------------------------
 */

int
TclCompileTryCmd(
    Tcl_Interp *interp,		/* Used for error reporting. */
    Tcl_Parse *parsePtr,	/* Points to a parse structure for the command
				 * created by Tcl_ParseCommand. */
    Command *cmdPtr,		/* Points to defintion of command being
				 * compiled. */
    CompileEnv *envPtr)		/* Holds resulting instructions. */
{
    int numWords = parsePtr->numWords, numHandlers, result = TCL_ERROR;
    Tcl_Token *bodyToken, *finallyToken, *tokenPtr;
    Tcl_Token **handlerTokens = NULL;
    Tcl_Obj **matchClauses = NULL;
    int *matchCodes=NULL, *resultVarIndices=NULL, *optionVarIndices=NULL;
    int i;

    if (numWords < 2) {
	return TCL_ERROR;
    }

    bodyToken = TokenAfter(parsePtr->tokenPtr);

    if (numWords == 2) {
	/*
	 * No handlers or finally; do nothing beyond evaluating the body.
	 */

	DefineLineInformation;	/* TIP #280 */
	SetLineInformation(1);
	CompileBody(envPtr, bodyToken, interp);
	return TCL_OK;
    }

    numWords -= 2;
    tokenPtr = TokenAfter(bodyToken);

    /*
     * Extract information about what handlers there are.
     */

    numHandlers = numWords >> 2;
    numWords -= numHandlers * 4;
    if (numHandlers > 0) {
	handlerTokens = TclStackAlloc(interp, sizeof(Tcl_Token*)*numHandlers);
	matchClauses = TclStackAlloc(interp, sizeof(Tcl_Obj *) * numHandlers);
	memset(matchClauses, 0, sizeof(Tcl_Obj *) * numHandlers);
	matchCodes = TclStackAlloc(interp, sizeof(int) * numHandlers);
	resultVarIndices = TclStackAlloc(interp, sizeof(int) * numHandlers);
	optionVarIndices = TclStackAlloc(interp, sizeof(int) * numHandlers);

	for (i=0 ; i<numHandlers ; i++) {
	    Tcl_Obj *tmpObj, **objv;
	    int objc;

	    if (tokenPtr->type != TCL_TOKEN_SIMPLE_WORD) {
		goto failedToCompile;
	    }
	    if (tokenPtr[1].size == 4
		    && !strncmp(tokenPtr[1].start, "trap", 4)) {
		/*
		 * Parse the list of errorCode words to match against.
		 */

		matchCodes[i] = TCL_ERROR;
		tokenPtr = TokenAfter(tokenPtr);
		TclNewObj(tmpObj);
		Tcl_IncrRefCount(tmpObj);
		if (!TclWordKnownAtCompileTime(tokenPtr, tmpObj)
			|| Tcl_ListObjLength(NULL, tmpObj, &objc) != TCL_OK
			|| (objc == 0)) {
		    TclDecrRefCount(tmpObj);
		    goto failedToCompile;
		}
		Tcl_ListObjReplace(NULL, tmpObj, 0, 0, 0, NULL);
		matchClauses[i] = tmpObj;
	    } else if (tokenPtr[1].size == 2
		    && !strncmp(tokenPtr[1].start, "on", 2)) {
		int code;

		/*
		 * Parse the result code to look for.
		 */

		tokenPtr = TokenAfter(tokenPtr);
		TclNewObj(tmpObj);
		Tcl_IncrRefCount(tmpObj);
		if (!TclWordKnownAtCompileTime(tokenPtr, tmpObj)) {
		    TclDecrRefCount(tmpObj);
		    goto failedToCompile;
		}
		if (TCL_ERROR == TclGetCompletionCodeFromObj(NULL, tmpObj, &code)) {
		    TclDecrRefCount(tmpObj);
		    goto failedToCompile;
		}
		matchCodes[i] = code;
		TclDecrRefCount(tmpObj);
	    } else {
		goto failedToCompile;
	    }

	    /*
	     * Parse the variable binding.
	     */

	    tokenPtr = TokenAfter(tokenPtr);
	    TclNewObj(tmpObj);
	    Tcl_IncrRefCount(tmpObj);
	    if (!TclWordKnownAtCompileTime(tokenPtr, tmpObj)) {
		TclDecrRefCount(tmpObj);
		goto failedToCompile;
	    }
	    if (Tcl_ListObjGetElements(NULL, tmpObj, &objc, &objv) != TCL_OK
		    || (objc > 2)) {
		TclDecrRefCount(tmpObj);
		goto failedToCompile;
	    }
	    if (objc > 0) {
		int len;
		const char *varname = Tcl_GetStringFromObj(objv[0], &len);

		resultVarIndices[i] = LocalScalar(varname, len, envPtr);
		if (resultVarIndices[i] < 0) {
		    TclDecrRefCount(tmpObj);
		    goto failedToCompile;
		}
	    } else {
		resultVarIndices[i] = -1;
	    }
	    if (objc == 2) {
		int len;
		const char *varname = Tcl_GetStringFromObj(objv[1], &len);

		optionVarIndices[i] = LocalScalar(varname, len, envPtr);
		if (optionVarIndices[i] < 0) {
		    TclDecrRefCount(tmpObj);
		    goto failedToCompile;
		}
	    } else {
		optionVarIndices[i] = -1;
	    }
	    TclDecrRefCount(tmpObj);

	    /*
	     * Extract the body for this handler.
	     */

	    tokenPtr = TokenAfter(tokenPtr);
	    if (tokenPtr->type != TCL_TOKEN_SIMPLE_WORD) {
		goto failedToCompile;
	    }
	    if (tokenPtr[1].size == 1 && tokenPtr[1].start[0] == '-') {
		handlerTokens[i] = NULL;
	    } else {
		handlerTokens[i] = tokenPtr;
	    }

	    tokenPtr = TokenAfter(tokenPtr);
	}

	if (handlerTokens[numHandlers-1] == NULL) {
	    goto failedToCompile;
	}
    }

    /*
     * Parse the finally clause
     */

    if (numWords == 0) {
	finallyToken = NULL;
    } else if (numWords == 2) {
	if (tokenPtr->type != TCL_TOKEN_SIMPLE_WORD || tokenPtr[1].size != 7
		|| strncmp(tokenPtr[1].start, "finally", 7)) {
	    goto failedToCompile;
	}
	finallyToken = TokenAfter(tokenPtr);
    } else {
	goto failedToCompile;
    }

    /*
     * Issue the bytecode.
     */

    if (!finallyToken) {
	result = IssueTryClausesInstructions(interp, envPtr, bodyToken,
		numHandlers, matchCodes, matchClauses, resultVarIndices,
		optionVarIndices, handlerTokens);
    } else if (numHandlers == 0) {
	result = IssueTryFinallyInstructions(interp, envPtr, bodyToken,
		finallyToken);
    } else {
	result = IssueTryClausesFinallyInstructions(interp, envPtr, bodyToken,
		numHandlers, matchCodes, matchClauses, resultVarIndices,
		optionVarIndices, handlerTokens, finallyToken);
    }

    /*
     * Delete any temporary state and finish off.
     */

  failedToCompile:
    if (numHandlers > 0) {
	for (i=0 ; i<numHandlers ; i++) {
	    if (matchClauses[i]) {
		TclDecrRefCount(matchClauses[i]);
	    }
	}
	TclStackFree(interp, optionVarIndices);
	TclStackFree(interp, resultVarIndices);
	TclStackFree(interp, matchCodes);
	TclStackFree(interp, matchClauses);
	TclStackFree(interp, handlerTokens);
    }
    return result;
}

/*
 *----------------------------------------------------------------------
 *
 * IssueTryClausesInstructions, IssueTryClausesFinallyInstructions,
 * IssueTryFinallyInstructions --
 *
 *	The code generators for [try]. Split from the parsing engine for
 *	reasons of developer sanity, and also split between no-finally,
 *	just-finally and with-finally cases because so many of the details of
 *	generation vary between the three.
 *
 *	The macros below make the instruction issuing easier to follow.
 *
 *----------------------------------------------------------------------
 */

static int
IssueTryClausesInstructions(
    Tcl_Interp *interp,
    CompileEnv *envPtr,
    Tcl_Token *bodyToken,
    int numHandlers,
    int *matchCodes,
    Tcl_Obj **matchClauses,
    int *resultVars,
    int *optionVars,
    Tcl_Token **handlerTokens)
{
    DefineLineInformation;	/* TIP #280 */
    int range, resultVar, optionsVar;
    int i, j, len, forwardsNeedFixing = 0, trapZero = 0, afterBody = 0;
    int *addrsToFix, *forwardsToFix, notCodeJumpSource, notECJumpSource;
    int *noError;
    char buf[TCL_INTEGER_SPACE];

    resultVar = AnonymousLocal(envPtr);
    optionsVar = AnonymousLocal(envPtr);
    if (resultVar < 0 || optionsVar < 0) {
	return TCL_ERROR;
    }

    /*
     * Check if we're supposed to trap a normal TCL_OK completion of the body.
     * If not, we can handle that case much more efficiently.
     */

    for (i=0 ; i<numHandlers ; i++) {
	if (matchCodes[i] == 0) {
	    trapZero = 1;
	    break;
	}
    }

    /*
     * Compile the body, trapping any error in it so that we can trap on it
     * and/or run a finally clause. Note that there must be at least one
     * on/trap clause; when none is present, this whole function is not called
     * (and it's never called when there's a finally clause).
     */

    range = TclCreateExceptRange(CATCH_EXCEPTION_RANGE, envPtr);
    OP4(				BEGIN_CATCH4, range);
    ExceptionRangeStarts(envPtr, range);
    BODY(				bodyToken, 1);
    ExceptionRangeEnds(envPtr, range);
<<<<<<< HEAD
    PUSH(				"0");
    OP4(				REVERSE, 2);
    OP1(				JUMP1, 4
#ifdef TCL_COMPILE_DEBUG
+10
#endif
);
    TclAdjustStackDepth(-2, envPtr);
=======
    if (!trapZero) {
	OP(				END_CATCH);
	JUMP4(				JUMP, afterBody);
	TclAdjustStackDepth(-1, envPtr);
    } else {
	PUSH(				"0");
	OP4(				REVERSE, 2);
	OP1(				JUMP1, 4);
	TclAdjustStackDepth(-2, envPtr);
    }
>>>>>>> d8bed612
    ExceptionRangeTarget(envPtr, range, catchOffset);
    OP(					PUSH_RETURN_CODE);
    OP(					PUSH_RESULT);
    OP(					PUSH_RETURN_OPTIONS);
    OP(					END_CATCH);
    STORE(				optionsVar);
    OP(					POP);
    STORE(				resultVar);
    OP(					POP);

    /*
     * Now we handle all the registered 'on' and 'trap' handlers in order.
     * For us to be here, there must be at least one handler.
     *
     * Slight overallocation, but reduces size of this function.
     */

    addrsToFix = TclStackAlloc(interp, sizeof(int)*numHandlers);
    forwardsToFix = TclStackAlloc(interp, sizeof(int)*numHandlers);
    noError = TclStackAlloc(interp, sizeof(int)*numHandlers);

    for (i=0 ; i<numHandlers ; i++) {
	noError[i] = -1;
	sprintf(buf, "%d", matchCodes[i]);
	OP(				DUP);
	PushLiteral(envPtr, buf, strlen(buf));
	OP(				EQ);
	JUMP4(				JUMP_FALSE, notCodeJumpSource);
	if (matchClauses[i]) {
	    const char *p;
	    Tcl_ListObjLength(NULL, matchClauses[i], &len);

	    /*
	     * Match the errorcode according to try/trap rules.
	     */

	    LOAD(			optionsVar);
	    PUSH(			"-errorcode");
	    OP4(			DICT_GET, 2);
	    OP44(			LIST_RANGE_IMM, 0, len-1);
	    p = Tcl_GetStringFromObj(matchClauses[i], &len);
	    PushLiteral(envPtr, p, len);
	    OP(				STR_EQ);
	    JUMP4(			JUMP_FALSE, notECJumpSource);
	} else {
	    notECJumpSource = -1; /* LINT */
	}
	OP(				POP);

	/*
	 * There is no finally clause, so we can avoid wrapping a catch
	 * context around the handler. That simplifies what instructions need
	 * to be issued a lot since we can let errors just fall through.
	 */

	if (resultVars[i] >= 0) {
	    LOAD(			resultVar);
	    STORE(			resultVars[i]);
	    OP(				POP);
	    if (optionVars[i] >= 0) {
		LOAD(			optionsVar);
		STORE(			optionVars[i]);
		OP(			POP);
	    }
	}
	if (!handlerTokens[i]) {
	    forwardsNeedFixing = 1;
	    JUMP4(			JUMP, forwardsToFix[i]);
	} else {
	    int dontChangeOptions;

	    forwardsToFix[i] = -1;
	    if (forwardsNeedFixing) {
		forwardsNeedFixing = 0;
		for (j=0 ; j<i ; j++) {
		    if (forwardsToFix[j] == -1) {
			continue;
		    }
		    FIXJUMP4(forwardsToFix[j]);
		    forwardsToFix[j] = -1;
		}
	    }
	    range = TclCreateExceptRange(CATCH_EXCEPTION_RANGE, envPtr);
	    OP4(			BEGIN_CATCH4, range);
	    ExceptionRangeStarts(envPtr, range);
	    BODY(			handlerTokens[i], 5+i*4);
	    ExceptionRangeEnds(envPtr, range);
	    OP(				END_CATCH);
	    JUMP4(			JUMP, noError[i]);
	    ExceptionRangeTarget(envPtr, range, catchOffset);
	    TclAdjustStackDepth(-1, envPtr);
	    OP(				PUSH_RESULT);
	    OP(				PUSH_RETURN_OPTIONS);
	    OP(				PUSH_RETURN_CODE);
	    OP(				END_CATCH);
	    PUSH(			"1");
	    OP(				EQ);
	    JUMP1(			JUMP_FALSE, dontChangeOptions);
	    LOAD(			optionsVar);
	    OP4(			REVERSE, 2);
	    STORE(			optionsVar);
	    OP(				POP);
	    PUSH(			"-during");
	    OP4(			REVERSE, 2);
	    OP44(			DICT_SET, 1, optionsVar);
	    TclAdjustStackDepth(-1, envPtr);
	    FIXJUMP1(		dontChangeOptions);
	    OP4(			REVERSE, 2);
	    OP(				RETURN_STK);
	}

	JUMP4(				JUMP, addrsToFix[i]);
	if (matchClauses[i]) {
	    FIXJUMP4(	notECJumpSource);
	}
	FIXJUMP4(	notCodeJumpSource);
    }

    /*
     * Drop the result code since it didn't match any clause, and reissue the
     * exception. Note also that INST_RETURN_STK can proceed to the next
     * instruction.
     */

    OP(					POP);
    LOAD(				optionsVar);
    LOAD(				resultVar);
    OP(					RETURN_STK);

    /*
     * Fix all the jumps from taken clauses to here (which is the end of the
     * [try]).
     */

    if (!trapZero) {
	FIXJUMP4(afterBody);
    }
    for (i=0 ; i<numHandlers ; i++) {
	FIXJUMP4(addrsToFix[i]);
	if (noError[i] != -1) {
	    FIXJUMP4(noError[i]);
	}
    }
    TclStackFree(interp, noError);
    TclStackFree(interp, forwardsToFix);
    TclStackFree(interp, addrsToFix);
    return TCL_OK;
}

static int
IssueTryClausesFinallyInstructions(
    Tcl_Interp *interp,
    CompileEnv *envPtr,
    Tcl_Token *bodyToken,
    int numHandlers,
    int *matchCodes,
    Tcl_Obj **matchClauses,
    int *resultVars,
    int *optionVars,
    Tcl_Token **handlerTokens,
    Tcl_Token *finallyToken)	/* Not NULL */
{
    DefineLineInformation;	/* TIP #280 */
    int range, resultVar, optionsVar, i, j, len, forwardsNeedFixing = 0;
    int trapZero = 0, afterBody = 0, finalOK, finalError, noFinalError;
    int *addrsToFix, *forwardsToFix, notCodeJumpSource, notECJumpSource;
    char buf[TCL_INTEGER_SPACE];

    resultVar = AnonymousLocal(envPtr);
    optionsVar = AnonymousLocal(envPtr);
    if (resultVar < 0 || optionsVar < 0) {
	return TCL_ERROR;
    }

    /*
     * Check if we're supposed to trap a normal TCL_OK completion of the body.
     * If not, we can handle that case much more efficiently.
     */

    for (i=0 ; i<numHandlers ; i++) {
	if (matchCodes[i] == 0) {
	    trapZero = 1;
	    break;
	}
    }

    /*
     * Compile the body, trapping any error in it so that we can trap on it
     * (if any trap matches) and run a finally clause.
     */

    range = TclCreateExceptRange(CATCH_EXCEPTION_RANGE, envPtr);
    OP4(				BEGIN_CATCH4, range);
    ExceptionRangeStarts(envPtr, range);
    BODY(				bodyToken, 1);
    ExceptionRangeEnds(envPtr, range);
<<<<<<< HEAD
    PUSH(				"0");
    OP4(				REVERSE, 2);
    OP1(				JUMP1, 4
#ifdef TCL_COMPILE_DEBUG
+10
#endif
);
//    TclAdjustStackDepth(-2, envPtr);
    envPtr->currStackDepth = savedStackDepth;
=======
    if (!trapZero) {
	OP(				END_CATCH);
	STORE(				resultVar);
	OP(				POP);
	PUSH(				"-level 0 -code 0");
	STORE(				optionsVar);
	OP(				POP);
	JUMP4(				JUMP, afterBody);
    } else {
	PUSH(				"0");
	OP4(				REVERSE, 2);
	OP1(				JUMP1, 4);
	TclAdjustStackDepth(-2, envPtr);
    }
>>>>>>> d8bed612
    ExceptionRangeTarget(envPtr, range, catchOffset);
    OP(					PUSH_RETURN_CODE);
    OP(					PUSH_RESULT);
    OP(					PUSH_RETURN_OPTIONS);
    OP(					END_CATCH);
    STORE(				optionsVar);
    OP(					POP);
    STORE(				resultVar);
    OP(					POP);
<<<<<<< HEAD
//    envPtr->currStackDepth = savedStackDepth + 1;
=======
>>>>>>> d8bed612

    /*
     * Now we handle all the registered 'on' and 'trap' handlers in order.
     *
     * Slight overallocation, but reduces size of this function.
     */

    addrsToFix = TclStackAlloc(interp, sizeof(int)*numHandlers);
    forwardsToFix = TclStackAlloc(interp, sizeof(int)*numHandlers);

    for (i=0 ; i<numHandlers ; i++) {
	int noTrapError, trapError;
	const char *p;

<<<<<<< HEAD
		LOAD(			optionsVar);
		PUSH(			"-errorcode");
		OP4(			DICT_GET, 2);
		OP44(			LIST_RANGE_IMM, 0, len-1);
		p = Tcl_GetStringFromObj(matchClauses[i], &len);
		PushLiteral(envPtr, p, len);
		OP(			STR_EQ);
		JUMP(notECJumpSource,	JUMP_FALSE4);
	    } else {
		notECJumpSource = -1; /* LINT */
	    }
=======
	sprintf(buf, "%d", matchCodes[i]);
	OP(				DUP);
	PushLiteral(envPtr, buf, strlen(buf));
	OP(				EQ);
	JUMP4(				JUMP_FALSE, notCodeJumpSource);
	if (matchClauses[i]) {
	    Tcl_ListObjLength(NULL, matchClauses[i], &len);
>>>>>>> d8bed612

	    /*
	     * Match the errorcode according to try/trap rules.
	     */

	    LOAD(			optionsVar);
	    PUSH(			"-errorcode");
	    OP4(			DICT_GET, 1);
	    TclAdjustStackDepth(-1, envPtr);
	    OP44(			LIST_RANGE_IMM, 0, len-1);
	    p = Tcl_GetStringFromObj(matchClauses[i], &len);
	    PushLiteral(envPtr, p, len);
	    OP(				STR_EQ);
	    JUMP4(			JUMP_FALSE, notECJumpSource);
	} else {
	    notECJumpSource = -1; /* LINT */
	}
	OP(				POP);

	/*
	 * There is a finally clause, so we need a fairly complex sequence of
	 * instructions to deal with an on/trap handler because we must call
	 * the finally handler *and* we need to substitute the result from a
	 * failed trap for the result from the main script.
	 */

	if (resultVars[i] >= 0 || handlerTokens[i]) {
	    range = TclCreateExceptRange(CATCH_EXCEPTION_RANGE, envPtr);
	    OP4(			BEGIN_CATCH4, range);
	    ExceptionRangeStarts(envPtr, range);
	}
	if (resultVars[i] >= 0) {
	    LOAD(			resultVar);
	    STORE(			resultVars[i]);
	    OP(				POP);
	    if (optionVars[i] >= 0) {
		LOAD(			optionsVar);
		STORE(			optionVars[i]);
		OP(			POP);
	    }

	    if (!handlerTokens[i]) {
		/*
		 * No handler. Will not be the last handler (that is a
		 * condition that is checked by the caller). Chain to the next
		 * one.
		 */

		ExceptionRangeEnds(envPtr, range);
		OP(			END_CATCH);
		forwardsNeedFixing = 1;
		JUMP4(			JUMP, forwardsToFix[i]);
		goto finishTrapCatchHandling;
	    }
	} else if (!handlerTokens[i]) {
	    /*
	     * No handler. Will not be the last handler (that condition is
	     * checked by the caller). Chain to the next one.
	     */

<<<<<<< HEAD
	    if (forwardsNeedFixing) {
		forwardsNeedFixing = 0;
		OP1(			JUMP1, 7);
		for (j=0 ; j<i ; j++) {
		    if (forwardsToFix[j] == -1) {
			continue;
		    }
		    FIXJUMP(forwardsToFix[j]);
		    forwardsToFix[j] = -1;
		}
		OP4(			BEGIN_CATCH4, range);
	    }
//	    envPtr->currStackDepth = savedStackDepth + 1;
	    BODY(			handlerTokens[i], 5+i*4);
	    ExceptionRangeEnds(envPtr, range);
	    OP(				PUSH_RETURN_OPTIONS);
	    OP4(			REVERSE, 2);
	    OP1(			JUMP1, 4
#ifdef TCL_COMPILE_DEBUG
+10
#endif
);
	    envPtr->currStackDepth = savedStackDepth + 1;
	    forwardsToFix[i] = -1;

	    /*
	     * Error in handler or setting of variables; replace the stored
	     * exception with the new one. Note that we only push this if we
	     * have either a body or some variable setting here. Otherwise
	     * this code is unreachable.
	     */
=======
	    forwardsNeedFixing = 1;
	    JUMP4(			JUMP, forwardsToFix[i]);
	    goto endOfThisArm;
	}
>>>>>>> d8bed612

	/*
	 * Got a handler. Make sure that any pending patch-up actions from
	 * previous unprocessed handlers are dealt with now that we know where
	 * they are to jump to.
	 */

	if (forwardsNeedFixing) {
	    forwardsNeedFixing = 0;
	    OP1(			JUMP1, 7);
	    for (j=0 ; j<i ; j++) {
		if (forwardsToFix[j] == -1) {
		    continue;
		}
		FIXJUMP4(	forwardsToFix[j]);
		forwardsToFix[j] = -1;
	    }
	    OP4(			BEGIN_CATCH4, range);
	}
	BODY(				handlerTokens[i], 5+i*4);
	ExceptionRangeEnds(envPtr, range);
	PUSH(				"0");
	OP(				PUSH_RETURN_OPTIONS);
	OP4(				REVERSE, 3);
	OP1(				JUMP1, 5);
	TclAdjustStackDepth(-3, envPtr);
	forwardsToFix[i] = -1;

	/*
	 * Error in handler or setting of variables; replace the stored
	 * exception with the new one. Note that we only push this if we have
	 * either a body or some variable setting here. Otherwise this code is
	 * unreachable.
	 */

    finishTrapCatchHandling:
	ExceptionRangeTarget(envPtr, range, catchOffset);
	OP(				PUSH_RETURN_OPTIONS);
	OP(				PUSH_RETURN_CODE);
	OP(				PUSH_RESULT);
	OP(				END_CATCH);
	STORE(				resultVar);
	OP(				POP);
	PUSH(				"1");
	OP(				EQ);
	JUMP1(				JUMP_FALSE, noTrapError);
	LOAD(				optionsVar);
	PUSH(				"-during");
	OP4(				REVERSE, 3);
	STORE(				optionsVar);
	OP(				POP);
	OP44(				DICT_SET, 1, optionsVar);
	TclAdjustStackDepth(-1, envPtr);
	JUMP1(				JUMP, trapError);
	FIXJUMP1(		noTrapError);
	STORE(				optionsVar);
	FIXJUMP1(		trapError);
	/* Skip POP at end; can clean up with subsequent POP */
	if (i+1 < numHandlers) {
	    OP(				POP);
	} else {
	    TclAdjustStackDepth(-1, envPtr);
	}

    endOfThisArm:
	if (i+1 < numHandlers) {
	    JUMP4(			JUMP, addrsToFix[i]);
	}
	TclAdjustStackDepth(1, envPtr);
	if (matchClauses[i]) {
	    FIXJUMP4(		notECJumpSource);
	}
	FIXJUMP4(		notCodeJumpSource);
    }

    /*
     * Drop the result code, and fix all the jumps from taken clauses - which
     * drop the result code as their first action - to point straight after
     * (i.e., to the start of the finally clause).
     */

    envPtr->currStackDepth = savedStackDepth + 1;
    OP(					POP);
    for (i=0 ; i<numHandlers-1 ; i++) {
	FIXJUMP4(		addrsToFix[i]);
    }
    TclStackFree(interp, forwardsToFix);
    TclStackFree(interp, addrsToFix);

    /*
     * Process the finally clause (at last!) Note that we do not wrap this in
     * error handlers because we would just rethrow immediately anyway. Then
     * (on normal success) we reissue the exception. Note also that
     * INST_RETURN_STK can proceed to the next instruction; that'll be the
     * next command (or some inter-command manipulation).
     */

<<<<<<< HEAD
=======
    if (!trapZero) {
	FIXJUMP4(		afterBody);
    }
    range = TclCreateExceptRange(CATCH_EXCEPTION_RANGE, envPtr);
    OP4(				BEGIN_CATCH4, range);
    ExceptionRangeStarts(envPtr, range);
>>>>>>> d8bed612
    BODY(				finallyToken, 3 + 4*numHandlers);
    ExceptionRangeEnds(envPtr, range);
    OP(					END_CATCH);
    OP(					POP);
    JUMP1(				JUMP, finalOK);
    ExceptionRangeTarget(envPtr, range, catchOffset);
    OP(					PUSH_RESULT);
    OP(					PUSH_RETURN_OPTIONS);
    OP(					PUSH_RETURN_CODE);
    OP(					END_CATCH);
    PUSH(				"1");
    OP(					EQ);
    JUMP1(				JUMP_FALSE, noFinalError);
    LOAD(				optionsVar);
    PUSH(				"-during");
    OP4(				REVERSE, 3);
    STORE(				optionsVar);
    OP(					POP);
    OP44(				DICT_SET, 1, optionsVar);
    TclAdjustStackDepth(-1, envPtr);
    OP(					POP);
    JUMP1(				JUMP, finalError);
    TclAdjustStackDepth(1, envPtr);
    FIXJUMP1(			noFinalError);
    STORE(				optionsVar);
    OP(					POP);
    FIXJUMP1(			finalError);
    STORE(				resultVar);
    OP(					POP);
    FIXJUMP1(			finalOK);
    LOAD(				optionsVar);
    LOAD(				resultVar);
    OP(					RETURN_STK);

    return TCL_OK;
}

static int
IssueTryFinallyInstructions(
    Tcl_Interp *interp,
    CompileEnv *envPtr,
    Tcl_Token *bodyToken,
    Tcl_Token *finallyToken)
{
    DefineLineInformation;	/* TIP #280 */
    int range, jumpOK, jumpSplice;

    /*
     * Note that this one is simple enough that we can issue it without
     * needing a local variable table, making it a universal compilation.
     */

    range = TclCreateExceptRange(CATCH_EXCEPTION_RANGE, envPtr);
    OP4(				BEGIN_CATCH4, range);
    ExceptionRangeStarts(envPtr, range);
    BODY(				bodyToken, 1);
    ExceptionRangeEnds(envPtr, range);
    OP1(				JUMP1, 3);
    TclAdjustStackDepth(-1, envPtr);
    ExceptionRangeTarget(envPtr, range, catchOffset);
    OP(					PUSH_RESULT);
    OP(					PUSH_RETURN_OPTIONS);
    OP(					END_CATCH);

    range = TclCreateExceptRange(CATCH_EXCEPTION_RANGE, envPtr);
    OP4(				BEGIN_CATCH4, range);
    ExceptionRangeStarts(envPtr, range);
    BODY(				finallyToken, 3);
    ExceptionRangeEnds(envPtr, range);
    OP(					END_CATCH);
    OP(					POP);
    JUMP1(				JUMP, jumpOK);
    ExceptionRangeTarget(envPtr, range, catchOffset);
    OP(					PUSH_RESULT);
    OP(					PUSH_RETURN_OPTIONS);
    OP(					PUSH_RETURN_CODE);
    OP(					END_CATCH);
    PUSH(				"1");
    OP(					EQ);
    JUMP1(				JUMP_FALSE, jumpSplice);
    PUSH(				"-during");
    OP4(				OVER, 3);
    OP4(				LIST, 2);
    OP(					LIST_CONCAT);
    FIXJUMP1(		jumpSplice);
    OP4(				REVERSE, 4);
    OP(					POP);
    OP(					POP);
    OP1(				JUMP1, 7);
    FIXJUMP1(		jumpOK);
    OP4(				REVERSE, 2);
    OP(					RETURN_STK);
    return TCL_OK;
}

/*
 *----------------------------------------------------------------------
 *
 * TclCompileUnsetCmd --
 *
 *	Procedure called to compile the "unset" command.
 *
 * Results:
 *	Returns TCL_OK for a successful compile. Returns TCL_ERROR to defer
 *	evaluation to runtime.
 *
 * Side effects:
 *	Instructions are added to envPtr to execute the "unset" command at
 *	runtime.
 *
 *----------------------------------------------------------------------
 */

int
TclCompileUnsetCmd(
    Tcl_Interp *interp,		/* Used for error reporting. */
    Tcl_Parse *parsePtr,	/* Points to a parse structure for the command
				 * created by Tcl_ParseCommand. */
    Command *cmdPtr,		/* Points to defintion of command being
				 * compiled. */
    CompileEnv *envPtr)		/* Holds resulting instructions. */
{
    Tcl_Token *varTokenPtr;
    int isScalar, localIndex, numWords, flags, i;
    Tcl_Obj *leadingWord;
    DefineLineInformation;	/* TIP #280 */

    numWords = parsePtr->numWords-1;
    flags = 1;
    varTokenPtr = TokenAfter(parsePtr->tokenPtr);
    leadingWord = Tcl_NewObj();
    if (numWords > 0 && TclWordKnownAtCompileTime(varTokenPtr, leadingWord)) {
	int len;
	const char *bytes = Tcl_GetStringFromObj(leadingWord, &len);

	if (len == 11 && !strncmp("-nocomplain", bytes, 11)) {
	    flags = 0;
	    varTokenPtr = TokenAfter(varTokenPtr);
	    numWords--;
	} else if (len == 2 && !strncmp("--", bytes, 2)) {
	    varTokenPtr = TokenAfter(varTokenPtr);
	    numWords--;
	}
    } else {
	/*
	 * Cannot guarantee that the first word is not '-nocomplain' at
	 * evaluation with reasonable effort, so spill to interpreted version.
	 */

	TclDecrRefCount(leadingWord);
	return TCL_ERROR;
    }
    TclDecrRefCount(leadingWord);

    for (i=0 ; i<numWords ; i++) {
	/*
	 * Decide if we can use a frame slot for the var/array name or if we
	 * need to emit code to compute and push the name at runtime. We use a
	 * frame slot (entry in the array of local vars) if we are compiling a
	 * procedure body and if the name is simple text that does not include
	 * namespace qualifiers.
	 */

	PushVarNameWord(interp, varTokenPtr, envPtr, 0,
		&localIndex, &isScalar, 1);

	/*
	 * Emit instructions to unset the variable.
	 */

	if (isScalar) {
	    if (localIndex < 0) {
		OP1(	UNSET_STK, flags);
	    } else {
		OP14(	UNSET_SCALAR, flags, localIndex);
	    }
	} else {
	    if (localIndex < 0) {
		OP1(	UNSET_ARRAY_STK, flags);
	    } else {
		OP14(	UNSET_ARRAY, flags, localIndex);
	    }
	}

	varTokenPtr = TokenAfter(varTokenPtr);
    }
    PUSH("");
    return TCL_OK;
}

/*
 *----------------------------------------------------------------------
 *
 * TclCompileWhileCmd --
 *
 *	Procedure called to compile the "while" command.
 *
 * Results:
 *	Returns TCL_OK for a successful compile. Returns TCL_ERROR to defer
 *	evaluation to runtime.
 *
 * Side effects:
 *	Instructions are added to envPtr to execute the "while" command at
 *	runtime.
 *
 *----------------------------------------------------------------------
 */

int
TclCompileWhileCmd(
    Tcl_Interp *interp,		/* Used for error reporting. */
    Tcl_Parse *parsePtr,	/* Points to a parse structure for the command
				 * created by Tcl_ParseCommand. */
    Command *cmdPtr,		/* Points to defintion of command being
				 * compiled. */
    CompileEnv *envPtr)		/* Holds resulting instructions. */
{
    Tcl_Token *testTokenPtr, *bodyTokenPtr;
    JumpFixup jumpEvalCondFixup;
    int testCodeOffset, bodyCodeOffset, jumpDist, range, code, boolVal;
    int savedStackDepth = envPtr->currStackDepth;
    int loopMayEnd = 1;		/* This is set to 0 if it is recognized as an
				 * infinite loop. */
    Tcl_Obj *boolObj;
    DefineLineInformation;	/* TIP #280 */

    if (parsePtr->numWords != 3) {
	return TCL_ERROR;
    }

    /*
     * If the test expression requires substitutions, don't compile the while
     * command inline. E.g., the expression might cause the loop to never
     * execute or execute forever, as in "while "$x < 5" {}".
     *
     * Bail out also if the body expression requires substitutions in order to
     * insure correct behaviour [Bug 219166]
     */

    testTokenPtr = TokenAfter(parsePtr->tokenPtr);
    bodyTokenPtr = TokenAfter(testTokenPtr);

    if ((testTokenPtr->type != TCL_TOKEN_SIMPLE_WORD)
	    || (bodyTokenPtr->type != TCL_TOKEN_SIMPLE_WORD)) {
	return TCL_ERROR;
    }

    /*
     * Find out if the condition is a constant.
     */

    boolObj = Tcl_NewStringObj(testTokenPtr[1].start, testTokenPtr[1].size);
    Tcl_IncrRefCount(boolObj);
    code = Tcl_GetBooleanFromObj(NULL, boolObj, &boolVal);
    TclDecrRefCount(boolObj);
    if (code == TCL_OK) {
	if (boolVal) {
	    /*
	     * It is an infinite loop; flag it so that we generate a more
	     * efficient body.
	     */

	    loopMayEnd = 0;
	} else {
	    /*
	     * This is an empty loop: "while 0 {...}" or such. Compile no
	     * bytecodes.
	     */

	    goto pushResult;
	}
    }

    /*
     * Create a ExceptionRange record for the loop body. This is used to
     * implement break and continue.
     */

    range = TclCreateExceptRange(LOOP_EXCEPTION_RANGE, envPtr);

    /*
     * Jump to the evaluation of the condition. This code uses the "loop
     * rotation" optimisation (which eliminates one branch from the loop).
     * "while cond body" produces then:
     *       goto A
     *    B: body                : bodyCodeOffset
     *    A: cond -> result      : testCodeOffset, continueOffset
     *       if (result) goto B
     *
     * The infinite loop "while 1 body" produces:
     *    B: body                : all three offsets here
     *       goto B
     */

    if (loopMayEnd) {
	TclEmitForwardJump(envPtr, TCL_UNCONDITIONAL_JUMP,
		&jumpEvalCondFixup);
	testCodeOffset = 0;	/* Avoid compiler warning. */
    } else {
	/*
	 * Make sure that the first command in the body is preceded by an
	 * INST_START_CMD, and hence counted properly. [Bug 1752146]
	 */

	envPtr->atCmdStart &= ~1;
	testCodeOffset = CurrentOffset(envPtr);
    }

    /*
     * Compile the loop body.
     */

    SetLineInformation(2);
    bodyCodeOffset = ExceptionRangeStarts(envPtr, range);
    if (!loopMayEnd) {
	envPtr->exceptArrayPtr[range].continueOffset = testCodeOffset;
	envPtr->exceptArrayPtr[range].codeOffset = bodyCodeOffset;
    }
    CompileBody(envPtr, bodyTokenPtr, interp);
    ExceptionRangeEnds(envPtr, range);
    envPtr->currStackDepth = savedStackDepth + 1;
    OP(		POP);

    /*
     * Compile the test expression then emit the conditional jump that
     * terminates the while. We already know it's a simple word.
     */

    if (loopMayEnd) {
	testCodeOffset = CurrentOffset(envPtr);
	jumpDist = testCodeOffset - jumpEvalCondFixup.codeOffset;
	if (TclFixupForwardJump(envPtr, &jumpEvalCondFixup, jumpDist, 127)) {
	    bodyCodeOffset += 3;
	    testCodeOffset += 3;
	}
	envPtr->currStackDepth = savedStackDepth;
	SetLineInformation(1);
	TclCompileExprWords(interp, testTokenPtr, 1, envPtr);
	envPtr->currStackDepth = savedStackDepth + 1;

	jumpDist = CurrentOffset(envPtr) - bodyCodeOffset;
	if (jumpDist > 127) {
	    TclEmitInstInt4(INST_JUMP_TRUE4, -jumpDist, envPtr);
	} else {
	    TclEmitInstInt1(INST_JUMP_TRUE1, -jumpDist, envPtr);
	}
    } else {
	jumpDist = CurrentOffset(envPtr) - bodyCodeOffset;
	if (jumpDist > 127) {
	    TclEmitInstInt4(INST_JUMP4, -jumpDist, envPtr);
	} else {
	    TclEmitInstInt1(INST_JUMP1, -jumpDist, envPtr);
	}
    }

    /*
     * Set the loop's body, continue and break offsets.
     */

    envPtr->exceptArrayPtr[range].continueOffset = testCodeOffset;
    envPtr->exceptArrayPtr[range].codeOffset = bodyCodeOffset;
    ExceptionRangeTarget(envPtr, range, breakOffset);
    TclFinalizeLoopExceptionRange(envPtr, range);

    /*
     * The while command's result is an empty string.
     */

  pushResult:
    envPtr->currStackDepth = savedStackDepth;
    PUSH("");
    return TCL_OK;
}

/*
 *----------------------------------------------------------------------
 *
 * TclCompileYieldCmd --
 *
 *	Procedure called to compile the "yield" command.
 *
 * Results:
 *	Returns TCL_OK for a successful compile. Returns TCL_ERROR to defer
 *	evaluation to runtime.
 *
 * Side effects:
 *	Instructions are added to envPtr to execute the "yield" command at
 *	runtime.
 *
 *----------------------------------------------------------------------
 */

int
TclCompileYieldCmd(
    Tcl_Interp *interp,		/* Used for error reporting. */
    Tcl_Parse *parsePtr,	/* Points to a parse structure for the command
				 * created by Tcl_ParseCommand. */
    Command *cmdPtr,		/* Points to defintion of command being
				 * compiled. */
    CompileEnv *envPtr)		/* Holds resulting instructions. */
{
    if (parsePtr->numWords < 1 || parsePtr->numWords > 2) {
	return TCL_ERROR;
    }

    if (parsePtr->numWords == 1) {
	PUSH("");
    } else {
	DefineLineInformation;	/* TIP #280 */
	Tcl_Token *valueTokenPtr = TokenAfter(parsePtr->tokenPtr);

	CompileWord(envPtr, valueTokenPtr, interp, 1);
    }
    OP(		YIELD);
    return TCL_OK;
}

/*
 *----------------------------------------------------------------------
 *
 * CompileUnaryOpCmd --
 *
 *	Utility routine to compile the unary operator commands.
 *
 * Results:
 *	Returns TCL_OK for a successful compile. Returns TCL_ERROR to defer
 *	evaluation to runtime.
 *
 * Side effects:
 *	Instructions are added to envPtr to execute the compiled command at
 *	runtime.
 *
 *----------------------------------------------------------------------
 */

static int
CompileUnaryOpCmd(
    Tcl_Interp *interp,
    Tcl_Parse *parsePtr,
    int instruction,
    CompileEnv *envPtr)
{
    Tcl_Token *tokenPtr;
    DefineLineInformation;	/* TIP #280 */

    if (parsePtr->numWords != 2) {
	return TCL_ERROR;
    }
    tokenPtr = TokenAfter(parsePtr->tokenPtr);
    CompileWord(envPtr, tokenPtr, interp, 1);
    TclEmitOpcode(instruction, envPtr);
    return TCL_OK;
}

/*
 *----------------------------------------------------------------------
 *
 * CompileAssociativeBinaryOpCmd --
 *
 *	Utility routine to compile the binary operator commands that accept an
 *	arbitrary number of arguments, and that are associative operations.
 *	Because of the associativity, we may combine operations from right to
 *	left, saving us any effort of re-ordering the arguments on the stack
 *	after substitutions are completed.
 *
 * Results:
 *	Returns TCL_OK for a successful compile. Returns TCL_ERROR to defer
 *	evaluation to runtime.
 *
 * Side effects:
 *	Instructions are added to envPtr to execute the compiled command at
 *	runtime.
 *
 *----------------------------------------------------------------------
 */

static int
CompileAssociativeBinaryOpCmd(
    Tcl_Interp *interp,
    Tcl_Parse *parsePtr,
    const char *identity,
    int instruction,
    CompileEnv *envPtr)
{
    Tcl_Token *tokenPtr = parsePtr->tokenPtr;
    DefineLineInformation;	/* TIP #280 */
    int words;

    for (words=1 ; words<parsePtr->numWords ; words++) {
	tokenPtr = TokenAfter(tokenPtr);
	CompileWord(envPtr, tokenPtr, interp, words);
    }
    if (parsePtr->numWords <= 2) {
	PushLiteral(envPtr, identity, -1);
	words++;
    }
    if (words > 3) {
	/*
	 * Reverse order of arguments to get precise agreement with [expr] in
	 * calcuations, including roundoff errors.
	 */

	OP4(	REVERSE, words-1);
    }
    while (--words > 1) {
	TclEmitOpcode(instruction, envPtr);
    }
    return TCL_OK;
}

/*
 *----------------------------------------------------------------------
 *
 * CompileStrictlyBinaryOpCmd --
 *
 *	Utility routine to compile the binary operator commands, that strictly
 *	accept exactly two arguments.
 *
 * Results:
 *	Returns TCL_OK for a successful compile. Returns TCL_ERROR to defer
 *	evaluation to runtime.
 *
 * Side effects:
 *	Instructions are added to envPtr to execute the compiled command at
 *	runtime.
 *
 *----------------------------------------------------------------------
 */

static int
CompileStrictlyBinaryOpCmd(
    Tcl_Interp *interp,
    Tcl_Parse *parsePtr,
    int instruction,
    CompileEnv *envPtr)
{
    if (parsePtr->numWords != 3) {
	return TCL_ERROR;
    }
    return CompileAssociativeBinaryOpCmd(interp, parsePtr,
	    NULL, instruction, envPtr);
}

/*
 *----------------------------------------------------------------------
 *
 * CompileComparisonOpCmd --
 *
 *	Utility routine to compile the n-ary comparison operator commands.
 *
 * Results:
 *	Returns TCL_OK for a successful compile. Returns TCL_ERROR to defer
 *	evaluation to runtime.
 *
 * Side effects:
 *	Instructions are added to envPtr to execute the compiled command at
 *	runtime.
 *
 *----------------------------------------------------------------------
 */

static int
CompileComparisonOpCmd(
    Tcl_Interp *interp,
    Tcl_Parse *parsePtr,
    int instruction,
    CompileEnv *envPtr)
{
    Tcl_Token *tokenPtr;
    DefineLineInformation;	/* TIP #280 */

    if (parsePtr->numWords < 3) {
	PUSH("1");
    } else if (parsePtr->numWords == 3) {
	tokenPtr = TokenAfter(parsePtr->tokenPtr);
	CompileWord(envPtr, tokenPtr, interp, 1);
	tokenPtr = TokenAfter(tokenPtr);
	CompileWord(envPtr, tokenPtr, interp, 2);
	TclEmitOpcode(instruction, envPtr);
    } else if (envPtr->procPtr == NULL) {
	/*
	 * No local variable space!
	 */

	return TCL_ERROR;
    } else {
	int tmpIndex = AnonymousLocal(envPtr);
	int words;

	tokenPtr = TokenAfter(parsePtr->tokenPtr);
	CompileWord(envPtr, tokenPtr, interp, 1);
	tokenPtr = TokenAfter(tokenPtr);
	CompileWord(envPtr, tokenPtr, interp, 2);
	STORE(tmpIndex);
	TclEmitOpcode(instruction, envPtr);
	for (words=3 ; words<parsePtr->numWords ;) {
	    LOAD(tmpIndex);
	    tokenPtr = TokenAfter(tokenPtr);
	    CompileWord(envPtr, tokenPtr, interp, words);
	    if (++words < parsePtr->numWords) {
		STORE(tmpIndex);
	    }
	    TclEmitOpcode(instruction, envPtr);
	}
	for (; words>3 ; words--) {
	    OP(	BITAND);
	}

	/*
	 * Drop the value from the temp variable; retaining that reference
	 * might be expensive elsewhere.
	 */

	OP14(	UNSET_SCALAR, 0, tmpIndex);
    }
    return TCL_OK;
}

/*
 *----------------------------------------------------------------------
 *
 * TclCompile*OpCmd --
 *
 *	Procedures called to compile the corresponding "::tcl::mathop::*"
 *	commands. These are all wrappers around the utility operator command
 *	compiler functions, except for the compilers for subtraction and
 *	division, which are special.
 *
 * Results:
 *	Returns TCL_OK for a successful compile. Returns TCL_ERROR to defer
 *	evaluation to runtime.
 *
 * Side effects:
 *	Instructions are added to envPtr to execute the compiled command at
 *	runtime.
 *
 *----------------------------------------------------------------------
 */

int
TclCompileInvertOpCmd(
    Tcl_Interp *interp,
    Tcl_Parse *parsePtr,
    Command *cmdPtr,		/* Points to defintion of command being
				 * compiled. */
    CompileEnv *envPtr)
{
    return CompileUnaryOpCmd(interp, parsePtr, INST_BITNOT, envPtr);
}

int
TclCompileNotOpCmd(
    Tcl_Interp *interp,
    Tcl_Parse *parsePtr,
    Command *cmdPtr,		/* Points to defintion of command being
				 * compiled. */
    CompileEnv *envPtr)
{
    return CompileUnaryOpCmd(interp, parsePtr, INST_LNOT, envPtr);
}

int
TclCompileAddOpCmd(
    Tcl_Interp *interp,
    Tcl_Parse *parsePtr,
    Command *cmdPtr,		/* Points to defintion of command being
				 * compiled. */
    CompileEnv *envPtr)
{
    return CompileAssociativeBinaryOpCmd(interp, parsePtr, "0", INST_ADD,
	    envPtr);
}

int
TclCompileMulOpCmd(
    Tcl_Interp *interp,
    Tcl_Parse *parsePtr,
    Command *cmdPtr,		/* Points to defintion of command being
				 * compiled. */
    CompileEnv *envPtr)
{
    return CompileAssociativeBinaryOpCmd(interp, parsePtr, "1", INST_MULT,
	    envPtr);
}

int
TclCompileAndOpCmd(
    Tcl_Interp *interp,
    Tcl_Parse *parsePtr,
    Command *cmdPtr,		/* Points to defintion of command being
				 * compiled. */
    CompileEnv *envPtr)
{
    return CompileAssociativeBinaryOpCmd(interp, parsePtr, "-1", INST_BITAND,
	    envPtr);
}

int
TclCompileOrOpCmd(
    Tcl_Interp *interp,
    Tcl_Parse *parsePtr,
    Command *cmdPtr,		/* Points to defintion of command being
				 * compiled. */
    CompileEnv *envPtr)
{
    return CompileAssociativeBinaryOpCmd(interp, parsePtr, "0", INST_BITOR,
	    envPtr);
}

int
TclCompileXorOpCmd(
    Tcl_Interp *interp,
    Tcl_Parse *parsePtr,
    Command *cmdPtr,		/* Points to defintion of command being
				 * compiled. */
    CompileEnv *envPtr)
{
    return CompileAssociativeBinaryOpCmd(interp, parsePtr, "0", INST_BITXOR,
	    envPtr);
}

int
TclCompilePowOpCmd(
    Tcl_Interp *interp,
    Tcl_Parse *parsePtr,
    Command *cmdPtr,		/* Points to defintion of command being
				 * compiled. */
    CompileEnv *envPtr)
{
    /*
     * This one has its own implementation because the ** operator is the only
     * one with right associativity.
     */

    Tcl_Token *tokenPtr = parsePtr->tokenPtr;
    DefineLineInformation;	/* TIP #280 */
    int words;

    for (words=1 ; words<parsePtr->numWords ; words++) {
	tokenPtr = TokenAfter(tokenPtr);
	CompileWord(envPtr, tokenPtr, interp, words);
    }
    if (parsePtr->numWords <= 2) {
	PUSH("1");
	words++;
    }
    while (--words > 1) {
	TclEmitOpcode(INST_EXPON, envPtr);
    }
    return TCL_OK;
}

int
TclCompileLshiftOpCmd(
    Tcl_Interp *interp,
    Tcl_Parse *parsePtr,
    Command *cmdPtr,		/* Points to defintion of command being
				 * compiled. */
    CompileEnv *envPtr)
{
    return CompileStrictlyBinaryOpCmd(interp, parsePtr, INST_LSHIFT, envPtr);
}

int
TclCompileRshiftOpCmd(
    Tcl_Interp *interp,
    Tcl_Parse *parsePtr,
    Command *cmdPtr,		/* Points to defintion of command being
				 * compiled. */
    CompileEnv *envPtr)
{
    return CompileStrictlyBinaryOpCmd(interp, parsePtr, INST_RSHIFT, envPtr);
}

int
TclCompileModOpCmd(
    Tcl_Interp *interp,
    Tcl_Parse *parsePtr,
    Command *cmdPtr,		/* Points to defintion of command being
				 * compiled. */
    CompileEnv *envPtr)
{
    return CompileStrictlyBinaryOpCmd(interp, parsePtr, INST_MOD, envPtr);
}

int
TclCompileNeqOpCmd(
    Tcl_Interp *interp,
    Tcl_Parse *parsePtr,
    Command *cmdPtr,		/* Points to defintion of command being
				 * compiled. */
    CompileEnv *envPtr)
{
    return CompileStrictlyBinaryOpCmd(interp, parsePtr, INST_NEQ, envPtr);
}

int
TclCompileStrneqOpCmd(
    Tcl_Interp *interp,
    Tcl_Parse *parsePtr,
    Command *cmdPtr,		/* Points to defintion of command being
				 * compiled. */
    CompileEnv *envPtr)
{
    return CompileStrictlyBinaryOpCmd(interp, parsePtr, INST_STR_NEQ, envPtr);
}

int
TclCompileInOpCmd(
    Tcl_Interp *interp,
    Tcl_Parse *parsePtr,
    Command *cmdPtr,		/* Points to defintion of command being
				 * compiled. */
    CompileEnv *envPtr)
{
    return CompileStrictlyBinaryOpCmd(interp, parsePtr, INST_LIST_IN, envPtr);
}

int
TclCompileNiOpCmd(
    Tcl_Interp *interp,
    Tcl_Parse *parsePtr,
    Command *cmdPtr,		/* Points to defintion of command being
				 * compiled. */
    CompileEnv *envPtr)
{
    return CompileStrictlyBinaryOpCmd(interp, parsePtr, INST_LIST_NOT_IN,
	    envPtr);
}

int
TclCompileLessOpCmd(
    Tcl_Interp *interp,
    Tcl_Parse *parsePtr,
    Command *cmdPtr,		/* Points to defintion of command being
				 * compiled. */
    CompileEnv *envPtr)
{
    return CompileComparisonOpCmd(interp, parsePtr, INST_LT, envPtr);
}

int
TclCompileLeqOpCmd(
    Tcl_Interp *interp,
    Tcl_Parse *parsePtr,
    Command *cmdPtr,		/* Points to defintion of command being
				 * compiled. */
    CompileEnv *envPtr)
{
    return CompileComparisonOpCmd(interp, parsePtr, INST_LE, envPtr);
}

int
TclCompileGreaterOpCmd(
    Tcl_Interp *interp,
    Tcl_Parse *parsePtr,
    Command *cmdPtr,		/* Points to defintion of command being
				 * compiled. */
    CompileEnv *envPtr)
{
    return CompileComparisonOpCmd(interp, parsePtr, INST_GT, envPtr);
}

int
TclCompileGeqOpCmd(
    Tcl_Interp *interp,
    Tcl_Parse *parsePtr,
    Command *cmdPtr,		/* Points to defintion of command being
				 * compiled. */
    CompileEnv *envPtr)
{
    return CompileComparisonOpCmd(interp, parsePtr, INST_GE, envPtr);
}

int
TclCompileEqOpCmd(
    Tcl_Interp *interp,
    Tcl_Parse *parsePtr,
    Command *cmdPtr,		/* Points to defintion of command being
				 * compiled. */
    CompileEnv *envPtr)
{
    return CompileComparisonOpCmd(interp, parsePtr, INST_EQ, envPtr);
}

int
TclCompileStreqOpCmd(
    Tcl_Interp *interp,
    Tcl_Parse *parsePtr,
    Command *cmdPtr,		/* Points to defintion of command being
				 * compiled. */
    CompileEnv *envPtr)
{
    return CompileComparisonOpCmd(interp, parsePtr, INST_STR_EQ, envPtr);
}

int
TclCompileMinusOpCmd(
    Tcl_Interp *interp,
    Tcl_Parse *parsePtr,
    Command *cmdPtr,		/* Points to defintion of command being
				 * compiled. */
    CompileEnv *envPtr)
{
    Tcl_Token *tokenPtr = parsePtr->tokenPtr;
    DefineLineInformation;	/* TIP #280 */
    int words;

    if (parsePtr->numWords == 1) {
	/*
	 * Fallback to direct eval to report syntax error.
	 */

	return TCL_ERROR;
    }
    for (words=1 ; words<parsePtr->numWords ; words++) {
	tokenPtr = TokenAfter(tokenPtr);
	CompileWord(envPtr, tokenPtr, interp, words);
    }
    if (words == 2) {
	TclEmitOpcode(INST_UMINUS, envPtr);
	return TCL_OK;
    }
    if (words == 3) {
	TclEmitOpcode(INST_SUB, envPtr);
	return TCL_OK;
    }

    /*
     * Reverse order of arguments to get precise agreement with [expr] in
     * calcuations, including roundoff errors.
     */

    TclEmitInstInt4(INST_REVERSE, words-1, envPtr);
    while (--words > 1) {
	TclEmitInstInt4(INST_REVERSE, 2, envPtr);
	TclEmitOpcode(INST_SUB, envPtr);
    }
    return TCL_OK;
}

int
TclCompileDivOpCmd(
    Tcl_Interp *interp,
    Tcl_Parse *parsePtr,
    Command *cmdPtr,		/* Points to defintion of command being
				 * compiled. */
    CompileEnv *envPtr)
{
    Tcl_Token *tokenPtr = parsePtr->tokenPtr;
    DefineLineInformation;	/* TIP #280 */
    int words;

    if (parsePtr->numWords == 1) {
	/*
	 * Fallback to direct eval to report syntax error.
	 */

	return TCL_ERROR;
    }
    if (parsePtr->numWords == 2) {
	PUSH("1.0");
    }
    for (words=1 ; words<parsePtr->numWords ; words++) {
	tokenPtr = TokenAfter(tokenPtr);
	CompileWord(envPtr, tokenPtr, interp, words);
    }
    if (words <= 3) {
	TclEmitOpcode(INST_DIV, envPtr);
	return TCL_OK;
    }

    /*
     * Reverse order of arguments to get precise agreement with [expr] in
     * calcuations, including roundoff errors.
     */

    TclEmitInstInt4(INST_REVERSE, words-1, envPtr);
    while (--words > 1) {
	TclEmitInstInt4(INST_REVERSE, 2, envPtr);
	TclEmitOpcode(INST_DIV, envPtr);
    }
    return TCL_OK;
}

/*
 * Local Variables:
 * mode: c
 * c-basic-offset: 4
 * fill-column: 78
 * End:
 */<|MERGE_RESOLUTION|>--- conflicted
+++ resolved
@@ -2332,16 +2332,6 @@
     ExceptionRangeStarts(envPtr, range);
     BODY(				bodyToken, 1);
     ExceptionRangeEnds(envPtr, range);
-<<<<<<< HEAD
-    PUSH(				"0");
-    OP4(				REVERSE, 2);
-    OP1(				JUMP1, 4
-#ifdef TCL_COMPILE_DEBUG
-+10
-#endif
-);
-    TclAdjustStackDepth(-2, envPtr);
-=======
     if (!trapZero) {
 	OP(				END_CATCH);
 	JUMP4(				JUMP, afterBody);
@@ -2349,10 +2339,13 @@
     } else {
 	PUSH(				"0");
 	OP4(				REVERSE, 2);
-	OP1(				JUMP1, 4);
+	OP1(				JUMP1, 4
+#ifdef TCL_COMPILE_DEBUG
++10
+#endif
+);
 	TclAdjustStackDepth(-2, envPtr);
     }
->>>>>>> d8bed612
     ExceptionRangeTarget(envPtr, range, catchOffset);
     OP(					PUSH_RETURN_CODE);
     OP(					PUSH_RESULT);
@@ -2457,7 +2450,7 @@
 	    OP(				POP);
 	    PUSH(			"-during");
 	    OP4(			REVERSE, 2);
-	    OP44(			DICT_SET, 1, optionsVar);
+	    OP44(			DICT_SET, 2, optionsVar);
 	    TclAdjustStackDepth(-1, envPtr);
 	    FIXJUMP1(		dontChangeOptions);
 	    OP4(			REVERSE, 2);
@@ -2549,17 +2542,6 @@
     ExceptionRangeStarts(envPtr, range);
     BODY(				bodyToken, 1);
     ExceptionRangeEnds(envPtr, range);
-<<<<<<< HEAD
-    PUSH(				"0");
-    OP4(				REVERSE, 2);
-    OP1(				JUMP1, 4
-#ifdef TCL_COMPILE_DEBUG
-+10
-#endif
-);
-//    TclAdjustStackDepth(-2, envPtr);
-    envPtr->currStackDepth = savedStackDepth;
-=======
     if (!trapZero) {
 	OP(				END_CATCH);
 	STORE(				resultVar);
@@ -2571,10 +2553,13 @@
     } else {
 	PUSH(				"0");
 	OP4(				REVERSE, 2);
-	OP1(				JUMP1, 4);
-	TclAdjustStackDepth(-2, envPtr);
-    }
->>>>>>> d8bed612
+	OP1(				JUMP1, 4
+#ifdef TCL_COMPILE_DEBUG
++10
+#endif
+);
+//	TclAdjustStackDepth(-2, envPtr);
+    }
     ExceptionRangeTarget(envPtr, range, catchOffset);
     OP(					PUSH_RETURN_CODE);
     OP(					PUSH_RESULT);
@@ -2584,10 +2569,6 @@
     OP(					POP);
     STORE(				resultVar);
     OP(					POP);
-<<<<<<< HEAD
-//    envPtr->currStackDepth = savedStackDepth + 1;
-=======
->>>>>>> d8bed612
 
     /*
      * Now we handle all the registered 'on' and 'trap' handlers in order.
@@ -2602,19 +2583,6 @@
 	int noTrapError, trapError;
 	const char *p;
 
-<<<<<<< HEAD
-		LOAD(			optionsVar);
-		PUSH(			"-errorcode");
-		OP4(			DICT_GET, 2);
-		OP44(			LIST_RANGE_IMM, 0, len-1);
-		p = Tcl_GetStringFromObj(matchClauses[i], &len);
-		PushLiteral(envPtr, p, len);
-		OP(			STR_EQ);
-		JUMP(notECJumpSource,	JUMP_FALSE4);
-	    } else {
-		notECJumpSource = -1; /* LINT */
-	    }
-=======
 	sprintf(buf, "%d", matchCodes[i]);
 	OP(				DUP);
 	PushLiteral(envPtr, buf, strlen(buf));
@@ -2622,7 +2590,6 @@
 	JUMP4(				JUMP_FALSE, notCodeJumpSource);
 	if (matchClauses[i]) {
 	    Tcl_ListObjLength(NULL, matchClauses[i], &len);
->>>>>>> d8bed612
 
 	    /*
 	     * Match the errorcode according to try/trap rules.
@@ -2630,7 +2597,7 @@
 
 	    LOAD(			optionsVar);
 	    PUSH(			"-errorcode");
-	    OP4(			DICT_GET, 1);
+	    OP4(			DICT_GET, 2);
 	    TclAdjustStackDepth(-1, envPtr);
 	    OP44(			LIST_RANGE_IMM, 0, len-1);
 	    p = Tcl_GetStringFromObj(matchClauses[i], &len);
@@ -2683,44 +2650,10 @@
 	     * checked by the caller). Chain to the next one.
 	     */
 
-<<<<<<< HEAD
-	    if (forwardsNeedFixing) {
-		forwardsNeedFixing = 0;
-		OP1(			JUMP1, 7);
-		for (j=0 ; j<i ; j++) {
-		    if (forwardsToFix[j] == -1) {
-			continue;
-		    }
-		    FIXJUMP(forwardsToFix[j]);
-		    forwardsToFix[j] = -1;
-		}
-		OP4(			BEGIN_CATCH4, range);
-	    }
-//	    envPtr->currStackDepth = savedStackDepth + 1;
-	    BODY(			handlerTokens[i], 5+i*4);
-	    ExceptionRangeEnds(envPtr, range);
-	    OP(				PUSH_RETURN_OPTIONS);
-	    OP4(			REVERSE, 2);
-	    OP1(			JUMP1, 4
-#ifdef TCL_COMPILE_DEBUG
-+10
-#endif
-);
-	    envPtr->currStackDepth = savedStackDepth + 1;
-	    forwardsToFix[i] = -1;
-
-	    /*
-	     * Error in handler or setting of variables; replace the stored
-	     * exception with the new one. Note that we only push this if we
-	     * have either a body or some variable setting here. Otherwise
-	     * this code is unreachable.
-	     */
-=======
 	    forwardsNeedFixing = 1;
 	    JUMP4(			JUMP, forwardsToFix[i]);
 	    goto endOfThisArm;
 	}
->>>>>>> d8bed612
 
 	/*
 	 * Got a handler. Make sure that any pending patch-up actions from
@@ -2772,7 +2705,7 @@
 	OP4(				REVERSE, 3);
 	STORE(				optionsVar);
 	OP(				POP);
-	OP44(				DICT_SET, 1, optionsVar);
+	OP44(				DICT_SET, 2, optionsVar);
 	TclAdjustStackDepth(-1, envPtr);
 	JUMP1(				JUMP, trapError);
 	FIXJUMP1(		noTrapError);
@@ -2802,7 +2735,6 @@
      * (i.e., to the start of the finally clause).
      */
 
-    envPtr->currStackDepth = savedStackDepth + 1;
     OP(					POP);
     for (i=0 ; i<numHandlers-1 ; i++) {
 	FIXJUMP4(		addrsToFix[i]);
@@ -2818,15 +2750,12 @@
      * next command (or some inter-command manipulation).
      */
 
-<<<<<<< HEAD
-=======
     if (!trapZero) {
 	FIXJUMP4(		afterBody);
     }
     range = TclCreateExceptRange(CATCH_EXCEPTION_RANGE, envPtr);
     OP4(				BEGIN_CATCH4, range);
     ExceptionRangeStarts(envPtr, range);
->>>>>>> d8bed612
     BODY(				finallyToken, 3 + 4*numHandlers);
     ExceptionRangeEnds(envPtr, range);
     OP(					END_CATCH);
@@ -2845,7 +2774,7 @@
     OP4(				REVERSE, 3);
     STORE(				optionsVar);
     OP(					POP);
-    OP44(				DICT_SET, 1, optionsVar);
+    OP44(				DICT_SET, 2, optionsVar);
     TclAdjustStackDepth(-1, envPtr);
     OP(					POP);
     JUMP1(				JUMP, finalError);
