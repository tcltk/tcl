--- conflicted
+++ resolved
@@ -27,14 +27,6 @@
 static void		PrintJumptableInfo(ClientData clientData,
 			    Tcl_Obj *appendObj, ByteCode *codePtr,
 			    unsigned int pcOffset);
-<<<<<<< HEAD
-static int		PushVarName(Tcl_Interp *interp,
-			    Tcl_Token *varTokenPtr, CompileEnv *envPtr,
-			    int flags, int *localIndexPtr,
-			    int *simpleVarNamePtr, int *isScalarPtr,
-			    int line, ssize_t *clNext);
-=======
->>>>>>> a1fe1358
 static int		CompileAssociativeBinaryOpCmd(Tcl_Interp *interp,
 			    Tcl_Parse *parsePtr, const char *identity,
 			    int instruction, CompileEnv *envPtr);
@@ -48,20 +40,6 @@
 			    Tcl_Parse *parsePtr, int instruction,
 			    CompileEnv *envPtr);
 static void		IssueSwitchChainedTests(Tcl_Interp *interp,
-<<<<<<< HEAD
-			    CompileEnv *envPtr, ExtCmdLoc *mapPtr,
-			    int eclIndex, int mode, int noCase,
-			    int valueIndex, Tcl_Token *valueTokenPtr,
-			    int numWords, Tcl_Token **bodyToken,
-			    int *bodyLines, ssize_t **bodyContLines);
-static void		IssueSwitchJumpTable(Tcl_Interp *interp,
-			    CompileEnv *envPtr, ExtCmdLoc *mapPtr,
-			    int eclIndex, int valueIndex,
-			    Tcl_Token *valueTokenPtr, int numWords,
-			    Tcl_Token **bodyToken, int *bodyLines,
-			    ssize_t **bodyContLines);
-static int		IssueTryFinallyInstructions(Tcl_Interp *interp,
-=======
 			    CompileEnv *envPtr, int mode, int noCase,
 			    int valueIndex, int numWords,
 			    Tcl_Token **bodyToken, int *bodyLines,
@@ -69,9 +47,8 @@
 static void		IssueSwitchJumpTable(Tcl_Interp *interp,
 			    CompileEnv *envPtr, int valueIndex,
 			    int numWords, Tcl_Token **bodyToken,
-			    int *bodyLines, int **bodyContLines);
+			    int *bodyLines, ssize_t **bodyContLines);
 static int		IssueTryClausesInstructions(Tcl_Interp *interp,
->>>>>>> a1fe1358
 			    CompileEnv *envPtr, Tcl_Token *bodyToken,
 			    int numHandlers, int *matchCodes,
 			    Tcl_Obj **matchClauses, int *resultVarIndices,
@@ -1951,13 +1928,6 @@
 
     TclNewObj(objPtr);
     Tcl_IncrRefCount(objPtr);
-<<<<<<< HEAD
-    if (TclWordKnownAtCompileTime(codeToken, objPtr)) {
-	Tcl_Obj *errPtr, *dictPtr;
-	const char *string;
-	size_t len;
-=======
->>>>>>> a1fe1358
 
     codeKnown = TclWordKnownAtCompileTime(codeToken, objPtr);
 
@@ -2287,12 +2257,7 @@
 {
     DefineLineInformation;	/* TIP #280 */
     int range, resultVar, optionsVar;
-<<<<<<< HEAD
-    int savedStackDepth = envPtr->currStackDepth;
-    int i, j, forwardsNeedFixing = 0;
-=======
     int i, j, len, forwardsNeedFixing = 0, trapZero = 0, afterBody = 0;
->>>>>>> a1fe1358
     int *addrsToFix, *forwardsToFix, notCodeJumpSource, notECJumpSource;
     int *noError;
     char buf[TCL_INTEGER_SPACE];
@@ -2502,13 +2467,8 @@
     Tcl_Token *finallyToken)	/* Not NULL */
 {
     DefineLineInformation;	/* TIP #280 */
-<<<<<<< HEAD
-    int savedStackDepth = envPtr->currStackDepth;
     int range, resultVar, optionsVar, i, j, forwardsNeedFixing = 0;
-=======
-    int range, resultVar, optionsVar, i, j, len, forwardsNeedFixing = 0;
     int trapZero = 0, afterBody = 0, finalOK, finalError, noFinalError;
->>>>>>> a1fe1358
     int *addrsToFix, *forwardsToFix, notCodeJumpSource, notECJumpSource;
     char buf[TCL_INTEGER_SPACE];
     size_t len;
@@ -2876,23 +2836,6 @@
     int isScalar, localIndex, flags = 1, i, varCount = 0, haveFlags = 0;
     DefineLineInformation;	/* TIP #280 */
 
-<<<<<<< HEAD
-    numWords = parsePtr->numWords-1;
-    flags = 1;
-    varTokenPtr = TokenAfter(parsePtr->tokenPtr);
-    leadingWord = Tcl_NewObj();
-    if (TclWordKnownAtCompileTime(varTokenPtr, leadingWord)) {
-	size_t len;
-	const char *bytes = Tcl_GetStringFromObj(leadingWord, &len);
-
-	if (len == 11 && !strncmp("-nocomplain", bytes, 11)) {
-	    flags = 0;
-	    varTokenPtr = TokenAfter(varTokenPtr);
-	    numWords--;
-	} else if (len == 2 && !strncmp("--", bytes, 2)) {
-	    varTokenPtr = TokenAfter(varTokenPtr);
-	    numWords--;
-=======
     /* TODO: Consider support for compiling expanded args. */
 
     /*
@@ -2936,11 +2879,10 @@
 		}
 	    }
 	    return TCL_ERROR;
->>>>>>> a1fe1358
 	}
 	if (i == 1) {
 	    const char *bytes;
-	    int len;
+	    size_t len;
 
 	    bytes = Tcl_GetStringFromObj(leadingWord, &len);
 	    if (len == 11 && !strncmp("-nocomplain", bytes, 11)) {
@@ -3228,250 +3170,6 @@
 /*
  *----------------------------------------------------------------------
  *
-<<<<<<< HEAD
- * PushVarName --
- *
- *	Procedure used in the compiling where pushing a variable name is
- *	necessary (append, lappend, set).
- *
- * Results:
- *	Returns TCL_OK for a successful compile. Returns TCL_ERROR to defer
- *	evaluation to runtime.
- *
- * Side effects:
- *	Instructions are added to envPtr to execute the "set" command at
- *	runtime.
- *
- *----------------------------------------------------------------------
- */
-
-static int
-PushVarName(
-    Tcl_Interp *interp,		/* Used for error reporting. */
-    Tcl_Token *varTokenPtr,	/* Points to a variable token. */
-    CompileEnv *envPtr,		/* Holds resulting instructions. */
-    int flags,			/* TCL_NO_LARGE_INDEX. */
-    int *localIndexPtr,		/* Must not be NULL. */
-    int *simpleVarNamePtr,	/* Must not be NULL. */
-    int *isScalarPtr,		/* Must not be NULL. */
-    int line,			/* Line the token starts on. */
-    ssize_t *clNext)		/* Reference to offset of next hidden cont.
-				 * line. */
-{
-    register const char *p;
-    const char *name, *elName;
-    register int i, n;
-    Tcl_Token *elemTokenPtr = NULL;
-    int nameChars, elNameChars, simpleVarName, localIndex;
-    int elemTokenCount = 0, allocedTokens = 0, removedParen = 0;
-
-    /*
-     * Decide if we can use a frame slot for the var/array name or if we need
-     * to emit code to compute and push the name at runtime. We use a frame
-     * slot (entry in the array of local vars) if we are compiling a procedure
-     * body and if the name is simple text that does not include namespace
-     * qualifiers.
-     */
-
-    simpleVarName = 0;
-    name = elName = NULL;
-    nameChars = elNameChars = 0;
-    localIndex = -1;
-
-    /*
-     * Check not only that the type is TCL_TOKEN_SIMPLE_WORD, but whether
-     * curly braces surround the variable name. This really matters for array
-     * elements to handle things like
-     *    set {x($foo)} 5
-     * which raises an undefined var error if we are not careful here.
-     */
-
-    if ((varTokenPtr->type == TCL_TOKEN_SIMPLE_WORD) &&
-	    (varTokenPtr->start[0] != '{')) {
-	/*
-	 * A simple variable name. Divide it up into "name" and "elName"
-	 * strings. If it is not a local variable, look it up at runtime.
-	 */
-
-	simpleVarName = 1;
-
-	name = varTokenPtr[1].start;
-	nameChars = varTokenPtr[1].size;
-	if (name[nameChars-1] == ')') {
-	    /*
-	     * last char is ')' => potential array reference.
-	     */
-
-	    for (i=0,p=name ; i<nameChars ; i++,p++) {
-		if (*p == '(') {
-		    elName = p + 1;
-		    elNameChars = nameChars - i - 2;
-		    nameChars = i;
-		    break;
-		}
-	    }
-
-	    if ((elName != NULL) && elNameChars) {
-		/*
-		 * An array element, the element name is a simple string:
-		 * assemble the corresponding token.
-		 */
-
-		elemTokenPtr = TclStackAlloc(interp, sizeof(Tcl_Token));
-		allocedTokens = 1;
-		elemTokenPtr->type = TCL_TOKEN_TEXT;
-		elemTokenPtr->start = elName;
-		elemTokenPtr->size = elNameChars;
-		elemTokenPtr->numComponents = 0;
-		elemTokenCount = 1;
-	    }
-	}
-    } else if (((n = varTokenPtr->numComponents) > 1)
-	    && (varTokenPtr[1].type == TCL_TOKEN_TEXT)
-	    && (varTokenPtr[n].type == TCL_TOKEN_TEXT)
-	    && (varTokenPtr[n].start[varTokenPtr[n].size - 1] == ')')) {
-	/*
-	 * Check for parentheses inside first token.
-	 */
-
-	simpleVarName = 0;
-	for (i = 0, p = varTokenPtr[1].start;
-		i < varTokenPtr[1].size; i++, p++) {
-	    if (*p == '(') {
-		simpleVarName = 1;
-		break;
-	    }
-	}
-	if (simpleVarName) {
-	    int remainingChars;
-
-	    /*
-	     * Check the last token: if it is just ')', do not count it.
-	     * Otherwise, remove the ')' and flag so that it is restored at
-	     * the end.
-	     */
-
-	    if (varTokenPtr[n].size == 1) {
-		n--;
-	    } else {
-		varTokenPtr[n].size--;
-		removedParen = n;
-	    }
-
-	    name = varTokenPtr[1].start;
-	    nameChars = p - varTokenPtr[1].start;
-	    elName = p + 1;
-	    remainingChars = (varTokenPtr[2].start - p) - 1;
-	    elNameChars = (varTokenPtr[n].start-p) + varTokenPtr[n].size - 2;
-
-	    if (remainingChars) {
-		/*
-		 * Make a first token with the extra characters in the first
-		 * token.
-		 */
-
-		elemTokenPtr = TclStackAlloc(interp, n * sizeof(Tcl_Token));
-		allocedTokens = 1;
-		elemTokenPtr->type = TCL_TOKEN_TEXT;
-		elemTokenPtr->start = elName;
-		elemTokenPtr->size = remainingChars;
-		elemTokenPtr->numComponents = 0;
-		elemTokenCount = n;
-
-		/*
-		 * Copy the remaining tokens.
-		 */
-
-		memcpy(elemTokenPtr+1, varTokenPtr+2,
-			(n-1) * sizeof(Tcl_Token));
-	    } else {
-		/*
-		 * Use the already available tokens.
-		 */
-
-		elemTokenPtr = &varTokenPtr[2];
-		elemTokenCount = n - 1;
-	    }
-	}
-    }
-
-    if (simpleVarName) {
-	/*
-	 * See whether name has any namespace separators (::'s).
-	 */
-
-	int hasNsQualifiers = 0;
-
-	for (i = 0, p = name;  i < nameChars;  i++, p++) {
-	    if ((*p == ':') && ((i+1) < nameChars) && (*(p+1) == ':')) {
-		hasNsQualifiers = 1;
-		break;
-	    }
-	}
-
-	/*
-	 * Look up the var name's index in the array of local vars in the proc
-	 * frame. If retrieving the var's value and it doesn't already exist,
-	 * push its name and look it up at runtime.
-	 */
-
-	if (!hasNsQualifiers) {
-	    localIndex = TclFindCompiledLocal(name, nameChars,
-		    1, envPtr);
-	    if ((flags & TCL_NO_LARGE_INDEX) && (localIndex > 255)) {
-		/*
-		 * We'll push the name.
-		 */
-
-		localIndex = -1;
-	    }
-	}
-	if (localIndex < 0) {
-	    PushLiteral(envPtr, name, nameChars);
-	}
-
-	/*
-	 * Compile the element script, if any.
-	 */
-
-	if (elName != NULL) {
-	    if (elNameChars) {
-		envPtr->line = line;
-		envPtr->clNext = clNext;
-		TclCompileTokens(interp, elemTokenPtr, elemTokenCount,
-			envPtr);
-	    } else {
-		PushLiteral(envPtr, "", 0);
-	    }
-	}
-    } else {
-	/*
-	 * The var name isn't simple: compile and push it.
-	 */
-
-	envPtr->line = line;
-	envPtr->clNext = clNext;
-	CompileTokens(envPtr, varTokenPtr, interp);
-    }
-
-    if (removedParen) {
-	varTokenPtr[removedParen].size++;
-    }
-    if (allocedTokens) {
-	TclStackFree(interp, elemTokenPtr);
-    }
-    *localIndexPtr = localIndex;
-    *simpleVarNamePtr = simpleVarName;
-    *isScalarPtr = (elName == NULL);
-    return TCL_OK;
-}
--
-/*
- *----------------------------------------------------------------------
- *
-=======
->>>>>>> a1fe1358
  * CompileUnaryOpCmd --
  *
  *	Utility routine to compile the unary operator commands.
