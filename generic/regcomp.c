--- conflicted
+++ resolved
@@ -2095,11 +2095,7 @@
     }
 
     fprintf(f, "\n\n\n========= DUMP ==========\n");
-<<<<<<< HEAD
-    fprintf(f, "nsub %" TCL_Z_MODIFIER "u, info 0%lo, ntree %d\n",
-=======
     fprintf(f, "nsub %" TCL_Z_MODIFIER "u, info 0%lo, ntree %" TCL_Z_MODIFIER "u\n",
->>>>>>> 930a43ed
 	    re->re_nsub, re->re_info, g->ntree);
 
     dumpcolors(&g->cmap, f);
