/*
 * tclResult.c --
 *
 *	This file contains code to manage the interpreter result.
 *
 * Copyright © 1997 Sun Microsystems, Inc.
 *
 * See the file "license.terms" for information on usage and redistribution of
 * this file, and for a DISCLAIMER OF ALL WARRANTIES.
 */

#include "tclInt.h"

/*
 * Indices of the standard return options dictionary keys.
 */

enum returnKeys {
    KEY_CODE,	KEY_ERRORCODE,	KEY_ERRORINFO,	KEY_ERRORLINE,
    KEY_LEVEL,	KEY_OPTIONS,	KEY_ERRORSTACK,	KEY_LAST
};

/*
 * Function prototypes for local functions in this file:
 */

static Tcl_Obj **	GetKeys(void);
static void		ReleaseKeys(ClientData clientData);
static void		ResetObjResult(Interp *iPtr);
#ifndef TCL_NO_DEPRECATED
static void		SetupAppendBuffer(Interp *iPtr, int newSpace);
#endif /* !TCL_NO_DEPRECATED */

/*
 * This structure is used to take a snapshot of the interpreter state in
 * Tcl_SaveInterpState. You can snapshot the state, execute a command, and
 * then back up to the result or the error that was previously in progress.
 */

typedef struct {
    int status;			/* return code status */
    int flags;			/* Each remaining field saves the */
    int returnLevel;		/* corresponding field of the Interp */
    int returnCode;		/* struct. These fields taken together are */
    Tcl_Obj *errorInfo;		/* the "state" of the interp. */
    Tcl_Obj *errorCode;
    Tcl_Obj *returnOpts;
    Tcl_Obj *objResult;
    Tcl_Obj *errorStack;
    int resetErrorStack;
} InterpState;

/*
 *----------------------------------------------------------------------
 *
 * Tcl_SaveInterpState --
 *
 *	Fills a token with a snapshot of the current state of the interpreter.
 *	The snapshot can be restored at any point by Tcl_RestoreInterpState.
 *
 *	The token returned must be eventually passed to one of the routines
 *	Tcl_RestoreInterpState or Tcl_DiscardInterpState, or there will be a
 *	memory leak.
 *
 * Results:
 *	Returns a token representing the interp state.
 *
 * Side effects:
 *	None.
 *
 *----------------------------------------------------------------------
 */

Tcl_InterpState
Tcl_SaveInterpState(
    Tcl_Interp *interp,		/* Interpreter's state to be saved */
    int status)			/* status code for current operation */
{
    Interp *iPtr = (Interp *) interp;
    InterpState *statePtr = (InterpState *)ckalloc(sizeof(InterpState));

    statePtr->status = status;
    statePtr->flags = iPtr->flags & ERR_ALREADY_LOGGED;
    statePtr->returnLevel = iPtr->returnLevel;
    statePtr->returnCode = iPtr->returnCode;
    statePtr->errorInfo = iPtr->errorInfo;
    statePtr->errorStack = iPtr->errorStack;
    statePtr->resetErrorStack = iPtr->resetErrorStack;
    if (statePtr->errorInfo) {
	Tcl_IncrRefCount(statePtr->errorInfo);
    }
    statePtr->errorCode = iPtr->errorCode;
    if (statePtr->errorCode) {
	Tcl_IncrRefCount(statePtr->errorCode);
    }
    statePtr->returnOpts = iPtr->returnOpts;
    if (statePtr->returnOpts) {
	Tcl_IncrRefCount(statePtr->returnOpts);
    }
    if (statePtr->errorStack) {
	Tcl_IncrRefCount(statePtr->errorStack);
    }
    statePtr->objResult = Tcl_GetObjResult(interp);
    Tcl_IncrRefCount(statePtr->objResult);
    return (Tcl_InterpState) statePtr;
}

/*
 *----------------------------------------------------------------------
 *
 * Tcl_RestoreInterpState --
 *
 *	Accepts an interp and a token previously returned by
 *	Tcl_SaveInterpState. Restore the state of the interp to what it was at
 *	the time of the Tcl_SaveInterpState call.
 *
 * Results:
 *	Returns the status value originally passed in to Tcl_SaveInterpState.
 *
 * Side effects:
 *	Restores the interp state and frees memory held by token.
 *
 *----------------------------------------------------------------------
 */

int
Tcl_RestoreInterpState(
    Tcl_Interp *interp,		/* Interpreter's state to be restored. */
    Tcl_InterpState state)	/* Saved interpreter state. */
{
    Interp *iPtr = (Interp *) interp;
    InterpState *statePtr = (InterpState *) state;
    int status = statePtr->status;

    iPtr->flags &= ~ERR_ALREADY_LOGGED;
    iPtr->flags |= (statePtr->flags & ERR_ALREADY_LOGGED);

    iPtr->returnLevel = statePtr->returnLevel;
    iPtr->returnCode = statePtr->returnCode;
    iPtr->resetErrorStack = statePtr->resetErrorStack;
    if (iPtr->errorInfo) {
	Tcl_DecrRefCount(iPtr->errorInfo);
    }
    iPtr->errorInfo = statePtr->errorInfo;
    if (iPtr->errorInfo) {
	Tcl_IncrRefCount(iPtr->errorInfo);
    }
    if (iPtr->errorCode) {
	Tcl_DecrRefCount(iPtr->errorCode);
    }
    iPtr->errorCode = statePtr->errorCode;
    if (iPtr->errorCode) {
	Tcl_IncrRefCount(iPtr->errorCode);
    }
    if (iPtr->errorStack) {
	Tcl_DecrRefCount(iPtr->errorStack);
    }
    iPtr->errorStack = statePtr->errorStack;
    if (iPtr->errorStack) {
	Tcl_IncrRefCount(iPtr->errorStack);
    }
    if (iPtr->returnOpts) {
	Tcl_DecrRefCount(iPtr->returnOpts);
    }
    iPtr->returnOpts = statePtr->returnOpts;
    if (iPtr->returnOpts) {
	Tcl_IncrRefCount(iPtr->returnOpts);
    }
    Tcl_SetObjResult(interp, statePtr->objResult);
    Tcl_DiscardInterpState(state);
    return status;
}

/*
 *----------------------------------------------------------------------
 *
 * Tcl_DiscardInterpState --
 *
 *	Accepts a token previously returned by Tcl_SaveInterpState. Frees the
 *	memory it uses.
 *
 * Results:
 *	None.
 *
 * Side effects:
 *	Frees memory.
 *
 *----------------------------------------------------------------------
 */

void
Tcl_DiscardInterpState(
    Tcl_InterpState state)	/* saved interpreter state */
{
    InterpState *statePtr = (InterpState *) state;

    if (statePtr->errorInfo) {
	Tcl_DecrRefCount(statePtr->errorInfo);
    }
    if (statePtr->errorCode) {
	Tcl_DecrRefCount(statePtr->errorCode);
    }
    if (statePtr->returnOpts) {
	Tcl_DecrRefCount(statePtr->returnOpts);
    }
    if (statePtr->errorStack) {
	Tcl_DecrRefCount(statePtr->errorStack);
    }
    Tcl_DecrRefCount(statePtr->objResult);
    ckfree(statePtr);
}

/*
 *----------------------------------------------------------------------
 *
 * Tcl_SaveResult --
 *
 *	Takes a snapshot of the current result state of the interpreter. The
 *	snapshot can be restored at any point by Tcl_RestoreResult. Note that
 *	this routine does not preserve the errorCode, errorInfo, or flags
 *	fields so it should not be used if an error is in progress.
 *
 *	Once a snapshot is saved, it must be restored by calling
 *	Tcl_RestoreResult, or discarded by calling Tcl_DiscardResult.
 *
 * Results:
 *	None.
 *
 * Side effects:
 *	Resets the interpreter result.
 *
 *----------------------------------------------------------------------
 */

#ifndef TCL_NO_DEPRECATED
#undef Tcl_SaveResult
void
Tcl_SaveResult(
    Tcl_Interp *interp,		/* Interpreter to save. */
    Tcl_SavedResult *statePtr)	/* Pointer to state structure. */
{
    Interp *iPtr = (Interp *) interp;

    /*
     * Move the result object into the save state. Note that we don't need to
     * change its refcount because we're moving it, not adding a new
     * reference. Put an empty object into the interpreter.
     */

    statePtr->objResultPtr = iPtr->objResultPtr;
    TclNewObj(iPtr->objResultPtr);
    Tcl_IncrRefCount(iPtr->objResultPtr);

    /*
     * Save the string result.
     */

    statePtr->freeProc = iPtr->freeProc;
    if (iPtr->result == iPtr->resultSpace) {
	/*
	 * Copy the static string data out of the interp buffer.
	 */

	statePtr->result = statePtr->resultSpace;
	strcpy(statePtr->result, iPtr->result);
	statePtr->appendResult = NULL;
    } else if (iPtr->result == iPtr->appendResult) {
	/*
	 * Move the append buffer out of the interp.
	 */

	statePtr->appendResult = iPtr->appendResult;
	statePtr->appendAvl = iPtr->appendAvl;
	statePtr->appendUsed = iPtr->appendUsed;
	statePtr->result = statePtr->appendResult;
	iPtr->appendResult = NULL;
	iPtr->appendAvl = 0;
	iPtr->appendUsed = 0;
    } else {
	/*
	 * Move the dynamic or static string out of the interpreter.
	 */

	statePtr->result = iPtr->result;
	statePtr->appendResult = NULL;
    }

    iPtr->result = iPtr->resultSpace;
    iPtr->resultSpace[0] = 0;
    iPtr->freeProc = 0;
}

/*
 *----------------------------------------------------------------------
 *
 * Tcl_RestoreResult --
 *
 *	Restores the state of the interpreter to a snapshot taken by
 *	Tcl_SaveResult. After this call, the token for the interpreter state
 *	is no longer valid.
 *
 * Results:
 *	None.
 *
 * Side effects:
 *	Restores the interpreter result.
 *
 *----------------------------------------------------------------------
 */

#undef Tcl_RestoreResult
void
Tcl_RestoreResult(
    Tcl_Interp *interp,		/* Interpreter being restored. */
    Tcl_SavedResult *statePtr)	/* State returned by Tcl_SaveResult. */
{
    Interp *iPtr = (Interp *) interp;

    Tcl_ResetResult(interp);

    /*
     * Restore the string result.
     */

    iPtr->freeProc = statePtr->freeProc;
    if (statePtr->result == statePtr->resultSpace) {
	/*
	 * Copy the static string data into the interp buffer.
	 */

	iPtr->result = iPtr->resultSpace;
	strcpy(iPtr->result, statePtr->result);
    } else if (statePtr->result == statePtr->appendResult) {
	/*
	 * Move the append buffer back into the interp.
	 */

	if (iPtr->appendResult != NULL) {
	    ckfree(iPtr->appendResult);
	}

	iPtr->appendResult = statePtr->appendResult;
	iPtr->appendAvl = statePtr->appendAvl;
	iPtr->appendUsed = statePtr->appendUsed;
	iPtr->result = iPtr->appendResult;
    } else {
	/*
	 * Move the dynamic or static string back into the interpreter.
	 */

	iPtr->result = statePtr->result;
    }

    /*
     * Restore the object result.
     */

    Tcl_DecrRefCount(iPtr->objResultPtr);
    iPtr->objResultPtr = statePtr->objResultPtr;
}

/*
 *----------------------------------------------------------------------
 *
 * Tcl_DiscardResult --
 *
 *	Frees the memory associated with an interpreter snapshot taken by
 *	Tcl_SaveResult. If the snapshot is not restored, this function must be
 *	called to discard it, or the memory will be lost.
 *
 * Results:
 *	None.
 *
 * Side effects:
 *	None.
 *
 *----------------------------------------------------------------------
 */

#undef Tcl_DiscardResult
void
Tcl_DiscardResult(
    Tcl_SavedResult *statePtr)	/* State returned by Tcl_SaveResult. */
{
    TclDecrRefCount(statePtr->objResultPtr);

    if (statePtr->result == statePtr->appendResult) {
	ckfree(statePtr->appendResult);
    } else if (statePtr->freeProc == TCL_DYNAMIC) {
	ckfree(statePtr->result);
    } else if (statePtr->freeProc) {
	statePtr->freeProc(statePtr->result);
    }
}

/*
 *----------------------------------------------------------------------
 *
 * Tcl_SetResult --
 *
 *	Arrange for "result" to be the Tcl return value.
 *
 * Results:
 *	None.
 *
 * Side effects:
 *	interp->result is left pointing either to "result" or to a copy of it.
 *	Also, the object result is reset.
 *
 *----------------------------------------------------------------------
 */

void
Tcl_SetResult(
    Tcl_Interp *interp,		/* Interpreter with which to associate the
				 * return value. */
    char *result,	/* Value to be returned. If NULL, the result
				 * is set to an empty string. */
    Tcl_FreeProc *freeProc)	/* Gives information about the string:
				 * TCL_STATIC, TCL_VOLATILE, or the address of
				 * a Tcl_FreeProc such as free. */
{
    Interp *iPtr = (Interp *) interp;
    Tcl_FreeProc *oldFreeProc = iPtr->freeProc;
    char *oldResult = iPtr->result;

    if (result == NULL) {
	iPtr->resultSpace[0] = 0;
	iPtr->result = iPtr->resultSpace;
	iPtr->freeProc = 0;
    } else if (freeProc == TCL_VOLATILE) {
	int length = strlen(result);

	if (length > TCL_RESULT_SIZE) {
	    iPtr->result = (char *)ckalloc(length + 1);
	    iPtr->freeProc = TCL_DYNAMIC;
	} else {
	    iPtr->result = iPtr->resultSpace;
	    iPtr->freeProc = 0;
	}
	memcpy(iPtr->result, result, length+1);
    } else {
	iPtr->result = (char *) result;
	iPtr->freeProc = freeProc;
    }

    /*
     * If the old result was dynamically-allocated, free it up. Do it here,
     * rather than at the beginning, in case the new result value was part of
     * the old result value.
     */

    if (oldFreeProc != 0) {
	if (oldFreeProc == TCL_DYNAMIC) {
	    ckfree(oldResult);
	} else {
	    oldFreeProc(oldResult);
	}
    }

    /*
     * Reset the object result since we just set the string result.
     */

    ResetObjResult(iPtr);
}
#endif /* !TCL_NO_DEPRECATED */

/*
 *----------------------------------------------------------------------
 *
 * Tcl_GetStringResult --
 *
 *	Returns an interpreter's result value as a string.
 *
 * Results:
 *	The interpreter's result as a string.
 *
 * Side effects:
 *	If the string result is empty, the object result is moved to the
 *	string result, then the object result is reset.
 *
 *----------------------------------------------------------------------
 */

#undef Tcl_GetStringResult
const char *
Tcl_GetStringResult(
    Tcl_Interp *interp)/* Interpreter whose result to return. */
{
#ifndef TCL_NO_DEPRECATED
    Interp *iPtr = (Interp *) interp;
    /*
     * If the string result is empty, move the object result to the string
     * result, then reset the object result.
     */

    if (*(iPtr->result) == 0) {
	Tcl_SetResult(interp, Tcl_GetString(Tcl_GetObjResult(interp)),
		TCL_VOLATILE);
    }
    return iPtr->result;
#else
    return TclGetString(Tcl_GetObjResult(interp));
#endif
}

/*
 *----------------------------------------------------------------------
 *
 * Tcl_SetObjResult --
 *
 *	Arrange for objPtr to be an interpreter's result value.
 *
 * Results:
 *	None.
 *
 * Side effects:
 *	interp->objResultPtr is left pointing to the object referenced by
 *	objPtr. The object's reference count is incremented since there is now
 *	a new reference to it. The reference count for any old objResultPtr
 *	value is decremented. Also, the string result is reset.
 *
 *----------------------------------------------------------------------
 */

void
Tcl_SetObjResult(
    Tcl_Interp *interp,		/* Interpreter with which to associate the
				 * return object value. */
    Tcl_Obj *objPtr)	/* Tcl object to be returned. If NULL, the obj
				 * result is made an empty string object. */
{
    Interp *iPtr = (Interp *) interp;
    Tcl_Obj *oldObjResult = iPtr->objResultPtr;

    iPtr->objResultPtr = objPtr;
    Tcl_IncrRefCount(objPtr);	/* since interp result is a reference */

    /*
     * We wait until the end to release the old object result, in case we are
     * setting the result to itself.
     */

    TclDecrRefCount(oldObjResult);

#ifndef TCL_NO_DEPRECATED
    /*
     * Reset the string result since we just set the result object.
     */

    if (iPtr->freeProc != NULL) {
	if (iPtr->freeProc == TCL_DYNAMIC) {
	    ckfree(iPtr->result);
	} else {
	    iPtr->freeProc(iPtr->result);
	}
	iPtr->freeProc = 0;
    }
    iPtr->result = iPtr->resultSpace;
    iPtr->resultSpace[0] = 0;
#endif
}

/*
 *----------------------------------------------------------------------
 *
 * Tcl_GetObjResult --
 *
 *	Returns an interpreter's result value as a Tcl object. The object's
 *	reference count is not modified; the caller must do that if it needs
 *	to hold on to a long-term reference to it.
 *
 * Results:
 *	The interpreter's result as an object.
 *
 * Side effects:
 *	If the interpreter has a non-empty string result, the result object is
 *	either empty or stale because some function set interp->result
 *	directly. If so, the string result is moved to the result object then
 *	the string result is reset.
 *
 *----------------------------------------------------------------------
 */

Tcl_Obj *
Tcl_GetObjResult(
    Tcl_Interp *interp)		/* Interpreter whose result to return. */
{
    Interp *iPtr = (Interp *) interp;
#ifndef TCL_NO_DEPRECATED
    Tcl_Obj *objResultPtr;
    int length;

    /*
     * If the string result is non-empty, move the string result to the object
     * result, then reset the string result.
     */

    if (iPtr->result[0] != 0) {
	ResetObjResult(iPtr);

	objResultPtr = iPtr->objResultPtr;
	length = strlen(iPtr->result);
	TclInitStringRep(objResultPtr, iPtr->result, length);

	if (iPtr->freeProc != NULL) {
	    if (iPtr->freeProc == TCL_DYNAMIC) {
		ckfree(iPtr->result);
	    } else {
		iPtr->freeProc(iPtr->result);
	    }
	    iPtr->freeProc = 0;
	}
	iPtr->result = iPtr->resultSpace;
	iPtr->result[0] = 0;
    }
#endif /* !TCL_NO_DEPRECATED */
    return iPtr->objResultPtr;
}

/*
 *----------------------------------------------------------------------
 *
 * Tcl_AppendResultVA --
 *
 *	Append a variable number of strings onto the interpreter's result.
 *
 * Results:
 *	None.
 *
 * Side effects:
 *	The result of the interpreter given by the first argument is extended
 *	by the strings in the va_list (up to a terminating NULL argument).
 *
 *	If the string result is non-empty, the object result forced to be a
 *	duplicate of it first. There will be a string result afterwards.
 *
 *----------------------------------------------------------------------
 */

void
Tcl_AppendResultVA(
    Tcl_Interp *interp,		/* Interpreter with which to associate the
				 * return value. */
    va_list argList)		/* Variable argument list. */
{
    Tcl_Obj *objPtr = Tcl_GetObjResult(interp);

    if (Tcl_IsShared(objPtr)) {
	objPtr = Tcl_DuplicateObj(objPtr);
    }
    Tcl_AppendStringsToObjVA(objPtr, argList);
    Tcl_SetObjResult(interp, objPtr);
}

/*
 *----------------------------------------------------------------------
 *
 * Tcl_AppendResult --
 *
 *	Append a variable number of strings onto the interpreter's result.
 *
 * Results:
 *	None.
 *
 * Side effects:
 *	The result of the interpreter given by the first argument is extended
 *	by the strings given by the second and following arguments (up to a
 *	terminating NULL argument).
 *
 *	If the string result is non-empty, the object result forced to be a
 *	duplicate of it first. There will be a string result afterwards.
 *
 *----------------------------------------------------------------------
 */

void
Tcl_AppendResult(
    Tcl_Interp *interp, ...)
{
    va_list argList;

    va_start(argList, interp);
    Tcl_AppendResultVA(interp, argList);
    va_end(argList);
}

/*
 *----------------------------------------------------------------------
 *
 * Tcl_AppendElement --
 *
 *	Convert a string to a valid Tcl list element and append it to the
 *	result (which is ostensibly a list).
 *
 * Results:
 *	None.
 *
 * Side effects:
 *	The result in the interpreter given by the first argument is extended
 *	with a list element converted from string. A separator space is added
 *	before the converted list element unless the current result is empty,
 *	contains the single character "{", or ends in " {".
 *
 *	If the string result is empty, the object result is moved to the
 *	string result, then the object result is reset.
 *
 *----------------------------------------------------------------------
 */

void
Tcl_AppendElement(
    Tcl_Interp *interp,		/* Interpreter whose result is to be
				 * extended. */
    const char *element)	/* String to convert to list element and add
				 * to result. */
{
    Interp *iPtr = (Interp *) interp;
#ifdef TCL_NO_DEPRECATED
    Tcl_Obj *elementPtr = Tcl_NewStringObj(element, -1);
    Tcl_Obj *listPtr = Tcl_NewListObj(1, &elementPtr);
    const char *bytes;

    if (Tcl_IsShared(iPtr->objResultPtr)) {
	Tcl_SetObjResult(interp, Tcl_DuplicateObj(iPtr->objResultPtr));
    }
    bytes = TclGetString(iPtr->objResultPtr);
    if (TclNeedSpace(bytes, bytes+iPtr->objResultPtr->length)) {
	Tcl_AppendToObj(iPtr->objResultPtr, " ", 1);
    }
    Tcl_AppendObjToObj(iPtr->objResultPtr, listPtr);
    Tcl_DecrRefCount(listPtr);
#else
    char *dst;
    int size;
    int flags;
    int quoteHash = 1;

    /*
     * If the string result is empty, move the object result to the string
     * result, then reset the object result.
     */

    (void) Tcl_GetStringResult(interp);

    /*
     * See how much space is needed, and grow the append buffer if needed to
     * accommodate the list element.
     */

    size = Tcl_ScanElement(element, &flags) + 1;
    if ((iPtr->result != iPtr->appendResult)
	    || (iPtr->appendResult[iPtr->appendUsed] != 0)
	    || ((size + iPtr->appendUsed) >= iPtr->appendAvl)) {
	SetupAppendBuffer(iPtr, size+iPtr->appendUsed);
    }

    /*
     * Convert the string into a list element and copy it to the buffer that's
     * forming, with a space separator if needed.
     */

    dst = iPtr->appendResult + iPtr->appendUsed;
    if (TclNeedSpace(iPtr->appendResult, dst)) {
	iPtr->appendUsed++;
	*dst = ' ';
	dst++;

	/*
	 * If we need a space to separate this element from preceding stuff,
	 * then this element will not lead a list, and need not have it's
	 * leading '#' quoted.
	 */
	quoteHash = 0;
    } else {
	while ((--dst >= iPtr->appendResult) && TclIsSpaceProcM(*dst)) {
	}
	quoteHash = !TclNeedSpace(iPtr->appendResult, dst+1);
    }
    dst = iPtr->appendResult + iPtr->appendUsed;
    if (!quoteHash) {
	flags |= TCL_DONT_QUOTE_HASH;
    }

    iPtr->appendUsed += Tcl_ConvertElement(element, dst, flags);
#endif /* !TCL_NO_DEPRECATED */
}

/*
 *----------------------------------------------------------------------
 *
 * SetupAppendBuffer --
 *
 *	This function makes sure that there is an append buffer properly
 *	initialized, if necessary, from the interpreter's result, and that it
 *	has at least enough room to accommodate newSpace new bytes of
 *	information.
 *
 * Results:
 *	None.
 *
 * Side effects:
 *	None.
 *
 *----------------------------------------------------------------------
 */

#ifndef TCL_NO_DEPRECATED
static void
SetupAppendBuffer(
    Interp *iPtr,		/* Interpreter whose result is being set up. */
    int newSpace)		/* Make sure that at least this many bytes of
				 * new information may be added. */
{
    int totalSpace;

    /*
     * Make the append buffer larger, if that's necessary, then copy the
     * result into the append buffer and make the append buffer the official
     * Tcl result.
     */

    if (iPtr->result != iPtr->appendResult) {
	/*
	 * If an oversized buffer was used recently, then free it up so we go
	 * back to a smaller buffer. This avoids tying up memory forever after
	 * a large operation.
	 */

	if (iPtr->appendAvl > 500) {
	    ckfree(iPtr->appendResult);
	    iPtr->appendResult = NULL;
	    iPtr->appendAvl = 0;
	}
	iPtr->appendUsed = strlen(iPtr->result);
    } else if (iPtr->result[iPtr->appendUsed] != 0) {
	/*
	 * Most likely someone has modified a result created by
	 * Tcl_AppendResult et al. so that it has a different size. Just
	 * recompute the size.
	 */

	iPtr->appendUsed = strlen(iPtr->result);
    }

    totalSpace = newSpace + iPtr->appendUsed;
    if (totalSpace >= iPtr->appendAvl) {
	char *newSpacePtr;

	if (totalSpace < 100) {
	    totalSpace = 200;
	} else {
	    totalSpace *= 2;
	}
	newSpacePtr = (char *)ckalloc(totalSpace);
	strcpy(newSpacePtr, iPtr->result);
	if (iPtr->appendResult != NULL) {
	    ckfree(iPtr->appendResult);
	}
	iPtr->appendResult = newSpacePtr;
	iPtr->appendAvl = totalSpace;
    } else if (iPtr->result != iPtr->appendResult) {
	strcpy(iPtr->appendResult, iPtr->result);
    }

    Tcl_FreeResult((Tcl_Interp *) iPtr);
    iPtr->result = iPtr->appendResult;
}

/*
 *----------------------------------------------------------------------
 *
 * Tcl_FreeResult --
 *
 *	This function frees up the memory associated with an interpreter's
 *	string result. It also resets the interpreter's result object.
 *	Tcl_FreeResult is most commonly used when a function is about to
 *	replace one result value with another.
 *
 * Results:
 *	None.
 *
 * Side effects:
 *	Frees the memory associated with interp's string result and sets
 *	interp->freeProc to zero, but does not change interp->result or clear
 *	error state. Resets interp's result object to an unshared empty
 *	object.
 *
 *----------------------------------------------------------------------
 */

void
Tcl_FreeResult(
    Tcl_Interp *interp)/* Interpreter for which to free result. */
{
    Interp *iPtr = (Interp *) interp;

    if (iPtr->freeProc != NULL) {
	if (iPtr->freeProc == TCL_DYNAMIC) {
	    ckfree(iPtr->result);
	} else {
	    iPtr->freeProc(iPtr->result);
	}
	iPtr->freeProc = 0;
    }

    ResetObjResult(iPtr);
}
#endif /* !TCL_NO_DEPRECATED */

/*
 *----------------------------------------------------------------------
 *
 * Tcl_ResetResult --
 *
 *	This function resets both the interpreter's string and object results.
 *
 * Results:
 *	None.
 *
 * Side effects:
 *	It resets the result object to an unshared empty object. It then
 *	restores the interpreter's string result area to its default
 *	initialized state, freeing up any memory that may have been allocated.
 *	It also clears any error information for the interpreter.
 *
 *----------------------------------------------------------------------
 */

void
Tcl_ResetResult(
    Tcl_Interp *interp)		/* Interpreter for which to clear result. */
{
    Interp *iPtr = (Interp *) interp;

    ResetObjResult(iPtr);
#ifndef TCL_NO_DEPRECATED
    if (iPtr->freeProc != NULL) {
	if (iPtr->freeProc == TCL_DYNAMIC) {
	    ckfree(iPtr->result);
	} else {
	    iPtr->freeProc(iPtr->result);
	}
	iPtr->freeProc = 0;
    }
    iPtr->result = iPtr->resultSpace;
    iPtr->resultSpace[0] = 0;
#endif /* !TCL_NO_DEPRECATED */
    if (iPtr->errorCode) {
	/* Legacy support */
	if (iPtr->flags & ERR_LEGACY_COPY) {
	    Tcl_ObjSetVar2(interp, iPtr->ecVar, NULL,
		    iPtr->errorCode, TCL_GLOBAL_ONLY);
	}
	Tcl_DecrRefCount(iPtr->errorCode);
	iPtr->errorCode = NULL;
    }
    if (iPtr->errorInfo) {
	/* Legacy support */
	if (iPtr->flags & ERR_LEGACY_COPY) {
	    Tcl_ObjSetVar2(interp, iPtr->eiVar, NULL,
		    iPtr->errorInfo, TCL_GLOBAL_ONLY);
	}
	Tcl_DecrRefCount(iPtr->errorInfo);
	iPtr->errorInfo = NULL;
    }
    iPtr->resetErrorStack = 1;
    iPtr->returnLevel = 1;
    iPtr->returnCode = TCL_OK;
    if (iPtr->returnOpts) {
	Tcl_DecrRefCount(iPtr->returnOpts);
	iPtr->returnOpts = NULL;
    }
    iPtr->flags &= ~(ERR_ALREADY_LOGGED | ERR_LEGACY_COPY);
}

/*
 *----------------------------------------------------------------------
 *
 * ResetObjResult --
 *
 *	Function used to reset an interpreter's Tcl result object.
 *
 * Results:
 *	None.
 *
 * Side effects:
 *	Resets the interpreter's result object to an unshared empty string
 *	object with ref count one. It does not clear any error information in
 *	the interpreter.
 *
 *----------------------------------------------------------------------
 */

static void
ResetObjResult(
    Interp *iPtr)		/* Points to the interpreter whose result
				 * object should be reset. */
{
    Tcl_Obj *objResultPtr = iPtr->objResultPtr;

    if (Tcl_IsShared(objResultPtr)) {
	TclDecrRefCount(objResultPtr);
	TclNewObj(objResultPtr);
	Tcl_IncrRefCount(objResultPtr);
	iPtr->objResultPtr = objResultPtr;
    } else {
	if (objResultPtr->bytes != &tclEmptyString) {
	    if (objResultPtr->bytes) {
		ckfree(objResultPtr->bytes);
	    }
	    objResultPtr->bytes = &tclEmptyString;
	    objResultPtr->length = 0;
	}
	TclFreeInternalRep(objResultPtr);
    }
}

/*
 *----------------------------------------------------------------------
 *
 * Tcl_SetErrorCodeVA --
 *
 *	This function is called to record machine-readable information about
 *	an error that is about to be returned.
 *
 * Results:
 *	None.
 *
 * Side effects:
 *	The errorCode field of the interp is modified to hold all of the
 *	arguments to this function, in a list form with each argument becoming
 *	one element of the list.
 *
 *----------------------------------------------------------------------
 */

void
Tcl_SetErrorCodeVA(
    Tcl_Interp *interp,		/* Interpreter in which to set errorCode */
    va_list argList)		/* Variable argument list. */
{
    Tcl_Obj *errorObj;

    TclNewObj(errorObj);

    /*
     * Scan through the arguments one at a time, appending them to the
     * errorCode field as list elements.
     */

    while (1) {
	char *elem = va_arg(argList, char *);

	if (elem == NULL) {
	    break;
	}
	Tcl_ListObjAppendElement(NULL, errorObj, Tcl_NewStringObj(elem, -1));
    }
    Tcl_SetObjErrorCode(interp, errorObj);
}

/*
 *----------------------------------------------------------------------
 *
 * Tcl_SetErrorCode --
 *
 *	This function is called to record machine-readable information about
 *	an error that is about to be returned.
 *
 * Results:
 *	None.
 *
 * Side effects:
 *	The errorCode field of the interp is modified to hold all of the
 *	arguments to this function, in a list form with each argument becoming
 *	one element of the list.
 *
 *----------------------------------------------------------------------
 */

void
Tcl_SetErrorCode(
    Tcl_Interp *interp, ...)
{
    va_list argList;

    /*
     * Scan through the arguments one at a time, appending them to the
     * errorCode field as list elements.
     */

    va_start(argList, interp);
    Tcl_SetErrorCodeVA(interp, argList);
    va_end(argList);
}

/*
 *----------------------------------------------------------------------
 *
 * Tcl_SetObjErrorCode --
 *
 *	This function is called to record machine-readable information about
 *	an error that is about to be returned. The caller should build a list
 *	object up and pass it to this routine.
 *
 * Results:
 *	None.
 *
 * Side effects:
 *	The errorCode field of the interp is set to the new value.
 *
 *----------------------------------------------------------------------
 */

void
Tcl_SetObjErrorCode(
    Tcl_Interp *interp,
    Tcl_Obj *errorObjPtr)
{
    Interp *iPtr = (Interp *) interp;

    if (iPtr->errorCode) {
	Tcl_DecrRefCount(iPtr->errorCode);
    }
    iPtr->errorCode = errorObjPtr;
    Tcl_IncrRefCount(iPtr->errorCode);
}

/*
 *----------------------------------------------------------------------
 *
 * Tcl_GetErrorLine --
 *
 *      Returns the line number associated with the current error.
 *
 *----------------------------------------------------------------------
 */

#undef Tcl_GetErrorLine
int
Tcl_GetErrorLine(
    Tcl_Interp *interp)
{
    return ((Interp *) interp)->errorLine;
}

/*
 *----------------------------------------------------------------------
 *
 * Tcl_SetErrorLine --
 *
 *      Sets the line number associated with the current error.
 *
 *----------------------------------------------------------------------
 */

#undef Tcl_SetErrorLine
void
Tcl_SetErrorLine(
    Tcl_Interp *interp,
    int value)
{
    ((Interp *) interp)->errorLine = value;
}

/*
 *----------------------------------------------------------------------
 *
 * GetKeys --
 *
 *	Returns a Tcl_Obj * array of the standard keys used in the return
 *	options dictionary.
 *
 *	Broadly sharing one copy of these key values helps with both memory
 *	efficiency and dictionary lookup times.
 *
 * Results:
 *	A Tcl_Obj * array.
 *
 * Side effects:
 *	First time called in a thread, creates the keys (allocating memory)
 *	and arranges for their cleanup at thread exit.
 *
 *----------------------------------------------------------------------
 */

static Tcl_Obj **
GetKeys(void)
{
    static Tcl_ThreadDataKey returnKeysKey;
    Tcl_Obj **keys = (Tcl_Obj **)Tcl_GetThreadData(&returnKeysKey,
	    KEY_LAST * sizeof(Tcl_Obj *));

    if (keys[0] == NULL) {
	/*
	 * First call in this thread, create the keys...
	 */

	int i;

	TclNewLiteralStringObj(keys[KEY_CODE],	    "-code");
	TclNewLiteralStringObj(keys[KEY_ERRORCODE], "-errorcode");
	TclNewLiteralStringObj(keys[KEY_ERRORINFO], "-errorinfo");
	TclNewLiteralStringObj(keys[KEY_ERRORLINE], "-errorline");
	TclNewLiteralStringObj(keys[KEY_ERRORSTACK],"-errorstack");
	TclNewLiteralStringObj(keys[KEY_LEVEL],	    "-level");
	TclNewLiteralStringObj(keys[KEY_OPTIONS],   "-options");

	for (i = KEY_CODE; i < KEY_LAST; i++) {
	    Tcl_IncrRefCount(keys[i]);
	}

	/*
	 * ... and arrange for their clenaup.
	 */

	Tcl_CreateThreadExitHandler(ReleaseKeys, keys);
    }
    return keys;
}

/*
 *----------------------------------------------------------------------
 *
 * ReleaseKeys --
 *
 *	Called as a thread exit handler to cleanup return options dictionary
 *	keys.
 *
 * Results:
 *	None.
 *
 * Side effects:
 *	Frees memory.
 *
 *----------------------------------------------------------------------
 */

static void
ReleaseKeys(
    ClientData clientData)
{
    Tcl_Obj **keys = (Tcl_Obj **)clientData;
    int i;

    for (i = KEY_CODE; i < KEY_LAST; i++) {
	Tcl_DecrRefCount(keys[i]);
	keys[i] = NULL;
    }
}

/*
 *----------------------------------------------------------------------
 *
 * TclProcessReturn --
 *
 *	Does the work of the [return] command based on the code, level, and
 *	returnOpts arguments. Note that the code argument must agree with the
 *	-code entry in returnOpts and the level argument must agree with the
 *	-level entry in returnOpts, as is the case for values returned from
 *	TclMergeReturnOptions.
 *
 * Results:
 *	Returns the return code the [return] command should return.
 *
 * Side effects:
 *	None.
 *
 *----------------------------------------------------------------------
 */

int
TclProcessReturn(
    Tcl_Interp *interp,
    int code,
    int level,
    Tcl_Obj *returnOpts)
{
    Interp *iPtr = (Interp *) interp;
    Tcl_Obj *valuePtr;
    Tcl_Obj **keys = GetKeys();

    /*
     * Store the merged return options.
     */

    if (iPtr->returnOpts != returnOpts) {
	if (iPtr->returnOpts) {
	    Tcl_DecrRefCount(iPtr->returnOpts);
	}
	iPtr->returnOpts = returnOpts;
	Tcl_IncrRefCount(iPtr->returnOpts);
    }

    if (code == TCL_ERROR) {
	if (iPtr->errorInfo) {
	    Tcl_DecrRefCount(iPtr->errorInfo);
	    iPtr->errorInfo = NULL;
	}
	Tcl_DictObjGet(NULL, iPtr->returnOpts, keys[KEY_ERRORINFO],
		&valuePtr);
	if (valuePtr != NULL) {
	    Tcl_Size length;

	    (void)TclGetStringFromObj(valuePtr, &length);
	    if (length) {
		iPtr->errorInfo = valuePtr;
		Tcl_IncrRefCount(iPtr->errorInfo);
		iPtr->flags |= ERR_ALREADY_LOGGED;
	    }
	}
	Tcl_DictObjGet(NULL, iPtr->returnOpts, keys[KEY_ERRORSTACK],
		&valuePtr);
	if (valuePtr != NULL) {
	    int len, valueObjc;
	    Tcl_Obj **valueObjv;

	    if (Tcl_IsShared(iPtr->errorStack)) {
		Tcl_Obj *newObj;

		newObj = Tcl_DuplicateObj(iPtr->errorStack);
		Tcl_DecrRefCount(iPtr->errorStack);
		Tcl_IncrRefCount(newObj);
		iPtr->errorStack = newObj;
	    }

	    /*
	     * List extraction done after duplication to avoid moving the rug
	     * if someone does [return -errorstack [info errorstack]]
	     */

	    if (TclListObjGetElements(interp, valuePtr, &valueObjc,
		    &valueObjv) == TCL_ERROR) {
		return TCL_ERROR;
	    }
	    iPtr->resetErrorStack = 0;
	    TclListObjLength(interp, iPtr->errorStack, &len);

	    /*
	     * Reset while keeping the list internalrep as much as possible.
	     */

	    Tcl_ListObjReplace(interp, iPtr->errorStack, 0, len, valueObjc,
		    valueObjv);
	}
	Tcl_DictObjGet(NULL, iPtr->returnOpts, keys[KEY_ERRORCODE],
		&valuePtr);
	if (valuePtr != NULL) {
	    Tcl_SetObjErrorCode(interp, valuePtr);
	} else {
	    Tcl_SetErrorCode(interp, "NONE", (char *)NULL);
	}

	Tcl_DictObjGet(NULL, iPtr->returnOpts, keys[KEY_ERRORLINE],
		&valuePtr);
	if (valuePtr != NULL) {
	    TclGetIntFromObj(NULL, valuePtr, &iPtr->errorLine);
	}
    }
    if (level != 0) {
	iPtr->returnLevel = level;
	iPtr->returnCode = code;
	return TCL_RETURN;
    }
    if (code == TCL_ERROR) {
	iPtr->flags |= ERR_LEGACY_COPY;
    }
    return code;
}

/*
 *----------------------------------------------------------------------
 *
 * TclMergeReturnOptions --
 *
 *	Parses, checks, and stores the options to the [return] command.
 *
 * Results:
 *	Returns TCL_ERROR if any of the option values are invalid. Otherwise,
 *	returns TCL_OK, and writes the returnOpts, code, and level values to
 *	the pointers provided.
 *
 * Side effects:
 *	None.
 *
 *----------------------------------------------------------------------
 */

int
TclMergeReturnOptions(
    Tcl_Interp *interp,		/* Current interpreter. */
    Tcl_Size objc,			/* Number of arguments. */
    Tcl_Obj *const objv[],	/* Argument objects. */
    Tcl_Obj **optionsPtrPtr,	/* If not NULL, points to space for a (Tcl_Obj
				 * *) where the pointer to the merged return
				 * options dictionary should be written. */
    int *codePtr,		/* If not NULL, points to space where the
				 * -code value should be written. */
    int *levelPtr)		/* If not NULL, points to space where the
				 * -level value should be written. */
{
    int code = TCL_OK;
    int level = 1;
    Tcl_Obj *valuePtr;
    Tcl_Obj *returnOpts;
    Tcl_Obj **keys = GetKeys();

    TclNewObj(returnOpts);
    for (;  objc > 1;  objv += 2, objc -= 2) {
	int optLen, compareLen;
	const char *opt = TclGetStringFromObj(objv[0], &optLen);
	const char *compare =
		TclGetStringFromObj(keys[KEY_OPTIONS], &compareLen);

	if ((optLen == compareLen) && (memcmp(opt, compare, optLen) == 0)) {
	    Tcl_DictSearch search;
	    int done = 0;
	    Tcl_Obj *keyPtr;
	    Tcl_Obj *dict = objv[1];

	nestedOptions:
	    if (TCL_ERROR == Tcl_DictObjFirst(NULL, dict, &search,
		    &keyPtr, &valuePtr, &done)) {
		/*
		 * Value is not a legal dictionary.
		 */

		Tcl_SetObjResult(interp, Tcl_ObjPrintf(
			"bad %s value: expected dictionary but got \"%s\"",
			compare, TclGetString(objv[1])));
		Tcl_SetErrorCode(interp, "TCL", "RESULT", "ILLEGAL_OPTIONS",
			(char *)NULL);
		goto error;
	    }

	    while (!done) {
		Tcl_DictObjPut(NULL, returnOpts, keyPtr, valuePtr);
		Tcl_DictObjNext(&search, &keyPtr, &valuePtr, &done);
	    }

	    Tcl_DictObjGet(NULL, returnOpts, keys[KEY_OPTIONS], &valuePtr);
	    if (valuePtr != NULL) {
		dict = valuePtr;
		Tcl_DictObjRemove(NULL, returnOpts, keys[KEY_OPTIONS]);
		goto nestedOptions;
	    }

	} else {
	    Tcl_DictObjPut(NULL, returnOpts, objv[0], objv[1]);
	}
    }

    /*
     * Check for bogus -code value.
     */

    Tcl_DictObjGet(NULL, returnOpts, keys[KEY_CODE], &valuePtr);
    if (valuePtr != NULL) {
	if (TclGetCompletionCodeFromObj(interp, valuePtr,
		&code) == TCL_ERROR) {
	    goto error;
	}
	Tcl_DictObjRemove(NULL, returnOpts, keys[KEY_CODE]);
    }

    /*
     * Check for bogus -level value.
     */

    Tcl_DictObjGet(NULL, returnOpts, keys[KEY_LEVEL], &valuePtr);
    if (valuePtr != NULL) {
	if ((TCL_ERROR == TclGetIntFromObj(NULL, valuePtr, &level))
		|| (level < 0)) {
	    /*
	     * Value is not a legal level.
	     */

	    Tcl_SetObjResult(interp, Tcl_ObjPrintf(
		    "bad -level value: expected non-negative integer but got"
		    " \"%s\"", TclGetString(valuePtr)));
	    Tcl_SetErrorCode(interp, "TCL", "RESULT", "ILLEGAL_LEVEL", (char *)NULL);
	    goto error;
	}
	Tcl_DictObjRemove(NULL, returnOpts, keys[KEY_LEVEL]);
    }

    /*
     * Check for bogus -errorcode value.
     */

    Tcl_DictObjGet(NULL, returnOpts, keys[KEY_ERRORCODE], &valuePtr);
    if (valuePtr != NULL) {
	int length;

	if (TCL_ERROR == TclListObjLength(NULL, valuePtr, &length )) {
	    /*
	     * Value is not a list, which is illegal for -errorcode.
	     */

	    Tcl_SetObjResult(interp, Tcl_ObjPrintf(
		    "bad -errorcode value: expected a list but got \"%s\"",
		    TclGetString(valuePtr)));
	    Tcl_SetErrorCode(interp, "TCL", "RESULT", "ILLEGAL_ERRORCODE",
		    (char *)NULL);
	    goto error;
	}
    }

    /*
     * Check for bogus -errorstack value.
     */

    Tcl_DictObjGet(NULL, returnOpts, keys[KEY_ERRORSTACK], &valuePtr);
    if (valuePtr != NULL) {
	int length;

	if (TCL_ERROR == TclListObjLength(NULL, valuePtr, &length)) {
	    /*
	     * Value is not a list, which is illegal for -errorstack.
	     */

	    Tcl_SetObjResult(interp, Tcl_ObjPrintf(
		    "bad -errorstack value: expected a list but got \"%s\"",
		    TclGetString(valuePtr)));
	    Tcl_SetErrorCode(interp, "TCL", "RESULT", "NONLIST_ERRORSTACK",
		    (char *)NULL);
	    goto error;
	}
	if (length % 2) {
	    /*
	     * Errorstack must always be an even-sized list
	     */

	    Tcl_SetObjResult(interp, Tcl_ObjPrintf(
		    "forbidden odd-sized list for -errorstack: \"%s\"",
		    TclGetString(valuePtr)));
	    Tcl_SetErrorCode(interp, "TCL", "RESULT",
		    "ODDSIZEDLIST_ERRORSTACK", (char *)NULL);
	    goto error;
	}
    }

    /*
     * Convert [return -code return -level X] to [return -code ok -level X+1]
     */

    if (code == TCL_RETURN) {
	level++;
	code = TCL_OK;
    }

    if (codePtr != NULL) {
	*codePtr = code;
    }
    if (levelPtr != NULL) {
	*levelPtr = level;
    }

    if (optionsPtrPtr == NULL) {
	/*
	 * Not passing back the options (?!), so clean them up.
	 */

	Tcl_DecrRefCount(returnOpts);
    } else {
	*optionsPtrPtr = returnOpts;
    }
    return TCL_OK;

  error:
    Tcl_DecrRefCount(returnOpts);
    return TCL_ERROR;
}

/*
 *-------------------------------------------------------------------------
 *
 * Tcl_GetReturnOptions --
 *
 *	Packs up the interp state into a dictionary of return options.
 *
 * Results:
 *	A dictionary of return options.
 *
 * Side effects:
 *	None.
 *
 *-------------------------------------------------------------------------
 */

Tcl_Obj *
Tcl_GetReturnOptions(
    Tcl_Interp *interp,
    int result)
{
    Interp *iPtr = (Interp *) interp;
    Tcl_Obj *options;
    Tcl_Obj **keys = GetKeys();

    if (iPtr->returnOpts) {
	options = Tcl_DuplicateObj(iPtr->returnOpts);
    } else {
	TclNewObj(options);
    }

    if (result == TCL_RETURN) {
	Tcl_DictObjPut(NULL, options, keys[KEY_CODE],
		Tcl_NewWideIntObj(iPtr->returnCode));
	Tcl_DictObjPut(NULL, options, keys[KEY_LEVEL],
		Tcl_NewWideIntObj(iPtr->returnLevel));
    } else {
	Tcl_DictObjPut(NULL, options, keys[KEY_CODE],
		Tcl_NewWideIntObj(result));
	Tcl_DictObjPut(NULL, options, keys[KEY_LEVEL],
		Tcl_NewWideIntObj(0));
    }

    if (result == TCL_ERROR) {
	if (!iPtr->errorInfo) {
	    /* 
	     * No errorLine without errorInfo, e. g. (re)thrown only message,
	     * this shall also avoid transfer of errorLine (if goes to child
	     * interp), because we have anyway nothing excepting message
	     * in the backtrace.
	     */
	    iPtr->errorLine = 0;
	}
	Tcl_AddErrorInfo(interp, "");
	Tcl_DictObjPut(NULL, options, keys[KEY_ERRORSTACK], iPtr->errorStack);
    }
    if (iPtr->errorCode) {
	Tcl_DictObjPut(NULL, options, keys[KEY_ERRORCODE], iPtr->errorCode);
    }
    if (iPtr->errorInfo) {
	Tcl_DictObjPut(NULL, options, keys[KEY_ERRORINFO], iPtr->errorInfo);
<<<<<<< HEAD
	Tcl_DictObjPut(NULL, options, keys[KEY_ERRORLINE],
		Tcl_NewWideIntObj(iPtr->errorLine));
=======
	if (iPtr->errorLine) {
	    Tcl_DictObjPut(NULL, options, keys[KEY_ERRORLINE],
		    Tcl_NewIntObj(iPtr->errorLine));
	}
>>>>>>> 8237f3f4
    }
    return options;
}

/*
 *-------------------------------------------------------------------------
 *
 * TclNoErrorStack --
 *
 *	Removes the -errorstack entry from an options dict to avoid reference
 *	cycles.
 *
 * Results:
 *	The (unshared) argument options dict, modified in -place.
 *
 *-------------------------------------------------------------------------
 */

Tcl_Obj *
TclNoErrorStack(
    Tcl_Interp *interp,
    Tcl_Obj *options)
{
    Tcl_Obj **keys = GetKeys();

    Tcl_DictObjRemove(interp, options, keys[KEY_ERRORSTACK]);
    return options;
}

/*
 *-------------------------------------------------------------------------
 *
 * Tcl_SetReturnOptions --
 *
 *	Accepts an interp and a dictionary of return options, and sets the
 *	return options of the interp to match the dictionary.
 *
 * Results:
 *	A standard status code. Usually TCL_OK, but TCL_ERROR if an invalid
 *	option value was found in the dictionary. If a -level value of 0 is in
 *	the dictionary, then the -code value in the dictionary will be
 *	returned (TCL_OK default).
 *
 * Side effects:
 *	Sets the state of the interp.
 *
 *-------------------------------------------------------------------------
 */

int
Tcl_SetReturnOptions(
    Tcl_Interp *interp,
    Tcl_Obj *options)
{
    int objc;
    int level, code;
    Tcl_Obj **objv, *mergedOpts;

    Tcl_IncrRefCount(options);
    if (TCL_ERROR == TclListObjGetElements(interp, options, &objc, &objv)
	    || (objc % 2)) {
	Tcl_SetObjResult(interp, Tcl_ObjPrintf(
		"expected dict but got \"%s\"", TclGetString(options)));
	Tcl_SetErrorCode(interp, "TCL", "RESULT", "ILLEGAL_OPTIONS", (char *)NULL);
	code = TCL_ERROR;
    } else if (TCL_ERROR == TclMergeReturnOptions(interp, objc, objv,
	    &mergedOpts, &code, &level)) {
	code = TCL_ERROR;
    } else {
	code = TclProcessReturn(interp, code, level, mergedOpts);
    }

    Tcl_DecrRefCount(options);
    return code;
}

/*
 *-------------------------------------------------------------------------
 *
 * Tcl_TransferResult --
 *
 *	Transfer the result (and error information) from one interp to another.
 *	Used when one interp has caused another interp to evaluate a script
 *	and then wants to transfer the results back to itself.
 *
 * Results:
 *	The result of targetInterp is set to the result read from sourceInterp.
 *	The return options dictionary of sourceInterp is transferred to
 *	targetInterp as appropriate for the return code value code.
 *
 * Side effects:
 *	None.
 *
 *-------------------------------------------------------------------------
 */

void
Tcl_TransferResult(
    Tcl_Interp *sourceInterp,	/* Interp whose result and return options
				 * should be moved to the target interp.
				 * After moving result, this interp's result
				 * is reset. */
    int code,			/* The return code value active in
				 * sourceInterp. Controls how the return options
				 * dictionary is retrieved from sourceInterp,
				 * same as in Tcl_GetReturnOptions, to then be
				 * transferred to targetInterp. */
    Tcl_Interp *targetInterp)	/* Interp where result and return options
				 * should be stored. If source and target are
				 * the same, nothing is done. */
{
    Interp *tiPtr = (Interp *) targetInterp;
    Interp *siPtr = (Interp *) sourceInterp;

    if (sourceInterp == targetInterp) {
	return;
    }

    if (code == TCL_OK && siPtr->returnOpts == NULL) {
	/*
	 * Special optimization for the common case of normal command return
	 * code and no explicit return options.
	 */

	if (tiPtr->returnOpts) {
	    Tcl_DecrRefCount(tiPtr->returnOpts);
	    tiPtr->returnOpts = NULL;
	}
    } else {
	Tcl_SetReturnOptions(targetInterp,
		Tcl_GetReturnOptions(sourceInterp, code));
	/*
	 * Add line number if needed: not in line 1 and info contains no number
	 * yet at end of the stack (e. g. proc etc), to avoid double reporting
	 */
	if (tiPtr->errorLine > 1 && tiPtr->errorInfo &&
	    tiPtr->errorInfo->length &&
	    tiPtr->errorInfo->bytes[tiPtr->errorInfo->length-1] != ')'
	) {
	    Tcl_AppendObjToErrorInfo(targetInterp, Tcl_ObjPrintf(
		    "\n    (\"interp eval\" body line %d)", tiPtr->errorLine));
	}
	tiPtr->flags &= ~(ERR_ALREADY_LOGGED);
    }
    Tcl_SetObjResult(targetInterp, Tcl_GetObjResult(sourceInterp));
    Tcl_ResetResult(sourceInterp);
}

/*
 * Local Variables:
 * mode: c
 * c-basic-offset: 4
 * fill-column: 78
 * tab-width: 8
 * indent-tabs-mode: nil
 * End:
 */<|MERGE_RESOLUTION|>--- conflicted
+++ resolved
@@ -1661,15 +1661,10 @@
     }
     if (iPtr->errorInfo) {
 	Tcl_DictObjPut(NULL, options, keys[KEY_ERRORINFO], iPtr->errorInfo);
-<<<<<<< HEAD
-	Tcl_DictObjPut(NULL, options, keys[KEY_ERRORLINE],
-		Tcl_NewWideIntObj(iPtr->errorLine));
-=======
 	if (iPtr->errorLine) {
 	    Tcl_DictObjPut(NULL, options, keys[KEY_ERRORLINE],
-		    Tcl_NewIntObj(iPtr->errorLine));
-	}
->>>>>>> 8237f3f4
+		    Tcl_NewWideIntObj(iPtr->errorLine));
+	}
     }
     return options;
 }
