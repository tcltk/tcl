/*
 * tclResult.c --
 *
 *	This file contains code to manage the interpreter result.
 *
 * Copyright (c) 1997 by Sun Microsystems, Inc.
 *
 * See the file "license.terms" for information on usage and redistribution of
 * this file, and for a DISCLAIMER OF ALL WARRANTIES.
 */

#include "tclInt.h"

/*
 * Indices of the standard return options dictionary keys.
 */

enum returnKeys {
    KEY_CODE,	KEY_ERRORCODE,	KEY_ERRORINFO,	KEY_ERRORLINE,
    KEY_LEVEL,	KEY_OPTIONS,	KEY_ERRORSTACK,	KEY_LAST
};

/*
 * Function prototypes for local functions in this file:
 */

static Tcl_Obj **	GetKeys(void);
static void		ReleaseKeys(ClientData clientData);
static void		ResetObjResult(Interp *iPtr);
<<<<<<< HEAD
#ifndef TCL_NO_DEPRECATED
static void		SetupAppendBuffer(Interp *iPtr, int newSpace);
#endif /* !TCL_NO_DEPRECATED */
=======
>>>>>>> 292be155

/*
 * This structure is used to take a snapshot of the interpreter state in
 * Tcl_SaveInterpState. You can snapshot the state, execute a command, and
 * then back up to the result or the error that was previously in progress.
 */

typedef struct {
    int status;			/* return code status */
    int flags;			/* Each remaining field saves the */
    int returnLevel;		/* corresponding field of the Interp */
    int returnCode;		/* struct. These fields taken together are */
    Tcl_Obj *errorInfo;		/* the "state" of the interp. */
    Tcl_Obj *errorCode;
    Tcl_Obj *returnOpts;
    Tcl_Obj *objResult;
    Tcl_Obj *errorStack;
    int resetErrorStack;
} InterpState;

/*
 *----------------------------------------------------------------------
 *
 * Tcl_SaveInterpState --
 *
 *	Fills a token with a snapshot of the current state of the interpreter.
 *	The snapshot can be restored at any point by TclRestoreInterpState.
 *
 *	The token returned must be eventally passed to one of the routines
 *	TclRestoreInterpState or TclDiscardInterpState, or there will be a
 *	memory leak.
 *
 * Results:
 *	Returns a token representing the interp state.
 *
 * Side effects:
 *	None.
 *
 *----------------------------------------------------------------------
 */

Tcl_InterpState
Tcl_SaveInterpState(
    Tcl_Interp *interp,		/* Interpreter's state to be saved */
    int status)			/* status code for current operation */
{
    Interp *iPtr = (Interp *) interp;
    InterpState *statePtr = ckalloc(sizeof(InterpState));

    statePtr->status = status;
    statePtr->flags = iPtr->flags & ERR_ALREADY_LOGGED;
    statePtr->returnLevel = iPtr->returnLevel;
    statePtr->returnCode = iPtr->returnCode;
    statePtr->errorInfo = iPtr->errorInfo;
    statePtr->errorStack = iPtr->errorStack;
    statePtr->resetErrorStack = iPtr->resetErrorStack;
    if (statePtr->errorInfo) {
	Tcl_IncrRefCount(statePtr->errorInfo);
    }
    statePtr->errorCode = iPtr->errorCode;
    if (statePtr->errorCode) {
	Tcl_IncrRefCount(statePtr->errorCode);
    }
    statePtr->returnOpts = iPtr->returnOpts;
    if (statePtr->returnOpts) {
	Tcl_IncrRefCount(statePtr->returnOpts);
    }
    if (statePtr->errorStack) {
	Tcl_IncrRefCount(statePtr->errorStack);
    }
    statePtr->objResult = Tcl_GetObjResult(interp);
    Tcl_IncrRefCount(statePtr->objResult);
    return (Tcl_InterpState) statePtr;
}

/*
 *----------------------------------------------------------------------
 *
 * Tcl_RestoreInterpState --
 *
 *	Accepts an interp and a token previously returned by
 *	Tcl_SaveInterpState. Restore the state of the interp to what it was at
 *	the time of the Tcl_SaveInterpState call.
 *
 * Results:
 *	Returns the status value originally passed in to Tcl_SaveInterpState.
 *
 * Side effects:
 *	Restores the interp state and frees memory held by token.
 *
 *----------------------------------------------------------------------
 */

int
Tcl_RestoreInterpState(
    Tcl_Interp *interp,		/* Interpreter's state to be restored. */
    Tcl_InterpState state)	/* Saved interpreter state. */
{
    Interp *iPtr = (Interp *) interp;
    InterpState *statePtr = (InterpState *) state;
    int status = statePtr->status;

    iPtr->flags &= ~ERR_ALREADY_LOGGED;
    iPtr->flags |= (statePtr->flags & ERR_ALREADY_LOGGED);

    iPtr->returnLevel = statePtr->returnLevel;
    iPtr->returnCode = statePtr->returnCode;
    iPtr->resetErrorStack = statePtr->resetErrorStack;
    if (iPtr->errorInfo) {
	Tcl_DecrRefCount(iPtr->errorInfo);
    }
    iPtr->errorInfo = statePtr->errorInfo;
    if (iPtr->errorInfo) {
	Tcl_IncrRefCount(iPtr->errorInfo);
    }
    if (iPtr->errorCode) {
	Tcl_DecrRefCount(iPtr->errorCode);
    }
    iPtr->errorCode = statePtr->errorCode;
    if (iPtr->errorCode) {
	Tcl_IncrRefCount(iPtr->errorCode);
    }
    if (iPtr->errorStack) {
	Tcl_DecrRefCount(iPtr->errorStack);
    }
    iPtr->errorStack = statePtr->errorStack;
    if (iPtr->errorStack) {
	Tcl_IncrRefCount(iPtr->errorStack);
    }
    if (iPtr->returnOpts) {
	Tcl_DecrRefCount(iPtr->returnOpts);
    }
    iPtr->returnOpts = statePtr->returnOpts;
    if (iPtr->returnOpts) {
	Tcl_IncrRefCount(iPtr->returnOpts);
    }
    Tcl_SetObjResult(interp, statePtr->objResult);
    Tcl_DiscardInterpState(state);
    return status;
}

/*
 *----------------------------------------------------------------------
 *
 * Tcl_DiscardInterpState --
 *
 *	Accepts a token previously returned by Tcl_SaveInterpState. Frees the
 *	memory it uses.
 *
 * Results:
 *	None.
 *
 * Side effects:
 *	Frees memory.
 *
 *----------------------------------------------------------------------
 */

void
Tcl_DiscardInterpState(
    Tcl_InterpState state)	/* saved interpreter state */
{
    InterpState *statePtr = (InterpState *) state;

    if (statePtr->errorInfo) {
	Tcl_DecrRefCount(statePtr->errorInfo);
    }
    if (statePtr->errorCode) {
	Tcl_DecrRefCount(statePtr->errorCode);
    }
    if (statePtr->returnOpts) {
	Tcl_DecrRefCount(statePtr->returnOpts);
    }
    if (statePtr->errorStack) {
	Tcl_DecrRefCount(statePtr->errorStack);
    }
    Tcl_DecrRefCount(statePtr->objResult);
    ckfree(statePtr);
}

/*
 *----------------------------------------------------------------------
 *
<<<<<<< HEAD
 * Tcl_SaveResult --
 *
 *	Takes a snapshot of the current result state of the interpreter. The
 *	snapshot can be restored at any point by Tcl_RestoreResult. Note that
 *	this routine does not preserve the errorCode, errorInfo, or flags
 *	fields so it should not be used if an error is in progress.
 *
 *	Once a snapshot is saved, it must be restored by calling
 *	Tcl_RestoreResult, or discarded by calling Tcl_DiscardResult.
 *
 * Results:
 *	None.
 *
 * Side effects:
 *	Resets the interpreter result.
 *
 *----------------------------------------------------------------------
 */

#ifndef TCL_NO_DEPRECATED
#undef Tcl_SaveResult
void
Tcl_SaveResult(
    Tcl_Interp *interp,		/* Interpreter to save. */
    Tcl_SavedResult *statePtr)	/* Pointer to state structure. */
{
    Interp *iPtr = (Interp *) interp;

    /*
     * Move the result object into the save state. Note that we don't need to
     * change its refcount because we're moving it, not adding a new
     * reference. Put an empty object into the interpreter.
     */

    statePtr->objResultPtr = iPtr->objResultPtr;
    iPtr->objResultPtr = Tcl_NewObj();
    Tcl_IncrRefCount(iPtr->objResultPtr);

    /*
     * Save the string result.
     */

    statePtr->freeProc = iPtr->freeProc;
    if (iPtr->result == iPtr->resultSpace) {
	/*
	 * Copy the static string data out of the interp buffer.
	 */

	statePtr->result = statePtr->resultSpace;
	strcpy(statePtr->result, iPtr->result);
	statePtr->appendResult = NULL;
    } else if (iPtr->result == iPtr->appendResult) {
	/*
	 * Move the append buffer out of the interp.
	 */

	statePtr->appendResult = iPtr->appendResult;
	statePtr->appendAvl = iPtr->appendAvl;
	statePtr->appendUsed = iPtr->appendUsed;
	statePtr->result = statePtr->appendResult;
	iPtr->appendResult = NULL;
	iPtr->appendAvl = 0;
	iPtr->appendUsed = 0;
    } else {
	/*
	 * Move the dynamic or static string out of the interpreter.
	 */

	statePtr->result = iPtr->result;
	statePtr->appendResult = NULL;
    }

    iPtr->result = iPtr->resultSpace;
    iPtr->resultSpace[0] = 0;
    iPtr->freeProc = 0;
}

/*
 *----------------------------------------------------------------------
 *
 * Tcl_RestoreResult --
 *
 *	Restores the state of the interpreter to a snapshot taken by
 *	Tcl_SaveResult. After this call, the token for the interpreter state
 *	is no longer valid.
 *
 * Results:
 *	None.
 *
 * Side effects:
 *	Restores the interpreter result.
 *
 *----------------------------------------------------------------------
 */

#undef Tcl_RestoreResult
void
Tcl_RestoreResult(
    Tcl_Interp *interp,		/* Interpreter being restored. */
    Tcl_SavedResult *statePtr)	/* State returned by Tcl_SaveResult. */
{
    Interp *iPtr = (Interp *) interp;

    Tcl_ResetResult(interp);

    /*
     * Restore the string result.
     */

    iPtr->freeProc = statePtr->freeProc;
    if (statePtr->result == statePtr->resultSpace) {
	/*
	 * Copy the static string data into the interp buffer.
	 */

	iPtr->result = iPtr->resultSpace;
	strcpy(iPtr->result, statePtr->result);
    } else if (statePtr->result == statePtr->appendResult) {
	/*
	 * Move the append buffer back into the interp.
	 */

	if (iPtr->appendResult != NULL) {
	    ckfree(iPtr->appendResult);
	}

	iPtr->appendResult = statePtr->appendResult;
	iPtr->appendAvl = statePtr->appendAvl;
	iPtr->appendUsed = statePtr->appendUsed;
	iPtr->result = iPtr->appendResult;
    } else {
	/*
	 * Move the dynamic or static string back into the interpreter.
	 */

	iPtr->result = statePtr->result;
    }

    /*
     * Restore the object result.
     */

    Tcl_DecrRefCount(iPtr->objResultPtr);
    iPtr->objResultPtr = statePtr->objResultPtr;
}

/*
 *----------------------------------------------------------------------
 *
 * Tcl_DiscardResult --
 *
 *	Frees the memory associated with an interpreter snapshot taken by
 *	Tcl_SaveResult. If the snapshot is not restored, this function must be
 *	called to discard it, or the memory will be lost.
 *
 * Results:
 *	None.
 *
 * Side effects:
 *	None.
 *
 *----------------------------------------------------------------------
 */

#undef Tcl_DiscardResult
void
Tcl_DiscardResult(
    Tcl_SavedResult *statePtr)	/* State returned by Tcl_SaveResult. */
{
    TclDecrRefCount(statePtr->objResultPtr);

    if (statePtr->result == statePtr->appendResult) {
	ckfree(statePtr->appendResult);
    } else if (statePtr->freeProc == TCL_DYNAMIC) {
        ckfree(statePtr->result);
    } else if (statePtr->freeProc) {
        statePtr->freeProc(statePtr->result);
    }
}

/*
 *----------------------------------------------------------------------
 *
=======
>>>>>>> 292be155
 * Tcl_SetResult --
 *
 *	Arrange for "result" to be the Tcl return value.
 *
 * Results:
 *	None.
 *
 * Side effects:
 *	interp->result is left pointing either to "result" or to a copy of it.
 *	Also, the object result is reset.
 *
 *----------------------------------------------------------------------
 */

void
Tcl_SetResult(
    Tcl_Interp *interp,		/* Interpreter with which to associate the
				 * return value. */
    register char *result,	/* Value to be returned. If NULL, the result
				 * is set to an empty string. */
    Tcl_FreeProc *freeProc)	/* Gives information about the string:
				 * TCL_STATIC, TCL_VOLATILE, or the address of
				 * a Tcl_FreeProc such as free. */
{
    Tcl_SetObjResult(interp, Tcl_NewStringObj(result, -1));
    if (result == NULL || freeProc == NULL || freeProc == TCL_VOLATILE) {
	return;
    }
    if (freeProc == TCL_DYNAMIC) {
	ckfree(result);
    } else {
	(*freeProc)(result);
    }
}
#endif /* !TCL_NO_DEPRECATED */

/*
 *----------------------------------------------------------------------
 *
 * Tcl_GetStringResult --
 *
 *	Returns an interpreter's result value as a string.
 *
 * Results:
 *	The interpreter's result as a string.
 *
 * Side effects:
 *	If the string result is empty, the object result is moved to the
 *	string result, then the object result is reset.
 *
 *----------------------------------------------------------------------
 */

const char *
Tcl_GetStringResult(
    register Tcl_Interp *interp)/* Interpreter whose result to return. */
{
    Interp *iPtr = (Interp *) interp;
<<<<<<< HEAD
#ifdef TCL_NO_DEPRECATED
    return Tcl_GetString(iPtr->objResultPtr);
#else
    /*
     * If the string result is empty, move the object result to the string
     * result, then reset the object result.
     */

    if (*(iPtr->result) == 0) {
	Tcl_SetResult(interp, TclGetString(Tcl_GetObjResult(interp)),
		TCL_VOLATILE);
    }
    return iPtr->result;
#endif
=======

    return Tcl_GetString(iPtr->objResultPtr);
>>>>>>> 292be155
}

/*
 *----------------------------------------------------------------------
 *
 * Tcl_SetObjResult --
 *
 *	Arrange for objPtr to be an interpreter's result value.
 *
 * Results:
 *	None.
 *
 * Side effects:
 *	interp->objResultPtr is left pointing to the object referenced by
 *	objPtr. The object's reference count is incremented since there is now
 *	a new reference to it. The reference count for any old objResultPtr
 *	value is decremented. Also, the string result is reset.
 *
 *----------------------------------------------------------------------
 */

void
Tcl_SetObjResult(
    Tcl_Interp *interp,		/* Interpreter with which to associate the
				 * return object value. */
    register Tcl_Obj *objPtr)	/* Tcl object to be returned. If NULL, the obj
				 * result is made an empty string object. */
{
    register Interp *iPtr = (Interp *) interp;
    register Tcl_Obj *oldObjResult = iPtr->objResultPtr;

    iPtr->objResultPtr = objPtr;
    Tcl_IncrRefCount(objPtr);	/* since interp result is a reference */

    /*
     * We wait until the end to release the old object result, in case we are
     * setting the result to itself.
     */

    TclDecrRefCount(oldObjResult);
<<<<<<< HEAD

#ifndef TCL_NO_DEPRECATED
    /*
     * Reset the string result since we just set the result object.
     */

    if (iPtr->freeProc != NULL) {
	if (iPtr->freeProc == TCL_DYNAMIC) {
	    ckfree(iPtr->result);
	} else {
	    iPtr->freeProc(iPtr->result);
	}
	iPtr->freeProc = 0;
    }
    iPtr->result = iPtr->resultSpace;
    iPtr->resultSpace[0] = 0;
#endif
=======
>>>>>>> 292be155
}

/*
 *----------------------------------------------------------------------
 *
 * Tcl_GetObjResult --
 *
 *	Returns an interpreter's result value as a Tcl object. The object's
 *	reference count is not modified; the caller must do that if it needs
 *	to hold on to a long-term reference to it.
 *
 * Results:
 *	The interpreter's result as an object.
 *
 * Side effects:
 *	If the interpreter has a non-empty string result, the result object is
 *	either empty or stale because some function set interp->result
 *	directly. If so, the string result is moved to the result object then
 *	the string result is reset.
 *
 *----------------------------------------------------------------------
 */

Tcl_Obj *
Tcl_GetObjResult(
    Tcl_Interp *interp)		/* Interpreter whose result to return. */
{
    register Interp *iPtr = (Interp *) interp;
<<<<<<< HEAD
#ifndef TCL_NO_DEPRECATED
    Tcl_Obj *objResultPtr;
    int length;

    /*
     * If the string result is non-empty, move the string result to the object
     * result, then reset the string result.
     */

    if (iPtr->result[0] != 0) {
	ResetObjResult(iPtr);

	objResultPtr = iPtr->objResultPtr;
	length = strlen(iPtr->result);
	TclInitStringRep(objResultPtr, iPtr->result, length);

	if (iPtr->freeProc != NULL) {
	    if (iPtr->freeProc == TCL_DYNAMIC) {
		ckfree(iPtr->result);
	    } else {
		iPtr->freeProc(iPtr->result);
	    }
	    iPtr->freeProc = 0;
	}
	iPtr->result = iPtr->resultSpace;
	iPtr->result[0] = 0;
    }
#endif /* !TCL_NO_DEPRECATED */
=======

>>>>>>> 292be155
    return iPtr->objResultPtr;
}

/*
 *----------------------------------------------------------------------
 *
 * Tcl_AppendResult --
 *
 *	Append a variable number of strings onto the interpreter's result.
 *
 * Results:
 *	None.
 *
 * Side effects:
 *	The result of the interpreter given by the first argument is extended
 *	by the strings given by the second and following arguments (up to a
 *	terminating NULL argument).
 *
 *	If the string result is non-empty, the object result forced to be a
 *	duplicate of it first. There will be a string result afterwards.
 *
 *----------------------------------------------------------------------
 */

void
Tcl_AppendResult(
    Tcl_Interp *interp, ...)
{
    va_list argList;
    Tcl_Obj *objPtr;

    va_start(argList, interp);
    objPtr = Tcl_GetObjResult(interp);

    if (Tcl_IsShared(objPtr)) {
	objPtr = Tcl_DuplicateObj(objPtr);
    }
    while (1) {
	const char *bytes = va_arg(argList, char *);

	if (bytes == NULL) {
	    break;
	}
	Tcl_AppendToObj(objPtr, bytes, -1);
    }
    Tcl_SetObjResult(interp, objPtr);
    va_end(argList);
}

/*
 *----------------------------------------------------------------------
 *
 * Tcl_AppendElement --
 *
 *	Convert a string to a valid Tcl list element and append it to the
 *	result (which is ostensibly a list).
 *
 * Results:
 *	None.
 *
 * Side effects:
 *	The result in the interpreter given by the first argument is extended
 *	with a list element converted from string. A separator space is added
 *	before the converted list element unless the current result is empty,
 *	contains the single character "{", or ends in " {".
 *
 *	If the string result is empty, the object result is moved to the
 *	string result, then the object result is reset.
 *
 *----------------------------------------------------------------------
 */

void
Tcl_AppendElement(
    Tcl_Interp *interp,		/* Interpreter whose result is to be
				 * extended. */
    const char *element)	/* String to convert to list element and add
				 * to result. */
{
    Interp *iPtr = (Interp *) interp;
<<<<<<< HEAD
#ifdef TCL_NO_DEPRECATED
    Tcl_Obj *elementPtr = Tcl_NewStringObj(element, -1);
    Tcl_Obj *listPtr = Tcl_NewListObj(1, &elementPtr);
=======
    Tcl_Obj *elementPtr = Tcl_NewStringObj(element, -1);
    Tcl_Obj *listPtr = Tcl_NewListObj(1, &elementPtr);
    int length;
>>>>>>> 292be155
    const char *bytes;

    if (Tcl_IsShared(iPtr->objResultPtr)) {
	Tcl_SetObjResult(interp, Tcl_DuplicateObj(iPtr->objResultPtr));
<<<<<<< HEAD
    }
    bytes = TclGetString(iPtr->objResultPtr);
    if (TclNeedSpace(bytes, bytes+iPtr->objResultPtr->length)) {
	Tcl_AppendToObj(iPtr->objResultPtr, " ", 1);
    }
    Tcl_AppendObjToObj(iPtr->objResultPtr, listPtr);
    Tcl_DecrRefCount(listPtr);
#else
    char *dst;
    int size;
    int flags;

    /*
     * If the string result is empty, move the object result to the string
     * result, then reset the object result.
     */

    (void) Tcl_GetStringResult(interp);

    /*
     * See how much space is needed, and grow the append buffer if needed to
     * accommodate the list element.
     */

    size = Tcl_ScanElement(element, &flags) + 1;
    if ((iPtr->result != iPtr->appendResult)
	    || (iPtr->appendResult[iPtr->appendUsed] != 0)
	    || ((size + iPtr->appendUsed) >= iPtr->appendAvl)) {
	SetupAppendBuffer(iPtr, size+iPtr->appendUsed);
    }

    /*
     * Convert the string into a list element and copy it to the buffer that's
     * forming, with a space separator if needed.
     */

    dst = iPtr->appendResult + iPtr->appendUsed;
    if (TclNeedSpace(iPtr->appendResult, dst)) {
	iPtr->appendUsed++;
	*dst = ' ';
	dst++;

	/*
	 * If we need a space to separate this element from preceding stuff,
	 * then this element will not lead a list, and need not have it's
	 * leading '#' quoted.
	 */

	flags |= TCL_DONT_QUOTE_HASH;
    }
    iPtr->appendUsed += Tcl_ConvertElement(element, dst, flags);
#endif /* !TCL_NO_DEPRECATED */
}

/*
 *----------------------------------------------------------------------
 *
 * SetupAppendBuffer --
 *
 *	This function makes sure that there is an append buffer properly
 *	initialized, if necessary, from the interpreter's result, and that it
 *	has at least enough room to accommodate newSpace new bytes of
 *	information.
 *
 * Results:
 *	None.
 *
 * Side effects:
 *	None.
 *
 *----------------------------------------------------------------------
 */

#ifndef TCL_NO_DEPRECATED
static void
SetupAppendBuffer(
    Interp *iPtr,		/* Interpreter whose result is being set up. */
    int newSpace)		/* Make sure that at least this many bytes of
				 * new information may be added. */
{
    int totalSpace;

    /*
     * Make the append buffer larger, if that's necessary, then copy the
     * result into the append buffer and make the append buffer the official
     * Tcl result.
     */

    if (iPtr->result != iPtr->appendResult) {
	/*
	 * If an oversized buffer was used recently, then free it up so we go
	 * back to a smaller buffer. This avoids tying up memory forever after
	 * a large operation.
	 */

	if (iPtr->appendAvl > 500) {
	    ckfree(iPtr->appendResult);
	    iPtr->appendResult = NULL;
	    iPtr->appendAvl = 0;
	}
	iPtr->appendUsed = strlen(iPtr->result);
    } else if (iPtr->result[iPtr->appendUsed] != 0) {
	/*
	 * Most likely someone has modified a result created by
	 * Tcl_AppendResult et al. so that it has a different size. Just
	 * recompute the size.
	 */

	iPtr->appendUsed = strlen(iPtr->result);
    }

    totalSpace = newSpace + iPtr->appendUsed;
    if (totalSpace >= iPtr->appendAvl) {
	char *new;

	if (totalSpace < 100) {
	    totalSpace = 200;
	} else {
	    totalSpace *= 2;
	}
	new = ckalloc(totalSpace);
	strcpy(new, iPtr->result);
	if (iPtr->appendResult != NULL) {
	    ckfree(iPtr->appendResult);
	}
	iPtr->appendResult = new;
	iPtr->appendAvl = totalSpace;
    } else if (iPtr->result != iPtr->appendResult) {
	strcpy(iPtr->appendResult, iPtr->result);
=======
    } 
    bytes = Tcl_GetStringFromObj(iPtr->objResultPtr, &length);
    if (TclNeedSpace(bytes, bytes+length)) {
	Tcl_AppendToObj(iPtr->objResultPtr, " ", 1);
>>>>>>> 292be155
    }
    Tcl_AppendObjToObj(iPtr->objResultPtr, listPtr);
    Tcl_DecrRefCount(listPtr);
}
#endif /* !TCL_NO_DEPRECATED */

/*
 *----------------------------------------------------------------------
 *
 * Tcl_FreeResult --
 *
 *	This function frees up the memory associated with an interpreter's
 *	result, resetting the interpreter's result object.  Tcl_FreeResult is
 *	most commonly used when a function is about to replace one result
 *	value with another.
 *
 * Results:
 *	None.
 *
 * Side effects:
 *	Frees the memory associated with interp's result but does not change
 *	any part of the error dictionary (i.e., the errorinfo and errorcode
 *	remain the same).
 *
 *----------------------------------------------------------------------
 */

void
Tcl_FreeResult(
    register Tcl_Interp *interp)/* Interpreter for which to free result. */
{
    register Interp *iPtr = (Interp *) interp;

<<<<<<< HEAD
#ifndef TCL_NO_DEPRECATED
    if (iPtr->freeProc != NULL) {
	if (iPtr->freeProc == TCL_DYNAMIC) {
	    ckfree(iPtr->result);
	} else {
	    iPtr->freeProc(iPtr->result);
	}
	iPtr->freeProc = 0;
    }

#endif /* !TCL_NO_DEPRECATED */
=======
>>>>>>> 292be155
    ResetObjResult(iPtr);
}

/*
 *----------------------------------------------------------------------
 *
 * Tcl_ResetResult --
 *
 *	This function resets both the interpreter's string and object results.
 *
 * Results:
 *	None.
 *
 * Side effects:
 *	It resets the result object to an unshared empty object. It then
 *	restores the interpreter's string result area to its default
 *	initialized state, freeing up any memory that may have been allocated.
 *	It also clears any error information for the interpreter.
 *
 *----------------------------------------------------------------------
 */

void
Tcl_ResetResult(
    register Tcl_Interp *interp)/* Interpreter for which to clear result. */
{
    register Interp *iPtr = (Interp *) interp;

    ResetObjResult(iPtr);
<<<<<<< HEAD
#ifndef TCL_NO_DEPRECATED
    if (iPtr->freeProc != NULL) {
	if (iPtr->freeProc == TCL_DYNAMIC) {
	    ckfree(iPtr->result);
	} else {
	    iPtr->freeProc(iPtr->result);
	}
	iPtr->freeProc = 0;
    }
    iPtr->result = iPtr->resultSpace;
    iPtr->resultSpace[0] = 0;
#endif /* !TCL_NO_DEPRECATED */
=======
>>>>>>> 292be155
    if (iPtr->errorCode) {
	/* Legacy support */
	if (iPtr->flags & ERR_LEGACY_COPY) {
	    Tcl_ObjSetVar2(interp, iPtr->ecVar, NULL,
		    iPtr->errorCode, TCL_GLOBAL_ONLY);
	}
	Tcl_DecrRefCount(iPtr->errorCode);
	iPtr->errorCode = NULL;
    }
    if (iPtr->errorInfo) {
	/* Legacy support */
	if (iPtr->flags & ERR_LEGACY_COPY) {
	    Tcl_ObjSetVar2(interp, iPtr->eiVar, NULL,
		    iPtr->errorInfo, TCL_GLOBAL_ONLY);
	}
	Tcl_DecrRefCount(iPtr->errorInfo);
	iPtr->errorInfo = NULL;
    }
    iPtr->resetErrorStack = 1;
    iPtr->returnLevel = 1;
    iPtr->returnCode = TCL_OK;
    if (iPtr->returnOpts) {
	Tcl_DecrRefCount(iPtr->returnOpts);
	iPtr->returnOpts = NULL;
    }
    iPtr->flags &= ~(ERR_ALREADY_LOGGED | ERR_LEGACY_COPY);
}

/*
 *----------------------------------------------------------------------
 *
 * ResetObjResult --
 *
 *	Function used to reset an interpreter's Tcl result object.
 *
 * Results:
 *	None.
 *
 * Side effects:
 *	Resets the interpreter's result object to an unshared empty string
 *	object with ref count one. It does not clear any error information in
 *	the interpreter.
 *
 *----------------------------------------------------------------------
 */

static void
ResetObjResult(
    register Interp *iPtr)	/* Points to the interpreter whose result
				 * object should be reset. */
{
    register Tcl_Obj *objResultPtr = iPtr->objResultPtr;

    if (Tcl_IsShared(objResultPtr)) {
	TclDecrRefCount(objResultPtr);
	TclNewObj(objResultPtr);
	Tcl_IncrRefCount(objResultPtr);
	iPtr->objResultPtr = objResultPtr;
    } else {
	if (objResultPtr->bytes != &tclEmptyString) {
	    if (objResultPtr->bytes) {
		ckfree(objResultPtr->bytes);
	    }
	    objResultPtr->bytes = &tclEmptyString;
	    objResultPtr->length = 0;
	}
	TclFreeIntRep(objResultPtr);
    }
}

/*
 *----------------------------------------------------------------------
 *
 * Tcl_SetErrorCode --
 *
 *	This function is called to record machine-readable information about
 *	an error that is about to be returned.
 *
 * Results:
 *	None.
 *
 * Side effects:
 *	The errorCode field of the interp is modified to hold all of the
 *	arguments to this function, in a list form with each argument becoming
 *	one element of the list.
 *
 *----------------------------------------------------------------------
 */

void
Tcl_SetErrorCode(
    Tcl_Interp *interp, ...)
{
    va_list argList;
    Tcl_Obj *errorObj;

    /*
     * Scan through the arguments one at a time, appending them to the
     * errorCode field as list elements.
     */

    va_start(argList, interp);
    errorObj = Tcl_NewObj();

    /*
     * Scan through the arguments one at a time, appending them to the
     * errorCode field as list elements.
     */

    while (1) {
	char *elem = va_arg(argList, char *);

	if (elem == NULL) {
	    break;
	}
	Tcl_ListObjAppendElement(NULL, errorObj, Tcl_NewStringObj(elem, -1));
    }
    Tcl_SetObjErrorCode(interp, errorObj);
    va_end(argList);
}

/*
 *----------------------------------------------------------------------
 *
 * Tcl_SetObjErrorCode --
 *
 *	This function is called to record machine-readable information about
 *	an error that is about to be returned. The caller should build a list
 *	object up and pass it to this routine.
 *
 * Results:
 *	None.
 *
 * Side effects:
 *	The errorCode field of the interp is set to the new value.
 *
 *----------------------------------------------------------------------
 */

void
Tcl_SetObjErrorCode(
    Tcl_Interp *interp,
    Tcl_Obj *errorObjPtr)
{
    Interp *iPtr = (Interp *) interp;

    if (iPtr->errorCode) {
	Tcl_DecrRefCount(iPtr->errorCode);
    }
    iPtr->errorCode = errorObjPtr;
    Tcl_IncrRefCount(iPtr->errorCode);
}

/*
 *----------------------------------------------------------------------
 *
 * Tcl_GetErrorLine --
 *
 *      Returns the line number associated with the current error.
 *
 *----------------------------------------------------------------------
 */

#undef Tcl_GetErrorLine
int
Tcl_GetErrorLine(
    Tcl_Interp *interp)
{
    return ((Interp *) interp)->errorLine;
}

/*
 *----------------------------------------------------------------------
 *
 * Tcl_SetErrorLine --
 *
 *      Sets the line number associated with the current error.
 *
 *----------------------------------------------------------------------
 */

#undef Tcl_SetErrorLine
void
Tcl_SetErrorLine(
    Tcl_Interp *interp,
    int value)
{
    ((Interp *) interp)->errorLine = value;
}

/*
 *----------------------------------------------------------------------
 *
 * GetKeys --
 *
 *	Returns a Tcl_Obj * array of the standard keys used in the return
 *	options dictionary.
 *
 *	Broadly sharing one copy of these key values helps with both memory
 *	efficiency and dictionary lookup times.
 *
 * Results:
 *	A Tcl_Obj * array.
 *
 * Side effects:
 *	First time called in a thread, creates the keys (allocating memory)
 *	and arranges for their cleanup at thread exit.
 *
 *----------------------------------------------------------------------
 */

static Tcl_Obj **
GetKeys(void)
{
    static Tcl_ThreadDataKey returnKeysKey;
    Tcl_Obj **keys = Tcl_GetThreadData(&returnKeysKey,
	    (int) (KEY_LAST * sizeof(Tcl_Obj *)));

    if (keys[0] == NULL) {
	/*
	 * First call in this thread, create the keys...
	 */

	int i;

	TclNewLiteralStringObj(keys[KEY_CODE],	    "-code");
	TclNewLiteralStringObj(keys[KEY_ERRORCODE], "-errorcode");
	TclNewLiteralStringObj(keys[KEY_ERRORINFO], "-errorinfo");
	TclNewLiteralStringObj(keys[KEY_ERRORLINE], "-errorline");
	TclNewLiteralStringObj(keys[KEY_ERRORSTACK],"-errorstack");
	TclNewLiteralStringObj(keys[KEY_LEVEL],	    "-level");
	TclNewLiteralStringObj(keys[KEY_OPTIONS],   "-options");

	for (i = KEY_CODE; i < KEY_LAST; i++) {
	    Tcl_IncrRefCount(keys[i]);
	}

	/*
	 * ... and arrange for their clenaup.
	 */

	Tcl_CreateThreadExitHandler(ReleaseKeys, keys);
    }
    return keys;
}

/*
 *----------------------------------------------------------------------
 *
 * ReleaseKeys --
 *
 *	Called as a thread exit handler to cleanup return options dictionary
 *	keys.
 *
 * Results:
 *	None.
 *
 * Side effects:
 *	Frees memory.
 *
 *----------------------------------------------------------------------
 */

static void
ReleaseKeys(
    ClientData clientData)
{
    Tcl_Obj **keys = clientData;
    int i;

    for (i = KEY_CODE; i < KEY_LAST; i++) {
	Tcl_DecrRefCount(keys[i]);
	keys[i] = NULL;
    }
}

/*
 *----------------------------------------------------------------------
 *
 * TclProcessReturn --
 *
 *	Does the work of the [return] command based on the code, level, and
 *	returnOpts arguments. Note that the code argument must agree with the
 *	-code entry in returnOpts and the level argument must agree with the
 *	-level entry in returnOpts, as is the case for values returned from
 *	TclMergeReturnOptions.
 *
 * Results:
 *	Returns the return code the [return] command should return.
 *
 * Side effects:
 *	None.
 *
 *----------------------------------------------------------------------
 */

int
TclProcessReturn(
    Tcl_Interp *interp,
    int code,
    int level,
    Tcl_Obj *returnOpts)
{
    Interp *iPtr = (Interp *) interp;
    Tcl_Obj *valuePtr;
    Tcl_Obj **keys = GetKeys();

    /*
     * Store the merged return options.
     */

    if (iPtr->returnOpts != returnOpts) {
	if (iPtr->returnOpts) {
	    Tcl_DecrRefCount(iPtr->returnOpts);
	}
	iPtr->returnOpts = returnOpts;
	Tcl_IncrRefCount(iPtr->returnOpts);
    }

    if (code == TCL_ERROR) {
	if (iPtr->errorInfo) {
	    Tcl_DecrRefCount(iPtr->errorInfo);
	    iPtr->errorInfo = NULL;
	}
	Tcl_DictObjGet(NULL, iPtr->returnOpts, keys[KEY_ERRORINFO],
                &valuePtr);
	if (valuePtr != NULL) {
	    (void) TclGetString(valuePtr);
	    if (valuePtr->length) {
		iPtr->errorInfo = valuePtr;
		Tcl_IncrRefCount(iPtr->errorInfo);
		iPtr->flags |= ERR_ALREADY_LOGGED;
	    }
	}
	Tcl_DictObjGet(NULL, iPtr->returnOpts, keys[KEY_ERRORSTACK],
                &valuePtr);
	if (valuePtr != NULL) {
            int len, valueObjc;
            Tcl_Obj **valueObjv;

            if (Tcl_IsShared(iPtr->errorStack)) {
                Tcl_Obj *newObj;

                newObj = Tcl_DuplicateObj(iPtr->errorStack);
                Tcl_DecrRefCount(iPtr->errorStack);
                Tcl_IncrRefCount(newObj);
                iPtr->errorStack = newObj;
            }

            /*
             * List extraction done after duplication to avoid moving the rug
             * if someone does [return -errorstack [info errorstack]]
             */

            if (Tcl_ListObjGetElements(interp, valuePtr, &valueObjc,
                    &valueObjv) == TCL_ERROR) {
                return TCL_ERROR;
            }
            iPtr->resetErrorStack = 0;
            Tcl_ListObjLength(interp, iPtr->errorStack, &len);

            /*
             * Reset while keeping the list intrep as much as possible.
             */

            Tcl_ListObjReplace(interp, iPtr->errorStack, 0, len, valueObjc,
                    valueObjv);
 	}
	Tcl_DictObjGet(NULL, iPtr->returnOpts, keys[KEY_ERRORCODE],
                &valuePtr);
	if (valuePtr != NULL) {
	    Tcl_SetObjErrorCode(interp, valuePtr);
	} else {
	    Tcl_SetErrorCode(interp, "NONE", NULL);
	}

	Tcl_DictObjGet(NULL, iPtr->returnOpts, keys[KEY_ERRORLINE],
                &valuePtr);
	if (valuePtr != NULL) {
	    TclGetIntFromObj(NULL, valuePtr, &iPtr->errorLine);
	}
    }
    if (level != 0) {
	iPtr->returnLevel = level;
	iPtr->returnCode = code;
	return TCL_RETURN;
    }
    if (code == TCL_ERROR) {
	iPtr->flags |= ERR_LEGACY_COPY;
    }
    return code;
}

/*
 *----------------------------------------------------------------------
 *
 * TclMergeReturnOptions --
 *
 *	Parses, checks, and stores the options to the [return] command.
 *
 * Results:
 *	Returns TCL_ERROR if any of the option values are invalid. Otherwise,
 *	returns TCL_OK, and writes the returnOpts, code, and level values to
 *	the pointers provided.
 *
 * Side effects:
 *	None.
 *
 *----------------------------------------------------------------------
 */

int
TclMergeReturnOptions(
    Tcl_Interp *interp,		/* Current interpreter. */
    int objc,			/* Number of arguments. */
    Tcl_Obj *const objv[],	/* Argument objects. */
    Tcl_Obj **optionsPtrPtr,	/* If not NULL, points to space for a (Tcl_Obj
				 * *) where the pointer to the merged return
				 * options dictionary should be written. */
    int *codePtr,		/* If not NULL, points to space where the
				 * -code value should be written. */
    int *levelPtr)		/* If not NULL, points to space where the
				 * -level value should be written. */
{
    int code = TCL_OK;
    int level = 1;
    Tcl_Obj *valuePtr;
    Tcl_Obj *returnOpts = Tcl_NewObj();
    Tcl_Obj **keys = GetKeys();

    for (;  objc > 1;  objv += 2, objc -= 2) {
	const char *opt = TclGetString(objv[0]);
	const char *compare = TclGetString(keys[KEY_OPTIONS]);

	if ((objv[0]->length == keys[KEY_OPTIONS]->length)
		&& (memcmp(opt, compare, objv[0]->length) == 0)) {
	    Tcl_DictSearch search;
	    int done = 0;
	    Tcl_Obj *keyPtr;
	    Tcl_Obj *dict = objv[1];

	nestedOptions:
	    if (TCL_ERROR == Tcl_DictObjFirst(NULL, dict, &search,
		    &keyPtr, &valuePtr, &done)) {
		/*
		 * Value is not a legal dictionary.
		 */

		Tcl_SetObjResult(interp, Tcl_ObjPrintf(
                        "bad %s value: expected dictionary but got \"%s\"",
                        compare, TclGetString(objv[1])));
		Tcl_SetErrorCode(interp, "TCL", "RESULT", "ILLEGAL_OPTIONS",
			NULL);
		goto error;
	    }

	    while (!done) {
		Tcl_DictObjPut(NULL, returnOpts, keyPtr, valuePtr);
		Tcl_DictObjNext(&search, &keyPtr, &valuePtr, &done);
	    }

	    Tcl_DictObjGet(NULL, returnOpts, keys[KEY_OPTIONS], &valuePtr);
	    if (valuePtr != NULL) {
		dict = valuePtr;
		Tcl_DictObjRemove(NULL, returnOpts, keys[KEY_OPTIONS]);
		goto nestedOptions;
	    }

	} else {
	    Tcl_DictObjPut(NULL, returnOpts, objv[0], objv[1]);
	}
    }

    /*
     * Check for bogus -code value.
     */

    Tcl_DictObjGet(NULL, returnOpts, keys[KEY_CODE], &valuePtr);
    if (valuePtr != NULL) {
	if (TclGetCompletionCodeFromObj(interp, valuePtr,
                &code) == TCL_ERROR) {
	    goto error;
	}
	Tcl_DictObjRemove(NULL, returnOpts, keys[KEY_CODE]);
    }

    /*
     * Check for bogus -level value.
     */

    Tcl_DictObjGet(NULL, returnOpts, keys[KEY_LEVEL], &valuePtr);
    if (valuePtr != NULL) {
	if ((TCL_ERROR == TclGetIntFromObj(NULL, valuePtr, &level))
		|| (level < 0)) {
	    /*
	     * Value is not a legal level.
	     */

	    Tcl_SetObjResult(interp, Tcl_ObjPrintf(
                    "bad -level value: expected non-negative integer but got"
                    " \"%s\"", TclGetString(valuePtr)));
	    Tcl_SetErrorCode(interp, "TCL", "RESULT", "ILLEGAL_LEVEL", NULL);
	    goto error;
	}
	Tcl_DictObjRemove(NULL, returnOpts, keys[KEY_LEVEL]);
    }

    /*
     * Check for bogus -errorcode value.
     */

    Tcl_DictObjGet(NULL, returnOpts, keys[KEY_ERRORCODE], &valuePtr);
    if (valuePtr != NULL) {
	int length;

	if (TCL_ERROR == Tcl_ListObjLength(NULL, valuePtr, &length )) {
	    /*
	     * Value is not a list, which is illegal for -errorcode.
	     */

	    Tcl_SetObjResult(interp, Tcl_ObjPrintf(
                    "bad -errorcode value: expected a list but got \"%s\"",
                    TclGetString(valuePtr)));
	    Tcl_SetErrorCode(interp, "TCL", "RESULT", "ILLEGAL_ERRORCODE",
		    NULL);
	    goto error;
	}
    }

    /*
     * Check for bogus -errorstack value.
     */

    Tcl_DictObjGet(NULL, returnOpts, keys[KEY_ERRORSTACK], &valuePtr);
    if (valuePtr != NULL) {
	int length;

	if (TCL_ERROR == Tcl_ListObjLength(NULL, valuePtr, &length )) {
	    /*
	     * Value is not a list, which is illegal for -errorstack.
	     */

	    Tcl_SetObjResult(interp, Tcl_ObjPrintf(
                    "bad -errorstack value: expected a list but got \"%s\"",
                    TclGetString(valuePtr)));
	    Tcl_SetErrorCode(interp, "TCL", "RESULT", "NONLIST_ERRORSTACK",
                    NULL);
	    goto error;
	}
        if (length % 2) {
            /*
             * Errorstack must always be an even-sized list
             */

	    Tcl_SetObjResult(interp, Tcl_ObjPrintf(
                    "forbidden odd-sized list for -errorstack: \"%s\"",
		    TclGetString(valuePtr)));
	    Tcl_SetErrorCode(interp, "TCL", "RESULT",
                    "ODDSIZEDLIST_ERRORSTACK", NULL);
	    goto error;
        }
    }

    /*
     * Convert [return -code return -level X] to [return -code ok -level X+1]
     */

    if (code == TCL_RETURN) {
	level++;
	code = TCL_OK;
    }

    if (codePtr != NULL) {
	*codePtr = code;
    }
    if (levelPtr != NULL) {
	*levelPtr = level;
    }

    if (optionsPtrPtr == NULL) {
	/*
	 * Not passing back the options (?!), so clean them up.
	 */

	Tcl_DecrRefCount(returnOpts);
    } else {
	*optionsPtrPtr = returnOpts;
    }
    return TCL_OK;

  error:
    Tcl_DecrRefCount(returnOpts);
    return TCL_ERROR;
}

/*
 *-------------------------------------------------------------------------
 *
 * Tcl_GetReturnOptions --
 *
 *	Packs up the interp state into a dictionary of return options.
 *
 * Results:
 *	A dictionary of return options.
 *
 * Side effects:
 *	None.
 *
 *-------------------------------------------------------------------------
 */

Tcl_Obj *
Tcl_GetReturnOptions(
    Tcl_Interp *interp,
    int result)
{
    Interp *iPtr = (Interp *) interp;
    Tcl_Obj *options;
    Tcl_Obj **keys = GetKeys();

    if (iPtr->returnOpts) {
	options = Tcl_DuplicateObj(iPtr->returnOpts);
    } else {
	options = Tcl_NewObj();
    }

    if (result == TCL_RETURN) {
	Tcl_DictObjPut(NULL, options, keys[KEY_CODE],
		Tcl_NewIntObj(iPtr->returnCode));
	Tcl_DictObjPut(NULL, options, keys[KEY_LEVEL],
		Tcl_NewIntObj(iPtr->returnLevel));
    } else {
	Tcl_DictObjPut(NULL, options, keys[KEY_CODE],
		Tcl_NewIntObj(result));
	Tcl_DictObjPut(NULL, options, keys[KEY_LEVEL],
		Tcl_NewIntObj(0));
    }

    if (result == TCL_ERROR) {
	Tcl_AddErrorInfo(interp, "");
        Tcl_DictObjPut(NULL, options, keys[KEY_ERRORSTACK], iPtr->errorStack);
    }
    if (iPtr->errorCode) {
	Tcl_DictObjPut(NULL, options, keys[KEY_ERRORCODE], iPtr->errorCode);
    }
    if (iPtr->errorInfo) {
	Tcl_DictObjPut(NULL, options, keys[KEY_ERRORINFO], iPtr->errorInfo);
	Tcl_DictObjPut(NULL, options, keys[KEY_ERRORLINE],
		Tcl_NewIntObj(iPtr->errorLine));
    }
    return options;
}

/*
 *-------------------------------------------------------------------------
 *
 * TclNoErrorStack --
 *
 *	Removes the -errorstack entry from an options dict to avoid reference
 *	cycles.
 *
 * Results:
 *	The (unshared) argument options dict, modified in -place.
 *
 *-------------------------------------------------------------------------
 */

Tcl_Obj *
TclNoErrorStack(
    Tcl_Interp *interp,
    Tcl_Obj *options)
{
    Tcl_Obj **keys = GetKeys();

    Tcl_DictObjRemove(interp, options, keys[KEY_ERRORSTACK]);
    return options;
}

/*
 *-------------------------------------------------------------------------
 *
 * Tcl_SetReturnOptions --
 *
 *	Accepts an interp and a dictionary of return options, and sets the
 *	return options of the interp to match the dictionary.
 *
 * Results:
 *	A standard status code. Usually TCL_OK, but TCL_ERROR if an invalid
 *	option value was found in the dictionary. If a -level value of 0 is in
 *	the dictionary, then the -code value in the dictionary will be
 *	returned (TCL_OK default).
 *
 * Side effects:
 *	Sets the state of the interp.
 *
 *-------------------------------------------------------------------------
 */

int
Tcl_SetReturnOptions(
    Tcl_Interp *interp,
    Tcl_Obj *options)
{
    int objc, level, code;
    Tcl_Obj **objv, *mergedOpts;

    Tcl_IncrRefCount(options);
    if (TCL_ERROR == TclListObjGetElements(interp, options, &objc, &objv)
	    || (objc % 2)) {
	Tcl_SetObjResult(interp, Tcl_ObjPrintf(
                "expected dict but got \"%s\"", TclGetString(options)));
	Tcl_SetErrorCode(interp, "TCL", "RESULT", "ILLEGAL_OPTIONS", NULL);
	code = TCL_ERROR;
    } else if (TCL_ERROR == TclMergeReturnOptions(interp, objc, objv,
	    &mergedOpts, &code, &level)) {
	code = TCL_ERROR;
    } else {
	code = TclProcessReturn(interp, code, level, mergedOpts);
    }

    Tcl_DecrRefCount(options);
    return code;
}

/*
 *-------------------------------------------------------------------------
 *
 * Tcl_TransferResult --
 *
 *	Copy the result (and error information) from one interp to another.
 *	Used when one interp has caused another interp to evaluate a script
 *	and then wants to transfer the results back to itself.
 *
 *	This routine copies the string reps of the result and error
 *	information. It does not simply increment the refcounts of the result
 *	and error information objects themselves. It is not legal to exchange
 *	objects between interps, because an object may be kept alive by one
 *	interp, but have an internal rep that is only valid while some other
 *	interp is alive.
 *
 * Results:
 *	The target interp's result is set to a copy of the source interp's
 *	result. The source's errorInfo field may be transferred to the
 *	target's errorInfo field, and the source's errorCode field may be
 *	transferred to the target's errorCode field.
 *
 * Side effects:
 *	None.
 *
 *-------------------------------------------------------------------------
 */

void
Tcl_TransferResult(
    Tcl_Interp *sourceInterp,	/* Interp whose result and error information
				 * should be moved to the target interp.
				 * After moving result, this interp's result
				 * is reset. */
    int result,			/* TCL_OK if just the result should be copied,
				 * TCL_ERROR if both the result and error
				 * information should be copied. */
    Tcl_Interp *targetInterp)	/* Interp where result and error information
				 * should be stored. If source and target are
				 * the same, nothing is done. */
{
    Interp *tiPtr = (Interp *) targetInterp;
    Interp *siPtr = (Interp *) sourceInterp;

    if (sourceInterp == targetInterp) {
	return;
    }

    if (result == TCL_OK && siPtr->returnOpts == NULL) {
	/*
	 * Special optimization for the common case of normal command return
	 * code and no explicit return options.
	 */

	if (tiPtr->returnOpts) {
	    Tcl_DecrRefCount(tiPtr->returnOpts);
	    tiPtr->returnOpts = NULL;
	}
    } else {
	Tcl_SetReturnOptions(targetInterp,
		Tcl_GetReturnOptions(sourceInterp, result));
	tiPtr->flags &= ~(ERR_ALREADY_LOGGED);
    }
    Tcl_SetObjResult(targetInterp, Tcl_GetObjResult(sourceInterp));
    Tcl_ResetResult(sourceInterp);
}

/*
 * Local Variables:
 * mode: c
 * c-basic-offset: 4
 * fill-column: 78
 * tab-width: 8
 * indent-tabs-mode: nil
 * End:
 */<|MERGE_RESOLUTION|>--- conflicted
+++ resolved
@@ -27,12 +27,9 @@
 static Tcl_Obj **	GetKeys(void);
 static void		ReleaseKeys(ClientData clientData);
 static void		ResetObjResult(Interp *iPtr);
-<<<<<<< HEAD
 #ifndef TCL_NO_DEPRECATED
 static void		SetupAppendBuffer(Interp *iPtr, int newSpace);
 #endif /* !TCL_NO_DEPRECATED */
-=======
->>>>>>> 292be155
 
 /*
  * This structure is used to take a snapshot of the interpreter state in
@@ -220,7 +217,6 @@
 /*
  *----------------------------------------------------------------------
  *
-<<<<<<< HEAD
  * Tcl_SaveResult --
  *
  *	Takes a snapshot of the current result state of the interpreter. The
@@ -407,8 +403,6 @@
 /*
  *----------------------------------------------------------------------
  *
-=======
->>>>>>> 292be155
  * Tcl_SetResult --
  *
  *	Arrange for "result" to be the Tcl return value.
@@ -433,15 +427,49 @@
 				 * TCL_STATIC, TCL_VOLATILE, or the address of
 				 * a Tcl_FreeProc such as free. */
 {
-    Tcl_SetObjResult(interp, Tcl_NewStringObj(result, -1));
-    if (result == NULL || freeProc == NULL || freeProc == TCL_VOLATILE) {
-	return;
-    }
-    if (freeProc == TCL_DYNAMIC) {
-	ckfree(result);
+    Interp *iPtr = (Interp *) interp;
+    register Tcl_FreeProc *oldFreeProc = iPtr->freeProc;
+    char *oldResult = iPtr->result;
+
+    if (result == NULL) {
+	iPtr->resultSpace[0] = 0;
+	iPtr->result = iPtr->resultSpace;
+	iPtr->freeProc = 0;
+    } else if (freeProc == TCL_VOLATILE) {
+	int length = strlen(result);
+
+	if (length > TCL_RESULT_SIZE) {
+	    iPtr->result = ckalloc(length + 1);
+	    iPtr->freeProc = TCL_DYNAMIC;
+	} else {
+	    iPtr->result = iPtr->resultSpace;
+	    iPtr->freeProc = 0;
+	}
+	memcpy(iPtr->result, result, (unsigned) length+1);
     } else {
-	(*freeProc)(result);
-    }
+	iPtr->result = (char *) result;
+	iPtr->freeProc = freeProc;
+    }
+
+    /*
+     * If the old result was dynamically-allocated, free it up. Do it here,
+     * rather than at the beginning, in case the new result value was part of
+     * the old result value.
+     */
+
+    if (oldFreeProc != 0) {
+	if (oldFreeProc == TCL_DYNAMIC) {
+	    ckfree(oldResult);
+	} else {
+	    oldFreeProc(oldResult);
+	}
+    }
+
+    /*
+     * Reset the object result since we just set the string result.
+     */
+
+    ResetObjResult(iPtr);
 }
 #endif /* !TCL_NO_DEPRECATED */
 @@ -468,7 +496,6 @@
     register Tcl_Interp *interp)/* Interpreter whose result to return. */
 {
     Interp *iPtr = (Interp *) interp;
-<<<<<<< HEAD
 #ifdef TCL_NO_DEPRECATED
     return Tcl_GetString(iPtr->objResultPtr);
 #else
@@ -483,10 +510,6 @@
     }
     return iPtr->result;
 #endif
-=======
-
-    return Tcl_GetString(iPtr->objResultPtr);
->>>>>>> 292be155
 }
  
@@ -528,7 +551,6 @@
      */
 
     TclDecrRefCount(oldObjResult);
-<<<<<<< HEAD
 
 #ifndef TCL_NO_DEPRECATED
     /*
@@ -546,8 +568,6 @@
     iPtr->result = iPtr->resultSpace;
     iPtr->resultSpace[0] = 0;
 #endif
-=======
->>>>>>> 292be155
 }
  
@@ -577,7 +597,6 @@
     Tcl_Interp *interp)		/* Interpreter whose result to return. */
 {
     register Interp *iPtr = (Interp *) interp;
-<<<<<<< HEAD
 #ifndef TCL_NO_DEPRECATED
     Tcl_Obj *objResultPtr;
     int length;
@@ -606,9 +625,6 @@
 	iPtr->result[0] = 0;
     }
 #endif /* !TCL_NO_DEPRECATED */
-=======
-
->>>>>>> 292be155
     return iPtr->objResultPtr;
 }
 @@ -691,20 +707,13 @@
 				 * to result. */
 {
     Interp *iPtr = (Interp *) interp;
-<<<<<<< HEAD
 #ifdef TCL_NO_DEPRECATED
     Tcl_Obj *elementPtr = Tcl_NewStringObj(element, -1);
     Tcl_Obj *listPtr = Tcl_NewListObj(1, &elementPtr);
-=======
-    Tcl_Obj *elementPtr = Tcl_NewStringObj(element, -1);
-    Tcl_Obj *listPtr = Tcl_NewListObj(1, &elementPtr);
-    int length;
->>>>>>> 292be155
     const char *bytes;
 
     if (Tcl_IsShared(iPtr->objResultPtr)) {
 	Tcl_SetObjResult(interp, Tcl_DuplicateObj(iPtr->objResultPtr));
-<<<<<<< HEAD
     }
     bytes = TclGetString(iPtr->objResultPtr);
     if (TclNeedSpace(bytes, bytes+iPtr->objResultPtr->length)) {
@@ -835,15 +844,10 @@
 	iPtr->appendAvl = totalSpace;
     } else if (iPtr->result != iPtr->appendResult) {
 	strcpy(iPtr->appendResult, iPtr->result);
-=======
-    } 
-    bytes = Tcl_GetStringFromObj(iPtr->objResultPtr, &length);
-    if (TclNeedSpace(bytes, bytes+length)) {
-	Tcl_AppendToObj(iPtr->objResultPtr, " ", 1);
->>>>>>> 292be155
-    }
-    Tcl_AppendObjToObj(iPtr->objResultPtr, listPtr);
-    Tcl_DecrRefCount(listPtr);
+    }
+
+    Tcl_FreeResult((Tcl_Interp *) iPtr);
+    iPtr->result = iPtr->appendResult;
 }
 #endif /* !TCL_NO_DEPRECATED */
 @@ -854,17 +858,18 @@
  * Tcl_FreeResult --
  *
  *	This function frees up the memory associated with an interpreter's
- *	result, resetting the interpreter's result object.  Tcl_FreeResult is
- *	most commonly used when a function is about to replace one result
- *	value with another.
- *
- * Results:
- *	None.
- *
- * Side effects:
- *	Frees the memory associated with interp's result but does not change
- *	any part of the error dictionary (i.e., the errorinfo and errorcode
- *	remain the same).
+ *	string result. It also resets the interpreter's result object.
+ *	Tcl_FreeResult is most commonly used when a function is about to
+ *	replace one result value with another.
+ *
+ * Results:
+ *	None.
+ *
+ * Side effects:
+ *	Frees the memory associated with interp's string result and sets
+ *	interp->freeProc to zero, but does not change interp->result or clear
+ *	error state. Resets interp's result object to an unshared empty
+ *	object.
  *
  *----------------------------------------------------------------------
  */
@@ -875,7 +880,6 @@
 {
     register Interp *iPtr = (Interp *) interp;
 
-<<<<<<< HEAD
 #ifndef TCL_NO_DEPRECATED
     if (iPtr->freeProc != NULL) {
 	if (iPtr->freeProc == TCL_DYNAMIC) {
@@ -887,8 +891,6 @@
     }
 
 #endif /* !TCL_NO_DEPRECATED */
-=======
->>>>>>> 292be155
     ResetObjResult(iPtr);
 }
 @@ -919,7 +921,6 @@
     register Interp *iPtr = (Interp *) interp;
 
     ResetObjResult(iPtr);
-<<<<<<< HEAD
 #ifndef TCL_NO_DEPRECATED
     if (iPtr->freeProc != NULL) {
 	if (iPtr->freeProc == TCL_DYNAMIC) {
@@ -932,8 +933,6 @@
     iPtr->result = iPtr->resultSpace;
     iPtr->resultSpace[0] = 0;
 #endif /* !TCL_NO_DEPRECATED */
-=======
->>>>>>> 292be155
     if (iPtr->errorCode) {
 	/* Legacy support */
 	if (iPtr->flags & ERR_LEGACY_COPY) {
