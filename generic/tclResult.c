/*
 * tclResult.c --
 *
 *	This file contains code to manage the interpreter result.
 *
 * Copyright (c) 1997 by Sun Microsystems, Inc.
 *
 * See the file "license.terms" for information on usage and redistribution of
 * this file, and for a DISCLAIMER OF ALL WARRANTIES.
 */

#include "tclInt.h"

/*
 * Indices of the standard return options dictionary keys.
 */

enum returnKeys {
    KEY_CODE,	KEY_ERRORCODE,	KEY_ERRORINFO,	KEY_ERRORLINE,
    KEY_LEVEL,	KEY_OPTIONS,	KEY_ERRORSTACK,	KEY_LAST
};

/*
 * Function prototypes for local functions in this file:
 */

static Tcl_Obj **	GetKeys(void);
static void		ReleaseKeys(ClientData clientData);
static void		ResetObjResult(Interp *iPtr);

/*
 * This structure is used to take a snapshot of the interpreter state in
 * Tcl_SaveInterpState. You can snapshot the state, execute a command, and
 * then back up to the result or the error that was previously in progress.
 */

typedef struct {
    int status;			/* return code status */
    int flags;			/* Each remaining field saves the */
    int returnLevel;		/* corresponding field of the Interp */
    int returnCode;		/* struct. These fields taken together are */
    Tcl_Obj *errorInfo;		/* the "state" of the interp. */
    Tcl_Obj *errorCode;
    Tcl_Obj *returnOpts;
    Tcl_Obj *objResult;
    Tcl_Obj *errorStack;
    int resetErrorStack;
} InterpState;

/*
 *----------------------------------------------------------------------
 *
 * Tcl_SaveInterpState --
 *
 *	Fills a token with a snapshot of the current state of the interpreter.
 *	The snapshot can be restored at any point by TclRestoreInterpState.
 *
 *	The token returned must be eventally passed to one of the routines
 *	TclRestoreInterpState or TclDiscardInterpState, or there will be a
 *	memory leak.
 *
 * Results:
 *	Returns a token representing the interp state.
 *
 * Side effects:
 *	None.
 *
 *----------------------------------------------------------------------
 */

Tcl_InterpState
Tcl_SaveInterpState(
    Tcl_Interp *interp,		/* Interpreter's state to be saved */
    int status)			/* status code for current operation */
{
    Interp *iPtr = (Interp *) interp;
    InterpState *statePtr = Tcl_Alloc(sizeof(InterpState));

    statePtr->status = status;
    statePtr->flags = iPtr->flags & ERR_ALREADY_LOGGED;
    statePtr->returnLevel = iPtr->returnLevel;
    statePtr->returnCode = iPtr->returnCode;
    statePtr->errorInfo = iPtr->errorInfo;
    statePtr->errorStack = iPtr->errorStack;
    statePtr->resetErrorStack = iPtr->resetErrorStack;
    if (statePtr->errorInfo) {
	Tcl_IncrRefCount(statePtr->errorInfo);
    }
    statePtr->errorCode = iPtr->errorCode;
    if (statePtr->errorCode) {
	Tcl_IncrRefCount(statePtr->errorCode);
    }
    statePtr->returnOpts = iPtr->returnOpts;
    if (statePtr->returnOpts) {
	Tcl_IncrRefCount(statePtr->returnOpts);
    }
    if (statePtr->errorStack) {
	Tcl_IncrRefCount(statePtr->errorStack);
    }
    statePtr->objResult = Tcl_GetObjResult(interp);
    Tcl_IncrRefCount(statePtr->objResult);
    return (Tcl_InterpState) statePtr;
}

/*
 *----------------------------------------------------------------------
 *
 * Tcl_RestoreInterpState --
 *
 *	Accepts an interp and a token previously returned by
 *	Tcl_SaveInterpState. Restore the state of the interp to what it was at
 *	the time of the Tcl_SaveInterpState call.
 *
 * Results:
 *	Returns the status value originally passed in to Tcl_SaveInterpState.
 *
 * Side effects:
 *	Restores the interp state and frees memory held by token.
 *
 *----------------------------------------------------------------------
 */

int
Tcl_RestoreInterpState(
    Tcl_Interp *interp,		/* Interpreter's state to be restored. */
    Tcl_InterpState state)	/* Saved interpreter state. */
{
    Interp *iPtr = (Interp *) interp;
    InterpState *statePtr = (InterpState *) state;
    int status = statePtr->status;

    iPtr->flags &= ~ERR_ALREADY_LOGGED;
    iPtr->flags |= (statePtr->flags & ERR_ALREADY_LOGGED);

    iPtr->returnLevel = statePtr->returnLevel;
    iPtr->returnCode = statePtr->returnCode;
    iPtr->resetErrorStack = statePtr->resetErrorStack;
    if (iPtr->errorInfo) {
	Tcl_DecrRefCount(iPtr->errorInfo);
    }
    iPtr->errorInfo = statePtr->errorInfo;
    if (iPtr->errorInfo) {
	Tcl_IncrRefCount(iPtr->errorInfo);
    }
    if (iPtr->errorCode) {
	Tcl_DecrRefCount(iPtr->errorCode);
    }
    iPtr->errorCode = statePtr->errorCode;
    if (iPtr->errorCode) {
	Tcl_IncrRefCount(iPtr->errorCode);
    }
    if (iPtr->errorStack) {
	Tcl_DecrRefCount(iPtr->errorStack);
    }
    iPtr->errorStack = statePtr->errorStack;
    if (iPtr->errorStack) {
	Tcl_IncrRefCount(iPtr->errorStack);
    }
    if (iPtr->returnOpts) {
	Tcl_DecrRefCount(iPtr->returnOpts);
    }
    iPtr->returnOpts = statePtr->returnOpts;
    if (iPtr->returnOpts) {
	Tcl_IncrRefCount(iPtr->returnOpts);
    }
    Tcl_SetObjResult(interp, statePtr->objResult);
    Tcl_DiscardInterpState(state);
    return status;
}

/*
 *----------------------------------------------------------------------
 *
 * Tcl_DiscardInterpState --
 *
 *	Accepts a token previously returned by Tcl_SaveInterpState. Frees the
 *	memory it uses.
 *
 * Results:
 *	None.
 *
 * Side effects:
 *	Frees memory.
 *
 *----------------------------------------------------------------------
 */

void
Tcl_DiscardInterpState(
    Tcl_InterpState state)	/* saved interpreter state */
{
    InterpState *statePtr = (InterpState *) state;

    if (statePtr->errorInfo) {
	Tcl_DecrRefCount(statePtr->errorInfo);
    }
    if (statePtr->errorCode) {
	Tcl_DecrRefCount(statePtr->errorCode);
    }
    if (statePtr->returnOpts) {
	Tcl_DecrRefCount(statePtr->returnOpts);
    }
    if (statePtr->errorStack) {
	Tcl_DecrRefCount(statePtr->errorStack);
    }
    Tcl_DecrRefCount(statePtr->objResult);
    Tcl_Free(statePtr);
}

/*
 *----------------------------------------------------------------------
 *
<<<<<<< HEAD
=======
 * Tcl_SaveResult --
 *
 *	Takes a snapshot of the current result state of the interpreter. The
 *	snapshot can be restored at any point by Tcl_RestoreResult. Note that
 *	this routine does not preserve the errorCode, errorInfo, or flags
 *	fields so it should not be used if an error is in progress.
 *
 *	Once a snapshot is saved, it must be restored by calling
 *	Tcl_RestoreResult, or discarded by calling Tcl_DiscardResult.
 *
 * Results:
 *	None.
 *
 * Side effects:
 *	Resets the interpreter result.
 *
 *----------------------------------------------------------------------
 */

#ifndef TCL_NO_DEPRECATED
#undef Tcl_SaveResult
void
Tcl_SaveResult(
    Tcl_Interp *interp,		/* Interpreter to save. */
    Tcl_SavedResult *statePtr)	/* Pointer to state structure. */
{
    Interp *iPtr = (Interp *) interp;

    /*
     * Move the result object into the save state. Note that we don't need to
     * change its refcount because we're moving it, not adding a new
     * reference. Put an empty object into the interpreter.
     */

    statePtr->objResultPtr = iPtr->objResultPtr;
    iPtr->objResultPtr = Tcl_NewObj();
    Tcl_IncrRefCount(iPtr->objResultPtr);

    /*
     * Save the string result.
     */

    statePtr->freeProc = iPtr->freeProc;
    if (iPtr->result == iPtr->resultSpace) {
	/*
	 * Copy the static string data out of the interp buffer.
	 */

	statePtr->result = statePtr->resultSpace;
	strcpy(statePtr->result, iPtr->result);
	statePtr->appendResult = NULL;
    } else if (iPtr->result == iPtr->appendResult) {
	/*
	 * Move the append buffer out of the interp.
	 */

	statePtr->appendResult = iPtr->appendResult;
	statePtr->appendAvl = iPtr->appendAvl;
	statePtr->appendUsed = iPtr->appendUsed;
	statePtr->result = statePtr->appendResult;
	iPtr->appendResult = NULL;
	iPtr->appendAvl = 0;
	iPtr->appendUsed = 0;
    } else {
	/*
	 * Move the dynamic or static string out of the interpreter.
	 */

	statePtr->result = iPtr->result;
	statePtr->appendResult = NULL;
    }

    iPtr->result = iPtr->resultSpace;
    iPtr->resultSpace[0] = 0;
    iPtr->freeProc = 0;
}

/*
 *----------------------------------------------------------------------
 *
 * Tcl_RestoreResult --
 *
 *	Restores the state of the interpreter to a snapshot taken by
 *	Tcl_SaveResult. After this call, the token for the interpreter state
 *	is no longer valid.
 *
 * Results:
 *	None.
 *
 * Side effects:
 *	Restores the interpreter result.
 *
 *----------------------------------------------------------------------
 */

#undef Tcl_RestoreResult
void
Tcl_RestoreResult(
    Tcl_Interp *interp,		/* Interpreter being restored. */
    Tcl_SavedResult *statePtr)	/* State returned by Tcl_SaveResult. */
{
    Interp *iPtr = (Interp *) interp;

    Tcl_ResetResult(interp);

    /*
     * Restore the string result.
     */

    iPtr->freeProc = statePtr->freeProc;
    if (statePtr->result == statePtr->resultSpace) {
	/*
	 * Copy the static string data into the interp buffer.
	 */

	iPtr->result = iPtr->resultSpace;
	strcpy(iPtr->result, statePtr->result);
    } else if (statePtr->result == statePtr->appendResult) {
	/*
	 * Move the append buffer back into the interp.
	 */

	if (iPtr->appendResult != NULL) {
	    ckfree(iPtr->appendResult);
	}

	iPtr->appendResult = statePtr->appendResult;
	iPtr->appendAvl = statePtr->appendAvl;
	iPtr->appendUsed = statePtr->appendUsed;
	iPtr->result = iPtr->appendResult;
    } else {
	/*
	 * Move the dynamic or static string back into the interpreter.
	 */

	iPtr->result = statePtr->result;
    }

    /*
     * Restore the object result.
     */

    Tcl_DecrRefCount(iPtr->objResultPtr);
    iPtr->objResultPtr = statePtr->objResultPtr;
}

/*
 *----------------------------------------------------------------------
 *
 * Tcl_DiscardResult --
 *
 *	Frees the memory associated with an interpreter snapshot taken by
 *	Tcl_SaveResult. If the snapshot is not restored, this function must be
 *	called to discard it, or the memory will be lost.
 *
 * Results:
 *	None.
 *
 * Side effects:
 *	None.
 *
 *----------------------------------------------------------------------
 */

#undef Tcl_DiscardResult
void
Tcl_DiscardResult(
    Tcl_SavedResult *statePtr)	/* State returned by Tcl_SaveResult. */
{
    TclDecrRefCount(statePtr->objResultPtr);

    if (statePtr->result == statePtr->appendResult) {
	ckfree(statePtr->appendResult);
    } else if (statePtr->freeProc == TCL_DYNAMIC) {
        ckfree(statePtr->result);
    } else if (statePtr->freeProc) {
        statePtr->freeProc(statePtr->result);
    }
}

/*
 *----------------------------------------------------------------------
 *
 * Tcl_SetResult --
 *
 *	Arrange for "result" to be the Tcl return value.
 *
 * Results:
 *	None.
 *
 * Side effects:
 *	interp->result is left pointing either to "result" or to a copy of it.
 *	Also, the object result is reset.
 *
 *----------------------------------------------------------------------
 */

void
Tcl_SetResult(
    Tcl_Interp *interp,		/* Interpreter with which to associate the
				 * return value. */
    register char *result,	/* Value to be returned. If NULL, the result
				 * is set to an empty string. */
    Tcl_FreeProc *freeProc)	/* Gives information about the string:
				 * TCL_STATIC, TCL_VOLATILE, or the address of
				 * a Tcl_FreeProc such as free. */
{
    Interp *iPtr = (Interp *) interp;
    register Tcl_FreeProc *oldFreeProc = iPtr->freeProc;
    char *oldResult = iPtr->result;

    if (result == NULL) {
	iPtr->resultSpace[0] = 0;
	iPtr->result = iPtr->resultSpace;
	iPtr->freeProc = 0;
    } else if (freeProc == TCL_VOLATILE) {
	int length = strlen(result);

	if (length > TCL_RESULT_SIZE) {
	    iPtr->result = ckalloc(length + 1);
	    iPtr->freeProc = TCL_DYNAMIC;
	} else {
	    iPtr->result = iPtr->resultSpace;
	    iPtr->freeProc = 0;
	}
	memcpy(iPtr->result, result, length+1);
    } else {
	iPtr->result = (char *) result;
	iPtr->freeProc = freeProc;
    }

    /*
     * If the old result was dynamically-allocated, free it up. Do it here,
     * rather than at the beginning, in case the new result value was part of
     * the old result value.
     */

    if (oldFreeProc != 0) {
	if (oldFreeProc == TCL_DYNAMIC) {
	    ckfree(oldResult);
	} else {
	    oldFreeProc(oldResult);
	}
    }

    /*
     * Reset the object result since we just set the string result.
     */

    ResetObjResult(iPtr);
}

/*
 *----------------------------------------------------------------------
 *
>>>>>>> b1139d3d
 * Tcl_GetStringResult --
 *
 *	Returns an interpreter's result value as a string.
 *
 * Results:
 *	The interpreter's result as a string.
 *
 * Side effects:
 *	If the string result is empty, the object result is moved to the
 *	string result, then the object result is reset.
 *
 *----------------------------------------------------------------------
 */

const char *
Tcl_GetStringResult(
    register Tcl_Interp *interp)/* Interpreter whose result to return. */
{
    Interp *iPtr = (Interp *) interp;
<<<<<<< HEAD

    return TclGetString(iPtr->objResultPtr);
=======
    /*
     * If the string result is empty, move the object result to the string
     * result, then reset the object result.
     */

    if (*(iPtr->result) == 0) {
	Tcl_SetResult(interp, TclGetString(Tcl_GetObjResult(interp)),
		TCL_VOLATILE);
    }
    return iPtr->result;
>>>>>>> b1139d3d
}
#endif /* !TCL_NO_DEPRECATED */

/*
 *----------------------------------------------------------------------
 *
 * Tcl_SetObjResult --
 *
 *	Arrange for objPtr to be an interpreter's result value.
 *
 * Results:
 *	None.
 *
 * Side effects:
 *	interp->objResultPtr is left pointing to the object referenced by
 *	objPtr. The object's reference count is incremented since there is now
 *	a new reference to it. The reference count for any old objResultPtr
 *	value is decremented. Also, the string result is reset.
 *
 *----------------------------------------------------------------------
 */

void
Tcl_SetObjResult(
    Tcl_Interp *interp,		/* Interpreter with which to associate the
				 * return object value. */
    register Tcl_Obj *objPtr)	/* Tcl object to be returned. If NULL, the obj
				 * result is made an empty string object. */
{
    register Interp *iPtr = (Interp *) interp;
    register Tcl_Obj *oldObjResult = iPtr->objResultPtr;

    iPtr->objResultPtr = objPtr;
    Tcl_IncrRefCount(objPtr);	/* since interp result is a reference */

    /*
     * We wait until the end to release the old object result, in case we are
     * setting the result to itself.
     */

    TclDecrRefCount(oldObjResult);
}

/*
 *----------------------------------------------------------------------
 *
 * Tcl_GetObjResult --
 *
 *	Returns an interpreter's result value as a Tcl object. The object's
 *	reference count is not modified; the caller must do that if it needs
 *	to hold on to a long-term reference to it.
 *
 * Results:
 *	The interpreter's result as an object.
 *
 * Side effects:
 *	If the interpreter has a non-empty string result, the result object is
 *	either empty or stale because some function set interp->result
 *	directly. If so, the string result is moved to the result object then
 *	the string result is reset.
 *
 *----------------------------------------------------------------------
 */

Tcl_Obj *
Tcl_GetObjResult(
    Tcl_Interp *interp)		/* Interpreter whose result to return. */
{
    register Interp *iPtr = (Interp *) interp;

    return iPtr->objResultPtr;
}

/*
 *----------------------------------------------------------------------
 *
 * Tcl_AppendResult --
 *
 *	Append a variable number of strings onto the interpreter's result.
 *
 * Results:
 *	None.
 *
 * Side effects:
 *	The result of the interpreter given by the first argument is extended
 *	by the strings given by the second and following arguments (up to a
 *	terminating NULL argument).
 *
 *	If the string result is non-empty, the object result forced to be a
 *	duplicate of it first. There will be a string result afterwards.
 *
 *----------------------------------------------------------------------
 */

void
Tcl_AppendResult(
    Tcl_Interp *interp, ...)
{
    va_list argList;
    Tcl_Obj *objPtr;

    va_start(argList, interp);
    objPtr = Tcl_GetObjResult(interp);

    if (Tcl_IsShared(objPtr)) {
	objPtr = Tcl_DuplicateObj(objPtr);
    }
    while (1) {
	const char *bytes = va_arg(argList, char *);

	if (bytes == NULL) {
	    break;
	}
	Tcl_AppendToObj(objPtr, bytes, -1);
    }
    Tcl_SetObjResult(interp, objPtr);
    va_end(argList);
}

/*
 *----------------------------------------------------------------------
 *
 * Tcl_AppendElement --
 *
 *	Convert a string to a valid Tcl list element and append it to the
 *	result (which is ostensibly a list).
 *
 * Results:
 *	None.
 *
 * Side effects:
 *	The result in the interpreter given by the first argument is extended
 *	with a list element converted from string. A separator space is added
 *	before the converted list element unless the current result is empty,
 *	contains the single character "{", or ends in " {".
 *
 *	If the string result is empty, the object result is moved to the
 *	string result, then the object result is reset.
 *
 *----------------------------------------------------------------------
 */

void
Tcl_AppendElement(
    Tcl_Interp *interp,		/* Interpreter whose result is to be
				 * extended. */
    const char *element)	/* String to convert to list element and add
				 * to result. */
{
    Interp *iPtr = (Interp *) interp;
    Tcl_Obj *elementPtr = Tcl_NewStringObj(element, -1);
    Tcl_Obj *listPtr = Tcl_NewListObj(1, &elementPtr);
    const char *bytes;
    size_t length;

    if (Tcl_IsShared(iPtr->objResultPtr)) {
	Tcl_SetObjResult(interp, Tcl_DuplicateObj(iPtr->objResultPtr));
    }
    bytes = TclGetStringFromObj(iPtr->objResultPtr, &length);
    if (TclNeedSpace(bytes, bytes + length)) {
	Tcl_AppendToObj(iPtr->objResultPtr, " ", 1);
    }
    Tcl_AppendObjToObj(iPtr->objResultPtr, listPtr);
    Tcl_DecrRefCount(listPtr);
}

/*
 *----------------------------------------------------------------------
 *
 * Tcl_FreeResult --
 *
 *	This function frees up the memory associated with an interpreter's
 *	result, resetting the interpreter's result object.  Tcl_FreeResult is
 *	most commonly used when a function is about to replace one result
 *	value with another.
 *
 * Results:
 *	None.
 *
 * Side effects:
 *	Frees the memory associated with interp's result but does not change
 *	any part of the error dictionary (i.e., the errorinfo and errorcode
 *	remain the same).
 *
 *----------------------------------------------------------------------
 */

void
Tcl_FreeResult(
    register Tcl_Interp *interp)/* Interpreter for which to free result. */
{
    register Interp *iPtr = (Interp *) interp;

    ResetObjResult(iPtr);
}

/*
 *----------------------------------------------------------------------
 *
 * Tcl_ResetResult --
 *
 *	This function resets both the interpreter's string and object results.
 *
 * Results:
 *	None.
 *
 * Side effects:
 *	It resets the result object to an unshared empty object. It then
 *	restores the interpreter's string result area to its default
 *	initialized state, freeing up any memory that may have been allocated.
 *	It also clears any error information for the interpreter.
 *
 *----------------------------------------------------------------------
 */

void
Tcl_ResetResult(
    register Tcl_Interp *interp)/* Interpreter for which to clear result. */
{
    register Interp *iPtr = (Interp *) interp;

    ResetObjResult(iPtr);
    if (iPtr->errorCode) {
	/* Legacy support */
	if (iPtr->flags & ERR_LEGACY_COPY) {
	    Tcl_ObjSetVar2(interp, iPtr->ecVar, NULL,
		    iPtr->errorCode, TCL_GLOBAL_ONLY);
	}
	Tcl_DecrRefCount(iPtr->errorCode);
	iPtr->errorCode = NULL;
    }
    if (iPtr->errorInfo) {
	/* Legacy support */
	if (iPtr->flags & ERR_LEGACY_COPY) {
	    Tcl_ObjSetVar2(interp, iPtr->eiVar, NULL,
		    iPtr->errorInfo, TCL_GLOBAL_ONLY);
	}
	Tcl_DecrRefCount(iPtr->errorInfo);
	iPtr->errorInfo = NULL;
    }
    iPtr->resetErrorStack = 1;
    iPtr->returnLevel = 1;
    iPtr->returnCode = TCL_OK;
    if (iPtr->returnOpts) {
	Tcl_DecrRefCount(iPtr->returnOpts);
	iPtr->returnOpts = NULL;
    }
    iPtr->flags &= ~(ERR_ALREADY_LOGGED | ERR_LEGACY_COPY);
}

/*
 *----------------------------------------------------------------------
 *
 * ResetObjResult --
 *
 *	Function used to reset an interpreter's Tcl result object.
 *
 * Results:
 *	None.
 *
 * Side effects:
 *	Resets the interpreter's result object to an unshared empty string
 *	object with ref count one. It does not clear any error information in
 *	the interpreter.
 *
 *----------------------------------------------------------------------
 */

static void
ResetObjResult(
    register Interp *iPtr)	/* Points to the interpreter whose result
				 * object should be reset. */
{
    register Tcl_Obj *objResultPtr = iPtr->objResultPtr;

    if (Tcl_IsShared(objResultPtr)) {
	TclDecrRefCount(objResultPtr);
	TclNewObj(objResultPtr);
	Tcl_IncrRefCount(objResultPtr);
	iPtr->objResultPtr = objResultPtr;
    } else {
	if (objResultPtr->bytes != &tclEmptyString) {
	    if (objResultPtr->bytes) {
		Tcl_Free(objResultPtr->bytes);
	    }
	    objResultPtr->bytes = &tclEmptyString;
	    objResultPtr->length = 0;
	}
	TclFreeIntRep(objResultPtr);
    }
}

/*
 *----------------------------------------------------------------------
 *
 * Tcl_SetErrorCode --
 *
 *	This function is called to record machine-readable information about
 *	an error that is about to be returned.
 *
 * Results:
 *	None.
 *
 * Side effects:
 *	The errorCode field of the interp is modified to hold all of the
 *	arguments to this function, in a list form with each argument becoming
 *	one element of the list.
 *
 *----------------------------------------------------------------------
 */

void
Tcl_SetErrorCode(
    Tcl_Interp *interp, ...)
{
    va_list argList;
    Tcl_Obj *errorObj;

    /*
     * Scan through the arguments one at a time, appending them to the
     * errorCode field as list elements.
     */

    va_start(argList, interp);
    errorObj = Tcl_NewObj();

    /*
     * Scan through the arguments one at a time, appending them to the
     * errorCode field as list elements.
     */

    while (1) {
	char *elem = va_arg(argList, char *);

	if (elem == NULL) {
	    break;
	}
	Tcl_ListObjAppendElement(NULL, errorObj, Tcl_NewStringObj(elem, -1));
    }
    Tcl_SetObjErrorCode(interp, errorObj);
    va_end(argList);
}

/*
 *----------------------------------------------------------------------
 *
 * Tcl_SetObjErrorCode --
 *
 *	This function is called to record machine-readable information about
 *	an error that is about to be returned. The caller should build a list
 *	object up and pass it to this routine.
 *
 * Results:
 *	None.
 *
 * Side effects:
 *	The errorCode field of the interp is set to the new value.
 *
 *----------------------------------------------------------------------
 */

void
Tcl_SetObjErrorCode(
    Tcl_Interp *interp,
    Tcl_Obj *errorObjPtr)
{
    Interp *iPtr = (Interp *) interp;

    if (iPtr->errorCode) {
	Tcl_DecrRefCount(iPtr->errorCode);
    }
    iPtr->errorCode = errorObjPtr;
    Tcl_IncrRefCount(iPtr->errorCode);
}

/*
 *----------------------------------------------------------------------
 *
 * Tcl_GetErrorLine --
 *
 *      Returns the line number associated with the current error.
 *
 *----------------------------------------------------------------------
 */

int
Tcl_GetErrorLine(
    Tcl_Interp *interp)
{
    return ((Interp *) interp)->errorLine;
}

/*
 *----------------------------------------------------------------------
 *
 * Tcl_SetErrorLine --
 *
 *      Sets the line number associated with the current error.
 *
 *----------------------------------------------------------------------
 */

void
Tcl_SetErrorLine(
    Tcl_Interp *interp,
    int value)
{
    ((Interp *) interp)->errorLine = value;
}

/*
 *----------------------------------------------------------------------
 *
 * GetKeys --
 *
 *	Returns a Tcl_Obj * array of the standard keys used in the return
 *	options dictionary.
 *
 *	Broadly sharing one copy of these key values helps with both memory
 *	efficiency and dictionary lookup times.
 *
 * Results:
 *	A Tcl_Obj * array.
 *
 * Side effects:
 *	First time called in a thread, creates the keys (allocating memory)
 *	and arranges for their cleanup at thread exit.
 *
 *----------------------------------------------------------------------
 */

static Tcl_Obj **
GetKeys(void)
{
    static Tcl_ThreadDataKey returnKeysKey;
    Tcl_Obj **keys = Tcl_GetThreadData(&returnKeysKey,
	    (int) (KEY_LAST * sizeof(Tcl_Obj *)));

    if (keys[0] == NULL) {
	/*
	 * First call in this thread, create the keys...
	 */

	int i;

	TclNewLiteralStringObj(keys[KEY_CODE],	    "-code");
	TclNewLiteralStringObj(keys[KEY_ERRORCODE], "-errorcode");
	TclNewLiteralStringObj(keys[KEY_ERRORINFO], "-errorinfo");
	TclNewLiteralStringObj(keys[KEY_ERRORLINE], "-errorline");
	TclNewLiteralStringObj(keys[KEY_ERRORSTACK],"-errorstack");
	TclNewLiteralStringObj(keys[KEY_LEVEL],	    "-level");
	TclNewLiteralStringObj(keys[KEY_OPTIONS],   "-options");

	for (i = KEY_CODE; i < KEY_LAST; i++) {
	    Tcl_IncrRefCount(keys[i]);
	}

	/*
	 * ... and arrange for their clenaup.
	 */

	Tcl_CreateThreadExitHandler(ReleaseKeys, keys);
    }
    return keys;
}

/*
 *----------------------------------------------------------------------
 *
 * ReleaseKeys --
 *
 *	Called as a thread exit handler to cleanup return options dictionary
 *	keys.
 *
 * Results:
 *	None.
 *
 * Side effects:
 *	Frees memory.
 *
 *----------------------------------------------------------------------
 */

static void
ReleaseKeys(
    ClientData clientData)
{
    Tcl_Obj **keys = clientData;
    int i;

    for (i = KEY_CODE; i < KEY_LAST; i++) {
	Tcl_DecrRefCount(keys[i]);
	keys[i] = NULL;
    }
}

/*
 *----------------------------------------------------------------------
 *
 * TclProcessReturn --
 *
 *	Does the work of the [return] command based on the code, level, and
 *	returnOpts arguments. Note that the code argument must agree with the
 *	-code entry in returnOpts and the level argument must agree with the
 *	-level entry in returnOpts, as is the case for values returned from
 *	TclMergeReturnOptions.
 *
 * Results:
 *	Returns the return code the [return] command should return.
 *
 * Side effects:
 *	None.
 *
 *----------------------------------------------------------------------
 */

int
TclProcessReturn(
    Tcl_Interp *interp,
    int code,
    int level,
    Tcl_Obj *returnOpts)
{
    Interp *iPtr = (Interp *) interp;
    Tcl_Obj *valuePtr;
    Tcl_Obj **keys = GetKeys();

    /*
     * Store the merged return options.
     */

    if (iPtr->returnOpts != returnOpts) {
	if (iPtr->returnOpts) {
	    Tcl_DecrRefCount(iPtr->returnOpts);
	}
	iPtr->returnOpts = returnOpts;
	Tcl_IncrRefCount(iPtr->returnOpts);
    }

    if (code == TCL_ERROR) {
	if (iPtr->errorInfo) {
	    Tcl_DecrRefCount(iPtr->errorInfo);
	    iPtr->errorInfo = NULL;
	}
	Tcl_DictObjGet(NULL, iPtr->returnOpts, keys[KEY_ERRORINFO],
                &valuePtr);
	if (valuePtr != NULL) {
	    size_t length;

	    (void) TclGetStringFromObj(valuePtr, &length);
	    if (length) {
		iPtr->errorInfo = valuePtr;
		Tcl_IncrRefCount(iPtr->errorInfo);
		iPtr->flags |= ERR_ALREADY_LOGGED;
	    }
	}
	Tcl_DictObjGet(NULL, iPtr->returnOpts, keys[KEY_ERRORSTACK],
                &valuePtr);
	if (valuePtr != NULL) {
            int len, valueObjc;
            Tcl_Obj **valueObjv;

            if (Tcl_IsShared(iPtr->errorStack)) {
                Tcl_Obj *newObj;

                newObj = Tcl_DuplicateObj(iPtr->errorStack);
                Tcl_DecrRefCount(iPtr->errorStack);
                Tcl_IncrRefCount(newObj);
                iPtr->errorStack = newObj;
            }

            /*
             * List extraction done after duplication to avoid moving the rug
             * if someone does [return -errorstack [info errorstack]]
             */

            if (Tcl_ListObjGetElements(interp, valuePtr, &valueObjc,
                    &valueObjv) == TCL_ERROR) {
                return TCL_ERROR;
            }
            iPtr->resetErrorStack = 0;
            Tcl_ListObjLength(interp, iPtr->errorStack, &len);

            /*
             * Reset while keeping the list intrep as much as possible.
             */

            Tcl_ListObjReplace(interp, iPtr->errorStack, 0, len, valueObjc,
                    valueObjv);
 	}
	Tcl_DictObjGet(NULL, iPtr->returnOpts, keys[KEY_ERRORCODE],
                &valuePtr);
	if (valuePtr != NULL) {
	    Tcl_SetObjErrorCode(interp, valuePtr);
	} else {
	    Tcl_SetErrorCode(interp, "NONE", NULL);
	}

	Tcl_DictObjGet(NULL, iPtr->returnOpts, keys[KEY_ERRORLINE],
                &valuePtr);
	if (valuePtr != NULL) {
	    TclGetIntFromObj(NULL, valuePtr, &iPtr->errorLine);
	}
    }
    if (level != 0) {
	iPtr->returnLevel = level;
	iPtr->returnCode = code;
	return TCL_RETURN;
    }
    if (code == TCL_ERROR) {
	iPtr->flags |= ERR_LEGACY_COPY;
    }
    return code;
}

/*
 *----------------------------------------------------------------------
 *
 * TclMergeReturnOptions --
 *
 *	Parses, checks, and stores the options to the [return] command.
 *
 * Results:
 *	Returns TCL_ERROR if any of the option values are invalid. Otherwise,
 *	returns TCL_OK, and writes the returnOpts, code, and level values to
 *	the pointers provided.
 *
 * Side effects:
 *	None.
 *
 *----------------------------------------------------------------------
 */

int
TclMergeReturnOptions(
    Tcl_Interp *interp,		/* Current interpreter. */
    int objc,			/* Number of arguments. */
    Tcl_Obj *const objv[],	/* Argument objects. */
    Tcl_Obj **optionsPtrPtr,	/* If not NULL, points to space for a (Tcl_Obj
				 * *) where the pointer to the merged return
				 * options dictionary should be written. */
    int *codePtr,		/* If not NULL, points to space where the
				 * -code value should be written. */
    int *levelPtr)		/* If not NULL, points to space where the
				 * -level value should be written. */
{
    int code = TCL_OK;
    int level = 1;
    Tcl_Obj *valuePtr;
    Tcl_Obj *returnOpts = Tcl_NewObj();
    Tcl_Obj **keys = GetKeys();

    for (;  objc > 1;  objv += 2, objc -= 2) {
	const char *opt = TclGetString(objv[0]);
	const char *compare = TclGetString(keys[KEY_OPTIONS]);

	if ((objv[0]->length == keys[KEY_OPTIONS]->length)
		&& (memcmp(opt, compare, objv[0]->length) == 0)) {
	    Tcl_DictSearch search;
	    int done = 0;
	    Tcl_Obj *keyPtr;
	    Tcl_Obj *dict = objv[1];

	nestedOptions:
	    if (TCL_ERROR == Tcl_DictObjFirst(NULL, dict, &search,
		    &keyPtr, &valuePtr, &done)) {
		/*
		 * Value is not a legal dictionary.
		 */

		Tcl_SetObjResult(interp, Tcl_ObjPrintf(
                        "bad %s value: expected dictionary but got \"%s\"",
                        compare, TclGetString(objv[1])));
		Tcl_SetErrorCode(interp, "TCL", "RESULT", "ILLEGAL_OPTIONS",
			NULL);
		goto error;
	    }

	    while (!done) {
		Tcl_DictObjPut(NULL, returnOpts, keyPtr, valuePtr);
		Tcl_DictObjNext(&search, &keyPtr, &valuePtr, &done);
	    }

	    Tcl_DictObjGet(NULL, returnOpts, keys[KEY_OPTIONS], &valuePtr);
	    if (valuePtr != NULL) {
		dict = valuePtr;
		Tcl_DictObjRemove(NULL, returnOpts, keys[KEY_OPTIONS]);
		goto nestedOptions;
	    }

	} else {
	    Tcl_DictObjPut(NULL, returnOpts, objv[0], objv[1]);
	}
    }

    /*
     * Check for bogus -code value.
     */

    Tcl_DictObjGet(NULL, returnOpts, keys[KEY_CODE], &valuePtr);
    if (valuePtr != NULL) {
	if (TclGetCompletionCodeFromObj(interp, valuePtr,
                &code) == TCL_ERROR) {
	    goto error;
	}
	Tcl_DictObjRemove(NULL, returnOpts, keys[KEY_CODE]);
    }

    /*
     * Check for bogus -level value.
     */

    Tcl_DictObjGet(NULL, returnOpts, keys[KEY_LEVEL], &valuePtr);
    if (valuePtr != NULL) {
	if ((TCL_ERROR == TclGetIntFromObj(NULL, valuePtr, &level))
		|| (level < 0)) {
	    /*
	     * Value is not a legal level.
	     */

	    Tcl_SetObjResult(interp, Tcl_ObjPrintf(
                    "bad -level value: expected non-negative integer but got"
                    " \"%s\"", TclGetString(valuePtr)));
	    Tcl_SetErrorCode(interp, "TCL", "RESULT", "ILLEGAL_LEVEL", NULL);
	    goto error;
	}
	Tcl_DictObjRemove(NULL, returnOpts, keys[KEY_LEVEL]);
    }

    /*
     * Check for bogus -errorcode value.
     */

    Tcl_DictObjGet(NULL, returnOpts, keys[KEY_ERRORCODE], &valuePtr);
    if (valuePtr != NULL) {
	int length;

	if (TCL_ERROR == Tcl_ListObjLength(NULL, valuePtr, &length )) {
	    /*
	     * Value is not a list, which is illegal for -errorcode.
	     */

	    Tcl_SetObjResult(interp, Tcl_ObjPrintf(
                    "bad -errorcode value: expected a list but got \"%s\"",
                    TclGetString(valuePtr)));
	    Tcl_SetErrorCode(interp, "TCL", "RESULT", "ILLEGAL_ERRORCODE",
		    NULL);
	    goto error;
	}
    }

    /*
     * Check for bogus -errorstack value.
     */

    Tcl_DictObjGet(NULL, returnOpts, keys[KEY_ERRORSTACK], &valuePtr);
    if (valuePtr != NULL) {
	int length;

	if (TCL_ERROR == Tcl_ListObjLength(NULL, valuePtr, &length )) {
	    /*
	     * Value is not a list, which is illegal for -errorstack.
	     */

	    Tcl_SetObjResult(interp, Tcl_ObjPrintf(
                    "bad -errorstack value: expected a list but got \"%s\"",
                    TclGetString(valuePtr)));
	    Tcl_SetErrorCode(interp, "TCL", "RESULT", "NONLIST_ERRORSTACK",
                    NULL);
	    goto error;
	}
        if (length % 2) {
            /*
             * Errorstack must always be an even-sized list
             */

	    Tcl_SetObjResult(interp, Tcl_ObjPrintf(
                    "forbidden odd-sized list for -errorstack: \"%s\"",
		    TclGetString(valuePtr)));
	    Tcl_SetErrorCode(interp, "TCL", "RESULT",
                    "ODDSIZEDLIST_ERRORSTACK", NULL);
	    goto error;
        }
    }

    /*
     * Convert [return -code return -level X] to [return -code ok -level X+1]
     */

    if (code == TCL_RETURN) {
	level++;
	code = TCL_OK;
    }

    if (codePtr != NULL) {
	*codePtr = code;
    }
    if (levelPtr != NULL) {
	*levelPtr = level;
    }

    if (optionsPtrPtr == NULL) {
	/*
	 * Not passing back the options (?!), so clean them up.
	 */

	Tcl_DecrRefCount(returnOpts);
    } else {
	*optionsPtrPtr = returnOpts;
    }
    return TCL_OK;

  error:
    Tcl_DecrRefCount(returnOpts);
    return TCL_ERROR;
}

/*
 *-------------------------------------------------------------------------
 *
 * Tcl_GetReturnOptions --
 *
 *	Packs up the interp state into a dictionary of return options.
 *
 * Results:
 *	A dictionary of return options.
 *
 * Side effects:
 *	None.
 *
 *-------------------------------------------------------------------------
 */

Tcl_Obj *
Tcl_GetReturnOptions(
    Tcl_Interp *interp,
    int result)
{
    Interp *iPtr = (Interp *) interp;
    Tcl_Obj *options;
    Tcl_Obj **keys = GetKeys();

    if (iPtr->returnOpts) {
	options = Tcl_DuplicateObj(iPtr->returnOpts);
    } else {
	options = Tcl_NewObj();
    }

    if (result == TCL_RETURN) {
	Tcl_DictObjPut(NULL, options, keys[KEY_CODE],
		Tcl_NewIntObj(iPtr->returnCode));
	Tcl_DictObjPut(NULL, options, keys[KEY_LEVEL],
		Tcl_NewIntObj(iPtr->returnLevel));
    } else {
	Tcl_DictObjPut(NULL, options, keys[KEY_CODE],
		Tcl_NewIntObj(result));
	Tcl_DictObjPut(NULL, options, keys[KEY_LEVEL],
		Tcl_NewIntObj(0));
    }

    if (result == TCL_ERROR) {
	Tcl_AddErrorInfo(interp, "");
        Tcl_DictObjPut(NULL, options, keys[KEY_ERRORSTACK], iPtr->errorStack);
    }
    if (iPtr->errorCode) {
	Tcl_DictObjPut(NULL, options, keys[KEY_ERRORCODE], iPtr->errorCode);
    }
    if (iPtr->errorInfo) {
	Tcl_DictObjPut(NULL, options, keys[KEY_ERRORINFO], iPtr->errorInfo);
	Tcl_DictObjPut(NULL, options, keys[KEY_ERRORLINE],
		Tcl_NewIntObj(iPtr->errorLine));
    }
    return options;
}

/*
 *-------------------------------------------------------------------------
 *
 * TclNoErrorStack --
 *
 *	Removes the -errorstack entry from an options dict to avoid reference
 *	cycles.
 *
 * Results:
 *	The (unshared) argument options dict, modified in -place.
 *
 *-------------------------------------------------------------------------
 */

Tcl_Obj *
TclNoErrorStack(
    Tcl_Interp *interp,
    Tcl_Obj *options)
{
    Tcl_Obj **keys = GetKeys();

    Tcl_DictObjRemove(interp, options, keys[KEY_ERRORSTACK]);
    return options;
}

/*
 *-------------------------------------------------------------------------
 *
 * Tcl_SetReturnOptions --
 *
 *	Accepts an interp and a dictionary of return options, and sets the
 *	return options of the interp to match the dictionary.
 *
 * Results:
 *	A standard status code. Usually TCL_OK, but TCL_ERROR if an invalid
 *	option value was found in the dictionary. If a -level value of 0 is in
 *	the dictionary, then the -code value in the dictionary will be
 *	returned (TCL_OK default).
 *
 * Side effects:
 *	Sets the state of the interp.
 *
 *-------------------------------------------------------------------------
 */

int
Tcl_SetReturnOptions(
    Tcl_Interp *interp,
    Tcl_Obj *options)
{
    int objc, level, code;
    Tcl_Obj **objv, *mergedOpts;

    Tcl_IncrRefCount(options);
    if (TCL_ERROR == TclListObjGetElements(interp, options, &objc, &objv)
	    || (objc % 2)) {
	Tcl_SetObjResult(interp, Tcl_ObjPrintf(
                "expected dict but got \"%s\"", TclGetString(options)));
	Tcl_SetErrorCode(interp, "TCL", "RESULT", "ILLEGAL_OPTIONS", NULL);
	code = TCL_ERROR;
    } else if (TCL_ERROR == TclMergeReturnOptions(interp, objc, objv,
	    &mergedOpts, &code, &level)) {
	code = TCL_ERROR;
    } else {
	code = TclProcessReturn(interp, code, level, mergedOpts);
    }

    Tcl_DecrRefCount(options);
    return code;
}

/*
 *-------------------------------------------------------------------------
 *
 * Tcl_TransferResult --
 *
 *	Copy the result (and error information) from one interp to another.
 *	Used when one interp has caused another interp to evaluate a script
 *	and then wants to transfer the results back to itself.
 *
 *	This routine copies the string reps of the result and error
 *	information. It does not simply increment the refcounts of the result
 *	and error information objects themselves. It is not legal to exchange
 *	objects between interps, because an object may be kept alive by one
 *	interp, but have an internal rep that is only valid while some other
 *	interp is alive.
 *
 * Results:
 *	The target interp's result is set to a copy of the source interp's
 *	result. The source's errorInfo field may be transferred to the
 *	target's errorInfo field, and the source's errorCode field may be
 *	transferred to the target's errorCode field.
 *
 * Side effects:
 *	None.
 *
 *-------------------------------------------------------------------------
 */

void
Tcl_TransferResult(
    Tcl_Interp *sourceInterp,	/* Interp whose result and error information
				 * should be moved to the target interp.
				 * After moving result, this interp's result
				 * is reset. */
    int result,			/* TCL_OK if just the result should be copied,
				 * TCL_ERROR if both the result and error
				 * information should be copied. */
    Tcl_Interp *targetInterp)	/* Interp where result and error information
				 * should be stored. If source and target are
				 * the same, nothing is done. */
{
    Interp *tiPtr = (Interp *) targetInterp;
    Interp *siPtr = (Interp *) sourceInterp;

    if (sourceInterp == targetInterp) {
	return;
    }

    if (result == TCL_OK && siPtr->returnOpts == NULL) {
	/*
	 * Special optimization for the common case of normal command return
	 * code and no explicit return options.
	 */

	if (tiPtr->returnOpts) {
	    Tcl_DecrRefCount(tiPtr->returnOpts);
	    tiPtr->returnOpts = NULL;
	}
    } else {
	Tcl_SetReturnOptions(targetInterp,
		Tcl_GetReturnOptions(sourceInterp, result));
	tiPtr->flags &= ~(ERR_ALREADY_LOGGED);
    }
    Tcl_SetObjResult(targetInterp, Tcl_GetObjResult(sourceInterp));
    Tcl_ResetResult(sourceInterp);
}

/*
 * Local Variables:
 * mode: c
 * c-basic-offset: 4
 * fill-column: 78
 * tab-width: 8
 * indent-tabs-mode: nil
 * End:
 */<|MERGE_RESOLUTION|>--- conflicted
+++ resolved
@@ -214,309 +214,6 @@
 /*
  *----------------------------------------------------------------------
  *
-<<<<<<< HEAD
-=======
- * Tcl_SaveResult --
- *
- *	Takes a snapshot of the current result state of the interpreter. The
- *	snapshot can be restored at any point by Tcl_RestoreResult. Note that
- *	this routine does not preserve the errorCode, errorInfo, or flags
- *	fields so it should not be used if an error is in progress.
- *
- *	Once a snapshot is saved, it must be restored by calling
- *	Tcl_RestoreResult, or discarded by calling Tcl_DiscardResult.
- *
- * Results:
- *	None.
- *
- * Side effects:
- *	Resets the interpreter result.
- *
- *----------------------------------------------------------------------
- */
-
-#ifndef TCL_NO_DEPRECATED
-#undef Tcl_SaveResult
-void
-Tcl_SaveResult(
-    Tcl_Interp *interp,		/* Interpreter to save. */
-    Tcl_SavedResult *statePtr)	/* Pointer to state structure. */
-{
-    Interp *iPtr = (Interp *) interp;
-
-    /*
-     * Move the result object into the save state. Note that we don't need to
-     * change its refcount because we're moving it, not adding a new
-     * reference. Put an empty object into the interpreter.
-     */
-
-    statePtr->objResultPtr = iPtr->objResultPtr;
-    iPtr->objResultPtr = Tcl_NewObj();
-    Tcl_IncrRefCount(iPtr->objResultPtr);
-
-    /*
-     * Save the string result.
-     */
-
-    statePtr->freeProc = iPtr->freeProc;
-    if (iPtr->result == iPtr->resultSpace) {
-	/*
-	 * Copy the static string data out of the interp buffer.
-	 */
-
-	statePtr->result = statePtr->resultSpace;
-	strcpy(statePtr->result, iPtr->result);
-	statePtr->appendResult = NULL;
-    } else if (iPtr->result == iPtr->appendResult) {
-	/*
-	 * Move the append buffer out of the interp.
-	 */
-
-	statePtr->appendResult = iPtr->appendResult;
-	statePtr->appendAvl = iPtr->appendAvl;
-	statePtr->appendUsed = iPtr->appendUsed;
-	statePtr->result = statePtr->appendResult;
-	iPtr->appendResult = NULL;
-	iPtr->appendAvl = 0;
-	iPtr->appendUsed = 0;
-    } else {
-	/*
-	 * Move the dynamic or static string out of the interpreter.
-	 */
-
-	statePtr->result = iPtr->result;
-	statePtr->appendResult = NULL;
-    }
-
-    iPtr->result = iPtr->resultSpace;
-    iPtr->resultSpace[0] = 0;
-    iPtr->freeProc = 0;
-}
--
-/*
- *----------------------------------------------------------------------
- *
- * Tcl_RestoreResult --
- *
- *	Restores the state of the interpreter to a snapshot taken by
- *	Tcl_SaveResult. After this call, the token for the interpreter state
- *	is no longer valid.
- *
- * Results:
- *	None.
- *
- * Side effects:
- *	Restores the interpreter result.
- *
- *----------------------------------------------------------------------
- */
-
-#undef Tcl_RestoreResult
-void
-Tcl_RestoreResult(
-    Tcl_Interp *interp,		/* Interpreter being restored. */
-    Tcl_SavedResult *statePtr)	/* State returned by Tcl_SaveResult. */
-{
-    Interp *iPtr = (Interp *) interp;
-
-    Tcl_ResetResult(interp);
-
-    /*
-     * Restore the string result.
-     */
-
-    iPtr->freeProc = statePtr->freeProc;
-    if (statePtr->result == statePtr->resultSpace) {
-	/*
-	 * Copy the static string data into the interp buffer.
-	 */
-
-	iPtr->result = iPtr->resultSpace;
-	strcpy(iPtr->result, statePtr->result);
-    } else if (statePtr->result == statePtr->appendResult) {
-	/*
-	 * Move the append buffer back into the interp.
-	 */
-
-	if (iPtr->appendResult != NULL) {
-	    ckfree(iPtr->appendResult);
-	}
-
-	iPtr->appendResult = statePtr->appendResult;
-	iPtr->appendAvl = statePtr->appendAvl;
-	iPtr->appendUsed = statePtr->appendUsed;
-	iPtr->result = iPtr->appendResult;
-    } else {
-	/*
-	 * Move the dynamic or static string back into the interpreter.
-	 */
-
-	iPtr->result = statePtr->result;
-    }
-
-    /*
-     * Restore the object result.
-     */
-
-    Tcl_DecrRefCount(iPtr->objResultPtr);
-    iPtr->objResultPtr = statePtr->objResultPtr;
-}
--
-/*
- *----------------------------------------------------------------------
- *
- * Tcl_DiscardResult --
- *
- *	Frees the memory associated with an interpreter snapshot taken by
- *	Tcl_SaveResult. If the snapshot is not restored, this function must be
- *	called to discard it, or the memory will be lost.
- *
- * Results:
- *	None.
- *
- * Side effects:
- *	None.
- *
- *----------------------------------------------------------------------
- */
-
-#undef Tcl_DiscardResult
-void
-Tcl_DiscardResult(
-    Tcl_SavedResult *statePtr)	/* State returned by Tcl_SaveResult. */
-{
-    TclDecrRefCount(statePtr->objResultPtr);
-
-    if (statePtr->result == statePtr->appendResult) {
-	ckfree(statePtr->appendResult);
-    } else if (statePtr->freeProc == TCL_DYNAMIC) {
-        ckfree(statePtr->result);
-    } else if (statePtr->freeProc) {
-        statePtr->freeProc(statePtr->result);
-    }
-}
--
-/*
- *----------------------------------------------------------------------
- *
- * Tcl_SetResult --
- *
- *	Arrange for "result" to be the Tcl return value.
- *
- * Results:
- *	None.
- *
- * Side effects:
- *	interp->result is left pointing either to "result" or to a copy of it.
- *	Also, the object result is reset.
- *
- *----------------------------------------------------------------------
- */
-
-void
-Tcl_SetResult(
-    Tcl_Interp *interp,		/* Interpreter with which to associate the
-				 * return value. */
-    register char *result,	/* Value to be returned. If NULL, the result
-				 * is set to an empty string. */
-    Tcl_FreeProc *freeProc)	/* Gives information about the string:
-				 * TCL_STATIC, TCL_VOLATILE, or the address of
-				 * a Tcl_FreeProc such as free. */
-{
-    Interp *iPtr = (Interp *) interp;
-    register Tcl_FreeProc *oldFreeProc = iPtr->freeProc;
-    char *oldResult = iPtr->result;
-
-    if (result == NULL) {
-	iPtr->resultSpace[0] = 0;
-	iPtr->result = iPtr->resultSpace;
-	iPtr->freeProc = 0;
-    } else if (freeProc == TCL_VOLATILE) {
-	int length = strlen(result);
-
-	if (length > TCL_RESULT_SIZE) {
-	    iPtr->result = ckalloc(length + 1);
-	    iPtr->freeProc = TCL_DYNAMIC;
-	} else {
-	    iPtr->result = iPtr->resultSpace;
-	    iPtr->freeProc = 0;
-	}
-	memcpy(iPtr->result, result, length+1);
-    } else {
-	iPtr->result = (char *) result;
-	iPtr->freeProc = freeProc;
-    }
-
-    /*
-     * If the old result was dynamically-allocated, free it up. Do it here,
-     * rather than at the beginning, in case the new result value was part of
-     * the old result value.
-     */
-
-    if (oldFreeProc != 0) {
-	if (oldFreeProc == TCL_DYNAMIC) {
-	    ckfree(oldResult);
-	} else {
-	    oldFreeProc(oldResult);
-	}
-    }
-
-    /*
-     * Reset the object result since we just set the string result.
-     */
-
-    ResetObjResult(iPtr);
-}
--
-/*
- *----------------------------------------------------------------------
- *
->>>>>>> b1139d3d
- * Tcl_GetStringResult --
- *
- *	Returns an interpreter's result value as a string.
- *
- * Results:
- *	The interpreter's result as a string.
- *
- * Side effects:
- *	If the string result is empty, the object result is moved to the
- *	string result, then the object result is reset.
- *
- *----------------------------------------------------------------------
- */
-
-const char *
-Tcl_GetStringResult(
-    register Tcl_Interp *interp)/* Interpreter whose result to return. */
-{
-    Interp *iPtr = (Interp *) interp;
-<<<<<<< HEAD
-
-    return TclGetString(iPtr->objResultPtr);
-=======
-    /*
-     * If the string result is empty, move the object result to the string
-     * result, then reset the object result.
-     */
-
-    if (*(iPtr->result) == 0) {
-	Tcl_SetResult(interp, TclGetString(Tcl_GetObjResult(interp)),
-		TCL_VOLATILE);
-    }
-    return iPtr->result;
->>>>>>> b1139d3d
-}
-#endif /* !TCL_NO_DEPRECATED */
--
-/*
- *----------------------------------------------------------------------
- *
  * Tcl_SetObjResult --
  *
  *	Arrange for objPtr to be an interpreter's result value.
