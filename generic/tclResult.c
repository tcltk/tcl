--- conflicted
+++ resolved
@@ -3,11 +3,7 @@
  *
  *	This file contains code to manage the interpreter result.
  *
-<<<<<<< HEAD
  * Copyright © 1997 Sun Microsystems, Inc.
-=======
- * Copyright (c) 1997 Sun Microsystems, Inc.
->>>>>>> ece94e09
  *
  * See the file "license.terms" for information on usage and redistribution of
  * this file, and for a DISCLAIMER OF ALL WARRANTIES.
@@ -1330,15 +1326,10 @@
 	Tcl_DictObjGet(NULL, iPtr->returnOpts, keys[KEY_ERRORINFO],
 		&valuePtr);
 	if (valuePtr != NULL) {
-<<<<<<< HEAD
-	    (void) TclGetString(valuePtr);
-	    if (valuePtr->length) {
-=======
-	    int length;
+	    Tcl_Size length;
 
 	    (void)TclGetStringFromObj(valuePtr, &length);
 	    if (length) {
->>>>>>> ece94e09
 		iPtr->errorInfo = valuePtr;
 		Tcl_IncrRefCount(iPtr->errorInfo);
 		iPtr->flags |= ERR_ALREADY_LOGGED;
@@ -1377,11 +1368,7 @@
 
 	    Tcl_ListObjReplace(interp, iPtr->errorStack, 0, len, valueObjc,
 		    valueObjv);
-<<<<<<< HEAD
- 	}
-=======
-	}
->>>>>>> ece94e09
+	}
 	Tcl_DictObjGet(NULL, iPtr->returnOpts, keys[KEY_ERRORCODE],
 		&valuePtr);
 	if (valuePtr != NULL) {
@@ -1447,18 +1434,12 @@
 
     TclNewObj(returnOpts);
     for (;  objc > 1;  objv += 2, objc -= 2) {
-<<<<<<< HEAD
-	const char *opt = TclGetString(objv[0]);
-	const char *compare = TclGetString(keys[KEY_OPTIONS]);
-=======
 	int optLen, compareLen;
 	const char *opt = TclGetStringFromObj(objv[0], &optLen);
 	const char *compare =
 		TclGetStringFromObj(keys[KEY_OPTIONS], &compareLen);
->>>>>>> ece94e09
-
-	if ((objv[0]->length == keys[KEY_OPTIONS]->length)
-		&& (memcmp(opt, compare, objv[0]->length) == 0)) {
+
+	if ((optLen == compareLen) && (memcmp(opt, compare, optLen) == 0)) {
 	    Tcl_DictSearch search;
 	    int done = 0;
 	    Tcl_Obj *keyPtr;
