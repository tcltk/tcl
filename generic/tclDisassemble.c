--- conflicted
+++ resolved
@@ -610,13 +610,8 @@
 	    break;
 	case OPERAND_AUX4:
 	    opnd = TclGetUInt4AtPtr(pc+numBytes); numBytes += 4;
-<<<<<<< HEAD
-	    Tcl_AppendPrintfToObj(bufferObj, "%u ", (unsigned) opnd);
+	    Tcl_AppendPrintfToObj(bufferObj, "%u ", opnd);
 	    auxPtr = BA_AuxData_At(codePtr->auxData,opnd);
-=======
-	    Tcl_AppendPrintfToObj(bufferObj, "%u ", opnd);
-	    auxPtr = &codePtr->auxDataArrayPtr[opnd];
->>>>>>> f8c36541
 	    break;
 	case OPERAND_IDX4:
 	    opnd = TclGetInt4AtPtr(pc+numBytes); numBytes += 4;
