--- conflicted
+++ resolved
@@ -360,13 +360,8 @@
      * Print the ExceptionRange array.
      */
 
-<<<<<<< HEAD
     if ((int)codePtr->numExceptRanges > 0) {
-	Tcl_AppendPrintfToObj(bufferObj, "  Exception ranges %" TCL_SIZE_MODIFIER "u, depth %" TCL_SIZE_MODIFIER "u:\n",
-=======
-    if (codePtr->numExceptRanges > 0) {
 	Tcl_AppendPrintfToObj(bufferObj, "  Exception ranges %" TCL_SIZE_MODIFIER "d, depth %" TCL_SIZE_MODIFIER "d:\n",
->>>>>>> 4c97b25f
 		codePtr->numExceptRanges, codePtr->maxExceptDepth);
 	for (i = 0;  i < (int)codePtr->numExceptRanges;  i++) {
 	    ExceptionRange *rangePtr = &codePtr->exceptArrayPtr[i];
