/*
 * tclDisassemble.c --
 *
 *	This file contains procedures that disassemble bytecode into either
 *	human-readable or Tcl-processable forms.
 *
 * Copyright © 1996-1998 Sun Microsystems, Inc.
 * Copyright © 2001 Kevin B. Kenny. All rights reserved.
 * Copyright © 2013-2016 Donal K. Fellows.
 *
 * See the file "license.terms" for information on usage and redistribution of
 * this file, and for a DISCLAIMER OF ALL WARRANTIES.
 */

#include "tclInt.h"
#include "tclCompile.h"
#include "tclOOInt.h"
#include <assert.h>

/*
 * Prototypes for procedures defined later in this file:
 */

static Tcl_Obj *	DisassembleByteCodeAsDicts(Tcl_Obj *objPtr);
static Tcl_Obj *	DisassembleByteCodeObj(Tcl_Obj *objPtr);
static int		FormatInstruction(ByteCode *codePtr,
			    const unsigned char *pc, Tcl_Obj *bufferObj);
static void		GetLocationInformation(Proc *procPtr,
			    Tcl_Obj **fileObjPtr, int *linePtr);
static void		PrintSourceToObj(Tcl_Obj *appendObj,
			    const char *stringPtr, size_t maxChars);
static void		UpdateStringOfInstName(Tcl_Obj *objPtr);

/*
 * The structure below defines an instruction name Tcl object to allow
 * reporting of inner contexts in errorstack without string allocation.
 */

static const Tcl_ObjType instNameType = {
    "instname",			/* name */
    NULL,			/* freeIntRepProc */
    NULL,			/* dupIntRepProc */
    UpdateStringOfInstName,	/* updateStringProc */
    NULL,			/* setFromAnyProc */
};

#define InstNameSetInternalRep(objPtr, inst)				\
    do {							\
	Tcl_ObjInternalRep ir;					\
	ir.wideValue = (inst);					\
	Tcl_StoreInternalRep((objPtr), &instNameType, &ir);		\
    } while (0)

#define InstNameGetInternalRep(objPtr, inst)				\
    do {							\
	const Tcl_ObjInternalRep *irPtr;				\
	irPtr = TclFetchInternalRep((objPtr), &instNameType);	\
	assert(irPtr != NULL);					\
	(inst) = irPtr->wideValue;			\
    } while (0)


/*
 *----------------------------------------------------------------------
 *
 * GetLocationInformation --
 *
 *	This procedure looks up the information about where a procedure was
 *	originally declared.
 *
 * Results:
 *	Writes to the variables pointed at by fileObjPtr and linePtr.
 *
 * Side effects:
 *	None.
 *
 *----------------------------------------------------------------------
 */

static void
GetLocationInformation(
    Proc *procPtr,		/* What to look up the information for. */
    Tcl_Obj **fileObjPtr,	/* Where to write the information about what
				 * file the code came from. Will be written
				 * to, either with the object (assume shared!)
				 * that describes what the file was, or with
				 * NULL if the information is not
				 * available. */
    int *linePtr)		/* Where to write the information about what
				 * line number represented the start of the
				 * code in question. Will be written to,
				 * either with the line number or with -1 if
				 * the information is not available. */
{
    CmdFrame *cfPtr = TclGetCmdFrameForProcedure(procPtr);

    *fileObjPtr = NULL;
    *linePtr = -1;
    if (cfPtr == NULL) {
	return;
    }

    /*
     * Get the source location data out of the CmdFrame.
     */

    *linePtr = cfPtr->line[0];
    if (cfPtr->type == TCL_LOCATION_SOURCE) {
	*fileObjPtr = cfPtr->data.eval.path;
    }
}

#ifdef TCL_COMPILE_DEBUG
/*
 *----------------------------------------------------------------------
 *
 * TclPrintByteCodeObj --
 *
 *	This procedure prints ("disassembles") the instructions of a bytecode
 *	object to stdout.
 *
 * Results:
 *	None.
 *
 * Side effects:
 *	None.
 *
 *----------------------------------------------------------------------
 */

void
TclPrintByteCodeObj(
    TCL_UNUSED(Tcl_Interp *),	/* Stuck with this in internal stubs */
    Tcl_Obj *objPtr)		/* The bytecode object to disassemble. */
{
    Tcl_Obj *bufPtr = DisassembleByteCodeObj(objPtr);

    fprintf(stdout, "\n%s", TclGetString(bufPtr));
    Tcl_DecrRefCount(bufPtr);
}

/*
 *----------------------------------------------------------------------
 *
 * TclPrintInstruction --
 *
 *	This procedure prints ("disassembles") one instruction from a bytecode
 *	object to stdout.
 *
 * Results:
 *	Returns the length in bytes of the current instruiction.
 *
 * Side effects:
 *	None.
 *
 *----------------------------------------------------------------------
 */

int
TclPrintInstruction(
    ByteCode *codePtr,		/* Bytecode containing the instruction. */
    const unsigned char *pc)	/* Points to first byte of instruction. */
{
    Tcl_Obj *bufferObj;
    int numBytes;

    TclNewObj(bufferObj);
    numBytes = FormatInstruction(codePtr, pc, bufferObj);
    fprintf(stdout, "%s", TclGetString(bufferObj));
    Tcl_DecrRefCount(bufferObj);
    return numBytes;
}

/*
 *----------------------------------------------------------------------
 *
 * TclPrintObject --
 *
 *	This procedure prints up to a specified number of characters from the
 *	argument Tcl object's string representation to a specified file.
 *
 * Results:
 *	None.
 *
 * Side effects:
 *	Outputs characters to the specified file.
 *
 *----------------------------------------------------------------------
 */

void
TclPrintObject(
    FILE *outFile,		/* The file to print the source to. */
    Tcl_Obj *objPtr,		/* Points to the Tcl object whose string
				 * representation should be printed. */
    size_t maxChars)		/* Maximum number of chars to print. */
{
    char *bytes;
    size_t length;

    bytes = Tcl_GetStringFromObj(objPtr, &length);
    TclPrintSource(outFile, bytes, TclMin(length, maxChars));
}

/*
 *----------------------------------------------------------------------
 *
 * TclPrintSource --
 *
 *	This procedure prints up to a specified number of characters from the
 *	argument string to a specified file. It tries to produce legible
 *	output by adding backslashes as necessary.
 *
 * Results:
 *	None.
 *
 * Side effects:
 *	Outputs characters to the specified file.
 *
 *----------------------------------------------------------------------
 */

void
TclPrintSource(
    FILE *outFile,		/* The file to print the source to. */
    const char *stringPtr,	/* The string to print. */
    size_t maxChars)		/* Maximum number of chars to print. */
{
    Tcl_Obj *bufferObj;

    TclNewObj(bufferObj);
    PrintSourceToObj(bufferObj, stringPtr, maxChars);
    fprintf(outFile, "%s", TclGetString(bufferObj));
    Tcl_DecrRefCount(bufferObj);
}
#endif /* TCL_COMPILE_DEBUG */

/*
 *----------------------------------------------------------------------
 *
 * DisassembleByteCodeObj --
 *
 *	Given an object which is of bytecode type, return a disassembled
 *	version of the bytecode (in a new refcount 0 object). No guarantees
 *	are made about the details of the contents of the result.
 *
 *----------------------------------------------------------------------
 */

static Tcl_Obj *
DisassembleByteCodeObj(
    Tcl_Obj *objPtr)		/* The bytecode object to disassemble. */
{
    ByteCode *codePtr;
    unsigned char *codeStart, *codeLimit, *pc;
    unsigned char *codeDeltaNext, *codeLengthNext;
    unsigned char *srcDeltaNext, *srcLengthNext;
    int codeOffset, codeLen, srcOffset, srcLen, numCmds, delta, i, line;
    Interp *iPtr;
    Tcl_Obj *bufferObj, *fileObj;

    ByteCodeGetInternalRep(objPtr, &tclByteCodeType, codePtr);

    iPtr = (Interp *) *codePtr->interpHandle;

    TclNewObj(bufferObj);
    if (!codePtr->refCount) {
	return bufferObj;	/* Already freed. */
    }

    codeStart = codePtr->codeStart;
    codeLimit = codeStart + codePtr->numCodeBytes;
    numCmds = codePtr->numCommands;

    /*
     * Print header lines describing the ByteCode.
     */

    Tcl_AppendPrintfToObj(bufferObj,
	    "ByteCode %p, refCt %" TCL_Z_MODIFIER "u, epoch %" TCL_Z_MODIFIER "u, interp %p (epoch %" TCL_Z_MODIFIER "u)\n",
	    codePtr, codePtr->refCount, codePtr->compileEpoch, iPtr, iPtr->compileEpoch);
    Tcl_AppendToObj(bufferObj, "  Source ", -1);
    PrintSourceToObj(bufferObj, codePtr->source,
	    TclMin(codePtr->numSrcBytes, 55));
    GetLocationInformation(codePtr->procPtr, &fileObj, &line);
    if (line >= 0 && fileObj != NULL) {
	Tcl_AppendPrintfToObj(bufferObj, "\n  File \"%s\" Line %d",
		TclGetString(fileObj), line);
    }
    Tcl_AppendPrintfToObj(bufferObj,
	    "\n  Cmds %d, src %" TCL_Z_MODIFIER "u, inst %" TCL_Z_MODIFIER "u, litObjs %" TCL_Z_MODIFIER "u, aux %" TCL_Z_MODIFIER "u, stkDepth %" TCL_Z_MODIFIER "u, code/src %.2f\n",
	    numCmds, codePtr->numSrcBytes, codePtr->numCodeBytes,
	    codePtr->numLitObjects, codePtr->numAuxDataItems,
	    codePtr->maxStackDepth,
#ifdef TCL_COMPILE_STATS
	    codePtr->numSrcBytes?
		    codePtr->structureSize/(float)codePtr->numSrcBytes :
#endif
	    0.0);

#ifdef TCL_COMPILE_STATS
    Tcl_AppendPrintfToObj(bufferObj,
<<<<<<< HEAD
	    "  Code %" TCL_Z_MODIFIER "u = header %" TCL_Z_MODIFIER "u+inst %" TCL_Z_MODIFIER "u+litObj %" TCL_Z_MODIFIER "u+exc %" TCL_Z_MODIFIER "u+aux %" TCL_Z_MODIFIER "u+cmdMap %" TCL_Z_MODIFIER "u\n",
	    codePtr->structureSize,
	    sizeof(ByteCode) - sizeof(size_t) - sizeof(Tcl_Time),
=======
	    "  Code %" TCL_Z_MODIFIER "u = header %" TCL_Z_MODIFIER "u+inst %d+litObj %"
	    TCL_Z_MODIFIER "u+exc %" TCL_Z_MODIFIER "u+aux %" TCL_Z_MODIFIER "u+cmdMap %d\n",
	    codePtr->structureSize,
	    offsetof(ByteCode, localCachePtr),
>>>>>>> ec609cef
	    codePtr->numCodeBytes,
	    codePtr->numLitObjects * sizeof(Tcl_Obj *),
	    codePtr->numExceptRanges*sizeof(ExceptionRange),
	    codePtr->numAuxDataItems * sizeof(AuxData),
	    codePtr->numCmdLocBytes);
#endif /* TCL_COMPILE_STATS */

    /*
     * If the ByteCode is the compiled body of a Tcl procedure, print
     * information about that procedure. Note that we don't know the
     * procedure's name since ByteCode's can be shared among procedures.
     */

    if (codePtr->procPtr != NULL) {
	Proc *procPtr = codePtr->procPtr;
	int numCompiledLocals = procPtr->numCompiledLocals;

	Tcl_AppendPrintfToObj(bufferObj,
		"  Proc %p, refCt %" TCL_Z_MODIFIER "u, args %" TCL_Z_MODIFIER "u, compiled locals %d\n",
		procPtr, procPtr->refCount, procPtr->numArgs,
		numCompiledLocals);
	if (numCompiledLocals > 0) {
	    CompiledLocal *localPtr = procPtr->firstLocalPtr;

	    for (i = 0;  i < numCompiledLocals;  i++) {
		Tcl_AppendPrintfToObj(bufferObj,
			"      slot %d%s%s%s%s%s%s", i,
			(localPtr->flags & (VAR_ARRAY|VAR_LINK)) ? "" : ", scalar",
			(localPtr->flags & VAR_ARRAY) ? ", array" : "",
			(localPtr->flags & VAR_LINK) ? ", link" : "",
			(localPtr->flags & VAR_ARGUMENT) ? ", arg" : "",
			(localPtr->flags & VAR_TEMPORARY) ? ", temp" : "",
			(localPtr->flags & VAR_RESOLVED) ? ", resolved" : "");
		if (TclIsVarTemporary(localPtr)) {
		    Tcl_AppendToObj(bufferObj, "\n", -1);
		} else {
		    Tcl_AppendPrintfToObj(bufferObj, ", \"%s\"\n",
			    localPtr->name);
		}
		localPtr = localPtr->nextPtr;
	    }
	}
    }

    /*
     * Print the ExceptionRange array.
     */

    if ((int)codePtr->numExceptRanges > 0) {
	Tcl_AppendPrintfToObj(bufferObj, "  Exception ranges %" TCL_Z_MODIFIER "u, depth %" TCL_Z_MODIFIER "u:\n",
		codePtr->numExceptRanges, codePtr->maxExceptDepth);
	for (i = 0;  i < (int)codePtr->numExceptRanges;  i++) {
	    ExceptionRange *rangePtr = &codePtr->exceptArrayPtr[i];

	    Tcl_AppendPrintfToObj(bufferObj,
		    "      %d: level %" TCL_Z_MODIFIER "u, %s, pc %" TCL_Z_MODIFIER "u-%" TCL_Z_MODIFIER "u, ",
		    i, rangePtr->nestingLevel,
		    (rangePtr->type==LOOP_EXCEPTION_RANGE ? "loop" : "catch"),
		    rangePtr->codeOffset,
		    (rangePtr->codeOffset + rangePtr->numCodeBytes - 1));
	    switch (rangePtr->type) {
	    case LOOP_EXCEPTION_RANGE:
		Tcl_AppendPrintfToObj(bufferObj, "continue %" TCL_Z_MODIFIER "u, break %" TCL_Z_MODIFIER "u\n",
			rangePtr->continueOffset, rangePtr->breakOffset);
		break;
	    case CATCH_EXCEPTION_RANGE:
		Tcl_AppendPrintfToObj(bufferObj, "catch %" TCL_Z_MODIFIER "u\n",
			rangePtr->catchOffset);
		break;
	    default:
		Tcl_Panic("DisassembleByteCodeObj: bad ExceptionRange type %d",
			rangePtr->type);
	    }
	}
    }

    /*
     * If there were no commands (e.g., an expression or an empty string was
     * compiled), just print all instructions and return.
     */

    if (numCmds == 0) {
	pc = codeStart;
	while (pc < codeLimit) {
	    Tcl_AppendToObj(bufferObj, "    ", -1);
	    pc += FormatInstruction(codePtr, pc, bufferObj);
	}
	return bufferObj;
    }

    /*
     * Print table showing the code offset, source offset, and source length
     * for each command. These are encoded as a sequence of bytes.
     */

    Tcl_AppendPrintfToObj(bufferObj, "  Commands %d:", numCmds);
    codeDeltaNext = codePtr->codeDeltaStart;
    codeLengthNext = codePtr->codeLengthStart;
    srcDeltaNext = codePtr->srcDeltaStart;
    srcLengthNext = codePtr->srcLengthStart;
    codeOffset = srcOffset = 0;
    for (i = 0;  i < numCmds;  i++) {
	if (*codeDeltaNext == 0xFF) {
	    codeDeltaNext++;
	    delta = TclGetInt4AtPtr(codeDeltaNext);
	    codeDeltaNext += 4;
	} else {
	    delta = TclGetInt1AtPtr(codeDeltaNext);
	    codeDeltaNext++;
	}
	codeOffset += delta;

	if (*codeLengthNext == 0xFF) {
	    codeLengthNext++;
	    codeLen = TclGetInt4AtPtr(codeLengthNext);
	    codeLengthNext += 4;
	} else {
	    codeLen = TclGetInt1AtPtr(codeLengthNext);
	    codeLengthNext++;
	}

	if (*srcDeltaNext == 0xFF) {
	    srcDeltaNext++;
	    delta = TclGetInt4AtPtr(srcDeltaNext);
	    srcDeltaNext += 4;
	} else {
	    delta = TclGetInt1AtPtr(srcDeltaNext);
	    srcDeltaNext++;
	}
	srcOffset += delta;

	if (*srcLengthNext == 0xFF) {
	    srcLengthNext++;
	    srcLen = TclGetInt4AtPtr(srcLengthNext);
	    srcLengthNext += 4;
	} else {
	    srcLen = TclGetInt1AtPtr(srcLengthNext);
	    srcLengthNext++;
	}

	Tcl_AppendPrintfToObj(bufferObj, "%s%4d: pc %d-%d, src %d-%d",
		((i % 2)? "     " : "\n   "),
		(i+1), codeOffset, (codeOffset + codeLen - 1),
		srcOffset, (srcOffset + srcLen - 1));
    }
    if (numCmds > 0) {
	Tcl_AppendToObj(bufferObj, "\n", -1);
    }

    /*
     * Print each instruction. If the instruction corresponds to the start of
     * a command, print the command's source. Note that we don't need the code
     * length here.
     */

    codeDeltaNext = codePtr->codeDeltaStart;
    srcDeltaNext = codePtr->srcDeltaStart;
    srcLengthNext = codePtr->srcLengthStart;
    codeOffset = srcOffset = 0;
    pc = codeStart;
    for (i = 0;  i < numCmds;  i++) {
	if (*codeDeltaNext == 0xFF) {
	    codeDeltaNext++;
	    delta = TclGetInt4AtPtr(codeDeltaNext);
	    codeDeltaNext += 4;
	} else {
	    delta = TclGetInt1AtPtr(codeDeltaNext);
	    codeDeltaNext++;
	}
	codeOffset += delta;

	if (*srcDeltaNext == 0xFF) {
	    srcDeltaNext++;
	    delta = TclGetInt4AtPtr(srcDeltaNext);
	    srcDeltaNext += 4;
	} else {
	    delta = TclGetInt1AtPtr(srcDeltaNext);
	    srcDeltaNext++;
	}
	srcOffset += delta;

	if (*srcLengthNext == 0xFF) {
	    srcLengthNext++;
	    srcLen = TclGetInt4AtPtr(srcLengthNext);
	    srcLengthNext += 4;
	} else {
	    srcLen = TclGetInt1AtPtr(srcLengthNext);
	    srcLengthNext++;
	}

	/*
	 * Print instructions before command i.
	 */

	while ((pc-codeStart) < codeOffset) {
	    Tcl_AppendToObj(bufferObj, "    ", -1);
	    pc += FormatInstruction(codePtr, pc, bufferObj);
	}

	Tcl_AppendPrintfToObj(bufferObj, "  Command %d: ", i+1);
	PrintSourceToObj(bufferObj, (codePtr->source + srcOffset),
		TclMin(srcLen, 55));
	Tcl_AppendToObj(bufferObj, "\n", -1);
    }
    if (pc < codeLimit) {
	/*
	 * Print instructions after the last command.
	 */

	while (pc < codeLimit) {
	    Tcl_AppendToObj(bufferObj, "    ", -1);
	    pc += FormatInstruction(codePtr, pc, bufferObj);
	}
    }
    return bufferObj;
}

/*
 *----------------------------------------------------------------------
 *
 * FormatInstruction --
 *
 *	Appends a representation of a bytecode instruction to a Tcl_Obj.
 *
 *----------------------------------------------------------------------
 */

static int
FormatInstruction(
    ByteCode *codePtr,		/* Bytecode containing the instruction. */
    const unsigned char *pc,	/* Points to first byte of instruction. */
    Tcl_Obj *bufferObj)		/* Object to append instruction info to. */
{
    Proc *procPtr = codePtr->procPtr;
    unsigned char opCode = *pc;
    const InstructionDesc *instDesc = &tclInstructionTable[opCode];
    unsigned char *codeStart = codePtr->codeStart;
    unsigned pcOffset = pc - codeStart;
    int opnd = 0, i, j, numBytes = 1;
    int localCt = procPtr ? (int)procPtr->numCompiledLocals : 0;
    CompiledLocal *localPtr = procPtr ? procPtr->firstLocalPtr : NULL;
    char suffixBuffer[128];	/* Additional info to print after main opcode
				 * and immediates. */
    char *suffixSrc = NULL;
    Tcl_Obj *suffixObj = NULL;
    AuxData *auxPtr = NULL;

    suffixBuffer[0] = '\0';
    Tcl_AppendPrintfToObj(bufferObj, "(%u) %s ", pcOffset, instDesc->name);
    for (i = 0;  i < instDesc->numOperands;  i++) {
	switch (instDesc->opTypes[i]) {
	case OPERAND_INT1:
	    opnd = TclGetInt1AtPtr(pc+numBytes); numBytes++;
	    Tcl_AppendPrintfToObj(bufferObj, "%+d ", opnd);
	    break;
	case OPERAND_INT4:
	    opnd = TclGetInt4AtPtr(pc+numBytes); numBytes += 4;
	    Tcl_AppendPrintfToObj(bufferObj, "%+d ", opnd);
	    break;
	case OPERAND_UINT1:
	    opnd = TclGetUInt1AtPtr(pc+numBytes); numBytes++;
	    Tcl_AppendPrintfToObj(bufferObj, "%u ", opnd);
	    break;
	case OPERAND_UINT4:
	    opnd = TclGetUInt4AtPtr(pc+numBytes); numBytes += 4;
	    if (opCode == INST_START_CMD) {
		sprintf(suffixBuffer+strlen(suffixBuffer),
			", %u cmds start here", opnd);
	    }
	    Tcl_AppendPrintfToObj(bufferObj, "%u ", opnd);
	    break;
	case OPERAND_OFFSET1:
	    opnd = TclGetInt1AtPtr(pc+numBytes); numBytes++;
	    sprintf(suffixBuffer, "pc %u", pcOffset+opnd);
	    Tcl_AppendPrintfToObj(bufferObj, "%+d ", opnd);
	    break;
	case OPERAND_OFFSET4:
	    opnd = TclGetInt4AtPtr(pc+numBytes); numBytes += 4;
	    if (opCode == INST_START_CMD) {
		sprintf(suffixBuffer, "next cmd at pc %u", pcOffset+opnd);
	    } else {
		sprintf(suffixBuffer, "pc %u", pcOffset+opnd);
	    }
	    Tcl_AppendPrintfToObj(bufferObj, "%+d ", opnd);
	    break;
	case OPERAND_LIT1:
	    opnd = TclGetUInt1AtPtr(pc+numBytes); numBytes++;
	    suffixObj = codePtr->objArrayPtr[opnd];
	    Tcl_AppendPrintfToObj(bufferObj, "%u ", opnd);
	    break;
	case OPERAND_LIT4:
	    opnd = TclGetUInt4AtPtr(pc+numBytes); numBytes += 4;
	    suffixObj = codePtr->objArrayPtr[opnd];
	    Tcl_AppendPrintfToObj(bufferObj, "%u ", opnd);
	    break;
	case OPERAND_AUX4:
	    opnd = TclGetUInt4AtPtr(pc+numBytes); numBytes += 4;
	    Tcl_AppendPrintfToObj(bufferObj, "%u ", opnd);
	    auxPtr = &codePtr->auxDataArrayPtr[opnd];
	    break;
	case OPERAND_IDX4:
	    opnd = TclGetInt4AtPtr(pc+numBytes); numBytes += 4;
	    if (opnd >= -1) {
		Tcl_AppendPrintfToObj(bufferObj, "%d ", opnd);
	    } else if (opnd == -2) {
		Tcl_AppendPrintfToObj(bufferObj, "end ");
	    } else {
		Tcl_AppendPrintfToObj(bufferObj, "end-%d ", -2-opnd);
	    }
	    break;
	case OPERAND_LVT1:
	    opnd = TclGetUInt1AtPtr(pc+numBytes);
	    numBytes++;
	    goto printLVTindex;
	case OPERAND_LVT4:
	    opnd = TclGetUInt4AtPtr(pc+numBytes);
	    numBytes += 4;
	printLVTindex:
	    if (localPtr != NULL) {
		if (opnd >= localCt) {
		    Tcl_Panic("FormatInstruction: bad local var index %u (%u locals)",
			    opnd, localCt);
		}
		for (j = 0;  j < opnd;  j++) {
		    localPtr = localPtr->nextPtr;
		}
		if (TclIsVarTemporary(localPtr)) {
		    sprintf(suffixBuffer, "temp var %u", opnd);
		} else {
		    sprintf(suffixBuffer, "var ");
		    suffixSrc = localPtr->name;
		}
	    }
	    Tcl_AppendPrintfToObj(bufferObj, "%%v%u ", opnd);
	    break;
	case OPERAND_SCLS1:
	    opnd = TclGetUInt1AtPtr(pc+numBytes); numBytes++;
	    Tcl_AppendPrintfToObj(bufferObj, "%s ",
		    tclStringClassTable[opnd].name);
	    break;
	case OPERAND_NONE:
	default:
	    break;
	}
    }
    if (suffixObj) {
	const char *bytes;
	size_t length;

	Tcl_AppendToObj(bufferObj, "\t# ", -1);
	bytes = Tcl_GetStringFromObj(codePtr->objArrayPtr[opnd], &length);
	PrintSourceToObj(bufferObj, bytes, TclMin(length, 40));
    } else if (suffixBuffer[0]) {
	Tcl_AppendPrintfToObj(bufferObj, "\t# %s", suffixBuffer);
	if (suffixSrc) {
	    PrintSourceToObj(bufferObj, suffixSrc, 40);
	}
    }
    Tcl_AppendToObj(bufferObj, "\n", -1);
    if (auxPtr && auxPtr->type->printProc) {
	Tcl_AppendToObj(bufferObj, "\t\t[", -1);
	auxPtr->type->printProc(auxPtr->clientData, bufferObj, codePtr,
		pcOffset);
	Tcl_AppendToObj(bufferObj, "]\n", -1);
    }
    return numBytes;
}

/*
 *----------------------------------------------------------------------
 *
 * TclGetInnerContext --
 *
 *	If possible, returns a list capturing the inner context. Otherwise
 *	return NULL.
 *
 *----------------------------------------------------------------------
 */

Tcl_Obj *
TclGetInnerContext(
    Tcl_Interp *interp,
    const unsigned char *pc,
    Tcl_Obj **tosPtr)
{
    size_t objc = 0;
    Tcl_Obj *result;
    Interp *iPtr = (Interp *) interp;

    switch (*pc) {
    case INST_STR_LEN:
    case INST_LNOT:
    case INST_BITNOT:
    case INST_UMINUS:
    case INST_UPLUS:
    case INST_TRY_CVT_TO_NUMERIC:
    case INST_EXPAND_STKTOP:
    case INST_EXPR_STK:
        objc = 1;
        break;

    case INST_LIST_IN:
    case INST_LIST_NOT_IN:	/* Basic list containment operators. */
    case INST_STR_EQ:
    case INST_STR_NEQ:		/* String (in)equality check */
    case INST_STR_CMP:		/* String compare. */
    case INST_STR_INDEX:
    case INST_STR_MATCH:
    case INST_REGEXP:
    case INST_EQ:
    case INST_NEQ:
    case INST_LT:
    case INST_GT:
    case INST_LE:
    case INST_GE:
    case INST_MOD:
    case INST_LSHIFT:
    case INST_RSHIFT:
    case INST_BITOR:
    case INST_BITXOR:
    case INST_BITAND:
    case INST_EXPON:
    case INST_ADD:
    case INST_SUB:
    case INST_DIV:
    case INST_MULT:
        objc = 2;
        break;

    case INST_RETURN_STK:
        /* early pop. TODO: dig out opt dict too :/ */
        objc = 1;
        break;

    case INST_SYNTAX:
    case INST_RETURN_IMM:
        objc = 2;
        break;

    case INST_INVOKE_STK4:
	objc = TclGetUInt4AtPtr(pc+1);
        break;

    case INST_INVOKE_STK1:
	objc = TclGetUInt1AtPtr(pc+1);
	break;
    }

    result = iPtr->innerContext;
    if (Tcl_IsShared(result)) {
        Tcl_DecrRefCount(result);
        iPtr->innerContext = result = Tcl_NewListObj(objc + 1, NULL);
        Tcl_IncrRefCount(result);
    } else {
        size_t len;

        /*
         * Reset while keeping the list internalrep as much as possible.
         */

	TclListObjLengthM(interp, result, &len);
        Tcl_ListObjReplace(interp, result, 0, len, 0, NULL);
    }
    Tcl_ListObjAppendElement(NULL, result, TclNewInstNameObj(*pc));

    for (; objc>0 ; objc--) {
        Tcl_Obj *objPtr;

        objPtr = tosPtr[1 - objc];
        if (!objPtr) {
            Tcl_Panic("InnerContext: bad tos -- appending null object");
        }
        if ((objPtr->refCount<=0)
#ifdef TCL_MEM_DEBUG
                || (objPtr->refCount==0x61616161)
#endif
        ) {
            Tcl_Panic("InnerContext: bad tos -- appending freed object %p",
                    objPtr);
        }
        Tcl_ListObjAppendElement(NULL, result, objPtr);
    }

    return result;
}

/*
 *----------------------------------------------------------------------
 *
 * TclNewInstNameObj --
 *
 *	Creates a new InstName Tcl_Obj based on the given instruction
 *
 *----------------------------------------------------------------------
 */

Tcl_Obj *
TclNewInstNameObj(
    unsigned char inst)
{
    Tcl_Obj *objPtr;

    TclNewObj(objPtr);
    TclInvalidateStringRep(objPtr);
    InstNameSetInternalRep(objPtr, inst);

    return objPtr;
}

/*
 *----------------------------------------------------------------------
 *
 * UpdateStringOfInstName --
 *
 *	Update the string representation for an instruction name object.
 *
 *----------------------------------------------------------------------
 */

static void
UpdateStringOfInstName(
    Tcl_Obj *objPtr)
{
    size_t inst;	/* NOTE: We know this is really an unsigned char */
    char *dst;

    InstNameGetInternalRep(objPtr, inst);

    if (inst > LAST_INST_OPCODE) {
	dst = Tcl_InitStringRep(objPtr, NULL, TCL_INTEGER_SPACE + 5);
	TclOOM(dst, TCL_INTEGER_SPACE + 5);
        sprintf(dst, "inst_%" TCL_Z_MODIFIER "u", inst);
	(void) Tcl_InitStringRep(objPtr, NULL, strlen(dst));
    } else {
	const char *s = tclInstructionTable[inst].name;
	size_t len = strlen(s);
	dst = Tcl_InitStringRep(objPtr, s, len);
	TclOOM(dst, len);
    }
}

/*
 *----------------------------------------------------------------------
 *
 * PrintSourceToObj --
 *
 *	Appends a quoted representation of a string to a Tcl_Obj.
 *
 *----------------------------------------------------------------------
 */

static void
PrintSourceToObj(
    Tcl_Obj *appendObj,		/* The object to print the source to. */
    const char *stringPtr,	/* The string to print. */
    size_t maxChars)		/* Maximum number of chars to print. */
{
    const char *p;
    size_t i = 0, len;

    if (stringPtr == NULL) {
	Tcl_AppendToObj(appendObj, "\"\"", -1);
	return;
    }

    Tcl_AppendToObj(appendObj, "\"", -1);
    p = stringPtr;
    for (;  (*p != '\0') && (i < maxChars);  p+=len) {
	int ucs4;

	len = TclUtfToUCS4(p, &ucs4);
	switch (ucs4) {
	case '"':
	    Tcl_AppendToObj(appendObj, "\\\"", -1);
	    i += 2;
	    continue;
	case '\f':
	    Tcl_AppendToObj(appendObj, "\\f", -1);
	    i += 2;
	    continue;
	case '\n':
	    Tcl_AppendToObj(appendObj, "\\n", -1);
	    i += 2;
	    continue;
	case '\r':
	    Tcl_AppendToObj(appendObj, "\\r", -1);
	    i += 2;
	    continue;
	case '\t':
	    Tcl_AppendToObj(appendObj, "\\t", -1);
	    i += 2;
	    continue;
	case '\v':
	    Tcl_AppendToObj(appendObj, "\\v", -1);
	    i += 2;
	    continue;
	default:
	    if (ucs4 > 0xFFFF) {
		Tcl_AppendPrintfToObj(appendObj, "\\U%08x", ucs4);
		i += 10;
	    } else if (ucs4 < 0x20 || ucs4 >= 0x7F) {
		Tcl_AppendPrintfToObj(appendObj, "\\u%04x", ucs4);
		i += 6;
	    } else {
		Tcl_AppendPrintfToObj(appendObj, "%c", ucs4);
		i++;
	    }
	    continue;
	}
    }
    if (*p != '\0') {
	Tcl_AppendToObj(appendObj, "...", -1);
    }
    Tcl_AppendToObj(appendObj, "\"", -1);
}

/*
 *----------------------------------------------------------------------
 *
 * DisassembleByteCodeAsDicts --
 *
 *	Given an object which is of bytecode type, return a disassembled
 *	version of the bytecode (in a new refcount 0 object) in a dictionary.
 *	No guarantees are made about the details of the contents of the
 *	result, but it is intended to be more readable than the old output
 *	format.
 *
 *----------------------------------------------------------------------
 */

static Tcl_Obj *
DisassembleByteCodeAsDicts(
    Tcl_Obj *objPtr)		/* The bytecode-holding value to take apart */
{
    ByteCode *codePtr;
    Tcl_Obj *description, *literals, *variables, *instructions, *inst;
    Tcl_Obj *aux, *exn, *commands, *file;
    unsigned char *pc, *opnd, *codeOffPtr, *codeLenPtr, *srcOffPtr, *srcLenPtr;
    int codeOffset, codeLength, sourceOffset, sourceLength;
    int i, val, line;

    ByteCodeGetInternalRep(objPtr, &tclByteCodeType, codePtr);

    /*
     * Get the literals from the bytecode.
     */

    TclNewObj(literals);
    for (i=0 ; i<(int)codePtr->numLitObjects ; i++) {
	Tcl_ListObjAppendElement(NULL, literals, codePtr->objArrayPtr[i]);
    }

    /*
     * Get the variables from the bytecode.
     */

    TclNewObj(variables);
    if (codePtr->procPtr) {
	int localCount = codePtr->procPtr->numCompiledLocals;
	CompiledLocal *localPtr = codePtr->procPtr->firstLocalPtr;

	for (i=0 ; i<localCount ; i++,localPtr=localPtr->nextPtr) {
	    Tcl_Obj *descriptor[2];

	    TclNewObj(descriptor[0]);
	    if (!(localPtr->flags & (VAR_ARRAY|VAR_LINK))) {
		Tcl_ListObjAppendElement(NULL, descriptor[0],
			Tcl_NewStringObj("scalar", -1));
	    }
	    if (localPtr->flags & VAR_ARRAY) {
		Tcl_ListObjAppendElement(NULL, descriptor[0],
			Tcl_NewStringObj("array", -1));
	    }
	    if (localPtr->flags & VAR_LINK) {
		Tcl_ListObjAppendElement(NULL, descriptor[0],
			Tcl_NewStringObj("link", -1));
	    }
	    if (localPtr->flags & VAR_ARGUMENT) {
		Tcl_ListObjAppendElement(NULL, descriptor[0],
			Tcl_NewStringObj("arg", -1));
	    }
	    if (localPtr->flags & VAR_TEMPORARY) {
		Tcl_ListObjAppendElement(NULL, descriptor[0],
			Tcl_NewStringObj("temp", -1));
	    }
	    if (localPtr->flags & VAR_RESOLVED) {
		Tcl_ListObjAppendElement(NULL, descriptor[0],
			Tcl_NewStringObj("resolved", -1));
	    }
	    if (localPtr->flags & VAR_TEMPORARY) {
		Tcl_ListObjAppendElement(NULL, variables,
			Tcl_NewListObj(1, descriptor));
	    } else {
		descriptor[1] = Tcl_NewStringObj(localPtr->name, -1);
		Tcl_ListObjAppendElement(NULL, variables,
			Tcl_NewListObj(2, descriptor));
	    }
	}
    }

    /*
     * Get the instructions from the bytecode.
     */

    TclNewObj(instructions);
    for (pc=codePtr->codeStart; pc<codePtr->codeStart+codePtr->numCodeBytes;){
	const InstructionDesc *instDesc = &tclInstructionTable[*pc];
	int address = pc - codePtr->codeStart;

	TclNewObj(inst);
	Tcl_ListObjAppendElement(NULL, inst, Tcl_NewStringObj(
		instDesc->name, -1));
	opnd = pc + 1;
	for (i=0 ; i<instDesc->numOperands ; i++) {
	    switch (instDesc->opTypes[i]) {
	    case OPERAND_INT1:
		val = TclGetInt1AtPtr(opnd);
		opnd += 1;
		goto formatNumber;
	    case OPERAND_UINT1:
		val = TclGetUInt1AtPtr(opnd);
		opnd += 1;
		goto formatNumber;
	    case OPERAND_INT4:
		val = TclGetInt4AtPtr(opnd);
		opnd += 4;
		goto formatNumber;
	    case OPERAND_UINT4:
		val = TclGetUInt4AtPtr(opnd);
		opnd += 4;
	    formatNumber:
		Tcl_ListObjAppendElement(NULL, inst, Tcl_NewWideIntObj(val));
		break;

	    case OPERAND_OFFSET1:
		val = TclGetInt1AtPtr(opnd);
		opnd += 1;
		goto formatAddress;
	    case OPERAND_OFFSET4:
		val = TclGetInt4AtPtr(opnd);
		opnd += 4;
	    formatAddress:
		Tcl_ListObjAppendElement(NULL, inst, Tcl_ObjPrintf(
			"pc %d", address + val));
		break;

	    case OPERAND_LIT1:
		val = TclGetUInt1AtPtr(opnd);
		opnd += 1;
		goto formatLiteral;
	    case OPERAND_LIT4:
		val = TclGetUInt4AtPtr(opnd);
		opnd += 4;
	    formatLiteral:
		Tcl_ListObjAppendElement(NULL, inst, Tcl_ObjPrintf(
			"@%d", val));
		break;

	    case OPERAND_LVT1:
		val = TclGetUInt1AtPtr(opnd);
		opnd += 1;
		goto formatVariable;
	    case OPERAND_LVT4:
		val = TclGetUInt4AtPtr(opnd);
		opnd += 4;
	    formatVariable:
		Tcl_ListObjAppendElement(NULL, inst, Tcl_ObjPrintf(
			"%%%d", val));
		break;
	    case OPERAND_IDX4:
		val = TclGetInt4AtPtr(opnd);
		opnd += 4;
		if (val >= -1) {
		    Tcl_ListObjAppendElement(NULL, inst, Tcl_ObjPrintf(
			    ".%d", val));
		} else if (val == -2) {
		    Tcl_ListObjAppendElement(NULL, inst, Tcl_NewStringObj(
			    ".end", -1));
		} else {
		    Tcl_ListObjAppendElement(NULL, inst, Tcl_ObjPrintf(
			    ".end-%d", -2-val));
		}
		break;
	    case OPERAND_AUX4:
		val = TclGetInt4AtPtr(opnd);
		opnd += 4;
		Tcl_ListObjAppendElement(NULL, inst, Tcl_ObjPrintf(
			"?%d", val));
		break;
	    case OPERAND_SCLS1:
		val = TclGetUInt1AtPtr(opnd);
		opnd++;
		Tcl_ListObjAppendElement(NULL, inst, Tcl_ObjPrintf(
			"=%s", tclStringClassTable[val].name));
		break;
	    case OPERAND_NONE:
		Tcl_Panic("opcode %d with more than zero 'no' operands", *pc);
	    }
	}
	Tcl_DictObjPut(NULL, instructions, Tcl_NewWideIntObj(address), inst);
	pc += instDesc->numBytes;
    }

    /*
     * Get the auxiliary data from the bytecode.
     */

    TclNewObj(aux);
    for (i=0 ; i<(int)codePtr->numAuxDataItems ; i++) {
	AuxData *auxData = &codePtr->auxDataArrayPtr[i];
	Tcl_Obj *auxDesc = Tcl_NewStringObj(auxData->type->name, -1);

	if (auxData->type->disassembleProc) {
	    Tcl_Obj *desc;

	    TclNewObj(desc);
	    Tcl_DictObjPut(NULL, desc, Tcl_NewStringObj("name", -1), auxDesc);
	    auxDesc = desc;
	    auxData->type->disassembleProc(auxData->clientData, auxDesc,
		    codePtr, 0);
	} else if (auxData->type->printProc) {
	    Tcl_Obj *desc;

	    TclNewObj(desc);
	    auxData->type->printProc(auxData->clientData, desc, codePtr, 0);
	    Tcl_ListObjAppendElement(NULL, auxDesc, desc);
	}
	Tcl_ListObjAppendElement(NULL, aux, auxDesc);
    }

    /*
     * Get the exception ranges from the bytecode.
     */

    TclNewObj(exn);
    for (i=0 ; i<(int)codePtr->numExceptRanges ; i++) {
	ExceptionRange *rangePtr = &codePtr->exceptArrayPtr[i];

	switch (rangePtr->type) {
	case LOOP_EXCEPTION_RANGE:
	    Tcl_ListObjAppendElement(NULL, exn, Tcl_ObjPrintf(
		    "type %s level %" TCL_Z_MODIFIER "u from %" TCL_Z_MODIFIER "u to %" TCL_Z_MODIFIER "u break %" TCL_Z_MODIFIER "u continue %" TCL_Z_MODIFIER "u",
		    "loop", rangePtr->nestingLevel, rangePtr->codeOffset,
		    rangePtr->codeOffset + rangePtr->numCodeBytes - 1,
		    rangePtr->breakOffset, rangePtr->continueOffset));
	    break;
	case CATCH_EXCEPTION_RANGE:
	    Tcl_ListObjAppendElement(NULL, exn, Tcl_ObjPrintf(
		    "type %s level %" TCL_Z_MODIFIER "u from %" TCL_Z_MODIFIER "u to %" TCL_Z_MODIFIER "u catch %" TCL_Z_MODIFIER "u",
		    "catch", rangePtr->nestingLevel, rangePtr->codeOffset,
		    rangePtr->codeOffset + rangePtr->numCodeBytes - 1,
		    rangePtr->catchOffset));
	    break;
	}
    }

    /*
     * Get the command information from the bytecode.
     *
     * The way these are encoded in the bytecode is non-trivial; the Decode
     * macro (which updates its argument and returns the next decoded value)
     * handles this so that the rest of the code does not.
     */

#define Decode(ptr) \
    ((TclGetUInt1AtPtr(ptr) == 0xFF)			\
	? ((ptr)+=5 , TclGetInt4AtPtr((ptr)-4))		\
	: ((ptr)+=1 , TclGetInt1AtPtr((ptr)-1)))

    TclNewObj(commands);
    codeOffPtr = codePtr->codeDeltaStart;
    codeLenPtr = codePtr->codeLengthStart;
    srcOffPtr = codePtr->srcDeltaStart;
    srcLenPtr = codePtr->srcLengthStart;
    codeOffset = sourceOffset = 0;
    for (i=0 ; i<(int)codePtr->numCommands ; i++) {
	Tcl_Obj *cmd;

	codeOffset += Decode(codeOffPtr);
	codeLength = Decode(codeLenPtr);
	sourceOffset += Decode(srcOffPtr);
	sourceLength = Decode(srcLenPtr);
	TclNewObj(cmd);
	Tcl_DictObjPut(NULL, cmd, Tcl_NewStringObj("codefrom", -1),
		Tcl_NewWideIntObj(codeOffset));
	Tcl_DictObjPut(NULL, cmd, Tcl_NewStringObj("codeto", -1),
		Tcl_NewWideIntObj(codeOffset + codeLength - 1));

	/*
	 * Convert byte offsets to character offsets; important if multibyte
	 * characters are present in the source!
	 */

	Tcl_DictObjPut(NULL, cmd, Tcl_NewStringObj("scriptfrom", -1),
		Tcl_NewWideIntObj(Tcl_NumUtfChars(codePtr->source,
			sourceOffset)));
	Tcl_DictObjPut(NULL, cmd, Tcl_NewStringObj("scriptto", -1),
		Tcl_NewWideIntObj(Tcl_NumUtfChars(codePtr->source,
			sourceOffset + sourceLength - 1)));
	Tcl_DictObjPut(NULL, cmd, Tcl_NewStringObj("script", -1),
		Tcl_NewStringObj(codePtr->source+sourceOffset, sourceLength));
	Tcl_ListObjAppendElement(NULL, commands, cmd);
    }

#undef Decode

    /*
     * Get the source file and line number information from the CmdFrame
     * system if it is available.
     */

    GetLocationInformation(codePtr->procPtr, &file, &line);

    /*
     * Build the overall result.
     */

    TclNewObj(description);
    Tcl_DictObjPut(NULL, description, Tcl_NewStringObj("literals", -1),
	    literals);
    Tcl_DictObjPut(NULL, description, Tcl_NewStringObj("variables", -1),
	    variables);
    Tcl_DictObjPut(NULL, description, Tcl_NewStringObj("exception", -1), exn);
    Tcl_DictObjPut(NULL, description, Tcl_NewStringObj("instructions", -1),
	    instructions);
    Tcl_DictObjPut(NULL, description, Tcl_NewStringObj("auxiliary", -1), aux);
    Tcl_DictObjPut(NULL, description, Tcl_NewStringObj("commands", -1),
	    commands);
    Tcl_DictObjPut(NULL, description, Tcl_NewStringObj("script", -1),
	    Tcl_NewStringObj(codePtr->source, codePtr->numSrcBytes));
    Tcl_DictObjPut(NULL, description, Tcl_NewStringObj("namespace", -1),
	    Tcl_NewStringObj(codePtr->nsPtr->fullName, -1));
    Tcl_DictObjPut(NULL, description, Tcl_NewStringObj("stackdepth", -1),
	    Tcl_NewWideIntObj(codePtr->maxStackDepth));
    Tcl_DictObjPut(NULL, description, Tcl_NewStringObj("exceptdepth", -1),
	    Tcl_NewWideIntObj(codePtr->maxExceptDepth));
    if (line >= 0) {
	Tcl_DictObjPut(NULL, description,
		Tcl_NewStringObj("initiallinenumber", -1),
		Tcl_NewWideIntObj(line));
    }
    if (file) {
	Tcl_DictObjPut(NULL, description,
		Tcl_NewStringObj("sourcefile", -1), file);
    }
    return description;
}

/*
 *----------------------------------------------------------------------
 *
 * Tcl_DisassembleObjCmd --
 *
 *	Implementation of the "::tcl::unsupported::disassemble" command. This
 *	command is not documented, but will disassemble procedures, lambda
 *	terms and general scripts. Note that will compile terms if necessary
 *	in order to disassemble them.
 *
 *----------------------------------------------------------------------
 */

int
Tcl_DisassembleObjCmd(
    void *clientData,	/* What type of operation. */
    Tcl_Interp *interp,		/* Current interpreter. */
    int objc,			/* Number of arguments. */
    Tcl_Obj *const objv[])	/* Argument objects. */
{
    static const char *const types[] = {
	"constructor", "destructor",
	"lambda", "method", "objmethod", "proc", "script", NULL
    };
    enum Types {
	DISAS_CLASS_CONSTRUCTOR, DISAS_CLASS_DESTRUCTOR,
	DISAS_LAMBDA, DISAS_CLASS_METHOD, DISAS_OBJECT_METHOD, DISAS_PROC,
	DISAS_SCRIPT
    } idx;
    int result;
    Tcl_Obj *codeObjPtr = NULL;
    Proc *procPtr = NULL;
    Tcl_HashEntry *hPtr;
    Object *oPtr;
    ByteCode *codePtr;
    Method *methodPtr;

    if (objc < 2) {
	Tcl_WrongNumArgs(interp, 1, objv, "type ...");
	return TCL_ERROR;
    }
    if (Tcl_GetIndexFromObj(interp, objv[1], types, "type", 0, &idx)!=TCL_OK){
	return TCL_ERROR;
    }

    switch (idx) {
    case DISAS_LAMBDA: {
	Command cmd;
	Tcl_Obj *nsObjPtr;
	Tcl_Namespace *nsPtr;

	/*
	 * Compile (if uncompiled) and disassemble a lambda term.
	 */

	if (objc != 3) {
	    Tcl_WrongNumArgs(interp, 2, objv, "lambdaTerm");
	    return TCL_ERROR;
	}

	procPtr = TclGetLambdaFromObj(interp, objv[2], &nsObjPtr);
	if (procPtr == NULL) {
	    return TCL_ERROR;
	}

	memset(&cmd, 0, sizeof(Command));
	result = TclGetNamespaceFromObj(interp, nsObjPtr, &nsPtr);
	if (result != TCL_OK) {
	    return result;
	}
	cmd.nsPtr = (Namespace *) nsPtr;
	procPtr->cmdPtr = &cmd;
	result = TclPushProcCallFrame(procPtr, interp, objc, objv, 1);
	if (result != TCL_OK) {
	    return result;
	}
	TclPopStackFrame(interp);
	codeObjPtr = procPtr->bodyPtr;
	break;
    }
    case DISAS_PROC:
	if (objc != 3) {
	    Tcl_WrongNumArgs(interp, 2, objv, "procName");
	    return TCL_ERROR;
	}

	procPtr = TclFindProc((Interp *) interp, TclGetString(objv[2]));
	if (procPtr == NULL) {
	    Tcl_SetObjResult(interp, Tcl_ObjPrintf(
		    "\"%s\" isn't a procedure", TclGetString(objv[2])));
	    Tcl_SetErrorCode(interp, "TCL", "LOOKUP", "PROC",
		    TclGetString(objv[2]), NULL);
	    return TCL_ERROR;
	}

	/*
	 * Compile (if uncompiled) and disassemble a procedure.
	 */

	result = TclPushProcCallFrame(procPtr, interp, 2, objv+1, 1);
	if (result != TCL_OK) {
	    return result;
	}
	TclPopStackFrame(interp);
	codeObjPtr = procPtr->bodyPtr;
	break;
    case DISAS_SCRIPT:
	/*
	 * Compile and disassemble a script.
	 */

	if (objc != 3) {
	    Tcl_WrongNumArgs(interp, 2, objv, "script");
	    return TCL_ERROR;
	}

	if (!TclHasInternalRep(objv[2], &tclByteCodeType) && (TCL_OK
		!= TclSetByteCodeFromAny(interp, objv[2], NULL, NULL))) {
	    return TCL_ERROR;
	}
	codeObjPtr = objv[2];
	break;

    case DISAS_CLASS_CONSTRUCTOR:
	if (objc != 3) {
	    Tcl_WrongNumArgs(interp, 2, objv, "className");
	    return TCL_ERROR;
	}

	/*
	 * Look up the body of a constructor.
	 */

	oPtr = (Object *) Tcl_GetObjectFromObj(interp, objv[2]);
	if (oPtr == NULL) {
	    return TCL_ERROR;
	}
	if (oPtr->classPtr == NULL) {
	    Tcl_SetObjResult(interp, Tcl_ObjPrintf(
		    "\"%s\" is not a class", TclGetString(objv[2])));
	    Tcl_SetErrorCode(interp, "TCL", "LOOKUP", "CLASS",
		    TclGetString(objv[2]), NULL);
	    return TCL_ERROR;
	}

	methodPtr = oPtr->classPtr->constructorPtr;
	if (methodPtr == NULL) {
	    Tcl_SetObjResult(interp, Tcl_ObjPrintf(
		    "\"%s\" has no defined constructor",
		    TclGetString(objv[2])));
	    Tcl_SetErrorCode(interp, "TCL", "OPERATION", "DISASSEMBLE",
		    "CONSRUCTOR", NULL);
	    return TCL_ERROR;
	}
	procPtr = TclOOGetProcFromMethod(methodPtr);
	if (procPtr == NULL) {
	    Tcl_SetObjResult(interp, Tcl_NewStringObj(
		    "body not available for this kind of constructor", -1));
	    Tcl_SetErrorCode(interp, "TCL", "OPERATION", "DISASSEMBLE",
		    "METHODTYPE", NULL);
	    return TCL_ERROR;
	}

	/*
	 * Compile if necessary.
	 */

	if (!TclHasInternalRep(procPtr->bodyPtr, &tclByteCodeType)) {
	    Command cmd;

	    /*
	     * Yes, this is ugly, but we need to pass the namespace in to the
	     * compiler in two places.
	     */

	    cmd.nsPtr = (Namespace *) oPtr->namespacePtr;
	    procPtr->cmdPtr = &cmd;
	    result = TclProcCompileProc(interp, procPtr, procPtr->bodyPtr,
		    (Namespace *) oPtr->namespacePtr, "body of constructor",
		    TclGetString(objv[2]));
	    procPtr->cmdPtr = NULL;
	    if (result != TCL_OK) {
		return result;
	    }
	}
	codeObjPtr = procPtr->bodyPtr;
	break;

    case DISAS_CLASS_DESTRUCTOR:
	if (objc != 3) {
	    Tcl_WrongNumArgs(interp, 2, objv, "className");
	    return TCL_ERROR;
	}

	/*
	 * Look up the body of a destructor.
	 */

	oPtr = (Object *) Tcl_GetObjectFromObj(interp, objv[2]);
	if (oPtr == NULL) {
	    return TCL_ERROR;
	}
	if (oPtr->classPtr == NULL) {
	    Tcl_SetObjResult(interp, Tcl_ObjPrintf(
		    "\"%s\" is not a class", TclGetString(objv[2])));
	    Tcl_SetErrorCode(interp, "TCL", "LOOKUP", "CLASS",
		    TclGetString(objv[2]), NULL);
	    return TCL_ERROR;
	}

	methodPtr = oPtr->classPtr->destructorPtr;
	if (methodPtr == NULL) {
	    Tcl_SetObjResult(interp, Tcl_ObjPrintf(
		    "\"%s\" has no defined destructor",
		    TclGetString(objv[2])));
	    Tcl_SetErrorCode(interp, "TCL", "OPERATION", "DISASSEMBLE",
		    "DESRUCTOR", NULL);
	    return TCL_ERROR;
	}
	procPtr = TclOOGetProcFromMethod(methodPtr);
	if (procPtr == NULL) {
	    Tcl_SetObjResult(interp, Tcl_NewStringObj(
		    "body not available for this kind of destructor", -1));
	    Tcl_SetErrorCode(interp, "TCL", "OPERATION", "DISASSEMBLE",
		    "METHODTYPE", NULL);
	    return TCL_ERROR;
	}

	/*
	 * Compile if necessary.
	 */

	if (!TclHasInternalRep(procPtr->bodyPtr, &tclByteCodeType)) {
	    Command cmd;

	    /*
	     * Yes, this is ugly, but we need to pass the namespace in to the
	     * compiler in two places.
	     */

	    cmd.nsPtr = (Namespace *) oPtr->namespacePtr;
	    procPtr->cmdPtr = &cmd;
	    result = TclProcCompileProc(interp, procPtr, procPtr->bodyPtr,
		    (Namespace *) oPtr->namespacePtr, "body of destructor",
		    TclGetString(objv[2]));
	    procPtr->cmdPtr = NULL;
	    if (result != TCL_OK) {
		return result;
	    }
	}
	codeObjPtr = procPtr->bodyPtr;
	break;

    case DISAS_CLASS_METHOD:
	if (objc != 4) {
	    Tcl_WrongNumArgs(interp, 2, objv, "className methodName");
	    return TCL_ERROR;
	}

	/*
	 * Look up the body of a class method.
	 */

	oPtr = (Object *) Tcl_GetObjectFromObj(interp, objv[2]);
	if (oPtr == NULL) {
	    return TCL_ERROR;
	}
	if (oPtr->classPtr == NULL) {
	    Tcl_SetObjResult(interp, Tcl_ObjPrintf(
		    "\"%s\" is not a class", TclGetString(objv[2])));
	    Tcl_SetErrorCode(interp, "TCL", "LOOKUP", "CLASS",
		    TclGetString(objv[2]), NULL);
	    return TCL_ERROR;
	}
	hPtr = Tcl_FindHashEntry(&oPtr->classPtr->classMethods,
		objv[3]);
	goto methodBody;
    case DISAS_OBJECT_METHOD:
	if (objc != 4) {
	    Tcl_WrongNumArgs(interp, 2, objv, "objectName methodName");
	    return TCL_ERROR;
	}

	/*
	 * Look up the body of an instance method.
	 */

	oPtr = (Object *) Tcl_GetObjectFromObj(interp, objv[2]);
	if (oPtr == NULL) {
	    return TCL_ERROR;
	}
	if (oPtr->methodsPtr == NULL) {
	    goto unknownMethod;
	}
	hPtr = Tcl_FindHashEntry(oPtr->methodsPtr, objv[3]);

	/*
	 * Compile (if necessary) and disassemble a method body.
	 */

    methodBody:
	if (hPtr == NULL) {
	unknownMethod:
	    Tcl_SetObjResult(interp, Tcl_ObjPrintf(
		    "unknown method \"%s\"", TclGetString(objv[3])));
	    Tcl_SetErrorCode(interp, "TCL", "LOOKUP", "METHOD",
		    TclGetString(objv[3]), NULL);
	    return TCL_ERROR;
	}
	procPtr = TclOOGetProcFromMethod((Method *)Tcl_GetHashValue(hPtr));
	if (procPtr == NULL) {
	    Tcl_SetObjResult(interp, Tcl_NewStringObj(
		    "body not available for this kind of method", -1));
	    Tcl_SetErrorCode(interp, "TCL", "OPERATION", "DISASSEMBLE",
		    "METHODTYPE", NULL);
	    return TCL_ERROR;
	}
	if (!TclHasInternalRep(procPtr->bodyPtr, &tclByteCodeType)) {
	    Command cmd;

	    /*
	     * Yes, this is ugly, but we need to pass the namespace in to the
	     * compiler in two places.
	     */

	    cmd.nsPtr = (Namespace *) oPtr->namespacePtr;
	    procPtr->cmdPtr = &cmd;
	    result = TclProcCompileProc(interp, procPtr, procPtr->bodyPtr,
		    (Namespace *) oPtr->namespacePtr, "body of method",
		    TclGetString(objv[3]));
	    procPtr->cmdPtr = NULL;
	    if (result != TCL_OK) {
		return result;
	    }
	}
	codeObjPtr = procPtr->bodyPtr;
	break;
    default:
	CLANG_ASSERT(0);
    }

    /*
     * Do the actual disassembly.
     */

    ByteCodeGetInternalRep(codeObjPtr, &tclByteCodeType, codePtr);

    if (codePtr->flags & TCL_BYTECODE_PRECOMPILED) {
	Tcl_SetObjResult(interp, Tcl_NewStringObj(
		"may not disassemble prebuilt bytecode", -1));
	Tcl_SetErrorCode(interp, "TCL", "OPERATION", "DISASSEMBLE",
		"BYTECODE", NULL);
	return TCL_ERROR;
    }
    if (clientData) {
	Tcl_SetObjResult(interp,
		DisassembleByteCodeAsDicts(codeObjPtr));
    } else {
	Tcl_SetObjResult(interp,
		DisassembleByteCodeObj(codeObjPtr));
    }
    return TCL_OK;
}

/*
 * Local Variables:
 * mode: c
 * c-basic-offset: 4
 * fill-column: 78
 * tab-width: 8
 * End:
 */<|MERGE_RESOLUTION|>--- conflicted
+++ resolved
@@ -306,16 +306,10 @@
 
 #ifdef TCL_COMPILE_STATS
     Tcl_AppendPrintfToObj(bufferObj,
-<<<<<<< HEAD
-	    "  Code %" TCL_Z_MODIFIER "u = header %" TCL_Z_MODIFIER "u+inst %" TCL_Z_MODIFIER "u+litObj %" TCL_Z_MODIFIER "u+exc %" TCL_Z_MODIFIER "u+aux %" TCL_Z_MODIFIER "u+cmdMap %" TCL_Z_MODIFIER "u\n",
-	    codePtr->structureSize,
-	    sizeof(ByteCode) - sizeof(size_t) - sizeof(Tcl_Time),
-=======
-	    "  Code %" TCL_Z_MODIFIER "u = header %" TCL_Z_MODIFIER "u+inst %d+litObj %"
-	    TCL_Z_MODIFIER "u+exc %" TCL_Z_MODIFIER "u+aux %" TCL_Z_MODIFIER "u+cmdMap %d\n",
+	    "  Code %" TCL_Z_MODIFIER "u = header %" TCL_Z_MODIFIER "u+inst %" TCL_Z_MODIFIER "u+litObj %"
+	    TCL_Z_MODIFIER "u+exc %" TCL_Z_MODIFIER "u+aux %" TCL_Z_MODIFIER "u+cmdMap %" TCL_Z_MODIFIER "u\n",
 	    codePtr->structureSize,
 	    offsetof(ByteCode, localCachePtr),
->>>>>>> ec609cef
 	    codePtr->numCodeBytes,
 	    codePtr->numLitObjects * sizeof(Tcl_Obj *),
 	    codePtr->numExceptRanges*sizeof(ExceptionRange),
