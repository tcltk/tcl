/*
 * tclDisassemble.c --
 *
 *	This file contains procedures that disassemble bytecode into either
 *	human-readable or Tcl-processable forms.
 *
 * Copyright (c) 1996-1998 Sun Microsystems, Inc.
 * Copyright (c) 2001 by Kevin B. Kenny. All rights reserved.
 * Copyright (c) 2013-2016 Donal K. Fellows.
 *
 * See the file "license.terms" for information on usage and redistribution of
 * this file, and for a DISCLAIMER OF ALL WARRANTIES.
 */

#include "tclInt.h"
#include "tclCompile.h"
#include "tclOOInt.h"
#include <assert.h>

/*
 * Prototypes for procedures defined later in this file:
 */

static Tcl_Obj *	DisassembleByteCodeAsDicts(Tcl_Obj *objPtr);
static Tcl_Obj *	DisassembleByteCodeObj(Tcl_Obj *objPtr);
static int		FormatInstruction(ByteCode *codePtr,
			    const unsigned char *pc, Tcl_Obj *bufferObj);
static void		GetLocationInformation(Proc *procPtr,
			    Tcl_Obj **fileObjPtr, int *linePtr);
static void		PrintSourceToObj(Tcl_Obj *appendObj,
			    const char *stringPtr, int maxChars);
static void		UpdateStringOfInstName(Tcl_Obj *objPtr);

/*
 * The structure below defines an instruction name Tcl object to allow
 * reporting of inner contexts in errorstack without string allocation.
 */

static const Tcl_ObjType instNameType = {
    "instname",			/* name */
    NULL,			/* freeIntRepProc */
    NULL,			/* dupIntRepProc */
    UpdateStringOfInstName,	/* updateStringProc */
    NULL,			/* setFromAnyProc */
};

#define InstNameSetIntRep(objPtr, inst)				\
    do {							\
	Tcl_ObjIntRep ir;					\
	ir.wideValue = (inst);					\
	Tcl_StoreIntRep((objPtr), &instNameType, &ir);		\
    } while (0)

#define InstNameGetIntRep(objPtr, inst)				\
    do {							\
	const Tcl_ObjIntRep *irPtr;				\
	irPtr = TclFetchIntRep((objPtr), &instNameType);	\
	assert(irPtr != NULL);					\
	(inst) = (size_t)irPtr->wideValue;			\
    } while (0)


/*
 *----------------------------------------------------------------------
 *
 * GetLocationInformation --
 *
 *	This procedure looks up the information about where a procedure was
 *	originally declared.
 *
 * Results:
 *	Writes to the variables pointed at by fileObjPtr and linePtr.
 *
 * Side effects:
 *	None.
 *
 *----------------------------------------------------------------------
 */

static void
GetLocationInformation(
    Proc *procPtr,		/* What to look up the information for. */
    Tcl_Obj **fileObjPtr,	/* Where to write the information about what
				 * file the code came from. Will be written
				 * to, either with the object (assume shared!)
				 * that describes what the file was, or with
				 * NULL if the information is not
				 * available. */
    int *linePtr)		/* Where to write the information about what
				 * line number represented the start of the
				 * code in question. Will be written to,
				 * either with the line number or with -1 if
				 * the information is not available. */
{
    CmdFrame *cfPtr = TclGetCmdFrameForProcedure(procPtr);

    *fileObjPtr = NULL;
    *linePtr = -1;
    if (cfPtr == NULL) {
	return;
    }

    /*
     * Get the source location data out of the CmdFrame.
     */

    *linePtr = cfPtr->line[0];
    if (cfPtr->type == TCL_LOCATION_SOURCE) {
	*fileObjPtr = cfPtr->data.eval.path;
    }
}

#ifdef TCL_COMPILE_DEBUG
/*
 *----------------------------------------------------------------------
 *
 * TclPrintByteCodeObj --
 *
 *	This procedure prints ("disassembles") the instructions of a bytecode
 *	object to stdout.
 *
 * Results:
 *	None.
 *
 * Side effects:
 *	None.
 *
 *----------------------------------------------------------------------
 */

void
TclPrintByteCodeObj(
    TCL_UNUSED(Tcl_Interp *),	/* Stuck with this in internal stubs */
    Tcl_Obj *objPtr)		/* The bytecode object to disassemble. */
{
    Tcl_Obj *bufPtr = DisassembleByteCodeObj(objPtr);

    fprintf(stdout, "\n%s", TclGetString(bufPtr));
    Tcl_DecrRefCount(bufPtr);
}

/*
 *----------------------------------------------------------------------
 *
 * TclPrintInstruction --
 *
 *	This procedure prints ("disassembles") one instruction from a bytecode
 *	object to stdout.
 *
 * Results:
 *	Returns the length in bytes of the current instruiction.
 *
 * Side effects:
 *	None.
 *
 *----------------------------------------------------------------------
 */

int
TclPrintInstruction(
    ByteCode *codePtr,		/* Bytecode containing the instruction. */
    const unsigned char *pc)	/* Points to first byte of instruction. */
{
    Tcl_Obj *bufferObj;
    int numBytes;

    TclNewObj(bufferObj);
    numBytes = FormatInstruction(codePtr, pc, bufferObj);
    fprintf(stdout, "%s", TclGetString(bufferObj));
    Tcl_DecrRefCount(bufferObj);
    return numBytes;
}

/*
 *----------------------------------------------------------------------
 *
 * TclPrintObject --
 *
 *	This procedure prints up to a specified number of characters from the
 *	argument Tcl object's string representation to a specified file.
 *
 * Results:
 *	None.
 *
 * Side effects:
 *	Outputs characters to the specified file.
 *
 *----------------------------------------------------------------------
 */

void
TclPrintObject(
    FILE *outFile,		/* The file to print the source to. */
    Tcl_Obj *objPtr,		/* Points to the Tcl object whose string
				 * representation should be printed. */
    int maxChars)		/* Maximum number of chars to print. */
{
    char *bytes;
    int length;

    bytes = TclGetStringFromObj(objPtr, &length);
    TclPrintSource(outFile, bytes, TclMin(length, maxChars));
}

/*
 *----------------------------------------------------------------------
 *
 * TclPrintSource --
 *
 *	This procedure prints up to a specified number of characters from the
 *	argument string to a specified file. It tries to produce legible
 *	output by adding backslashes as necessary.
 *
 * Results:
 *	None.
 *
 * Side effects:
 *	Outputs characters to the specified file.
 *
 *----------------------------------------------------------------------
 */

void
TclPrintSource(
    FILE *outFile,		/* The file to print the source to. */
    const char *stringPtr,	/* The string to print. */
    int maxChars)		/* Maximum number of chars to print. */
{
    Tcl_Obj *bufferObj;

    TclNewObj(bufferObj);
    PrintSourceToObj(bufferObj, stringPtr, maxChars);
    fprintf(outFile, "%s", TclGetString(bufferObj));
    Tcl_DecrRefCount(bufferObj);
}
#endif /* TCL_COMPILE_DEBUG */

/*
 *----------------------------------------------------------------------
 *
 * DisassembleByteCodeObj --
 *
 *	Given an object which is of bytecode type, return a disassembled
 *	version of the bytecode (in a new refcount 0 object). No guarantees
 *	are made about the details of the contents of the result.
 *
 *----------------------------------------------------------------------
 */

static Tcl_Obj *
DisassembleByteCodeObj(
    Tcl_Obj *objPtr)		/* The bytecode object to disassemble. */
{
    ByteCode *codePtr;
    unsigned char *codeStart, *codeLimit, *pc;
    unsigned char *codeDeltaNext, *codeLengthNext;
    unsigned char *srcDeltaNext, *srcLengthNext;
    int codeOffset, codeLen, srcOffset, srcLen, numCmds, delta, i, line;
    Interp *iPtr;
    Tcl_Obj *bufferObj, *fileObj;

    ByteCodeGetIntRep(objPtr, &tclByteCodeType, codePtr);

    iPtr = (Interp *) *codePtr->interpHandle;

    TclNewObj(bufferObj);
    if (!codePtr->refCount) {
	return bufferObj;	/* Already freed. */
    }

    codeStart = codePtr->codeStart;
    codeLimit = codeStart + codePtr->numCodeBytes;
    numCmds = codePtr->numCommands;

    /*
     * Print header lines describing the ByteCode.
     */

    Tcl_AppendPrintfToObj(bufferObj,
	    "ByteCode %p, refCt %u, epoch %u, interp %p (epoch %u)\n",
	    codePtr, codePtr->refCount, codePtr->compileEpoch, iPtr,
	    iPtr->compileEpoch);
    Tcl_AppendToObj(bufferObj, "  Source ", -1);
    PrintSourceToObj(bufferObj, codePtr->source,
	    TclMin(codePtr->numSrcBytes, 55));
    GetLocationInformation(codePtr->procPtr, &fileObj, &line);
    if (line > -1 && fileObj != NULL) {
	Tcl_AppendPrintfToObj(bufferObj, "\n  File \"%s\" Line %d",
		Tcl_GetString(fileObj), line);
    }
    Tcl_AppendPrintfToObj(bufferObj,
	    "\n  Cmds %d, src %d, inst %d, litObjs %u, aux %d, stkDepth %u, code/src %.2f\n",
	    numCmds, codePtr->numSrcBytes, codePtr->numCodeBytes,
	    codePtr->numLitObjects, codePtr->numAuxDataItems,
	    codePtr->maxStackDepth,
#ifdef TCL_COMPILE_STATS
	    codePtr->numSrcBytes?
		    codePtr->structureSize/(float)codePtr->numSrcBytes :
#endif
	    0.0);

#ifdef TCL_COMPILE_STATS
    Tcl_AppendPrintfToObj(bufferObj,
	    "  Code %lu = header %lu+inst %d+litObj %lu+exc %lu+aux %lu+cmdMap %d\n",
	    (unsigned long) codePtr->structureSize,
	    (unsigned long) (sizeof(ByteCode) - sizeof(size_t) - sizeof(Tcl_Time)),
	    codePtr->numCodeBytes,
	    (unsigned long) (codePtr->numLitObjects * sizeof(Tcl_Obj *)),
	    (unsigned long) (codePtr->numExceptRanges*sizeof(ExceptionRange)),
	    (unsigned long) (codePtr->numAuxDataItems * sizeof(AuxData)),
	    codePtr->numCmdLocBytes);
#endif /* TCL_COMPILE_STATS */

    /*
     * If the ByteCode is the compiled body of a Tcl procedure, print
     * information about that procedure. Note that we don't know the
     * procedure's name since ByteCode's can be shared among procedures.
     */

    if (codePtr->procPtr != NULL) {
	Proc *procPtr = codePtr->procPtr;
	int numCompiledLocals = procPtr->numCompiledLocals;

	Tcl_AppendPrintfToObj(bufferObj,
		"  Proc %p, refCt %u, args %d, compiled locals %d\n",
		procPtr, procPtr->refCount, procPtr->numArgs,
		numCompiledLocals);
	if (numCompiledLocals > 0) {
	    CompiledLocal *localPtr = procPtr->firstLocalPtr;

	    for (i = 0;  i < numCompiledLocals;  i++) {
		Tcl_AppendPrintfToObj(bufferObj,
			"      slot %d%s%s%s%s%s%s", i,
			(localPtr->flags & (VAR_ARRAY|VAR_LINK)) ? "" : ", scalar",
			(localPtr->flags & VAR_ARRAY) ? ", array" : "",
			(localPtr->flags & VAR_LINK) ? ", link" : "",
			(localPtr->flags & VAR_ARGUMENT) ? ", arg" : "",
			(localPtr->flags & VAR_TEMPORARY) ? ", temp" : "",
			(localPtr->flags & VAR_RESOLVED) ? ", resolved" : "");
		if (TclIsVarTemporary(localPtr)) {
		    Tcl_AppendToObj(bufferObj, "\n", -1);
		} else {
		    Tcl_AppendPrintfToObj(bufferObj, ", \"%s\"\n",
			    localPtr->name);
		}
		localPtr = localPtr->nextPtr;
	    }
	}
    }

    /*
     * Print the ExceptionRange array.
     */

    if (codePtr->numExceptRanges > 0) {
	Tcl_AppendPrintfToObj(bufferObj, "  Exception ranges %d, depth %d:\n",
		codePtr->numExceptRanges, codePtr->maxExceptDepth);
	for (i = 0;  i < codePtr->numExceptRanges;  i++) {
	    ExceptionRange *rangePtr = &codePtr->exceptArrayPtr[i];

	    Tcl_AppendPrintfToObj(bufferObj,
		    "      %d: level %d, %s, pc %d-%d, ",
		    i, rangePtr->nestingLevel,
		    (rangePtr->type==LOOP_EXCEPTION_RANGE ? "loop" : "catch"),
		    rangePtr->codeOffset,
		    (rangePtr->codeOffset + rangePtr->numCodeBytes - 1));
	    switch (rangePtr->type) {
	    case LOOP_EXCEPTION_RANGE:
		Tcl_AppendPrintfToObj(bufferObj, "continue %d, break %d\n",
			rangePtr->continueOffset, rangePtr->breakOffset);
		break;
	    case CATCH_EXCEPTION_RANGE:
		Tcl_AppendPrintfToObj(bufferObj, "catch %d\n",
			rangePtr->catchOffset);
		break;
	    default:
		Tcl_Panic("DisassembleByteCodeObj: bad ExceptionRange type %d",
			rangePtr->type);
	    }
	}
    }

    /*
     * If there were no commands (e.g., an expression or an empty string was
     * compiled), just print all instructions and return.
     */

    if (numCmds == 0) {
	pc = codeStart;
	while (pc < codeLimit) {
	    Tcl_AppendToObj(bufferObj, "    ", -1);
	    pc += FormatInstruction(codePtr, pc, bufferObj);
	}
	return bufferObj;
    }

    /*
     * Print table showing the code offset, source offset, and source length
     * for each command. These are encoded as a sequence of bytes.
     */

    Tcl_AppendPrintfToObj(bufferObj, "  Commands %d:", numCmds);
    codeDeltaNext = codePtr->codeDeltaStart;
    codeLengthNext = codePtr->codeLengthStart;
    srcDeltaNext = codePtr->srcDeltaStart;
    srcLengthNext = codePtr->srcLengthStart;
    codeOffset = srcOffset = 0;
    for (i = 0;  i < numCmds;  i++) {
	if ((unsigned) *codeDeltaNext == (unsigned) 0xFF) {
	    codeDeltaNext++;
	    delta = TclGetInt4AtPtr(codeDeltaNext);
	    codeDeltaNext += 4;
	} else {
	    delta = TclGetInt1AtPtr(codeDeltaNext);
	    codeDeltaNext++;
	}
	codeOffset += delta;

	if ((unsigned) *codeLengthNext == (unsigned) 0xFF) {
	    codeLengthNext++;
	    codeLen = TclGetInt4AtPtr(codeLengthNext);
	    codeLengthNext += 4;
	} else {
	    codeLen = TclGetInt1AtPtr(codeLengthNext);
	    codeLengthNext++;
	}

	if ((unsigned) *srcDeltaNext == (unsigned) 0xFF) {
	    srcDeltaNext++;
	    delta = TclGetInt4AtPtr(srcDeltaNext);
	    srcDeltaNext += 4;
	} else {
	    delta = TclGetInt1AtPtr(srcDeltaNext);
	    srcDeltaNext++;
	}
	srcOffset += delta;

	if ((unsigned) *srcLengthNext == (unsigned) 0xFF) {
	    srcLengthNext++;
	    srcLen = TclGetInt4AtPtr(srcLengthNext);
	    srcLengthNext += 4;
	} else {
	    srcLen = TclGetInt1AtPtr(srcLengthNext);
	    srcLengthNext++;
	}

	Tcl_AppendPrintfToObj(bufferObj, "%s%4d: pc %d-%d, src %d-%d",
		((i % 2)? "     " : "\n   "),
		(i+1), codeOffset, (codeOffset + codeLen - 1),
		srcOffset, (srcOffset + srcLen - 1));
    }
    if (numCmds > 0) {
	Tcl_AppendToObj(bufferObj, "\n", -1);
    }

    /*
     * Print each instruction. If the instruction corresponds to the start of
     * a command, print the command's source. Note that we don't need the code
     * length here.
     */

    codeDeltaNext = codePtr->codeDeltaStart;
    srcDeltaNext = codePtr->srcDeltaStart;
    srcLengthNext = codePtr->srcLengthStart;
    codeOffset = srcOffset = 0;
    pc = codeStart;
    for (i = 0;  i < numCmds;  i++) {
	if ((unsigned) *codeDeltaNext == (unsigned) 0xFF) {
	    codeDeltaNext++;
	    delta = TclGetInt4AtPtr(codeDeltaNext);
	    codeDeltaNext += 4;
	} else {
	    delta = TclGetInt1AtPtr(codeDeltaNext);
	    codeDeltaNext++;
	}
	codeOffset += delta;

	if ((unsigned) *srcDeltaNext == (unsigned) 0xFF) {
	    srcDeltaNext++;
	    delta = TclGetInt4AtPtr(srcDeltaNext);
	    srcDeltaNext += 4;
	} else {
	    delta = TclGetInt1AtPtr(srcDeltaNext);
	    srcDeltaNext++;
	}
	srcOffset += delta;

	if ((unsigned) *srcLengthNext == (unsigned) 0xFF) {
	    srcLengthNext++;
	    srcLen = TclGetInt4AtPtr(srcLengthNext);
	    srcLengthNext += 4;
	} else {
	    srcLen = TclGetInt1AtPtr(srcLengthNext);
	    srcLengthNext++;
	}

	/*
	 * Print instructions before command i.
	 */

	while ((pc-codeStart) < codeOffset) {
	    Tcl_AppendToObj(bufferObj, "    ", -1);
	    pc += FormatInstruction(codePtr, pc, bufferObj);
	}

	Tcl_AppendPrintfToObj(bufferObj, "  Command %d: ", i+1);
	PrintSourceToObj(bufferObj, (codePtr->source + srcOffset),
		TclMin(srcLen, 55));
	Tcl_AppendToObj(bufferObj, "\n", -1);
    }
    if (pc < codeLimit) {
	/*
	 * Print instructions after the last command.
	 */

	while (pc < codeLimit) {
	    Tcl_AppendToObj(bufferObj, "    ", -1);
	    pc += FormatInstruction(codePtr, pc, bufferObj);
	}
    }
    return bufferObj;
}

/*
 *----------------------------------------------------------------------
 *
 * FormatInstruction --
 *
 *	Appends a representation of a bytecode instruction to a Tcl_Obj.
 *
 *----------------------------------------------------------------------
 */

static int
FormatInstruction(
    ByteCode *codePtr,		/* Bytecode containing the instruction. */
    const unsigned char *pc,	/* Points to first byte of instruction. */
    Tcl_Obj *bufferObj)		/* Object to append instruction info to. */
{
    Proc *procPtr = codePtr->procPtr;
    unsigned char opCode = *pc;
    const InstructionDesc *instDesc = &tclInstructionTable[opCode];
    unsigned char *codeStart = codePtr->codeStart;
    unsigned pcOffset = pc - codeStart;
    int opnd = 0, i, j, numBytes = 1;
    int localCt = procPtr ? procPtr->numCompiledLocals : 0;
    CompiledLocal *localPtr = procPtr ? procPtr->firstLocalPtr : NULL;
    char suffixBuffer[128];	/* Additional info to print after main opcode
				 * and immediates. */
    char *suffixSrc = NULL;
    Tcl_Obj *suffixObj = NULL;
    AuxData *auxPtr = NULL;

    suffixBuffer[0] = '\0';
    Tcl_AppendPrintfToObj(bufferObj, "(%u) %s ", pcOffset, instDesc->name);
    for (i = 0;  i < instDesc->numOperands;  i++) {
	switch (instDesc->opTypes[i]) {
	case OPERAND_INT1:
	    opnd = TclGetInt1AtPtr(pc+numBytes); numBytes++;
	    Tcl_AppendPrintfToObj(bufferObj, "%+d ", opnd);
	    break;
	case OPERAND_INT4:
	    opnd = TclGetInt4AtPtr(pc+numBytes); numBytes += 4;
	    Tcl_AppendPrintfToObj(bufferObj, "%+d ", opnd);
	    break;
	case OPERAND_UINT1:
	    opnd = TclGetUInt1AtPtr(pc+numBytes); numBytes++;
	    Tcl_AppendPrintfToObj(bufferObj, "%u ", (unsigned) opnd);
	    break;
	case OPERAND_UINT4:
	    opnd = TclGetUInt4AtPtr(pc+numBytes); numBytes += 4;
	    if (opCode == INST_START_CMD) {
		sprintf(suffixBuffer+strlen(suffixBuffer),
			", %u cmds start here", opnd);
	    }
	    Tcl_AppendPrintfToObj(bufferObj, "%u ", (unsigned) opnd);
	    break;
	case OPERAND_OFFSET1:
	    opnd = TclGetInt1AtPtr(pc+numBytes); numBytes++;
	    sprintf(suffixBuffer, "pc %u", pcOffset+opnd);
	    Tcl_AppendPrintfToObj(bufferObj, "%+d ", opnd);
	    break;
	case OPERAND_OFFSET4:
	    opnd = TclGetInt4AtPtr(pc+numBytes); numBytes += 4;
	    if (opCode == INST_START_CMD) {
		sprintf(suffixBuffer, "next cmd at pc %u", pcOffset+opnd);
	    } else {
		sprintf(suffixBuffer, "pc %u", pcOffset+opnd);
	    }
	    Tcl_AppendPrintfToObj(bufferObj, "%+d ", opnd);
	    break;
	case OPERAND_LIT1:
	    opnd = TclGetUInt1AtPtr(pc+numBytes); numBytes++;
	    suffixObj = codePtr->objArrayPtr[opnd];
	    Tcl_AppendPrintfToObj(bufferObj, "%u ", (unsigned) opnd);
	    break;
	case OPERAND_LIT4:
	    opnd = TclGetUInt4AtPtr(pc+numBytes); numBytes += 4;
	    suffixObj = codePtr->objArrayPtr[opnd];
	    Tcl_AppendPrintfToObj(bufferObj, "%u ", (unsigned) opnd);
	    break;
	case OPERAND_AUX4:
	    opnd = TclGetUInt4AtPtr(pc+numBytes); numBytes += 4;
	    Tcl_AppendPrintfToObj(bufferObj, "%u ", (unsigned) opnd);
	    auxPtr = &codePtr->auxDataArrayPtr[opnd];
	    break;
	case OPERAND_IDX4:
	    opnd = TclGetInt4AtPtr(pc+numBytes); numBytes += 4;
	    if (opnd >= -1) {
		Tcl_AppendPrintfToObj(bufferObj, "%d ", opnd);
	    } else if (opnd == -2) {
		Tcl_AppendPrintfToObj(bufferObj, "end ");
	    } else {
		Tcl_AppendPrintfToObj(bufferObj, "end-%d ", -2-opnd);
	    }
	    break;
	case OPERAND_LVT1:
	    opnd = TclGetUInt1AtPtr(pc+numBytes);
	    numBytes++;
	    goto printLVTindex;
	case OPERAND_LVT4:
	    opnd = TclGetUInt4AtPtr(pc+numBytes);
	    numBytes += 4;
	printLVTindex:
	    if (localPtr != NULL) {
		if (opnd >= localCt) {
		    Tcl_Panic("FormatInstruction: bad local var index %u (%u locals)",
			    (unsigned) opnd, localCt);
		}
		for (j = 0;  j < opnd;  j++) {
		    localPtr = localPtr->nextPtr;
		}
		if (TclIsVarTemporary(localPtr)) {
		    sprintf(suffixBuffer, "temp var %u", (unsigned) opnd);
		} else {
		    sprintf(suffixBuffer, "var ");
		    suffixSrc = localPtr->name;
		}
	    }
	    Tcl_AppendPrintfToObj(bufferObj, "%%v%u ", (unsigned) opnd);
	    break;
	case OPERAND_SCLS1:
	    opnd = TclGetUInt1AtPtr(pc+numBytes); numBytes++;
	    Tcl_AppendPrintfToObj(bufferObj, "%s ",
		    tclStringClassTable[opnd].name);
	    break;
	case OPERAND_NONE:
	default:
	    break;
	}
    }
    if (suffixObj) {
	const char *bytes;
	int length;

	Tcl_AppendToObj(bufferObj, "\t# ", -1);
	bytes = TclGetStringFromObj(codePtr->objArrayPtr[opnd], &length);
	PrintSourceToObj(bufferObj, bytes, TclMin(length, 40));
    } else if (suffixBuffer[0]) {
	Tcl_AppendPrintfToObj(bufferObj, "\t# %s", suffixBuffer);
	if (suffixSrc) {
	    PrintSourceToObj(bufferObj, suffixSrc, 40);
	}
    }
    Tcl_AppendToObj(bufferObj, "\n", -1);
    if (auxPtr && auxPtr->type->printProc) {
	Tcl_AppendToObj(bufferObj, "\t\t[", -1);
	auxPtr->type->printProc(auxPtr->clientData, bufferObj, codePtr,
		pcOffset);
	Tcl_AppendToObj(bufferObj, "]\n", -1);
    }
    return numBytes;
}

/*
 *----------------------------------------------------------------------
 *
 * TclGetInnerContext --
 *
 *	If possible, returns a list capturing the inner context. Otherwise
 *	return NULL.
 *
 *----------------------------------------------------------------------
 */

Tcl_Obj *
TclGetInnerContext(
    Tcl_Interp *interp,
    const unsigned char *pc,
    Tcl_Obj **tosPtr)
{
    int objc = 0, off = 0;
    Tcl_Obj *result;
    Interp *iPtr = (Interp *) interp;

    switch (*pc) {
    case INST_STR_LEN:
    case INST_LNOT:
    case INST_BITNOT:
    case INST_UMINUS:
    case INST_UPLUS:
    case INST_TRY_CVT_TO_NUMERIC:
    case INST_EXPAND_STKTOP:
    case INST_EXPR_STK:
        objc = 1;
        break;

    case INST_LIST_IN:
    case INST_LIST_NOT_IN:	/* Basic list containment operators. */
    case INST_STR_EQ:
    case INST_STR_NEQ:		/* String (in)equality check */
    case INST_STR_CMP:		/* String compare. */
    case INST_STR_INDEX:
    case INST_STR_MATCH:
    case INST_REGEXP:
    case INST_EQ:
    case INST_NEQ:
    case INST_LT:
    case INST_GT:
    case INST_LE:
    case INST_GE:
    case INST_MOD:
    case INST_LSHIFT:
    case INST_RSHIFT:
    case INST_BITOR:
    case INST_BITXOR:
    case INST_BITAND:
    case INST_EXPON:
    case INST_ADD:
    case INST_SUB:
    case INST_DIV:
    case INST_MULT:
        objc = 2;
        break;

    case INST_RETURN_STK:
        /* early pop. TODO: dig out opt dict too :/ */
        objc = 1;
        break;

    case INST_SYNTAX:
    case INST_RETURN_IMM:
        objc = 2;
        break;

    case INST_INVOKE_STK4:
	objc = TclGetUInt4AtPtr(pc+1);
        break;

    case INST_INVOKE_STK1:
	objc = TclGetUInt1AtPtr(pc+1);
	break;
    }

    result = iPtr->innerContext;
    if (Tcl_IsShared(result)) {
        Tcl_DecrRefCount(result);
        iPtr->innerContext = result = Tcl_NewListObj(objc + 1, NULL);
        Tcl_IncrRefCount(result);
    } else {
        int len;

        /*
         * Reset while keeping the list intrep as much as possible.
         */

	Tcl_ListObjLength(interp, result, &len);
        Tcl_ListObjReplace(interp, result, 0, len, 0, NULL);
    }
    Tcl_ListObjAppendElement(NULL, result, TclNewInstNameObj(*pc));

    for (; objc>0 ; objc--) {
        Tcl_Obj *objPtr;

        objPtr = tosPtr[1 - objc + off];
        if (!objPtr) {
            Tcl_Panic("InnerContext: bad tos -- appending null object");
        }
        if ((objPtr->refCount<=0)
#ifdef TCL_MEM_DEBUG
                || (objPtr->refCount==0x61616161)
#endif
        ) {
            Tcl_Panic("InnerContext: bad tos -- appending freed object %p",
                    objPtr);
        }
        Tcl_ListObjAppendElement(NULL, result, objPtr);
    }

    return result;
}

/*
 *----------------------------------------------------------------------
 *
 * TclNewInstNameObj --
 *
 *	Creates a new InstName Tcl_Obj based on the given instruction
 *
 *----------------------------------------------------------------------
 */

Tcl_Obj *
TclNewInstNameObj(
    unsigned char inst)
{
    Tcl_Obj *objPtr = Tcl_NewObj();

    TclInvalidateStringRep(objPtr);
    InstNameSetIntRep(objPtr, (long) inst);

    return objPtr;
}

/*
 *----------------------------------------------------------------------
 *
 * UpdateStringOfInstName --
 *
 *	Update the string representation for an instruction name object.
 *
 *----------------------------------------------------------------------
 */

static void
UpdateStringOfInstName(
    Tcl_Obj *objPtr)
{
    size_t inst;	/* NOTE: We know this is really an unsigned char */
    char *dst;

    InstNameGetIntRep(objPtr, inst);

    if (inst > LAST_INST_OPCODE) {
	dst = Tcl_InitStringRep(objPtr, NULL, TCL_INTEGER_SPACE + 5);
	TclOOM(dst, TCL_INTEGER_SPACE + 5);
        sprintf(dst, "inst_%" TCL_Z_MODIFIER "u", inst);
	(void) Tcl_InitStringRep(objPtr, NULL, strlen(dst));
    } else {
	const char *s = tclInstructionTable[inst].name;
	unsigned int len = strlen(s);
	dst = Tcl_InitStringRep(objPtr, s, len);
	TclOOM(dst, len);
    }
}

/*
 *----------------------------------------------------------------------
 *
 * PrintSourceToObj --
 *
 *	Appends a quoted representation of a string to a Tcl_Obj.
 *
 *----------------------------------------------------------------------
 */

static void
PrintSourceToObj(
    Tcl_Obj *appendObj,		/* The object to print the source to. */
    const char *stringPtr,	/* The string to print. */
    int maxChars)		/* Maximum number of chars to print. */
{
<<<<<<< HEAD
    const char *p;
    int i = 0, len;
    Tcl_UniChar ch = 0;
=======
    register const char *p;
    register int i = 0, len;
>>>>>>> 61f422cd

    if (stringPtr == NULL) {
	Tcl_AppendToObj(appendObj, "\"\"", -1);
	return;
    }

    Tcl_AppendToObj(appendObj, "\"", -1);
    p = stringPtr;
    for (;  (*p != '\0') && (i < maxChars);  p+=len) {
	int ucs4;

	len = TclUtfToUCS4(p, &ucs4);
	switch (ucs4) {
	case '"':
	    Tcl_AppendToObj(appendObj, "\\\"", -1);
	    i += 2;
	    continue;
	case '\f':
	    Tcl_AppendToObj(appendObj, "\\f", -1);
	    i += 2;
	    continue;
	case '\n':
	    Tcl_AppendToObj(appendObj, "\\n", -1);
	    i += 2;
	    continue;
	case '\r':
	    Tcl_AppendToObj(appendObj, "\\r", -1);
	    i += 2;
	    continue;
	case '\t':
	    Tcl_AppendToObj(appendObj, "\\t", -1);
	    i += 2;
	    continue;
	case '\v':
	    Tcl_AppendToObj(appendObj, "\\v", -1);
	    i += 2;
	    continue;
	default:
<<<<<<< HEAD
#if TCL_UTF_MAX > 3
	    if (ch > 0xFFFF) {
		Tcl_AppendPrintfToObj(appendObj, "\\U%08x", ch);
		i += 10;
	    } else
#else
	    /* If len == 0, this means we have a char > 0xFFFF, resulting in
	     * TclUtfToUniChar producing a surrogate pair. We want to output
	     * this pair as a single Unicode character.
	     */
	    if (len == 0) {
		int upper = ((ch & 0x3FF) + 1) << 10;
		len = TclUtfToUniChar(p, &ch);
		Tcl_AppendPrintfToObj(appendObj, "\\U%08x", upper + (ch & 0x3FF));
		i += 10;
	    } else
#endif
	    if (ch < 0x20 || ch >= 0x7F) {
		Tcl_AppendPrintfToObj(appendObj, "\\u%04x", ch);
=======
	    if (ucs4 > 0xFFFF) {
		Tcl_AppendPrintfToObj(appendObj, "\\U%08x", ucs4);
		i += 10;
	    } else if (ucs4 < 0x20 || ucs4 >= 0x7F) {
		Tcl_AppendPrintfToObj(appendObj, "\\u%04x", ucs4);
>>>>>>> 61f422cd
		i += 6;
	    } else {
		Tcl_AppendPrintfToObj(appendObj, "%c", ucs4);
		i++;
	    }
	    continue;
	}
    }
    if (*p != '\0') {
	Tcl_AppendToObj(appendObj, "...", -1);
    }
    Tcl_AppendToObj(appendObj, "\"", -1);
}

/*
 *----------------------------------------------------------------------
 *
 * DisassembleByteCodeAsDicts --
 *
 *	Given an object which is of bytecode type, return a disassembled
 *	version of the bytecode (in a new refcount 0 object) in a dictionary.
 *	No guarantees are made about the details of the contents of the
 *	result, but it is intended to be more readable than the old output
 *	format.
 *
 *----------------------------------------------------------------------
 */

static Tcl_Obj *
DisassembleByteCodeAsDicts(
    Tcl_Obj *objPtr)		/* The bytecode-holding value to take apart */
{
    ByteCode *codePtr;
    Tcl_Obj *description, *literals, *variables, *instructions, *inst;
    Tcl_Obj *aux, *exn, *commands, *file;
    unsigned char *pc, *opnd, *codeOffPtr, *codeLenPtr, *srcOffPtr, *srcLenPtr;
    int codeOffset, codeLength, sourceOffset, sourceLength;
    int i, val, line;

    ByteCodeGetIntRep(objPtr, &tclByteCodeType, codePtr);

    /*
     * Get the literals from the bytecode.
     */

    literals = Tcl_NewObj();
    for (i=0 ; i<codePtr->numLitObjects ; i++) {
	Tcl_ListObjAppendElement(NULL, literals, codePtr->objArrayPtr[i]);
    }

    /*
     * Get the variables from the bytecode.
     */

    variables = Tcl_NewObj();
    if (codePtr->procPtr) {
	int localCount = codePtr->procPtr->numCompiledLocals;
	CompiledLocal *localPtr = codePtr->procPtr->firstLocalPtr;

	for (i=0 ; i<localCount ; i++,localPtr=localPtr->nextPtr) {
	    Tcl_Obj *descriptor[2];

	    descriptor[0] = Tcl_NewObj();
	    if (!(localPtr->flags & (VAR_ARRAY|VAR_LINK))) {
		Tcl_ListObjAppendElement(NULL, descriptor[0],
			Tcl_NewStringObj("scalar", -1));
	    }
	    if (localPtr->flags & VAR_ARRAY) {
		Tcl_ListObjAppendElement(NULL, descriptor[0],
			Tcl_NewStringObj("array", -1));
	    }
	    if (localPtr->flags & VAR_LINK) {
		Tcl_ListObjAppendElement(NULL, descriptor[0],
			Tcl_NewStringObj("link", -1));
	    }
	    if (localPtr->flags & VAR_ARGUMENT) {
		Tcl_ListObjAppendElement(NULL, descriptor[0],
			Tcl_NewStringObj("arg", -1));
	    }
	    if (localPtr->flags & VAR_TEMPORARY) {
		Tcl_ListObjAppendElement(NULL, descriptor[0],
			Tcl_NewStringObj("temp", -1));
	    }
	    if (localPtr->flags & VAR_RESOLVED) {
		Tcl_ListObjAppendElement(NULL, descriptor[0],
			Tcl_NewStringObj("resolved", -1));
	    }
	    if (localPtr->flags & VAR_TEMPORARY) {
		Tcl_ListObjAppendElement(NULL, variables,
			Tcl_NewListObj(1, descriptor));
	    } else {
		descriptor[1] = Tcl_NewStringObj(localPtr->name, -1);
		Tcl_ListObjAppendElement(NULL, variables,
			Tcl_NewListObj(2, descriptor));
	    }
	}
    }

    /*
     * Get the instructions from the bytecode.
     */

    instructions = Tcl_NewObj();
    for (pc=codePtr->codeStart; pc<codePtr->codeStart+codePtr->numCodeBytes;){
	const InstructionDesc *instDesc = &tclInstructionTable[*pc];
	int address = pc - codePtr->codeStart;

	inst = Tcl_NewObj();
	Tcl_ListObjAppendElement(NULL, inst, Tcl_NewStringObj(
		instDesc->name, -1));
	opnd = pc + 1;
	for (i=0 ; i<instDesc->numOperands ; i++) {
	    switch (instDesc->opTypes[i]) {
	    case OPERAND_INT1:
		val = TclGetInt1AtPtr(opnd);
		opnd += 1;
		goto formatNumber;
	    case OPERAND_UINT1:
		val = TclGetUInt1AtPtr(opnd);
		opnd += 1;
		goto formatNumber;
	    case OPERAND_INT4:
		val = TclGetInt4AtPtr(opnd);
		opnd += 4;
		goto formatNumber;
	    case OPERAND_UINT4:
		val = TclGetUInt4AtPtr(opnd);
		opnd += 4;
	    formatNumber:
		Tcl_ListObjAppendElement(NULL, inst, Tcl_NewIntObj(val));
		break;

	    case OPERAND_OFFSET1:
		val = TclGetInt1AtPtr(opnd);
		opnd += 1;
		goto formatAddress;
	    case OPERAND_OFFSET4:
		val = TclGetInt4AtPtr(opnd);
		opnd += 4;
	    formatAddress:
		Tcl_ListObjAppendElement(NULL, inst, Tcl_ObjPrintf(
			"pc %d", address + val));
		break;

	    case OPERAND_LIT1:
		val = TclGetUInt1AtPtr(opnd);
		opnd += 1;
		goto formatLiteral;
	    case OPERAND_LIT4:
		val = TclGetUInt4AtPtr(opnd);
		opnd += 4;
	    formatLiteral:
		Tcl_ListObjAppendElement(NULL, inst, Tcl_ObjPrintf(
			"@%d", val));
		break;

	    case OPERAND_LVT1:
		val = TclGetUInt1AtPtr(opnd);
		opnd += 1;
		goto formatVariable;
	    case OPERAND_LVT4:
		val = TclGetUInt4AtPtr(opnd);
		opnd += 4;
	    formatVariable:
		Tcl_ListObjAppendElement(NULL, inst, Tcl_ObjPrintf(
			"%%%d", val));
		break;
	    case OPERAND_IDX4:
		val = TclGetInt4AtPtr(opnd);
		opnd += 4;
		if (val >= -1) {
		    Tcl_ListObjAppendElement(NULL, inst, Tcl_ObjPrintf(
			    ".%d", val));
		} else if (val == -2) {
		    Tcl_ListObjAppendElement(NULL, inst, Tcl_NewStringObj(
			    ".end", -1));
		} else {
		    Tcl_ListObjAppendElement(NULL, inst, Tcl_ObjPrintf(
			    ".end-%d", -2-val));
		}
		break;
	    case OPERAND_AUX4:
		val = TclGetInt4AtPtr(opnd);
		opnd += 4;
		Tcl_ListObjAppendElement(NULL, inst, Tcl_ObjPrintf(
			"?%d", val));
		break;
	    case OPERAND_SCLS1:
		val = TclGetUInt1AtPtr(opnd);
		opnd++;
		Tcl_ListObjAppendElement(NULL, inst, Tcl_ObjPrintf(
			"=%s", tclStringClassTable[val].name));
		break;
	    case OPERAND_NONE:
		Tcl_Panic("opcode %d with more than zero 'no' operands", *pc);
	    }
	}
	Tcl_DictObjPut(NULL, instructions, Tcl_NewIntObj(address), inst);
	pc += instDesc->numBytes;
    }

    /*
     * Get the auxiliary data from the bytecode.
     */

    aux = Tcl_NewObj();
    for (i=0 ; i<codePtr->numAuxDataItems ; i++) {
	AuxData *auxData = &codePtr->auxDataArrayPtr[i];
	Tcl_Obj *auxDesc = Tcl_NewStringObj(auxData->type->name, -1);

	if (auxData->type->disassembleProc) {
	    Tcl_Obj *desc = Tcl_NewObj();

	    Tcl_DictObjPut(NULL, desc, Tcl_NewStringObj("name", -1), auxDesc);
	    auxDesc = desc;
	    auxData->type->disassembleProc(auxData->clientData, auxDesc,
		    codePtr, 0);
	} else if (auxData->type->printProc) {
	    Tcl_Obj *desc = Tcl_NewObj();

	    auxData->type->printProc(auxData->clientData, desc, codePtr, 0);
	    Tcl_ListObjAppendElement(NULL, auxDesc, desc);
	}
	Tcl_ListObjAppendElement(NULL, aux, auxDesc);
    }

    /*
     * Get the exception ranges from the bytecode.
     */

    exn = Tcl_NewObj();
    for (i=0 ; i<codePtr->numExceptRanges ; i++) {
	ExceptionRange *rangePtr = &codePtr->exceptArrayPtr[i];

	switch (rangePtr->type) {
	case LOOP_EXCEPTION_RANGE:
	    Tcl_ListObjAppendElement(NULL, exn, Tcl_ObjPrintf(
		    "type %s level %d from %d to %d break %d continue %d",
		    "loop", rangePtr->nestingLevel, rangePtr->codeOffset,
		    rangePtr->codeOffset + rangePtr->numCodeBytes - 1,
		    rangePtr->breakOffset, rangePtr->continueOffset));
	    break;
	case CATCH_EXCEPTION_RANGE:
	    Tcl_ListObjAppendElement(NULL, exn, Tcl_ObjPrintf(
		    "type %s level %d from %d to %d catch %d",
		    "catch", rangePtr->nestingLevel, rangePtr->codeOffset,
		    rangePtr->codeOffset + rangePtr->numCodeBytes - 1,
		    rangePtr->catchOffset));
	    break;
	}
    }

    /*
     * Get the command information from the bytecode.
     *
     * The way these are encoded in the bytecode is non-trivial; the Decode
     * macro (which updates its argument and returns the next decoded value)
     * handles this so that the rest of the code does not.
     */

#define Decode(ptr) \
    ((TclGetUInt1AtPtr(ptr) == 0xFF)			\
	? ((ptr)+=5 , TclGetInt4AtPtr((ptr)-4))		\
	: ((ptr)+=1 , TclGetInt1AtPtr((ptr)-1)))

    commands = Tcl_NewObj();
    codeOffPtr = codePtr->codeDeltaStart;
    codeLenPtr = codePtr->codeLengthStart;
    srcOffPtr = codePtr->srcDeltaStart;
    srcLenPtr = codePtr->srcLengthStart;
    codeOffset = sourceOffset = 0;
    for (i=0 ; i<codePtr->numCommands ; i++) {
	Tcl_Obj *cmd;

	codeOffset += Decode(codeOffPtr);
	codeLength = Decode(codeLenPtr);
	sourceOffset += Decode(srcOffPtr);
	sourceLength = Decode(srcLenPtr);
	cmd = Tcl_NewObj();
	Tcl_DictObjPut(NULL, cmd, Tcl_NewStringObj("codefrom", -1),
		Tcl_NewIntObj(codeOffset));
	Tcl_DictObjPut(NULL, cmd, Tcl_NewStringObj("codeto", -1),
		Tcl_NewIntObj(codeOffset + codeLength - 1));

	/*
	 * Convert byte offsets to character offsets; important if multibyte
	 * characters are present in the source!
	 */

	Tcl_DictObjPut(NULL, cmd, Tcl_NewStringObj("scriptfrom", -1),
		Tcl_NewIntObj(Tcl_NumUtfChars(codePtr->source,
			sourceOffset)));
	Tcl_DictObjPut(NULL, cmd, Tcl_NewStringObj("scriptto", -1),
		Tcl_NewIntObj(Tcl_NumUtfChars(codePtr->source,
			sourceOffset + sourceLength - 1)));
	Tcl_DictObjPut(NULL, cmd, Tcl_NewStringObj("script", -1),
		Tcl_NewStringObj(codePtr->source+sourceOffset, sourceLength));
	Tcl_ListObjAppendElement(NULL, commands, cmd);
    }

#undef Decode

    /*
     * Get the source file and line number information from the CmdFrame
     * system if it is available.
     */

    GetLocationInformation(codePtr->procPtr, &file, &line);

    /*
     * Build the overall result.
     */

    description = Tcl_NewObj();
    Tcl_DictObjPut(NULL, description, Tcl_NewStringObj("literals", -1),
	    literals);
    Tcl_DictObjPut(NULL, description, Tcl_NewStringObj("variables", -1),
	    variables);
    Tcl_DictObjPut(NULL, description, Tcl_NewStringObj("exception", -1), exn);
    Tcl_DictObjPut(NULL, description, Tcl_NewStringObj("instructions", -1),
	    instructions);
    Tcl_DictObjPut(NULL, description, Tcl_NewStringObj("auxiliary", -1), aux);
    Tcl_DictObjPut(NULL, description, Tcl_NewStringObj("commands", -1),
	    commands);
    Tcl_DictObjPut(NULL, description, Tcl_NewStringObj("script", -1),
	    Tcl_NewStringObj(codePtr->source, codePtr->numSrcBytes));
    Tcl_DictObjPut(NULL, description, Tcl_NewStringObj("namespace", -1),
	    Tcl_NewStringObj(codePtr->nsPtr->fullName, -1));
    Tcl_DictObjPut(NULL, description, Tcl_NewStringObj("stackdepth", -1),
	    Tcl_NewIntObj(codePtr->maxStackDepth));
    Tcl_DictObjPut(NULL, description, Tcl_NewStringObj("exceptdepth", -1),
	    Tcl_NewIntObj(codePtr->maxExceptDepth));
    if (line > -1) {
	Tcl_DictObjPut(NULL, description,
		Tcl_NewStringObj("initiallinenumber", -1),
		Tcl_NewIntObj(line));
    }
    if (file) {
	Tcl_DictObjPut(NULL, description,
		Tcl_NewStringObj("sourcefile", -1), file);
    }
    return description;
}

/*
 *----------------------------------------------------------------------
 *
 * Tcl_DisassembleObjCmd --
 *
 *	Implementation of the "::tcl::unsupported::disassemble" command. This
 *	command is not documented, but will disassemble procedures, lambda
 *	terms and general scripts. Note that will compile terms if necessary
 *	in order to disassemble them.
 *
 *----------------------------------------------------------------------
 */

int
Tcl_DisassembleObjCmd(
    ClientData clientData,	/* What type of operation. */
    Tcl_Interp *interp,		/* Current interpreter. */
    int objc,			/* Number of arguments. */
    Tcl_Obj *const objv[])	/* Argument objects. */
{
    static const char *const types[] = {
	"constructor", "destructor",
	"lambda", "method", "objmethod", "proc", "script", NULL
    };
    enum Types {
	DISAS_CLASS_CONSTRUCTOR, DISAS_CLASS_DESTRUCTOR,
	DISAS_LAMBDA, DISAS_CLASS_METHOD, DISAS_OBJECT_METHOD, DISAS_PROC,
	DISAS_SCRIPT
    };
    int idx, result;
    Tcl_Obj *codeObjPtr = NULL;
    Proc *procPtr = NULL;
    Tcl_HashEntry *hPtr;
    Object *oPtr;
    ByteCode *codePtr;
    Method *methodPtr;

    if (objc < 2) {
	Tcl_WrongNumArgs(interp, 1, objv, "type ...");
	return TCL_ERROR;
    }
    if (Tcl_GetIndexFromObj(interp, objv[1], types, "type", 0, &idx)!=TCL_OK){
	return TCL_ERROR;
    }

    switch ((enum Types) idx) {
    case DISAS_LAMBDA: {
	Command cmd;
	Tcl_Obj *nsObjPtr;
	Tcl_Namespace *nsPtr;

	/*
	 * Compile (if uncompiled) and disassemble a lambda term.
	 */

	if (objc != 3) {
	    Tcl_WrongNumArgs(interp, 2, objv, "lambdaTerm");
	    return TCL_ERROR;
	}

	procPtr = TclGetLambdaFromObj(interp, objv[2], &nsObjPtr);
	if (procPtr == NULL) {
	    return TCL_ERROR;
	}

	memset(&cmd, 0, sizeof(Command));
	result = TclGetNamespaceFromObj(interp, nsObjPtr, &nsPtr);
	if (result != TCL_OK) {
	    return result;
	}
	cmd.nsPtr = (Namespace *) nsPtr;
	procPtr->cmdPtr = &cmd;
	result = TclPushProcCallFrame(procPtr, interp, objc, objv, 1);
	if (result != TCL_OK) {
	    return result;
	}
	TclPopStackFrame(interp);
	codeObjPtr = procPtr->bodyPtr;
	break;
    }
    case DISAS_PROC:
	if (objc != 3) {
	    Tcl_WrongNumArgs(interp, 2, objv, "procName");
	    return TCL_ERROR;
	}

	procPtr = TclFindProc((Interp *) interp, TclGetString(objv[2]));
	if (procPtr == NULL) {
	    Tcl_SetObjResult(interp, Tcl_ObjPrintf(
		    "\"%s\" isn't a procedure", TclGetString(objv[2])));
	    Tcl_SetErrorCode(interp, "TCL", "LOOKUP", "PROC",
		    TclGetString(objv[2]), NULL);
	    return TCL_ERROR;
	}

	/*
	 * Compile (if uncompiled) and disassemble a procedure.
	 */

	result = TclPushProcCallFrame(procPtr, interp, 2, objv+1, 1);
	if (result != TCL_OK) {
	    return result;
	}
	TclPopStackFrame(interp);
	codeObjPtr = procPtr->bodyPtr;
	break;
    case DISAS_SCRIPT:
	/*
	 * Compile and disassemble a script.
	 */

	if (objc != 3) {
	    Tcl_WrongNumArgs(interp, 2, objv, "script");
	    return TCL_ERROR;
	}

	if (!TclHasIntRep(objv[2], &tclByteCodeType) && (TCL_OK
		!= TclSetByteCodeFromAny(interp, objv[2], NULL, NULL))) {
	    return TCL_ERROR;
	}
	codeObjPtr = objv[2];
	break;

    case DISAS_CLASS_CONSTRUCTOR:
	if (objc != 3) {
	    Tcl_WrongNumArgs(interp, 2, objv, "className");
	    return TCL_ERROR;
	}

	/*
	 * Look up the body of a constructor.
	 */

	oPtr = (Object *) Tcl_GetObjectFromObj(interp, objv[2]);
	if (oPtr == NULL) {
	    return TCL_ERROR;
	}
	if (oPtr->classPtr == NULL) {
	    Tcl_SetObjResult(interp, Tcl_ObjPrintf(
		    "\"%s\" is not a class", TclGetString(objv[2])));
	    Tcl_SetErrorCode(interp, "TCL", "LOOKUP", "CLASS",
		    TclGetString(objv[2]), NULL);
	    return TCL_ERROR;
	}

	methodPtr = oPtr->classPtr->constructorPtr;
	if (methodPtr == NULL) {
	    Tcl_SetObjResult(interp, Tcl_ObjPrintf(
		    "\"%s\" has no defined constructor",
		    TclGetString(objv[2])));
	    Tcl_SetErrorCode(interp, "TCL", "OPERATION", "DISASSEMBLE",
		    "CONSRUCTOR", NULL);
	    return TCL_ERROR;
	}
	procPtr = TclOOGetProcFromMethod(methodPtr);
	if (procPtr == NULL) {
	    Tcl_SetObjResult(interp, Tcl_NewStringObj(
		    "body not available for this kind of constructor", -1));
	    Tcl_SetErrorCode(interp, "TCL", "OPERATION", "DISASSEMBLE",
		    "METHODTYPE", NULL);
	    return TCL_ERROR;
	}

	/*
	 * Compile if necessary.
	 */

	if (!TclHasIntRep(procPtr->bodyPtr, &tclByteCodeType)) {
	    Command cmd;

	    /*
	     * Yes, this is ugly, but we need to pass the namespace in to the
	     * compiler in two places.
	     */

	    cmd.nsPtr = (Namespace *) oPtr->namespacePtr;
	    procPtr->cmdPtr = &cmd;
	    result = TclProcCompileProc(interp, procPtr, procPtr->bodyPtr,
		    (Namespace *) oPtr->namespacePtr, "body of constructor",
		    TclGetString(objv[2]));
	    procPtr->cmdPtr = NULL;
	    if (result != TCL_OK) {
		return result;
	    }
	}
	codeObjPtr = procPtr->bodyPtr;
	break;

    case DISAS_CLASS_DESTRUCTOR:
	if (objc != 3) {
	    Tcl_WrongNumArgs(interp, 2, objv, "className");
	    return TCL_ERROR;
	}

	/*
	 * Look up the body of a destructor.
	 */

	oPtr = (Object *) Tcl_GetObjectFromObj(interp, objv[2]);
	if (oPtr == NULL) {
	    return TCL_ERROR;
	}
	if (oPtr->classPtr == NULL) {
	    Tcl_SetObjResult(interp, Tcl_ObjPrintf(
		    "\"%s\" is not a class", TclGetString(objv[2])));
	    Tcl_SetErrorCode(interp, "TCL", "LOOKUP", "CLASS",
		    TclGetString(objv[2]), NULL);
	    return TCL_ERROR;
	}

	methodPtr = oPtr->classPtr->destructorPtr;
	if (methodPtr == NULL) {
	    Tcl_SetObjResult(interp, Tcl_ObjPrintf(
		    "\"%s\" has no defined destructor",
		    TclGetString(objv[2])));
	    Tcl_SetErrorCode(interp, "TCL", "OPERATION", "DISASSEMBLE",
		    "DESRUCTOR", NULL);
	    return TCL_ERROR;
	}
	procPtr = TclOOGetProcFromMethod(methodPtr);
	if (procPtr == NULL) {
	    Tcl_SetObjResult(interp, Tcl_NewStringObj(
		    "body not available for this kind of destructor", -1));
	    Tcl_SetErrorCode(interp, "TCL", "OPERATION", "DISASSEMBLE",
		    "METHODTYPE", NULL);
	    return TCL_ERROR;
	}

	/*
	 * Compile if necessary.
	 */

	if (!TclHasIntRep(procPtr->bodyPtr, &tclByteCodeType)) {
	    Command cmd;

	    /*
	     * Yes, this is ugly, but we need to pass the namespace in to the
	     * compiler in two places.
	     */

	    cmd.nsPtr = (Namespace *) oPtr->namespacePtr;
	    procPtr->cmdPtr = &cmd;
	    result = TclProcCompileProc(interp, procPtr, procPtr->bodyPtr,
		    (Namespace *) oPtr->namespacePtr, "body of destructor",
		    TclGetString(objv[2]));
	    procPtr->cmdPtr = NULL;
	    if (result != TCL_OK) {
		return result;
	    }
	}
	codeObjPtr = procPtr->bodyPtr;
	break;

    case DISAS_CLASS_METHOD:
	if (objc != 4) {
	    Tcl_WrongNumArgs(interp, 2, objv, "className methodName");
	    return TCL_ERROR;
	}

	/*
	 * Look up the body of a class method.
	 */

	oPtr = (Object *) Tcl_GetObjectFromObj(interp, objv[2]);
	if (oPtr == NULL) {
	    return TCL_ERROR;
	}
	if (oPtr->classPtr == NULL) {
	    Tcl_SetObjResult(interp, Tcl_ObjPrintf(
		    "\"%s\" is not a class", TclGetString(objv[2])));
	    Tcl_SetErrorCode(interp, "TCL", "LOOKUP", "CLASS",
		    TclGetString(objv[2]), NULL);
	    return TCL_ERROR;
	}
	hPtr = Tcl_FindHashEntry(&oPtr->classPtr->classMethods,
		(char *) objv[3]);
	goto methodBody;
    case DISAS_OBJECT_METHOD:
	if (objc != 4) {
	    Tcl_WrongNumArgs(interp, 2, objv, "objectName methodName");
	    return TCL_ERROR;
	}

	/*
	 * Look up the body of an instance method.
	 */

	oPtr = (Object *) Tcl_GetObjectFromObj(interp, objv[2]);
	if (oPtr == NULL) {
	    return TCL_ERROR;
	}
	if (oPtr->methodsPtr == NULL) {
	    goto unknownMethod;
	}
	hPtr = Tcl_FindHashEntry(oPtr->methodsPtr, (char *) objv[3]);

	/*
	 * Compile (if necessary) and disassemble a method body.
	 */

    methodBody:
	if (hPtr == NULL) {
	unknownMethod:
	    Tcl_SetObjResult(interp, Tcl_ObjPrintf(
		    "unknown method \"%s\"", TclGetString(objv[3])));
	    Tcl_SetErrorCode(interp, "TCL", "LOOKUP", "METHOD",
		    TclGetString(objv[3]), NULL);
	    return TCL_ERROR;
	}
	procPtr = TclOOGetProcFromMethod((Method *)Tcl_GetHashValue(hPtr));
	if (procPtr == NULL) {
	    Tcl_SetObjResult(interp, Tcl_NewStringObj(
		    "body not available for this kind of method", -1));
	    Tcl_SetErrorCode(interp, "TCL", "OPERATION", "DISASSEMBLE",
		    "METHODTYPE", NULL);
	    return TCL_ERROR;
	}
	if (!TclHasIntRep(procPtr->bodyPtr, &tclByteCodeType)) {
	    Command cmd;

	    /*
	     * Yes, this is ugly, but we need to pass the namespace in to the
	     * compiler in two places.
	     */

	    cmd.nsPtr = (Namespace *) oPtr->namespacePtr;
	    procPtr->cmdPtr = &cmd;
	    result = TclProcCompileProc(interp, procPtr, procPtr->bodyPtr,
		    (Namespace *) oPtr->namespacePtr, "body of method",
		    TclGetString(objv[3]));
	    procPtr->cmdPtr = NULL;
	    if (result != TCL_OK) {
		return result;
	    }
	}
	codeObjPtr = procPtr->bodyPtr;
	break;
    default:
	CLANG_ASSERT(0);
    }

    /*
     * Do the actual disassembly.
     */

    ByteCodeGetIntRep(codeObjPtr, &tclByteCodeType, codePtr);

    if (codePtr->flags & TCL_BYTECODE_PRECOMPILED) {
	Tcl_SetObjResult(interp, Tcl_NewStringObj(
		"may not disassemble prebuilt bytecode", -1));
	Tcl_SetErrorCode(interp, "TCL", "OPERATION", "DISASSEMBLE",
		"BYTECODE", NULL);
	return TCL_ERROR;
    }
    if (clientData) {
	Tcl_SetObjResult(interp,
		DisassembleByteCodeAsDicts(codeObjPtr));
    } else {
	Tcl_SetObjResult(interp,
		DisassembleByteCodeObj(codeObjPtr));
    }
    return TCL_OK;
}

/*
 * Local Variables:
 * mode: c
 * c-basic-offset: 4
 * fill-column: 78
 * tab-width: 8
 * End:
 */<|MERGE_RESOLUTION|>--- conflicted
+++ resolved
@@ -871,14 +871,8 @@
     const char *stringPtr,	/* The string to print. */
     int maxChars)		/* Maximum number of chars to print. */
 {
-<<<<<<< HEAD
     const char *p;
     int i = 0, len;
-    Tcl_UniChar ch = 0;
-=======
-    register const char *p;
-    register int i = 0, len;
->>>>>>> 61f422cd
 
     if (stringPtr == NULL) {
 	Tcl_AppendToObj(appendObj, "\"\"", -1);
@@ -917,33 +911,11 @@
 	    i += 2;
 	    continue;
 	default:
-<<<<<<< HEAD
-#if TCL_UTF_MAX > 3
-	    if (ch > 0xFFFF) {
-		Tcl_AppendPrintfToObj(appendObj, "\\U%08x", ch);
-		i += 10;
-	    } else
-#else
-	    /* If len == 0, this means we have a char > 0xFFFF, resulting in
-	     * TclUtfToUniChar producing a surrogate pair. We want to output
-	     * this pair as a single Unicode character.
-	     */
-	    if (len == 0) {
-		int upper = ((ch & 0x3FF) + 1) << 10;
-		len = TclUtfToUniChar(p, &ch);
-		Tcl_AppendPrintfToObj(appendObj, "\\U%08x", upper + (ch & 0x3FF));
-		i += 10;
-	    } else
-#endif
-	    if (ch < 0x20 || ch >= 0x7F) {
-		Tcl_AppendPrintfToObj(appendObj, "\\u%04x", ch);
-=======
 	    if (ucs4 > 0xFFFF) {
 		Tcl_AppendPrintfToObj(appendObj, "\\U%08x", ucs4);
 		i += 10;
 	    } else if (ucs4 < 0x20 || ucs4 >= 0x7F) {
 		Tcl_AppendPrintfToObj(appendObj, "\\u%04x", ucs4);
->>>>>>> 61f422cd
 		i += 6;
 	    } else {
 		Tcl_AppendPrintfToObj(appendObj, "%c", ucs4);
