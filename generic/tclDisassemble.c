--- conflicted
+++ resolved
@@ -58,7 +58,7 @@
 	const Tcl_ObjIntRep *irPtr;				\
 	irPtr = Tcl_FetchIntRep((objPtr), &instNameType);	\
 	assert(irPtr != NULL);					\
-	(inst) = (int)irPtr->wideValue;				\
+	(inst) = (size_t)irPtr->wideValue;			\
     } while (0)
 
 @@ -839,39 +839,22 @@
 UpdateStringOfInstName(
     Tcl_Obj *objPtr)
 {
-<<<<<<< HEAD
-    int inst;
+    size_t inst;	/* NOTE: We know this is really an unsigned char */
     char *dst;
 
     InstNameGetIntRep(objPtr, inst);
 
-    if ((inst < 0) || (inst > LAST_INST_OPCODE)) {
+    if (inst > LAST_INST_OPCODE) {
 	dst = Tcl_InitStringRep(objPtr, NULL, TCL_INTEGER_SPACE + 5);
 	TclOOM(dst, TCL_INTEGER_SPACE + 5);
-        sprintf(dst, "inst_%d", inst);
+        sprintf(dst, "inst_%" TCL_Z_MODIFIER "d", inst);
 	(void) Tcl_InitStringRep(objPtr, NULL, strlen(dst));
-=======
-    size_t len, inst = (size_t)objPtr->internalRep.wideValue;
-    char *s, buf[TCL_INTEGER_SPACE + 5];
-
-    if (inst > LAST_INST_OPCODE) {
-        sprintf(buf, "inst_%" TCL_Z_MODIFIER "d", inst);
-        s = buf;
->>>>>>> 2e8dc02e
     } else {
 	const char *s = tclInstructionTable[inst].name;
-	int len = strlen(s);
+	unsigned int len = strlen(s);
 	dst = Tcl_InitStringRep(objPtr, s, len);
 	TclOOM(dst, len);
     }
-<<<<<<< HEAD
-=======
-    len = strlen(s);
-    /* assert (len < UINT_MAX) */
-    objPtr->bytes = ckalloc(len + 1);
-    memcpy(objPtr->bytes, s, len + 1);
-    objPtr->length = len;
->>>>>>> 2e8dc02e
 }
  
