/*
 * tclDisassemble.c --
 *
 *	This file contains procedures that disassemble bytecode into either
 *	human-readable or Tcl-processable forms.
 *
 * Copyright © 1996-1998 Sun Microsystems, Inc.
 * Copyright © 2001 Kevin B. Kenny. All rights reserved.
 * Copyright © 2013-2016 Donal K. Fellows.
 *
 * See the file "license.terms" for information on usage and redistribution of
 * this file, and for a DISCLAIMER OF ALL WARRANTIES.
 */

#include "tclInt.h"
#include "tclCompile.h"
#include "tclOOInt.h"
#include <assert.h>

/*
 * Prototypes for procedures defined later in this file:
 */

static Tcl_Obj *	DisassembleByteCodeAsDicts(Tcl_Obj *objPtr);
static Tcl_Obj *	DisassembleByteCodeObj(Tcl_Obj *objPtr);
static int		FormatInstruction(ByteCode *codePtr,
			    const unsigned char *pc, Tcl_Obj *bufferObj);
static void		GetLocationInformation(Proc *procPtr,
			    Tcl_Obj **fileObjPtr, int *linePtr);
static void		PrintSourceToObj(Tcl_Obj *appendObj,
			    const char *stringPtr, Tcl_Size maxChars);
static void		UpdateStringOfInstName(Tcl_Obj *objPtr);

/*
 * The structure below defines an instruction name Tcl object to allow
 * reporting of inner contexts in errorstack without string allocation.
 */

static const Tcl_ObjType instNameType = {
    "instname",			/* name */
    NULL,			/* freeIntRepProc */
    NULL,			/* dupIntRepProc */
    UpdateStringOfInstName,	/* updateStringProc */
    NULL,			/* setFromAnyProc */
    TCL_OBJTYPE_V0
};

#define InstNameSetInternalRep(objPtr, inst)				\
    do {							\
	Tcl_ObjInternalRep ir;					\
	ir.wideValue = (inst);					\
	Tcl_StoreInternalRep((objPtr), &instNameType, &ir);		\
    } while (0)

#define InstNameGetInternalRep(objPtr, inst)				\
    do {							\
	const Tcl_ObjInternalRep *irPtr;				\
	irPtr = TclFetchInternalRep((objPtr), &instNameType);	\
	assert(irPtr != NULL);					\
	(inst) = irPtr->wideValue;			\
    } while (0)


/*
 *----------------------------------------------------------------------
 *
 * GetLocationInformation --
 *
 *	This procedure looks up the information about where a procedure was
 *	originally declared.
 *
 * Results:
 *	Writes to the variables pointed at by fileObjPtr and linePtr.
 *
 * Side effects:
 *	None.
 *
 *----------------------------------------------------------------------
 */

static void
GetLocationInformation(
    Proc *procPtr,		/* What to look up the information for. */
    Tcl_Obj **fileObjPtr,	/* Where to write the information about what
				 * file the code came from. Will be written
				 * to, either with the object (assume shared!)
				 * that describes what the file was, or with
				 * NULL if the information is not
				 * available. */
    int *linePtr)		/* Where to write the information about what
				 * line number represented the start of the
				 * code in question. Will be written to,
				 * either with the line number or with -1 if
				 * the information is not available. */
{
    CmdFrame *cfPtr = TclGetCmdFrameForProcedure(procPtr);

    *fileObjPtr = NULL;
    *linePtr = -1;
    if (cfPtr == NULL) {
	return;
    }

    /*
     * Get the source location data out of the CmdFrame.
     */

    *linePtr = cfPtr->line[0];
    if (cfPtr->type == TCL_LOCATION_SOURCE) {
	*fileObjPtr = cfPtr->data.eval.path;
    }
}

#ifdef TCL_COMPILE_DEBUG
/*
 *----------------------------------------------------------------------
 *
 * TclPrintByteCodeObj --
 *
 *	This procedure prints ("disassembles") the instructions of a bytecode
 *	object to stdout.
 *
 * Results:
 *	None.
 *
 * Side effects:
 *	None.
 *
 *----------------------------------------------------------------------
 */

void
TclPrintByteCodeObj(
    TCL_UNUSED(Tcl_Interp *),	/* Stuck with this in internal stubs */
    Tcl_Obj *objPtr)		/* The bytecode object to disassemble. */
{
    Tcl_Obj *bufPtr = DisassembleByteCodeObj(objPtr);

    fprintf(stdout, "\n%s", TclGetString(bufPtr));
    Tcl_DecrRefCount(bufPtr);
}

/*
 *----------------------------------------------------------------------
 *
 * TclPrintInstruction --
 *
 *	This procedure prints ("disassembles") one instruction from a bytecode
 *	object to stdout.
 *
 * Results:
 *	Returns the length in bytes of the current instruiction.
 *
 * Side effects:
 *	None.
 *
 *----------------------------------------------------------------------
 */

int
TclPrintInstruction(
    ByteCode *codePtr,		/* Bytecode containing the instruction. */
    const unsigned char *pc)	/* Points to first byte of instruction. */
{
    Tcl_Obj *bufferObj;
    int numBytes;

    TclNewObj(bufferObj);
    numBytes = FormatInstruction(codePtr, pc, bufferObj);
    fprintf(stdout, "%s", TclGetString(bufferObj));
    Tcl_DecrRefCount(bufferObj);
    return numBytes;
}

/*
 *----------------------------------------------------------------------
 *
 * TclPrintObject --
 *
 *	This procedure prints up to a specified number of characters from the
 *	argument Tcl object's string representation to a specified file.
 *
 * Results:
 *	None.
 *
 * Side effects:
 *	Outputs characters to the specified file.
 *
 *----------------------------------------------------------------------
 */

void
TclPrintObject(
    FILE *outFile,		/* The file to print the source to. */
    Tcl_Obj *objPtr,		/* Points to the Tcl object whose string
				 * representation should be printed. */
    Tcl_Size maxChars)		/* Maximum number of chars to print. */
{
    char *bytes;
    Tcl_Size length;

    bytes = Tcl_GetStringFromObj(objPtr, &length);
    TclPrintSource(outFile, bytes, TclMin(length, maxChars));
}

/*
 *----------------------------------------------------------------------
 *
 * TclPrintSource --
 *
 *	This procedure prints up to a specified number of characters from the
 *	argument string to a specified file. It tries to produce legible
 *	output by adding backslashes as necessary.
 *
 * Results:
 *	None.
 *
 * Side effects:
 *	Outputs characters to the specified file.
 *
 *----------------------------------------------------------------------
 */

void
TclPrintSource(
    FILE *outFile,		/* The file to print the source to. */
    const char *stringPtr,	/* The string to print. */
    Tcl_Size maxChars)		/* Maximum number of chars to print. */
{
    Tcl_Obj *bufferObj;

    TclNewObj(bufferObj);
    PrintSourceToObj(bufferObj, stringPtr, maxChars);
    fprintf(outFile, "%s", TclGetString(bufferObj));
    Tcl_DecrRefCount(bufferObj);
}
#endif /* TCL_COMPILE_DEBUG */

/*
 *----------------------------------------------------------------------
 *
 * DisassembleByteCodeObj --
 *
 *	Given an object which is of bytecode type, return a disassembled
 *	version of the bytecode (in a new refcount 0 object). No guarantees
 *	are made about the details of the contents of the result.
 *
 *----------------------------------------------------------------------
 */

static Tcl_Obj *
DisassembleByteCodeObj(
    Tcl_Obj *objPtr)		/* The bytecode object to disassemble. */
{
    ByteCode *codePtr;
    unsigned char *codeStart, *codeLimit, *pc;
    unsigned char *codeDeltaNext, *codeLengthNext;
    unsigned char *srcDeltaNext, *srcLengthNext;
    int codeOffset, codeLen, srcOffset, srcLen, numCmds, delta, line;
    Tcl_Size i;
    Interp *iPtr;
    Tcl_Obj *bufferObj, *fileObj;

    ByteCodeGetInternalRep(objPtr, &tclByteCodeType, codePtr);

    iPtr = (Interp *) *codePtr->interpHandle;

    TclNewObj(bufferObj);
    if (!codePtr->refCount) {
	return bufferObj;	/* Already freed. */
    }

    codeStart = codePtr->codeStart;
    codeLimit = codeStart + codePtr->numCodeBytes;
    numCmds = codePtr->numCommands;

    /*
     * Print header lines describing the ByteCode.
     */

    Tcl_AppendPrintfToObj(bufferObj,
	    "ByteCode %p, refCt %" TCL_Z_MODIFIER "u, epoch %" TCL_Z_MODIFIER "u, interp %p (epoch %" TCL_Z_MODIFIER "u)\n",
	    codePtr, codePtr->refCount, codePtr->compileEpoch, iPtr, iPtr->compileEpoch);
    Tcl_AppendToObj(bufferObj, "  Source ", -1);
    PrintSourceToObj(bufferObj, codePtr->source,
	    TclMin(codePtr->numSrcBytes, 55));
    GetLocationInformation(codePtr->procPtr, &fileObj, &line);
    if (line >= 0 && fileObj != NULL) {
	Tcl_AppendPrintfToObj(bufferObj, "\n  File \"%s\" Line %d",
		TclGetString(fileObj), line);
    }
    Tcl_AppendPrintfToObj(bufferObj,
	    "\n  Cmds %d, src %" TCL_Z_MODIFIER "u, inst %" TCL_Z_MODIFIER "u, litObjs %" TCL_Z_MODIFIER "u, aux %" TCL_Z_MODIFIER "u, stkDepth %" TCL_Z_MODIFIER "u, code/src %.2f\n",
	    numCmds, codePtr->numSrcBytes, codePtr->numCodeBytes,
	    codePtr->numLitObjects, codePtr->numAuxDataItems,
	    codePtr->maxStackDepth,
#ifdef TCL_COMPILE_STATS
	    codePtr->numSrcBytes?
		    codePtr->structureSize/(float)codePtr->numSrcBytes :
#endif
	    0.0);

#ifdef TCL_COMPILE_STATS
    Tcl_AppendPrintfToObj(bufferObj,
	    "  Code %" TCL_Z_MODIFIER "u = header %" TCL_Z_MODIFIER "u+inst %" TCL_Z_MODIFIER "u+litObj %"
	    TCL_Z_MODIFIER "u+exc %" TCL_Z_MODIFIER "u+aux %" TCL_Z_MODIFIER "u+cmdMap %" TCL_Z_MODIFIER "u\n",
	    codePtr->structureSize,
	    offsetof(ByteCode, localCachePtr),
	    codePtr->numCodeBytes,
	    codePtr->numLitObjects * sizeof(Tcl_Obj *),
	    codePtr->numExceptRanges*sizeof(ExceptionRange),
	    codePtr->numAuxDataItems * sizeof(AuxData),
	    codePtr->numCmdLocBytes);
#endif /* TCL_COMPILE_STATS */

    /*
     * If the ByteCode is the compiled body of a Tcl procedure, print
     * information about that procedure. Note that we don't know the
     * procedure's name since ByteCode's can be shared among procedures.
     */

    if (codePtr->procPtr != NULL) {
	Proc *procPtr = codePtr->procPtr;
	Tcl_Size numCompiledLocals = procPtr->numCompiledLocals;

	Tcl_AppendPrintfToObj(bufferObj,
<<<<<<< HEAD
		"  Proc %p, refCt %" TCL_Z_MODIFIER "u, args %" TCL_Z_MODIFIER "u, compiled locals %d\n",
=======
		"  Proc %p, refCt %" TCL_Z_MODIFIER "u, args %" TCL_Z_MODIFIER "u, compiled locals %" TCL_SIZE_MODIFIER "u\n",
>>>>>>> 2ebe7012
		procPtr, procPtr->refCount, procPtr->numArgs,
		numCompiledLocals);
	if (numCompiledLocals > 0) {
	    CompiledLocal *localPtr = procPtr->firstLocalPtr;

	    for (i = 0;  i < numCompiledLocals;  i++) {
		Tcl_AppendPrintfToObj(bufferObj,
			"      slot %" TCL_SIZE_MODIFIER "u%s%s%s%s%s%s", i,
			(localPtr->flags & (VAR_ARRAY|VAR_LINK)) ? "" : ", scalar",
			(localPtr->flags & VAR_ARRAY) ? ", array" : "",
			(localPtr->flags & VAR_LINK) ? ", link" : "",
			(localPtr->flags & VAR_ARGUMENT) ? ", arg" : "",
			(localPtr->flags & VAR_TEMPORARY) ? ", temp" : "",
			(localPtr->flags & VAR_RESOLVED) ? ", resolved" : "");
		if (TclIsVarTemporary(localPtr)) {
		    Tcl_AppendToObj(bufferObj, "\n", -1);
		} else {
		    Tcl_AppendPrintfToObj(bufferObj, ", \"%s\"\n",
			    localPtr->name);
		}
		localPtr = localPtr->nextPtr;
	    }
	}
    }

    /*
     * Print the ExceptionRange array.
     */

    if ((int)codePtr->numExceptRanges > 0) {
	Tcl_AppendPrintfToObj(bufferObj, "  Exception ranges %" TCL_Z_MODIFIER "u, depth %" TCL_Z_MODIFIER "u:\n",
		codePtr->numExceptRanges, codePtr->maxExceptDepth);
	for (i = 0;  i < (int)codePtr->numExceptRanges;  i++) {
	    ExceptionRange *rangePtr = &codePtr->exceptArrayPtr[i];

	    Tcl_AppendPrintfToObj(bufferObj,
<<<<<<< HEAD
		    "      %d: level %" TCL_Z_MODIFIER "u, %s, pc %" TCL_Z_MODIFIER "u-%" TCL_Z_MODIFIER "u, ",
=======
		    "      %" TCL_SIZE_MODIFIER "u: level %" TCL_Z_MODIFIER "u, %s, pc %" TCL_Z_MODIFIER "u-%" TCL_Z_MODIFIER "u, ",
>>>>>>> 2ebe7012
		    i, rangePtr->nestingLevel,
		    (rangePtr->type==LOOP_EXCEPTION_RANGE ? "loop" : "catch"),
		    rangePtr->codeOffset,
		    (rangePtr->codeOffset + rangePtr->numCodeBytes - 1));
	    switch (rangePtr->type) {
	    case LOOP_EXCEPTION_RANGE:
		Tcl_AppendPrintfToObj(bufferObj, "continue %" TCL_Z_MODIFIER "u, break %" TCL_Z_MODIFIER "u\n",
			rangePtr->continueOffset, rangePtr->breakOffset);
		break;
	    case CATCH_EXCEPTION_RANGE:
		Tcl_AppendPrintfToObj(bufferObj, "catch %" TCL_Z_MODIFIER "u\n",
			rangePtr->catchOffset);
		break;
	    default:
		Tcl_Panic("DisassembleByteCodeObj: bad ExceptionRange type %d",
			rangePtr->type);
	    }
	}
    }

    /*
     * If there were no commands (e.g., an expression or an empty string was
     * compiled), just print all instructions and return.
     */

    if (numCmds == 0) {
	pc = codeStart;
	while (pc < codeLimit) {
	    Tcl_AppendToObj(bufferObj, "    ", -1);
	    pc += FormatInstruction(codePtr, pc, bufferObj);
	}
	return bufferObj;
    }

    /*
     * Print table showing the code offset, source offset, and source length
     * for each command. These are encoded as a sequence of bytes.
     */

    Tcl_AppendPrintfToObj(bufferObj, "  Commands %d:", numCmds);
    codeDeltaNext = codePtr->codeDeltaStart;
    codeLengthNext = codePtr->codeLengthStart;
    srcDeltaNext = codePtr->srcDeltaStart;
    srcLengthNext = codePtr->srcLengthStart;
    codeOffset = srcOffset = 0;
    for (i = 0;  i < numCmds;  i++) {
	if (*codeDeltaNext == 0xFF) {
	    codeDeltaNext++;
	    delta = TclGetInt4AtPtr(codeDeltaNext);
	    codeDeltaNext += 4;
	} else {
	    delta = TclGetInt1AtPtr(codeDeltaNext);
	    codeDeltaNext++;
	}
	codeOffset += delta;

	if (*codeLengthNext == 0xFF) {
	    codeLengthNext++;
	    codeLen = TclGetInt4AtPtr(codeLengthNext);
	    codeLengthNext += 4;
	} else {
	    codeLen = TclGetInt1AtPtr(codeLengthNext);
	    codeLengthNext++;
	}

	if (*srcDeltaNext == 0xFF) {
	    srcDeltaNext++;
	    delta = TclGetInt4AtPtr(srcDeltaNext);
	    srcDeltaNext += 4;
	} else {
	    delta = TclGetInt1AtPtr(srcDeltaNext);
	    srcDeltaNext++;
	}
	srcOffset += delta;

	if (*srcLengthNext == 0xFF) {
	    srcLengthNext++;
	    srcLen = TclGetInt4AtPtr(srcLengthNext);
	    srcLengthNext += 4;
	} else {
	    srcLen = TclGetInt1AtPtr(srcLengthNext);
	    srcLengthNext++;
	}

	Tcl_AppendPrintfToObj(bufferObj, "%s%4" TCL_SIZE_MODIFIER "u: pc %d-%d, src %d-%d",
		((i % 2)? "     " : "\n   "),
		(i+1), codeOffset, (codeOffset + codeLen - 1),
		srcOffset, (srcOffset + srcLen - 1));
    }
    if (numCmds > 0) {
	Tcl_AppendToObj(bufferObj, "\n", -1);
    }

    /*
     * Print each instruction. If the instruction corresponds to the start of
     * a command, print the command's source. Note that we don't need the code
     * length here.
     */

    codeDeltaNext = codePtr->codeDeltaStart;
    srcDeltaNext = codePtr->srcDeltaStart;
    srcLengthNext = codePtr->srcLengthStart;
    codeOffset = srcOffset = 0;
    pc = codeStart;
    for (i = 0;  i < numCmds;  i++) {
	if (*codeDeltaNext == 0xFF) {
	    codeDeltaNext++;
	    delta = TclGetInt4AtPtr(codeDeltaNext);
	    codeDeltaNext += 4;
	} else {
	    delta = TclGetInt1AtPtr(codeDeltaNext);
	    codeDeltaNext++;
	}
	codeOffset += delta;

	if (*srcDeltaNext == 0xFF) {
	    srcDeltaNext++;
	    delta = TclGetInt4AtPtr(srcDeltaNext);
	    srcDeltaNext += 4;
	} else {
	    delta = TclGetInt1AtPtr(srcDeltaNext);
	    srcDeltaNext++;
	}
	srcOffset += delta;

	if (*srcLengthNext == 0xFF) {
	    srcLengthNext++;
	    srcLen = TclGetInt4AtPtr(srcLengthNext);
	    srcLengthNext += 4;
	} else {
	    srcLen = TclGetInt1AtPtr(srcLengthNext);
	    srcLengthNext++;
	}

	/*
	 * Print instructions before command i.
	 */

	while ((pc-codeStart) < codeOffset) {
	    Tcl_AppendToObj(bufferObj, "    ", -1);
	    pc += FormatInstruction(codePtr, pc, bufferObj);
	}

	Tcl_AppendPrintfToObj(bufferObj, "  Command %" TCL_SIZE_MODIFIER "u: ", i+1);
	PrintSourceToObj(bufferObj, (codePtr->source + srcOffset),
		TclMin(srcLen, 55));
	Tcl_AppendToObj(bufferObj, "\n", -1);
    }
    if (pc < codeLimit) {
	/*
	 * Print instructions after the last command.
	 */

	while (pc < codeLimit) {
	    Tcl_AppendToObj(bufferObj, "    ", -1);
	    pc += FormatInstruction(codePtr, pc, bufferObj);
	}
    }
    return bufferObj;
}

/*
 *----------------------------------------------------------------------
 *
 * FormatInstruction --
 *
 *	Appends a representation of a bytecode instruction to a Tcl_Obj.
 *
 *----------------------------------------------------------------------
 */

static int
FormatInstruction(
    ByteCode *codePtr,		/* Bytecode containing the instruction. */
    const unsigned char *pc,	/* Points to first byte of instruction. */
    Tcl_Obj *bufferObj)		/* Object to append instruction info to. */
{
    Proc *procPtr = codePtr->procPtr;
    unsigned char opCode = *pc;
    const InstructionDesc *instDesc = &tclInstructionTable[opCode];
    unsigned char *codeStart = codePtr->codeStart;
    unsigned pcOffset = pc - codeStart;
    int opnd = 0, i, j, numBytes = 1;
<<<<<<< HEAD
    int localCt = procPtr ? (int)procPtr->numCompiledLocals : 0;
=======
    Tcl_Size localCt = procPtr ? procPtr->numCompiledLocals : 0;
>>>>>>> 2ebe7012
    CompiledLocal *localPtr = procPtr ? procPtr->firstLocalPtr : NULL;
    char suffixBuffer[128];	/* Additional info to print after main opcode
				 * and immediates. */
    char *suffixSrc = NULL;
    Tcl_Obj *suffixObj = NULL;
    AuxData *auxPtr = NULL;

    suffixBuffer[0] = '\0';
    Tcl_AppendPrintfToObj(bufferObj, "(%u) %s ", pcOffset, instDesc->name);
    for (i = 0;  i < instDesc->numOperands;  i++) {
	switch (instDesc->opTypes[i]) {
	case OPERAND_INT1:
	    opnd = TclGetInt1AtPtr(pc+numBytes); numBytes++;
	    Tcl_AppendPrintfToObj(bufferObj, "%+d ", opnd);
	    break;
	case OPERAND_INT4:
	    opnd = TclGetInt4AtPtr(pc+numBytes); numBytes += 4;
	    Tcl_AppendPrintfToObj(bufferObj, "%+d ", opnd);
	    break;
	case OPERAND_UINT1:
	    opnd = TclGetUInt1AtPtr(pc+numBytes); numBytes++;
	    Tcl_AppendPrintfToObj(bufferObj, "%u ", opnd);
	    break;
	case OPERAND_UINT4:
	    opnd = TclGetUInt4AtPtr(pc+numBytes); numBytes += 4;
	    if (opCode == INST_START_CMD) {
		snprintf(suffixBuffer+strlen(suffixBuffer), sizeof(suffixBuffer) - strlen(suffixBuffer),
			", %u cmds start here", opnd);
	    }
	    Tcl_AppendPrintfToObj(bufferObj, "%u ", opnd);
	    break;
	case OPERAND_OFFSET1:
	    opnd = TclGetInt1AtPtr(pc+numBytes); numBytes++;
	    snprintf(suffixBuffer, sizeof(suffixBuffer), "pc %u", pcOffset+opnd);
	    Tcl_AppendPrintfToObj(bufferObj, "%+d ", opnd);
	    break;
	case OPERAND_OFFSET4:
	    opnd = TclGetInt4AtPtr(pc+numBytes); numBytes += 4;
	    if (opCode == INST_START_CMD) {
		snprintf(suffixBuffer, sizeof(suffixBuffer), "next cmd at pc %u", pcOffset+opnd);
	    } else {
		snprintf(suffixBuffer, sizeof(suffixBuffer), "pc %u", pcOffset+opnd);
	    }
	    Tcl_AppendPrintfToObj(bufferObj, "%+d ", opnd);
	    break;
	case OPERAND_LIT1:
	    opnd = TclGetUInt1AtPtr(pc+numBytes); numBytes++;
	    suffixObj = codePtr->objArrayPtr[opnd];
	    Tcl_AppendPrintfToObj(bufferObj, "%u ", opnd);
	    break;
	case OPERAND_LIT4:
	    opnd = TclGetUInt4AtPtr(pc+numBytes); numBytes += 4;
	    suffixObj = codePtr->objArrayPtr[opnd];
	    Tcl_AppendPrintfToObj(bufferObj, "%u ", opnd);
	    break;
	case OPERAND_AUX4:
	    opnd = TclGetUInt4AtPtr(pc+numBytes); numBytes += 4;
	    Tcl_AppendPrintfToObj(bufferObj, "%u ", opnd);
	    auxPtr = &codePtr->auxDataArrayPtr[opnd];
	    break;
	case OPERAND_IDX4:
	    opnd = TclGetInt4AtPtr(pc+numBytes); numBytes += 4;
	    if (opnd >= -1) {
		Tcl_AppendPrintfToObj(bufferObj, "%d ", opnd);
	    } else if (opnd == -2) {
		Tcl_AppendPrintfToObj(bufferObj, "end ");
	    } else {
		Tcl_AppendPrintfToObj(bufferObj, "end-%d ", -2-opnd);
	    }
	    break;
	case OPERAND_LVT1:
	    opnd = TclGetUInt1AtPtr(pc+numBytes);
	    numBytes++;
	    goto printLVTindex;
	case OPERAND_LVT4:
	    opnd = TclGetUInt4AtPtr(pc+numBytes);
	    numBytes += 4;
	printLVTindex:
	    if (localPtr != NULL) {
		if (opnd >= localCt) {
<<<<<<< HEAD
		    Tcl_Panic("FormatInstruction: bad local var index %u (%u locals)",
=======
		    Tcl_Panic("FormatInstruction: bad local var index %u (%" TCL_SIZE_MODIFIER "u locals)",
>>>>>>> 2ebe7012
			    opnd, localCt);
		}
		for (j = 0;  j < opnd;  j++) {
		    localPtr = localPtr->nextPtr;
		}
		if (TclIsVarTemporary(localPtr)) {
		    snprintf(suffixBuffer, sizeof(suffixBuffer), "temp var %u", opnd);
		} else {
		    snprintf(suffixBuffer, sizeof(suffixBuffer), "var ");
		    suffixSrc = localPtr->name;
		}
	    }
	    Tcl_AppendPrintfToObj(bufferObj, "%%v%u ", opnd);
	    break;
	case OPERAND_SCLS1:
	    opnd = TclGetUInt1AtPtr(pc+numBytes); numBytes++;
	    Tcl_AppendPrintfToObj(bufferObj, "%s ",
		    tclStringClassTable[opnd].name);
	    break;
	case OPERAND_NONE:
	default:
	    break;
	}
    }
    if (suffixObj) {
	const char *bytes;
	Tcl_Size length;

	Tcl_AppendToObj(bufferObj, "\t# ", -1);
	bytes = Tcl_GetStringFromObj(codePtr->objArrayPtr[opnd], &length);
	PrintSourceToObj(bufferObj, bytes, TclMin(length, 40));
    } else if (suffixBuffer[0]) {
	Tcl_AppendPrintfToObj(bufferObj, "\t# %s", suffixBuffer);
	if (suffixSrc) {
	    PrintSourceToObj(bufferObj, suffixSrc, 40);
	}
    }
    Tcl_AppendToObj(bufferObj, "\n", -1);
    if (auxPtr && auxPtr->type->printProc) {
	Tcl_AppendToObj(bufferObj, "\t\t[", -1);
	auxPtr->type->printProc(auxPtr->clientData, bufferObj, codePtr,
		pcOffset);
	Tcl_AppendToObj(bufferObj, "]\n", -1);
    }
    return numBytes;
}

/*
 *----------------------------------------------------------------------
 *
 * TclGetInnerContext --
 *
 *	If possible, returns a list capturing the inner context. Otherwise
 *	return NULL.
 *
 *----------------------------------------------------------------------
 */

Tcl_Obj *
TclGetInnerContext(
    Tcl_Interp *interp,
    const unsigned char *pc,
    Tcl_Obj **tosPtr)
{
    Tcl_Size objc = 0;
    Tcl_Obj *result;
    Interp *iPtr = (Interp *) interp;

    switch (*pc) {
    case INST_STR_LEN:
    case INST_LNOT:
    case INST_BITNOT:
    case INST_UMINUS:
    case INST_UPLUS:
    case INST_TRY_CVT_TO_NUMERIC:
    case INST_EXPAND_STKTOP:
    case INST_EXPR_STK:
        objc = 1;
        break;

    case INST_LIST_IN:
    case INST_LIST_NOT_IN:	/* Basic list containment operators. */
    case INST_STR_EQ:
    case INST_STR_NEQ:		/* String (in)equality check */
    case INST_STR_CMP:		/* String compare. */
    case INST_STR_INDEX:
    case INST_STR_MATCH:
    case INST_REGEXP:
    case INST_EQ:
    case INST_NEQ:
    case INST_LT:
    case INST_GT:
    case INST_LE:
    case INST_GE:
    case INST_MOD:
    case INST_LSHIFT:
    case INST_RSHIFT:
    case INST_BITOR:
    case INST_BITXOR:
    case INST_BITAND:
    case INST_EXPON:
    case INST_ADD:
    case INST_SUB:
    case INST_DIV:
    case INST_MULT:
        objc = 2;
        break;

    case INST_RETURN_STK:
        /* early pop. TODO: dig out opt dict too :/ */
        objc = 1;
        break;

    case INST_SYNTAX:
    case INST_RETURN_IMM:
        objc = 2;
        break;

    case INST_INVOKE_STK4:
	objc = TclGetUInt4AtPtr(pc+1);
        break;

    case INST_INVOKE_STK1:
	objc = TclGetUInt1AtPtr(pc+1);
	break;
    }

    result = iPtr->innerContext;
    if (Tcl_IsShared(result)) {
        Tcl_DecrRefCount(result);
        iPtr->innerContext = result = Tcl_NewListObj(objc + 1, NULL);
        Tcl_IncrRefCount(result);
    } else {
        Tcl_Size len;

        /*
         * Reset while keeping the list internalrep as much as possible.
         */

	TclListObjLengthM(interp, result, &len);
        Tcl_ListObjReplace(interp, result, 0, len, 0, NULL);
    }
    Tcl_ListObjAppendElement(NULL, result, TclNewInstNameObj(*pc));

    for (; objc>0 ; objc--) {
        Tcl_Obj *objPtr;

        objPtr = tosPtr[1 - objc];
        if (!objPtr) {
            Tcl_Panic("InnerContext: bad tos -- appending null object");
        }
        if ((objPtr->refCount<=0)
#ifdef TCL_MEM_DEBUG
                || (objPtr->refCount==0x61616161)
#endif
        ) {
            Tcl_Panic("InnerContext: bad tos -- appending freed object %p",
                    objPtr);
        }
        Tcl_ListObjAppendElement(NULL, result, objPtr);
    }

    return result;
}

/*
 *----------------------------------------------------------------------
 *
 * TclNewInstNameObj --
 *
 *	Creates a new InstName Tcl_Obj based on the given instruction
 *
 *----------------------------------------------------------------------
 */

Tcl_Obj *
TclNewInstNameObj(
    unsigned char inst)
{
    Tcl_Obj *objPtr;

    TclNewObj(objPtr);
    TclInvalidateStringRep(objPtr);
    InstNameSetInternalRep(objPtr, inst);

    return objPtr;
}

/*
 *----------------------------------------------------------------------
 *
 * UpdateStringOfInstName --
 *
 *	Update the string representation for an instruction name object.
 *
 *----------------------------------------------------------------------
 */

static void
UpdateStringOfInstName(
    Tcl_Obj *objPtr)
{
    size_t inst;	/* NOTE: We know this is really an unsigned char */
    char *dst;

    InstNameGetInternalRep(objPtr, inst);

    if (inst >= LAST_INST_OPCODE) {
	dst = Tcl_InitStringRep(objPtr, NULL, TCL_INTEGER_SPACE + 5);
	TclOOM(dst, TCL_INTEGER_SPACE + 5);
        snprintf(dst, TCL_INTEGER_SPACE + 5, "inst_%" TCL_Z_MODIFIER "u", inst);
	(void) Tcl_InitStringRep(objPtr, NULL, strlen(dst));
    } else {
	const char *s = tclInstructionTable[inst].name;
	size_t len = strlen(s);
	dst = Tcl_InitStringRep(objPtr, s, len);
	TclOOM(dst, len);
    }
}

/*
 *----------------------------------------------------------------------
 *
 * PrintSourceToObj --
 *
 *	Appends a quoted representation of a string to a Tcl_Obj.
 *
 *----------------------------------------------------------------------
 */

static void
PrintSourceToObj(
    Tcl_Obj *appendObj,		/* The object to print the source to. */
    const char *stringPtr,	/* The string to print. */
    Tcl_Size maxChars)		/* Maximum number of chars to print. */
{
    const char *p;
    Tcl_Size i = 0, len;

    if (stringPtr == NULL) {
	Tcl_AppendToObj(appendObj, "\"\"", -1);
	return;
    }

    Tcl_AppendToObj(appendObj, "\"", -1);
    p = stringPtr;
    for (;  (*p != '\0') && (i < maxChars);  p+=len) {
	int ucs4;

	len = Tcl_UtfToUniChar(p, &ucs4);
	switch (ucs4) {
	case '"':
	    Tcl_AppendToObj(appendObj, "\\\"", -1);
	    i += 2;
	    continue;
	case '\f':
	    Tcl_AppendToObj(appendObj, "\\f", -1);
	    i += 2;
	    continue;
	case '\n':
	    Tcl_AppendToObj(appendObj, "\\n", -1);
	    i += 2;
	    continue;
	case '\r':
	    Tcl_AppendToObj(appendObj, "\\r", -1);
	    i += 2;
	    continue;
	case '\t':
	    Tcl_AppendToObj(appendObj, "\\t", -1);
	    i += 2;
	    continue;
	case '\v':
	    Tcl_AppendToObj(appendObj, "\\v", -1);
	    i += 2;
	    continue;
	default:
	    if (ucs4 > 0xFFFF) {
		Tcl_AppendPrintfToObj(appendObj, "\\U%08x", ucs4);
		i += 10;
	    } else if (ucs4 < 0x20 || ucs4 >= 0x7F) {
		Tcl_AppendPrintfToObj(appendObj, "\\u%04x", ucs4);
		i += 6;
	    } else {
		Tcl_AppendPrintfToObj(appendObj, "%c", ucs4);
		i++;
	    }
	    continue;
	}
    }
    if (*p != '\0') {
	Tcl_AppendToObj(appendObj, "...", -1);
    }
    Tcl_AppendToObj(appendObj, "\"", -1);
}

/*
 *----------------------------------------------------------------------
 *
 * DisassembleByteCodeAsDicts --
 *
 *	Given an object which is of bytecode type, return a disassembled
 *	version of the bytecode (in a new refcount 0 object) in a dictionary.
 *	No guarantees are made about the details of the contents of the
 *	result, but it is intended to be more readable than the old output
 *	format.
 *
 *----------------------------------------------------------------------
 */

static Tcl_Obj *
DisassembleByteCodeAsDicts(
    Tcl_Obj *objPtr)		/* The bytecode-holding value to take apart */
{
    ByteCode *codePtr;
    Tcl_Obj *description, *literals, *variables, *instructions, *inst;
    Tcl_Obj *aux, *exn, *commands, *file;
    unsigned char *pc, *opnd, *codeOffPtr, *codeLenPtr, *srcOffPtr, *srcLenPtr;
    int codeOffset, codeLength, sourceOffset, sourceLength, val, line;
    Tcl_Size i;

    ByteCodeGetInternalRep(objPtr, &tclByteCodeType, codePtr);

    /*
     * Get the literals from the bytecode.
     */

    TclNewObj(literals);
    for (i=0 ; i<(int)codePtr->numLitObjects ; i++) {
	Tcl_ListObjAppendElement(NULL, literals, codePtr->objArrayPtr[i]);
    }

    /*
     * Get the variables from the bytecode.
     */

    TclNewObj(variables);
    if (codePtr->procPtr) {
	Tcl_Size localCount = codePtr->procPtr->numCompiledLocals;
	CompiledLocal *localPtr = codePtr->procPtr->firstLocalPtr;

	for (i=0 ; i<localCount ; i++,localPtr=localPtr->nextPtr) {
	    Tcl_Obj *descriptor[2];

	    TclNewObj(descriptor[0]);
	    if (!(localPtr->flags & (VAR_ARRAY|VAR_LINK))) {
		Tcl_ListObjAppendElement(NULL, descriptor[0],
			Tcl_NewStringObj("scalar", -1));
	    }
	    if (localPtr->flags & VAR_ARRAY) {
		Tcl_ListObjAppendElement(NULL, descriptor[0],
			Tcl_NewStringObj("array", -1));
	    }
	    if (localPtr->flags & VAR_LINK) {
		Tcl_ListObjAppendElement(NULL, descriptor[0],
			Tcl_NewStringObj("link", -1));
	    }
	    if (localPtr->flags & VAR_ARGUMENT) {
		Tcl_ListObjAppendElement(NULL, descriptor[0],
			Tcl_NewStringObj("arg", -1));
	    }
	    if (localPtr->flags & VAR_TEMPORARY) {
		Tcl_ListObjAppendElement(NULL, descriptor[0],
			Tcl_NewStringObj("temp", -1));
	    }
	    if (localPtr->flags & VAR_RESOLVED) {
		Tcl_ListObjAppendElement(NULL, descriptor[0],
			Tcl_NewStringObj("resolved", -1));
	    }
	    if (localPtr->flags & VAR_TEMPORARY) {
		Tcl_ListObjAppendElement(NULL, variables,
			Tcl_NewListObj(1, descriptor));
	    } else {
		descriptor[1] = Tcl_NewStringObj(localPtr->name, -1);
		Tcl_ListObjAppendElement(NULL, variables,
			Tcl_NewListObj(2, descriptor));
	    }
	}
    }

    /*
     * Get the instructions from the bytecode.
     */

    TclNewObj(instructions);
    for (pc=codePtr->codeStart; pc<codePtr->codeStart+codePtr->numCodeBytes;){
	const InstructionDesc *instDesc = &tclInstructionTable[*pc];
	int address = pc - codePtr->codeStart;

	TclNewObj(inst);
	Tcl_ListObjAppendElement(NULL, inst, Tcl_NewStringObj(
		instDesc->name, -1));
	opnd = pc + 1;
	for (i=0 ; i<instDesc->numOperands ; i++) {
	    switch (instDesc->opTypes[i]) {
	    case OPERAND_INT1:
		val = TclGetInt1AtPtr(opnd);
		opnd += 1;
		goto formatNumber;
	    case OPERAND_UINT1:
		val = TclGetUInt1AtPtr(opnd);
		opnd += 1;
		goto formatNumber;
	    case OPERAND_INT4:
		val = TclGetInt4AtPtr(opnd);
		opnd += 4;
		goto formatNumber;
	    case OPERAND_UINT4:
		val = TclGetUInt4AtPtr(opnd);
		opnd += 4;
	    formatNumber:
		Tcl_ListObjAppendElement(NULL, inst, Tcl_NewWideIntObj(val));
		break;

	    case OPERAND_OFFSET1:
		val = TclGetInt1AtPtr(opnd);
		opnd += 1;
		goto formatAddress;
	    case OPERAND_OFFSET4:
		val = TclGetInt4AtPtr(opnd);
		opnd += 4;
	    formatAddress:
		Tcl_ListObjAppendElement(NULL, inst, Tcl_ObjPrintf(
			"pc %d", address + val));
		break;

	    case OPERAND_LIT1:
		val = TclGetUInt1AtPtr(opnd);
		opnd += 1;
		goto formatLiteral;
	    case OPERAND_LIT4:
		val = TclGetUInt4AtPtr(opnd);
		opnd += 4;
	    formatLiteral:
		Tcl_ListObjAppendElement(NULL, inst, Tcl_ObjPrintf(
			"@%d", val));
		break;

	    case OPERAND_LVT1:
		val = TclGetUInt1AtPtr(opnd);
		opnd += 1;
		goto formatVariable;
	    case OPERAND_LVT4:
		val = TclGetUInt4AtPtr(opnd);
		opnd += 4;
	    formatVariable:
		Tcl_ListObjAppendElement(NULL, inst, Tcl_ObjPrintf(
			"%%%d", val));
		break;
	    case OPERAND_IDX4:
		val = TclGetInt4AtPtr(opnd);
		opnd += 4;
		if (val >= -1) {
		    Tcl_ListObjAppendElement(NULL, inst, Tcl_ObjPrintf(
			    ".%d", val));
		} else if (val == -2) {
		    Tcl_ListObjAppendElement(NULL, inst, Tcl_NewStringObj(
			    ".end", -1));
		} else {
		    Tcl_ListObjAppendElement(NULL, inst, Tcl_ObjPrintf(
			    ".end-%d", -2-val));
		}
		break;
	    case OPERAND_AUX4:
		val = TclGetInt4AtPtr(opnd);
		opnd += 4;
		Tcl_ListObjAppendElement(NULL, inst, Tcl_ObjPrintf(
			"?%d", val));
		break;
	    case OPERAND_SCLS1:
		val = TclGetUInt1AtPtr(opnd);
		opnd++;
		Tcl_ListObjAppendElement(NULL, inst, Tcl_ObjPrintf(
			"=%s", tclStringClassTable[val].name));
		break;
	    case OPERAND_NONE:
		Tcl_Panic("opcode %d with more than zero 'no' operands", *pc);
	    }
	}
	Tcl_DictObjPut(NULL, instructions, Tcl_NewWideIntObj(address), inst);
	pc += instDesc->numBytes;
    }

    /*
     * Get the auxiliary data from the bytecode.
     */

    TclNewObj(aux);
    for (i=0 ; i<(int)codePtr->numAuxDataItems ; i++) {
	AuxData *auxData = &codePtr->auxDataArrayPtr[i];
	Tcl_Obj *auxDesc = Tcl_NewStringObj(auxData->type->name, -1);

	if (auxData->type->disassembleProc) {
	    Tcl_Obj *desc;

	    TclNewObj(desc);
	    Tcl_DictObjPut(NULL, desc, Tcl_NewStringObj("name", -1), auxDesc);
	    auxDesc = desc;
	    auxData->type->disassembleProc(auxData->clientData, auxDesc,
		    codePtr, 0);
	} else if (auxData->type->printProc) {
	    Tcl_Obj *desc;

	    TclNewObj(desc);
	    auxData->type->printProc(auxData->clientData, desc, codePtr, 0);
	    Tcl_ListObjAppendElement(NULL, auxDesc, desc);
	}
	Tcl_ListObjAppendElement(NULL, aux, auxDesc);
    }

    /*
     * Get the exception ranges from the bytecode.
     */

    TclNewObj(exn);
    for (i=0 ; i<(int)codePtr->numExceptRanges ; i++) {
	ExceptionRange *rangePtr = &codePtr->exceptArrayPtr[i];

	switch (rangePtr->type) {
	case LOOP_EXCEPTION_RANGE:
	    Tcl_ListObjAppendElement(NULL, exn, Tcl_ObjPrintf(
		    "type %s level %" TCL_Z_MODIFIER "u from %" TCL_Z_MODIFIER "u to %" TCL_Z_MODIFIER "u break %" TCL_Z_MODIFIER "u continue %" TCL_Z_MODIFIER "u",
		    "loop", rangePtr->nestingLevel, rangePtr->codeOffset,
		    rangePtr->codeOffset + rangePtr->numCodeBytes - 1,
		    rangePtr->breakOffset, rangePtr->continueOffset));
	    break;
	case CATCH_EXCEPTION_RANGE:
	    Tcl_ListObjAppendElement(NULL, exn, Tcl_ObjPrintf(
		    "type %s level %" TCL_Z_MODIFIER "u from %" TCL_Z_MODIFIER "u to %" TCL_Z_MODIFIER "u catch %" TCL_Z_MODIFIER "u",
		    "catch", rangePtr->nestingLevel, rangePtr->codeOffset,
		    rangePtr->codeOffset + rangePtr->numCodeBytes - 1,
		    rangePtr->catchOffset));
	    break;
	}
    }

    /*
     * Get the command information from the bytecode.
     *
     * The way these are encoded in the bytecode is non-trivial; the Decode
     * macro (which updates its argument and returns the next decoded value)
     * handles this so that the rest of the code does not.
     */

#define Decode(ptr) \
    ((TclGetUInt1AtPtr(ptr) == 0xFF)			\
	? ((ptr)+=5 , TclGetInt4AtPtr((ptr)-4))		\
	: ((ptr)+=1 , TclGetInt1AtPtr((ptr)-1)))

    TclNewObj(commands);
    codeOffPtr = codePtr->codeDeltaStart;
    codeLenPtr = codePtr->codeLengthStart;
    srcOffPtr = codePtr->srcDeltaStart;
    srcLenPtr = codePtr->srcLengthStart;
    codeOffset = sourceOffset = 0;
    for (i=0 ; i<(int)codePtr->numCommands ; i++) {
	Tcl_Obj *cmd;

	codeOffset += Decode(codeOffPtr);
	codeLength = Decode(codeLenPtr);
	sourceOffset += Decode(srcOffPtr);
	sourceLength = Decode(srcLenPtr);
	TclNewObj(cmd);
	Tcl_DictObjPut(NULL, cmd, Tcl_NewStringObj("codefrom", -1),
		Tcl_NewWideIntObj(codeOffset));
	Tcl_DictObjPut(NULL, cmd, Tcl_NewStringObj("codeto", -1),
		Tcl_NewWideIntObj(codeOffset + codeLength - 1));

	/*
	 * Convert byte offsets to character offsets; important if multibyte
	 * characters are present in the source!
	 */

	Tcl_DictObjPut(NULL, cmd, Tcl_NewStringObj("scriptfrom", -1),
		Tcl_NewWideIntObj(Tcl_NumUtfChars(codePtr->source,
			sourceOffset)));
	Tcl_DictObjPut(NULL, cmd, Tcl_NewStringObj("scriptto", -1),
		Tcl_NewWideIntObj(Tcl_NumUtfChars(codePtr->source,
			sourceOffset + sourceLength - 1)));
	Tcl_DictObjPut(NULL, cmd, Tcl_NewStringObj("script", -1),
		Tcl_NewStringObj(codePtr->source+sourceOffset, sourceLength));
	Tcl_ListObjAppendElement(NULL, commands, cmd);
    }

#undef Decode

    /*
     * Get the source file and line number information from the CmdFrame
     * system if it is available.
     */

    GetLocationInformation(codePtr->procPtr, &file, &line);

    /*
     * Build the overall result.
     */

    TclNewObj(description);
    Tcl_DictObjPut(NULL, description, Tcl_NewStringObj("literals", -1),
	    literals);
    Tcl_DictObjPut(NULL, description, Tcl_NewStringObj("variables", -1),
	    variables);
    Tcl_DictObjPut(NULL, description, Tcl_NewStringObj("exception", -1), exn);
    Tcl_DictObjPut(NULL, description, Tcl_NewStringObj("instructions", -1),
	    instructions);
    Tcl_DictObjPut(NULL, description, Tcl_NewStringObj("auxiliary", -1), aux);
    Tcl_DictObjPut(NULL, description, Tcl_NewStringObj("commands", -1),
	    commands);
    Tcl_DictObjPut(NULL, description, Tcl_NewStringObj("script", -1),
	    Tcl_NewStringObj(codePtr->source, codePtr->numSrcBytes));
    Tcl_DictObjPut(NULL, description, Tcl_NewStringObj("namespace", -1),
	    Tcl_NewStringObj(codePtr->nsPtr->fullName, -1));
    Tcl_DictObjPut(NULL, description, Tcl_NewStringObj("stackdepth", -1),
	    Tcl_NewWideIntObj(codePtr->maxStackDepth));
    Tcl_DictObjPut(NULL, description, Tcl_NewStringObj("exceptdepth", -1),
	    Tcl_NewWideIntObj(codePtr->maxExceptDepth));
    if (line >= 0) {
	Tcl_DictObjPut(NULL, description,
		Tcl_NewStringObj("initiallinenumber", -1),
		Tcl_NewWideIntObj(line));
    }
    if (file) {
	Tcl_DictObjPut(NULL, description,
		Tcl_NewStringObj("sourcefile", -1), file);
    }
    return description;
}

/*
 *----------------------------------------------------------------------
 *
 * Tcl_DisassembleObjCmd --
 *
 *	Implementation of the "::tcl::unsupported::disassemble" command. This
 *	command is not documented, but will disassemble procedures, lambda
 *	terms and general scripts. Note that will compile terms if necessary
 *	in order to disassemble them.
 *
 *----------------------------------------------------------------------
 */

int
Tcl_DisassembleObjCmd(
    void *clientData,	/* What type of operation. */
    Tcl_Interp *interp,		/* Current interpreter. */
    int objc,			/* Number of arguments. */
    Tcl_Obj *const objv[])	/* Argument objects. */
{
    static const char *const types[] = {
	"constructor", "destructor",
	"lambda", "method", "objmethod", "proc", "script", NULL
    };
    enum Types {
	DISAS_CLASS_CONSTRUCTOR, DISAS_CLASS_DESTRUCTOR,
	DISAS_LAMBDA, DISAS_CLASS_METHOD, DISAS_OBJECT_METHOD, DISAS_PROC,
	DISAS_SCRIPT
    } idx;
    int result;
    Tcl_Obj *codeObjPtr = NULL;
    Proc *procPtr = NULL;
    Tcl_HashEntry *hPtr;
    Object *oPtr;
    ByteCode *codePtr;
    Method *methodPtr;

    if (objc < 2) {
	Tcl_WrongNumArgs(interp, 1, objv, "type ...");
	return TCL_ERROR;
    }
    if (Tcl_GetIndexFromObj(interp, objv[1], types, "type", 0, &idx)!=TCL_OK){
	return TCL_ERROR;
    }

    switch (idx) {
    case DISAS_LAMBDA: {
	Command cmd;
	Tcl_Obj *nsObjPtr;
	Tcl_Namespace *nsPtr;

	/*
	 * Compile (if uncompiled) and disassemble a lambda term.
	 */

	if (objc != 3) {
	    Tcl_WrongNumArgs(interp, 2, objv, "lambdaTerm");
	    return TCL_ERROR;
	}

	procPtr = TclGetLambdaFromObj(interp, objv[2], &nsObjPtr);
	if (procPtr == NULL) {
	    return TCL_ERROR;
	}

	memset(&cmd, 0, sizeof(Command));
	result = TclGetNamespaceFromObj(interp, nsObjPtr, &nsPtr);
	if (result != TCL_OK) {
	    return result;
	}
	cmd.nsPtr = (Namespace *) nsPtr;
	procPtr->cmdPtr = &cmd;
	result = TclPushProcCallFrame(procPtr, interp, objc, objv, 1);
	if (result != TCL_OK) {
	    return result;
	}
	TclPopStackFrame(interp);
	codeObjPtr = procPtr->bodyPtr;
	break;
    }
    case DISAS_PROC:
	if (objc != 3) {
	    Tcl_WrongNumArgs(interp, 2, objv, "procName");
	    return TCL_ERROR;
	}

	procPtr = TclFindProc((Interp *) interp, TclGetString(objv[2]));
	if (procPtr == NULL) {
	    Tcl_SetObjResult(interp, Tcl_ObjPrintf(
		    "\"%s\" isn't a procedure", TclGetString(objv[2])));
	    Tcl_SetErrorCode(interp, "TCL", "LOOKUP", "PROC",
		    TclGetString(objv[2]), NULL);
	    return TCL_ERROR;
	}

	/*
	 * Compile (if uncompiled) and disassemble a procedure.
	 */

	result = TclPushProcCallFrame(procPtr, interp, 2, objv+1, 1);
	if (result != TCL_OK) {
	    return result;
	}
	TclPopStackFrame(interp);
	codeObjPtr = procPtr->bodyPtr;
	break;
    case DISAS_SCRIPT:
	/*
	 * Compile and disassemble a script.
	 */

	if (objc != 3) {
	    Tcl_WrongNumArgs(interp, 2, objv, "script");
	    return TCL_ERROR;
	}

	if (!TclHasInternalRep(objv[2], &tclByteCodeType) && (TCL_OK
		!= TclSetByteCodeFromAny(interp, objv[2], NULL, NULL))) {
	    return TCL_ERROR;
	}
	codeObjPtr = objv[2];
	break;

    case DISAS_CLASS_CONSTRUCTOR:
	if (objc != 3) {
	    Tcl_WrongNumArgs(interp, 2, objv, "className");
	    return TCL_ERROR;
	}

	/*
	 * Look up the body of a constructor.
	 */

	oPtr = (Object *) Tcl_GetObjectFromObj(interp, objv[2]);
	if (oPtr == NULL) {
	    return TCL_ERROR;
	}
	if (oPtr->classPtr == NULL) {
	    Tcl_SetObjResult(interp, Tcl_ObjPrintf(
		    "\"%s\" is not a class", TclGetString(objv[2])));
	    Tcl_SetErrorCode(interp, "TCL", "LOOKUP", "CLASS",
		    TclGetString(objv[2]), NULL);
	    return TCL_ERROR;
	}

	methodPtr = oPtr->classPtr->constructorPtr;
	if (methodPtr == NULL) {
	    Tcl_SetObjResult(interp, Tcl_ObjPrintf(
		    "\"%s\" has no defined constructor",
		    TclGetString(objv[2])));
	    Tcl_SetErrorCode(interp, "TCL", "OPERATION", "DISASSEMBLE",
		    "CONSRUCTOR", NULL);
	    return TCL_ERROR;
	}
	procPtr = TclOOGetProcFromMethod(methodPtr);
	if (procPtr == NULL) {
	    Tcl_SetObjResult(interp, Tcl_NewStringObj(
		    "body not available for this kind of constructor", -1));
	    Tcl_SetErrorCode(interp, "TCL", "OPERATION", "DISASSEMBLE",
		    "METHODTYPE", NULL);
	    return TCL_ERROR;
	}

	/*
	 * Compile if necessary.
	 */

	if (!TclHasInternalRep(procPtr->bodyPtr, &tclByteCodeType)) {
	    Command cmd;

	    /*
	     * Yes, this is ugly, but we need to pass the namespace in to the
	     * compiler in two places.
	     */

	    cmd.nsPtr = (Namespace *) oPtr->namespacePtr;
	    procPtr->cmdPtr = &cmd;
	    result = TclProcCompileProc(interp, procPtr, procPtr->bodyPtr,
		    (Namespace *) oPtr->namespacePtr, "body of constructor",
		    TclGetString(objv[2]));
	    procPtr->cmdPtr = NULL;
	    if (result != TCL_OK) {
		return result;
	    }
	}
	codeObjPtr = procPtr->bodyPtr;
	break;

    case DISAS_CLASS_DESTRUCTOR:
	if (objc != 3) {
	    Tcl_WrongNumArgs(interp, 2, objv, "className");
	    return TCL_ERROR;
	}

	/*
	 * Look up the body of a destructor.
	 */

	oPtr = (Object *) Tcl_GetObjectFromObj(interp, objv[2]);
	if (oPtr == NULL) {
	    return TCL_ERROR;
	}
	if (oPtr->classPtr == NULL) {
	    Tcl_SetObjResult(interp, Tcl_ObjPrintf(
		    "\"%s\" is not a class", TclGetString(objv[2])));
	    Tcl_SetErrorCode(interp, "TCL", "LOOKUP", "CLASS",
		    TclGetString(objv[2]), NULL);
	    return TCL_ERROR;
	}

	methodPtr = oPtr->classPtr->destructorPtr;
	if (methodPtr == NULL) {
	    Tcl_SetObjResult(interp, Tcl_ObjPrintf(
		    "\"%s\" has no defined destructor",
		    TclGetString(objv[2])));
	    Tcl_SetErrorCode(interp, "TCL", "OPERATION", "DISASSEMBLE",
		    "DESRUCTOR", NULL);
	    return TCL_ERROR;
	}
	procPtr = TclOOGetProcFromMethod(methodPtr);
	if (procPtr == NULL) {
	    Tcl_SetObjResult(interp, Tcl_NewStringObj(
		    "body not available for this kind of destructor", -1));
	    Tcl_SetErrorCode(interp, "TCL", "OPERATION", "DISASSEMBLE",
		    "METHODTYPE", NULL);
	    return TCL_ERROR;
	}

	/*
	 * Compile if necessary.
	 */

	if (!TclHasInternalRep(procPtr->bodyPtr, &tclByteCodeType)) {
	    Command cmd;

	    /*
	     * Yes, this is ugly, but we need to pass the namespace in to the
	     * compiler in two places.
	     */

	    cmd.nsPtr = (Namespace *) oPtr->namespacePtr;
	    procPtr->cmdPtr = &cmd;
	    result = TclProcCompileProc(interp, procPtr, procPtr->bodyPtr,
		    (Namespace *) oPtr->namespacePtr, "body of destructor",
		    TclGetString(objv[2]));
	    procPtr->cmdPtr = NULL;
	    if (result != TCL_OK) {
		return result;
	    }
	}
	codeObjPtr = procPtr->bodyPtr;
	break;

    case DISAS_CLASS_METHOD:
	if (objc != 4) {
	    Tcl_WrongNumArgs(interp, 2, objv, "className methodName");
	    return TCL_ERROR;
	}

	/*
	 * Look up the body of a class method.
	 */

	oPtr = (Object *) Tcl_GetObjectFromObj(interp, objv[2]);
	if (oPtr == NULL) {
	    return TCL_ERROR;
	}
	if (oPtr->classPtr == NULL) {
	    Tcl_SetObjResult(interp, Tcl_ObjPrintf(
		    "\"%s\" is not a class", TclGetString(objv[2])));
	    Tcl_SetErrorCode(interp, "TCL", "LOOKUP", "CLASS",
		    TclGetString(objv[2]), NULL);
	    return TCL_ERROR;
	}
	hPtr = Tcl_FindHashEntry(&oPtr->classPtr->classMethods,
		objv[3]);
	goto methodBody;
    case DISAS_OBJECT_METHOD:
	if (objc != 4) {
	    Tcl_WrongNumArgs(interp, 2, objv, "objectName methodName");
	    return TCL_ERROR;
	}

	/*
	 * Look up the body of an instance method.
	 */

	oPtr = (Object *) Tcl_GetObjectFromObj(interp, objv[2]);
	if (oPtr == NULL) {
	    return TCL_ERROR;
	}
	if (oPtr->methodsPtr == NULL) {
	    goto unknownMethod;
	}
	hPtr = Tcl_FindHashEntry(oPtr->methodsPtr, objv[3]);

	/*
	 * Compile (if necessary) and disassemble a method body.
	 */

    methodBody:
	if (hPtr == NULL) {
	unknownMethod:
	    Tcl_SetObjResult(interp, Tcl_ObjPrintf(
		    "unknown method \"%s\"", TclGetString(objv[3])));
	    Tcl_SetErrorCode(interp, "TCL", "LOOKUP", "METHOD",
		    TclGetString(objv[3]), NULL);
	    return TCL_ERROR;
	}
	procPtr = TclOOGetProcFromMethod((Method *)Tcl_GetHashValue(hPtr));
	if (procPtr == NULL) {
	    Tcl_SetObjResult(interp, Tcl_NewStringObj(
		    "body not available for this kind of method", -1));
	    Tcl_SetErrorCode(interp, "TCL", "OPERATION", "DISASSEMBLE",
		    "METHODTYPE", NULL);
	    return TCL_ERROR;
	}
	if (!TclHasInternalRep(procPtr->bodyPtr, &tclByteCodeType)) {
	    Command cmd;

	    /*
	     * Yes, this is ugly, but we need to pass the namespace in to the
	     * compiler in two places.
	     */

	    cmd.nsPtr = (Namespace *) oPtr->namespacePtr;
	    procPtr->cmdPtr = &cmd;
	    result = TclProcCompileProc(interp, procPtr, procPtr->bodyPtr,
		    (Namespace *) oPtr->namespacePtr, "body of method",
		    TclGetString(objv[3]));
	    procPtr->cmdPtr = NULL;
	    if (result != TCL_OK) {
		return result;
	    }
	}
	codeObjPtr = procPtr->bodyPtr;
	break;
    default:
	CLANG_ASSERT(0);
    }

    /*
     * Do the actual disassembly.
     */

    ByteCodeGetInternalRep(codeObjPtr, &tclByteCodeType, codePtr);

    if (codePtr->flags & TCL_BYTECODE_PRECOMPILED) {
	Tcl_SetObjResult(interp, Tcl_NewStringObj(
		"may not disassemble prebuilt bytecode", -1));
	Tcl_SetErrorCode(interp, "TCL", "OPERATION", "DISASSEMBLE",
		"BYTECODE", NULL);
	return TCL_ERROR;
    }
    if (clientData) {
	Tcl_SetObjResult(interp,
		DisassembleByteCodeAsDicts(codeObjPtr));
    } else {
	Tcl_SetObjResult(interp,
		DisassembleByteCodeObj(codeObjPtr));
    }
    return TCL_OK;
}

/*
 * Local Variables:
 * mode: c
 * c-basic-offset: 4
 * fill-column: 78
 * tab-width: 8
 * End:
 */<|MERGE_RESOLUTION|>--- conflicted
+++ resolved
@@ -330,11 +330,7 @@
 	Tcl_Size numCompiledLocals = procPtr->numCompiledLocals;
 
 	Tcl_AppendPrintfToObj(bufferObj,
-<<<<<<< HEAD
-		"  Proc %p, refCt %" TCL_Z_MODIFIER "u, args %" TCL_Z_MODIFIER "u, compiled locals %d\n",
-=======
 		"  Proc %p, refCt %" TCL_Z_MODIFIER "u, args %" TCL_Z_MODIFIER "u, compiled locals %" TCL_SIZE_MODIFIER "u\n",
->>>>>>> 2ebe7012
 		procPtr, procPtr->refCount, procPtr->numArgs,
 		numCompiledLocals);
 	if (numCompiledLocals > 0) {
@@ -371,11 +367,7 @@
 	    ExceptionRange *rangePtr = &codePtr->exceptArrayPtr[i];
 
 	    Tcl_AppendPrintfToObj(bufferObj,
-<<<<<<< HEAD
-		    "      %d: level %" TCL_Z_MODIFIER "u, %s, pc %" TCL_Z_MODIFIER "u-%" TCL_Z_MODIFIER "u, ",
-=======
 		    "      %" TCL_SIZE_MODIFIER "u: level %" TCL_Z_MODIFIER "u, %s, pc %" TCL_Z_MODIFIER "u-%" TCL_Z_MODIFIER "u, ",
->>>>>>> 2ebe7012
 		    i, rangePtr->nestingLevel,
 		    (rangePtr->type==LOOP_EXCEPTION_RANGE ? "loop" : "catch"),
 		    rangePtr->codeOffset,
@@ -560,11 +552,7 @@
     unsigned char *codeStart = codePtr->codeStart;
     unsigned pcOffset = pc - codeStart;
     int opnd = 0, i, j, numBytes = 1;
-<<<<<<< HEAD
-    int localCt = procPtr ? (int)procPtr->numCompiledLocals : 0;
-=======
     Tcl_Size localCt = procPtr ? procPtr->numCompiledLocals : 0;
->>>>>>> 2ebe7012
     CompiledLocal *localPtr = procPtr ? procPtr->firstLocalPtr : NULL;
     char suffixBuffer[128];	/* Additional info to print after main opcode
 				 * and immediates. */
@@ -645,11 +633,7 @@
 	printLVTindex:
 	    if (localPtr != NULL) {
 		if (opnd >= localCt) {
-<<<<<<< HEAD
-		    Tcl_Panic("FormatInstruction: bad local var index %u (%u locals)",
-=======
 		    Tcl_Panic("FormatInstruction: bad local var index %u (%" TCL_SIZE_MODIFIER "u locals)",
->>>>>>> 2ebe7012
 			    opnd, localCt);
 		}
 		for (j = 0;  j < opnd;  j++) {
