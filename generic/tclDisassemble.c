/*
 * tclDisassemble.c --
 *
 *	This file contains procedures that disassemble bytecode into either
 *	human-readable or Tcl-processable forms.
 *
 * Copyright © 1996-1998 Sun Microsystems, Inc.
 * Copyright © 2001 Kevin B. Kenny. All rights reserved.
 * Copyright © 2013-2016 Donal K. Fellows.
 *
 * See the file "license.terms" for information on usage and redistribution of
 * this file, and for a DISCLAIMER OF ALL WARRANTIES.
 */

#include "tclInt.h"
#include "tclCompile.h"
#include "tclOOInt.h"
#include <assert.h>

/*
 * Prototypes for procedures defined later in this file:
 */

static Tcl_Obj *	DisassembleByteCodeAsDicts(Tcl_Obj *objPtr);
static Tcl_Obj *	DisassembleByteCodeObj(Tcl_Obj *objPtr);
static int		FormatInstruction(ByteCode *codePtr,
			    const unsigned char *pc, Tcl_Obj *bufferObj);
static void		GetLocationInformation(Proc *procPtr,
			    Tcl_Obj **fileObjPtr, int *linePtr);
static void		PrintSourceToObj(Tcl_Obj *appendObj,
			    const char *stringPtr, size_t maxChars);
static void		UpdateStringOfInstName(Tcl_Obj *objPtr);

/*
 * The structure below defines an instruction name Tcl object to allow
 * reporting of inner contexts in errorstack without string allocation.
 */

static const Tcl_ObjType instNameType = {
    "instname",			/* name */
    NULL,			/* freeIntRepProc */
    NULL,			/* dupIntRepProc */
    UpdateStringOfInstName,	/* updateStringProc */
    NULL,			/* setFromAnyProc */
    TCL_OBJTYPE_V0
};

#define InstNameSetInternalRep(objPtr, inst)				\
    do {							\
	Tcl_ObjInternalRep ir;					\
	ir.wideValue = (inst);					\
	Tcl_StoreInternalRep((objPtr), &instNameType, &ir);		\
    } while (0)

#define InstNameGetInternalRep(objPtr, inst)				\
    do {							\
	const Tcl_ObjInternalRep *irPtr;				\
	irPtr = TclFetchInternalRep((objPtr), &instNameType);	\
	assert(irPtr != NULL);					\
	(inst) = irPtr->wideValue;			\
    } while (0)


/*
 *----------------------------------------------------------------------
 *
 * GetLocationInformation --
 *
 *	This procedure looks up the information about where a procedure was
 *	originally declared.
 *
 * Results:
 *	Writes to the variables pointed at by fileObjPtr and linePtr.
 *
 * Side effects:
 *	None.
 *
 *----------------------------------------------------------------------
 */

static void
GetLocationInformation(
    Proc *procPtr,		/* What to look up the information for. */
    Tcl_Obj **fileObjPtr,	/* Where to write the information about what
				 * file the code came from. Will be written
				 * to, either with the object (assume shared!)
				 * that describes what the file was, or with
				 * NULL if the information is not
				 * available. */
    int *linePtr)		/* Where to write the information about what
				 * line number represented the start of the
				 * code in question. Will be written to,
				 * either with the line number or with -1 if
				 * the information is not available. */
{
    CmdFrame *cfPtr = TclGetCmdFrameForProcedure(procPtr);

    *fileObjPtr = NULL;
    *linePtr = -1;
    if (cfPtr == NULL) {
	return;
    }

    /*
     * Get the source location data out of the CmdFrame.
     */

    *linePtr = cfPtr->line[0];
    if (cfPtr->type == TCL_LOCATION_SOURCE) {
	*fileObjPtr = cfPtr->data.eval.path;
    }
}

#ifdef TCL_COMPILE_DEBUG
/*
 *----------------------------------------------------------------------
 *
 * TclPrintByteCodeObj --
 *
 *	This procedure prints ("disassembles") the instructions of a bytecode
 *	object to stdout.
 *
 * Results:
 *	None.
 *
 * Side effects:
 *	None.
 *
 *----------------------------------------------------------------------
 */

void
TclPrintByteCodeObj(
    TCL_UNUSED(Tcl_Interp *),	/* Stuck with this in internal stubs */
    Tcl_Obj *objPtr)		/* The bytecode object to disassemble. */
{
    Tcl_Obj *bufPtr = DisassembleByteCodeObj(objPtr);

    fprintf(stdout, "\n%s", TclGetString(bufPtr));
    Tcl_DecrRefCount(bufPtr);
}

/*
 *----------------------------------------------------------------------
 *
 * TclPrintInstruction --
 *
 *	This procedure prints ("disassembles") one instruction from a bytecode
 *	object to stdout.
 *
 * Results:
 *	Returns the length in bytes of the current instruiction.
 *
 * Side effects:
 *	None.
 *
 *----------------------------------------------------------------------
 */

int
TclPrintInstruction(
    ByteCode *codePtr,		/* Bytecode containing the instruction. */
    const unsigned char *pc)	/* Points to first byte of instruction. */
{
    Tcl_Obj *bufferObj;
    int numBytes;

    TclNewObj(bufferObj);
    numBytes = FormatInstruction(codePtr, pc, bufferObj);
    fprintf(stdout, "%s", TclGetString(bufferObj));
    Tcl_DecrRefCount(bufferObj);
    return numBytes;
}

/*
 *----------------------------------------------------------------------
 *
 * TclPrintObject --
 *
 *	This procedure prints up to a specified number of characters from the
 *	argument Tcl object's string representation to a specified file.
 *
 * Results:
 *	None.
 *
 * Side effects:
 *	Outputs characters to the specified file.
 *
 *----------------------------------------------------------------------
 */

void
TclPrintObject(
    FILE *outFile,		/* The file to print the source to. */
    Tcl_Obj *objPtr,		/* Points to the Tcl object whose string
				 * representation should be printed. */
    size_t maxChars)		/* Maximum number of chars to print. */
{
    char *bytes;
    size_t length;

    bytes = Tcl_GetStringFromObj(objPtr, &length);
    TclPrintSource(outFile, bytes, TclMin(length, maxChars));
}

/*
 *----------------------------------------------------------------------
 *
 * TclPrintSource --
 *
 *	This procedure prints up to a specified number of characters from the
 *	argument string to a specified file. It tries to produce legible
 *	output by adding backslashes as necessary.
 *
 * Results:
 *	None.
 *
 * Side effects:
 *	Outputs characters to the specified file.
 *
 *----------------------------------------------------------------------
 */

void
TclPrintSource(
    FILE *outFile,		/* The file to print the source to. */
    const char *stringPtr,	/* The string to print. */
    size_t maxChars)		/* Maximum number of chars to print. */
{
    Tcl_Obj *bufferObj;

    TclNewObj(bufferObj);
    PrintSourceToObj(bufferObj, stringPtr, maxChars);
    fprintf(outFile, "%s", TclGetString(bufferObj));
    Tcl_DecrRefCount(bufferObj);
}
#endif /* TCL_COMPILE_DEBUG */

/*
 *----------------------------------------------------------------------
 *
 * DisassembleByteCodeObj --
 *
 *	Given an object which is of bytecode type, return a disassembled
 *	version of the bytecode (in a new refcount 0 object). No guarantees
 *	are made about the details of the contents of the result.
 *
 *----------------------------------------------------------------------
 */

static Tcl_Obj *
DisassembleByteCodeObj(
    Tcl_Obj *objPtr)		/* The bytecode object to disassemble. */
{
    ByteCode *codePtr;
    unsigned char *codeStart, *codeLimit, *pc;
    unsigned char *codeDeltaNext, *codeLengthNext;
    unsigned char *srcDeltaNext, *srcLengthNext;
    int codeOffset, codeLen, srcOffset, srcLen, numCmds, delta, i, line;
    Interp *iPtr;
    Tcl_Obj *bufferObj, *fileObj;

    ByteCodeGetInternalRep(objPtr, &tclByteCodeType, codePtr);

    iPtr = (Interp *) *codePtr->interpHandle;

    TclNewObj(bufferObj);
    if (!codePtr->refCount) {
	return bufferObj;	/* Already freed. */
    }

    codeStart = codePtr->codeStart;
    codeLimit = codeStart + codePtr->numCodeBytes;
    numCmds = codePtr->numCommands;

    /*
     * Print header lines describing the ByteCode.
     */

    Tcl_AppendPrintfToObj(bufferObj,
	    "ByteCode %p, refCt %" TCL_Z_MODIFIER "u, epoch %" TCL_Z_MODIFIER "u, interp %p (epoch %" TCL_Z_MODIFIER "u)\n",
	    codePtr, codePtr->refCount, codePtr->compileEpoch, iPtr, iPtr->compileEpoch);
    Tcl_AppendToObj(bufferObj, "  Source ", TCL_INDEX_NONE);
    PrintSourceToObj(bufferObj, codePtr->source,
	    TclMin(codePtr->numSrcBytes, 55));
    GetLocationInformation(codePtr->procPtr, &fileObj, &line);
    if (line >= 0 && fileObj != NULL) {
	Tcl_AppendPrintfToObj(bufferObj, "\n  File \"%s\" Line %d",
		TclGetString(fileObj), line);
    }
    Tcl_AppendPrintfToObj(bufferObj,
	    "\n  Cmds %d, src %" TCL_Z_MODIFIER "u, inst %" TCL_Z_MODIFIER "u, litObjs %" TCL_Z_MODIFIER "u, aux %" TCL_Z_MODIFIER "u, stkDepth %" TCL_Z_MODIFIER "u, code/src %.2f\n",
	    numCmds, codePtr->numSrcBytes, codePtr->numCodeBytes,
	    codePtr->numLitObjects, codePtr->numAuxDataItems,
	    codePtr->maxStackDepth,
#ifdef TCL_COMPILE_STATS
	    codePtr->numSrcBytes?
		    codePtr->structureSize/(float)codePtr->numSrcBytes :
#endif
	    0.0);

#ifdef TCL_COMPILE_STATS
    Tcl_AppendPrintfToObj(bufferObj,
	    "  Code %" TCL_Z_MODIFIER "u = header %" TCL_Z_MODIFIER "u+inst %" TCL_Z_MODIFIER "u+litObj %"
	    TCL_Z_MODIFIER "u+exc %" TCL_Z_MODIFIER "u+aux %" TCL_Z_MODIFIER "u+cmdMap %" TCL_Z_MODIFIER "u\n",
	    codePtr->structureSize,
	    offsetof(ByteCode, localCachePtr),
	    codePtr->numCodeBytes,
	    codePtr->numLitObjects * sizeof(Tcl_Obj *),
	    codePtr->numExceptRanges*sizeof(ExceptionRange),
	    codePtr->numAuxDataItems * sizeof(AuxData),
	    codePtr->numCmdLocBytes);
#endif /* TCL_COMPILE_STATS */

    /*
     * If the ByteCode is the compiled body of a Tcl procedure, print
     * information about that procedure. Note that we don't know the
     * procedure's name since ByteCode's can be shared among procedures.
     */

    if (codePtr->procPtr != NULL) {
	Proc *procPtr = codePtr->procPtr;
	int numCompiledLocals = procPtr->numCompiledLocals;

	Tcl_AppendPrintfToObj(bufferObj,
		"  Proc %p, refCt %" TCL_Z_MODIFIER "u, args %" TCL_Z_MODIFIER "u, compiled locals %d\n",
		procPtr, procPtr->refCount, procPtr->numArgs,
		numCompiledLocals);
	if (numCompiledLocals > 0) {
	    CompiledLocal *localPtr = procPtr->firstLocalPtr;

	    for (i = 0;  i < numCompiledLocals;  i++) {
		Tcl_AppendPrintfToObj(bufferObj,
			"      slot %d%s%s%s%s%s%s", i,
			(localPtr->flags & (VAR_ARRAY|VAR_LINK)) ? "" : ", scalar",
			(localPtr->flags & VAR_ARRAY) ? ", array" : "",
			(localPtr->flags & VAR_LINK) ? ", link" : "",
			(localPtr->flags & VAR_ARGUMENT) ? ", arg" : "",
			(localPtr->flags & VAR_TEMPORARY) ? ", temp" : "",
			(localPtr->flags & VAR_RESOLVED) ? ", resolved" : "");
		if (TclIsVarTemporary(localPtr)) {
		    Tcl_AppendToObj(bufferObj, "\n", TCL_INDEX_NONE);
		} else {
		    Tcl_AppendPrintfToObj(bufferObj, ", \"%s\"\n",
			    localPtr->name);
		}
		localPtr = localPtr->nextPtr;
	    }
	}
    }

    /*
     * Print the ExceptionRange array.
     */

    if ((int)codePtr->numExceptRanges > 0) {
	Tcl_AppendPrintfToObj(bufferObj, "  Exception ranges %" TCL_Z_MODIFIER "u, depth %" TCL_Z_MODIFIER "u:\n",
		codePtr->numExceptRanges, codePtr->maxExceptDepth);
	for (i = 0;  i < (int)codePtr->numExceptRanges;  i++) {
	    ExceptionRange *rangePtr = &codePtr->exceptArrayPtr[i];

	    Tcl_AppendPrintfToObj(bufferObj,
		    "      %d: level %" TCL_Z_MODIFIER "u, %s, pc %" TCL_Z_MODIFIER "u-%" TCL_Z_MODIFIER "u, ",
		    i, rangePtr->nestingLevel,
		    (rangePtr->type==LOOP_EXCEPTION_RANGE ? "loop" : "catch"),
		    rangePtr->codeOffset,
		    (rangePtr->codeOffset + rangePtr->numCodeBytes - 1));
	    switch (rangePtr->type) {
	    case LOOP_EXCEPTION_RANGE:
		Tcl_AppendPrintfToObj(bufferObj, "continue %" TCL_Z_MODIFIER "u, break %" TCL_Z_MODIFIER "u\n",
			rangePtr->continueOffset, rangePtr->breakOffset);
		break;
	    case CATCH_EXCEPTION_RANGE:
		Tcl_AppendPrintfToObj(bufferObj, "catch %" TCL_Z_MODIFIER "u\n",
			rangePtr->catchOffset);
		break;
	    default:
		Tcl_Panic("DisassembleByteCodeObj: bad ExceptionRange type %d",
			rangePtr->type);
	    }
	}
    }

    /*
     * If there were no commands (e.g., an expression or an empty string was
     * compiled), just print all instructions and return.
     */

    if (numCmds == 0) {
	pc = codeStart;
	while (pc < codeLimit) {
	    Tcl_AppendToObj(bufferObj, "    ", TCL_INDEX_NONE);
	    pc += FormatInstruction(codePtr, pc, bufferObj);
	}
	return bufferObj;
    }

    /*
     * Print table showing the code offset, source offset, and source length
     * for each command. These are encoded as a sequence of bytes.
     */

    Tcl_AppendPrintfToObj(bufferObj, "  Commands %d:", numCmds);
    codeDeltaNext = codePtr->codeDeltaStart;
    codeLengthNext = codePtr->codeLengthStart;
    srcDeltaNext = codePtr->srcDeltaStart;
    srcLengthNext = codePtr->srcLengthStart;
    codeOffset = srcOffset = 0;
    for (i = 0;  i < numCmds;  i++) {
	if (*codeDeltaNext == 0xFF) {
	    codeDeltaNext++;
	    delta = TclGetInt4AtPtr(codeDeltaNext);
	    codeDeltaNext += 4;
	} else {
	    delta = TclGetInt1AtPtr(codeDeltaNext);
	    codeDeltaNext++;
	}
	codeOffset += delta;

	if (*codeLengthNext == 0xFF) {
	    codeLengthNext++;
	    codeLen = TclGetInt4AtPtr(codeLengthNext);
	    codeLengthNext += 4;
	} else {
	    codeLen = TclGetInt1AtPtr(codeLengthNext);
	    codeLengthNext++;
	}

	if (*srcDeltaNext == 0xFF) {
	    srcDeltaNext++;
	    delta = TclGetInt4AtPtr(srcDeltaNext);
	    srcDeltaNext += 4;
	} else {
	    delta = TclGetInt1AtPtr(srcDeltaNext);
	    srcDeltaNext++;
	}
	srcOffset += delta;

	if (*srcLengthNext == 0xFF) {
	    srcLengthNext++;
	    srcLen = TclGetInt4AtPtr(srcLengthNext);
	    srcLengthNext += 4;
	} else {
	    srcLen = TclGetInt1AtPtr(srcLengthNext);
	    srcLengthNext++;
	}

	Tcl_AppendPrintfToObj(bufferObj, "%s%4d: pc %d-%d, src %d-%d",
		((i % 2)? "     " : "\n   "),
		(i+1), codeOffset, (codeOffset + codeLen - 1),
		srcOffset, (srcOffset + srcLen - 1));
    }
    if (numCmds > 0) {
	Tcl_AppendToObj(bufferObj, "\n", TCL_INDEX_NONE);
    }

    /*
     * Print each instruction. If the instruction corresponds to the start of
     * a command, print the command's source. Note that we don't need the code
     * length here.
     */

    codeDeltaNext = codePtr->codeDeltaStart;
    srcDeltaNext = codePtr->srcDeltaStart;
    srcLengthNext = codePtr->srcLengthStart;
    codeOffset = srcOffset = 0;
    pc = codeStart;
    for (i = 0;  i < numCmds;  i++) {
	if (*codeDeltaNext == 0xFF) {
	    codeDeltaNext++;
	    delta = TclGetInt4AtPtr(codeDeltaNext);
	    codeDeltaNext += 4;
	} else {
	    delta = TclGetInt1AtPtr(codeDeltaNext);
	    codeDeltaNext++;
	}
	codeOffset += delta;

	if (*srcDeltaNext == 0xFF) {
	    srcDeltaNext++;
	    delta = TclGetInt4AtPtr(srcDeltaNext);
	    srcDeltaNext += 4;
	} else {
	    delta = TclGetInt1AtPtr(srcDeltaNext);
	    srcDeltaNext++;
	}
	srcOffset += delta;

	if (*srcLengthNext == 0xFF) {
	    srcLengthNext++;
	    srcLen = TclGetInt4AtPtr(srcLengthNext);
	    srcLengthNext += 4;
	} else {
	    srcLen = TclGetInt1AtPtr(srcLengthNext);
	    srcLengthNext++;
	}

	/*
	 * Print instructions before command i.
	 */

	while ((pc-codeStart) < codeOffset) {
	    Tcl_AppendToObj(bufferObj, "    ", TCL_INDEX_NONE);
	    pc += FormatInstruction(codePtr, pc, bufferObj);
	}

	Tcl_AppendPrintfToObj(bufferObj, "  Command %d: ", i+1);
	PrintSourceToObj(bufferObj, (codePtr->source + srcOffset),
		TclMin(srcLen, 55));
	Tcl_AppendToObj(bufferObj, "\n", TCL_INDEX_NONE);
    }
    if (pc < codeLimit) {
	/*
	 * Print instructions after the last command.
	 */

	while (pc < codeLimit) {
	    Tcl_AppendToObj(bufferObj, "    ", TCL_INDEX_NONE);
	    pc += FormatInstruction(codePtr, pc, bufferObj);
	}
    }
    return bufferObj;
}

/*
 *----------------------------------------------------------------------
 *
 * FormatInstruction --
 *
 *	Appends a representation of a bytecode instruction to a Tcl_Obj.
 *
 *----------------------------------------------------------------------
 */

static int
FormatInstruction(
    ByteCode *codePtr,		/* Bytecode containing the instruction. */
    const unsigned char *pc,	/* Points to first byte of instruction. */
    Tcl_Obj *bufferObj)		/* Object to append instruction info to. */
{
    Proc *procPtr = codePtr->procPtr;
    unsigned char opCode = *pc;
    const InstructionDesc *instDesc = &tclInstructionTable[opCode];
    unsigned char *codeStart = codePtr->codeStart;
    unsigned pcOffset = pc - codeStart;
    int opnd = 0, i, j, numBytes = 1;
    int localCt = procPtr ? (int)procPtr->numCompiledLocals : 0;
    CompiledLocal *localPtr = procPtr ? procPtr->firstLocalPtr : NULL;
    char suffixBuffer[128];	/* Additional info to print after main opcode
				 * and immediates. */
    char *suffixSrc = NULL;
    Tcl_Obj *suffixObj = NULL;
    AuxData *auxPtr = NULL;

    suffixBuffer[0] = '\0';
    Tcl_AppendPrintfToObj(bufferObj, "(%u) %s ", pcOffset, instDesc->name);
    for (i = 0;  i < instDesc->numOperands;  i++) {
	switch (instDesc->opTypes[i]) {
	case OPERAND_INT1:
	    opnd = TclGetInt1AtPtr(pc+numBytes); numBytes++;
	    Tcl_AppendPrintfToObj(bufferObj, "%+d ", opnd);
	    break;
	case OPERAND_INT4:
	    opnd = TclGetInt4AtPtr(pc+numBytes); numBytes += 4;
	    Tcl_AppendPrintfToObj(bufferObj, "%+d ", opnd);
	    break;
	case OPERAND_UINT1:
	    opnd = TclGetUInt1AtPtr(pc+numBytes); numBytes++;
	    Tcl_AppendPrintfToObj(bufferObj, "%u ", opnd);
	    break;
	case OPERAND_UINT4:
	    opnd = TclGetUInt4AtPtr(pc+numBytes); numBytes += 4;
	    if (opCode == INST_START_CMD) {
		snprintf(suffixBuffer+strlen(suffixBuffer), sizeof(suffixBuffer) - strlen(suffixBuffer),
			", %u cmds start here", opnd);
	    }
	    Tcl_AppendPrintfToObj(bufferObj, "%u ", opnd);
	    break;
	case OPERAND_OFFSET1:
	    opnd = TclGetInt1AtPtr(pc+numBytes); numBytes++;
	    snprintf(suffixBuffer, sizeof(suffixBuffer), "pc %u", pcOffset+opnd);
	    Tcl_AppendPrintfToObj(bufferObj, "%+d ", opnd);
	    break;
	case OPERAND_OFFSET4:
	    opnd = TclGetInt4AtPtr(pc+numBytes); numBytes += 4;
	    if (opCode == INST_START_CMD) {
		snprintf(suffixBuffer, sizeof(suffixBuffer), "next cmd at pc %u", pcOffset+opnd);
	    } else {
		snprintf(suffixBuffer, sizeof(suffixBuffer), "pc %u", pcOffset+opnd);
	    }
	    Tcl_AppendPrintfToObj(bufferObj, "%+d ", opnd);
	    break;
	case OPERAND_LIT1:
	    opnd = TclGetUInt1AtPtr(pc+numBytes); numBytes++;
	    suffixObj = codePtr->objArrayPtr[opnd];
	    Tcl_AppendPrintfToObj(bufferObj, "%u ", opnd);
	    break;
	case OPERAND_LIT4:
	    opnd = TclGetUInt4AtPtr(pc+numBytes); numBytes += 4;
	    suffixObj = codePtr->objArrayPtr[opnd];
	    Tcl_AppendPrintfToObj(bufferObj, "%u ", opnd);
	    break;
	case OPERAND_AUX4:
	    opnd = TclGetUInt4AtPtr(pc+numBytes); numBytes += 4;
	    Tcl_AppendPrintfToObj(bufferObj, "%u ", opnd);
	    auxPtr = &codePtr->auxDataArrayPtr[opnd];
	    break;
	case OPERAND_IDX4:
	    opnd = TclGetInt4AtPtr(pc+numBytes); numBytes += 4;
	    if (opnd >= -1) {
		Tcl_AppendPrintfToObj(bufferObj, "%d ", opnd);
	    } else if (opnd == -2) {
		Tcl_AppendPrintfToObj(bufferObj, "end ");
	    } else {
		Tcl_AppendPrintfToObj(bufferObj, "end-%d ", -2-opnd);
	    }
	    break;
	case OPERAND_LVT1:
	    opnd = TclGetUInt1AtPtr(pc+numBytes);
	    numBytes++;
	    goto printLVTindex;
	case OPERAND_LVT4:
	    opnd = TclGetUInt4AtPtr(pc+numBytes);
	    numBytes += 4;
	printLVTindex:
	    if (localPtr != NULL) {
		if (opnd >= localCt) {
		    Tcl_Panic("FormatInstruction: bad local var index %u (%u locals)",
			    opnd, localCt);
		}
		for (j = 0;  j < opnd;  j++) {
		    localPtr = localPtr->nextPtr;
		}
		if (TclIsVarTemporary(localPtr)) {
<<<<<<< HEAD
		    sprintf(suffixBuffer, "temp var %u", opnd);
=======
		    snprintf(suffixBuffer, sizeof(suffixBuffer), "temp var %u", (unsigned) opnd);
>>>>>>> ed24f448
		} else {
		    snprintf(suffixBuffer, sizeof(suffixBuffer), "var ");
		    suffixSrc = localPtr->name;
		}
	    }
	    Tcl_AppendPrintfToObj(bufferObj, "%%v%u ", opnd);
	    break;
	case OPERAND_SCLS1:
	    opnd = TclGetUInt1AtPtr(pc+numBytes); numBytes++;
	    Tcl_AppendPrintfToObj(bufferObj, "%s ",
		    tclStringClassTable[opnd].name);
	    break;
	case OPERAND_NONE:
	default:
	    break;
	}
    }
    if (suffixObj) {
	const char *bytes;
	size_t length;

	Tcl_AppendToObj(bufferObj, "\t# ", TCL_INDEX_NONE);
	bytes = Tcl_GetStringFromObj(codePtr->objArrayPtr[opnd], &length);
	PrintSourceToObj(bufferObj, bytes, TclMin(length, 40));
    } else if (suffixBuffer[0]) {
	Tcl_AppendPrintfToObj(bufferObj, "\t# %s", suffixBuffer);
	if (suffixSrc) {
	    PrintSourceToObj(bufferObj, suffixSrc, 40);
	}
    }
    Tcl_AppendToObj(bufferObj, "\n", TCL_INDEX_NONE);
    if (auxPtr && auxPtr->type->printProc) {
	Tcl_AppendToObj(bufferObj, "\t\t[", TCL_INDEX_NONE);
	auxPtr->type->printProc(auxPtr->clientData, bufferObj, codePtr,
		pcOffset);
	Tcl_AppendToObj(bufferObj, "]\n", TCL_INDEX_NONE);
    }
    return numBytes;
}

/*
 *----------------------------------------------------------------------
 *
 * TclGetInnerContext --
 *
 *	If possible, returns a list capturing the inner context. Otherwise
 *	return NULL.
 *
 *----------------------------------------------------------------------
 */

Tcl_Obj *
TclGetInnerContext(
    Tcl_Interp *interp,
    const unsigned char *pc,
    Tcl_Obj **tosPtr)
{
    size_t objc = 0;
    Tcl_Obj *result;
    Interp *iPtr = (Interp *) interp;

    switch (*pc) {
    case INST_STR_LEN:
    case INST_LNOT:
    case INST_BITNOT:
    case INST_UMINUS:
    case INST_UPLUS:
    case INST_TRY_CVT_TO_NUMERIC:
    case INST_EXPAND_STKTOP:
    case INST_EXPR_STK:
        objc = 1;
        break;

    case INST_LIST_IN:
    case INST_LIST_NOT_IN:	/* Basic list containment operators. */
    case INST_STR_EQ:
    case INST_STR_NEQ:		/* String (in)equality check */
    case INST_STR_CMP:		/* String compare. */
    case INST_STR_INDEX:
    case INST_STR_MATCH:
    case INST_REGEXP:
    case INST_EQ:
    case INST_NEQ:
    case INST_LT:
    case INST_GT:
    case INST_LE:
    case INST_GE:
    case INST_MOD:
    case INST_LSHIFT:
    case INST_RSHIFT:
    case INST_BITOR:
    case INST_BITXOR:
    case INST_BITAND:
    case INST_EXPON:
    case INST_ADD:
    case INST_SUB:
    case INST_DIV:
    case INST_MULT:
        objc = 2;
        break;

    case INST_RETURN_STK:
        /* early pop. TODO: dig out opt dict too :/ */
        objc = 1;
        break;

    case INST_SYNTAX:
    case INST_RETURN_IMM:
        objc = 2;
        break;

    case INST_INVOKE_STK4:
	objc = TclGetUInt4AtPtr(pc+1);
        break;

    case INST_INVOKE_STK1:
	objc = TclGetUInt1AtPtr(pc+1);
	break;
    }

    result = iPtr->innerContext;
    if (Tcl_IsShared(result)) {
        Tcl_DecrRefCount(result);
        iPtr->innerContext = result = Tcl_NewListObj(objc + 1, NULL);
        Tcl_IncrRefCount(result);
    } else {
        size_t len;

        /*
         * Reset while keeping the list internalrep as much as possible.
         */

	TclListObjLengthM(interp, result, &len);
        Tcl_ListObjReplace(interp, result, 0, len, 0, NULL);
    }
    Tcl_ListObjAppendElement(NULL, result, TclNewInstNameObj(*pc));

    for (; objc>0 ; objc--) {
        Tcl_Obj *objPtr;

        objPtr = tosPtr[1 - objc];
        if (!objPtr) {
            Tcl_Panic("InnerContext: bad tos -- appending null object");
        }
        if ((objPtr->refCount<=0)
#ifdef TCL_MEM_DEBUG
                || (objPtr->refCount==0x61616161)
#endif
        ) {
            Tcl_Panic("InnerContext: bad tos -- appending freed object %p",
                    objPtr);
        }
        Tcl_ListObjAppendElement(NULL, result, objPtr);
    }

    return result;
}

/*
 *----------------------------------------------------------------------
 *
 * TclNewInstNameObj --
 *
 *	Creates a new InstName Tcl_Obj based on the given instruction
 *
 *----------------------------------------------------------------------
 */

Tcl_Obj *
TclNewInstNameObj(
    unsigned char inst)
{
    Tcl_Obj *objPtr;

    TclNewObj(objPtr);
    TclInvalidateStringRep(objPtr);
    InstNameSetInternalRep(objPtr, inst);

    return objPtr;
}

/*
 *----------------------------------------------------------------------
 *
 * UpdateStringOfInstName --
 *
 *	Update the string representation for an instruction name object.
 *
 *----------------------------------------------------------------------
 */

static void
UpdateStringOfInstName(
    Tcl_Obj *objPtr)
{
    size_t inst;	/* NOTE: We know this is really an unsigned char */
    char *dst;

    InstNameGetInternalRep(objPtr, inst);

    if (inst >= LAST_INST_OPCODE) {
	dst = Tcl_InitStringRep(objPtr, NULL, TCL_INTEGER_SPACE + 5);
	TclOOM(dst, TCL_INTEGER_SPACE + 5);
        snprintf(dst, TCL_INTEGER_SPACE + 5, "inst_%" TCL_Z_MODIFIER "u", inst);
	(void) Tcl_InitStringRep(objPtr, NULL, strlen(dst));
    } else {
	const char *s = tclInstructionTable[inst].name;
	size_t len = strlen(s);
	dst = Tcl_InitStringRep(objPtr, s, len);
	TclOOM(dst, len);
    }
}

/*
 *----------------------------------------------------------------------
 *
 * PrintSourceToObj --
 *
 *	Appends a quoted representation of a string to a Tcl_Obj.
 *
 *----------------------------------------------------------------------
 */

static void
PrintSourceToObj(
    Tcl_Obj *appendObj,		/* The object to print the source to. */
    const char *stringPtr,	/* The string to print. */
    size_t maxChars)		/* Maximum number of chars to print. */
{
    const char *p;
    size_t i = 0, len;

    if (stringPtr == NULL) {
	Tcl_AppendToObj(appendObj, "\"\"", TCL_INDEX_NONE);
	return;
    }

    Tcl_AppendToObj(appendObj, "\"", TCL_INDEX_NONE);
    p = stringPtr;
    for (;  (*p != '\0') && (i < maxChars);  p+=len) {
	int ucs4;

	len = TclUtfToUCS4(p, &ucs4);
	switch (ucs4) {
	case '"':
	    Tcl_AppendToObj(appendObj, "\\\"", TCL_INDEX_NONE);
	    i += 2;
	    continue;
	case '\f':
	    Tcl_AppendToObj(appendObj, "\\f", TCL_INDEX_NONE);
	    i += 2;
	    continue;
	case '\n':
	    Tcl_AppendToObj(appendObj, "\\n", TCL_INDEX_NONE);
	    i += 2;
	    continue;
	case '\r':
	    Tcl_AppendToObj(appendObj, "\\r", TCL_INDEX_NONE);
	    i += 2;
	    continue;
	case '\t':
	    Tcl_AppendToObj(appendObj, "\\t", TCL_INDEX_NONE);
	    i += 2;
	    continue;
	case '\v':
	    Tcl_AppendToObj(appendObj, "\\v", TCL_INDEX_NONE);
	    i += 2;
	    continue;
	default:
	    if (ucs4 > 0xFFFF) {
		Tcl_AppendPrintfToObj(appendObj, "\\U%08x", ucs4);
		i += 10;
	    } else if (ucs4 < 0x20 || ucs4 >= 0x7F) {
		Tcl_AppendPrintfToObj(appendObj, "\\u%04x", ucs4);
		i += 6;
	    } else {
		Tcl_AppendPrintfToObj(appendObj, "%c", ucs4);
		i++;
	    }
	    continue;
	}
    }
    if (*p != '\0') {
	Tcl_AppendToObj(appendObj, "...", TCL_INDEX_NONE);
    }
    Tcl_AppendToObj(appendObj, "\"", TCL_INDEX_NONE);
}

/*
 *----------------------------------------------------------------------
 *
 * DisassembleByteCodeAsDicts --
 *
 *	Given an object which is of bytecode type, return a disassembled
 *	version of the bytecode (in a new refcount 0 object) in a dictionary.
 *	No guarantees are made about the details of the contents of the
 *	result, but it is intended to be more readable than the old output
 *	format.
 *
 *----------------------------------------------------------------------
 */

static Tcl_Obj *
DisassembleByteCodeAsDicts(
    Tcl_Obj *objPtr)		/* The bytecode-holding value to take apart */
{
    ByteCode *codePtr;
    Tcl_Obj *description, *literals, *variables, *instructions, *inst;
    Tcl_Obj *aux, *exn, *commands, *file;
    unsigned char *pc, *opnd, *codeOffPtr, *codeLenPtr, *srcOffPtr, *srcLenPtr;
    int codeOffset, codeLength, sourceOffset, sourceLength;
    int i, val, line;

    ByteCodeGetInternalRep(objPtr, &tclByteCodeType, codePtr);

    /*
     * Get the literals from the bytecode.
     */

    TclNewObj(literals);
    for (i=0 ; i<(int)codePtr->numLitObjects ; i++) {
	Tcl_ListObjAppendElement(NULL, literals, codePtr->objArrayPtr[i]);
    }

    /*
     * Get the variables from the bytecode.
     */

    TclNewObj(variables);
    if (codePtr->procPtr) {
	int localCount = codePtr->procPtr->numCompiledLocals;
	CompiledLocal *localPtr = codePtr->procPtr->firstLocalPtr;

	for (i=0 ; i<localCount ; i++,localPtr=localPtr->nextPtr) {
	    Tcl_Obj *descriptor[2];

	    TclNewObj(descriptor[0]);
	    if (!(localPtr->flags & (VAR_ARRAY|VAR_LINK))) {
		Tcl_ListObjAppendElement(NULL, descriptor[0],
			Tcl_NewStringObj("scalar", TCL_INDEX_NONE));
	    }
	    if (localPtr->flags & VAR_ARRAY) {
		Tcl_ListObjAppendElement(NULL, descriptor[0],
			Tcl_NewStringObj("array", TCL_INDEX_NONE));
	    }
	    if (localPtr->flags & VAR_LINK) {
		Tcl_ListObjAppendElement(NULL, descriptor[0],
			Tcl_NewStringObj("link", TCL_INDEX_NONE));
	    }
	    if (localPtr->flags & VAR_ARGUMENT) {
		Tcl_ListObjAppendElement(NULL, descriptor[0],
			Tcl_NewStringObj("arg", TCL_INDEX_NONE));
	    }
	    if (localPtr->flags & VAR_TEMPORARY) {
		Tcl_ListObjAppendElement(NULL, descriptor[0],
			Tcl_NewStringObj("temp", TCL_INDEX_NONE));
	    }
	    if (localPtr->flags & VAR_RESOLVED) {
		Tcl_ListObjAppendElement(NULL, descriptor[0],
			Tcl_NewStringObj("resolved", TCL_INDEX_NONE));
	    }
	    if (localPtr->flags & VAR_TEMPORARY) {
		Tcl_ListObjAppendElement(NULL, variables,
			Tcl_NewListObj(1, descriptor));
	    } else {
		descriptor[1] = Tcl_NewStringObj(localPtr->name, TCL_INDEX_NONE);
		Tcl_ListObjAppendElement(NULL, variables,
			Tcl_NewListObj(2, descriptor));
	    }
	}
    }

    /*
     * Get the instructions from the bytecode.
     */

    TclNewObj(instructions);
    for (pc=codePtr->codeStart; pc<codePtr->codeStart+codePtr->numCodeBytes;){
	const InstructionDesc *instDesc = &tclInstructionTable[*pc];
	int address = pc - codePtr->codeStart;

	TclNewObj(inst);
	Tcl_ListObjAppendElement(NULL, inst, Tcl_NewStringObj(
		instDesc->name, TCL_INDEX_NONE));
	opnd = pc + 1;
	for (i=0 ; i<instDesc->numOperands ; i++) {
	    switch (instDesc->opTypes[i]) {
	    case OPERAND_INT1:
		val = TclGetInt1AtPtr(opnd);
		opnd += 1;
		goto formatNumber;
	    case OPERAND_UINT1:
		val = TclGetUInt1AtPtr(opnd);
		opnd += 1;
		goto formatNumber;
	    case OPERAND_INT4:
		val = TclGetInt4AtPtr(opnd);
		opnd += 4;
		goto formatNumber;
	    case OPERAND_UINT4:
		val = TclGetUInt4AtPtr(opnd);
		opnd += 4;
	    formatNumber:
		Tcl_ListObjAppendElement(NULL, inst, Tcl_NewWideIntObj(val));
		break;

	    case OPERAND_OFFSET1:
		val = TclGetInt1AtPtr(opnd);
		opnd += 1;
		goto formatAddress;
	    case OPERAND_OFFSET4:
		val = TclGetInt4AtPtr(opnd);
		opnd += 4;
	    formatAddress:
		Tcl_ListObjAppendElement(NULL, inst, Tcl_ObjPrintf(
			"pc %d", address + val));
		break;

	    case OPERAND_LIT1:
		val = TclGetUInt1AtPtr(opnd);
		opnd += 1;
		goto formatLiteral;
	    case OPERAND_LIT4:
		val = TclGetUInt4AtPtr(opnd);
		opnd += 4;
	    formatLiteral:
		Tcl_ListObjAppendElement(NULL, inst, Tcl_ObjPrintf(
			"@%d", val));
		break;

	    case OPERAND_LVT1:
		val = TclGetUInt1AtPtr(opnd);
		opnd += 1;
		goto formatVariable;
	    case OPERAND_LVT4:
		val = TclGetUInt4AtPtr(opnd);
		opnd += 4;
	    formatVariable:
		Tcl_ListObjAppendElement(NULL, inst, Tcl_ObjPrintf(
			"%%%d", val));
		break;
	    case OPERAND_IDX4:
		val = TclGetInt4AtPtr(opnd);
		opnd += 4;
		if (val >= -1) {
		    Tcl_ListObjAppendElement(NULL, inst, Tcl_ObjPrintf(
			    ".%d", val));
		} else if (val == -2) {
		    Tcl_ListObjAppendElement(NULL, inst, Tcl_NewStringObj(
			    ".end", TCL_INDEX_NONE));
		} else {
		    Tcl_ListObjAppendElement(NULL, inst, Tcl_ObjPrintf(
			    ".end-%d", -2-val));
		}
		break;
	    case OPERAND_AUX4:
		val = TclGetInt4AtPtr(opnd);
		opnd += 4;
		Tcl_ListObjAppendElement(NULL, inst, Tcl_ObjPrintf(
			"?%d", val));
		break;
	    case OPERAND_SCLS1:
		val = TclGetUInt1AtPtr(opnd);
		opnd++;
		Tcl_ListObjAppendElement(NULL, inst, Tcl_ObjPrintf(
			"=%s", tclStringClassTable[val].name));
		break;
	    case OPERAND_NONE:
		Tcl_Panic("opcode %d with more than zero 'no' operands", *pc);
	    }
	}
	Tcl_DictObjPut(NULL, instructions, Tcl_NewWideIntObj(address), inst);
	pc += instDesc->numBytes;
    }

    /*
     * Get the auxiliary data from the bytecode.
     */

    TclNewObj(aux);
    for (i=0 ; i<(int)codePtr->numAuxDataItems ; i++) {
	AuxData *auxData = &codePtr->auxDataArrayPtr[i];
	Tcl_Obj *auxDesc = Tcl_NewStringObj(auxData->type->name, TCL_INDEX_NONE);

	if (auxData->type->disassembleProc) {
	    Tcl_Obj *desc;

	    TclNewObj(desc);
	    Tcl_DictObjPut(NULL, desc, Tcl_NewStringObj("name", TCL_INDEX_NONE), auxDesc);
	    auxDesc = desc;
	    auxData->type->disassembleProc(auxData->clientData, auxDesc,
		    codePtr, 0);
	} else if (auxData->type->printProc) {
	    Tcl_Obj *desc;

	    TclNewObj(desc);
	    auxData->type->printProc(auxData->clientData, desc, codePtr, 0);
	    Tcl_ListObjAppendElement(NULL, auxDesc, desc);
	}
	Tcl_ListObjAppendElement(NULL, aux, auxDesc);
    }

    /*
     * Get the exception ranges from the bytecode.
     */

    TclNewObj(exn);
    for (i=0 ; i<(int)codePtr->numExceptRanges ; i++) {
	ExceptionRange *rangePtr = &codePtr->exceptArrayPtr[i];

	switch (rangePtr->type) {
	case LOOP_EXCEPTION_RANGE:
	    Tcl_ListObjAppendElement(NULL, exn, Tcl_ObjPrintf(
		    "type %s level %" TCL_Z_MODIFIER "u from %" TCL_Z_MODIFIER "u to %" TCL_Z_MODIFIER "u break %" TCL_Z_MODIFIER "u continue %" TCL_Z_MODIFIER "u",
		    "loop", rangePtr->nestingLevel, rangePtr->codeOffset,
		    rangePtr->codeOffset + rangePtr->numCodeBytes - 1,
		    rangePtr->breakOffset, rangePtr->continueOffset));
	    break;
	case CATCH_EXCEPTION_RANGE:
	    Tcl_ListObjAppendElement(NULL, exn, Tcl_ObjPrintf(
		    "type %s level %" TCL_Z_MODIFIER "u from %" TCL_Z_MODIFIER "u to %" TCL_Z_MODIFIER "u catch %" TCL_Z_MODIFIER "u",
		    "catch", rangePtr->nestingLevel, rangePtr->codeOffset,
		    rangePtr->codeOffset + rangePtr->numCodeBytes - 1,
		    rangePtr->catchOffset));
	    break;
	}
    }

    /*
     * Get the command information from the bytecode.
     *
     * The way these are encoded in the bytecode is non-trivial; the Decode
     * macro (which updates its argument and returns the next decoded value)
     * handles this so that the rest of the code does not.
     */

#define Decode(ptr) \
    ((TclGetUInt1AtPtr(ptr) == 0xFF)			\
	? ((ptr)+=5 , TclGetInt4AtPtr((ptr)-4))		\
	: ((ptr)+=1 , TclGetInt1AtPtr((ptr)-1)))

    TclNewObj(commands);
    codeOffPtr = codePtr->codeDeltaStart;
    codeLenPtr = codePtr->codeLengthStart;
    srcOffPtr = codePtr->srcDeltaStart;
    srcLenPtr = codePtr->srcLengthStart;
    codeOffset = sourceOffset = 0;
    for (i=0 ; i<(int)codePtr->numCommands ; i++) {
	Tcl_Obj *cmd;

	codeOffset += Decode(codeOffPtr);
	codeLength = Decode(codeLenPtr);
	sourceOffset += Decode(srcOffPtr);
	sourceLength = Decode(srcLenPtr);
	TclNewObj(cmd);
	Tcl_DictObjPut(NULL, cmd, Tcl_NewStringObj("codefrom", TCL_INDEX_NONE),
		Tcl_NewWideIntObj(codeOffset));
	Tcl_DictObjPut(NULL, cmd, Tcl_NewStringObj("codeto", TCL_INDEX_NONE),
		Tcl_NewWideIntObj(codeOffset + codeLength - 1));

	/*
	 * Convert byte offsets to character offsets; important if multibyte
	 * characters are present in the source!
	 */

	Tcl_DictObjPut(NULL, cmd, Tcl_NewStringObj("scriptfrom", TCL_INDEX_NONE),
		Tcl_NewWideIntObj(Tcl_NumUtfChars(codePtr->source,
			sourceOffset)));
	Tcl_DictObjPut(NULL, cmd, Tcl_NewStringObj("scriptto", TCL_INDEX_NONE),
		Tcl_NewWideIntObj(Tcl_NumUtfChars(codePtr->source,
			sourceOffset + sourceLength - 1)));
	Tcl_DictObjPut(NULL, cmd, Tcl_NewStringObj("script", TCL_INDEX_NONE),
		Tcl_NewStringObj(codePtr->source+sourceOffset, sourceLength));
	Tcl_ListObjAppendElement(NULL, commands, cmd);
    }

#undef Decode

    /*
     * Get the source file and line number information from the CmdFrame
     * system if it is available.
     */

    GetLocationInformation(codePtr->procPtr, &file, &line);

    /*
     * Build the overall result.
     */

    TclNewObj(description);
    Tcl_DictObjPut(NULL, description, Tcl_NewStringObj("literals", TCL_INDEX_NONE),
	    literals);
    Tcl_DictObjPut(NULL, description, Tcl_NewStringObj("variables", TCL_INDEX_NONE),
	    variables);
    Tcl_DictObjPut(NULL, description, Tcl_NewStringObj("exception", TCL_INDEX_NONE), exn);
    Tcl_DictObjPut(NULL, description, Tcl_NewStringObj("instructions", TCL_INDEX_NONE),
	    instructions);
    Tcl_DictObjPut(NULL, description, Tcl_NewStringObj("auxiliary", TCL_INDEX_NONE), aux);
    Tcl_DictObjPut(NULL, description, Tcl_NewStringObj("commands", TCL_INDEX_NONE),
	    commands);
    Tcl_DictObjPut(NULL, description, Tcl_NewStringObj("script", TCL_INDEX_NONE),
	    Tcl_NewStringObj(codePtr->source, codePtr->numSrcBytes));
    Tcl_DictObjPut(NULL, description, Tcl_NewStringObj("namespace", TCL_INDEX_NONE),
	    Tcl_NewStringObj(codePtr->nsPtr->fullName, TCL_INDEX_NONE));
    Tcl_DictObjPut(NULL, description, Tcl_NewStringObj("stackdepth", TCL_INDEX_NONE),
	    Tcl_NewWideIntObj(codePtr->maxStackDepth));
    Tcl_DictObjPut(NULL, description, Tcl_NewStringObj("exceptdepth", TCL_INDEX_NONE),
	    Tcl_NewWideIntObj(codePtr->maxExceptDepth));
    if (line >= 0) {
	Tcl_DictObjPut(NULL, description,
		Tcl_NewStringObj("initiallinenumber", TCL_INDEX_NONE),
		Tcl_NewWideIntObj(line));
    }
    if (file) {
	Tcl_DictObjPut(NULL, description,
		Tcl_NewStringObj("sourcefile", TCL_INDEX_NONE), file);
    }
    return description;
}

/*
 *----------------------------------------------------------------------
 *
 * Tcl_DisassembleObjCmd --
 *
 *	Implementation of the "::tcl::unsupported::disassemble" command. This
 *	command is not documented, but will disassemble procedures, lambda
 *	terms and general scripts. Note that will compile terms if necessary
 *	in order to disassemble them.
 *
 *----------------------------------------------------------------------
 */

int
Tcl_DisassembleObjCmd(
    void *clientData,	/* What type of operation. */
    Tcl_Interp *interp,		/* Current interpreter. */
    int objc,			/* Number of arguments. */
    Tcl_Obj *const objv[])	/* Argument objects. */
{
    static const char *const types[] = {
	"constructor", "destructor",
	"lambda", "method", "objmethod", "proc", "script", NULL
    };
    enum Types {
	DISAS_CLASS_CONSTRUCTOR, DISAS_CLASS_DESTRUCTOR,
	DISAS_LAMBDA, DISAS_CLASS_METHOD, DISAS_OBJECT_METHOD, DISAS_PROC,
	DISAS_SCRIPT
    } idx;
    int result;
    Tcl_Obj *codeObjPtr = NULL;
    Proc *procPtr = NULL;
    Tcl_HashEntry *hPtr;
    Object *oPtr;
    ByteCode *codePtr;
    Method *methodPtr;

    if (objc < 2) {
	Tcl_WrongNumArgs(interp, 1, objv, "type ...");
	return TCL_ERROR;
    }
    if (Tcl_GetIndexFromObj(interp, objv[1], types, "type", 0, &idx)!=TCL_OK){
	return TCL_ERROR;
    }

    switch (idx) {
    case DISAS_LAMBDA: {
	Command cmd;
	Tcl_Obj *nsObjPtr;
	Tcl_Namespace *nsPtr;

	/*
	 * Compile (if uncompiled) and disassemble a lambda term.
	 */

	if (objc != 3) {
	    Tcl_WrongNumArgs(interp, 2, objv, "lambdaTerm");
	    return TCL_ERROR;
	}

	procPtr = TclGetLambdaFromObj(interp, objv[2], &nsObjPtr);
	if (procPtr == NULL) {
	    return TCL_ERROR;
	}

	memset(&cmd, 0, sizeof(Command));
	result = TclGetNamespaceFromObj(interp, nsObjPtr, &nsPtr);
	if (result != TCL_OK) {
	    return result;
	}
	cmd.nsPtr = (Namespace *) nsPtr;
	procPtr->cmdPtr = &cmd;
	result = TclPushProcCallFrame(procPtr, interp, objc, objv, 1);
	if (result != TCL_OK) {
	    return result;
	}
	TclPopStackFrame(interp);
	codeObjPtr = procPtr->bodyPtr;
	break;
    }
    case DISAS_PROC:
	if (objc != 3) {
	    Tcl_WrongNumArgs(interp, 2, objv, "procName");
	    return TCL_ERROR;
	}

	procPtr = TclFindProc((Interp *) interp, TclGetString(objv[2]));
	if (procPtr == NULL) {
	    Tcl_SetObjResult(interp, Tcl_ObjPrintf(
		    "\"%s\" isn't a procedure", TclGetString(objv[2])));
	    Tcl_SetErrorCode(interp, "TCL", "LOOKUP", "PROC",
		    TclGetString(objv[2]), NULL);
	    return TCL_ERROR;
	}

	/*
	 * Compile (if uncompiled) and disassemble a procedure.
	 */

	result = TclPushProcCallFrame(procPtr, interp, 2, objv+1, 1);
	if (result != TCL_OK) {
	    return result;
	}
	TclPopStackFrame(interp);
	codeObjPtr = procPtr->bodyPtr;
	break;
    case DISAS_SCRIPT:
	/*
	 * Compile and disassemble a script.
	 */

	if (objc != 3) {
	    Tcl_WrongNumArgs(interp, 2, objv, "script");
	    return TCL_ERROR;
	}

	if (!TclHasInternalRep(objv[2], &tclByteCodeType) && (TCL_OK
		!= TclSetByteCodeFromAny(interp, objv[2], NULL, NULL))) {
	    return TCL_ERROR;
	}
	codeObjPtr = objv[2];
	break;

    case DISAS_CLASS_CONSTRUCTOR:
	if (objc != 3) {
	    Tcl_WrongNumArgs(interp, 2, objv, "className");
	    return TCL_ERROR;
	}

	/*
	 * Look up the body of a constructor.
	 */

	oPtr = (Object *) Tcl_GetObjectFromObj(interp, objv[2]);
	if (oPtr == NULL) {
	    return TCL_ERROR;
	}
	if (oPtr->classPtr == NULL) {
	    Tcl_SetObjResult(interp, Tcl_ObjPrintf(
		    "\"%s\" is not a class", TclGetString(objv[2])));
	    Tcl_SetErrorCode(interp, "TCL", "LOOKUP", "CLASS",
		    TclGetString(objv[2]), NULL);
	    return TCL_ERROR;
	}

	methodPtr = oPtr->classPtr->constructorPtr;
	if (methodPtr == NULL) {
	    Tcl_SetObjResult(interp, Tcl_ObjPrintf(
		    "\"%s\" has no defined constructor",
		    TclGetString(objv[2])));
	    Tcl_SetErrorCode(interp, "TCL", "OPERATION", "DISASSEMBLE",
		    "CONSRUCTOR", NULL);
	    return TCL_ERROR;
	}
	procPtr = TclOOGetProcFromMethod(methodPtr);
	if (procPtr == NULL) {
	    Tcl_SetObjResult(interp, Tcl_NewStringObj(
		    "body not available for this kind of constructor", TCL_INDEX_NONE));
	    Tcl_SetErrorCode(interp, "TCL", "OPERATION", "DISASSEMBLE",
		    "METHODTYPE", NULL);
	    return TCL_ERROR;
	}

	/*
	 * Compile if necessary.
	 */

	if (!TclHasInternalRep(procPtr->bodyPtr, &tclByteCodeType)) {
	    Command cmd;

	    /*
	     * Yes, this is ugly, but we need to pass the namespace in to the
	     * compiler in two places.
	     */

	    cmd.nsPtr = (Namespace *) oPtr->namespacePtr;
	    procPtr->cmdPtr = &cmd;
	    result = TclProcCompileProc(interp, procPtr, procPtr->bodyPtr,
		    (Namespace *) oPtr->namespacePtr, "body of constructor",
		    TclGetString(objv[2]));
	    procPtr->cmdPtr = NULL;
	    if (result != TCL_OK) {
		return result;
	    }
	}
	codeObjPtr = procPtr->bodyPtr;
	break;

    case DISAS_CLASS_DESTRUCTOR:
	if (objc != 3) {
	    Tcl_WrongNumArgs(interp, 2, objv, "className");
	    return TCL_ERROR;
	}

	/*
	 * Look up the body of a destructor.
	 */

	oPtr = (Object *) Tcl_GetObjectFromObj(interp, objv[2]);
	if (oPtr == NULL) {
	    return TCL_ERROR;
	}
	if (oPtr->classPtr == NULL) {
	    Tcl_SetObjResult(interp, Tcl_ObjPrintf(
		    "\"%s\" is not a class", TclGetString(objv[2])));
	    Tcl_SetErrorCode(interp, "TCL", "LOOKUP", "CLASS",
		    TclGetString(objv[2]), NULL);
	    return TCL_ERROR;
	}

	methodPtr = oPtr->classPtr->destructorPtr;
	if (methodPtr == NULL) {
	    Tcl_SetObjResult(interp, Tcl_ObjPrintf(
		    "\"%s\" has no defined destructor",
		    TclGetString(objv[2])));
	    Tcl_SetErrorCode(interp, "TCL", "OPERATION", "DISASSEMBLE",
		    "DESRUCTOR", NULL);
	    return TCL_ERROR;
	}
	procPtr = TclOOGetProcFromMethod(methodPtr);
	if (procPtr == NULL) {
	    Tcl_SetObjResult(interp, Tcl_NewStringObj(
		    "body not available for this kind of destructor", TCL_INDEX_NONE));
	    Tcl_SetErrorCode(interp, "TCL", "OPERATION", "DISASSEMBLE",
		    "METHODTYPE", NULL);
	    return TCL_ERROR;
	}

	/*
	 * Compile if necessary.
	 */

	if (!TclHasInternalRep(procPtr->bodyPtr, &tclByteCodeType)) {
	    Command cmd;

	    /*
	     * Yes, this is ugly, but we need to pass the namespace in to the
	     * compiler in two places.
	     */

	    cmd.nsPtr = (Namespace *) oPtr->namespacePtr;
	    procPtr->cmdPtr = &cmd;
	    result = TclProcCompileProc(interp, procPtr, procPtr->bodyPtr,
		    (Namespace *) oPtr->namespacePtr, "body of destructor",
		    TclGetString(objv[2]));
	    procPtr->cmdPtr = NULL;
	    if (result != TCL_OK) {
		return result;
	    }
	}
	codeObjPtr = procPtr->bodyPtr;
	break;

    case DISAS_CLASS_METHOD:
	if (objc != 4) {
	    Tcl_WrongNumArgs(interp, 2, objv, "className methodName");
	    return TCL_ERROR;
	}

	/*
	 * Look up the body of a class method.
	 */

	oPtr = (Object *) Tcl_GetObjectFromObj(interp, objv[2]);
	if (oPtr == NULL) {
	    return TCL_ERROR;
	}
	if (oPtr->classPtr == NULL) {
	    Tcl_SetObjResult(interp, Tcl_ObjPrintf(
		    "\"%s\" is not a class", TclGetString(objv[2])));
	    Tcl_SetErrorCode(interp, "TCL", "LOOKUP", "CLASS",
		    TclGetString(objv[2]), NULL);
	    return TCL_ERROR;
	}
	hPtr = Tcl_FindHashEntry(&oPtr->classPtr->classMethods,
		objv[3]);
	goto methodBody;
    case DISAS_OBJECT_METHOD:
	if (objc != 4) {
	    Tcl_WrongNumArgs(interp, 2, objv, "objectName methodName");
	    return TCL_ERROR;
	}

	/*
	 * Look up the body of an instance method.
	 */

	oPtr = (Object *) Tcl_GetObjectFromObj(interp, objv[2]);
	if (oPtr == NULL) {
	    return TCL_ERROR;
	}
	if (oPtr->methodsPtr == NULL) {
	    goto unknownMethod;
	}
	hPtr = Tcl_FindHashEntry(oPtr->methodsPtr, objv[3]);

	/*
	 * Compile (if necessary) and disassemble a method body.
	 */

    methodBody:
	if (hPtr == NULL) {
	unknownMethod:
	    Tcl_SetObjResult(interp, Tcl_ObjPrintf(
		    "unknown method \"%s\"", TclGetString(objv[3])));
	    Tcl_SetErrorCode(interp, "TCL", "LOOKUP", "METHOD",
		    TclGetString(objv[3]), NULL);
	    return TCL_ERROR;
	}
	procPtr = TclOOGetProcFromMethod((Method *)Tcl_GetHashValue(hPtr));
	if (procPtr == NULL) {
	    Tcl_SetObjResult(interp, Tcl_NewStringObj(
		    "body not available for this kind of method", TCL_INDEX_NONE));
	    Tcl_SetErrorCode(interp, "TCL", "OPERATION", "DISASSEMBLE",
		    "METHODTYPE", NULL);
	    return TCL_ERROR;
	}
	if (!TclHasInternalRep(procPtr->bodyPtr, &tclByteCodeType)) {
	    Command cmd;

	    /*
	     * Yes, this is ugly, but we need to pass the namespace in to the
	     * compiler in two places.
	     */

	    cmd.nsPtr = (Namespace *) oPtr->namespacePtr;
	    procPtr->cmdPtr = &cmd;
	    result = TclProcCompileProc(interp, procPtr, procPtr->bodyPtr,
		    (Namespace *) oPtr->namespacePtr, "body of method",
		    TclGetString(objv[3]));
	    procPtr->cmdPtr = NULL;
	    if (result != TCL_OK) {
		return result;
	    }
	}
	codeObjPtr = procPtr->bodyPtr;
	break;
    default:
	CLANG_ASSERT(0);
    }

    /*
     * Do the actual disassembly.
     */

    ByteCodeGetInternalRep(codeObjPtr, &tclByteCodeType, codePtr);

    if (codePtr->flags & TCL_BYTECODE_PRECOMPILED) {
	Tcl_SetObjResult(interp, Tcl_NewStringObj(
		"may not disassemble prebuilt bytecode", TCL_INDEX_NONE));
	Tcl_SetErrorCode(interp, "TCL", "OPERATION", "DISASSEMBLE",
		"BYTECODE", NULL);
	return TCL_ERROR;
    }
    if (clientData) {
	Tcl_SetObjResult(interp,
		DisassembleByteCodeAsDicts(codeObjPtr));
    } else {
	Tcl_SetObjResult(interp,
		DisassembleByteCodeObj(codeObjPtr));
    }
    return TCL_OK;
}

/*
 * Local Variables:
 * mode: c
 * c-basic-offset: 4
 * fill-column: 78
 * tab-width: 8
 * End:
 */<|MERGE_RESOLUTION|>--- conflicted
+++ resolved
@@ -639,11 +639,7 @@
 		    localPtr = localPtr->nextPtr;
 		}
 		if (TclIsVarTemporary(localPtr)) {
-<<<<<<< HEAD
-		    sprintf(suffixBuffer, "temp var %u", opnd);
-=======
-		    snprintf(suffixBuffer, sizeof(suffixBuffer), "temp var %u", (unsigned) opnd);
->>>>>>> ed24f448
+		    snprintf(suffixBuffer, sizeof(suffixBuffer), "temp var %u", opnd);
 		} else {
 		    snprintf(suffixBuffer, sizeof(suffixBuffer), "var ");
 		    suffixSrc = localPtr->name;
