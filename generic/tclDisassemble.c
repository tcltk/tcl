/*
 * tclDisassemble.c --
 *
 *	This file contains procedures that disassemble bytecode into either
 *	human-readable or Tcl-processable forms.
 *
 * Copyright (c) 1996-1998 Sun Microsystems, Inc.
 * Copyright (c) 2001 by Kevin B. Kenny. All rights reserved.
 * Copyright (c) 2013-2016 Donal K. Fellows.
 *
 * See the file "license.terms" for information on usage and redistribution of
 * this file, and for a DISCLAIMER OF ALL WARRANTIES.
 */

#include "tclInt.h"
#include "tclCompile.h"
#include "tclOOInt.h"
#include <assert.h>

/*
 * Prototypes for procedures defined later in this file:
 */

static Tcl_Obj *	DisassembleByteCodeAsDicts(Tcl_Interp *interp,
			    Tcl_Obj *objPtr);
static Tcl_Obj *	DisassembleByteCodeObj(Tcl_Interp *interp,
			    Tcl_Obj *objPtr);
static int		FormatInstruction(ByteCode *codePtr,
			    const unsigned char *pc, Tcl_Obj *bufferObj);
static void		GetLocationInformation(Proc *procPtr,
			    Tcl_Obj **fileObjPtr, int *linePtr);
static void		PrintSourceToObj(Tcl_Obj *appendObj,
			    const char *stringPtr, int maxChars);
static void		UpdateStringOfInstName(Tcl_Obj *objPtr);

/*
 * The structure below defines an instruction name Tcl object to allow
 * reporting of inner contexts in errorstack without string allocation.
 */

static const Tcl_ObjType instNameType = {
    "instname",			/* name */
    NULL,			/* freeIntRepProc */
    NULL,			/* dupIntRepProc */
    UpdateStringOfInstName,	/* updateStringProc */
    NULL,			/* setFromAnyProc */
};

#define InstNameSetIntRep(objPtr, inst)				\
    do {							\
	Tcl_ObjIntRep ir;					\
	ir.longValue = (inst);					\
	Tcl_StoreIntRep((objPtr), &instNameType, &ir);		\
    } while (0)

#define InstNameGetIntRep(objPtr, inst)				\
    do {							\
	const Tcl_ObjIntRep *irPtr;				\
	irPtr = Tcl_FetchIntRep((objPtr), &instNameType);	\
	assert(irPtr != NULL);					\
	(inst) = irPtr->longValue;				\
    } while (0)


/*
 *----------------------------------------------------------------------
 *
 * GetLocationInformation --
 *
 *	This procedure looks up the information about where a procedure was
 *	originally declared.
 *
 * Results:
 *	Writes to the variables pointed at by fileObjPtr and linePtr.
 *
 * Side effects:
 *	None.
 *
 *----------------------------------------------------------------------
 */

static void
GetLocationInformation(
    Proc *procPtr,		/* What to look up the information for. */
    Tcl_Obj **fileObjPtr,	/* Where to write the information about what
				 * file the code came from. Will be written
				 * to, either with the object (assume shared!)
				 * that describes what the file was, or with
				 * NULL if the information is not
				 * available. */
    int *linePtr)		/* Where to write the information about what
				 * line number represented the start of the
				 * code in question. Will be written to,
				 * either with the line number or with -1 if
				 * the information is not available. */
{
    CmdFrame *cfPtr = TclGetCmdFrameForProcedure(procPtr);

    *fileObjPtr = NULL;
    *linePtr = -1;
    if (cfPtr == NULL) {
	return;
    }

    /*
     * Get the source location data out of the CmdFrame.
     */

    *linePtr = cfPtr->line[0];
    if (cfPtr->type == TCL_LOCATION_SOURCE) {
	*fileObjPtr = cfPtr->data.eval.path;
    }
}

#ifdef TCL_COMPILE_DEBUG
/*
 *----------------------------------------------------------------------
 *
 * TclPrintByteCodeObj --
 *
 *	This procedure prints ("disassembles") the instructions of a bytecode
 *	object to stdout.
 *
 * Results:
 *	None.
 *
 * Side effects:
 *	None.
 *
 *----------------------------------------------------------------------
 */

void
TclPrintByteCodeObj(
    Tcl_Interp *interp,		/* Used only for getting location info. */
    Tcl_Obj *objPtr)		/* The bytecode object to disassemble. */
{
    Tcl_Obj *bufPtr = DisassembleByteCodeObj(interp, objPtr);

    fprintf(stdout, "\n%s", TclGetString(bufPtr));
    Tcl_DecrRefCount(bufPtr);
}

/*
 *----------------------------------------------------------------------
 *
 * TclPrintInstruction --
 *
 *	This procedure prints ("disassembles") one instruction from a bytecode
 *	object to stdout.
 *
 * Results:
 *	Returns the length in bytes of the current instruiction.
 *
 * Side effects:
 *	None.
 *
 *----------------------------------------------------------------------
 */

int
TclPrintInstruction(
    ByteCode *codePtr,		/* Bytecode containing the instruction. */
    const unsigned char *pc)	/* Points to first byte of instruction. */
{
    Tcl_Obj *bufferObj;
    int numBytes;

    TclNewObj(bufferObj);
    numBytes = FormatInstruction(codePtr, pc, bufferObj);
    fprintf(stdout, "%s", TclGetString(bufferObj));
    Tcl_DecrRefCount(bufferObj);
    return numBytes;
}

/*
 *----------------------------------------------------------------------
 *
 * TclPrintObject --
 *
 *	This procedure prints up to a specified number of characters from the
 *	argument Tcl object's string representation to a specified file.
 *
 * Results:
 *	None.
 *
 * Side effects:
 *	Outputs characters to the specified file.
 *
 *----------------------------------------------------------------------
 */

void
TclPrintObject(
    FILE *outFile,		/* The file to print the source to. */
    Tcl_Obj *objPtr,		/* Points to the Tcl object whose string
				 * representation should be printed. */
    int maxChars)		/* Maximum number of chars to print. */
{
    char *bytes;
    int length;

    bytes = TclGetStringFromObj(objPtr, &length);
    TclPrintSource(outFile, bytes, TclMin(length, maxChars));
}

/*
 *----------------------------------------------------------------------
 *
 * TclPrintSource --
 *
 *	This procedure prints up to a specified number of characters from the
 *	argument string to a specified file. It tries to produce legible
 *	output by adding backslashes as necessary.
 *
 * Results:
 *	None.
 *
 * Side effects:
 *	Outputs characters to the specified file.
 *
 *----------------------------------------------------------------------
 */

void
TclPrintSource(
    FILE *outFile,		/* The file to print the source to. */
    const char *stringPtr,	/* The string to print. */
    int maxChars)		/* Maximum number of chars to print. */
{
    Tcl_Obj *bufferObj;

    TclNewObj(bufferObj);
    PrintSourceToObj(bufferObj, stringPtr, maxChars);
    fprintf(outFile, "%s", TclGetString(bufferObj));
    Tcl_DecrRefCount(bufferObj);
}
#endif /* TCL_COMPILE_DEBUG */

/*
 *----------------------------------------------------------------------
 *
 * DisassembleByteCodeObj --
 *
 *	Given an object which is of bytecode type, return a disassembled
 *	version of the bytecode (in a new refcount 0 object). No guarantees
 *	are made about the details of the contents of the result.
 *
 *----------------------------------------------------------------------
 */

static Tcl_Obj *
DisassembleByteCodeObj(
    Tcl_Interp *interp,
    Tcl_Obj *objPtr)		/* The bytecode object to disassemble. */
{
    ByteCode *codePtr;
    unsigned char *codeStart, *codeLimit, *pc;
    unsigned char *codeDeltaNext, *codeLengthNext;
    unsigned char *srcDeltaNext, *srcLengthNext;
    int codeOffset, codeLen, srcOffset, srcLen, numCmds, delta, i, line;
    Interp *iPtr;
    Tcl_Obj *bufferObj, *fileObj;

    ByteCodeGetIntRep(objPtr, &tclByteCodeType, codePtr);

    iPtr = (Interp *) *codePtr->interpHandle;

    TclNewObj(bufferObj);
    if (!codePtr->refCount) {
	return bufferObj;	/* Already freed. */
    }

    codeStart = codePtr->codeStart;
    codeLimit = codeStart + codePtr->numCodeBytes;
    numCmds = codePtr->numCommands;

    /*
     * Print header lines describing the ByteCode.
     */

    Tcl_AppendPrintfToObj(bufferObj,
	    "ByteCode %p, refCt %u, epoch %u, interp %p (epoch %u)\n",
	    codePtr, codePtr->refCount, codePtr->compileEpoch, iPtr,
	    iPtr->compileEpoch);
    Tcl_AppendToObj(bufferObj, "  Source ", -1);
    PrintSourceToObj(bufferObj, codePtr->source,
	    TclMin(codePtr->numSrcBytes, 55));
    GetLocationInformation(codePtr->procPtr, &fileObj, &line);
    if (line > -1 && fileObj != NULL) {
	Tcl_AppendPrintfToObj(bufferObj, "\n  File \"%s\" Line %d",
		Tcl_GetString(fileObj), line);
    }
    Tcl_AppendPrintfToObj(bufferObj,
	    "\n  Cmds %d, src %d, inst %d, litObjs %u, aux %d, stkDepth %u, code/src %.2f\n",
	    numCmds, codePtr->numSrcBytes, codePtr->numCodeBytes,
	    codePtr->numLitObjects, codePtr->numAuxDataItems,
	    codePtr->maxStackDepth,
#ifdef TCL_COMPILE_STATS
	    codePtr->numSrcBytes?
		    codePtr->structureSize/(float)codePtr->numSrcBytes :
#endif
	    0.0);

#ifdef TCL_COMPILE_STATS
    Tcl_AppendPrintfToObj(bufferObj,
	    "  Code %lu = header %lu+inst %d+litObj %lu+exc %lu+aux %lu+cmdMap %d\n",
	    (unsigned long) codePtr->structureSize,
	    (unsigned long) (sizeof(ByteCode) - sizeof(size_t) - sizeof(Tcl_Time)),
	    codePtr->numCodeBytes,
	    (unsigned long) (codePtr->numLitObjects * sizeof(Tcl_Obj *)),
	    (unsigned long) (codePtr->numExceptRanges*sizeof(ExceptionRange)),
	    (unsigned long) (codePtr->numAuxDataItems * sizeof(AuxData)),
	    codePtr->numCmdLocBytes);
#endif /* TCL_COMPILE_STATS */

    /*
     * If the ByteCode is the compiled body of a Tcl procedure, print
     * information about that procedure. Note that we don't know the
     * procedure's name since ByteCode's can be shared among procedures.
     */

    if (codePtr->procPtr != NULL) {
	Proc *procPtr = codePtr->procPtr;
	int numCompiledLocals = procPtr->numCompiledLocals;

	Tcl_AppendPrintfToObj(bufferObj,
		"  Proc %p, refCt %u, args %d, compiled locals %d\n",
		procPtr, procPtr->refCount, procPtr->numArgs,
		numCompiledLocals);
	if (numCompiledLocals > 0) {
	    CompiledLocal *localPtr = procPtr->firstLocalPtr;

	    for (i = 0;  i < numCompiledLocals;  i++) {
		Tcl_AppendPrintfToObj(bufferObj,
			"      slot %d%s%s%s%s%s%s", i,
			(localPtr->flags & (VAR_ARRAY|VAR_LINK)) ? "" : ", scalar",
			(localPtr->flags & VAR_ARRAY) ? ", array" : "",
			(localPtr->flags & VAR_LINK) ? ", link" : "",
			(localPtr->flags & VAR_ARGUMENT) ? ", arg" : "",
			(localPtr->flags & VAR_TEMPORARY) ? ", temp" : "",
			(localPtr->flags & VAR_RESOLVED) ? ", resolved" : "");
		if (TclIsVarTemporary(localPtr)) {
		    Tcl_AppendToObj(bufferObj, "\n", -1);
		} else {
		    Tcl_AppendPrintfToObj(bufferObj, ", \"%s\"\n",
			    localPtr->name);
		}
		localPtr = localPtr->nextPtr;
	    }
	}
    }

    /*
     * Print the ExceptionRange array.
     */

    if (codePtr->numExceptRanges > 0) {
	Tcl_AppendPrintfToObj(bufferObj, "  Exception ranges %d, depth %d:\n",
		codePtr->numExceptRanges, codePtr->maxExceptDepth);
	for (i = 0;  i < codePtr->numExceptRanges;  i++) {
	    ExceptionRange *rangePtr = &codePtr->exceptArrayPtr[i];

	    Tcl_AppendPrintfToObj(bufferObj,
		    "      %d: level %d, %s, pc %d-%d, ",
		    i, rangePtr->nestingLevel,
		    (rangePtr->type==LOOP_EXCEPTION_RANGE ? "loop" : "catch"),
		    rangePtr->codeOffset,
		    (rangePtr->codeOffset + rangePtr->numCodeBytes - 1));
	    switch (rangePtr->type) {
	    case LOOP_EXCEPTION_RANGE:
		Tcl_AppendPrintfToObj(bufferObj, "continue %d, break %d\n",
			rangePtr->continueOffset, rangePtr->breakOffset);
		break;
	    case CATCH_EXCEPTION_RANGE:
		Tcl_AppendPrintfToObj(bufferObj, "catch %d\n",
			rangePtr->catchOffset);
		break;
	    default:
		Tcl_Panic("DisassembleByteCodeObj: bad ExceptionRange type %d",
			rangePtr->type);
	    }
	}
    }

    /*
     * If there were no commands (e.g., an expression or an empty string was
     * compiled), just print all instructions and return.
     */

    if (numCmds == 0) {
	pc = codeStart;
	while (pc < codeLimit) {
	    Tcl_AppendToObj(bufferObj, "    ", -1);
	    pc += FormatInstruction(codePtr, pc, bufferObj);
	}
	return bufferObj;
    }

    /*
     * Print table showing the code offset, source offset, and source length
     * for each command. These are encoded as a sequence of bytes.
     */

    Tcl_AppendPrintfToObj(bufferObj, "  Commands %d:", numCmds);
    codeDeltaNext = codePtr->codeDeltaStart;
    codeLengthNext = codePtr->codeLengthStart;
    srcDeltaNext = codePtr->srcDeltaStart;
    srcLengthNext = codePtr->srcLengthStart;
    codeOffset = srcOffset = 0;
    for (i = 0;  i < numCmds;  i++) {
	if ((unsigned) *codeDeltaNext == (unsigned) 0xFF) {
	    codeDeltaNext++;
	    delta = TclGetInt4AtPtr(codeDeltaNext);
	    codeDeltaNext += 4;
	} else {
	    delta = TclGetInt1AtPtr(codeDeltaNext);
	    codeDeltaNext++;
	}
	codeOffset += delta;

	if ((unsigned) *codeLengthNext == (unsigned) 0xFF) {
	    codeLengthNext++;
	    codeLen = TclGetInt4AtPtr(codeLengthNext);
	    codeLengthNext += 4;
	} else {
	    codeLen = TclGetInt1AtPtr(codeLengthNext);
	    codeLengthNext++;
	}

	if ((unsigned) *srcDeltaNext == (unsigned) 0xFF) {
	    srcDeltaNext++;
	    delta = TclGetInt4AtPtr(srcDeltaNext);
	    srcDeltaNext += 4;
	} else {
	    delta = TclGetInt1AtPtr(srcDeltaNext);
	    srcDeltaNext++;
	}
	srcOffset += delta;

	if ((unsigned) *srcLengthNext == (unsigned) 0xFF) {
	    srcLengthNext++;
	    srcLen = TclGetInt4AtPtr(srcLengthNext);
	    srcLengthNext += 4;
	} else {
	    srcLen = TclGetInt1AtPtr(srcLengthNext);
	    srcLengthNext++;
	}

	Tcl_AppendPrintfToObj(bufferObj, "%s%4d: pc %d-%d, src %d-%d",
		((i % 2)? "     " : "\n   "),
		(i+1), codeOffset, (codeOffset + codeLen - 1),
		srcOffset, (srcOffset + srcLen - 1));
    }
    if (numCmds > 0) {
	Tcl_AppendToObj(bufferObj, "\n", -1);
    }

    /*
     * Print each instruction. If the instruction corresponds to the start of
     * a command, print the command's source. Note that we don't need the code
     * length here.
     */

    codeDeltaNext = codePtr->codeDeltaStart;
    srcDeltaNext = codePtr->srcDeltaStart;
    srcLengthNext = codePtr->srcLengthStart;
    codeOffset = srcOffset = 0;
    pc = codeStart;
    for (i = 0;  i < numCmds;  i++) {
	if ((unsigned) *codeDeltaNext == (unsigned) 0xFF) {
	    codeDeltaNext++;
	    delta = TclGetInt4AtPtr(codeDeltaNext);
	    codeDeltaNext += 4;
	} else {
	    delta = TclGetInt1AtPtr(codeDeltaNext);
	    codeDeltaNext++;
	}
	codeOffset += delta;

	if ((unsigned) *srcDeltaNext == (unsigned) 0xFF) {
	    srcDeltaNext++;
	    delta = TclGetInt4AtPtr(srcDeltaNext);
	    srcDeltaNext += 4;
	} else {
	    delta = TclGetInt1AtPtr(srcDeltaNext);
	    srcDeltaNext++;
	}
	srcOffset += delta;

	if ((unsigned) *srcLengthNext == (unsigned) 0xFF) {
	    srcLengthNext++;
	    srcLen = TclGetInt4AtPtr(srcLengthNext);
	    srcLengthNext += 4;
	} else {
	    srcLen = TclGetInt1AtPtr(srcLengthNext);
	    srcLengthNext++;
	}

	/*
	 * Print instructions before command i.
	 */

	while ((pc-codeStart) < codeOffset) {
	    Tcl_AppendToObj(bufferObj, "    ", -1);
	    pc += FormatInstruction(codePtr, pc, bufferObj);
	}

	Tcl_AppendPrintfToObj(bufferObj, "  Command %d: ", i+1);
	PrintSourceToObj(bufferObj, (codePtr->source + srcOffset),
		TclMin(srcLen, 55));
	Tcl_AppendToObj(bufferObj, "\n", -1);
    }
    if (pc < codeLimit) {
	/*
	 * Print instructions after the last command.
	 */

	while (pc < codeLimit) {
	    Tcl_AppendToObj(bufferObj, "    ", -1);
	    pc += FormatInstruction(codePtr, pc, bufferObj);
	}
    }
    return bufferObj;
}

/*
 *----------------------------------------------------------------------
 *
 * FormatInstruction --
 *
 *	Appends a representation of a bytecode instruction to a Tcl_Obj.
 *
 *----------------------------------------------------------------------
 */

static int
FormatInstruction(
    ByteCode *codePtr,		/* Bytecode containing the instruction. */
    const unsigned char *pc,	/* Points to first byte of instruction. */
    Tcl_Obj *bufferObj)		/* Object to append instruction info to. */
{
    Proc *procPtr = codePtr->procPtr;
    unsigned char opCode = *pc;
    register const InstructionDesc *instDesc = &tclInstructionTable[opCode];
    unsigned char *codeStart = codePtr->codeStart;
    unsigned pcOffset = pc - codeStart;
    int opnd = 0, i, j, numBytes = 1;
    int localCt = procPtr ? procPtr->numCompiledLocals : 0;
    CompiledLocal *localPtr = procPtr ? procPtr->firstLocalPtr : NULL;
    char suffixBuffer[128];	/* Additional info to print after main opcode
				 * and immediates. */
    char *suffixSrc = NULL;
    Tcl_Obj *suffixObj = NULL;
    AuxData *auxPtr = NULL;

    suffixBuffer[0] = '\0';
    Tcl_AppendPrintfToObj(bufferObj, "(%u) %s ", pcOffset, instDesc->name);
    for (i = 0;  i < instDesc->numOperands;  i++) {
	switch (instDesc->opTypes[i]) {
	case OPERAND_INT1:
	    opnd = TclGetInt1AtPtr(pc+numBytes); numBytes++;
	    Tcl_AppendPrintfToObj(bufferObj, "%+d ", opnd);
	    break;
	case OPERAND_INT4:
	    opnd = TclGetInt4AtPtr(pc+numBytes); numBytes += 4;
	    Tcl_AppendPrintfToObj(bufferObj, "%+d ", opnd);
	    break;
	case OPERAND_UINT1:
	    opnd = TclGetUInt1AtPtr(pc+numBytes); numBytes++;
	    Tcl_AppendPrintfToObj(bufferObj, "%u ", (unsigned) opnd);
	    break;
	case OPERAND_UINT4:
	    opnd = TclGetUInt4AtPtr(pc+numBytes); numBytes += 4;
	    if (opCode == INST_START_CMD) {
		sprintf(suffixBuffer+strlen(suffixBuffer),
			", %u cmds start here", opnd);
	    }
	    Tcl_AppendPrintfToObj(bufferObj, "%u ", (unsigned) opnd);
	    break;
	case OPERAND_OFFSET1:
	    opnd = TclGetInt1AtPtr(pc+numBytes); numBytes++;
	    sprintf(suffixBuffer, "pc %u", pcOffset+opnd);
	    Tcl_AppendPrintfToObj(bufferObj, "%+d ", opnd);
	    break;
	case OPERAND_OFFSET4:
	    opnd = TclGetInt4AtPtr(pc+numBytes); numBytes += 4;
	    if (opCode == INST_START_CMD) {
		sprintf(suffixBuffer, "next cmd at pc %u", pcOffset+opnd);
	    } else {
		sprintf(suffixBuffer, "pc %u", pcOffset+opnd);
	    }
	    Tcl_AppendPrintfToObj(bufferObj, "%+d ", opnd);
	    break;
	case OPERAND_LIT1:
	    opnd = TclGetUInt1AtPtr(pc+numBytes); numBytes++;
	    suffixObj = codePtr->objArrayPtr[opnd];
	    Tcl_AppendPrintfToObj(bufferObj, "%u ", (unsigned) opnd);
	    break;
	case OPERAND_LIT4:
	    opnd = TclGetUInt4AtPtr(pc+numBytes); numBytes += 4;
	    suffixObj = codePtr->objArrayPtr[opnd];
	    Tcl_AppendPrintfToObj(bufferObj, "%u ", (unsigned) opnd);
	    break;
	case OPERAND_AUX4:
	    opnd = TclGetUInt4AtPtr(pc+numBytes); numBytes += 4;
	    Tcl_AppendPrintfToObj(bufferObj, "%u ", (unsigned) opnd);
	    auxPtr = &codePtr->auxDataArrayPtr[opnd];
	    break;
	case OPERAND_IDX4:
	    opnd = TclGetInt4AtPtr(pc+numBytes); numBytes += 4;
	    if (opnd >= -1) {
		Tcl_AppendPrintfToObj(bufferObj, "%d ", opnd);
	    } else if (opnd == -2) {
		Tcl_AppendPrintfToObj(bufferObj, "end ");
	    } else {
		Tcl_AppendPrintfToObj(bufferObj, "end-%d ", -2-opnd);
	    }
	    break;
	case OPERAND_LVT1:
	    opnd = TclGetUInt1AtPtr(pc+numBytes);
	    numBytes++;
	    goto printLVTindex;
	case OPERAND_LVT4:
	    opnd = TclGetUInt4AtPtr(pc+numBytes);
	    numBytes += 4;
	printLVTindex:
	    if (localPtr != NULL) {
		if (opnd >= localCt) {
		    Tcl_Panic("FormatInstruction: bad local var index %u (%u locals)",
			    (unsigned) opnd, localCt);
		}
		for (j = 0;  j < opnd;  j++) {
		    localPtr = localPtr->nextPtr;
		}
		if (TclIsVarTemporary(localPtr)) {
		    sprintf(suffixBuffer, "temp var %u", (unsigned) opnd);
		} else {
		    sprintf(suffixBuffer, "var ");
		    suffixSrc = localPtr->name;
		}
	    }
	    Tcl_AppendPrintfToObj(bufferObj, "%%v%u ", (unsigned) opnd);
	    break;
	case OPERAND_SCLS1:
	    opnd = TclGetUInt1AtPtr(pc+numBytes); numBytes++;
	    Tcl_AppendPrintfToObj(bufferObj, "%s ",
		    tclStringClassTable[opnd].name);
	    break;
	case OPERAND_NONE:
	default:
	    break;
	}
    }
    if (suffixObj) {
	const char *bytes;
	int length;

	Tcl_AppendToObj(bufferObj, "\t# ", -1);
	bytes = TclGetStringFromObj(codePtr->objArrayPtr[opnd], &length);
	PrintSourceToObj(bufferObj, bytes, TclMin(length, 40));
    } else if (suffixBuffer[0]) {
	Tcl_AppendPrintfToObj(bufferObj, "\t# %s", suffixBuffer);
	if (suffixSrc) {
	    PrintSourceToObj(bufferObj, suffixSrc, 40);
	}
    }
    Tcl_AppendToObj(bufferObj, "\n", -1);
    if (auxPtr && auxPtr->type->printProc) {
	Tcl_AppendToObj(bufferObj, "\t\t[", -1);
	auxPtr->type->printProc(auxPtr->clientData, bufferObj, codePtr,
		pcOffset);
	Tcl_AppendToObj(bufferObj, "]\n", -1);
    }
    return numBytes;
}

/*
 *----------------------------------------------------------------------
 *
 * TclGetInnerContext --
 *
 *	If possible, returns a list capturing the inner context. Otherwise
 *	return NULL.
 *
 *----------------------------------------------------------------------
 */

Tcl_Obj *
TclGetInnerContext(
    Tcl_Interp *interp,
    const unsigned char *pc,
    Tcl_Obj **tosPtr)
{
    int objc = 0, off = 0;
    Tcl_Obj *result;
    Interp *iPtr = (Interp *) interp;

    switch (*pc) {
    case INST_STR_LEN:
    case INST_LNOT:
    case INST_BITNOT:
    case INST_UMINUS:
    case INST_UPLUS:
    case INST_TRY_CVT_TO_NUMERIC:
    case INST_EXPAND_STKTOP:
    case INST_EXPR_STK:
        objc = 1;
        break;

    case INST_LIST_IN:
    case INST_LIST_NOT_IN:	/* Basic list containment operators. */
    case INST_STR_EQ:
    case INST_STR_NEQ:		/* String (in)equality check */
    case INST_STR_CMP:		/* String compare. */
    case INST_STR_INDEX:
    case INST_STR_MATCH:
    case INST_REGEXP:
    case INST_EQ:
    case INST_NEQ:
    case INST_LT:
    case INST_GT:
    case INST_LE:
    case INST_GE:
    case INST_MOD:
    case INST_LSHIFT:
    case INST_RSHIFT:
    case INST_BITOR:
    case INST_BITXOR:
    case INST_BITAND:
    case INST_EXPON:
    case INST_ADD:
    case INST_SUB:
    case INST_DIV:
    case INST_MULT:
        objc = 2;
        break;

    case INST_RETURN_STK:
        /* early pop. TODO: dig out opt dict too :/ */
        objc = 1;
        break;

    case INST_SYNTAX:
    case INST_RETURN_IMM:
        objc = 2;
        break;

    case INST_INVOKE_STK4:
	objc = TclGetUInt4AtPtr(pc+1);
        break;

    case INST_INVOKE_STK1:
	objc = TclGetUInt1AtPtr(pc+1);
	break;
    }

    result = iPtr->innerContext;
    if (Tcl_IsShared(result)) {
        Tcl_DecrRefCount(result);
        iPtr->innerContext = result = Tcl_NewListObj(objc + 1, NULL);
        Tcl_IncrRefCount(result);
    } else {
        int len;

        /*
         * Reset while keeping the list intrep as much as possible.
         */

	Tcl_ListObjLength(interp, result, &len);
        Tcl_ListObjReplace(interp, result, 0, len, 0, NULL);
    }
    Tcl_ListObjAppendElement(NULL, result, TclNewInstNameObj(*pc));

    for (; objc>0 ; objc--) {
        Tcl_Obj *objPtr;

        objPtr = tosPtr[1 - objc + off];
        if (!objPtr) {
            Tcl_Panic("InnerContext: bad tos -- appending null object");
        }
        if ((objPtr->refCount<=0)
#ifdef TCL_MEM_DEBUG
                || (objPtr->refCount==0x61616161)
#endif
        ) {
            Tcl_Panic("InnerContext: bad tos -- appending freed object %p",
                    objPtr);
        }
        Tcl_ListObjAppendElement(NULL, result, objPtr);
    }

    return result;
}

/*
 *----------------------------------------------------------------------
 *
 * TclNewInstNameObj --
 *
 *	Creates a new InstName Tcl_Obj based on the given instruction
 *
 *----------------------------------------------------------------------
 */

Tcl_Obj *
TclNewInstNameObj(
    unsigned char inst)
{
    Tcl_Obj *objPtr = Tcl_NewObj();

<<<<<<< HEAD
    TclInvalidateStringRep(objPtr);
    InstNameSetIntRep(objPtr, (long) inst);
=======
    objPtr->typePtr = &tclInstNameType;
    objPtr->internalRep.wideValue = (long) inst;
    objPtr->bytes = NULL;
>>>>>>> 91f0a452

    return objPtr;
}

/*
 *----------------------------------------------------------------------
 *
 * UpdateStringOfInstName --
 *
 *	Update the string representation for an instruction name object.
 *
 *----------------------------------------------------------------------
 */

static void
UpdateStringOfInstName(
    Tcl_Obj *objPtr)
{
<<<<<<< HEAD
    int inst;
    char *dst;

    InstNameGetIntRep(objPtr, inst);
=======
    int inst = objPtr->internalRep.wideValue;
    char *s, buf[20];
    int len;
>>>>>>> 91f0a452

    if ((inst < 0) || (inst > LAST_INST_OPCODE)) {
	dst = Tcl_InitStringRep(objPtr, NULL, TCL_INTEGER_SPACE + 5);
	TclOOM(dst, TCL_INTEGER_SPACE + 5);
        sprintf(dst, "inst_%d", inst);
	(void) Tcl_InitStringRep(objPtr, NULL, strlen(dst));
    } else {
<<<<<<< HEAD
	const char *s = tclInstructionTable[inst].name;
	int len = strlen(s);
	dst = Tcl_InitStringRep(objPtr, s, len);
	TclOOM(dst, len);
=======
        s = (char *) tclInstructionTable[objPtr->internalRep.wideValue].name;
>>>>>>> 91f0a452
    }
}

/*
 *----------------------------------------------------------------------
 *
 * PrintSourceToObj --
 *
 *	Appends a quoted representation of a string to a Tcl_Obj.
 *
 *----------------------------------------------------------------------
 */

static void
PrintSourceToObj(
    Tcl_Obj *appendObj,		/* The object to print the source to. */
    const char *stringPtr,	/* The string to print. */
    int maxChars)		/* Maximum number of chars to print. */
{
    register const char *p;
    register int i = 0, len;
    Tcl_UniChar ch = 0;

    if (stringPtr == NULL) {
	Tcl_AppendToObj(appendObj, "\"\"", -1);
	return;
    }

    Tcl_AppendToObj(appendObj, "\"", -1);
    p = stringPtr;
    for (;  (*p != '\0') && (i < maxChars);  p+=len) {

	len = TclUtfToUniChar(p, &ch);
	switch (ch) {
	case '"':
	    Tcl_AppendToObj(appendObj, "\\\"", -1);
	    i += 2;
	    continue;
	case '\f':
	    Tcl_AppendToObj(appendObj, "\\f", -1);
	    i += 2;
	    continue;
	case '\n':
	    Tcl_AppendToObj(appendObj, "\\n", -1);
	    i += 2;
	    continue;
	case '\r':
	    Tcl_AppendToObj(appendObj, "\\r", -1);
	    i += 2;
	    continue;
	case '\t':
	    Tcl_AppendToObj(appendObj, "\\t", -1);
	    i += 2;
	    continue;
	case '\v':
	    Tcl_AppendToObj(appendObj, "\\v", -1);
	    i += 2;
	    continue;
	default:
#if TCL_UTF_MAX > 4
	    if (ch > 0xffff) {
		Tcl_AppendPrintfToObj(appendObj, "\\U%08x", ch);
		i += 10;
	    } else
#elif TCL_UTF_MAX > 3
	    /* If len == 0, this means we have a char > 0xffff, resulting in
	     * TclUtfToUniChar producing a surrogate pair. We want to output
	     * this pair as a single Unicode character.
	     */
	    if (len == 0) {
		int upper = ((ch & 0x3ff) + 1) << 10;
		len = TclUtfToUniChar(p, &ch);
		Tcl_AppendPrintfToObj(appendObj, "\\U%08x", upper + (ch & 0x3ff));
		i += 10;
	    } else
#endif
	    if (ch < 0x20 || ch >= 0x7f) {
		Tcl_AppendPrintfToObj(appendObj, "\\u%04x", ch);
		i += 6;
	    } else {
		Tcl_AppendPrintfToObj(appendObj, "%c", ch);
		i++;
	    }
	    continue;
	}
    }
    if (*p != '\0') {
	Tcl_AppendToObj(appendObj, "...", -1);
    }
    Tcl_AppendToObj(appendObj, "\"", -1);
}

/*
 *----------------------------------------------------------------------
 *
 * DisassembleByteCodeAsDicts --
 *
 *	Given an object which is of bytecode type, return a disassembled
 *	version of the bytecode (in a new refcount 0 object) in a dictionary.
 *	No guarantees are made about the details of the contents of the
 *	result, but it is intended to be more readable than the old output
 *	format.
 *
 *----------------------------------------------------------------------
 */

static Tcl_Obj *
DisassembleByteCodeAsDicts(
    Tcl_Interp *interp,		/* Used for looking up the CmdFrame for the
				 * procedure, if one exists. */
    Tcl_Obj *objPtr)		/* The bytecode-holding value to take apart */
{
    ByteCode *codePtr;
    Tcl_Obj *description, *literals, *variables, *instructions, *inst;
    Tcl_Obj *aux, *exn, *commands, *file;
    unsigned char *pc, *opnd, *codeOffPtr, *codeLenPtr, *srcOffPtr, *srcLenPtr;
    int codeOffset, codeLength, sourceOffset, sourceLength;
    int i, val, line;

    ByteCodeGetIntRep(objPtr, &tclByteCodeType, codePtr);

    /*
     * Get the literals from the bytecode.
     */

    literals = Tcl_NewObj();
    for (i=0 ; i<codePtr->numLitObjects ; i++) {
	Tcl_ListObjAppendElement(NULL, literals, codePtr->objArrayPtr[i]);
    }

    /*
     * Get the variables from the bytecode.
     */

    variables = Tcl_NewObj();
    if (codePtr->procPtr) {
	int localCount = codePtr->procPtr->numCompiledLocals;
	CompiledLocal *localPtr = codePtr->procPtr->firstLocalPtr;

	for (i=0 ; i<localCount ; i++,localPtr=localPtr->nextPtr) {
	    Tcl_Obj *descriptor[2];

	    descriptor[0] = Tcl_NewObj();
	    if (!(localPtr->flags & (VAR_ARRAY|VAR_LINK))) {
		Tcl_ListObjAppendElement(NULL, descriptor[0],
			Tcl_NewStringObj("scalar", -1));
	    }
	    if (localPtr->flags & VAR_ARRAY) {
		Tcl_ListObjAppendElement(NULL, descriptor[0],
			Tcl_NewStringObj("array", -1));
	    }
	    if (localPtr->flags & VAR_LINK) {
		Tcl_ListObjAppendElement(NULL, descriptor[0],
			Tcl_NewStringObj("link", -1));
	    }
	    if (localPtr->flags & VAR_ARGUMENT) {
		Tcl_ListObjAppendElement(NULL, descriptor[0],
			Tcl_NewStringObj("arg", -1));
	    }
	    if (localPtr->flags & VAR_TEMPORARY) {
		Tcl_ListObjAppendElement(NULL, descriptor[0],
			Tcl_NewStringObj("temp", -1));
	    }
	    if (localPtr->flags & VAR_RESOLVED) {
		Tcl_ListObjAppendElement(NULL, descriptor[0],
			Tcl_NewStringObj("resolved", -1));
	    }
	    if (localPtr->flags & VAR_TEMPORARY) {
		Tcl_ListObjAppendElement(NULL, variables,
			Tcl_NewListObj(1, descriptor));
	    } else {
		descriptor[1] = Tcl_NewStringObj(localPtr->name, -1);
		Tcl_ListObjAppendElement(NULL, variables,
			Tcl_NewListObj(2, descriptor));
	    }
	}
    }

    /*
     * Get the instructions from the bytecode.
     */

    instructions = Tcl_NewObj();
    for (pc=codePtr->codeStart; pc<codePtr->codeStart+codePtr->numCodeBytes;){
	const InstructionDesc *instDesc = &tclInstructionTable[*pc];
	int address = pc - codePtr->codeStart;

	inst = Tcl_NewObj();
	Tcl_ListObjAppendElement(NULL, inst, Tcl_NewStringObj(
		instDesc->name, -1));
	opnd = pc + 1;
	for (i=0 ; i<instDesc->numOperands ; i++) {
	    switch (instDesc->opTypes[i]) {
	    case OPERAND_INT1:
		val = TclGetInt1AtPtr(opnd);
		opnd += 1;
		goto formatNumber;
	    case OPERAND_UINT1:
		val = TclGetUInt1AtPtr(opnd);
		opnd += 1;
		goto formatNumber;
	    case OPERAND_INT4:
		val = TclGetInt4AtPtr(opnd);
		opnd += 4;
		goto formatNumber;
	    case OPERAND_UINT4:
		val = TclGetUInt4AtPtr(opnd);
		opnd += 4;
	    formatNumber:
		Tcl_ListObjAppendElement(NULL, inst, Tcl_NewIntObj(val));
		break;

	    case OPERAND_OFFSET1:
		val = TclGetInt1AtPtr(opnd);
		opnd += 1;
		goto formatAddress;
	    case OPERAND_OFFSET4:
		val = TclGetInt4AtPtr(opnd);
		opnd += 4;
	    formatAddress:
		Tcl_ListObjAppendElement(NULL, inst, Tcl_ObjPrintf(
			"pc %d", address + val));
		break;

	    case OPERAND_LIT1:
		val = TclGetUInt1AtPtr(opnd);
		opnd += 1;
		goto formatLiteral;
	    case OPERAND_LIT4:
		val = TclGetUInt4AtPtr(opnd);
		opnd += 4;
	    formatLiteral:
		Tcl_ListObjAppendElement(NULL, inst, Tcl_ObjPrintf(
			"@%d", val));
		break;

	    case OPERAND_LVT1:
		val = TclGetUInt1AtPtr(opnd);
		opnd += 1;
		goto formatVariable;
	    case OPERAND_LVT4:
		val = TclGetUInt4AtPtr(opnd);
		opnd += 4;
	    formatVariable:
		Tcl_ListObjAppendElement(NULL, inst, Tcl_ObjPrintf(
			"%%%d", val));
		break;
	    case OPERAND_IDX4:
		val = TclGetInt4AtPtr(opnd);
		opnd += 4;
		if (val >= -1) {
		    Tcl_ListObjAppendElement(NULL, inst, Tcl_ObjPrintf(
			    ".%d", val));
		} else if (val == -2) {
		    Tcl_ListObjAppendElement(NULL, inst, Tcl_NewStringObj(
			    ".end", -1));
		} else {
		    Tcl_ListObjAppendElement(NULL, inst, Tcl_ObjPrintf(
			    ".end-%d", -2-val));
		}
		break;
	    case OPERAND_AUX4:
		val = TclGetInt4AtPtr(opnd);
		opnd += 4;
		Tcl_ListObjAppendElement(NULL, inst, Tcl_ObjPrintf(
			"?%d", val));
		break;
	    case OPERAND_SCLS1:
		val = TclGetUInt1AtPtr(opnd);
		opnd++;
		Tcl_ListObjAppendElement(NULL, inst, Tcl_ObjPrintf(
			"=%s", tclStringClassTable[val].name));
		break;
	    case OPERAND_NONE:
		Tcl_Panic("opcode %d with more than zero 'no' operands", *pc);
	    }
	}
	Tcl_DictObjPut(NULL, instructions, Tcl_NewIntObj(address), inst);
	pc += instDesc->numBytes;
    }

    /*
     * Get the auxiliary data from the bytecode.
     */

    aux = Tcl_NewObj();
    for (i=0 ; i<codePtr->numAuxDataItems ; i++) {
	AuxData *auxData = &codePtr->auxDataArrayPtr[i];
	Tcl_Obj *auxDesc = Tcl_NewStringObj(auxData->type->name, -1);

	if (auxData->type->disassembleProc) {
	    Tcl_Obj *desc = Tcl_NewObj();

	    Tcl_DictObjPut(NULL, desc, Tcl_NewStringObj("name", -1), auxDesc);
	    auxDesc = desc;
	    auxData->type->disassembleProc(auxData->clientData, auxDesc,
		    codePtr, 0);
	} else if (auxData->type->printProc) {
	    Tcl_Obj *desc = Tcl_NewObj();

	    auxData->type->printProc(auxData->clientData, desc, codePtr, 0);
	    Tcl_ListObjAppendElement(NULL, auxDesc, desc);
	}
	Tcl_ListObjAppendElement(NULL, aux, auxDesc);
    }

    /*
     * Get the exception ranges from the bytecode.
     */

    exn = Tcl_NewObj();
    for (i=0 ; i<codePtr->numExceptRanges ; i++) {
	ExceptionRange *rangePtr = &codePtr->exceptArrayPtr[i];

	switch (rangePtr->type) {
	case LOOP_EXCEPTION_RANGE:
	    Tcl_ListObjAppendElement(NULL, exn, Tcl_ObjPrintf(
		    "type %s level %d from %d to %d break %d continue %d",
		    "loop", rangePtr->nestingLevel, rangePtr->codeOffset,
		    rangePtr->codeOffset + rangePtr->numCodeBytes - 1,
		    rangePtr->breakOffset, rangePtr->continueOffset));
	    break;
	case CATCH_EXCEPTION_RANGE:
	    Tcl_ListObjAppendElement(NULL, exn, Tcl_ObjPrintf(
		    "type %s level %d from %d to %d catch %d",
		    "catch", rangePtr->nestingLevel, rangePtr->codeOffset,
		    rangePtr->codeOffset + rangePtr->numCodeBytes - 1,
		    rangePtr->catchOffset));
	    break;
	}
    }

    /*
     * Get the command information from the bytecode.
     *
     * The way these are encoded in the bytecode is non-trivial; the Decode
     * macro (which updates its argument and returns the next decoded value)
     * handles this so that the rest of the code does not.
     */

#define Decode(ptr) \
    ((TclGetUInt1AtPtr(ptr) == 0xFF)			\
	? ((ptr)+=5 , TclGetInt4AtPtr((ptr)-4))		\
	: ((ptr)+=1 , TclGetInt1AtPtr((ptr)-1)))

    commands = Tcl_NewObj();
    codeOffPtr = codePtr->codeDeltaStart;
    codeLenPtr = codePtr->codeLengthStart;
    srcOffPtr = codePtr->srcDeltaStart;
    srcLenPtr = codePtr->srcLengthStart;
    codeOffset = sourceOffset = 0;
    for (i=0 ; i<codePtr->numCommands ; i++) {
	Tcl_Obj *cmd;

	codeOffset += Decode(codeOffPtr);
	codeLength = Decode(codeLenPtr);
	sourceOffset += Decode(srcOffPtr);
	sourceLength = Decode(srcLenPtr);
	cmd = Tcl_NewObj();
	Tcl_DictObjPut(NULL, cmd, Tcl_NewStringObj("codefrom", -1),
		Tcl_NewIntObj(codeOffset));
	Tcl_DictObjPut(NULL, cmd, Tcl_NewStringObj("codeto", -1),
		Tcl_NewIntObj(codeOffset + codeLength - 1));

	/*
	 * Convert byte offsets to character offsets; important if multibyte
	 * characters are present in the source!
	 */

	Tcl_DictObjPut(NULL, cmd, Tcl_NewStringObj("scriptfrom", -1),
		Tcl_NewIntObj(Tcl_NumUtfChars(codePtr->source,
			sourceOffset)));
	Tcl_DictObjPut(NULL, cmd, Tcl_NewStringObj("scriptto", -1),
		Tcl_NewIntObj(Tcl_NumUtfChars(codePtr->source,
			sourceOffset + sourceLength - 1)));
	Tcl_DictObjPut(NULL, cmd, Tcl_NewStringObj("script", -1),
		Tcl_NewStringObj(codePtr->source+sourceOffset, sourceLength));
	Tcl_ListObjAppendElement(NULL, commands, cmd);
    }

#undef Decode

    /*
     * Get the source file and line number information from the CmdFrame
     * system if it is available.
     */

    GetLocationInformation(codePtr->procPtr, &file, &line);

    /*
     * Build the overall result.
     */

    description = Tcl_NewObj();
    Tcl_DictObjPut(NULL, description, Tcl_NewStringObj("literals", -1),
	    literals);
    Tcl_DictObjPut(NULL, description, Tcl_NewStringObj("variables", -1),
	    variables);
    Tcl_DictObjPut(NULL, description, Tcl_NewStringObj("exception", -1), exn);
    Tcl_DictObjPut(NULL, description, Tcl_NewStringObj("instructions", -1),
	    instructions);
    Tcl_DictObjPut(NULL, description, Tcl_NewStringObj("auxiliary", -1), aux);
    Tcl_DictObjPut(NULL, description, Tcl_NewStringObj("commands", -1),
	    commands);
    Tcl_DictObjPut(NULL, description, Tcl_NewStringObj("script", -1),
	    Tcl_NewStringObj(codePtr->source, codePtr->numSrcBytes));
    Tcl_DictObjPut(NULL, description, Tcl_NewStringObj("namespace", -1),
	    Tcl_NewStringObj(codePtr->nsPtr->fullName, -1));
    Tcl_DictObjPut(NULL, description, Tcl_NewStringObj("stackdepth", -1),
	    Tcl_NewIntObj(codePtr->maxStackDepth));
    Tcl_DictObjPut(NULL, description, Tcl_NewStringObj("exceptdepth", -1),
	    Tcl_NewIntObj(codePtr->maxExceptDepth));
    if (line > -1) {
	Tcl_DictObjPut(NULL, description,
		Tcl_NewStringObj("initiallinenumber", -1),
		Tcl_NewIntObj(line));
    }
    if (file) {
	Tcl_DictObjPut(NULL, description,
		Tcl_NewStringObj("sourcefile", -1), file);
    }
    return description;
}

/*
 *----------------------------------------------------------------------
 *
 * Tcl_DisassembleObjCmd --
 *
 *	Implementation of the "::tcl::unsupported::disassemble" command. This
 *	command is not documented, but will disassemble procedures, lambda
 *	terms and general scripts. Note that will compile terms if necessary
 *	in order to disassemble them.
 *
 *----------------------------------------------------------------------
 */

int
Tcl_DisassembleObjCmd(
    ClientData clientData,	/* What type of operation. */
    Tcl_Interp *interp,		/* Current interpreter. */
    int objc,			/* Number of arguments. */
    Tcl_Obj *const objv[])	/* Argument objects. */
{
    static const char *const types[] = {
	"constructor", "destructor",
	"lambda", "method", "objmethod", "proc", "script", NULL
    };
    enum Types {
	DISAS_CLASS_CONSTRUCTOR, DISAS_CLASS_DESTRUCTOR,
	DISAS_LAMBDA, DISAS_CLASS_METHOD, DISAS_OBJECT_METHOD, DISAS_PROC,
	DISAS_SCRIPT
    };
    int idx, result;
    Tcl_Obj *codeObjPtr = NULL;
    Proc *procPtr = NULL;
    Tcl_HashEntry *hPtr;
    Object *oPtr;
    ByteCode *codePtr;
    Method *methodPtr;

    if (objc < 2) {
	Tcl_WrongNumArgs(interp, 1, objv, "type ...");
	return TCL_ERROR;
    }
    if (Tcl_GetIndexFromObj(interp, objv[1], types, "type", 0, &idx)!=TCL_OK){
	return TCL_ERROR;
    }

    switch ((enum Types) idx) {
    case DISAS_LAMBDA: {
	Command cmd;
	Tcl_Obj *nsObjPtr;
	Tcl_Namespace *nsPtr;

	/*
	 * Compile (if uncompiled) and disassemble a lambda term.
	 */

	if (objc != 3) {
	    Tcl_WrongNumArgs(interp, 2, objv, "lambdaTerm");
	    return TCL_ERROR;
	}

	procPtr = TclGetLambdaFromObj(interp, objv[2], &nsObjPtr);
	if (procPtr == NULL) {
	    return TCL_ERROR;
	}

	memset(&cmd, 0, sizeof(Command));
	result = TclGetNamespaceFromObj(interp, nsObjPtr, &nsPtr);
	if (result != TCL_OK) {
	    return result;
	}
	cmd.nsPtr = (Namespace *) nsPtr;
	procPtr->cmdPtr = &cmd;
	result = TclPushProcCallFrame(procPtr, interp, objc, objv, 1);
	if (result != TCL_OK) {
	    return result;
	}
	TclPopStackFrame(interp);
	codeObjPtr = procPtr->bodyPtr;
	break;
    }
    case DISAS_PROC:
	if (objc != 3) {
	    Tcl_WrongNumArgs(interp, 2, objv, "procName");
	    return TCL_ERROR;
	}

	procPtr = TclFindProc((Interp *) interp, TclGetString(objv[2]));
	if (procPtr == NULL) {
	    Tcl_SetObjResult(interp, Tcl_ObjPrintf(
		    "\"%s\" isn't a procedure", TclGetString(objv[2])));
	    Tcl_SetErrorCode(interp, "TCL", "LOOKUP", "PROC",
		    TclGetString(objv[2]), NULL);
	    return TCL_ERROR;
	}

	/*
	 * Compile (if uncompiled) and disassemble a procedure.
	 */

	result = TclPushProcCallFrame(procPtr, interp, 2, objv+1, 1);
	if (result != TCL_OK) {
	    return result;
	}
	TclPopStackFrame(interp);
	codeObjPtr = procPtr->bodyPtr;
	break;
    case DISAS_SCRIPT:
	/*
	 * Compile and disassemble a script.
	 */

	if (objc != 3) {
	    Tcl_WrongNumArgs(interp, 2, objv, "script");
	    return TCL_ERROR;
	}

	if ((NULL == Tcl_FetchIntRep(objv[2], &tclByteCodeType)) && (TCL_OK
		!= TclSetByteCodeFromAny(interp, objv[2], NULL, NULL))) {
	    return TCL_ERROR;
	}
	codeObjPtr = objv[2];
	break;

    case DISAS_CLASS_CONSTRUCTOR:
	if (objc != 3) {
	    Tcl_WrongNumArgs(interp, 2, objv, "className");
	    return TCL_ERROR;
	}

	/*
	 * Look up the body of a constructor.
	 */

	oPtr = (Object *) Tcl_GetObjectFromObj(interp, objv[2]);
	if (oPtr == NULL) {
	    return TCL_ERROR;
	}
	if (oPtr->classPtr == NULL) {
	    Tcl_SetObjResult(interp, Tcl_ObjPrintf(
		    "\"%s\" is not a class", TclGetString(objv[2])));
	    Tcl_SetErrorCode(interp, "TCL", "LOOKUP", "CLASS",
		    TclGetString(objv[2]), NULL);
	    return TCL_ERROR;
	}

	methodPtr = oPtr->classPtr->constructorPtr;
	if (methodPtr == NULL) {
	    Tcl_SetObjResult(interp, Tcl_ObjPrintf(
		    "\"%s\" has no defined constructor",
		    TclGetString(objv[2])));
	    Tcl_SetErrorCode(interp, "TCL", "OPERATION", "DISASSEMBLE",
		    "CONSRUCTOR", NULL);
	    return TCL_ERROR;
	}
	procPtr = TclOOGetProcFromMethod(methodPtr);
	if (procPtr == NULL) {
	    Tcl_SetObjResult(interp, Tcl_NewStringObj(
		    "body not available for this kind of constructor", -1));
	    Tcl_SetErrorCode(interp, "TCL", "OPERATION", "DISASSEMBLE",
		    "METHODTYPE", NULL);
	    return TCL_ERROR;
	}

	/*
	 * Compile if necessary.
	 */

	if (procPtr->bodyPtr->typePtr != &tclByteCodeType) {
	    Command cmd;

	    /*
	     * Yes, this is ugly, but we need to pass the namespace in to the
	     * compiler in two places.
	     */

	    cmd.nsPtr = (Namespace *) oPtr->namespacePtr;
	    procPtr->cmdPtr = &cmd;
	    result = TclProcCompileProc(interp, procPtr, procPtr->bodyPtr,
		    (Namespace *) oPtr->namespacePtr, "body of constructor",
		    TclGetString(objv[2]));
	    procPtr->cmdPtr = NULL;
	    if (result != TCL_OK) {
		return result;
	    }
	}
	codeObjPtr = procPtr->bodyPtr;
	break;

    case DISAS_CLASS_DESTRUCTOR:
	if (objc != 3) {
	    Tcl_WrongNumArgs(interp, 2, objv, "className");
	    return TCL_ERROR;
	}

	/*
	 * Look up the body of a destructor.
	 */

	oPtr = (Object *) Tcl_GetObjectFromObj(interp, objv[2]);
	if (oPtr == NULL) {
	    return TCL_ERROR;
	}
	if (oPtr->classPtr == NULL) {
	    Tcl_SetObjResult(interp, Tcl_ObjPrintf(
		    "\"%s\" is not a class", TclGetString(objv[2])));
	    Tcl_SetErrorCode(interp, "TCL", "LOOKUP", "CLASS",
		    TclGetString(objv[2]), NULL);
	    return TCL_ERROR;
	}

	methodPtr = oPtr->classPtr->destructorPtr;
	if (methodPtr == NULL) {
	    Tcl_SetObjResult(interp, Tcl_ObjPrintf(
		    "\"%s\" has no defined destructor",
		    TclGetString(objv[2])));
	    Tcl_SetErrorCode(interp, "TCL", "OPERATION", "DISASSEMBLE",
		    "DESRUCTOR", NULL);
	    return TCL_ERROR;
	}
	procPtr = TclOOGetProcFromMethod(methodPtr);
	if (procPtr == NULL) {
	    Tcl_SetObjResult(interp, Tcl_NewStringObj(
		    "body not available for this kind of destructor", -1));
	    Tcl_SetErrorCode(interp, "TCL", "OPERATION", "DISASSEMBLE",
		    "METHODTYPE", NULL);
	    return TCL_ERROR;
	}

	/*
	 * Compile if necessary.
	 */

	if (procPtr->bodyPtr->typePtr != &tclByteCodeType) {
	    Command cmd;

	    /*
	     * Yes, this is ugly, but we need to pass the namespace in to the
	     * compiler in two places.
	     */

	    cmd.nsPtr = (Namespace *) oPtr->namespacePtr;
	    procPtr->cmdPtr = &cmd;
	    result = TclProcCompileProc(interp, procPtr, procPtr->bodyPtr,
		    (Namespace *) oPtr->namespacePtr, "body of destructor",
		    TclGetString(objv[2]));
	    procPtr->cmdPtr = NULL;
	    if (result != TCL_OK) {
		return result;
	    }
	}
	codeObjPtr = procPtr->bodyPtr;
	break;

    case DISAS_CLASS_METHOD:
	if (objc != 4) {
	    Tcl_WrongNumArgs(interp, 2, objv, "className methodName");
	    return TCL_ERROR;
	}

	/*
	 * Look up the body of a class method.
	 */

	oPtr = (Object *) Tcl_GetObjectFromObj(interp, objv[2]);
	if (oPtr == NULL) {
	    return TCL_ERROR;
	}
	if (oPtr->classPtr == NULL) {
	    Tcl_SetObjResult(interp, Tcl_ObjPrintf(
		    "\"%s\" is not a class", TclGetString(objv[2])));
	    Tcl_SetErrorCode(interp, "TCL", "LOOKUP", "CLASS",
		    TclGetString(objv[2]), NULL);
	    return TCL_ERROR;
	}
	hPtr = Tcl_FindHashEntry(&oPtr->classPtr->classMethods,
		(char *) objv[3]);
	goto methodBody;
    case DISAS_OBJECT_METHOD:
	if (objc != 4) {
	    Tcl_WrongNumArgs(interp, 2, objv, "objectName methodName");
	    return TCL_ERROR;
	}

	/*
	 * Look up the body of an instance method.
	 */

	oPtr = (Object *) Tcl_GetObjectFromObj(interp, objv[2]);
	if (oPtr == NULL) {
	    return TCL_ERROR;
	}
	if (oPtr->methodsPtr == NULL) {
	    goto unknownMethod;
	}
	hPtr = Tcl_FindHashEntry(oPtr->methodsPtr, (char *) objv[3]);

	/*
	 * Compile (if necessary) and disassemble a method body.
	 */

    methodBody:
	if (hPtr == NULL) {
	unknownMethod:
	    Tcl_SetObjResult(interp, Tcl_ObjPrintf(
		    "unknown method \"%s\"", TclGetString(objv[3])));
	    Tcl_SetErrorCode(interp, "TCL", "LOOKUP", "METHOD",
		    TclGetString(objv[3]), NULL);
	    return TCL_ERROR;
	}
	procPtr = TclOOGetProcFromMethod(Tcl_GetHashValue(hPtr));
	if (procPtr == NULL) {
	    Tcl_SetObjResult(interp, Tcl_NewStringObj(
		    "body not available for this kind of method", -1));
	    Tcl_SetErrorCode(interp, "TCL", "OPERATION", "DISASSEMBLE",
		    "METHODTYPE", NULL);
	    return TCL_ERROR;
	}
	if (NULL == Tcl_FetchIntRep(procPtr->bodyPtr, &tclByteCodeType)) {
	    Command cmd;

	    /*
	     * Yes, this is ugly, but we need to pass the namespace in to the
	     * compiler in two places.
	     */

	    cmd.nsPtr = (Namespace *) oPtr->namespacePtr;
	    procPtr->cmdPtr = &cmd;
	    result = TclProcCompileProc(interp, procPtr, procPtr->bodyPtr,
		    (Namespace *) oPtr->namespacePtr, "body of method",
		    TclGetString(objv[3]));
	    procPtr->cmdPtr = NULL;
	    if (result != TCL_OK) {
		return result;
	    }
	}
	codeObjPtr = procPtr->bodyPtr;
	break;
    default:
	CLANG_ASSERT(0);
    }

    /*
     * Do the actual disassembly.
     */

    ByteCodeGetIntRep(codeObjPtr, &tclByteCodeType, codePtr);

    if (codePtr->flags & TCL_BYTECODE_PRECOMPILED) {
	Tcl_SetObjResult(interp, Tcl_NewStringObj(
		"may not disassemble prebuilt bytecode", -1));
	Tcl_SetErrorCode(interp, "TCL", "OPERATION", "DISASSEMBLE",
		"BYTECODE", NULL);
	return TCL_ERROR;
    }
    if (PTR2INT(clientData)) {
	Tcl_SetObjResult(interp,
		DisassembleByteCodeAsDicts(interp, codeObjPtr));
    } else {
	Tcl_SetObjResult(interp,
		DisassembleByteCodeObj(interp, codeObjPtr));
    }
    return TCL_OK;
}

/*
 * Local Variables:
 * mode: c
 * c-basic-offset: 4
 * fill-column: 78
 * tab-width: 8
 * End:
 */<|MERGE_RESOLUTION|>--- conflicted
+++ resolved
@@ -49,7 +49,7 @@
 #define InstNameSetIntRep(objPtr, inst)				\
     do {							\
 	Tcl_ObjIntRep ir;					\
-	ir.longValue = (inst);					\
+	ir.wideValue = (inst);					\
 	Tcl_StoreIntRep((objPtr), &instNameType, &ir);		\
     } while (0)
 
@@ -58,7 +58,7 @@
 	const Tcl_ObjIntRep *irPtr;				\
 	irPtr = Tcl_FetchIntRep((objPtr), &instNameType);	\
 	assert(irPtr != NULL);					\
-	(inst) = irPtr->longValue;				\
+	(inst) = irPtr->wideValue;				\
     } while (0)
 
 @@ -818,14 +818,8 @@
 {
     Tcl_Obj *objPtr = Tcl_NewObj();
 
-<<<<<<< HEAD
     TclInvalidateStringRep(objPtr);
     InstNameSetIntRep(objPtr, (long) inst);
-=======
-    objPtr->typePtr = &tclInstNameType;
-    objPtr->internalRep.wideValue = (long) inst;
-    objPtr->bytes = NULL;
->>>>>>> 91f0a452
 
     return objPtr;
 }
@@ -845,16 +839,10 @@
 UpdateStringOfInstName(
     Tcl_Obj *objPtr)
 {
-<<<<<<< HEAD
     int inst;
     char *dst;
 
     InstNameGetIntRep(objPtr, inst);
-=======
-    int inst = objPtr->internalRep.wideValue;
-    char *s, buf[20];
-    int len;
->>>>>>> 91f0a452
 
     if ((inst < 0) || (inst > LAST_INST_OPCODE)) {
 	dst = Tcl_InitStringRep(objPtr, NULL, TCL_INTEGER_SPACE + 5);
@@ -862,14 +850,10 @@
         sprintf(dst, "inst_%d", inst);
 	(void) Tcl_InitStringRep(objPtr, NULL, strlen(dst));
     } else {
-<<<<<<< HEAD
 	const char *s = tclInstructionTable[inst].name;
 	int len = strlen(s);
 	dst = Tcl_InitStringRep(objPtr, s, len);
 	TclOOM(dst, len);
-=======
-        s = (char *) tclInstructionTable[objPtr->internalRep.wideValue].name;
->>>>>>> 91f0a452
     }
 }
 