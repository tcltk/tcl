/*
 * tclStubLib.c --
 *
 *	Stub object that will be statically linked into extensions that want
 *	to access Tcl.
 *
 * Copyright © 1998-1999 Scriptics Corporation.
 * Copyright © 1998 Paul Duffin.
 *
 * See the file "license.terms" for information on usage and redistribution of
 * this file, and for a DISCLAIMER OF ALL WARRANTIES.
 */

#include "tclInt.h"

MODULE_SCOPE const TclStubs *tclStubsPtr;
MODULE_SCOPE const TclPlatStubs *tclPlatStubsPtr;
MODULE_SCOPE const TclIntStubs *tclIntStubsPtr;
MODULE_SCOPE const TclIntPlatStubs *tclIntPlatStubsPtr;
MODULE_SCOPE void *tclStubsHandle;

const TclStubs *tclStubsPtr = NULL;
const TclPlatStubs *tclPlatStubsPtr = NULL;
const TclIntStubs *tclIntStubsPtr = NULL;
const TclIntPlatStubs *tclIntPlatStubsPtr = NULL;
void *tclStubsHandle = NULL;

/*
 * Use our own ISDIGIT to avoid linking to libc on windows
 */

#define ISDIGIT(c) (((unsigned)((c)-'0')) <= 9)

/*
 *----------------------------------------------------------------------
 *
 * Tcl_InitStubs --
 *
 *	Tries to initialise the stub table pointers and ensures that the
 *	correct version of Tcl is loaded.
 *
 * Results:
 *	The actual version of Tcl that satisfies the request, or NULL to
 *	indicate that an error occurred.
 *
 * Side effects:
 *	Sets the stub table pointers.
 *
 *----------------------------------------------------------------------
 */
#undef Tcl_InitStubs
MODULE_SCOPE const char *
Tcl_InitStubs(
    Tcl_Interp *interp,
    const char *version,
    int exact,
    int magic)
{
    Interp *iPtr = (Interp *)interp;
    const char *actualVersion = NULL;
    void *pkgData = NULL;
    const TclStubs *stubsPtr = iPtr->stubTable;
    const char *tclName = "tcl";

    if ((exact&0xFF00) < 0x900) {
	magic = (int)0xFCA3BACF; /* TCL_STUB_MAGIC from Tcl 8.x */
	tclName = "Tcl";
    }
    /*
     * We can't optimize this check by caching tclStubsPtr because that
     * prevents apps from being able to load/unload Tcl dynamically multiple
     * times. [Bug 615304]
     */

<<<<<<< HEAD
    if (!stubsPtr || (stubsPtr->magic != (((exact&0xFF00) >= 0x900) ? magic : TCL_STUB_MAGIC))) {
=======
    if (!stubsPtr || (stubsPtr->magic != magic)) {
>>>>>>> e4949db6
	exact &= 0xFFFF00; /* Filter out minor/major Tcl version */
	if (!exact) {
	    exact = 0x060800;
	}
<<<<<<< HEAD
	if (stubsPtr && (stubsPtr->magic == ((int)0xFCA3BACB + (int)sizeof(void *)))
=======
	if (stubsPtr && (stubsPtr->magic == TCL_STUB_MAGIC)
>>>>>>> e4949db6
		&& ((exact|0x010000) == 0x070800)) {
	    /* We are running in Tcl 9.x, but extension is compiled with 8.6 or 8.7 */
	    stubsPtr->tcl_SetObjResult(interp, stubsPtr->tcl_ObjPrintf(
		    "this extension is compiled for Tcl %d.%d",
		    (exact & 0x0FF00)>>8, (exact & 0x0FF0000)>>16));
<<<<<<< HEAD
	} else {
	    iPtr->result = (char *)"interpreter uses an incompatible stubs mechanism";
	    iPtr->freeProc = 0; /* TCL_STATIC */
=======
	} else if (stubsPtr && (stubsPtr->magic == (int)0xFCA3BACF)
		&& ((exact & 0x0FF00) >= 0x0900)) {
	    char major[4], minor[4];
	    snprintf(major, sizeof(major), "%d", (exact & 0xFF00)>>8);
	    snprintf(minor, sizeof(minor), "%d", (exact & 0xFF0000)>>16);
	    /* We are running in Tcl 8.x, but extension is compiled with 9.0+ */
	    stubsPtr->tcl_AppendResult(interp, 
		    "this extension is compiled for Tcl ", major, ".", minor, (char *)NULL);
	} else {
	    iPtr->legacyResult = "interpreter uses an incompatible stubs mechanism";
	    iPtr->legacyFreeProc = 0; /* TCL_STATIC */
>>>>>>> e4949db6
	}
	return NULL;
    }

    actualVersion = stubsPtr->tcl_PkgRequireEx(interp, tclName, version, 0, &pkgData);
    if (actualVersion == NULL) {
	return NULL;
    }
    if (exact&1) {
	const char *p = version;
	int count = 0;

	while (*p) {
	    count += !ISDIGIT(*p++);
	}
	if (count == 1) {
	    const char *q = actualVersion;

	    p = version;
	    while (*p && (*p == *q)) {
		p++; q++;
	    }
	    if (*p || ISDIGIT(*q)) {
		/* Construct error message */
		stubsPtr->tcl_PkgRequireEx(interp, tclName, version, 1, NULL);
		return NULL;
	    }
	} else {
	    actualVersion = stubsPtr->tcl_PkgRequireEx(interp, tclName, version, 1, NULL);
	    if (actualVersion == NULL) {
		return NULL;
	    }
	}
    }
    if (((exact&0xFF00) < 0x900)) {
	/* We are running Tcl 8.x */
	stubsPtr = (TclStubs *)pkgData;
    }
    if (tclStubsHandle == NULL) {
	tclStubsHandle = INT2PTR(-1);
    }
    tclStubsPtr = stubsPtr;

    if (stubsPtr->hooks) {
	tclPlatStubsPtr = stubsPtr->hooks->tclPlatStubs;
	tclIntStubsPtr = stubsPtr->hooks->tclIntStubs;
	tclIntPlatStubsPtr = stubsPtr->hooks->tclIntPlatStubs;
    } else {
	tclPlatStubsPtr = NULL;
	tclIntStubsPtr = NULL;
	tclIntPlatStubsPtr = NULL;
    }

    return actualVersion;
}

/*
 * Local Variables:
 * mode: c
 * c-basic-offset: 4
 * fill-column: 78
 * End:
 */<|MERGE_RESOLUTION|>--- conflicted
+++ resolved
@@ -64,7 +64,7 @@
     const char *tclName = "tcl";
 
     if ((exact&0xFF00) < 0x900) {
-	magic = (int)0xFCA3BACF; /* TCL_STUB_MAGIC from Tcl 8.x */
+	magic = TCL_STUB_MAGIC; /* TCL_STUB_MAGIC from Tcl 8.x */
 	tclName = "Tcl";
     }
     /*
@@ -73,42 +73,28 @@
      * times. [Bug 615304]
      */
 
-<<<<<<< HEAD
-    if (!stubsPtr || (stubsPtr->magic != (((exact&0xFF00) >= 0x900) ? magic : TCL_STUB_MAGIC))) {
-=======
     if (!stubsPtr || (stubsPtr->magic != magic)) {
->>>>>>> e4949db6
 	exact &= 0xFFFF00; /* Filter out minor/major Tcl version */
 	if (!exact) {
 	    exact = 0x060800;
 	}
-<<<<<<< HEAD
 	if (stubsPtr && (stubsPtr->magic == ((int)0xFCA3BACB + (int)sizeof(void *)))
-=======
-	if (stubsPtr && (stubsPtr->magic == TCL_STUB_MAGIC)
->>>>>>> e4949db6
 		&& ((exact|0x010000) == 0x070800)) {
 	    /* We are running in Tcl 9.x, but extension is compiled with 8.6 or 8.7 */
 	    stubsPtr->tcl_SetObjResult(interp, stubsPtr->tcl_ObjPrintf(
 		    "this extension is compiled for Tcl %d.%d",
 		    (exact & 0x0FF00)>>8, (exact & 0x0FF0000)>>16));
-<<<<<<< HEAD
+	} else if (stubsPtr && (stubsPtr->magic == TCL_STUB_MAGIC)
+		&& ((exact & 0x0FF00) >= 0x0900)) {
+	    /* We are running in Tcl 8.x, but extension is compiled with 9.0+ */
+	    char major[4], minor[4];
+	    snprintf(major, sizeof(major), "%d", (exact & 0xFF00)>>8);
+	    snprintf(minor, sizeof(minor), "%d", (exact & 0xFF0000)>>16);
+	    stubsPtr->tcl_AppendResult(interp, 
+		    "this extension is compiled for Tcl ", major, ".", minor, (char *)NULL);
 	} else {
 	    iPtr->result = (char *)"interpreter uses an incompatible stubs mechanism";
 	    iPtr->freeProc = 0; /* TCL_STATIC */
-=======
-	} else if (stubsPtr && (stubsPtr->magic == (int)0xFCA3BACF)
-		&& ((exact & 0x0FF00) >= 0x0900)) {
-	    char major[4], minor[4];
-	    snprintf(major, sizeof(major), "%d", (exact & 0xFF00)>>8);
-	    snprintf(minor, sizeof(minor), "%d", (exact & 0xFF0000)>>16);
-	    /* We are running in Tcl 8.x, but extension is compiled with 9.0+ */
-	    stubsPtr->tcl_AppendResult(interp, 
-		    "this extension is compiled for Tcl ", major, ".", minor, (char *)NULL);
-	} else {
-	    iPtr->legacyResult = "interpreter uses an incompatible stubs mechanism";
-	    iPtr->legacyFreeProc = 0; /* TCL_STATIC */
->>>>>>> e4949db6
 	}
 	return NULL;
     }
