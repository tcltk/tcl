/*
 * tclStubLib.c --
 *
 *	Stub object that will be statically linked into extensions that want
 *	to access Tcl.
 *
 * Copyright (c) 1998-1999 by Scriptics Corporation.
 * Copyright (c) 1998 Paul Duffin.
 *
 * See the file "license.terms" for information on usage and redistribution of
 * this file, and for a DISCLAIMER OF ALL WARRANTIES.
 */

#include "tclInt.h"

MODULE_SCOPE const TclStubs *tclStubsPtr;
MODULE_SCOPE const TclPlatStubs *tclPlatStubsPtr;
MODULE_SCOPE const TclIntStubs *tclIntStubsPtr;
MODULE_SCOPE const TclIntPlatStubs *tclIntPlatStubsPtr;

const TclStubs *tclStubsPtr = NULL;
const TclPlatStubs *tclPlatStubsPtr = NULL;
const TclIntStubs *tclIntStubsPtr = NULL;
const TclIntPlatStubs *tclIntPlatStubsPtr = NULL;

/*
 * Use our own ISDIGIT to avoid linking to libc on windows
 */

#define ISDIGIT(c) (((unsigned)((c)-'0')) <= 9)

/*
 *----------------------------------------------------------------------
 *
 * Tcl_InitStubs --
 *
 *	Tries to initialise the stub table pointers and ensures that the
 *	correct version of Tcl is loaded.
 *
 * Results:
 *	The actual version of Tcl that satisfies the request, or NULL to
 *	indicate that an error occurred.
 *
 * Side effects:
 *	Sets the stub table pointers.
 *
 *----------------------------------------------------------------------
 */
#undef Tcl_InitStubs
MODULE_SCOPE const char *
Tcl_InitStubs(
    Tcl_Interp *interp,
    const char *version,
    int exact,
    const char *tclversion,
    int magic)
{
    Interp *iPtr = (Interp *) interp;
    const char *actualVersion = NULL;
    ClientData pkgData = NULL;
    const TclStubs *stubsPtr = iPtr->stubTable;

    /*
     * We can't optimize this check by caching tclStubsPtr because that
     * prevents apps from being able to load/unload Tcl dynamically multiple
     * times. [Bug 615304]
     */

    if (!stubsPtr || (stubsPtr->magic != TCL_STUB_MAGIC)) {
	iPtr->legacyResult = "interpreter uses an incompatible stubs mechanism";
	iPtr->legacyFreeProc = 0; /* TCL_STATIC */
	return NULL;
    }

    actualVersion = stubsPtr->tcl_PkgRequireEx(interp, "Tcl", version, 0, &pkgData);
    if (actualVersion == NULL) {
	return NULL;
    }
    if (exact&1) {
	const char *p = version;
	int count = 0;

	while (*p) {
	    count += !ISDIGIT(*p++);
	}
	if (count == 1) {
	    const char *q = actualVersion;

	    p = version;
	    while (*p && (*p == *q)) {
		p++; q++;
	    }
	    if (*p || ISDIGIT(*q)) {
		/* Construct error message */
		stubsPtr->tcl_PkgRequireEx(interp, "Tcl", version, 1, NULL);
		return NULL;
	    }
	} else {
	    actualVersion = stubsPtr->tcl_PkgRequireEx(interp, "Tcl", version, 1, NULL);
	    if (actualVersion == NULL) {
		return NULL;
	    }
	}
    }

<<<<<<< HEAD
    /* The field reserved77 is the old (Tcl 8.x) location for Tcl_Backslash.
     * Being not NULL means that we are running Tcl 8.x.
     * This is quicker to check for than calling Tcl_GetVersion() */
    if (sizeof(size_t) != sizeof(int)) {
	if (stubsPtr->reserved77 != NULL) {
	    /* Accessing iPtr->legacyResult doesn't work here as Tcl 8 doesn't
	     * check this field after the Xxx_Init call. */
	    char stripped[32]; /* Requested version stripped starting with '-' */
	    char *p = stripped;

	    while (*version && (*version != '-')) {
		*p++ = *version++;
	    }
	    *p = '\0';
	    stubsPtr->tcl_ResetResult(interp);
	    stubsPtr->tcl_AppendResult(interp, "incompatible stub library: have ",
		    tclversion, ", need ", stripped, NULL);
	    return NULL;
	}
    }
    tclStubsPtr = (TclStubs *)pkgData;
=======
    if (stubsPtr->reserved77) {
	/* We are running Tcl 8. Do some additional checks here. */
	tclStubsPtr = (TclStubs *)pkgData;
    } else {
	/* We are running Tcl 9. Do some additional checks here. */
	tclStubsPtr = stubsPtr;
    }
>>>>>>> 03c4df2e

    if (tclStubsPtr->hooks) {
	tclPlatStubsPtr = tclStubsPtr->hooks->tclPlatStubs;
	tclIntStubsPtr = tclStubsPtr->hooks->tclIntStubs;
	tclIntPlatStubsPtr = tclStubsPtr->hooks->tclIntPlatStubs;
    } else {
	tclPlatStubsPtr = NULL;
	tclIntStubsPtr = NULL;
	tclIntPlatStubsPtr = NULL;
    }

    return actualVersion;
}

/*
 * Local Variables:
 * mode: c
 * c-basic-offset: 4
 * fill-column: 78
 * End:
 */<|MERGE_RESOLUTION|>--- conflicted
+++ resolved
@@ -104,29 +104,6 @@
 	}
     }
 
-<<<<<<< HEAD
-    /* The field reserved77 is the old (Tcl 8.x) location for Tcl_Backslash.
-     * Being not NULL means that we are running Tcl 8.x.
-     * This is quicker to check for than calling Tcl_GetVersion() */
-    if (sizeof(size_t) != sizeof(int)) {
-	if (stubsPtr->reserved77 != NULL) {
-	    /* Accessing iPtr->legacyResult doesn't work here as Tcl 8 doesn't
-	     * check this field after the Xxx_Init call. */
-	    char stripped[32]; /* Requested version stripped starting with '-' */
-	    char *p = stripped;
-
-	    while (*version && (*version != '-')) {
-		*p++ = *version++;
-	    }
-	    *p = '\0';
-	    stubsPtr->tcl_ResetResult(interp);
-	    stubsPtr->tcl_AppendResult(interp, "incompatible stub library: have ",
-		    tclversion, ", need ", stripped, NULL);
-	    return NULL;
-	}
-    }
-    tclStubsPtr = (TclStubs *)pkgData;
-=======
     if (stubsPtr->reserved77) {
 	/* We are running Tcl 8. Do some additional checks here. */
 	tclStubsPtr = (TclStubs *)pkgData;
@@ -134,7 +111,6 @@
 	/* We are running Tcl 9. Do some additional checks here. */
 	tclStubsPtr = stubsPtr;
     }
->>>>>>> 03c4df2e
 
     if (tclStubsPtr->hooks) {
 	tclPlatStubsPtr = tclStubsPtr->hooks->tclPlatStubs;
