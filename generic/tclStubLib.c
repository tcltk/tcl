/*
 * tclStubLib.c --
 *
 *	Stub object that will be statically linked into extensions that want
 *	to access Tcl.
 *
 * Copyright (c) 1998-1999 by Scriptics Corporation.
 * Copyright (c) 1998 Paul Duffin.
 *
 * See the file "license.terms" for information on usage and redistribution of
 * this file, and for a DISCLAIMER OF ALL WARRANTIES.
 */

/*
 * We need to ensure that we use the stub macros so that this file contains no
 * references to any of the stub functions. This will make it possible to
 * build an extension that references Tcl_InitStubs but doesn't end up
 * including the rest of the stub functions.
 */

#ifndef USE_TCL_STUBS
#define USE_TCL_STUBS
#endif
#undef USE_TCL_STUB_PROCS

#include "tclInt.h"

/*
 * Tcl_InitStubs and stub table pointers are built as exported symbols.
 */

TclStubs *tclStubsPtr = NULL;
TclPlatStubs *tclPlatStubsPtr = NULL;
TclIntStubs *tclIntStubsPtr = NULL;
TclIntPlatStubs *tclIntPlatStubsPtr = NULL;
TclTomMathStubs* tclTomMathStubsPtr = NULL;

typedef Tcl_Obj *(NewStringObjProc) _ANSI_ARGS_((CONST char *bytes,
				size_t length));


static TclStubs *
HasStubSupport(
    Tcl_Interp *interp)
{
    Interp *iPtr = (Interp *) interp;

    if (!iPtr->stubTable) {
	/* No stub table at all? Nothing we can do. */
	return NULL;
    }
<<<<<<< HEAD

    interp->result =
	    "This interpreter does not support stubs-enabled extensions.";
    interp->freeProc = TCL_STATIC;
    return NULL;
=======
    if (iPtr->stubTable->magic != TCL_STUB_MAGIC) {
	/*
	 * We cannot acces interp->result and interp->freeProc
	 * any more: They will be gone in Tcl 9. In stead,
	 * assume that the iPtr->stubTable entry from Tcl_Interp
	 * and the Tcl_NewStringObj() and Tcl_SetObjResult() entries
	 * in the stub table don't change in Tcl 9. Need to add
	 * a test-case in Tcl 9 to assure that.
	 * 
	 * The signature of Tcl_NewStringObj will change: the length
	 * parameter will be of type size_t. But passing the value
	 * (size_t)-1 will work, whatever the signature will be.
	 */
	NewStringObjProc *newStringObj = (NewStringObjProc *)
		iPtr->stubTable->tcl_NewStringObj;
	iPtr->stubTable->tcl_SetObjResult(interp, newStringObj(
		"This extension is compiled for Tcl 8.x", (size_t)-1));
	return NULL;
    }
    return iPtr->stubTable;
>>>>>>> f4fb1d17
}

/*
 * Use our own isdigit to avoid linking to libc on windows
 */

static int isDigit(const int c)
{
    return (c >= '0' && c <= '9');
}

/*
 *----------------------------------------------------------------------
 *
 * Tcl_InitStubs --
 *
 *	Tries to initialise the stub table pointers and ensures that the
 *	correct version of Tcl is loaded.
 *
 * Results:
 *	The actual version of Tcl that satisfies the request, or NULL to
 *	indicate that an error occurred.
 *
 * Side effects:
 *	Sets the stub table pointers.
 *
 *----------------------------------------------------------------------
 */

#ifdef Tcl_InitStubs
#undef Tcl_InitStubs
#endif

CONST char *
Tcl_InitStubs(
    Tcl_Interp *interp,
    CONST char *version,
    int exact)
{
    CONST char *actualVersion = NULL;
    ClientData pkgData = NULL;

    /*
     * We can't optimize this check by caching tclStubsPtr because that
     * prevents apps from being able to load/unload Tcl dynamically multiple
     * times. [Bug 615304]
     */

    tclStubsPtr = HasStubSupport(interp);
    if (!tclStubsPtr) {
	return NULL;
    }

    actualVersion = Tcl_PkgRequireEx(interp, "Tcl", version, 0, &pkgData);
    if (actualVersion == NULL) {
	return NULL;
    }
    if (exact) {
	CONST char *p = version;
	int count = 0;

	while (*p) {
	    count += !isDigit(*p++);
	}
	if (count == 1) {
	    CONST char *q = actualVersion;

	    p = version;
	    while (*p && (*p == *q)) {
		p++; q++;
	    }
	    if (*p) {
		/* Construct error message */
		Tcl_PkgRequireEx(interp, "Tcl", version, 1, NULL);
		return NULL;
	    }
	} else {
	    actualVersion = Tcl_PkgRequireEx(interp, "Tcl", version, 1, NULL);
	    if (actualVersion == NULL) {
		return NULL;
	    }
	}
    }
    tclStubsPtr = (TclStubs*)pkgData;

    if (tclStubsPtr->hooks) {
	tclPlatStubsPtr = tclStubsPtr->hooks->tclPlatStubs;
	tclIntStubsPtr = tclStubsPtr->hooks->tclIntStubs;
	tclIntPlatStubsPtr = tclStubsPtr->hooks->tclIntPlatStubs;
    } else {
	tclPlatStubsPtr = NULL;
	tclIntStubsPtr = NULL;
	tclIntPlatStubsPtr = NULL;
    }

    return actualVersion;
}

/*
 *----------------------------------------------------------------------
 *
 * TclTomMathInitStubs --
 *
 *	Initializes the Stubs table for Tcl's subset of libtommath
 *
 * Results:
 *	Returns a standard Tcl result.
 *
 * This procedure should not be called directly, but rather through
 * the TclTomMath_InitStubs macro, to insure that the Stubs table
 * matches the header files used in compilation.
 *
 *----------------------------------------------------------------------
 */

#ifdef TclTomMathInitializeStubs
#undef TclTomMathInitializeStubs
#endif

CONST char*
TclTomMathInitializeStubs(
    Tcl_Interp* interp,		/* Tcl interpreter */
    CONST char* version,	/* Tcl version needed */
    int epoch,			/* Stubs table epoch from the header files */
    int revision		/* Stubs table revision number from the
				 * header files */
) {
    int exact = 0;
    const char* packageName = "tcl::tommath";
    const char* errMsg = NULL;
    ClientData pkgClientData = NULL;
    const char* actualVersion = 
	Tcl_PkgRequireEx(interp, packageName, version, exact, &pkgClientData);
    TclTomMathStubs* stubsPtr = (TclTomMathStubs*) pkgClientData;
    if (actualVersion == NULL) {
	return NULL;
    }
    if (pkgClientData == NULL) {
	errMsg = "missing stub table pointer";
    } else if ((stubsPtr->tclBN_epoch)() != epoch) {
	errMsg = "epoch number mismatch";
    } else if ((stubsPtr->tclBN_revision)() != revision) {
	errMsg = "requires a later revision";
    } else {
	tclTomMathStubsPtr = stubsPtr;
	return actualVersion;
    }
    Tcl_ResetResult(interp);
    Tcl_AppendResult(interp, "error loading ", packageName,
		     " (requested version ", version,
		     ", actual version ", actualVersion,
		     "): ", errMsg, NULL);
    return NULL;
}<|MERGE_RESOLUTION|>--- conflicted
+++ resolved
@@ -35,8 +35,7 @@
 TclIntPlatStubs *tclIntPlatStubsPtr = NULL;
 TclTomMathStubs* tclTomMathStubsPtr = NULL;
 
-typedef Tcl_Obj *(NewStringObjProc) _ANSI_ARGS_((CONST char *bytes,
-				size_t length));
+typedef Tcl_Obj *(NewStringObjProc) (CONST char *bytes, size_t length);
 
 
 static TclStubs *
@@ -49,13 +48,6 @@
 	/* No stub table at all? Nothing we can do. */
 	return NULL;
     }
-<<<<<<< HEAD
-
-    interp->result =
-	    "This interpreter does not support stubs-enabled extensions.";
-    interp->freeProc = TCL_STATIC;
-    return NULL;
-=======
     if (iPtr->stubTable->magic != TCL_STUB_MAGIC) {
 	/*
 	 * We cannot acces interp->result and interp->freeProc
@@ -76,7 +68,6 @@
 	return NULL;
     }
     return iPtr->stubTable;
->>>>>>> f4fb1d17
 }
  
