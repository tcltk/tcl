/*
 * tclStubLib.c --
 *
 *	Stub object that will be statically linked into extensions that want
 *	to access Tcl.
 *
 * Copyright (c) 1998-1999 by Scriptics Corporation.
 * Copyright (c) 1998 Paul Duffin.
 *
 * See the file "license.terms" for information on usage and redistribution of
 * this file, and for a DISCLAIMER OF ALL WARRANTIES.
 */

/*
 * We need to ensure that we use the stub macros so that this file contains no
 * references to any of the stub functions. This will make it possible to
 * build an extension that references Tcl_InitStubs but doesn't end up
 * including the rest of the stub functions.
 */

#define USE_TCL_STUBS

#include "tclInt.h"

MODULE_SCOPE const TclStubs *tclStubsPtr;
MODULE_SCOPE const TclPlatStubs *tclPlatStubsPtr;
MODULE_SCOPE const TclIntStubs *tclIntStubsPtr;
MODULE_SCOPE const TclIntPlatStubs *tclIntPlatStubsPtr;

const TclStubs *tclStubsPtr = NULL;
const TclPlatStubs *tclPlatStubsPtr = NULL;
const TclIntStubs *tclIntStubsPtr = NULL;
const TclIntPlatStubs *tclIntPlatStubsPtr = NULL;

static const TclStubs *
HasStubSupport(
    Tcl_Interp *interp)
{
    Interp *iPtr = (Interp *) interp;

    if (iPtr->stubTable && (iPtr->stubTable->magic == TCL_STUB_MAGIC)) {
	return iPtr->stubTable;
    }
<<<<<<< HEAD

    iPtr->result =
	    (char *)"This interpreter does not support stubs-enabled extensions.";
    iPtr->freeProc = TCL_STATIC;
=======
    interp->result = "interpreter uses an incompatible stubs mechanism";
    interp->freeProc = TCL_STATIC;
>>>>>>> 80108bef
    return NULL;
}

/*
 * Use our own isdigit to avoid linking to libc on windows
 */

static int isDigit(const int c)
{
    return (c >= '0' && c <= '9');
}

/*
 *----------------------------------------------------------------------
 *
 * Tcl_InitStubs --
 *
 *	Tries to initialise the stub table pointers and ensures that the
 *	correct version of Tcl is loaded.
 *
 * Results:
 *	The actual version of Tcl that satisfies the request, or NULL to
 *	indicate that an error occurred.
 *
 * Side effects:
 *	Sets the stub table pointers.
 *
 *----------------------------------------------------------------------
 */

MODULE_SCOPE const char *
Tcl_InitStubs(
    Tcl_Interp *interp,
    const char *version,
    int exact)
{
    const char *actualVersion = NULL;
    ClientData pkgData = NULL;

    /*
     * We can't optimize this check by caching tclStubsPtr because that
     * prevents apps from being able to load/unload Tcl dynamically multiple
     * times. [Bug 615304]
     */

    tclStubsPtr = HasStubSupport(interp);
    if (!tclStubsPtr) {
	return NULL;
    }

    actualVersion = Tcl_PkgRequireEx(interp, "Tcl", version, 0, &pkgData);
    if (actualVersion == NULL) {
	return NULL;
    }
    if (exact) {
	const char *p = version;
	int count = 0;

	while (*p) {
	    count += !isDigit(*p++);
	}
	if (count == 1) {
	    const char *q = actualVersion;

	    p = version;
	    while (*p && (*p == *q)) {
		p++; q++;
	    }
	    if (*p) {
		/* Construct error message */
		Tcl_PkgRequireEx(interp, "Tcl", version, 1, NULL);
		return NULL;
	    }
	} else {
	    actualVersion = Tcl_PkgRequireEx(interp, "Tcl", version, 1, NULL);
	    if (actualVersion == NULL) {
		return NULL;
	    }
	}
    }
    tclStubsPtr = (TclStubs *) pkgData;

    if (tclStubsPtr->hooks) {
	tclPlatStubsPtr = tclStubsPtr->hooks->tclPlatStubs;
	tclIntStubsPtr = tclStubsPtr->hooks->tclIntStubs;
	tclIntPlatStubsPtr = tclStubsPtr->hooks->tclIntPlatStubs;
    } else {
	tclPlatStubsPtr = NULL;
	tclIntStubsPtr = NULL;
	tclIntPlatStubsPtr = NULL;
    }

    return actualVersion;
}

/*
 * Local Variables:
 * mode: c
 * c-basic-offset: 4
 * fill-column: 78
 * End:
 */<|MERGE_RESOLUTION|>--- conflicted
+++ resolved
@@ -41,15 +41,8 @@
     if (iPtr->stubTable && (iPtr->stubTable->magic == TCL_STUB_MAGIC)) {
 	return iPtr->stubTable;
     }
-<<<<<<< HEAD
-
-    iPtr->result =
-	    (char *)"This interpreter does not support stubs-enabled extensions.";
+    iPtr->result = (char *) "interpreter uses an incompatible stubs mechanism";
     iPtr->freeProc = TCL_STATIC;
-=======
-    interp->result = "interpreter uses an incompatible stubs mechanism";
-    interp->freeProc = TCL_STATIC;
->>>>>>> 80108bef
     return NULL;
 }
 