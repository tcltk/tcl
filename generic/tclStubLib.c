/*
 * tclStubLib.c --
 *
 *	Stub object that will be statically linked into extensions that want
 *	to access Tcl.
 *
 * Copyright (c) 1998-1999 by Scriptics Corporation.
 * Copyright (c) 1998 Paul Duffin.
 *
 * See the file "license.terms" for information on usage and redistribution of
 * this file, and for a DISCLAIMER OF ALL WARRANTIES.
 */

#include "tclInt.h"
#include "tclOOInt.h"

MODULE_SCOPE const TclStubs *tclStubsPtr;
MODULE_SCOPE const TclPlatStubs *tclPlatStubsPtr;
MODULE_SCOPE const TclIntStubs *tclIntStubsPtr;
MODULE_SCOPE const TclIntPlatStubs *tclIntPlatStubsPtr;
MODULE_SCOPE const TclOOStubs *tclOOStubsPtr;
MODULE_SCOPE const TclOOIntStubs *tclOOIntStubsPtr;

const TclStubs *tclStubsPtr = NULL;
const TclPlatStubs *tclPlatStubsPtr = NULL;
const TclIntStubs *tclIntStubsPtr = NULL;
const TclIntPlatStubs *tclIntPlatStubsPtr = NULL;
const TclOOStubs *tclOOStubsPtr = NULL;
const TclOOIntStubs *tclOOIntStubsPtr = NULL;

/*
 * Use our own ISDIGIT to avoid linking to libc on windows
 */

#define ISDIGIT(c) (((unsigned)((c)-'0')) <= 9)

/*
 *----------------------------------------------------------------------
 *
 * Tcl_InitStubs --
 *
 *	Tries to initialise the stub table pointers and ensures that the
 *	correct version of Tcl is loaded.
 *
 * Results:
 *	The actual version of Tcl that satisfies the request, or NULL to
 *	indicate that an error occurred.
 *
 * Side effects:
 *	Sets the stub table pointers.
 *
 *----------------------------------------------------------------------
 */
#undef Tcl_InitStubs
MODULE_SCOPE const char *
Tcl_InitStubs(
    Tcl_Interp *interp,
    const char *version,
    int exact,
    int magic)
{
    Interp *iPtr = (Interp *) interp;
    const char *actualVersion = NULL;
    ClientData pkgData = NULL;
    const TclStubs *stubsPtr = iPtr->stubTable;

    /*
     * We can't optimize this check by caching tclStubsPtr because that
     * prevents apps from being able to load/unload Tcl dynamically multiple
     * times. [Bug 615304]
     */

    if (!stubsPtr || (stubsPtr->magic != magic)) {
	iPtr->legacyResult = "interpreter uses an incompatible stubs mechanism";
	iPtr->legacyFreeProc = 0; /* TCL_STATIC */
	return NULL;
    }

    actualVersion = stubsPtr->tcl_PkgRequireEx(interp, "Tcl", version, 0, &pkgData);
    if (actualVersion == NULL) {
	return NULL;
    }
    if (exact&1) {
	const char *p = version;
	int count = 0;

	while (*p) {
	    count += !ISDIGIT(*p++);
	}
	if (count == 1) {
	    const char *q = actualVersion;

	    p = version;
	    while (*p && (*p == *q)) {
		p++; q++;
	    }
	    if (*p || ISDIGIT(*q)) {
		/* Construct error message */
		stubsPtr->tcl_PkgRequireEx(interp, "Tcl", version, 1, NULL);
		return NULL;
	    }
	} else {
	    actualVersion = stubsPtr->tcl_PkgRequireEx(interp, "Tcl", version, 1, NULL);
	    if (actualVersion == NULL) {
		return NULL;
	    }
	}
    }
<<<<<<< HEAD

    if (stubsPtr->reserved77) {
	/* We are running Tcl 8.x */
	stubsPtr = (TclStubs *)pkgData;
    }
    tclStubsPtr = stubsPtr;

=======
    if (((exact&0xff00) < 0x900)) {
	/* We are running Tcl 8.x */
	stubsPtr = (TclStubs *)pkgData;
    }
    tclStubsPtr = stubsPtr;

>>>>>>> dd3012b0
    if (stubsPtr->hooks) {
	tclPlatStubsPtr = stubsPtr->hooks->tclPlatStubs;
	tclIntStubsPtr = stubsPtr->hooks->tclIntStubs;
	tclIntPlatStubsPtr = stubsPtr->hooks->tclIntPlatStubs;
<<<<<<< HEAD
	tclOOStubsPtr = stubsPtr->hooks->tclOOStubs;
	tclOOIntStubsPtr = stubsPtr->hooks->tclOOIntStubs;
=======
>>>>>>> dd3012b0
    } else {
	tclPlatStubsPtr = NULL;
	tclIntStubsPtr = NULL;
	tclIntPlatStubsPtr = NULL;
	tclOOStubsPtr = NULL;
	tclOOIntStubsPtr = NULL;
    }

    return actualVersion;
}

/*
 * Local Variables:
 * mode: c
 * c-basic-offset: 4
 * fill-column: 78
 * End:
 */<|MERGE_RESOLUTION|>--- conflicted
+++ resolved
@@ -71,7 +71,7 @@
      * times. [Bug 615304]
      */
 
-    if (!stubsPtr || (stubsPtr->magic != magic)) {
+    if (!stubsPtr || (stubsPtr->magic != (((exact&0xff00) >= 0x900) ? magic : (int) 0xFCA3BACF))) {
 	iPtr->legacyResult = "interpreter uses an incompatible stubs mechanism";
 	iPtr->legacyFreeProc = 0; /* TCL_STATIC */
 	return NULL;
@@ -107,31 +107,18 @@
 	    }
 	}
     }
-<<<<<<< HEAD
-
-    if (stubsPtr->reserved77) {
-	/* We are running Tcl 8.x */
-	stubsPtr = (TclStubs *)pkgData;
-    }
-    tclStubsPtr = stubsPtr;
-
-=======
     if (((exact&0xff00) < 0x900)) {
 	/* We are running Tcl 8.x */
 	stubsPtr = (TclStubs *)pkgData;
     }
     tclStubsPtr = stubsPtr;
 
->>>>>>> dd3012b0
     if (stubsPtr->hooks) {
 	tclPlatStubsPtr = stubsPtr->hooks->tclPlatStubs;
 	tclIntStubsPtr = stubsPtr->hooks->tclIntStubs;
 	tclIntPlatStubsPtr = stubsPtr->hooks->tclIntPlatStubs;
-<<<<<<< HEAD
 	tclOOStubsPtr = stubsPtr->hooks->tclOOStubs;
 	tclOOIntStubsPtr = stubsPtr->hooks->tclOOIntStubs;
-=======
->>>>>>> dd3012b0
     } else {
 	tclPlatStubsPtr = NULL;
 	tclIntStubsPtr = NULL;
