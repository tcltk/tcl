--- conflicted
+++ resolved
@@ -34,12 +34,8 @@
 
 static const TclStubs *
 HasStubSupport(
-<<<<<<< HEAD
-    Tcl_Interp *interp, int magic)
-=======
     Tcl_Interp *interp,
     int magic)
->>>>>>> dde5a256
 {
     Interp *iPtr = (Interp *) interp;
 
