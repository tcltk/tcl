// Tcl Abstract List test command: "lstring"

#ifndef USE_TCL_STUBS
#   define USE_TCL_STUBS
#endif
#include <string.h>
#include <limits.h>
<<<<<<< HEAD
#include "tcl.h"
=======
>>>>>>> 93374294
#include "tclInt.h"

/*
 * Forward references
 */

Tcl_Obj *myNewLStringObj(Tcl_WideInt start,
			 Tcl_WideInt length);
static void freeRep(Tcl_Obj* alObj);
static Tcl_Obj* my_LStringObjSetElem(Tcl_Interp *interp,
				     Tcl_Obj *listPtr,
				     Tcl_Size numIndcies,
				     Tcl_Obj *const indicies[],
				     Tcl_Obj *valueObj);
static void DupLStringRep(Tcl_Obj *srcPtr, Tcl_Obj *copyPtr);
static Tcl_WideInt my_LStringObjLength(Tcl_Obj *lstringObjPtr);
static int my_LStringObjIndex(Tcl_Interp *interp,
			      Tcl_Obj *lstringObj,
			      Tcl_Size index,
			      Tcl_Obj **charObjPtr);
static int my_LStringObjRange(Tcl_Interp *interp, Tcl_Obj *lstringObj,
			      Tcl_Size fromIdx, Tcl_Size toIdx,
			      Tcl_Obj **newObjPtr);
static int my_LStringObjReverse(Tcl_Interp *interp, Tcl_Obj *srcObj,
			  Tcl_Obj **newObjPtr);
static int my_LStringReplace(Tcl_Interp *interp,
		      Tcl_Obj *listObj,
		      Tcl_Size first,
		      Tcl_Size numToDelete,
		      Tcl_Size numToInsert,
		      Tcl_Obj *const insertObjs[]);
static int my_LStringGetElements(Tcl_Interp *interp,
				 Tcl_Obj *listPtr,
				 Tcl_Size *objcptr,
				 Tcl_Obj ***objvptr);
static void UpdateStringOfLString(Tcl_Obj *objPtr);

/*
 * Internal Representation of an lstring type value
 */

typedef struct LString {
    char *string;	// NULL terminated utf-8 string
    Tcl_Size strlen;	// num bytes in string
    Tcl_Size allocated; // num bytes allocated
    Tcl_Obj**elements;	// elements array, allocated when GetElements is
			// called
} LString;

/*
 * AbstractList definition of an lstring type
 */
static Tcl_ObjType lstringTypes[12] = {
    {
	"lstring",
	freeRep,
	DupLStringRep,
	UpdateStringOfLString,
	NULL,
	TCL_OBJTYPE_V1,
/**/	NULL, /*default NULL,*/
	my_LStringObjLength,
	my_LStringObjIndex,
	my_LStringObjRange,/*ObjRange*/
	my_LStringObjReverse,
        my_LStringGetElements,
	my_LStringObjSetElem, /* use default update string */
	my_LStringReplace
    },
    {
	"lstring",
	freeRep,
	DupLStringRep,
	UpdateStringOfLString,
	NULL,
	TCL_OBJTYPE_V1,
	NULL,
	my_LStringObjLength,
	my_LStringObjIndex,
	my_LStringObjRange,/*ObjRange*/
	my_LStringObjReverse,
        my_LStringGetElements,
	my_LStringObjSetElem, /* use default update string */
	my_LStringReplace
    },
    {
	"lstring",
	freeRep,
	DupLStringRep,
	UpdateStringOfLString,
	NULL,
	TCL_OBJTYPE_V1,
	NULL,
/**/	NULL, /*default my_LStringObjLength,*/
	my_LStringObjIndex,
	my_LStringObjRange,/*ObjRange*/
	my_LStringObjReverse,
        my_LStringGetElements,
	my_LStringObjSetElem, /* use default update string */
	my_LStringReplace
    },
    {
	"lstring",
	freeRep,
	DupLStringRep,
	UpdateStringOfLString,
	NULL,
	TCL_OBJTYPE_V1,
	NULL,
	my_LStringObjLength,
/**/	NULL, /*default my_LStringObjIndex,*/
	my_LStringObjRange,/*ObjRange*/
	my_LStringObjReverse,
        my_LStringGetElements,

	my_LStringObjSetElem, /* use default update string */
	my_LStringReplace
    },
    {
	"lstring",
	freeRep,
	DupLStringRep,
	UpdateStringOfLString,
	NULL,
	TCL_OBJTYPE_V1,
	NULL,
	my_LStringObjLength,
	my_LStringObjIndex,
/**/	NULL, /*default my_LStringObjRange,*/
	my_LStringObjReverse,
        my_LStringGetElements,
	my_LStringObjSetElem, /* use default update string */
	my_LStringReplace
    },
    {
	"lstring",
	freeRep,
	DupLStringRep,
	UpdateStringOfLString,
	NULL,
	TCL_OBJTYPE_V1,
	NULL,
	my_LStringObjLength,
	my_LStringObjIndex,
	my_LStringObjRange,/*ObjRange*/
/**/	NULL, /*defaults my_LStringObjReverse,*/
        my_LStringGetElements,
	my_LStringObjSetElem, /* use default update string */
	my_LStringReplace
    },
    {
	"lstring",
	freeRep,
	DupLStringRep,
	UpdateStringOfLString,
	NULL,
	TCL_OBJTYPE_V1,
	NULL,
	my_LStringObjLength,
	my_LStringObjIndex,
	my_LStringObjRange,/*ObjRange*/
	my_LStringObjReverse,
/**/	NULL, /*default NULL / *my_LStringGetElements,*/
	my_LStringObjSetElem, /* use default update string */
	my_LStringReplace
    },
    {
	"lstring",
	freeRep,
	DupLStringRep,
	UpdateStringOfLString,
	NULL,
	TCL_OBJTYPE_V1,
	NULL,
	my_LStringObjLength,
	my_LStringObjIndex,
	my_LStringObjRange,/*ObjRange*/
	my_LStringObjReverse,
        my_LStringGetElements,
	my_LStringObjSetElem, /* use default update string */
	my_LStringReplace
    },
    {
	"lstring",
	freeRep,
	DupLStringRep,
	UpdateStringOfLString,
	NULL,
	TCL_OBJTYPE_V1,
	NULL,
	my_LStringObjLength,
	my_LStringObjIndex,
	my_LStringObjRange,/*ObjRange*/
	my_LStringObjReverse,
        my_LStringGetElements,
	my_LStringObjSetElem, /* use default update string */
	my_LStringReplace
    },
    {
	"lstring",
	freeRep,
	DupLStringRep,
	UpdateStringOfLString,
	NULL,
	TCL_OBJTYPE_V1,
	NULL,
	my_LStringObjLength,
	my_LStringObjIndex,
	my_LStringObjRange,/*ObjRange*/
	my_LStringObjReverse,
        my_LStringGetElements,
/**/	NULL, /*default my_LStringObjSetElem, / * use default update string */
	NULL, /*default my_LStringReplace*/
    },
    {
	"lstring",
	freeRep,
	DupLStringRep,
	UpdateStringOfLString,
	NULL,
	TCL_OBJTYPE_V1,
	NULL,
	my_LStringObjLength,
	my_LStringObjIndex,
	my_LStringObjRange,/*ObjRange*/
	my_LStringObjReverse,
        my_LStringGetElements,
	my_LStringObjSetElem, /* use default update string */
/**/	NULL, /*default my_LStringReplace*/
    },
    {
	"lstring",
	freeRep,
	DupLStringRep,
	UpdateStringOfLString,
	NULL,
	TCL_OBJTYPE_V1,
	NULL,
	my_LStringObjLength,
	my_LStringObjIndex,
	my_LStringObjRange,/*ObjRange*/
	my_LStringObjReverse,
        my_LStringGetElements,
	my_LStringObjSetElem, /* use default update string */
	my_LStringReplace
    }
};


/*
 *----------------------------------------------------------------------
 *
 * my_LStringObjIndex --
 *
 *	Implements the AbstractList Index function for the lstring type.  The
 *	Index function returns the value at the index position given. Caller
 *	is resposible for freeing the Obj.
 *
 * Results:
 *	TCL_OK on success. Returns a new Obj, with a 0 refcount in the
 *	supplied charObjPtr location. Call has ownership of the Obj.
 *
 * Side effects:
 *	Obj allocated.
 *
 *----------------------------------------------------------------------
 */

static int
my_LStringObjIndex(
    Tcl_Interp *interp,
    Tcl_Obj *lstringObj,
    Tcl_Size index,
    Tcl_Obj **charObjPtr)
{
  LString *lstringRepPtr = (LString*)Tcl_ObjGetConcreteRep(lstringObj);

  (void)interp;

  if (index < lstringRepPtr->strlen) {
      char cchar[2];
      cchar[0] = lstringRepPtr->string[index];
      cchar[1] = 0;
      *charObjPtr = Tcl_NewStringObj(cchar,1);
  } else {
      *charObjPtr = Tcl_NewObj();
  }

  return TCL_OK;
}


/*
 *----------------------------------------------------------------------
 *
 * my_LStringObjLength --
 *
 *	Implements the AbstractList Length function for the lstring type.
 *	The Length function returns the number of elements in the list.
 *
 * Results:
 *	WideInt number of elements in the list.
 *
 * Side effects:
 *	None.
 *
 *----------------------------------------------------------------------
 */

static Tcl_WideInt
my_LStringObjLength(Tcl_Obj *lstringObjPtr)
{
    LString *lstringRepPtr = (LString *)Tcl_ObjGetConcreteRep(lstringObjPtr);
    return lstringRepPtr->strlen;
}


/*
 *----------------------------------------------------------------------
 *
 * DupLStringRep --
 *
 *	Replicates the internal representation of the src value, and storing
 *	it in the copy
 *
 * Results:
 *	void
 *
 * Side effects:
 *	Modifies the rep of the copyObj.
 *
 *----------------------------------------------------------------------
 */

static void
DupLStringRep(Tcl_Obj *srcPtr, Tcl_Obj *copyPtr)
{
  LString *srcLString = (LString*)Tcl_ObjGetConcreteRep(srcPtr);
  LString *copyLString = (LString*)Tcl_Alloc(sizeof(LString));

  memcpy(copyLString, srcLString, sizeof(LString));
  copyLString->string = (char*)Tcl_Alloc(srcLString->allocated);
  strcpy(copyLString->string, srcLString->string);
  copyLString->elements = NULL;
  Tcl_ObjSetConcreteRep(copyPtr,copyLString);
  copyPtr->typePtr = srcPtr->typePtr;

  return;
}

/*
 *----------------------------------------------------------------------
 *
 * my_LStringObjSetElem --
 *
 *	Replace the element value at the given (nested) index with the
 *	valueObj provided.  If the lstring obj is shared, a new list is
 *	created conntaining the modifed element.
 *
 * Results:
 *	The modifed lstring is returned, either new or original. If the
 *	index is invalid, NULL is returned, and an error is added to the
 *	interp, if provided.
 *
 * Side effects:
 *	A new obj may be created.
 *
 *----------------------------------------------------------------------
 */

static Tcl_Obj*
my_LStringObjSetElem(
    Tcl_Interp *interp,
    Tcl_Obj *lstringObj,
    Tcl_Size numIndicies,
    Tcl_Obj *const indicies[],
    Tcl_Obj *valueObj)
{
    LString *lstringRepPtr = (LString*)Tcl_ObjGetConcreteRep(lstringObj);
    Tcl_Size index;
    const char *newvalue;
    int status;
    Tcl_Obj *returnObj;

    if (numIndicies > 1) {
	Tcl_SetObjResult(interp,
	    Tcl_ObjPrintf("Multiple indicies not supported by lstring."));
	return NULL;
    }

    status = Tcl_GetIntForIndex(interp, indicies[0], lstringRepPtr->strlen, &index);
    if (status != TCL_OK) {
	return NULL;
    }

    returnObj = Tcl_IsShared(lstringObj) ? Tcl_DuplicateObj(lstringObj) : lstringObj;
    lstringRepPtr = (LString*)Tcl_ObjGetConcreteRep(returnObj);

    if (index >= lstringRepPtr->strlen) {
	index = lstringRepPtr->strlen;
	lstringRepPtr->strlen++;
	lstringRepPtr->string = (char*)Tcl_Realloc(lstringRepPtr->string, lstringRepPtr->strlen+1);
    }

    newvalue = Tcl_GetString(valueObj);
    lstringRepPtr->string[index] = newvalue[0];

    Tcl_InvalidateStringRep(returnObj);

    return returnObj;
}

/*
 *----------------------------------------------------------------------
 *
 * my_LStringObjRange --
 *
 *	Creates a new Obj with a slice of the src listPtr.
 *
 * Results:
 *	A new Obj is assigned to newObjPtr. Returns TCL_OK
 *
 * Side effects:
 *	A new Obj is created.
 *
 *----------------------------------------------------------------------
 */

static int my_LStringObjRange(
    Tcl_Interp *interp,
    Tcl_Obj *lstringObj,
    Tcl_Size fromIdx,
    Tcl_Size toIdx,
    Tcl_Obj **newObjPtr)
{
    Tcl_Obj *rangeObj;
    LString *lstringRepPtr = (LString*)Tcl_ObjGetConcreteRep(lstringObj);
    LString *rangeRep;
    Tcl_WideInt len = toIdx - fromIdx + 1;

    if (lstringRepPtr->strlen < fromIdx ||
	lstringRepPtr->strlen < toIdx) {
	Tcl_SetObjResult(interp,
	    Tcl_ObjPrintf("Range out of bounds "));
	return TCL_ERROR;
    }

    if (len <= 0) {
	// Return empty value;
	*newObjPtr = Tcl_NewObj();
    } else {
	rangeRep = (LString*)Tcl_Alloc(sizeof(LString));
	rangeRep->allocated = len+1;
	rangeRep->strlen = len;
	rangeRep->string = (char*)Tcl_Alloc(rangeRep->allocated);
	strncpy(rangeRep->string,&lstringRepPtr->string[fromIdx],len);
	rangeRep->string[len] = 0;
	rangeRep->elements = NULL;
	rangeObj = Tcl_NewObj();
	rangeObj->typePtr = lstringObj->typePtr;
	Tcl_ObjSetConcreteRep(rangeObj, rangeRep);
	if (rangeRep->strlen > 0) {
	    Tcl_InvalidateStringRep(rangeObj);
	} else {
	    Tcl_InitStringRep(rangeObj, NULL, 0);
	}
	*newObjPtr = rangeObj;
    }
    return TCL_OK;
}

/*
 *----------------------------------------------------------------------
 *
 * my_LStringObjReverse --
 *
 *	Creates a new Obj with the the order of the elements in the lstring
 *	value reversed, where first is last and last is first, etc.
 *
 * Results:
 *	A new Obj is assigned to newObjPtr. Returns TCL_OK
 *
 * Side effects:
 *	A new Obj is created.
 *
 *----------------------------------------------------------------------
 */

static int
my_LStringObjReverse(Tcl_Interp *interp, Tcl_Obj *srcObj, Tcl_Obj **newObjPtr)
{
    LString *srcRep = (LString*)Tcl_ObjGetConcreteRep(srcObj);
    Tcl_Obj *revObj;
    LString *revRep = (LString*)Tcl_Alloc(sizeof(LString));
    Tcl_ObjInternalRep itr;
    Tcl_WideInt len;
    char *srcp, *dstp, *endp;
    (void)interp;
    len = srcRep->strlen;
    revRep->strlen = len;
    revRep->allocated = len+1;
    revRep->string = (char*)Tcl_Alloc(revRep->allocated);
    revRep->elements = NULL;
    srcp = srcRep->string;
    endp = &srcRep->string[len];
    dstp = &revRep->string[len];
    *dstp-- = 0;
    while (srcp < endp) {
	*dstp-- = *srcp++;
    }
    revObj = Tcl_NewObj();
    Tcl_StoreInternalRep(revObj, srcObj->typePtr, &itr);
    Tcl_ObjSetConcreteRep(revObj, revRep);
    if (revRep->strlen > 0) {
	Tcl_InvalidateStringRep(revObj);
    } else {
	Tcl_InitStringRep(revObj, NULL, 0);
    }
    *newObjPtr = revObj;
    return TCL_OK;
}

/*
 *----------------------------------------------------------------------
 *
 * my_LStringReplace --
 *
 *	Delete and/or Insert elements in the list, starting at index first.
 *	See more details in the comments below. This should not be called with
 *	a Shared Obj.
 *
 * Results:
 *	The value of the listObj is modified.
 *
 * Side effects:
 *	The string rep is invalidated.
 *
 *----------------------------------------------------------------------
 */

static int
my_LStringReplace(
    Tcl_Interp *interp,
    Tcl_Obj *listObj,
    Tcl_Size first,
    Tcl_Size numToDelete,
    Tcl_Size numToInsert,
    Tcl_Obj *const insertObjs[])
{
    LString *lstringRep = (LString*)Tcl_ObjGetConcreteRep(listObj);
    Tcl_Size newLen;
    Tcl_Size x, ix, kx;
    char *newStr;
    char *oldStr = lstringRep->string;
    (void)interp;

    newLen = lstringRep->strlen - numToDelete + numToInsert;

    if (newLen >= lstringRep->allocated) {
	lstringRep->allocated = newLen+1;
	newStr = (char*)Tcl_Alloc(lstringRep->allocated);
	newStr[newLen] = 0;
    } else {
	newStr = oldStr;
    }

    /* Tcl_ListObjReplace replaces zero or more elements of the list
     * referenced by listPtr with the objc values in the array referenced by
     * objv.
     *
     * If listPtr does not point to a list value, Tcl_ListObjReplace
     * will attempt to convert it to one; if the conversion fails, it returns
     * TCL_ERROR and leaves an error message in the interpreter's result value
     * if interp is not NULL. Otherwise, it returns TCL_OK after replacing the
     * values.
     *
     *    * If objv is NULL, no new elements are added.
     *
     *    * If the argument first is zero or negative, it refers to the first
     *      element.
     *
     *    * If first is greater than or equal to the number of elements in the
     *      list, then no elements are deleted; the new elements are appended
     *      to the list. count gives the number of elements to replace.
     *
     *    * If count is zero or negative then no elements are deleted; the new
     *      elements are simply inserted before the one designated by first.
     *      Tcl_ListObjReplace invalidates listPtr's old string representation.
     *
     *    * The reference counts of any elements inserted from objv are
     *      incremented since the resulting list now refers to them. Similarly,
     *      the reference counts for any replaced values are decremented.
     */

    // copy 0 to first-1
    if (newStr != oldStr) {
	strncpy(newStr, oldStr, first);
    }

    // move front elements to keep
    for(x=0, kx=0; x<newLen && kx<first; kx++, x++) {
	newStr[x] = oldStr[kx];
    }
    // Insert new elements into new string
    for(x=first, ix=0; ix<numToInsert; x++, ix++) {
	char const *svalue = Tcl_GetString(insertObjs[ix]);
	newStr[x] = svalue[0];
    }
    // Move remaining elements
    if ((first+numToDelete) < newLen) {
	for(/*x,*/ kx=first+numToDelete; (kx <lstringRep->strlen && x<newLen); x++, kx++) {
	    newStr[x] = oldStr[kx];
	}
    }

    // Terminate new string.
    newStr[newLen] = 0;


    if (oldStr != newStr) {
	Tcl_Free(oldStr);
    }
    lstringRep->string = newStr;
    lstringRep->strlen = newLen;

    /* Changes made to value, string rep no longer valid */
    Tcl_InvalidateStringRep(listObj);

    return TCL_OK;
}

static Tcl_ObjType *
my_SetAbstractProc(Tcl_ObjProcType ptype)
{
    Tcl_ObjType *typePtr = &lstringTypes[11];
    if (TCL_OBJ_NEW <= ptype && ptype <= TCL_OBJ_REPLACE) {
	typePtr = &lstringTypes[ptype];
    }
    return typePtr;
}


/*
 *----------------------------------------------------------------------
 *
 * my_NewLStringObj --
 *
 *	Creates a new lstring Obj using the string value of objv[0]
 *
 * Results:
 *	results
 *
 * Side effects:
 *	side effects
 *
 *----------------------------------------------------------------------
 */

static Tcl_Obj *
my_NewLStringObj(
    Tcl_Interp *interp,
    int objc,
    Tcl_Obj * const objv[])
{
    LString *lstringRepPtr;
    Tcl_ObjInternalRep itr;
    size_t repSize;
    Tcl_Obj *lstringPtr;
    const char *string;
    static const char* procTypeNames[] = {
	"NEW", "DUPREP", "LENGTH", "INDEX",
	"SLICE", "REVERSE", "GETELEMENTS", "FREEREP",
	"TOSTRING", "SETELEMENT", "REPLACE", NULL
    };
    int i = 0;
    Tcl_ObjProcType ptype;
    Tcl_ObjType *lstringTypePtr = &lstringTypes[11];

    repSize = sizeof(LString);
    lstringRepPtr = (LString*)Tcl_Alloc(repSize);

    while (i<objc) {
	const char *s = Tcl_GetString(objv[i]);
	if (strcmp(s, "-not")==0) {
	    i++;
	    if (Tcl_GetIndexFromObj(interp, objv[i], procTypeNames, "proctype", 0, &ptype)==TCL_OK) {
		lstringTypePtr = my_SetAbstractProc(ptype);
	    }
	} else if (strcmp(s, "--") == 0) {
	    // End of options
	    i++;
	    break;
	} else {
	    break;
	}
	i++;
    }
    if (i != objc-1) {
	Tcl_WrongNumArgs(interp, 0, objv, "lstring string");
	return NULL;
    }
    string = Tcl_GetString(objv[i]);

    lstringRepPtr->strlen = strlen(string);
    lstringRepPtr->allocated = lstringRepPtr->strlen + 1;
    lstringRepPtr->string = (char*)Tcl_Alloc(lstringRepPtr->allocated);
    strcpy(lstringRepPtr->string, string);
    lstringRepPtr->elements = NULL;
    lstringPtr = Tcl_NewObj();
    itr.twoPtrValue.ptr1 = NULL;
    itr.twoPtrValue.ptr2 = NULL;
    Tcl_StoreInternalRep(lstringPtr, lstringTypePtr, &itr);
    Tcl_ObjSetConcreteRep(lstringPtr, lstringRepPtr);
    if (lstringRepPtr->strlen > 0) {
	Tcl_InvalidateStringRep(lstringPtr);
    } else {
	Tcl_InitStringRep(lstringPtr, NULL, 0);
    }

    return lstringPtr;
}

/*
 *----------------------------------------------------------------------
 *
 * freeRep --
 *
 *	Free the value storage of the lstring Obj.
 *
 * Results:
 *	void
 *
 * Side effects:
 *	Memory free'd.
 *
 *----------------------------------------------------------------------
 */

static void
freeRep(Tcl_Obj* lstringObj)
{
    LString *lstringRepPtr = (LString*)Tcl_ObjGetConcreteRep(lstringObj);
    if (lstringRepPtr->string) {
	Tcl_Free(lstringRepPtr->string);
    }
    if (lstringRepPtr->elements) {
	Tcl_Obj **objptr = lstringRepPtr->elements;
	while (objptr < &lstringRepPtr->elements[lstringRepPtr->strlen]) {
	    Tcl_DecrRefCount(*objptr++);
	}
	Tcl_Free((char*)lstringRepPtr->elements);
	lstringRepPtr->elements = NULL;
    }
    Tcl_Free((char*)lstringRepPtr);
    Tcl_ObjSetConcreteRep(lstringObj, NULL);
}

/*
 *----------------------------------------------------------------------
 *
 * my_LStringGetElements --
 *
 *	Get the elements of the list in an array.
 *
 * Results:
 *	objc, objv return values
 *
 * Side effects:
 *	A Tcl_Obj is stored for every element of the abstract list
 *
 *----------------------------------------------------------------------
 */

static int my_LStringGetElements(Tcl_Interp *interp,
				 Tcl_Obj *lstringObj,
				 Tcl_Size *objcptr,
				 Tcl_Obj ***objvptr)
{
    LString *lstringRepPtr = (LString*)Tcl_ObjGetConcreteRep(lstringObj);
    Tcl_Obj **objPtr;
    char *cptr = lstringRepPtr->string;
    (void)interp;
    if (lstringRepPtr->strlen == 0) {
	*objcptr = 0;
	*objvptr = NULL;
	return TCL_OK;
    }
    if (lstringRepPtr->elements == NULL) {
	lstringRepPtr->elements = (Tcl_Obj**)Tcl_Alloc(sizeof(Tcl_Obj*) * lstringRepPtr->strlen);
	objPtr=lstringRepPtr->elements;
	while (objPtr<&lstringRepPtr->elements[lstringRepPtr->strlen]) {
	    *objPtr = Tcl_NewStringObj(cptr++,1);
	    Tcl_IncrRefCount(*objPtr++);
	}
    }
    *objvptr = lstringRepPtr->elements;
    *objcptr = lstringRepPtr->strlen;
    return TCL_OK;
}

/*
** UpdateStringRep
*/

static void
UpdateStringOfLString(Tcl_Obj *objPtr)
{
#   define LOCAL_SIZE 64
    int localFlags[LOCAL_SIZE], *flagPtr = NULL;
    Tcl_ObjType const *typePtr = objPtr->typePtr;
    char *p;
    int bytesNeeded = 0;
    int llen, i;


    /*
     * Handle empty list case first, so rest of the routine is simpler.
     */
    llen = typePtr->lengthProc(objPtr);
    if (llen <= 0) {
	Tcl_InitStringRep(objPtr, NULL, 0);
	return;
    }

    /*
     * Pass 1: estimate space.
     */
    if (llen <= LOCAL_SIZE) {
	flagPtr = localFlags;
    } else {
	/* We know numElems <= LIST_MAX, so this is safe. */
	flagPtr = (int *) Tcl_Alloc(llen*sizeof(int));
    }
    for (bytesNeeded = 0, i = 0; i < llen; i++) {
        Tcl_Obj *elemObj;
        const char *elemStr;
        int elemLen;
	flagPtr[i] = (i ? TCL_DONT_QUOTE_HASH : 0);
	typePtr->indexProc(NULL, objPtr, i, &elemObj);
	Tcl_IncrRefCount(elemObj);
        elemStr = Tcl_GetStringFromObj(elemObj, &elemLen);
        /* Note TclScanElement updates flagPtr[i] */
	bytesNeeded += Tcl_ScanCountedElement(elemStr, elemLen, &flagPtr[i]);
	if (bytesNeeded < 0) {
	    Tcl_Panic("max size for a Tcl value (%d bytes) exceeded", INT_MAX);
	}
	Tcl_DecrRefCount(elemObj);
    }
    if (bytesNeeded > INT_MAX - llen + 1) {
	Tcl_Panic("max size for a Tcl value (%d bytes) exceeded", INT_MAX);
    }
    bytesNeeded += llen; /* Separating spaces and terminating nul */

    /*
     * Pass 2: generate the string repr.
     */
    objPtr->bytes = (char *) Tcl_Alloc(bytesNeeded);
    p = objPtr->bytes;
    for (i = 0; i < llen; i++) {
        Tcl_Obj *elemObj;
        const char *elemStr;
        int elemLen;
	flagPtr[i] |= (i ? TCL_DONT_QUOTE_HASH : 0);
	typePtr->indexProc(NULL, objPtr, i, &elemObj);
	Tcl_IncrRefCount(elemObj);
	elemStr = Tcl_GetStringFromObj(elemObj, &elemLen);
	p += Tcl_ConvertCountedElement(elemStr, elemLen, p, flagPtr[i]);
	*p++ = ' ';
	Tcl_DecrRefCount(elemObj);
    }
    p[-1] = '\0'; /* Overwrite last space added */

    /* Length of generated string */
    objPtr->length = p - 1 - objPtr->bytes;

    if (flagPtr != localFlags) {
	Tcl_Free(flagPtr);
    }
}

/*
 *----------------------------------------------------------------------
 *
 * lLStringObjCmd --
 *
 *	Script level command that creats an lstring Obj value.
 *
 * Results:
 *	Returns and lstring Obj value in the interp results.
 *
 * Side effects:
 *	Interp results modified.
 *
 *----------------------------------------------------------------------
 */

static int
lLStringObjCmd(
    void *clientData,
    Tcl_Interp *interp,
    int objc,
    Tcl_Obj * const objv[])
{
  Tcl_Obj *lstringObj;

  (void)clientData;
  if (objc < 2) {
      Tcl_WrongNumArgs(interp, 1, objv, "string");
      return TCL_ERROR;
  }

  lstringObj = my_NewLStringObj(interp, objc-1, &objv[1]);

  if (lstringObj) {
      Tcl_SetObjResult(interp, lstringObj);
      return TCL_OK;
  }
  return TCL_ERROR;
}

/*
 *----------------------------------------------------------------------
 *
 * Lstring_Init --
 *
 *	DL load init function. Defines the "lstring" command.
 *
 * Results:
 *	"lstring" command added to the interp.
 *
 * Side effects:
 *	A new command is defined.
 *
 *----------------------------------------------------------------------
 */

int Tcl_ABSListTest_Init(Tcl_Interp *interp) {
    if (Tcl_InitStubs(interp, "8.7", 0) == NULL) {
	return TCL_ERROR;
    }
    Tcl_CreateObjCommand(interp, "lstring", lLStringObjCmd, NULL, NULL);
    Tcl_PkgProvide(interp, "abstractlisttest", "1.0.0");
    return TCL_OK;
}<|MERGE_RESOLUTION|>--- conflicted
+++ resolved
@@ -5,10 +5,6 @@
 #endif
 #include <string.h>
 #include <limits.h>
-<<<<<<< HEAD
-#include "tcl.h"
-=======
->>>>>>> 93374294
 #include "tclInt.h"
 
 /*
