// Tcl Abstract List test command: "lstring"

#undef BUILD_tcl
#undef STATIC_BUILD
#ifndef USE_TCL_STUBS
#   define USE_TCL_STUBS
#endif
#include <string.h>
#include <limits.h>
#include "tclInt.h"

/*
 * Forward references
 */

Tcl_Obj *myNewLStringObj(Tcl_WideInt start, Tcl_WideInt length);
static void freeRep(Tcl_Obj* alObj);
static Tcl_Obj* my_LStringObjSetElem(Tcl_Interp *interp, Tcl_Obj *listPtr,
	Tcl_Size numIndcies, Tcl_Obj *const indicies[], Tcl_Obj *valueObj);
static void DupLStringRep(Tcl_Obj *srcPtr, Tcl_Obj *copyPtr);
static Tcl_Size my_LStringObjLength(Tcl_Obj *lstringObjPtr);
static int my_LStringObjIndex(Tcl_Interp *interp, Tcl_Obj *lstringObj,
	Tcl_Size index, Tcl_Obj **charObjPtr);
static int my_LStringObjRange(Tcl_Interp *interp, Tcl_Obj *lstringObj,
	Tcl_Size fromIdx, Tcl_Size toIdx, Tcl_Obj **newObjPtr);
static int my_LStringObjReverse(Tcl_Interp *interp, Tcl_Obj *srcObj,
	Tcl_Obj **newObjPtr);
static int my_LStringReplace(Tcl_Interp *interp, Tcl_Obj *listObj,
	Tcl_Size first, Tcl_Size numToDelete, Tcl_Size numToInsert,
	Tcl_Obj *const insertObjs[]);
static int my_LStringGetElements(Tcl_Interp *interp, Tcl_Obj *listPtr,
	Tcl_Size *objcptr, Tcl_Obj ***objvptr);
static void lstringFreeElements(Tcl_Obj* lstringObj);
static void UpdateStringOfLString(Tcl_Obj *objPtr);

/*
 * Internal Representation of an lstring type value
 */

typedef struct LString {
    char *string;		// NULL terminated utf-8 string
    Tcl_Size strlen;		// num bytes in string
    Tcl_Size allocated;		// num bytes allocated
    Tcl_Obj**elements;		// elements array, allocated when GetElements is
				// called
} LString;

/*
 * AbstractList definition of an lstring type
 */
static const Tcl_ObjType lstringTypes[11] = {
    {/*0*/
	"lstring",
	freeRep,
	DupLStringRep,
	UpdateStringOfLString,
	NULL,
	TCL_OBJTYPE_V2(
	    my_LStringObjLength,   /* Length */
	    my_LStringObjIndex,    /* Index */
	    my_LStringObjRange,    /* Slice */
	    my_LStringObjReverse,  /* Reverse */
	    my_LStringGetElements, /* GetElements */
	    my_LStringObjSetElem,  /* SetElement */
	    my_LStringReplace,     /* Replace */
	    NULL)                  /* "in" operator */
	},
    {/*1*/
	"lstring",
	freeRep,
	DupLStringRep,
	UpdateStringOfLString,
	NULL,
	TCL_OBJTYPE_V2(
	    NULL,   /* Length */
	    my_LStringObjIndex,    /* Index */
	    my_LStringObjRange,    /* Slice */
	    my_LStringObjReverse,  /* Reverse */
	    my_LStringGetElements, /* GetElements */
	    my_LStringObjSetElem,  /* SetElement */
	    my_LStringReplace,     /* Replace */
	    NULL)                  /* "in" operator */
    },
    {/*2*/
	"lstring",
	freeRep,
	DupLStringRep,
	UpdateStringOfLString,
	NULL,
	TCL_OBJTYPE_V2(
	    my_LStringObjLength,   /* Length */
	    NULL,                  /* Index */
	    my_LStringObjRange,    /* Slice */
	    my_LStringObjReverse,  /* Reverse */
	    my_LStringGetElements, /* GetElements */
	    my_LStringObjSetElem,  /* SetElement */
	    my_LStringReplace,     /* Replace */
	    NULL)                  /* "in" operator */
    },
    {/*3*/
	"lstring",
	freeRep,
	DupLStringRep,
	UpdateStringOfLString,
	NULL,
	TCL_OBJTYPE_V2(
	    my_LStringObjLength,   /* Length */
	    my_LStringObjIndex,    /* Index */
	    NULL,                  /* Slice */
	    my_LStringObjReverse,  /* Reverse */
	    my_LStringGetElements, /* GetElements */
	    my_LStringObjSetElem,  /* SetElement */
	    my_LStringReplace,     /* Replace */
	    NULL)                  /* "in" operator */
    },
    {/*4*/
	"lstring",
	freeRep,
	DupLStringRep,
	UpdateStringOfLString,
	NULL,
	TCL_OBJTYPE_V2(
	    my_LStringObjLength,   /* Length */
	    my_LStringObjIndex,    /* Index */
	    my_LStringObjRange,    /* Slice */
	    NULL,                  /* Reverse */
	    my_LStringGetElements, /* GetElements */
	    my_LStringObjSetElem,  /* SetElement */
	    my_LStringReplace,     /* Replace */
	    NULL)                  /* "in" operator */
    },
    {/*5*/
	"lstring",
	freeRep,
	DupLStringRep,
	UpdateStringOfLString,
	NULL,
	TCL_OBJTYPE_V2(
	    my_LStringObjLength,   /* Length */
	    my_LStringObjIndex,    /* Index */
	    my_LStringObjRange,    /* Slice */
	    my_LStringObjReverse,  /* Reverse */
	    NULL,                  /* GetElements */
	    my_LStringObjSetElem,  /* SetElement */
	    my_LStringReplace,     /* Replace */
	    NULL)                  /* "in" operator */
    },
    {/*6*/
	"lstring",
	freeRep,
	DupLStringRep,
	UpdateStringOfLString,
	NULL,
	TCL_OBJTYPE_V2(
	    my_LStringObjLength,   /* Length */
	    my_LStringObjIndex,    /* Index */
	    my_LStringObjRange,    /* Slice */
	    my_LStringObjReverse,  /* Reverse */
	    my_LStringGetElements, /* GetElements */
	    NULL,                  /* SetElement */
	    my_LStringReplace,     /* Replace */
	    NULL)                  /* "in" operator */
    },
    {/*7*/
	"lstring",
	freeRep,
	DupLStringRep,
	UpdateStringOfLString,
	NULL,
	TCL_OBJTYPE_V2(
	    my_LStringObjLength,   /* Length */
	    my_LStringObjIndex,    /* Index */
	    my_LStringObjRange,    /* Slice */
	    my_LStringObjReverse,  /* Reverse */
	    my_LStringGetElements, /* GetElements */
	    my_LStringObjSetElem,  /* SetElement */
	    NULL,                  /* Replace */
	    NULL)                  /* "in" operator */
    },
    {/*8*/
	"lstring",
	freeRep,
	DupLStringRep,
	UpdateStringOfLString,
	NULL,
	TCL_OBJTYPE_V2(
	    my_LStringObjLength,   /* Length */
	    my_LStringObjIndex,    /* Index */
	    my_LStringObjRange,    /* Slice */
	    my_LStringObjReverse,  /* Reverse */
	    my_LStringGetElements, /* GetElements */
	    my_LStringObjSetElem,  /* SetElement */
	    my_LStringReplace,     /* Replace */
	    NULL)                  /* "in" operator */
    },
    {/*9*/
	"lstring",
	freeRep,
	DupLStringRep,
	UpdateStringOfLString,
	NULL,
	TCL_OBJTYPE_V2(
	    my_LStringObjLength,   /* Length */
	    my_LStringObjIndex,    /* Index */
	    my_LStringObjRange,    /* Slice */
	    my_LStringObjReverse,  /* Reverse */
	    my_LStringGetElements, /* GetElements */
	    my_LStringObjSetElem,  /* SetElement */
	    my_LStringReplace,     /* Replace */
	    NULL)                  /* "in" operator */
    },
    {/*10*/
	"lstring",
	freeRep,
	DupLStringRep,
	UpdateStringOfLString,
	NULL,
	TCL_OBJTYPE_V2(
	    my_LStringObjLength,   /* Length */
	    my_LStringObjIndex,    /* Index */
	    my_LStringObjRange,    /* Slice */
	    my_LStringObjReverse,  /* Reverse */
	    my_LStringGetElements, /* GetElements */
	    my_LStringObjSetElem,  /* SetElement */
	    my_LStringReplace,     /* Replace */
	    NULL)                  /* "in" operator */
    }
};


/*
 *----------------------------------------------------------------------
 *
 * my_LStringObjIndex --
 *
 *	Implements the AbstractList Index function for the lstring type.  The
 *	Index function returns the value at the index position given. Caller
 *	is resposible for freeing the Obj.
 *
 * Results:
 *	TCL_OK on success. Returns a new Obj, with a 0 refcount in the
 *	supplied charObjPtr location. Call has ownership of the Obj.
 *
 * Side effects:
 *	Obj allocated.
 *
 *----------------------------------------------------------------------
 */

static int
my_LStringObjIndex(
    Tcl_Interp *interp,
    Tcl_Obj *lstringObj,
    Tcl_Size index,
    Tcl_Obj **charObjPtr)
{
    LString *lstringRepPtr = (LString*)lstringObj->internalRep.twoPtrValue.ptr1;

    (void)interp;

    if (index < lstringRepPtr->strlen) {
	char cchar[2];
	cchar[0] = lstringRepPtr->string[index];
	cchar[1] = 0;
	*charObjPtr = Tcl_NewStringObj(cchar,1);
    } else {
	*charObjPtr = NULL;
    }

    return TCL_OK;
}


/*
 *----------------------------------------------------------------------
 *
 * my_LStringObjLength --
 *
 *	Implements the AbstractList Length function for the lstring type.
 *	The Length function returns the number of elements in the list.
 *
 * Results:
 *	WideInt number of elements in the list.
 *
 * Side effects:
 *	None.
 *
 *----------------------------------------------------------------------
 */

static Tcl_Size
my_LStringObjLength(
    Tcl_Obj *lstringObjPtr)
{
    LString *lstringRepPtr = (LString *)lstringObjPtr->internalRep.twoPtrValue.ptr1;
    return lstringRepPtr->strlen;
}


/*
 *----------------------------------------------------------------------
 *
 * DupLStringRep --
 *
 *	Replicates the internal representation of the src value, and storing
 *	it in the copy
 *
 * Results:
 *	void
 *
 * Side effects:
 *	Modifies the rep of the copyObj.
 *
 *----------------------------------------------------------------------
 */

static void
DupLStringRep(
    Tcl_Obj *srcPtr,
    Tcl_Obj *copyPtr)
{
    LString *srcLString = (LString*)srcPtr->internalRep.twoPtrValue.ptr1;
    LString *copyLString = (LString*)Tcl_Alloc(sizeof(LString));

    memcpy(copyLString, srcLString, sizeof(LString));
    copyLString->string = (char*)Tcl_Alloc(srcLString->allocated);
    strncpy(copyLString->string, srcLString->string, srcLString->strlen);
    copyLString->string[srcLString->strlen] = '\0';
    copyLString->elements = NULL;
    Tcl_ObjInternalRep itr;
    itr.twoPtrValue.ptr1 = copyLString;
    itr.twoPtrValue.ptr2 = NULL;
    Tcl_StoreInternalRep(copyPtr, srcPtr->typePtr, &itr);

    return;
}

/*
 *----------------------------------------------------------------------
 *
 * my_LStringObjSetElem --
 *
 *	Replace the element value at the given (nested) index with the
 *	valueObj provided.  If the lstring obj is shared, a new list is
 *	created conntaining the modifed element.
 *
 * Results:
 *	The modifed lstring is returned, either new or original. If the
 *	index is invalid, NULL is returned, and an error is added to the
 *	interp, if provided.
 *
 * Side effects:
 *	A new obj may be created.
 *
 *----------------------------------------------------------------------
 */

static Tcl_Obj*
my_LStringObjSetElem(
    Tcl_Interp *interp,
    Tcl_Obj *lstringObj,
    Tcl_Size numIndicies,
    Tcl_Obj *const indicies[],
    Tcl_Obj *valueObj)
{
    LString *lstringRepPtr = (LString*)lstringObj->internalRep.twoPtrValue.ptr1;
    Tcl_Size index;
    int status;
    Tcl_Obj *returnObj;

    if (numIndicies > 1) {
	Tcl_SetObjResult(interp, Tcl_ObjPrintf(
		"Multiple indicies not supported by lstring."));
	return NULL;
    }

    status = Tcl_GetIntForIndex(interp, indicies[0], lstringRepPtr->strlen, &index);
    if (status != TCL_OK) {
	return NULL;
    }

    returnObj = Tcl_IsShared(lstringObj) ? Tcl_DuplicateObj(lstringObj) : lstringObj;
    lstringRepPtr = (LString*)returnObj->internalRep.twoPtrValue.ptr1;

    if (index >= lstringRepPtr->strlen) {
	index = lstringRepPtr->strlen;
	lstringRepPtr->strlen++;
	lstringRepPtr->string = (char*)Tcl_Realloc(lstringRepPtr->string, lstringRepPtr->strlen+1);
    }

    if (valueObj) {
	const char newvalue = Tcl_GetString(valueObj)[0];
	lstringRepPtr->string[index] = newvalue;
    } else if (index < lstringRepPtr->strlen) {
	/* Remove the char by sliding the tail of the string down */
	char *sptr = &lstringRepPtr->string[index];
	/* This is an overlapping copy, by definition */
	lstringRepPtr->strlen--;
	memmove(sptr, (sptr+1), (lstringRepPtr->strlen - index));
    }
    // else do nothing

    Tcl_InvalidateStringRep(returnObj);

    return returnObj;
}

/*
 *----------------------------------------------------------------------
 *
 * my_LStringObjRange --
 *
 *	Creates a new Obj with a slice of the src listPtr.
 *
 * Results:
 *	A new Obj is assigned to newObjPtr. Returns TCL_OK
 *
 * Side effects:
 *	A new Obj is created.
 *
 *----------------------------------------------------------------------
 */

static int
my_LStringObjRange(
    Tcl_Interp *interp,
    Tcl_Obj *lstringObj,
    Tcl_Size fromIdx,
    Tcl_Size toIdx,
    Tcl_Obj **newObjPtr)
{
    Tcl_Obj *rangeObj;
    LString *lstringRepPtr = (LString*)lstringObj->internalRep.twoPtrValue.ptr1;
    LString *rangeRep;
    Tcl_WideInt len = toIdx - fromIdx + 1;

    if (lstringRepPtr->strlen < fromIdx ||
	lstringRepPtr->strlen < toIdx) {
	Tcl_SetObjResult(interp, Tcl_ObjPrintf("Range out of bounds "));
	return TCL_ERROR;
    }

    if (len <= 0) {
	// Return empty value;
	*newObjPtr = Tcl_NewObj();
    } else {
	rangeRep = (LString*)Tcl_Alloc(sizeof(LString));
	rangeRep->allocated = len+1;
	rangeRep->strlen = len;
	rangeRep->string = (char*)Tcl_Alloc(rangeRep->allocated);
	strncpy(rangeRep->string,&lstringRepPtr->string[fromIdx],len);
	rangeRep->string[len] = 0;
	rangeRep->elements = NULL;
	rangeObj = Tcl_NewObj();
	Tcl_ObjInternalRep itr;
	itr.twoPtrValue.ptr1 = rangeRep;
	itr.twoPtrValue.ptr2 = NULL;
	Tcl_StoreInternalRep(rangeObj, lstringObj->typePtr, &itr);
	if (rangeRep->strlen > 0) {
	    Tcl_InvalidateStringRep(rangeObj);
	} else {
	    Tcl_InitStringRep(rangeObj, NULL, 0);
	}
	*newObjPtr = rangeObj;
    }
    return TCL_OK;
}

/*
 *----------------------------------------------------------------------
 *
 * my_LStringObjReverse --
 *
 *	Creates a new Obj with the order of the elements in the lstring
 *	value reversed, where first is last and last is first, etc.
 *
 * Results:
 *	A new Obj is assigned to newObjPtr. Returns TCL_OK
 *
 * Side effects:
 *	A new Obj is created.
 *
 *----------------------------------------------------------------------
 */

static int
my_LStringObjReverse(
    Tcl_Interp *interp,
    Tcl_Obj *srcObj,
    Tcl_Obj **newObjPtr)
{
    LString *srcRep = (LString*)srcObj->internalRep.twoPtrValue.ptr1;
    Tcl_Obj *revObj;
    LString *revRep = (LString*)Tcl_Alloc(sizeof(LString));
    Tcl_ObjInternalRep itr;
    Tcl_Size len;
    char *srcp, *dstp, *endp;
    (void)interp;
    len = srcRep->strlen;
    revRep->strlen = len;
    revRep->allocated = len+1;
    revRep->string = (char*)Tcl_Alloc(revRep->allocated);
    revRep->elements = NULL;
    srcp = srcRep->string;
    endp = &srcRep->string[len];
    dstp = &revRep->string[len];
    *dstp-- = 0;
    while (srcp < endp) {
	*dstp-- = *srcp++;
    }
    revObj = Tcl_NewObj();
    itr.twoPtrValue.ptr1 = revRep;
    itr.twoPtrValue.ptr2 = NULL;
    Tcl_StoreInternalRep(revObj, srcObj->typePtr, &itr);
    if (revRep->strlen > 0) {
	Tcl_InvalidateStringRep(revObj);
    } else {
	Tcl_InitStringRep(revObj, NULL, 0);
    }
    *newObjPtr = revObj;
    return TCL_OK;
}

/*
 *----------------------------------------------------------------------
 *
 * my_LStringReplace --
 *
 *	Delete and/or Insert elements in the list, starting at index first.
 *	See more details in the comments below. This should not be called with
 *	a Shared Obj.
 *
 * Results:
 *	The value of the listObj is modified.
 *
 * Side effects:
 *	The string rep is invalidated.
 *
 *----------------------------------------------------------------------
 */

static int
my_LStringReplace(
    Tcl_Interp *interp,
    Tcl_Obj *listObj,
    Tcl_Size first,
    Tcl_Size numToDelete,
    Tcl_Size numToInsert,
    Tcl_Obj *const insertObjs[])
{
    LString *lstringRep = (LString*)listObj->internalRep.twoPtrValue.ptr1;
    Tcl_Size newLen;
    Tcl_Size x, ix, kx;
    char *newStr;
    char *oldStr = lstringRep->string;
    (void)interp;

    newLen = lstringRep->strlen - numToDelete + numToInsert;

    if (newLen >= lstringRep->allocated) {
	lstringRep->allocated = newLen+1;
	newStr = (char*)Tcl_Alloc(lstringRep->allocated);
	newStr[newLen] = 0;
    } else {
	newStr = oldStr;
    }

    /* Tcl_ListObjReplace replaces zero or more elements of the list
     * referenced by listPtr with the objc values in the array referenced by
     * objv.
     *
     * If listPtr does not point to a list value, Tcl_ListObjReplace
     * will attempt to convert it to one; if the conversion fails, it returns
     * TCL_ERROR and leaves an error message in the interpreter's result value
     * if interp is not NULL. Otherwise, it returns TCL_OK after replacing the
     * values.
     *
     *    * If objv is NULL, no new elements are added.
     *
     *    * If the argument first is zero or negative, it refers to the first
     *      element.
     *
     *    * If first is greater than or equal to the number of elements in the
     *      list, then no elements are deleted; the new elements are appended
     *      to the list. count gives the number of elements to replace.
     *
     *    * If count is zero or negative then no elements are deleted; the new
     *      elements are simply inserted before the one designated by first.
     *      Tcl_ListObjReplace invalidates listPtr's old string representation.
     *
     *    * The reference counts of any elements inserted from objv are
     *      incremented since the resulting list now refers to them. Similarly,
     *      the reference counts for any replaced values are decremented.
     */

    // copy 0 to first-1
    if (newStr != oldStr) {
	strncpy(newStr, oldStr, first);
    }

    // move front elements to keep
    for (x=0, kx=0; x<newLen && kx<first; kx++, x++) {
	newStr[x] = oldStr[kx];
    }
    // Insert new elements into new string
    for (x=first, ix=0; ix<numToInsert; x++, ix++) {
	char const *svalue = Tcl_GetString(insertObjs[ix]);
	newStr[x] = svalue[0];
    }
    // Move remaining elements
    if ((first+numToDelete) < newLen) {
	for (/*x,*/ kx=first+numToDelete; (kx <lstringRep->strlen && x<newLen); x++, kx++) {
	    newStr[x] = oldStr[kx];
	}
    }

    // Terminate new string.
    newStr[newLen] = 0;


    if (oldStr != newStr) {
	Tcl_Free(oldStr);
    }
    lstringRep->string = newStr;
    lstringRep->strlen = newLen;

    /* Changes made to value, string rep and elements array no longer valid */
    Tcl_InvalidateStringRep(listObj);
    lstringFreeElements(listObj);

    return TCL_OK;
}

static const Tcl_ObjType *
my_SetAbstractProc(
    int ptype)
{
    const Tcl_ObjType *typePtr = &lstringTypes[0]; /* default value */
    if (4 <= ptype && ptype <= 11) {
	/* Table has no entries for the slots upto setfromany */
	typePtr = &lstringTypes[(ptype-3)];
    }
    return typePtr;
}


/*
 *----------------------------------------------------------------------
 *
 * my_NewLStringObj --
 *
 *	Creates a new lstring Obj using the string value of objv[0]
 *
 * Results:
 *	results
 *
 * Side effects:
 *	side effects
 *
 *----------------------------------------------------------------------
 */

static Tcl_Obj *
my_NewLStringObj(
    Tcl_Interp *interp,
    int objc,
    Tcl_Obj * const objv[])
{
    LString *lstringRepPtr;
    Tcl_ObjInternalRep itr;
    size_t repSize;
    Tcl_Obj *lstringPtr;
    const char *string;
    static const char* procTypeNames[] = {
	"FREEREP", "DUPREP", "UPDATESTRING", "SETFROMANY",
	"LENGTH", "INDEX", "SLICE", "REVERSE", "GETELEMENTS",
	"SETELEMENT", "REPLACE", NULL
    };
    int i = 0;
    int ptype;
    const Tcl_ObjType *lstringTypePtr = &lstringTypes[10];

    repSize = sizeof(LString);
    lstringRepPtr = (LString*)Tcl_Alloc(repSize);

    while (i<objc) {
	const char *s = Tcl_GetString(objv[i]);
	if (strcmp(s, "-not")==0) {
	    i++;
	    if (Tcl_GetIndexFromObj(interp, objv[i], procTypeNames, "proctype", 0, &ptype)==TCL_OK) {
		lstringTypePtr = my_SetAbstractProc(ptype);
	    }
	} else if (strcmp(s, "--") == 0) {
	    // End of options
	    i++;
	    break;
	} else {
	    break;
	}
	i++;
    }
    if (i != objc-1) {
	Tcl_Free((char*)lstringRepPtr);
	Tcl_WrongNumArgs(interp, 0, objv, "lstring string");
	return NULL;
    }
    string = Tcl_GetString(objv[i]);

    lstringRepPtr->strlen = strlen(string);
    lstringRepPtr->allocated = lstringRepPtr->strlen + 1;
    lstringRepPtr->string = (char*)Tcl_Alloc(lstringRepPtr->allocated);
    strcpy(lstringRepPtr->string, string);
    lstringRepPtr->elements = NULL;
    lstringPtr = Tcl_NewObj();
    itr.twoPtrValue.ptr1 = lstringRepPtr;
    itr.twoPtrValue.ptr2 = NULL;
    Tcl_StoreInternalRep(lstringPtr, lstringTypePtr, &itr);
    if (lstringRepPtr->strlen > 0) {
	Tcl_InvalidateStringRep(lstringPtr);
    } else {
	Tcl_InitStringRep(lstringPtr, NULL, 0);
    }
    return lstringPtr;
}

/*
 *----------------------------------------------------------------------
 *
 * freeElements --
 *
 *      Free the element array
 *
 */

static void
lstringFreeElements(
    Tcl_Obj* lstringObj)
{
    LString *lstringRepPtr = (LString*)lstringObj->internalRep.twoPtrValue.ptr1;
    if (lstringRepPtr->elements) {
	Tcl_Obj **objptr = lstringRepPtr->elements;
	while (objptr < &lstringRepPtr->elements[lstringRepPtr->strlen]) {
	    Tcl_DecrRefCount(*objptr++);
	}
	Tcl_Free((char*)lstringRepPtr->elements);
	lstringRepPtr->elements = NULL;
    }
}

/*
 *----------------------------------------------------------------------
 *
 * freeRep --
 *
 *	Free the value storage of the lstring Obj.
 *
 * Results:
 *	void
 *
 * Side effects:
 *	Memory free'd.
 *
 *----------------------------------------------------------------------
 */

static void
freeRep(
    Tcl_Obj* lstringObj)
{
    LString *lstringRepPtr = (LString*)lstringObj->internalRep.twoPtrValue.ptr1;
    if (lstringRepPtr->string) {
	Tcl_Free(lstringRepPtr->string);
    }
    lstringFreeElements(lstringObj);
    Tcl_Free((char*)lstringRepPtr);
    lstringObj->internalRep.twoPtrValue.ptr1 = NULL;
}

/*
 *----------------------------------------------------------------------
 *
 * my_LStringGetElements --
 *
 *	Get the elements of the list in an array.
 *
 * Results:
 *	objc, objv return values
 *
 * Side effects:
 *	A Tcl_Obj is stored for every element of the abstract list
 *
 *----------------------------------------------------------------------
 */

static int
my_LStringGetElements(
    Tcl_Interp *interp,
    Tcl_Obj *lstringObj,
    Tcl_Size *objcptr,
    Tcl_Obj ***objvptr)
{
    LString *lstringRepPtr = (LString*)lstringObj->internalRep.twoPtrValue.ptr1;
    Tcl_Obj **objPtr;
    char *cptr = lstringRepPtr->string;
    (void)interp;
    if (lstringRepPtr->strlen == 0) {
	*objcptr = 0;
	*objvptr = NULL;
	return TCL_OK;
    }
    if (lstringRepPtr->elements == NULL) {
	lstringRepPtr->elements = (Tcl_Obj**)Tcl_Alloc(sizeof(Tcl_Obj*) * lstringRepPtr->strlen);
	objPtr=lstringRepPtr->elements;
	while (objPtr < &lstringRepPtr->elements[lstringRepPtr->strlen]) {
	    *objPtr = Tcl_NewStringObj(cptr++,1);
	    Tcl_IncrRefCount(*objPtr++);
	}
    }
    *objvptr = lstringRepPtr->elements;
    *objcptr = lstringRepPtr->strlen;
    return TCL_OK;
}

/*
** UpdateStringRep
*/

static void
UpdateStringOfLString(
    Tcl_Obj *objPtr)
{
#   define LOCAL_SIZE 64
    int localFlags[LOCAL_SIZE], *flagPtr = NULL;
    Tcl_ObjType const *typePtr = objPtr->typePtr;
    char *p;
    Tcl_Size bytesNeeded = 0;
    Tcl_Size llen, i;


    /*
     * Handle empty list case first, so rest of the routine is simpler.
     */
    llen = typePtr->lengthProc(objPtr);
    if (llen <= 0) {
	Tcl_InitStringRep(objPtr, NULL, 0);
	return;
    }

    /*
     * Pass 1: estimate space.
     */
    if (llen <= LOCAL_SIZE) {
	flagPtr = localFlags;
    } else {
	/* We know numElems <= LIST_MAX, so this is safe. */
	flagPtr = (int *) Tcl_Alloc(llen*sizeof(int));
    }
    for (bytesNeeded = 0, i = 0; i < llen; i++) {
	Tcl_Obj *elemObj;
	const char *elemStr;
	Tcl_Size elemLen;
	flagPtr[i] = (i ? TCL_DONT_QUOTE_HASH : 0);
	typePtr->indexProc(NULL, objPtr, i, &elemObj);
	Tcl_IncrRefCount(elemObj);
	elemStr = Tcl_GetStringFromObj(elemObj, &elemLen);
	/* Note TclScanElement updates flagPtr[i] */
	bytesNeeded += Tcl_ScanCountedElement(elemStr, elemLen, &flagPtr[i]);
	if (bytesNeeded < 0) {
	    Tcl_Panic("max size for a Tcl value (%d bytes) exceeded", INT_MAX);
	}
	Tcl_DecrRefCount(elemObj);
    }
    if (bytesNeeded > INT_MAX - llen + 1) {
	Tcl_Panic("max size for a Tcl value (%d bytes) exceeded", INT_MAX);
    }
    bytesNeeded += llen; /* Separating spaces and terminating nul */

    /*
     * Pass 2: generate the string repr.
     */
    objPtr->bytes = (char *) Tcl_Alloc(bytesNeeded);
    p = objPtr->bytes;
    for (i = 0; i < llen; i++) {
	Tcl_Obj *elemObj;
	const char *elemStr;
	Tcl_Size elemLen;
	flagPtr[i] |= (i ? TCL_DONT_QUOTE_HASH : 0);
	typePtr->indexProc(NULL, objPtr, i, &elemObj);
	Tcl_IncrRefCount(elemObj);
	elemStr = Tcl_GetStringFromObj(elemObj, &elemLen);
	p += Tcl_ConvertCountedElement(elemStr, elemLen, p, flagPtr[i]);
	*p++ = ' ';
	Tcl_DecrRefCount(elemObj);
    }
    p[-1] = '\0'; /* Overwrite last space added */

    /* Length of generated string */
    objPtr->length = p - 1 - objPtr->bytes;

    if (flagPtr != localFlags) {
	Tcl_Free(flagPtr);
    }
}

/*
 *----------------------------------------------------------------------
 *
 * lLStringObjCmd --
 *
 *	Script level command that creats an lstring Obj value.
 *
 * Results:
 *	Returns and lstring Obj value in the interp results.
 *
 * Side effects:
 *	Interp results modified.
 *
 *----------------------------------------------------------------------
 */

static int
lLStringObjCmd(
    void *clientData,
    Tcl_Interp *interp,
    int objc,
    Tcl_Obj * const objv[])
{
    Tcl_Obj *lstringObj;

    (void)clientData;
    if (objc < 2) {
	Tcl_WrongNumArgs(interp, 1, objv, "string");
	return TCL_ERROR;
    }

    lstringObj = my_NewLStringObj(interp, objc-1, &objv[1]);

    if (lstringObj) {
	Tcl_SetObjResult(interp, lstringObj);
	return TCL_OK;
    }
    return TCL_ERROR;
}

/*
** lgen - Derived from TIP 192 - Lazy Lists
** Generate a list using a command provided as argument(s).
** The command computes the value for a given index.
*/

/*
 * Internal rep for the Generate Series
 */
typedef struct LgenSeries {
    Tcl_Interp *interp;		// used to evaluate gen script
    Tcl_Size len;		// list length
    Tcl_Size nargs;		// Number of arguments in genFn including "index"
    Tcl_Obj *genFnObj;		// The preformed command as a list. Index is set in
				// the last element (last argument)
} LgenSeries;

/*
 * Evaluate the generation function.
 * The provided funtion computes the value for a give index
 */
static Tcl_Obj*
lgen(
    Tcl_Obj* objPtr,
    Tcl_Size index)
{
    LgenSeries *lgenSeriesPtr = (LgenSeries*)objPtr->internalRep.twoPtrValue.ptr1;
    Tcl_Obj *elemObj = NULL;
    Tcl_Interp *intrp = lgenSeriesPtr->interp;
    Tcl_Obj *genCmd = lgenSeriesPtr->genFnObj;
    Tcl_Size endidx = lgenSeriesPtr->nargs-1;

    if (0 <= index && index < lgenSeriesPtr->len) {
	Tcl_Obj *indexObj = Tcl_NewWideIntObj(index);
	Tcl_ListObjReplace(intrp, genCmd, endidx, 1, 1, &indexObj);
	// EVAL DIRECT to avoid interfering with bytecode compile which may be
	// active on the stack
	int flags = TCL_EVAL_GLOBAL|TCL_EVAL_DIRECT;
	int status = Tcl_EvalObjEx(intrp, genCmd, flags);
	elemObj = Tcl_GetObjResult(intrp);
	if (status != TCL_OK) {
	    Tcl_SetObjResult(intrp, Tcl_ObjPrintf(
		"Error: %s\nwhile executing %s\n",
		elemObj ? Tcl_GetString(elemObj) : "NULL", Tcl_GetString(genCmd)));
	    return NULL;
	}
    }
    return elemObj;
}

/*
 *  Abstract List Length function
 */
static Tcl_Size
lgenSeriesObjLength(
    Tcl_Obj *objPtr)
{
    LgenSeries *lgenSeriesRepPtr = (LgenSeries *)objPtr->internalRep.twoPtrValue.ptr1;
    return lgenSeriesRepPtr->len;
}

/*
 *  Abstract List Index function
 */
static int
lgenSeriesObjIndex(
    Tcl_Interp *interp,
    Tcl_Obj *lgenSeriesObjPtr,
    Tcl_Size index,
    Tcl_Obj **elemPtr)
{
    LgenSeries *lgenSeriesRepPtr;
    Tcl_Obj *element;

    lgenSeriesRepPtr = (LgenSeries*)lgenSeriesObjPtr->internalRep.twoPtrValue.ptr1;

    if (index < 0 || index >= lgenSeriesRepPtr->len) {
	*elemPtr = NULL;
	return TCL_OK;
    }
    if (lgenSeriesRepPtr->interp == NULL && interp == NULL) {
	return TCL_ERROR;
    }

    lgenSeriesRepPtr->interp = interp;

    element = lgen(lgenSeriesObjPtr, index);
    if (element) {
	*elemPtr = element;
    } else {
	return TCL_ERROR;
    }

    return TCL_OK;
}

/*
** UpdateStringRep
*/

static void
UpdateStringOfLgen(
    Tcl_Obj *objPtr)
{
    LgenSeries *lgenSeriesRepPtr;
    Tcl_Obj *element;
    Tcl_Size i;
    Tcl_Size bytlen;
    Tcl_Obj *tmpstr = Tcl_NewObj();

    lgenSeriesRepPtr = (LgenSeries*)objPtr->internalRep.twoPtrValue.ptr1;

    for (i=0, bytlen=0; i<lgenSeriesRepPtr->len; i++) {
	element = lgen(objPtr, i);
	if (element) {
	    if (i) {
		Tcl_AppendToObj(tmpstr," ",1);
	    }
	    Tcl_AppendObjToObj(tmpstr,element);
	}
    }

    char *str = Tcl_GetStringFromObj(tmpstr, &bytlen);

    TclOOM(Tcl_InitStringRep(objPtr, str, bytlen), bytlen+1);
    Tcl_DecrRefCount(tmpstr);

    return;
}

/*
 *  ObjType Free Internal Rep function
 */
static void
FreeLgenInternalRep(
    Tcl_Obj *objPtr)
{
    LgenSeries *lgenSeries = (LgenSeries*)objPtr->internalRep.twoPtrValue.ptr1;
    if (lgenSeries->genFnObj) {
	Tcl_DecrRefCount(lgenSeries->genFnObj);
    }
    lgenSeries->interp = NULL;
    Tcl_Free(lgenSeries);
    objPtr->internalRep.twoPtrValue.ptr1 = 0;
}

static void DupLgenSeriesRep(Tcl_Obj *srcPtr, Tcl_Obj *copyPtr);

/*
 *  Abstract List ObjType definition
 */

static const Tcl_ObjType lgenType = {
    "lgenseries",
    FreeLgenInternalRep,
    DupLgenSeriesRep,
    UpdateStringOfLgen,
    NULL, /* SetFromAnyProc */
    TCL_OBJTYPE_V2(
	lgenSeriesObjLength,
	lgenSeriesObjIndex,
	NULL, /* slice */
	NULL, /* reverse */
	NULL, /* get elements */
	NULL, /* set element */
	NULL, /* replace */
	NULL) /* "in" operator */
};

/*
 *  ObjType Duplicate Internal Rep Function
 */
static void
DupLgenSeriesRep(
    Tcl_Obj *srcPtr,
    Tcl_Obj *copyPtr)
{
    LgenSeries *srcLgenSeries = (LgenSeries*)srcPtr->internalRep.twoPtrValue.ptr1;
    Tcl_Size repSize = sizeof(LgenSeries);
    LgenSeries *copyLgenSeries = (LgenSeries*)Tcl_Alloc(repSize);

    copyLgenSeries->interp = srcLgenSeries->interp;
    copyLgenSeries->nargs = srcLgenSeries->nargs;
    copyLgenSeries->len = srcLgenSeries->len;
    copyLgenSeries->genFnObj = Tcl_DuplicateObj(srcLgenSeries->genFnObj);
    Tcl_IncrRefCount(copyLgenSeries->genFnObj);
    copyPtr->typePtr = &lgenType;
    copyPtr->internalRep.twoPtrValue.ptr1 = copyLgenSeries;
    copyPtr->internalRep.twoPtrValue.ptr2 = NULL;
    return;
}

/*
 *  Create a new lgen Tcl_Obj
 */
Tcl_Obj *
newLgenObj(
    Tcl_Interp *interp,
    int objc,
    Tcl_Obj * const objv[])
{
    Tcl_WideInt length;
    LgenSeries *lGenSeriesRepPtr;
    Tcl_Size repSize;
    Tcl_Obj *lGenSeriesObj;

    if (objc < 2) {
	return NULL;
    }

    if (Tcl_GetWideIntFromObj(NULL, objv[0], &length) != TCL_OK
	|| length < 0) {
	return NULL;
    }

    lGenSeriesObj = Tcl_NewObj();
    repSize = sizeof(LgenSeries);
    lGenSeriesRepPtr = (LgenSeries*)Tcl_Alloc(repSize);
    lGenSeriesRepPtr->interp = interp; //Tcl_CreateInterp();
    lGenSeriesRepPtr->len = length;

    // Allocate array of *obj for cmd + index + args
    // objv  length cmd arg1 arg2 arg3 ...
    // argsv         0   1    2    3   ... index

    lGenSeriesRepPtr->nargs = objc;
    lGenSeriesRepPtr->genFnObj = Tcl_NewListObj(objc-1, objv+1);
    // Addd 0 placeholder for index
    Tcl_ListObjAppendElement(interp, lGenSeriesRepPtr->genFnObj, Tcl_NewIntObj(0));
    Tcl_IncrRefCount(lGenSeriesRepPtr->genFnObj);
    lGenSeriesObj->internalRep.twoPtrValue.ptr1 = lGenSeriesRepPtr;
    lGenSeriesObj->internalRep.twoPtrValue.ptr2 = NULL;
    lGenSeriesObj->typePtr = &lgenType;

    if (length > 0) {
	Tcl_InvalidateStringRep(lGenSeriesObj);
    } else {
	Tcl_InitStringRep(lGenSeriesObj, NULL, 0);
    }
    return lGenSeriesObj;
}

/*
 *  The [lgen] command
 */
static int
lGenObjCmd(
    TCL_UNUSED(void *),
    Tcl_Interp *interp,
    int objc,
    Tcl_Obj * const objv[])
{
    Tcl_Obj *genObj = newLgenObj(interp, objc-1, &objv[1]);
    if (genObj) {
	Tcl_SetObjResult(interp, genObj);
	return TCL_OK;
    }
    Tcl_WrongNumArgs(interp, 1, objv, "length cmd ?args?");
    return TCL_ERROR;
}

/*
 *  lgen package init
 */
int Lgen_Init(Tcl_Interp *interp) {
    if (Tcl_InitStubs(interp, "9.0-", 0) == NULL) {
	return TCL_ERROR;
    }
    Tcl_CreateObjCommand(interp, "lgen", lGenObjCmd, NULL, NULL);
    Tcl_PkgProvide(interp, "lgen", "1.0");
    return TCL_OK;
}

/*
 *----------------------------------------------------------------------
 *
 * ABSListTest_Init --
 *
 *	Provides Abstract List implemenations via new commands
 *
 * lstring command
 * Usage:
 *      lstring /string/
 *
 * Description:
 *      Creates a list where each character in the string is treated as an
 *      element. The string is kept as a string, not an actual list. Indexing
 *      is done by char.
 *
 * lgen command
 * Usage:
 *      lgen /length/ /cmd/ ?args...?
 *
 *      The /cmd/ should take the last argument as the index value, and return
 *      a value for that element.
 *
 * Results:
 *	The commands listed above are added to the interp.
 *
 * Side effects:
 *	New commands defined.
 *
 *----------------------------------------------------------------------
 */

<<<<<<< HEAD
int
Tcl_ABSListTest_Init(
    Tcl_Interp *interp)
{
    if (Tcl_InitStubs(interp, "8.7-", 0) == NULL) {
=======
int Tcl_ABSListTest_Init(Tcl_Interp *interp) {
    if (Tcl_InitStubs(interp, "9.0-", 0) == NULL) {
>>>>>>> 2e55b5dd
	return TCL_ERROR;
    }
    Tcl_CreateObjCommand(interp, "lstring", lLStringObjCmd, NULL, NULL);
    Tcl_CreateObjCommand(interp, "lgen", lGenObjCmd, NULL, NULL);
    Tcl_PkgProvide(interp, "abstractlisttest", "1.0.0");
    return TCL_OK;
}<|MERGE_RESOLUTION|>--- conflicted
+++ resolved
@@ -1263,16 +1263,11 @@
  *----------------------------------------------------------------------
  */
 
-<<<<<<< HEAD
 int
 Tcl_ABSListTest_Init(
     Tcl_Interp *interp)
 {
-    if (Tcl_InitStubs(interp, "8.7-", 0) == NULL) {
-=======
-int Tcl_ABSListTest_Init(Tcl_Interp *interp) {
     if (Tcl_InitStubs(interp, "9.0-", 0) == NULL) {
->>>>>>> 2e55b5dd
 	return TCL_ERROR;
     }
     Tcl_CreateObjCommand(interp, "lstring", lLStringObjCmd, NULL, NULL);
