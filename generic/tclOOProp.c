--- conflicted
+++ resolved
@@ -1212,13 +1212,9 @@
     Tcl_Obj *const objv[])
 {
     Class *clsPtr;
-<<<<<<< HEAD
-    int i, idx;
+    Tcl_Size i;
+    int idx;
     bool all = false, writable = false, allocated = false;
-=======
-    Tcl_Size i;
-    int idx, all = 0, writable = 0, allocated = 0;
->>>>>>> a8ea50d0
     Tcl_Obj *result;
 
     if (objc < 2) {
@@ -1278,14 +1274,8 @@
     Tcl_Obj *const objv[])
 {
     Object *oPtr;
-<<<<<<< HEAD
-    int i, idx;
+    Tcl_Size i;
     bool all = false, writable = false;
-=======
-    Tcl_Size i;
-    int idx, writable = 0, all = 0;
->>>>>>> a8ea50d0
-    Tcl_Obj *result;
 
     if (objc < 2) {
 	Tcl_WrongNumArgs(interp, 1, objv, "objName ?options...?");
@@ -1296,6 +1286,7 @@
 	return TCL_ERROR;
     }
     for (i = 2; i < objc; i++) {
+	int idx;
 	if (Tcl_GetIndexFromObj(interp, objv[i], propOptNames, "option", 0,
 		&idx) != TCL_OK) {
 	    return TCL_ERROR;
@@ -1319,6 +1310,7 @@
      * Get the properties.
      */
 
+    Tcl_Obj *result;
     if (all) {
 	result = TclOOGetAllObjectProperties(oPtr, writable);
     } else {
