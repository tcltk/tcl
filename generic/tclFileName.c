/*
 * tclFileName.c --
 *
 *	This file contains routines for converting file names betwen native
 *	and network form.
 *
 * Copyright (c) 1995-1998 Sun Microsystems, Inc.
 * Copyright (c) 1998-1999 by Scriptics Corporation.
 *
 * See the file "license.terms" for information on usage and redistribution of
 * this file, and for a DISCLAIMER OF ALL WARRANTIES.
 */

#include "tclInt.h"
#include "tclRegexp.h"
#include "tclFileSystem.h" /* For TclGetPathType() */

/*
 * The following variable is set in the TclPlatformInit call to one of:
 * TCL_PLATFORM_UNIX or TCL_PLATFORM_WINDOWS.
 */

TclPlatformType tclPlatform = TCL_PLATFORM_UNIX;

/*
 * Prototypes for local procedures defined in this file:
 */

static const char *	DoTildeSubst(Tcl_Interp *interp,
			    const char *user, Tcl_DString *resultPtr);
static const char *	ExtractWinRoot(const char *path,
			    Tcl_DString *resultPtr, int offset,
			    Tcl_PathType *typePtr);
static int		SkipToChar(char **stringPtr, int match);
static Tcl_Obj *	SplitWinPath(const char *path);
static Tcl_Obj *	SplitUnixPath(const char *path);
static int		DoGlob(Tcl_Interp *interp, Tcl_Obj *resultPtr,
			    const char *separators, Tcl_Obj *pathPtr, int flags,
			    char *pattern, Tcl_GlobTypeData *types);

/*
 * When there is no support for getting the block size of a file in a stat()
 * call, use this as a guess. Allow it to be overridden in the platform-
 * specific files.
 */

#if (!defined(HAVE_STRUCT_STAT_ST_BLKSIZE) && !defined(GUESSED_BLOCK_SIZE))
#define GUESSED_BLOCK_SIZE	1024
#endif

/*
 *----------------------------------------------------------------------
 *
 * SetResultLength --
 *
 *	Resets the result DString for ExtractWinRoot to accommodate
 *	any NT extended path prefixes.
 *
 * Results:
 *	None.
 *
 * Side effects:
 *	May modify the Tcl_DString.
 *----------------------------------------------------------------------
 */

static void
SetResultLength(
    Tcl_DString *resultPtr,
    int offset,
    int extended)
{
    Tcl_DStringSetLength(resultPtr, offset);
    if (extended == 2) {
	TclDStringAppendLiteral(resultPtr, "//?/UNC/");
    } else if (extended == 1) {
	TclDStringAppendLiteral(resultPtr, "//?/");
    }
}

/*
 *----------------------------------------------------------------------
 *
 * ExtractWinRoot --
 *
 *	Matches the root portion of a Windows path and appends it to the
 *	specified Tcl_DString.
 *
 * Results:
 *	Returns the position in the path immediately after the root including
 *	any trailing slashes. Appends a cleaned up version of the root to the
 *	Tcl_DString at the specified offest.
 *
 * Side effects:
 *	Modifies the specified Tcl_DString.
 *
 *----------------------------------------------------------------------
 */

static const char *
ExtractWinRoot(
    const char *path,		/* Path to parse. */
    Tcl_DString *resultPtr,	/* Buffer to hold result. */
    int offset,			/* Offset in buffer where result should be
				 * stored. */
    Tcl_PathType *typePtr)	/* Where to store pathType result */
{
    int extended = 0;

    if (   (path[0] == '/' || path[0] == '\\')
	&& (path[1] == '/' || path[1] == '\\')
	&& (path[2] == '?')
	&& (path[3] == '/' || path[3] == '\\')) {
	extended = 1;
	path = path + 4;
	if (path[0] == 'U' && path[1] == 'N' && path[2] == 'C'
	    && (path[3] == '/' || path[3] == '\\')) {
	    extended = 2;
	    path = path + 4;
	}
    }

    if (path[0] == '/' || path[0] == '\\') {
	/*
	 * Might be a UNC or Vol-Relative path.
	 */

	const char *host, *share, *tail;
	int hlen, slen;

	if (path[1] != '/' && path[1] != '\\') {
	    SetResultLength(resultPtr, offset, extended);
	    *typePtr = TCL_PATH_VOLUME_RELATIVE;
	    TclDStringAppendLiteral(resultPtr, "/");
	    return &path[1];
	}
	host = &path[2];

	/*
	 * Skip separators.
	 */

	while (host[0] == '/' || host[0] == '\\') {
	    host++;
	}

	for (hlen = 0; host[hlen];hlen++) {
	    if (host[hlen] == '/' || host[hlen] == '\\') {
		break;
	    }
	}
	if (host[hlen] == 0 || host[hlen+1] == 0) {
	    /*
	     * The path given is simply of the form '/foo', '//foo',
	     * '/////foo' or the same with backslashes. If there is exactly
	     * one leading '/' the path is volume relative (see filename man
	     * page). If there are more than one, we are simply assuming they
	     * are superfluous and we trim them away. (An alternative
	     * interpretation would be that it is a host name, but we have
	     * been documented that that is not the case).
	     */

	    *typePtr = TCL_PATH_VOLUME_RELATIVE;
	    TclDStringAppendLiteral(resultPtr, "/");
	    return &path[2];
	}
	SetResultLength(resultPtr, offset, extended);
	share = &host[hlen];

	/*
	 * Skip separators.
	 */

	while (share[0] == '/' || share[0] == '\\') {
	    share++;
	}

	for (slen=0; share[slen]; slen++) {
	    if (share[slen] == '/' || share[slen] == '\\') {
		break;
	    }
	}
	TclDStringAppendLiteral(resultPtr, "//");
	Tcl_DStringAppend(resultPtr, host, hlen);
	TclDStringAppendLiteral(resultPtr, "/");
	Tcl_DStringAppend(resultPtr, share, slen);

	tail = &share[slen];

	/*
	 * Skip separators.
	 */

	while (tail[0] == '/' || tail[0] == '\\') {
	    tail++;
	}

	*typePtr = TCL_PATH_ABSOLUTE;
	return tail;
    } else if (*path && path[1] == ':') {
	/*
	 * Might be a drive separator.
	 */

	SetResultLength(resultPtr, offset, extended);

	if (path[2] != '/' && path[2] != '\\') {
	    *typePtr = TCL_PATH_VOLUME_RELATIVE;
	    Tcl_DStringAppend(resultPtr, path, 2);
	    return &path[2];
	} else {
	    const char *tail = &path[3];

	    /*
	     * Skip separators.
	     */

	    while (*tail && (tail[0] == '/' || tail[0] == '\\')) {
		tail++;
	    }

	    *typePtr = TCL_PATH_ABSOLUTE;
	    Tcl_DStringAppend(resultPtr, path, 2);
	    TclDStringAppendLiteral(resultPtr, "/");

	    return tail;
	}
    } else {
	int abs = 0;

	/*
	 * Check for Windows devices.
	 */

	if ((path[0] == 'c' || path[0] == 'C')
		&& (path[1] == 'o' || path[1] == 'O')) {
	    if ((path[2] == 'm' || path[2] == 'M')
		    && path[3] >= '1' && path[3] <= '9') {
		/*
		 * May have match for 'com[1-9]:?', which is a serial port.
		 */

		if (path[4] == '\0') {
		    abs = 4;
		} else if (path [4] == ':' && path[5] == '\0') {
		    abs = 5;
		}

	    } else if ((path[2] == 'n' || path[2] == 'N') && path[3] == '\0') {
		/*
		 * Have match for 'con'.
		 */

		abs = 3;
	    }

	} else if ((path[0] == 'l' || path[0] == 'L')
		&& (path[1] == 'p' || path[1] == 'P')
		&& (path[2] == 't' || path[2] == 'T')) {
	    if (path[3] >= '1' && path[3] <= '9') {
		/*
		 * May have match for 'lpt[1-9]:?'
		 */

		if (path[4] == '\0') {
		    abs = 4;
		} else if (path [4] == ':' && path[5] == '\0') {
		    abs = 5;
		}
	    }

	} else if ((path[0] == 'p' || path[0] == 'P')
		&& (path[1] == 'r' || path[1] == 'R')
		&& (path[2] == 'n' || path[2] == 'N')
		&& path[3] == '\0') {
	    /*
	     * Have match for 'prn'.
	     */
	    abs = 3;

	} else if ((path[0] == 'n' || path[0] == 'N')
		&& (path[1] == 'u' || path[1] == 'U')
		&& (path[2] == 'l' || path[2] == 'L')
		&& path[3] == '\0') {
	    /*
	     * Have match for 'nul'.
	     */

	    abs = 3;

	} else if ((path[0] == 'a' || path[0] == 'A')
		&& (path[1] == 'u' || path[1] == 'U')
		&& (path[2] == 'x' || path[2] == 'X')
		&& path[3] == '\0') {
	    /*
	     * Have match for 'aux'.
	     */

	    abs = 3;
	}

	if (abs != 0) {
	    *typePtr = TCL_PATH_ABSOLUTE;
	    SetResultLength(resultPtr, offset, extended);
	    Tcl_DStringAppend(resultPtr, path, abs);
	    return path + abs;
	}
    }

    /*
     * Anything else is treated as relative.
     */

    *typePtr = TCL_PATH_RELATIVE;
    return path;
}

/*
 *----------------------------------------------------------------------
 *
 * Tcl_GetPathType --
 *
 *	Determines whether a given path is relative to the current directory,
 *	relative to the current volume, or absolute.
 *
 *	The objectified Tcl_FSGetPathType should be used in preference to this
 *	function (as you can see below, this is just a wrapper around that
 *	other function).
 *
 * Results:
 *	Returns one of TCL_PATH_ABSOLUTE, TCL_PATH_RELATIVE, or
 *	TCL_PATH_VOLUME_RELATIVE.
 *
 * Side effects:
 *	None.
 *
 *----------------------------------------------------------------------
 */

Tcl_PathType
Tcl_GetPathType(
    const char *path)
{
    Tcl_PathType type;
    Tcl_Obj *tempObj = Tcl_NewStringObj(path,-1);

    Tcl_IncrRefCount(tempObj);
    type = Tcl_FSGetPathType(tempObj);
    Tcl_DecrRefCount(tempObj);
    return type;
}

/*
 *----------------------------------------------------------------------
 *
 * TclpGetNativePathType --
 *
 *	Determines whether a given path is relative to the current directory,
 *	relative to the current volume, or absolute, but ONLY FOR THE NATIVE
 *	FILESYSTEM. This function is called from tclIOUtil.c (but needs to be
 *	here due to its dependence on static variables/functions in this
 *	file). The exported function Tcl_FSGetPathType should be used by
 *	extensions.
 *
 *	Note that '~' paths are always considered TCL_PATH_ABSOLUTE, even
 *	though expanding the '~' could lead to any possible path type. This
 *	function should therefore be considered a low-level, string
 *	manipulation function only -- it doesn't actually do any expansion in
 *	making its determination.
 *
 * Results:
 *	Returns one of TCL_PATH_ABSOLUTE, TCL_PATH_RELATIVE, or
 *	TCL_PATH_VOLUME_RELATIVE.
 *
 * Side effects:
 *	None.
 *
 *----------------------------------------------------------------------
 */

Tcl_PathType
TclpGetNativePathType(
    Tcl_Obj *pathPtr,		/* Native path of interest */
    int *driveNameLengthPtr,	/* Returns length of drive, if non-NULL and
				 * path was absolute */
    Tcl_Obj **driveNameRef)
{
    Tcl_PathType type = TCL_PATH_ABSOLUTE;
    const char *path = TclGetString(pathPtr);

    if (path[0] == '~') {
	/*
	 * This case is common to all platforms. Paths that begin with ~ are
	 * absolute.
	 */

	if (driveNameLengthPtr != NULL) {
	    const char *end = path + 1;
	    while ((*end != '\0') && (*end != '/')) {
		end++;
	    }
	    *driveNameLengthPtr = end - path;
	}
    } else {
	switch (tclPlatform) {
	case TCL_PLATFORM_UNIX: {
	    const char *origPath = path;

	    /*
	     * Paths that begin with / are absolute.
	     */

	    if (path[0] == '/') {
		++path;
#if defined(__CYGWIN__) || defined(__QNX__)
		/*
		 * Check for "//" network path prefix
		 */
		if ((*path == '/') && path[1] && (path[1] != '/')) {
		    path += 2;
		    while (*path && *path != '/') {
			++path;
		    }
#if defined(__CYGWIN__)
		    /* UNC paths need to be followed by a share name */
		    if (*path++ && (*path && *path != '/')) {
			++path;
			while (*path && *path != '/') {
			    ++path;
			}
		    } else {
			path = origPath + 1;
		    }
#endif
		}
#endif
		if (driveNameLengthPtr != NULL) {
		    /*
		     * We need this addition in case the QNX or Cygwin code was used.
		     */

		    *driveNameLengthPtr = (path - origPath);
		}
	    } else {
		type = TCL_PATH_RELATIVE;
	    }
	    break;
	}
	case TCL_PLATFORM_WINDOWS: {
	    Tcl_DString ds;
	    const char *rootEnd;

	    Tcl_DStringInit(&ds);
	    rootEnd = ExtractWinRoot(path, &ds, 0, &type);
	    if ((rootEnd != path) && (driveNameLengthPtr != NULL)) {
		*driveNameLengthPtr = rootEnd - path;
		if (driveNameRef != NULL) {
		    *driveNameRef = TclDStringToObj(&ds);
		    Tcl_IncrRefCount(*driveNameRef);
		}
	    }
	    Tcl_DStringFree(&ds);
	    break;
	}
	}
    }
    return type;
}

/*
 *---------------------------------------------------------------------------
 *
 * TclpNativeSplitPath --
 *
 *	This function takes the given Tcl_Obj, which should be a valid path,
 *	and returns a Tcl List object containing each segment of that path as
 *	an element.
 *
 *	Note this function currently calls the older Split(Plat)Path
 *	functions, which require more memory allocation than is desirable.
 *
 * Results:
 *	Returns list object with refCount of zero. If the passed in lenPtr is
 *	non-NULL, we use it to return the number of elements in the returned
 *	list.
 *
 * Side effects:
 *	None.
 *
 *---------------------------------------------------------------------------
 */

Tcl_Obj *
TclpNativeSplitPath(
    Tcl_Obj *pathPtr,		/* Path to split. */
    int *lenPtr)		/* int to store number of path elements. */
{
    Tcl_Obj *resultPtr = NULL;	/* Needed only to prevent gcc warnings. */

    /*
     * Perform platform specific splitting.
     */

    switch (tclPlatform) {
    case TCL_PLATFORM_UNIX:
	resultPtr = SplitUnixPath(TclGetString(pathPtr));
	break;

    case TCL_PLATFORM_WINDOWS:
	resultPtr = SplitWinPath(TclGetString(pathPtr));
	break;
    }

    /*
     * Compute the number of elements in the result.
     */

    if (lenPtr != NULL) {
	Tcl_ListObjLength(NULL, resultPtr, lenPtr);
    }
    return resultPtr;
}

/*
 *----------------------------------------------------------------------
 *
 * Tcl_SplitPath --
 *
 *	Split a path into a list of path components. The first element of the
 *	list will have the same path type as the original path.
 *
 * Results:
 *	Returns a standard Tcl result. The interpreter result contains a list
 *	of path components. *argvPtr will be filled in with the address of an
 *	array whose elements point to the elements of path, in order.
 *	*argcPtr will get filled in with the number of valid elements in the
 *	array. A single block of memory is dynamically allocated to hold both
 *	the argv array and a copy of the path elements. The caller must
 *	eventually free this memory by calling Tcl_Free() on *argvPtr. Note:
 *	*argvPtr and *argcPtr are only modified if the procedure returns
 *	normally.
 *
 * Side effects:
 *	Allocates memory.
 *
 *----------------------------------------------------------------------
 */

void
Tcl_SplitPath(
    const char *path,		/* Pointer to string containing a path. */
    int *argcPtr,		/* Pointer to location to fill in with the
				 * number of elements in the path. */
    const char ***argvPtr)	/* Pointer to place to store pointer to array
				 * of pointers to path elements. */
{
    Tcl_Obj *resultPtr = NULL;	/* Needed only to prevent gcc warnings. */
    Tcl_Obj *tmpPtr, *eltPtr;
    int i;
    size_t size, len;
    char *p;
    const char *str;

    /*
     * Perform the splitting, using objectified, vfs-aware code.
     */

    tmpPtr = Tcl_NewStringObj(path, -1);
    Tcl_IncrRefCount(tmpPtr);
    resultPtr = Tcl_FSSplitPath(tmpPtr, argcPtr);
    Tcl_IncrRefCount(resultPtr);
    Tcl_DecrRefCount(tmpPtr);

    /*
     * Calculate space required for the result.
     */

    size = 1;
    for (i = 0; i < *argcPtr; i++) {
	Tcl_ListObjIndex(NULL, resultPtr, i, &eltPtr);
	(void)TclGetStringFromObj(eltPtr, &len);
	size += len + 1;
    }

    /*
     * Allocate a buffer large enough to hold the contents of all of the list
     * plus the argv pointers and the terminating NULL pointer.
     */

<<<<<<< HEAD
    *argvPtr = (const char **)Tcl_Alloc((((*argcPtr) + 1) * sizeof(char *)) + size);
=======
    *argvPtr = (const char **)ckalloc(
	    ((((*argcPtr) + 1) * sizeof(char *)) + size));
>>>>>>> cd1fc218

    /*
     * Position p after the last argv pointer and copy the contents of the
     * list in, piece by piece.
     */

    p = (char *) &(*argvPtr)[(*argcPtr) + 1];
    for (i = 0; i < *argcPtr; i++) {
	Tcl_ListObjIndex(NULL, resultPtr, i, &eltPtr);
	str = TclGetStringFromObj(eltPtr, &len);
	memcpy(p, str, len + 1);
	p += len+1;
    }

    /*
     * Now set up the argv pointers.
     */

    p = (char *) &(*argvPtr)[(*argcPtr) + 1];

    for (i = 0; i < *argcPtr; i++) {
	(*argvPtr)[i] = p;
	for (; *(p++)!='\0'; );
    }
    (*argvPtr)[i] = NULL;

    /*
     * Free the result ptr given to us by Tcl_FSSplitPath
     */

    Tcl_DecrRefCount(resultPtr);
}

/*
 *----------------------------------------------------------------------
 *
 * SplitUnixPath --
 *
 *	This routine is used by Tcl_(FS)SplitPath to handle splitting Unix
 *	paths.
 *
 * Results:
 *	Returns a newly allocated Tcl list object.
 *
 * Side effects:
 *	None.
 *
 *----------------------------------------------------------------------
 */

static Tcl_Obj *
SplitUnixPath(
    const char *path)		/* Pointer to string containing a path. */
{
    size_t length;
    const char *origPath = path, *elementStart;
    Tcl_Obj *result;

    /*
     * Deal with the root directory as a special case.
     */

    TclNewObj(result);
    if (*path == '/') {
	Tcl_Obj *rootElt;
	++path;
#if defined(__CYGWIN__) || defined(__QNX__)
	/*
	 * Check for "//" network path prefix
	 */
	if ((*path == '/') && path[1] && (path[1] != '/')) {
	    path += 2;
	    while (*path && *path != '/') {
		++path;
	    }
#if defined(__CYGWIN__)
	    /* UNC paths need to be followed by a share name */
	    if (*path++ && (*path && *path != '/')) {
		++path;
		while (*path && *path != '/') {
		    ++path;
		}
	    } else {
		path = origPath + 1;
	    }
#endif
	}
#endif
	rootElt = Tcl_NewStringObj(origPath, path - origPath);
	Tcl_ListObjAppendElement(NULL, result, rootElt);
	while (*path == '/') {
	    ++path;
	}
    }

    /*
     * Split on slashes. Embedded elements that start with tilde will be
     * prefixed with "./" so they are not affected by tilde substitution.
     */

    for (;;) {
	elementStart = path;
	while ((*path != '\0') && (*path != '/')) {
	    path++;
	}
	length = path - elementStart;
	if (length > 0) {
	    Tcl_Obj *nextElt;
	    if ((elementStart[0] == '~') && (elementStart != origPath)) {
		TclNewLiteralStringObj(nextElt, "./");
		Tcl_AppendToObj(nextElt, elementStart, length);
	    } else {
		nextElt = Tcl_NewStringObj(elementStart, length);
	    }
	    Tcl_ListObjAppendElement(NULL, result, nextElt);
	}
	if (*path++ == '\0') {
	    break;
	}
    }
    return result;
}

/*
 *----------------------------------------------------------------------
 *
 * SplitWinPath --
 *
 *	This routine is used by Tcl_(FS)SplitPath to handle splitting Windows
 *	paths.
 *
 * Results:
 *	Returns a newly allocated Tcl list object.
 *
 * Side effects:
 *	None.
 *
 *----------------------------------------------------------------------
 */

static Tcl_Obj *
SplitWinPath(
    const char *path)		/* Pointer to string containing a path. */
{
    size_t length;
    const char *p, *elementStart;
    Tcl_PathType type = TCL_PATH_ABSOLUTE;
    Tcl_DString buf;
    Tcl_Obj *result;
    Tcl_DStringInit(&buf);

    TclNewObj(result);
    p = ExtractWinRoot(path, &buf, 0, &type);

    /*
     * Terminate the root portion, if we matched something.
     */

    if (p != path) {
	Tcl_ListObjAppendElement(NULL, result, TclDStringToObj(&buf));
    }
    Tcl_DStringFree(&buf);

    /*
     * Split on slashes. Embedded elements that start with tilde or a drive
     * letter will be prefixed with "./" so they are not affected by tilde
     * substitution.
     */

    do {
	elementStart = p;
	while ((*p != '\0') && (*p != '/') && (*p != '\\')) {
	    p++;
	}
	length = p - elementStart;
	if (length > 0) {
	    Tcl_Obj *nextElt;
	    if ((elementStart != path) && ((elementStart[0] == '~')
		    || (isalpha(UCHAR(elementStart[0]))
			&& elementStart[1] == ':'))) {
		TclNewLiteralStringObj(nextElt, "./");
		Tcl_AppendToObj(nextElt, elementStart, length);
	    } else {
		nextElt = Tcl_NewStringObj(elementStart, length);
	    }
	    Tcl_ListObjAppendElement(NULL, result, nextElt);
	}
    } while (*p++ != '\0');

    return result;
}

/*
 *---------------------------------------------------------------------------
 *
 * Tcl_FSJoinToPath --
 *
 *	This function takes the given object, which should usually be a valid
 *	path or NULL, and joins onto it the array of paths segments given.
 *
 *	The objects in the array given will temporarily have their refCount
 *	increased by one, and then decreased by one when this function exits
 *	(which means if they had zero refCount when we were called, they will
 *	be freed).
 *
 * Results:
 *	Returns object owned by the caller (which should increment its
 *	refCount) - typically an object with refCount of zero.
 *
 * Side effects:
 *	None.
 *
 *---------------------------------------------------------------------------
 */

Tcl_Obj *
Tcl_FSJoinToPath(
    Tcl_Obj *pathPtr,		/* Valid path or NULL. */
    int objc,			/* Number of array elements to join */
    Tcl_Obj *const objv[])	/* Path elements to join. */
{
    if (pathPtr == NULL) {
	return TclJoinPath(objc, objv, 0);
    }
    if (objc == 0) {
	return TclJoinPath(1, &pathPtr, 0);
    }
    if (objc == 1) {
	Tcl_Obj *pair[2];

	pair[0] = pathPtr;
	pair[1] = objv[0];
	return TclJoinPath(2, pair, 0);
    } else {
	int elemc = objc + 1;
	Tcl_Obj *ret, **elemv = (Tcl_Obj**)Tcl_Alloc(elemc*sizeof(Tcl_Obj *));

	elemv[0] = pathPtr;
	memcpy(elemv+1, objv, objc*sizeof(Tcl_Obj *));
	ret = TclJoinPath(elemc, elemv, 0);
	Tcl_Free(elemv);
	return ret;
    }
}

/*
 *---------------------------------------------------------------------------
 *
 * TclpNativeJoinPath --
 *
 *	'prefix' is absolute, 'joining' is relative to prefix.
 *
 * Results:
 *	modifies prefix
 *
 * Side effects:
 *	None.
 *
 *---------------------------------------------------------------------------
 */

void
TclpNativeJoinPath(
    Tcl_Obj *prefix,
    const char *joining)
{
    int needsSep;
    size_t length;
    char *dest;
    const char *p;
    const char *start;

    start = TclGetStringFromObj(prefix, &length);

    /*
     * Remove the ./ from tilde prefixed elements, and drive-letter prefixed
     * elements on Windows, unless it is the first component.
     */

    p = joining;

    if (length != 0) {
	if ((p[0] == '.') && (p[1] == '/') && ((p[2] == '~')
		|| (tclPlatform==TCL_PLATFORM_WINDOWS && isalpha(UCHAR(p[2]))
		&& (p[3] == ':')))) {
	    p += 2;
	}
    }
    if (*p == '\0') {
	return;
    }

    switch (tclPlatform) {
    case TCL_PLATFORM_UNIX:
	/*
	 * Append a separator if needed.
	 */

	if (length > 0 && (start[length-1] != '/')) {
	    Tcl_AppendToObj(prefix, "/", 1);
	    (void)TclGetStringFromObj(prefix, &length);
	}
	needsSep = 0;

	/*
	 * Append the element, eliminating duplicate and trailing slashes.
	 */

	Tcl_SetObjLength(prefix, length + (int) strlen(p));

	dest = TclGetString(prefix) + length;
	for (; *p != '\0'; p++) {
	    if (*p == '/') {
		while (p[1] == '/') {
		    p++;
		}
		if (p[1] != '\0' && needsSep) {
		    *dest++ = '/';
		}
	    } else {
		*dest++ = *p;
		needsSep = 1;
	    }
	}
	length = dest - TclGetString(prefix);
	Tcl_SetObjLength(prefix, length);
	break;

    case TCL_PLATFORM_WINDOWS:
	/*
	 * Check to see if we need to append a separator.
	 */

	if ((length > 0) &&
		(start[length-1] != '/') && (start[length-1] != ':')) {
	    Tcl_AppendToObj(prefix, "/", 1);
	    (void)TclGetStringFromObj(prefix, &length);
	}
	needsSep = 0;

	/*
	 * Append the element, eliminating duplicate and trailing slashes.
	 */

	Tcl_SetObjLength(prefix, length + (int) strlen(p));
	dest = TclGetString(prefix) + length;
	for (; *p != '\0'; p++) {
	    if ((*p == '/') || (*p == '\\')) {
		while ((p[1] == '/') || (p[1] == '\\')) {
		    p++;
		}
		if ((p[1] != '\0') && needsSep) {
		    *dest++ = '/';
		}
	    } else {
		*dest++ = *p;
		needsSep = 1;
	    }
	}
	length = dest - TclGetString(prefix);
	Tcl_SetObjLength(prefix, length);
	break;
    }
    return;
}

/*
 *----------------------------------------------------------------------
 *
 * Tcl_JoinPath --
 *
 *	Combine a list of paths in a platform specific manner. The function
 *	'Tcl_FSJoinPath' should be used in preference where possible.
 *
 * Results:
 *	Appends the joined path to the end of the specified Tcl_DString
 *	returning a pointer to the resulting string. Note that the
 *	Tcl_DString must already be initialized.
 *
 * Side effects:
 *	Modifies the Tcl_DString.
 *
 *----------------------------------------------------------------------
 */

char *
Tcl_JoinPath(
    int argc,
    const char *const *argv,
    Tcl_DString *resultPtr)	/* Pointer to previously initialized DString */
{
    int i;
    size_t len;
    Tcl_Obj *listObj;
    Tcl_Obj *resultObj;
    const char *resultStr;

    /*
     * Build the list of paths.
     */

    TclNewObj(listObj);
    for (i = 0; i < argc; i++) {
	Tcl_ListObjAppendElement(NULL, listObj,
		Tcl_NewStringObj(argv[i], -1));
    }

    /*
     * Ask the objectified code to join the paths.
     */

    Tcl_IncrRefCount(listObj);
    resultObj = Tcl_FSJoinPath(listObj, argc);
    Tcl_IncrRefCount(resultObj);
    Tcl_DecrRefCount(listObj);

    /*
     * Store the result.
     */

    resultStr = TclGetStringFromObj(resultObj, &len);
    Tcl_DStringAppend(resultPtr, resultStr, len);
    Tcl_DecrRefCount(resultObj);

    /*
     * Return a pointer to the result.
     */

    return Tcl_DStringValue(resultPtr);
}

/*
 *---------------------------------------------------------------------------
 *
 * Tcl_TranslateFileName --
 *
 *	Converts a file name into a form usable by the native system
 *	interfaces. If the name starts with a tilde, it will produce a name
 *	where the tilde and following characters have been replaced by the
 *	home directory location for the named user.
 *
 * Results:
 *	The return value is a pointer to a string containing the name after
 *	tilde substitution. If there was no tilde substitution, the return
 *	value is a pointer to a copy of the original string. If there was an
 *	error in processing the name, then an error message is left in the
 *	interp's result (if interp was not NULL) and the return value is NULL.
 *	Space for the return value is allocated in bufferPtr; the caller must
 *	call Tcl_DStringFree() to free the space if the return value was not
 *	NULL.
 *
 * Side effects:
 *	None.
 *
 *----------------------------------------------------------------------
 */

char *
Tcl_TranslateFileName(
    Tcl_Interp *interp,		/* Interpreter in which to store error message
				 * (if necessary). */
    const char *name,		/* File name, which may begin with "~" (to
				 * indicate current user's home directory) or
				 * "~<user>" (to indicate any user's home
				 * directory). */
    Tcl_DString *bufferPtr)	/* Uninitialized or free DString filled with
				 * name after tilde substitution. */
{
    Tcl_Obj *path = Tcl_NewStringObj(name, -1);
    Tcl_Obj *transPtr;

    Tcl_IncrRefCount(path);
    transPtr = Tcl_FSGetTranslatedPath(interp, path);
    if (transPtr == NULL) {
	Tcl_DecrRefCount(path);
	return NULL;
    }

    Tcl_DStringInit(bufferPtr);
    TclDStringAppendObj(bufferPtr, transPtr);
    Tcl_DecrRefCount(path);
    Tcl_DecrRefCount(transPtr);

    /*
     * Convert forward slashes to backslashes in Windows paths because some
     * system interfaces don't accept forward slashes.
     */

    if (tclPlatform == TCL_PLATFORM_WINDOWS) {
	char *p;
	for (p = Tcl_DStringValue(bufferPtr); *p != '\0'; p++) {
	    if (*p == '/') {
		*p = '\\';
	    }
	}
    }

    return Tcl_DStringValue(bufferPtr);
}

/*
 *----------------------------------------------------------------------
 *
 * TclGetExtension --
 *
 *	This function returns a pointer to the beginning of the extension part
 *	of a file name.
 *
 * Results:
 *	Returns a pointer into name which indicates where the extension
 *	starts. If there is no extension, returns NULL.
 *
 * Side effects:
 *	None.
 *
 *----------------------------------------------------------------------
 */

const char *
TclGetExtension(
    const char *name)		/* File name to parse. */
{
    const char *p, *lastSep;

    /*
     * First find the last directory separator.
     */

    lastSep = NULL;		/* Needed only to prevent gcc warnings. */
    switch (tclPlatform) {
    case TCL_PLATFORM_UNIX:
	lastSep = strrchr(name, '/');
	break;

    case TCL_PLATFORM_WINDOWS:
	lastSep = NULL;
	for (p = name; *p != '\0'; p++) {
	    if (strchr("/\\:", *p) != NULL) {
		lastSep = p;
	    }
	}
	break;
    }
    p = strrchr(name, '.');
    if ((p != NULL) && (lastSep != NULL) && (lastSep > p)) {
	p = NULL;
    }

    /*
     * In earlier versions, we used to back up to the first period in a series
     * so that "foo..o" would be split into "foo" and "..o". This is a
     * confusing and usually incorrect behavior, so now we split at the last
     * period in the name.
     */

    return p;
}

/*
 *----------------------------------------------------------------------
 *
 * DoTildeSubst --
 *
 *	Given a string following a tilde, this routine returns the
 *	corresponding home directory.
 *
 * Results:
 *	The result is a pointer to a static string containing the home
 *	directory in native format. If there was an error in processing the
 *	substitution, then an error message is left in the interp's result and
 *	the return value is NULL. On success, the results are appended to
 *	resultPtr, and the contents of resultPtr are returned.
 *
 * Side effects:
 *	Information may be left in resultPtr.
 *
 *----------------------------------------------------------------------
 */

static const char *
DoTildeSubst(
    Tcl_Interp *interp,		/* Interpreter in which to store error message
				 * (if necessary). */
    const char *user,		/* Name of user whose home directory should be
				 * substituted, or "" for current user. */
    Tcl_DString *resultPtr)	/* Initialized DString filled with name after
				 * tilde substitution. */
{
    const char *dir;

    if (*user == '\0') {
	Tcl_DString dirString;

	dir = TclGetEnv("HOME", &dirString);
	if (dir == NULL) {
	    if (interp) {
		Tcl_SetObjResult(interp, Tcl_NewStringObj(
			"couldn't find HOME environment "
			"variable to expand path", -1));
		Tcl_SetErrorCode(interp, "TCL", "FILENAME", "NO_HOME", NULL);
	    }
	    return NULL;
	}
	Tcl_JoinPath(1, &dir, resultPtr);
	Tcl_DStringFree(&dirString);
    } else if (TclpGetUserHome(user, resultPtr) == NULL) {
	if (interp) {
	    Tcl_ResetResult(interp);
	    Tcl_SetObjResult(interp, Tcl_ObjPrintf(
		    "user \"%s\" doesn't exist", user));
	    Tcl_SetErrorCode(interp, "TCL", "LOOKUP", "USER", user, NULL);
	}
	return NULL;
    }
    return Tcl_DStringValue(resultPtr);
}

/*
 *----------------------------------------------------------------------
 *
 * Tcl_GlobObjCmd --
 *
 *	This procedure is invoked to process the "glob" Tcl command. See the
 *	user documentation for details on what it does.
 *
 * Results:
 *	A standard Tcl result.
 *
 * Side effects:
 *	See the user documentation.
 *
 *----------------------------------------------------------------------
 */

int
Tcl_GlobObjCmd(
    TCL_UNUSED(ClientData),
    Tcl_Interp *interp,		/* Current interpreter. */
    int objc,			/* Number of arguments. */
    Tcl_Obj *const objv[])	/* Argument objects. */
{
    int index, i, globFlags, length, join, dir, result;
    char *string;
    const char *separators;
    Tcl_Obj *typePtr, *look;
    Tcl_Obj *pathOrDir = NULL;
    Tcl_DString prefix;
    static const char *const options[] = {
	"-directory", "-join", "-nocomplain", "-path", "-tails",
	"-types", "--", NULL
    };
    enum globOptionsEnum {
	GLOB_DIR, GLOB_JOIN, GLOB_NOCOMPLAIN, GLOB_PATH, GLOB_TAILS,
	GLOB_TYPE, GLOB_LAST
    };
    enum pathDirOptions {PATH_NONE = -1 , PATH_GENERAL = 0, PATH_DIR = 1};
    Tcl_GlobTypeData *globTypes = NULL;

    globFlags = 0;
    join = 0;
    dir = PATH_NONE;
    typePtr = NULL;
    for (i = 1; i < objc; i++) {
	if (Tcl_GetIndexFromObj(interp, objv[i], options, "option", 0,
		&index) != TCL_OK) {
	    string = TclGetString(objv[i]);
	    if (string[0] == '-') {
		/*
		 * It looks like the command contains an option so signal an
		 * error.
		 */

		return TCL_ERROR;
	    } else {
		/*
		 * This clearly isn't an option; assume it's the first glob
		 * pattern. We must clear the error.
		 */

		Tcl_ResetResult(interp);
		break;
	    }
	}

	switch ((enum globOptionsEnum) index) {
	case GLOB_NOCOMPLAIN:			/* -nocomplain */
	    globFlags |= TCL_GLOBMODE_NO_COMPLAIN;
	    break;
	case GLOB_DIR:				/* -dir */
	    if (i == (objc-1)) {
		Tcl_SetObjResult(interp, Tcl_NewStringObj(
			"missing argument to \"-directory\"", -1));
		Tcl_SetErrorCode(interp, "TCL", "ARGUMENT", "MISSING", NULL);
		return TCL_ERROR;
	    }
	    if (dir != PATH_NONE) {
		Tcl_SetObjResult(interp, Tcl_NewStringObj(
			dir == PATH_DIR
			    ? "\"-directory\" may only be used once"
			    : "\"-directory\" cannot be used with \"-path\"",
			-1));
		Tcl_SetErrorCode(interp, "TCL", "OPERATION", "GLOB",
			"BADOPTIONCOMBINATION", NULL);
		return TCL_ERROR;
	    }
	    dir = PATH_DIR;
	    globFlags |= TCL_GLOBMODE_DIR;
	    pathOrDir = objv[i+1];
	    i++;
	    break;
	case GLOB_JOIN:				/* -join */
	    join = 1;
	    break;
	case GLOB_TAILS:				/* -tails */
	    globFlags |= TCL_GLOBMODE_TAILS;
	    break;
	case GLOB_PATH:				/* -path */
	    if (i == (objc-1)) {
		Tcl_SetObjResult(interp, Tcl_NewStringObj(
			"missing argument to \"-path\"", -1));
		Tcl_SetErrorCode(interp, "TCL", "ARGUMENT", "MISSING", NULL);
		return TCL_ERROR;
	    }
	    if (dir != PATH_NONE) {
		Tcl_SetObjResult(interp, Tcl_NewStringObj(
			dir == PATH_GENERAL
			    ? "\"-path\" may only be used once"
			    : "\"-path\" cannot be used with \"-dictionary\"",
			-1));
		Tcl_SetErrorCode(interp, "TCL", "OPERATION", "GLOB",
			"BADOPTIONCOMBINATION", NULL);
		return TCL_ERROR;
	    }
	    dir = PATH_GENERAL;
	    pathOrDir = objv[i+1];
	    i++;
	    break;
	case GLOB_TYPE:				/* -types */
	    if (i == (objc-1)) {
		Tcl_SetObjResult(interp, Tcl_NewStringObj(
			"missing argument to \"-types\"", -1));
		Tcl_SetErrorCode(interp, "TCL", "ARGUMENT", "MISSING", NULL);
		return TCL_ERROR;
	    }
	    typePtr = objv[i+1];
	    if (Tcl_ListObjLength(interp, typePtr, &length) != TCL_OK) {
		return TCL_ERROR;
	    }
	    i++;
	    break;
	case GLOB_LAST:				/* -- */
	    i++;
	    goto endOfForLoop;
	}
    }

  endOfForLoop:
    if ((globFlags & TCL_GLOBMODE_TAILS) && (pathOrDir == NULL)) {
	Tcl_SetObjResult(interp, Tcl_NewStringObj(
		"\"-tails\" must be used with either "
		"\"-directory\" or \"-path\"", -1));
	Tcl_SetErrorCode(interp, "TCL", "OPERATION", "GLOB",
		"BADOPTIONCOMBINATION", NULL);
	return TCL_ERROR;
    }

    separators = NULL;
    switch (tclPlatform) {
    case TCL_PLATFORM_UNIX:
	separators = "/";
	break;
    case TCL_PLATFORM_WINDOWS:
	separators = "/\\:";
	break;
    }

    if (dir == PATH_GENERAL) {
	size_t pathlength;
	const char *last;
	const char *first = TclGetStringFromObj(pathOrDir,&pathlength);

	/*
	 * Find the last path separator in the path
	 */

	last = first + pathlength;
	for (; last != first; last--) {
	    if (strchr(separators, *(last-1)) != NULL) {
		break;
	    }
	}

	if (last == first + pathlength) {
	    /*
	     * It's really a directory.
	     */

	    dir = PATH_DIR;

	} else {
	    Tcl_DString pref;
	    char *search, *find;
	    Tcl_DStringInit(&pref);
	    if (last == first) {
		/*
		 * The whole thing is a prefix. This means we must remove any
		 * 'tails' flag too, since it is irrelevant now (the same
		 * effect will happen without it), but in particular its use
		 * in TclGlob requires a non-NULL pathOrDir.
		 */

		Tcl_DStringAppend(&pref, first, -1);
		globFlags &= ~TCL_GLOBMODE_TAILS;
		pathOrDir = NULL;
	    } else {
		/*
		 * Have to split off the end.
		 */

		Tcl_DStringAppend(&pref, last, first+pathlength-last);
		pathOrDir = Tcl_NewStringObj(first, last-first-1);

		/*
		 * We must ensure that we haven't cut off too much, and turned
		 * a valid path like '/' or 'C:/' into an incorrect path like
		 * '' or 'C:'. The way we do this is to add a separator if
		 * there are none presently in the prefix.
		 */

		if (strpbrk(TclGetString(pathOrDir), "\\/") == NULL) {
		    Tcl_AppendToObj(pathOrDir, last-1, 1);
		}
	    }

	    /*
	     * Need to quote 'prefix'.
	     */

	    Tcl_DStringInit(&prefix);
	    search = Tcl_DStringValue(&pref);
	    while ((find = (strpbrk(search, "\\[]*?{}"))) != NULL) {
		Tcl_DStringAppend(&prefix, search, find-search);
		TclDStringAppendLiteral(&prefix, "\\");
		Tcl_DStringAppend(&prefix, find, 1);
		search = find+1;
		if (*search == '\0') {
		    break;
		}
	    }
	    if (*search != '\0') {
		Tcl_DStringAppend(&prefix, search, -1);
	    }
	    Tcl_DStringFree(&pref);
	}
    }

    if (pathOrDir != NULL) {
	Tcl_IncrRefCount(pathOrDir);
    }

    if (typePtr != NULL) {
	/*
	 * The rest of the possible type arguments (except 'd') are platform
	 * specific. We don't complain when they are used on an incompatible
	 * platform.
	 */

	Tcl_ListObjLength(interp, typePtr, &length);
	if (length <= 0) {
	    goto skipTypes;
	}
	globTypes = (Tcl_GlobTypeData *)TclStackAlloc(interp, sizeof(Tcl_GlobTypeData));
	globTypes->type = 0;
	globTypes->perm = 0;
	globTypes->macType = NULL;
	globTypes->macCreator = NULL;

	while (--length >= 0) {
	    size_t len;
	    const char *str;

	    Tcl_ListObjIndex(interp, typePtr, length, &look);
	    str = TclGetStringFromObj(look, &len);
	    if (strcmp("readonly", str) == 0) {
		globTypes->perm |= TCL_GLOB_PERM_RONLY;
	    } else if (strcmp("hidden", str) == 0) {
		globTypes->perm |= TCL_GLOB_PERM_HIDDEN;
	    } else if (len == 1) {
		switch (str[0]) {
		case 'r':
		    globTypes->perm |= TCL_GLOB_PERM_R;
		    break;
		case 'w':
		    globTypes->perm |= TCL_GLOB_PERM_W;
		    break;
		case 'x':
		    globTypes->perm |= TCL_GLOB_PERM_X;
		    break;
		case 'b':
		    globTypes->type |= TCL_GLOB_TYPE_BLOCK;
		    break;
		case 'c':
		    globTypes->type |= TCL_GLOB_TYPE_CHAR;
		    break;
		case 'd':
		    globTypes->type |= TCL_GLOB_TYPE_DIR;
		    break;
		case 'p':
		    globTypes->type |= TCL_GLOB_TYPE_PIPE;
		    break;
		case 'f':
		    globTypes->type |= TCL_GLOB_TYPE_FILE;
		    break;
		case 'l':
		    globTypes->type |= TCL_GLOB_TYPE_LINK;
		    break;
		case 's':
		    globTypes->type |= TCL_GLOB_TYPE_SOCK;
		    break;
		default:
		    goto badTypesArg;
		}

	    } else if (len == 4) {
		/*
		 * This is assumed to be a MacOS file type.
		 */

		if (globTypes->macType != NULL) {
		    goto badMacTypesArg;
		}
		globTypes->macType = look;
		Tcl_IncrRefCount(look);

	    } else {
		Tcl_Obj *item;
		int llen;

		if ((Tcl_ListObjLength(NULL, look, &llen) == TCL_OK)
			&& (llen == 3)) {
		    Tcl_ListObjIndex(interp, look, 0, &item);
		    if (!strcmp("macintosh", TclGetString(item))) {
			Tcl_ListObjIndex(interp, look, 1, &item);
			if (!strcmp("type", TclGetString(item))) {
			    Tcl_ListObjIndex(interp, look, 2, &item);
			    if (globTypes->macType != NULL) {
				goto badMacTypesArg;
			    }
			    globTypes->macType = item;
			    Tcl_IncrRefCount(item);
			    continue;
			} else if (!strcmp("creator", TclGetString(item))) {
			    Tcl_ListObjIndex(interp, look, 2, &item);
			    if (globTypes->macCreator != NULL) {
				goto badMacTypesArg;
			    }
			    globTypes->macCreator = item;
			    Tcl_IncrRefCount(item);
			    continue;
			}
		    }
		}

		/*
		 * Error cases. We reset the 'join' flag to zero, since we
		 * haven't yet made use of it.
		 */

	    badTypesArg:
		Tcl_SetObjResult(interp, Tcl_ObjPrintf(
			"bad argument to \"-types\": %s",
			TclGetString(look)));
		Tcl_SetErrorCode(interp, "TCL", "ARGUMENT", "BAD", NULL);
		result = TCL_ERROR;
		join = 0;
		goto endOfGlob;

	    badMacTypesArg:
		Tcl_SetObjResult(interp, Tcl_NewStringObj(
			"only one MacOS type or creator argument"
			" to \"-types\" allowed", -1));
		result = TCL_ERROR;
		Tcl_SetErrorCode(interp, "TCL", "ARGUMENT", "BAD", NULL);
		join = 0;
		goto endOfGlob;
	    }
	}
    }

  skipTypes:
    /*
     * Now we perform the actual glob below. This may involve joining together
     * the pattern arguments, dealing with particular file types etc. We use a
     * 'goto' to ensure we free any memory allocated along the way.
     */

    objc -= i;
    objv += i;
    result = TCL_OK;

    if (join) {
	if (dir != PATH_GENERAL) {
	    Tcl_DStringInit(&prefix);
	}
	for (i = 0; i < objc; i++) {
	    TclDStringAppendObj(&prefix, objv[i]);
	    if (i != objc -1) {
		Tcl_DStringAppend(&prefix, separators, 1);
	    }
	}
	if (TclGlob(interp, Tcl_DStringValue(&prefix), pathOrDir, globFlags,
		globTypes) != TCL_OK) {
	    result = TCL_ERROR;
	    goto endOfGlob;
	}
    } else if (dir == PATH_GENERAL) {
	Tcl_DString str;

	Tcl_DStringInit(&str);
	for (i = 0; i < objc; i++) {
	    Tcl_DStringSetLength(&str, 0);
	    if (dir == PATH_GENERAL) {
		TclDStringAppendDString(&str, &prefix);
	    }
	    TclDStringAppendObj(&str, objv[i]);
	    if (TclGlob(interp, Tcl_DStringValue(&str), pathOrDir, globFlags,
		    globTypes) != TCL_OK) {
		result = TCL_ERROR;
		Tcl_DStringFree(&str);
		goto endOfGlob;
	    }
	}
	Tcl_DStringFree(&str);
    } else {
	for (i = 0; i < objc; i++) {
	    string = TclGetString(objv[i]);
	    if (TclGlob(interp, string, pathOrDir, globFlags,
		    globTypes) != TCL_OK) {
		result = TCL_ERROR;
		goto endOfGlob;
	    }
	}
    }

    if ((globFlags & TCL_GLOBMODE_NO_COMPLAIN) == 0) {
	if (Tcl_ListObjLength(interp, Tcl_GetObjResult(interp),
		&length) != TCL_OK) {
	    /*
	     * This should never happen. Maybe we should be more dramatic.
	     */

	    result = TCL_ERROR;
	    goto endOfGlob;
	}

	if (length == 0) {
	    Tcl_Obj *errorMsg =
		    Tcl_ObjPrintf("no files matched glob pattern%s \"",
			    (join || (objc == 1)) ? "" : "s");

	    if (join) {
		Tcl_AppendToObj(errorMsg, Tcl_DStringValue(&prefix), -1);
	    } else {
		const char *sep = "";

		for (i = 0; i < objc; i++) {
		    Tcl_AppendPrintfToObj(errorMsg, "%s%s",
			    sep, TclGetString(objv[i]));
		    sep = " ";
		}
	    }
	    Tcl_AppendToObj(errorMsg, "\"", -1);
	    Tcl_SetObjResult(interp, errorMsg);
	    Tcl_SetErrorCode(interp, "TCL", "OPERATION", "GLOB", "NOMATCH",
		    NULL);
	    result = TCL_ERROR;
	}
    }

  endOfGlob:
    if (join || (dir == PATH_GENERAL)) {
	Tcl_DStringFree(&prefix);
    }
    if (pathOrDir != NULL) {
	Tcl_DecrRefCount(pathOrDir);
    }
    if (globTypes != NULL) {
	if (globTypes->macType != NULL) {
	    Tcl_DecrRefCount(globTypes->macType);
	}
	if (globTypes->macCreator != NULL) {
	    Tcl_DecrRefCount(globTypes->macCreator);
	}
	TclStackFree(interp, globTypes);
    }
    return result;
}

/*
 *----------------------------------------------------------------------
 *
 * TclGlob --
 *
 *	Sets the separator string based on the platform, performs tilde
 *	substitution, and calls DoGlob.
 *
 *	The interpreter's result, on entry to this function, must be a valid
 *	Tcl list (e.g. it could be empty), since we will lappend any new
 *	results to that list. If it is not a valid list, this function will
 *	fail to do anything very meaningful.
 *
 *	Note that if globFlags contains 'TCL_GLOBMODE_TAILS' then pathPrefix
 *	cannot be NULL (it is only allowed with -dir or -path).
 *
 * Results:
 *	The return value is a standard Tcl result indicating whether an error
 *	occurred in globbing. After a normal return the result in interp (set
 *	by DoGlob) holds all of the file names given by the pattern and
 *	pathPrefix arguments. After an error the result in interp will hold
 *	an error message.
 *
 * Side effects:
 *	The 'pattern' is written to.
 *
 *----------------------------------------------------------------------
 */

int
TclGlob(
    Tcl_Interp *interp,		/* Interpreter for returning error message or
				 * appending list of matching file names. */
    char *pattern,		/* Glob pattern to match. Must not refer to a
				 * static string. */
    Tcl_Obj *pathPrefix,	/* Path prefix to glob pattern, if non-null,
				 * which is considered literally. */
    int globFlags,		/* Stores or'ed combination of flags */
    Tcl_GlobTypeData *types)	/* Struct containing acceptable types. May be
				 * NULL. */
{
    const char *separators;
    const char *head;
    char *tail, *start;
    int result;
    Tcl_Obj *filenamesObj, *savedResultObj;

    separators = NULL;
    switch (tclPlatform) {
    case TCL_PLATFORM_UNIX:
	separators = "/";
	break;
    case TCL_PLATFORM_WINDOWS:
	separators = "/\\:";
	break;
    }

    if (pathPrefix == NULL) {
	char c;
	Tcl_DString buffer;
	Tcl_DStringInit(&buffer);

	start = pattern;

	/*
	 * Perform tilde substitution, if needed.
	 */

	if (start[0] == '~') {
	    /*
	     * Find the first path separator after the tilde.
	     */

	    for (tail = start; *tail != '\0'; tail++) {
		if (*tail == '\\') {
		    if (strchr(separators, tail[1]) != NULL) {
			break;
		    }
		} else if (strchr(separators, *tail) != NULL) {
		    break;
		}
	    }

	    /*
	     * Determine the home directory for the specified user.
	     */

	    c = *tail;
	    *tail = '\0';
	    head = DoTildeSubst(interp, start+1, &buffer);
	    *tail = c;
	    if (head == NULL) {
		return TCL_ERROR;
	    }
	    if (head != Tcl_DStringValue(&buffer)) {
		Tcl_DStringAppend(&buffer, head, -1);
	    }
	    pathPrefix = TclDStringToObj(&buffer);
	    Tcl_IncrRefCount(pathPrefix);
	    globFlags |= TCL_GLOBMODE_DIR;
	    if (c != '\0') {
		tail++;
	    }
	    Tcl_DStringFree(&buffer);
	} else {
	    tail = pattern;
	}
    } else {
	Tcl_IncrRefCount(pathPrefix);
	tail = pattern;
    }

    /*
     * Handling empty path prefixes with glob patterns like 'C:' or
     * 'c:////////' is a pain on Windows if we leave it too late, since these
     * aren't really patterns at all! We therefore check the head of the
     * pattern now for such cases, if we don't have an unquoted prefix yet.
     *
     * Similarly on Unix with '/' at the head of the pattern -- it just
     * indicates the root volume, so we treat it as such.
     */

    if (tclPlatform == TCL_PLATFORM_WINDOWS) {
	if (pathPrefix == NULL && tail[0] != '\0' && tail[1] == ':') {
	    char *p = tail + 1;
	    pathPrefix = Tcl_NewStringObj(tail, 1);
	    while (*p != '\0') {
		char c = p[1];
		if (*p == '\\') {
		    if (strchr(separators, c) != NULL) {
			if (c == '\\') {
			    c = '/';
			}
			Tcl_AppendToObj(pathPrefix, &c, 1);
			p++;
		    } else {
			break;
		    }
		} else if (strchr(separators, *p) != NULL) {
		    Tcl_AppendToObj(pathPrefix, p, 1);
		} else {
		    break;
		}
		p++;
	    }
	    tail = p;
	    Tcl_IncrRefCount(pathPrefix);
	} else if (pathPrefix == NULL && (tail[0] == '/'
		|| (tail[0] == '\\' && tail[1] == '\\'))) {
	    int driveNameLen;
	    Tcl_Obj *driveName;
	    Tcl_Obj *temp = Tcl_NewStringObj(tail, -1);
	    Tcl_IncrRefCount(temp);

	    switch (TclGetPathType(temp, NULL, &driveNameLen, &driveName)) {
	    case TCL_PATH_VOLUME_RELATIVE: {
		/*
		 * Volume relative path which is equivalent to a path in the
		 * root of the cwd's volume. We will actually return
		 * non-volume-relative paths here. i.e. 'glob /foo*' will
		 * return 'C:/foobar'. This is much the same as globbing for a
		 * path with '\\' will return one with '/' on Windows.
		 */

		Tcl_Obj *cwd = Tcl_FSGetCwd(interp);

		if (cwd == NULL) {
		    Tcl_DecrRefCount(temp);
		    return TCL_ERROR;
		}
		pathPrefix = Tcl_NewStringObj(TclGetString(cwd), 3);
		Tcl_DecrRefCount(cwd);
		if (tail[0] == '/') {
		    tail++;
		} else {
		    tail += 2;
		}
		Tcl_IncrRefCount(pathPrefix);
		break;
	    }
	    case TCL_PATH_ABSOLUTE:
		/*
		 * Absolute, possibly network path //Machine/Share. Use that
		 * as the path prefix (it already has a refCount).
		 */

		pathPrefix = driveName;
		tail += driveNameLen;
		break;
	    case TCL_PATH_RELATIVE:
		/* Do nothing */
		break;
	    }
	    Tcl_DecrRefCount(temp);
	}

	/*
	 * ':' no longer needed as a separator. It is only relevant to the
	 * beginning of the path.
	 */

	separators = "/\\";

    } else if (tclPlatform == TCL_PLATFORM_UNIX) {
	if (pathPrefix == NULL && tail[0] == '/' && tail[1] != '/') {
	    pathPrefix = Tcl_NewStringObj(tail, 1);
	    tail++;
	    Tcl_IncrRefCount(pathPrefix);
	}
    }

    /*
     * Finally if we still haven't managed to generate a path prefix, check if
     * the path starts with a current volume.
     */

    if (pathPrefix == NULL) {
	int driveNameLen;
	Tcl_Obj *driveName;
	if (TclFSNonnativePathType(tail, (int) strlen(tail), NULL,
		&driveNameLen, &driveName) == TCL_PATH_ABSOLUTE) {
	    pathPrefix = driveName;
	    tail += driveNameLen;
	}
    }

    /*
     * To process a [glob] invocation, this function may be called multiple
     * times. Each time, the previously discovered filenames are in the
     * interpreter result. We stash that away here so the result is free for
     * error messsages.
     */

    savedResultObj = Tcl_GetObjResult(interp);
    Tcl_IncrRefCount(savedResultObj);
    Tcl_ResetResult(interp);
    TclNewObj(filenamesObj);
    Tcl_IncrRefCount(filenamesObj);

    /*
     * Now we do the actual globbing, adding filenames as we go to buffer in
     * filenamesObj
     */

    if (*tail == '\0' && pathPrefix != NULL) {
	/*
	 * An empty pattern. This means 'pathPrefix' is actually a full path
	 * of a file/directory we want to simply check for existence and type.
	 */

	if (types == NULL) {
	    /*
	     * We just want to check for existence. In this case we make it
	     * easy on Tcl_FSMatchInDirectory and its sub-implementations by
	     * not bothering them (even though they should support this
	     * situation) and we just use the simple existence check with
	     * Tcl_FSAccess.
	     */

	    if (Tcl_FSAccess(pathPrefix, F_OK) == 0) {
		Tcl_ListObjAppendElement(interp, filenamesObj, pathPrefix);
	    }
	    result = TCL_OK;
	} else {
	    /*
	     * We want to check for the correct type. Tcl_FSMatchInDirectory
	     * is documented to do this for us, if we give it a NULL pattern.
	     */

	    result = Tcl_FSMatchInDirectory(interp, filenamesObj, pathPrefix,
		    NULL, types);
	}
    } else {
	result = DoGlob(interp, filenamesObj, separators, pathPrefix,
		globFlags & TCL_GLOBMODE_DIR, tail, types);
    }

    /*
     * Check for errors...
     */

    if (result != TCL_OK) {
	TclDecrRefCount(filenamesObj);
	TclDecrRefCount(savedResultObj);
	if (pathPrefix != NULL) {
	    Tcl_DecrRefCount(pathPrefix);
	}
	return result;
    }

    /*
     * If we only want the tails, we must strip off the prefix now. It may
     * seem more efficient to pass the tails flag down into DoGlob,
     * Tcl_FSMatchInDirectory, but those functions are continually adjusting
     * the prefix as the various pieces of the pattern are assimilated, so
     * that would add a lot of complexity to the code. This way is a little
     * slower (when the -tails flag is given), but much simpler to code.
     *
     * We do it by rewriting the result list in-place.
     */

    if (globFlags & TCL_GLOBMODE_TAILS) {
	int objc, i;
	Tcl_Obj **objv;
	size_t prefixLen;
	const char *pre;

	/*
	 * If this length has never been set, set it here.
	 */

	if (pathPrefix == NULL) {
	    Tcl_Panic("Called TclGlob with TCL_GLOBMODE_TAILS and pathPrefix==NULL");
	}

	pre = TclGetStringFromObj(pathPrefix, &prefixLen);
	if (prefixLen > 0
		&& (strchr(separators, pre[prefixLen-1]) == NULL)) {
	    /*
	     * If we're on Windows and the prefix is a volume relative one
	     * like 'C:', then there won't be a path separator in between, so
	     * no need to skip it here.
	     */

	    if ((tclPlatform != TCL_PLATFORM_WINDOWS) || (prefixLen != 2)
		    || (pre[1] != ':')) {
		prefixLen++;
	    }
	}

	Tcl_ListObjGetElements(NULL, filenamesObj, &objc, &objv);
	for (i = 0; i< objc; i++) {
	    size_t len;
	    const char *oldStr = TclGetStringFromObj(objv[i], &len);
	    Tcl_Obj *elem;

	    if (len == prefixLen) {
		if ((pattern[0] == '\0')
			|| (strchr(separators, pattern[0]) == NULL)) {
		    TclNewLiteralStringObj(elem, ".");
		} else {
		    TclNewLiteralStringObj(elem, "/");
		}
	    } else {
		elem = Tcl_NewStringObj(oldStr+prefixLen, len-prefixLen);
	    }
	    Tcl_ListObjReplace(interp, filenamesObj, i, 1, 1, &elem);
	}
    }

    /*
     * Now we have a list of discovered filenames in filenamesObj and a list
     * of previously discovered (saved earlier from the interpreter result) in
     * savedResultObj. Merge them and put them back in the interpreter result.
     */

    if (Tcl_IsShared(savedResultObj)) {
	TclDecrRefCount(savedResultObj);
	savedResultObj = Tcl_DuplicateObj(savedResultObj);
	Tcl_IncrRefCount(savedResultObj);
    }
    if (Tcl_ListObjAppendList(interp, savedResultObj, filenamesObj) != TCL_OK){
	result = TCL_ERROR;
    } else {
	Tcl_SetObjResult(interp, savedResultObj);
    }
    TclDecrRefCount(savedResultObj);
    TclDecrRefCount(filenamesObj);
    if (pathPrefix != NULL) {
	Tcl_DecrRefCount(pathPrefix);
    }

    return result;
}

/*
 *----------------------------------------------------------------------
 *
 * SkipToChar --
 *
 *	This function traverses a glob pattern looking for the next unquoted
 *	occurrence of the specified character at the same braces nesting level.
 *
 * Results:
 *	Updates stringPtr to point to the matching character, or to the end of
 *	the string if nothing matched. The return value is 1 if a match was
 *	found at the top level, otherwise it is 0.
 *
 * Side effects:
 *	None.
 *
 *----------------------------------------------------------------------
 */

static int
SkipToChar(
    char **stringPtr,		/* Pointer string to check. */
    int match)			/* Character to find. */
{
    int quoted, level;
    char *p;

    quoted = 0;
    level = 0;

    for (p = *stringPtr; *p != '\0'; p++) {
	if (quoted) {
	    quoted = 0;
	    continue;
	}
	if ((level == 0) && (*p == match)) {
	    *stringPtr = p;
	    return 1;
	}
	if (*p == '{') {
	    level++;
	} else if (*p == '}') {
	    level--;
	} else if (*p == '\\') {
	    quoted = 1;
	}
    }
    *stringPtr = p;
    return 0;
}

/*
 *----------------------------------------------------------------------
 *
 * DoGlob --
 *
 *	This recursive procedure forms the heart of the globbing code. It
 *	performs a depth-first traversal of the tree given by the path name to
 *	be globbed and the pattern. The directory and remainder are assumed to
 *	be native format paths. The prefix contained in 'pathPtr' is either a
 *	directory or path from which to start the search (or NULL). If pathPtr
 *	is NULL, then the pattern must not start with an absolute path
 *	specification (that case should be handled by moving the absolute path
 *	prefix into pathPtr before calling DoGlob).
 *
 * Results:
 *	The return value is a standard Tcl result indicating whether an error
 *	occurred in globbing. After a normal return the result in interp will
 *	be set to hold all of the file names given by the dir and remaining
 *	arguments. After an error the result in interp will hold an error
 *	message.
 *
 * Side effects:
 *	None.
 *
 *----------------------------------------------------------------------
 */

static int
DoGlob(
    Tcl_Interp *interp,		/* Interpreter to use for error reporting
				 * (e.g. unmatched brace). */
    Tcl_Obj *matchesObj,	/* Unshared list object in which to place all
				 * resulting filenames. Caller allocates and
				 * deallocates; DoGlob must not touch the
				 * refCount of this object. */
    const char *separators,	/* String containing separator characters that
				 * should be used to identify globbing
				 * boundaries. */
    Tcl_Obj *pathPtr,		/* Completely expanded prefix. */
    int flags,			/* If non-zero then pathPtr is a directory */
    char *pattern,		/* The pattern to match against. Must not be a
				 * pointer to a static string. */
    Tcl_GlobTypeData *types)	/* List object containing list of acceptable
				 * types. May be NULL. */
{
    int baseLength, quoted, count;
    int result = TCL_OK;
    char *name, *p, *openBrace, *closeBrace, *firstSpecialChar;
    Tcl_Obj *joinedPtr;

    /*
     * Consume any leading directory separators, leaving pattern pointing just
     * past the last initial separator.
     */

    count = 0;
    name = pattern;
    for (; *pattern != '\0'; pattern++) {
	if (*pattern == '\\') {
	    /*
	     * If the first character is escaped, either we have a directory
	     * separator, or we have any other character. In the latter case
	     * the rest is a pattern, and we must break from the loop. This
	     * is particularly important on Windows where '\' is both the
	     * escaping character and a directory separator.
	     */

	    if (strchr(separators, pattern[1]) != NULL) {
		pattern++;
	    } else {
		break;
	    }
	} else if (strchr(separators, *pattern) == NULL) {
	    break;
	}
	count++;
    }

    /*
     * Look for the first matching pair of braces or the first directory
     * separator that is not inside a pair of braces.
     */

    openBrace = closeBrace = NULL;
    quoted = 0;
    for (p = pattern; *p != '\0'; p++) {
	if (quoted) {
	    quoted = 0;

	} else if (*p == '\\') {
	    quoted = 1;
	    if (strchr(separators, p[1]) != NULL) {
		/*
		 * Quoted directory separator.
		 */
		break;
	    }

	} else if (strchr(separators, *p) != NULL) {
	    /*
	     * Unquoted directory separator.
	     */
	    break;

	} else if (*p == '{') {
	    openBrace = p;
	    p++;
	    if (SkipToChar(&p, '}')) {
		/*
		 * Balanced braces.
		 */

		closeBrace = p;
		break;
	    }
	    Tcl_SetObjResult(interp, Tcl_NewStringObj(
		    "unmatched open-brace in file name", -1));
	    Tcl_SetErrorCode(interp, "TCL", "OPERATION", "GLOB", "BALANCE",
		    NULL);
	    return TCL_ERROR;

	} else if (*p == '}') {
	    Tcl_SetObjResult(interp, Tcl_NewStringObj(
		    "unmatched close-brace in file name", -1));
	    Tcl_SetErrorCode(interp, "TCL", "OPERATION", "GLOB", "BALANCE",
		    NULL);
	    return TCL_ERROR;
	}
    }

    /*
     * Substitute the alternate patterns from the braces and recurse.
     */

    if (openBrace != NULL) {
	char *element;
	Tcl_DString newName;

	Tcl_DStringInit(&newName);

	/*
	 * For each element within in the outermost pair of braces, append the
	 * element and the remainder to the fixed portion before the first
	 * brace and recursively call DoGlob.
	 */

	Tcl_DStringAppend(&newName, pattern, openBrace-pattern);
	baseLength = Tcl_DStringLength(&newName);
	*closeBrace = '\0';
	for (p = openBrace; p != closeBrace; ) {
	    p++;
	    element = p;
	    SkipToChar(&p, ',');
	    Tcl_DStringSetLength(&newName, baseLength);
	    Tcl_DStringAppend(&newName, element, p-element);
	    Tcl_DStringAppend(&newName, closeBrace+1, -1);
	    result = DoGlob(interp, matchesObj, separators, pathPtr, flags,
		    Tcl_DStringValue(&newName), types);
	    if (result != TCL_OK) {
		break;
	    }
	}
	*closeBrace = '}';
	Tcl_DStringFree(&newName);
	return result;
    }

    /*
     * At this point, there are no more brace substitutions to perform on this
     * path component. The variable p is pointing at a quoted or unquoted
     * directory separator or the end of the string. So we need to check for
     * special globbing characters in the current pattern. We avoid modifying
     * pattern if p is pointing at the end of the string.
     *
     * If we find any globbing characters, then we must call
     * Tcl_FSMatchInDirectory. If we're at the end of the string, then that's
     * all we need to do. If we're not at the end of the string, then we must
     * recurse, so we do that below.
     *
     * Alternatively, if there are no globbing characters then again there are
     * two cases. If we're at the end of the string, we just need to check for
     * the given path's existence and type. If we're not at the end of the
     * string, we recurse.
     */

    if (*p != '\0') {
	char savedChar = *p;

	/*
	 * Note that we are modifying the string in place. This won't work if
	 * the string is a static.
	 */

	*p = '\0';
	firstSpecialChar = strpbrk(pattern, "*[]?\\");
	*p = savedChar;
    } else {
	firstSpecialChar = strpbrk(pattern, "*[]?\\");
    }

    if (firstSpecialChar != NULL) {
	/*
	 * Look for matching files in the given directory. The implementation
	 * of this function is filesystem specific. For each file that
	 * matches, it will add the match onto the resultPtr given.
	 */

	static Tcl_GlobTypeData dirOnly = {
	    TCL_GLOB_TYPE_DIR, 0, NULL, NULL
	};
	char save = *p;
	Tcl_Obj *subdirsPtr;

	if (*p == '\0') {
	    return Tcl_FSMatchInDirectory(interp, matchesObj, pathPtr,
		    pattern, types);
	}

	/*
	 * We do the recursion ourselves. This makes implementing
	 * Tcl_FSMatchInDirectory for each filesystem much easier.
	 */

	*p = '\0';
	TclNewObj(subdirsPtr);
	Tcl_IncrRefCount(subdirsPtr);
	result = Tcl_FSMatchInDirectory(interp, subdirsPtr, pathPtr,
		pattern, &dirOnly);
	*p = save;
	if (result == TCL_OK) {
	    int subdirc, i, repair = -1;
	    Tcl_Obj **subdirv;

	    result = Tcl_ListObjGetElements(interp, subdirsPtr,
		    &subdirc, &subdirv);
	    for (i=0; result==TCL_OK && i<subdirc; i++) {
		Tcl_Obj *copy = NULL;

		if (pathPtr == NULL && TclGetString(subdirv[i])[0] == '~') {
		    Tcl_ListObjLength(NULL, matchesObj, &repair);
		    copy = subdirv[i];
		    subdirv[i] = Tcl_NewStringObj("./", 2);
		    Tcl_AppendObjToObj(subdirv[i], copy);
		    Tcl_IncrRefCount(subdirv[i]);
		}
		result = DoGlob(interp, matchesObj, separators, subdirv[i],
			1, p+1, types);
		if (copy) {
		    int end;

		    Tcl_DecrRefCount(subdirv[i]);
		    subdirv[i] = copy;
		    Tcl_ListObjLength(NULL, matchesObj, &end);
		    while (repair < end) {
			const char *bytes;
			size_t numBytes;
			Tcl_Obj *fixme, *newObj;

			Tcl_ListObjIndex(NULL, matchesObj, repair, &fixme);
			bytes = TclGetStringFromObj(fixme, &numBytes);
			newObj = Tcl_NewStringObj(bytes+2, numBytes-2);
			Tcl_ListObjReplace(NULL, matchesObj, repair, 1,
				1, &newObj);
			repair++;
		    }
		    repair = -1;
		}
	    }
	}
	TclDecrRefCount(subdirsPtr);
	return result;
    }

    /*
     * We reach here with no pattern char in current section
     */

    if (*p == '\0') {
	size_t length;
	Tcl_DString append;

	/*
	 * This is the code path reached by a command like 'glob foo'.
	 *
	 * There are no more wildcards in the pattern and no more unprocessed
	 * characters in the pattern, so now we can construct the path, and
	 * pass it to Tcl_FSMatchInDirectory with an empty pattern to verify
	 * the existence of the file and check it is of the correct type (if a
	 * 'types' flag it given -- if no such flag was given, we could just
	 * use 'Tcl_FSLStat', but for simplicity we keep to a common
	 * approach).
	 */

	Tcl_DStringInit(&append);
	Tcl_DStringAppend(&append, pattern, p-pattern);

	if (pathPtr != NULL) {
	    (void) TclGetStringFromObj(pathPtr, &length);
	} else {
	    length = 0;
	}

	switch (tclPlatform) {
	case TCL_PLATFORM_WINDOWS:
	    if (length == 0 && (Tcl_DStringLength(&append) == 0)) {
		if (((*name == '\\') && (name[1] == '/' ||
			name[1] == '\\')) || (*name == '/')) {
		    TclDStringAppendLiteral(&append, "/");
		} else {
		    TclDStringAppendLiteral(&append, ".");
		}
	    }

	    break;

	case TCL_PLATFORM_UNIX:
	    if (length == 0 && (Tcl_DStringLength(&append) == 0)) {
		if ((*name == '\\' && name[1] == '/') || (*name == '/')) {
		    TclDStringAppendLiteral(&append, "/");
		} else {
		    TclDStringAppendLiteral(&append, ".");
		}
	    }
	    break;
	}

	/*
	 * Common for all platforms.
	 */

	if (pathPtr == NULL) {
	    joinedPtr = TclDStringToObj(&append);
	} else if (flags) {
	    joinedPtr = TclNewFSPathObj(pathPtr, Tcl_DStringValue(&append),
		    Tcl_DStringLength(&append));
	} else {
	    joinedPtr = Tcl_DuplicateObj(pathPtr);
	    if (strchr(separators, Tcl_DStringValue(&append)[0]) == NULL) {
		/*
		 * The current prefix must end in a separator.
		 */

		size_t len;
		const char *joined = TclGetStringFromObj(joinedPtr,&len);

		if ((len > 0) && (strchr(separators, joined[len-1]) == NULL)) {
		    Tcl_AppendToObj(joinedPtr, "/", 1);
		}
	    }
	    Tcl_AppendToObj(joinedPtr, Tcl_DStringValue(&append),
		    Tcl_DStringLength(&append));
	}
	Tcl_IncrRefCount(joinedPtr);
	Tcl_DStringFree(&append);
	result = Tcl_FSMatchInDirectory(interp, matchesObj, joinedPtr, NULL,
		types);
	Tcl_DecrRefCount(joinedPtr);
	return result;
    }

    /*
     * If it's not the end of the string, we must recurse
     */

    if (pathPtr == NULL) {
	joinedPtr = Tcl_NewStringObj(pattern, p-pattern);
    } else if (flags) {
	joinedPtr = TclNewFSPathObj(pathPtr, pattern, p-pattern);
    } else {
	joinedPtr = Tcl_DuplicateObj(pathPtr);
	if (strchr(separators, pattern[0]) == NULL) {
	    /*
	     * The current prefix must end in a separator, unless this is a
	     * volume-relative path. In particular globbing in Windows shares,
	     * when not using -dir or -path, e.g. 'glob [file join
	     * //machine/share/subdir *]' requires adding a separator here.
	     * This behaviour is not currently tested for in the test suite.
	     */

	    size_t len;
	    const char *joined = TclGetStringFromObj(joinedPtr,&len);

	    if ((len > 0) && (strchr(separators, joined[len-1]) == NULL)) {
		if (Tcl_FSGetPathType(pathPtr) != TCL_PATH_VOLUME_RELATIVE) {
		    Tcl_AppendToObj(joinedPtr, "/", 1);
		}
	    }
	}
	Tcl_AppendToObj(joinedPtr, pattern, p-pattern);
    }

    Tcl_IncrRefCount(joinedPtr);
    result = DoGlob(interp, matchesObj, separators, joinedPtr, 1, p, types);
    Tcl_DecrRefCount(joinedPtr);

    return result;
}

/*
 *---------------------------------------------------------------------------
 *
 * Tcl_AllocStatBuf --
 *
 *	This procedure allocates a Tcl_StatBuf on the heap. It exists so that
 *	extensions may be used unchanged on systems where largefile support is
 *	optional.
 *
 * Results:
 *	A pointer to a Tcl_StatBuf which may be deallocated by being passed to
 *	Tcl_Free().
 *
 * Side effects:
 *	None.
 *
 *---------------------------------------------------------------------------
 */

Tcl_StatBuf *
Tcl_AllocStatBuf(void)
{
    return (Tcl_StatBuf *)Tcl_Alloc(sizeof(Tcl_StatBuf));
}

/*
 *---------------------------------------------------------------------------
 *
 * Access functions for Tcl_StatBuf --
 *
 *	These functions provide portable read-only access to the portable
 *	fields of the Tcl_StatBuf structure (really a 'struct stat', 'struct
 *	stat64' or something else related). [TIP #316]
 *
 * Results:
 *	The value from the field being retrieved.
 *
 * Side effects:
 *	None.
 *
 *---------------------------------------------------------------------------
 */

unsigned
Tcl_GetFSDeviceFromStat(
    const Tcl_StatBuf *statPtr)
{
    return statPtr->st_dev;
}

unsigned
Tcl_GetFSInodeFromStat(
    const Tcl_StatBuf *statPtr)
{
    return statPtr->st_ino;
}

unsigned
Tcl_GetModeFromStat(
    const Tcl_StatBuf *statPtr)
{
    return statPtr->st_mode;
}

int
Tcl_GetLinkCountFromStat(
    const Tcl_StatBuf *statPtr)
{
    return (int)statPtr->st_nlink;
}

int
Tcl_GetUserIdFromStat(
    const Tcl_StatBuf *statPtr)
{
    return (int) statPtr->st_uid;
}

int
Tcl_GetGroupIdFromStat(
    const Tcl_StatBuf *statPtr)
{
    return (int) statPtr->st_gid;
}

int
Tcl_GetDeviceTypeFromStat(
    const Tcl_StatBuf *statPtr)
{
    return (int) statPtr->st_rdev;
}

Tcl_WideInt
Tcl_GetAccessTimeFromStat(
    const Tcl_StatBuf *statPtr)
{
    return (Tcl_WideInt) statPtr->st_atime;
}

Tcl_WideInt
Tcl_GetModificationTimeFromStat(
    const Tcl_StatBuf *statPtr)
{
    return (Tcl_WideInt) statPtr->st_mtime;
}

Tcl_WideInt
Tcl_GetChangeTimeFromStat(
    const Tcl_StatBuf *statPtr)
{
    return (Tcl_WideInt) statPtr->st_ctime;
}

Tcl_WideUInt
Tcl_GetSizeFromStat(
    const Tcl_StatBuf *statPtr)
{
    return (Tcl_WideUInt) statPtr->st_size;
}

Tcl_WideUInt
Tcl_GetBlocksFromStat(
    const Tcl_StatBuf *statPtr)
{
#ifdef HAVE_STRUCT_STAT_ST_BLOCKS
    return (Tcl_WideUInt) statPtr->st_blocks;
#else
    unsigned blksize = Tcl_GetBlockSizeFromStat(statPtr);

    return ((Tcl_WideUInt) statPtr->st_size + blksize - 1) / blksize;
#endif
}

#ifdef HAVE_STRUCT_STAT_ST_BLKSIZE
unsigned
Tcl_GetBlockSizeFromStat(
    const Tcl_StatBuf *statPtr)
{
    return statPtr->st_blksize;
}
#else
unsigned
Tcl_GetBlockSizeFromStat(
    TCL_UNUSED(const Tcl_StatBuf *))
{
    /*
     * Not a great guess, but will do...
     */

    return GUESSED_BLOCK_SIZE;
}
#endif

/*
 * Local Variables:
 * mode: c
 * c-basic-offset: 4
 * fill-column: 78
 * End:
 */<|MERGE_RESOLUTION|>--- conflicted
+++ resolved
@@ -593,12 +593,8 @@
      * plus the argv pointers and the terminating NULL pointer.
      */
 
-<<<<<<< HEAD
-    *argvPtr = (const char **)Tcl_Alloc((((*argcPtr) + 1) * sizeof(char *)) + size);
-=======
-    *argvPtr = (const char **)ckalloc(
+    *argvPtr = (const char **)Tcl_Alloc(
 	    ((((*argcPtr) + 1) * sizeof(char *)) + size));
->>>>>>> cd1fc218
 
     /*
      * Position p after the last argv pointer and copy the contents of the
