/*
 * Copyright © 1995-1998 Sun Microsystems, Inc.
 * Copyright © 1998-1999 Scriptics Corporation.
 *
 * See the file "license.terms" for information on usage and redistribution of
 * this file, and for a DISCLAIMER OF ALL WARRANTIES.
 */

/*
 * You may distribute and/or modify this program under the terms of the GNU
 * Affero General Public License as published by the Free Software Foundation,
 * either version 3 of the License, or (at your option) any later version.

 * See the file "COPYING" for information on usage and redistribution
 * of this file, and for a DISCLAIMER OF ALL WARRANTIES.
*/

/*
 * tclFileName.c --
 *
 *	This file contains routines for converting file names betwen native
 *	and network form.
 */

#include "tclInt.h"
#include "tclRegexp.h"
#include "tclFileSystem.h" /* For TclGetPathType() */

/*
 * The following variable is set in the TclPlatformInit call to one of:
 * TCL_PLATFORM_UNIX or TCL_PLATFORM_WINDOWS.
 */

TclPlatformType tclPlatform = TCL_PLATFORM_UNIX;

/*
 * Prototypes for local procedures defined in this file:
 */

static const char *	ExtractWinRoot(const char *path,
			    Tcl_DString *resultPtr, int offset,
			    Tcl_PathType *typePtr);
static int		SkipToChar(char **stringPtr, int match);
static Tcl_Obj *	SplitWinPath(const char *path);
static Tcl_Obj *	SplitUnixPath(const char *path);
static int		DoGlob(Tcl_Interp *interp, Tcl_Obj *resultPtr,
			    const char *separators, Tcl_Obj *pathPtr, int flags,
			    char *pattern, Tcl_GlobTypeData *types);
static int		TclGlob(Tcl_Interp *interp, char *pattern,
			    Tcl_Obj *pathPrefix, int globFlags,
			    Tcl_GlobTypeData *types);

/* Flag values used by TclGlob() */

#define TCL_GLOBMODE_DIR	4
#define TCL_GLOBMODE_TAILS	8

/*
 * When there is no support for getting the block size of a file in a stat()
 * call, use this as a guess. Allow it to be overridden in the platform-
 * specific files.
 */

#if (!defined(HAVE_STRUCT_STAT_ST_BLKSIZE) && !defined(GUESSED_BLOCK_SIZE))
#define GUESSED_BLOCK_SIZE	1024
#endif

/*
 *----------------------------------------------------------------------
 *
 * SetResultLength --
 *
 *	Resets the result DString for ExtractWinRoot to accommodate
 *	any NT extended path prefixes.
 *
 * Results:
 *	None.
 *
 * Side effects:
 *	May modify the Tcl_DString.
 *----------------------------------------------------------------------
 */

static void
SetResultLength(
    Tcl_DString *resultPtr,
    int offset,
    int extended)
{
    Tcl_DStringSetLength(resultPtr, offset);
    if (extended == 2) {
	TclDStringAppendLiteral(resultPtr, "//?/UNC/");
    } else if (extended == 1) {
	TclDStringAppendLiteral(resultPtr, "//?/");
    }
}

/*
 *----------------------------------------------------------------------
 *
 * ExtractWinRoot --
 *
 *	Matches the root portion of a Windows path and appends it to the
 *	specified Tcl_DString.
 *
 * Results:
 *	Returns the position in the path immediately after the root including
 *	any trailing slashes. Appends a cleaned up version of the root to the
 *	Tcl_DString at the specified offset.
 *
 * Side effects:
 *	Modifies the specified Tcl_DString.
 *
 *----------------------------------------------------------------------
 */

static const char *
ExtractWinRoot(
    const char *path,		/* Path to parse. */
    Tcl_DString *resultPtr,	/* Buffer to hold result. */
    int offset,			/* Offset in buffer where result should be
				 * stored. */
    Tcl_PathType *typePtr)	/* Where to store pathType result */
{
    int extended = 0;

    if (       (path[0] == '/' || path[0] == '\\')
	    && (path[1] == '/' || path[1] == '\\')
	    && (path[2] == '?')
	    && (path[3] == '/' || path[3] == '\\')) {
	extended = 1;
	path = path + 4;
	if (path[0] == 'U' && path[1] == 'N' && path[2] == 'C'
		&& (path[3] == '/' || path[3] == '\\')) {
	    extended = 2;
	    path = path + 4;
	}
    }

    if (path[0] == '/' || path[0] == '\\') {
	/*
	 * Might be a UNC or Vol-Relative path.
	 */

	const char *host, *share, *tail;
	int hlen, slen;

	if (path[1] != '/' && path[1] != '\\') {
	    SetResultLength(resultPtr, offset, extended);
	    *typePtr = TCL_PATH_VOLUME_RELATIVE;
	    TclDStringAppendLiteral(resultPtr, "/");
	    return &path[1];
	}
	host = &path[2];

	/*
	 * Skip separators.
	 */

	while (host[0] == '/' || host[0] == '\\') {
	    host++;
	}

	for (hlen = 0; host[hlen];hlen++) {
	    if (host[hlen] == '/' || host[hlen] == '\\') {
		break;
	    }
	}
	if (host[hlen] == 0 || host[hlen+1] == 0) {
	    /*
	     * The path given is simply of the form '/foo', '//foo',
	     * '/////foo' or the same with backslashes. If there is exactly
	     * one leading '/' the path is volume relative (see filename man
	     * page). If there are more than one, we are simply assuming they
	     * are superfluous and we trim them away. (An alternative
	     * interpretation would be that it is a host name, but we have
	     * been documented that that is not the case).
	     */

	    *typePtr = TCL_PATH_VOLUME_RELATIVE;
	    TclDStringAppendLiteral(resultPtr, "/");
	    return &path[2];
	}
	SetResultLength(resultPtr, offset, extended);
	share = &host[hlen];

	/*
	 * Skip separators.
	 */

	while (share[0] == '/' || share[0] == '\\') {
	    share++;
	}

	for (slen=0; share[slen]; slen++) {
	    if (share[slen] == '/' || share[slen] == '\\') {
		break;
	    }
	}
	TclDStringAppendLiteral(resultPtr, "//");
	Tcl_DStringAppend(resultPtr, host, hlen);
	TclDStringAppendLiteral(resultPtr, "/");
	Tcl_DStringAppend(resultPtr, share, slen);

	tail = &share[slen];

	/*
	 * Skip separators.
	 */

	while (tail[0] == '/' || tail[0] == '\\') {
	    tail++;
	}

	*typePtr = TCL_PATH_ABSOLUTE;
	return tail;
    } else if (*path && path[1] == ':') {
	/*
	 * Might be a drive separator.
	 */

	SetResultLength(resultPtr, offset, extended);

	if (path[2] != '/' && path[2] != '\\') {
	    *typePtr = TCL_PATH_VOLUME_RELATIVE;
	    Tcl_DStringAppend(resultPtr, path, 2);
	    return &path[2];
	} else {
	    const char *tail = &path[3];

	    /*
	     * Skip separators.
	     */

	    while (*tail && (tail[0] == '/' || tail[0] == '\\')) {
		tail++;
	    }

	    *typePtr = TCL_PATH_ABSOLUTE;
	    Tcl_DStringAppend(resultPtr, path, 2);
	    TclDStringAppendLiteral(resultPtr, "/");

	    return tail;
	}
    } else {
	int abs = 0;

	/*
	 * Check for Windows devices.
	 */

	if ((path[0] == 'c' || path[0] == 'C')
		&& (path[1] == 'o' || path[1] == 'O')) {
	    if ((path[2] == 'm' || path[2] == 'M')
		    && path[3] >= '1' && path[3] <= '9') {
		/*
		 * May have match for 'com[1-9]:?', which is a serial port.
		 */

		if (path[4] == '\0') {
		    abs = 4;
		} else if (path[4] == ':' && path[5] == '\0') {
		    abs = 5;
		}

	    } else if ((path[2] == 'n' || path[2] == 'N') && path[3] == '\0') {
		/*
		 * Have match for 'con'.
		 */

		abs = 3;
	    }

	} else if ((path[0] == 'l' || path[0] == 'L')
		&& (path[1] == 'p' || path[1] == 'P')
		&& (path[2] == 't' || path[2] == 'T')) {
	    if (path[3] >= '1' && path[3] <= '9') {
		/*
		 * May have match for 'lpt[1-9]:?'
		 */

		if (path[4] == '\0') {
		    abs = 4;
		} else if (path[4] == ':' && path[5] == '\0') {
		    abs = 5;
		}
	    }

	} else if ((path[0] == 'p' || path[0] == 'P')
		&& (path[1] == 'r' || path[1] == 'R')
		&& (path[2] == 'n' || path[2] == 'N')
		&& path[3] == '\0') {
	    /*
	     * Have match for 'prn'.
	     */
	    abs = 3;

	} else if ((path[0] == 'n' || path[0] == 'N')
		&& (path[1] == 'u' || path[1] == 'U')
		&& (path[2] == 'l' || path[2] == 'L')
		&& path[3] == '\0') {
	    /*
	     * Have match for 'nul'.
	     */

	    abs = 3;

	} else if ((path[0] == 'a' || path[0] == 'A')
		&& (path[1] == 'u' || path[1] == 'U')
		&& (path[2] == 'x' || path[2] == 'X')
		&& path[3] == '\0') {
	    /*
	     * Have match for 'aux'.
	     */

	    abs = 3;
	}

	if (abs != 0) {
	    *typePtr = TCL_PATH_ABSOLUTE;
	    SetResultLength(resultPtr, offset, extended);
	    Tcl_DStringAppend(resultPtr, path, abs);
	    return path + abs;
	}
    }

    /*
     * Anything else is treated as relative.
     */

    *typePtr = TCL_PATH_RELATIVE;
    return path;
}

/*
 *----------------------------------------------------------------------
 *
 * Tcl_GetPathType --
 *
 *	Determines whether a given path is relative to the current directory,
 *	relative to the current volume, or absolute.
 *
 *	The objectified Tcl_FSGetPathType should be used in preference to this
 *	function (as you can see below, this is just a wrapper around that
 *	other function).
 *
 * Results:
 *	Returns one of TCL_PATH_ABSOLUTE, TCL_PATH_RELATIVE, or
 *	TCL_PATH_VOLUME_RELATIVE.
 *
 * Side effects:
 *	None.
 *
 *----------------------------------------------------------------------
 */

Tcl_PathType
Tcl_GetPathType(
    const char *path)
{
    Tcl_PathType type;
    Tcl_Obj *tempObj = Tcl_NewStringObj(path, -1);

    Tcl_IncrRefCount(tempObj);
    type = Tcl_FSGetPathType(tempObj);
    Tcl_DecrRefCount(tempObj);
    return type;
}

/*
 *----------------------------------------------------------------------
 *
 * TclpGetNativePathType --
 *
 *	Determines whether a given path is relative to the current directory,
 *	relative to the current volume, or absolute, but ONLY FOR THE NATIVE
 *	FILESYSTEM. This function is called from tclIOUtil.c (but needs to be
 *	here due to its dependence on static variables/functions in this
 *	file). The exported function Tcl_FSGetPathType should be used by
 *	extensions.
 *
 * Results:
 *	Returns one of TCL_PATH_ABSOLUTE, TCL_PATH_RELATIVE, or
 *	TCL_PATH_VOLUME_RELATIVE.
 *
 * Side effects:
 *	None.
 *
 *----------------------------------------------------------------------
 */

Tcl_PathType
TclpGetNativePathType(
    Tcl_Obj *pathPtr,		/* Native path of interest */
    Tcl_Size *driveNameLengthPtr,
				/* Returns length of drive, if non-NULL and
				 * path was absolute */
    Tcl_Obj **driveNameRef)
{
    Tcl_PathType type = TCL_PATH_ABSOLUTE;
    const char *path = TclGetString(pathPtr);

    switch (tclPlatform) {
    case TCL_PLATFORM_UNIX: {
	const char *origPath = path;

	/*
	 * Paths that begin with / are absolute.
	 */

	if (path[0] == '/') {
	    ++path;
	    /*
	     * Check for "//" network path prefix
	     */
	    if ((*path == '/') && path[1] && (path[1] != '/')) {
		path += 2;
		while (*path && *path != '/') {
		    ++path;
		}
	    }
	    if (driveNameLengthPtr != NULL) {
		/*
		 * We need this addition in case the "//" code was used.
		 */

		*driveNameLengthPtr = (path - origPath);
	    }
	} else {
	    type = TCL_PATH_RELATIVE;
	}
	break;
    }
    case TCL_PLATFORM_WINDOWS: {
	Tcl_DString ds;
	const char *rootEnd;

	Tcl_DStringInit(&ds);
	rootEnd = ExtractWinRoot(path, &ds, 0, &type);
	if ((rootEnd != path) && (driveNameLengthPtr != NULL)) {
	    *driveNameLengthPtr = rootEnd - path;
	    if (driveNameRef != NULL) {
		*driveNameRef = Tcl_DStringToObj(&ds);
		Tcl_IncrRefCount(*driveNameRef);
	    }
	}
	Tcl_DStringFree(&ds);
	break;
    }
    }
    return type;
}

/*
 *---------------------------------------------------------------------------
 *
 * TclpNativeSplitPath --
 *
 *	This function takes the given Tcl_Obj, which should be a valid path,
 *	and returns a Tcl List object containing each segment of that path as
 *	an element.
 *
 *	Note this function currently calls the older Split(Plat)Path
 *	functions, which require more memory allocation than is desirable.
 *
 * Results:
 *	Returns list object with refCount of zero. If the passed in lenPtr is
 *	non-NULL, we use it to return the number of elements in the returned
 *	list.
 *
 * Side effects:
 *	None.
 *
 *---------------------------------------------------------------------------
 */

Tcl_Obj *
TclpNativeSplitPath(
    Tcl_Obj *pathPtr,		/* Path to split. */
    Tcl_Size *lenPtr)		/* int to store number of path elements. */
{
    Tcl_Obj *resultPtr = NULL;	/* Needed only to prevent gcc warnings. */

    /*
     * Perform platform specific splitting.
     */

    switch (tclPlatform) {
    case TCL_PLATFORM_UNIX:
	resultPtr = SplitUnixPath(TclGetString(pathPtr));
	break;

    case TCL_PLATFORM_WINDOWS:
	resultPtr = SplitWinPath(TclGetString(pathPtr));
	break;
    }

    /*
     * Compute the number of elements in the result.
     */

    if (lenPtr != NULL) {
	TclListObjLength(NULL, resultPtr, lenPtr);
    }
    return resultPtr;
}

/*
 *----------------------------------------------------------------------
 *
 * Tcl_SplitPath --
 *
 *	Split a path into a list of path components. The first element of the
 *	list will have the same path type as the original path.
 *
 * Results:
 *	Returns a standard Tcl result. The interpreter result contains a list
 *	of path components. *argvPtr will be filled in with the address of an
 *	array whose elements point to the elements of path, in order.
 *	*argcPtr will get filled in with the number of valid elements in the
 *	array. A single block of memory is dynamically allocated to hold both
 *	the argv array and a copy of the path elements. The caller must
 *	eventually free this memory by calling Tcl_Free() on *argvPtr. Note:
 *	*argvPtr and *argcPtr are only modified if the procedure returns
 *	normally.
 *
 * Side effects:
 *	Allocates memory.
 *
 *----------------------------------------------------------------------
 */

#undef Tcl_SplitPath
void
Tcl_SplitPath(
    const char *path,		/* Pointer to string containing a path. */
    Tcl_Size *argcPtr,		/* Pointer to location to fill in with the
				 * number of elements in the path. */
    const char ***argvPtr)	/* Pointer to place to store pointer to array
				 * of pointers to path elements. */
{
    Tcl_Obj *resultPtr = NULL;	/* Needed only to prevent gcc warnings. */
    Tcl_Obj *tmpPtr, *eltPtr;
    Tcl_Size i, size, len;
    char *p;
    const char *str;

    /*
     * Perform the splitting, using objectified, vfs-aware code.
     */

    tmpPtr = Tcl_NewStringObj(path, -1);
    Tcl_IncrRefCount(tmpPtr);
    resultPtr = Tcl_FSSplitPath(tmpPtr, argcPtr);
    Tcl_IncrRefCount(resultPtr);
    Tcl_DecrRefCount(tmpPtr);

    /*
     * Calculate space required for the result.
     */

    size = 1;
    for (i = 0; i < *argcPtr; i++) {
	Tcl_ListObjIndex(NULL, resultPtr, i, &eltPtr);
	(void)Tcl_GetStringFromObj(eltPtr, &len);
	size += len + 1;
    }

    /*
     * Allocate a buffer large enough to hold the contents of all of the list
     * plus the argv pointers and the terminating NULL pointer.
     */

    *argvPtr = (const char **)Tcl_Alloc(
	    ((((*argcPtr) + 1) * sizeof(char *)) + size));

    /*
     * Position p after the last argv pointer and copy the contents of the
     * list in, piece by piece.
     */

    p = (char *) &(*argvPtr)[(*argcPtr) + 1];
    for (i = 0; i < *argcPtr; i++) {
	Tcl_ListObjIndex(NULL, resultPtr, i, &eltPtr);
	str = Tcl_GetStringFromObj(eltPtr, &len);
	memcpy(p, str, len + 1);
	p += len+1;
    }

    /*
     * Now set up the argv pointers.
     */

    p = (char *) &(*argvPtr)[(*argcPtr) + 1];

    for (i = 0; i < *argcPtr; i++) {
	(*argvPtr)[i] = p;
	while (*(p++) != '\0');
    }
    (*argvPtr)[i] = NULL;

    /*
     * Free the result ptr given to us by Tcl_FSSplitPath
     */

    Tcl_DecrRefCount(resultPtr);
}

/*
 *----------------------------------------------------------------------
 *
 * SplitUnixPath --
 *
 *	This routine is used by Tcl_(FS)SplitPath to handle splitting Unix
 *	paths.
 *
 * Results:
 *	Returns a newly allocated Tcl list object.
 *
 * Side effects:
 *	None.
 *
 *----------------------------------------------------------------------
 */

static Tcl_Obj *
SplitUnixPath(
    const char *path)		/* Pointer to string containing a path. */
{
    size_t length;
    const char *origPath = path, *elementStart;
    Tcl_Obj *result;

    /*
     * Deal with the root directory as a special case.
     */

    TclNewObj(result);
    if (*path == '/') {
	Tcl_Obj *rootElt;
	++path;
	/*
	 * Check for "//" network path prefix
	 */
	if ((*path == '/') && path[1] && (path[1] != '/')) {
	    path += 2;
	    while (*path && *path != '/') {
		++path;
	    }
	}
	rootElt = Tcl_NewStringObj(origPath, path - origPath);
	Tcl_ListObjAppendElement(NULL, result, rootElt);
	while (*path == '/') {
	    ++path;
	}
    }

    /*
     * Split on slashes.
     */

    for (;;) {
	elementStart = path;
	while ((*path != '\0') && (*path != '/')) {
	    path++;
	}
	length = path - elementStart;
	if (length > 0) {
	    Tcl_Obj *nextElt = Tcl_NewStringObj(elementStart, length);
	    Tcl_ListObjAppendElement(NULL, result, nextElt);
	}
	if (*path++ == '\0') {
	    break;
	}
    }
    return result;
}

/*
 *----------------------------------------------------------------------
 *
 * SplitWinPath --
 *
 *	This routine is used by Tcl_(FS)SplitPath to handle splitting Windows
 *	paths.
 *
 * Results:
 *	Returns a newly allocated Tcl list object.
 *
 * Side effects:
 *	None.
 *
 *----------------------------------------------------------------------
 */

static Tcl_Obj *
SplitWinPath(
    const char *path)		/* Pointer to string containing a path. */
{
    size_t length;
    const char *p, *elementStart;
    Tcl_PathType type = TCL_PATH_ABSOLUTE;
    Tcl_DString buf;
    Tcl_Obj *result;
    Tcl_DStringInit(&buf);

    TclNewObj(result);
    p = ExtractWinRoot(path, &buf, 0, &type);

    /*
     * Terminate the root portion, if we matched something.
     */

    if (p != path) {
	Tcl_ListObjAppendElement(NULL, result, Tcl_DStringToObj(&buf));
    }
    Tcl_DStringFree(&buf);

    /*
     * Split on slashes.
     */

    do {
	elementStart = p;
	while ((*p != '\0') && (*p != '/') && (*p != '\\')) {
	    p++;
	}
	length = p - elementStart;
	if (length > 0) {
	    Tcl_Obj *nextElt;
	    if ((elementStart != path) &&
		    isalpha(UCHAR(elementStart[0])) &&
		    (elementStart[1] == ':')) {
		TclNewLiteralStringObj(nextElt, "./");
		Tcl_AppendToObj(nextElt, elementStart, length);
	    } else {
		nextElt = Tcl_NewStringObj(elementStart, length);
	    }
	    Tcl_ListObjAppendElement(NULL, result, nextElt);
	}
    } while (*p++ != '\0');

    return result;
}

/*
 *---------------------------------------------------------------------------
 *
 * Tcl_FSJoinToPath --
 *
 *	This function takes the given object, which should usually be a valid
 *	path or NULL, and joins onto it the array of paths segments given.
 *
 *	The objects in the array given will temporarily have their refCount
 *	increased by one, and then decreased by one when this function exits
 *	(which means if they had zero refCount when we were called, they will
 *	be freed).
 *
 * Results:
 *	Returns object owned by the caller (which should increment its
 *	refCount) - typically an object with refCount of zero.
 *
 * Side effects:
 *	None.
 *
 *---------------------------------------------------------------------------
 */

Tcl_Obj *
Tcl_FSJoinToPath(
    Tcl_Obj *pathPtr,		/* Valid path or NULL. */
    Tcl_Size objc,		/* Number of array elements to join */
    Tcl_Obj *const objv[])	/* Path elements to join. */
{
    if (pathPtr == NULL) {
	return TclJoinPath(objc, objv, 0);
    }
    if (objc == 0) {
	return TclJoinPath(1, &pathPtr, 0);
    }
    if (objc == 1) {
	Tcl_Obj *pair[2];

	pair[0] = pathPtr;
	pair[1] = objv[0];
	return TclJoinPath(2, pair, 0);
    } else {
	Tcl_Size elemc = objc + 1;
	Tcl_Obj *ret, **elemv = (Tcl_Obj**)Tcl_Alloc(elemc*sizeof(Tcl_Obj *));

	elemv[0] = pathPtr;
	memcpy(elemv+1, objv, objc*sizeof(Tcl_Obj *));
	ret = TclJoinPath(elemc, elemv, 0);
	Tcl_Free(elemv);
	return ret;
    }
}

/*
 *---------------------------------------------------------------------------
 *
 * TclpNativeJoinPath --
 *
 *	'prefix' is absolute, 'joining' is relative to prefix.
 *
 * Results:
 *	modifies prefix
 *
 * Side effects:
 *	None.
 *
 *---------------------------------------------------------------------------
 */

void
TclpNativeJoinPath(
    Tcl_Obj *prefix,
    const char *joining)
{
    int needsSep;
    Tcl_Size length;
    char *dest;
    const char *p;
    const char *start;

    start = Tcl_GetStringFromObj(prefix, &length);

    /*
     * Remove the ./ from drive-letter prefixed
     * elements on Windows, unless it is the first component.
     */

    p = joining;

    if (length != 0) {
	if ((p[0] == '.') && (p[1] == '/') &&
		(tclPlatform==TCL_PLATFORM_WINDOWS) && isalpha(UCHAR(p[2]))
		&& (p[3] == ':')) {
	    p += 2;
	}
    }
    if (*p == '\0') {
	return;
    }

    switch (tclPlatform) {
    case TCL_PLATFORM_UNIX:
	/*
	 * Append a separator if needed.
	 */

	if (length > 0 && (start[length-1] != '/')) {
	    Tcl_AppendToObj(prefix, "/", 1);
	    (void)Tcl_GetStringFromObj(prefix, &length);
	}
	needsSep = 0;

	/*
	 * Append the element, eliminating duplicate and trailing slashes.
	 */

	Tcl_SetObjLength(prefix, length + strlen(p));

	dest = TclGetString(prefix) + length;
	for (; *p != '\0'; p++) {
	    if (*p == '/') {
		while (p[1] == '/') {
		    p++;
		}
		if (p[1] != '\0' && needsSep) {
		    *dest++ = '/';
		}
	    } else {
		*dest++ = *p;
		needsSep = 1;
	    }
	}
	length = dest - TclGetString(prefix);
	Tcl_SetObjLength(prefix, length);
	break;

    case TCL_PLATFORM_WINDOWS:
	/*
	 * Check to see if we need to append a separator.
	 */

	if ((length > 0) &&
		(start[length-1] != '/') && (start[length-1] != ':')) {
	    Tcl_AppendToObj(prefix, "/", 1);
	    (void)Tcl_GetStringFromObj(prefix, &length);
	}
	needsSep = 0;

	/*
	 * Append the element, eliminating duplicate and trailing slashes.
	 */

	Tcl_SetObjLength(prefix, length + (int) strlen(p));
	dest = TclGetString(prefix) + length;
	for (; *p != '\0'; p++) {
	    if ((*p == '/') || (*p == '\\')) {
		while ((p[1] == '/') || (p[1] == '\\')) {
		    p++;
		}
		if ((p[1] != '\0') && needsSep) {
		    *dest++ = '/';
		}
	    } else {
		*dest++ = *p;
		needsSep = 1;
	    }
	}
	length = dest - TclGetString(prefix);
	Tcl_SetObjLength(prefix, length);
	break;
    }
    return;
}

/*
 *----------------------------------------------------------------------
 *
 * Tcl_JoinPath --
 *
 *	Combine a list of paths in a platform specific manner. The function
 *	'Tcl_FSJoinPath' should be used in preference where possible.
 *
 * Results:
 *	Appends the joined path to the end of the specified Tcl_DString
 *	returning a pointer to the resulting string. Note that the
 *	Tcl_DString must already be initialized.
 *
 * Side effects:
 *	Modifies the Tcl_DString.
 *
 *----------------------------------------------------------------------
 */

char *
Tcl_JoinPath(
    Tcl_Size argc,
    const char *const *argv,
    Tcl_DString *resultPtr)	/* Pointer to previously initialized DString */
{
    Tcl_Size i, len;
    Tcl_Obj *listObj;
    Tcl_Obj *resultObj;
    const char *resultStr;

    /*
     * Build the list of paths.
     */

    TclNewObj(listObj);
    for (i = 0; i < argc; i++) {
	Tcl_ListObjAppendElement(NULL, listObj,
		Tcl_NewStringObj(argv[i], -1));
    }

    /*
     * Ask the objectified code to join the paths.
     */

    Tcl_IncrRefCount(listObj);
    resultObj = Tcl_FSJoinPath(listObj, argc);
    Tcl_IncrRefCount(resultObj);
    Tcl_DecrRefCount(listObj);

    /*
     * Store the result.
     */

    resultStr = Tcl_GetStringFromObj(resultObj, &len);
    Tcl_DStringAppend(resultPtr, resultStr, len);
    Tcl_DecrRefCount(resultObj);

    /*
     * Return a pointer to the result.
     */

    return Tcl_DStringValue(resultPtr);
}

/*
 *---------------------------------------------------------------------------
 *
 * Tcl_TranslateFileName --
 *
 *	Converts a file name into a form usable by the native system
 *	interfaces.
 *
 * Results:
 *	The return value is a pointer to a string containing the name.
 *	This may either be the name pointer passed in or space allocated in
 *	bufferPtr. In all cases, if the return value is not NULL, the caller
 *	must call Tcl_DStringFree() to free the space. If there was an
 *	error in processing the name, then an error message is left in the
 *	interp's result (if interp was not NULL) and the return value is NULL.
 *
 * Side effects:
 *	None.
 *
 *----------------------------------------------------------------------
 */

char *
Tcl_TranslateFileName(
    Tcl_Interp *interp,		/* Interpreter in which to store error message
				 * (if necessary). */
    const char *name,		/* File name, which may begin with "~" (to
				 * indicate current user's home directory) or
				 * "~<user>" (to indicate any user's home
				 * directory). */
    Tcl_DString *bufferPtr)	/* Uninitialized or free DString filled with
				 * name. */
{
    Tcl_Obj *path = Tcl_NewStringObj(name, -1);
    Tcl_Obj *transPtr;

    Tcl_IncrRefCount(path);
    transPtr = Tcl_FSGetTranslatedPath(interp, path);
    if (transPtr == NULL) {
	Tcl_DecrRefCount(path);
	return NULL;
    }

    Tcl_DStringInit(bufferPtr);
    TclDStringAppendObj(bufferPtr, transPtr);
    Tcl_DecrRefCount(path);
    Tcl_DecrRefCount(transPtr);

    /*
     * Convert forward slashes to backslashes in Windows paths because some
     * system interfaces don't accept forward slashes.
     */

    if (tclPlatform == TCL_PLATFORM_WINDOWS) {
	char *p;
	for (p = Tcl_DStringValue(bufferPtr); *p != '\0'; p++) {
	    if (*p == '/') {
		*p = '\\';
	    }
	}
    }

    return Tcl_DStringValue(bufferPtr);
}

/*
 *----------------------------------------------------------------------
 *
 * TclGetExtension --
 *
 *	This function returns a pointer to the beginning of the extension part
 *	of a file name.
 *
 * Results:
 *	Returns a pointer into name which indicates where the extension
 *	starts. If there is no extension, returns NULL.
 *
 * Side effects:
 *	None.
 *
 *----------------------------------------------------------------------
 */

const char *
TclGetExtension(
    const char *name)		/* File name to parse. */
{
    const char *p, *lastSep;

    /*
     * First find the last directory separator.
     */

    lastSep = NULL;		/* Needed only to prevent gcc warnings. */
    switch (tclPlatform) {
    case TCL_PLATFORM_UNIX:
	lastSep = strrchr(name, '/');
	break;

    case TCL_PLATFORM_WINDOWS:
	lastSep = NULL;
	for (p = name; *p != '\0'; p++) {
	    if (strchr("/\\:", *p) != NULL) {
		lastSep = p;
	    }
	}
	break;
    }
    p = strrchr(name, '.');
    if ((p != NULL) && (lastSep != NULL) && (lastSep > p)) {
	p = NULL;
    }

    /*
     * In earlier versions, we used to back up to the first period in a series
     * so that "foo..o" would be split into "foo" and "..o". This is a
     * confusing and usually incorrect behavior, so now we split at the last
     * period in the name.
     */

    return p;
}

/*
 *----------------------------------------------------------------------
 *
 * Tcl_GlobObjCmd --
 *
 *	This procedure is invoked to process the "glob" Tcl command. See the
 *	user documentation for details on what it does.
 *
 * Results:
 *	A standard Tcl result.
 *
 * Side effects:
 *	See the user documentation.
 *
 *----------------------------------------------------------------------
 */

int
Tcl_GlobObjCmd(
    TCL_UNUSED(void *),
    Tcl_Interp *interp,		/* Current interpreter. */
    int objc,			/* Number of arguments. */
    Tcl_Obj *const objv[])	/* Argument objects. */
{
    int i, globFlags, join, dir, result;
    Tcl_Size length;
    char *string;
    const char *separators;
    Tcl_Obj *typePtr, *look;
    Tcl_Obj *pathOrDir = NULL;
    Tcl_DString prefix;
    static const char *const options[] = {
	"-directory", "-join", "-nocomplain", "-path", "-tails",
	"-types", "--", NULL
    };
    enum globOptionsEnum {
	GLOB_DIR, GLOB_JOIN, GLOB_NOCOMPLAIN, GLOB_PATH, GLOB_TAILS,
	GLOB_TYPE, GLOB_LAST
    } index;
    enum pathDirOptions {PATH_NONE = -1, PATH_GENERAL = 0, PATH_DIR = 1};
    Tcl_GlobTypeData *globTypes = NULL;

    globFlags = 0;
    join = 0;
    dir = PATH_NONE;
    typePtr = NULL;
    for (i = 1; i < objc; i++) {
	if (Tcl_GetIndexFromObj(interp, objv[i], options,
		"option", 0, &index) != TCL_OK) {
	    string = TclGetString(objv[i]);
	    if (string[0] == '-') {
		/*
		 * It looks like the command contains an option so signal an
		 * error.
		 */

		return TCL_ERROR;
	    } else {
		/*
		 * This clearly isn't an option; assume it's the first glob
		 * pattern. We must clear the error.
		 */

		Tcl_ResetResult(interp);
		break;
	    }
	}

	switch (index) {
	case GLOB_NOCOMPLAIN:			/* -nocomplain */
	    /*
	     * Do nothing; This is normal operations in Tcl 9.
	     * Keep accepting as a no-op option to accommodate old scripts.
	     */
	    break;
	case GLOB_DIR:				/* -dir */
	    if (i == (objc-1)) {
		Tcl_SetObjResult(interp, Tcl_NewStringObj(
			"missing argument to \"-directory\"", -1));
		Tcl_SetErrorCode(interp, "TCL", "ARGUMENT", "MISSING", (void *)NULL);
		return TCL_ERROR;
	    }
	    if (dir != PATH_NONE) {
		Tcl_SetObjResult(interp, Tcl_NewStringObj(
			dir == PATH_DIR
			    ? "\"-directory\" may only be used once"
			    : "\"-directory\" cannot be used with \"-path\"",
			-1));
		Tcl_SetErrorCode(interp, "TCL", "OPERATION", "GLOB",
			"BADOPTIONCOMBINATION", (void *)NULL);
		return TCL_ERROR;
	    }
	    dir = PATH_DIR;
	    globFlags |= TCL_GLOBMODE_DIR;
	    pathOrDir = objv[i+1];
	    i++;
	    break;
	case GLOB_JOIN:				/* -join */
	    join = 1;
	    break;
	case GLOB_TAILS:			/* -tails */
	    globFlags |= TCL_GLOBMODE_TAILS;
	    break;
	case GLOB_PATH:				/* -path */
	    if (i == (objc-1)) {
		Tcl_SetObjResult(interp, Tcl_NewStringObj(
			"missing argument to \"-path\"", -1));
		Tcl_SetErrorCode(interp, "TCL", "ARGUMENT", "MISSING", (void *)NULL);
		return TCL_ERROR;
	    }
	    if (dir != PATH_NONE) {
		Tcl_SetObjResult(interp, Tcl_NewStringObj(
			dir == PATH_GENERAL
			    ? "\"-path\" may only be used once"
			    : "\"-path\" cannot be used with \"-dictionary\"",
			-1));
		Tcl_SetErrorCode(interp, "TCL", "OPERATION", "GLOB",
			"BADOPTIONCOMBINATION", (void *)NULL);
		return TCL_ERROR;
	    }
	    dir = PATH_GENERAL;
	    pathOrDir = objv[i+1];
	    i++;
	    break;
	case GLOB_TYPE:				/* -types */
	    if (i == (objc-1)) {
		Tcl_SetObjResult(interp, Tcl_NewStringObj(
			"missing argument to \"-types\"", -1));
		Tcl_SetErrorCode(interp, "TCL", "ARGUMENT", "MISSING", (void *)NULL);
		return TCL_ERROR;
	    }
	    typePtr = objv[i+1];
	    if (TclListObjLength(interp, typePtr, &length) != TCL_OK) {
		return TCL_ERROR;
	    }
	    i++;
	    break;
	case GLOB_LAST:				/* -- */
	    i++;
	    goto endOfForLoop;
	}
    }

  endOfForLoop:
    if ((globFlags & TCL_GLOBMODE_TAILS) && (pathOrDir == NULL)) {
	Tcl_SetObjResult(interp, Tcl_NewStringObj(
		"\"-tails\" must be used with either "
		"\"-directory\" or \"-path\"", -1));
	Tcl_SetErrorCode(interp, "TCL", "OPERATION", "GLOB",
		"BADOPTIONCOMBINATION", (void *)NULL);
	return TCL_ERROR;
    }

    separators = NULL;
    switch (tclPlatform) {
    case TCL_PLATFORM_UNIX:
	separators = "/";
	break;
    case TCL_PLATFORM_WINDOWS:
	separators = "/\\:";
	break;
    }

    if (dir == PATH_GENERAL) {
	Tcl_Size pathlength;
	const char *last;
<<<<<<< HEAD
	const char *first = Tcl_GetStringFromObj(pathOrDir,&pathlength);
=======
	const char *first = TclGetStringFromObj(pathOrDir, &pathlength);
>>>>>>> 444e06f2

	/*
	 * Find the last path separator in the path
	 */

	last = first + pathlength;
	for (; last != first; last--) {
	    if (strchr(separators, last[-1]) != NULL) {
		break;
	    }
	}

	if (last == first + pathlength) {
	    /*
	     * It's really a directory.
	     */

	    dir = PATH_DIR;

	} else {
	    Tcl_DString pref;
	    char *search, *find;
	    Tcl_DStringInit(&pref);
	    if (last == first) {
		/*
		 * The whole thing is a prefix. This means we must remove any
		 * 'tails' flag too, since it is irrelevant now (the same
		 * effect will happen without it), but in particular its use
		 * in TclGlob requires a non-NULL pathOrDir.
		 */

		Tcl_DStringAppend(&pref, first, -1);
		globFlags &= ~TCL_GLOBMODE_TAILS;
		pathOrDir = NULL;
	    } else {
		/*
		 * Have to split off the end.
		 */

		Tcl_DStringAppend(&pref, last, first+pathlength-last);
		pathOrDir = Tcl_NewStringObj(first, last-first-1);

		/*
		 * We must ensure that we haven't cut off too much, and turned
		 * a valid path like '/' or 'C:/' into an incorrect path like
		 * '' or 'C:'. The way we do this is to add a separator if
		 * there are none presently in the prefix. Similar treatment
		 * for the zipfs volume.
		 */

		const char *temp = TclGetString(pathOrDir);
		if (strpbrk(temp, "\\/") == NULL) {
		    Tcl_AppendToObj(pathOrDir, last-1, 1);
		} else if (!strcmp(temp, "//zipfs:")) {
		    Tcl_AppendToObj(pathOrDir, "/", 1);
		}
	    }

	    /*
	     * Need to quote 'prefix'.
	     */

	    Tcl_DStringInit(&prefix);
	    search = Tcl_DStringValue(&pref);
	    while ((find = (strpbrk(search, "\\[]*?{}"))) != NULL) {
		Tcl_DStringAppend(&prefix, search, find-search);
		TclDStringAppendLiteral(&prefix, "\\");
		Tcl_DStringAppend(&prefix, find, 1);
		search = find+1;
		if (*search == '\0') {
		    break;
		}
	    }
	    if (*search != '\0') {
		Tcl_DStringAppend(&prefix, search, -1);
	    }
	    Tcl_DStringFree(&pref);
	}
    }

    if (pathOrDir != NULL) {
	Tcl_IncrRefCount(pathOrDir);
    }

    if (typePtr != NULL) {
	/*
	 * The rest of the possible type arguments (except 'd') are platform
	 * specific. We don't complain when they are used on an incompatible
	 * platform.
	 */

	TclListObjLength(interp, typePtr, &length);
	if (length == 0) {
	    goto skipTypes;
	}
	globTypes = (Tcl_GlobTypeData *)TclStackAlloc(interp, sizeof(Tcl_GlobTypeData));
	globTypes->type = 0;
	globTypes->perm = 0;
	globTypes->macType = NULL;
	globTypes->macCreator = NULL;

	while (length-- > 0) {
	    Tcl_Size len;
	    const char *str;

	    Tcl_ListObjIndex(interp, typePtr, length, &look);
	    str = Tcl_GetStringFromObj(look, &len);
	    if (strcmp("readonly", str) == 0) {
		globTypes->perm |= TCL_GLOB_PERM_RONLY;
	    } else if (strcmp("hidden", str) == 0) {
		globTypes->perm |= TCL_GLOB_PERM_HIDDEN;
	    } else if (len == 1) {
		switch (str[0]) {
		case 'r':
		    globTypes->perm |= TCL_GLOB_PERM_R;
		    break;
		case 'w':
		    globTypes->perm |= TCL_GLOB_PERM_W;
		    break;
		case 'x':
		    globTypes->perm |= TCL_GLOB_PERM_X;
		    break;
		case 'b':
		    globTypes->type |= TCL_GLOB_TYPE_BLOCK;
		    break;
		case 'c':
		    globTypes->type |= TCL_GLOB_TYPE_CHAR;
		    break;
		case 'd':
		    globTypes->type |= TCL_GLOB_TYPE_DIR;
		    break;
		case 'p':
		    globTypes->type |= TCL_GLOB_TYPE_PIPE;
		    break;
		case 'f':
		    globTypes->type |= TCL_GLOB_TYPE_FILE;
		    break;
		case 'l':
		    globTypes->type |= TCL_GLOB_TYPE_LINK;
		    break;
		case 's':
		    globTypes->type |= TCL_GLOB_TYPE_SOCK;
		    break;
		default:
		    goto badTypesArg;
		}

	    } else if (len == 4) {
		/*
		 * This is assumed to be a MacOS file type.
		 */

		if (globTypes->macType != NULL) {
		    goto badMacTypesArg;
		}
		globTypes->macType = look;
		Tcl_IncrRefCount(look);

	    } else {
		Tcl_Obj *item;
		Tcl_Size llen;

		if ((TclListObjLength(NULL, look, &llen) == TCL_OK)
			&& (llen == 3)) {
		    Tcl_ListObjIndex(interp, look, 0, &item);
		    if (!strcmp("macintosh", TclGetString(item))) {
			Tcl_ListObjIndex(interp, look, 1, &item);
			if (!strcmp("type", TclGetString(item))) {
			    Tcl_ListObjIndex(interp, look, 2, &item);
			    if (globTypes->macType != NULL) {
				goto badMacTypesArg;
			    }
			    globTypes->macType = item;
			    Tcl_IncrRefCount(item);
			    continue;
			} else if (!strcmp("creator", TclGetString(item))) {
			    Tcl_ListObjIndex(interp, look, 2, &item);
			    if (globTypes->macCreator != NULL) {
				goto badMacTypesArg;
			    }
			    globTypes->macCreator = item;
			    Tcl_IncrRefCount(item);
			    continue;
			}
		    }
		}

		/*
		 * Error cases. We reset the 'join' flag to zero, since we
		 * haven't yet made use of it.
		 */

	    badTypesArg:
		Tcl_SetObjResult(interp, Tcl_ObjPrintf(
			"bad argument to \"-types\": %s",
			TclGetString(look)));
		Tcl_SetErrorCode(interp, "TCL", "ARGUMENT", "BAD", (void *)NULL);
		result = TCL_ERROR;
		join = 0;
		goto endOfGlob;

	    badMacTypesArg:
		Tcl_SetObjResult(interp, Tcl_NewStringObj(
			"only one MacOS type or creator argument"
			" to \"-types\" allowed", -1));
		result = TCL_ERROR;
		Tcl_SetErrorCode(interp, "TCL", "ARGUMENT", "BAD", (void *)NULL);
		join = 0;
		goto endOfGlob;
	    }
	}
    }

  skipTypes:
    /*
     * Now we perform the actual glob below. This may involve joining together
     * the pattern arguments, dealing with particular file types etc. We use a
     * 'goto' to ensure we free any memory allocated along the way.
     */

    objc -= i;
    objv += i;
    result = TCL_OK;

    if (join) {
	if (dir != PATH_GENERAL) {
	    Tcl_DStringInit(&prefix);
	}
	for (i = 0; i < objc; i++) {
	    TclDStringAppendObj(&prefix, objv[i]);
	    if (i != objc -1) {
		Tcl_DStringAppend(&prefix, separators, 1);
	    }
	}
	if (TclGlob(interp, Tcl_DStringValue(&prefix), pathOrDir, globFlags,
		globTypes) != TCL_OK) {
	    result = TCL_ERROR;
	    goto endOfGlob;
	}
    } else if (dir == PATH_GENERAL) {
	Tcl_DString str;

	Tcl_DStringInit(&str);
	for (i = 0; i < objc; i++) {
	    Tcl_DStringSetLength(&str, 0);
	    if (dir == PATH_GENERAL) {
		TclDStringAppendDString(&str, &prefix);
	    }
	    TclDStringAppendObj(&str, objv[i]);
	    if (TclGlob(interp, Tcl_DStringValue(&str), pathOrDir, globFlags,
		    globTypes) != TCL_OK) {
		result = TCL_ERROR;
		Tcl_DStringFree(&str);
		goto endOfGlob;
	    }
	}
	Tcl_DStringFree(&str);
    } else {
	for (i = 0; i < objc; i++) {
	    string = TclGetString(objv[i]);
	    if (TclGlob(interp, string, pathOrDir, globFlags,
		    globTypes) != TCL_OK) {
		result = TCL_ERROR;
		goto endOfGlob;
	    }
	}
    }

  endOfGlob:
    if (join || (dir == PATH_GENERAL)) {
	Tcl_DStringFree(&prefix);
    }
    if (pathOrDir != NULL) {
	Tcl_DecrRefCount(pathOrDir);
    }
    if (globTypes != NULL) {
	if (globTypes->macType != NULL) {
	    Tcl_DecrRefCount(globTypes->macType);
	}
	if (globTypes->macCreator != NULL) {
	    Tcl_DecrRefCount(globTypes->macCreator);
	}
	TclStackFree(interp, globTypes);
    }
    return result;
}

/*
 *----------------------------------------------------------------------
 *
 * TclGlob --
 *
 *	Sets the separator string based on the platform	and calls DoGlob.
 *
 *	The interpreter's result, on entry to this function, must be a valid
 *	Tcl list (e.g. it could be empty), since we will lappend any new
 *	results to that list. If it is not a valid list, this function will
 *	fail to do anything very meaningful.
 *
 *	Note that if globFlags contains 'TCL_GLOBMODE_TAILS' then pathPrefix
 *	cannot be NULL (it is only allowed with -dir or -path).
 *
 * Results:
 *	The return value is a standard Tcl result indicating whether an error
 *	occurred in globbing. After a normal return the result in interp (set
 *	by DoGlob) holds all of the file names given by the pattern and
 *	pathPrefix arguments. After an error the result in interp will hold
 *	an error message.
 *
 * Side effects:
 *	The 'pattern' is written to.
 *
 *----------------------------------------------------------------------
 */

static int
TclGlob(
    Tcl_Interp *interp,		/* Interpreter for returning error message or
				 * appending list of matching file names. */
    char *pattern,		/* Glob pattern to match. Must not refer to a
				 * static string. */
    Tcl_Obj *pathPrefix,	/* Path prefix to glob pattern, if non-null,
				 * which is considered literally. */
    int globFlags,		/* Stores or'ed combination of flags */
    Tcl_GlobTypeData *types)	/* Struct containing acceptable types. May be
				 * NULL. */
{
    const char *separators;
    char *tail;
    int result;
    Tcl_Obj *filenamesObj, *savedResultObj;

    separators = NULL;
    switch (tclPlatform) {
    case TCL_PLATFORM_UNIX:
	separators = "/";
	break;
    case TCL_PLATFORM_WINDOWS:
	separators = "/\\:";
	break;
    }

    if (pathPrefix != NULL) {
	Tcl_IncrRefCount(pathPrefix);
    }
    tail = pattern;

    /*
     * Handling empty path prefixes with glob patterns like 'C:' or
     * 'c:////////' is a pain on Windows if we leave it too late, since these
     * aren't really patterns at all! We therefore check the head of the
     * pattern now for such cases, if we don't have an unquoted prefix yet.
     *
     * Similarly on Unix with '/' at the head of the pattern -- it just
     * indicates the root volume, so we treat it as such.
     */

    if (tclPlatform == TCL_PLATFORM_WINDOWS) {
	if (pathPrefix == NULL && tail[0] != '\0' && tail[1] == ':') {
	    char *p = tail + 1;
	    pathPrefix = Tcl_NewStringObj(tail, 1);
	    while (*p != '\0') {
		char c = p[1];
		if (*p == '\\') {
		    if (strchr(separators, c) != NULL) {
			if (c == '\\') {
			    c = '/';
			}
			Tcl_AppendToObj(pathPrefix, &c, 1);
			p++;
		    } else {
			break;
		    }
		} else if (strchr(separators, *p) != NULL) {
		    Tcl_AppendToObj(pathPrefix, p, 1);
		} else {
		    break;
		}
		p++;
	    }
	    tail = p;
	    Tcl_IncrRefCount(pathPrefix);
	} else if (pathPrefix == NULL && (tail[0] == '/'
		|| (tail[0] == '\\' && tail[1] == '\\'))) {
	    Tcl_Size driveNameLen;
	    Tcl_Obj *driveName;
	    Tcl_Obj *temp = Tcl_NewStringObj(tail, -1);
	    Tcl_IncrRefCount(temp);

	    switch (TclGetPathType(temp, NULL, &driveNameLen, &driveName)) {
	    case TCL_PATH_VOLUME_RELATIVE: {
		/*
		 * Volume relative path which is equivalent to a path in the
		 * root of the cwd's volume. We will actually return
		 * non-volume-relative paths here. i.e. 'glob /foo*' will
		 * return 'C:/foobar'. This is much the same as globbing for a
		 * path with '\\' will return one with '/' on Windows.
		 */

		Tcl_Obj *cwd = Tcl_FSGetCwd(interp);

		if (cwd == NULL) {
		    Tcl_DecrRefCount(temp);
		    return TCL_ERROR;
		}
		pathPrefix = Tcl_NewStringObj(TclGetString(cwd), 3);
		Tcl_DecrRefCount(cwd);
		if (tail[0] == '/') {
		    tail++;
		} else {
		    tail += 2;
		}
		Tcl_IncrRefCount(pathPrefix);
		break;
	    }
	    case TCL_PATH_ABSOLUTE:
		/*
		 * Absolute, possibly network path //Machine/Share. Use that
		 * as the path prefix (it already has a refCount).
		 */

		pathPrefix = driveName;
		tail += driveNameLen;
		break;
	    case TCL_PATH_RELATIVE:
		/* Do nothing */
		break;
	    }
	    Tcl_DecrRefCount(temp);
	}

	/*
	 * ':' no longer needed as a separator. It is only relevant to the
	 * beginning of the path.
	 */

	separators = "/\\";

    } else if (tclPlatform == TCL_PLATFORM_UNIX) {
	if (pathPrefix == NULL && tail[0] == '/' && tail[1] != '/') {
	    pathPrefix = Tcl_NewStringObj(tail, 1);
	    tail++;
	    Tcl_IncrRefCount(pathPrefix);
	}
    }

    /*
     * Finally if we still haven't managed to generate a path prefix, check if
     * the path starts with a current volume.
     */

    if (pathPrefix == NULL) {
	Tcl_Size driveNameLen;
	Tcl_Obj *driveName;
	if (TclFSNonnativePathType(tail, strlen(tail), NULL,
		&driveNameLen, &driveName) == TCL_PATH_ABSOLUTE) {
	    pathPrefix = driveName;
	    tail += driveNameLen;
	}
    }

    /*
     * To process a [glob] invocation, this function may be called multiple
     * times. Each time, the previously discovered filenames are in the
     * interpreter result. We stash that away here so the result is free for
     * error messages.
     */

    savedResultObj = Tcl_GetObjResult(interp);
    Tcl_IncrRefCount(savedResultObj);
    Tcl_ResetResult(interp);
    TclNewObj(filenamesObj);
    Tcl_IncrRefCount(filenamesObj);

    /*
     * Now we do the actual globbing, adding filenames as we go to buffer in
     * filenamesObj
     */

    if (*tail == '\0' && pathPrefix != NULL) {
	/*
	 * An empty pattern. This means 'pathPrefix' is actually a full path
	 * of a file/directory we want to simply check for existence and type.
	 */

	if (types == NULL) {
	    /*
	     * We just want to check for existence. In this case we make it
	     * easy on Tcl_FSMatchInDirectory and its sub-implementations by
	     * not bothering them (even though they should support this
	     * situation) and we just use the simple existence check with
	     * Tcl_FSAccess.
	     */

	    if (Tcl_FSAccess(pathPrefix, F_OK) == 0) {
		Tcl_ListObjAppendElement(interp, filenamesObj, pathPrefix);
	    }
	    result = TCL_OK;
	} else {
	    /*
	     * We want to check for the correct type. Tcl_FSMatchInDirectory
	     * is documented to do this for us, if we give it a NULL pattern.
	     */

	    result = Tcl_FSMatchInDirectory(interp, filenamesObj, pathPrefix,
		    NULL, types);
	}
    } else {
	result = DoGlob(interp, filenamesObj, separators, pathPrefix,
		globFlags & TCL_GLOBMODE_DIR, tail, types);
    }

    /*
     * Check for errors...
     */

    if (result != TCL_OK) {
	TclDecrRefCount(filenamesObj);
	TclDecrRefCount(savedResultObj);
	if (pathPrefix != NULL) {
	    Tcl_DecrRefCount(pathPrefix);
	}
	return result;
    }

    /*
     * If we only want the tails, we must strip off the prefix now. It may
     * seem more efficient to pass the tails flag down into DoGlob,
     * Tcl_FSMatchInDirectory, but those functions are continually adjusting
     * the prefix as the various pieces of the pattern are assimilated, so
     * that would add a lot of complexity to the code. This way is a little
     * slower (when the -tails flag is given), but much simpler to code.
     *
     * We do it by rewriting the result list in-place.
     */

    if (globFlags & TCL_GLOBMODE_TAILS) {
	Tcl_Size objc, i;
	Tcl_Obj **objv;
	Tcl_Size prefixLen;
	const char *pre;

	/*
	 * If this length has never been set, set it here.
	 */

	if (pathPrefix == NULL) {
	    Tcl_Panic("Called TclGlob with TCL_GLOBMODE_TAILS and pathPrefix==NULL");
	}

	pre = Tcl_GetStringFromObj(pathPrefix, &prefixLen);
	if (prefixLen > 0
		&& (strchr(separators, pre[prefixLen-1]) == NULL)) {
	    /*
	     * If we're on Windows and the prefix is a volume relative one
	     * like 'C:', then there won't be a path separator in between, so
	     * no need to skip it here.
	     */

	    if ((tclPlatform != TCL_PLATFORM_WINDOWS) || (prefixLen != 2)
		    || (pre[1] != ':')) {
		prefixLen++;
	    }
	}

	TclListObjGetElements(NULL, filenamesObj, &objc, &objv);
	for (i = 0; i< objc; i++) {
	    Tcl_Size len;
	    const char *oldStr = Tcl_GetStringFromObj(objv[i], &len);
	    Tcl_Obj *elem;

	    if (len == prefixLen) {
		if ((pattern[0] == '\0')
			|| (strchr(separators, pattern[0]) == NULL)) {
		    TclNewLiteralStringObj(elem, ".");
		} else {
		    TclNewLiteralStringObj(elem, "/");
		}
	    } else {
		elem = Tcl_NewStringObj(oldStr+prefixLen, len-prefixLen);
	    }
	    Tcl_ListObjReplace(interp, filenamesObj, i, 1, 1, &elem);
	}
    }

    /*
     * Now we have a list of discovered filenames in filenamesObj and a list
     * of previously discovered (saved earlier from the interpreter result) in
     * savedResultObj. Merge them and put them back in the interpreter result.
     */

    if (Tcl_IsShared(savedResultObj)) {
	TclDecrRefCount(savedResultObj);
	savedResultObj = Tcl_DuplicateObj(savedResultObj);
	Tcl_IncrRefCount(savedResultObj);
    }
    if (Tcl_ListObjAppendList(interp, savedResultObj, filenamesObj) != TCL_OK){
	result = TCL_ERROR;
    } else {
	Tcl_SetObjResult(interp, savedResultObj);
    }
    TclDecrRefCount(savedResultObj);
    TclDecrRefCount(filenamesObj);
    if (pathPrefix != NULL) {
	Tcl_DecrRefCount(pathPrefix);
    }

    return result;
}

/*
 *----------------------------------------------------------------------
 *
 * SkipToChar --
 *
 *	This function traverses a glob pattern looking for the next unquoted
 *	occurrence of the specified character at the same braces nesting level.
 *
 * Results:
 *	Updates stringPtr to point to the matching character, or to the end of
 *	the string if nothing matched. The return value is 1 if a match was
 *	found at the top level, otherwise it is 0.
 *
 * Side effects:
 *	None.
 *
 *----------------------------------------------------------------------
 */

static int
SkipToChar(
    char **stringPtr,		/* Pointer string to check. */
    int match)			/* Character to find. */
{
    int quoted, level;
    char *p;

    quoted = 0;
    level = 0;

    for (p = *stringPtr; *p != '\0'; p++) {
	if (quoted) {
	    quoted = 0;
	    continue;
	}
	if ((level == 0) && (*p == match)) {
	    *stringPtr = p;
	    return 1;
	}
	if (*p == '{') {
	    level++;
	} else if (*p == '}') {
	    level--;
	} else if (*p == '\\') {
	    quoted = 1;
	}
    }
    *stringPtr = p;
    return 0;
}

/*
 *----------------------------------------------------------------------
 *
 * DoGlob --
 *
 *	This recursive procedure forms the heart of the globbing code. It
 *	performs a depth-first traversal of the tree given by the path name to
 *	be globbed and the pattern. The directory and remainder are assumed to
 *	be native format paths. The prefix contained in 'pathPtr' is either a
 *	directory or path from which to start the search (or NULL). If pathPtr
 *	is NULL, then the pattern must not start with an absolute path
 *	specification (that case should be handled by moving the absolute path
 *	prefix into pathPtr before calling DoGlob).
 *
 * Results:
 *	The return value is a standard Tcl result indicating whether an error
 *	occurred in globbing. After a normal return the result in interp will
 *	be set to hold all of the file names given by the dir and remaining
 *	arguments. After an error the result in interp will hold an error
 *	message.
 *
 * Side effects:
 *	None.
 *
 *----------------------------------------------------------------------
 */

static int
DoGlob(
    Tcl_Interp *interp,		/* Interpreter to use for error reporting
				 * (e.g. unmatched brace). */
    Tcl_Obj *matchesObj,	/* Unshared list object in which to place all
				 * resulting filenames. Caller allocates and
				 * deallocates; DoGlob must not touch the
				 * refCount of this object. */
    const char *separators,	/* String containing separator characters that
				 * should be used to identify globbing
				 * boundaries. */
    Tcl_Obj *pathPtr,		/* Completely expanded prefix. */
    int flags,			/* If non-zero then pathPtr is a directory */
    char *pattern,		/* The pattern to match against. Must not be a
				 * pointer to a static string. */
    Tcl_GlobTypeData *types)	/* List object containing list of acceptable
				 * types. May be NULL. */
{
    int baseLength, quoted;
    int result = TCL_OK;
    char *name, *p, *openBrace, *closeBrace, *firstSpecialChar;
    Tcl_Obj *joinedPtr;

    /*
     * Consume any leading directory separators, leaving pattern pointing just
     * past the last initial separator.
     */

    name = pattern;
    for (; *pattern != '\0'; pattern++) {
	if (*pattern == '\\') {
	    /*
	     * If the first character is escaped, either we have a directory
	     * separator, or we have any other character. In the latter case
	     * the rest is a pattern, and we must break from the loop. This
	     * is particularly important on Windows where '\' is both the
	     * escaping character and a directory separator.
	     */

	    if (strchr(separators, pattern[1]) != NULL) {
		pattern++;
	    } else {
		break;
	    }
	} else if (strchr(separators, *pattern) == NULL) {
	    break;
	}
    }

    /*
     * Look for the first matching pair of braces or the first directory
     * separator that is not inside a pair of braces.
     */

    openBrace = closeBrace = NULL;
    quoted = 0;
    for (p = pattern; *p != '\0'; p++) {
	if (quoted) {
	    quoted = 0;

	} else if (*p == '\\') {
	    quoted = 1;
	    if (strchr(separators, p[1]) != NULL) {
		/*
		 * Quoted directory separator.
		 */
		break;
	    }

	} else if (strchr(separators, *p) != NULL) {
	    /*
	     * Unquoted directory separator.
	     */
	    break;

	} else if (*p == '{') {
	    openBrace = p;
	    p++;
	    if (SkipToChar(&p, '}')) {
		/*
		 * Balanced braces.
		 */

		closeBrace = p;
		break;
	    }
	    Tcl_SetObjResult(interp, Tcl_NewStringObj(
		    "unmatched open-brace in file name", -1));
	    Tcl_SetErrorCode(interp, "TCL", "OPERATION", "GLOB", "BALANCE",
		    (void *)NULL);
	    return TCL_ERROR;

	} else if (*p == '}') {
	    Tcl_SetObjResult(interp, Tcl_NewStringObj(
		    "unmatched close-brace in file name", -1));
	    Tcl_SetErrorCode(interp, "TCL", "OPERATION", "GLOB", "BALANCE",
		    (void *)NULL);
	    return TCL_ERROR;
	}
    }

    /*
     * Substitute the alternate patterns from the braces and recurse.
     */

    if (openBrace != NULL) {
	char *element;
	Tcl_DString newName;

	Tcl_DStringInit(&newName);

	/*
	 * For each element within in the outermost pair of braces, append the
	 * element and the remainder to the fixed portion before the first
	 * brace and recursively call DoGlob.
	 */

	Tcl_DStringAppend(&newName, pattern, openBrace-pattern);
	baseLength = Tcl_DStringLength(&newName);
	*closeBrace = '\0';
	for (p = openBrace; p != closeBrace; ) {
	    p++;
	    element = p;
	    SkipToChar(&p, ',');
	    Tcl_DStringSetLength(&newName, baseLength);
	    Tcl_DStringAppend(&newName, element, p-element);
	    Tcl_DStringAppend(&newName, closeBrace+1, -1);
	    result = DoGlob(interp, matchesObj, separators, pathPtr, flags,
		    Tcl_DStringValue(&newName), types);
	    if (result != TCL_OK) {
		break;
	    }
	}
	*closeBrace = '}';
	Tcl_DStringFree(&newName);
	return result;
    }

    /*
     * At this point, there are no more brace substitutions to perform on this
     * path component. The variable p is pointing at a quoted or unquoted
     * directory separator or the end of the string. So we need to check for
     * special globbing characters in the current pattern. We avoid modifying
     * pattern if p is pointing at the end of the string.
     *
     * If we find any globbing characters, then we must call
     * Tcl_FSMatchInDirectory. If we're at the end of the string, then that's
     * all we need to do. If we're not at the end of the string, then we must
     * recurse, so we do that below.
     *
     * Alternatively, if there are no globbing characters then again there are
     * two cases. If we're at the end of the string, we just need to check for
     * the given path's existence and type. If we're not at the end of the
     * string, we recurse.
     */

    if (*p != '\0') {
	char savedChar = *p;

	/*
	 * Note that we are modifying the string in place. This won't work if
	 * the string is a static.
	 */

	*p = '\0';
	firstSpecialChar = strpbrk(pattern, "*[]?\\");
	*p = savedChar;
    } else {
	firstSpecialChar = strpbrk(pattern, "*[]?\\");
    }

    if (firstSpecialChar != NULL) {
	/*
	 * Look for matching files in the given directory. The implementation
	 * of this function is filesystem specific. For each file that
	 * matches, it will add the match onto the resultPtr given.
	 */

	static Tcl_GlobTypeData dirOnly = {
	    TCL_GLOB_TYPE_DIR, 0, NULL, NULL
	};
	char save = *p;
	Tcl_Obj *subdirsPtr;

	if (*p == '\0') {
	    return Tcl_FSMatchInDirectory(interp, matchesObj, pathPtr,
		    pattern, types);
	}

	/*
	 * We do the recursion ourselves. This makes implementing
	 * Tcl_FSMatchInDirectory for each filesystem much easier.
	 */

	*p = '\0';
	TclNewObj(subdirsPtr);
	Tcl_IncrRefCount(subdirsPtr);
	result = Tcl_FSMatchInDirectory(interp, subdirsPtr, pathPtr,
		pattern, &dirOnly);
	*p = save;
	if (result == TCL_OK) {
	    Tcl_Size i, subdirc, repair = -1;
	    Tcl_Obj **subdirv;

	    result = TclListObjGetElements(interp, subdirsPtr,
		    &subdirc, &subdirv);
	    for (i=0; result==TCL_OK && i<subdirc; i++) {
		Tcl_Obj *copy = NULL;

		result = DoGlob(interp, matchesObj, separators, subdirv[i],
			1, p+1, types);
		if (copy) {
		    Tcl_Size end;

		    Tcl_DecrRefCount(subdirv[i]);
		    subdirv[i] = copy;
		    TclListObjLength(NULL, matchesObj, &end);
		    while (repair < end) {
			const char *bytes;
			Tcl_Size numBytes;
			Tcl_Obj *fixme, *newObj;

			Tcl_ListObjIndex(NULL, matchesObj, repair, &fixme);
			bytes = Tcl_GetStringFromObj(fixme, &numBytes);
			newObj = Tcl_NewStringObj(bytes+2, numBytes-2);
			Tcl_ListObjReplace(NULL, matchesObj, repair, 1,
				1, &newObj);
			repair++;
		    }
		    repair = TCL_INDEX_NONE;
		}
	    }
	}
	TclDecrRefCount(subdirsPtr);
	return result;
    }

    /*
     * We reach here with no pattern char in current section
     */

    if (*p == '\0') {
	Tcl_Size length;
	Tcl_DString append;

	/*
	 * This is the code path reached by a command like 'glob foo'.
	 *
	 * There are no more wildcards in the pattern and no more unprocessed
	 * characters in the pattern, so now we can construct the path, and
	 * pass it to Tcl_FSMatchInDirectory with an empty pattern to verify
	 * the existence of the file and check it is of the correct type (if a
	 * 'types' flag it given -- if no such flag was given, we could just
	 * use 'Tcl_FSLStat', but for simplicity we keep to a common
	 * approach).
	 */

	Tcl_DStringInit(&append);
	Tcl_DStringAppend(&append, pattern, p-pattern);

	if (pathPtr != NULL) {
	    (void) Tcl_GetStringFromObj(pathPtr, &length);
	} else {
	    length = 0;
	}

	switch (tclPlatform) {
	case TCL_PLATFORM_WINDOWS:
	    if (length == 0 && (Tcl_DStringLength(&append) == 0)) {
		if (((*name == '\\') && (name[1] == '/' ||
			name[1] == '\\')) || (*name == '/')) {
		    TclDStringAppendLiteral(&append, "/");
		} else {
		    TclDStringAppendLiteral(&append, ".");
		}
	    }

	    break;

	case TCL_PLATFORM_UNIX:
	    if (length == 0 && (Tcl_DStringLength(&append) == 0)) {
		if ((*name == '\\' && name[1] == '/') || (*name == '/')) {
		    TclDStringAppendLiteral(&append, "/");
		} else {
		    TclDStringAppendLiteral(&append, ".");
		}
	    }
	    break;
	}

	/*
	 * Common for all platforms.
	 */

	if (pathPtr == NULL) {
	    joinedPtr = Tcl_DStringToObj(&append);
	} else if (flags) {
	    joinedPtr = TclNewFSPathObj(pathPtr, Tcl_DStringValue(&append),
		    Tcl_DStringLength(&append));
	} else {
	    joinedPtr = Tcl_DuplicateObj(pathPtr);
	    if (strchr(separators, Tcl_DStringValue(&append)[0]) == NULL) {
		/*
		 * The current prefix must end in a separator.
		 */

		Tcl_Size len;
<<<<<<< HEAD
		const char *joined = Tcl_GetStringFromObj(joinedPtr,&len);
=======
		const char *joined = TclGetStringFromObj(joinedPtr, &len);
>>>>>>> 444e06f2

		if ((len > 0) && (strchr(separators, joined[len-1]) == NULL)) {
		    Tcl_AppendToObj(joinedPtr, "/", 1);
		}
	    }
	    Tcl_AppendToObj(joinedPtr, Tcl_DStringValue(&append),
		    Tcl_DStringLength(&append));
	}
	Tcl_IncrRefCount(joinedPtr);
	Tcl_DStringFree(&append);
	result = Tcl_FSMatchInDirectory(interp, matchesObj, joinedPtr, NULL,
		types);
	Tcl_DecrRefCount(joinedPtr);
	return result;
    }

    /*
     * If it's not the end of the string, we must recurse
     */

    if (pathPtr == NULL) {
	joinedPtr = Tcl_NewStringObj(pattern, p-pattern);
    } else if (flags) {
	joinedPtr = TclNewFSPathObj(pathPtr, pattern, p-pattern);
    } else {
	joinedPtr = Tcl_DuplicateObj(pathPtr);
	if (strchr(separators, pattern[0]) == NULL) {
	    /*
	     * The current prefix must end in a separator, unless this is a
	     * volume-relative path. In particular globbing in Windows shares,
	     * when not using -dir or -path, e.g. 'glob [file join
	     * //machine/share/subdir *]' requires adding a separator here.
	     * This behaviour is not currently tested for in the test suite.
	     */

	    Tcl_Size len;
<<<<<<< HEAD
	    const char *joined = Tcl_GetStringFromObj(joinedPtr,&len);
=======
	    const char *joined = TclGetStringFromObj(joinedPtr, &len);
>>>>>>> 444e06f2

	    if ((len > 0) && (strchr(separators, joined[len-1]) == NULL)) {
		if (Tcl_FSGetPathType(pathPtr) != TCL_PATH_VOLUME_RELATIVE) {
		    Tcl_AppendToObj(joinedPtr, "/", 1);
		}
	    }
	}
	Tcl_AppendToObj(joinedPtr, pattern, p-pattern);
    }

    Tcl_IncrRefCount(joinedPtr);
    result = DoGlob(interp, matchesObj, separators, joinedPtr, 1, p, types);
    Tcl_DecrRefCount(joinedPtr);

    return result;
}

/*
 *---------------------------------------------------------------------------
 *
 * Tcl_AllocStatBuf --
 *
 *	This procedure allocates a Tcl_StatBuf on the heap. It exists so that
 *	extensions may be used unchanged on systems where largefile support is
 *	optional.
 *
 * Results:
 *	A pointer to a Tcl_StatBuf which may be deallocated by being passed to
 *	Tcl_Free().
 *
 * Side effects:
 *	None.
 *
 *---------------------------------------------------------------------------
 */

Tcl_StatBuf *
Tcl_AllocStatBuf(void)
{
    return (Tcl_StatBuf *)Tcl_Alloc(sizeof(Tcl_StatBuf));
}

/*
 *---------------------------------------------------------------------------
 *
 * Access functions for Tcl_StatBuf --
 *
 *	These functions provide portable read-only access to the portable
 *	fields of the Tcl_StatBuf structure (really a 'struct stat'
 *	or something else related). [TIP #316]
 *
 * Results:
 *	The value from the field being retrieved.
 *
 * Side effects:
 *	None.
 *
 *---------------------------------------------------------------------------
 */

unsigned
Tcl_GetFSDeviceFromStat(
    const Tcl_StatBuf *statPtr)
{
    return statPtr->st_dev;
}

unsigned
Tcl_GetFSInodeFromStat(
    const Tcl_StatBuf *statPtr)
{
    return statPtr->st_ino;
}

unsigned
Tcl_GetModeFromStat(
    const Tcl_StatBuf *statPtr)
{
    return statPtr->st_mode;
}

int
Tcl_GetLinkCountFromStat(
    const Tcl_StatBuf *statPtr)
{
    return (int)statPtr->st_nlink;
}

int
Tcl_GetUserIdFromStat(
    const Tcl_StatBuf *statPtr)
{
    return (int) statPtr->st_uid;
}

int
Tcl_GetGroupIdFromStat(
    const Tcl_StatBuf *statPtr)
{
    return (int) statPtr->st_gid;
}

int
Tcl_GetDeviceTypeFromStat(
    const Tcl_StatBuf *statPtr)
{
    return (int) statPtr->st_rdev;
}

long long
Tcl_GetAccessTimeFromStat(
    const Tcl_StatBuf *statPtr)
{
    return (long long) statPtr->st_atime;
}

long long
Tcl_GetModificationTimeFromStat(
    const Tcl_StatBuf *statPtr)
{
    return (long long) statPtr->st_mtime;
}

long long
Tcl_GetChangeTimeFromStat(
    const Tcl_StatBuf *statPtr)
{
    return (long long) statPtr->st_ctime;
}

unsigned long long
Tcl_GetSizeFromStat(
    const Tcl_StatBuf *statPtr)
{
    return (unsigned long long) statPtr->st_size;
}

unsigned long long
Tcl_GetBlocksFromStat(
    const Tcl_StatBuf *statPtr)
{
#ifdef HAVE_STRUCT_STAT_ST_BLOCKS
    return (unsigned long long) statPtr->st_blocks;
#else
    unsigned blksize = Tcl_GetBlockSizeFromStat(statPtr);

    return ((unsigned long long) statPtr->st_size + blksize - 1) / blksize;
#endif
}

#ifdef HAVE_STRUCT_STAT_ST_BLKSIZE
unsigned
Tcl_GetBlockSizeFromStat(
    const Tcl_StatBuf *statPtr)
{
    return statPtr->st_blksize;
}
#else
unsigned
Tcl_GetBlockSizeFromStat(
    TCL_UNUSED(const Tcl_StatBuf *))
{
    /*
     * Not a great guess, but will do...
     */

    return GUESSED_BLOCK_SIZE;
}
#endif

/*
 * Local Variables:
 * mode: c
 * c-basic-offset: 4
 * fill-column: 78
 * End:
 */<|MERGE_RESOLUTION|>--- conflicted
+++ resolved
@@ -1284,11 +1284,7 @@
     if (dir == PATH_GENERAL) {
 	Tcl_Size pathlength;
 	const char *last;
-<<<<<<< HEAD
-	const char *first = Tcl_GetStringFromObj(pathOrDir,&pathlength);
-=======
-	const char *first = TclGetStringFromObj(pathOrDir, &pathlength);
->>>>>>> 444e06f2
+	const char *first = Tcl_GetStringFromObj(pathOrDir ,&pathlength);
 
 	/*
 	 * Find the last path separator in the path
@@ -2287,11 +2283,7 @@
 		 */
 
 		Tcl_Size len;
-<<<<<<< HEAD
-		const char *joined = Tcl_GetStringFromObj(joinedPtr,&len);
-=======
-		const char *joined = TclGetStringFromObj(joinedPtr, &len);
->>>>>>> 444e06f2
+		const char *joined = Tcl_GetStringFromObj(joinedPtr ,&len);
 
 		if ((len > 0) && (strchr(separators, joined[len-1]) == NULL)) {
 		    Tcl_AppendToObj(joinedPtr, "/", 1);
@@ -2328,11 +2320,7 @@
 	     */
 
 	    Tcl_Size len;
-<<<<<<< HEAD
-	    const char *joined = Tcl_GetStringFromObj(joinedPtr,&len);
-=======
-	    const char *joined = TclGetStringFromObj(joinedPtr, &len);
->>>>>>> 444e06f2
+	    const char *joined = Tcl_GetStringFromObj(joinedPtr ,&len);
 
 	    if ((len > 0) && (strchr(separators, joined[len-1]) == NULL)) {
 		if (Tcl_FSGetPathType(pathPtr) != TCL_PATH_VOLUME_RELATIVE) {
