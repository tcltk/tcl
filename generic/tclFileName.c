--- conflicted
+++ resolved
@@ -417,6 +417,7 @@
 
 	    if (path[0] == '/') {
 		++path;
+#if defined(__CYGWIN__) || defined(__QNX__)
 		/*
 		 * Check for "//" network path prefix
 		 */
@@ -426,6 +427,7 @@
 			++path;
 		    }
 		}
+#endif
 		if (driveNameLengthPtr != NULL) {
 		    /*
 		     * We need this addition in case the "//" code was used.
@@ -649,6 +651,7 @@
     if (*path == '/') {
 	Tcl_Obj *rootElt;
 	++path;
+#if defined(__CYGWIN__) || defined(__QNX__)
 	/*
 	 * Check for "//" network path prefix
 	 */
@@ -658,6 +661,7 @@
 		++path;
 	    }
 	}
+#endif
 	rootElt = Tcl_NewStringObj(origPath, path - origPath);
 	Tcl_ListObjAppendElement(NULL, result, rootElt);
 	while (*path == '/') {
@@ -1879,15 +1883,11 @@
 	separators = "/\\";
 
     } else if (tclPlatform == TCL_PLATFORM_UNIX) {
-<<<<<<< HEAD
-	if (pathPrefix == NULL && tail[0] == '/' && tail[1] != '/') {
-=======
 	if (pathPrefix == NULL && tail[0] == '/'
 #if defined(__CYGWIN__) || defined(__QNX__)
 		&& tail[1] != '/'
 #endif
 	) {
->>>>>>> b3838ea4
 	    pathPrefix = Tcl_NewStringObj(tail, 1);
 	    tail++;
 	    Tcl_IncrRefCount(pathPrefix);
