--- conflicted
+++ resolved
@@ -7,15 +7,8 @@
  * Copyright (c) 1995-1998 Sun Microsystems, Inc.
  * Copyright (c) 1998-1999 by Scriptics Corporation.
  *
-<<<<<<< HEAD
  * See the file "license.terms" for information on usage and redistribution of
  * this file, and for a DISCLAIMER OF ALL WARRANTIES.
- *
- * RCS: @(#) $Id: tclFileName.c,v 1.86.2.5 2010/05/21 12:18:17 nijtmans Exp $
-=======
- * See the file "license.terms" for information on usage and redistribution
- * of this file, and for a DISCLAIMER OF ALL WARRANTIES.
->>>>>>> ed7157d2
  */
 
 #include "tclInt.h"
