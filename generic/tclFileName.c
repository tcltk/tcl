/*
 * tclFileName.c --
 *
 *	This file contains routines for converting file names betwen native
 *	and network form.
 *
 * Copyright © 1995-1998 Sun Microsystems, Inc.
 * Copyright © 1998-1999 Scriptics Corporation.
 *
 * See the file "license.terms" for information on usage and redistribution of
 * this file, and for a DISCLAIMER OF ALL WARRANTIES.
 */

#include "tclInt.h"
#include "tclRegexp.h"
#include "tclFileSystem.h" /* For TclGetPathType() */

/*
 * The following variable is set in the TclPlatformInit call to one of:
 * TCL_PLATFORM_UNIX or TCL_PLATFORM_WINDOWS.
 */

TclPlatformType tclPlatform = TCL_PLATFORM_UNIX;

/*
 * Prototypes for local procedures defined in this file:
 */

static const char *	ExtractWinRoot(const char *path,
			    Tcl_DString *resultPtr, int offset,
			    Tcl_PathType *typePtr);
static int		SkipToChar(char **stringPtr, int match);
static Tcl_Obj *	SplitWinPath(const char *path);
static Tcl_Obj *	SplitUnixPath(const char *path);
static int		DoGlob(Tcl_Interp *interp, Tcl_Obj *resultPtr,
			    const char *separators, Tcl_Obj *pathPtr, int flags,
			    char *pattern, Tcl_GlobTypeData *types);
static int		TclGlob(Tcl_Interp *interp, char *pattern,
			    Tcl_Obj *pathPrefix, int globFlags,
			    Tcl_GlobTypeData *types);

/* Flag values used by TclGlob() */

#define TCL_GLOBMODE_DIR	4
#define TCL_GLOBMODE_TAILS	8

/*
 * When there is no support for getting the block size of a file in a stat()
 * call, use this as a guess. Allow it to be overridden in the platform-
 * specific files.
 */

#if (!defined(HAVE_STRUCT_STAT_ST_BLKSIZE) && !defined(GUESSED_BLOCK_SIZE))
#define GUESSED_BLOCK_SIZE	1024
#endif

/*
 *----------------------------------------------------------------------
 *
 * SetResultLength --
 *
 *	Resets the result DString for ExtractWinRoot to accommodate
 *	any NT extended path prefixes.
 *
 * Results:
 *	None.
 *
 * Side effects:
 *	May modify the Tcl_DString.
 *----------------------------------------------------------------------
 */

static void
SetResultLength(
    Tcl_DString *resultPtr,
    int offset,
    int extended)
{
    Tcl_DStringSetLength(resultPtr, offset);
    if (extended == 2) {
	TclDStringAppendLiteral(resultPtr, "//?/UNC/");
    } else if (extended == 1) {
	TclDStringAppendLiteral(resultPtr, "//?/");
    }
}

/*
 *----------------------------------------------------------------------
 *
 * ExtractWinRoot --
 *
 *	Matches the root portion of a Windows path and appends it to the
 *	specified Tcl_DString.
 *
 * Results:
 *	Returns the position in the path immediately after the root including
 *	any trailing slashes. Appends a cleaned up version of the root to the
 *	Tcl_DString at the specified offset.
 *
 * Side effects:
 *	Modifies the specified Tcl_DString.
 *
 *----------------------------------------------------------------------
 */

static const char *
ExtractWinRoot(
    const char *path,		/* Path to parse. */
    Tcl_DString *resultPtr,	/* Buffer to hold result. */
    int offset,			/* Offset in buffer where result should be
				 * stored. */
    Tcl_PathType *typePtr)	/* Where to store pathType result */
{
    int extended = 0;

    if (   (path[0] == '/' || path[0] == '\\')
	&& (path[1] == '/' || path[1] == '\\')
	&& (path[2] == '?')
	&& (path[3] == '/' || path[3] == '\\')) {
	extended = 1;
	path = path + 4;
	if (path[0] == 'U' && path[1] == 'N' && path[2] == 'C'
	    && (path[3] == '/' || path[3] == '\\')) {
	    extended = 2;
	    path = path + 4;
	}
    }

    if (path[0] == '/' || path[0] == '\\') {
	/*
	 * Might be a UNC or Vol-Relative path.
	 */

	const char *host, *share, *tail;
	int hlen, slen;

	if (path[1] != '/' && path[1] != '\\') {
	    SetResultLength(resultPtr, offset, extended);
	    *typePtr = TCL_PATH_VOLUME_RELATIVE;
	    TclDStringAppendLiteral(resultPtr, "/");
	    return &path[1];
	}
	host = &path[2];

	/*
	 * Skip separators.
	 */

	while (host[0] == '/' || host[0] == '\\') {
	    host++;
	}

	for (hlen = 0; host[hlen];hlen++) {
	    if (host[hlen] == '/' || host[hlen] == '\\') {
		break;
	    }
	}
	if (host[hlen] == 0 || host[hlen+1] == 0) {
	    /*
	     * The path given is simply of the form '/foo', '//foo',
	     * '/////foo' or the same with backslashes. If there is exactly
	     * one leading '/' the path is volume relative (see filename man
	     * page). If there are more than one, we are simply assuming they
	     * are superfluous and we trim them away. (An alternative
	     * interpretation would be that it is a host name, but we have
	     * been documented that that is not the case).
	     */

	    *typePtr = TCL_PATH_VOLUME_RELATIVE;
	    TclDStringAppendLiteral(resultPtr, "/");
	    return &path[2];
	}
	SetResultLength(resultPtr, offset, extended);
	share = &host[hlen];

	/*
	 * Skip separators.
	 */

	while (share[0] == '/' || share[0] == '\\') {
	    share++;
	}

	for (slen=0; share[slen]; slen++) {
	    if (share[slen] == '/' || share[slen] == '\\') {
		break;
	    }
	}
	TclDStringAppendLiteral(resultPtr, "//");
	Tcl_DStringAppend(resultPtr, host, hlen);
	TclDStringAppendLiteral(resultPtr, "/");
	Tcl_DStringAppend(resultPtr, share, slen);

	tail = &share[slen];

	/*
	 * Skip separators.
	 */

	while (tail[0] == '/' || tail[0] == '\\') {
	    tail++;
	}

	*typePtr = TCL_PATH_ABSOLUTE;
	return tail;
    } else if (*path && path[1] == ':') {
	/*
	 * Might be a drive separator.
	 */

	SetResultLength(resultPtr, offset, extended);

	if (path[2] != '/' && path[2] != '\\') {
	    *typePtr = TCL_PATH_VOLUME_RELATIVE;
	    Tcl_DStringAppend(resultPtr, path, 2);
	    return &path[2];
	} else {
	    const char *tail = &path[3];

	    /*
	     * Skip separators.
	     */

	    while (*tail && (tail[0] == '/' || tail[0] == '\\')) {
		tail++;
	    }

	    *typePtr = TCL_PATH_ABSOLUTE;
	    Tcl_DStringAppend(resultPtr, path, 2);
	    TclDStringAppendLiteral(resultPtr, "/");

	    return tail;
	}
    } else {
	int abs = 0;

	/*
	 * Check for Windows devices.
	 */

	if ((path[0] == 'c' || path[0] == 'C')
		&& (path[1] == 'o' || path[1] == 'O')) {
	    if ((path[2] == 'm' || path[2] == 'M')
		    && path[3] >= '1' && path[3] <= '9') {
		/*
		 * May have match for 'com[1-9]:?', which is a serial port.
		 */

		if (path[4] == '\0') {
		    abs = 4;
		} else if (path[4] == ':' && path[5] == '\0') {
		    abs = 5;
		}

	    } else if ((path[2] == 'n' || path[2] == 'N') && path[3] == '\0') {
		/*
		 * Have match for 'con'.
		 */

		abs = 3;
	    }

	} else if ((path[0] == 'l' || path[0] == 'L')
		&& (path[1] == 'p' || path[1] == 'P')
		&& (path[2] == 't' || path[2] == 'T')) {
	    if (path[3] >= '1' && path[3] <= '9') {
		/*
		 * May have match for 'lpt[1-9]:?'
		 */

		if (path[4] == '\0') {
		    abs = 4;
		} else if (path[4] == ':' && path[5] == '\0') {
		    abs = 5;
		}
	    }

	} else if ((path[0] == 'p' || path[0] == 'P')
		&& (path[1] == 'r' || path[1] == 'R')
		&& (path[2] == 'n' || path[2] == 'N')
		&& path[3] == '\0') {
	    /*
	     * Have match for 'prn'.
	     */
	    abs = 3;

	} else if ((path[0] == 'n' || path[0] == 'N')
		&& (path[1] == 'u' || path[1] == 'U')
		&& (path[2] == 'l' || path[2] == 'L')
		&& path[3] == '\0') {
	    /*
	     * Have match for 'nul'.
	     */

	    abs = 3;

	} else if ((path[0] == 'a' || path[0] == 'A')
		&& (path[1] == 'u' || path[1] == 'U')
		&& (path[2] == 'x' || path[2] == 'X')
		&& path[3] == '\0') {
	    /*
	     * Have match for 'aux'.
	     */

	    abs = 3;
	}

	if (abs != 0) {
	    *typePtr = TCL_PATH_ABSOLUTE;
	    SetResultLength(resultPtr, offset, extended);
	    Tcl_DStringAppend(resultPtr, path, abs);
	    return path + abs;
	}
    }

    /*
     * Anything else is treated as relative.
     */

    *typePtr = TCL_PATH_RELATIVE;
    return path;
}

/*
 *----------------------------------------------------------------------
 *
 * Tcl_GetPathType --
 *
 *	Determines whether a given path is relative to the current directory,
 *	relative to the current volume, or absolute.
 *
 *	The objectified Tcl_FSGetPathType should be used in preference to this
 *	function (as you can see below, this is just a wrapper around that
 *	other function).
 *
 * Results:
 *	Returns one of TCL_PATH_ABSOLUTE, TCL_PATH_RELATIVE, or
 *	TCL_PATH_VOLUME_RELATIVE.
 *
 * Side effects:
 *	None.
 *
 *----------------------------------------------------------------------
 */

Tcl_PathType
Tcl_GetPathType(
    const char *path)
{
    Tcl_PathType type;
    Tcl_Obj *tempObj = Tcl_NewStringObj(path,-1);

    Tcl_IncrRefCount(tempObj);
    type = Tcl_FSGetPathType(tempObj);
    Tcl_DecrRefCount(tempObj);
    return type;
}

/*
 *----------------------------------------------------------------------
 *
 * TclpGetNativePathType --
 *
 *	Determines whether a given path is relative to the current directory,
 *	relative to the current volume, or absolute, but ONLY FOR THE NATIVE
 *	FILESYSTEM. This function is called from tclIOUtil.c (but needs to be
 *	here due to its dependence on static variables/functions in this
 *	file). The exported function Tcl_FSGetPathType should be used by
 *	extensions.
 *
 * Results:
 *	Returns one of TCL_PATH_ABSOLUTE, TCL_PATH_RELATIVE, or
 *	TCL_PATH_VOLUME_RELATIVE.
 *
 * Side effects:
 *	None.
 *
 *----------------------------------------------------------------------
 */

Tcl_PathType
TclpGetNativePathType(
    Tcl_Obj *pathPtr,		/* Native path of interest */
    Tcl_Size *driveNameLengthPtr, /* Returns length of drive, if non-NULL and
				   * path was absolute */
    Tcl_Obj **driveNameRef)
{
    Tcl_PathType type = TCL_PATH_ABSOLUTE;
    const char *path = TclGetString(pathPtr);

    switch (tclPlatform) {
    case TCL_PLATFORM_UNIX: {
        const char *origPath = path;

        /*
         * Paths that begin with / are absolute.
         */

        if (path[0] == '/') {
            ++path;
            /*
             * Check for "//" network path prefix
             */
            if ((*path == '/') && path[1] && (path[1] != '/')) {
                path += 2;
                while (*path && *path != '/') {
                    ++path;
                }
            }
            if (driveNameLengthPtr != NULL) {
                /*
                 * We need this addition in case the "//" code was used.
                 */

                *driveNameLengthPtr = (path - origPath);
            }
        } else {
            type = TCL_PATH_RELATIVE;
        }
        break;
    }
    case TCL_PLATFORM_WINDOWS: {
        Tcl_DString ds;
        const char *rootEnd;

        Tcl_DStringInit(&ds);
        rootEnd = ExtractWinRoot(path, &ds, 0, &type);
        if ((rootEnd != path) && (driveNameLengthPtr != NULL)) {
            *driveNameLengthPtr = rootEnd - path;
            if (driveNameRef != NULL) {
                *driveNameRef = Tcl_DStringToObj(&ds);
                Tcl_IncrRefCount(*driveNameRef);
            }
        }
        Tcl_DStringFree(&ds);
        break;
    }
    }
    return type;
}

/*
 *---------------------------------------------------------------------------
 *
 * TclpNativeSplitPath --
 *
 *	This function takes the given Tcl_Obj, which should be a valid path,
 *	and returns a Tcl List object containing each segment of that path as
 *	an element.
 *
 *	Note this function currently calls the older Split(Plat)Path
 *	functions, which require more memory allocation than is desirable.
 *
 * Results:
 *	Returns list object with refCount of zero. If the passed in lenPtr is
 *	non-NULL, we use it to return the number of elements in the returned
 *	list.
 *
 * Side effects:
 *	None.
 *
 *---------------------------------------------------------------------------
 */

Tcl_Obj *
TclpNativeSplitPath(
    Tcl_Obj *pathPtr,		/* Path to split. */
    Tcl_Size *lenPtr)		/* int to store number of path elements. */
{
    Tcl_Obj *resultPtr = NULL;	/* Needed only to prevent gcc warnings. */

    /*
     * Perform platform specific splitting.
     */

    switch (tclPlatform) {
    case TCL_PLATFORM_UNIX:
	resultPtr = SplitUnixPath(TclGetString(pathPtr));
	break;

    case TCL_PLATFORM_WINDOWS:
	resultPtr = SplitWinPath(TclGetString(pathPtr));
	break;
    }

    /*
     * Compute the number of elements in the result.
     */

    if (lenPtr != NULL) {
	TclListObjLengthM(NULL, resultPtr, lenPtr);
    }
    return resultPtr;
}

/*
 *----------------------------------------------------------------------
 *
 * Tcl_SplitPath --
 *
 *	Split a path into a list of path components. The first element of the
 *	list will have the same path type as the original path.
 *
 * Results:
 *	Returns a standard Tcl result. The interpreter result contains a list
 *	of path components. *argvPtr will be filled in with the address of an
 *	array whose elements point to the elements of path, in order.
 *	*argcPtr will get filled in with the number of valid elements in the
 *	array. A single block of memory is dynamically allocated to hold both
 *	the argv array and a copy of the path elements. The caller must
 *	eventually free this memory by calling Tcl_Free() on *argvPtr. Note:
 *	*argvPtr and *argcPtr are only modified if the procedure returns
 *	normally.
 *
 * Side effects:
 *	Allocates memory.
 *
 *----------------------------------------------------------------------
 */

#undef Tcl_SplitPath
void
Tcl_SplitPath(
    const char *path,		/* Pointer to string containing a path. */
    Tcl_Size *argcPtr,		/* Pointer to location to fill in with the
				 * number of elements in the path. */
    const char ***argvPtr)	/* Pointer to place to store pointer to array
				 * of pointers to path elements. */
{
    Tcl_Obj *resultPtr = NULL;	/* Needed only to prevent gcc warnings. */
    Tcl_Obj *tmpPtr, *eltPtr;
    Tcl_Size i, size, len;
    char *p;
    const char *str;

    /*
     * Perform the splitting, using objectified, vfs-aware code.
     */

    tmpPtr = Tcl_NewStringObj(path, -1);
    Tcl_IncrRefCount(tmpPtr);
    resultPtr = Tcl_FSSplitPath(tmpPtr, argcPtr);
    Tcl_IncrRefCount(resultPtr);
    Tcl_DecrRefCount(tmpPtr);

    /*
     * Calculate space required for the result.
     */

    size = 1;
    for (i = 0; i < *argcPtr; i++) {
	Tcl_ListObjIndex(NULL, resultPtr, i, &eltPtr);
	(void)Tcl_GetStringFromObj(eltPtr, &len);
	size += len + 1;
    }

    /*
     * Allocate a buffer large enough to hold the contents of all of the list
     * plus the argv pointers and the terminating NULL pointer.
     */

    *argvPtr = (const char **)Tcl_Alloc(
	    ((((*argcPtr) + 1) * sizeof(char *)) + size));

    /*
     * Position p after the last argv pointer and copy the contents of the
     * list in, piece by piece.
     */

    p = (char *) &(*argvPtr)[(*argcPtr) + 1];
    for (i = 0; i < *argcPtr; i++) {
	Tcl_ListObjIndex(NULL, resultPtr, i, &eltPtr);
	str = Tcl_GetStringFromObj(eltPtr, &len);
	memcpy(p, str, len + 1);
	p += len+1;
    }

    /*
     * Now set up the argv pointers.
     */

    p = (char *) &(*argvPtr)[(*argcPtr) + 1];

    for (i = 0; i < *argcPtr; i++) {
	(*argvPtr)[i] = p;
	for (; *(p++)!='\0'; );
    }
    (*argvPtr)[i] = NULL;

    /*
     * Free the result ptr given to us by Tcl_FSSplitPath
     */

    Tcl_DecrRefCount(resultPtr);
}

/*
 *----------------------------------------------------------------------
 *
 * SplitUnixPath --
 *
 *	This routine is used by Tcl_(FS)SplitPath to handle splitting Unix
 *	paths.
 *
 * Results:
 *	Returns a newly allocated Tcl list object.
 *
 * Side effects:
 *	None.
 *
 *----------------------------------------------------------------------
 */

static Tcl_Obj *
SplitUnixPath(
    const char *path)		/* Pointer to string containing a path. */
{
    size_t length;
    const char *origPath = path, *elementStart;
    Tcl_Obj *result;

    /*
     * Deal with the root directory as a special case.
     */

    TclNewObj(result);
    if (*path == '/') {
	Tcl_Obj *rootElt;
	++path;
	/*
	 * Check for "//" network path prefix
	 */
	if ((*path == '/') && path[1] && (path[1] != '/')) {
	    path += 2;
	    while (*path && *path != '/') {
		++path;
	    }
	}
	rootElt = Tcl_NewStringObj(origPath, path - origPath);
	Tcl_ListObjAppendElement(NULL, result, rootElt);
	while (*path == '/') {
	    ++path;
	}
    }

    /*
     * Split on slashes.
     */

    for (;;) {
	elementStart = path;
	while ((*path != '\0') && (*path != '/')) {
	    path++;
	}
	length = path - elementStart;
	if (length > 0) {
	    Tcl_Obj *nextElt;
            nextElt = Tcl_NewStringObj(elementStart, length);
            Tcl_ListObjAppendElement(NULL, result, nextElt);
	}
	if (*path++ == '\0') {
	    break;
	}
    }
    return result;
}

/*
 *----------------------------------------------------------------------
 *
 * SplitWinPath --
 *
 *	This routine is used by Tcl_(FS)SplitPath to handle splitting Windows
 *	paths.
 *
 * Results:
 *	Returns a newly allocated Tcl list object.
 *
 * Side effects:
 *	None.
 *
 *----------------------------------------------------------------------
 */

static Tcl_Obj *
SplitWinPath(
    const char *path)		/* Pointer to string containing a path. */
{
    size_t length;
    const char *p, *elementStart;
    Tcl_PathType type = TCL_PATH_ABSOLUTE;
    Tcl_DString buf;
    Tcl_Obj *result;
    Tcl_DStringInit(&buf);

    TclNewObj(result);
    p = ExtractWinRoot(path, &buf, 0, &type);

    /*
     * Terminate the root portion, if we matched something.
     */

    if (p != path) {
	Tcl_ListObjAppendElement(NULL, result, Tcl_DStringToObj(&buf));
    }
    Tcl_DStringFree(&buf);

    /*
     * Split on slashes.
     */

    do {
	elementStart = p;
	while ((*p != '\0') && (*p != '/') && (*p != '\\')) {
	    p++;
	}
	length = p - elementStart;
	if (length > 0) {
	    Tcl_Obj *nextElt;
	    if ((elementStart != path) &&
		    isalpha(UCHAR(elementStart[0])) &&
		    (elementStart[1] == ':')) {
		TclNewLiteralStringObj(nextElt, "./");
		Tcl_AppendToObj(nextElt, elementStart, length);
	    } else {
		nextElt = Tcl_NewStringObj(elementStart, length);
	    }
	    Tcl_ListObjAppendElement(NULL, result, nextElt);
	}
    } while (*p++ != '\0');

    return result;
}

/*
 *---------------------------------------------------------------------------
 *
 * Tcl_FSJoinToPath --
 *
 *	This function takes the given object, which should usually be a valid
 *	path or NULL, and joins onto it the array of paths segments given.
 *
 *	The objects in the array given will temporarily have their refCount
 *	increased by one, and then decreased by one when this function exits
 *	(which means if they had zero refCount when we were called, they will
 *	be freed).
 *
 * Results:
 *	Returns object owned by the caller (which should increment its
 *	refCount) - typically an object with refCount of zero.
 *
 * Side effects:
 *	None.
 *
 *---------------------------------------------------------------------------
 */

Tcl_Obj *
Tcl_FSJoinToPath(
    Tcl_Obj *pathPtr,		/* Valid path or NULL. */
    Tcl_Size objc,		/* Number of array elements to join */
    Tcl_Obj *const objv[])	/* Path elements to join. */
{
    if (pathPtr == NULL) {
	return TclJoinPath(objc, objv, 0);
    }
    if (objc == 0) {
	return TclJoinPath(1, &pathPtr, 0);
    }
    if (objc == 1) {
	Tcl_Obj *pair[2];

	pair[0] = pathPtr;
	pair[1] = objv[0];
	return TclJoinPath(2, pair, 0);
    } else {
	Tcl_Size elemc = objc + 1;
	Tcl_Obj *ret, **elemv = (Tcl_Obj**)Tcl_Alloc(elemc*sizeof(Tcl_Obj *));

	elemv[0] = pathPtr;
	memcpy(elemv+1, objv, objc*sizeof(Tcl_Obj *));
	ret = TclJoinPath(elemc, elemv, 0);
	Tcl_Free(elemv);
	return ret;
    }
}

/*
 *---------------------------------------------------------------------------
 *
 * TclpNativeJoinPath --
 *
 *	'prefix' is absolute, 'joining' is relative to prefix.
 *
 * Results:
 *	modifies prefix
 *
 * Side effects:
 *	None.
 *
 *---------------------------------------------------------------------------
 */

void
TclpNativeJoinPath(
    Tcl_Obj *prefix,
    const char *joining)
{
    int needsSep;
    Tcl_Size length;
    char *dest;
    const char *p;
    const char *start;

    start = Tcl_GetStringFromObj(prefix, &length);

    /*
     * Remove the ./ from drive-letter prefixed
     * elements on Windows, unless it is the first component.
     */

    p = joining;

    if (length != 0) {
	if ((p[0] == '.') && (p[1] == '/') &&
	    (tclPlatform==TCL_PLATFORM_WINDOWS) && isalpha(UCHAR(p[2]))
	    && (p[3] == ':')) {
	    p += 2;
	}
    }
    if (*p == '\0') {
	return;
    }

    switch (tclPlatform) {
    case TCL_PLATFORM_UNIX:
	/*
	 * Append a separator if needed.
	 */

	if (length > 0 && (start[length-1] != '/')) {
	    Tcl_AppendToObj(prefix, "/", 1);
	    (void)Tcl_GetStringFromObj(prefix, &length);
	}
	needsSep = 0;

	/*
	 * Append the element, eliminating duplicate and trailing slashes.
	 */

	Tcl_SetObjLength(prefix, length + strlen(p));

	dest = TclGetString(prefix) + length;
	for (; *p != '\0'; p++) {
	    if (*p == '/') {
		while (p[1] == '/') {
		    p++;
		}
		if (p[1] != '\0' && needsSep) {
		    *dest++ = '/';
		}
	    } else {
		*dest++ = *p;
		needsSep = 1;
	    }
	}
	length = dest - TclGetString(prefix);
	Tcl_SetObjLength(prefix, length);
	break;

    case TCL_PLATFORM_WINDOWS:
	/*
	 * Check to see if we need to append a separator.
	 */

	if ((length > 0) &&
		(start[length-1] != '/') && (start[length-1] != ':')) {
	    Tcl_AppendToObj(prefix, "/", 1);
	    (void)Tcl_GetStringFromObj(prefix, &length);
	}
	needsSep = 0;

	/*
	 * Append the element, eliminating duplicate and trailing slashes.
	 */

	Tcl_SetObjLength(prefix, length + (int) strlen(p));
	dest = TclGetString(prefix) + length;
	for (; *p != '\0'; p++) {
	    if ((*p == '/') || (*p == '\\')) {
		while ((p[1] == '/') || (p[1] == '\\')) {
		    p++;
		}
		if ((p[1] != '\0') && needsSep) {
		    *dest++ = '/';
		}
	    } else {
		*dest++ = *p;
		needsSep = 1;
	    }
	}
	length = dest - TclGetString(prefix);
	Tcl_SetObjLength(prefix, length);
	break;
    }
    return;
}

/*
 *----------------------------------------------------------------------
 *
 * Tcl_JoinPath --
 *
 *	Combine a list of paths in a platform specific manner. The function
 *	'Tcl_FSJoinPath' should be used in preference where possible.
 *
 * Results:
 *	Appends the joined path to the end of the specified Tcl_DString
 *	returning a pointer to the resulting string. Note that the
 *	Tcl_DString must already be initialized.
 *
 * Side effects:
 *	Modifies the Tcl_DString.
 *
 *----------------------------------------------------------------------
 */

char *
Tcl_JoinPath(
    Tcl_Size argc,
    const char *const *argv,
    Tcl_DString *resultPtr)	/* Pointer to previously initialized DString */
{
    Tcl_Size i, len;
    Tcl_Obj *listObj;
    Tcl_Obj *resultObj;
    const char *resultStr;

    /*
     * Build the list of paths.
     */

    TclNewObj(listObj);
    for (i = 0; i < argc; i++) {
	Tcl_ListObjAppendElement(NULL, listObj,
		Tcl_NewStringObj(argv[i], -1));
    }

    /*
     * Ask the objectified code to join the paths.
     */

    Tcl_IncrRefCount(listObj);
    resultObj = Tcl_FSJoinPath(listObj, argc);
    Tcl_IncrRefCount(resultObj);
    Tcl_DecrRefCount(listObj);

    /*
     * Store the result.
     */

    resultStr = Tcl_GetStringFromObj(resultObj, &len);
    Tcl_DStringAppend(resultPtr, resultStr, len);
    Tcl_DecrRefCount(resultObj);

    /*
     * Return a pointer to the result.
     */

    return Tcl_DStringValue(resultPtr);
}

/*
 *---------------------------------------------------------------------------
 *
 * Tcl_TranslateFileName --
 *
 *	Converts a file name into a form usable by the native system
 *	interfaces.
 *
 * Results:
 *	The return value is a pointer to a string containing the name.
 *      This may either be the name pointer passed in or space allocated in
 *      bufferPtr. In all cases, if the return value is not NULL, the caller
 *	must call Tcl_DStringFree() to free the space. If there was an
 *	error in processing the name, then an error message is left in the
 *	interp's result (if interp was not NULL) and the return value is NULL.
 *
 * Side effects:
 *	None.
 *
 *----------------------------------------------------------------------
 */

char *
Tcl_TranslateFileName(
    Tcl_Interp *interp,		/* Interpreter in which to store error message
				 * (if necessary). */
    const char *name,		/* File name, which may begin with "~" (to
				 * indicate current user's home directory) or
				 * "~<user>" (to indicate any user's home
				 * directory). */
    Tcl_DString *bufferPtr)	/* Uninitialized or free DString filled with
				 * name. */
{
    Tcl_Obj *path = Tcl_NewStringObj(name, -1);
    Tcl_Obj *transPtr;

    Tcl_IncrRefCount(path);
    transPtr = Tcl_FSGetTranslatedPath(interp, path);
    if (transPtr == NULL) {
	Tcl_DecrRefCount(path);
	return NULL;
    }

    Tcl_DStringInit(bufferPtr);
    TclDStringAppendObj(bufferPtr, transPtr);
    Tcl_DecrRefCount(path);
    Tcl_DecrRefCount(transPtr);

    /*
     * Convert forward slashes to backslashes in Windows paths because some
     * system interfaces don't accept forward slashes.
     */

    if (tclPlatform == TCL_PLATFORM_WINDOWS) {
	char *p;
	for (p = Tcl_DStringValue(bufferPtr); *p != '\0'; p++) {
	    if (*p == '/') {
		*p = '\\';
	    }
	}
    }

    return Tcl_DStringValue(bufferPtr);
}

/*
 *----------------------------------------------------------------------
 *
 * TclGetExtension --
 *
 *	This function returns a pointer to the beginning of the extension part
 *	of a file name.
 *
 * Results:
 *	Returns a pointer into name which indicates where the extension
 *	starts. If there is no extension, returns NULL.
 *
 * Side effects:
 *	None.
 *
 *----------------------------------------------------------------------
 */

const char *
TclGetExtension(
    const char *name)		/* File name to parse. */
{
    const char *p, *lastSep;

    /*
     * First find the last directory separator.
     */

    lastSep = NULL;		/* Needed only to prevent gcc warnings. */
    switch (tclPlatform) {
    case TCL_PLATFORM_UNIX:
	lastSep = strrchr(name, '/');
	break;

    case TCL_PLATFORM_WINDOWS:
	lastSep = NULL;
	for (p = name; *p != '\0'; p++) {
	    if (strchr("/\\:", *p) != NULL) {
		lastSep = p;
	    }
	}
	break;
    }
    p = strrchr(name, '.');
    if ((p != NULL) && (lastSep != NULL) && (lastSep > p)) {
	p = NULL;
    }

    /*
     * In earlier versions, we used to back up to the first period in a series
     * so that "foo..o" would be split into "foo" and "..o". This is a
     * confusing and usually incorrect behavior, so now we split at the last
     * period in the name.
     */

    return p;
}

/*
 *----------------------------------------------------------------------
 *
 * Tcl_GlobObjCmd --
 *
 *	This procedure is invoked to process the "glob" Tcl command. See the
 *	user documentation for details on what it does.
 *
 * Results:
 *	A standard Tcl result.
 *
 * Side effects:
 *	See the user documentation.
 *
 *----------------------------------------------------------------------
 */

int
Tcl_GlobObjCmd(
    TCL_UNUSED(void *),
    Tcl_Interp *interp,		/* Current interpreter. */
    int objc,			/* Number of arguments. */
    Tcl_Obj *const objv[])	/* Argument objects. */
{
    int i, globFlags, join, dir, result;
    Tcl_Size length;
    char *string;
    const char *separators;
    Tcl_Obj *typePtr, *look;
    Tcl_Obj *pathOrDir = NULL;
    Tcl_DString prefix;
    static const char *const options[] = {
	"-directory", "-join", "-nocomplain", "-path", "-tails",
	"-types", "--", NULL
    };
    enum globOptionsEnum {
	GLOB_DIR, GLOB_JOIN, GLOB_NOCOMPLAIN, GLOB_PATH, GLOB_TAILS,
	GLOB_TYPE, GLOB_LAST
    } index;
    enum pathDirOptions {PATH_NONE = -1 , PATH_GENERAL = 0, PATH_DIR = 1};
    Tcl_GlobTypeData *globTypes = NULL;

    globFlags = 0;
    join = 0;
    dir = PATH_NONE;
    typePtr = NULL;
    for (i = 1; i < objc; i++) {
	if (Tcl_GetIndexFromObj(interp, objv[i], options,
		"option", 0, &index) != TCL_OK) {
	    string = TclGetString(objv[i]);
	    if (string[0] == '-') {
		/*
		 * It looks like the command contains an option so signal an
		 * error.
		 */

		return TCL_ERROR;
	    } else {
		/*
		 * This clearly isn't an option; assume it's the first glob
		 * pattern. We must clear the error.
		 */

		Tcl_ResetResult(interp);
		break;
	    }
	}

	switch (index) {
	case GLOB_NOCOMPLAIN:			/* -nocomplain */
	    /*
	     * Do nothing; This is normal operations in Tcl 9.
	     * Keep accepting as a no-op option to accommodate old scripts.
	     */
	    break;
	case GLOB_DIR:				/* -dir */
	    if (i == (objc-1)) {
		Tcl_SetObjResult(interp, Tcl_NewStringObj(
			"missing argument to \"-directory\"", -1));
		Tcl_SetErrorCode(interp, "TCL", "ARGUMENT", "MISSING", NULL);
		return TCL_ERROR;
	    }
	    if (dir != PATH_NONE) {
		Tcl_SetObjResult(interp, Tcl_NewStringObj(
			dir == PATH_DIR
			    ? "\"-directory\" may only be used once"
			    : "\"-directory\" cannot be used with \"-path\"",
			-1));
		Tcl_SetErrorCode(interp, "TCL", "OPERATION", "GLOB",
			"BADOPTIONCOMBINATION", NULL);
		return TCL_ERROR;
	    }
	    dir = PATH_DIR;
	    globFlags |= TCL_GLOBMODE_DIR;
	    pathOrDir = objv[i+1];
	    i++;
	    break;
	case GLOB_JOIN:				/* -join */
	    join = 1;
	    break;
	case GLOB_TAILS:				/* -tails */
	    globFlags |= TCL_GLOBMODE_TAILS;
	    break;
	case GLOB_PATH:				/* -path */
	    if (i == (objc-1)) {
		Tcl_SetObjResult(interp, Tcl_NewStringObj(
			"missing argument to \"-path\"", -1));
		Tcl_SetErrorCode(interp, "TCL", "ARGUMENT", "MISSING", NULL);
		return TCL_ERROR;
	    }
	    if (dir != PATH_NONE) {
		Tcl_SetObjResult(interp, Tcl_NewStringObj(
			dir == PATH_GENERAL
			    ? "\"-path\" may only be used once"
			    : "\"-path\" cannot be used with \"-dictionary\"",
			-1));
		Tcl_SetErrorCode(interp, "TCL", "OPERATION", "GLOB",
			"BADOPTIONCOMBINATION", NULL);
		return TCL_ERROR;
	    }
	    dir = PATH_GENERAL;
	    pathOrDir = objv[i+1];
	    i++;
	    break;
	case GLOB_TYPE:				/* -types */
	    if (i == (objc-1)) {
		Tcl_SetObjResult(interp, Tcl_NewStringObj(
			"missing argument to \"-types\"", -1));
		Tcl_SetErrorCode(interp, "TCL", "ARGUMENT", "MISSING", NULL);
		return TCL_ERROR;
	    }
	    typePtr = objv[i+1];
	    if (TclListObjLengthM(interp, typePtr, &length) != TCL_OK) {
		return TCL_ERROR;
	    }
	    i++;
	    break;
	case GLOB_LAST:				/* -- */
	    i++;
	    goto endOfForLoop;
	}
    }

  endOfForLoop:
    if ((globFlags & TCL_GLOBMODE_TAILS) && (pathOrDir == NULL)) {
	Tcl_SetObjResult(interp, Tcl_NewStringObj(
		"\"-tails\" must be used with either "
		"\"-directory\" or \"-path\"", -1));
	Tcl_SetErrorCode(interp, "TCL", "OPERATION", "GLOB",
		"BADOPTIONCOMBINATION", NULL);
	return TCL_ERROR;
    }

    separators = NULL;
    switch (tclPlatform) {
    case TCL_PLATFORM_UNIX:
	separators = "/";
	break;
    case TCL_PLATFORM_WINDOWS:
	separators = "/\\:";
	break;
    }

    if (dir == PATH_GENERAL) {
	Tcl_Size pathlength;
	const char *last;
	const char *first = Tcl_GetStringFromObj(pathOrDir,&pathlength);

	/*
	 * Find the last path separator in the path
	 */

	last = first + pathlength;
	for (; last != first; last--) {
	    if (strchr(separators, *(last-1)) != NULL) {
		break;
	    }
	}

	if (last == first + pathlength) {
	    /*
	     * It's really a directory.
	     */

	    dir = PATH_DIR;

	} else {
	    Tcl_DString pref;
	    char *search, *find;
	    Tcl_DStringInit(&pref);
	    if (last == first) {
		/*
		 * The whole thing is a prefix. This means we must remove any
		 * 'tails' flag too, since it is irrelevant now (the same
		 * effect will happen without it), but in particular its use
		 * in TclGlob requires a non-NULL pathOrDir.
		 */

		Tcl_DStringAppend(&pref, first, -1);
		globFlags &= ~TCL_GLOBMODE_TAILS;
		pathOrDir = NULL;
	    } else {
		/*
		 * Have to split off the end.
		 */

		Tcl_DStringAppend(&pref, last, first+pathlength-last);
		pathOrDir = Tcl_NewStringObj(first, last-first-1);

		/*
		 * We must ensure that we haven't cut off too much, and turned
		 * a valid path like '/' or 'C:/' into an incorrect path like
		 * '' or 'C:'. The way we do this is to add a separator if
		 * there are none presently in the prefix. Similar treatment
		 * for the zipfs volume.
		 */

<<<<<<< HEAD
		if (strpbrk(TclGetString(pathOrDir), "\\/") == NULL) {
=======
		const char *temp = Tcl_GetString(pathOrDir);
		if (strpbrk(temp, "\\/") == NULL) {
>>>>>>> 6a7c0301
		    Tcl_AppendToObj(pathOrDir, last-1, 1);
		} else if (!strcmp(temp, "//zipfs:")) {
		    Tcl_AppendToObj(pathOrDir, "/", 1);
		}
	    }

	    /*
	     * Need to quote 'prefix'.
	     */

	    Tcl_DStringInit(&prefix);
	    search = Tcl_DStringValue(&pref);
	    while ((find = (strpbrk(search, "\\[]*?{}"))) != NULL) {
		Tcl_DStringAppend(&prefix, search, find-search);
		TclDStringAppendLiteral(&prefix, "\\");
		Tcl_DStringAppend(&prefix, find, 1);
		search = find+1;
		if (*search == '\0') {
		    break;
		}
	    }
	    if (*search != '\0') {
		Tcl_DStringAppend(&prefix, search, -1);
	    }
	    Tcl_DStringFree(&pref);
	}
    }

    if (pathOrDir != NULL) {
	Tcl_IncrRefCount(pathOrDir);
    }

    if (typePtr != NULL) {
	/*
	 * The rest of the possible type arguments (except 'd') are platform
	 * specific. We don't complain when they are used on an incompatible
	 * platform.
	 */

	TclListObjLengthM(interp, typePtr, &length);
	if (length == 0) {
	    goto skipTypes;
	}
	globTypes = (Tcl_GlobTypeData *)TclStackAlloc(interp, sizeof(Tcl_GlobTypeData));
	globTypes->type = 0;
	globTypes->perm = 0;
	globTypes->macType = NULL;
	globTypes->macCreator = NULL;

	while (length-- > 0) {
	    Tcl_Size len;
	    const char *str;

	    Tcl_ListObjIndex(interp, typePtr, length, &look);
	    str = Tcl_GetStringFromObj(look, &len);
	    if (strcmp("readonly", str) == 0) {
		globTypes->perm |= TCL_GLOB_PERM_RONLY;
	    } else if (strcmp("hidden", str) == 0) {
		globTypes->perm |= TCL_GLOB_PERM_HIDDEN;
	    } else if (len == 1) {
		switch (str[0]) {
		case 'r':
		    globTypes->perm |= TCL_GLOB_PERM_R;
		    break;
		case 'w':
		    globTypes->perm |= TCL_GLOB_PERM_W;
		    break;
		case 'x':
		    globTypes->perm |= TCL_GLOB_PERM_X;
		    break;
		case 'b':
		    globTypes->type |= TCL_GLOB_TYPE_BLOCK;
		    break;
		case 'c':
		    globTypes->type |= TCL_GLOB_TYPE_CHAR;
		    break;
		case 'd':
		    globTypes->type |= TCL_GLOB_TYPE_DIR;
		    break;
		case 'p':
		    globTypes->type |= TCL_GLOB_TYPE_PIPE;
		    break;
		case 'f':
		    globTypes->type |= TCL_GLOB_TYPE_FILE;
		    break;
		case 'l':
		    globTypes->type |= TCL_GLOB_TYPE_LINK;
		    break;
		case 's':
		    globTypes->type |= TCL_GLOB_TYPE_SOCK;
		    break;
		default:
		    goto badTypesArg;
		}

	    } else if (len == 4) {
		/*
		 * This is assumed to be a MacOS file type.
		 */

		if (globTypes->macType != NULL) {
		    goto badMacTypesArg;
		}
		globTypes->macType = look;
		Tcl_IncrRefCount(look);

	    } else {
		Tcl_Obj *item;
		Tcl_Size llen;

		if ((TclListObjLengthM(NULL, look, &llen) == TCL_OK)
			&& (llen == 3)) {
		    Tcl_ListObjIndex(interp, look, 0, &item);
		    if (!strcmp("macintosh", TclGetString(item))) {
			Tcl_ListObjIndex(interp, look, 1, &item);
			if (!strcmp("type", TclGetString(item))) {
			    Tcl_ListObjIndex(interp, look, 2, &item);
			    if (globTypes->macType != NULL) {
				goto badMacTypesArg;
			    }
			    globTypes->macType = item;
			    Tcl_IncrRefCount(item);
			    continue;
			} else if (!strcmp("creator", TclGetString(item))) {
			    Tcl_ListObjIndex(interp, look, 2, &item);
			    if (globTypes->macCreator != NULL) {
				goto badMacTypesArg;
			    }
			    globTypes->macCreator = item;
			    Tcl_IncrRefCount(item);
			    continue;
			}
		    }
		}

		/*
		 * Error cases. We reset the 'join' flag to zero, since we
		 * haven't yet made use of it.
		 */

	    badTypesArg:
		Tcl_SetObjResult(interp, Tcl_ObjPrintf(
			"bad argument to \"-types\": %s",
			TclGetString(look)));
		Tcl_SetErrorCode(interp, "TCL", "ARGUMENT", "BAD", NULL);
		result = TCL_ERROR;
		join = 0;
		goto endOfGlob;

	    badMacTypesArg:
		Tcl_SetObjResult(interp, Tcl_NewStringObj(
			"only one MacOS type or creator argument"
			" to \"-types\" allowed", -1));
		result = TCL_ERROR;
		Tcl_SetErrorCode(interp, "TCL", "ARGUMENT", "BAD", NULL);
		join = 0;
		goto endOfGlob;
	    }
	}
    }

  skipTypes:
    /*
     * Now we perform the actual glob below. This may involve joining together
     * the pattern arguments, dealing with particular file types etc. We use a
     * 'goto' to ensure we free any memory allocated along the way.
     */

    objc -= i;
    objv += i;
    result = TCL_OK;

    if (join) {
	if (dir != PATH_GENERAL) {
	    Tcl_DStringInit(&prefix);
	}
	for (i = 0; i < objc; i++) {
	    TclDStringAppendObj(&prefix, objv[i]);
	    if (i != objc -1) {
		Tcl_DStringAppend(&prefix, separators, 1);
	    }
	}
	if (TclGlob(interp, Tcl_DStringValue(&prefix), pathOrDir, globFlags,
		globTypes) != TCL_OK) {
	    result = TCL_ERROR;
	    goto endOfGlob;
	}
    } else if (dir == PATH_GENERAL) {
	Tcl_DString str;

	Tcl_DStringInit(&str);
	for (i = 0; i < objc; i++) {
	    Tcl_DStringSetLength(&str, 0);
	    if (dir == PATH_GENERAL) {
		TclDStringAppendDString(&str, &prefix);
	    }
	    TclDStringAppendObj(&str, objv[i]);
	    if (TclGlob(interp, Tcl_DStringValue(&str), pathOrDir, globFlags,
		    globTypes) != TCL_OK) {
		result = TCL_ERROR;
		Tcl_DStringFree(&str);
		goto endOfGlob;
	    }
	}
	Tcl_DStringFree(&str);
    } else {
	for (i = 0; i < objc; i++) {
	    string = TclGetString(objv[i]);
	    if (TclGlob(interp, string, pathOrDir, globFlags,
		    globTypes) != TCL_OK) {
		result = TCL_ERROR;
		goto endOfGlob;
	    }
	}
    }

  endOfGlob:
    if (join || (dir == PATH_GENERAL)) {
	Tcl_DStringFree(&prefix);
    }
    if (pathOrDir != NULL) {
	Tcl_DecrRefCount(pathOrDir);
    }
    if (globTypes != NULL) {
	if (globTypes->macType != NULL) {
	    Tcl_DecrRefCount(globTypes->macType);
	}
	if (globTypes->macCreator != NULL) {
	    Tcl_DecrRefCount(globTypes->macCreator);
	}
	TclStackFree(interp, globTypes);
    }
    return result;
}

/*
 *----------------------------------------------------------------------
 *
 * TclGlob --
 *
 *	Sets the separator string based on the platform	and calls DoGlob.
 *
 *	The interpreter's result, on entry to this function, must be a valid
 *	Tcl list (e.g. it could be empty), since we will lappend any new
 *	results to that list. If it is not a valid list, this function will
 *	fail to do anything very meaningful.
 *
 *	Note that if globFlags contains 'TCL_GLOBMODE_TAILS' then pathPrefix
 *	cannot be NULL (it is only allowed with -dir or -path).
 *
 * Results:
 *	The return value is a standard Tcl result indicating whether an error
 *	occurred in globbing. After a normal return the result in interp (set
 *	by DoGlob) holds all of the file names given by the pattern and
 *	pathPrefix arguments. After an error the result in interp will hold
 *	an error message.
 *
 * Side effects:
 *	The 'pattern' is written to.
 *
 *----------------------------------------------------------------------
 */

static int
TclGlob(
    Tcl_Interp *interp,		/* Interpreter for returning error message or
				 * appending list of matching file names. */
    char *pattern,		/* Glob pattern to match. Must not refer to a
				 * static string. */
    Tcl_Obj *pathPrefix,	/* Path prefix to glob pattern, if non-null,
				 * which is considered literally. */
    int globFlags,		/* Stores or'ed combination of flags */
    Tcl_GlobTypeData *types)	/* Struct containing acceptable types. May be
				 * NULL. */
{
    const char *separators;
    char *tail;
    int result;
    Tcl_Obj *filenamesObj, *savedResultObj;

    separators = NULL;
    switch (tclPlatform) {
    case TCL_PLATFORM_UNIX:
	separators = "/";
	break;
    case TCL_PLATFORM_WINDOWS:
	separators = "/\\:";
	break;
    }

    if (pathPrefix != NULL) {
	Tcl_IncrRefCount(pathPrefix);
    }
    tail = pattern;

    /*
     * Handling empty path prefixes with glob patterns like 'C:' or
     * 'c:////////' is a pain on Windows if we leave it too late, since these
     * aren't really patterns at all! We therefore check the head of the
     * pattern now for such cases, if we don't have an unquoted prefix yet.
     *
     * Similarly on Unix with '/' at the head of the pattern -- it just
     * indicates the root volume, so we treat it as such.
     */

    if (tclPlatform == TCL_PLATFORM_WINDOWS) {
	if (pathPrefix == NULL && tail[0] != '\0' && tail[1] == ':') {
	    char *p = tail + 1;
	    pathPrefix = Tcl_NewStringObj(tail, 1);
	    while (*p != '\0') {
		char c = p[1];
		if (*p == '\\') {
		    if (strchr(separators, c) != NULL) {
			if (c == '\\') {
			    c = '/';
			}
			Tcl_AppendToObj(pathPrefix, &c, 1);
			p++;
		    } else {
			break;
		    }
		} else if (strchr(separators, *p) != NULL) {
		    Tcl_AppendToObj(pathPrefix, p, 1);
		} else {
		    break;
		}
		p++;
	    }
	    tail = p;
	    Tcl_IncrRefCount(pathPrefix);
	} else if (pathPrefix == NULL && (tail[0] == '/'
		|| (tail[0] == '\\' && tail[1] == '\\'))) {
	    Tcl_Size driveNameLen;
	    Tcl_Obj *driveName;
	    Tcl_Obj *temp = Tcl_NewStringObj(tail, -1);
	    Tcl_IncrRefCount(temp);

	    switch (TclGetPathType(temp, NULL, &driveNameLen, &driveName)) {
	    case TCL_PATH_VOLUME_RELATIVE: {
		/*
		 * Volume relative path which is equivalent to a path in the
		 * root of the cwd's volume. We will actually return
		 * non-volume-relative paths here. i.e. 'glob /foo*' will
		 * return 'C:/foobar'. This is much the same as globbing for a
		 * path with '\\' will return one with '/' on Windows.
		 */

		Tcl_Obj *cwd = Tcl_FSGetCwd(interp);

		if (cwd == NULL) {
		    Tcl_DecrRefCount(temp);
		    return TCL_ERROR;
		}
		pathPrefix = Tcl_NewStringObj(TclGetString(cwd), 3);
		Tcl_DecrRefCount(cwd);
		if (tail[0] == '/') {
		    tail++;
		} else {
		    tail += 2;
		}
		Tcl_IncrRefCount(pathPrefix);
		break;
	    }
	    case TCL_PATH_ABSOLUTE:
		/*
		 * Absolute, possibly network path //Machine/Share. Use that
		 * as the path prefix (it already has a refCount).
		 */

		pathPrefix = driveName;
		tail += driveNameLen;
		break;
	    case TCL_PATH_RELATIVE:
		/* Do nothing */
		break;
	    }
	    Tcl_DecrRefCount(temp);
	}

	/*
	 * ':' no longer needed as a separator. It is only relevant to the
	 * beginning of the path.
	 */

	separators = "/\\";

    } else if (tclPlatform == TCL_PLATFORM_UNIX) {
	if (pathPrefix == NULL && tail[0] == '/' && tail[1] != '/') {
	    pathPrefix = Tcl_NewStringObj(tail, 1);
	    tail++;
	    Tcl_IncrRefCount(pathPrefix);
	}
    }

    /*
     * Finally if we still haven't managed to generate a path prefix, check if
     * the path starts with a current volume.
     */

    if (pathPrefix == NULL) {
	Tcl_Size driveNameLen;
	Tcl_Obj *driveName;
	if (TclFSNonnativePathType(tail, strlen(tail), NULL,
		&driveNameLen, &driveName) == TCL_PATH_ABSOLUTE) {
	    pathPrefix = driveName;
	    tail += driveNameLen;
	}
    }

    /*
     * To process a [glob] invocation, this function may be called multiple
     * times. Each time, the previously discovered filenames are in the
     * interpreter result. We stash that away here so the result is free for
     * error messages.
     */

    savedResultObj = Tcl_GetObjResult(interp);
    Tcl_IncrRefCount(savedResultObj);
    Tcl_ResetResult(interp);
    TclNewObj(filenamesObj);
    Tcl_IncrRefCount(filenamesObj);

    /*
     * Now we do the actual globbing, adding filenames as we go to buffer in
     * filenamesObj
     */

    if (*tail == '\0' && pathPrefix != NULL) {
	/*
	 * An empty pattern. This means 'pathPrefix' is actually a full path
	 * of a file/directory we want to simply check for existence and type.
	 */

	if (types == NULL) {
	    /*
	     * We just want to check for existence. In this case we make it
	     * easy on Tcl_FSMatchInDirectory and its sub-implementations by
	     * not bothering them (even though they should support this
	     * situation) and we just use the simple existence check with
	     * Tcl_FSAccess.
	     */

	    if (Tcl_FSAccess(pathPrefix, F_OK) == 0) {
		Tcl_ListObjAppendElement(interp, filenamesObj, pathPrefix);
	    }
	    result = TCL_OK;
	} else {
	    /*
	     * We want to check for the correct type. Tcl_FSMatchInDirectory
	     * is documented to do this for us, if we give it a NULL pattern.
	     */

	    result = Tcl_FSMatchInDirectory(interp, filenamesObj, pathPrefix,
		    NULL, types);
	}
    } else {
	result = DoGlob(interp, filenamesObj, separators, pathPrefix,
		globFlags & TCL_GLOBMODE_DIR, tail, types);
    }

    /*
     * Check for errors...
     */

    if (result != TCL_OK) {
	TclDecrRefCount(filenamesObj);
	TclDecrRefCount(savedResultObj);
	if (pathPrefix != NULL) {
	    Tcl_DecrRefCount(pathPrefix);
	}
	return result;
    }

    /*
     * If we only want the tails, we must strip off the prefix now. It may
     * seem more efficient to pass the tails flag down into DoGlob,
     * Tcl_FSMatchInDirectory, but those functions are continually adjusting
     * the prefix as the various pieces of the pattern are assimilated, so
     * that would add a lot of complexity to the code. This way is a little
     * slower (when the -tails flag is given), but much simpler to code.
     *
     * We do it by rewriting the result list in-place.
     */

    if (globFlags & TCL_GLOBMODE_TAILS) {
	Tcl_Size objc, i;
	Tcl_Obj **objv;
	Tcl_Size prefixLen;
	const char *pre;

	/*
	 * If this length has never been set, set it here.
	 */

	if (pathPrefix == NULL) {
	    Tcl_Panic("Called TclGlob with TCL_GLOBMODE_TAILS and pathPrefix==NULL");
	}

	pre = Tcl_GetStringFromObj(pathPrefix, &prefixLen);
	if (prefixLen > 0
		&& (strchr(separators, pre[prefixLen-1]) == NULL)) {
	    /*
	     * If we're on Windows and the prefix is a volume relative one
	     * like 'C:', then there won't be a path separator in between, so
	     * no need to skip it here.
	     */

	    if ((tclPlatform != TCL_PLATFORM_WINDOWS) || (prefixLen != 2)
		    || (pre[1] != ':')) {
		prefixLen++;
	    }
	}

	TclListObjGetElementsM(NULL, filenamesObj, &objc, &objv);
	for (i = 0; i< objc; i++) {
	    Tcl_Size len;
	    const char *oldStr = Tcl_GetStringFromObj(objv[i], &len);
	    Tcl_Obj *elem;

	    if (len == prefixLen) {
		if ((pattern[0] == '\0')
			|| (strchr(separators, pattern[0]) == NULL)) {
		    TclNewLiteralStringObj(elem, ".");
		} else {
		    TclNewLiteralStringObj(elem, "/");
		}
	    } else {
		elem = Tcl_NewStringObj(oldStr+prefixLen, len-prefixLen);
	    }
	    Tcl_ListObjReplace(interp, filenamesObj, i, 1, 1, &elem);
	}
    }

    /*
     * Now we have a list of discovered filenames in filenamesObj and a list
     * of previously discovered (saved earlier from the interpreter result) in
     * savedResultObj. Merge them and put them back in the interpreter result.
     */

    if (Tcl_IsShared(savedResultObj)) {
	TclDecrRefCount(savedResultObj);
	savedResultObj = Tcl_DuplicateObj(savedResultObj);
	Tcl_IncrRefCount(savedResultObj);
    }
    if (Tcl_ListObjAppendList(interp, savedResultObj, filenamesObj) != TCL_OK){
	result = TCL_ERROR;
    } else {
	Tcl_SetObjResult(interp, savedResultObj);
    }
    TclDecrRefCount(savedResultObj);
    TclDecrRefCount(filenamesObj);
    if (pathPrefix != NULL) {
	Tcl_DecrRefCount(pathPrefix);
    }

    return result;
}

/*
 *----------------------------------------------------------------------
 *
 * SkipToChar --
 *
 *	This function traverses a glob pattern looking for the next unquoted
 *	occurrence of the specified character at the same braces nesting level.
 *
 * Results:
 *	Updates stringPtr to point to the matching character, or to the end of
 *	the string if nothing matched. The return value is 1 if a match was
 *	found at the top level, otherwise it is 0.
 *
 * Side effects:
 *	None.
 *
 *----------------------------------------------------------------------
 */

static int
SkipToChar(
    char **stringPtr,		/* Pointer string to check. */
    int match)			/* Character to find. */
{
    int quoted, level;
    char *p;

    quoted = 0;
    level = 0;

    for (p = *stringPtr; *p != '\0'; p++) {
	if (quoted) {
	    quoted = 0;
	    continue;
	}
	if ((level == 0) && (*p == match)) {
	    *stringPtr = p;
	    return 1;
	}
	if (*p == '{') {
	    level++;
	} else if (*p == '}') {
	    level--;
	} else if (*p == '\\') {
	    quoted = 1;
	}
    }
    *stringPtr = p;
    return 0;
}

/*
 *----------------------------------------------------------------------
 *
 * DoGlob --
 *
 *	This recursive procedure forms the heart of the globbing code. It
 *	performs a depth-first traversal of the tree given by the path name to
 *	be globbed and the pattern. The directory and remainder are assumed to
 *	be native format paths. The prefix contained in 'pathPtr' is either a
 *	directory or path from which to start the search (or NULL). If pathPtr
 *	is NULL, then the pattern must not start with an absolute path
 *	specification (that case should be handled by moving the absolute path
 *	prefix into pathPtr before calling DoGlob).
 *
 * Results:
 *	The return value is a standard Tcl result indicating whether an error
 *	occurred in globbing. After a normal return the result in interp will
 *	be set to hold all of the file names given by the dir and remaining
 *	arguments. After an error the result in interp will hold an error
 *	message.
 *
 * Side effects:
 *	None.
 *
 *----------------------------------------------------------------------
 */

static int
DoGlob(
    Tcl_Interp *interp,		/* Interpreter to use for error reporting
				 * (e.g. unmatched brace). */
    Tcl_Obj *matchesObj,	/* Unshared list object in which to place all
				 * resulting filenames. Caller allocates and
				 * deallocates; DoGlob must not touch the
				 * refCount of this object. */
    const char *separators,	/* String containing separator characters that
				 * should be used to identify globbing
				 * boundaries. */
    Tcl_Obj *pathPtr,		/* Completely expanded prefix. */
    int flags,			/* If non-zero then pathPtr is a directory */
    char *pattern,		/* The pattern to match against. Must not be a
				 * pointer to a static string. */
    Tcl_GlobTypeData *types)	/* List object containing list of acceptable
				 * types. May be NULL. */
{
    int baseLength, quoted, count;
    int result = TCL_OK;
    char *name, *p, *openBrace, *closeBrace, *firstSpecialChar;
    Tcl_Obj *joinedPtr;

    /*
     * Consume any leading directory separators, leaving pattern pointing just
     * past the last initial separator.
     */

    count = 0;
    name = pattern;
    for (; *pattern != '\0'; pattern++) {
	if (*pattern == '\\') {
	    /*
	     * If the first character is escaped, either we have a directory
	     * separator, or we have any other character. In the latter case
	     * the rest is a pattern, and we must break from the loop. This
	     * is particularly important on Windows where '\' is both the
	     * escaping character and a directory separator.
	     */

	    if (strchr(separators, pattern[1]) != NULL) {
		pattern++;
	    } else {
		break;
	    }
	} else if (strchr(separators, *pattern) == NULL) {
	    break;
	}
	count++;
    }

    /*
     * Look for the first matching pair of braces or the first directory
     * separator that is not inside a pair of braces.
     */

    openBrace = closeBrace = NULL;
    quoted = 0;
    for (p = pattern; *p != '\0'; p++) {
	if (quoted) {
	    quoted = 0;

	} else if (*p == '\\') {
	    quoted = 1;
	    if (strchr(separators, p[1]) != NULL) {
		/*
		 * Quoted directory separator.
		 */
		break;
	    }

	} else if (strchr(separators, *p) != NULL) {
	    /*
	     * Unquoted directory separator.
	     */
	    break;

	} else if (*p == '{') {
	    openBrace = p;
	    p++;
	    if (SkipToChar(&p, '}')) {
		/*
		 * Balanced braces.
		 */

		closeBrace = p;
		break;
	    }
	    Tcl_SetObjResult(interp, Tcl_NewStringObj(
		    "unmatched open-brace in file name", -1));
	    Tcl_SetErrorCode(interp, "TCL", "OPERATION", "GLOB", "BALANCE",
		    NULL);
	    return TCL_ERROR;

	} else if (*p == '}') {
	    Tcl_SetObjResult(interp, Tcl_NewStringObj(
		    "unmatched close-brace in file name", -1));
	    Tcl_SetErrorCode(interp, "TCL", "OPERATION", "GLOB", "BALANCE",
		    NULL);
	    return TCL_ERROR;
	}
    }

    /*
     * Substitute the alternate patterns from the braces and recurse.
     */

    if (openBrace != NULL) {
	char *element;
	Tcl_DString newName;

	Tcl_DStringInit(&newName);

	/*
	 * For each element within in the outermost pair of braces, append the
	 * element and the remainder to the fixed portion before the first
	 * brace and recursively call DoGlob.
	 */

	Tcl_DStringAppend(&newName, pattern, openBrace-pattern);
	baseLength = Tcl_DStringLength(&newName);
	*closeBrace = '\0';
	for (p = openBrace; p != closeBrace; ) {
	    p++;
	    element = p;
	    SkipToChar(&p, ',');
	    Tcl_DStringSetLength(&newName, baseLength);
	    Tcl_DStringAppend(&newName, element, p-element);
	    Tcl_DStringAppend(&newName, closeBrace+1, -1);
	    result = DoGlob(interp, matchesObj, separators, pathPtr, flags,
		    Tcl_DStringValue(&newName), types);
	    if (result != TCL_OK) {
		break;
	    }
	}
	*closeBrace = '}';
	Tcl_DStringFree(&newName);
	return result;
    }

    /*
     * At this point, there are no more brace substitutions to perform on this
     * path component. The variable p is pointing at a quoted or unquoted
     * directory separator or the end of the string. So we need to check for
     * special globbing characters in the current pattern. We avoid modifying
     * pattern if p is pointing at the end of the string.
     *
     * If we find any globbing characters, then we must call
     * Tcl_FSMatchInDirectory. If we're at the end of the string, then that's
     * all we need to do. If we're not at the end of the string, then we must
     * recurse, so we do that below.
     *
     * Alternatively, if there are no globbing characters then again there are
     * two cases. If we're at the end of the string, we just need to check for
     * the given path's existence and type. If we're not at the end of the
     * string, we recurse.
     */

    if (*p != '\0') {
	char savedChar = *p;

	/*
	 * Note that we are modifying the string in place. This won't work if
	 * the string is a static.
	 */

	*p = '\0';
	firstSpecialChar = strpbrk(pattern, "*[]?\\");
	*p = savedChar;
    } else {
	firstSpecialChar = strpbrk(pattern, "*[]?\\");
    }

    if (firstSpecialChar != NULL) {
	/*
	 * Look for matching files in the given directory. The implementation
	 * of this function is filesystem specific. For each file that
	 * matches, it will add the match onto the resultPtr given.
	 */

	static Tcl_GlobTypeData dirOnly = {
	    TCL_GLOB_TYPE_DIR, 0, NULL, NULL
	};
	char save = *p;
	Tcl_Obj *subdirsPtr;

	if (*p == '\0') {
	    return Tcl_FSMatchInDirectory(interp, matchesObj, pathPtr,
		    pattern, types);
	}

	/*
	 * We do the recursion ourselves. This makes implementing
	 * Tcl_FSMatchInDirectory for each filesystem much easier.
	 */

	*p = '\0';
	TclNewObj(subdirsPtr);
	Tcl_IncrRefCount(subdirsPtr);
	result = Tcl_FSMatchInDirectory(interp, subdirsPtr, pathPtr,
		pattern, &dirOnly);
	*p = save;
	if (result == TCL_OK) {
	    Tcl_Size i, subdirc, repair = -1;
	    Tcl_Obj **subdirv;

	    result = TclListObjGetElementsM(interp, subdirsPtr,
		    &subdirc, &subdirv);
	    for (i=0; result==TCL_OK && i<subdirc; i++) {
		Tcl_Obj *copy = NULL;

		result = DoGlob(interp, matchesObj, separators, subdirv[i],
			1, p+1, types);
		if (copy) {
		    Tcl_Size end;

		    Tcl_DecrRefCount(subdirv[i]);
		    subdirv[i] = copy;
		    TclListObjLengthM(NULL, matchesObj, &end);
		    while (repair < end) {
			const char *bytes;
			Tcl_Size numBytes;
			Tcl_Obj *fixme, *newObj;

			Tcl_ListObjIndex(NULL, matchesObj, repair, &fixme);
			bytes = Tcl_GetStringFromObj(fixme, &numBytes);
			newObj = Tcl_NewStringObj(bytes+2, numBytes-2);
			Tcl_ListObjReplace(NULL, matchesObj, repair, 1,
				1, &newObj);
			repair++;
		    }
		    repair = TCL_INDEX_NONE;
		}
	    }
	}
	TclDecrRefCount(subdirsPtr);
	return result;
    }

    /*
     * We reach here with no pattern char in current section
     */

    if (*p == '\0') {
	Tcl_Size length;
	Tcl_DString append;

	/*
	 * This is the code path reached by a command like 'glob foo'.
	 *
	 * There are no more wildcards in the pattern and no more unprocessed
	 * characters in the pattern, so now we can construct the path, and
	 * pass it to Tcl_FSMatchInDirectory with an empty pattern to verify
	 * the existence of the file and check it is of the correct type (if a
	 * 'types' flag it given -- if no such flag was given, we could just
	 * use 'Tcl_FSLStat', but for simplicity we keep to a common
	 * approach).
	 */

	Tcl_DStringInit(&append);
	Tcl_DStringAppend(&append, pattern, p-pattern);

	if (pathPtr != NULL) {
	    (void) Tcl_GetStringFromObj(pathPtr, &length);
	} else {
	    length = 0;
	}

	switch (tclPlatform) {
	case TCL_PLATFORM_WINDOWS:
	    if (length == 0 && (Tcl_DStringLength(&append) == 0)) {
		if (((*name == '\\') && (name[1] == '/' ||
			name[1] == '\\')) || (*name == '/')) {
		    TclDStringAppendLiteral(&append, "/");
		} else {
		    TclDStringAppendLiteral(&append, ".");
		}
	    }

	    break;

	case TCL_PLATFORM_UNIX:
	    if (length == 0 && (Tcl_DStringLength(&append) == 0)) {
		if ((*name == '\\' && name[1] == '/') || (*name == '/')) {
		    TclDStringAppendLiteral(&append, "/");
		} else {
		    TclDStringAppendLiteral(&append, ".");
		}
	    }
	    break;
	}

	/*
	 * Common for all platforms.
	 */

	if (pathPtr == NULL) {
	    joinedPtr = Tcl_DStringToObj(&append);
	} else if (flags) {
	    joinedPtr = TclNewFSPathObj(pathPtr, Tcl_DStringValue(&append),
		    Tcl_DStringLength(&append));
	} else {
	    joinedPtr = Tcl_DuplicateObj(pathPtr);
	    if (strchr(separators, Tcl_DStringValue(&append)[0]) == NULL) {
		/*
		 * The current prefix must end in a separator.
		 */

		Tcl_Size len;
		const char *joined = Tcl_GetStringFromObj(joinedPtr,&len);

		if ((len > 0) && (strchr(separators, joined[len-1]) == NULL)) {
		    Tcl_AppendToObj(joinedPtr, "/", 1);
		}
	    }
	    Tcl_AppendToObj(joinedPtr, Tcl_DStringValue(&append),
		    Tcl_DStringLength(&append));
	}
	Tcl_IncrRefCount(joinedPtr);
	Tcl_DStringFree(&append);
	result = Tcl_FSMatchInDirectory(interp, matchesObj, joinedPtr, NULL,
		types);
	Tcl_DecrRefCount(joinedPtr);
	return result;
    }

    /*
     * If it's not the end of the string, we must recurse
     */

    if (pathPtr == NULL) {
	joinedPtr = Tcl_NewStringObj(pattern, p-pattern);
    } else if (flags) {
	joinedPtr = TclNewFSPathObj(pathPtr, pattern, p-pattern);
    } else {
	joinedPtr = Tcl_DuplicateObj(pathPtr);
	if (strchr(separators, pattern[0]) == NULL) {
	    /*
	     * The current prefix must end in a separator, unless this is a
	     * volume-relative path. In particular globbing in Windows shares,
	     * when not using -dir or -path, e.g. 'glob [file join
	     * //machine/share/subdir *]' requires adding a separator here.
	     * This behaviour is not currently tested for in the test suite.
	     */

	    Tcl_Size len;
	    const char *joined = Tcl_GetStringFromObj(joinedPtr,&len);

	    if ((len > 0) && (strchr(separators, joined[len-1]) == NULL)) {
		if (Tcl_FSGetPathType(pathPtr) != TCL_PATH_VOLUME_RELATIVE) {
		    Tcl_AppendToObj(joinedPtr, "/", 1);
		}
	    }
	}
	Tcl_AppendToObj(joinedPtr, pattern, p-pattern);
    }

    Tcl_IncrRefCount(joinedPtr);
    result = DoGlob(interp, matchesObj, separators, joinedPtr, 1, p, types);
    Tcl_DecrRefCount(joinedPtr);

    return result;
}

/*
 *---------------------------------------------------------------------------
 *
 * Tcl_AllocStatBuf --
 *
 *	This procedure allocates a Tcl_StatBuf on the heap. It exists so that
 *	extensions may be used unchanged on systems where largefile support is
 *	optional.
 *
 * Results:
 *	A pointer to a Tcl_StatBuf which may be deallocated by being passed to
 *	Tcl_Free().
 *
 * Side effects:
 *	None.
 *
 *---------------------------------------------------------------------------
 */

Tcl_StatBuf *
Tcl_AllocStatBuf(void)
{
    return (Tcl_StatBuf *)Tcl_Alloc(sizeof(Tcl_StatBuf));
}

/*
 *---------------------------------------------------------------------------
 *
 * Access functions for Tcl_StatBuf --
 *
 *	These functions provide portable read-only access to the portable
 *	fields of the Tcl_StatBuf structure (really a 'struct stat'
 *	or something else related). [TIP #316]
 *
 * Results:
 *	The value from the field being retrieved.
 *
 * Side effects:
 *	None.
 *
 *---------------------------------------------------------------------------
 */

unsigned
Tcl_GetFSDeviceFromStat(
    const Tcl_StatBuf *statPtr)
{
    return statPtr->st_dev;
}

unsigned
Tcl_GetFSInodeFromStat(
    const Tcl_StatBuf *statPtr)
{
    return statPtr->st_ino;
}

unsigned
Tcl_GetModeFromStat(
    const Tcl_StatBuf *statPtr)
{
    return statPtr->st_mode;
}

int
Tcl_GetLinkCountFromStat(
    const Tcl_StatBuf *statPtr)
{
    return (int)statPtr->st_nlink;
}

int
Tcl_GetUserIdFromStat(
    const Tcl_StatBuf *statPtr)
{
    return (int) statPtr->st_uid;
}

int
Tcl_GetGroupIdFromStat(
    const Tcl_StatBuf *statPtr)
{
    return (int) statPtr->st_gid;
}

int
Tcl_GetDeviceTypeFromStat(
    const Tcl_StatBuf *statPtr)
{
    return (int) statPtr->st_rdev;
}

long long
Tcl_GetAccessTimeFromStat(
    const Tcl_StatBuf *statPtr)
{
    return (long long) statPtr->st_atime;
}

long long
Tcl_GetModificationTimeFromStat(
    const Tcl_StatBuf *statPtr)
{
    return (long long) statPtr->st_mtime;
}

long long
Tcl_GetChangeTimeFromStat(
    const Tcl_StatBuf *statPtr)
{
    return (long long) statPtr->st_ctime;
}

unsigned long long
Tcl_GetSizeFromStat(
    const Tcl_StatBuf *statPtr)
{
    return (unsigned long long) statPtr->st_size;
}

unsigned long long
Tcl_GetBlocksFromStat(
    const Tcl_StatBuf *statPtr)
{
#ifdef HAVE_STRUCT_STAT_ST_BLOCKS
    return (unsigned long long) statPtr->st_blocks;
#else
    unsigned blksize = Tcl_GetBlockSizeFromStat(statPtr);

    return ((unsigned long long) statPtr->st_size + blksize - 1) / blksize;
#endif
}

#ifdef HAVE_STRUCT_STAT_ST_BLKSIZE
unsigned
Tcl_GetBlockSizeFromStat(
    const Tcl_StatBuf *statPtr)
{
    return statPtr->st_blksize;
}
#else
unsigned
Tcl_GetBlockSizeFromStat(
    TCL_UNUSED(const Tcl_StatBuf *))
{
    /*
     * Not a great guess, but will do...
     */

    return GUESSED_BLOCK_SIZE;
}
#endif

/*
 * Local Variables:
 * mode: c
 * c-basic-offset: 4
 * fill-column: 78
 * End:
 */<|MERGE_RESOLUTION|>--- conflicted
+++ resolved
@@ -1324,12 +1324,8 @@
 		 * for the zipfs volume.
 		 */
 
-<<<<<<< HEAD
-		if (strpbrk(TclGetString(pathOrDir), "\\/") == NULL) {
-=======
-		const char *temp = Tcl_GetString(pathOrDir);
+		const char *temp = TclGetString(pathOrDir);
 		if (strpbrk(temp, "\\/") == NULL) {
->>>>>>> 6a7c0301
 		    Tcl_AppendToObj(pathOrDir, last-1, 1);
 		} else if (!strcmp(temp, "//zipfs:")) {
 		    Tcl_AppendToObj(pathOrDir, "/", 1);
