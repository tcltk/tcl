--- conflicted
+++ resolved
@@ -990,14 +990,9 @@
     const char *const *argv,
     Tcl_DString *resultPtr)	/* Pointer to previously initialized DString */
 {
-<<<<<<< HEAD
     int i;
     size_t len;
-    Tcl_Obj *listObj = Tcl_NewObj();
-=======
-    int i, len;
     Tcl_Obj *listObj;
->>>>>>> c1a574ab
     Tcl_Obj *resultObj;
     const char *resultStr;
 
