--- conflicted
+++ resolved
@@ -1094,7 +1094,8 @@
 {
     Interp *iPtr = (Interp *) nsPtr->interp;
     Tcl_HashEntry *entryPtr;
-    int i, unchecked;
+    size_t i;
+    int unchecked;
     Tcl_HashSearch search;
     /*
      * Delete all the child namespaces.
@@ -1112,7 +1113,7 @@
 #ifndef BREAK_NAMESPACE_COMPAT
     unchecked = (nsPtr->childTable.numEntries > 0);
     while (nsPtr->childTable.numEntries > 0 && unchecked) {
-	int length = nsPtr->childTable.numEntries;
+	size_t length = nsPtr->childTable.numEntries;
 	Namespace **children = (Namespace **)TclStackAlloc((Tcl_Interp *) iPtr,
 		sizeof(Namespace *) * length);
 
@@ -1138,7 +1139,7 @@
     if (nsPtr->childTablePtr != NULL) {
 	unchecked = (nsPtr->childTable.numEntries > 0);
 	while (nsPtr->childTable.numEntries > 0 && unchecked) {
-	    int length = nsPtr->childTablePtr->numEntries;
+	    size_t length = nsPtr->childTablePtr->numEntries;
 	    Namespace **children = (Namespace **)TclStackAlloc((Tcl_Interp *) iPtr,
 		    sizeof(Namespace *) * length);
 
@@ -1273,66 +1274,7 @@
 	nsPtr->commandPathSourceList = NULL;
     }
 
-<<<<<<< HEAD
-    /*
-     * Delete all the child namespaces.
-     *
-     * BE CAREFUL: When each child is deleted, it will divorce itself from its
-     * parent. You can't traverse a hash table properly if its elements are
-     * being deleted.  Because of traces (and the desire to avoid the
-     * quadratic problems of just using Tcl_FirstHashEntry over and over, [Bug
-     * f97d4ee020]) we copy to a temporary array and then delete all those
-     * namespaces.
-     *
-     * Important: leave the hash table itself still live.
-     */
-
-#ifndef BREAK_NAMESPACE_COMPAT
-    while (nsPtr->childTable.numEntries > 0) {
-	size_t length = nsPtr->childTable.numEntries;
-	Namespace **children = (Namespace **)TclStackAlloc((Tcl_Interp *) iPtr,
-		sizeof(Namespace *) * length);
-
-	i = 0;
-	for (entryPtr = Tcl_FirstHashEntry(&nsPtr->childTable, &search);
-		entryPtr != NULL;
-		entryPtr = Tcl_NextHashEntry(&search)) {
-	    children[i] = (Namespace *)Tcl_GetHashValue(entryPtr);
-	    children[i]->refCount++;
-	    i++;
-	}
-	for (i = 0 ; i < length ; i++) {
-	    Tcl_DeleteNamespace((Tcl_Namespace *) children[i]);
-	    TclNsDecrRefCount(children[i]);
-	}
-	TclStackFree((Tcl_Interp *) iPtr, children);
-    }
-#else
-    if (nsPtr->childTablePtr != NULL) {
-	while (nsPtr->childTablePtr->numEntries > 0) {
-	    size_t length = nsPtr->childTablePtr->numEntries;
-	    Namespace **children = (Namespace **)TclStackAlloc((Tcl_Interp *) iPtr,
-		    sizeof(Namespace *) * length);
-
-	    i = 0;
-	    for (entryPtr = Tcl_FirstHashEntry(nsPtr->childTablePtr, &search);
-		    entryPtr != NULL;
-		    entryPtr = Tcl_NextHashEntry(&search)) {
-		children[i] = Tcl_GetHashValue(entryPtr);
-		children[i]->refCount++;
-		i++;
-	    }
-	    for (i = 0 ; i < length ; i++) {
-		Tcl_DeleteNamespace((Tcl_Namespace *) children[i]);
-		TclNsDecrRefCount(children[i]);
-	    }
-	    TclStackFree((Tcl_Interp *) iPtr, children);
-	}
-    }
-#endif
-=======
     TclDeleteNamespaceChildren(nsPtr);
->>>>>>> 9b49520d
 
     /*
      * Free the namespace's export pattern array.
