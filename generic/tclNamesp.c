/*
 * tclNamesp.c --
 *
 *	Contains support for namespaces, which provide a separate context of
 *	commands and global variables. The global :: namespace is the
 *	traditional Tcl "global" scope. Other namespaces are created as
 *	children of the global namespace. These other namespaces contain
 *	special-purpose commands and variables for packages.
 *
 * Copyright © 1993-1997 Lucent Technologies.
 * Copyright © 1997 Sun Microsystems, Inc.
 * Copyright © 1998-1999 Scriptics Corporation.
 * Copyright © 2002-2005 Donal K. Fellows.
 * Copyright © 2006 Neil Madden.
 * Contributions from Don Porter, NIST, 2007. (not subject to US copyright)
 *
 * Originally implemented by
 *   Michael J. McLennan
 *   Bell Labs Innovations for Lucent Technologies
 *   mmclennan@lucent.com
 *
 * See the file "license.terms" for information on usage and redistribution of
 * this file, and for a DISCLAIMER OF ALL WARRANTIES.
 */

#include "tclInt.h"
#include "tclCompile.h" /* for TclLogCommandInfo visibility */
#include <assert.h>

/*
 * Thread-local storage used to avoid having a global lock on data that is not
 * limited to a single interpreter.
 */

typedef struct {
    size_t numNsCreated;	/* Count of the number of namespaces created
				 * within the thread. This value is used as a
				 * unique id for each namespace. Cannot be
				 * per-interp because the nsId is used to
				 * distinguish objects which can be passed
				 * around between interps in the same thread,
				 * but does not need to be global because
				 * object internal reps are always per-thread
				 * anyway. */
} ThreadSpecificData;

static Tcl_ThreadDataKey dataKey;

/*
 * This structure contains a cached pointer to a namespace that is the result
 * of resolving the namespace's name in some other namespace. It is the
 * internal representation for a nsName object. It contains the pointer along
 * with some information that is used to check the cached pointer's validity.
 */

typedef struct {
    Namespace *nsPtr;		/* A cached pointer to the Namespace that the
				 * name resolved to. */
    Namespace *refNsPtr;	/* Points to the namespace context in which
				 * the name was resolved. NULL if the name is
				 * fully qualified and thus the resolution
				 * does not depend on the context. */
    size_t refCount;		/* Reference count: 1 for each nsName object
				 * that has a pointer to this ResolvedNsName
				 * structure as its internal rep. This
				 * structure can be freed when refCount
				 * becomes zero. */
} ResolvedNsName;

/*
 * Declarations for functions local to this file:
 */

static void		DeleteImportedCmd(void *clientData);
static int		DoImport(Tcl_Interp *interp,
			    Namespace *nsPtr, Tcl_HashEntry *hPtr,
			    const char *cmdName, const char *pattern,
			    Namespace *importNsPtr, int allowOverwrite);
static void		DupNsNameInternalRep(Tcl_Obj *objPtr,
			    Tcl_Obj *copyPtr);
static char *		ErrorCodeRead(void *clientData, Tcl_Interp *interp,
			    const char *name1, const char *name2, int flags);
static char *		ErrorInfoRead(void *clientData, Tcl_Interp *interp,
			    const char *name1, const char *name2, int flags);
static char *		EstablishErrorCodeTraces(void *clientData,
			    Tcl_Interp *interp, const char *name1,
			    const char *name2, int flags);
static char *		EstablishErrorInfoTraces(void *clientData,
			    Tcl_Interp *interp, const char *name1,
			    const char *name2, int flags);
static void		FreeNsNameInternalRep(Tcl_Obj *objPtr);
static int		GetNamespaceFromObj(Tcl_Interp *interp,
			    Tcl_Obj *objPtr, Tcl_Namespace **nsPtrPtr);
static int		InvokeImportedNRCmd(void *clientData,
			    Tcl_Interp *interp, Tcl_Size objc,
			    Tcl_Obj *const objv[]);
static Tcl_ObjCmdProc2	NamespaceChildrenCmd;
static Tcl_ObjCmdProc2	NamespaceCodeCmd;
static Tcl_ObjCmdProc2	NamespaceCurrentCmd;
static Tcl_ObjCmdProc2	NamespaceDeleteCmd;
static Tcl_ObjCmdProc2	NamespaceEvalCmd;
static Tcl_ObjCmdProc2	NRNamespaceEvalCmd;
static Tcl_ObjCmdProc2	NamespaceExistsCmd;
static Tcl_ObjCmdProc2	NamespaceExportCmd;
static Tcl_ObjCmdProc2	NamespaceForgetCmd;
static void		NamespaceFree(Namespace *nsPtr);
static Tcl_ObjCmdProc2	NamespaceImportCmd;
static Tcl_ObjCmdProc2	NamespaceInscopeCmd;
static Tcl_ObjCmdProc2	NRNamespaceInscopeCmd;
static Tcl_ObjCmdProc2	NamespaceOriginCmd;
static Tcl_ObjCmdProc2	NamespaceParentCmd;
static Tcl_ObjCmdProc2	NamespacePathCmd;
static Tcl_ObjCmdProc2	NamespaceQualifiersCmd;
static Tcl_ObjCmdProc2	NamespaceTailCmd;
static Tcl_ObjCmdProc2	NamespaceUpvarCmd;
static Tcl_ObjCmdProc2	NamespaceUnknownCmd;
static Tcl_ObjCmdProc2	NamespaceWhichCmd;
static int		SetNsNameFromAny(Tcl_Interp *interp, Tcl_Obj *objPtr);
static void		UnlinkNsPath(Namespace *nsPtr);

static Tcl_NRPostProc NsEval_Callback;

/*
 * This structure defines a Tcl object type that contains a namespace
 * reference. It is used in commands that take the name of a namespace as an
 * argument. The namespace reference is resolved, and the result in cached in
 * the object.
 */

static const Tcl_ObjType nsNameType = {
    "nsName",			/* the type's name */
    FreeNsNameInternalRep,	/* freeIntRepProc */
    DupNsNameInternalRep,	/* dupIntRepProc */
    NULL,			/* updateStringProc */
    SetNsNameFromAny,		/* setFromAnyProc */
    TCL_OBJTYPE_V0
};

#define NsNameSetInternalRep(objPtr, nnPtr) \
    do {								\
	Tcl_ObjInternalRep ir;						\
	(nnPtr)->refCount++;						\
	ir.twoPtrValue.ptr1 = (nnPtr);					\
	ir.twoPtrValue.ptr2 = NULL;					\
	Tcl_StoreInternalRep((objPtr), &nsNameType, &ir);		\
    } while (0)

#define NsNameGetInternalRep(objPtr, nnPtr) \
    do {								\
	const Tcl_ObjInternalRep *irPtr;				\
	irPtr = TclFetchInternalRep((objPtr), &nsNameType);		\
	(nnPtr) = irPtr ? (ResolvedNsName *) irPtr->twoPtrValue.ptr1 : NULL; \
    } while (0)

/*
 * Array of values describing how to implement each standard subcommand of the
 * "namespace" command.
 */

static const EnsembleImplMap defaultNamespaceMap[] = {
    {"children",   NamespaceChildrenCmd, TclCompileBasic0To2ArgCmd, NULL, NULL, 0},
    {"code",	   NamespaceCodeCmd,	TclCompileNamespaceCodeCmd, NULL, NULL, 0},
    {"current",	   NamespaceCurrentCmd,	TclCompileNamespaceCurrentCmd, NULL, NULL, 0},
    {"delete",	   NamespaceDeleteCmd,	TclCompileBasicMin0ArgCmd, NULL, NULL, 0},
    {"ensemble",   TclNamespaceEnsembleCmd, NULL, NULL, NULL, 0},
    {"eval",	   NamespaceEvalCmd,	NULL, NRNamespaceEvalCmd, NULL, 0},
    {"exists",	   NamespaceExistsCmd,	TclCompileBasic1ArgCmd, NULL, NULL, 0},
    {"export",	   NamespaceExportCmd,	TclCompileBasicMin0ArgCmd, NULL, NULL, 0},
    {"forget",	   NamespaceForgetCmd,	TclCompileBasicMin0ArgCmd, NULL, NULL, 0},
    {"import",	   NamespaceImportCmd,	TclCompileBasicMin0ArgCmd, NULL, NULL, 0},
    {"inscope",	   NamespaceInscopeCmd,	NULL, NRNamespaceInscopeCmd, NULL, 0},
    {"origin",	   NamespaceOriginCmd,	TclCompileNamespaceOriginCmd, NULL, NULL, 0},
    {"parent",	   NamespaceParentCmd,	TclCompileBasic0Or1ArgCmd, NULL, NULL, 0},
    {"path",	   NamespacePathCmd,	TclCompileBasic0Or1ArgCmd, NULL, NULL, 0},
    {"qualifiers", NamespaceQualifiersCmd, TclCompileNamespaceQualifiersCmd, NULL, NULL, 0},
    {"tail",	   NamespaceTailCmd,	TclCompileNamespaceTailCmd, NULL, NULL, 0},
    {"unknown",	   NamespaceUnknownCmd, TclCompileBasic0Or1ArgCmd, NULL, NULL, 0},
    {"upvar",	   NamespaceUpvarCmd,	TclCompileNamespaceUpvarCmd, NULL, NULL, 0},
    {"which",	   NamespaceWhichCmd,	TclCompileNamespaceWhichCmd, NULL, NULL, 0},
    {NULL, NULL, NULL, NULL, NULL, 0}
};

/*
 *----------------------------------------------------------------------
 *
 * CreateChildEntry --
 *
 *	Create a child namespace hash table entry.
 *
 * Results:
 *	Handle to hash table entry for a child namespace with the given name.
 *	Caller should handle filling in the namespace value.
 *
 * Side effects:
 *	None.
 *
 *----------------------------------------------------------------------
 */
static inline Tcl_HashEntry *
CreateChildEntry(
    Namespace *nsPtr,		/* Parent namespace. */
    const char *name)		/* Simple name to look for. */
{
    int newEntry;
#ifndef BREAK_NAMESPACE_COMPAT
    return Tcl_CreateHashEntry(&nsPtr->childTable, name, &newEntry);
#else
    if (nsPtr->childTablePtr == NULL) {
	nsPtr->childTablePtr = (Tcl_HashTable *)
		Tcl_Alloc(sizeof(Tcl_HashTable));
	Tcl_InitHashTable(nsPtr->childTablePtr, TCL_STRING_KEYS);
    }
    return Tcl_CreateHashEntry(nsPtr->childTablePtr, name, &newEntry);
#endif
}

/*
 *----------------------------------------------------------------------
 *
 * FindChildEntry --
 *
 *	Look up a child namespace hash table entry.
 *
 * Results:
 *	Handle to hash table entry if a child namespace with the given name
 *	exists, otherwise NULL.
 *
 * Side effects:
 *	None.
 *
 *----------------------------------------------------------------------
 */
static inline Tcl_HashEntry *
FindChildEntry(
    Namespace *nsPtr,		/* Parent namespace. */
    const char *name)		/* Simple name to look for. */
{
#ifndef BREAK_NAMESPACE_COMPAT
    return Tcl_FindHashEntry(&nsPtr->childTable, name);
#else
    return nsPtr->childTablePtr ?
	    Tcl_FindHashEntry(nsPtr->childTablePtr, name) : NULL;
#endif
}

/*
 *----------------------------------------------------------------------
 *
 * FirstChildEntry --
 *
 *	Start an iteration through the collection of child namespaces.
 *
 * Results:
 *	Handle to hash table entry if a child namespace exists, otherwise NULL.
 *
 * Side effects:
 *	Updates the search handle.
 *
 *----------------------------------------------------------------------
 */
static inline Tcl_HashEntry *
FirstChildEntry(
    Namespace *nsPtr,		/* Parent namespace. */
    Tcl_HashSearch *searchPtr)	/* Iteration handle reference. */
{
#ifndef BREAK_NAMESPACE_COMPAT
    return Tcl_FirstHashEntry(&nsPtr->childTable, searchPtr);
#else
    return nsPtr->childTablePtr ?
	    Tcl_FirstHashEntry(nsPtr->childTablePtr, searchPtr) : NULL;
#endif
}

/*
 *----------------------------------------------------------------------
 *
 * NumChildEntries --
 *
 *	Get the count of child namespaces.
 *
 * Results:
 *	Number of child entries.
 *
 * Side effects:
 *	None.
 *
 *----------------------------------------------------------------------
 */
static inline Tcl_Size
NumChildEntries(
    Namespace *nsPtr)
{
#ifndef BREAK_NAMESPACE_COMPAT
    return nsPtr->childTable.numEntries;
#else
    return nsPtr->childTablePtr ? nsPtr->childTablePtr->numEntries : 0;
#endif
}

/*
 *----------------------------------------------------------------------
 *
 * TclInitNamespaceSubsystem --
 *
 *	This function is called to initialize all the structures that are used
 *	by namespaces on a per-process basis.
 *
 * Results:
 *	None.
 *
 * Side effects:
 *	None.
 *
 *----------------------------------------------------------------------
 */

void
TclInitNamespaceSubsystem(void)
{
    /*
     * Does nothing for now.
     */
}

/*
 *----------------------------------------------------------------------
 *
 * Tcl_GetCurrentNamespace --
 *
 *	Returns a pointer to an interpreter's currently active namespace.
 *
 * Results:
 *	Returns a pointer to the interpreter's current namespace.
 *
 * Side effects:
 *	None.
 *
 *----------------------------------------------------------------------
 */

Tcl_Namespace *
Tcl_GetCurrentNamespace(
    Tcl_Interp *interp)		/* Interpreter whose current namespace is
				 * being queried. */
{
    return TclGetCurrentNamespace(interp);
}

/*
 *----------------------------------------------------------------------
 *
 * Tcl_GetGlobalNamespace --
 *
 *	Returns a pointer to an interpreter's global :: namespace.
 *
 * Results:
 *	Returns a pointer to the specified interpreter's global namespace.
 *
 * Side effects:
 *	None.
 *
 *----------------------------------------------------------------------
 */

Tcl_Namespace *
Tcl_GetGlobalNamespace(
    Tcl_Interp *interp)		/* Interpreter whose global namespace should
				 * be returned. */
{
    return TclGetGlobalNamespace(interp);
}

/*
 *----------------------------------------------------------------------
 *
 * Tcl_PushCallFrame --
 *
 *	Pushes a new call frame onto the interpreter's Tcl call stack. Called
 *	when executing a Tcl procedure or a "namespace eval" or "namespace
 *	inscope" command.
 *
 * Results:
 *	Returns TCL_OK if successful, or TCL_ERROR (along with an error
 *	message in the interpreter's result object) if something goes wrong.
 *
 * Side effects:
 *	Modifies the interpreter's Tcl call stack.
 *
 *----------------------------------------------------------------------
 */

int
Tcl_PushCallFrame(
    Tcl_Interp *interp,		/* Interpreter in which the new call frame is
				 * to be pushed. */
    Tcl_CallFrame *callFramePtr,/* Points to a call frame structure to push.
				 * Storage for this has already been allocated
				 * by the caller; typically this is the
				 * address of a CallFrame structure allocated
				 * on the caller's C stack. The call frame
				 * will be initialized by this function. The
				 * caller can pop the frame later with
				 * Tcl_PopCallFrame, and it is responsible for
				 * freeing the frame's storage. */
    Tcl_Namespace *namespacePtr,/* Points to the namespace in which the frame
				 * will execute. If NULL, the interpreter's
				 * current namespace will be used. */
    int isProcCallFrame)	/* If nonzero, the frame represents a called
				 * Tcl procedure and may have local vars. Vars
				 * will ordinarily be looked up in the frame.
				 * If new variables are created, they will be
				 * created in the frame. If 0, the frame is
				 * for a "namespace eval" or "namespace
				 * inscope" command and var references are
				 * treated as references to namespace
				 * variables. */
{
    Interp *iPtr = (Interp *) interp;
    CallFrame *framePtr = (CallFrame *) callFramePtr;
    Namespace *nsPtr;

    if (namespacePtr == NULL) {
	nsPtr = (Namespace *) TclGetCurrentNamespace(interp);
    } else {
	nsPtr = (Namespace *) namespacePtr;

	/*
	 * TODO: Examine whether it would be better to guard based on NS_DYING
	 * or NS_TEARDOWN. It appears that these are not tested because they can
	 * be set in a global interp that has been [namespace delete]d, but
	 * which never really completely goes away because of lingering global
	 * things like ::errorInfo and [::unknown] and hidden commands.
	 * Review of those designs might permit stricter checking here.
	 */

	if (nsPtr->flags & NS_DEAD) {
	    Tcl_Panic("Trying to push call frame for dead namespace");
	}
    }

    nsPtr->activationCount++;
    framePtr->nsPtr = nsPtr;
    framePtr->isProcCallFrame = isProcCallFrame;
    framePtr->objc = 0;
    framePtr->objv = NULL;
    framePtr->callerPtr = iPtr->framePtr;
    framePtr->callerVarPtr = iPtr->varFramePtr;
    if (iPtr->varFramePtr != NULL) {
	framePtr->level = iPtr->varFramePtr->level + 1U;
    } else {
	framePtr->level = 0;
    }
    framePtr->procPtr = NULL;		/* no called procedure */
    framePtr->varTablePtr = NULL;	/* and no local variables */
    framePtr->numCompiledLocals = 0;
    framePtr->compiledLocals = NULL;
    framePtr->clientData = NULL;
    framePtr->localCachePtr = NULL;
    framePtr->tailcallPtr = NULL;

    /*
     * Push the new call frame onto the interpreter's stack of procedure call
     * frames making it the current frame.
     */

    iPtr->framePtr = framePtr;
    iPtr->varFramePtr = framePtr;

    return TCL_OK;
}

/*
 *----------------------------------------------------------------------
 *
 * Tcl_PopCallFrame --
 *
 *	Removes a call frame from the Tcl call stack for the interpreter.
 *	Called to remove a frame previously pushed by Tcl_PushCallFrame.
 *
 * Results:
 *	None.
 *
 * Side effects:
 *	Modifies the call stack of the interpreter. Resets various fields of
 *	the popped call frame. If a namespace has been deleted and has no more
 *	activations on the call stack, the namespace is destroyed.
 *
 *----------------------------------------------------------------------
 */

void
Tcl_PopCallFrame(
    Tcl_Interp *interp)		/* Interpreter with call frame to pop. */
{
    Interp *iPtr = (Interp *) interp;
    CallFrame *framePtr = iPtr->framePtr;
    Namespace *nsPtr;

    /*
     * It's important to remove the call frame from the interpreter's stack of
     * call frames before deleting local variables, so that traces invoked by
     * the variable deletion don't see the partially-deleted frame.
     */

    if (framePtr->callerPtr) {
	iPtr->framePtr = framePtr->callerPtr;
	iPtr->varFramePtr = framePtr->callerVarPtr;
    } else {
	/* Tcl_PopCallFrame: trying to pop rootCallFrame! */
    }

    if (framePtr->varTablePtr != NULL) {
	TclDeleteVars(iPtr, framePtr->varTablePtr);
	Tcl_Free(framePtr->varTablePtr);
	framePtr->varTablePtr = NULL;
    }
    if (framePtr->numCompiledLocals > 0) {
	TclDeleteCompiledLocalVars(iPtr, framePtr);
	if (framePtr->localCachePtr->refCount-- <= 1) {
	    TclFreeLocalCache(interp, framePtr->localCachePtr);
	}
	framePtr->localCachePtr = NULL;
    }

    /*
     * Decrement the namespace's count of active call frames. If the namespace
     * is "dying" and there are no more active call frames, call
     * Tcl_DeleteNamespace to destroy it.
     */

    nsPtr = framePtr->nsPtr;
    if ((--nsPtr->activationCount <= (nsPtr == iPtr->globalNsPtr))
	    && (nsPtr->flags & NS_DYING)) {
	Tcl_DeleteNamespace((Tcl_Namespace *) nsPtr);
    }
    framePtr->nsPtr = NULL;

    if (framePtr->tailcallPtr) {
	/* Reusing the existing reference count from framePtr->tailcallPtr, so
	 * no need to Tcl_IncrRefCount(framePtr->tailcallPtr)*/
	TclSetTailcall(interp, framePtr->tailcallPtr);
    }
}

/*
 *----------------------------------------------------------------------
 *
 * TclPushStackFrame --
 *
 *	Allocates a new call frame in the interpreter's execution stack, then
 *	pushes it onto the interpreter's Tcl call stack. Called when executing
 *	a Tcl procedure or a "namespace eval" or "namespace inscope" command.
 *
 * Results:
 *	Returns TCL_OK if successful, or TCL_ERROR (along with an error
 *	message in the interpreter's result object) if something goes wrong.
 *
 * Side effects:
 *	Modifies the interpreter's Tcl call stack.
 *
 *----------------------------------------------------------------------
 */

int
TclPushStackFrame(
    Tcl_Interp *interp,		/* Interpreter in which the new call frame is
				 * to be pushed. */
    Tcl_CallFrame **framePtrPtr,/* Place to store a pointer to the stack
				 * allocated call frame. */
    Tcl_Namespace *namespacePtr,/* Points to the namespace in which the frame
				 * will execute. If NULL, the interpreter's
				 * current namespace will be used. */
    int isProcCallFrame)	/* If nonzero, the frame represents a called
				 * Tcl procedure and may have local vars. Vars
				 * will ordinarily be looked up in the frame.
				 * If new variables are created, they will be
				 * created in the frame. If 0, the frame is
				 * for a "namespace eval" or "namespace
				 * inscope" command and var references are
				 * treated as references to namespace
				 * variables. */
{
    *framePtrPtr = (Tcl_CallFrame *) TclStackAlloc(interp, sizeof(CallFrame));
    return Tcl_PushCallFrame(interp, *framePtrPtr, namespacePtr,
	    isProcCallFrame);
}

void
TclPopStackFrame(
    Tcl_Interp *interp)		/* Interpreter with call frame to pop. */
{
    CallFrame *freePtr = ((Interp *) interp)->framePtr;

    Tcl_PopCallFrame(interp);
    TclStackFree(interp, freePtr);
}

/*
 *----------------------------------------------------------------------
 *
 * EstablishErrorCodeTraces --
 *
 *	Creates traces on the ::errorCode variable to keep its value
 *	consistent with the expectations of legacy code.
 *
 * Results:
 *	None.
 *
 * Side effects:
 *	Read and unset traces are established on ::errorCode.
 *
 *----------------------------------------------------------------------
 */

static char *
EstablishErrorCodeTraces(
    TCL_UNUSED(void *),
    Tcl_Interp *interp,
    TCL_UNUSED(const char *) /*name1*/,
    TCL_UNUSED(const char *) /*name2*/,
    TCL_UNUSED(int) /*flags*/)
{
    Tcl_TraceVar2(interp, "errorCode", NULL, TCL_GLOBAL_ONLY|TCL_TRACE_READS,
	    ErrorCodeRead, NULL);
    Tcl_TraceVar2(interp, "errorCode", NULL, TCL_GLOBAL_ONLY|TCL_TRACE_UNSETS,
	    EstablishErrorCodeTraces, NULL);
    return NULL;
}

/*
 *----------------------------------------------------------------------
 *
 * ErrorCodeRead --
 *
 *	Called when the ::errorCode variable is read. Copies the current value
 *	of the interp's errorCode field into ::errorCode.
 *
 * Results:
 *	None.
 *
 * Side effects:
 *	None.
 *
 *----------------------------------------------------------------------
 */

static char *
ErrorCodeRead(
    TCL_UNUSED(void *),
    Tcl_Interp *interp,
    TCL_UNUSED(const char *) /*name1*/,
    TCL_UNUSED(const char *) /*name2*/,
    TCL_UNUSED(int) /*flags*/)
{
    Interp *iPtr = (Interp *) interp;

    if (Tcl_InterpDeleted(interp) || !(iPtr->flags & ERR_LEGACY_COPY)) {
	return NULL;
    }
    if (iPtr->errorCode) {
	Tcl_ObjSetVar2(interp, iPtr->ecVar, NULL,
		iPtr->errorCode, TCL_GLOBAL_ONLY);
	return NULL;
    }
    if (NULL == Tcl_ObjGetVar2(interp, iPtr->ecVar, NULL, TCL_GLOBAL_ONLY)) {
	Tcl_ObjSetVar2(interp, iPtr->ecVar, NULL,
		Tcl_NewObj(), TCL_GLOBAL_ONLY);
    }
    return NULL;
}

/*
 *----------------------------------------------------------------------
 *
 * EstablishErrorInfoTraces --
 *
 *	Creates traces on the ::errorInfo variable to keep its value
 *	consistent with the expectations of legacy code.
 *
 * Results:
 *	None.
 *
 * Side effects:
 *	Read and unset traces are established on ::errorInfo.
 *
 *----------------------------------------------------------------------
 */

static char *
EstablishErrorInfoTraces(
    TCL_UNUSED(void *),
    Tcl_Interp *interp,
    TCL_UNUSED(const char *) /*name1*/,
    TCL_UNUSED(const char *) /*name2*/,
    TCL_UNUSED(int) /*flags*/)
{
    Tcl_TraceVar2(interp, "errorInfo", NULL, TCL_GLOBAL_ONLY|TCL_TRACE_READS,
	    ErrorInfoRead, NULL);
    Tcl_TraceVar2(interp, "errorInfo", NULL, TCL_GLOBAL_ONLY|TCL_TRACE_UNSETS,
	    EstablishErrorInfoTraces, NULL);
    return NULL;
}

/*
 *----------------------------------------------------------------------
 *
 * ErrorInfoRead --
 *
 *	Called when the ::errorInfo variable is read. Copies the current value
 *	of the interp's errorInfo field into ::errorInfo.
 *
 * Results:
 *	None.
 *
 * Side effects:
 *	None.
 *
 *----------------------------------------------------------------------
 */

static char *
ErrorInfoRead(
    TCL_UNUSED(void *),
    Tcl_Interp *interp,
    TCL_UNUSED(const char *) /*name1*/,
    TCL_UNUSED(const char *) /*name2*/,
    TCL_UNUSED(int) /*flags*/)
{
    Interp *iPtr = (Interp *) interp;

    if (Tcl_InterpDeleted(interp) || !(iPtr->flags & ERR_LEGACY_COPY)) {
	return NULL;
    }
    if (iPtr->errorInfo) {
	Tcl_ObjSetVar2(interp, iPtr->eiVar, NULL,
		iPtr->errorInfo, TCL_GLOBAL_ONLY);
	return NULL;
    }
    if (NULL == Tcl_ObjGetVar2(interp, iPtr->eiVar, NULL, TCL_GLOBAL_ONLY)) {
	Tcl_ObjSetVar2(interp, iPtr->eiVar, NULL,
		Tcl_NewObj(), TCL_GLOBAL_ONLY);
    }
    return NULL;
}

/*
 *----------------------------------------------------------------------
 *
 * Tcl_CreateNamespace --
 *
 *	Creates a new namespace with the given name. If there is no active
 *	namespace (i.e., the interpreter is being initialized), the global ::
 *	namespace is created and returned.
 *
 * Results:
 *	Returns a pointer to the new namespace if successful. If the namespace
 *	already exists or if another error occurs, this routine returns NULL,
 *	along with an error message in the interpreter's result object.
 *
 * Side effects:
 *	If the name contains "::" qualifiers and a parent namespace does not
 *	already exist, it is automatically created.
 *
 *----------------------------------------------------------------------
 */

Tcl_Namespace *
Tcl_CreateNamespace(
    Tcl_Interp *interp,		/* Interpreter in which a new namespace is
				 * being created. Also used for error
				 * reporting. */
    const char *name,		/* Name for the new namespace. May be a
				 * qualified name with names of ancestor
				 * namespaces separated by "::"s. */
    void *clientData,		/* One-word value to store with namespace. */
    Tcl_NamespaceDeleteProc *deleteProc)
				/* Function called to delete client data when
				 * the namespace is deleted. NULL if no
				 * function should be called. */
{
    Interp *iPtr = (Interp *) interp;
    Namespace *nsPtr, *ancestorPtr;
    Namespace *parentPtr, *dummy1Ptr, *dummy2Ptr;
    Namespace *globalNsPtr = iPtr->globalNsPtr;
    const char *simpleName;
    Tcl_HashEntry *entryPtr;
    Tcl_DString buffer1, buffer2;
    Tcl_DString *namePtr, *buffPtr;
    size_t nameLen;
    ThreadSpecificData *tsdPtr = TCL_TSD_INIT(&dataKey);
    const char *nameStr;
    Tcl_DString tmpBuffer;

    Tcl_DStringInit(&tmpBuffer);

    /*
     * If there is no active namespace, the interpreter is being initialized.
     */

    if ((globalNsPtr == NULL) && (iPtr->varFramePtr == NULL)) {
	/*
	 * Treat this namespace as the global namespace, and avoid looking for
	 * a parent.
	 */

	parentPtr = NULL;
	simpleName = "";
	goto doCreate;
    }

    /*
     * Ensure that there are no trailing colons as that causes chaos when a
     * deleteProc is specified. [Bug d614d63989]
     */

    if (deleteProc != NULL) {
	nameStr = name + strlen(name) - 2;
	if (nameStr >= name && nameStr[1] == ':' && nameStr[0] == ':') {
	    Tcl_DStringAppend(&tmpBuffer, name, -1);
	    while ((nameLen = Tcl_DStringLength(&tmpBuffer)) > 0
		    && Tcl_DStringValue(&tmpBuffer)[nameLen-1] == ':') {
		Tcl_DStringSetLength(&tmpBuffer, nameLen-1);
	    }
	    name = Tcl_DStringValue(&tmpBuffer);
	}
    }

    /*
     * If we've ended up with an empty string now, we're attempting to create
     * the global namespace despite the global namespace existing. That's
     * naughty!
     */

    if (*name == '\0') {
	Tcl_SetObjResult(interp, Tcl_NewStringObj("can't create namespace"
		" \"\": only global namespace can have empty name", -1));
	Tcl_SetErrorCode(interp, "TCL", "OPERATION", "NAMESPACE",
		"CREATEGLOBAL", (char *)NULL);
	Tcl_DStringFree(&tmpBuffer);
	return NULL;
    }

    /*
     * Find the parent for the new namespace.
     */

    TclGetNamespaceForQualName(interp, name, NULL, TCL_CREATE_NS_IF_UNKNOWN,
	    &parentPtr, &dummy1Ptr, &dummy2Ptr, &simpleName);

    /*
     * If the unqualified name at the end is empty, there were trailing "::"s
     * after the namespace's name which we ignore. The new namespace was
     * already (recursively) created and is pointed to by parentPtr.
     */

    if (*simpleName == '\0') {
	Tcl_DStringFree(&tmpBuffer);
	return (Tcl_Namespace *) parentPtr;
    }

    /*
     * Check for a bad namespace name and make sure that the name does not
     * already exist in the parent namespace.
     */

    if (FindChildEntry(parentPtr, simpleName) != NULL) {
	Tcl_SetObjResult(interp, Tcl_ObjPrintf(
		"can't create namespace \"%s\": already exists", name));
	Tcl_SetErrorCode(interp, "TCL", "OPERATION", "NAMESPACE",
		"CREATEEXISTING", (char *)NULL);
	Tcl_DStringFree(&tmpBuffer);
	return NULL;
    }

    /*
     * Create the new namespace and root it in its parent. Increment the count
     * of namespaces created.
     */

  doCreate:
    nsPtr = (Namespace *) Tcl_Alloc(sizeof(Namespace));
    nameLen = strlen(simpleName) + 1;
    nsPtr->name = (char *) Tcl_Alloc(nameLen);
    memcpy(nsPtr->name, simpleName, nameLen);
    nsPtr->fullName = NULL;		/* Set below. */
    nsPtr->clientData = clientData;
    nsPtr->deleteProc = deleteProc;
    nsPtr->parentPtr = parentPtr;
#ifndef BREAK_NAMESPACE_COMPAT
    Tcl_InitHashTable(&nsPtr->childTable, TCL_STRING_KEYS);
#else
    nsPtr->childTablePtr = NULL;
#endif
    nsPtr->nsId = ++(tsdPtr->numNsCreated);
    nsPtr->interp = interp;
    nsPtr->flags = 0;
    nsPtr->activationCount = 0;
    nsPtr->refCount = 0;
    Tcl_InitHashTable(&nsPtr->cmdTable, TCL_STRING_KEYS);
    TclInitVarHashTable(&nsPtr->varTable, nsPtr);
    nsPtr->exportArrayPtr = NULL;
    nsPtr->numExportPatterns = 0;
    nsPtr->maxExportPatterns = 0;
    nsPtr->cmdRefEpoch = 0;
    nsPtr->resolverEpoch = 0;
    nsPtr->cmdResProc = NULL;
    nsPtr->varResProc = NULL;
    nsPtr->compiledVarResProc = NULL;
    nsPtr->exportLookupEpoch = 0;
    nsPtr->ensembles = NULL;
    nsPtr->unknownHandlerPtr = NULL;
    nsPtr->commandPathLength = 0;
    nsPtr->commandPathArray = NULL;
    nsPtr->commandPathSourceList = NULL;
    nsPtr->earlyDeleteProc = NULL;

    if (parentPtr != NULL) {
	entryPtr = CreateChildEntry(parentPtr, simpleName);
	Tcl_SetHashValue(entryPtr, nsPtr);
    } else {
	/*
	 * In the global namespace create traces to maintain the ::errorInfo
	 * and ::errorCode variables.
	 */

	iPtr->globalNsPtr = nsPtr;
	EstablishErrorInfoTraces(NULL, interp, NULL, NULL, 0);
	EstablishErrorCodeTraces(NULL, interp, NULL, NULL, 0);
    }

    /*
     * Build the fully qualified name for this namespace.
     */

    Tcl_DStringInit(&buffer1);
    Tcl_DStringInit(&buffer2);
    namePtr = &buffer1;
    buffPtr = &buffer2;
    for (ancestorPtr = nsPtr; ancestorPtr != NULL;
	    ancestorPtr = ancestorPtr->parentPtr) {
	if (ancestorPtr != globalNsPtr) {
	    Tcl_DString *tempPtr = namePtr;

	    TclDStringAppendLiteral(buffPtr, "::");
	    Tcl_DStringAppend(buffPtr, ancestorPtr->name, -1);
	    TclDStringAppendDString(buffPtr, namePtr);

	    /*
	     * Clear the unwanted buffer or we end up appending to previous
	     * results, making the namespace fullNames of nested namespaces
	     * very wrong (and strange).
	     */

	    TclDStringClear(namePtr);

	    /*
	     * Now swap the buffer pointers so that we build in the other
	     * buffer. This is faster than repeated copying back and forth
	     * between buffers.
	     */

	    namePtr = buffPtr;
	    buffPtr = tempPtr;
	}
    }

    name = Tcl_DStringValue(namePtr);
    nameLen = Tcl_DStringLength(namePtr);
    nsPtr->fullName = (char *) Tcl_Alloc(nameLen + 1);
    memcpy(nsPtr->fullName, name, nameLen + 1);

    Tcl_DStringFree(&buffer1);
    Tcl_DStringFree(&buffer2);
    Tcl_DStringFree(&tmpBuffer);

    /*
     * If compilation of commands originating from the parent NS is
     * suppressed, suppress it for commands originating in this one too.
     */

    if (nsPtr->parentPtr != NULL &&
	    nsPtr->parentPtr->flags & NS_SUPPRESS_COMPILATION) {
	nsPtr->flags |= NS_SUPPRESS_COMPILATION;
    }

    /*
     * Return a pointer to the new namespace.
     */

    return (Tcl_Namespace *) nsPtr;
}

/*
 *----------------------------------------------------------------------
 *
 * Tcl_DeleteNamespace --
 *
 *	Deletes a namespace and all of the commands, variables, and other
 *	namespaces within it.
 *
 * Results:
 *	None.
 *
 * Side effects:
 *	When a namespace is deleted, it is automatically removed as a child of
 *	its parent namespace. Also, all its commands, variables and child
 *	namespaces are deleted.
 *
 *----------------------------------------------------------------------
 */

void
Tcl_DeleteNamespace(
    Tcl_Namespace *namespacePtr)/* Points to the namespace to delete. */
{
    Namespace *nsPtr = (Namespace *) namespacePtr;
    Tcl_Interp *interp = nsPtr->interp;
    Namespace *globalNsPtr = (Namespace *) TclGetGlobalNamespace(interp);
    Tcl_HashEntry *entryPtr;
    Tcl_HashSearch search;
    Command *cmdPtr;

    /*
     * Ensure that this namespace doesn't get deallocated in the meantime.
     */
    nsPtr->refCount++;

    /*
     * Give anyone interested - notably TclOO - a chance to use this namespace
     * normally despite the fact that the namespace is going to go. Allows the
     * calling of destructors. Will only be called once (unless re-established
     * by the called function). [Bug 2950259]
     *
     * Note that setting this field requires access to the internal definition
     * of namespaces, so it should only be accessed by code that knows about
     * being careful with reentrancy.
     */

    if (nsPtr->earlyDeleteProc != NULL) {
	Tcl_NamespaceDeleteProc *earlyDeleteProc = nsPtr->earlyDeleteProc;

	nsPtr->earlyDeleteProc = NULL;
	nsPtr->activationCount++;
	earlyDeleteProc(nsPtr->clientData);
	nsPtr->activationCount--;
    }

    /*
     * Delete all coroutine commands now: break the circular ref cycle between
     * the namespace and the coroutine command [Bug 2724403]. This code is
     * essentially duplicated in TclTeardownNamespace() for all other
     * commands. Don't optimize to Tcl_NextHashEntry() because of traces.
     *
     * NOTE: we could avoid traversing the ns's command list by keeping a
     * separate list of coros.
     */

    for (entryPtr = Tcl_FirstHashEntry(&nsPtr->cmdTable, &search);
	    entryPtr != NULL;) {
	cmdPtr = (Command *) Tcl_GetHashValue(entryPtr);
	if (cmdPtr->nreProc2 == TclNRInterpCoroutine) {
	    Tcl_DeleteCommandFromToken(interp, (Tcl_Command) cmdPtr);
	    entryPtr = Tcl_FirstHashEntry(&nsPtr->cmdTable, &search);
	} else {
	    entryPtr = Tcl_NextHashEntry(&search);
	}
    }

    /*
     * If the namespace has associated ensemble commands, delete them first.
     * This leaves the actual contents of the namespace alone (unless they are
     * linked ensemble commands, of course). Note that this code is actually
     * reentrant so command delete traces won't purturb things badly.
     */

    while (nsPtr->ensembles != NULL) {
	EnsembleConfig *ensemblePtr = (EnsembleConfig *) nsPtr->ensembles;

	/*
	 * Splice out and link to indicate that we've already been killed.
	 */

	nsPtr->ensembles = (Tcl_Ensemble *) ensemblePtr->next;
	ensemblePtr->next = ensemblePtr;
	Tcl_DeleteCommandFromToken(interp, ensemblePtr->token);
    }

    /*
     * If the namespace has a registered unknown handler (TIP 181), then free
     * it here.
     */

    if (nsPtr->unknownHandlerPtr != NULL) {
	Tcl_DecrRefCount(nsPtr->unknownHandlerPtr);
	nsPtr->unknownHandlerPtr = NULL;
    }

    /*
     * If the namespace is on the call frame stack, it is marked as "dying"
     * (NS_DYING is OR'd into its flags):  Contents of the namespace are
     * still available and visible until the namespace is later marked as
     * NS_DEAD, and its commands and variables are still usable by any
     * active call frames referring to th namespace. When all active call
     * frames referring to the namespace have been popped from the Tcl
     * stack, Tcl_PopCallFrame calls Tcl_DeleteNamespace again. If no
     * nsName objects refer to the namespace (i.e., if its refCount is
     * zero), its commands and variables are deleted and the storage for
     * its namespace structure is freed.  Otherwise, if its refCount is
     * nonzero, the namespace's commands and variables are deleted but the
     * structure isn't freed. Instead, NS_DEAD is OR'd into the structure's
     * flags to allow the namespace resolution code to recognize that the
     * namespace is "deleted".  The structure's storage is freed by
     * FreeNsNameInternalRep when its refCount reaches 0.
     */

    if (nsPtr->activationCount > (nsPtr == globalNsPtr)) {
	nsPtr->flags |= NS_DYING;
	if (nsPtr->parentPtr != NULL) {
	    entryPtr = FindChildEntry(nsPtr->parentPtr, nsPtr->name);
	    if (entryPtr != NULL) {
		Tcl_DeleteHashEntry(entryPtr);
	    }
	}
	nsPtr->parentPtr = NULL;
    } else if (!(nsPtr->flags & NS_TEARDOWN)) {
	/*
	 * Delete the namespace and everything in it. If this is the global
	 * namespace, then clear it but don't free its storage unless the
	 * interpreter is being torn down. Set the NS_TEARDOWN flag to avoid
	 * recursive calls here - if the namespace is really in the process of
	 * being deleted, ignore any second call.
	 */

	nsPtr->flags |= NS_DYING | NS_TEARDOWN;

	TclTeardownNamespace(nsPtr);

	if ((nsPtr != globalNsPtr) || (((Interp *) interp)->flags & DELETED)) {
	    /*
	     * If this is the global namespace, then it may have residual
	     * "errorInfo" and "errorCode" variables for errors that occurred
	     * while it was being torn down. Try to clear the variable list
	     * one last time.
	     */

	    TclDeleteNamespaceVars(nsPtr);

#ifndef BREAK_NAMESPACE_COMPAT
	    Tcl_DeleteHashTable(&nsPtr->childTable);
#else
	    if (nsPtr->childTablePtr != NULL) {
		Tcl_DeleteHashTable(nsPtr->childTablePtr);
		Tcl_Free(nsPtr->childTablePtr);
	    }
#endif
	    Tcl_DeleteHashTable(&nsPtr->cmdTable);

	    nsPtr ->flags |= NS_DEAD;
	} else {
	    /*
	     * Restore the ::errorInfo and ::errorCode traces.
	     */

	    EstablishErrorInfoTraces(NULL, interp, NULL, NULL, 0);
	    EstablishErrorCodeTraces(NULL, interp, NULL, NULL, 0);

	    /*
	     * We didn't really kill it, so remove the KILLED marks, so it can
	     * get killed later, avoiding mem leaks.
	     */

	    nsPtr->flags &= ~(NS_DYING|NS_TEARDOWN);
	}
    }
    TclNsDecrRefCount(nsPtr);
}

int
TclNamespaceDeleted(
    Namespace *nsPtr)
{
    return (nsPtr->flags & NS_DYING) ? 1 : 0;
}

void
TclDeleteNamespaceChildren(
    Namespace *nsPtr)		/* Namespace whose children to delete */
{
    Tcl_Interp *interp = nsPtr->interp;
    Tcl_HashEntry *entryPtr;
    size_t i;
    int unchecked;
    Tcl_HashSearch search;

    /*
     * Delete all the child namespaces.
     *
     * BE CAREFUL: When each child is deleted, it divorces itself from its
     * parent.  The hash table can't be properly traversed if its elements are
     * being deleted.  Because of traces (and the desire to avoid the
     * quadratic problems of just using Tcl_FirstHashEntry over and over, [Bug
     * f97d4ee020]) copy to a temporary array and then delete all those
     * namespaces.
     *
     * Important: leave the hash table itself still live.
     */

    unchecked = (NumChildEntries(nsPtr) > 0);
    while (NumChildEntries(nsPtr) > 0 && unchecked) {
	size_t length = NumChildEntries(nsPtr);
	Namespace **children = (Namespace **)
		TclStackAlloc(interp, sizeof(Namespace *) * length);

	i = 0;
	for (entryPtr = FirstChildEntry(nsPtr, &search);
		entryPtr != NULL;
		entryPtr = Tcl_NextHashEntry(&search)) {
	    children[i] = (Namespace *) Tcl_GetHashValue(entryPtr);
	    children[i]->refCount++;
	    i++;
	}
	unchecked = 0;
	for (i = 0 ; i < length ; i++) {
	    if (!(children[i]->flags & NS_DYING)) {
		unchecked = 1;
		Tcl_DeleteNamespace((Tcl_Namespace *) children[i]);
		TclNsDecrRefCount(children[i]);
	    }
	}
	TclStackFree(interp, children);
    }
}

/*
 *----------------------------------------------------------------------
 *
 * TclTeardownNamespace --
 *
 *	Used internally to dismantle and unlink a namespace when it is
 *	deleted. Divorces the namespace from its parent, and deletes all
 *	commands, variables, and child namespaces.
 *
 *	This is kept separate from Tcl_DeleteNamespace so that the global
 *	namespace can be handled specially.
 *
 * Results:
 *	None.
 *
 * Side effects:
 *	Removes this namespace from its parent's child namespace hashtable.
 *	Deletes all commands, variables and namespaces in this namespace.
 *
 *----------------------------------------------------------------------
 */

void
TclTeardownNamespace(
    Namespace *nsPtr)		/* Points to the namespace to be dismantled
				 * and unlinked from its parent. */
{
    Tcl_Interp *interp = nsPtr->interp;
    Tcl_HashEntry *entryPtr;
    Tcl_HashSearch search;
    Tcl_Size i;

    /*
     * Start by destroying the namespace's variable table, since variables
     * might trigger traces. Variable table should be cleared but not freed!
     * TclDeleteNamespaceVars frees it, so we reinitialize it afterwards.
     */

    TclDeleteNamespaceVars(nsPtr);
    TclInitVarHashTable(&nsPtr->varTable, nsPtr);

    /*
     * Delete all commands in this namespace. Be careful when traversing the
     * hash table: when each command is deleted, it removes itself from the
     * command table. Because of traces (and the desire to avoid the quadratic
     * problems of just using Tcl_FirstHashEntry over and over, [Bug
     * f97d4ee020]) we copy to a temporary array and then delete all those
     * commands.
     */

    while (nsPtr->cmdTable.numEntries > 0) {
	Tcl_Size length = nsPtr->cmdTable.numEntries;
	Command **cmds = (Command **)TclStackAlloc(interp,
		sizeof(Command *) * length);

	i = 0;
	for (entryPtr = Tcl_FirstHashEntry(&nsPtr->cmdTable, &search);
		entryPtr != NULL;
		entryPtr = Tcl_NextHashEntry(&search)) {
	    cmds[i] = (Command *) Tcl_GetHashValue(entryPtr);
	    cmds[i]->refCount++;
	    i++;
	}
	for (i = 0 ; i < length ; i++) {
	    Tcl_DeleteCommandFromToken(interp, (Tcl_Command) cmds[i]);
	    TclCleanupCommandMacro(cmds[i]);
	}
	TclStackFree(interp, cmds);
    }
    Tcl_DeleteHashTable(&nsPtr->cmdTable);
    Tcl_InitHashTable(&nsPtr->cmdTable, TCL_STRING_KEYS);

    /*
     * Remove the namespace from its parent's child hashtable.
     */

    if (nsPtr->parentPtr != NULL) {
	entryPtr = FindChildEntry(nsPtr->parentPtr, nsPtr->name);
	if (entryPtr != NULL) {
	    Tcl_DeleteHashEntry(entryPtr);
	}
    }
    nsPtr->parentPtr = NULL;

    /*
     * Delete the namespace path if one is installed.
     */

    if (nsPtr->commandPathLength != 0) {
	UnlinkNsPath(nsPtr);
	nsPtr->commandPathLength = 0;
    }
    if (nsPtr->commandPathSourceList != NULL) {
	NamespacePathEntry *nsPathPtr = nsPtr->commandPathSourceList;

	do {
	    if (nsPathPtr->nsPtr != NULL && nsPathPtr->creatorNsPtr != NULL) {
		nsPathPtr->creatorNsPtr->cmdRefEpoch++;
	    }
	    nsPathPtr->nsPtr = NULL;
	    nsPathPtr = nsPathPtr->nextPtr;
	} while (nsPathPtr != NULL);
	nsPtr->commandPathSourceList = NULL;
    }

    TclDeleteNamespaceChildren(nsPtr);

    /*
     * Free the namespace's export pattern array.
     */

    if (nsPtr->exportArrayPtr != NULL) {
	for (i = 0;  i < nsPtr->numExportPatterns;  i++) {
	    Tcl_Free(nsPtr->exportArrayPtr[i]);
	}
	Tcl_Free(nsPtr->exportArrayPtr);
	nsPtr->exportArrayPtr = NULL;
	nsPtr->numExportPatterns = 0;
	nsPtr->maxExportPatterns = 0;
    }

    /*
     * Free any client data associated with the namespace.
     */

    if (nsPtr->deleteProc != NULL) {
	nsPtr->deleteProc(nsPtr->clientData);
    }
    nsPtr->deleteProc = NULL;
    nsPtr->clientData = NULL;

    /*
     * Reset the namespace's id field to ensure that this namespace won't be
     * interpreted as valid by, e.g., the cache validation code for cached
     * command references in Tcl_GetCommandFromObj.
     */

    nsPtr->nsId = 0;
}

/*
 *----------------------------------------------------------------------
 *
 * NamespaceFree --
 *
 *	Called after a namespace has been deleted, when its reference count
 *	reaches 0. Frees the data structure representing the namespace.
 *
 * Results:
 *	None.
 *
 * Side effects:
 *	None.
 *
 *----------------------------------------------------------------------
 */

static void
NamespaceFree(
    Namespace *nsPtr)		/* Points to the namespace to free. */
{
    /*
     * Most of the namespace's contents are freed when the namespace is
     * deleted by Tcl_DeleteNamespace. All that remains is to free its names
     * (for error messages), and the structure itself.
     */

    Tcl_Free(nsPtr->name);
    Tcl_Free(nsPtr->fullName);
    Tcl_Free(nsPtr);
}

/*
 *----------------------------------------------------------------------
 *
 * TclNsDecrRefCount --
 *
 *	Drops a reference to a namespace and frees it if the namespace has
 *	been deleted and the last reference has just been dropped.
 *
 * Results:
 *	None.
 *
 * Side effects:
 *	None.
 *
 *----------------------------------------------------------------------
 */

void
TclNsDecrRefCount(
    Namespace *nsPtr)
{
    if ((nsPtr->refCount-- <= 1) && (nsPtr->flags & NS_DEAD)) {
	NamespaceFree(nsPtr);
    }
}

/*
 *----------------------------------------------------------------------
 *
 * Tcl_Export --
 *
 *	Makes all the commands matching a pattern available to later be
 *	imported from the namespace specified by namespacePtr (or the current
 *	namespace if namespacePtr is NULL). The specified pattern is appended
 *	onto the namespace's export pattern list, which is optionally cleared
 *	beforehand.
 *
 * Results:
 *	Returns TCL_OK if successful, or TCL_ERROR (along with an error
 *	message in the interpreter's result) if something goes wrong.
 *
 * Side effects:
 *	Appends the export pattern onto the namespace's export list.
 *	Optionally reset the namespace's export pattern list.
 *
 *----------------------------------------------------------------------
 */

int
Tcl_Export(
    Tcl_Interp *interp,		/* Current interpreter. */
    Tcl_Namespace *namespacePtr,/* Points to the namespace from which commands
				 * are to be exported. NULL for the current
				 * namespace. */
    const char *pattern,	/* String pattern indicating which commands to
				 * export. This pattern may not include any
				 * namespace qualifiers; only commands in the
				 * specified namespace may be exported. */
    int resetListFirst)		/* If nonzero, resets the namespace's export
				 * list before appending. */
{
#define INIT_EXPORT_PATTERNS 5
    Namespace *nsPtr, *exportNsPtr, *dummyPtr;
    Namespace *currNsPtr = (Namespace *) TclGetCurrentNamespace(interp);
    const char *simplePattern;
    char *patternCpy;
    Tcl_Size neededElems, len, i;

    /*
     * If the specified namespace is NULL, use the current namespace.
     */

    if (namespacePtr == NULL) {
	nsPtr = (Namespace *) currNsPtr;
    } else {
	nsPtr = (Namespace *) namespacePtr;
    }

    /*
     * If resetListFirst is true (nonzero), clear the namespace's export
     * pattern list.
     */

    if (resetListFirst) {
	if (nsPtr->exportArrayPtr != NULL) {
	    for (i = 0;  i < nsPtr->numExportPatterns;  i++) {
		Tcl_Free(nsPtr->exportArrayPtr[i]);
	    }
	    Tcl_Free(nsPtr->exportArrayPtr);
	    nsPtr->exportArrayPtr = NULL;
	    TclInvalidateNsCmdLookup(nsPtr);
	    nsPtr->numExportPatterns = 0;
	    nsPtr->maxExportPatterns = 0;
	}
    }

    /*
     * Check that the pattern doesn't have namespace qualifiers.
     */

    TclGetNamespaceForQualName(interp, pattern, nsPtr, TCL_NAMESPACE_ONLY,
	    &exportNsPtr, &dummyPtr, &dummyPtr, &simplePattern);

    if ((exportNsPtr != nsPtr) || (strcmp(pattern, simplePattern) != 0)) {
	Tcl_SetObjResult(interp, Tcl_ObjPrintf("invalid export pattern"
		" \"%s\": pattern can't specify a namespace", pattern));
	Tcl_SetErrorCode(interp, "TCL", "EXPORT", "INVALID", (char *)NULL);
	return TCL_ERROR;
    }

    /*
     * Make sure that we don't already have the pattern in the array
     */

    if (nsPtr->exportArrayPtr != NULL) {
	for (i = 0;  i < nsPtr->numExportPatterns;  i++) {
	    if (strcmp(pattern, nsPtr->exportArrayPtr[i]) == 0) {
		/*
		 * The pattern already exists in the list.
		 */

		return TCL_OK;
	    }
	}
    }

    /*
     * Make sure there is room in the namespace's pattern array for the new
     * pattern.
     */

    neededElems = nsPtr->numExportPatterns + 1;
    if (neededElems > nsPtr->maxExportPatterns) {
	nsPtr->maxExportPatterns = nsPtr->maxExportPatterns ?
		2 * nsPtr->maxExportPatterns : INIT_EXPORT_PATTERNS;
	nsPtr->exportArrayPtr = (char **) Tcl_Realloc(nsPtr->exportArrayPtr,
		sizeof(char *) * nsPtr->maxExportPatterns);
    }

    /*
     * Add the pattern to the namespace's array of export patterns.
     */

    len = strlen(pattern);
    patternCpy = (char *) Tcl_Alloc(len + 1);
    memcpy(patternCpy, pattern, len + 1);

    nsPtr->exportArrayPtr[nsPtr->numExportPatterns] = patternCpy;
    nsPtr->numExportPatterns++;

    /*
     * The list of commands actually exported from the namespace might have
     * changed (probably will have!) However, we do not need to recompute this
     * just yet; next time we need the info will be soon enough.
     */

    TclInvalidateNsCmdLookup(nsPtr);

    return TCL_OK;
#undef INIT_EXPORT_PATTERNS
}

/*
 *----------------------------------------------------------------------
 *
 * Tcl_AppendExportList --
 *
 *	Appends onto the argument object the list of export patterns for the
 *	specified namespace.
 *
 * Results:
 *	The return value is normally TCL_OK; in this case the object
 *	referenced by objPtr has each export pattern appended to it. If an
 *	error occurs, TCL_ERROR is returned and the interpreter's result holds
 *	an error message.
 *
 * Side effects:
 *	If necessary, the object referenced by objPtr is converted into a list
 *	object.
 *
 *----------------------------------------------------------------------
 */

int
Tcl_AppendExportList(
    Tcl_Interp *interp,		/* Interpreter used for global NS and error
				 * reporting. */
    Tcl_Namespace *namespacePtr,/* Points to the namespace whose export
				 * pattern list is appended onto objPtr. NULL
				 * for the current namespace. */
    Tcl_Obj *objPtr)		/* Points to the Tcl object onto which the
				 * export pattern list is appended. */
{
    Namespace *nsPtr;
    Tcl_Size i;
    int result;

    /*
     * If the specified namespace is NULL, use the current namespace.
     */

    if (namespacePtr == NULL) {
	nsPtr = (Namespace *) TclGetCurrentNamespace(interp);
    } else {
	nsPtr = (Namespace *) namespacePtr;
    }

    /*
     * Append the export pattern list onto objPtr.
     */

    for (i = 0;  i < nsPtr->numExportPatterns;  i++) {
	result = Tcl_ListObjAppendElement(interp, objPtr,
		Tcl_NewStringObj(nsPtr->exportArrayPtr[i], -1));
	if (result != TCL_OK) {
	    return result;
	}
    }
    return TCL_OK;
}

/*
 *----------------------------------------------------------------------
 *
 * Tcl_Import --
 *
 *	Imports all of the commands matching a pattern into the namespace
 *	specified by namespacePtr (or the current namespace if contextNsPtr is
 *	NULL). This is done by creating a new command (the "imported command")
 *	that points to the real command in its original namespace.
 *
 *	If matching commands are on the autoload path but haven't been loaded
 *	yet, this command forces them to be loaded, then creates the links to
 *	them.
 *
 * Results:
 *	Returns TCL_OK if successful, or TCL_ERROR (along with an error
 *	message in the interpreter's result) if something goes wrong.
 *
 * Side effects:
 *	Creates new commands in the importing namespace. These indirect calls
 *	back to the real command and are deleted if the real commands are
 *	deleted.
 *
 *----------------------------------------------------------------------
 */

int
Tcl_Import(
    Tcl_Interp *interp,		/* Current interpreter. */
    Tcl_Namespace *namespacePtr,/* Points to the namespace into which the
				 * commands are to be imported. NULL for the
				 * current namespace. */
    const char *pattern,	/* String pattern indicating which commands to
				 * import. This pattern should be qualified by
				 * the name of the namespace from which to
				 * import the command(s). */
    int allowOverwrite)		/* If nonzero, allow existing commands to be
				 * overwritten by imported commands. If 0,
				 * return an error if an imported cmd
				 * conflicts with an existing one. */
{
    Namespace *nsPtr, *importNsPtr, *dummyPtr;
    const char *simplePattern;
    Tcl_HashEntry *hPtr;
    Tcl_HashSearch search;

    /*
     * If the specified namespace is NULL, use the current namespace.
     */

    if (namespacePtr == NULL) {
	nsPtr = (Namespace *) TclGetCurrentNamespace(interp);
    } else {
	nsPtr = (Namespace *) namespacePtr;
    }

    /*
     * First, invoke the "auto_import" command with the pattern being
     * imported. This command is part of the Tcl library. It looks for
     * imported commands in autoloaded libraries and loads them in. That way,
     * they will be found when we try to create links below.
     *
     * Note that we don't just call Tcl_EvalObjv() directly because we do not
     * want absence of the command to be a failure case.
     */

    if (Tcl_FindCommand(interp, "auto_import", NULL, TCL_GLOBAL_ONLY) != NULL) {
	Tcl_Obj *objv[2];
	int result;

	TclNewLiteralStringObj(objv[0], "auto_import");
	objv[1] = Tcl_NewStringObj(pattern, -1);

	Tcl_IncrRefCount(objv[0]);
	Tcl_IncrRefCount(objv[1]);
	result = Tcl_EvalObjv(interp, 2, objv, TCL_GLOBAL_ONLY);
	Tcl_DecrRefCount(objv[0]);
	Tcl_DecrRefCount(objv[1]);

	if (result != TCL_OK) {
	    return TCL_ERROR;
	}
	Tcl_ResetResult(interp);
    }

    /*
     * From the pattern, find the namespace from which we are importing and
     * get the simple pattern (no namespace qualifiers or ::'s) at the end.
     */

    if (strlen(pattern) == 0) {
	Tcl_SetObjResult(interp, Tcl_NewStringObj("empty import pattern",-1));
	Tcl_SetErrorCode(interp, "TCL", "IMPORT", "EMPTY", (char *)NULL);
	return TCL_ERROR;
    }
    TclGetNamespaceForQualName(interp, pattern, nsPtr, TCL_NAMESPACE_ONLY,
	    &importNsPtr, &dummyPtr, &dummyPtr, &simplePattern);

    if (importNsPtr == NULL) {
	Tcl_SetObjResult(interp, Tcl_ObjPrintf(
		"unknown namespace in import pattern \"%s\"", pattern));
	Tcl_SetErrorCode(interp, "TCL", "LOOKUP", "NAMESPACE", pattern, (char *)NULL);
	return TCL_ERROR;
    }
    if (importNsPtr == nsPtr) {
	if (pattern == simplePattern) {
	    Tcl_SetObjResult(interp, Tcl_ObjPrintf(
		    "no namespace specified in import pattern \"%s\"",
		    pattern));
	    Tcl_SetErrorCode(interp, "TCL", "IMPORT", "ORIGIN", (char *)NULL);
	} else {
	    Tcl_SetObjResult(interp, Tcl_ObjPrintf(
		    "import pattern \"%s\" tries to import from namespace"
		    " \"%s\" into itself", pattern, importNsPtr->name));
	    Tcl_SetErrorCode(interp, "TCL", "IMPORT", "SELF", (char *)NULL);
	}
	return TCL_ERROR;
    }

    /*
     * Scan through the command table in the source namespace and look for
     * exported commands that match the string pattern. Create an "imported
     * command" in the current namespace for each imported command; these
     * commands redirect their invocations to the "real" command.
     */

    if ((simplePattern != NULL) && TclMatchIsTrivial(simplePattern)) {
	hPtr = Tcl_FindHashEntry(&importNsPtr->cmdTable, simplePattern);
	if (hPtr == NULL) {
	    return TCL_OK;
	}
	return DoImport(interp, nsPtr, hPtr, simplePattern, pattern,
		importNsPtr, allowOverwrite);
    }
    for (hPtr = Tcl_FirstHashEntry(&importNsPtr->cmdTable, &search);
	    (hPtr != NULL); hPtr = Tcl_NextHashEntry(&search)) {
	char *cmdName = (char *) Tcl_GetHashKey(&importNsPtr->cmdTable, hPtr);

	if (Tcl_StringMatch(cmdName, simplePattern) &&
		DoImport(interp, nsPtr, hPtr, cmdName, pattern, importNsPtr,
		allowOverwrite) == TCL_ERROR) {
	    return TCL_ERROR;
	}
    }
    return TCL_OK;
}

/*
 *----------------------------------------------------------------------
 *
 * DoImport --
 *
 *	Import a particular command from one namespace into another. Helper
 *	for Tcl_Import().
 *
 * Results:
 *	Standard Tcl result code. If TCL_ERROR, appends an error message to
 *	the interpreter result.
 *
 * Side effects:
 *	A new command is created in the target namespace unless this is a
 *	reimport of exactly the same command as before.
 *
 *----------------------------------------------------------------------
 */

static int
DoImport(
    Tcl_Interp *interp,
    Namespace *nsPtr,
    Tcl_HashEntry *hPtr,
    const char *cmdName,
    const char *pattern,
    Namespace *importNsPtr,
    int allowOverwrite)
{
    Tcl_Size i = 0, exported = 0;
    Tcl_HashEntry *found;

    /*
     * The command cmdName in the source namespace matches the pattern. Check
     * whether it was exported. If it wasn't, we ignore it.
     */

    while (!exported && (i < importNsPtr->numExportPatterns)) {
	exported |= Tcl_StringMatch(cmdName, importNsPtr->exportArrayPtr[i++]);
    }
    if (!exported) {
	return TCL_OK;
    }

    /*
     * Unless there is a name clash, create an imported command in the current
     * namespace that refers to cmdPtr.
     */

    found = Tcl_FindHashEntry(&nsPtr->cmdTable, cmdName);
    if ((found == NULL) || allowOverwrite) {
	/*
	 * Create the imported command and its client data. To create the new
	 * command in the current namespace, generate a fully qualified name
	 * for it.
	 */

	Tcl_DString ds;
	Tcl_Command importedCmd;
	ImportedCmdData *dataPtr;
	Command *cmdPtr;
	ImportRef *refPtr;

	Tcl_DStringInit(&ds);
	Tcl_DStringAppend(&ds, nsPtr->fullName, -1);
	if (nsPtr != ((Interp *) interp)->globalNsPtr) {
	    TclDStringAppendLiteral(&ds, "::");
	}
	Tcl_DStringAppend(&ds, cmdName, -1);

	/*
	 * Check whether creating the new imported command in the current
	 * namespace would create a cycle of imported command references.
	 */

	cmdPtr = (Command *) Tcl_GetHashValue(hPtr);
	if (found != NULL && cmdPtr->deleteProc == DeleteImportedCmd) {
	    Command *overwrite = (Command *) Tcl_GetHashValue(found);
	    Command *linkCmd = cmdPtr;

	    while (linkCmd->deleteProc == DeleteImportedCmd) {
		dataPtr = (ImportedCmdData *)linkCmd->objClientData2;
		linkCmd = dataPtr->realCmdPtr;
		if (overwrite == linkCmd) {
		    Tcl_SetObjResult(interp, Tcl_ObjPrintf(
			    "import pattern \"%s\" would create a loop"
			    " containing command \"%s\"",
			    pattern, Tcl_DStringValue(&ds)));
		    Tcl_DStringFree(&ds);
		    Tcl_SetErrorCode(interp, "TCL", "IMPORT", "LOOP", (char *)NULL);
		    return TCL_ERROR;
		}
	    }
	}

	dataPtr = (ImportedCmdData *) Tcl_Alloc(sizeof(ImportedCmdData));
	importedCmd = Tcl_NRCreateCommand2(interp, Tcl_DStringValue(&ds),
		TclInvokeImportedCmd, InvokeImportedNRCmd, dataPtr,
		DeleteImportedCmd);
	dataPtr->realCmdPtr = cmdPtr;
	/* corresponding decrement is in DeleteImportedCmd */
	cmdPtr->refCount++;
	dataPtr->selfPtr = (Command *) importedCmd;
	dataPtr->selfPtr->compileProc = cmdPtr->compileProc;
	Tcl_DStringFree(&ds);

	/*
	 * Create an ImportRef structure describing this new import command
	 * and add it to the import ref list in the "real" command.
	 */

	refPtr = (ImportRef *) Tcl_Alloc(sizeof(ImportRef));
	refPtr->importedCmdPtr = (Command *) importedCmd;
	refPtr->nextPtr = cmdPtr->importRefPtr;
	cmdPtr->importRefPtr = refPtr;
    } else {
	Command *overwrite = (Command *) Tcl_GetHashValue(found);

	if (overwrite->deleteProc == DeleteImportedCmd) {
	    ImportedCmdData *dataPtr = (ImportedCmdData *)overwrite->objClientData2;

	    if (dataPtr->realCmdPtr == Tcl_GetHashValue(hPtr)) {
		/*
		 * Repeated import of same command is acceptable.
		 */

		return TCL_OK;
	    }
	}
	Tcl_SetObjResult(interp, Tcl_ObjPrintf(
		"can't import command \"%s\": already exists", cmdName));
	Tcl_SetErrorCode(interp, "TCL", "IMPORT", "OVERWRITE", (char *)NULL);
	return TCL_ERROR;
    }
    return TCL_OK;
}

/*
 *----------------------------------------------------------------------
 *
 * Tcl_ForgetImport --
 *
 *	Deletes commands previously imported into the namespace indicated.
 *	The by namespacePtr, or the current namespace of interp, when
 *	namespacePtr is NULL. The pattern controls which imported commands are
 *	deleted. A simple pattern, one without namespace separators, matches
 *	the current command names of imported commands in the namespace.
 *	Matching imported commands are deleted. A qualified pattern is
 *	interpreted as deletion selection on the basis of where the command is
 *	imported from. The original command and "first link" command for each
 *	imported command are determined, and they are matched against the
 *	pattern. A match leads to deletion of the imported command.
 *
 * Results:
 *	Returns TCL_ERROR and records an error message in the interp result if
 *	a namespace qualified pattern refers to a namespace that does not
 *	exist. Otherwise, returns TCL_OK.
 *
 * Side effects:
 *	May delete commands.
 *
 *----------------------------------------------------------------------
 */

int
Tcl_ForgetImport(
    Tcl_Interp *interp,		/* Current interpreter. */
    Tcl_Namespace *namespacePtr,/* Points to the namespace from which
				 * previously imported commands should be
				 * removed. NULL for current namespace. */
    const char *pattern)	/* String pattern indicating which imported
				 * commands to remove. */
{
    Namespace *nsPtr, *sourceNsPtr, *dummyPtr;
    const char *simplePattern;
    char *cmdName;
    Tcl_HashEntry *hPtr;
    Tcl_HashSearch search;

    /*
     * If the specified namespace is NULL, use the current namespace.
     */

    if (namespacePtr == NULL) {
	nsPtr = (Namespace *) TclGetCurrentNamespace(interp);
    } else {
	nsPtr = (Namespace *) namespacePtr;
    }

    /*
     * Parse the pattern into its namespace-qualification (if any) and the
     * simple pattern.
     */

    TclGetNamespaceForQualName(interp, pattern, nsPtr, TCL_NAMESPACE_ONLY,
	    &sourceNsPtr, &dummyPtr, &dummyPtr, &simplePattern);

    if (sourceNsPtr == NULL) {
	Tcl_SetObjResult(interp, Tcl_ObjPrintf(
		"unknown namespace in namespace forget pattern \"%s\"",
		pattern));
	Tcl_SetErrorCode(interp, "TCL", "LOOKUP", "NAMESPACE", pattern, (char *)NULL);
	return TCL_ERROR;
    }

    if (strcmp(pattern, simplePattern) == 0) {
	/*
	 * The pattern is simple. Delete any imported commands that match it.
	 */

	if (TclMatchIsTrivial(simplePattern)) {
	    hPtr = Tcl_FindHashEntry(&nsPtr->cmdTable, simplePattern);
	    if (hPtr != NULL) {
		Command *cmdPtr = (Command *) Tcl_GetHashValue(hPtr);

		if (cmdPtr && (cmdPtr->deleteProc == DeleteImportedCmd)) {
		    Tcl_DeleteCommandFromToken(interp, (Tcl_Command) cmdPtr);
		}
	    }
	    return TCL_OK;
	}
	for (hPtr = Tcl_FirstHashEntry(&nsPtr->cmdTable, &search);
		(hPtr != NULL); hPtr = Tcl_NextHashEntry(&search)) {
	    Command *cmdPtr = (Command *) Tcl_GetHashValue(hPtr);

	    if (cmdPtr->deleteProc != DeleteImportedCmd) {
		continue;
	    }
	    cmdName = (char *) Tcl_GetHashKey(&nsPtr->cmdTable, hPtr);
	    if (Tcl_StringMatch(cmdName, simplePattern)) {
		Tcl_DeleteCommandFromToken(interp, (Tcl_Command) cmdPtr);
	    }
	}
	return TCL_OK;
    }

    /*
     * The pattern was namespace-qualified.
     */

    for (hPtr = Tcl_FirstHashEntry(&nsPtr->cmdTable, &search); (hPtr != NULL);
	    hPtr = Tcl_NextHashEntry(&search)) {
	Tcl_CmdInfo info;
	Tcl_Command token = (Tcl_Command) Tcl_GetHashValue(hPtr);
	Tcl_Command origin = TclGetOriginalCommand(token);

	if (Tcl_GetCommandInfoFromToken(origin, &info) == 0) {
	    continue;			/* Not an imported command. */
	}
	if (info.namespacePtr != (Tcl_Namespace *) sourceNsPtr) {
	    /*
	     * Original not in namespace we're matching. Check the first link
	     * in the import chain.
	     */

	    Command *cmdPtr = (Command *) token;
<<<<<<< HEAD
	    ImportedCmdData *dataPtr = (ImportedCmdData *)cmdPtr->objClientData2;
=======
	    ImportedCmdData *dataPtr = (ImportedCmdData *)cmdPtr->objClientData;
>>>>>>> 51d6aedd
	    Tcl_Command firstToken = (Tcl_Command) dataPtr->realCmdPtr;

	    if (firstToken == origin) {
		continue;
	    }
	    Tcl_GetCommandInfoFromToken(firstToken, &info);
	    if (info.namespacePtr != (Tcl_Namespace *) sourceNsPtr) {
		continue;
	    }
	    origin = firstToken;
	}
	if (Tcl_StringMatch(Tcl_GetCommandName(NULL, origin), simplePattern)) {
	    Tcl_DeleteCommandFromToken(interp, token);
	}
    }
    return TCL_OK;
}

/*
 *----------------------------------------------------------------------
 *
 * TclGetOriginalCommand --
 *
 *	An imported command is created in an namespace when a "real" command
 *	is imported from another namespace. If the specified command is an
 *	imported command, this function returns the original command it refers
 *	to.
 *
 * Results:
 *	If the command was imported into a sequence of namespaces a, b,...,n
 *	where each successive namespace just imports the command from the
 *	previous namespace, this function returns the Tcl_Command token in the
 *	first namespace, a. Otherwise, if the specified command is not an
 *	imported command, the function returns NULL.
 *
 * Side effects:
 *	None.
 *
 *----------------------------------------------------------------------
 */

Tcl_Command
TclGetOriginalCommand(
    Tcl_Command command)	/* The imported command for which the original
				 * command should be returned. */
{
    Command *cmdPtr = (Command *) command;

    if (cmdPtr->deleteProc != DeleteImportedCmd) {
	return NULL;
    }

    while (cmdPtr->deleteProc == DeleteImportedCmd) {
	ImportedCmdData *dataPtr = (ImportedCmdData *) cmdPtr->objClientData2;
	cmdPtr = dataPtr->realCmdPtr;
    }
    return (Tcl_Command) cmdPtr;
}

/*
 *----------------------------------------------------------------------
 *
 * TclInvokeImportedCmd --
 *
 *	Invoked by Tcl whenever the user calls an imported command that was
 *	created by Tcl_Import. Finds the "real" command (in another
 *	namespace), and passes control to it.
 *
 * Results:
 *	Returns TCL_OK if successful, and TCL_ERROR if anything goes wrong.
 *
 * Side effects:
 *	Returns a result in the interpreter's result object. If anything goes
 *	wrong, the result object is set to an error message.
 *
 *----------------------------------------------------------------------
 */

static int
InvokeImportedNRCmd(
    void *clientData,		/* Points to the imported command's
				 * ImportedCmdData structure. */
    Tcl_Interp *interp,		/* Current interpreter. */
    Tcl_Size objc,			/* Number of arguments. */
    Tcl_Obj *const objv[])	/* The argument objects. */
{
    ImportedCmdData *dataPtr = (ImportedCmdData *) clientData;
    Command *realCmdPtr = dataPtr->realCmdPtr;

    TclSkipTailcall(interp);
    return TclNREvalObjv(interp, objc, objv, TCL_EVAL_NOERR, realCmdPtr);
}

int
TclInvokeImportedCmd(
    void *clientData,		/* Points to the imported command's
				 * ImportedCmdData structure. */
    Tcl_Interp *interp,		/* Current interpreter. */
    Tcl_Size objc,			/* Number of arguments. */
    Tcl_Obj *const objv[])	/* The argument objects. */
{
    return Tcl_NRCallObjProc2(interp, InvokeImportedNRCmd, clientData,
	    objc, objv);
}

/*
 *----------------------------------------------------------------------
 *
 * DeleteImportedCmd --
 *
 *	Invoked by Tcl whenever an imported command is deleted. The "real"
 *	command keeps a list of all the imported commands that refer to it, so
 *	those imported commands can be deleted when the real command is
 *	deleted. This function removes the imported command reference from the
 *	real command's list, and frees up the memory associated with the
 *	imported command.
 *
 * Results:
 *	None.
 *
 * Side effects:
 *	Removes the imported command from the real command's import list.
 *
 *----------------------------------------------------------------------
 */

static void
DeleteImportedCmd(
    void *clientData)		/* Points to the imported command's
				 * ImportedCmdData structure. */
{
    ImportedCmdData *dataPtr = (ImportedCmdData *) clientData;
    Command *realCmdPtr = dataPtr->realCmdPtr;
    Command *selfPtr = dataPtr->selfPtr;
    ImportRef *refPtr, *prevPtr;

    prevPtr = NULL;
    for (refPtr = realCmdPtr->importRefPtr; refPtr != NULL;
	    refPtr = refPtr->nextPtr) {
	if (refPtr->importedCmdPtr == selfPtr) {
	    /*
	     * Remove *refPtr from real command's list of imported commands
	     * that refer to it.
	     */

	    if (prevPtr == NULL) { /* refPtr is first in list. */
		realCmdPtr->importRefPtr = refPtr->nextPtr;
	    } else {
		prevPtr->nextPtr = refPtr->nextPtr;
	    }
	    Tcl_Free(refPtr);
	    TclCleanupCommandMacro(realCmdPtr);
	    Tcl_Free(dataPtr);
	    return;
	}
	prevPtr = refPtr;
    }

    Tcl_Panic("DeleteImportedCmd: did not find cmd in real cmd's list of import references");
}

/*
 *----------------------------------------------------------------------
 *
 * TclGetNamespaceForQualName --
 *
 *	Given a qualified name specifying a command, variable, or namespace,
 *	and a namespace in which to resolve the name, this function returns a
 *	pointer to the namespace that contains the item. A qualified name
 *	consists of the "simple" name of an item qualified by the names of an
 *	arbitrary number of containing namespace separated by "::"s. If the
 *	qualified name starts with "::", it is interpreted absolutely from the
 *	global namespace. Otherwise, it is interpreted relative to the
 *	namespace specified by cxtNsPtr if it is non-NULL. If cxtNsPtr is
 *	NULL, the name is interpreted relative to the current namespace.
 *
 *	A relative name like "foo::bar::x" can be found starting in either the
 *	current namespace or in the global namespace. So each search usually
 *	follows two tracks, and two possible namespaces are returned. If the
 *	function sets either *nsPtrPtr or *altNsPtrPtr to NULL, then that path
 *	failed.
 *
 *	If "flags" contains TCL_GLOBAL_ONLY, the relative qualified name is
 *	sought only in the global :: namespace. The alternate search (also)
 *	starting from the global namespace is ignored and *altNsPtrPtr is set
 *	NULL.
 *
 *	If "flags" contains TCL_NAMESPACE_ONLY, the relative qualified name is
 *	sought only in the namespace specified by cxtNsPtr. The alternate
 *	search starting from the global namespace is ignored and *altNsPtrPtr
 *	is set NULL. If both TCL_GLOBAL_ONLY and TCL_NAMESPACE_ONLY are
 *	specified, TCL_GLOBAL_ONLY is ignored and the search starts from the
 *	namespace specified by cxtNsPtr.
 *
 *	If "flags" contains TCL_CREATE_NS_IF_UNKNOWN, all namespace components
 *	of the qualified name that cannot be found are automatically created
 *	within their specified parent. This makes sure that functions like
 *	Tcl_CreateObjCommand always succeed. There is no alternate search path,
 *	so *altNsPtrPtr is set NULL.
 *
 *	If "flags" contains TCL_FIND_ONLY_NS, the qualified name is treated as
 *	a reference to a namespace, and the entire qualified name is followed.
 *	If the name is relative, the namespace is looked up only in the
 *	current namespace. A pointer to the namespace is stored in *nsPtrPtr
 *	and NULL is stored in *simpleNamePtr. Otherwise, if TCL_FIND_ONLY_NS
 *	is not specified, only the leading components are treated as namespace
 *	names, and a pointer to the simple name of the final component is
 *	stored in *simpleNamePtr.
 *
 * Results:
 *	It sets *nsPtrPtr and *altNsPtrPtr to point to the two possible
 *	namespaces which represent the last (containing) namespace in the
 *	qualified name. If the function sets either *nsPtrPtr or *altNsPtrPtr
 *	to NULL, then the search along that path failed. The function also
 *	stores a pointer to the simple name of the final component in
 *	*simpleNamePtr. If the qualified name is "::" or was treated as a
 *	namespace reference (TCL_FIND_ONLY_NS), the function stores a pointer
 *	to the namespace in *nsPtrPtr, NULL in *altNsPtrPtr, and sets
 *	*simpleNamePtr to point to an empty string.
 *
 *	If there is an error, this function returns TCL_ERROR. If "flags"
 *	contains TCL_LEAVE_ERR_MSG, an error message is returned in the
 *	interpreter's result object. Otherwise, the interpreter's result
 *	object is left unchanged.
 *
 *	*actualCxtPtrPtr is set to the actual context namespace. It is set to
 *	the input context namespace pointer in cxtNsPtr. If cxtNsPtr is NULL,
 *	it is set to the current namespace context.
 *
 *	For backwards compatibility with the TclPro byte code loader, this
 *	function always returns TCL_OK.
 *
 * Side effects:
 *	If "flags" contains TCL_CREATE_NS_IF_UNKNOWN, new namespaces may be
 *	created.
 *
 *----------------------------------------------------------------------
 */

int
TclGetNamespaceForQualName(
    Tcl_Interp *interp,		/* Interpreter in which to find the namespace
				 * containing qualName. */
    const char *qualName,	/* A namespace-qualified name of an command,
				 * variable, or namespace. */
    Namespace *cxtNsPtr,	/* The namespace in which to start the search
				 * for qualName's namespace. If NULL start
				 * from the current namespace. Ignored if
				 * TCL_GLOBAL_ONLY is set. */
    int flags,			/* Flags controlling the search: an OR'd
				 * combination of TCL_GLOBAL_ONLY,
				 * TCL_NAMESPACE_ONLY, TCL_FIND_ONLY_NS, and
				 * TCL_CREATE_NS_IF_UNKNOWN. */
    Namespace **nsPtrPtr,	/* Address where function stores a pointer to
				 * containing namespace if qualName is found
				 * starting from *cxtNsPtr or, if
				 * TCL_GLOBAL_ONLY is set, if qualName is
				 * found in the global :: namespace. NULL is
				 * stored otherwise. */
    Namespace **altNsPtrPtr,	/* Address where function stores a pointer to
				 * containing namespace if qualName is found
				 * starting from the global :: namespace.
				 * NULL is stored if qualName isn't found
				 * starting from :: or if the TCL_GLOBAL_ONLY,
				 * TCL_NAMESPACE_ONLY, TCL_FIND_ONLY_NS,
				 * TCL_CREATE_NS_IF_UNKNOWN flag is set. */
    Namespace **actualCxtPtrPtr,/* Address where function stores a pointer to
				 * the actual namespace from which the search
				 * started. This is either cxtNsPtr, the ::
				 * namespace if TCL_GLOBAL_ONLY was specified,
				 * or the current namespace if cxtNsPtr was
				 * NULL. */
    const char **simpleNamePtr)	/* Address where function stores the simple
				 * name at end of the qualName, or NULL if
				 * qualName is "::" or the flag
				 * TCL_FIND_ONLY_NS was specified. */
{
    Interp *iPtr = (Interp *) interp;
    Namespace *nsPtr = cxtNsPtr, *lastNsPtr = NULL, *lastAltNsPtr = NULL;
    Namespace *altNsPtr;
    Namespace *globalNsPtr = iPtr->globalNsPtr;
    const char *start, *end;
    const char *nsName;
    Tcl_HashEntry *entryPtr;
    Tcl_DString buffer;
    int len;

    /*
     * Determine the context namespace nsPtr in which to start the primary
     * search. If the qualName name starts with a "::" or TCL_GLOBAL_ONLY was
     * specified, search from the global namespace. Otherwise, use the
     * namespace given in cxtNsPtr, or if that is NULL, use the current
     * namespace context. Note that we always treat two or more adjacent ":"s
     * as a namespace separator.
     */

    if (flags & TCL_GLOBAL_ONLY) {
	nsPtr = globalNsPtr;
    } else if (nsPtr == NULL) {
	nsPtr = iPtr->varFramePtr->nsPtr;
    }

    start = qualName;			/* Points to start of qualifying
					 * namespace. */
    if ((qualName[0] == ':') && (qualName[1] == ':')) {
	start = qualName + 2;		/* Skip over the initial :: */
	while (start[0] == ':') {
	    start++;			/* Skip over a subsequent : */
	}
	nsPtr = globalNsPtr;
	if (start[0] == '\0') {		/* qualName is just two or more
					 * ":"s. */
	    *nsPtrPtr = globalNsPtr;
	    *altNsPtrPtr = NULL;
	    *actualCxtPtrPtr = globalNsPtr;
	    *simpleNamePtr = start;	/* Points to empty string. */
	    return TCL_OK;
	}
    }
    *actualCxtPtrPtr = nsPtr;

    /*
     * Start an alternate search path starting with the global namespace.
     * However, if the starting context is the global namespace, or if the
     * flag is set to search only the namespace *cxtNsPtr, ignore the
     * alternate search path.
     */

    altNsPtr = globalNsPtr;
    if ((nsPtr == globalNsPtr)
	    || (flags & (TCL_NAMESPACE_ONLY | TCL_FIND_ONLY_NS))) {
	altNsPtr = NULL;
    }

    /*
     * Loop to resolve each namespace qualifier in qualName.
     */

    Tcl_DStringInit(&buffer);
    end = start;
    while (*start != '\0') {
	/*
	 * Find the next namespace qualifier (i.e., a name ending in "::") or
	 * the end of the qualified name (i.e., a name ending in "\0"). Set
	 * len to the number of characters, starting from start, in the name;
	 * set end to point after the "::"s or at the "\0".
	 */

	len = 0;
	for (end = start;  *end != '\0';  end++) {
	    if ((end[0] == ':') && (end[1] == ':')) {
		end += 2;		/* Skip over the initial :: */
		while (*end == ':') {
		    end++;		/* Skip over the subsequent : */
		}
		break;			/* Exit for loop; end is after ::'s */
	    }
	    len++;
	}

	if (end[0]=='\0' && !(end-start>=2 && end[-1]==':' && end[-2]==':')) {
	    /*
	     * qualName ended with a simple name at start. If TCL_FIND_ONLY_NS
	     * was specified, look this up as a namespace. Otherwise, start is
	     * the name of a cmd or var and we are done.
	     */

	    if (flags & TCL_FIND_ONLY_NS) {
		nsName = start;
	    } else {
		*simpleNamePtr = start;
		goto done;
	    }
	} else {
	    /*
	     * start points to the beginning of a namespace qualifier ending
	     * in "::". end points to the start of a name in that namespace
	     * that might be empty. Copy the namespace qualifier to a buffer
	     * so it can be null terminated. We can't modify the incoming
	     * qualName since it may be a string constant.
	     */

	    TclDStringClear(&buffer);
	    Tcl_DStringAppend(&buffer, start, len);
	    nsName = Tcl_DStringValue(&buffer);
	}

	/*
	 * Look up the namespace qualifier nsName in the current namespace
	 * context. If it isn't found but TCL_CREATE_NS_IF_UNKNOWN is set,
	 * create that qualifying namespace. This is needed for functions like
	 * Tcl_CreateObjCommand that cannot fail.
	 */

	if (nsPtr != NULL) {
	    entryPtr = FindChildEntry(nsPtr, nsName);
	    if (entryPtr != NULL) {
		nsPtr = (Namespace *) Tcl_GetHashValue(entryPtr);
	    } else if (flags & TCL_CREATE_NS_IF_UNKNOWN) {
		Tcl_CallFrame *framePtr;

		(void) TclPushStackFrame(interp, &framePtr,
			(Tcl_Namespace *) nsPtr, /*isProcCallFrame*/ 0);

		nsPtr = (Namespace *)
			Tcl_CreateNamespace(interp, nsName, NULL, NULL);
		TclPopStackFrame(interp);

		if (nsPtr == NULL) {
		    Tcl_Panic("Could not create namespace '%s'", nsName);
		}
	    } else {
		/*
		 * Namespace not found and was not created.
		 * Remember last found namespace for TCL_FIND_IF_NOT_SIMPLE.
		 */
		lastNsPtr = nsPtr;
		nsPtr = NULL;
	    }
	}

	/*
	 * Look up the namespace qualifier in the alternate search path too.
	 */

	if (altNsPtr != NULL) {
	    entryPtr = FindChildEntry(altNsPtr, nsName);
	    if (entryPtr != NULL) {
		altNsPtr = (Namespace *) Tcl_GetHashValue(entryPtr);
	    } else {
		/* Remember last found in alternate path */
		lastAltNsPtr = altNsPtr;
		altNsPtr = NULL;
	    }
	}

	/*
	 * If both search paths have failed, return NULL results.
	 */

	if ((nsPtr == NULL) && (altNsPtr == NULL)) {
	    if (flags & TCL_FIND_IF_NOT_SIMPLE) {
		/*
		 * return last found NS, regardless simple name or not,
		 * e. g. ::A::B::C::D -> ::A::B and C::D, if namespace C
		 * cannot be found in ::A::B
		 */
		nsPtr = lastNsPtr;
		altNsPtr = lastAltNsPtr;
		*simpleNamePtr = start;
		goto done;
	    }
	    *simpleNamePtr = NULL;
	    goto done;
	}

	start = end;
    }

    /*
     * We ignore trailing "::"s in a namespace name, but in a command or
     * variable name, trailing "::"s refer to the cmd or var named {}.
     */

    if ((flags & TCL_FIND_ONLY_NS) || (end>start && end[-1]!=':')) {
	*simpleNamePtr = NULL;		/* Found namespace name. */
    } else {
	*simpleNamePtr = end;		/* Found cmd/var: points to empty
					 * string. */
    }

    /*
     * As a special case, if we are looking for a namespace and qualName is ""
     * and the current active namespace (nsPtr) is not the global namespace,
     * return NULL (no namespace was found). This is because namespaces can
     * not have empty names except for the global namespace.
     */

    if ((flags & TCL_FIND_ONLY_NS) && (*qualName == '\0')
	    && (nsPtr != globalNsPtr)) {
	nsPtr = NULL;
    }

done:
    *nsPtrPtr = nsPtr;
    *altNsPtrPtr = altNsPtr;
    Tcl_DStringFree(&buffer);
    return TCL_OK;
}

/*
 *----------------------------------------------------------------------
 *
 * TclEnsureNamespace --
 *
 *	Provide a namespace that is not deleted.
 *
 * Value
 *
 *	namespacePtr, if it is not scheduled for deletion, or a pointer to a
 *	new namespace with the same name otherwise.
 *
 * Effect
 *	None.
 *
 *----------------------------------------------------------------------
 */
Tcl_Namespace *
TclEnsureNamespace(
    Tcl_Interp *interp,
    Tcl_Namespace *namespacePtr)
{
    Namespace *nsPtr = (Namespace *) namespacePtr;
    if (!(nsPtr->flags & NS_DYING)) {
	    return namespacePtr;
    }
    return Tcl_CreateNamespace(interp, nsPtr->fullName, NULL, NULL);
}

/*
 *----------------------------------------------------------------------
 *
 * Tcl_FindNamespace --
 *
 *	Searches for a namespace.
 *
 * Results:
 *	Returns a pointer to the namespace if it is found. Otherwise, returns
 *	NULL and leaves an error message in the interpreter's result object if
 *	"flags" contains TCL_LEAVE_ERR_MSG.
 *
 * Side effects:
 *	None.
 *
 *----------------------------------------------------------------------
 */

Tcl_Namespace *
Tcl_FindNamespace(
    Tcl_Interp *interp,		/* The interpreter in which to find the
				 * namespace. */
    const char *name,		/* Namespace name. If it starts with "::",
				 * will be looked up in global namespace.
				 * Else, looked up first in contextNsPtr
				 * (current namespace if contextNsPtr is
				 * NULL), then in global namespace. */
    Tcl_Namespace *contextNsPtr,/* Ignored if TCL_GLOBAL_ONLY flag is set or
				 * if the name starts with "::". Otherwise,
				 * points to namespace in which to resolve
				 * name; if NULL, look up name in the current
				 * namespace. */
    int flags)			/* Flags controlling namespace lookup: an OR'd
				 * combination of TCL_GLOBAL_ONLY and
				 * TCL_LEAVE_ERR_MSG flags. */
{
    Namespace *nsPtr, *dummy1Ptr, *dummy2Ptr;
    const char *dummy;

    /*
     * Find the namespace(s) that contain the specified namespace name. Add
     * the TCL_FIND_ONLY_NS flag to resolve the name all the way down to its
     * last component, a namespace.
     */

    TclGetNamespaceForQualName(interp, name, (Namespace *) contextNsPtr,
	    flags|TCL_FIND_ONLY_NS, &nsPtr, &dummy1Ptr, &dummy2Ptr, &dummy);

    if (nsPtr != NULL) {
	return (Tcl_Namespace *) nsPtr;
    }

    if (flags & TCL_LEAVE_ERR_MSG) {
	Tcl_SetObjResult(interp, Tcl_ObjPrintf(
		"unknown namespace \"%s\"", name));
	Tcl_SetErrorCode(interp, "TCL", "LOOKUP", "NAMESPACE", name, (char *)NULL);
    }
    return NULL;
}

/*
 *----------------------------------------------------------------------
 *
 * Tcl_FindCommand --
 *
 *	Searches for a command.
 *
 * Results:
 *	Returns a token for the command if it is found. Otherwise, if it can't
 *	be found or there is an error, returns NULL and leaves an error
 *	message in the interpreter's result object if "flags" contains
 *	TCL_LEAVE_ERR_MSG.
 *
 * Side effects:
 *	None.
 *
 *----------------------------------------------------------------------
 */

Tcl_Command
Tcl_FindCommand(
    Tcl_Interp *interp,		/* The interpreter in which to find the
				 * command and to report errors. */
    const char *name,		/* Command's name. If it starts with "::",
				 * will be looked up in global namespace.
				 * Else, looked up first in contextNsPtr
				 * (current namespace if contextNsPtr is
				 * NULL), then in global namespace. */
    Tcl_Namespace *contextNsPtr,/* Ignored if TCL_GLOBAL_ONLY flag set.
				 * Otherwise, points to namespace in which to
				 * resolve name. If NULL, look up name in the
				 * current namespace. */
    int flags)			/* An OR'd combination of flags:
				 * TCL_GLOBAL_ONLY (look up name only in
				 * global namespace), TCL_NAMESPACE_ONLY (look
				 * up only in contextNsPtr, or the current
				 * namespace if contextNsPtr is NULL), and
				 * TCL_LEAVE_ERR_MSG. If both TCL_GLOBAL_ONLY
				 * and TCL_NAMESPACE_ONLY are given,
				 * TCL_GLOBAL_ONLY is ignored. */
{
    Interp *iPtr = (Interp *) interp;
    Namespace *cxtNsPtr;
    Tcl_HashEntry *entryPtr;
    Command *cmdPtr;
    const char *simpleName;
    int result;

    /*
     * If this namespace has a command resolver, then give it first crack at
     * the command resolution. If the interpreter has any command resolvers,
     * consult them next. The command resolver functions may return a
     * Tcl_Command value, they may signal to continue onward, or they may
     * signal an error.
     */

    if ((flags & TCL_GLOBAL_ONLY) || !strncmp(name, "::", 2)) {
	cxtNsPtr = (Namespace *) TclGetGlobalNamespace(interp);
    } else if (contextNsPtr != NULL) {
	cxtNsPtr = (Namespace *) contextNsPtr;
    } else {
	cxtNsPtr = (Namespace *) TclGetCurrentNamespace(interp);
    }

    if (cxtNsPtr->cmdResProc != NULL || iPtr->resolverPtr != NULL) {
	ResolverScheme *resPtr = iPtr->resolverPtr;
	Tcl_Command cmd;

	if (cxtNsPtr->cmdResProc) {
	    result = cxtNsPtr->cmdResProc(interp, name,
		    (Tcl_Namespace *) cxtNsPtr, flags, &cmd);
	} else {
	    result = TCL_CONTINUE;
	}

	while (result == TCL_CONTINUE && resPtr) {
	    if (resPtr->cmdResProc) {
		result = resPtr->cmdResProc(interp, name,
			(Tcl_Namespace *) cxtNsPtr, flags, &cmd);
	    }
	    resPtr = resPtr->nextPtr;
	}

	if (result == TCL_OK) {
	    ((Command *) cmd)->flags |= CMD_VIA_RESOLVER;
	    return cmd;

	} else if (result != TCL_CONTINUE) {
	    return NULL;
	}
    }

    /*
     * Find the namespace(s) that contain the command.
     */

    cmdPtr = NULL;
    if (cxtNsPtr->commandPathLength!=0 && strncmp(name, "::", 2)
	    && !(flags & TCL_NAMESPACE_ONLY)) {
	Tcl_Size i;
	Namespace *pathNsPtr, *realNsPtr, *dummyNsPtr;

	(void) TclGetNamespaceForQualName(interp, name, cxtNsPtr,
		TCL_NAMESPACE_ONLY, &realNsPtr, &dummyNsPtr, &dummyNsPtr,
		&simpleName);
	if ((realNsPtr != NULL) && (simpleName != NULL)) {
	    if ((cxtNsPtr == realNsPtr)
		    || !(realNsPtr->flags & NS_DEAD)) {
		entryPtr = Tcl_FindHashEntry(&realNsPtr->cmdTable, simpleName);
		if (entryPtr != NULL) {
		    cmdPtr = (Command *) Tcl_GetHashValue(entryPtr);
		}
	    }
	}

	/*
	 * Next, check along the path.
	 */

	for (i=0 ; (cmdPtr == NULL) && i<cxtNsPtr->commandPathLength ; i++) {
	    pathNsPtr = cxtNsPtr->commandPathArray[i].nsPtr;
	    if (pathNsPtr == NULL) {
		continue;
	    }
	    (void) TclGetNamespaceForQualName(interp, name, pathNsPtr,
		    TCL_NAMESPACE_ONLY, &realNsPtr, &dummyNsPtr, &dummyNsPtr,
		    &simpleName);
	    if ((realNsPtr != NULL) && (simpleName != NULL)
		    && !(realNsPtr->flags & NS_DEAD)) {
		entryPtr = Tcl_FindHashEntry(&realNsPtr->cmdTable, simpleName);
		if (entryPtr != NULL) {
		    cmdPtr = (Command *) Tcl_GetHashValue(entryPtr);
		}
	    }
	}

	/*
	 * If we've still not found the command, look in the global namespace
	 * as a last resort.
	 */

	if (cmdPtr == NULL) {
	    (void) TclGetNamespaceForQualName(interp, name, NULL,
		    TCL_GLOBAL_ONLY, &realNsPtr, &dummyNsPtr, &dummyNsPtr,
		    &simpleName);
	    if ((realNsPtr != NULL) && (simpleName != NULL)
		    && !(realNsPtr->flags & NS_DEAD)) {
		entryPtr = Tcl_FindHashEntry(&realNsPtr->cmdTable, simpleName);
		if (entryPtr != NULL) {
		    cmdPtr = (Command *) Tcl_GetHashValue(entryPtr);
		}
	    }
	}
    } else {
	Namespace *nsPtr[2];
	int search;

	TclGetNamespaceForQualName(interp, name, cxtNsPtr,
		flags, &nsPtr[0], &nsPtr[1], &cxtNsPtr, &simpleName);

	/*
	 * Look for the command in the command table of its namespace. Be sure
	 * to check both possible search paths: from the specified namespace
	 * context and from the global namespace.
	 */

	for (search = 0;  (search < 2) && (cmdPtr == NULL);  search++) {
	    if ((nsPtr[search] != NULL) && (simpleName != NULL)) {
		entryPtr = Tcl_FindHashEntry(&nsPtr[search]->cmdTable,
			simpleName);
		if (entryPtr != NULL) {
		    cmdPtr = (Command *) Tcl_GetHashValue(entryPtr);
		}
	    }
	}
    }

    if (cmdPtr != NULL) {
	cmdPtr->flags &= ~CMD_VIA_RESOLVER;
	return (Tcl_Command) cmdPtr;
    }

    if (flags & TCL_LEAVE_ERR_MSG) {
	Tcl_SetObjResult(interp, Tcl_ObjPrintf(
		"unknown command \"%s\"", name));
	Tcl_SetErrorCode(interp, "TCL", "LOOKUP", "COMMAND", name, (char *)NULL);
    }
    return NULL;
}

/*
 *----------------------------------------------------------------------
 *
 * TclResetShadowedCmdRefs --
 *
 *	Called when a command is added to a namespace to check for existing
 *	command references that the new command may invalidate. Consider the
 *	following cases that could happen when you add a command "foo" to a
 *	namespace "b":
 *	   1. It could shadow a command named "foo" at the global scope. If
 *	      it does, all command references in the namespace "b" are
 *	      suspect.
 *	   2. Suppose the namespace "b" resides in a namespace "a". Then to
 *	      "a" the new command "b::foo" could shadow another command
 *	      "b::foo" in the global namespace. If so, then all command
 *	      references in "a" * are suspect.
 *	The same checks are applied to all parent namespaces, until we reach
 *	the global :: namespace.
 *
 * Results:
 *	None.
 *
 * Side effects:
 *	If the new command shadows an existing command, the cmdRefEpoch
 *	counter is incremented in each namespace that sees the shadow. This
 *	invalidates all command references that were previously cached in that
 *	namespace. The next time the commands are used, they are resolved from
 *	scratch.
 *
 *----------------------------------------------------------------------
 */

void
TclResetShadowedCmdRefs(
    Tcl_Interp *interp,		/* Interpreter containing the new command. */
    Command *newCmdPtr)		/* Points to the new command. */
{
    char *cmdName;
    Tcl_HashEntry *hPtr;
    Namespace *nsPtr;
    Namespace *trailNsPtr, *shadowNsPtr;
    Namespace *globalNsPtr = (Namespace *) TclGetGlobalNamespace(interp);
    int found, i;
    int trailFront = -1;
    int trailSize = 5;		/* Formerly NUM_TRAIL_ELEMS. */
    Namespace **trailPtr = (Namespace **) TclStackAlloc(interp,
	    trailSize * sizeof(Namespace *));

    /*
     * Start at the namespace containing the new command, and work up through
     * the list of parents. Stop just before the global namespace, since the
     * global namespace can't "shadow" its own entries.
     *
     * The namespace "trail" list we build consists of the names of each
     * namespace that encloses the new command, in order from outermost to
     * innermost: for example, "a" then "b". Each iteration of this loop
     * eventually extends the trail upwards by one namespace, nsPtr. We use
     * this trail list to see if nsPtr (e.g. "a" in 2. above) could have
     * now-invalid cached command references. This will happen if nsPtr
     * (e.g. "a") contains a sequence of child namespaces (e.g. "b") such that
     * there is a identically-named sequence of child namespaces starting from
     * :: (e.g. "::b") whose tail namespace contains a command also named
     * cmdName.
     */

    cmdName = (char *)
	    Tcl_GetHashKey(newCmdPtr->hPtr->tablePtr, newCmdPtr->hPtr);
    for (nsPtr=newCmdPtr->nsPtr ; (nsPtr!=NULL) && (nsPtr!=globalNsPtr) ;
	    nsPtr=nsPtr->parentPtr) {
	/*
	 * Find the maximal sequence of child namespaces contained in nsPtr
	 * such that there is a identically-named sequence of child namespaces
	 * starting from ::. shadowNsPtr will be the tail of this sequence, or
	 * the deepest namespace under :: that might contain a command now
	 * shadowed by cmdName. We check below if shadowNsPtr actually
	 * contains a command cmdName.
	 */

	found = 1;
	shadowNsPtr = globalNsPtr;

	for (i = trailFront;  i >= 0;  i--) {
	    trailNsPtr = trailPtr[i];
	    hPtr = FindChildEntry(shadowNsPtr, trailNsPtr->name);
	    if (hPtr != NULL) {
		shadowNsPtr = (Namespace *) Tcl_GetHashValue(hPtr);
	    } else {
		found = 0;
		break;
	    }
	}

	/*
	 * If shadowNsPtr contains a command named cmdName, we invalidate all
	 * of the command refs cached in nsPtr. As a boundary case,
	 * shadowNsPtr is initially :: and we check for case 1. above.
	 */

	if (found) {
	    hPtr = Tcl_FindHashEntry(&shadowNsPtr->cmdTable, cmdName);
	    if (hPtr != NULL) {
		nsPtr->cmdRefEpoch++;
		TclInvalidateNsPath(nsPtr);

		/*
		 * If the shadowed command was compiled to bytecodes, we
		 * invalidate all the bytecodes in nsPtr, to force a new
		 * compilation. We use the resolverEpoch to signal the need
		 * for a fresh compilation of every bytecode.
		 */

		if (((Command *) Tcl_GetHashValue(hPtr))->compileProc != NULL) {
		    nsPtr->resolverEpoch++;
		}
	    }
	}

	/*
	 * Insert nsPtr at the front of the trail list: i.e., at the end of
	 * the trailPtr array.
	 */

	trailFront++;
	if (trailFront == trailSize) {
	    int newSize = 2 * trailSize;

	    trailPtr = (Namespace **)
		    TclStackRealloc(interp, trailPtr,
			    newSize * sizeof(Namespace *));
	    trailSize = newSize;
	}
	trailPtr[trailFront] = nsPtr;
    }
    TclStackFree(interp, trailPtr);
}

/*
 *----------------------------------------------------------------------
 *
 * TclGetNamespaceFromObj, GetNamespaceFromObj --
 *
 *	Gets the namespace specified by the name in a Tcl_Obj.
 *
 * Results:
 *	Returns TCL_OK if the namespace was resolved successfully, and stores
 *	a pointer to the namespace in the location specified by nsPtrPtr. If
 *	the namespace can't be found, or anything else goes wrong, this
 *	function returns TCL_ERROR and writes an error message to interp,
 *	if non-NULL.
 *
 * Side effects:
 *	May update the internal representation for the object, caching the
 *	namespace reference. The next time this function is called, the
 *	namespace value can be found quickly.
 *
 *----------------------------------------------------------------------
 */

int
TclGetNamespaceFromObj(
    Tcl_Interp *interp,		/* The current interpreter. */
    Tcl_Obj *objPtr,		/* The object to be resolved as the name of a
				 * namespace. */
    Tcl_Namespace **nsPtrPtr)	/* Result namespace pointer goes here. */
{
    if (GetNamespaceFromObj(interp, objPtr, nsPtrPtr) == TCL_ERROR) {
	const char *name = TclGetString(objPtr);

	if ((name[0] == ':') && (name[1] == ':')) {
	    Tcl_SetObjResult(interp, Tcl_ObjPrintf(
		    "namespace \"%s\" not found", name));
	} else {
	    /*
	     * Get the current namespace name.
	     */

	    NamespaceCurrentCmd(NULL, interp, 1, NULL);
	    Tcl_SetObjResult(interp, Tcl_ObjPrintf(
		    "namespace \"%s\" not found in \"%s\"", name,
		    Tcl_GetStringResult(interp)));
	}
	Tcl_SetErrorCode(interp, "TCL", "LOOKUP", "NAMESPACE", name, (char *)NULL);
	return TCL_ERROR;
    }
    return TCL_OK;
}

static int
GetNamespaceFromObj(
    Tcl_Interp *interp,		/* The current interpreter. */
    Tcl_Obj *objPtr,		/* The object to be resolved as the name of a
				 * namespace. */
    Tcl_Namespace **nsPtrPtr)	/* Result namespace pointer goes here. */
{
    ResolvedNsName *resNamePtr;

    NsNameGetInternalRep(objPtr, resNamePtr);
    if (resNamePtr) {
	Namespace *nsPtr, *refNsPtr;

	/*
	 * Check that the ResolvedNsName is still valid; avoid letting the ref
	 * cross interps.
	 */

	nsPtr = resNamePtr->nsPtr;
	refNsPtr = resNamePtr->refNsPtr;
	if (!(nsPtr->flags & NS_DYING) && (interp == nsPtr->interp)
		&& (!refNsPtr || (refNsPtr ==
		(Namespace *) TclGetCurrentNamespace(interp)))) {
	    *nsPtrPtr = (Tcl_Namespace *) nsPtr;
	    return TCL_OK;
	}
	Tcl_StoreInternalRep(objPtr, &nsNameType, NULL);
    }
    if (SetNsNameFromAny(interp, objPtr) == TCL_OK) {
	NsNameGetInternalRep(objPtr, resNamePtr);
	assert(resNamePtr != NULL);
	*nsPtrPtr = (Tcl_Namespace *) resNamePtr->nsPtr;
	return TCL_OK;
    }
    return TCL_ERROR;
}

/*
 *----------------------------------------------------------------------
 *
 * TclNewNamespaceObj --
 *
 *	Gets an object that contains a reference to a given namespace.
 *
 *	Note that this gets the name of the namespace immediately; this means
 *	that the name is guaranteed to persist even if the namespace is
 *	deleted. (This is checked by test namespace-7.1.)
 *
 * Results:
 *	Returns a newly-allocated Tcl_Obj.
 *
 * Side effects:
 *	None.
 *
 *----------------------------------------------------------------------
 */
Tcl_Obj *
TclNewNamespaceObj(
    Tcl_Namespace *namespacePtr)
{
    Namespace *nsPtr = (Namespace *) namespacePtr;
    Tcl_Size len;
    Tcl_Obj *objPtr;

    /*
     * If NS_DEAD set, we have no name any more; the fullName field may have
     * been deallocated.
     */
    assert(!(nsPtr->flags & NS_DEAD));

    /*
     * Need to get the name pro-actively; the name must persist after the
     * namespace is deleted. This is the easiest way.
     */

    len = strlen(nsPtr->fullName);
    TclNewStringObj(objPtr, nsPtr->fullName, len);

    /*
     * But we know exactly which namespace this resolves to. Remember that
     * unless things are already being taken apart.
     */

    if (!(nsPtr->flags & (NS_DYING | NS_TEARDOWN))) {
	ResolvedNsName *resNamePtr = (ResolvedNsName *)
		Tcl_Alloc(sizeof(ResolvedNsName));

	resNamePtr->nsPtr = nsPtr;
	resNamePtr->refNsPtr = NULL;
	resNamePtr->refCount = 0;
	nsPtr->refCount++;
	NsNameSetInternalRep(objPtr, resNamePtr);
    }
    return objPtr;
}

/*
 *----------------------------------------------------------------------
 *
 * TclInitNamespaceCmd --
 *
 *	This function is called to create the "namespace" Tcl command. See the
 *	user documentation for details on what it does.
 *
 * Results:
 *	Handle for the namespace command, or NULL on failure.
 *
 * Side effects:
 *	none
 *
 *----------------------------------------------------------------------
 */

Tcl_Command
TclInitNamespaceCmd(
    Tcl_Interp *interp)		/* Current interpreter. */
{
    return TclMakeEnsemble(interp, "namespace", defaultNamespaceMap);
}

/*
 *----------------------------------------------------------------------
 *
 * NamespaceChildrenCmd --
 *
 *	Invoked to implement the "namespace children" command that returns a
 *	list containing the fully-qualified names of the child namespaces of a
 *	given namespace. Handles the following syntax:
 *
 *	    namespace children ?name? ?pattern?
 *
 * Results:
 *	Returns TCL_OK if successful, and TCL_ERROR if anything goes wrong.
 *
 * Side effects:
 *	Returns a result in the interpreter's result object. If anything goes
 *	wrong, the result is an error message.
 *
 *----------------------------------------------------------------------
 */

static int
NamespaceChildrenCmd(
    TCL_UNUSED(void *),
    Tcl_Interp *interp,		/* Current interpreter. */
    Tcl_Size objc,			/* Number of arguments. */
    Tcl_Obj *const objv[])	/* Argument objects. */
{
    Tcl_Namespace *namespacePtr;
    Namespace *nsPtr, *childNsPtr;
    Namespace *globalNsPtr = (Namespace *) TclGetGlobalNamespace(interp);
    const char *pattern = NULL;
    Tcl_DString buffer;
    Tcl_HashEntry *entryPtr;
    Tcl_HashSearch search;
    Tcl_Obj *listPtr;

    /*
     * Get a pointer to the specified namespace, or the current namespace.
     */

    if (objc == 1) {
	nsPtr = (Namespace *) TclGetCurrentNamespace(interp);
    } else if ((objc == 2) || (objc == 3)) {
	if (TclGetNamespaceFromObj(interp, objv[1], &namespacePtr) != TCL_OK) {
	    return TCL_ERROR;
	}
	nsPtr = (Namespace *) namespacePtr;
    } else {
	Tcl_WrongNumArgs(interp, 1, objv, "?name? ?pattern?");
	return TCL_ERROR;
    }

    /*
     * Get the glob-style pattern, if any, used to narrow the search.
     */

    Tcl_DStringInit(&buffer);
    if (objc == 3) {
	const char *name = TclGetString(objv[2]);

	if ((name[0] == ':') && (name[1] == ':')) {
	    pattern = name;
	} else {
	    Tcl_DStringAppend(&buffer, nsPtr->fullName, -1);
	    if (nsPtr != globalNsPtr) {
		TclDStringAppendLiteral(&buffer, "::");
	    }
	    Tcl_DStringAppend(&buffer, name, -1);
	    pattern = Tcl_DStringValue(&buffer);
	}
    }

    /*
     * Create a list containing the full names of all child namespaces whose
     * names match the specified pattern, if any.
     */

    listPtr = Tcl_NewListObj(0, NULL);
    if ((pattern != NULL) && TclMatchIsTrivial(pattern)) {
	size_t length = strlen(nsPtr->fullName);

	if (strncmp(pattern, nsPtr->fullName, length) != 0) {
	    goto searchDone;
	}
	/*
	 * Global namespace members are prefixed with "::", others not. Ticket [63449c0514]
	 */
	if (FindChildEntry(nsPtr, (nsPtr != globalNsPtr ? 2 : 0) + pattern+length) != NULL) {
	    Tcl_ListObjAppendElement(NULL, listPtr,
		    Tcl_NewStringObj(pattern, -1));
	}
	goto searchDone;
    }
    entryPtr = FirstChildEntry(nsPtr, &search);
    while (entryPtr != NULL) {
	childNsPtr = (Namespace *) Tcl_GetHashValue(entryPtr);
	if ((pattern == NULL)
		|| Tcl_StringMatch(childNsPtr->fullName, pattern)) {
	    Tcl_ListObjAppendElement(NULL, listPtr,
		    TclNewNamespaceObj((Tcl_Namespace *) childNsPtr));
	}
	entryPtr = Tcl_NextHashEntry(&search);
    }

  searchDone:
    Tcl_SetObjResult(interp, listPtr);
    Tcl_DStringFree(&buffer);
    return TCL_OK;
}

/*
 *----------------------------------------------------------------------
 *
 * NamespaceCodeCmd --
 *
 *	Invoked to implement the "namespace code" command to capture the
 *	namespace context of a command. Handles the following syntax:
 *
 *	    namespace code arg
 *
 *	Here "arg" can be a list. "namespace code arg" produces a result
 *	equivalent to that produced by the command
 *
 *	    list ::namespace inscope [namespace current] $arg
 *
 *	However, if "arg" is itself a scoped value starting with "::namespace
 *	inscope", then the result is just "arg".
 *
 * Results:
 *	Returns TCL_OK if successful, and TCL_ERROR if anything goes wrong.
 *
 * Side effects:
 *	If anything goes wrong, this function returns an error message as the
 *	result in the interpreter's result object.
 *
 *----------------------------------------------------------------------
 */

static int
NamespaceCodeCmd(
    TCL_UNUSED(void *),
    Tcl_Interp *interp,		/* Current interpreter. */
    Tcl_Size objc,			/* Number of arguments. */
    Tcl_Obj *const objv[])	/* Argument objects. */
{
    Tcl_Obj *listPtr, *objPtr;
    const char *arg;
    Tcl_Size length;

    if (objc != 2) {
	Tcl_WrongNumArgs(interp, 1, objv, "arg");
	return TCL_ERROR;
    }

    /*
     * If "arg" is already a scoped value, then return it directly.
     * Take care to only check for scoping in precisely the style that
     * [::namespace code] generates it.  Anything more forgiving can have
     * the effect of failing in namespaces that contain their own custom
     " "namespace" command.  [Bug 3202171].
     */

    arg = TclGetStringFromObj(objv[1], &length);
    if (*arg==':' && length > 20
	    && strncmp(arg, "::namespace inscope ", 20) == 0) {
	Tcl_SetObjResult(interp, objv[1]);
	return TCL_OK;
    }

    /*
     * Otherwise, construct a scoped command by building a list with
     * "namespace inscope", the full name of the current namespace, and the
     * argument "arg". By constructing a list, we ensure that scoped commands
     * are interpreted properly when they are executed later, by the
     * "namespace inscope" command.
     */

    TclNewObj(listPtr);
    TclNewLiteralStringObj(objPtr, "::namespace");
    Tcl_ListObjAppendElement(NULL, listPtr, objPtr);

    TclNewLiteralStringObj(objPtr, "inscope");
    Tcl_ListObjAppendElement(NULL, listPtr, objPtr);

    Tcl_ListObjAppendElement(NULL, listPtr,
	    TclNewNamespaceObj(TclGetCurrentNamespace(interp)));
    Tcl_ListObjAppendElement(NULL, listPtr, objv[1]);

    Tcl_SetObjResult(interp, listPtr);
    return TCL_OK;
}

/*
 *----------------------------------------------------------------------
 *
 * NamespaceCurrentCmd --
 *
 *	Invoked to implement the "namespace current" command which returns the
 *	fully-qualified name of the current namespace. Handles the following
 *	syntax:
 *
 *	    namespace current
 *
 * Results:
 *	Returns TCL_OK if successful, and TCL_ERROR if anything goes wrong.
 *
 * Side effects:
 *	Returns a result in the interpreter's result object. If anything goes
 *	wrong, the result is an error message.
 *
 *----------------------------------------------------------------------
 */

static int
NamespaceCurrentCmd(
    TCL_UNUSED(void *),
    Tcl_Interp *interp,		/* Current interpreter. */
    Tcl_Size objc,			/* Number of arguments. */
    Tcl_Obj *const objv[])	/* Argument objects. */
{
    if (objc != 1) {
	Tcl_WrongNumArgs(interp, 1, objv, NULL);
	return TCL_ERROR;
    }

    /*
     * The "real" name of the global namespace ("::") is the null string, but
     * we return "::" for it as a convenience to programmers. Note that "" and
     * "::" are treated as synonyms by the namespace code so that it is still
     * easy to do things like:
     *
     *    namespace [namespace current]::bar { ... }
     *
     * This behavior is encoded into TclNewNamespaceObj().
     */

    Tcl_SetObjResult(interp,
	    TclNewNamespaceObj(TclGetCurrentNamespace(interp)));
    return TCL_OK;
}

/*
 *----------------------------------------------------------------------
 *
 * NamespaceDeleteCmd --
 *
 *	Invoked to implement the "namespace delete" command to delete
 *	namespace(s). Handles the following syntax:
 *
 *	    namespace delete ?name name...?
 *
 *	Each name identifies a namespace. It may include a sequence of
 *	namespace qualifiers separated by "::"s. If a namespace is found, it
 *	is deleted: all variables and procedures contained in that namespace
 *	are deleted. If that namespace is being used on the call stack, it is
 *	kept alive (but logically deleted) until it is removed from the call
 *	stack: that is, it can no longer be referenced by name but any
 *	currently executing procedure that refers to it is allowed to do so
 *	until the procedure returns. If the namespace can't be found, this
 *	function returns an error. If no namespaces are specified, this
 *	command does nothing.
 *
 * Results:
 *	Returns TCL_OK if successful, and TCL_ERROR if anything goes wrong.
 *
 * Side effects:
 *	Deletes the specified namespaces. If anything goes wrong, this
 *	function returns an error message in the interpreter's result object.
 *
 *----------------------------------------------------------------------
 */

static int
NamespaceDeleteCmd(
    TCL_UNUSED(void *),
    Tcl_Interp *interp,		/* Current interpreter. */
    Tcl_Size objc,			/* Number of arguments. */
    Tcl_Obj *const objv[])	/* Argument objects. */
{
    Tcl_Namespace *namespacePtr;
    const char *name;
    Tcl_Size i;

    if (objc < 1) {
	Tcl_WrongNumArgs(interp, 1, objv, "?name name...?");
	return TCL_ERROR;
    }

    /*
     * Destroying one namespace may cause another to be destroyed. Break this
     * into two passes: first check to make sure that all namespaces on the
     * command line are valid, and report any errors.
     */

    for (i = 1;  i < objc;  i++) {
	name = TclGetString(objv[i]);
	namespacePtr = Tcl_FindNamespace(interp, name, NULL, /*flags*/ 0);
	if ((namespacePtr == NULL)
		|| (((Namespace *) namespacePtr)->flags & NS_TEARDOWN)) {
	    Tcl_SetObjResult(interp, Tcl_ObjPrintf(
		    "unknown namespace \"%s\" in namespace delete command",
		    TclGetString(objv[i])));
	    Tcl_SetErrorCode(interp, "TCL", "LOOKUP", "NAMESPACE",
		    TclGetString(objv[i]), (char *)NULL);
	    return TCL_ERROR;
	}
    }

    /*
     * Okay, now delete each namespace.
     */

    for (i = 1;  i < objc;  i++) {
	name = TclGetString(objv[i]);
	namespacePtr = Tcl_FindNamespace(interp, name, NULL, /* flags */ 0);
	if (namespacePtr) {
	    Tcl_DeleteNamespace(namespacePtr);
	}
    }
    return TCL_OK;
}

/*
 *----------------------------------------------------------------------
 *
 * NamespaceEvalCmd --
 *
 *	Invoked to implement the "namespace eval" command. Executes commands
 *	in a namespace. If the namespace does not already exist, it is
 *	created. Handles the following syntax:
 *
 *	    namespace eval name arg ?arg...?
 *
 *	If more than one arg argument is specified, the command that is
 *	executed is the result of concatenating the arguments together with a
 *	space between each argument.
 *
 * Results:
 *	Returns TCL_OK if the namespace is found and the commands are executed
 *	successfully. Returns TCL_ERROR if anything goes wrong.
 *
 * Side effects:
 *	Returns the result of the command in the interpreter's result object.
 *	If anything goes wrong, this function returns an error message as the
 *	result.
 *
 *----------------------------------------------------------------------
 */

static int
NamespaceEvalCmd(
    void *clientData,		/* Arbitrary value passed to cmd. */
    Tcl_Interp *interp,		/* Current interpreter. */
    Tcl_Size objc,			/* Number of arguments. */
    Tcl_Obj *const objv[])	/* Argument objects. */
{
    return Tcl_NRCallObjProc2(interp, NRNamespaceEvalCmd, clientData, objc,
	    objv);
}

static int
NRNamespaceEvalCmd(
    TCL_UNUSED(void *),
    Tcl_Interp *interp,		/* Current interpreter. */
    Tcl_Size objc,			/* Number of arguments. */
    Tcl_Obj *const objv[])	/* Argument objects. */
{
    Interp *iPtr = (Interp *) interp;
    CmdFrame *invoker;
    Tcl_Size word;
    Tcl_Namespace *namespacePtr;
    CallFrame *framePtr, **framePtrPtr;
    Tcl_Obj *objPtr;
    int result;

    if (objc < 3) {
	Tcl_WrongNumArgs(interp, 1, objv, "name arg ?arg...?");
	return TCL_ERROR;
    }

    /*
     * Try to resolve the namespace reference, caching the result in the
     * namespace object along the way.
     */

    result = GetNamespaceFromObj(interp, objv[1], &namespacePtr);

    /*
     * If the namespace wasn't found, try to create it.
     */

    if (result == TCL_ERROR) {
	const char *name = TclGetString(objv[1]);

	namespacePtr = Tcl_CreateNamespace(interp, name, NULL, NULL);
	if (namespacePtr == NULL) {
	    return TCL_ERROR;
	}
    }

    /*
     * Make the specified namespace the current namespace and evaluate the
     * command(s).
     */

    /* This is needed to satisfy GCC 3.3's strict aliasing rules */
    framePtrPtr = &framePtr;
    (void) TclPushStackFrame(interp, (Tcl_CallFrame **) framePtrPtr,
	    namespacePtr, /*isProcCallFrame*/ 0);

    framePtr->objv = TclFetchEnsembleRoot(interp, objv, objc, &framePtr->objc);

    if (objc == 3) {
	/*
	 * TIP #280: Make actual argument location available to eval'd script.
	 */

	objPtr = objv[2];
	invoker = iPtr->cmdFramePtr;
	word = 3;
	TclArgumentGet(interp, objPtr, &invoker, &word);
    } else {
	/*
	 * More than one argument: concatenate them together with spaces
	 * between, then evaluate the result. Tcl_EvalObjEx will delete the
	 * object when it decrements its refcount after eval'ing it.
	 */

	objPtr = Tcl_ConcatObj(objc-2, objv+2);
	invoker = NULL;
	word = 0;
    }

    /*
     * TIP #280: Make invoking context available to eval'd script.
     */

    TclNRAddCallback(interp, NsEval_Callback, namespacePtr, "eval",
	    NULL, NULL);
    return TclNREvalObjEx(interp, objPtr, 0, invoker, word);
}

static int
NsEval_Callback(
    void *data[],
    Tcl_Interp *interp,
    int result)
{
    Tcl_Namespace *namespacePtr = (Tcl_Namespace *) data[0];

    if (result == TCL_ERROR) {
	size_t length = strlen(namespacePtr->fullName);
	unsigned limit = 200;
	int overflow = (length > limit);
	char *cmd = (char *) data[1];

	Tcl_AppendObjToErrorInfo(interp, Tcl_ObjPrintf(
		"\n    (in namespace %s \"%.*s%s\" script line %d)",
		cmd,
		(overflow ? limit : (unsigned)length), namespacePtr->fullName,
		(overflow ? "..." : ""), Tcl_GetErrorLine(interp)));
    }

    /*
     * Restore the previous "current" namespace.
     */

    TclPopStackFrame(interp);
    return result;
}

/*
 *----------------------------------------------------------------------
 *
 * NamespaceExistsCmd --
 *
 *	Invoked to implement the "namespace exists" command that returns true
 *	if the given namespace currently exists, and false otherwise. Handles
 *	the following syntax:
 *
 *	    namespace exists name
 *
 * Results:
 *	Returns TCL_OK if successful, and TCL_ERROR if anything goes wrong.
 *
 * Side effects:
 *	Returns a result in the interpreter's result object. If anything goes
 *	wrong, the result is an error message.
 *
 *----------------------------------------------------------------------
 */

static int
NamespaceExistsCmd(
    TCL_UNUSED(void *),
    Tcl_Interp *interp,		/* Current interpreter. */
    Tcl_Size objc,			/* Number of arguments. */
    Tcl_Obj *const objv[])	/* Argument objects. */
{
    Tcl_Namespace *namespacePtr;

    if (objc != 2) {
	Tcl_WrongNumArgs(interp, 1, objv, "name");
	return TCL_ERROR;
    }

    Tcl_SetObjResult(interp, Tcl_NewBooleanObj(
	    GetNamespaceFromObj(interp, objv[1], &namespacePtr) == TCL_OK));
    return TCL_OK;
}

/*
 *----------------------------------------------------------------------
 *
 * NamespaceExportCmd --
 *
 *	Invoked to implement the "namespace export" command that specifies
 *	which commands are exported from a namespace. The exported commands
 *	are those that can be imported into another namespace using "namespace
 *	import". Both commands defined in a namespace and commands the
 *	namespace has imported can be exported by a namespace. This command
 *	has the following syntax:
 *
 *	    namespace export ?-clear? ?pattern pattern...?
 *
 *	Each pattern may contain "string match"-style pattern matching special
 *	characters, but the pattern may not include any namespace qualifiers:
 *	that is, the pattern must specify commands in the current (exporting)
 *	namespace. The specified patterns are appended onto the namespace's
 *	list of export patterns.
 *
 *	To reset the namespace's export pattern list, specify the "-clear"
 *	flag.
 *
 *	If there are no export patterns and the "-clear" flag isn't given,
 *	this command returns the namespace's current export list.
 *
 * Results:
 *	Returns TCL_OK if successful, and TCL_ERROR if anything goes wrong.
 *
 * Side effects:
 *	Returns a result in the interpreter's result object. If anything goes
 *	wrong, the result is an error message.
 *
 *----------------------------------------------------------------------
 */

static int
NamespaceExportCmd(
    TCL_UNUSED(void *),
    Tcl_Interp *interp,		/* Current interpreter. */
    Tcl_Size objc,			/* Number of arguments. */
    Tcl_Obj *const objv[])	/* Argument objects. */
{
    Tcl_Size firstArg, i;

    if (objc < 1) {
	Tcl_WrongNumArgs(interp, 1, objv, "?-clear? ?pattern pattern...?");
	return TCL_ERROR;
    }

    /*
     * If no pattern arguments are given, and "-clear" isn't specified, return
     * the namespace's current export pattern list.
     */

    if (objc == 1) {
	Tcl_Obj *listPtr;

	TclNewObj(listPtr);
	(void) Tcl_AppendExportList(interp, NULL, listPtr);
	Tcl_SetObjResult(interp, listPtr);
	return TCL_OK;
    }

    /*
     * Process the optional "-clear" argument.
     */

    firstArg = 1;
    if (strcmp("-clear", TclGetString(objv[firstArg])) == 0) {
	Tcl_Export(interp, NULL, "::", 1);
	Tcl_ResetResult(interp);
	firstArg++;
    }

    /*
     * Add each pattern to the namespace's export pattern list.
     */

    for (i = firstArg;  i < objc;  i++) {
	int result = Tcl_Export(interp, NULL, TclGetString(objv[i]), 0);
	if (result != TCL_OK) {
	    return result;
	}
    }
    return TCL_OK;
}

/*
 *----------------------------------------------------------------------
 *
 * NamespaceForgetCmd --
 *
 *	Invoked to implement the "namespace forget" command to remove imported
 *	commands from a namespace. Handles the following syntax:
 *
 *	    namespace forget ?pattern pattern...?
 *
 *	Each pattern is a name like "foo::*" or "a::b::x*". That is, the
 *	pattern may include the special pattern matching characters recognized
 *	by the "string match" command, but only in the command name at the end
 *	of the qualified name; the special pattern characters may not appear
 *	in a namespace name. All of the commands that match that pattern are
 *	checked to see if they have an imported command in the current
 *	namespace that refers to the matched command. If there is an alias, it
 *	is removed.
 *
 * Results:
 *	Returns TCL_OK if successful, and TCL_ERROR if anything goes wrong.
 *
 * Side effects:
 *	Imported commands are removed from the current namespace. If anything
 *	goes wrong, this function returns an error message in the
 *	interpreter's result object.
 *
 *----------------------------------------------------------------------
 */

static int
NamespaceForgetCmd(
    TCL_UNUSED(void *),
    Tcl_Interp *interp,		/* Current interpreter. */
    Tcl_Size objc,			/* Number of arguments. */
    Tcl_Obj *const objv[])	/* Argument objects. */
{
    const char *pattern;
<<<<<<< HEAD
    Tcl_Size i;
=======
    int i;
>>>>>>> 51d6aedd
    int result;

    if (objc < 1) {
	Tcl_WrongNumArgs(interp, 1, objv, "?pattern pattern...?");
	return TCL_ERROR;
    }

    for (i = 1;  i < objc;  i++) {
	pattern = TclGetString(objv[i]);
	result = Tcl_ForgetImport(interp, NULL, pattern);
	if (result != TCL_OK) {
	    return result;
	}
    }
    return TCL_OK;
}

/*
 *----------------------------------------------------------------------
 *
 * NamespaceImportCmd --
 *
 *	Invoked to implement the "namespace import" command that imports
 *	commands into a namespace. Handles the following syntax:
 *
 *	    namespace import ?-force? ?pattern pattern...?
 *
 *	Each pattern is a namespace-qualified name like "foo::*", "a::b::x*",
 *	or "bar::p". That is, the pattern may include the special pattern
 *	matching characters recognized by the "string match" command, but only
 *	in the command name at the end of the qualified name; the special
 *	pattern characters may not appear in a namespace name. All of the
 *	commands that match the pattern and which are exported from their
 *	namespace are made accessible from the current namespace context. This
 *	is done by creating a new "imported command" in the current namespace
 *	that points to the real command in its original namespace; when the
 *	imported command is called, it invokes the real command.
 *
 *	If an imported command conflicts with an existing command, it is
 *	treated as an error. But if the "-force" option is included, then
 *	existing commands are overwritten by the imported commands.
 *
 *	If there are no pattern arguments and the "-force" flag isn't given,
 *	this command returns the list of commands currently imported in
 *	the current namespace.
 *
 * Results:
 *	Returns TCL_OK if successful, and TCL_ERROR if anything goes wrong.
 *
 * Side effects:
 *	Adds imported commands to the current namespace. If anything goes
 *	wrong, this function returns an error message in the interpreter's
 *	result object.
 *
 *----------------------------------------------------------------------
 */

static int
NamespaceImportCmd(
    TCL_UNUSED(void *),
    Tcl_Interp *interp,		/* Current interpreter. */
    Tcl_Size objc,			/* Number of arguments. */
    Tcl_Obj *const objv[])	/* Argument objects. */
{
    int allowOverwrite = 0;
    const char *string, *pattern;
<<<<<<< HEAD
    Tcl_Size i, firstArg;
=======
    int i, firstArg;
>>>>>>> 51d6aedd
    int result;

    if (objc < 1) {
	Tcl_WrongNumArgs(interp, 1, objv, "?-force? ?pattern pattern...?");
	return TCL_ERROR;
    }

    /*
     * Skip over the optional "-force" as the first argument.
     */

    firstArg = 1;
    if (firstArg < objc) {
	string = TclGetString(objv[firstArg]);
	if ((*string == '-') && (strcmp(string, "-force") == 0)) {
	    allowOverwrite = 1;
	    firstArg++;
	}
    } else {
	/*
	 * When objc == 1, command is just [namespace import]. Introspection
	 * form to return list of imported commands.
	 */

	Tcl_HashEntry *hPtr;
	Tcl_HashSearch search;
	Namespace *nsPtr = (Namespace *) TclGetCurrentNamespace(interp);
	Tcl_Obj *listPtr;

	TclNewObj(listPtr);
	for (hPtr = Tcl_FirstHashEntry(&nsPtr->cmdTable, &search);
		hPtr != NULL; hPtr = Tcl_NextHashEntry(&search)) {
	    Command *cmdPtr = (Command *) Tcl_GetHashValue(hPtr);

	    if (cmdPtr->deleteProc == DeleteImportedCmd) {
		Tcl_ListObjAppendElement(NULL, listPtr, Tcl_NewStringObj(
			(char *) Tcl_GetHashKey(&nsPtr->cmdTable, hPtr), -1));
	    }
	}
	Tcl_SetObjResult(interp, listPtr);
	return TCL_OK;
    }

    /*
     * Handle the imports for each of the patterns.
     */

    for (i = firstArg;  i < objc;  i++) {
	pattern = TclGetString(objv[i]);
	result = Tcl_Import(interp, NULL, pattern, allowOverwrite);
	if (result != TCL_OK) {
	    return result;
	}
    }
    return TCL_OK;
}

/*
 *----------------------------------------------------------------------
 *
 * NamespaceInscopeCmd --
 *
 *	Invoked to implement the "namespace inscope" command that executes a
 *	script in the context of a particular namespace. This command is not
 *	expected to be used directly by programmers; calls to it are generated
 *	implicitly when programs use "namespace code" commands to register
 *	callback scripts. Handles the following syntax:
 *
 *	    namespace inscope name arg ?arg...?
 *
 *	The "namespace inscope" command is much like the "namespace eval"
 *	command except that it has lappend semantics and the namespace must
 *	already exist. It treats the first argument as a list, and appends any
 *	arguments after the first onto the end as proper list elements. For
 *	example,
 *
 *	    namespace inscope ::foo {a b} c d e
 *
 *	is equivalent to
 *
 *	    namespace eval ::foo [concat {a b} [list c d e]]
 *
 *	This lappend semantics is important because many callback scripts are
 *	actually prefixes.
 *
 * Results:
 *	Returns TCL_OK to indicate success, or TCL_ERROR to indicate failure.
 *
 * Side effects:
 *	Returns a result in the Tcl interpreter's result object.
 *
 *----------------------------------------------------------------------
 */

static int
NamespaceInscopeCmd(
    void *clientData,		/* Arbitrary value passed to cmd. */
    Tcl_Interp *interp,		/* Current interpreter. */
    Tcl_Size objc,			/* Number of arguments. */
    Tcl_Obj *const objv[])	/* Argument objects. */
{
    return Tcl_NRCallObjProc2(interp, NRNamespaceInscopeCmd, clientData, objc,
	    objv);
}

static int
NRNamespaceInscopeCmd(
    TCL_UNUSED(void *),
    Tcl_Interp *interp,		/* Current interpreter. */
    Tcl_Size objc,			/* Number of arguments. */
    Tcl_Obj *const objv[])	/* Argument objects. */
{
    Tcl_Namespace *namespacePtr;
    CallFrame *framePtr, **framePtrPtr;
    Tcl_Obj *cmdObjPtr;

    if (objc < 3) {
	Tcl_WrongNumArgs(interp, 1, objv, "name arg ?arg...?");
	return TCL_ERROR;
    }

    /*
     * Resolve the namespace reference.
     */

    if (TclGetNamespaceFromObj(interp, objv[1], &namespacePtr) != TCL_OK) {
	return TCL_ERROR;
    }

    /*
     * Make the specified namespace the current namespace.
     */

    framePtrPtr = &framePtr;		/* This is needed to satisfy GCC's
					 * strict aliasing rules. */
    (void) TclPushStackFrame(interp, (Tcl_CallFrame **) framePtrPtr,
	    namespacePtr, /*isProcCallFrame*/ 0);

    framePtr->objv = TclFetchEnsembleRoot(interp, objv, objc, &framePtr->objc);

    /*
     * Execute the command. If there is just one argument, just treat it as a
     * script and evaluate it. Otherwise, create a list from the arguments
     * after the first one, then concatenate the first argument and the list
     * of extra arguments to form the command to evaluate.
     */

    if (objc == 3) {
	cmdObjPtr = objv[2];
    } else {
	Tcl_Obj *concatObjv[2];

	concatObjv[0] = objv[2];
	concatObjv[1] = Tcl_NewListObj(objc - 3, objv + 3);
	cmdObjPtr = Tcl_ConcatObj(2, concatObjv);
	Tcl_DecrRefCount(concatObjv[1]); /* We're done with the list object. */
    }

    TclNRAddCallback(interp, NsEval_Callback, namespacePtr, "inscope",
	    NULL, NULL);
    return TclNREvalObjEx(interp, cmdObjPtr, 0, NULL, 0);
}

/*
 *----------------------------------------------------------------------
 *
 * NamespaceOriginCmd --
 *
 *	Invoked to implement the "namespace origin" command to return the
 *	fully-qualified name of the "real" command to which the specified
 *	"imported command" refers. Handles the following syntax:
 *
 *	    namespace origin name
 *
 * Results:
 *	An imported command is created in an namespace when that namespace
 *	imports a command from another namespace. If a command is imported
 *	into a sequence of namespaces a, b,...,n where each successive
 *	namespace just imports the command from the previous namespace, this
 *	command returns the fully-qualified name of the original command in
 *	the first namespace, a. If "name" does not refer to an alias, its
 *	fully-qualified name is returned. The returned name is stored in the
 *	interpreter's result object. This function returns TCL_OK if
 *	successful, and TCL_ERROR if anything goes wrong.
 *
 * Side effects:
 *	If anything goes wrong, this function returns an error message in the
 *	interpreter's result object.
 *
 *----------------------------------------------------------------------
 */

static int
NamespaceOriginCmd(
    TCL_UNUSED(void *),
    Tcl_Interp *interp,		/* Current interpreter. */
    Tcl_Size objc,			/* Number of arguments. */
    Tcl_Obj *const objv[])	/* Argument objects. */
{
    Tcl_Command cmd, origCmd;
    Tcl_Obj *resultPtr;

    if (objc != 2) {
	Tcl_WrongNumArgs(interp, 1, objv, "name");
	return TCL_ERROR;
    }

    cmd = Tcl_GetCommandFromObj(interp, objv[1]);
    if (cmd == NULL) {
	goto namespaceOriginError;
    }
    origCmd = TclGetOriginalCommand(cmd);
    if (origCmd == NULL) {
	origCmd = cmd;
    }
    TclNewObj(resultPtr);
    Tcl_GetCommandFullName(interp, origCmd, resultPtr);
    if (TclCheckEmptyString(resultPtr) == TCL_EMPTYSTRING_YES) {
	Tcl_DecrRefCount(resultPtr);
	goto namespaceOriginError;
    }
    Tcl_SetObjResult(interp, resultPtr);
    return TCL_OK;

  namespaceOriginError:
    Tcl_SetObjResult(interp, Tcl_ObjPrintf(
	    "invalid command name \"%s\"", TclGetString(objv[1])));
    Tcl_SetErrorCode(interp, "TCL", "LOOKUP", "COMMAND",
	    TclGetString(objv[1]), (char *)NULL);
    return TCL_ERROR;
}

/*
 *----------------------------------------------------------------------
 *
 * NamespaceParentCmd --
 *
 *	Invoked to implement the "namespace parent" command that returns the
 *	fully-qualified name of the parent namespace for a specified
 *	namespace. Handles the following syntax:
 *
 *	    namespace parent ?name?
 *
 * Results:
 *	Returns TCL_OK if successful, and TCL_ERROR if anything goes wrong.
 *
 * Side effects:
 *	Returns a result in the interpreter's result object. If anything goes
 *	wrong, the result is an error message.
 *
 *----------------------------------------------------------------------
 */

static int
NamespaceParentCmd(
    TCL_UNUSED(void *),
    Tcl_Interp *interp,		/* Current interpreter. */
    Tcl_Size objc,			/* Number of arguments. */
    Tcl_Obj *const objv[])	/* Argument objects. */
{
    Tcl_Namespace *nsPtr;

    if (objc == 1) {
	nsPtr = TclGetCurrentNamespace(interp);
    } else if (objc == 2) {
	if (TclGetNamespaceFromObj(interp, objv[1], &nsPtr) != TCL_OK) {
	    return TCL_ERROR;
	}
    } else {
	Tcl_WrongNumArgs(interp, 1, objv, "?name?");
	return TCL_ERROR;
    }

    /*
     * Report the parent of the specified namespace.
     */

    if (nsPtr->parentPtr != NULL) {
	Tcl_SetObjResult(interp, TclNewNamespaceObj(nsPtr->parentPtr));
    }
    return TCL_OK;
}

/*
 *----------------------------------------------------------------------
 *
 * NamespacePathCmd --
 *
 *	Invoked to implement the "namespace path" command that reads and
 *	writes the current namespace's command resolution path. Has one
 *	optional argument: if present, it is a list of named namespaces to set
 *	the path to, and if absent, the current path should be returned.
 *	Handles the following syntax:
 *
 *	    namespace path ?nsList?
 *
 * Results:
 *	Returns TCL_OK if successful, and TCL_ERROR if anything goes wrong
 *	(most notably if the namespace list contains the name of something
 *	other than a namespace). In the successful-exit case, may set the
 *	interpreter result to the list of names of the namespaces on the
 *	current namespace's path.
 *
 * Side effects:
 *	May update the namespace path (triggering a recomputing of all command
 *	names that depend on the namespace for resolution).
 *
 *----------------------------------------------------------------------
 */

static int
NamespacePathCmd(
    TCL_UNUSED(void *),
    Tcl_Interp *interp,		/* Current interpreter. */
    Tcl_Size objc,			/* Number of arguments. */
    Tcl_Obj *const objv[])	/* Argument objects. */
{
    Namespace *nsPtr = (Namespace *) TclGetCurrentNamespace(interp);
    Tcl_Size nsObjc, i;
    int result = TCL_ERROR;
    Tcl_Obj **nsObjv;
    Tcl_Namespace **namespaceList = NULL;

    if (objc > 2) {
	Tcl_WrongNumArgs(interp, 1, objv, "?pathList?");
	return TCL_ERROR;
    }

    /*
     * If no path is given, return the current path.
     */

    if (objc == 1) {
	Tcl_Obj *resultObj;

	TclNewObj(resultObj);
	for (i=0 ; i<nsPtr->commandPathLength ; i++) {
	    if (nsPtr->commandPathArray[i].nsPtr != NULL) {
		Tcl_ListObjAppendElement(NULL, resultObj, TclNewNamespaceObj(
			(Tcl_Namespace *) nsPtr->commandPathArray[i].nsPtr));
	    }
	}
	Tcl_SetObjResult(interp, resultObj);
	return TCL_OK;
    }

    /*
     * There is a path given, so parse it into an array of namespace pointers.
     */

    if (TclListObjGetElements(interp, objv[1], &nsObjc, &nsObjv) != TCL_OK) {
	goto badNamespace;
    }
    if (nsObjc != 0) {
	namespaceList = (Tcl_Namespace **)
		TclStackAlloc(interp, sizeof(Tcl_Namespace *) * nsObjc);

	for (i = 0; i < nsObjc; i++) {
	    if (TclGetNamespaceFromObj(interp, nsObjv[i],
		    &namespaceList[i]) != TCL_OK) {
		goto badNamespace;
	    }
	}
    }

    /*
     * Now we have the list of valid namespaces, install it as the path.
     */

    TclSetNsPath(nsPtr, nsObjc, namespaceList);

    result = TCL_OK;
  badNamespace:
    if (namespaceList != NULL) {
	TclStackFree(interp, namespaceList);
    }
    return result;
}

/*
 *----------------------------------------------------------------------
 *
 * TclSetNsPath --
 *
 *	Sets the namespace command name resolution path to the given list of
 *	namespaces. If the list is empty (of zero length) the path is set to
 *	empty and the default old-style behaviour of command name resolution
 *	is used.
 *
 * Results:
 *	nothing
 *
 * Side effects:
 *	Invalidates the command name resolution caches for any command
 *	resolved in the given namespace.
 *
 *----------------------------------------------------------------------
 */

void
TclSetNsPath(
    Namespace *nsPtr,		/* Namespace whose path is to be set. */
    Tcl_Size pathLength,	/* Length of pathAry. */
    Tcl_Namespace *pathAry[])	/* Array of namespaces that are the path. */
{
    if (pathLength != 0) {
	NamespacePathEntry *tmpPathArray = (NamespacePathEntry *)
		Tcl_Alloc(sizeof(NamespacePathEntry) * pathLength);
	Tcl_Size i;

	for (i=0 ; i<pathLength ; i++) {
	    tmpPathArray[i].nsPtr = (Namespace *) pathAry[i];
	    tmpPathArray[i].creatorNsPtr = nsPtr;
	    tmpPathArray[i].prevPtr = NULL;
	    tmpPathArray[i].nextPtr =
		    tmpPathArray[i].nsPtr->commandPathSourceList;
	    if (tmpPathArray[i].nextPtr != NULL) {
		tmpPathArray[i].nextPtr->prevPtr = &tmpPathArray[i];
	    }
	    tmpPathArray[i].nsPtr->commandPathSourceList = &tmpPathArray[i];
	}
	if (nsPtr->commandPathLength != 0) {
	    UnlinkNsPath(nsPtr);
	}
	nsPtr->commandPathArray = tmpPathArray;
    } else {
	if (nsPtr->commandPathLength != 0) {
	    UnlinkNsPath(nsPtr);
	}
    }

    nsPtr->commandPathLength = pathLength;
    nsPtr->cmdRefEpoch++;
    nsPtr->resolverEpoch++;
}

/*
 *----------------------------------------------------------------------
 *
 * UnlinkNsPath --
 *
 *	Delete the given namespace's command name resolution path. Only call
 *	if the path is non-empty. Caller must reset the counter containing the
 *	path size.
 *
 * Results:
 *	nothing
 *
 * Side effects:
 *	Deletes the array of path entries and unlinks those path entries from
 *	the target namespace's list of interested namespaces.
 *
 *----------------------------------------------------------------------
 */

static void
UnlinkNsPath(
    Namespace *nsPtr)
{
    Tcl_Size i;
    for (i=0 ; i<nsPtr->commandPathLength ; i++) {
	NamespacePathEntry *nsPathPtr = &nsPtr->commandPathArray[i];

	if (nsPathPtr->prevPtr != NULL) {
	    nsPathPtr->prevPtr->nextPtr = nsPathPtr->nextPtr;
	}
	if (nsPathPtr->nextPtr != NULL) {
	    nsPathPtr->nextPtr->prevPtr = nsPathPtr->prevPtr;
	}
	if (nsPathPtr->nsPtr != NULL) {
	    if (nsPathPtr->nsPtr->commandPathSourceList == nsPathPtr) {
		nsPathPtr->nsPtr->commandPathSourceList = nsPathPtr->nextPtr;
	    }
	}
    }
    Tcl_Free(nsPtr->commandPathArray);
}

/*
 *----------------------------------------------------------------------
 *
 * TclInvalidateNsPath --
 *
 *	Invalidate the name resolution caches for all names looked up in
 *	namespaces whose name path includes the given namespace.
 *
 * Results:
 *	nothing
 *
 * Side effects:
 *	Increments the command reference epoch in each namespace whose path
 *	includes the given namespace. This causes any cached resolved names
 *	whose root caching context starts at that namespace to be recomputed
 *	the next time they are used.
 *
 *----------------------------------------------------------------------
 */

void
TclInvalidateNsPath(
    Namespace *nsPtr)
{
    NamespacePathEntry *nsPathPtr = nsPtr->commandPathSourceList;

    while (nsPathPtr != NULL) {
	if (nsPathPtr->nsPtr != NULL) {
	    nsPathPtr->creatorNsPtr->cmdRefEpoch++;
	}
	nsPathPtr = nsPathPtr->nextPtr;
    }
}

/*
 *----------------------------------------------------------------------
 *
 * NamespaceQualifiersCmd --
 *
 *	Invoked to implement the "namespace qualifiers" command that returns
 *	any leading namespace qualifiers in a string. These qualifiers are
 *	namespace names separated by "::"s. For example, for "::foo::p" this
 *	command returns "::foo", and for "::" it returns "". This command is
 *	the complement of the "namespace tail" command. Note that this command
 *	does not check whether the "namespace" names are, in fact, the names
 *	of currently defined namespaces. Handles the following syntax:
 *
 *	    namespace qualifiers string
 *
 * Results:
 *	Returns TCL_OK if successful, and TCL_ERROR if anything goes wrong.
 *
 * Side effects:
 *	Returns a result in the interpreter's result object. If anything goes
 *	wrong, the result is an error message.
 *
 *----------------------------------------------------------------------
 */

static int
NamespaceQualifiersCmd(
    TCL_UNUSED(void *),
    Tcl_Interp *interp,		/* Current interpreter. */
    Tcl_Size objc,			/* Number of arguments. */
    Tcl_Obj *const objv[])	/* Argument objects. */
{
    const char *name, *p;
    size_t length;

    if (objc != 2) {
	Tcl_WrongNumArgs(interp, 1, objv, "string");
	return TCL_ERROR;
    }

    /*
     * Find the end of the string, then work backward and find the start of
     * the last "::" qualifier.
     */

    name = TclGetString(objv[1]);
    for (p = name;  p[0] != '\0';  p++) {
	/* empty body */
    }
    while (--p >= name) {
	if ((p[0] == ':') && (p > name) && (p[-1] == ':')) {
	    p -= 2;			/* Back up over the :: */
	    while ((p >= name) && (p[0] == ':')) {
		p--;			/* Back up over the preceding : */
	    }
	    break;
	}
    }

    if (p >= name) {
	length = p-name+1;
	Tcl_SetObjResult(interp, Tcl_NewStringObj(name, length));
    }
    return TCL_OK;
}

/*
 *----------------------------------------------------------------------
 *
 * NamespaceUnknownCmd --
 *
 *	Invoked to implement the "namespace unknown" command (TIP 181) that
 *	sets or queries a per-namespace unknown command handler. This handler
 *	is called when command lookup fails (current and global ns). The
 *	default handler for the global namespace is ::unknown. The default
 *	handler for other namespaces is to call the global namespace unknown
 *	handler. Passing an empty list results in resetting the handler to its
 *	default.
 *
 *	    namespace unknown ?handler?
 *
 * Results:
 *	Returns TCL_OK if successful, and TCL_ERROR if anything goes wrong.
 *
 * Side effects:
 *	If no handler is specified, returns a result in the interpreter's
 *	result object, otherwise it sets the unknown handler pointer in the
 *	current namespace to the script fragment provided. If anything goes
 *	wrong, the result is an error message.
 *
 *----------------------------------------------------------------------
 */

static int
NamespaceUnknownCmd(
    TCL_UNUSED(void *),
    Tcl_Interp *interp,		/* Current interpreter. */
    Tcl_Size objc,			/* Number of arguments. */
    Tcl_Obj *const objv[])	/* Argument objects. */
{
    Tcl_Namespace *currNsPtr;
    Tcl_Obj *resultPtr;
    int rc;

    if (objc > 2) {
	Tcl_WrongNumArgs(interp, 1, objv, "?script?");
	return TCL_ERROR;
    }

    currNsPtr = TclGetCurrentNamespace(interp);

    if (objc == 1) {
	/*
	 * Introspection - return the current namespace handler.
	 */

	resultPtr = Tcl_GetNamespaceUnknownHandler(interp, currNsPtr);
	if (resultPtr == NULL) {
	    TclNewObj(resultPtr);
	}
	Tcl_SetObjResult(interp, resultPtr);
    } else {
	rc = Tcl_SetNamespaceUnknownHandler(interp, currNsPtr, objv[1]);
	if (rc == TCL_OK) {
	    Tcl_SetObjResult(interp, objv[1]);
	}
	return rc;
    }
    return TCL_OK;
}

/*
 *----------------------------------------------------------------------
 *
 * Tcl_GetNamespaceUnknownHandler --
 *
 *	Returns the unknown command handler registered for the given
 *	namespace.
 *
 * Results:
 *	Returns the current unknown command handler, or NULL if none exists
 *	for the namespace.
 *
 * Side effects:
 *	None.
 *
 *----------------------------------------------------------------------
 */

Tcl_Obj *
Tcl_GetNamespaceUnknownHandler(
    Tcl_Interp *interp,		/* The interpreter in which the namespace
				 * exists. */
    Tcl_Namespace *nsPtr)	/* The namespace. */
{
    Namespace *currNsPtr = (Namespace *) nsPtr;

    if (currNsPtr->unknownHandlerPtr == NULL &&
	    currNsPtr == ((Interp *) interp)->globalNsPtr) {
	/*
	 * Default handler for global namespace is "::unknown". For all other
	 * namespaces, it is NULL (which falls back on the global unknown
	 * handler).
	 */

	TclNewLiteralStringObj(currNsPtr->unknownHandlerPtr, "::unknown");
	Tcl_IncrRefCount(currNsPtr->unknownHandlerPtr);
    }
    return currNsPtr->unknownHandlerPtr;
}

/*
 *----------------------------------------------------------------------
 *
 * Tcl_SetNamespaceUnknownHandler --
 *
 *	Sets the unknown command handler for the given namespace to the
 *	command prefix passed.
 *
 * Results:
 *	Returns TCL_OK if successful, and TCL_ERROR if anything goes wrong.
 *
 * Side effects:
 *	Sets the namespace unknown command handler. If the passed in handler
 *	is NULL or an empty list, then the handler is reset to its default. If
 *	an error occurs, then an error message is left in the interpreter
 *	result.
 *
 *----------------------------------------------------------------------
 */

int
Tcl_SetNamespaceUnknownHandler(
    Tcl_Interp *interp,		/* Interpreter in which the namespace
				 * exists. */
    Tcl_Namespace *nsPtr,	/* Namespace which is being updated. */
    Tcl_Obj *handlerPtr)	/* The new handler, or NULL to reset. */
{
    Tcl_Size lstlen = 0;
    Namespace *currNsPtr = (Namespace *) nsPtr;

    /*
     * Ensure that we check for errors *first* before we change anything.
     */

    if (handlerPtr != NULL) {
	if (TclListObjLength(interp, handlerPtr, &lstlen) != TCL_OK) {
	    /*
	     * Not a list.
	     */

	    return TCL_ERROR;
	}
	if (lstlen > 0) {
	    /*
	     * We are going to be saving this handler. Increment the reference
	     * count before decrementing the refcount on the previous handler,
	     * so that nothing strange can happen if we are told to set the
	     * handler to the previous value.
	     */

	    Tcl_IncrRefCount(handlerPtr);
	}
    }

    /*
     * Remove old handler next.
     */

    if (currNsPtr->unknownHandlerPtr != NULL) {
	Tcl_DecrRefCount(currNsPtr->unknownHandlerPtr);
    }

    /*
     * Install the new handler.
     */

    if (lstlen > 0) {
	/*
	 * Just store the handler. It already has the correct reference count.
	 */

	currNsPtr->unknownHandlerPtr = handlerPtr;
    } else {
	/*
	 * If NULL or an empty list is passed, this resets to the default
	 * handler.
	 */

	currNsPtr->unknownHandlerPtr = NULL;
    }
    return TCL_OK;
}

/*
 *----------------------------------------------------------------------
 *
 * NamespaceTailCmd --
 *
 *	Invoked to implement the "namespace tail" command that returns the
 *	trailing name at the end of a string with "::" namespace qualifiers.
 *	These qualifiers are namespace names separated by "::"s. For example,
 *	for "::foo::p" this command returns "p", and for "::" it returns "".
 *	This command is the complement of the "namespace qualifiers" command.
 *	Note that this command does not check whether the "namespace" names
 *	are, in fact, the names of currently defined namespaces. Handles the
 *	following syntax:
 *
 *	    namespace tail string
 *
 * Results:
 *	Returns TCL_OK if successful, and TCL_ERROR if anything goes wrong.
 *
 * Side effects:
 *	Returns a result in the interpreter's result object. If anything goes
 *	wrong, the result is an error message.
 *
 *----------------------------------------------------------------------
 */

static int
NamespaceTailCmd(
    TCL_UNUSED(void *),
    Tcl_Interp *interp,		/* Current interpreter. */
    Tcl_Size objc,			/* Number of arguments. */
    Tcl_Obj *const objv[])	/* Argument objects. */
{
    const char *name, *p;

    if (objc != 2) {
	Tcl_WrongNumArgs(interp, 1, objv, "string");
	return TCL_ERROR;
    }

    /*
     * Find the end of the string, then work backward and find the last "::"
     * qualifier.
     */

    name = TclGetString(objv[1]);
    for (p = name;  *p != '\0';  p++) {
	/* empty body */
    }
    while (--p > name) {
	if ((p[0] == ':') && (p[-1] == ':')) {
	    p++;			/* Just after the last "::" */
	    break;
	}
    }

    if (p >= name) {
	Tcl_SetObjResult(interp, Tcl_NewStringObj(p, -1));
    }
    return TCL_OK;
}

/*
 *----------------------------------------------------------------------
 *
 * NamespaceUpvarCmd --
 *
 *	Invoked to implement the "namespace upvar" command, that creates
 *	variables in the current scope linked to variables in another
 *	namespace. Handles the following syntax:
 *
 *	    namespace upvar ns otherVar myVar ?otherVar myVar ...?
 *
 * Results:
 *	Returns TCL_OK if successful, and TCL_ERROR if anything goes wrong.
 *
 * Side effects:
 *	Creates new variables in the current scope, linked to the
 *	corresponding variables in the stipulated namespace. If anything goes
 *	wrong, the result is an error message.
 *
 *----------------------------------------------------------------------
 */

static int
NamespaceUpvarCmd(
    TCL_UNUSED(void *),
    Tcl_Interp *interp,		/* Current interpreter. */
    Tcl_Size objc,			/* Number of arguments. */
    Tcl_Obj *const objv[])	/* Argument objects. */
{
    Interp *iPtr = (Interp *) interp;
    Tcl_Namespace *nsPtr, *savedNsPtr;
    Var *otherPtr, *arrayPtr;
    const char *myName;

    if (objc < 2 || (objc & 1)) {
	Tcl_WrongNumArgs(interp, 1, objv, "ns ?otherVar myVar ...?");
	return TCL_ERROR;
    }

    if (TclGetNamespaceFromObj(interp, objv[1], &nsPtr) != TCL_OK) {
	return TCL_ERROR;
    }

    objc -= 2;
    objv += 2;

    for (; objc>0 ; objc-=2, objv+=2) {
	/*
	 * Locate the other variable.
	 */

	savedNsPtr = (Tcl_Namespace *) iPtr->varFramePtr->nsPtr;
	iPtr->varFramePtr->nsPtr = (Namespace *) nsPtr;
	otherPtr = TclObjLookupVarEx(interp, objv[0], NULL,
		(TCL_NAMESPACE_ONLY|TCL_LEAVE_ERR_MSG|TCL_AVOID_RESOLVERS),
		"access", /*createPart1*/ 1, /*createPart2*/ 1, &arrayPtr);
	iPtr->varFramePtr->nsPtr = (Namespace *) savedNsPtr;
	if (otherPtr == NULL) {
	    return TCL_ERROR;
	}

	/*
	 * Create the new variable and link it to otherPtr.
	 */

	myName = TclGetString(objv[1]);
	if (TclPtrMakeUpvar(interp, otherPtr, myName, 0, -1) != TCL_OK) {
	    return TCL_ERROR;
	}
    }

    return TCL_OK;
}

/*
 *----------------------------------------------------------------------
 *
 * NamespaceWhichCmd --
 *
 *	Invoked to implement the "namespace which" command that returns the
 *	fully-qualified name of a command or variable. If the specified
 *	command or variable does not exist, it returns "". Handles the
 *	following syntax:
 *
 *	    namespace which ?-command? ?-variable? name
 *
 * Results:
 *	Returns TCL_OK if successful, and TCL_ERROR if anything goes wrong.
 *
 * Side effects:
 *	Returns a result in the interpreter's result object. If anything goes
 *	wrong, the result is an error message.
 *
 *----------------------------------------------------------------------
 */

static int
NamespaceWhichCmd(
    TCL_UNUSED(void *),
    Tcl_Interp *interp,		/* Current interpreter. */
    Tcl_Size objc,			/* Number of arguments. */
    Tcl_Obj *const objv[])	/* Argument objects. */
{
    static const char *const opts[] = {
	"-command", "-variable", NULL
    };
    int lookupType = 0;
    Tcl_Obj *resultPtr;

    if (objc < 2 || objc > 3) {
    badArgs:
	Tcl_WrongNumArgs(interp, 1, objv, "?-command? ?-variable? name");
	return TCL_ERROR;
    } else if (objc == 3) {
	/*
	 * Look for a flag controlling the lookup.
	 */

	if (Tcl_GetIndexFromObj(interp, objv[1], opts, "option", 0,
		&lookupType) != TCL_OK) {
	    /*
	     * Preserve old style of error message!
	     */

	    Tcl_ResetResult(interp);
	    goto badArgs;
	}
    }

    TclNewObj(resultPtr);
    switch (lookupType) {
    case 0: {				/* -command */
	Tcl_Command cmd = Tcl_GetCommandFromObj(interp, objv[objc-1]);

	if (cmd != NULL) {
	    Tcl_GetCommandFullName(interp, cmd, resultPtr);
	}
	break;
    }
    case 1: {				/* -variable */
	Tcl_Var var = Tcl_FindNamespaceVar(interp,
		TclGetString(objv[objc-1]), NULL, /*flags*/ 0);

	if (var != NULL) {
	    Tcl_GetVariableFullName(interp, var, resultPtr);
	}
	break;
    }
    }
    Tcl_SetObjResult(interp, resultPtr);
    return TCL_OK;
}

/*
 *----------------------------------------------------------------------
 *
 * FreeNsNameInternalRep --
 *
 *	Frees the resources associated with a nsName object's internal
 *	representation.
 *
 * Results:
 *	None.
 *
 * Side effects:
 *	Decrements the ref count of any Namespace structure pointed to by the
 *	nsName's internal representation. If there are no more references to
 *	the namespace, it's structure will be freed.
 *
 *----------------------------------------------------------------------
 */

static void
FreeNsNameInternalRep(
    Tcl_Obj *objPtr)		/* nsName object with internal representation
				 * to free. */
{
    ResolvedNsName *resNamePtr;

    NsNameGetInternalRep(objPtr, resNamePtr);
    assert(resNamePtr != NULL);

    /*
     * Decrement the reference count of the namespace. If there are no more
     * references, free it up.
     */

    if (resNamePtr->refCount-- <= 1) {
	/*
	 * Decrement the reference count for the cached namespace. If the
	 * namespace is dead, and there are no more references to it, free
	 * it.
	 */

	TclNsDecrRefCount(resNamePtr->nsPtr);
	Tcl_Free(resNamePtr);
    }
}

/*
 *----------------------------------------------------------------------
 *
 * DupNsNameInternalRep --
 *
 *	Initializes the internal representation of a nsName object to a copy
 *	of the internal representation of another nsName object.
 *
 * Results:
 *	None.
 *
 * Side effects:
 *	copyPtr's internal rep is set to refer to the same namespace
 *	referenced by srcPtr's internal rep. Increments the ref count of the
 *	ResolvedNsName structure used to hold the namespace reference.
 *
 *----------------------------------------------------------------------
 */

static void
DupNsNameInternalRep(
    Tcl_Obj *srcPtr,		/* Object with internal rep to copy. */
    Tcl_Obj *copyPtr)		/* Object with internal rep to set. */
{
    ResolvedNsName *resNamePtr;

    NsNameGetInternalRep(srcPtr, resNamePtr);
    assert(resNamePtr != NULL);
    NsNameSetInternalRep(copyPtr, resNamePtr);
}

/*
 *----------------------------------------------------------------------
 *
 * SetNsNameFromAny --
 *
 *	Attempt to generate a nsName internal representation for a Tcl object.
 *
 * Results:
 *	Returns TCL_OK if the value could be converted to a proper namespace
 *	reference. Otherwise, it returns TCL_ERROR, along with an error
 *	message in the interpreter's result object.
 *
 * Side effects:
 *	If successful, the object is made a nsName object. Its internal rep is
 *	set to point to a ResolvedNsName, which contains a cached pointer to
 *	the Namespace. Reference counts are kept on both the ResolvedNsName
 *	and the Namespace, so we can keep track of their usage and free them
 *	when appropriate.
 *
 *----------------------------------------------------------------------
 */

static int
SetNsNameFromAny(
    Tcl_Interp *interp,		/* Points to the namespace in which to resolve
				 * name. Also used for error reporting if not
				 * NULL. */
    Tcl_Obj *objPtr)		/* The object to convert. */
{
    const char *dummy;
    Namespace *nsPtr, *dummy1Ptr, *dummy2Ptr;
    ResolvedNsName *resNamePtr;
    const char *name;

    if (interp == NULL) {
	return TCL_ERROR;
    }

    name = TclGetString(objPtr);
    TclGetNamespaceForQualName(interp, name, NULL, TCL_FIND_ONLY_NS,
	     &nsPtr, &dummy1Ptr, &dummy2Ptr, &dummy);

    if ((nsPtr == NULL) || (nsPtr->flags & NS_DYING)) {
	return TCL_ERROR;
    }

    /*
     * If we found a namespace, then create a new ResolvedNsName structure
     * that holds a reference to it.
     */

    nsPtr->refCount++;
    resNamePtr = (ResolvedNsName *) Tcl_Alloc(sizeof(ResolvedNsName));
    resNamePtr->nsPtr = nsPtr;
    if ((name[0] == ':') && (name[1] == ':')) {
	resNamePtr->refNsPtr = NULL;
    } else {
	resNamePtr->refNsPtr = (Namespace *) TclGetCurrentNamespace(interp);
    }
    resNamePtr->refCount = 0;
    NsNameSetInternalRep(objPtr, resNamePtr);
    return TCL_OK;
}

/*
 *----------------------------------------------------------------------
 *
 * TclGetNamespaceCommandTable --
 *
 *	Returns the hash table of commands.
 *
 * Results:
 *	Pointer to the hash table.
 *
 * Side effects:
 *	None.
 *
 *----------------------------------------------------------------------
 */

Tcl_HashTable *
TclGetNamespaceCommandTable(
    Tcl_Namespace *nsPtr)
{
    return &((Namespace *) nsPtr)->cmdTable;
}

/*
 *----------------------------------------------------------------------
 *
 * TclGetNamespaceChildTable --
 *
 *	Returns the hash table of child namespaces.
 *
 * Results:
 *	Pointer to the hash table.
 *
 * Side effects:
 *	Might allocate memory.
 *
 *----------------------------------------------------------------------
 */

Tcl_HashTable *
TclGetNamespaceChildTable(
    Tcl_Namespace *nsPtr)
{
    Namespace *nPtr = (Namespace *) nsPtr;
#ifndef BREAK_NAMESPACE_COMPAT
    return &nPtr->childTable;
#else
    if (nPtr->childTablePtr == NULL) {
	nPtr->childTablePtr = (Tcl_HashTable *)
		Tcl_Alloc(sizeof(Tcl_HashTable));
	Tcl_InitHashTable(nPtr->childTablePtr, TCL_STRING_KEYS);
    }
    return nPtr->childTablePtr;
#endif
}

/*
 *----------------------------------------------------------------------
 *
 * TclLogCommandInfo --
 *
 *	Invoked after an error occurs in an interpreter.
 *	Adds information to iPtr->errorInfo/errorStack fields to describe the
 *	command that was being executed when the error occurred. When pc and
 *	tosPtr are non-NULL, conveying a bytecode execution "inner context",
 *	and the offending instruction is suitable, and that inner context is
 *	recorded in errorStack.
 *
 * Results:
 *	None.
 *
 * Side effects:
 *	Information about the command is added to errorInfo/errorStack and the
 *	line number stored internally in the interpreter is set.
 *
 *----------------------------------------------------------------------
 */

void
TclLogCommandInfo(
    Tcl_Interp *interp,		/* Interpreter in which to log information. */
    const char *script,		/* First character in script containing
				 * command (must be <= command). */
    const char *command,	/* First character in command that generated
				 * the error. */
    Tcl_Size length,		/* Number of bytes in command (< 0 means use
				 * all bytes up to first null byte). */
    const unsigned char *pc,	/* Current pc of bytecode execution context */
    Tcl_Obj **tosPtr)		/* Current stack of bytecode execution
				 * context */
{
    const char *p;
    Interp *iPtr = (Interp *) interp;
    int overflow, limit = 150;
    Var *varPtr, *arrayPtr;

    if (iPtr->flags & ERR_ALREADY_LOGGED) {
	/*
	 * Someone else has already logged error information for this command.
	 * Don't add anything more.
	 */

	return;
    }

    if (command != NULL) {
	/*
	 * Compute the line number where the error occurred.
	 */

	iPtr->errorLine = 1;
	for (p = script; p != command; p++) {
	    if (*p == '\n') {
		iPtr->errorLine++;
	    }
	}

	if (length < 0) {
	    length = strlen(command);
	}
	overflow = (length > limit);
	Tcl_AppendObjToErrorInfo(interp, Tcl_ObjPrintf(
		"\n    %s\n\"%.*s%s\"", ((iPtr->errorInfo == NULL)
		? "while executing" : "invoked from within"),
		(overflow ? limit : (int)length), command,
		(overflow ? "..." : "")));

	varPtr = TclObjLookupVarEx(interp, iPtr->eiVar, NULL, TCL_GLOBAL_ONLY,
		NULL, 0, 0, &arrayPtr);
	if ((varPtr == NULL) || !TclIsVarTraced(varPtr)) {
	    /*
	     * Should not happen.
	     */

	    return;
	} else {
	    Tcl_HashEntry *hPtr = Tcl_FindHashEntry(&iPtr->varTraces, varPtr);
	    VarTrace *tracePtr = (VarTrace *) Tcl_GetHashValue(hPtr);

	    if (tracePtr->traceProc != EstablishErrorInfoTraces) {
		/*
		 * The most recent trace set on ::errorInfo is not the one the
		 * core itself puts on last. This means some other code is
		 * tracing the variable, and the additional trace(s) might be
		 * write traces that expect the timing of writes to
		 * ::errorInfo that existed Tcl releases before 8.5. To
		 * satisfy that compatibility need, we write the current
		 * -errorinfo value to the ::errorInfo variable.
		 */

		Tcl_ObjSetVar2(interp, iPtr->eiVar, NULL, iPtr->errorInfo,
			TCL_GLOBAL_ONLY);
	    }
	}
    }

    /*
     * TIP #348
     */

    if (Tcl_IsShared(iPtr->errorStack)) {
	Tcl_Obj *newObj;

	newObj = Tcl_DuplicateObj(iPtr->errorStack);
	Tcl_DecrRefCount(iPtr->errorStack);
	Tcl_IncrRefCount(newObj);
	iPtr->errorStack = newObj;
    }
    if (iPtr->resetErrorStack) {
	Tcl_Size len;

	iPtr->resetErrorStack = 0;
	TclListObjLength(interp, iPtr->errorStack, &len);

	/*
	 * Reset while keeping the list internalrep as much as possible.
	 */

	Tcl_ListObjReplace(interp, iPtr->errorStack, 0, len, 0, NULL);
	if (pc != NULL) {
	    Tcl_Obj *innerContext;

	    innerContext = TclGetInnerContext(interp, pc, tosPtr);
	    if (innerContext != NULL) {
		Tcl_ListObjAppendElement(NULL, iPtr->errorStack,
			iPtr->innerLiteral);
		Tcl_ListObjAppendElement(NULL, iPtr->errorStack, innerContext);
	    }
	} else if (command != NULL) {
	    Tcl_ListObjAppendElement(NULL, iPtr->errorStack,
		    iPtr->innerLiteral);
	    Tcl_ListObjAppendElement(NULL, iPtr->errorStack,
		    Tcl_NewStringObj(command, length));
	}
    }

    if (!iPtr->framePtr->objc) {
	/*
	 * Special frame, nothing to report.
	 */
    } else if (iPtr->varFramePtr != iPtr->framePtr) {
	/*
	 * uplevel case, [lappend errorstack UP $relativelevel]
	 */

	Tcl_ListObjAppendElement(NULL, iPtr->errorStack, iPtr->upLiteral);
	Tcl_ListObjAppendElement(NULL, iPtr->errorStack, Tcl_NewWideIntObj(
		(int)(iPtr->framePtr->level - iPtr->varFramePtr->level)));
    } else if (iPtr->framePtr != iPtr->rootFramePtr) {
	/*
	 * normal case, [lappend errorstack CALL [info level 0]]
	 */

	Tcl_ListObjAppendElement(NULL, iPtr->errorStack, iPtr->callLiteral);
	Tcl_ListObjAppendElement(NULL, iPtr->errorStack, Tcl_NewListObj(
		iPtr->framePtr->objc, iPtr->framePtr->objv));
    }
}

/*
 *----------------------------------------------------------------------
 *
 * TclErrorStackResetIf --
 *
 *	The TIP 348 reset/no-bc part of TLCI, for specific use by
 *	TclCompileSyntaxError.
 *
 * Results:
 *	None.
 *
 * Side effects:
 *	Reset errorstack if it needs be, and in that case remember the
 *	passed-in error message as inner context.
 *
 *----------------------------------------------------------------------
 */

void
TclErrorStackResetIf(
    Tcl_Interp *interp,
    const char *msg,
    Tcl_Size length)
{
    Interp *iPtr = (Interp *) interp;

    if (Tcl_IsShared(iPtr->errorStack)) {
	Tcl_Obj *newObj;

	newObj = Tcl_DuplicateObj(iPtr->errorStack);
	Tcl_DecrRefCount(iPtr->errorStack);
	Tcl_IncrRefCount(newObj);
	iPtr->errorStack = newObj;
    }
    if (iPtr->resetErrorStack) {
	Tcl_Size len;

	iPtr->resetErrorStack = 0;
	TclListObjLength(interp, iPtr->errorStack, &len);

	/*
	 * Reset while keeping the list internalrep as much as possible.
	 */

	Tcl_ListObjReplace(interp, iPtr->errorStack, 0, len, 0, NULL);
	Tcl_ListObjAppendElement(NULL, iPtr->errorStack, iPtr->innerLiteral);
	Tcl_ListObjAppendElement(NULL, iPtr->errorStack,
		Tcl_NewStringObj(msg, length));
    }
}

/*
 *----------------------------------------------------------------------
 *
 * Tcl_LogCommandInfo --
 *
 *	This function is invoked after an error occurs in an interpreter. It
 *	adds information to iPtr->errorInfo/errorStack fields to describe the
 *	command that was being executed when the error occurred.
 *
 * Results:
 *	None.
 *
 * Side effects:
 *	Information about the command is added to errorInfo/errorStack and the
 *	line number stored internally in the interpreter is set.
 *
 *----------------------------------------------------------------------
 */

void
Tcl_LogCommandInfo(
    Tcl_Interp *interp,		/* Interpreter in which to log information. */
    const char *script,		/* First character in script containing
				 * command (must be <= command). */
    const char *command,	/* First character in command that generated
				 * the error. */
    Tcl_Size length)		/* Number of bytes in command (-1 means use
				 * all bytes up to first null byte). */
{
    TclLogCommandInfo(interp, script, command, length, NULL, NULL);
}

/*
 * Local Variables:
 * mode: c
 * c-basic-offset: 4
 * fill-column: 78
 * tab-width: 8
 * End:
 */<|MERGE_RESOLUTION|>--- conflicted
+++ resolved
@@ -2052,11 +2052,7 @@
 	     */
 
 	    Command *cmdPtr = (Command *) token;
-<<<<<<< HEAD
 	    ImportedCmdData *dataPtr = (ImportedCmdData *)cmdPtr->objClientData2;
-=======
-	    ImportedCmdData *dataPtr = (ImportedCmdData *)cmdPtr->objClientData;
->>>>>>> 51d6aedd
 	    Tcl_Command firstToken = (Tcl_Command) dataPtr->realCmdPtr;
 
 	    if (firstToken == origin) {
@@ -3790,11 +3786,7 @@
     Tcl_Obj *const objv[])	/* Argument objects. */
 {
     const char *pattern;
-<<<<<<< HEAD
     Tcl_Size i;
-=======
-    int i;
->>>>>>> 51d6aedd
     int result;
 
     if (objc < 1) {
@@ -3862,11 +3854,7 @@
 {
     int allowOverwrite = 0;
     const char *string, *pattern;
-<<<<<<< HEAD
     Tcl_Size i, firstArg;
-=======
-    int i, firstArg;
->>>>>>> 51d6aedd
     int result;
 
     if (objc < 1) {
