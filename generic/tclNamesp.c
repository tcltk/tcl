--- conflicted
+++ resolved
@@ -1221,20 +1221,11 @@
      * Important: leave the hash table itself still live.
      */
 
-<<<<<<< HEAD
-#ifndef BREAK_NAMESPACE_COMPAT
-    unchecked = (nsPtr->childTable.numEntries > 0);
-    while (nsPtr->childTable.numEntries > 0 && unchecked) {
-	Tcl_Size length = nsPtr->childTable.numEntries;
-	Namespace **children = (Namespace **)TclStackAlloc((Tcl_Interp *) iPtr,
-		sizeof(Namespace *) * length);
-=======
     unchecked = (NumChildEntries(nsPtr) > 0);
     while (NumChildEntries(nsPtr) > 0 && unchecked) {
 	size_t length = NumChildEntries(nsPtr);
 	Namespace **children = (Namespace **)
 		TclStackAlloc(interp, sizeof(Namespace *) * length);
->>>>>>> 022f5612
 
 	i = 0;
 	for (entryPtr = FirstChildEntry(nsPtr, &search);
@@ -1252,38 +1243,7 @@
 		TclNsDecrRefCount(children[i]);
 	    }
 	}
-<<<<<<< HEAD
-	TclStackFree((Tcl_Interp *) iPtr, children);
-    }
-#else
-    if (nsPtr->childTablePtr != NULL) {
-	unchecked = (nsPtr->childTable.numEntries > 0);
-	while (nsPtr->childTable.numEntries > 0 && unchecked) {
-	    Tcl_Size length = nsPtr->childTablePtr->numEntries;
-	    Namespace **children = (Namespace **)TclStackAlloc((Tcl_Interp *) iPtr,
-		    sizeof(Namespace *) * length);
-
-	    i = 0;
-	    for (entryPtr = Tcl_FirstHashEntry(nsPtr->childTablePtr, &search);
-		    entryPtr != NULL;
-		    entryPtr = Tcl_NextHashEntry(&search)) {
-		children[i] = (Namespace *)Tcl_GetHashValue(entryPtr);
-		children[i]->refCount++;
-		i++;
-	    }
-	    unchecked = 0;
-	    for (i = 0 ; i < length ; i++) {
-		if (!(children[i]->flags & NS_DYING)) {
-		    unchecked = 1;
-		    Tcl_DeleteNamespace((Tcl_Namespace *) children[i]);
-		    TclNsDecrRefCount(children[i]);
-		}
-	    }
-	    TclStackFree((Tcl_Interp *) iPtr, children);
-	}
-=======
 	TclStackFree(interp, children);
->>>>>>> 022f5612
     }
 }
 @@ -1581,36 +1541,11 @@
     }
 
     /*
-<<<<<<< HEAD
      * Add the pattern to the namespace's list of export patterns.
      */
 
     Tcl_ListObjAppendElement(NULL, nsPtr->exportPatternList,
 	    Tcl_NewStringObj(pattern, -1));
-=======
-     * Make sure there is room in the namespace's pattern array for the new
-     * pattern.
-     */
-
-    neededElems = nsPtr->numExportPatterns + 1;
-    if (neededElems > nsPtr->maxExportPatterns) {
-	nsPtr->maxExportPatterns = nsPtr->maxExportPatterns ?
-		2 * nsPtr->maxExportPatterns : INIT_EXPORT_PATTERNS;
-	nsPtr->exportArrayPtr = (char **) Tcl_Realloc(nsPtr->exportArrayPtr,
-		sizeof(char *) * nsPtr->maxExportPatterns);
-    }
-
-    /*
-     * Add the pattern to the namespace's array of export patterns.
-     */
-
-    len = strlen(pattern);
-    patternCpy = (char *) Tcl_Alloc(len + 1);
-    memcpy(patternCpy, pattern, len + 1);
-
-    nsPtr->exportArrayPtr[nsPtr->numExportPatterns] = patternCpy;
-    nsPtr->numExportPatterns++;
->>>>>>> 022f5612
 
     /*
      * The list of commands actually exported from the namespace might have
@@ -1939,7 +1874,6 @@
      * whether it was exported. If it wasn't, we ignore it.
      */
 
-<<<<<<< HEAD
     if (importNsPtr->exportPatternList == NULL) {
 	return TCL_OK;
     }
@@ -1947,10 +1881,6 @@
     TclListObjGetElements(NULL, importNsPtr->exportPatternList, &objc, &objv);
     while (!exported && objc--) {
 	exported |= Tcl_StringMatch(cmdName, Tcl_GetString(*objv++));
-=======
-    while (!exported && (i < importNsPtr->numExportPatterns)) {
-	exported |= Tcl_StringMatch(cmdName, importNsPtr->exportArrayPtr[i++]);
->>>>>>> 022f5612
     }
     if (!exported) {
 	return TCL_OK;
@@ -3836,17 +3766,9 @@
 
     nsPtr = (Namespace *) TclGetCurrentNamespace(interp);
     if (objc == 1) {
-<<<<<<< HEAD
 	if (nsPtr->exportPatternList) {
 	    Tcl_SetObjResult(interp, nsPtr->exportPatternList);
 	}
-=======
-	Tcl_Obj *listPtr;
-
-	TclNewObj(listPtr);
-	(void) Tcl_AppendExportList(interp, NULL, listPtr);
-	Tcl_SetObjResult(interp, listPtr);
->>>>>>> 022f5612
 	return TCL_OK;
     }
 
