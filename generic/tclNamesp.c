/*
 * tclNamesp.c --
 *
 *	Contains support for namespaces, which provide a separate context of
 *	commands and global variables. The global :: namespace is the
 *	traditional Tcl "global" scope. Other namespaces are created as
 *	children of the global namespace. These other namespaces contain
 *	special-purpose commands and variables for packages.
 *
 * Copyright (c) 1993-1997 Lucent Technologies.
 * Copyright (c) 1997 Sun Microsystems, Inc.
 * Copyright (c) 1998-1999 by Scriptics Corporation.
 * Copyright (c) 2002-2005 Donal K. Fellows.
 * Copyright (c) 2006 Neil Madden.
 * Copyright (c) 2018-2020 Nathan Coulter
 * Contributions from Don Porter, NIST, 2007. (not subject to US copyright)
 *
 * Originally implemented by
 *   Michael J. McLennan
 *   Bell Labs Innovations for Lucent Technologies
 *   mmclennan@lucent.com
 *
 * See the file "license.terms" for information on usage and redistribution of
 * this file, and for a DISCLAIMER OF ALL WARRANTIES.
 */

#include "tclInt.h"
#include "tclCompile.h" /* for TclLogCommandInfo visibility */
#include <assert.h>

/*
 * Thread-local storage used to avoid having a global lock on data that is not
 * limited to a single interpreter.
 */

typedef struct {
    unsigned long numNsCreated;	/* Count of the number of namespaces created
				 * within the thread. This value is used as a
				 * unique id for each namespace. Cannot be
				 * per-interp because the nsId is used to
				 * distinguish objects which can be passed
				 * around between interps in the same thread,
				 * but does not need to be global because
				 * object internal reps are always per-thread
				 * anyway. */
} ThreadSpecificData;

static Tcl_ThreadDataKey dataKey;

/*
 * This structure contains a cached pointer to a namespace that is the result
 * of resolving the namespace's name in some other namespace. It is the
 * internal representation for a nsName object. It contains the pointer along
 * with some information that is used to check the cached pointer's validity.
 */

typedef struct ResolvedNsName {
    Namespace *nsPtr;		/* A cached pointer to the Namespace that the
				 * name resolved to. */
    Namespace *refNsPtr;	/* Points to the namespace context in which
				 * the name was resolved. NULL if the name is
				 * fully qualified and thus the resolution
				 * does not depend on the context. */
    size_t refCount;		/* Reference count: 1 for each nsName object
				 * that has a pointer to this ResolvedNsName
				 * structure as its internal rep. This
				 * structure can be freed when refCount
				 * becomes zero. */
} ResolvedNsName;

/*
 * Declarations for functions local to this file:
 */

static void		DeleteImportedCmd(ClientData clientData);
static int		DoImport(Tcl_Interp *interp,
			    Namespace *nsPtr, Tcl_HashEntry *hPtr,
			    const char *cmdName, const char *pattern,
			    Namespace *importNsPtr, int allowOverwrite);
static void		DupNsNameInternalRep(Tcl_Obj *objPtr,Tcl_Obj *copyPtr);
static char *		ErrorCodeRead(ClientData clientData,Tcl_Interp *interp,
			    const char *name1, const char *name2, int flags);
static char *		ErrorInfoRead(ClientData clientData,Tcl_Interp *interp,
			    const char *name1, const char *name2, int flags);
static char *		EstablishErrorCodeTraces(ClientData clientData,
			    Tcl_Interp *interp, const char *name1,
			    const char *name2, int flags);
static char *		EstablishErrorInfoTraces(ClientData clientData,
			    Tcl_Interp *interp, const char *name1,
			    const char *name2, int flags);
static void		FreeNsNameInternalRep(Tcl_Obj *objPtr);
static int		GetNamespaceFromObj(Tcl_Interp *interp,
			    Tcl_Obj *objPtr, Tcl_Namespace **nsPtrPtr);
static int		InvokeImportedNRCmd(ClientData clientData,
			    Tcl_Interp *interp,int objc,Tcl_Obj *const objv[]);
static Tcl_ObjCmdProc	NamespaceChildrenCmd;
static Tcl_ObjCmdProc	NamespaceCodeCmd;
static Tcl_ObjCmdProc	NamespaceCurrentCmd;
static Tcl_ObjCmdProc	NamespaceDeleteCmd;
static Tcl_ObjCmdProc	NamespaceEvalCmd;
static Tcl_ObjCmdProc	NRNamespaceEvalCmd;
static Tcl_ObjCmdProc	NamespaceExistsCmd;
static Tcl_ObjCmdProc	NamespaceExportCmd;
static Tcl_ObjCmdProc	NamespaceForgetCmd;
static void		NamespaceFree(Namespace *nsPtr);
static Tcl_ObjCmdProc	NamespaceImportCmd;
static Tcl_ObjCmdProc	NamespaceInscopeCmd;
static Tcl_ObjCmdProc	NRNamespaceInscopeCmd;
static Tcl_ObjCmdProc	NamespaceOriginCmd;
static Tcl_ObjCmdProc	NamespaceParentCmd;
static Tcl_ObjCmdProc	NamespacePathCmd;
static Tcl_ObjCmdProc	NamespaceQualifiersCmd;
static Tcl_ObjCmdProc	NamespaceTailCmd;
static Tcl_ObjCmdProc	NamespaceUpvarCmd;
static Tcl_ObjCmdProc	NamespaceUnknownCmd;
static Tcl_ObjCmdProc	NamespaceWhichCmd;
static int		SetNsNameFromAny(Tcl_Interp *interp, Tcl_Obj *objPtr);
static void		UnlinkNsPath(Namespace *nsPtr);

static Tcl_NRPostProc NsEval_Callback;

/*
 * This structure defines a Tcl object type that contains a namespace
 * reference. It is used in commands that take the name of a namespace as an
 * argument. The namespace reference is resolved, and the result in cached in
 * the object.
 */

static const Tcl_ObjType nsNameType = {
    "nsName",			/* the type's name */
    FreeNsNameInternalRep,	/* freeIntRepProc */
    DupNsNameInternalRep,	/* dupIntRepProc */
    NULL,			/* updateStringProc */
    SetNsNameFromAny		/* setFromAnyProc */
};

#define NsNameSetIntRep(objPtr, nnPtr)					\
    do {								\
	Tcl_ObjIntRep ir;						\
	(nnPtr)->refCount++;						\
	ir.twoPtrValue.ptr1 = (nnPtr);					\
	ir.twoPtrValue.ptr2 = NULL;					\
	Tcl_StoreIntRep((objPtr), &nsNameType, &ir);			\
    } while (0)

#define NsNameGetIntRep(objPtr, nnPtr)					\
    do {								\
	const Tcl_ObjIntRep *irPtr;					\
	irPtr = TclFetchIntRep((objPtr), &nsNameType);			\
	(nnPtr) = irPtr ? (ResolvedNsName *)irPtr->twoPtrValue.ptr1 : NULL;		\
    } while (0)

/*
 * Array of values describing how to implement each standard subcommand of the
 * "namespace" command.
 */

static const EnsembleImplMap defaultNamespaceMap[] = {
    {"children",   NamespaceChildrenCmd, TclCompileBasic0To2ArgCmd, NULL, NULL, 0},
    {"code",	   NamespaceCodeCmd,	TclCompileNamespaceCodeCmd, NULL, NULL, 0},
    {"current",	   NamespaceCurrentCmd,	TclCompileNamespaceCurrentCmd, NULL, NULL, 0},
    {"delete",	   NamespaceDeleteCmd,	TclCompileBasicMin0ArgCmd, NULL, NULL, 0},
    {"ensemble",   TclNamespaceEnsembleCmd, NULL, NULL, NULL, 0},
    {"eval",	   NamespaceEvalCmd,	NULL, NRNamespaceEvalCmd, NULL, 0},
    {"exists",	   NamespaceExistsCmd,	TclCompileBasic1ArgCmd, NULL, NULL, 0},
    {"export",	   NamespaceExportCmd,	TclCompileBasicMin0ArgCmd, NULL, NULL, 0},
    {"forget",	   NamespaceForgetCmd,	TclCompileBasicMin0ArgCmd, NULL, NULL, 0},
    {"import",	   NamespaceImportCmd,	TclCompileBasicMin0ArgCmd, NULL, NULL, 0},
    {"inscope",	   NamespaceInscopeCmd,	NULL, NRNamespaceInscopeCmd, NULL, 0},
    {"origin",	   NamespaceOriginCmd,	TclCompileNamespaceOriginCmd, NULL, NULL, 0},
    {"parent",	   NamespaceParentCmd,	TclCompileBasic0Or1ArgCmd, NULL, NULL, 0},
    {"path",	   NamespacePathCmd,	TclCompileBasic0Or1ArgCmd, NULL, NULL, 0},
    {"qualifiers", NamespaceQualifiersCmd, TclCompileNamespaceQualifiersCmd, NULL, NULL, 0},
    {"tail",	   NamespaceTailCmd,	TclCompileNamespaceTailCmd, NULL, NULL, 0},
    {"unknown",	   NamespaceUnknownCmd, TclCompileBasic0Or1ArgCmd, NULL, NULL, 0},
    {"upvar",	   NamespaceUpvarCmd,	TclCompileNamespaceUpvarCmd, NULL, NULL, 0},
    {"which",	   NamespaceWhichCmd,	TclCompileNamespaceWhichCmd, NULL, NULL, 0},
    {NULL, NULL, NULL, NULL, NULL, 0}
};

/*
 *----------------------------------------------------------------------
 *
 * TclInitNamespaceSubsystem --
 *
 *	This function is called to initialize all the structures that are used
 *	by namespaces on a per-process basis.
 *
 * Results:
 *	None.
 *
 * Side effects:
 *	None.
 *
 *----------------------------------------------------------------------
 */

void
TclInitNamespaceSubsystem(void)
{
    /*
     * Does nothing for now.
     */
}

/*
 *----------------------------------------------------------------------
 *
 * Tcl_GetCurrentNamespace --
 *
 *	Returns a pointer to an interpreter's currently active namespace.
 *
 * Results:
 *	Returns a pointer to the interpreter's current namespace.
 *
 * Side effects:
 *	None.
 *
 *----------------------------------------------------------------------
 */

Tcl_Namespace *
Tcl_GetCurrentNamespace(
    Tcl_Interp *interp)/* Interpreter whose current namespace is
				 * being queried. */
{
    return TclGetCurrentNamespace(interp);
}

/*
 *----------------------------------------------------------------------
 *
 * Tcl_GetGlobalNamespace --
 *
 *	Returns a pointer to an interpreter's global :: namespace.
 *
 * Results:
 *	Returns a pointer to the specified interpreter's global namespace.
 *
 * Side effects:
 *	None.
 *
 *----------------------------------------------------------------------
 */

Tcl_Namespace *
Tcl_GetGlobalNamespace(
    Tcl_Interp *interp)/* Interpreter whose global namespace should
				 * be returned. */
{
    return TclGetGlobalNamespace(interp);
}

/*
 *----------------------------------------------------------------------
 *
 * Tcl_PushCallFrame --
 *
 *	Pushes a new call frame onto the interpreter's Tcl call stack. Called
 *	when executing a Tcl procedure or a "namespace eval" or "namespace
 *	inscope" command.
 *
 * Results:
 *	Returns TCL_OK if successful, or TCL_ERROR (along with an error
 *	message in the interpreter's result object) if something goes wrong.
 *
 * Side effects:
 *	Modifies the interpreter's Tcl call stack.
 *
 *----------------------------------------------------------------------
 */

int
Tcl_PushCallFrame(
    Tcl_Interp *interp,		/* Interpreter in which the new call frame is
				 * to be pushed. */
    Tcl_CallFrame *callFramePtr,/* Points to a call frame structure to push.
				 * Storage for this has already been allocated
				 * by the caller; typically this is the
				 * address of a CallFrame structure allocated
				 * on the caller's C stack. The call frame
				 * will be initialized by this function. The
				 * caller can pop the frame later with
				 * Tcl_PopCallFrame, and it is responsible for
				 * freeing the frame's storage. */
    Tcl_Namespace *namespacePtr,/* Points to the namespace in which the frame
				 * will execute. If NULL, the interpreter's
				 * current namespace will be used. */
    int isProcCallFrame)	/* If nonzero, the frame represents a called
				 * Tcl procedure and may have local vars. Vars
				 * will ordinarily be looked up in the frame.
				 * If new variables are created, they will be
				 * created in the frame. If 0, the frame is
				 * for a "namespace eval" or "namespace
				 * inscope" command and var references are
				 * treated as references to namespace
				 * variables. */
{
    Interp *iPtr = (Interp *) interp;
    CallFrame *framePtr = (CallFrame *) callFramePtr;
    Namespace *nsPtr;

    if (namespacePtr == NULL) {
	nsPtr = (Namespace *) TclGetCurrentNamespace(interp);
    } else {
	nsPtr = (Namespace *) namespacePtr;

	/*
	 * TODO: Examine whether it would be better to guard based on NS_DYING
	 * or NS_KILLED. It appears that these are not tested because they can
	 * be set in a global interp that has been [namespace delete]d, but
	 * which never really completely goes away because of lingering global
	 * things like ::errorInfo and [::unknown] and hidden commands.
	 * Review of those designs might permit stricter checking here.
	 */

	if (nsPtr->flags & NS_DEAD) {
	    Tcl_Panic("Trying to push call frame for dead namespace");
	}
    }

    nsPtr->activationCount++;
    framePtr->nsPtr = nsPtr;
    framePtr->isProcCallFrame = isProcCallFrame;
    framePtr->objc = 0;
    framePtr->objv = NULL;
    framePtr->callerPtr = iPtr->framePtr;
    framePtr->callerVarPtr = iPtr->varFramePtr;
    if (iPtr->varFramePtr != NULL) {
	framePtr->level = (iPtr->varFramePtr->level + 1);
    } else {
	framePtr->level = 0;
    }
    framePtr->procPtr = NULL;		/* no called procedure */
    framePtr->varTablePtr = NULL;	/* and no local variables */
    framePtr->numCompiledLocals = 0;
    framePtr->compiledLocals = NULL;
    framePtr->clientData = NULL;
    framePtr->localCachePtr = NULL;
    framePtr->tailcallPtr = NULL;

    /*
     * Push the new call frame onto the interpreter's stack of procedure call
     * frames making it the current frame.
     */

    iPtr->framePtr = framePtr;
    iPtr->varFramePtr = framePtr;

    return TCL_OK;
}

/*
 *----------------------------------------------------------------------
 *
 * Tcl_PopCallFrame --
 *
 *	Removes a call frame from the Tcl call stack for the interpreter.
 *	Called to remove a frame previously pushed by Tcl_PushCallFrame.
 *
 * Results:
 *	None.
 *
 * Side effects:
 *	Modifies the call stack of the interpreter. Resets various fields of
 *	the popped call frame. If a namespace has been deleted and has no more
 *	activations on the call stack, the namespace is destroyed.
 *
 *----------------------------------------------------------------------
 */

void
Tcl_PopCallFrame(
    Tcl_Interp *interp)		/* Interpreter with call frame to pop. */
{
    Interp *iPtr = (Interp *) interp;
    CallFrame *framePtr = iPtr->framePtr;
    Namespace *nsPtr;

    /*
     * It's important to remove the call frame from the interpreter's stack of
     * call frames before deleting local variables, so that traces invoked by
     * the variable deletion don't see the partially-deleted frame.
     */

    if (framePtr->callerPtr) {
	iPtr->framePtr = framePtr->callerPtr;
	iPtr->varFramePtr = framePtr->callerVarPtr;
    } else {
	/* Tcl_PopCallFrame: trying to pop rootCallFrame! */
    }

    if (framePtr->varTablePtr != NULL) {
	TclDeleteVars(iPtr, framePtr->varTablePtr);
	ckfree(framePtr->varTablePtr);
	framePtr->varTablePtr = NULL;
    }
    if (framePtr->numCompiledLocals > 0) {
	TclDeleteCompiledLocalVars(iPtr, framePtr);
	if (framePtr->localCachePtr->refCount-- <= 1) {
	    TclFreeLocalCache(interp, framePtr->localCachePtr);
	}
	framePtr->localCachePtr = NULL;
    }

    /*
     * Decrement the namespace's count of active call frames. If the namespace
     * is "dying" and there are no more active call frames, call
     * Tcl_DeleteNamespace to destroy it.
     */

    nsPtr = framePtr->nsPtr;
    nsPtr->activationCount--;
    if ((nsPtr->flags & NS_DYING)
	    && (nsPtr->activationCount - (nsPtr == iPtr->globalNsPtr) == 0)) {
	Tcl_DeleteNamespace((Tcl_Namespace *) nsPtr);
    }
    framePtr->nsPtr = NULL;

    if (framePtr->tailcallPtr) {
	TclSetTailcall(interp, framePtr->tailcallPtr);
    }
}

/*
 *----------------------------------------------------------------------
 *
 * TclPushStackFrame --
 *
 *	Allocates a new call frame in the interpreter's execution stack, then
 *	pushes it onto the interpreter's Tcl call stack. Called when executing
 *	a Tcl procedure or a "namespace eval" or "namespace inscope" command.
 *
 * Results:
 *	Returns TCL_OK if successful, or TCL_ERROR (along with an error
 *	message in the interpreter's result object) if something goes wrong.
 *
 * Side effects:
 *	Modifies the interpreter's Tcl call stack.
 *
 *----------------------------------------------------------------------
 */

int
TclPushStackFrame(
    Tcl_Interp *interp,		/* Interpreter in which the new call frame is
				 * to be pushed. */
    Tcl_CallFrame **framePtrPtr,/* Place to store a pointer to the stack
				 * allocated call frame. */
    Tcl_Namespace *namespacePtr,/* Points to the namespace in which the frame
				 * will execute. If NULL, the interpreter's
				 * current namespace will be used. */
    int isProcCallFrame)	/* If nonzero, the frame represents a called
				 * Tcl procedure and may have local vars. Vars
				 * will ordinarily be looked up in the frame.
				 * If new variables are created, they will be
				 * created in the frame. If 0, the frame is
				 * for a "namespace eval" or "namespace
				 * inscope" command and var references are
				 * treated as references to namespace
				 * variables. */
{
    *framePtrPtr = (Tcl_CallFrame *)TclStackAlloc(interp, sizeof(CallFrame));
    return Tcl_PushCallFrame(interp, *framePtrPtr, namespacePtr,
	    isProcCallFrame);
}

void
TclPopStackFrame(
    Tcl_Interp *interp)		/* Interpreter with call frame to pop. */
{
    CallFrame *freePtr = ((Interp *) interp)->framePtr;

    Tcl_PopCallFrame(interp);
    TclStackFree(interp, freePtr);
}

/*
 *----------------------------------------------------------------------
 *
 * EstablishErrorCodeTraces --
 *
 *	Creates traces on the ::errorCode variable to keep its value
 *	consistent with the expectations of legacy code.
 *
 * Results:
 *	None.
 *
 * Side effects:
 *	Read and unset traces are established on ::errorCode.
 *
 *----------------------------------------------------------------------
 */

static char *
EstablishErrorCodeTraces(
    TCL_UNUSED(ClientData),
    Tcl_Interp *interp,
    TCL_UNUSED(const char *) /*name1*/,
    TCL_UNUSED(const char *) /*name2*/,
    TCL_UNUSED(int) /*flags*/)
{
    Tcl_TraceVar2(interp, "errorCode", NULL, TCL_GLOBAL_ONLY|TCL_TRACE_READS,
	    ErrorCodeRead, NULL);
    Tcl_TraceVar2(interp, "errorCode", NULL, TCL_GLOBAL_ONLY|TCL_TRACE_UNSETS,
	    EstablishErrorCodeTraces, NULL);
    return NULL;
}

/*
 *----------------------------------------------------------------------
 *
 * ErrorCodeRead --
 *
 *	Called when the ::errorCode variable is read. Copies the current value
 *	of the interp's errorCode field into ::errorCode.
 *
 * Results:
 *	None.
 *
 * Side effects:
 *	None.
 *
 *----------------------------------------------------------------------
 */

static char *
ErrorCodeRead(
    TCL_UNUSED(ClientData),
    Tcl_Interp *interp,
    TCL_UNUSED(const char *) /*name1*/,
    TCL_UNUSED(const char *) /*name2*/,
    TCL_UNUSED(int) /*flags*/)
{
    Interp *iPtr = (Interp *) interp;

    if (Tcl_InterpDeleted(interp) || !(iPtr->flags & ERR_LEGACY_COPY)) {
	return NULL;
    }
    if (iPtr->errorCode) {
	Tcl_ObjSetVar2(interp, iPtr->ecVar, NULL,
		iPtr->errorCode, TCL_GLOBAL_ONLY);
	return NULL;
    }
    if (NULL == Tcl_ObjGetVar2(interp, iPtr->ecVar, NULL, TCL_GLOBAL_ONLY)) {
	Tcl_ObjSetVar2(interp, iPtr->ecVar, NULL,
		Tcl_NewObj(), TCL_GLOBAL_ONLY);
    }
    return NULL;
}

/*
 *----------------------------------------------------------------------
 *
 * EstablishErrorInfoTraces --
 *
 *	Creates traces on the ::errorInfo variable to keep its value
 *	consistent with the expectations of legacy code.
 *
 * Results:
 *	None.
 *
 * Side effects:
 *	Read and unset traces are established on ::errorInfo.
 *
 *----------------------------------------------------------------------
 */

static char *
EstablishErrorInfoTraces(
    TCL_UNUSED(ClientData),
    Tcl_Interp *interp,
    TCL_UNUSED(const char *) /*name1*/,
    TCL_UNUSED(const char *) /*name2*/,
    TCL_UNUSED(int) /*flags*/)
{
    Tcl_TraceVar2(interp, "errorInfo", NULL, TCL_GLOBAL_ONLY|TCL_TRACE_READS,
	    ErrorInfoRead, NULL);
    Tcl_TraceVar2(interp, "errorInfo", NULL, TCL_GLOBAL_ONLY|TCL_TRACE_UNSETS,
	    EstablishErrorInfoTraces, NULL);
    return NULL;
}

/*
 *----------------------------------------------------------------------
 *
 * ErrorInfoRead --
 *
 *	Called when the ::errorInfo variable is read. Copies the current value
 *	of the interp's errorInfo field into ::errorInfo.
 *
 * Results:
 *	None.
 *
 * Side effects:
 *	None.
 *
 *----------------------------------------------------------------------
 */

static char *
ErrorInfoRead(
    TCL_UNUSED(ClientData),
    Tcl_Interp *interp,
    TCL_UNUSED(const char *) /*name1*/,
    TCL_UNUSED(const char *) /*name2*/,
    TCL_UNUSED(int) /*flags*/)
{
    Interp *iPtr = (Interp *) interp;

    if (Tcl_InterpDeleted(interp) || !(iPtr->flags & ERR_LEGACY_COPY)) {
	return NULL;
    }
    if (iPtr->errorInfo) {
	Tcl_ObjSetVar2(interp, iPtr->eiVar, NULL,
		iPtr->errorInfo, TCL_GLOBAL_ONLY);
	return NULL;
    }
    if (NULL == Tcl_ObjGetVar2(interp, iPtr->eiVar, NULL, TCL_GLOBAL_ONLY)) {
	Tcl_ObjSetVar2(interp, iPtr->eiVar, NULL,
		Tcl_NewObj(), TCL_GLOBAL_ONLY);
    }
    return NULL;
}

/*
 *----------------------------------------------------------------------
 *
 * Tcl_CreateNamespace --
 *
 *	Creates a new namespace with the given name. If there is no active
 *	namespace (i.e., the interpreter is being initialized), the global ::
 *	namespace is created and returned.
 *
 * Results:
 *	Returns a pointer to the new namespace if successful. If the namespace
 *	already exists or if another error occurs, this routine returns NULL,
 *	along with an error message in the interpreter's result object.
 *
 * Side effects:
 *	If the name contains "::" qualifiers and a parent namespace does not
 *	already exist, it is automatically created.
 *
 *----------------------------------------------------------------------
 */

Tcl_Namespace *
Tcl_CreateNamespace(
    Tcl_Interp *interp,		/* Interpreter in which a new namespace is
				 * being created. Also used for error
				 * reporting. */
    const char *name,		/* Name for the new namespace. May be a
				 * qualified name with names of ancestor
				 * namespaces separated by "::"s. */
    ClientData clientData,	/* One-word value to store with namespace. */
    Tcl_NamespaceDeleteProc *deleteProc)
				/* Function called to delete client data when
				 * the namespace is deleted. NULL if no
				 * function should be called. */
{
    Interp *iPtr = (Interp *) interp;
    Namespace *nsPtr, *ancestorPtr;
    Namespace *parentPtr, *dummy1Ptr, *dummy2Ptr;
    Namespace *globalNsPtr = iPtr->globalNsPtr;
    const char *simpleName;
    Tcl_HashEntry *entryPtr;
    Tcl_DString buffer1, buffer2;
    Tcl_DString *namePtr, *buffPtr;
    int newEntry, nameLen;
    ThreadSpecificData *tsdPtr = TCL_TSD_INIT(&dataKey);
    const char *nameStr;
    Tcl_DString tmpBuffer;

    Tcl_DStringInit(&tmpBuffer);

    /*
     * If there is no active namespace, the interpreter is being initialized.
     */

    if ((globalNsPtr == NULL) && (iPtr->varFramePtr == NULL)) {
	/*
	 * Treat this namespace as the global namespace, and avoid looking for
	 * a parent.
	 */

	parentPtr = NULL;
	simpleName = "";
	goto doCreate;
    }

    /*
     * Ensure that there are no trailing colons as that causes chaos when a
     * deleteProc is specified. [Bug d614d63989]
     */

    if (deleteProc != NULL) {
	nameStr = name + strlen(name) - 2;
	if (nameStr >= name && nameStr[1] == ':' && nameStr[0] == ':') {
	    Tcl_DStringAppend(&tmpBuffer, name, -1);
	    while ((nameLen = Tcl_DStringLength(&tmpBuffer)) > 0
		    && Tcl_DStringValue(&tmpBuffer)[nameLen-1] == ':') {
		Tcl_DStringSetLength(&tmpBuffer, nameLen-1);
	    }
	    name = Tcl_DStringValue(&tmpBuffer);
	}
    }

    /*
     * If we've ended up with an empty string now, we're attempting to create
     * the global namespace despite the global namespace existing. That's
     * naughty!
     */

    if (*name == '\0') {
	Tcl_SetObjResult(interp, Tcl_NewStringObj("can't create namespace"
                " \"\": only global namespace can have empty name", -1));
	Tcl_SetErrorCode(interp, "TCL", "OPERATION", "NAMESPACE",
		"CREATEGLOBAL", NULL);
	Tcl_DStringFree(&tmpBuffer);
	return NULL;
    }

    /*
     * Find the parent for the new namespace.
     */

    TclGetNamespaceForQualName(interp, name, NULL, TCL_CREATE_NS_IF_UNKNOWN,
	    &parentPtr, &dummy1Ptr, &dummy2Ptr, &simpleName);

    /*
     * If the unqualified name at the end is empty, there were trailing "::"s
     * after the namespace's name which we ignore. The new namespace was
     * already (recursively) created and is pointed to by parentPtr.
     */

    if (*simpleName == '\0') {
	Tcl_DStringFree(&tmpBuffer);
	return (Tcl_Namespace *) parentPtr;
    }

    /*
     * Check for a bad namespace name and make sure that the name does not
     * already exist in the parent namespace.
     */

    if (
#ifndef BREAK_NAMESPACE_COMPAT
	Tcl_FindHashEntry(&parentPtr->childTable, simpleName) != NULL
#else
	parentPtr->childTablePtr != NULL &&
	Tcl_FindHashEntry(parentPtr->childTablePtr, simpleName) != NULL
#endif
    ) {
	Tcl_SetObjResult(interp, Tcl_ObjPrintf(
		"can't create namespace \"%s\": already exists", name));
	Tcl_SetErrorCode(interp, "TCL", "OPERATION", "NAMESPACE",
		"CREATEEXISTING", NULL);
	Tcl_DStringFree(&tmpBuffer);
	return NULL;
    }

    /*
     * Create the new namespace and root it in its parent. Increment the count
     * of namespaces created.
     */

  doCreate:
    nsPtr = (Namespace *)ckalloc(sizeof(Namespace));
    nameLen = strlen(simpleName) + 1;
    nsPtr->name = (char *)ckalloc(nameLen);
    memcpy(nsPtr->name, simpleName, nameLen);
    nsPtr->fullName = NULL;		/* Set below. */
    nsPtr->clientData = clientData;
    nsPtr->deleteProc = deleteProc;
    nsPtr->parentPtr = parentPtr;
#ifndef BREAK_NAMESPACE_COMPAT
    Tcl_InitHashTable(&nsPtr->childTable, TCL_STRING_KEYS);
#else
    nsPtr->childTablePtr = NULL;
#endif
    nsPtr->nsId = ++(tsdPtr->numNsCreated);
    nsPtr->interp = interp;
    nsPtr->flags = 0;
    nsPtr->activationCount = 0;
    nsPtr->refCount = 0;
    Tcl_InitHashTable(&nsPtr->cmdTable, TCL_STRING_KEYS);
    TclInitVarHashTable(&nsPtr->varTable, nsPtr);
    nsPtr->exportArrayPtr = NULL;
    nsPtr->numExportPatterns = 0;
    nsPtr->maxExportPatterns = 0;
    nsPtr->cmdRefEpoch = 0;
    nsPtr->resolverEpoch = 0;
    nsPtr->cmdResProc = NULL;
    nsPtr->varResProc = NULL;
    nsPtr->compiledVarResProc = NULL;
    nsPtr->exportLookupEpoch = 0;
    nsPtr->ensembles = NULL;
    nsPtr->unknownHandlerPtr = NULL;
    nsPtr->commandPathLength = 0;
    nsPtr->commandPathArray = NULL;
    nsPtr->commandPathSourceList = NULL;
    nsPtr->earlyDeleteProc = NULL;

    if (parentPtr != NULL) {
	entryPtr = Tcl_CreateHashEntry(
		TclGetNamespaceChildTable((Tcl_Namespace *) parentPtr),
		simpleName, &newEntry);
	Tcl_SetHashValue(entryPtr, nsPtr);
    } else {
	/*
	 * In the global namespace create traces to maintain the ::errorInfo
	 * and ::errorCode variables.
	 */

	iPtr->globalNsPtr = nsPtr;
	EstablishErrorInfoTraces(NULL, interp, NULL, NULL, 0);
	EstablishErrorCodeTraces(NULL, interp, NULL, NULL, 0);
    }

    /*
     * Build the fully qualified name for this namespace.
     */

    Tcl_DStringInit(&buffer1);
    Tcl_DStringInit(&buffer2);
    namePtr = &buffer1;
    buffPtr = &buffer2;
    for (ancestorPtr = nsPtr; ancestorPtr != NULL;
	    ancestorPtr = ancestorPtr->parentPtr) {
	if (ancestorPtr != globalNsPtr) {
	    Tcl_DString *tempPtr = namePtr;

	    TclDStringAppendLiteral(buffPtr, "::");
	    Tcl_DStringAppend(buffPtr, ancestorPtr->name, -1);
	    TclDStringAppendDString(buffPtr, namePtr);

	    /*
	     * Clear the unwanted buffer or we end up appending to previous
	     * results, making the namespace fullNames of nested namespaces
	     * very wrong (and strange).
	     */

	    TclDStringClear(namePtr);

	    /*
	     * Now swap the buffer pointers so that we build in the other
	     * buffer. This is faster than repeated copying back and forth
	     * between buffers.
	     */

	    namePtr = buffPtr;
	    buffPtr = tempPtr;
	}
    }

    name = Tcl_DStringValue(namePtr);
    nameLen = Tcl_DStringLength(namePtr);
    nsPtr->fullName = (char *)ckalloc(nameLen + 1);
    memcpy(nsPtr->fullName, name, nameLen + 1);

    Tcl_DStringFree(&buffer1);
    Tcl_DStringFree(&buffer2);
    Tcl_DStringFree(&tmpBuffer);

    /*
     * If compilation of commands originating from the parent NS is
     * suppressed, suppress it for commands originating in this one too.
     */

    if (nsPtr->parentPtr != NULL &&
	    nsPtr->parentPtr->flags & NS_SUPPRESS_COMPILATION) {
	nsPtr->flags |= NS_SUPPRESS_COMPILATION;
    }

    /*
     * Return a pointer to the new namespace.
     */

    return (Tcl_Namespace *) nsPtr;
}

/*
 *----------------------------------------------------------------------
 *
 * Tcl_DeleteNamespace --
 *
 *	Deletes a namespace and all of the commands, variables, and other
 *	namespaces within it.
 *
 * Results:
 *	None.
 *
 * Side effects:
 *	When a namespace is deleted, it is automatically removed as a child of
 *	its parent namespace. Also, all its commands, variables and child
 *	namespaces are deleted.
 *
 *----------------------------------------------------------------------
 */

void
Tcl_DeleteNamespace(
    Tcl_Namespace *namespacePtr)/* Points to the namespace to delete. */
{
    Namespace *nsPtr = (Namespace *) namespacePtr;
    Interp *iPtr = (Interp *) nsPtr->interp;
    Namespace *globalNsPtr = (Namespace *)
	    TclGetGlobalNamespace((Tcl_Interp *) iPtr);
    Tcl_HashEntry *entryPtr;
    Tcl_HashSearch search;
    Command *cmdPtr;

    /*
     * Ensure that this namespace doesn't get deallocated in the meantime.
     */
    nsPtr->refCount++;

    /*
     * Give anyone interested - notably TclOO - a chance to use this namespace
     * normally despite the fact that the namespace is going to go. Allows the
     * calling of destructors. Will only be called once (unless re-established
     * by the called function). [Bug 2950259]
     *
     * Note that setting this field requires access to the internal definition
     * of namespaces, so it should only be accessed by code that knows about
     * being careful with reentrancy.
     */

    if (nsPtr->earlyDeleteProc != NULL) {
	Tcl_NamespaceDeleteProc *earlyDeleteProc = nsPtr->earlyDeleteProc;

	nsPtr->earlyDeleteProc = NULL;
	nsPtr->activationCount++;
	earlyDeleteProc(nsPtr->clientData);
	nsPtr->activationCount--;
    }

    /*
     * Delete all coroutine commands now: break the circular ref cycle between
     * the namespace and the coroutine command [Bug 2724403]. This code is
     * essentially duplicated in TclTeardownNamespace() for all other
     * commands. Don't optimize to Tcl_NextHashEntry() because of traces.
     *
     * NOTE: we could avoid traversing the ns's command list by keeping a
     * separate list of coros.
     */

    for (entryPtr = Tcl_FirstHashEntry(&nsPtr->cmdTable, &search);
	    entryPtr != NULL;) {
	cmdPtr = (Command *)Tcl_GetHashValue(entryPtr);
	if (cmdPtr->nreProc == TclNRInterpCoroutine) {
	    Tcl_DeleteCommandFromToken((Tcl_Interp *) iPtr,
		    (Tcl_Command) cmdPtr);
	    entryPtr = Tcl_FirstHashEntry(&nsPtr->cmdTable, &search);
	} else {
	    entryPtr = Tcl_NextHashEntry(&search);
	}
    }

    /*
     * If the namespace has associated ensemble commands, delete them first.
     * This leaves the actual contents of the namespace alone (unless they are
     * linked ensemble commands, of course). This code is
     * reentrant so command delete traces won't purturb things badly.
     */

    while (nsPtr->ensembles != NULL) {
	EnsembleConfig *ensemblePtr = (EnsembleConfig *) nsPtr->ensembles;

	/*
	 * Splice out and link to indicate that we've already been killed.
	 */

	nsPtr->ensembles = (Tcl_Ensemble *) ensemblePtr->next;
	ensemblePtr->next = ensemblePtr;
	Tcl_DeleteCommandFromToken(nsPtr->interp, ensemblePtr->token);
    }

    /*
     * If the namespace has a registered unknown handler (TIP 181), then free
     * it here.
     */

    if (nsPtr->unknownHandlerPtr != NULL) {
	Tcl_DecrRefCount(nsPtr->unknownHandlerPtr);
	nsPtr->unknownHandlerPtr = NULL;
    }

    /*
     * If the namespace is on the call frame stack, it is marked as "dying"
     * (NS_DYING is OR'd into its flags): the namespace can't be looked up by
     * name but its commands and variables are still usable by those active
     * call frames. When all active call frames referring to the namespace
     * have been popped from the Tcl stack, Tcl_PopCallFrame will call this
     * function again to delete everything in the namespace. If no nsName
     * objects refer to the namespace (i.e., if its refCount is zero), its
     * commands and variables are deleted and the storage for its namespace
     * structure is freed. Otherwise, if its refCount is nonzero, the
     * namespace's commands and variables are deleted but the structure isn't
     * freed. Instead, NS_DEAD is OR'd into the structure's flags to allow the
     * namespace resolution code to recognize that the namespace is "deleted".
     * The structure's storage is freed by FreeNsNameInternalRep when its
     * refCount reaches 0.
     */

    if (nsPtr->activationCount - (nsPtr == globalNsPtr) > 0) {
	nsPtr->flags |= NS_DYING;
	if (nsPtr->parentPtr != NULL) {
	    entryPtr = Tcl_FindHashEntry(
		    TclGetNamespaceChildTable((Tcl_Namespace *)
			    nsPtr->parentPtr), nsPtr->name);
	    if (entryPtr != NULL) {
		Tcl_DeleteHashEntry(entryPtr);
	    }
	}
	nsPtr->parentPtr = NULL;
    } else if (!(nsPtr->flags & NS_KILLED)) {
	/*
	 * Delete the namespace and everything in it. If this is the global
	 * namespace, then clear it but don't free its storage unless the
	 * interpreter is being torn down. Set the NS_KILLED flag to avoid
	 * recursive calls here - if the namespace is really in the process of
	 * being deleted, ignore any second call.
	 */

	nsPtr->flags |= (NS_DYING|NS_KILLED);

	TclTeardownNamespace(nsPtr);

	if ((nsPtr != globalNsPtr) || (iPtr->flags & DELETED)) {
	    /*
	     * If this is the global namespace, then it may have residual
	     * "errorInfo" and "errorCode" variables for errors that occurred
	     * while it was being torn down. Try to clear the variable list
	     * one last time.
	     */

	    TclDeleteNamespaceVars(nsPtr);

#ifndef BREAK_NAMESPACE_COMPAT
	    Tcl_DeleteHashTable(&nsPtr->childTable);
#else
	    if (nsPtr->childTablePtr != NULL) {
		Tcl_DeleteHashTable(nsPtr->childTablePtr);
		ckfree(nsPtr->childTablePtr);
	    }
#endif
	    Tcl_DeleteHashTable(&nsPtr->cmdTable);

	    nsPtr ->flags |= NS_DEAD;
	} else {
	    /*
	     * Restore the ::errorInfo and ::errorCode traces.
	     */

	    EstablishErrorInfoTraces(NULL, nsPtr->interp, NULL, NULL, 0);
	    EstablishErrorCodeTraces(NULL, nsPtr->interp, NULL, NULL, 0);

	    /*
	     * We didn't really kill it, so remove the KILLED marks, so it can
	     * get killed later, avoiding mem leaks.
	     */

	    nsPtr->flags &= ~(NS_DYING|NS_KILLED);
	}
    }
    TclNsDecrRefCount(nsPtr);
}

int
TclNamespaceDeleted(
    Namespace *nsPtr)
{
    return (nsPtr->flags & NS_DYING) ? 1 : 0;
}

/*
 *----------------------------------------------------------------------
 *
 * TclTeardownNamespace --
 *
 *	Used internally to dismantle and unlink a namespace when it is
 *	deleted. Divorces the namespace from its parent, and deletes all
 *	commands, variables, and child namespaces.
 *
 *	This is kept separate from Tcl_DeleteNamespace so that the global
 *	namespace can be handled specially.
 *
 * Results:
 *	None.
 *
 * Side effects:
 *	Removes this namespace from its parent's child namespace hashtable.
 *	Deletes all commands, variables and namespaces in this namespace.
 *
 *----------------------------------------------------------------------
 */

void
TclTeardownNamespace(
    Namespace *nsPtr)	/* Points to the namespace to be dismantled
				 * and unlinked from its parent. */
{
    Interp *iPtr = (Interp *) nsPtr->interp;
    Tcl_HashEntry *entryPtr;
    Tcl_HashSearch search;
    int i;

    /*
     * Start by destroying the namespace's variable table, since variables
     * might trigger traces. Variable table should be cleared but not freed!
     * TclDeleteNamespaceVars frees it, so we reinitialize it afterwards.
     */

    TclDeleteNamespaceVars(nsPtr);
    TclInitVarHashTable(&nsPtr->varTable, nsPtr);

    /*
     * Delete all commands in this namespace. Be careful when traversing the
     * hash table: when each command is deleted, it removes itself from the
     * command table. Because of traces (and the desire to avoid the quadratic
     * problems of just using Tcl_FirstHashEntry over and over, [Bug
     * f97d4ee020]) we copy to a temporary array and then delete all those
     * commands.
     */

    while (nsPtr->cmdTable.numEntries > 0) {
	int length = nsPtr->cmdTable.numEntries;
	Command **cmds = (Command **)TclStackAlloc((Tcl_Interp *) iPtr,
		sizeof(Command *) * length);

	i = 0;
	for (entryPtr = Tcl_FirstHashEntry(&nsPtr->cmdTable, &search);
		entryPtr != NULL;
		entryPtr = Tcl_NextHashEntry(&search)) {
	    cmds[i] = (Command *)Tcl_GetHashValue(entryPtr);
	    cmds[i]->refCount++;
	    i++;
	}
	for (i = 0 ; i < length ; i++) {
	    Tcl_DeleteCommandFromToken((Tcl_Interp *) iPtr,
		    (Tcl_Command) cmds[i]);
	    TclCleanupCommandMacro(cmds[i]);
	}
	TclStackFree((Tcl_Interp *) iPtr, cmds);
    }
    Tcl_DeleteHashTable(&nsPtr->cmdTable);
    Tcl_InitHashTable(&nsPtr->cmdTable, TCL_STRING_KEYS);

    /*
     * Remove the namespace from its parent's child hashtable.
     */

    if (nsPtr->parentPtr != NULL) {
	entryPtr = Tcl_FindHashEntry(
		TclGetNamespaceChildTable((Tcl_Namespace *)
			nsPtr->parentPtr), nsPtr->name);
	if (entryPtr != NULL) {
	    Tcl_DeleteHashEntry(entryPtr);
	}
    }
    nsPtr->parentPtr = NULL;

    /*
     * Delete the namespace path if one is installed.
     */

    if (nsPtr->commandPathLength != 0) {
	UnlinkNsPath(nsPtr);
	nsPtr->commandPathLength = 0;
    }
    if (nsPtr->commandPathSourceList != NULL) {
	NamespacePathEntry *nsPathPtr = nsPtr->commandPathSourceList;

	do {
	    if (nsPathPtr->nsPtr != NULL && nsPathPtr->creatorNsPtr != NULL) {
		nsPathPtr->creatorNsPtr->cmdRefEpoch++;
	    }
	    nsPathPtr->nsPtr = NULL;
	    nsPathPtr = nsPathPtr->nextPtr;
	} while (nsPathPtr != NULL);
	nsPtr->commandPathSourceList = NULL;
    }

    /*
     * Delete all the child namespaces.
     *
     * BE CAREFUL: When each child is deleted, it will divorce itself from its
     * parent. You can't traverse a hash table properly if its elements are
     * being deleted.  Because of traces (and the desire to avoid the
     * quadratic problems of just using Tcl_FirstHashEntry over and over, [Bug
     * f97d4ee020]) we copy to a temporary array and then delete all those
     * namespaces.
     *
     * Important: leave the hash table itself still live.
     */

#ifndef BREAK_NAMESPACE_COMPAT
    while (nsPtr->childTable.numEntries > 0) {
	int length = nsPtr->childTable.numEntries;
	Namespace **children = (Namespace **)TclStackAlloc((Tcl_Interp *) iPtr,
		sizeof(Namespace *) * length);

	i = 0;
	for (entryPtr = Tcl_FirstHashEntry(&nsPtr->childTable, &search);
		entryPtr != NULL;
		entryPtr = Tcl_NextHashEntry(&search)) {
	    children[i] = (Namespace *)Tcl_GetHashValue(entryPtr);
	    children[i]->refCount++;
	    i++;
	}
	for (i = 0 ; i < length ; i++) {
	    Tcl_DeleteNamespace((Tcl_Namespace *) children[i]);
	    TclNsDecrRefCount(children[i]);
	}
	TclStackFree((Tcl_Interp *) iPtr, children);
    }
#else
    if (nsPtr->childTablePtr != NULL) {
	while (nsPtr->childTablePtr->numEntries > 0) {
	    int length = nsPtr->childTablePtr->numEntries;
	    Namespace **children = (Namespace **)TclStackAlloc((Tcl_Interp *) iPtr,
		    sizeof(Namespace *) * length);

	    i = 0;
	    for (entryPtr = Tcl_FirstHashEntry(nsPtr->childTablePtr, &search);
		    entryPtr != NULL;
		    entryPtr = Tcl_NextHashEntry(&search)) {
		children[i] = Tcl_GetHashValue(entryPtr);
		children[i]->refCount++;
		i++;
	    }
	    for (i = 0 ; i < length ; i++) {
		Tcl_DeleteNamespace((Tcl_Namespace *) children[i]);
		TclNsDecrRefCount(children[i]);
	    }
	    TclStackFree((Tcl_Interp *) iPtr, children);
	}
    }
#endif

    /*
     * Free the namespace's export pattern array.
     */

    if (nsPtr->exportArrayPtr != NULL) {
	for (i = 0;  i < nsPtr->numExportPatterns;  i++) {
	    ckfree(nsPtr->exportArrayPtr[i]);
	}
	ckfree(nsPtr->exportArrayPtr);
	nsPtr->exportArrayPtr = NULL;
	nsPtr->numExportPatterns = 0;
	nsPtr->maxExportPatterns = 0;
    }

    /*
     * Free any client data associated with the namespace.
     */

    if (nsPtr->deleteProc != NULL) {
	nsPtr->deleteProc(nsPtr->clientData);
    }
    nsPtr->deleteProc = NULL;
    nsPtr->clientData = NULL;

    /*
     * Reset the namespace's id field to ensure that this namespace won't be
     * interpreted as valid by, e.g., the cache validation code for cached
     * command references in Tcl_GetCommandFromObj.
     */

    nsPtr->nsId = 0;
}

/*
 *----------------------------------------------------------------------
 *
 * NamespaceFree --
 *
 *	Called after a namespace has been deleted, when its reference count
 *	reaches 0. Frees the data structure representing the namespace.
 *
 * Results:
 *	None.
 *
 * Side effects:
 *	None.
 *
 *----------------------------------------------------------------------
 */

static void
NamespaceFree(
    Namespace *nsPtr)	/* Points to the namespace to free. */
{
    /*
     * Most of the namespace's contents are freed when the namespace is
     * deleted by Tcl_DeleteNamespace. All that remains is to free its names
     * (for error messages), and the structure itself.
     */

    ckfree(nsPtr->name);
    ckfree(nsPtr->fullName);
    ckfree(nsPtr);
}

/*
 *----------------------------------------------------------------------
 *
 * TclNsDecrRefCount --
 *
 *	Drops a reference to a namespace and frees it if the namespace has
 *	been deleted and the last reference has just been dropped.
 *
 * Results:
 *	None.
 *
 * Side effects:
 *	None.
 *
 *----------------------------------------------------------------------
 */

void
TclNsDecrRefCount(
    Namespace *nsPtr)
{
    if ((nsPtr->refCount-- <= 1) && (nsPtr->flags & NS_DEAD)) {
	NamespaceFree(nsPtr);
    }
}

/*
 *----------------------------------------------------------------------
 *
 * Tcl_Export --
 *
 *	Makes all the commands matching a pattern available to later be
 *	imported from the namespace specified by namespacePtr (or the current
 *	namespace if namespacePtr is NULL). The specified pattern is appended
 *	onto the namespace's export pattern list, which is optionally cleared
 *	beforehand.
 *
 * Results:
 *	Returns TCL_OK if successful, or TCL_ERROR (along with an error
 *	message in the interpreter's result) if something goes wrong.
 *
 * Side effects:
 *	Appends the export pattern onto the namespace's export list.
 *	Optionally reset the namespace's export pattern list.
 *
 *----------------------------------------------------------------------
 */

int
Tcl_Export(
    Tcl_Interp *interp,		/* Current interpreter. */
    Tcl_Namespace *namespacePtr,/* Points to the namespace from which commands
				 * are to be exported. NULL for the current
				 * namespace. */
    const char *pattern,	/* String pattern indicating which commands to
				 * export. This pattern may not include any
				 * namespace qualifiers; only commands in the
				 * specified namespace may be exported. */
    int resetListFirst)		/* If nonzero, resets the namespace's export
				 * list before appending. */
{
#define INIT_EXPORT_PATTERNS 5
    Namespace *nsPtr, *exportNsPtr, *dummyPtr;
    Namespace *currNsPtr = (Namespace *) TclGetCurrentNamespace(interp);
    const char *simplePattern;
    char *patternCpy;
    int neededElems, len, i;

    /*
     * If the specified namespace is NULL, use the current namespace.
     */

    if (namespacePtr == NULL) {
	nsPtr = (Namespace *) currNsPtr;
    } else {
	nsPtr = (Namespace *) namespacePtr;
    }

    /*
     * If resetListFirst is true (nonzero), clear the namespace's export
     * pattern list.
     */

    if (resetListFirst) {
	if (nsPtr->exportArrayPtr != NULL) {
	    for (i = 0;  i < nsPtr->numExportPatterns;  i++) {
		ckfree(nsPtr->exportArrayPtr[i]);
	    }
	    ckfree(nsPtr->exportArrayPtr);
	    nsPtr->exportArrayPtr = NULL;
	    TclInvalidateNsCmdLookup(nsPtr);
	    nsPtr->numExportPatterns = 0;
	    nsPtr->maxExportPatterns = 0;
	}
    }

    /*
     * Check that the pattern doesn't have namespace qualifiers.
     */

    TclGetNamespaceForQualName(interp, pattern, nsPtr, TCL_NAMESPACE_ONLY,
	    &exportNsPtr, &dummyPtr, &dummyPtr, &simplePattern);

    if ((exportNsPtr != nsPtr) || (strcmp(pattern, simplePattern) != 0)) {
	Tcl_SetObjResult(interp, Tcl_ObjPrintf("invalid export pattern"
                " \"%s\": pattern can't specify a namespace", pattern));
	Tcl_SetErrorCode(interp, "TCL", "EXPORT", "INVALID", NULL);
	return TCL_ERROR;
    }

    /*
     * Make sure that we don't already have the pattern in the array
     */

    if (nsPtr->exportArrayPtr != NULL) {
	for (i = 0;  i < nsPtr->numExportPatterns;  i++) {
	    if (strcmp(pattern, nsPtr->exportArrayPtr[i]) == 0) {
		/*
		 * The pattern already exists in the list.
		 */

		return TCL_OK;
	    }
	}
    }

    /*
     * Make sure there is room in the namespace's pattern array for the new
     * pattern.
     */

    neededElems = nsPtr->numExportPatterns + 1;
    if (neededElems > nsPtr->maxExportPatterns) {
	nsPtr->maxExportPatterns = nsPtr->maxExportPatterns ?
		2 * nsPtr->maxExportPatterns : INIT_EXPORT_PATTERNS;
	nsPtr->exportArrayPtr = (char **)ckrealloc(nsPtr->exportArrayPtr,
		sizeof(char *) * nsPtr->maxExportPatterns);
    }

    /*
     * Add the pattern to the namespace's array of export patterns.
     */

    len = strlen(pattern);
    patternCpy = (char *)ckalloc(len + 1);
    memcpy(patternCpy, pattern, len + 1);

    nsPtr->exportArrayPtr[nsPtr->numExportPatterns] = patternCpy;
    nsPtr->numExportPatterns++;

    /*
     * The list of commands actually exported from the namespace might have
     * changed (probably will have!) However, we do not need to recompute this
     * just yet; next time we need the info will be soon enough.
     */

    TclInvalidateNsCmdLookup(nsPtr);

    return TCL_OK;
#undef INIT_EXPORT_PATTERNS
}

/*
 *----------------------------------------------------------------------
 *
 * Tcl_AppendExportList --
 *
 *	Appends onto the argument object the list of export patterns for the
 *	specified namespace.
 *
 * Results:
 *	The return value is normally TCL_OK; in this case the object
 *	referenced by objPtr has each export pattern appended to it. If an
 *	error occurs, TCL_ERROR is returned and the interpreter's result holds
 *	an error message.
 *
 * Side effects:
 *	If necessary, the object referenced by objPtr is converted into a list
 *	object.
 *
 *----------------------------------------------------------------------
 */

int
Tcl_AppendExportList(
    Tcl_Interp *interp,		/* Interpreter used for error reporting. */
    Tcl_Namespace *namespacePtr,/* Points to the namespace whose export
				 * pattern list is appended onto objPtr. NULL
				 * for the current namespace. */
    Tcl_Obj *objPtr)		/* Points to the Tcl object onto which the
				 * export pattern list is appended. */
{
    Namespace *nsPtr;
    int i, result;

    /*
     * If the specified namespace is NULL, use the current namespace.
     */

    if (namespacePtr == NULL) {
	nsPtr = (Namespace *) TclGetCurrentNamespace(interp);
    } else {
	nsPtr = (Namespace *) namespacePtr;
    }

    /*
     * Append the export pattern list onto objPtr.
     */

    for (i = 0;  i < nsPtr->numExportPatterns;  i++) {
	result = Tcl_ListObjAppendElement(interp, objPtr,
		Tcl_NewStringObj(nsPtr->exportArrayPtr[i], -1));
	if (result != TCL_OK) {
	    return result;
	}
    }
    return TCL_OK;
}

/*
 *----------------------------------------------------------------------
 *
 * Tcl_Import --
 *
 *	Imports all of the commands matching a pattern into the namespace
 *	specified by namespacePtr (or the current namespace if contextNsPtr is
 *	NULL). This is done by creating a new command (the "imported command")
 *	that points to the real command in its original namespace.
 *
 *	If matching commands are on the autoload path but haven't been loaded
 *	yet, this command forces them to be loaded, then creates the links to
 *	them.
 *
 * Results:
 *	Returns TCL_OK if successful, or TCL_ERROR (along with an error
 *	message in the interpreter's result) if something goes wrong.
 *
 * Side effects:
 *	Creates new commands in the importing namespace. These indirect calls
 *	back to the real command and are deleted if the real commands are
 *	deleted.
 *
 *----------------------------------------------------------------------
 */

int
Tcl_Import(
    Tcl_Interp *interp,		/* Current interpreter. */
    Tcl_Namespace *namespacePtr,/* Points to the namespace into which the
				 * commands are to be imported. NULL for the
				 * current namespace. */
    const char *pattern,	/* String pattern indicating which commands to
				 * import. This pattern should be qualified by
				 * the name of the namespace from which to
				 * import the command(s). */
    int allowOverwrite)		/* If nonzero, allow existing commands to be
				 * overwritten by imported commands. If 0,
				 * return an error if an imported cmd
				 * conflicts with an existing one. */
{
    Namespace *nsPtr, *importNsPtr, *dummyPtr;
    const char *simplePattern;
    Tcl_HashEntry *hPtr;
    Tcl_HashSearch search;

    /*
     * If the specified namespace is NULL, use the current namespace.
     */

    if (namespacePtr == NULL) {
	nsPtr = (Namespace *) TclGetCurrentNamespace(interp);
    } else {
	nsPtr = (Namespace *) namespacePtr;
    }

    /*
     * First, invoke the "auto_import" command with the pattern being
     * imported. This command is part of the Tcl library. It looks for
     * imported commands in autoloaded libraries and loads them in. That way,
     * they will be found when we try to create links below.
     *
     * Note that we don't just call Tcl_EvalObjv() directly because we do not
     * want absence of the command to be a failure case.
     */

    if (Tcl_FindCommand(interp,"auto_import",NULL,TCL_GLOBAL_ONLY) != NULL) {
	Tcl_Obj *objv[2];
	int result;

	TclNewLiteralStringObj(objv[0], "auto_import");
	objv[1] = Tcl_NewStringObj(pattern, -1);

	Tcl_IncrRefCount(objv[0]);
	Tcl_IncrRefCount(objv[1]);
	result = Tcl_EvalObjv(interp, 2, objv, TCL_GLOBAL_ONLY);
	Tcl_DecrRefCount(objv[0]);
	Tcl_DecrRefCount(objv[1]);

	if (result != TCL_OK) {
	    return TCL_ERROR;
	}
	Tcl_ResetResult(interp);
    }

    /*
     * From the pattern, find the namespace from which we are importing and
     * get the simple pattern (no namespace qualifiers or ::'s) at the end.
     */

    if (strlen(pattern) == 0) {
	Tcl_SetObjResult(interp, Tcl_NewStringObj("empty import pattern",-1));
	Tcl_SetErrorCode(interp, "TCL", "IMPORT", "EMPTY", NULL);
	return TCL_ERROR;
    }
    TclGetNamespaceForQualName(interp, pattern, nsPtr, TCL_NAMESPACE_ONLY,
	    &importNsPtr, &dummyPtr, &dummyPtr, &simplePattern);

    if (importNsPtr == NULL) {
	Tcl_SetObjResult(interp, Tcl_ObjPrintf(
                "unknown namespace in import pattern \"%s\"", pattern));
	Tcl_SetErrorCode(interp, "TCL", "LOOKUP", "NAMESPACE", pattern, NULL);
	return TCL_ERROR;
    }
    if (importNsPtr == nsPtr) {
	if (pattern == simplePattern) {
	    Tcl_SetObjResult(interp, Tcl_ObjPrintf(
		    "no namespace specified in import pattern \"%s\"",
                    pattern));
	    Tcl_SetErrorCode(interp, "TCL", "IMPORT", "ORIGIN", NULL);
	} else {
	    Tcl_SetObjResult(interp, Tcl_ObjPrintf(
                    "import pattern \"%s\" tries to import from namespace"
                    " \"%s\" into itself", pattern, importNsPtr->name));
	    Tcl_SetErrorCode(interp, "TCL", "IMPORT", "SELF", NULL);
	}
	return TCL_ERROR;
    }

    /*
     * Scan through the command table in the source namespace and look for
     * exported commands that match the string pattern. Create an "imported
     * command" in the current namespace for each imported command; these
     * commands redirect their invocations to the "real" command.
     */

    if ((simplePattern != NULL) && TclMatchIsTrivial(simplePattern)) {
	hPtr = Tcl_FindHashEntry(&importNsPtr->cmdTable, simplePattern);
	if (hPtr == NULL) {
	    return TCL_OK;
	}
	return DoImport(interp, nsPtr, hPtr, simplePattern, pattern,
		importNsPtr, allowOverwrite);
    }
    for (hPtr = Tcl_FirstHashEntry(&importNsPtr->cmdTable, &search);
	    (hPtr != NULL); hPtr = Tcl_NextHashEntry(&search)) {
	char *cmdName = (char *)Tcl_GetHashKey(&importNsPtr->cmdTable, hPtr);

	if (Tcl_StringMatch(cmdName, simplePattern) &&
		DoImport(interp, nsPtr, hPtr, cmdName, pattern, importNsPtr,
		allowOverwrite) == TCL_ERROR) {
	    return TCL_ERROR;
	}
    }
    return TCL_OK;
}

/*
 *----------------------------------------------------------------------
 *
 * DoImport --
 *
 *	Import a particular command from one namespace into another. Helper
 *	for Tcl_Import().
 *
 * Results:
 *	Standard Tcl result code. If TCL_ERROR, appends an error message to
 *	the interpreter result.
 *
 * Side effects:
 *	A new command is created in the target namespace unless this is a
 *	reimport of exactly the same command as before.
 *
 *----------------------------------------------------------------------
 */

static int
DoImport(
    Tcl_Interp *interp,
    Namespace *nsPtr,
    Tcl_HashEntry *hPtr,
    const char *cmdName,
    const char *pattern,
    Namespace *importNsPtr,
    int allowOverwrite)
{
    int i = 0, exported = 0;
    Tcl_HashEntry *found;

    /*
     * The command cmdName in the source namespace matches the pattern. Check
     * whether it was exported. If it wasn't, we ignore it.
     */

    while (!exported && (i < importNsPtr->numExportPatterns)) {
	exported |= Tcl_StringMatch(cmdName,
		importNsPtr->exportArrayPtr[i++]);
    }
    if (!exported) {
	return TCL_OK;
    }

    /*
     * Unless there is a name clash, create an imported command in the current
     * namespace that refers to cmdPtr.
     */

    found = Tcl_FindHashEntry(&nsPtr->cmdTable, cmdName);
    if ((found == NULL) || allowOverwrite) {
	/*
	 * Create the imported command and its client data. To create the new
	 * command in the current namespace, generate a fully qualified name
	 * for it.
	 */

	Tcl_DString ds;
	Tcl_Command importedCmd;
	ImportedCmdData *dataPtr;
	Command *cmdPtr;
	ImportRef *refPtr;

	Tcl_DStringInit(&ds);
	Tcl_DStringAppend(&ds, nsPtr->fullName, -1);
	if (nsPtr != ((Interp *) interp)->globalNsPtr) {
	    TclDStringAppendLiteral(&ds, "::");
	}
	Tcl_DStringAppend(&ds, cmdName, -1);

	/*
	 * Check whether creating the new imported command in the current
	 * namespace would create a cycle of imported command references.
	 */

	cmdPtr = (Command *)Tcl_GetHashValue(hPtr);
	if (found != NULL && cmdPtr->deleteProc == DeleteImportedCmd) {
	    Command *overwrite = (Command *)Tcl_GetHashValue(found);
	    Command *linkCmd = cmdPtr;

	    while (linkCmd->deleteProc == DeleteImportedCmd) {
		dataPtr = (ImportedCmdData *)linkCmd->objClientData;
		linkCmd = dataPtr->realCmdPtr;
		if (overwrite == linkCmd) {
		    Tcl_SetObjResult(interp, Tcl_ObjPrintf(
                            "import pattern \"%s\" would create a loop"
                            " containing command \"%s\"",
                            pattern, Tcl_DStringValue(&ds)));
		    Tcl_DStringFree(&ds);
		    Tcl_SetErrorCode(interp, "TCL", "IMPORT", "LOOP", NULL);
		    return TCL_ERROR;
		}
	    }
	}

	dataPtr = (ImportedCmdData *)ckalloc(sizeof(ImportedCmdData));
	importedCmd = Tcl_NRCreateCommand(interp, Tcl_DStringValue(&ds),
		TclInvokeImportedCmd, InvokeImportedNRCmd, dataPtr,
		DeleteImportedCmd);
	dataPtr->realCmdPtr = cmdPtr;
<<<<<<< HEAD
	/* corresponding decrement is in DeleteImportedCmd */ 
=======
>>>>>>> ae0e31bf
	cmdPtr->refCount++;
	dataPtr->selfPtr = (Command *) importedCmd;
	dataPtr->selfPtr->refCount++;
	dataPtr->selfPtr->compileProc = cmdPtr->compileProc;
	Tcl_DStringFree(&ds);

	/*
	 * Create an ImportRef structure describing this new import command
	 * and add it to the import ref list in the "real" command.
	 */

	refPtr = (ImportRef *)ckalloc(sizeof(ImportRef));
	refPtr->importedCmdPtr = (Command *) importedCmd;
	refPtr->importedCmdPtr->refCount++;
	refPtr->nextPtr = cmdPtr->importRefPtr;
	cmdPtr->importRefPtr = refPtr;
    } else {
	Command *overwrite = (Command *)Tcl_GetHashValue(found);

	if (overwrite->deleteProc == DeleteImportedCmd) {
	    ImportedCmdData *dataPtr = (ImportedCmdData *)overwrite->objClientData;

	    if (dataPtr->realCmdPtr == Tcl_GetHashValue(hPtr)) {
		/*
		 * Repeated import of same command is acceptable.
		 */

		return TCL_OK;
	    }
	}
	Tcl_SetObjResult(interp, Tcl_ObjPrintf(
                "can't import command \"%s\": already exists", cmdName));
	Tcl_SetErrorCode(interp, "TCL", "IMPORT", "OVERWRITE", NULL);
	return TCL_ERROR;
    }
    return TCL_OK;
}

/*
 *----------------------------------------------------------------------
 *
 * Tcl_ForgetImport --
 *
 *	Deletes commands previously imported into the namespace indicated.
 *	The by namespacePtr, or the current namespace of interp, when
 *	namespacePtr is NULL. The pattern controls which imported commands are
 *	deleted. A simple pattern, one without namespace separators, matches
 *	the current command names of imported commands in the namespace.
 *	Matching imported commands are deleted. A qualified pattern is
 *	interpreted as deletion selection on the basis of where the command is
 *	imported from. The original command and "first link" command for each
 *	imported command are determined, and they are matched against the
 *	pattern. A match leads to deletion of the imported command.
 *
 * Results:
 *	Returns TCL_ERROR and records an error message in the interp result if
 *	a namespace qualified pattern refers to a namespace that does not
 *	exist. Otherwise, returns TCL_OK.
 *
 * Side effects:
 *	May delete commands.
 *
 *----------------------------------------------------------------------
 */

int
Tcl_ForgetImport(
    Tcl_Interp *interp,		/* Current interpreter. */
    Tcl_Namespace *namespacePtr,/* Points to the namespace from which
				 * previously imported commands should be
				 * removed. NULL for current namespace. */
    const char *pattern)	/* String pattern indicating which imported
				 * commands to remove. */
{
    Namespace *nsPtr, *sourceNsPtr, *dummyPtr;
    const char *simplePattern;
    char *cmdName;
    Tcl_HashEntry *hPtr;
    Tcl_HashSearch search;

    /*
     * If the specified namespace is NULL, use the current namespace.
     */

    if (namespacePtr == NULL) {
	nsPtr = (Namespace *) TclGetCurrentNamespace(interp);
    } else {
	nsPtr = (Namespace *) namespacePtr;
    }

    /*
     * Parse the pattern into its namespace-qualification (if any) and the
     * simple pattern.
     */

    TclGetNamespaceForQualName(interp, pattern, nsPtr, TCL_NAMESPACE_ONLY,
	    &sourceNsPtr, &dummyPtr, &dummyPtr, &simplePattern);

    if (sourceNsPtr == NULL) {
	Tcl_SetObjResult(interp, Tcl_ObjPrintf(
		"unknown namespace in namespace forget pattern \"%s\"",
		pattern));
	Tcl_SetErrorCode(interp, "TCL", "LOOKUP", "NAMESPACE", pattern, NULL);
	return TCL_ERROR;
    }

    if (strcmp(pattern, simplePattern) == 0) {
	/*
	 * The pattern is simple. Delete any imported commands that match it.
	 */

	if (TclMatchIsTrivial(simplePattern)) {
	    hPtr = Tcl_FindHashEntry(&nsPtr->cmdTable, simplePattern);
	    if (hPtr != NULL) {
		Command *cmdPtr = (Command *)Tcl_GetHashValue(hPtr);

		if (cmdPtr && (cmdPtr->deleteProc == DeleteImportedCmd)) {
		    Tcl_DeleteCommandFromToken(interp, (Tcl_Command) cmdPtr);
		}
	    }
	    return TCL_OK;
	}
	for (hPtr = Tcl_FirstHashEntry(&nsPtr->cmdTable, &search);
		(hPtr != NULL); hPtr = Tcl_NextHashEntry(&search)) {
	    Command *cmdPtr = (Command *)Tcl_GetHashValue(hPtr);

	    if (cmdPtr->deleteProc != DeleteImportedCmd) {
		continue;
	    }
	    cmdName = (char *)Tcl_GetHashKey(&nsPtr->cmdTable, hPtr);
	    if (Tcl_StringMatch(cmdName, simplePattern)) {
		Tcl_DeleteCommandFromToken(interp, (Tcl_Command) cmdPtr);
	    }
	}
	return TCL_OK;
    }

    /*
     * The pattern was namespace-qualified.
     */

    for (hPtr = Tcl_FirstHashEntry(&nsPtr->cmdTable, &search); (hPtr != NULL);
	    hPtr = Tcl_NextHashEntry(&search)) {
	Tcl_CmdInfo info;
	Tcl_Command token = (Tcl_Command)Tcl_GetHashValue(hPtr);
	Tcl_Command origin = TclGetOriginalCommand(token);

	if (Tcl_GetCommandInfoFromToken(origin, &info) == 0) {
	    continue;			/* Not an imported command. */
	}
	if (info.namespacePtr != (Tcl_Namespace *) sourceNsPtr) {
	    /*
	     * Original not in namespace we're matching. Check the first link
	     * in the import chain.
	     */

	    Command *cmdPtr = (Command *) token;
	    ImportedCmdData *dataPtr = (ImportedCmdData *)cmdPtr->objClientData;
	    Tcl_Command firstToken = (Tcl_Command) dataPtr->realCmdPtr;

	    if (firstToken == origin) {
		continue;
	    }
	    Tcl_GetCommandInfoFromToken(firstToken, &info);
	    if (info.namespacePtr != (Tcl_Namespace *) sourceNsPtr) {
		continue;
	    }
	    origin = firstToken;
	}
	if (Tcl_StringMatch(Tcl_GetCommandName(NULL, origin), simplePattern)){
	    Tcl_DeleteCommandFromToken(interp, token);
	}
    }
    return TCL_OK;
}

/*
 *----------------------------------------------------------------------
 *
 * TclGetOriginalCommand --
 *
 *	Returns the routine that an imported routine references, traversing any
 *	intermediate imported routines to find the origin routine. Returns NULL
 *	if the given routine is not imported.
 *
 * Results:
 *
 * Side effects:
 *	None.
 *
 *----------------------------------------------------------------------
 */

Tcl_Command
TclGetOriginalCommand(
    Tcl_Command command)	/* A routine to find the original routine for */
{
    Command *cmdPtr = (Command *) command;
    ImportedCmdData *dataPtr;

    if (cmdPtr->deleteProc != DeleteImportedCmd) {
	return NULL;
    }

    while (cmdPtr->deleteProc == DeleteImportedCmd) {
	dataPtr = (ImportedCmdData *)cmdPtr->objClientData;
	cmdPtr = dataPtr->realCmdPtr;
    }
    return (Tcl_Command) cmdPtr;
}

/*
 *----------------------------------------------------------------------
 *
 * TclInvokeImportedCmd --
 *
 *	Invoked by Tcl whenever the user calls an imported command that was
 *	created by Tcl_Import. Finds the "real" command (in another
 *	namespace), and passes control to it.
 *
 * Results:
 *	Returns TCL_OK if successful, and TCL_ERROR if anything goes wrong.
 *
 * Side effects:
 *	Returns a result in the interpreter's result object. If anything goes
 *	wrong, the result object is set to an error message.
 *
 *----------------------------------------------------------------------
 */

static int
InvokeImportedNRCmd(
    ClientData clientData,	/* Points to the imported command's
				 * ImportedCmdData structure. */
    Tcl_Interp *interp,		/* Current interpreter. */
    int objc,			/* Number of arguments. */
    Tcl_Obj *const objv[])	/* The argument objects. */
{
    ImportedCmdData *dataPtr = (ImportedCmdData *)clientData;
    Command *realCmdPtr = dataPtr->realCmdPtr;

    TclSkipTailcall(interp);
    return TclNREvalObjv(interp, objc, objv, TCL_EVAL_NOERR, realCmdPtr);
}

int
TclInvokeImportedCmd(
    ClientData clientData,	/* Points to the imported command's
				 * ImportedCmdData structure. */
    Tcl_Interp *interp,		/* Current interpreter. */
    int objc,			/* Number of arguments. */
    Tcl_Obj *const objv[])	/* The argument objects. */
{
    return Tcl_NRCallObjProc(interp, InvokeImportedNRCmd, clientData,
	    objc, objv);
}

/*
 *----------------------------------------------------------------------
 *
 * DeleteImportedCmd --
 *
 *	Invoked by Tcl whenever an imported command is deleted. The "real"
 *	command keeps a list of all the imported commands that refer to it, so
 *	those imported commands can be deleted when the real command is
 *	deleted. This function removes the imported command reference from the
 *	real command's list, and frees up the memory associated with the
 *	imported command.
 *
 * Results:
 *	None.
 *
 * Side effects:
 *	Removes the imported command from the real command's import list.
 *
 *----------------------------------------------------------------------
 */

static void
DeleteImportedCmd(
    ClientData clientData)	/* Points to the imported command's
				 * ImportedCmdData structure. */
{
    ImportedCmdData *dataPtr = (ImportedCmdData *)clientData;
    Command *realCmdPtr = dataPtr->realCmdPtr;
    Command *selfPtr = dataPtr->selfPtr;
    ImportRef *refPtr, *prevPtr;

    prevPtr = NULL;
    for (refPtr = realCmdPtr->importRefPtr; refPtr != NULL;
	    refPtr = refPtr->nextPtr) {
	if (refPtr->importedCmdPtr == selfPtr) {
	    /*
	     * Remove *refPtr from real command's list of imported commands
	     * that refer to it.
	     */

	    if (prevPtr == NULL) { /* refPtr is first in list. */
		realCmdPtr->importRefPtr = refPtr->nextPtr;
	    } else {
		prevPtr->nextPtr = refPtr->nextPtr;
	    }
	    TclCleanupCommandMacro(refPtr->importedCmdPtr);
	    ckfree(refPtr);
<<<<<<< HEAD
=======
	    TclCleanupCommandMacro(selfPtr);
>>>>>>> ae0e31bf
	    TclCleanupCommandMacro(realCmdPtr);
	    ckfree(dataPtr);
	    return;
	}
	prevPtr = refPtr;
    }

    Tcl_Panic("DeleteImportedCmd: did not find cmd in real cmd's list of import references");
}

/*
 *----------------------------------------------------------------------
 *
 * TclGetNamespaceForQualName --
 *
 *	Given a qualified name specifying a command, variable, or namespace,
 *	and a namespace in which to resolve the name, this function returns a
 *	pointer to the namespace that contains the item. A qualified name
 *	consists of the "simple" name of an item qualified by the names of an
 *	arbitrary number of containing namespace separated by "::"s. If the
 *	qualified name starts with "::", it is interpreted absolutely from the
 *	global namespace. Otherwise, it is interpreted relative to the
 *	namespace specified by cxtNsPtr if it is non-NULL. If cxtNsPtr is
 *	NULL, the name is interpreted relative to the current namespace.
 *
 *	A relative name like "foo::bar::x" can be found starting in either the
 *	current namespace or in the global namespace. So each search usually
 *	follows two tracks, and two possible namespaces are returned. If the
 *	function sets either *nsPtrPtr or *altNsPtrPtr to NULL, then that path
 *	failed.
 *
 *	If "flags" contains TCL_GLOBAL_ONLY, the relative qualified name is
 *	sought only in the global :: namespace. The alternate search (also)
 *	starting from the global namespace is ignored and *altNsPtrPtr is set
 *	NULL.
 *
 *	If "flags" contains TCL_NAMESPACE_ONLY, the relative qualified name is
 *	sought only in the namespace specified by cxtNsPtr. The alternate
 *	search starting from the global namespace is ignored and *altNsPtrPtr
 *	is set NULL. If both TCL_GLOBAL_ONLY and TCL_NAMESPACE_ONLY are
 *	specified, TCL_GLOBAL_ONLY is ignored and the search starts from the
 *	namespace specified by cxtNsPtr.
 *
 *	If "flags" contains TCL_CREATE_NS_IF_UNKNOWN, all namespace components
 *	of the qualified name that cannot be found are automatically created
 *	within their specified parent. This makes sure that functions like
 *	Tcl_CreateCommand always succeed. There is no alternate search path,
 *	so *altNsPtrPtr is set NULL.
 *
 *	If "flags" contains TCL_FIND_ONLY_NS, the qualified name is treated as
 *	a reference to a namespace, and the entire qualified name is followed.
 *	If the name is relative, the namespace is looked up only in the
 *	current namespace. A pointer to the namespace is stored in *nsPtrPtr
 *	and NULL is stored in *simpleNamePtr. Otherwise, if TCL_FIND_ONLY_NS
 *	is not specified, only the leading components are treated as namespace
 *	names, and a pointer to the simple name of the final component is
 *	stored in *simpleNamePtr.
 *
 * Results:
 *	It sets *nsPtrPtr and *altNsPtrPtr to point to the two possible
 *	namespaces which represent the last (containing) namespace in the
 *	qualified name. If the function sets either *nsPtrPtr or *altNsPtrPtr
 *	to NULL, then the search along that path failed. The function also
 *	stores a pointer to the simple name of the final component in
 *	*simpleNamePtr. If the qualified name is "::" or was treated as a
 *	namespace reference (TCL_FIND_ONLY_NS), the function stores a pointer
 *	to the namespace in *nsPtrPtr, NULL in *altNsPtrPtr, and sets
 *	*simpleNamePtr to point to an empty string.
 *
 *	If there is an error, this function returns TCL_ERROR. If "flags"
 *	contains TCL_LEAVE_ERR_MSG, an error message is returned in the
 *	interpreter's result object. Otherwise, the interpreter's result
 *	object is left unchanged.
 *
 *	*actualCxtPtrPtr is set to the actual context namespace. It is set to
 *	the input context namespace pointer in cxtNsPtr. If cxtNsPtr is NULL,
 *	it is set to the current namespace context.
 *
 *	For backwards compatibility with the TclPro byte code loader, this
 *	function always returns TCL_OK.
 *
 * Side effects:
 *	If "flags" contains TCL_CREATE_NS_IF_UNKNOWN, new namespaces may be
 *	created.
 *
 *----------------------------------------------------------------------
 */

int
TclGetNamespaceForQualName(
    Tcl_Interp *interp,		/* Interpreter in which to find the namespace
				 * containing qualName. */
    const char *qualName,	/* A namespace-qualified name of an command,
				 * variable, or namespace. */
    Namespace *cxtNsPtr,	/* The namespace in which to start the search
				 * for qualName's namespace. If NULL start
				 * from the current namespace. Ignored if
				 * TCL_GLOBAL_ONLY is set. */
    int flags,			/* Flags controlling the search: an OR'd
				 * combination of TCL_GLOBAL_ONLY,
				 * TCL_NAMESPACE_ONLY, TCL_FIND_ONLY_NS, and
				 * TCL_CREATE_NS_IF_UNKNOWN. */
    Namespace **nsPtrPtr,	/* Address where function stores a pointer to
				 * containing namespace if qualName is found
				 * starting from *cxtNsPtr or, if
				 * TCL_GLOBAL_ONLY is set, if qualName is
				 * found in the global :: namespace. NULL is
				 * stored otherwise. */
    Namespace **altNsPtrPtr,	/* Address where function stores a pointer to
				 * containing namespace if qualName is found
				 * starting from the global :: namespace.
				 * NULL is stored if qualName isn't found
				 * starting from :: or if the TCL_GLOBAL_ONLY,
				 * TCL_NAMESPACE_ONLY, TCL_FIND_ONLY_NS,
				 * TCL_CREATE_NS_IF_UNKNOWN flag is set. */
    Namespace **actualCxtPtrPtr,/* Address where function stores a pointer to
				 * the actual namespace from which the search
				 * started. This is either cxtNsPtr, the ::
				 * namespace if TCL_GLOBAL_ONLY was specified,
				 * or the current namespace if cxtNsPtr was
				 * NULL. */
    const char **simpleNamePtr) /* Address where function stores the simple
				 * name at end of the qualName, or NULL if
				 * qualName is "::" or the flag
				 * TCL_FIND_ONLY_NS was specified. */
{
    Interp *iPtr = (Interp *) interp;
    Namespace *nsPtr = cxtNsPtr;
    Namespace *altNsPtr;
    Namespace *globalNsPtr = iPtr->globalNsPtr;
    const char *start, *end;
    const char *nsName;
    Tcl_HashEntry *entryPtr;
    Tcl_DString buffer;
    int len;

    /*
     * Determine the context namespace nsPtr in which to start the primary
     * search. If the qualName name starts with a "::" or TCL_GLOBAL_ONLY was
     * specified, search from the global namespace. Otherwise, use the
     * namespace given in cxtNsPtr, or if that is NULL, use the current
     * namespace context. Note that we always treat two or more adjacent ":"s
     * as a namespace separator.
     */

    if (flags & TCL_GLOBAL_ONLY) {
	nsPtr = globalNsPtr;
    } else if (nsPtr == NULL) {
	nsPtr = iPtr->varFramePtr->nsPtr;
    }

    start = qualName;			/* Points to start of qualifying
					 * namespace. */
    if ((*qualName == ':') && (*(qualName+1) == ':')) {
	start = qualName+2;		/* Skip over the initial :: */
	while (*start == ':') {
	    start++;			/* Skip over a subsequent : */
	}
	nsPtr = globalNsPtr;
	if (*start == '\0') {		/* qualName is just two or more
					 * ":"s. */
	    *nsPtrPtr = globalNsPtr;
	    *altNsPtrPtr = NULL;
	    *actualCxtPtrPtr = globalNsPtr;
	    *simpleNamePtr = start;	/* Points to empty string. */
	    return TCL_OK;
	}
    }
    *actualCxtPtrPtr = nsPtr;

    /*
     * Start an alternate search path starting with the global namespace.
     * However, if the starting context is the global namespace, or if the
     * flag is set to search only the namespace *cxtNsPtr, ignore the
     * alternate search path.
     */

    altNsPtr = globalNsPtr;
    if ((nsPtr == globalNsPtr)
	    || (flags & (TCL_NAMESPACE_ONLY | TCL_FIND_ONLY_NS))) {
	altNsPtr = NULL;
    }

    /*
     * Loop to resolve each namespace qualifier in qualName.
     */

    Tcl_DStringInit(&buffer);
    end = start;
    while (*start != '\0') {
	/*
	 * Find the next namespace qualifier (i.e., a name ending in "::") or
	 * the end of the qualified name (i.e., a name ending in "\0"). Set
	 * len to the number of characters, starting from start, in the name;
	 * set end to point after the "::"s or at the "\0".
	 */

	len = 0;
	for (end = start;  *end != '\0';  end++) {
	    if ((*end == ':') && (*(end+1) == ':')) {
		end += 2;		/* Skip over the initial :: */
		while (*end == ':') {
		    end++;		/* Skip over the subsequent : */
		}
		break;			/* Exit for loop; end is after ::'s */
	    }
	    len++;
	}

	if (*end=='\0' && !(end-start>=2 && *(end-1)==':' && *(end-2)==':')) {
	    /*
	     * qualName ended with a simple name at start. If TCL_FIND_ONLY_NS
	     * was specified, look this up as a namespace. Otherwise, start is
	     * the name of a cmd or var and we are done.
	     */

	    if (flags & TCL_FIND_ONLY_NS) {
		nsName = start;
	    } else {
		*nsPtrPtr = nsPtr;
		*altNsPtrPtr = altNsPtr;
		*simpleNamePtr = start;
		Tcl_DStringFree(&buffer);
		return TCL_OK;
	    }
	} else {
	    /*
	     * start points to the beginning of a namespace qualifier ending
	     * in "::". end points to the start of a name in that namespace
	     * that might be empty. Copy the namespace qualifier to a buffer
	     * so it can be null terminated. We can't modify the incoming
	     * qualName since it may be a string constant.
	     */

	    TclDStringClear(&buffer);
	    Tcl_DStringAppend(&buffer, start, len);
	    nsName = Tcl_DStringValue(&buffer);
	}

	/*
	 * Look up the namespace qualifier nsName in the current namespace
	 * context. If it isn't found but TCL_CREATE_NS_IF_UNKNOWN is set,
	 * create that qualifying namespace. This is needed for functions like
	 * Tcl_CreateCommand that cannot fail.
	 */

	if (nsPtr != NULL) {
#ifndef BREAK_NAMESPACE_COMPAT
	    entryPtr = Tcl_FindHashEntry(&nsPtr->childTable, nsName);
#else
	    if (nsPtr->childTablePtr == NULL) {
		entryPtr = NULL;
	    } else {
		entryPtr = Tcl_FindHashEntry(nsPtr->childTablePtr, nsName);
	    }
#endif
	    if (entryPtr != NULL) {
		nsPtr = (Namespace *)Tcl_GetHashValue(entryPtr);
	    } else if (flags & TCL_CREATE_NS_IF_UNKNOWN) {
		Tcl_CallFrame *framePtr;

		(void) TclPushStackFrame(interp, &framePtr,
			(Tcl_Namespace *) nsPtr, /*isProcCallFrame*/ 0);

		nsPtr = (Namespace *)
			Tcl_CreateNamespace(interp, nsName, NULL, NULL);
		TclPopStackFrame(interp);

		if (nsPtr == NULL) {
		    Tcl_Panic("Could not create namespace '%s'", nsName);
		}
	    } else {			/* Namespace not found and was not
					 * created. */
		nsPtr = NULL;
	    }
	}

	/*
	 * Look up the namespace qualifier in the alternate search path too.
	 */

	if (altNsPtr != NULL) {
#ifndef BREAK_NAMESPACE_COMPAT
	    entryPtr = Tcl_FindHashEntry(&altNsPtr->childTable, nsName);
#else
	    if (altNsPtr->childTablePtr != NULL) {
		entryPtr = Tcl_FindHashEntry(altNsPtr->childTablePtr, nsName);
	    } else {
		entryPtr = NULL;
	    }
#endif
	    if (entryPtr != NULL) {
		altNsPtr = (Namespace *)Tcl_GetHashValue(entryPtr);
	    } else {
		altNsPtr = NULL;
	    }
	}

	/*
	 * If both search paths have failed, return NULL results.
	 */

	if ((nsPtr == NULL) && (altNsPtr == NULL)) {
	    *nsPtrPtr = NULL;
	    *altNsPtrPtr = NULL;
	    *simpleNamePtr = NULL;
	    Tcl_DStringFree(&buffer);
	    return TCL_OK;
	}

	start = end;
    }

    /*
     * We ignore trailing "::"s in a namespace name, but in a command or
     * variable name, trailing "::"s refer to the cmd or var named {}.
     */

    if ((flags & TCL_FIND_ONLY_NS) || (end>start && *(end-1)!=':')) {
	*simpleNamePtr = NULL;		/* Found namespace name. */
    } else {
	*simpleNamePtr = end;		/* Found cmd/var: points to empty
					 * string. */
    }

    /*
     * As a special case, if we are looking for a namespace and qualName is ""
     * and the current active namespace (nsPtr) is not the global namespace,
     * return NULL (no namespace was found). This is because namespaces can
     * not have empty names except for the global namespace.
     */

    if ((flags & TCL_FIND_ONLY_NS) && (*qualName == '\0')
	    && (nsPtr != globalNsPtr)) {
	nsPtr = NULL;
    }

    *nsPtrPtr = nsPtr;
    *altNsPtrPtr = altNsPtr;
    Tcl_DStringFree(&buffer);
    return TCL_OK;
}

/*
 *----------------------------------------------------------------------
 *
 * TclEnsureNamespace --
 *
 *	Provide a namespace that is not deleted.
 *
 * Value
 *
 *	namespacePtr, if it is not scheduled for deletion, or a pointer to a
 *	new namespace with the same name otherwise.
 *
 * Effect
 *	None.
 *
 *----------------------------------------------------------------------
 */
Tcl_Namespace *
TclEnsureNamespace(
    Tcl_Interp *interp,
    Tcl_Namespace *namespacePtr)
{
    Namespace *nsPtr = (Namespace *) namespacePtr;
    if (!(nsPtr->flags & NS_DYING)) {
	    return namespacePtr;
    }
    return Tcl_CreateNamespace(interp, nsPtr->fullName, NULL, NULL);
}

/*
 *----------------------------------------------------------------------
 *
 * Tcl_FindNamespace --
 *
 *	Searches for a namespace.
 *
 * Results:
 *	Returns a pointer to the namespace if it is found. Otherwise, returns
 *	NULL and leaves an error message in the interpreter's result object if
 *	"flags" contains TCL_LEAVE_ERR_MSG.
 *
 * Side effects:
 *	None.
 *
 *----------------------------------------------------------------------
 */

Tcl_Namespace *
Tcl_FindNamespace(
    Tcl_Interp *interp,		/* The interpreter in which to find the
				 * namespace. */
    const char *name,		/* Namespace name. If it starts with "::",
				 * will be looked up in global namespace.
				 * Else, looked up first in contextNsPtr
				 * (current namespace if contextNsPtr is
				 * NULL), then in global namespace. */
    Tcl_Namespace *contextNsPtr,/* Ignored if TCL_GLOBAL_ONLY flag is set or
				 * if the name starts with "::". Otherwise,
				 * points to namespace in which to resolve
				 * name; if NULL, look up name in the current
				 * namespace. */
    int flags)		/* Flags controlling namespace lookup: an OR'd
				 * combination of TCL_GLOBAL_ONLY and
				 * TCL_LEAVE_ERR_MSG flags. */
{
    Namespace *nsPtr, *dummy1Ptr, *dummy2Ptr;
    const char *dummy;

    /*
     * Find the namespace(s) that contain the specified namespace name. Add
     * the TCL_FIND_ONLY_NS flag to resolve the name all the way down to its
     * last component, a namespace.
     */

    TclGetNamespaceForQualName(interp, name, (Namespace *) contextNsPtr,
	    flags|TCL_FIND_ONLY_NS, &nsPtr, &dummy1Ptr, &dummy2Ptr, &dummy);

    if (nsPtr != NULL) {
	return (Tcl_Namespace *) nsPtr;
    }

    if (flags & TCL_LEAVE_ERR_MSG) {
	Tcl_SetObjResult(interp, Tcl_ObjPrintf(
                "unknown namespace \"%s\"", name));
	Tcl_SetErrorCode(interp, "TCL", "LOOKUP", "NAMESPACE", name, NULL);
    }
    return NULL;
}

/*
 *----------------------------------------------------------------------
 *
 * Tcl_FindCommand --
 *
 *	Searches for a command.
 *
 * Results:
 *	Returns a token for the command if it is found. Otherwise, if it can't
 *	be found or there is an error, returns NULL and leaves an error
 *	message in the interpreter's result object if "flags" contains
 *	TCL_LEAVE_ERR_MSG.
 *
 * Side effects:
 *	None.
 *
 *----------------------------------------------------------------------
 */

Tcl_Command
Tcl_FindCommand(
    Tcl_Interp *interp,		/* The interpreter in which to find the
				 * command and to report errors. */
    const char *name,		/* Command's name. If it starts with "::",
				 * will be looked up in global namespace.
				 * Else, looked up first in contextNsPtr
				 * (current namespace if contextNsPtr is
				 * NULL), then in global namespace. */
    Tcl_Namespace *contextNsPtr,/* Ignored if TCL_GLOBAL_ONLY flag set.
				 * Otherwise, points to namespace in which to
				 * resolve name. If NULL, look up name in the
				 * current namespace. */
    int flags)			/* An OR'd combination of flags:
				 * TCL_GLOBAL_ONLY (look up name only in
				 * global namespace), TCL_NAMESPACE_ONLY (look
				 * up only in contextNsPtr, or the current
				 * namespace if contextNsPtr is NULL), and
				 * TCL_LEAVE_ERR_MSG. If both TCL_GLOBAL_ONLY
				 * and TCL_NAMESPACE_ONLY are given,
				 * TCL_GLOBAL_ONLY is ignored. */
{
    Interp *iPtr = (Interp *) interp;
    Namespace *cxtNsPtr;
    Tcl_HashEntry *entryPtr;
    Command *cmdPtr;
    const char *simpleName;
    int result;

    /*
     * If this namespace has a command resolver, then give it first crack at
     * the command resolution. If the interpreter has any command resolvers,
     * consult them next. The command resolver functions may return a
     * Tcl_Command value, they may signal to continue onward, or they may
     * signal an error.
     */

    if ((flags & TCL_GLOBAL_ONLY) || !strncmp(name, "::", 2)) {
	cxtNsPtr = (Namespace *) TclGetGlobalNamespace(interp);
    } else if (contextNsPtr != NULL) {
	cxtNsPtr = (Namespace *) contextNsPtr;
    } else {
	cxtNsPtr = (Namespace *) TclGetCurrentNamespace(interp);
    }

    if (cxtNsPtr->cmdResProc != NULL || iPtr->resolverPtr != NULL) {
	ResolverScheme *resPtr = iPtr->resolverPtr;
	Tcl_Command cmd;

	if (cxtNsPtr->cmdResProc) {
	    result = cxtNsPtr->cmdResProc(interp, name,
		    (Tcl_Namespace *) cxtNsPtr, flags, &cmd);
	} else {
	    result = TCL_CONTINUE;
	}

	while (result == TCL_CONTINUE && resPtr) {
	    if (resPtr->cmdResProc) {
		result = resPtr->cmdResProc(interp, name,
			(Tcl_Namespace *) cxtNsPtr, flags, &cmd);
	    }
	    resPtr = resPtr->nextPtr;
	}

	if (result == TCL_OK) {
	    ((Command *)cmd)->flags |= CMD_VIA_RESOLVER;
	    return cmd;

	} else if (result != TCL_CONTINUE) {
	    return NULL;
	}
    }

    /*
     * Find the namespace(s) that contain the command.
     */

    cmdPtr = NULL;
    if (cxtNsPtr->commandPathLength!=0 && strncmp(name, "::", 2)
	    && !(flags & TCL_NAMESPACE_ONLY)) {
	int i;
	Namespace *pathNsPtr, *realNsPtr, *dummyNsPtr;

	(void) TclGetNamespaceForQualName(interp, name, cxtNsPtr,
		TCL_NAMESPACE_ONLY, &realNsPtr, &dummyNsPtr, &dummyNsPtr,
		&simpleName);
	if ((realNsPtr != NULL) && (simpleName != NULL)) {
	    if ((cxtNsPtr == realNsPtr)
		    || !(realNsPtr->flags & NS_DYING)) {
		entryPtr = Tcl_FindHashEntry(&realNsPtr->cmdTable, simpleName);
		if (entryPtr != NULL) {
		    cmdPtr = (Command *)Tcl_GetHashValue(entryPtr);
		}
	    }
	}

	/*
	 * Next, check along the path.
	 */

	for (i=0 ; i<cxtNsPtr->commandPathLength && cmdPtr==NULL ; i++) {
	    pathNsPtr = cxtNsPtr->commandPathArray[i].nsPtr;
	    if (pathNsPtr == NULL) {
		continue;
	    }
	    (void) TclGetNamespaceForQualName(interp, name, pathNsPtr,
		    TCL_NAMESPACE_ONLY, &realNsPtr, &dummyNsPtr, &dummyNsPtr,
		    &simpleName);
	    if ((realNsPtr != NULL) && (simpleName != NULL)
		    && !(realNsPtr->flags & NS_DYING)) {
		entryPtr = Tcl_FindHashEntry(&realNsPtr->cmdTable, simpleName);
		if (entryPtr != NULL) {
		    cmdPtr = (Command *)Tcl_GetHashValue(entryPtr);
		}
	    }
	}

	/*
	 * If we've still not found the command, look in the global namespace
	 * as a last resort.
	 */

	if (cmdPtr == NULL) {
	    (void) TclGetNamespaceForQualName(interp, name, NULL,
		    TCL_GLOBAL_ONLY, &realNsPtr, &dummyNsPtr, &dummyNsPtr,
		    &simpleName);
	    if ((realNsPtr != NULL) && (simpleName != NULL)
		    && !(realNsPtr->flags & NS_DYING)) {
		entryPtr = Tcl_FindHashEntry(&realNsPtr->cmdTable, simpleName);
		if (entryPtr != NULL) {
		    cmdPtr = (Command *)Tcl_GetHashValue(entryPtr);
		}
	    }
	}
    } else {
	Namespace *nsPtr[2];
	int search;

	TclGetNamespaceForQualName(interp, name, cxtNsPtr,
		flags, &nsPtr[0], &nsPtr[1], &cxtNsPtr, &simpleName);

	/*
	 * Look for the command in the command table of its namespace. Be sure
	 * to check both possible search paths: from the specified namespace
	 * context and from the global namespace.
	 */

	for (search = 0;  (search < 2) && (cmdPtr == NULL);  search++) {
	    if ((nsPtr[search] != NULL) && (simpleName != NULL)) {
		entryPtr = Tcl_FindHashEntry(&nsPtr[search]->cmdTable,
			simpleName);
		if (entryPtr != NULL) {
		    cmdPtr = (Command *)Tcl_GetHashValue(entryPtr);
		}
	    }
	}
    }

    if (cmdPtr != NULL) {
	cmdPtr->flags  &= ~CMD_VIA_RESOLVER;
	return (Tcl_Command) cmdPtr;
    }

    if (flags & TCL_LEAVE_ERR_MSG) {
	Tcl_SetObjResult(interp, Tcl_ObjPrintf(
                "unknown command \"%s\"", name));
	Tcl_SetErrorCode(interp, "TCL", "LOOKUP", "COMMAND", name, NULL);
    }
    return NULL;
}

/*
 *----------------------------------------------------------------------
 *
 * TclResetShadowedCmdRefs --
 *
 *	Called when a command is added to a namespace to check for existing
 *	command references that the new command may invalidate. Consider the
 *	following cases that could happen when you add a command "foo" to a
 *	namespace "b":
 *	   1. It could shadow a command named "foo" at the global scope. If
 *	      it does, all command references in the namespace "b" are
 *	      suspect.
 *	   2. Suppose the namespace "b" resides in a namespace "a". Then to
 *	      "a" the new command "b::foo" could shadow another command
 *	      "b::foo" in the global namespace. If so, then all command
 *	      references in "a" * are suspect.
 *	The same checks are applied to all parent namespaces, until we reach
 *	the global :: namespace.
 *
 * Results:
 *	None.
 *
 * Side effects:
 *	If the new command shadows an existing command, the cmdRefEpoch
 *	counter is incremented in each namespace that sees the shadow. This
 *	invalidates all command references that were previously cached in that
 *	namespace. The next time the commands are used, they are resolved from
 *	scratch.
 *
 *----------------------------------------------------------------------
 */

void
TclResetShadowedCmdRefs(
    Tcl_Interp *interp,		/* Interpreter containing the new command. */
    Command *newCmdPtr)		/* Points to the new command. */
{
    char *cmdName;
    Tcl_HashEntry *hPtr;
    Namespace *nsPtr;
    Namespace *trailNsPtr, *shadowNsPtr;
    Namespace *globalNsPtr = (Namespace *) TclGetGlobalNamespace(interp);
    int found, i;
    int trailFront = -1;
    int trailSize = 5;		/* Formerly NUM_TRAIL_ELEMS. */
    Namespace **trailPtr = (Namespace **)TclStackAlloc(interp,
	    trailSize * sizeof(Namespace *));

    /*
     * Start at the namespace containing the new command, and work up through
     * the list of parents. Stop just before the global namespace, since the
     * global namespace can't "shadow" its own entries.
     *
     * The namespace "trail" list we build consists of the names of each
     * namespace that encloses the new command, in order from outermost to
     * innermost: for example, "a" then "b". Each iteration of this loop
     * eventually extends the trail upwards by one namespace, nsPtr. We use
     * this trail list to see if nsPtr (e.g. "a" in 2. above) could have
     * now-invalid cached command references. This will happen if nsPtr
     * (e.g. "a") contains a sequence of child namespaces (e.g. "b") such that
     * there is a identically-named sequence of child namespaces starting from
     * :: (e.g. "::b") whose tail namespace contains a command also named
     * cmdName.
     */

    cmdName = (char *)Tcl_GetHashKey(newCmdPtr->hPtr->tablePtr, newCmdPtr->hPtr);
    for (nsPtr=newCmdPtr->nsPtr ; (nsPtr!=NULL) && (nsPtr!=globalNsPtr) ;
	    nsPtr=nsPtr->parentPtr) {
	/*
	 * Find the maximal sequence of child namespaces contained in nsPtr
	 * such that there is a identically-named sequence of child namespaces
	 * starting from ::. shadowNsPtr will be the tail of this sequence, or
	 * the deepest namespace under :: that might contain a command now
	 * shadowed by cmdName. We check below if shadowNsPtr actually
	 * contains a command cmdName.
	 */

	found = 1;
	shadowNsPtr = globalNsPtr;

	for (i = trailFront;  i >= 0;  i--) {
	    trailNsPtr = trailPtr[i];
#ifndef BREAK_NAMESPACE_COMPAT
	    hPtr = Tcl_FindHashEntry(&shadowNsPtr->childTable,
		    trailNsPtr->name);
#else
	    if (shadowNsPtr->childTablePtr != NULL) {
		hPtr = Tcl_FindHashEntry(shadowNsPtr->childTablePtr,
			trailNsPtr->name);
	    } else {
		hPtr = NULL;
	    }
#endif
	    if (hPtr != NULL) {
		shadowNsPtr = (Namespace *)Tcl_GetHashValue(hPtr);
	    } else {
		found = 0;
		break;
	    }
	}

	/*
	 * If shadowNsPtr contains a command named cmdName, we invalidate all
	 * of the command refs cached in nsPtr. As a boundary case,
	 * shadowNsPtr is initially :: and we check for case 1. above.
	 */

	if (found) {
	    hPtr = Tcl_FindHashEntry(&shadowNsPtr->cmdTable, cmdName);
	    if (hPtr != NULL) {
		nsPtr->cmdRefEpoch++;
		TclInvalidateNsPath(nsPtr);

		/*
		 * If the shadowed command was compiled to bytecodes, we
		 * invalidate all the bytecodes in nsPtr, to force a new
		 * compilation. We use the resolverEpoch to signal the need
		 * for a fresh compilation of every bytecode.
		 */

		if (((Command *)Tcl_GetHashValue(hPtr))->compileProc != NULL){
		    nsPtr->resolverEpoch++;
		}
	    }
	}

	/*
	 * Insert nsPtr at the front of the trail list: i.e., at the end of
	 * the trailPtr array.
	 */

	trailFront++;
	if (trailFront == trailSize) {
	    int newSize = 2 * trailSize;

	    trailPtr = (Namespace **)TclStackRealloc(interp, trailPtr,
		    newSize * sizeof(Namespace *));
	    trailSize = newSize;
	}
	trailPtr[trailFront] = nsPtr;
    }
    TclStackFree(interp, trailPtr);
}

/*
 *----------------------------------------------------------------------
 *
 * TclGetNamespaceFromObj, GetNamespaceFromObj --
 *
 *	Gets the namespace specified by the name in a Tcl_Obj.
 *
 * Results:
 *	Returns TCL_OK if the namespace was resolved successfully, and stores
 *	a pointer to the namespace in the location specified by nsPtrPtr. If
 *	the namespace can't be found, or anything else goes wrong, this
 *	function returns TCL_ERROR and writes an error message to interp,
 *	if non-NULL.
 *
 * Side effects:
 *	May update the internal representation for the object, caching the
 *	namespace reference. The next time this function is called, the
 *	namespace value can be found quickly.
 *
 *----------------------------------------------------------------------
 */

int
TclGetNamespaceFromObj(
    Tcl_Interp *interp,		/* The current interpreter. */
    Tcl_Obj *objPtr,		/* The object to be resolved as the name of a
				 * namespace. */
    Tcl_Namespace **nsPtrPtr)	/* Result namespace pointer goes here. */
{
    if (GetNamespaceFromObj(interp, objPtr, nsPtrPtr) == TCL_ERROR) {
	const char *name = TclGetString(objPtr);

	if ((name[0] == ':') && (name[1] == ':')) {
	    Tcl_SetObjResult(interp, Tcl_ObjPrintf(
		    "namespace \"%s\" not found", name));
	} else {
	    /*
	     * Get the current namespace name.
	     */

	    NamespaceCurrentCmd(NULL, interp, 1, NULL);
	    Tcl_SetObjResult(interp, Tcl_ObjPrintf(
		    "namespace \"%s\" not found in \"%s\"", name,
		    Tcl_GetStringResult(interp)));
	}
	Tcl_SetErrorCode(interp, "TCL", "LOOKUP", "NAMESPACE", name, NULL);
	return TCL_ERROR;
    }
    return TCL_OK;
}

static int
GetNamespaceFromObj(
    Tcl_Interp *interp,		/* The current interpreter. */
    Tcl_Obj *objPtr,		/* The object to be resolved as the name of a
				 * namespace. */
    Tcl_Namespace **nsPtrPtr)	/* Result namespace pointer goes here. */
{
    ResolvedNsName *resNamePtr;

    NsNameGetIntRep(objPtr, resNamePtr);
    if (resNamePtr) {
	Namespace *nsPtr, *refNsPtr;

	/*
	 * Check that the ResolvedNsName is still valid; avoid letting the ref
	 * cross interps.
	 */

	nsPtr = resNamePtr->nsPtr;
	refNsPtr = resNamePtr->refNsPtr;
	if (!(nsPtr->flags & NS_DYING) && (interp == nsPtr->interp)
		&& (!refNsPtr || (refNsPtr ==
		(Namespace *) TclGetCurrentNamespace(interp)))) {
	    *nsPtrPtr = (Tcl_Namespace *) nsPtr;
	    return TCL_OK;
	}
	Tcl_StoreIntRep(objPtr, &nsNameType, NULL);
    }
    if (SetNsNameFromAny(interp, objPtr) == TCL_OK) {
	NsNameGetIntRep(objPtr, resNamePtr);
	assert(resNamePtr != NULL);
	*nsPtrPtr = (Tcl_Namespace *) resNamePtr->nsPtr;
	return TCL_OK;
    }
    return TCL_ERROR;
}

/*
 *----------------------------------------------------------------------
 *
 * TclInitNamespaceCmd --
 *
 *	This function is called to create the "namespace" Tcl command. See the
 *	user documentation for details on what it does.
 *
 * Results:
 *	Handle for the namespace command, or NULL on failure.
 *
 * Side effects:
 *	none
 *
 *----------------------------------------------------------------------
 */

Tcl_Command
TclInitNamespaceCmd(
    Tcl_Interp *interp)		/* Current interpreter. */
{
    return TclMakeEnsemble(interp, "namespace", defaultNamespaceMap);
}

/*
 *----------------------------------------------------------------------
 *
 * NamespaceChildrenCmd --
 *
 *	Invoked to implement the "namespace children" command that returns a
 *	list containing the fully-qualified names of the child namespaces of a
 *	given namespace. Handles the following syntax:
 *
 *	    namespace children ?name? ?pattern?
 *
 * Results:
 *	Returns TCL_OK if successful, and TCL_ERROR if anything goes wrong.
 *
 * Side effects:
 *	Returns a result in the interpreter's result object. If anything goes
 *	wrong, the result is an error message.
 *
 *----------------------------------------------------------------------
 */

static int
NamespaceChildrenCmd(
    TCL_UNUSED(ClientData),
    Tcl_Interp *interp,		/* Current interpreter. */
    int objc,			/* Number of arguments. */
    Tcl_Obj *const objv[])	/* Argument objects. */
{
    Tcl_Namespace *namespacePtr;
    Namespace *nsPtr, *childNsPtr;
    Namespace *globalNsPtr = (Namespace *) TclGetGlobalNamespace(interp);
    const char *pattern = NULL;
    Tcl_DString buffer;
    Tcl_HashEntry *entryPtr;
    Tcl_HashSearch search;
    Tcl_Obj *listPtr, *elemPtr;

    /*
     * Get a pointer to the specified namespace, or the current namespace.
     */

    if (objc == 1) {
	nsPtr = (Namespace *) TclGetCurrentNamespace(interp);
    } else if ((objc == 2) || (objc == 3)) {
	if (TclGetNamespaceFromObj(interp, objv[1], &namespacePtr) != TCL_OK){
	    return TCL_ERROR;
	}
	nsPtr = (Namespace *) namespacePtr;
    } else {
	Tcl_WrongNumArgs(interp, 1, objv, "?name? ?pattern?");
	return TCL_ERROR;
    }

    /*
     * Get the glob-style pattern, if any, used to narrow the search.
     */

    Tcl_DStringInit(&buffer);
    if (objc == 3) {
	const char *name = TclGetString(objv[2]);

	if ((*name == ':') && (*(name+1) == ':')) {
	    pattern = name;
	} else {
	    Tcl_DStringAppend(&buffer, nsPtr->fullName, -1);
	    if (nsPtr != globalNsPtr) {
		TclDStringAppendLiteral(&buffer, "::");
	    }
	    Tcl_DStringAppend(&buffer, name, -1);
	    pattern = Tcl_DStringValue(&buffer);
	}
    }

    /*
     * Create a list containing the full names of all child namespaces whose
     * names match the specified pattern, if any.
     */

    listPtr = Tcl_NewListObj(0, NULL);
    if ((pattern != NULL) && TclMatchIsTrivial(pattern)) {
	unsigned int length = strlen(nsPtr->fullName);

	if (strncmp(pattern, nsPtr->fullName, length) != 0) {
	    goto searchDone;
	}
	if (
#ifndef BREAK_NAMESPACE_COMPAT
	    Tcl_FindHashEntry(&nsPtr->childTable, pattern+length) != NULL
#else
	    nsPtr->childTablePtr != NULL &&
	    Tcl_FindHashEntry(nsPtr->childTablePtr, pattern+length) != NULL
#endif
	) {
	    Tcl_ListObjAppendElement(interp, listPtr,
		    Tcl_NewStringObj(pattern, -1));
	}
	goto searchDone;
    }
#ifndef BREAK_NAMESPACE_COMPAT
    entryPtr = Tcl_FirstHashEntry(&nsPtr->childTable, &search);
#else
    if (nsPtr->childTablePtr == NULL) {
	goto searchDone;
    }
    entryPtr = Tcl_FirstHashEntry(nsPtr->childTablePtr, &search);
#endif
    while (entryPtr != NULL) {
	childNsPtr = (Namespace *)Tcl_GetHashValue(entryPtr);
	if ((pattern == NULL)
		|| Tcl_StringMatch(childNsPtr->fullName, pattern)) {
	    elemPtr = Tcl_NewStringObj(childNsPtr->fullName, -1);
	    Tcl_ListObjAppendElement(interp, listPtr, elemPtr);
	}
	entryPtr = Tcl_NextHashEntry(&search);
    }

  searchDone:
    Tcl_SetObjResult(interp, listPtr);
    Tcl_DStringFree(&buffer);
    return TCL_OK;
}

/*
 *----------------------------------------------------------------------
 *
 * NamespaceCodeCmd --
 *
 *	Invoked to implement the "namespace code" command to capture the
 *	namespace context of a command. Handles the following syntax:
 *
 *	    namespace code arg
 *
 *	Here "arg" can be a list. "namespace code arg" produces a result
 *	equivalent to that produced by the command
 *
 *	    list ::namespace inscope [namespace current] $arg
 *
 *	However, if "arg" is itself a scoped value starting with "::namespace
 *	inscope", then the result is just "arg".
 *
 * Results:
 *	Returns TCL_OK if successful, and TCL_ERROR if anything goes wrong.
 *
 * Side effects:
 *	If anything goes wrong, this function returns an error message as the
 *	result in the interpreter's result object.
 *
 *----------------------------------------------------------------------
 */

static int
NamespaceCodeCmd(
    TCL_UNUSED(ClientData),
    Tcl_Interp *interp,		/* Current interpreter. */
    int objc,			/* Number of arguments. */
    Tcl_Obj *const objv[])	/* Argument objects. */
{
    Namespace *currNsPtr;
    Tcl_Obj *listPtr, *objPtr;
    const char *arg;
    int length;

    if (objc != 2) {
	Tcl_WrongNumArgs(interp, 1, objv, "arg");
	return TCL_ERROR;
    }

    /*
     * If "arg" is already a scoped value, then return it directly.
     * Take care to only check for scoping in precisely the style that
     * [::namespace code] generates it.  Anything more forgiving can have
     * the effect of failing in namespaces that contain their own custom
     " "namespace" command.  [Bug 3202171].
     */

    arg = TclGetStringFromObj(objv[1], &length);
    if (*arg==':' && length > 20
	    && strncmp(arg, "::namespace inscope ", 20) == 0) {
	Tcl_SetObjResult(interp, objv[1]);
	return TCL_OK;
    }

    /*
     * Otherwise, construct a scoped command by building a list with
     * "namespace inscope", the full name of the current namespace, and the
     * argument "arg". By constructing a list, we ensure that scoped commands
     * are interpreted properly when they are executed later, by the
     * "namespace inscope" command.
     */

    TclNewObj(listPtr);
    TclNewLiteralStringObj(objPtr, "::namespace");
    Tcl_ListObjAppendElement(interp, listPtr, objPtr);
    TclNewLiteralStringObj(objPtr, "inscope");
    Tcl_ListObjAppendElement(interp, listPtr, objPtr);

    currNsPtr = (Namespace *) TclGetCurrentNamespace(interp);
    if (currNsPtr == (Namespace *) TclGetGlobalNamespace(interp)) {
	TclNewLiteralStringObj(objPtr, "::");
    } else {
	objPtr = Tcl_NewStringObj(currNsPtr->fullName, -1);
    }
    Tcl_ListObjAppendElement(interp, listPtr, objPtr);

    Tcl_ListObjAppendElement(interp, listPtr, objv[1]);

    Tcl_SetObjResult(interp, listPtr);
    return TCL_OK;
}

/*
 *----------------------------------------------------------------------
 *
 * NamespaceCurrentCmd --
 *
 *	Invoked to implement the "namespace current" command which returns the
 *	fully-qualified name of the current namespace. Handles the following
 *	syntax:
 *
 *	    namespace current
 *
 * Results:
 *	Returns TCL_OK if successful, and TCL_ERROR if anything goes wrong.
 *
 * Side effects:
 *	Returns a result in the interpreter's result object. If anything goes
 *	wrong, the result is an error message.
 *
 *----------------------------------------------------------------------
 */

static int
NamespaceCurrentCmd(
    TCL_UNUSED(ClientData),
    Tcl_Interp *interp,		/* Current interpreter. */
    int objc,			/* Number of arguments. */
    Tcl_Obj *const objv[])	/* Argument objects. */
{
    Namespace *currNsPtr;

    if (objc != 1) {
	Tcl_WrongNumArgs(interp, 1, objv, NULL);
	return TCL_ERROR;
    }

    /*
     * The "real" name of the global namespace ("::") is the null string, but
     * we return "::" for it as a convenience to programmers. Note that "" and
     * "::" are treated as synonyms by the namespace code so that it is still
     * easy to do things like:
     *
     *    namespace [namespace current]::bar { ... }
     */

    currNsPtr = (Namespace *) TclGetCurrentNamespace(interp);
    if (currNsPtr == (Namespace *) TclGetGlobalNamespace(interp)) {
	Tcl_SetObjResult(interp, Tcl_NewStringObj("::", 2));
    } else {
	Tcl_SetObjResult(interp, Tcl_NewStringObj(currNsPtr->fullName, -1));
    }
    return TCL_OK;
}

/*
 *----------------------------------------------------------------------
 *
 * NamespaceDeleteCmd --
 *
 *	Invoked to implement the "namespace delete" command to delete
 *	namespace(s). Handles the following syntax:
 *
 *	    namespace delete ?name name...?
 *
 *	Each name identifies a namespace. It may include a sequence of
 *	namespace qualifiers separated by "::"s. If a namespace is found, it
 *	is deleted: all variables and procedures contained in that namespace
 *	are deleted. If that namespace is being used on the call stack, it is
 *	kept alive (but logically deleted) until it is removed from the call
 *	stack: that is, it can no longer be referenced by name but any
 *	currently executing procedure that refers to it is allowed to do so
 *	until the procedure returns. If the namespace can't be found, this
 *	function returns an error. If no namespaces are specified, this
 *	command does nothing.
 *
 * Results:
 *	Returns TCL_OK if successful, and TCL_ERROR if anything goes wrong.
 *
 * Side effects:
 *	Deletes the specified namespaces. If anything goes wrong, this
 *	function returns an error message in the interpreter's result object.
 *
 *----------------------------------------------------------------------
 */

static int
NamespaceDeleteCmd(
    TCL_UNUSED(ClientData),
    Tcl_Interp *interp,		/* Current interpreter. */
    int objc,			/* Number of arguments. */
    Tcl_Obj *const objv[])	/* Argument objects. */
{
    Tcl_Namespace *namespacePtr;
    const char *name;
    int i;

    if (objc < 1) {
	Tcl_WrongNumArgs(interp, 1, objv, "?name name...?");
	return TCL_ERROR;
    }

    /*
     * Destroying one namespace may cause another to be destroyed. Break this
     * into two passes: first check to make sure that all namespaces on the
     * command line are valid, and report any errors.
     */

    for (i = 1;  i < objc;  i++) {
	name = TclGetString(objv[i]);
	namespacePtr = Tcl_FindNamespace(interp, name, NULL, /*flags*/ 0);
	if ((namespacePtr == NULL)
		|| (((Namespace *) namespacePtr)->flags & NS_KILLED)) {
	    Tcl_SetObjResult(interp, Tcl_ObjPrintf(
                    "unknown namespace \"%s\" in namespace delete command",
		    TclGetString(objv[i])));
	    Tcl_SetErrorCode(interp, "TCL", "LOOKUP", "NAMESPACE",
		    TclGetString(objv[i]), NULL);
	    return TCL_ERROR;
	}
    }

    /*
     * Okay, now delete each namespace.
     */

    for (i = 1;  i < objc;  i++) {
	name = TclGetString(objv[i]);
	namespacePtr = Tcl_FindNamespace(interp, name, NULL, /* flags */ 0);
	if (namespacePtr) {
	    Tcl_DeleteNamespace(namespacePtr);
	}
    }
    return TCL_OK;
}

/*
 *----------------------------------------------------------------------
 *
 * NamespaceEvalCmd --
 *
 *	Invoked to implement the "namespace eval" command. Executes commands
 *	in a namespace. If the namespace does not already exist, it is
 *	created. Handles the following syntax:
 *
 *	    namespace eval name arg ?arg...?
 *
 *	If more than one arg argument is specified, the command that is
 *	executed is the result of concatenating the arguments together with a
 *	space between each argument.
 *
 * Results:
 *	Returns TCL_OK if the namespace is found and the commands are executed
 *	successfully. Returns TCL_ERROR if anything goes wrong.
 *
 * Side effects:
 *	Returns the result of the command in the interpreter's result object.
 *	If anything goes wrong, this function returns an error message as the
 *	result.
 *
 *----------------------------------------------------------------------
 */

static int
NamespaceEvalCmd(
    ClientData clientData,	/* Arbitrary value passed to cmd. */
    Tcl_Interp *interp,		/* Current interpreter. */
    int objc,			/* Number of arguments. */
    Tcl_Obj *const objv[])	/* Argument objects. */
{
    return Tcl_NRCallObjProc(interp, NRNamespaceEvalCmd, clientData, objc,
	    objv);
}

static int
NRNamespaceEvalCmd(
    TCL_UNUSED(ClientData),
    Tcl_Interp *interp,		/* Current interpreter. */
    int objc,			/* Number of arguments. */
    Tcl_Obj *const objv[])	/* Argument objects. */
{
    Interp *iPtr = (Interp *) interp;
    CmdFrame *invoker;
    int word;
    Tcl_Namespace *namespacePtr;
    CallFrame *framePtr, **framePtrPtr;
    Tcl_Obj *objPtr;
    int result;

    if (objc < 3) {
	Tcl_WrongNumArgs(interp, 1, objv, "name arg ?arg...?");
	return TCL_ERROR;
    }

    /*
     * Try to resolve the namespace reference, caching the result in the
     * namespace object along the way.
     */

    result = GetNamespaceFromObj(interp, objv[1], &namespacePtr);

    /*
     * If the namespace wasn't found, try to create it.
     */

    if (result == TCL_ERROR) {
	const char *name = TclGetString(objv[1]);

	namespacePtr = Tcl_CreateNamespace(interp, name, NULL, NULL);
	if (namespacePtr == NULL) {
	    return TCL_ERROR;
	}
    }

    /*
     * Make the specified namespace the current namespace and evaluate the
     * command(s).
     */

    /* This is needed to satisfy GCC 3.3's strict aliasing rules */
    framePtrPtr = &framePtr;
    (void) TclPushStackFrame(interp, (Tcl_CallFrame **) framePtrPtr,
	    namespacePtr, /*isProcCallFrame*/ 0);

    framePtr->objv = TclFetchEnsembleRoot(interp, objv, objc, &framePtr->objc);

    if (objc == 3) {
	/*
	 * TIP #280: Make actual argument location available to eval'd script.
	 */

	objPtr = objv[2];
	invoker = iPtr->cmdFramePtr;
	word = 3;
	TclArgumentGet(interp, objPtr, &invoker, &word);
    } else {
	/*
	 * More than one argument: concatenate them together with spaces
	 * between, then evaluate the result. Tcl_EvalObjEx will delete the
	 * object when it decrements its refcount after eval'ing it.
	 */

	objPtr = Tcl_ConcatObj(objc-2, objv+2);
	invoker = NULL;
	word = 0;
    }

    /*
     * TIP #280: Make invoking context available to eval'd script.
     */

    TclNRAddCallback(interp, NsEval_Callback, namespacePtr, "eval",
	    NULL, NULL);
    return TclNREvalObjEx(interp, objPtr, 0, invoker, word);
}

static int
NsEval_Callback(
    ClientData data[],
    Tcl_Interp *interp,
    int result)
{
    Tcl_Namespace *namespacePtr = (Tcl_Namespace *)data[0];

    if (result == TCL_ERROR) {
	int length = strlen(namespacePtr->fullName);
	int limit = 200;
	int overflow = (length > limit);
	char *cmd = (char *)data[1];

	Tcl_AppendObjToErrorInfo(interp, Tcl_ObjPrintf(
		"\n    (in namespace %s \"%.*s%s\" script line %d)",
		cmd,
		(overflow ? limit : length), namespacePtr->fullName,
		(overflow ? "..." : ""), Tcl_GetErrorLine(interp)));
    }

    /*
     * Restore the previous "current" namespace.
     */

    TclPopStackFrame(interp);
    return result;
}

/*
 *----------------------------------------------------------------------
 *
 * NamespaceExistsCmd --
 *
 *	Invoked to implement the "namespace exists" command that returns true
 *	if the given namespace currently exists, and false otherwise. Handles
 *	the following syntax:
 *
 *	    namespace exists name
 *
 * Results:
 *	Returns TCL_OK if successful, and TCL_ERROR if anything goes wrong.
 *
 * Side effects:
 *	Returns a result in the interpreter's result object. If anything goes
 *	wrong, the result is an error message.
 *
 *----------------------------------------------------------------------
 */

static int
NamespaceExistsCmd(
    TCL_UNUSED(ClientData),
    Tcl_Interp *interp,		/* Current interpreter. */
    int objc,			/* Number of arguments. */
    Tcl_Obj *const objv[])	/* Argument objects. */
{
    Tcl_Namespace *namespacePtr;

    if (objc != 2) {
	Tcl_WrongNumArgs(interp, 1, objv, "name");
	return TCL_ERROR;
    }

    Tcl_SetObjResult(interp, Tcl_NewBooleanObj(
	    GetNamespaceFromObj(interp, objv[1], &namespacePtr) == TCL_OK));
    return TCL_OK;
}

/*
 *----------------------------------------------------------------------
 *
 * NamespaceExportCmd --
 *
 *	Invoked to implement the "namespace export" command that specifies
 *	which commands are exported from a namespace. The exported commands
 *	are those that can be imported into another namespace using "namespace
 *	import". Both commands defined in a namespace and commands the
 *	namespace has imported can be exported by a namespace. This command
 *	has the following syntax:
 *
 *	    namespace export ?-clear? ?pattern pattern...?
 *
 *	Each pattern may contain "string match"-style pattern matching special
 *	characters, but the pattern may not include any namespace qualifiers:
 *	that is, the pattern must specify commands in the current (exporting)
 *	namespace. The specified patterns are appended onto the namespace's
 *	list of export patterns.
 *
 *	To reset the namespace's export pattern list, specify the "-clear"
 *	flag.
 *
 *	If there are no export patterns and the "-clear" flag isn't given,
 *	this command returns the namespace's current export list.
 *
 * Results:
 *	Returns TCL_OK if successful, and TCL_ERROR if anything goes wrong.
 *
 * Side effects:
 *	Returns a result in the interpreter's result object. If anything goes
 *	wrong, the result is an error message.
 *
 *----------------------------------------------------------------------
 */

static int
NamespaceExportCmd(
    TCL_UNUSED(ClientData),
    Tcl_Interp *interp,		/* Current interpreter. */
    int objc,			/* Number of arguments. */
    Tcl_Obj *const objv[])	/* Argument objects. */
{
    int firstArg, i;

    if (objc < 1) {
	Tcl_WrongNumArgs(interp, 1, objv, "?-clear? ?pattern pattern...?");
	return TCL_ERROR;
    }

    /*
     * If no pattern arguments are given, and "-clear" isn't specified, return
     * the namespace's current export pattern list.
     */

    if (objc == 1) {
	Tcl_Obj *listPtr = Tcl_NewObj();

	(void) Tcl_AppendExportList(interp, NULL, listPtr);
	Tcl_SetObjResult(interp, listPtr);
	return TCL_OK;
    }

    /*
     * Process the optional "-clear" argument.
     */

    firstArg = 1;
    if (strcmp("-clear", Tcl_GetString(objv[firstArg])) == 0) {
	Tcl_Export(interp, NULL, "::", 1);
	Tcl_ResetResult(interp);
	firstArg++;
    }

    /*
     * Add each pattern to the namespace's export pattern list.
     */

    for (i = firstArg;  i < objc;  i++) {
	int result = Tcl_Export(interp, NULL, Tcl_GetString(objv[i]), 0);
	if (result != TCL_OK) {
	    return result;
	}
    }
    return TCL_OK;
}

/*
 *----------------------------------------------------------------------
 *
 * NamespaceForgetCmd --
 *
 *	Invoked to implement the "namespace forget" command to remove imported
 *	commands from a namespace. Handles the following syntax:
 *
 *	    namespace forget ?pattern pattern...?
 *
 *	Each pattern is a name like "foo::*" or "a::b::x*". That is, the
 *	pattern may include the special pattern matching characters recognized
 *	by the "string match" command, but only in the command name at the end
 *	of the qualified name; the special pattern characters may not appear
 *	in a namespace name. All of the commands that match that pattern are
 *	checked to see if they have an imported command in the current
 *	namespace that refers to the matched command. If there is an alias, it
 *	is removed.
 *
 * Results:
 *	Returns TCL_OK if successful, and TCL_ERROR if anything goes wrong.
 *
 * Side effects:
 *	Imported commands are removed from the current namespace. If anything
 *	goes wrong, this function returns an error message in the
 *	interpreter's result object.
 *
 *----------------------------------------------------------------------
 */

static int
NamespaceForgetCmd(
    TCL_UNUSED(ClientData),
    Tcl_Interp *interp,		/* Current interpreter. */
    int objc,			/* Number of arguments. */
    Tcl_Obj *const objv[])	/* Argument objects. */
{
    const char *pattern;
    int i, result;

    if (objc < 1) {
	Tcl_WrongNumArgs(interp, 1, objv, "?pattern pattern...?");
	return TCL_ERROR;
    }

    for (i = 1;  i < objc;  i++) {
	pattern = TclGetString(objv[i]);
	result = Tcl_ForgetImport(interp, NULL, pattern);
	if (result != TCL_OK) {
	    return result;
	}
    }
    return TCL_OK;
}

/*
 *----------------------------------------------------------------------
 *
 * NamespaceImportCmd --
 *
 *	Invoked to implement the "namespace import" command that imports
 *	commands into a namespace. Handles the following syntax:
 *
 *	    namespace import ?-force? ?pattern pattern...?
 *
 *	Each pattern is a namespace-qualified name like "foo::*", "a::b::x*",
 *	or "bar::p". That is, the pattern may include the special pattern
 *	matching characters recognized by the "string match" command, but only
 *	in the command name at the end of the qualified name; the special
 *	pattern characters may not appear in a namespace name. All of the
 *	commands that match the pattern and which are exported from their
 *	namespace are made accessible from the current namespace context. This
 *	is done by creating a new "imported command" in the current namespace
 *	that points to the real command in its original namespace; when the
 *	imported command is called, it invokes the real command.
 *
 *	If an imported command conflicts with an existing command, it is
 *	treated as an error. But if the "-force" option is included, then
 *	existing commands are overwritten by the imported commands.
 *
 *	If there are no pattern arguments and the "-force" flag isn't given,
 *	this command returns the list of commands currently imported in
 *	the current namespace.
 *
 * Results:
 *	Returns TCL_OK if successful, and TCL_ERROR if anything goes wrong.
 *
 * Side effects:
 *	Adds imported commands to the current namespace. If anything goes
 *	wrong, this function returns an error message in the interpreter's
 *	result object.
 *
 *----------------------------------------------------------------------
 */

static int
NamespaceImportCmd(
    TCL_UNUSED(ClientData),
    Tcl_Interp *interp,		/* Current interpreter. */
    int objc,			/* Number of arguments. */
    Tcl_Obj *const objv[])	/* Argument objects. */
{
    int allowOverwrite = 0;
    const char *string, *pattern;
    int i, result;
    int firstArg;

    if (objc < 1) {
	Tcl_WrongNumArgs(interp, 1, objv, "?-force? ?pattern pattern...?");
	return TCL_ERROR;
    }

    /*
     * Skip over the optional "-force" as the first argument.
     */

    firstArg = 1;
    if (firstArg < objc) {
	string = TclGetString(objv[firstArg]);
	if ((*string == '-') && (strcmp(string, "-force") == 0)) {
	    allowOverwrite = 1;
	    firstArg++;
	}
    } else {
	/*
	 * When objc == 1, command is just [namespace import]. Introspection
	 * form to return list of imported commands.
	 */

	Tcl_HashEntry *hPtr;
	Tcl_HashSearch search;
	Namespace *nsPtr = (Namespace *) TclGetCurrentNamespace(interp);
	Tcl_Obj *listPtr;

	TclNewObj(listPtr);
	for (hPtr = Tcl_FirstHashEntry(&nsPtr->cmdTable, &search);
		hPtr != NULL; hPtr = Tcl_NextHashEntry(&search)) {
	    Command *cmdPtr = (Command *)Tcl_GetHashValue(hPtr);

	    if (cmdPtr->deleteProc == DeleteImportedCmd) {
		Tcl_ListObjAppendElement(NULL, listPtr, Tcl_NewStringObj(
			(char *)Tcl_GetHashKey(&nsPtr->cmdTable, hPtr) ,-1));
	    }
	}
	Tcl_SetObjResult(interp, listPtr);
	return TCL_OK;
    }

    /*
     * Handle the imports for each of the patterns.
     */

    for (i = firstArg;  i < objc;  i++) {
	pattern = TclGetString(objv[i]);
	result = Tcl_Import(interp, NULL, pattern, allowOverwrite);
	if (result != TCL_OK) {
	    return result;
	}
    }
    return TCL_OK;
}

/*
 *----------------------------------------------------------------------
 *
 * NamespaceInscopeCmd --
 *
 *	Invoked to implement the "namespace inscope" command that executes a
 *	script in the context of a particular namespace. This command is not
 *	expected to be used directly by programmers; calls to it are generated
 *	implicitly when programs use "namespace code" commands to register
 *	callback scripts. Handles the following syntax:
 *
 *	    namespace inscope name arg ?arg...?
 *
 *	The "namespace inscope" command is much like the "namespace eval"
 *	command except that it has lappend semantics and the namespace must
 *	already exist. It treats the first argument as a list, and appends any
 *	arguments after the first onto the end as proper list elements. For
 *	example,
 *
 *	    namespace inscope ::foo {a b} c d e
 *
 *	is equivalent to
 *
 *	    namespace eval ::foo [concat {a b} [list c d e]]
 *
 *	This lappend semantics is important because many callback scripts are
 *	actually prefixes.
 *
 * Results:
 *	Returns TCL_OK to indicate success, or TCL_ERROR to indicate failure.
 *
 * Side effects:
 *	Returns a result in the Tcl interpreter's result object.
 *
 *----------------------------------------------------------------------
 */

static int
NamespaceInscopeCmd(
    ClientData clientData,	/* Arbitrary value passed to cmd. */
    Tcl_Interp *interp,		/* Current interpreter. */
    int objc,			/* Number of arguments. */
    Tcl_Obj *const objv[])	/* Argument objects. */
{
    return Tcl_NRCallObjProc(interp, NRNamespaceInscopeCmd, clientData, objc,
	    objv);
}

static int
NRNamespaceInscopeCmd(
    TCL_UNUSED(ClientData),
    Tcl_Interp *interp,		/* Current interpreter. */
    int objc,			/* Number of arguments. */
    Tcl_Obj *const objv[])	/* Argument objects. */
{
    Tcl_Namespace *namespacePtr;
    CallFrame *framePtr, **framePtrPtr;
    int i;
    Tcl_Obj *cmdObjPtr;

    if (objc < 3) {
	Tcl_WrongNumArgs(interp, 1, objv, "name arg ?arg...?");
	return TCL_ERROR;
    }

    /*
     * Resolve the namespace reference.
     */

    if (TclGetNamespaceFromObj(interp, objv[1], &namespacePtr) != TCL_OK) {
	return TCL_ERROR;
    }

    /*
     * Make the specified namespace the current namespace.
     */

    framePtrPtr = &framePtr;		/* This is needed to satisfy GCC's
					 * strict aliasing rules. */
    (void) TclPushStackFrame(interp, (Tcl_CallFrame **) framePtrPtr,
	    namespacePtr, /*isProcCallFrame*/ 0);

    framePtr->objv = TclFetchEnsembleRoot(interp, objv, objc, &framePtr->objc);

    /*
     * Execute the command. If there is just one argument, just treat it as a
     * script and evaluate it. Otherwise, create a list from the arguments
     * after the first one, then concatenate the first argument and the list
     * of extra arguments to form the command to evaluate.
     */

    if (objc == 3) {
	cmdObjPtr = objv[2];
    } else {
	Tcl_Obj *concatObjv[2];
	Tcl_Obj *listPtr;

	listPtr = Tcl_NewListObj(0, NULL);
	for (i = 3;  i < objc;  i++) {
	    if (Tcl_ListObjAppendElement(interp, listPtr, objv[i]) != TCL_OK){
		Tcl_DecrRefCount(listPtr);	/* Free unneeded obj. */
		return TCL_ERROR;
	    }
	}

	concatObjv[0] = objv[2];
	concatObjv[1] = listPtr;
	cmdObjPtr = Tcl_ConcatObj(2, concatObjv);
	Tcl_DecrRefCount(listPtr);    /* We're done with the list object. */
    }

    TclNRAddCallback(interp, NsEval_Callback, namespacePtr, "inscope",
	    NULL, NULL);
    return TclNREvalObjEx(interp, cmdObjPtr, 0, NULL, 0);
}

/*
 *----------------------------------------------------------------------
 *
 * NamespaceOriginCmd --
 *
 *	Invoked to implement the "namespace origin" command to return the
 *	fully-qualified name of the "real" command to which the specified
 *	"imported command" refers. Handles the following syntax:
 *
 *	    namespace origin name
 *
 * Results:
 *	An imported command is created in an namespace when that namespace
 *	imports a command from another namespace. If a command is imported
 *	into a sequence of namespaces a, b,...,n where each successive
 *	namespace just imports the command from the previous namespace, this
 *	command returns the fully-qualified name of the original command in
 *	the first namespace, a. If "name" does not refer to an alias, its
 *	fully-qualified name is returned. The returned name is stored in the
 *	interpreter's result object. This function returns TCL_OK if
 *	successful, and TCL_ERROR if anything goes wrong.
 *
 * Side effects:
 *	If anything goes wrong, this function returns an error message in the
 *	interpreter's result object.
 *
 *----------------------------------------------------------------------
 */

static int
NamespaceOriginCmd(
    TCL_UNUSED(ClientData),
    Tcl_Interp *interp,		/* Current interpreter. */
    int objc,			/* Number of arguments. */
    Tcl_Obj *const objv[])	/* Argument objects. */
{
    Tcl_Command cmd, origCmd;
    Tcl_Obj *resultPtr;

    if (objc != 2) {
	Tcl_WrongNumArgs(interp, 1, objv, "name");
	return TCL_ERROR;
    }

    cmd = Tcl_GetCommandFromObj(interp, objv[1]);
    if (cmd == NULL) {
	goto namespaceOriginError;
    }
    origCmd = TclGetOriginalCommand(cmd);
    if (origCmd == NULL) {
	origCmd = cmd;
    } 
    TclNewObj(resultPtr);
    Tcl_GetCommandFullName(interp, origCmd, resultPtr);
    if (TclCheckEmptyString(resultPtr) == TCL_EMPTYSTRING_YES ) {
	Tcl_DecrRefCount(resultPtr);
	namespaceOriginError:
	Tcl_SetObjResult(interp, Tcl_ObjPrintf(
                "invalid command name \"%s\"", TclGetString(objv[1])));
	Tcl_SetErrorCode(interp, "TCL", "LOOKUP", "COMMAND",
		TclGetString(objv[1]), NULL);
	return TCL_ERROR;
    }
    Tcl_SetObjResult(interp, resultPtr);
    return TCL_OK;
}


/*
 *----------------------------------------------------------------------
 *
 * NamespaceParentCmd --
 *
 *	Invoked to implement the "namespace parent" command that returns the
 *	fully-qualified name of the parent namespace for a specified
 *	namespace. Handles the following syntax:
 *
 *	    namespace parent ?name?
 *
 * Results:
 *	Returns TCL_OK if successful, and TCL_ERROR if anything goes wrong.
 *
 * Side effects:
 *	Returns a result in the interpreter's result object. If anything goes
 *	wrong, the result is an error message.
 *
 *----------------------------------------------------------------------
 */

static int
NamespaceParentCmd(
    TCL_UNUSED(ClientData),
    Tcl_Interp *interp,		/* Current interpreter. */
    int objc,			/* Number of arguments. */
    Tcl_Obj *const objv[])	/* Argument objects. */
{
    Tcl_Namespace *nsPtr;

    if (objc == 1) {
	nsPtr = TclGetCurrentNamespace(interp);
    } else if (objc == 2) {
	if (TclGetNamespaceFromObj(interp, objv[1], &nsPtr) != TCL_OK) {
	    return TCL_ERROR;
	}
    } else {
	Tcl_WrongNumArgs(interp, 1, objv, "?name?");
	return TCL_ERROR;
    }

    /*
     * Report the parent of the specified namespace.
     */

    if (nsPtr->parentPtr != NULL) {
	Tcl_SetObjResult(interp, Tcl_NewStringObj(
		nsPtr->parentPtr->fullName, -1));
    }
    return TCL_OK;
}

/*
 *----------------------------------------------------------------------
 *
 * NamespacePathCmd --
 *
 *	Invoked to implement the "namespace path" command that reads and
 *	writes the current namespace's command resolution path. Has one
 *	optional argument: if present, it is a list of named namespaces to set
 *	the path to, and if absent, the current path should be returned.
 *	Handles the following syntax:
 *
 *	    namespace path ?nsList?
 *
 * Results:
 *	Returns TCL_OK if successful, and TCL_ERROR if anything goes wrong
 *	(most notably if the namespace list contains the name of something
 *	other than a namespace). In the successful-exit case, may set the
 *	interpreter result to the list of names of the namespaces on the
 *	current namespace's path.
 *
 * Side effects:
 *	May update the namespace path (triggering a recomputing of all command
 *	names that depend on the namespace for resolution).
 *
 *----------------------------------------------------------------------
 */

static int
NamespacePathCmd(
    TCL_UNUSED(ClientData),
    Tcl_Interp *interp,		/* Current interpreter. */
    int objc,			/* Number of arguments. */
    Tcl_Obj *const objv[])	/* Argument objects. */
{
    Namespace *nsPtr = (Namespace *) TclGetCurrentNamespace(interp);
    int i, nsObjc, result = TCL_ERROR;
    Tcl_Obj **nsObjv;
    Tcl_Namespace **namespaceList = NULL;

    if (objc > 2) {
	Tcl_WrongNumArgs(interp, 1, objv, "?pathList?");
	return TCL_ERROR;
    }

    /*
     * If no path is given, return the current path.
     */

    if (objc == 1) {
	Tcl_Obj *resultObj = Tcl_NewObj();

	for (i=0 ; i<nsPtr->commandPathLength ; i++) {
	    if (nsPtr->commandPathArray[i].nsPtr != NULL) {
		Tcl_ListObjAppendElement(NULL, resultObj, Tcl_NewStringObj(
			nsPtr->commandPathArray[i].nsPtr->fullName, -1));
	    }
	}
	Tcl_SetObjResult(interp, resultObj);
	return TCL_OK;
    }

    /*
     * There is a path given, so parse it into an array of namespace pointers.
     */

    if (TclListObjGetElements(interp, objv[1], &nsObjc, &nsObjv) != TCL_OK) {
	goto badNamespace;
    }
    if (nsObjc != 0) {
	namespaceList = (Tcl_Namespace **)TclStackAlloc(interp,
		sizeof(Tcl_Namespace *) * nsObjc);

	for (i=0 ; i<nsObjc ; i++) {
	    if (TclGetNamespaceFromObj(interp, nsObjv[i],
		    &namespaceList[i]) != TCL_OK) {
		goto badNamespace;
	    }
	}
    }

    /*
     * Now we have the list of valid namespaces, install it as the path.
     */

    TclSetNsPath(nsPtr, nsObjc, namespaceList);

    result = TCL_OK;
  badNamespace:
    if (namespaceList != NULL) {
	TclStackFree(interp, namespaceList);
    }
    return result;
}

/*
 *----------------------------------------------------------------------
 *
 * TclSetNsPath --
 *
 *	Sets the namespace command name resolution path to the given list of
 *	namespaces. If the list is empty (of zero length) the path is set to
 *	empty and the default old-style behaviour of command name resolution
 *	is used.
 *
 * Results:
 *	nothing
 *
 * Side effects:
 *	Invalidates the command name resolution caches for any command
 *	resolved in the given namespace.
 *
 *----------------------------------------------------------------------
 */

void
TclSetNsPath(
    Namespace *nsPtr,		/* Namespace whose path is to be set. */
    int pathLength,		/* Length of pathAry. */
    Tcl_Namespace *pathAry[])	/* Array of namespaces that are the path. */
{
    if (pathLength != 0) {
	NamespacePathEntry *tmpPathArray =
		(NamespacePathEntry *)ckalloc(sizeof(NamespacePathEntry) * pathLength);
	int i;

	for (i=0 ; i<pathLength ; i++) {
	    tmpPathArray[i].nsPtr = (Namespace *) pathAry[i];
	    tmpPathArray[i].creatorNsPtr = nsPtr;
	    tmpPathArray[i].prevPtr = NULL;
	    tmpPathArray[i].nextPtr =
		    tmpPathArray[i].nsPtr->commandPathSourceList;
	    if (tmpPathArray[i].nextPtr != NULL) {
		tmpPathArray[i].nextPtr->prevPtr = &tmpPathArray[i];
	    }
	    tmpPathArray[i].nsPtr->commandPathSourceList = &tmpPathArray[i];
	}
	if (nsPtr->commandPathLength != 0) {
	    UnlinkNsPath(nsPtr);
	}
	nsPtr->commandPathArray = tmpPathArray;
    } else {
	if (nsPtr->commandPathLength != 0) {
	    UnlinkNsPath(nsPtr);
	}
    }

    nsPtr->commandPathLength = pathLength;
    nsPtr->cmdRefEpoch++;
    nsPtr->resolverEpoch++;
}

/*
 *----------------------------------------------------------------------
 *
 * UnlinkNsPath --
 *
 *	Delete the given namespace's command name resolution path. Only call
 *	if the path is non-empty. Caller must reset the counter containing the
 *	path size.
 *
 * Results:
 *	nothing
 *
 * Side effects:
 *	Deletes the array of path entries and unlinks those path entries from
 *	the target namespace's list of interested namespaces.
 *
 *----------------------------------------------------------------------
 */

static void
UnlinkNsPath(
    Namespace *nsPtr)
{
    int i;
    for (i=0 ; i<nsPtr->commandPathLength ; i++) {
	NamespacePathEntry *nsPathPtr = &nsPtr->commandPathArray[i];

	if (nsPathPtr->prevPtr != NULL) {
	    nsPathPtr->prevPtr->nextPtr = nsPathPtr->nextPtr;
	}
	if (nsPathPtr->nextPtr != NULL) {
	    nsPathPtr->nextPtr->prevPtr = nsPathPtr->prevPtr;
	}
	if (nsPathPtr->nsPtr != NULL) {
	    if (nsPathPtr->nsPtr->commandPathSourceList == nsPathPtr) {
		nsPathPtr->nsPtr->commandPathSourceList = nsPathPtr->nextPtr;
	    }
	}
    }
    ckfree(nsPtr->commandPathArray);
}

/*
 *----------------------------------------------------------------------
 *
 * TclInvalidateNsPath --
 *
 *	Invalidate the name resolution caches for all names looked up in
 *	namespaces whose name path includes the given namespace.
 *
 * Results:
 *	nothing
 *
 * Side effects:
 *	Increments the command reference epoch in each namespace whose path
 *	includes the given namespace. This causes any cached resolved names
 *	whose root cacheing context starts at that namespace to be recomputed
 *	the next time they are used.
 *
 *----------------------------------------------------------------------
 */

void
TclInvalidateNsPath(
    Namespace *nsPtr)
{
    NamespacePathEntry *nsPathPtr = nsPtr->commandPathSourceList;

    while (nsPathPtr != NULL) {
	if (nsPathPtr->nsPtr != NULL) {
	    nsPathPtr->creatorNsPtr->cmdRefEpoch++;
	}
	nsPathPtr = nsPathPtr->nextPtr;
    }
}

/*
 *----------------------------------------------------------------------
 *
 * NamespaceQualifiersCmd --
 *
 *	Invoked to implement the "namespace qualifiers" command that returns
 *	any leading namespace qualifiers in a string. These qualifiers are
 *	namespace names separated by "::"s. For example, for "::foo::p" this
 *	command returns "::foo", and for "::" it returns "". This command is
 *	the complement of the "namespace tail" command. Note that this command
 *	does not check whether the "namespace" names are, in fact, the names
 *	of currently defined namespaces. Handles the following syntax:
 *
 *	    namespace qualifiers string
 *
 * Results:
 *	Returns TCL_OK if successful, and TCL_ERROR if anything goes wrong.
 *
 * Side effects:
 *	Returns a result in the interpreter's result object. If anything goes
 *	wrong, the result is an error message.
 *
 *----------------------------------------------------------------------
 */

static int
NamespaceQualifiersCmd(
    TCL_UNUSED(ClientData),
    Tcl_Interp *interp,		/* Current interpreter. */
    int objc,			/* Number of arguments. */
    Tcl_Obj *const objv[])	/* Argument objects. */
{
    const char *name, *p;
    int length;

    if (objc != 2) {
	Tcl_WrongNumArgs(interp, 1, objv, "string");
	return TCL_ERROR;
    }

    /*
     * Find the end of the string, then work backward and find the start of
     * the last "::" qualifier.
     */

    name = TclGetString(objv[1]);
    for (p = name;  *p != '\0';  p++) {
	/* empty body */
    }
    while (--p >= name) {
	if ((*p == ':') && (p > name) && (*(p-1) == ':')) {
	    p -= 2;			/* Back up over the :: */
	    while ((p >= name) && (*p == ':')) {
		p--;			/* Back up over the preceeding : */
	    }
	    break;
	}
    }

    if (p >= name) {
	length = p-name+1;
	Tcl_SetObjResult(interp, Tcl_NewStringObj(name, length));
    }
    return TCL_OK;
}

/*
 *----------------------------------------------------------------------
 *
 * NamespaceUnknownCmd --
 *
 *	Invoked to implement the "namespace unknown" command (TIP 181) that
 *	sets or queries a per-namespace unknown command handler. This handler
 *	is called when command lookup fails (current and global ns). The
 *	default handler for the global namespace is ::unknown. The default
 *	handler for other namespaces is to call the global namespace unknown
 *	handler. Passing an empty list results in resetting the handler to its
 *	default.
 *
 *	    namespace unknown ?handler?
 *
 * Results:
 *	Returns TCL_OK if successful, and TCL_ERROR if anything goes wrong.
 *
 * Side effects:
 *	If no handler is specified, returns a result in the interpreter's
 *	result object, otherwise it sets the unknown handler pointer in the
 *	current namespace to the script fragment provided. If anything goes
 *	wrong, the result is an error message.
 *
 *----------------------------------------------------------------------
 */

static int
NamespaceUnknownCmd(
    TCL_UNUSED(ClientData),
    Tcl_Interp *interp,		/* Current interpreter. */
    int objc,			/* Number of arguments. */
    Tcl_Obj *const objv[])	/* Argument objects. */
{
    Tcl_Namespace *currNsPtr;
    Tcl_Obj *resultPtr;
    int rc;

    if (objc > 2) {
	Tcl_WrongNumArgs(interp, 1, objv, "?script?");
	return TCL_ERROR;
    }

    currNsPtr = TclGetCurrentNamespace(interp);

    if (objc == 1) {
	/*
	 * Introspection - return the current namespace handler.
	 */

	resultPtr = Tcl_GetNamespaceUnknownHandler(interp, currNsPtr);
	if (resultPtr == NULL) {
	    TclNewObj(resultPtr);
	}
	Tcl_SetObjResult(interp, resultPtr);
    } else {
	rc = Tcl_SetNamespaceUnknownHandler(interp, currNsPtr, objv[1]);
	if (rc == TCL_OK) {
	    Tcl_SetObjResult(interp, objv[1]);
	}
	return rc;
    }
    return TCL_OK;
}

/*
 *----------------------------------------------------------------------
 *
 * Tcl_GetNamespaceUnknownHandler --
 *
 *	Returns the unknown command handler registered for the given
 *	namespace.
 *
 * Results:
 *	Returns the current unknown command handler, or NULL if none exists
 *	for the namespace.
 *
 * Side effects:
 *	None.
 *
 *----------------------------------------------------------------------
 */

Tcl_Obj *
Tcl_GetNamespaceUnknownHandler(
    Tcl_Interp *interp,		/* The interpreter in which the namespace
				 * exists. */
    Tcl_Namespace *nsPtr)	/* The namespace. */
{
    Namespace *currNsPtr = (Namespace *) nsPtr;

    if (currNsPtr->unknownHandlerPtr == NULL &&
	    currNsPtr == ((Interp *) interp)->globalNsPtr) {
	/*
	 * Default handler for global namespace is "::unknown". For all other
	 * namespaces, it is NULL (which falls back on the global unknown
	 * handler).
	 */

	TclNewLiteralStringObj(currNsPtr->unknownHandlerPtr, "::unknown");
	Tcl_IncrRefCount(currNsPtr->unknownHandlerPtr);
    }
    return currNsPtr->unknownHandlerPtr;
}

/*
 *----------------------------------------------------------------------
 *
 * Tcl_SetNamespaceUnknownHandler --
 *
 *	Sets the unknown command handler for the given namespace to the
 *	command prefix passed.
 *
 * Results:
 *	Returns TCL_OK if successful, and TCL_ERROR if anything goes wrong.
 *
 * Side effects:
 *	Sets the namespace unknown command handler. If the passed in handler
 *	is NULL or an empty list, then the handler is reset to its default. If
 *	an error occurs, then an error message is left in the interpreter
 *	result.
 *
 *----------------------------------------------------------------------
 */

int
Tcl_SetNamespaceUnknownHandler(
    Tcl_Interp *interp,		/* Interpreter in which the namespace
				 * exists. */
    Tcl_Namespace *nsPtr,	/* Namespace which is being updated. */
    Tcl_Obj *handlerPtr)	/* The new handler, or NULL to reset. */
{
    int lstlen = 0;
    Namespace *currNsPtr = (Namespace *) nsPtr;

    /*
     * Ensure that we check for errors *first* before we change anything.
     */

    if (handlerPtr != NULL) {
	if (TclListObjLength(interp, handlerPtr, &lstlen) != TCL_OK) {
	    /*
	     * Not a list.
	     */

	    return TCL_ERROR;
	}
	if (lstlen > 0) {
	    /*
	     * We are going to be saving this handler. Increment the reference
	     * count before decrementing the refcount on the previous handler,
	     * so that nothing strange can happen if we are told to set the
	     * handler to the previous value.
	     */

	    Tcl_IncrRefCount(handlerPtr);
	}
    }

    /*
     * Remove old handler next.
     */

    if (currNsPtr->unknownHandlerPtr != NULL) {
	Tcl_DecrRefCount(currNsPtr->unknownHandlerPtr);
    }

    /*
     * Install the new handler.
     */

    if (lstlen > 0) {
	/*
	 * Just store the handler. It already has the correct reference count.
	 */

	currNsPtr->unknownHandlerPtr = handlerPtr;
    } else {
	/*
	 * If NULL or an empty list is passed, this resets to the default
	 * handler.
	 */

	currNsPtr->unknownHandlerPtr = NULL;
    }
    return TCL_OK;
}

/*
 *----------------------------------------------------------------------
 *
 * NamespaceTailCmd --
 *
 *	Invoked to implement the "namespace tail" command that returns the
 *	trailing name at the end of a string with "::" namespace qualifiers.
 *	These qualifiers are namespace names separated by "::"s. For example,
 *	for "::foo::p" this command returns "p", and for "::" it returns "".
 *	This command is the complement of the "namespace qualifiers" command.
 *	Note that this command does not check whether the "namespace" names
 *	are, in fact, the names of currently defined namespaces. Handles the
 *	following syntax:
 *
 *	    namespace tail string
 *
 * Results:
 *	Returns TCL_OK if successful, and TCL_ERROR if anything goes wrong.
 *
 * Side effects:
 *	Returns a result in the interpreter's result object. If anything goes
 *	wrong, the result is an error message.
 *
 *----------------------------------------------------------------------
 */

static int
NamespaceTailCmd(
    TCL_UNUSED(ClientData),
    Tcl_Interp *interp,		/* Current interpreter. */
    int objc,			/* Number of arguments. */
    Tcl_Obj *const objv[])	/* Argument objects. */
{
    const char *name, *p;

    if (objc != 2) {
	Tcl_WrongNumArgs(interp, 1, objv, "string");
	return TCL_ERROR;
    }

    /*
     * Find the end of the string, then work backward and find the last "::"
     * qualifier.
     */

    name = TclGetString(objv[1]);
    for (p = name;  *p != '\0';  p++) {
	/* empty body */
    }
    while (--p > name) {
	if ((*p == ':') && (*(p-1) == ':')) {
	    p++;			/* Just after the last "::" */
	    break;
	}
    }

    if (p >= name) {
	Tcl_SetObjResult(interp, Tcl_NewStringObj(p, -1));
    }
    return TCL_OK;
}

/*
 *----------------------------------------------------------------------
 *
 * NamespaceUpvarCmd --
 *
 *	Invoked to implement the "namespace upvar" command, that creates
 *	variables in the current scope linked to variables in another
 *	namespace. Handles the following syntax:
 *
 *	    namespace upvar ns otherVar myVar ?otherVar myVar ...?
 *
 * Results:
 *	Returns TCL_OK if successful, and TCL_ERROR if anything goes wrong.
 *
 * Side effects:
 *	Creates new variables in the current scope, linked to the
 *	corresponding variables in the stipulated nmamespace. If anything goes
 *	wrong, the result is an error message.
 *
 *----------------------------------------------------------------------
 */

static int
NamespaceUpvarCmd(
    TCL_UNUSED(ClientData),
    Tcl_Interp *interp,		/* Current interpreter. */
    int objc,			/* Number of arguments. */
    Tcl_Obj *const objv[])	/* Argument objects. */
{
    Interp *iPtr = (Interp *) interp;
    Tcl_Namespace *nsPtr, *savedNsPtr;
    Var *otherPtr, *arrayPtr;
    const char *myName;

    if (objc < 2 || (objc & 1)) {
	Tcl_WrongNumArgs(interp, 1, objv, "ns ?otherVar myVar ...?");
	return TCL_ERROR;
    }

    if (TclGetNamespaceFromObj(interp, objv[1], &nsPtr) != TCL_OK) {
	return TCL_ERROR;
    }

    objc -= 2;
    objv += 2;

    for (; objc>0 ; objc-=2, objv+=2) {
	/*
	 * Locate the other variable.
	 */

	savedNsPtr = (Tcl_Namespace *) iPtr->varFramePtr->nsPtr;
	iPtr->varFramePtr->nsPtr = (Namespace *) nsPtr;
	otherPtr = TclObjLookupVarEx(interp, objv[0], NULL,
		(TCL_NAMESPACE_ONLY|TCL_LEAVE_ERR_MSG|TCL_AVOID_RESOLVERS),
		"access", /*createPart1*/ 1, /*createPart2*/ 1, &arrayPtr);
	iPtr->varFramePtr->nsPtr = (Namespace *) savedNsPtr;
	if (otherPtr == NULL) {
	    return TCL_ERROR;
	}

	/*
	 * Create the new variable and link it to otherPtr.
	 */

	myName = TclGetString(objv[1]);
	if (TclPtrMakeUpvar(interp, otherPtr, myName, 0, -1) != TCL_OK) {
	    return TCL_ERROR;
	}
    }

    return TCL_OK;
}

/*
 *----------------------------------------------------------------------
 *
 * NamespaceWhichCmd --
 *
 *	Invoked to implement the "namespace which" command that returns the
 *	fully-qualified name of a command or variable. If the specified
 *	command or variable does not exist, it returns "". Handles the
 *	following syntax:
 *
 *	    namespace which ?-command? ?-variable? name
 *
 * Results:
 *	Returns TCL_OK if successful, and TCL_ERROR if anything goes wrong.
 *
 * Side effects:
 *	Returns a result in the interpreter's result object. If anything goes
 *	wrong, the result is an error message.
 *
 *----------------------------------------------------------------------
 */

static int
NamespaceWhichCmd(
    TCL_UNUSED(ClientData),
    Tcl_Interp *interp,		/* Current interpreter. */
    int objc,			/* Number of arguments. */
    Tcl_Obj *const objv[])	/* Argument objects. */
{
    static const char *const opts[] = {
	"-command", "-variable", NULL
    };
    int lookupType = 0;
    Tcl_Obj *resultPtr;

    if (objc < 2 || objc > 3) {
    badArgs:
	Tcl_WrongNumArgs(interp, 1, objv, "?-command? ?-variable? name");
	return TCL_ERROR;
    } else if (objc == 3) {
	/*
	 * Look for a flag controlling the lookup.
	 */

	if (Tcl_GetIndexFromObj(interp, objv[1], opts, "option", 0,
		&lookupType) != TCL_OK) {
	    /*
	     * Preserve old style of error message!
	     */

	    Tcl_ResetResult(interp);
	    goto badArgs;
	}
    }

    TclNewObj(resultPtr);
    switch (lookupType) {
    case 0: {				/* -command */
	Tcl_Command cmd = Tcl_GetCommandFromObj(interp, objv[objc-1]);

	if (cmd != NULL) {
	    Tcl_GetCommandFullName(interp, cmd, resultPtr);
	}
	break;
    }
    case 1: {				/* -variable */
	Tcl_Var var = Tcl_FindNamespaceVar(interp,
		TclGetString(objv[objc-1]), NULL, /*flags*/ 0);

	if (var != NULL) {
	    Tcl_GetVariableFullName(interp, var, resultPtr);
	}
	break;
    }
    }
    Tcl_SetObjResult(interp, resultPtr);
    return TCL_OK;
}

/*
 *----------------------------------------------------------------------
 *
 * FreeNsNameInternalRep --
 *
 *	Frees the resources associated with a nsName object's internal
 *	representation.
 *
 * Results:
 *	None.
 *
 * Side effects:
 *	Decrements the ref count of any Namespace structure pointed to by the
 *	nsName's internal representation. If there are no more references to
 *	the namespace, it's structure will be freed.
 *
 *----------------------------------------------------------------------
 */

static void
FreeNsNameInternalRep(
    Tcl_Obj *objPtr)	/* nsName object with internal representation
				 * to free. */
{
    ResolvedNsName *resNamePtr;

    NsNameGetIntRep(objPtr, resNamePtr);
    assert(resNamePtr != NULL);

    /*
     * Decrement the reference count of the namespace. If there are no more
     * references, free it up.
     */

    if (resNamePtr->refCount-- <= 1) {
	/*
	 * Decrement the reference count for the cached namespace. If the
	 * namespace is dead, and there are no more references to it, free
	 * it.
	 */

	TclNsDecrRefCount(resNamePtr->nsPtr);
	ckfree(resNamePtr);
    }
}

/*
 *----------------------------------------------------------------------
 *
 * DupNsNameInternalRep --
 *
 *	Initializes the internal representation of a nsName object to a copy
 *	of the internal representation of another nsName object.
 *
 * Results:
 *	None.
 *
 * Side effects:
 *	copyPtr's internal rep is set to refer to the same namespace
 *	referenced by srcPtr's internal rep. Increments the ref count of the
 *	ResolvedNsName structure used to hold the namespace reference.
 *
 *----------------------------------------------------------------------
 */

static void
DupNsNameInternalRep(
    Tcl_Obj *srcPtr,		/* Object with internal rep to copy. */
    Tcl_Obj *copyPtr)	/* Object with internal rep to set. */
{
    ResolvedNsName *resNamePtr;

    NsNameGetIntRep(srcPtr, resNamePtr);
    assert(resNamePtr != NULL);
    NsNameSetIntRep(copyPtr, resNamePtr);
}

/*
 *----------------------------------------------------------------------
 *
 * SetNsNameFromAny --
 *
 *	Attempt to generate a nsName internal representation for a Tcl object.
 *
 * Results:
 *	Returns TCL_OK if the value could be converted to a proper namespace
 *	reference. Otherwise, it returns TCL_ERROR, along with an error
 *	message in the interpreter's result object.
 *
 * Side effects:
 *	If successful, the object is made a nsName object. Its internal rep is
 *	set to point to a ResolvedNsName, which contains a cached pointer to
 *	the Namespace. Reference counts are kept on both the ResolvedNsName
 *	and the Namespace, so we can keep track of their usage and free them
 *	when appropriate.
 *
 *----------------------------------------------------------------------
 */

static int
SetNsNameFromAny(
    Tcl_Interp *interp,		/* Points to the namespace in which to resolve
				 * name. Also used for error reporting if not
				 * NULL. */
    Tcl_Obj *objPtr)	/* The object to convert. */
{
    const char *dummy;
    Namespace *nsPtr, *dummy1Ptr, *dummy2Ptr;
    ResolvedNsName *resNamePtr;
    const char *name;

    if (interp == NULL) {
	return TCL_ERROR;
    }

    name = TclGetString(objPtr);
    TclGetNamespaceForQualName(interp, name, NULL, TCL_FIND_ONLY_NS,
	     &nsPtr, &dummy1Ptr, &dummy2Ptr, &dummy);

    if ((nsPtr == NULL) || (nsPtr->flags & NS_DYING)) {
	return TCL_ERROR;
    }

    /*
     * If we found a namespace, then create a new ResolvedNsName structure
     * that holds a reference to it.
     */

    nsPtr->refCount++;
    resNamePtr = (ResolvedNsName *)ckalloc(sizeof(ResolvedNsName));
    resNamePtr->nsPtr = nsPtr;
    if ((name[0] == ':') && (name[1] == ':')) {
	resNamePtr->refNsPtr = NULL;
    } else {
	resNamePtr->refNsPtr = (Namespace *) TclGetCurrentNamespace(interp);
    }
    resNamePtr->refCount = 0;
    NsNameSetIntRep(objPtr, resNamePtr);
    return TCL_OK;
}

/*
 *----------------------------------------------------------------------
 *
 * TclGetNamespaceCommandTable --
 *
 *	Returns the hash table of commands.
 *
 * Results:
 *	Pointer to the hash table.
 *
 * Side effects:
 *	None.
 *
 *----------------------------------------------------------------------
 */

Tcl_HashTable *
TclGetNamespaceCommandTable(
    Tcl_Namespace *nsPtr)
{
    return &((Namespace *) nsPtr)->cmdTable;
}

/*
 *----------------------------------------------------------------------
 *
 * TclGetNamespaceChildTable --
 *
 *	Returns the hash table of child namespaces.
 *
 * Results:
 *	Pointer to the hash table.
 *
 * Side effects:
 *	Might allocate memory.
 *
 *----------------------------------------------------------------------
 */

Tcl_HashTable *
TclGetNamespaceChildTable(
    Tcl_Namespace *nsPtr)
{
    Namespace *nPtr = (Namespace *) nsPtr;
#ifndef BREAK_NAMESPACE_COMPAT
    return &nPtr->childTable;
#else
    if (nPtr->childTablePtr == NULL) {
	nPtr->childTablePtr = (Tcl_HashTable *)ckalloc(sizeof(Tcl_HashTable));
	Tcl_InitHashTable(nPtr->childTablePtr, TCL_STRING_KEYS);
    }
    return nPtr->childTablePtr;
#endif
}

/*
 *----------------------------------------------------------------------
 *
 * TclLogCommandInfo --
 *
 *	This function is invoked after an error occurs in an interpreter. It
 *	adds information to iPtr->errorInfo/errorStack fields to describe the
 *	command that was being executed when the error occurred. When pc and
 *	tosPtr are non-NULL, conveying a bytecode execution "inner context",
 *	and the offending instruction is suitable, that inner context is
 *	recorded in errorStack.
 *
 * Results:
 *	None.
 *
 * Side effects:
 *	Information about the command is added to errorInfo/errorStack and the
 *	line number stored internally in the interpreter is set.
 *
 *----------------------------------------------------------------------
 */

void
TclLogCommandInfo(
    Tcl_Interp *interp,		/* Interpreter in which to log information. */
    const char *script,		/* First character in script containing
				 * command (must be <= command). */
    const char *command,	/* First character in command that generated
				 * the error. */
    int length,			/* Number of bytes in command (-1 means use
				 * all bytes up to first null byte). */
    const unsigned char *pc,    /* Current pc of bytecode execution context */
    Tcl_Obj **tosPtr)		/* Current stack of bytecode execution
				 * context */
{
    const char *p;
    Interp *iPtr = (Interp *) interp;
    int overflow, limit = 150;
    Var *varPtr, *arrayPtr;

    if (iPtr->flags & ERR_ALREADY_LOGGED) {
	/*
	 * Someone else has already logged error information for this command;
	 * we shouldn't add anything more.
	 */

	return;
    }

    if (command != NULL) {
	/*
	 * Compute the line number where the error occurred.
	 */

	iPtr->errorLine = 1;
	for (p = script; p != command; p++) {
	    if (*p == '\n') {
		iPtr->errorLine++;
	    }
	}

	if (length < 0) {
	    length = strlen(command);
	}
	overflow = (length > limit);
	Tcl_AppendObjToErrorInfo(interp, Tcl_ObjPrintf(
		"\n    %s\n\"%.*s%s\"", ((iPtr->errorInfo == NULL)
		? "while executing" : "invoked from within"),
		(overflow ? limit : length), command,
		(overflow ? "..." : "")));

	varPtr = TclObjLookupVarEx(interp, iPtr->eiVar, NULL, TCL_GLOBAL_ONLY,
		NULL, 0, 0, &arrayPtr);
	if ((varPtr == NULL) || !TclIsVarTraced(varPtr)) {
	    /*
	     * Should not happen.
	     */

	    return;
	} else {
	    Tcl_HashEntry *hPtr
		    = Tcl_FindHashEntry(&iPtr->varTraces, (char *) varPtr);
	    VarTrace *tracePtr = (VarTrace *)Tcl_GetHashValue(hPtr);

	    if (tracePtr->traceProc != EstablishErrorInfoTraces) {
		/*
		 * The most recent trace set on ::errorInfo is not the one the
		 * core itself puts on last. This means some other code is
		 * tracing the variable, and the additional trace(s) might be
		 * write traces that expect the timing of writes to
		 * ::errorInfo that existed Tcl releases before 8.5. To
		 * satisfy that compatibility need, we write the current
		 * -errorinfo value to the ::errorInfo variable.
		 */

		Tcl_ObjSetVar2(interp, iPtr->eiVar, NULL, iPtr->errorInfo,
			TCL_GLOBAL_ONLY);
	    }
	}
    }

    /*
     * TIP #348
     */

    if (Tcl_IsShared(iPtr->errorStack)) {
	Tcl_Obj *newObj;

	newObj = Tcl_DuplicateObj(iPtr->errorStack);
	Tcl_DecrRefCount(iPtr->errorStack);
	Tcl_IncrRefCount(newObj);
	iPtr->errorStack = newObj;
    }
    if (iPtr->resetErrorStack) {
	int len;

	iPtr->resetErrorStack = 0;
	Tcl_ListObjLength(interp, iPtr->errorStack, &len);

	/*
	 * Reset while keeping the list intrep as much as possible.
	 */

	Tcl_ListObjReplace(interp, iPtr->errorStack, 0, len, 0, NULL);
	if (pc != NULL) {
	    Tcl_Obj *innerContext;

	    innerContext = TclGetInnerContext(interp, pc, tosPtr);
	    if (innerContext != NULL) {
		Tcl_ListObjAppendElement(NULL, iPtr->errorStack,
			iPtr->innerLiteral);
		Tcl_ListObjAppendElement(NULL, iPtr->errorStack, innerContext);
	    }
	} else if (command != NULL) {
	    Tcl_ListObjAppendElement(NULL, iPtr->errorStack,
		    iPtr->innerLiteral);
	    Tcl_ListObjAppendElement(NULL, iPtr->errorStack,
		    Tcl_NewStringObj(command, length));
	}
    }

    if (!iPtr->framePtr->objc) {
	/*
	 * Special frame, nothing to report.
	 */
    } else if (iPtr->varFramePtr != iPtr->framePtr) {
	/*
	 * uplevel case, [lappend errorstack UP $relativelevel]
	 */

	Tcl_ListObjAppendElement(NULL, iPtr->errorStack, iPtr->upLiteral);
	Tcl_ListObjAppendElement(NULL, iPtr->errorStack, Tcl_NewIntObj(
		iPtr->framePtr->level - iPtr->varFramePtr->level));
    } else if (iPtr->framePtr != iPtr->rootFramePtr) {
	/*
	 * normal case, [lappend errorstack CALL [info level 0]]
	 */

	Tcl_ListObjAppendElement(NULL, iPtr->errorStack, iPtr->callLiteral);
	Tcl_ListObjAppendElement(NULL, iPtr->errorStack, Tcl_NewListObj(
		iPtr->framePtr->objc, iPtr->framePtr->objv));
    }
}

/*
 *----------------------------------------------------------------------
 *
 * TclErrorStackResetIf --
 *
 *	The TIP 348 reset/no-bc part of TLCI, for specific use by
 *	TclCompileSyntaxError.
 *
 * Results:
 *	None.
 *
 * Side effects:
 *	Reset errorstack if it needs be, and in that case remember the
 *	passed-in error message as inner context.
 *
 *----------------------------------------------------------------------
 */

void
TclErrorStackResetIf(
    Tcl_Interp *interp,
    const char *msg,
    int length)
{
    Interp *iPtr = (Interp *) interp;

    if (Tcl_IsShared(iPtr->errorStack)) {
	Tcl_Obj *newObj;

	newObj = Tcl_DuplicateObj(iPtr->errorStack);
	Tcl_DecrRefCount(iPtr->errorStack);
	Tcl_IncrRefCount(newObj);
	iPtr->errorStack = newObj;
    }
    if (iPtr->resetErrorStack) {
	int len;

	iPtr->resetErrorStack = 0;
	Tcl_ListObjLength(interp, iPtr->errorStack, &len);

	/*
	 * Reset while keeping the list intrep as much as possible.
	 */

	Tcl_ListObjReplace(interp, iPtr->errorStack, 0, len, 0, NULL);
	Tcl_ListObjAppendElement(NULL, iPtr->errorStack, iPtr->innerLiteral);
	Tcl_ListObjAppendElement(NULL, iPtr->errorStack,
		Tcl_NewStringObj(msg, length));
    }
}

/*
 *----------------------------------------------------------------------
 *
 * Tcl_LogCommandInfo --
 *
 *	This function is invoked after an error occurs in an interpreter. It
 *	adds information to iPtr->errorInfo/errorStack fields to describe the
 *	command that was being executed when the error occurred.
 *
 * Results:
 *	None.
 *
 * Side effects:
 *	Information about the command is added to errorInfo/errorStack and the
 *	line number stored internally in the interpreter is set.
 *
 *----------------------------------------------------------------------
 */

void
Tcl_LogCommandInfo(
    Tcl_Interp *interp,		/* Interpreter in which to log information. */
    const char *script,		/* First character in script containing
				 * command (must be <= command). */
    const char *command,	/* First character in command that generated
				 * the error. */
    int length)			/* Number of bytes in command (-1 means use
				 * all bytes up to first null byte). */
{
    TclLogCommandInfo(interp, script, command, length, NULL, NULL);
}


/*
 * Local Variables:
 * mode: c
 * c-basic-offset: 4
 * fill-column: 78
 * tab-width: 8
 * End:
 */<|MERGE_RESOLUTION|>--- conflicted
+++ resolved
@@ -1790,10 +1790,7 @@
 		TclInvokeImportedCmd, InvokeImportedNRCmd, dataPtr,
 		DeleteImportedCmd);
 	dataPtr->realCmdPtr = cmdPtr;
-<<<<<<< HEAD
 	/* corresponding decrement is in DeleteImportedCmd */ 
-=======
->>>>>>> ae0e31bf
 	cmdPtr->refCount++;
 	dataPtr->selfPtr = (Command *) importedCmd;
 	dataPtr->selfPtr->refCount++;
@@ -2102,10 +2099,6 @@
 	    }
 	    TclCleanupCommandMacro(refPtr->importedCmdPtr);
 	    ckfree(refPtr);
-<<<<<<< HEAD
-=======
-	    TclCleanupCommandMacro(selfPtr);
->>>>>>> ae0e31bf
 	    TclCleanupCommandMacro(realCmdPtr);
 	    ckfree(dataPtr);
 	    return;
