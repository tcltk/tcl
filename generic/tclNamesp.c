/*
 * tclNamesp.c --
 *
 *	Contains support for namespaces, which provide a separate context of
 *	commands and global variables. The global :: namespace is the
 *	traditional Tcl "global" scope. Other namespaces are created as
 *	children of the global namespace. These other namespaces contain
 *	special-purpose commands and variables for packages.
 *
 * Copyright © 1993-1997 Lucent Technologies.
 * Copyright © 1997 Sun Microsystems, Inc.
 * Copyright © 1998-1999 Scriptics Corporation.
 * Copyright © 2002-2005 Donal K. Fellows.
 * Copyright © 2006 Neil Madden.
 * Contributions from Don Porter, NIST, 2007. (not subject to US copyright)
 *
 * Originally implemented by
 *   Michael J. McLennan
 *   Bell Labs Innovations for Lucent Technologies
 *   mmclennan@lucent.com
 *
 * See the file "license.terms" for information on usage and redistribution of
 * this file, and for a DISCLAIMER OF ALL WARRANTIES.
 */

#include "tclInt.h"
#include "tclCompile.h" /* for TclLogCommandInfo visibility */
#include <assert.h>

/*
 * Thread-local storage used to avoid having a global lock on data that is not
 * limited to a single interpreter.
 */

typedef struct {
    unsigned long numNsCreated;	/* Count of the number of namespaces created
				 * within the thread. This value is used as a
				 * unique id for each namespace. Cannot be
				 * per-interp because the nsId is used to
				 * distinguish objects which can be passed
				 * around between interps in the same thread,
				 * but does not need to be global because
				 * object internal reps are always per-thread
				 * anyway. */
} ThreadSpecificData;

static Tcl_ThreadDataKey dataKey;

/*
 * This structure contains a cached pointer to a namespace that is the result
 * of resolving the namespace's name in some other namespace. It is the
 * internal representation for a nsName object. It contains the pointer along
 * with some information that is used to check the cached pointer's validity.
 */

typedef struct {
    Namespace *nsPtr;		/* A cached pointer to the Namespace that the
				 * name resolved to. */
    Namespace *refNsPtr;	/* Points to the namespace context in which
				 * the name was resolved. NULL if the name is
				 * fully qualified and thus the resolution
				 * does not depend on the context. */
    size_t refCount;		/* Reference count: 1 for each nsName object
				 * that has a pointer to this ResolvedNsName
				 * structure as its internal rep. This
				 * structure can be freed when refCount
				 * becomes zero. */
} ResolvedNsName;

/*
 * Declarations for functions local to this file:
 */

static void		DeleteImportedCmd(void *clientData);
static int		DoImport(Tcl_Interp *interp,
			    Namespace *nsPtr, Tcl_HashEntry *hPtr,
			    const char *cmdName, const char *pattern,
			    Namespace *importNsPtr, int allowOverwrite);
static void		DupNsNameInternalRep(Tcl_Obj *objPtr,Tcl_Obj *copyPtr);
static char *		ErrorCodeRead(void *clientData,Tcl_Interp *interp,
			    const char *name1, const char *name2, int flags);
static char *		ErrorInfoRead(void *clientData,Tcl_Interp *interp,
			    const char *name1, const char *name2, int flags);
static char *		EstablishErrorCodeTraces(void *clientData,
			    Tcl_Interp *interp, const char *name1,
			    const char *name2, int flags);
static char *		EstablishErrorInfoTraces(void *clientData,
			    Tcl_Interp *interp, const char *name1,
			    const char *name2, int flags);
static void		FreeNsNameInternalRep(Tcl_Obj *objPtr);
static int		GetNamespaceFromObj(Tcl_Interp *interp,
			    Tcl_Obj *objPtr, Tcl_Namespace **nsPtrPtr);
static int		InvokeImportedNRCmd(void *clientData,
			    Tcl_Interp *interp, int objc,
			    Tcl_Obj *const objv[]);
static Tcl_ObjCmdProc	NamespaceChildrenCmd;
static Tcl_ObjCmdProc	NamespaceCodeCmd;
static Tcl_ObjCmdProc	NamespaceCurrentCmd;
static Tcl_ObjCmdProc	NamespaceDeleteCmd;
static Tcl_ObjCmdProc	NamespaceEvalCmd;
static Tcl_ObjCmdProc	NRNamespaceEvalCmd;
static Tcl_ObjCmdProc	NamespaceExistsCmd;
static Tcl_ObjCmdProc	NamespaceExportCmd;
static Tcl_ObjCmdProc	NamespaceForgetCmd;
static void		NamespaceFree(Namespace *nsPtr);
static Tcl_ObjCmdProc	NamespaceImportCmd;
static Tcl_ObjCmdProc	NamespaceInscopeCmd;
static Tcl_ObjCmdProc	NRNamespaceInscopeCmd;
static Tcl_ObjCmdProc	NamespaceOriginCmd;
static Tcl_ObjCmdProc	NamespaceParentCmd;
static Tcl_ObjCmdProc	NamespacePathCmd;
static Tcl_ObjCmdProc	NamespaceQualifiersCmd;
static Tcl_ObjCmdProc	NamespaceTailCmd;
static Tcl_ObjCmdProc	NamespaceUpvarCmd;
static Tcl_ObjCmdProc	NamespaceUnknownCmd;
static Tcl_ObjCmdProc	NamespaceWhichCmd;
static int		SetNsNameFromAny(Tcl_Interp *interp, Tcl_Obj *objPtr);
static void		UnlinkNsPath(Namespace *nsPtr);

static Tcl_NRPostProc NsEval_Callback;

/*
 * This structure defines a Tcl object type that contains a namespace
 * reference. It is used in commands that take the name of a namespace as an
 * argument. The namespace reference is resolved, and the result in cached in
 * the object.
 */

static const Tcl_ObjType nsNameType = {
    "nsName",			/* the type's name */
    FreeNsNameInternalRep,	/* freeIntRepProc */
    DupNsNameInternalRep,	/* dupIntRepProc */
    NULL,			/* updateStringProc */
    SetNsNameFromAny		/* setFromAnyProc */
};

#define NsNameSetInternalRep(objPtr, nnPtr) \
    do {								\
	Tcl_ObjInternalRep ir;						\
	(nnPtr)->refCount++;						\
	ir.twoPtrValue.ptr1 = (nnPtr);					\
	ir.twoPtrValue.ptr2 = NULL;					\
	Tcl_StoreInternalRep((objPtr), &nsNameType, &ir);		\
    } while (0)

#define NsNameGetInternalRep(objPtr, nnPtr) \
    do {								\
	const Tcl_ObjInternalRep *irPtr;				\
	irPtr = TclFetchInternalRep((objPtr), &nsNameType);		\
	(nnPtr) = irPtr ? (ResolvedNsName *) irPtr->twoPtrValue.ptr1 : NULL; \
    } while (0)

/*
 * Array of values describing how to implement each standard subcommand of the
 * "namespace" command.
 */

static const EnsembleImplMap defaultNamespaceMap[] = {
    {"children",   NamespaceChildrenCmd, TclCompileBasic0To2ArgCmd, NULL, NULL, 0},
    {"code",	   NamespaceCodeCmd,	TclCompileNamespaceCodeCmd, NULL, NULL, 0},
    {"current",	   NamespaceCurrentCmd,	TclCompileNamespaceCurrentCmd, NULL, NULL, 0},
    {"delete",	   NamespaceDeleteCmd,	TclCompileBasicMin0ArgCmd, NULL, NULL, 0},
    {"ensemble",   TclNamespaceEnsembleCmd, NULL, NULL, NULL, 0},
    {"eval",	   NamespaceEvalCmd,	NULL, NRNamespaceEvalCmd, NULL, 0},
    {"exists",	   NamespaceExistsCmd,	TclCompileBasic1ArgCmd, NULL, NULL, 0},
    {"export",	   NamespaceExportCmd,	TclCompileBasicMin0ArgCmd, NULL, NULL, 0},
    {"forget",	   NamespaceForgetCmd,	TclCompileBasicMin0ArgCmd, NULL, NULL, 0},
    {"import",	   NamespaceImportCmd,	TclCompileBasicMin0ArgCmd, NULL, NULL, 0},
    {"inscope",	   NamespaceInscopeCmd,	NULL, NRNamespaceInscopeCmd, NULL, 0},
    {"origin",	   NamespaceOriginCmd,	TclCompileNamespaceOriginCmd, NULL, NULL, 0},
    {"parent",	   NamespaceParentCmd,	TclCompileBasic0Or1ArgCmd, NULL, NULL, 0},
    {"path",	   NamespacePathCmd,	TclCompileBasic0Or1ArgCmd, NULL, NULL, 0},
    {"qualifiers", NamespaceQualifiersCmd, TclCompileNamespaceQualifiersCmd, NULL, NULL, 0},
    {"tail",	   NamespaceTailCmd,	TclCompileNamespaceTailCmd, NULL, NULL, 0},
    {"unknown",	   NamespaceUnknownCmd, TclCompileBasic0Or1ArgCmd, NULL, NULL, 0},
    {"upvar",	   NamespaceUpvarCmd,	TclCompileNamespaceUpvarCmd, NULL, NULL, 0},
    {"which",	   NamespaceWhichCmd,	TclCompileNamespaceWhichCmd, NULL, NULL, 0},
    {NULL, NULL, NULL, NULL, NULL, 0}
};

/*
 *----------------------------------------------------------------------
 *
 * TclInitNamespaceSubsystem --
 *
 *	This function is called to initialize all the structures that are used
 *	by namespaces on a per-process basis.
 *
 * Results:
 *	None.
 *
 * Side effects:
 *	None.
 *
 *----------------------------------------------------------------------
 */

void
TclInitNamespaceSubsystem(void)
{
    /*
     * Does nothing for now.
     */
}

/*
 *----------------------------------------------------------------------
 *
 * Tcl_GetCurrentNamespace --
 *
 *	Returns a pointer to an interpreter's currently active namespace.
 *
 * Results:
 *	Returns a pointer to the interpreter's current namespace.
 *
 * Side effects:
 *	None.
 *
 *----------------------------------------------------------------------
 */

Tcl_Namespace *
Tcl_GetCurrentNamespace(
    Tcl_Interp *interp)		/* Interpreter whose current namespace is
				 * being queried. */
{
    return TclGetCurrentNamespace(interp);
}

/*
 *----------------------------------------------------------------------
 *
 * Tcl_GetGlobalNamespace --
 *
 *	Returns a pointer to an interpreter's global :: namespace.
 *
 * Results:
 *	Returns a pointer to the specified interpreter's global namespace.
 *
 * Side effects:
 *	None.
 *
 *----------------------------------------------------------------------
 */

Tcl_Namespace *
Tcl_GetGlobalNamespace(
    Tcl_Interp *interp)		/* Interpreter whose global namespace should
				 * be returned. */
{
    return TclGetGlobalNamespace(interp);
}

/*
 *----------------------------------------------------------------------
 *
 * Tcl_PushCallFrame --
 *
 *	Pushes a new call frame onto the interpreter's Tcl call stack. Called
 *	when executing a Tcl procedure or a "namespace eval" or "namespace
 *	inscope" command.
 *
 * Results:
 *	Returns TCL_OK if successful, or TCL_ERROR (along with an error
 *	message in the interpreter's result object) if something goes wrong.
 *
 * Side effects:
 *	Modifies the interpreter's Tcl call stack.
 *
 *----------------------------------------------------------------------
 */

int
Tcl_PushCallFrame(
    Tcl_Interp *interp,		/* Interpreter in which the new call frame is
				 * to be pushed. */
    Tcl_CallFrame *callFramePtr,/* Points to a call frame structure to push.
				 * Storage for this has already been allocated
				 * by the caller; typically this is the
				 * address of a CallFrame structure allocated
				 * on the caller's C stack. The call frame
				 * will be initialized by this function. The
				 * caller can pop the frame later with
				 * Tcl_PopCallFrame, and it is responsible for
				 * freeing the frame's storage. */
    Tcl_Namespace *namespacePtr,/* Points to the namespace in which the frame
				 * will execute. If NULL, the interpreter's
				 * current namespace will be used. */
    int isProcCallFrame)	/* If nonzero, the frame represents a called
				 * Tcl procedure and may have local vars. Vars
				 * will ordinarily be looked up in the frame.
				 * If new variables are created, they will be
				 * created in the frame. If 0, the frame is
				 * for a "namespace eval" or "namespace
				 * inscope" command and var references are
				 * treated as references to namespace
				 * variables. */
{
    Interp *iPtr = (Interp *) interp;
    CallFrame *framePtr = (CallFrame *) callFramePtr;
    Namespace *nsPtr;

    if (namespacePtr == NULL) {
	nsPtr = (Namespace *) TclGetCurrentNamespace(interp);
    } else {
	nsPtr = (Namespace *) namespacePtr;

	/*
	 * TODO: Examine whether it would be better to guard based on NS_DYING
	 * or NS_TEARDOWN. It appears that these are not tested because they can
	 * be set in a global interp that has been [namespace delete]d, but
	 * which never really completely goes away because of lingering global
	 * things like ::errorInfo and [::unknown] and hidden commands.
	 * Review of those designs might permit stricter checking here.
	 */

	if (nsPtr->flags & NS_DEAD) {
	    Tcl_Panic("Trying to push call frame for dead namespace");
	}
    }

    nsPtr->activationCount++;
    framePtr->nsPtr = nsPtr;
    framePtr->isProcCallFrame = isProcCallFrame;
    framePtr->objc = 0;
    framePtr->objv = NULL;
    framePtr->callerPtr = iPtr->framePtr;
    framePtr->callerVarPtr = iPtr->varFramePtr;
    if (iPtr->varFramePtr != NULL) {
	framePtr->level = iPtr->varFramePtr->level + 1U;
    } else {
	framePtr->level = 0;
    }
    framePtr->procPtr = NULL;		/* no called procedure */
    framePtr->varTablePtr = NULL;	/* and no local variables */
    framePtr->numCompiledLocals = 0;
    framePtr->compiledLocals = NULL;
    framePtr->clientData = NULL;
    framePtr->localCachePtr = NULL;
    framePtr->tailcallPtr = NULL;

    /*
     * Push the new call frame onto the interpreter's stack of procedure call
     * frames making it the current frame.
     */

    iPtr->framePtr = framePtr;
    iPtr->varFramePtr = framePtr;

    return TCL_OK;
}

/*
 *----------------------------------------------------------------------
 *
 * Tcl_PopCallFrame --
 *
 *	Removes a call frame from the Tcl call stack for the interpreter.
 *	Called to remove a frame previously pushed by Tcl_PushCallFrame.
 *
 * Results:
 *	None.
 *
 * Side effects:
 *	Modifies the call stack of the interpreter. Resets various fields of
 *	the popped call frame. If a namespace has been deleted and has no more
 *	activations on the call stack, the namespace is destroyed.
 *
 *----------------------------------------------------------------------
 */

void
Tcl_PopCallFrame(
    Tcl_Interp *interp)		/* Interpreter with call frame to pop. */
{
    Interp *iPtr = (Interp *) interp;
    CallFrame *framePtr = iPtr->framePtr;
    Namespace *nsPtr;

    /*
     * It's important to remove the call frame from the interpreter's stack of
     * call frames before deleting local variables, so that traces invoked by
     * the variable deletion don't see the partially-deleted frame.
     */

    if (framePtr->callerPtr) {
	iPtr->framePtr = framePtr->callerPtr;
	iPtr->varFramePtr = framePtr->callerVarPtr;
    } else {
	/* Tcl_PopCallFrame: trying to pop rootCallFrame! */
    }

    if (framePtr->varTablePtr != NULL) {
	TclDeleteVars(iPtr, framePtr->varTablePtr);
	ckfree(framePtr->varTablePtr);
	framePtr->varTablePtr = NULL;
    }
    if (framePtr->numCompiledLocals > 0) {
	TclDeleteCompiledLocalVars(iPtr, framePtr);
	if (framePtr->localCachePtr->refCount-- <= 1) {
	    TclFreeLocalCache(interp, framePtr->localCachePtr);
	}
	framePtr->localCachePtr = NULL;
    }

    /*
     * Decrement the namespace's count of active call frames. If the namespace
     * is "dying" and there are no more active call frames, call
     * Tcl_DeleteNamespace to destroy it.
     */

    nsPtr = framePtr->nsPtr;
    if ((--nsPtr->activationCount <= (nsPtr == iPtr->globalNsPtr))
	    && (nsPtr->flags & NS_DYING)) {
	Tcl_DeleteNamespace((Tcl_Namespace *) nsPtr);
    }
    framePtr->nsPtr = NULL;

    if (framePtr->tailcallPtr) {
	/* Reusing the existing reference count from framePtr->tailcallPtr, so
	 * no need to Tcl_IncrRefCount(framePtr->tailcallPtr)*/
	TclSetTailcall(interp, framePtr->tailcallPtr);
    }
}

/*
 *----------------------------------------------------------------------
 *
 * TclPushStackFrame --
 *
 *	Allocates a new call frame in the interpreter's execution stack, then
 *	pushes it onto the interpreter's Tcl call stack. Called when executing
 *	a Tcl procedure or a "namespace eval" or "namespace inscope" command.
 *
 * Results:
 *	Returns TCL_OK if successful, or TCL_ERROR (along with an error
 *	message in the interpreter's result object) if something goes wrong.
 *
 * Side effects:
 *	Modifies the interpreter's Tcl call stack.
 *
 *----------------------------------------------------------------------
 */

int
TclPushStackFrame(
    Tcl_Interp *interp,		/* Interpreter in which the new call frame is
				 * to be pushed. */
    Tcl_CallFrame **framePtrPtr,/* Place to store a pointer to the stack
				 * allocated call frame. */
    Tcl_Namespace *namespacePtr,/* Points to the namespace in which the frame
				 * will execute. If NULL, the interpreter's
				 * current namespace will be used. */
    int isProcCallFrame)	/* If nonzero, the frame represents a called
				 * Tcl procedure and may have local vars. Vars
				 * will ordinarily be looked up in the frame.
				 * If new variables are created, they will be
				 * created in the frame. If 0, the frame is
				 * for a "namespace eval" or "namespace
				 * inscope" command and var references are
				 * treated as references to namespace
				 * variables. */
{
    *framePtrPtr = (Tcl_CallFrame *)TclStackAlloc(interp, sizeof(CallFrame));
    return Tcl_PushCallFrame(interp, *framePtrPtr, namespacePtr,
	    isProcCallFrame);
}

void
TclPopStackFrame(
    Tcl_Interp *interp)		/* Interpreter with call frame to pop. */
{
    CallFrame *freePtr = ((Interp *) interp)->framePtr;

    Tcl_PopCallFrame(interp);
    TclStackFree(interp, freePtr);
}

/*
 *----------------------------------------------------------------------
 *
 * EstablishErrorCodeTraces --
 *
 *	Creates traces on the ::errorCode variable to keep its value
 *	consistent with the expectations of legacy code.
 *
 * Results:
 *	None.
 *
 * Side effects:
 *	Read and unset traces are established on ::errorCode.
 *
 *----------------------------------------------------------------------
 */

static char *
EstablishErrorCodeTraces(
    TCL_UNUSED(void *),
    Tcl_Interp *interp,
    TCL_UNUSED(const char *) /*name1*/,
    TCL_UNUSED(const char *) /*name2*/,
    TCL_UNUSED(int) /*flags*/)
{
    Tcl_TraceVar2(interp, "errorCode", NULL, TCL_GLOBAL_ONLY|TCL_TRACE_READS,
	    ErrorCodeRead, NULL);
    Tcl_TraceVar2(interp, "errorCode", NULL, TCL_GLOBAL_ONLY|TCL_TRACE_UNSETS,
	    EstablishErrorCodeTraces, NULL);
    return NULL;
}

/*
 *----------------------------------------------------------------------
 *
 * ErrorCodeRead --
 *
 *	Called when the ::errorCode variable is read. Copies the current value
 *	of the interp's errorCode field into ::errorCode.
 *
 * Results:
 *	None.
 *
 * Side effects:
 *	None.
 *
 *----------------------------------------------------------------------
 */

static char *
ErrorCodeRead(
    TCL_UNUSED(void *),
    Tcl_Interp *interp,
    TCL_UNUSED(const char *) /*name1*/,
    TCL_UNUSED(const char *) /*name2*/,
    TCL_UNUSED(int) /*flags*/)
{
    Interp *iPtr = (Interp *) interp;

    if (Tcl_InterpDeleted(interp) || !(iPtr->flags & ERR_LEGACY_COPY)) {
	return NULL;
    }
    if (iPtr->errorCode) {
	Tcl_ObjSetVar2(interp, iPtr->ecVar, NULL,
		iPtr->errorCode, TCL_GLOBAL_ONLY);
	return NULL;
    }
    if (NULL == Tcl_ObjGetVar2(interp, iPtr->ecVar, NULL, TCL_GLOBAL_ONLY)) {
	Tcl_Obj *objPtr;
	TclNewObj(objPtr);
	Tcl_ObjSetVar2(interp, iPtr->ecVar, NULL,
		objPtr, TCL_GLOBAL_ONLY);
    }
    return NULL;
}

/*
 *----------------------------------------------------------------------
 *
 * EstablishErrorInfoTraces --
 *
 *	Creates traces on the ::errorInfo variable to keep its value
 *	consistent with the expectations of legacy code.
 *
 * Results:
 *	None.
 *
 * Side effects:
 *	Read and unset traces are established on ::errorInfo.
 *
 *----------------------------------------------------------------------
 */

static char *
EstablishErrorInfoTraces(
    TCL_UNUSED(void *),
    Tcl_Interp *interp,
    TCL_UNUSED(const char *) /*name1*/,
    TCL_UNUSED(const char *) /*name2*/,
    TCL_UNUSED(int) /*flags*/)
{
    Tcl_TraceVar2(interp, "errorInfo", NULL, TCL_GLOBAL_ONLY|TCL_TRACE_READS,
	    ErrorInfoRead, NULL);
    Tcl_TraceVar2(interp, "errorInfo", NULL, TCL_GLOBAL_ONLY|TCL_TRACE_UNSETS,
	    EstablishErrorInfoTraces, NULL);
    return NULL;
}

/*
 *----------------------------------------------------------------------
 *
 * ErrorInfoRead --
 *
 *	Called when the ::errorInfo variable is read. Copies the current value
 *	of the interp's errorInfo field into ::errorInfo.
 *
 * Results:
 *	None.
 *
 * Side effects:
 *	None.
 *
 *----------------------------------------------------------------------
 */

static char *
ErrorInfoRead(
    TCL_UNUSED(void *),
    Tcl_Interp *interp,
    TCL_UNUSED(const char *) /*name1*/,
    TCL_UNUSED(const char *) /*name2*/,
    TCL_UNUSED(int) /*flags*/)
{
    Interp *iPtr = (Interp *) interp;

    if (Tcl_InterpDeleted(interp) || !(iPtr->flags & ERR_LEGACY_COPY)) {
	return NULL;
    }
    if (iPtr->errorInfo) {
	Tcl_ObjSetVar2(interp, iPtr->eiVar, NULL,
		iPtr->errorInfo, TCL_GLOBAL_ONLY);
	return NULL;
    }
    if (NULL == Tcl_ObjGetVar2(interp, iPtr->eiVar, NULL, TCL_GLOBAL_ONLY)) {
	Tcl_Obj *objPtr;
	TclNewObj(objPtr);
	Tcl_ObjSetVar2(interp, iPtr->eiVar, NULL,
		objPtr, TCL_GLOBAL_ONLY);
    }
    return NULL;
}

/*
 *----------------------------------------------------------------------
 *
 * Tcl_CreateNamespace --
 *
 *	Creates a new namespace with the given name. If there is no active
 *	namespace (i.e., the interpreter is being initialized), the global ::
 *	namespace is created and returned.
 *
 * Results:
 *	Returns a pointer to the new namespace if successful. If the namespace
 *	already exists or if another error occurs, this routine returns NULL,
 *	along with an error message in the interpreter's result object.
 *
 * Side effects:
 *	If the name contains "::" qualifiers and a parent namespace does not
 *	already exist, it is automatically created.
 *
 *----------------------------------------------------------------------
 */

Tcl_Namespace *
Tcl_CreateNamespace(
    Tcl_Interp *interp,		/* Interpreter in which a new namespace is
				 * being created. Also used for error
				 * reporting. */
    const char *name,		/* Name for the new namespace. May be a
				 * qualified name with names of ancestor
				 * namespaces separated by "::"s. */
    void *clientData,		/* One-word value to store with namespace. */
    Tcl_NamespaceDeleteProc *deleteProc)
				/* Function called to delete client data when
				 * the namespace is deleted. NULL if no
				 * function should be called. */
{
    Interp *iPtr = (Interp *) interp;
    Namespace *nsPtr, *ancestorPtr;
    Namespace *parentPtr, *dummy1Ptr, *dummy2Ptr;
    Namespace *globalNsPtr = iPtr->globalNsPtr;
    const char *simpleName;
    Tcl_HashEntry *entryPtr;
    Tcl_DString buffer1, buffer2;
    Tcl_DString *namePtr, *buffPtr;
    int newEntry;
    size_t nameLen;
    ThreadSpecificData *tsdPtr = TCL_TSD_INIT(&dataKey);
    const char *nameStr;
    Tcl_DString tmpBuffer;

    Tcl_DStringInit(&tmpBuffer);

    /*
     * If there is no active namespace, the interpreter is being initialized.
     */

    if ((globalNsPtr == NULL) && (iPtr->varFramePtr == NULL)) {
	/*
	 * Treat this namespace as the global namespace, and avoid looking for
	 * a parent.
	 */

	parentPtr = NULL;
	simpleName = "";
	goto doCreate;
    }

    /*
     * Ensure that there are no trailing colons as that causes chaos when a
     * deleteProc is specified. [Bug d614d63989]
     */

    if (deleteProc != NULL) {
	nameStr = name + strlen(name) - 2;
	if (nameStr >= name && nameStr[1] == ':' && nameStr[0] == ':') {
	    Tcl_DStringAppend(&tmpBuffer, name, -1);
	    while ((nameLen = Tcl_DStringLength(&tmpBuffer)) > 0
		    && Tcl_DStringValue(&tmpBuffer)[nameLen-1] == ':') {
		Tcl_DStringSetLength(&tmpBuffer, nameLen-1);
	    }
	    name = Tcl_DStringValue(&tmpBuffer);
	}
    }

    /*
     * If we've ended up with an empty string now, we're attempting to create
     * the global namespace despite the global namespace existing. That's
     * naughty!
     */

    if (*name == '\0') {
	Tcl_SetObjResult(interp, Tcl_NewStringObj("can't create namespace"
		" \"\": only global namespace can have empty name", -1));
	Tcl_SetErrorCode(interp, "TCL", "OPERATION", "NAMESPACE",
		"CREATEGLOBAL", (char *)NULL);
	Tcl_DStringFree(&tmpBuffer);
	return NULL;
    }

    /*
     * Find the parent for the new namespace.
     */

    TclGetNamespaceForQualName(interp, name, NULL, TCL_CREATE_NS_IF_UNKNOWN,
	    &parentPtr, &dummy1Ptr, &dummy2Ptr, &simpleName);

    /*
     * If the unqualified name at the end is empty, there were trailing "::"s
     * after the namespace's name which we ignore. The new namespace was
     * already (recursively) created and is pointed to by parentPtr.
     */

    if (*simpleName == '\0') {
	Tcl_DStringFree(&tmpBuffer);
	return (Tcl_Namespace *) parentPtr;
    }

    /*
     * Check for a bad namespace name and make sure that the name does not
     * already exist in the parent namespace.
     */

    if (
	Tcl_FindHashEntry(&parentPtr->childTable, simpleName) != NULL
    ) {
	Tcl_SetObjResult(interp, Tcl_ObjPrintf(
		"can't create namespace \"%s\": already exists", name));
	Tcl_SetErrorCode(interp, "TCL", "OPERATION", "NAMESPACE",
		"CREATEEXISTING", (char *)NULL);
	Tcl_DStringFree(&tmpBuffer);
	return NULL;
    }

    /*
     * Create the new namespace and root it in its parent. Increment the count
     * of namespaces created.
     */

  doCreate:
    nsPtr = (Namespace *)ckalloc(sizeof(Namespace));
    nameLen = strlen(simpleName) + 1;
    nsPtr->name = (char *)ckalloc(nameLen);
    memcpy(nsPtr->name, simpleName, nameLen);
    nsPtr->fullName = NULL;		/* Set below. */
    nsPtr->clientData = clientData;
    nsPtr->deleteProc = deleteProc;
    nsPtr->parentPtr = parentPtr;
    Tcl_InitHashTable(&nsPtr->childTable, TCL_STRING_KEYS);
    nsPtr->nsId = ++(tsdPtr->numNsCreated);
    nsPtr->interp = interp;
    nsPtr->flags = 0;
    nsPtr->activationCount = 0;
    nsPtr->refCount = 0;
    Tcl_InitHashTable(&nsPtr->cmdTable, TCL_STRING_KEYS);
    TclInitVarHashTable(&nsPtr->varTable, nsPtr);
    nsPtr->exportArrayPtr = NULL;
    nsPtr->numExportPatterns = 0;
    nsPtr->maxExportPatterns = 0;
    nsPtr->cmdRefEpoch = 0;
    nsPtr->resolverEpoch = 0;
    nsPtr->cmdResProc = NULL;
    nsPtr->varResProc = NULL;
    nsPtr->compiledVarResProc = NULL;
    nsPtr->exportLookupEpoch = 0;
    nsPtr->ensembles = NULL;
    nsPtr->unknownHandlerPtr = NULL;
    nsPtr->commandPathLength = 0;
    nsPtr->commandPathArray = NULL;
    nsPtr->commandPathSourceList = NULL;
    nsPtr->earlyDeleteProc = NULL;

    if (parentPtr != NULL) {
	entryPtr = Tcl_CreateHashEntry(
		TclGetNamespaceChildTable((Tcl_Namespace *) parentPtr),
		simpleName, &newEntry);
	Tcl_SetHashValue(entryPtr, nsPtr);
    } else {
	/*
	 * In the global namespace create traces to maintain the ::errorInfo
	 * and ::errorCode variables.
	 */

	iPtr->globalNsPtr = nsPtr;
	EstablishErrorInfoTraces(NULL, interp, NULL, NULL, 0);
	EstablishErrorCodeTraces(NULL, interp, NULL, NULL, 0);
    }

    /*
     * Build the fully qualified name for this namespace.
     */

    Tcl_DStringInit(&buffer1);
    Tcl_DStringInit(&buffer2);
    namePtr = &buffer1;
    buffPtr = &buffer2;
    for (ancestorPtr = nsPtr; ancestorPtr != NULL;
	    ancestorPtr = ancestorPtr->parentPtr) {
	if (ancestorPtr != globalNsPtr) {
	    Tcl_DString *tempPtr = namePtr;

	    TclDStringAppendLiteral(buffPtr, "::");
	    Tcl_DStringAppend(buffPtr, ancestorPtr->name, -1);
	    TclDStringAppendDString(buffPtr, namePtr);

	    /*
	     * Clear the unwanted buffer or we end up appending to previous
	     * results, making the namespace fullNames of nested namespaces
	     * very wrong (and strange).
	     */

	    TclDStringClear(namePtr);

	    /*
	     * Now swap the buffer pointers so that we build in the other
	     * buffer. This is faster than repeated copying back and forth
	     * between buffers.
	     */

	    namePtr = buffPtr;
	    buffPtr = tempPtr;
	}
    }

    name = Tcl_DStringValue(namePtr);
    nameLen = Tcl_DStringLength(namePtr);
    nsPtr->fullName = (char *)ckalloc(nameLen + 1);
    memcpy(nsPtr->fullName, name, nameLen + 1);

    Tcl_DStringFree(&buffer1);
    Tcl_DStringFree(&buffer2);
    Tcl_DStringFree(&tmpBuffer);

    /*
     * If compilation of commands originating from the parent NS is
     * suppressed, suppress it for commands originating in this one too.
     */

    if (nsPtr->parentPtr != NULL &&
	    nsPtr->parentPtr->flags & NS_SUPPRESS_COMPILATION) {
	nsPtr->flags |= NS_SUPPRESS_COMPILATION;
    }

    /*
     * Return a pointer to the new namespace.
     */

    return (Tcl_Namespace *) nsPtr;
}

/*
 *----------------------------------------------------------------------
 *
 * Tcl_DeleteNamespace --
 *
 *	Deletes a namespace and all of the commands, variables, and other
 *	namespaces within it.
 *
 * Results:
 *	None.
 *
 * Side effects:
 *	When a namespace is deleted, it is automatically removed as a child of
 *	its parent namespace. Also, all its commands, variables and child
 *	namespaces are deleted.
 *
 *----------------------------------------------------------------------
 */

void
Tcl_DeleteNamespace(
    Tcl_Namespace *namespacePtr)/* Points to the namespace to delete. */
{
    Namespace *nsPtr = (Namespace *) namespacePtr;
    Tcl_Interp *interp = nsPtr->interp;
    Namespace *globalNsPtr = (Namespace *) TclGetGlobalNamespace(interp);
    Tcl_HashEntry *entryPtr;
    Tcl_HashSearch search;
    Command *cmdPtr;

    /*
     * Ensure that this namespace doesn't get deallocated in the meantime.
     */
    nsPtr->refCount++;

    /*
     * Give anyone interested - notably TclOO - a chance to use this namespace
     * normally despite the fact that the namespace is going to go. Allows the
     * calling of destructors. Will only be called once (unless re-established
     * by the called function). [Bug 2950259]
     *
     * Note that setting this field requires access to the internal definition
     * of namespaces, so it should only be accessed by code that knows about
     * being careful with reentrancy.
     */

    if (nsPtr->earlyDeleteProc != NULL) {
	Tcl_NamespaceDeleteProc *earlyDeleteProc = nsPtr->earlyDeleteProc;

	nsPtr->earlyDeleteProc = NULL;
	nsPtr->activationCount++;
	earlyDeleteProc(nsPtr->clientData);
	nsPtr->activationCount--;
    }

    /*
     * Delete all coroutine commands now: break the circular ref cycle between
     * the namespace and the coroutine command [Bug 2724403]. This code is
     * essentially duplicated in TclTeardownNamespace() for all other
     * commands. Don't optimize to Tcl_NextHashEntry() because of traces.
     *
     * NOTE: we could avoid traversing the ns's command list by keeping a
     * separate list of coros.
     */

    for (entryPtr = Tcl_FirstHashEntry(&nsPtr->cmdTable, &search);
	    entryPtr != NULL;) {
	cmdPtr = (Command *)Tcl_GetHashValue(entryPtr);
	if (cmdPtr->nreProc == TclNRInterpCoroutine) {
	    Tcl_DeleteCommandFromToken(interp, (Tcl_Command) cmdPtr);
	    entryPtr = Tcl_FirstHashEntry(&nsPtr->cmdTable, &search);
	} else {
	    entryPtr = Tcl_NextHashEntry(&search);
	}
    }

    /*
     * If the namespace has associated ensemble commands, delete them first.
     * This leaves the actual contents of the namespace alone (unless they are
     * linked ensemble commands, of course). Note that this code is actually
     * reentrant so command delete traces won't purturb things badly.
     */

    while (nsPtr->ensembles != NULL) {
	EnsembleConfig *ensemblePtr = (EnsembleConfig *) nsPtr->ensembles;

	/*
	 * Splice out and link to indicate that we've already been killed.
	 */

	nsPtr->ensembles = (Tcl_Ensemble *) ensemblePtr->next;
	ensemblePtr->next = ensemblePtr;
	Tcl_DeleteCommandFromToken(interp, ensemblePtr->token);
    }

    /*
     * If the namespace has a registered unknown handler (TIP 181), then free
     * it here.
     */

    if (nsPtr->unknownHandlerPtr != NULL) {
	Tcl_DecrRefCount(nsPtr->unknownHandlerPtr);
	nsPtr->unknownHandlerPtr = NULL;
    }

    /*
     * If the namespace is on the call frame stack, it is marked as "dying"
     * (NS_DYING is OR'd into its flags):  Contents of the namespace are
     * still available and visible until the namespace is later marked as
     * NS_DEAD, and its commands and variables are still usable by any
     * active call frames referring to th namespace. When all active call
     * frames referring to the namespace have been popped from the Tcl
     * stack, Tcl_PopCallFrame calls Tcl_DeleteNamespace again. If no
     * nsName objects refer to the namespace (i.e., if its refCount is
     * zero), its commands and variables are deleted and the storage for
     * its namespace structure is freed.  Otherwise, if its refCount is
     * nonzero, the namespace's commands and variables are deleted but the
     * structure isn't freed. Instead, NS_DEAD is OR'd into the structure's
     * flags to allow the namespace resolution code to recognize that the
     * namespace is "deleted".  The structure's storage is freed by
     * FreeNsNameInternalRep when its refCount reaches 0.
     */

    if (nsPtr->activationCount > (nsPtr == globalNsPtr)) {
	nsPtr->flags |= NS_DYING;
	if (nsPtr->parentPtr != NULL) {
	    entryPtr = Tcl_FindHashEntry(
		    TclGetNamespaceChildTable((Tcl_Namespace *)
			    nsPtr->parentPtr), nsPtr->name);
	    if (entryPtr != NULL) {
		Tcl_DeleteHashEntry(entryPtr);
	    }
	}
	nsPtr->parentPtr = NULL;
    } else if (!(nsPtr->flags & NS_TEARDOWN)) {
	/*
	 * Delete the namespace and everything in it. If this is the global
	 * namespace, then clear it but don't free its storage unless the
	 * interpreter is being torn down. Set the NS_TEARDOWN flag to avoid
	 * recursive calls here - if the namespace is really in the process of
	 * being deleted, ignore any second call.
	 */

<<<<<<< HEAD
	nsPtr->flags |= NS_DYING | NS_TEARDOWN;
=======
	nsPtr->flags |= (NS_DYING | NS_KILLED);
>>>>>>> 1232c6e8

	TclTeardownNamespace(nsPtr);

	if ((nsPtr != globalNsPtr) || (((Interp *) interp)->flags & DELETED)) {
	    /*
	     * If this is the global namespace, then it may have residual
	     * "errorInfo" and "errorCode" variables for errors that occurred
	     * while it was being torn down. Try to clear the variable list
	     * one last time.
	     */

	    TclDeleteNamespaceVars(nsPtr);

	    Tcl_DeleteHashTable(&nsPtr->childTable);
	    Tcl_DeleteHashTable(&nsPtr->cmdTable);

	    nsPtr ->flags |= NS_DEAD;
	} else {
	    /*
	     * Restore the ::errorInfo and ::errorCode traces.
	     */

	    EstablishErrorInfoTraces(NULL, interp, NULL, NULL, 0);
	    EstablishErrorCodeTraces(NULL, interp, NULL, NULL, 0);

	    /*
	     * We didn't really kill it, so remove the KILLED marks, so it can
	     * get killed later, avoiding mem leaks.
	     */

	    nsPtr->flags &= ~(NS_DYING|NS_TEARDOWN);
	}
    }
    TclNsDecrRefCount(nsPtr);
}

int
TclNamespaceDeleted(
    Namespace *nsPtr)
{
    return (nsPtr->flags & NS_DYING) ? 1 : 0;
}

void
TclDeleteNamespaceChildren(
    Namespace *nsPtr)		/* Namespace whose children to delete */
{
    Interp *iPtr = (Interp *)nsPtr->interp;
    Tcl_HashEntry *entryPtr;
    size_t i;
    int unchecked;
    Tcl_HashSearch search;

    /*
     * Delete all the child namespaces.
     *
     * BE CAREFUL: When each child is deleted, it divorces itself from its
     * parent.  The hash table can't be properly traversed if its elements are
     * being deleted.  Because of traces (and the desire to avoid the
     * quadratic problems of just using Tcl_FirstHashEntry over and over, [Bug
     * f97d4ee020]) copy to a temporary array and then delete all those
     * namespaces.
     *
     * Important: leave the hash table itself still live.
     */

#ifndef BREAK_NAMESPACE_COMPAT
    unchecked = (nsPtr->childTable.numEntries > 0);
    while (nsPtr->childTable.numEntries > 0 && unchecked) {
	size_t length = nsPtr->childTable.numEntries;
	Namespace **children = (Namespace **)TclStackAlloc((Tcl_Interp *) iPtr,
		sizeof(Namespace *) * length);

	i = 0;
	for (entryPtr = Tcl_FirstHashEntry(&nsPtr->childTable, &search);
		entryPtr != NULL;
		entryPtr = Tcl_NextHashEntry(&search)) {
	    children[i] = (Namespace *)Tcl_GetHashValue(entryPtr);
	    children[i]->refCount++;
	    i++;
	}
	unchecked = 0;
	for (i = 0 ; i < length ; i++) {
	    if (!(children[i]->flags & NS_DYING)) {
		unchecked = 1;
		Tcl_DeleteNamespace((Tcl_Namespace *) children[i]);
		TclNsDecrRefCount(children[i]);
	    }
	}
	TclStackFree((Tcl_Interp *) iPtr, children);
    }
#else
    if (nsPtr->childTablePtr != NULL) {
	unchecked = (nsPtr->childTable.numEntries > 0);
	while (nsPtr->childTable.numEntries > 0 && unchecked) {
	    size_t length = nsPtr->childTablePtr->numEntries;
	    Namespace **children = (Namespace **)TclStackAlloc((Tcl_Interp *) iPtr,
		    sizeof(Namespace *) * length);

	    i = 0;
	    for (entryPtr = Tcl_FirstHashEntry(nsPtr->childTablePtr, &search);
		    entryPtr != NULL;
		    entryPtr = Tcl_NextHashEntry(&search)) {
		children[i] = (Namespace *)Tcl_GetHashValue(entryPtr);
		children[i]->refCount++;
		i++;
	    }
	    unchecked = 0;
	    for (i = 0 ; i < length ; i++) {
		if (!(children[i]->flags & NS_DYING)) {
		    unchecked = 1;
		    Tcl_DeleteNamespace((Tcl_Namespace *) children[i]);
		    TclNsDecrRefCount(children[i]);
		}
	    }
	    TclStackFree((Tcl_Interp *) iPtr, children);
	}
    }
#endif
}

/*
 *----------------------------------------------------------------------
 *
 * TclTeardownNamespace --
 *
 *	Used internally to dismantle and unlink a namespace when it is
 *	deleted. Divorces the namespace from its parent, and deletes all
 *	commands, variables, and child namespaces.
 *
 *	This is kept separate from Tcl_DeleteNamespace so that the global
 *	namespace can be handled specially.
 *
 * Results:
 *	None.
 *
 * Side effects:
 *	Removes this namespace from its parent's child namespace hashtable.
 *	Deletes all commands, variables and namespaces in this namespace.
 *
 *----------------------------------------------------------------------
 */

void
TclTeardownNamespace(
    Namespace *nsPtr)		/* Points to the namespace to be dismantled
				 * and unlinked from its parent. */
{
    Tcl_Interp *interp = nsPtr->interp;
    Tcl_HashEntry *entryPtr;
    Tcl_HashSearch search;
    Tcl_Size i;

    /*
     * Start by destroying the namespace's variable table, since variables
     * might trigger traces. Variable table should be cleared but not freed!
     * TclDeleteNamespaceVars frees it, so we reinitialize it afterwards.
     */

    TclDeleteNamespaceVars(nsPtr);
    TclInitVarHashTable(&nsPtr->varTable, nsPtr);

    /*
     * Delete all commands in this namespace. Be careful when traversing the
     * hash table: when each command is deleted, it removes itself from the
     * command table. Because of traces (and the desire to avoid the quadratic
     * problems of just using Tcl_FirstHashEntry over and over, [Bug
     * f97d4ee020]) we copy to a temporary array and then delete all those
     * commands.
     */

    while (nsPtr->cmdTable.numEntries > 0) {
	Tcl_Size length = nsPtr->cmdTable.numEntries;
	Command **cmds = (Command **)TclStackAlloc(interp,
		sizeof(Command *) * length);

	i = 0;
	for (entryPtr = Tcl_FirstHashEntry(&nsPtr->cmdTable, &search);
		entryPtr != NULL;
		entryPtr = Tcl_NextHashEntry(&search)) {
	    cmds[i] = (Command *)Tcl_GetHashValue(entryPtr);
	    cmds[i]->refCount++;
	    i++;
	}
	for (i = 0 ; i < length ; i++) {
	    Tcl_DeleteCommandFromToken(interp, (Tcl_Command) cmds[i]);
	    TclCleanupCommandMacro(cmds[i]);
	}
	TclStackFree(interp, cmds);
    }
    Tcl_DeleteHashTable(&nsPtr->cmdTable);
    Tcl_InitHashTable(&nsPtr->cmdTable, TCL_STRING_KEYS);

    /*
     * Remove the namespace from its parent's child hashtable.
     */

    if (nsPtr->parentPtr != NULL) {
	entryPtr = Tcl_FindHashEntry(
		TclGetNamespaceChildTable((Tcl_Namespace *)
			nsPtr->parentPtr), nsPtr->name);
	if (entryPtr != NULL) {
	    Tcl_DeleteHashEntry(entryPtr);
	}
    }
    nsPtr->parentPtr = NULL;

    /*
     * Delete the namespace path if one is installed.
     */

    if (nsPtr->commandPathLength != 0) {
	UnlinkNsPath(nsPtr);
	nsPtr->commandPathLength = 0;
    }
    if (nsPtr->commandPathSourceList != NULL) {
	NamespacePathEntry *nsPathPtr = nsPtr->commandPathSourceList;

	do {
	    if (nsPathPtr->nsPtr != NULL && nsPathPtr->creatorNsPtr != NULL) {
		nsPathPtr->creatorNsPtr->cmdRefEpoch++;
	    }
	    nsPathPtr->nsPtr = NULL;
	    nsPathPtr = nsPathPtr->nextPtr;
	} while (nsPathPtr != NULL);
	nsPtr->commandPathSourceList = NULL;
    }

<<<<<<< HEAD
    TclDeleteNamespaceChildren(nsPtr);
=======
    /*
     * Delete all the child namespaces.
     *
     * BE CAREFUL: When each child is deleted, it will divorce itself from its
     * parent. You can't traverse a hash table properly if its elements are
     * being deleted.  Because of traces (and the desire to avoid the
     * quadratic problems of just using Tcl_FirstHashEntry over and over, [Bug
     * f97d4ee020]) we copy to a temporary array and then delete all those
     * namespaces.
     *
     * Important: leave the hash table itself still live.
     */

    while (nsPtr->childTable.numEntries > 0) {
	int length = nsPtr->childTable.numEntries;
	Namespace **children = (Namespace **)TclStackAlloc(interp,
		sizeof(Namespace *) * length);

	i = 0;
	for (entryPtr = Tcl_FirstHashEntry(&nsPtr->childTable, &search);
		entryPtr != NULL;
		entryPtr = Tcl_NextHashEntry(&search)) {
	    children[i] = (Namespace *)Tcl_GetHashValue(entryPtr);
	    children[i]->refCount++;
	    i++;
	}
	for (i = 0 ; i < length ; i++) {
	    Tcl_DeleteNamespace((Tcl_Namespace *) children[i]);
	    TclNsDecrRefCount(children[i]);
	}
	TclStackFree(interp, children);
    }
>>>>>>> 1232c6e8

    /*
     * Free the namespace's export pattern array.
     */

    if (nsPtr->exportArrayPtr != NULL) {
	for (i = 0;  i < nsPtr->numExportPatterns;  i++) {
	    ckfree(nsPtr->exportArrayPtr[i]);
	}
	ckfree(nsPtr->exportArrayPtr);
	nsPtr->exportArrayPtr = NULL;
	nsPtr->numExportPatterns = 0;
	nsPtr->maxExportPatterns = 0;
    }

    /*
     * Free any client data associated with the namespace.
     */

    if (nsPtr->deleteProc != NULL) {
	nsPtr->deleteProc(nsPtr->clientData);
    }
    nsPtr->deleteProc = NULL;
    nsPtr->clientData = NULL;

    /*
     * Reset the namespace's id field to ensure that this namespace won't be
     * interpreted as valid by, e.g., the cache validation code for cached
     * command references in Tcl_GetCommandFromObj.
     */

    nsPtr->nsId = 0;
}

/*
 *----------------------------------------------------------------------
 *
 * NamespaceFree --
 *
 *	Called after a namespace has been deleted, when its reference count
 *	reaches 0. Frees the data structure representing the namespace.
 *
 * Results:
 *	None.
 *
 * Side effects:
 *	None.
 *
 *----------------------------------------------------------------------
 */

static void
NamespaceFree(
    Namespace *nsPtr)		/* Points to the namespace to free. */
{
    /*
     * Most of the namespace's contents are freed when the namespace is
     * deleted by Tcl_DeleteNamespace. All that remains is to free its names
     * (for error messages), and the structure itself.
     */

    ckfree(nsPtr->name);
    ckfree(nsPtr->fullName);
    ckfree(nsPtr);
}

/*
 *----------------------------------------------------------------------
 *
 * TclNsDecrRefCount --
 *
 *	Drops a reference to a namespace and frees it if the namespace has
 *	been deleted and the last reference has just been dropped.
 *
 * Results:
 *	None.
 *
 * Side effects:
 *	None.
 *
 *----------------------------------------------------------------------
 */

void
TclNsDecrRefCount(
    Namespace *nsPtr)
{
    if ((nsPtr->refCount-- <= 1) && (nsPtr->flags & NS_DEAD)) {
	NamespaceFree(nsPtr);
    }
}

/*
 *----------------------------------------------------------------------
 *
 * Tcl_Export --
 *
 *	Makes all the commands matching a pattern available to later be
 *	imported from the namespace specified by namespacePtr (or the current
 *	namespace if namespacePtr is NULL). The specified pattern is appended
 *	onto the namespace's export pattern list, which is optionally cleared
 *	beforehand.
 *
 * Results:
 *	Returns TCL_OK if successful, or TCL_ERROR (along with an error
 *	message in the interpreter's result) if something goes wrong.
 *
 * Side effects:
 *	Appends the export pattern onto the namespace's export list.
 *	Optionally reset the namespace's export pattern list.
 *
 *----------------------------------------------------------------------
 */

int
Tcl_Export(
    Tcl_Interp *interp,		/* Current interpreter. */
    Tcl_Namespace *namespacePtr,/* Points to the namespace from which commands
				 * are to be exported. NULL for the current
				 * namespace. */
    const char *pattern,	/* String pattern indicating which commands to
				 * export. This pattern may not include any
				 * namespace qualifiers; only commands in the
				 * specified namespace may be exported. */
    int resetListFirst)		/* If nonzero, resets the namespace's export
				 * list before appending. */
{
#define INIT_EXPORT_PATTERNS 5
    Namespace *nsPtr, *exportNsPtr, *dummyPtr;
    Namespace *currNsPtr = (Namespace *) TclGetCurrentNamespace(interp);
    const char *simplePattern;
    char *patternCpy;
    Tcl_Size neededElems, len, i;

    /*
     * If the specified namespace is NULL, use the current namespace.
     */

    if (namespacePtr == NULL) {
	nsPtr = (Namespace *) currNsPtr;
    } else {
	nsPtr = (Namespace *) namespacePtr;
    }

    /*
     * If resetListFirst is true (nonzero), clear the namespace's export
     * pattern list.
     */

    if (resetListFirst) {
	if (nsPtr->exportArrayPtr != NULL) {
	    for (i = 0;  i < nsPtr->numExportPatterns;  i++) {
		ckfree(nsPtr->exportArrayPtr[i]);
	    }
	    ckfree(nsPtr->exportArrayPtr);
	    nsPtr->exportArrayPtr = NULL;
	    TclInvalidateNsCmdLookup(nsPtr);
	    nsPtr->numExportPatterns = 0;
	    nsPtr->maxExportPatterns = 0;
	}
    }

    /*
     * Check that the pattern doesn't have namespace qualifiers.
     */

    TclGetNamespaceForQualName(interp, pattern, nsPtr, TCL_NAMESPACE_ONLY,
	    &exportNsPtr, &dummyPtr, &dummyPtr, &simplePattern);

    if ((exportNsPtr != nsPtr) || (strcmp(pattern, simplePattern) != 0)) {
	Tcl_SetObjResult(interp, Tcl_ObjPrintf("invalid export pattern"
		" \"%s\": pattern can't specify a namespace", pattern));
	Tcl_SetErrorCode(interp, "TCL", "EXPORT", "INVALID", (char *)NULL);
	return TCL_ERROR;
    }

    /*
     * Make sure that we don't already have the pattern in the array
     */

    if (nsPtr->exportArrayPtr != NULL) {
	for (i = 0;  i < nsPtr->numExportPatterns;  i++) {
	    if (strcmp(pattern, nsPtr->exportArrayPtr[i]) == 0) {
		/*
		 * The pattern already exists in the list.
		 */

		return TCL_OK;
	    }
	}
    }

    /*
     * Make sure there is room in the namespace's pattern array for the new
     * pattern.
     */

    neededElems = nsPtr->numExportPatterns + 1;
    if (neededElems > nsPtr->maxExportPatterns) {
	nsPtr->maxExportPatterns = nsPtr->maxExportPatterns ?
		2 * nsPtr->maxExportPatterns : INIT_EXPORT_PATTERNS;
	nsPtr->exportArrayPtr = (char **)ckrealloc(nsPtr->exportArrayPtr,
		sizeof(char *) * nsPtr->maxExportPatterns);
    }

    /*
     * Add the pattern to the namespace's array of export patterns.
     */

    len = strlen(pattern);
    patternCpy = (char *)ckalloc(len + 1);
    memcpy(patternCpy, pattern, len + 1);

    nsPtr->exportArrayPtr[nsPtr->numExportPatterns] = patternCpy;
    nsPtr->numExportPatterns++;

    /*
     * The list of commands actually exported from the namespace might have
     * changed (probably will have!) However, we do not need to recompute this
     * just yet; next time we need the info will be soon enough.
     */

    TclInvalidateNsCmdLookup(nsPtr);

    return TCL_OK;
#undef INIT_EXPORT_PATTERNS
}

/*
 *----------------------------------------------------------------------
 *
 * Tcl_AppendExportList --
 *
 *	Appends onto the argument object the list of export patterns for the
 *	specified namespace.
 *
 * Results:
 *	The return value is normally TCL_OK; in this case the object
 *	referenced by objPtr has each export pattern appended to it. If an
 *	error occurs, TCL_ERROR is returned and the interpreter's result holds
 *	an error message.
 *
 * Side effects:
 *	If necessary, the object referenced by objPtr is converted into a list
 *	object.
 *
 *----------------------------------------------------------------------
 */

int
Tcl_AppendExportList(
    Tcl_Interp *interp,		/* Interpreter used for global NS and error
				 * reporting. */
    Tcl_Namespace *namespacePtr,/* Points to the namespace whose export
				 * pattern list is appended onto objPtr. NULL
				 * for the current namespace. */
    Tcl_Obj *objPtr)		/* Points to the Tcl object onto which the
				 * export pattern list is appended. */
{
    Namespace *nsPtr;
    Tcl_Size i;
    int result;

    /*
     * If the specified namespace is NULL, use the current namespace.
     */

    if (namespacePtr == NULL) {
	nsPtr = (Namespace *) TclGetCurrentNamespace(interp);
    } else {
	nsPtr = (Namespace *) namespacePtr;
    }

    /*
     * Append the export pattern list onto objPtr.
     */

    for (i = 0;  i < nsPtr->numExportPatterns;  i++) {
	result = Tcl_ListObjAppendElement(interp, objPtr,
		Tcl_NewStringObj(nsPtr->exportArrayPtr[i], -1));
	if (result != TCL_OK) {
	    return result;
	}
    }
    return TCL_OK;
}

/*
 *----------------------------------------------------------------------
 *
 * Tcl_Import --
 *
 *	Imports all of the commands matching a pattern into the namespace
 *	specified by namespacePtr (or the current namespace if contextNsPtr is
 *	NULL). This is done by creating a new command (the "imported command")
 *	that points to the real command in its original namespace.
 *
 *	If matching commands are on the autoload path but haven't been loaded
 *	yet, this command forces them to be loaded, then creates the links to
 *	them.
 *
 * Results:
 *	Returns TCL_OK if successful, or TCL_ERROR (along with an error
 *	message in the interpreter's result) if something goes wrong.
 *
 * Side effects:
 *	Creates new commands in the importing namespace. These indirect calls
 *	back to the real command and are deleted if the real commands are
 *	deleted.
 *
 *----------------------------------------------------------------------
 */

int
Tcl_Import(
    Tcl_Interp *interp,		/* Current interpreter. */
    Tcl_Namespace *namespacePtr,/* Points to the namespace into which the
				 * commands are to be imported. NULL for the
				 * current namespace. */
    const char *pattern,	/* String pattern indicating which commands to
				 * import. This pattern should be qualified by
				 * the name of the namespace from which to
				 * import the command(s). */
    int allowOverwrite)		/* If nonzero, allow existing commands to be
				 * overwritten by imported commands. If 0,
				 * return an error if an imported cmd
				 * conflicts with an existing one. */
{
    Namespace *nsPtr, *importNsPtr, *dummyPtr;
    const char *simplePattern;
    Tcl_HashEntry *hPtr;
    Tcl_HashSearch search;

    /*
     * If the specified namespace is NULL, use the current namespace.
     */

    if (namespacePtr == NULL) {
	nsPtr = (Namespace *) TclGetCurrentNamespace(interp);
    } else {
	nsPtr = (Namespace *) namespacePtr;
    }

    /*
     * First, invoke the "auto_import" command with the pattern being
     * imported. This command is part of the Tcl library. It looks for
     * imported commands in autoloaded libraries and loads them in. That way,
     * they will be found when we try to create links below.
     *
     * Note that we don't just call Tcl_EvalObjv() directly because we do not
     * want absence of the command to be a failure case.
     */

    if (Tcl_FindCommand(interp, "auto_import", NULL, TCL_GLOBAL_ONLY) != NULL) {
	Tcl_Obj *objv[2];
	int result;

	TclNewLiteralStringObj(objv[0], "auto_import");
	objv[1] = Tcl_NewStringObj(pattern, -1);

	Tcl_IncrRefCount(objv[0]);
	Tcl_IncrRefCount(objv[1]);
	result = Tcl_EvalObjv(interp, 2, objv, TCL_GLOBAL_ONLY);
	Tcl_DecrRefCount(objv[0]);
	Tcl_DecrRefCount(objv[1]);

	if (result != TCL_OK) {
	    return TCL_ERROR;
	}
	Tcl_ResetResult(interp);
    }

    /*
     * From the pattern, find the namespace from which we are importing and
     * get the simple pattern (no namespace qualifiers or ::'s) at the end.
     */

    if (strlen(pattern) == 0) {
	Tcl_SetObjResult(interp, Tcl_NewStringObj("empty import pattern",-1));
	Tcl_SetErrorCode(interp, "TCL", "IMPORT", "EMPTY", (char *)NULL);
	return TCL_ERROR;
    }
    TclGetNamespaceForQualName(interp, pattern, nsPtr, TCL_NAMESPACE_ONLY,
	    &importNsPtr, &dummyPtr, &dummyPtr, &simplePattern);

    if (importNsPtr == NULL) {
	Tcl_SetObjResult(interp, Tcl_ObjPrintf(
		"unknown namespace in import pattern \"%s\"", pattern));
	Tcl_SetErrorCode(interp, "TCL", "LOOKUP", "NAMESPACE", pattern, (char *)NULL);
	return TCL_ERROR;
    }
    if (importNsPtr == nsPtr) {
	if (pattern == simplePattern) {
	    Tcl_SetObjResult(interp, Tcl_ObjPrintf(
		    "no namespace specified in import pattern \"%s\"",
		    pattern));
	    Tcl_SetErrorCode(interp, "TCL", "IMPORT", "ORIGIN", (char *)NULL);
	} else {
	    Tcl_SetObjResult(interp, Tcl_ObjPrintf(
		    "import pattern \"%s\" tries to import from namespace"
		    " \"%s\" into itself", pattern, importNsPtr->name));
	    Tcl_SetErrorCode(interp, "TCL", "IMPORT", "SELF", (char *)NULL);
	}
	return TCL_ERROR;
    }

    /*
     * Scan through the command table in the source namespace and look for
     * exported commands that match the string pattern. Create an "imported
     * command" in the current namespace for each imported command; these
     * commands redirect their invocations to the "real" command.
     */

    if ((simplePattern != NULL) && TclMatchIsTrivial(simplePattern)) {
	hPtr = Tcl_FindHashEntry(&importNsPtr->cmdTable, simplePattern);
	if (hPtr == NULL) {
	    return TCL_OK;
	}
	return DoImport(interp, nsPtr, hPtr, simplePattern, pattern,
		importNsPtr, allowOverwrite);
    }
    for (hPtr = Tcl_FirstHashEntry(&importNsPtr->cmdTable, &search);
	    (hPtr != NULL); hPtr = Tcl_NextHashEntry(&search)) {
	char *cmdName = (char *)Tcl_GetHashKey(&importNsPtr->cmdTable, hPtr);

	if (Tcl_StringMatch(cmdName, simplePattern) &&
		DoImport(interp, nsPtr, hPtr, cmdName, pattern, importNsPtr,
		allowOverwrite) == TCL_ERROR) {
	    return TCL_ERROR;
	}
    }
    return TCL_OK;
}

/*
 *----------------------------------------------------------------------
 *
 * DoImport --
 *
 *	Import a particular command from one namespace into another. Helper
 *	for Tcl_Import().
 *
 * Results:
 *	Standard Tcl result code. If TCL_ERROR, appends an error message to
 *	the interpreter result.
 *
 * Side effects:
 *	A new command is created in the target namespace unless this is a
 *	reimport of exactly the same command as before.
 *
 *----------------------------------------------------------------------
 */

static int
DoImport(
    Tcl_Interp *interp,
    Namespace *nsPtr,
    Tcl_HashEntry *hPtr,
    const char *cmdName,
    const char *pattern,
    Namespace *importNsPtr,
    int allowOverwrite)
{
    Tcl_Size i = 0, exported = 0;
    Tcl_HashEntry *found;

    /*
     * The command cmdName in the source namespace matches the pattern. Check
     * whether it was exported. If it wasn't, we ignore it.
     */

    while (!exported && (i < importNsPtr->numExportPatterns)) {
	exported |= Tcl_StringMatch(cmdName,
		importNsPtr->exportArrayPtr[i++]);
    }
    if (!exported) {
	return TCL_OK;
    }

    /*
     * Unless there is a name clash, create an imported command in the current
     * namespace that refers to cmdPtr.
     */

    found = Tcl_FindHashEntry(&nsPtr->cmdTable, cmdName);
    if ((found == NULL) || allowOverwrite) {
	/*
	 * Create the imported command and its client data. To create the new
	 * command in the current namespace, generate a fully qualified name
	 * for it.
	 */

	Tcl_DString ds;
	Tcl_Command importedCmd;
	ImportedCmdData *dataPtr;
	Command *cmdPtr;
	ImportRef *refPtr;

	Tcl_DStringInit(&ds);
	Tcl_DStringAppend(&ds, nsPtr->fullName, -1);
	if (nsPtr != ((Interp *) interp)->globalNsPtr) {
	    TclDStringAppendLiteral(&ds, "::");
	}
	Tcl_DStringAppend(&ds, cmdName, -1);

	/*
	 * Check whether creating the new imported command in the current
	 * namespace would create a cycle of imported command references.
	 */

	cmdPtr = (Command *)Tcl_GetHashValue(hPtr);
	if (found != NULL && cmdPtr->deleteProc == DeleteImportedCmd) {
	    Command *overwrite = (Command *)Tcl_GetHashValue(found);
	    Command *linkCmd = cmdPtr;

	    while (linkCmd->deleteProc == DeleteImportedCmd) {
		dataPtr = (ImportedCmdData *)linkCmd->objClientData;
		linkCmd = dataPtr->realCmdPtr;
		if (overwrite == linkCmd) {
		    Tcl_SetObjResult(interp, Tcl_ObjPrintf(
			    "import pattern \"%s\" would create a loop"
			    " containing command \"%s\"",
			    pattern, Tcl_DStringValue(&ds)));
		    Tcl_DStringFree(&ds);
		    Tcl_SetErrorCode(interp, "TCL", "IMPORT", "LOOP", (char *)NULL);
		    return TCL_ERROR;
		}
	    }
	}

	dataPtr = (ImportedCmdData *)ckalloc(sizeof(ImportedCmdData));
	importedCmd = Tcl_NRCreateCommand(interp, Tcl_DStringValue(&ds),
		TclInvokeImportedCmd, InvokeImportedNRCmd, dataPtr,
		DeleteImportedCmd);
	dataPtr->realCmdPtr = cmdPtr;
	/* corresponding decrement is in DeleteImportedCmd */
	cmdPtr->refCount++;
	dataPtr->selfPtr = (Command *) importedCmd;
	dataPtr->selfPtr->compileProc = cmdPtr->compileProc;
	Tcl_DStringFree(&ds);

	/*
	 * Create an ImportRef structure describing this new import command
	 * and add it to the import ref list in the "real" command.
	 */

	refPtr = (ImportRef *)ckalloc(sizeof(ImportRef));
	refPtr->importedCmdPtr = (Command *) importedCmd;
	refPtr->nextPtr = cmdPtr->importRefPtr;
	cmdPtr->importRefPtr = refPtr;
    } else {
	Command *overwrite = (Command *)Tcl_GetHashValue(found);

	if (overwrite->deleteProc == DeleteImportedCmd) {
	    ImportedCmdData *dataPtr = (ImportedCmdData *)overwrite->objClientData;

	    if (dataPtr->realCmdPtr == Tcl_GetHashValue(hPtr)) {
		/*
		 * Repeated import of same command is acceptable.
		 */

		return TCL_OK;
	    }
	}
	Tcl_SetObjResult(interp, Tcl_ObjPrintf(
		"can't import command \"%s\": already exists", cmdName));
	Tcl_SetErrorCode(interp, "TCL", "IMPORT", "OVERWRITE", (char *)NULL);
	return TCL_ERROR;
    }
    return TCL_OK;
}

/*
 *----------------------------------------------------------------------
 *
 * Tcl_ForgetImport --
 *
 *	Deletes commands previously imported into the namespace indicated.
 *	The by namespacePtr, or the current namespace of interp, when
 *	namespacePtr is NULL. The pattern controls which imported commands are
 *	deleted. A simple pattern, one without namespace separators, matches
 *	the current command names of imported commands in the namespace.
 *	Matching imported commands are deleted. A qualified pattern is
 *	interpreted as deletion selection on the basis of where the command is
 *	imported from. The original command and "first link" command for each
 *	imported command are determined, and they are matched against the
 *	pattern. A match leads to deletion of the imported command.
 *
 * Results:
 *	Returns TCL_ERROR and records an error message in the interp result if
 *	a namespace qualified pattern refers to a namespace that does not
 *	exist. Otherwise, returns TCL_OK.
 *
 * Side effects:
 *	May delete commands.
 *
 *----------------------------------------------------------------------
 */

int
Tcl_ForgetImport(
    Tcl_Interp *interp,		/* Current interpreter. */
    Tcl_Namespace *namespacePtr,/* Points to the namespace from which
				 * previously imported commands should be
				 * removed. NULL for current namespace. */
    const char *pattern)	/* String pattern indicating which imported
				 * commands to remove. */
{
    Namespace *nsPtr, *sourceNsPtr, *dummyPtr;
    const char *simplePattern;
    char *cmdName;
    Tcl_HashEntry *hPtr;
    Tcl_HashSearch search;

    /*
     * If the specified namespace is NULL, use the current namespace.
     */

    if (namespacePtr == NULL) {
	nsPtr = (Namespace *) TclGetCurrentNamespace(interp);
    } else {
	nsPtr = (Namespace *) namespacePtr;
    }

    /*
     * Parse the pattern into its namespace-qualification (if any) and the
     * simple pattern.
     */

    TclGetNamespaceForQualName(interp, pattern, nsPtr, TCL_NAMESPACE_ONLY,
	    &sourceNsPtr, &dummyPtr, &dummyPtr, &simplePattern);

    if (sourceNsPtr == NULL) {
	Tcl_SetObjResult(interp, Tcl_ObjPrintf(
		"unknown namespace in namespace forget pattern \"%s\"",
		pattern));
	Tcl_SetErrorCode(interp, "TCL", "LOOKUP", "NAMESPACE", pattern, (char *)NULL);
	return TCL_ERROR;
    }

    if (strcmp(pattern, simplePattern) == 0) {
	/*
	 * The pattern is simple. Delete any imported commands that match it.
	 */

	if (TclMatchIsTrivial(simplePattern)) {
	    hPtr = Tcl_FindHashEntry(&nsPtr->cmdTable, simplePattern);
	    if (hPtr != NULL) {
		Command *cmdPtr = (Command *)Tcl_GetHashValue(hPtr);

		if (cmdPtr && (cmdPtr->deleteProc == DeleteImportedCmd)) {
		    Tcl_DeleteCommandFromToken(interp, (Tcl_Command) cmdPtr);
		}
	    }
	    return TCL_OK;
	}
	for (hPtr = Tcl_FirstHashEntry(&nsPtr->cmdTable, &search);
		(hPtr != NULL); hPtr = Tcl_NextHashEntry(&search)) {
	    Command *cmdPtr = (Command *)Tcl_GetHashValue(hPtr);

	    if (cmdPtr->deleteProc != DeleteImportedCmd) {
		continue;
	    }
	    cmdName = (char *)Tcl_GetHashKey(&nsPtr->cmdTable, hPtr);
	    if (Tcl_StringMatch(cmdName, simplePattern)) {
		Tcl_DeleteCommandFromToken(interp, (Tcl_Command) cmdPtr);
	    }
	}
	return TCL_OK;
    }

    /*
     * The pattern was namespace-qualified.
     */

    for (hPtr = Tcl_FirstHashEntry(&nsPtr->cmdTable, &search); (hPtr != NULL);
	    hPtr = Tcl_NextHashEntry(&search)) {
	Tcl_CmdInfo info;
	Tcl_Command token = (Tcl_Command)Tcl_GetHashValue(hPtr);
	Tcl_Command origin = TclGetOriginalCommand(token);

	if (Tcl_GetCommandInfoFromToken(origin, &info) == 0) {
	    continue;			/* Not an imported command. */
	}
	if (info.namespacePtr != (Tcl_Namespace *) sourceNsPtr) {
	    /*
	     * Original not in namespace we're matching. Check the first link
	     * in the import chain.
	     */

	    Command *cmdPtr = (Command *) token;
	    ImportedCmdData *dataPtr = (ImportedCmdData *)cmdPtr->objClientData;
	    Tcl_Command firstToken = (Tcl_Command) dataPtr->realCmdPtr;

	    if (firstToken == origin) {
		continue;
	    }
	    Tcl_GetCommandInfoFromToken(firstToken, &info);
	    if (info.namespacePtr != (Tcl_Namespace *) sourceNsPtr) {
		continue;
	    }
	    origin = firstToken;
	}
	if (Tcl_StringMatch(Tcl_GetCommandName(NULL, origin), simplePattern)) {
	    Tcl_DeleteCommandFromToken(interp, token);
	}
    }
    return TCL_OK;
}

/*
 *----------------------------------------------------------------------
 *
 * TclGetOriginalCommand --
 *
 *	An imported command is created in an namespace when a "real" command
 *	is imported from another namespace. If the specified command is an
 *	imported command, this function returns the original command it refers
 *	to.
 *
 * Results:
 *	If the command was imported into a sequence of namespaces a, b,...,n
 *	where each successive namespace just imports the command from the
 *	previous namespace, this function returns the Tcl_Command token in the
 *	first namespace, a. Otherwise, if the specified command is not an
 *	imported command, the function returns NULL.
 *
 * Side effects:
 *	None.
 *
 *----------------------------------------------------------------------
 */

Tcl_Command
TclGetOriginalCommand(
    Tcl_Command command)	/* The imported command for which the original
				 * command should be returned. */
{
    Command *cmdPtr = (Command *) command;

    if (cmdPtr->deleteProc != DeleteImportedCmd) {
	return NULL;
    }

    while (cmdPtr->deleteProc == DeleteImportedCmd) {
	ImportedCmdData *dataPtr = (ImportedCmdData *)cmdPtr->objClientData;
	cmdPtr = dataPtr->realCmdPtr;
    }
    return (Tcl_Command) cmdPtr;
}

/*
 *----------------------------------------------------------------------
 *
 * TclInvokeImportedCmd --
 *
 *	Invoked by Tcl whenever the user calls an imported command that was
 *	created by Tcl_Import. Finds the "real" command (in another
 *	namespace), and passes control to it.
 *
 * Results:
 *	Returns TCL_OK if successful, and TCL_ERROR if anything goes wrong.
 *
 * Side effects:
 *	Returns a result in the interpreter's result object. If anything goes
 *	wrong, the result object is set to an error message.
 *
 *----------------------------------------------------------------------
 */

static int
InvokeImportedNRCmd(
    void *clientData,		/* Points to the imported command's
				 * ImportedCmdData structure. */
    Tcl_Interp *interp,		/* Current interpreter. */
    int objc,			/* Number of arguments. */
    Tcl_Obj *const objv[])	/* The argument objects. */
{
    ImportedCmdData *dataPtr = (ImportedCmdData *)clientData;
    Command *realCmdPtr = dataPtr->realCmdPtr;

    TclSkipTailcall(interp);
    return TclNREvalObjv(interp, objc, objv, TCL_EVAL_NOERR, realCmdPtr);
}

int
TclInvokeImportedCmd(
    void *clientData,		/* Points to the imported command's
				 * ImportedCmdData structure. */
    Tcl_Interp *interp,		/* Current interpreter. */
    int objc,			/* Number of arguments. */
    Tcl_Obj *const objv[])	/* The argument objects. */
{
    return Tcl_NRCallObjProc(interp, InvokeImportedNRCmd, clientData,
	    objc, objv);
}

/*
 *----------------------------------------------------------------------
 *
 * DeleteImportedCmd --
 *
 *	Invoked by Tcl whenever an imported command is deleted. The "real"
 *	command keeps a list of all the imported commands that refer to it, so
 *	those imported commands can be deleted when the real command is
 *	deleted. This function removes the imported command reference from the
 *	real command's list, and frees up the memory associated with the
 *	imported command.
 *
 * Results:
 *	None.
 *
 * Side effects:
 *	Removes the imported command from the real command's import list.
 *
 *----------------------------------------------------------------------
 */

static void
DeleteImportedCmd(
    void *clientData)		/* Points to the imported command's
				 * ImportedCmdData structure. */
{
    ImportedCmdData *dataPtr = (ImportedCmdData *)clientData;
    Command *realCmdPtr = dataPtr->realCmdPtr;
    Command *selfPtr = dataPtr->selfPtr;
    ImportRef *refPtr, *prevPtr;

    prevPtr = NULL;
    for (refPtr = realCmdPtr->importRefPtr; refPtr != NULL;
	    refPtr = refPtr->nextPtr) {
	if (refPtr->importedCmdPtr == selfPtr) {
	    /*
	     * Remove *refPtr from real command's list of imported commands
	     * that refer to it.
	     */

	    if (prevPtr == NULL) { /* refPtr is first in list. */
		realCmdPtr->importRefPtr = refPtr->nextPtr;
	    } else {
		prevPtr->nextPtr = refPtr->nextPtr;
	    }
	    ckfree(refPtr);
	    TclCleanupCommandMacro(realCmdPtr);
	    ckfree(dataPtr);
	    return;
	}
	prevPtr = refPtr;
    }

    Tcl_Panic("DeleteImportedCmd: did not find cmd in real cmd's list of import references");
}

/*
 *----------------------------------------------------------------------
 *
 * TclGetNamespaceForQualName --
 *
 *	Given a qualified name specifying a command, variable, or namespace,
 *	and a namespace in which to resolve the name, this function returns a
 *	pointer to the namespace that contains the item. A qualified name
 *	consists of the "simple" name of an item qualified by the names of an
 *	arbitrary number of containing namespace separated by "::"s. If the
 *	qualified name starts with "::", it is interpreted absolutely from the
 *	global namespace. Otherwise, it is interpreted relative to the
 *	namespace specified by cxtNsPtr if it is non-NULL. If cxtNsPtr is
 *	NULL, the name is interpreted relative to the current namespace.
 *
 *	A relative name like "foo::bar::x" can be found starting in either the
 *	current namespace or in the global namespace. So each search usually
 *	follows two tracks, and two possible namespaces are returned. If the
 *	function sets either *nsPtrPtr or *altNsPtrPtr to NULL, then that path
 *	failed.
 *
 *	If "flags" contains TCL_GLOBAL_ONLY, the relative qualified name is
 *	sought only in the global :: namespace. The alternate search (also)
 *	starting from the global namespace is ignored and *altNsPtrPtr is set
 *	NULL.
 *
 *	If "flags" contains TCL_NAMESPACE_ONLY, the relative qualified name is
 *	sought only in the namespace specified by cxtNsPtr. The alternate
 *	search starting from the global namespace is ignored and *altNsPtrPtr
 *	is set NULL. If both TCL_GLOBAL_ONLY and TCL_NAMESPACE_ONLY are
 *	specified, TCL_GLOBAL_ONLY is ignored and the search starts from the
 *	namespace specified by cxtNsPtr.
 *
 *	If "flags" contains TCL_CREATE_NS_IF_UNKNOWN, all namespace components
 *	of the qualified name that cannot be found are automatically created
 *	within their specified parent. This makes sure that functions like
 *	Tcl_CreateObjCommand always succeed. There is no alternate search path,
 *	so *altNsPtrPtr is set NULL.
 *
 *	If "flags" contains TCL_FIND_ONLY_NS, the qualified name is treated as
 *	a reference to a namespace, and the entire qualified name is followed.
 *	If the name is relative, the namespace is looked up only in the
 *	current namespace. A pointer to the namespace is stored in *nsPtrPtr
 *	and NULL is stored in *simpleNamePtr. Otherwise, if TCL_FIND_ONLY_NS
 *	is not specified, only the leading components are treated as namespace
 *	names, and a pointer to the simple name of the final component is
 *	stored in *simpleNamePtr.
 *
 * Results:
 *	It sets *nsPtrPtr and *altNsPtrPtr to point to the two possible
 *	namespaces which represent the last (containing) namespace in the
 *	qualified name. If the function sets either *nsPtrPtr or *altNsPtrPtr
 *	to NULL, then the search along that path failed. The function also
 *	stores a pointer to the simple name of the final component in
 *	*simpleNamePtr. If the qualified name is "::" or was treated as a
 *	namespace reference (TCL_FIND_ONLY_NS), the function stores a pointer
 *	to the namespace in *nsPtrPtr, NULL in *altNsPtrPtr, and sets
 *	*simpleNamePtr to point to an empty string.
 *
 *	If there is an error, this function returns TCL_ERROR. If "flags"
 *	contains TCL_LEAVE_ERR_MSG, an error message is returned in the
 *	interpreter's result object. Otherwise, the interpreter's result
 *	object is left unchanged.
 *
 *	*actualCxtPtrPtr is set to the actual context namespace. It is set to
 *	the input context namespace pointer in cxtNsPtr. If cxtNsPtr is NULL,
 *	it is set to the current namespace context.
 *
 *	For backwards compatibility with the TclPro byte code loader, this
 *	function always returns TCL_OK.
 *
 * Side effects:
 *	If "flags" contains TCL_CREATE_NS_IF_UNKNOWN, new namespaces may be
 *	created.
 *
 *----------------------------------------------------------------------
 */

int
TclGetNamespaceForQualName(
    Tcl_Interp *interp,		/* Interpreter in which to find the namespace
				 * containing qualName. */
    const char *qualName,	/* A namespace-qualified name of an command,
				 * variable, or namespace. */
    Namespace *cxtNsPtr,	/* The namespace in which to start the search
				 * for qualName's namespace. If NULL start
				 * from the current namespace. Ignored if
				 * TCL_GLOBAL_ONLY is set. */
    int flags,			/* Flags controlling the search: an OR'd
				 * combination of TCL_GLOBAL_ONLY,
				 * TCL_NAMESPACE_ONLY, TCL_FIND_ONLY_NS, and
				 * TCL_CREATE_NS_IF_UNKNOWN. */
    Namespace **nsPtrPtr,	/* Address where function stores a pointer to
				 * containing namespace if qualName is found
				 * starting from *cxtNsPtr or, if
				 * TCL_GLOBAL_ONLY is set, if qualName is
				 * found in the global :: namespace. NULL is
				 * stored otherwise. */
    Namespace **altNsPtrPtr,	/* Address where function stores a pointer to
				 * containing namespace if qualName is found
				 * starting from the global :: namespace.
				 * NULL is stored if qualName isn't found
				 * starting from :: or if the TCL_GLOBAL_ONLY,
				 * TCL_NAMESPACE_ONLY, TCL_FIND_ONLY_NS,
				 * TCL_CREATE_NS_IF_UNKNOWN flag is set. */
    Namespace **actualCxtPtrPtr,/* Address where function stores a pointer to
				 * the actual namespace from which the search
				 * started. This is either cxtNsPtr, the ::
				 * namespace if TCL_GLOBAL_ONLY was specified,
				 * or the current namespace if cxtNsPtr was
				 * NULL. */
    const char **simpleNamePtr) /* Address where function stores the simple
				 * name at end of the qualName, or NULL if
				 * qualName is "::" or the flag
				 * TCL_FIND_ONLY_NS was specified. */
{
    Interp *iPtr = (Interp *) interp;
    Namespace *nsPtr = cxtNsPtr, *lastNsPtr = NULL, *lastAltNsPtr = NULL;
    Namespace *altNsPtr;
    Namespace *globalNsPtr = iPtr->globalNsPtr;
    const char *start, *end;
    const char *nsName;
    Tcl_HashEntry *entryPtr;
    Tcl_DString buffer;
    int len;

    /*
     * Determine the context namespace nsPtr in which to start the primary
     * search. If the qualName name starts with a "::" or TCL_GLOBAL_ONLY was
     * specified, search from the global namespace. Otherwise, use the
     * namespace given in cxtNsPtr, or if that is NULL, use the current
     * namespace context. Note that we always treat two or more adjacent ":"s
     * as a namespace separator.
     */

    if (flags & TCL_GLOBAL_ONLY) {
	nsPtr = globalNsPtr;
    } else if (nsPtr == NULL) {
	nsPtr = iPtr->varFramePtr->nsPtr;
    }

    start = qualName;			/* Points to start of qualifying
					 * namespace. */
    if ((qualName[0] == ':') && (qualName[1] == ':')) {
	start = qualName + 2;		/* Skip over the initial :: */
	while (start[0] == ':') {
	    start++;			/* Skip over a subsequent : */
	}
	nsPtr = globalNsPtr;
	if (start[0] == '\0') {		/* qualName is just two or more
					 * ":"s. */
	    *nsPtrPtr = globalNsPtr;
	    *altNsPtrPtr = NULL;
	    *actualCxtPtrPtr = globalNsPtr;
	    *simpleNamePtr = start;	/* Points to empty string. */
	    return TCL_OK;
	}
    }
    *actualCxtPtrPtr = nsPtr;

    /*
     * Start an alternate search path starting with the global namespace.
     * However, if the starting context is the global namespace, or if the
     * flag is set to search only the namespace *cxtNsPtr, ignore the
     * alternate search path.
     */

    altNsPtr = globalNsPtr;
    if ((nsPtr == globalNsPtr)
	    || (flags & (TCL_NAMESPACE_ONLY | TCL_FIND_ONLY_NS))) {
	altNsPtr = NULL;
    }

    /*
     * Loop to resolve each namespace qualifier in qualName.
     */

    Tcl_DStringInit(&buffer);
    end = start;
    while (*start != '\0') {
	/*
	 * Find the next namespace qualifier (i.e., a name ending in "::") or
	 * the end of the qualified name (i.e., a name ending in "\0"). Set
	 * len to the number of characters, starting from start, in the name;
	 * set end to point after the "::"s or at the "\0".
	 */

	len = 0;
	for (end = start;  *end != '\0';  end++) {
	    if ((end[0] == ':') && (end[1] == ':')) {
		end += 2;		/* Skip over the initial :: */
		while (*end == ':') {
		    end++;		/* Skip over the subsequent : */
		}
		break;			/* Exit for loop; end is after ::'s */
	    }
	    len++;
	}

	if (end[0]=='\0' && !(end-start>=2 && end[-1]==':' && end[-2]==':')) {
	    /*
	     * qualName ended with a simple name at start. If TCL_FIND_ONLY_NS
	     * was specified, look this up as a namespace. Otherwise, start is
	     * the name of a cmd or var and we are done.
	     */

	    if (flags & TCL_FIND_ONLY_NS) {
		nsName = start;
	    } else {
		*simpleNamePtr = start;
		goto done;
	    }
	} else {
	    /*
	     * start points to the beginning of a namespace qualifier ending
	     * in "::". end points to the start of a name in that namespace
	     * that might be empty. Copy the namespace qualifier to a buffer
	     * so it can be null terminated. We can't modify the incoming
	     * qualName since it may be a string constant.
	     */

	    TclDStringClear(&buffer);
	    Tcl_DStringAppend(&buffer, start, len);
	    nsName = Tcl_DStringValue(&buffer);
	}

	/*
	 * Look up the namespace qualifier nsName in the current namespace
	 * context. If it isn't found but TCL_CREATE_NS_IF_UNKNOWN is set,
	 * create that qualifying namespace. This is needed for functions like
	 * Tcl_CreateObjCommand that cannot fail.
	 */

	if (nsPtr != NULL) {
	    entryPtr = Tcl_FindHashEntry(&nsPtr->childTable, nsName);
	    if (entryPtr != NULL) {
		nsPtr = (Namespace *)Tcl_GetHashValue(entryPtr);
	    } else if (flags & TCL_CREATE_NS_IF_UNKNOWN) {
		Tcl_CallFrame *framePtr;

		(void) TclPushStackFrame(interp, &framePtr,
			(Tcl_Namespace *) nsPtr, /*isProcCallFrame*/ 0);

		nsPtr = (Namespace *)
			Tcl_CreateNamespace(interp, nsName, NULL, NULL);
		TclPopStackFrame(interp);

		if (nsPtr == NULL) {
		    Tcl_Panic("Could not create namespace '%s'", nsName);
		}
	    } else {
		/*
		 * Namespace not found and was not created.
		 * Remember last found namespace for TCL_FIND_IF_NOT_SIMPLE.
		 */
		lastNsPtr = nsPtr;
		nsPtr = NULL;
	    }
	}

	/*
	 * Look up the namespace qualifier in the alternate search path too.
	 */

	if (altNsPtr != NULL) {
	    entryPtr = Tcl_FindHashEntry(&altNsPtr->childTable, nsName);
	    if (entryPtr != NULL) {
		altNsPtr = (Namespace *)Tcl_GetHashValue(entryPtr);
	    } else {
		/* Remember last found in alternate path */
		lastAltNsPtr = altNsPtr;
		altNsPtr = NULL;
	    }
	}

	/*
	 * If both search paths have failed, return NULL results.
	 */

	if ((nsPtr == NULL) && (altNsPtr == NULL)) {
	    if (flags & TCL_FIND_IF_NOT_SIMPLE) {
		/*
		 * return last found NS, regardless simple name or not,
		 * e. g. ::A::B::C::D -> ::A::B and C::D, if namespace C
		 * cannot be found in ::A::B
		 */
		nsPtr = lastNsPtr;
		altNsPtr = lastAltNsPtr;
		*simpleNamePtr = start;
		goto done;
	    }
	    *simpleNamePtr = NULL;
	    goto done;
	}

	start = end;
    }

    /*
     * We ignore trailing "::"s in a namespace name, but in a command or
     * variable name, trailing "::"s refer to the cmd or var named {}.
     */

    if ((flags & TCL_FIND_ONLY_NS) || (end>start && end[-1]!=':')) {
	*simpleNamePtr = NULL;		/* Found namespace name. */
    } else {
	*simpleNamePtr = end;		/* Found cmd/var: points to empty
					 * string. */
    }

    /*
     * As a special case, if we are looking for a namespace and qualName is ""
     * and the current active namespace (nsPtr) is not the global namespace,
     * return NULL (no namespace was found). This is because namespaces can
     * not have empty names except for the global namespace.
     */

    if ((flags & TCL_FIND_ONLY_NS) && (*qualName == '\0')
	    && (nsPtr != globalNsPtr)) {
	nsPtr = NULL;
    }

done:
    *nsPtrPtr = nsPtr;
    *altNsPtrPtr = altNsPtr;
    Tcl_DStringFree(&buffer);
    return TCL_OK;
}

/*
 *----------------------------------------------------------------------
 *
 * TclEnsureNamespace --
 *
 *	Provide a namespace that is not deleted.
 *
 * Value
 *
 *	namespacePtr, if it is not scheduled for deletion, or a pointer to a
 *	new namespace with the same name otherwise.
 *
 * Effect
 *	None.
 *
 *----------------------------------------------------------------------
 */
Tcl_Namespace *
TclEnsureNamespace(
    Tcl_Interp *interp,
    Tcl_Namespace *namespacePtr)
{
    Namespace *nsPtr = (Namespace *) namespacePtr;
    if (!(nsPtr->flags & NS_DYING)) {
	    return namespacePtr;
    }
    return Tcl_CreateNamespace(interp, nsPtr->fullName, NULL, NULL);
}

/*
 *----------------------------------------------------------------------
 *
 * Tcl_FindNamespace --
 *
 *	Searches for a namespace.
 *
 * Results:
 *	Returns a pointer to the namespace if it is found. Otherwise, returns
 *	NULL and leaves an error message in the interpreter's result object if
 *	"flags" contains TCL_LEAVE_ERR_MSG.
 *
 * Side effects:
 *	None.
 *
 *----------------------------------------------------------------------
 */

Tcl_Namespace *
Tcl_FindNamespace(
    Tcl_Interp *interp,		/* The interpreter in which to find the
				 * namespace. */
    const char *name,		/* Namespace name. If it starts with "::",
				 * will be looked up in global namespace.
				 * Else, looked up first in contextNsPtr
				 * (current namespace if contextNsPtr is
				 * NULL), then in global namespace. */
    Tcl_Namespace *contextNsPtr,/* Ignored if TCL_GLOBAL_ONLY flag is set or
				 * if the name starts with "::". Otherwise,
				 * points to namespace in which to resolve
				 * name; if NULL, look up name in the current
				 * namespace. */
    int flags)			/* Flags controlling namespace lookup: an OR'd
				 * combination of TCL_GLOBAL_ONLY and
				 * TCL_LEAVE_ERR_MSG flags. */
{
    Namespace *nsPtr, *dummy1Ptr, *dummy2Ptr;
    const char *dummy;

    /*
     * Find the namespace(s) that contain the specified namespace name. Add
     * the TCL_FIND_ONLY_NS flag to resolve the name all the way down to its
     * last component, a namespace.
     */

    TclGetNamespaceForQualName(interp, name, (Namespace *) contextNsPtr,
	    flags|TCL_FIND_ONLY_NS, &nsPtr, &dummy1Ptr, &dummy2Ptr, &dummy);

    if (nsPtr != NULL) {
	return (Tcl_Namespace *) nsPtr;
    }

    if (flags & TCL_LEAVE_ERR_MSG) {
	Tcl_SetObjResult(interp, Tcl_ObjPrintf(
		"unknown namespace \"%s\"", name));
	Tcl_SetErrorCode(interp, "TCL", "LOOKUP", "NAMESPACE", name, (char *)NULL);
    }
    return NULL;
}

/*
 *----------------------------------------------------------------------
 *
 * Tcl_FindCommand --
 *
 *	Searches for a command.
 *
 * Results:
 *	Returns a token for the command if it is found. Otherwise, if it can't
 *	be found or there is an error, returns NULL and leaves an error
 *	message in the interpreter's result object if "flags" contains
 *	TCL_LEAVE_ERR_MSG.
 *
 * Side effects:
 *	None.
 *
 *----------------------------------------------------------------------
 */

Tcl_Command
Tcl_FindCommand(
    Tcl_Interp *interp,		/* The interpreter in which to find the
				 * command and to report errors. */
    const char *name,		/* Command's name. If it starts with "::",
				 * will be looked up in global namespace.
				 * Else, looked up first in contextNsPtr
				 * (current namespace if contextNsPtr is
				 * NULL), then in global namespace. */
    Tcl_Namespace *contextNsPtr,/* Ignored if TCL_GLOBAL_ONLY flag set.
				 * Otherwise, points to namespace in which to
				 * resolve name. If NULL, look up name in the
				 * current namespace. */
    int flags)			/* An OR'd combination of flags:
				 * TCL_GLOBAL_ONLY (look up name only in
				 * global namespace), TCL_NAMESPACE_ONLY (look
				 * up only in contextNsPtr, or the current
				 * namespace if contextNsPtr is NULL), and
				 * TCL_LEAVE_ERR_MSG. If both TCL_GLOBAL_ONLY
				 * and TCL_NAMESPACE_ONLY are given,
				 * TCL_GLOBAL_ONLY is ignored. */
{
    Interp *iPtr = (Interp *) interp;
    Namespace *cxtNsPtr;
    Tcl_HashEntry *entryPtr;
    Command *cmdPtr;
    const char *simpleName;
    int result;

    /*
     * If this namespace has a command resolver, then give it first crack at
     * the command resolution. If the interpreter has any command resolvers,
     * consult them next. The command resolver functions may return a
     * Tcl_Command value, they may signal to continue onward, or they may
     * signal an error.
     */

    if ((flags & TCL_GLOBAL_ONLY) || !strncmp(name, "::", 2)) {
	cxtNsPtr = (Namespace *) TclGetGlobalNamespace(interp);
    } else if (contextNsPtr != NULL) {
	cxtNsPtr = (Namespace *) contextNsPtr;
    } else {
	cxtNsPtr = (Namespace *) TclGetCurrentNamespace(interp);
    }

    if (cxtNsPtr->cmdResProc != NULL || iPtr->resolverPtr != NULL) {
	ResolverScheme *resPtr = iPtr->resolverPtr;
	Tcl_Command cmd;

	if (cxtNsPtr->cmdResProc) {
	    result = cxtNsPtr->cmdResProc(interp, name,
		    (Tcl_Namespace *) cxtNsPtr, flags, &cmd);
	} else {
	    result = TCL_CONTINUE;
	}

	while (result == TCL_CONTINUE && resPtr) {
	    if (resPtr->cmdResProc) {
		result = resPtr->cmdResProc(interp, name,
			(Tcl_Namespace *) cxtNsPtr, flags, &cmd);
	    }
	    resPtr = resPtr->nextPtr;
	}

	if (result == TCL_OK) {
	    ((Command *)cmd)->flags |= CMD_VIA_RESOLVER;
	    return cmd;

	} else if (result != TCL_CONTINUE) {
	    return NULL;
	}
    }

    /*
     * Find the namespace(s) that contain the command.
     */

    cmdPtr = NULL;
    if (cxtNsPtr->commandPathLength!=0 && strncmp(name, "::", 2)
	    && !(flags & TCL_NAMESPACE_ONLY)) {
	Tcl_Size i;
	Namespace *pathNsPtr, *realNsPtr, *dummyNsPtr;

	(void) TclGetNamespaceForQualName(interp, name, cxtNsPtr,
		TCL_NAMESPACE_ONLY, &realNsPtr, &dummyNsPtr, &dummyNsPtr,
		&simpleName);
	if ((realNsPtr != NULL) && (simpleName != NULL)) {
	    if ((cxtNsPtr == realNsPtr)
		    || !(realNsPtr->flags & NS_DEAD)) {
		entryPtr = Tcl_FindHashEntry(&realNsPtr->cmdTable, simpleName);
		if (entryPtr != NULL) {
		    cmdPtr = (Command *)Tcl_GetHashValue(entryPtr);
		}
	    }
	}

	/*
	 * Next, check along the path.
	 */

	for (i=0 ; (cmdPtr == NULL) && i<cxtNsPtr->commandPathLength ; i++) {
	    pathNsPtr = cxtNsPtr->commandPathArray[i].nsPtr;
	    if (pathNsPtr == NULL) {
		continue;
	    }
	    (void) TclGetNamespaceForQualName(interp, name, pathNsPtr,
		    TCL_NAMESPACE_ONLY, &realNsPtr, &dummyNsPtr, &dummyNsPtr,
		    &simpleName);
	    if ((realNsPtr != NULL) && (simpleName != NULL)
		    && !(realNsPtr->flags & NS_DEAD)) {
		entryPtr = Tcl_FindHashEntry(&realNsPtr->cmdTable, simpleName);
		if (entryPtr != NULL) {
		    cmdPtr = (Command *)Tcl_GetHashValue(entryPtr);
		}
	    }
	}

	/*
	 * If we've still not found the command, look in the global namespace
	 * as a last resort.
	 */

	if (cmdPtr == NULL) {
	    (void) TclGetNamespaceForQualName(interp, name, NULL,
		    TCL_GLOBAL_ONLY, &realNsPtr, &dummyNsPtr, &dummyNsPtr,
		    &simpleName);
	    if ((realNsPtr != NULL) && (simpleName != NULL)
		    && !(realNsPtr->flags & NS_DEAD)) {
		entryPtr = Tcl_FindHashEntry(&realNsPtr->cmdTable, simpleName);
		if (entryPtr != NULL) {
		    cmdPtr = (Command *)Tcl_GetHashValue(entryPtr);
		}
	    }
	}
    } else {
	Namespace *nsPtr[2];
	int search;

	TclGetNamespaceForQualName(interp, name, cxtNsPtr,
		flags, &nsPtr[0], &nsPtr[1], &cxtNsPtr, &simpleName);

	/*
	 * Look for the command in the command table of its namespace. Be sure
	 * to check both possible search paths: from the specified namespace
	 * context and from the global namespace.
	 */

	for (search = 0;  (search < 2) && (cmdPtr == NULL);  search++) {
	    if ((nsPtr[search] != NULL) && (simpleName != NULL)) {
		entryPtr = Tcl_FindHashEntry(&nsPtr[search]->cmdTable,
			simpleName);
		if (entryPtr != NULL) {
		    cmdPtr = (Command *)Tcl_GetHashValue(entryPtr);
		}
	    }
	}
    }

    if (cmdPtr != NULL) {
	cmdPtr->flags &= ~CMD_VIA_RESOLVER;
	return (Tcl_Command) cmdPtr;
    }

    if (flags & TCL_LEAVE_ERR_MSG) {
	Tcl_SetObjResult(interp, Tcl_ObjPrintf(
		"unknown command \"%s\"", name));
	Tcl_SetErrorCode(interp, "TCL", "LOOKUP", "COMMAND", name, (char *)NULL);
    }
    return NULL;
}

/*
 *----------------------------------------------------------------------
 *
 * TclResetShadowedCmdRefs --
 *
 *	Called when a command is added to a namespace to check for existing
 *	command references that the new command may invalidate. Consider the
 *	following cases that could happen when you add a command "foo" to a
 *	namespace "b":
 *	   1. It could shadow a command named "foo" at the global scope. If
 *	      it does, all command references in the namespace "b" are
 *	      suspect.
 *	   2. Suppose the namespace "b" resides in a namespace "a". Then to
 *	      "a" the new command "b::foo" could shadow another command
 *	      "b::foo" in the global namespace. If so, then all command
 *	      references in "a" * are suspect.
 *	The same checks are applied to all parent namespaces, until we reach
 *	the global :: namespace.
 *
 * Results:
 *	None.
 *
 * Side effects:
 *	If the new command shadows an existing command, the cmdRefEpoch
 *	counter is incremented in each namespace that sees the shadow. This
 *	invalidates all command references that were previously cached in that
 *	namespace. The next time the commands are used, they are resolved from
 *	scratch.
 *
 *----------------------------------------------------------------------
 */

void
TclResetShadowedCmdRefs(
    Tcl_Interp *interp,		/* Interpreter containing the new command. */
    Command *newCmdPtr)		/* Points to the new command. */
{
    char *cmdName;
    Tcl_HashEntry *hPtr;
    Namespace *nsPtr;
    Namespace *trailNsPtr, *shadowNsPtr;
    Namespace *globalNsPtr = (Namespace *) TclGetGlobalNamespace(interp);
    int found, i;
    int trailFront = -1;
    int trailSize = 5;		/* Formerly NUM_TRAIL_ELEMS. */
    Namespace **trailPtr = (Namespace **)TclStackAlloc(interp,
	    trailSize * sizeof(Namespace *));

    /*
     * Start at the namespace containing the new command, and work up through
     * the list of parents. Stop just before the global namespace, since the
     * global namespace can't "shadow" its own entries.
     *
     * The namespace "trail" list we build consists of the names of each
     * namespace that encloses the new command, in order from outermost to
     * innermost: for example, "a" then "b". Each iteration of this loop
     * eventually extends the trail upwards by one namespace, nsPtr. We use
     * this trail list to see if nsPtr (e.g. "a" in 2. above) could have
     * now-invalid cached command references. This will happen if nsPtr
     * (e.g. "a") contains a sequence of child namespaces (e.g. "b") such that
     * there is a identically-named sequence of child namespaces starting from
     * :: (e.g. "::b") whose tail namespace contains a command also named
     * cmdName.
     */

    cmdName = (char *)Tcl_GetHashKey(newCmdPtr->hPtr->tablePtr, newCmdPtr->hPtr);
    for (nsPtr=newCmdPtr->nsPtr ; (nsPtr!=NULL) && (nsPtr!=globalNsPtr) ;
	    nsPtr=nsPtr->parentPtr) {
	/*
	 * Find the maximal sequence of child namespaces contained in nsPtr
	 * such that there is a identically-named sequence of child namespaces
	 * starting from ::. shadowNsPtr will be the tail of this sequence, or
	 * the deepest namespace under :: that might contain a command now
	 * shadowed by cmdName. We check below if shadowNsPtr actually
	 * contains a command cmdName.
	 */

	found = 1;
	shadowNsPtr = globalNsPtr;

	for (i = trailFront;  i >= 0;  i--) {
	    trailNsPtr = trailPtr[i];
	    hPtr = Tcl_FindHashEntry(&shadowNsPtr->childTable,
		    trailNsPtr->name);
	    if (hPtr != NULL) {
		shadowNsPtr = (Namespace *)Tcl_GetHashValue(hPtr);
	    } else {
		found = 0;
		break;
	    }
	}

	/*
	 * If shadowNsPtr contains a command named cmdName, we invalidate all
	 * of the command refs cached in nsPtr. As a boundary case,
	 * shadowNsPtr is initially :: and we check for case 1. above.
	 */

	if (found) {
	    hPtr = Tcl_FindHashEntry(&shadowNsPtr->cmdTable, cmdName);
	    if (hPtr != NULL) {
		nsPtr->cmdRefEpoch++;
		TclInvalidateNsPath(nsPtr);

		/*
		 * If the shadowed command was compiled to bytecodes, we
		 * invalidate all the bytecodes in nsPtr, to force a new
		 * compilation. We use the resolverEpoch to signal the need
		 * for a fresh compilation of every bytecode.
		 */

		if (((Command *)Tcl_GetHashValue(hPtr))->compileProc != NULL){
		    nsPtr->resolverEpoch++;
		}
	    }
	}

	/*
	 * Insert nsPtr at the front of the trail list: i.e., at the end of
	 * the trailPtr array.
	 */

	trailFront++;
	if (trailFront == trailSize) {
	    int newSize = 2 * trailSize;

	    trailPtr = (Namespace **)TclStackRealloc(interp, trailPtr,
		    newSize * sizeof(Namespace *));
	    trailSize = newSize;
	}
	trailPtr[trailFront] = nsPtr;
    }
    TclStackFree(interp, trailPtr);
}

/*
 *----------------------------------------------------------------------
 *
 * TclGetNamespaceFromObj, GetNamespaceFromObj --
 *
 *	Gets the namespace specified by the name in a Tcl_Obj.
 *
 * Results:
 *	Returns TCL_OK if the namespace was resolved successfully, and stores
 *	a pointer to the namespace in the location specified by nsPtrPtr. If
 *	the namespace can't be found, or anything else goes wrong, this
 *	function returns TCL_ERROR and writes an error message to interp,
 *	if non-NULL.
 *
 * Side effects:
 *	May update the internal representation for the object, caching the
 *	namespace reference. The next time this function is called, the
 *	namespace value can be found quickly.
 *
 *----------------------------------------------------------------------
 */

int
TclGetNamespaceFromObj(
    Tcl_Interp *interp,		/* The current interpreter. */
    Tcl_Obj *objPtr,		/* The object to be resolved as the name of a
				 * namespace. */
    Tcl_Namespace **nsPtrPtr)	/* Result namespace pointer goes here. */
{
    if (GetNamespaceFromObj(interp, objPtr, nsPtrPtr) == TCL_ERROR) {
	const char *name = TclGetString(objPtr);

	if ((name[0] == ':') && (name[1] == ':')) {
	    Tcl_SetObjResult(interp, Tcl_ObjPrintf(
		    "namespace \"%s\" not found", name));
	} else {
	    /*
	     * Get the current namespace name.
	     */

	    NamespaceCurrentCmd(NULL, interp, 1, NULL);
	    Tcl_SetObjResult(interp, Tcl_ObjPrintf(
		    "namespace \"%s\" not found in \"%s\"", name,
		    Tcl_GetStringResult(interp)));
	}
	Tcl_SetErrorCode(interp, "TCL", "LOOKUP", "NAMESPACE", name, (char *)NULL);
	return TCL_ERROR;
    }
    return TCL_OK;
}

static int
GetNamespaceFromObj(
    Tcl_Interp *interp,		/* The current interpreter. */
    Tcl_Obj *objPtr,		/* The object to be resolved as the name of a
				 * namespace. */
    Tcl_Namespace **nsPtrPtr)	/* Result namespace pointer goes here. */
{
    ResolvedNsName *resNamePtr;

    NsNameGetInternalRep(objPtr, resNamePtr);
    if (resNamePtr) {
	Namespace *nsPtr, *refNsPtr;

	/*
	 * Check that the ResolvedNsName is still valid; avoid letting the ref
	 * cross interps.
	 */

	nsPtr = resNamePtr->nsPtr;
	refNsPtr = resNamePtr->refNsPtr;
	if (!(nsPtr->flags & NS_DYING) && (interp == nsPtr->interp)
		&& (!refNsPtr || (refNsPtr ==
		(Namespace *)TclGetCurrentNamespace(interp)))) {
	    *nsPtrPtr = (Tcl_Namespace *)nsPtr;
	    return TCL_OK;
	}
	Tcl_StoreInternalRep(objPtr, &nsNameType, NULL);
    }
    if (SetNsNameFromAny(interp, objPtr) == TCL_OK) {
	NsNameGetInternalRep(objPtr, resNamePtr);
	assert(resNamePtr != NULL);
	*nsPtrPtr = (Tcl_Namespace *) resNamePtr->nsPtr;
	return TCL_OK;
    }
    return TCL_ERROR;
}

/*
 *----------------------------------------------------------------------
 *
 * TclInitNamespaceCmd --
 *
 *	This function is called to create the "namespace" Tcl command. See the
 *	user documentation for details on what it does.
 *
 * Results:
 *	Handle for the namespace command, or NULL on failure.
 *
 * Side effects:
 *	none
 *
 *----------------------------------------------------------------------
 */

Tcl_Command
TclInitNamespaceCmd(
    Tcl_Interp *interp)		/* Current interpreter. */
{
    return TclMakeEnsemble(interp, "namespace", defaultNamespaceMap);
}

/*
 *----------------------------------------------------------------------
 *
 * NamespaceChildrenCmd --
 *
 *	Invoked to implement the "namespace children" command that returns a
 *	list containing the fully-qualified names of the child namespaces of a
 *	given namespace. Handles the following syntax:
 *
 *	    namespace children ?name? ?pattern?
 *
 * Results:
 *	Returns TCL_OK if successful, and TCL_ERROR if anything goes wrong.
 *
 * Side effects:
 *	Returns a result in the interpreter's result object. If anything goes
 *	wrong, the result is an error message.
 *
 *----------------------------------------------------------------------
 */

static int
NamespaceChildrenCmd(
    TCL_UNUSED(void *),
    Tcl_Interp *interp,		/* Current interpreter. */
    int objc,			/* Number of arguments. */
    Tcl_Obj *const objv[])	/* Argument objects. */
{
    Tcl_Namespace *namespacePtr;
    Namespace *nsPtr, *childNsPtr;
    Namespace *globalNsPtr = (Namespace *) TclGetGlobalNamespace(interp);
    const char *pattern = NULL;
    Tcl_DString buffer;
    Tcl_HashEntry *entryPtr;
    Tcl_HashSearch search;
    Tcl_Obj *listPtr, *elemPtr;

    /*
     * Get a pointer to the specified namespace, or the current namespace.
     */

    if (objc == 1) {
	nsPtr = (Namespace *) TclGetCurrentNamespace(interp);
    } else if ((objc == 2) || (objc == 3)) {
	if (TclGetNamespaceFromObj(interp, objv[1], &namespacePtr) != TCL_OK) {
	    return TCL_ERROR;
	}
	nsPtr = (Namespace *) namespacePtr;
    } else {
	Tcl_WrongNumArgs(interp, 1, objv, "?name? ?pattern?");
	return TCL_ERROR;
    }

    /*
     * Get the glob-style pattern, if any, used to narrow the search.
     */

    Tcl_DStringInit(&buffer);
    if (objc == 3) {
	const char *name = TclGetString(objv[2]);

	if ((name[0] == ':') && (name[1] == ':')) {
	    pattern = name;
	} else {
	    Tcl_DStringAppend(&buffer, nsPtr->fullName, -1);
	    if (nsPtr != globalNsPtr) {
		TclDStringAppendLiteral(&buffer, "::");
	    }
	    Tcl_DStringAppend(&buffer, name, -1);
	    pattern = Tcl_DStringValue(&buffer);
	}
    }

    /*
     * Create a list containing the full names of all child namespaces whose
     * names match the specified pattern, if any.
     */

    listPtr = Tcl_NewListObj(0, NULL);
    if ((pattern != NULL) && TclMatchIsTrivial(pattern)) {
	size_t length = strlen(nsPtr->fullName);

	if (strncmp(pattern, nsPtr->fullName, length) != 0) {
	    goto searchDone;
	}
	/*
	 * Global namespace members are prefixed with "::", others not. Ticket [63449c0514]
	 */
	if (
<<<<<<< HEAD
#ifndef BREAK_NAMESPACE_COMPAT
	    Tcl_FindHashEntry(&nsPtr->childTable, (nsPtr != globalNsPtr ? 2 : 0) + pattern+length) != NULL
#else
	    nsPtr->childTablePtr != NULL &&
	    Tcl_FindHashEntry(nsPtr->childTablePtr, (nsPtr != globalNsPtr ? 2 : 0) + pattern+length) != NULL
#endif
=======
	    Tcl_FindHashEntry(&nsPtr->childTable, (nsPtr != globalNsPtr ? 2 : 0) + pattern+length) != NULL
>>>>>>> 1232c6e8
	) {
	    Tcl_ListObjAppendElement(interp, listPtr,
		    Tcl_NewStringObj(pattern, -1));
	}
	goto searchDone;
    }
    entryPtr = Tcl_FirstHashEntry(&nsPtr->childTable, &search);
    while (entryPtr != NULL) {
	childNsPtr = (Namespace *)Tcl_GetHashValue(entryPtr);
	if ((pattern == NULL)
		|| Tcl_StringMatch(childNsPtr->fullName, pattern)) {
	    elemPtr = Tcl_NewStringObj(childNsPtr->fullName, -1);
	    Tcl_ListObjAppendElement(interp, listPtr, elemPtr);
	}
	entryPtr = Tcl_NextHashEntry(&search);
    }

  searchDone:
    Tcl_SetObjResult(interp, listPtr);
    Tcl_DStringFree(&buffer);
    return TCL_OK;
}

/*
 *----------------------------------------------------------------------
 *
 * NamespaceCodeCmd --
 *
 *	Invoked to implement the "namespace code" command to capture the
 *	namespace context of a command. Handles the following syntax:
 *
 *	    namespace code arg
 *
 *	Here "arg" can be a list. "namespace code arg" produces a result
 *	equivalent to that produced by the command
 *
 *	    list ::namespace inscope [namespace current] $arg
 *
 *	However, if "arg" is itself a scoped value starting with "::namespace
 *	inscope", then the result is just "arg".
 *
 * Results:
 *	Returns TCL_OK if successful, and TCL_ERROR if anything goes wrong.
 *
 * Side effects:
 *	If anything goes wrong, this function returns an error message as the
 *	result in the interpreter's result object.
 *
 *----------------------------------------------------------------------
 */

static int
NamespaceCodeCmd(
    TCL_UNUSED(void *),
    Tcl_Interp *interp,		/* Current interpreter. */
    int objc,			/* Number of arguments. */
    Tcl_Obj *const objv[])	/* Argument objects. */
{
    Namespace *currNsPtr;
    Tcl_Obj *listPtr, *objPtr;
    const char *arg;
    Tcl_Size length;

    if (objc != 2) {
	Tcl_WrongNumArgs(interp, 1, objv, "arg");
	return TCL_ERROR;
    }

    /*
     * If "arg" is already a scoped value, then return it directly.
     * Take care to only check for scoping in precisely the style that
     * [::namespace code] generates it.  Anything more forgiving can have
     * the effect of failing in namespaces that contain their own custom
     " "namespace" command.  [Bug 3202171].
     */

    arg = TclGetStringFromObj(objv[1], &length);
    if (*arg==':' && length > 20
	    && strncmp(arg, "::namespace inscope ", 20) == 0) {
	Tcl_SetObjResult(interp, objv[1]);
	return TCL_OK;
    }

    /*
     * Otherwise, construct a scoped command by building a list with
     * "namespace inscope", the full name of the current namespace, and the
     * argument "arg". By constructing a list, we ensure that scoped commands
     * are interpreted properly when they are executed later, by the
     * "namespace inscope" command.
     */

    TclNewObj(listPtr);
    TclNewLiteralStringObj(objPtr, "::namespace");
    Tcl_ListObjAppendElement(interp, listPtr, objPtr);
    TclNewLiteralStringObj(objPtr, "inscope");
    Tcl_ListObjAppendElement(interp, listPtr, objPtr);

    currNsPtr = (Namespace *) TclGetCurrentNamespace(interp);
    if (currNsPtr == (Namespace *) TclGetGlobalNamespace(interp)) {
	TclNewLiteralStringObj(objPtr, "::");
    } else {
	objPtr = Tcl_NewStringObj(currNsPtr->fullName, -1);
    }
    Tcl_ListObjAppendElement(interp, listPtr, objPtr);

    Tcl_ListObjAppendElement(interp, listPtr, objv[1]);

    Tcl_SetObjResult(interp, listPtr);
    return TCL_OK;
}

/*
 *----------------------------------------------------------------------
 *
 * NamespaceCurrentCmd --
 *
 *	Invoked to implement the "namespace current" command which returns the
 *	fully-qualified name of the current namespace. Handles the following
 *	syntax:
 *
 *	    namespace current
 *
 * Results:
 *	Returns TCL_OK if successful, and TCL_ERROR if anything goes wrong.
 *
 * Side effects:
 *	Returns a result in the interpreter's result object. If anything goes
 *	wrong, the result is an error message.
 *
 *----------------------------------------------------------------------
 */

static int
NamespaceCurrentCmd(
    TCL_UNUSED(void *),
    Tcl_Interp *interp,		/* Current interpreter. */
    int objc,			/* Number of arguments. */
    Tcl_Obj *const objv[])	/* Argument objects. */
{
    Namespace *currNsPtr;

    if (objc != 1) {
	Tcl_WrongNumArgs(interp, 1, objv, NULL);
	return TCL_ERROR;
    }

    /*
     * The "real" name of the global namespace ("::") is the null string, but
     * we return "::" for it as a convenience to programmers. Note that "" and
     * "::" are treated as synonyms by the namespace code so that it is still
     * easy to do things like:
     *
     *    namespace [namespace current]::bar { ... }
     */

    currNsPtr = (Namespace *) TclGetCurrentNamespace(interp);
    if (currNsPtr == (Namespace *) TclGetGlobalNamespace(interp)) {
	Tcl_SetObjResult(interp, Tcl_NewStringObj("::", 2));
    } else {
	Tcl_SetObjResult(interp, Tcl_NewStringObj(currNsPtr->fullName, -1));
    }
    return TCL_OK;
}

/*
 *----------------------------------------------------------------------
 *
 * NamespaceDeleteCmd --
 *
 *	Invoked to implement the "namespace delete" command to delete
 *	namespace(s). Handles the following syntax:
 *
 *	    namespace delete ?name name...?
 *
 *	Each name identifies a namespace. It may include a sequence of
 *	namespace qualifiers separated by "::"s. If a namespace is found, it
 *	is deleted: all variables and procedures contained in that namespace
 *	are deleted. If that namespace is being used on the call stack, it is
 *	kept alive (but logically deleted) until it is removed from the call
 *	stack: that is, it can no longer be referenced by name but any
 *	currently executing procedure that refers to it is allowed to do so
 *	until the procedure returns. If the namespace can't be found, this
 *	function returns an error. If no namespaces are specified, this
 *	command does nothing.
 *
 * Results:
 *	Returns TCL_OK if successful, and TCL_ERROR if anything goes wrong.
 *
 * Side effects:
 *	Deletes the specified namespaces. If anything goes wrong, this
 *	function returns an error message in the interpreter's result object.
 *
 *----------------------------------------------------------------------
 */

static int
NamespaceDeleteCmd(
    TCL_UNUSED(void *),
    Tcl_Interp *interp,		/* Current interpreter. */
    int objc,			/* Number of arguments. */
    Tcl_Obj *const objv[])	/* Argument objects. */
{
    Tcl_Namespace *namespacePtr;
    const char *name;
    int i;

    if (objc < 1) {
	Tcl_WrongNumArgs(interp, 1, objv, "?name name...?");
	return TCL_ERROR;
    }

    /*
     * Destroying one namespace may cause another to be destroyed. Break this
     * into two passes: first check to make sure that all namespaces on the
     * command line are valid, and report any errors.
     */

    for (i = 1;  i < objc;  i++) {
	name = TclGetString(objv[i]);
	namespacePtr = Tcl_FindNamespace(interp, name, NULL, /*flags*/ 0);
	if ((namespacePtr == NULL)
		|| (((Namespace *) namespacePtr)->flags & NS_TEARDOWN)) {
	    Tcl_SetObjResult(interp, Tcl_ObjPrintf(
		    "unknown namespace \"%s\" in namespace delete command",
		    TclGetString(objv[i])));
	    Tcl_SetErrorCode(interp, "TCL", "LOOKUP", "NAMESPACE",
		    TclGetString(objv[i]), (char *)NULL);
	    return TCL_ERROR;
	}
    }

    /*
     * Okay, now delete each namespace.
     */

    for (i = 1;  i < objc;  i++) {
	name = TclGetString(objv[i]);
	namespacePtr = Tcl_FindNamespace(interp, name, NULL, /* flags */ 0);
	if (namespacePtr) {
	    Tcl_DeleteNamespace(namespacePtr);
	}
    }
    return TCL_OK;
}

/*
 *----------------------------------------------------------------------
 *
 * NamespaceEvalCmd --
 *
 *	Invoked to implement the "namespace eval" command. Executes commands
 *	in a namespace. If the namespace does not already exist, it is
 *	created. Handles the following syntax:
 *
 *	    namespace eval name arg ?arg...?
 *
 *	If more than one arg argument is specified, the command that is
 *	executed is the result of concatenating the arguments together with a
 *	space between each argument.
 *
 * Results:
 *	Returns TCL_OK if the namespace is found and the commands are executed
 *	successfully. Returns TCL_ERROR if anything goes wrong.
 *
 * Side effects:
 *	Returns the result of the command in the interpreter's result object.
 *	If anything goes wrong, this function returns an error message as the
 *	result.
 *
 *----------------------------------------------------------------------
 */

static int
NamespaceEvalCmd(
    void *clientData,		/* Arbitrary value passed to cmd. */
    Tcl_Interp *interp,		/* Current interpreter. */
    int objc,			/* Number of arguments. */
    Tcl_Obj *const objv[])	/* Argument objects. */
{
    return Tcl_NRCallObjProc(interp, NRNamespaceEvalCmd, clientData, objc,
	    objv);
}

static int
NRNamespaceEvalCmd(
    TCL_UNUSED(void *),
    Tcl_Interp *interp,		/* Current interpreter. */
    int objc,			/* Number of arguments. */
    Tcl_Obj *const objv[])	/* Argument objects. */
{
    Interp *iPtr = (Interp *) interp;
    CmdFrame *invoker;
    int word;
    Tcl_Namespace *namespacePtr;
    CallFrame *framePtr, **framePtrPtr;
    Tcl_Obj *objPtr;
    int result;

    if (objc < 3) {
	Tcl_WrongNumArgs(interp, 1, objv, "name arg ?arg...?");
	return TCL_ERROR;
    }

    /*
     * Try to resolve the namespace reference, caching the result in the
     * namespace object along the way.
     */

    result = GetNamespaceFromObj(interp, objv[1], &namespacePtr);

    /*
     * If the namespace wasn't found, try to create it.
     */

    if (result == TCL_ERROR) {
	const char *name = TclGetString(objv[1]);

	namespacePtr = Tcl_CreateNamespace(interp, name, NULL, NULL);
	if (namespacePtr == NULL) {
	    return TCL_ERROR;
	}
    }

    /*
     * Make the specified namespace the current namespace and evaluate the
     * command(s).
     */

    /* This is needed to satisfy GCC 3.3's strict aliasing rules */
    framePtrPtr = &framePtr;
    (void) TclPushStackFrame(interp, (Tcl_CallFrame **) framePtrPtr,
	    namespacePtr, /*isProcCallFrame*/ 0);

    framePtr->objv = TclFetchEnsembleRoot(interp, objv, objc, &framePtr->objc);

    if (objc == 3) {
	/*
	 * TIP #280: Make actual argument location available to eval'd script.
	 */

	objPtr = objv[2];
	invoker = iPtr->cmdFramePtr;
	word = 3;
	TclArgumentGet(interp, objPtr, &invoker, &word);
    } else {
	/*
	 * More than one argument: concatenate them together with spaces
	 * between, then evaluate the result. Tcl_EvalObjEx will delete the
	 * object when it decrements its refcount after eval'ing it.
	 */

	objPtr = Tcl_ConcatObj(objc-2, objv+2);
	invoker = NULL;
	word = 0;
    }

    /*
     * TIP #280: Make invoking context available to eval'd script.
     */

    TclNRAddCallback(interp, NsEval_Callback, namespacePtr, "eval",
	    NULL, NULL);
    return TclNREvalObjEx(interp, objPtr, 0, invoker, word);
}

static int
NsEval_Callback(
    void *data[],
    Tcl_Interp *interp,
    int result)
{
    Tcl_Namespace *namespacePtr = (Tcl_Namespace *)data[0];

    if (result == TCL_ERROR) {
	size_t length = strlen(namespacePtr->fullName);
	unsigned limit = 200;
	int overflow = (length > limit);
	char *cmd = (char *)data[1];

	Tcl_AppendObjToErrorInfo(interp, Tcl_ObjPrintf(
		"\n    (in namespace %s \"%.*s%s\" script line %d)",
		cmd,
		(overflow ? limit : (unsigned)length), namespacePtr->fullName,
		(overflow ? "..." : ""), Tcl_GetErrorLine(interp)));
    }

    /*
     * Restore the previous "current" namespace.
     */

    TclPopStackFrame(interp);
    return result;
}

/*
 *----------------------------------------------------------------------
 *
 * NamespaceExistsCmd --
 *
 *	Invoked to implement the "namespace exists" command that returns true
 *	if the given namespace currently exists, and false otherwise. Handles
 *	the following syntax:
 *
 *	    namespace exists name
 *
 * Results:
 *	Returns TCL_OK if successful, and TCL_ERROR if anything goes wrong.
 *
 * Side effects:
 *	Returns a result in the interpreter's result object. If anything goes
 *	wrong, the result is an error message.
 *
 *----------------------------------------------------------------------
 */

static int
NamespaceExistsCmd(
    TCL_UNUSED(void *),
    Tcl_Interp *interp,		/* Current interpreter. */
    int objc,			/* Number of arguments. */
    Tcl_Obj *const objv[])	/* Argument objects. */
{
    Tcl_Namespace *namespacePtr;

    if (objc != 2) {
	Tcl_WrongNumArgs(interp, 1, objv, "name");
	return TCL_ERROR;
    }

    Tcl_SetObjResult(interp, Tcl_NewBooleanObj(
	    GetNamespaceFromObj(interp, objv[1], &namespacePtr) == TCL_OK));
    return TCL_OK;
}

/*
 *----------------------------------------------------------------------
 *
 * NamespaceExportCmd --
 *
 *	Invoked to implement the "namespace export" command that specifies
 *	which commands are exported from a namespace. The exported commands
 *	are those that can be imported into another namespace using "namespace
 *	import". Both commands defined in a namespace and commands the
 *	namespace has imported can be exported by a namespace. This command
 *	has the following syntax:
 *
 *	    namespace export ?-clear? ?pattern pattern...?
 *
 *	Each pattern may contain "string match"-style pattern matching special
 *	characters, but the pattern may not include any namespace qualifiers:
 *	that is, the pattern must specify commands in the current (exporting)
 *	namespace. The specified patterns are appended onto the namespace's
 *	list of export patterns.
 *
 *	To reset the namespace's export pattern list, specify the "-clear"
 *	flag.
 *
 *	If there are no export patterns and the "-clear" flag isn't given,
 *	this command returns the namespace's current export list.
 *
 * Results:
 *	Returns TCL_OK if successful, and TCL_ERROR if anything goes wrong.
 *
 * Side effects:
 *	Returns a result in the interpreter's result object. If anything goes
 *	wrong, the result is an error message.
 *
 *----------------------------------------------------------------------
 */

static int
NamespaceExportCmd(
    TCL_UNUSED(void *),
    Tcl_Interp *interp,		/* Current interpreter. */
    int objc,			/* Number of arguments. */
    Tcl_Obj *const objv[])	/* Argument objects. */
{
    int firstArg, i;

    if (objc < 1) {
	Tcl_WrongNumArgs(interp, 1, objv, "?-clear? ?pattern pattern...?");
	return TCL_ERROR;
    }

    /*
     * If no pattern arguments are given, and "-clear" isn't specified, return
     * the namespace's current export pattern list.
     */

    if (objc == 1) {
	Tcl_Obj *listPtr;

	TclNewObj(listPtr);
	(void)Tcl_AppendExportList(interp, NULL, listPtr);
	Tcl_SetObjResult(interp, listPtr);
	return TCL_OK;
    }

    /*
     * Process the optional "-clear" argument.
     */

    firstArg = 1;
    if (strcmp("-clear", TclGetString(objv[firstArg])) == 0) {
	Tcl_Export(interp, NULL, "::", 1);
	Tcl_ResetResult(interp);
	firstArg++;
    }

    /*
     * Add each pattern to the namespace's export pattern list.
     */

    for (i = firstArg;  i < objc;  i++) {
	int result = Tcl_Export(interp, NULL, TclGetString(objv[i]), 0);
	if (result != TCL_OK) {
	    return result;
	}
    }
    return TCL_OK;
}

/*
 *----------------------------------------------------------------------
 *
 * NamespaceForgetCmd --
 *
 *	Invoked to implement the "namespace forget" command to remove imported
 *	commands from a namespace. Handles the following syntax:
 *
 *	    namespace forget ?pattern pattern...?
 *
 *	Each pattern is a name like "foo::*" or "a::b::x*". That is, the
 *	pattern may include the special pattern matching characters recognized
 *	by the "string match" command, but only in the command name at the end
 *	of the qualified name; the special pattern characters may not appear
 *	in a namespace name. All of the commands that match that pattern are
 *	checked to see if they have an imported command in the current
 *	namespace that refers to the matched command. If there is an alias, it
 *	is removed.
 *
 * Results:
 *	Returns TCL_OK if successful, and TCL_ERROR if anything goes wrong.
 *
 * Side effects:
 *	Imported commands are removed from the current namespace. If anything
 *	goes wrong, this function returns an error message in the
 *	interpreter's result object.
 *
 *----------------------------------------------------------------------
 */

static int
NamespaceForgetCmd(
    TCL_UNUSED(void *),
    Tcl_Interp *interp,		/* Current interpreter. */
    int objc,			/* Number of arguments. */
    Tcl_Obj *const objv[])	/* Argument objects. */
{
    const char *pattern;
    int i, result;

    if (objc < 1) {
	Tcl_WrongNumArgs(interp, 1, objv, "?pattern pattern...?");
	return TCL_ERROR;
    }

    for (i = 1;  i < objc;  i++) {
	pattern = TclGetString(objv[i]);
	result = Tcl_ForgetImport(interp, NULL, pattern);
	if (result != TCL_OK) {
	    return result;
	}
    }
    return TCL_OK;
}

/*
 *----------------------------------------------------------------------
 *
 * NamespaceImportCmd --
 *
 *	Invoked to implement the "namespace import" command that imports
 *	commands into a namespace. Handles the following syntax:
 *
 *	    namespace import ?-force? ?pattern pattern...?
 *
 *	Each pattern is a namespace-qualified name like "foo::*", "a::b::x*",
 *	or "bar::p". That is, the pattern may include the special pattern
 *	matching characters recognized by the "string match" command, but only
 *	in the command name at the end of the qualified name; the special
 *	pattern characters may not appear in a namespace name. All of the
 *	commands that match the pattern and which are exported from their
 *	namespace are made accessible from the current namespace context. This
 *	is done by creating a new "imported command" in the current namespace
 *	that points to the real command in its original namespace; when the
 *	imported command is called, it invokes the real command.
 *
 *	If an imported command conflicts with an existing command, it is
 *	treated as an error. But if the "-force" option is included, then
 *	existing commands are overwritten by the imported commands.
 *
 *	If there are no pattern arguments and the "-force" flag isn't given,
 *	this command returns the list of commands currently imported in
 *	the current namespace.
 *
 * Results:
 *	Returns TCL_OK if successful, and TCL_ERROR if anything goes wrong.
 *
 * Side effects:
 *	Adds imported commands to the current namespace. If anything goes
 *	wrong, this function returns an error message in the interpreter's
 *	result object.
 *
 *----------------------------------------------------------------------
 */

static int
NamespaceImportCmd(
    TCL_UNUSED(void *),
    Tcl_Interp *interp,		/* Current interpreter. */
    int objc,			/* Number of arguments. */
    Tcl_Obj *const objv[])	/* Argument objects. */
{
    int allowOverwrite = 0;
    const char *string, *pattern;
    int i, result;
    int firstArg;

    if (objc < 1) {
	Tcl_WrongNumArgs(interp, 1, objv, "?-force? ?pattern pattern...?");
	return TCL_ERROR;
    }

    /*
     * Skip over the optional "-force" as the first argument.
     */

    firstArg = 1;
    if (firstArg < objc) {
	string = TclGetString(objv[firstArg]);
	if ((*string == '-') && (strcmp(string, "-force") == 0)) {
	    allowOverwrite = 1;
	    firstArg++;
	}
    } else {
	/*
	 * When objc == 1, command is just [namespace import]. Introspection
	 * form to return list of imported commands.
	 */

	Tcl_HashEntry *hPtr;
	Tcl_HashSearch search;
	Namespace *nsPtr = (Namespace *) TclGetCurrentNamespace(interp);
	Tcl_Obj *listPtr;

	TclNewObj(listPtr);
	for (hPtr = Tcl_FirstHashEntry(&nsPtr->cmdTable, &search);
		hPtr != NULL; hPtr = Tcl_NextHashEntry(&search)) {
	    Command *cmdPtr = (Command *)Tcl_GetHashValue(hPtr);

	    if (cmdPtr->deleteProc == DeleteImportedCmd) {
		Tcl_ListObjAppendElement(NULL, listPtr, Tcl_NewStringObj(
			(char *)Tcl_GetHashKey(&nsPtr->cmdTable, hPtr), -1));
	    }
	}
	Tcl_SetObjResult(interp, listPtr);
	return TCL_OK;
    }

    /*
     * Handle the imports for each of the patterns.
     */

    for (i = firstArg;  i < objc;  i++) {
	pattern = TclGetString(objv[i]);
	result = Tcl_Import(interp, NULL, pattern, allowOverwrite);
	if (result != TCL_OK) {
	    return result;
	}
    }
    return TCL_OK;
}

/*
 *----------------------------------------------------------------------
 *
 * NamespaceInscopeCmd --
 *
 *	Invoked to implement the "namespace inscope" command that executes a
 *	script in the context of a particular namespace. This command is not
 *	expected to be used directly by programmers; calls to it are generated
 *	implicitly when programs use "namespace code" commands to register
 *	callback scripts. Handles the following syntax:
 *
 *	    namespace inscope name arg ?arg...?
 *
 *	The "namespace inscope" command is much like the "namespace eval"
 *	command except that it has lappend semantics and the namespace must
 *	already exist. It treats the first argument as a list, and appends any
 *	arguments after the first onto the end as proper list elements. For
 *	example,
 *
 *	    namespace inscope ::foo {a b} c d e
 *
 *	is equivalent to
 *
 *	    namespace eval ::foo [concat {a b} [list c d e]]
 *
 *	This lappend semantics is important because many callback scripts are
 *	actually prefixes.
 *
 * Results:
 *	Returns TCL_OK to indicate success, or TCL_ERROR to indicate failure.
 *
 * Side effects:
 *	Returns a result in the Tcl interpreter's result object.
 *
 *----------------------------------------------------------------------
 */

static int
NamespaceInscopeCmd(
    void *clientData,		/* Arbitrary value passed to cmd. */
    Tcl_Interp *interp,		/* Current interpreter. */
    int objc,			/* Number of arguments. */
    Tcl_Obj *const objv[])	/* Argument objects. */
{
    return Tcl_NRCallObjProc(interp, NRNamespaceInscopeCmd, clientData, objc,
	    objv);
}

static int
NRNamespaceInscopeCmd(
    TCL_UNUSED(void *),
    Tcl_Interp *interp,		/* Current interpreter. */
    int objc,			/* Number of arguments. */
    Tcl_Obj *const objv[])	/* Argument objects. */
{
    Tcl_Namespace *namespacePtr;
    CallFrame *framePtr, **framePtrPtr;
    int i;
    Tcl_Obj *cmdObjPtr;

    if (objc < 3) {
	Tcl_WrongNumArgs(interp, 1, objv, "name arg ?arg...?");
	return TCL_ERROR;
    }

    /*
     * Resolve the namespace reference.
     */

    if (TclGetNamespaceFromObj(interp, objv[1], &namespacePtr) != TCL_OK) {
	return TCL_ERROR;
    }

    /*
     * Make the specified namespace the current namespace.
     */

    framePtrPtr = &framePtr;		/* This is needed to satisfy GCC's
					 * strict aliasing rules. */
    (void) TclPushStackFrame(interp, (Tcl_CallFrame **) framePtrPtr,
	    namespacePtr, /*isProcCallFrame*/ 0);

    framePtr->objv = TclFetchEnsembleRoot(interp, objv, objc, &framePtr->objc);

    /*
     * Execute the command. If there is just one argument, just treat it as a
     * script and evaluate it. Otherwise, create a list from the arguments
     * after the first one, then concatenate the first argument and the list
     * of extra arguments to form the command to evaluate.
     */

    if (objc == 3) {
	cmdObjPtr = objv[2];
    } else {
	Tcl_Obj *concatObjv[2];
	Tcl_Obj *listPtr;

	listPtr = Tcl_NewListObj(0, NULL);
	for (i = 3;  i < objc;  i++) {
	    if (Tcl_ListObjAppendElement(interp, listPtr, objv[i]) != TCL_OK){
		Tcl_DecrRefCount(listPtr);	/* Free unneeded obj. */
		return TCL_ERROR;
	    }
	}

	concatObjv[0] = objv[2];
	concatObjv[1] = listPtr;
	cmdObjPtr = Tcl_ConcatObj(2, concatObjv);
	Tcl_DecrRefCount(listPtr);    /* We're done with the list object. */
    }

    TclNRAddCallback(interp, NsEval_Callback, namespacePtr, "inscope",
	    NULL, NULL);
    return TclNREvalObjEx(interp, cmdObjPtr, 0, NULL, 0);
}

/*
 *----------------------------------------------------------------------
 *
 * NamespaceOriginCmd --
 *
 *	Invoked to implement the "namespace origin" command to return the
 *	fully-qualified name of the "real" command to which the specified
 *	"imported command" refers. Handles the following syntax:
 *
 *	    namespace origin name
 *
 * Results:
 *	An imported command is created in an namespace when that namespace
 *	imports a command from another namespace. If a command is imported
 *	into a sequence of namespaces a, b,...,n where each successive
 *	namespace just imports the command from the previous namespace, this
 *	command returns the fully-qualified name of the original command in
 *	the first namespace, a. If "name" does not refer to an alias, its
 *	fully-qualified name is returned. The returned name is stored in the
 *	interpreter's result object. This function returns TCL_OK if
 *	successful, and TCL_ERROR if anything goes wrong.
 *
 * Side effects:
 *	If anything goes wrong, this function returns an error message in the
 *	interpreter's result object.
 *
 *----------------------------------------------------------------------
 */

static int
NamespaceOriginCmd(
    TCL_UNUSED(void *),
    Tcl_Interp *interp,		/* Current interpreter. */
    int objc,			/* Number of arguments. */
    Tcl_Obj *const objv[])	/* Argument objects. */
{
    Tcl_Command cmd, origCmd;
    Tcl_Obj *resultPtr;

    if (objc != 2) {
	Tcl_WrongNumArgs(interp, 1, objv, "name");
	return TCL_ERROR;
    }

    cmd = Tcl_GetCommandFromObj(interp, objv[1]);
    if (cmd == NULL) {
	goto namespaceOriginError;
    }
    origCmd = TclGetOriginalCommand(cmd);
    if (origCmd == NULL) {
	origCmd = cmd;
    }
    TclNewObj(resultPtr);
    Tcl_GetCommandFullName(interp, origCmd, resultPtr);
    if (TclCheckEmptyString(resultPtr) == TCL_EMPTYSTRING_YES ) {
	Tcl_DecrRefCount(resultPtr);
	namespaceOriginError:
	Tcl_SetObjResult(interp, Tcl_ObjPrintf(
		"invalid command name \"%s\"", TclGetString(objv[1])));
	Tcl_SetErrorCode(interp, "TCL", "LOOKUP", "COMMAND",
		TclGetString(objv[1]), (char *)NULL);
	return TCL_ERROR;
    }
    Tcl_SetObjResult(interp, resultPtr);
    return TCL_OK;
}

/*
 *----------------------------------------------------------------------
 *
 * NamespaceParentCmd --
 *
 *	Invoked to implement the "namespace parent" command that returns the
 *	fully-qualified name of the parent namespace for a specified
 *	namespace. Handles the following syntax:
 *
 *	    namespace parent ?name?
 *
 * Results:
 *	Returns TCL_OK if successful, and TCL_ERROR if anything goes wrong.
 *
 * Side effects:
 *	Returns a result in the interpreter's result object. If anything goes
 *	wrong, the result is an error message.
 *
 *----------------------------------------------------------------------
 */

static int
NamespaceParentCmd(
    TCL_UNUSED(void *),
    Tcl_Interp *interp,		/* Current interpreter. */
    int objc,			/* Number of arguments. */
    Tcl_Obj *const objv[])	/* Argument objects. */
{
    Tcl_Namespace *nsPtr;

    if (objc == 1) {
	nsPtr = TclGetCurrentNamespace(interp);
    } else if (objc == 2) {
	if (TclGetNamespaceFromObj(interp, objv[1], &nsPtr) != TCL_OK) {
	    return TCL_ERROR;
	}
    } else {
	Tcl_WrongNumArgs(interp, 1, objv, "?name?");
	return TCL_ERROR;
    }

    /*
     * Report the parent of the specified namespace.
     */

    if (nsPtr->parentPtr != NULL) {
	Tcl_SetObjResult(interp, Tcl_NewStringObj(
		nsPtr->parentPtr->fullName, -1));
    }
    return TCL_OK;
}

/*
 *----------------------------------------------------------------------
 *
 * NamespacePathCmd --
 *
 *	Invoked to implement the "namespace path" command that reads and
 *	writes the current namespace's command resolution path. Has one
 *	optional argument: if present, it is a list of named namespaces to set
 *	the path to, and if absent, the current path should be returned.
 *	Handles the following syntax:
 *
 *	    namespace path ?nsList?
 *
 * Results:
 *	Returns TCL_OK if successful, and TCL_ERROR if anything goes wrong
 *	(most notably if the namespace list contains the name of something
 *	other than a namespace). In the successful-exit case, may set the
 *	interpreter result to the list of names of the namespaces on the
 *	current namespace's path.
 *
 * Side effects:
 *	May update the namespace path (triggering a recomputing of all command
 *	names that depend on the namespace for resolution).
 *
 *----------------------------------------------------------------------
 */

static int
NamespacePathCmd(
    TCL_UNUSED(void *),
    Tcl_Interp *interp,		/* Current interpreter. */
    int objc,			/* Number of arguments. */
    Tcl_Obj *const objv[])	/* Argument objects. */
{
    Namespace *nsPtr = (Namespace *) TclGetCurrentNamespace(interp);
    Tcl_Size nsObjc, i;
    int result = TCL_ERROR;
    Tcl_Obj **nsObjv;
    Tcl_Namespace **namespaceList = NULL;

    if (objc > 2) {
	Tcl_WrongNumArgs(interp, 1, objv, "?pathList?");
	return TCL_ERROR;
    }

    /*
     * If no path is given, return the current path.
     */

    if (objc == 1) {
	Tcl_Obj *resultObj;

	TclNewObj(resultObj);
	for (i=0 ; i<nsPtr->commandPathLength ; i++) {
	    if (nsPtr->commandPathArray[i].nsPtr != NULL) {
		Tcl_ListObjAppendElement(NULL, resultObj, Tcl_NewStringObj(
			nsPtr->commandPathArray[i].nsPtr->fullName, -1));
	    }
	}
	Tcl_SetObjResult(interp, resultObj);
	return TCL_OK;
    }

    /*
     * There is a path given, so parse it into an array of namespace pointers.
     */

    if (TclListObjGetElements(interp, objv[1], &nsObjc, &nsObjv) != TCL_OK) {
	goto badNamespace;
    }
    if (nsObjc != 0) {
	namespaceList = (Tcl_Namespace **)
		TclStackAlloc(interp, sizeof(Tcl_Namespace *) * nsObjc);

	for (i = 0; i < nsObjc; i++) {
	    if (TclGetNamespaceFromObj(interp, nsObjv[i],
		    &namespaceList[i]) != TCL_OK) {
		goto badNamespace;
	    }
	}
    }

    /*
     * Now we have the list of valid namespaces, install it as the path.
     */

    TclSetNsPath(nsPtr, nsObjc, namespaceList);

    result = TCL_OK;
  badNamespace:
    if (namespaceList != NULL) {
	TclStackFree(interp, namespaceList);
    }
    return result;
}

/*
 *----------------------------------------------------------------------
 *
 * TclSetNsPath --
 *
 *	Sets the namespace command name resolution path to the given list of
 *	namespaces. If the list is empty (of zero length) the path is set to
 *	empty and the default old-style behaviour of command name resolution
 *	is used.
 *
 * Results:
 *	nothing
 *
 * Side effects:
 *	Invalidates the command name resolution caches for any command
 *	resolved in the given namespace.
 *
 *----------------------------------------------------------------------
 */

void
TclSetNsPath(
    Namespace *nsPtr,		/* Namespace whose path is to be set. */
    Tcl_Size pathLength,	/* Length of pathAry. */
    Tcl_Namespace *pathAry[])	/* Array of namespaces that are the path. */
{
    if (pathLength != 0) {
	NamespacePathEntry *tmpPathArray = (NamespacePathEntry *)
		ckalloc(sizeof(NamespacePathEntry) * pathLength);
<<<<<<< HEAD
	Tcl_Size i;
=======
	int i;
>>>>>>> 1232c6e8

	for (i=0 ; i<pathLength ; i++) {
	    tmpPathArray[i].nsPtr = (Namespace *) pathAry[i];
	    tmpPathArray[i].creatorNsPtr = nsPtr;
	    tmpPathArray[i].prevPtr = NULL;
	    tmpPathArray[i].nextPtr =
		    tmpPathArray[i].nsPtr->commandPathSourceList;
	    if (tmpPathArray[i].nextPtr != NULL) {
		tmpPathArray[i].nextPtr->prevPtr = &tmpPathArray[i];
	    }
	    tmpPathArray[i].nsPtr->commandPathSourceList = &tmpPathArray[i];
	}
	if (nsPtr->commandPathLength != 0) {
	    UnlinkNsPath(nsPtr);
	}
	nsPtr->commandPathArray = tmpPathArray;
    } else {
	if (nsPtr->commandPathLength != 0) {
	    UnlinkNsPath(nsPtr);
	}
    }

    nsPtr->commandPathLength = pathLength;
    nsPtr->cmdRefEpoch++;
    nsPtr->resolverEpoch++;
}

/*
 *----------------------------------------------------------------------
 *
 * UnlinkNsPath --
 *
 *	Delete the given namespace's command name resolution path. Only call
 *	if the path is non-empty. Caller must reset the counter containing the
 *	path size.
 *
 * Results:
 *	nothing
 *
 * Side effects:
 *	Deletes the array of path entries and unlinks those path entries from
 *	the target namespace's list of interested namespaces.
 *
 *----------------------------------------------------------------------
 */

static void
UnlinkNsPath(
    Namespace *nsPtr)
{
    Tcl_Size i;
    for (i=0 ; i<nsPtr->commandPathLength ; i++) {
	NamespacePathEntry *nsPathPtr = &nsPtr->commandPathArray[i];

	if (nsPathPtr->prevPtr != NULL) {
	    nsPathPtr->prevPtr->nextPtr = nsPathPtr->nextPtr;
	}
	if (nsPathPtr->nextPtr != NULL) {
	    nsPathPtr->nextPtr->prevPtr = nsPathPtr->prevPtr;
	}
	if (nsPathPtr->nsPtr != NULL) {
	    if (nsPathPtr->nsPtr->commandPathSourceList == nsPathPtr) {
		nsPathPtr->nsPtr->commandPathSourceList = nsPathPtr->nextPtr;
	    }
	}
    }
    ckfree(nsPtr->commandPathArray);
}

/*
 *----------------------------------------------------------------------
 *
 * TclInvalidateNsPath --
 *
 *	Invalidate the name resolution caches for all names looked up in
 *	namespaces whose name path includes the given namespace.
 *
 * Results:
 *	nothing
 *
 * Side effects:
 *	Increments the command reference epoch in each namespace whose path
 *	includes the given namespace. This causes any cached resolved names
 *	whose root caching context starts at that namespace to be recomputed
 *	the next time they are used.
 *
 *----------------------------------------------------------------------
 */

void
TclInvalidateNsPath(
    Namespace *nsPtr)
{
    NamespacePathEntry *nsPathPtr = nsPtr->commandPathSourceList;

    while (nsPathPtr != NULL) {
	if (nsPathPtr->nsPtr != NULL) {
	    nsPathPtr->creatorNsPtr->cmdRefEpoch++;
	}
	nsPathPtr = nsPathPtr->nextPtr;
    }
}

/*
 *----------------------------------------------------------------------
 *
 * NamespaceQualifiersCmd --
 *
 *	Invoked to implement the "namespace qualifiers" command that returns
 *	any leading namespace qualifiers in a string. These qualifiers are
 *	namespace names separated by "::"s. For example, for "::foo::p" this
 *	command returns "::foo", and for "::" it returns "". This command is
 *	the complement of the "namespace tail" command. Note that this command
 *	does not check whether the "namespace" names are, in fact, the names
 *	of currently defined namespaces. Handles the following syntax:
 *
 *	    namespace qualifiers string
 *
 * Results:
 *	Returns TCL_OK if successful, and TCL_ERROR if anything goes wrong.
 *
 * Side effects:
 *	Returns a result in the interpreter's result object. If anything goes
 *	wrong, the result is an error message.
 *
 *----------------------------------------------------------------------
 */

static int
NamespaceQualifiersCmd(
    TCL_UNUSED(void *),
    Tcl_Interp *interp,		/* Current interpreter. */
    int objc,			/* Number of arguments. */
    Tcl_Obj *const objv[])	/* Argument objects. */
{
    const char *name, *p;
    size_t length;

    if (objc != 2) {
	Tcl_WrongNumArgs(interp, 1, objv, "string");
	return TCL_ERROR;
    }

    /*
     * Find the end of the string, then work backward and find the start of
     * the last "::" qualifier.
     */

    name = TclGetString(objv[1]);
    for (p = name;  p[0] != '\0';  p++) {
	/* empty body */
    }
    while (--p >= name) {
	if ((p[0] == ':') && (p > name) && (p[-1] == ':')) {
	    p -= 2;			/* Back up over the :: */
	    while ((p >= name) && (p[0] == ':')) {
		p--;			/* Back up over the preceding : */
	    }
	    break;
	}
    }

    if (p >= name) {
	length = p-name+1;
	Tcl_SetObjResult(interp, Tcl_NewStringObj(name, length));
    }
    return TCL_OK;
}

/*
 *----------------------------------------------------------------------
 *
 * NamespaceUnknownCmd --
 *
 *	Invoked to implement the "namespace unknown" command (TIP 181) that
 *	sets or queries a per-namespace unknown command handler. This handler
 *	is called when command lookup fails (current and global ns). The
 *	default handler for the global namespace is ::unknown. The default
 *	handler for other namespaces is to call the global namespace unknown
 *	handler. Passing an empty list results in resetting the handler to its
 *	default.
 *
 *	    namespace unknown ?handler?
 *
 * Results:
 *	Returns TCL_OK if successful, and TCL_ERROR if anything goes wrong.
 *
 * Side effects:
 *	If no handler is specified, returns a result in the interpreter's
 *	result object, otherwise it sets the unknown handler pointer in the
 *	current namespace to the script fragment provided. If anything goes
 *	wrong, the result is an error message.
 *
 *----------------------------------------------------------------------
 */

static int
NamespaceUnknownCmd(
    TCL_UNUSED(void *),
    Tcl_Interp *interp,		/* Current interpreter. */
    int objc,			/* Number of arguments. */
    Tcl_Obj *const objv[])	/* Argument objects. */
{
    Tcl_Namespace *currNsPtr;
    Tcl_Obj *resultPtr;
    int rc;

    if (objc > 2) {
	Tcl_WrongNumArgs(interp, 1, objv, "?script?");
	return TCL_ERROR;
    }

    currNsPtr = TclGetCurrentNamespace(interp);

    if (objc == 1) {
	/*
	 * Introspection - return the current namespace handler.
	 */

	resultPtr = Tcl_GetNamespaceUnknownHandler(interp, currNsPtr);
	if (resultPtr == NULL) {
	    TclNewObj(resultPtr);
	}
	Tcl_SetObjResult(interp, resultPtr);
    } else {
	rc = Tcl_SetNamespaceUnknownHandler(interp, currNsPtr, objv[1]);
	if (rc == TCL_OK) {
	    Tcl_SetObjResult(interp, objv[1]);
	}
	return rc;
    }
    return TCL_OK;
}

/*
 *----------------------------------------------------------------------
 *
 * Tcl_GetNamespaceUnknownHandler --
 *
 *	Returns the unknown command handler registered for the given
 *	namespace.
 *
 * Results:
 *	Returns the current unknown command handler, or NULL if none exists
 *	for the namespace.
 *
 * Side effects:
 *	None.
 *
 *----------------------------------------------------------------------
 */

Tcl_Obj *
Tcl_GetNamespaceUnknownHandler(
    Tcl_Interp *interp,		/* The interpreter in which the namespace
				 * exists. */
    Tcl_Namespace *nsPtr)	/* The namespace. */
{
    Namespace *currNsPtr = (Namespace *) nsPtr;

    if (currNsPtr->unknownHandlerPtr == NULL &&
	    currNsPtr == ((Interp *) interp)->globalNsPtr) {
	/*
	 * Default handler for global namespace is "::unknown". For all other
	 * namespaces, it is NULL (which falls back on the global unknown
	 * handler).
	 */

	TclNewLiteralStringObj(currNsPtr->unknownHandlerPtr, "::unknown");
	Tcl_IncrRefCount(currNsPtr->unknownHandlerPtr);
    }
    return currNsPtr->unknownHandlerPtr;
}

/*
 *----------------------------------------------------------------------
 *
 * Tcl_SetNamespaceUnknownHandler --
 *
 *	Sets the unknown command handler for the given namespace to the
 *	command prefix passed.
 *
 * Results:
 *	Returns TCL_OK if successful, and TCL_ERROR if anything goes wrong.
 *
 * Side effects:
 *	Sets the namespace unknown command handler. If the passed in handler
 *	is NULL or an empty list, then the handler is reset to its default. If
 *	an error occurs, then an error message is left in the interpreter
 *	result.
 *
 *----------------------------------------------------------------------
 */

int
Tcl_SetNamespaceUnknownHandler(
    Tcl_Interp *interp,		/* Interpreter in which the namespace
				 * exists. */
    Tcl_Namespace *nsPtr,	/* Namespace which is being updated. */
    Tcl_Obj *handlerPtr)	/* The new handler, or NULL to reset. */
{
    Tcl_Size lstlen = 0;
    Namespace *currNsPtr = (Namespace *) nsPtr;

    /*
     * Ensure that we check for errors *first* before we change anything.
     */

    if (handlerPtr != NULL) {
	if (TclListObjLength(interp, handlerPtr, &lstlen) != TCL_OK) {
	    /*
	     * Not a list.
	     */

	    return TCL_ERROR;
	}
	if (lstlen > 0) {
	    /*
	     * We are going to be saving this handler. Increment the reference
	     * count before decrementing the refcount on the previous handler,
	     * so that nothing strange can happen if we are told to set the
	     * handler to the previous value.
	     */

	    Tcl_IncrRefCount(handlerPtr);
	}
    }

    /*
     * Remove old handler next.
     */

    if (currNsPtr->unknownHandlerPtr != NULL) {
	Tcl_DecrRefCount(currNsPtr->unknownHandlerPtr);
    }

    /*
     * Install the new handler.
     */

    if (lstlen > 0) {
	/*
	 * Just store the handler. It already has the correct reference count.
	 */

	currNsPtr->unknownHandlerPtr = handlerPtr;
    } else {
	/*
	 * If NULL or an empty list is passed, this resets to the default
	 * handler.
	 */

	currNsPtr->unknownHandlerPtr = NULL;
    }
    return TCL_OK;
}

/*
 *----------------------------------------------------------------------
 *
 * NamespaceTailCmd --
 *
 *	Invoked to implement the "namespace tail" command that returns the
 *	trailing name at the end of a string with "::" namespace qualifiers.
 *	These qualifiers are namespace names separated by "::"s. For example,
 *	for "::foo::p" this command returns "p", and for "::" it returns "".
 *	This command is the complement of the "namespace qualifiers" command.
 *	Note that this command does not check whether the "namespace" names
 *	are, in fact, the names of currently defined namespaces. Handles the
 *	following syntax:
 *
 *	    namespace tail string
 *
 * Results:
 *	Returns TCL_OK if successful, and TCL_ERROR if anything goes wrong.
 *
 * Side effects:
 *	Returns a result in the interpreter's result object. If anything goes
 *	wrong, the result is an error message.
 *
 *----------------------------------------------------------------------
 */

static int
NamespaceTailCmd(
    TCL_UNUSED(void *),
    Tcl_Interp *interp,		/* Current interpreter. */
    int objc,			/* Number of arguments. */
    Tcl_Obj *const objv[])	/* Argument objects. */
{
    const char *name, *p;

    if (objc != 2) {
	Tcl_WrongNumArgs(interp, 1, objv, "string");
	return TCL_ERROR;
    }

    /*
     * Find the end of the string, then work backward and find the last "::"
     * qualifier.
     */

    name = TclGetString(objv[1]);
    for (p = name;  *p != '\0';  p++) {
	/* empty body */
    }
    while (--p > name) {
	if ((p[0] == ':') && (p[-1] == ':')) {
	    p++;			/* Just after the last "::" */
	    break;
	}
    }

    if (p >= name) {
	Tcl_SetObjResult(interp, Tcl_NewStringObj(p, -1));
    }
    return TCL_OK;
}

/*
 *----------------------------------------------------------------------
 *
 * NamespaceUpvarCmd --
 *
 *	Invoked to implement the "namespace upvar" command, that creates
 *	variables in the current scope linked to variables in another
 *	namespace. Handles the following syntax:
 *
 *	    namespace upvar ns otherVar myVar ?otherVar myVar ...?
 *
 * Results:
 *	Returns TCL_OK if successful, and TCL_ERROR if anything goes wrong.
 *
 * Side effects:
 *	Creates new variables in the current scope, linked to the
 *	corresponding variables in the stipulated namespace. If anything goes
 *	wrong, the result is an error message.
 *
 *----------------------------------------------------------------------
 */

static int
NamespaceUpvarCmd(
    TCL_UNUSED(void *),
    Tcl_Interp *interp,		/* Current interpreter. */
    int objc,			/* Number of arguments. */
    Tcl_Obj *const objv[])	/* Argument objects. */
{
    Interp *iPtr = (Interp *) interp;
    Tcl_Namespace *nsPtr, *savedNsPtr;
    Var *otherPtr, *arrayPtr;
    const char *myName;

    if (objc < 2 || (objc & 1)) {
	Tcl_WrongNumArgs(interp, 1, objv, "ns ?otherVar myVar ...?");
	return TCL_ERROR;
    }

    if (TclGetNamespaceFromObj(interp, objv[1], &nsPtr) != TCL_OK) {
	return TCL_ERROR;
    }

    objc -= 2;
    objv += 2;

    for (; objc>0 ; objc-=2, objv+=2) {
	/*
	 * Locate the other variable.
	 */

	savedNsPtr = (Tcl_Namespace *) iPtr->varFramePtr->nsPtr;
	iPtr->varFramePtr->nsPtr = (Namespace *) nsPtr;
	otherPtr = TclObjLookupVarEx(interp, objv[0], NULL,
		(TCL_NAMESPACE_ONLY|TCL_LEAVE_ERR_MSG|TCL_AVOID_RESOLVERS),
		"access", /*createPart1*/ 1, /*createPart2*/ 1, &arrayPtr);
	iPtr->varFramePtr->nsPtr = (Namespace *) savedNsPtr;
	if (otherPtr == NULL) {
	    return TCL_ERROR;
	}

	/*
	 * Create the new variable and link it to otherPtr.
	 */

	myName = TclGetString(objv[1]);
	if (TclPtrMakeUpvar(interp, otherPtr, myName, 0, -1) != TCL_OK) {
	    return TCL_ERROR;
	}
    }

    return TCL_OK;
}

/*
 *----------------------------------------------------------------------
 *
 * NamespaceWhichCmd --
 *
 *	Invoked to implement the "namespace which" command that returns the
 *	fully-qualified name of a command or variable. If the specified
 *	command or variable does not exist, it returns "". Handles the
 *	following syntax:
 *
 *	    namespace which ?-command? ?-variable? name
 *
 * Results:
 *	Returns TCL_OK if successful, and TCL_ERROR if anything goes wrong.
 *
 * Side effects:
 *	Returns a result in the interpreter's result object. If anything goes
 *	wrong, the result is an error message.
 *
 *----------------------------------------------------------------------
 */

static int
NamespaceWhichCmd(
    TCL_UNUSED(void *),
    Tcl_Interp *interp,		/* Current interpreter. */
    int objc,			/* Number of arguments. */
    Tcl_Obj *const objv[])	/* Argument objects. */
{
    static const char *const opts[] = {
	"-command", "-variable", NULL
    };
    int lookupType = 0;
    Tcl_Obj *resultPtr;

    if (objc < 2 || objc > 3) {
    badArgs:
	Tcl_WrongNumArgs(interp, 1, objv, "?-command? ?-variable? name");
	return TCL_ERROR;
    } else if (objc == 3) {
	/*
	 * Look for a flag controlling the lookup.
	 */

	if (Tcl_GetIndexFromObj(interp, objv[1], opts, "option", 0,
		&lookupType) != TCL_OK) {
	    /*
	     * Preserve old style of error message!
	     */

	    Tcl_ResetResult(interp);
	    goto badArgs;
	}
    }

    TclNewObj(resultPtr);
    switch (lookupType) {
    case 0: {				/* -command */
	Tcl_Command cmd = Tcl_GetCommandFromObj(interp, objv[objc-1]);

	if (cmd != NULL) {
	    Tcl_GetCommandFullName(interp, cmd, resultPtr);
	}
	break;
    }
    case 1: {				/* -variable */
	Tcl_Var var = Tcl_FindNamespaceVar(interp,
		TclGetString(objv[objc-1]), NULL, /*flags*/ 0);

	if (var != NULL) {
	    Tcl_GetVariableFullName(interp, var, resultPtr);
	}
	break;
    }
    }
    Tcl_SetObjResult(interp, resultPtr);
    return TCL_OK;
}

/*
 *----------------------------------------------------------------------
 *
 * FreeNsNameInternalRep --
 *
 *	Frees the resources associated with a nsName object's internal
 *	representation.
 *
 * Results:
 *	None.
 *
 * Side effects:
 *	Decrements the ref count of any Namespace structure pointed to by the
 *	nsName's internal representation. If there are no more references to
 *	the namespace, it's structure will be freed.
 *
 *----------------------------------------------------------------------
 */

static void
FreeNsNameInternalRep(
    Tcl_Obj *objPtr)		/* nsName object with internal representation
				 * to free. */
{
    ResolvedNsName *resNamePtr;

    NsNameGetInternalRep(objPtr, resNamePtr);
    assert(resNamePtr != NULL);

    /*
     * Decrement the reference count of the namespace. If there are no more
     * references, free it up.
     */

    if (resNamePtr->refCount-- <= 1) {
	/*
	 * Decrement the reference count for the cached namespace. If the
	 * namespace is dead, and there are no more references to it, free
	 * it.
	 */

	TclNsDecrRefCount(resNamePtr->nsPtr);
	ckfree(resNamePtr);
    }
}

/*
 *----------------------------------------------------------------------
 *
 * DupNsNameInternalRep --
 *
 *	Initializes the internal representation of a nsName object to a copy
 *	of the internal representation of another nsName object.
 *
 * Results:
 *	None.
 *
 * Side effects:
 *	copyPtr's internal rep is set to refer to the same namespace
 *	referenced by srcPtr's internal rep. Increments the ref count of the
 *	ResolvedNsName structure used to hold the namespace reference.
 *
 *----------------------------------------------------------------------
 */

static void
DupNsNameInternalRep(
    Tcl_Obj *srcPtr,		/* Object with internal rep to copy. */
    Tcl_Obj *copyPtr)		/* Object with internal rep to set. */
{
    ResolvedNsName *resNamePtr;

    NsNameGetInternalRep(srcPtr, resNamePtr);
    assert(resNamePtr != NULL);
    NsNameSetInternalRep(copyPtr, resNamePtr);
}

/*
 *----------------------------------------------------------------------
 *
 * SetNsNameFromAny --
 *
 *	Attempt to generate a nsName internal representation for a Tcl object.
 *
 * Results:
 *	Returns TCL_OK if the value could be converted to a proper namespace
 *	reference. Otherwise, it returns TCL_ERROR, along with an error
 *	message in the interpreter's result object.
 *
 * Side effects:
 *	If successful, the object is made a nsName object. Its internal rep is
 *	set to point to a ResolvedNsName, which contains a cached pointer to
 *	the Namespace. Reference counts are kept on both the ResolvedNsName
 *	and the Namespace, so we can keep track of their usage and free them
 *	when appropriate.
 *
 *----------------------------------------------------------------------
 */

static int
SetNsNameFromAny(
    Tcl_Interp *interp,		/* Points to the namespace in which to resolve
				 * name. Also used for error reporting if not
				 * NULL. */
    Tcl_Obj *objPtr)		/* The object to convert. */
{
    const char *dummy;
    Namespace *nsPtr, *dummy1Ptr, *dummy2Ptr;
    ResolvedNsName *resNamePtr;
    const char *name;

    if (interp == NULL) {
	return TCL_ERROR;
    }

    name = TclGetString(objPtr);
    TclGetNamespaceForQualName(interp, name, NULL, TCL_FIND_ONLY_NS,
	     &nsPtr, &dummy1Ptr, &dummy2Ptr, &dummy);

    if ((nsPtr == NULL) || (nsPtr->flags & NS_DYING)) {
	return TCL_ERROR;
    }

    /*
     * If we found a namespace, then create a new ResolvedNsName structure
     * that holds a reference to it.
     */

    nsPtr->refCount++;
    resNamePtr = (ResolvedNsName *)ckalloc(sizeof(ResolvedNsName));
    resNamePtr->nsPtr = nsPtr;
    if ((name[0] == ':') && (name[1] == ':')) {
	resNamePtr->refNsPtr = NULL;
    } else {
	resNamePtr->refNsPtr = (Namespace *)TclGetCurrentNamespace(interp);
    }
    resNamePtr->refCount = 0;
    NsNameSetInternalRep(objPtr, resNamePtr);
    return TCL_OK;
}

/*
 *----------------------------------------------------------------------
 *
 * TclGetNamespaceCommandTable --
 *
 *	Returns the hash table of commands.
 *
 * Results:
 *	Pointer to the hash table.
 *
 * Side effects:
 *	None.
 *
 *----------------------------------------------------------------------
 */

Tcl_HashTable *
TclGetNamespaceCommandTable(
    Tcl_Namespace *nsPtr)
{
    return &((Namespace *) nsPtr)->cmdTable;
}

/*
 *----------------------------------------------------------------------
 *
 * TclGetNamespaceChildTable --
 *
 *	Returns the hash table of child namespaces.
 *
 * Results:
 *	Pointer to the hash table.
 *
 * Side effects:
 *	Might allocate memory.
 *
 *----------------------------------------------------------------------
 */

Tcl_HashTable *
TclGetNamespaceChildTable(
    Tcl_Namespace *nsPtr)
{
    Namespace *nPtr = (Namespace *) nsPtr;
    return &nPtr->childTable;
}

/*
 *----------------------------------------------------------------------
 *
 * TclLogCommandInfo --
 *
 *	Invoked after an error occurs in an interpreter.
 *	Adds information to iPtr->errorInfo/errorStack fields to describe the
 *	command that was being executed when the error occurred. When pc and
 *	tosPtr are non-NULL, conveying a bytecode execution "inner context",
 *	and the offending instruction is suitable, and that inner context is
 *	recorded in errorStack.
 *
 * Results:
 *	None.
 *
 * Side effects:
 *	Information about the command is added to errorInfo/errorStack and the
 *	line number stored internally in the interpreter is set.
 *
 *----------------------------------------------------------------------
 */

void
TclLogCommandInfo(
    Tcl_Interp *interp,		/* Interpreter in which to log information. */
    const char *script,		/* First character in script containing
				 * command (must be <= command). */
    const char *command,	/* First character in command that generated
				 * the error. */
    Tcl_Size length,		/* Number of bytes in command (< 0 means use
				 * all bytes up to first null byte). */
    const unsigned char *pc,    /* Current pc of bytecode execution context */
    Tcl_Obj **tosPtr)		/* Current stack of bytecode execution
				 * context */
{
    const char *p;
    Interp *iPtr = (Interp *) interp;
    int overflow, limit = 150;
    Var *varPtr, *arrayPtr;

    if (iPtr->flags & ERR_ALREADY_LOGGED) {
	/*
	 * Someone else has already logged error information for this command.
	 * Don't add anything more.
	 */

	return;
    }

    if (command != NULL) {
	/*
	 * Compute the line number where the error occurred.
	 */

	iPtr->errorLine = 1;
	for (p = script; p != command; p++) {
	    if (*p == '\n') {
		iPtr->errorLine++;
	    }
	}

	if (length < 0) {
	    length = strlen(command);
	}
	overflow = (length > limit);
	Tcl_AppendObjToErrorInfo(interp, Tcl_ObjPrintf(
		"\n    %s\n\"%.*s%s\"", ((iPtr->errorInfo == NULL)
		? "while executing" : "invoked from within"),
		(overflow ? limit : length), command,
		(overflow ? "..." : "")));

	varPtr = TclObjLookupVarEx(interp, iPtr->eiVar, NULL, TCL_GLOBAL_ONLY,
		NULL, 0, 0, &arrayPtr);
	if ((varPtr == NULL) || !TclIsVarTraced(varPtr)) {
	    /*
	     * Should not happen.
	     */

	    return;
	} else {
	    Tcl_HashEntry *hPtr = Tcl_FindHashEntry(&iPtr->varTraces, varPtr);
	    VarTrace *tracePtr = (VarTrace *)Tcl_GetHashValue(hPtr);

	    if (tracePtr->traceProc != EstablishErrorInfoTraces) {
		/*
		 * The most recent trace set on ::errorInfo is not the one the
		 * core itself puts on last. This means some other code is
		 * tracing the variable, and the additional trace(s) might be
		 * write traces that expect the timing of writes to
		 * ::errorInfo that existed Tcl releases before 8.5. To
		 * satisfy that compatibility need, we write the current
		 * -errorinfo value to the ::errorInfo variable.
		 */

		Tcl_ObjSetVar2(interp, iPtr->eiVar, NULL, iPtr->errorInfo,
			TCL_GLOBAL_ONLY);
	    }
	}
    }

    /*
     * TIP #348
     */

    if (Tcl_IsShared(iPtr->errorStack)) {
	Tcl_Obj *newObj;

	newObj = Tcl_DuplicateObj(iPtr->errorStack);
	Tcl_DecrRefCount(iPtr->errorStack);
	Tcl_IncrRefCount(newObj);
	iPtr->errorStack = newObj;
    }
    if (iPtr->resetErrorStack) {
	Tcl_Size len;

	iPtr->resetErrorStack = 0;
	TclListObjLength(interp, iPtr->errorStack, &len);

	/*
	 * Reset while keeping the list internalrep as much as possible.
	 */

	Tcl_ListObjReplace(interp, iPtr->errorStack, 0, len, 0, NULL);
	if (pc != NULL) {
	    Tcl_Obj *innerContext;

	    innerContext = TclGetInnerContext(interp, pc, tosPtr);
	    if (innerContext != NULL) {
		Tcl_ListObjAppendElement(NULL, iPtr->errorStack,
			iPtr->innerLiteral);
		Tcl_ListObjAppendElement(NULL, iPtr->errorStack, innerContext);
	    }
	} else if (command != NULL) {
	    Tcl_ListObjAppendElement(NULL, iPtr->errorStack,
		    iPtr->innerLiteral);
	    Tcl_ListObjAppendElement(NULL, iPtr->errorStack,
		    Tcl_NewStringObj(command, length));
	}
    }

    if (!iPtr->framePtr->objc) {
	/*
	 * Special frame, nothing to report.
	 */
    } else if (iPtr->varFramePtr != iPtr->framePtr) {
	/*
	 * uplevel case, [lappend errorstack UP $relativelevel]
	 */

	Tcl_ListObjAppendElement(NULL, iPtr->errorStack, iPtr->upLiteral);
	Tcl_ListObjAppendElement(NULL, iPtr->errorStack, Tcl_NewWideIntObj(
		iPtr->framePtr->level - iPtr->varFramePtr->level));
    } else if (iPtr->framePtr != iPtr->rootFramePtr) {
	/*
	 * normal case, [lappend errorstack CALL [info level 0]]
	 */

	Tcl_ListObjAppendElement(NULL, iPtr->errorStack, iPtr->callLiteral);
	Tcl_ListObjAppendElement(NULL, iPtr->errorStack, Tcl_NewListObj(
		iPtr->framePtr->objc, iPtr->framePtr->objv));
    }
}

/*
 *----------------------------------------------------------------------
 *
 * TclErrorStackResetIf --
 *
 *	The TIP 348 reset/no-bc part of TLCI, for specific use by
 *	TclCompileSyntaxError.
 *
 * Results:
 *	None.
 *
 * Side effects:
 *	Reset errorstack if it needs be, and in that case remember the
 *	passed-in error message as inner context.
 *
 *----------------------------------------------------------------------
 */

void
TclErrorStackResetIf(
    Tcl_Interp *interp,
    const char *msg,
    Tcl_Size length)
{
    Interp *iPtr = (Interp *) interp;

    if (Tcl_IsShared(iPtr->errorStack)) {
	Tcl_Obj *newObj;

	newObj = Tcl_DuplicateObj(iPtr->errorStack);
	Tcl_DecrRefCount(iPtr->errorStack);
	Tcl_IncrRefCount(newObj);
	iPtr->errorStack = newObj;
    }
    if (iPtr->resetErrorStack) {
	Tcl_Size len;

	iPtr->resetErrorStack = 0;
	TclListObjLength(interp, iPtr->errorStack, &len);

	/*
	 * Reset while keeping the list internalrep as much as possible.
	 */

	Tcl_ListObjReplace(interp, iPtr->errorStack, 0, len, 0, NULL);
	Tcl_ListObjAppendElement(NULL, iPtr->errorStack, iPtr->innerLiteral);
	Tcl_ListObjAppendElement(NULL, iPtr->errorStack,
		Tcl_NewStringObj(msg, length));
    }
}

/*
 *----------------------------------------------------------------------
 *
 * Tcl_LogCommandInfo --
 *
 *	This function is invoked after an error occurs in an interpreter. It
 *	adds information to iPtr->errorInfo/errorStack fields to describe the
 *	command that was being executed when the error occurred.
 *
 * Results:
 *	None.
 *
 * Side effects:
 *	Information about the command is added to errorInfo/errorStack and the
 *	line number stored internally in the interpreter is set.
 *
 *----------------------------------------------------------------------
 */

void
Tcl_LogCommandInfo(
    Tcl_Interp *interp,		/* Interpreter in which to log information. */
    const char *script,		/* First character in script containing
				 * command (must be <= command). */
    const char *command,	/* First character in command that generated
				 * the error. */
    Tcl_Size length)		/* Number of bytes in command (-1 means use
				 * all bytes up to first null byte). */
{
    TclLogCommandInfo(interp, script, command, length, NULL, NULL);
}

/*
 * Local Variables:
 * mode: c
 * c-basic-offset: 4
 * fill-column: 78
 * tab-width: 8
 * End:
 */<|MERGE_RESOLUTION|>--- conflicted
+++ resolved
@@ -1031,11 +1031,7 @@
 	 * being deleted, ignore any second call.
 	 */
 
-<<<<<<< HEAD
-	nsPtr->flags |= NS_DYING | NS_TEARDOWN;
-=======
-	nsPtr->flags |= (NS_DYING | NS_KILLED);
->>>>>>> 1232c6e8
+	nsPtr->flags |= (NS_DYING | NS_TEARDOWN);
 
 	TclTeardownNamespace(nsPtr);
 
@@ -1103,7 +1099,6 @@
      * Important: leave the hash table itself still live.
      */
 
-#ifndef BREAK_NAMESPACE_COMPAT
     unchecked = (nsPtr->childTable.numEntries > 0);
     while (nsPtr->childTable.numEntries > 0 && unchecked) {
 	size_t length = nsPtr->childTable.numEntries;
@@ -1128,34 +1123,6 @@
 	}
 	TclStackFree((Tcl_Interp *) iPtr, children);
     }
-#else
-    if (nsPtr->childTablePtr != NULL) {
-	unchecked = (nsPtr->childTable.numEntries > 0);
-	while (nsPtr->childTable.numEntries > 0 && unchecked) {
-	    size_t length = nsPtr->childTablePtr->numEntries;
-	    Namespace **children = (Namespace **)TclStackAlloc((Tcl_Interp *) iPtr,
-		    sizeof(Namespace *) * length);
-
-	    i = 0;
-	    for (entryPtr = Tcl_FirstHashEntry(nsPtr->childTablePtr, &search);
-		    entryPtr != NULL;
-		    entryPtr = Tcl_NextHashEntry(&search)) {
-		children[i] = (Namespace *)Tcl_GetHashValue(entryPtr);
-		children[i]->refCount++;
-		i++;
-	    }
-	    unchecked = 0;
-	    for (i = 0 ; i < length ; i++) {
-		if (!(children[i]->flags & NS_DYING)) {
-		    unchecked = 1;
-		    Tcl_DeleteNamespace((Tcl_Namespace *) children[i]);
-		    TclNsDecrRefCount(children[i]);
-		}
-	    }
-	    TclStackFree((Tcl_Interp *) iPtr, children);
-	}
-    }
-#endif
 }
  
@@ -1266,42 +1233,7 @@
 	nsPtr->commandPathSourceList = NULL;
     }
 
-<<<<<<< HEAD
     TclDeleteNamespaceChildren(nsPtr);
-=======
-    /*
-     * Delete all the child namespaces.
-     *
-     * BE CAREFUL: When each child is deleted, it will divorce itself from its
-     * parent. You can't traverse a hash table properly if its elements are
-     * being deleted.  Because of traces (and the desire to avoid the
-     * quadratic problems of just using Tcl_FirstHashEntry over and over, [Bug
-     * f97d4ee020]) we copy to a temporary array and then delete all those
-     * namespaces.
-     *
-     * Important: leave the hash table itself still live.
-     */
-
-    while (nsPtr->childTable.numEntries > 0) {
-	int length = nsPtr->childTable.numEntries;
-	Namespace **children = (Namespace **)TclStackAlloc(interp,
-		sizeof(Namespace *) * length);
-
-	i = 0;
-	for (entryPtr = Tcl_FirstHashEntry(&nsPtr->childTable, &search);
-		entryPtr != NULL;
-		entryPtr = Tcl_NextHashEntry(&search)) {
-	    children[i] = (Namespace *)Tcl_GetHashValue(entryPtr);
-	    children[i]->refCount++;
-	    i++;
-	}
-	for (i = 0 ; i < length ; i++) {
-	    Tcl_DeleteNamespace((Tcl_Namespace *) children[i]);
-	    TclNsDecrRefCount(children[i]);
-	}
-	TclStackFree(interp, children);
-    }
->>>>>>> 1232c6e8
 
     /*
      * Free the namespace's export pattern array.
@@ -3116,18 +3048,7 @@
 	/*
 	 * Global namespace members are prefixed with "::", others not. Ticket [63449c0514]
 	 */
-	if (
-<<<<<<< HEAD
-#ifndef BREAK_NAMESPACE_COMPAT
-	    Tcl_FindHashEntry(&nsPtr->childTable, (nsPtr != globalNsPtr ? 2 : 0) + pattern+length) != NULL
-#else
-	    nsPtr->childTablePtr != NULL &&
-	    Tcl_FindHashEntry(nsPtr->childTablePtr, (nsPtr != globalNsPtr ? 2 : 0) + pattern+length) != NULL
-#endif
-=======
-	    Tcl_FindHashEntry(&nsPtr->childTable, (nsPtr != globalNsPtr ? 2 : 0) + pattern+length) != NULL
->>>>>>> 1232c6e8
-	) {
+	if (Tcl_FindHashEntry(&nsPtr->childTable, (nsPtr != globalNsPtr ? 2 : 0) + pattern+length) != NULL) {
 	    Tcl_ListObjAppendElement(interp, listPtr,
 		    Tcl_NewStringObj(pattern, -1));
 	}
@@ -4184,11 +4105,7 @@
     if (pathLength != 0) {
 	NamespacePathEntry *tmpPathArray = (NamespacePathEntry *)
 		ckalloc(sizeof(NamespacePathEntry) * pathLength);
-<<<<<<< HEAD
 	Tcl_Size i;
-=======
-	int i;
->>>>>>> 1232c6e8
 
 	for (i=0 ; i<pathLength ; i++) {
 	    tmpPathArray[i].nsPtr = (Namespace *) pathAry[i];
