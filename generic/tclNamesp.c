--- conflicted
+++ resolved
@@ -3635,18 +3635,10 @@
 
     nsPtr = (Namespace *) TclGetCurrentNamespace(interp);
     if (objc == 1) {
-<<<<<<< HEAD
 	if (nsPtr->exportPatternList) {
 	    Tcl_SetObjResult(interp,
 		    TclListObjCopy(NULL, nsPtr->exportPatternList));
 	}
-=======
-	Tcl_Obj *listPtr;
-
-	TclNewObj(listPtr);
-	(void)Tcl_AppendExportList(interp, NULL, listPtr);
-	Tcl_SetObjResult(interp, listPtr);
->>>>>>> be275081
 	return TCL_OK;
     }
 
