--- conflicted
+++ resolved
@@ -1302,13 +1302,8 @@
 
     while (nsPtr->cmdTable.numEntries > 0) {
 	Tcl_Size length = nsPtr->cmdTable.numEntries;
-<<<<<<< HEAD
-	Command **cmds = (Command **)
-		TclStackAlloc(interp, sizeof(Command *) * length);
-=======
 	Command **cmds = (Command **)TclStackAlloc(interp,
 		sizeof(Command *) * length);
->>>>>>> 378f3e8c
 
 	i = 0;
 	for (entryPtr = Tcl_FirstHashEntry(&nsPtr->cmdTable, &search);
