--- conflicted
+++ resolved
@@ -1967,11 +1967,7 @@
     ImportedCmdData *dataPtr = clientData;
     Command *realCmdPtr = dataPtr->realCmdPtr;
 
-<<<<<<< HEAD
-    TclDeferCallbacks(interp, /* skipTailcall */ 1);
-=======
     TclDeferCallbacks(interp, /* skip tailcalls */ 1);
->>>>>>> d562dc0f
     return Tcl_NRCmdSwap(interp, (Tcl_Command) realCmdPtr, objc, objv, 0);
 }
 
