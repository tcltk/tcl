--- conflicted
+++ resolved
@@ -701,13 +701,6 @@
 
 	parentPtr = NULL;
 	simpleName = "";
-<<<<<<< HEAD
-    } else if (*name == '\0') {
-	Tcl_SetObjResult(interp, Tcl_NewStringObj("can't create namespace"
-                " \"\": only global namespace can have empty name", -1));
-	Tcl_SetErrorCode(interp, "TCL", "OPERATION", "NAMESPACE",
-		"CREATEGLOBAL", NULL);
-=======
 	goto doCreate;
     }
 
@@ -735,11 +728,11 @@
      */
 
     if (*name == '\0') {
-	Tcl_ResetResult(interp);
-	Tcl_AppendResult(interp, "can't create namespace \"\": "
-		"only global namespace can have empty name", NULL);
+	Tcl_SetObjResult(interp, Tcl_NewStringObj("can't create namespace"
+                " \"\": only global namespace can have empty name", -1));
+	Tcl_SetErrorCode(interp, "TCL", "OPERATION", "NAMESPACE",
+		"CREATEGLOBAL", NULL);
 	Tcl_DStringFree(&tmpBuffer);
->>>>>>> 2d6233b8
 	return NULL;
     }
 
@@ -761,33 +754,25 @@
 	return (Tcl_Namespace *) parentPtr;
     }
 
-<<<<<<< HEAD
-	if (
-#ifndef BREAK_NAMESPACE_COMPAT
-	    Tcl_FindHashEntry(&parentPtr->childTable, simpleName) != NULL
-#else
-	    parentPtr->childTablePtr != NULL &&
-	    Tcl_FindHashEntry(parentPtr->childTablePtr, simpleName) != NULL
-#endif
-	) {
-	    Tcl_SetObjResult(interp, Tcl_ObjPrintf(
-                    "can't create namespace \"%s\": already exists", name));
-	    Tcl_SetErrorCode(interp, "TCL", "OPERATION", "NAMESPACE",
-		    "CREATEEXISTING", NULL);
-	    return NULL;
-	}
-=======
     /*
      * Check for a bad namespace name and make sure that the name does not
      * already exist in the parent namespace.
      */
 
-    if (Tcl_FindHashEntry(&parentPtr->childTable, simpleName) != NULL) {
-	Tcl_AppendResult(interp, "can't create namespace \"", name,
-		"\": already exists", NULL);
+    if (
+#ifndef BREAK_NAMESPACE_COMPAT
+	Tcl_FindHashEntry(&parentPtr->childTable, simpleName) != NULL
+#else
+	parentPtr->childTablePtr != NULL &&
+	Tcl_FindHashEntry(parentPtr->childTablePtr, simpleName) != NULL
+#endif
+    ) {
+	Tcl_SetObjResult(interp, Tcl_ObjPrintf(
+		"can't create namespace \"%s\": already exists", name));
+	Tcl_SetErrorCode(interp, "TCL", "OPERATION", "NAMESPACE",
+		"CREATEEXISTING", NULL);
 	Tcl_DStringFree(&tmpBuffer);
 	return NULL;
->>>>>>> 2d6233b8
     }
 
     /*
@@ -795,17 +780,11 @@
      * of namespaces created.
      */
 
-<<<<<<< HEAD
+  doCreate:
     nsPtr = ckalloc(sizeof(Namespace));
     nameLen = strlen(simpleName) + 1;
     nsPtr->name = ckalloc(nameLen);
     memcpy(nsPtr->name, simpleName, nameLen);
-=======
-  doCreate:
-    nsPtr = (Namespace *) ckalloc(sizeof(Namespace));
-    nsPtr->name = ckalloc((unsigned) (strlen(simpleName)+1));
-    strcpy(nsPtr->name, simpleName);
->>>>>>> 2d6233b8
     nsPtr->fullName = NULL;		/* Set below. */
     nsPtr->clientData = clientData;
     nsPtr->deleteProc = deleteProc;
