/*
 * tclNamesp.c --
 *
 *	Contains support for namespaces, which provide a separate context of
 *	commands and global variables. The global :: namespace is the
 *	traditional Tcl "global" scope. Other namespaces are created as
 *	children of the global namespace. These other namespaces contain
 *	special-purpose commands and variables for packages.
 *
 * Copyright © 1993-1997 Lucent Technologies.
 * Copyright © 1997 Sun Microsystems, Inc.
 * Copyright © 1998-1999 Scriptics Corporation.
 * Copyright © 2002-2005 Donal K. Fellows.
 * Copyright © 2006 Neil Madden.
 * Contributions from Don Porter, NIST, 2007. (not subject to US copyright)
 *
 * Originally implemented by
 *   Michael J. McLennan
 *   Bell Labs Innovations for Lucent Technologies
 *   mmclennan@lucent.com
 *
 * See the file "license.terms" for information on usage and redistribution of
 * this file, and for a DISCLAIMER OF ALL WARRANTIES.
 */

#include "tclInt.h"
#include "tclCompile.h" /* for TclLogCommandInfo visibility */
#include <assert.h>

/*
 * Thread-local storage used to avoid having a global lock on data that is not
 * limited to a single interpreter.
 */

typedef struct {
    size_t numNsCreated;	/* Count of the number of namespaces created
				 * within the thread. This value is used as a
				 * unique id for each namespace. Cannot be
				 * per-interp because the nsId is used to
				 * distinguish objects which can be passed
				 * around between interps in the same thread,
				 * but does not need to be global because
				 * object internal reps are always per-thread
				 * anyway. */
} ThreadSpecificData;

static Tcl_ThreadDataKey dataKey;

/*
 * This structure contains a cached pointer to a namespace that is the result
 * of resolving the namespace's name in some other namespace. It is the
 * internal representation for a nsName object. It contains the pointer along
 * with some information that is used to check the cached pointer's validity.
 */

typedef struct {
    Namespace *nsPtr;		/* A cached pointer to the Namespace that the
				 * name resolved to. */
    Namespace *refNsPtr;	/* Points to the namespace context in which
				 * the name was resolved. NULL if the name is
				 * fully qualified and thus the resolution
				 * does not depend on the context. */
    size_t refCount;		/* Reference count: 1 for each nsName object
				 * that has a pointer to this ResolvedNsName
				 * structure as its internal rep. This
				 * structure can be freed when refCount
				 * becomes zero. */
} ResolvedNsName;

/*
 * Declarations for functions local to this file:
 */

static void		DeleteImportedCmd(void *clientData);
static int		DoImport(Tcl_Interp *interp,
			    Namespace *nsPtr, Tcl_HashEntry *hPtr,
			    const char *cmdName, const char *pattern,
			    Namespace *importNsPtr, int allowOverwrite);
static void		DupNsNameInternalRep(Tcl_Obj *objPtr,
			    Tcl_Obj *copyPtr);
static char *		ErrorCodeRead(void *clientData, Tcl_Interp *interp,
			    const char *name1, const char *name2, int flags);
static char *		ErrorInfoRead(void *clientData, Tcl_Interp *interp,
			    const char *name1, const char *name2, int flags);
static char *		EstablishErrorCodeTraces(void *clientData,
			    Tcl_Interp *interp, const char *name1,
			    const char *name2, int flags);
static char *		EstablishErrorInfoTraces(void *clientData,
			    Tcl_Interp *interp, const char *name1,
			    const char *name2, int flags);
static void		FreeNsNameInternalRep(Tcl_Obj *objPtr);
static int		GetNamespaceFromObj(Tcl_Interp *interp,
			    Tcl_Obj *objPtr, Tcl_Namespace **nsPtrPtr);
static int		InvokeImportedNRCmd(void *clientData,
			    Tcl_Interp *interp, int objc,
			    Tcl_Obj *const objv[]);
static Tcl_ObjCmdProc	NamespaceChildrenCmd;
static Tcl_ObjCmdProc	NamespaceCodeCmd;
static Tcl_ObjCmdProc	NamespaceCurrentCmd;
static Tcl_ObjCmdProc	NamespaceDeleteCmd;
static Tcl_ObjCmdProc	NamespaceEvalCmd;
static Tcl_ObjCmdProc	NRNamespaceEvalCmd;
static Tcl_ObjCmdProc	NamespaceExistsCmd;
static Tcl_ObjCmdProc	NamespaceExportCmd;
static Tcl_ObjCmdProc	NamespaceForgetCmd;
static void		NamespaceFree(Namespace *nsPtr);
static Tcl_ObjCmdProc	NamespaceImportCmd;
static Tcl_ObjCmdProc	NamespaceInscopeCmd;
static Tcl_ObjCmdProc	NRNamespaceInscopeCmd;
static Tcl_ObjCmdProc	NamespaceOriginCmd;
static Tcl_ObjCmdProc	NamespaceParentCmd;
static Tcl_ObjCmdProc	NamespacePathCmd;
static Tcl_ObjCmdProc	NamespaceQualifiersCmd;
static Tcl_ObjCmdProc	NamespaceTailCmd;
static Tcl_ObjCmdProc	NamespaceUpvarCmd;
static Tcl_ObjCmdProc	NamespaceUnknownCmd;
static Tcl_ObjCmdProc	NamespaceWhichCmd;
static int		SetNsNameFromAny(Tcl_Interp *interp, Tcl_Obj *objPtr);
static void		UnlinkNsPath(Namespace *nsPtr);

static Tcl_NRPostProc NsEval_Callback;

/*
 * This structure defines a Tcl object type that contains a namespace
 * reference. It is used in commands that take the name of a namespace as an
 * argument. The namespace reference is resolved, and the result in cached in
 * the object.
 */

static const Tcl_ObjType nsNameType = {
    "nsName",			/* the type's name */
    FreeNsNameInternalRep,	/* freeIntRepProc */
    DupNsNameInternalRep,	/* dupIntRepProc */
    NULL,			/* updateStringProc */
    SetNsNameFromAny,		/* setFromAnyProc */
    TCL_OBJTYPE_V0
};

#define NsNameSetInternalRep(objPtr, nnPtr) \
    do {								\
	Tcl_ObjInternalRep ir;						\
	(nnPtr)->refCount++;						\
	ir.twoPtrValue.ptr1 = (nnPtr);					\
	ir.twoPtrValue.ptr2 = NULL;					\
	Tcl_StoreInternalRep((objPtr), &nsNameType, &ir);		\
    } while (0)

#define NsNameGetInternalRep(objPtr, nnPtr) \
    do {								\
	const Tcl_ObjInternalRep *irPtr;				\
	irPtr = TclFetchInternalRep((objPtr), &nsNameType);		\
	(nnPtr) = irPtr ? (ResolvedNsName *) irPtr->twoPtrValue.ptr1 : NULL; \
    } while (0)

/*
 * Array of values describing how to implement each standard subcommand of the
 * "namespace" command.
 */

static const EnsembleImplMap defaultNamespaceMap[] = {
    {"children",   NamespaceChildrenCmd, TclCompileBasic0To2ArgCmd, NULL, NULL, 0},
    {"code",	   NamespaceCodeCmd,	TclCompileNamespaceCodeCmd, NULL, NULL, 0},
    {"current",	   NamespaceCurrentCmd,	TclCompileNamespaceCurrentCmd, NULL, NULL, 0},
    {"delete",	   NamespaceDeleteCmd,	TclCompileBasicMin0ArgCmd, NULL, NULL, 0},
    {"ensemble",   TclNamespaceEnsembleCmd, NULL, NULL, NULL, 0},
    {"eval",	   NamespaceEvalCmd,	NULL, NRNamespaceEvalCmd, NULL, 0},
    {"exists",	   NamespaceExistsCmd,	TclCompileBasic1ArgCmd, NULL, NULL, 0},
    {"export",	   NamespaceExportCmd,	TclCompileBasicMin0ArgCmd, NULL, NULL, 0},
    {"forget",	   NamespaceForgetCmd,	TclCompileBasicMin0ArgCmd, NULL, NULL, 0},
    {"import",	   NamespaceImportCmd,	TclCompileBasicMin0ArgCmd, NULL, NULL, 0},
    {"inscope",	   NamespaceInscopeCmd,	NULL, NRNamespaceInscopeCmd, NULL, 0},
    {"origin",	   NamespaceOriginCmd,	TclCompileNamespaceOriginCmd, NULL, NULL, 0},
    {"parent",	   NamespaceParentCmd,	TclCompileBasic0Or1ArgCmd, NULL, NULL, 0},
    {"path",	   NamespacePathCmd,	TclCompileBasic0Or1ArgCmd, NULL, NULL, 0},
    {"qualifiers", NamespaceQualifiersCmd, TclCompileNamespaceQualifiersCmd, NULL, NULL, 0},
    {"tail",	   NamespaceTailCmd,	TclCompileNamespaceTailCmd, NULL, NULL, 0},
    {"unknown",	   NamespaceUnknownCmd, TclCompileBasic0Or1ArgCmd, NULL, NULL, 0},
    {"upvar",	   NamespaceUpvarCmd,	TclCompileNamespaceUpvarCmd, NULL, NULL, 0},
    {"which",	   NamespaceWhichCmd,	TclCompileNamespaceWhichCmd, NULL, NULL, 0},
    {NULL, NULL, NULL, NULL, NULL, 0}
};

/*
 *----------------------------------------------------------------------
 *
 * CreateChildEntry --
 *
 *	Create a child namespace hash table entry.
 *
 * Results:
 *	Handle to hash table entry for a child namespace with the given name.
 *	Caller should handle filling in the namespace value.
 *
 * Side effects:
 *	None.
 *
 *----------------------------------------------------------------------
 */
static inline Tcl_HashEntry *
CreateChildEntry(
    Namespace *nsPtr,		/* Parent namespace. */
    const char *name)		/* Simple name to look for. */
{
    int newEntry;
#ifndef BREAK_NAMESPACE_COMPAT
    return Tcl_CreateHashEntry(&nsPtr->childTable, name, &newEntry);
#else
    if (nsPtr->childTablePtr == NULL) {
	nsPtr->childTablePtr = (Tcl_HashTable *)
		Tcl_Alloc(sizeof(Tcl_HashTable));
	Tcl_InitHashTable(nsPtr->childTablePtr, TCL_STRING_KEYS);
    }
    return Tcl_CreateHashEntry(nsPtr->childTablePtr, name, &newEntry);
#endif
}

/*
 *----------------------------------------------------------------------
 *
 * FindChildEntry --
 *
 *	Look up a child namespace hash table entry.
 *
 * Results:
 *	Handle to hash table entry if a child namespace with the given name
 *	exists, otherwise NULL.
 *
 * Side effects:
 *	None.
 *
 *----------------------------------------------------------------------
 */
static inline Tcl_HashEntry *
FindChildEntry(
    Namespace *nsPtr,		/* Parent namespace. */
    const char *name)		/* Simple name to look for. */
{
#ifndef BREAK_NAMESPACE_COMPAT
    return Tcl_FindHashEntry(&nsPtr->childTable, name);
#else
    return nsPtr->childTablePtr ?
	    Tcl_FindHashEntry(nsPtr->childTablePtr, name) : NULL;
#endif
}

/*
 *----------------------------------------------------------------------
 *
 * FirstChildEntry --
 *
 *	Start an iteration through the collection of child namespaces.
 *
 * Results:
 *	Handle to hash table entry if a child namespace exists, otherwise NULL.
 *
 * Side effects:
 *	Updates the search handle.
 *
 *----------------------------------------------------------------------
 */
static inline Tcl_HashEntry *
FirstChildEntry(
    Namespace *nsPtr,		/* Parent namespace. */
    Tcl_HashSearch *searchPtr)	/* Iteration handle reference. */
{
#ifndef BREAK_NAMESPACE_COMPAT
    return Tcl_FirstHashEntry(&nsPtr->childTable, searchPtr);
#else
    return nsPtr->childTablePtr ?
	    Tcl_FirstHashEntry(nsPtr->childTablePtr, searchPtr) : NULL;
#endif
}

/*
 *----------------------------------------------------------------------
 *
 * NumChildEntries --
 *
 *	Get the count of child namespaces.
 *
 * Results:
 *	Number of child entries.
 *
 * Side effects:
 *	None.
 *
 *----------------------------------------------------------------------
 */
static inline Tcl_Size
NumChildEntries(
    Namespace *nsPtr)
{
#ifndef BREAK_NAMESPACE_COMPAT
    return nsPtr->childTable.numEntries;
#else
    return nsPtr->childTablePtr ? nsPtr->childTablePtr->numEntries : 0;
#endif
}

/*
 *----------------------------------------------------------------------
 *
 * TclInitNamespaceSubsystem --
 *
 *	This function is called to initialize all the structures that are used
 *	by namespaces on a per-process basis.
 *
 * Results:
 *	None.
 *
 * Side effects:
 *	None.
 *
 *----------------------------------------------------------------------
 */

void
TclInitNamespaceSubsystem(void)
{
    /*
     * Does nothing for now.
     */
}

/*
 *----------------------------------------------------------------------
 *
 * Tcl_GetCurrentNamespace --
 *
 *	Returns a pointer to an interpreter's currently active namespace.
 *
 * Results:
 *	Returns a pointer to the interpreter's current namespace.
 *
 * Side effects:
 *	None.
 *
 *----------------------------------------------------------------------
 */

Tcl_Namespace *
Tcl_GetCurrentNamespace(
    Tcl_Interp *interp)		/* Interpreter whose current namespace is
				 * being queried. */
{
    return TclGetCurrentNamespace(interp);
}

/*
 *----------------------------------------------------------------------
 *
 * Tcl_GetGlobalNamespace --
 *
 *	Returns a pointer to an interpreter's global :: namespace.
 *
 * Results:
 *	Returns a pointer to the specified interpreter's global namespace.
 *
 * Side effects:
 *	None.
 *
 *----------------------------------------------------------------------
 */

Tcl_Namespace *
Tcl_GetGlobalNamespace(
    Tcl_Interp *interp)		/* Interpreter whose global namespace should
				 * be returned. */
{
    return TclGetGlobalNamespace(interp);
}

/*
 *----------------------------------------------------------------------
 *
 * Tcl_PushCallFrame --
 *
 *	Pushes a new call frame onto the interpreter's Tcl call stack. Called
 *	when executing a Tcl procedure or a "namespace eval" or "namespace
 *	inscope" command.
 *
 * Results:
 *	Returns TCL_OK if successful, or TCL_ERROR (along with an error
 *	message in the interpreter's result object) if something goes wrong.
 *
 * Side effects:
 *	Modifies the interpreter's Tcl call stack.
 *
 *----------------------------------------------------------------------
 */

int
Tcl_PushCallFrame(
    Tcl_Interp *interp,		/* Interpreter in which the new call frame is
				 * to be pushed. */
    Tcl_CallFrame *callFramePtr,/* Points to a call frame structure to push.
				 * Storage for this has already been allocated
				 * by the caller; typically this is the
				 * address of a CallFrame structure allocated
				 * on the caller's C stack. The call frame
				 * will be initialized by this function. The
				 * caller can pop the frame later with
				 * Tcl_PopCallFrame, and it is responsible for
				 * freeing the frame's storage. */
    Tcl_Namespace *namespacePtr,/* Points to the namespace in which the frame
				 * will execute. If NULL, the interpreter's
				 * current namespace will be used. */
    int isProcCallFrame)	/* If nonzero, the frame represents a called
				 * Tcl procedure and may have local vars. Vars
				 * will ordinarily be looked up in the frame.
				 * If new variables are created, they will be
				 * created in the frame. If 0, the frame is
				 * for a "namespace eval" or "namespace
				 * inscope" command and var references are
				 * treated as references to namespace
				 * variables. */
{
    Interp *iPtr = (Interp *) interp;
    CallFrame *framePtr = (CallFrame *) callFramePtr;
    Namespace *nsPtr;

    if (namespacePtr == NULL) {
	nsPtr = (Namespace *) TclGetCurrentNamespace(interp);
    } else {
	nsPtr = (Namespace *) namespacePtr;

	/*
	 * TODO: Examine whether it would be better to guard based on NS_DYING
	 * or NS_TEARDOWN. It appears that these are not tested because they can
	 * be set in a global interp that has been [namespace delete]d, but
	 * which never really completely goes away because of lingering global
	 * things like ::errorInfo and [::unknown] and hidden commands.
	 * Review of those designs might permit stricter checking here.
	 */

	if (nsPtr->flags & NS_DEAD) {
	    Tcl_Panic("Trying to push call frame for dead namespace");
	}
    }

    nsPtr->activationCount++;
    framePtr->nsPtr = nsPtr;
    framePtr->isProcCallFrame = isProcCallFrame;
    framePtr->objc = 0;
    framePtr->objv = NULL;
    framePtr->callerPtr = iPtr->framePtr;
    framePtr->callerVarPtr = iPtr->varFramePtr;
    if (iPtr->varFramePtr != NULL) {
	framePtr->level = iPtr->varFramePtr->level + 1U;
    } else {
	framePtr->level = 0;
    }
    framePtr->procPtr = NULL;		/* no called procedure */
    framePtr->varTablePtr = NULL;	/* and no local variables */
    framePtr->numCompiledLocals = 0;
    framePtr->compiledLocals = NULL;
    framePtr->clientData = NULL;
    framePtr->localCachePtr = NULL;
    framePtr->tailcallPtr = NULL;

    /*
     * Push the new call frame onto the interpreter's stack of procedure call
     * frames making it the current frame.
     */

    iPtr->framePtr = framePtr;
    iPtr->varFramePtr = framePtr;

    return TCL_OK;
}

/*
 *----------------------------------------------------------------------
 *
 * Tcl_PopCallFrame --
 *
 *	Removes a call frame from the Tcl call stack for the interpreter.
 *	Called to remove a frame previously pushed by Tcl_PushCallFrame.
 *
 * Results:
 *	None.
 *
 * Side effects:
 *	Modifies the call stack of the interpreter. Resets various fields of
 *	the popped call frame. If a namespace has been deleted and has no more
 *	activations on the call stack, the namespace is destroyed.
 *
 *----------------------------------------------------------------------
 */

void
Tcl_PopCallFrame(
    Tcl_Interp *interp)		/* Interpreter with call frame to pop. */
{
    Interp *iPtr = (Interp *) interp;
    CallFrame *framePtr = iPtr->framePtr;
    Namespace *nsPtr;

    /*
     * It's important to remove the call frame from the interpreter's stack of
     * call frames before deleting local variables, so that traces invoked by
     * the variable deletion don't see the partially-deleted frame.
     */

    if (framePtr->callerPtr) {
	iPtr->framePtr = framePtr->callerPtr;
	iPtr->varFramePtr = framePtr->callerVarPtr;
    } else {
	/* Tcl_PopCallFrame: trying to pop rootCallFrame! */
    }

    if (framePtr->varTablePtr != NULL) {
	TclDeleteVars(iPtr, framePtr->varTablePtr);
	Tcl_Free(framePtr->varTablePtr);
	framePtr->varTablePtr = NULL;
    }
    if (framePtr->numCompiledLocals > 0) {
	TclDeleteCompiledLocalVars(iPtr, framePtr);
	if (framePtr->localCachePtr->refCount-- <= 1) {
	    TclFreeLocalCache(interp, framePtr->localCachePtr);
	}
	framePtr->localCachePtr = NULL;
    }

    /*
     * Decrement the namespace's count of active call frames. If the namespace
     * is "dying" and there are no more active call frames, call
     * Tcl_DeleteNamespace to destroy it.
     */

    nsPtr = framePtr->nsPtr;
    if ((--nsPtr->activationCount <= (nsPtr == iPtr->globalNsPtr))
	    && (nsPtr->flags & NS_DYING)) {
	Tcl_DeleteNamespace((Tcl_Namespace *) nsPtr);
    }
    framePtr->nsPtr = NULL;

    if (framePtr->tailcallPtr) {
	/* Reusing the existing reference count from framePtr->tailcallPtr, so
	 * no need to Tcl_IncrRefCount(framePtr->tailcallPtr)*/
	TclSetTailcall(interp, framePtr->tailcallPtr);
    }
}

/*
 *----------------------------------------------------------------------
 *
 * TclPushStackFrame --
 *
 *	Allocates a new call frame in the interpreter's execution stack, then
 *	pushes it onto the interpreter's Tcl call stack. Called when executing
 *	a Tcl procedure or a "namespace eval" or "namespace inscope" command.
 *
 * Results:
 *	Returns TCL_OK if successful, or TCL_ERROR (along with an error
 *	message in the interpreter's result object) if something goes wrong.
 *
 * Side effects:
 *	Modifies the interpreter's Tcl call stack.
 *
 *----------------------------------------------------------------------
 */

int
TclPushStackFrame(
    Tcl_Interp *interp,		/* Interpreter in which the new call frame is
				 * to be pushed. */
    Tcl_CallFrame **framePtrPtr,/* Place to store a pointer to the stack
				 * allocated call frame. */
    Tcl_Namespace *namespacePtr,/* Points to the namespace in which the frame
				 * will execute. If NULL, the interpreter's
				 * current namespace will be used. */
    int isProcCallFrame)	/* If nonzero, the frame represents a called
				 * Tcl procedure and may have local vars. Vars
				 * will ordinarily be looked up in the frame.
				 * If new variables are created, they will be
				 * created in the frame. If 0, the frame is
				 * for a "namespace eval" or "namespace
				 * inscope" command and var references are
				 * treated as references to namespace
				 * variables. */
{
    *framePtrPtr = (Tcl_CallFrame *) TclStackAlloc(interp, sizeof(CallFrame));
    return Tcl_PushCallFrame(interp, *framePtrPtr, namespacePtr,
	    isProcCallFrame);
}

void
TclPopStackFrame(
    Tcl_Interp *interp)		/* Interpreter with call frame to pop. */
{
    CallFrame *freePtr = ((Interp *) interp)->framePtr;

    Tcl_PopCallFrame(interp);
    TclStackFree(interp, freePtr);
}

/*
 *----------------------------------------------------------------------
 *
 * EstablishErrorCodeTraces --
 *
 *	Creates traces on the ::errorCode variable to keep its value
 *	consistent with the expectations of legacy code.
 *
 * Results:
 *	None.
 *
 * Side effects:
 *	Read and unset traces are established on ::errorCode.
 *
 *----------------------------------------------------------------------
 */

static char *
EstablishErrorCodeTraces(
    TCL_UNUSED(void *),
    Tcl_Interp *interp,
    TCL_UNUSED(const char *) /*name1*/,
    TCL_UNUSED(const char *) /*name2*/,
    TCL_UNUSED(int) /*flags*/)
{
    Tcl_TraceVar2(interp, "errorCode", NULL, TCL_GLOBAL_ONLY|TCL_TRACE_READS,
	    ErrorCodeRead, NULL);
    Tcl_TraceVar2(interp, "errorCode", NULL, TCL_GLOBAL_ONLY|TCL_TRACE_UNSETS,
	    EstablishErrorCodeTraces, NULL);
    return NULL;
}

/*
 *----------------------------------------------------------------------
 *
 * ErrorCodeRead --
 *
 *	Called when the ::errorCode variable is read. Copies the current value
 *	of the interp's errorCode field into ::errorCode.
 *
 * Results:
 *	None.
 *
 * Side effects:
 *	None.
 *
 *----------------------------------------------------------------------
 */

static char *
ErrorCodeRead(
    TCL_UNUSED(void *),
    Tcl_Interp *interp,
    TCL_UNUSED(const char *) /*name1*/,
    TCL_UNUSED(const char *) /*name2*/,
    TCL_UNUSED(int) /*flags*/)
{
    Interp *iPtr = (Interp *) interp;

    if (Tcl_InterpDeleted(interp) || !(iPtr->flags & ERR_LEGACY_COPY)) {
	return NULL;
    }
    if (iPtr->errorCode) {
	Tcl_ObjSetVar2(interp, iPtr->ecVar, NULL,
		iPtr->errorCode, TCL_GLOBAL_ONLY);
	return NULL;
    }
    if (NULL == Tcl_ObjGetVar2(interp, iPtr->ecVar, NULL, TCL_GLOBAL_ONLY)) {
	Tcl_ObjSetVar2(interp, iPtr->ecVar, NULL,
		Tcl_NewObj(), TCL_GLOBAL_ONLY);
    }
    return NULL;
}

/*
 *----------------------------------------------------------------------
 *
 * EstablishErrorInfoTraces --
 *
 *	Creates traces on the ::errorInfo variable to keep its value
 *	consistent with the expectations of legacy code.
 *
 * Results:
 *	None.
 *
 * Side effects:
 *	Read and unset traces are established on ::errorInfo.
 *
 *----------------------------------------------------------------------
 */

static char *
EstablishErrorInfoTraces(
    TCL_UNUSED(void *),
    Tcl_Interp *interp,
    TCL_UNUSED(const char *) /*name1*/,
    TCL_UNUSED(const char *) /*name2*/,
    TCL_UNUSED(int) /*flags*/)
{
    Tcl_TraceVar2(interp, "errorInfo", NULL, TCL_GLOBAL_ONLY|TCL_TRACE_READS,
	    ErrorInfoRead, NULL);
    Tcl_TraceVar2(interp, "errorInfo", NULL, TCL_GLOBAL_ONLY|TCL_TRACE_UNSETS,
	    EstablishErrorInfoTraces, NULL);
    return NULL;
}

/*
 *----------------------------------------------------------------------
 *
 * ErrorInfoRead --
 *
 *	Called when the ::errorInfo variable is read. Copies the current value
 *	of the interp's errorInfo field into ::errorInfo.
 *
 * Results:
 *	None.
 *
 * Side effects:
 *	None.
 *
 *----------------------------------------------------------------------
 */

static char *
ErrorInfoRead(
    TCL_UNUSED(void *),
    Tcl_Interp *interp,
    TCL_UNUSED(const char *) /*name1*/,
    TCL_UNUSED(const char *) /*name2*/,
    TCL_UNUSED(int) /*flags*/)
{
    Interp *iPtr = (Interp *) interp;

    if (Tcl_InterpDeleted(interp) || !(iPtr->flags & ERR_LEGACY_COPY)) {
	return NULL;
    }
    if (iPtr->errorInfo) {
	Tcl_ObjSetVar2(interp, iPtr->eiVar, NULL,
		iPtr->errorInfo, TCL_GLOBAL_ONLY);
	return NULL;
    }
    if (NULL == Tcl_ObjGetVar2(interp, iPtr->eiVar, NULL, TCL_GLOBAL_ONLY)) {
	Tcl_ObjSetVar2(interp, iPtr->eiVar, NULL,
		Tcl_NewObj(), TCL_GLOBAL_ONLY);
    }
    return NULL;
}

/*
 *----------------------------------------------------------------------
 *
 * Tcl_CreateNamespace --
 *
 *	Creates a new namespace with the given name. If there is no active
 *	namespace (i.e., the interpreter is being initialized), the global ::
 *	namespace is created and returned.
 *
 * Results:
 *	Returns a pointer to the new namespace if successful. If the namespace
 *	already exists or if another error occurs, this routine returns NULL,
 *	along with an error message in the interpreter's result object.
 *
 * Side effects:
 *	If the name contains "::" qualifiers and a parent namespace does not
 *	already exist, it is automatically created.
 *
 *----------------------------------------------------------------------
 */

Tcl_Namespace *
Tcl_CreateNamespace(
    Tcl_Interp *interp,		/* Interpreter in which a new namespace is
				 * being created. Also used for error
				 * reporting. */
    const char *name,		/* Name for the new namespace. May be a
				 * qualified name with names of ancestor
				 * namespaces separated by "::"s. */
    void *clientData,		/* One-word value to store with namespace. */
    Tcl_NamespaceDeleteProc *deleteProc)
				/* Function called to delete client data when
				 * the namespace is deleted. NULL if no
				 * function should be called. */
{
    Interp *iPtr = (Interp *) interp;
    Namespace *nsPtr, *ancestorPtr;
    Namespace *parentPtr, *dummy1Ptr, *dummy2Ptr;
    Namespace *globalNsPtr = iPtr->globalNsPtr;
    const char *simpleName;
    Tcl_HashEntry *entryPtr;
    Tcl_DString buffer1, buffer2;
    Tcl_DString *namePtr, *buffPtr;
<<<<<<< HEAD
    int newEntry;
    Tcl_Size nameLen;
=======
    size_t nameLen;
>>>>>>> 7a0344e8
    ThreadSpecificData *tsdPtr = TCL_TSD_INIT(&dataKey);
    const char *nameStr;
    Tcl_DString tmpBuffer;

    Tcl_DStringInit(&tmpBuffer);

    /*
     * If there is no active namespace, the interpreter is being initialized.
     */

    if ((globalNsPtr == NULL) && (iPtr->varFramePtr == NULL)) {
	/*
	 * Treat this namespace as the global namespace, and avoid looking for
	 * a parent.
	 */

	parentPtr = NULL;
	simpleName = "";
	goto doCreate;
    }

    /*
     * Ensure that there are no trailing colons as that causes chaos when a
     * deleteProc is specified. [Bug d614d63989]
     */

    if (deleteProc != NULL) {
	nameStr = name + strlen(name) - 2;
	if (nameStr >= name && nameStr[1] == ':' && nameStr[0] == ':') {
	    Tcl_DStringAppend(&tmpBuffer, name, -1);
	    while ((nameLen = Tcl_DStringLength(&tmpBuffer)) > 0
		    && Tcl_DStringValue(&tmpBuffer)[nameLen-1] == ':') {
		Tcl_DStringSetLength(&tmpBuffer, nameLen-1);
	    }
	    name = Tcl_DStringValue(&tmpBuffer);
	}
    }

    /*
     * If we've ended up with an empty string now, we're attempting to create
     * the global namespace despite the global namespace existing. That's
     * naughty!
     */

    if (*name == '\0') {
	Tcl_SetObjResult(interp, Tcl_NewStringObj("can't create namespace"
		" \"\": only global namespace can have empty name", -1));
	Tcl_SetErrorCode(interp, "TCL", "OPERATION", "NAMESPACE",
		"CREATEGLOBAL", (char *)NULL);
	Tcl_DStringFree(&tmpBuffer);
	return NULL;
    }

    /*
     * Find the parent for the new namespace.
     */

    TclGetNamespaceForQualName(interp, name, NULL, TCL_CREATE_NS_IF_UNKNOWN,
	    &parentPtr, &dummy1Ptr, &dummy2Ptr, &simpleName);

    /*
     * If the unqualified name at the end is empty, there were trailing "::"s
     * after the namespace's name which we ignore. The new namespace was
     * already (recursively) created and is pointed to by parentPtr.
     */

    if (*simpleName == '\0') {
	Tcl_DStringFree(&tmpBuffer);
	return (Tcl_Namespace *) parentPtr;
    }

    /*
     * Check for a bad namespace name and make sure that the name does not
     * already exist in the parent namespace.
     */

    if (FindChildEntry(parentPtr, simpleName) != NULL) {
	Tcl_SetObjResult(interp, Tcl_ObjPrintf(
		"can't create namespace \"%s\": already exists", name));
	Tcl_SetErrorCode(interp, "TCL", "OPERATION", "NAMESPACE",
		"CREATEEXISTING", (char *)NULL);
	Tcl_DStringFree(&tmpBuffer);
	return NULL;
    }

    /*
     * Create the new namespace and root it in its parent. Increment the count
     * of namespaces created.
     */

  doCreate:
    nsPtr = (Namespace *) Tcl_Alloc(sizeof(Namespace));
    nameLen = strlen(simpleName) + 1;
    nsPtr->name = (char *) Tcl_Alloc(nameLen);
    memcpy(nsPtr->name, simpleName, nameLen);
    nsPtr->fullName = NULL;		/* Set below. */
    nsPtr->clientData = clientData;
    nsPtr->deleteProc = deleteProc;
    nsPtr->parentPtr = parentPtr;
#ifndef BREAK_NAMESPACE_COMPAT
    Tcl_InitHashTable(&nsPtr->childTable, TCL_STRING_KEYS);
#else
    nsPtr->childTablePtr = NULL;
#endif
    nsPtr->nsId = ++(tsdPtr->numNsCreated);
    nsPtr->interp = interp;
    nsPtr->flags = 0;
    nsPtr->activationCount = 0;
    nsPtr->refCount = 0;
    Tcl_InitHashTable(&nsPtr->cmdTable, TCL_STRING_KEYS);
    TclInitVarHashTable(&nsPtr->varTable, nsPtr);
    nsPtr->exportPatternList = NULL;
    nsPtr->cmdRefEpoch = 0;
    nsPtr->resolverEpoch = 0;
    nsPtr->cmdResProc = NULL;
    nsPtr->varResProc = NULL;
    nsPtr->compiledVarResProc = NULL;
    nsPtr->exportLookupEpoch = 0;
    nsPtr->ensembles = NULL;
    nsPtr->unknownHandlerPtr = NULL;
    nsPtr->commandPathLength = 0;
    nsPtr->commandPathArray = NULL;
    nsPtr->commandPathSourceList = NULL;
    nsPtr->earlyDeleteProc = NULL;

    if (parentPtr != NULL) {
	entryPtr = CreateChildEntry(parentPtr, simpleName);
	Tcl_SetHashValue(entryPtr, nsPtr);
    } else {
	/*
	 * In the global namespace create traces to maintain the ::errorInfo
	 * and ::errorCode variables.
	 */

	iPtr->globalNsPtr = nsPtr;
	EstablishErrorInfoTraces(NULL, interp, NULL, NULL, 0);
	EstablishErrorCodeTraces(NULL, interp, NULL, NULL, 0);
    }

    /*
     * Build the fully qualified name for this namespace.
     */

    Tcl_DStringInit(&buffer1);
    Tcl_DStringInit(&buffer2);
    namePtr = &buffer1;
    buffPtr = &buffer2;
    for (ancestorPtr = nsPtr; ancestorPtr != NULL;
	    ancestorPtr = ancestorPtr->parentPtr) {
	if (ancestorPtr != globalNsPtr) {
	    Tcl_DString *tempPtr = namePtr;

	    TclDStringAppendLiteral(buffPtr, "::");
	    Tcl_DStringAppend(buffPtr, ancestorPtr->name, -1);
	    TclDStringAppendDString(buffPtr, namePtr);

	    /*
	     * Clear the unwanted buffer or we end up appending to previous
	     * results, making the namespace fullNames of nested namespaces
	     * very wrong (and strange).
	     */

	    TclDStringClear(namePtr);

	    /*
	     * Now swap the buffer pointers so that we build in the other
	     * buffer. This is faster than repeated copying back and forth
	     * between buffers.
	     */

	    namePtr = buffPtr;
	    buffPtr = tempPtr;
	}
    }

    name = Tcl_DStringValue(namePtr);
    nameLen = Tcl_DStringLength(namePtr);
    nsPtr->fullName = (char *) Tcl_Alloc(nameLen + 1);
    memcpy(nsPtr->fullName, name, nameLen + 1);

    Tcl_DStringFree(&buffer1);
    Tcl_DStringFree(&buffer2);
    Tcl_DStringFree(&tmpBuffer);

    /*
     * If compilation of commands originating from the parent NS is
     * suppressed, suppress it for commands originating in this one too.
     */

    if (nsPtr->parentPtr != NULL &&
	    nsPtr->parentPtr->flags & NS_SUPPRESS_COMPILATION) {
	nsPtr->flags |= NS_SUPPRESS_COMPILATION;
    }

    /*
     * Return a pointer to the new namespace.
     */

    return (Tcl_Namespace *) nsPtr;
}

/*
 *----------------------------------------------------------------------
 *
 * Tcl_DeleteNamespace --
 *
 *	Deletes a namespace and all of the commands, variables, and other
 *	namespaces within it.
 *
 * Results:
 *	None.
 *
 * Side effects:
 *	When a namespace is deleted, it is automatically removed as a child of
 *	its parent namespace. Also, all its commands, variables and child
 *	namespaces are deleted.
 *
 *----------------------------------------------------------------------
 */

void
Tcl_DeleteNamespace(
    Tcl_Namespace *namespacePtr)/* Points to the namespace to delete. */
{
    Namespace *nsPtr = (Namespace *) namespacePtr;
    Tcl_Interp *interp = nsPtr->interp;
    Namespace *globalNsPtr = (Namespace *) TclGetGlobalNamespace(interp);
    Tcl_HashEntry *entryPtr;
    Tcl_HashSearch search;
    Command *cmdPtr;

    /*
     * Ensure that this namespace doesn't get deallocated in the meantime.
     */
    nsPtr->refCount++;

    /*
     * Give anyone interested - notably TclOO - a chance to use this namespace
     * normally despite the fact that the namespace is going to go. Allows the
     * calling of destructors. Will only be called once (unless re-established
     * by the called function). [Bug 2950259]
     *
     * Note that setting this field requires access to the internal definition
     * of namespaces, so it should only be accessed by code that knows about
     * being careful with reentrancy.
     */

    if (nsPtr->earlyDeleteProc != NULL) {
	Tcl_NamespaceDeleteProc *earlyDeleteProc = nsPtr->earlyDeleteProc;

	nsPtr->earlyDeleteProc = NULL;
	nsPtr->activationCount++;
	earlyDeleteProc(nsPtr->clientData);
	nsPtr->activationCount--;
    }

    /*
     * Delete all coroutine commands now: break the circular ref cycle between
     * the namespace and the coroutine command [Bug 2724403]. This code is
     * essentially duplicated in TclTeardownNamespace() for all other
     * commands. Don't optimize to Tcl_NextHashEntry() because of traces.
     *
     * NOTE: we could avoid traversing the ns's command list by keeping a
     * separate list of coros.
     */

    for (entryPtr = Tcl_FirstHashEntry(&nsPtr->cmdTable, &search);
	    entryPtr != NULL;) {
	cmdPtr = (Command *) Tcl_GetHashValue(entryPtr);
	if (cmdPtr->nreProc == TclNRInterpCoroutine) {
	    Tcl_DeleteCommandFromToken(interp, (Tcl_Command) cmdPtr);
	    entryPtr = Tcl_FirstHashEntry(&nsPtr->cmdTable, &search);
	} else {
	    entryPtr = Tcl_NextHashEntry(&search);
	}
    }

    /*
     * If the namespace has associated ensemble commands, delete them first.
     * This leaves the actual contents of the namespace alone (unless they are
     * linked ensemble commands, of course). Note that this code is actually
     * reentrant so command delete traces won't purturb things badly.
     */

    while (nsPtr->ensembles != NULL) {
	EnsembleConfig *ensemblePtr = (EnsembleConfig *) nsPtr->ensembles;

	/*
	 * Splice out and link to indicate that we've already been killed.
	 */

	nsPtr->ensembles = (Tcl_Ensemble *) ensemblePtr->next;
	ensemblePtr->next = ensemblePtr;
	Tcl_DeleteCommandFromToken(interp, ensemblePtr->token);
    }

    /*
     * If the namespace has a registered unknown handler (TIP 181), then free
     * it here.
     */

    if (nsPtr->unknownHandlerPtr != NULL) {
	Tcl_DecrRefCount(nsPtr->unknownHandlerPtr);
	nsPtr->unknownHandlerPtr = NULL;
    }

    /*
     * If the namespace is on the call frame stack, it is marked as "dying"
     * (NS_DYING is OR'd into its flags):  Contents of the namespace are
     * still available and visible until the namespace is later marked as
     * NS_DEAD, and its commands and variables are still usable by any
     * active call frames referring to th namespace. When all active call
     * frames referring to the namespace have been popped from the Tcl
     * stack, Tcl_PopCallFrame calls Tcl_DeleteNamespace again. If no
     * nsName objects refer to the namespace (i.e., if its refCount is
     * zero), its commands and variables are deleted and the storage for
     * its namespace structure is freed.  Otherwise, if its refCount is
     * nonzero, the namespace's commands and variables are deleted but the
     * structure isn't freed. Instead, NS_DEAD is OR'd into the structure's
     * flags to allow the namespace resolution code to recognize that the
     * namespace is "deleted".  The structure's storage is freed by
     * FreeNsNameInternalRep when its refCount reaches 0.
     */

    if (nsPtr->activationCount > (nsPtr == globalNsPtr)) {
	nsPtr->flags |= NS_DYING;
	if (nsPtr->parentPtr != NULL) {
	    entryPtr = FindChildEntry(nsPtr->parentPtr, nsPtr->name);
	    if (entryPtr != NULL) {
		Tcl_DeleteHashEntry(entryPtr);
	    }
	}
	nsPtr->parentPtr = NULL;
    } else if (!(nsPtr->flags & NS_TEARDOWN)) {
	/*
	 * Delete the namespace and everything in it. If this is the global
	 * namespace, then clear it but don't free its storage unless the
	 * interpreter is being torn down. Set the NS_TEARDOWN flag to avoid
	 * recursive calls here - if the namespace is really in the process of
	 * being deleted, ignore any second call.
	 */

	nsPtr->flags |= NS_DYING | NS_TEARDOWN;

	TclTeardownNamespace(nsPtr);

	if ((nsPtr != globalNsPtr) || (((Interp *) interp)->flags & DELETED)) {
	    /*
	     * If this is the global namespace, then it may have residual
	     * "errorInfo" and "errorCode" variables for errors that occurred
	     * while it was being torn down. Try to clear the variable list
	     * one last time.
	     */

	    TclDeleteNamespaceVars(nsPtr);

#ifndef BREAK_NAMESPACE_COMPAT
	    Tcl_DeleteHashTable(&nsPtr->childTable);
#else
	    if (nsPtr->childTablePtr != NULL) {
		Tcl_DeleteHashTable(nsPtr->childTablePtr);
		Tcl_Free(nsPtr->childTablePtr);
	    }
#endif
	    Tcl_DeleteHashTable(&nsPtr->cmdTable);

	    nsPtr ->flags |= NS_DEAD;
	} else {
	    /*
	     * Restore the ::errorInfo and ::errorCode traces.
	     */

	    EstablishErrorInfoTraces(NULL, interp, NULL, NULL, 0);
	    EstablishErrorCodeTraces(NULL, interp, NULL, NULL, 0);

	    /*
	     * We didn't really kill it, so remove the KILLED marks, so it can
	     * get killed later, avoiding mem leaks.
	     */

	    nsPtr->flags &= ~(NS_DYING|NS_TEARDOWN);
	}
    }
    TclNsDecrRefCount(nsPtr);
}

int
TclNamespaceDeleted(
    Namespace *nsPtr)
{
    return (nsPtr->flags & NS_DYING) ? 1 : 0;
}

void
TclDeleteNamespaceChildren(
    Namespace *nsPtr)		/* Namespace whose children to delete */
{
    Tcl_Interp *interp = nsPtr->interp;
    Tcl_HashEntry *entryPtr;
    Tcl_Size i;
    int unchecked;
    Tcl_HashSearch search;

    /*
     * Delete all the child namespaces.
     *
     * BE CAREFUL: When each child is deleted, it divorces itself from its
     * parent.  The hash table can't be properly traversed if its elements are
     * being deleted.  Because of traces (and the desire to avoid the
     * quadratic problems of just using Tcl_FirstHashEntry over and over, [Bug
     * f97d4ee020]) copy to a temporary array and then delete all those
     * namespaces.
     *
     * Important: leave the hash table itself still live.
     */

    unchecked = (NumChildEntries(nsPtr) > 0);
    while (NumChildEntries(nsPtr) > 0 && unchecked) {
	Tcl_Size length = NumChildEntries(nsPtr);
	Namespace **children = (Namespace **)
		TclStackAlloc(interp, sizeof(Namespace *) * length);

	i = 0;
	for (entryPtr = FirstChildEntry(nsPtr, &search);
		entryPtr != NULL;
		entryPtr = Tcl_NextHashEntry(&search)) {
	    children[i] = (Namespace *) Tcl_GetHashValue(entryPtr);
	    children[i]->refCount++;
	    i++;
	}
	unchecked = 0;
	for (i = 0 ; i < length ; i++) {
	    if (!(children[i]->flags & NS_DYING)) {
		unchecked = 1;
		Tcl_DeleteNamespace((Tcl_Namespace *) children[i]);
		TclNsDecrRefCount(children[i]);
	    }
	}
	TclStackFree(interp, children);
    }
}

/*
 *----------------------------------------------------------------------
 *
 * TclTeardownNamespace --
 *
 *	Used internally to dismantle and unlink a namespace when it is
 *	deleted. Divorces the namespace from its parent, and deletes all
 *	commands, variables, and child namespaces.
 *
 *	This is kept separate from Tcl_DeleteNamespace so that the global
 *	namespace can be handled specially.
 *
 * Results:
 *	None.
 *
 * Side effects:
 *	Removes this namespace from its parent's child namespace hashtable.
 *	Deletes all commands, variables and namespaces in this namespace.
 *
 *----------------------------------------------------------------------
 */

void
TclTeardownNamespace(
    Namespace *nsPtr)		/* Points to the namespace to be dismantled
				 * and unlinked from its parent. */
{
    Tcl_Interp *interp = nsPtr->interp;
    Tcl_HashEntry *entryPtr;
    Tcl_HashSearch search;
    Tcl_Size i;

    /*
     * Start by destroying the namespace's variable table, since variables
     * might trigger traces. Variable table should be cleared but not freed!
     * TclDeleteNamespaceVars frees it, so we reinitialize it afterwards.
     */

    TclDeleteNamespaceVars(nsPtr);
    TclInitVarHashTable(&nsPtr->varTable, nsPtr);

    /*
     * Delete all commands in this namespace. Be careful when traversing the
     * hash table: when each command is deleted, it removes itself from the
     * command table. Because of traces (and the desire to avoid the quadratic
     * problems of just using Tcl_FirstHashEntry over and over, [Bug
     * f97d4ee020]) we copy to a temporary array and then delete all those
     * commands.
     */

    while (nsPtr->cmdTable.numEntries > 0) {
	Tcl_Size length = nsPtr->cmdTable.numEntries;
	Command **cmds = (Command **)TclStackAlloc(interp,
		sizeof(Command *) * length);

	i = 0;
	for (entryPtr = Tcl_FirstHashEntry(&nsPtr->cmdTable, &search);
		entryPtr != NULL;
		entryPtr = Tcl_NextHashEntry(&search)) {
	    cmds[i] = (Command *) Tcl_GetHashValue(entryPtr);
	    cmds[i]->refCount++;
	    i++;
	}
	for (i = 0 ; i < length ; i++) {
	    Tcl_DeleteCommandFromToken(interp, (Tcl_Command) cmds[i]);
	    TclCleanupCommandMacro(cmds[i]);
	}
	TclStackFree(interp, cmds);
    }
    Tcl_DeleteHashTable(&nsPtr->cmdTable);
    Tcl_InitHashTable(&nsPtr->cmdTable, TCL_STRING_KEYS);

    /*
     * Remove the namespace from its parent's child hashtable.
     */

    if (nsPtr->parentPtr != NULL) {
	entryPtr = FindChildEntry(nsPtr->parentPtr, nsPtr->name);
	if (entryPtr != NULL) {
	    Tcl_DeleteHashEntry(entryPtr);
	}
    }
    nsPtr->parentPtr = NULL;

    /*
     * Delete the namespace path if one is installed.
     */

    if (nsPtr->commandPathLength != 0) {
	UnlinkNsPath(nsPtr);
	nsPtr->commandPathLength = 0;
    }
    if (nsPtr->commandPathSourceList != NULL) {
	NamespacePathEntry *nsPathPtr = nsPtr->commandPathSourceList;

	do {
	    if (nsPathPtr->nsPtr != NULL && nsPathPtr->creatorNsPtr != NULL) {
		nsPathPtr->creatorNsPtr->cmdRefEpoch++;
	    }
	    nsPathPtr->nsPtr = NULL;
	    nsPathPtr = nsPathPtr->nextPtr;
	} while (nsPathPtr != NULL);
	nsPtr->commandPathSourceList = NULL;
    }

    TclDeleteNamespaceChildren(nsPtr);

    /*
     * Free the namespace's export pattern array.
     */

    if (nsPtr->exportPatternList != NULL) {
	Tcl_DecrRefCount(nsPtr->exportPatternList);
	nsPtr->exportPatternList = NULL;
    }

    /*
     * Free any client data associated with the namespace.
     */

    if (nsPtr->deleteProc != NULL) {
	nsPtr->deleteProc(nsPtr->clientData);
    }
    nsPtr->deleteProc = NULL;
    nsPtr->clientData = NULL;

    /*
     * Reset the namespace's id field to ensure that this namespace won't be
     * interpreted as valid by, e.g., the cache validation code for cached
     * command references in Tcl_GetCommandFromObj.
     */

    nsPtr->nsId = 0;
}

/*
 *----------------------------------------------------------------------
 *
 * NamespaceFree --
 *
 *	Called after a namespace has been deleted, when its reference count
 *	reaches 0. Frees the data structure representing the namespace.
 *
 * Results:
 *	None.
 *
 * Side effects:
 *	None.
 *
 *----------------------------------------------------------------------
 */

static void
NamespaceFree(
    Namespace *nsPtr)		/* Points to the namespace to free. */
{
    /*
     * Most of the namespace's contents are freed when the namespace is
     * deleted by Tcl_DeleteNamespace. All that remains is to free its names
     * (for error messages), and the structure itself.
     */

    Tcl_Free(nsPtr->name);
    Tcl_Free(nsPtr->fullName);
    Tcl_Free(nsPtr);
}

/*
 *----------------------------------------------------------------------
 *
 * TclNsDecrRefCount --
 *
 *	Drops a reference to a namespace and frees it if the namespace has
 *	been deleted and the last reference has just been dropped.
 *
 * Results:
 *	None.
 *
 * Side effects:
 *	None.
 *
 *----------------------------------------------------------------------
 */

void
TclNsDecrRefCount(
    Namespace *nsPtr)
{
    if ((nsPtr->refCount-- <= 1) && (nsPtr->flags & NS_DEAD)) {
	NamespaceFree(nsPtr);
    }
}

/*
 *----------------------------------------------------------------------
 *
 * Tcl_Export --
 *
 *	Makes all the commands matching a pattern available to later be
 *	imported from the namespace specified by namespacePtr (or the current
 *	namespace if namespacePtr is NULL). The specified pattern is appended
 *	onto the namespace's export pattern list, which is optionally cleared
 *	beforehand.
 *
 * Results:
 *	Returns TCL_OK if successful, or TCL_ERROR (along with an error
 *	message in the interpreter's result) if something goes wrong.
 *
 * Side effects:
 *	Appends the export pattern onto the namespace's export list.
 *	Optionally reset the namespace's export pattern list.
 *
 *----------------------------------------------------------------------
 */

int
Tcl_Export(
    Tcl_Interp *interp,		/* Current interpreter. */
    Tcl_Namespace *namespacePtr,/* Points to the namespace from which commands
				 * are to be exported. NULL for the current
				 * namespace. */
    const char *pattern,	/* String pattern indicating which commands to
				 * export. This pattern may not include any
				 * namespace qualifiers; only commands in the
				 * specified namespace may be exported. */
    int resetListFirst)		/* If nonzero, resets the namespace's export
				 * list before appending. */
{
    Namespace *nsPtr, *exportNsPtr, *dummyPtr;
    Namespace *currNsPtr = (Namespace *) TclGetCurrentNamespace(interp);
    const char *simplePattern;

    /*
     * If the specified namespace is NULL, use the current namespace.
     */

    if (namespacePtr == NULL) {
	nsPtr = (Namespace *) currNsPtr;
    } else {
	nsPtr = (Namespace *) namespacePtr;
    }

    /*
     * If resetListFirst is true (nonzero), clear the namespace's export
     * pattern list.
     */

    if (resetListFirst && nsPtr->exportPatternList) {
	TclInvalidateNsCmdLookup(nsPtr);
	Tcl_DecrRefCount(nsPtr->exportPatternList);
	nsPtr->exportPatternList = NULL;
    }

    /*
     * Check that the pattern doesn't have namespace qualifiers.
     */

    TclGetNamespaceForQualName(interp, pattern, nsPtr, TCL_NAMESPACE_ONLY,
	    &exportNsPtr, &dummyPtr, &dummyPtr, &simplePattern);

    if ((exportNsPtr != nsPtr) || (strcmp(pattern, simplePattern) != 0)) {
	Tcl_SetObjResult(interp, Tcl_ObjPrintf("invalid export pattern"
		" \"%s\": pattern can't specify a namespace", pattern));
	Tcl_SetErrorCode(interp, "TCL", "EXPORT", "INVALID", (char *)NULL);
	return TCL_ERROR;
    }

    /*
     * Make sure that we don't already have the pattern in the array
     */

    if (nsPtr->exportPatternList != NULL) {
	Tcl_Size objc;
	Tcl_Obj **objv;

	TclListObjGetElements(NULL, nsPtr->exportPatternList, &objc, &objv);
	while (objc--) {
	    if (strcmp(pattern, Tcl_GetString(*objv++)) == 0) {
		/*
		 * The pattern already exists in the list.
		 */

		return TCL_OK;
	    }
	}
    } else {
	nsPtr->exportPatternList = Tcl_NewObj();
    }

    /*
     * Add the pattern to the namespace's list of export patterns.
     */

    Tcl_ListObjAppendElement(NULL, nsPtr->exportPatternList,
	    Tcl_NewStringObj(pattern, -1));

    /*
     * The list of commands actually exported from the namespace might have
     * changed (probably will have!) However, we do not need to recompute this
     * just yet; next time we need the info will be soon enough.
     */

    TclInvalidateNsCmdLookup(nsPtr);

    return TCL_OK;
}

/*
 *----------------------------------------------------------------------
 *
 * Tcl_AppendExportList --
 *
 *	Appends onto the argument object the list of export patterns for the
 *	specified namespace.
 *
 * Results:
 *	The return value is normally TCL_OK; in this case the object
 *	referenced by objPtr has each export pattern appended to it. If an
 *	error occurs, TCL_ERROR is returned and the interpreter's result holds
 *	an error message.
 *
 * Side effects:
 *	If necessary, the object referenced by objPtr is converted into a list
 *	object.
 *
 *----------------------------------------------------------------------
 */

int
Tcl_AppendExportList(
    Tcl_Interp *interp,		/* Interpreter used for global NS and error
				 * reporting. */
    Tcl_Namespace *namespacePtr,/* Points to the namespace whose export
				 * pattern list is appended onto objPtr. NULL
				 * for the current namespace. */
    Tcl_Obj *objPtr)		/* Points to the Tcl object onto which the
				 * export pattern list is appended. */
{
    Namespace *nsPtr;

    /*
     * If the specified namespace is NULL, use the current namespace.
     */

    if (namespacePtr == NULL) {
	nsPtr = (Namespace *) TclGetCurrentNamespace(interp);
    } else {
	nsPtr = (Namespace *) namespacePtr;
    }

    /*
     * Append the export pattern list onto objPtr.
     */

    if (nsPtr->exportPatternList == NULL) {
	return TCL_OK;
    }
    return Tcl_ListObjAppendList(interp, objPtr, nsPtr->exportPatternList);
}

/*
 *----------------------------------------------------------------------
 *
 * TclFillTableWithExports --
 *
 *	Use the array of patterns and the hash table whose keys are the
 *	commands exported by the namespace.  The corresponding values do not
 *	matter here.  Filter the commands in the namsapce against the
 *	patterns in the export list to find out what commands are actually
 *	exported.  Use an intermediate hash table to make memory management
 *	easier and to make exact matching much easier.
 *
 *	Suggestion for future enhancement: Compute the unique prefixes and
 *	place them in the hash too for even faster matching.
 *
 * Results:
 *
 * Side effects:
 *
 *----------------------------------------------------------------------
 */

void
TclFillTableWithExports(
    Namespace *nsPtr,
    Tcl_HashTable *hash)
{
    Tcl_HashSearch search;
    Tcl_HashEntry *hPtr;

    if (nsPtr->exportPatternList == NULL) {
	return;
    }

    hPtr = Tcl_FirstHashEntry(&nsPtr->cmdTable, &search);
    for (; hPtr != NULL; hPtr = Tcl_NextHashEntry(&search)) {
	Tcl_Size objc;
	Tcl_Obj **objv;
	char *nsCmdName = (char *)Tcl_GetHashKey(&nsPtr->cmdTable, hPtr);

	TclListObjGetElements(NULL, nsPtr->exportPatternList, &objc, &objv);
	while (objc--) {
	    if (Tcl_StringMatch(nsCmdName, Tcl_GetString(*objv++))) {
		int isNew;
		Tcl_HashEntry *exportPtr = Tcl_CreateHashEntry(hash,
			nsCmdName, &isNew);

		/*
		 * Remember, hash entries have a full reference to the
		 * substituted part of the command (as a list) as their
		 * content!
		 */

		if (isNew) {
		    Tcl_Obj *cmdObj, *cmdPrefixObj;

#if 1
		    TclNewObj(cmdObj);
		    Tcl_AppendStringsToObj(cmdObj, nsPtr->fullName,
			    (nsPtr->parentPtr ? "::" : ""), nsCmdName,
			    (char *)NULL);
#else
		    cmdObj = Tcl_NewStringObj(nsCmdName, -1);
#endif
		    cmdPrefixObj = Tcl_NewListObj(1, &cmdObj);
		    Tcl_SetHashValue(exportPtr, cmdPrefixObj);
		    Tcl_IncrRefCount(cmdPrefixObj);
		}
		break;
	    }
	}
    }
}

/*
 *----------------------------------------------------------------------
 *
 * Tcl_Import --
 *
 *	Imports all of the commands matching a pattern into the namespace
 *	specified by namespacePtr (or the current namespace if contextNsPtr is
 *	NULL). This is done by creating a new command (the "imported command")
 *	that points to the real command in its original namespace.
 *
 *	If matching commands are on the autoload path but haven't been loaded
 *	yet, this command forces them to be loaded, then creates the links to
 *	them.
 *
 * Results:
 *	Returns TCL_OK if successful, or TCL_ERROR (along with an error
 *	message in the interpreter's result) if something goes wrong.
 *
 * Side effects:
 *	Creates new commands in the importing namespace. These indirect calls
 *	back to the real command and are deleted if the real commands are
 *	deleted.
 *
 *----------------------------------------------------------------------
 */

int
Tcl_Import(
    Tcl_Interp *interp,		/* Current interpreter. */
    Tcl_Namespace *namespacePtr,/* Points to the namespace into which the
				 * commands are to be imported. NULL for the
				 * current namespace. */
    const char *pattern,	/* String pattern indicating which commands to
				 * import. This pattern should be qualified by
				 * the name of the namespace from which to
				 * import the command(s). */
    int allowOverwrite)		/* If nonzero, allow existing commands to be
				 * overwritten by imported commands. If 0,
				 * return an error if an imported cmd
				 * conflicts with an existing one. */
{
    Namespace *nsPtr, *importNsPtr, *dummyPtr;
    const char *simplePattern;
    Tcl_HashEntry *hPtr;
    Tcl_HashSearch search;

    /*
     * If the specified namespace is NULL, use the current namespace.
     */

    if (namespacePtr == NULL) {
	nsPtr = (Namespace *) TclGetCurrentNamespace(interp);
    } else {
	nsPtr = (Namespace *) namespacePtr;
    }

    /*
     * First, invoke the "auto_import" command with the pattern being
     * imported. This command is part of the Tcl library. It looks for
     * imported commands in autoloaded libraries and loads them in. That way,
     * they will be found when we try to create links below.
     *
     * Note that we don't just call Tcl_EvalObjv() directly because we do not
     * want absence of the command to be a failure case.
     */

    if (Tcl_FindCommand(interp, "auto_import", NULL, TCL_GLOBAL_ONLY) != NULL) {
	Tcl_Obj *objv[2];
	int result;

	TclNewLiteralStringObj(objv[0], "auto_import");
	objv[1] = Tcl_NewStringObj(pattern, -1);

	Tcl_IncrRefCount(objv[0]);
	Tcl_IncrRefCount(objv[1]);
	result = Tcl_EvalObjv(interp, 2, objv, TCL_GLOBAL_ONLY);
	Tcl_DecrRefCount(objv[0]);
	Tcl_DecrRefCount(objv[1]);

	if (result != TCL_OK) {
	    return TCL_ERROR;
	}
	Tcl_ResetResult(interp);
    }

    /*
     * From the pattern, find the namespace from which we are importing and
     * get the simple pattern (no namespace qualifiers or ::'s) at the end.
     */

    if (strlen(pattern) == 0) {
	Tcl_SetObjResult(interp, Tcl_NewStringObj("empty import pattern",-1));
	Tcl_SetErrorCode(interp, "TCL", "IMPORT", "EMPTY", (char *)NULL);
	return TCL_ERROR;
    }
    TclGetNamespaceForQualName(interp, pattern, nsPtr, TCL_NAMESPACE_ONLY,
	    &importNsPtr, &dummyPtr, &dummyPtr, &simplePattern);

    if (importNsPtr == NULL) {
	Tcl_SetObjResult(interp, Tcl_ObjPrintf(
		"unknown namespace in import pattern \"%s\"", pattern));
	Tcl_SetErrorCode(interp, "TCL", "LOOKUP", "NAMESPACE", pattern, (char *)NULL);
	return TCL_ERROR;
    }
    if (importNsPtr == nsPtr) {
	if (pattern == simplePattern) {
	    Tcl_SetObjResult(interp, Tcl_ObjPrintf(
		    "no namespace specified in import pattern \"%s\"",
		    pattern));
	    Tcl_SetErrorCode(interp, "TCL", "IMPORT", "ORIGIN", (char *)NULL);
	} else {
	    Tcl_SetObjResult(interp, Tcl_ObjPrintf(
		    "import pattern \"%s\" tries to import from namespace"
		    " \"%s\" into itself", pattern, importNsPtr->name));
	    Tcl_SetErrorCode(interp, "TCL", "IMPORT", "SELF", (char *)NULL);
	}
	return TCL_ERROR;
    }

    /*
     * Scan through the command table in the source namespace and look for
     * exported commands that match the string pattern. Create an "imported
     * command" in the current namespace for each imported command; these
     * commands redirect their invocations to the "real" command.
     */

    if ((simplePattern != NULL) && TclMatchIsTrivial(simplePattern)) {
	hPtr = Tcl_FindHashEntry(&importNsPtr->cmdTable, simplePattern);
	if (hPtr == NULL) {
	    return TCL_OK;
	}
	return DoImport(interp, nsPtr, hPtr, simplePattern, pattern,
		importNsPtr, allowOverwrite);
    }
    for (hPtr = Tcl_FirstHashEntry(&importNsPtr->cmdTable, &search);
	    (hPtr != NULL); hPtr = Tcl_NextHashEntry(&search)) {
	char *cmdName = (char *) Tcl_GetHashKey(&importNsPtr->cmdTable, hPtr);

	if (Tcl_StringMatch(cmdName, simplePattern) &&
		DoImport(interp, nsPtr, hPtr, cmdName, pattern, importNsPtr,
		allowOverwrite) == TCL_ERROR) {
	    return TCL_ERROR;
	}
    }
    return TCL_OK;
}

/*
 *----------------------------------------------------------------------
 *
 * DoImport --
 *
 *	Import a particular command from one namespace into another. Helper
 *	for Tcl_Import().
 *
 * Results:
 *	Standard Tcl result code. If TCL_ERROR, appends an error message to
 *	the interpreter result.
 *
 * Side effects:
 *	A new command is created in the target namespace unless this is a
 *	reimport of exactly the same command as before.
 *
 *----------------------------------------------------------------------
 */

static int
DoImport(
    Tcl_Interp *interp,
    Namespace *nsPtr,
    Tcl_HashEntry *hPtr,
    const char *cmdName,
    const char *pattern,
    Namespace *importNsPtr,
    int allowOverwrite)
{
    Tcl_Size objc, exported = 0;
    Tcl_Obj **objv;
    Tcl_HashEntry *found;

    /*
     * The command cmdName in the source namespace matches the pattern. Check
     * whether it was exported. If it wasn't, we ignore it.
     */

    if (importNsPtr->exportPatternList == NULL) {
	return TCL_OK;
    }

    TclListObjGetElements(NULL, importNsPtr->exportPatternList, &objc, &objv);
    while (!exported && objc--) {
	exported |= Tcl_StringMatch(cmdName, Tcl_GetString(*objv++));
    }
    if (!exported) {
	return TCL_OK;
    }

    /*
     * Unless there is a name clash, create an imported command in the current
     * namespace that refers to cmdPtr.
     */

    found = Tcl_FindHashEntry(&nsPtr->cmdTable, cmdName);
    if ((found == NULL) || allowOverwrite) {
	/*
	 * Create the imported command and its client data. To create the new
	 * command in the current namespace, generate a fully qualified name
	 * for it.
	 */

	Tcl_DString ds;
	Tcl_Command importedCmd;
	ImportedCmdData *dataPtr;
	Command *cmdPtr;
	ImportRef *refPtr;

	Tcl_DStringInit(&ds);
	Tcl_DStringAppend(&ds, nsPtr->fullName, -1);
	if (nsPtr != ((Interp *) interp)->globalNsPtr) {
	    TclDStringAppendLiteral(&ds, "::");
	}
	Tcl_DStringAppend(&ds, cmdName, -1);

	/*
	 * Check whether creating the new imported command in the current
	 * namespace would create a cycle of imported command references.
	 */

	cmdPtr = (Command *) Tcl_GetHashValue(hPtr);
	if (found != NULL && cmdPtr->deleteProc == DeleteImportedCmd) {
	    Command *overwrite = (Command *) Tcl_GetHashValue(found);
	    Command *linkCmd = cmdPtr;

	    while (linkCmd->deleteProc == DeleteImportedCmd) {
		dataPtr = (ImportedCmdData *) linkCmd->objClientData;
		linkCmd = dataPtr->realCmdPtr;
		if (overwrite == linkCmd) {
		    Tcl_SetObjResult(interp, Tcl_ObjPrintf(
			    "import pattern \"%s\" would create a loop"
			    " containing command \"%s\"",
			    pattern, Tcl_DStringValue(&ds)));
		    Tcl_DStringFree(&ds);
		    Tcl_SetErrorCode(interp, "TCL", "IMPORT", "LOOP", (char *)NULL);
		    return TCL_ERROR;
		}
	    }
	}

	dataPtr = (ImportedCmdData *) Tcl_Alloc(sizeof(ImportedCmdData));
	importedCmd = Tcl_NRCreateCommand(interp, Tcl_DStringValue(&ds),
		TclInvokeImportedCmd, InvokeImportedNRCmd, dataPtr,
		DeleteImportedCmd);
	dataPtr->realCmdPtr = cmdPtr;
	/* corresponding decrement is in DeleteImportedCmd */
	cmdPtr->refCount++;
	dataPtr->selfPtr = (Command *) importedCmd;
	dataPtr->selfPtr->compileProc = cmdPtr->compileProc;
	Tcl_DStringFree(&ds);

	/*
	 * Create an ImportRef structure describing this new import command
	 * and add it to the import ref list in the "real" command.
	 */

	refPtr = (ImportRef *) Tcl_Alloc(sizeof(ImportRef));
	refPtr->importedCmdPtr = (Command *) importedCmd;
	refPtr->nextPtr = cmdPtr->importRefPtr;
	cmdPtr->importRefPtr = refPtr;
    } else {
	Command *overwrite = (Command *) Tcl_GetHashValue(found);

	if (overwrite->deleteProc == DeleteImportedCmd) {
	    ImportedCmdData *dataPtr = (ImportedCmdData *)
		    overwrite->objClientData;

	    if (dataPtr->realCmdPtr == Tcl_GetHashValue(hPtr)) {
		/*
		 * Repeated import of same command is acceptable.
		 */

		return TCL_OK;
	    }
	}
	Tcl_SetObjResult(interp, Tcl_ObjPrintf(
		"can't import command \"%s\": already exists", cmdName));
	Tcl_SetErrorCode(interp, "TCL", "IMPORT", "OVERWRITE", (char *)NULL);
	return TCL_ERROR;
    }
    return TCL_OK;
}

/*
 *----------------------------------------------------------------------
 *
 * Tcl_ForgetImport --
 *
 *	Deletes commands previously imported into the namespace indicated.
 *	The by namespacePtr, or the current namespace of interp, when
 *	namespacePtr is NULL. The pattern controls which imported commands are
 *	deleted. A simple pattern, one without namespace separators, matches
 *	the current command names of imported commands in the namespace.
 *	Matching imported commands are deleted. A qualified pattern is
 *	interpreted as deletion selection on the basis of where the command is
 *	imported from. The original command and "first link" command for each
 *	imported command are determined, and they are matched against the
 *	pattern. A match leads to deletion of the imported command.
 *
 * Results:
 *	Returns TCL_ERROR and records an error message in the interp result if
 *	a namespace qualified pattern refers to a namespace that does not
 *	exist. Otherwise, returns TCL_OK.
 *
 * Side effects:
 *	May delete commands.
 *
 *----------------------------------------------------------------------
 */

int
Tcl_ForgetImport(
    Tcl_Interp *interp,		/* Current interpreter. */
    Tcl_Namespace *namespacePtr,/* Points to the namespace from which
				 * previously imported commands should be
				 * removed. NULL for current namespace. */
    const char *pattern)	/* String pattern indicating which imported
				 * commands to remove. */
{
    Namespace *nsPtr, *sourceNsPtr, *dummyPtr;
    const char *simplePattern;
    char *cmdName;
    Tcl_HashEntry *hPtr;
    Tcl_HashSearch search;

    /*
     * If the specified namespace is NULL, use the current namespace.
     */

    if (namespacePtr == NULL) {
	nsPtr = (Namespace *) TclGetCurrentNamespace(interp);
    } else {
	nsPtr = (Namespace *) namespacePtr;
    }

    /*
     * Parse the pattern into its namespace-qualification (if any) and the
     * simple pattern.
     */

    TclGetNamespaceForQualName(interp, pattern, nsPtr, TCL_NAMESPACE_ONLY,
	    &sourceNsPtr, &dummyPtr, &dummyPtr, &simplePattern);

    if (sourceNsPtr == NULL) {
	Tcl_SetObjResult(interp, Tcl_ObjPrintf(
		"unknown namespace in namespace forget pattern \"%s\"",
		pattern));
	Tcl_SetErrorCode(interp, "TCL", "LOOKUP", "NAMESPACE", pattern, (char *)NULL);
	return TCL_ERROR;
    }

    if (strcmp(pattern, simplePattern) == 0) {
	/*
	 * The pattern is simple. Delete any imported commands that match it.
	 */

	if (TclMatchIsTrivial(simplePattern)) {
	    hPtr = Tcl_FindHashEntry(&nsPtr->cmdTable, simplePattern);
	    if (hPtr != NULL) {
		Command *cmdPtr = (Command *) Tcl_GetHashValue(hPtr);

		if (cmdPtr && (cmdPtr->deleteProc == DeleteImportedCmd)) {
		    Tcl_DeleteCommandFromToken(interp, (Tcl_Command) cmdPtr);
		}
	    }
	    return TCL_OK;
	}
	for (hPtr = Tcl_FirstHashEntry(&nsPtr->cmdTable, &search);
		(hPtr != NULL); hPtr = Tcl_NextHashEntry(&search)) {
	    Command *cmdPtr = (Command *) Tcl_GetHashValue(hPtr);

	    if (cmdPtr->deleteProc != DeleteImportedCmd) {
		continue;
	    }
	    cmdName = (char *) Tcl_GetHashKey(&nsPtr->cmdTable, hPtr);
	    if (Tcl_StringMatch(cmdName, simplePattern)) {
		Tcl_DeleteCommandFromToken(interp, (Tcl_Command) cmdPtr);
	    }
	}
	return TCL_OK;
    }

    /*
     * The pattern was namespace-qualified.
     */

    for (hPtr = Tcl_FirstHashEntry(&nsPtr->cmdTable, &search); (hPtr != NULL);
	    hPtr = Tcl_NextHashEntry(&search)) {
	Tcl_CmdInfo info;
	Tcl_Command token = (Tcl_Command) Tcl_GetHashValue(hPtr);
	Tcl_Command origin = TclGetOriginalCommand(token);

	if (Tcl_GetCommandInfoFromToken(origin, &info) == 0) {
	    continue;			/* Not an imported command. */
	}
	if (info.namespacePtr != (Tcl_Namespace *) sourceNsPtr) {
	    /*
	     * Original not in namespace we're matching. Check the first link
	     * in the import chain.
	     */

	    Command *cmdPtr = (Command *) token;
	    ImportedCmdData *dataPtr = (ImportedCmdData *)cmdPtr->objClientData;
	    Tcl_Command firstToken = (Tcl_Command) dataPtr->realCmdPtr;

	    if (firstToken == origin) {
		continue;
	    }
	    Tcl_GetCommandInfoFromToken(firstToken, &info);
	    if (info.namespacePtr != (Tcl_Namespace *) sourceNsPtr) {
		continue;
	    }
	    origin = firstToken;
	}
	if (Tcl_StringMatch(Tcl_GetCommandName(NULL, origin), simplePattern)) {
	    Tcl_DeleteCommandFromToken(interp, token);
	}
    }
    return TCL_OK;
}

/*
 *----------------------------------------------------------------------
 *
 * TclGetOriginalCommand --
 *
 *	An imported command is created in an namespace when a "real" command
 *	is imported from another namespace. If the specified command is an
 *	imported command, this function returns the original command it refers
 *	to.
 *
 * Results:
 *	If the command was imported into a sequence of namespaces a, b,...,n
 *	where each successive namespace just imports the command from the
 *	previous namespace, this function returns the Tcl_Command token in the
 *	first namespace, a. Otherwise, if the specified command is not an
 *	imported command, the function returns NULL.
 *
 * Side effects:
 *	None.
 *
 *----------------------------------------------------------------------
 */

Tcl_Command
TclGetOriginalCommand(
    Tcl_Command command)	/* The imported command for which the original
				 * command should be returned. */
{
    Command *cmdPtr = (Command *) command;

    if (cmdPtr->deleteProc != DeleteImportedCmd) {
	return NULL;
    }

    while (cmdPtr->deleteProc == DeleteImportedCmd) {
	ImportedCmdData *dataPtr = (ImportedCmdData *) cmdPtr->objClientData;
	cmdPtr = dataPtr->realCmdPtr;
    }
    return (Tcl_Command) cmdPtr;
}

/*
 *----------------------------------------------------------------------
 *
 * TclInvokeImportedCmd --
 *
 *	Invoked by Tcl whenever the user calls an imported command that was
 *	created by Tcl_Import. Finds the "real" command (in another
 *	namespace), and passes control to it.
 *
 * Results:
 *	Returns TCL_OK if successful, and TCL_ERROR if anything goes wrong.
 *
 * Side effects:
 *	Returns a result in the interpreter's result object. If anything goes
 *	wrong, the result object is set to an error message.
 *
 *----------------------------------------------------------------------
 */

static int
InvokeImportedNRCmd(
    void *clientData,		/* Points to the imported command's
				 * ImportedCmdData structure. */
    Tcl_Interp *interp,		/* Current interpreter. */
    int objc,			/* Number of arguments. */
    Tcl_Obj *const objv[])	/* The argument objects. */
{
    ImportedCmdData *dataPtr = (ImportedCmdData *) clientData;
    Command *realCmdPtr = dataPtr->realCmdPtr;

    TclSkipTailcall(interp);
    return TclNREvalObjv(interp, objc, objv, TCL_EVAL_NOERR, realCmdPtr);
}

int
TclInvokeImportedCmd(
    void *clientData,		/* Points to the imported command's
				 * ImportedCmdData structure. */
    Tcl_Interp *interp,		/* Current interpreter. */
    int objc,			/* Number of arguments. */
    Tcl_Obj *const objv[])	/* The argument objects. */
{
    return Tcl_NRCallObjProc(interp, InvokeImportedNRCmd, clientData,
	    objc, objv);
}

/*
 *----------------------------------------------------------------------
 *
 * DeleteImportedCmd --
 *
 *	Invoked by Tcl whenever an imported command is deleted. The "real"
 *	command keeps a list of all the imported commands that refer to it, so
 *	those imported commands can be deleted when the real command is
 *	deleted. This function removes the imported command reference from the
 *	real command's list, and frees up the memory associated with the
 *	imported command.
 *
 * Results:
 *	None.
 *
 * Side effects:
 *	Removes the imported command from the real command's import list.
 *
 *----------------------------------------------------------------------
 */

static void
DeleteImportedCmd(
    void *clientData)		/* Points to the imported command's
				 * ImportedCmdData structure. */
{
    ImportedCmdData *dataPtr = (ImportedCmdData *) clientData;
    Command *realCmdPtr = dataPtr->realCmdPtr;
    Command *selfPtr = dataPtr->selfPtr;
    ImportRef *refPtr, *prevPtr;

    prevPtr = NULL;
    for (refPtr = realCmdPtr->importRefPtr; refPtr != NULL;
	    refPtr = refPtr->nextPtr) {
	if (refPtr->importedCmdPtr == selfPtr) {
	    /*
	     * Remove *refPtr from real command's list of imported commands
	     * that refer to it.
	     */

	    if (prevPtr == NULL) { /* refPtr is first in list. */
		realCmdPtr->importRefPtr = refPtr->nextPtr;
	    } else {
		prevPtr->nextPtr = refPtr->nextPtr;
	    }
	    Tcl_Free(refPtr);
	    TclCleanupCommandMacro(realCmdPtr);
	    Tcl_Free(dataPtr);
	    return;
	}
	prevPtr = refPtr;
    }

    Tcl_Panic("DeleteImportedCmd: did not find cmd in real cmd's list of import references");
}

/*
 *----------------------------------------------------------------------
 *
 * TclGetNamespaceForQualName --
 *
 *	Given a qualified name specifying a command, variable, or namespace,
 *	and a namespace in which to resolve the name, this function returns a
 *	pointer to the namespace that contains the item. A qualified name
 *	consists of the "simple" name of an item qualified by the names of an
 *	arbitrary number of containing namespace separated by "::"s. If the
 *	qualified name starts with "::", it is interpreted absolutely from the
 *	global namespace. Otherwise, it is interpreted relative to the
 *	namespace specified by cxtNsPtr if it is non-NULL. If cxtNsPtr is
 *	NULL, the name is interpreted relative to the current namespace.
 *
 *	A relative name like "foo::bar::x" can be found starting in either the
 *	current namespace or in the global namespace. So each search usually
 *	follows two tracks, and two possible namespaces are returned. If the
 *	function sets either *nsPtrPtr or *altNsPtrPtr to NULL, then that path
 *	failed.
 *
 *	If "flags" contains TCL_GLOBAL_ONLY, the relative qualified name is
 *	sought only in the global :: namespace. The alternate search (also)
 *	starting from the global namespace is ignored and *altNsPtrPtr is set
 *	NULL.
 *
 *	If "flags" contains TCL_NAMESPACE_ONLY, the relative qualified name is
 *	sought only in the namespace specified by cxtNsPtr. The alternate
 *	search starting from the global namespace is ignored and *altNsPtrPtr
 *	is set NULL. If both TCL_GLOBAL_ONLY and TCL_NAMESPACE_ONLY are
 *	specified, TCL_GLOBAL_ONLY is ignored and the search starts from the
 *	namespace specified by cxtNsPtr.
 *
 *	If "flags" contains TCL_CREATE_NS_IF_UNKNOWN, all namespace components
 *	of the qualified name that cannot be found are automatically created
 *	within their specified parent. This makes sure that functions like
 *	Tcl_CreateObjCommand always succeed. There is no alternate search path,
 *	so *altNsPtrPtr is set NULL.
 *
 *	If "flags" contains TCL_FIND_ONLY_NS, the qualified name is treated as
 *	a reference to a namespace, and the entire qualified name is followed.
 *	If the name is relative, the namespace is looked up only in the
 *	current namespace. A pointer to the namespace is stored in *nsPtrPtr
 *	and NULL is stored in *simpleNamePtr. Otherwise, if TCL_FIND_ONLY_NS
 *	is not specified, only the leading components are treated as namespace
 *	names, and a pointer to the simple name of the final component is
 *	stored in *simpleNamePtr.
 *
 * Results:
 *	It sets *nsPtrPtr and *altNsPtrPtr to point to the two possible
 *	namespaces which represent the last (containing) namespace in the
 *	qualified name. If the function sets either *nsPtrPtr or *altNsPtrPtr
 *	to NULL, then the search along that path failed. The function also
 *	stores a pointer to the simple name of the final component in
 *	*simpleNamePtr. If the qualified name is "::" or was treated as a
 *	namespace reference (TCL_FIND_ONLY_NS), the function stores a pointer
 *	to the namespace in *nsPtrPtr, NULL in *altNsPtrPtr, and sets
 *	*simpleNamePtr to point to an empty string.
 *
 *	If there is an error, this function returns TCL_ERROR. If "flags"
 *	contains TCL_LEAVE_ERR_MSG, an error message is returned in the
 *	interpreter's result object. Otherwise, the interpreter's result
 *	object is left unchanged.
 *
 *	*actualCxtPtrPtr is set to the actual context namespace. It is set to
 *	the input context namespace pointer in cxtNsPtr. If cxtNsPtr is NULL,
 *	it is set to the current namespace context.
 *
 *	For backwards compatibility with the TclPro byte code loader, this
 *	function always returns TCL_OK.
 *
 * Side effects:
 *	If "flags" contains TCL_CREATE_NS_IF_UNKNOWN, new namespaces may be
 *	created.
 *
 *----------------------------------------------------------------------
 */

int
TclGetNamespaceForQualName(
    Tcl_Interp *interp,		/* Interpreter in which to find the namespace
				 * containing qualName. */
    const char *qualName,	/* A namespace-qualified name of an command,
				 * variable, or namespace. */
    Namespace *cxtNsPtr,	/* The namespace in which to start the search
				 * for qualName's namespace. If NULL start
				 * from the current namespace. Ignored if
				 * TCL_GLOBAL_ONLY is set. */
    int flags,			/* Flags controlling the search: an OR'd
				 * combination of TCL_GLOBAL_ONLY,
				 * TCL_NAMESPACE_ONLY, TCL_FIND_ONLY_NS, and
				 * TCL_CREATE_NS_IF_UNKNOWN. */
    Namespace **nsPtrPtr,	/* Address where function stores a pointer to
				 * containing namespace if qualName is found
				 * starting from *cxtNsPtr or, if
				 * TCL_GLOBAL_ONLY is set, if qualName is
				 * found in the global :: namespace. NULL is
				 * stored otherwise. */
    Namespace **altNsPtrPtr,	/* Address where function stores a pointer to
				 * containing namespace if qualName is found
				 * starting from the global :: namespace.
				 * NULL is stored if qualName isn't found
				 * starting from :: or if the TCL_GLOBAL_ONLY,
				 * TCL_NAMESPACE_ONLY, TCL_FIND_ONLY_NS,
				 * TCL_CREATE_NS_IF_UNKNOWN flag is set. */
    Namespace **actualCxtPtrPtr,/* Address where function stores a pointer to
				 * the actual namespace from which the search
				 * started. This is either cxtNsPtr, the ::
				 * namespace if TCL_GLOBAL_ONLY was specified,
				 * or the current namespace if cxtNsPtr was
				 * NULL. */
    const char **simpleNamePtr)	/* Address where function stores the simple
				 * name at end of the qualName, or NULL if
				 * qualName is "::" or the flag
				 * TCL_FIND_ONLY_NS was specified. */
{
    Interp *iPtr = (Interp *) interp;
    Namespace *nsPtr = cxtNsPtr, *lastNsPtr = NULL, *lastAltNsPtr = NULL;
    Namespace *altNsPtr;
    Namespace *globalNsPtr = iPtr->globalNsPtr;
    const char *start, *end;
    const char *nsName;
    Tcl_HashEntry *entryPtr;
    Tcl_DString buffer;
    int len;

    /*
     * Determine the context namespace nsPtr in which to start the primary
     * search. If the qualName name starts with a "::" or TCL_GLOBAL_ONLY was
     * specified, search from the global namespace. Otherwise, use the
     * namespace given in cxtNsPtr, or if that is NULL, use the current
     * namespace context. Note that we always treat two or more adjacent ":"s
     * as a namespace separator.
     */

    if (flags & TCL_GLOBAL_ONLY) {
	nsPtr = globalNsPtr;
    } else if (nsPtr == NULL) {
	nsPtr = iPtr->varFramePtr->nsPtr;
    }

    start = qualName;			/* Points to start of qualifying
					 * namespace. */
    if ((qualName[0] == ':') && (qualName[1] == ':')) {
	start = qualName + 2;		/* Skip over the initial :: */
	while (start[0] == ':') {
	    start++;			/* Skip over a subsequent : */
	}
	nsPtr = globalNsPtr;
	if (start[0] == '\0') {		/* qualName is just two or more
					 * ":"s. */
	    *nsPtrPtr = globalNsPtr;
	    *altNsPtrPtr = NULL;
	    *actualCxtPtrPtr = globalNsPtr;
	    *simpleNamePtr = start;	/* Points to empty string. */
	    return TCL_OK;
	}
    }
    *actualCxtPtrPtr = nsPtr;

    /*
     * Start an alternate search path starting with the global namespace.
     * However, if the starting context is the global namespace, or if the
     * flag is set to search only the namespace *cxtNsPtr, ignore the
     * alternate search path.
     */

    altNsPtr = globalNsPtr;
    if ((nsPtr == globalNsPtr)
	    || (flags & (TCL_NAMESPACE_ONLY | TCL_FIND_ONLY_NS))) {
	altNsPtr = NULL;
    }

    /*
     * Loop to resolve each namespace qualifier in qualName.
     */

    Tcl_DStringInit(&buffer);
    end = start;
    while (*start != '\0') {
	/*
	 * Find the next namespace qualifier (i.e., a name ending in "::") or
	 * the end of the qualified name (i.e., a name ending in "\0"). Set
	 * len to the number of characters, starting from start, in the name;
	 * set end to point after the "::"s or at the "\0".
	 */

	len = 0;
	for (end = start;  *end != '\0';  end++) {
	    if ((end[0] == ':') && (end[1] == ':')) {
		end += 2;		/* Skip over the initial :: */
		while (*end == ':') {
		    end++;		/* Skip over the subsequent : */
		}
		break;			/* Exit for loop; end is after ::'s */
	    }
	    len++;
	}

	if (end[0]=='\0' && !(end-start>=2 && end[-1]==':' && end[-2]==':')) {
	    /*
	     * qualName ended with a simple name at start. If TCL_FIND_ONLY_NS
	     * was specified, look this up as a namespace. Otherwise, start is
	     * the name of a cmd or var and we are done.
	     */

	    if (flags & TCL_FIND_ONLY_NS) {
		nsName = start;
	    } else {
		*simpleNamePtr = start;
		goto done;
	    }
	} else {
	    /*
	     * start points to the beginning of a namespace qualifier ending
	     * in "::". end points to the start of a name in that namespace
	     * that might be empty. Copy the namespace qualifier to a buffer
	     * so it can be null terminated. We can't modify the incoming
	     * qualName since it may be a string constant.
	     */

	    TclDStringClear(&buffer);
	    Tcl_DStringAppend(&buffer, start, len);
	    nsName = Tcl_DStringValue(&buffer);
	}

	/*
	 * Look up the namespace qualifier nsName in the current namespace
	 * context. If it isn't found but TCL_CREATE_NS_IF_UNKNOWN is set,
	 * create that qualifying namespace. This is needed for functions like
	 * Tcl_CreateObjCommand that cannot fail.
	 */

	if (nsPtr != NULL) {
	    entryPtr = FindChildEntry(nsPtr, nsName);
	    if (entryPtr != NULL) {
		nsPtr = (Namespace *) Tcl_GetHashValue(entryPtr);
	    } else if (flags & TCL_CREATE_NS_IF_UNKNOWN) {
		Tcl_CallFrame *framePtr;

		(void) TclPushStackFrame(interp, &framePtr,
			(Tcl_Namespace *) nsPtr, /*isProcCallFrame*/ 0);

		nsPtr = (Namespace *)
			Tcl_CreateNamespace(interp, nsName, NULL, NULL);
		TclPopStackFrame(interp);

		if (nsPtr == NULL) {
		    Tcl_Panic("Could not create namespace '%s'", nsName);
		}
	    } else {
		/*
		 * Namespace not found and was not created.
		 * Remember last found namespace for TCL_FIND_IF_NOT_SIMPLE.
		 */
		lastNsPtr = nsPtr;
		nsPtr = NULL;
	    }
	}

	/*
	 * Look up the namespace qualifier in the alternate search path too.
	 */

	if (altNsPtr != NULL) {
	    entryPtr = FindChildEntry(altNsPtr, nsName);
	    if (entryPtr != NULL) {
		altNsPtr = (Namespace *) Tcl_GetHashValue(entryPtr);
	    } else {
		/* Remember last found in alternate path */
		lastAltNsPtr = altNsPtr;
		altNsPtr = NULL;
	    }
	}

	/*
	 * If both search paths have failed, return NULL results.
	 */

	if ((nsPtr == NULL) && (altNsPtr == NULL)) {
	    if (flags & TCL_FIND_IF_NOT_SIMPLE) {
		/*
		 * return last found NS, regardless simple name or not,
		 * e. g. ::A::B::C::D -> ::A::B and C::D, if namespace C
		 * cannot be found in ::A::B
		 */
		nsPtr = lastNsPtr;
		altNsPtr = lastAltNsPtr;
		*simpleNamePtr = start;
		goto done;
	    }
	    *simpleNamePtr = NULL;
	    goto done;
	}

	start = end;
    }

    /*
     * We ignore trailing "::"s in a namespace name, but in a command or
     * variable name, trailing "::"s refer to the cmd or var named {}.
     */

    if ((flags & TCL_FIND_ONLY_NS) || (end>start && end[-1]!=':')) {
	*simpleNamePtr = NULL;		/* Found namespace name. */
    } else {
	*simpleNamePtr = end;		/* Found cmd/var: points to empty
					 * string. */
    }

    /*
     * As a special case, if we are looking for a namespace and qualName is ""
     * and the current active namespace (nsPtr) is not the global namespace,
     * return NULL (no namespace was found). This is because namespaces can
     * not have empty names except for the global namespace.
     */

    if ((flags & TCL_FIND_ONLY_NS) && (*qualName == '\0')
	    && (nsPtr != globalNsPtr)) {
	nsPtr = NULL;
    }

done:
    *nsPtrPtr = nsPtr;
    *altNsPtrPtr = altNsPtr;
    Tcl_DStringFree(&buffer);
    return TCL_OK;
}

/*
 *----------------------------------------------------------------------
 *
 * TclEnsureNamespace --
 *
 *	Provide a namespace that is not deleted.
 *
 * Value
 *
 *	namespacePtr, if it is not scheduled for deletion, or a pointer to a
 *	new namespace with the same name otherwise.
 *
 * Effect
 *	None.
 *
 *----------------------------------------------------------------------
 */
Tcl_Namespace *
TclEnsureNamespace(
    Tcl_Interp *interp,
    Tcl_Namespace *namespacePtr)
{
    Namespace *nsPtr = (Namespace *) namespacePtr;
    if (!(nsPtr->flags & NS_DYING)) {
	    return namespacePtr;
    }
    return Tcl_CreateNamespace(interp, nsPtr->fullName, NULL, NULL);
}

/*
 *----------------------------------------------------------------------
 *
 * Tcl_FindNamespace --
 *
 *	Searches for a namespace.
 *
 * Results:
 *	Returns a pointer to the namespace if it is found. Otherwise, returns
 *	NULL and leaves an error message in the interpreter's result object if
 *	"flags" contains TCL_LEAVE_ERR_MSG.
 *
 * Side effects:
 *	None.
 *
 *----------------------------------------------------------------------
 */

Tcl_Namespace *
Tcl_FindNamespace(
    Tcl_Interp *interp,		/* The interpreter in which to find the
				 * namespace. */
    const char *name,		/* Namespace name. If it starts with "::",
				 * will be looked up in global namespace.
				 * Else, looked up first in contextNsPtr
				 * (current namespace if contextNsPtr is
				 * NULL), then in global namespace. */
    Tcl_Namespace *contextNsPtr,/* Ignored if TCL_GLOBAL_ONLY flag is set or
				 * if the name starts with "::". Otherwise,
				 * points to namespace in which to resolve
				 * name; if NULL, look up name in the current
				 * namespace. */
    int flags)			/* Flags controlling namespace lookup: an OR'd
				 * combination of TCL_GLOBAL_ONLY and
				 * TCL_LEAVE_ERR_MSG flags. */
{
    Namespace *nsPtr, *dummy1Ptr, *dummy2Ptr;
    const char *dummy;

    /*
     * Find the namespace(s) that contain the specified namespace name. Add
     * the TCL_FIND_ONLY_NS flag to resolve the name all the way down to its
     * last component, a namespace.
     */

    TclGetNamespaceForQualName(interp, name, (Namespace *) contextNsPtr,
	    flags|TCL_FIND_ONLY_NS, &nsPtr, &dummy1Ptr, &dummy2Ptr, &dummy);

    if (nsPtr != NULL) {
	return (Tcl_Namespace *) nsPtr;
    }

    if (flags & TCL_LEAVE_ERR_MSG) {
	Tcl_SetObjResult(interp, Tcl_ObjPrintf(
		"unknown namespace \"%s\"", name));
	Tcl_SetErrorCode(interp, "TCL", "LOOKUP", "NAMESPACE", name, (char *)NULL);
    }
    return NULL;
}

/*
 *----------------------------------------------------------------------
 *
 * Tcl_FindCommand --
 *
 *	Searches for a command.
 *
 * Results:
 *	Returns a token for the command if it is found. Otherwise, if it can't
 *	be found or there is an error, returns NULL and leaves an error
 *	message in the interpreter's result object if "flags" contains
 *	TCL_LEAVE_ERR_MSG.
 *
 * Side effects:
 *	None.
 *
 *----------------------------------------------------------------------
 */

Tcl_Command
Tcl_FindCommand(
    Tcl_Interp *interp,		/* The interpreter in which to find the
				 * command and to report errors. */
    const char *name,		/* Command's name. If it starts with "::",
				 * will be looked up in global namespace.
				 * Else, looked up first in contextNsPtr
				 * (current namespace if contextNsPtr is
				 * NULL), then in global namespace. */
    Tcl_Namespace *contextNsPtr,/* Ignored if TCL_GLOBAL_ONLY flag set.
				 * Otherwise, points to namespace in which to
				 * resolve name. If NULL, look up name in the
				 * current namespace. */
    int flags)			/* An OR'd combination of flags:
				 * TCL_GLOBAL_ONLY (look up name only in
				 * global namespace), TCL_NAMESPACE_ONLY (look
				 * up only in contextNsPtr, or the current
				 * namespace if contextNsPtr is NULL), and
				 * TCL_LEAVE_ERR_MSG. If both TCL_GLOBAL_ONLY
				 * and TCL_NAMESPACE_ONLY are given,
				 * TCL_GLOBAL_ONLY is ignored. */
{
    Interp *iPtr = (Interp *) interp;
    Namespace *cxtNsPtr;
    Tcl_HashEntry *entryPtr;
    Command *cmdPtr;
    const char *simpleName;
    int result;

    /*
     * If this namespace has a command resolver, then give it first crack at
     * the command resolution. If the interpreter has any command resolvers,
     * consult them next. The command resolver functions may return a
     * Tcl_Command value, they may signal to continue onward, or they may
     * signal an error.
     */

    if ((flags & TCL_GLOBAL_ONLY) || !strncmp(name, "::", 2)) {
	cxtNsPtr = (Namespace *) TclGetGlobalNamespace(interp);
    } else if (contextNsPtr != NULL) {
	cxtNsPtr = (Namespace *) contextNsPtr;
    } else {
	cxtNsPtr = (Namespace *) TclGetCurrentNamespace(interp);
    }

    if (cxtNsPtr->cmdResProc != NULL || iPtr->resolverPtr != NULL) {
	ResolverScheme *resPtr = iPtr->resolverPtr;
	Tcl_Command cmd;

	if (cxtNsPtr->cmdResProc) {
	    result = cxtNsPtr->cmdResProc(interp, name,
		    (Tcl_Namespace *) cxtNsPtr, flags, &cmd);
	} else {
	    result = TCL_CONTINUE;
	}

	while (result == TCL_CONTINUE && resPtr) {
	    if (resPtr->cmdResProc) {
		result = resPtr->cmdResProc(interp, name,
			(Tcl_Namespace *) cxtNsPtr, flags, &cmd);
	    }
	    resPtr = resPtr->nextPtr;
	}

	if (result == TCL_OK) {
	    ((Command *) cmd)->flags |= CMD_VIA_RESOLVER;
	    return cmd;

	} else if (result != TCL_CONTINUE) {
	    return NULL;
	}
    }

    /*
     * Find the namespace(s) that contain the command.
     */

    cmdPtr = NULL;
    if (cxtNsPtr->commandPathLength!=0 && strncmp(name, "::", 2)
	    && !(flags & TCL_NAMESPACE_ONLY)) {
	Tcl_Size i;
	Namespace *pathNsPtr, *realNsPtr, *dummyNsPtr;

	(void) TclGetNamespaceForQualName(interp, name, cxtNsPtr,
		TCL_NAMESPACE_ONLY, &realNsPtr, &dummyNsPtr, &dummyNsPtr,
		&simpleName);
	if ((realNsPtr != NULL) && (simpleName != NULL)) {
	    if ((cxtNsPtr == realNsPtr)
		    || !(realNsPtr->flags & NS_DEAD)) {
		entryPtr = Tcl_FindHashEntry(&realNsPtr->cmdTable, simpleName);
		if (entryPtr != NULL) {
		    cmdPtr = (Command *) Tcl_GetHashValue(entryPtr);
		}
	    }
	}

	/*
	 * Next, check along the path.
	 */

	for (i=0 ; (cmdPtr == NULL) && i<cxtNsPtr->commandPathLength ; i++) {
	    pathNsPtr = cxtNsPtr->commandPathArray[i].nsPtr;
	    if (pathNsPtr == NULL) {
		continue;
	    }
	    (void) TclGetNamespaceForQualName(interp, name, pathNsPtr,
		    TCL_NAMESPACE_ONLY, &realNsPtr, &dummyNsPtr, &dummyNsPtr,
		    &simpleName);
	    if ((realNsPtr != NULL) && (simpleName != NULL)
		    && !(realNsPtr->flags & NS_DEAD)) {
		entryPtr = Tcl_FindHashEntry(&realNsPtr->cmdTable, simpleName);
		if (entryPtr != NULL) {
		    cmdPtr = (Command *) Tcl_GetHashValue(entryPtr);
		}
	    }
	}

	/*
	 * If we've still not found the command, look in the global namespace
	 * as a last resort.
	 */

	if (cmdPtr == NULL) {
	    (void) TclGetNamespaceForQualName(interp, name, NULL,
		    TCL_GLOBAL_ONLY, &realNsPtr, &dummyNsPtr, &dummyNsPtr,
		    &simpleName);
	    if ((realNsPtr != NULL) && (simpleName != NULL)
		    && !(realNsPtr->flags & NS_DEAD)) {
		entryPtr = Tcl_FindHashEntry(&realNsPtr->cmdTable, simpleName);
		if (entryPtr != NULL) {
		    cmdPtr = (Command *) Tcl_GetHashValue(entryPtr);
		}
	    }
	}
    } else {
	Namespace *nsPtr[2];
	int search;

	TclGetNamespaceForQualName(interp, name, cxtNsPtr,
		flags, &nsPtr[0], &nsPtr[1], &cxtNsPtr, &simpleName);

	/*
	 * Look for the command in the command table of its namespace. Be sure
	 * to check both possible search paths: from the specified namespace
	 * context and from the global namespace.
	 */

	for (search = 0;  (search < 2) && (cmdPtr == NULL);  search++) {
	    if ((nsPtr[search] != NULL) && (simpleName != NULL)) {
		entryPtr = Tcl_FindHashEntry(&nsPtr[search]->cmdTable,
			simpleName);
		if (entryPtr != NULL) {
		    cmdPtr = (Command *) Tcl_GetHashValue(entryPtr);
		}
	    }
	}
    }

    if (cmdPtr != NULL) {
	cmdPtr->flags &= ~CMD_VIA_RESOLVER;
	return (Tcl_Command) cmdPtr;
    }

    if (flags & TCL_LEAVE_ERR_MSG) {
	Tcl_SetObjResult(interp, Tcl_ObjPrintf(
		"unknown command \"%s\"", name));
	Tcl_SetErrorCode(interp, "TCL", "LOOKUP", "COMMAND", name, (char *)NULL);
    }
    return NULL;
}

/*
 *----------------------------------------------------------------------
 *
 * TclResetShadowedCmdRefs --
 *
 *	Called when a command is added to a namespace to check for existing
 *	command references that the new command may invalidate. Consider the
 *	following cases that could happen when you add a command "foo" to a
 *	namespace "b":
 *	   1. It could shadow a command named "foo" at the global scope. If
 *	      it does, all command references in the namespace "b" are
 *	      suspect.
 *	   2. Suppose the namespace "b" resides in a namespace "a". Then to
 *	      "a" the new command "b::foo" could shadow another command
 *	      "b::foo" in the global namespace. If so, then all command
 *	      references in "a" * are suspect.
 *	The same checks are applied to all parent namespaces, until we reach
 *	the global :: namespace.
 *
 * Results:
 *	None.
 *
 * Side effects:
 *	If the new command shadows an existing command, the cmdRefEpoch
 *	counter is incremented in each namespace that sees the shadow. This
 *	invalidates all command references that were previously cached in that
 *	namespace. The next time the commands are used, they are resolved from
 *	scratch.
 *
 *----------------------------------------------------------------------
 */

void
TclResetShadowedCmdRefs(
    Tcl_Interp *interp,		/* Interpreter containing the new command. */
    Command *newCmdPtr)		/* Points to the new command. */
{
    char *cmdName;
    Tcl_HashEntry *hPtr;
    Namespace *nsPtr;
    Namespace *trailNsPtr, *shadowNsPtr;
    Namespace *globalNsPtr = (Namespace *) TclGetGlobalNamespace(interp);
    int found, i;
    int trailFront = -1;
    int trailSize = 5;		/* Formerly NUM_TRAIL_ELEMS. */
    Namespace **trailPtr = (Namespace **) TclStackAlloc(interp,
	    trailSize * sizeof(Namespace *));

    /*
     * Start at the namespace containing the new command, and work up through
     * the list of parents. Stop just before the global namespace, since the
     * global namespace can't "shadow" its own entries.
     *
     * The namespace "trail" list we build consists of the names of each
     * namespace that encloses the new command, in order from outermost to
     * innermost: for example, "a" then "b". Each iteration of this loop
     * eventually extends the trail upwards by one namespace, nsPtr. We use
     * this trail list to see if nsPtr (e.g. "a" in 2. above) could have
     * now-invalid cached command references. This will happen if nsPtr
     * (e.g. "a") contains a sequence of child namespaces (e.g. "b") such that
     * there is a identically-named sequence of child namespaces starting from
     * :: (e.g. "::b") whose tail namespace contains a command also named
     * cmdName.
     */

    cmdName = (char *)
	    Tcl_GetHashKey(newCmdPtr->hPtr->tablePtr, newCmdPtr->hPtr);
    for (nsPtr=newCmdPtr->nsPtr ; (nsPtr!=NULL) && (nsPtr!=globalNsPtr) ;
	    nsPtr=nsPtr->parentPtr) {
	/*
	 * Find the maximal sequence of child namespaces contained in nsPtr
	 * such that there is a identically-named sequence of child namespaces
	 * starting from ::. shadowNsPtr will be the tail of this sequence, or
	 * the deepest namespace under :: that might contain a command now
	 * shadowed by cmdName. We check below if shadowNsPtr actually
	 * contains a command cmdName.
	 */

	found = 1;
	shadowNsPtr = globalNsPtr;

	for (i = trailFront;  i >= 0;  i--) {
	    trailNsPtr = trailPtr[i];
	    hPtr = FindChildEntry(shadowNsPtr, trailNsPtr->name);
	    if (hPtr != NULL) {
		shadowNsPtr = (Namespace *) Tcl_GetHashValue(hPtr);
	    } else {
		found = 0;
		break;
	    }
	}

	/*
	 * If shadowNsPtr contains a command named cmdName, we invalidate all
	 * of the command refs cached in nsPtr. As a boundary case,
	 * shadowNsPtr is initially :: and we check for case 1. above.
	 */

	if (found) {
	    hPtr = Tcl_FindHashEntry(&shadowNsPtr->cmdTable, cmdName);
	    if (hPtr != NULL) {
		nsPtr->cmdRefEpoch++;
		TclInvalidateNsPath(nsPtr);

		/*
		 * If the shadowed command was compiled to bytecodes, we
		 * invalidate all the bytecodes in nsPtr, to force a new
		 * compilation. We use the resolverEpoch to signal the need
		 * for a fresh compilation of every bytecode.
		 */

		if (((Command *) Tcl_GetHashValue(hPtr))->compileProc != NULL) {
		    nsPtr->resolverEpoch++;
		}
	    }
	}

	/*
	 * Insert nsPtr at the front of the trail list: i.e., at the end of
	 * the trailPtr array.
	 */

	trailFront++;
	if (trailFront == trailSize) {
	    int newSize = 2 * trailSize;

	    trailPtr = (Namespace **)
		    TclStackRealloc(interp, trailPtr,
			    newSize * sizeof(Namespace *));
	    trailSize = newSize;
	}
	trailPtr[trailFront] = nsPtr;
    }
    TclStackFree(interp, trailPtr);
}

/*
 *----------------------------------------------------------------------
 *
 * TclGetNamespaceFromObj, GetNamespaceFromObj --
 *
 *	Gets the namespace specified by the name in a Tcl_Obj.
 *
 * Results:
 *	Returns TCL_OK if the namespace was resolved successfully, and stores
 *	a pointer to the namespace in the location specified by nsPtrPtr. If
 *	the namespace can't be found, or anything else goes wrong, this
 *	function returns TCL_ERROR and writes an error message to interp,
 *	if non-NULL.
 *
 * Side effects:
 *	May update the internal representation for the object, caching the
 *	namespace reference. The next time this function is called, the
 *	namespace value can be found quickly.
 *
 *----------------------------------------------------------------------
 */

int
TclGetNamespaceFromObj(
    Tcl_Interp *interp,		/* The current interpreter. */
    Tcl_Obj *objPtr,		/* The object to be resolved as the name of a
				 * namespace. */
    Tcl_Namespace **nsPtrPtr)	/* Result namespace pointer goes here. */
{
    if (GetNamespaceFromObj(interp, objPtr, nsPtrPtr) == TCL_ERROR) {
	const char *name = TclGetString(objPtr);

	if ((name[0] == ':') && (name[1] == ':')) {
	    Tcl_SetObjResult(interp, Tcl_ObjPrintf(
		    "namespace \"%s\" not found", name));
	} else {
	    /*
	     * Get the current namespace name.
	     */

	    NamespaceCurrentCmd(NULL, interp, 1, NULL);
	    Tcl_SetObjResult(interp, Tcl_ObjPrintf(
		    "namespace \"%s\" not found in \"%s\"", name,
		    Tcl_GetStringResult(interp)));
	}
	Tcl_SetErrorCode(interp, "TCL", "LOOKUP", "NAMESPACE", name, (char *)NULL);
	return TCL_ERROR;
    }
    return TCL_OK;
}

static int
GetNamespaceFromObj(
    Tcl_Interp *interp,		/* The current interpreter. */
    Tcl_Obj *objPtr,		/* The object to be resolved as the name of a
				 * namespace. */
    Tcl_Namespace **nsPtrPtr)	/* Result namespace pointer goes here. */
{
    ResolvedNsName *resNamePtr;

    NsNameGetInternalRep(objPtr, resNamePtr);
    if (resNamePtr) {
	Namespace *nsPtr, *refNsPtr;

	/*
	 * Check that the ResolvedNsName is still valid; avoid letting the ref
	 * cross interps.
	 */

	nsPtr = resNamePtr->nsPtr;
	refNsPtr = resNamePtr->refNsPtr;
	if (!(nsPtr->flags & NS_DYING) && (interp == nsPtr->interp)
		&& (!refNsPtr || (refNsPtr ==
		(Namespace *) TclGetCurrentNamespace(interp)))) {
	    *nsPtrPtr = (Tcl_Namespace *) nsPtr;
	    return TCL_OK;
	}
	Tcl_StoreInternalRep(objPtr, &nsNameType, NULL);
    }
    if (SetNsNameFromAny(interp, objPtr) == TCL_OK) {
	NsNameGetInternalRep(objPtr, resNamePtr);
	assert(resNamePtr != NULL);
	*nsPtrPtr = (Tcl_Namespace *) resNamePtr->nsPtr;
	return TCL_OK;
    }
    return TCL_ERROR;
}

/*
 *----------------------------------------------------------------------
 *
 * TclNewNamespaceObj --
 *
 *	Gets an object that contains a reference to a given namespace.
 *
 *	Note that this gets the name of the namespace immediately; this means
 *	that the name is guaranteed to persist even if the namespace is
 *	deleted. (This is checked by test namespace-7.1.)
 *
 * Results:
 *	Returns a newly-allocated Tcl_Obj.
 *
 * Side effects:
 *	None.
 *
 *----------------------------------------------------------------------
 */
Tcl_Obj *
TclNewNamespaceObj(
    Tcl_Namespace *namespacePtr)
{
    Namespace *nsPtr = (Namespace *) namespacePtr;
    Tcl_Size len;
    Tcl_Obj *objPtr;

    /*
     * If NS_DEAD set, we have no name any more; the fullName field may have
     * been deallocated.
     */
    assert(!(nsPtr->flags & NS_DEAD));

    /*
     * Need to get the name pro-actively; the name must persist after the
     * namespace is deleted. This is the easiest way.
     */

    len = strlen(nsPtr->fullName);
    TclNewStringObj(objPtr, nsPtr->fullName, len);

    /*
     * But we know exactly which namespace this resolves to. Remember that
     * unless things are already being taken apart.
     */

    if (!(nsPtr->flags & (NS_DYING | NS_TEARDOWN))) {
	ResolvedNsName *resNamePtr = (ResolvedNsName *)
		Tcl_Alloc(sizeof(ResolvedNsName));

	resNamePtr->nsPtr = nsPtr;
	resNamePtr->refNsPtr = NULL;
	resNamePtr->refCount = 0;
	nsPtr->refCount++;
	NsNameSetInternalRep(objPtr, resNamePtr);
    }
    return objPtr;
}

/*
 *----------------------------------------------------------------------
 *
 * TclInitNamespaceCmd --
 *
 *	This function is called to create the "namespace" Tcl command. See the
 *	user documentation for details on what it does.
 *
 * Results:
 *	Handle for the namespace command, or NULL on failure.
 *
 * Side effects:
 *	none
 *
 *----------------------------------------------------------------------
 */

Tcl_Command
TclInitNamespaceCmd(
    Tcl_Interp *interp)		/* Current interpreter. */
{
    return TclMakeEnsemble(interp, "namespace", defaultNamespaceMap);
}

/*
 *----------------------------------------------------------------------
 *
 * NamespaceChildrenCmd --
 *
 *	Invoked to implement the "namespace children" command that returns a
 *	list containing the fully-qualified names of the child namespaces of a
 *	given namespace. Handles the following syntax:
 *
 *	    namespace children ?name? ?pattern?
 *
 * Results:
 *	Returns TCL_OK if successful, and TCL_ERROR if anything goes wrong.
 *
 * Side effects:
 *	Returns a result in the interpreter's result object. If anything goes
 *	wrong, the result is an error message.
 *
 *----------------------------------------------------------------------
 */

static int
NamespaceChildrenCmd(
    TCL_UNUSED(void *),
    Tcl_Interp *interp,		/* Current interpreter. */
    int objc,			/* Number of arguments. */
    Tcl_Obj *const objv[])	/* Argument objects. */
{
    Tcl_Namespace *namespacePtr;
    Namespace *nsPtr, *childNsPtr;
    Namespace *globalNsPtr = (Namespace *) TclGetGlobalNamespace(interp);
    const char *pattern = NULL;
    Tcl_DString buffer;
    Tcl_HashEntry *entryPtr;
    Tcl_HashSearch search;
    Tcl_Obj *listPtr;

    /*
     * Get a pointer to the specified namespace, or the current namespace.
     */

    if (objc == 1) {
	nsPtr = (Namespace *) TclGetCurrentNamespace(interp);
    } else if ((objc == 2) || (objc == 3)) {
	if (TclGetNamespaceFromObj(interp, objv[1], &namespacePtr) != TCL_OK) {
	    return TCL_ERROR;
	}
	nsPtr = (Namespace *) namespacePtr;
    } else {
	Tcl_WrongNumArgs(interp, 1, objv, "?name? ?pattern?");
	return TCL_ERROR;
    }

    /*
     * Get the glob-style pattern, if any, used to narrow the search.
     */

    Tcl_DStringInit(&buffer);
    if (objc == 3) {
	const char *name = TclGetString(objv[2]);

	if ((name[0] == ':') && (name[1] == ':')) {
	    pattern = name;
	} else {
	    Tcl_DStringAppend(&buffer, nsPtr->fullName, -1);
	    if (nsPtr != globalNsPtr) {
		TclDStringAppendLiteral(&buffer, "::");
	    }
	    Tcl_DStringAppend(&buffer, name, -1);
	    pattern = Tcl_DStringValue(&buffer);
	}
    }

    /*
     * Create a list containing the full names of all child namespaces whose
     * names match the specified pattern, if any.
     */

    listPtr = Tcl_NewListObj(0, NULL);
    if ((pattern != NULL) && TclMatchIsTrivial(pattern)) {
	size_t length = strlen(nsPtr->fullName);

	if (strncmp(pattern, nsPtr->fullName, length) != 0) {
	    goto searchDone;
	}
	/*
	 * Global namespace members are prefixed with "::", others not. Ticket [63449c0514]
	 */
	if (FindChildEntry(nsPtr, (nsPtr != globalNsPtr ? 2 : 0) + pattern+length) != NULL) {
	    Tcl_ListObjAppendElement(NULL, listPtr,
		    Tcl_NewStringObj(pattern, -1));
	}
	goto searchDone;
    }
    entryPtr = FirstChildEntry(nsPtr, &search);
    while (entryPtr != NULL) {
	childNsPtr = (Namespace *) Tcl_GetHashValue(entryPtr);
	if ((pattern == NULL)
		|| Tcl_StringMatch(childNsPtr->fullName, pattern)) {
	    Tcl_ListObjAppendElement(NULL, listPtr,
		    TclNewNamespaceObj((Tcl_Namespace *) childNsPtr));
	}
	entryPtr = Tcl_NextHashEntry(&search);
    }

  searchDone:
    Tcl_SetObjResult(interp, listPtr);
    Tcl_DStringFree(&buffer);
    return TCL_OK;
}

/*
 *----------------------------------------------------------------------
 *
 * NamespaceCodeCmd --
 *
 *	Invoked to implement the "namespace code" command to capture the
 *	namespace context of a command. Handles the following syntax:
 *
 *	    namespace code arg
 *
 *	Here "arg" can be a list. "namespace code arg" produces a result
 *	equivalent to that produced by the command
 *
 *	    list ::namespace inscope [namespace current] $arg
 *
 *	However, if "arg" is itself a scoped value starting with "::namespace
 *	inscope", then the result is just "arg".
 *
 * Results:
 *	Returns TCL_OK if successful, and TCL_ERROR if anything goes wrong.
 *
 * Side effects:
 *	If anything goes wrong, this function returns an error message as the
 *	result in the interpreter's result object.
 *
 *----------------------------------------------------------------------
 */

static int
NamespaceCodeCmd(
    TCL_UNUSED(void *),
    Tcl_Interp *interp,		/* Current interpreter. */
    int objc,			/* Number of arguments. */
    Tcl_Obj *const objv[])	/* Argument objects. */
{
    Tcl_Obj *listPtr, *objPtr;
    const char *arg;
    Tcl_Size length;

    if (objc != 2) {
	Tcl_WrongNumArgs(interp, 1, objv, "arg");
	return TCL_ERROR;
    }

    /*
     * If "arg" is already a scoped value, then return it directly.
     * Take care to only check for scoping in precisely the style that
     * [::namespace code] generates it.  Anything more forgiving can have
     * the effect of failing in namespaces that contain their own custom
     " "namespace" command.  [Bug 3202171].
     */

    arg = TclGetStringFromObj(objv[1], &length);
    if (*arg==':' && length > 20
	    && strncmp(arg, "::namespace inscope ", 20) == 0) {
	Tcl_SetObjResult(interp, objv[1]);
	return TCL_OK;
    }

    /*
     * Otherwise, construct a scoped command by building a list with
     * "namespace inscope", the full name of the current namespace, and the
     * argument "arg". By constructing a list, we ensure that scoped commands
     * are interpreted properly when they are executed later, by the
     * "namespace inscope" command.
     */

    TclNewObj(listPtr);
    TclNewLiteralStringObj(objPtr, "::namespace");
    Tcl_ListObjAppendElement(NULL, listPtr, objPtr);

    TclNewLiteralStringObj(objPtr, "inscope");
    Tcl_ListObjAppendElement(NULL, listPtr, objPtr);

    Tcl_ListObjAppendElement(NULL, listPtr,
	    TclNewNamespaceObj(TclGetCurrentNamespace(interp)));
    Tcl_ListObjAppendElement(NULL, listPtr, objv[1]);

    Tcl_SetObjResult(interp, listPtr);
    return TCL_OK;
}

/*
 *----------------------------------------------------------------------
 *
 * NamespaceCurrentCmd --
 *
 *	Invoked to implement the "namespace current" command which returns the
 *	fully-qualified name of the current namespace. Handles the following
 *	syntax:
 *
 *	    namespace current
 *
 * Results:
 *	Returns TCL_OK if successful, and TCL_ERROR if anything goes wrong.
 *
 * Side effects:
 *	Returns a result in the interpreter's result object. If anything goes
 *	wrong, the result is an error message.
 *
 *----------------------------------------------------------------------
 */

static int
NamespaceCurrentCmd(
    TCL_UNUSED(void *),
    Tcl_Interp *interp,		/* Current interpreter. */
    int objc,			/* Number of arguments. */
    Tcl_Obj *const objv[])	/* Argument objects. */
{
    if (objc != 1) {
	Tcl_WrongNumArgs(interp, 1, objv, NULL);
	return TCL_ERROR;
    }

    /*
     * The "real" name of the global namespace ("::") is the null string, but
     * we return "::" for it as a convenience to programmers. Note that "" and
     * "::" are treated as synonyms by the namespace code so that it is still
     * easy to do things like:
     *
     *    namespace [namespace current]::bar { ... }
     *
     * This behavior is encoded into TclNewNamespaceObj().
     */

    Tcl_SetObjResult(interp,
	    TclNewNamespaceObj(TclGetCurrentNamespace(interp)));
    return TCL_OK;
}

/*
 *----------------------------------------------------------------------
 *
 * NamespaceDeleteCmd --
 *
 *	Invoked to implement the "namespace delete" command to delete
 *	namespace(s). Handles the following syntax:
 *
 *	    namespace delete ?name name...?
 *
 *	Each name identifies a namespace. It may include a sequence of
 *	namespace qualifiers separated by "::"s. If a namespace is found, it
 *	is deleted: all variables and procedures contained in that namespace
 *	are deleted. If that namespace is being used on the call stack, it is
 *	kept alive (but logically deleted) until it is removed from the call
 *	stack: that is, it can no longer be referenced by name but any
 *	currently executing procedure that refers to it is allowed to do so
 *	until the procedure returns. If the namespace can't be found, this
 *	function returns an error. If no namespaces are specified, this
 *	command does nothing.
 *
 * Results:
 *	Returns TCL_OK if successful, and TCL_ERROR if anything goes wrong.
 *
 * Side effects:
 *	Deletes the specified namespaces. If anything goes wrong, this
 *	function returns an error message in the interpreter's result object.
 *
 *----------------------------------------------------------------------
 */

static int
NamespaceDeleteCmd(
    TCL_UNUSED(void *),
    Tcl_Interp *interp,		/* Current interpreter. */
    int objc,			/* Number of arguments. */
    Tcl_Obj *const objv[])	/* Argument objects. */
{
    Tcl_Namespace *namespacePtr;
    const char *name;
    int i;

    if (objc < 1) {
	Tcl_WrongNumArgs(interp, 1, objv, "?name name...?");
	return TCL_ERROR;
    }

    /*
     * Destroying one namespace may cause another to be destroyed. Break this
     * into two passes: first check to make sure that all namespaces on the
     * command line are valid, and report any errors.
     */

    for (i = 1;  i < objc;  i++) {
	name = TclGetString(objv[i]);
	namespacePtr = Tcl_FindNamespace(interp, name, NULL, /*flags*/ 0);
	if ((namespacePtr == NULL)
		|| (((Namespace *) namespacePtr)->flags & NS_TEARDOWN)) {
	    Tcl_SetObjResult(interp, Tcl_ObjPrintf(
		    "unknown namespace \"%s\" in namespace delete command",
		    TclGetString(objv[i])));
	    Tcl_SetErrorCode(interp, "TCL", "LOOKUP", "NAMESPACE",
		    TclGetString(objv[i]), (char *)NULL);
	    return TCL_ERROR;
	}
    }

    /*
     * Okay, now delete each namespace.
     */

    for (i = 1;  i < objc;  i++) {
	name = TclGetString(objv[i]);
	namespacePtr = Tcl_FindNamespace(interp, name, NULL, /* flags */ 0);
	if (namespacePtr) {
	    Tcl_DeleteNamespace(namespacePtr);
	}
    }
    return TCL_OK;
}

/*
 *----------------------------------------------------------------------
 *
 * NamespaceEvalCmd --
 *
 *	Invoked to implement the "namespace eval" command. Executes commands
 *	in a namespace. If the namespace does not already exist, it is
 *	created. Handles the following syntax:
 *
 *	    namespace eval name arg ?arg...?
 *
 *	If more than one arg argument is specified, the command that is
 *	executed is the result of concatenating the arguments together with a
 *	space between each argument.
 *
 * Results:
 *	Returns TCL_OK if the namespace is found and the commands are executed
 *	successfully. Returns TCL_ERROR if anything goes wrong.
 *
 * Side effects:
 *	Returns the result of the command in the interpreter's result object.
 *	If anything goes wrong, this function returns an error message as the
 *	result.
 *
 *----------------------------------------------------------------------
 */

static int
NamespaceEvalCmd(
    void *clientData,		/* Arbitrary value passed to cmd. */
    Tcl_Interp *interp,		/* Current interpreter. */
    int objc,			/* Number of arguments. */
    Tcl_Obj *const objv[])	/* Argument objects. */
{
    return Tcl_NRCallObjProc(interp, NRNamespaceEvalCmd, clientData, objc,
	    objv);
}

static int
NRNamespaceEvalCmd(
    TCL_UNUSED(void *),
    Tcl_Interp *interp,		/* Current interpreter. */
    int objc,			/* Number of arguments. */
    Tcl_Obj *const objv[])	/* Argument objects. */
{
    Interp *iPtr = (Interp *) interp;
    CmdFrame *invoker;
    int word;
    Tcl_Namespace *namespacePtr;
    CallFrame *framePtr, **framePtrPtr;
    Tcl_Obj *objPtr;
    int result;

    if (objc < 3) {
	Tcl_WrongNumArgs(interp, 1, objv, "name arg ?arg...?");
	return TCL_ERROR;
    }

    /*
     * Try to resolve the namespace reference, caching the result in the
     * namespace object along the way.
     */

    result = GetNamespaceFromObj(interp, objv[1], &namespacePtr);

    /*
     * If the namespace wasn't found, try to create it.
     */

    if (result == TCL_ERROR) {
	const char *name = TclGetString(objv[1]);

	namespacePtr = Tcl_CreateNamespace(interp, name, NULL, NULL);
	if (namespacePtr == NULL) {
	    return TCL_ERROR;
	}
    }

    /*
     * Make the specified namespace the current namespace and evaluate the
     * command(s).
     */

    /* This is needed to satisfy GCC 3.3's strict aliasing rules */
    framePtrPtr = &framePtr;
    (void) TclPushStackFrame(interp, (Tcl_CallFrame **) framePtrPtr,
	    namespacePtr, /*isProcCallFrame*/ 0);

    framePtr->objv = TclFetchEnsembleRoot(interp, objv, objc, &framePtr->objc);

    if (objc == 3) {
	/*
	 * TIP #280: Make actual argument location available to eval'd script.
	 */

	objPtr = objv[2];
	invoker = iPtr->cmdFramePtr;
	word = 3;
	TclArgumentGet(interp, objPtr, &invoker, &word);
    } else {
	/*
	 * More than one argument: concatenate them together with spaces
	 * between, then evaluate the result. Tcl_EvalObjEx will delete the
	 * object when it decrements its refcount after eval'ing it.
	 */

	objPtr = Tcl_ConcatObj(objc-2, objv+2);
	invoker = NULL;
	word = 0;
    }

    /*
     * TIP #280: Make invoking context available to eval'd script.
     */

    TclNRAddCallback(interp, NsEval_Callback, namespacePtr, "eval",
	    NULL, NULL);
    return TclNREvalObjEx(interp, objPtr, 0, invoker, word);
}

static int
NsEval_Callback(
    void *data[],
    Tcl_Interp *interp,
    int result)
{
    Tcl_Namespace *namespacePtr = (Tcl_Namespace *) data[0];

    if (result == TCL_ERROR) {
	size_t length = strlen(namespacePtr->fullName);
	unsigned limit = 200;
	int overflow = (length > limit);
	char *cmd = (char *) data[1];

	Tcl_AppendObjToErrorInfo(interp, Tcl_ObjPrintf(
		"\n    (in namespace %s \"%.*s%s\" script line %d)",
		cmd,
		(overflow ? limit : (unsigned)length), namespacePtr->fullName,
		(overflow ? "..." : ""), Tcl_GetErrorLine(interp)));
    }

    /*
     * Restore the previous "current" namespace.
     */

    TclPopStackFrame(interp);
    return result;
}

/*
 *----------------------------------------------------------------------
 *
 * NamespaceExistsCmd --
 *
 *	Invoked to implement the "namespace exists" command that returns true
 *	if the given namespace currently exists, and false otherwise. Handles
 *	the following syntax:
 *
 *	    namespace exists name
 *
 * Results:
 *	Returns TCL_OK if successful, and TCL_ERROR if anything goes wrong.
 *
 * Side effects:
 *	Returns a result in the interpreter's result object. If anything goes
 *	wrong, the result is an error message.
 *
 *----------------------------------------------------------------------
 */

static int
NamespaceExistsCmd(
    TCL_UNUSED(void *),
    Tcl_Interp *interp,		/* Current interpreter. */
    int objc,			/* Number of arguments. */
    Tcl_Obj *const objv[])	/* Argument objects. */
{
    Tcl_Namespace *namespacePtr;

    if (objc != 2) {
	Tcl_WrongNumArgs(interp, 1, objv, "name");
	return TCL_ERROR;
    }

    Tcl_SetObjResult(interp, Tcl_NewBooleanObj(
	    GetNamespaceFromObj(interp, objv[1], &namespacePtr) == TCL_OK));
    return TCL_OK;
}

/*
 *----------------------------------------------------------------------
 *
 * NamespaceExportCmd --
 *
 *	Invoked to implement the "namespace export" command that specifies
 *	which commands are exported from a namespace. The exported commands
 *	are those that can be imported into another namespace using "namespace
 *	import". Both commands defined in a namespace and commands the
 *	namespace has imported can be exported by a namespace. This command
 *	has the following syntax:
 *
 *	    namespace export ?-clear? ?pattern pattern...?
 *
 *	Each pattern may contain "string match"-style pattern matching special
 *	characters, but the pattern may not include any namespace qualifiers:
 *	that is, the pattern must specify commands in the current (exporting)
 *	namespace. The specified patterns are appended onto the namespace's
 *	list of export patterns.
 *
 *	To reset the namespace's export pattern list, specify the "-clear"
 *	flag.
 *
 *	If there are no export patterns and the "-clear" flag isn't given,
 *	this command returns the namespace's current export list.
 *
 * Results:
 *	Returns TCL_OK if successful, and TCL_ERROR if anything goes wrong.
 *
 * Side effects:
 *	Returns a result in the interpreter's result object. If anything goes
 *	wrong, the result is an error message.
 *
 *----------------------------------------------------------------------
 */

static int
NamespaceExportCmd(
    TCL_UNUSED(void *),
    Tcl_Interp *interp,		/* Current interpreter. */
    int objc,			/* Number of arguments. */
    Tcl_Obj *const objv[])	/* Argument objects. */
{
    Namespace *nsPtr;
    Tcl_Obj *dict, *value;
    Tcl_Size startSize, endSize, firstArg, i;
    int changed = 0;
    int code = TCL_OK;

    if (objc < 1) {
	Tcl_WrongNumArgs(interp, 1, objv, "?-clear? ?pattern pattern...?");
	return TCL_ERROR;
    }

    /*
     * If no pattern arguments are given, and "-clear" isn't specified, return
     * the namespace's current export pattern list.
     */

    nsPtr = (Namespace *) TclGetCurrentNamespace(interp);
    if (objc == 1) {
	if (nsPtr->exportPatternList) {
	    Tcl_SetObjResult(interp, nsPtr->exportPatternList);
	}
	return TCL_OK;
    }

    /*
     * Process the optional "-clear" argument.
     */

    firstArg = 1;
    if (strcmp("-clear", TclGetString(objv[firstArg])) == 0) {
	if (nsPtr->exportPatternList) {
	    Tcl_DecrRefCount(nsPtr->exportPatternList);
	    nsPtr->exportPatternList = NULL;
	    changed = 1;
	}
	firstArg++;
    }

    /*
     * Add each pattern to the namespace's export pattern list.
     * Use a dict as a simple way to screen out duplicates.
     */

    dict = Tcl_NewDictObj();
    value = Tcl_NewObj();
    Tcl_IncrRefCount(value);
    if (nsPtr->exportPatternList) {
	Tcl_Size epc;
	Tcl_Obj **epv;

	TclListObjGetElements(NULL, nsPtr->exportPatternList, &epc, &epv);
	while (epc--) {
	    Tcl_DictObjPut(NULL, dict, *epv++, value);
	}
    }
    Tcl_DictObjSize(NULL, dict, &startSize);

    for (i = firstArg;  i < objc;  i++) {
	Namespace *exportNsPtr, *dummyPtr;
	const char *simplePattern, *pattern = Tcl_GetString(objv[i]);

	TclGetNamespaceForQualName(interp, pattern, nsPtr,
		TCL_NAMESPACE_ONLY, &exportNsPtr, &dummyPtr, &dummyPtr,
		&simplePattern);

	if ((exportNsPtr != nsPtr) || (strcmp(pattern, simplePattern) != 0)) {
	    Tcl_SetObjResult(interp, Tcl_ObjPrintf("invalid export pattern"
		    " \"%s\": pattern can't specify a namespace", pattern));
	    Tcl_SetErrorCode(interp, "TCL", "EXPORT", "INVALID", NULL);
	    code = TCL_ERROR;
	    break;
	}

	Tcl_DictObjPut(NULL, dict, objv[i], value);
    }
    Tcl_DictObjSize(NULL, dict, &endSize);
    changed |= (endSize > startSize);

    if (endSize > startSize) {
	int done;
	Tcl_Obj *ep;
	Tcl_DictSearch search;

	if (nsPtr->exportPatternList == NULL) {
	    nsPtr->exportPatternList = Tcl_NewObj();
	    Tcl_IncrRefCount(nsPtr->exportPatternList);
	}

	i = 0;
	Tcl_DictObjFirst(NULL, dict, &search, &ep, NULL, &done);
	for (; !done; i++, Tcl_DictObjNext(&search, &ep, NULL, &done)) {
	    if (i < startSize) {
		continue;
	    }
	    Tcl_ListObjAppendElement(NULL, nsPtr->exportPatternList, ep);
	}
	Tcl_DictObjDone(&search);
    }
    Tcl_DecrRefCount(value);
    Tcl_DecrRefCount(dict);

    if (changed) {
	TclInvalidateNsCmdLookup(nsPtr);
    }
    return code;
}

/*
 *----------------------------------------------------------------------
 *
 * NamespaceForgetCmd --
 *
 *	Invoked to implement the "namespace forget" command to remove imported
 *	commands from a namespace. Handles the following syntax:
 *
 *	    namespace forget ?pattern pattern...?
 *
 *	Each pattern is a name like "foo::*" or "a::b::x*". That is, the
 *	pattern may include the special pattern matching characters recognized
 *	by the "string match" command, but only in the command name at the end
 *	of the qualified name; the special pattern characters may not appear
 *	in a namespace name. All of the commands that match that pattern are
 *	checked to see if they have an imported command in the current
 *	namespace that refers to the matched command. If there is an alias, it
 *	is removed.
 *
 * Results:
 *	Returns TCL_OK if successful, and TCL_ERROR if anything goes wrong.
 *
 * Side effects:
 *	Imported commands are removed from the current namespace. If anything
 *	goes wrong, this function returns an error message in the
 *	interpreter's result object.
 *
 *----------------------------------------------------------------------
 */

static int
NamespaceForgetCmd(
    TCL_UNUSED(void *),
    Tcl_Interp *interp,		/* Current interpreter. */
    int objc,			/* Number of arguments. */
    Tcl_Obj *const objv[])	/* Argument objects. */
{
    const char *pattern;
    int i;
    int result;

    if (objc < 1) {
	Tcl_WrongNumArgs(interp, 1, objv, "?pattern pattern...?");
	return TCL_ERROR;
    }

    for (i = 1;  i < objc;  i++) {
	pattern = TclGetString(objv[i]);
	result = Tcl_ForgetImport(interp, NULL, pattern);
	if (result != TCL_OK) {
	    return result;
	}
    }
    return TCL_OK;
}

/*
 *----------------------------------------------------------------------
 *
 * NamespaceImportCmd --
 *
 *	Invoked to implement the "namespace import" command that imports
 *	commands into a namespace. Handles the following syntax:
 *
 *	    namespace import ?-force? ?pattern pattern...?
 *
 *	Each pattern is a namespace-qualified name like "foo::*", "a::b::x*",
 *	or "bar::p". That is, the pattern may include the special pattern
 *	matching characters recognized by the "string match" command, but only
 *	in the command name at the end of the qualified name; the special
 *	pattern characters may not appear in a namespace name. All of the
 *	commands that match the pattern and which are exported from their
 *	namespace are made accessible from the current namespace context. This
 *	is done by creating a new "imported command" in the current namespace
 *	that points to the real command in its original namespace; when the
 *	imported command is called, it invokes the real command.
 *
 *	If an imported command conflicts with an existing command, it is
 *	treated as an error. But if the "-force" option is included, then
 *	existing commands are overwritten by the imported commands.
 *
 *	If there are no pattern arguments and the "-force" flag isn't given,
 *	this command returns the list of commands currently imported in
 *	the current namespace.
 *
 * Results:
 *	Returns TCL_OK if successful, and TCL_ERROR if anything goes wrong.
 *
 * Side effects:
 *	Adds imported commands to the current namespace. If anything goes
 *	wrong, this function returns an error message in the interpreter's
 *	result object.
 *
 *----------------------------------------------------------------------
 */

static int
NamespaceImportCmd(
    TCL_UNUSED(void *),
    Tcl_Interp *interp,		/* Current interpreter. */
    int objc,			/* Number of arguments. */
    Tcl_Obj *const objv[])	/* Argument objects. */
{
    int allowOverwrite = 0;
    const char *string, *pattern;
    int i, firstArg;
    int result;

    if (objc < 1) {
	Tcl_WrongNumArgs(interp, 1, objv, "?-force? ?pattern pattern...?");
	return TCL_ERROR;
    }

    /*
     * Skip over the optional "-force" as the first argument.
     */

    firstArg = 1;
    if (firstArg < objc) {
	string = TclGetString(objv[firstArg]);
	if ((*string == '-') && (strcmp(string, "-force") == 0)) {
	    allowOverwrite = 1;
	    firstArg++;
	}
    } else {
	/*
	 * When objc == 1, command is just [namespace import]. Introspection
	 * form to return list of imported commands.
	 */

	Tcl_HashEntry *hPtr;
	Tcl_HashSearch search;
	Namespace *nsPtr = (Namespace *) TclGetCurrentNamespace(interp);
	Tcl_Obj *listPtr;

	TclNewObj(listPtr);
	for (hPtr = Tcl_FirstHashEntry(&nsPtr->cmdTable, &search);
		hPtr != NULL; hPtr = Tcl_NextHashEntry(&search)) {
	    Command *cmdPtr = (Command *) Tcl_GetHashValue(hPtr);

	    if (cmdPtr->deleteProc == DeleteImportedCmd) {
		Tcl_ListObjAppendElement(NULL, listPtr, Tcl_NewStringObj(
			(char *) Tcl_GetHashKey(&nsPtr->cmdTable, hPtr), -1));
	    }
	}
	Tcl_SetObjResult(interp, listPtr);
	return TCL_OK;
    }

    /*
     * Handle the imports for each of the patterns.
     */

    for (i = firstArg;  i < objc;  i++) {
	pattern = TclGetString(objv[i]);
	result = Tcl_Import(interp, NULL, pattern, allowOverwrite);
	if (result != TCL_OK) {
	    return result;
	}
    }
    return TCL_OK;
}

/*
 *----------------------------------------------------------------------
 *
 * NamespaceInscopeCmd --
 *
 *	Invoked to implement the "namespace inscope" command that executes a
 *	script in the context of a particular namespace. This command is not
 *	expected to be used directly by programmers; calls to it are generated
 *	implicitly when programs use "namespace code" commands to register
 *	callback scripts. Handles the following syntax:
 *
 *	    namespace inscope name arg ?arg...?
 *
 *	The "namespace inscope" command is much like the "namespace eval"
 *	command except that it has lappend semantics and the namespace must
 *	already exist. It treats the first argument as a list, and appends any
 *	arguments after the first onto the end as proper list elements. For
 *	example,
 *
 *	    namespace inscope ::foo {a b} c d e
 *
 *	is equivalent to
 *
 *	    namespace eval ::foo [concat {a b} [list c d e]]
 *
 *	This lappend semantics is important because many callback scripts are
 *	actually prefixes.
 *
 * Results:
 *	Returns TCL_OK to indicate success, or TCL_ERROR to indicate failure.
 *
 * Side effects:
 *	Returns a result in the Tcl interpreter's result object.
 *
 *----------------------------------------------------------------------
 */

static int
NamespaceInscopeCmd(
    void *clientData,		/* Arbitrary value passed to cmd. */
    Tcl_Interp *interp,		/* Current interpreter. */
    int objc,			/* Number of arguments. */
    Tcl_Obj *const objv[])	/* Argument objects. */
{
    return Tcl_NRCallObjProc(interp, NRNamespaceInscopeCmd, clientData, objc,
	    objv);
}

static int
NRNamespaceInscopeCmd(
    TCL_UNUSED(void *),
    Tcl_Interp *interp,		/* Current interpreter. */
    int objc,			/* Number of arguments. */
    Tcl_Obj *const objv[])	/* Argument objects. */
{
    Tcl_Namespace *namespacePtr;
    CallFrame *framePtr, **framePtrPtr;
    Tcl_Obj *cmdObjPtr;

    if (objc < 3) {
	Tcl_WrongNumArgs(interp, 1, objv, "name arg ?arg...?");
	return TCL_ERROR;
    }

    /*
     * Resolve the namespace reference.
     */

    if (TclGetNamespaceFromObj(interp, objv[1], &namespacePtr) != TCL_OK) {
	return TCL_ERROR;
    }

    /*
     * Make the specified namespace the current namespace.
     */

    framePtrPtr = &framePtr;		/* This is needed to satisfy GCC's
					 * strict aliasing rules. */
    (void) TclPushStackFrame(interp, (Tcl_CallFrame **) framePtrPtr,
	    namespacePtr, /*isProcCallFrame*/ 0);

    framePtr->objv = TclFetchEnsembleRoot(interp, objv, objc, &framePtr->objc);

    /*
     * Execute the command. If there is just one argument, just treat it as a
     * script and evaluate it. Otherwise, create a list from the arguments
     * after the first one, then concatenate the first argument and the list
     * of extra arguments to form the command to evaluate.
     */

    if (objc == 3) {
	cmdObjPtr = objv[2];
    } else {
	Tcl_Obj *concatObjv[2];

	concatObjv[0] = objv[2];
	concatObjv[1] = Tcl_NewListObj(objc - 3, objv + 3);
	cmdObjPtr = Tcl_ConcatObj(2, concatObjv);
	Tcl_DecrRefCount(concatObjv[1]); /* We're done with the list object. */
    }

    TclNRAddCallback(interp, NsEval_Callback, namespacePtr, "inscope",
	    NULL, NULL);
    return TclNREvalObjEx(interp, cmdObjPtr, 0, NULL, 0);
}

/*
 *----------------------------------------------------------------------
 *
 * NamespaceOriginCmd --
 *
 *	Invoked to implement the "namespace origin" command to return the
 *	fully-qualified name of the "real" command to which the specified
 *	"imported command" refers. Handles the following syntax:
 *
 *	    namespace origin name
 *
 * Results:
 *	An imported command is created in an namespace when that namespace
 *	imports a command from another namespace. If a command is imported
 *	into a sequence of namespaces a, b,...,n where each successive
 *	namespace just imports the command from the previous namespace, this
 *	command returns the fully-qualified name of the original command in
 *	the first namespace, a. If "name" does not refer to an alias, its
 *	fully-qualified name is returned. The returned name is stored in the
 *	interpreter's result object. This function returns TCL_OK if
 *	successful, and TCL_ERROR if anything goes wrong.
 *
 * Side effects:
 *	If anything goes wrong, this function returns an error message in the
 *	interpreter's result object.
 *
 *----------------------------------------------------------------------
 */

static int
NamespaceOriginCmd(
    TCL_UNUSED(void *),
    Tcl_Interp *interp,		/* Current interpreter. */
    int objc,			/* Number of arguments. */
    Tcl_Obj *const objv[])	/* Argument objects. */
{
    Tcl_Command cmd, origCmd;
    Tcl_Obj *resultPtr;

    if (objc != 2) {
	Tcl_WrongNumArgs(interp, 1, objv, "name");
	return TCL_ERROR;
    }

    cmd = Tcl_GetCommandFromObj(interp, objv[1]);
    if (cmd == NULL) {
	goto namespaceOriginError;
    }
    origCmd = TclGetOriginalCommand(cmd);
    if (origCmd == NULL) {
	origCmd = cmd;
    }
    TclNewObj(resultPtr);
    Tcl_GetCommandFullName(interp, origCmd, resultPtr);
    if (TclCheckEmptyString(resultPtr) == TCL_EMPTYSTRING_YES) {
	Tcl_DecrRefCount(resultPtr);
	goto namespaceOriginError;
    }
    Tcl_SetObjResult(interp, resultPtr);
    return TCL_OK;

  namespaceOriginError:
    Tcl_SetObjResult(interp, Tcl_ObjPrintf(
	    "invalid command name \"%s\"", TclGetString(objv[1])));
    Tcl_SetErrorCode(interp, "TCL", "LOOKUP", "COMMAND",
	    TclGetString(objv[1]), (char *)NULL);
    return TCL_ERROR;
}

/*
 *----------------------------------------------------------------------
 *
 * NamespaceParentCmd --
 *
 *	Invoked to implement the "namespace parent" command that returns the
 *	fully-qualified name of the parent namespace for a specified
 *	namespace. Handles the following syntax:
 *
 *	    namespace parent ?name?
 *
 * Results:
 *	Returns TCL_OK if successful, and TCL_ERROR if anything goes wrong.
 *
 * Side effects:
 *	Returns a result in the interpreter's result object. If anything goes
 *	wrong, the result is an error message.
 *
 *----------------------------------------------------------------------
 */

static int
NamespaceParentCmd(
    TCL_UNUSED(void *),
    Tcl_Interp *interp,		/* Current interpreter. */
    int objc,			/* Number of arguments. */
    Tcl_Obj *const objv[])	/* Argument objects. */
{
    Tcl_Namespace *nsPtr;

    if (objc == 1) {
	nsPtr = TclGetCurrentNamespace(interp);
    } else if (objc == 2) {
	if (TclGetNamespaceFromObj(interp, objv[1], &nsPtr) != TCL_OK) {
	    return TCL_ERROR;
	}
    } else {
	Tcl_WrongNumArgs(interp, 1, objv, "?name?");
	return TCL_ERROR;
    }

    /*
     * Report the parent of the specified namespace.
     */

    if (nsPtr->parentPtr != NULL) {
	Tcl_SetObjResult(interp, TclNewNamespaceObj(nsPtr->parentPtr));
    }
    return TCL_OK;
}

/*
 *----------------------------------------------------------------------
 *
 * NamespacePathCmd --
 *
 *	Invoked to implement the "namespace path" command that reads and
 *	writes the current namespace's command resolution path. Has one
 *	optional argument: if present, it is a list of named namespaces to set
 *	the path to, and if absent, the current path should be returned.
 *	Handles the following syntax:
 *
 *	    namespace path ?nsList?
 *
 * Results:
 *	Returns TCL_OK if successful, and TCL_ERROR if anything goes wrong
 *	(most notably if the namespace list contains the name of something
 *	other than a namespace). In the successful-exit case, may set the
 *	interpreter result to the list of names of the namespaces on the
 *	current namespace's path.
 *
 * Side effects:
 *	May update the namespace path (triggering a recomputing of all command
 *	names that depend on the namespace for resolution).
 *
 *----------------------------------------------------------------------
 */

static int
NamespacePathCmd(
    TCL_UNUSED(void *),
    Tcl_Interp *interp,		/* Current interpreter. */
    int objc,			/* Number of arguments. */
    Tcl_Obj *const objv[])	/* Argument objects. */
{
    Namespace *nsPtr = (Namespace *) TclGetCurrentNamespace(interp);
    Tcl_Size nsObjc, i;
    int result = TCL_ERROR;
    Tcl_Obj **nsObjv;
    Tcl_Namespace **namespaceList = NULL;

    if (objc > 2) {
	Tcl_WrongNumArgs(interp, 1, objv, "?pathList?");
	return TCL_ERROR;
    }

    /*
     * If no path is given, return the current path.
     */

    if (objc == 1) {
	Tcl_Obj *resultObj;

	TclNewObj(resultObj);
	for (i=0 ; i<nsPtr->commandPathLength ; i++) {
	    if (nsPtr->commandPathArray[i].nsPtr != NULL) {
		Tcl_ListObjAppendElement(NULL, resultObj, TclNewNamespaceObj(
			(Tcl_Namespace *) nsPtr->commandPathArray[i].nsPtr));
	    }
	}
	Tcl_SetObjResult(interp, resultObj);
	return TCL_OK;
    }

    /*
     * There is a path given, so parse it into an array of namespace pointers.
     */

    if (TclListObjGetElements(interp, objv[1], &nsObjc, &nsObjv) != TCL_OK) {
	goto badNamespace;
    }
    if (nsObjc != 0) {
	namespaceList = (Tcl_Namespace **)
		TclStackAlloc(interp, sizeof(Tcl_Namespace *) * nsObjc);

	for (i = 0; i < nsObjc; i++) {
	    if (TclGetNamespaceFromObj(interp, nsObjv[i],
		    &namespaceList[i]) != TCL_OK) {
		goto badNamespace;
	    }
	}
    }

    /*
     * Now we have the list of valid namespaces, install it as the path.
     */

    TclSetNsPath(nsPtr, nsObjc, namespaceList);

    result = TCL_OK;
  badNamespace:
    if (namespaceList != NULL) {
	TclStackFree(interp, namespaceList);
    }
    return result;
}

/*
 *----------------------------------------------------------------------
 *
 * TclSetNsPath --
 *
 *	Sets the namespace command name resolution path to the given list of
 *	namespaces. If the list is empty (of zero length) the path is set to
 *	empty and the default old-style behaviour of command name resolution
 *	is used.
 *
 * Results:
 *	nothing
 *
 * Side effects:
 *	Invalidates the command name resolution caches for any command
 *	resolved in the given namespace.
 *
 *----------------------------------------------------------------------
 */

void
TclSetNsPath(
    Namespace *nsPtr,		/* Namespace whose path is to be set. */
    Tcl_Size pathLength,	/* Length of pathAry. */
    Tcl_Namespace *pathAry[])	/* Array of namespaces that are the path. */
{
    if (pathLength != 0) {
	NamespacePathEntry *tmpPathArray = (NamespacePathEntry *)
		Tcl_Alloc(sizeof(NamespacePathEntry) * pathLength);
	Tcl_Size i;

	for (i=0 ; i<pathLength ; i++) {
	    tmpPathArray[i].nsPtr = (Namespace *) pathAry[i];
	    tmpPathArray[i].creatorNsPtr = nsPtr;
	    tmpPathArray[i].prevPtr = NULL;
	    tmpPathArray[i].nextPtr =
		    tmpPathArray[i].nsPtr->commandPathSourceList;
	    if (tmpPathArray[i].nextPtr != NULL) {
		tmpPathArray[i].nextPtr->prevPtr = &tmpPathArray[i];
	    }
	    tmpPathArray[i].nsPtr->commandPathSourceList = &tmpPathArray[i];
	}
	if (nsPtr->commandPathLength != 0) {
	    UnlinkNsPath(nsPtr);
	}
	nsPtr->commandPathArray = tmpPathArray;
    } else {
	if (nsPtr->commandPathLength != 0) {
	    UnlinkNsPath(nsPtr);
	}
    }

    nsPtr->commandPathLength = pathLength;
    nsPtr->cmdRefEpoch++;
    nsPtr->resolverEpoch++;
}

/*
 *----------------------------------------------------------------------
 *
 * UnlinkNsPath --
 *
 *	Delete the given namespace's command name resolution path. Only call
 *	if the path is non-empty. Caller must reset the counter containing the
 *	path size.
 *
 * Results:
 *	nothing
 *
 * Side effects:
 *	Deletes the array of path entries and unlinks those path entries from
 *	the target namespace's list of interested namespaces.
 *
 *----------------------------------------------------------------------
 */

static void
UnlinkNsPath(
    Namespace *nsPtr)
{
    Tcl_Size i;
    for (i=0 ; i<nsPtr->commandPathLength ; i++) {
	NamespacePathEntry *nsPathPtr = &nsPtr->commandPathArray[i];

	if (nsPathPtr->prevPtr != NULL) {
	    nsPathPtr->prevPtr->nextPtr = nsPathPtr->nextPtr;
	}
	if (nsPathPtr->nextPtr != NULL) {
	    nsPathPtr->nextPtr->prevPtr = nsPathPtr->prevPtr;
	}
	if (nsPathPtr->nsPtr != NULL) {
	    if (nsPathPtr->nsPtr->commandPathSourceList == nsPathPtr) {
		nsPathPtr->nsPtr->commandPathSourceList = nsPathPtr->nextPtr;
	    }
	}
    }
    Tcl_Free(nsPtr->commandPathArray);
}

/*
 *----------------------------------------------------------------------
 *
 * TclInvalidateNsPath --
 *
 *	Invalidate the name resolution caches for all names looked up in
 *	namespaces whose name path includes the given namespace.
 *
 * Results:
 *	nothing
 *
 * Side effects:
 *	Increments the command reference epoch in each namespace whose path
 *	includes the given namespace. This causes any cached resolved names
 *	whose root caching context starts at that namespace to be recomputed
 *	the next time they are used.
 *
 *----------------------------------------------------------------------
 */

void
TclInvalidateNsPath(
    Namespace *nsPtr)
{
    NamespacePathEntry *nsPathPtr = nsPtr->commandPathSourceList;

    while (nsPathPtr != NULL) {
	if (nsPathPtr->nsPtr != NULL) {
	    nsPathPtr->creatorNsPtr->cmdRefEpoch++;
	}
	nsPathPtr = nsPathPtr->nextPtr;
    }
}

/*
 *----------------------------------------------------------------------
 *
 * NamespaceQualifiersCmd --
 *
 *	Invoked to implement the "namespace qualifiers" command that returns
 *	any leading namespace qualifiers in a string. These qualifiers are
 *	namespace names separated by "::"s. For example, for "::foo::p" this
 *	command returns "::foo", and for "::" it returns "". This command is
 *	the complement of the "namespace tail" command. Note that this command
 *	does not check whether the "namespace" names are, in fact, the names
 *	of currently defined namespaces. Handles the following syntax:
 *
 *	    namespace qualifiers string
 *
 * Results:
 *	Returns TCL_OK if successful, and TCL_ERROR if anything goes wrong.
 *
 * Side effects:
 *	Returns a result in the interpreter's result object. If anything goes
 *	wrong, the result is an error message.
 *
 *----------------------------------------------------------------------
 */

static int
NamespaceQualifiersCmd(
    TCL_UNUSED(void *),
    Tcl_Interp *interp,		/* Current interpreter. */
    int objc,			/* Number of arguments. */
    Tcl_Obj *const objv[])	/* Argument objects. */
{
    const char *name, *p;
    Tcl_Size length;

    if (objc != 2) {
	Tcl_WrongNumArgs(interp, 1, objv, "string");
	return TCL_ERROR;
    }

    /*
     * Find the end of the string, then work backward and find the start of
     * the last "::" qualifier.
     */

    name = TclGetString(objv[1]);
    for (p = name;  p[0] != '\0';  p++) {
	/* empty body */
    }
    while (--p >= name) {
	if ((p[0] == ':') && (p > name) && (p[-1] == ':')) {
	    p -= 2;			/* Back up over the :: */
	    while ((p >= name) && (p[0] == ':')) {
		p--;			/* Back up over the preceding : */
	    }
	    break;
	}
    }

    if (p >= name) {
	length = p-name+1;
	Tcl_SetObjResult(interp, Tcl_NewStringObj(name, length));
    }
    return TCL_OK;
}

/*
 *----------------------------------------------------------------------
 *
 * NamespaceUnknownCmd --
 *
 *	Invoked to implement the "namespace unknown" command (TIP 181) that
 *	sets or queries a per-namespace unknown command handler. This handler
 *	is called when command lookup fails (current and global ns). The
 *	default handler for the global namespace is ::unknown. The default
 *	handler for other namespaces is to call the global namespace unknown
 *	handler. Passing an empty list results in resetting the handler to its
 *	default.
 *
 *	    namespace unknown ?handler?
 *
 * Results:
 *	Returns TCL_OK if successful, and TCL_ERROR if anything goes wrong.
 *
 * Side effects:
 *	If no handler is specified, returns a result in the interpreter's
 *	result object, otherwise it sets the unknown handler pointer in the
 *	current namespace to the script fragment provided. If anything goes
 *	wrong, the result is an error message.
 *
 *----------------------------------------------------------------------
 */

static int
NamespaceUnknownCmd(
    TCL_UNUSED(void *),
    Tcl_Interp *interp,		/* Current interpreter. */
    int objc,			/* Number of arguments. */
    Tcl_Obj *const objv[])	/* Argument objects. */
{
    Tcl_Namespace *currNsPtr;
    Tcl_Obj *resultPtr;
    int rc;

    if (objc > 2) {
	Tcl_WrongNumArgs(interp, 1, objv, "?script?");
	return TCL_ERROR;
    }

    currNsPtr = TclGetCurrentNamespace(interp);

    if (objc == 1) {
	/*
	 * Introspection - return the current namespace handler.
	 */

	resultPtr = Tcl_GetNamespaceUnknownHandler(interp, currNsPtr);
	if (resultPtr == NULL) {
	    TclNewObj(resultPtr);
	}
	Tcl_SetObjResult(interp, resultPtr);
    } else {
	rc = Tcl_SetNamespaceUnknownHandler(interp, currNsPtr, objv[1]);
	if (rc == TCL_OK) {
	    Tcl_SetObjResult(interp, objv[1]);
	}
	return rc;
    }
    return TCL_OK;
}

/*
 *----------------------------------------------------------------------
 *
 * Tcl_GetNamespaceUnknownHandler --
 *
 *	Returns the unknown command handler registered for the given
 *	namespace.
 *
 * Results:
 *	Returns the current unknown command handler, or NULL if none exists
 *	for the namespace.
 *
 * Side effects:
 *	None.
 *
 *----------------------------------------------------------------------
 */

Tcl_Obj *
Tcl_GetNamespaceUnknownHandler(
    Tcl_Interp *interp,		/* The interpreter in which the namespace
				 * exists. */
    Tcl_Namespace *nsPtr)	/* The namespace. */
{
    Namespace *currNsPtr = (Namespace *) nsPtr;

    if (currNsPtr->unknownHandlerPtr == NULL &&
	    currNsPtr == ((Interp *) interp)->globalNsPtr) {
	/*
	 * Default handler for global namespace is "::unknown". For all other
	 * namespaces, it is NULL (which falls back on the global unknown
	 * handler).
	 */

	TclNewLiteralStringObj(currNsPtr->unknownHandlerPtr, "::unknown");
	Tcl_IncrRefCount(currNsPtr->unknownHandlerPtr);
    }
    return currNsPtr->unknownHandlerPtr;
}

/*
 *----------------------------------------------------------------------
 *
 * Tcl_SetNamespaceUnknownHandler --
 *
 *	Sets the unknown command handler for the given namespace to the
 *	command prefix passed.
 *
 * Results:
 *	Returns TCL_OK if successful, and TCL_ERROR if anything goes wrong.
 *
 * Side effects:
 *	Sets the namespace unknown command handler. If the passed in handler
 *	is NULL or an empty list, then the handler is reset to its default. If
 *	an error occurs, then an error message is left in the interpreter
 *	result.
 *
 *----------------------------------------------------------------------
 */

int
Tcl_SetNamespaceUnknownHandler(
    Tcl_Interp *interp,		/* Interpreter in which the namespace
				 * exists. */
    Tcl_Namespace *nsPtr,	/* Namespace which is being updated. */
    Tcl_Obj *handlerPtr)	/* The new handler, or NULL to reset. */
{
    Tcl_Size lstlen = 0;
    Namespace *currNsPtr = (Namespace *) nsPtr;

    /*
     * Ensure that we check for errors *first* before we change anything.
     */

    if (handlerPtr != NULL) {
	if (TclListObjLength(interp, handlerPtr, &lstlen) != TCL_OK) {
	    /*
	     * Not a list.
	     */

	    return TCL_ERROR;
	}
	if (lstlen > 0) {
	    /*
	     * We are going to be saving this handler. Increment the reference
	     * count before decrementing the refcount on the previous handler,
	     * so that nothing strange can happen if we are told to set the
	     * handler to the previous value.
	     */

	    Tcl_IncrRefCount(handlerPtr);
	}
    }

    /*
     * Remove old handler next.
     */

    if (currNsPtr->unknownHandlerPtr != NULL) {
	Tcl_DecrRefCount(currNsPtr->unknownHandlerPtr);
    }

    /*
     * Install the new handler.
     */

    if (lstlen > 0) {
	/*
	 * Just store the handler. It already has the correct reference count.
	 */

	currNsPtr->unknownHandlerPtr = handlerPtr;
    } else {
	/*
	 * If NULL or an empty list is passed, this resets to the default
	 * handler.
	 */

	currNsPtr->unknownHandlerPtr = NULL;
    }
    return TCL_OK;
}

/*
 *----------------------------------------------------------------------
 *
 * NamespaceTailCmd --
 *
 *	Invoked to implement the "namespace tail" command that returns the
 *	trailing name at the end of a string with "::" namespace qualifiers.
 *	These qualifiers are namespace names separated by "::"s. For example,
 *	for "::foo::p" this command returns "p", and for "::" it returns "".
 *	This command is the complement of the "namespace qualifiers" command.
 *	Note that this command does not check whether the "namespace" names
 *	are, in fact, the names of currently defined namespaces. Handles the
 *	following syntax:
 *
 *	    namespace tail string
 *
 * Results:
 *	Returns TCL_OK if successful, and TCL_ERROR if anything goes wrong.
 *
 * Side effects:
 *	Returns a result in the interpreter's result object. If anything goes
 *	wrong, the result is an error message.
 *
 *----------------------------------------------------------------------
 */

static int
NamespaceTailCmd(
    TCL_UNUSED(void *),
    Tcl_Interp *interp,		/* Current interpreter. */
    int objc,			/* Number of arguments. */
    Tcl_Obj *const objv[])	/* Argument objects. */
{
    const char *name, *p;

    if (objc != 2) {
	Tcl_WrongNumArgs(interp, 1, objv, "string");
	return TCL_ERROR;
    }

    /*
     * Find the end of the string, then work backward and find the last "::"
     * qualifier.
     */

    name = TclGetString(objv[1]);
    for (p = name;  *p != '\0';  p++) {
	/* empty body */
    }
    while (--p > name) {
	if ((p[0] == ':') && (p[-1] == ':')) {
	    p++;			/* Just after the last "::" */
	    break;
	}
    }

    if (p >= name) {
	Tcl_SetObjResult(interp, Tcl_NewStringObj(p, -1));
    }
    return TCL_OK;
}

/*
 *----------------------------------------------------------------------
 *
 * NamespaceUpvarCmd --
 *
 *	Invoked to implement the "namespace upvar" command, that creates
 *	variables in the current scope linked to variables in another
 *	namespace. Handles the following syntax:
 *
 *	    namespace upvar ns otherVar myVar ?otherVar myVar ...?
 *
 * Results:
 *	Returns TCL_OK if successful, and TCL_ERROR if anything goes wrong.
 *
 * Side effects:
 *	Creates new variables in the current scope, linked to the
 *	corresponding variables in the stipulated namespace. If anything goes
 *	wrong, the result is an error message.
 *
 *----------------------------------------------------------------------
 */

static int
NamespaceUpvarCmd(
    TCL_UNUSED(void *),
    Tcl_Interp *interp,		/* Current interpreter. */
    int objc,			/* Number of arguments. */
    Tcl_Obj *const objv[])	/* Argument objects. */
{
    Interp *iPtr = (Interp *) interp;
    Tcl_Namespace *nsPtr, *savedNsPtr;
    Var *otherPtr, *arrayPtr;
    const char *myName;

    if (objc < 2 || (objc & 1)) {
	Tcl_WrongNumArgs(interp, 1, objv, "ns ?otherVar myVar ...?");
	return TCL_ERROR;
    }

    if (TclGetNamespaceFromObj(interp, objv[1], &nsPtr) != TCL_OK) {
	return TCL_ERROR;
    }

    objc -= 2;
    objv += 2;

    for (; objc>0 ; objc-=2, objv+=2) {
	/*
	 * Locate the other variable.
	 */

	savedNsPtr = (Tcl_Namespace *) iPtr->varFramePtr->nsPtr;
	iPtr->varFramePtr->nsPtr = (Namespace *) nsPtr;
	otherPtr = TclObjLookupVarEx(interp, objv[0], NULL,
		(TCL_NAMESPACE_ONLY|TCL_LEAVE_ERR_MSG|TCL_AVOID_RESOLVERS),
		"access", /*createPart1*/ 1, /*createPart2*/ 1, &arrayPtr);
	iPtr->varFramePtr->nsPtr = (Namespace *) savedNsPtr;
	if (otherPtr == NULL) {
	    return TCL_ERROR;
	}

	/*
	 * Create the new variable and link it to otherPtr.
	 */

	myName = TclGetString(objv[1]);
	if (TclPtrMakeUpvar(interp, otherPtr, myName, 0, -1) != TCL_OK) {
	    return TCL_ERROR;
	}
    }

    return TCL_OK;
}

/*
 *----------------------------------------------------------------------
 *
 * NamespaceWhichCmd --
 *
 *	Invoked to implement the "namespace which" command that returns the
 *	fully-qualified name of a command or variable. If the specified
 *	command or variable does not exist, it returns "". Handles the
 *	following syntax:
 *
 *	    namespace which ?-command? ?-variable? name
 *
 * Results:
 *	Returns TCL_OK if successful, and TCL_ERROR if anything goes wrong.
 *
 * Side effects:
 *	Returns a result in the interpreter's result object. If anything goes
 *	wrong, the result is an error message.
 *
 *----------------------------------------------------------------------
 */

static int
NamespaceWhichCmd(
    TCL_UNUSED(void *),
    Tcl_Interp *interp,		/* Current interpreter. */
    int objc,			/* Number of arguments. */
    Tcl_Obj *const objv[])	/* Argument objects. */
{
    static const char *const opts[] = {
	"-command", "-variable", NULL
    };
    int lookupType = 0;
    Tcl_Obj *resultPtr;

    if (objc < 2 || objc > 3) {
    badArgs:
	Tcl_WrongNumArgs(interp, 1, objv, "?-command? ?-variable? name");
	return TCL_ERROR;
    } else if (objc == 3) {
	/*
	 * Look for a flag controlling the lookup.
	 */

	if (Tcl_GetIndexFromObj(interp, objv[1], opts, "option", 0,
		&lookupType) != TCL_OK) {
	    /*
	     * Preserve old style of error message!
	     */

	    Tcl_ResetResult(interp);
	    goto badArgs;
	}
    }

    TclNewObj(resultPtr);
    switch (lookupType) {
    case 0: {				/* -command */
	Tcl_Command cmd = Tcl_GetCommandFromObj(interp, objv[objc-1]);

	if (cmd != NULL) {
	    Tcl_GetCommandFullName(interp, cmd, resultPtr);
	}
	break;
    }
    case 1: {				/* -variable */
	Tcl_Var var = Tcl_FindNamespaceVar(interp,
		TclGetString(objv[objc-1]), NULL, /*flags*/ 0);

	if (var != NULL) {
	    Tcl_GetVariableFullName(interp, var, resultPtr);
	}
	break;
    }
    }
    Tcl_SetObjResult(interp, resultPtr);
    return TCL_OK;
}

/*
 *----------------------------------------------------------------------
 *
 * FreeNsNameInternalRep --
 *
 *	Frees the resources associated with a nsName object's internal
 *	representation.
 *
 * Results:
 *	None.
 *
 * Side effects:
 *	Decrements the ref count of any Namespace structure pointed to by the
 *	nsName's internal representation. If there are no more references to
 *	the namespace, it's structure will be freed.
 *
 *----------------------------------------------------------------------
 */

static void
FreeNsNameInternalRep(
    Tcl_Obj *objPtr)		/* nsName object with internal representation
				 * to free. */
{
    ResolvedNsName *resNamePtr;

    NsNameGetInternalRep(objPtr, resNamePtr);
    assert(resNamePtr != NULL);

    /*
     * Decrement the reference count of the namespace. If there are no more
     * references, free it up.
     */

    if (resNamePtr->refCount-- <= 1) {
	/*
	 * Decrement the reference count for the cached namespace. If the
	 * namespace is dead, and there are no more references to it, free
	 * it.
	 */

	TclNsDecrRefCount(resNamePtr->nsPtr);
	Tcl_Free(resNamePtr);
    }
}

/*
 *----------------------------------------------------------------------
 *
 * DupNsNameInternalRep --
 *
 *	Initializes the internal representation of a nsName object to a copy
 *	of the internal representation of another nsName object.
 *
 * Results:
 *	None.
 *
 * Side effects:
 *	copyPtr's internal rep is set to refer to the same namespace
 *	referenced by srcPtr's internal rep. Increments the ref count of the
 *	ResolvedNsName structure used to hold the namespace reference.
 *
 *----------------------------------------------------------------------
 */

static void
DupNsNameInternalRep(
    Tcl_Obj *srcPtr,		/* Object with internal rep to copy. */
    Tcl_Obj *copyPtr)		/* Object with internal rep to set. */
{
    ResolvedNsName *resNamePtr;

    NsNameGetInternalRep(srcPtr, resNamePtr);
    assert(resNamePtr != NULL);
    NsNameSetInternalRep(copyPtr, resNamePtr);
}

/*
 *----------------------------------------------------------------------
 *
 * SetNsNameFromAny --
 *
 *	Attempt to generate a nsName internal representation for a Tcl object.
 *
 * Results:
 *	Returns TCL_OK if the value could be converted to a proper namespace
 *	reference. Otherwise, it returns TCL_ERROR, along with an error
 *	message in the interpreter's result object.
 *
 * Side effects:
 *	If successful, the object is made a nsName object. Its internal rep is
 *	set to point to a ResolvedNsName, which contains a cached pointer to
 *	the Namespace. Reference counts are kept on both the ResolvedNsName
 *	and the Namespace, so we can keep track of their usage and free them
 *	when appropriate.
 *
 *----------------------------------------------------------------------
 */

static int
SetNsNameFromAny(
    Tcl_Interp *interp,		/* Points to the namespace in which to resolve
				 * name. Also used for error reporting if not
				 * NULL. */
    Tcl_Obj *objPtr)		/* The object to convert. */
{
    const char *dummy;
    Namespace *nsPtr, *dummy1Ptr, *dummy2Ptr;
    ResolvedNsName *resNamePtr;
    const char *name;

    if (interp == NULL) {
	return TCL_ERROR;
    }

    name = TclGetString(objPtr);
    TclGetNamespaceForQualName(interp, name, NULL, TCL_FIND_ONLY_NS,
	     &nsPtr, &dummy1Ptr, &dummy2Ptr, &dummy);

    if ((nsPtr == NULL) || (nsPtr->flags & NS_DYING)) {
	return TCL_ERROR;
    }

    /*
     * If we found a namespace, then create a new ResolvedNsName structure
     * that holds a reference to it.
     */

    nsPtr->refCount++;
    resNamePtr = (ResolvedNsName *) Tcl_Alloc(sizeof(ResolvedNsName));
    resNamePtr->nsPtr = nsPtr;
    if ((name[0] == ':') && (name[1] == ':')) {
	resNamePtr->refNsPtr = NULL;
    } else {
	resNamePtr->refNsPtr = (Namespace *) TclGetCurrentNamespace(interp);
    }
    resNamePtr->refCount = 0;
    NsNameSetInternalRep(objPtr, resNamePtr);
    return TCL_OK;
}

/*
 *----------------------------------------------------------------------
 *
 * TclGetNamespaceCommandTable --
 *
 *	Returns the hash table of commands.
 *
 * Results:
 *	Pointer to the hash table.
 *
 * Side effects:
 *	None.
 *
 *----------------------------------------------------------------------
 */

Tcl_HashTable *
TclGetNamespaceCommandTable(
    Tcl_Namespace *nsPtr)
{
    return &((Namespace *) nsPtr)->cmdTable;
}

/*
 *----------------------------------------------------------------------
 *
 * TclGetNamespaceChildTable --
 *
 *	Returns the hash table of child namespaces.
 *
 * Results:
 *	Pointer to the hash table.
 *
 * Side effects:
 *	Might allocate memory.
 *
 *----------------------------------------------------------------------
 */

Tcl_HashTable *
TclGetNamespaceChildTable(
    Tcl_Namespace *nsPtr)
{
    Namespace *nPtr = (Namespace *) nsPtr;
#ifndef BREAK_NAMESPACE_COMPAT
    return &nPtr->childTable;
#else
    if (nPtr->childTablePtr == NULL) {
	nPtr->childTablePtr = (Tcl_HashTable *)
		Tcl_Alloc(sizeof(Tcl_HashTable));
	Tcl_InitHashTable(nPtr->childTablePtr, TCL_STRING_KEYS);
    }
    return nPtr->childTablePtr;
#endif
}

/*
 *----------------------------------------------------------------------
 *
 * TclLogCommandInfo --
 *
 *	Invoked after an error occurs in an interpreter.
 *	Adds information to iPtr->errorInfo/errorStack fields to describe the
 *	command that was being executed when the error occurred. When pc and
 *	tosPtr are non-NULL, conveying a bytecode execution "inner context",
 *	and the offending instruction is suitable, and that inner context is
 *	recorded in errorStack.
 *
 * Results:
 *	None.
 *
 * Side effects:
 *	Information about the command is added to errorInfo/errorStack and the
 *	line number stored internally in the interpreter is set.
 *
 *----------------------------------------------------------------------
 */

void
TclLogCommandInfo(
    Tcl_Interp *interp,		/* Interpreter in which to log information. */
    const char *script,		/* First character in script containing
				 * command (must be <= command). */
    const char *command,	/* First character in command that generated
				 * the error. */
    Tcl_Size length,		/* Number of bytes in command (< 0 means use
				 * all bytes up to first null byte). */
    const unsigned char *pc,	/* Current pc of bytecode execution context */
    Tcl_Obj **tosPtr)		/* Current stack of bytecode execution
				 * context */
{
    const char *p;
    Interp *iPtr = (Interp *) interp;
    int overflow, limit = 150;
    Var *varPtr, *arrayPtr;

    if (iPtr->flags & ERR_ALREADY_LOGGED) {
	/*
	 * Someone else has already logged error information for this command.
	 * Don't add anything more.
	 */

	return;
    }

    if (command != NULL) {
	/*
	 * Compute the line number where the error occurred.
	 */

	iPtr->errorLine = 1;
	for (p = script; p != command; p++) {
	    if (*p == '\n') {
		iPtr->errorLine++;
	    }
	}

	if (length < 0) {
	    length = strlen(command);
	}
	overflow = (length > limit);
	Tcl_AppendObjToErrorInfo(interp, Tcl_ObjPrintf(
		"\n    %s\n\"%.*s%s\"", ((iPtr->errorInfo == NULL)
		? "while executing" : "invoked from within"),
		(overflow ? limit : (int)length), command,
		(overflow ? "..." : "")));

	varPtr = TclObjLookupVarEx(interp, iPtr->eiVar, NULL, TCL_GLOBAL_ONLY,
		NULL, 0, 0, &arrayPtr);
	if ((varPtr == NULL) || !TclIsVarTraced(varPtr)) {
	    /*
	     * Should not happen.
	     */

	    return;
	} else {
	    Tcl_HashEntry *hPtr = Tcl_FindHashEntry(&iPtr->varTraces, varPtr);
	    VarTrace *tracePtr = (VarTrace *) Tcl_GetHashValue(hPtr);

	    if (tracePtr->traceProc != EstablishErrorInfoTraces) {
		/*
		 * The most recent trace set on ::errorInfo is not the one the
		 * core itself puts on last. This means some other code is
		 * tracing the variable, and the additional trace(s) might be
		 * write traces that expect the timing of writes to
		 * ::errorInfo that existed Tcl releases before 8.5. To
		 * satisfy that compatibility need, we write the current
		 * -errorinfo value to the ::errorInfo variable.
		 */

		Tcl_ObjSetVar2(interp, iPtr->eiVar, NULL, iPtr->errorInfo,
			TCL_GLOBAL_ONLY);
	    }
	}
    }

    /*
     * TIP #348
     */

    if (Tcl_IsShared(iPtr->errorStack)) {
	Tcl_Obj *newObj;

	newObj = Tcl_DuplicateObj(iPtr->errorStack);
	Tcl_DecrRefCount(iPtr->errorStack);
	Tcl_IncrRefCount(newObj);
	iPtr->errorStack = newObj;
    }
    if (iPtr->resetErrorStack) {
	Tcl_Size len;

	iPtr->resetErrorStack = 0;
	TclListObjLength(interp, iPtr->errorStack, &len);

	/*
	 * Reset while keeping the list internalrep as much as possible.
	 */

	Tcl_ListObjReplace(interp, iPtr->errorStack, 0, len, 0, NULL);
	if (pc != NULL) {
	    Tcl_Obj *innerContext;

	    innerContext = TclGetInnerContext(interp, pc, tosPtr);
	    if (innerContext != NULL) {
		Tcl_ListObjAppendElement(NULL, iPtr->errorStack,
			iPtr->innerLiteral);
		Tcl_ListObjAppendElement(NULL, iPtr->errorStack, innerContext);
	    }
	} else if (command != NULL) {
	    Tcl_ListObjAppendElement(NULL, iPtr->errorStack,
		    iPtr->innerLiteral);
	    Tcl_ListObjAppendElement(NULL, iPtr->errorStack,
		    Tcl_NewStringObj(command, length));
	}
    }

    if (!iPtr->framePtr->objc) {
	/*
	 * Special frame, nothing to report.
	 */
    } else if (iPtr->varFramePtr != iPtr->framePtr) {
	/*
	 * uplevel case, [lappend errorstack UP $relativelevel]
	 */

	Tcl_ListObjAppendElement(NULL, iPtr->errorStack, iPtr->upLiteral);
	Tcl_ListObjAppendElement(NULL, iPtr->errorStack, Tcl_NewWideIntObj(
		(int)(iPtr->framePtr->level - iPtr->varFramePtr->level)));
    } else if (iPtr->framePtr != iPtr->rootFramePtr) {
	/*
	 * normal case, [lappend errorstack CALL [info level 0]]
	 */

	Tcl_ListObjAppendElement(NULL, iPtr->errorStack, iPtr->callLiteral);
	Tcl_ListObjAppendElement(NULL, iPtr->errorStack, Tcl_NewListObj(
		iPtr->framePtr->objc, iPtr->framePtr->objv));
    }
}

/*
 *----------------------------------------------------------------------
 *
 * TclErrorStackResetIf --
 *
 *	The TIP 348 reset/no-bc part of TLCI, for specific use by
 *	TclCompileSyntaxError.
 *
 * Results:
 *	None.
 *
 * Side effects:
 *	Reset errorstack if it needs be, and in that case remember the
 *	passed-in error message as inner context.
 *
 *----------------------------------------------------------------------
 */

void
TclErrorStackResetIf(
    Tcl_Interp *interp,
    const char *msg,
    Tcl_Size length)
{
    Interp *iPtr = (Interp *) interp;

    if (Tcl_IsShared(iPtr->errorStack)) {
	Tcl_Obj *newObj;

	newObj = Tcl_DuplicateObj(iPtr->errorStack);
	Tcl_DecrRefCount(iPtr->errorStack);
	Tcl_IncrRefCount(newObj);
	iPtr->errorStack = newObj;
    }
    if (iPtr->resetErrorStack) {
	Tcl_Size len;

	iPtr->resetErrorStack = 0;
	TclListObjLength(interp, iPtr->errorStack, &len);

	/*
	 * Reset while keeping the list internalrep as much as possible.
	 */

	Tcl_ListObjReplace(interp, iPtr->errorStack, 0, len, 0, NULL);
	Tcl_ListObjAppendElement(NULL, iPtr->errorStack, iPtr->innerLiteral);
	Tcl_ListObjAppendElement(NULL, iPtr->errorStack,
		Tcl_NewStringObj(msg, length));
    }
}

/*
 *----------------------------------------------------------------------
 *
 * Tcl_LogCommandInfo --
 *
 *	This function is invoked after an error occurs in an interpreter. It
 *	adds information to iPtr->errorInfo/errorStack fields to describe the
 *	command that was being executed when the error occurred.
 *
 * Results:
 *	None.
 *
 * Side effects:
 *	Information about the command is added to errorInfo/errorStack and the
 *	line number stored internally in the interpreter is set.
 *
 *----------------------------------------------------------------------
 */

void
Tcl_LogCommandInfo(
    Tcl_Interp *interp,		/* Interpreter in which to log information. */
    const char *script,		/* First character in script containing
				 * command (must be <= command). */
    const char *command,	/* First character in command that generated
				 * the error. */
    Tcl_Size length)		/* Number of bytes in command (-1 means use
				 * all bytes up to first null byte). */
{
    TclLogCommandInfo(interp, script, command, length, NULL, NULL);
}

/*
 * Local Variables:
 * mode: c
 * c-basic-offset: 4
 * fill-column: 78
 * tab-width: 8
 * End:
 */<|MERGE_RESOLUTION|>--- conflicted
+++ resolved
@@ -801,12 +801,7 @@
     Tcl_HashEntry *entryPtr;
     Tcl_DString buffer1, buffer2;
     Tcl_DString *namePtr, *buffPtr;
-<<<<<<< HEAD
-    int newEntry;
     Tcl_Size nameLen;
-=======
-    size_t nameLen;
->>>>>>> 7a0344e8
     ThreadSpecificData *tsdPtr = TCL_TSD_INIT(&dataKey);
     const char *nameStr;
     Tcl_DString tmpBuffer;
