--- conflicted
+++ resolved
@@ -202,24 +202,15 @@
     Namespace *nsPtr,		/* Parent namespace. */
     const char *name)		/* Simple name to look for. */
 {
-    int newEntry;
 #ifndef BREAK_NAMESPACE_COMPAT
-<<<<<<< HEAD
-    return Tcl_CreateHashEntry(&nsPtr->childTable, name, &newEntry);
-=======
     return Tcl_CreateHashEntry(&nsPtr->childTable, name, NULL);
->>>>>>> 7a7d1027
 #else
     if (nsPtr->childTablePtr == NULL) {
 	nsPtr->childTablePtr = (Tcl_HashTable *)
 		Tcl_Alloc(sizeof(Tcl_HashTable));
 	Tcl_InitHashTable(nsPtr->childTablePtr, TCL_STRING_KEYS);
     }
-<<<<<<< HEAD
-    return Tcl_CreateHashEntry(nsPtr->childTablePtr, name, &newEntry);
-=======
     return Tcl_CreateHashEntry(nsPtr->childTablePtr, name, NULL);
->>>>>>> 7a7d1027
 #endif
 }
 