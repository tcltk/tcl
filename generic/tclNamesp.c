/*
 * tclNamesp.c --
 *
 *	Contains support for namespaces, which provide a separate context of
 *	commands and global variables. The global :: namespace is the
 *	traditional Tcl "global" scope. Other namespaces are created as
 *	children of the global namespace. These other namespaces contain
 *	special-purpose commands and variables for packages.
 *
 * Copyright (c) 1993-1997 Lucent Technologies.
 * Copyright (c) 1997 Sun Microsystems, Inc.
 * Copyright (c) 1998-1999 by Scriptics Corporation.
 * Copyright (c) 2002-2005 Donal K. Fellows.
 * Copyright (c) 2006 Neil Madden.
 * Contributions from Don Porter, NIST, 2007. (not subject to US copyright)
 *
 * Originally implemented by
 *   Michael J. McLennan
 *   Bell Labs Innovations for Lucent Technologies
 *   mmclennan@lucent.com
 *
 * See the file "license.terms" for information on usage and redistribution of
 * this file, and for a DISCLAIMER OF ALL WARRANTIES.
 */

#include "tclInt.h"
#include "tclCompile.h" /* for TclLogCommandInfo visibility */

/*
 * Thread-local storage used to avoid having a global lock on data that is not
 * limited to a single interpreter.
 */

typedef struct {
    size_t numNsCreated;	/* Count of the number of namespaces created
				 * within the thread. This value is used as a
				 * unique id for each namespace. Cannot be
				 * per-interp because the nsId is used to
				 * distinguish objects which can be passed
				 * around between interps in the same thread,
				 * but does not need to be global because
				 * object internal reps are always per-thread
				 * anyway. */
} ThreadSpecificData;

static Tcl_ThreadDataKey dataKey;

/*
 * This structure contains a cached pointer to a namespace that is the result
 * of resolving the namespace's name in some other namespace. It is the
 * internal representation for a nsName object. It contains the pointer along
 * with some information that is used to check the cached pointer's validity.
 */

typedef struct {
    Namespace *nsPtr;		/* A cached pointer to the Namespace that the
				 * name resolved to. */
    Namespace *refNsPtr;	/* Points to the namespace context in which
				 * the name was resolved. NULL if the name is
				 * fully qualified and thus the resolution
				 * does not depend on the context. */
    size_t refCount;		/* Reference count: 1 for each nsName object
				 * that has a pointer to this ResolvedNsName
				 * structure as its internal rep. This
				 * structure can be freed when refCount
				 * becomes zero. */
} ResolvedNsName;

/*
 * Declarations for functions local to this file:
 */

static void		DeleteImportedCmd(ClientData clientData);
static int		DoImport(Tcl_Interp *interp,
			    Namespace *nsPtr, Tcl_HashEntry *hPtr,
			    const char *cmdName, const char *pattern,
			    Namespace *importNsPtr, int allowOverwrite);
static void		DupNsNameInternalRep(Tcl_Obj *objPtr,Tcl_Obj *copyPtr);
static char *		ErrorCodeRead(ClientData clientData,Tcl_Interp *interp,
			    const char *name1, const char *name2, int flags);
static char *		ErrorInfoRead(ClientData clientData,Tcl_Interp *interp,
			    const char *name1, const char *name2, int flags);
static char *		EstablishErrorCodeTraces(ClientData clientData,
			    Tcl_Interp *interp, const char *name1,
			    const char *name2, int flags);
static char *		EstablishErrorInfoTraces(ClientData clientData,
			    Tcl_Interp *interp, const char *name1,
			    const char *name2, int flags);
static void		FreeNsNameInternalRep(Tcl_Obj *objPtr);
static int		GetNamespaceFromObj(Tcl_Interp *interp,
			    Tcl_Obj *objPtr, Tcl_Namespace **nsPtrPtr);
static int		InvokeImportedCmd(ClientData clientData,
			    Tcl_Interp *interp,int objc,Tcl_Obj *const objv[]);
static int		InvokeImportedNRCmd(ClientData clientData,
			    Tcl_Interp *interp,int objc,Tcl_Obj *const objv[]);
static int		NamespaceChildrenCmd(ClientData dummy,
			    Tcl_Interp *interp,int objc,Tcl_Obj *const objv[]);
static int		NamespaceCodeCmd(ClientData dummy, Tcl_Interp *interp,
			    int objc, Tcl_Obj *const objv[]);
static int		NamespaceCurrentCmd(ClientData dummy,
			    Tcl_Interp *interp,int objc,Tcl_Obj *const objv[]);
static int		NamespaceDeleteCmd(ClientData dummy,Tcl_Interp *interp,
			    int objc, Tcl_Obj *const objv[]);
static int		NamespaceEvalCmd(ClientData dummy, Tcl_Interp *interp,
			    int objc, Tcl_Obj *const objv[]);
static int		NRNamespaceEvalCmd(ClientData dummy,
			    Tcl_Interp *interp,int objc,Tcl_Obj *const objv[]);
static int		NamespaceExistsCmd(ClientData dummy,Tcl_Interp *interp,
			    int objc, Tcl_Obj *const objv[]);
static int		NamespaceExportCmd(ClientData dummy,Tcl_Interp *interp,
			    int objc, Tcl_Obj *const objv[]);
static int		NamespaceForgetCmd(ClientData dummy,Tcl_Interp *interp,
			    int objc, Tcl_Obj *const objv[]);
static void		NamespaceFree(Namespace *nsPtr);
static int		NamespaceImportCmd(ClientData dummy,Tcl_Interp *interp,
			    int objc, Tcl_Obj *const objv[]);
static int		NamespaceInscopeCmd(ClientData dummy,
			    Tcl_Interp *interp,int objc,Tcl_Obj *const objv[]);
static int		NRNamespaceInscopeCmd(ClientData dummy,
			    Tcl_Interp *interp,int objc,Tcl_Obj *const objv[]);
static int		NamespaceOriginCmd(ClientData dummy,Tcl_Interp *interp,
			    int objc, Tcl_Obj *const objv[]);
static int		NamespaceParentCmd(ClientData dummy,Tcl_Interp *interp,
			    int objc, Tcl_Obj *const objv[]);
static int		NamespacePathCmd(ClientData dummy, Tcl_Interp *interp,
			    int objc, Tcl_Obj *const objv[]);
static int		NamespaceQualifiersCmd(ClientData dummy,
			    Tcl_Interp *interp,int objc,Tcl_Obj *const objv[]);
static int		NamespaceTailCmd(ClientData dummy, Tcl_Interp *interp,
			    int objc, Tcl_Obj *const objv[]);
static int		NamespaceUpvarCmd(ClientData dummy, Tcl_Interp *interp,
			    int objc, Tcl_Obj *const objv[]);
static int		NamespaceUnknownCmd(ClientData dummy,
			    Tcl_Interp *interp,int objc,Tcl_Obj *const objv[]);
static int		NamespaceWhichCmd(ClientData dummy, Tcl_Interp *interp,
			    int objc, Tcl_Obj *const objv[]);
static int		SetNsNameFromAny(Tcl_Interp *interp, Tcl_Obj *objPtr);
static void		UnlinkNsPath(Namespace *nsPtr);

static Tcl_NRPostProc NsEval_Callback;

/*
 * This structure defines a Tcl object type that contains a namespace
 * reference. It is used in commands that take the name of a namespace as an
 * argument. The namespace reference is resolved, and the result in cached in
 * the object.
 */

static const Tcl_ObjType nsNameType = {
    "nsName",			/* the type's name */
    FreeNsNameInternalRep,	/* freeIntRepProc */
    DupNsNameInternalRep,	/* dupIntRepProc */
    NULL,			/* updateStringProc */
    SetNsNameFromAny		/* setFromAnyProc */
};

/*
 * Array of values describing how to implement each standard subcommand of the
 * "namespace" command.
 */

static const EnsembleImplMap defaultNamespaceMap[] = {
    {"children",   NamespaceChildrenCmd, TclCompileBasic0To2ArgCmd, NULL, NULL, 0},
    {"code",	   NamespaceCodeCmd,	TclCompileNamespaceCodeCmd, NULL, NULL, 0},
    {"current",	   NamespaceCurrentCmd,	TclCompileNamespaceCurrentCmd, NULL, NULL, 0},
    {"delete",	   NamespaceDeleteCmd,	TclCompileBasicMin0ArgCmd, NULL, NULL, 0},
    {"ensemble",   TclNamespaceEnsembleCmd, NULL, NULL, NULL, 0},
    {"eval",	   NamespaceEvalCmd,	NULL, NRNamespaceEvalCmd, NULL, 0},
    {"exists",	   NamespaceExistsCmd,	TclCompileBasic1ArgCmd, NULL, NULL, 0},
    {"export",	   NamespaceExportCmd,	TclCompileBasicMin0ArgCmd, NULL, NULL, 0},
    {"forget",	   NamespaceForgetCmd,	TclCompileBasicMin0ArgCmd, NULL, NULL, 0},
    {"import",	   NamespaceImportCmd,	TclCompileBasicMin0ArgCmd, NULL, NULL, 0},
    {"inscope",	   NamespaceInscopeCmd,	NULL, NRNamespaceInscopeCmd, NULL, 0},
    {"origin",	   NamespaceOriginCmd,	TclCompileNamespaceOriginCmd, NULL, NULL, 0},
    {"parent",	   NamespaceParentCmd,	TclCompileBasic0Or1ArgCmd, NULL, NULL, 0},
    {"path",	   NamespacePathCmd,	TclCompileBasic0Or1ArgCmd, NULL, NULL, 0},
    {"qualifiers", NamespaceQualifiersCmd, TclCompileNamespaceQualifiersCmd, NULL, NULL, 0},
    {"tail",	   NamespaceTailCmd,	TclCompileNamespaceTailCmd, NULL, NULL, 0},
    {"unknown",	   NamespaceUnknownCmd, TclCompileBasic0Or1ArgCmd, NULL, NULL, 0},
    {"upvar",	   NamespaceUpvarCmd,	TclCompileNamespaceUpvarCmd, NULL, NULL, 0},
    {"which",	   NamespaceWhichCmd,	TclCompileNamespaceWhichCmd, NULL, NULL, 0},
    {NULL, NULL, NULL, NULL, NULL, 0}
};

/*
 *----------------------------------------------------------------------
 *
 * TclInitNamespaceSubsystem --
 *
 *	This function is called to initialize all the structures that are used
 *	by namespaces on a per-process basis.
 *
 * Results:
 *	None.
 *
 * Side effects:
 *	None.
 *
 *----------------------------------------------------------------------
 */

void
TclInitNamespaceSubsystem(void)
{
    /*
     * Does nothing for now.
     */
}

/*
 *----------------------------------------------------------------------
 *
 * Tcl_GetCurrentNamespace --
 *
 *	Returns a pointer to an interpreter's currently active namespace.
 *
 * Results:
 *	Returns a pointer to the interpreter's current namespace.
 *
 * Side effects:
 *	None.
 *
 *----------------------------------------------------------------------
 */

Tcl_Namespace *
Tcl_GetCurrentNamespace(
    register Tcl_Interp *interp)/* Interpreter whose current namespace is
				 * being queried. */
{
    return TclGetCurrentNamespace(interp);
}

/*
 *----------------------------------------------------------------------
 *
 * Tcl_GetGlobalNamespace --
 *
 *	Returns a pointer to an interpreter's global :: namespace.
 *
 * Results:
 *	Returns a pointer to the specified interpreter's global namespace.
 *
 * Side effects:
 *	None.
 *
 *----------------------------------------------------------------------
 */

Tcl_Namespace *
Tcl_GetGlobalNamespace(
    register Tcl_Interp *interp)/* Interpreter whose global namespace should
				 * be returned. */
{
    return TclGetGlobalNamespace(interp);
}

/*
 *----------------------------------------------------------------------
 *
 * Tcl_PushCallFrame --
 *
 *	Pushes a new call frame onto the interpreter's Tcl call stack. Called
 *	when executing a Tcl procedure or a "namespace eval" or "namespace
 *	inscope" command.
 *
 * Results:
 *	Returns TCL_OK if successful, or TCL_ERROR (along with an error
 *	message in the interpreter's result object) if something goes wrong.
 *
 * Side effects:
 *	Modifies the interpreter's Tcl call stack.
 *
 *----------------------------------------------------------------------
 */

int
Tcl_PushCallFrame(
    Tcl_Interp *interp,		/* Interpreter in which the new call frame is
				 * to be pushed. */
    Tcl_CallFrame *callFramePtr,/* Points to a call frame structure to push.
				 * Storage for this has already been allocated
				 * by the caller; typically this is the
				 * address of a CallFrame structure allocated
				 * on the caller's C stack. The call frame
				 * will be initialized by this function. The
				 * caller can pop the frame later with
				 * Tcl_PopCallFrame, and it is responsible for
				 * freeing the frame's storage. */
    Tcl_Namespace *namespacePtr,/* Points to the namespace in which the frame
				 * will execute. If NULL, the interpreter's
				 * current namespace will be used. */
    int isProcCallFrame)	/* If nonzero, the frame represents a called
				 * Tcl procedure and may have local vars. Vars
				 * will ordinarily be looked up in the frame.
				 * If new variables are created, they will be
				 * created in the frame. If 0, the frame is
				 * for a "namespace eval" or "namespace
				 * inscope" command and var references are
				 * treated as references to namespace
				 * variables. */
{
    Interp *iPtr = (Interp *) interp;
    register CallFrame *framePtr = (CallFrame *) callFramePtr;
    register Namespace *nsPtr;

    if (namespacePtr == NULL) {
	nsPtr = (Namespace *) TclGetCurrentNamespace(interp);
    } else {
	nsPtr = (Namespace *) namespacePtr;

	/*
	 * TODO: Examine whether it would be better to guard based on NS_DYING
	 * or NS_KILLED. It appears that these are not tested because they can
	 * be set in a global interp that has been [namespace delete]d, but
	 * which never really completely goes away because of lingering global
	 * things like ::errorInfo and [::unknown] and hidden commands.
	 * Review of those designs might permit stricter checking here.
	 */

	if (nsPtr->flags & NS_DEAD) {
	    Tcl_Panic("Trying to push call frame for dead namespace");
	    /*NOTREACHED*/
	}
    }

    nsPtr->activationCount++;
    framePtr->nsPtr = nsPtr;
    framePtr->isProcCallFrame = isProcCallFrame;
    framePtr->objc = 0;
    framePtr->objv = NULL;
    framePtr->callerPtr = iPtr->framePtr;
    framePtr->callerVarPtr = iPtr->varFramePtr;
    if (iPtr->varFramePtr != NULL) {
	framePtr->level = (iPtr->varFramePtr->level + 1);
    } else {
	framePtr->level = 0;
    }
    framePtr->procPtr = NULL;		/* no called procedure */
    framePtr->varTablePtr = NULL;	/* and no local variables */
    framePtr->numCompiledLocals = 0;
    framePtr->compiledLocals = NULL;
    framePtr->clientData = NULL;
    framePtr->localCachePtr = NULL;
    framePtr->tailcallPtr = NULL;

    /*
     * Push the new call frame onto the interpreter's stack of procedure call
     * frames making it the current frame.
     */

    iPtr->framePtr = framePtr;
    iPtr->varFramePtr = framePtr;

    return TCL_OK;
}

/*
 *----------------------------------------------------------------------
 *
 * Tcl_PopCallFrame --
 *
 *	Removes a call frame from the Tcl call stack for the interpreter.
 *	Called to remove a frame previously pushed by Tcl_PushCallFrame.
 *
 * Results:
 *	None.
 *
 * Side effects:
 *	Modifies the call stack of the interpreter. Resets various fields of
 *	the popped call frame. If a namespace has been deleted and has no more
 *	activations on the call stack, the namespace is destroyed.
 *
 *----------------------------------------------------------------------
 */

void
Tcl_PopCallFrame(
    Tcl_Interp *interp)		/* Interpreter with call frame to pop. */
{
    register Interp *iPtr = (Interp *) interp;
    register CallFrame *framePtr = iPtr->framePtr;
    Namespace *nsPtr;

    if (framePtr->varTablePtr != NULL) {
	TclDeleteVars(iPtr, framePtr->varTablePtr);
	ckfree(framePtr->varTablePtr);
	framePtr->varTablePtr = NULL;
    }
    if (framePtr->numCompiledLocals > 0) {
	TclDeleteCompiledLocalVars(iPtr, framePtr);
	if (--framePtr->localCachePtr->refCount == 0) {
	    TclFreeLocalCache(interp, framePtr->localCachePtr);
	}
	framePtr->localCachePtr = NULL;
    }

    /*
     * Decrement the namespace's count of active call frames. If the namespace
     * is "dying" and there are no more active call frames, call
     * Tcl_DeleteNamespace to destroy it.
     */

    nsPtr = framePtr->nsPtr;
    nsPtr->activationCount--;
    if ((nsPtr->flags & NS_DYING)
	    && (nsPtr->activationCount == (nsPtr == iPtr->globalNsPtr))) {
	Tcl_DeleteNamespace((Tcl_Namespace *) nsPtr);
    }
    framePtr->nsPtr = NULL;

    if (framePtr->callerPtr) {
	iPtr->framePtr = framePtr->callerPtr;
	iPtr->varFramePtr = framePtr->callerVarPtr;
    } else {
	/* Tcl_PopCallFrame: trying to pop rootCallFrame! */
    }

    if (framePtr->tailcallPtr) {
	TclSetTailcall(interp, framePtr->tailcallPtr);
    }
}

/*
 *----------------------------------------------------------------------
 *
 * TclPushStackFrame --
 *
 *	Allocates a new call frame in the interpreter's execution stack, then
 *	pushes it onto the interpreter's Tcl call stack. Called when executing
 *	a Tcl procedure or a "namespace eval" or "namespace inscope" command.
 *
 * Results:
 *	Returns TCL_OK if successful, or TCL_ERROR (along with an error
 *	message in the interpreter's result object) if something goes wrong.
 *
 * Side effects:
 *	Modifies the interpreter's Tcl call stack.
 *
 *----------------------------------------------------------------------
 */

int
TclPushStackFrame(
    Tcl_Interp *interp,		/* Interpreter in which the new call frame is
				 * to be pushed. */
    Tcl_CallFrame **framePtrPtr,/* Place to store a pointer to the stack
				 * allocated call frame. */
    Tcl_Namespace *namespacePtr,/* Points to the namespace in which the frame
				 * will execute. If NULL, the interpreter's
				 * current namespace will be used. */
    int isProcCallFrame)	/* If nonzero, the frame represents a called
				 * Tcl procedure and may have local vars. Vars
				 * will ordinarily be looked up in the frame.
				 * If new variables are created, they will be
				 * created in the frame. If 0, the frame is
				 * for a "namespace eval" or "namespace
				 * inscope" command and var references are
				 * treated as references to namespace
				 * variables. */
{
    *framePtrPtr = TclStackAlloc(interp, sizeof(CallFrame));
    return Tcl_PushCallFrame(interp, *framePtrPtr, namespacePtr,
	    isProcCallFrame);
}

void
TclPopStackFrame(
    Tcl_Interp *interp)		/* Interpreter with call frame to pop. */
{
    CallFrame *freePtr = ((Interp *) interp)->framePtr;

    Tcl_PopCallFrame(interp);
    TclStackFree(interp, freePtr);
}

/*
 *----------------------------------------------------------------------
 *
 * EstablishErrorCodeTraces --
 *
 *	Creates traces on the ::errorCode variable to keep its value
 *	consistent with the expectations of legacy code.
 *
 * Results:
 *	None.
 *
 * Side effects:
 *	Read and unset traces are established on ::errorCode.
 *
 *----------------------------------------------------------------------
 */

static char *
EstablishErrorCodeTraces(
    ClientData clientData,
    Tcl_Interp *interp,
    const char *name1,
    const char *name2,
    int flags)
{
    Tcl_TraceVar2(interp, "errorCode", NULL, TCL_GLOBAL_ONLY|TCL_TRACE_READS,
	    ErrorCodeRead, NULL);
    Tcl_TraceVar2(interp, "errorCode", NULL, TCL_GLOBAL_ONLY|TCL_TRACE_UNSETS,
	    EstablishErrorCodeTraces, NULL);
    return NULL;
}

/*
 *----------------------------------------------------------------------
 *
 * ErrorCodeRead --
 *
 *	Called when the ::errorCode variable is read. Copies the current value
 *	of the interp's errorCode field into ::errorCode.
 *
 * Results:
 *	None.
 *
 * Side effects:
 *	None.
 *
 *----------------------------------------------------------------------
 */

static char *
ErrorCodeRead(
    ClientData clientData,
    Tcl_Interp *interp,
    const char *name1,
    const char *name2,
    int flags)
{
    Interp *iPtr = (Interp *) interp;

    if (Tcl_InterpDeleted(interp) || !(iPtr->flags & ERR_LEGACY_COPY)) {
	return NULL;
    }
    if (iPtr->errorCode) {
	Tcl_ObjSetVar2(interp, iPtr->ecVar, NULL,
		iPtr->errorCode, TCL_GLOBAL_ONLY);
	return NULL;
    }
    if (NULL == Tcl_ObjGetVar2(interp, iPtr->ecVar, NULL, TCL_GLOBAL_ONLY)) {
	Tcl_ObjSetVar2(interp, iPtr->ecVar, NULL,
		Tcl_NewObj(), TCL_GLOBAL_ONLY);
    }
    return NULL;
}

/*
 *----------------------------------------------------------------------
 *
 * EstablishErrorInfoTraces --
 *
 *	Creates traces on the ::errorInfo variable to keep its value
 *	consistent with the expectations of legacy code.
 *
 * Results:
 *	None.
 *
 * Side effects:
 *	Read and unset traces are established on ::errorInfo.
 *
 *----------------------------------------------------------------------
 */

static char *
EstablishErrorInfoTraces(
    ClientData clientData,
    Tcl_Interp *interp,
    const char *name1,
    const char *name2,
    int flags)
{
    Tcl_TraceVar2(interp, "errorInfo", NULL, TCL_GLOBAL_ONLY|TCL_TRACE_READS,
	    ErrorInfoRead, NULL);
    Tcl_TraceVar2(interp, "errorInfo", NULL, TCL_GLOBAL_ONLY|TCL_TRACE_UNSETS,
	    EstablishErrorInfoTraces, NULL);
    return NULL;
}

/*
 *----------------------------------------------------------------------
 *
 * ErrorInfoRead --
 *
 *	Called when the ::errorInfo variable is read. Copies the current value
 *	of the interp's errorInfo field into ::errorInfo.
 *
 * Results:
 *	None.
 *
 * Side effects:
 *	None.
 *
 *----------------------------------------------------------------------
 */

static char *
ErrorInfoRead(
    ClientData clientData,
    Tcl_Interp *interp,
    const char *name1,
    const char *name2,
    int flags)
{
    Interp *iPtr = (Interp *) interp;

    if (Tcl_InterpDeleted(interp) || !(iPtr->flags & ERR_LEGACY_COPY)) {
	return NULL;
    }
    if (iPtr->errorInfo) {
	Tcl_ObjSetVar2(interp, iPtr->eiVar, NULL,
		iPtr->errorInfo, TCL_GLOBAL_ONLY);
	return NULL;
    }
    if (NULL == Tcl_ObjGetVar2(interp, iPtr->eiVar, NULL, TCL_GLOBAL_ONLY)) {
	Tcl_ObjSetVar2(interp, iPtr->eiVar, NULL,
		Tcl_NewObj(), TCL_GLOBAL_ONLY);
    }
    return NULL;
}

/*
 *----------------------------------------------------------------------
 *
 * Tcl_CreateNamespace --
 *
 *	Creates a new namespace with the given name. If there is no active
 *	namespace (i.e., the interpreter is being initialized), the global ::
 *	namespace is created and returned.
 *
 * Results:
 *	Returns a pointer to the new namespace if successful. If the namespace
 *	already exists or if another error occurs, this routine returns NULL,
 *	along with an error message in the interpreter's result object.
 *
 * Side effects:
 *	If the name contains "::" qualifiers and a parent namespace does not
 *	already exist, it is automatically created.
 *
 *----------------------------------------------------------------------
 */

Tcl_Namespace *
Tcl_CreateNamespace(
    Tcl_Interp *interp,		/* Interpreter in which a new namespace is
				 * being created. Also used for error
				 * reporting. */
    const char *name,		/* Name for the new namespace. May be a
				 * qualified name with names of ancestor
				 * namespaces separated by "::"s. */
    ClientData clientData,	/* One-word value to store with namespace. */
    Tcl_NamespaceDeleteProc *deleteProc)
				/* Function called to delete client data when
				 * the namespace is deleted. NULL if no
				 * function should be called. */
{
    Interp *iPtr = (Interp *) interp;
    register Namespace *nsPtr, *ancestorPtr;
    Namespace *parentPtr, *dummy1Ptr, *dummy2Ptr;
    Namespace *globalNsPtr = iPtr->globalNsPtr;
    const char *simpleName;
    Tcl_HashEntry *entryPtr;
    Tcl_DString buffer1, buffer2;
    Tcl_DString *namePtr, *buffPtr;
    int newEntry, nameLen;
    ThreadSpecificData *tsdPtr = TCL_TSD_INIT(&dataKey);
    const char *nameStr;
    Tcl_DString tmpBuffer;

    Tcl_DStringInit(&tmpBuffer);

    /*
     * If there is no active namespace, the interpreter is being initialized.
     */

    if ((globalNsPtr == NULL) && (iPtr->varFramePtr == NULL)) {
	/*
	 * Treat this namespace as the global namespace, and avoid looking for
	 * a parent.
	 */

	parentPtr = NULL;
	simpleName = "";
	goto doCreate;
    }

    /*
     * Ensure that there are no trailing colons as that causes chaos when a
     * deleteProc is specified. [Bug d614d63989]
     */

    if (deleteProc != NULL) {
	nameStr = name + strlen(name) - 2;
	if (nameStr >= name && nameStr[1] == ':' && nameStr[0] == ':') {
	    Tcl_DStringAppend(&tmpBuffer, name, -1);
	    while ((nameLen = Tcl_DStringLength(&tmpBuffer)) > 0
		    && Tcl_DStringValue(&tmpBuffer)[nameLen-1] == ':') {
		Tcl_DStringSetLength(&tmpBuffer, nameLen-1);
	    }
	    name = Tcl_DStringValue(&tmpBuffer);
	}
    }

    /*
     * If we've ended up with an empty string now, we're attempting to create
     * the global namespace despite the global namespace existing. That's
     * naughty!
     */

    if (*name == '\0') {
	Tcl_SetObjResult(interp, Tcl_NewStringObj("can't create namespace"
                " \"\": only global namespace can have empty name", -1));
	Tcl_SetErrorCode(interp, "TCL", "OPERATION", "NAMESPACE",
		"CREATEGLOBAL", NULL);
	Tcl_DStringFree(&tmpBuffer);
	return NULL;
    }

    /*
     * Find the parent for the new namespace.
     */

    TclGetNamespaceForQualName(interp, name, NULL, TCL_CREATE_NS_IF_UNKNOWN,
	    &parentPtr, &dummy1Ptr, &dummy2Ptr, &simpleName);

    /*
     * If the unqualified name at the end is empty, there were trailing "::"s
     * after the namespace's name which we ignore. The new namespace was
     * already (recursively) created and is pointed to by parentPtr.
     */

    if (*simpleName == '\0') {
	Tcl_DStringFree(&tmpBuffer);
	return (Tcl_Namespace *) parentPtr;
    }

    /*
     * Check for a bad namespace name and make sure that the name does not
     * already exist in the parent namespace.
     */

    if (
#ifndef BREAK_NAMESPACE_COMPAT
	Tcl_FindHashEntry(&parentPtr->childTable, simpleName) != NULL
#else
	parentPtr->childTablePtr != NULL &&
	Tcl_FindHashEntry(parentPtr->childTablePtr, simpleName) != NULL
#endif
    ) {
	Tcl_SetObjResult(interp, Tcl_ObjPrintf(
		"can't create namespace \"%s\": already exists", name));
	Tcl_SetErrorCode(interp, "TCL", "OPERATION", "NAMESPACE",
		"CREATEEXISTING", NULL);
	Tcl_DStringFree(&tmpBuffer);
	return NULL;
    }

    /*
     * Create the new namespace and root it in its parent. Increment the count
     * of namespaces created.
     */

  doCreate:
    nsPtr = ckalloc(sizeof(Namespace));
    nameLen = strlen(simpleName) + 1;
    nsPtr->name = ckalloc(nameLen);
    memcpy(nsPtr->name, simpleName, nameLen);
    nsPtr->fullName = NULL;		/* Set below. */
    nsPtr->clientData = clientData;
    nsPtr->deleteProc = deleteProc;
    nsPtr->parentPtr = parentPtr;
#ifndef BREAK_NAMESPACE_COMPAT
    Tcl_InitHashTable(&nsPtr->childTable, TCL_STRING_KEYS);
#else
    nsPtr->childTablePtr = NULL;
#endif
    nsPtr->nsId = ++(tsdPtr->numNsCreated);
    nsPtr->interp = interp;
    nsPtr->flags = 0;
    nsPtr->activationCount = 0;
    nsPtr->refCount = 0;
    Tcl_InitHashTable(&nsPtr->cmdTable, TCL_STRING_KEYS);
    TclInitVarHashTable(&nsPtr->varTable, nsPtr);
    nsPtr->exportPatternList = NULL;
    nsPtr->cmdRefEpoch = 0;
    nsPtr->resolverEpoch = 0;
    nsPtr->cmdResProc = NULL;
    nsPtr->varResProc = NULL;
    nsPtr->compiledVarResProc = NULL;
    nsPtr->exportLookupEpoch = 0;
    nsPtr->ensembles = NULL;
    nsPtr->unknownHandlerPtr = NULL;
    nsPtr->commandPathLength = 0;
    nsPtr->commandPathArray = NULL;
    nsPtr->commandPathSourceList = NULL;
    nsPtr->earlyDeleteProc = NULL;

    if (parentPtr != NULL) {
	entryPtr = Tcl_CreateHashEntry(
		TclGetNamespaceChildTable((Tcl_Namespace *) parentPtr),
		simpleName, &newEntry);
	Tcl_SetHashValue(entryPtr, nsPtr);
    } else {
	/*
	 * In the global namespace create traces to maintain the ::errorInfo
	 * and ::errorCode variables.
	 */

	iPtr->globalNsPtr = nsPtr;
	EstablishErrorInfoTraces(NULL, interp, NULL, NULL, 0);
	EstablishErrorCodeTraces(NULL, interp, NULL, NULL, 0);
    }

    /*
     * Build the fully qualified name for this namespace.
     */

    Tcl_DStringInit(&buffer1);
    Tcl_DStringInit(&buffer2);
    namePtr = &buffer1;
    buffPtr = &buffer2;
    for (ancestorPtr = nsPtr; ancestorPtr != NULL;
	    ancestorPtr = ancestorPtr->parentPtr) {
	if (ancestorPtr != globalNsPtr) {
	    register Tcl_DString *tempPtr = namePtr;

	    TclDStringAppendLiteral(buffPtr, "::");
	    Tcl_DStringAppend(buffPtr, ancestorPtr->name, -1);
	    TclDStringAppendDString(buffPtr, namePtr);

	    /*
	     * Clear the unwanted buffer or we end up appending to previous
	     * results, making the namespace fullNames of nested namespaces
	     * very wrong (and strange).
	     */

	    TclDStringClear(namePtr);

	    /*
	     * Now swap the buffer pointers so that we build in the other
	     * buffer. This is faster than repeated copying back and forth
	     * between buffers.
	     */

	    namePtr = buffPtr;
	    buffPtr = tempPtr;
	}
    }

    name = Tcl_DStringValue(namePtr);
    nameLen = Tcl_DStringLength(namePtr);
    nsPtr->fullName = ckalloc(nameLen + 1);
    memcpy(nsPtr->fullName, name, (unsigned) nameLen + 1);

    Tcl_DStringFree(&buffer1);
    Tcl_DStringFree(&buffer2);
    Tcl_DStringFree(&tmpBuffer);

    /*
     * If compilation of commands originating from the parent NS is
     * suppressed, suppress it for commands originating in this one too.
     */

    if (nsPtr->parentPtr != NULL &&
	    nsPtr->parentPtr->flags & NS_SUPPRESS_COMPILATION) {
	nsPtr->flags |= NS_SUPPRESS_COMPILATION;
    }

    /*
     * Return a pointer to the new namespace.
     */

    return (Tcl_Namespace *) nsPtr;
}

/*
 *----------------------------------------------------------------------
 *
 * Tcl_DeleteNamespace --
 *
 *	Deletes a namespace and all of the commands, variables, and other
 *	namespaces within it.
 *
 * Results:
 *	None.
 *
 * Side effects:
 *	When a namespace is deleted, it is automatically removed as a child of
 *	its parent namespace. Also, all its commands, variables and child
 *	namespaces are deleted.
 *
 *----------------------------------------------------------------------
 */

void
Tcl_DeleteNamespace(
    Tcl_Namespace *namespacePtr)/* Points to the namespace to delete. */
{
    register Namespace *nsPtr = (Namespace *) namespacePtr;
    Interp *iPtr = (Interp *) nsPtr->interp;
    Namespace *globalNsPtr = (Namespace *)
	    TclGetGlobalNamespace((Tcl_Interp *) iPtr);
    Tcl_HashEntry *entryPtr;
    Tcl_HashSearch search;
    Command *cmdPtr;

    /*
     * Give anyone interested - notably TclOO - a chance to use this namespace
     * normally despite the fact that the namespace is going to go. Allows the
     * calling of destructors. Will only be called once (unless re-established
     * by the called function). [Bug 2950259]
     *
     * Note that setting this field requires access to the internal definition
     * of namespaces, so it should only be accessed by code that knows about
     * being careful with reentrancy.
     */

    if (nsPtr->earlyDeleteProc != NULL) {
	Tcl_NamespaceDeleteProc *earlyDeleteProc = nsPtr->earlyDeleteProc;

	nsPtr->earlyDeleteProc = NULL;
	nsPtr->activationCount++;
	earlyDeleteProc(nsPtr->clientData);
	nsPtr->activationCount--;
    }

    /*
     * Delete all coroutine commands now: break the circular ref cycle between
     * the namespace and the coroutine command [Bug 2724403]. This code is
     * essentially duplicated in TclTeardownNamespace() for all other
     * commands. Don't optimize to Tcl_NextHashEntry() because of traces.
     *
     * NOTE: we could avoid traversing the ns's command list by keeping a
     * separate list of coros.
     */

    for (entryPtr = Tcl_FirstHashEntry(&nsPtr->cmdTable, &search);
	    entryPtr != NULL;) {
	cmdPtr = Tcl_GetHashValue(entryPtr);
	if (cmdPtr->nreProc == TclNRInterpCoroutine) {
	    Tcl_DeleteCommandFromToken((Tcl_Interp *) iPtr,
		    (Tcl_Command) cmdPtr);
	    entryPtr = Tcl_FirstHashEntry(&nsPtr->cmdTable, &search);
	} else {
	    entryPtr = Tcl_NextHashEntry(&search);
	}
    }

    /*
     * If the namespace has associated ensemble commands, delete them first.
     * This leaves the actual contents of the namespace alone (unless they are
     * linked ensemble commands, of course). Note that this code is actually
     * reentrant so command delete traces won't purturb things badly.
     */

    while (nsPtr->ensembles != NULL) {
	EnsembleConfig *ensemblePtr = (EnsembleConfig *) nsPtr->ensembles;

	/*
	 * Splice out and link to indicate that we've already been killed.
	 */

	nsPtr->ensembles = (Tcl_Ensemble *) ensemblePtr->next;
	ensemblePtr->next = ensemblePtr;
	Tcl_DeleteCommandFromToken(nsPtr->interp, ensemblePtr->token);
    }

    /*
     * If the namespace has a registered unknown handler (TIP 181), then free
     * it here.
     */

    if (nsPtr->unknownHandlerPtr != NULL) {
	Tcl_DecrRefCount(nsPtr->unknownHandlerPtr);
	nsPtr->unknownHandlerPtr = NULL;
    }

    /*
     * If the namespace is on the call frame stack, it is marked as "dying"
     * (NS_DYING is OR'd into its flags): the namespace can't be looked up by
     * name but its commands and variables are still usable by those active
     * call frames. When all active call frames referring to the namespace
     * have been popped from the Tcl stack, Tcl_PopCallFrame will call this
     * function again to delete everything in the namespace. If no nsName
     * objects refer to the namespace (i.e., if its refCount is zero), its
     * commands and variables are deleted and the storage for its namespace
     * structure is freed. Otherwise, if its refCount is nonzero, the
     * namespace's commands and variables are deleted but the structure isn't
     * freed. Instead, NS_DEAD is OR'd into the structure's flags to allow the
     * namespace resolution code to recognize that the namespace is "deleted".
     * The structure's storage is freed by FreeNsNameInternalRep when its
     * refCount reaches 0.
     */

    if (nsPtr->activationCount  > (nsPtr == globalNsPtr)) {
	nsPtr->flags |= NS_DYING;
	if (nsPtr->parentPtr != NULL) {
	    entryPtr = Tcl_FindHashEntry(
		    TclGetNamespaceChildTable((Tcl_Namespace *)
			    nsPtr->parentPtr), nsPtr->name);
	    if (entryPtr != NULL) {
		Tcl_DeleteHashEntry(entryPtr);
	    }
	}
	nsPtr->parentPtr = NULL;
    } else if (!(nsPtr->flags & NS_KILLED)) {
	/*
	 * Delete the namespace and everything in it. If this is the global
	 * namespace, then clear it but don't free its storage unless the
	 * interpreter is being torn down. Set the NS_KILLED flag to avoid
	 * recursive calls here - if the namespace is really in the process of
	 * being deleted, ignore any second call.
	 */

	nsPtr->flags |= (NS_DYING|NS_KILLED);

	TclTeardownNamespace(nsPtr);

	if ((nsPtr != globalNsPtr) || (iPtr->flags & DELETED)) {
	    /*
	     * If this is the global namespace, then it may have residual
	     * "errorInfo" and "errorCode" variables for errors that occurred
	     * while it was being torn down. Try to clear the variable list
	     * one last time.
	     */

	    TclDeleteNamespaceVars(nsPtr);

#ifndef BREAK_NAMESPACE_COMPAT
	    Tcl_DeleteHashTable(&nsPtr->childTable);
#else
	    if (nsPtr->childTablePtr != NULL) {
		Tcl_DeleteHashTable(nsPtr->childTablePtr);
		ckfree(nsPtr->childTablePtr);
	    }
#endif
	    Tcl_DeleteHashTable(&nsPtr->cmdTable);

	    /*
	     * If the reference count is 0, then discard the namespace.
	     * Otherwise, mark it as "dead" so that it can't be used.
	     */

	    if (nsPtr->refCount == 0) {
		NamespaceFree(nsPtr);
	    } else {
		nsPtr->flags |= NS_DEAD;
	    }
	} else {
	    /*
	     * Restore the ::errorInfo and ::errorCode traces.
	     */

	    EstablishErrorInfoTraces(NULL, nsPtr->interp, NULL, NULL, 0);
	    EstablishErrorCodeTraces(NULL, nsPtr->interp, NULL, NULL, 0);

	    /*
	     * We didn't really kill it, so remove the KILLED marks, so it can
	     * get killed later, avoiding mem leaks.
	     */

	    nsPtr->flags &= ~(NS_DYING|NS_KILLED);
	}
    }
}

/*
 *----------------------------------------------------------------------
 *
 * TclTeardownNamespace --
 *
 *	Used internally to dismantle and unlink a namespace when it is
 *	deleted. Divorces the namespace from its parent, and deletes all
 *	commands, variables, and child namespaces.
 *
 *	This is kept separate from Tcl_DeleteNamespace so that the global
 *	namespace can be handled specially.
 *
 * Results:
 *	None.
 *
 * Side effects:
 *	Removes this namespace from its parent's child namespace hashtable.
 *	Deletes all commands, variables and namespaces in this namespace.
 *
 *----------------------------------------------------------------------
 */

void
TclTeardownNamespace(
    register Namespace *nsPtr)	/* Points to the namespace to be dismantled
				 * and unlinked from its parent. */
{
    Interp *iPtr = (Interp *) nsPtr->interp;
    register Tcl_HashEntry *entryPtr;
    Tcl_HashSearch search;
    size_t i;

    /*
     * Start by destroying the namespace's variable table, since variables
     * might trigger traces. Variable table should be cleared but not freed!
     * TclDeleteNamespaceVars frees it, so we reinitialize it afterwards.
     */

    TclDeleteNamespaceVars(nsPtr);
    TclInitVarHashTable(&nsPtr->varTable, nsPtr);

    /*
     * Delete all commands in this namespace. Be careful when traversing the
     * hash table: when each command is deleted, it removes itself from the
     * command table. Because of traces (and the desire to avoid the quadratic
     * problems of just using Tcl_FirstHashEntry over and over, [Bug
     * f97d4ee020]) we copy to a temporary array and then delete all those
     * commands.
     */

    while (nsPtr->cmdTable.numEntries > 0) {
	size_t length = nsPtr->cmdTable.numEntries;
	Command **cmds = TclStackAlloc((Tcl_Interp *) iPtr,
		sizeof(Command *) * length);

	i = 0;
	for (entryPtr = Tcl_FirstHashEntry(&nsPtr->cmdTable, &search);
		entryPtr != NULL;
		entryPtr = Tcl_NextHashEntry(&search)) {
	    cmds[i] = Tcl_GetHashValue(entryPtr);
	    cmds[i]->refCount++;
	    i++;
	}
	for (i = 0 ; i < length ; i++) {
	    Tcl_DeleteCommandFromToken((Tcl_Interp *) iPtr,
		    (Tcl_Command) cmds[i]);
	    TclCleanupCommandMacro(cmds[i]);
	}
	TclStackFree((Tcl_Interp *) iPtr, cmds);
    }
    Tcl_DeleteHashTable(&nsPtr->cmdTable);
    Tcl_InitHashTable(&nsPtr->cmdTable, TCL_STRING_KEYS);

    /*
     * Remove the namespace from its parent's child hashtable.
     */

    if (nsPtr->parentPtr != NULL) {
	entryPtr = Tcl_FindHashEntry(
		TclGetNamespaceChildTable((Tcl_Namespace *)
			nsPtr->parentPtr), nsPtr->name);
	if (entryPtr != NULL) {
	    Tcl_DeleteHashEntry(entryPtr);
	}
    }
    nsPtr->parentPtr = NULL;

    /*
     * Delete the namespace path if one is installed.
     */

    if (nsPtr->commandPathLength != 0) {
	UnlinkNsPath(nsPtr);
	nsPtr->commandPathLength = 0;
    }
    if (nsPtr->commandPathSourceList != NULL) {
	NamespacePathEntry *nsPathPtr = nsPtr->commandPathSourceList;

	do {
	    if (nsPathPtr->nsPtr != NULL && nsPathPtr->creatorNsPtr != NULL) {
		nsPathPtr->creatorNsPtr->cmdRefEpoch++;
	    }
	    nsPathPtr->nsPtr = NULL;
	    nsPathPtr = nsPathPtr->nextPtr;
	} while (nsPathPtr != NULL);
	nsPtr->commandPathSourceList = NULL;
    }

    /*
     * Delete all the child namespaces.
     *
     * BE CAREFUL: When each child is deleted, it will divorce itself from its
     * parent. You can't traverse a hash table properly if its elements are
     * being deleted.  Because of traces (and the desire to avoid the
     * quadratic problems of just using Tcl_FirstHashEntry over and over, [Bug
     * f97d4ee020]) we copy to a temporary array and then delete all those
     * namespaces.
     *
     * Important: leave the hash table itself still live.
     */

#ifndef BREAK_NAMESPACE_COMPAT
    while (nsPtr->childTable.numEntries > 0) {
	size_t length = nsPtr->childTable.numEntries;
	Namespace **children = TclStackAlloc((Tcl_Interp *) iPtr,
		sizeof(Namespace *) * length);

	i = 0;
	for (entryPtr = Tcl_FirstHashEntry(&nsPtr->childTable, &search);
		entryPtr != NULL;
		entryPtr = Tcl_NextHashEntry(&search)) {
	    children[i] = Tcl_GetHashValue(entryPtr);
	    children[i]->refCount++;
	    i++;
	}
	for (i = 0 ; i < length ; i++) {
	    Tcl_DeleteNamespace((Tcl_Namespace *) children[i]);
	    TclNsDecrRefCount(children[i]);
	}
	TclStackFree((Tcl_Interp *) iPtr, children);
    }
#else
    if (nsPtr->childTablePtr != NULL) {
	while (nsPtr->childTablePtr->numEntries > 0) {
	    int length = nsPtr->childTablePtr->numEntries;
	    Namespace **children = TclStackAlloc((Tcl_Interp *) iPtr,
		    sizeof(Namespace *) * length);

	    i = 0;
	    for (entryPtr = Tcl_FirstHashEntry(nsPtr->childTablePtr, &search);
		    entryPtr != NULL;
		    entryPtr = Tcl_NextHashEntry(&search)) {
		children[i] = Tcl_GetHashValue(entryPtr);
		children[i]->refCount++;
		i++;
	    }
	    for (i = 0 ; i < length ; i++) {
		Tcl_DeleteNamespace((Tcl_Namespace *) children[i]);
		TclNsDecrRefCount(children[i]);
	    }
	    TclStackFree((Tcl_Interp *) iPtr, children);
	}
    }
#endif

    /*
     * Free the namespace's export pattern array.
     */

    if (nsPtr->exportPatternList != NULL) {
	Tcl_DecrRefCount(nsPtr->exportPatternList);
	nsPtr->exportPatternList = NULL;
    }

    /*
     * Free any client data associated with the namespace.
     */

    if (nsPtr->deleteProc != NULL) {
	nsPtr->deleteProc(nsPtr->clientData);
    }
    nsPtr->deleteProc = NULL;
    nsPtr->clientData = NULL;

    /*
     * Reset the namespace's id field to ensure that this namespace won't be
     * interpreted as valid by, e.g., the cache validation code for cached
     * command references in Tcl_GetCommandFromObj.
     */

    nsPtr->nsId = 0;
}

/*
 *----------------------------------------------------------------------
 *
 * NamespaceFree --
 *
 *	Called after a namespace has been deleted, when its reference count
 *	reaches 0. Frees the data structure representing the namespace.
 *
 * Results:
 *	None.
 *
 * Side effects:
 *	None.
 *
 *----------------------------------------------------------------------
 */

static void
NamespaceFree(
    register Namespace *nsPtr)	/* Points to the namespace to free. */
{
    /*
     * Most of the namespace's contents are freed when the namespace is
     * deleted by Tcl_DeleteNamespace. All that remains is to free its names
     * (for error messages), and the structure itself.
     */

    ckfree(nsPtr->name);
    ckfree(nsPtr->fullName);
    ckfree(nsPtr);
}

/*
 *----------------------------------------------------------------------
 *
 * TclNsDecrRefCount --
 *
 *	Drops a reference to a namespace and frees it if the namespace has
 *	been deleted and the last reference has just been dropped.
 *
 * Results:
 *	None.
 *
 * Side effects:
 *	None.
 *
 *----------------------------------------------------------------------
 */

void
TclNsDecrRefCount(
    Namespace *nsPtr)
{
    if ((nsPtr->refCount-- <= 1) && (nsPtr->flags & NS_DEAD)) {
	NamespaceFree(nsPtr);
    }
}

/*
 *----------------------------------------------------------------------
 *
 * Tcl_Export --
 *
 *	Makes all the commands matching a pattern available to later be
 *	imported from the namespace specified by namespacePtr (or the current
 *	namespace if namespacePtr is NULL). The specified pattern is appended
 *	onto the namespace's export pattern list, which is optionally cleared
 *	beforehand.
 *
 * Results:
 *	Returns TCL_OK if successful, or TCL_ERROR (along with an error
 *	message in the interpreter's result) if something goes wrong.
 *
 * Side effects:
 *	Appends the export pattern onto the namespace's export list.
 *	Optionally reset the namespace's export pattern list.
 *
 *----------------------------------------------------------------------
 */

int
Tcl_Export(
    Tcl_Interp *interp,		/* Current interpreter. */
    Tcl_Namespace *namespacePtr,/* Points to the namespace from which commands
				 * are to be exported. NULL for the current
				 * namespace. */
    const char *pattern,	/* String pattern indicating which commands to
				 * export. This pattern may not include any
				 * namespace qualifiers; only commands in the
				 * specified namespace may be exported. */
    int resetListFirst)		/* If nonzero, resets the namespace's export
				 * list before appending. */
{
    Namespace *nsPtr, *exportNsPtr, *dummyPtr;
    Namespace *currNsPtr = (Namespace *) TclGetCurrentNamespace(interp);
    const char *simplePattern;
<<<<<<< HEAD
=======
    char *patternCpy;
    size_t neededElems, len, i;
>>>>>>> 32b482d3

    /*
     * If the specified namespace is NULL, use the current namespace.
     */

    if (namespacePtr == NULL) {
	nsPtr = (Namespace *) currNsPtr;
    } else {
	nsPtr = (Namespace *) namespacePtr;
    }

    /*
     * If resetListFirst is true (nonzero), clear the namespace's export
     * pattern list.
     */

    if (resetListFirst && nsPtr->exportPatternList) {
	TclInvalidateNsCmdLookup(nsPtr);
	Tcl_DecrRefCount(nsPtr->exportPatternList);
	nsPtr->exportPatternList = NULL;
    }

    /*
     * Check that the pattern doesn't have namespace qualifiers.
     */

    TclGetNamespaceForQualName(interp, pattern, nsPtr, TCL_NAMESPACE_ONLY,
	    &exportNsPtr, &dummyPtr, &dummyPtr, &simplePattern);

    if ((exportNsPtr != nsPtr) || (strcmp(pattern, simplePattern) != 0)) {
	Tcl_SetObjResult(interp, Tcl_ObjPrintf("invalid export pattern"
                " \"%s\": pattern can't specify a namespace", pattern));
	Tcl_SetErrorCode(interp, "TCL", "EXPORT", "INVALID", NULL);
	return TCL_ERROR;
    }

    /*
     * Make sure that we don't already have the pattern in the array
     */

    if (nsPtr->exportPatternList != NULL) {
	int objc;
	Tcl_Obj **objv;

	Tcl_ListObjGetElements(NULL, nsPtr->exportPatternList, &objc, &objv);
	while (objc--) {
	    if (strcmp(pattern, Tcl_GetString(*objv++)) == 0) {
		/*
		 * The pattern already exists in the list.
		 */

		return TCL_OK;
	    }
	}
    } else {
	nsPtr->exportPatternList = Tcl_NewObj();
    }

    /*
     * Add the pattern to the namespace's list of export patterns.
     */

    Tcl_ListObjAppendElement(NULL, nsPtr->exportPatternList,
	    Tcl_NewStringObj(pattern, -1));

    /*
     * The list of commands actually exported from the namespace might have
     * changed (probably will have!) However, we do not need to recompute this
     * just yet; next time we need the info will be soon enough.
     */

    TclInvalidateNsCmdLookup(nsPtr);

    return TCL_OK;
}

/*
 *----------------------------------------------------------------------
 *
 * Tcl_AppendExportList --
 *
 *	Appends onto the argument object the list of export patterns for the
 *	specified namespace.
 *
 * Results:
 *	The return value is normally TCL_OK; in this case the object
 *	referenced by objPtr has each export pattern appended to it. If an
 *	error occurs, TCL_ERROR is returned and the interpreter's result holds
 *	an error message.
 *
 * Side effects:
 *	If necessary, the object referenced by objPtr is converted into a list
 *	object.
 *
 *----------------------------------------------------------------------
 */

int
Tcl_AppendExportList(
    Tcl_Interp *interp,		/* Interpreter used for error reporting. */
    Tcl_Namespace *namespacePtr,/* Points to the namespace whose export
				 * pattern list is appended onto objPtr. NULL
				 * for the current namespace. */
    Tcl_Obj *objPtr)		/* Points to the Tcl object onto which the
				 * export pattern list is appended. */
{
    Namespace *nsPtr;
<<<<<<< HEAD
=======
    size_t i;
    int result;
>>>>>>> 32b482d3

    /*
     * If the specified namespace is NULL, use the current namespace.
     */

    if (namespacePtr == NULL) {
	nsPtr = (Namespace *) TclGetCurrentNamespace(interp);
    } else {
	nsPtr = (Namespace *) namespacePtr;
    }

    /*
     * Append the export pattern list onto objPtr.
     */

    if (nsPtr->exportPatternList == NULL) {
	return TCL_OK;
    }
    return Tcl_ListObjAppendList(interp, objPtr, nsPtr->exportPatternList);
}

/*
 *----------------------------------------------------------------------
 *
 * TclFillTableWithExports --
 *
 *	Discover what commands are actually exported by *nsPtr.
 *	What we have is an array of patterns and a hash table whose keys
 *	are the command names defined in the namespace (the contents do
 *	not matter here.) We must find out what commands are actually
 *	exported by filtering each command in the namespace against each of
 *	the patterns in the export list.  Store the exported command
 * 	set in hash, with fully qualified command prefix as value.
 *
 *	Suggestion for future enhancement: compute the unique prefixes and
 *	place them in the hash too, which should make for even faster
 *	matching.
 *
 * Results:
 *
 * Side effects:
 *
 *----------------------------------------------------------------------
 */

void
TclFillTableWithExports(
    Namespace *nsPtr,
    Tcl_HashTable *hash)
{
    Tcl_HashSearch search;
    Tcl_HashEntry *hPtr;

    if (nsPtr->exportPatternList == NULL) {
	return;
    }

    hPtr = Tcl_FirstHashEntry(&nsPtr->cmdTable, &search);
    for (; hPtr != NULL; hPtr = Tcl_NextHashEntry(&search)) {
	int objc;
	Tcl_Obj **objv;
	char *nsCmdName = Tcl_GetHashKey(&nsPtr->cmdTable, hPtr);

	Tcl_ListObjGetElements(NULL, nsPtr->exportPatternList, &objc, &objv);
	while (objc--) {
	    if (Tcl_StringMatch(nsCmdName, Tcl_GetString(*objv++))) {
		int isNew;
		Tcl_HashEntry *exportPtr = Tcl_CreateHashEntry(hash,
			nsCmdName, &isNew);

		/*
		 * Remember, hash entries have a full reference to the
		 * substituted part of the command (as a list) as their
		 * content!
		 */

		if (isNew) {
		    Tcl_Obj *cmdObj, *cmdPrefixObj;

		    TclNewObj(cmdObj);
		    Tcl_AppendStringsToObj(cmdObj, nsPtr->fullName,
			    (nsPtr->parentPtr ? "::" : ""), nsCmdName, NULL);
		    cmdPrefixObj = Tcl_NewListObj(1, &cmdObj);
		    Tcl_SetHashValue(exportPtr, cmdPrefixObj);
		    Tcl_IncrRefCount(cmdPrefixObj);
		}
		break;
	    }
	}
    }
}

/*
 *----------------------------------------------------------------------
 *
 * Tcl_Import --
 *
 *	Imports all of the commands matching a pattern into the namespace
 *	specified by namespacePtr (or the current namespace if contextNsPtr is
 *	NULL). This is done by creating a new command (the "imported command")
 *	that points to the real command in its original namespace.
 *
 *	If matching commands are on the autoload path but haven't been loaded
 *	yet, this command forces them to be loaded, then creates the links to
 *	them.
 *
 * Results:
 *	Returns TCL_OK if successful, or TCL_ERROR (along with an error
 *	message in the interpreter's result) if something goes wrong.
 *
 * Side effects:
 *	Creates new commands in the importing namespace. These indirect calls
 *	back to the real command and are deleted if the real commands are
 *	deleted.
 *
 *----------------------------------------------------------------------
 */

int
Tcl_Import(
    Tcl_Interp *interp,		/* Current interpreter. */
    Tcl_Namespace *namespacePtr,/* Points to the namespace into which the
				 * commands are to be imported. NULL for the
				 * current namespace. */
    const char *pattern,	/* String pattern indicating which commands to
				 * import. This pattern should be qualified by
				 * the name of the namespace from which to
				 * import the command(s). */
    int allowOverwrite)		/* If nonzero, allow existing commands to be
				 * overwritten by imported commands. If 0,
				 * return an error if an imported cmd
				 * conflicts with an existing one. */
{
    Namespace *nsPtr, *importNsPtr, *dummyPtr;
    const char *simplePattern;
    register Tcl_HashEntry *hPtr;
    Tcl_HashSearch search;

    /*
     * If the specified namespace is NULL, use the current namespace.
     */

    if (namespacePtr == NULL) {
	nsPtr = (Namespace *) TclGetCurrentNamespace(interp);
    } else {
	nsPtr = (Namespace *) namespacePtr;
    }

    /*
     * First, invoke the "auto_import" command with the pattern being
     * imported. This command is part of the Tcl library. It looks for
     * imported commands in autoloaded libraries and loads them in. That way,
     * they will be found when we try to create links below.
     *
     * Note that we don't just call Tcl_EvalObjv() directly because we do not
     * want absence of the command to be a failure case.
     */

    if (Tcl_FindCommand(interp,"auto_import",NULL,TCL_GLOBAL_ONLY) != NULL) {
	Tcl_Obj *objv[2];
	int result;

	TclNewLiteralStringObj(objv[0], "auto_import");
	objv[1] = Tcl_NewStringObj(pattern, -1);

	Tcl_IncrRefCount(objv[0]);
	Tcl_IncrRefCount(objv[1]);
	result = Tcl_EvalObjv(interp, 2, objv, TCL_GLOBAL_ONLY);
	Tcl_DecrRefCount(objv[0]);
	Tcl_DecrRefCount(objv[1]);

	if (result != TCL_OK) {
	    return TCL_ERROR;
	}
	Tcl_ResetResult(interp);
    }

    /*
     * From the pattern, find the namespace from which we are importing and
     * get the simple pattern (no namespace qualifiers or ::'s) at the end.
     */

    if (strlen(pattern) == 0) {
	Tcl_SetObjResult(interp, Tcl_NewStringObj("empty import pattern",-1));
	Tcl_SetErrorCode(interp, "TCL", "IMPORT", "EMPTY", NULL);
	return TCL_ERROR;
    }
    TclGetNamespaceForQualName(interp, pattern, nsPtr, TCL_NAMESPACE_ONLY,
	    &importNsPtr, &dummyPtr, &dummyPtr, &simplePattern);

    if (importNsPtr == NULL) {
	Tcl_SetObjResult(interp, Tcl_ObjPrintf(
                "unknown namespace in import pattern \"%s\"", pattern));
	Tcl_SetErrorCode(interp, "TCL", "LOOKUP", "NAMESPACE", pattern, NULL);
	return TCL_ERROR;
    }
    if (importNsPtr == nsPtr) {
	if (pattern == simplePattern) {
	    Tcl_SetObjResult(interp, Tcl_ObjPrintf(
		    "no namespace specified in import pattern \"%s\"",
                    pattern));
	    Tcl_SetErrorCode(interp, "TCL", "IMPORT", "ORIGIN", NULL);
	} else {
	    Tcl_SetObjResult(interp, Tcl_ObjPrintf(
                    "import pattern \"%s\" tries to import from namespace"
                    " \"%s\" into itself", pattern, importNsPtr->name));
	    Tcl_SetErrorCode(interp, "TCL", "IMPORT", "SELF", NULL);
	}
	return TCL_ERROR;
    }

    /*
     * Scan through the command table in the source namespace and look for
     * exported commands that match the string pattern. Create an "imported
     * command" in the current namespace for each imported command; these
     * commands redirect their invocations to the "real" command.
     */

    if ((simplePattern != NULL) && TclMatchIsTrivial(simplePattern)) {
	hPtr = Tcl_FindHashEntry(&importNsPtr->cmdTable, simplePattern);
	if (hPtr == NULL) {
	    return TCL_OK;
	}
	return DoImport(interp, nsPtr, hPtr, simplePattern, pattern,
		importNsPtr, allowOverwrite);
    }
    for (hPtr = Tcl_FirstHashEntry(&importNsPtr->cmdTable, &search);
	    (hPtr != NULL); hPtr = Tcl_NextHashEntry(&search)) {
	char *cmdName = Tcl_GetHashKey(&importNsPtr->cmdTable, hPtr);

	if (Tcl_StringMatch(cmdName, simplePattern) &&
		DoImport(interp, nsPtr, hPtr, cmdName, pattern, importNsPtr,
		allowOverwrite) == TCL_ERROR) {
	    return TCL_ERROR;
	}
    }
    return TCL_OK;
}

/*
 *----------------------------------------------------------------------
 *
 * DoImport --
 *
 *	Import a particular command from one namespace into another. Helper
 *	for Tcl_Import().
 *
 * Results:
 *	Standard Tcl result code. If TCL_ERROR, appends an error message to
 *	the interpreter result.
 *
 * Side effects:
 *	A new command is created in the target namespace unless this is a
 *	reimport of exactly the same command as before.
 *
 *----------------------------------------------------------------------
 */

static int
DoImport(
    Tcl_Interp *interp,
    Namespace *nsPtr,
    Tcl_HashEntry *hPtr,
    const char *cmdName,
    const char *pattern,
    Namespace *importNsPtr,
    int allowOverwrite)
{
<<<<<<< HEAD
    int objc, exported = 0;
    Tcl_Obj **objv;
=======
    size_t i = 0, exported = 0;
>>>>>>> 32b482d3
    Tcl_HashEntry *found;

    /*
     * The command cmdName in the source namespace matches the pattern. Check
     * whether it was exported. If it wasn't, we ignore it.
     */

    if (importNsPtr->exportPatternList == NULL) {
	return TCL_OK;
    }

    Tcl_ListObjGetElements(NULL, importNsPtr->exportPatternList, &objc, &objv);
    while (!exported && objc--) {
	exported |= Tcl_StringMatch(cmdName, Tcl_GetString(*objv++));
    }
    if (!exported) {
	return TCL_OK;
    }

    /*
     * Unless there is a name clash, create an imported command in the current
     * namespace that refers to cmdPtr.
     */

    found = Tcl_FindHashEntry(&nsPtr->cmdTable, cmdName);
    if ((found == NULL) || allowOverwrite) {
	/*
	 * Create the imported command and its client data. To create the new
	 * command in the current namespace, generate a fully qualified name
	 * for it.
	 */

	Tcl_DString ds;
	Tcl_Command importedCmd;
	ImportedCmdData *dataPtr;
	Command *cmdPtr;
	ImportRef *refPtr;

	Tcl_DStringInit(&ds);
	Tcl_DStringAppend(&ds, nsPtr->fullName, -1);
	if (nsPtr != ((Interp *) interp)->globalNsPtr) {
	    TclDStringAppendLiteral(&ds, "::");
	}
	Tcl_DStringAppend(&ds, cmdName, -1);

	/*
	 * Check whether creating the new imported command in the current
	 * namespace would create a cycle of imported command references.
	 */

	cmdPtr = Tcl_GetHashValue(hPtr);
	if (found != NULL && cmdPtr->deleteProc == DeleteImportedCmd) {
	    Command *overwrite = Tcl_GetHashValue(found);
	    Command *linkCmd = cmdPtr;

	    while (linkCmd->deleteProc == DeleteImportedCmd) {
		dataPtr = linkCmd->objClientData;
		linkCmd = dataPtr->realCmdPtr;
		if (overwrite == linkCmd) {
		    Tcl_SetObjResult(interp, Tcl_ObjPrintf(
                            "import pattern \"%s\" would create a loop"
                            " containing command \"%s\"",
                            pattern, Tcl_DStringValue(&ds)));
		    Tcl_DStringFree(&ds);
		    Tcl_SetErrorCode(interp, "TCL", "IMPORT", "LOOP", NULL);
		    return TCL_ERROR;
		}
	    }
	}

	dataPtr = ckalloc(sizeof(ImportedCmdData));
	importedCmd = Tcl_NRCreateCommand(interp, Tcl_DStringValue(&ds),
		InvokeImportedCmd, InvokeImportedNRCmd, dataPtr,
		DeleteImportedCmd);
	dataPtr->realCmdPtr = cmdPtr;
	dataPtr->selfPtr = (Command *) importedCmd;
	dataPtr->selfPtr->compileProc = cmdPtr->compileProc;
	Tcl_DStringFree(&ds);

	/*
	 * Create an ImportRef structure describing this new import command
	 * and add it to the import ref list in the "real" command.
	 */

	refPtr = ckalloc(sizeof(ImportRef));
	refPtr->importedCmdPtr = (Command *) importedCmd;
	refPtr->nextPtr = cmdPtr->importRefPtr;
	cmdPtr->importRefPtr = refPtr;
    } else {
	Command *overwrite = Tcl_GetHashValue(found);

	if (overwrite->deleteProc == DeleteImportedCmd) {
	    ImportedCmdData *dataPtr = overwrite->objClientData;

	    if (dataPtr->realCmdPtr == Tcl_GetHashValue(hPtr)) {
		/*
		 * Repeated import of same command is acceptable.
		 */

		return TCL_OK;
	    }
	}
	Tcl_SetObjResult(interp, Tcl_ObjPrintf(
                "can't import command \"%s\": already exists", cmdName));
	Tcl_SetErrorCode(interp, "TCL", "IMPORT", "OVERWRITE", NULL);
	return TCL_ERROR;
    }
    return TCL_OK;
}

/*
 *----------------------------------------------------------------------
 *
 * Tcl_ForgetImport --
 *
 *	Deletes commands previously imported into the namespace indicated.
 *	The by namespacePtr, or the current namespace of interp, when
 *	namespacePtr is NULL. The pattern controls which imported commands are
 *	deleted. A simple pattern, one without namespace separators, matches
 *	the current command names of imported commands in the namespace.
 *	Matching imported commands are deleted. A qualified pattern is
 *	interpreted as deletion selection on the basis of where the command is
 *	imported from. The original command and "first link" command for each
 *	imported command are determined, and they are matched against the
 *	pattern. A match leads to deletion of the imported command.
 *
 * Results:
 *	Returns TCL_ERROR and records an error message in the interp result if
 *	a namespace qualified pattern refers to a namespace that does not
 *	exist. Otherwise, returns TCL_OK.
 *
 * Side effects:
 *	May delete commands.
 *
 *----------------------------------------------------------------------
 */

int
Tcl_ForgetImport(
    Tcl_Interp *interp,		/* Current interpreter. */
    Tcl_Namespace *namespacePtr,/* Points to the namespace from which
				 * previously imported commands should be
				 * removed. NULL for current namespace. */
    const char *pattern)	/* String pattern indicating which imported
				 * commands to remove. */
{
    Namespace *nsPtr, *sourceNsPtr, *dummyPtr;
    const char *simplePattern;
    char *cmdName;
    register Tcl_HashEntry *hPtr;
    Tcl_HashSearch search;

    /*
     * If the specified namespace is NULL, use the current namespace.
     */

    if (namespacePtr == NULL) {
	nsPtr = (Namespace *) TclGetCurrentNamespace(interp);
    } else {
	nsPtr = (Namespace *) namespacePtr;
    }

    /*
     * Parse the pattern into its namespace-qualification (if any) and the
     * simple pattern.
     */

    TclGetNamespaceForQualName(interp, pattern, nsPtr, TCL_NAMESPACE_ONLY,
	    &sourceNsPtr, &dummyPtr, &dummyPtr, &simplePattern);

    if (sourceNsPtr == NULL) {
	Tcl_SetObjResult(interp, Tcl_ObjPrintf(
		"unknown namespace in namespace forget pattern \"%s\"",
		pattern));
	Tcl_SetErrorCode(interp, "TCL", "LOOKUP", "NAMESPACE", pattern, NULL);
	return TCL_ERROR;
    }

    if (strcmp(pattern, simplePattern) == 0) {
	/*
	 * The pattern is simple. Delete any imported commands that match it.
	 */

	if (TclMatchIsTrivial(simplePattern)) {
	    hPtr = Tcl_FindHashEntry(&nsPtr->cmdTable, simplePattern);
	    if (hPtr != NULL) {
		Command *cmdPtr = Tcl_GetHashValue(hPtr);

		if (cmdPtr && (cmdPtr->deleteProc == DeleteImportedCmd)) {
		    Tcl_DeleteCommandFromToken(interp, (Tcl_Command) cmdPtr);
		}
	    }
	    return TCL_OK;
	}
	for (hPtr = Tcl_FirstHashEntry(&nsPtr->cmdTable, &search);
		(hPtr != NULL); hPtr = Tcl_NextHashEntry(&search)) {
	    Command *cmdPtr = Tcl_GetHashValue(hPtr);

	    if (cmdPtr->deleteProc != DeleteImportedCmd) {
		continue;
	    }
	    cmdName = Tcl_GetHashKey(&nsPtr->cmdTable, hPtr);
	    if (Tcl_StringMatch(cmdName, simplePattern)) {
		Tcl_DeleteCommandFromToken(interp, (Tcl_Command) cmdPtr);
	    }
	}
	return TCL_OK;
    }

    /*
     * The pattern was namespace-qualified.
     */

    for (hPtr = Tcl_FirstHashEntry(&nsPtr->cmdTable, &search); (hPtr != NULL);
	    hPtr = Tcl_NextHashEntry(&search)) {
	Tcl_CmdInfo info;
	Tcl_Command token = Tcl_GetHashValue(hPtr);
	Tcl_Command origin = TclGetOriginalCommand(token);

	if (Tcl_GetCommandInfoFromToken(origin, &info) == 0) {
	    continue;			/* Not an imported command. */
	}
	if (info.namespacePtr != (Tcl_Namespace *) sourceNsPtr) {
	    /*
	     * Original not in namespace we're matching. Check the first link
	     * in the import chain.
	     */

	    Command *cmdPtr = (Command *) token;
	    ImportedCmdData *dataPtr = cmdPtr->objClientData;
	    Tcl_Command firstToken = (Tcl_Command) dataPtr->realCmdPtr;

	    if (firstToken == origin) {
		continue;
	    }
	    Tcl_GetCommandInfoFromToken(firstToken, &info);
	    if (info.namespacePtr != (Tcl_Namespace *) sourceNsPtr) {
		continue;
	    }
	    origin = firstToken;
	}
	if (Tcl_StringMatch(Tcl_GetCommandName(NULL, origin), simplePattern)){
	    Tcl_DeleteCommandFromToken(interp, token);
	}
    }
    return TCL_OK;
}

/*
 *----------------------------------------------------------------------
 *
 * TclGetOriginalCommand --
 *
 *	An imported command is created in an namespace when a "real" command
 *	is imported from another namespace. If the specified command is an
 *	imported command, this function returns the original command it refers
 *	to.
 *
 * Results:
 *	If the command was imported into a sequence of namespaces a, b,...,n
 *	where each successive namespace just imports the command from the
 *	previous namespace, this function returns the Tcl_Command token in the
 *	first namespace, a. Otherwise, if the specified command is not an
 *	imported command, the function returns NULL.
 *
 * Side effects:
 *	None.
 *
 *----------------------------------------------------------------------
 */

Tcl_Command
TclGetOriginalCommand(
    Tcl_Command command)	/* The imported command for which the original
				 * command should be returned. */
{
    register Command *cmdPtr = (Command *) command;
    ImportedCmdData *dataPtr;

    if (cmdPtr->deleteProc != DeleteImportedCmd) {
	return NULL;
    }

    while (cmdPtr->deleteProc == DeleteImportedCmd) {
	dataPtr = cmdPtr->objClientData;
	cmdPtr = dataPtr->realCmdPtr;
    }
    return (Tcl_Command) cmdPtr;
}

/*
 *----------------------------------------------------------------------
 *
 * InvokeImportedCmd --
 *
 *	Invoked by Tcl whenever the user calls an imported command that was
 *	created by Tcl_Import. Finds the "real" command (in another
 *	namespace), and passes control to it.
 *
 * Results:
 *	Returns TCL_OK if successful, and TCL_ERROR if anything goes wrong.
 *
 * Side effects:
 *	Returns a result in the interpreter's result object. If anything goes
 *	wrong, the result object is set to an error message.
 *
 *----------------------------------------------------------------------
 */

static int
InvokeImportedNRCmd(
    ClientData clientData,	/* Points to the imported command's
				 * ImportedCmdData structure. */
    Tcl_Interp *interp,		/* Current interpreter. */
    int objc,			/* Number of arguments. */
    Tcl_Obj *const objv[])	/* The argument objects. */
{
    ImportedCmdData *dataPtr = clientData;
    Command *realCmdPtr = dataPtr->realCmdPtr;

    TclSkipTailcall(interp);
    return TclNREvalObjv(interp, objc, objv, TCL_EVAL_NOERR, realCmdPtr);
}

static int
InvokeImportedCmd(
    ClientData clientData,	/* Points to the imported command's
				 * ImportedCmdData structure. */
    Tcl_Interp *interp,		/* Current interpreter. */
    int objc,			/* Number of arguments. */
    Tcl_Obj *const objv[])	/* The argument objects. */
{
    return Tcl_NRCallObjProc(interp, InvokeImportedNRCmd, clientData,
	    objc, objv);
}

/*
 *----------------------------------------------------------------------
 *
 * DeleteImportedCmd --
 *
 *	Invoked by Tcl whenever an imported command is deleted. The "real"
 *	command keeps a list of all the imported commands that refer to it, so
 *	those imported commands can be deleted when the real command is
 *	deleted. This function removes the imported command reference from the
 *	real command's list, and frees up the memory associated with the
 *	imported command.
 *
 * Results:
 *	None.
 *
 * Side effects:
 *	Removes the imported command from the real command's import list.
 *
 *----------------------------------------------------------------------
 */

static void
DeleteImportedCmd(
    ClientData clientData)	/* Points to the imported command's
				 * ImportedCmdData structure. */
{
    ImportedCmdData *dataPtr = clientData;
    Command *realCmdPtr = dataPtr->realCmdPtr;
    Command *selfPtr = dataPtr->selfPtr;
    register ImportRef *refPtr, *prevPtr;

    prevPtr = NULL;
    for (refPtr = realCmdPtr->importRefPtr; refPtr != NULL;
	    refPtr = refPtr->nextPtr) {
	if (refPtr->importedCmdPtr == selfPtr) {
	    /*
	     * Remove *refPtr from real command's list of imported commands
	     * that refer to it.
	     */

	    if (prevPtr == NULL) { /* refPtr is first in list. */
		realCmdPtr->importRefPtr = refPtr->nextPtr;
	    } else {
		prevPtr->nextPtr = refPtr->nextPtr;
	    }
	    ckfree(refPtr);
	    ckfree(dataPtr);
	    return;
	}
	prevPtr = refPtr;
    }

    Tcl_Panic("DeleteImportedCmd: did not find cmd in real cmd's list of import references");
}

/*
 *----------------------------------------------------------------------
 *
 * TclGetNamespaceForQualName --
 *
 *	Given a qualified name specifying a command, variable, or namespace,
 *	and a namespace in which to resolve the name, this function returns a
 *	pointer to the namespace that contains the item. A qualified name
 *	consists of the "simple" name of an item qualified by the names of an
 *	arbitrary number of containing namespace separated by "::"s. If the
 *	qualified name starts with "::", it is interpreted absolutely from the
 *	global namespace. Otherwise, it is interpreted relative to the
 *	namespace specified by cxtNsPtr if it is non-NULL. If cxtNsPtr is
 *	NULL, the name is interpreted relative to the current namespace.
 *
 *	A relative name like "foo::bar::x" can be found starting in either the
 *	current namespace or in the global namespace. So each search usually
 *	follows two tracks, and two possible namespaces are returned. If the
 *	function sets either *nsPtrPtr or *altNsPtrPtr to NULL, then that path
 *	failed.
 *
 *	If "flags" contains TCL_GLOBAL_ONLY, the relative qualified name is
 *	sought only in the global :: namespace. The alternate search (also)
 *	starting from the global namespace is ignored and *altNsPtrPtr is set
 *	NULL.
 *
 *	If "flags" contains TCL_NAMESPACE_ONLY, the relative qualified name is
 *	sought only in the namespace specified by cxtNsPtr. The alternate
 *	search starting from the global namespace is ignored and *altNsPtrPtr
 *	is set NULL. If both TCL_GLOBAL_ONLY and TCL_NAMESPACE_ONLY are
 *	specified, TCL_GLOBAL_ONLY is ignored and the search starts from the
 *	namespace specified by cxtNsPtr.
 *
 *	If "flags" contains TCL_CREATE_NS_IF_UNKNOWN, all namespace components
 *	of the qualified name that cannot be found are automatically created
 *	within their specified parent. This makes sure that functions like
 *	Tcl_CreateCommand always succeed. There is no alternate search path,
 *	so *altNsPtrPtr is set NULL.
 *
 *	If "flags" contains TCL_FIND_ONLY_NS, the qualified name is treated as
 *	a reference to a namespace, and the entire qualified name is followed.
 *	If the name is relative, the namespace is looked up only in the
 *	current namespace. A pointer to the namespace is stored in *nsPtrPtr
 *	and NULL is stored in *simpleNamePtr. Otherwise, if TCL_FIND_ONLY_NS
 *	is not specified, only the leading components are treated as namespace
 *	names, and a pointer to the simple name of the final component is
 *	stored in *simpleNamePtr.
 *
 * Results:
 *	It sets *nsPtrPtr and *altNsPtrPtr to point to the two possible
 *	namespaces which represent the last (containing) namespace in the
 *	qualified name. If the function sets either *nsPtrPtr or *altNsPtrPtr
 *	to NULL, then the search along that path failed. The function also
 *	stores a pointer to the simple name of the final component in
 *	*simpleNamePtr. If the qualified name is "::" or was treated as a
 *	namespace reference (TCL_FIND_ONLY_NS), the function stores a pointer
 *	to the namespace in *nsPtrPtr, NULL in *altNsPtrPtr, and sets
 *	*simpleNamePtr to point to an empty string.
 *
 *	If there is an error, this function returns TCL_ERROR. If "flags"
 *	contains TCL_LEAVE_ERR_MSG, an error message is returned in the
 *	interpreter's result object. Otherwise, the interpreter's result
 *	object is left unchanged.
 *
 *	*actualCxtPtrPtr is set to the actual context namespace. It is set to
 *	the input context namespace pointer in cxtNsPtr. If cxtNsPtr is NULL,
 *	it is set to the current namespace context.
 *
 *	For backwards compatibility with the TclPro byte code loader, this
 *	function always returns TCL_OK.
 *
 * Side effects:
 *	If "flags" contains TCL_CREATE_NS_IF_UNKNOWN, new namespaces may be
 *	created.
 *
 *----------------------------------------------------------------------
 */

int
TclGetNamespaceForQualName(
    Tcl_Interp *interp,		/* Interpreter in which to find the namespace
				 * containing qualName. */
    const char *qualName,	/* A namespace-qualified name of an command,
				 * variable, or namespace. */
    Namespace *cxtNsPtr,	/* The namespace in which to start the search
				 * for qualName's namespace. If NULL start
				 * from the current namespace. Ignored if
				 * TCL_GLOBAL_ONLY is set. */
    int flags,			/* Flags controlling the search: an OR'd
				 * combination of TCL_GLOBAL_ONLY,
				 * TCL_NAMESPACE_ONLY, TCL_FIND_ONLY_NS, and
				 * TCL_CREATE_NS_IF_UNKNOWN. */
    Namespace **nsPtrPtr,	/* Address where function stores a pointer to
				 * containing namespace if qualName is found
				 * starting from *cxtNsPtr or, if
				 * TCL_GLOBAL_ONLY is set, if qualName is
				 * found in the global :: namespace. NULL is
				 * stored otherwise. */
    Namespace **altNsPtrPtr,	/* Address where function stores a pointer to
				 * containing namespace if qualName is found
				 * starting from the global :: namespace.
				 * NULL is stored if qualName isn't found
				 * starting from :: or if the TCL_GLOBAL_ONLY,
				 * TCL_NAMESPACE_ONLY, TCL_FIND_ONLY_NS,
				 * TCL_CREATE_NS_IF_UNKNOWN flag is set. */
    Namespace **actualCxtPtrPtr,/* Address where function stores a pointer to
				 * the actual namespace from which the search
				 * started. This is either cxtNsPtr, the ::
				 * namespace if TCL_GLOBAL_ONLY was specified,
				 * or the current namespace if cxtNsPtr was
				 * NULL. */
    const char **simpleNamePtr) /* Address where function stores the simple
				 * name at end of the qualName, or NULL if
				 * qualName is "::" or the flag
				 * TCL_FIND_ONLY_NS was specified. */
{
    Interp *iPtr = (Interp *) interp;
    Namespace *nsPtr = cxtNsPtr;
    Namespace *altNsPtr;
    Namespace *globalNsPtr = iPtr->globalNsPtr;
    const char *start, *end;
    const char *nsName;
    Tcl_HashEntry *entryPtr;
    Tcl_DString buffer;
    int len;

    /*
     * Determine the context namespace nsPtr in which to start the primary
     * search. If the qualName name starts with a "::" or TCL_GLOBAL_ONLY was
     * specified, search from the global namespace. Otherwise, use the
     * namespace given in cxtNsPtr, or if that is NULL, use the current
     * namespace context. Note that we always treat two or more adjacent ":"s
     * as a namespace separator.
     */

    if (flags & TCL_GLOBAL_ONLY) {
	nsPtr = globalNsPtr;
    } else if (nsPtr == NULL) {
	nsPtr = iPtr->varFramePtr->nsPtr;
    }

    start = qualName;			/* Points to start of qualifying
					 * namespace. */
    if ((*qualName == ':') && (*(qualName+1) == ':')) {
	start = qualName+2;		/* Skip over the initial :: */
	while (*start == ':') {
	    start++;			/* Skip over a subsequent : */
	}
	nsPtr = globalNsPtr;
	if (*start == '\0') {		/* qualName is just two or more
					 * ":"s. */
	    *nsPtrPtr = globalNsPtr;
	    *altNsPtrPtr = NULL;
	    *actualCxtPtrPtr = globalNsPtr;
	    *simpleNamePtr = start;	/* Points to empty string. */
	    return TCL_OK;
	}
    }
    *actualCxtPtrPtr = nsPtr;

    /*
     * Start an alternate search path starting with the global namespace.
     * However, if the starting context is the global namespace, or if the
     * flag is set to search only the namespace *cxtNsPtr, ignore the
     * alternate search path.
     */

    altNsPtr = globalNsPtr;
    if ((nsPtr == globalNsPtr)
	    || (flags & (TCL_NAMESPACE_ONLY | TCL_FIND_ONLY_NS))) {
	altNsPtr = NULL;
    }

    /*
     * Loop to resolve each namespace qualifier in qualName.
     */

    Tcl_DStringInit(&buffer);
    end = start;
    while (*start != '\0') {
	/*
	 * Find the next namespace qualifier (i.e., a name ending in "::") or
	 * the end of the qualified name (i.e., a name ending in "\0"). Set
	 * len to the number of characters, starting from start, in the name;
	 * set end to point after the "::"s or at the "\0".
	 */

	len = 0;
	for (end = start;  *end != '\0';  end++) {
	    if ((*end == ':') && (*(end+1) == ':')) {
		end += 2;		/* Skip over the initial :: */
		while (*end == ':') {
		    end++;		/* Skip over the subsequent : */
		}
		break;			/* Exit for loop; end is after ::'s */
	    }
	    len++;
	}

	if (*end=='\0' && !(end-start>=2 && *(end-1)==':' && *(end-2)==':')) {
	    /*
	     * qualName ended with a simple name at start. If TCL_FIND_ONLY_NS
	     * was specified, look this up as a namespace. Otherwise, start is
	     * the name of a cmd or var and we are done.
	     */

	    if (flags & TCL_FIND_ONLY_NS) {
		nsName = start;
	    } else {
		*nsPtrPtr = nsPtr;
		*altNsPtrPtr = altNsPtr;
		*simpleNamePtr = start;
		Tcl_DStringFree(&buffer);
		return TCL_OK;
	    }
	} else {
	    /*
	     * start points to the beginning of a namespace qualifier ending
	     * in "::". end points to the start of a name in that namespace
	     * that might be empty. Copy the namespace qualifier to a buffer
	     * so it can be null terminated. We can't modify the incoming
	     * qualName since it may be a string constant.
	     */

	    TclDStringClear(&buffer);
	    Tcl_DStringAppend(&buffer, start, len);
	    nsName = Tcl_DStringValue(&buffer);
	}

	/*
	 * Look up the namespace qualifier nsName in the current namespace
	 * context. If it isn't found but TCL_CREATE_NS_IF_UNKNOWN is set,
	 * create that qualifying namespace. This is needed for functions like
	 * Tcl_CreateCommand that cannot fail.
	 */

	if (nsPtr != NULL) {
#ifndef BREAK_NAMESPACE_COMPAT
	    entryPtr = Tcl_FindHashEntry(&nsPtr->childTable, nsName);
#else
	    if (nsPtr->childTablePtr == NULL) {
		entryPtr = NULL;
	    } else {
		entryPtr = Tcl_FindHashEntry(nsPtr->childTablePtr, nsName);
	    }
#endif
	    if (entryPtr != NULL) {
		nsPtr = Tcl_GetHashValue(entryPtr);
	    } else if (flags & TCL_CREATE_NS_IF_UNKNOWN) {
		Tcl_CallFrame *framePtr;

		(void) TclPushStackFrame(interp, &framePtr,
			(Tcl_Namespace *) nsPtr, /*isProcCallFrame*/ 0);

		nsPtr = (Namespace *)
			Tcl_CreateNamespace(interp, nsName, NULL, NULL);
		TclPopStackFrame(interp);

		if (nsPtr == NULL) {
		    Tcl_Panic("Could not create namespace '%s'", nsName);
		}
	    } else {			/* Namespace not found and was not
					 * created. */
		nsPtr = NULL;
	    }
	}

	/*
	 * Look up the namespace qualifier in the alternate search path too.
	 */

	if (altNsPtr != NULL) {
#ifndef BREAK_NAMESPACE_COMPAT
	    entryPtr = Tcl_FindHashEntry(&altNsPtr->childTable, nsName);
#else
	    if (altNsPtr->childTablePtr != NULL) {
		entryPtr = Tcl_FindHashEntry(altNsPtr->childTablePtr, nsName);
	    } else {
		entryPtr = NULL;
	    }
#endif
	    if (entryPtr != NULL) {
		altNsPtr = Tcl_GetHashValue(entryPtr);
	    } else {
		altNsPtr = NULL;
	    }
	}

	/*
	 * If both search paths have failed, return NULL results.
	 */

	if ((nsPtr == NULL) && (altNsPtr == NULL)) {
	    *nsPtrPtr = NULL;
	    *altNsPtrPtr = NULL;
	    *simpleNamePtr = NULL;
	    Tcl_DStringFree(&buffer);
	    return TCL_OK;
	}

	start = end;
    }

    /*
     * We ignore trailing "::"s in a namespace name, but in a command or
     * variable name, trailing "::"s refer to the cmd or var named {}.
     */

    if ((flags & TCL_FIND_ONLY_NS) || (end>start && *(end-1)!=':')) {
	*simpleNamePtr = NULL;		/* Found namespace name. */
    } else {
	*simpleNamePtr = end;		/* Found cmd/var: points to empty
					 * string. */
    }

    /*
     * As a special case, if we are looking for a namespace and qualName is ""
     * and the current active namespace (nsPtr) is not the global namespace,
     * return NULL (no namespace was found). This is because namespaces can
     * not have empty names except for the global namespace.
     */

    if ((flags & TCL_FIND_ONLY_NS) && (*qualName == '\0')
	    && (nsPtr != globalNsPtr)) {
	nsPtr = NULL;
    }

    *nsPtrPtr = nsPtr;
    *altNsPtrPtr = altNsPtr;
    Tcl_DStringFree(&buffer);
    return TCL_OK;
}

/*
 *----------------------------------------------------------------------
 *
 * Tcl_FindNamespace --
 *
 *	Searches for a namespace.
 *
 * Results:
 *	Returns a pointer to the namespace if it is found. Otherwise, returns
 *	NULL and leaves an error message in the interpreter's result object if
 *	"flags" contains TCL_LEAVE_ERR_MSG.
 *
 * Side effects:
 *	None.
 *
 *----------------------------------------------------------------------
 */

Tcl_Namespace *
Tcl_FindNamespace(
    Tcl_Interp *interp,		/* The interpreter in which to find the
				 * namespace. */
    const char *name,		/* Namespace name. If it starts with "::",
				 * will be looked up in global namespace.
				 * Else, looked up first in contextNsPtr
				 * (current namespace if contextNsPtr is
				 * NULL), then in global namespace. */
    Tcl_Namespace *contextNsPtr,/* Ignored if TCL_GLOBAL_ONLY flag is set or
				 * if the name starts with "::". Otherwise,
				 * points to namespace in which to resolve
				 * name; if NULL, look up name in the current
				 * namespace. */
    register int flags)		/* Flags controlling namespace lookup: an OR'd
				 * combination of TCL_GLOBAL_ONLY and
				 * TCL_LEAVE_ERR_MSG flags. */
{
    Namespace *nsPtr, *dummy1Ptr, *dummy2Ptr;
    const char *dummy;

    /*
     * Find the namespace(s) that contain the specified namespace name. Add
     * the TCL_FIND_ONLY_NS flag to resolve the name all the way down to its
     * last component, a namespace.
     */

    TclGetNamespaceForQualName(interp, name, (Namespace *) contextNsPtr,
	    flags|TCL_FIND_ONLY_NS, &nsPtr, &dummy1Ptr, &dummy2Ptr, &dummy);

    if (nsPtr != NULL) {
	return (Tcl_Namespace *) nsPtr;
    }

    if (flags & TCL_LEAVE_ERR_MSG) {
	Tcl_SetObjResult(interp, Tcl_ObjPrintf(
                "unknown namespace \"%s\"", name));
	Tcl_SetErrorCode(interp, "TCL", "LOOKUP", "NAMESPACE", name, NULL);
    }
    return NULL;
}

/*
 *----------------------------------------------------------------------
 *
 * Tcl_FindCommand --
 *
 *	Searches for a command.
 *
 * Results:
 *	Returns a token for the command if it is found. Otherwise, if it can't
 *	be found or there is an error, returns NULL and leaves an error
 *	message in the interpreter's result object if "flags" contains
 *	TCL_LEAVE_ERR_MSG.
 *
 * Side effects:
 *	None.
 *
 *----------------------------------------------------------------------
 */

Tcl_Command
Tcl_FindCommand(
    Tcl_Interp *interp,		/* The interpreter in which to find the
				 * command and to report errors. */
    const char *name,		/* Command's name. If it starts with "::",
				 * will be looked up in global namespace.
				 * Else, looked up first in contextNsPtr
				 * (current namespace if contextNsPtr is
				 * NULL), then in global namespace. */
    Tcl_Namespace *contextNsPtr,/* Ignored if TCL_GLOBAL_ONLY flag set.
				 * Otherwise, points to namespace in which to
				 * resolve name. If NULL, look up name in the
				 * current namespace. */
    int flags)			/* An OR'd combination of flags:
				 * TCL_GLOBAL_ONLY (look up name only in
				 * global namespace), TCL_NAMESPACE_ONLY (look
				 * up only in contextNsPtr, or the current
				 * namespace if contextNsPtr is NULL), and
				 * TCL_LEAVE_ERR_MSG. If both TCL_GLOBAL_ONLY
				 * and TCL_NAMESPACE_ONLY are given,
				 * TCL_GLOBAL_ONLY is ignored. */
{
    Interp *iPtr = (Interp *) interp;
    Namespace *cxtNsPtr;
    register Tcl_HashEntry *entryPtr;
    register Command *cmdPtr;
    const char *simpleName;
    int result;

    /*
     * If this namespace has a command resolver, then give it first crack at
     * the command resolution. If the interpreter has any command resolvers,
     * consult them next. The command resolver functions may return a
     * Tcl_Command value, they may signal to continue onward, or they may
     * signal an error.
     */

    if ((flags & TCL_GLOBAL_ONLY) || !strncmp(name, "::", 2)) {
	cxtNsPtr = (Namespace *) TclGetGlobalNamespace(interp);
    } else if (contextNsPtr != NULL) {
	cxtNsPtr = (Namespace *) contextNsPtr;
    } else {
	cxtNsPtr = (Namespace *) TclGetCurrentNamespace(interp);
    }

    if (cxtNsPtr->cmdResProc != NULL || iPtr->resolverPtr != NULL) {
	ResolverScheme *resPtr = iPtr->resolverPtr;
	Tcl_Command cmd;

	if (cxtNsPtr->cmdResProc) {
	    result = cxtNsPtr->cmdResProc(interp, name,
		    (Tcl_Namespace *) cxtNsPtr, flags, &cmd);
	} else {
	    result = TCL_CONTINUE;
	}

	while (result == TCL_CONTINUE && resPtr) {
	    if (resPtr->cmdResProc) {
		result = resPtr->cmdResProc(interp, name,
			(Tcl_Namespace *) cxtNsPtr, flags, &cmd);
	    }
	    resPtr = resPtr->nextPtr;
	}

	if (result == TCL_OK) {
	    ((Command *)cmd)->flags |= CMD_VIA_RESOLVER;
	    return cmd;

	} else if (result != TCL_CONTINUE) {
	    return NULL;
	}
    }

    /*
     * Find the namespace(s) that contain the command.
     */

    cmdPtr = NULL;
    if (cxtNsPtr->commandPathLength!=0 && strncmp(name, "::", 2)
	    && !(flags & TCL_NAMESPACE_ONLY)) {
	int i;
	Namespace *pathNsPtr, *realNsPtr, *dummyNsPtr;

	(void) TclGetNamespaceForQualName(interp, name, cxtNsPtr,
		TCL_NAMESPACE_ONLY, &realNsPtr, &dummyNsPtr, &dummyNsPtr,
		&simpleName);
	if ((realNsPtr != NULL) && (simpleName != NULL)) {
	    if ((cxtNsPtr == realNsPtr)
		    || !(realNsPtr->flags & NS_DYING)) {
		entryPtr = Tcl_FindHashEntry(&realNsPtr->cmdTable, simpleName);
		if (entryPtr != NULL) {
		    cmdPtr = Tcl_GetHashValue(entryPtr);
		}
	    }
	}

	/*
	 * Next, check along the path.
	 */

	for (i=0 ; i<cxtNsPtr->commandPathLength && cmdPtr==NULL ; i++) {
	    pathNsPtr = cxtNsPtr->commandPathArray[i].nsPtr;
	    if (pathNsPtr == NULL) {
		continue;
	    }
	    (void) TclGetNamespaceForQualName(interp, name, pathNsPtr,
		    TCL_NAMESPACE_ONLY, &realNsPtr, &dummyNsPtr, &dummyNsPtr,
		    &simpleName);
	    if ((realNsPtr != NULL) && (simpleName != NULL)
		    && !(realNsPtr->flags & NS_DYING)) {
		entryPtr = Tcl_FindHashEntry(&realNsPtr->cmdTable, simpleName);
		if (entryPtr != NULL) {
		    cmdPtr = Tcl_GetHashValue(entryPtr);
		}
	    }
	}

	/*
	 * If we've still not found the command, look in the global namespace
	 * as a last resort.
	 */

	if (cmdPtr == NULL) {
	    (void) TclGetNamespaceForQualName(interp, name, NULL,
		    TCL_GLOBAL_ONLY, &realNsPtr, &dummyNsPtr, &dummyNsPtr,
		    &simpleName);
	    if ((realNsPtr != NULL) && (simpleName != NULL)
		    && !(realNsPtr->flags & NS_DYING)) {
		entryPtr = Tcl_FindHashEntry(&realNsPtr->cmdTable, simpleName);
		if (entryPtr != NULL) {
		    cmdPtr = Tcl_GetHashValue(entryPtr);
		}
	    }
	}
    } else {
	Namespace *nsPtr[2];
	register int search;

	TclGetNamespaceForQualName(interp, name, (Namespace *) contextNsPtr,
		flags, &nsPtr[0], &nsPtr[1], &cxtNsPtr, &simpleName);

	/*
	 * Look for the command in the command table of its namespace. Be sure
	 * to check both possible search paths: from the specified namespace
	 * context and from the global namespace.
	 */

	for (search = 0;  (search < 2) && (cmdPtr == NULL);  search++) {
	    if ((nsPtr[search] != NULL) && (simpleName != NULL)) {
		entryPtr = Tcl_FindHashEntry(&nsPtr[search]->cmdTable,
			simpleName);
		if (entryPtr != NULL) {
		    cmdPtr = Tcl_GetHashValue(entryPtr);
		}
	    }
	}
    }

    if (cmdPtr != NULL) {
	cmdPtr->flags  &= ~CMD_VIA_RESOLVER;
	return (Tcl_Command) cmdPtr;
    }

    if (flags & TCL_LEAVE_ERR_MSG) {
	Tcl_SetObjResult(interp, Tcl_ObjPrintf(
                "unknown command \"%s\"", name));
	Tcl_SetErrorCode(interp, "TCL", "LOOKUP", "COMMAND", name, NULL);
    }
    return NULL;
}

/*
 *----------------------------------------------------------------------
 *
 * TclResetShadowedCmdRefs --
 *
 *	Called when a command is added to a namespace to check for existing
 *	command references that the new command may invalidate. Consider the
 *	following cases that could happen when you add a command "foo" to a
 *	namespace "b":
 *	   1. It could shadow a command named "foo" at the global scope. If
 *	      it does, all command references in the namespace "b" are
 *	      suspect.
 *	   2. Suppose the namespace "b" resides in a namespace "a". Then to
 *	      "a" the new command "b::foo" could shadow another command
 *	      "b::foo" in the global namespace. If so, then all command
 *	      references in "a" * are suspect.
 *	The same checks are applied to all parent namespaces, until we reach
 *	the global :: namespace.
 *
 * Results:
 *	None.
 *
 * Side effects:
 *	If the new command shadows an existing command, the cmdRefEpoch
 *	counter is incremented in each namespace that sees the shadow. This
 *	invalidates all command references that were previously cached in that
 *	namespace. The next time the commands are used, they are resolved from
 *	scratch.
 *
 *----------------------------------------------------------------------
 */

void
TclResetShadowedCmdRefs(
    Tcl_Interp *interp,		/* Interpreter containing the new command. */
    Command *newCmdPtr)		/* Points to the new command. */
{
    char *cmdName;
    Tcl_HashEntry *hPtr;
    register Namespace *nsPtr;
    Namespace *trailNsPtr, *shadowNsPtr;
    Namespace *globalNsPtr = (Namespace *) TclGetGlobalNamespace(interp);
    int found, i;
    int trailFront = -1;
    int trailSize = 5;		/* Formerly NUM_TRAIL_ELEMS. */
    Namespace **trailPtr = TclStackAlloc(interp,
	    trailSize * sizeof(Namespace *));

    /*
     * Start at the namespace containing the new command, and work up through
     * the list of parents. Stop just before the global namespace, since the
     * global namespace can't "shadow" its own entries.
     *
     * The namespace "trail" list we build consists of the names of each
     * namespace that encloses the new command, in order from outermost to
     * innermost: for example, "a" then "b". Each iteration of this loop
     * eventually extends the trail upwards by one namespace, nsPtr. We use
     * this trail list to see if nsPtr (e.g. "a" in 2. above) could have
     * now-invalid cached command references. This will happen if nsPtr
     * (e.g. "a") contains a sequence of child namespaces (e.g. "b") such that
     * there is a identically-named sequence of child namespaces starting from
     * :: (e.g. "::b") whose tail namespace contains a command also named
     * cmdName.
     */

    cmdName = Tcl_GetHashKey(newCmdPtr->hPtr->tablePtr, newCmdPtr->hPtr);
    for (nsPtr=newCmdPtr->nsPtr ; (nsPtr!=NULL) && (nsPtr!=globalNsPtr) ;
	    nsPtr=nsPtr->parentPtr) {
	/*
	 * Find the maximal sequence of child namespaces contained in nsPtr
	 * such that there is a identically-named sequence of child namespaces
	 * starting from ::. shadowNsPtr will be the tail of this sequence, or
	 * the deepest namespace under :: that might contain a command now
	 * shadowed by cmdName. We check below if shadowNsPtr actually
	 * contains a command cmdName.
	 */

	found = 1;
	shadowNsPtr = globalNsPtr;

	for (i = trailFront;  i >= 0;  i--) {
	    trailNsPtr = trailPtr[i];
#ifndef BREAK_NAMESPACE_COMPAT
	    hPtr = Tcl_FindHashEntry(&shadowNsPtr->childTable,
		    trailNsPtr->name);
#else
	    if (shadowNsPtr->childTablePtr != NULL) {
		hPtr = Tcl_FindHashEntry(shadowNsPtr->childTablePtr,
			trailNsPtr->name);
	    } else {
		hPtr = NULL;
	    }
#endif
	    if (hPtr != NULL) {
		shadowNsPtr = Tcl_GetHashValue(hPtr);
	    } else {
		found = 0;
		break;
	    }
	}

	/*
	 * If shadowNsPtr contains a command named cmdName, we invalidate all
	 * of the command refs cached in nsPtr. As a boundary case,
	 * shadowNsPtr is initially :: and we check for case 1. above.
	 */

	if (found) {
	    hPtr = Tcl_FindHashEntry(&shadowNsPtr->cmdTable, cmdName);
	    if (hPtr != NULL) {
		nsPtr->cmdRefEpoch++;
		TclInvalidateNsPath(nsPtr);

		/*
		 * If the shadowed command was compiled to bytecodes, we
		 * invalidate all the bytecodes in nsPtr, to force a new
		 * compilation. We use the resolverEpoch to signal the need
		 * for a fresh compilation of every bytecode.
		 */

		if (((Command *)Tcl_GetHashValue(hPtr))->compileProc != NULL){
		    nsPtr->resolverEpoch++;
		}
	    }
	}

	/*
	 * Insert nsPtr at the front of the trail list: i.e., at the end of
	 * the trailPtr array.
	 */

	trailFront++;
	if (trailFront == trailSize) {
	    int newSize = 2 * trailSize;

	    trailPtr = TclStackRealloc(interp, trailPtr,
		    newSize * sizeof(Namespace *));
	    trailSize = newSize;
	}
	trailPtr[trailFront] = nsPtr;
    }
    TclStackFree(interp, trailPtr);
}

/*
 *----------------------------------------------------------------------
 *
 * TclGetNamespaceFromObj, GetNamespaceFromObj --
 *
 *	Gets the namespace specified by the name in a Tcl_Obj.
 *
 * Results:
 *	Returns TCL_OK if the namespace was resolved successfully, and stores
 *	a pointer to the namespace in the location specified by nsPtrPtr. If
 *	the namespace can't be found, or anything else goes wrong, this
 *	function returns TCL_ERROR and writes an error message to interp,
 *	if non-NULL.
 *
 * Side effects:
 *	May update the internal representation for the object, caching the
 *	namespace reference. The next time this function is called, the
 *	namespace value can be found quickly.
 *
 *----------------------------------------------------------------------
 */

int
TclGetNamespaceFromObj(
    Tcl_Interp *interp,		/* The current interpreter. */
    Tcl_Obj *objPtr,		/* The object to be resolved as the name of a
				 * namespace. */
    Tcl_Namespace **nsPtrPtr)	/* Result namespace pointer goes here. */
{
    if (GetNamespaceFromObj(interp, objPtr, nsPtrPtr) == TCL_ERROR) {
	const char *name = TclGetString(objPtr);

	if ((name[0] == ':') && (name[1] == ':')) {
	    Tcl_SetObjResult(interp, Tcl_ObjPrintf(
		    "namespace \"%s\" not found", name));
	} else {
	    /*
	     * Get the current namespace name.
	     */

	    NamespaceCurrentCmd(NULL, interp, 1, NULL);
	    Tcl_SetObjResult(interp, Tcl_ObjPrintf(
		    "namespace \"%s\" not found in \"%s\"", name,
		    Tcl_GetStringResult(interp)));
	}
	Tcl_SetErrorCode(interp, "TCL", "LOOKUP", "NAMESPACE", name, NULL);
	return TCL_ERROR;
    }
    return TCL_OK;
}

static int
GetNamespaceFromObj(
    Tcl_Interp *interp,		/* The current interpreter. */
    Tcl_Obj *objPtr,		/* The object to be resolved as the name of a
				 * namespace. */
    Tcl_Namespace **nsPtrPtr)	/* Result namespace pointer goes here. */
{
    ResolvedNsName *resNamePtr;
    Namespace *nsPtr, *refNsPtr;

    if (objPtr->typePtr == &nsNameType) {
	/*
	 * Check that the ResolvedNsName is still valid; avoid letting the ref
	 * cross interps.
	 */

	resNamePtr = objPtr->internalRep.twoPtrValue.ptr1;
	nsPtr = resNamePtr->nsPtr;
	refNsPtr = resNamePtr->refNsPtr;
	if (!(nsPtr->flags & NS_DYING) && (interp == nsPtr->interp)
		&& (!refNsPtr || (refNsPtr ==
		(Namespace *) TclGetCurrentNamespace(interp)))) {
	    *nsPtrPtr = (Tcl_Namespace *) nsPtr;
	    return TCL_OK;
	}
    }
    if (SetNsNameFromAny(interp, objPtr) == TCL_OK) {
	resNamePtr = objPtr->internalRep.twoPtrValue.ptr1;
	*nsPtrPtr = (Tcl_Namespace *) resNamePtr->nsPtr;
	return TCL_OK;
    }
    return TCL_ERROR;
}

/*
 *----------------------------------------------------------------------
 *
 * TclInitNamespaceCmd --
 *
 *	This function is called to create the "namespace" Tcl command. See the
 *	user documentation for details on what it does.
 *
 * Results:
 *	Handle for the namespace command, or NULL on failure.
 *
 * Side effects:
 *	none
 *
 *----------------------------------------------------------------------
 */

Tcl_Command
TclInitNamespaceCmd(
    Tcl_Interp *interp)		/* Current interpreter. */
{
    return TclMakeEnsemble(interp, "namespace", defaultNamespaceMap);
}

/*
 *----------------------------------------------------------------------
 *
 * NamespaceChildrenCmd --
 *
 *	Invoked to implement the "namespace children" command that returns a
 *	list containing the fully-qualified names of the child namespaces of a
 *	given namespace. Handles the following syntax:
 *
 *	    namespace children ?name? ?pattern?
 *
 * Results:
 *	Returns TCL_OK if successful, and TCL_ERROR if anything goes wrong.
 *
 * Side effects:
 *	Returns a result in the interpreter's result object. If anything goes
 *	wrong, the result is an error message.
 *
 *----------------------------------------------------------------------
 */

static int
NamespaceChildrenCmd(
    ClientData dummy,		/* Not used. */
    Tcl_Interp *interp,		/* Current interpreter. */
    int objc,			/* Number of arguments. */
    Tcl_Obj *const objv[])	/* Argument objects. */
{
    Tcl_Namespace *namespacePtr;
    Namespace *nsPtr, *childNsPtr;
    Namespace *globalNsPtr = (Namespace *) TclGetGlobalNamespace(interp);
    const char *pattern = NULL;
    Tcl_DString buffer;
    register Tcl_HashEntry *entryPtr;
    Tcl_HashSearch search;
    Tcl_Obj *listPtr, *elemPtr;

    /*
     * Get a pointer to the specified namespace, or the current namespace.
     */

    if (objc == 1) {
	nsPtr = (Namespace *) TclGetCurrentNamespace(interp);
    } else if ((objc == 2) || (objc == 3)) {
	if (TclGetNamespaceFromObj(interp, objv[1], &namespacePtr) != TCL_OK){
	    return TCL_ERROR;
	}
	nsPtr = (Namespace *) namespacePtr;
    } else {
	Tcl_WrongNumArgs(interp, 1, objv, "?name? ?pattern?");
	return TCL_ERROR;
    }

    /*
     * Get the glob-style pattern, if any, used to narrow the search.
     */

    Tcl_DStringInit(&buffer);
    if (objc == 3) {
	const char *name = TclGetString(objv[2]);

	if ((*name == ':') && (*(name+1) == ':')) {
	    pattern = name;
	} else {
	    Tcl_DStringAppend(&buffer, nsPtr->fullName, -1);
	    if (nsPtr != globalNsPtr) {
		TclDStringAppendLiteral(&buffer, "::");
	    }
	    Tcl_DStringAppend(&buffer, name, -1);
	    pattern = Tcl_DStringValue(&buffer);
	}
    }

    /*
     * Create a list containing the full names of all child namespaces whose
     * names match the specified pattern, if any.
     */

    listPtr = Tcl_NewListObj(0, NULL);
    if ((pattern != NULL) && TclMatchIsTrivial(pattern)) {
	unsigned int length = strlen(nsPtr->fullName);

	if (strncmp(pattern, nsPtr->fullName, length) != 0) {
	    goto searchDone;
	}
	if (
#ifndef BREAK_NAMESPACE_COMPAT
	    Tcl_FindHashEntry(&nsPtr->childTable, pattern+length) != NULL
#else
	    nsPtr->childTablePtr != NULL &&
	    Tcl_FindHashEntry(nsPtr->childTablePtr, pattern+length) != NULL
#endif
	) {
	    Tcl_ListObjAppendElement(interp, listPtr,
		    Tcl_NewStringObj(pattern, -1));
	}
	goto searchDone;
    }
#ifndef BREAK_NAMESPACE_COMPAT
    entryPtr = Tcl_FirstHashEntry(&nsPtr->childTable, &search);
#else
    if (nsPtr->childTablePtr == NULL) {
	goto searchDone;
    }
    entryPtr = Tcl_FirstHashEntry(nsPtr->childTablePtr, &search);
#endif
    while (entryPtr != NULL) {
	childNsPtr = Tcl_GetHashValue(entryPtr);
	if ((pattern == NULL)
		|| Tcl_StringMatch(childNsPtr->fullName, pattern)) {
	    elemPtr = Tcl_NewStringObj(childNsPtr->fullName, -1);
	    Tcl_ListObjAppendElement(interp, listPtr, elemPtr);
	}
	entryPtr = Tcl_NextHashEntry(&search);
    }

  searchDone:
    Tcl_SetObjResult(interp, listPtr);
    Tcl_DStringFree(&buffer);
    return TCL_OK;
}

/*
 *----------------------------------------------------------------------
 *
 * NamespaceCodeCmd --
 *
 *	Invoked to implement the "namespace code" command to capture the
 *	namespace context of a command. Handles the following syntax:
 *
 *	    namespace code arg
 *
 *	Here "arg" can be a list. "namespace code arg" produces a result
 *	equivalent to that produced by the command
 *
 *	    list ::namespace inscope [namespace current] $arg
 *
 *	However, if "arg" is itself a scoped value starting with "::namespace
 *	inscope", then the result is just "arg".
 *
 * Results:
 *	Returns TCL_OK if successful, and TCL_ERROR if anything goes wrong.
 *
 * Side effects:
 *	If anything goes wrong, this function returns an error message as the
 *	result in the interpreter's result object.
 *
 *----------------------------------------------------------------------
 */

static int
NamespaceCodeCmd(
    ClientData dummy,		/* Not used. */
    Tcl_Interp *interp,		/* Current interpreter. */
    int objc,			/* Number of arguments. */
    Tcl_Obj *const objv[])	/* Argument objects. */
{
    Namespace *currNsPtr;
    Tcl_Obj *listPtr, *objPtr;
    register const char *arg;
    int length;

    if (objc != 2) {
	Tcl_WrongNumArgs(interp, 1, objv, "arg");
	return TCL_ERROR;
    }

    /*
     * If "arg" is already a scoped value, then return it directly.
     * Take care to only check for scoping in precisely the style that
     * [::namespace code] generates it.  Anything more forgiving can have
     * the effect of failing in namespaces that contain their own custom
     " "namespace" command.  [Bug 3202171].
     */

    arg = TclGetStringFromObj(objv[1], &length);
    if (*arg==':' && length > 20
	    && strncmp(arg, "::namespace inscope ", 20) == 0) {
	Tcl_SetObjResult(interp, objv[1]);
	return TCL_OK;
    }

    /*
     * Otherwise, construct a scoped command by building a list with
     * "namespace inscope", the full name of the current namespace, and the
     * argument "arg". By constructing a list, we ensure that scoped commands
     * are interpreted properly when they are executed later, by the
     * "namespace inscope" command.
     */

    TclNewObj(listPtr);
    TclNewLiteralStringObj(objPtr, "::namespace");
    Tcl_ListObjAppendElement(interp, listPtr, objPtr);
    TclNewLiteralStringObj(objPtr, "inscope");
    Tcl_ListObjAppendElement(interp, listPtr, objPtr);

    currNsPtr = (Namespace *) TclGetCurrentNamespace(interp);
    if (currNsPtr == (Namespace *) TclGetGlobalNamespace(interp)) {
	TclNewLiteralStringObj(objPtr, "::");
    } else {
	objPtr = Tcl_NewStringObj(currNsPtr->fullName, -1);
    }
    Tcl_ListObjAppendElement(interp, listPtr, objPtr);

    Tcl_ListObjAppendElement(interp, listPtr, objv[1]);

    Tcl_SetObjResult(interp, listPtr);
    return TCL_OK;
}

/*
 *----------------------------------------------------------------------
 *
 * NamespaceCurrentCmd --
 *
 *	Invoked to implement the "namespace current" command which returns the
 *	fully-qualified name of the current namespace. Handles the following
 *	syntax:
 *
 *	    namespace current
 *
 * Results:
 *	Returns TCL_OK if successful, and TCL_ERROR if anything goes wrong.
 *
 * Side effects:
 *	Returns a result in the interpreter's result object. If anything goes
 *	wrong, the result is an error message.
 *
 *----------------------------------------------------------------------
 */

static int
NamespaceCurrentCmd(
    ClientData dummy,		/* Not used. */
    Tcl_Interp *interp,		/* Current interpreter. */
    int objc,			/* Number of arguments. */
    Tcl_Obj *const objv[])	/* Argument objects. */
{
    register Namespace *currNsPtr;

    if (objc != 1) {
	Tcl_WrongNumArgs(interp, 1, objv, NULL);
	return TCL_ERROR;
    }

    /*
     * The "real" name of the global namespace ("::") is the null string, but
     * we return "::" for it as a convenience to programmers. Note that "" and
     * "::" are treated as synonyms by the namespace code so that it is still
     * easy to do things like:
     *
     *    namespace [namespace current]::bar { ... }
     */

    currNsPtr = (Namespace *) TclGetCurrentNamespace(interp);
    if (currNsPtr == (Namespace *) TclGetGlobalNamespace(interp)) {
	Tcl_SetObjResult(interp, Tcl_NewStringObj("::", 2));
    } else {
	Tcl_SetObjResult(interp, Tcl_NewStringObj(currNsPtr->fullName, -1));
    }
    return TCL_OK;
}

/*
 *----------------------------------------------------------------------
 *
 * NamespaceDeleteCmd --
 *
 *	Invoked to implement the "namespace delete" command to delete
 *	namespace(s). Handles the following syntax:
 *
 *	    namespace delete ?name name...?
 *
 *	Each name identifies a namespace. It may include a sequence of
 *	namespace qualifiers separated by "::"s. If a namespace is found, it
 *	is deleted: all variables and procedures contained in that namespace
 *	are deleted. If that namespace is being used on the call stack, it is
 *	kept alive (but logically deleted) until it is removed from the call
 *	stack: that is, it can no longer be referenced by name but any
 *	currently executing procedure that refers to it is allowed to do so
 *	until the procedure returns. If the namespace can't be found, this
 *	function returns an error. If no namespaces are specified, this
 *	command does nothing.
 *
 * Results:
 *	Returns TCL_OK if successful, and TCL_ERROR if anything goes wrong.
 *
 * Side effects:
 *	Deletes the specified namespaces. If anything goes wrong, this
 *	function returns an error message in the interpreter's result object.
 *
 *----------------------------------------------------------------------
 */

static int
NamespaceDeleteCmd(
    ClientData dummy,		/* Not used. */
    Tcl_Interp *interp,		/* Current interpreter. */
    int objc,			/* Number of arguments. */
    Tcl_Obj *const objv[])	/* Argument objects. */
{
    Tcl_Namespace *namespacePtr;
    const char *name;
    register int i;

    if (objc < 1) {
	Tcl_WrongNumArgs(interp, 1, objv, "?name name...?");
	return TCL_ERROR;
    }

    /*
     * Destroying one namespace may cause another to be destroyed. Break this
     * into two passes: first check to make sure that all namespaces on the
     * command line are valid, and report any errors.
     */

    for (i = 1;  i < objc;  i++) {
	name = TclGetString(objv[i]);
	namespacePtr = Tcl_FindNamespace(interp, name, NULL, /*flags*/ 0);
	if ((namespacePtr == NULL)
		|| (((Namespace *) namespacePtr)->flags & NS_KILLED)) {
	    Tcl_SetObjResult(interp, Tcl_ObjPrintf(
                    "unknown namespace \"%s\" in namespace delete command",
		    TclGetString(objv[i])));
	    Tcl_SetErrorCode(interp, "TCL", "LOOKUP", "NAMESPACE",
		    TclGetString(objv[i]), NULL);
	    return TCL_ERROR;
	}
    }

    /*
     * Okay, now delete each namespace.
     */

    for (i = 1;  i < objc;  i++) {
	name = TclGetString(objv[i]);
	namespacePtr = Tcl_FindNamespace(interp, name, NULL, /* flags */ 0);
	if (namespacePtr) {
	    Tcl_DeleteNamespace(namespacePtr);
	}
    }
    return TCL_OK;
}

/*
 *----------------------------------------------------------------------
 *
 * NamespaceEvalCmd --
 *
 *	Invoked to implement the "namespace eval" command. Executes commands
 *	in a namespace. If the namespace does not already exist, it is
 *	created. Handles the following syntax:
 *
 *	    namespace eval name arg ?arg...?
 *
 *	If more than one arg argument is specified, the command that is
 *	executed is the result of concatenating the arguments together with a
 *	space between each argument.
 *
 * Results:
 *	Returns TCL_OK if the namespace is found and the commands are executed
 *	successfully. Returns TCL_ERROR if anything goes wrong.
 *
 * Side effects:
 *	Returns the result of the command in the interpreter's result object.
 *	If anything goes wrong, this function returns an error message as the
 *	result.
 *
 *----------------------------------------------------------------------
 */

static int
NamespaceEvalCmd(
    ClientData clientData,	/* Arbitrary value passed to cmd. */
    Tcl_Interp *interp,		/* Current interpreter. */
    int objc,			/* Number of arguments. */
    Tcl_Obj *const objv[])	/* Argument objects. */
{
    return Tcl_NRCallObjProc(interp, NRNamespaceEvalCmd, clientData, objc,
	    objv);
}

static int
NRNamespaceEvalCmd(
    ClientData dummy,		/* Not used. */
    Tcl_Interp *interp,		/* Current interpreter. */
    int objc,			/* Number of arguments. */
    Tcl_Obj *const objv[])	/* Argument objects. */
{
    Interp *iPtr = (Interp *) interp;
    CmdFrame *invoker;
    int word;
    Tcl_Namespace *namespacePtr;
    CallFrame *framePtr, **framePtrPtr;
    Tcl_Obj *objPtr;
    int result;

    if (objc < 3) {
	Tcl_WrongNumArgs(interp, 1, objv, "name arg ?arg...?");
	return TCL_ERROR;
    }

    /*
     * Try to resolve the namespace reference, caching the result in the
     * namespace object along the way.
     */

    result = GetNamespaceFromObj(interp, objv[1], &namespacePtr);

    /*
     * If the namespace wasn't found, try to create it.
     */

    if (result == TCL_ERROR) {
	const char *name = TclGetString(objv[1]);

	namespacePtr = Tcl_CreateNamespace(interp, name, NULL, NULL);
	if (namespacePtr == NULL) {
	    return TCL_ERROR;
	}
    }

    /*
     * Make the specified namespace the current namespace and evaluate the
     * command(s).
     */

    /* This is needed to satisfy GCC 3.3's strict aliasing rules */
    framePtrPtr = &framePtr;
    (void) TclPushStackFrame(interp, (Tcl_CallFrame **) framePtrPtr,
	    namespacePtr, /*isProcCallFrame*/ 0);

    framePtr->objv = TclFetchEnsembleRoot(interp, objv, objc, &framePtr->objc);

    if (objc == 3) {
	/*
	 * TIP #280: Make actual argument location available to eval'd script.
	 */

	objPtr = objv[2];
	invoker = iPtr->cmdFramePtr;
	word = 3;
	TclArgumentGet(interp, objPtr, &invoker, &word);
    } else {
	/*
	 * More than one argument: concatenate them together with spaces
	 * between, then evaluate the result. Tcl_EvalObjEx will delete the
	 * object when it decrements its refcount after eval'ing it.
	 */

	objPtr = Tcl_ConcatObj(objc-2, objv+2);
	invoker = NULL;
	word = 0;
    }

    /*
     * TIP #280: Make invoking context available to eval'd script.
     */

    TclNRAddCallback(interp, NsEval_Callback, namespacePtr, "eval",
	    NULL, NULL);
    return TclNREvalObjEx(interp, objPtr, 0, invoker, word);
}

static int
NsEval_Callback(
    ClientData data[],
    Tcl_Interp *interp,
    int result)
{
    Tcl_Namespace *namespacePtr = data[0];

    if (result == TCL_ERROR) {
	int length = strlen(namespacePtr->fullName);
	int limit = 200;
	int overflow = (length > limit);
	char *cmd = data[1];

	Tcl_AppendObjToErrorInfo(interp, Tcl_ObjPrintf(
		"\n    (in namespace %s \"%.*s%s\" script line %d)",
		cmd,
		(overflow ? limit : length), namespacePtr->fullName,
		(overflow ? "..." : ""), Tcl_GetErrorLine(interp)));
    }

    /*
     * Restore the previous "current" namespace.
     */

    TclPopStackFrame(interp);
    return result;
}

/*
 *----------------------------------------------------------------------
 *
 * NamespaceExistsCmd --
 *
 *	Invoked to implement the "namespace exists" command that returns true
 *	if the given namespace currently exists, and false otherwise. Handles
 *	the following syntax:
 *
 *	    namespace exists name
 *
 * Results:
 *	Returns TCL_OK if successful, and TCL_ERROR if anything goes wrong.
 *
 * Side effects:
 *	Returns a result in the interpreter's result object. If anything goes
 *	wrong, the result is an error message.
 *
 *----------------------------------------------------------------------
 */

static int
NamespaceExistsCmd(
    ClientData dummy,		/* Not used. */
    Tcl_Interp *interp,		/* Current interpreter. */
    int objc,			/* Number of arguments. */
    Tcl_Obj *const objv[])	/* Argument objects. */
{
    Tcl_Namespace *namespacePtr;

    if (objc != 2) {
	Tcl_WrongNumArgs(interp, 1, objv, "name");
	return TCL_ERROR;
    }

    Tcl_SetObjResult(interp, Tcl_NewLongObj(
	    GetNamespaceFromObj(interp, objv[1], &namespacePtr) == TCL_OK));
    return TCL_OK;
}

/*
 *----------------------------------------------------------------------
 *
 * NamespaceExportCmd --
 *
 *	Invoked to implement the "namespace export" command that specifies
 *	which commands are exported from a namespace. The exported commands
 *	are those that can be imported into another namespace using "namespace
 *	import". Both commands defined in a namespace and commands the
 *	namespace has imported can be exported by a namespace. This command
 *	has the following syntax:
 *
 *	    namespace export ?-clear? ?pattern pattern...?
 *
 *	Each pattern may contain "string match"-style pattern matching special
 *	characters, but the pattern may not include any namespace qualifiers:
 *	that is, the pattern must specify commands in the current (exporting)
 *	namespace. The specified patterns are appended onto the namespace's
 *	list of export patterns.
 *
 *	To reset the namespace's export pattern list, specify the "-clear"
 *	flag.
 *
 *	If there are no export patterns and the "-clear" flag isn't given,
 *	this command returns the namespace's current export list.
 *
 * Results:
 *	Returns TCL_OK if successful, and TCL_ERROR if anything goes wrong.
 *
 * Side effects:
 *	Returns a result in the interpreter's result object. If anything goes
 *	wrong, the result is an error message.
 *
 *----------------------------------------------------------------------
 */

static int
NamespaceExportCmd(
    ClientData dummy,		/* Not used. */
    Tcl_Interp *interp,		/* Current interpreter. */
    int objc,			/* Number of arguments. */
    Tcl_Obj *const objv[])	/* Argument objects. */
{
    Namespace *nsPtr;
    Tcl_Obj *dict, *value;
    int startSize, endSize, firstArg, i, changed = 0;
    int code = TCL_OK;

    if (objc < 1) {
	Tcl_WrongNumArgs(interp, 1, objv, "?-clear? ?pattern pattern...?");
	return TCL_ERROR;
    }

    /*
     * If no pattern arguments are given, and "-clear" isn't specified, return
     * the namespace's current export pattern list.
     */

    nsPtr = (Namespace *) TclGetCurrentNamespace(interp);
    if (objc == 1) {
	if (nsPtr->exportPatternList) {
	    Tcl_SetObjResult(interp,
		    TclListObjCopy(NULL, nsPtr->exportPatternList));
	}
	return TCL_OK;
    }

    /*
     * Process the optional "-clear" argument.
     */

    firstArg = 1;
    if (strcmp("-clear", Tcl_GetString(objv[firstArg])) == 0) {
	if (nsPtr->exportPatternList) {
	    Tcl_DecrRefCount(nsPtr->exportPatternList);
	    nsPtr->exportPatternList = NULL;
	    changed = 1;
	}
	firstArg++;
    }

    /*
     * Add each pattern to the namespace's export pattern list.
     * Use a dict as a simple way to screen out duplicates.
     */

    dict = Tcl_NewDictObj();
    value = Tcl_NewObj();
    Tcl_IncrRefCount(value);
    if (nsPtr->exportPatternList) {
	int epc;
	Tcl_Obj **epv;

	Tcl_ListObjGetElements(NULL, nsPtr->exportPatternList, &epc, &epv);
	while (epc--) {
	    Tcl_DictObjPut(NULL, dict, *epv++, value);
	}
    }
    Tcl_DictObjSize(NULL, dict, &startSize);

    for (i = firstArg;  i < objc;  i++) {
	Namespace *exportNsPtr, *dummyPtr;
	const char *simplePattern, *pattern = Tcl_GetString(objv[i]);

	TclGetNamespaceForQualName(interp, pattern, nsPtr,
		TCL_NAMESPACE_ONLY, &exportNsPtr, &dummyPtr, &dummyPtr,
		&simplePattern);

	if ((exportNsPtr != nsPtr) || (strcmp(pattern, simplePattern) != 0)) {
	    Tcl_SetObjResult(interp, Tcl_ObjPrintf("invalid export pattern"
		    " \"%s\": pattern can't specify a namespace", pattern));
	    Tcl_SetErrorCode(interp, "TCL", "EXPORT", "INVALID", NULL);
	    code = TCL_ERROR;
	    break;
	}

	Tcl_DictObjPut(NULL, dict, objv[i], value);
    }
    Tcl_DictObjSize(NULL, dict, &endSize);
    changed |= (endSize > startSize);

    if (endSize > startSize) {
	int done;
	Tcl_Obj *ep;
	Tcl_DictSearch search;

	if (nsPtr->exportPatternList == NULL) {
	    nsPtr->exportPatternList = Tcl_NewObj();
	    Tcl_IncrRefCount(nsPtr->exportPatternList);
	}

	i = 0;
	Tcl_DictObjFirst(NULL, dict, &search, &ep, NULL, &done);
	for (; !done; i++, Tcl_DictObjNext(&search, &ep, NULL, &done)) {
	    if (i < startSize) {
		continue;
	    }
	    Tcl_ListObjAppendElement(NULL, nsPtr->exportPatternList, ep);
	}
	Tcl_DictObjDone(&search);
    }
    Tcl_DecrRefCount(value);
    Tcl_DecrRefCount(dict);

    if (changed) {
	TclInvalidateNsCmdLookup(nsPtr);
    }
    return code;
}

/*
 *----------------------------------------------------------------------
 *
 * NamespaceForgetCmd --
 *
 *	Invoked to implement the "namespace forget" command to remove imported
 *	commands from a namespace. Handles the following syntax:
 *
 *	    namespace forget ?pattern pattern...?
 *
 *	Each pattern is a name like "foo::*" or "a::b::x*". That is, the
 *	pattern may include the special pattern matching characters recognized
 *	by the "string match" command, but only in the command name at the end
 *	of the qualified name; the special pattern characters may not appear
 *	in a namespace name. All of the commands that match that pattern are
 *	checked to see if they have an imported command in the current
 *	namespace that refers to the matched command. If there is an alias, it
 *	is removed.
 *
 * Results:
 *	Returns TCL_OK if successful, and TCL_ERROR if anything goes wrong.
 *
 * Side effects:
 *	Imported commands are removed from the current namespace. If anything
 *	goes wrong, this function returns an error message in the
 *	interpreter's result object.
 *
 *----------------------------------------------------------------------
 */

static int
NamespaceForgetCmd(
    ClientData dummy,		/* Not used. */
    Tcl_Interp *interp,		/* Current interpreter. */
    int objc,			/* Number of arguments. */
    Tcl_Obj *const objv[])	/* Argument objects. */
{
    const char *pattern;
    register int i, result;

    if (objc < 1) {
	Tcl_WrongNumArgs(interp, 1, objv, "?pattern pattern...?");
	return TCL_ERROR;
    }

    for (i = 1;  i < objc;  i++) {
	pattern = TclGetString(objv[i]);
	result = Tcl_ForgetImport(interp, NULL, pattern);
	if (result != TCL_OK) {
	    return result;
	}
    }
    return TCL_OK;
}

/*
 *----------------------------------------------------------------------
 *
 * NamespaceImportCmd --
 *
 *	Invoked to implement the "namespace import" command that imports
 *	commands into a namespace. Handles the following syntax:
 *
 *	    namespace import ?-force? ?pattern pattern...?
 *
 *	Each pattern is a namespace-qualified name like "foo::*", "a::b::x*",
 *	or "bar::p". That is, the pattern may include the special pattern
 *	matching characters recognized by the "string match" command, but only
 *	in the command name at the end of the qualified name; the special
 *	pattern characters may not appear in a namespace name. All of the
 *	commands that match the pattern and which are exported from their
 *	namespace are made accessible from the current namespace context. This
 *	is done by creating a new "imported command" in the current namespace
 *	that points to the real command in its original namespace; when the
 *	imported command is called, it invokes the real command.
 *
 *	If an imported command conflicts with an existing command, it is
 *	treated as an error. But if the "-force" option is included, then
 *	existing commands are overwritten by the imported commands.
 *
 *	If there are no pattern arguments and the "-force" flag isn't given,
 *	this command returns the list of commands currently imported in
 *	the current namespace.
 *
 * Results:
 *	Returns TCL_OK if successful, and TCL_ERROR if anything goes wrong.
 *
 * Side effects:
 *	Adds imported commands to the current namespace. If anything goes
 *	wrong, this function returns an error message in the interpreter's
 *	result object.
 *
 *----------------------------------------------------------------------
 */

static int
NamespaceImportCmd(
    ClientData dummy,		/* Not used. */
    Tcl_Interp *interp,		/* Current interpreter. */
    int objc,			/* Number of arguments. */
    Tcl_Obj *const objv[])	/* Argument objects. */
{
    int allowOverwrite = 0;
    const char *string, *pattern;
    register int i, result;
    int firstArg;

    if (objc < 1) {
	Tcl_WrongNumArgs(interp, 1, objv, "?-force? ?pattern pattern...?");
	return TCL_ERROR;
    }

    /*
     * Skip over the optional "-force" as the first argument.
     */

    firstArg = 1;
    if (firstArg < objc) {
	string = TclGetString(objv[firstArg]);
	if ((*string == '-') && (strcmp(string, "-force") == 0)) {
	    allowOverwrite = 1;
	    firstArg++;
	}
    } else {
	/*
	 * When objc == 1, command is just [namespace import]. Introspection
	 * form to return list of imported commands.
	 */

	Tcl_HashEntry *hPtr;
	Tcl_HashSearch search;
	Namespace *nsPtr = (Namespace *) TclGetCurrentNamespace(interp);
	Tcl_Obj *listPtr;

	TclNewObj(listPtr);
	for (hPtr = Tcl_FirstHashEntry(&nsPtr->cmdTable, &search);
		hPtr != NULL; hPtr = Tcl_NextHashEntry(&search)) {
	    Command *cmdPtr = Tcl_GetHashValue(hPtr);

	    if (cmdPtr->deleteProc == DeleteImportedCmd) {
		Tcl_ListObjAppendElement(NULL, listPtr, Tcl_NewStringObj(
			Tcl_GetHashKey(&nsPtr->cmdTable, hPtr) ,-1));
	    }
	}
	Tcl_SetObjResult(interp, listPtr);
	return TCL_OK;
    }

    /*
     * Handle the imports for each of the patterns.
     */

    for (i = firstArg;  i < objc;  i++) {
	pattern = TclGetString(objv[i]);
	result = Tcl_Import(interp, NULL, pattern, allowOverwrite);
	if (result != TCL_OK) {
	    return result;
	}
    }
    return TCL_OK;
}

/*
 *----------------------------------------------------------------------
 *
 * NamespaceInscopeCmd --
 *
 *	Invoked to implement the "namespace inscope" command that executes a
 *	script in the context of a particular namespace. This command is not
 *	expected to be used directly by programmers; calls to it are generated
 *	implicitly when programs use "namespace code" commands to register
 *	callback scripts. Handles the following syntax:
 *
 *	    namespace inscope name arg ?arg...?
 *
 *	The "namespace inscope" command is much like the "namespace eval"
 *	command except that it has lappend semantics and the namespace must
 *	already exist. It treats the first argument as a list, and appends any
 *	arguments after the first onto the end as proper list elements. For
 *	example,
 *
 *	    namespace inscope ::foo {a b} c d e
 *
 *	is equivalent to
 *
 *	    namespace eval ::foo [concat {a b} [list c d e]]
 *
 *	This lappend semantics is important because many callback scripts are
 *	actually prefixes.
 *
 * Results:
 *	Returns TCL_OK to indicate success, or TCL_ERROR to indicate failure.
 *
 * Side effects:
 *	Returns a result in the Tcl interpreter's result object.
 *
 *----------------------------------------------------------------------
 */

static int
NamespaceInscopeCmd(
    ClientData clientData,	/* Arbitrary value passed to cmd. */
    Tcl_Interp *interp,		/* Current interpreter. */
    int objc,			/* Number of arguments. */
    Tcl_Obj *const objv[])	/* Argument objects. */
{
    return Tcl_NRCallObjProc(interp, NRNamespaceInscopeCmd, clientData, objc,
	    objv);
}

static int
NRNamespaceInscopeCmd(
    ClientData dummy,		/* Not used. */
    Tcl_Interp *interp,		/* Current interpreter. */
    int objc,			/* Number of arguments. */
    Tcl_Obj *const objv[])	/* Argument objects. */
{
    Tcl_Namespace *namespacePtr;
    CallFrame *framePtr, **framePtrPtr;
    int i;
    Tcl_Obj *cmdObjPtr;

    if (objc < 3) {
	Tcl_WrongNumArgs(interp, 1, objv, "name arg ?arg...?");
	return TCL_ERROR;
    }

    /*
     * Resolve the namespace reference.
     */

    if (TclGetNamespaceFromObj(interp, objv[1], &namespacePtr) != TCL_OK) {
	return TCL_ERROR;
    }

    /*
     * Make the specified namespace the current namespace.
     */

    framePtrPtr = &framePtr;		/* This is needed to satisfy GCC's
					 * strict aliasing rules. */
    (void) TclPushStackFrame(interp, (Tcl_CallFrame **) framePtrPtr,
	    namespacePtr, /*isProcCallFrame*/ 0);

    framePtr->objv = TclFetchEnsembleRoot(interp, objv, objc, &framePtr->objc);

    /*
     * Execute the command. If there is just one argument, just treat it as a
     * script and evaluate it. Otherwise, create a list from the arguments
     * after the first one, then concatenate the first argument and the list
     * of extra arguments to form the command to evaluate.
     */

    if (objc == 3) {
	cmdObjPtr = objv[2];
    } else {
	Tcl_Obj *concatObjv[2];
	register Tcl_Obj *listPtr;

	listPtr = Tcl_NewListObj(0, NULL);
	for (i = 3;  i < objc;  i++) {
	    if (Tcl_ListObjAppendElement(interp, listPtr, objv[i]) != TCL_OK){
		Tcl_DecrRefCount(listPtr);	/* Free unneeded obj. */
		return TCL_ERROR;
	    }
	}

	concatObjv[0] = objv[2];
	concatObjv[1] = listPtr;
	cmdObjPtr = Tcl_ConcatObj(2, concatObjv);
	Tcl_DecrRefCount(listPtr);    /* We're done with the list object. */
    }

    TclNRAddCallback(interp, NsEval_Callback, namespacePtr, "inscope",
	    NULL, NULL);
    return TclNREvalObjEx(interp, cmdObjPtr, 0, NULL, 0);
}

/*
 *----------------------------------------------------------------------
 *
 * NamespaceOriginCmd --
 *
 *	Invoked to implement the "namespace origin" command to return the
 *	fully-qualified name of the "real" command to which the specified
 *	"imported command" refers. Handles the following syntax:
 *
 *	    namespace origin name
 *
 * Results:
 *	An imported command is created in an namespace when that namespace
 *	imports a command from another namespace. If a command is imported
 *	into a sequence of namespaces a, b,...,n where each successive
 *	namespace just imports the command from the previous namespace, this
 *	command returns the fully-qualified name of the original command in
 *	the first namespace, a. If "name" does not refer to an alias, its
 *	fully-qualified name is returned. The returned name is stored in the
 *	interpreter's result object. This function returns TCL_OK if
 *	successful, and TCL_ERROR if anything goes wrong.
 *
 * Side effects:
 *	If anything goes wrong, this function returns an error message in the
 *	interpreter's result object.
 *
 *----------------------------------------------------------------------
 */

static int
NamespaceOriginCmd(
    ClientData dummy,		/* Not used. */
    Tcl_Interp *interp,		/* Current interpreter. */
    int objc,			/* Number of arguments. */
    Tcl_Obj *const objv[])	/* Argument objects. */
{
    Tcl_Command command, origCommand;
    Tcl_Obj *resultPtr;

    if (objc != 2) {
	Tcl_WrongNumArgs(interp, 1, objv, "name");
	return TCL_ERROR;
    }

    command = Tcl_GetCommandFromObj(interp, objv[1]);
    if (command == NULL) {
	Tcl_SetObjResult(interp, Tcl_ObjPrintf(
                "invalid command name \"%s\"", TclGetString(objv[1])));
	Tcl_SetErrorCode(interp, "TCL", "LOOKUP", "COMMAND",
		TclGetString(objv[1]), NULL);
	return TCL_ERROR;
    }
    origCommand = TclGetOriginalCommand(command);
    TclNewObj(resultPtr);
    if (origCommand == NULL) {
	/*
	 * The specified command isn't an imported command. Return the
	 * command's name qualified by the full name of the namespace it was
	 * defined in.
	 */

	Tcl_GetCommandFullName(interp, command, resultPtr);
    } else {
	Tcl_GetCommandFullName(interp, origCommand, resultPtr);
    }
    Tcl_SetObjResult(interp, resultPtr);
    return TCL_OK;
}

/*
 *----------------------------------------------------------------------
 *
 * NamespaceParentCmd --
 *
 *	Invoked to implement the "namespace parent" command that returns the
 *	fully-qualified name of the parent namespace for a specified
 *	namespace. Handles the following syntax:
 *
 *	    namespace parent ?name?
 *
 * Results:
 *	Returns TCL_OK if successful, and TCL_ERROR if anything goes wrong.
 *
 * Side effects:
 *	Returns a result in the interpreter's result object. If anything goes
 *	wrong, the result is an error message.
 *
 *----------------------------------------------------------------------
 */

static int
NamespaceParentCmd(
    ClientData dummy,		/* Not used. */
    Tcl_Interp *interp,		/* Current interpreter. */
    int objc,			/* Number of arguments. */
    Tcl_Obj *const objv[])	/* Argument objects. */
{
    Tcl_Namespace *nsPtr;

    if (objc == 1) {
	nsPtr = TclGetCurrentNamespace(interp);
    } else if (objc == 2) {
	if (TclGetNamespaceFromObj(interp, objv[1], &nsPtr) != TCL_OK) {
	    return TCL_ERROR;
	}
    } else {
	Tcl_WrongNumArgs(interp, 1, objv, "?name?");
	return TCL_ERROR;
    }

    /*
     * Report the parent of the specified namespace.
     */

    if (nsPtr->parentPtr != NULL) {
	Tcl_SetObjResult(interp, Tcl_NewStringObj(
		nsPtr->parentPtr->fullName, -1));
    }
    return TCL_OK;
}

/*
 *----------------------------------------------------------------------
 *
 * NamespacePathCmd --
 *
 *	Invoked to implement the "namespace path" command that reads and
 *	writes the current namespace's command resolution path. Has one
 *	optional argument: if present, it is a list of named namespaces to set
 *	the path to, and if absent, the current path should be returned.
 *	Handles the following syntax:
 *
 *	    namespace path ?nsList?
 *
 * Results:
 *	Returns TCL_OK if successful, and TCL_ERROR if anything goes wrong
 *	(most notably if the namespace list contains the name of something
 *	other than a namespace). In the successful-exit case, may set the
 *	interpreter result to the list of names of the namespaces on the
 *	current namespace's path.
 *
 * Side effects:
 *	May update the namespace path (triggering a recomputing of all command
 *	names that depend on the namespace for resolution).
 *
 *----------------------------------------------------------------------
 */

static int
NamespacePathCmd(
    ClientData dummy,		/* Not used. */
    Tcl_Interp *interp,		/* Current interpreter. */
    int objc,			/* Number of arguments. */
    Tcl_Obj *const objv[])	/* Argument objects. */
{
    Namespace *nsPtr = (Namespace *) TclGetCurrentNamespace(interp);
    int i, nsObjc, result = TCL_ERROR;
    Tcl_Obj **nsObjv;
    Tcl_Namespace **namespaceList = NULL;

    if (objc > 2) {
	Tcl_WrongNumArgs(interp, 1, objv, "?pathList?");
	return TCL_ERROR;
    }

    /*
     * If no path is given, return the current path.
     */

    if (objc == 1) {
	Tcl_Obj *resultObj = Tcl_NewObj();

	for (i=0 ; i<nsPtr->commandPathLength ; i++) {
	    if (nsPtr->commandPathArray[i].nsPtr != NULL) {
		Tcl_ListObjAppendElement(NULL, resultObj, Tcl_NewStringObj(
			nsPtr->commandPathArray[i].nsPtr->fullName, -1));
	    }
	}
	Tcl_SetObjResult(interp, resultObj);
	return TCL_OK;
    }

    /*
     * There is a path given, so parse it into an array of namespace pointers.
     */

    if (TclListObjGetElements(interp, objv[1], &nsObjc, &nsObjv) != TCL_OK) {
	goto badNamespace;
    }
    if (nsObjc != 0) {
	namespaceList = TclStackAlloc(interp,
		sizeof(Tcl_Namespace *) * nsObjc);

	for (i=0 ; i<nsObjc ; i++) {
	    if (TclGetNamespaceFromObj(interp, nsObjv[i],
		    &namespaceList[i]) != TCL_OK) {
		goto badNamespace;
	    }
	}
    }

    /*
     * Now we have the list of valid namespaces, install it as the path.
     */

    TclSetNsPath(nsPtr, nsObjc, namespaceList);

    result = TCL_OK;
  badNamespace:
    if (namespaceList != NULL) {
	TclStackFree(interp, namespaceList);
    }
    return result;
}

/*
 *----------------------------------------------------------------------
 *
 * TclSetNsPath --
 *
 *	Sets the namespace command name resolution path to the given list of
 *	namespaces. If the list is empty (of zero length) the path is set to
 *	empty and the default old-style behaviour of command name resolution
 *	is used.
 *
 * Results:
 *	nothing
 *
 * Side effects:
 *	Invalidates the command name resolution caches for any command
 *	resolved in the given namespace.
 *
 *----------------------------------------------------------------------
 */

void
TclSetNsPath(
    Namespace *nsPtr,		/* Namespace whose path is to be set. */
    int pathLength,		/* Length of pathAry. */
    Tcl_Namespace *pathAry[])	/* Array of namespaces that are the path. */
{
    if (pathLength != 0) {
	NamespacePathEntry *tmpPathArray =
		ckalloc(sizeof(NamespacePathEntry) * pathLength);
	int i;

	for (i=0 ; i<pathLength ; i++) {
	    tmpPathArray[i].nsPtr = (Namespace *) pathAry[i];
	    tmpPathArray[i].creatorNsPtr = nsPtr;
	    tmpPathArray[i].prevPtr = NULL;
	    tmpPathArray[i].nextPtr =
		    tmpPathArray[i].nsPtr->commandPathSourceList;
	    if (tmpPathArray[i].nextPtr != NULL) {
		tmpPathArray[i].nextPtr->prevPtr = &tmpPathArray[i];
	    }
	    tmpPathArray[i].nsPtr->commandPathSourceList = &tmpPathArray[i];
	}
	if (nsPtr->commandPathLength != 0) {
	    UnlinkNsPath(nsPtr);
	}
	nsPtr->commandPathArray = tmpPathArray;
    } else {
	if (nsPtr->commandPathLength != 0) {
	    UnlinkNsPath(nsPtr);
	}
    }

    nsPtr->commandPathLength = pathLength;
    nsPtr->cmdRefEpoch++;
    nsPtr->resolverEpoch++;
}

/*
 *----------------------------------------------------------------------
 *
 * UnlinkNsPath --
 *
 *	Delete the given namespace's command name resolution path. Only call
 *	if the path is non-empty. Caller must reset the counter containing the
 *	path size.
 *
 * Results:
 *	nothing
 *
 * Side effects:
 *	Deletes the array of path entries and unlinks those path entries from
 *	the target namespace's list of interested namespaces.
 *
 *----------------------------------------------------------------------
 */

static void
UnlinkNsPath(
    Namespace *nsPtr)
{
    int i;
    for (i=0 ; i<nsPtr->commandPathLength ; i++) {
	NamespacePathEntry *nsPathPtr = &nsPtr->commandPathArray[i];

	if (nsPathPtr->prevPtr != NULL) {
	    nsPathPtr->prevPtr->nextPtr = nsPathPtr->nextPtr;
	}
	if (nsPathPtr->nextPtr != NULL) {
	    nsPathPtr->nextPtr->prevPtr = nsPathPtr->prevPtr;
	}
	if (nsPathPtr->nsPtr != NULL) {
	    if (nsPathPtr->nsPtr->commandPathSourceList == nsPathPtr) {
		nsPathPtr->nsPtr->commandPathSourceList = nsPathPtr->nextPtr;
	    }
	}
    }
    ckfree(nsPtr->commandPathArray);
}

/*
 *----------------------------------------------------------------------
 *
 * TclInvalidateNsPath --
 *
 *	Invalidate the name resolution caches for all names looked up in
 *	namespaces whose name path includes the given namespace.
 *
 * Results:
 *	nothing
 *
 * Side effects:
 *	Increments the command reference epoch in each namespace whose path
 *	includes the given namespace. This causes any cached resolved names
 *	whose root cacheing context starts at that namespace to be recomputed
 *	the next time they are used.
 *
 *----------------------------------------------------------------------
 */

void
TclInvalidateNsPath(
    Namespace *nsPtr)
{
    NamespacePathEntry *nsPathPtr = nsPtr->commandPathSourceList;

    while (nsPathPtr != NULL) {
	if (nsPathPtr->nsPtr != NULL) {
	    nsPathPtr->creatorNsPtr->cmdRefEpoch++;
	}
	nsPathPtr = nsPathPtr->nextPtr;
    }
}

/*
 *----------------------------------------------------------------------
 *
 * NamespaceQualifiersCmd --
 *
 *	Invoked to implement the "namespace qualifiers" command that returns
 *	any leading namespace qualifiers in a string. These qualifiers are
 *	namespace names separated by "::"s. For example, for "::foo::p" this
 *	command returns "::foo", and for "::" it returns "". This command is
 *	the complement of the "namespace tail" command. Note that this command
 *	does not check whether the "namespace" names are, in fact, the names
 *	of currently defined namespaces. Handles the following syntax:
 *
 *	    namespace qualifiers string
 *
 * Results:
 *	Returns TCL_OK if successful, and TCL_ERROR if anything goes wrong.
 *
 * Side effects:
 *	Returns a result in the interpreter's result object. If anything goes
 *	wrong, the result is an error message.
 *
 *----------------------------------------------------------------------
 */

static int
NamespaceQualifiersCmd(
    ClientData dummy,		/* Not used. */
    Tcl_Interp *interp,		/* Current interpreter. */
    int objc,			/* Number of arguments. */
    Tcl_Obj *const objv[])	/* Argument objects. */
{
    register const char *name, *p;
    int length;

    if (objc != 2) {
	Tcl_WrongNumArgs(interp, 1, objv, "string");
	return TCL_ERROR;
    }

    /*
     * Find the end of the string, then work backward and find the start of
     * the last "::" qualifier.
     */

    name = TclGetString(objv[1]);
    for (p = name;  *p != '\0';  p++) {
	/* empty body */
    }
    while (--p >= name) {
	if ((*p == ':') && (p > name) && (*(p-1) == ':')) {
	    p -= 2;			/* Back up over the :: */
	    while ((p >= name) && (*p == ':')) {
		p--;			/* Back up over the preceeding : */
	    }
	    break;
	}
    }

    if (p >= name) {
	length = p-name+1;
	Tcl_SetObjResult(interp, Tcl_NewStringObj(name, length));
    }
    return TCL_OK;
}

/*
 *----------------------------------------------------------------------
 *
 * NamespaceUnknownCmd --
 *
 *	Invoked to implement the "namespace unknown" command (TIP 181) that
 *	sets or queries a per-namespace unknown command handler. This handler
 *	is called when command lookup fails (current and global ns). The
 *	default handler for the global namespace is ::unknown. The default
 *	handler for other namespaces is to call the global namespace unknown
 *	handler. Passing an empty list results in resetting the handler to its
 *	default.
 *
 *	    namespace unknown ?handler?
 *
 * Results:
 *	Returns TCL_OK if successful, and TCL_ERROR if anything goes wrong.
 *
 * Side effects:
 *	If no handler is specified, returns a result in the interpreter's
 *	result object, otherwise it sets the unknown handler pointer in the
 *	current namespace to the script fragment provided. If anything goes
 *	wrong, the result is an error message.
 *
 *----------------------------------------------------------------------
 */

static int
NamespaceUnknownCmd(
    ClientData dummy,		/* Not used. */
    Tcl_Interp *interp,		/* Current interpreter. */
    int objc,			/* Number of arguments. */
    Tcl_Obj *const objv[])	/* Argument objects. */
{
    Tcl_Namespace *currNsPtr;
    Tcl_Obj *resultPtr;
    int rc;

    if (objc > 2) {
	Tcl_WrongNumArgs(interp, 1, objv, "?script?");
	return TCL_ERROR;
    }

    currNsPtr = TclGetCurrentNamespace(interp);

    if (objc == 1) {
	/*
	 * Introspection - return the current namespace handler.
	 */

	resultPtr = Tcl_GetNamespaceUnknownHandler(interp, currNsPtr);
	if (resultPtr == NULL) {
	    TclNewObj(resultPtr);
	}
	Tcl_SetObjResult(interp, resultPtr);
    } else {
	rc = Tcl_SetNamespaceUnknownHandler(interp, currNsPtr, objv[1]);
	if (rc == TCL_OK) {
	    Tcl_SetObjResult(interp, objv[1]);
	}
	return rc;
    }
    return TCL_OK;
}

/*
 *----------------------------------------------------------------------
 *
 * Tcl_GetNamespaceUnknownHandler --
 *
 *	Returns the unknown command handler registered for the given
 *	namespace.
 *
 * Results:
 *	Returns the current unknown command handler, or NULL if none exists
 *	for the namespace.
 *
 * Side effects:
 *	None.
 *
 *----------------------------------------------------------------------
 */

Tcl_Obj *
Tcl_GetNamespaceUnknownHandler(
    Tcl_Interp *interp,		/* The interpreter in which the namespace
				 * exists. */
    Tcl_Namespace *nsPtr)	/* The namespace. */
{
    Namespace *currNsPtr = (Namespace *) nsPtr;

    if (currNsPtr->unknownHandlerPtr == NULL &&
	    currNsPtr == ((Interp *) interp)->globalNsPtr) {
	/*
	 * Default handler for global namespace is "::unknown". For all other
	 * namespaces, it is NULL (which falls back on the global unknown
	 * handler).
	 */

	TclNewLiteralStringObj(currNsPtr->unknownHandlerPtr, "::unknown");
	Tcl_IncrRefCount(currNsPtr->unknownHandlerPtr);
    }
    return currNsPtr->unknownHandlerPtr;
}

/*
 *----------------------------------------------------------------------
 *
 * Tcl_SetNamespaceUnknownHandler --
 *
 *	Sets the unknown command handler for the given namespace to the
 *	command prefix passed.
 *
 * Results:
 *	Returns TCL_OK if successful, and TCL_ERROR if anything goes wrong.
 *
 * Side effects:
 *	Sets the namespace unknown command handler. If the passed in handler
 *	is NULL or an empty list, then the handler is reset to its default. If
 *	an error occurs, then an error message is left in the interpreter
 *	result.
 *
 *----------------------------------------------------------------------
 */

int
Tcl_SetNamespaceUnknownHandler(
    Tcl_Interp *interp,		/* Interpreter in which the namespace
				 * exists. */
    Tcl_Namespace *nsPtr,	/* Namespace which is being updated. */
    Tcl_Obj *handlerPtr)	/* The new handler, or NULL to reset. */
{
    int lstlen = 0;
    Namespace *currNsPtr = (Namespace *) nsPtr;

    /*
     * Ensure that we check for errors *first* before we change anything.
     */

    if (handlerPtr != NULL) {
	if (TclListObjLength(interp, handlerPtr, &lstlen) != TCL_OK) {
	    /*
	     * Not a list.
	     */

	    return TCL_ERROR;
	}
	if (lstlen > 0) {
	    /*
	     * We are going to be saving this handler. Increment the reference
	     * count before decrementing the refcount on the previous handler,
	     * so that nothing strange can happen if we are told to set the
	     * handler to the previous value.
	     */

	    Tcl_IncrRefCount(handlerPtr);
	}
    }

    /*
     * Remove old handler next.
     */

    if (currNsPtr->unknownHandlerPtr != NULL) {
	Tcl_DecrRefCount(currNsPtr->unknownHandlerPtr);
    }

    /*
     * Install the new handler.
     */

    if (lstlen > 0) {
	/*
	 * Just store the handler. It already has the correct reference count.
	 */

	currNsPtr->unknownHandlerPtr = handlerPtr;
    } else {
	/*
	 * If NULL or an empty list is passed, this resets to the default
	 * handler.
	 */

	currNsPtr->unknownHandlerPtr = NULL;
    }
    return TCL_OK;
}

/*
 *----------------------------------------------------------------------
 *
 * NamespaceTailCmd --
 *
 *	Invoked to implement the "namespace tail" command that returns the
 *	trailing name at the end of a string with "::" namespace qualifiers.
 *	These qualifiers are namespace names separated by "::"s. For example,
 *	for "::foo::p" this command returns "p", and for "::" it returns "".
 *	This command is the complement of the "namespace qualifiers" command.
 *	Note that this command does not check whether the "namespace" names
 *	are, in fact, the names of currently defined namespaces. Handles the
 *	following syntax:
 *
 *	    namespace tail string
 *
 * Results:
 *	Returns TCL_OK if successful, and TCL_ERROR if anything goes wrong.
 *
 * Side effects:
 *	Returns a result in the interpreter's result object. If anything goes
 *	wrong, the result is an error message.
 *
 *----------------------------------------------------------------------
 */

static int
NamespaceTailCmd(
    ClientData dummy,		/* Not used. */
    Tcl_Interp *interp,		/* Current interpreter. */
    int objc,			/* Number of arguments. */
    Tcl_Obj *const objv[])	/* Argument objects. */
{
    register const char *name, *p;

    if (objc != 2) {
	Tcl_WrongNumArgs(interp, 1, objv, "string");
	return TCL_ERROR;
    }

    /*
     * Find the end of the string, then work backward and find the last "::"
     * qualifier.
     */

    name = TclGetString(objv[1]);
    for (p = name;  *p != '\0';  p++) {
	/* empty body */
    }
    while (--p > name) {
	if ((*p == ':') && (*(p-1) == ':')) {
	    p++;			/* Just after the last "::" */
	    break;
	}
    }

    if (p >= name) {
	Tcl_SetObjResult(interp, Tcl_NewStringObj(p, -1));
    }
    return TCL_OK;
}

/*
 *----------------------------------------------------------------------
 *
 * NamespaceUpvarCmd --
 *
 *	Invoked to implement the "namespace upvar" command, that creates
 *	variables in the current scope linked to variables in another
 *	namespace. Handles the following syntax:
 *
 *	    namespace upvar ns otherVar myVar ?otherVar myVar ...?
 *
 * Results:
 *	Returns TCL_OK if successful, and TCL_ERROR if anything goes wrong.
 *
 * Side effects:
 *	Creates new variables in the current scope, linked to the
 *	corresponding variables in the stipulated nmamespace. If anything goes
 *	wrong, the result is an error message.
 *
 *----------------------------------------------------------------------
 */

static int
NamespaceUpvarCmd(
    ClientData dummy,		/* Not used. */
    Tcl_Interp *interp,		/* Current interpreter. */
    int objc,			/* Number of arguments. */
    Tcl_Obj *const objv[])	/* Argument objects. */
{
    Interp *iPtr = (Interp *) interp;
    Tcl_Namespace *nsPtr, *savedNsPtr;
    Var *otherPtr, *arrayPtr;
    const char *myName;

    if (objc < 2 || (objc & 1)) {
	Tcl_WrongNumArgs(interp, 1, objv, "ns ?otherVar myVar ...?");
	return TCL_ERROR;
    }

    if (TclGetNamespaceFromObj(interp, objv[1], &nsPtr) != TCL_OK) {
	return TCL_ERROR;
    }

    objc -= 2;
    objv += 2;

    for (; objc>0 ; objc-=2, objv+=2) {
	/*
	 * Locate the other variable.
	 */

	savedNsPtr = (Tcl_Namespace *) iPtr->varFramePtr->nsPtr;
	iPtr->varFramePtr->nsPtr = (Namespace *) nsPtr;
	otherPtr = TclObjLookupVarEx(interp, objv[0], NULL,
		(TCL_NAMESPACE_ONLY|TCL_LEAVE_ERR_MSG|TCL_AVOID_RESOLVERS),
		"access", /*createPart1*/ 1, /*createPart2*/ 1, &arrayPtr);
	iPtr->varFramePtr->nsPtr = (Namespace *) savedNsPtr;
	if (otherPtr == NULL) {
	    return TCL_ERROR;
	}

	/*
	 * Create the new variable and link it to otherPtr.
	 */

	myName = TclGetString(objv[1]);
	if (TclPtrMakeUpvar(interp, otherPtr, myName, 0, -1) != TCL_OK) {
	    return TCL_ERROR;
	}
    }

    return TCL_OK;
}

/*
 *----------------------------------------------------------------------
 *
 * NamespaceWhichCmd --
 *
 *	Invoked to implement the "namespace which" command that returns the
 *	fully-qualified name of a command or variable. If the specified
 *	command or variable does not exist, it returns "". Handles the
 *	following syntax:
 *
 *	    namespace which ?-command? ?-variable? name
 *
 * Results:
 *	Returns TCL_OK if successful, and TCL_ERROR if anything goes wrong.
 *
 * Side effects:
 *	Returns a result in the interpreter's result object. If anything goes
 *	wrong, the result is an error message.
 *
 *----------------------------------------------------------------------
 */

static int
NamespaceWhichCmd(
    ClientData dummy,		/* Not used. */
    Tcl_Interp *interp,		/* Current interpreter. */
    int objc,			/* Number of arguments. */
    Tcl_Obj *const objv[])	/* Argument objects. */
{
    static const char *const opts[] = {
	"-command", "-variable", NULL
    };
    int lookupType = 0;
    Tcl_Obj *resultPtr;

    if (objc < 2 || objc > 3) {
    badArgs:
	Tcl_WrongNumArgs(interp, 1, objv, "?-command? ?-variable? name");
	return TCL_ERROR;
    } else if (objc == 3) {
	/*
	 * Look for a flag controlling the lookup.
	 */

	if (Tcl_GetIndexFromObjStruct(interp, objv[1], opts,
		sizeof(char *), "option", 0, &lookupType) != TCL_OK) {
	    /*
	     * Preserve old style of error message!
	     */

	    Tcl_ResetResult(interp);
	    goto badArgs;
	}
    }

    TclNewObj(resultPtr);
    switch (lookupType) {
    case 0: {				/* -command */
	Tcl_Command cmd = Tcl_GetCommandFromObj(interp, objv[objc-1]);

	if (cmd != NULL) {
	    Tcl_GetCommandFullName(interp, cmd, resultPtr);
	}
	break;
    }
    case 1: {				/* -variable */
	Tcl_Var var = Tcl_FindNamespaceVar(interp,
		TclGetString(objv[objc-1]), NULL, /*flags*/ 0);

	if (var != NULL) {
	    Tcl_GetVariableFullName(interp, var, resultPtr);
	}
	break;
    }
    }
    Tcl_SetObjResult(interp, resultPtr);
    return TCL_OK;
}

/*
 *----------------------------------------------------------------------
 *
 * FreeNsNameInternalRep --
 *
 *	Frees the resources associated with a nsName object's internal
 *	representation.
 *
 * Results:
 *	None.
 *
 * Side effects:
 *	Decrements the ref count of any Namespace structure pointed to by the
 *	nsName's internal representation. If there are no more references to
 *	the namespace, it's structure will be freed.
 *
 *----------------------------------------------------------------------
 */

static void
FreeNsNameInternalRep(
    register Tcl_Obj *objPtr)	/* nsName object with internal representation
				 * to free. */
{
    ResolvedNsName *resNamePtr = objPtr->internalRep.twoPtrValue.ptr1;

    /*
     * Decrement the reference count of the namespace. If there are no more
     * references, free it up.
     */

    if (resNamePtr->refCount-- <= 1) {
	/*
	 * Decrement the reference count for the cached namespace. If the
	 * namespace is dead, and there are no more references to it, free
	 * it.
	 */

	TclNsDecrRefCount(resNamePtr->nsPtr);
	ckfree(resNamePtr);
    }
    objPtr->typePtr = NULL;
}

/*
 *----------------------------------------------------------------------
 *
 * DupNsNameInternalRep --
 *
 *	Initializes the internal representation of a nsName object to a copy
 *	of the internal representation of another nsName object.
 *
 * Results:
 *	None.
 *
 * Side effects:
 *	copyPtr's internal rep is set to refer to the same namespace
 *	referenced by srcPtr's internal rep. Increments the ref count of the
 *	ResolvedNsName structure used to hold the namespace reference.
 *
 *----------------------------------------------------------------------
 */

static void
DupNsNameInternalRep(
    Tcl_Obj *srcPtr,		/* Object with internal rep to copy. */
    register Tcl_Obj *copyPtr)	/* Object with internal rep to set. */
{
    ResolvedNsName *resNamePtr = srcPtr->internalRep.twoPtrValue.ptr1;

    copyPtr->internalRep.twoPtrValue.ptr1 = resNamePtr;
    resNamePtr->refCount++;
    copyPtr->typePtr = &nsNameType;
}

/*
 *----------------------------------------------------------------------
 *
 * SetNsNameFromAny --
 *
 *	Attempt to generate a nsName internal representation for a Tcl object.
 *
 * Results:
 *	Returns TCL_OK if the value could be converted to a proper namespace
 *	reference. Otherwise, it returns TCL_ERROR, along with an error
 *	message in the interpreter's result object.
 *
 * Side effects:
 *	If successful, the object is made a nsName object. Its internal rep is
 *	set to point to a ResolvedNsName, which contains a cached pointer to
 *	the Namespace. Reference counts are kept on both the ResolvedNsName
 *	and the Namespace, so we can keep track of their usage and free them
 *	when appropriate.
 *
 *----------------------------------------------------------------------
 */

static int
SetNsNameFromAny(
    Tcl_Interp *interp,		/* Points to the namespace in which to resolve
				 * name. Also used for error reporting if not
				 * NULL. */
    register Tcl_Obj *objPtr)	/* The object to convert. */
{
    const char *dummy;
    Namespace *nsPtr, *dummy1Ptr, *dummy2Ptr;
    register ResolvedNsName *resNamePtr;
    const char *name;

    if (interp == NULL) {
	return TCL_ERROR;
    }

    name = TclGetString(objPtr);
    TclGetNamespaceForQualName(interp, name, NULL, TCL_FIND_ONLY_NS,
	     &nsPtr, &dummy1Ptr, &dummy2Ptr, &dummy);

    /*
     * If we found a namespace, then create a new ResolvedNsName structure
     * that holds a reference to it.
     */

    if ((nsPtr == NULL) || (nsPtr->flags & NS_DYING)) {
	/*
	 * Our failed lookup proves any previously cached nsName intrep is no
	 * longer valid. Get rid of it so we no longer waste memory storing
	 * it, nor time determining its invalidity again and again.
	 */

	if (objPtr->typePtr == &nsNameType) {
	    TclFreeIntRep(objPtr);
	}
	return TCL_ERROR;
    }

    nsPtr->refCount++;
    resNamePtr = ckalloc(sizeof(ResolvedNsName));
    resNamePtr->nsPtr = nsPtr;
    if ((name[0] == ':') && (name[1] == ':')) {
	resNamePtr->refNsPtr = NULL;
    } else {
	resNamePtr->refNsPtr = (Namespace *) TclGetCurrentNamespace(interp);
    }
    resNamePtr->refCount = 1;
    TclFreeIntRep(objPtr);
    objPtr->internalRep.twoPtrValue.ptr1 = resNamePtr;
    objPtr->typePtr = &nsNameType;
    return TCL_OK;
}

/*
 *----------------------------------------------------------------------
 *
 * TclGetNamespaceCommandTable --
 *
 *	Returns the hash table of commands.
 *
 * Results:
 *	Pointer to the hash table.
 *
 * Side effects:
 *	None.
 *
 *----------------------------------------------------------------------
 */

Tcl_HashTable *
TclGetNamespaceCommandTable(
    Tcl_Namespace *nsPtr)
{
    return &((Namespace *) nsPtr)->cmdTable;
}

/*
 *----------------------------------------------------------------------
 *
 * TclGetNamespaceChildTable --
 *
 *	Returns the hash table of child namespaces.
 *
 * Results:
 *	Pointer to the hash table.
 *
 * Side effects:
 *	Might allocate memory.
 *
 *----------------------------------------------------------------------
 */

Tcl_HashTable *
TclGetNamespaceChildTable(
    Tcl_Namespace *nsPtr)
{
    Namespace *nPtr = (Namespace *) nsPtr;
#ifndef BREAK_NAMESPACE_COMPAT
    return &nPtr->childTable;
#else
    if (nPtr->childTablePtr == NULL) {
	nPtr->childTablePtr = ckalloc(sizeof(Tcl_HashTable));
	Tcl_InitHashTable(nPtr->childTablePtr, TCL_STRING_KEYS);
    }
    return nPtr->childTablePtr;
#endif
}

/*
 *----------------------------------------------------------------------
 *
 * TclLogCommandInfo --
 *
 *	This function is invoked after an error occurs in an interpreter. It
 *	adds information to iPtr->errorInfo/errorStack fields to describe the
 *	command that was being executed when the error occurred. When pc and
 *	tosPtr are non-NULL, conveying a bytecode execution "inner context",
 *	and the offending instruction is suitable, that inner context is
 *	recorded in errorStack.
 *
 * Results:
 *	None.
 *
 * Side effects:
 *	Information about the command is added to errorInfo/errorStack and the
 *	line number stored internally in the interpreter is set.
 *
 *----------------------------------------------------------------------
 */

void
TclLogCommandInfo(
    Tcl_Interp *interp,		/* Interpreter in which to log information. */
    const char *script,		/* First character in script containing
				 * command (must be <= command). */
    const char *command,	/* First character in command that generated
				 * the error. */
    int length,			/* Number of bytes in command (-1 means use
				 * all bytes up to first null byte). */
    const unsigned char *pc,    /* Current pc of bytecode execution context */
    Tcl_Obj **tosPtr)		/* Current stack of bytecode execution
				 * context */
{
    register const char *p;
    Interp *iPtr = (Interp *) interp;
    int overflow, limit = 150;
    Var *varPtr, *arrayPtr;

    if (iPtr->flags & ERR_ALREADY_LOGGED) {
	/*
	 * Someone else has already logged error information for this command;
	 * we shouldn't add anything more.
	 */

	return;
    }

    if (command != NULL) {
	/*
	 * Compute the line number where the error occurred.
	 */

	iPtr->errorLine = 1;
	for (p = script; p != command; p++) {
	    if (*p == '\n') {
		iPtr->errorLine++;
	    }
	}

	if (length < 0) {
	    length = strlen(command);
	}
	overflow = (length > limit);
	Tcl_AppendObjToErrorInfo(interp, Tcl_ObjPrintf(
		"\n    %s\n\"%.*s%s\"", ((iPtr->errorInfo == NULL)
		? "while executing" : "invoked from within"),
		(overflow ? limit : length), command,
		(overflow ? "..." : "")));

	varPtr = TclObjLookupVarEx(interp, iPtr->eiVar, NULL, TCL_GLOBAL_ONLY,
		NULL, 0, 0, &arrayPtr);
	if ((varPtr == NULL) || !TclIsVarTraced(varPtr)) {
	    /*
	     * Should not happen.
	     */

	    return;
	} else {
	    Tcl_HashEntry *hPtr
		    = Tcl_FindHashEntry(&iPtr->varTraces, (char *) varPtr);
	    VarTrace *tracePtr = Tcl_GetHashValue(hPtr);

	    if (tracePtr->traceProc != EstablishErrorInfoTraces) {
		/*
		 * The most recent trace set on ::errorInfo is not the one the
		 * core itself puts on last. This means some other code is
		 * tracing the variable, and the additional trace(s) might be
		 * write traces that expect the timing of writes to
		 * ::errorInfo that existed Tcl releases before 8.5. To
		 * satisfy that compatibility need, we write the current
		 * -errorinfo value to the ::errorInfo variable.
		 */

		Tcl_ObjSetVar2(interp, iPtr->eiVar, NULL, iPtr->errorInfo,
			TCL_GLOBAL_ONLY);
	    }
	}
    }

    /*
     * TIP #348
     */

    if (Tcl_IsShared(iPtr->errorStack)) {
	Tcl_Obj *newObj;

	newObj = Tcl_DuplicateObj(iPtr->errorStack);
	Tcl_DecrRefCount(iPtr->errorStack);
	Tcl_IncrRefCount(newObj);
	iPtr->errorStack = newObj;
    }
    if (iPtr->resetErrorStack) {
	int len;

	iPtr->resetErrorStack = 0;
	Tcl_ListObjLength(interp, iPtr->errorStack, &len);

	/*
	 * Reset while keeping the list intrep as much as possible.
	 */

	Tcl_ListObjReplace(interp, iPtr->errorStack, 0, len, 0, NULL);
	if (pc != NULL) {
	    Tcl_Obj *innerContext;

	    innerContext = TclGetInnerContext(interp, pc, tosPtr);
	    if (innerContext != NULL) {
		Tcl_ListObjAppendElement(NULL, iPtr->errorStack,
			iPtr->innerLiteral);
		Tcl_ListObjAppendElement(NULL, iPtr->errorStack, innerContext);
	    }
	} else if (command != NULL) {
	    Tcl_ListObjAppendElement(NULL, iPtr->errorStack,
		    iPtr->innerLiteral);
	    Tcl_ListObjAppendElement(NULL, iPtr->errorStack,
		    Tcl_NewStringObj(command, length));
	}
    }

    if (!iPtr->framePtr->objc) {
	/*
	 * Special frame, nothing to report.
	 */
    } else if (iPtr->varFramePtr != iPtr->framePtr) {
	/*
	 * uplevel case, [lappend errorstack UP $relativelevel]
	 */

	Tcl_ListObjAppendElement(NULL, iPtr->errorStack, iPtr->upLiteral);
	Tcl_ListObjAppendElement(NULL, iPtr->errorStack, Tcl_NewLongObj(
		iPtr->framePtr->level - iPtr->varFramePtr->level));
    } else if (iPtr->framePtr != iPtr->rootFramePtr) {
	/*
	 * normal case, [lappend errorstack CALL [info level 0]]
	 */

	Tcl_ListObjAppendElement(NULL, iPtr->errorStack, iPtr->callLiteral);
	Tcl_ListObjAppendElement(NULL, iPtr->errorStack, Tcl_NewListObj(
		iPtr->framePtr->objc, iPtr->framePtr->objv));
    }
}

/*
 *----------------------------------------------------------------------
 *
 * TclErrorStackResetIf --
 *
 *	The TIP 348 reset/no-bc part of TLCI, for specific use by
 *	TclCompileSyntaxError.
 *
 * Results:
 *	None.
 *
 * Side effects:
 *	Reset errorstack if it needs be, and in that case remember the
 *	passed-in error message as inner context.
 *
 *----------------------------------------------------------------------
 */

void
TclErrorStackResetIf(
    Tcl_Interp *interp,
    const char *msg,
    int length)
{
    Interp *iPtr = (Interp *) interp;

    if (Tcl_IsShared(iPtr->errorStack)) {
	Tcl_Obj *newObj;

	newObj = Tcl_DuplicateObj(iPtr->errorStack);
	Tcl_DecrRefCount(iPtr->errorStack);
	Tcl_IncrRefCount(newObj);
	iPtr->errorStack = newObj;
    }
    if (iPtr->resetErrorStack) {
	int len;

	iPtr->resetErrorStack = 0;
	Tcl_ListObjLength(interp, iPtr->errorStack, &len);

	/*
	 * Reset while keeping the list intrep as much as possible.
	 */

	Tcl_ListObjReplace(interp, iPtr->errorStack, 0, len, 0, NULL);
	Tcl_ListObjAppendElement(NULL, iPtr->errorStack, iPtr->innerLiteral);
	Tcl_ListObjAppendElement(NULL, iPtr->errorStack,
		Tcl_NewStringObj(msg, length));
    }
}

/*
 *----------------------------------------------------------------------
 *
 * Tcl_LogCommandInfo --
 *
 *	This function is invoked after an error occurs in an interpreter. It
 *	adds information to iPtr->errorInfo/errorStack fields to describe the
 *	command that was being executed when the error occurred.
 *
 * Results:
 *	None.
 *
 * Side effects:
 *	Information about the command is added to errorInfo/errorStack and the
 *	line number stored internally in the interpreter is set.
 *
 *----------------------------------------------------------------------
 */

void
Tcl_LogCommandInfo(
    Tcl_Interp *interp,		/* Interpreter in which to log information. */
    const char *script,		/* First character in script containing
				 * command (must be <= command). */
    const char *command,	/* First character in command that generated
				 * the error. */
    int length)			/* Number of bytes in command (-1 means use
				 * all bytes up to first null byte). */
{
    TclLogCommandInfo(interp, script, command, length, NULL, NULL);
}


/*
 * Local Variables:
 * mode: c
 * c-basic-offset: 4
 * fill-column: 78
 * tab-width: 8
 * End:
 */<|MERGE_RESOLUTION|>--- conflicted
+++ resolved
@@ -1372,11 +1372,6 @@
     Namespace *nsPtr, *exportNsPtr, *dummyPtr;
     Namespace *currNsPtr = (Namespace *) TclGetCurrentNamespace(interp);
     const char *simplePattern;
-<<<<<<< HEAD
-=======
-    char *patternCpy;
-    size_t neededElems, len, i;
->>>>>>> 32b482d3
 
     /*
      * If the specified namespace is NULL, use the current namespace.
@@ -1485,11 +1480,6 @@
 				 * export pattern list is appended. */
 {
     Namespace *nsPtr;
-<<<<<<< HEAD
-=======
-    size_t i;
-    int result;
->>>>>>> 32b482d3
 
     /*
      * If the specified namespace is NULL, use the current namespace.
@@ -1761,12 +1751,9 @@
     Namespace *importNsPtr,
     int allowOverwrite)
 {
-<<<<<<< HEAD
-    int objc, exported = 0;
+    int objc;
+    size_t exported = 0;
     Tcl_Obj **objv;
-=======
-    size_t i = 0, exported = 0;
->>>>>>> 32b482d3
     Tcl_HashEntry *found;
 
     /*
