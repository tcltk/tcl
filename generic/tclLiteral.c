--- conflicted
+++ resolved
@@ -231,7 +231,7 @@
 	    } else {
 		globalPtr->refCount++;
 #ifdef TCL_COMPILE_DEBUG
-    if (globalPtr->refCount < 1) {
+    if (globalPtr->refCount < 1 || globalPtr->refCount == (size_t)-1) {
 	Tcl_Panic("%s: global literal \"%.*s\" had bad refCount %d",
 		"TclRegisterLiteral", (length>60? 60 : length), bytes,
 		globalPtr->refCount);
@@ -436,7 +436,6 @@
     objPtr = CreateLiteral(iPtr, bytes, length, &globalNew, nsPtr,
 	    flags, &globalPtr);
 
-<<<<<<< HEAD
     hePtr = Tcl_CreateHashEntry(&envPtr->litMap, objPtr, &new);
     if (new) {
 	objIndex = TclAddLiteralObj(envPtr, objPtr, NULL);
@@ -446,13 +445,6 @@
 	}
     } else {
 	objIndex = PTR2INT(Tcl_GetHashValue(hePtr));
-=======
-#ifdef TCL_COMPILE_DEBUG
-    if (globalPtr != NULL && (globalPtr->refCount < 1 || globalPtr->refCount == (size_t)-1)) {
-	Tcl_Panic("%s: global literal \"%.*s\" had bad refCount %d",
-		"TclRegisterLiteral", (length>60? 60 : (int)length), bytes,
-		(int)globalPtr->refCount);
->>>>>>> b667a58d
     }
     return objIndex;
 }
@@ -596,93 +588,6 @@
 
     envPtr->literalArrayPtr[objIndex] = objPtr;
     Tcl_IncrRefCount(objPtr);
-<<<<<<< HEAD
-=======
-    lPtr->refCount = (size_t) -1; /* i.e., unused */
-    lPtr->nextPtr = NULL;
-
-    if (litPtrPtr) {
-	*litPtrPtr = lPtr;
-    }
-
-    return objIndex;
-}
--
-/*
- *----------------------------------------------------------------------
- *
- * AddLocalLiteralEntry --
- *
- *	Insert a new literal into a CompileEnv's local literal array.
- *
- * Results:
- *	The index in the CompileEnv's literal array that references the
- *	literal.
- *
- * Side effects:
- *	Expands the literal array if necessary. May rebuild the hash bucket
- *	array of the CompileEnv's literal array if it becomes too large.
- *
- *----------------------------------------------------------------------
- */
-
-static int
-AddLocalLiteralEntry(
-    register CompileEnv *envPtr,/* Points to CompileEnv in whose literal array
-				 * the object is to be inserted. */
-    Tcl_Obj *objPtr,		/* The literal to add to the CompileEnv. */
-    int localHash)		/* Hash value for the literal's string. */
-{
-    register LiteralTable *localTablePtr = &envPtr->localLitTable;
-    LiteralEntry *localPtr;
-    int objIndex;
-
-    objIndex = TclAddLiteralObj(envPtr, objPtr, &localPtr);
-
-    /*
-     * Add the literal to the local table.
-     */
-
-    localPtr->nextPtr = localTablePtr->buckets[localHash];
-    localTablePtr->buckets[localHash] = localPtr;
-    localTablePtr->numEntries++;
-
-    /*
-     * If the CompileEnv's local literal table has exceeded a decent size,
-     * rebuild it with more buckets.
-     */
-
-    if (localTablePtr->numEntries >= localTablePtr->rebuildSize) {
-	RebuildLiteralTable(localTablePtr);
-    }
-
-#ifdef TCL_COMPILE_DEBUG
-    TclVerifyLocalLiteralTable(envPtr);
-    {
-	char *bytes;
-	int found;
-	size_t length, i;
-
-	found = 0;
-	for (i=0 ; i<localTablePtr->numBuckets ; i++) {
-	    for (localPtr=localTablePtr->buckets[i] ; localPtr!=NULL ;
-		    localPtr=localPtr->nextPtr) {
-		if (localPtr->objPtr == objPtr) {
-		    found = 1;
-		}
-	    }
-	}
-
-	if (!found) {
-	    bytes = TclGetString(objPtr);
-	    length = objPtr->length;
-	    Tcl_Panic("%s: literal \"%.*s\" wasn't found locally",
-		    "AddLocalLiteralEntry", (length>60? 60 : (int)length), bytes);
-	}
-    }
-#endif /*TCL_COMPILE_DEBUG*/
->>>>>>> b667a58d
 
     return objIndex;
 }
@@ -1125,30 +1030,12 @@
     Tcl_HashSearch search;
     Tcl_HashEntry *hePtr = Tcl_FirstHashEntry(mapPtr, &search);
 
-<<<<<<< HEAD
     while (hePtr) {
 	Tcl_Obj *objPtr = Tcl_GetHashKey(mapPtr, hePtr);
 
 	if (objPtr->bytes == NULL) {
 	    Tcl_Panic("%s: literal has NULL string rep",
 		    "TclVerifyLocalLiteralTable");
-=======
-    for (i=0 ; i<localTablePtr->numBuckets ; i++) {
-	for (localPtr=localTablePtr->buckets[i] ; localPtr!=NULL;
-		localPtr=localPtr->nextPtr) {
-	    count++;
-	    if (localPtr->refCount != -1) {
-		bytes = TclGetString(localPtr->objPtr);
-		length = localPtr->objPtr->length;
-		Tcl_Panic("%s: local literal \"%.*s\" had bad refCount %" TCL_LL_MODIFIER "d",
-			"TclVerifyLocalLiteralTable",
-			(length>60? 60 : (int) length), bytes, (Tcl_WideInt)localPtr->refCount);
-	    }
-	    if (localPtr->objPtr->bytes == NULL) {
-		Tcl_Panic("%s: literal has NULL string rep",
-			"TclVerifyLocalLiteralTable");
-	    }
->>>>>>> b667a58d
 	}
 	hePtr = Tcl_NextHashEntry(&search);
     }
