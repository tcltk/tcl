--- conflicted
+++ resolved
@@ -209,16 +209,6 @@
 	     * https://stackoverflow.com/q/54337750/301832
 	     */
 
-<<<<<<< HEAD
-	    if (newPtr) {
-		*newPtr = 0;
-	    }
-	    if (globalPtrPtr) {
-		*globalPtrPtr = globalPtr;
-	    }
-	    if (flags & LITERAL_ON_HEAP) {
-		ckfree(bytes);
-=======
 	    int objLength;
 	    char *objBytes = TclGetStringFromObj(objPtr, &objLength);
 
@@ -240,7 +230,6 @@
 		}
 		globalPtr->refCount++;
 		return objPtr;
->>>>>>> 1dec12d6
 	    }
 	}
     }
